!> @file
!! Define the module module_interfaces containing all interfaces
!!
!! @author
!!    Copyright (C) 2007-2011 BigDFT group (LG,DC)
!!    This file is distributed under the terms of the
!!    GNU General Public License, see ~/COPYING file
!!    or http://www.gnu.org/copyleft/gpl.txt .
!!    For the list of contributors, see ~/AUTHORS

!>  Modules which contains all interfaces
!!  Interfaces of:
!!  - call_bigdft
!!  - geopt
!!  - geopt_input_variables
!!  - conjgrad
!!  - copy_old_wavefunctions
!!  - system_size
!!  - MemoryEstimator
!!  - createWavefunctionsDescriptors
!!  - createProjectorsArrays
!!  - createDensPotDescriptors
!!  - createIonicPotential
!!  - import_gaussians
!!  - input_wf_diag
!!  - reformatmywaves
!!  - first_orthon
!!  - sumrho
!!  - LocalHamiltonianApplication
!!  - hpsitopsi
!!  - last_orthon
!!  - local_forces
!!  - orbitals_descriptors
!!  - projectors_derivatives
!!  - nonlocal_forces
!!  - CalculateTailCorrection
!!  - reformatonewave
module module_interfaces

   implicit none

   interface

      subroutine call_bigdft(nproc,iproc,atoms,rxyz,in,energy,fxyz,strten,fnoise,rst,infocode)
         !n(c) use module_base
         use module_types
         implicit none
         integer, intent(in) :: iproc,nproc
         type(input_variables),intent(inout) :: in
         type(atoms_data), intent(inout) :: atoms
         type(restart_objects), intent(inout) :: rst
         integer, intent(inout) :: infocode
         real(gp), intent(out) :: energy,fnoise
         real(gp), dimension(3,atoms%nat), intent(in) :: rxyz
         real(gp), dimension(6), intent(out) :: strten
         real(gp), dimension(3,atoms%nat), intent(out) :: fxyz
      END SUBROUTINE call_bigdft

      subroutine geopt(nproc,iproc,pos,at,fxyz,strten,epot,rst,in,ncount_bigdft)
        use module_base
        use module_types
        implicit none
        integer, intent(in) :: nproc,iproc
        type(atoms_data), intent(inout) :: at
        type(input_variables), intent(inout) :: in
        type(restart_objects), intent(inout) :: rst
        real(gp), intent(inout) :: epot
        integer, intent(inout) :: ncount_bigdft
        real(gp), dimension(3*at%nat), intent(inout) :: pos
        real(gp), dimension(6), intent(inout) :: strten
        real(gp), dimension(3*at%nat), intent(inout) :: fxyz
      END SUBROUTINE geopt

      subroutine kswfn_optimization_loop(iproc, nproc, o, &
           & alphamix, idsx, inputpsi, KSwfn, denspot, nlpspd, proj, energs, atoms, rxyz, GPU, xcstr, &
           & in)
        use module_base
        use module_types
        implicit none
        real(dp), dimension(6), intent(out) :: xcstr
        integer, intent(in) :: iproc, nproc, idsx, inputpsi
        real(gp), intent(in) :: alphamix
        type(DFT_optimization_loop), intent(inout) :: o
        type(DFT_wavefunction), intent(inout) :: KSwfn
        type(DFT_local_fields), intent(inout) :: denspot
        type(energy_terms), intent(inout) :: energs
        type(atoms_data), intent(in) :: atoms
        type(GPU_pointers), intent(inout) :: GPU
        type(nonlocal_psp_descriptors), intent(inout) :: nlpspd
        real(kind=8), dimension(:), pointer :: proj
        real(gp), dimension(3,atoms%nat), intent(in) :: rxyz
        type(input_variables), intent(in) :: in !<todo: Remove me
      END SUBROUTINE kswfn_optimization_loop

     subroutine timing(iproc,category,action)
       implicit none
       integer, intent(in) :: iproc
       character(len=*), intent(in) :: category
       character(len=2), intent(in) :: action
     end subroutine timing

      subroutine copy_old_wavefunctions(nproc,orbs,n1,n2,n3,wfd,psi,&
            &   n1_old,n2_old,n3_old,wfd_old,psi_old)
         !n(c) use module_base
         use module_types
         implicit none
         integer, intent(in) :: nproc,n1,n2,n3
         type(orbitals_data), intent(in) :: orbs
         type(wavefunctions_descriptors), intent(inout) :: wfd,wfd_old
         integer, intent(out) :: n1_old,n2_old,n3_old
         real(wp), dimension(:), pointer :: psi,psi_old
      END SUBROUTINE copy_old_wavefunctions

      subroutine system_properties(iproc,nproc,in,at,orbs,radii_cf,nelec)
         !n(c) use module_base
         use module_types
         implicit none
         integer, intent(in) :: iproc,nproc
         integer, intent(out) :: nelec
         type(input_variables), intent(in) :: in
         type(atoms_data), intent(inout) :: at
         type(orbitals_data), intent(inout) :: orbs
         real(gp), dimension(at%ntypes,3), intent(out) :: radii_cf
      END SUBROUTINE system_properties

      subroutine system_size(iproc,atoms,rxyz,radii_cf,crmult,frmult,hx,hy,hz,Glr,shift)
         !n(c) use module_base
         use module_types
         implicit none
         type(atoms_data), intent(inout) :: atoms
         integer, intent(in) :: iproc
         real(gp), intent(in) :: crmult,frmult
         real(gp), dimension(3,atoms%nat), intent(inout) :: rxyz
         real(gp), dimension(atoms%ntypes,3), intent(in) :: radii_cf
         real(gp), intent(inout) :: hx,hy,hz
         type(locreg_descriptors), intent(out) :: Glr
         real(gp), dimension(3), intent(out) :: shift
      END SUBROUTINE system_size

      subroutine standard_inputfile_names(inputs, radical, nproc)
         use module_types
         implicit none
         type(input_variables), intent(out) :: inputs
         character(len = *), intent(in) :: radical
         integer, intent(in) :: nproc
      END SUBROUTINE standard_inputfile_names

      subroutine read_input_variables(iproc,posinp,inputs,atoms,rxyz)
         !n(c) use module_base
         use module_types
         implicit none
         character(len=*), intent(in) :: posinp
         integer, intent(in) :: iproc
         type(input_variables), intent(inout) :: inputs
         type(atoms_data), intent(out) :: atoms
         real(gp), dimension(:,:), pointer :: rxyz
      END SUBROUTINE read_input_variables

      subroutine read_input_parameters(iproc,inputs,atoms,rxyz)
         !n(c) use module_base
         use module_types
         implicit none
         integer, intent(in) :: iproc
         type(input_variables), intent(inout) :: inputs
         type(atoms_data), intent(inout) :: atoms
         real(gp), dimension(:,:), pointer :: rxyz
      END SUBROUTINE read_input_parameters

      subroutine read_atomic_file(file,iproc,at,rxyz,status,comment,energy,fxyz)
         !n(c) use module_base
         use module_types
         implicit none
         character(len=*), intent(in) :: file
         integer, intent(in) :: iproc
         type(atoms_data), intent(inout) :: at
         real(gp), dimension(:,:), pointer :: rxyz
         integer, intent(out), optional :: status
         real(gp), intent(out), optional :: energy
         real(gp), dimension(:,:), pointer, optional :: fxyz
         character(len = 1024), intent(out), optional :: comment
      END SUBROUTINE read_atomic_file

      !> @author
      !! Written by Laurent K Beland 2011 UdeM
      !! For QM/MM implementation of BigDFT-ART
      subroutine initialize_atomic_file(iproc,at,rxyz)
         use module_base
         use module_types
         implicit none
         integer, intent(in) :: iproc
         type(atoms_data), intent(inout) :: at
         real(gp), dimension(:,:), pointer :: rxyz
      END SUBROUTINE initialize_atomic_file

      subroutine read_xyz_positions(iproc,ifile,atoms,rxyz,comment_,energy_,fxyz_,getLine)
         !n(c) use module_base
         use module_types
         implicit none
         integer, intent(in) :: iproc,ifile
         type(atoms_data), intent(inout) :: atoms
         real(gp), dimension(:,:), pointer :: rxyz
         real(gp), intent(out) :: energy_
         real(gp), dimension(:,:), pointer :: fxyz_
         character(len = 1024), intent(out) :: comment_
         interface
            subroutine getline(line,ifile,eof)
               integer, intent(in) :: ifile
               character(len=150), intent(out) :: line
               logical, intent(out) :: eof
            END SUBROUTINE getline
         end interface
      END SUBROUTINE read_xyz_positions

      subroutine read_ascii_positions(iproc,ifile,atoms,rxyz,comment_,energy_,fxyz_,getline)
         ! use module_base
         use module_types
         implicit none
         integer, intent(in) :: iproc,ifile
         type(atoms_data), intent(inout) :: atoms
         real(gp), dimension(:,:), pointer :: rxyz
         real(gp), intent(out) :: energy_
         real(gp), dimension(:,:), pointer :: fxyz_
         character(len = 1024), intent(out) :: comment_
         interface
            subroutine getline(line,ifile,eof)
               integer, intent(in) :: ifile
               character(len=150), intent(out) :: line
               logical, intent(out) :: eof
            END SUBROUTINE getline
         end interface
      END SUBROUTINE read_ascii_positions

      subroutine read_yaml_positions(filename, atoms,rxyz,comment_,energy_,fxyz_)
        use module_base
        use module_types
        implicit none
        character(len = *), intent(in) :: filename
        type(atoms_data), intent(inout) :: atoms
        real(gp), dimension(:,:), pointer :: rxyz
        real(gp), intent(out) :: energy_
        real(gp), dimension(:,:), pointer :: fxyz_
        character(len = 1024), intent(out) :: comment_
      END SUBROUTINE read_yaml_positions

      subroutine write_atomic_file(filename,energy,rxyz,atoms,comment,forces)
         !n(c) use module_base
         use module_types
         implicit none
         character(len=*), intent(in) :: filename,comment
         type(atoms_data), intent(in) :: atoms
         real(gp), intent(in) :: energy
         real(gp), dimension(3,atoms%nat), intent(in) :: rxyz
         real(gp), dimension(3,atoms%nat), intent(in), optional :: forces
      END SUBROUTINE write_atomic_file

      subroutine MemoryEstimator(nproc,idsx,lr,nat,norb,nspinor,nkpt,nprojel,nspin,itrpmax,iscf,peakmem)
         !n(c) use module_base
         use module_types
         implicit none
         !Arguments
         integer, intent(in) :: nproc,idsx,nat,norb,nspin,nprojel
         integer, intent(in) :: nkpt,nspinor,itrpmax,iscf
         type(locreg_descriptors), intent(in) :: lr
         real(kind=8), intent(out) :: peakmem
      END SUBROUTINE MemoryEstimator

      subroutine check_closed_shell(orbs,lcs)
         !n(c) use module_base
         use module_types
         implicit none
         type(orbitals_data), intent(in) :: orbs
         logical, intent(out) :: lcs
      END SUBROUTINE check_closed_shell

      subroutine orbitals_descriptors(iproc,nproc,norb,norbu,norbd,nspin,nspinor,nkpt,kpt,wkpt,orbs,simple,basedist)
         !n(c) use module_base
         use module_types
         implicit none
         logical, intent(in) :: simple !< simple calculation of the repartition
         integer, intent(in) :: iproc,nproc,norb,norbu,norbd,nkpt,nspin
         integer, intent(in) :: nspinor
         type(orbitals_data), intent(out) :: orbs
         real(gp), dimension(nkpt), intent(in) :: wkpt
         real(gp), dimension(3,nkpt), intent(in) :: kpt
         integer, dimension(0:nproc-1), intent(in), optional :: basedist 
      END SUBROUTINE orbitals_descriptors

      subroutine orbitals_communicators(iproc,nproc,lr,orbs,comms,basedist)
         use module_base
         use module_types
         implicit none
         integer, intent(in) :: iproc,nproc
         type(locreg_descriptors), intent(in) :: lr
         type(orbitals_data), intent(inout) :: orbs
         type(communications_arrays), intent(out) :: comms
         integer, dimension(0:nproc-1,orbs%nkpts), intent(in), optional :: basedist
      END SUBROUTINE orbitals_communicators


     subroutine orbitals_descriptors_forLinear(iproc,nproc,norb,norbu,norbd,nspin,nspinor,nkpt,kpt,wkpt,orbs)
       use module_base
       use module_types
       implicit none
       integer, intent(in) :: iproc,nproc,norb,norbu,norbd,nkpt,nspin
       integer, intent(in) :: nspinor
       type(orbitals_data), intent(out) :: orbs
       real(gp), dimension(nkpt), intent(in) :: wkpt
       real(gp), dimension(3,nkpt), intent(in) :: kpt
     END SUBROUTINE orbitals_descriptors_forLinear

      subroutine createWavefunctionsDescriptors(iproc,hx,hy,hz,atoms,rxyz,radii_cf,&
            &   crmult,frmult,Glr,output_denspot)
         !n(c) use module_base
         use module_types
         implicit none
         !Arguments
         type(atoms_data), intent(in) :: atoms
         integer, intent(in) :: iproc
         real(gp), intent(in) :: hx,hy,hz,crmult,frmult
         real(gp), dimension(3,atoms%nat), intent(in) :: rxyz
         real(gp), dimension(atoms%ntypes,3), intent(in) :: radii_cf
         type(locreg_descriptors), intent(inout) :: Glr
         logical, intent(in), optional :: output_denspot
      END SUBROUTINE createWavefunctionsDescriptors

     subroutine createProjectorsArrays(iproc,lr,rxyz,at,orbs,&
            &   radii_cf,cpmult,fpmult,hx,hy,hz,nlpspd,proj)
         !n(c) use module_base
         use module_types
         implicit none
       integer, intent(in) :: iproc
         type(atoms_data), intent(in) :: at
         type(orbitals_data), intent(in) :: orbs
         real(kind=8), intent(in) :: cpmult,fpmult,hx,hy,hz
       type(locreg_descriptors),intent(in) :: lr
         real(kind=8), dimension(3,at%nat), intent(in) :: rxyz
         real(kind=8), dimension(at%ntypes,3), intent(in) :: radii_cf
         type(nonlocal_psp_descriptors), intent(out) :: nlpspd
         real(kind=8), dimension(:), pointer :: proj
      END SUBROUTINE createProjectorsArrays

      subroutine density_descriptors(iproc,nproc,nspin,crmult,frmult,atoms,dpbox,&
           rho_commun,rxyz,radii_cf,rhodsc)
        use module_base
        use module_types
        use module_xc
        implicit none
        integer, intent(in) :: iproc,nproc,nspin
        real(gp), intent(in) :: crmult,frmult
        type(atoms_data), intent(in) :: atoms
        type(denspot_distribution), intent(in) :: dpbox
        character(len=3), intent(in) :: rho_commun
        real(gp), dimension(3,atoms%nat), intent(in) :: rxyz
        real(gp), dimension(atoms%ntypes,3), intent(in) :: radii_cf
        type(rho_descriptors), intent(out) :: rhodsc
      end subroutine density_descriptors
!!$      subroutine createDensPotDescriptors(iproc,nproc,atoms,gdim,hxh,hyh,hzh,&
!!$            &   rxyz,crmult,frmult,radii_cf,nspin,datacode,ixc,rho_commun,&
!!$         n3d,n3p,n3pi,i3xcsh,i3s,nscatterarr,ngatherarr,rhodsc)
!!$         !n(c) use module_base
!!$         use module_types
!!$         implicit none
!!$         !Arguments
!!$         character(len=1), intent(in) :: datacode
!!$         character(len=3), intent(in) :: rho_commun
!!$         integer, intent(in) :: iproc,nproc,ixc,nspin
!!$         real(gp), intent(in) :: crmult,frmult,hxh,hyh,hzh
!!$         type(atoms_data), intent(in) :: atoms
!!$         type(grid_dimensions), intent(in) :: gdim
!!$         real(gp), dimension(atoms%ntypes,3), intent(in) :: radii_cf
!!$         real(gp), dimension(3,atoms%nat), intent(in) :: rxyz
!!$         integer, intent(out) ::  n3d,n3p,n3pi,i3xcsh,i3s
!!$         type(rho_descriptors), intent(out) :: rhodsc
!!$         integer, dimension(0:nproc-1,4), intent(out) :: nscatterarr
!!$         integer, dimension(0:nproc-1,2), intent(out) :: ngatherarr
!!$      END SUBROUTINE createDensPotDescriptors

      subroutine createPcProjectorsArrays(iproc,n1,n2,n3,rxyz,at,orbs, &
            &   radii_cf,cpmult,fpmult,hx,hy,hz, ecut_pc, &
         pcproj_data , Glr)

         use module_base
         use module_types
         implicit none
         integer, intent(in) :: iproc,n1,n2,n3
         real(gp), intent(in) :: cpmult,fpmult,hx,hy,hz
         type(atoms_data), intent(in) :: at
         type(orbitals_data), intent(in) :: orbs

         real(gp), dimension(3,at%nat), intent(in) :: rxyz
         real(gp), dimension(at%ntypes,3), intent(in) :: radii_cf
         real(gp), intent(in):: ecut_pc

         type(pcproj_data_type) ::pcproj_data

         type(locreg_descriptors),  intent(in):: Glr

      END SUBROUTINE createPcProjectorsArrays


      subroutine applyPCprojectors(orbs,at,&
            &   hx,hy,hz,Glr,PPD,psi,hpsi, dotest)

         use module_base
         use module_types

         type(orbitals_data), intent(inout) :: orbs
         type(atoms_data) :: at
         real(gp), intent(in) :: hx,hy,hz
         type(locreg_descriptors), intent(in) :: Glr
         type(pcproj_data_type) ::PPD
         real(wp), dimension(:), pointer :: psi, hpsi
         logical, optional :: dotest
      END SUBROUTINE applyPCprojectors


      subroutine applyPAWprojectors(orbs,at,&
            &   hx,hy,hz,Glr,PAWD,psi,hpsi,  paw_matrix, dosuperposition , &
         sup_iatom, sup_l, sup_arraym) !, sup_arraychannel)

         use module_base
         use module_types

         type(orbitals_data), intent(inout) :: orbs
         type(atoms_data) :: at
         real(gp), intent(in) :: hx,hy,hz
         type(locreg_descriptors), intent(in) :: Glr
         type(pawproj_data_type) ::PAWD
         real(wp), dimension(:), pointer :: psi, hpsi, paw_matrix
         logical dosuperposition
         integer, optional :: sup_iatom, sup_l
         real(wp) , dimension(:), pointer, optional :: sup_arraym !, sup_arraychannel

       END SUBROUTINE applyPAWprojectors

       subroutine IonicEnergyandForces(iproc,nproc,at,hxh,hyh,hzh,elecfield,&
            & rxyz,eion,fion,dispersion,edisp,fdisp,ewaldstr,psoffset,n1,n2,n3,&
            & n1i,n2i,n3i,i3s,n3pi,pot_ion,pkernel)
         use module_base
         use module_types
         implicit none
         type(atoms_data), intent(in) :: at
         integer, intent(in) :: iproc,nproc,n1,n2,n3,n1i,n2i,n3i,i3s,n3pi,dispersion
         real(gp), intent(in) :: hxh,hyh,hzh
         real(gp), dimension(3), intent(in) :: elecfield
         real(gp), dimension(3,at%nat), intent(in) :: rxyz
         type(coulomb_operator), intent(in) :: pkernel
         real(gp), intent(out) :: eion,edisp,psoffset
         real(dp), dimension(6),intent(out) :: ewaldstr
         real(gp), dimension(:,:), pointer :: fion,fdisp
         real(dp), dimension(*), intent(out) :: pot_ion
       END SUBROUTINE IonicEnergyandForces

       subroutine createIonicPotential(geocode,iproc,nproc,verb,at,rxyz,&
            hxh,hyh,hzh,elecfield,n1,n2,n3,n3pi,i3s,n1i,n2i,n3i,pkernel,pot_ion,psoffset)
         use module_base
         use module_types
         implicit none
         character(len=1), intent(in) :: geocode
         integer, intent(in) :: iproc,nproc,n1,n2,n3,n3pi,i3s,n1i,n2i,n3i
         logical, intent(in) :: verb
         real(gp), intent(in) :: hxh,hyh,hzh,psoffset
         type(atoms_data), intent(in) :: at
         real(gp), dimension(3), intent(in) :: elecfield
         real(gp), dimension(3,at%nat), intent(in) :: rxyz
         type(coulomb_operator), intent(in) :: pkernel
         real(wp), dimension(*), intent(inout) :: pot_ion
       END SUBROUTINE createIonicPotential

       subroutine input_wf_empty(iproc, nproc, psi, hpsi, psit, orbs, &
            & band_structure_filename, input_spin, atoms, d, denspot)
         use module_defs
         use module_types
         implicit none
         integer, intent(in) :: iproc, nproc
         type(orbitals_data), intent(in) :: orbs
         character(len = *), intent(in) :: band_structure_filename
         integer, intent(in) :: input_spin
         type(atoms_data), intent(in) :: atoms
         type(grid_dimensions), intent(in) :: d
         type(DFT_local_fields), intent(inout) :: denspot
         real(wp), dimension(:), pointer :: psi
         real(kind=8), dimension(:), pointer :: hpsi, psit
       END SUBROUTINE input_wf_empty

       subroutine input_wf_random(iproc, nproc, psi, orbs)
         use module_defs
         use module_types
         implicit none
         integer, intent(in) :: iproc, nproc
         type(orbitals_data), intent(inout) :: orbs
         real(wp), dimension(:), pointer :: psi
       END SUBROUTINE input_wf_random

       subroutine input_wf_cp2k(iproc, nproc, nspin, atoms, rxyz, Lzd, &
            & hx, hy, hz, psi, orbs)
         use module_defs
         use module_types
         implicit none
         integer, intent(in) :: iproc, nproc, nspin
         type(atoms_data), intent(in) :: atoms
         real(gp), dimension(3, atoms%nat), intent(in) :: rxyz
         type(local_zone_descriptors), intent(in) :: Lzd
         real(gp), intent(in) :: hx, hy, hz
         type(orbitals_data), intent(inout) :: orbs
         real(wp), dimension(:), pointer :: psi
       END SUBROUTINE input_wf_cp2k

       subroutine input_wf_memory(iproc, atoms, &
            & rxyz_old, hx_old, hy_old, hz_old, d_old, wfd_old, psi_old, &
            & rxyz, hx, hy, hz, d, wfd, psi, orbs)
         use module_defs
         use module_types
         implicit none
         integer, intent(in) :: iproc
         type(atoms_data), intent(in) :: atoms
         real(gp), dimension(3, atoms%nat), intent(in) :: rxyz, rxyz_old
         real(gp), intent(in) :: hx, hy, hz, hx_old, hy_old, hz_old
         type(grid_dimensions), intent(in) :: d, d_old
         type(wavefunctions_descriptors), intent(in) :: wfd
         type(wavefunctions_descriptors), intent(inout) :: wfd_old
         type(orbitals_data), intent(in) :: orbs
         real(wp), dimension(:), pointer :: psi, psi_old
       END SUBROUTINE input_wf_memory

       subroutine input_wf_disk(iproc, nproc, input_wf_format, d, hx, hy, hz, &
            & in, atoms, rxyz, rxyz_old, wfd, orbs, psi)
         use module_defs
         use module_types
         implicit none
         integer, intent(in) :: iproc, nproc, input_wf_format
         type(grid_dimensions), intent(in) :: d
         real(gp), intent(in) :: hx, hy, hz
         type(input_variables), intent(in) :: in
         type(atoms_data), intent(in) :: atoms
         real(gp), dimension(3, atoms%nat), intent(in) :: rxyz
         real(gp), dimension(3, atoms%nat), intent(out) :: rxyz_old
         type(wavefunctions_descriptors), intent(in) :: wfd
         type(orbitals_data), intent(inout) :: orbs
         real(wp), dimension(:), pointer :: psi
       END SUBROUTINE input_wf_disk

       subroutine input_wf_diag(iproc,nproc,at,denspot,&
            orbs,nvirt,comms,Lzd,energs,rxyz,&
            nlpspd,proj,ixc,psi,hpsi,psit,G,&
            nspin,symObj,GPU,input)
         ! Input wavefunctions are found by a diagonalization in a minimal basis set
         ! Each processors write its initial wavefunctions into the wavefunction file
         ! The files are then read by readwave
         ! @todo pass GPU to be a local variable of this routine (initialized and freed here)
         use module_base
         use module_types
         implicit none
         !Arguments
         integer, intent(in) :: iproc,nproc,ixc
         integer, intent(inout) :: nspin,nvirt
         type(atoms_data), intent(in) :: at
         type(nonlocal_psp_descriptors), intent(in) :: nlpspd
         type(local_zone_descriptors), intent(in) :: Lzd
         type(communications_arrays), intent(in) :: comms
         type(orbitals_data), intent(inout) :: orbs
         type(energy_terms), intent(inout) :: energs
         type(DFT_local_fields), intent(inout) :: denspot
         type(GPU_pointers), intent(in) :: GPU
         type(input_variables):: input
         type(symmetry_data), intent(in) :: symObj
         real(gp), dimension(3,at%nat), intent(in) :: rxyz
         real(wp), dimension(nlpspd%nprojel), intent(in) :: proj
         type(gaussian_basis), intent(out) :: G !basis for davidson IG
         real(wp), dimension(:), pointer :: psi,hpsi,psit
       end subroutine input_wf_diag

       subroutine input_wf(iproc,nproc,in,GPU,atoms,rxyz,&
            denspot,denspot0,nlpspd,proj,KSwfn,tmb,energs,inputpsi,input_wf_format,norbv,&
            wfd_old,psi_old,d_old,hx_old,hy_old,hz_old,rxyz_old,linear_start)
         use module_defs
         use module_types
         implicit none
         integer, intent(in) :: iproc, nproc, inputpsi,  input_wf_format
         type(input_variables), intent(in) :: in
         type(GPU_pointers), intent(in) :: GPU
         real(gp), intent(in) :: hx_old,hy_old,hz_old
         type(atoms_data), intent(inout) :: atoms
         real(gp), dimension(3, atoms%nat), target, intent(in) :: rxyz
         type(DFT_local_fields), intent(inout) :: denspot
         type(DFT_wavefunction), intent(inout) :: KSwfn,tmb !<input wavefunction
         type(energy_terms), intent(inout) :: energs !<energies of the system
         real(gp), dimension(:), intent(out) :: denspot0 !< Initial density / potential, if needed
         real(wp), dimension(:), pointer :: psi_old
         integer, intent(out) :: norbv
         type(nonlocal_psp_descriptors), intent(in) :: nlpspd
         real(kind=8), dimension(:), pointer :: proj
         type(grid_dimensions), intent(in) :: d_old
         real(gp), dimension(3, atoms%nat), intent(inout) :: rxyz_old
         type(wavefunctions_descriptors), intent(inout) :: wfd_old
         logical, intent(in) :: linear_start
       END SUBROUTINE input_wf

       subroutine reformatmywaves(iproc,orbs,at,&
            &   hx_old,hy_old,hz_old,n1_old,n2_old,n3_old,rxyz_old,wfd_old,psi_old,&
         hx,hy,hz,n1,n2,n3,rxyz,wfd,psi)
         !n(c) use module_base
         use module_types
         implicit none
         integer, intent(in) :: iproc,n1_old,n2_old,n3_old,n1,n2,n3
         real(gp), intent(in) :: hx_old,hy_old,hz_old,hx,hy,hz
         type(wavefunctions_descriptors), intent(in) :: wfd,wfd_old
         type(atoms_data), intent(in) :: at
         type(orbitals_data), intent(in) :: orbs
         real(gp), dimension(3,at%nat), intent(in) :: rxyz,rxyz_old
         real(wp), dimension(wfd_old%nvctr_c+7*wfd_old%nvctr_f,orbs%nspinor*orbs%norbp), intent(in) :: psi_old
         real(wp), dimension(wfd%nvctr_c+7*wfd%nvctr_f,orbs%nspinor*orbs%norbp), intent(out) :: psi
      END SUBROUTINE reformatmywaves

      subroutine first_orthon(iproc,nproc,orbs,wfd,comms,psi,hpsi,psit,orthpar)
         !n(c) use module_base
         use module_types
         implicit none
         integer, intent(in) :: iproc,nproc
         type(orbitals_data), intent(in) :: orbs
         type(wavefunctions_descriptors), intent(in) :: wfd
         type(communications_arrays), intent(in) :: comms
         type(orthon_data):: orthpar
         real(wp), dimension(:) , pointer :: psi,hpsi,psit
      END SUBROUTINE first_orthon

      subroutine density_and_hpot(dpbox,symObj,orbs,Lzd,pkernel,rhodsc,GPU,psi,rho,vh,hstrten)
        use module_base
        use module_types
        implicit none
        type(denspot_distribution), intent(in) :: dpbox
        type(rho_descriptors),intent(inout) :: rhodsc
        type(orbitals_data), intent(in) :: orbs
        type(local_zone_descriptors), intent(in) :: Lzd
        type(symmetry_data), intent(in) :: symObj
        type(coulomb_operator), intent(in) :: pkernel
        real(wp), dimension(orbs%npsidim_orbs), intent(in) :: psi
        type(GPU_pointers), intent(inout) :: GPU
        real(gp), dimension(6), intent(out) :: hstrten
        real(dp), dimension(:), pointer :: rho,vh
      end subroutine density_and_hpot

      subroutine sumrho(dpbox,orbs,Lzd,GPU,symObj,rhodsc,psi,rho_p,mapping)
        use module_base
        use module_types
        implicit none
        !Arguments
        type(denspot_distribution), intent(in) :: dpbox
        type(rho_descriptors),intent(in) :: rhodsc
        type(orbitals_data), intent(in) :: orbs
        type(local_zone_descriptors), intent(in) :: Lzd
        type(symmetry_data), intent(in) :: symObj
        real(wp), dimension(orbs%npsidim_orbs), intent(in) :: psi
        real(dp), dimension(:,:), pointer :: rho_p
        type(GPU_pointers), intent(inout) :: GPU
        integer,dimension(orbs%norb),intent(in),optional:: mapping
      END SUBROUTINE sumrho

      !starting point for the communication routine of the density
      subroutine communicate_density(dpbox,nspin,rhodsc,rho_p,rho,keep_rhop)
        use module_base
        use module_types
        implicit none
        logical, intent(in) :: keep_rhop !< preserves the total density in the rho_p array
        integer, intent(in) :: nspin
        type(rho_descriptors),intent(in) :: rhodsc
        type(denspot_distribution), intent(in) :: dpbox
        real(dp), dimension(:,:), pointer :: rho_p !< partial density in orbital distribution scheme
        real(dp), dimension(max(dpbox%ndims(1)*dpbox%ndims(2)*dpbox%n3d,1),nspin), intent(out) :: rho
      END SUBROUTINE communicate_density

      subroutine rho_segkey(iproc,at,rxyz,crmult,frmult,radii_cf,&
            &   n1i,n2i,n3i,hxh,hyh,hzh,nspin,rho_d,iprint)
         !n(c) use module_base
         use module_types
         implicit none
         integer,intent(in) :: n1i,n2i,n3i,iproc,nspin
         type(atoms_data), intent(in) :: at
         real(gp), dimension(3,at%nat), intent(in) :: rxyz
         real(gp), intent(in) :: crmult,frmult,hxh,hyh,hzh
         real(gp), dimension(at%ntypes,3), intent(in) :: radii_cf
         logical,intent(in) :: iprint
         type(rho_descriptors),intent(inout) :: rho_d
       END SUBROUTINE rho_segkey

       subroutine LocalHamiltonianApplication(iproc,nproc,at,orbs,&
            Lzd,confdatarr,ngatherarr,pot,psi,hpsi,&
            energs,SIC,GPU,onlypot,pkernel,orbsocc,psirocc,dpbox,potential,comgp,hamcomp)
         use module_base
         use module_types
         use module_xc
         implicit none
         logical, intent(in) :: onlypot !< if true, only the potential operator is applied
         integer, intent(in) :: iproc,nproc
         type(atoms_data), intent(in) :: at
         type(orbitals_data), intent(in) :: orbs
         type(local_zone_descriptors), intent(in) :: Lzd 
         type(SIC_data), intent(in) :: SIC
         integer, dimension(0:nproc-1,2), intent(in) :: ngatherarr 
         real(wp), dimension(orbs%npsidim_orbs), intent(in) :: psi
         type(confpot_data), dimension(orbs%norbp) :: confdatarr
         real(wp), dimension(:), pointer :: pot
         !real(wp), dimension(*) :: pot
         type(energy_terms), intent(inout) :: energs
         real(wp), target, dimension(max(1,orbs%npsidim_orbs)), intent(inout) :: hpsi
         type(GPU_pointers), intent(inout) :: GPU
         type(coulomb_operator), intent(in), optional :: pkernel
         type(orbitals_data), intent(in), optional :: orbsocc
         real(wp), dimension(:), pointer, optional :: psirocc
         integer, optional, intent(in) :: hamcomp ! lr408 hc
         type(denspot_distribution),intent(in),optional :: dpbox
         real(wp), dimension(*), intent(in), optional, target :: potential !< Distributed potential. Might contain the density for the SIC treatments
         type(p2pComms),intent(inout), optional:: comgp
       end subroutine LocalHamiltonianApplication

       subroutine NonLocalHamiltonianApplication(iproc,at,orbs,rxyz,&
           proj,Lzd,nlpspd,psi,hpsi,eproj_sum)
        use module_base
        use module_types
        implicit none
        integer, intent(in) :: iproc
        type(atoms_data), intent(in) :: at
        type(orbitals_data),  intent(in) :: orbs
        type(local_zone_descriptors), intent(in) :: Lzd
        type(nonlocal_psp_descriptors), intent(in) :: nlpspd 
        real(wp), dimension(nlpspd%nprojel), intent(in) :: proj
        real(gp), dimension(3,at%nat), intent(in) :: rxyz
        real(wp), dimension(orbs%npsidim_orbs), intent(in) :: psi
        real(wp), dimension(orbs%npsidim_orbs), intent(inout) :: hpsi
        real(gp), intent(out) :: eproj_sum
      END SUBROUTINE NonLocalHamiltonianApplication

      subroutine SynchronizeHamiltonianApplication(nproc,orbs,Lzd,GPU,hpsi,&
           ekin_sum,epot_sum,eproj_sum,eSIC_DC,eexctX)
        use module_base
        use module_types
        use module_xc
        implicit none
        integer, intent(in) :: nproc
        type(orbitals_data),  intent(in) :: orbs
        type(local_zone_descriptors), intent(in) :: Lzd 
        type(GPU_pointers), intent(inout) :: GPU
        real(gp), intent(inout) :: ekin_sum,epot_sum,eproj_sum,eSIC_DC,eexctX
        real(wp), dimension(orbs%npsidim_orbs), intent(inout) :: hpsi
      END SUBROUTINE SynchronizeHamiltonianApplication

      subroutine hpsitopsi(iproc,nproc,iter,idsx,wfn)
         !n(c) use module_base
         use module_types
         implicit none
         integer, intent(in) :: iproc,nproc,idsx,iter
         type(DFT_wavefunction), intent(inout) :: wfn
      END SUBROUTINE hpsitopsi

      subroutine DiagHam(iproc,nproc,natsc,nspin,orbs,wfd,comms,&
            &   psi,hpsi,psit,orthpar,passmat,& !mandatory
         orbse,commse,etol,norbsc_arr,orbsv,psivirt) !optional
         !n(c) use module_base
         use module_types
         implicit none
         integer, intent(in) :: iproc,nproc,natsc,nspin
         type(wavefunctions_descriptors), intent(in) :: wfd
         type(communications_arrays), target, intent(in) :: comms
         type(orbitals_data), target, intent(inout) :: orbs
         type(orthon_data), intent(in) :: orthpar
         real(wp), dimension(:), pointer :: psi,hpsi,psit
         real(wp), dimension(*), intent(out) :: passmat
         !optional arguments
         real(gp), optional, intent(in) :: etol
         type(orbitals_data), optional, intent(in) :: orbsv
         type(orbitals_data), optional, target, intent(in) :: orbse
         type(communications_arrays), optional, target, intent(in) :: commse
         integer, optional, dimension(natsc+1,nspin), intent(in) :: norbsc_arr
         real(wp), dimension(:), pointer, optional :: psivirt
      END SUBROUTINE DiagHam

      subroutine last_orthon(iproc,nproc,iter,wfn,evsum,opt_keeppsit)
        use module_base
        use module_types
        implicit none
        integer, intent(in) :: iproc,nproc,iter
        real(wp), intent(out) :: evsum
        type(DFT_wavefunction), intent(inout) :: wfn
        logical, optional :: opt_keeppsit
      END SUBROUTINE last_orthon

      subroutine calculate_forces(iproc,nproc,psolver_groupsize,Glr,atoms,orbs,nlpspd,rxyz,hx,hy,hz,proj,i3s,n3p,nspin,&
           refill_proj,ngatherarr,rho,pot,potxc,psi,fion,fdisp,fxyz,&
           ewaldstr,hstrten,xcstr,strten,fnoise,pressure,psoffset)
        use module_base
        use module_types
        implicit none
        logical, intent(in) :: refill_proj
        integer, intent(in) :: iproc,nproc,i3s,n3p,nspin,psolver_groupsize
        real(gp), intent(in) :: hx,hy,hz,psoffset
        type(locreg_descriptors), intent(in) :: Glr
        type(atoms_data), intent(in) :: atoms
        type(locreg_descriptors) :: lr
        type(orbitals_data), intent(in) :: orbs
        type(nonlocal_psp_descriptors), intent(in) :: nlpspd
        integer, dimension(0:nproc-1,2), intent(in) :: ngatherarr 
        real(wp), dimension(nlpspd%nprojel), intent(inout) :: proj
        real(wp), dimension(Glr%d%n1i,Glr%d%n2i,n3p), intent(in) :: rho,pot,potxc
        real(wp), dimension(Glr%wfd%nvctr_c+7*Glr%wfd%nvctr_f,orbs%nspinor,orbs%norbp), intent(in) :: psi
        real(gp), dimension(6), intent(in) :: ewaldstr,hstrten,xcstr
        real(gp), dimension(3,atoms%nat), intent(in) :: rxyz,fion,fdisp
        real(gp), intent(out) :: fnoise,pressure
        real(gp), dimension(6), intent(out) :: strten
        real(gp), dimension(3,atoms%nat), intent(out) :: fxyz
      END SUBROUTINE calculate_forces
      
      subroutine CalculateTailCorrection(iproc,nproc,at,rbuf,orbs,&
            &   Glr,nlpspd,ncongt,pot,hgrid,rxyz,radii_cf,crmult,frmult,nspin,&
         proj,psi,output_denspot,ekin_sum,epot_sum,eproj_sum)
         !n(c) use module_base
         use module_types
         implicit none
         type(atoms_data), intent(in) :: at
         type(orbitals_data), intent(in) :: orbs
         type(locreg_descriptors), intent(in) :: Glr
         type(nonlocal_psp_descriptors), intent(inout) :: nlpspd
         integer, intent(in) :: iproc,nproc,ncongt,nspin
         logical, intent(in) :: output_denspot
         real(kind=8), intent(in) :: hgrid,crmult,frmult,rbuf
         real(kind=8), dimension(at%ntypes,3), intent(in) :: radii_cf
         real(kind=8), dimension(3,at%nat), intent(in) :: rxyz
         real(kind=8), dimension(Glr%d%n1i,Glr%d%n2i,Glr%d%n3i,nspin), intent(in) :: pot
         real(kind=8), dimension(nlpspd%nprojel), intent(in) :: proj
         real(kind=8), dimension(Glr%wfd%nvctr_c+7*Glr%wfd%nvctr_f,orbs%norbp), intent(in) :: psi
         real(kind=8), intent(out) :: ekin_sum,epot_sum,eproj_sum
      END SUBROUTINE CalculateTailCorrection

      !added for abinit compatilbility
      subroutine reformatonewave(displ,wfd,at,hx_old,hy_old,hz_old,&
           n1_old,n2_old,n3_old,rxyz_old,psigold,hx,hy,hz,n1,n2,n3,rxyz,psifscf,psi)
         !n(c) use module_base
         use module_types
         implicit none
         integer, intent(in) :: n1_old,n2_old,n3_old,n1,n2,n3
         real(gp), intent(in) :: hx,hy,hz,displ,hx_old,hy_old,hz_old
         type(wavefunctions_descriptors), intent(in) :: wfd
         type(atoms_data), intent(in) :: at
         real(gp), dimension(3,at%nat), intent(in) :: rxyz_old,rxyz
         real(wp), dimension(0:n1_old,2,0:n2_old,2,0:n3_old,2), intent(in) :: psigold
         real(wp), dimension(-7:2*n1+8,-7:2*n2+8,-7:2*n3+8), intent(out) :: psifscf
         real(wp), dimension(wfd%nvctr_c+7*wfd%nvctr_f), intent(out) :: psi
      END SUBROUTINE reformatonewave
      subroutine readonewave(unitwf,useFormattedInput,iorb,iproc,n1,n2,n3,&
            &   hx,hy,hz,at,wfd,rxyz_old,rxyz,psi,eval,psifscf)
         !n(c) use module_base
         use module_types
         implicit none
         logical, intent(in) :: useFormattedInput
         integer, intent(in) :: unitwf,iorb,iproc,n1,n2,n3
         type(wavefunctions_descriptors), intent(in) :: wfd
         type(atoms_data), intent(in) :: at
         real(gp), intent(in) :: hx,hy,hz
         real(gp), dimension(3,at%nat), intent(in) :: rxyz
         real(wp), intent(out) :: eval
         real(gp), dimension(3,at%nat), intent(out) :: rxyz_old
         real(wp), dimension(wfd%nvctr_c+7*wfd%nvctr_f), intent(out) :: psi
         real(wp), dimension(*), intent(out) :: psifscf !this supports different BC
      END SUBROUTINE readonewave
      subroutine writeonewave(unitwf,useFormattedOutput,iorb,n1,n2,n3,hx,hy,hz,nat,rxyz,  & 
         nseg_c,nvctr_c,keyg_c,keyv_c,  & 
         nseg_f,nvctr_f,keyg_f,keyv_f, & 
         psi_c,psi_f,eval)
         use module_base
         implicit none
         logical, intent(in) :: useFormattedOutput
         integer, intent(in) :: unitwf,iorb,n1,n2,n3,nat,nseg_c,nvctr_c,nseg_f,nvctr_f
         real(gp), intent(in) :: hx,hy,hz
         real(wp), intent(in) :: eval
         integer, dimension(nseg_c), intent(in) :: keyv_c
         integer, dimension(nseg_f), intent(in) :: keyv_f
         integer, dimension(2,nseg_c), intent(in) :: keyg_c
         integer, dimension(2,nseg_f), intent(in) :: keyg_f
         real(wp), dimension(nvctr_c), intent(in) :: psi_c
         real(wp), dimension(7,nvctr_f), intent(in) :: psi_f
         real(gp), dimension(3,nat), intent(in) :: rxyz
      END SUBROUTINE writeonewave

      subroutine davidson(iproc,nproc,in,at,&
           orbs,orbsv,nvirt,Lzd,comms,commsv,&
           rxyz,rhopot,nlpspd,proj,pkernel,psi,v,dpbox,GPU)
        use module_base
        use module_types
        implicit none
        integer, intent(in) :: iproc,nproc
        integer, intent(in) :: nvirt
        type(input_variables), intent(in) :: in
        type(atoms_data), intent(in) :: at
        type(nonlocal_psp_descriptors), intent(in) :: nlpspd
        type(local_zone_descriptors), intent(inout) :: Lzd
        type(orbitals_data), intent(in) :: orbs
        type(communications_arrays), intent(in) :: comms, commsv
        type(denspot_distribution), intent(in) :: dpbox
        real(gp), dimension(3,at%nat), intent(in) :: rxyz
        real(wp), dimension(nlpspd%nprojel), intent(in) :: proj
        type(coulomb_operator), intent(in) :: pkernel
        real(dp), dimension(*), intent(in) :: rhopot
        type(orbitals_data), intent(inout) :: orbsv
        type(GPU_pointers), intent(inout) :: GPU
        real(wp), dimension(:), pointer :: psi,v!=psivirt(nvctrp,nvirtep*nproc) 
      end subroutine davidson

      subroutine build_eigenvectors(iproc,norbu,norbd,norb,norbe,nvctrp,natsc,nspin,nspinore,nspinor,&
            &   ndim_hamovr,norbsc_arr,hamovr,psi,ppsit,passmat,nvirte,psivirt)
         use module_base
         implicit none
         !Arguments
         integer, intent(in) :: norbu,norbd,norb,norbe,nvctrp,natsc,nspin,nspinor,ndim_hamovr,nspinore
         integer, dimension(natsc+1,nspin), intent(in) :: norbsc_arr
         real(wp), dimension(nspin*ndim_hamovr), intent(in) :: hamovr
         real(wp), dimension(nvctrp,norbe), intent(in) :: psi
         real(wp), dimension(nvctrp*nspinor,norb), intent(out) :: ppsit
         real(wp), dimension(*), intent(out) :: passmat
         integer, dimension(2), intent(in), optional :: nvirte
         real(wp), dimension(*), optional :: psivirt
         integer:: iproc
      END SUBROUTINE build_eigenvectors

      subroutine preconditionall(orbs,lr,hx,hy,hz,ncong,hpsi,gnrm,gnrm_zero)
         !n(c) use module_base
         use module_types
         implicit none
         integer, intent(in) :: ncong
         real(gp), intent(in) :: hx,hy,hz
         type(locreg_descriptors), intent(in) :: lr
         type(orbitals_data), intent(in) :: orbs
         real(dp), intent(out) :: gnrm,gnrm_zero
         real(wp), dimension(lr%wfd%nvctr_c+7*lr%wfd%nvctr_f,orbs%norbp,orbs%nspinor), intent(inout) :: hpsi
      END SUBROUTINE preconditionall

      subroutine preconditionall2(iproc,nproc,orbs,Lzd,hx,hy,hz,ncong,hpsi,confdatarr,gnrm,gnrm_zero)
        use module_base
        use module_types
        implicit none
        integer, intent(in) :: iproc,nproc,ncong
        real(gp), intent(in) :: hx,hy,hz
        type(local_zone_descriptors), intent(in) :: Lzd
        type(orbitals_data), intent(in) :: orbs
        real(dp), intent(out) :: gnrm,gnrm_zero
        real(wp), dimension(orbs%npsidim_orbs), intent(inout) :: hpsi
        type(confpot_data), dimension(orbs%norbp), intent(in) :: confdatarr
      end subroutine preconditionall2

      subroutine transpose_v(iproc,nproc,orbs,wfd,comms,psi,&
            &   work,outadd) !optional
         !n(c) use module_base
         use module_types
         implicit none
         integer, intent(in) :: iproc,nproc
         type(orbitals_data), intent(in) :: orbs
         type(wavefunctions_descriptors), intent(in) :: wfd
         type(communications_arrays), intent(in) :: comms
         real(wp), dimension(wfd%nvctr_c+7*wfd%nvctr_f,orbs%nspinor,orbs%norbp), intent(inout) :: psi
         real(wp), dimension(:), pointer, optional :: work
         real(wp), intent(out), optional :: outadd
      END SUBROUTINE transpose_v

     subroutine transpose_v2(iproc,nproc,orbs,Lzd,comms,psi,&
          work,outadd) !optional
       use module_base
       use module_types
       implicit none
       integer, intent(in) :: iproc,nproc
       type(orbitals_data), intent(in) :: orbs
       type(local_zone_descriptors), intent(in) :: Lzd
       type(communications_arrays), intent(in) :: comms
       real(wp), dimension(:), pointer :: psi
       real(wp), dimension(:), pointer, optional :: work
       real(wp), dimension(*), intent(out), optional :: outadd
     end subroutine

      subroutine untranspose_v(iproc,nproc,orbs,wfd,comms,psi,&
            &   work,outadd) !optional
         !n(c) use module_base
         use module_types
         implicit none
         integer, intent(in) :: iproc,nproc
         type(orbitals_data), intent(in) :: orbs
         type(wavefunctions_descriptors), intent(in) :: wfd
         type(communications_arrays), intent(in) :: comms
         real(wp), dimension((wfd%nvctr_c+7*wfd%nvctr_f)*orbs%nspinor*orbs%norbp), intent(inout) :: psi
         real(wp), dimension(:), pointer, optional :: work
         real(wp), intent(out), optional :: outadd
      END SUBROUTINE untranspose_v

     subroutine plot_wf(orbname,nexpo,at,factor,lr,hx,hy,hz,rxyz,psi)
         !n(c) use module_base
         use module_types
         implicit none
         character(len=*) :: orbname
         integer, intent(in) :: nexpo
       real(dp), intent(in) :: factor
         real(gp), intent(in) :: hx,hy,hz
         type(atoms_data), intent(in) :: at
         real(gp), dimension(3,at%nat), intent(in) :: rxyz
         type(locreg_descriptors), intent(in) :: lr
         real(wp), dimension(lr%wfd%nvctr_c+7*lr%wfd%nvctr_f), intent(in) :: psi
      END SUBROUTINE plot_wf

      subroutine partial_density_free(rsflag,nproc,n1i,n2i,n3i,npsir,nspinn,nrhotot,&
            &   hfac,nscatterarr,spinsgn,psir,rho_p,ibyyzz_r) !ex-optional argument
         use module_base
         implicit none
         logical, intent(in) :: rsflag
         integer, intent(in) :: nproc,n1i,n2i,n3i,nrhotot,nspinn,npsir
         real(gp), intent(in) :: hfac,spinsgn
         integer, dimension(0:nproc-1,4), intent(in) :: nscatterarr
         real(wp), dimension(n1i,n2i,n3i,nspinn), intent(in) :: psir
         real(dp), dimension(n1i,n2i,nrhotot,nspinn), intent(inout) :: rho_p
         integer, dimension(:,:,:), pointer :: ibyyzz_r 
      END SUBROUTINE partial_density_free

      subroutine parse_cp2k_files(iproc,basisfile,orbitalfile,nat,ntypes,orbs,iatype,rxyz,&
            &   CP2K,wfn_cp2k)
         !n(c) use module_base
         use module_types
         implicit none
         character(len=*), intent(in) :: basisfile,orbitalfile
         integer, intent(in) :: iproc,nat,ntypes
         type(orbitals_data), intent(in) :: orbs
         integer, dimension(nat), intent(in) :: iatype
         real(gp), dimension(3,nat), target, intent(in) :: rxyz
         type(gaussian_basis), intent(out) :: CP2K
         real(wp), dimension(:,:), pointer :: wfn_cp2k
      END SUBROUTINE parse_cp2k_files

      subroutine read_gaussian_information(orbs,G,coeffs,filename, opt_fillrxyz)
         !n(c) use module_base
         use module_types
         implicit none
         character(len=*), intent(in) :: filename
         type(orbitals_data), intent(in) :: orbs
         type(gaussian_basis), intent(out) :: G
         real(wp), dimension(:,:), pointer :: coeffs
         logical, optional :: opt_fillrxyz
      END SUBROUTINE read_gaussian_information

      subroutine restart_from_gaussians(iproc,nproc,orbs,Lzd,hx,hy,hz,psi,G,coeffs)
         !n(c) use module_base
         use module_types
         implicit none
         integer, intent(in) :: iproc,nproc
         real(gp), intent(in) :: hx,hy,hz
         type(orbitals_data), intent(in) :: orbs
         type(local_zone_descriptors), intent(in) :: Lzd
         type(gaussian_basis), intent(inout) :: G
         real(wp), dimension(Lzd%Glr%wfd%nvctr_c+7*Lzd%Glr%wfd%nvctr_f,orbs%norbp), intent(out) :: psi
         real(wp), dimension(:,:), pointer :: coeffs
      END SUBROUTINE restart_from_gaussians

      subroutine inputguess_gaussian_orbitals(iproc,nproc,at,rxyz,nvirt,nspin,&
            &   orbs,orbse,norbsc_arr,locrad,G,psigau,eks)
         !n(c) use module_base
         use module_types
         implicit none
         integer, intent(in) :: iproc,nproc,nspin
         integer, intent(inout) :: nvirt
         type(atoms_data), intent(in) :: at
         type(orbitals_data), intent(in) :: orbs
         real(gp), dimension(3,at%nat), intent(in) :: rxyz
         real(gp), intent(out) :: eks
         integer, dimension(at%natsc+1,nspin), intent(out) :: norbsc_arr
         real(gp), dimension(at%nat), intent(out) :: locrad
         type(orbitals_data), intent(out) :: orbse
         type(gaussian_basis), intent(out) :: G
         real(wp), dimension(:,:,:), pointer :: psigau
      END SUBROUTINE inputguess_gaussian_orbitals


     subroutine inputguess_gaussian_orbitals_forLinear(iproc,nproc,norb,at,rxyz,nvirt,nspin,&
          nlr, norbsPerAt, mapping, &
          orbs,orbse,norbsc_arr,locrad,G,psigau,eks,quartic_prefactor)
       use module_base
       use module_types
       implicit none
       integer, intent(in) :: iproc,nproc,nspin,nlr,norb
       integer, intent(inout) :: nvirt
       type(atoms_data), intent(in) :: at
       type(orbitals_data), intent(in) :: orbs
       real(gp), dimension(3,at%nat), intent(in) :: rxyz
       integer,dimension(norb),intent(in):: mapping
       integer,dimension(at%nat),intent(in):: norbsPerAt
       real(gp), intent(out) :: eks
       integer, dimension(at%natsc+1,nspin), intent(out) :: norbsc_arr
       real(gp), dimension(at%nat), intent(out) :: locrad
       type(orbitals_data), intent(out) :: orbse
       type(gaussian_basis), intent(out) :: G
       real(wp), dimension(:,:,:), pointer :: psigau
       real(gp),dimension(at%ntypes),intent(in),optional:: quartic_prefactor
     END SUBROUTINE inputguess_gaussian_orbitals_forLinear

     subroutine inputguess_gaussian_orbitals_withOnWhichAtom(iproc,nproc,at,rxyz,Glr,nvirt,nspin,&
          orbs,orbse,norbsc_arr,locrad,G,psigau,eks,onWhichAtom)
       use module_base
       use module_types
       implicit none
       integer, intent(in) :: iproc,nproc,nspin
       integer, intent(inout) :: nvirt
       type(atoms_data), intent(inout) :: at
       type(orbitals_data), intent(in) :: orbs
       type(locreg_descriptors), intent(in) :: Glr
       real(gp), dimension(3,at%nat), intent(in) :: rxyz
       real(gp), intent(out) :: eks
       integer, dimension(at%natsc+1,nspin), intent(out) :: norbsc_arr
       real(gp), dimension(at%nat), intent(out) :: locrad
       type(orbitals_data), intent(inout) :: orbse
       type(gaussian_basis), intent(out) :: G
       real(wp), dimension(:,:,:), pointer :: psigau
       integer,dimension(orbse%norb),intent(out):: onWhichAtom
     END SUBROUTINE inputguess_gaussian_orbitals_withOnWhichAtom

     subroutine AtomicOrbitals(iproc,at,rxyz,norbe,orbse,norbsc,&
          &   nspin,eks,scorb,G,gaucoeff,iorbtolr,mapping,quartic_prefactor)
       use module_base
       use module_types
       implicit none
       integer, intent(in) :: norbe,iproc
       integer, intent(in) :: norbsc,nspin
       type(atoms_data), intent(in) :: at
       logical, dimension(4,2,at%natsc), intent(in) :: scorb
       real(gp), dimension(3,at%nat), intent(in), target :: rxyz
       type(orbitals_data), intent(inout) :: orbse
       type(gaussian_basis), intent(out) :: G
       real(gp), intent(out) :: eks
       integer, dimension(orbse%norbp), intent(out) :: iorbtolr !assign the localisation region
       real(wp), intent(out) :: gaucoeff !norbe=G%ncoeff !fake interface for passing address
       integer,dimension(orbse%norb), optional, intent(in):: mapping
       real(gp),dimension(at%ntypes),intent(in),optional:: quartic_prefactor
      END SUBROUTINE AtomicOrbitals

      subroutine atomic_occupation_numbers(filename,ityp,nspin,at,nmax,lmax,nelecmax,neleconf,nsccode,mxpl,mxchg)
         use module_base
         use module_types
         implicit none
         character(len=*), intent(in) :: filename
         integer, intent(in) :: ityp,mxpl,mxchg,nspin,nmax,lmax,nelecmax,nsccode
         type(atoms_data), intent(inout) :: at
         !integer, dimension(nmax,lmax), intent(in) :: neleconf
         real(gp), dimension(nmax,lmax), intent(in) :: neleconf
      END SUBROUTINE atomic_occupation_numbers

      subroutine apply_potential(n1,n2,n3,nl1,nl2,nl3,nbuf,nspinor,npot,psir,pot,epot,&
            &   ibyyzz_r) !optional
         use module_base
         implicit none
         integer, intent(in) :: n1,n2,n3,nl1,nl2,nl3,nbuf,nspinor,npot
         real(wp), dimension(-nl1:2*n1+2+nl1,-nl2:2*n2+2+nl2,-nl3:2*n3+2+nl3,nspinor), intent(inout) :: psir
         real(wp), dimension(-nl1:2*n1+2+nl1-4*nbuf,-nl2:2*n2+2+nl2-4*nbuf,-nl3:2*n3+2+nl3-4*nbuf,npot), intent(in) :: pot
         integer, dimension(2,-14:2*n2+16,-14:2*n3+16), intent(in), optional :: ibyyzz_r
         real(gp), intent(out) :: epot
      END SUBROUTINE apply_potential

      subroutine correct_hartree_potential(at,iproc,nproc,n1i,n2i,n3i,n3p,n3pi,n3d,&
            &   i3s,i3xcsh,hxh,hyh,hzh,pkernel,ngatherarr,&
         rhoref,pkernel_ref,pot_ion,rhopot,ixc,nspin,ehart,eexcu,vexcu,PSquiet,correct_offset)
         !n(c) use module_base
         use module_types
         implicit none
         character(len=3), intent(in) :: PSquiet
         logical, intent(in) :: correct_offset
         integer, intent(in) :: iproc,nproc,n1i,n2i,n3i,n3p,n3pi,n3d,nspin,ixc,i3xcsh,i3s
         real(gp), intent(in) :: hxh,hyh,hzh
         type(atoms_data), intent(in) :: at
         integer, dimension(0:nproc-1,2), intent(in) :: ngatherarr
         real(dp), dimension(n1i,n2i,max(n3d,1),nspin), intent(inout) :: rhoref
         real(dp), dimension(n1i,n2i,max(n3pi,1)), intent(inout) :: pot_ion
         real(dp), dimension(n1i,n2i,max(n3d,1),nspin), intent(inout) :: rhopot
         real(gp), intent(out) :: ehart,eexcu,vexcu
         type(coulomb_operator), intent(in) :: pkernel_ref,pkernel
      END SUBROUTINE correct_hartree_potential

      subroutine xabs_lanczos(iproc,nproc,at,hx,hy,hz,rxyz,&
           radii_cf,nlpspd,proj,Lzd,dpbox,potential,&
           energs,nspin,GPU,in_iat_absorber,&
           in , PAWD , orbs )
        use module_base
        use module_types
        implicit none
        integer, intent(in) :: iproc,nproc,nspin
        real(gp), intent(in) :: hx,hy,hz
        type(atoms_data), intent(in), target :: at
        type(nonlocal_psp_descriptors), intent(in), target :: nlpspd
        type(local_zone_descriptors), intent(inout), target :: Lzd
        type(denspot_distribution), intent(in), target :: dpbox
        real(gp), dimension(3,at%nat), intent(in), target :: rxyz
        real(gp), dimension(at%ntypes,3), intent(in), target ::  radii_cf
        real(wp), dimension(nlpspd%nprojel), intent(in), target :: proj
        real(wp), dimension(max(dpbox%ndimpot,1),nspin), target :: potential
        type(energy_terms), intent(inout) :: energs
        type(GPU_pointers), intent(inout) , target :: GPU
        integer, intent(in) :: in_iat_absorber
        type(input_variables),intent(in), target :: in
        type(pawproj_data_type), target ::PAWD
        type(orbitals_data), intent(inout), target :: orbs
      END SUBROUTINE xabs_lanczos

      subroutine gatom_modified(rcov,rprb,lmax,lpx,noccmax,occup,&
            &   zion,alpz,gpot,alpl,hsep,alps,vh,xp,rmt,fact,nintp,&
         aeval,ng,psi,res,chrg,&
            &   Nsol, Labs, Ngrid,Ngrid_box, Egrid,  rgrid , psigrid, Npaw, PAWpatch, &
         psipsigrid)
         use module_base, only: gp

         implicit real(gp) (a-h,o-z)
         logical :: noproj, readytoexit
         integer, parameter :: n_int=1000
         dimension psi(0:ng,noccmax,lmax+1),aeval(noccmax,lmax+1),&
            &   hh(0:ng,0:ng),ss(0:ng,0:ng),eval(0:ng),evec(0:ng,0:ng),&
         gpot(3),hsep(6,lpx+1),rmt(n_int,0:ng,0:ng,lmax+1),&
            &   pp1(0:ng,lpx+1),pp2(0:ng,lpx+1),pp3(0:ng,lpx+1),alps(lpx+1),&
         potgrd(n_int),&
            &   rho(0:ng,0:ng,lmax+1),rhoold(0:ng,0:ng,lmax+1),xcgrd(n_int),&
         occup(noccmax,lmax+1),chrg(noccmax,lmax+1),&
            &   vh(0:ng,0:ng,4,0:ng,0:ng,4),&
         res(noccmax,lmax+1),xp(0:ng),& 
         psigrid(Ngrid, Nsol),psigrid_naked(Ngrid,Nsol),&
            &   psigrid_naked_2(Ngrid,Nsol), projgrid(Ngrid,3), &
         rhogrid(Ngrid), potgrid(Ngrid), psigrid_not_fitted(Ngrid,Nsol),&
            &   psigrid_not_fitted_2(Ngrid,Nsol),&
         vxcgrid(Ngrid), &
            &   Egrid(nsol), ppgrid(Nsol,3), work(nsol*nsol*2), &
         H(Nsol, Nsol), &
            &   H_2(Nsol, Nsol), &
         Hcorrected(Nsol, Nsol), &
            &   Hadd(Nsol, Nsol), Egrid_tmp(Nsol),Egrid_tmp_2(Nsol), Etofit(Nsol), &
         Soverlap(Nsol,Nsol), Tpsigrid(Nsol,Ngrid ),Tpsigrid_dum(Nsol, Ngrid),valuesatp(Nsol), &
            &   PAWpatch(Npaw, Npaw ), Spsitildes(Npaw, Npaw), genS(Nsol,Nsol), genH(Nsol,Nsol) , dumH(Nsol,Nsol)

         real(gp) , optional :: psipsigrid(Ngrid, Nsol)


         real(gp) :: rgrid(Ngrid), ene_m, ene_p, factadd, rcond, fixfact
         real(gp), target :: dumgrid1(Ngrid),dumgrid2(Ngrid), dumgrid3(Ngrid)
         logical dofit
         integer real_start, iocc, iwork(Nsol), INFO, volta, ngrid_box_2
         character(1) EQUED
         integer ipiv(Nsol), Npaw
      END SUBROUTINE gatom_modified

      subroutine abs_generator_modified(iproc,izatom,ielpsp,psppar,npspcode,ng, noccmax, lmax ,expo,&
            &   psi, aeval, occup, psp_modifier, &
         Nsol, Labs, Ngrid,Ngrid_box, Egrid,  rgrid , psigrid, Npaw,  PAWpatch , psipsigrid )

         use module_base, only: gp, memocc,ndebug
         implicit none
         integer, intent(in) :: iproc,izatom,ielpsp,ng,npspcode,noccmax, lmax, Nsol, labs, Ngrid,  Ngrid_box
         real(gp), dimension(0:4,0:6), intent(in) :: psppar
         !! real(gp), dimension(:,:), intent(in) :: psppar
         integer, intent(in) :: psp_modifier, Npaw

         real(gp), dimension(ng+1), intent(out) :: expo

         integer, parameter :: n_int=1000

         real(gp), dimension(0:ng,noccmax,lmax+1), intent(out) :: psi, Egrid(Nsol),&
            &   rgrid(Ngrid), psigrid(Ngrid,Nsol  )
         real(gp),   intent(out), optional  :: psipsigrid(Ngrid,Nsol  )
         real(gp), dimension(noccmax,lmax+1  ), intent(out) ::  aeval,occup
         real(gp):: PAWpatch(Npaw,Npaw)

         !local variables
      END SUBROUTINE abs_generator_modified

      subroutine xabs_cg(iproc,nproc,at,hx,hy,hz,rxyz,&
           &   radii_cf,nlpspd,proj,Lzd,dpbox,potential,&
           &   energs,nspin,GPU,in_iat_absorber,&
           &   in , rhoXanes, PAWD , PPD, orbs )
        use module_base
        use module_types
        implicit none
        integer  :: iproc,nproc,nspin
        real(gp)  :: hx,hy,hz
        type(atoms_data), target :: at
        type(nonlocal_psp_descriptors), target :: nlpspd
        type(local_zone_descriptors), target :: Lzd
        type(pcproj_data_type), target ::PPD
        type(denspot_distribution), intent(in), target :: dpbox
        real(gp), dimension(3,at%nat), target :: rxyz
        real(gp), dimension(at%ntypes,3), intent(in), target ::  radii_cf
        real(wp), dimension(nlpspd%nprojel), target :: proj
        real(wp), dimension(max(dpbox%ndimpot,1),nspin), target :: potential
        real(wp), dimension(max(dpbox%ndimpot,1),nspin), target :: rhoXanes
        type(energy_terms), intent(inout) :: energs
        type(GPU_pointers), intent(inout) , target :: GPU
        integer, intent(in) :: in_iat_absorber
        type(pawproj_data_type), target ::PAWD
        type(input_variables),intent(in), target :: in
        type(orbitals_data), intent(inout), target :: orbs
      end subroutine xabs_cg

      subroutine xabs_chebychev(iproc,nproc,at,hx,hy,hz,rxyz,&
           radii_cf,nlpspd,proj,Lzd,dpbox,potential,&
           energs,nspin,GPU,in_iat_absorber,in, PAWD , orbs  )
        use module_base
        use module_types
        implicit none
        integer  :: iproc,nproc,nspin
        real(gp)  :: hx,hy,hz
        type(atoms_data), target :: at
        type(nonlocal_psp_descriptors), target :: nlpspd
        type(local_zone_descriptors), target :: Lzd
        type(denspot_distribution), intent(in), target :: dpbox
        real(gp), dimension(3,at%nat), target :: rxyz
        real(gp), dimension(at%ntypes,3), intent(in), target ::  radii_cf
        real(wp), dimension(nlpspd%nprojel), target :: proj
        real(wp), dimension(max(dpbox%ndimpot,1),nspin), target :: potential
        type(energy_terms), intent(inout) :: energs
        type(GPU_pointers), intent(inout) , target :: GPU
        integer, intent(in) :: in_iat_absorber 
        type(input_variables),intent(in), target :: in
        type(pawproj_data_type), target ::PAWD
        type(orbitals_data), intent(inout), target :: orbs
      end subroutine xabs_chebychev

      subroutine cg_spectra(iproc,nproc,at,hx,hy,hz,rxyz,&
           radii_cf,nlpspd,proj,lr,ngatherarr,ndimpot,potential,&
           energs,nspin,GPU,in_iat_absorber,in , PAWD  )! aggiunger a interface
         !n(c) use module_base
         use module_types
         implicit none
         integer  :: iproc,nproc,ndimpot,nspin
         real(gp)  :: hx,hy,hz
         type(atoms_data), target :: at
         type(nonlocal_psp_descriptors), target :: nlpspd
         type(locreg_descriptors), target :: lr
         integer, dimension(0:nproc-1,2), target :: ngatherarr 
         real(gp), dimension(3,at%nat), target :: rxyz
         real(gp), dimension(at%ntypes,3), intent(in), target ::  radii_cf
         real(wp), dimension(nlpspd%nprojel), target :: proj
         real(wp), dimension(max(ndimpot,1),nspin), target :: potential
         type(energy_terms), intent(inout) :: energs
         type(GPU_pointers), intent(inout) , target :: GPU
         integer, intent(in) :: in_iat_absorber
         type(pawproj_data_type), target ::PAWD

         type(input_variables),intent(in) :: in

      END SUBROUTINE cg_spectra


      subroutine eleconf(nzatom,nvalelec,symbol,rcov,rprb,ehomo,neleconf,nsccode,mxpl,mxchg,amu)
         implicit none
         integer, intent(in) :: nzatom,nvalelec
         character(len=2), intent(out) :: symbol
         real(kind=8), intent(out) :: rcov,rprb,ehomo,amu
         integer, parameter :: nmax=6,lmax=3
         real(kind=8), intent(out) :: neleconf(nmax,0:lmax)
         integer, intent(out) :: nsccode,mxpl,mxchg
      END SUBROUTINE eleconf

      !     subroutine psimix(iproc,nproc,orbs,comms,ads,ids,mids,idsx,energy,energy_old,alpha,&
      !          hpsit,psidst,hpsidst_sp,psit)
      !       use module_base
      !       use module_types
      !       implicit none
      !       integer, intent(in) :: iproc,nproc,ids,mids,idsx
      !       real(gp), intent(in) :: energy,energy_old
      !       type(orbitals_data), intent(in) :: orbs
      !       type(communications_arrays), intent(in) :: comms
      !       real(gp), intent(inout) :: alpha
      !       real(wp), dimension(:), pointer :: psit,hpsit,psidst
      !       real(sp), dimension(:), pointer :: hpsidst_sp
      !       real(wp), dimension(:,:,:), pointer :: ads
      !     END SUBROUTINE psimix
      !
      subroutine plot_density(iproc,nproc,filename,at,rxyz,box,nspin,rho)
        use module_base
        use module_types
        implicit none
        integer, intent(in) :: iproc,nproc,nspin
        type(atoms_data), intent(in) :: at
        type(denspot_distribution), intent(in) :: box
        character(len=*), intent(in) :: filename
        real(gp), dimension(3,at%nat), intent(in) :: rxyz
        real(dp), dimension(max(box%ndimpot,1),nspin), target, intent(in) :: rho
      END SUBROUTINE plot_density

      subroutine read_density(filename,geocode,n1i,n2i,n3i,nspin,hxh,hyh,hzh,rho,&
            &   nat,rxyz,iatypes, znucl)
         !n(c) use module_base
         use module_types
         implicit none
         character(len=*), intent(in) :: filename
         character(len=1), intent(in) :: geocode
         integer, intent(out) :: nspin
         integer, intent(out) ::  n1i,n2i,n3i
         real(gp), intent(out) :: hxh,hyh,hzh
         real(dp), dimension(:,:,:,:), pointer :: rho
         real(gp), dimension(:,:), pointer, optional :: rxyz
         integer, intent(out), optional ::  nat
         integer, dimension(:), pointer, optional :: iatypes, znucl
      END SUBROUTINE read_density

      subroutine read_cube(filename,geocode,n1i,n2i,n3i,nspin,hxh,hyh,hzh,rho,&
            &   nat,rxyz, iatypes, znucl)
         !n(c) use module_base
         use module_types
         implicit none
         character(len=*), intent(in) :: filename
         character(len=1), intent(in) :: geocode
         integer, intent(out) :: nspin
         integer, intent(out) ::  n1i,n2i,n3i
         real(gp), intent(out) :: hxh,hyh,hzh
         real(dp), dimension(:,:,:,:), pointer :: rho
         real(gp), dimension(:,:), pointer   :: rxyz
         integer, intent(out)   ::  nat
         integer, dimension(:), pointer   :: iatypes, znucl
      END SUBROUTINE read_cube

      subroutine read_etsf(filename,geocode,n1i,n2i,n3i,nspin,hxh,hyh,hzh,rho,&
            &   nat,rxyz, iatypes, znucl)
         !n(c) use module_base
         use module_types
         implicit none
         character(len=*), intent(in) :: filename
         character(len=1), intent(in) :: geocode
         integer, intent(out) :: nspin
         integer, intent(out) ::  n1i,n2i,n3i
         real(gp), intent(out) :: hxh,hyh,hzh
         real(dp), dimension(:,:,:,:), pointer :: rho
         real(gp), dimension(:,:), pointer :: rxyz
         integer, intent(out) ::  nat
         integer, dimension(:), pointer :: iatypes, znucl
      END SUBROUTINE read_etsf

      subroutine read_potfile4b2B(filename,n1i,n2i,n3i, rho, alat1, alat2, alat3)
         use module_base
         implicit none
         character(len=*), intent(in) :: filename
         integer, intent(out) :: n1i,n2i,n3i
         real(gp) alat1, alat2, alat3, dum, dum1
         ! real(dp), dimension(n1i*n2i*n3d), intent(out) :: rho
         real(gp), pointer :: rho(:)
      END SUBROUTINE read_potfile4b2B

      !!$     subroutine read_density_cube(filename, n1i,n2i,n3i, nspin, hxh,hyh,hzh, nat, rxyz,  rho)
      !!$       !n(c) use module_base
      !!$       use module_types
      !!$       implicit none
      !!$       character(len=*), intent(in) :: filename
      !!$       integer, intent(out) ::  n1i,n2i,n3i
      !!$       integer, intent(in) :: nspin
      !!$       real(gp), intent(out) :: hxh,hyh,hzh
      !!$       real(gp), pointer :: rxyz(:,:)
      !!$       real(dp), dimension(:), pointer :: rho
      !!$       integer, intent(out) ::  nat
      !!$     END SUBROUTINE read_density_cube

      subroutine gaussian_pswf_basis(ng,enlargerprb,iproc,nspin,at,rxyz,G,Gocc, gaenes, &
            &   iorbtolr,iorbto_l, iorbto_m,  iorbto_ishell,iorbto_iexpobeg )
         use module_types
         implicit none
         logical, intent(in) :: enlargerprb
         integer, intent(in) :: iproc,nspin,ng
         type(atoms_data), intent(in) :: at
         real(gp), dimension(3,at%nat), target, intent(in) :: rxyz
         type(gaussian_basis), intent(out) :: G
         real(wp), dimension(:), pointer :: Gocc
         real(gp), pointer, optional :: gaenes(:)
         integer, pointer, optional :: iorbtolr(:)
         integer, pointer, optional :: iorbto_l(:)
         integer, pointer, optional :: iorbto_m(:)
         integer, pointer, optional :: iorbto_ishell(:)
         integer, pointer, optional :: iorbto_iexpobeg(:)
      END SUBROUTINE gaussian_pswf_basis

      subroutine gaussian_pswf_basis_for_paw(at,rxyz,G,  &
            &   iorbtolr,iorbto_l, iorbto_m,  iorbto_ishell,iorbto_iexpobeg, iorbto_paw_nchannels,&
         iorbto_imatrixbeg )
         use module_base
         use module_types
         implicit none
         type(atoms_data), intent(in) :: at
         real(gp), dimension(3,at%nat), target, intent(in) :: rxyz
         type(gaussian_basis_c), intent(out) :: G

         integer, pointer :: iorbtolr(:)
         integer, pointer :: iorbto_l(:)
         integer, pointer :: iorbto_paw_nchannels(:)
         integer, pointer :: iorbto_m(:)
         integer, pointer :: iorbto_ishell(:)
         integer, pointer :: iorbto_iexpobeg(:)
         integer, pointer :: iorbto_imatrixbeg(:)

         !local variables
      END SUBROUTINE gaussian_pswf_basis_for_paw


      subroutine local_analysis(iproc,nproc,hx,hy,hz,at,rxyz,lr,orbs,orbsv,psi,psivirt)
         !n(c) use module_base
         use module_types
         implicit none
         integer, intent(in) :: iproc,nproc
         real(gp), intent(in) :: hx,hy,hz
         type(locreg_descriptors), intent(in) :: lr
         type(orbitals_data), intent(in) :: orbs,orbsv
         type(atoms_data), intent(in) :: at
         real(gp), dimension(3,at%nat), intent(in) :: rxyz
         real(wp), dimension(:), pointer :: psi,psivirt
      END SUBROUTINE local_analysis

      subroutine plot_gatom_basis(filename,iat,ngx,G,Gocc,rhocoeff,rhoexpo)
         !n(c) use module_base
         use module_types
         implicit none
         character(len=*), intent(in) :: filename
         integer, intent(in) :: iat,ngx
         type(gaussian_basis), intent(in) :: G
         real(wp), dimension(:), pointer :: Gocc
         real(wp), dimension((ngx*(ngx+1))/2), intent(out) :: rhoexpo
         real(wp), dimension((ngx*(ngx+1))/2,4), intent(out) :: rhocoeff
      END SUBROUTINE plot_gatom_basis

      subroutine calculate_rhocore(iproc,at,d,rxyz,hxh,hyh,hzh,i3s,i3xcsh,n3d,n3p,rhocore)
        use module_base
        use module_types
        implicit none
        integer, intent(in) :: iproc,i3s,n3d,i3xcsh,n3p
        real(gp), intent(in) :: hxh,hyh,hzh
        type(atoms_data), intent(in) :: at
        type(grid_dimensions), intent(in) :: d
        real(gp), dimension(3,at%nat), intent(in) :: rxyz
        real(wp), dimension(:,:,:,:), pointer :: rhocore
      END SUBROUTINE calculate_rhocore

      subroutine XC_potential(geocode,datacode,iproc,nproc,mpi_comm,n01,n02,n03,ixc,hx,hy,hz,&
           rho,exc,vxc,nspin,rhocore,potxc,xcstr,dvxcdrho)
        use module_base
        use module_xc
        implicit none
        character(len=1), intent(in) :: geocode
        character(len=1), intent(in) :: datacode
        integer, intent(in) :: iproc,nproc,n01,n02,n03,ixc,nspin,mpi_comm
        real(gp), intent(in) :: hx,hy,hz
        real(gp), intent(out) :: exc,vxc
        real(dp), dimension(*), intent(inout) :: rho
        real(wp), dimension(:,:,:,:), pointer :: rhocore !associated if useful
        real(wp), dimension(*), intent(out) :: potxc
        real(dp), dimension(6), intent(out) :: xcstr
        real(dp), dimension(:,:,:,:), target, intent(out), optional :: dvxcdrho
      END SUBROUTINE XC_potential

      subroutine xc_energy(geocode,m1,m3,md1,md2,md3,nxc,nwb,nxt,nwbl,nwbr,&
           nxcl,nxcr,ixc,hx,hy,hz,rhopot,pot_ion,sumpion,zf,zfionxc,exc,vxc,nproc,nspden)
        use module_base
        use module_xc
        use interfaces_56_xc
        implicit none
        character(len=1), intent(in) :: geocode
        logical, intent(in) :: sumpion
        integer, intent(in) :: m1,m3,nxc,nwb,nxcl,nxcr,nxt,md1,md2,md3,ixc,nproc,nspden
        integer, intent(in) :: nwbl,nwbr
        real(gp), intent(in) :: hx,hy,hz
        real(dp), dimension(m1,m3,nxt,nspden), intent(inout) :: rhopot
        real(wp), dimension(*), intent(in) :: pot_ion
        real(dp), dimension(md1,md3,md2/nproc), intent(out) :: zf
        real(wp), dimension(md1,md3,md2/nproc,nspden), intent(out) :: zfionxc
        real(dp), intent(out) :: exc,vxc
      END SUBROUTINE xc_energy

      subroutine direct_minimization(iproc,nproc,in,at,nvirt,rxyz,&
           rhopot,nlpspd,proj,pkernel,dpbox,GPU,KSwfn,VTwfn)
        use module_base
        use module_types
        implicit none
        integer, intent(in) :: iproc,nproc,nvirt
        type(input_variables), intent(in) :: in
        type(atoms_data), intent(in) :: at
        type(nonlocal_psp_descriptors), intent(in) :: nlpspd
        type(denspot_distribution), intent(in) :: dpbox
        type(DFT_wavefunction), intent(inout) :: KSwfn,VTwfn
        real(gp), dimension(3,at%nat), intent(in) :: rxyz
        real(wp), dimension(nlpspd%nprojel), intent(in) :: proj
        type(coulomb_operator), intent(in) :: pkernel
        real(dp), dimension(*), intent(in), target :: rhopot
        type(GPU_pointers), intent(inout) :: GPU
      end subroutine direct_minimization

      subroutine CounterIonPotential(geocode,iproc,nproc,in,shift,&
            &   hxh,hyh,hzh,grid,n3pi,i3s,pkernel,pot_ion)
         !n(c) use module_base
         use module_types
         implicit none
         character(len=1), intent(in) :: geocode
         integer, intent(in) :: iproc,nproc,n3pi,i3s
         real(gp), intent(in) :: hxh,hyh,hzh
         real(gp), dimension(3), intent(in) :: shift
         type(input_variables), intent(in) :: in
         type(grid_dimensions), intent(in) :: grid
         type(coulomb_operator), intent(in) :: pkernel
         real(wp), dimension(*), intent(inout) :: pot_ion
      END SUBROUTINE CounterIonPotential

      subroutine gaussian_rism_basis(nat,radii,rxyz,G)
         !n(c) use module_base
         use module_types
         implicit none
         integer, intent(in) :: nat
         real(gp), dimension(nat), intent(in) :: radii
         real(gp), dimension(3,nat), target, intent(in) :: rxyz
         type(gaussian_basis), intent(out) :: G
      END SUBROUTINE gaussian_rism_basis

      subroutine gaussian_hermite_basis(nhermitemax,nat,radii,rxyz,G)
         !n(c) use module_base
         use module_types
         implicit none
         integer, intent(in) :: nat,nhermitemax
         real(gp), dimension(nat), intent(in) :: radii
         real(gp), dimension(3,nat), target, intent(in) :: rxyz
         type(gaussian_basis), intent(out) :: G  
      END SUBROUTINE gaussian_hermite_basis

      subroutine write_eigenvalues_data(nproc,etol,orbs,mom_vec)
        use module_base
        use module_types
        implicit none
        integer, intent(in) :: nproc
        real(gp), intent(in) :: etol
        type(orbitals_data), intent(in) :: orbs
        real(gp), dimension(:,:,:), intent(in), pointer :: mom_vec
      end subroutine write_eigenvalues_data
      
      subroutine write_eigen_objects(iproc,occorbs,nspin,nvirt,nplot,hx,hy,hz,at,rxyz,lr,orbs,orbsv,psi,psivirt,output_wf_format)
         !n(c) use module_base
         use module_types
         implicit none
         logical, intent(in) :: occorbs
         integer, intent(in) :: iproc,nspin,nvirt,nplot,output_wf_format
         real(gp), intent(in) :: hx,hy,hz
         type(atoms_data), intent(in) :: at
         type(locreg_descriptors), intent(in) :: lr
         type(orbitals_data), intent(in) :: orbs,orbsv
         real(gp), dimension(3,at%nat), intent(in) :: rxyz
         real(wp), dimension(:), pointer :: psi,psivirt
       END SUBROUTINE write_eigen_objects

       subroutine full_local_potential(iproc,nproc,orbs,Lzd,iflag,dpbox,potential,pot,comgp)
         use module_base
         use module_types
         use module_xc
         implicit none
         integer, intent(in) :: iproc,nproc,iflag
         type(orbitals_data),intent(in) :: orbs
         type(local_zone_descriptors),intent(in) :: Lzd
         type(denspot_distribution), intent(in) :: dpbox
         real(wp), dimension(max(dpbox%ndimrhopot,orbs%nspin)), intent(in), target :: potential
         real(wp), dimension(:), pointer :: pot
         !type(p2pCommsGatherPot),intent(inout), optional:: comgp
         type(p2pComms),intent(inout), optional:: comgp
       END SUBROUTINE full_local_potential

      subroutine free_full_potential(nproc,flag,pot,subname)
         use module_base
         implicit none
         character(len=*), intent(in) :: subname
         integer, intent(in) :: nproc,flag
         real(wp), dimension(:), pointer :: pot
      END SUBROUTINE free_full_potential

      subroutine select_active_space(iproc,nproc,orbs,comms,mask_array,Glr,orbs_as,comms_as,psi,psi_as)
         !n(c) use module_base
         use module_types
         implicit none
         integer, intent(in) :: iproc,nproc
         type(orbitals_data), intent(in) :: orbs
         type(locreg_descriptors), intent(in) :: Glr
         type(communications_arrays), intent(in) :: comms
         logical, dimension(orbs%norb*orbs%nkpts), intent(in) :: mask_array
         real(wp), dimension(max(orbs%npsidim_orbs,orbs%npsidim_comp)), intent(in) :: psi
         type(orbitals_data), intent(out) :: orbs_as
         type(communications_arrays), intent(out) :: comms_as
         real(wp), dimension(:), pointer :: psi_as
      END SUBROUTINE select_active_space

      subroutine calculate_energy_and_gradient(iter,iproc,nproc,GPU,ncong,iscf,&
           energs,wfn,gnrm,gnrm_zero)
        use module_base
        use module_types
        implicit none
        integer, intent(in) :: iproc,nproc,ncong,iscf,iter
        type(energy_terms), intent(inout) :: energs
        type(GPU_pointers), intent(in) :: GPU
        type(DFT_wavefunction), intent(inout) :: wfn
        real(gp), intent(out) :: gnrm,gnrm_zero
      END SUBROUTINE calculate_energy_and_gradient

      subroutine constrained_davidson(iproc,nproc,in,at,& 
           orbs,orbsv,nvirt,Lzd,comms,commsv,&
           hx,hy,hz,rxyz,rhopot,psi,v,dpbox,GPU)
        use module_base
        use module_types
        implicit none
        integer, intent(in) :: iproc,nproc
        integer, intent(in) :: nvirt
        type(input_variables), intent(in) :: in
        type(atoms_data), intent(in) :: at
        type(local_zone_descriptors), intent(in) :: Lzd
        type(orbitals_data), intent(in) :: orbs
        type(communications_arrays), intent(in) :: comms, commsv
        type(denspot_distribution), intent(in) :: dpbox
        real(gp), intent(in) :: hx,hy,hz
        real(gp), dimension(3,at%nat), intent(in) :: rxyz
        real(dp), dimension(*), intent(in) :: rhopot
        type(orbitals_data), intent(inout) :: orbsv
        type(GPU_pointers), intent(inout) :: GPU
        real(wp), dimension(:), pointer :: psi,v!=psivirt(nvctrp,nvirtep*nproc) 
        !v, that is psivirt, is transposed on input and direct on output
      end subroutine constrained_davidson

      subroutine local_hamiltonian(iproc,nproc,orbs,Lzd,hx,hy,hz,&
           ipotmethod,confdatarr,pot,psi,hpsi,pkernel,ixc,alphaSIC,ekin_sum,epot_sum,eSIC_DC,&
           dpbox,potential,comgp, all_ham)
        use module_base
        use module_types
        use module_xc
        implicit none
        integer, intent(in) :: iproc,nproc,ipotmethod,ixc
        real(gp), intent(in) :: hx,hy,hz,alphaSIC
        type(orbitals_data), intent(in) :: orbs
        type(local_zone_descriptors), intent(in) :: Lzd
        type(confpot_data), dimension(orbs%norbp), intent(in) :: confdatarr
        real(wp), dimension(orbs%npsidim_orbs), intent(in) :: psi !this dimension will be modified
        real(wp), dimension(:),pointer :: pot !< the potential, with the dimension compatible with the ipotmethod flag
        !real(wp), dimension(lr%d%n1i*lr%d%n2i*lr%d%n3i*nspin) :: pot
        real(gp), intent(out) :: ekin_sum,epot_sum,eSIC_DC
        real(wp), dimension(orbs%npsidim_orbs), intent(out) :: hpsi
        type(coulomb_operator) :: pkernel !< the PSolver kernel which should be associated for the SIC schemes
        integer, optional, intent(in) :: all_ham ! lr408 hc
        type(denspot_distribution),intent(in),optional :: dpbox
        !!real(wp), dimension(max(dpbox%ndimrhopot,orbs%nspin)), intent(in), optional, target :: potential !< Distributed potential. Might contain the density for the SIC treatments
        real(wp), dimension(*), intent(in), optional, target :: potential !< Distributed potential. Might contain the density for the SIC treatments
        type(p2pComms),intent(inout), optional:: comgp
      END SUBROUTINE local_hamiltonian

      subroutine NK_SIC_potential(lr,orbs,ixc,fref,hxh,hyh,hzh,pkernel,psi,poti,eSIC_DC,potandrho,wxdsave)
         !n(c) use module_base
         use module_types
         implicit none
         integer, intent(in) :: ixc
         real(gp), intent(in) :: hxh,hyh,hzh,fref
         type(locreg_descriptors), intent(in) :: lr
         type(orbitals_data), intent(in) :: orbs
         type(coulomb_operator), intent(in) :: pkernel
         real(wp), dimension(lr%wfd%nvctr_c+7*lr%wfd%nvctr_f,orbs%nspinor,orbs%norbp), intent(in) :: psi
         !real(wp), dimension((lr%d%n1i*lr%d%n2i*lr%d%n3i*((orbs%nspinor/3)*3+1)),max(orbs%norbp,orbs%nspin)), intent(inout) :: poti
         real(wp), intent(inout) :: poti
         real(gp), intent(out) :: eSIC_DC
         real(dp), dimension(lr%d%n1i*lr%d%n2i*lr%d%n3i,2*orbs%nspin), intent(in), optional :: potandrho 
         real(dp), dimension(lr%d%n1i*lr%d%n2i*lr%d%n3i,orbs%nspin), intent(out), optional :: wxdsave 
      END SUBROUTINE NK_SIC_potential

      subroutine isf_to_daub_kinetic(hx,hy,hz,kx,ky,kz,nspinor,lr,w,psir,hpsi,ekin,k_strten)
        !use module_base
        use module_types
        implicit none
        integer, intent(in) :: nspinor
        real(gp), intent(in) :: hx,hy,hz,kx,ky,kz
        type(locreg_descriptors), intent(in) :: lr
        type(workarr_locham), intent(inout) :: w
        real(wp), dimension(lr%d%n1i*lr%d%n2i*lr%d%n3i,nspinor), intent(in) :: psir
        real(gp), intent(out) :: ekin
        real(wp), dimension(lr%wfd%nvctr_c+7*lr%wfd%nvctr_f,nspinor), intent(inout) :: hpsi
        real(wp), dimension(6), optional :: k_strten
      end subroutine isf_to_daub_kinetic

      subroutine readmywaves(iproc,filename,iformat,orbs,n1,n2,n3,hx,hy,hz,at,rxyz_old,rxyz,  & 
         wfd,psi,orblist)
         use module_base
         use module_types
         implicit none
         integer, intent(in) :: iproc,n1,n2,n3, iformat
         real(gp), intent(in) :: hx,hy,hz
         type(wavefunctions_descriptors), intent(in) :: wfd
         type(orbitals_data), intent(inout) :: orbs
         type(atoms_data), intent(in) :: at
         real(gp), dimension(3,at%nat), intent(in) :: rxyz
         integer, dimension(orbs%norb), optional :: orblist
         real(gp), dimension(3,at%nat), intent(out) :: rxyz_old
         real(wp), dimension(wfd%nvctr_c+7*wfd%nvctr_f,orbs%nspinor,orbs%norbp), intent(out) :: psi
         character(len=*), intent(in) :: filename
      END SUBROUTINE readmywaves

      
      subroutine open_filename_of_iorb(unitfile,lbin,filename,orbs,iorb,ispinor,iorb_out,iiorb)
         use module_base
         use module_types
         implicit none
         character(len=*), intent(in) :: filename
         logical, intent(in) :: lbin
         integer, intent(in) :: iorb,ispinor,unitfile
         type(orbitals_data), intent(in) :: orbs
         integer, intent(out) :: iorb_out
         integer,optional :: iiorb   
      END SUBROUTINE open_filename_of_iorb

      subroutine filename_of_iorb(lbin,filename,orbs,iorb,ispinor,filename_out,iorb_out,iiorb)
         use module_base
         use module_types
         implicit none
         character(len=*), intent(in) :: filename
         logical, intent(in) :: lbin
         integer, intent(in) :: iorb,ispinor
         type(orbitals_data), intent(in) :: orbs
         character(len=*) :: filename_out
         integer, intent(out) :: iorb_out
         integer,optional :: iiorb
      END SUBROUTINE filename_of_iorb

      subroutine readwavetoisf(lstat, filename, formatted, hx, hy, hz, &
           & n1, n2, n3, nspinor, psiscf)
        use module_base
        use module_types
        implicit none
        character(len = *), intent(in) :: filename
        logical, intent(in) :: formatted
        integer, intent(out) :: n1, n2, n3, nspinor
        real(gp), intent(out) :: hx, hy, hz
        real(wp), dimension(:,:,:,:), pointer :: psiscf
        logical, intent(out) :: lstat
      END SUBROUTINE readwavetoisf
      subroutine readwavetoisf_etsf(lstat, filename, iorbp, hx, hy, hz, &
           & n1, n2, n3, nspinor, psiscf)
        use module_base
        use module_types
        implicit none
        character(len = *), intent(in) :: filename
        integer, intent(in) :: iorbp
        integer, intent(out) :: n1, n2, n3, nspinor
        real(gp), intent(out) :: hx, hy, hz
        real(wp), dimension(:,:,:,:), pointer :: psiscf
        logical, intent(out) :: lstat
      END SUBROUTINE readwavetoisf_etsf

      subroutine read_wave_to_isf(lstat, filename, ln, iorbp, hx, hy, hz, &
           & n1, n2, n3, nspinor, psiscf)
        use module_base
        use module_types
        implicit none
        integer, intent(in) :: ln
        character(len = ln), intent(in) :: filename
        integer, intent(in) :: iorbp
        integer, intent(out) :: n1, n2, n3, nspinor
        real(gp), intent(out) :: hx, hy, hz
        real(wp), dimension(:,:,:,:), pointer :: psiscf
        logical, intent(out) :: lstat
      END SUBROUTINE read_wave_to_isf
      subroutine free_wave_to_isf(psiscf)
        use module_base
        implicit none
        real(wp), dimension(:,:,:,:), pointer :: psiscf
      END SUBROUTINE free_wave_to_isf

      subroutine denspot_communications(iproc_world,nproc_world,iproc,nproc,mpi_comm,&
           ixc,nspin,geocode,SICapproach,dpbox)
        use module_base
        use module_types
        implicit none
        integer, intent(in) :: iproc_world,iproc,nproc,mpi_comm,ixc,nspin,nproc_world
        character(len=*), intent(in) :: geocode,SICapproach
        type(denspot_distribution), intent(inout) :: dpbox
      end subroutine denspot_communications

      subroutine allocateRhoPot(iproc,Glr,nspin,atoms,rxyz,denspot)
        use module_base
        use module_types
        implicit none
        integer, intent(in) :: iproc,nspin
        type(locreg_descriptors), intent(in) :: Glr
        type(atoms_data), intent(in) :: atoms
        real(gp), dimension(3,atoms%nat), intent(in) :: rxyz
        type(DFT_local_fields), intent(inout) :: denspot
      END SUBROUTINE allocateRhoPot

      !subroutine SWcalczone(nat,posa,boxl,tmp_force, this_atom,numnei,nei)
      !
      !
      !  !use SWpotential
      !  use defs, only : boundary,maxnei,iproc,MPI_COMM_WORLD
      !  
      !  implicit none
      !  
      !  integer, intent(in)                               :: nat
      !  real(kind=8), intent(in), dimension(3*nat) :: posa
      !  real(kind=8), dimension(3), intent(inout)          :: boxl
      !  integer, intent(in) :: this_atom
      !  real(8), intent(out), dimension(3*nat), target:: tmp_force
      !
      !
      !  integer, dimension(nat),intent(in) :: numnei 
      !  integer, dimension(nat,maxnei),intent(in) :: nei 
      !END SUBROUTINE SWcalczone

!!$    subroutine readmywaves(iproc,filename,orbs,n1,n2,n3,hx,hy,hz,at,rxyz_old,rxyz,  & 
!!$         wfd,psi,orblist)
!!$      use module_base
!!$      use module_types
!!$      implicit none
!!$      integer, intent(in) :: iproc,n1,n2,n3
!!$      real(gp), intent(in) :: hx,hy,hz
!!$      type(wavefunctions_descriptors), intent(in) :: wfd
!!$      type(orbitals_data), intent(inout) :: orbs
!!$      type(atoms_data), intent(in) :: at
!!$      real(gp), dimension(3,at%nat), intent(in) :: rxyz
!!$      integer, dimension(orbs%norb), optional :: orblist
!!$      real(gp), dimension(3,at%nat), intent(out) :: rxyz_old
!!$      real(wp), dimension(wfd%nvctr_c+7*wfd%nvctr_f,orbs%nspinor,orbs%norbp), intent(out) :: psi
!!$      character(len=*), intent(in) :: filename
!!$     end subroutine readmywaves


        subroutine getLocalizedBasis(iproc,nproc,at,orbs,rxyz,denspot,GPU,trH,fnrm,&
                   infoBasisFunctions,nlpspd,proj,ldiis,SIC,tmb,&
<<<<<<< HEAD
                   tmblarge2, lhphilarge2)
=======
                   tmblarge2, lhphilarge2, energs_base, ham)
>>>>>>> b822b291
          use module_base
          use module_types
          implicit none
          integer,intent(in):: iproc, nproc
          integer,intent(out):: infoBasisFunctions
          type(atoms_data), intent(in) :: at
          type(orbitals_data):: orbs
          real(8),dimension(3,at%nat):: rxyz
          type(DFT_local_fields), intent(inout) :: denspot
          type(GPU_pointers), intent(inout) :: GPU
          real(8),intent(out):: trH, fnrm
          type(nonlocal_psp_descriptors),intent(in):: nlpspd
          real(wp),dimension(nlpspd%nprojel),intent(inout):: proj
          type(localizedDIISParameters),intent(inout):: ldiis
          type(DFT_wavefunction),target,intent(inout):: tmb
          type(SIC_data) :: SIC !<parameters for the SIC methods
          type(DFT_wavefunction),target,intent(inout):: tmblarge2
          real(8),dimension(:),pointer,intent(inout):: lhphilarge2
<<<<<<< HEAD
=======
          type(energy_terms),intent(inout) :: energs_base
          real(8),dimension(tmb%orbs%norb,tmb%orbs%norb),intent(out):: ham
>>>>>>> b822b291
        end subroutine getLocalizedBasis


    !!!subroutine allocateAndInitializeLinear(iproc, nproc, Glr, orbs, at, nlpspd, lin, &
    !!!      input, hx, hy, hz, rxyz, nscatterarr, tag, confdatarr, onwhichatom)
    !!!  use module_base
    !!!  use module_types
    !!!  implicit none
    !!!  ! Calling arguments
    !!!  integer,intent(in):: iproc, nproc
    !!!  real(gp),intent(in):: hx, hy, hz
    !!!  type(locreg_descriptors),intent(in):: Glr
    !!!  type(orbitals_data),intent(in):: orbs
    !!!  type(atoms_data),intent(inout):: at
    !!!  type(nonlocal_psp_descriptors),intent(in):: nlpspd
    !!!  type(linearParameters),intent(inout):: lin
    !!!  type(input_variables),intent(in):: input
    !!!  real(8),dimension(3,at%nat),intent(in):: rxyz
    !!!  integer,dimension(0:nproc-1,4),intent(in):: nscatterarr !n3d,n3p,i3s+i3xcsh-1,i3xcsh
    !!!  integer,intent(inout):: tag
    !!!  type(confpot_data), dimension(:),pointer,intent(out) :: confdatarr
    !!!  integer,dimension(:),pointer:: onwhichatom
    !!!end subroutine allocateAndInitializeLinear



    subroutine transpose_vLIN(iproc, lproc, uproc, orbs, comms, psi, newComm, &
         work,outadd) !optional
      use module_base
      use module_types
      implicit none
      integer, intent(in) :: iproc, lproc, uproc, newComm
      type(orbitals_data), intent(in) :: orbs
      type(communications_arrays), intent(in) :: comms
      real(8),dimension(max(orbs%npsidim_comp,orbs%npsidim_orbs)):: psi
      real(wp), dimension(:), pointer, optional :: work
      real(wp), dimension(*), intent(out), optional :: outadd
    end subroutine transpose_vLIN


    subroutine untranspose_vLIN(iproc, lproc, uproc, orbs, comms, psi, newComm, &
         work,outadd) !optional
      use module_base
      use module_types
      implicit none
      integer, intent(in) :: iproc,lproc, uproc, newComm
      type(orbitals_data), intent(in) :: orbs
      type(communications_arrays), intent(in) :: comms
      real(8),dimension(max(orbs%npsidim_comp,orbs%npsidim_orbs)):: psi
      real(wp), dimension(:), pointer, optional :: work
      real(wp), dimension(*), intent(out), optional :: outadd
    end subroutine untranspose_vLIN


    subroutine inputOrbitals(iproc,nproc,at,&
         orbs,nvirt,comms,Glr,hx,hy,hz,rxyz,rhopot,rhocore,pot_ion,&
         nlpspd,proj,pkernel,pkernelseq,ixc,psi,hpsi,psit,G,&
         nscatterarr,ngatherarr,nspin,potshortcut,symObj,irrzon,phnons,GPU,input)
      use module_base
      use module_types
      implicit none
      integer, intent(in) :: iproc,nproc,ixc,symObj
      integer, intent(inout) :: nspin,nvirt
      real(gp), intent(in) :: hx,hy,hz
      type(atoms_data), intent(in) :: at
      type(orbitals_data), intent(inout) :: orbs
      type(nonlocal_psp_descriptors), intent(in) :: nlpspd
      type(locreg_descriptors), intent(in) :: Glr
      type(communications_arrays), intent(in) :: comms
      type(GPU_pointers), intent(inout) :: GPU
      type(input_variables):: input
      integer, dimension(0:nproc-1,4), intent(in) :: nscatterarr
      integer, dimension(0:nproc-1,2), intent(in) :: ngatherarr 
      real(gp), dimension(3,at%nat), intent(in) :: rxyz
      real(wp), dimension(nlpspd%nprojel), intent(in) :: proj
      real(dp), dimension(*), intent(inout) :: rhopot,pot_ion
      type(gaussian_basis), intent(out) :: G 
      real(wp), dimension(:), pointer :: hpsi,psit,rhocore
      real(8),dimension(max(orbs%npsidim_comp,orbs%npsidim_orbs)):: psi
      type(coulomb_operator), intent(in) :: pkernel,pkernelseq
      integer, intent(in) :: potshortcut
      integer, dimension(*), intent(in) :: irrzon
      real(dp), dimension(*), intent(in) :: phnons
    END SUBROUTINE inputOrbitals
    
    subroutine psimix(iproc,nproc,ndim_psi,orbs,comms,diis,hpsit,psit)
      use module_base
      use module_types
      implicit none
      integer, intent(in) :: iproc,nproc,ndim_psi
      type(orbitals_data), intent(in) :: orbs
      type(communications_arrays), intent(in) :: comms
      type(diis_objects), intent(inout) :: diis
      real(wp), dimension(ndim_psi), intent(inout) :: psit,hpsit
    end subroutine psimix
    
    subroutine estimatePerturbedOrbitals(iproc, nproc, at, orbs, lr, input, orbsLIN, commsLIN, rxyz, nspin, &
        nlpspd, proj, nscatterarr, ngatherarr, rhopot, GPU, pkernelseq, phi, rxyzParabola, perturbation)
    use module_base
    use module_types
    implicit none
    
    ! Calling arguments
    integer:: iproc, nproc
    type(atoms_data), intent(in) :: at
    type(orbitals_data):: orbs
    type(locreg_descriptors), intent(in) :: lr
    type(input_variables):: input
    type(orbitals_data):: orbsLIN
    type(communications_arrays):: commsLIN
    real(8),dimension(3,at%nat):: rxyz, rxyzParabola
    integer:: nspin
    type(nonlocal_psp_descriptors), intent(in) :: nlpspd
    real(wp), dimension(nlpspd%nprojel), intent(in) :: proj
    integer, dimension(0:nproc-1,4), intent(in) :: nscatterarr !n3d,n3p,i3s+i3xcsh-1,i3xcsh
    integer, dimension(0:nproc-1,2), intent(in) :: ngatherarr
    real(dp), dimension(*), intent(inout) :: rhopot
    type(GPU_pointers), intent(inout) :: GPU
    type(coulomb_operator), intent(in) :: pkernelseq
    real(8),dimension(max(orbsLIN%npsidim_orbs,orbsLIN%npsidim_comp)):: phi
    real(8),dimension(3,at%nat):: perturbation
    end subroutine estimatePerturbedOrbitals
    
    !!subroutine psimixVariable(iproc,nproc,orbs,comms,diis,diisArr, hpsit,psit, quiet)
    !!  use module_base
    !!  use module_types
    !!  implicit none
    !!  integer, intent(in) :: iproc,nproc
    !!  type(orbitals_data), intent(in) :: orbs
    !!  type(communications_arrays), intent(in) :: comms
    !!  type(diis_objects), intent(inout) :: diis
    !!  type(diis_objects),dimension(orbs%norb),intent(in out):: diisArr
    !!  real(wp), dimension(sum(comms%ncntt(0:nproc-1))), intent(inout) :: psit,hpsit
    !!  logical, optional:: quiet ! to avoid that the DIIS weights are written
    !!end subroutine psimixVariable
    
    
    
    !!subroutine diisstpVariable(iproc,nproc,orbs,comms,diis,diisArr,psit,quiet)
    !!  use module_base
    !!  use module_types
    !!  implicit none
    !!! Arguments
    !!  integer, intent(in) :: nproc,iproc
    !!  type(orbitals_data), intent(in) :: orbs
    !!  type(communications_arrays), intent(in) :: comms
    !!  type(diis_objects), intent(inout) :: diis
    !!  type(diis_objects),dimension(orbs%norb),intent(in out):: diisArr
    !!  real(wp), dimension(sum(comms%ncntt(0:nproc-1))), intent(out) :: psit
    !!  logical, optional:: quiet ! to avoid that the DIIS weights are written
    !!end subroutine diisstpVariable
    
    
    subroutine apply_potentialConfinement(n1,n2,n3,nl1,nl2,nl3,nbuf,nspinor,npot,psir,pot,epot, rxyzConfinement, &
         hxh, hyh, hzh, potentialPrefac, confPotOrder, &
         ibyyzz_r) !optional
      use module_base
      implicit none
      integer, intent(in) :: n1,n2,n3,nl1,nl2,nl3,nbuf,nspinor,npot, confPotOrder
      real(wp), dimension(-14*nl1:2*n1+1+15*nl1,-14*nl2:2*n2+1+15*nl2,-14*nl3:2*n3+1+15*nl3,nspinor), intent(inout) :: psir
      real(wp), dimension(-14*nl1:2*n1+1+15*nl1-4*nbuf,-14*nl2:2*n2+1+15*nl2-4*nbuf,&
           -14*nl3:2*n3+1+15*nl3-4*nbuf,npot), intent(in) :: pot
      integer, dimension(2,-14:2*n2+16,-14:2*n3+16), intent(in), optional :: ibyyzz_r
      real(gp), intent(out) :: epot
      real(8),dimension(3):: rxyzConfinement
      real(8):: hxh, hyh, hzh, potentialPrefac
    end subroutine apply_potentialConfinement

    !!!subroutine getLinearPsi(iproc,nproc,lzd,orbs,&
    !!!     at,rxyz,denspot,&
    !!!     GPU,&
    !!!     infoBasisFunctions,infoCoeff,itSCC,ebs,nlpspd,proj,&
    !!!     ldiis,orthpar,&
    !!!     blocksize_pdgemm,&
    !!!     comrp,blocksize_pdsyev,nproc_pdsyev,&
    !!!     hx,hy,hz,SIC,locrad,tmb, tmbder, tmbmix)
    !!!  use module_base
    !!!  use module_types
    !!!  implicit none

    !!!  ! Calling arguments
    !!!  integer,intent(in):: iproc, nproc, itSCC
    !!!  integer,intent(in):: blocksize_pdgemm
    !!!  integer,intent(in):: blocksize_pdsyev, nproc_pdsyev
    !!!  type(local_zone_descriptors),intent(inout):: lzd
    !!!  type(orbitals_data),intent(in) :: orbs
    !!!  !type(p2pCommsSumrho),intent(inout):: comsr
    !!!  !!type(p2pComms),intent(inout):: comsr
    !!!  !!type(matrixDescriptors),intent(in):: mad, lbmad
    !!!  !!type(overlapParameters),intent(inout):: op, lbop
    !!!  !!type(p2pComms),intent(inout):: comon, lbcomon
    !!!  !type(p2pCommsGatherPot):: comgp, lbcomgp
    !!!  !!!!type(p2pComms):: comgp, lbcomgp
    !!!  type(atoms_data),intent(in):: at
    !!!  real(8),dimension(3,at%nat),intent(in):: rxyz
    !!!  type(DFT_local_fields), intent(inout) :: denspot
    !!!  type(GPU_pointers),intent(inout):: GPU
    !!!  integer,intent(out):: infoBasisFunctions, infoCoeff
    !!!  real(8),intent(out):: ebs
    !!!  real(8),intent(in):: hx, hy, hz
    !!!  !real(8),dimension(llborbs%norb,orbs%norb),intent(in out):: coeff
    !!!  !real(8),dimension(max(llborbs%npsidim_orbs,llborbs%npsidim_comp)),intent(inout):: lphi
    !!!  !real(8),dimension(:),pointer,intent(inout):: lphi
    !!!  type(nonlocal_psp_descriptors),intent(in):: nlpspd
    !!!  real(wp),dimension(nlpspd%nprojel),intent(inout):: proj
    !!!  !real(8),dimension(lorbs%norb,orbs%norb),intent(inout):: coeff_proj
    !!!  type(localizedDIISParameters),intent(inout):: ldiis
    !!!  type(orthon_data),intent(in):: orthpar
    !!!  !!type(confpot_data),dimension(lorbs%norbp),intent(in) :: confdatarr
    !!!  !real(8),dimension(max(lorbs%npsidim_orbs,lorbs%npsidim_comp)),intent(inout)::lphiRestart
    !!!  !real(8),dimension(:),pointer,intent(inout)::lphiRestart
    !!!  !type(p2pCommsRepartition),intent(inout):: comrp
    !!!  type(p2pComms),intent(inout):: comrp
    !!!  type(SIC_data),intent(in):: SIC
    !!!  real(8),dimension(lzd%nlr),intent(in):: locrad
    !!!  !!type(wfn_metadata),intent(inout):: wfnmd
    !!!  type(DFT_wavefunction),intent(inout):: tmb, tmbder, tmbmix
    !!!end subroutine getLinearPsi

    subroutine get_coeff(iproc,nproc,scf_mode,lzd,orbs,at,rxyz,denspot,&
               GPU, infoCoeff,ebs,nlpspd,proj,&
<<<<<<< HEAD
               SIC,tmbmix,tmb,fnrm,overlapmatrix,calculate_overlap_matrix,&
               tmblarge, lhphilarge, &
               ldiis_coeff)
=======
               SIC,tmb,fnrm,overlapmatrix,calculate_overlap_matrix,&
               tmblarge, lhphilarge, &
               ham, ldiis_coeff)
>>>>>>> b822b291
      use module_base
      use module_types
      implicit none
      integer,intent(in):: iproc, nproc, scf_mode
      type(local_zone_descriptors),intent(inout):: lzd
      type(orbitals_data),intent(in) :: orbs
      type(atoms_data),intent(in):: at
      real(8),dimension(3,at%nat),intent(in):: rxyz
      type(DFT_local_fields), intent(inout) :: denspot
      type(GPU_pointers),intent(inout):: GPU
      integer,intent(out):: infoCoeff
      real(8),intent(out):: ebs, fnrm
      type(nonlocal_psp_descriptors),intent(in):: nlpspd
      real(wp),dimension(nlpspd%nprojel),intent(inout):: proj
      type(SIC_data),intent(in):: SIC
<<<<<<< HEAD
      type(DFT_wavefunction),intent(inout):: tmbmix,tmb
      real(8),dimension(tmbmix%orbs%norb,tmbmix%orbs%norb),intent(inout):: overlapmatrix
      logical,intent(in):: calculate_overlap_matrix
      type(DFT_wavefunction),intent(inout):: tmblarge
      real(8),dimension(:),pointer,intent(inout):: lhphilarge
=======
      type(DFT_wavefunction),intent(inout):: tmb
      real(8),dimension(tmb%orbs%norb,tmb%orbs%norb),intent(inout):: overlapmatrix
      logical,intent(in):: calculate_overlap_matrix
      type(DFT_wavefunction),intent(inout):: tmblarge
      real(8),dimension(:),pointer,intent(inout):: lhphilarge
      real(8),dimension(tmb%orbs%norb,tmb%orbs%norb),intent(in),optional:: ham
>>>>>>> b822b291
      type(localizedDIISParameters),intent(inout),optional:: ldiis_coeff
    end subroutine get_coeff


    !!!subroutine local_hamiltonianConfinement(iproc,orbs,lin,lr,hx,hy,hz,&
    !!!     nspin,pot,psi,hpsi,ekin_sum,epot_sum, nat, rxyz, onWhichAtom, at, centralAtom)
    !!!  use module_base
    !!!  use module_types
    !!!  use libxc_functionals
    !!!  implicit none
    !!!  integer, intent(in) :: iproc,nspin
    !!!  real(gp), intent(in) :: hx,hy,hz
    !!!  type(orbitals_data), intent(in) :: orbs
    !!!  type(linearParameters):: lin
    !!!  type(locreg_descriptors), intent(in) :: lr
    !!!  real(wp), dimension(lr%wfd%nvctr_c+7*lr%wfd%nvctr_f,orbs%nspinor*orbs%norbp), intent(in) :: psi
    !!!  real(wp), dimension(*) :: pot
    !!!  !real(wp), dimension(lr%d%n1i*lr%d%n2i*lr%d%n3i*nspin) :: pot
    !!!  real(gp), intent(out) :: ekin_sum,epot_sum
    !!!  real(wp), dimension(lr%wfd%nvctr_c+7*lr%wfd%nvctr_f,orbs%nspinor*orbs%norbp), intent(out) :: hpsi
    !!!integer:: nat
    !!!real(8),dimension(3,nat):: rxyz
    !!!integer,dimension(orbs%norbp),intent(in):: onWhichAtom
    !!!type(atoms_data), intent(in) :: at
    !!!integer,intent(in),optional:: centralAtom
    !!!end subroutine local_hamiltonianConfinement


    !!!subroutine local_hamiltonianConfinementForAllLocregs(iproc,orbs,lin,lr,hx,hy,hz,&
    !!!     nspin,pot,psi,hpsi,ekin_sum,epot_sum, nat, rxyz, at, centralAtom)
    !!!  use module_base
    !!!  use module_types
    !!!  use libxc_functionals
    !!!  implicit none
    !!!  integer, intent(in):: iproc, nspin, nat
    !!!  real(gp), intent(in):: hx,hy,hz
    !!!  type(orbitals_data),intent(in):: orbs
    !!!  type(linearParameters),intent(in):: lin
    !!!  type(locreg_descriptors),intent(in) :: lr
    !!!  type(atoms_data),intent(in):: at
    !!!  real(wp),dimension(lr%wfd%nvctr_c+7*lr%wfd%nvctr_f,orbs%nspinor*orbs%norbp),intent(in):: psi
    !!!  real(wp),dimension(*):: pot
    !!!  !real(wp), dimension(lr%d%n1i*lr%d%n2i*lr%d%n3i*nspin) :: pot
    !!!  real(gp),intent(out):: ekin_sum,epot_sum
    !!!  real(wp),dimension(lr%wfd%nvctr_c+7*lr%wfd%nvctr_f,orbs%nspinor*orbs%norbp,at%nat),intent(out):: hpsi
    !!!  real(8),dimension(3,nat),intent(in):: rxyz
    !!!  integer,intent(in),optional:: centralAtom
    !!!end subroutine local_hamiltonianConfinementForAllLocregs

    
    !!!subroutine deallocateLinear(iproc, lin, lphi, coeff)
    !!!  use module_base
    !!!  use module_types
    !!!  implicit none
    !!!  integer,intent(in):: iproc
    !!!  type(linearParameters),intent(inout):: lin
    !!!  real(8),dimension(:),pointer,intent(inout):: lphi
    !!!  real(8),dimension(:,:),pointer,intent(inout):: coeff
    !!!end subroutine deallocateLinear
    

    !!!subroutine initializeLocRegLIN(iproc, nproc, lr, lin, at, input, rxyz, radii_cf)
    !!!  use module_base
    !!!  use module_types
    !!!  implicit none
    !!!  integer:: iproc, nproc
    !!!  type(locreg_descriptors):: lr
    !!!  type(linearParameters):: lin
    !!!  type(atoms_data),intent(in):: at
    !!!  type(input_variables),intent(in):: input
    !!!  real(8),dimension(3,at%nat):: rxyz
    !!!  real(8),dimension(at%ntypes,3):: radii_cf
    !!!  type(communications_arrays):: commsLIN
    !!!end subroutine initializeLocRegLIN
    
    
    
    !!!subroutine orbitalsCommunicatorsWithGroups(iproc, lproc, uproc, lin, newComm, norbPerComm)
    !!!  use module_base
    !!!  use module_types
    !!!  implicit none
    !!!  integer, intent(in) :: iproc, lproc, uproc, newComm, norbPerComm
    !!!  type(linearParameters),intent(in out):: lin
    !!!end subroutine orbitalsCommunicatorsWithGroups
    
<<<<<<< HEAD
    subroutine linearScaling(iproc,nproc,Glr,orbs,comms,tmb,tmbder,at,input,hx,hy,hz,&
         rxyz,fion,fdisp,denspot,rhopotold,nlpspd,proj,GPU,&
         energs,scpot,psi,energy)
=======
    subroutine linearScaling(iproc,nproc,KSwfn,tmb,at,input,&
           rxyz,fion,fdisp,denspot,rhopotold,nlpspd,proj,GPU,&
           energs,scpot,energy)
>>>>>>> b822b291
      use module_base
      use module_types
      implicit none
      integer,intent(in):: iproc, nproc
      type(atoms_data),intent(inout):: at
      type(input_variables),intent(in):: input
      real(8),dimension(3,at%nat),intent(inout):: rxyz
      real(8),dimension(3,at%nat),intent(in):: fion, fdisp
      type(DFT_local_fields), intent(inout) :: denspot
      real(gp), dimension(:), intent(inout) :: rhopotold
      type(nonlocal_psp_descriptors),intent(in):: nlpspd
      real(wp),dimension(nlpspd%nprojel),intent(inout):: proj
      type(GPU_pointers),intent(in out):: GPU
      type(energy_terms),intent(inout) :: energs
      logical,intent(in):: scpot
      real(gp), dimension(:), pointer :: rho,pot
      real(8),intent(out):: energy
      type(DFT_wavefunction),intent(inout),target:: tmb
      type(DFT_wavefunction),intent(inout),target:: KSwfn
    end subroutine linearScaling   

   subroutine createDerivativeBasis(n1,n2,n3, &
     nfl1,nfu1,nfl2,nfu2,nfl3,nfu3,  &
     hgrid,ibyz_c,ibxz_c,ibxy_c,ibyz_f,ibxz_f,ibxy_f,&
     w_c, w_f, w_f1, w_f2, w_f3, x_c, x_f, y_c, y_f, z_c, z_f)
     use module_base
     !use filterModule
     implicit none
     integer, intent(in) :: n1,n2,n3,nfl1,nfu1,nfl2,nfu2,nfl3,nfu3
     real(gp), intent(in) :: hgrid
     integer, dimension(2,0:n2,0:n3), intent(in) :: ibyz_c,ibyz_f
     integer, dimension(2,0:n1,0:n3), intent(in) :: ibxz_c,ibxz_f
     integer, dimension(2,0:n1,0:n2), intent(in) :: ibxy_c,ibxy_f
     real(wp), dimension(0:n1,0:n2,0:n3), intent(in) :: w_c
     real(wp), dimension(7,nfl1:nfu1,nfl2:nfu2,nfl3:nfu3), intent(in) :: w_f
     real(wp), dimension(nfl1:nfu1,nfl2:nfu2,nfl3:nfu3), intent(in) :: w_f1
     real(wp), dimension(nfl2:nfu2,nfl1:nfu1,nfl3:nfu3), intent(in) :: w_f2
     real(wp), dimension(nfl3:nfu3,nfl1:nfu1,nfl2:nfu2), intent(in) :: w_f3
     real(wp), dimension(0:n1,0:n2,0:n3), intent(out) :: x_c
     real(wp), dimension(7,nfl1:nfu1,nfl2:nfu2,nfl3:nfu3), intent(out) :: x_f
     real(wp), dimension(0:n1,0:n2,0:n3), intent(out) :: y_c
     real(wp), dimension(7,nfl1:nfu1,nfl2:nfu2,nfl3:nfu3), intent(out) :: y_f
     real(wp), dimension(0:n1,0:n2,0:n3), intent(out) :: z_c
     real(wp), dimension(7,nfl1:nfu1,nfl2:nfu2,nfl3:nfu3), intent(out) :: z_f
    end subroutine createDerivativeBasis

    subroutine readAtomicOrbitals(at,norbe,norbsc,nspin,nspinor,scorb,norbsc_arr,locrad)
      use module_base
      use module_types
      implicit none
      !Arguments
      integer, intent(in) :: nspin,nspinor
      integer, intent(out) :: norbe,norbsc
      type(atoms_data), intent(in) :: at
      logical, dimension(4,2,at%natsc), intent(out) :: scorb
      integer, dimension(at%natsc+1,nspin), intent(out) :: norbsc_arr
      real(gp), dimension(at%nat), intent(out) :: locrad
    end subroutine readAtomicOrbitals


    subroutine readAtomicOrbitals_withOnWhichAtom(at,orbsig,norbe,norbsc,nspin,nspinor,scorb,norbsc_arr,locrad,&
               onWhichAtom)
      use module_base
      use module_types
      implicit none
      !Arguments
      integer, intent(in) :: nspin,nspinor
      type(orbitals_data),intent(in):: orbsig
      integer, intent(out) :: norbe,norbsc
      type(atoms_data), intent(inout) :: at
      logical, dimension(4,2,at%natsc), intent(out) :: scorb
      integer, dimension(at%natsc+1,nspin), intent(out) :: norbsc_arr
      real(gp), dimension(at%nat), intent(out) :: locrad
      integer,dimension(orbsig%norb),intent(out):: onWhichAtom
    end subroutine readAtomicOrbitals_withOnWhichAtom

    subroutine inputguessConfinement(iproc, nproc, inputpsi, at, &
         input, hx, hy, hz, lzd, lorbs, rxyz,denspot, rhopotold,&
         nlpspd, proj, GPU,  &
         lphi,orbs,tmb,energs,overlapmatrix)
      use module_base
      use module_types
      implicit none
      !Arguments
      integer, intent(in) :: iproc,nproc,inputpsi
      real(gp), intent(in) :: hx, hy, hz
      type(atoms_data), intent(inout) :: at
      type(nonlocal_psp_descriptors), intent(in) :: nlpspd
      type(GPU_pointers), intent(inout) :: GPU
      type(DFT_local_fields), intent(inout) :: denspot
      type(input_variables),intent(in) :: input
      type(local_zone_descriptors),intent(inout):: lzd
      type(orbitals_data),intent(in):: lorbs
      real(gp), dimension(3,at%nat), intent(in) :: rxyz
      real(wp), dimension(nlpspd%nprojel), intent(inout) :: proj
      real(dp),dimension(max(lzd%glr%d%n1i*lzd%glr%d%n2i*denspot%dpbox%n3p,1)*input%nspin),intent(inout) ::  rhopotold
      real(8),dimension(max(lorbs%npsidim_orbs,lorbs%npsidim_comp)),intent(out):: lphi
      type(orbitals_data),intent(in):: orbs
      type(DFT_wavefunction),intent(inout):: tmb
      type(energy_terms),intent(out) :: energs
      real(8),dimension(tmb%orbs%norb,tmb%orbs%norb),intent(out):: overlapmatrix
    end subroutine inputguessConfinement


    subroutine initialize_comms_sumrho(iproc,nproc,nscatterarr,lzd,orbs,comsr)
      use module_base
      use module_types
      implicit none
      integer,intent(in):: iproc,nproc
      integer,dimension(0:nproc-1,4),intent(in):: nscatterarr !n3d,n3p,i3s+i3xcsh-1,i3xcsh
      type(local_zone_descriptors),intent(in):: lzd
      type(orbitals_data),intent(in):: orbs
      type(p2pComms),intent(out):: comsr
    end subroutine initialize_comms_sumrho


   subroutine determine_locreg_periodic(iproc,nlr,cxyz,locrad,hx,hy,hz,Glr,Llr,calculateBounds)
      use module_base
      use module_types
      implicit none
      integer, intent(in) :: iproc
      integer, intent(in) :: nlr
      real(gp), intent(in) :: hx,hy,hz
      type(locreg_descriptors), intent(in) :: Glr
      real(gp), dimension(nlr), intent(in) :: locrad
      real(gp), dimension(3,nlr), intent(in) :: cxyz
      type(locreg_descriptors), dimension(nlr), intent(out) :: Llr
      logical,dimension(nlr),intent(in):: calculateBounds
   end subroutine determine_locreg_periodic

    subroutine determine_wfd_periodicity(ilr,nlr,Glr,Llr)
      use module_base
      use module_types
      implicit none
      integer,intent(in) :: ilr,nlr
      type(locreg_descriptors),intent(in) :: Glr  
      type(locreg_descriptors),dimension(nlr),intent(inout) :: Llr   
    end subroutine determine_wfd_periodicity

    subroutine num_segkeys_periodic(n1,n2,n3,i1sc,i1ec,i2sc,i2ec,i3sc,i3ec,nseg,nvctr,keyg,keyv,&
     nseg_loc,nvctr_loc,outofzone)
     implicit none
     integer, intent(in) :: n1,n2,n3,i1sc,i1ec,i2sc,i2ec,i3sc,i3ec,nseg,nvctr
     integer, dimension(nseg), intent(in) :: keyv
     integer, dimension(2,nseg), intent(in) :: keyg
     integer, intent(out) :: nseg_loc,nvctr_loc
     integer, dimension(3),intent(in) :: outofzone 
    end subroutine num_segkeys_periodic

    subroutine segkeys_periodic(n1,n2,n3,i1sc,i1ec,i2sc,i2ec,i3sc,i3ec,nseg,nvctr,keyg,keyv,&
     nseg_loc,nvctr_loc,keygloc,keyglob,keyvloc,keyvglob,outofzone)
     implicit none
     integer, intent(in) :: n1,n2,n3,i1sc,i1ec,i2sc,i2ec,i3sc,i3ec,nseg,nvctr,nseg_loc,nvctr_loc
     integer, dimension(nseg), intent(in) :: keyv
     integer, dimension(2,nseg), intent(in) :: keyg
     integer, dimension(3), intent(in) :: outofzone
     integer, dimension(nseg_loc), intent(out) :: keyvloc
     integer, dimension(nseg_loc), intent(out) :: keyvglob
     integer, dimension(2,nseg_loc), intent(out) :: keygloc
     integer, dimension(2,nseg_loc), intent(out) :: keyglob
     end subroutine segkeys_periodic

    !!$subroutine get_number_of_overlap_region(alr,blr,Glr,isovrlp,Llr,nlr)
    !!$ use module_base
    !!$ use module_types
    !!$ implicit none
    !!$ integer, intent(in) :: alr,blr              
    !!$ integer, intent(in) :: nlr                  
    !!$ type(locreg_descriptors),intent(in) :: Glr  
    !!$ integer, intent(out) :: isovrlp           
    !!$ type(locreg_descriptors), dimension(nlr), intent(in) :: Llr       
    !!$end subroutine get_number_of_overlap_region

    !!$subroutine get_overlap_region_periodic(alr,blr,Glr,isovrlp,Llr,nlr,Olr)
    !!$ use module_base
    !!$ use module_types
    !!$ implicit none
    !!$ integer, intent(in) :: alr,blr           
    !!$ integer, intent(in) :: nlr                
    !!$ type(locreg_descriptors),intent(in) :: Glr 
    !!$ integer, intent(in) :: isovrlp              
    !!$ type(locreg_descriptors), dimension(nlr), intent(in) :: Llr  
    !!$ type(locreg_descriptors),dimension(isovrlp),intent(out) :: Olr 
    !!$end subroutine get_overlap_region_periodic

!!$    subroutine nlpspd_to_locreg(input_parameters,iproc,Glr,Llr,rxyz,atoms,orbs,&
!!$       radii_cf,cpmult,fpmult,hx,hy,hz,locregShape,nlpspd,Lnlpspd,projflg)
!!$     use module_base
!!$     use module_types
!!$     implicit none 
!!$     type(input_variables),intent(in) :: input_parameters
!!$     integer,intent(in) :: iproc
!!$     type(locreg_descriptors),intent(in) :: Glr  
!!$     type(locreg_descriptors),intent(in) :: Llr  
!!$     type(atoms_data),intent(in) :: atoms       
!!$     type(orbitals_data),intent(in) :: orbs      
!!$     real(gp), intent(in) :: cpmult,fpmult,hx,hy,hz  
!!$     character(len=1),intent(in):: locregShape
!!$     type(nonlocal_psp_descriptors),intent(in) :: nlpspd  
!!$     type(nonlocal_psp_descriptors),intent(out) :: Lnlpspd   
!!$     integer,dimension(atoms%nat),intent(out) :: projflg
!!$     real(gp), dimension(3,atoms%nat), intent(in) :: rxyz
!!$     real(gp), dimension(atoms%ntypes,3), intent(in) :: radii_cf
!!$    end subroutine nlpspd_to_locreg

!!$    subroutine apply_local_projectors(iorb,iproc,nspin,atoms,hx,hy,hz,Llr,Lnlpspd,orbs,projflg,psi,rxyz,hpsi,eproj)
!!$     use module_base
!!$     use module_types
!!$     implicit none
!!$     integer,intent(in) :: iorb,nspin,iproc
!!$     real(gp), intent(in) :: hx,hy,hz
!!$     type(atoms_data),intent(in) :: atoms
!!$     type(locreg_descriptors),intent(in) :: Llr
!!$     type(nonlocal_psp_descriptors),intent(in) :: Lnlpspd  ! Local descriptors for the projectors
!!$     type(orbitals_data),intent(in) :: orbs
!!$     real(gp), intent(inout) :: eproj
!!$     integer,dimension(atoms%nat),intent(in) :: projflg
!!$     real(wp),dimension((Llr%wfd%nvctr_c+7*Llr%wfd%nvctr_f)*orbs%nspinor*nspin),intent(in) :: psi  !local wavefunction
!!$     real(wp),dimension((Llr%wfd%nvctr_c+7*Llr%wfd%nvctr_f)*orbs%nspinor*nspin),intent(inout):: hpsi ! local |p><p|Psi>
!!$     real(gp), dimension(3,atoms%nat), intent(in) :: rxyz
!!$    end subroutine apply_local_projectors


    subroutine psi_to_locreg(Glr,ilr,ldim,Olr,lpsi,nlr,orbs,psi)
     use module_base
     use module_types
     implicit none
     integer, intent(in) :: nlr    
     integer :: ilr           
     integer :: ldim          
     type(orbitals_data),intent(in) :: orbs      
     type(locreg_descriptors),intent(in) :: Glr  
     type(locreg_descriptors), dimension(nlr), intent(in) :: Olr   
     real(wp),dimension((Glr%wfd%nvctr_c+7*Glr%wfd%nvctr_f)*orbs%norbp*orbs%nspinor),intent(in) :: psi      
     real(wp),dimension(ldim),intent(inout) :: lpsi 
    end subroutine psi_to_locreg


    subroutine psi_to_locreg2(iproc, nproc, ldim, gdim, Llr, Glr, gpsi, lpsi)
      use module_base
      use module_types
      implicit none
      integer,intent(in) :: iproc                  ! process ID
      integer,intent(in) :: nproc                  ! number of processes
      integer,intent(in) :: ldim          ! dimension of lpsi 
      integer,intent(in) :: gdim          ! dimension of gpsi 
      type(locreg_descriptors),intent(in) :: Llr  ! Local grid descriptor
      type(locreg_descriptors),intent(in) :: Glr  ! Global grid descriptor
      real(wp),dimension(gdim),intent(in) :: gpsi       !Wavefunction (compressed format)
      real(wp),dimension(ldim),intent(out) :: lpsi   !Wavefunction in localization region
    end subroutine psi_to_locreg2



    subroutine partial_density_linear(rsflag,nproc,n1i,n2i,n3i,npsir,nspinn,nrhotot,&
         hfac,nscatterarr,spinsgn,psir,rho_p,&
         ibyyzz_r)
      use module_base
      use module_types
      implicit none
      logical, intent(in) :: rsflag
      integer, intent(in) :: nproc,n1i,n2i,n3i,nrhotot,nspinn,npsir
      real(gp), intent(in) :: hfac,spinsgn
      integer, dimension(0:nproc-1,4), intent(in) :: nscatterarr
      real(wp), dimension(n1i,n2i,n3i,npsir), intent(in) :: psir
      real(dp), dimension(n1i,n2i,nrhotot,nspinn), intent(inout) :: rho_p
      integer, dimension(:,:,:),pointer :: ibyyzz_r
    end subroutine partial_density_linear

    subroutine local_partial_densityLinear(nproc,rsflag,nscatterarr,&
         nrhotot,Lzd,hxh,hyh,hzh,nspin,orbs,mapping,psi,rho)
      use module_base
      use module_types
      use module_xc
      implicit none
      logical, intent(in) :: rsflag
      integer, intent(in) :: nproc
      integer,intent(inout):: nrhotot
      integer, intent(in) :: nspin
      real(gp), intent(in) :: hxh,hyh,hzh
      type(local_zone_descriptors), intent(in) :: Lzd
      type(orbitals_data),intent(in) :: orbs
      integer,dimension(orbs%norb),intent(in):: mapping
      integer, dimension(0:nproc-1,4), intent(in) :: nscatterarr !n3d,n3p,i3s+i3xcsh-1,i3xcsh
      real(wp), dimension(orbs%npsidim_orbs), intent(in) :: psi
      real(dp),dimension(max(Lzd%Glr%d%n1i*Lzd%Glr%d%n2i*nrhotot,1),max(nspin,orbs%nspinor)),intent(out):: rho
    end subroutine local_partial_densityLinear


    subroutine global_to_local(Glr,Llr,nspin,size_rho,size_Lrho,rho,Lrho)
      use module_base
      use module_types
      implicit none
      type(locreg_descriptors),intent(in) :: Llr   
      type(locreg_descriptors),intent(in) :: Glr   
      integer, intent(in) :: size_rho  
      integer, intent(in) :: size_Lrho 
      integer, intent(in) :: nspin  
      real(wp),dimension(size_rho),intent(in) :: rho  
      real(wp),dimension(size_Lrho),intent(out) :: Lrho 
     end subroutine global_to_local

     subroutine LinearDiagHam(iproc,at,etol,Lzd,orbs,nspin,natsc,Lhpsi,Lpsi,psit,orbsv,norbsc_arr)
       use module_base
       use module_types
       implicit none
       integer, intent(in) :: iproc                                          
       integer, intent(in) :: nspin                                          
       integer, intent(in) :: natsc                                          
       real(gp),intent(in) :: etol         
       type(atoms_data),intent(in) :: at                                  
       type(local_zone_descriptors) :: Lzd                                  
       type(orbitals_data), intent(in) :: orbs                               
       type(orbitals_data), optional, intent(in) :: orbsv                    
       real(wp),dimension(max(orbs%npsidim_orbs,orbs%npsidim_comp)),intent(in):: Lhpsi               
       real(wp),dimension(max(orbs%npsidim_orbs,orbs%npsidim_comp)),intent(in):: Lpsi                
       real(wp),dimension(orbs%npsidim_comp),intent(inout):: psit                 
       integer, optional, dimension(natsc+1,nspin), intent(in) :: norbsc_arr 
     end subroutine

     subroutine LDiagHam(iproc,nproc,natsc,nspin,orbs,Lzd,Lzde,comms,&
          psi,hpsi,psit,orthpar,passmat,iscf,Tel,occopt,& !mandatory
          orbse,commse,etol,norbsc_arr,orbsv,psivirt) !optional
       use module_base
       use module_types
       implicit none
       integer, intent(in) :: iproc,nproc,natsc,nspin,occopt,iscf
       real(gp), intent(in) :: Tel
       type(local_zone_descriptors) :: Lzd        !> Information about the locregs after LIG
       type(local_zone_descriptors) :: Lzde       !> Informtation about the locregs for LIG
       type(communications_arrays), target, intent(in) :: comms
       type(orbitals_data), target, intent(inout) :: orbs
       type(orthon_data),intent(in):: orthpar 
       real(wp), dimension(*), intent(out) :: passmat !< passage matrix for building the eigenvectors (the size depends of the optional arguments)
       real(wp), dimension(:), pointer :: psi,hpsi,psit
       !optional arguments
       real(gp), optional, intent(in) :: etol
       type(orbitals_data), optional, intent(in) :: orbsv
       type(orbitals_data), optional, target, intent(inout) :: orbse
       type(communications_arrays), optional, target, intent(in) :: commse
       integer, optional, dimension(natsc+1,nspin), intent(in) :: norbsc_arr
       real(wp), dimension(:), pointer, optional :: psivirt
     end subroutine LDiagHam
     
     !!!subroutine getDerivativeBasisFunctions(iproc, nproc, hgrid, Glr, lin, nphi, phi, phid)
     !!!  use module_base
     !!!  use module_types
     !!!  implicit none
     !!!  integer,intent(in):: iproc, nproc, nphi
     !!!  real(8),intent(in):: hgrid
     !!!  type(locreg_descriptors),intent(in):: Glr
     !!!  type(linearParameters),intent(in):: lin
     !!!  real(8),dimension(nphi),intent(in):: phi
     !!!  real(8),dimension(max(lin%lb%orbs%npsidim_orbs,lin%lb%orbs%npsidim_comp)),intent(out):: phid
     !!!end subroutine getDerivativeBasisFunctions

     !!!subroutine orthonormalizeOnlyDerivatives(iproc, nproc, lin, phid)
     !!!  use module_base
     !!!  use module_defs
     !!!  use module_types
     !!!  implicit none
     !!!  integer,intent(in):: iproc, nproc
     !!!  type(linearParameters),intent(in):: lin
     !!!  real(8),dimension(max(lin%lb%orbs%npsidim_orbs,lin%lb%orbs%npsidim_comp)),intent(inout):: phid
     !!!end subroutine orthonormalizeOnlyDerivatives

!!$     subroutine getMatrixElements(iproc, nproc, Glr, orbs, comms, phi, hphi, matrixElements)
!!$       use module_base
!!$       use module_types
!!$       implicit none
!!$       integer,intent(in):: iproc, nproc
!!$       type(locreg_descriptors),intent(in):: Glr
!!$       type(orbitals_data),intent(in):: orbs
!!$       type(communications_arrays),intent(in):: comms
!!$       real(8),dimension(max(orbs%npsidim_comp,orbs%npsidim_orbs)),intent(inout):: phi, hphi
!!$       real(8),dimension(orbs%norb,orbs%norb,2),intent(out):: matrixElements
!!$     end subroutine getMatrixElements

        subroutine sumrhoForLocalizedBasis2(iproc,nproc,lzd,input,hx,hy,hz,orbs,&
             comsr,densKern,nrho,rho,at,nscatterarr)
          use module_base
          use module_types
          implicit none
          
          ! Calling arguments
          integer,intent(in):: iproc, nproc, nrho
          real(gp),intent(in):: hx, hy, hz
          type(local_zone_descriptors),intent(in):: lzd
          type(input_variables),intent(in):: input
          type(orbitals_data),intent(in):: orbs
          !type(p2pCommsSumrho),intent(inout):: comsr
          type(p2pComms),intent(inout):: comsr
          !real(8),dimension(orbs%norb,norb),intent(in):: coeff
          !real(8),dimension(ld_coeff,norb),intent(in):: coeff
          real(8),dimension(orbs%norb,orbs%norb),intent(in):: densKern
          real(8),dimension(nrho),intent(out),target:: rho
          type(atoms_data),intent(in):: at
          integer, dimension(0:nproc-1,4),intent(in):: nscatterarr !n3d,n3p,i3s+i3xcsh-1,i3xcsh
        end subroutine sumrhoForLocalizedBasis2

     subroutine updatePotential(ixc,nspin,denspot,ehart,eexcu,vexcu)
     use module_base
     use module_types
     implicit none
     ! Calling arguments
     integer, intent(in) :: ixc,nspin
     type(DFT_local_fields), intent(inout) :: denspot
     real(8),intent(out):: ehart, eexcu, vexcu
   end subroutine updatePotential

     subroutine getIndices(lr, is1, ie1, is2, ie2, is3, ie3)
       use module_base
       use module_types
       implicit none
       type(locreg_descriptors),intent(in):: lr
       integer,intent(out):: is1, ie1, is2, ie2, is3, ie3
     end subroutine getIndices
     
     subroutine countOverlaps(iproc, nproc, orbs, lzd, op, comon)
       use module_base
       use module_types
       implicit none
       integer,intent(in):: iproc, nproc
       type(orbitals_data),intent(in):: orbs
       type(local_zone_descriptors),intent(in):: lzd
       type(overlapParameters),intent(out):: op
       type(p2pComms),intent(out):: comon
     end subroutine countOverlaps
     
     subroutine determineOverlaps(iproc, nproc, orbs, lzd, op, comon)
       use module_base
       use module_types
       implicit none
       integer,intent(in):: iproc, nproc
       type(orbitals_data),intent(in):: orbs
       type(local_zone_descriptors),intent(in):: lzd
       type(overlapParameters),intent(out):: op
       type(p2pComms),intent(out):: comon
     end subroutine determineOverlaps
     
     subroutine determineOverlapDescriptors(iproc, nproc, orbs, lzd, Glr, onWhichAtom, op)
       use module_base
       use module_types
       implicit none
       integer,intent(in):: iproc, nproc
       type(orbitals_data),intent(in):: orbs
       type(local_zone_descriptors),intent(in):: lzd
       type(locreg_descriptors),intent(in):: Glr
       integer,dimension(orbs%norb),intent(in):: onWhichAtom
       type(overlapParameters),intent(inout):: op
     end subroutine determineOverlapDescriptors
     
     subroutine initCommsOrtho(iproc, nproc, nspin, hx, hy, hz, lzd, lzdig, orbs, &
                locregShape, bpo, op, comon)
       use module_base
       use module_types
       implicit none
       integer,intent(in):: iproc, nproc, nspin
       real(8),intent(in):: hx, hy, hz
       type(local_zone_descriptors),intent(in):: lzd, lzdig
       type(orbitals_data),intent(in):: orbs
       character(len=1),intent(in):: locregShape
       type(basis_performance_options),intent(in):: bpo
       type(overlapParameters),intent(out):: op
       type(p2pComms),intent(out):: comon
     end subroutine initCommsOrtho
     
     subroutine setCommsParameters(mpisource, mpidest, istsource, istdest, ncount, tag, comarr)
       use module_base
       use module_types
       implicit none
       integer,intent(in):: mpisource, mpidest, istsource, istdest, ncount, tag
       integer,dimension(8),intent(out):: comarr
     end subroutine setCommsParameters
     
     
     !!subroutine postCommsOverlap(iproc, nproc, comon)
     !!  use module_base
     !!  use module_types
     !!  implicit none
     !!  integer,intent(in):: iproc, nproc
     !!  type(p2pComms),intent(inout):: comon
     !!end subroutine postCommsOverlap
     
     
     !!subroutine extractOrbital(iproc, nproc, orbs, sizePhi, onWhichAtom, lzd, op, phi, comon)
     !!  use module_base
     !!  use module_types
     !!  implicit none
     !!  integer,intent(in):: iproc, nproc, sizePhi
     !!  type(orbitals_data),intent(in):: orbs
     !!  integer,dimension(orbs%norb),intent(in):: onWhichAtom
     !!  type(local_zone_descriptors),intent(in):: lzd
     !!  type(overlapParameters),intent(inout):: op
     !!  real(8),dimension(sizePhi),intent(in):: phi
     !!  type(p2pComms),intent(out):: comon
     !!end subroutine extractOrbital
     
     !!subroutine gatherOrbitals(iproc, nproc, comon)
     !!  use module_base
     !!  use module_types
     !!  implicit none
     !!  integer,intent(in):: iproc, nproc
     !!  type(p2pComms),intent(inout):: comon
     !!end subroutine gatherOrbitals
     
     !!subroutine calculateOverlapMatrix(iproc, nproc, orbs, op, comon, onWhichAtom, lovrlp)
     !!  use module_base
     !!  use module_types
     !!  implicit none
     !!  integer,intent(in):: iproc, nproc
     !!  type(orbitals_data),intent(in):: orbs
     !!  type(overlapParameters),intent(in):: op
     !!  type(p2pComms),intent(inout):: comon
     !!  integer,dimension(orbs%norb),intent(in):: onWhichAtom
     !!  real(8),dimension(maxval(op%noverlaps),orbs%norbp),intent(out):: lovrlp
     !!end subroutine calculateOverlapMatrix
     
     
     !!subroutine calculateOverlapMatrix2(iproc, nproc, orbs, op, comon, onWhichAtom, mad, ovrlp)
     !!  use module_base
     !!  use module_types
     !!  implicit none
     !!  integer,intent(in):: iproc, nproc
     !!  type(orbitals_data),intent(in):: orbs
     !!  type(overlapParameters),intent(in):: op
     !!  type(p2pCommsOrthonormality),intent(inout):: comon
     !!  integer,dimension(orbs%norb),intent(in):: onWhichAtom
     !!  type(matrixDescriptors),intent(in):: mad
     !!  real(8),dimension(orbs%norb,orbs%norb),intent(out):: ovrlp
     !!end subroutine calculateOverlapMatrix2
     
     !!subroutine transformOverlapMatrix(iproc, nproc, comm, blocksize_dsyev, blocksize_pdgemm, norb, ovrlp)
     !!  use module_base
     !!  use module_types
     !!  implicit none
     !!  integer,intent(in):: iproc, nproc, comm, blocksize_dsyev, blocksize_pdgemm, norb
     !!  real(8),dimension(norb,norb),intent(inout):: ovrlp
     !!end subroutine transformOverlapMatrix
     
     !!subroutine expandOrbital(iproc, nproc, orbs, input, onWhichAtom, lzd, op, comon, lphiovrlp)
     !!  use module_base
     !!  use module_types
     !!  implicit none
     !!  integer,intent(in):: iproc, nproc
     !!  type(orbitals_data),intent(in):: orbs
     !!  type(input_variables),intent(in):: input
     !!  integer,dimension(orbs%norb),intent(in):: onWhichAtom
     !!  type(local_zone_descriptors),intent(in):: lzd
     !!  type(overlapParameters),intent(in):: op
     !!  type(p2pComms),intent(in):: comon
     !!  real(8),dimension(op%ndim_lphiovrlp),intent(out):: lphiovrlp
     !!end subroutine expandOrbital
     
     !!subroutine localGramschmidt(iproc, nproc, orbs, lorbs, onWhichAtom, lzd, op, comon, lovrlp, lphiovrlp, lphi)
     !!  use module_base
     !!  use module_types
     !!  implicit none
     !!  integer,intent(in):: iproc, nproc
     !!  type(orbitals_data),intent(in):: orbs, lorbs
     !!  integer,dimension(orbs%norb),intent(in):: onWhichAtom
     !!  type(local_zone_descriptors),intent(in):: lzd
     !!  type(overlapParameters),intent(in):: op
     !!  type(p2pComms),intent(in):: comon
     !!  real(8),dimension(maxval(op%noverlaps),orbs%norbp),intent(in):: lovrlp
     !!  real(8),dimension(op%ndim_lphiovrlp),intent(in):: lphiovrlp
     !!  real(8),dimension(max(lorbs%npsidim_orbs,lorbs%npsidim_comp)),intent(inout):: lphi
     !!end subroutine localGramschmidt
     
     
     subroutine globalLoewdin(iproc, nproc, orbs, lzd, op, comon, ovrlp, lphiovrlp, lphi)
       use module_base
       use module_types
       implicit none
       integer,intent(in):: iproc, nproc
       type(orbitals_data),intent(in):: orbs
       type(local_zone_descriptors),intent(in):: lzd
       type(overlapParameters),intent(in):: op
       type(p2pComms),intent(in):: comon
       real(8),dimension(orbs%norb,orbs%norb),intent(in):: ovrlp
       real(8),dimension(op%ndim_lphiovrlp),intent(in):: lphiovrlp
       real(8),dimension(orbs%npsidim_orbs),intent(out):: lphi
     end subroutine globalLoewdin

     subroutine orthonormalizeLocalized(iproc, nproc, methTransformOverlap, nItOrtho, &
                orbs, op, comon, lzd, mad, collcom, orthpar, bpo, lphi, psit_c, psit_f, &
                can_use_transposed)
       use module_base
       use module_types
       implicit none
       integer,intent(in):: iproc,nproc,methTransformOverlap,nItOrtho
       type(orbitals_data),intent(in):: orbs
       type(overlapParameters),intent(inout):: op
       type(p2pComms),intent(inout):: comon
       type(local_zone_descriptors),intent(in):: lzd
       type(matrixDescriptors),intent(in):: mad
       type(collective_comms),intent(in):: collcom
       type(orthon_data),intent(in):: orthpar
       type(basis_performance_options),intent(in):: bpo
       real(8),dimension(orbs%npsidim_orbs), intent(inout) :: lphi
       real(8),dimension(:),pointer,intent(out):: psit_c, psit_f
       logical,intent(out):: can_use_transposed
     end subroutine orthonormalizeLocalized

     subroutine optimizeDIIS(iproc, nproc, orbs, lorbs, lzd, hphi, phi, ldiis, it)
       use module_base
       use module_types
       implicit none
       integer,intent(in):: iproc, nproc, it
       type(orbitals_data),intent(in):: orbs, lorbs
       type(local_zone_descriptors),intent(in):: lzd
       real(8),dimension(max(lorbs%npsidim_orbs,lorbs%npsidim_comp)),intent(in):: hphi
       real(8),dimension(max(lorbs%npsidim_orbs,lorbs%npsidim_comp)),intent(inout):: phi
       type(localizedDIISParameters),intent(inout):: ldiis
     end subroutine optimizeDIIS

!!$     subroutine getHamiltonianMatrix(iproc, nproc, lzdig, Glr, input, onWhichAtom, onWhichAtomp, nat, chi, hchi, ham, orbsig)
!!$       use module_base
!!$       use module_types
!!$       implicit none
!!$       integer,intent(in):: iproc, nproc, nat
!!$       type(local_zone_descriptors),intent(in):: lzdig
!!$       type(locreg_descriptors),intent(in):: Glr
!!$       type(input_variables),intent(in):: input
!!$       type(orbitals_data),intent(in):: orbsig
!!$       integer,dimension(orbsig%norb),intent(in):: onWhichAtom
!!$       integer,dimension(orbsig%norbp),intent(in):: onWhichAtomp
!!$       !real(8),dimension(orbsig%npsidim),intent(in):: chi
!!$       !real(8),dimension(orbsig%npsidim,nat),intent(in):: hchi
!!$       real(8),dimension(orbsig%npsidim_comp),intent(in):: chi
!!$       real(8),dimension(orbsig%npsidim_comp,nat),intent(in):: hchi
!!$       real(8),dimension(orbsig%norb,orbsig%norb,nat),intent(out):: ham
!!$     end subroutine getHamiltonianMatrix

     subroutine initializeCommunicationPotential(iproc, nproc, nscatterarr, orbs, lzd, comgp, onWhichAtomAll, tag)
       use module_base
       use module_types
       implicit none
       integer,intent(in):: iproc, nproc
       integer,dimension(0:nproc-1,4),intent(in):: nscatterarr !n3d,n3p,i3s+i3xcsh-1,i3xcsh
       type(orbitals_data),intent(in):: orbs
       type(local_zone_descriptors),intent(in):: lzd
       !type(p2pCommsGatherPot),intent(out):: comgp
       type(p2pComms),intent(out):: comgp
       integer,dimension(orbs%norb),intent(in):: onWhichAtomAll
       integer,intent(inout):: tag
     end subroutine initializeCommunicationPotential

     subroutine initializeRepartitionOrbitals(iproc, nproc, tag, lorbs, llborbs, lzd, comrp)
       use module_base
       use module_types
       implicit none
       integer,intent(in):: iproc, nproc
       integer,intent(inout):: tag
       type(orbitals_data),intent(in):: lorbs, llborbs
       type(local_zone_descriptors),intent(in):: lzd
       !type(p2pCommsRepartition),intent(out):: comrp
       type(p2pComms),intent(out):: comrp
     end subroutine initializeRepartitionOrbitals

     !!subroutine postCommsRepartition(iproc, nproc, orbs, comrp, nsendBuf, sendBuf, nrecvBuf, recvBuf)
     !!  use module_base
     !!  use module_types
     !!  implicit none
     !!  integer,intent(in):: iproc, nproc, nsendBuf, nrecvBuf
     !!  type(orbitals_data),intent(in):: orbs
     !!  !type(p2pCommsRepartition),intent(inout):: comrp
     !!  type(p2pComms),intent(inout):: comrp
     !!  real(8),dimension(nsendBuf),intent(in):: sendBuf
     !!  real(8),dimension(nrecvBuf),intent(out):: recvBuf
     !!end subroutine postCommsRepartition


     !!subroutine gatherDerivativeOrbitals(iproc, nproc, orbs, comrp)
     !!  use module_base
     !!  use module_types
     !!  implicit none
     !!  integer,intent(in):: iproc, nproc
     !!  type(orbitals_data),intent(in):: orbs
     !!  !type(p2pCommsRepartition),intent(inout):: comrp
     !!  type(p2pComms),intent(inout):: comrp
     !!end subroutine gatherDerivativeOrbitals


     subroutine getMatrixElements2(iproc, nproc, lzd, orbs, op_lb, comon_lb, lphi, lhphi, mad, matrixElements)
       use module_base
       use module_types
       implicit none
       integer,intent(in):: iproc, nproc
       type(local_zone_descriptors),intent(in):: lzd
       type(orbitals_data),intent(in):: orbs
       type(overlapParameters),intent(inout):: op_lb
       type(p2pComms),intent(inout):: comon_lb
       real(8),dimension(orbs%npsidim_orbs),intent(in):: lphi, lhphi
       type(matrixDescriptors),intent(in):: mad
       real(8),dimension(orbs%norb,orbs%norb),intent(out):: matrixElements
     end subroutine getMatrixElements2



     subroutine determineLocalizationRegions(iproc, nproc, nlr, norb, at, onWhichAtomALl, &
                locrad, rxyz, lzd, lzdig, hx, hy, hz, mlr)
       use module_base
       use module_types
       implicit none
       integer,intent(in):: iproc, nproc, nlr, norb
       type(atoms_data),intent(in):: at
       integer,dimension(norb),intent(in):: onWhichAtomAll
       real(8),dimension(at%nat),intent(in):: locrad
       real(8),dimension(3,at%nat),intent(in):: rxyz
       type(local_zone_descriptors),intent(in):: lzd, lzdig
       real(8),intent(in):: hx, hy, hz
       type(matrixLocalizationRegion),dimension(:),pointer,intent(out):: mlr
     end subroutine determineLocalizationRegions


     subroutine extractMatrix(iproc, nproc, norb, norbp, orbstot, onWhichAtomPhi, onWhichMPI, nmat, ham, matmin, hamextract)
       use module_base
       use module_types
       implicit none
       integer,intent(in):: iproc, nproc, nmat, norb, norbp
       type(orbitals_data),intent(in):: orbstot
       integer,dimension(norb),intent(in):: onWhichAtomPhi, onWhichMPI
       real(8),dimension(orbstot%norb,orbstot%norb,nmat),intent(in):: ham
       type(matrixMinimization),intent(inout):: matmin
       real(8),dimension(:,:,:),pointer,intent(out):: hamextract
     end subroutine extractMatrix


     subroutine orthonormalizeVectors(iproc, nproc, comm, nItOrtho, methTransformOverlap, &
                orbs, onWhichAtom, onWhichMPI, isorb_par, norbmax, norbp, isorb, nlr, newComm, &
                mad, mlr, vec, opm, comom, collcom, orthpar, bpo)
       use module_base
       use module_types
       implicit none
       integer,intent(in):: iproc, nproc, comm, nItOrtho, methTransformOverlap
       integer,intent(in):: norbmax, norbp, isorb, nlr, newComm
       type(orbitals_data),intent(in):: orbs
       integer,dimension(orbs%norb),intent(in):: onWhichAtom, onWhichMPI
       integer,dimension(0:nproc-1),intent(in):: isorb_par
       type(matrixDescriptors),intent(in):: mad
       type(matrixLocalizationRegion),dimension(nlr),intent(in):: mlr
       real(8),dimension(norbmax,norbp),intent(inout):: vec
       type(overlap_parameters_matrix),intent(in):: opm
       type(p2pComms),intent(inout):: comom
       type(collective_comms),intent(in):: collcom
       type(orthon_data),intent(in):: orthpar
       type(basis_performance_options),intent(in):: bpo
     end subroutine orthonormalizeVectors




     subroutine initCommsMatrixOrtho(iproc, nproc, norb, norb_par, isorb_par, onWhichAtomPhi, onWhichMPI, opm, comom)
       use module_base
       use module_types
       implicit none
       integer,intent(in):: iproc, nproc, norb
       integer,dimension(norb),intent(in):: onWhichAtomPhi, onWhichMPI
       integer,dimension(nproc),intent(in):: norb_par, isorb_par
       type(overlap_parameters_matrix),intent(in):: opm
       type(p2pComms),intent(inout):: comom
     end subroutine initCommsMatrixOrtho



     subroutine determineOverlapRegionMatrix(iproc, nproc, lzd, mlr, orbs, orbstot, onWhichAtom, onWhichAtomPhi, comom, opm)
       use module_base
       use module_types
       implicit none
       integer,intent(in):: iproc, nproc
       type(local_zone_descriptors),intent(in):: lzd
       type(orbitals_data),intent(in):: orbs, orbstot
       integer,dimension(orbstot%norb),intent(in):: onWhichAtom
       integer,dimension(orbs%norb),intent(in):: onWhichAtomPhi
       type(matrixLocalizationRegion),dimension(lzd%nlr),intent(in):: mlr
       type(p2pComms),intent(out):: comom
       type(overlap_parameters_matrix),intent(out):: opm
     end subroutine determineOverlapRegionMatrix


     !!subroutine postCommsVectorOrthonormalization(iproc, nproc, newComm, comom)
     !!use module_base
     !!use module_types
     !!implicit none
     !!integer,intent(in):: iproc, nproc, newComm
     !!type(p2pComms),intent(inout):: comom
     !!end subroutine postCommsVectorOrthonormalization


     !!subroutine gatherVectors(iproc, nproc, newComm, comom)
     !!  use module_base
     !!  use module_types
     !!  implicit none
     !!  integer,intent(in):: iproc, nproc, newComm
     !!  type(p2pComms),intent(inout):: comom
     !!end subroutine gatherVectors


     subroutine extractToOverlapregion(iproc, nproc, norb, onWhichAtom, onWhichMPI, isorb_par, norbmax, norbp, vec, opm, comom)
       use module_base
       use module_types
       implicit none
       integer,intent(in):: iproc, nproc, norbmax, norb, norbp
       integer,dimension(norb),intent(in):: onWhichAtom, onWhichMPI
       integer,dimension(0:nproc-1),intent(in):: isorb_par
       real(8),dimension(norbmax,norbp),intent(in):: vec
       type(overlap_parameters_matrix),intent(in):: opm
       type(p2pComms),intent(inout):: comom
     end subroutine extractToOverlapregion



     subroutine expandFromOverlapregion(iproc, nproc, isorb, norbp, orbs, onWhichAtom, opm, comom, norbmax, noverlaps, vecOvrlp)
       use module_base
       use module_types
       implicit none
       integer,intent(in):: iproc, nproc, isorb, norbp, norbmax, noverlaps
       type(orbitals_data),intent(in):: orbs
       integer,dimension(orbs%norb),intent(in):: onWhichAtom
       type(overlap_parameters_matrix),intent(in):: opm
       type(p2pComms),intent(in):: comom
       real(8),dimension(norbmax,noverlaps),intent(out):: vecOvrlp
     end subroutine expandFromOverlapregion

     subroutine calculateOverlap(iproc, nproc, nlr, norbmax, norbp, noverlaps, isorb, norb, opm, comom, mlr,&
                onWhichAtom, vec, vecOvrlp, newComm, ovrlp)
       use module_base
       use module_types
       implicit none
       integer,intent(in):: iproc, nproc, nlr, norbmax, norbp, noverlaps, isorb, norb, newComm
       type(overlap_parameters_matrix),intent(in):: opm
       type(p2pComms),intent(in):: comom
       type(matrixLocalizationRegion),dimension(nlr),intent(in):: mlr
       integer,dimension(norb),intent(in):: onWhichAtom
       real(8),dimension(norbmax,norbp),intent(in):: vec
       real(8),dimension(norbmax,noverlaps),intent(in):: vecOvrlp
       real(8),dimension(norb,norb),intent(out):: ovrlp
     end subroutine calculateOverlap


     subroutine orthonormalLinearCombinations(iproc, nproc, nlr, norbmax, norbp, noverlaps, isorb, norb, opm, comom, &
               mlr, onWhichAtom, vecOvrlp, ovrlp, vec)
       use module_base
       use module_types
       implicit none
       integer,intent(in):: iproc, nproc, nlr, norbmax, norbp, noverlaps, isorb, norb
       type(overlap_parameters_matrix),intent(in):: opm
       type(p2pComms),intent(in):: comom
       type(matrixLocalizationRegion),dimension(nlr),intent(in):: mlr
       integer,dimension(norb),intent(in):: onWhichAtom
       real(8),dimension(norbmax,noverlaps),intent(in):: vecOvrlp
       real(8),dimension(norb,norb),intent(in):: ovrlp
       real(8),dimension(norbmax,norbp),intent(inout):: vec
     end subroutine orthonormalLinearCombinations


     !!!subroutine buildLinearCombinationsLocalized(iproc, nproc, orbsig, orbs, comms, at, Glr, input, norbsPerType, &
     !!!      onWhichAtom, lchi, lphi, rxyz, onWhichAtomPhi, lin, lzdig, ham)
     !!!  use module_base
     !!!  use module_types
     !!!  implicit none
     !!!  integer,intent(in):: iproc, nproc
     !!!  type(orbitals_data),intent(in):: orbsig, orbs
     !!!  type(communications_arrays),intent(in):: comms
     !!!  type(atoms_data),intent(in):: at
     !!!  type(locreg_descriptors),intent(in):: Glr
     !!!  type(input_variables),intent(in):: input
     !!!  type(linearParameters),intent(in):: lin
     !!!  type(local_zone_descriptors),intent(inout):: lzdig
     !!!  integer,dimension(at%ntypes):: norbsPerType
     !!!  integer,dimension(orbsig%norb),intent(in):: onWhichAtom
     !!!  real(8),dimension(max(orbsig%npsidim_comp,orbsig%npsidim_orbs)):: lchi
     !!!  real(8),dimension(max(lin%orbs%npsidim_comp,lin%orbs%npsidim_orbs)):: lphi
     !!!  real(8),dimension(3,at%nat):: rxyz
     !!!  integer,dimension(orbs%norb):: onWhichAtomPhi
     !!!  real(8),dimension(orbsig%norb,orbsig%norb,at%nat),intent(inout):: ham
     !!!end subroutine buildLinearCombinationsLocalized




     subroutine orthoconstraintVectors(iproc, nproc, methTransformOverlap, correctionOrthoconstraint, &
                orbs, onWhichAtom, onWhichMPI, isorb_par, norbmax, norbp, isorb, nlr, newComm, mlr, mad, vec, grad, &
                opm, comom, trace, collcom, orthpar, bpo)
       use module_base
       use module_types
       implicit none
       integer,intent(in):: iproc, nproc, methTransformOverlap, correctionOrthoconstraint
       integer,intent(in):: norbmax, norbp, isorb, nlr, newComm
       type(orbitals_data),intent(in):: orbs
       integer,dimension(orbs%norb),intent(in):: onWhichAtom, onWhichMPI
       integer,dimension(0:nproc-1),intent(in):: isorb_par
       type(matrixLocalizationRegion),dimension(nlr),intent(in):: mlr
       type(matrixDescriptors),intent(in):: mad
       real(8),dimension(norbmax,norbp),intent(inout):: vec, grad
       type(overlap_parameters_matrix),intent(in):: opm
       type(p2pComms),intent(inout):: comom
       real(8),intent(out):: trace
       type(collective_comms),intent(in):: collcom
       type(orthon_data),intent(in):: orthpar
       type(basis_performance_options),intent(in):: bpo
     end subroutine orthoconstraintVectors


     !!subroutine cubic_exact_exchange(iproc,nproc,nspin,npsidim,size_potxc,hx,hy,hz,Glr,orbs,&
     !!           ngatherarr,psi,potxc,eexctX,pkernel,orbsocc,psirocc)
     !!  use module_base
     !!  use module_types
     !!  use module_xc
     !!  implicit none
     !!  integer, intent(in) :: iproc,nproc,nspin,npsidim,size_potxc
     !!  real(gp), intent(in) :: hx,hy,hz
     !!  type(locreg_descriptors) :: Glr
     !!  type(orbitals_data) :: orbs
     !!  integer, dimension(0:nproc-1,2), intent(in) :: ngatherarr
     !!  real(wp), dimension(npsidim), intent(in) :: psi
     !!  real(wp), dimension(size_potxc),intent(out) :: potxc
     !!  real(gp), intent(out) :: eexctX
     !!  real(dp), dimension(*), optional :: pkernel
     !!  type(orbitals_data), intent(in), optional :: orbsocc
     !!  real(wp), dimension(:), pointer, optional :: psirocc
     !!end subroutine


!!$     subroutine getHamiltonianMatrix2(iproc, nproc, lzdig, orbsig, Glr, input, onWhichAtom, onWhichAtomp, nat, lchi, lhchi, ham)
!!$       use module_base
!!$       use module_types
!!$       implicit none
!!$       integer,intent(in):: iproc, nproc, nat
!!$       type(local_zone_descriptors),intent(in):: lzdig
!!$       type(orbitals_data),intent(in):: orbsig
!!$       type(locreg_descriptors),intent(in):: Glr
!!$       type(input_variables),intent(in):: input
!!$       integer,dimension(orbsig%norb),intent(in):: onWhichAtom
!!$       integer,dimension(orbsig%norbp),intent(in):: onWhichAtomp
!!$       real(8),dimension(orbsig%npsidim_comp),intent(in):: lchi
!!$       real(8),dimension(orbsig%npsidim_comp,nat),intent(in):: lhchi
!!$       real(8),dimension(orbsig%norb,orbsig%norb,nat),intent(out):: ham
!!$     end subroutine getHamiltonianMatrix2
!!$

     subroutine getDerivativeBasisFunctions(iproc, nproc, hgrid, lzd, lorbs, lborbs, comrp, nphi, phi, phid)
       use module_base
       use module_types
       implicit none
       integer,intent(in):: iproc, nproc, nphi
       real(8),intent(in):: hgrid
       type(local_zone_descriptors),intent(in):: lzd
       type(orbitals_data),intent(in):: lorbs, lborbs
       !type(p2pCommsRepartition),intent(inout):: comrp
       type(p2pComms),intent(inout):: comrp
       real(8),dimension(nphi),intent(in):: phi
       real(8),dimension(max(lborbs%npsidim_orbs,lborbs%npsidim_comp)),target,intent(out):: phid
     end subroutine getDerivativeBasisFunctions


     !!subroutine buildLinearCombinations(iproc, nproc, lzdig, lzd, orbsig, orbs, input, coeff, lchi, locregShape, &
     !!           tag, comonig, opig, madig, lphi)
     !!  use module_base
     !!  use module_types
     !!  implicit none
     !!  integer,intent(in):: iproc, nproc
     !!  type(local_zone_descriptors),intent(in):: lzdig, lzd
     !!  type(orbitals_data),intent(in):: orbsig, orbs
     !!  type(input_variables),intent(in):: input
     !!  real(8),dimension(orbsig%norb,orbs%norb),intent(in):: coeff
     !!  real(8),dimension(orbsig%npsidim_orbs),intent(in):: lchi
     !!  character(len=1),intent(in):: locregShape
     !!  integer,intent(inout):: tag
     !!  type(p2pComms):: comonig
     !!  type(overlapParameters):: opig
     !!  type(matrixDescriptors):: madig
     !!  real(8),dimension(max(orbs%npsidim_orbs,orbs%npsidim_comp)),intent(out):: lphi
     !!end subroutine buildLinearCombinations

     subroutine buildLinearCombinations_new(iproc, nproc, lzdig, lzd, orbsig, orbs, coeff, lchi, &
                collcomig, collcom, lphi)
       use module_base
       use module_types
       implicit none
       integer,intent(in):: iproc, nproc
       type(local_zone_descriptors),intent(in):: lzdig, lzd
       type(orbitals_data),intent(in):: orbsig, orbs
       real(8),dimension(orbsig%norb,orbs%norb),intent(in):: coeff
       real(8),dimension(orbsig%npsidim_orbs),intent(in):: lchi
       type(collective_comms),intent(in):: collcomig, collcom
       real(8),dimension(orbs%npsidim_orbs),intent(out):: lphi
     end subroutine buildLinearCombinations_new

     !!subroutine postCommunicationsPotential(iproc, nproc, ndimpot, pot, comgp)
     !!  use module_base
     !!  use module_types
     !!  implicit none
     !!  integer,intent(in):: iproc, nproc, ndimpot
     !!  real(8),dimension(ndimpot),intent(in):: pot
     !!  !type(p2pCommsGatherPot),intent(inout):: comgp
     !!  type(p2pComms),intent(inout):: comgp
     !!end subroutine postCommunicationsPotential


     subroutine gatherPotential(iproc, nproc, comgp)
       use module_base
       use module_types
       implicit none
       integer,intent(in):: iproc, nproc
       !type(p2pCommsGatherPot),intent(inout):: comgp
       type(p2pComms),intent(inout):: comgp
     end subroutine gatherPotential


     subroutine extractOrbital2(iproc, nproc, orbs, sizePhi, onWhichAtom, lzd, op, phi, comon)
       use module_base
       use module_types
       implicit none
       integer,intent(in):: iproc, nproc, sizePhi
       type(orbitals_data),intent(in):: orbs
       integer,dimension(orbs%norb),intent(in):: onWhichAtom
       type(local_zone_descriptors),intent(in):: lzd
       type(overlapParameters),intent(inout):: op
       real(8),dimension(sizePhi),intent(in):: phi
       type(p2pComms),intent(out):: comon
     end subroutine extractOrbital2


     !!subroutine gatherOrbitals2(iproc, nproc, comon)
     !!  use module_base
     !!  use module_types
     !!  implicit none
     !!  integer,intent(in):: iproc, nproc
     !!  type(p2pComms),intent(inout):: comon
     !!end subroutine gatherOrbitals2


     !!!subroutine expandOrbital2(iproc, nproc, orbs, input, lzd, op, comon, lphiovrlp)
     !!!  use module_base
     !!!  use module_types
     !!!  implicit none
     !!!  
     !!!  ! Calling arguments
     !!!  integer,intent(in):: iproc, nproc
     !!!  type(orbitals_data),intent(in):: orbs
     !!!  type(input_variables),intent(in):: input
     !!!  type(local_zone_descriptors),intent(in):: lzd
     !!!  type(overlapParameters),intent(in):: op
     !!!  type(p2pComms),intent(in):: comon
     !!!  real(8),dimension(op%ndim_lphiovrlp),intent(out):: lphiovrlp
     !!!end subroutine expandOrbital2

     !!!subroutine getOverlapMatrix(iproc, nproc, lin, input, lphi, mad, ovrlp)
     !!!  use module_base
     !!!  use module_types
     !!!  implicit none
     !!!  integer,intent(in):: iproc, nproc
     !!!  type(linearParameters),intent(inout):: lin
     !!!  type(input_variables),intent(in):: input
     !!!  real(8),dimension(max(lin%orbs%npsidim_orbs,lin%orbs%npsidim_comp)),intent(inout):: lphi
     !!!  type(matrixDescriptors),intent(in):: mad
     !!!  real(8),dimension(lin%orbs%norb,lin%orbs%norb),intent(out):: ovrlp
     !!!end subroutine getOverlapMatrix


     subroutine getOverlapMatrix2(iproc, nproc, lzd, orbs, comon_lb, op_lb, lphi, mad, ovrlp)
       use module_base
       use module_types
       implicit none
       integer,intent(in):: iproc, nproc
       type(local_zone_descriptors),intent(in):: lzd
       type(orbitals_data),intent(in):: orbs
       type(p2pComms),intent(inout):: comon_lb
       type(overlapParameters),intent(inout):: op_lb
       real(8),dimension(orbs%npsidim_orbs),intent(inout):: lphi
       type(matrixDescriptors),intent(in):: mad
       real(8),dimension(orbs%norb,orbs%norb),intent(out):: ovrlp
     end subroutine getOverlapMatrix2



     subroutine mixrhopotDIIS(iproc, nproc, ndimpot, rhopot, rhopotold, mixdiis, ndimtot, alphaMix, mixMeth, pnrm)
       use module_base
       use module_types
       implicit none
       integer,intent(in):: iproc, nproc, ndimpot, ndimtot, mixMeth
       real(8),dimension(ndimpot),intent(in):: rhopotold
       real(8),dimension(ndimpot),intent(out):: rhopot
       type(mixrhopotDIISParameters),intent(inout):: mixdiis
       real(8),intent(in):: alphaMix
       real(8),intent(out):: pnrm
     end subroutine mixrhopotDIIS


     subroutine initializeMixrhopotDIIS(isx, ndimpot, mixdiis)
       use module_base
       use module_types
       implicit none
       integer,intent(in):: isx, ndimpot
       type(mixrhopotDIISParameters),intent(out):: mixdiis
     end subroutine initializeMixrhopotDIIS


     subroutine deallocateMixrhopotDIIS(mixdiis)
       use module_base
       use module_types
       implicit none
       type(mixrhopotDIISParameters),intent(inout):: mixdiis
     end subroutine deallocateMixrhopotDIIS


     subroutine allocateCommunicationbufferSumrho(iproc, comsr, subname)
       use module_base
       use module_types
       implicit none
       integer,intent(in):: iproc
       type(p2pComms),intent(inout):: comsr
       character(len=*),intent(in):: subname
     end subroutine allocateCommunicationbufferSumrho


     subroutine deallocateCommunicationbufferSumrho(comsr, subname)
       use module_base
       use module_types
       implicit none
       !type(p2pCommsSumrho),intent(inout):: comsr
       type(p2pComms),intent(inout):: comsr
       character(len=*),intent(in):: subname
     end subroutine deallocateCommunicationbufferSumrho


     subroutine allocateCommuncationBuffersOrtho(comon, subname)
       use module_base
       use module_types
       implicit none
       type(p2pComms),intent(inout):: comon
       character(len=*),intent(in):: subname
     end subroutine allocateCommuncationBuffersOrtho


     subroutine deallocateCommuncationBuffersOrtho(comon, subname)
       use module_base
       use module_types
       implicit none
       type(p2pComms),intent(inout):: comon
       character(len=*),intent(in):: subname
     end subroutine deallocateCommuncationBuffersOrtho


     subroutine allocateCommunicationsBuffersPotential(comgp, subname)
       use module_base
       use module_types
       implicit none
       !type(p2pCommsGatherPot),intent(inout):: comgp
       type(p2pComms),intent(inout):: comgp
       character(len=*),intent(in):: subname
     end subroutine allocateCommunicationsBuffersPotential


     subroutine deallocateCommunicationsBuffersPotential(comgp, subname)
       use module_base
       use module_types
       implicit none
       !type(p2pCommsGatherPot),intent(inout):: comgp
       type(p2pComms),intent(inout):: comgp
       character(len=*),intent(in):: subname
     end subroutine deallocateCommunicationsBuffersPotential


     subroutine copy_locreg_descriptors(glrin, glrout, subname)
       use module_base
       use module_types
       implicit none
       type(locreg_descriptors),intent(in):: glrin
       type(locreg_descriptors),intent(out):: glrout
       character(len=*),intent(in):: subname
     end subroutine copy_locreg_descriptors


     subroutine copy_grid_dimensions(din, dout)
       use module_base
       use module_types
       implicit none
       type(grid_dimensions),intent(in):: din
       type(grid_dimensions),intent(out):: dout
     end subroutine copy_grid_dimensions


     subroutine copy_wavefunctions_descriptors(wfdin, wfdout, subname)
       use module_base
       use module_types
       implicit none
       type(wavefunctions_descriptors),intent(in):: wfdin
       type(wavefunctions_descriptors),intent(out):: wfdout
       character(len=*),intent(in):: subname
     end subroutine copy_wavefunctions_descriptors


     subroutine copy_convolutions_bounds(geocode,boundsin, boundsout, subname)
       use module_base
       use module_types
       implicit none
       character(len=1),intent(in) :: geocode
       type(convolutions_bounds),intent(in):: boundsin
       type(convolutions_bounds),intent(out):: boundsout
       character(len=*),intent(in):: subname
     end subroutine copy_convolutions_bounds


     subroutine copy_kinetic_bounds(geocode,kbin, kbout, subname)
       use module_base
       use module_types
       implicit none
       character(len=1),intent(in) :: geocode
       type(kinetic_bounds),intent(in):: kbin
       type(kinetic_bounds),intent(out):: kbout
       character(len=*),intent(in):: subname
     end subroutine copy_kinetic_bounds


     subroutine copy_shrink_bounds(geocode,sbin, sbout, subname)
       use module_base
       use module_types
       implicit none
       character(len=1),intent(in) :: geocode
       type(shrink_bounds),intent(in):: sbin
       type(shrink_bounds),intent(out):: sbout
       character(len=*),intent(in):: subname
     end subroutine copy_shrink_bounds


     subroutine copy_grow_bounds(geocode,gbin, gbout, subname)
       use module_base
       use module_types
       implicit none
       character(len=1),intent(in) :: geocode
       type(grow_bounds),intent(in):: gbin
       type(grow_bounds),intent(out):: gbout
       character(len=*),intent(in):: subname
     end subroutine copy_grow_bounds


     subroutine copy_nonlocal_psp_descriptors(nlpspin, nlpspout, subname)
       use module_base
       use module_types
       implicit none
       type(nonlocal_psp_descriptors),intent(in):: nlpspin
       type(nonlocal_psp_descriptors),intent(out):: nlpspout
       character(len=*),intent(in):: subname
     end subroutine copy_nonlocal_psp_descriptors


     subroutine copy_orbitals_data(orbsin, orbsout, subname)
       use module_base
       use module_types
       implicit none
       type(orbitals_data),intent(in):: orbsin
       type(orbitals_data),intent(out):: orbsout
       character(len=*),intent(in):: subname
     end subroutine copy_orbitals_data


     !!subroutine deallocate_matrixLocalizationRegion(mlr, subname)
     !!  use module_base
     !!  use module_types
     !!  implicit none
     !!  type(matrixLocalizationRegion),intent(inout):: mlr
     !!  character(len=*),intent(in):: subname
     !!end subroutine deallocate_matrixLocalizationRegion


     !!subroutine deallocate_matrixMinimization(matmin, subname)
     !!  use module_base
     !!  use module_types
     !!  implicit none
     !!  type(matrixMinimization),intent(inout):: matmin
     !!  character(len=*),intent(in):: subname
     !!end subroutine deallocate_matrixMinimization


     !!subroutine deallocate_local_zone_descriptors(lzd, subname)
     !!  use module_base
     !!  use module_types
     !!  implicit none
     !!  type(local_zone_descriptors),intent(inout):: lzd
     !!  character(len=*),intent(in):: subname
     !!end subroutine deallocate_local_zone_descriptors


    subroutine deallocate_local_zone_descriptors(lzd, subname)
      use module_base
      use module_types
      !use deallocatePointers
      implicit none
      type(local_zone_descriptors),intent(inout):: lzd
      character(len=*),intent(in):: subname
    end subroutine deallocate_local_zone_descriptors

    subroutine deallocate_Lzd_except_Glr(lzd, subname)
      use module_base
      use module_types
      !use deallocatePointers
      implicit none
      type(local_zone_descriptors),intent(inout):: lzd
      character(len=*),intent(in):: subname
    end subroutine deallocate_Lzd_except_Glr


    subroutine deallocate_orbitals_data(orbs, subname)
      use module_base
      use module_types
      !use deallocatePointers
      implicit none
      type(orbitals_data),intent(inout):: orbs
      character(len=*),intent(in):: subname
    end subroutine deallocate_orbitals_data

    subroutine deallocate_communications_arrays(comms, subname)
      use module_base
      use module_types
      !use deallocatePointers
      implicit none
      type(communications_arrays),intent(inout):: comms
      character(len=*),intent(in):: subname
    end subroutine deallocate_communications_arrays

    subroutine deallocate_locreg_descriptors(lr, subname)
      use module_base
      use module_types
      !use deallocatePointers
      implicit none
      type(locreg_descriptors),intent(inout):: lr
      character(len=*),intent(in):: subname
    end subroutine deallocate_locreg_descriptors

    subroutine deallocate_wavefunctions_descriptors(wfd, subname)
      use module_base
      use module_types
      !use deallocatePointers
      implicit none
      type(wavefunctions_descriptors),intent(inout):: wfd
      character(len=*),intent(in):: subname
    end subroutine deallocate_wavefunctions_descriptors

    subroutine deallocate_convolutions_bounds(bounds, subname)
      use module_base
      use module_types
      !use deallocatePointers
      implicit none
      type(convolutions_bounds),intent(inout):: bounds
      character(len=*),intent(in):: subname
    end subroutine deallocate_convolutions_bounds

    subroutine deallocate_kinetic_bounds(kb, subname)
      use module_base
      use module_types
      !use deallocatePointers
      implicit none
      type(kinetic_bounds),intent(inout):: kb
      character(len=*),intent(in):: subname
    end subroutine deallocate_kinetic_bounds

    subroutine deallocate_shrink_bounds(sb, subname)
      use module_base
      use module_types
      !use deallocatePointers
      implicit none
      type(shrink_bounds),intent(inout):: sb
      character(len=*),intent(in):: subname
    end subroutine deallocate_shrink_bounds

    subroutine deallocate_grow_bounds(gb, subname)
      use module_base
      use module_types
      !use deallocatePointers
      implicit none
      type(grow_bounds),intent(inout):: gb
      character(len=*),intent(in):: subname
    end subroutine deallocate_grow_bounds

    subroutine deallocate_nonlocal_psp_descriptors(nlpspd, subname)
      use module_base
      use module_types
      !use deallocatePointers
      implicit none
      type(nonlocal_psp_descriptors),intent(inout):: nlpspd
      character(len=*),intent(in):: subname
    end subroutine deallocate_nonlocal_psp_descriptors

    subroutine deallocate_matrixMinimization(matmin, subname)
      use module_base
      use module_types
      !use deallocatePointers
      implicit none
      type(matrixMinimization),intent(inout):: matmin
      character(len=*),intent(in):: subname
    end subroutine deallocate_matrixMinimization

    subroutine deallocate_matrixLocalizationRegion(mlr, subname)
      use module_base
      use module_types
      !use deallocatePointers
      implicit none
      type(matrixLocalizationRegion),intent(inout):: mlr
      character(len=*),intent(in):: subname
    end subroutine deallocate_matrixLocalizationRegion

    !!!subroutine nullify_linearParameters(lin)
    !!!  use module_base
    !!!  use module_types
    !!!  implicit none
    !!!  type(linearParameters),intent(out):: lin
    !!!end subroutine nullify_linearParameters

    !!subroutine nullify_p2pCommsSumrho(comsr)
    !!  use module_base
    !!  use module_types
    !!  implicit none
    !!  !type(p2pCommsSumrho),intent(out):: comsr
    !!  type(p2pComms),intent(out):: comsr
    !!end subroutine nullify_p2pCommsSumrho

    !!subroutine nullify_p2pCommsGatherPot(comgp)
    !!  use module_base
    !!  use module_types
    !!  implicit none
    !!  type(p2pCommsGatherPot),intent(out):: comgp
    !!end subroutine nullify_p2pCommsGatherPot

    !!subroutine nullify_largeBasis(lb)
    !!  use module_base
    !!  use module_types
    !!  implicit none
    !!  type(largeBasis),intent(out):: lb
    !!end subroutine nullify_largeBasis

    !!subroutine nullify_p2pCommsRepartition(comrp)
    !!  use module_base
    !!  use module_types
    !!  implicit none
    !!  type(p2pCommsRepartition),intent(out):: comrp
    !!end subroutine nullify_p2pCommsRepartition

    !!subroutine nullify_p2pCommsOrthonormality(comon)
    !!  use module_base
    !!  use module_types
    !!  implicit none
    !!  type(p2pCommsOrthonormality),intent(out):: comon
    !!end subroutine nullify_p2pCommsOrthonormality

    subroutine nullify_overlapParameters(op)
      use module_base
      use module_types
      implicit none
      type(overlapParameters),intent(out):: op
    end subroutine nullify_overlapParameters

    !!!subroutine nullify_linearInputGuess(lig)
    !!!  use module_base
    !!!  use module_types
    !!!  implicit none
    !!!  type(linearInputGuess),intent(out):: lig
    !!!end subroutine nullify_linearInputGuess

    subroutine nullify_matrixDescriptors(mad)
      use module_base
      use module_types
      implicit none
      type(matrixDescriptors),intent(out):: mad
    end subroutine nullify_matrixDescriptors

    subroutine nullify_local_zone_descriptors(lzd)
      use module_base
      use module_types
      implicit none
      type(local_zone_descriptors),intent(out):: lzd
    end subroutine nullify_local_zone_descriptors
    
    subroutine nullify_orbitals_data(orbs)
      use module_base
      use module_types
      implicit none
      type(orbitals_data),intent(out):: orbs
    end subroutine nullify_orbitals_data
    
    subroutine nullify_communications_arrays(comms)
      use module_base
      use module_types
      implicit none
      type(communications_arrays),intent(out):: comms
    end subroutine nullify_communications_arrays
    
    subroutine nullify_locreg_descriptors(lr)
      use module_base
      use module_types
      implicit none
      type(locreg_descriptors),intent(out):: lr
    end subroutine nullify_locreg_descriptors
    
    subroutine nullify_wavefunctions_descriptors(wfd)
      use module_base
      use module_types
      implicit none
      type(wavefunctions_descriptors),intent(out):: wfd
    end subroutine nullify_wavefunctions_descriptors
    
    subroutine nullify_convolutions_bounds(bounds)
      use module_base
      use module_types
      implicit none
      type(convolutions_bounds),intent(out):: bounds
    end subroutine nullify_convolutions_bounds
    
    subroutine nullify_kinetic_bounds(kb)
      use module_base
      use module_types
      implicit none
      type(kinetic_bounds),intent(out):: kb
    end subroutine nullify_kinetic_bounds
    
    subroutine nullify_shrink_bounds(sb)
      use module_base
      use module_types
      implicit none
      type(shrink_bounds),intent(out):: sb
    end subroutine nullify_shrink_bounds
    
    subroutine nullify_grow_bounds(gb)
      use module_base
      use module_types
      implicit none
      type(grow_bounds),intent(out):: gb
    end subroutine nullify_grow_bounds
    
    subroutine nullify_nonlocal_psp_descriptors(nlpspd)
      use module_base
      use module_types
      implicit none
      type(nonlocal_psp_descriptors),intent(out):: nlpspd
    end subroutine nullify_nonlocal_psp_descriptors

    subroutine nullify_matrixMinimization(matmin)
      use module_base
      use module_types
      implicit none
      type(matrixMinimization),intent(out):: matmin
    end subroutine nullify_matrixMinimization

    subroutine nullify_matrixLocalizationRegion(mlr)
      use module_base
      use module_types
      implicit none
      type(matrixLocalizationRegion),intent(out):: mlr
    end subroutine nullify_matrixLocalizationRegion

    subroutine initLocregs(iproc, nproc, nlr, rxyz, hx, hy, hz, lzd, orbs, Glr, locrad, locregShape, lborbs)
      use module_base
      use module_types
      implicit none
      integer,intent(in):: iproc, nproc, nlr
      real(8),dimension(3,nlr),intent(in):: rxyz
      real(8),intent(in):: hx, hy, hz
      type(local_zone_descriptors),intent(inout):: lzd
      type(orbitals_data),intent(in):: orbs
      type(locreg_descriptors),intent(in):: Glr
      real(8),dimension(lzd%nlr),intent(in):: locrad
      character(len=1),intent(in):: locregShape
      type(orbitals_data),optional,intent(in):: lborbs
    end subroutine initLocregs

    !!!subroutine deallocate_linearParameters(lin, subname)
    !!!  use module_base
    !!!  use module_types
    !!!  implicit none
    !!!  ! Calling arguments
    !!!  type(linearParameters),intent(inout):: lin
    !!!  character(len=*),intent(in):: subname
    !!!end subroutine deallocate_linearParameters

    !!subroutine deallocate_largeBasis(lb, subname)
    !!  use module_base
    !!  use module_types
    !!  implicit none
    !!  type(largeBasis),intent(inout):: lb
    !!  character(len=*),intent(in):: subname
    !!end subroutine deallocate_largeBasis
    
    !!subroutine deallocate_p2pCommsRepartition(comrp, subname)
    !!  use module_base
    !!  use module_types
    !!  implicit none
    !!  type(p2pCommsRepartition),intent(inout):: comrp
    !!  character(len=*),intent(in):: subname
    !!end subroutine deallocate_p2pCommsRepartition
    
    !!subroutine deallocate_p2pCommsOrthonormality(comon, subname)
    !!  use module_base
    !!  use module_types
    !!  implicit none
    !!  type(p2pCommsOrthonormality),intent(inout):: comon
    !!  character(len=*),intent(in):: subname
    !!end subroutine deallocate_p2pCommsOrthonormality
    
    subroutine deallocate_overlapParameters(op, subname)
      use module_base
      use module_types
      implicit none
      type(overlapParameters),intent(inout):: op
      character(len=*),intent(in):: subname
    end subroutine deallocate_overlapParameters

    !!subroutine deallocate_inguessParameters(ip, subname)
    !!  use module_base
    !!  use module_types
    !!  implicit none
    !!  type(inguessParameters),intent(inout):: ip
    !!  character(len=*),intent(in):: subname
    !!end subroutine deallocate_inguessParameters

    !!subroutine deallocate_p2pCommsOrthonormalityMatrix(comom, subname)
    !!  use module_base
    !!  use module_types
    !!  implicit none
    !!  type(p2pComms),intent(inout):: comom
    !!  character(len=*),intent(in):: subname
    !!end subroutine deallocate_p2pCommsOrthonormalityMatrix

    subroutine deallocate_matrixDescriptors(mad, subname)
      use module_base
      use module_types
      implicit none
      type(matrixDescriptors),intent(inout):: mad
      character(len=*),intent(in):: subname
    end subroutine deallocate_matrixDescriptors


    !!!subroutine cancelCommunicationPotential(iproc, nproc, comgp)
    !!!  use module_base
    !!!  use module_types
    !!!  implicit none
    !!!  integer,intent(in):: iproc, nproc
    !!!  !type(p2pCommsGatherPot),intent(inout):: comgp
    !!!  type(p2pComms),intent(inout):: comgp
    !!!end subroutine cancelCommunicationPotential

    !!!subroutine initCommsOrthoVariable(iproc, nproc, lzd, orbs, orbsig, onWhichAtomAll, input, op, comon, tag)
    !!!  use module_base
    !!!  use module_types
    !!!  implicit none
    !!!  integer,intent(in):: iproc, nproc
    !!!  type(local_zone_descriptors),intent(in):: lzd
    !!!  type(orbitals_data),intent(in):: orbs, orbsig
    !!!  integer,dimension(orbs%norb),intent(in):: onWhichAtomAll
    !!!  type(input_variables),intent(in):: input
    !!!  type(overlapParameters),intent(out):: op
    !!!  type(p2pComms),intent(out):: comon
    !!!  integer,intent(inout):: tag
    !!!end subroutine initCommsOrthoVariable
    !!!
    !!!subroutine countOverlapsVariable(iproc, nproc, orbs, orbsig, lzd, op, comon)
    !!!  use module_base
    !!!  use module_types
    !!!  implicit none
    !!!  integer,intent(in):: iproc, nproc
    !!!  type(orbitals_data),intent(in):: orbs, orbsig
    !!!  type(local_zone_descriptors),intent(in):: lzd
    !!!  type(overlapParameters),intent(out):: op
    !!!  type(p2pComms),intent(out):: comon
    !!!end subroutine countOverlapsVariable
    !!!
    !!!subroutine determineOverlapsVariable(iproc, nproc, orbs, orbsig, lzd, op, comon)
    !!!  use module_base
    !!!  use module_types
    !!!  implicit none
    !!!  integer,intent(in):: iproc, nproc
    !!!  type(orbitals_data),intent(in):: orbs, orbsig
    !!!  type(local_zone_descriptors),intent(in):: lzd
    !!!  type(overlapParameters),intent(out):: op
    !!!  type(p2pComms),intent(out):: comon
    !!!end subroutine determineOverlapsVariable
    !!!
    !!!subroutine determineOverlapDescriptorsVariable(iproc, nproc, orbs, orbsig, lzd, Glr, onWhichAtom, op)
    !!!  use module_base
    !!!  use module_types
    !!!  implicit none
    !!!  integer,intent(in):: iproc, nproc
    !!!  type(orbitals_data),intent(in):: orbs, orbsig
    !!!  type(local_zone_descriptors),intent(in):: lzd
    !!!  type(locreg_descriptors),intent(in):: Glr
    !!!  integer,dimension(orbs%norb),intent(in):: onWhichAtom
    !!!  type(overlapParameters),intent(inout):: op
    !!!end subroutine determineOverlapDescriptorsVariable
    !!!
    !!!subroutine setCommsOrthoVariable(iproc, nproc, orbs, orbsig, lzd, op, comon, tag)
    !!!  use module_base
    !!!  use module_types
    !!!  implicit none
    !!!  integer,intent(in):: iproc, nproc
    !!!  type(orbitals_data),intent(in):: orbs, orbsig
    !!!  type(local_zone_descriptors),intent(in):: lzd
    !!!  type(overlapParameters),intent(inout):: op
    !!!  type(p2pComms),intent(out):: comon
    !!!  integer,intent(inout):: tag
    !!!end subroutine setCommsOrthoVariable
    
    !!subroutine indicesForExpansionVariable(iproc, nproc, orbs, input, lzd, op, comon)
    !!  use module_base
    !!  use module_types
    !!  implicit none
    !!  integer,intent(in):: iproc, nproc
    !!  type(orbitals_data),intent(in):: orbs
    !!  type(input_variables),intent(in):: input
    !!  type(local_zone_descriptors),intent(in):: lzd
    !!  type(overlapParameters),intent(in):: op
    !!  type(p2pComms),intent(in):: comon
    !!end subroutine indicesForExpansionVariable
    
    !!subroutine indicesForExtractionVariable(iproc, nproc, orbs, orbsig, sizePhi, lzd, op, comon)
    !!  use module_base
    !!  use module_types
    !!  implicit none
    !!  integer,intent(in):: iproc, nproc, sizePhi
    !!  type(orbitals_data),intent(in):: orbs, orbsig
    !!  type(local_zone_descriptors),intent(in):: lzd
    !!  type(overlapParameters),intent(inout):: op
    !!  type(p2pComms),intent(out):: comon
    !!end subroutine indicesForExtractionVariable
    
    !!subroutine extractOrbital2Variable(iproc, nproc, orbs, orbsig, sizePhi, lzd, op, phi, comon)
    !!  use module_base
    !!  use module_types
    !!  implicit none
    !!  integer,intent(in):: iproc, nproc, sizePhi
    !!  type(orbitals_data),intent(in):: orbs, orbsig
    !!  type(local_zone_descriptors),intent(in):: lzd
    !!  type(overlapParameters),intent(inout):: op
    !!  real(8),dimension(sizePhi),intent(in):: phi
    !!  type(p2pComms),intent(out):: comon
    !!end subroutine extractOrbital2Variable
    
    !!subroutine expandOrbital2Variable(iproc, nproc, orbs, input, lzd, op, comon, lphiovrlp)
    !!  use module_base
    !!  use module_types
    !!  implicit none
    !!  integer,intent(in):: iproc, nproc
    !!  type(orbitals_data),intent(in):: orbs
    !!  type(input_variables),intent(in):: input
    !!  type(local_zone_descriptors),intent(in):: lzd
    !!  type(overlapParameters),intent(in):: op
    !!  type(p2pComms),intent(in):: comon
    !!  real(8),dimension(op%ndim_lphiovrlp),intent(out):: lphiovrlp
    !!end subroutine expandOrbital2Variable

    !!subroutine buildLinearCombinationsVariable(iproc, nproc, lzdig, lzd, orbsig, &
    !!           orbs, input, coeff, lchi, tag, lphi)
    !!  use module_base
    !!  use module_types
    !!  implicit none

    !!  ! Calling arguments
    !!  integer,intent(in):: iproc, nproc
    !!  type(local_zone_descriptors),intent(in):: lzdig, lzd
    !!  type(orbitals_data),intent(in):: orbsig, orbs
    !!  type(input_variables),intent(in):: input
    !!  real(8),dimension(orbsig%norb,orbs%norb),intent(in):: coeff
    !!  real(8),dimension(orbsig%npsidim_orbs),intent(in):: lchi
    !!  integer,intent(inout):: tag
    !!  real(8),dimension(orbs%npsidim_orbs),intent(out):: lphi
    !!end subroutine buildLinearCombinationsVariable

    !subroutine index_of_Lpsi_to_global2(iproc, nproc, ldim, gdim, norb, nspinor, nspin, Glr, Llr, indexLpsi)
    !  use module_base
    !  use module_types
    !  implicit none
    !  integer,intent(in):: iproc, nproc
    !  integer :: Gdim          ! dimension of psi 
    !  integer :: Ldim          ! dimension of lpsi
    !  integer :: norb          ! number of orbitals
    !  integer :: nspinor       ! number of spinors
    !  integer :: nspin         ! number of spins 
    !  type(locreg_descriptors),intent(in) :: Glr  ! Global grid descriptor
    !  type(locreg_descriptors), intent(in) :: Llr  ! Localization grid descriptors 
    !  integer,dimension(Ldim),intent(out) :: indexLpsi         !Wavefunction in localization region
    !end subroutine index_of_Lpsi_to_global2


     subroutine initInputguessConfinement(iproc, nproc, at, lzd, orbs, collcom_reference, &
                Glr, input, hx, hy, hz, lin, tmbig, tmbgauss, rxyz, nscatterarr)
       use module_base
       use module_types
       implicit none
       integer,intent(in):: iproc,nproc
       real(gp), intent(in) :: hx, hy, hz
       type(atoms_data),intent(inout) :: at
       type(local_zone_descriptors),intent(in):: lzd
       type(orbitals_data),intent(in):: orbs
       type(collective_comms),intent(in):: collcom_reference
       type(locreg_descriptors),intent(in) :: Glr
       type(input_variables), intent(in) ::input
       type(linearInputParameters),intent(in):: lin
       type(DFT_wavefunction),intent(out):: tmbig, tmbgauss
       integer,dimension(0:nproc-1,4),intent(in):: nscatterarr !n3d,n3p,i3s+i3xcsh-1,i3xcsh
       real(gp),dimension(3,at%nat),intent(in):: rxyz
     end subroutine initInputguessConfinement


    subroutine orthonormalizeAtomicOrbitalsLocalized2(iproc, nproc, methTransformOverlap, nItOrtho, &
               lzd, orbs, comon, op, input, mad, collcom, orthpar, bpo, lchi, can_use_transposed)
      use module_base
      use module_types
      implicit none
      integer,intent(in):: iproc, nproc, methTransformOverlap, nItOrtho
      type(local_zone_descriptors),intent(in):: lzd
      type(orbitals_data),intent(in):: orbs
      type(input_variables),intent(in):: input
      type(p2pComms),intent(inout):: comon
      type(overlapParameters),intent(inout):: op
      type(matrixDescriptors),intent(in):: mad
      type(collective_comms),intent(in):: collcom
      type(orthon_data),intent(in):: orthpar
      type(basis_performance_options),intent(in):: bpo
      real(8),dimension(orbs%npsidim_orbs),intent(inout):: lchi
      logical,intent(inout):: can_use_transposed
    end subroutine orthonormalizeAtomicOrbitalsLocalized2

    subroutine build_input_guess(iproc, nproc, nlocregPerMPI, hx, hy, hz, &
               tmb, tmbig, at, input, lchi, locregCenter, rxyz, ham, lphi)
      use module_base
      use module_types
      implicit none
      integer,intent(in):: iproc, nproc, nlocregPerMPI
      real(gp), intent(in) :: hx, hy, hz
      type(DFT_wavefunction),intent(in):: tmb, tmbig
      type(atoms_data),intent(in):: at
      type(input_variables),intent(in):: input
      real(8),dimension(tmbig%orbs%npsidim_orbs),intent(in):: lchi
      real(8),dimension(3,tmbig%lzd%nlr),intent(in):: locregCenter
      real(8),dimension(3,at%nat),intent(in):: rxyz
      real(8),dimension(tmbig%orbs%norb,tmbig%orbs%norb,nlocregPerMPI),intent(in):: ham!, ovrlp
      real(8),dimension(tmb%orbs%npsidim_orbs),intent(out):: lphi
    end subroutine build_input_guess


    subroutine extractMatrix3(iproc, nproc, norb, norbp, orbstot, onWhichAtomPhi, onWhichMPI, nmat, ham, matmin, hamextract)
      use module_base
      use module_types
      implicit none
      integer,intent(in):: iproc, nproc, nmat, norb, norbp
      type(orbitals_data),intent(in):: orbstot
      integer,dimension(norb),intent(in):: onWhichAtomPhi, onWhichMPI
      real(8),dimension(orbstot%norb,orbstot%norb,nmat),intent(in):: ham
      type(matrixMinimization),intent(inout):: matmin
      real(8),dimension(:,:,:),pointer,intent(out):: hamextract
    end subroutine extractMatrix3

!!$    subroutine getHamiltonianMatrix3(iproc, nproc, nprocTemp, lzdig, orbsig, orbs, norb_parTemp, onWhichMPITemp, &
!!$               Glr, input, onWhichAtom, onWhichAtomp, nat, nlocregPerMPI, lchi, lhchi, ham)
!!$      use module_base
!!$      use module_types
!!$      implicit none
!!$      integer,intent(in):: iproc, nproc, nprocTemp, nat, nlocregPerMPI
!!$      type(local_zone_descriptors),intent(in):: lzdig
!!$      type(orbitals_data),intent(in):: orbsig, orbs
!!$      integer,dimension(0:nprocTemp),intent(in):: norb_parTemp
!!$      integer,dimension(orbs%norb),intent(in):: onWhichMPITemp
!!$      type(locreg_descriptors),intent(in):: Glr
!!$      type(input_variables),intent(in):: input
!!$      integer,dimension(orbsig%norb),intent(in):: onWhichAtom
!!$      integer,dimension(orbsig%norbp),intent(in):: onWhichAtomp
!!$      real(8),dimension(orbsig%npsidim_comp),intent(in):: lchi
!!$      real(8),dimension(orbsig%npsidim_comp,nat),intent(in):: lhchi
!!$      real(8),dimension(orbsig%norb,orbsig%norb,nlocregPerMPI),intent(out):: ham
!!$      end subroutine getHamiltonianMatrix3
!!$
!!$      subroutine getHamiltonianMatrix4(iproc, nproc, nprocTemp, lzdig, orbsig, orbs, norb_parTemp, onWhichMPITemp, &
!!$                 Glr, input, onWhichAtom, onWhichAtomp, ndim_lhchi, nlocregPerMPI, lchi, lhchi, skip, mad, &
!!$                 memoryForCommunOverlapIG, tag, ham)
!!$        use module_base
!!$        use module_types
!!$        implicit none
!!$        integer,intent(in):: iproc, nproc, nprocTemp, ndim_lhchi, nlocregPerMPI
!!$        type(local_zone_descriptors),intent(in):: lzdig
!!$        type(orbitals_data),intent(in):: orbsig, orbs
!!$        integer,dimension(0:nprocTemp),intent(in):: norb_parTemp
!!$        integer,dimension(orbs%norb),intent(in):: onWhichMPITemp
!!$        type(locreg_descriptors),intent(in):: Glr
!!$        type(input_variables),intent(in):: input
!!$        integer,dimension(orbsig%norb),intent(in):: onWhichAtom
!!$        integer,dimension(orbsig%norbp),intent(in):: onWhichAtomp
!!$        real(8),dimension(orbsig%npsidim),intent(in):: lchi
!!$        real(8),dimension(orbsig%npsidim,ndim_lhchi),intent(in):: lhchi
!!$        logical,dimension(lzdig%nlr),intent(in):: skip
!!$        type(matrixDescriptors),intent(in):: mad
!!$        integer,intent(in):: memoryForCommunOverlapIG
!!$        integer,intent(inout):: tag
!!$        !logical,dimension(lin%lig%lzdig%nlr,0:nproc-1),intent(in):: skipGlobal
!!$        real(8),dimension(orbsig%norb,orbsig%norb,nlocregPerMPI),intent(out):: ham
!!$      end subroutine getHamiltonianMatrix4
!!$
!!$
!!$      subroutine getHamiltonianMatrix5(iproc, nproc, nprocTemp, lzdig, orbsig, orbs, norb_parTemp, onWhichMPITemp, &
!!$                 Glr, input, onWhichAtom, onWhichAtomp, ndim_lhchi, nlocregPerMPI, lchi, lhchi, skip, mad, &
!!$                 memoryForCommunOverlapIG, tag, ham)
!!$        use module_base
!!$        use module_types
!!$        implicit none
!!$        integer,intent(in):: iproc, nproc, nprocTemp, ndim_lhchi, nlocregPerMPI
!!$        type(local_zone_descriptors),intent(in):: lzdig
!!$        type(orbitals_data),intent(in):: orbsig, orbs
!!$        integer,dimension(0:nprocTemp),intent(in):: norb_parTemp
!!$        integer,dimension(orbs%norb),intent(in):: onWhichMPITemp
!!$        type(locreg_descriptors),intent(in):: Glr
!!$        type(input_variables),intent(in):: input
!!$        integer,dimension(orbsig%norb),intent(in):: onWhichAtom
!!$        integer,dimension(orbsig%norbp),intent(in):: onWhichAtomp
!!$        real(8),dimension(orbsig%npsidim),intent(in):: lchi
!!$        real(8),dimension(orbsig%npsidim,ndim_lhchi),intent(in):: lhchi
!!$        logical,dimension(lzdig%nlr),intent(in):: skip
!!$        type(matrixDescriptors),intent(in):: mad
!!$        integer,intent(in):: memoryForCommunOverlapIG
!!$        integer,intent(inout):: tag
!!$        !logical,dimension(lin%lig%lzdig%nlr,0:nproc-1),intent(in):: skipGlobal
!!$        real(8),dimension(orbsig%norb,orbsig%norb,nlocregPerMPI),intent(out):: ham
!!$      end subroutine getHamiltonianMatrix5

      subroutine allocateSendBufferOrtho(comon, subname)
        use module_base
        use module_types
        implicit none
        type(p2pComms),intent(inout):: comon
        character(len=*),intent(in):: subname
      end subroutine allocateSendBufferOrtho
      
      
      subroutine deallocateSendBufferOrtho(comon, subname)
        use module_base
        use module_types
        implicit none
        type(p2pComms),intent(inout):: comon
        character(len=*),intent(in):: subname
      end subroutine deallocateSendBufferOrtho
      
      
      subroutine allocateRecvBufferOrtho(comon, subname)
        use module_base
        use module_types
        implicit none
        type(p2pComms),intent(inout):: comon
        character(len=*),intent(in):: subname
      end subroutine allocateRecvBufferOrtho
      
      
      subroutine deallocateRecvBufferOrtho(comon, subname)
        use module_base
        use module_types
        implicit none
        type(p2pComms),intent(inout):: comon
        character(len=*),intent(in):: subname
      end subroutine deallocateRecvBufferOrtho

      subroutine applyOrthoconstraintNonorthogonal2(iproc, nproc, methTransformOverlap, blocksize_pdgemm, &
                 correction_orthoconstraint, &
                 orbs, lagmat, ovrlp, mad, &
                 ovrlp_minus_one_lagmat, ovrlp_minus_one_lagmat_trans)
        use module_base
        use module_types
        implicit none
        integer,intent(in):: iproc, nproc, methTransformOverlap, blocksize_pdgemm, correction_orthoconstraint
        type(orbitals_data),intent(in):: orbs
        real(8),dimension(orbs%norb,orbs%norb),intent(in):: ovrlp
        real(8),dimension(orbs%norb,orbs%norb),intent(inout):: lagmat
        type(matrixDescriptors),intent(in):: mad
        real(8),dimension(orbs%norb,orbs%norb),intent(out):: ovrlp_minus_one_lagmat, ovrlp_minus_one_lagmat_trans
      end subroutine applyOrthoconstraintNonorthogonal2

      !!subroutine gatherOrbitalsOverlapWithComput(iproc, nproc, orbs, input, lzd, op, comon, lphiovrlp, expanded)
      !!  use module_base
      !!  use module_types
      !!  implicit none
      !!  integer,intent(in):: iproc, nproc
      !!  type(orbitals_data),intent(in):: orbs
      !!  type(input_variables),intent(in):: input
      !!  type(local_zone_descriptors),intent(in):: lzd
      !!  type(overlapParameters),intent(in):: op
      !!  type(p2pComms),intent(inout):: comon
      !!  real(8),dimension(op%ndim_lphiovrlp),intent(out):: lphiovrlp
      !!  logical,dimension(orbs%norb,orbs%norbp),intent(out):: expanded
      !!end subroutine gatherOrbitalsOverlapWithComput


      !!subroutine expandOneOrbital(iproc, nproc, orbsource, orbdest, orbs, input, onWhichAtom, lzd, op, comon, lphiovrlp)
      !!  use module_base
      !!  use module_types
      !!  implicit none
      !!  integer,intent(in):: iproc, nproc, orbsource, orbdest
      !!  type(orbitals_data),intent(in):: orbs
      !!  type(input_variables),intent(in):: input
      !!  integer,dimension(orbs%norb),intent(in):: onWhichAtom
      !!  type(local_zone_descriptors),intent(in):: lzd
      !!  type(overlapParameters),intent(in):: op
      !!  type(p2pComms),intent(in):: comon
      !!  real(8),dimension(op%ndim_lphiovrlp),intent(out):: lphiovrlp
      !!end subroutine expandOneOrbital

      !!subroutine expandRemainingOrbitals(iproc, nproc, orbs, input, onWhichAtom, lzd, op, comon, expanded, lphiovrlp)
      !!  use module_base
      !!  use module_types
      !!  implicit none
      !!  integer,intent(in):: iproc, nproc
      !!  type(orbitals_data),intent(in):: orbs
      !!  type(input_variables),intent(in):: input
      !!  integer,dimension(orbs%norb),intent(in):: onWhichAtom
      !!  type(local_zone_descriptors),intent(in):: lzd
      !!  type(overlapParameters),intent(in):: op
      !!  type(p2pComms),intent(in):: comon
      !!  logical,dimension(orbs%norb,orbs%norbp),intent(in):: expanded
      !!  real(8),dimension(op%ndim_lphiovrlp),intent(out):: lphiovrlp
      !!end subroutine expandRemainingOrbitals

      subroutine extractOrbital3(iproc, nproc, orbs, orbsig, sizePhi, lzd, lzdig, op, opig, phi, nsendBuf, sendBuf)
        use module_base
        use module_types
        implicit none
        integer,intent(in):: iproc, nproc, sizePhi
        type(orbitals_data),intent(in):: orbs, orbsig
        type(local_zone_descriptors),intent(in):: lzd, lzdig
        type(overlapParameters),intent(inout):: op, opig
        real(8),dimension(sizePhi),intent(in):: phi
        integer,intent(in):: nsendBuf
        real(8),dimension(nsendBuf),intent(out):: sendBuf
      end subroutine extractOrbital3

      subroutine calculateOverlapMatrix3(iproc, nproc, orbs, op, nsendBuf, sendBuf, nrecvBuf, recvBuf, mad, ovrlp)
        use module_base
        use module_types
        implicit none
        integer,intent(in):: iproc, nproc, nsendBuf, nrecvBuf
        type(orbitals_data),intent(in):: orbs
        type(overlapParameters),intent(in):: op
        real(8),dimension(nsendBuf),intent(in):: sendBuf
        real(8),dimension(nrecvBuf),intent(in):: recvBuf
        type(matrixDescriptors),intent(in):: mad
        real(8),dimension(orbs%norb,orbs%norb),intent(out):: ovrlp
      end subroutine calculateOverlapMatrix3


      subroutine calculateOverlapMatrix3Partial(iproc, nproc, orbs, op, &
                 nsendBuf, sendBuf, nrecvBuf, recvBuf, mad, ovrlp)
        use module_base
        use module_types
        implicit none
        integer,intent(in):: iproc, nproc, nsendBuf, nrecvBuf
        type(orbitals_data),intent(in):: orbs
        type(overlapParameters),intent(in):: op
        real(8),dimension(nsendBuf),intent(in):: sendBuf
        real(8),dimension(nrecvBuf),intent(in):: recvBuf
        type(matrixDescriptors),intent(in):: mad
        !logical,dimension(0:nproc-1),intent(in):: skip
        real(8),dimension(orbs%norb,orbs%norb),intent(out):: ovrlp
      end subroutine calculateOverlapMatrix3Partial

      subroutine dgemm_parallel(iproc, nproc, blocksize, comm, transa, transb, m, n, k, alpha, a, lda, b, ldb, beta, c, ldc)
        use module_base
        implicit none
        integer,intent(in):: iproc, nproc, blocksize, comm, m, n, k, lda, ldb, ldc
        character(len=1),intent(in):: transa, transb
        real(8),intent(in):: alpha, beta
        real(8),dimension(lda,k),intent(in):: a
        real(8),dimension(ldb,n),intent(in):: b
        real(8),dimension(ldc,n),intent(out):: c
      end subroutine dgemm_parallel

      subroutine dsymm_parallel(iproc, nproc, blocksize, comm, side, uplo, m, n, alpha, a, lda, b, ldb, beta, c, ldc)
        use module_base
        implicit none
        integer,intent(in):: iproc, nproc, blocksize, comm, m, n, lda, ldb, ldc
        character(len=1),intent(in):: side, uplo
        real(8),intent(in):: alpha, beta
        real(8),dimension(lda,m),intent(in):: a
        real(8),dimension(ldb,n),intent(in):: b
        real(8),dimension(ldc,n),intent(out):: c
      end subroutine dsymm_parallel



      subroutine applyOrthoconstraintVectors(iproc, nproc, methTransformOverlap, correctionOverlap, blocksize_pdgemm, &
                 comm, norb, norbmax, norbp, isorb, nlr, noverlaps, onWhichAtom, ovrlp, &
                 lagmat, comom, mlr, mad, orbs, grad, ovrlp_minus_one_lagmat, ovrlp_minus_one_lagmat_trans)
        use module_base
        use module_types
        implicit none
        integer,intent(in):: iproc, nproc, methTransformOverlap, correctionOverlap, blocksize_pdgemm
        integer,intent(in):: comm, norb, norbmax, norbp, isorb, nlr, noverlaps
        integer,dimension(norb),intent(in):: onWhichAtom
        real(8),dimension(norb,norb),intent(in):: ovrlp
        real(8),dimension(norb,norb),intent(inout):: lagmat
        type(p2pComms),intent(in):: comom
        type(matrixLocalizationRegion),dimension(nlr),intent(in):: mlr
        type(matrixDescriptors),intent(in):: mad
        type(orbitals_data),intent(in):: orbs
        real(8),dimension(norbmax,norbp),intent(inout):: grad
        real(8),dimension(norb,norb),intent(out):: ovrlp_minus_one_lagmat, ovrlp_minus_one_lagmat_trans
      end subroutine applyOrthoconstraintVectors


      subroutine dsyev_parallel(iproc, nproc, blocksize, comm, jobz, uplo, n, a, lda, w, info)
        use module_base
        use module_types
        implicit none
      
        ! Calling arguments
        integer,intent(in):: iproc, nproc, blocksize, comm, n, lda, info
        character(len=1),intent(in):: jobz, uplo
        real(8),dimension(lda,n),intent(inout):: a
        real(8),dimension(n),intent(out):: w
      end subroutine dsyev_parallel


      subroutine transformOverlapMatrixParallel(iproc, nproc, norb, ovrlp)
        use module_base
        use module_types
        implicit none
        integer,intent(in):: iproc, nproc, norb
        real(8),dimension(norb,norb),intent(inout):: ovrlp
      end subroutine transformOverlapMatrixParallel


      !!subroutine initMatrixCompression(iproc, nproc, orbs, op, mad)
      !!  use module_base
      !!  use module_types
      !!  implicit none
      !!  integer,intent(in):: iproc, nproc
      !!  type(orbitals_data),intent(in):: orbs
      !!  type(overlapParameters),intent(in):: op
      !!  type(matrixDescriptors),intent(out):: mad
      !!end subroutine initMatrixCompression

      subroutine orthoconstraintNonorthogonal(iproc, nproc, lzd, orbs, op, comon, mad, collcom, orthpar, bpo, bs, &
                 lphi, lhphi, lagmat, ovrlp, psit_c, psit_f, hpsit_c, hpsit_f, can_use_transposed, overlap_calculated)
        use module_base
        use module_types
        implicit none
        integer,intent(in):: iproc, nproc
        type(local_zone_descriptors),intent(in):: lzd
        type(orbitals_Data),intent(in):: orbs
        type(overlapParameters),intent(inout):: op
        type(p2pComms),intent(inout):: comon
        type(matrixDescriptors),intent(in):: mad
        type(collective_comms),intent(in):: collcom
        type(orthon_data),intent(in):: orthpar
        type(basis_performance_options),intent(in):: bpo
        type(basis_specifications),intent(in):: bs
        real(8),dimension(max(orbs%npsidim_comp,orbs%npsidim_orbs)),intent(inout):: lphi
        real(8),dimension(max(orbs%npsidim_comp,orbs%npsidim_orbs)),intent(inout):: lhphi
        real(8),dimension(orbs%norb,orbs%norb),intent(out):: lagmat, ovrlp
        real(8),dimension(:),pointer,intent(inout):: psit_c, psit_f, hpsit_c, hpsit_f
        logical,intent(inout):: can_use_transposed, overlap_calculated
      end subroutine orthoconstraintNonorthogonal

      subroutine dsygv_parallel(iproc, nproc, blocksize, nprocMax, comm, itype, jobz, uplo, n, a, lda, b, ldb, w, info)
        use module_base
        use module_types
        implicit none
        integer,intent(in):: iproc, nproc, blocksize, nprocMax, comm, itype, n, lda, ldb, info
        character(len=1),intent(in):: jobz, uplo
        real(8),dimension(lda,n),intent(inout):: a
        real(8),dimension(ldb,n),intent(inout):: b
        real(8),dimension(n),intent(out):: w
      end subroutine dsygv_parallel

      !!subroutine getOrbitals(iproc, nproc, comon)
      !!  use module_base
      !!  use module_types
      !!  implicit none
      !!  integer,intent(in):: iproc, nproc
      !!  type(p2pComms),intent(inout):: comon
      !!end subroutine getOrbitals

      subroutine initCompressedMatmul(iproc, nproc, norb, mad)
        use module_base
        use module_types
        implicit none
        integer,intent(in):: iproc, nproc, norb
        type(matrixDescriptors),intent(inout):: mad
      end subroutine initCompressedMatmul

      !!subroutine initCompressedMatmul2(norb, nseg, keyg, nsegmatmul, keygmatmul, keyvmatmul)
      !!  use module_base
      !!  use module_types
      !!  implicit none
      !!  integer,intent(in):: norb, nseg
      !!  integer,dimension(2,nseg),intent(in):: keyg
      !!  integer,intent(out):: nsegmatmul
      !!  integer,dimension(:,:),pointer,intent(out):: keygmatmul
      !!  integer,dimension(:),pointer,intent(out):: keyvmatmul
      !!end subroutine initCompressedMatmul2


      subroutine dgemm_compressed2(iproc, nproc, norb, nsegline, nseglinemax, keygline, nsegmatmul, keygmatmul, a, b, c)
        implicit none
        integer,intent(in):: iproc, nproc, norb, nseglinemax, nsegmatmul
        integer,dimension(2,nsegmatmul),intent(in):: keygmatmul
        integer,dimension(norb):: nsegline
        integer,dimension(2,nseglinemax,norb):: keygline
        real(8),dimension(norb,norb),intent(in):: a, b
        real(8),dimension(norb,norb),intent(out):: c
      end subroutine dgemm_compressed2

      subroutine transformOverlapMatrixTaylorOrder2(iproc, nproc, norb, mad, ovrlp)
        use module_base
        use module_types
        implicit none
        integer,intent(in):: iproc, nproc, norb
        type(matrixDescriptors),intent(in):: mad
        real(8),dimension(norb,norb),intent(inout):: ovrlp
      end subroutine transformOverlapMatrixTaylorOrder2

      subroutine overlapPowerMinusOneHalfTaylor(iproc, nproc, methTransformOrder, norb, mad, ovrlp)
        use module_base
        use module_types
        implicit none
      
        ! Calling arguments
        integer,intent(in):: iproc, nproc, methTransformOrder, norb
        type(matrixDescriptors),intent(in):: mad
        real(8),dimension(norb,norb),intent(inout):: ovrlp
      end subroutine overlapPowerMinusOneHalfTaylor

      subroutine overlapPowerMinusOneHalf(iproc, nproc, comm, methTransformOrder, blocksize_dsyev, &
                 blocksize_pdgemm, norb, mad, ovrlp)
        use module_base
        use module_types
        implicit none
        integer,intent(in):: iproc, nproc, comm, methTransformOrder, blocksize_dsyev, blocksize_pdgemm, norb
        type(matrixDescriptors),intent(in):: mad
        real(8),dimension(norb,norb),intent(inout):: ovrlp
      end subroutine overlapPowerMinusOneHalf

      subroutine overlapPowerMinusOne(iproc, nproc, iorder, norb, mad, orbs, ovrlp)
        use module_base
        use module_types
        implicit none
        integer,intent(in):: iproc, nproc, iorder, norb
        type(matrixDescriptors),intent(in):: mad
        type(orbitals_data),intent(in):: orbs
        real(8),dimension(norb,norb),intent(inout):: ovrlp
      end subroutine overlapPowerMinusOne

      subroutine initCompressedMatmul3(iproc, norb, mad)
        use module_base
        use module_types
        implicit none
        integer,intent(in):: iproc, norb
        type(matrixDescriptors),intent(inout):: mad
      end subroutine initCompressedMatmul3

    subroutine Linearnonlocal_forces(iproc,nproc,Lzd,nlpspd,hx,hy,hz,at,rxyz,&
      orbs,proj,psi,fsep,refill,linorbs,coeff,phi)
      use module_base
      use module_types
      implicit none
      type(atoms_data), intent(in) :: at
      logical, intent(in) :: refill
      integer, intent(in) :: iproc, nproc
      real(gp), intent(in) :: hx,hy,hz
      type(local_zone_descriptors) :: Lzd
      type(nonlocal_psp_descriptors), intent(in) :: nlpspd
      type(orbitals_data), intent(in) :: orbs
      real(gp), dimension(3,at%nat), intent(in) :: rxyz
      real(wp), dimension(orbs%npsidim_orbs), intent(inout) :: psi
      real(wp), dimension(nlpspd%nprojel), intent(inout) :: proj
      real(gp), dimension(3,at%nat), intent(inout) :: fsep
      type(orbitals_data), intent(in) :: linorbs                         
      real(8),dimension(linorbs%npsidim_orbs),intent(in),optional:: phi          
      real(8),dimension(linorbs%norb,orbs%norb),intent(in),optional:: coeff  
    end subroutine Linearnonlocal_forces

     !!!subroutine local_hamiltonian3(iproc,exctX,orbs,Lzd,hx,hy,hz,&
     !!!     nspin,Lpot,psi,hpsi,ekin_sum,epot_sum,&
     !!!     withConfinement, at, rxyz, istexct, lin, confinementCenter)
     !!!  use module_base
     !!!  use module_types
     !!!  use libxc_functionals
     !!!  implicit none
     !!!  integer, intent(in) :: iproc,nspin, istexct
     !!!  real(gp), intent(in) :: hx,hy,hz
     !!!  logical, intent(in) :: exctX
     !!!  type(orbitals_data), intent(in) :: orbs
     !!!  type(local_zone_descriptors), intent(in) :: Lzd
     !!!  real(wp), dimension(orbs%npsidim_orbs), intent(in) :: psi
     !!!  real(wp), dimension(Lzd%ndimpotisf),target :: Lpot
     !!!  !real(wp), dimension(lr%d%n1i*lr%d%n2i*lr%d%n3i*nspin) :: pot
     !!!  real(gp), intent(out) :: ekin_sum,epot_sum
     !!!  real(wp), dimension(orbs%npsidim_orbs), intent(out) :: hpsi
     !!!  logical,intent(in):: withConfinement
     !!!  type(atoms_data), intent(in) :: at
     !!!  real(gp), dimension(3,at%nat), intent(in) :: rxyz
     !!!  type(linearParameters),intent(in),optional:: lin
     !!!  integer,dimension(orbs%norbp),intent(in),optional:: confinementCenter
     !!!end subroutine local_hamiltonian3


     subroutine choosePreconditioner2(iproc, nproc, orbs, lr, hx, hy, hz, ncong, hpsi, &
                confpotorder, potentialprefac, iorb, eval_zero, tmb, kernel)
       use module_base
       use module_types
       implicit none
       integer, intent(in) :: iproc,nproc,ncong, iorb, confpotorder
       real(gp), intent(in) :: hx,hy,hz
       type(locreg_descriptors), intent(in) :: lr
       type(orbitals_data), intent(in) :: orbs
       real(8),intent(in):: potentialprefac
       real(wp), dimension(lr%wfd%nvctr_c+7*lr%wfd%nvctr_f,orbs%nspinor), intent(inout) :: hpsi
       real(8),intent(in):: eval_zero
       type(DFT_wavefunction),intent(inout):: tmb
       real(8),dimension(tmb%orbs%norb,tmb%orbs%norb),intent(inout):: kernel
     end subroutine choosePreconditioner2


     subroutine FullHamiltonianApplication(iproc,nproc,at,orbs,rxyz,&
          proj,Lzd,nlpspd,confdatarr,ngatherarr,Lpot,psi,hpsi,&
          energs,SIC,GPU,&
          pkernel,orbsocc,psirocc,hamcomp)
       use module_base
       use module_types
       use module_xc
       implicit none
       integer, intent(in) :: iproc,nproc!,nspin
       type(atoms_data), intent(in) :: at
       type(orbitals_data), intent(in) :: orbs
       type(local_zone_descriptors),intent(in) :: Lzd
       type(nonlocal_psp_descriptors), intent(in) :: nlpspd
       type(SIC_data), intent(in) :: SIC
       integer, dimension(0:nproc-1,2), intent(in) :: ngatherarr
       real(gp), dimension(3,at%nat), intent(in) :: rxyz
       real(wp), dimension(nlpspd%nprojel), intent(in) :: proj
       real(wp), dimension(orbs%npsidim_orbs), intent(in) :: psi
       type(confpot_data), dimension(orbs%norbp), intent(in) :: confdatarr
       !real(wp), dimension(lzd%ndimpotisf) :: Lpot
       real(wp), dimension(:),pointer :: Lpot
       type(energy_terms), intent(inout) :: energs
       real(wp), target, dimension(max(1,orbs%npsidim_orbs)), intent(out) :: hpsi
       type(GPU_pointers), intent(inout) :: GPU
       type(coulomb_operator), intent(in), optional :: pkernel
       type(orbitals_data), intent(in), optional :: orbsocc
       real(wp), dimension(:), pointer, optional :: psirocc
       integer, optional, intent(in) :: hamcomp ! lr408 hc
     end subroutine FullHamiltonianApplication

     !!subroutine prepare_lnlpspd(iproc, at, input, orbs, rxyz, radii_cf, locregShape, lzd)
     !!  use module_base
     !!  use module_types
     !!  implicit none
     !!  integer,intent(in):: iproc
     !!  type(atoms_data),intent(in):: at
     !!  type(input_variables),intent(in):: input
     !!  type(orbitals_data),intent(in):: orbs
     !!  real(8),dimension(3,at%nat),intent(in):: rxyz
     !!  real(8),dimension(at%ntypes,3),intent(in):: radii_cf
     !!  character(len=1),intent(in):: locregShape
     !!  type(local_zone_descriptors),intent(inout):: lzd
     !!end subroutine prepare_lnlpspd

     !!subroutine free_lnlpspd(orbs, lzd)
     !!  use module_base
     !!  use module_types
     !!  implicit none
     !!  type(orbitals_data),intent(in):: orbs
     !!  type(local_zone_descriptors),intent(inout):: lzd
     !!end subroutine free_lnlpspd


     subroutine transformToGlobal(iproc,nproc,lzd,lorbs,orbs,comms,input,ld_coeff,coeff,lphi,psi,psit)
       use module_base
       use module_types
       implicit none
       integer,intent(in):: iproc, nproc, ld_coeff
       type(local_zone_descriptors),intent(in):: lzd
       type(orbitals_data),intent(in):: lorbs, orbs
       type(communications_arrays):: comms
       type(input_variables),intent(in):: input
       real(8),dimension(ld_coeff,orbs%norb),intent(in):: coeff
       real(8),dimension(max(lorbs%npsidim_orbs,lorbs%npsidim_comp)),intent(inout):: lphi
       real(8),dimension(max(orbs%npsidim_orbs,orbs%npsidim_comp)),target,intent(out):: psi
       real(8),dimension(:),pointer,intent(inout):: psit
     end subroutine transformToGlobal


     !!subroutine my_iallgatherv(iproc, nproc, sendbuf, sendcount, recvbuf, recvcounts, displs, comm, tagx, requests)
     !!  use module_base
     !!  implicit none

     !!  ! Calling arguments
     !!  integer,intent(in):: iproc, nproc, sendcount, comm
     !!  integer,dimension(0:nproc-1),intent(in):: recvcounts, displs
     !!  real(8),dimension(sendcount),intent(in):: sendbuf
     !!  integer,dimension(2,0:nproc*nproc-1),intent(in):: requests
     !!  integer,intent(in):: tagx
     !!  real(8),dimension(sum(recvcounts)),intent(out):: recvbuf
     !!end subroutine my_iallgatherv


     !!subroutine gatherOrbitalsOverlapWithComput2(iproc, nproc, orbs, input, lzd, op, comon, nsendbuf, sendbuf,&
     !!     nrecvbuf, recvbuf, lphiovrlp, expanded, ovrlp)
     !!  use module_base
     !!  use module_types
     !!  implicit none
     !!  integer,intent(in):: iproc, nproc, nsendbuf, nrecvbuf                                                                 
     !!  type(orbitals_data),intent(in):: orbs
     !!  type(input_variables),intent(in):: input
     !!  type(local_zone_descriptors),intent(in):: lzd                                                                         
     !!  type(overlapParameters),intent(in):: op                                                                               
     !!  type(p2pComms),intent(inout):: comon
     !!  real(8),dimension(nsendbuf),intent(in):: sendbuf                                                                      
     !!  real(8),dimension(nrecvbuf),intent(in):: recvbuf                                                                      
     !!  real(8),dimension(op%ndim_lphiovrlp),intent(out):: lphiovrlp
     !!  logical,dimension(orbs%norb,orbs%norbp),intent(out):: expanded
     !!  real(8),dimension(orbs%norb,orbs%norb),intent(out):: ovrlp
     !!end subroutine gatherOrbitalsOverlapWithComput2


     subroutine getStartingIndices(iorb, jorb, op, orbs, ist, jst)
       use module_base
       use module_types
       implicit none
       integer,intent(in):: iorb, jorb
       type(overlapParameters),intent(in):: op
       type(orbitals_data),intent(in):: orbs
       integer,intent(out):: ist, jst
     end subroutine getStartingIndices


      subroutine getStartingIndicesGlobal(iiorbx, jjorbx, op, orbs, ist, jst, ncount)
        use module_base
        use module_types
        implicit none
        integer,intent(in):: iiorbx, jjorbx
        type(overlapParameters),intent(in):: op
        type(orbitals_data),intent(in):: orbs
        integer,intent(out):: ist, jst, ncount
      end subroutine getStartingIndicesGlobal

       subroutine my_iallgather_collect2(iproc, nproc, sendcount, recvcounts, requests)
         use module_base
         implicit none
         integer,intent(in):: iproc, nproc, sendcount
         integer,dimension(0:nproc-1),intent(in):: recvcounts
         integer,dimension(2,0:nproc-1),intent(inout):: requests
       end subroutine my_iallgather_collect2


       subroutine initMatrixCompression(iproc, nproc, nlr, ndim, orbs, noverlaps, overlaps, mad)
         use module_base
         use module_types
         implicit none
         integer,intent(in):: iproc, nproc, nlr, ndim
         type(orbitals_data),intent(in):: orbs
         integer,dimension(orbs%norb),intent(in):: noverlaps
         integer,dimension(ndim,orbs%norb),intent(in):: overlaps
         type(matrixDescriptors),intent(out):: mad
       end subroutine initMatrixCompression


       !!subroutine postCommsVectorOrthonormalizationNew(iproc, nproc, newComm, comom)
       !!  use module_base
       !!  use module_types
       !!  implicit none
       !!  integer,intent(in):: iproc, nproc, newComm
       !!  type(p2pComms),intent(inout):: comom
       !!end subroutine postCommsVectorOrthonormalizationNew


       !!subroutine gatherVectorsNew(iproc, nproc, comom)
       !!  use module_base
       !!  use module_types
       !!  implicit none
       !!  integer,intent(in):: iproc, nproc
       !!  type(p2pComms),intent(inout):: comom
       !!end subroutine gatherVectorsNew


       subroutine compressMatrixPerProcess(iproc, nproc, orbs, mad, mat, size_lmat, lmat)
         use module_base
         use module_types
         implicit none
         integer,intent(in):: iproc, nproc, size_lmat
         type(orbitals_data),intent(in):: orbs
         type(matrixDescriptors),intent(in):: mad
         real(8),dimension(orbs%norb**2),intent(in):: mat
         real(8),dimension(size_lmat),intent(out):: lmat
       end subroutine compressMatrixPerProcess


       subroutine getCommunArraysMatrixCompression(iproc, nproc, orbs, mad, sendcounts, displs)
         use module_base
         use module_types
         implicit none
         integer,intent(in):: iproc, nproc
         type(orbitals_data),intent(in):: orbs
         type(matrixDescriptors),intent(in):: mad
         integer,dimension(0:nproc-1),intent(out):: sendcounts, displs
       end subroutine getCommunArraysMatrixCompression


       subroutine get_hamiltonian_matrices(iproc, nproc, lzd, lzdig, orbsig, orbs, &
                  input, hx, hy, hz, onWhichAtom, ndim_lhchi, nlocregPerMPI, lchi, lhchi, skip, mad,&
                  memoryForCommunOverlapIG, locregShape, bpo, ham)
         use module_base
         use module_types
         implicit none
         integer,intent(in):: iproc, nproc, ndim_lhchi, nlocregPerMPI
         real(gp), intent(in) :: hx, hy, hz
         type(local_zone_descriptors),intent(in):: lzd, lzdig
         type(orbitals_data),intent(in):: orbsig, orbs
         type(input_variables),intent(in):: input
         integer,dimension(orbsig%norb),intent(in):: onWhichAtom
         real(8),dimension(orbsig%npsidim_orbs),intent(in):: lchi
         real(8),dimension(orbsig%npsidim_orbs,ndim_lhchi),intent(in):: lhchi
         logical,dimension(lzd%nlr),intent(in):: skip
         type(matrixDescriptors),intent(in):: mad
         integer,intent(in):: memoryForCommunOverlapIG
         character(len=1),intent(in):: locregShape
         type(basis_performance_options),intent(inout):: bpo
         real(8),dimension(orbsig%norb,orbsig%norb,nlocregPerMPI),intent(out):: ham
       end subroutine get_hamiltonian_matrices
       
       subroutine dgemm_compressed_parallel(iproc, nproc, norb, nsegline, nseglinemax, keygline, &
                  nsegmatmul, keygmatmul, norb_par, isorb_par, norbp, a, b, c)
         use module_base
         use module_types
         implicit none
         integer,intent(in):: iproc, nproc, norb, norbp, nseglinemax, nsegmatmul
         integer,dimension(2,nsegmatmul),intent(in):: keygmatmul
         integer,dimension(norb):: nsegline
         integer,dimension(2,nseglinemax,norb):: keygline
         integer,dimension(0:nproc-1),intent(in):: norb_par, isorb_par
         real(8),dimension(norb,norb),intent(in):: a, b
         real(8),dimension(norb,norb),intent(out):: c
       end subroutine dgemm_compressed_parallel


       !!!subroutine getCoefficients_new(iproc, nproc, lin, orbs, hamold, lphi, ovrlp, coeff)
       !!!  use module_base
       !!!  use module_types
       !!!  implicit none
       !!!  integer,intent(in):: iproc, nproc
       !!!  type(linearParameters),intent(inout):: lin
       !!!  type(orbitals_data),intent(in):: orbs
       !!!  real(8),dimension(lin%orbs%norb,lin%orbs%norb),intent(in):: hamold
       !!!  real(8),dimension(lin%orbs%npsidim_orbs),intent(in):: lphi
       !!!  real(8),dimension(lin%orbs%norb,lin%orbs%norb),intent(inout):: ovrlp
       !!!  real(8),dimension(lin%orbs%norb,orbs%norb),intent(inout):: coeff
       !!!end subroutine getCoefficients_new


       subroutine apply_confinement(iproc, n1, n2, n3, nl1, nl2, nl3, nbuf, nspinor, psir, &
            rxyzConfinement, hxh, hyh, hzh, potentialPrefac, confPotOrder, offsetx, offsety, offsetz, &
            ibyyzz_r) !optional
         use module_base
         implicit none
         integer, intent(in) :: iproc, n1,n2,n3,nl1,nl2,nl3,nbuf,nspinor, confPotOrder, offsetx, offsety, offsetz
         real(wp), dimension(-14*nl1:2*n1+1+15*nl1,-14*nl2:2*n2+1+15*nl2,-14*nl3:2*n3+1+15*nl3,nspinor), intent(inout) :: psir
         integer,dimension(2,-14:2*n2+16,-14:2*n3+16),intent(in),optional :: ibyyzz_r
         real(8),dimension(3),intent(in):: rxyzConfinement
         real(8),intent(in):: hxh,hyh,hzh,potentialPrefac
       end subroutine apply_confinement



       subroutine unitary_optimization(iproc, nproc, lzd, orbs, at, op, comon, mad, rxyz, nit, kernel, &
        newgradient, confdatarr, hx, lphi)
         use module_base
         use module_types
         implicit none
         integer,intent(in):: iproc, nproc, nit
         type(local_zone_descriptors),intent(in):: lzd
         type(orbitals_data),intent(in):: orbs
         type(atoms_data),intent(in):: at
         type(overlapParameters),intent(inout):: op
         type(p2pComms),intent(inout):: comon
         type(matrixDescriptors),intent(in):: mad
         real(8),dimension(3,at%nat),intent(in):: rxyz
         real(8),dimension(orbs%norb,orbs%norb),intent(in):: kernel
         logical,intent(in):: newgradient
         real(8),intent(in):: hx
         type(confpot_data),dimension(orbs%norbp),intent(in):: confdatarr
         real(8),dimension(orbs%npsidim_comp),intent(inout):: lphi
       end subroutine unitary_optimization


      subroutine build_new_linear_combinations(iproc, nproc, lzd, orbs, op, nrecvbuf, recvbuf, omat, reset, lphi)
        use module_base
        use module_types
        implicit none
        integer,intent(in):: iproc, nproc
        type(local_zone_descriptors),intent(in):: lzd
        type(orbitals_data),intent(in):: orbs
        type(overlapParameters),intent(in):: op
        integer,intent(in):: nrecvbuf
        real(8),dimension(nrecvbuf),intent(in):: recvbuf
        real(8),dimension(orbs%norb,orbs%norb),intent(in):: omat
        logical,intent(in):: reset
        real(8),dimension(orbs%npsidim_comp),intent(out):: lphi
      end subroutine build_new_linear_combinations


      !!subroutine indicesForExpansion(iproc, nproc, nspin, orbs, onWhichAtom, lzd, op, comon)
      !!  use module_base
      !!  use module_types
      !!  implicit none
      !!  integer,intent(in):: iproc, nproc, nspin
      !!  type(orbitals_data),intent(in):: orbs
      !!  integer,dimension(orbs%norb),intent(in):: onWhichAtom
      !!  type(local_zone_descriptors),intent(in):: lzd
      !!  type(overlapParameters),intent(inout):: op
      !!  type(p2pComms),intent(in):: comon
      !!end subroutine indicesForExpansion


      !!subroutine nullify_expansionSegments(expseg)
      !!  use module_base
      !!  use module_types
      !!  implicit none
      !!  type(expansionSegments),intent(out):: expseg
      !!end subroutine nullify_expansionSegments


      !!subroutine indicesForExtraction(iproc, nproc, orbs, sizePhi, onWhichAtom, lzd, op, comon)
      !!  use module_base
      !!  use module_types
      !!  implicit none
      !!  integer,intent(in):: iproc, nproc, sizePhi
      !!  type(orbitals_data),intent(in):: orbs
      !!  integer,dimension(orbs%norb),intent(in):: onWhichAtom
      !!  type(local_zone_descriptors),intent(in):: lzd
      !!  type(overlapParameters),intent(inout):: op
      !!  type(p2pComms),intent(out):: comon
      !!end subroutine indicesForExtraction


      subroutine allocate_workarrays_quartic_convolutions(lr, subname, work)
        use module_base
        use module_types
        implicit none
        type(locreg_descriptors),intent(in):: lr
        character(len=*),intent(in):: subname
        type(workarrays_quartic_convolutions),intent(out):: work
      end subroutine allocate_workarrays_quartic_convolutions


      subroutine deallocate_workarrays_quartic_convolutions(lr, subname, work)
        use module_base
        use module_types
        implicit none
        type(locreg_descriptors),intent(in):: lr
        character(len=*),intent(in):: subname
        type(workarrays_quartic_convolutions),intent(out):: work
      end subroutine deallocate_workarrays_quartic_convolutions


      subroutine ConvolQuartic4(iproc, nproc, n1, n2, n3, &
           nfl1, nfu1, nfl2, nfu2, nfl3, nfu3,  &
           hgrid, offsetx, offsety, offsetz, &
           ibyz_c, ibxz_c, ibxy_c, ibyz_f, ibxz_f, ibxy_f, &
           rxyzConf, potentialPrefac,  with_kinetic, cprecr, &
           xx_c, xx_f1, xx_f, &
           xy_c, xy_f2, xy_f, &
           xz_c, xz_f4, xz_f, &
           y_c, y_f)
        use module_base
        use module_types
        implicit none
        integer, intent(in) :: iproc,nproc,n1,n2,n3,nfl1,nfu1,nfl2,nfu2,nfl3,nfu3, offsetx, offsety, offsetz
        real(gp), intent(in) :: hgrid, potentialPrefac, cprecr
        logical,intent(in):: with_kinetic
        real(8),dimension(3):: rxyzConf
        integer, dimension(2,0:n2,0:n3), intent(in) :: ibyz_c,ibyz_f
        integer, dimension(2,0:n1,0:n3), intent(in) :: ibxz_c,ibxz_f
        integer, dimension(2,0:n1,0:n2), intent(in) :: ibxy_c,ibxy_f
        real(wp),dimension(0:n1,0:n2,0:n3),intent(in):: xx_c
        real(wp),dimension(nfl1:nfu1,nfl2:nfu2,nfl3:nfu3),intent(in):: xx_f1
        real(wp),dimension(7,nfl1:nfu1,nfl2:nfu2,nfl3:nfu3),intent(in):: xx_f
        real(wp),dimension(0:n2,0:n1,0:n3),intent(in):: xy_c
        real(wp),dimension(nfl2:nfu2,nfl1:nfu1,nfl3:nfu3),intent(in):: xy_f2
        real(wp),dimension(7,nfl2:nfu2,nfl1:nfu1,nfl3:nfu3),intent(in):: xy_f
        real(wp),dimension(0:n3,0:n1,0:n2),intent(in):: xz_c
        real(wp),dimension(nfl3:nfu3,nfl1:nfu1,nfl2:nfu2),intent(in):: xz_f4
        real(wp),dimension(7,nfl3:nfu3,nfl1:nfu1,nfl2:nfu2),intent(in):: xz_f
        real(wp), dimension(0:n1,0:n2,0:n3), intent(out) :: y_c
        real(wp), dimension(7,nfl1:nfu1,nfl2:nfu2,nfl3:nfu3), intent(out) :: y_f
      end subroutine ConvolQuartic4


      !!subroutine deallocate_collectiveComms(collComms, subname)
      !!  use module_base
      !!  use module_types
      !!  implicit none
      !!  type(collectiveComms),intent(inout):: collComms
      !!  character(len=*),intent(in):: subname
      !!end subroutine deallocate_collectiveComms


      !!subroutine flatten(iproc, n1, n2, n3, nl1, nl2, nl3, nbuf, nspinor, psir, &
      !!     rxyzConfinement, hxh, hyh, hzh, potentialPrefac, confPotOrder, offsetx, offsety, offsetz, cut, alpha, &
      !!     ibyyzz_r) !optional
      !!  use module_base
      !!  implicit none
      !!  integer, intent(in) :: iproc, n1,n2,n3,nl1,nl2,nl3,nbuf,nspinor, confPotOrder, offsetx, offsety, offsetz
      !!  real(wp), dimension(-14*nl1:2*n1+1+15*nl1,-14*nl2:2*n2+1+15*nl2,-14*nl3:2*n3+1+15*nl3,nspinor), intent(inout) :: psir
      !!  integer, dimension(2,-14:2*n2+16,-14:2*n3+16), intent(in), optional :: ibyyzz_r
      !!  real(8),dimension(3),intent(in):: rxyzConfinement
      !!  real(8),intent(in):: hxh, hyh, hzh, potentialPrefac, cut, alpha
      !!end subroutine flatten


      !!!subroutine sumrholinear_auxiliary(iproc, nproc, orbs, Glr, input, lin, coeff, phi, at, nscatterarr)
      !!!  use module_base
      !!!  use module_types
      !!!  implicit none
      !!!  integer,intent(in):: iproc, nproc
      !!!  type(orbitals_data),intent(in):: orbs
      !!!  type(locreg_descriptors),intent(in):: Glr
      !!!  type(input_variables),intent(in):: input
      !!!  type(linearParameters),intent(inout):: lin
      !!!  real(8),dimension(lin%lb%orbs%norb,orbs%norb),intent(in):: coeff
      !!!  real(8),dimension(lin%lb%orbs%npsidim_comp),intent(in):: phi
      !!!  type(atoms_data),intent(in):: at
      !!!  integer, dimension(0:nproc-1,4),intent(in):: nscatterarr !n3d,n3p,i3s+i3xcsh-1,i3xcsh
      !!!end subroutine sumrholinear_auxiliary


      !!!subroutine sumrholinear_withauxiliary(iproc, nproc, orbs, Glr, input, lin, coeff, nrho, rho, at, nscatterarr)
      !!!  use module_base
      !!!  use module_types
      !!!  implicit none
      !!!  integer,intent(in):: iproc, nproc, nrho
      !!!  type(orbitals_data),intent(in):: orbs
      !!!  type(locreg_descriptors),intent(in):: Glr
      !!!  type(input_variables),intent(in):: input
      !!!  type(linearParameters),intent(inout):: lin
      !!!  real(8),dimension(lin%lb%orbs%norb,orbs%norb),intent(in):: coeff
      !!!  real(8),dimension(nrho),intent(out),target:: rho
      !!!  type(atoms_data),intent(in):: at
      !!!  integer, dimension(0:nproc-1,4),intent(in):: nscatterarr !n3d,n3p,i3s+i3xcsh-1,i3xcsh
      !!!end subroutine sumrholinear_withauxiliary



       subroutine apply_potential_lr(n1i,n2i,n3i,n1ip,n2ip,n3ip,ishift,n2,n3,nspinor,npot,&
            psir,pot,epot,&
            confdata,ibyyzz_r) !optional
         use module_base
         use module_types
         implicit none
         integer, intent(in) :: n1i,n2i,n3i,n1ip,n2ip,n3ip,n2,n3,nspinor,npot
         integer, dimension(3), intent(in) :: ishift !<offset of potential box in wfn box coords.
         real(wp), dimension(n1i,n2i,n3i,nspinor), intent(inout) :: psir !< real-space wfn in lr
         real(wp), dimension(n1ip,n2ip,n3ip,npot), intent(in) :: pot !< real-space pot in lrb
         type(confpot_data), intent(in), optional :: confdata !< data for the confining potential
         integer, dimension(2,-14:2*n2+16,-14:2*n3+16), intent(in), optional :: ibyyzz_r !< bounds in lr
         real(gp), intent(out) :: epot
       end subroutine apply_potential_lr

       subroutine psir_to_vpsi(npot,nspinor,lr,pot,vpsir,epot,confdata)
         use module_base
         use module_types
         implicit none
         integer, intent(in) :: npot,nspinor
         type(locreg_descriptors), intent(in) :: lr !< localization region of the wavefunction
         !real(wp), dimension(lr%d%n1i*lr%d%n2i*lr%d%n3i,npot), intent(in) :: pot
         real(wp), intent(in) :: pot
         real(wp), dimension(lr%d%n1i*lr%d%n2i*lr%d%n3i,nspinor), intent(inout) :: vpsir
         real(gp), intent(out) :: epot
         type(confpot_data), intent(in), optional :: confdata !< data for the confining potential
       end subroutine psir_to_vpsi

       subroutine erf_stress(at,rxyz,hxh,hyh,hzh,n1i,n2i,n3i,n3p,iproc,nproc,ngatherarr,rho,tens)
         use module_base
         use module_types
         implicit none
         !passed var
         type(atoms_data), intent(in) :: at
         real(gp), dimension(3,at%nat), target, intent(in) :: rxyz
         real(gp), intent(in) :: hxh,hyh,hzh
         integer,intent(in) :: n1i,n2i,n3i,n3p,iproc,nproc
         real(kind=8), dimension(n1i*n2i*max(n3p,1)), intent(in), target :: rho
         integer, dimension(0:nproc-1,2), intent(in) :: ngatherarr 
         real(dp),dimension(6), intent(out) :: tens
       end subroutine erf_stress

       subroutine AtomicOrbitals_forLinear(iproc,at,rxyz,mapping,norbe,orbse,norbsc,&
            &   nspin,eks,scorb,G,gaucoeff,iorbtolr)
         use module_base
         use module_types
         implicit none
         integer, intent(in) :: norbe,iproc
         integer, intent(in) :: norbsc,nspin
         type(atoms_data), intent(in) :: at
         logical, dimension(4,2,at%natsc), intent(in) :: scorb
         real(gp), dimension(3,at%nat), intent(in), target :: rxyz
         type(orbitals_data), intent(inout) :: orbse
         integer,dimension(orbse%norb),intent(in):: mapping
         type(gaussian_basis), intent(out) :: G
         real(gp), intent(out) :: eks
         integer, dimension(orbse%norbp), intent(out) :: iorbtolr !assign the localisation region
         !real(wp), dimension(norbe,orbse%nspinor,orbse%norbp), intent(out) :: gaucoeff !norbe=G%ncoeff
         real(wp), intent(out) :: gaucoeff !norbe=G%ncoeff
       end subroutine AtomicOrbitals_forLinear


       subroutine apply_orbitaldependent_potential(iproc, nproc, at, orbs, lzd, rxyz, &
                  confdatarr, hx, psi, centralLocreg, vpsi)
         use module_base
         use module_types
         implicit none
         integer,intent(in):: iproc, nproc, centralLocreg
         type(atoms_data),intent(in):: at
         type(orbitals_data),intent(in):: orbs
         type(local_zone_descriptors),intent(in):: lzd
         real(8),dimension(3,at%nat),intent(in):: rxyz
         type(confpot_data),dimension(orbs%norbp),intent(in):: confdatarr
         real(8),intent(in):: hx
         real(8),dimension(max(orbs%npsidim_orbs,orbs%npsidim_comp)),intent(inout):: psi
         real(8),dimension(max(orbs%npsidim_orbs,orbs%npsidim_comp)),intent(out):: vpsi
       end subroutine apply_orbitaldependent_potential


       subroutine get_potential_matrices(iproc, nproc, at, orbs, lzd, op, comon, mad, rxyz, &
                  confdatarr, hx, psi, potmat)
         use module_base
         use module_types
         implicit none
         integer,intent(in):: iproc, nproc
         type(atoms_data),intent(in):: at
         type(orbitals_data),intent(in):: orbs
         type(local_zone_descriptors),intent(in):: lzd
         type(overlapParameters),intent(inout):: op
         type(p2pComms),intent(inout):: comon
         type(matrixDescriptors),intent(in):: mad
         real(8),dimension(3,at%nat),intent(in):: rxyz
         type(confpot_data),dimension(orbs%norbp),intent(in):: confdatarr
         real(8),intent(in):: hx
         real(8),dimension(max(orbs%npsidim_orbs,orbs%npsidim_comp)),intent(inout):: psi
         real(8),dimension(orbs%norb,orbs%norb,at%nat),intent(out):: potmat
       end subroutine get_potential_matrices
       
       subroutine check_linear_and_create_Lzd(iproc,nproc,linType,Lzd,atoms,orbs,nspin,rxyz)
         use module_base
         use module_types
         implicit none
         integer, intent(in) :: iproc,nproc,nspin
         integer, intent(in) :: linType
         type(local_zone_descriptors), intent(inout) :: Lzd
         type(atoms_data), intent(in) :: atoms
         type(orbitals_data),intent(inout) :: orbs
         real(gp), dimension(3,atoms%nat), intent(in) :: rxyz
       end subroutine check_linear_and_create_Lzd

       subroutine create_LzdLIG(iproc,nproc,nspin,linearmode,hx,hy,hz,Glr,atoms,orbs,rxyz,Lzd)
         use module_base
         use module_types
         implicit none
         integer, intent(in) :: iproc,nproc,nspin
         real(gp), intent(in):: hx, hy, hz
         type(locreg_descriptors), intent(in) :: Glr
         type(local_zone_descriptors), intent(inout) :: Lzd
         type(atoms_data), intent(in) :: atoms
         type(orbitals_data),intent(inout) :: orbs
         integer, intent(in) :: linearmode
         real(gp), dimension(3,atoms%nat), intent(in) :: rxyz
       end subroutine create_LzdLIG

!!       subroutine reinitialize_Lzd_after_LIG(iproc,nproc,input,Lzd,atoms,orbs,rxyz)
!!         use module_base
!!         use module_types
!!         implicit none
!!         integer, intent(in) :: iproc,nproc
!!         type(input_variables), intent(in) :: input
!!         type(local_zone_descriptors), intent(inout) :: Lzd
!!         type(atoms_data), intent(in) :: atoms
!!         type(orbitals_data),intent(inout) :: orbs
!!         real(gp), dimension(3,atoms%nat), intent(in) :: rxyz
!!       end subroutine reinitialize_Lzd_after_LIG

       subroutine system_initialization(iproc,nproc,inputpsi,input_wf_format,in,atoms,rxyz,&
            orbs,lorbs,Lzd,Lzd_lin,denspot,nlpspd,comms,lcomms,shift,proj,radii_cf)
         use module_base
         use module_types
         implicit none
         integer, intent(in) :: iproc,nproc
         integer, intent(out) :: inputpsi,input_wf_format
         type(input_variables), intent(in) :: in 
         type(atoms_data), intent(inout) :: atoms
         real(gp), dimension(3,atoms%nat), intent(inout) :: rxyz
         type(orbitals_data), intent(out) :: orbs,lorbs
         type(local_zone_descriptors), intent(out) :: Lzd, Lzd_lin
         type(DFT_local_fields), intent(out) :: denspot
         type(nonlocal_psp_descriptors), intent(out) :: nlpspd
         type(communications_arrays), intent(out) :: comms,lcomms
         real(gp), dimension(3), intent(out) :: shift  !< shift on the initial positions
         real(gp), dimension(atoms%ntypes,3), intent(out) :: radii_cf
         real(wp), dimension(:), pointer :: proj
       end subroutine system_initialization

       subroutine nullify_p2pComms(p2pcomm)
         use module_base
         use module_types
         implicit none
         type(p2pComms),intent(inout):: p2pcomm
       end subroutine nullify_p2pComms

       subroutine extract_potential_for_spectra(iproc,nproc,at,rhod,dpbox,&
            orbs,nvirt,comms,Lzd,hx,hy,hz,rxyz,rhopot,rhocore,pot_ion,&
            nlpspd,proj,pkernel,pkernelseq,ixc,psi,hpsi,psit,G,&
            nspin,potshortcut,symObj,GPU,input)
         use module_base
         use module_types
         implicit none
         !Arguments
         integer, intent(in) :: iproc,nproc,ixc
         integer, intent(inout) :: nspin,nvirt
         real(gp), intent(in) :: hx,hy,hz
         type(atoms_data), intent(inout) :: at
         type(rho_descriptors),intent(in) :: rhod
         type(denspot_distribution), intent(in) :: dpbox
         type(orbitals_data), intent(inout) :: orbs
         type(nonlocal_psp_descriptors), intent(in) :: nlpspd
         type(local_zone_descriptors), intent(inout) :: Lzd
         type(communications_arrays), intent(in) :: comms
         type(GPU_pointers), intent(inout) :: GPU
         type(input_variables):: input
         type(symmetry_data), intent(in) :: symObj
         !integer, dimension(0:nproc-1,4), intent(in) :: nscatterarr !n3d,n3p,i3s+i3xcsh-1,i3xcsh
         !integer, dimension(0:nproc-1,2), intent(in) :: ngatherarr 
         real(gp), dimension(3,at%nat), intent(in) :: rxyz
         real(wp), dimension(nlpspd%nprojel), intent(in) :: proj
         real(dp), dimension(*), intent(inout) :: rhopot,pot_ion
         type(gaussian_basis), intent(out) :: G !basis for davidson IG
         real(wp), dimension(:), pointer :: psi,hpsi,psit
         real(wp), dimension(:,:,:,:), pointer :: rhocore
         type(coulomb_operator), intent(in) :: pkernel,pkernelseq
         integer, intent(in) ::potshortcut
       end subroutine extract_potential_for_spectra

       subroutine psitohpsi(iproc,nproc,atoms,scf,denspot,itrp,itwfn,iscf,alphamix,ixc,&
            nlpspd,proj,rxyz,linflag,unblock_comms,GPU,wfn,&
            energs,rpnrm,xcstr)
         use module_base
         use module_types
         use m_ab6_mixing
         implicit none
         logical, intent(in) :: scf
         integer, intent(in) :: iproc,nproc,itrp,iscf,ixc,linflag,itwfn
         character(len=3), intent(in) :: unblock_comms
         real(gp), intent(in) :: alphamix
         type(atoms_data), intent(in) :: atoms
         type(nonlocal_psp_descriptors), intent(in) :: nlpspd
         type(DFT_local_fields), intent(inout) :: denspot
         type(energy_terms), intent(inout) :: energs
         type(DFT_wavefunction), intent(inout) :: wfn
         real(gp), dimension(3,atoms%nat), intent(in) :: rxyz
         real(wp), dimension(nlpspd%nprojel), intent(in) :: proj
         type(GPU_pointers), intent(inout) :: GPU  
         real(gp), intent(out) :: rpnrm
         real(gp), dimension(6), intent(out) :: xcstr
       end subroutine psitohpsi

       subroutine assignToLocreg2(iproc, nproc, norb, norb_par, natom, nlr, nspin, Localnorb, rxyz, inwhichlocreg)
         use module_base
         use module_types
         implicit none
         integer,intent(in):: nlr,iproc,nproc,nspin,natom,norb
         integer,dimension(nlr),intent(in):: Localnorb
         integer,dimension(0:nproc-1),intent(in):: norb_par
         real(8),dimension(3,nlr),intent(in):: rxyz
         integer,dimension(:),pointer,intent(out):: inwhichlocreg
       end subroutine assignToLocreg2
       
       subroutine calc_gradient(geocode,n1,n2,n3,n3grad,deltaleft,deltaright,rhoinp,nspden,hx,hy,hz,&
            gradient,rhocore)
         use module_base
         implicit none
         !Arguments
         character(len=1), intent(in) :: geocode
         integer, intent(in) :: n1,n2,n3,n3grad,deltaleft,deltaright,nspden
         real(dp), intent(in) :: hx,hy,hz
         real(dp), dimension(n1,n2,n3,nspden), intent(inout) :: rhoinp
         real(dp), dimension(n1,n2,n3grad,2*nspden-1,0:3), intent(out) :: gradient
         real(dp), dimension(:,:,:,:), pointer :: rhocore
       end subroutine calc_gradient

       !!!subroutine position_operator(iproc, n1, n2, n3, nl1, nl2, nl3, nbuf, nspinor, psir, &
       !!!       hxh, hyh, hzh, ioffset, dir, &
       !!!       ibyyzz_r) !optional
       !!!  use module_base
       !!!  implicit none
       !!!  integer, intent(in) :: iproc, n1,n2,n3,nl1,nl2,nl3,nbuf,nspinor
       !!!  integer,dimension(3),intent(in):: ioffset
       !!!  real(wp), dimension(-14*nl1:2*n1+1+15*nl1,-14*nl2:2*n2+1+15*nl2,-14*nl3:2*n3+1+15*nl3,nspinor), intent(inout) :: psir
       !!!  integer, dimension(2,-14:2*n2+16,-14:2*n3+16), intent(in), optional :: ibyyzz_r
       !!!  real(8),intent(in):: hxh, hyh, hzh
       !!!  character(len=1),intent(in):: dir
       !!!end subroutine position_operator

       subroutine apply_position_operators(iproc, nproc, orbs, lzd, hx, hy, hz, confdatarr, psi, order, xpsi, ypsi, zpsi)
         use module_base
         use module_types
         implicit none
         integer,intent(in):: iproc, nproc, order
         type(orbitals_data),intent(in):: orbs
         type(local_zone_descriptors),intent(in):: lzd
         real(8),intent(in):: hx, hy, hz
         type(confpot_data),dimension(orbs%norbp),intent(in):: confdatarr
         real(8),dimension(max(orbs%npsidim_orbs,orbs%npsidim_comp)),intent(in):: psi
         real(8),dimension(max(orbs%npsidim_orbs,orbs%npsidim_comp)),intent(out):: xpsi, ypsi, zpsi
       end subroutine apply_position_operators

       !!subroutine MLWF(iproc, nproc, lzd, orbs, at, op, comon, mad, rxyz, nit, kernel, &
       !!             newgradient, confdatarr, hx, locregCenters, lphi, Umat)
       !!  use module_base
       !!  use module_types
       !!  implicit none
       !!  integer,intent(in):: iproc, nproc, nit
       !!  type(local_zone_descriptors),intent(in):: lzd
       !!  type(orbitals_data),intent(in):: orbs
       !!  type(atoms_data),intent(in):: at
       !!  type(overlapParameters),intent(inout):: op
       !!  type(p2pComms),intent(inout):: comon
       !!  type(matrixDescriptors),intent(in):: mad
       !!  real(8),dimension(3,at%nat),intent(in):: rxyz
       !!  real(8),dimension(orbs%norb,orbs%norb),intent(in):: kernel
       !!  logical,intent(in):: newgradient
       !!  real(8),intent(in):: hx, maxDispl
       !!  type(confpot_data),dimension(orbs%norbp),intent(in):: confdatarr
       !!  real(8),dimension(3,lzd%nlr),intent(in):: locregCenters
       !!  real(8),dimension(max(orbs%npsidim_orbs,orbs%npsidim_comp)),intent(inout):: lphi
       !!  real(8),dimension(orbs%norb,orbs%norb),intent(out):: Umat
       !!end subroutine MLWF




       subroutine MLWFnew(iproc, nproc, lzd, orbs, at, op, comon, mad, rxyz, nit, kernel, &
                    confdatarr, hx, locregCenters, maxDispl, lphi, Umat, centers)
         use module_base
         use module_types
         implicit none
         integer,intent(in):: iproc, nproc, nit
         type(local_zone_descriptors),intent(in):: lzd
         type(orbitals_data),intent(in):: orbs
         type(atoms_data),intent(in):: at
         type(overlapParameters),intent(inout):: op
         type(p2pComms),intent(inout):: comon
         type(matrixDescriptors),intent(in):: mad
         real(8),dimension(3,at%nat),intent(in):: rxyz
         real(8),dimension(orbs%norb,orbs%norb),intent(in):: kernel
         !logical,intent(in):: newgradient
         real(8),intent(in):: hx, maxDispl
         type(confpot_data),dimension(orbs%norbp),intent(in):: confdatarr
         real(8),dimension(3,lzd%nlr),intent(in):: locregCenters
         real(8),dimension(max(orbs%npsidim_orbs,orbs%npsidim_comp)),intent(inout):: lphi
         real(8),dimension(orbs%norb,orbs%norb),intent(out):: Umat
         real(8),dimension(3,lzd%nlr),intent(out):: centers
       end subroutine MLWFnew


       !!!subroutine create_new_locregs(iproc, nproc, nlr, hx, hy, hz, lorbs, glr, locregCenter, &
       !!!           locrad, nscatterarr, withder, &
       !!!           inwhichlocreg_reference, ldiis, &
       !!!           lphilarge, lhphilarge, lhphilargeold, lphilargeold,tmb)
       !!!  use module_base
       !!!  use module_types
       !!!  implicit none
       !!!  integer,intent(in):: iproc, nproc, nlr
       !!!  real(8),intent(in):: hx, hy, hz
       !!!  type(orbitals_data),intent(in):: lorbs
       !!!  type(locreg_descriptors),intent(in):: glr
       !!!  real(8),dimension(3,nlr),intent(in):: locregCenter
       !!!  real(8),dimension(nlr):: locrad
       !!!  integer,dimension(0:nproc-1,4),intent(in):: nscatterarr !n3d,n3p,i3s+i3xcsh-1,i3xcsh
       !!!  logical,intent(in):: withder
       !!!  integer,dimension(lorbs%norb),intent(in):: inwhichlocreg_reference
       !!!  type(localizedDIISParameters),intent(inout):: ldiis
       !!!  real(8),dimension(:),pointer,intent(out):: lphilarge, lhphilarge, lhphilargeold, lphilargeold
       !!!  type(DFT_wavefunction),intent(out):: tmb
       !!!end subroutine create_new_locregs

       subroutine destroy_new_locregs(iproc, nproc, tmb)
         use module_base
         use module_types
         implicit none
         integer,intent(in):: iproc, nproc
         type(DFT_wavefunction),intent(inout):: tmb
       end subroutine destroy_new_locregs

       subroutine get_cutoff_weight(n1i,n2i,n3i,n1ip,n2ip,n3ip,ishift,n2,n3,nspinor,psir,&
            cutoff, weight_in, weight_out, &
            confdata,ibyyzz_r) !optional
         use module_base
         use module_types
         implicit none
         integer, intent(in) :: n1i,n2i,n3i,n1ip,n2ip,n3ip,n2,n3,nspinor
         integer, dimension(3), intent(in) :: ishift !<offset of potential box in wfn box coords.
         real(wp), dimension(n1i,n2i,n3i,nspinor), intent(in) :: psir !< real-space wfn in lr
         real(8),intent(in):: cutoff
         real(8),intent(out):: weight_in, weight_out
         type(confpot_data), intent(in), optional :: confdata !< data for the confining potential
         integer, dimension(2,-14:2*n2+16,-14:2*n3+16), intent(in), optional :: ibyyzz_r !< bounds in lr
       end subroutine get_cutoff_weight


       subroutine position_operators(Gn1i,Gn2i,Gn3i,n1i,n2i,n3i,n1ip,n2ip,n3ip,ishift,n2,n3,nspinor,psir,order,&
            psirx, psiry, psirz, &
            confdata,ibyyzz_r) !optional
         use module_base
         use module_types
         implicit none
         integer, intent(in) :: Gn1i,Gn2i,Gn3i,n1i,n2i,n3i,n1ip,n2ip,n3ip,n2,n3,nspinor,order
         integer, dimension(3), intent(in) :: ishift !<offset of potential box in wfn box coords.
         real(wp), dimension(n1i,n2i,n3i,nspinor), intent(in) :: psir !< real-space wfn in lr
         real(wp), dimension(n1i,n2i,n3i,nspinor), intent(out) :: psirx, psiry, psirz !< x,y,z operator applied to real-space wfn in lr
         type(confpot_data), intent(in), optional :: confdata !< data for the confining potential
         integer, dimension(2,-14:2*n2+16,-14:2*n3+16), intent(in), optional :: ibyyzz_r !< bounds in lr
       end subroutine position_operators

       subroutine apply_r_operators(iproc, nproc, orbs, lzd, hx, hy, hz, confdatarr, psi, order, vpsi)
         use module_base
         use module_types
         implicit none
         integer,intent(in):: iproc, nproc, order
         type(orbitals_data),intent(in):: orbs
         type(local_zone_descriptors),intent(in):: lzd
         real(8),intent(in):: hx, hy, hz
         type(confpot_data),dimension(orbs%norbp),intent(in):: confdatarr
         real(8),dimension(max(orbs%npsidim_orbs,orbs%npsidim_comp)),intent(in):: psi
         real(8),dimension(max(orbs%npsidim_orbs,orbs%npsidim_comp)),intent(out):: vpsi
       end subroutine apply_r_operators

       subroutine r_operator(Gn1i,Gn2i,Gn3i,n1i,n2i,n3i,n1ip,n2ip,n3ip,ishift,n2,n3,nspinor,psir,order,&
            confdata,ibyyzz_r) !optional
         use module_base
         use module_types
         implicit none
         integer, intent(in) :: Gn1i,Gn2i,Gn3i,n1i,n2i,n3i,n1ip,n2ip,n3ip,n2,n3,nspinor,order
         integer, dimension(3), intent(in) :: ishift !<offset of potential box in wfn box coords.
         real(wp), dimension(n1i,n2i,n3i,nspinor), intent(inout) :: psir !< real-space wfn in lr
         type(confpot_data), intent(in), optional :: confdata !< data for the confining potential
         integer, dimension(2,-14:2*n2+16,-14:2*n3+16), intent(in), optional :: ibyyzz_r !< bounds in lr
       end subroutine r_operator

       !!subroutine apply_rminusmu_operator(iproc, nproc, orbs, lzd, hx, hy, hz, confdatarr, psi, centers, vpsi)
       !!  use module_base
       !!  use module_types
       !!  implicit none
       !!  integer,intent(in):: iproc, nproc
       !!  type(orbitals_data),intent(in):: orbs
       !!  type(local_zone_descriptors),intent(in):: lzd
       !!  real(8),intent(in):: hx, hy, hz
       !!  type(confpot_data),dimension(orbs%norbp),intent(in):: confdatarr
       !!  real(8),dimension(max(orbs%npsidim_orbs,orbs%npsidim_comp)),intent(in):: psi
       !!  real(8),dimension(3,lzd%nlr),intent(in):: centers
       !!  real(8),dimension(max(orbs%npsidim_orbs,orbs%npsidim_comp)),intent(out):: vpsi
       !!end subroutine apply_rminusmu_operator

       !!subroutine rminusmu_operator(n1i,n2i,n3i,n1ip,n2ip,n3ip,ishift,n2,n3,nspinor,psir,mu,&
       !!     confdata,ibyyzz_r) !optional
       !!  use module_base
       !!  use module_types
       !!  implicit none
       !!  integer, intent(in) :: n1i,n2i,n3i,n1ip,n2ip,n3ip,n2,n3,nspinor
       !!  integer, dimension(3), intent(in) :: ishift !<offset of potential box in wfn box coords.
       !!  real(wp), dimension(n1i,n2i,n3i,nspinor), intent(inout) :: psir !< real-space wfn in lr
       !!  real(8),dimension(3):: mu
       !!  type(confpot_data), intent(in), optional :: confdata !< data for the confining potential
       !!  integer, dimension(2,-14:2*n2+16,-14:2*n3+16), intent(in), optional :: ibyyzz_r !< bounds in lr
       !!end subroutine rminusmu_operator

       subroutine define_confinement_data(confdatarr,orbs,rxyz,at,hx,hy,hz,&
                  confpotorder,potentialprefac,Lzd,confinementCenter)
         use module_base
         use module_types
         implicit none
         real(gp), intent(in) :: hx,hy,hz
         type(atoms_data), intent(in) :: at
         type(orbitals_data), intent(in) :: orbs
         integer,intent(in):: confpotorder
         real(gp),dimension(at%ntypes),intent(in):: potentialprefac
         type(local_zone_descriptors), intent(in) :: Lzd
         real(gp), dimension(3,at%nat), intent(in) :: rxyz
         integer, dimension(orbs%norb), intent(in) :: confinementCenter
         type(confpot_data), dimension(orbs%norbp), intent(out) :: confdatarr
       end subroutine define_confinement_data

       subroutine update_locreg(iproc, nproc, nlr, locrad, inwhichlocreg_reference, locregCenter, glr_tmp, &
                  bpo, useDerivativeBasisFunctions, nscatterarr, hx, hy, hz, &
                  orbs_tmp, lzd, llborbs, lbop, lbcomon, lbcomgp, comsr, lbmad, lbcollcom)
         use module_base
         use module_types
         implicit none
         integer,intent(in):: iproc, nproc, nlr
         logical,intent(in):: useDerivativeBasisFunctions
         integer,dimension(0:nproc-1,4),intent(in):: nscatterarr !n3d,n3p,i3s+i3xcsh-1,i3xcsh
         real(8),intent(in):: hx, hy, hz
         real(8),dimension(nlr),intent(in):: locrad
         type(orbitals_data),intent(in):: orbs_tmp
         integer,dimension(orbs_tmp%norb),intent(in):: inwhichlocreg_reference
         real(8),dimension(3,nlr),intent(in):: locregCenter
         type(locreg_descriptors),intent(in):: glr_tmp
         type(basis_performance_options),intent(in):: bpo
         type(local_zone_descriptors),intent(inout):: lzd
         type(orbitals_data),intent(inout):: llborbs
         type(overlapParameters),intent(inout):: lbop
         type(p2pComms),intent(inout):: lbcomon
         type(p2pComms),intent(inout):: lbcomgp
         type(p2pComms),intent(inout):: comsr
         type(matrixDescriptors),intent(inout):: lbmad
         type(collective_comms),intent(inout):: lbcollcom
       end subroutine update_locreg


       subroutine communicate_basis_for_density(iproc, nproc, lzd, llborbs, lphi, comsr)
         use module_base
         use module_types
         implicit none
         integer,intent(in):: iproc, nproc
         type(local_zone_descriptors),intent(in):: lzd
         type(orbitals_data),intent(in):: llborbs
         real(8),dimension(llborbs%npsidim_orbs),intent(in):: lphi
         type(p2pComms),intent(inout):: comsr
       end subroutine communicate_basis_for_density

       subroutine create_wfn_metadata(mode, nphi, lnorb, llbnorb, norb, norbp, input, wfnmd)
         use module_base
         use module_types
         implicit none
         character(len=1),intent(in):: mode
         integer,intent(in):: nphi, lnorb, llbnorb, norb, norbp
         type(input_variables),intent(in):: input
         type(wfn_metadata),intent(out):: wfnmd
       end subroutine create_wfn_metadata

       subroutine destroy_wfn_metadata(wfnmd)
         use module_base
         use module_types
         !use deallocatePointers
         implicit none
         type(wfn_metadata),intent(inout):: wfnmd
       end subroutine destroy_wfn_metadata

       subroutine create_DFT_wavefunction(mode, nphi, lnorb, norb, norbp, input, wfn)
         use module_base
         use module_types
         implicit none
         character(len=1),intent(in):: mode
         integer,intent(in):: nphi, lnorb, norb, norbp
         type(input_variables),intent(in):: input
         type(DFT_wavefunction),intent(out):: wfn
       end subroutine create_DFT_wavefunction
       
       subroutine destroy_DFT_wavefunction(wfn)
         use module_base
         use module_types
         implicit none
         type(DFT_wavefunction),intent(inout):: wfn
       end subroutine destroy_DFT_wavefunction

       subroutine init_orbitals_data_for_linear(iproc, nproc, nspinor, input, at, glr, use_derivative_basis, rxyz, &
                  lorbs)
         use module_base
         use module_types
         implicit none
         integer,intent(in):: iproc, nproc, nspinor
         type(input_variables),intent(in):: input
         type(atoms_data),intent(in):: at
         type(locreg_descriptors),intent(in):: glr
         logical,intent(in):: use_derivative_basis
         real(8),dimension(3,at%nat),intent(in):: rxyz
         type(orbitals_data),intent(out):: lorbs
       end subroutine init_orbitals_data_for_linear

       subroutine mix_main(iproc, nproc, mixHist, compare_outer_loop, input, glr, alpha_mix, &
                  denspot, mixdiis, rhopotold, rhopotold_out, pnrm, pnrm_out)
         use module_base
         use module_types
         implicit none
         integer,intent(in):: iproc, nproc, mixHist
         logical,intent(in):: compare_outer_loop
         type(input_variables),intent(in):: input
         type(locreg_descriptors),intent(in):: glr
         real(8),intent(in):: alpha_mix
         type(DFT_local_fields),intent(inout):: denspot
         type(mixrhopotDIISParameters),intent(inout):: mixdiis
         real(8),dimension(max(glr%d%n1i*glr%d%n2i*denspot%dpbox%n3p,1)*input%nspin),intent(inout):: rhopotold, rhopotold_out
         real(8),intent(out):: pnrm, pnrm_out
       end subroutine mix_main

       subroutine redefine_locregs_quantities(iproc, nproc, hx, hy, hz, locrad, transform, lzd, tmb, denspot, &
                  ldiis)
         use module_base
         use module_types
         implicit none
         integer,intent(in):: iproc, nproc
         real(8),intent(in):: hx, hy, hz
         type(local_zone_descriptors),intent(inout):: lzd
         real(8),dimension(lzd%nlr),intent(in):: locrad
         logical,intent(in):: transform
         type(DFT_wavefunction),intent(inout):: tmb
         type(DFT_local_fields),intent(inout):: denspot
         type(localizedDIISParameters),intent(inout),optional:: ldiis
       end subroutine redefine_locregs_quantities

       !!!subroutine enlarge_locreg(iproc, nproc, hx, hy, hz, withder, lzd, locrad, &
       !!!           ldiis, denspot, tmb)
       !!!  use module_base
       !!!  use module_types
       !!!  implicit none
       !!!  integer,intent(in):: iproc, nproc
       !!!  real(8),intent(in):: hx, hy, hz
       !!!  logical,intent(in):: withder
       !!!  type(local_zone_descriptors),intent(inout):: lzd
       !!!  real(8),dimension(lzd%nlr),intent(in):: locrad
       !!!  type(localizedDIISParameters),intent(inout):: ldiis
       !!!  type(DFT_local_fields),intent(inout):: denspot
       !!!  type(DFT_wavefunction),intent(inout):: tmb
       !!!end subroutine enlarge_locreg


<<<<<<< HEAD
       subroutine calculate_energy_and_gradient_linear(iproc, nproc, it, &
                  kernel, &
                  ldiis, consecutive_rejections, &
                  fnrmOldArr, alpha, trH, trHold, fnrm, fnrmMax, gnrm_in, gnrm_out, &
                  meanAlpha, emergency_exit, &
                  tmb, lhphi, lhphiold, &
                  tmblarge, lhphilarge2, overlap_calculated, ovrlp)
=======
       subroutine calculate_energy_and_gradient_linear(iproc, nproc, it, kernel, &
                  ldiis, consecutive_rejections,  fnrmOldArr, alpha, trH, trHold, fnrm, &
                  fnrmMax, meanAlpha, emergency_exit, tmb, lhphi, lhphiold, &
                  tmblarge, lhphilarge2, overlap_calculated, ovrlp, energs, hpsit_c, hpsit_f)
>>>>>>> b822b291
         use module_base
         use module_types
         implicit none
         integer,intent(in):: iproc, nproc, it
         type(DFT_wavefunction),target,intent(inout):: tmblarge, tmb
         real(8),dimension(tmb%orbs%norb,tmb%orbs%norb),intent(in):: kernel
         type(localizedDIISParameters),intent(inout):: ldiis
         integer,intent(inout):: consecutive_rejections
         real(8),dimension(tmb%orbs%norb),intent(inout):: fnrmOldArr
         real(8),dimension(tmb%orbs%norbp),intent(inout):: alpha
<<<<<<< HEAD
         real(8),intent(out):: trH, trHold, fnrm, fnrmMax, meanAlpha, gnrm_in, gnrm_out
=======
         real(8),intent(out):: trH, trHold, fnrm, fnrmMax, meanAlpha
>>>>>>> b822b291
         logical,intent(out):: emergency_exit
         real(8),dimension(:),target,intent(inout):: lhphilarge2
         real(8),dimension(:),target,intent(inout):: lhphi, lhphiold
         logical,intent(inout):: overlap_calculated
         real(8),dimension(tmb%orbs%norb,tmb%orbs%norb),intent(inout):: ovrlp
<<<<<<< HEAD
=======
         type(energy_terms),intent(in) :: energs
         real(8),dimension(:),intent(out),pointer,optional:: hpsit_c, hpsit_f
>>>>>>> b822b291
       end subroutine calculate_energy_and_gradient_linear


       subroutine copy_basis_specifications(bsin, bsout, subname)
         use module_base
         use module_types
         implicit none
         type(basis_specifications),intent(in):: bsin
         type(basis_specifications),intent(out):: bsout
         character(len=*),intent(in):: subname
       end subroutine copy_basis_specifications

       subroutine copy_orthon_data(odin, odout, subname)
         use module_base
         use module_types
         implicit none
         type(orthon_data),intent(in):: odin
         type(orthon_data),intent(out):: odout
         character(len=*),intent(in):: subname
       end subroutine copy_orthon_data

       subroutine improveOrbitals(iproc, nproc, it, tmb, ldiis, lhphi, alpha)
         use module_base
         use module_types
         implicit none
         integer,intent(in):: iproc, nproc, it
         type(DFT_wavefunction),intent(inout):: tmb
         type(localizedDIISParameters),intent(inout):: ldiis
         real(8),dimension(tmb%wfnmd%nphi),intent(in):: lhphi
         real(8),dimension(tmb%orbs%norbp),intent(in):: alpha
       end subroutine improveOrbitals

       subroutine hpsitopsi_linear(iproc, nproc, it, ldiis, tmb, &
                  lhphi, lphiold, alpha, &
                  trH, meanAlpha, alphaDIIS)
        use module_base
        use module_types
        implicit none
        integer,intent(in):: iproc, nproc, it
        type(localizedDIISParameters),intent(inout):: ldiis
        type(DFT_wavefunction),target,intent(inout):: tmb
        real(8),dimension(tmb%orbs%npsidim_orbs),intent(inout):: lhphi, lphiold
        real(8),intent(in):: trH, meanAlpha 
        real(8),dimension(tmb%orbs%norbp),intent(out):: alpha, alphaDIIS
       end subroutine hpsitopsi_linear
       
       subroutine DIISorSD(iproc, nproc, it, trH, tmbopt, ldiis, alpha, alphaDIIS, lphioldopt)
         use module_base
         use module_types
         implicit none

         ! Calling arguments
         integer,intent(in):: iproc, nproc, it
         real(8),intent(in):: trH
         type(DFT_wavefunction),intent(inout):: tmbopt
         type(localizedDIISParameters),intent(inout):: ldiis
         real(8),dimension(tmbopt%orbs%norbp),intent(out):: alpha, alphaDIIS
         real(8),dimension(tmbopt%wfnmd%nphi),intent(out):: lphioldopt
       end subroutine DIISorSD
 
       subroutine psi_to_vlocpsi(iproc,orbs,Lzd,&
            ipotmethod,confdatarr,pot,psi,vpsi,pkernel,ixc,alphaSIC,epot_sum,evSIC)
         use module_base
         use module_types
         implicit none
         integer, intent(in) :: iproc,ipotmethod,ixc
         real(gp), intent(in) :: alphaSIC
         type(orbitals_data), intent(in) :: orbs
         type(local_zone_descriptors), intent(in) :: Lzd
         type(confpot_data), dimension(orbs%norbp), intent(in) :: confdatarr
         real(wp), dimension(orbs%npsidim_orbs), intent(in) :: psi !this dimension will be modified
         real(wp), dimension(*) :: pot !< the potential, with the dimension compatible with the ipotmethod flag
         real(gp), intent(out) :: epot_sum,evSIC
         real(wp), dimension(orbs%npsidim_orbs), intent(inout) :: vpsi
         type(coulomb_operator), intent(in) ::  pkernel !< the PSolver kernel which should be associated for the SIC schemes
       end subroutine psi_to_vlocpsi

       subroutine adjust_locregs_and_confinement(iproc, nproc, hx, hy, hz, &
                  input, tmb, denspot, ldiis, lscv)
         use module_base
         use module_types
         implicit none
         integer,intent(in):: iproc, nproc
         real(8),intent(in):: hx, hy, hz
         type(input_variables),intent(in):: input
         type(DFT_wavefunction),intent(inout):: tmb
         type(DFT_local_fields),intent(inout) :: denspot
         type(localizedDIISParameters),intent(inout):: ldiis
         type(linear_scaling_control_variables),intent(inout):: lscv
       end subroutine adjust_locregs_and_confinement

       subroutine adjust_DIIS_for_high_accuracy(input, tmb, denspot, ldiis, mixdiis, lscv)
         use module_base
         use module_types
         implicit none
         type(input_variables),intent(in):: input
         type(DFT_wavefunction),intent(in):: tmb
         type(DFT_local_fields),intent(inout) :: denspot
         type(localizedDIISParameters),intent(inout):: ldiis
         type(mixrhopotDIISParameters),intent(inout):: mixdiis
         type(linear_scaling_control_variables),intent(inout):: lscv
       end subroutine adjust_DIIS_for_high_accuracy

       subroutine set_optimization_variables(input, at, lorbs, nlr, onwhichatom, confdatarr, wfnmd, lscv)
         use module_base
         use module_types
         implicit none
         integer,intent(in):: nlr
         type(orbitals_data),intent(in):: lorbs
         type(input_variables),intent(in):: input
         type(atoms_data),intent(in):: at
         integer,dimension(lorbs%norb),intent(in):: onwhichatom
         type(confpot_data),dimension(lorbs%norbp),intent(inout):: confdatarr
         type(wfn_metadata),intent(inout):: wfnmd
         type(linear_scaling_control_variables),intent(inout):: lscv
       end subroutine set_optimization_variables

       subroutine determine_overlap_from_descriptors(iproc, nproc, orbs, orbsig, lzd, lzdig, op, comon)
         use module_base
         use module_types
         implicit none
         integer,intent(in):: iproc, nproc
         type(orbitals_data),intent(in):: orbs, orbsig
         type(local_zone_descriptors),intent(in):: lzd, lzdig
         type(overlapParameters),intent(out):: op
         type(p2pComms),intent(out):: comon
       end subroutine determine_overlap_from_descriptors

       subroutine get_weights(iproc, nproc, orbs, lzd, weight_c, weight_f, weight_c_tot, weight_f_tot)
         use module_base
         use module_types
         implicit none
         integer,intent(in):: iproc, nproc
         type(orbitals_data),intent(in):: orbs
         type(local_zone_descriptors),intent(in):: lzd
         real(8),dimension(0:lzd%glr%d%n1,0:lzd%glr%d%n2,0:lzd%glr%d%n3),intent(out):: weight_c, weight_f
         real(8),intent(out):: weight_c_tot, weight_f_tot
       end subroutine get_weights

       subroutine init_collective_comms(iproc, nproc, orbs, lzd, collcom, collcom_reference)
         use module_base
         use module_types
         implicit none
         integer,intent(in):: iproc, nproc
         type(orbitals_data),intent(in):: orbs
         type(local_zone_descriptors),intent(in):: lzd
         type(collective_comms),intent(out):: collcom
         type(collective_comms),optional,intent(in):: collcom_reference
       end subroutine init_collective_comms

       subroutine deallocate_collective_comms(collcom, subname)
         use module_base
         use module_types
         implicit none
         type(collective_comms),intent(inout):: collcom
         character(len=*),intent(in):: subname
       end subroutine deallocate_collective_comms

       subroutine assign_weight_to_process(iproc, nproc, lzd, weight_c, weight_f, weight_tot_c, weight_tot_f, &
                  istartend_c, istartend_f, istartp_seg_c, iendp_seg_c, istartp_seg_f, iendp_seg_f, &
                  weightp_c, weightp_f, nptsp_c, nptsp_f)
         use module_base
         use module_types
         implicit none
         integer,intent(in):: iproc, nproc
         type(local_zone_descriptors),intent(in):: lzd
         real(8),dimension(0:lzd%glr%d%n1,0:lzd%glr%d%n2,0:lzd%glr%d%n3),intent(in):: weight_c, weight_f
         real(8),intent(in):: weight_tot_c, weight_tot_f
         integer,dimension(2,0:nproc-1),intent(out):: istartend_c, istartend_f
         integer,intent(out):: istartp_seg_c, iendp_seg_c, istartp_seg_f, iendp_seg_f
         real(8),intent(out):: weightp_c, weightp_f
         integer,intent(out):: nptsp_c, nptsp_f
       end subroutine assign_weight_to_process

       subroutine determine_num_orbs_per_gridpoint(iproc, nproc, orbs, lzd, istartend_c, istartend_f, &
                  istartp_seg_c, iendp_seg_c, istartp_seg_f, iendp_seg_f, &
                  weightp_c, weightp_f, nptsp_c, nptsp_f, &
                  norb_per_gridpoint_c, norb_per_gridpoint_f)
         use module_base
         use module_types
         implicit none
         integer,intent(in):: iproc, nproc, nptsp_c, nptsp_f, istartp_seg_c, iendp_seg_c, istartp_seg_f, iendp_seg_f
         type(orbitals_data),intent(in):: orbs
         type(local_zone_descriptors),intent(in):: lzd
         integer,dimension(2,0:nproc-1),intent(in):: istartend_c, istartend_f
         real(8),intent(in):: weightp_c, weightp_f
         integer,dimension(nptsp_c),intent(out):: norb_per_gridpoint_c
         integer,dimension(nptsp_f),intent(out):: norb_per_gridpoint_f
       end subroutine determine_num_orbs_per_gridpoint

       !!subroutine check_gridpoint(nseg, n1, n2, noffset1, noffset2, noffset3, keyg, itarget1, itarget2, itarget3, found)
       !!  use module_base
       !!  use module_types
       !!  implicit none
       !!  integer,intent(in):: nseg, n1, n2, noffset1, noffset2, noffset3, itarget1, itarget2, itarget3
       !!  integer,dimension(2,nseg),intent(in):: keyg
       !!  logical,intent(out):: found
       !!end  subroutine check_gridpoint

       subroutine get_switch_indices(iproc, nproc, orbs, lzd, ndimpsi_c, ndimpsi_f, istartend_c, istartend_f, &
                  nsendcounts_c, nsenddspls_c, ndimind_c, nrecvcounts_c, nrecvdspls_c, &
                  nsendcounts_f, nsenddspls_f, ndimind_f, nrecvcounts_f, nrecvdspls_f, &
                  index_in_global_c, index_in_global_f, &
                  weightp_c, weightp_f,  isendbuf_c, irecvbuf_c, isendbuf_f, irecvbuf_f, &
                  indexrecvorbital_c, iextract_c, iexpand_c, indexrecvorbital_f, iextract_f, iexpand_f)
         use module_base
         use module_types
         implicit none
         integer,intent(in):: iproc, nproc, ndimpsi_c, ndimpsi_f, ndimind_c, ndimind_f
         type(orbitals_data),intent(in):: orbs
         type(local_zone_descriptors),intent(in):: lzd
         integer,dimension(2,0:nproc-1),intent(in):: istartend_c, istartend_f
         integer,dimension(0:nproc-1),intent(in):: nsendcounts_c, nsenddspls_c, nrecvcounts_c, nrecvdspls_c
         integer,dimension(0:nproc-1),intent(in):: nsendcounts_f, nsenddspls_f, nrecvcounts_f, nrecvdspls_f
         integer,dimension(0:lzd%glr%d%n1,0:lzd%glr%d%n2,0:lzd%glr%d%n3),intent(in):: index_in_global_c, index_in_global_f
         real(8),intent(in):: weightp_c, weightp_f
         integer,dimension(ndimpsi_c),intent(out):: isendbuf_c, irecvbuf_c
         integer,dimension(ndimpsi_f),intent(out):: isendbuf_f, irecvbuf_f
         integer,dimension(ndimind_c),intent(out):: indexrecvorbital_c, iextract_c, iexpand_c
         integer,dimension(ndimind_f),intent(out):: indexrecvorbital_f, iextract_f, iexpand_f
       end subroutine get_switch_indices

       subroutine determine_communication_arrays(iproc, nproc, orbs, lzd, istartend_c, istartend_f, &
                  index_in_global_c, index_in_global_f, &
                  weightp_c, weightp_f,  nsendcounts_c, nsenddspls_c, nrecvcounts_c, nrecvdspls_c, &
                  nsendcounts_f, nsenddspls_f, nrecvcounts_f, nrecvdspls_f)
         use module_base
         use module_types
         implicit none
         integer,intent(in):: iproc, nproc
         type(orbitals_data),intent(in):: orbs
         type(local_zone_descriptors),intent(in):: lzd
         integer,dimension(2,0:nproc-1),intent(in):: istartend_c, istartend_f
         integer,dimension(0:lzd%glr%d%n1,0:lzd%glr%d%n2,0:lzd%glr%d%n3),intent(in):: index_in_global_c, index_in_global_f
         real(8),intent(in):: weightp_c, weightp_f
         integer,dimension(0:nproc-1),intent(out):: nsendcounts_c, nsenddspls_c, nrecvcounts_c, nrecvdspls_c
         integer,dimension(0:nproc-1),intent(out):: nsendcounts_f, nsenddspls_f, nrecvcounts_f, nrecvdspls_f
       end subroutine determine_communication_arrays

       subroutine assign_weight_to_process2(iproc, nproc, lzd, weight_c, weight_f, weight_tot_c, weight_tot_f, &
                  npts_par_c, npts_par_f, &
                  istartend_c, istartend_f, istartp_seg_c, iendp_seg_c, istartp_seg_f, iendp_seg_f, &
                  weightp_c, weightp_f, nptsp_c, nptsp_f)
         use module_base
         use module_types
         implicit none
         integer,intent(in):: iproc, nproc
         type(local_zone_descriptors),intent(in):: lzd
         real(8),dimension(0:lzd%glr%d%n1,0:lzd%glr%d%n2,0:lzd%glr%d%n3),intent(in):: weight_c, weight_f
         real(8),intent(in):: weight_tot_c, weight_tot_f
         integer,dimension(0:nproc-1),intent(in):: npts_par_c, npts_par_f
         integer,dimension(2,0:nproc-1),intent(out):: istartend_c, istartend_f
         integer,intent(out):: istartp_seg_c, iendp_seg_c, istartp_seg_f, iendp_seg_f
         real(8),intent(out):: weightp_c, weightp_f
         integer,intent(out):: nptsp_c, nptsp_f
       end subroutine assign_weight_to_process2

       subroutine get_gridpoint_start_vectors(iproc, nproc, norbig, ndim, indexrecvbuf, weight, gridpoint_start)
         use module_base
         use module_types
         implicit none
         integer,intent(in):: iproc, nproc, norbig, ndim
         integer,dimension(ndim),intent(in):: indexrecvbuf
         real(8),dimension(norbig),intent(out):: weight
         integer,dimension(norbig),intent(out):: gridpoint_start
       end subroutine get_gridpoint_start_vectors

       subroutine get_switch_indices_vectors(iproc, nproc, nlr, norbig, ndimvec, ndimind, orbs, mlr, &
                  istartend, nsendcounts, nsenddspls, nrecvcounts, nrecvdspls, weightp, &
                  isendbuf, irecvbuf, indexrecvorbital, iextract, iexpand)
         use module_base
         use module_types
         implicit none
         integer,intent(in):: iproc, nproc, nlr, norbig, ndimvec, ndimind
         type(orbitals_data),intent(in):: orbs
         type(matrixLocalizationRegion),dimension(nlr),intent(in):: mlr
         integer,dimension(2,0:nproc-1),intent(in):: istartend
         integer,dimension(0:nproc-1),intent(in):: nsendcounts, nsenddspls, nrecvcounts, nrecvdspls
         real(8),intent(in):: weightp
         integer,dimension(ndimvec),intent(out):: isendbuf, irecvbuf
         integer,dimension(ndimind),intent(out):: indexrecvorbital, iextract, iexpand
       end subroutine get_switch_indices_vectors

       subroutine determine_communication_arrays_vectors(iproc, nproc, nlr, orbs, mlr, istartend, weightp, &
                  nsendcounts, nsenddspls, nrecvcounts, nrecvdspls)
         use module_base
         use module_types
         implicit none
         integer,intent(in):: iproc, nproc, nlr
         type(orbitals_data),intent(in):: orbs
         type(matrixLocalizationRegion),dimension(nlr),intent(in):: mlr
         integer,dimension(2,0:nproc-1),intent(in):: istartend
         real(8),intent(in):: weightp
         integer,dimension(0:nproc-1),intent(out):: nsendcounts, nsenddspls, nrecvcounts, nrecvdspls
       end subroutine determine_communication_arrays_vectors

       subroutine determine_num_orbs_per_gridpoint_vectors(iproc, nproc, norbig, nlr, nptsp, orbs, &
                  istartend, mlr, weightp, norb_per_gridpoint)
         use module_base
         use module_types
         implicit none
         integer,intent(in):: iproc, nproc, norbig, nlr, nptsp
         type(orbitals_data),intent(in):: orbs
         integer,dimension(2,0:nproc-1),intent(in):: istartend
         type(matrixLocalizationRegion),dimension(nlr),intent(in):: mlr
         real(8),intent(in):: weightp
         integer,dimension(nptsp),intent(out):: norb_per_gridpoint
       end subroutine determine_num_orbs_per_gridpoint_vectors

       subroutine assign_weight_to_process_vectors(iproc, nproc, norbig, weight, weight_tot, istartend, weightp, nptsp)
         use module_base
         use module_types
         implicit none
         integer,intent(in):: iproc, nproc, norbig
         real(8),dimension(norbig),intent(in):: weight
         real(8),intent(in):: weight_tot
         integer,dimension(2,0:nproc-1),intent(out):: istartend
         real(8),intent(out):: weightp
         integer,intent(out):: nptsp
       end subroutine assign_weight_to_process_vectors

       subroutine get_weights_vectors(iproc, nproc, orbs, nlr, mlr, norbig, weight, weight_tot)
         use module_base
         use module_types
         implicit none
         integer,intent(in):: iproc, nproc, norbig, nlr
         type(orbitals_data),intent(in):: orbs
         type(matrixLocalizationRegion),dimension(nlr),intent(in):: mlr
         real(8),dimension(norbig),intent(out):: weight
         real(8),intent(out):: weight_tot
       end subroutine get_weights_vectors

       subroutine init_collective_comms_vectors(iproc, nproc, nlr, orbs, orbsig, mlr, collcom)
         use module_base
         use module_types
         implicit none
         integer,intent(in):: iproc, nproc, nlr
         type(orbitals_data),intent(in):: orbs, orbsig
         type(matrixLocalizationRegion),dimension(nlr),intent(in):: mlr
         type(collective_comms),intent(out):: collcom
       end subroutine init_collective_comms_vectors

       subroutine transpose_switch_psi(orbs, collcom, psi, psiwork_c, psiwork_f, lzd)
         use module_base
         use module_types
         implicit none
         type(orbitals_Data),intent(in):: orbs
         type(collective_comms),intent(in):: collcom
         real(8),dimension(orbs%npsidim_orbs),intent(in):: psi
         real(8),dimension(collcom%ndimpsi_c),intent(out):: psiwork_c
         real(8),dimension(7*collcom%ndimpsi_f),intent(out):: psiwork_f
         type(local_zone_descriptors),intent(in),optional:: lzd
       end subroutine transpose_switch_psi

       subroutine transpose_communicate_psi(iproc, nproc, collcom, psiwork_c, psiwork_f, psitwork_c, psitwork_f)
         use module_base
         use module_types
         implicit none
         integer,intent(in):: iproc, nproc
         type(collective_comms),intent(in):: collcom
         real(8),dimension(collcom%ndimpsi_c),intent(in):: psiwork_c
         real(8),dimension(7*collcom%ndimpsi_f),intent(in):: psiwork_f
         real(8),dimension(collcom%ndimind_c),intent(out):: psitwork_c
         real(8),dimension(collcom%ndimind_f),intent(out):: psitwork_f
       end subroutine transpose_communicate_psi

       subroutine transpose_unswitch_psit(collcom, psitwork_c, psitwork_f, psit_c, psit_f)
         use module_base
         use module_types
         implicit none
         type(collective_comms),intent(in):: collcom
         real(8),dimension(collcom%ndimind_c),intent(in):: psitwork_c
         real(8),dimension(7*collcom%ndimind_f),intent(in):: psitwork_f
         real(8),dimension(collcom%ndimind_c),intent(out):: psit_c
         real(8),dimension(7*collcom%ndimind_f),intent(out):: psit_f
       end subroutine transpose_unswitch_psit

       subroutine transpose_switch_psit(collcom, psit_c, psit_f, psitwork_c, psitwork_f)
         use module_base
         use module_types
         implicit none
         type(collective_comms),intent(in):: collcom
         real(8),dimension(collcom%ndimind_c),intent(in):: psit_c
         real(8),dimension(7*collcom%ndimind_f),intent(in):: psit_f
         real(8),dimension(collcom%ndimind_c),intent(out):: psitwork_c
         real(8),dimension(7*collcom%ndimind_f),intent(out):: psitwork_f
       end subroutine transpose_switch_psit

       subroutine transpose_communicate_psit(iproc, nproc, collcom, psitwork_c, psitwork_f, psiwork_c, psiwork_f)
         use module_base
         use module_types
         implicit none
         integer,intent(in):: iproc, nproc
         type(collective_comms),intent(in):: collcom
         real(8),dimension(collcom%ndimind_c),intent(in):: psitwork_c
         real(8),dimension(7*collcom%ndimind_f),intent(in):: psitwork_f
         real(8),dimension(collcom%ndimpsi_c),intent(out):: psiwork_c
         real(8),dimension(7*collcom%ndimpsi_f),intent(out):: psiwork_f
       end subroutine transpose_communicate_psit

       subroutine transpose_unswitch_psi(orbs, collcom, psiwork_c, psiwork_f, psi, lzd)
         use module_base
         use module_types
         implicit none
         type(orbitals_data),intent(in):: orbs
         type(collective_comms),intent(in):: collcom
         real(8),dimension(collcom%ndimpsi_c),intent(in):: psiwork_c
         real(8),dimension(7*collcom%ndimpsi_f),intent(in):: psiwork_f
         real(8),dimension(orbs%npsidim_orbs),intent(out):: psi
         type(local_zone_descriptors),intent(in),optional:: lzd
       end subroutine transpose_unswitch_psi

       subroutine transpose_localized(iproc, nproc, orbs, collcom, psi, psit_c, psit_f, lzd)
         use module_base
         use module_types
         implicit none
         integer,intent(in):: iproc, nproc
         type(orbitals_data),intent(in):: orbs
         type(collective_comms),intent(in):: collcom
         real(8),dimension(orbs%npsidim_orbs),intent(in):: psi
         real(8),dimension(collcom%ndimind_c),intent(out):: psit_c
         real(8),dimension(7*collcom%ndimind_f),intent(out):: psit_f
         type(local_zone_descriptors),optional,intent(in):: lzd
       end subroutine transpose_localized

       subroutine untranspose_localized(iproc, nproc, orbs, collcom, psit_c, psit_f, psi, lzd)
         use module_base
         use module_types
         implicit none
         integer,intent(in):: iproc, nproc
         type(orbitals_data),intent(in):: orbs
         type(collective_comms),intent(in):: collcom
         real(8),dimension(collcom%ndimind_c),intent(in):: psit_c
         real(8),dimension(7*collcom%ndimind_f),intent(in):: psit_f
         real(8),dimension(orbs%npsidim_orbs),intent(out):: psi
         type(local_zone_descriptors),optional,intent(in):: lzd
       end subroutine untranspose_localized

       subroutine initialize_linear_from_file(iproc,nproc,filename,iformat,Lzd,orbs,at,rxyz,orblist)
         use module_base
         use module_types
         implicit none
         integer, intent(in) :: iproc, nproc, iformat
         type(orbitals_data), intent(inout) :: orbs  !< orbs related to the basis functions, inwhichlocreg generated in this routine
         type(atoms_data), intent(in) :: at
         real(gp), dimension(3,at%nat), intent(in) :: rxyz
         character(len=*), intent(in) :: filename
         type(local_zone_descriptors), intent(inout) :: Lzd !< must already contain Glr and hgrids
         integer, dimension(orbs%norb), optional :: orblist
       end subroutine initialize_linear_from_file

       subroutine io_read_descr_linear(unitwf, formatted, iorb_old, eval, n1_old, n2_old, n3_old, &
       & hx_old, hy_old, hz_old, lstat, error, nvctr_c_old, nvctr_f_old, rxyz_old, nat, &
       & locrad, locregCenter, confPotOrder, confPotprefac)
         use module_base
         use module_types
         implicit none
         integer, intent(in) :: unitwf
         logical, intent(in) :: formatted
         integer, intent(out) :: iorb_old
         integer, intent(out) :: n1_old, n2_old, n3_old
         real(gp), intent(out) :: hx_old, hy_old, hz_old
         logical, intent(out) :: lstat
         real(wp), intent(out) :: eval
         integer, intent(out) :: confPotOrder
         real(gp), intent(out) :: locrad, confPotprefac
         real(gp), dimension(3), intent(out) :: locregCenter
         character(len =256), intent(out) :: error
         ! Optional arguments
         integer, intent(out), optional :: nvctr_c_old, nvctr_f_old
         integer, intent(in), optional :: nat
         real(gp), dimension(:,:), intent(out), optional :: rxyz_old
       end subroutine io_read_descr_linear

       subroutine readmywaves_linear(iproc,filename,iformat,norb,Lzd,orbs,at,rxyz_old,rxyz,  &
           psi,coeff,orblist)
         use module_base
         use module_types
         implicit none
         integer, intent(in) :: iproc, iformat,norb
         type(orbitals_data), intent(inout) :: orbs  ! orbs related to the basis functions
         type(local_zone_descriptors), intent(in) :: Lzd
         type(atoms_data), intent(in) :: at
         real(gp), dimension(3,at%nat), intent(in) :: rxyz
         real(gp), dimension(3,at%nat), intent(out) :: rxyz_old
         real(wp), dimension(orbs%npsidim_orbs), intent(out) :: psi
         character(len=*), intent(in) :: filename
         real(wp), dimension(norb,orbs%norb), intent(out) :: coeff
         integer, dimension(orbs%norb), optional :: orblist
        end subroutine readmywaves_linear

        subroutine post_p2p_communication(iproc, nproc, nsendbuf, sendbuf, nrecvbuf, recvbuf, comm)
          use module_base
          use module_types
          implicit none
          integer,intent(in):: iproc, nproc, nsendbuf, nrecvbuf
          real(8),dimension(nsendbuf),intent(in):: sendbuf
          real(8),dimension(nrecvbuf),intent(out):: recvbuf
          type(p2pComms),intent(inout):: comm
        end subroutine post_p2p_communication

        subroutine wait_p2p_communication(iproc, nproc, comm)
          use module_base
          use module_types
          implicit none
          integer,intent(in):: iproc, nproc
          type(p2pComms),intent(inout):: comm
        end subroutine wait_p2p_communication

        subroutine allocate_auxiliary_basis_function(npsidim, subname, lphi, lhphi, lphiold, lhphiold)
          use module_base
          implicit none
          integer,intent(in):: npsidim
          real(8),dimension(:),pointer,intent(out):: lphi, lhphi, lphiold, lhphiold
          character(len=*),intent(in):: subname
        end subroutine allocate_auxiliary_basis_function

        subroutine deallocate_auxiliary_basis_function(subname, lphi, lhphi, lphiold, lhphiold)
          use module_base
          implicit none
          real(8),dimension(:),pointer,intent(out):: lphi, lhphi, lphiold, lhphiold
          character(len=*),intent(in):: subname
        end subroutine deallocate_auxiliary_basis_function

        subroutine update_ldiis_arrays(tmb, subname, ldiis)
          use module_base
          use module_types
          implicit none
          type(DFT_wavefunction),intent(in):: tmb
          character(len=*),intent(in):: subname
          type(localizedDIISParameters),intent(inout):: ldiis
        end subroutine update_ldiis_arrays

        subroutine copy_local_zone_descriptors(lzd_in, lzd_out, subname)
          use module_base
          use module_types
          implicit none
          type(local_zone_descriptors),intent(in):: lzd_in
          type(local_zone_descriptors),intent(out):: lzd_out
          character(len=*),intent(in):: subname
        end subroutine copy_local_zone_descriptors

        subroutine update_auxiliary_basis_function(subname, npsidim, lphi, lhphi, lphiold, lhphiold)
          use module_base
          implicit none
          integer,intent(in):: npsidim
          real(8),dimension(:),pointer,intent(out):: lphi, lhphi, lphiold, lhphiold
          character(len=*),intent(in):: subname
        end subroutine update_auxiliary_basis_function

        subroutine io_read_descr_coeff(unitwf, formatted, norb_old, ntmb_old, n1_old, n2_old, n3_old, &
            & hx_old, hy_old, hz_old, lstat, error, nvctr_c_old, nvctr_f_old, rxyz_old, nat)
         use module_base
         use module_types
         implicit none
         integer, intent(in) :: unitwf
         logical, intent(in) :: formatted
         integer, intent(out) :: norb_old, ntmb_old
         integer, intent(out) :: n1_old, n2_old, n3_old
         real(gp), intent(out) :: hx_old, hy_old, hz_old
         logical, intent(out) :: lstat
         character(len =256), intent(out) :: error
         ! Optional arguments
         integer, intent(out), optional :: nvctr_c_old, nvctr_f_old
         integer, intent(in), optional :: nat
         real(gp), dimension(:,:), intent(out), optional :: rxyz_old
        end subroutine io_read_descr_coeff

        subroutine initialize_communication_potential(iproc, nproc, nscatterarr, orbs, lzd, comgp)
          use module_base
          use module_types
          implicit none
          integer,intent(in):: iproc, nproc
          integer,dimension(0:nproc-1,4),intent(in):: nscatterarr !n3d,n3p,i3s+i3xcsh-1,i3xcsh
          type(orbitals_data),intent(in):: orbs
          type(local_zone_descriptors),intent(in):: lzd
          type(p2pComms),intent(out):: comgp
        end subroutine initialize_communication_potential

        subroutine set_comms_ortho(iproc, nproc, orbs, lzd, op, comon)
          use module_base
          use module_types
          implicit none
          integer,intent(in):: iproc, nproc
          type(orbitals_data),intent(in):: orbs
          type(local_zone_descriptors),intent(in):: lzd
          type(overlapParameters),intent(inout):: op
          type(p2pComms),intent(out):: comon
        end subroutine set_comms_ortho

        subroutine nullify_overlap_parameters_matrix(opm)
          use module_base
          use module_types
          implicit none
          type(overlap_parameters_matrix),intent(inout):: opm
        end subroutine nullify_overlap_parameters_matrix

        !!subroutine nullify_p2pCommsOrthonormalityMatrix(comom)
        !!  use module_base
        !!  use module_types
        !!  implicit none
        !!  type(p2pComms),intent(inout):: comom
        !!end subroutine nullify_p2pCommsOrthonormalityMatrix

        subroutine deallocate_overlap_parameters_matrix(opm, subname)
          use module_base
          use module_types
          implicit none
          type(overlap_parameters_matrix),intent(inout):: opm
          character(len=*),intent(in):: subname
        end subroutine deallocate_overlap_parameters_matrix

        subroutine local_potential_dimensions(Lzd,orbs,ndimfirstproc)
          use module_base
          use module_types
          implicit none
          integer, intent(in) :: ndimfirstproc
          type(local_zone_descriptors), intent(inout) :: Lzd
          type(orbitals_data), intent(inout) :: orbs
        end subroutine local_potential_dimensions

        subroutine optimize_coeffs(iproc, nproc, orbs, ham, ovrlp, tmb, ldiis_coeff, fnrm)
          use module_base
          use module_types
          implicit none
          integer,intent(in):: iproc, nproc
          type(orbitals_data),intent(in):: orbs
          type(DFT_wavefunction),intent(inout):: tmb
          real(8),dimension(tmb%orbs%norb,tmb%orbs%norb),intent(in):: ham, ovrlp
          type(localizedDIISParameters),intent(inout):: ldiis_coeff
          real(8),intent(out):: fnrm
        end subroutine optimize_coeffs

        subroutine DIIS_coeff(iproc, nproc, orbs, tmb, grad, coeff, ldiis)
          use module_base
          use module_types
          implicit none
          integer,intent(in):: iproc, nproc
          type(orbitals_data),intent(in):: orbs
          type(DFT_wavefunction),intent(in):: tmb
          real(8),dimension(tmb%orbs%norb*orbs%norb),intent(in):: grad
          real(8),dimension(tmb%orbs%norb*orbs%norb),intent(inout):: coeff
          type(localizedDIISParameters),intent(inout):: ldiis
        end subroutine DIIS_coeff

        subroutine initialize_DIIS_coeff(isx, tmb, orbs, ldiis)
          use module_base
          use module_types
          implicit none
          integer,intent(in):: isx
          type(DFT_wavefunction),intent(in):: tmb
          type(orbitals_data),intent(in):: orbs
          type(localizedDIISParameters),intent(out):: ldiis
        end subroutine initialize_DIIS_coeff

        subroutine initialize_DFT_local_fields(denspot)
          use module_base
          use module_types
          implicit none
          type(DFT_local_fields), intent(inout) :: denspot
        end subroutine initialize_DFT_local_fields

        subroutine allocate_diis_objects(idsx,alphadiis,npsidim,nkptsp,nspinor,diis,subname) !n(m)
          use module_base
          use module_types
          implicit none
          character(len=*), intent(in) :: subname
          integer, intent(in) :: idsx,npsidim,nkptsp,nspinor !n(m)
          real(gp), intent(in) :: alphadiis
          type(diis_objects), intent(inout) :: diis
        end subroutine allocate_diis_objects

        subroutine check_communications(iproc,nproc,orbs,lr,comms)
          use module_base
          use module_types
          implicit none
          integer, intent(in) :: iproc,nproc
          type(orbitals_data), intent(in) :: orbs
          type(locreg_descriptors), intent(in) :: lr
          type(communications_arrays), intent(in) :: comms
        end subroutine check_communications

        subroutine nonlocal_forces(iproc,lr,hx,hy,hz,at,rxyz,&
             orbs,nlpspd,proj,wfd,psi,fsep,refill,strten)
          use module_base
          use module_types
          implicit none
          !Arguments-------------
          type(atoms_data), intent(in) :: at
          type(wavefunctions_descriptors), intent(in) :: wfd
          type(nonlocal_psp_descriptors), intent(in) :: nlpspd
          logical, intent(in) :: refill
          integer, intent(in) :: iproc
          real(gp), intent(in) :: hx,hy,hz
          type(locreg_descriptors) :: lr
          type(orbitals_data), intent(in) :: orbs
          real(gp), dimension(3,at%nat), intent(in) :: rxyz
          real(wp), dimension((wfd%nvctr_c+7*wfd%nvctr_f)*orbs%norbp*orbs%nspinor), intent(in) :: psi
          real(wp), dimension(nlpspd%nprojel), intent(inout) :: proj
          real(gp), dimension(3,at%nat), intent(inout) :: fsep
          real(gp), dimension(6), intent(out) :: strten
        end subroutine nonlocal_forces

        subroutine local_forces(iproc,at,rxyz,hxh,hyh,hzh,&
             n1,n2,n3,n3pi,i3s,n1i,n2i,rho,pot,floc,locstrten,charge)
          use module_base
          use module_types
          implicit none
          !Arguments---------
          type(atoms_data), intent(in) :: at
          integer, intent(in) :: iproc,n1,n2,n3,n3pi,i3s,n1i,n2i
          real(gp), intent(in) :: hxh,hyh,hzh 
          real(gp),intent(out) :: charge
          real(gp), dimension(3,at%nat), intent(in) :: rxyz
          real(dp), dimension(*), intent(in) :: rho,pot
          real(gp), dimension(3,at%nat), intent(out) :: floc
          real(gp), dimension(6), intent(out) :: locstrten
        end subroutine local_forces

        subroutine atoms_set_symmetries(atoms, rxyz, disableSym, tol, elecfield)
          use module_base
          use module_types
          implicit none
          type(atoms_data), intent(inout) :: atoms
          real(gp), dimension(3,atoms%nat), intent(in) :: rxyz
          logical, intent(in) :: disableSym
          real(gp), intent(in) :: tol
          real(gp), intent(in) :: elecfield(3)
        end subroutine atoms_set_symmetries

        subroutine denspot_set_history(denspot, iscf, nspin, &
             & n1i, n2i) !to be removed arguments when denspot has dimensions
          use module_types
          implicit none
          type(DFT_local_fields), intent(inout) :: denspot
          integer, intent(in) :: iscf, n1i, n2i, nspin
        end subroutine denspot_set_history

        subroutine denspot_free_history(denspot)
          use module_types
          implicit none
          type(DFT_local_fields), intent(inout) :: denspot
        end subroutine denspot_free_history

        subroutine kswfn_free_scf_data(KSwfn, freePsit)
          use module_types
          implicit none
          type(DFT_wavefunction), intent(inout) :: KSwfn
          logical, intent(in) :: freePsit
        end subroutine kswfn_free_scf_data

        subroutine evaltoocc(iproc,nproc,filewrite,wf,orbs,occopt)
          use module_base
          use module_types
          implicit none
          logical, intent(in) :: filewrite
          integer, intent(in) :: iproc, nproc
          integer, intent(in) :: occopt      
          real(gp), intent(in) :: wf
          type(orbitals_data), intent(inout) :: orbs
        end subroutine evaltoocc
        
        subroutine transform_coeffs_to_derivatives(iproc, nproc, orbs, lzd, tmb, tmbder)
          use module_base
          use module_types
          implicit none
          integer,intent(in):: iproc, nproc
          type(orbitals_data),intent(in):: orbs
          type(local_zone_descriptors),intent(in):: lzd
          type(DFT_wavefunction),intent(in):: tmb
          type(DFT_wavefunction),intent(inout):: tmbder
        end subroutine transform_coeffs_to_derivatives

        subroutine calculate_density_kernel(iproc, nproc, ld_coeff, orbs, orbs_tmb, coeff, kernel,  ovrlp)
          use module_base
          use module_types
          implicit none
          integer,intent(in):: iproc, nproc, ld_coeff
          type(orbitals_data),intent(in):: orbs, orbs_tmb
          real(8),dimension(ld_coeff,orbs%norb),intent(in):: coeff
          real(8),dimension(orbs_tmb%norb,orbs_tmb%norb),intent(out):: kernel
          real(8),dimension(orbs_tmb%norb,orbs_tmb%norb),optional,intent(in):: ovrlp
        end subroutine calculate_density_kernel

        subroutine calculate_norm_transposed(iproc, nproc, orbs, collcom, psit_c, psit_f)
          use module_base
          use module_types
          implicit none
          integer,intent(in):: iproc, nproc
          type(orbitals_data),intent(in):: orbs
          type(collective_comms),intent(in):: collcom
          real(8),dimension(collcom%ndimind_c),intent(inout):: psit_c
          real(8),dimension(7*collcom%ndimind_f),intent(inout):: psit_f
        end subroutine calculate_norm_transposed

        subroutine reconstruct_kernel(iproc, nproc, orbs, tmb, ovrlp_tmb, overlap_calculated, kernel)
          use module_base
          use module_types
          implicit none
          integer,intent(in):: iproc, nproc
          type(orbitals_data),intent(in):: orbs
          type(DFT_wavefunction),intent(inout):: tmb
          real(8),dimension(tmb%orbs%norb,tmb%orbs%norb),intent(out):: ovrlp_tmb
          logical,intent(out):: overlap_calculated
          real(8),dimension(tmb%orbs%norb,tmb%orbs%norb),intent(out):: kernel
        end subroutine reconstruct_kernel

        subroutine determine_num_orbs_per_gridpoint_new(iproc, nproc, orbs, lzd, istartend_c, istartend_f, &
                   istartp_seg_c, iendp_seg_c, istartp_seg_f, iendp_seg_f, &
                   weightp_c, weightp_f, nptsp_c, nptsp_f, weight_c, weight_f, &
                   norb_per_gridpoint_c, norb_per_gridpoint_f)
          use module_base
          use module_types
          implicit none
          integer,intent(in):: iproc, nproc, nptsp_c, nptsp_f, istartp_seg_c, iendp_seg_c, istartp_seg_f, iendp_seg_f
          type(orbitals_data),intent(in):: orbs
          type(local_zone_descriptors),intent(in):: lzd
          integer,dimension(2,0:nproc-1),intent(in):: istartend_c, istartend_f
          real(8),intent(in):: weightp_c, weightp_f
          real(8),dimension(0:lzd%glr%d%n1,0:lzd%glr%d%n2,0:lzd%glr%d%n3),intent(in):: weight_c, weight_f
          integer,dimension(nptsp_c),intent(out):: norb_per_gridpoint_c
          integer,dimension(nptsp_f),intent(out):: norb_per_gridpoint_f
        end subroutine determine_num_orbs_per_gridpoint_new

        subroutine iguess_generator(izatom,ielpsp,zion,psppar,npspcode,ngv,ngc,nlccpar,ng,nl,&
              &   nmax_occ,noccmax,lmax,occup,expo,psiat,enlargerprb,quartic_prefactor)
           use module_base
           implicit none
           logical, intent(in) :: enlargerprb
           integer, intent(in) :: ng,npspcode,nmax_occ,lmax,noccmax,ielpsp,izatom,ngv,ngc
           real(gp), intent(in) :: zion
           integer, dimension(lmax+1), intent(in) :: nl
           !real(gp), dimension(0:4,0:6), intent(in) :: psppar
           real(gp), intent(in) :: psppar
           !real(gp), dimension(0:4,max((ngv*(ngv+1)/2)+(ngc*(ngc+1)/2),1)), intent(in) :: nlccpar
           real(gp),  intent(in) :: nlccpar
           real(gp), dimension(noccmax,lmax+1), intent(in) :: occup
           real(gp), dimension(ng+1), intent(out) :: expo
           real(gp), dimension(ng+1,nmax_occ), intent(out) :: psiat
           real(gp),intent(in),optional:: quartic_prefactor
        end subroutine iguess_generator

        subroutine penalty_basis_function(n1i,n2i,n3i,n1ip,n2ip,n3ip,ishift,n2,n3,nspinor,psir,&
             confdata,ibyyzz_r) !optional
          use module_base
          use module_types
          implicit none
          integer, intent(in) :: n1i,n2i,n3i,n1ip,n2ip,n3ip,n2,n3,nspinor
          integer, dimension(3), intent(in) :: ishift !<offset of potential box in wfn box coords.
          !real(wp), dimension(n1i,n2i,n3i,nspinor), intent(inout) :: psir !< real-space wfn in lr
          real(wp), intent(inout) :: psir !< real-space wfn in lr
          type(confpot_data), intent(in), optional :: confdata !< data for the confining potential
          integer, dimension(2,-14:2*n2+16,-14:2*n3+16), intent(in), optional :: ibyyzz_r !< bounds in lr
        end subroutine penalty_basis_function

        subroutine allocate_convolutions_bounds(ab, subname, bounds)
          use module_base
          use module_types
          implicit none
          integer,intent(in):: ab
          character(len=*),intent(in):: subname
          type(convolutions_bounds),intent(out):: bounds
        end subroutine allocate_convolutions_bounds

        subroutine pulay_correction(iproc, nproc, input, orbs, at, rxyz, nlpspd, proj, SIC, denspot, GPU, tmb, &
                   tmblarge, fpulay)
          use module_base
          use module_types
          implicit none
          integer,intent(in):: iproc, nproc
          type(input_variables),intent(in):: input
          type(orbitals_data),intent(in):: orbs
          type(atoms_data),intent(in):: at
          real(8),dimension(at%nat),intent(in):: rxyz
          type(nonlocal_psp_descriptors),intent(in):: nlpspd
          real(wp),dimension(nlpspd%nprojel),intent(inout):: proj
          type(SIC_data),intent(in):: SIC
          type(DFT_local_fields), intent(inout) :: denspot
          type(GPU_pointers),intent(inout):: GPU
          type(DFT_wavefunction),intent(in):: tmb
          type(DFT_wavefunction),intent(inout):: tmblarge
          real(8),dimension(3,at%nat),intent(out):: fpulay
        end subroutine pulay_correction

        subroutine create_large_tmbs(iproc, nproc, tmb, eval, denspot, input, at, rxyz, lowaccur_converged, &
                   tmblarge, lhphilarge, lhphilargeold, lphilargeold)
          use module_base
          use module_types
          implicit none
          integer,intent(in):: iproc, nproc
          type(DFT_Wavefunction),intent(in):: tmb
          real(8),dimension(tmb%orbs%norb),intent(in):: eval
          type(DFT_local_fields),intent(in):: denspot
          type(input_variables),intent(in):: input
          type(atoms_data),intent(in):: at
          real(8),dimension(3,at%nat),intent(in):: rxyz
          logical,intent(in):: lowaccur_converged
          type(DFT_Wavefunction),intent(out):: tmblarge
          real(8),dimension(:),intent(out),pointer:: lhphilarge, lhphilargeold, lphilargeold
        end subroutine create_large_tmbs

        subroutine transform_coeffs_to_derivatives(iproc, nproc, orbs, lzd, tmb, tmbder)
          use module_base
          use module_types
          implicit none
          integer,intent(in):: iproc, nproc
          type(orbitals_data),intent(in):: orbs
          type(local_zone_descriptors),intent(in):: lzd
          type(DFT_wavefunction),intent(in):: tmb
          type(DFT_wavefunction),intent(inout):: tmbder
        end subroutine transform_coeffs_to_derivatives

        subroutine calculate_density_kernel(iproc, nproc, ld_coeff, orbs, orbs_tmb, coeff, kernel,  ovrlp)
          use module_base
          use module_types
          implicit none
          integer,intent(in):: iproc, nproc, ld_coeff
          type(orbitals_data),intent(in):: orbs, orbs_tmb
          real(8),dimension(ld_coeff,orbs%norb),intent(in):: coeff
          real(8),dimension(orbs_tmb%norb,orbs_tmb%norb),intent(out):: kernel
          real(8),dimension(orbs_tmb%norb,orbs_tmb%norb),optional,intent(in):: ovrlp
        end subroutine calculate_density_kernel

        subroutine calculate_norm_transposed(iproc, nproc, orbs, collcom, psit_c, psit_f)
          use module_base
          use module_types
          implicit none
          integer,intent(in):: iproc, nproc
          type(orbitals_data),intent(in):: orbs
          type(collective_comms),intent(in):: collcom
          real(8),dimension(collcom%ndimind_c),intent(inout):: psit_c
          real(8),dimension(7*collcom%ndimind_f),intent(inout):: psit_f
        end subroutine calculate_norm_transposed

        subroutine reconstruct_kernel(iproc, nproc, orbs, tmb, ovrlp_tmb, overlap_calculated, kernel)
          use module_base
          use module_types
          implicit none
          integer,intent(in):: iproc, nproc
          type(orbitals_data),intent(in):: orbs
          type(DFT_wavefunction),intent(inout):: tmb
          real(8),dimension(tmb%orbs%norb,tmb%orbs%norb),intent(out):: ovrlp_tmb
          logical,intent(out):: overlap_calculated
          real(8),dimension(tmb%orbs%norb,tmb%orbs%norb),intent(out):: kernel
        end subroutine reconstruct_kernel

        subroutine determine_num_orbs_per_gridpoint_new(iproc, nproc, orbs, lzd, istartend_c, istartend_f, &
                   istartp_seg_c, iendp_seg_c, istartp_seg_f, iendp_seg_f, &
                   weightp_c, weightp_f, nptsp_c, nptsp_f, weight_c, weight_f, &
                   norb_per_gridpoint_c, norb_per_gridpoint_f)
          use module_base
          use module_types
          implicit none
          integer,intent(in):: iproc, nproc, nptsp_c, nptsp_f, istartp_seg_c, iendp_seg_c, istartp_seg_f, iendp_seg_f
          type(orbitals_data),intent(in):: orbs
          type(local_zone_descriptors),intent(in):: lzd
          integer,dimension(2,0:nproc-1),intent(in):: istartend_c, istartend_f
          real(8),intent(in):: weightp_c, weightp_f
          real(8),dimension(0:lzd%glr%d%n1,0:lzd%glr%d%n2,0:lzd%glr%d%n3),intent(in):: weight_c, weight_f
          integer,dimension(nptsp_c),intent(out):: norb_per_gridpoint_c
          integer,dimension(nptsp_f),intent(out):: norb_per_gridpoint_f
        end subroutine determine_num_orbs_per_gridpoint_new

        subroutine iguess_generator(izatom,ielpsp,zion,psppar,npspcode,ngv,ngc,nlccpar,ng,nl,&
              &   nmax_occ,noccmax,lmax,occup,expo,psiat,enlargerprb,quartic_prefactor)
           use module_base
           implicit none
           logical, intent(in) :: enlargerprb
           integer, intent(in) :: ng,npspcode,nmax_occ,lmax,noccmax,ielpsp,izatom,ngv,ngc
           real(gp), intent(in) :: zion
           integer, dimension(lmax+1), intent(in) :: nl
           !real(gp), dimension(0:4,0:6), intent(in) :: psppar
           real(gp), intent(in) :: psppar
           !real(gp), dimension(0:4,max((ngv*(ngv+1)/2)+(ngc*(ngc+1)/2),1)), intent(in) :: nlccpar
           real(gp),  intent(in) :: nlccpar
           real(gp), dimension(noccmax,lmax+1), intent(in) :: occup
           real(gp), dimension(ng+1), intent(out) :: expo
           real(gp), dimension(ng+1,nmax_occ), intent(out) :: psiat
           real(gp),intent(in),optional:: quartic_prefactor
        end subroutine iguess_generator

        subroutine penalty_basis_function(n1i,n2i,n3i,n1ip,n2ip,n3ip,ishift,n2,n3,nspinor,psir,&
             confdata,ibyyzz_r) !optional
          use module_base
          use module_types
          implicit none
          integer, intent(in) :: n1i,n2i,n3i,n1ip,n2ip,n3ip,n2,n3,nspinor
          integer, dimension(3), intent(in) :: ishift !<offset of potential box in wfn box coords.
          !real(wp), dimension(n1i,n2i,n3i,nspinor), intent(inout) :: psir !< real-space wfn in lr
          real(wp), intent(inout) :: psir !< real-space wfn in lr
          type(confpot_data), intent(in), optional :: confdata !< data for the confining potential
          integer, dimension(2,-14:2*n2+16,-14:2*n3+16), intent(in), optional :: ibyyzz_r !< bounds in lr
        end subroutine penalty_basis_function

        subroutine allocate_convolutions_bounds(ab, subname, bounds)
          use module_base
          use module_types
          implicit none
          integer,intent(in):: ab
          character(len=*),intent(in):: subname
          type(convolutions_bounds),intent(out):: bounds
        end subroutine allocate_convolutions_bounds
        
        subroutine pulay_correction(iproc, nproc, input, orbs, at, rxyz, nlpspd, proj, SIC, denspot, GPU, tmb, &
                   tmblarge, fpulay)
          use module_base
          use module_types
          implicit none
          integer,intent(in):: iproc, nproc
          type(input_variables),intent(in):: input
          type(orbitals_data),intent(in):: orbs
          type(atoms_data),intent(in):: at
          real(8),dimension(at%nat),intent(in):: rxyz
          type(nonlocal_psp_descriptors),intent(in):: nlpspd
          real(wp),dimension(nlpspd%nprojel),intent(inout):: proj
          type(SIC_data),intent(in):: SIC
          type(DFT_local_fields), intent(inout) :: denspot
          type(GPU_pointers),intent(inout):: GPU
          type(DFT_wavefunction),intent(in):: tmb
          type(DFT_wavefunction),intent(inout):: tmblarge
          real(8),dimension(3,at%nat),intent(out):: fpulay
        end subroutine pulay_correction

        subroutine create_large_tmbs(iproc, nproc, tmb, eval, denspot, input, at, rxyz, lowaccur_converged, &
                   tmblarge, lhphilarge, lhphilargeold, lphilargeold)
          use module_base
          use module_types
          implicit none
          integer,intent(in):: iproc, nproc
          type(DFT_Wavefunction),intent(in):: tmb
          real(8),dimension(tmb%orbs%norb),intent(in):: eval
          type(DFT_local_fields),intent(in):: denspot
          type(input_variables),intent(in):: input
          type(atoms_data),intent(in):: at
          real(8),dimension(3,at%nat),intent(in):: rxyz
          logical,intent(in):: lowaccur_converged
          type(DFT_Wavefunction),intent(out):: tmblarge
          real(8),dimension(:),intent(out),pointer:: lhphilarge, lhphilargeold, lphilargeold
        end subroutine create_large_tmbs

   end interface

END MODULE module_interfaces<|MERGE_RESOLUTION|>--- conflicted
+++ resolved
@@ -1915,11 +1915,7 @@
 
         subroutine getLocalizedBasis(iproc,nproc,at,orbs,rxyz,denspot,GPU,trH,fnrm,&
                    infoBasisFunctions,nlpspd,proj,ldiis,SIC,tmb,&
-<<<<<<< HEAD
-                   tmblarge2, lhphilarge2)
-=======
                    tmblarge2, lhphilarge2, energs_base, ham)
->>>>>>> b822b291
           use module_base
           use module_types
           implicit none
@@ -1938,11 +1934,8 @@
           type(SIC_data) :: SIC !<parameters for the SIC methods
           type(DFT_wavefunction),target,intent(inout):: tmblarge2
           real(8),dimension(:),pointer,intent(inout):: lhphilarge2
-<<<<<<< HEAD
-=======
           type(energy_terms),intent(inout) :: energs_base
           real(8),dimension(tmb%orbs%norb,tmb%orbs%norb),intent(out):: ham
->>>>>>> b822b291
         end subroutine getLocalizedBasis
 
 
@@ -2164,15 +2157,9 @@
 
     subroutine get_coeff(iproc,nproc,scf_mode,lzd,orbs,at,rxyz,denspot,&
                GPU, infoCoeff,ebs,nlpspd,proj,&
-<<<<<<< HEAD
-               SIC,tmbmix,tmb,fnrm,overlapmatrix,calculate_overlap_matrix,&
-               tmblarge, lhphilarge, &
-               ldiis_coeff)
-=======
                SIC,tmb,fnrm,overlapmatrix,calculate_overlap_matrix,&
                tmblarge, lhphilarge, &
                ham, ldiis_coeff)
->>>>>>> b822b291
       use module_base
       use module_types
       implicit none
@@ -2188,20 +2175,12 @@
       type(nonlocal_psp_descriptors),intent(in):: nlpspd
       real(wp),dimension(nlpspd%nprojel),intent(inout):: proj
       type(SIC_data),intent(in):: SIC
-<<<<<<< HEAD
-      type(DFT_wavefunction),intent(inout):: tmbmix,tmb
-      real(8),dimension(tmbmix%orbs%norb,tmbmix%orbs%norb),intent(inout):: overlapmatrix
-      logical,intent(in):: calculate_overlap_matrix
-      type(DFT_wavefunction),intent(inout):: tmblarge
-      real(8),dimension(:),pointer,intent(inout):: lhphilarge
-=======
       type(DFT_wavefunction),intent(inout):: tmb
       real(8),dimension(tmb%orbs%norb,tmb%orbs%norb),intent(inout):: overlapmatrix
       logical,intent(in):: calculate_overlap_matrix
       type(DFT_wavefunction),intent(inout):: tmblarge
       real(8),dimension(:),pointer,intent(inout):: lhphilarge
       real(8),dimension(tmb%orbs%norb,tmb%orbs%norb),intent(in),optional:: ham
->>>>>>> b822b291
       type(localizedDIISParameters),intent(inout),optional:: ldiis_coeff
     end subroutine get_coeff
 
@@ -2287,15 +2266,9 @@
     !!!  type(linearParameters),intent(in out):: lin
     !!!end subroutine orbitalsCommunicatorsWithGroups
     
-<<<<<<< HEAD
-    subroutine linearScaling(iproc,nproc,Glr,orbs,comms,tmb,tmbder,at,input,hx,hy,hz,&
-         rxyz,fion,fdisp,denspot,rhopotold,nlpspd,proj,GPU,&
-         energs,scpot,psi,energy)
-=======
     subroutine linearScaling(iproc,nproc,KSwfn,tmb,at,input,&
            rxyz,fion,fdisp,denspot,rhopotold,nlpspd,proj,GPU,&
            energs,scpot,energy)
->>>>>>> b822b291
       use module_base
       use module_types
       implicit none
@@ -5620,20 +5593,10 @@
        !!!end subroutine enlarge_locreg
 
 
-<<<<<<< HEAD
-       subroutine calculate_energy_and_gradient_linear(iproc, nproc, it, &
-                  kernel, &
-                  ldiis, consecutive_rejections, &
-                  fnrmOldArr, alpha, trH, trHold, fnrm, fnrmMax, gnrm_in, gnrm_out, &
-                  meanAlpha, emergency_exit, &
-                  tmb, lhphi, lhphiold, &
-                  tmblarge, lhphilarge2, overlap_calculated, ovrlp)
-=======
        subroutine calculate_energy_and_gradient_linear(iproc, nproc, it, kernel, &
                   ldiis, consecutive_rejections,  fnrmOldArr, alpha, trH, trHold, fnrm, &
                   fnrmMax, meanAlpha, emergency_exit, tmb, lhphi, lhphiold, &
                   tmblarge, lhphilarge2, overlap_calculated, ovrlp, energs, hpsit_c, hpsit_f)
->>>>>>> b822b291
          use module_base
          use module_types
          implicit none
@@ -5644,21 +5607,14 @@
          integer,intent(inout):: consecutive_rejections
          real(8),dimension(tmb%orbs%norb),intent(inout):: fnrmOldArr
          real(8),dimension(tmb%orbs%norbp),intent(inout):: alpha
-<<<<<<< HEAD
-         real(8),intent(out):: trH, trHold, fnrm, fnrmMax, meanAlpha, gnrm_in, gnrm_out
-=======
          real(8),intent(out):: trH, trHold, fnrm, fnrmMax, meanAlpha
->>>>>>> b822b291
          logical,intent(out):: emergency_exit
          real(8),dimension(:),target,intent(inout):: lhphilarge2
          real(8),dimension(:),target,intent(inout):: lhphi, lhphiold
          logical,intent(inout):: overlap_calculated
          real(8),dimension(tmb%orbs%norb,tmb%orbs%norb),intent(inout):: ovrlp
-<<<<<<< HEAD
-=======
          type(energy_terms),intent(in) :: energs
          real(8),dimension(:),intent(out),pointer,optional:: hpsit_c, hpsit_f
->>>>>>> b822b291
        end subroutine calculate_energy_and_gradient_linear
 
 
@@ -6420,7 +6376,7 @@
           real(gp), intent(in) :: wf
           type(orbitals_data), intent(inout) :: orbs
         end subroutine evaltoocc
-        
+
         subroutine transform_coeffs_to_derivatives(iproc, nproc, orbs, lzd, tmb, tmbder)
           use module_base
           use module_types
@@ -6560,145 +6516,6 @@
           real(8),dimension(:),intent(out),pointer:: lhphilarge, lhphilargeold, lphilargeold
         end subroutine create_large_tmbs
 
-        subroutine transform_coeffs_to_derivatives(iproc, nproc, orbs, lzd, tmb, tmbder)
-          use module_base
-          use module_types
-          implicit none
-          integer,intent(in):: iproc, nproc
-          type(orbitals_data),intent(in):: orbs
-          type(local_zone_descriptors),intent(in):: lzd
-          type(DFT_wavefunction),intent(in):: tmb
-          type(DFT_wavefunction),intent(inout):: tmbder
-        end subroutine transform_coeffs_to_derivatives
-
-        subroutine calculate_density_kernel(iproc, nproc, ld_coeff, orbs, orbs_tmb, coeff, kernel,  ovrlp)
-          use module_base
-          use module_types
-          implicit none
-          integer,intent(in):: iproc, nproc, ld_coeff
-          type(orbitals_data),intent(in):: orbs, orbs_tmb
-          real(8),dimension(ld_coeff,orbs%norb),intent(in):: coeff
-          real(8),dimension(orbs_tmb%norb,orbs_tmb%norb),intent(out):: kernel
-          real(8),dimension(orbs_tmb%norb,orbs_tmb%norb),optional,intent(in):: ovrlp
-        end subroutine calculate_density_kernel
-
-        subroutine calculate_norm_transposed(iproc, nproc, orbs, collcom, psit_c, psit_f)
-          use module_base
-          use module_types
-          implicit none
-          integer,intent(in):: iproc, nproc
-          type(orbitals_data),intent(in):: orbs
-          type(collective_comms),intent(in):: collcom
-          real(8),dimension(collcom%ndimind_c),intent(inout):: psit_c
-          real(8),dimension(7*collcom%ndimind_f),intent(inout):: psit_f
-        end subroutine calculate_norm_transposed
-
-        subroutine reconstruct_kernel(iproc, nproc, orbs, tmb, ovrlp_tmb, overlap_calculated, kernel)
-          use module_base
-          use module_types
-          implicit none
-          integer,intent(in):: iproc, nproc
-          type(orbitals_data),intent(in):: orbs
-          type(DFT_wavefunction),intent(inout):: tmb
-          real(8),dimension(tmb%orbs%norb,tmb%orbs%norb),intent(out):: ovrlp_tmb
-          logical,intent(out):: overlap_calculated
-          real(8),dimension(tmb%orbs%norb,tmb%orbs%norb),intent(out):: kernel
-        end subroutine reconstruct_kernel
-
-        subroutine determine_num_orbs_per_gridpoint_new(iproc, nproc, orbs, lzd, istartend_c, istartend_f, &
-                   istartp_seg_c, iendp_seg_c, istartp_seg_f, iendp_seg_f, &
-                   weightp_c, weightp_f, nptsp_c, nptsp_f, weight_c, weight_f, &
-                   norb_per_gridpoint_c, norb_per_gridpoint_f)
-          use module_base
-          use module_types
-          implicit none
-          integer,intent(in):: iproc, nproc, nptsp_c, nptsp_f, istartp_seg_c, iendp_seg_c, istartp_seg_f, iendp_seg_f
-          type(orbitals_data),intent(in):: orbs
-          type(local_zone_descriptors),intent(in):: lzd
-          integer,dimension(2,0:nproc-1),intent(in):: istartend_c, istartend_f
-          real(8),intent(in):: weightp_c, weightp_f
-          real(8),dimension(0:lzd%glr%d%n1,0:lzd%glr%d%n2,0:lzd%glr%d%n3),intent(in):: weight_c, weight_f
-          integer,dimension(nptsp_c),intent(out):: norb_per_gridpoint_c
-          integer,dimension(nptsp_f),intent(out):: norb_per_gridpoint_f
-        end subroutine determine_num_orbs_per_gridpoint_new
-
-        subroutine iguess_generator(izatom,ielpsp,zion,psppar,npspcode,ngv,ngc,nlccpar,ng,nl,&
-              &   nmax_occ,noccmax,lmax,occup,expo,psiat,enlargerprb,quartic_prefactor)
-           use module_base
-           implicit none
-           logical, intent(in) :: enlargerprb
-           integer, intent(in) :: ng,npspcode,nmax_occ,lmax,noccmax,ielpsp,izatom,ngv,ngc
-           real(gp), intent(in) :: zion
-           integer, dimension(lmax+1), intent(in) :: nl
-           !real(gp), dimension(0:4,0:6), intent(in) :: psppar
-           real(gp), intent(in) :: psppar
-           !real(gp), dimension(0:4,max((ngv*(ngv+1)/2)+(ngc*(ngc+1)/2),1)), intent(in) :: nlccpar
-           real(gp),  intent(in) :: nlccpar
-           real(gp), dimension(noccmax,lmax+1), intent(in) :: occup
-           real(gp), dimension(ng+1), intent(out) :: expo
-           real(gp), dimension(ng+1,nmax_occ), intent(out) :: psiat
-           real(gp),intent(in),optional:: quartic_prefactor
-        end subroutine iguess_generator
-
-        subroutine penalty_basis_function(n1i,n2i,n3i,n1ip,n2ip,n3ip,ishift,n2,n3,nspinor,psir,&
-             confdata,ibyyzz_r) !optional
-          use module_base
-          use module_types
-          implicit none
-          integer, intent(in) :: n1i,n2i,n3i,n1ip,n2ip,n3ip,n2,n3,nspinor
-          integer, dimension(3), intent(in) :: ishift !<offset of potential box in wfn box coords.
-          !real(wp), dimension(n1i,n2i,n3i,nspinor), intent(inout) :: psir !< real-space wfn in lr
-          real(wp), intent(inout) :: psir !< real-space wfn in lr
-          type(confpot_data), intent(in), optional :: confdata !< data for the confining potential
-          integer, dimension(2,-14:2*n2+16,-14:2*n3+16), intent(in), optional :: ibyyzz_r !< bounds in lr
-        end subroutine penalty_basis_function
-
-        subroutine allocate_convolutions_bounds(ab, subname, bounds)
-          use module_base
-          use module_types
-          implicit none
-          integer,intent(in):: ab
-          character(len=*),intent(in):: subname
-          type(convolutions_bounds),intent(out):: bounds
-        end subroutine allocate_convolutions_bounds
-        
-        subroutine pulay_correction(iproc, nproc, input, orbs, at, rxyz, nlpspd, proj, SIC, denspot, GPU, tmb, &
-                   tmblarge, fpulay)
-          use module_base
-          use module_types
-          implicit none
-          integer,intent(in):: iproc, nproc
-          type(input_variables),intent(in):: input
-          type(orbitals_data),intent(in):: orbs
-          type(atoms_data),intent(in):: at
-          real(8),dimension(at%nat),intent(in):: rxyz
-          type(nonlocal_psp_descriptors),intent(in):: nlpspd
-          real(wp),dimension(nlpspd%nprojel),intent(inout):: proj
-          type(SIC_data),intent(in):: SIC
-          type(DFT_local_fields), intent(inout) :: denspot
-          type(GPU_pointers),intent(inout):: GPU
-          type(DFT_wavefunction),intent(in):: tmb
-          type(DFT_wavefunction),intent(inout):: tmblarge
-          real(8),dimension(3,at%nat),intent(out):: fpulay
-        end subroutine pulay_correction
-
-        subroutine create_large_tmbs(iproc, nproc, tmb, eval, denspot, input, at, rxyz, lowaccur_converged, &
-                   tmblarge, lhphilarge, lhphilargeold, lphilargeold)
-          use module_base
-          use module_types
-          implicit none
-          integer,intent(in):: iproc, nproc
-          type(DFT_Wavefunction),intent(in):: tmb
-          real(8),dimension(tmb%orbs%norb),intent(in):: eval
-          type(DFT_local_fields),intent(in):: denspot
-          type(input_variables),intent(in):: input
-          type(atoms_data),intent(in):: at
-          real(8),dimension(3,at%nat),intent(in):: rxyz
-          logical,intent(in):: lowaccur_converged
-          type(DFT_Wavefunction),intent(out):: tmblarge
-          real(8),dimension(:),intent(out),pointer:: lhphilarge, lhphilargeold, lphilargeold
-        end subroutine create_large_tmbs
-
    end interface
 
 END MODULE module_interfaces