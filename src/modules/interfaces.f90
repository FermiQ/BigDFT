--- conflicted
+++ resolved
@@ -1555,6 +1555,26 @@
       real(dp), dimension(lr%d%n1i*lr%d%n2i*lr%d%n3i,orbs%nspin), intent(out), optional :: wxdsave 
     end subroutine NK_SIC_potential
 
+
+     !subroutine SWcalczone(nat,posa,boxl,tmp_force, this_atom,numnei,nei)
+     !
+     !
+     !  !use SWpotential
+     !  use defs, only : boundary,maxnei,iproc,MPI_COMM_WORLD
+     !  
+     !  implicit none
+     !  
+     !  integer, intent(in)                               :: nat
+     !  real(kind=8), intent(in), dimension(3*nat) :: posa
+     !  real(kind=8), dimension(3), intent(inout)          :: boxl
+     !  integer, intent(in) :: this_atom
+     !  real(8), intent(out), dimension(3*nat), target:: tmp_force
+     !
+     !
+     !  integer, dimension(nat),intent(in) :: numnei 
+     !  integer, dimension(nat,maxnei),intent(in) :: nei 
+     !end subroutine SWcalczone
+
     subroutine readmywaves(iproc,filename,orbs,n1,n2,n3,hx,hy,hz,at,rxyz_old,rxyz,  & 
          wfd,psi,orblist)
       use module_base
@@ -1956,38 +1976,6 @@
     end subroutine linearScaling
     
     
-<<<<<<< HEAD
-     subroutine center( vector, vecsize )
-     
-       !use defs, only : natoms, constr
-       !use bigdft_forces, only : in_system
-       implicit none
-     
-       !Arguments
-       integer, intent(in) :: vecsize
-       real(kind=8), dimension(vecsize), intent(inout), target :: vector
-     end subroutine center
-
-
-     !subroutine SWcalczone(nat,posa,boxl,tmp_force, this_atom,numnei,nei)
-     !
-     !
-     !  !use SWpotential
-     !  use defs, only : boundary,maxnei,iproc,MPI_COMM_WORLD
-     !  
-     !  implicit none
-     !  
-     !  integer, intent(in)                               :: nat
-     !  real(kind=8), intent(in), dimension(3*nat) :: posa
-     !  real(kind=8), dimension(3), intent(inout)          :: boxl
-     !  integer, intent(in) :: this_atom
-     !  real(8), intent(out), dimension(3*nat), target:: tmp_force
-     !
-     !
-     !  integer, dimension(nat),intent(in) :: numnei 
-     !  integer, dimension(nat,maxnei),intent(in) :: nei 
-     !end subroutine SWcalczone
-=======
     subroutine potentialAndEnergySub(iproc, nproc, n3d, n3p, Glr, orbs, atoms, in, lin, phi, psi, rxyz, rxyzParab, &
         rhopot, nscatterarr, ngatherarr, GPU, irrzon, phnons, pkernel, pot_ion, rhocore, potxc, PSquiet, &
         proj, nlpspd, pkernelseq, eion, edisp, eexctX, scpot, coeff, ebsMod, energy)
@@ -4827,7 +4815,6 @@
      end subroutine transformToGlobal
 
 
->>>>>>> 126d3509
 
   end interface
 
