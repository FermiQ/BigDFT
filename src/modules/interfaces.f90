--- conflicted
+++ resolved
@@ -407,17 +407,10 @@
          real(wp), dimension(*), intent(inout) :: pot_ion
        END SUBROUTINE createIonicPotential
 
-<<<<<<< HEAD
        subroutine input_wf_diag(iproc,nproc,at,rhodsc,&
             orbs,nvirt,comms,Lzd,hx,hy,hz,rxyz,rhopot,rhocore,pot_ion,&
             nlpspd,proj,pkernel,pkernelseq,ixc,psi,hpsi,psit,G,&
             nscatterarr,ngatherarr,nspin,potshortcut,symObj,GPU,input)
-=======
-      subroutine input_wf_diag(iproc,nproc,at,rhodsc,&
-          orbs,nvirt,comms,Lzd,hx,hy,hz,rxyz,rhopot,rhocore,pot_ion,&
-         nlpspd,proj,pkernel,pkernelseq,ixc,psi,hpsi,psit,G,&
-          nscatterarr,ngatherarr,nspin,potshortcut,symObj,GPU,input,radii_cf)
->>>>>>> 656037ef
          !n(c) use module_base
          use module_types
          implicit none
@@ -443,10 +436,6 @@
          real(wp), dimension(:,:,:,:), pointer :: rhocore
          real(dp), dimension(:), pointer :: pkernel,pkernelseq
          integer, intent(in) :: potshortcut
-<<<<<<< HEAD
-=======
-       real(gp), dimension(at%ntypes,3), intent(in) :: radii_cf
->>>>>>> 656037ef
       END SUBROUTINE input_wf_diag
 
       subroutine reformatmywaves(iproc,orbs,at,&
@@ -1983,13 +1972,9 @@
         mad, lbmad, op, lbop, comon, lbcomon, comgp, lbcomgp, comms, at, lin, rxyz, rxyzParab, &
         nscatterarr, ngatherarr, rhopot, GPU, input, pkernelseq, updatePhi, &
         infoBasisFunctions, infoCoeff, itSCC, n3p, n3pi, n3d, pkernel, &
-<<<<<<< HEAD
-        i3s, i3xcsh, ebsMod, coeff, lphi, nlpspd, proj, communicate_lphi, coeff_proj)
-=======
         i3s, i3xcsh, ebsMod, coeff, lphi, nlpspd, proj, communicate_lphi, coeff_proj, &
         ldiis, nit, nItInnerLoop, newgradient, orthpar, confdatarr, &
         methTransformOverlap, blocksize_pdgemm, convCrit, nItPrecond)
->>>>>>> 656037ef
       use module_base
       use module_types
       implicit none
@@ -5641,6 +5626,43 @@
          !real(wp), dimension(norbe,orbse%nspinor,orbse%norbp), intent(out) :: gaucoeff !norbe=G%ncoeff
          real(wp), intent(out) :: gaucoeff !norbe=G%ncoeff
        end subroutine AtomicOrbitals_forLinear
+
+
+       subroutine apply_orbitaldependent_potential(iproc, nproc, at, orbs, lzd, rxyz, &
+                  confdatarr, hx, psi, centralLocreg, vpsi)
+         use module_base
+         use module_types
+         implicit none
+         integer,intent(in):: iproc, nproc, centralLocreg
+         type(atoms_data),intent(in):: at
+         type(orbitals_data),intent(in):: orbs
+         type(local_zone_descriptors),intent(in):: lzd
+         real(8),dimension(3,at%nat),intent(in):: rxyz
+         type(confpot_data),dimension(orbs%norbp),intent(in):: confdatarr
+         real(8),intent(in):: hx
+         real(8),dimension(max(orbs%npsidim_orbs,orbs%npsidim_comp)),intent(inout):: psi
+         real(8),dimension(max(orbs%npsidim_orbs,orbs%npsidim_comp)),intent(out):: vpsi
+       end subroutine apply_orbitaldependent_potential
+
+
+       subroutine get_potential_matrices(iproc, nproc, at, orbs, lzd, op, comon, mad, rxyz, &
+                  confdatarr, hx, psi, potmat)
+         use module_base
+         use module_types
+         implicit none
+         integer,intent(in):: iproc, nproc
+         type(atoms_data),intent(in):: at
+         type(orbitals_data),intent(in):: orbs
+         type(local_zone_descriptors),intent(in):: lzd
+         type(overlapParameters),intent(inout):: op
+         type(p2pCommsOrthonormality),intent(inout):: comon
+         type(matrixDescriptors),intent(in):: mad
+         real(8),dimension(3,at%nat),intent(in):: rxyz
+         type(confpot_data),dimension(orbs%norbp),intent(in):: confdatarr
+         real(8),intent(in):: hx
+         real(8),dimension(max(orbs%npsidim_orbs,orbs%npsidim_comp)),intent(inout):: psi
+         real(8),dimension(orbs%norb,orbs%norb,at%nat),intent(out):: potmat
+       end subroutine get_potential_matrices
        
        subroutine check_linear_and_create_Lzd(iproc,nproc,input,Lzd,atoms,orbs,rxyz)
          use module_base
@@ -5688,43 +5710,6 @@
          real(wp), dimension(:), pointer :: proj
        end subroutine system_initialization
 
-       subroutine apply_orbitaldependent_potential(iproc, nproc, at, orbs, lzd, rxyz, &
-                  confdatarr, hx, psi, centralLocreg, vpsi)
-         use module_base
-         use module_types
-         implicit none
-         integer,intent(in):: iproc, nproc, centralLocreg
-         type(atoms_data),intent(in):: at
-         type(orbitals_data),intent(in):: orbs
-         type(local_zone_descriptors),intent(in):: lzd
-         real(8),dimension(3,at%nat),intent(in):: rxyz
-         type(confpot_data),dimension(orbs%norbp),intent(in):: confdatarr
-         real(8),intent(in):: hx
-         real(8),dimension(max(orbs%npsidim_orbs,orbs%npsidim_comp)),intent(inout):: psi
-         real(8),dimension(max(orbs%npsidim_orbs,orbs%npsidim_comp)),intent(out):: vpsi
-       end subroutine apply_orbitaldependent_potential
-
-
-       subroutine get_potential_matrices(iproc, nproc, at, orbs, lzd, op, comon, mad, rxyz, &
-                  confdatarr, hx, psi, potmat)
-         use module_base
-         use module_types
-         implicit none
-         integer,intent(in):: iproc, nproc
-         type(atoms_data),intent(in):: at
-         type(orbitals_data),intent(in):: orbs
-         type(local_zone_descriptors),intent(in):: lzd
-         type(overlapParameters),intent(inout):: op
-         type(p2pCommsOrthonormality),intent(inout):: comon
-         type(matrixDescriptors),intent(in):: mad
-         real(8),dimension(3,at%nat),intent(in):: rxyz
-         type(confpot_data),dimension(orbs%norbp),intent(in):: confdatarr
-         real(8),intent(in):: hx
-         real(8),dimension(max(orbs%npsidim_orbs,orbs%npsidim_comp)),intent(inout):: psi
-         real(8),dimension(orbs%norb,orbs%norb,at%nat),intent(out):: potmat
-       end subroutine get_potential_matrices
-
-
    end interface
 
 END MODULE module_interfaces