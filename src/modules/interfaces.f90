--- conflicted
+++ resolved
@@ -41,7 +41,7 @@
 
    interface
 
-      subroutine call_bigdft(nproc,iproc,atoms,rxyz,in,energy,fxyz,fnoise,rst,infocode)
+      subroutine call_bigdft(nproc,iproc,atoms,rxyz,in,energy,fxyz,strten,fnoise,rst,infocode)
          !n(c) use module_base
          use module_types
          implicit none
@@ -52,28 +52,23 @@
          integer, intent(inout) :: infocode
          real(gp), intent(out) :: energy,fnoise
          real(gp), dimension(3,atoms%nat), intent(in) :: rxyz
+         real(gp), dimension(6), intent(out) :: strten
          real(gp), dimension(3,atoms%nat), intent(out) :: fxyz
       END SUBROUTINE call_bigdft
 
-      subroutine geopt(nproc,iproc,x,at,f,epot,rst,in,ncount_bigdft)
-
-         !    use module_base
-         !    use module_interfaces, except_this_one => geopt
-         !    use module_types
-         !    use minimization, only:parameterminimization
-
-         !n(c) use module_base
-         use module_types
-         !    use minimization, only:parameterminimization
-         implicit none
-         integer, intent(in) :: nproc,iproc
-         integer, intent(inout) :: ncount_bigdft
-         type(atoms_data), intent(in) :: at
-         type(input_variables), intent(in) :: in
-         type(restart_objects), intent(inout) :: rst
-         real(gp), intent(inout) :: epot
-         real(gp), dimension(3*at%nat), intent(inout) :: x
-         real(gp), dimension(3*at%nat), intent(out) :: f
+      subroutine geopt(nproc,iproc,pos,at,fxyz,strten,epot,rst,in,ncount_bigdft)
+        use module_base
+        use module_types
+        implicit none
+        integer, intent(in) :: nproc,iproc
+        type(atoms_data), intent(inout) :: at
+        type(input_variables), intent(inout) :: in
+        type(restart_objects), intent(inout) :: rst
+        real(gp), intent(inout) :: epot
+        integer, intent(inout) :: ncount_bigdft
+        real(gp), dimension(3*at%nat), intent(inout) :: pos
+        real(gp), dimension(6), intent(inout) :: strten
+        real(gp), dimension(3*at%nat), intent(inout) :: fxyz
       END SUBROUTINE geopt
 
      subroutine timing(iproc,category,action)
@@ -364,40 +359,39 @@
          integer, optional :: sup_iatom, sup_l
          real(wp) , dimension(:), pointer, optional :: sup_arraym !, sup_arraychannel
 
-      END SUBROUTINE applyPAWprojectors
-
-
-      subroutine IonicEnergyandForces(iproc,nproc,at,hxh,hyh,hzh,elecfield,rxyz,eion,fion,psoffset,&
-            &   nvacancy,n1,n2,n3,n1i,n2i,n3i,i3s,n3pi,pot_ion,pkernel)
-         !n(c) use module_base
-         use module_types
-         implicit none
-         type(atoms_data), intent(in) :: at
-         integer, intent(in) :: iproc,nproc,n1,n2,n3,n1i,n2i,n3i,i3s,n3pi,nvacancy
-         real(kind=8), intent(in) :: hxh,hyh,hzh,elecfield(3)
-         real(kind=8), dimension(3,at%nat), intent(in) :: rxyz
-         real(kind=8), dimension(*), intent(in) :: pkernel
-         real(kind=8), intent(out) :: eion,psoffset
-         real(kind=8), dimension(3,at%nat), intent(out) :: fion
-         real(kind=8), dimension(*), intent(out) :: pot_ion
-      END SUBROUTINE IonicEnergyandForces
-
-      subroutine createIonicPotential(geocode,iproc,nproc,at,rxyz,&
-            &   hxh,hyh,hzh,elecfield,n1,n2,n3,n3pi,i3s,n1i,n2i,n3i,pkernel,pot_ion,psoffset,nvacancy,&
-         correct_offset)
-         !n(c) use module_base
+       END SUBROUTINE applyPAWprojectors
+
+       subroutine IonicEnergyandForces(iproc,nproc,at,hxh,hyh,hzh,elecfield,&
+            rxyz,eion,fion,ewaldstr,psoffset,n1,n2,n3,n1i,n2i,n3i,i3s,n3pi,pot_ion,pkernel)
+         use module_base
+         use module_types
+         implicit none
+         type(atoms_data), intent(in) :: at
+         integer, intent(in) :: iproc,nproc,n1,n2,n3,n1i,n2i,n3i,i3s,n3pi
+         real(gp), intent(in) :: hxh,hyh,hzh
+         real(gp), dimension(3), intent(in) :: elecfield
+         real(gp), dimension(3,at%nat), intent(in) :: rxyz
+         real(dp), dimension(*), intent(in) :: pkernel
+         real(gp), intent(out) :: eion,psoffset
+         real(dp), dimension(6),intent(out) :: ewaldstr
+         real(gp), dimension(3,at%nat), intent(out) :: fion
+         real(dp), dimension(*), intent(out) :: pot_ion
+       END subroutine IonicEnergyandForces
+
+       subroutine createIonicPotential(geocode,iproc,nproc,at,rxyz,&
+            hxh,hyh,hzh,elecfield,n1,n2,n3,n3pi,i3s,n1i,n2i,n3i,pkernel,pot_ion,psoffset)
+         use module_base
          use module_types
          implicit none
          character(len=1), intent(in) :: geocode
-         logical, intent(in) :: correct_offset
-         integer, intent(in) :: iproc,nproc,n1,n2,n3,n3pi,i3s,n1i,n2i,n3i,nvacancy
+         integer, intent(in) :: iproc,nproc,n1,n2,n3,n3pi,i3s,n1i,n2i,n3i
          real(gp), intent(in) :: hxh,hyh,hzh,psoffset
          type(atoms_data), intent(in) :: at
-         real(gp), intent(in) :: elecfield(3)
+         real(gp), dimension(3), intent(in) :: elecfield
          real(gp), dimension(3,at%nat), intent(in) :: rxyz
          real(dp), dimension(*), intent(in) :: pkernel
          real(wp), dimension(*), intent(inout) :: pot_ion
-      END SUBROUTINE createIonicPotential
+       END SUBROUTINE createIonicPotential
 
       subroutine input_wf_diag(iproc,nproc,at,rhodsc,&
             &   orbs,nvirt,comms,Glr,hx,hy,hz,rxyz,rhopot,rhocore,pot_ion,&
@@ -595,41 +589,30 @@
          logical , optional :: keeppsit
       END SUBROUTINE last_orthon
 
-      subroutine local_forces(iproc,at,rxyz,hxh,hyh,hzh,&
-            &   n1,n2,n3,n3pi,i3s,n1i,n2i,rho,pot,floc,locstrten,charge)
-         ! Calculates the local forces acting on the atoms belonging to iproc
-         use module_types
-         implicit none
-         !Arguments---------
-         type(atoms_data), intent(in) :: at
-         integer, intent(in) :: iproc,n1,n2,n3,n3pi,i3s,n1i,n2i
-         real(kind=8), intent(in) :: hxh,hyh,hzh
-         real(kind=8),intent(out) :: charge
-         real(kind=8), dimension(3,at%nat), intent(in) :: rxyz
-         real(kind=8), dimension(*), intent(in) :: rho,pot
-         real(kind=8), dimension(3,at%nat), intent(out) :: floc
-         real(kind=8), dimension(6),intent(out) :: locstrten
-      END SUBROUTINE local_forces
-
-      subroutine nonlocal_forces(iproc,n1,n2,n3,hx,hy,hz,at,rxyz,&
-            &   orbs,nlpspd,proj,wfd,psi,fsep,refill)
-         !n(c) use module_base
-         use module_types
-         implicit none
-         !Arguments-------------
-         type(atoms_data), intent(in) :: at
-         type(wavefunctions_descriptors), intent(in) :: wfd
-         type(nonlocal_psp_descriptors), intent(in) :: nlpspd
-         logical, intent(in) :: refill
-         integer, intent(in) :: iproc,n1,n2,n3
-         real(gp), intent(in) :: hx,hy,hz
-         type(orbitals_data), intent(in) :: orbs
-         real(gp), dimension(3,at%nat), intent(in) :: rxyz
-         real(wp), dimension(wfd%nvctr_c+7*wfd%nvctr_f,orbs%norbp*orbs%nspinor), intent(in) :: psi
-         real(wp), dimension(nlpspd%nprojel), intent(inout) :: proj
-         real(gp), dimension(3,at%nat), intent(inout) :: fsep
-      END SUBROUTINE nonlocal_forces
-
+      subroutine calculate_forces(iproc,nproc,Glr,atoms,orbs,nlpspd,rxyz,hx,hy,hz,proj,i3s,n3p,nspin,&
+           refill_proj,ngatherarr,rho,pot,potxc,psi,fion,fdisp,fxyz,&
+           ewaldstr,hstrten,strten,fnoise,pressure,psoffset)
+        use module_base
+        use module_types
+        implicit none
+        logical, intent(in) :: refill_proj
+        integer, intent(in) :: iproc,nproc,i3s,n3p,nspin
+        real(gp), intent(in) :: hx,hy,hz,psoffset
+        type(locreg_descriptors), intent(in) :: Glr
+        type(atoms_data), intent(in) :: atoms
+        type(orbitals_data), intent(in) :: orbs
+        type(nonlocal_psp_descriptors), intent(in) :: nlpspd
+        integer, dimension(0:nproc-1,2), intent(in) :: ngatherarr 
+        real(wp), dimension(nlpspd%nprojel), intent(in) :: proj
+        real(wp), dimension(Glr%d%n1i,Glr%d%n2i,n3p), intent(in) :: rho,pot,potxc
+        real(wp), dimension(Glr%wfd%nvctr_c+7*Glr%wfd%nvctr_f,orbs%nspinor,orbs%norbp), intent(in) :: psi
+        real(gp), dimension(6), intent(in) :: ewaldstr,hstrten
+        real(gp), dimension(3,atoms%nat), intent(in) :: rxyz,fion,fdisp
+        real(gp), intent(out) :: fnoise,pressure
+        real(gp), dimension(6), intent(out) :: strten
+        real(gp), dimension(3,atoms%nat), intent(out) :: fxyz
+      END SUBROUTINE calculate_forces
+      
       subroutine CalculateTailCorrection(iproc,nproc,at,rbuf,orbs,&
             &   Glr,nlpspd,ncongt,pot,hgrid,rxyz,radii_cf,crmult,frmult,nspin,&
          proj,psi,output_denspot,ekin_sum,epot_sum,eproj_sum)
@@ -1513,9 +1496,6 @@
          real(dp), dimension(lr%d%n1i*lr%d%n2i*lr%d%n3i,orbs%nspin), intent(out), optional :: wxdsave 
       END SUBROUTINE NK_SIC_potential
 
-<<<<<<< HEAD
-      subroutine readmywaves(iproc,filename,iformat,orbs,n1,n2,n3,hx,hy,hz,at,rxyz_old,rxyz,  & 
-=======
       subroutine isf_to_daub_kinetic(hx,hy,hz,kx,ky,kz,nspinor,lr,w,psir,hpsi,ekin,k_strten)
         !use module_base
         use module_types
@@ -1530,8 +1510,7 @@
         real(wp), dimension(6), optional :: k_strten
       end subroutine isf_to_daub_kinetic
 
-      subroutine readmywaves(iproc,filename,orbs,n1,n2,n3,hx,hy,hz,at,rxyz_old,rxyz,  & 
->>>>>>> 6c20c41f
+      subroutine readmywaves(iproc,filename,iformat,orbs,n1,n2,n3,hx,hy,hz,at,rxyz_old,rxyz,  & 
          wfd,psi,orblist)
          use module_base
          use module_types
