--- conflicted
+++ resolved
@@ -1108,27 +1108,6 @@
          type(coulomb_operator), intent(in) :: pkernel_ref,pkernel
       END SUBROUTINE correct_hartree_potential
 
-<<<<<<< HEAD
-      subroutine eleconf(nzatom,nvalelec,symbol,rcov,rprb,ehomo,neleconf,nsccode,mxpl,mxchg,amu)
-         implicit none
-         integer, intent(in) :: nzatom,nvalelec
-         character(len=2), intent(out) :: symbol
-         real(kind=8), intent(out) :: rcov,rprb,ehomo,amu
-         integer, parameter :: nmax=7,lmax=3
-         real(kind=8), intent(out) :: neleconf(nmax,0:lmax)
-         integer, intent(out) :: nsccode,mxpl,mxchg
-      END SUBROUTINE eleconf
-=======
-!!$      subroutine eleconf(nzatom,nvalelec,symbol,rcov,rprb,ehomo,neleconf,nsccode,mxpl,mxchg,amu)
-!!$         implicit none
-!!$         integer, intent(in) :: nzatom,nvalelec
-!!$         character(len=2), intent(out) :: symbol
-!!$         real(kind=8), intent(out) :: rcov,rprb,ehomo,amu
-!!$         integer, parameter :: nmax=6,lmax=3
-!!$         real(kind=8), intent(out) :: neleconf(nmax,0:lmax)
-!!$         integer, intent(out) :: nsccode,mxpl,mxchg
-!!$      END SUBROUTINE eleconf
->>>>>>> b07d37dc
 
       !     subroutine psimix(iproc,nproc,orbs,comms,ads,ids,mids,idsx,energy,energy_old,alpha,&
       !          hpsit,psidst,hpsidst_sp,psit)
