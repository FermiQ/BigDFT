--- conflicted
+++ resolved
@@ -45,14 +45,9 @@
       type(comms_linear),intent(inout) :: collcom
       
       ! Local variables
-<<<<<<< HEAD
-      integer :: iorb, iiorb, ilr, istartp_seg_c, iendp_seg_c, istartp_seg_f, iendp_seg_f, i3, ii3
+      integer :: iorb, iiorb, ilr, istartp_seg_c, iendp_seg_c, istartp_seg_f, iendp_seg_f, i3, ii3, jj3min, jj3max, jj3
       integer :: ipt, nvalp_c, nvalp_f, i3s, n3p, ii, i, jjproc, jproc, ii3min, ii3max, np, n1p1, iseg, j0, j1
-=======
-      integer :: iorb, iiorb, ilr, istartp_seg_c, iendp_seg_c, istartp_seg_f, iendp_seg_f, i3, ii3, jj3min, jj3max, jj3
-      integer :: ipt, nvalp_c, nvalp_f, i3s, n3p, ii, i, jjproc, jproc, ii3min, ii3max, np, n1p1, iseg, j0, j1, ierr
       integer :: j3start, j3end
->>>>>>> aadf1549
       real(kind=8),dimension(:,:,:),allocatable :: weightppp_c, weightppp_f
       real(kind=8) :: weight_c_tot, weight_f_tot, weightp_c, weightp_f, tt
       integer,dimension(:,:),allocatable :: istartend_c, istartend_f
@@ -318,23 +313,15 @@
       
       ! Local variables
       integer :: iorb, iiorb, i0, i1, i2, i3, ii, iseg, ilr, istart, iend, i, j0, j1, ii1, ii2, ii3, n1p1, np
-<<<<<<< HEAD
       integer :: i3e, ii3s, ii3e, is, ie, jproc, ncount
+      integer :: imax,imin,isize,je,jj3,js,k,n
       !integer :: ierr, request_c, request_f, size_of_double, info, window
-      real(kind=8),dimension(:),allocatable :: reducearr
+      real(kind=8), dimension(:) ,allocatable :: reducearr
       !real(kind=8),dimension(:,:,:),allocatable :: weightloc
-      integer,dimension(:,:),allocatable :: i3startend
+      integer, dimension(:,:), allocatable :: i3startend
       !real(kind=8) :: tt
-=======
-      integer :: i3e, ii3s, ii3e, is, ie, size_of_double, ierr, info, window, jproc, ncount, k, n, js, je, imin, imax
-      integer :: request_c, request_f, jj3, isize
-      real(kind=8),dimension(:),allocatable :: reducearr
-      !real(kind=8),dimension(:,:,:),allocatable :: weightloc
-      integer,dimension(:,:),allocatable :: i3startend
-      real(kind=8) :: tt
-      integer,dimension(2) :: ks, ke, nlen
+      integer, dimension(2) :: ks, ke, nlen
       logical :: communicate
->>>>>>> aadf1549
     
       call f_routine(id='get_weights')
     
@@ -1402,425 +1389,6 @@
       
     end subroutine assign_weight_to_process
 
-<<<<<<< HEAD
-
-    subroutine assign_weight_to_process_new(iproc, nproc, lzd, weight_c, weight_f, weight_tot_c, weight_tot_f, &
-               istartend_c, istartend_f, istartp_seg_c, iendp_seg_c, istartp_seg_f, iendp_seg_f, &
-               weightp_c, weightp_f, nptsp_c, nptsp_f, nvalp_c, nvalp_f)
-      use module_base
-      use module_types
-      implicit none
-      
-      ! Calling arguments
-      integer,intent(in) :: iproc, nproc
-      type(local_zone_descriptors),intent(in) :: lzd
-      real(kind=8),dimension(0:lzd%glr%d%n1,0:lzd%glr%d%n2,0:lzd%glr%d%n3),intent(in) :: weight_c, weight_f
-      real(kind=8),intent(in) :: weight_tot_c, weight_tot_f
-      integer,dimension(2,0:nproc-1),intent(out) :: istartend_c, istartend_f
-      integer,intent(out) :: istartp_seg_c, iendp_seg_c, istartp_seg_f, iendp_seg_f
-      real(kind=8),intent(out) :: weightp_c, weightp_f
-      integer,intent(out) :: nptsp_c, nptsp_f
-      integer,intent(out) :: nvalp_c, nvalp_f
-      
-      ! Local variables
-      integer :: jproc, i1, i2, i3, ii, istart, iend, ii_c, ii_f
-      integer :: eproc, sproc, ith, nth, eseg, iitotseg
-      real(kind=8) :: tt, ttseg, weight_c_ideal, weight_f_ideal, nproc_block, ttt
-      real(kind=8),dimension(:,:),allocatable :: weights_c_startend, weights_f_startend
-      !real(kind=4) :: tr0, tr1
-      ! !$ real(kind=8) :: time1, time2
-      !$ integer  :: omp_get_thread_num,omp_get_max_threads
-    
-      ! Ideal weight per process.
-      weight_c_ideal=weight_tot_c/dble(nproc)
-      weight_f_ideal=weight_tot_f/dble(nproc)
-    
-      weights_c_startend = f_malloc((/ 1.to.2, 0.to.nproc-1 /),id='weights_c_startend')
-      weights_f_startend = f_malloc((/ 1.to.2, 0.to.nproc-1 /),id='weights_f_startend')
-    
-      tt=0.d0
-      weights_c_startend(1,0)=0.d0
-      do jproc=0,nproc-2
-          tt=tt+weight_c_ideal
-          weights_c_startend(2,jproc)=dble(floor(tt,kind=8))
-          weights_c_startend(1,jproc+1)=dble(floor(tt,kind=8))+1.d0
-      end do
-      weights_c_startend(2,nproc-1)=weight_tot_c
-
-      !split into subroutine and divide into larger sections so each thread does one chunk of MPI procs
-      istart=1
-      iend=lzd%glr%wfd%nseg_c
-
-      if (nproc==1) then
-         istartend_c(1,0)=1
-         istartend_c(2,0)=lzd%glr%wfd%nvctr_c
-         weightp_c = weight_tot_c 
-         istartp_seg_c=istart
-         iendp_seg_c=iend
-         ttt=0.d0
-         do i1=0,lzd%glr%d%n1
-            do i2=0,lzd%glr%d%n2
-               do i3=0,lzd%glr%d%n3
-                  ttt = ttt+sqrt(weight_c(i1,i2,i3))
-               end do
-            end do
-         end do
-         nvalp_c=nint(ttt)
-      else
-         nth=1
-         !$  nth = OMP_GET_max_threads()
-         nproc_block=real(nproc,kind=8)/nth
-
-         !$omp parallel default(none) &
-         !$omp private(sproc,eproc,iitotseg,ttseg,eseg,ith) &
-         !$omp shared(nproc_block,istart,iend,lzd,weight_c,iproc,nproc,weights_c_startend,weight_tot_c) &
-         !$omp shared(istartp_seg_c,iendp_seg_c,weightp_c,istartend_c,nth,nvalp_c)
-         ! !$ omp private(tr0,tr1,time1,time2)
-         ith=0
-         !$ ith = OMP_GET_THREAD_NUM()
-         !check we have enough MPI tasks for each thread
-         if (nproc_block>1) then
-            sproc=nint(nproc_block*ith)
-            if (ith==nth-1) then
-               eproc=nproc-1
-            else
-               eproc=nint(nproc_block*(ith+1))-1
-            end if
-         else
-            if (ith<nproc) then
-               sproc=ith
-               eproc=ith
-            else
-               sproc=-1
-               eproc=-1
-            end if
-         end if
-
-         !call cpu_time(tr0)
-         if (ith/=0.and.sproc/=-1) then
-            call assign_weight_to_process_find_end_point(nproc, sproc, lzd, weight_c, &
-                 weights_c_startend, istart, iend, ttseg, iitotseg, eseg)
-         else
-            ttseg=0.d0
-            iitotseg=0
-            eseg=istart
-         end if
-         !call cpu_time(tr1)
-         !time2=real(tr1-tr0,kind=8)
-
-         if (sproc/=-1) call assign_weight_to_process_sub(iproc, eproc+1, lzd, weight_c, weight_tot_c, &
-              istartend_c(1,sproc), istartp_seg_c, iendp_seg_c, weightp_c, weights_c_startend(1,sproc), &
-              eseg, iend, ttseg, iitotseg, sproc, nvalp_c)
-         !call cpu_time(tr0)
-         !time1=real(tr0-tr1,kind=8)
-         !if (iproc==0) print*,'thread times',iproc,ith,time2,time1,time1+time2
-         !$omp end parallel
-
-         ! check
-         !call mpi_barrier(bigdft_mpi%mpi_comm,ierr)
-         !if (iproc==0) print*,''
-         !call mpi_barrier(bigdft_mpi%mpi_comm,ierr)
-         !do jproc=0,nproc-1!sproc,eproc
-         !   if (iproc==jproc) then
-         !      print*,istartend_c(1,jproc),istartend_c(2,jproc),nint(weightp_c),nint(weight_tot_c/dble(nproc)),nint(weightp_c-weight_tot_c/dble(nproc))
-         !   end if
-         !   call mpi_barrier(bigdft_mpi%mpi_comm,ierr)
-         !end do
-      end if
-
-      ! Same for fine region
-      tt=0.d0
-      weights_f_startend(1,0)=0.d0
-      do jproc=0,nproc-2
-          tt=tt+weight_f_ideal
-          weights_f_startend(2,jproc)=dble(floor(tt,kind=8))
-          weights_f_startend(1,jproc+1)=dble(floor(tt,kind=8))+1.d0
-      end do
-      weights_f_startend(2,nproc-1)=weight_tot_f
-    
-      istart=lzd%glr%wfd%nseg_c+min(1,lzd%glr%wfd%nseg_f)
-      iend=istart+lzd%glr%wfd%nseg_f-1
-
-      if (nproc==1) then
-         istartend_f(1,0)=1
-         istartend_f(2,0)=lzd%glr%wfd%nvctr_f
-         weightp_f = weight_tot_f
-         istartp_seg_f=istart
-         iendp_seg_f=iend
-         ttt=0.d0
-         do i1=0,lzd%glr%d%n1
-            do i2=0,lzd%glr%d%n2
-               do i3=0,lzd%glr%d%n3
-                  ttt = ttt+sqrt(weight_f(i1,i2,i3))
-               end do
-            end do
-         end do
-         nvalp_f=nint(ttt)
-      else
-
-         !$omp parallel default(none) &
-         !$omp private(sproc,eproc,iitotseg,ttseg,eseg,ith) &
-         !$omp shared(nproc_block,istart,iend,lzd,weight_f,iproc,nproc,weights_f_startend,weight_tot_f) &
-         !$omp shared(istartp_seg_f,iendp_seg_f,weightp_f,istartend_f,nth,nvalp_f)
-         ith=0
-         !$ ith = OMP_GET_THREAD_NUM()
-         !check we have enough MPI tasks for each thread
-         if (nproc_block>1) then
-            sproc=nint(nproc_block*ith)
-            if (ith==nth-1) then
-               eproc=nproc-1
-            else
-               eproc=nint(nproc_block*(ith+1))-1
-            end if
-         else
-            if (ith<nproc) then
-               sproc=ith
-               eproc=ith
-            else
-               sproc=-1
-               eproc=-1
-            end if
-         end if
-
-         if (ith/=0.and.sproc/=-1) then
-            call assign_weight_to_process_find_end_point(nproc, sproc, lzd, weight_f, &
-                 weights_f_startend, istart, iend, ttseg, iitotseg, eseg)
-         else
-            ttseg=0.d0
-            iitotseg=0
-            eseg=istart
-         end if
-
-         if (sproc/=-1)call assign_weight_to_process_sub(iproc, eproc+1, lzd, weight_f, weight_tot_f, &
-              istartend_f(1,sproc), istartp_seg_f, iendp_seg_f, weightp_f, weights_f_startend(1,sproc), &
-              eseg, iend, ttseg, iitotseg, sproc, nvalp_f)
-         !$omp end parallel
-
-         ! check
-         !call mpi_barrier(bigdft_mpi%mpi_comm,ierr)
-         !if (iproc==0) print*,''
-         !call mpi_barrier(bigdft_mpi%mpi_comm,ierr)
-         !do jproc=0,nproc-1!sproc,eproc
-         !   if (iproc==jproc) then
-         !      print*,istartend_f(1,jproc),istartend_f(2,jproc),nint(weightp_f),nint(weight_tot_f/dble(nproc)),nint(weightp_f-weight_tot_f/dble(nproc))
-         !   end if
-         !   call mpi_barrier(bigdft_mpi%mpi_comm,ierr)
-         !end do
-      end if
-
-      call f_free(weights_c_startend)
-      call f_free(weights_f_startend)
-    
-      nptsp_c=istartend_c(2,iproc)-istartend_c(1,iproc)+1
-      nptsp_f=istartend_f(2,iproc)-istartend_f(1,iproc)+1
-        
-      ! some check
-      ii_f=istartend_f(2,iproc)-istartend_f(1,iproc)+1
-      if (nproc > 1) then
-        call mpiallred(ii_f, 1, mpi_sum, bigdft_mpi%mpi_comm)
-      end if
-      !if(ii_f/=lzd%glr%wfd%nvctr_f) stop 'assign_weight_to_process: ii_f/=lzd%glr%wfd%nvctr_f'
-      if(ii_f/=lzd%glr%wfd%nvctr_f) then
-         write(*,*) 'ii_f/=lzd%glr%wfd%nvctr_f',ii_f,lzd%glr%wfd%nvctr_f
-         if (iproc==0) then
-             do jproc=0,nproc-1
-                 write(*,*) jproc, istartend_f(1,jproc), istartend_f(2,jproc)
-             end do
-         end if
-         stop
-      end if
-     
-      ii_c=istartend_c(2,iproc)-istartend_c(1,iproc)+1
-      if (nproc > 1) then
-        call mpiallred(ii_c, 1, mpi_sum, bigdft_mpi%mpi_comm)
-      end if
-      if(ii_c/=lzd%glr%wfd%nvctr_c) then
-         write(*,*) 'ii_c/=lzd%glr%wfd%nvctr_c',ii_c,lzd%glr%wfd%nvctr_c
-         stop
-      end if
-    
-      ! some checks
-      if (nproc > 1) then
-         call mpiallred(weightp_c,1,mpi_sum, bigdft_mpi%mpi_comm,recvbuf=tt)
-         !call mpi_allreduce(weightp_c, tt, 1, mpi_double_precision, mpi_sum, bigdft_mpi%mpi_comm, ierr)
-      else
-          tt=weightp_c
-      end if
-      if(tt/=weight_tot_c) then
-         write(*,*) 'wrong partition of coarse weights',tt,weight_tot_c
-         stop
-      end if
-      if (nproc > 1) then
-         call mpiallred(weightp_f,1,mpi_sum,bigdft_mpi%mpi_comm,recvbuf=tt)
-         !call mpi_allreduce(weightp_f, tt, 1, mpi_double_precision, mpi_sum, bigdft_mpi%mpi_comm, ierr)
-      else
-          tt=weightp_f
-      end if     
-      if(tt/=weight_tot_f) then
-         write(*,*) 'wrong partition of fine weights',tt,weight_tot_f
-         stop
-      end if
-      if (nproc > 1) then
-         call mpiallred(nptsp_c, 1,mpi_sum, bigdft_mpi%mpi_comm,recvbuf=ii)
-         !call mpi_allreduce(nptsp_c, ii, 1, mpi_integer, mpi_sum, bigdft_mpi%mpi_comm, ierr)
-      else
-          ii=nptsp_c
-      end if
-      if(ii/=lzd%glr%wfd%nvctr_c) then
-         write(*,*) 'wrong partition of coarse grid points',ii,lzd%glr%wfd%nvctr_c
-         stop
-      end if
-      if (nproc > 1) then
-         call mpiallred(nptsp_f, 1,mpi_sum, bigdft_mpi%mpi_comm,recvbuf=ii)
-         !call mpi_allreduce(nptsp_f, ii, 1, mpi_integer, mpi_sum, bigdft_mpi%mpi_comm, ierr)
-      else
-          ii=nptsp_f
-      end if
-      if(ii/=lzd%glr%wfd%nvctr_f) then
-         write(*,*) 'wrong partition of fine grid points',ii,lzd%glr%wfd%nvctr_f
-         stop
-      end if
-      
-    end subroutine assign_weight_to_process_new
-
-
-    !> better name and change names to indicate coarse OR fine
-    subroutine assign_weight_to_process_sub(iproc, nproc, lzd, weight_c, weight_tot_c, &
-               istartend_c, istartp_seg_c, iendp_seg_c, weightp_c, weights_c_startend,&
-               istart, iend, ttseg, iitotseg, jprocs, nvalp_c)
-      use module_base
-      use module_types
-      implicit none
-      
-      ! Calling arguments
-      integer,intent(in) :: iproc, nproc
-      type(local_zone_descriptors),intent(in) :: lzd
-      real(kind=8),dimension(0:lzd%glr%d%n1,0:lzd%glr%d%n2,0:lzd%glr%d%n3),intent(in) :: weight_c
-      real(kind=8),intent(in) :: weight_tot_c
-      integer,dimension(2,jprocs:nproc-1),intent(out) :: istartend_c
-      integer,intent(inout) :: istartp_seg_c, iendp_seg_c
-      real(kind=8),intent(inout) :: weightp_c
-      real(kind=8),dimension(1:2,jprocs:nproc-1),intent(in) :: weights_c_startend
-      integer, intent(in) :: istart, iend
-      integer, intent(in) :: iitotseg
-      real(kind=8), intent(in) :: ttseg
-      integer, intent(in) :: jprocs
-      integer, intent(out) :: nvalp_c
-      
-      ! Local variables
-      integer ::  jproc, i1, i2, i3, ii, j0, j1, n1p1, np, i, iseg, i0, iitot
-      real(kind=8) :: tt2, tt, ttt
-    
-      ! Iterate through all grid points and assign them to processes such that the
-      ! load balancing is optimal.
-      jproc=jprocs
-      tt=ttseg
-      tt2=0.d0
-      ttt=0.d0
-      iitot=iitotseg
-      n1p1=lzd%glr%d%n1+1
-      np=n1p1*(lzd%glr%d%n2+1)
-      loop_nseg_c: do iseg=istart,iend
-         j0=lzd%glr%wfd%keygloc(1,iseg)
-         j1=lzd%glr%wfd%keygloc(2,iseg)
-         ii=j0-1
-         i3=ii/np
-         ii=ii-i3*np
-         i2=ii/n1p1
-         i0=ii-i2*n1p1
-         i1=i0+j1-j0
-         do i=i0,i1
-            tt=tt+weight_c(i,i2,i3)
-            tt2=tt2+weight_c(i,i2,i3)
-            ttt=ttt+sqrt(weight_c(i,i2,i3))
-            iitot=iitot+1
-            if (jproc==nproc) then
-               if (tt>weights_c_startend(2,jproc-1)+1) exit loop_nseg_c
-            else if (tt>weights_c_startend(1,jproc)) then
-               if (jproc>jprocs) then
-                  if (iproc==jproc) then
-                     istartp_seg_c=iseg
-                  else if (iproc==jproc-1) then
-                     iendp_seg_c=iseg
-                     weightp_c=tt2
-                     nvalp_c=nint(ttt)
-                  end if
-                  tt2=0.d0
-                  ttt=0.d0
-                  istartend_c(1,jproc)=iitot+1
-               else if (jproc==jprocs) then
-                  if (jproc==0) then
-                     istartend_c(1,jproc)=1
-                     if (iproc==jproc) istartp_seg_c=istart
-                  else
-                     tt2=0.d0
-                     ttt=0.d0
-                     istartend_c(1,jproc)=iitot+1
-                     if (iproc==jproc) istartp_seg_c=iseg
-                  end if
-               end if
-               jproc=jproc+1
-            end if
-         end do
-      end do loop_nseg_c
-    
-      do jproc=jprocs,nproc-2
-         istartend_c(2,jproc)=istartend_c(1,jproc+1)-1
-      end do
-      istartend_c(2,nproc-1)=iitot    
-
-      if(iproc==nproc-1) then
-         weightp_c=tt2
-         iendp_seg_c=min(iseg,iend)
-         nvalp_c=nint(ttt)
-      end if
-
-    end subroutine assign_weight_to_process_sub
-
-
-    subroutine assign_weight_to_process_find_end_point(iproc, nproc, lzd, weight_c, &
-               weights_c_startend, istart, iend, ttseg, iitot, iseg)
-      use module_base
-      use module_types
-      implicit none
-      
-      ! Calling arguments
-      integer,intent(in) :: iproc, nproc !technically nproc isn't full nproc...
-      type(local_zone_descriptors),intent(in) :: lzd
-      real(kind=8),dimension(0:lzd%glr%d%n1,0:lzd%glr%d%n2,0:lzd%glr%d%n3),intent(in) :: weight_c
-      real(kind=8),dimension(1:2,0:nproc),intent(in) :: weights_c_startend
-      integer, intent(in) :: istart, iend
-      integer, intent(out) :: iitot, iseg
-      real(kind=8), intent(out) :: ttseg
-      
-      ! Local variables
-      integer ::  i1, i2, i3, ii, j0, j1, n1p1, np, i0
-      real(kind=8) :: tt
-
-      tt=0.d0
-      iitot=0
-      n1p1=lzd%glr%d%n1+1
-      np=n1p1*(lzd%glr%d%n2+1)
-      loop_nseg_c: do iseg=istart,iend
-         j0=lzd%glr%wfd%keygloc(1,iseg)
-         j1=lzd%glr%wfd%keygloc(2,iseg)
-         ii=j0-1
-         i3=ii/np
-         ii=ii-i3*np
-         i2=ii/n1p1
-         i0=ii-i2*n1p1
-         i1=i0+j1-j0
-         tt=tt+sum(weight_c(i0:i1,i2,i3))
-         if (tt>weights_c_startend(1,nproc)) exit
-         ttseg=tt
-         iitot=iitot+i1-i0+1
-      end do loop_nseg_c
-
-    end subroutine assign_weight_to_process_find_end_point
-
-
-    subroutine get_index_in_global2(lr, ii3min, ii3max, index_in_global_c, index_in_global_f)
-=======
 !!    subroutine assign_weight_to_process_new(iproc, nproc, lzd, weight_c, weight_f, weight_tot_c, weight_tot_f, &
 !!               istartend_c, istartend_f, istartp_seg_c, iendp_seg_c, istartp_seg_f, iendp_seg_f, &
 !!               weightp_c, weightp_f, nptsp_c, nptsp_f, nvalp_c, nvalp_f)
@@ -2233,7 +1801,6 @@
 !!    end subroutine assign_weight_to_process_find_end_point
 
     subroutine get_index_in_global2(lr, ii3min, ii3max, jj3min, index_in_global_c, index_in_global_f)
->>>>>>> aadf1549
     use module_base
     use module_types
     implicit none
@@ -2322,13 +1889,8 @@
       integer,dimension(0:nproc-1),intent(out) :: nsendcounts_f, nsenddspls_f, nrecvcounts_f, nrecvdspls_f
       
       ! Local variables
-<<<<<<< HEAD
       integer :: iorb, iiorb, i1, i2, i3, ii, jproc, jproctarget, ilr, j0, j1, i0, i, ind, n1p1, np
-      integer :: ii1, ii2, ii3, iseg, istart, iend
-=======
-      integer :: iorb, iiorb, i1, i2, i3, ii, jproc, jproctarget, ierr, ilr, j0, j1, i0, i, ind, n1p1, np
       integer :: ii1, ii2, ii3, iseg, istart, iend, jj3
->>>>>>> aadf1549
       integer,dimension(:),allocatable :: nsendcounts_tmp, nsenddspls_tmp, nrecvcounts_tmp, nrecvdspls_tmp
       character(len=*),     parameter :: subname='determine_communication_arrays'
 
@@ -2520,13 +2082,8 @@
       integer,dimension(nptsp_f),intent(out):: norb_per_gridpoint_f
       
       ! Local variables
-<<<<<<< HEAD
       integer :: ii, i1, i2, i3, iipt, iseg, jj, j0, j1, iitot, i, i0
-      integer :: icheck_c,icheck_f,iiorb_c,iiorb_f, npgp_c,npgp_f,np,n1p1
-=======
-      integer :: ii, i1, i2, i3, iipt, iseg, jj, j0, j1, iitot, i, istart, iend, i0
       integer :: icheck_c,icheck_f,iiorb_c,iiorb_f, npgp_c,npgp_f,np,n1p1, jj3
->>>>>>> aadf1549
       integer :: window, i3min_c, i3max_c, i3min_f, i3max_f, size_of_double, ierr, jproc, is, ie, info, ncount
       integer,dimension(:),allocatable :: i3s_par, n3_par
       real(kind=8),dimension(:,:,:),pointer :: workrecv_c, workrecv_f
@@ -2776,13 +2333,8 @@
       integer,dimension(ndimind_f),intent(out) :: indexrecvorbital_f, iextract_f, iexpand_f
       
       ! Local variables
-<<<<<<< HEAD
       integer :: i, iorb, iiorb, i1, i2, i3, ind, jproc, jproctarget, ii, iseg, iitot, ilr, n1p1, np
-      !integer :: i3min_c, i3max_c, i3min_f, i3max_f, ierr
-=======
-      integer :: i, iorb, iiorb, i1, i2, i3, ind, jproc, jproctarget, ii, ierr, iseg, iitot, ilr, n1p1, np
       integer :: i3min_c, i3max_c, i3min_f, i3max_f, jj3
->>>>>>> aadf1549
       integer :: istart, iend, indglob, ii1, ii2, ii3, j1, i0, j0, ipt
       integer,dimension(:),allocatable :: nsend_c,nsend_f, indexsendorbital2, indexrecvorbital2
       integer,dimension(:),allocatable :: gridpoint_start_c, gridpoint_start_f, gridpoint_start_tmp_c, gridpoint_start_tmp_f
@@ -3671,11 +3223,7 @@
       integer,dimension(nptsp),intent(out) :: norb_per_gridpoint
     
       ! Local variables
-<<<<<<< HEAD
-      integer :: i3, i2, i1, ipt, ilr, is1, ie1, is2, ie2, is3, ie3, iorb, i
-=======
       integer :: i3, i2, i1, ipt, ilr, is1, ie1, is2, ie2, is3, ie3, iorb, i, jproc, j1, j2
->>>>>>> aadf1549
       real(kind=8) :: tt, weight_check
       integer(kind=8) :: ii, ii2, ii3    
     
@@ -3780,12 +3328,8 @@
       integer,intent(out) :: ndimpsi
     
       ! Local variables
-<<<<<<< HEAD
-      integer :: iorb, iiorb, ilr, is1, ie1, is2, ie2, is3, ie3, jproc, i3, i2, i1, ii, ii0
+      integer :: iorb, iiorb, ilr, is1, ie1, is2, ie2, is3, ie3, jproc, i3, i2, i1, ii, ierr, ii0, j1, j2, j3
       !integer :: ierr
-=======
-      integer :: iorb, iiorb, ilr, is1, ie1, is2, ie2, is3, ie3, jproc, i3, i2, i1, ii, ierr, ii0, j1, j2, j3
->>>>>>> aadf1549
       integer,dimension(:),allocatable :: nsendcounts_tmp, nsenddspls_tmp, nrecvcounts_tmp, nrecvdspls_tmp
       character(len=*),parameter :: subname='determine_communication_arrays_sumrho'
       integer(kind=8) :: ind, ii2, ii3
@@ -3922,12 +3466,8 @@
       integer,dimension(ndimind),intent(out) :: iextract, iexpand, indexrecvorbital
     
       ! Local variables
-<<<<<<< HEAD
-      integer :: jproc, iitot, iiorb, ilr, is1, ie1, is2, ie2, is3, ie3, i3, i2, i1, ind, ii
+      integer :: jproc, iitot, iiorb, ilr, is1, ie1, is2, ie2, is3, ie3, i3, i2, i1, ind, ierr, ii, j1, j2, j3
       ! integer :: ierr
-=======
-      integer :: jproc, iitot, iiorb, ilr, is1, ie1, is2, ie2, is3, ie3, i3, i2, i1, ind, ierr, ii, j1, j2, j3
->>>>>>> aadf1549
       integer :: iorb, i, ipt, itotadd
       integer,dimension(:),allocatable :: nsend, indexsendorbital, indexsendorbital2, indexrecvorbital2
       integer,dimension(:),allocatable :: gridpoint_start, gridpoint_start_tmp
@@ -4450,24 +3990,17 @@
       ! Local variables
       integer:: is1, ie1, is2, ie2, is3, ie3, ilr, ii, iorb, iiorb, jproc, kproc, istsource, is, ie, iie3j
       integer:: ioverlap, is3j, ie3j, is3k, ie3k, mpidest, istdest, ioffsetx, ioffsety, ioffsetz
-<<<<<<< HEAD
-      integer :: is3min, ie3max, tag, ncount, ierr
+      integer :: is3min, ie3max, tag, ncount, ierr, nmaxoverlap, nlen, iseg, j3
       !integer :: nmaxoverlap
       logical :: datatype_defined
       character(len=*),parameter:: subname='initialize_communication_potential'
       !integer,dimension(6) :: ise
-=======
-      integer :: is3min, ie3max, tag, ncount, ierr, nmaxoverlap, nlen, iseg, j3
-      logical :: datatype_defined
-      character(len=*),parameter:: subname='initialize_communication_potential'
-      integer,dimension(6) :: ise
       integer,dimension(2) :: blocklengthsx, blocklengthsy, types, xyblock_type, nblocksy
       integer(kind=mpi_address_kind),dimension(2) :: displacementsx, displacementsy
       integer(kind=mpi_address_kind) :: lb, extent
       integer :: nsegx, nsegy, xline_type, size_of_double, size_datatype, n1, n2, n3
       integer,dimension(2) :: iis3, iie3, iis2, iie2, iis1, iie1, nlen1, nlen2, nlen3
       !integer,dimension(:),allocatable :: derived_types
->>>>>>> aadf1549
 
 
       call timing(iproc,'init_commPot  ','ON')
