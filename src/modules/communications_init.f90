--- conflicted
+++ resolved
@@ -35,17 +35,10 @@
       type(comms_linear),intent(inout) :: collcom
       
       ! Local variables
-<<<<<<< HEAD
-      integer :: iorb, iiorb, ilr, istartp_seg_c, iendp_seg_c, istartp_seg_f, iendp_seg_f
-      integer :: ipt, nvalp_c, nvalp_f, ierr
-      real(kind=8),dimension(:,:,:),allocatable :: weight_c, weight_f
-      real(kind=8) :: weight_c_tot, weight_f_tot, weightp_c, weightp_f
-=======
       integer :: iorb, iiorb, ilr, istartp_seg_c, iendp_seg_c, istartp_seg_f, iendp_seg_f, i3, ii3
-      integer :: ipt, nvalp_c, nvalp_f, i3s, n3p, ii, i, jjproc, jproc, ii3min, ii3max, np, n1p1, iseg, j0, j1
+      integer :: ipt, nvalp_c, nvalp_f, i3s, n3p, ii, i, jjproc, jproc, ii3min, ii3max, np, n1p1, iseg, j0, j1, ierr
       real(kind=8),dimension(:,:,:),allocatable :: weightppp_c, weightppp_f
       real(kind=8) :: weight_c_tot, weight_f_tot, weightp_c, weightp_f, tt
->>>>>>> 1a6cdf1c
       integer,dimension(:,:),allocatable :: istartend_c, istartend_f
       integer,dimension(:,:,:),allocatable :: index_in_global_c, index_in_global_f
       
@@ -109,38 +102,32 @@
       ! Assign the grid points to the processes such that the work is equally distributed
       istartend_c=f_malloc((/1.to.2,0.to.nproc-1/),id='istartend_c')
       istartend_f=f_malloc((/1.to.2,0.to.nproc-1/),id='istartend_f')
-<<<<<<< HEAD
 
       if (extra_timing) call cpu_time(tr0)
       !call assign_weight_to_process(iproc, nproc, lzd, weight_c, weight_f, weight_c_tot, weight_f_tot, &
       !     istartend_c, istartend_f, istartp_seg_c, iendp_seg_c, istartp_seg_f, iendp_seg_f, &
       !     weightp_c, weightp_f, collcom%nptsp_c, collcom%nptsp_f, nvalp_c, nvalp_f)
+      call assign_weight_to_process(iproc, nproc, lzd, i3s, n3p, weightppp_c, weightppp_f, weight_c_tot, weight_f_tot, &
+           istartend_c, istartend_f, istartp_seg_c, iendp_seg_c, istartp_seg_f, iendp_seg_f, &
+           weightp_c, weightp_f, collcom%nptsp_c, collcom%nptsp_f, nvalp_c, nvalp_f)
+     
       if (extra_timing) call cpu_time(tr1)
       if (extra_timing) time0=real(tr1-tr0,kind=8)
 
       if (extra_timing) call cpu_time(tr0)
-      call assign_weight_to_process_new(iproc, nproc, lzd, weight_c, weight_f, weight_c_tot, weight_f_tot, &
-=======
-      call assign_weight_to_process(iproc, nproc, lzd, i3s, n3p, weightppp_c, weightppp_f, weight_c_tot, weight_f_tot, &
->>>>>>> 1a6cdf1c
-           istartend_c, istartend_f, istartp_seg_c, iendp_seg_c, istartp_seg_f, iendp_seg_f, &
-           weightp_c, weightp_f, collcom%nptsp_c, collcom%nptsp_f, nvalp_c, nvalp_f)
+      !call assign_weight_to_process_new(iproc, nproc, lzd, weight_c, weight_f, weight_c_tot, weight_f_tot, &
+      !     istartend_c, istartend_f, istartp_seg_c, iendp_seg_c, istartp_seg_f, iendp_seg_f, &
+      !     weightp_c, weightp_f, collcom%nptsp_c, collcom%nptsp_f, nvalp_c, nvalp_f)
       if (extra_timing) call cpu_time(tr1)
       if (extra_timing) time1=real(tr1-tr0,kind=8)
 
       if (extra_timing) call cpu_time(tr0)   
       ! Determine the index of a grid point i1,i2,i3 in the compressed array
-<<<<<<< HEAD
-      call get_index_in_global2(lzd%glr, index_in_global_c, index_in_global_f)
+      call get_index_in_global2(lzd%glr, ii3min, ii3max, index_in_global_c, index_in_global_f)
       if (extra_timing) call cpu_time(tr1)   
       if (extra_timing) time2=real(tr1-tr0,kind=8)
 
       if (extra_timing) call cpu_time(tr0) 
-=======
-      call get_index_in_global2(lzd%glr, ii3min, ii3max, index_in_global_c, index_in_global_f)
-    
-    
->>>>>>> 1a6cdf1c
       ! Determine values for mpi_alltoallv
       call allocate_MPI_communication_arrays(nproc, collcom)
       call determine_communication_arrays(iproc, nproc, npsidim_orbs, orbs, nspin, lzd, istartend_c, istartend_f, &
@@ -170,34 +157,21 @@
     
       call allocate_local_comms_cubic(collcom)
     
-<<<<<<< HEAD
       if (extra_timing) call cpu_time(tr0) 
-      call determine_num_orbs_per_gridpoint_new(iproc, nproc, lzd, istartend_c, istartend_f, &
-=======
       call determine_num_orbs_per_gridpoint_new(iproc, nproc, lzd, i3s, n3p, weightppp_c, weightppp_f, &
            istartend_c, istartend_f, &
->>>>>>> 1a6cdf1c
            istartp_seg_c, iendp_seg_c, istartp_seg_f, iendp_seg_f, &
            weightp_c, weightp_f, collcom%nptsp_c, collcom%nptsp_f, &
            collcom%norb_per_gridpoint_c, collcom%norb_per_gridpoint_f)
-<<<<<<< HEAD
       if (extra_timing) call cpu_time(tr1)   
       if (extra_timing) time4=real(tr1-tr0,kind=8)
-      call f_free(weight_c)
-      call f_free(weight_f)
-    
-      if (extra_timing) call cpu_time(tr0)   
-      call get_switch_indices(iproc, nproc, orbs, lzd, collcom%ndimpsi_c, collcom%ndimpsi_f, istartend_c, istartend_f, &
-=======
-    
       call f_free(weightppp_c)
       call f_free(weightppp_f)
-    
+      if (extra_timing) call cpu_time(tr0)   
       call get_switch_indices(iproc, nproc, orbs, lzd, nspin, &
            collcom%nptsp_c, collcom%nptsp_f, collcom%norb_per_gridpoint_c, collcom%norb_per_gridpoint_f, &
            collcom%ndimpsi_c, collcom%ndimpsi_f, istartend_c, istartend_f, &
            istartp_seg_c, iendp_seg_c, istartp_seg_f, iendp_seg_f, &
->>>>>>> 1a6cdf1c
            collcom%nsendcounts_c, collcom%nsenddspls_c, collcom%ndimind_c, collcom%nrecvcounts_c, collcom%nrecvdspls_c, &
            collcom%nsendcounts_f, collcom%nsenddspls_f, collcom%ndimind_f, collcom%nrecvcounts_f, collcom%nrecvdspls_f, &
            ii3min, ii3max, index_in_global_c, index_in_global_f, &
@@ -292,6 +266,13 @@
           i3start = min(i3start,lzd%llr(ilr)%ns3)
           i3end = max(i3end,lzd%llr(ilr)%ns3+lzd%llr(ilr)%d%n3)
       end do
+      if (orbs%norbp==0) then
+         !want i3end-i3start+1=0
+         !i3start+1>lzd%glr%d%n3+1 or 1>i3end+1
+         i3end=0
+         i3start=1
+      end if
+
       weightloc = f_malloc0((/0.to.lzd%glr%d%n1,0.to.lzd%glr%d%n2,1.to.(i3end-i3start+1)/),id='weightloc')
       ncount = (lzd%glr%d%n1+1)*(lzd%glr%d%n2+1)
       reducearr = f_malloc(ncount,id='reducearr')
@@ -887,12 +868,6 @@
           if (nproc > 1) then
             call mpiallred(ii_f, 1, mpi_sum, bigdft_mpi%mpi_comm)
           end if
-<<<<<<< HEAD
-          !ii=iendp_seg_f-istartp_seg_f+1
-          !call mpiallred(ii, 1, mpi_sum, bigdft_mpi%mpi_comm, ierr)
-          !if (ii/=lzd%glr%wfd%nseg_f) stop 'ii/=lzd%glr%wfd%nseg_f'
-      end if 
-=======
           if(ii_f/=lzd%glr%wfd%nvctr_f) then
              write(*,*) 'ii_f/=lzd%glr%wfd%nvctr_f',ii_f,lzd%glr%wfd%nvctr_f
              stop
@@ -925,73 +900,12 @@
     
     
     
->>>>>>> 1a6cdf1c
     
       call f_free(weights_c_startend)
       call f_free(weights_f_startend)
     
-<<<<<<< HEAD
-      nptsp_c=istartend_c(2,iproc)-istartend_c(1,iproc)+1
-      nptsp_f=istartend_f(2,iproc)-istartend_f(1,iproc)+1
-    
-      ! some check
-      ii_f=istartend_f(2,iproc)-istartend_f(1,iproc)+1
-      if (nproc > 1) then
-        call mpiallred(ii_f, 1, mpi_sum, bigdft_mpi%mpi_comm)
-      end if
-      !if(ii_f/=lzd%glr%wfd%nvctr_f) stop 'assign_weight_to_process: ii_f/=lzd%glr%wfd%nvctr_f'
-      if(ii_f/=lzd%glr%wfd%nvctr_f) then
-         write(*,*) 'ii_f/=lzd%glr%wfd%nvctr_f',ii_f,lzd%glr%wfd%nvctr_f
-         if (iproc==0) then
-             do jproc=0,nproc-1
-                 write(*,*) jproc, istartend_f(1,jproc), istartend_f(2,jproc)
-             end do
-         end if
-         stop
-      end if
-     
-      ii_c=istartend_c(2,iproc)-istartend_c(1,iproc)+1
-      if (nproc > 1) then
-        call mpiallred(ii_c, 1, mpi_sum, bigdft_mpi%mpi_comm)
-      end if
-      if(ii_c/=lzd%glr%wfd%nvctr_c) then
-         write(*,*) 'ii_c/=lzd%glr%wfd%nvctr_c',ii_c,lzd%glr%wfd%nvctr_c
-         stop
-      end if
-    
-      ! some checks
-      if (nproc > 1) then
-         call mpiallred(weightp_c,1,mpi_sum, bigdft_mpi%mpi_comm,recvbuf=tt)
-         !call mpi_allreduce(weightp_c, tt, 1, mpi_double_precision, mpi_sum, bigdft_mpi%mpi_comm, ierr)
-      else
-          tt=weightp_c
-      end if
-      if(tt/=weight_tot_c) stop 'wrong partition of coarse weights'
-      if (nproc > 1) then
-         call mpiallred(weightp_f,1,mpi_sum,bigdft_mpi%mpi_comm,recvbuf=tt)
-         !call mpi_allreduce(weightp_f, tt, 1, mpi_double_precision, mpi_sum, bigdft_mpi%mpi_comm, ierr)
-      else
-          tt=weightp_f
-      end if     
-      if(tt/=weight_tot_f) stop 'wrong partition of fine weights'
-      if (nproc > 1) then
-         call mpiallred(nptsp_c, 1,mpi_sum, bigdft_mpi%mpi_comm,recvbuf=ii)
-         !call mpi_allreduce(nptsp_c, ii, 1, mpi_integer, mpi_sum, bigdft_mpi%mpi_comm, ierr)
-      else
-          ii=nptsp_c
-      end if
-      if(ii/=lzd%glr%wfd%nvctr_c) stop 'wrong partition of coarse grid points'
-      if (nproc > 1) then
-         call mpiallred(nptsp_f, 1,mpi_sum, bigdft_mpi%mpi_comm,recvbuf=ii)
-         !call mpi_allreduce(nptsp_f, ii, 1, mpi_integer, mpi_sum, bigdft_mpi%mpi_comm, ierr)
-      else
-          ii=nptsp_f
-      end if
-      if(ii/=lzd%glr%wfd%nvctr_f) stop 'init_comms_linear: wrong partition of fine grid points'
-=======
 
       call f_release_routine()
->>>>>>> 1a6cdf1c
       
     end subroutine assign_weight_to_process
 
@@ -1877,15 +1791,10 @@
 
 
 
-<<<<<<< HEAD
-    subroutine get_switch_indices(iproc, nproc, orbs, lzd, ndimpsi_c, ndimpsi_f, istartend_c, istartend_f, &
-=======
-
     subroutine get_switch_indices(iproc, nproc, orbs, lzd, nspin, &
                nptsp_c, nptsp_f, norb_per_gridpoint_c, norb_per_gridpoint_f, &
                ndimpsi_c, ndimpsi_f, istartend_c, istartend_f, &
                istartp_seg_c, iendp_seg_c, istartp_seg_f, iendp_seg_f, &
->>>>>>> 1a6cdf1c
                nsendcounts_c, nsenddspls_c, ndimind_c, nrecvcounts_c, nrecvdspls_c, &
                nsendcounts_f, nsenddspls_f, ndimind_f, nrecvcounts_f, nrecvdspls_f, &
                ii3min, ii3max, index_in_global_c, index_in_global_f, &
@@ -1963,49 +1872,6 @@
       iitot=0
      
       do iorb=1,orbs%norbp
-<<<<<<< HEAD
-         iiorb=orbs%isorb+iorb
-         ilr=orbs%inwhichlocreg(iiorb)
-         n1p1=lzd%llr(ilr)%d%n1+1
-         np=n1p1*(lzd%llr(ilr)%d%n2+1)
-         do iseg=1,lzd%llr(ilr)%wfd%nseg_c
-            !jj=lzd%llr(ilr)%wfd%keyvloc(iseg)
-            j0=lzd%llr(ilr)%wfd%keygloc(1,iseg)
-            j1=lzd%llr(ilr)%wfd%keygloc(2,iseg)
-            ii=j0-1
-            i3=ii/np
-            ii=ii-i3*np
-            i2=ii/n1p1
-            i0=ii-i2*n1p1
-            i1=i0+j1-j0
-            !write(*,'(a,8i8)') 'jj, ii, j0, j1, i0, i1, i2, i3',jj,ii,j0,j1,i0,i1,i2,i3
-            ii2=i2+lzd%llr(ilr)%ns2
-            ii3=i3+lzd%llr(ilr)%ns3
-            do i=i0,i1
-               ii1=i+lzd%llr(ilr)%ns1
-               !call get_index_in_global(lzd%glr, ii1, ii2, ii3, 'c', indglob)
-               indglob=index_in_global_c(ii1,ii2,ii3)
-               iitot=iitot+1
-               jproctarget=-1
-               do jproc=0,nproc-1
-                  if(indglob>=istartend_c(1,jproc) .and. indglob<=istartend_c(2,jproc)) then
-                     jproctarget=jproc
-                     exit
-                  end if
-               end do
-               !write(600+iproc,'(a,2(i0,1x),i0,a,i0)') 'point ',ii1,ii2,ii3,' goes to process ',jproctarget
-              
-               if (jproctarget/=-1) then
-                  nsend_c(jproctarget)=nsend_c(jproctarget)+1
-                  ind=nsenddspls_c(jproctarget)+nsend_c(jproctarget)
-                  isendbuf_c(iitot)=ind
-                  indexsendbuf_c(ind)=indglob
-                  indexsendorbital_c(iitot)=iiorb
-               end if
-               !indexsendorbital(ind)=iiorb
-            end do
-         end do
-=======
           iiorb=orbs%isorb+iorb
           ilr=orbs%inwhichlocreg(iiorb)
           n1p1=lzd%llr(ilr)%d%n1+1
@@ -2028,26 +1894,25 @@
                   !call get_index_in_global(lzd%glr, ii1, ii2, ii3, 'c', indglob)
                   indglob=index_in_global_c(ii1,ii2,ii3)
                   iitot=iitot+1
-                  jproctarget=-1
-                  do jproc=0,nproc-1
-                      if(indglob>=istartend_c(1,jproc) .and. indglob<=istartend_c(2,jproc)) then
-                          jproctarget=jproc
-                          exit
-                      end if
-                  end do
-                  !write(600+iproc,'(a,2(i0,1x),i0,a,i0)') 'point ',ii1,ii2,ii3,' goes to process ',jproctarget
+               jproctarget=-1
+               do jproc=0,nproc-1
+                  if(indglob>=istartend_c(1,jproc) .and. indglob<=istartend_c(2,jproc)) then
+                     jproctarget=jproc
+                     exit
+                  end if
+               end do
+               !write(600+iproc,'(a,2(i0,1x),i0,a,i0)') 'point ',ii1,ii2,ii3,' goes to process ',jproctarget
               
-                  if (jproctarget/=-1) then
-                     nsend_c(jproctarget)=nsend_c(jproctarget)+1
-                     ind=nsenddspls_c(jproctarget)+nsend_c(jproctarget)
-                     isendbuf_c(iitot)=ind
-                     indexsendbuf_c(ind)=indglob
-                     indexsendorbital_c(iitot)=iiorb
-                  end if
-                  !indexsendorbital(ind)=iiorb
-              end do
-          end do
->>>>>>> 1a6cdf1c
+               if (jproctarget/=-1) then
+                  nsend_c(jproctarget)=nsend_c(jproctarget)+1
+                  ind=nsenddspls_c(jproctarget)+nsend_c(jproctarget)
+                  isendbuf_c(iitot)=ind
+                  indexsendbuf_c(ind)=indglob
+                  indexsendorbital_c(iitot)=iiorb
+               end if
+               !indexsendorbital(ind)=iiorb
+            end do
+         end do
       end do
       !write(*,*) 'iitot,ndimpsi_c',iitot,ndimpsi_c
       if(iitot/=ndimpsi_c) stop 'iitot/=ndimpsi_c'
