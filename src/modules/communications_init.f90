!> @file
!!  File defining the routines to initialize the communications between processes
!! @author
!!    Copyright (C) 2013-2014 BigDFT group
!!    This file is distributed under the terms of the
!!    GNU General Public License, see ~/COPYING file
!!    or http://www.gnu.org/copyleft/gpl.txt .
!!    For the list of contributors, see ~/AUTHORS


!> Module defining routines to initialize the communications
module communications_init
  use communications_base
  implicit none

  private

  public :: init_comms_linear
  public :: init_comms_linear_sumrho
  public :: initialize_communication_potential
  public :: orbitals_communicators

  contains

    subroutine init_comms_linear(iproc, nproc, npsidim_orbs, orbs, lzd, collcom)
      use module_base
      use module_types
      implicit none
      
      ! Calling arguments
      integer,intent(in) :: iproc, nproc, npsidim_orbs
      type(orbitals_data),intent(in) :: orbs
      type(local_zone_descriptors),intent(in) :: lzd
      type(comms_linear),intent(inout) :: collcom
      
      ! Local variables
      integer :: iorb, iiorb, ilr, istartp_seg_c, iendp_seg_c, istartp_seg_f, iendp_seg_f
      integer :: ipt, nvalp_c, nvalp_f, ierr
      real(kind=8),dimension(:,:,:),allocatable :: weight_c, weight_f
      real(kind=8) :: weight_c_tot, weight_f_tot, weightp_c, weightp_f
      integer,dimension(:,:),allocatable :: istartend_c, istartend_f
      integer,dimension(:,:,:),allocatable :: index_in_global_c, index_in_global_f
      
      real(kind=4) :: tr0, tr1, trt0, trt1
      real(kind=8) :: time0, time1, time2, time3, time4, time5, ttime
      logical, parameter :: extra_timing=.false.

      call timing(iproc,'init_collcomm ','ON')
      if (extra_timing) call cpu_time(trt0)   
      call f_routine('init_comms_linear')
    
      weight_c=f_malloc((/0.to.lzd%glr%d%n1,0.to.lzd%glr%d%n2,0.to.lzd%glr%d%n3/),id='weight_c')
      weight_f=f_malloc((/0.to.lzd%glr%d%n1,0.to.lzd%glr%d%n2,0.to.lzd%glr%d%n3/),id='weight_f')
      index_in_global_c=f_malloc((/0.to.lzd%glr%d%n1,0.to.lzd%glr%d%n2,0.to.lzd%glr%d%n3/),id='index_in_global_c')
      index_in_global_f=f_malloc((/0.to.lzd%glr%d%n1,0.to.lzd%glr%d%n2,0.to.lzd%glr%d%n3/),id='index_in_global_f')
      
    
      call get_weights(iproc, nproc, orbs, lzd, weight_c, weight_f, weight_c_tot, weight_f_tot)
    
      ! Assign the grid points to the processes such that the work is equally distributed
      istartend_c=f_malloc((/1.to.2,0.to.nproc-1/),id='istartend_c')
      istartend_f=f_malloc((/1.to.2,0.to.nproc-1/),id='istartend_f')

      if (extra_timing) call cpu_time(tr0)
      !call assign_weight_to_process(iproc, nproc, lzd, weight_c, weight_f, weight_c_tot, weight_f_tot, &
      !     istartend_c, istartend_f, istartp_seg_c, iendp_seg_c, istartp_seg_f, iendp_seg_f, &
      !     weightp_c, weightp_f, collcom%nptsp_c, collcom%nptsp_f, nvalp_c, nvalp_f)
      if (extra_timing) call cpu_time(tr1)
      if (extra_timing) time0=real(tr1-tr0,kind=8)

      if (extra_timing) call cpu_time(tr0)
      call assign_weight_to_process_new(iproc, nproc, lzd, weight_c, weight_f, weight_c_tot, weight_f_tot, &
           istartend_c, istartend_f, istartp_seg_c, iendp_seg_c, istartp_seg_f, iendp_seg_f, &
           weightp_c, weightp_f, collcom%nptsp_c, collcom%nptsp_f, nvalp_c, nvalp_f)
      if (extra_timing) call cpu_time(tr1)
      if (extra_timing) time1=real(tr1-tr0,kind=8)

      if (extra_timing) call cpu_time(tr0)   
      ! Determine the index of a grid point i1,i2,i3 in the compressed array
      call get_index_in_global2(lzd%glr, index_in_global_c, index_in_global_f)
      if (extra_timing) call cpu_time(tr1)   
      if (extra_timing) time2=real(tr1-tr0,kind=8)

      if (extra_timing) call cpu_time(tr0) 
      ! Determine values for mpi_alltoallv
      call allocate_MPI_communication_arrays(nproc, collcom)
      call determine_communication_arrays(iproc, nproc, npsidim_orbs, orbs, lzd, istartend_c, istartend_f, &
           index_in_global_c, index_in_global_f, nvalp_c, nvalp_f, &
           collcom%nsendcounts_c, collcom%nsenddspls_c, collcom%nrecvcounts_c, collcom%nrecvdspls_c, &
           collcom%nsendcounts_f, collcom%nsenddspls_f, collcom%nrecvcounts_f, collcom%nrecvdspls_f)
      if (extra_timing) call cpu_time(tr1)   
      if (extra_timing) time3=real(tr1-tr0,kind=8)
    
      !Now set some integers in the collcomm structure
      collcom%ndimind_c = sum(collcom%nrecvcounts_c)
      collcom%ndimind_f = sum(collcom%nrecvcounts_f)
    
      ! Now rearrange the data on the process to communicate them
      collcom%ndimpsi_c=0
      do iorb=1,orbs%norbp
          iiorb=orbs%isorb+iorb
          ilr=orbs%inwhichlocreg(iiorb)
          collcom%ndimpsi_c=collcom%ndimpsi_c+lzd%llr(ilr)%wfd%nvctr_c
      end do
      collcom%ndimpsi_f=0
      do iorb=1,orbs%norbp
          iiorb=orbs%isorb+iorb
          ilr=orbs%inwhichlocreg(iiorb)
          collcom%ndimpsi_f=collcom%ndimpsi_f+lzd%llr(ilr)%wfd%nvctr_f
      end do
    
      call allocate_local_comms_cubic(collcom)
    
      if (extra_timing) call cpu_time(tr0) 
      call determine_num_orbs_per_gridpoint_new(iproc, nproc, lzd, istartend_c, istartend_f, &
           istartp_seg_c, iendp_seg_c, istartp_seg_f, iendp_seg_f, &
           weightp_c, weightp_f, collcom%nptsp_c, collcom%nptsp_f, weight_c, weight_f, &
           collcom%norb_per_gridpoint_c, collcom%norb_per_gridpoint_f)
      if (extra_timing) call cpu_time(tr1)   
      if (extra_timing) time4=real(tr1-tr0,kind=8)
      call f_free(weight_c)
      call f_free(weight_f)
    
      if (extra_timing) call cpu_time(tr0)   
      call get_switch_indices(iproc, nproc, orbs, lzd, collcom%ndimpsi_c, collcom%ndimpsi_f, istartend_c, istartend_f, &
           collcom%nsendcounts_c, collcom%nsenddspls_c, collcom%ndimind_c, collcom%nrecvcounts_c, collcom%nrecvdspls_c, &
           collcom%nsendcounts_f, collcom%nsenddspls_f, collcom%ndimind_f, collcom%nrecvcounts_f, collcom%nrecvdspls_f, &
           index_in_global_c, index_in_global_f, &
           weightp_c, weightp_f, collcom%isendbuf_c, collcom%irecvbuf_c, collcom%isendbuf_f, collcom%irecvbuf_f, &
           collcom%indexrecvorbital_c, collcom%iextract_c, collcom%iexpand_c, &
           collcom%indexrecvorbital_f, collcom%iextract_f, collcom%iexpand_f)
      if (extra_timing) call cpu_time(tr1)   
      if (extra_timing) time5=real(tr1-tr0,kind=8)
    
      ! These variables are used in various subroutines to speed up the code
      collcom%isptsp_c(1) = 0
      do ipt=2,collcom%nptsp_c
            collcom%isptsp_c(ipt) = collcom%isptsp_c(ipt-1) + collcom%norb_per_gridpoint_c(ipt-1)
      end do
      if (maxval(collcom%isptsp_c)>collcom%ndimind_c) stop 'maxval(collcom%isptsp_c)>collcom%ndimind_c'
    
      collcom%isptsp_f(1) = 0
      do ipt=2,collcom%nptsp_f
            collcom%isptsp_f(ipt) = collcom%isptsp_f(ipt-1) + collcom%norb_per_gridpoint_f(ipt-1)
      end do
      if (maxval(collcom%isptsp_f)>collcom%ndimind_f) stop 'maxval(collcom%isptsp_f)>collcom%ndimind_f'
    
      ! Not used any more, so deallocate...
      call f_free(istartend_c)
      call f_free(istartend_f)
    
      call f_free(index_in_global_c)
      call f_free(index_in_global_f)
        
      call f_release_routine()
      
      call timing(iproc,'init_collcomm ','OF')
      if (extra_timing) call cpu_time(trt1)   
      if (extra_timing) ttime=real(trt1-trt0,kind=8)

      if (extra_timing.and.iproc==0) print*,'time0,time1',time0,time1,time2,time3,time4,time5,time0+time1+time2+time3+time4+time5,ttime
  
    end subroutine init_comms_linear


    subroutine get_weights(iproc, nproc, orbs, lzd, weight_c, weight_f, weight_c_tot, weight_f_tot)
      use module_base
      use module_types
      implicit none
      
      ! Calling arguments
      integer,intent(in) :: iproc, nproc
      type(orbitals_data),intent(in) :: orbs
      type(local_zone_descriptors),intent(in) :: lzd
      real(kind=8),dimension(0:lzd%glr%d%n1,0:lzd%glr%d%n2,0:lzd%glr%d%n3),intent(out) :: weight_c, weight_f
      real(kind=8),intent(out) :: weight_c_tot, weight_f_tot
      
      ! Local variables
      integer :: iorb, iiorb, i0, i1, i2, i3, ii, iseg, ilr, istart, iend, i, j0, j1, ii1, ii2, ii3, n1p1, np
    
    
      ii=(lzd%glr%d%n1+1)*(lzd%glr%d%n2+1)*(lzd%glr%d%n3+1)
      call to_zero(ii, weight_c(0,0,0))
      call to_zero(ii, weight_f(0,0,0))
      weight_c_tot=0.d0
      weight_f_tot=0.d0
    
      !$omp parallel default(private) &
      !$omp shared(orbs,lzd,weight_c,weight_c_tot,weight_f,weight_f_tot,ilr,iiorb,np,n1p1)
   
!      orbs_it=>orbital_iterator(orbs)
!      do while(associated(orbs_it))
!        iorb=get_absolute_orbital(orbs_it)
!        ilr=get_orbital_locreg(orbs_it)
!        
!        [....]
!
!        orbs_it=>orbital_next(orbs_it)
!      end do

    
      ! Calculate the weights for the coarse part.
      do iorb=1,orbs%norbp
          iiorb=orbs%isorb+iorb
          ilr=orbs%inwhichlocreg(iiorb)

          n1p1=lzd%llr(ilr)%d%n1+1
          np=n1p1*(lzd%llr(ilr)%d%n2+1)

          if (lzd%llr(ilr)%wfd%nseg_c>0) then
              !$omp do reduction(+:weight_c_tot) 
              do iseg=1,lzd%llr(ilr)%wfd%nseg_c
                  j0=lzd%llr(ilr)%wfd%keygloc(1,iseg)
                  j1=lzd%llr(ilr)%wfd%keygloc(2,iseg)
                  ii=j0-1
                  i3=ii/np
                  ii=ii-i3*np
                  i2=ii/n1p1
                  i0=ii-i2*n1p1
                  i1=i0+j1-j0
                  !write(*,'(a,8i8)') 'jj, ii, j0, j1, i0, i1, i2, i3',jj,ii,j0,j1,i0,i1,i2,i3
                  ii2=i2+lzd%llr(ilr)%ns2
                  ii3=i3+lzd%llr(ilr)%ns3
                  do i=i0,i1
                      ii1=i+lzd%llr(ilr)%ns1
                      weight_c(ii1,ii2,ii3)=weight_c(ii1,ii2,ii3)+1.d0
                      weight_c_tot=weight_c_tot+1.d0
                  end do
              end do
              !$omp end do
          end if
    
          ! Calculate the weights for the fine part.
          istart=lzd%llr(ilr)%wfd%nseg_c+min(1,lzd%llr(ilr)%wfd%nseg_f)
          iend=istart+lzd%llr(ilr)%wfd%nseg_f-1
          if (istart<=iend) then
              !$omp do reduction(+:weight_f_tot)
              do iseg=istart,iend
                  j0=lzd%llr(ilr)%wfd%keygloc(1,iseg)
                  j1=lzd%llr(ilr)%wfd%keygloc(2,iseg)
                  ii=j0-1
                  i3=ii/np
                  ii=ii-i3*np
                  i2=ii/n1p1
                  i0=ii-i2*n1p1
                  i1=i0+j1-j0
                  ii2=i2+lzd%llr(ilr)%ns2
                  ii3=i3+lzd%llr(ilr)%ns3
                  do i=i0,i1
                      ii1=i+lzd%llr(ilr)%ns1
                      weight_f(ii1,ii2,ii3)=weight_f(ii1,ii2,ii3)+1.d0
                      weight_f_tot=weight_f_tot+1.d0
                  end do
              end do
              !$omp end do
          end if
      end do
      !$omp end parallel
    
      ! Sum up among all processes.
      if(nproc>1) then
          call mpiallred(weight_c_tot, 1, mpi_sum, bigdft_mpi%mpi_comm)
          call mpiallred(weight_f_tot, 1, mpi_sum, bigdft_mpi%mpi_comm)
          ii=(lzd%glr%d%n1+1)*(lzd%glr%d%n2+1)*(lzd%glr%d%n3+1)
          call mpiallred(weight_c(0,0,0), ii,  mpi_sum, bigdft_mpi%mpi_comm)
          call mpiallred(weight_f(0,0,0), ii,  mpi_sum, bigdft_mpi%mpi_comm)
      end if
    
      weight_c_tot=0.d0
      weight_f_tot=0.d0
      !$omp parallel default(none) &
      !$omp shared(lzd, weight_c, weight_f, weight_c_tot, weight_f_tot) private(i3, i2, i1)
      !$omp do reduction(+: weight_c_tot, weight_f_tot)
      do i3=0,lzd%glr%d%n3
          do i2=0,lzd%glr%d%n2
              do i1=0,lzd%glr%d%n1
                  weight_c(i1,i2,i3)=weight_c(i1,i2,i3)**2
                  weight_f(i1,i2,i3)=weight_f(i1,i2,i3)**2
                  weight_c_tot=weight_c_tot+weight_c(i1,i2,i3)
                  weight_f_tot=weight_f_tot+weight_f(i1,i2,i3)
              end do
          end do
      end do
      !$omp end do
      !$omp end parallel
    
    end subroutine get_weights


    subroutine assign_weight_to_process(iproc, nproc, lzd, weight_c, weight_f, weight_tot_c, weight_tot_f, &
               istartend_c, istartend_f, istartp_seg_c, iendp_seg_c, istartp_seg_f, iendp_seg_f, &
               weightp_c, weightp_f, nptsp_c, nptsp_f, nvalp_c, nvalp_f)
      use module_base
      use module_types
      implicit none
      
      ! Calling arguments
      integer,intent(in) :: iproc, nproc
      type(local_zone_descriptors),intent(in) :: lzd
      real(kind=8),dimension(0:lzd%glr%d%n1,0:lzd%glr%d%n2,0:lzd%glr%d%n3),intent(in) :: weight_c, weight_f
      real(kind=8),intent(in) :: weight_tot_c, weight_tot_f
      integer,dimension(2,0:nproc-1),intent(out) :: istartend_c, istartend_f
      integer,intent(out) :: istartp_seg_c, iendp_seg_c, istartp_seg_f, iendp_seg_f
      real(kind=8),intent(out) :: weightp_c, weightp_f
      integer,intent(out) :: nptsp_c, nptsp_f
      integer,intent(out) :: nvalp_c, nvalp_f
      
      ! Local variables
      integer :: jproc, i1, i2, i3, ii, istart, iend, j0, j1, ii_c, ii_f, n1p1, np
      !!$$integer :: ii2, iiseg, jprocdone
      integer :: i, iseg, i0, iitot
      real(kind=8) :: tt, tt2, weight_c_ideal, weight_f_ideal, ttt
      real(kind=8),dimension(:,:),allocatable :: weights_c_startend, weights_f_startend
      character(len=*),parameter :: subname='assign_weight_to_process'
    
      ! Ideal weight per process.
      weight_c_ideal=weight_tot_c/dble(nproc)
      weight_f_ideal=weight_tot_f/dble(nproc)
    
      weights_c_startend = f_malloc((/ 1.to.2, 0.to.nproc-1 /),id='weights_c_startend')
      weights_f_startend = f_malloc((/ 1.to.2, 0.to.nproc-1 /),id='weights_f_startend')
    
      tt=0.d0
      weights_c_startend(1,0)=0.d0
      do jproc=0,nproc-2
          tt=tt+weight_c_ideal
          weights_c_startend(2,jproc)=dble(floor(tt,kind=8))
          weights_c_startend(1,jproc+1)=dble(floor(tt,kind=8))+1.d0
      end do
      weights_c_startend(2,nproc-1)=weight_tot_c
    
      ! Iterate through all grid points and assign them to processes such that the
      ! load balancing is optimal.
      if (nproc==1) then
          istartend_c(1,0)=1
          istartend_c(2,0)=lzd%glr%wfd%nvctr_c
          weightp_c = weight_tot_c 
          istartp_seg_c=1
          iendp_seg_c=lzd%glr%wfd%nseg_c
          nvalp_c=0
          do i1=0,lzd%glr%d%n1
             do i2=0,lzd%glr%d%n2
                do i3=0,lzd%glr%d%n3
                   nvalp_c = nvalp_c+nint(sqrt(weight_c(i1,i2,i3)))
                end do
             end do
          end do
      else
          tt=0.d0
          tt2=0.d0
          ttt=0.d0
          iitot=0
          jproc=0
          istartend_c(1,0)=1
          if (iproc==0) then
              istartp_seg_c=1
          end if
          n1p1=lzd%glr%d%n1+1
          np=n1p1*(lzd%glr%d%n2+1)
          loop_nseg_c: do iseg=1,lzd%glr%wfd%nseg_c
              j0=lzd%glr%wfd%keygloc(1,iseg)
              j1=lzd%glr%wfd%keygloc(2,iseg)
              ii=j0-1
              i3=ii/np
              ii=ii-i3*np
              i2=ii/n1p1
              i0=ii-i2*n1p1
              i1=i0+j1-j0
              do i=i0,i1
                  tt=tt+weight_c(i,i2,i3)
                  tt2=tt2+weight_c(i,i2,i3)
                  ttt=ttt+sqrt(weight_c(i,i2,i3))
                  iitot=iitot+1
                  if (jproc<nproc) then
                      if (tt>weights_c_startend(1,jproc)) then
                          if (jproc>0) then
                              if (iproc==jproc) then
                                  istartp_seg_c=iseg
                              else if (iproc==jproc-1) then
                                  iendp_seg_c=iseg
                                  weightp_c=tt2
                                  nvalp_c=nint(ttt)
                              end if
                              istartend_c(1,jproc)=iitot+1
                              tt2=0.d0
                              ttt=0.d0
                          end if
                          jproc=jproc+1
                      end if
                  end if
              end do
          end do loop_nseg_c
    
          do jproc=0,nproc-2
              istartend_c(2,jproc)=istartend_c(1,jproc+1)-1
          end do
          istartend_c(2,nproc-1)=lzd%glr%wfd%nvctr_c
    
          if(iproc==nproc-1) then
              nvalp_c=nint(ttt)
              weightp_c=tt2
              iendp_seg_c=lzd%glr%wfd%nseg_c
          end if
          !ii=iendp_seg_c-istartp_seg_c+1
          !call mpiallred(ii, 1, mpi_sum, bigdft_mpi%mpi_comm, ierr)
          !if (ii/=lzd%glr%wfd%nseg_c) stop 'ii/=lzd%glr%wfd%nseg_c'
      end if
    
      ! Same for fine region
      tt=0.d0
      weights_f_startend(1,0)=0.d0
      do jproc=0,nproc-2
          tt=tt+weight_f_ideal
          weights_f_startend(2,jproc)=dble(floor(tt,kind=8))
          weights_f_startend(1,jproc+1)=dble(floor(tt,kind=8))+1.d0
      end do
      weights_f_startend(2,nproc-1)=weight_tot_f
    
      istart=lzd%glr%wfd%nseg_c+min(1,lzd%glr%wfd%nseg_f)
      iend=istart+lzd%glr%wfd%nseg_f-1
      if (nproc==1) then
          istartend_f(1,0)=1
          istartend_f(2,0)=lzd%glr%wfd%nvctr_f
          weightp_f = weight_tot_f 
          istartp_seg_f=1+lzd%glr%wfd%nseg_c
          iendp_seg_f=lzd%glr%wfd%nseg_c+lzd%glr%wfd%nseg_f
          nvalp_f=0
          do i1=0,lzd%glr%d%n1
             do i2=0,lzd%glr%d%n2
                do i3=0,lzd%glr%d%n3
                   nvalp_f = nvalp_f+nint(sqrt(weight_f(i1,i2,i3)))
                end do
             end do
          end do
      else
          tt=0.d0
          tt2=0.d0
          ttt=0.d0
          iitot=0
          jproc=0
          istart=lzd%glr%wfd%nseg_c+min(1,lzd%glr%wfd%nseg_f)
          iend=istart+lzd%glr%wfd%nseg_f-1
          istartend_f(1,0)=1
          if (iproc==0) then
              istartp_seg_f=istart
          end if
          n1p1=lzd%glr%d%n1+1
          np=n1p1*(lzd%glr%d%n2+1)
          loop_nseg_f: do iseg=istart,iend
              j0=lzd%glr%wfd%keygloc(1,iseg)
              j1=lzd%glr%wfd%keygloc(2,iseg)
              ii=j0-1
              i3=ii/np
              ii=ii-i3*np
              i2=ii/n1p1
              i0=ii-i2*n1p1
              i1=i0+j1-j0
              do i=i0,i1
                  tt=tt+weight_f(i,i2,i3)
                  tt2=tt2+weight_f(i,i2,i3)
                  ttt=ttt+sqrt(weight_f(i,i2,i3))
                  iitot=iitot+1
                  if (jproc<nproc) then
                      if (tt>weights_f_startend(1,jproc)) then
                          if (jproc>0) then
                              if (iproc==jproc) then
                                  istartp_seg_f=iseg
                              else if (iproc==jproc-1) then
                                  iendp_seg_f=iseg
                                  weightp_f=tt2
                                  nvalp_f=nint(ttt)
                              end if
                              istartend_f(1,jproc)=iitot+1
                              tt2=0.d0
                              ttt=0.d0
                          end if
                          jproc=jproc+1
                      end if
                  end if
              end do
          end do loop_nseg_f
    
          do jproc=0,nproc-2
              istartend_f(2,jproc)=istartend_f(1,jproc+1)-1
          end do
          istartend_f(2,nproc-1)=lzd%glr%wfd%nvctr_f
          if(iproc==nproc-1) then
              nvalp_f=nint(ttt)
              weightp_f=tt2
              iendp_seg_f=iend
          end if
          !ii=iendp_seg_f-istartp_seg_f+1
          !call mpiallred(ii, 1, mpi_sum, bigdft_mpi%mpi_comm, ierr)
          !if (ii/=lzd%glr%wfd%nseg_f) stop 'ii/=lzd%glr%wfd%nseg_f'
      end if 
    
      call f_free(weights_c_startend)
      call f_free(weights_f_startend)
    
      nptsp_c=istartend_c(2,iproc)-istartend_c(1,iproc)+1
      nptsp_f=istartend_f(2,iproc)-istartend_f(1,iproc)+1
    
      ! some check
      ii_f=istartend_f(2,iproc)-istartend_f(1,iproc)+1
      if (nproc > 1) then
        call mpiallred(ii_f, 1, mpi_sum, bigdft_mpi%mpi_comm)
      end if
      !if(ii_f/=lzd%glr%wfd%nvctr_f) stop 'assign_weight_to_process: ii_f/=lzd%glr%wfd%nvctr_f'
      if(ii_f/=lzd%glr%wfd%nvctr_f) then
         write(*,*) 'ii_f/=lzd%glr%wfd%nvctr_f',ii_f,lzd%glr%wfd%nvctr_f
         if (iproc==0) then
             do jproc=0,nproc-1
                 write(*,*) jproc, istartend_f(1,jproc), istartend_f(2,jproc)
             end do
         end if
         stop
      end if
     
      ii_c=istartend_c(2,iproc)-istartend_c(1,iproc)+1
      if (nproc > 1) then
        call mpiallred(ii_c, 1, mpi_sum, bigdft_mpi%mpi_comm)
      end if
      if(ii_c/=lzd%glr%wfd%nvctr_c) then
         write(*,*) 'ii_c/=lzd%glr%wfd%nvctr_c',ii_c,lzd%glr%wfd%nvctr_c
         stop
      end if
    
      ! some checks
      if (nproc > 1) then
         call mpiallred(weightp_c,1,mpi_sum, bigdft_mpi%mpi_comm,recvbuf=tt)
         !call mpi_allreduce(weightp_c, tt, 1, mpi_double_precision, mpi_sum, bigdft_mpi%mpi_comm, ierr)
      else
          tt=weightp_c
      end if
      if(tt/=weight_tot_c) stop 'wrong partition of coarse weights'
      if (nproc > 1) then
         call mpiallred(weightp_f,1,mpi_sum,bigdft_mpi%mpi_comm,recvbuf=tt)
         !call mpi_allreduce(weightp_f, tt, 1, mpi_double_precision, mpi_sum, bigdft_mpi%mpi_comm, ierr)
      else
          tt=weightp_f
      end if     
      if(tt/=weight_tot_f) stop 'wrong partition of fine weights'
      if (nproc > 1) then
         call mpiallred(nptsp_c, 1,mpi_sum, bigdft_mpi%mpi_comm,recvbuf=ii)
         !call mpi_allreduce(nptsp_c, ii, 1, mpi_integer, mpi_sum, bigdft_mpi%mpi_comm, ierr)
      else
          ii=nptsp_c
      end if
      if(ii/=lzd%glr%wfd%nvctr_c) stop 'wrong partition of coarse grid points'
      if (nproc > 1) then
         call mpiallred(nptsp_f, 1,mpi_sum, bigdft_mpi%mpi_comm,recvbuf=ii)
         !call mpi_allreduce(nptsp_f, ii, 1, mpi_integer, mpi_sum, bigdft_mpi%mpi_comm, ierr)
      else
          ii=nptsp_f
      end if
      if(ii/=lzd%glr%wfd%nvctr_f) stop 'init_comms_linear: wrong partition of fine grid points'
      
    end subroutine assign_weight_to_process

    subroutine assign_weight_to_process_new(iproc, nproc, lzd, weight_c, weight_f, weight_tot_c, weight_tot_f, &
               istartend_c, istartend_f, istartp_seg_c, iendp_seg_c, istartp_seg_f, iendp_seg_f, &
               weightp_c, weightp_f, nptsp_c, nptsp_f, nvalp_c, nvalp_f)
      use module_base
      use module_types
      implicit none
      
      ! Calling arguments
      integer,intent(in) :: iproc, nproc
      type(local_zone_descriptors),intent(in) :: lzd
      real(kind=8),dimension(0:lzd%glr%d%n1,0:lzd%glr%d%n2,0:lzd%glr%d%n3),intent(in) :: weight_c, weight_f
      real(kind=8),intent(in) :: weight_tot_c, weight_tot_f
      integer,dimension(2,0:nproc-1),intent(out) :: istartend_c, istartend_f
      integer,intent(out) :: istartp_seg_c, iendp_seg_c, istartp_seg_f, iendp_seg_f
      real(kind=8),intent(out) :: weightp_c, weightp_f
      integer,intent(out) :: nptsp_c, nptsp_f
      integer,intent(out) :: nvalp_c, nvalp_f
      
      ! Local variables
      integer :: jproc, i1, i2, i3, ii, istart, iend, j0, j1, ii_c, ii_f, n1p1, np, it, npr
      integer :: i, iseg, i0, iitot, eproc, sproc, ith, nth, ierr, eseg, iitotseg, iitote
      real(kind=8) :: tt, ttseg, tt2, weight_c_ideal, weight_f_ideal, nproc_block, ttt
      real(kind=8),dimension(:,:),allocatable :: weights_c_startend, weights_f_startend
      real(kind=4) :: tr0, tr1
      real(kind=8) :: time1, time2
      !$ integer  :: omp_get_thread_num,omp_get_max_threads
    
      ! Ideal weight per process.
      weight_c_ideal=weight_tot_c/dble(nproc)
      weight_f_ideal=weight_tot_f/dble(nproc)
    
      weights_c_startend = f_malloc((/ 1.to.2, 0.to.nproc-1 /),id='weights_c_startend')
      weights_f_startend = f_malloc((/ 1.to.2, 0.to.nproc-1 /),id='weights_f_startend')
    
      tt=0.d0
      weights_c_startend(1,0)=0.d0
      do jproc=0,nproc-2
          tt=tt+weight_c_ideal
          weights_c_startend(2,jproc)=dble(floor(tt,kind=8))
          weights_c_startend(1,jproc+1)=dble(floor(tt,kind=8))+1.d0
      end do
      weights_c_startend(2,nproc-1)=weight_tot_c

      !split into subroutine and divide into larger sections so each thread does one chunk of MPI procs
      istart=1
      iend=lzd%glr%wfd%nseg_c

      if (nproc==1) then
         istartend_c(1,0)=1
         istartend_c(2,0)=lzd%glr%wfd%nvctr_c
         weightp_c = weight_tot_c 
         istartp_seg_c=istart
         iendp_seg_c=iend
         ttt=0.d0
         do i1=0,lzd%glr%d%n1
            do i2=0,lzd%glr%d%n2
               do i3=0,lzd%glr%d%n3
                  ttt = ttt+sqrt(weight_c(i1,i2,i3))
               end do
            end do
         end do
         nvalp_c=nint(ttt)
      else
         nth=1
         !$  nth = OMP_GET_max_threads()
         nproc_block=real(nproc,kind=8)/nth

         !$omp parallel default(none) &
         !$omp private(sproc,eproc,iitot,iitote,iitotseg,ttseg,eseg,ith,time1,tr0,tr1,time2) &
         !$omp shared(nproc_block,istart,iend,lzd,weight_c,iproc,nproc,weights_c_startend,weight_tot_c) &
         !$omp shared(istartp_seg_c,iendp_seg_c,weightp_c,istartend_c,nth,nvalp_c)
         ith=0
         !$ ith = OMP_GET_THREAD_NUM()
         !check we have enough MPI tasks for each thread
         if (nproc_block>1) then
            sproc=nint(nproc_block*ith)
            if (ith==nth-1) then
               eproc=nproc-1
            else
               eproc=nint(nproc_block*(ith+1))-1
            end if
         else
            if (ith<nproc) then
               sproc=ith
               eproc=ith
            else
               sproc=-1
               eproc=-1
            end if
         end if

         !call cpu_time(tr0)
         if (ith/=0.and.sproc/=-1) then
            call assign_weight_to_process_find_end_point(nproc, sproc, lzd, weight_c, &
                 weights_c_startend, istart, iend, ttseg, iitotseg, eseg)
         else
            ttseg=0.d0
            iitotseg=0
            eseg=istart
         end if
         !call cpu_time(tr1)
         !time2=real(tr1-tr0,kind=8)

         if (sproc/=-1) call assign_weight_to_process_sub(iproc, eproc+1, lzd, weight_c, weight_tot_c, &
              istartend_c(1,sproc), istartp_seg_c, iendp_seg_c, weightp_c, weights_c_startend(1,sproc), &
              eseg, iend, ttseg, iitotseg, sproc, nvalp_c)
         !call cpu_time(tr0)
         !time1=real(tr0-tr1,kind=8)
         !if (iproc==0) print*,'thread times',iproc,ith,time2,time1,time1+time2
         !$omp end parallel

         ! check
         !call mpi_barrier(bigdft_mpi%mpi_comm,ierr)
         !if (iproc==0) print*,''
         !call mpi_barrier(bigdft_mpi%mpi_comm,ierr)
         !do jproc=0,nproc-1!sproc,eproc
         !   if (iproc==jproc) then
         !      print*,istartend_c(1,jproc),istartend_c(2,jproc),nint(weightp_c),nint(weight_tot_c/dble(nproc)),nint(weightp_c-weight_tot_c/dble(nproc))
         !   end if
         !   call mpi_barrier(bigdft_mpi%mpi_comm,ierr)
         !end do
      end if

      ! Same for fine region
      tt=0.d0
      weights_f_startend(1,0)=0.d0
      do jproc=0,nproc-2
          tt=tt+weight_f_ideal
          weights_f_startend(2,jproc)=dble(floor(tt,kind=8))
          weights_f_startend(1,jproc+1)=dble(floor(tt,kind=8))+1.d0
      end do
      weights_f_startend(2,nproc-1)=weight_tot_f
    
      istart=lzd%glr%wfd%nseg_c+min(1,lzd%glr%wfd%nseg_f)
      iend=istart+lzd%glr%wfd%nseg_f-1

      if (nproc==1) then
         istartend_f(1,0)=1
         istartend_f(2,0)=lzd%glr%wfd%nvctr_f
         weightp_f = weight_tot_f
         istartp_seg_f=istart
         iendp_seg_f=iend
         ttt=0.d0
         do i1=0,lzd%glr%d%n1
            do i2=0,lzd%glr%d%n2
               do i3=0,lzd%glr%d%n3
                  ttt = ttt+sqrt(weight_f(i1,i2,i3))
               end do
            end do
         end do
         nvalp_f=nint(ttt)
      else

         !$omp parallel default(none) &
         !$omp private(sproc,eproc,iitot,iitote,iitotseg,ttseg,eseg,ith) &
         !$omp shared(nproc_block,istart,iend,lzd,weight_f,iproc,nproc,weights_f_startend,weight_tot_f) &
         !$omp shared(istartp_seg_f,iendp_seg_f,weightp_f,istartend_f,nth,nvalp_f)
         ith=0
         !$ ith = OMP_GET_THREAD_NUM()
         !check we have enough MPI tasks for each thread
         if (nproc_block>1) then
            sproc=nint(nproc_block*ith)
            if (ith==nth-1) then
               eproc=nproc-1
            else
               eproc=nint(nproc_block*(ith+1))-1
            end if
         else
            if (ith<nproc) then
               sproc=ith
               eproc=ith
            else
               sproc=-1
               eproc=-1
            end if
         end if

         if (ith/=0.and.sproc/=-1) then
            call assign_weight_to_process_find_end_point(nproc, sproc, lzd, weight_f, &
                 weights_f_startend, istart, iend, ttseg, iitotseg, eseg)
         else
            ttseg=0.d0
            iitotseg=0
            eseg=istart
         end if

         if (sproc/=-1)call assign_weight_to_process_sub(iproc, eproc+1, lzd, weight_f, weight_tot_f, &
              istartend_f(1,sproc), istartp_seg_f, iendp_seg_f, weightp_f, weights_f_startend(1,sproc), &
              eseg, iend, ttseg, iitotseg, sproc, nvalp_f)
         !$omp end parallel

         ! check
         !call mpi_barrier(bigdft_mpi%mpi_comm,ierr)
         !if (iproc==0) print*,''
         !call mpi_barrier(bigdft_mpi%mpi_comm,ierr)
         !do jproc=0,nproc-1!sproc,eproc
         !   if (iproc==jproc) then
         !      print*,istartend_f(1,jproc),istartend_f(2,jproc),nint(weightp_f),nint(weight_tot_f/dble(nproc)),nint(weightp_f-weight_tot_f/dble(nproc))
         !   end if
         !   call mpi_barrier(bigdft_mpi%mpi_comm,ierr)
         !end do
      end if

      call f_free(weights_c_startend)
      call f_free(weights_f_startend)
    
      nptsp_c=istartend_c(2,iproc)-istartend_c(1,iproc)+1
      nptsp_f=istartend_f(2,iproc)-istartend_f(1,iproc)+1
        
      ! some check
      ii_f=istartend_f(2,iproc)-istartend_f(1,iproc)+1
      if (nproc > 1) then
        call mpiallred(ii_f, 1, mpi_sum, bigdft_mpi%mpi_comm)
      end if
      !if(ii_f/=lzd%glr%wfd%nvctr_f) stop 'assign_weight_to_process: ii_f/=lzd%glr%wfd%nvctr_f'
      if(ii_f/=lzd%glr%wfd%nvctr_f) then
         write(*,*) 'ii_f/=lzd%glr%wfd%nvctr_f',ii_f,lzd%glr%wfd%nvctr_f
         if (iproc==0) then
             do jproc=0,nproc-1
                 write(*,*) jproc, istartend_f(1,jproc), istartend_f(2,jproc)
             end do
         end if
         stop
      end if
     
      ii_c=istartend_c(2,iproc)-istartend_c(1,iproc)+1
      if (nproc > 1) then
        call mpiallred(ii_c, 1, mpi_sum, bigdft_mpi%mpi_comm)
      end if
      if(ii_c/=lzd%glr%wfd%nvctr_c) then
         write(*,*) 'ii_c/=lzd%glr%wfd%nvctr_c',ii_c,lzd%glr%wfd%nvctr_c
         stop
      end if
    
      ! some checks
      if (nproc > 1) then
         call mpiallred(weightp_c,1,mpi_sum, bigdft_mpi%mpi_comm,recvbuf=tt)
         !call mpi_allreduce(weightp_c, tt, 1, mpi_double_precision, mpi_sum, bigdft_mpi%mpi_comm, ierr)
      else
          tt=weightp_c
      end if
      if(tt/=weight_tot_c) then
         write(*,*) 'wrong partition of coarse weights',tt,weight_tot_c
         stop
      end if
      if (nproc > 1) then
         call mpiallred(weightp_f,1,mpi_sum,bigdft_mpi%mpi_comm,recvbuf=tt)
         !call mpi_allreduce(weightp_f, tt, 1, mpi_double_precision, mpi_sum, bigdft_mpi%mpi_comm, ierr)
      else
          tt=weightp_f
      end if     
      if(tt/=weight_tot_f) then
         write(*,*) 'wrong partition of fine weights',tt,weight_tot_f
         stop
      end if
      if (nproc > 1) then
         call mpiallred(nptsp_c, 1,mpi_sum, bigdft_mpi%mpi_comm,recvbuf=ii)
         !call mpi_allreduce(nptsp_c, ii, 1, mpi_integer, mpi_sum, bigdft_mpi%mpi_comm, ierr)
      else
          ii=nptsp_c
      end if
      if(ii/=lzd%glr%wfd%nvctr_c) then
         write(*,*) 'wrong partition of coarse grid points',ii,lzd%glr%wfd%nvctr_c
         stop
      end if
      if (nproc > 1) then
         call mpiallred(nptsp_f, 1,mpi_sum, bigdft_mpi%mpi_comm,recvbuf=ii)
         !call mpi_allreduce(nptsp_f, ii, 1, mpi_integer, mpi_sum, bigdft_mpi%mpi_comm, ierr)
      else
          ii=nptsp_f
      end if
      if(ii/=lzd%glr%wfd%nvctr_f) then
         write(*,*) 'wrong partition of fine grid points',ii,lzd%glr%wfd%nvctr_f
         stop
      end if
      
    end subroutine assign_weight_to_process_new

    !better name and change names to indicate coarse OR fine
    subroutine assign_weight_to_process_sub(iproc, nproc, lzd, weight_c, weight_tot_c, &
               istartend_c, istartp_seg_c, iendp_seg_c, weightp_c, weights_c_startend,&
               istart, iend, ttseg, iitotseg, jprocs, nvalp_c)
      use module_base
      use module_types
      implicit none
      
      ! Calling arguments
      integer,intent(in) :: iproc, nproc
      type(local_zone_descriptors),intent(in) :: lzd
      real(kind=8),dimension(0:lzd%glr%d%n1,0:lzd%glr%d%n2,0:lzd%glr%d%n3),intent(in) :: weight_c
      real(kind=8),intent(in) :: weight_tot_c
      integer,dimension(2,jprocs:nproc-1),intent(out) :: istartend_c
      integer,intent(inout) :: istartp_seg_c, iendp_seg_c
      real(kind=8),intent(inout) :: weightp_c
      real(kind=8),dimension(1:2,jprocs:nproc-1),intent(in) :: weights_c_startend
      integer, intent(in) :: istart, iend
      integer, intent(in) :: iitotseg
      real(kind=8), intent(in) :: ttseg
      integer, intent(in) :: jprocs
      integer, intent(out) :: nvalp_c
      
      ! Local variables
      integer ::  jproc, i1, i2, i3, ii, j0, j1, n1p1, np, i, iseg, i0, iitot
      real(kind=8) :: tt2, tt, ttt
    
      ! Iterate through all grid points and assign them to processes such that the
      ! load balancing is optimal.
      jproc=jprocs
      tt=ttseg
      tt2=0.d0
      ttt=0.d0
      iitot=iitotseg
      n1p1=lzd%glr%d%n1+1
      np=n1p1*(lzd%glr%d%n2+1)
      loop_nseg_c: do iseg=istart,iend
         j0=lzd%glr%wfd%keygloc(1,iseg)
         j1=lzd%glr%wfd%keygloc(2,iseg)
         ii=j0-1
         i3=ii/np
         ii=ii-i3*np
         i2=ii/n1p1
         i0=ii-i2*n1p1
         i1=i0+j1-j0
         do i=i0,i1
            tt=tt+weight_c(i,i2,i3)
            tt2=tt2+weight_c(i,i2,i3)
            ttt=ttt+sqrt(weight_c(i,i2,i3))
            iitot=iitot+1
            if (jproc==nproc) then
               if (tt>weights_c_startend(2,jproc-1)+1) exit loop_nseg_c
            else if (tt>weights_c_startend(1,jproc)) then
               if (jproc>jprocs) then
                  if (iproc==jproc) then
                     istartp_seg_c=iseg
                  else if (iproc==jproc-1) then
                     iendp_seg_c=iseg
                     weightp_c=tt2
                     nvalp_c=nint(ttt)
                  end if
                  tt2=0.d0
                  ttt=0.d0
                  istartend_c(1,jproc)=iitot+1
               else if (jproc==jprocs) then
                  if (jproc==0) then
                     istartend_c(1,jproc)=1
                     if (iproc==jproc) istartp_seg_c=istart
                  else
                     tt2=0.d0
                     ttt=0.d0
                     istartend_c(1,jproc)=iitot+1
                     if (iproc==jproc) istartp_seg_c=iseg
                  end if
               end if
               jproc=jproc+1
            end if
         end do
      end do loop_nseg_c
    
      do jproc=jprocs,nproc-2
         istartend_c(2,jproc)=istartend_c(1,jproc+1)-1
      end do
      istartend_c(2,nproc-1)=iitot    

      if(iproc==nproc-1) then
         weightp_c=tt2
         iendp_seg_c=min(iseg,iend)
         nvalp_c=nint(ttt)
      end if

    end subroutine assign_weight_to_process_sub

    subroutine assign_weight_to_process_find_end_point(iproc, nproc, lzd, weight_c, &
               weights_c_startend, istart, iend, ttseg, iitot, iseg)
      use module_base
      use module_types
      implicit none
      
      ! Calling arguments
      integer,intent(in) :: iproc, nproc !technically nproc isn't full nproc...
      type(local_zone_descriptors),intent(in) :: lzd
      real(kind=8),dimension(0:lzd%glr%d%n1,0:lzd%glr%d%n2,0:lzd%glr%d%n3),intent(in) :: weight_c
      real(kind=8),dimension(1:2,0:nproc),intent(in) :: weights_c_startend
      integer, intent(in) :: istart, iend
      integer, intent(out) :: iitot, iseg
      real(kind=8), intent(out) :: ttseg
      
      ! Local variables
      integer ::  i1, i2, i3, ii, j0, j1, n1p1, np, i, i0
      real(kind=8) :: tt

      tt=0.d0
      iitot=0
      n1p1=lzd%glr%d%n1+1
      np=n1p1*(lzd%glr%d%n2+1)
      loop_nseg_c: do iseg=istart,iend
         j0=lzd%glr%wfd%keygloc(1,iseg)
         j1=lzd%glr%wfd%keygloc(2,iseg)
         ii=j0-1
         i3=ii/np
         ii=ii-i3*np
         i2=ii/n1p1
         i0=ii-i2*n1p1
         i1=i0+j1-j0
         tt=tt+sum(weight_c(i0:i1,i2,i3))
         if (tt>weights_c_startend(1,nproc)) exit
         ttseg=tt
         iitot=iitot+i1-i0+1
      end do loop_nseg_c

    end subroutine assign_weight_to_process_find_end_point

    subroutine get_index_in_global2(lr, index_in_global_c, index_in_global_f)
    use module_base
    use module_types
    implicit none
    
    ! Calling arguments
    type(locreg_descriptors),intent(in) :: lr
    integer,dimension(0:lr%d%n1,0:lr%d%n2,0:lr%d%n3),intent(out) :: index_in_global_c, index_in_global_f
    
    ! Local variables
    integer :: iitot, iseg, j0, j1, ii, i1, i2, i3, i0, i, istart, iend, np, n1p1
    
    
        iitot=0
        n1p1=lr%d%n1+1
        np=n1p1*(lr%d%n2+1)
        do iseg=1,lr%wfd%nseg_c
           j0=lr%wfd%keygloc(1,iseg)
           j1=lr%wfd%keygloc(2,iseg)
           ii=j0-1
           i3=ii/np
           ii=ii-i3*np
           i2=ii/n1p1
           i0=ii-i2*n1p1
           i1=i0+j1-j0
           do i=i0,i1
              iitot=iitot+1
              index_in_global_c(i,i2,i3)=iitot
           end do
        end do 
    
    
        iitot=0
        istart=lr%wfd%nseg_c+min(1,lr%wfd%nseg_f)
        iend=istart+lr%wfd%nseg_f-1
        do iseg=istart,iend
           j0=lr%wfd%keygloc(1,iseg)
           j1=lr%wfd%keygloc(2,iseg)
           ii=j0-1
           i3=ii/np
           ii=ii-i3*np
           i2=ii/n1p1
           i0=ii-i2*n1p1
           i1=i0+j1-j0
           do i=i0,i1
              iitot=iitot+1
              index_in_global_f(i,i2,i3)=iitot
           end do
        end do
    
    end subroutine get_index_in_global2


    subroutine determine_communication_arrays(iproc, nproc, npsidim_orbs, orbs, lzd, &
               istartend_c, istartend_f, index_in_global_c, index_in_global_f, &
               nvalp_c, nvalp_f,  nsendcounts_c, nsenddspls_c, nrecvcounts_c, nrecvdspls_c, &
               nsendcounts_f, nsenddspls_f, nrecvcounts_f, nrecvdspls_f)
      use module_base
      use module_types
      implicit none
      
      ! Calling arguments
      integer,intent(in) :: iproc, nproc, npsidim_orbs
      type(orbitals_data),intent(in) :: orbs
      type(local_zone_descriptors),intent(in) :: lzd
      integer,dimension(2,0:nproc-1),intent(in) :: istartend_c, istartend_f
      integer,dimension(0:lzd%glr%d%n1,0:lzd%glr%d%n2,0:lzd%glr%d%n3),intent(in) :: index_in_global_c, index_in_global_f
      integer,intent(in) :: nvalp_c, nvalp_f
      integer,dimension(0:nproc-1),intent(out) :: nsendcounts_c, nsenddspls_c, nrecvcounts_c, nrecvdspls_c
      integer,dimension(0:nproc-1),intent(out) :: nsendcounts_f, nsenddspls_f, nrecvcounts_f, nrecvdspls_f
      
      ! Local variables
      integer :: iorb, iiorb, i1, i2, i3, ii, jproc, jproctarget, ierr, ilr, j0, j1, i0, i, ind, n1p1, np
      integer :: ii1, ii2, ii3, iseg, istart, iend
      integer,dimension(:),allocatable :: nsendcounts_tmp, nsenddspls_tmp, nrecvcounts_tmp, nrecvdspls_tmp
      character(len=*),     parameter :: subname='determine_communication_arrays'
    
      ! Determine values for mpi_alltoallv
      ! first nsendcounts
      nsendcounts_c=0
      nsendcounts_f=0
    
      !$omp parallel default(private) shared(ilr,nproc,orbs,lzd,index_in_global_c,istartend_c,nsendcounts_c,nsendcounts_f) &
      !$omp shared(istartend_f,index_in_global_f,n1p1,np)
      do iorb=1,orbs%norbp
          iiorb=orbs%isorb+iorb
          ilr=orbs%inwhichlocreg(iiorb)
          if (lzd%llr(ilr)%wfd%nseg_c>0) then
              n1p1=lzd%llr(ilr)%d%n1+1
              np=n1p1*(lzd%llr(ilr)%d%n2+1)
              !$omp do firstprivate(ilr) reduction(+:nsendcounts_c)
              do iseg=1,lzd%llr(ilr)%wfd%nseg_c
                  j0=lzd%llr(ilr)%wfd%keygloc(1,iseg)
                  j1=lzd%llr(ilr)%wfd%keygloc(2,iseg)
                  ii=j0-1
                  i3=ii/np
                  ii=ii-i3*np
                  i2=ii/n1p1
                  i0=ii-i2*n1p1
                  i1=i0+j1-j0
                  ii2=i2+lzd%llr(ilr)%ns2
                  ii3=i3+lzd%llr(ilr)%ns3
                  do i=i0,i1
                      ii1=i+lzd%llr(ilr)%ns1
                      ind=index_in_global_c(ii1,ii2,ii3)
                      jproctarget=-1
                      do jproc=0,nproc-1
                          if(ind>=istartend_c(1,jproc) .and. ind<=istartend_c(2,jproc)) then
                              jproctarget=jproc
                              exit
                          end if
                      end do
                      if (jproctarget /= -1) &
                           nsendcounts_c(jproctarget)=nsendcounts_c(jproctarget)+1
                  end do
              end do
              !$omp end do
          end if
      end do
    
      do iorb=1,orbs%norbp
          iiorb=orbs%isorb+iorb
          ilr=orbs%inwhichlocreg(iiorb)
          istart=lzd%llr(ilr)%wfd%nseg_c+min(1,lzd%llr(ilr)%wfd%nseg_f)
          iend=istart+lzd%llr(ilr)%wfd%nseg_f-1
          if (istart<iend) then
              n1p1=lzd%llr(ilr)%d%n1+1
              np=n1p1*(lzd%llr(ilr)%d%n2+1)
              !$omp do firstprivate(ilr) reduction(+:nsendcounts_f)
              do iseg=istart,iend
                  j0=lzd%llr(ilr)%wfd%keygloc(1,iseg)
                  j1=lzd%llr(ilr)%wfd%keygloc(2,iseg)
                  ii=j0-1
                  i3=ii/np
                  ii=ii-i3*np
                  i2=ii/n1p1
                  i0=ii-i2*n1p1
                  i1=i0+j1-j0
                  ii2=i2+lzd%llr(ilr)%ns2
                  ii3=i3+lzd%llr(ilr)%ns3
                  do i=i0,i1
                      ii1=i+lzd%llr(ilr)%ns1
                      !call get_index_in_global(lzd%glr, ii1, ii2, ii3, 'f', ind)
                      ind=index_in_global_f(ii1,ii2,ii3)
                      jproctarget=-1
                      do jproc=0,nproc-1
                          if(ind>=istartend_f(1,jproc) .and. ind<=istartend_f(2,jproc)) then
                              jproctarget=jproc
                              exit
                          end if
                      end do
                      if (jproctarget /= -1) &
                           nsendcounts_f(jproctarget)=nsendcounts_f(jproctarget)+1
                  end do
              end do
              !$omp end do
          end if
       end do
       !$omp end parallel
    
    
      ! The first check is to make sure that there is no stop in case this process has no orbitals (in which case
      ! npsidim_orbs is 1 and not 0 as assumed by the check)
      if(npsidim_orbs>1 .and. sum(nsendcounts_c)+7*sum(nsendcounts_f)/=npsidim_orbs) then
          write(*,'(a,2i10)') 'sum(nsendcounts_c)+sum(nsendcounts_f)/=npsidim_orbs', &
                              sum(nsendcounts_c)+sum(nsendcounts_f), npsidim_orbs
          stop
      end if
      
      ! now nsenddspls
      nsenddspls_c(0)=0
      do jproc=1,nproc-1
          nsenddspls_c(jproc)=nsenddspls_c(jproc-1)+nsendcounts_c(jproc-1)
      end do
      nsenddspls_f(0)=0
      do jproc=1,nproc-1
          nsenddspls_f(jproc)=nsenddspls_f(jproc-1)+nsendcounts_f(jproc-1)
      end do
   
      ! now nrecvcounts
      ! use an mpi_alltoallv to gather the data
      nsendcounts_tmp = f_malloc(0.to.nproc-1,id='nsendcounts_tmp')
      nsenddspls_tmp = f_malloc(0.to.nproc-1,id='nsenddspls_tmp')
      nrecvcounts_tmp = f_malloc(0.to.nproc-1,id='nrecvcounts_tmp')
      nrecvdspls_tmp = f_malloc(0.to.nproc-1,id='nrecvdspls_tmp')
      nsendcounts_tmp=1
      nrecvcounts_tmp=1
      do jproc=0,nproc-1
          nsenddspls_tmp(jproc)=jproc
          nrecvdspls_tmp(jproc)=jproc
      end do
      if(nproc>1) then
          call mpi_alltoallv(nsendcounts_c, nsendcounts_tmp, nsenddspls_tmp, mpi_integer, nrecvcounts_c, &
               nrecvcounts_tmp, nrecvdspls_tmp, mpi_integer, bigdft_mpi%mpi_comm, ierr)
          call mpi_alltoallv(nsendcounts_f, nsendcounts_tmp, nsenddspls_tmp, mpi_integer, nrecvcounts_f, &
               nrecvcounts_tmp, nrecvdspls_tmp, mpi_integer, bigdft_mpi%mpi_comm, ierr)
      else
          nrecvcounts_c=nsendcounts_c
          nrecvcounts_f=nsendcounts_f
      end if
      call f_free(nsendcounts_tmp)
      call f_free(nsenddspls_tmp)
      call f_free(nrecvcounts_tmp)
      call f_free(nrecvdspls_tmp)
    
      ! now recvdspls
      nrecvdspls_c(0)=0
      do jproc=1,nproc-1
          nrecvdspls_c(jproc)=nrecvdspls_c(jproc-1)+nrecvcounts_c(jproc-1)
      end do
      nrecvdspls_f(0)=0
      do jproc=1,nproc-1
          nrecvdspls_f(jproc)=nrecvdspls_f(jproc-1)+nrecvcounts_f(jproc-1)
      end do
    
      if(sum(nrecvcounts_c)/=nvalp_c) stop 'sum(nrecvcounts_c)/=nvalp_c'
      if(sum(nrecvcounts_f)/=nvalp_f) stop 'sum(nrecvcounts_f)/=nvalp_f'
    
    end subroutine determine_communication_arrays


    subroutine determine_num_orbs_per_gridpoint_new(iproc, nproc, lzd, istartend_c, istartend_f, &
               istartp_seg_c, iendp_seg_c, istartp_seg_f, iendp_seg_f, &
               weightp_c, weightp_f, nptsp_c, nptsp_f, weight_c, weight_f, &
               norb_per_gridpoint_c, norb_per_gridpoint_f)
      use module_base
      use module_types
      implicit none
      
      ! Calling arguments
      integer,intent(in):: iproc, nproc, nptsp_c, nptsp_f, istartp_seg_c, iendp_seg_c, istartp_seg_f, iendp_seg_f
      type(local_zone_descriptors),intent(in):: lzd
      integer,dimension(2,0:nproc-1),intent(in):: istartend_c, istartend_f
      real(kind=8),intent(in):: weightp_c, weightp_f
      real(kind=8),dimension(0:lzd%glr%d%n1,0:lzd%glr%d%n2,0:lzd%glr%d%n3),intent(in):: weight_c, weight_f
      integer,dimension(nptsp_c),intent(out):: norb_per_gridpoint_c
      integer,dimension(nptsp_f),intent(out):: norb_per_gridpoint_f
      
      ! Local variables
      integer :: ii, i1, i2, i3, iipt, iseg, jj, j0, j1, iitot, i, istart, iend, i0
      integer :: icheck_c,icheck_f,iiorb_c,iiorb_f, npgp_c,npgp_f,np,n1p1
      !!integer,dimension(:),allocatable:: iseg_start_c, iseg_start_f
    
    
      icheck_c = 0
      icheck_f = 0
      iiorb_f=0
      iiorb_c=0
      iipt=0
    
      n1p1=lzd%glr%d%n1+1
      np=n1p1*(lzd%glr%d%n2+1)

      !$omp parallel default(private) &
      !$omp shared(lzd,iproc,istartend_c,istartend_f,istartp_seg_c,iendp_seg_c,istartp_seg_f,iendp_seg_f) &
      !$omp shared(nptsp_c, weight_c,norb_per_gridpoint_c,weightp_c,nptsp_f, weight_f,norb_per_gridpoint_f,weightp_f) &
      !$omp shared(icheck_f,iiorb_f,icheck_c,iiorb_c,np,n1p1)
    
    
      if(istartp_seg_c<=iendp_seg_c) then
          !$omp do reduction(+:icheck_c) reduction(+:iiorb_c)
          do iseg=istartp_seg_c,iendp_seg_c
              jj=lzd%glr%wfd%keyvloc(iseg)
              j0=lzd%glr%wfd%keygloc(1,iseg)
              j1=lzd%glr%wfd%keygloc(2,iseg)
              ii=j0-1
              i3=ii/np
              ii=ii-i3*np
              i2=ii/n1p1
              i0=ii-i2*n1p1
              i1=i0+j1-j0
              do i=i0,i1
                  iitot=jj+i-i0
                  if(iitot>=istartend_c(1,iproc) .and. iitot<=istartend_c(2,iproc)) then
                      icheck_c = icheck_c + 1
                      iipt=jj-istartend_c(1,iproc)+i-i0+1
                      npgp_c = nint(sqrt(weight_c(i,i2,i3)))
                      iiorb_c=iiorb_c+nint(weight_c(i,i2,i3))
                      norb_per_gridpoint_c(iipt)=npgp_c
                  end if
              end do
          end do
          !$omp end do
      end if
    
      if(icheck_c/=nptsp_c) stop 'icheck_c/=nptsp_c'
      if(iiorb_c/=nint(weightp_c)) stop 'iiorb_c/=weightp_c'
    
    
      iitot=0
      iipt=0
      istart=lzd%glr%wfd%nseg_c+min(1,lzd%glr%wfd%nseg_f)
      iend=istart+lzd%glr%wfd%nseg_f-1
    
      if (istartp_seg_f<=iendp_seg_f) then
          !$omp do reduction(+:icheck_f) reduction(+:iiorb_f)
          do iseg=istartp_seg_f,iendp_seg_f
              jj=lzd%glr%wfd%keyvloc(iseg)
              j0=lzd%glr%wfd%keygloc(1,iseg)
              j1=lzd%glr%wfd%keygloc(2,iseg)
              ii=j0-1
              i3=ii/np
              ii=ii-i3*np
              i2=ii/n1p1
              i0=ii-i2*n1p1
              i1=i0+j1-j0
              do i=i0,i1
                  iitot=jj+i-i0
                  if(iitot>=istartend_f(1,iproc) .and. iitot<=istartend_f(2,iproc)) then
                      icheck_f = icheck_f +1
                      iipt=jj-istartend_f(1,iproc)+i-i0+1
                      npgp_f = nint(sqrt(weight_f(i,i2,i3)))
                      iiorb_f=iiorb_f+nint(weight_f(i,i2,i3))
                      norb_per_gridpoint_f(iipt)=npgp_f
                  end if
              end do
          end do
          !$omp end do
      end if
    
      !$omp end parallel
    
      if(icheck_f/=nptsp_f) stop 'icheck_f/=nptsp_f'
      if(iiorb_f/=nint(weightp_f)) stop 'iiorb_f/=weightp_f'
    
    end subroutine determine_num_orbs_per_gridpoint_new



    subroutine get_switch_indices(iproc, nproc, orbs, lzd, ndimpsi_c, ndimpsi_f, istartend_c, istartend_f, &
               nsendcounts_c, nsenddspls_c, ndimind_c, nrecvcounts_c, nrecvdspls_c, &
               nsendcounts_f, nsenddspls_f, ndimind_f, nrecvcounts_f, nrecvdspls_f, &
               index_in_global_c, index_in_global_f, &
               weightp_c, weightp_f,  isendbuf_c, irecvbuf_c, isendbuf_f, irecvbuf_f, &
               indexrecvorbital_c, iextract_c, iexpand_c, indexrecvorbital_f, iextract_f, iexpand_f)
      use module_base
      use module_types
      implicit none
      
      ! Calling arguments
      integer,intent(in) :: iproc, nproc, ndimpsi_c, ndimpsi_f, ndimind_c,ndimind_f
      type(orbitals_data),intent(in) :: orbs
      type(local_zone_descriptors),intent(in) :: lzd
      integer,dimension(2,0:nproc-1),intent(in) :: istartend_c, istartend_f
      integer,dimension(0:nproc-1),intent(in) :: nsendcounts_c, nsenddspls_c, nrecvcounts_c, nrecvdspls_c
      integer,dimension(0:nproc-1),intent(in) :: nsendcounts_f, nsenddspls_f, nrecvcounts_f, nrecvdspls_f
      integer,dimension(0:lzd%glr%d%n1,0:lzd%glr%d%n2,0:lzd%glr%d%n3),intent(in) :: index_in_global_c, index_in_global_f
      real(kind=8),intent(in) :: weightp_c, weightp_f
      integer,dimension(ndimpsi_c),intent(out) :: isendbuf_c, irecvbuf_c
      integer,dimension(ndimpsi_f),intent(out) :: isendbuf_f, irecvbuf_f
      integer,dimension(ndimind_c),intent(out) :: indexrecvorbital_c, iextract_c, iexpand_c
      integer,dimension(ndimind_f),intent(out) :: indexrecvorbital_f, iextract_f, iexpand_f
      
      ! Local variables
      integer :: i, iorb, iiorb, i1, i2, i3, ind, jproc, jproctarget, ii, ierr, iseg, iitot, ilr, n1p1, np
      !integer :: jj
      integer :: istart, iend, indglob, ii1, ii2, ii3, j1, i0, j0
      integer,dimension(:),allocatable :: nsend_c,nsend_f, indexsendorbital2, indexrecvorbital2
      integer,dimension(:),allocatable :: gridpoint_start_c, gridpoint_start_f
      real(kind=8),dimension(:,:,:),allocatable :: weight_c, weight_f
      integer,dimension(:),allocatable :: indexsendorbital_c, indexsendbuf_c, indexrecvbuf_c
      integer,dimension(:),allocatable :: indexsendorbital_f, indexsendbuf_f, indexrecvbuf_f
      character(len=*),parameter :: subname='get_switch_indices'
    
    
      
      indexsendorbital_c = f_malloc(ndimpsi_c,id='indexsendorbital_c')
      indexsendbuf_c = f_malloc(ndimpsi_c,id='indexsendbuf_c')
      indexrecvbuf_c = f_malloc(sum(nrecvcounts_c),id='indexrecvbuf_c')
      indexsendorbital_f = f_malloc(ndimpsi_f,id='indexsendorbital_f')
      indexsendbuf_f = f_malloc(ndimpsi_f,id='indexsendbuf_f')
      indexrecvbuf_f = f_malloc(sum(nrecvcounts_f),id='indexrecvbuf_f')
      weight_c = f_malloc((/ 0.to.lzd%glr%d%n1, 0.to.lzd%glr%d%n2, 0.to.lzd%glr%d%n3 /),id='weight_c')
      weight_f = f_malloc((/ 0.to.lzd%glr%d%n1, 0.to.lzd%glr%d%n2, 0.to.lzd%glr%d%n3 /),id='weight_f')
      gridpoint_start_c = f_malloc((lzd%glr%d%n1+1)*(lzd%glr%d%n2+1)*(lzd%glr%d%n3+1),id='gridpoint_start_c')
      gridpoint_start_f = f_malloc((lzd%glr%d%n1+1)*(lzd%glr%d%n2+1)*(lzd%glr%d%n3+1),id='gridpoint_start_f')
      gridpoint_start_c=-1
      gridpoint_start_f=-1
    
      !write(*,*) 'ndimpsi_f, sum(nrecvcounts_f)', ndimpsi_f, sum(nrecvcounts_f)
    
      nsend_c = f_malloc(0.to.nproc-1,id='nsend_c')
      nsend_f = f_malloc(0.to.nproc-1,id='nsend_f')
    
      nsend_c=0
      nsend_f=0
    
      !$omp parallel default(private) shared(orbs,lzd,index_in_global_c,index_in_global_f,istartend_c,istartend_f)&
      !$omp shared(nsend_c,nsend_f,nsenddspls_c,nsenddspls_f,ndimpsi_c,ndimpsi_f,nsendcounts_c,nsendcounts_f,nproc) &
      !$omp shared(isendbuf_c,isendbuf_f,indexsendbuf_c,indexsendbuf_f,indexsendorbital_c,indexsendorbital_f)
    
      !$omp sections
      !$omp section
      iitot=0
     
      do iorb=1,orbs%norbp
         iiorb=orbs%isorb+iorb
         ilr=orbs%inwhichlocreg(iiorb)
         n1p1=lzd%llr(ilr)%d%n1+1
         np=n1p1*(lzd%llr(ilr)%d%n2+1)
         do iseg=1,lzd%llr(ilr)%wfd%nseg_c
            !jj=lzd%llr(ilr)%wfd%keyvloc(iseg)
            j0=lzd%llr(ilr)%wfd%keygloc(1,iseg)
            j1=lzd%llr(ilr)%wfd%keygloc(2,iseg)
            ii=j0-1
            i3=ii/np
            ii=ii-i3*np
            i2=ii/n1p1
            i0=ii-i2*n1p1
            i1=i0+j1-j0
            !write(*,'(a,8i8)') 'jj, ii, j0, j1, i0, i1, i2, i3',jj,ii,j0,j1,i0,i1,i2,i3
            ii2=i2+lzd%llr(ilr)%ns2
            ii3=i3+lzd%llr(ilr)%ns3
            do i=i0,i1
               ii1=i+lzd%llr(ilr)%ns1
               !call get_index_in_global(lzd%glr, ii1, ii2, ii3, 'c', indglob)
               indglob=index_in_global_c(ii1,ii2,ii3)
               iitot=iitot+1
               jproctarget=-1
               do jproc=0,nproc-1
                  if(indglob>=istartend_c(1,jproc) .and. indglob<=istartend_c(2,jproc)) then
                     jproctarget=jproc
                     exit
                  end if
               end do
               !write(600+iproc,'(a,2(i0,1x),i0,a,i0)') 'point ',ii1,ii2,ii3,' goes to process ',jproctarget
              
               if (jproctarget/=-1) then
                  nsend_c(jproctarget)=nsend_c(jproctarget)+1
                  ind=nsenddspls_c(jproctarget)+nsend_c(jproctarget)
                  isendbuf_c(iitot)=ind
                  indexsendbuf_c(ind)=indglob
                  indexsendorbital_c(iitot)=iiorb
               end if
               !indexsendorbital(ind)=iiorb
            end do
         end do
      end do
      !write(*,*) 'iitot,ndimpsi_c',iitot,ndimpsi_c
      if(iitot/=ndimpsi_c) stop 'iitot/=ndimpsi_c'
    
      !check
      do jproc=0,nproc-1
          if(nsend_c(jproc)/=nsendcounts_c(jproc)) stop 'nsend_c(jproc)/=nsendcounts_c(jproc)'
      end do
    
    
      !$omp section
      ! fine part
      iitot=0
      do iorb=1,orbs%norbp
         iiorb=orbs%isorb+iorb
         ilr=orbs%inwhichlocreg(iiorb)
         istart=lzd%llr(ilr)%wfd%nseg_c+min(1,lzd%llr(ilr)%wfd%nseg_f)
         iend=istart+lzd%llr(ilr)%wfd%nseg_f-1
         n1p1=lzd%llr(ilr)%d%n1+1
         np=n1p1*(lzd%llr(ilr)%d%n2+1)
         do iseg=istart,iend
            !jj=lzd%llr(ilr)%wfd%keyvloc(iseg)
            j0=lzd%llr(ilr)%wfd%keygloc(1,iseg)
            j1=lzd%llr(ilr)%wfd%keygloc(2,iseg)
            ii=j0-1
            i3=ii/np
            ii=ii-i3*np
            i2=ii/n1p1
            i0=ii-i2*n1p1
            i1=i0+j1-j0
            !write(*,'(a,8i8)') 'jj, ii, j0, j1, i0, i1, i2, i3',jj,ii,j0,j1,i0,i1,i2,i3
            ii2=i2+lzd%llr(ilr)%ns2
            ii3=i3+lzd%llr(ilr)%ns3
            do i=i0,i1
               ii1=i+lzd%llr(ilr)%ns1
               !call get_index_in_global(lzd%glr, ii1, ii2, ii3, 'f', indglob)
               indglob=index_in_global_f(ii1,ii2,ii3)
               iitot=iitot+1
               jproctarget=-1
               do jproc=0,nproc-1
                  if(indglob>=istartend_f(1,jproc) .and. indglob<=istartend_f(2,jproc)) then
                     jproctarget=jproc
                     exit
                  end if
               end do
               if (jproctarget/=-1) then
                  nsend_f(jproctarget)=nsend_f(jproctarget)+1
                  ind=nsenddspls_f(jproctarget)+nsend_f(jproctarget)
                  isendbuf_f(iitot)=ind
                  indexsendbuf_f(ind)=indglob
                  indexsendorbital_f(iitot)=iiorb
               end if
               !indexsendorbital(ind)=iiorb
            end do
         end do
     
      end do
      
      if(iitot/=ndimpsi_f) stop 'iitot/=ndimpsi_f'
    
      !$omp end sections
      !$omp end parallel
    
      !check
      do jproc=0,nproc-1
          !write(*,*) 'nsend(jproc), nsendcounts_f(jproc)', nsend(jproc), nsendcounts_f(jproc)
          if(nsend_f(jproc)/=nsendcounts_f(jproc)) stop 'nsend_f(jproc)/=nsendcounts_f(jproc)'
      end do
    
      indexsendorbital2 = f_malloc(ndimpsi_c,id='indexsendorbital2')
      indexsendorbital2=indexsendorbital_c
      do i=1,ndimpsi_c
          ind=isendbuf_c(i)
          indexsendorbital_c(ind)=indexsendorbital2(i)
      end do
    
      ! Inverse of isendbuf
      call get_reverse_indices(ndimpsi_c, isendbuf_c, irecvbuf_c)
    
      call f_free(indexsendorbital2)
      indexsendorbital2 = f_malloc(ndimpsi_f,id='indexsendorbital2')
      indexsendorbital2=indexsendorbital_f
      do i=1,ndimpsi_f
          ind=isendbuf_f(i)
          indexsendorbital_f(ind)=indexsendorbital2(i)
      end do
    
      ! Inverse of isendbuf
    
      call get_reverse_indices(ndimpsi_f, isendbuf_f, irecvbuf_f)
      call f_free(indexsendorbital2)
    
    
      if(nproc>1) then
          ! Communicate indexsendbuf
          call mpi_alltoallv(indexsendbuf_c, nsendcounts_c, nsenddspls_c, mpi_integer, indexrecvbuf_c, &
               nrecvcounts_c, nrecvdspls_c, mpi_integer, bigdft_mpi%mpi_comm, ierr)
          ! Communicate indexsendorbitals
          call mpi_alltoallv(indexsendorbital_c, nsendcounts_c, nsenddspls_c, mpi_integer, indexrecvorbital_c, &
               nrecvcounts_c, nrecvdspls_c, mpi_integer, bigdft_mpi%mpi_comm, ierr)
    
          ! Communicate indexsendbuf
          call mpi_alltoallv(indexsendbuf_f, nsendcounts_f, nsenddspls_f, mpi_integer, indexrecvbuf_f, &
               nrecvcounts_f, nrecvdspls_f, mpi_integer, bigdft_mpi%mpi_comm, ierr)
          ! Communicate indexsendorbitals
          call mpi_alltoallv(indexsendorbital_f, nsendcounts_f, nsenddspls_f, mpi_integer, indexrecvorbital_f, &
               nrecvcounts_f, nrecvdspls_f, mpi_integer, bigdft_mpi%mpi_comm, ierr)
       else
           indexrecvbuf_c=indexsendbuf_c
           indexrecvorbital_c=indexsendorbital_c
           indexrecvbuf_f=indexsendbuf_f
           indexrecvorbital_f=indexsendorbital_f
       end if
    
        
      !call get_gridpoint_start(iproc, nproc, norb, glr, llr, nrecvcounts, indexrecvbuf, weight, gridpoint_start)
      call get_gridpoint_start(iproc, nproc, lzd, sum(nrecvcounts_c), nrecvcounts_c, sum(nrecvcounts_f), &
                nrecvcounts_f, indexrecvbuf_c, indexrecvbuf_f, weight_c, weight_f, gridpoint_start_c, gridpoint_start_f)
        
    
      if(maxval(gridpoint_start_c)>sum(nrecvcounts_c)) stop '1: maxval(gridpoint_start_c)>sum(nrecvcounts_c)'
      if(maxval(gridpoint_start_f)>sum(nrecvcounts_f)) stop '1: maxval(gridpoint_start_f)>sum(nrecvcounts_f)'
      ! Rearrange the communicated data
      do i=1,sum(nrecvcounts_c)
          ii=indexrecvbuf_c(i)
          ind=gridpoint_start_c(ii)
          !if(ind==0) stop 'ind is zero!'
          iextract_c(i)=ind
          gridpoint_start_c(ii)=gridpoint_start_c(ii)+1  
      end do
      !write(*,'(a,2i12)') 'sum(iextract_c), nint(weightp_c*(weightp_c+1.d0)*.5d0)', sum(iextract_c), nint(weightp_c*(weightp_c+1.d0)*.5d0)
      !if(sum(iextract_c)/=nint(weightp_c*(weightp_c+1.d0)*.5d0)) stop 'sum(iextract_c)/=nint(weightp_c*(weightp_c+1.d0)*.5d0)'
      if(maxval(iextract_c)>sum(nrecvcounts_c)) stop 'maxval(iextract_c)>sum(nrecvcounts_c)'
      if(minval(iextract_c)<1) stop 'minval(iextract_c)<1'
    
      ! Rearrange the communicated data
      iextract_f = 0
      do i=1,sum(nrecvcounts_f)
          ii=indexrecvbuf_f(i)
          ind=gridpoint_start_f(ii)
          !if(ind==0) stop 'ind is zero!'
          iextract_f(i)=ind
          gridpoint_start_f(ii)=gridpoint_start_f(ii)+1  
      end do
      if(maxval(iextract_f)>sum(nrecvcounts_f)) stop 'maxval(iextract_f)>sum(nrecvcounts_f)'
      if(minval(iextract_f)<1) stop 'minval(iextract_f)<1'
        
    
      ! Get the array to transfrom back the data
      call get_reverse_indices(sum(nrecvcounts_c), iextract_c, iexpand_c)
      call get_reverse_indices(sum(nrecvcounts_f), iextract_f, iexpand_f)
          
    
      indexrecvorbital2 = f_malloc(sum(nrecvcounts_c),id='indexrecvorbital2')
      indexrecvorbital2=indexrecvorbital_c
      do i=1,sum(nrecvcounts_c)
          ind=iextract_c(i)
          indexrecvorbital_c(ind)=indexrecvorbital2(i)
      end do
      call f_free(indexrecvorbital2)
      indexrecvorbital2 = f_malloc(sum(nrecvcounts_f),id='indexrecvorbital2')
      indexrecvorbital2=indexrecvorbital_f
      do i=1,sum(nrecvcounts_f)
          ind=iextract_f(i)
          indexrecvorbital_f(ind)=indexrecvorbital2(i)
      end do
      call f_free(indexrecvorbital2)
    
    
      if(minval(indexrecvorbital_c)<1) stop 'minval(indexrecvorbital_c)<1'
      if(maxval(indexrecvorbital_c)>orbs%norb) stop 'maxval(indexrecvorbital_c)>orbs%norb'
      if(minval(indexrecvorbital_f)<1) stop 'minval(indexrecvorbital_f)<1'
      if(maxval(indexrecvorbital_f)>orbs%norb) stop 'maxval(indexrecvorbital_f)>orbs%norb'
    

      call f_free(indexsendorbital_c)
      call f_free(indexsendbuf_c)
      call f_free(indexrecvbuf_c)
      call f_free(indexsendorbital_f)
      call f_free(indexsendbuf_f)
      call f_free(indexrecvbuf_f)
      call f_free(weight_c)
      call f_free(weight_f)
      call f_free(gridpoint_start_c)
      call f_free(gridpoint_start_f)
      call f_free(nsend_c)
      call f_free(nsend_f)
    
    end subroutine get_switch_indices



    subroutine get_reverse_indices(n, indices, reverse_indices)
      use module_base
      implicit none
      
      ! Calling arguments
      integer,intent(in) :: n
      integer,dimension(n),intent(in) :: indices
      integer,dimension(n),intent(out) :: reverse_indices
    
      ! Local variables
      integer :: i, j, m, j0, j1, j2, j3
    
      !$omp parallel default(private) &
      !$omp shared(n, m, indices, reverse_indices)
    
      m=mod(n,4)
      if (m/=0) then
          do i=1,m
              j=indices(i)
              reverse_indices(j)=i
          end do
      end if
    
      !$omp do
      do i=m+1,n,4
          j0=indices(i+0)
          reverse_indices(j0)=i+0
          j1=indices(i+1)
          reverse_indices(j1)=i+1
          j2=indices(i+2)
          reverse_indices(j2)=i+2
          j3=indices(i+3)
          reverse_indices(j3)=i+3
      end do
      !$omp end do
    
      !$omp end parallel
    
      !!do i=1,n
      !!    j=indices(i)
      !!    reverse_indices(j)=i
      !!end do
    
    end subroutine get_reverse_indices



    subroutine get_gridpoint_start(iproc, nproc, lzd, ndimind_c, nrecvcounts_c, ndimind_f, nrecvcounts_f, &
               indexrecvbuf_c, indexrecvbuf_f, weight_c, weight_f, gridpoint_start_c, gridpoint_start_f)
      use module_base
      use module_types
      implicit none
      
      ! Calling arguments
      integer,intent(in) :: iproc, nproc,ndimind_c,ndimind_f
      type(local_zone_descriptors),intent(in) :: lzd
      integer,dimension(0:nproc-1),intent(in) :: nrecvcounts_c, nrecvcounts_f
      integer,dimension(ndimind_c),intent(in) :: indexrecvbuf_c
      integer,dimension(ndimind_f),intent(in) :: indexrecvbuf_f
      real(kind=8),dimension(0:lzd%glr%d%n1,0:lzd%glr%d%n2,0:lzd%glr%d%n3),intent(out) :: weight_c, weight_f
      integer,dimension((lzd%glr%d%n1+1)*(lzd%glr%d%n2+1)*(lzd%glr%d%n3+1)),intent(out) :: gridpoint_start_c, gridpoint_start_f
      
      ! Local variables
      integer :: i, ii, jj, i1, i2, i3, n1p1, np
    
    
      !weight_c=0.d0
      call to_zero((lzd%glr%d%n1+1)*(lzd%glr%d%n2+1)*(lzd%glr%d%n3+1), weight_c(0,0,0))
      call to_zero((lzd%glr%d%n1+1)*(lzd%glr%d%n2+1)*(lzd%glr%d%n3+1), weight_f(0,0,0))
    
      n1p1=lzd%glr%d%n1+1
      np=n1p1*(lzd%glr%d%n2+1)

      !$omp parallel default(private) shared(lzd,nrecvcounts_c,indexrecvbuf_c,weight_c,gridpoint_start_c) &
      !$omp shared(nrecvcounts_f,indexrecvbuf_f,weight_f,gridpoint_start_f,np,n1p1)
    
      !$omp sections
      !$omp section
      do i=1,sum(nrecvcounts_c)
          ii=indexrecvbuf_c(i)
          !write(650+iproc,*) i, ii
          jj=ii-1
          i3=jj/np
          jj=jj-i3*np
          i2=jj/n1p1
          i1=jj-i2*n1p1
          weight_c(i1,i2,i3)=weight_c(i1,i2,i3)+1.d0
      end do
    
      !write(*,*) 'in get_gridpoint_start: maxval(weight_c)', maxval(weight_c)
    
      ii=1
      i=0
      !gridpoint_start_c=0
      do i3=0,lzd%glr%d%n3
          do i2=0,lzd%glr%d%n2
              do i1=0,lzd%glr%d%n1
                  i=i+1
                  if(weight_c(i1,i2,i3)>0.d0) then
                      gridpoint_start_c(i)=ii
                      ii=ii+nint(weight_c(i1,i2,i3))
                  else
                      gridpoint_start_c(i) = 0
                  end if
              end do
          end do
      end do
    
      !$omp section
     
      do i=1,sum(nrecvcounts_f)
          ii=indexrecvbuf_f(i)
          jj=ii-1
          i3=jj/np
          jj=jj-i3*np
          i2=jj/n1p1
          i1=jj-i2*n1p1
          weight_f(i1,i2,i3)=weight_f(i1,i2,i3)+1.d0
      end do
    
    
      ii=1
      i=0
      !gridpoint_start_f=0
      do i3=0,lzd%glr%d%n3
          do i2=0,lzd%glr%d%n2
              do i1=0,lzd%glr%d%n1
                  i=i+1
                  if(weight_f(i1,i2,i3)>0.d0) then
                      gridpoint_start_f(i)=ii
                      ii=ii+nint(weight_f(i1,i2,i3))
                  else
                      gridpoint_start_f(i)=0
                  end if
              end do
          end do
      end do
    
      !$omp end sections
      !$omp end parallel
    
    end subroutine get_gridpoint_start


<<<<<<< HEAD

    ! The sumrho routines

=======
    !> The sumrho routines
>>>>>>> 30a885a0
    subroutine init_comms_linear_sumrho(iproc, nproc, lzd, orbs, nscatterarr, collcom_sr)
      use module_base
      use module_types
      implicit none
    
      ! Calling arguments
      integer,intent(in) :: iproc, nproc
      type(local_zone_descriptors),intent(in) :: lzd
      type(orbitals_data),intent(in) :: orbs
      integer,dimension(0:nproc-1,4),intent(in) :: nscatterarr !n3d,n3p,i3s+i3xcsh-1,i3xcsh
      type(comms_linear),intent(inout) :: collcom_sr
    
      ! Local variables
      integer :: ipt, ii
      real(kind=8) :: weight_tot, weight_ideal
      integer,dimension(:,:),allocatable :: istartend
      character(len=*),parameter :: subname='init_comms_linear_sumrho'
      real(kind=8),dimension(:),allocatable :: weights_per_slice, weights_per_zpoint
    
      ! Note: all weights are double precision to avoid integer overflow
      call timing(iproc,'init_collco_sr','ON')
    
      istartend = f_malloc((/ 1.to.2, 0.to.nproc-1 /),id='istartend')
      weights_per_slice = f_malloc(0.to.nproc-1,id='weights_per_slice')
      weights_per_zpoint = f_malloc(lzd%glr%d%n3i,id='weights_per_zpoint')
      call get_weights_sumrho(iproc, nproc, orbs, lzd, nscatterarr, weight_tot, weight_ideal, &
           weights_per_slice, weights_per_zpoint)
    
      call assign_weight_to_process_sumrho(iproc, nproc, weight_tot, weight_ideal, weights_per_slice, &
           lzd, orbs, nscatterarr, istartend, collcom_sr%nptsp_c)
    
      call f_free(weights_per_slice)
    

      call allocate_MPI_communication_arrays(nproc, collcom_sr, only_coarse=.true.)

      call determine_communication_arrays_sumrho(iproc, nproc, collcom_sr%nptsp_c, lzd, orbs, istartend, &
           collcom_sr%nsendcounts_c, collcom_sr%nsenddspls_c, &
           collcom_sr%nrecvcounts_c, collcom_sr%nrecvdspls_c, collcom_sr%ndimpsi_c)

      !Now set some integers in the collcomm structure
      collcom_sr%ndimind_c = sum(collcom_sr%nrecvcounts_c)

      call allocate_local_comms_cubic(collcom_sr, only_coarse=.true.)
    
      call determine_num_orbs_per_gridpoint_sumrho(iproc, nproc, collcom_sr%nptsp_c, lzd, orbs, &
           istartend, weight_tot, weights_per_zpoint, collcom_sr%norb_per_gridpoint_c)
    
      ! Some check
      ii=sum(collcom_sr%norb_per_gridpoint_c)
      if (ii/=collcom_sr%ndimind_c) stop 'ii/=collcom_sr%ndimind_c'
    
    
      collcom_sr%psit_c=f_malloc_ptr(collcom_sr%ndimind_c,id='collcom_sr%psit_c')
    
      call get_switch_indices_sumrho(iproc, nproc, collcom_sr%nptsp_c, collcom_sr%ndimpsi_c, collcom_sr%ndimind_c, lzd, &
           orbs, istartend, collcom_sr%norb_per_gridpoint_c, collcom_sr%nsendcounts_c, collcom_sr%nsenddspls_c, &
           collcom_sr%nrecvcounts_c, collcom_sr%nrecvdspls_c, collcom_sr%isendbuf_c, collcom_sr%irecvbuf_c, &
           collcom_sr%iextract_c, collcom_sr%iexpand_c, collcom_sr%indexrecvorbital_c)
    
      ! These variables are used in various subroutines to speed up the code
      collcom_sr%isptsp_c(1) = 0
      do ipt=2,collcom_sr%nptsp_c
            collcom_sr%isptsp_c(ipt) = collcom_sr%isptsp_c(ipt-1) + collcom_sr%norb_per_gridpoint_c(ipt-1)
      end do
    
      call allocate_MPI_comms_cubic_repartition(nproc, collcom_sr)
    
      call communication_arrays_repartitionrho(iproc, nproc, lzd, nscatterarr, istartend, &
           collcom_sr%nsendcounts_repartitionrho, collcom_sr%nsenddspls_repartitionrho, &
           collcom_sr%nrecvcounts_repartitionrho, collcom_sr%nrecvdspls_repartitionrho)
    
      call communication_arrays_repartitionrho_general(iproc, nproc, lzd, nscatterarr, istartend, & 
           collcom_sr%ncomms_repartitionrho, collcom_sr%commarr_repartitionrho)
    
      call f_free(weights_per_zpoint)
      call f_free(istartend)
    
      call timing(iproc,'init_collco_sr','OF')
    
    end subroutine init_comms_linear_sumrho



    subroutine get_weights_sumrho(iproc, nproc, orbs, lzd, nscatterarr, &
               weight_tot, weight_ideal, weights_per_slice, weights_per_zpoint)
      use module_base
      use module_types
      implicit none
    
      ! Calling arguments
      integer,intent(in) :: iproc, nproc
      type(orbitals_data),intent(in) :: orbs
      type(local_zone_descriptors),intent(in) :: lzd
      integer,dimension(0:nproc-1,4),intent(in) :: nscatterarr !n3d,n3p,i3s+i3xcsh-1,i3xcsh
      real(kind=8),intent(out) :: weight_tot, weight_ideal
      real(kind=8),dimension(0:nproc-1),intent(out) :: weights_per_slice
      real(kind=8),dimension(lzd%glr%d%n3i),intent(out) :: weights_per_zpoint
    
      ! Local variables
      integer :: iorb, ilr, i3, i2, i1, is1, ie1, is2, ie2, is3, ie3
      real(kind=8) :: tt, zz
      real(kind=8),dimension(:,:),allocatable :: weight_xy
    
      call f_routine(id='get_weights_sumrho')
    
      call to_zero(lzd%glr%d%n3i, weights_per_zpoint(1))
    
      weight_xy=f_malloc((/lzd%glr%d%n1i,lzd%glr%d%n2i/),id='weight_xy')
    
      !write(*,*) 'iproc, nscatterarr', iproc, nscatterarr(iproc,:)
    
      tt=0.d0
      weights_per_slice(:) = 0.0d0
      do i3=nscatterarr(iproc,3)+1,nscatterarr(iproc,3)+nscatterarr(iproc,2)
          call to_zero(lzd%glr%d%n1i*lzd%glr%d%n2i, weight_xy(1,1))
          do iorb=1,orbs%norb
              ilr=orbs%inwhichlocreg(iorb)
              is3=1+lzd%Llr(ilr)%nsi3
              ie3=lzd%Llr(ilr)%nsi3+lzd%llr(ilr)%d%n3i
              if (is3>i3 .or. i3>ie3) cycle
              is1=1+lzd%Llr(ilr)%nsi1
              ie1=lzd%Llr(ilr)%nsi1+lzd%llr(ilr)%d%n1i
              is2=1+lzd%Llr(ilr)%nsi2
              ie2=lzd%Llr(ilr)%nsi2+lzd%llr(ilr)%d%n2i
              !$omp parallel default(none) shared(is2, ie2, is1, ie1, weight_xy) private(i2, i1)
              !$omp do
              do i2=is2,ie2
                  do i1=is1,ie1
                      weight_xy(i1,i2) = weight_xy(i1,i2)+1.d0
                  end do
              end do
              !$omp end do
              !$omp end parallel
          end do
          zz=0.d0
          !$omp parallel default(none) shared(lzd, weight_xy, zz, tt) private(i2, i1)
          !$omp do reduction(+: tt, zz)
          do i2=1,lzd%glr%d%n2i
              do i1=1,lzd%glr%d%n1i
                 tt = tt + .5d0*(weight_xy(i1,i2)*(weight_xy(i1,i2)+1.d0))
                 zz = zz + .5d0*(weight_xy(i1,i2)*(weight_xy(i1,i2)))
              end do
          end do
          !$omp end do
          !$omp end parallel
          weights_per_zpoint(i3)=zz
      end do
      weights_per_slice(iproc)=tt
      if (nproc > 1) then
         call mpiallred(weights_per_slice(0), nproc, mpi_sum, bigdft_mpi%mpi_comm)
         call mpiallred(tt,1,mpi_sum, bigdft_mpi%mpi_comm,recvbuf=weight_tot)
         !call mpi_allreduce(tt, weight_tot, 1, mpi_double_precision, mpi_sum, bigdft_mpi%mpi_comm, ierr)
         call mpiallred(weights_per_zpoint(1), lzd%glr%d%n3i, mpi_sum, bigdft_mpi%mpi_comm)
      else
         weight_tot=tt
      end if
    
      call f_free(weight_xy)
    
      ! Ideal weight per process
      weight_ideal = weight_tot/dble(nproc)
    
      call f_release_routine()
    
    end subroutine get_weights_sumrho


    subroutine assign_weight_to_process_sumrho(iproc, nproc, weight_tot, weight_ideal, weights_per_slice, &
               lzd, orbs, nscatterarr, istartend, nptsp)
      use module_base
      use module_types
      implicit none
    
      ! Calling arguments
      integer,intent(in) :: iproc, nproc
      real(kind=8),intent(in) :: weight_tot, weight_ideal
      real(kind=8),dimension(0:nproc-1),intent(in) :: weights_per_slice
      type(local_zone_descriptors),intent(in) :: lzd
      type(orbitals_data),intent(in) :: orbs
      integer,dimension(0:nproc-1,4),intent(in) :: nscatterarr !n3d,n3p,i3s+i3xcsh-1,i3xcsh
      integer,dimension(2,0:nproc-1),intent(out) :: istartend
      integer,intent(out) :: nptsp
    
      ! Local variables
      integer :: jproc, i1, i2, i3, ii, iorb, ilr, is1, ie1, is2, ie2, is3, ie3, jproc_out
      real(kind=8),dimension(:,:),allocatable :: slicearr
      real(kind=8), dimension(:,:),allocatable :: weights_startend
      real(kind=8) :: tt
    
      call f_routine(id='assign_weight_to_process_sumrho')
    
      weights_startend=f_malloc((/1.to.2,0.to.nproc-1/),id='weights_startend')
    
      tt=0.d0
      weights_startend(1,0)=0.d0
      do jproc=0,nproc-2
          tt=tt+weight_ideal
          weights_startend(2,jproc)=dble(floor(tt,kind=8))
          weights_startend(1,jproc+1)=dble(floor(tt,kind=8))+1.d0
      end do
      weights_startend(2,nproc-1)=weight_tot
    
      ! Iterate through all grid points and assign them to processes such that the
      ! load balancing is optimal.
      if (nproc==1) then
          istartend(1,0)=1
          istartend(2,0)=lzd%glr%d%n1i*lzd%glr%d%n2i*lzd%glr%d%n3i
      else
          slicearr=f_malloc((/lzd%glr%d%n1i,lzd%glr%d%n2i/),id='slicearr')
          istartend(1,:)=0
          istartend(2,:)=0
          tt=0.d0
          jproc=0
          ii=0
          outer_loop: do jproc_out=0,nproc-1
              if (tt+weights_per_slice(jproc_out)<weights_startend(1,iproc)) then
                  tt=tt+weights_per_slice(jproc_out)
                  ii=ii+nscatterarr(jproc_out,2)*lzd%glr%d%n1i*lzd%glr%d%n2i
                  cycle outer_loop
              end if
              i3_loop: do i3=nscatterarr(jproc_out,3)+1,nscatterarr(jproc_out,3)+nscatterarr(jproc_out,2)
                  call to_zero(lzd%glr%d%n1i*lzd%glr%d%n2i, slicearr(1,1))
                  do iorb=1,orbs%norb
                      ilr=orbs%inwhichlocreg(iorb)
                      is1=1+lzd%Llr(ilr)%nsi1
                      ie1=lzd%Llr(ilr)%nsi1+lzd%llr(ilr)%d%n1i
                      is2=1+lzd%Llr(ilr)%nsi2
                      ie2=lzd%Llr(ilr)%nsi2+lzd%llr(ilr)%d%n2i
                      is3=1+lzd%Llr(ilr)%nsi3
                      ie3=lzd%Llr(ilr)%nsi3+lzd%llr(ilr)%d%n3i
                      if (is3>i3 .or. i3>ie3) cycle
                      !$omp parallel default(none) shared(lzd, slicearr, is1, ie1, is2, ie2) private(i1, i2)
                      !$omp do
                      do i2=1,lzd%glr%d%n2i
                          do i1=1,lzd%glr%d%n1i
                              if (is1<=i1 .and. i1<=ie1 .and. is2<=i2 .and. i2<=ie2) then
                                  slicearr(i1,i2)=slicearr(i1,i2)+1.d0
                              end if
                          end do
                      end do
                      !$omp end do
                      !$omp end parallel
                  end do
                  do i2=1,lzd%glr%d%n2i
                      do i1=1,lzd%glr%d%n1i
                          ii=ii+1
                          tt=tt+.5d0*slicearr(i1,i2)*(slicearr(i1,i2)+1.d0)
                          if (tt>=weights_startend(1,iproc)) then
                              istartend(1,iproc)=ii
                              exit outer_loop
                          end if
                      end do
                   end do
               end do i3_loop
            end do outer_loop
            call f_free(slicearr)
      end if
    
      if (nproc > 1) then
         call mpiallred(istartend(1,0), 2*nproc, mpi_sum, bigdft_mpi%mpi_comm)
      end if
    
      do jproc=0,nproc-2
          istartend(2,jproc)=istartend(1,jproc+1)-1
      end do
      istartend(2,nproc-1)=lzd%glr%d%n1i*lzd%glr%d%n2i*lzd%glr%d%n3i
    
      do jproc=0,nproc-1
          if (iproc==jproc) then
              nptsp=istartend(2,jproc)-istartend(1,jproc)+1
          end if
      end do
    
      call f_free(weights_startend)
    
      ! Some check
      ii=nptsp
      if (nproc > 1) then
        call mpiallred(ii, 1, mpi_sum, bigdft_mpi%mpi_comm)
      end if
      if (ii/=lzd%glr%d%n1i*lzd%glr%d%n2i*lzd%glr%d%n3i) then
          stop 'ii/=lzd%glr%d%n1i*lzd%glr%d%n2i*lzd%glr%d%n3i'
      end if
    
      call f_release_routine()
    
    end subroutine assign_weight_to_process_sumrho



    subroutine determine_num_orbs_per_gridpoint_sumrho(iproc, nproc, nptsp, lzd, orbs, &
               istartend, weight_tot, weights_per_zpoint, norb_per_gridpoint)
      use module_base
      use module_types
      use yaml_output
      implicit none
    
      ! Calling arguments
      integer,intent(in) :: iproc, nproc, nptsp
      type(local_zone_descriptors),intent(in) :: lzd
      type(orbitals_data),intent(in) :: orbs
      integer,dimension(2,0:nproc-1),intent(in) :: istartend
      real(kind=8),intent(in) :: weight_tot
      real(kind=8),dimension(lzd%glr%d%n3i),intent(in) :: weights_per_zpoint
      integer,dimension(nptsp),intent(out) :: norb_per_gridpoint
    
      ! Local variables
      integer :: i3, ii, i2, i1, ipt, ilr, is1, ie1, is2, ie2, is3, ie3, iorb, i
      real(kind=8) :: tt, weight_check
    
    
      if (nptsp>0) then
          call to_zero(nptsp, norb_per_gridpoint(1))
      end if
      do i3=1,lzd%glr%d%n3i
          if (i3*lzd%glr%d%n1i*lzd%glr%d%n2i<istartend(1,iproc) .or. &
              (i3-1)*lzd%glr%d%n1i*lzd%glr%d%n2i+1>istartend(2,iproc)) then
              cycle
          end if
          if (weights_per_zpoint(i3)==0.d0) then
              cycle
          end if
          do iorb=1,orbs%norb
              ilr=orbs%inwhichlocreg(iorb)
              is3=1+lzd%Llr(ilr)%nsi3
              ie3=lzd%Llr(ilr)%nsi3+lzd%llr(ilr)%d%n3i
              if (is3>i3 .or. i3>ie3) cycle
              is2=1+lzd%Llr(ilr)%nsi2
              ie2=lzd%Llr(ilr)%nsi2+lzd%llr(ilr)%d%n2i
              is1=1+lzd%Llr(ilr)%nsi1
              ie1=lzd%Llr(ilr)%nsi1+lzd%llr(ilr)%d%n1i
              !$omp parallel default(none) &
              !$omp shared(i3, is2, ie2, is1, ie1, lzd, istartend, iproc, norb_per_gridpoint) private(i2, i1, ii, ipt)
              !$omp do
              do i2=is2,ie2
                  do i1=is1,ie1
                      ii=(i3-1)*lzd%glr%d%n1i*lzd%glr%d%n2i+(i2-1)*lzd%glr%d%n1i+i1
                      if (ii>=istartend(1,iproc) .and. ii<=istartend(2,iproc)) then
                          ipt=ii-istartend(1,iproc)+1
                          norb_per_gridpoint(ipt)=norb_per_gridpoint(ipt)+1
                      end if
                  end do
              end do
              !$omp end do
              !$omp end parallel
          end do
      end do
    
      tt=0.d0
      !$omp parallel default(none) shared(tt, nptsp, norb_per_gridpoint) private(i)
      !$omp do reduction(+:tt)
      do i=1,nptsp
          tt=tt+.5d0*dble(norb_per_gridpoint(i)*(norb_per_gridpoint(i)+1))
      end do
      !$omp end do
      !$omp end parallel
      weight_check=tt
    
    
      ! Some check
      if (nproc > 1) then
        call mpiallred(weight_check, 1, mpi_sum, bigdft_mpi%mpi_comm)
      end if
      if (abs(weight_check-weight_tot) > 1.d-3) then
          stop '2: weight_check/=weight_tot'
      else if (abs(weight_check-weight_tot) > 0.d0) then
         call yaml_warning('The total weight for density seems inconsistent! Ref:'//&
               trim(yaml_toa(weight_tot,fmt='(1pe25.17)'))//', Check:'//&
               trim(yaml_toa(weight_check,fmt='(1pe25.17)')))
      end if
    
    end subroutine determine_num_orbs_per_gridpoint_sumrho


    subroutine determine_communication_arrays_sumrho(iproc, nproc, nptsp, lzd, orbs, &
               istartend, nsendcounts, nsenddspls, nrecvcounts, &
               nrecvdspls, ndimpsi)
      use module_base
      use module_types
      implicit none
    
      ! Calling arguments
      integer,intent(in) :: iproc, nproc, nptsp
      type(local_zone_descriptors),intent(in) :: lzd
      type(orbitals_data),intent(in) :: orbs
      integer,dimension(2,0:nproc-1),intent(in) :: istartend
      integer,dimension(0:nproc-1),intent(out) :: nsendcounts, nsenddspls, nrecvcounts, nrecvdspls
      integer,intent(out) :: ndimpsi
    
      ! Local variables
      integer :: iorb, iiorb, ilr, is1, ie1, is2, ie2, is3, ie3, jproc, i3, i2, i1, ind, ii, ierr, ii0
      integer,dimension(:),allocatable :: nsendcounts_tmp, nsenddspls_tmp, nrecvcounts_tmp, nrecvdspls_tmp
      character(len=*),parameter :: subname='determine_communication_arrays_sumrho'
    
    
      call to_zero(nproc,nsendcounts(0))
    
      do iorb=1,orbs%norbp
          iiorb=orbs%isorb+iorb
          ilr=orbs%inwhichlocreg(iiorb)
          is1=1+lzd%Llr(ilr)%nsi1
          ie1=lzd%Llr(ilr)%nsi1+lzd%llr(ilr)%d%n1i
          is2=1+lzd%Llr(ilr)%nsi2
          ie2=lzd%Llr(ilr)%nsi2+lzd%llr(ilr)%d%n2i
          is3=1+lzd%Llr(ilr)%nsi3
          ie3=lzd%Llr(ilr)%nsi3+lzd%llr(ilr)%d%n3i
          do jproc=0,nproc-1
              ii=0
              do i3=is3,ie3
                  if (i3*lzd%glr%d%n1i*lzd%glr%d%n2i<istartend(1,jproc) .or. &
                      (i3-1)*lzd%glr%d%n1i*lzd%glr%d%n2i+1>istartend(2,jproc)) then
                      cycle
                  end if
                  ii0=0
                  !$omp parallel default(none) &
                  !$omp shared(i3, is2, ie2, is1, ie1, lzd, istartend, jproc, ii0) private(i2, i1, ind)
                  !$omp do reduction(+:ii0)
                  do i2=is2,ie2
                      do i1=is1,ie1
                        ind = (i3-1)*lzd%glr%d%n1i*lzd%glr%d%n2i+(i2-1)*lzd%glr%d%n1i+i1
                        if (ind>=istartend(1,jproc) .and. ind<=istartend(2,jproc)) then
                            !nsendcounts(jproc)=nsendcounts(jproc)+1
                            ii0=ii0+1
                        end if
                      end do
                  end do
                  !$omp end do
                  !$omp end parallel
                  ii=ii+ii0
              end do
             nsendcounts(jproc)=nsendcounts(jproc)+ii
           end do
      end do
    
    
      ! Some check
      ii=0
      do iorb=1,orbs%norbp
          iiorb=orbs%isorb+iorb
          ilr=orbs%inwhichlocreg(iiorb)
          ii = ii + lzd%llr(ilr)%d%n1i*lzd%llr(ilr)%d%n2i*lzd%llr(ilr)%d%n3i
      end do
      if (ii/=sum(nsendcounts)) then
          stop 'ii/=sum(nsendcounts)'
      end if
      ndimpsi=ii
    
    
      nsenddspls(0)=0
      do jproc=1,nproc-1
          nsenddspls(jproc)=nsenddspls(jproc-1)+nsendcounts(jproc-1)
      end do
    
      nsendcounts_tmp = f_malloc(0.to.nproc-1,id='nsendcounts_tmp')
      nsenddspls_tmp = f_malloc(0.to.nproc-1,id='nsenddspls_tmp')
      nrecvcounts_tmp = f_malloc(0.to.nproc-1,id='nrecvcounts_tmp')
      nrecvdspls_tmp = f_malloc(0.to.nproc-1,id='nrecvdspls_tmp')
      nsendcounts_tmp=1
      nrecvcounts_tmp=1
      do jproc=0,nproc-1
          nsenddspls_tmp(jproc)=jproc
          nrecvdspls_tmp(jproc)=jproc
      end do
      if(nproc>1) then
          call mpi_alltoallv(nsendcounts, nsendcounts_tmp, nsenddspls_tmp, mpi_integer, nrecvcounts, &
               nrecvcounts_tmp, nrecvdspls_tmp, mpi_integer, bigdft_mpi%mpi_comm, ierr)
      else
          nrecvcounts=nsendcounts
      end if
      call f_free(nsendcounts_tmp)
      call f_free(nsenddspls_tmp)
      call f_free(nrecvcounts_tmp)
      call f_free(nrecvdspls_tmp)
    
      !!ndimind = sum(nrecvcounts)
    
      !!! Some check
      !!ii=sum(norb_per_gridpoint)
      !!if (ii/=ndimind) stop 'ii/=sum(nrecvcounts)'
    
      nrecvdspls(0)=0
      do jproc=1,nproc-1
          nrecvdspls(jproc)=nrecvdspls(jproc-1)+nrecvcounts(jproc-1)
      end do
    
    end subroutine determine_communication_arrays_sumrho



    subroutine get_switch_indices_sumrho(iproc, nproc, nptsp, ndimpsi, ndimind, lzd, orbs, istartend, &
               norb_per_gridpoint, nsendcounts, nsenddspls, nrecvcounts, nrecvdspls, &
               isendbuf, irecvbuf, iextract, iexpand, indexrecvorbital)
      use module_base
      use module_types
      implicit none
    
      ! Calling arguments
      integer,intent(in) :: iproc, nproc, nptsp, ndimpsi, ndimind
      type(local_zone_descriptors),intent(in) :: lzd
      type(orbitals_data),intent(in) :: orbs
      integer,dimension(2,0:nproc-1),intent(in) :: istartend
      integer,dimension(nptsp),intent(in) :: norb_per_gridpoint
      integer,dimension(0:nproc-1),intent(in) :: nsendcounts, nsenddspls, nrecvcounts, nrecvdspls
      integer,dimension(ndimpsi),intent(out) :: isendbuf, irecvbuf
      integer,dimension(ndimind),intent(out) :: iextract, iexpand, indexrecvorbital
    
      ! Local variables
      integer :: jproc, iitot, iiorb, ilr, is1, ie1, is2, ie2, is3, ie3, i3, i2, i1, ind, indglob, ierr, ii
      integer :: iorb, i, ipt, indglob2, indglob3, indglob3a, itotadd
      integer,dimension(:),allocatable :: nsend, indexsendbuf, indexsendorbital, indexsendorbital2, indexrecvorbital2
      integer,dimension(:),allocatable :: gridpoint_start, indexrecvbuf
      character(len=*),parameter :: subname='get_switch_indices_sumrho'
    
    
      nsend = f_malloc(0.to.nproc-1,id='nsend')
      nsend=0
      indexsendbuf = f_malloc(ndimpsi,id='indexsendbuf')
      indexsendorbital = f_malloc(ndimpsi,id='indexsendorbital')
      !!allocate(isendbuf(ndimpsi), stat=istat)
      !!call memocc(istat, isendbuf, 'isendbuf', subname)
    
      iitot=0
      !!$omp parallel default(shared) &
      !!$omp private(iorb, iiorb, ilr, is1, ie1, is2, ie2, is3, ie3, i3, i2, i1, indglob, ind)
      !!$omp do lastprivate(iitot)
      do jproc=0,nproc-1
          iitot=0
          do iorb=1,orbs%norbp
              iiorb=orbs%isorb+iorb
              ilr=orbs%inwhichlocreg(iiorb)
              is1=1+lzd%Llr(ilr)%nsi1
              ie1=lzd%Llr(ilr)%nsi1+lzd%llr(ilr)%d%n1i
              is2=1+lzd%Llr(ilr)%nsi2
              ie2=lzd%Llr(ilr)%nsi2+lzd%llr(ilr)%d%n2i
              is3=1+lzd%Llr(ilr)%nsi3
              ie3=lzd%Llr(ilr)%nsi3+lzd%llr(ilr)%d%n3i
              itotadd=(ie2-is2+1)*(ie1-is1+1)
              do i3=is3,ie3
                  indglob3a=i3*lzd%glr%d%n1i*lzd%glr%d%n2i
                  indglob3=indglob3a-lzd%glr%d%n1i*lzd%glr%d%n2i
                  if (indglob3a<istartend(1,jproc) .or. &
                      indglob3+1>istartend(2,jproc)) then
                      iitot=iitot+itotadd
                      cycle
                  end if
                  do i2=is2,ie2
                      indglob2=indglob3+(i2-1)*lzd%glr%d%n1i
                      do i1=is1,ie1
                          indglob = indglob2+i1
                          iitot=iitot+1
                          if (indglob>=istartend(1,jproc) .and. indglob<=istartend(2,jproc)) then
                              nsend(jproc)=nsend(jproc)+1
                              ind=nsenddspls(jproc)+nsend(jproc)
                              isendbuf(iitot)=ind
                              indexsendbuf(ind)=indglob
                              indexsendorbital(iitot)=iiorb
                              !exit
                          end if
                      end do
                  end do
              end do
          end do
      end do
      !!$omp end do
      !!$omp end parallel
    
    
      if(iitot/=ndimpsi) stop 'iitot/=ndimpsi'
    
      !check
      do jproc=0,nproc-1
          if(nsend(jproc)/=nsendcounts(jproc)) stop 'nsend(jproc)/=nsendcounts(jproc)'
      end do
    
    !!call mpi_barrier(bigdft_mpi%mpi_comm, ierr)
    !!t2=mpi_wtime()
    !!tt=t2-t1
    !!if(iproc==0) write(*,*) 'time 5.1: iproc', iproc, tt
    
    
    
      !!allocate(irecvbuf(ndimpsi), stat=istat)
      !!call memocc(istat, irecvbuf, 'irecvbuf', subname)
    
      indexsendorbital2 = f_malloc(ndimpsi,id='indexsendorbital2')
      indexsendorbital2=indexsendorbital
      do i=1,ndimpsi
          ind=isendbuf(i)
          indexsendorbital(ind)=indexsendorbital2(i)
      end do
    
      ! Inverse of isendbuf
      call get_reverse_indices(ndimpsi, isendbuf, irecvbuf)
    
      call f_free(indexsendorbital2)
    
    
      indexrecvbuf = f_malloc(ndimind,id='indexrecvbuf')
      !!allocate(indexrecvorbital(ndimind), stat=istat)
      !!call memocc(istat, indexrecvorbital, 'indexrecvorbital', subname)
    
      if(nproc>1) then
          ! Communicate indexsendbuf
          call mpi_alltoallv(indexsendbuf, nsendcounts, nsenddspls, mpi_integer, indexrecvbuf, &
               nrecvcounts, nrecvdspls, mpi_integer, bigdft_mpi%mpi_comm, ierr)
          ! Communicate indexsendorbitals
          call mpi_alltoallv(indexsendorbital, nsendcounts, nsenddspls, &
               mpi_integer, indexrecvorbital, &
               nrecvcounts, nrecvdspls, mpi_integer, bigdft_mpi%mpi_comm, ierr)
       else
           indexrecvbuf=indexsendbuf
           indexrecvorbital=indexsendorbital
       end if
    
      call f_free(indexsendbuf)
    
      call f_free(indexsendorbital)
    !!call mpi_barrier(bigdft_mpi%mpi_comm, ierr)
    !!t2=mpi_wtime()
    !!tt=t2-t1
    !!if(iproc==0) write(*,*) 'time 5.2: iproc', iproc, tt
    
    
       gridpoint_start = f_malloc(istartend(1, iproc).to.istartend(2, iproc),id='gridpoint_start')
    
       ii=1
       do ipt=1,nptsp
           i=ipt+istartend(1,iproc)-1
           if (norb_per_gridpoint(ipt)>0) then
               gridpoint_start(i)=ii
           else
               gridpoint_start(i)=0
           end if
           ii=ii+norb_per_gridpoint(ipt)
       end do
    
       if (ii/=ndimind+1) stop '(ii/=ndimind+1)'
       if(maxval(gridpoint_start)>ndimind) stop '1: maxval(gridpoint_start)>sum(nrecvcountc)'
    
       !!allocate(iextract(ndimind), stat=istat)
       !!call memocc(istat, iextract, 'iextract', subname)
    
      ! Rearrange the communicated data
      do i=1,ndimind
          ii=indexrecvbuf(i)
          ind=gridpoint_start(ii)
          iextract(i)=ind
          gridpoint_start(ii)=gridpoint_start(ii)+1
      end do
    
      if(maxval(iextract)>ndimind) stop 'maxval(iextract)>ndimind'
      if(minval(iextract)<1) stop 'minval(iextract)<1'
    
      call f_free(indexrecvbuf)
    
    
      !! allocate(iexpand(ndimind), stat=istat)
      !! call memocc(istat, iexpand, 'iexpand', subname)
      ! Get the array to transfrom back the data
      call get_reverse_indices(ndimind, iextract, iexpand)
    
    !!call mpi_barrier(bigdft_mpi%mpi_comm, ierr)
    !!t2=mpi_wtime()
    !!tt=t2-t1
    !!if(iproc==0) write(*,*) 'time 5.3: iproc', iproc, tt
    
      indexrecvorbital2 = f_malloc(ndimind,id='indexrecvorbital2')
    
      if (ndimind>0) then
          call vcopy(ndimind, indexrecvorbital(1), 1, indexrecvorbital2(1), 1)
      end if
    
      !$omp parallel default(none) &
      !$omp shared(ndimind, iextract, indexrecvorbital, indexrecvorbital2) private(i, ind)
      !$omp do
      do i=1,ndimind
          ind=iextract(i)
          indexrecvorbital(ind)=indexrecvorbital2(i)
      end do
      !$omp end do
      !$omp end parallel
    
      call f_free(indexrecvorbital2)
    
      if(minval(indexrecvorbital)<1) stop 'minval(indexrecvorbital)<1'
      if(maxval(indexrecvorbital)>orbs%norb) stop 'maxval(indexrecvorbital)>orbs%norb'
    
    
      call f_free(gridpoint_start)
      call f_free(nsend)
    
    
    end subroutine get_switch_indices_sumrho



    subroutine communication_arrays_repartitionrho(iproc, nproc, lzd, nscatterarr, istartend, &
               nsendcounts_repartitionrho, nsenddspls_repartitionrho, &
               nrecvcounts_repartitionrho, nrecvdspls_repartitionrho)
      use module_base
      use module_types
      implicit none
    
      ! Calling arguments
      integer,intent(in) :: iproc, nproc
      type(local_zone_descriptors),intent(in) :: lzd
      integer,dimension(0:nproc-1,4),intent(in) :: nscatterarr !n3d,n3p,i3s+i3xcsh-1,i3xcsh
      integer,dimension(2,0:nproc-1),intent(in) :: istartend
      integer,dimension(0:nproc-1),intent(out) :: nsendcounts_repartitionrho, nsenddspls_repartitionrho
      integer,dimension(0:nproc-1),intent(out) :: nrecvcounts_repartitionrho, nrecvdspls_repartitionrho
    
      ! Local variables
      integer :: jproc_send, jproc_recv, ii, i3, i2, i1, jproc
    
      jproc_send=0
      jproc_recv=0
      ii=0
      nsendcounts_repartitionrho=0
      nrecvcounts_repartitionrho=0
      do i3=1,lzd%glr%d%n3i
          do i2=1,lzd%glr%d%n2i
              do i1=1,lzd%glr%d%n1i
                  ii=ii+1
                  if (ii>istartend(2,jproc_send)) then
                      jproc_send=jproc_send+1
                  end if
                  if (i3>nscatterarr(jproc_recv,3)+nscatterarr(jproc_recv,2)) then
                      jproc_recv=jproc_recv+1
                  end if
                  if (iproc==jproc_send) then
                      nsendcounts_repartitionrho(jproc_recv)=nsendcounts_repartitionrho(jproc_recv)+1
                  end if
                  if (iproc==jproc_recv) then
                      nrecvcounts_repartitionrho(jproc_send)=nrecvcounts_repartitionrho(jproc_send)+1
                  end if
              end do
          end do
      end do
    
      nsenddspls_repartitionrho(0)=0
      nrecvdspls_repartitionrho(0)=0
      do jproc=1,nproc-1
          nsenddspls_repartitionrho(jproc)=nsenddspls_repartitionrho(jproc-1)+&
                                                      nsendcounts_repartitionrho(jproc-1)
          nrecvdspls_repartitionrho(jproc)=nrecvdspls_repartitionrho(jproc-1)+&
                                                      nrecvcounts_repartitionrho(jproc-1)
      end do
    
    end subroutine communication_arrays_repartitionrho
    
    
    subroutine communication_arrays_repartitionrho_general(iproc, nproc, lzd, nscatterarr, istartend, &
               ncomms_repartitionrho, commarr_repartitionrho)
      use module_base
      use module_types
      implicit none
    
      ! Calling arguments
      integer,intent(in) :: iproc, nproc
      type(local_zone_descriptors),intent(in) :: lzd
      integer,dimension(0:nproc-1,4),intent(in) :: nscatterarr !n3d,n3p,i3s+i3xcsh-1,i3xcsh
      integer,dimension(2,0:nproc-1),intent(in) :: istartend
      integer,intent(out) :: ncomms_repartitionrho
      integer,dimension(:,:),pointer,intent(out) :: commarr_repartitionrho
      character(len=*),parameter :: subname='communication_arrays_repartitionrho_general'
    
      ! Local variables
      integer :: i1, i2, i3, ii, jproc, jproc_send, iidest, nel, ioverlaps, iassign
      logical :: started
    
      call f_routine(id='communication_arrays_repartitionrho_general')
    
      ! only do this if task iproc has to receive a part of the potential
      if (nscatterarr(iproc,1)>0) then
        
          ! First process from which iproc has to receive data
          ncomms_repartitionrho=0
          i3=nscatterarr(iproc,3)-nscatterarr(iproc,4)
          ii=(i3)*(lzd%glr%d%n2i)*(lzd%glr%d%n1i)+1
          do jproc=nproc-1,0,-1
              if (ii>=istartend(1,jproc)) then
                  jproc_send=jproc
                  ncomms_repartitionrho=ncomms_repartitionrho+1
                  exit
              end if
          end do
        
          ! The remaining processes
          iidest=0
          nel=0
          started=.false.
          do i3=nscatterarr(iproc,3)-nscatterarr(iproc,4)+1,nscatterarr(iproc,3)-nscatterarr(iproc,4)+nscatterarr(iproc,1)
              ii=(i3-1)*(lzd%glr%d%n2i)*(lzd%glr%d%n1i)
              do i2=1,lzd%glr%d%n2i
                  do i1=1,lzd%glr%d%n1i
                      ii=ii+1
                      iidest=iidest+1
                      if (ii>=istartend(1,jproc_send) .and. ii<=istartend(2,jproc_send)) then
                          nel=nel+1
                      else
                          jproc_send=jproc_send+1
                          ncomms_repartitionrho=ncomms_repartitionrho+1
                      end if
                  end do
              end do
          end do
        
        
          call allocate_MPI_comms_cubic_repartitionp2p(ncomms_repartitionrho, commarr_repartitionrho)
        
        
          ! First process from which iproc has to receive data
          ioverlaps=0
          i3=nscatterarr(iproc,3)-nscatterarr(iproc,4)
          ii=(i3)*(lzd%glr%d%n2i)*(lzd%glr%d%n1i)+1
          do jproc=nproc-1,0,-1
              if (ii>=istartend(1,jproc)) then
                  jproc_send=jproc
                  ioverlaps=ioverlaps+1
                  exit
              end if
          end do
        
        
          ! The remaining processes
          iassign=0
          iidest=0
          nel=0
          started=.false.
          do i3=nscatterarr(iproc,3)-nscatterarr(iproc,4)+1,nscatterarr(iproc,3)-nscatterarr(iproc,4)+nscatterarr(iproc,1)
              ii=(i3-1)*(lzd%glr%d%n2i)*(lzd%glr%d%n1i)
              do i2=1,lzd%glr%d%n2i
                  do i1=1,lzd%glr%d%n1i
                      ii=ii+1
                      iidest=iidest+1
                      if (ii>=istartend(1,jproc_send) .and. ii<=istartend(2,jproc_send)) then
                          nel=nel+1
                      else
                          commarr_repartitionrho(4,ioverlaps)=nel
                          jproc_send=jproc_send+1
                          ioverlaps=ioverlaps+1
                          nel=1
                          started=.false.
                      end if
                      if (.not.started) then
                          if (jproc_send>=nproc) stop 'ERROR: jproc_send>=nproc'
                          commarr_repartitionrho(1,ioverlaps)=jproc_send
                          commarr_repartitionrho(2,ioverlaps)=ii-istartend(1,jproc_send)+1
                          commarr_repartitionrho(3,ioverlaps)=iidest
                          started=.true.
                          iassign=iassign+1
                      end if
                  end do
              end do
          end do
          commarr_repartitionrho(4,ioverlaps)=nel
          if (ioverlaps/=ncomms_repartitionrho) stop 'ERROR: ioverlaps/=ncomms_repartitionrho'
          if (iassign/=ncomms_repartitionrho) stop 'ERROR: iassign/=ncomms_repartitionrho'
        
          ! some checks
          nel=0
          !nel_array=f_malloc0(0.to.nproc-1,id='nel_array')
          do ioverlaps=1,ncomms_repartitionrho
              nel=nel+commarr_repartitionrho(4,ioverlaps)
              ii=commarr_repartitionrho(1,ioverlaps)
              !nel_array(ii)=nel_array(ii)+commarr_repartitionrho(4,ioverlaps)
          end do
          if (nel/=nscatterarr(iproc,1)*lzd%glr%d%n2i*lzd%glr%d%n1i) then
              stop 'nel/=nscatterarr(iproc,2)*lzd%glr%d%n2i*lzd%glr%d%n1i'
          end if
          !!call mpiallred(nel_array(0), nproc, mpi_sum, bigdft_mpi%mpi_comm, ierr)
          !!if (nel_array(iproc)/=istartend(2,iproc)-istartend(1,iproc)+1) then
          !!    !stop 'nel_array(iproc)/=istartend(2,iproc)-istartend(1,iproc)+1'
          !!end if
          !!call f_free(nel_array)
    
      else
          ncomms_repartitionrho=0
          call allocate_MPI_comms_cubic_repartitionp2p(1, commarr_repartitionrho)
    
      end if
    
      call f_release_routine()
    
    end subroutine communication_arrays_repartitionrho_general




    !> Potential communication

    subroutine initialize_communication_potential(iproc, nproc, nscatterarr, orbs, lzd, comgp)
      use module_base
      use module_types
      use communications_base, only: p2pComms_null
      implicit none
      
      ! Calling arguments
      integer,intent(in):: iproc, nproc
      integer,dimension(0:nproc-1,4),intent(in):: nscatterarr !n3d,n3p,i3s+i3xcsh-1,i3xcsh
      type(orbitals_data),intent(in):: orbs
      type(local_zone_descriptors),intent(in):: lzd
      type(p2pComms),intent(out):: comgp
      
      ! Local variables
      integer:: is1, ie1, is2, ie2, is3, ie3, ilr, ii, iorb, iiorb, jproc, kproc, istsource
      integer:: ioverlap, is3j, ie3j, is3k, ie3k, mpidest, istdest, ioffsetx, ioffsety, ioffsetz
      integer :: is3min, ie3max, tag, ncount, ierr, nmaxoverlap
      logical :: datatype_defined
      character(len=*),parameter:: subname='initialize_communication_potential'
    
      call timing(iproc,'init_commPot  ','ON')
      
      !call nullify_p2pComms(comgp)
      comgp = p2pComms_null()
    
      !allocate(comgp%ise(6,0:nproc-1), stat=istat)
      !call memocc(istat, comgp%ise, 'comgp%ise', subname)
      comgp%ise = f_malloc_ptr((/1.to.6,0.to.nproc-1/),id='comgp%ise')
      
      ! Determine the bounds of the potential that we need for
      ! the orbitals on this process.
      iiorb=0
      do jproc=0,nproc-1
          is1=1000000000
          ie1=-1000000000
          is2=1000000000
          ie2=-1000000000
          is3=1000000000
          ie3=-1000000000
          do iorb=1,orbs%norb_par(jproc,0)
              
              iiorb=iiorb+1 
              ilr=orbs%inwhichlocreg(iiorb)
          
              ii=1+lzd%Llr(ilr)%nsi1
              if(ii < is1 .or. iorb==1) then
                  is1=ii
              end if
              ii=lzd%Llr(ilr)%nsi1+lzd%Llr(ilr)%d%n1i
              if(ii > ie1 .or. iorb==1) then
                  ie1=ii
              end if
          
              ii=1+lzd%Llr(ilr)%nsi2
              if(ii < is2 .or. iorb==1) then
                  is2=ii
              end if
              ii=lzd%Llr(ilr)%nsi2+lzd%Llr(ilr)%d%n2i
              if(ii > ie2 .or. iorb==1) then
                  ie2=ii
              end if
          
              ii=1+lzd%Llr(ilr)%nsi3
              if(ii < is3 .or. iorb==1) then
                  is3=ii
              end if
              ii=lzd%Llr(ilr)%nsi3+lzd%Llr(ilr)%d%n3i
              if(ii > ie3 .or. iorb==1) then
                  ie3=ii
              end if
          
          end do
          comgp%ise(1,jproc)=is1
          comgp%ise(2,jproc)=ie1
          comgp%ise(3,jproc)=is2
          comgp%ise(4,jproc)=ie2
          comgp%ise(5,jproc)=is3
          comgp%ise(6,jproc)=ie3
      end do
    
    
      
      ! Determine how many slices each process receives.
      !allocate(comgp%noverlaps(0:nproc-1), stat=istat)
      !call memocc(istat, comgp%noverlaps, 'comgp%noverlaps', subname)
      comgp%noverlaps = f_malloc_ptr(0.to.nproc-1,id='comgp%noverlaps')
      nmaxoverlap=0
      do jproc=0,nproc-1
          is3j=comgp%ise(5,jproc)
          ie3j=comgp%ise(6,jproc)
          mpidest=jproc
          ioverlap=0
          do kproc=0,nproc-1
              is3k=nscatterarr(kproc,3)+1
              ie3k=is3k+nscatterarr(kproc,2)-1
              if(is3j<=ie3k .and. ie3j>=is3k) then
                  ioverlap=ioverlap+1
                  !if(iproc==0) write(*,'(2(a,i0),a)') 'process ',jproc,' gets potential from process ',kproc,'.' 
              !TAKE INTO ACCOUNT THE PERIODICITY HERE
              else if(ie3j > lzd%Glr%d%n3i .and. lzd%Glr%geocode /= 'F') then
                  ie3j = comgp%ise(6,jproc) - lzd%Glr%d%n3i
                  if(ie3j>=is3k) then
                     ioverlap=ioverlap+1
                  end if
                  if(is3j <= ie3k)then
                     ioverlap=ioverlap+1
                  end if
              end if
          end do
          if (ioverlap>nmaxoverlap) nmaxoverlap=ioverlap
          comgp%noverlaps(jproc)=ioverlap
          !!if(iproc==0) write(*,'(2(a,i0),a)') 'Process ',jproc,' gets ',ioverlap,' potential slices.'
      end do
      
      ! Determine the parameters for the communications.
      !allocate(comgp%comarr(6,nmaxoverlap,0:nproc-1))
      !call memocc(istat, comgp%comarr, 'comgp%comarr', subname)
      !call to_zero(6*nmaxoverlap*nproc, comgp%comarr(1,1,0))
      comgp%comarr = f_malloc0_ptr((/1.to.6,1.to.nmaxoverlap,0.to.nproc-1/),id='comgp%comarr')
      !allocate(comgp%mpi_datatypes(0:nmaxoverlap,0:nproc-1), stat=istat)
      !call memocc(istat, comgp%mpi_datatypes, 'comgp%mpi_datatypes', subname)
      !call to_zero((nmaxoverlap+1)*nproc, comgp%mpi_datatypes(0,0))
      comgp%mpi_datatypes = f_malloc0_ptr((/0.to.nmaxoverlap,0.to.nproc-1/),id='comgp%mpi_datatypes')
      comgp%nrecvBuf = 0
      is3min=0
      ie3max=0
    
      ! Only do this if we have more than one MPI task
      nproc_if: if (nproc>1) then
          do jproc=0,nproc-1
              is3j=comgp%ise(5,jproc)
              ie3j=comgp%ise(6,jproc)
              mpidest=jproc
              ioverlap=0
              istdest=1
              datatype_defined =.false.
              do kproc=0,nproc-1
                  is3k=nscatterarr(kproc,3)+1
                  ie3k=is3k+nscatterarr(kproc,2)-1
          !SHOULD TAKE INTO ACCOUNT THE PERIODICITY HERE
          !Need to split the region
                  if(is3j<=ie3k .and. ie3j>=is3k) then
                      is3=max(is3j,is3k) ! starting index in z dimension for data to be sent
                      ie3=min(ie3j,ie3k) ! ending index in z dimension for data to be sent
                      ioffsetz=is3-is3k ! starting index (in z direction) of data to be sent (actually it is the index -1)
                      ioffsety=comgp%ise(3,jproc)-1
                      ioffsetx=comgp%ise(1,jproc)
                      ioverlap=ioverlap+1
                      if(is3<is3min .or. ioverlap==1) then
                          is3min=is3
                      end if
                      if(ie3>ie3max .or. ioverlap==1) then
                          ie3max=ie3
                      end if
                      istsource = ioffsetz*lzd%glr%d%n1i*lzd%glr%d%n2i + ioffsety*lzd%glr%d%n1i + ioffsetx
                      ncount = 1
                      comgp%comarr(1,ioverlap,jproc)=kproc
                      comgp%comarr(2,ioverlap,jproc)=istsource
                      comgp%comarr(3,ioverlap,jproc)=jproc
                      comgp%comarr(4,ioverlap,jproc)=istdest
                      comgp%comarr(5,ioverlap,jproc)=ie3-is3+1
                      comgp%comarr(6,ioverlap,jproc)=lzd%glr%d%n1i*lzd%glr%d%n2i
                      if (.not. datatype_defined) then
                          call mpi_type_vector(comgp%ise(4,jproc)-comgp%ise(3,jproc)+1, comgp%ise(2,jproc)-comgp%ise(1,jproc)+1, &
                               lzd%glr%d%n1i, mpi_double_precision, comgp%mpi_datatypes(0,jproc), ierr)
                          call mpi_type_commit(comgp%mpi_datatypes(0,jproc), ierr)
                          !comgp%mpi_datatypes(2,jproc)=1
                          datatype_defined=.true.
                      end if
        
                      istdest = istdest + &
                                (ie3-is3+1)*(comgp%ise(2,jproc)-comgp%ise(1,jproc)+1)*(comgp%ise(4,jproc)-comgp%ise(3,jproc)+1)
                      if(iproc==jproc) then
                          comgp%nrecvBuf = comgp%nrecvBuf + &
                                (ie3-is3+1)*(comgp%ise(2,jproc)-comgp%ise(1,jproc)+1)*(comgp%ise(4,jproc)-comgp%ise(3,jproc)+1)
                      end if
                  else if(ie3j > lzd%Glr%d%n3i .and. lzd%Glr%geocode /= 'F')then
                       stop 'WILL PROBABLY NOT WORK!'
                       ie3j = comgp%ise(6,jproc) - lzd%Glr%d%n3i
                       if(ie3j>=is3k) then
                           is3=max(0,is3k) ! starting index in z dimension for data to be sent
                           ie3=min(ie3j,ie3k) ! ending index in z dimension for data to be sent
                           ioffsetz=is3-0 ! starting index (in z direction) of data to be sent (actually it is the index -1)
                           ioverlap=ioverlap+1
                           !tag=tag+1
                           !!tag=p2p_tag(jproc)
                           if(is3<is3min .or. ioverlap==1) then
                               is3min=is3
                           end if
                           if(ie3>ie3max .or. ioverlap==1) then
                               ie3max=ie3
                           end if
                           !!call setCommunicationPotential(kproc, is3, ie3, ioffsetz, lzd%Glr%d%n1i, lzd%Glr%d%n2i, jproc,&
                           !!     istdest, tag, comgp%comarr(1,ioverlap,jproc))
                           istsource=ioffsetz*lzd%glr%d%n1i*lzd%glr%d%n2i+1
                           !ncount=(ie3-is3+1)*lzd%glr%d%n1i*lzd%glr%d%n2i
                           ncount=lzd%glr%d%n1i*lzd%glr%d%n2i
                           call setCommsParameters(kproc, jproc, istsource, istdest, ncount, tag, comgp%comarr(1,ioverlap,jproc))
                           comgp%comarr(7,ioverlap,jproc)=(ie3-is3+1)
                           comgp%comarr(8,ioverlap,jproc)=lzd%glr%d%n1i*lzd%glr%d%n2i
                           istdest = istdest + (ie3-is3+1)*ncount
                           if(iproc==jproc) then
                               comgp%nrecvBuf = comgp%nrecvBuf + (ie3-is3+1)*lzd%Glr%d%n1i*lzd%Glr%d%n2i
                           end if
                       end if
                       if(is3j <= ie3k)then
                           is3=max(is3j,is3k) ! starting index in z dimension for data to be sent
                           ie3=min(lzd%Glr%d%n3i,ie3k) ! ending index in z dimension for data to be sent
                           ioffsetz=is3-is3k ! starting index (in z direction) of data to be sent (actually it is the index -1)
                           ioverlap=ioverlap+1
                           !tag=tag+1
                           !!tag=p2p_tag(jproc)
                           if(is3<is3min .or. ioverlap==1) then
                               is3min=is3
                           end if
                           if(ie3>ie3max .or. ioverlap==1) then
                               ie3max=ie3
                           end if
                           !!call setCommunicationPotential(kproc, is3, ie3, ioffsetz, lzd%Glr%d%n1i, lzd%Glr%d%n2i, jproc,&
                           !!     istdest, tag, comgp%comarr(1,ioverlap,jproc))
                           istsource=ioffsetz*lzd%glr%d%n1i*lzd%glr%d%n2i+1
                           !ncount=(ie3-is3+1)*lzd%glr%d%n1i*lzd%glr%d%n2i
                           ncount=lzd%glr%d%n1i*lzd%glr%d%n2i
                           call setCommsParameters(kproc, jproc, istsource, istdest, ncount, tag, comgp%comarr(1,ioverlap,jproc))
                           comgp%comarr(7,ioverlap,jproc)=ie3-is3+1
                           comgp%comarr(8,ioverlap,jproc)=lzd%glr%d%n1i*lzd%glr%d%n2i
                           istdest = istdest + (ie3-is3+1)*ncount
                           if(iproc==jproc) then
                               comgp%nrecvBuf = comgp%nrecvBuf + (ie3-is3+1)*lzd%Glr%d%n1i*lzd%Glr%d%n2i
                           end if
                       end if
                  end if
              end do
              !!comgp%ise3(1,jproc)=is3min
              !!comgp%ise3(2,jproc)=ie3max
              !!if (iproc==0) write(*,*) 'is3min,comgp%ise(5,jproc)', is3min,comgp%ise(5,jproc)
              !!if (iproc==0) write(*,*) 'ie3max,comgp%ise(6,jproc)', ie3max,comgp%ise(6,jproc)
              !if (comgp%ise(5,jproc)/=is3min) stop 'ERROR 1'
              !if (comgp%ise(6,jproc)/=ie3max) stop 'ERROR 2'
              if(ioverlap/=comgp%noverlaps(jproc)) stop 'ioverlap/=comgp%noverlaps(jproc)'
          end do
    
      else nproc_if ! monoproc
    
          comgp%nrecvbuf = (comgp%ise(2,iproc)-comgp%ise(1,iproc)+1)*(comgp%ise(4,iproc)-comgp%ise(3,iproc)+1)*&
                           (comgp%ise(6,iproc)-comgp%ise(5,iproc)+1)
      
      end if nproc_if
    
      comgp%nrecvbuf=max(comgp%nrecvbuf,1)
      
      ! To indicate that no communication is going on.
      comgp%communication_complete=.true.
      !!comgp%messages_posted=.false.
    
      call timing(iproc,'init_commPot  ','OF')
    
    end subroutine initialize_communication_potential



    !> Routines for the cubic version

    !> Partition the orbitals between processors to ensure load balancing
    !! the criterion will depend on GPU computation
    !! and/or on the sizes of the different localisation region.
    !!
    !! Calculate the number of elements to be sent to each process
    !! and the array of displacements.
    !! Cubic strategy: 
    !!    - the components are equally distributed among the wavefunctions
    !!    - each processor has all the orbitals in transposed form
    !!    - each wavefunction is equally distributed in its transposed form
    !!    - this holds for each k-point, which regroups different processors
    subroutine orbitals_communicators(iproc,nproc,lr,orbs,comms,basedist)
      use module_base
      use module_types
      use yaml_output, only: yaml_toa
      implicit none
      integer, intent(in) :: iproc,nproc
      type(locreg_descriptors), intent(in) :: lr
      type(orbitals_data), intent(inout) :: orbs
      type(comms_cubic), intent(out) :: comms
      integer, dimension(0:nproc-1,orbs%nkpts), intent(in), optional :: basedist
      !local variables
      character(len=*), parameter :: subname='orbitals_communicators'
      logical :: yesorb,yescomp
      integer :: jproc,nvctr_tot,ikpts,iorbp,jorb,norb_tot,ikpt
      integer :: nkptsp,ierr,kproc,jkpts,jkpte,jsorb,lubo,lubc,info,jkpt
      integer, dimension(:), allocatable :: mykpts
      logical, dimension(:), allocatable :: GPU_for_comp
      integer, dimension(:,:), allocatable :: nvctr_par,norb_par !<for all the components and orbitals (with k-pts)
      
      !check of allocation of important arrays
      if (.not. associated(orbs%norb_par)) then
         write(*,*)'ERROR: norb_par array not allocated'
         stop
      end if
   
      !Allocations of nvctr_par and norb_par
      nvctr_par = f_malloc((/ 0.to.nproc-1, 0.to.orbs%nkpts /),id='nvctr_par')
      norb_par = f_malloc((/ 0.to.nproc-1, 0.to.orbs%nkpts /),id='norb_par')
      mykpts = f_malloc(orbs%nkpts,id='mykpts')
    
      !initialise the arrays
      do ikpts=0,orbs%nkpts
         do jproc=0,nproc-1
            nvctr_par(jproc,ikpts)=0 
            norb_par(jproc,ikpts)=0 
         end do
      end do
    
      !calculate the same k-point distribution for the orbitals
      !assign the k-point to the given orbital, counting one orbital after each other
      jorb=1
      ikpts=1
      do jproc=0,nproc-1
         do iorbp=1,orbs%norb_par(jproc,0)
            norb_par(jproc,ikpts)=norb_par(jproc,ikpts)+1
            if (mod(jorb,orbs%norb)==0) then
               ikpts=ikpts+1
            end if
            jorb=jorb+1
         end do
      end do
      !some checks
      if (orbs%norb /= 0) then
         !check the distribution
         do ikpts=1,orbs%nkpts
            !print *,'partition',ikpts,orbs%nkpts,'ikpts',norb_par(:,ikpts)
            norb_tot=0
            do jproc=0,nproc-1
               norb_tot=norb_tot+norb_par(jproc,ikpts)
            end do
            if(norb_tot /= orbs%norb) then
               call f_err_throw('Orbital partition is incorrect for k-point'//&
                    trim(yaml_toa(ikpts))//'; expected '//&
                    trim(yaml_toa(orbs%norb))//' orbitals, found'//&
                    trim(yaml_toa(norb_tot)),&
                    err_name='BIGDFT_RUNTIME_ERROR')
            end if
         end do
      end if
    
    
      !balance the components between processors
      !in the most symmetric way
      !here the components are taken into account for all the k-points
    
      !create an array which indicate which processor has a GPU associated 
      !from the viewpoint of the BLAS routines (deprecated, not used anymore)
      GPU_for_comp = f_malloc(0.to.nproc-1,id='GPU_for_comp')
    
      if (nproc > 1 .and. .not. GPUshare) then
         call MPI_ALLGATHER(GPUblas,1,MPI_LOGICAL,GPU_for_comp(0),1,MPI_LOGICAL,&
              bigdft_mpi%mpi_comm,ierr)
      else
         GPU_for_comp(0)=GPUblas
      end if
    
      call f_free(GPU_for_comp)
    
      !old k-point repartition
    !!$  !decide the repartition for the components in the same way as the orbitals
    !!$  call parallel_repartition_with_kpoints(nproc,orbs%nkpts,(lr%wfd%nvctr_c+7*lr%wfd%nvctr_f),nvctr_par)
    
    !!$  ikpts=1
    !!$  ncomp_res=(lr%wfd%nvctr_c+7*lr%wfd%nvctr_f)
    !!$  do jproc=0,nproc-1
    !!$     loop_comps: do
    !!$        if (nvctr_par(jproc,0) >= ncomp_res) then
    !!$           nvctr_par(jproc,ikpts)= ncomp_res
    !!$           ikpts=ikpts+1
    !!$           nvctr_par(jproc,0)=nvctr_par(jproc,0)-ncomp_res
    !!$           ncomp_res=(lr%wfd%nvctr_c+7*lr%wfd%nvctr_f)
    !!$        else
    !!$           nvctr_par(jproc,ikpts)= nvctr_par(jproc,0)
    !!$           ncomp_res=ncomp_res-nvctr_par(jproc,0)
    !!$           nvctr_par(jproc,0)=0
    !!$           exit loop_comps
    !!$        end if
    !!$        if (nvctr_par(jproc,0) == 0 ) then
    !!$           ncomp_res=(lr%wfd%nvctr_c+7*lr%wfd%nvctr_f)
    !!$           exit loop_comps
    !!$        end if
    !!$
    !!$     end do loop_comps
    !!$  end do
    
      !new k-point repartition
      if (present(basedist)) then
         do jkpt=1,orbs%nkpts
            do jproc=0,nproc-1
               nvctr_par(jproc,jkpt)=basedist(jproc,jkpt)
            end do
         end do
      else
         !first try the naive repartition
         call kpts_to_procs_via_obj(nproc,orbs%nkpts,(lr%wfd%nvctr_c+7*lr%wfd%nvctr_f),nvctr_par(0,1))
      end if
      !then silently check whether the distribution agree
      info=-1
      call check_kpt_distributions(nproc,orbs%nkpts,orbs%norb,(lr%wfd%nvctr_c+7*lr%wfd%nvctr_f),&
           norb_par(0,1),nvctr_par(0,1),info,lubo,lubc)
      if (info/=0 .and. .not. present(basedist)) then !redo the distribution based on the orbitals scheme
         info=-1
         call components_kpt_distribution(nproc,orbs%nkpts,orbs%norb,(lr%wfd%nvctr_c+7*lr%wfd%nvctr_f),norb_par(0,1),nvctr_par(0,1))
         call check_kpt_distributions(nproc,orbs%nkpts,orbs%norb,(lr%wfd%nvctr_c+7*lr%wfd%nvctr_f),&
              norb_par(0,1),nvctr_par(0,1),info,lubo,lubc)
      end if
      if (info /=0) then
         !if (iproc==0) then
         !   write(*,*)'ERROR for nproc,nkpts,norb,nvctr',nproc,orbs%nkpts,orbs%norb,(lr%wfd%nvctr_c+7*lr%wfd%nvctr_f)
         !   call print_distribution_schemes(nproc,orbs%nkpts,norb_par(0,1),nvctr_par(0,1))
         !end if
         !call MPI_BARRIER(bigdft_mpi%mpi_comm,ierr)
         !stop
         if (iproc==0) call print_distribution_schemes(nproc,orbs%nkpts,norb_par(0,1),nvctr_par(0,1))
         call f_err_throw('ERROR for nproc,nkpts,norb,nvctr' // &
              & trim(yaml_toa( (/ nproc,orbs%nkpts,orbs%norb,(lr%wfd%nvctr_c+7*lr%wfd%nvctr_f) /) )), &
              & err_id=BIGDFT_RUNTIME_ERROR)
      end if
    
    !write(*,'(a,i2,3x,8i7,i10)') 'iproc, nvctr_par(jproc), sum', iproc, (nvctr_par(jproc,1), jproc=0,nproc-1), sum(nvctr_par(:,1))
    !write(*,*) 'iproc, (lr%wfd%nvctr_c+7*lr%wfd%nvctr_f)*orbs%norbp', iproc, (lr%wfd%nvctr_c+7*lr%wfd%nvctr_f)*orbs%norbp
      !some checks
      !check the distribution
      do ikpts=1,orbs%nkpts
         !print *,'iproc,cpts:',lr%wfd%nvctr_c+7*lr%wfd%nvctr_f,nvctr_par(:,ikpts)
         nvctr_tot=0
         do jproc=0,nproc-1
            nvctr_tot=nvctr_tot+nvctr_par(jproc,ikpts)
         end do
         if(nvctr_tot /= lr%wfd%nvctr_c+7*lr%wfd%nvctr_f) then
            write(*,*)'ERROR: partition of components incorrect, kpoint:',ikpts
            stop
         end if
      end do
    
      !this function which associates a given k-point to a processor in the component distribution
      !the association is chosen such that each k-point is associated to only
      !one processor
      !if two processors treat the same k-point the processor which highest rank is chosen
      do ikpts=1,orbs%nkpts
         loop_jproc: do jproc=nproc-1,0,-1
            if (nvctr_par(jproc,ikpts) /= 0) then
               orbs%ikptproc(ikpts)=jproc
               exit loop_jproc
            end if
         end do loop_jproc
      end do
      
      !print*,'check',orbs%ikptproc(:)
    
    !write(*,*) 'orbs%norb_par',orbs%norb_par
    
      !calculate the number of k-points treated by each processor in both
      ! the component distribution and the orbital distribution.
      !to have a correct distribution, a k-point should be divided between the same processors
      nkptsp=0
      orbs%iskpts=-1
      do ikpts=1,orbs%nkpts
         if (nvctr_par(iproc,ikpts) /= 0 .or. norb_par(iproc,ikpts) /= 0) then
            if (orbs%iskpts == -1) orbs%iskpts=ikpts-1
            nkptsp=nkptsp+1
            mykpts(nkptsp) = ikpts
         end if
      end do
      orbs%nkptsp=nkptsp
    
    !!$  allocate(orbs%ikptsp(orbs%nkptsp+ndebug),stat=i_stat)
    !!$  call memocc(i_stat,orbs%ikptsp,'orbs%ikptsp',subname)
    !!$  orbs%ikptsp(1:orbs%nkptsp)=mykpts(1:orbs%nkptsp)
    
      !print the distribution scheme used for this set of orbital
      !in the case of multiple k-points
      if (iproc == 0 .and. verbose > 1 .and. orbs%nkpts > 1) then
         call print_distribution_schemes(nproc,orbs%nkpts,norb_par(0,1),nvctr_par(0,1))
      end if
    
      !print *,iproc,orbs%nkptsp,orbs%norbp,orbs%norb,orbs%nkpts
      !call MPI_BARRIER(bigdft_mpi%mpi_comm,ierr)
      !call MPI_FINALIZE(ierr)
      !stop
      !check that for any processor the orbital k-point repartition is contained into the components
      if (orbs%norb /= 0) then
         do jproc=0,nproc-1
            jsorb=0
            do kproc=0,jproc-1
               jsorb=jsorb+orbs%norb_par(kproc,0)
            end do
            jkpts=min(jsorb/orbs%norb+1,orbs%nkpts)
            if (nvctr_par(jproc,jkpts) == 0 .and. orbs%norb_par(jproc,0) /=0 ) then
               if (iproc ==0) write(*,*)'ERROR, jproc: ',jproc,' the orbital k-points distribution starts before the components one'
               !print *,jsorb,jkpts,jproc,orbs%iskpts,nvctr_par(jproc,jkpts)
               stop
            end if
            jkpte=min((jsorb+orbs%norb_par(jproc,0)-1)/orbs%norb+1,orbs%nkpts)
            if (nvctr_par(jproc,jkpte) == 0 .and. orbs%norb_par(jproc,0) /=0) then
               if (iproc ==0) write(*,*)'ERROR, jproc: ',jproc,&
                    ' the orbital k-points distribution ends after the components one'
               print *,jsorb,jkpte,jproc,orbs%iskpts,orbs%nkptsp,nvctr_par(jproc,jkpte)
               stop
            end if
         end do
      end if
    
      !before printing the distribution schemes, check that the two distributions contain
      !the same k-points
      yesorb=.false.
      kpt_components: do ikpts=1,orbs%nkptsp
         ikpt=orbs%iskpts+ikpts
         do jorb=1,orbs%norbp
            if (orbs%iokpt(jorb) == ikpt) yesorb=.true.
         end do
         if (.not. yesorb .and. orbs%norbp /= 0) then
            write(*,*)' ERROR: processor ', iproc,' kpt ',ikpt,&
                 ' not found in the orbital distribution'
            call MPI_ABORT(bigdft_mpi%mpi_comm, ierr)
         end if
      end do kpt_components
    
      yescomp=.false.
      kpt_orbitals: do jorb=1,orbs%norbp
         ikpt=orbs%iokpt(jorb)   
         do ikpts=1,orbs%nkptsp
            if (orbs%iskpts+ikpts == ikpt) yescomp=.true.
         end do
         if (.not. yescomp) then
            write(*,*)' ERROR: processor ', iproc,' kpt,',ikpt,&
                 'not found in the component distribution'
            call MPI_ABORT(bigdft_mpi%mpi_comm, ierr)
         end if
      end do kpt_orbitals
    
      !print *,'AAAAiproc',iproc,orbs%iskpts,orbs%iskpts+orbs%nkptsp
    
      !allocate communication arrays
      comms%nvctr_par = f_malloc_ptr((/ 0.to.nproc-1, 0.to.orbs%nkpts /),id='comms%nvctr_par')
      comms%ncntd = f_malloc_ptr(0.to.nproc-1,id='comms%ncntd')
      comms%ncntt = f_malloc_ptr(0.to.nproc-1,id='comms%ncntt')
      comms%ndspld = f_malloc_ptr(0.to.nproc-1,id='comms%ndspld')
      comms%ndsplt = f_malloc_ptr(0.to.nproc-1,id='comms%ndsplt')
    
      !assign the partition of the k-points to the communication array
      !calculate the number of componenets associated to the k-point
      do jproc=0,nproc-1
         comms%nvctr_par(jproc,0)=0
         do ikpt=1,orbs%nkpts
            comms%nvctr_par(jproc,0)=comms%nvctr_par(jproc,0)+&
                 nvctr_par(jproc,ikpt) 
            comms%nvctr_par(jproc,ikpt)=nvctr_par(jproc,ikpt)
         end do
      end do
    !!$  do ikpts=1,orbs%nkptsp
    !!$     ikpt=orbs%iskpts+ikpts!orbs%ikptsp(ikpts)
    !!$     do jproc=0,nproc-1
    !!$        comms%nvctr_par(jproc,ikpts)=nvctr_par(jproc,ikpt) 
    !!$     end do
    !!$  end do
    
      !with this distribution the orbitals and the components are ordered following k-points
      !there must be no overlap for the components
      !here we will print out the k-points components distribution, in the transposed and in the direct way
    
      do jproc=0,nproc-1
         comms%ncntd(jproc)=0
         do ikpts=1,orbs%nkpts
            comms%ncntd(jproc)=comms%ncntd(jproc)+&
                 nvctr_par(jproc,ikpts)*norb_par(iproc,ikpts)*orbs%nspinor
         end do
      end do
      comms%ndspld(0)=0
      do jproc=1,nproc-1
         comms%ndspld(jproc)=comms%ndspld(jproc-1)+comms%ncntd(jproc-1)
      end do
      !receive buffer
      do jproc=0,nproc-1
         comms%ncntt(jproc)=0
         do ikpts=1,orbs%nkpts
            comms%ncntt(jproc)=comms%ncntt(jproc)+&
                 nvctr_par(iproc,ikpts)*norb_par(jproc,ikpts)*orbs%nspinor
         end do
      end do
      comms%ndsplt(0)=0
      do jproc=1,nproc-1
         comms%ndsplt(jproc)=comms%ndsplt(jproc-1)+comms%ncntt(jproc-1)
      end do
    
      !print *,'iproc,comms',iproc,comms%ncntd,comms%ndspld,comms%ncntt,comms%ndsplt
    
      call f_free(nvctr_par)
      call f_free(norb_par)
      call f_free(mykpts)
    
      !calculate the dimension of the wavefunction
      !for the given processor (this is only the cubic strategy)
      orbs%npsidim_orbs=(lr%wfd%nvctr_c+7*lr%wfd%nvctr_f)*orbs%norb_par(iproc,0)*orbs%nspinor
      orbs%npsidim_comp=sum(comms%ncntt(0:nproc-1))
        
    !!$  orbs%npsidim=max((lr%wfd%nvctr_c+7*lr%wfd%nvctr_f)*orbs%norb_par(iproc,0)*orbs%nspinor,&
    !!$       sum(comms%ncntt(0:nproc-1)))
    
    END SUBROUTINE orbitals_communicators



end module communications_init<|MERGE_RESOLUTION|>--- conflicted
+++ resolved
@@ -1741,13 +1741,7 @@
     end subroutine get_gridpoint_start
 
 
-<<<<<<< HEAD
-
-    ! The sumrho routines
-
-=======
     !> The sumrho routines
->>>>>>> 30a885a0
     subroutine init_comms_linear_sumrho(iproc, nproc, lzd, orbs, nscatterarr, collcom_sr)
       use module_base
       use module_types
