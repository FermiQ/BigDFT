!> @file
!!  File defining the routines to initialize the communications between processes
!! @author
!!    Copyright (C) 2013-2014 BigDFT group
!!    This file is distributed under the terms of the
!!    GNU General Public License, see ~/COPYING file
!!    or http://www.gnu.org/copyleft/gpl.txt .
!!    For the list of contributors, see ~/AUTHORS


!> Module defining routines to initialize the communications
module communications_init
  use communications_base
  implicit none

  private

  public :: init_comms_linear
  public :: init_comms_linear_sumrho
  public :: initialize_communication_potential
  public :: orbitals_communicators

  contains

    subroutine init_comms_linear(iproc, nproc, npsidim_orbs, orbs, lzd, collcom)
      use module_base
      use module_types
      implicit none
      
      ! Calling arguments
      integer,intent(in) :: iproc, nproc, npsidim_orbs
      type(orbitals_data),intent(in) :: orbs
      type(local_zone_descriptors),intent(in) :: lzd
      type(comms_linear),intent(inout) :: collcom
      
      ! Local variables
      integer :: iorb, iiorb, ilr, istartp_seg_c, iendp_seg_c, istartp_seg_f, iendp_seg_f
      integer :: ipt, nvalp_c, nvalp_f
      real(kind=8),dimension(:,:,:),allocatable :: weight_c, weight_f
      real(kind=8) :: weight_c_tot, weight_f_tot, weightp_c, weightp_f
      integer,dimension(:,:),allocatable :: istartend_c, istartend_f
      integer,dimension(:,:,:),allocatable :: index_in_global_c, index_in_global_f
      
      call timing(iproc,'init_collcomm ','ON')
    
      call f_routine('init_comms_linear')
    
      weight_c=f_malloc((/0.to.lzd%glr%d%n1,0.to.lzd%glr%d%n2,0.to.lzd%glr%d%n3/),id='weight_c')
      weight_f=f_malloc((/0.to.lzd%glr%d%n1,0.to.lzd%glr%d%n2,0.to.lzd%glr%d%n3/),id='weight_f')
      index_in_global_c=f_malloc((/0.to.lzd%glr%d%n1,0.to.lzd%glr%d%n2,0.to.lzd%glr%d%n3/),id='index_in_global_c')
      index_in_global_f=f_malloc((/0.to.lzd%glr%d%n1,0.to.lzd%glr%d%n2,0.to.lzd%glr%d%n3/),id='index_in_global_f')
      
    
      call get_weights(iproc, nproc, orbs, lzd, weight_c, weight_f, weight_c_tot, weight_f_tot)
    
      ! Assign the grid points to the processes such that the work is equally distributed
      istartend_c=f_malloc((/1.to.2,0.to.nproc-1/),id='istartend_c')
      istartend_f=f_malloc((/1.to.2,0.to.nproc-1/),id='istartend_f')
      call assign_weight_to_process(iproc, nproc, lzd, weight_c, weight_f, weight_c_tot, weight_f_tot, &
           istartend_c, istartend_f, istartp_seg_c, iendp_seg_c, istartp_seg_f, iendp_seg_f, &
           weightp_c, weightp_f, collcom%nptsp_c, collcom%nptsp_f, nvalp_c, nvalp_f)
    
    
      ! Determine the index of a grid point i1,i2,i3 in the compressed array
      call get_index_in_global2(lzd%glr, index_in_global_c, index_in_global_f)
    
    
      ! Determine values for mpi_alltoallv
      call allocate_MPI_communication_arrays(nproc, collcom)
      call determine_communication_arrays(iproc, nproc, npsidim_orbs, orbs, lzd, istartend_c, istartend_f, &
           index_in_global_c, index_in_global_f, nvalp_c, nvalp_f, &
           collcom%nsendcounts_c, collcom%nsenddspls_c, collcom%nrecvcounts_c, collcom%nrecvdspls_c, &
           collcom%nsendcounts_f, collcom%nsenddspls_f, collcom%nrecvcounts_f, collcom%nrecvdspls_f)
    
    
    
      !Now set some integers in the collcomm structure
      collcom%ndimind_c = sum(collcom%nrecvcounts_c)
      collcom%ndimind_f = sum(collcom%nrecvcounts_f)
    
      ! Now rearrange the data on the process to communicate them
      collcom%ndimpsi_c=0
      do iorb=1,orbs%norbp
          iiorb=orbs%isorb+iorb
          ilr=orbs%inwhichlocreg(iiorb)
          collcom%ndimpsi_c=collcom%ndimpsi_c+lzd%llr(ilr)%wfd%nvctr_c
      end do
      collcom%ndimpsi_f=0
      do iorb=1,orbs%norbp
          iiorb=orbs%isorb+iorb
          ilr=orbs%inwhichlocreg(iiorb)
          collcom%ndimpsi_f=collcom%ndimpsi_f+lzd%llr(ilr)%wfd%nvctr_f
      end do
    
      call allocate_local_comms_cubic(collcom)
    
      call determine_num_orbs_per_gridpoint_new(iproc, nproc, lzd, istartend_c, istartend_f, &
           istartp_seg_c, iendp_seg_c, istartp_seg_f, iendp_seg_f, &
           weightp_c, weightp_f, collcom%nptsp_c, collcom%nptsp_f, weight_c, weight_f, &
           collcom%norb_per_gridpoint_c, collcom%norb_per_gridpoint_f)
    
      call f_free(weight_c)
      call f_free(weight_f)
    
    
      call get_switch_indices(iproc, nproc, orbs, lzd, collcom%ndimpsi_c, collcom%ndimpsi_f, istartend_c, istartend_f, &
           collcom%nsendcounts_c, collcom%nsenddspls_c, collcom%ndimind_c, collcom%nrecvcounts_c, collcom%nrecvdspls_c, &
           collcom%nsendcounts_f, collcom%nsenddspls_f, collcom%ndimind_f, collcom%nrecvcounts_f, collcom%nrecvdspls_f, &
           index_in_global_c, index_in_global_f, &
           weightp_c, weightp_f, collcom%isendbuf_c, collcom%irecvbuf_c, collcom%isendbuf_f, collcom%irecvbuf_f, &
           collcom%indexrecvorbital_c, collcom%iextract_c, collcom%iexpand_c, &
           collcom%indexrecvorbital_f, collcom%iextract_f, collcom%iexpand_f)
    
    
      ! These variables are used in various subroutines to speed up the code
      collcom%isptsp_c(1) = 0
      do ipt=2,collcom%nptsp_c
            collcom%isptsp_c(ipt) = collcom%isptsp_c(ipt-1) + collcom%norb_per_gridpoint_c(ipt-1)
      end do
      if (maxval(collcom%isptsp_c)>collcom%ndimind_c) stop 'maxval(collcom%isptsp_c)>collcom%ndimind_c'
    
      collcom%isptsp_f(1) = 0
      do ipt=2,collcom%nptsp_f
            collcom%isptsp_f(ipt) = collcom%isptsp_f(ipt-1) + collcom%norb_per_gridpoint_f(ipt-1)
      end do
      if (maxval(collcom%isptsp_f)>collcom%ndimind_f) stop 'maxval(collcom%isptsp_f)>collcom%ndimind_f'
    
    
      ! Not used any more, so deallocate...
      call f_free(istartend_c)
      call f_free(istartend_f)
    
      call f_free(index_in_global_c)
      call f_free(index_in_global_f)
      
    
      call f_release_routine()
      
      call timing(iproc,'init_collcomm ','OF')
      
    end subroutine init_comms_linear


    subroutine get_weights(iproc, nproc, orbs, lzd, weight_c, weight_f, weight_c_tot, weight_f_tot)
      use module_base
      use module_types
      implicit none
      
      ! Calling arguments
      integer,intent(in) :: iproc, nproc
      type(orbitals_data),intent(in) :: orbs
      type(local_zone_descriptors),intent(in) :: lzd
      real(kind=8),dimension(0:lzd%glr%d%n1,0:lzd%glr%d%n2,0:lzd%glr%d%n3),intent(out) :: weight_c, weight_f
      real(kind=8),intent(out) :: weight_c_tot, weight_f_tot
      
      ! Local variables
      integer :: iorb, iiorb, i0, i1, i2, i3, ii, iseg, ilr, istart, iend, i, j0, j1, ii1, ii2, ii3, n1p1, np
    
    
      ii=(lzd%glr%d%n1+1)*(lzd%glr%d%n2+1)*(lzd%glr%d%n3+1)
      call to_zero(ii, weight_c(0,0,0))
      call to_zero(ii, weight_f(0,0,0))
      weight_c_tot=0.d0
      weight_f_tot=0.d0
    
      !$omp parallel default(private) &
      !$omp shared(orbs,lzd,weight_c,weight_c_tot,weight_f,weight_f_tot,ilr,iiorb,np,n1p1)
   
!      orbs_it=>orbital_iterator(orbs)
!      do while(associated(orbs_it))
!        iorb=get_absolute_orbital(orbs_it)
!        ilr=get_orbital_locreg(orbs_it)
!        
!        [....]
!
!        orbs_it=>orbital_next(orbs_it)
!      end do

    
      ! Calculate the weights for the coarse part.
      do iorb=1,orbs%norbp
          iiorb=orbs%isorb+iorb
          ilr=orbs%inwhichlocreg(iiorb)

          n1p1=lzd%llr(ilr)%d%n1+1
          np=n1p1*(lzd%llr(ilr)%d%n2+1)

          if (lzd%llr(ilr)%wfd%nseg_c>0) then
              !$omp do reduction(+:weight_c_tot) 
              do iseg=1,lzd%llr(ilr)%wfd%nseg_c
                  j0=lzd%llr(ilr)%wfd%keygloc(1,iseg)
                  j1=lzd%llr(ilr)%wfd%keygloc(2,iseg)
                  ii=j0-1
                  i3=ii/np
                  ii=ii-i3*np
                  i2=ii/n1p1
                  i0=ii-i2*n1p1
                  i1=i0+j1-j0
                  !write(*,'(a,8i8)') 'jj, ii, j0, j1, i0, i1, i2, i3',jj,ii,j0,j1,i0,i1,i2,i3
                  ii2=i2+lzd%llr(ilr)%ns2
                  ii3=i3+lzd%llr(ilr)%ns3
                  do i=i0,i1
                      ii1=i+lzd%llr(ilr)%ns1
                      weight_c(ii1,ii2,ii3)=weight_c(ii1,ii2,ii3)+1.d0
                      weight_c_tot=weight_c_tot+1.d0
                  end do
              end do
              !$omp end do
          end if
    
          ! Calculate the weights for the fine part.
          istart=lzd%llr(ilr)%wfd%nseg_c+min(1,lzd%llr(ilr)%wfd%nseg_f)
          iend=istart+lzd%llr(ilr)%wfd%nseg_f-1
          if (istart<=iend) then
              !$omp do reduction(+:weight_f_tot)
              do iseg=istart,iend
                  j0=lzd%llr(ilr)%wfd%keygloc(1,iseg)
                  j1=lzd%llr(ilr)%wfd%keygloc(2,iseg)
                  ii=j0-1
                  i3=ii/np
                  ii=ii-i3*np
                  i2=ii/n1p1
                  i0=ii-i2*n1p1
                  i1=i0+j1-j0
                  ii2=i2+lzd%llr(ilr)%ns2
                  ii3=i3+lzd%llr(ilr)%ns3
                  do i=i0,i1
                      ii1=i+lzd%llr(ilr)%ns1
                      weight_f(ii1,ii2,ii3)=weight_f(ii1,ii2,ii3)+1.d0
                      weight_f_tot=weight_f_tot+1.d0
                  end do
              end do
              !$omp end do
          end if
      end do
      !$omp end parallel
    
      ! Sum up among all processes.
      if(nproc>1) then
          call mpiallred(weight_c_tot, 1, mpi_sum, bigdft_mpi%mpi_comm)
          call mpiallred(weight_f_tot, 1, mpi_sum, bigdft_mpi%mpi_comm)
          ii=(lzd%glr%d%n1+1)*(lzd%glr%d%n2+1)*(lzd%glr%d%n3+1)
          call mpiallred(weight_c(0,0,0), ii,  mpi_sum, bigdft_mpi%mpi_comm)
          call mpiallred(weight_f(0,0,0), ii,  mpi_sum, bigdft_mpi%mpi_comm)
      end if
    
      weight_c_tot=0.d0
      weight_f_tot=0.d0
      !$omp parallel default(none) &
      !$omp shared(lzd, weight_c, weight_f, weight_c_tot, weight_f_tot) private(i3, i2, i1)
      !$omp do reduction(+: weight_c_tot, weight_f_tot)
      do i3=0,lzd%glr%d%n3
          do i2=0,lzd%glr%d%n2
              do i1=0,lzd%glr%d%n1
                  weight_c(i1,i2,i3)=weight_c(i1,i2,i3)**2
                  weight_f(i1,i2,i3)=weight_f(i1,i2,i3)**2
                  weight_c_tot=weight_c_tot+weight_c(i1,i2,i3)
                  weight_f_tot=weight_f_tot+weight_f(i1,i2,i3)
              end do
          end do
      end do
      !$omp end do
      !$omp end parallel
    
    end subroutine get_weights



    subroutine assign_weight_to_process(iproc, nproc, lzd, weight_c, weight_f, weight_tot_c, weight_tot_f, &
               istartend_c, istartend_f, istartp_seg_c, iendp_seg_c, istartp_seg_f, iendp_seg_f, &
               weightp_c, weightp_f, nptsp_c, nptsp_f, nvalp_c, nvalp_f)
      use module_base
      use module_types
      implicit none
      
      ! Calling arguments
      integer,intent(in) :: iproc, nproc
      type(local_zone_descriptors),intent(in) :: lzd
      real(kind=8),dimension(0:lzd%glr%d%n1,0:lzd%glr%d%n2,0:lzd%glr%d%n3),intent(in) :: weight_c, weight_f
      real(kind=8),intent(in) :: weight_tot_c, weight_tot_f
      integer,dimension(2,0:nproc-1),intent(out) :: istartend_c, istartend_f
      integer,intent(out) :: istartp_seg_c, iendp_seg_c, istartp_seg_f, iendp_seg_f
      real(kind=8),intent(out) :: weightp_c, weightp_f
      integer,intent(out) :: nptsp_c, nptsp_f
      integer,intent(out) :: nvalp_c, nvalp_f
      
      ! Local variables
      integer :: jproc, i1, i2, i3, ii, istart, iend, j0, j1, ii_c, ii_f, n1p1, np
      !!$$integer :: ii2, iiseg, jprocdone
<<<<<<< HEAD
      integer :: i, iseg, i0, iitot, istat, iall
      real(kind=8) :: tt, tt2, weight_c_ideal, weight_f_ideal, ttt
=======
      integer :: i, iseg, i0, iitot
      real(kind=8) :: tt, tt2, weight_c_ideal, weight_f_ideal, ttt, tmp, tmp2
>>>>>>> e9b495ea
      real(kind=8),dimension(:,:),allocatable :: weights_c_startend, weights_f_startend
      character(len=*),parameter :: subname='assign_weight_to_process'
    
      ! Ideal weight per process.
      weight_c_ideal=weight_tot_c/dble(nproc)
      weight_f_ideal=weight_tot_f/dble(nproc)
    
      weights_c_startend = f_malloc((/ 1.to.2, 0.to.nproc-1 /),id='weights_c_startend')
      weights_f_startend = f_malloc((/ 1.to.2, 0.to.nproc-1 /),id='weights_f_startend')
    
      tt=0.d0
      weights_c_startend(1,0)=0.d0
      do jproc=0,nproc-2
          tt=tt+weight_c_ideal
          weights_c_startend(2,jproc)=dble(floor(tt,kind=8))
          weights_c_startend(1,jproc+1)=dble(floor(tt,kind=8))+1.d0
      end do
      weights_c_startend(2,nproc-1)=weight_tot_c
    
      ! Iterate through all grid points and assign them to processes such that the
      ! load balancing is optimal.
      if (nproc==1) then
          istartend_c(1,0)=1
          istartend_c(2,0)=lzd%glr%wfd%nvctr_c
          weightp_c = weight_tot_c 
          istartp_seg_c=1
          iendp_seg_c=lzd%glr%wfd%nseg_c
          nvalp_c=0
          do i1=0,lzd%glr%d%n1
             do i2=0,lzd%glr%d%n2
                do i3=0,lzd%glr%d%n3
                   nvalp_c = nvalp_c+nint(sqrt(weight_c(i1,i2,i3)))
                end do
             end do
          end do
      else
          tt=0.d0
          tt2=0.d0
          ttt=0.d0
          iitot=0
          jproc=0
          istartend_c(1,0)=1
          if (iproc==0) then
              istartp_seg_c=1
          end if
          n1p1=lzd%glr%d%n1+1
          np=n1p1*(lzd%glr%d%n2+1)
          loop_nseg_c: do iseg=1,lzd%glr%wfd%nseg_c
              j0=lzd%glr%wfd%keygloc(1,iseg)
              j1=lzd%glr%wfd%keygloc(2,iseg)
              ii=j0-1
              i3=ii/np
              ii=ii-i3*np
              i2=ii/n1p1
              i0=ii-i2*n1p1
              i1=i0+j1-j0
              do i=i0,i1
                  tt=tt+weight_c(i,i2,i3)
                  tt2=tt2+weight_c(i,i2,i3)
                  ttt=ttt+sqrt(weight_c(i,i2,i3))
                  iitot=iitot+1
                  if (jproc<nproc) then
                      if (tt>weights_c_startend(1,jproc)) then
                          if (jproc>0) then
                              if (iproc==jproc) then
                                  istartp_seg_c=iseg
                              else if (iproc==jproc-1) then
                                  iendp_seg_c=iseg
                                  weightp_c=tt2
                                  nvalp_c=nint(ttt)
                              end if
                              istartend_c(1,jproc)=iitot+1
                              tt2=0.d0
                              ttt=0.d0
                          end if
                          jproc=jproc+1
                      end if
                  end if
              end do
          end do loop_nseg_c
    
          do jproc=0,nproc-2
              istartend_c(2,jproc)=istartend_c(1,jproc+1)-1
          end do
          istartend_c(2,nproc-1)=lzd%glr%wfd%nvctr_c
    
          if(iproc==nproc-1) then
              nvalp_c=nint(ttt)
              weightp_c=tt2
              iendp_seg_c=lzd%glr%wfd%nseg_c
          end if
          !ii=iendp_seg_c-istartp_seg_c+1
          !call mpiallred(ii, 1, mpi_sum, bigdft_mpi%mpi_comm, ierr)
          !if (ii/=lzd%glr%wfd%nseg_c) stop 'ii/=lzd%glr%wfd%nseg_c'
      end if
    
      ! Same for fine region
      tt=0.d0
      weights_f_startend(1,0)=0.d0
      do jproc=0,nproc-2
          tt=tt+weight_f_ideal
          weights_f_startend(2,jproc)=dble(floor(tt,kind=8))
          weights_f_startend(1,jproc+1)=dble(floor(tt,kind=8))+1.d0
      end do
      weights_f_startend(2,nproc-1)=weight_tot_f
    
      istart=lzd%glr%wfd%nseg_c+min(1,lzd%glr%wfd%nseg_f)
      iend=istart+lzd%glr%wfd%nseg_f-1
      if (nproc==1) then
          istartend_f(1,0)=1
          istartend_f(2,0)=lzd%glr%wfd%nvctr_f
          weightp_f = weight_tot_f 
          istartp_seg_f=1+lzd%glr%wfd%nseg_c
          iendp_seg_f=lzd%glr%wfd%nseg_c+lzd%glr%wfd%nseg_f
          nvalp_f=0
          do i1=0,lzd%glr%d%n1
             do i2=0,lzd%glr%d%n2
                do i3=0,lzd%glr%d%n3
                   nvalp_f = nvalp_f+nint(sqrt(weight_f(i1,i2,i3)))
                end do
             end do
          end do
      else
          tt=0.d0
          tt2=0.d0
          ttt=0.d0
          iitot=0
          jproc=0
          istart=lzd%glr%wfd%nseg_c+min(1,lzd%glr%wfd%nseg_f)
          iend=istart+lzd%glr%wfd%nseg_f-1
          istartend_f(1,0)=1
          if (iproc==0) then
              istartp_seg_f=istart
          end if
          n1p1=lzd%glr%d%n1+1
          np=n1p1*(lzd%glr%d%n2+1)
          loop_nseg_f: do iseg=istart,iend
              j0=lzd%glr%wfd%keygloc(1,iseg)
              j1=lzd%glr%wfd%keygloc(2,iseg)
              ii=j0-1
              i3=ii/np
              ii=ii-i3*np
              i2=ii/n1p1
              i0=ii-i2*n1p1
              i1=i0+j1-j0
              do i=i0,i1
                  tt=tt+weight_f(i,i2,i3)
                  tt2=tt2+weight_f(i,i2,i3)
                  ttt=ttt+sqrt(weight_f(i,i2,i3))
                  iitot=iitot+1
                  if (jproc<nproc) then
                      if (tt>weights_f_startend(1,jproc)) then
                          if (jproc>0) then
                              if (iproc==jproc) then
                                  istartp_seg_f=iseg
                              else if (iproc==jproc-1) then
                                  iendp_seg_f=iseg
                                  weightp_f=tt2
                                  nvalp_f=nint(ttt)
                              end if
                              istartend_f(1,jproc)=iitot+1
                              tt2=0.d0
                              ttt=0.d0
                          end if
                          jproc=jproc+1
                      end if
                  end if
              end do
          end do loop_nseg_f
    
          do jproc=0,nproc-2
              istartend_f(2,jproc)=istartend_f(1,jproc+1)-1
          end do
          istartend_f(2,nproc-1)=lzd%glr%wfd%nvctr_f
          if(iproc==nproc-1) then
              nvalp_f=nint(ttt)
              weightp_f=tt2
              iendp_seg_f=iend
          end if
          !ii=iendp_seg_f-istartp_seg_f+1
          !call mpiallred(ii, 1, mpi_sum, bigdft_mpi%mpi_comm, ierr)
          !if (ii/=lzd%glr%wfd%nseg_f) stop 'ii/=lzd%glr%wfd%nseg_f'
      end if
    
    
    
    
      call f_free(weights_c_startend)
      call f_free(weights_f_startend)
    
      nptsp_c=istartend_c(2,iproc)-istartend_c(1,iproc)+1
      nptsp_f=istartend_f(2,iproc)-istartend_f(1,iproc)+1
    
    
    
      ! some check
      ii_f=istartend_f(2,iproc)-istartend_f(1,iproc)+1
      if (nproc > 1) then
        call mpiallred(ii_f, 1, mpi_sum, bigdft_mpi%mpi_comm)
      end if
      !if(ii_f/=lzd%glr%wfd%nvctr_f) stop 'assign_weight_to_process: ii_f/=lzd%glr%wfd%nvctr_f'
      if(ii_f/=lzd%glr%wfd%nvctr_f) then
         write(*,*) 'ii_f/=lzd%glr%wfd%nvctr_f',ii_f,lzd%glr%wfd%nvctr_f
         if (iproc==0) then
             do jproc=0,nproc-1
                 write(*,*) jproc, istartend_f(1,jproc), istartend_f(2,jproc)
             end do
         end if
         stop
      end if
     
      ii_c=istartend_c(2,iproc)-istartend_c(1,iproc)+1
      if (nproc > 1) then
        call mpiallred(ii_c, 1, mpi_sum, bigdft_mpi%mpi_comm)
      end if
      if(ii_c/=lzd%glr%wfd%nvctr_c) then
         write(*,*) 'ii_c/=lzd%glr%wfd%nvctr_c',ii_c,lzd%glr%wfd%nvctr_c
         stop
      end if
    
      ! some checks
      if (nproc > 1) then
         call mpiallred(weightp_c,1,mpi_sum, bigdft_mpi%mpi_comm,recvbuf=tt)
         !call mpi_allreduce(weightp_c, tt, 1, mpi_double_precision, mpi_sum, bigdft_mpi%mpi_comm, ierr)
      else
          tt=weightp_c
      end if
      if(tt/=weight_tot_c) stop 'wrong partition of coarse weights'
      if (nproc > 1) then
         call mpiallred(weightp_f,1,mpi_sum,bigdft_mpi%mpi_comm,recvbuf=tt)
         !call mpi_allreduce(weightp_f, tt, 1, mpi_double_precision, mpi_sum, bigdft_mpi%mpi_comm, ierr)
      else
          tt=weightp_f
      end if     
      if(tt/=weight_tot_f) stop 'wrong partition of fine weights'
      if (nproc > 1) then
         call mpiallred(nptsp_c, 1,mpi_sum, bigdft_mpi%mpi_comm,recvbuf=ii)
         !call mpi_allreduce(nptsp_c, ii, 1, mpi_integer, mpi_sum, bigdft_mpi%mpi_comm, ierr)
      else
          ii=nptsp_c
      end if
      if(ii/=lzd%glr%wfd%nvctr_c) stop 'wrong partition of coarse grid points'
      if (nproc > 1) then
         call mpiallred(nptsp_f, 1,mpi_sum, bigdft_mpi%mpi_comm,recvbuf=ii)
         !call mpi_allreduce(nptsp_f, ii, 1, mpi_integer, mpi_sum, bigdft_mpi%mpi_comm, ierr)
      else
          ii=nptsp_f
      end if
      if(ii/=lzd%glr%wfd%nvctr_f) stop 'init_comms_linear: wrong partition of fine grid points'
      
    end subroutine assign_weight_to_process


    subroutine get_index_in_global2(lr, index_in_global_c, index_in_global_f)
    use module_base
    use module_types
    implicit none
    
    ! Calling arguments
    type(locreg_descriptors),intent(in) :: lr
    integer,dimension(0:lr%d%n1,0:lr%d%n2,0:lr%d%n3),intent(out) :: index_in_global_c, index_in_global_f
    
    ! Local variables
    integer :: iitot, iseg, j0, j1, ii, i1, i2, i3, i0, i, istart, iend, np, n1p1
    
    
        iitot=0
        n1p1=lr%d%n1+1
        np=n1p1*(lr%d%n2+1)
        do iseg=1,lr%wfd%nseg_c
           j0=lr%wfd%keygloc(1,iseg)
           j1=lr%wfd%keygloc(2,iseg)
           ii=j0-1
           i3=ii/np
           ii=ii-i3*np
           i2=ii/n1p1
           i0=ii-i2*n1p1
           i1=i0+j1-j0
           do i=i0,i1
              iitot=iitot+1
              index_in_global_c(i,i2,i3)=iitot
           end do
        end do 
    
    
        iitot=0
        istart=lr%wfd%nseg_c+min(1,lr%wfd%nseg_f)
        iend=istart+lr%wfd%nseg_f-1
        do iseg=istart,iend
           j0=lr%wfd%keygloc(1,iseg)
           j1=lr%wfd%keygloc(2,iseg)
           ii=j0-1
           i3=ii/np
           ii=ii-i3*np
           i2=ii/n1p1
           i0=ii-i2*n1p1
           i1=i0+j1-j0
           do i=i0,i1
              iitot=iitot+1
              index_in_global_f(i,i2,i3)=iitot
           end do
        end do
    
    end subroutine get_index_in_global2


    subroutine determine_communication_arrays(iproc, nproc, npsidim_orbs, orbs, lzd, &
               istartend_c, istartend_f, index_in_global_c, index_in_global_f, &
               nvalp_c, nvalp_f,  nsendcounts_c, nsenddspls_c, nrecvcounts_c, nrecvdspls_c, &
               nsendcounts_f, nsenddspls_f, nrecvcounts_f, nrecvdspls_f)
      use module_base
      use module_types
      implicit none
      
      ! Calling arguments
      integer,intent(in) :: iproc, nproc, npsidim_orbs
      type(orbitals_data),intent(in) :: orbs
      type(local_zone_descriptors),intent(in) :: lzd
      integer,dimension(2,0:nproc-1),intent(in) :: istartend_c, istartend_f
      integer,dimension(0:lzd%glr%d%n1,0:lzd%glr%d%n2,0:lzd%glr%d%n3),intent(in) :: index_in_global_c, index_in_global_f
      integer,intent(in) :: nvalp_c, nvalp_f
      integer,dimension(0:nproc-1),intent(out) :: nsendcounts_c, nsenddspls_c, nrecvcounts_c, nrecvdspls_c
      integer,dimension(0:nproc-1),intent(out) :: nsendcounts_f, nsenddspls_f, nrecvcounts_f, nrecvdspls_f
      
      ! Local variables
      integer :: iorb, iiorb, i1, i2, i3, ii, jproc, jproctarget, ierr, ilr, j0, j1, i0, i, ind, n1p1, np
      integer :: ii1, ii2, ii3, iseg, istart, iend
      integer,dimension(:),allocatable :: nsendcounts_tmp, nsenddspls_tmp, nrecvcounts_tmp, nrecvdspls_tmp
      character(len=*),parameter :: subname='determine_communication_arrays'
    
      ! Determine values for mpi_alltoallv
      ! first nsendcounts
      nsendcounts_c=0
      nsendcounts_f=0
    
      !$omp parallel default(private) shared(ilr,nproc,orbs,lzd,index_in_global_c,istartend_c,nsendcounts_c,nsendcounts_f) &
      !$omp shared(istartend_f,index_in_global_f,n1p1,np)
    
      do iorb=1,orbs%norbp
          iiorb=orbs%isorb+iorb
          ilr=orbs%inwhichlocreg(iiorb)
          if (lzd%llr(ilr)%wfd%nseg_c>0) then
              n1p1=lzd%llr(ilr)%d%n1+1
              np=n1p1*(lzd%llr(ilr)%d%n2+1)
              !$omp do firstprivate(ilr) reduction(+:nsendcounts_c)
              do iseg=1,lzd%llr(ilr)%wfd%nseg_c
                  j0=lzd%llr(ilr)%wfd%keygloc(1,iseg)
                  j1=lzd%llr(ilr)%wfd%keygloc(2,iseg)
                  ii=j0-1
                  i3=ii/np
                  ii=ii-i3*np
                  i2=ii/n1p1
                  i0=ii-i2*n1p1
                  i1=i0+j1-j0
                  ii2=i2+lzd%llr(ilr)%ns2
                  ii3=i3+lzd%llr(ilr)%ns3
                  do i=i0,i1
                      ii1=i+lzd%llr(ilr)%ns1
                      ind=index_in_global_c(ii1,ii2,ii3)
                      jproctarget=-1
                      do jproc=0,nproc-1
                          if(ind>=istartend_c(1,jproc) .and. ind<=istartend_c(2,jproc)) then
                              jproctarget=jproc
                              exit
                          end if
                      end do
                      if (jproctarget /= -1) &
                           nsendcounts_c(jproctarget)=nsendcounts_c(jproctarget)+1
                  end do
              end do
              !$omp end do
          end if
      end do
    
      do iorb=1,orbs%norbp
          iiorb=orbs%isorb+iorb
          ilr=orbs%inwhichlocreg(iiorb)
          istart=lzd%llr(ilr)%wfd%nseg_c+min(1,lzd%llr(ilr)%wfd%nseg_f)
          iend=istart+lzd%llr(ilr)%wfd%nseg_f-1
          if (istart<iend) then
              n1p1=lzd%llr(ilr)%d%n1+1
              np=n1p1*(lzd%llr(ilr)%d%n2+1)
              !$omp do firstprivate(ilr) reduction(+:nsendcounts_f)
              do iseg=istart,iend
                  j0=lzd%llr(ilr)%wfd%keygloc(1,iseg)
                  j1=lzd%llr(ilr)%wfd%keygloc(2,iseg)
                  ii=j0-1
                  i3=ii/np
                  ii=ii-i3*np
                  i2=ii/n1p1
                  i0=ii-i2*n1p1
                  i1=i0+j1-j0
                  ii2=i2+lzd%llr(ilr)%ns2
                  ii3=i3+lzd%llr(ilr)%ns3
                  do i=i0,i1
                      ii1=i+lzd%llr(ilr)%ns1
                      !call get_index_in_global(lzd%glr, ii1, ii2, ii3, 'f', ind)
                      ind=index_in_global_f(ii1,ii2,ii3)
                      jproctarget=-1
                      do jproc=0,nproc-1
                          if(ind>=istartend_f(1,jproc) .and. ind<=istartend_f(2,jproc)) then
                              jproctarget=jproc
                              exit
                          end if
                      end do
                      if (jproctarget /= -1) &
                           nsendcounts_f(jproctarget)=nsendcounts_f(jproctarget)+1
                  end do
              end do
              !$omp end do
          end if
       end do
    
       !$omp end parallel
    
    
      ! The first check is to make sure that there is no stop in case this process has no orbitals (in which case
      ! npsidim_orbs is 1 and not 0 as assumed by the check)
      if(npsidim_orbs>1 .and. sum(nsendcounts_c)+7*sum(nsendcounts_f)/=npsidim_orbs) then
          write(*,'(a,2i10)') 'sum(nsendcounts_c)+sum(nsendcounts_f)/=npsidim_orbs', &
                              sum(nsendcounts_c)+sum(nsendcounts_f), npsidim_orbs
          stop
      end if
    
      
      ! now nsenddspls
      nsenddspls_c(0)=0
      do jproc=1,nproc-1
          nsenddspls_c(jproc)=nsenddspls_c(jproc-1)+nsendcounts_c(jproc-1)
      end do
      nsenddspls_f(0)=0
      do jproc=1,nproc-1
          nsenddspls_f(jproc)=nsenddspls_f(jproc-1)+nsendcounts_f(jproc-1)
      end do
    
    
    
      ! now nrecvcounts
      ! use an mpi_alltoallv to gather the data
      nsendcounts_tmp = f_malloc(0.to.nproc-1,id='nsendcounts_tmp')
      nsenddspls_tmp = f_malloc(0.to.nproc-1,id='nsenddspls_tmp')
      nrecvcounts_tmp = f_malloc(0.to.nproc-1,id='nrecvcounts_tmp')
      nrecvdspls_tmp = f_malloc(0.to.nproc-1,id='nrecvdspls_tmp')
      nsendcounts_tmp=1
      nrecvcounts_tmp=1
      do jproc=0,nproc-1
          nsenddspls_tmp(jproc)=jproc
          nrecvdspls_tmp(jproc)=jproc
      end do
      if(nproc>1) then
          call mpi_alltoallv(nsendcounts_c, nsendcounts_tmp, nsenddspls_tmp, mpi_integer, nrecvcounts_c, &
               nrecvcounts_tmp, nrecvdspls_tmp, mpi_integer, bigdft_mpi%mpi_comm, ierr)
          call mpi_alltoallv(nsendcounts_f, nsendcounts_tmp, nsenddspls_tmp, mpi_integer, nrecvcounts_f, &
               nrecvcounts_tmp, nrecvdspls_tmp, mpi_integer, bigdft_mpi%mpi_comm, ierr)
      else
          nrecvcounts_c=nsendcounts_c
          nrecvcounts_f=nsendcounts_f
      end if
      call f_free(nsendcounts_tmp)
      call f_free(nsenddspls_tmp)
      call f_free(nrecvcounts_tmp)
      call f_free(nrecvdspls_tmp)
    
      ! now recvdspls
      nrecvdspls_c(0)=0
      do jproc=1,nproc-1
          nrecvdspls_c(jproc)=nrecvdspls_c(jproc-1)+nrecvcounts_c(jproc-1)
      end do
      nrecvdspls_f(0)=0
      do jproc=1,nproc-1
          nrecvdspls_f(jproc)=nrecvdspls_f(jproc-1)+nrecvcounts_f(jproc-1)
      end do
    
      if(sum(nrecvcounts_c)/=nvalp_c) stop 'sum(nrecvcounts_c)/=nvalp_c'
      if(sum(nrecvcounts_f)/=nvalp_f) stop 'sum(nrecvcounts_f)/=nvalp_f'
    
    end subroutine determine_communication_arrays


    subroutine determine_num_orbs_per_gridpoint_new(iproc, nproc, lzd, istartend_c, istartend_f, &
               istartp_seg_c, iendp_seg_c, istartp_seg_f, iendp_seg_f, &
               weightp_c, weightp_f, nptsp_c, nptsp_f, weight_c, weight_f, &
               norb_per_gridpoint_c, norb_per_gridpoint_f)
      use module_base
      use module_types
      implicit none
      
      ! Calling arguments
      integer,intent(in):: iproc, nproc, nptsp_c, nptsp_f, istartp_seg_c, iendp_seg_c, istartp_seg_f, iendp_seg_f
      type(local_zone_descriptors),intent(in):: lzd
      integer,dimension(2,0:nproc-1),intent(in):: istartend_c, istartend_f
      real(kind=8),intent(in):: weightp_c, weightp_f
      real(kind=8),dimension(0:lzd%glr%d%n1,0:lzd%glr%d%n2,0:lzd%glr%d%n3),intent(in):: weight_c, weight_f
      integer,dimension(nptsp_c),intent(out):: norb_per_gridpoint_c
      integer,dimension(nptsp_f),intent(out):: norb_per_gridpoint_f
      
      ! Local variables
      integer :: ii, i1, i2, i3, iipt, iseg, jj, j0, j1, iitot, i, istart, iend, i0
      integer :: icheck_c,icheck_f,iiorb_c,iiorb_f, npgp_c,npgp_f,np,n1p1
      !!integer,dimension(:),allocatable:: iseg_start_c, iseg_start_f
    
    
      icheck_c = 0
      icheck_f = 0
      iiorb_f=0
      iiorb_c=0
      iipt=0
    
      n1p1=lzd%glr%d%n1+1
      np=n1p1*(lzd%glr%d%n2+1)

      !$omp parallel default(private) &
      !$omp shared(lzd,iproc,istartend_c,istartend_f,istartp_seg_c,iendp_seg_c,istartp_seg_f,iendp_seg_f) &
      !$omp shared(nptsp_c, weight_c,norb_per_gridpoint_c,weightp_c,nptsp_f, weight_f,norb_per_gridpoint_f,weightp_f) &
      !$omp shared(icheck_f,iiorb_f,icheck_c,iiorb_c,np,n1p1)
    
    
      if(istartp_seg_c<=iendp_seg_c) then
          !$omp do reduction(+:icheck_c) reduction(+:iiorb_c)
          do iseg=istartp_seg_c,iendp_seg_c
              jj=lzd%glr%wfd%keyvloc(iseg)
              j0=lzd%glr%wfd%keygloc(1,iseg)
              j1=lzd%glr%wfd%keygloc(2,iseg)
              ii=j0-1
              i3=ii/np
              ii=ii-i3*np
              i2=ii/n1p1
              i0=ii-i2*n1p1
              i1=i0+j1-j0
              do i=i0,i1
                  iitot=jj+i-i0
                  if(iitot>=istartend_c(1,iproc) .and. iitot<=istartend_c(2,iproc)) then
                      icheck_c = icheck_c + 1
                      iipt=jj-istartend_c(1,iproc)+i-i0+1
                      npgp_c = nint(sqrt(weight_c(i,i2,i3)))
                      iiorb_c=iiorb_c+nint(weight_c(i,i2,i3))
                      norb_per_gridpoint_c(iipt)=npgp_c
                  end if
              end do
          end do
          !$omp end do
      end if
    
      if(icheck_c/=nptsp_c) stop 'icheck_c/=nptsp_c'
      if(iiorb_c/=nint(weightp_c)) stop 'iiorb_c/=weightp_c'
    
    
      iitot=0
      iipt=0
      istart=lzd%glr%wfd%nseg_c+min(1,lzd%glr%wfd%nseg_f)
      iend=istart+lzd%glr%wfd%nseg_f-1
    
      if (istartp_seg_f<=iendp_seg_f) then
          !$omp do reduction(+:icheck_f) reduction(+:iiorb_f)
          do iseg=istartp_seg_f,iendp_seg_f
              jj=lzd%glr%wfd%keyvloc(iseg)
              j0=lzd%glr%wfd%keygloc(1,iseg)
              j1=lzd%glr%wfd%keygloc(2,iseg)
              ii=j0-1
              i3=ii/np
              ii=ii-i3*np
              i2=ii/n1p1
              i0=ii-i2*n1p1
              i1=i0+j1-j0
              do i=i0,i1
                  iitot=jj+i-i0
                  if(iitot>=istartend_f(1,iproc) .and. iitot<=istartend_f(2,iproc)) then
                      icheck_f = icheck_f +1
                      iipt=jj-istartend_f(1,iproc)+i-i0+1
                      npgp_f = nint(sqrt(weight_f(i,i2,i3)))
                      iiorb_f=iiorb_f+nint(weight_f(i,i2,i3))
                      norb_per_gridpoint_f(iipt)=npgp_f
                  end if
              end do
          end do
          !$omp end do
      end if
    
      !$omp end parallel
    
      if(icheck_f/=nptsp_f) stop 'icheck_f/=nptsp_f'
      if(iiorb_f/=nint(weightp_f)) stop 'iiorb_f/=weightp_f'
    
    end subroutine determine_num_orbs_per_gridpoint_new




    subroutine get_switch_indices(iproc, nproc, orbs, lzd, ndimpsi_c, ndimpsi_f, istartend_c, istartend_f, &
               nsendcounts_c, nsenddspls_c, ndimind_c, nrecvcounts_c, nrecvdspls_c, &
               nsendcounts_f, nsenddspls_f, ndimind_f, nrecvcounts_f, nrecvdspls_f, &
               index_in_global_c, index_in_global_f, &
               weightp_c, weightp_f,  isendbuf_c, irecvbuf_c, isendbuf_f, irecvbuf_f, &
               indexrecvorbital_c, iextract_c, iexpand_c, indexrecvorbital_f, iextract_f, iexpand_f)
      use module_base
      use module_types
      implicit none
      
      ! Calling arguments
      integer,intent(in) :: iproc, nproc, ndimpsi_c, ndimpsi_f, ndimind_c,ndimind_f
      type(orbitals_data),intent(in) :: orbs
      type(local_zone_descriptors),intent(in) :: lzd
      integer,dimension(2,0:nproc-1),intent(in) :: istartend_c, istartend_f
      integer,dimension(0:nproc-1),intent(in) :: nsendcounts_c, nsenddspls_c, nrecvcounts_c, nrecvdspls_c
      integer,dimension(0:nproc-1),intent(in) :: nsendcounts_f, nsenddspls_f, nrecvcounts_f, nrecvdspls_f
      integer,dimension(0:lzd%glr%d%n1,0:lzd%glr%d%n2,0:lzd%glr%d%n3),intent(in) :: index_in_global_c, index_in_global_f
      real(kind=8),intent(in) :: weightp_c, weightp_f
      integer,dimension(ndimpsi_c),intent(out) :: isendbuf_c, irecvbuf_c
      integer,dimension(ndimpsi_f),intent(out) :: isendbuf_f, irecvbuf_f
      integer,dimension(ndimind_c),intent(out) :: indexrecvorbital_c, iextract_c, iexpand_c
      integer,dimension(ndimind_f),intent(out) :: indexrecvorbital_f, iextract_f, iexpand_f
      
      ! Local variables
      integer :: i, iorb, iiorb, i1, i2, i3, ind, jproc, jproctarget, ii, ierr, iseg, iitot, ilr, n1p1, np
      !integer :: jj
      integer :: istart, iend, indglob, ii1, ii2, ii3, j1, i0, j0
      integer,dimension(:),allocatable :: nsend_c,nsend_f, indexsendorbital2, indexrecvorbital2
      integer,dimension(:),allocatable :: gridpoint_start_c, gridpoint_start_f
      real(kind=8),dimension(:,:,:),allocatable :: weight_c, weight_f
      integer,dimension(:),allocatable :: indexsendorbital_c, indexsendbuf_c, indexrecvbuf_c
      integer,dimension(:),allocatable :: indexsendorbital_f, indexsendbuf_f, indexrecvbuf_f
      character(len=*),parameter :: subname='get_switch_indices'
    
    
      
      indexsendorbital_c = f_malloc(ndimpsi_c,id='indexsendorbital_c')
      indexsendbuf_c = f_malloc(ndimpsi_c,id='indexsendbuf_c')
      indexrecvbuf_c = f_malloc(sum(nrecvcounts_c),id='indexrecvbuf_c')
      indexsendorbital_f = f_malloc(ndimpsi_f,id='indexsendorbital_f')
      indexsendbuf_f = f_malloc(ndimpsi_f,id='indexsendbuf_f')
      indexrecvbuf_f = f_malloc(sum(nrecvcounts_f),id='indexrecvbuf_f')
      weight_c = f_malloc((/ 0.to.lzd%glr%d%n1, 0.to.lzd%glr%d%n2, 0.to.lzd%glr%d%n3 /),id='weight_c')
      weight_f = f_malloc((/ 0.to.lzd%glr%d%n1, 0.to.lzd%glr%d%n2, 0.to.lzd%glr%d%n3 /),id='weight_f')
      gridpoint_start_c = f_malloc((lzd%glr%d%n1+1)*(lzd%glr%d%n2+1)*(lzd%glr%d%n3+1),id='gridpoint_start_c')
      gridpoint_start_f = f_malloc((lzd%glr%d%n1+1)*(lzd%glr%d%n2+1)*(lzd%glr%d%n3+1),id='gridpoint_start_f')
      gridpoint_start_c=-1
      gridpoint_start_f=-1
    
    !write(*,*) 'ndimpsi_f, sum(nrecvcounts_f)', ndimpsi_f, sum(nrecvcounts_f)
    
      nsend_c = f_malloc(0.to.nproc-1,id='nsend_c')
      nsend_f = f_malloc(0.to.nproc-1,id='nsend_f')
    
      nsend_c=0
      nsend_f=0
    
      !$omp parallel default(private) shared(orbs,lzd,index_in_global_c,index_in_global_f,istartend_c,istartend_f)&
      !$omp shared(nsend_c,nsend_f,nsenddspls_c,nsenddspls_f,ndimpsi_c,ndimpsi_f,nsendcounts_c,nsendcounts_f,nproc) &
      !$omp shared(isendbuf_c,isendbuf_f,indexsendbuf_c,indexsendbuf_f,indexsendorbital_c,indexsendorbital_f)
    
      !$omp sections
      !$omp section
      iitot=0
     
      do iorb=1,orbs%norbp
        iiorb=orbs%isorb+iorb
        ilr=orbs%inwhichlocreg(iiorb)
        n1p1=lzd%llr(ilr)%d%n1+1
        np=n1p1*(lzd%llr(ilr)%d%n2+1)
        do iseg=1,lzd%llr(ilr)%wfd%nseg_c
           !jj=lzd%llr(ilr)%wfd%keyvloc(iseg)
           j0=lzd%llr(ilr)%wfd%keygloc(1,iseg)
           j1=lzd%llr(ilr)%wfd%keygloc(2,iseg)
           ii=j0-1
           i3=ii/np
           ii=ii-i3*np
           i2=ii/n1p1
           i0=ii-i2*n1p1
           i1=i0+j1-j0
           !write(*,'(a,8i8)') 'jj, ii, j0, j1, i0, i1, i2, i3',jj,ii,j0,j1,i0,i1,i2,i3
           ii2=i2+lzd%llr(ilr)%ns2
           ii3=i3+lzd%llr(ilr)%ns3
           do i=i0,i1
              ii1=i+lzd%llr(ilr)%ns1
              !call get_index_in_global(lzd%glr, ii1, ii2, ii3, 'c', indglob)
              indglob=index_in_global_c(ii1,ii2,ii3)
              iitot=iitot+1
                  jproctarget=-1
                  do jproc=0,nproc-1
                      if(indglob>=istartend_c(1,jproc) .and. indglob<=istartend_c(2,jproc)) then
                          jproctarget=jproc
                          exit
                      end if
                  end do
                  !write(600+iproc,'(a,2(i0,1x),i0,a,i0)') 'point ',ii1,ii2,ii3,' goes to process ',jproctarget
              
                  if (jproctarget/=-1) then
                     nsend_c(jproctarget)=nsend_c(jproctarget)+1
                     ind=nsenddspls_c(jproctarget)+nsend_c(jproctarget)
                     isendbuf_c(iitot)=ind
                     indexsendbuf_c(ind)=indglob
                     indexsendorbital_c(iitot)=iiorb
                  end if
                  !indexsendorbital(ind)=iiorb
              end do
          end do
          
      end do
     ! write(*,*) 'iitot,ndimpsi_c',iitot,ndimpsi_c
      if(iitot/=ndimpsi_c) stop 'iitot/=ndimpsi_c'
    
      !check
      do jproc=0,nproc-1
          if(nsend_c(jproc)/=nsendcounts_c(jproc)) stop 'nsend_c(jproc)/=nsendcounts_c(jproc)'
      end do
    
    
      !$omp section
      ! fine part
      iitot=0
     
      do iorb=1,orbs%norbp
         iiorb=orbs%isorb+iorb
         ilr=orbs%inwhichlocreg(iiorb)
         istart=lzd%llr(ilr)%wfd%nseg_c+min(1,lzd%llr(ilr)%wfd%nseg_f)
         iend=istart+lzd%llr(ilr)%wfd%nseg_f-1
         n1p1=lzd%llr(ilr)%d%n1+1
         np=n1p1*(lzd%llr(ilr)%d%n2+1)
         do iseg=istart,iend
            !jj=lzd%llr(ilr)%wfd%keyvloc(iseg)
            j0=lzd%llr(ilr)%wfd%keygloc(1,iseg)
            j1=lzd%llr(ilr)%wfd%keygloc(2,iseg)
            ii=j0-1
            i3=ii/np
            ii=ii-i3*np
            i2=ii/n1p1
            i0=ii-i2*n1p1
            i1=i0+j1-j0
            !write(*,'(a,8i8)') 'jj, ii, j0, j1, i0, i1, i2, i3',jj,ii,j0,j1,i0,i1,i2,i3
            ii2=i2+lzd%llr(ilr)%ns2
            ii3=i3+lzd%llr(ilr)%ns3
            do i=i0,i1
               ii1=i+lzd%llr(ilr)%ns1
               !call get_index_in_global(lzd%glr, ii1, ii2, ii3, 'f', indglob)
               indglob=index_in_global_f(ii1,ii2,ii3)
               iitot=iitot+1
               jproctarget=-1
               do jproc=0,nproc-1
                  if(indglob>=istartend_f(1,jproc) .and. indglob<=istartend_f(2,jproc)) then
                     jproctarget=jproc
                     exit
                  end if
               end do
               if (jproctarget/=-1) then
                  nsend_f(jproctarget)=nsend_f(jproctarget)+1
                  ind=nsenddspls_f(jproctarget)+nsend_f(jproctarget)
                  isendbuf_f(iitot)=ind
                  indexsendbuf_f(ind)=indglob
                  indexsendorbital_f(iitot)=iiorb
               end if
               !indexsendorbital(ind)=iiorb
            end do
         end do
     
      end do
      
      if(iitot/=ndimpsi_f) stop 'iitot/=ndimpsi_f'
    
      !$omp end sections
      !$omp end parallel
    
      !check
      do jproc=0,nproc-1
          !write(*,*) 'nsend(jproc), nsendcounts_f(jproc)', nsend(jproc), nsendcounts_f(jproc)
          if(nsend_f(jproc)/=nsendcounts_f(jproc)) stop 'nsend_f(jproc)/=nsendcounts_f(jproc)'
      end do
    
      indexsendorbital2 = f_malloc(ndimpsi_c,id='indexsendorbital2')
      indexsendorbital2=indexsendorbital_c
      do i=1,ndimpsi_c
          ind=isendbuf_c(i)
          indexsendorbital_c(ind)=indexsendorbital2(i)
      end do
    
      ! Inverse of isendbuf
      call get_reverse_indices(ndimpsi_c, isendbuf_c, irecvbuf_c)
    
      call f_free(indexsendorbital2)
      indexsendorbital2 = f_malloc(ndimpsi_f,id='indexsendorbital2')
      indexsendorbital2=indexsendorbital_f
      do i=1,ndimpsi_f
          ind=isendbuf_f(i)
          indexsendorbital_f(ind)=indexsendorbital2(i)
      end do
    
      ! Inverse of isendbuf
    
      call get_reverse_indices(ndimpsi_f, isendbuf_f, irecvbuf_f)
      call f_free(indexsendorbital2)
        
    
    
      if(nproc>1) then
          ! Communicate indexsendbuf
          call mpi_alltoallv(indexsendbuf_c, nsendcounts_c, nsenddspls_c, mpi_integer, indexrecvbuf_c, &
               nrecvcounts_c, nrecvdspls_c, mpi_integer, bigdft_mpi%mpi_comm, ierr)
          ! Communicate indexsendorbitals
          call mpi_alltoallv(indexsendorbital_c, nsendcounts_c, nsenddspls_c, mpi_integer, indexrecvorbital_c, &
               nrecvcounts_c, nrecvdspls_c, mpi_integer, bigdft_mpi%mpi_comm, ierr)
    
          ! Communicate indexsendbuf
          call mpi_alltoallv(indexsendbuf_f, nsendcounts_f, nsenddspls_f, mpi_integer, indexrecvbuf_f, &
               nrecvcounts_f, nrecvdspls_f, mpi_integer, bigdft_mpi%mpi_comm, ierr)
          ! Communicate indexsendorbitals
          call mpi_alltoallv(indexsendorbital_f, nsendcounts_f, nsenddspls_f, mpi_integer, indexrecvorbital_f, &
               nrecvcounts_f, nrecvdspls_f, mpi_integer, bigdft_mpi%mpi_comm, ierr)
       else
           indexrecvbuf_c=indexsendbuf_c
           indexrecvorbital_c=indexsendorbital_c
           indexrecvbuf_f=indexsendbuf_f
           indexrecvorbital_f=indexsendorbital_f
       end if
    
        
      !call get_gridpoint_start(iproc, nproc, norb, glr, llr, nrecvcounts, indexrecvbuf, weight, gridpoint_start)
      call get_gridpoint_start(iproc, nproc, lzd, sum(nrecvcounts_c), nrecvcounts_c, sum(nrecvcounts_f), &
                nrecvcounts_f, indexrecvbuf_c, indexrecvbuf_f, weight_c, weight_f, gridpoint_start_c, gridpoint_start_f)
        
    
      if(maxval(gridpoint_start_c)>sum(nrecvcounts_c)) stop '1: maxval(gridpoint_start_c)>sum(nrecvcounts_c)'
      if(maxval(gridpoint_start_f)>sum(nrecvcounts_f)) stop '1: maxval(gridpoint_start_f)>sum(nrecvcounts_f)'
      ! Rearrange the communicated data
      do i=1,sum(nrecvcounts_c)
          ii=indexrecvbuf_c(i)
          ind=gridpoint_start_c(ii)
          !if(ind==0) stop 'ind is zero!'
          iextract_c(i)=ind
          gridpoint_start_c(ii)=gridpoint_start_c(ii)+1  
      end do
      !write(*,'(a,2i12)') 'sum(iextract_c), nint(weightp_c*(weightp_c+1.d0)*.5d0)', sum(iextract_c), nint(weightp_c*(weightp_c+1.d0)*.5d0)
      !if(sum(iextract_c)/=nint(weightp_c*(weightp_c+1.d0)*.5d0)) stop 'sum(iextract_c)/=nint(weightp_c*(weightp_c+1.d0)*.5d0)'
      if(maxval(iextract_c)>sum(nrecvcounts_c)) stop 'maxval(iextract_c)>sum(nrecvcounts_c)'
      if(minval(iextract_c)<1) stop 'minval(iextract_c)<1'
    
      ! Rearrange the communicated data
      iextract_f = 0
      do i=1,sum(nrecvcounts_f)
          ii=indexrecvbuf_f(i)
          ind=gridpoint_start_f(ii)
          !if(ind==0) stop 'ind is zero!'
          iextract_f(i)=ind
          gridpoint_start_f(ii)=gridpoint_start_f(ii)+1  
      end do
      if(maxval(iextract_f)>sum(nrecvcounts_f)) stop 'maxval(iextract_f)>sum(nrecvcounts_f)'
      if(minval(iextract_f)<1) stop 'minval(iextract_f)<1'
    
        
    
      ! Get the array to transfrom back the data
      call get_reverse_indices(sum(nrecvcounts_c), iextract_c, iexpand_c)
      call get_reverse_indices(sum(nrecvcounts_f), iextract_f, iexpand_f)
          
    
      indexrecvorbital2 = f_malloc(sum(nrecvcounts_c),id='indexrecvorbital2')
      indexrecvorbital2=indexrecvorbital_c
      do i=1,sum(nrecvcounts_c)
          ind=iextract_c(i)
          indexrecvorbital_c(ind)=indexrecvorbital2(i)
      end do
      call f_free(indexrecvorbital2)
      indexrecvorbital2 = f_malloc(sum(nrecvcounts_f),id='indexrecvorbital2')
      indexrecvorbital2=indexrecvorbital_f
      do i=1,sum(nrecvcounts_f)
          ind=iextract_f(i)
          indexrecvorbital_f(ind)=indexrecvorbital2(i)
      end do
      call f_free(indexrecvorbital2)
    
    
      if(minval(indexrecvorbital_c)<1) stop 'minval(indexrecvorbital_c)<1'
      if(maxval(indexrecvorbital_c)>orbs%norb) stop 'maxval(indexrecvorbital_c)>orbs%norb'
      if(minval(indexrecvorbital_f)<1) stop 'minval(indexrecvorbital_f)<1'
      if(maxval(indexrecvorbital_f)>orbs%norb) stop 'maxval(indexrecvorbital_f)>orbs%norb'
    

      call f_free(indexsendorbital_c)
      call f_free(indexsendbuf_c)
      call f_free(indexrecvbuf_c)
      call f_free(indexsendorbital_f)
      call f_free(indexsendbuf_f)
      call f_free(indexrecvbuf_f)
      call f_free(weight_c)
      call f_free(weight_f)
      call f_free(gridpoint_start_c)
      call f_free(gridpoint_start_f)
      call f_free(nsend_c)
      call f_free(nsend_f)
    
    end subroutine get_switch_indices



    subroutine get_reverse_indices(n, indices, reverse_indices)
      use module_base
      implicit none
      
      ! Calling arguments
      integer,intent(in) :: n
      integer,dimension(n),intent(in) :: indices
      integer,dimension(n),intent(out) :: reverse_indices
    
      ! Local variables
      integer :: i, j, m, j0, j1, j2, j3
    
      !$omp parallel default(private) &
      !$omp shared(n, m, indices, reverse_indices)
    
      m=mod(n,4)
      if (m/=0) then
          do i=1,m
              j=indices(i)
              reverse_indices(j)=i
          end do
      end if
    
      !$omp do
      do i=m+1,n,4
          j0=indices(i+0)
          reverse_indices(j0)=i+0
          j1=indices(i+1)
          reverse_indices(j1)=i+1
          j2=indices(i+2)
          reverse_indices(j2)=i+2
          j3=indices(i+3)
          reverse_indices(j3)=i+3
      end do
      !$omp end do
    
      !$omp end parallel
    
      !!do i=1,n
      !!    j=indices(i)
      !!    reverse_indices(j)=i
      !!end do
    
    end subroutine get_reverse_indices



    subroutine get_gridpoint_start(iproc, nproc, lzd, ndimind_c, nrecvcounts_c, ndimind_f, nrecvcounts_f, &
               indexrecvbuf_c, indexrecvbuf_f, weight_c, weight_f, gridpoint_start_c, gridpoint_start_f)
      use module_base
      use module_types
      implicit none
      
      ! Calling arguments
      integer,intent(in) :: iproc, nproc,ndimind_c,ndimind_f
      type(local_zone_descriptors),intent(in) :: lzd
      integer,dimension(0:nproc-1),intent(in) :: nrecvcounts_c, nrecvcounts_f
      integer,dimension(ndimind_c),intent(in) :: indexrecvbuf_c
      integer,dimension(ndimind_f),intent(in) :: indexrecvbuf_f
      real(kind=8),dimension(0:lzd%glr%d%n1,0:lzd%glr%d%n2,0:lzd%glr%d%n3),intent(out) :: weight_c, weight_f
      integer,dimension((lzd%glr%d%n1+1)*(lzd%glr%d%n2+1)*(lzd%glr%d%n3+1)),intent(out) :: gridpoint_start_c, gridpoint_start_f
      
      ! Local variables
      integer :: i, ii, jj, i1, i2, i3, n1p1, np
    
    
      !weight_c=0.d0
      call to_zero((lzd%glr%d%n1+1)*(lzd%glr%d%n2+1)*(lzd%glr%d%n3+1), weight_c(0,0,0))
      call to_zero((lzd%glr%d%n1+1)*(lzd%glr%d%n2+1)*(lzd%glr%d%n3+1), weight_f(0,0,0))
    
      n1p1=lzd%glr%d%n1+1
      np=n1p1*(lzd%glr%d%n2+1)

      !$omp parallel default(private) shared(lzd,nrecvcounts_c,indexrecvbuf_c,weight_c,gridpoint_start_c) &
      !$omp shared(nrecvcounts_f,indexrecvbuf_f,weight_f,gridpoint_start_f,np,n1p1)
    
      !$omp sections
      !$omp section
      do i=1,sum(nrecvcounts_c)
          ii=indexrecvbuf_c(i)
          !write(650+iproc,*) i, ii
          jj=ii-1
          i3=jj/np
          jj=jj-i3*np
          i2=jj/n1p1
          i1=jj-i2*n1p1
          weight_c(i1,i2,i3)=weight_c(i1,i2,i3)+1.d0
      end do
    
      !write(*,*) 'in get_gridpoint_start: maxval(weight_c)', maxval(weight_c)
    
      ii=1
      i=0
      !gridpoint_start_c=0
      do i3=0,lzd%glr%d%n3
          do i2=0,lzd%glr%d%n2
              do i1=0,lzd%glr%d%n1
                  i=i+1
                  if(weight_c(i1,i2,i3)>0.d0) then
                      gridpoint_start_c(i)=ii
                      ii=ii+nint(weight_c(i1,i2,i3))
                  else
                      gridpoint_start_c(i) = 0
                  end if
              end do
          end do
      end do
    
      !$omp section
     
      do i=1,sum(nrecvcounts_f)
          ii=indexrecvbuf_f(i)
          jj=ii-1
          i3=jj/np
          jj=jj-i3*np
          i2=jj/n1p1
          i1=jj-i2*n1p1
          weight_f(i1,i2,i3)=weight_f(i1,i2,i3)+1.d0
      end do
    
    
      ii=1
      i=0
      !gridpoint_start_f=0
      do i3=0,lzd%glr%d%n3
          do i2=0,lzd%glr%d%n2
              do i1=0,lzd%glr%d%n1
                  i=i+1
                  if(weight_f(i1,i2,i3)>0.d0) then
                      gridpoint_start_f(i)=ii
                      ii=ii+nint(weight_f(i1,i2,i3))
                  else
                      gridpoint_start_f(i)=0
                  end if
              end do
          end do
      end do
    
      !$omp end sections
      !$omp end parallel
    
    
    end subroutine get_gridpoint_start




    ! The sumrho routines

    subroutine init_comms_linear_sumrho(iproc, nproc, lzd, orbs, nscatterarr, collcom_sr)
      use module_base
      use module_types
      implicit none
    
      ! Calling arguments
      integer,intent(in) :: iproc, nproc
      type(local_zone_descriptors),intent(in) :: lzd
      type(orbitals_data),intent(in) :: orbs
      integer,dimension(0:nproc-1,4),intent(in) :: nscatterarr !n3d,n3p,i3s+i3xcsh-1,i3xcsh
      type(comms_linear),intent(inout) :: collcom_sr
    
      ! Local variables
      integer :: ipt, ii
      real(kind=8) :: weight_tot, weight_ideal
      integer,dimension(:,:),allocatable :: istartend
      character(len=*),parameter :: subname='init_comms_linear_sumrho'
      real(kind=8),dimension(:),allocatable :: weights_per_slice, weights_per_zpoint
    
      ! Note: all weights are double precision to avoid integer overflow
      call timing(iproc,'init_collco_sr','ON')
    
      istartend = f_malloc((/ 1.to.2, 0.to.nproc-1 /),id='istartend')
      weights_per_slice = f_malloc(0.to.nproc-1,id='weights_per_slice')
      weights_per_zpoint = f_malloc(lzd%glr%d%n3i,id='weights_per_zpoint')
      call get_weights_sumrho(iproc, nproc, orbs, lzd, nscatterarr, weight_tot, weight_ideal, &
           weights_per_slice, weights_per_zpoint)
    
      call assign_weight_to_process_sumrho(iproc, nproc, weight_tot, weight_ideal, weights_per_slice, &
           lzd, orbs, nscatterarr, istartend, collcom_sr%nptsp_c)
    
      call f_free(weights_per_slice)
    

      call allocate_MPI_communication_arrays(nproc, collcom_sr, only_coarse=.true.)

      call determine_communication_arrays_sumrho(iproc, nproc, collcom_sr%nptsp_c, lzd, orbs, istartend, &
           collcom_sr%nsendcounts_c, collcom_sr%nsenddspls_c, &
           collcom_sr%nrecvcounts_c, collcom_sr%nrecvdspls_c, collcom_sr%ndimpsi_c)

      !Now set some integers in the collcomm structure
      collcom_sr%ndimind_c = sum(collcom_sr%nrecvcounts_c)

      call allocate_local_comms_cubic(collcom_sr, only_coarse=.true.)
    
      call determine_num_orbs_per_gridpoint_sumrho(iproc, nproc, collcom_sr%nptsp_c, lzd, orbs, &
           istartend, weight_tot, weights_per_zpoint, collcom_sr%norb_per_gridpoint_c)
    
      ! Some check
      ii=sum(collcom_sr%norb_per_gridpoint_c)
      if (ii/=collcom_sr%ndimind_c) stop 'ii/=collcom_sr%ndimind_c'
    
    
      collcom_sr%psit_c=f_malloc_ptr(collcom_sr%ndimind_c,id='collcom_sr%psit_c')
    
      call get_switch_indices_sumrho(iproc, nproc, collcom_sr%nptsp_c, collcom_sr%ndimpsi_c, collcom_sr%ndimind_c, lzd, &
           orbs, istartend, collcom_sr%norb_per_gridpoint_c, collcom_sr%nsendcounts_c, collcom_sr%nsenddspls_c, &
           collcom_sr%nrecvcounts_c, collcom_sr%nrecvdspls_c, collcom_sr%isendbuf_c, collcom_sr%irecvbuf_c, &
           collcom_sr%iextract_c, collcom_sr%iexpand_c, collcom_sr%indexrecvorbital_c)
    
      ! These variables are used in various subroutines to speed up the code
      collcom_sr%isptsp_c(1) = 0
      do ipt=2,collcom_sr%nptsp_c
            collcom_sr%isptsp_c(ipt) = collcom_sr%isptsp_c(ipt-1) + collcom_sr%norb_per_gridpoint_c(ipt-1)
      end do
    
      call allocate_MPI_comms_cubic_repartition(nproc, collcom_sr)
    
      call communication_arrays_repartitionrho(iproc, nproc, lzd, nscatterarr, istartend, &
           collcom_sr%nsendcounts_repartitionrho, collcom_sr%nsenddspls_repartitionrho, &
           collcom_sr%nrecvcounts_repartitionrho, collcom_sr%nrecvdspls_repartitionrho)
    
      call communication_arrays_repartitionrho_general(iproc, nproc, lzd, nscatterarr, istartend, & 
           collcom_sr%ncomms_repartitionrho, collcom_sr%commarr_repartitionrho)
    
      call f_free(weights_per_zpoint)
      call f_free(istartend)
    
      call timing(iproc,'init_collco_sr','OF')
    
    end subroutine init_comms_linear_sumrho



    subroutine get_weights_sumrho(iproc, nproc, orbs, lzd, nscatterarr, &
               weight_tot, weight_ideal, weights_per_slice, weights_per_zpoint)
      use module_base
      use module_types
      implicit none
    
      ! Calling arguments
      integer,intent(in) :: iproc, nproc
      type(orbitals_data),intent(in) :: orbs
      type(local_zone_descriptors),intent(in) :: lzd
      integer,dimension(0:nproc-1,4),intent(in) :: nscatterarr !n3d,n3p,i3s+i3xcsh-1,i3xcsh
      real(kind=8),intent(out) :: weight_tot, weight_ideal
      real(kind=8),dimension(0:nproc-1),intent(out) :: weights_per_slice
      real(kind=8),dimension(lzd%glr%d%n3i),intent(out) :: weights_per_zpoint
    
      ! Local variables
      integer :: iorb, ilr, i3, i2, i1, is1, ie1, is2, ie2, is3, ie3
      real(kind=8) :: tt, zz
      real(kind=8),dimension(:,:),allocatable :: weight_xy
    
      call f_routine(id='get_weights_sumrho')
    
      call to_zero(lzd%glr%d%n3i, weights_per_zpoint(1))
    
      weight_xy=f_malloc((/lzd%glr%d%n1i,lzd%glr%d%n2i/),id='weight_xy')
    
      !write(*,*) 'iproc, nscatterarr', iproc, nscatterarr(iproc,:)
    
      tt=0.d0
      weights_per_slice(:) = 0.0d0
      do i3=nscatterarr(iproc,3)+1,nscatterarr(iproc,3)+nscatterarr(iproc,2)
          call to_zero(lzd%glr%d%n1i*lzd%glr%d%n2i, weight_xy(1,1))
          do iorb=1,orbs%norb
              ilr=orbs%inwhichlocreg(iorb)
              is3=1+lzd%Llr(ilr)%nsi3
              ie3=lzd%Llr(ilr)%nsi3+lzd%llr(ilr)%d%n3i
              if (is3>i3 .or. i3>ie3) cycle
              is1=1+lzd%Llr(ilr)%nsi1
              ie1=lzd%Llr(ilr)%nsi1+lzd%llr(ilr)%d%n1i
              is2=1+lzd%Llr(ilr)%nsi2
              ie2=lzd%Llr(ilr)%nsi2+lzd%llr(ilr)%d%n2i
              !$omp parallel default(none) shared(is2, ie2, is1, ie1, weight_xy) private(i2, i1)
              !$omp do
              do i2=is2,ie2
                  do i1=is1,ie1
                      weight_xy(i1,i2) = weight_xy(i1,i2)+1.d0
                  end do
              end do
              !$omp end do
              !$omp end parallel
          end do
          zz=0.d0
          !$omp parallel default(none) shared(lzd, weight_xy, zz, tt) private(i2, i1)
          !$omp do reduction(+: tt, zz)
          do i2=1,lzd%glr%d%n2i
              do i1=1,lzd%glr%d%n1i
                 tt = tt + .5d0*(weight_xy(i1,i2)*(weight_xy(i1,i2)+1.d0))
                 zz = zz + .5d0*(weight_xy(i1,i2)*(weight_xy(i1,i2)))
              end do
          end do
          !$omp end do
          !$omp end parallel
          weights_per_zpoint(i3)=zz
      end do
      weights_per_slice(iproc)=tt
      if (nproc > 1) then
         call mpiallred(weights_per_slice(0), nproc, mpi_sum, bigdft_mpi%mpi_comm)
         call mpiallred(tt,1,mpi_sum, bigdft_mpi%mpi_comm,recvbuf=weight_tot)
         !call mpi_allreduce(tt, weight_tot, 1, mpi_double_precision, mpi_sum, bigdft_mpi%mpi_comm, ierr)
         call mpiallred(weights_per_zpoint(1), lzd%glr%d%n3i, mpi_sum, bigdft_mpi%mpi_comm)
      else
         weight_tot=tt
      end if
    
      call f_free(weight_xy)
    
      ! Ideal weight per process
      weight_ideal = weight_tot/dble(nproc)
    
      call f_release_routine()
    
    end subroutine get_weights_sumrho


    subroutine assign_weight_to_process_sumrho(iproc, nproc, weight_tot, weight_ideal, weights_per_slice, &
               lzd, orbs, nscatterarr, istartend, nptsp)
      use module_base
      use module_types
      implicit none
    
      ! Calling arguments
      integer,intent(in) :: iproc, nproc
      real(kind=8),intent(in) :: weight_tot, weight_ideal
      real(kind=8),dimension(0:nproc-1),intent(in) :: weights_per_slice
      type(local_zone_descriptors),intent(in) :: lzd
      type(orbitals_data),intent(in) :: orbs
      integer,dimension(0:nproc-1,4),intent(in) :: nscatterarr !n3d,n3p,i3s+i3xcsh-1,i3xcsh
      integer,dimension(2,0:nproc-1),intent(out) :: istartend
      integer,intent(out) :: nptsp
    
      ! Local variables
      integer :: jproc, i1, i2, i3, ii, iorb, ilr, is1, ie1, is2, ie2, is3, ie3, jproc_out
      real(kind=8),dimension(:,:),allocatable :: slicearr
      real(kind=8), dimension(:,:),allocatable :: weights_startend
      real(kind=8) :: tt
    
      call f_routine(id='assign_weight_to_process_sumrho')
    
      weights_startend=f_malloc((/1.to.2,0.to.nproc-1/),id='weights_startend')
    
      tt=0.d0
      weights_startend(1,0)=0.d0
      do jproc=0,nproc-2
          tt=tt+weight_ideal
          weights_startend(2,jproc)=dble(floor(tt,kind=8))
          weights_startend(1,jproc+1)=dble(floor(tt,kind=8))+1.d0
      end do
      weights_startend(2,nproc-1)=weight_tot
    
      ! Iterate through all grid points and assign them to processes such that the
      ! load balancing is optimal.
      if (nproc==1) then
          istartend(1,0)=1
          istartend(2,0)=lzd%glr%d%n1i*lzd%glr%d%n2i*lzd%glr%d%n3i
      else
          slicearr=f_malloc((/lzd%glr%d%n1i,lzd%glr%d%n2i/),id='slicearr')
          istartend(1,:)=0
          istartend(2,:)=0
          tt=0.d0
          jproc=0
          ii=0
          outer_loop: do jproc_out=0,nproc-1
              if (tt+weights_per_slice(jproc_out)<weights_startend(1,iproc)) then
                  tt=tt+weights_per_slice(jproc_out)
                  ii=ii+nscatterarr(jproc_out,2)*lzd%glr%d%n1i*lzd%glr%d%n2i
                  cycle outer_loop
              end if
              i3_loop: do i3=nscatterarr(jproc_out,3)+1,nscatterarr(jproc_out,3)+nscatterarr(jproc_out,2)
                  call to_zero(lzd%glr%d%n1i*lzd%glr%d%n2i, slicearr(1,1))
                  do iorb=1,orbs%norb
                      ilr=orbs%inwhichlocreg(iorb)
                      is1=1+lzd%Llr(ilr)%nsi1
                      ie1=lzd%Llr(ilr)%nsi1+lzd%llr(ilr)%d%n1i
                      is2=1+lzd%Llr(ilr)%nsi2
                      ie2=lzd%Llr(ilr)%nsi2+lzd%llr(ilr)%d%n2i
                      is3=1+lzd%Llr(ilr)%nsi3
                      ie3=lzd%Llr(ilr)%nsi3+lzd%llr(ilr)%d%n3i
                      if (is3>i3 .or. i3>ie3) cycle
                      !$omp parallel default(none) shared(lzd, slicearr, is1, ie1, is2, ie2) private(i1, i2)
                      !$omp do
                      do i2=1,lzd%glr%d%n2i
                          do i1=1,lzd%glr%d%n1i
                              if (is1<=i1 .and. i1<=ie1 .and. is2<=i2 .and. i2<=ie2) then
                                  slicearr(i1,i2)=slicearr(i1,i2)+1.d0
                              end if
                          end do
                      end do
                      !$omp end do
                      !$omp end parallel
                  end do
                  do i2=1,lzd%glr%d%n2i
                      do i1=1,lzd%glr%d%n1i
                          ii=ii+1
                          tt=tt+.5d0*slicearr(i1,i2)*(slicearr(i1,i2)+1.d0)
                          if (tt>=weights_startend(1,iproc)) then
                              istartend(1,iproc)=ii
                              exit outer_loop
                          end if
                      end do
                   end do
               end do i3_loop
            end do outer_loop
            call f_free(slicearr)
      end if
    
      if (nproc > 1) then
         call mpiallred(istartend(1,0), 2*nproc, mpi_sum, bigdft_mpi%mpi_comm)
      end if
    
      do jproc=0,nproc-2
          istartend(2,jproc)=istartend(1,jproc+1)-1
      end do
      istartend(2,nproc-1)=lzd%glr%d%n1i*lzd%glr%d%n2i*lzd%glr%d%n3i
    
      do jproc=0,nproc-1
          if (iproc==jproc) then
              nptsp=istartend(2,jproc)-istartend(1,jproc)+1
          end if
      end do
    
      call f_free(weights_startend)
    
      ! Some check
      ii=nptsp
      if (nproc > 1) then
        call mpiallred(ii, 1, mpi_sum, bigdft_mpi%mpi_comm)
      end if
      if (ii/=lzd%glr%d%n1i*lzd%glr%d%n2i*lzd%glr%d%n3i) then
          stop 'ii/=lzd%glr%d%n1i*lzd%glr%d%n2i*lzd%glr%d%n3i'
      end if
    
      call f_release_routine()
    
    end subroutine assign_weight_to_process_sumrho



    subroutine determine_num_orbs_per_gridpoint_sumrho(iproc, nproc, nptsp, lzd, orbs, &
               istartend, weight_tot, weights_per_zpoint, norb_per_gridpoint)
      use module_base
      use module_types
      use yaml_output
      implicit none
    
      ! Calling arguments
      integer,intent(in) :: iproc, nproc, nptsp
      type(local_zone_descriptors),intent(in) :: lzd
      type(orbitals_data),intent(in) :: orbs
      integer,dimension(2,0:nproc-1),intent(in) :: istartend
      real(kind=8),intent(in) :: weight_tot
      real(kind=8),dimension(lzd%glr%d%n3i),intent(in) :: weights_per_zpoint
      integer,dimension(nptsp),intent(out) :: norb_per_gridpoint
    
      ! Local variables
      integer :: i3, ii, i2, i1, ipt, ilr, is1, ie1, is2, ie2, is3, ie3, iorb, i
      real(kind=8) :: tt, weight_check
    
    
      if (nptsp>0) then
          call to_zero(nptsp, norb_per_gridpoint(1))
      end if
      do i3=1,lzd%glr%d%n3i
          if (i3*lzd%glr%d%n1i*lzd%glr%d%n2i<istartend(1,iproc) .or. &
              (i3-1)*lzd%glr%d%n1i*lzd%glr%d%n2i+1>istartend(2,iproc)) then
              cycle
          end if
          if (weights_per_zpoint(i3)==0.d0) then
              cycle
          end if
          do iorb=1,orbs%norb
              ilr=orbs%inwhichlocreg(iorb)
              is3=1+lzd%Llr(ilr)%nsi3
              ie3=lzd%Llr(ilr)%nsi3+lzd%llr(ilr)%d%n3i
              if (is3>i3 .or. i3>ie3) cycle
              is2=1+lzd%Llr(ilr)%nsi2
              ie2=lzd%Llr(ilr)%nsi2+lzd%llr(ilr)%d%n2i
              is1=1+lzd%Llr(ilr)%nsi1
              ie1=lzd%Llr(ilr)%nsi1+lzd%llr(ilr)%d%n1i
              !$omp parallel default(none) &
              !$omp shared(i3, is2, ie2, is1, ie1, lzd, istartend, iproc, norb_per_gridpoint) private(i2, i1, ii, ipt)
              !$omp do
              do i2=is2,ie2
                  do i1=is1,ie1
                      ii=(i3-1)*lzd%glr%d%n1i*lzd%glr%d%n2i+(i2-1)*lzd%glr%d%n1i+i1
                      if (ii>=istartend(1,iproc) .and. ii<=istartend(2,iproc)) then
                          ipt=ii-istartend(1,iproc)+1
                          norb_per_gridpoint(ipt)=norb_per_gridpoint(ipt)+1
                      end if
                  end do
              end do
              !$omp end do
              !$omp end parallel
          end do
      end do
    
      tt=0.d0
      !$omp parallel default(none) shared(tt, nptsp, norb_per_gridpoint) private(i)
      !$omp do reduction(+:tt)
      do i=1,nptsp
          tt=tt+.5d0*dble(norb_per_gridpoint(i)*(norb_per_gridpoint(i)+1))
      end do
      !$omp end do
      !$omp end parallel
      weight_check=tt
    
    
      ! Some check
      if (nproc > 1) then
        call mpiallred(weight_check, 1, mpi_sum, bigdft_mpi%mpi_comm)
      end if
      if (abs(weight_check-weight_tot) > 1.d-3) then
          stop '2: weight_check/=weight_tot'
      else if (abs(weight_check-weight_tot) > 0.d0) then
         call yaml_warning('The total weight for density seems inconsistent! Ref:'//&
               trim(yaml_toa(weight_tot,fmt='(1pe25.17)'))//', Check:'//&
               trim(yaml_toa(weight_check,fmt='(1pe25.17)')))
      end if
    
    end subroutine determine_num_orbs_per_gridpoint_sumrho


    subroutine determine_communication_arrays_sumrho(iproc, nproc, nptsp, lzd, orbs, &
               istartend, nsendcounts, nsenddspls, nrecvcounts, &
               nrecvdspls, ndimpsi)
      use module_base
      use module_types
      implicit none
    
      ! Calling arguments
      integer,intent(in) :: iproc, nproc, nptsp
      type(local_zone_descriptors),intent(in) :: lzd
      type(orbitals_data),intent(in) :: orbs
      integer,dimension(2,0:nproc-1),intent(in) :: istartend
      integer,dimension(0:nproc-1),intent(out) :: nsendcounts, nsenddspls, nrecvcounts, nrecvdspls
      integer,intent(out) :: ndimpsi
    
      ! Local variables
      integer :: iorb, iiorb, ilr, is1, ie1, is2, ie2, is3, ie3, jproc, i3, i2, i1, ind, ii, ierr, ii0
      integer,dimension(:),allocatable :: nsendcounts_tmp, nsenddspls_tmp, nrecvcounts_tmp, nrecvdspls_tmp
      character(len=*),parameter :: subname='determine_communication_arrays_sumrho'
    
    
      call to_zero(nproc,nsendcounts(0))
    
      do iorb=1,orbs%norbp
          iiorb=orbs%isorb+iorb
          ilr=orbs%inwhichlocreg(iiorb)
          is1=1+lzd%Llr(ilr)%nsi1
          ie1=lzd%Llr(ilr)%nsi1+lzd%llr(ilr)%d%n1i
          is2=1+lzd%Llr(ilr)%nsi2
          ie2=lzd%Llr(ilr)%nsi2+lzd%llr(ilr)%d%n2i
          is3=1+lzd%Llr(ilr)%nsi3
          ie3=lzd%Llr(ilr)%nsi3+lzd%llr(ilr)%d%n3i
          do jproc=0,nproc-1
              ii=0
              do i3=is3,ie3
                  if (i3*lzd%glr%d%n1i*lzd%glr%d%n2i<istartend(1,jproc) .or. &
                      (i3-1)*lzd%glr%d%n1i*lzd%glr%d%n2i+1>istartend(2,jproc)) then
                      cycle
                  end if
                  ii0=0
                  !$omp parallel default(none) &
                  !$omp shared(i3, is2, ie2, is1, ie1, lzd, istartend, jproc, ii0) private(i2, i1, ind)
                  !$omp do reduction(+:ii0)
                  do i2=is2,ie2
                      do i1=is1,ie1
                        ind = (i3-1)*lzd%glr%d%n1i*lzd%glr%d%n2i+(i2-1)*lzd%glr%d%n1i+i1
                        if (ind>=istartend(1,jproc) .and. ind<=istartend(2,jproc)) then
                            !nsendcounts(jproc)=nsendcounts(jproc)+1
                            ii0=ii0+1
                        end if
                      end do
                  end do
                  !$omp end do
                  !$omp end parallel
                  ii=ii+ii0
              end do
             nsendcounts(jproc)=nsendcounts(jproc)+ii
           end do
      end do
    
    
      ! Some check
      ii=0
      do iorb=1,orbs%norbp
          iiorb=orbs%isorb+iorb
          ilr=orbs%inwhichlocreg(iiorb)
          ii = ii + lzd%llr(ilr)%d%n1i*lzd%llr(ilr)%d%n2i*lzd%llr(ilr)%d%n3i
      end do
      if (ii/=sum(nsendcounts)) then
          stop 'ii/=sum(nsendcounts)'
      end if
      ndimpsi=ii
    
    
      nsenddspls(0)=0
      do jproc=1,nproc-1
          nsenddspls(jproc)=nsenddspls(jproc-1)+nsendcounts(jproc-1)
      end do
    
      nsendcounts_tmp = f_malloc(0.to.nproc-1,id='nsendcounts_tmp')
      nsenddspls_tmp = f_malloc(0.to.nproc-1,id='nsenddspls_tmp')
      nrecvcounts_tmp = f_malloc(0.to.nproc-1,id='nrecvcounts_tmp')
      nrecvdspls_tmp = f_malloc(0.to.nproc-1,id='nrecvdspls_tmp')
      nsendcounts_tmp=1
      nrecvcounts_tmp=1
      do jproc=0,nproc-1
          nsenddspls_tmp(jproc)=jproc
          nrecvdspls_tmp(jproc)=jproc
      end do
      if(nproc>1) then
          call mpi_alltoallv(nsendcounts, nsendcounts_tmp, nsenddspls_tmp, mpi_integer, nrecvcounts, &
               nrecvcounts_tmp, nrecvdspls_tmp, mpi_integer, bigdft_mpi%mpi_comm, ierr)
      else
          nrecvcounts=nsendcounts
      end if
      call f_free(nsendcounts_tmp)
      call f_free(nsenddspls_tmp)
      call f_free(nrecvcounts_tmp)
      call f_free(nrecvdspls_tmp)
    
      !!ndimind = sum(nrecvcounts)
    
      !!! Some check
      !!ii=sum(norb_per_gridpoint)
      !!if (ii/=ndimind) stop 'ii/=sum(nrecvcounts)'
    
      nrecvdspls(0)=0
      do jproc=1,nproc-1
          nrecvdspls(jproc)=nrecvdspls(jproc-1)+nrecvcounts(jproc-1)
      end do
    
    end subroutine determine_communication_arrays_sumrho



    subroutine get_switch_indices_sumrho(iproc, nproc, nptsp, ndimpsi, ndimind, lzd, orbs, istartend, &
               norb_per_gridpoint, nsendcounts, nsenddspls, nrecvcounts, nrecvdspls, &
               isendbuf, irecvbuf, iextract, iexpand, indexrecvorbital)
      use module_base
      use module_types
      implicit none
    
      ! Calling arguments
      integer,intent(in) :: iproc, nproc, nptsp, ndimpsi, ndimind
      type(local_zone_descriptors),intent(in) :: lzd
      type(orbitals_data),intent(in) :: orbs
      integer,dimension(2,0:nproc-1),intent(in) :: istartend
      integer,dimension(nptsp),intent(in) :: norb_per_gridpoint
      integer,dimension(0:nproc-1),intent(in) :: nsendcounts, nsenddspls, nrecvcounts, nrecvdspls
      integer,dimension(ndimpsi),intent(out) :: isendbuf, irecvbuf
      integer,dimension(ndimind),intent(out) :: iextract, iexpand, indexrecvorbital
    
      ! Local variables
      integer :: jproc, iitot, iiorb, ilr, is1, ie1, is2, ie2, is3, ie3, i3, i2, i1, ind, indglob, ierr, ii
      integer :: iorb, i, ipt, indglob2, indglob3, indglob3a, itotadd
      integer,dimension(:),allocatable :: nsend, indexsendbuf, indexsendorbital, indexsendorbital2, indexrecvorbital2
      integer,dimension(:),allocatable :: gridpoint_start, indexrecvbuf
      character(len=*),parameter :: subname='get_switch_indices_sumrho'
    
    
      nsend = f_malloc(0.to.nproc-1,id='nsend')
      nsend=0
      indexsendbuf = f_malloc(ndimpsi,id='indexsendbuf')
      indexsendorbital = f_malloc(ndimpsi,id='indexsendorbital')
      !!allocate(isendbuf(ndimpsi), stat=istat)
      !!call memocc(istat, isendbuf, 'isendbuf', subname)
    
      iitot=0
      !!$omp parallel default(shared) &
      !!$omp private(iorb, iiorb, ilr, is1, ie1, is2, ie2, is3, ie3, i3, i2, i1, indglob, ind)
      !!$omp do lastprivate(iitot)
      do jproc=0,nproc-1
          iitot=0
          do iorb=1,orbs%norbp
              iiorb=orbs%isorb+iorb
              ilr=orbs%inwhichlocreg(iiorb)
              is1=1+lzd%Llr(ilr)%nsi1
              ie1=lzd%Llr(ilr)%nsi1+lzd%llr(ilr)%d%n1i
              is2=1+lzd%Llr(ilr)%nsi2
              ie2=lzd%Llr(ilr)%nsi2+lzd%llr(ilr)%d%n2i
              is3=1+lzd%Llr(ilr)%nsi3
              ie3=lzd%Llr(ilr)%nsi3+lzd%llr(ilr)%d%n3i
              itotadd=(ie2-is2+1)*(ie1-is1+1)
              do i3=is3,ie3
                  indglob3a=i3*lzd%glr%d%n1i*lzd%glr%d%n2i
                  indglob3=indglob3a-lzd%glr%d%n1i*lzd%glr%d%n2i
                  if (indglob3a<istartend(1,jproc) .or. &
                      indglob3+1>istartend(2,jproc)) then
                      iitot=iitot+itotadd
                      cycle
                  end if
                  do i2=is2,ie2
                      indglob2=indglob3+(i2-1)*lzd%glr%d%n1i
                      do i1=is1,ie1
                          indglob = indglob2+i1
                          iitot=iitot+1
                          if (indglob>=istartend(1,jproc) .and. indglob<=istartend(2,jproc)) then
                              nsend(jproc)=nsend(jproc)+1
                              ind=nsenddspls(jproc)+nsend(jproc)
                              isendbuf(iitot)=ind
                              indexsendbuf(ind)=indglob
                              indexsendorbital(iitot)=iiorb
                              !exit
                          end if
                      end do
                  end do
              end do
          end do
      end do
      !!$omp end do
      !!$omp end parallel
    
    
      if(iitot/=ndimpsi) stop 'iitot/=ndimpsi'
    
      !check
      do jproc=0,nproc-1
          if(nsend(jproc)/=nsendcounts(jproc)) stop 'nsend(jproc)/=nsendcounts(jproc)'
      end do
    
    !!call mpi_barrier(bigdft_mpi%mpi_comm, ierr)
    !!t2=mpi_wtime()
    !!tt=t2-t1
    !!if(iproc==0) write(*,*) 'time 5.1: iproc', iproc, tt
    
    
    
      !!allocate(irecvbuf(ndimpsi), stat=istat)
      !!call memocc(istat, irecvbuf, 'irecvbuf', subname)
    
      indexsendorbital2 = f_malloc(ndimpsi,id='indexsendorbital2')
      indexsendorbital2=indexsendorbital
      do i=1,ndimpsi
          ind=isendbuf(i)
          indexsendorbital(ind)=indexsendorbital2(i)
      end do
    
      ! Inverse of isendbuf
      call get_reverse_indices(ndimpsi, isendbuf, irecvbuf)
    
      call f_free(indexsendorbital2)
    
    
      indexrecvbuf = f_malloc(ndimind,id='indexrecvbuf')
      !!allocate(indexrecvorbital(ndimind), stat=istat)
      !!call memocc(istat, indexrecvorbital, 'indexrecvorbital', subname)
    
      if(nproc>1) then
          ! Communicate indexsendbuf
          call mpi_alltoallv(indexsendbuf, nsendcounts, nsenddspls, mpi_integer, indexrecvbuf, &
               nrecvcounts, nrecvdspls, mpi_integer, bigdft_mpi%mpi_comm, ierr)
          ! Communicate indexsendorbitals
          call mpi_alltoallv(indexsendorbital, nsendcounts, nsenddspls, &
               mpi_integer, indexrecvorbital, &
               nrecvcounts, nrecvdspls, mpi_integer, bigdft_mpi%mpi_comm, ierr)
       else
           indexrecvbuf=indexsendbuf
           indexrecvorbital=indexsendorbital
       end if
    
      call f_free(indexsendbuf)
    
      call f_free(indexsendorbital)
    !!call mpi_barrier(bigdft_mpi%mpi_comm, ierr)
    !!t2=mpi_wtime()
    !!tt=t2-t1
    !!if(iproc==0) write(*,*) 'time 5.2: iproc', iproc, tt
    
    
       gridpoint_start = f_malloc(istartend(1, iproc).to.istartend(2, iproc),id='gridpoint_start')
    
       ii=1
       do ipt=1,nptsp
           i=ipt+istartend(1,iproc)-1
           if (norb_per_gridpoint(ipt)>0) then
               gridpoint_start(i)=ii
           else
               gridpoint_start(i)=0
           end if
           ii=ii+norb_per_gridpoint(ipt)
       end do
    
       if (ii/=ndimind+1) stop '(ii/=ndimind+1)'
       if(maxval(gridpoint_start)>ndimind) stop '1: maxval(gridpoint_start)>sum(nrecvcountc)'
    
       !!allocate(iextract(ndimind), stat=istat)
       !!call memocc(istat, iextract, 'iextract', subname)
    
      ! Rearrange the communicated data
      do i=1,ndimind
          ii=indexrecvbuf(i)
          ind=gridpoint_start(ii)
          iextract(i)=ind
          gridpoint_start(ii)=gridpoint_start(ii)+1
      end do
    
      if(maxval(iextract)>ndimind) stop 'maxval(iextract)>ndimind'
      if(minval(iextract)<1) stop 'minval(iextract)<1'
    
      call f_free(indexrecvbuf)
    
    
      !! allocate(iexpand(ndimind), stat=istat)
      !! call memocc(istat, iexpand, 'iexpand', subname)
      ! Get the array to transfrom back the data
      call get_reverse_indices(ndimind, iextract, iexpand)
    
    !!call mpi_barrier(bigdft_mpi%mpi_comm, ierr)
    !!t2=mpi_wtime()
    !!tt=t2-t1
    !!if(iproc==0) write(*,*) 'time 5.3: iproc', iproc, tt
    
      indexrecvorbital2 = f_malloc(ndimind,id='indexrecvorbital2')
    
      if (ndimind>0) then
          call vcopy(ndimind, indexrecvorbital(1), 1, indexrecvorbital2(1), 1)
      end if
    
      !$omp parallel default(none) &
      !$omp shared(ndimind, iextract, indexrecvorbital, indexrecvorbital2) private(i, ind)
      !$omp do
      do i=1,ndimind
          ind=iextract(i)
          indexrecvorbital(ind)=indexrecvorbital2(i)
      end do
      !$omp end do
      !$omp end parallel
    
      call f_free(indexrecvorbital2)
    
      if(minval(indexrecvorbital)<1) stop 'minval(indexrecvorbital)<1'
      if(maxval(indexrecvorbital)>orbs%norb) stop 'maxval(indexrecvorbital)>orbs%norb'
    
    
      call f_free(gridpoint_start)
      call f_free(nsend)
    
    
    end subroutine get_switch_indices_sumrho



    subroutine communication_arrays_repartitionrho(iproc, nproc, lzd, nscatterarr, istartend, &
               nsendcounts_repartitionrho, nsenddspls_repartitionrho, &
               nrecvcounts_repartitionrho, nrecvdspls_repartitionrho)
      use module_base
      use module_types
      implicit none
    
      ! Calling arguments
      integer,intent(in) :: iproc, nproc
      type(local_zone_descriptors),intent(in) :: lzd
      integer,dimension(0:nproc-1,4),intent(in) :: nscatterarr !n3d,n3p,i3s+i3xcsh-1,i3xcsh
      integer,dimension(2,0:nproc-1),intent(in) :: istartend
      integer,dimension(0:nproc-1),intent(out) :: nsendcounts_repartitionrho, nsenddspls_repartitionrho
      integer,dimension(0:nproc-1),intent(out) :: nrecvcounts_repartitionrho, nrecvdspls_repartitionrho
    
      ! Local variables
      integer :: jproc_send, jproc_recv, ii, i3, i2, i1, jproc
    
      jproc_send=0
      jproc_recv=0
      ii=0
      nsendcounts_repartitionrho=0
      nrecvcounts_repartitionrho=0
      do i3=1,lzd%glr%d%n3i
          do i2=1,lzd%glr%d%n2i
              do i1=1,lzd%glr%d%n1i
                  ii=ii+1
                  if (ii>istartend(2,jproc_send)) then
                      jproc_send=jproc_send+1
                  end if
                  if (i3>nscatterarr(jproc_recv,3)+nscatterarr(jproc_recv,2)) then
                      jproc_recv=jproc_recv+1
                  end if
                  if (iproc==jproc_send) then
                      nsendcounts_repartitionrho(jproc_recv)=nsendcounts_repartitionrho(jproc_recv)+1
                  end if
                  if (iproc==jproc_recv) then
                      nrecvcounts_repartitionrho(jproc_send)=nrecvcounts_repartitionrho(jproc_send)+1
                  end if
              end do
          end do
      end do
    
      nsenddspls_repartitionrho(0)=0
      nrecvdspls_repartitionrho(0)=0
      do jproc=1,nproc-1
          nsenddspls_repartitionrho(jproc)=nsenddspls_repartitionrho(jproc-1)+&
                                                      nsendcounts_repartitionrho(jproc-1)
          nrecvdspls_repartitionrho(jproc)=nrecvdspls_repartitionrho(jproc-1)+&
                                                      nrecvcounts_repartitionrho(jproc-1)
      end do
    
    end subroutine communication_arrays_repartitionrho
    
    
    subroutine communication_arrays_repartitionrho_general(iproc, nproc, lzd, nscatterarr, istartend, &
               ncomms_repartitionrho, commarr_repartitionrho)
      use module_base
      use module_types
      implicit none
    
      ! Calling arguments
      integer,intent(in) :: iproc, nproc
      type(local_zone_descriptors),intent(in) :: lzd
      integer,dimension(0:nproc-1,4),intent(in) :: nscatterarr !n3d,n3p,i3s+i3xcsh-1,i3xcsh
      integer,dimension(2,0:nproc-1),intent(in) :: istartend
      integer,intent(out) :: ncomms_repartitionrho
      integer,dimension(:,:),pointer,intent(out) :: commarr_repartitionrho
      character(len=*),parameter :: subname='communication_arrays_repartitionrho_general'
    
      ! Local variables
      integer :: i1, i2, i3, ii, jproc, jproc_send, iidest, nel, ioverlaps, iassign
      logical :: started
    
      call f_routine(id='communication_arrays_repartitionrho_general')
    
      ! only do this if task iproc has to receive a part of the potential
      if (nscatterarr(iproc,1)>0) then
        
          ! First process from which iproc has to receive data
          ncomms_repartitionrho=0
          i3=nscatterarr(iproc,3)-nscatterarr(iproc,4)
          ii=(i3)*(lzd%glr%d%n2i)*(lzd%glr%d%n1i)+1
          do jproc=nproc-1,0,-1
              if (ii>=istartend(1,jproc)) then
                  jproc_send=jproc
                  ncomms_repartitionrho=ncomms_repartitionrho+1
                  exit
              end if
          end do
        
          ! The remaining processes
          iidest=0
          nel=0
          started=.false.
          do i3=nscatterarr(iproc,3)-nscatterarr(iproc,4)+1,nscatterarr(iproc,3)-nscatterarr(iproc,4)+nscatterarr(iproc,1)
              ii=(i3-1)*(lzd%glr%d%n2i)*(lzd%glr%d%n1i)
              do i2=1,lzd%glr%d%n2i
                  do i1=1,lzd%glr%d%n1i
                      ii=ii+1
                      iidest=iidest+1
                      if (ii>=istartend(1,jproc_send) .and. ii<=istartend(2,jproc_send)) then
                          nel=nel+1
                      else
                          jproc_send=jproc_send+1
                          ncomms_repartitionrho=ncomms_repartitionrho+1
                      end if
                  end do
              end do
          end do
        
        
          call allocate_MPI_comms_cubic_repartitionp2p(ncomms_repartitionrho, commarr_repartitionrho)
        
        
          ! First process from which iproc has to receive data
          ioverlaps=0
          i3=nscatterarr(iproc,3)-nscatterarr(iproc,4)
          ii=(i3)*(lzd%glr%d%n2i)*(lzd%glr%d%n1i)+1
          do jproc=nproc-1,0,-1
              if (ii>=istartend(1,jproc)) then
                  jproc_send=jproc
                  ioverlaps=ioverlaps+1
                  exit
              end if
          end do
        
        
          ! The remaining processes
          iassign=0
          iidest=0
          nel=0
          started=.false.
          do i3=nscatterarr(iproc,3)-nscatterarr(iproc,4)+1,nscatterarr(iproc,3)-nscatterarr(iproc,4)+nscatterarr(iproc,1)
              ii=(i3-1)*(lzd%glr%d%n2i)*(lzd%glr%d%n1i)
              do i2=1,lzd%glr%d%n2i
                  do i1=1,lzd%glr%d%n1i
                      ii=ii+1
                      iidest=iidest+1
                      if (ii>=istartend(1,jproc_send) .and. ii<=istartend(2,jproc_send)) then
                          nel=nel+1
                      else
                          commarr_repartitionrho(4,ioverlaps)=nel
                          jproc_send=jproc_send+1
                          ioverlaps=ioverlaps+1
                          nel=1
                          started=.false.
                      end if
                      if (.not.started) then
                          if (jproc_send>=nproc) stop 'ERROR: jproc_send>=nproc'
                          commarr_repartitionrho(1,ioverlaps)=jproc_send
                          commarr_repartitionrho(2,ioverlaps)=ii-istartend(1,jproc_send)+1
                          commarr_repartitionrho(3,ioverlaps)=iidest
                          started=.true.
                          iassign=iassign+1
                      end if
                  end do
              end do
          end do
          commarr_repartitionrho(4,ioverlaps)=nel
          if (ioverlaps/=ncomms_repartitionrho) stop 'ERROR: ioverlaps/=ncomms_repartitionrho'
          if (iassign/=ncomms_repartitionrho) stop 'ERROR: iassign/=ncomms_repartitionrho'
        
          ! some checks
          nel=0
          !nel_array=f_malloc0(0.to.nproc-1,id='nel_array')
          do ioverlaps=1,ncomms_repartitionrho
              nel=nel+commarr_repartitionrho(4,ioverlaps)
              ii=commarr_repartitionrho(1,ioverlaps)
              !nel_array(ii)=nel_array(ii)+commarr_repartitionrho(4,ioverlaps)
          end do
          if (nel/=nscatterarr(iproc,1)*lzd%glr%d%n2i*lzd%glr%d%n1i) then
              stop 'nel/=nscatterarr(iproc,2)*lzd%glr%d%n2i*lzd%glr%d%n1i'
          end if
          !!call mpiallred(nel_array(0), nproc, mpi_sum, bigdft_mpi%mpi_comm, ierr)
          !!if (nel_array(iproc)/=istartend(2,iproc)-istartend(1,iproc)+1) then
          !!    !stop 'nel_array(iproc)/=istartend(2,iproc)-istartend(1,iproc)+1'
          !!end if
          !!call f_free(nel_array)
    
      else
          ncomms_repartitionrho=0
          call allocate_MPI_comms_cubic_repartitionp2p(1, commarr_repartitionrho)
    
      end if
    
      call f_release_routine()
    
    end subroutine communication_arrays_repartitionrho_general




    !> Potential communication

    subroutine initialize_communication_potential(iproc, nproc, nscatterarr, orbs, lzd, comgp)
      use module_base
      use module_types
      use communications_base, only: p2pComms_null
      implicit none
      
      ! Calling arguments
      integer,intent(in):: iproc, nproc
      integer,dimension(0:nproc-1,4),intent(in):: nscatterarr !n3d,n3p,i3s+i3xcsh-1,i3xcsh
      type(orbitals_data),intent(in):: orbs
      type(local_zone_descriptors),intent(in):: lzd
      type(p2pComms),intent(out):: comgp
      
      ! Local variables
      integer:: is1, ie1, is2, ie2, is3, ie3, ilr, ii, iorb, iiorb, jproc, kproc, istsource
      integer:: ioverlap, is3j, ie3j, is3k, ie3k, mpidest, istdest, ioffsetx, ioffsety, ioffsetz
      integer :: is3min, ie3max, tag, ncount, ierr, nmaxoverlap
      logical :: datatype_defined
      character(len=*),parameter:: subname='initialize_communication_potential'
    
      call timing(iproc,'init_commPot  ','ON')
      
      !call nullify_p2pComms(comgp)
      comgp = p2pComms_null()
    
      !allocate(comgp%ise(6,0:nproc-1), stat=istat)
      !call memocc(istat, comgp%ise, 'comgp%ise', subname)
      comgp%ise = f_malloc_ptr((/1.to.6,0.to.nproc-1/),id='comgp%ise')
      
      ! Determine the bounds of the potential that we need for
      ! the orbitals on this process.
      iiorb=0
      do jproc=0,nproc-1
          is1=1000000000
          ie1=-1000000000
          is2=1000000000
          ie2=-1000000000
          is3=1000000000
          ie3=-1000000000
          do iorb=1,orbs%norb_par(jproc,0)
              
              iiorb=iiorb+1 
              ilr=orbs%inwhichlocreg(iiorb)
          
              ii=1+lzd%Llr(ilr)%nsi1
              if(ii < is1 .or. iorb==1) then
                  is1=ii
              end if
              ii=lzd%Llr(ilr)%nsi1+lzd%Llr(ilr)%d%n1i
              if(ii > ie1 .or. iorb==1) then
                  ie1=ii
              end if
          
              ii=1+lzd%Llr(ilr)%nsi2
              if(ii < is2 .or. iorb==1) then
                  is2=ii
              end if
              ii=lzd%Llr(ilr)%nsi2+lzd%Llr(ilr)%d%n2i
              if(ii > ie2 .or. iorb==1) then
                  ie2=ii
              end if
          
              ii=1+lzd%Llr(ilr)%nsi3
              if(ii < is3 .or. iorb==1) then
                  is3=ii
              end if
              ii=lzd%Llr(ilr)%nsi3+lzd%Llr(ilr)%d%n3i
              if(ii > ie3 .or. iorb==1) then
                  ie3=ii
              end if
          
          end do
          comgp%ise(1,jproc)=is1
          comgp%ise(2,jproc)=ie1
          comgp%ise(3,jproc)=is2
          comgp%ise(4,jproc)=ie2
          comgp%ise(5,jproc)=is3
          comgp%ise(6,jproc)=ie3
      end do
    
    
      
      ! Determine how many slices each process receives.
      !allocate(comgp%noverlaps(0:nproc-1), stat=istat)
      !call memocc(istat, comgp%noverlaps, 'comgp%noverlaps', subname)
      comgp%noverlaps = f_malloc_ptr(0.to.nproc-1,id='comgp%noverlaps')
      nmaxoverlap=0
      do jproc=0,nproc-1
          is3j=comgp%ise(5,jproc)
          ie3j=comgp%ise(6,jproc)
          mpidest=jproc
          ioverlap=0
          do kproc=0,nproc-1
              is3k=nscatterarr(kproc,3)+1
              ie3k=is3k+nscatterarr(kproc,2)-1
              if(is3j<=ie3k .and. ie3j>=is3k) then
                  ioverlap=ioverlap+1
                  !if(iproc==0) write(*,'(2(a,i0),a)') 'process ',jproc,' gets potential from process ',kproc,'.' 
              !TAKE INTO ACCOUNT THE PERIODICITY HERE
              else if(ie3j > lzd%Glr%d%n3i .and. lzd%Glr%geocode /= 'F') then
                  ie3j = comgp%ise(6,jproc) - lzd%Glr%d%n3i
                  if(ie3j>=is3k) then
                     ioverlap=ioverlap+1
                  end if
                  if(is3j <= ie3k)then
                     ioverlap=ioverlap+1
                  end if
              end if
          end do
          if (ioverlap>nmaxoverlap) nmaxoverlap=ioverlap
          comgp%noverlaps(jproc)=ioverlap
          !!if(iproc==0) write(*,'(2(a,i0),a)') 'Process ',jproc,' gets ',ioverlap,' potential slices.'
      end do
      
      ! Determine the parameters for the communications.
      !allocate(comgp%comarr(6,nmaxoverlap,0:nproc-1))
      !call memocc(istat, comgp%comarr, 'comgp%comarr', subname)
      !call to_zero(6*nmaxoverlap*nproc, comgp%comarr(1,1,0))
      comgp%comarr = f_malloc0_ptr((/1.to.6,1.to.nmaxoverlap,0.to.nproc-1/),id='comgp%comarr')
      !allocate(comgp%mpi_datatypes(0:nmaxoverlap,0:nproc-1), stat=istat)
      !call memocc(istat, comgp%mpi_datatypes, 'comgp%mpi_datatypes', subname)
      !call to_zero((nmaxoverlap+1)*nproc, comgp%mpi_datatypes(0,0))
      comgp%mpi_datatypes = f_malloc0_ptr((/0.to.nmaxoverlap,0.to.nproc-1/),id='comgp%mpi_datatypes')
      comgp%nrecvBuf = 0
      is3min=0
      ie3max=0
    
      ! Only do this if we have more than one MPI task
      nproc_if: if (nproc>1) then
          do jproc=0,nproc-1
              is3j=comgp%ise(5,jproc)
              ie3j=comgp%ise(6,jproc)
              mpidest=jproc
              ioverlap=0
              istdest=1
              datatype_defined =.false.
              do kproc=0,nproc-1
                  is3k=nscatterarr(kproc,3)+1
                  ie3k=is3k+nscatterarr(kproc,2)-1
          !SHOULD TAKE INTO ACCOUNT THE PERIODICITY HERE
          !Need to split the region
                  if(is3j<=ie3k .and. ie3j>=is3k) then
                      is3=max(is3j,is3k) ! starting index in z dimension for data to be sent
                      ie3=min(ie3j,ie3k) ! ending index in z dimension for data to be sent
                      ioffsetz=is3-is3k ! starting index (in z direction) of data to be sent (actually it is the index -1)
                      ioffsety=comgp%ise(3,jproc)-1
                      ioffsetx=comgp%ise(1,jproc)
                      ioverlap=ioverlap+1
                      if(is3<is3min .or. ioverlap==1) then
                          is3min=is3
                      end if
                      if(ie3>ie3max .or. ioverlap==1) then
                          ie3max=ie3
                      end if
                      istsource = ioffsetz*lzd%glr%d%n1i*lzd%glr%d%n2i + ioffsety*lzd%glr%d%n1i + ioffsetx
                      ncount = 1
                      comgp%comarr(1,ioverlap,jproc)=kproc
                      comgp%comarr(2,ioverlap,jproc)=istsource
                      comgp%comarr(3,ioverlap,jproc)=jproc
                      comgp%comarr(4,ioverlap,jproc)=istdest
                      comgp%comarr(5,ioverlap,jproc)=ie3-is3+1
                      comgp%comarr(6,ioverlap,jproc)=lzd%glr%d%n1i*lzd%glr%d%n2i
                      if (.not. datatype_defined) then
                          call mpi_type_vector(comgp%ise(4,jproc)-comgp%ise(3,jproc)+1, comgp%ise(2,jproc)-comgp%ise(1,jproc)+1, &
                               lzd%glr%d%n1i, mpi_double_precision, comgp%mpi_datatypes(0,jproc), ierr)
                          call mpi_type_commit(comgp%mpi_datatypes(0,jproc), ierr)
                          !comgp%mpi_datatypes(2,jproc)=1
                          datatype_defined=.true.
                      end if
        
                      istdest = istdest + &
                                (ie3-is3+1)*(comgp%ise(2,jproc)-comgp%ise(1,jproc)+1)*(comgp%ise(4,jproc)-comgp%ise(3,jproc)+1)
                      if(iproc==jproc) then
                          comgp%nrecvBuf = comgp%nrecvBuf + &
                                (ie3-is3+1)*(comgp%ise(2,jproc)-comgp%ise(1,jproc)+1)*(comgp%ise(4,jproc)-comgp%ise(3,jproc)+1)
                      end if
                  else if(ie3j > lzd%Glr%d%n3i .and. lzd%Glr%geocode /= 'F')then
                       stop 'WILL PROBABLY NOT WORK!'
                       ie3j = comgp%ise(6,jproc) - lzd%Glr%d%n3i
                       if(ie3j>=is3k) then
                           is3=max(0,is3k) ! starting index in z dimension for data to be sent
                           ie3=min(ie3j,ie3k) ! ending index in z dimension for data to be sent
                           ioffsetz=is3-0 ! starting index (in z direction) of data to be sent (actually it is the index -1)
                           ioverlap=ioverlap+1
                           !tag=tag+1
                           !!tag=p2p_tag(jproc)
                           if(is3<is3min .or. ioverlap==1) then
                               is3min=is3
                           end if
                           if(ie3>ie3max .or. ioverlap==1) then
                               ie3max=ie3
                           end if
                           !!call setCommunicationPotential(kproc, is3, ie3, ioffsetz, lzd%Glr%d%n1i, lzd%Glr%d%n2i, jproc,&
                           !!     istdest, tag, comgp%comarr(1,ioverlap,jproc))
                           istsource=ioffsetz*lzd%glr%d%n1i*lzd%glr%d%n2i+1
                           !ncount=(ie3-is3+1)*lzd%glr%d%n1i*lzd%glr%d%n2i
                           ncount=lzd%glr%d%n1i*lzd%glr%d%n2i
                           call setCommsParameters(kproc, jproc, istsource, istdest, ncount, tag, comgp%comarr(1,ioverlap,jproc))
                           comgp%comarr(7,ioverlap,jproc)=(ie3-is3+1)
                           comgp%comarr(8,ioverlap,jproc)=lzd%glr%d%n1i*lzd%glr%d%n2i
                           istdest = istdest + (ie3-is3+1)*ncount
                           if(iproc==jproc) then
                               comgp%nrecvBuf = comgp%nrecvBuf + (ie3-is3+1)*lzd%Glr%d%n1i*lzd%Glr%d%n2i
                           end if
                       end if
                       if(is3j <= ie3k)then
                           is3=max(is3j,is3k) ! starting index in z dimension for data to be sent
                           ie3=min(lzd%Glr%d%n3i,ie3k) ! ending index in z dimension for data to be sent
                           ioffsetz=is3-is3k ! starting index (in z direction) of data to be sent (actually it is the index -1)
                           ioverlap=ioverlap+1
                           !tag=tag+1
                           !!tag=p2p_tag(jproc)
                           if(is3<is3min .or. ioverlap==1) then
                               is3min=is3
                           end if
                           if(ie3>ie3max .or. ioverlap==1) then
                               ie3max=ie3
                           end if
                           !!call setCommunicationPotential(kproc, is3, ie3, ioffsetz, lzd%Glr%d%n1i, lzd%Glr%d%n2i, jproc,&
                           !!     istdest, tag, comgp%comarr(1,ioverlap,jproc))
                           istsource=ioffsetz*lzd%glr%d%n1i*lzd%glr%d%n2i+1
                           !ncount=(ie3-is3+1)*lzd%glr%d%n1i*lzd%glr%d%n2i
                           ncount=lzd%glr%d%n1i*lzd%glr%d%n2i
                           call setCommsParameters(kproc, jproc, istsource, istdest, ncount, tag, comgp%comarr(1,ioverlap,jproc))
                           comgp%comarr(7,ioverlap,jproc)=ie3-is3+1
                           comgp%comarr(8,ioverlap,jproc)=lzd%glr%d%n1i*lzd%glr%d%n2i
                           istdest = istdest + (ie3-is3+1)*ncount
                           if(iproc==jproc) then
                               comgp%nrecvBuf = comgp%nrecvBuf + (ie3-is3+1)*lzd%Glr%d%n1i*lzd%Glr%d%n2i
                           end if
                       end if
                  end if
              end do
              !!comgp%ise3(1,jproc)=is3min
              !!comgp%ise3(2,jproc)=ie3max
              !!if (iproc==0) write(*,*) 'is3min,comgp%ise(5,jproc)', is3min,comgp%ise(5,jproc)
              !!if (iproc==0) write(*,*) 'ie3max,comgp%ise(6,jproc)', ie3max,comgp%ise(6,jproc)
              !if (comgp%ise(5,jproc)/=is3min) stop 'ERROR 1'
              !if (comgp%ise(6,jproc)/=ie3max) stop 'ERROR 2'
              if(ioverlap/=comgp%noverlaps(jproc)) stop 'ioverlap/=comgp%noverlaps(jproc)'
          end do
    
      else nproc_if ! monoproc
    
          comgp%nrecvbuf = (comgp%ise(2,iproc)-comgp%ise(1,iproc)+1)*(comgp%ise(4,iproc)-comgp%ise(3,iproc)+1)*&
                           (comgp%ise(6,iproc)-comgp%ise(5,iproc)+1)
      
      end if nproc_if
    
      comgp%nrecvbuf=max(comgp%nrecvbuf,1)
      
      ! To indicate that no communication is going on.
      comgp%communication_complete=.true.
      !!comgp%messages_posted=.false.
    
      call timing(iproc,'init_commPot  ','OF')
    
    end subroutine initialize_communication_potential



    !> Routines for the cubic version

    !> Partition the orbitals between processors to ensure load balancing
    !! the criterion will depend on GPU computation
    !! and/or on the sizes of the different localisation region.
    !!
    !! Calculate the number of elements to be sent to each process
    !! and the array of displacements.
    !! Cubic strategy: 
    !!    - the components are equally distributed among the wavefunctions
    !!    - each processor has all the orbitals in transposed form
    !!    - each wavefunction is equally distributed in its transposed form
    !!    - this holds for each k-point, which regroups different processors
    subroutine orbitals_communicators(iproc,nproc,lr,orbs,comms,basedist)
      use module_base
      use module_types
      use yaml_output, only: yaml_toa
      implicit none
      integer, intent(in) :: iproc,nproc
      type(locreg_descriptors), intent(in) :: lr
      type(orbitals_data), intent(inout) :: orbs
      type(comms_cubic), intent(out) :: comms
      integer, dimension(0:nproc-1,orbs%nkpts), intent(in), optional :: basedist
      !local variables
      character(len=*), parameter :: subname='orbitals_communicators'
      logical :: yesorb,yescomp
      integer :: jproc,nvctr_tot,ikpts,iorbp,jorb,norb_tot,ikpt
      integer :: nkptsp,ierr,kproc,jkpts,jkpte,jsorb,lubo,lubc,info,jkpt
      integer, dimension(:), allocatable :: mykpts
      logical, dimension(:), allocatable :: GPU_for_comp
      integer, dimension(:,:), allocatable :: nvctr_par,norb_par !<for all the components and orbitals (with k-pts)
      
      !check of allocation of important arrays
      if (.not. associated(orbs%norb_par)) then
         write(*,*)'ERROR: norb_par array not allocated'
         stop
      end if
   
      !Allocations of nvctr_par and norb_par
      nvctr_par = f_malloc((/ 0.to.nproc-1, 0.to.orbs%nkpts /),id='nvctr_par')
      norb_par = f_malloc((/ 0.to.nproc-1, 0.to.orbs%nkpts /),id='norb_par')
      mykpts = f_malloc(orbs%nkpts,id='mykpts')
    
      !initialise the arrays
      do ikpts=0,orbs%nkpts
         do jproc=0,nproc-1
            nvctr_par(jproc,ikpts)=0 
            norb_par(jproc,ikpts)=0 
         end do
      end do
    
      !calculate the same k-point distribution for the orbitals
      !assign the k-point to the given orbital, counting one orbital after each other
      jorb=1
      ikpts=1
      do jproc=0,nproc-1
         do iorbp=1,orbs%norb_par(jproc,0)
            norb_par(jproc,ikpts)=norb_par(jproc,ikpts)+1
            if (mod(jorb,orbs%norb)==0) then
               ikpts=ikpts+1
            end if
            jorb=jorb+1
         end do
      end do
      !some checks
      if (orbs%norb /= 0) then
         !check the distribution
         do ikpts=1,orbs%nkpts
            !print *,'partition',ikpts,orbs%nkpts,'ikpts',norb_par(:,ikpts)
            norb_tot=0
            do jproc=0,nproc-1
               norb_tot=norb_tot+norb_par(jproc,ikpts)
            end do
            if(norb_tot /= orbs%norb) then
               call f_err_throw('Orbital partition is incorrect for k-point'//&
                    trim(yaml_toa(ikpts))//'; expected '//&
                    trim(yaml_toa(orbs%norb))//' orbitals, found'//&
                    trim(yaml_toa(norb_tot)),&
                    err_name='BIGDFT_RUNTIME_ERROR')
            end if
         end do
      end if
    
    
      !balance the components between processors
      !in the most symmetric way
      !here the components are taken into account for all the k-points
    
      !create an array which indicate which processor has a GPU associated 
      !from the viewpoint of the BLAS routines (deprecated, not used anymore)
      GPU_for_comp = f_malloc(0.to.nproc-1,id='GPU_for_comp')
    
      if (nproc > 1 .and. .not. GPUshare) then
         call MPI_ALLGATHER(GPUblas,1,MPI_LOGICAL,GPU_for_comp(0),1,MPI_LOGICAL,&
              bigdft_mpi%mpi_comm,ierr)
      else
         GPU_for_comp(0)=GPUblas
      end if
    
      call f_free(GPU_for_comp)
    
      !old k-point repartition
    !!$  !decide the repartition for the components in the same way as the orbitals
    !!$  call parallel_repartition_with_kpoints(nproc,orbs%nkpts,(lr%wfd%nvctr_c+7*lr%wfd%nvctr_f),nvctr_par)
    
    !!$  ikpts=1
    !!$  ncomp_res=(lr%wfd%nvctr_c+7*lr%wfd%nvctr_f)
    !!$  do jproc=0,nproc-1
    !!$     loop_comps: do
    !!$        if (nvctr_par(jproc,0) >= ncomp_res) then
    !!$           nvctr_par(jproc,ikpts)= ncomp_res
    !!$           ikpts=ikpts+1
    !!$           nvctr_par(jproc,0)=nvctr_par(jproc,0)-ncomp_res
    !!$           ncomp_res=(lr%wfd%nvctr_c+7*lr%wfd%nvctr_f)
    !!$        else
    !!$           nvctr_par(jproc,ikpts)= nvctr_par(jproc,0)
    !!$           ncomp_res=ncomp_res-nvctr_par(jproc,0)
    !!$           nvctr_par(jproc,0)=0
    !!$           exit loop_comps
    !!$        end if
    !!$        if (nvctr_par(jproc,0) == 0 ) then
    !!$           ncomp_res=(lr%wfd%nvctr_c+7*lr%wfd%nvctr_f)
    !!$           exit loop_comps
    !!$        end if
    !!$
    !!$     end do loop_comps
    !!$  end do
    
      !new k-point repartition
      if (present(basedist)) then
         do jkpt=1,orbs%nkpts
            do jproc=0,nproc-1
               nvctr_par(jproc,jkpt)=basedist(jproc,jkpt)
            end do
         end do
      else
         !first try the naive repartition
         call kpts_to_procs_via_obj(nproc,orbs%nkpts,(lr%wfd%nvctr_c+7*lr%wfd%nvctr_f),nvctr_par(0,1))
      end if
      !then silently check whether the distribution agree
      info=-1
      call check_kpt_distributions(nproc,orbs%nkpts,orbs%norb,(lr%wfd%nvctr_c+7*lr%wfd%nvctr_f),&
           norb_par(0,1),nvctr_par(0,1),info,lubo,lubc)
      if (info/=0 .and. .not. present(basedist)) then !redo the distribution based on the orbitals scheme
         info=-1
         call components_kpt_distribution(nproc,orbs%nkpts,orbs%norb,(lr%wfd%nvctr_c+7*lr%wfd%nvctr_f),norb_par(0,1),nvctr_par(0,1))
         call check_kpt_distributions(nproc,orbs%nkpts,orbs%norb,(lr%wfd%nvctr_c+7*lr%wfd%nvctr_f),&
              norb_par(0,1),nvctr_par(0,1),info,lubo,lubc)
      end if
      if (info /=0) then
         if (iproc==0) then
            write(*,*)'ERROR for nproc,nkpts,norb,nvctr',nproc,orbs%nkpts,orbs%norb,(lr%wfd%nvctr_c+7*lr%wfd%nvctr_f)
            call print_distribution_schemes(6,nproc,orbs%nkpts,norb_par(0,1),nvctr_par(0,1))
         end if
         call MPI_BARRIER(bigdft_mpi%mpi_comm,ierr)
         stop
      end if
    
    !write(*,'(a,i2,3x,8i7,i10)') 'iproc, nvctr_par(jproc), sum', iproc, (nvctr_par(jproc,1), jproc=0,nproc-1), sum(nvctr_par(:,1))
    !write(*,*) 'iproc, (lr%wfd%nvctr_c+7*lr%wfd%nvctr_f)*orbs%norbp', iproc, (lr%wfd%nvctr_c+7*lr%wfd%nvctr_f)*orbs%norbp
      !some checks
      !check the distribution
      do ikpts=1,orbs%nkpts
         !print *,'iproc,cpts:',lr%wfd%nvctr_c+7*lr%wfd%nvctr_f,nvctr_par(:,ikpts)
         nvctr_tot=0
         do jproc=0,nproc-1
            nvctr_tot=nvctr_tot+nvctr_par(jproc,ikpts)
         end do
         if(nvctr_tot /= lr%wfd%nvctr_c+7*lr%wfd%nvctr_f) then
            write(*,*)'ERROR: partition of components incorrect, kpoint:',ikpts
            stop
         end if
      end do
    
      !this function which associates a given k-point to a processor in the component distribution
      !the association is chosen such that each k-point is associated to only
      !one processor
      !if two processors treat the same k-point the processor which highest rank is chosen
      do ikpts=1,orbs%nkpts
         loop_jproc: do jproc=nproc-1,0,-1
            if (nvctr_par(jproc,ikpts) /= 0) then
               orbs%ikptproc(ikpts)=jproc
               exit loop_jproc
            end if
         end do loop_jproc
      end do
      
      !print*,'check',orbs%ikptproc(:)
    
    !write(*,*) 'orbs%norb_par',orbs%norb_par
    
      !calculate the number of k-points treated by each processor in both
      ! the component distribution and the orbital distribution.
      !to have a correct distribution, a k-point should be divided between the same processors
      nkptsp=0
      orbs%iskpts=-1
      do ikpts=1,orbs%nkpts
         if (nvctr_par(iproc,ikpts) /= 0 .or. norb_par(iproc,ikpts) /= 0) then
            if (orbs%iskpts == -1) orbs%iskpts=ikpts-1
            nkptsp=nkptsp+1
            mykpts(nkptsp) = ikpts
         end if
      end do
      orbs%nkptsp=nkptsp
    
    !!$  allocate(orbs%ikptsp(orbs%nkptsp+ndebug),stat=i_stat)
    !!$  call memocc(i_stat,orbs%ikptsp,'orbs%ikptsp',subname)
    !!$  orbs%ikptsp(1:orbs%nkptsp)=mykpts(1:orbs%nkptsp)
    
      !print the distribution scheme used for this set of orbital
      !in the case of multiple k-points
      if (iproc == 0 .and. verbose > 1 .and. orbs%nkpts > 1) then
         call print_distribution_schemes(6,nproc,orbs%nkpts,norb_par(0,1),nvctr_par(0,1))
      end if
    
      !print *,iproc,orbs%nkptsp,orbs%norbp,orbs%norb,orbs%nkpts
      !call MPI_BARRIER(bigdft_mpi%mpi_comm,ierr)
      !call MPI_FINALIZE(ierr)
      !stop
      !check that for any processor the orbital k-point repartition is contained into the components
      if (orbs%norb /= 0) then
         do jproc=0,nproc-1
            jsorb=0
            do kproc=0,jproc-1
               jsorb=jsorb+orbs%norb_par(kproc,0)
            end do
            jkpts=min(jsorb/orbs%norb+1,orbs%nkpts)
            if (nvctr_par(jproc,jkpts) == 0 .and. orbs%norb_par(jproc,0) /=0 ) then
               if (iproc ==0) write(*,*)'ERROR, jproc: ',jproc,' the orbital k-points distribution starts before the components one'
               !print *,jsorb,jkpts,jproc,orbs%iskpts,nvctr_par(jproc,jkpts)
               stop
            end if
            jkpte=min((jsorb+orbs%norb_par(jproc,0)-1)/orbs%norb+1,orbs%nkpts)
            if (nvctr_par(jproc,jkpte) == 0 .and. orbs%norb_par(jproc,0) /=0) then
               if (iproc ==0) write(*,*)'ERROR, jproc: ',jproc,&
                    ' the orbital k-points distribution ends after the components one'
               print *,jsorb,jkpte,jproc,orbs%iskpts,orbs%nkptsp,nvctr_par(jproc,jkpte)
               stop
            end if
         end do
      end if
    
      !before printing the distribution schemes, check that the two distributions contain
      !the same k-points
      yesorb=.false.
      kpt_components: do ikpts=1,orbs%nkptsp
         ikpt=orbs%iskpts+ikpts
         do jorb=1,orbs%norbp
            if (orbs%iokpt(jorb) == ikpt) yesorb=.true.
         end do
         if (.not. yesorb .and. orbs%norbp /= 0) then
            write(*,*)' ERROR: processor ', iproc,' kpt ',ikpt,&
                 ' not found in the orbital distribution'
            call MPI_ABORT(bigdft_mpi%mpi_comm, ierr)
         end if
      end do kpt_components
    
      yescomp=.false.
      kpt_orbitals: do jorb=1,orbs%norbp
         ikpt=orbs%iokpt(jorb)   
         do ikpts=1,orbs%nkptsp
            if (orbs%iskpts+ikpts == ikpt) yescomp=.true.
         end do
         if (.not. yescomp) then
            write(*,*)' ERROR: processor ', iproc,' kpt,',ikpt,&
                 'not found in the component distribution'
            call MPI_ABORT(bigdft_mpi%mpi_comm, ierr)
         end if
      end do kpt_orbitals
    
      !print *,'AAAAiproc',iproc,orbs%iskpts,orbs%iskpts+orbs%nkptsp
    
      !allocate communication arrays
      comms%nvctr_par = f_malloc_ptr((/ 0.to.nproc-1, 0.to.orbs%nkpts /),id='comms%nvctr_par')
      comms%ncntd = f_malloc_ptr(0.to.nproc-1,id='comms%ncntd')
      comms%ncntt = f_malloc_ptr(0.to.nproc-1,id='comms%ncntt')
      comms%ndspld = f_malloc_ptr(0.to.nproc-1,id='comms%ndspld')
      comms%ndsplt = f_malloc_ptr(0.to.nproc-1,id='comms%ndsplt')
    
      !assign the partition of the k-points to the communication array
      !calculate the number of componenets associated to the k-point
      do jproc=0,nproc-1
         comms%nvctr_par(jproc,0)=0
         do ikpt=1,orbs%nkpts
            comms%nvctr_par(jproc,0)=comms%nvctr_par(jproc,0)+&
                 nvctr_par(jproc,ikpt) 
            comms%nvctr_par(jproc,ikpt)=nvctr_par(jproc,ikpt)
         end do
      end do
    !!$  do ikpts=1,orbs%nkptsp
    !!$     ikpt=orbs%iskpts+ikpts!orbs%ikptsp(ikpts)
    !!$     do jproc=0,nproc-1
    !!$        comms%nvctr_par(jproc,ikpts)=nvctr_par(jproc,ikpt) 
    !!$     end do
    !!$  end do
    
      !with this distribution the orbitals and the components are ordered following k-points
      !there must be no overlap for the components
      !here we will print out the k-points components distribution, in the transposed and in the direct way
    
      do jproc=0,nproc-1
         comms%ncntd(jproc)=0
         do ikpts=1,orbs%nkpts
            comms%ncntd(jproc)=comms%ncntd(jproc)+&
                 nvctr_par(jproc,ikpts)*norb_par(iproc,ikpts)*orbs%nspinor
         end do
      end do
      comms%ndspld(0)=0
      do jproc=1,nproc-1
         comms%ndspld(jproc)=comms%ndspld(jproc-1)+comms%ncntd(jproc-1)
      end do
      !receive buffer
      do jproc=0,nproc-1
         comms%ncntt(jproc)=0
         do ikpts=1,orbs%nkpts
            comms%ncntt(jproc)=comms%ncntt(jproc)+&
                 nvctr_par(iproc,ikpts)*norb_par(jproc,ikpts)*orbs%nspinor
         end do
      end do
      comms%ndsplt(0)=0
      do jproc=1,nproc-1
         comms%ndsplt(jproc)=comms%ndsplt(jproc-1)+comms%ncntt(jproc-1)
      end do
    
      !print *,'iproc,comms',iproc,comms%ncntd,comms%ndspld,comms%ncntt,comms%ndsplt
    
      call f_free(nvctr_par)
      call f_free(norb_par)
      call f_free(mykpts)
    
      !calculate the dimension of the wavefunction
      !for the given processor (this is only the cubic strategy)
      orbs%npsidim_orbs=(lr%wfd%nvctr_c+7*lr%wfd%nvctr_f)*orbs%norb_par(iproc,0)*orbs%nspinor
      orbs%npsidim_comp=sum(comms%ncntt(0:nproc-1))
        
    !!$  orbs%npsidim=max((lr%wfd%nvctr_c+7*lr%wfd%nvctr_f)*orbs%norb_par(iproc,0)*orbs%nspinor,&
    !!$       sum(comms%ncntt(0:nproc-1)))
    
    END SUBROUTINE orbitals_communicators



end module communications_init<|MERGE_RESOLUTION|>--- conflicted
+++ resolved
@@ -287,13 +287,8 @@
       ! Local variables
       integer :: jproc, i1, i2, i3, ii, istart, iend, j0, j1, ii_c, ii_f, n1p1, np
       !!$$integer :: ii2, iiseg, jprocdone
-<<<<<<< HEAD
-      integer :: i, iseg, i0, iitot, istat, iall
+      integer :: i, iseg, i0, iitot
       real(kind=8) :: tt, tt2, weight_c_ideal, weight_f_ideal, ttt
-=======
-      integer :: i, iseg, i0, iitot
-      real(kind=8) :: tt, tt2, weight_c_ideal, weight_f_ideal, ttt, tmp, tmp2
->>>>>>> e9b495ea
       real(kind=8),dimension(:,:),allocatable :: weights_c_startend, weights_f_startend
       character(len=*),parameter :: subname='assign_weight_to_process'
     
