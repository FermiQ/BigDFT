# To be installed:
noinst_LIBRARIES = libmodules.a
module_DATA = $(modules)
include_HEADERS = $(bindings_headers)
nodist_include_HEADERS = $(bindings_headers_nodist)

# Code source.
if USE_BLACS
BLACS = 
else
BLACS = blacs_fake.f90
endif

if USE_MPI
mpi_include =
else
mpi_include = mpif.h
endif

if USE_LIBXC
LIBXC_MODULE =
xc.o: base.o
else
LIBXC_MODULE = libxc_fake.f90
xc.o: base.o libxc_fake.o
endif

if BUILD_BINDINGS
bindings_headers = bigdft.h
bindings_headers_nodist = bigdft_cst.h
else
bindings_headers =
bindings_headers_nodist =
endif

libmodules_a_SOURCES = base.f90 \
	defs.F90 \
	gaussians.f90 \
	types.f90 \
	input.f90 \
	dynamic_memory.f90 \
	interfaces.f90 \
	private_api.f90 \
	xc.f90 \
	op2p_module.f90 \
	BigDFT_API.f90 \
	vdwcorrection.f90 \
	yaml_output.f90 \
	$(bindings_headers) \
	$(LIBXC_MODULE) \
	$(BLACS)
DYN_INCLUDES = deallocate-inc.f90

# Modules
if CAPITALIZE
modules = MODULE_BASE.@MODULE_EXT@ \
	MODULE_DEFS.@MODULE_EXT@ \
	MODULE_TYPES.@MODULE_EXT@ \
	MODULE_INTERFACES.@MODULE_EXT@ \
	MODULE_PRIVATE_API.@MODULE_EXT@ \
	MODULE_XC.@MODULE_EXT@ \
	OVERLAP_POINT_TO_POINT.@MODULE_EXT@ \
	MODULE_INPUT.@MODULE_EXT@ \
	GAUSSIANS.@MODULE_EXT@ \
	BIGDFT_API.@MODULE_EXT@ \
	YAML_OUTPUT.@MODULE_EXT@ \
	DYNAMIC_MEMORY.@MODULE_EXT@
	DYNAMIC_MEMORY.@MODULE_EXT@ \
	VDWCORRECTION.@MODULE_EXT@
else
modules = module_base.@MODULE_EXT@ \
	module_defs.@MODULE_EXT@ \
	module_types.@MODULE_EXT@ \
	module_interfaces.@MODULE_EXT@ \
	module_private_api.@MODULE_EXT@ \
	module_xc.@MODULE_EXT@ \
	overlap_point_to_point.@MODULE_EXT@ \
	module_input.@MODULE_EXT@ \
	gaussians.@MODULE_EXT@ \
	bigdft_api.@MODULE_EXT@ \
	yaml_output.@MODULE_EXT@ \
	dynamic_memory.@MODULE_EXT@ \
	vdwcorrection.@MODULE_EXT@
endif
<<<<<<< HEAD
module_DATA = $(mod_bigdft)
include_HEADERS = $(bindings_headers)
nodist_include_HEADERS = $(bindings_headers_nodist)

DYN_INCLUDES = deallocate-inc.f90 allocate-inc.f90 f_malloc-inc.f90
=======
>>>>>>> 2a59a063

EXTRA_DIST = configure.inc.in bigdft_cst.h.in BigDFT.py $(DYN_INCLUDES)
CLEANFILES = mpif.h $(modules)

<<<<<<< HEAD
AM_FCFLAGS = -I. -I$(srcdir) @MPI_INCLUDE@ @LIBABINIT_INCLUDE@ @LIBXC_INCLUDE@

noinst_LIBRARIES = libmodules.a

libmodules_a_SOURCES = base.f90 \
	defs.F90 \
	gaussians.f90 \
	types.f90 \
	input.f90 \
	dictionaries.f90 \
	dynamic_memory.f90 \
	getadd.f90 \
	interfaces.f90 \
	private_api.f90 \
	xc.f90 \
	op2p_module.f90 \
	BigDFT_API.f90 \
	vdwcorrection.f90 \
	yaml_strings.f90 \
	yaml_output.f90 \
	$(bindings_headers) \
	$(LIBXC_MODULE) \
	$(GPUBLAS_INTERFACE) \
	$(BLACS)

CLEANFILES = mpif.h $(mod_bigdft)
=======
AM_FCFLAGS = -I. -I$(srcdir) -I../includes @MPI_INCLUDE@ @LIBABINIT_INCLUDE@ @LIBXC_INCLUDE@
>>>>>>> 2a59a063

# Hack for XLF strange DEFS option.
PPFCCOMPILE = $(FC) $(DEFS:-D%=@FCDEFS@%) $(DEFAULT_INCLUDES) $(INCLUDES) \
	$(AM_CPPFLAGS) $(CPPFLAGS) $(AM_FCFLAGS) $(FCFLAGS)

# Hack for MIC compilation.
if USE_MIC
defs.o: defs.F90 $(mpi_include) configure.inc
	$(PPFCCOMPILE) -offload-attribute-target=mic -opt-report-phase:offload -offload-option,mic,compiler,'-g -O0' -c -o $@ $<
cublas_fake.o: cublas_fake.f90
	$(FCCOMPILE) -offload-attribute-target=mic -c -o $@ $<
else
defs.o: $(mpi_include) configure.inc 
endif

#Fake mpif.h for serial compilation
mpif.h:
	touch mpif.h &&\
	echo "integer, parameter :: MPI_SUCCESS=0,MPI_SUM=1, MPI_COMM_WORLD=1" >> mpif.h &&\
	echo "integer, parameter :: MPI_DOUBLE_PRECISION=1, MPI_REAL=1, MPI_INTEGER=1" >> mpif.h &&\
	echo "integer, parameter :: MPI_STATUSES_IGNORE=1, MPI_LOGICAL=1" >> mpif.h &&\
	echo "integer, parameter :: MPI_MIN=1, MPI_MAX=1, MPI_CHARACTER=1, MPI_REAL8=1" >> mpif.h &&\
	echo "integer, parameter :: MPI_MAX_PROCESSOR_NAME=10, MPI_STATUS_SIZE=1,MPI_LAND=1" >> mpif.h &&\
        echo "integer, parameter :: MPI_REQUEST_NULL=1,MPI_STATUS_IGNORE=1" >> mpif.h &&\
        echo "integer, parameter :: mpi_tag_ub=1,mpi_address_kind=8,mpi_info_null=0" >> mpif.h &&\
        echo "integer, parameter :: mpi_mode_noprecede=0" >> mpif.h &&\
        echo "real(kind=8), external :: mpi_wtime" >> mpif.h

#dependencies
$(modules): $(libmodules_a_OBJECTS)
base.o: defs.o dynamic_memory.o
gaussians.o : base.o
types.o: base.o yaml_output.o gaussians.o
input.o: base.o yaml_output.o
interfaces.o: base.o types.o xc.o
op2p_module.o : base.o
BigDFT_API.o: base.o types.o interfaces.o xc.o
vdwcorrection.o: base.o types.o
private_api.o: base.o types.o interfaces.o
yaml_output.o : ../flib/yaml_strings.o
dynamic_memory.o: ../flib/yaml_strings.o yaml_output.o $(DYN_INCLUDES)

# Copy modules in a common include directory.
all: all-am insmod
insmod: $(modules) $(mpi_include)
	test -e "../includes" || $(INSTALL) -d -m 755 ../includes
	for mod in "$(modules)" ; do \
	  $(INSTALL) -m 644  $$mod ../includes ; \
	done
	test -z "$(mpi_include)" || $(INSTALL) -m 644 mpif.h ../includes<|MERGE_RESOLUTION|>--- conflicted
+++ resolved
@@ -38,18 +38,15 @@
 	gaussians.f90 \
 	types.f90 \
 	input.f90 \
-	dynamic_memory.f90 \
 	interfaces.f90 \
 	private_api.f90 \
 	xc.f90 \
 	op2p_module.f90 \
 	BigDFT_API.f90 \
 	vdwcorrection.f90 \
-	yaml_output.f90 \
 	$(bindings_headers) \
 	$(LIBXC_MODULE) \
 	$(BLACS)
-DYN_INCLUDES = deallocate-inc.f90
 
 # Modules
 if CAPITALIZE
@@ -63,9 +60,6 @@
 	MODULE_INPUT.@MODULE_EXT@ \
 	GAUSSIANS.@MODULE_EXT@ \
 	BIGDFT_API.@MODULE_EXT@ \
-	YAML_OUTPUT.@MODULE_EXT@ \
-	DYNAMIC_MEMORY.@MODULE_EXT@
-	DYNAMIC_MEMORY.@MODULE_EXT@ \
 	VDWCORRECTION.@MODULE_EXT@
 else
 modules = module_base.@MODULE_EXT@ \
@@ -78,52 +72,14 @@
 	module_input.@MODULE_EXT@ \
 	gaussians.@MODULE_EXT@ \
 	bigdft_api.@MODULE_EXT@ \
-	yaml_output.@MODULE_EXT@ \
-	dynamic_memory.@MODULE_EXT@ \
 	vdwcorrection.@MODULE_EXT@
 endif
-<<<<<<< HEAD
-module_DATA = $(mod_bigdft)
-include_HEADERS = $(bindings_headers)
-nodist_include_HEADERS = $(bindings_headers_nodist)
 
-DYN_INCLUDES = deallocate-inc.f90 allocate-inc.f90 f_malloc-inc.f90
-=======
->>>>>>> 2a59a063
 
-EXTRA_DIST = configure.inc.in bigdft_cst.h.in BigDFT.py $(DYN_INCLUDES)
+EXTRA_DIST = configure.inc.in bigdft_cst.h.in BigDFT.py
 CLEANFILES = mpif.h $(modules)
 
-<<<<<<< HEAD
-AM_FCFLAGS = -I. -I$(srcdir) @MPI_INCLUDE@ @LIBABINIT_INCLUDE@ @LIBXC_INCLUDE@
-
-noinst_LIBRARIES = libmodules.a
-
-libmodules_a_SOURCES = base.f90 \
-	defs.F90 \
-	gaussians.f90 \
-	types.f90 \
-	input.f90 \
-	dictionaries.f90 \
-	dynamic_memory.f90 \
-	getadd.f90 \
-	interfaces.f90 \
-	private_api.f90 \
-	xc.f90 \
-	op2p_module.f90 \
-	BigDFT_API.f90 \
-	vdwcorrection.f90 \
-	yaml_strings.f90 \
-	yaml_output.f90 \
-	$(bindings_headers) \
-	$(LIBXC_MODULE) \
-	$(GPUBLAS_INTERFACE) \
-	$(BLACS)
-
-CLEANFILES = mpif.h $(mod_bigdft)
-=======
 AM_FCFLAGS = -I. -I$(srcdir) -I../includes @MPI_INCLUDE@ @LIBABINIT_INCLUDE@ @LIBXC_INCLUDE@
->>>>>>> 2a59a063
 
 # Hack for XLF strange DEFS option.
 PPFCCOMPILE = $(FC) $(DEFS:-D%=@FCDEFS@%) $(DEFAULT_INCLUDES) $(INCLUDES) \
@@ -154,17 +110,15 @@
 
 #dependencies
 $(modules): $(libmodules_a_OBJECTS)
-base.o: defs.o dynamic_memory.o
+base.o: defs.o 
 gaussians.o : base.o
-types.o: base.o yaml_output.o gaussians.o
-input.o: base.o yaml_output.o
+types.o: base.o gaussians.o
+input.o: base.o 
 interfaces.o: base.o types.o xc.o
 op2p_module.o : base.o
 BigDFT_API.o: base.o types.o interfaces.o xc.o
 vdwcorrection.o: base.o types.o
 private_api.o: base.o types.o interfaces.o
-yaml_output.o : ../flib/yaml_strings.o
-dynamic_memory.o: ../flib/yaml_strings.o yaml_output.o $(DYN_INCLUDES)
 
 # Copy modules in a common include directory.
 all: all-am insmod
