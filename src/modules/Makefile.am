--- conflicted
+++ resolved
@@ -50,9 +50,5 @@
 	echo "integer, parameter :: MPI_SUM=1, MPI_COMM_WORLD=1" >> mpif.h &&\
 	echo "integer, parameter :: MPI_DOUBLE_PRECISION=1, MPI_REAL=1, MPI_INTEGER=1" >> mpif.h &&\
 	echo "integer, parameter :: MPI_STATUSES_IGNORE=1, MPI_LOGICAL=1" >> mpif.h &&\
-<<<<<<< HEAD
-	echo "integer, parameter :: MPI_MIN=1, MPI_MAX=1,MPI_CHARACTER=1,MPI_REAL8=1,MPI_MAX_PROCESSOR_NAME=1" >> mpif.h
-	echo "integer, parameter :: MPI_STATUS_SIZE=1" >> mpif.h
-=======
-	echo "integer, parameter :: MPI_MIN=1, MPI_MAX=1,MPI_CHARACTER=1,MPI_REAL8=1,MPI_MAX_PROCESSOR_NAME=1,MPI_STATUS_SIZE=1" >> mpif.h
->>>>>>> 4073725c
+	echo "integer, parameter :: MPI_MIN=1, MPI_MAX=1, MPI_CHARACTER=1, MPI_REAL8=1" >> mpif.h\
+	echo "integer, parameter :: MPI_MAX_PROCESSOR_NAME=1, MPI_STATUS_SIZE=1" >> mpif.h