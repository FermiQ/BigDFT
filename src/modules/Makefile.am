--- conflicted
+++ resolved
@@ -54,11 +54,8 @@
 	foe_base.f90 \
 	internal_coordinates.f90 \
 	fermi_level.f90 \
-<<<<<<< HEAD
+	module_sbfgs.f90 \
 	bigdft_run.f90 \
-=======
-	module_sbfgs.f90 \
->>>>>>> 45f6801e
 	$(bindings_headers) \
 	$(LIBXC_MODULE) \
 	$(BLACS) \
@@ -96,11 +93,8 @@
 	FOE_BASE.@MODULE_EXT@ \
 	INTERNAL_COORDINATES.@MODULE_EXT@ \
 	FERMI_LEVEL.@MODULE_EXT@ \
-<<<<<<< HEAD
+	MODULE_SBFGS.@MODULE_EXT@ \
 	BIGDFT_RUN.@MODULE_EXT@
-=======
-	MODULE_SBFGS.@MODULE_EXT@
->>>>>>> 45f6801e
 else
 modules = module_base.@MODULE_EXT@ \
 	module_defs.@MODULE_EXT@ \
@@ -132,11 +126,8 @@
 	foe_base.@MODULE_EXT@ \
 	internal_coordinates.@MODULE_EXT@ \
 	fermi_level.@MODULE_EXT@ \
-<<<<<<< HEAD
+	module_sbfgs.@MODULE_EXT@ \
 	bigdft_run.@MODULE_EXT@
-=======
-	module_sbfgs.@MODULE_EXT@
->>>>>>> 45f6801e
 else
 
 
@@ -195,11 +186,8 @@
 sparsematrix.o: base.o types.o sparsematrix_base.o
 foe_base.o: base.o defs.o
 fermi_level.o: base.o
-<<<<<<< HEAD
+module_sbfgs.o: base.o
 bigdft_run.o: types.o input_dicts.o interfaces.o
-=======
-module_sbfgs.o: base.o
->>>>>>> 45f6801e
 
 # Copy modules in a common include directory.
 all: all-am insmod
