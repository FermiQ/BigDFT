--- conflicted
+++ resolved
@@ -175,12 +175,8 @@
 	MODULE_TERSOFF.@MODULE_EXT@\
 	MODULE_BORNMAYERHUGGINSTOSIFUMI.@MODULE_EXT@\
         MODULE_DFTBP.@MODULE_EXT@ \
-<<<<<<< HEAD
-	ORBITALBASIS.@MODULE_EXT@
-=======
 	ORBITALBASIS.@MODULE_EXT@ \
 	MODULE_CP2K.@MODULE_EXT@
->>>>>>> 2198964a
 else
 modules = module_types.@MODULE_EXT@ \
 	m_ab7_mixing.@MODULE_EXT@ \
@@ -245,12 +241,8 @@
 	module_bornmayerhugginstosifumi.@MODULE_EXT@ \
 	module_lenosky_si.@MODULE_EXT@ \
 	orbitalbasis.@MODULE_EXT@ \
-<<<<<<< HEAD
-        module_dftbp.@MODULE_EXT@ 
-=======
         module_dftbp.@MODULE_EXT@ \
 	module_cp2k.@MODULE_EXT@
->>>>>>> 2198964a
 else
 
 
