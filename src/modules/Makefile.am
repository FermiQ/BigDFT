if USE_CUDA_GPU
GPUBLAS_INTERFACE = 
else
GPUBLAS_INTERFACE = cublas_fake.f90
endif

if USE_BLACS
BLACS = 
else
BLACS = blacs_fake.f90
endif

if USE_MPI
mpi_include =
else
mpi_include = mpif.h
endif

if USE_LIBXC
LIBXC_MODULE =
xc.o: base.o yaml_output.o
else
LIBXC_MODULE = libxc_fake.f90
xc.o: base.o yaml_output.o libxc_fake.o
endif

if BUILD_BINDINGS
bindings_headers = bigdft.h
bindings_headers_nodist = bigdft_cst.h
else
bindings_headers =
bindings_headers_nodist =
endif

if CAPITALIZE
mod_bigdft = MODULE_BASE.@MODULE_EXT@ \
	MODULE_DEFS.@MODULE_EXT@ \
	MODULE_TYPES.@MODULE_EXT@ \
	MODULE_INTERFACES.@MODULE_EXT@ \
	MODULE_PRIVATE_API.@MODULE_EXT@ \
	MODULE_XC.@MODULE_EXT@ \
	OVERLAP_POINT_TO_POINT.@MODULE_EXT@ \
	MODULE_INPUT.@MODULE_EXT@ \
	GAUSSIANS.@MODULE_EXT@ \
	BIGDFT_API.@MODULE_EXT@ \
	YAML_OUTPUT.@MODULE_EXT@ \
<<<<<<< HEAD
	DICTIONARIES.@MODULE_EXT@ \
	DYNAMIC_MEMORY.@MODULE_EXT@
=======
	YAML_STRINGS.@MODULE_EXT@ \
	DICTIONARIES.@MODULE_EXT@ \
	DYNAMIC_MEMORY.@MODULE_EXT@ \
	VDWCORRECTION.@MODULE_EXT@
>>>>>>> 2e6b5505
else
mod_bigdft = module_base.@MODULE_EXT@ \
	module_defs.@MODULE_EXT@ \
	module_types.@MODULE_EXT@ \
	module_interfaces.@MODULE_EXT@ \
	module_private_api.@MODULE_EXT@ \
	module_xc.@MODULE_EXT@ \
	overlap_point_to_point.@MODULE_EXT@ \
	module_input.@MODULE_EXT@ \
	gaussians.@MODULE_EXT@ \
	bigdft_api.@MODULE_EXT@ \
	yaml_output.@MODULE_EXT@ \
<<<<<<< HEAD
	dictionaries.@MODULE_EXT@ \
	dynamic_memory.@MODULE_EXT@
=======
	yaml_strings.@MODULE_EXT@ \
	dictionaries.@MODULE_EXT@ \
	dynamic_memory.@MODULE_EXT@ \
	vdwcorrection.@MODULE_EXT@
>>>>>>> 2e6b5505
endif
module_DATA = $(mod_bigdft)
include_HEADERS = $(bindings_headers)
nodist_include_HEADERS = $(bindings_headers_nodist)

DYN_INCLUDES = deallocate-inc.f90

EXTRA_DIST = configure.inc.in bigdft_cst.h.in $(DYN_INCLUDES)

AM_FCFLAGS = -I. -I$(srcdir) @MPI_INCLUDE@ @LIBABINIT_INCLUDE@ @LIBXC_INCLUDE@

noinst_LIBRARIES = libmodules.a

libmodules_a_SOURCES = base.f90 \
	defs.F90 \
	gaussians.f90 \
	types.f90 \
	input.f90 \
	dictionaries.f90 \
	dynamic_memory.f90 \
	interfaces.f90 \
	private_api.f90 \
	xc.f90 \
	op2p_module.f90 \
	BigDFT_API.f90 \
	vdwcorrection.f90 \
	yaml_strings.f90 \
	yaml_output.f90 \
	$(bindings_headers) \
	$(LIBXC_MODULE) \
	$(GPUBLAS_INTERFACE) \
	$(BLACS)

CLEANFILES = mpif.h $(mod_bigdft)

# Hack for XLF strange DEFS option.
PPFCCOMPILE = $(FC) $(DEFS:-D%=@FCDEFS@%) $(DEFAULT_INCLUDES) $(INCLUDES) \
	$(AM_CPPFLAGS) $(CPPFLAGS) $(AM_FCFLAGS) $(FCFLAGS)

# Hack for MIC compilation.
if USE_MIC
defs.o: defs.F90 $(mpi_include) configure.inc
	$(PPFCCOMPILE) -offload-attribute-target=mic -opt-report-phase:offload -offload-option,mic,compiler,'-g -O0' -c -o $@ $<
cublas_fake.o: cublas_fake.f90
	$(FCCOMPILE) -offload-attribute-target=mic -c -o $@ $<
else
defs.o: $(mpi_include) configure.inc 
endif

#Fake mpif.h for serial compilation
mpif.h:
	touch mpif.h &&\
	echo "integer, parameter :: MPI_SUCCESS=0,MPI_SUM=1, MPI_COMM_WORLD=1" >> mpif.h &&\
	echo "integer, parameter :: MPI_DOUBLE_PRECISION=1, MPI_REAL=1, MPI_INTEGER=1" >> mpif.h &&\
	echo "integer, parameter :: MPI_STATUSES_IGNORE=1, MPI_LOGICAL=1" >> mpif.h &&\
	echo "integer, parameter :: MPI_MIN=1, MPI_MAX=1, MPI_CHARACTER=1, MPI_REAL8=1" >> mpif.h &&\
	echo "integer, parameter :: MPI_MAX_PROCESSOR_NAME=10, MPI_STATUS_SIZE=1,MPI_LAND=1" >> mpif.h &&\
        echo "integer, parameter :: MPI_REQUEST_NULL=1,MPI_STATUS_IGNORE=1" >> mpif.h &&\
        echo "integer, parameter :: mpi_tag_ub=1,mpi_address_kind=8,mpi_info_null=0" >> mpif.h &&\
        echo "integer, parameter :: mpi_mode_noprecede=0" >> mpif.h &&\
        echo "real(kind=8), external :: mpi_wtime" >> mpif.h



#dependencies
base.o: defs.o dynamic_memory.o
gaussians.o : base.o
types.o: base.o yaml_output.o gaussians.o
input.o: base.o yaml_output.o
interfaces.o: base.o types.o xc.o
op2p_module.o : base.o
BigDFT_API.o: base.o types.o interfaces.o xc.o
vdwcorrection.o: base.o types.o
private_api.o: base.o types.o interfaces.o
yaml_output.o : base.o dictionaries.o yaml_strings.o
dynamic_memory.o: dictionaries.o yaml_output.o $(DYN_INCLUDES)
dictionaries.o: yaml_strings.o


$(mod_bigdft) : base.o types.o interfaces.o<|MERGE_RESOLUTION|>--- conflicted
+++ resolved
@@ -18,10 +18,10 @@
 
 if USE_LIBXC
 LIBXC_MODULE =
-xc.o: base.o yaml_output.o
+xc.o: base.o
 else
 LIBXC_MODULE = libxc_fake.f90
-xc.o: base.o yaml_output.o libxc_fake.o
+xc.o: base.o libxc_fake.o
 endif
 
 if BUILD_BINDINGS
@@ -44,15 +44,10 @@
 	GAUSSIANS.@MODULE_EXT@ \
 	BIGDFT_API.@MODULE_EXT@ \
 	YAML_OUTPUT.@MODULE_EXT@ \
-<<<<<<< HEAD
 	DICTIONARIES.@MODULE_EXT@ \
 	DYNAMIC_MEMORY.@MODULE_EXT@
-=======
-	YAML_STRINGS.@MODULE_EXT@ \
-	DICTIONARIES.@MODULE_EXT@ \
 	DYNAMIC_MEMORY.@MODULE_EXT@ \
 	VDWCORRECTION.@MODULE_EXT@
->>>>>>> 2e6b5505
 else
 mod_bigdft = module_base.@MODULE_EXT@ \
 	module_defs.@MODULE_EXT@ \
@@ -65,15 +60,10 @@
 	gaussians.@MODULE_EXT@ \
 	bigdft_api.@MODULE_EXT@ \
 	yaml_output.@MODULE_EXT@ \
-<<<<<<< HEAD
-	dictionaries.@MODULE_EXT@ \
-	dynamic_memory.@MODULE_EXT@
-=======
 	yaml_strings.@MODULE_EXT@ \
 	dictionaries.@MODULE_EXT@ \
 	dynamic_memory.@MODULE_EXT@ \
 	vdwcorrection.@MODULE_EXT@
->>>>>>> 2e6b5505
 endif
 module_DATA = $(mod_bigdft)
 include_HEADERS = $(bindings_headers)
