# To be installed:
noinst_LIBRARIES = libmodules.a
module_DATA = $(modules)
include_HEADERS = bigdft.h bigdft_input_keys.h
nodist_include_HEADERS = bigdft_cst.h

# Code source.
if USE_BLACS
BLACS = 
else
BLACS = blacs_fake.f90
endif

#if USE_MPI
#mpi_include =
#else
#mpi_include = mpif.h
#endif

if USE_LIBXC
LIBXC_MODULE =
xc.o:
else
LIBXC_MODULE = libxc_fake.f90
xc.o: libxc_fake.o
endif

if HAVE_CP2K
cp2k_ld= @CP2K_LINKLINE@ @LINALG_LIBS@
cp2k_interfacemod = module_cp2k.f90
cp2k_interfacemodCAP = MODULE_CP2k.F90
cp2k_interfacemodmod = module_cp2k
cp2k_interfacemodCAPmod = MODULE_CP2k
BLACS = 
else
cp2k_interfacemod = cp2k_fake.f90 module_cp2k.f90
cp2k_interfacemodCAP = CP2K_FAKE.F90 MODULE_CP2K.F90
cp2k_interfacemodmod = cp2k_fake module_cp2k
cp2k_interfacemodCAPmod = CP2K_FAKE MODULE_CP2K
cp2k_ld =
endif

if HAVE_PEXSI
PEXSI_SRC = pexsi_base.f90 pexsi_interfaces.f90 pexsi.f90
pexsi_ld= @PEXSI_LINKLINE@ @LINALG_LIBS@
else
PEXSI_SRC = pexsi_base.f90 pexsi_interfaces_fake.f90 pexsi.f90
pexsi_ld= 
endif



libmodules_a_SOURCES = ab7_mixing.f90 \
	dpbox.f90 \
	psp_projectors.f90 \
	psp_projectors_base.f90 \
	input_keys.f90 \
	gaussdaub.f90 \
	input_dicts.f90 \
	types.f90 \
	input.f90 \
	interfaces.f90 \
	private_api.f90 \
	xc.f90 \
	module_lj.f90 \
	module_morse_bulk.f90 \
	module_lenosky_si.f90 \
	module_tersoff.f90 \
	module_bornmayerhugginstosifumi.f90 \
	module_tdpot.f90 \
	op2p_module.f90 \
	BigDFT_API.f90 \
	vdwcorrection.f90 \
	fragments.f90 \
	fragment_base.f90 \
	constrained_dft.f90 \
	diis_module.f90 \
	reformatting.f90 \
	atoms_data.f90 \
	communications_base.f90 \
	communications_init.f90 \
	communications.f90 \
	sparsematrix_base.f90 \
	sparsematrix_init.f90 \
	sparsematrix.f90 \
	foe_base.f90 \
	foe_common.f90 \
	internal_coordinates.f90 \
	fermi_level.f90 \
	module_sqn.f90 \
	module_fingerprints.f90 \
	transposed_operations.f90 \
	module_forces.f90 \
	chebyshev.f90 \
	unitary_tests.f90 \
	matrix_operations.f90 \
	parallel_linalg.f90 \
	io.f90 \
	postprocessing_linear.f90 \
	orbital_basis.f90 \
	foe.f90 \
	ice.f90 \
	bigdft_run.f90 \
	sockets.c \
	fsockets.f90 \
	rhopotential.f90 \
	multipole_base.f90 \
	multipole.f90 \
	orthonormalization.f90 \
	locregs_init.f90 \
	sort.f90 \
	forces_linear.f90 \
	$(PEXSI_SRC) \
	$(bindings_headers) \
	$(LIBXC_MODULE) \
	$(BLACS) \
	configure.c \
	$(cp2k_interfacemod) \
	module_dftbp.f90

# Modules
if CAPITALIZE
modules = MODULE_TYPES.@MODULE_EXT@ \
	M_AB7_MIXING.@MODULE_EXT@ \
	MODULE_INTERFACES.@MODULE_EXT@ \
	MODULE_PRIVATE_API.@MODULE_EXT@ \
	MODULE_XC.@MODULE_EXT@ \
	OVERLAP_POINT_TO_POINT.@MODULE_EXT@ \
	MODULE_INPUT.@MODULE_EXT@ \
	GAUSSDAUB.@MODULE_EXT@ \
	BIGDFT_API.@MODULE_EXT@ \
	VDWCORRECTION.@MODULE_EXT@ \
	MODULE_FRAGMENTS.@MODULE_EXT@ \
	CONSTRAINED_DFT.@MODULE_EXT@ \
	DIIS_SD_OPTIMIZATION.@MODULE_EXT@ \
	INPUT_OLD_TEXT_FORMAT.@MODULE_EXT@ \
	MODULE_INPUT_KEYS.@MODULE_EXT@ \
	MODULE_INPUT_DICTS.@MODULE_EXT@ \
	PSP_PROJECTORS.@MODULE_EXT@ \
	PSP_PROJECTORS_BASE.@MODULE_EXT@ \
	MODULE_DPBOX.@MODULE_EXT@ \
	REFORMATTING.@MODULE_EXT@ \
	MODULE_ATOMS.@MODULE_EXT@ \
	COMMUNICATIONS_BASE.@MODULE_EXT@ \
	COMMUNICATIONS_INIT.@MODULE_EXT@ \
	COMMUNICATIONS.@MODULE_EXT@ \
	SPARSEMATRIX_BASE.@MODULE_EXT@ \
	SPARSEMATRIX_INIT.@MODULE_EXT@ \
	SPARSEMATRIX.@MODULE_EXT@ \
	FOE_BASE.@MODULE_EXT@ \
	FOE_COMMON.@MODULE_EXT@ \
	INTERNAL_COORDINATES.@MODULE_EXT@ \
	FERMI_LEVEL.@MODULE_EXT@ \
	MODULE_SQN.@MODULE_EXT@ \
	MODULE_FORCES.@MODULE_EXT@ \
	MODULE_FINGERPRINTS.@MODULE_EXT@ \
	TRANSPOSED_OPERATIONS.@MODULE_EXT@ \
	CHEBYSHEV.@MODULE_EXT@ \
	UNITARY_TESTS.@MODULE_EXT@ \
	MATRIX_OPERATIONS.@MODULE_EXT@ \
	PARALLEL_LINALG.@MODULE_EXT@ \
	IO.@MODULE_EXT@ \
	POSTPROCESSING_LINEAR.@MODULE_EXT@ \
	FOE.@MODULE_EXT@ \
	ICE.@MODULE_EXT@ \
	BIGDFT_RUN.@MODULE_EXT@ \
	RHOPOTENTIAL.@MODULE_EXT@ \
	MULTIPOLE_BASE.@MODULE_EXT@ \
	FRAGMENT_BASE.@MODULE_EXT@ \
	MULTIPOLE.@MODULE_EXT@ \
	ORTHONORMALIZATION.@MODULE_EXT@ \
	LOCREGS_INIT.@MODULE_EXT@ \
	SORT.@MODULE_EXT@ \
	FORCES_LINEAR.@MODULE_EXT@ \
	MODULE_LJ.@MODULE_EXT@ \
	F90SOCKETS.@MODULE_EXT@ \
	MODULE_LENOSKY_SI.@MODULE_EXT@\
	MODULE_MORSE_BULK.@MODULE_EXT@\
	MODULE_TERSOFF.@MODULE_EXT@\
	MODULE_BORNMAYERHUGGINSTOSIFUMI.@MODULE_EXT@\
    MODULE_DFTBP.@MODULE_EXT@ \
	ORBITALBASIS.@MODULE_EXT@ \
<<<<<<< HEAD
	MODULE_TDPOT.@MODULE_EXT@ \
=======
	PEXSI_BASE.@MODULE_EXT@ \
	PEXSI_INTERFACES.@MODULE_EXT@ \
	PEXSI.@MODULE_EXT@ \
>>>>>>> 7b68b226
	MODULE_CP2K.@MODULE_EXT@
else
modules = module_types.@MODULE_EXT@ \
	m_ab7_mixing.@MODULE_EXT@ \
	module_interfaces.@MODULE_EXT@ \
	module_private_api.@MODULE_EXT@ \
	module_xc.@MODULE_EXT@ \
	overlap_point_to_point.@MODULE_EXT@ \
	module_input.@MODULE_EXT@ \
	gaussdaub.@MODULE_EXT@ \
	bigdft_api.@MODULE_EXT@ \
	vdwcorrection.@MODULE_EXT@ \
	module_fragments.@MODULE_EXT@ \
	constrained_dft.@MODULE_EXT@ \
	diis_sd_optimization.@MODULE_EXT@ \
	input_old_text_format.@MODULE_EXT@ \
	module_input_keys.@MODULE_EXT@ \
	module_input_dicts.@MODULE_EXT@ \
	psp_projectors.@MODULE_EXT@ \
	psp_projectors_base.@MODULE_EXT@ \
	module_dpbox.@MODULE_EXT@ \
	reformatting.@MODULE_EXT@ \
	module_atoms.@MODULE_EXT@ \
	communications_base.@MODULE_EXT@ \
	communications_init.@MODULE_EXT@ \
	communications.@MODULE_EXT@ \
	sparsematrix_base.@MODULE_EXT@ \
	sparsematrix_init.@MODULE_EXT@ \
	sparsematrix.@MODULE_EXT@ \
	foe_base.@MODULE_EXT@ \
	foe_common.@MODULE_EXT@ \
	internal_coordinates.@MODULE_EXT@ \
	fermi_level.@MODULE_EXT@ \
	module_sqn.@MODULE_EXT@ \
	module_forces.@MODULE_EXT@ \
	module_fingerprints.@MODULE_EXT@ \
	transposed_operations.@MODULE_EXT@ \
	chebyshev.@MODULE_EXT@ \
	unitary_tests.@MODULE_EXT@ \
	matrix_operations.@MODULE_EXT@ \
	parallel_linalg.@MODULE_EXT@ \
	io.@MODULE_EXT@ \
	postprocessing_linear.@MODULE_EXT@ \
	foe.@MODULE_EXT@ \
	ice.@MODULE_EXT@ \
	bigdft_run.@MODULE_EXT@ \
	rhopotential.@MODULE_EXT@ \
	multipole_base.@MODULE_EXT@ \
	fragment_base.@MODULE_EXT@ \
	multipole.@MODULE_EXT@ \
	orthonormalization.@MODULE_EXT@ \
	locregs_init.@MODULE_EXT@ \
	forces_linear.@MODULE_EXT@ \
	sort.@MODULE_EXT@ \
	module_lj.@MODULE_EXT@ \
	f90sockets.@MODULE_EXT@ \
	module_morse_bulk.@MODULE_EXT@ \
	module_tersoff.@MODULE_EXT@ \
	module_bornmayerhugginstosifumi.@MODULE_EXT@ \
	module_lenosky_si.@MODULE_EXT@ \
	orbitalbasis.@MODULE_EXT@ \
<<<<<<< HEAD
        module_dftbp.@MODULE_EXT@ \
	module_tdpot.@MODULE_EXT@ \
=======
    module_dftbp.@MODULE_EXT@ \
	pexsi_base.@MODULE_EXT@ \
	pexsi_interfaces.@MODULE_EXT@ \
	pexsi.@MODULE_EXT@ \
>>>>>>> 7b68b226
	module_cp2k.@MODULE_EXT@
else


endif



ATOMS_INCLUDES = astruct-inc.f90
COMMS_INCLUDES = check_array-inc.f90

EXTRA_DIST = bigdft_cst.h.in BigDFT.py \
	$(ATOMS_INCLUDES) $(COMMS_INCLUDES) $(overrides_DATA)
CLEANFILES = $(modules)

AM_FCFLAGS = -I. -I$(srcdir) -I$(top_builddir)/includes @MPI_INCLUDE@ @LIBABINIT_INCLUDE@ @LIBXC_INCLUDE@

# Hack for XLF strange DEFS option.
PPFCCOMPILE = $(FC) $(DEFS:-D%=@FCDEFS@%) $(DEFAULT_INCLUDES) $(INCLUDES) \
	$(AM_CPPFLAGS) $(CPPFLAGS) $(AM_FCFLAGS) $(FCFLAGS)

#dependencies
$(modules): $(libmodules_a_OBJECTS)
#multipole_base.o: base.o
#fragment_base.o: public_keys.o

input.o: fragment_base.o
input_dicts.o: fragment_base.o input.o
atoms_data.o: $(ATOMS_INCLUDES) internal_coordinates.o input_dicts.o
input_keys.o: multipole_base.o atoms_data.o xc.o input.o fragment_base.o
types.o: psp_projectors_base.o atoms_data.o communications_base.o input_keys.o \
	sparsematrix_base.o xc.o foe_base.o ab7_mixing.o multipole_base.o dpbox.o
interfaces.o: types.o xc.o fragments.o diis_module.o constrained_dft.o sparsematrix_base.o foe_base.o input_keys.o
#op2p_module.o : base.o
BigDFT_API.o: types.o interfaces.o xc.o atoms_data.o input_dicts.o psp_projectors.o communications_base.o communications_init.o
vdwcorrection.o: types.o
private_api.o: types.o interfaces.o
diis_module.o: types.o
fragments.o: input_keys.o types.o fragment_base.o
constrained_dft.o: input_keys.o sparsematrix_base.o
#psp_projectors_base.o:  gaussians.o
psp_projectors.o: locregs_init.o psp_projectors_base.o
#reformatting.o: base.o
#communications_base.o: base.o
#dpbox.o: base.o bounds.o
communications_init.o: types.o communications_base.o
communications.o: types.o communications_base.o xc.o
#sparsematrix_base.o: base.o
sparsematrix_init.o: types.o interfaces.o sparsematrix_base.o locregs_init.o
sparsematrix.o: types.o sparsematrix_base.o sparsematrix_init.o
#foe_base.o: base.o defs.o
foe_common.o: foe_base.o sparsematrix_base.o sparsematrix_init.o sparsematrix.o
fermi_level.o: foe_common.o
gaussdaub.o: psp_projectors_base.o
#module_sqn.o: base.o
bigdft_run.o: types.o input_dicts.o interfaces.o module_forces.o module_lenosky_si.o module_lj.o module_morse_bulk.o \
		module_tersoff.o module_bornmayerhugginstosifumi.o module_cp2k.o module_dftbp.o sparsematrix_init.o module_tdpot.o
#ab7_mixing.o: defs.o
#module_lj.o: base.o defs.o
#module_tdpot.o: base.o defs.o
#module_cp2k.o: base.o defs.o
#module_morse_bulk.o: base.o
module_dftbp.o: types.o 
module_tersoff.o: atoms_data.o
module_bornmayerhugginstosifumi.o: atoms_data.o
#module_lenosky_si.o: base.o defs.o
#module_fingerprints.o: base.o
transposed_operations.o: types.o sparsematrix_base.o sparsematrix.o sparsematrix_init.o communications_base.o
module_forces.o: types.o 
chebyshev.o: types.o sparsematrix_base.o sparsematrix_init.o sparsematrix.o
unitary_tests.o: types.o interfaces.o communications_init.o communications.o sparsematrix_base.o sparsematrix_init.o sparsematrix.o transposed_operations.o rhopotential.o
matrix_operations.o: types.o interfaces.o sparsematrix_base.o sparsematrix_init.o sparsematrix.o parallel_linalg.o ice.o
parallel_linalg.o: types.o
io.o: types.o interfaces.o sparsematrix_base.o sparsematrix.o input_keys.o matrix_operations.o
postprocessing_linear.o: types.o interfaces.o communications_base.o communications.o sparsematrix_base.o sparsematrix.o transposed_operations.o matrix_operations.o rhopotential.o sort.o communications_init.o locregs_init.o multipole_base.o multipole.o io.o
foe.o: types.o interfaces.o sparsematrix_base.o sparsematrix_init.o sparsematrix.o foe_base.o foe_common.o fermi_level.o chebyshev.o matrix_operations.o
ice.o: types.o interfaces.o sparsematrix_base.o sparsematrix_init.o sparsematrix.o foe_base.o foe_common.o fermi_level.o chebyshev.o
rhopotential.o: types.o interfaces.o xc.o communications_base.o communications.o sparsematrix_base.o sparsematrix_init.o
multipole.o: multipole_base.o types.o interfaces.o sparsematrix_base.o sparsematrix_init.o matrix_operations.o orthonormalization.o io.o
orbital_basis.o:  types.o communications_base.o interfaces.o
orthonormalization.o: types.o communications_base.o communications.o sparsematrix_base.o sparsematrix_init.o sparsematrix.o transposed_operations.o atoms_data.o matrix_operations.o
locregs_init.o: types.o communications.o
forces_linear.o: types.o sparsematrix_base.o sparsematrix_init.o sparsematrix.o psp_projectors.o transposed_operations.o
#pexsi.o also depends on pexsi_interfaces, but it is not known which one...
if HAVE_PEXSI
pexsi_interfaces.o: pexsi_base.o
pexsi.o: pexsi_base.o pexsi_interfaces.o
else
pexsi_interfaces_fake.o: pexsi_base.o
pexsi.o: pexsi_base.o pexsi_interfaces_fake.o
endif


# Copy modules in a common include directory.
all: all-am insmod
install: install-am insmod
check: check-am insmod
insmod: $(modules) libmodules.a
	test -e "$(top_builddir)/includes" || $(INSTALL) -d -m 755 $(top_builddir)/includes
	for mod in "$(modules)" ; do \
	  $(INSTALL) -m 644  $$mod $(top_builddir)/includes ; \
	done
#	test -z "$(mpi_include)" || $(INSTALL) -m 644 mpif.h $(top_builddir)/includes<|MERGE_RESOLUTION|>--- conflicted
+++ resolved
@@ -180,13 +180,10 @@
 	MODULE_BORNMAYERHUGGINSTOSIFUMI.@MODULE_EXT@\
     MODULE_DFTBP.@MODULE_EXT@ \
 	ORBITALBASIS.@MODULE_EXT@ \
-<<<<<<< HEAD
 	MODULE_TDPOT.@MODULE_EXT@ \
-=======
 	PEXSI_BASE.@MODULE_EXT@ \
 	PEXSI_INTERFACES.@MODULE_EXT@ \
 	PEXSI.@MODULE_EXT@ \
->>>>>>> 7b68b226
 	MODULE_CP2K.@MODULE_EXT@
 else
 modules = module_types.@MODULE_EXT@ \
@@ -248,15 +245,11 @@
 	module_bornmayerhugginstosifumi.@MODULE_EXT@ \
 	module_lenosky_si.@MODULE_EXT@ \
 	orbitalbasis.@MODULE_EXT@ \
-<<<<<<< HEAD
-        module_dftbp.@MODULE_EXT@ \
+    module_dftbp.@MODULE_EXT@ \
 	module_tdpot.@MODULE_EXT@ \
-=======
-    module_dftbp.@MODULE_EXT@ \
 	pexsi_base.@MODULE_EXT@ \
 	pexsi_interfaces.@MODULE_EXT@ \
 	pexsi.@MODULE_EXT@ \
->>>>>>> 7b68b226
 	module_cp2k.@MODULE_EXT@
 else
 
