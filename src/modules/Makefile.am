# To be installed:
noinst_LIBRARIES = libmodules.a
module_DATA = $(modules)
include_HEADERS = bigdft.h bigdft_input_keys.h
nodist_include_HEADERS = bigdft_cst.h

# Code source.
if USE_BLACS
BLACS = 
else
BLACS = blacs_fake.f90
endif

#if USE_MPI
#mpi_include =
#else
#mpi_include = mpif.h
#endif

if USE_LIBXC
LIBXC_MODULE =
xc.o: base.o
else
LIBXC_MODULE = libxc_fake.f90
xc.o: base.o libxc_fake.o
endif

libmodules_a_SOURCES = base.f90 \
	defs.f90 \
	gaussians.f90 \
	locregs.f90 \
	psp_projectors.f90 \
	input_keys.f90 \
	input_dicts.f90 \
	types.f90 \
	input.f90 \
	interfaces.f90 \
	private_api.f90 \
	xc.f90 \
	op2p_module.f90 \
	BigDFT_API.f90 \
	vdwcorrection.f90 \
	fragments.f90 \
	constrained_dft.f90 \
	diis_module.f90 \
	ao_inguess.f90 \
<<<<<<< HEAD
=======
	atoms_data.f90 \
	communications_base.f90 \
	communications_init.f90 \
	communications.f90 \
	sparsematrix_base.f90 \
	sparsematrix_init.f90 \
	sparsematrix.f90 \
>>>>>>> ffa93dbe
	$(bindings_headers) \
	$(LIBXC_MODULE) \
	$(BLACS) \
	configure.c

# Modules
if CAPITALIZE
modules = MODULE_BASE.@MODULE_EXT@ \
	MODULE_DEFS.@MODULE_EXT@ \
	MODULE_TYPES.@MODULE_EXT@ \
	MODULE_INTERFACES.@MODULE_EXT@ \
	MODULE_PRIVATE_API.@MODULE_EXT@ \
	MODULE_XC.@MODULE_EXT@ \
	OVERLAP_POINT_TO_POINT.@MODULE_EXT@ \
	MODULE_INPUT.@MODULE_EXT@ \
	GAUSSIANS.@MODULE_EXT@ \
	BIGDFT_API.@MODULE_EXT@ \
	VDWCORRECTION.@MODULE_EXT@ \
	MODULE_FRAGMENTS.@MODULE_EXT@ \
	CONSTRAINED_DFT.@MODULE_EXT@ \
	DIIS_SD_OPTIMIZATION.@MODULE_EXT@ \
	INPUT_OLD_TEXT_FORMAT.@MODULE_EXT@ \
	MODULE_INPUT_KEYS.@MODULE_EXT@ \
	MODULE_INPUT_DICTS.@MODULE_EXT@ \
	PSP_PROJECTORS.@MODULE_EXT@ \
	LOCREGS.@MODULE_EXT@ \
<<<<<<< HEAD
	AO_INGUESS.@MODULE_EXT@
=======
	AO_INGUESS.@MODULE_EXT@ \
	MODULE_ATOMS.@MODULE_EXT@ \
	COMMUNICATIONS_BASE.@MODULE_EXT@ \
	COMMUNICATIONS_INIT.@MODULE_EXT@ \
	COMMUNICATIONS.@MODULE_EXT@ \
	SPARSEMATRIX_BASE.@MODULE_EXT@ \
	SPARSEMATRIX_INIT.@MODULE_EXT@ \
	SPARSEMATRIX.@MODULE_EXT@
>>>>>>> ffa93dbe
else
modules = module_base.@MODULE_EXT@ \
	module_defs.@MODULE_EXT@ \
	module_types.@MODULE_EXT@ \
	module_interfaces.@MODULE_EXT@ \
	module_private_api.@MODULE_EXT@ \
	module_xc.@MODULE_EXT@ \
	overlap_point_to_point.@MODULE_EXT@ \
	module_input.@MODULE_EXT@ \
	gaussians.@MODULE_EXT@ \
	bigdft_api.@MODULE_EXT@ \
	vdwcorrection.@MODULE_EXT@ \
	module_fragments.@MODULE_EXT@ \
	constrained_dft.@MODULE_EXT@ \
	diis_sd_optimization.@MODULE_EXT@ \
	input_old_text_format.@MODULE_EXT@ \
	module_input_keys.@MODULE_EXT@ \
	module_input_dicts.@MODULE_EXT@ \
	psp_projectors.@MODULE_EXT@ \
	locregs.@MODULE_EXT@ \
<<<<<<< HEAD
	ao_inguess.@MODULE_EXT@
=======
	ao_inguess.@MODULE_EXT@ \
	module_atoms.@MODULE_EXT@ \
	communications_base.@MODULE_EXT@ \
	communications_init.@MODULE_EXT@ \
	communications.@MODULE_EXT@ \
	sparsematrix_base.@MODULE_EXT@ \
	sparsematrix_init.@MODULE_EXT@ \
	sparsematrix.@MODULE_EXT@

>>>>>>> ffa93dbe

endif

AO_INCLUDES = eleconf-inc.f90
<<<<<<< HEAD

EXTRA_DIST = configure.inc.in bigdft_cst.h.in BigDFT.py $(AO_INCLUDES)
=======
ATOMS_INCLUDES = astruct-inc.f90

EXTRA_DIST = configure.inc.in bigdft_cst.h.in BigDFT.py \
	$(AO_INCLUDES) $(ATOMS_INCLUDES)
>>>>>>> ffa93dbe
CLEANFILES = $(modules)

AM_FCFLAGS = -I. -I$(srcdir) -I$(top_builddir)/includes @MPI_INCLUDE@ @LIBABINIT_INCLUDE@ @LIBXC_INCLUDE@

# Hack for XLF strange DEFS option.
PPFCCOMPILE = $(FC) $(DEFS:-D%=@FCDEFS@%) $(DEFAULT_INCLUDES) $(INCLUDES) \
	$(AM_CPPFLAGS) $(CPPFLAGS) $(AM_FCFLAGS) $(FCFLAGS)

# Hack for MIC compilation.
if USE_MIC
defs.o: defs.f90 configure.inc
	$(PPFCCOMPILE) -offload-attribute-target=mic -opt-report-phase:offload -offload-option,mic,compiler,'-g -O0' -c -o $@ $<
cublas_fake.o: cublas_fake.f90
	$(FCCOMPILE) -offload-attribute-target=mic -c -o $@ $<
else
defs.o: configure.inc 
endif

#dependencies
$(modules): $(libmodules_a_OBJECTS)
input_keys.o: defs.o $(top_builddir)/flib/src/dynamic_memory.o base.o
base.o: defs.o $(top_builddir)/flib/src/dynamic_memory.o
types.o: base.o gaussians.o locregs.o psp_projectors.o ao_inguess.o atoms_data.o communications_base.o sparsematrix_base.o
input.o: base.o types.o input_keys.o
interfaces.o: base.o types.o xc.o fragments.o diis_module.o constrained_dft.o sparsematrix_base.o
gaussians.o: base.o
op2p_module.o : base.o
BigDFT_API.o: base.o types.o interfaces.o xc.o
vdwcorrection.o: base.o types.o
private_api.o: base.o types.o interfaces.o
<<<<<<< HEAD
fragments.o diis_module.o: base.o types.o
constrained_dft.o: base.o types.o fragments.o
input_dicts.o: $(top_builddir)/flib/src/dynamic_memory.o types.o defs.o ao_inguess.o interfaces.o
psp_projectors.o: locregs.o
locregs.o: base.o
ao_inguess.o: $(AO_INCLUDES) base.o
=======
fragments.o diis_module.o: base.o types.o communications.o sparsematrix_base.o sparsematrix.o
constrained_dft.o: base.o types.o fragments.o sparsematrix_base.o sparsematrix.o
input_dicts.o: $(top_builddir)/flib/src/dynamic_memory.o types.o defs.o ao_inguess.o interfaces.o atoms_data.o
psp_projectors.o: locregs.o
locregs.o: base.o
ao_inguess.o: $(AO_INCLUDES) base.o
atoms_data.o: $(ATOMS_INCLUDES) ao_inguess.o
communications_base.o: base.o
communications_init.o: base.o types.o communications_base.o
communications.o: base.o types.o communications_base.o
sparsematrix_base.o: base.o
sparsematrix_init.o: base.o types.o interfaces.o sparsematrix_base.o
sparsematrix.o: base.o types.o sparsematrix_base.o
>>>>>>> ffa93dbe

# Copy modules in a common include directory.
all: all-am insmod
insmod: $(modules) 
	test -e "$(top_builddir)/includes" || $(INSTALL) -d -m 755 $(top_builddir)/includes
	for mod in "$(modules)" ; do \
	  $(INSTALL) -m 644  $$mod $(top_builddir)/includes ; \
	done
#	test -z "$(mpi_include)" || $(INSTALL) -m 644 mpif.h $(top_builddir)/includes<|MERGE_RESOLUTION|>--- conflicted
+++ resolved
@@ -44,8 +44,6 @@
 	constrained_dft.f90 \
 	diis_module.f90 \
 	ao_inguess.f90 \
-<<<<<<< HEAD
-=======
 	atoms_data.f90 \
 	communications_base.f90 \
 	communications_init.f90 \
@@ -53,7 +51,6 @@
 	sparsematrix_base.f90 \
 	sparsematrix_init.f90 \
 	sparsematrix.f90 \
->>>>>>> ffa93dbe
 	$(bindings_headers) \
 	$(LIBXC_MODULE) \
 	$(BLACS) \
@@ -80,9 +77,6 @@
 	MODULE_INPUT_DICTS.@MODULE_EXT@ \
 	PSP_PROJECTORS.@MODULE_EXT@ \
 	LOCREGS.@MODULE_EXT@ \
-<<<<<<< HEAD
-	AO_INGUESS.@MODULE_EXT@
-=======
 	AO_INGUESS.@MODULE_EXT@ \
 	MODULE_ATOMS.@MODULE_EXT@ \
 	COMMUNICATIONS_BASE.@MODULE_EXT@ \
@@ -91,7 +85,6 @@
 	SPARSEMATRIX_BASE.@MODULE_EXT@ \
 	SPARSEMATRIX_INIT.@MODULE_EXT@ \
 	SPARSEMATRIX.@MODULE_EXT@
->>>>>>> ffa93dbe
 else
 modules = module_base.@MODULE_EXT@ \
 	module_defs.@MODULE_EXT@ \
@@ -112,9 +105,6 @@
 	module_input_dicts.@MODULE_EXT@ \
 	psp_projectors.@MODULE_EXT@ \
 	locregs.@MODULE_EXT@ \
-<<<<<<< HEAD
-	ao_inguess.@MODULE_EXT@
-=======
 	ao_inguess.@MODULE_EXT@ \
 	module_atoms.@MODULE_EXT@ \
 	communications_base.@MODULE_EXT@ \
@@ -124,20 +114,14 @@
 	sparsematrix_init.@MODULE_EXT@ \
 	sparsematrix.@MODULE_EXT@
 
->>>>>>> ffa93dbe
 
 endif
 
 AO_INCLUDES = eleconf-inc.f90
-<<<<<<< HEAD
-
-EXTRA_DIST = configure.inc.in bigdft_cst.h.in BigDFT.py $(AO_INCLUDES)
-=======
 ATOMS_INCLUDES = astruct-inc.f90
 
 EXTRA_DIST = configure.inc.in bigdft_cst.h.in BigDFT.py \
 	$(AO_INCLUDES) $(ATOMS_INCLUDES)
->>>>>>> ffa93dbe
 CLEANFILES = $(modules)
 
 AM_FCFLAGS = -I. -I$(srcdir) -I$(top_builddir)/includes @MPI_INCLUDE@ @LIBABINIT_INCLUDE@ @LIBXC_INCLUDE@
@@ -168,14 +152,6 @@
 BigDFT_API.o: base.o types.o interfaces.o xc.o
 vdwcorrection.o: base.o types.o
 private_api.o: base.o types.o interfaces.o
-<<<<<<< HEAD
-fragments.o diis_module.o: base.o types.o
-constrained_dft.o: base.o types.o fragments.o
-input_dicts.o: $(top_builddir)/flib/src/dynamic_memory.o types.o defs.o ao_inguess.o interfaces.o
-psp_projectors.o: locregs.o
-locregs.o: base.o
-ao_inguess.o: $(AO_INCLUDES) base.o
-=======
 fragments.o diis_module.o: base.o types.o communications.o sparsematrix_base.o sparsematrix.o
 constrained_dft.o: base.o types.o fragments.o sparsematrix_base.o sparsematrix.o
 input_dicts.o: $(top_builddir)/flib/src/dynamic_memory.o types.o defs.o ao_inguess.o interfaces.o atoms_data.o
@@ -189,7 +165,6 @@
 sparsematrix_base.o: base.o
 sparsematrix_init.o: base.o types.o interfaces.o sparsematrix_base.o
 sparsematrix.o: base.o types.o sparsematrix_base.o
->>>>>>> ffa93dbe
 
 # Copy modules in a common include directory.
 all: all-am insmod
