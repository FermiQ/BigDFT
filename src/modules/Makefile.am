if USE_CUDA_GPU
GPUBLAS_INTERFACE = 
else
GPUBLAS_INTERFACE = cublas_fake.f90
endif

if USE_MPI
mpi_include =
else
mpi_include = mpif.h
endif

if BUILD_LIBXC
LIBXC_MODULE =
xc.o: base.o
else
LIBXC_MODULE = libxc_fake.f90
xc.o: base.o libxc_fake.o
endif

if CAPITALIZE
mod_bigdft = MODULE_BASE.@MODULE_EXT@ \
	MODULE_DEFS.@MODULE_EXT@ \
	MODULE_TYPES.@MODULE_EXT@ \
	MODULE_INTERFACES.@MODULE_EXT@ \
	MODULE_XC.@MODULE_EXT@ \
	OP2P_MODULE.@MODULE_EXT@ \
	MODULE_INPUT.@MODULE_EXT@
else
mod_bigdft = module_base.@MODULE_EXT@ \
	module_defs.@MODULE_EXT@ \
	module_types.@MODULE_EXT@ \
	module_interfaces.@MODULE_EXT@ \
	module_xc.@MODULE_EXT@ \
	op2p_module.@MODULE_EXT@ \
	module_input.@MODULE_EXT@
endif
module_DATA = $(mod_bigdft)

EXTRA_DIST = configure.inc.in

modules_source = base.f90 \
	defs.F90 \
	types.f90 \
	input.f90 \
	interfaces.f90 \
	xc.f90 \
	op2p_module.f90 \
	$(LIBXC_MODULE) \
	$(GPUBLAS_INTERFACE)

AM_FCFLAGS = -I. -I$(srcdir) @MPI_INCLUDE@ @LIBABINIT_INCLUDE@ @LIBXC_INCLUDE@

noinst_LIBRARIES = libmodules.a

libmodules_a_SOURCES = $(modules_source)

CLEANFILES = mpif.h $(mod_bigdft)

# Hack for XLF strange DEFS option.
PPFCCOMPILE = $(FC) $(DEFS:-D%=@FCDEFS@%) $(DEFAULT_INCLUDES) $(INCLUDES) \
	$(AM_CPPFLAGS) $(CPPFLAGS) $(AM_FCFLAGS) $(FCFLAGS)

#Fake mpif.h for serial compilation
mpif.h:
	touch mpif.h &&\
	echo "integer, parameter :: MPI_SUM=1, MPI_COMM_WORLD=1" >> mpif.h &&\
	echo "integer, parameter :: MPI_DOUBLE_PRECISION=1, MPI_REAL=1, MPI_INTEGER=1" >> mpif.h &&\
	echo "integer, parameter :: MPI_STATUSES_IGNORE=1, MPI_LOGICAL=1" >> mpif.h &&\
	echo "integer, parameter :: MPI_MIN=1, MPI_MAX=1, MPI_CHARACTER=1, MPI_REAL8=1" >> mpif.h &&\
<<<<<<< HEAD
	echo "integer, parameter :: MPI_MAX_PROCESSOR_NAME=1, MPI_STATUS_SIZE=1,MPI_LAND=1" >> mpif.h &&\
        echo "integer, parameter :: MPI_REQUEST_NULL=1" >> mpif.h
=======
	echo "integer, parameter :: MPI_MAX_PROCESSOR_NAME=1, MPI_STATUS_SIZE=1" >> mpif.h
	echo "integer, parameter :: MPI_LAND=1" >> mpif.h


#dependencies
defs.o: $(mpi_include) configure.inc 
base.o: defs.o
types.o: base.o
input.o: base.o
interfaces.o: base.o types.o
op2p_module.o : base.o

$(mod_bigdft) : base.o types.o interfaces.o
>>>>>>> b56b7703
<|MERGE_RESOLUTION|>--- conflicted
+++ resolved
@@ -68,12 +68,9 @@
 	echo "integer, parameter :: MPI_DOUBLE_PRECISION=1, MPI_REAL=1, MPI_INTEGER=1" >> mpif.h &&\
 	echo "integer, parameter :: MPI_STATUSES_IGNORE=1, MPI_LOGICAL=1" >> mpif.h &&\
 	echo "integer, parameter :: MPI_MIN=1, MPI_MAX=1, MPI_CHARACTER=1, MPI_REAL8=1" >> mpif.h &&\
-<<<<<<< HEAD
 	echo "integer, parameter :: MPI_MAX_PROCESSOR_NAME=1, MPI_STATUS_SIZE=1,MPI_LAND=1" >> mpif.h &&\
+	echo "integer, parameter :: MPI_LAND=1" >> mpif.h
         echo "integer, parameter :: MPI_REQUEST_NULL=1" >> mpif.h
-=======
-	echo "integer, parameter :: MPI_MAX_PROCESSOR_NAME=1, MPI_STATUS_SIZE=1" >> mpif.h
-	echo "integer, parameter :: MPI_LAND=1" >> mpif.h
 
 
 #dependencies
@@ -84,5 +81,4 @@
 interfaces.o: base.o types.o
 op2p_module.o : base.o
 
-$(mod_bigdft) : base.o types.o interfaces.o
->>>>>>> b56b7703
+$(mod_bigdft) : base.o types.o interfaces.o