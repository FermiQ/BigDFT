--- conflicted
+++ resolved
@@ -64,12 +64,9 @@
 	copy_utils.f90 \
 	module_sqn.f90 \
 	module_fingerprints.f90 \
-<<<<<<< HEAD
 	transposed_operations.f90 \
+	module_forces.f90 \
 	chebyshev.f90 \
-=======
-	module_forces.f90 \
->>>>>>> 99a7c28f
 	bigdft_run.f90 \
 	$(bindings_headers) \
 	$(LIBXC_MODULE) \
@@ -233,12 +230,9 @@
 module_morse_bulk.o: base.o
 module_lenosky_si.o: base.o defs.o
 module_fingerprints.o: base.o
-<<<<<<< HEAD
 transposed_operations.o: base.o types.o sparsematrix_base.o sparsematrix.o
+module_forces.o: base.o types.o 
 chebyshev.o: base.o types.o sparsematrix_base.o sparsematrix.o
-=======
-module_forces.o: base.o types.o 
->>>>>>> 99a7c28f
 
 # Copy modules in a common include directory.
 all: all-am insmod
