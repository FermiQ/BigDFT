!> @file
!!  Module to handle input variables
!! @author
!!    Copyright (C) 2010-2011 BigDFT group
!!    This file is distributed under the terms of the
!!    GNU General Public License, see ~/COPYING file
!!    or http://www.gnu.org/copyleft/gpl.txt .
!!    For the list of contributors, see ~/AUTHORS 


!> Define all basic operations to handle input variables
module module_input

  use module_base

  implicit none
  private

  !> Max line of a file
  integer, parameter :: nmax_lines=500
  !> Max length of a line
  integer, parameter :: max_length=85
  character(len=max_length) :: input_file,line_being_processed
  logical :: output,lmpinit
  integer :: iline_parsed,iline_written,iargument,ipos,nlines_total
  character(len=max_length), dimension(:), allocatable :: inout_lines


  interface input_var
     module procedure var_character, var_logical, var_integer, &
     & var_integer_array, var_double, var_keyword, var_ids,&
     & var_double_compulsory,var_real_compulsory,var_int_compulsory,var_logical_compulsory,&
     & var_char_compulsory
  end interface

  public :: input_set_file
  public :: input_var
  public :: input_free
  public :: case_insensitive_equiv
  public :: read_fraction_string
  public :: read_fraction_string_old

contains

  subroutine input_set_file(iproc, filename, exists,comment_file_usage)
    integer, intent(in) :: iproc
    character(len = *), intent(in) :: filename,comment_file_usage
    logical, intent(out) :: exists

    character(len=max_length), dimension(nmax_lines) :: lines
    integer :: i,nlines,ierror,ierr=0 !for MPIfake BCAST

    !no line parsed if the file not exists
    iline_parsed=0
    !no line has been written in the output
    iline_written=0
    !no argument has been read yet
    iargument=1
    !the present line is empty
    line_being_processed=repeat(' ',max_length)
    !the starting position for the lines is zero
    ipos=0
    !there are no lines for the moment
    nlines_total=0

    !verify whether MPI has been initialized
    lmpinit=.false.
    call MPI_INITIALIZED(lmpinit,ierr)

    write(input_file, "(A)") trim(filename)
           

    !check if the file is present
    inquire(file=trim(input_file),exist=exists)
    if (exists) then
       !only the root processor parse the file
       if (iproc==0) then
          open(unit = 1, file = trim(filename), status = 'old')
          i = 1
          parse_file: do 
             lines(i)=repeat(' ',max_length) !initialize lines
             read(1, fmt = '(a)', iostat = ierror) lines(i)
             !eliminate leading blanks from the line
             lines(i)=adjustl(lines(i))
             if (ierror /= 0) exit parse_file
             i = i + 1
          end do parse_file
          close(1)
          nlines=i-1
       end if
       !broadcast the number of lines
       if (lmpinit) call MPI_BCAST(nlines,1,MPI_INTEGER,0,MPI_COMM_WORLD,ierr)
       if (ierr /=0) stop 'input_file BCAST (1) '
       nlines_total=nlines
       !broadcast all the lines
       if (lmpinit) call MPI_BCAST(lines,nmax_lines*nlines,MPI_CHARACTER,0,MPI_COMM_WORLD,ierr)
       if (ierr /=0) stop 'input_file BCAST (2) '

!!$    write(0,*) "Setup input file '", trim(filename), "' with ", i - 1, "lines."

       allocate(inout_lines(0:nlines)) !the 0-th line is for the description of the file
       do i=1,nlines
          inout_lines(i)=lines(i)
       end do
       !start parsing from the first line
       iline_parsed=1
    else
       !in this case the array constitute the output results
       allocate(inout_lines(0:nmax_lines))
       do i=1,nmax_lines
          inout_lines(i)=repeat(' ',max_length) !initialize lines
       end do
       nlines_total=nmax_lines
    end if

    !write the first line in the output
    if (exists) then
       write(inout_lines(iline_written),'(1x,5a)')&
       &    '|... (file:', trim(filename),')',&
       &    repeat('.',max_length-2-(len(trim(filename)//trim(comment_file_usage))+11)),&
       &    trim(comment_file_usage)
    else
       write(inout_lines(iline_written),'(1x,5a)')&
       &     '|... (file:',trim(filename),'.. not present)',&
       &     repeat('.',max_length-2-(len(trim(filename)//trim(comment_file_usage))+26)),&
       &     trim(comment_file_usage)
    end if
    iline_written=iline_written+1

    output = (iproc == 0)
    !dump the 0-th line on the screen
    if (iproc == 0) then
       write(*,'(a)') inout_lines(0)
    end if
!!$    output = (iproc == 0)
!!$    ! Output
!!$    if (iproc == 0) then
!!$       write(*,*)
!!$       if (exists) then
!!$          write(*,'(1x,3a)') '--- (file: ', trim(filename), &
!!$               & ') -----------------------------------------'//&
!!$               trim(comment_file_usage)
!!$       else
!!$          write(*,'(1x,a)')&
!!$               '--- (file:'//trim(filename)//'-- not present) --------------------------'//&
!!$               trim(comment_file_usage)
!!$       end if
!!$    end if

  END SUBROUTINE input_set_file

  subroutine input_free(iproc)
    implicit none
    integer, intent(in), optional :: iproc
    !Local variables
    integer, parameter :: iunit=11
    integer :: ierr,iline

    if (present(iproc)) then !case for compulsory variables
       !if (iline_written==1) iline_written=2
       if (iproc ==0) then
          if (iline_parsed==0) then !the file does not exist
             !add the writing of the file in the given unit
             open(unit=iunit,file=trim(input_file)//'_default', status ='unknown')
             do iline=1,iline_written-1
                write(iunit,*) inout_lines(iline)
             end do
             close(unit=iunit)
          end if
          !dump the file on the screen
          do iline=1,iline_written-1
          write(*,fmt='(1x,a,a)') '|',inout_lines(iline)(1:max_length-2)
          end do
       end if
    end if

    if (allocated(inout_lines)) deallocate(inout_lines)
    if (lmpinit) call MPI_BARRIER(MPI_COMM_WORLD,ierr)
  END SUBROUTINE input_free

  subroutine leave()
    implicit none
    !local variables
    integer :: ierr
    if (output) then
       write(*,'(1x,a,a,2(a,i3))')'Error while reading the file "', &
            & trim(input_file), '", line=', iline_written,' argument=', iargument
       if (iline_written <= nlines_total) write(*,*)inout_lines(iline_written),line_being_processed
       !to be called only if mpi is initialized
    end if
    if (lmpinit) call MPI_BARRIER(MPI_COMM_WORLD,ierr)
    stop
  end subroutine leave

  subroutine check(ierror)
    implicit none
    !Arguments
    integer, intent(in) :: ierror

    if (ierror/=0) then
       call leave()
    end if
    !increment the argument at each passed check
    iargument=iargument+1

  END SUBROUTINE check

  !> Process the line needed with the default value in mind
  subroutine process_line(default,line_comment)
    implicit none
    character(len=*), intent(in), optional :: default,line_comment
    !Local variables
    integer :: i,iblank,istart,nchars

    if (iargument==1) then
       ipos=0
       line_being_processed=repeat(' ',max_length)
    end if

    if (present(default) .and. iline_parsed==0) then
       !case without file, write default and continue the line
       do i=1,len_trim(default)
          inout_lines(iline_written)(i+ipos:i+ipos)=default(i:i)
       end do
       ipos=ipos+len_trim(default)+1
       inout_lines(iline_written)(ipos:ipos)=' '
    end if
    if (present(line_comment) .and. iline_parsed==0) then
       !case without file, close the line. Start the comment at column 16 if possible
       istart=max(ipos+1,16)
       nchars=min(len(line_comment),max_length-istart)
       inout_lines(iline_written)(istart:istart+nchars)=line_comment(1:nchars)
       iline_written=iline_written+1
       iargument=0 !the argument should become 0 for the default case and one for the other one
    else if (.not. present(default) .and. .not. present(line_comment).and. iline_parsed/=0) then
       !traditional case, the argument should be parsed one after another
       !start with the entire line
       if (iargument==1) then 
          !print *,'prsed',iline_parsed,inout_lines(iline_parsed)
          line_being_processed=inout_lines(iline_parsed)
       else
          !search in the line the first blank
          iblank=scan(line_being_processed,' ')
          do i=1,max_length-iblank
             line_being_processed(i:i)=line_being_processed(i+iblank:i+iblank)
          end do
          do i=max_length-iblank+1,max_length
             line_being_processed(i:i)=' '
          end do
          ipos=ipos+iblank
       end if
       !adjust the line to eliminate further blanks
       line_being_processed=adjustl(line_being_processed)
    else if (.not. present(default) .and. present(line_comment) .and. iline_parsed/=0) then
       !traditional case, close the line and skip to the next one
       !case without file, close the line. Write also the predefined comment at the end
       !Start the comment at column 16 if possible
       iblank=scan(line_being_processed,' ')
       ipos=ipos+iblank
       istart=max(ipos+1,16)
       do i=ipos+1,15
         inout_lines(iline_written)(i:i)=' '
       end do
       nchars=min(len(line_comment),max_length-istart)
       inout_lines(iline_written)(istart:istart+nchars)=line_comment(1:nchars)
       !clean the rest of the line
       do i=istart+nchars+1,max_length
          inout_lines(iline_written)(i:i)=' '
       end do
       iargument=1
       iline_parsed=iline_parsed+1
       iline_written=iline_written+1
    end if
       
  end subroutine process_line

  subroutine find(name, iline, ii)
    character(len = *), intent(in) :: name
    integer, intent(out) :: iline, ii
    
    integer :: k
    !change the allocate condition, since input lines is always used now
    !if (allocated(inout_lines)) then
    if (iline_parsed /= 0) then
       do iline = 1, size(inout_lines)-1 !there is also the zero now
          k = 1
          do ii = 1, len(inout_lines(iline)), 1
             if (ichar(inout_lines(iline)(ii:ii)) == ichar(name(k:k)) .or. &
                  & ichar(inout_lines(iline)(ii:ii)) == ichar(name(k:k)) + 32 .or. &
                  & ichar(inout_lines(iline)(ii:ii)) == ichar(name(k:k)) - 32) then
                k = k + 1
             else
                k = 1
             end if
             if (k == len(name) + 1) then
                return
             end if
          end do
       end do
    end if
    iline = 0
  END SUBROUTINE find


  !> Read a real or real/real, real:real 
  !! Here the fraction is indicated by the ':' or '/'
  !! The problem is that / is a separator for Fortran
  subroutine read_fraction_string(string,var,ierror)
     use module_base
     implicit none
     !Arguments
     character(len=*), intent(in) :: string
     real(gp), intent(out) :: var
     integer, intent(out) :: ierror
     !Local variables
     character(len=200) :: tmp
     integer :: num,den,pfr,psp

     !First look at the first blank after trim
     tmp=trim(string)
     psp = scan(tmp,' ')

     !see whether there is a fraction in the string
     if(psp==0) psp=len(tmp)
     pfr = scan(tmp(1:psp),':')
     if (pfr == 0) pfr = scan(tmp(1:psp),'/')
     !It is not a fraction
     if (pfr == 0) then
        read(tmp(1:psp),*,iostat=ierror) var
     else 
        read(tmp(1:pfr-1),*,iostat=ierror) num
        read(tmp(pfr+1:psp),*,iostat=ierror) den
        if (ierror == 0) var=real(num,gp)/real(den,gp)
     end if
     !Value by defaut
     if (ierror /= 0) var = huge(1_gp)
  END SUBROUTINE read_fraction_string


  !>  Here the fraction is indicated by the :
  subroutine read_fraction_string_old(l,string,occ)
     use module_base
     implicit none
     integer, intent(in) :: l
     character(len=*), intent(in) :: string
     real(gp), intent(out) :: occ
     !local variables
     integer :: num,den,pfr

     !see whether there is a fraction in the string
     if (l>3) then
        pfr=3
     else
        pfr=2
     end if
     if (string(pfr:pfr) == ':') then
        read(string(1:pfr-1),*)num
        read(string(pfr+1:2*pfr-1),*)den
        occ=real(num,gp)/real(den,gp)
     else
        read(string,*)occ
     end if
  END SUBROUTINE read_fraction_string_old


  !> Compare two strings (case-insensitive). Blanks are relevant!
  function case_insensitive_equiv(stra,strb)
    implicit none
    character(len=*), intent(in) :: stra,strb
    logical :: case_insensitive_equiv
    !Local variables
    integer :: i,ica,icb,ila,ilb,ilength
    ila=len(stra)
    ilb=len(strb)
    ilength=min(ila,ilb)
    ica=ichar(stra(1:1))
    icb=ichar(strb(1:1))
    case_insensitive_equiv=(modulo(ica-icb,32) == 0) .and. (ila==ilb)
    do i=2,ilength
       ica=ichar(stra(i:i))
       icb=ichar(strb(i:i))
       case_insensitive_equiv=case_insensitive_equiv .and. &
            (modulo(ica-icb,32) == 0)
       if (.not. case_insensitive_equiv) exit
    end do

  end function case_insensitive_equiv


!--routines for compulsory file

  subroutine var_double_compulsory(var,default,ranges,exclusive,comment,input_iostat)
    implicit none
    character(len=*), intent(in) :: default
    real(kind=8), intent(out) :: var
    character(len=*), intent(in), optional :: comment
    integer, intent(out), optional :: input_iostat
    real(kind=8), dimension(2), intent(in), optional :: ranges
    real(kind=8), dimension(:), intent(in), optional :: exclusive
    !Local variables
    logical :: found
    integer :: ierror,ilist

    if (present(input_iostat)) then
       !first, check if the line is correct
       if (iline_written>nlines_total ) then
          input_iostat=-1
          return
       else
          input_iostat=0 !no error for the moment
       end if
    else
       if (iline_written>nlines_total) then
          call leave()
       end if
    end if

    !if the file has not been opened, use the default variable 
    !then write in the output lines the default
    if (iline_parsed==0) then
       !finalize the line if the comment is present
       if (present(comment)) then
          call process_line(default=default,line_comment=comment)
       else
          call process_line(default=default)
       end if
       call read_fraction_string(default,var,ierror)
       call check(ierror)
    !otherwise read the corresponding argument and check its validity
    else
       !read the argument
       call process_line()
       !print *,line_being_processed
       call read_fraction_string(line_being_processed,var,ierror)
       call check(ierror)

       !check the validity of the variable
       if (present(ranges)) then
          if (var < ranges(1) .or. var > ranges(2)) then
             if (output) then
                write(*,'(1x,a,i0,a,i0)') &
                'ERROR in parsing file '//trim(input_file)//', line=', iline_written,' argument=', iargument-1
                write(*,*)'      values should be in range: [',ranges(1),'-',ranges(2),']'
             end if
             if (present(input_iostat)) then
                input_iostat=1
                return
             else
                call leave()
             end if
          end if
       else if (present(exclusive)) then
          found=.false.
          found_loop: do ilist=1,size(exclusive)
             if (var == exclusive(ilist)) then
                found=.true.
                exit found_loop
             end if
          end do found_loop
          if (.not. found) then
             if (output) then
                write(*,'(1x,a,i0,a,i0)') &
                     'ERROR in parsing file '//trim(input_file)//', line=', iline_written,' argument=', iargument-1
                write(*,*)'      values should be in list: ',exclusive(:)
             end if
             if (present(input_iostat)) then
                input_iostat=1
                return
             else
                call leave()
             end if
          end if
       end if 
      
       !increment the line if comment is present, do not touch the input file
       if (present(comment)) then
          call process_line(line_comment=comment)
       end if
    end if   
  END SUBROUTINE var_double_compulsory

  subroutine var_real_compulsory(var,default,ranges,exclusive,comment,input_iostat)
    implicit none
    character(len=*), intent(in) :: default
    real(kind=4), intent(out) :: var
    character(len=*), intent(in), optional :: comment
    integer, intent(out), optional :: input_iostat
    real(kind=4), dimension(2), intent(in), optional :: ranges
    real(kind=4), dimension(:), intent(in), optional :: exclusive
    !Local variables
    real(gp) :: double_var
    logical :: found
    integer :: ierror,ilist

    if (present(input_iostat)) then
       !first, check if the line is correct
       if (iline_written>nlines_total ) then
          input_iostat=-1
          return
       else
          input_iostat=0 !no error for the moment
       end if
    else
       if (iline_written>nlines_total) then
          call leave()
       end if
    end if

    !if the file has not been opened, use the default variable 
    !then write in the output lines the default
    if (iline_parsed==0) then
       !finalize the line if the comment is present
       if (present(comment)) then
          call process_line(default=default,line_comment=comment)
       else
          call process_line(default=default)
       end if
       call read_fraction_string(default,double_var,ierror)
       call check(ierror)
       var=real(double_var,kind=4)
    !otherwise read the corresponding argument and check its validity
    else
       !read the argument
       call process_line()
       call read_fraction_string(line_being_processed,double_var,ierror)
       call check(ierror)
       var=real(double_var,kind=4)

       !check the validity of the variable
       if (present(ranges)) then
          if (var < ranges(1) .or. var > ranges(2)) then
             if (output) then
                write(*,'(1x,a,i0,a,i0)') &
                     'ERROR in parsing file '//trim(input_file)//', line=', iline_written,' argument=', iargument-1
                write(*,*)'      values should be in range: [',ranges(1),'-',ranges(2),']'
             end if
             if (present(input_iostat)) then
                input_iostat=1
                return
             else
                call leave()
             end if
          end if
       else if (present(exclusive)) then
          found=.false.
          found_loop: do ilist=1,size(exclusive)
             if (var == exclusive(ilist)) then
                found=.true.
                exit found_loop
             end if
          end do found_loop
          if (.not. found) then
             if (output) then 
                write(*,'(1x,a,i0,a,i0)') &
                     'ERROR in parsing file '//trim(input_file)//', line=', iline_written,' argument=', iargument-1
                write(*,*)'      values should be in list: ',exclusive(:)
             end if
             if (present(input_iostat)) then
                input_iostat=1
                return
             else
                call leave()
             end if
          end if
       end if 
      
       !increment the line if comment is present, do not touch the input file
       if (present(comment)) then
          call process_line(line_comment=comment)
       end if
    end if   
  END SUBROUTINE var_real_compulsory

  subroutine var_int_compulsory(var,default,ranges,exclusive,comment,input_iostat)
    implicit none
    character(len=*), intent(in) :: default
    integer, intent(out) :: var
    character(len=*), intent(in), optional :: comment
    integer, intent(out), optional :: input_iostat
    integer, dimension(2), intent(in), optional :: ranges
    integer, dimension(:), intent(in), optional :: exclusive
    !Local variables
    logical :: found
    integer :: ierror,ilist

    if (present(input_iostat)) then
       !first, check if the line is correct
       if (iline_written>nlines_total) then
          input_iostat=-1
          return
       else
          input_iostat=0 !no error for the moment
       end if
    else
       if (iline_written>nlines_total) then
          call leave()
       end if
    end if

    !if the file has not been opened, use the default variable 
    !then write in the output lines the default
    if (iline_parsed==0) then
       !finalize the line if the comment is present
       if (present(comment)) then
          call process_line(default=default,line_comment=comment)
       else
          call process_line(default=default)
       end if
       read(default,*,iostat=ierror)var
       call check(ierror)
    !otherwise read the corresponding argument and check its validity
    else
       !read the argument
       call process_line()

       read(line_being_processed,fmt=*,iostat=ierror) var
       call check(ierror)

       !check the validity of the variable
       if (present(ranges)) then
          if (var < ranges(1) .or. var > ranges(2)) then
             if (output) then
                write(*,'(1x,a,i0,a,i0)') &
                     'ERROR in parsing file '//trim(input_file)//', line=', iline_written,' argument=', iargument-1
                write(*,*)'      values should be in range: [',ranges(1),'-',ranges(2),']'
             end if
             if (present(input_iostat)) then
                input_iostat=1
                return
             else
                call leave()
             end if
          end if
       else if (present(exclusive)) then
          found=.false.
          found_loop: do ilist=1,size(exclusive)
             if (var == exclusive(ilist)) then
                found=.true.
                exit found_loop
             end if
          end do found_loop
          if (.not. found) then
             if (output) then
                write(*,'(1x,a,i0,a,i0)') &
                     'ERROR in parsing file '//trim(input_file)//', line=', iline_written,' argument=', iargument-1
                write(*,*)'      values should be in list: ',exclusive(:)
             end if
             if (present(input_iostat)) then
                input_iostat=1
                return
             else
                call leave()
             end if
          end if
       end if 
      
       !increment the line if comment is present, do not touch the input file
       if (present(comment)) then
          call process_line(line_comment=comment)
       end if
    end if   
  END SUBROUTINE var_int_compulsory

  subroutine var_char_compulsory(var,default,exclusive,comment,input_iostat)
    implicit none
    character(len=*), intent(in) :: default
    character(len=*), intent(out) :: var
    character(len=*), intent(in), optional :: comment
    integer, intent(out), optional :: input_iostat
    character(len=*), dimension(:), intent(in), optional :: exclusive
    !Local variables
    logical :: found
    integer :: ierror,ilist

    if (present(input_iostat)) then
       !first, check if the line is correct (or if it is an optional line)
       if (iline_written>nlines_total) then
          input_iostat=-1
          return
       else
          input_iostat=0 !no error for the moment
       end if
    else
       if (iline_written>nlines_total) then
          call leave()
       end if
    end if

    !if the file has not been opened, use the default variable 
    !then write in the output lines the default
    if (iline_parsed==0) then
       !finalize the line if the comment is present
       if (present(comment)) then
          call process_line(default=default,line_comment=comment)
       else
          call process_line(default=default)
       end if
       read(default,*,iostat=ierror)var
       call check(ierror)
    !otherwise read the corresponding argument and check its validity
    else
       !read the argument
       call process_line()
       read(line_being_processed,fmt=*,iostat=ierror) var
       call check(ierror)

       if (present(exclusive)) then
          found=.false.
          found_loop: do ilist=1,size(exclusive)
             if (case_insensitive_equiv(trim(var),trim(exclusive(ilist)))) then
                found=.true.
                exit found_loop
             end if
          end do found_loop
          if (.not. found) then
             if (output) then 
                write(*,'(1x,a,i0,a,i0)') &
                     'ERROR in parsing file '//trim(input_file)//', line=', iline_written,' argument=', iargument-1
                write(*,'(6x,a,30(1x,a))')&
                     'values should be in list: ',exclusive(:)
             end if
             if (present(input_iostat)) then
                input_iostat=1
                return
             else
                call leave()
             end if
          end if
       end if 
      
       !increment the line if comment is present, do not touch the input file
       if (present(comment)) then
          call process_line(line_comment=comment)
       end if
    end if   
  END SUBROUTINE var_char_compulsory

  subroutine var_logical_compulsory(var,default,comment)
    implicit none
    character(len=*), intent(in) :: default
    logical, intent(out) :: var
    character(len=*), intent(in), optional :: comment
    !Local variables
    integer :: ierror

    !if the file has not been opened, use the default variable 
    !then write in the output lines the default
    if (iline_parsed==0) then
       !finalize the line if the comment is present
       if (present(comment)) then
          call process_line(default=default,line_comment=comment)
       else
          call process_line(default=default)
       end if
       read(default,*,iostat=ierror)var
       call check(ierror)
    !otherwise read the corresponding argument and check its validity
    else
       !read the argument
       call process_line()

       read(line_being_processed,fmt=*,iostat=ierror) var
       call check(ierror)
      
       !increment the line if comment is present, do not touch the input file
       if (present(comment)) then
          call process_line(line_comment=comment)
       end if
    end if   
  END SUBROUTINE var_logical_compulsory

!-routines for non-compulsory file (input.perf)
  subroutine var_character(name, default, description, var)
    character(len = *), intent(in) :: name
    character(len = *), intent(in) :: default
    character(len = *), intent(in) :: description
    character(len = *), intent(out) :: var

    integer :: i, j, ierror, ierr

    write(var, "(A)") default

    call find(name, i, j)
    if (i > 0) then
       read(inout_lines(i)(j + 2:), fmt = *, iostat = ierror) var
       if (ierror/=0) then
          if (output) write(*,'(1x,a,a,a,i3)')  'Error while reading the file "', &
               & trim(input_file), '", line=', i
          call MPI_ABORT(MPI_COMM_WORLD,ierror,ierr)
       end if
    end if
    if (output) write(*,"(1x,a,a,1x,a,t30,a)") "|", name, var, description
  END SUBROUTINE var_character

  subroutine var_logical(name, default, description, var)
    character(len = *), intent(in) :: name
    logical, intent(in) :: default
    character(len = *), intent(in) :: description
    logical, intent(out) :: var

    integer :: i, j, ierror

    var = default
    call find(name, i, j)
    if (i > 0) then
       read(inout_lines(i)(j + 2:), fmt = *, iostat = ierror) var
       if (ierror /= 0) then
          var = .true.
       end if
    end if
    if (output) write(*,"(1x,a,a,1x,l1,t30,a)") "|", name, var, description
  END SUBROUTINE var_logical

  subroutine var_integer(name, default, description, var)
    character(len = *), intent(in) :: name
    integer, intent(in) :: default
    character(len = *), intent(in) :: description
    integer, intent(out) :: var

    integer :: i, j, ierror, ierr
    
    var = default
    call find(name, i, j)
    if (i > 0) then
       read(inout_lines(i)(j + 2:), fmt = *, iostat = ierror) var
       if (ierror/=0) then
          if (output) write(*,'(1x,a,a,a,i3)')  'Error while reading the file "', &
               & trim(input_file), '", line=', i
          call MPI_ABORT(MPI_COMM_WORLD,ierror,ierr)
       end if
    end if
    if (output) write(*,"(1x,a,a,1x,I0,t30,a)") "|", name, var, description
  END SUBROUTINE var_integer

  subroutine var_integer_array(name, default, description, var)
    character(len = *), intent(in) :: name
    integer, intent(in) :: default(:)
    character(len = *), intent(in) :: description
    integer, intent(out) :: var(:)

    integer :: i, j, ierror, ierr

    var = default
    call find(name, i, j)
    if (i > 0) then
       read(inout_lines(i)(j + 2:), fmt = *, iostat = ierror) var
       if (ierror/=0) then
          if (output) write(*,'(1x,a,a,a,i3)')  'Error while reading the file "', &
               & trim(input_file), '", line=', i
          call MPI_ABORT(MPI_COMM_WORLD,ierror,ierr)
       end if
    end if
    if (output) then
       write(*,"(1x,a,a,1x)", advance = "NO") "|", name
       do i = 1, size(var), 1
          write(*,"(1x,I0)", advance = "NO") var(i)
       end do
       write(*,"(t10,a)")description
    end if
  END SUBROUTINE var_integer_array

  subroutine var_double(name, default, description, var)
    character(len = *), intent(in) :: name
    double precision, intent(in) :: default
    character(len = *), intent(in) :: description
    double precision, intent(out) :: var

    integer :: i, j, ierror, ierr

    var = default
    call find(name, i, j)
    if (i > 0) then
       read(inout_lines(i)(j + 2:), fmt = *, iostat = ierror) var
       if (ierror/=0) then
          if (output) write(*,'(1x,a,a,a,i3)')  'Error while reading the file "', &
               & trim(input_file), '", line=', i
          call MPI_ABORT(MPI_COMM_WORLD,ierror,ierr)
       end if
    end if
    if (output) write(*,"(1x,a,a,1x,es9.2,t30,a)") "|", name, var, description
  END SUBROUTINE var_double

  subroutine var_keyword(name, length, default, list, description, var)
    character(len = *), intent(in) :: name
    integer, intent(in) :: length
    character(len = length), intent(in) :: default
    character(len = length), intent(in) :: list(:)
    character(len = *), intent(in) :: description
    integer, intent(out) :: var

    integer :: i, j, ierror, ierr
    character(len = length) :: buf

    ! Set the default value to var.
    do i = 1, size(list), 1
       if (trim(default) == trim(list(i))) exit
    end do
    var = i - 1
    ! Find the keyword name in the file.
    call find(name, i, j)
<<<<<<< HEAD
    if (i > 0) then 
       read(input_lines(i)(j + 2:), fmt = *, iostat = ierror) buf
=======
    if (i > 0) then
       read(inout_lines(i)(j + 2:), fmt = *, iostat = ierror) buf
>>>>>>> 9e2eb496
       if (ierror/=0) then
          if (output) write(*,'(1x,a,a,a,i3)')  'Error while reading the file "', &
               & trim(input_file), '", line=', i
          call MPI_ABORT(MPI_COMM_WORLD,ierror,ierr)
       end if
       ! Look for buf in list.
       do j = 1, size(list), 1
          if (trim(buf) == trim(list(j))) exit
       end do
       if (j > size(list)) then
          if (output) write(*,'(1x,a,a,a,i3)')  'Error while reading the file "', &
               & trim(input_file), '", line=', i
          call MPI_ABORT(MPI_COMM_WORLD,ierror,ierr)
       end if
       var = j - 1
    end if
<<<<<<< HEAD
    var = j - 1
=======
>>>>>>> 9e2eb496
    if (output) then
       write(*,"(1x,a,a,1x,a,t30,2a)", advance = "NO") &
            & "|", name, list(var + 1), description, " ("
       write(*,"(A)", advance = "NO") trim(list(1))
       do i = 2, size(list), 1
          write(*,"(2A)", advance = "NO") ", ", trim(list(i))
       end do
       write(*,"(A)") ")"
    end if
  END SUBROUTINE var_keyword

  subroutine var_ids(name, default, list, description, var)
    character(len = *), intent(in) :: name
    integer, intent(in) :: default
    integer, intent(in) :: list(:)
    character(len = *), intent(in) :: description
    integer, intent(out) :: var

    integer :: i, j, ierror, ierr
    
    var = default
    call find(name, i, j)
    if (i > 0) then
       read(inout_lines(i)(j + 2:), fmt = *, iostat = ierror) var
       if (ierror/=0) then
          if (output) write(*,'(1x,a,a,a,i3)')  'Error while reading the file "', &
               & trim(input_file), '", line=', i
          call MPI_ABORT(MPI_COMM_WORLD,ierror,ierr)
       end if
       do j = 1, size(list), 1
          if (var == list(j)) exit
       end do
       if (j > size(list)) then
          if (output) write(*,'(1x,a,a,a,i3)')  'Error while reading the file "', &
               & trim(input_file), '", line=', i
          call MPI_ABORT(MPI_COMM_WORLD,ierror,ierr)
       end if
    end if
    if (output) write(*,"(1x,a,a,1x,I0,t30,a)") "|", name, var, description
  END SUBROUTINE var_ids

end module module_input<|MERGE_RESOLUTION|>--- conflicted
+++ resolved
@@ -898,13 +898,8 @@
     var = i - 1
     ! Find the keyword name in the file.
     call find(name, i, j)
-<<<<<<< HEAD
-    if (i > 0) then 
-       read(input_lines(i)(j + 2:), fmt = *, iostat = ierror) buf
-=======
     if (i > 0) then
        read(inout_lines(i)(j + 2:), fmt = *, iostat = ierror) buf
->>>>>>> 9e2eb496
        if (ierror/=0) then
           if (output) write(*,'(1x,a,a,a,i3)')  'Error while reading the file "', &
                & trim(input_file), '", line=', i
@@ -921,10 +916,6 @@
        end if
        var = j - 1
     end if
-<<<<<<< HEAD
-    var = j - 1
-=======
->>>>>>> 9e2eb496
     if (output) then
        write(*,"(1x,a,a,1x,a,t30,2a)", advance = "NO") &
             & "|", name, list(var + 1), description, " ("
