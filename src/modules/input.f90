!> @file
!!  Module to handle input variables
!! @author
!!    Copyright (C) 2010-2011 BigDFT group
!!    This file is distributed under the terms of the
!!    GNU General Public License, see ~/COPYING file
!!    or http://www.gnu.org/copyleft/gpl.txt .
!!    For the list of contributors, see ~/AUTHORS 


module module_input

  use module_base

  implicit none
  private

  integer, parameter :: nmax_lines=500,max_length=100
  character(len=max_length) :: input_file,line_being_processed
  logical :: output,lmpinit
  integer :: iline_parsed,iline_written,iargument,ipos,nlines_total
  character(len=max_length), dimension(:), allocatable :: inout_lines


  interface input_var
     module procedure var_character, var_logical, var_integer, &
          & var_integer_array, var_double, var_keyword, var_ids,&
          & var_double_compulsory,var_real_compulsory,var_int_compulsory,var_logical_compulsory,&
          & var_char_compulsory
  end interface

  public :: input_set_file
  public :: input_var
  public :: input_free
  public :: case_insensitive_equiv
  public :: read_fraction_string
  public :: read_fraction_string_old

contains

  subroutine input_set_file(iproc, filename, exists,comment_file_usage)
    integer, intent(in) :: iproc
    character(len = *), intent(in) :: filename,comment_file_usage
    logical, intent(out) :: exists

    character(len=max_length), dimension(nmax_lines) :: lines
    integer :: i,nlines,ierror,ierr=0 !for MPIfake BCAST

    !no line parsed if the file not exists
    iline_parsed=0
    !no line has been written in the output
    iline_written=0
    !no argument has been read yet
    iargument=1
    !the present line is empty
    line_being_processed=repeat(' ',max_length)
    !the starting position for the lines is zero
    ipos=0
    !there are no lines for the moment
    nlines_total=0

    !verify whether MPI has been initialized
    lmpinit=.false.
    call MPI_INITIALIZED(lmpinit,ierr)

    write(input_file, "(A)") trim(filename)
           

    !check if the file is present
    inquire(file=trim(input_file),exist=exists)
    if (exists) then
       !only the root processor parse the file
       if (iproc==0) then
          open(unit = 1, file = trim(filename), status = 'old')
          i = 1
          parse_file: do 
             lines(i)=repeat(' ',max_length) !initialize lines
             read(1, fmt = '(a)', iostat = ierror) lines(i)
             !eliminate leading blanks from the line
             lines(i)=adjustl(lines(i))
             if (ierror /= 0) exit parse_file
             i = i + 1
          end do parse_file
          close(1)
          nlines=i-1
       end if
       !broadcast the number of lines
       if (lmpinit) call MPI_BCAST(nlines,1,MPI_INTEGER,0,MPI_COMM_WORLD,ierr)
       if (ierr /=0) stop 'input_file BCAST (1) '
       nlines_total=nlines
       !broadcast all the lines
       if (lmpinit) call MPI_BCAST(lines,nmax_lines*nlines,MPI_CHARACTER,0,MPI_COMM_WORLD,ierr)
       if (ierr /=0) stop 'input_file BCAST (2) '

!!$    write(0,*) "Setup input file '", trim(filename), "' with ", i - 1, "lines."

       allocate(inout_lines(0:nlines)) !the 0-th line is for the description of the file
       do i=1,nlines
          inout_lines(i)=lines(i)
       end do
       !start parsing from the first line
       iline_parsed=1
    else
       !in this case the array constitute the output results
       allocate(inout_lines(0:nmax_lines))
       do i=1,nmax_lines
          inout_lines(i)=repeat(' ',max_length) !initialize lines
       end do
       nlines_total=nmax_lines
    end if

    !write the first line in the output
    if (exists) then
       write(inout_lines(iline_written),'(1x,3a)') '--- (file: ', trim(filename), &
            & ') -----------------------------------------'//&
            trim(comment_file_usage)
    else
       write(inout_lines(iline_written),'(1x,a)')&
            '--- (file:'//trim(filename)//'-- not present) --------------------------'//&
            trim(comment_file_usage)
    end if
    iline_written=iline_written+1

    output = (iproc == 0)
    !dump the 0-th line on the screen
    if (iproc == 0) then
       write(*,'(1x,a)') inout_lines(0)
    end if
!!$    output = (iproc == 0)
!!$    ! Output
!!$    if (iproc == 0) then
!!$       write(*,*)
!!$       if (exists) then
!!$          write(*,'(1x,3a)') '--- (file: ', trim(filename), &
!!$               & ') -----------------------------------------'//&
!!$               trim(comment_file_usage)
!!$       else
!!$          write(*,'(1x,a)')&
!!$               '--- (file:'//trim(filename)//'-- not present) --------------------------'//&
!!$               trim(comment_file_usage)
!!$       end if
!!$    end if

  END SUBROUTINE input_set_file

  subroutine input_free(iproc)
    implicit none
    integer, intent(in), optional :: iproc
    !Local variables
<<<<<<< HEAD
    integer :: iline,ierr
=======
    integer, parameter :: iunit=11
    integer :: iline
>>>>>>> 4ab23d66

    if (present(iproc)) then !case for compulsory variables
       !if (iline_written==1) iline_written=2
       if (iproc ==0) then
          if (iline_parsed==0) then !the file does not exist
             !add the writing of the file in the given unit
             open(unit=iunit,file=trim(input_file)//'_default', status ='unknown')
             do iline=1,iline_written-1
                write(iunit,*) inout_lines(iline)
             end do
             close(unit=iunit)
          end if
          !dump the file on the screen
          do iline=1,iline_written-1
             write(*,*)'|',inout_lines(iline)
          end do
       end if
<<<<<<< HEAD
=======
       !dump the file on the screen
       do iline=1,iline_written-1
          write(*,fmt='(1x,a,a)') '|',inout_lines(iline)
       end do
>>>>>>> 4ab23d66
    end if

    if (allocated(inout_lines)) deallocate(inout_lines)
    if (lmpinit) call MPI_BARRIER(MPI_COMM_WORLD,ierr)
  END SUBROUTINE input_free

  subroutine leave()
    implicit none
    !local varaibles
    integer :: ierr
    write(*,'(1x,a,a,2(a,i3))')'Error while reading the file "', &
         & trim(input_file), '", line=', iline_written,' argument=', iargument
    if (iline_written <= nlines_total) write(*,*)inout_lines(iline_written),line_being_processed
    !to be called only if mpi is initialized
    if (lmpinit) call MPI_BARRIER(MPI_COMM_WORLD,ierr)
    stop
  end subroutine leave

  subroutine check(ierror)
    implicit none
    !Arguments
    integer, intent(in) :: ierror

    if (ierror/=0) then
       call leave()
    end if
    !increment the argument at each passed check
    iargument=iargument+1

  END SUBROUTINE check

  !> Process the line needed with the default value in mind
  subroutine process_line(default,line_comment)
    implicit none
    character(len=*), intent(in), optional :: default,line_comment
    !Local variables
    integer :: i,iblank,istart,nchars

    if (iargument==1) then
       ipos=0
       line_being_processed=repeat(' ',max_length)
    end if

    if (present(default) .and. iline_parsed==0) then
       !case without file, write default and continue the line
       do i=1,len_trim(default)
          inout_lines(iline_written)(i+ipos:i+ipos)=default(i:i)
       end do
       ipos=ipos+len_trim(default)+1
       inout_lines(iline_written)(ipos:ipos)=' '
    end if
    if (present(line_comment) .and. iline_parsed==0) then
       !case without file, close the line. Start the comment at column 16 if possible
       istart=max(ipos+1,16)
       nchars=min(len(line_comment),max_length-istart)
       inout_lines(iline_written)(istart:istart+nchars)=line_comment(1:nchars)
       iline_written=iline_written+1
       iargument=0
    else if (.not. present(default) .and. .not. present(line_comment).and. iline_parsed/=0) then
       !traditional case, the argument should be parsed one after another
       !start with the entire line
       if (iargument==1) then 
          !print *,'prsed',iline_parsed,inout_lines(iline_parsed)
          line_being_processed=inout_lines(iline_parsed)
       else
          !search in the line the first blank
          iblank=scan(line_being_processed,' ')
          do i=1,max_length-iblank
             line_being_processed(i:i)=line_being_processed(i+iblank:i+iblank)
          end do
          do i=max_length-iblank+1,max_length
             line_being_processed(i:i)=' '
          end do
       end if
       !adjust the line to eliminate further blanks
       line_being_processed=adjustl(line_being_processed)
    else if (.not. present(default) .and. present(line_comment) .and. iline_parsed/=0) then
       !traditional case, close the line and skip to the next one
       iargument=1
       iline_parsed=iline_parsed+1
       iline_written=iline_written+1
    end if
       
  end subroutine process_line

  subroutine find(name, iline, ii)
    character(len = *), intent(in) :: name
    integer, intent(out) :: iline, ii
    
    integer :: k
    !change the allocate condition, since input lines is always used now
    !if (allocated(inout_lines)) then
    if (iline_parsed /= 0) then
<<<<<<< HEAD
       do iline = 1, size(inout_lines)-1 !there is also the zero now
=======
       !print *,'test'
       do iline = 1, size(inout_lines), 1
>>>>>>> 4ab23d66
          k = 1
          do ii = 1, len(inout_lines(iline)), 1
             if (ichar(inout_lines(iline)(ii:ii)) == ichar(name(k:k)) .or. &
                  & ichar(inout_lines(iline)(ii:ii)) == ichar(name(k:k)) + 32 .or. &
                  & ichar(inout_lines(iline)(ii:ii)) == ichar(name(k:k)) - 32) then
                k = k + 1
             else
                k = 1
             end if
             if (k == len(name) + 1) then
                return
             end if
          end do
       end do
    end if
    iline = 0
  END SUBROUTINE find


  !> Read a real or real/real, real:real 
  !! Here the fraction is indicated by the ':' or '/'
  !! The problem is that / is a separator for Fortran
  subroutine read_fraction_string(string,var,ierror)
     use module_base
     implicit none
     !Arguments
     character(len=*), intent(in) :: string
     real(gp), intent(out) :: var
     integer, intent(out) :: ierror
     !Local variables
     character(len=200) :: tmp
     integer :: num,den,pfr,psp

     !First look at the first blank after trim
     tmp=trim(string)
     psp = scan(tmp,' ')

     !see whether there is a fraction in the string
     if(psp==0) psp=len(tmp)
     pfr = scan(tmp(1:psp),':')
     if (pfr == 0) pfr = scan(tmp(1:psp),'/')
     !It is not a fraction
     if (pfr == 0) then
        read(tmp(1:psp),*,iostat=ierror) var
     else 
        read(tmp(1:pfr-1),*,iostat=ierror) num
        read(tmp(pfr+1:psp),*,iostat=ierror) den
        if (ierror == 0) var=real(num,gp)/real(den,gp)
     end if
     !Value by defaut
     if (ierror /= 0) var = huge(1_gp)
  END SUBROUTINE read_fraction_string


  !>  Here the fraction is indicated by the :
  subroutine read_fraction_string_old(l,string,occ)
     use module_base
     implicit none
     integer, intent(in) :: l
     character(len=*), intent(in) :: string
     real(gp), intent(out) :: occ
     !local variables
     integer :: num,den,pfr

     !see whether there is a fraction in the string
     if (l>3) then
        pfr=3
     else
        pfr=2
     end if
     if (string(pfr:pfr) == ':') then
        read(string(1:pfr-1),*)num
        read(string(pfr+1:2*pfr-1),*)den
        occ=real(num,gp)/real(den,gp)
     else
        read(string,*)occ
     end if
  END SUBROUTINE read_fraction_string_old


  !> Compare two strings (case-insensitive). Blanks are relevant!
  function case_insensitive_equiv(stra,strb)
    implicit none
    character(len=*), intent(in) :: stra,strb
    logical :: case_insensitive_equiv
    !Local variables
    integer :: i,ica,icb,ila,ilb,ilength
    ila=len(stra)
    ilb=len(strb)
    ilength=min(ila,ilb)
    ica=ichar(stra(1:1))
    icb=ichar(strb(1:1))
    case_insensitive_equiv=(modulo(ica-icb,32) == 0) .and. (ila==ilb)
    do i=2,ilength
       ica=ichar(stra(i:i))
       icb=ichar(strb(i:i))
       case_insensitive_equiv=case_insensitive_equiv .and. &
            (modulo(ica-icb,32) == 0)
       if (.not. case_insensitive_equiv) exit
    end do

  end function case_insensitive_equiv


!--routines for compulsory file

  subroutine var_double_compulsory(var,default,ranges,exclusive,comment,input_iostat)
    implicit none
    character(len=*), intent(in) :: default
    real(kind=8), intent(out) :: var
    character(len=*), intent(in), optional :: comment
    integer, intent(out), optional :: input_iostat
    real(kind=8), dimension(2), intent(in), optional :: ranges
    real(kind=8), dimension(:), intent(in), optional :: exclusive
    !Local variables
    logical :: found
    integer :: ierror,ilist

    if (present(input_iostat)) then
       !first, check if the line is correct
       if (iline_written>nlines_total .or. iline_parsed==0) then
          input_iostat=-1
          return
       else
          input_iostat=0 !no error for the moment
       end if
    else
       if (iline_written>nlines_total) then
          call leave()
       end if
    end if

    !if the file has not been opened, use the default variable 
    !then write in the output lines the default
    if (iline_parsed==0) then
       !finalize the line if the comment is present
       if (present(comment)) then
          call process_line(default=default,line_comment=comment)
       else
          call process_line(default=default)
       end if
       call read_fraction_string(default,var,ierror)
       call check(ierror)
    !otherwise read the corresponding argument and check its validity
    else
       !read the argument
       call process_line()
       !print *,line_being_processed
       call read_fraction_string(line_being_processed,var,ierror)
       call check(ierror)

       !check the validity of the variable
       if (present(ranges)) then
          if (var < ranges(1) .or. var > ranges(2)) then
             write(*,'(1x,a,i0,a,i0)') &
                'ERROR in parsing file '//trim(input_file)//', line=', iline_written,' argument=', iargument-1
             write(*,*)'      values should be in range: [',ranges(1),'-',ranges(2),']'
             if (present(input_iostat)) then
                input_iostat=1
                return
             else
                call leave()
             end if
          end if
       else if (present(exclusive)) then
          found=.false.
          found_loop: do ilist=1,size(exclusive)
             if (var == exclusive(ilist)) then
                found=.true.
                exit found_loop
             end if
          end do found_loop
          if (.not. found) then
             write(*,'(1x,a,i0,a,i0)') &
                'ERROR in parsing file '//trim(input_file)//', line=', iline_written,' argument=', iargument-1
             write(*,*)'      values should be in list: ',exclusive(:)
             if (present(input_iostat)) then
                input_iostat=1
                return
             else
                call leave()
             end if
          end if
       end if 
      
       !increment the line if comment is present, do not touch the input file
       if (present(comment)) then
          call process_line(line_comment=comment)
       end if
    end if   
  END SUBROUTINE var_double_compulsory

  subroutine var_real_compulsory(var,default,ranges,exclusive,comment,input_iostat)
    implicit none
    character(len=*), intent(in) :: default
    real(kind=4), intent(out) :: var
    character(len=*), intent(in), optional :: comment
    integer, intent(out), optional :: input_iostat
    real(kind=4), dimension(2), intent(in), optional :: ranges
    real(kind=4), dimension(:), intent(in), optional :: exclusive
    !Local variables
    real(gp) :: double_var
    logical :: found
    integer :: ierror,ilist

    if (present(input_iostat)) then
       !first, check if the line is correct
       if (iline_written>nlines_total .or. iline_parsed==0) then
          input_iostat=-1
          return
       else
          input_iostat=0 !no error for the moment
       end if
    else
       if (iline_written>nlines_total) then
          call leave()
       end if
    end if

    !if the file has not been opened, use the default variable 
    !then write in the output lines the default
    if (iline_parsed==0) then
       !finalize the line if the comment is present
       if (present(comment)) then
          call process_line(default=default,line_comment=comment)
       else
          call process_line(default=default)
       end if
       call read_fraction_string(default,double_var,ierror)
       call check(ierror)
       var=real(double_var,kind=4)
    !otherwise read the corresponding argument and check its validity
    else
       !read the argument
       call process_line()
       call read_fraction_string(line_being_processed,double_var,ierror)
       call check(ierror)
       var=real(double_var,kind=4)

       !check the validity of the variable
       if (present(ranges)) then
          if (var < ranges(1) .or. var > ranges(2)) then
             write(*,'(1x,a,i0,a,i0)') &
                'ERROR in parsing file '//trim(input_file)//', line=', iline_written,' argument=', iargument-1
             write(*,*)'      values should be in range: [',ranges(1),'-',ranges(2),']'
             if (present(input_iostat)) then
                input_iostat=1
                return
             else
                call leave()
             end if
          end if
       else if (present(exclusive)) then
          found=.false.
          found_loop: do ilist=1,size(exclusive)
             if (var == exclusive(ilist)) then
                found=.true.
                exit found_loop
             end if
          end do found_loop
          if (.not. found) then
             write(*,'(1x,a,i0,a,i0)') &
                'ERROR in parsing file '//trim(input_file)//', line=', iline_written,' argument=', iargument-1
             write(*,*)'      values should be in list: ',exclusive(:)
             if (present(input_iostat)) then
                input_iostat=1
                return
             else
                call leave()
             end if
          end if
       end if 
      
       !increment the line if comment is present, do not touch the input file
       if (present(comment)) then
          call process_line(line_comment=comment)
       end if
    end if   
  END SUBROUTINE var_real_compulsory

  subroutine var_int_compulsory(var,default,ranges,exclusive,comment,input_iostat)
    implicit none
    character(len=*), intent(in) :: default
    integer, intent(out) :: var
    character(len=*), intent(in), optional :: comment
    integer, intent(out), optional :: input_iostat
    integer, dimension(2), intent(in), optional :: ranges
    integer, dimension(:), intent(in), optional :: exclusive
    !Local variables
    logical :: found
    integer :: ierror,ilist

    if (present(input_iostat)) then
       !first, check if the line is correct
       if (iline_written>nlines_total .or. iline_parsed==0) then
          input_iostat=-1
          return
       else
          input_iostat=0 !no error for the moment
       end if
    else
       if (iline_written>nlines_total) then
          call leave()
       end if
    end if

    !if the file has not been opened, use the default variable 
    !then write in the output lines the default
    if (iline_parsed==0) then
       !finalize the line if the comment is present
       if (present(comment)) then
          call process_line(default=default,line_comment=comment)
       else
          call process_line(default=default)
       end if
       read(default,*,iostat=ierror)var
       call check(ierror)
    !otherwise read the corresponding argument and check its validity
    else
       !read the argument
       call process_line()

       read(line_being_processed,fmt=*,iostat=ierror) var
       call check(ierror)

       !check the validity of the variable
       if (present(ranges)) then
          if (var < ranges(1) .or. var > ranges(2)) then
             write(*,'(1x,a,i0,a,i0)') &
                'ERROR in parsing file '//trim(input_file)//', line=', iline_written,' argument=', iargument-1
             write(*,*)'      values should be in range: [',ranges(1),'-',ranges(2),']'
             if (present(input_iostat)) then
                input_iostat=1
                return
             else
                call leave()
             end if
          end if
       else if (present(exclusive)) then
          found=.false.
          found_loop: do ilist=1,size(exclusive)
             if (var == exclusive(ilist)) then
                found=.true.
                exit found_loop
             end if
          end do found_loop
          if (.not. found) then
             write(*,'(1x,a,i0,a,i0)') &
                'ERROR in parsing file '//trim(input_file)//', line=', iline_written,' argument=', iargument-1
             write(*,*)'      values should be in list: ',exclusive(:)
             if (present(input_iostat)) then
                input_iostat=1
                return
             else
                call leave()
             end if
          end if
       end if 
      
       !increment the line if comment is present, do not touch the input file
       if (present(comment)) then
          call process_line(line_comment=comment)
       end if
    end if   
  END SUBROUTINE var_int_compulsory

  subroutine var_char_compulsory(var,default,exclusive,comment,input_iostat)
    implicit none
    character(len=*), intent(in) :: default
    character(len=*), intent(out) :: var
    character(len=*), intent(in), optional :: comment
    integer, intent(out), optional :: input_iostat
    character(len=*), dimension(:), intent(in), optional :: exclusive
    !Local variables
    logical :: found
    integer :: ierror,ilist

    if (present(input_iostat)) then
       !first, check if the line is correct (or if it is an optional line)
       if (iline_written>nlines_total .or. iline_parsed==0) then
          input_iostat=-1
          return
       else
          input_iostat=0 !no error for the moment
       end if
    else
       if (iline_written>nlines_total) then
          call leave()
       end if
    end if

    !if the file has not been opened, use the default variable 
    !then write in the output lines the default
    if (iline_parsed==0) then
       !finalize the line if the comment is present
       if (present(comment)) then
          call process_line(default=default,line_comment=comment)
       else
          call process_line(default=default)
       end if
       read(default,*,iostat=ierror)var
       call check(ierror)
    !otherwise read the corresponding argument and check its validity
    else
       !read the argument
       call process_line()
       read(line_being_processed,fmt=*,iostat=ierror) var
       call check(ierror)

       if (present(exclusive)) then
          found=.false.
          found_loop: do ilist=1,size(exclusive)
             if (case_insensitive_equiv(trim(var),trim(exclusive(ilist)))) then
                found=.true.
                exit found_loop
             end if
          end do found_loop
          if (.not. found) then
             write(*,'(1x,a,i0,a,i0)') &
                'ERROR in parsing file '//trim(input_file)//', line=', iline_written,' argument=', iargument-1
             write(*,'(6x,a,30(1x,a))')&
                'values should be in list: ',exclusive(:)
             if (present(input_iostat)) then
                input_iostat=1
                return
             else
                call leave()
             end if
          end if
       end if 
      
       !increment the line if comment is present, do not touch the input file
       if (present(comment)) then
          call process_line(line_comment=comment)
       end if
    end if   
  END SUBROUTINE var_char_compulsory

  subroutine var_logical_compulsory(var,default,comment)
    implicit none
    character(len=*), intent(in) :: default
    logical, intent(out) :: var
    character(len=*), intent(in), optional :: comment
    !Local variables
    integer :: ierror

    !if the file has not been opened, use the default variable 
    !then write in the output lines the default
    if (iline_parsed==0) then
       !finalize the line if the comment is present
       if (present(comment)) then
          call process_line(default=default,line_comment=comment)
       else
          call process_line(default=default)
       end if
       read(default,*,iostat=ierror)var
       call check(ierror)
    !otherwise read the corresponding argument and check its validity
    else
       !read the argument
       call process_line()

       read(line_being_processed,fmt=*,iostat=ierror) var
       call check(ierror)
      
       !increment the line if comment is present, do not touch the input file
       if (present(comment)) then
          call process_line(line_comment=comment)
       end if
    end if   
  END SUBROUTINE var_logical_compulsory

!-routines for non-compulsory file (input.perf)
  subroutine var_character(name, default, description, var)
    character(len = *), intent(in) :: name
    character(len = *), intent(in) :: default
    character(len = *), intent(in) :: description
    character(len = *), intent(out) :: var

    integer :: i, j, ierror, ierr

    write(var, "(A)") default
    call find(name, i, j)
    if (i > 0) then
       read(inout_lines(i)(j + 2:), fmt = *, iostat = ierror) var
       if (ierror/=0) then
          if (output) write(*,'(1x,a,a,a,i3)')  'Error while reading the file "', &
               & trim(input_file), '", line=', i
          call MPI_ABORT(MPI_COMM_WORLD,ierror,ierr)
       end if
    end if
    if (output) write(*,"(1x,a,3x,a,1x,a,t30,2a)") "|", name, var, '!', description
  END SUBROUTINE var_character

  subroutine var_logical(name, default, description, var)
    character(len = *), intent(in) :: name
    logical, intent(in) :: default
    character(len = *), intent(in) :: description
    logical, intent(out) :: var

    integer :: i, j, ierror

    var = default
    call find(name, i, j)
    if (i > 0) then
       read(inout_lines(i)(j + 2:), fmt = *, iostat = ierror) var
       if (ierror /= 0) then
          var = .true.
       end if
    end if
    if (output) write(*,"(1x,a,3x,a,1x,l1,t30,2a)") "|", name, var, '!', description
  END SUBROUTINE var_logical

  subroutine var_integer(name, default, description, var)
    character(len = *), intent(in) :: name
    integer, intent(in) :: default
    character(len = *), intent(in) :: description
    integer, intent(out) :: var

    integer :: i, j, ierror, ierr

    var = default
    call find(name, i, j)
    if (i > 0) then
       read(inout_lines(i)(j + 2:), fmt = *, iostat = ierror) var
       if (ierror/=0) then
          if (output) write(*,'(1x,a,a,a,i3)')  'Error while reading the file "', &
               & trim(input_file), '", line=', i
          call MPI_ABORT(MPI_COMM_WORLD,ierror,ierr)
       end if
    end if
    if (output) write(*,"(1x,a,3x,a,1x,I0,t30,2a)") "|", name, var, '!', description
  END SUBROUTINE var_integer

  subroutine var_integer_array(name, default, description, var)
    character(len = *), intent(in) :: name
    integer, intent(in) :: default(:)
    character(len = *), intent(in) :: description
    integer, intent(out) :: var(:)

    integer :: i, j, ierror, ierr

    var = default
    call find(name, i, j)
    if (i > 0) then
       read(inout_lines(i)(j + 2:), fmt = *, iostat = ierror) var
       if (ierror/=0) then
          if (output) write(*,'(1x,a,a,a,i3)')  'Error while reading the file "', &
               & trim(input_file), '", line=', i
          call MPI_ABORT(MPI_COMM_WORLD,ierror,ierr)
       end if
    end if
    if (output) then
       write(*,"(1x,a,3x,a,1x)", advance = "NO") "|", name
       do i = 1, size(var), 1
          write(*,"(1x,I0)", advance = "NO") var(i)
       end do
       write(*,"(t7,2a)") '!', description
    end if
  END SUBROUTINE var_integer_array

  subroutine var_double(name, default, description, var)
    character(len = *), intent(in) :: name
    double precision, intent(in) :: default
    character(len = *), intent(in) :: description
    double precision, intent(out) :: var

    integer :: i, j, ierror, ierr

    var = default
    call find(name, i, j)
    if (i > 0) then
       read(inout_lines(i)(j + 2:), fmt = *, iostat = ierror) var
       if (ierror/=0) then
          if (output) write(*,'(1x,a,a,a,i3)')  'Error while reading the file "', &
               & trim(input_file), '", line=', i
          call MPI_ABORT(MPI_COMM_WORLD,ierror,ierr)
       end if
    end if
    if (output) write(*,"(1x,a,3x,a,1x,es9.2,t30,2a)") "|", name, var, '!', description
  END SUBROUTINE var_double

  subroutine var_keyword(name, length, default, list, description, var)
    character(len = *), intent(in) :: name
    integer, intent(in) :: length
    character(len = length), intent(in) :: default
    character(len = length), intent(in) :: list(:)
    character(len = *), intent(in) :: description
    integer, intent(out) :: var

    integer :: i, j, ierror, ierr
    character(len = length) :: buf

    ! Set the default value to var.
    do i = 1, size(list), 1
       if (trim(default) == trim(list(i))) exit
    end do
    var = i - 1
    ! Find the keyword name in the file.
    call find(name, i, j)
    if (i > 0) then
       read(inout_lines(i)(j + 2:), fmt = *, iostat = ierror) buf
       if (ierror/=0) then
          if (output) write(*,'(1x,a,a,a,i3)')  'Error while reading the file "', &
               & trim(input_file), '", line=', i
          call MPI_ABORT(MPI_COMM_WORLD,ierror,ierr)
       end if
       ! Look for buf in list.
       do j = 1, size(list), 1
          if (trim(buf) == trim(list(j))) exit
       end do
       if (j > size(list)) then
          if (output) write(*,'(1x,a,a,a,i3)')  'Error while reading the file "', &
               & trim(input_file), '", line=', i
          call MPI_ABORT(MPI_COMM_WORLD,ierror,ierr)
       end if
       var = j - 1
    end if
    if (output) then
       write(*,"(1x,a,3x,a,1x,a,t30,3a)", advance = "NO") &
            & "|", name, list(var + 1), '!', description, " ("
       write(*,"(A)", advance = "NO") trim(list(1))
       do i = 2, size(list), 1
          write(*,"(2A)", advance = "NO") ", ", trim(list(i))
       end do
       write(*,"(A)") ")"
    end if
  END SUBROUTINE var_keyword

  subroutine var_ids(name, default, list, description, var)
    character(len = *), intent(in) :: name
    integer, intent(in) :: default
    integer, intent(in) :: list(:)
    character(len = *), intent(in) :: description
    integer, intent(out) :: var

    integer :: i, j, ierror, ierr
    
    var = default
    call find(name, i, j)
    if (i > 0) then
       read(inout_lines(i)(j + 2:), fmt = *, iostat = ierror) var
       if (ierror/=0) then
          if (output) write(*,'(1x,a,a,a,i3)')  'Error while reading the file "', &
               & trim(input_file), '", line=', i
          call MPI_ABORT(MPI_COMM_WORLD,ierror,ierr)
       end if
       do j = 1, size(list), 1
          if (var == list(j)) exit
       end do
       if (j > size(list)) then
          if (output) write(*,'(1x,a,a,a,i3)')  'Error while reading the file "', &
               & trim(input_file), '", line=', i
          call MPI_ABORT(MPI_COMM_WORLD,ierror,ierr)
       end if
    end if
    if (output) write(*,"(1x,a,3x,a,1x,I0,t30,2a)") "|", name, var, '!', description
  END SUBROUTINE var_ids

end module module_input<|MERGE_RESOLUTION|>--- conflicted
+++ resolved
@@ -111,12 +111,14 @@
 
     !write the first line in the output
     if (exists) then
-       write(inout_lines(iline_written),'(1x,3a)') '--- (file: ', trim(filename), &
-            & ') -----------------------------------------'//&
+       write(inout_lines(iline_written),'(1x,5a)')&
+            '|--- (file:', trim(filename),')',&
+            repeat('-',83-(len(trim(filename)//trim(comment_file_usage))+11)),&
             trim(comment_file_usage)
     else
-       write(inout_lines(iline_written),'(1x,a)')&
-            '--- (file:'//trim(filename)//'-- not present) --------------------------'//&
+       write(inout_lines(iline_written),'(1x,5a)')&
+            '|--- (file:',trim(filename),'-- not present)',&
+            repeat('-',83-(len(trim(filename)//trim(comment_file_usage))+26)),&
             trim(comment_file_usage)
     end if
     iline_written=iline_written+1
@@ -147,12 +149,8 @@
     implicit none
     integer, intent(in), optional :: iproc
     !Local variables
-<<<<<<< HEAD
-    integer :: iline,ierr
-=======
     integer, parameter :: iunit=11
-    integer :: iline
->>>>>>> 4ab23d66
+    integer :: ierr,iline
 
     if (present(iproc)) then !case for compulsory variables
        !if (iline_written==1) iline_written=2
@@ -167,16 +165,9 @@
           end if
           !dump the file on the screen
           do iline=1,iline_written-1
-             write(*,*)'|',inout_lines(iline)
+          write(*,fmt='(1x,a,a)') '|',inout_lines(iline)
           end do
        end if
-<<<<<<< HEAD
-=======
-       !dump the file on the screen
-       do iline=1,iline_written-1
-          write(*,fmt='(1x,a,a)') '|',inout_lines(iline)
-       end do
->>>>>>> 4ab23d66
     end if
 
     if (allocated(inout_lines)) deallocate(inout_lines)
@@ -185,12 +176,14 @@
 
   subroutine leave()
     implicit none
-    !local varaibles
+    !local variables
     integer :: ierr
-    write(*,'(1x,a,a,2(a,i3))')'Error while reading the file "', &
-         & trim(input_file), '", line=', iline_written,' argument=', iargument
-    if (iline_written <= nlines_total) write(*,*)inout_lines(iline_written),line_being_processed
-    !to be called only if mpi is initialized
+    if (output) then
+       write(*,'(1x,a,a,2(a,i3))')'Error while reading the file "', &
+            & trim(input_file), '", line=', iline_written,' argument=', iargument
+       if (iline_written <= nlines_total) write(*,*)inout_lines(iline_written),line_being_processed
+       !to be called only if mpi is initialized
+    end if
     if (lmpinit) call MPI_BARRIER(MPI_COMM_WORLD,ierr)
     stop
   end subroutine leave
@@ -270,12 +263,7 @@
     !change the allocate condition, since input lines is always used now
     !if (allocated(inout_lines)) then
     if (iline_parsed /= 0) then
-<<<<<<< HEAD
        do iline = 1, size(inout_lines)-1 !there is also the zero now
-=======
-       !print *,'test'
-       do iline = 1, size(inout_lines), 1
->>>>>>> 4ab23d66
           k = 1
           do ii = 1, len(inout_lines(iline)), 1
              if (ichar(inout_lines(iline)(ii:ii)) == ichar(name(k:k)) .or. &
@@ -430,9 +418,11 @@
        !check the validity of the variable
        if (present(ranges)) then
           if (var < ranges(1) .or. var > ranges(2)) then
-             write(*,'(1x,a,i0,a,i0)') &
+             if (output) then
+                write(*,'(1x,a,i0,a,i0)') &
                 'ERROR in parsing file '//trim(input_file)//', line=', iline_written,' argument=', iargument-1
-             write(*,*)'      values should be in range: [',ranges(1),'-',ranges(2),']'
+                write(*,*)'      values should be in range: [',ranges(1),'-',ranges(2),']'
+             end if
              if (present(input_iostat)) then
                 input_iostat=1
                 return
@@ -449,9 +439,11 @@
              end if
           end do found_loop
           if (.not. found) then
-             write(*,'(1x,a,i0,a,i0)') &
-                'ERROR in parsing file '//trim(input_file)//', line=', iline_written,' argument=', iargument-1
-             write(*,*)'      values should be in list: ',exclusive(:)
+             if (output) then
+                write(*,'(1x,a,i0,a,i0)') &
+                     'ERROR in parsing file '//trim(input_file)//', line=', iline_written,' argument=', iargument-1
+                write(*,*)'      values should be in list: ',exclusive(:)
+             end if
              if (present(input_iostat)) then
                 input_iostat=1
                 return
@@ -518,9 +510,11 @@
        !check the validity of the variable
        if (present(ranges)) then
           if (var < ranges(1) .or. var > ranges(2)) then
-             write(*,'(1x,a,i0,a,i0)') &
-                'ERROR in parsing file '//trim(input_file)//', line=', iline_written,' argument=', iargument-1
-             write(*,*)'      values should be in range: [',ranges(1),'-',ranges(2),']'
+             if (output) then
+                write(*,'(1x,a,i0,a,i0)') &
+                     'ERROR in parsing file '//trim(input_file)//', line=', iline_written,' argument=', iargument-1
+                write(*,*)'      values should be in range: [',ranges(1),'-',ranges(2),']'
+             end if
              if (present(input_iostat)) then
                 input_iostat=1
                 return
@@ -537,9 +531,11 @@
              end if
           end do found_loop
           if (.not. found) then
-             write(*,'(1x,a,i0,a,i0)') &
-                'ERROR in parsing file '//trim(input_file)//', line=', iline_written,' argument=', iargument-1
-             write(*,*)'      values should be in list: ',exclusive(:)
+             if (output) then 
+                write(*,'(1x,a,i0,a,i0)') &
+                     'ERROR in parsing file '//trim(input_file)//', line=', iline_written,' argument=', iargument-1
+                write(*,*)'      values should be in list: ',exclusive(:)
+             end if
              if (present(input_iostat)) then
                 input_iostat=1
                 return
@@ -604,9 +600,11 @@
        !check the validity of the variable
        if (present(ranges)) then
           if (var < ranges(1) .or. var > ranges(2)) then
-             write(*,'(1x,a,i0,a,i0)') &
-                'ERROR in parsing file '//trim(input_file)//', line=', iline_written,' argument=', iargument-1
-             write(*,*)'      values should be in range: [',ranges(1),'-',ranges(2),']'
+             if (output) then
+                write(*,'(1x,a,i0,a,i0)') &
+                     'ERROR in parsing file '//trim(input_file)//', line=', iline_written,' argument=', iargument-1
+                write(*,*)'      values should be in range: [',ranges(1),'-',ranges(2),']'
+             end if
              if (present(input_iostat)) then
                 input_iostat=1
                 return
@@ -623,9 +621,11 @@
              end if
           end do found_loop
           if (.not. found) then
-             write(*,'(1x,a,i0,a,i0)') &
-                'ERROR in parsing file '//trim(input_file)//', line=', iline_written,' argument=', iargument-1
-             write(*,*)'      values should be in list: ',exclusive(:)
+             if (output) then
+                write(*,'(1x,a,i0,a,i0)') &
+                     'ERROR in parsing file '//trim(input_file)//', line=', iline_written,' argument=', iargument-1
+                write(*,*)'      values should be in list: ',exclusive(:)
+             end if
              if (present(input_iostat)) then
                 input_iostat=1
                 return
@@ -694,10 +694,12 @@
              end if
           end do found_loop
           if (.not. found) then
-             write(*,'(1x,a,i0,a,i0)') &
-                'ERROR in parsing file '//trim(input_file)//', line=', iline_written,' argument=', iargument-1
-             write(*,'(6x,a,30(1x,a))')&
-                'values should be in list: ',exclusive(:)
+             if (output) then 
+                write(*,'(1x,a,i0,a,i0)') &
+                     'ERROR in parsing file '//trim(input_file)//', line=', iline_written,' argument=', iargument-1
+                write(*,'(6x,a,30(1x,a))')&
+                     'values should be in list: ',exclusive(:)
+             end if
              if (present(input_iostat)) then
                 input_iostat=1
                 return
