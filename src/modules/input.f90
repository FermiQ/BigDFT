--- conflicted
+++ resolved
@@ -626,11 +626,7 @@
     character(len=*), intent(in), optional :: comment
     integer, intent(out), optional :: input_iostat
     character(len=*), dimension(:), intent(in), optional :: exclusive
-<<<<<<< HEAD
-    !local variables
-=======
     !Local variables
->>>>>>> 7d1fcf95
     logical :: found
     integer :: ierror,ilist,ierr
 
