--- conflicted
+++ resolved
@@ -235,10 +235,6 @@
        end if
        var = j - 1
     end if
-<<<<<<< HEAD
-    var = j - 1
-=======
->>>>>>> 694a16f7
     if (output) then
        write(*,"(1x,a,3x,a,1x,a,t30,3a)", advance = "NO") &
             & "|", name, list(var + 1), '!', description, " ("
