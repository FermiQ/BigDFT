!> @file
!! Contains public parameters that have to be used here and there in the code
!! @author
!!    Copyright (C) 2007-2014 BigDFT group
!!    This file is distributed under the terms of the
!!    GNU General Public License, see ~/COPYING file
!!    or http://www.gnu.org/copyleft/gpl.txt .
!!    For the list of contributors, see ~/AUTHORS
module public_keys
  implicit none

  public ! guess why?

<<<<<<< HEAD
=======
  character(len = *), parameter :: MODE_VARIABLES = "mode"
  character(len = *), parameter :: METHOD_KEY = "method"
  character(len = *), parameter :: RUN_NAME_KEY = "name"

>>>>>>> 93ea7b77
  character(len = *), parameter :: RADICAL_NAME = "radical"
  character(len = *), parameter :: POSINP = "posinp"
  character(len = *), parameter :: OUTDIR = "outdir"
  character(len = *), parameter :: LOGFILE = "logfile"
  character(len = *), parameter :: RUN_FROM_FILES = "run_from_files"

  character(len = *), parameter :: OCCUPATION = "occupation"
  character(len = *), parameter :: IG_OCCUPATION = "ig_occupation"
  character(len = *), parameter :: DFT_VARIABLES = "dft"
  character(len = *), parameter :: HGRIDS = "hgrids"
  character(len = *), parameter :: RMULT = "rmult"
  character(len = *), parameter :: IXC = "ixc"
  character(len = *), parameter :: NCHARGE = "ncharge"
  character(len = *), parameter :: ELECFIELD = "elecfield"
  character(len = *), parameter :: NSPIN = "nspin", MPOL = "mpol"
  character(len = *), parameter :: GNRM_CV = "gnrm_cv"
  character(len = *), parameter :: ITERMAX = "itermax",ITERMIN = "itermin", NREPMAX = "nrepmax"
  character(len = *), parameter :: NCONG = "ncong", IDSX = "idsx"
  character(len = *), parameter :: DISPERSION = "dispersion"
  character(len = *), parameter :: INPUTPSIID = "inputpsiid"
  character(len = *), parameter :: OUTPUT_WF = "output_wf"
  character(len = *), parameter :: OUTPUT_DENSPOT = "output_denspot"
  character(len = *), parameter :: RBUF = "rbuf"
  character(len = *), parameter :: NCONGT = "ncongt"
  character(len = *), parameter :: NORBV = "norbv", NVIRT = "nvirt"
  character(len = *), parameter :: NPLOT = "nplot"
  character(len = *), parameter :: DISABLE_SYM = "disablesym"

  character(len = *), parameter :: KPT_VARIABLES = "kpt"
  character(len = *), parameter :: KPT_METHOD = "method"
  character(len = *), parameter :: KPTRLEN = "kptrlen"
  character(len = *), parameter :: NGKPT = "ngkpt"
  character(len = *), parameter :: SHIFTK = "shiftk"
  character(len = *), parameter :: KPT = "kpt"
  character(len = *), parameter :: WKPT = "wkpt"
  character(len = *), parameter :: BANDS = "bands"
  character(len = *), parameter :: ISEG = "iseg"
  character(len = *), parameter :: KPTV = "kptv"
  character(len = *), parameter :: NGRANULARITY = "ngranularity"
  character(len = *), parameter :: BAND_STRUCTURE_FILENAME = "band_structure_filename"

  character(len = *), parameter :: GEOPT_VARIABLES = "geopt"
  character(len = *), parameter :: GEOPT_METHOD = "method"
  character(len = *), parameter :: NCOUNT_CLUSTER_X = "ncount_cluster_x"
  character(len = *), parameter :: FRAC_FLUCT = "frac_fluct"
  character(len = *), parameter :: FORCEMAX = "forcemax"
  character(len = *), parameter :: RANDDIS = "randdis"
  character(len = *), parameter :: IONMOV = "ionmov"
  character(len = *), parameter :: DTION = "dtion"
  character(len = *), parameter :: MDITEMP = "mditemp"
  character(len = *), parameter :: MDFTEMP = "mdftemp"
  character(len = *), parameter :: NOSEINERT = "noseinert"
  character(len = *), parameter :: FRICTION = "friction"
  character(len = *), parameter :: MDWALL = "mdwall"
  character(len = *), parameter :: NNOS = "nnos"
  character(len = *), parameter :: QMASS = "qmass"
  character(len = *), parameter :: BMASS = "bmass"
  character(len = *), parameter :: VMASS = "vmass"
  character(len = *), parameter :: BETAX = "betax"
  character(len = *), parameter :: HISTORY = "history"
  character(len = *), parameter :: DTINIT = "dtinit"
  character(len = *), parameter :: DTMAX = "dtmax"
  character(len = *), parameter :: NEB_RESTART = "restart"
  character(len = *), parameter :: NEB_CLIMBING = "climbing"
  character(len = *), parameter :: EXTREMA_OPT = "extrema_opt"
  character(len = *), parameter :: NEB_METHOD = "neb_method"
  character(len = *), parameter :: TEMP = "temp"
  character(len = *), parameter :: NEB_DAMP = "damp"
  character(len = *), parameter :: SPRINGS_K = "springs_k"
  character(len = *), parameter :: FIX_TOL = "fix_tol"
  character(len = *), parameter :: NIMG = "nimg"
  !SQNM parameters:
  character(len = *), parameter :: NHISTX = "nhistx"
  character(len = *), parameter :: BIOMODE = "biomode"
  character(len = *), parameter :: BETA_STRETCHX = "beta_stretchx"
  character(len = *), parameter :: MAXRISE = "maxrise"
  character(len = *), parameter :: CUTOFFRATIO = "cutoffratio"
  character(len = *), parameter :: STEEPTHRESH = "steepthresh"
  character(len = *), parameter :: TRUSTR = "trustr"


  character(len = *), parameter :: MIX_VARIABLES = "mix"
  character(len = *), parameter :: ISCF = "iscf"
  character(len = *), parameter :: ITRPMAX = "itrpmax"
  character(len = *), parameter :: RPNRM_CV = "rpnrm_cv"
  character(len = *), parameter :: NORBSEMPTY = "norbsempty"
  character(len = *), parameter :: TEL = "tel"
  character(len = *), parameter :: OCCOPT = "occopt"
  character(len = *), parameter :: ALPHAMIX = "alphamix"
  character(len = *), parameter :: ALPHADIIS = "alphadiis"

  character(len = *), parameter :: SIC_VARIABLES = "sic"
  character(len = *), parameter :: SIC_APPROACH = "sic_approach"
  character(len = *), parameter :: SIC_ALPHA = "sic_alpha"
  character(len = *), parameter :: SIC_FREF = "sic_fref"

  character(len = *), parameter :: TDDFT_VARIABLES = "tddft"
  character(len = *), parameter :: TDDFT_APPROACH = "tddft_approach"

  character(len = *), parameter :: PERF_VARIABLES = "perf"
  character(len = *), parameter :: DEBUG = "debug"
  character(len = *), parameter :: FFTCACHE = "fftcache"
  character(len = *), parameter :: ACCEL = "accel"
  character(len = *), parameter :: OCL_PLATFORM = "ocl_platform"
  character(len = *), parameter :: OCL_DEVICES = "ocl_devices"
  character(len = *), parameter :: BLAS = "blas"
  character(len = *), parameter :: PROJRAD = "projrad"
  character(len = *), parameter :: EXCTXPAR = "exctxpar"
  character(len = *), parameter :: IG_DIAG = "ig_diag"
  character(len = *), parameter :: IG_NORBP = "ig_norbp"
  character(len = *), parameter :: IG_BLOCKS = "ig_blocks"
  character(len = *), parameter :: IG_TOL = "ig_tol"
  character(len = *), parameter :: METHORTHO = "methortho"
  character(len = *), parameter :: RHO_COMMUN = "rho_commun"
  character(len = *), parameter :: PSOLVER_GROUPSIZE = "psolver_groupsize"
  character(len = *), parameter :: PSOLVER_ACCEL = "psolver_accel"
  character(len = *), parameter :: UNBLOCK_COMMS = "unblock_comms"
  character(len = *), parameter :: LINEAR = "linear"
  character(len = *), parameter :: TOLSYM = "tolsym"
  character(len = *), parameter :: SIGNALING = "signaling"
  character(len = *), parameter :: SIGNALTIMEOUT = "signaltimeout"
  character(len = *), parameter :: DOMAIN = "domain"
  character(len = *), parameter :: INGUESS_GEOPT = "inguess_geopt"
  character(len = *), parameter :: STORE_INDEX = "store_index"
  character(len = *), parameter :: VERBOSITY = "verbosity"
  character(len = *), parameter :: PSP_ONFLY = "psp_onfly"
  character(len = *), parameter :: PDSYEV_BLOCKSIZE = "pdsyev_blocksize"
  character(len = *), parameter :: PDGEMM_BLOCKSIZE = "pdgemm_blocksize"
  character(len = *), parameter :: MAXPROC_PDSYEV = "maxproc_pdsyev"
  character(len = *), parameter :: MAXPROC_PDGEMM = "maxproc_pdgemm"
  character(len = *), parameter :: EF_INTERPOL_DET = "ef_interpol_det"
  character(len = *), parameter :: EF_INTERPOL_CHARGEDIFF = "ef_interpol_chargediff"
  character(len = *), parameter :: MIXING_AFTER_INPUTGUESS = "mixing_after_inputguess"
  character(len = *), parameter :: ITERATIVE_ORTHOGONALIZATION = "iterative_orthogonalization"
  character(len = *), parameter :: MULTIPOLE_PRESERVING = "multipole_preserving"
  character(len = *), parameter :: CHECK_SUMRHO = "check_sumrho"
  character(len = *), parameter :: CHECK_OVERLAP = "check_overlap"
  character(len = *), parameter :: EXPERIMENTAL_MODE = "experimental_mode"
  character(len = *), parameter :: WRITE_ORBITALS = "write_orbitals"
  character(len = *), parameter :: EXPLICIT_LOCREGCENTERS = "explicit_locregcenters"
  character(len = *), parameter :: CALCULATE_KS_RESIDUE = "calculate_KS_residue"
  character(len = *), parameter :: INTERMEDIATE_FORCES = "intermediate_forces"
  character(len = *), parameter :: KAPPA_CONV = "kappa_conv"
  character(len = *), parameter :: EVBOUNDS_NSATUR = "evbounds_nsatur"
  character(len = *), parameter :: EVBOUNDSSHRINK_NSATUR = "evboundsshrink_nsatur"
  character(len = *), parameter :: METHOD_UPDATEKERNEL = "method_updatekernel"
  character(len = *), parameter :: PURIFICATION_QUICKRETURN = "purification_quickreturn"
  character(len = *), parameter :: ADJUST_FOE_TEMPERATURE = "adjust_FOE_temperature"
  character(len = *), parameter :: CALCULATE_GAP = "calculate_gap"
  character(len = *), parameter :: LOEWDIN_CHARGE_ANALYSIS = "loewdin_charge_analysis"
  character(len = *), parameter :: CHECK_MATRIX_COMPRESSION = "check_matrix_compression"
  character(len = *), parameter :: CORRECTION_CO_CONTRA = "correction_co_contra"

  !keys for linear input variables
  !level keys
  character(len=*), parameter :: LIN_GENERAL     ='lin_general'
  character(len=*), parameter :: LIN_BASIS       ='lin_basis'
  character(len=*), parameter :: LIN_KERNEL      ='lin_kernel'
  character(len=*), parameter :: LIN_BASIS_PARAMS='lin_basis_params'
  character(len=*), parameter :: FRAG_VARIABLES  ='frag'
  character(len=*), parameter :: HYBRID          ='hybrid'
  character(len=*), parameter :: LINEAR_METHOD   ='linear_method'
  character(len=*), parameter :: MIXING_METHOD   ='mixing_method'
  character(len=*), parameter :: NIT             ='nit'
  character(len=*), parameter :: NSTEP           ='nstep'
  character(len=*), parameter :: IDSX_COEFF      ='idsx_coeff'
  character(len=*), parameter :: GNRM_CV_COEFF   ='gnrm_cv_coeff'
  character(len=*), parameter :: DELTAE_CV       ='deltae_cv'
  character(len=*), parameter :: GNRM_DYN        ='gnrm_dyn'
  character(len=*), parameter :: MIN_GNRM_FOR_DYNAMIC = 'min_gnrm_for_dynamic'
  character(len=*), parameter :: CONF_DAMPING    ='conf_damping'
  character(len=*), parameter :: TAYLOR_ORDER    ='taylor_order'
  character(len=*), parameter :: CALC_DIPOLE     ='calc_dipole'
  character(len=*), parameter :: CALC_PULAY      ='calc_pulay'
  character(len=*), parameter :: SUBSPACE_DIAG   ='subspace_diag'
  character(len=*), parameter :: ALPHA_DIIS      ='alpha_diis'
  character(len=*), parameter :: ALPHA_SD        ='alpha_sd'
  character(len=*), parameter :: ALPHA_SD_COEFF  ='alpha_sd_coeff'
  character(len=*), parameter :: ALPHA_FIT_COEFF ='alpha_fit_coeff'
  character(len=*), parameter :: NSTEP_PREC      ='nstep_prec'
  character(len=*), parameter :: EVAL_RANGE_FOE  ='eval_range_foe'
  character(len=*), parameter :: FSCALE_FOE      ='fscale_foe'
  character(len=*), parameter :: AO_CONFINEMENT  ='ao_confinement'
  character(len=*), parameter :: CONFINEMENT     ='confinement'
  character(len=*), parameter :: RLOC            ='rloc'
  character(len=*), parameter :: RLOC_KERNEL     ='rloc_kernel'
  character(len=*), parameter :: RLOC_KERNEL_FOE ='rloc_kernel_foe'
  character(len=*), parameter :: NBASIS          ='nbasis'
  character(len=*), parameter :: TRANSFER_INTEGRALS='transfer_integrals'
  character(len=*), parameter :: CONSTRAINED_DFT  ='constrained_dft'
  character(len=*), parameter :: FIX_BASIS       ='fix_basis' 
  character(len=*), parameter :: CORRECTION_ORTHOCONSTRAINT='correction_orthoconstraint'
  character(len=*), parameter :: FSCALE_LOWERBOUND="fscale_lowerbound"
  character(len=*), parameter :: FSCALE_UPPERBOUND="fscale_upperbound"
  character(len=*), parameter :: EXTRA_STATES="extra_states"
  character(len=*), parameter :: FRAGMENT_NO="Fragment No. "
  character(len=*), parameter :: MAX_INVERSION_ERROR = "max_inversion_error"
  character(len=*), parameter :: FOE_RESTART="FOE_restart"
  character(len=*), parameter :: IMETHOD_OVERLAP = "imethod_overlap"
  character(len=*), parameter :: EXTRA_SHELLS_KEY='empty_shells'
  character(len=*), parameter :: ENABLE_MATRIX_TASKGROUPS='enable_matrix_taskgroups'

  !> Parameters to avoid typos in dictionary keys
  character(len=*), parameter :: ASTRUCT_UNITS = 'units' 
  character(len=*), parameter :: ASTRUCT_CELL = 'cell' 
  character(len=*), parameter :: ASTRUCT_POSITIONS = 'positions' 
  character(len=*), parameter :: ASTRUCT_PROPERTIES = 'properties' 
  character(len=*), parameter :: GOUT_ENERGY = 'energy (Ha)' 
  character(len=*), parameter :: GOUT_FORCES = 'forces (Ha/Bohr)' 
  character(len=*), parameter :: FORMAT_KEY = 'format' 
  character(len=*), parameter :: FORMAT_YAML = 'yaml' 
  character(len=*), parameter :: RADII_KEY = 'Radii of active regions (AU)' 
  character(len=*), parameter :: LPSP_KEY = 'Local Pseudo Potential (HGH convention)' 
  character(len=*), parameter :: NLPSP_KEY = 'NonLocal PSP Parameters'
  character(len=*), parameter :: PSPXC_KEY = 'Pseudopotential XC'
  character(len=*), parameter :: PSP_TYPE = 'Pseudopotential type'
  character(len=*), parameter :: COARSE = 'Coarse'
  character(len=*), parameter :: COARSE_PSP = 'Coarse PSP'
  character(len=*), parameter :: FINE = 'Fine'
  character(len=*), parameter :: SOURCE_KEY = 'Source'
  character(len=*), parameter :: ATOMIC_NUMBER = 'Atomic number'
  character(len=*), parameter :: ELECTRON_NUMBER = 'No. of Electrons'
  character(len=*), parameter :: POSINP_SOURCE = 'source'

end module public_keys

!>module identifying constants that have to be used as enumerators
!! they can be used to define f_enumerator types or directly as integers
module public_enums
  use f_utils
  implicit none
  
  public
  
  type(f_enumerator), parameter :: LENNARD_JONES_RUN_MODE      =f_enumerator('LENNARD_JONES_RUN_MODE',-1000)
  type(f_enumerator), parameter :: LENOSKY_SI_CLUSTERS_RUN_MODE=f_enumerator('LENOSKY_SI_CLUSTERS_RUN_MODE',-999)
  type(f_enumerator), parameter :: LENOSKY_SI_BULK_RUN_MODE    =f_enumerator('LENOSKY_SI_BULK_RUN_MODE',-998)
  type(f_enumerator), parameter :: AMBER_RUN_MODE              =f_enumerator('AMBER_RUN_MODE',-997)
  type(f_enumerator), parameter :: QM_RUN_MODE                 =f_enumerator('QM_RUN_MODE',-996)
  
end module public_enums




<|MERGE_RESOLUTION|>--- conflicted
+++ resolved
@@ -11,13 +11,10 @@
 
   public ! guess why?
 
-<<<<<<< HEAD
-=======
   character(len = *), parameter :: MODE_VARIABLES = "mode"
   character(len = *), parameter :: METHOD_KEY = "method"
   character(len = *), parameter :: RUN_NAME_KEY = "name"
 
->>>>>>> 93ea7b77
   character(len = *), parameter :: RADICAL_NAME = "radical"
   character(len = *), parameter :: POSINP = "posinp"
   character(len = *), parameter :: OUTDIR = "outdir"
