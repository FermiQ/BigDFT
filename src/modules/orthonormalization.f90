--- conflicted
+++ resolved
@@ -157,12 +157,8 @@
           call overlap_power_minus_one_half_parallel(iproc, nproc, 0, ovrlp, ovrlp_, inv_ovrlp_half, inv_ovrlp_half_(1))
       else
           power(1)=-2
-<<<<<<< HEAD
-          call overlapPowerGeneral(iproc, nproc, methTransformOverlap, 1, power, &
-=======
           call overlapPowerGeneral(iproc, nproc, bigdft_mpi%mpi_comm, &
                methTransformOverlap, 1, power, &
->>>>>>> d31be52c
                orthpar%blocksize_pdgemm, &
                imode=1, ovrlp_smat=ovrlp, inv_ovrlp_smat=inv_ovrlp_half, &
                ovrlp_mat=ovrlp_, inv_ovrlp_mat=inv_ovrlp_half_, &
@@ -457,12 +453,8 @@
           !call vcopy(ovrlp%nvctr*ovrlp%nspin, ovrlp_%matrix_compr(1), 1, tmparr(1), 1)
           !call extract_taskgroup_inplace(ovrlp, ovrlp_)
           power(1)=-2
-<<<<<<< HEAD
-          call overlapPowerGeneral(iproc, nproc, methTransformOverlap, 1, power, &
-=======
           call overlapPowerGeneral(iproc, nproc, bigdft_mpi%mpi_comm, &
                methTransformOverlap, 1, power, &
->>>>>>> d31be52c
                orthpar%blocksize_pdsyev, &
                imode=1, check_accur=.true., &
                ovrlp_mat=ovrlp_, inv_ovrlp_mat=inv_ovrlp_half_, &
@@ -623,12 +615,8 @@
           !!call vcopy(linmat%s%nvctr*linmat%s%nspin, linmat%ovrlp_%matrix_compr(1), 1, tmparr(1), 1)
           !!call extract_taskgroup_inplace(linmat%s, linmat%ovrlp_)
           power(1)=1
-<<<<<<< HEAD
-          call overlapPowerGeneral(iproc, nproc, norder_taylor, 1, power, -1, &
-=======
           call overlapPowerGeneral(iproc, nproc, bigdft_mpi%mpi_comm, &
                norder_taylor, 1, power, -1, &
->>>>>>> d31be52c
                imode=1, ovrlp_smat=linmat%s, inv_ovrlp_smat=linmat%l, &
                ovrlp_mat=linmat%ovrlp_, inv_ovrlp_mat=linmat%ovrlppowers_(3), &
                verbosity=0, &
