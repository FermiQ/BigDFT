--- conflicted
+++ resolved
@@ -363,10 +363,6 @@
   end subroutine orbs_to_min_orbs_point
 
   subroutine calculate_fragment_density(frag,ndimrho,tmb,iorb_start,charge,atoms,rxyz,denspot)
-<<<<<<< HEAD
-    use module_types
-=======
->>>>>>> 2198964a
     use locreg_operations, only: Lpsi_to_global2,workarr_sumrho,initialize_work_arrays_sumrho,deallocate_work_arrays_sumrho
     implicit none
     type(system_fragment), intent(inout) :: frag
