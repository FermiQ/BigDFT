--- conflicted
+++ resolved
@@ -7,15 +7,9 @@
 
   private
 
-<<<<<<< HEAD
-  interface operator(*)
-     module procedure transform_fragment
-  end interface
-=======
   !interface operator(*)
   !   module procedure transform_fragment
   !end interface
->>>>>>> bd19c786
 
    interface
       subroutine read_atomic_file(file,iproc,astruct,status,comment,energy,fxyz)
@@ -74,17 +68,6 @@
 
   !> Contains the rotation and translation (possibly deformation) which have to be applied to a given fragment
   type, public :: fragment_transformation
-<<<<<<< HEAD
-     real(gp), dimension(3) :: dr !< translation of fragment center
-     real(gp), dimension(3) :: rot_center !< center of rotation in original coordinates (might be fragment center or not)
-     real(gp), dimension(3) :: rot_axis !< unit rotation axis (should have modulus one)
-     real(gp) :: theta !< angle of rotation 
-  end type fragment_transformation
-
-  public operator(*)
-
-  public :: fragment_null, fragment_free, init_fragments, minimal_orbitals_data_null
-=======
      !real(gp), dimension(3) ::  !< translation of fragment center
      real(gp), dimension(3) :: rot_center_new !< positions of the centers
      real(gp), dimension(3) :: rot_center !< center of rotation in original coordinates (might be fragment center or not)
@@ -96,7 +79,6 @@
   !public operator(*)
 
   public :: fragment_null, fragment_free, init_fragments, minimal_orbitals_data_null, frag_center, find_frag_trans
->>>>>>> bd19c786
 
 contains
 
@@ -119,14 +101,11 @@
         do ifrag=1,in%frag%nfrag_ref
            call init_fragment_from_file(ref_frags(ifrag),trim(in%dir_output)//trim(in%frag%label(ifrag)),in)
         end do
-<<<<<<< HEAD
-=======
 
         ! check that fragments are sensible, i.e. correct number of atoms, atom types etc.
         call check_fragments(in,ref_frags,astruct)
 
 
->>>>>>> bd19c786
      ! set appropriate default values as this is not a fragment calculation
      else
         ! nullify fragment
@@ -149,20 +128,12 @@
 
 
   ! initializes all of fragment except lzd using the fragment posinp and tmb files
-<<<<<<< HEAD
-  subroutine init_fragment_from_file(frag,dir_name,input) ! switch this to pure if possible
-=======
   subroutine init_fragment_from_file(frag,frag_name,input) ! switch this to pure if possible
->>>>>>> bd19c786
     use module_types
     !use module_interfaces
     implicit none
     type(system_fragment), intent(inout) :: frag
-<<<<<<< HEAD
-    character(len=*), intent(in) :: dir_name
-=======
     character(len=*), intent(in) :: frag_name
->>>>>>> bd19c786
     type(input_variables), intent(in) :: input
 
     ! local variables
@@ -172,47 +143,26 @@
     frag=fragment_null()
 
     ! read fragment positions
-<<<<<<< HEAD
-    call read_atomic_file(dir_name(1:len(dir_name)-1),bigdft_mpi%iproc,frag%astruct_frg)
-
-=======
     call read_atomic_file(frag_name(1:len(frag_name)),bigdft_mpi%iproc,frag%astruct_frg)
->>>>>>> bd19c786
 
     ! iproc, nproc, nspinor not needed yet, add in later
     call init_minimal_orbitals_data(bigdft_mpi%iproc, bigdft_mpi%nproc, 1, input, frag%astruct_frg, frag%fbasis%forbs)
     !call init_minimal_orbitals_data(iproc, nproc, nspinor, input, frag%astruct_frg, frag%fbasis%forbs)
 
-<<<<<<< HEAD
-
-    ! environment and coeffs
-     call fragment_allocate(frag)
-=======
     ! environment and coeffs
     call fragment_allocate(frag)
->>>>>>> bd19c786
 
     ! allocate/initialize fragment basis...
     !currently orbitals are initialized via initAndUtils/init_orbitals_data_for_linear
     !which calls wavefunctions/orbitals_descriptors to assign parallel bits and superfluous stuff
     !and locreg_orbitals/assignToLocreg2 to give inwhichlocreg and onwhichatom - but we should really take onwhichatom from file?!
 
-<<<<<<< HEAD
-
-
-=======
->>>>>>> bd19c786
     !type, public :: fragment_basis
     !   integer :: npsidim_orbs  !< Number of elements inside psi in the orbitals distribution scheme
     !   integer :: npsidim_comp  !< Number of elements inside psi in the components distribution scheme
     !   type(local_zone_descriptors) :: Lzd
     !   type(minimal_orbitals_data) :: forbs
 
-<<<<<<< HEAD
-
-  end subroutine init_fragment_from_file
-
-=======
   end subroutine init_fragment_from_file
 
 
@@ -261,7 +211,6 @@
   end subroutine check_fragments
 
 
->>>>>>> bd19c786
     !type, public :: minimal_orbitals_data
     !   integer :: norb          !< Total number of orbitals per k point
     !   integer :: norbp         !< Total number of orbitals for the given processors
@@ -507,10 +456,6 @@
     frag%nksorb=0
     nullify(frag%coeff)
     call nullify_atomic_structure(frag%astruct_frg)
-<<<<<<< HEAD
-
-=======
->>>>>>> bd19c786
     ! nullify fragment basis
     call nullify_fragment_basis(frag%fbasis)
 
@@ -521,17 +466,11 @@
     type(fragment_basis) :: basis
     call nullify_fragment_basis(basis)
   end function fragment_basis_null
-<<<<<<< HEAD
 
   pure subroutine nullify_fragment_basis(basis)
     implicit none
     type(fragment_basis), intent(out) :: basis
 
-=======
-  pure subroutine nullify_fragment_basis(basis)
-    implicit none
-    type(fragment_basis), intent(out) :: basis
->>>>>>> bd19c786
     basis%npsidim_orbs=0
     basis%npsidim_comp=0
     call nullify_local_zone_descriptors(basis%lzd)
@@ -556,11 +495,7 @@
   subroutine fragment_basis_free(basis)
     implicit none
     type(fragment_basis), intent(inout) :: basis
-<<<<<<< HEAD
-    character(len=200) :: subname  
-=======
     character(len=200) :: subname
->>>>>>> bd19c786
 
     subname='fragment_basis_free'
     call deallocate_local_zone_descriptors(basis%lzd,subname)
@@ -577,16 +512,7 @@
 
     subname='fragment_free'
 
-<<<<<<< HEAD
-    call deallocate_atomic_structure(frag%astruct_frg,subname) 
-=======
     call deallocate_atomic_structure(frag%astruct_frg,subname)
-    if (associated(frag%astruct_frg%rxyz)) then
-       i_all=-product(shape(frag%astruct_frg%rxyz))*kind(frag%astruct_frg%rxyz)
-       deallocate(frag%astruct_frg%rxyz,stat=i_stat)
-       call memocc(i_stat,i_all,'frag%astruct_frg%rxyz',subname)
-    end if
->>>>>>> bd19c786
     frag%astruct_frg=atomic_structure_null()
     call f_routine(id='fragment_free')
     if (associated(frag%rxyz_env)) call f_free_ptr(frag%rxyz_env)
@@ -600,11 +526,7 @@
   subroutine fragment_allocate(frag)
     implicit none
     type(system_fragment), intent(inout) :: frag
-<<<<<<< HEAD
-  
-=======
-
->>>>>>> bd19c786
+
     call f_routine(id='fragment_allocate')
 
     frag%rxyz_env=f_malloc_ptr((/3,frag%nat_env/),id='frag%rxyz_env')
@@ -621,11 +543,7 @@
     real(gp), dimension(3) :: frg_center
     !local variables
     integer :: iat
-<<<<<<< HEAD
-    
-=======
-
->>>>>>> bd19c786
+
     frg_center=0.0_gp
     do iat=1,frag%astruct_frg%nat
        frg_center=frg_center+frag%astruct_frg%rxyz(:,iat)
@@ -634,40 +552,6 @@
 
   end function frg_center
 
-<<<<<<< HEAD
-  function transform_fragment(trans,frag) result(frag_new)
-    implicit none
-    type(fragment_transformation), intent(in) :: trans
-    type(system_fragment), intent(in) :: frag
-    type(system_fragment) :: frag_new
-
-    ! local variables
-    integer :: iat
-
-    frag_new=fragment_null()
-    frag_new%astruct_frg%nat=frag%astruct_frg%nat
-    frag_new%nat_env=frag%nat_env
-    frag_new%astruct_frg%ntypes=frag%astruct_frg%ntypes
-
-    ! allocate arrays here, leave fragment_basis nullified
-    call fragment_allocate(frag_new)
-
-    ! do fragment first, then environment
-    do iat=1,frag%astruct_frg%nat
-       frag_new%astruct_frg%rxyz(:,iat)=rotate_vector(trans%rot_axis,&
-            trans%theta,frag%astruct_frg%rxyz(:,iat)-trans%rot_center(:))
-       frag_new%astruct_frg%rxyz(:,iat)=frag_new%astruct_frg%rxyz(:,iat)+trans%rot_center(:)+trans%dr(:)
-    end do
-
-    do iat=1,frag%nat_env
-       frag_new%rxyz_env(:,iat)=rotate_vector(trans%rot_axis,trans%theta,frag%rxyz_env(:,iat)-trans%rot_center(:))
-       frag_new%rxyz_env(:,iat)=frag_new%rxyz_env(:,iat)+trans%rot_center(:)+trans%dr(:)
-    end do
-
-    ! to complete should copy across iatype and atomnames but only using as a check to see how effective trans is
-
-  end function transform_fragment
-=======
   !function transform_fragment(trans,frag) result(frag_new)
   !  implicit none
   !  type(fragment_transformation), intent(in) :: trans
@@ -700,7 +584,6 @@
   !  ! to complete should copy across iatype and atomnames but only using as a check to see how effective trans is
   !
   !end function transform_fragment
->>>>>>> bd19c786
 
 
 
@@ -750,18 +633,6 @@
 
   !end function transform_fragment_basis
 
-<<<<<<< HEAD
-
-end module module_fragments
-
-!newfrg=trans*frag
-
-
-
-
-
-
-=======
   subroutine find_frag_trans(nat,rxyz_ref,rxyz_new,frag_trans)
     use module_base
     use yaml_output
@@ -1364,15 +1235,14 @@
 
 
 end module module_fragments
->>>>>>> bd19c786
-
-
-
-
-
-
-
-
-
-
-
+
+
+
+
+
+
+
+
+
+
+
