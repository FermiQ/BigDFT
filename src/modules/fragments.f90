!> @file
!!  Module to handle the fragments of a system
!! @author
!!    Copyright (C) 2013-2013 BigDFT group
!!    This file is distributed under the terms of the
!!    GNU General Public License, see ~/COPYING file
!!    or http://www.gnu.org/copyleft/gpl.txt .
!!    For the list of contributors, see ~/AUTHORS 

 
!> Module which defines some important structures and methods to manipulate embedding systems
module module_fragments
  use module_base, only: gp,wp
  use module_types
  use dynamic_memory
  use module_atoms
  implicit none

  private

   interface

      subroutine reorthonormalize_coeff(iproc, nproc, norb, blocksize_dsyev, blocksize_pdgemm, inversion_method, basis_orbs, &
                 basis_overlap, KS_overlap, basis_overlap_mat, coeff, orbs)
        use module_base
        use module_types
        use sparsematrix_base, only: sparse_matrix
        implicit none
        integer, intent(in) :: iproc, nproc, norb
        integer, intent(in) :: blocksize_dsyev, blocksize_pdgemm, inversion_method
        type(orbitals_data), intent(in) :: basis_orbs   !number of basis functions
        type(orbitals_data), intent(in) :: orbs   !Kohn-Sham orbitals that will be orthonormalized and their parallel distribution
        type(sparse_matrix),intent(inout) :: basis_overlap, KS_overlap
        type(matrices),intent(inout) :: basis_overlap_mat
        real(kind=8),dimension(basis_orbs%norb,basis_orbs%norb),intent(inout) :: coeff
      end subroutine reorthonormalize_coeff

      subroutine write_eigenvalues_data(etol,orbs,mom_vec)
        use module_base
        use module_types
        implicit none
        real(gp), intent(in) :: etol
        type(orbitals_data), intent(in) :: orbs
        real(gp), dimension(:,:,:), intent(in), pointer :: mom_vec
      end subroutine write_eigenvalues_data

   end interface


  !> information about the basis set metadata shared between cubic and ASF approaches
  type, public :: minimal_orbitals_data
     integer :: norb          !< Total number of orbitals per k point
     integer :: norbp         !< Total number of orbitals for the given processors
     integer :: isorb         !< Total number of orbitals for the given processors
     integer, dimension(:), pointer :: inwhichlocreg,onwhichatom !< associate the basis centers
     integer, dimension(:), pointer :: isorb_par,ispot
     integer, dimension(:,:), pointer :: norb_par
  end type minimal_orbitals_data

  type, public :: phi_array
     real(wp), dimension(:,:,:,:,:,:), pointer :: psig
  end type phi_array

  type, public :: fragment_basis
     integer :: npsidim_orbs  !< Number of elements inside psi in the orbitals distribution scheme
     integer :: npsidim_comp  !< Number of elements inside psi in the components distribution scheme
     type(local_zone_descriptors) :: Lzd
     type(minimal_orbitals_data) :: forbs
     real(wp), dimension(:), pointer :: psi_full
     type(phi_array), dimension(:), pointer :: phi
     real(wp), dimension(:), pointer :: density
  end type fragment_basis

  type, public :: fragment_orbitals
     integer :: norb, nphi

  end type fragment_orbitals

  !> Defines the minimal information to identify a system building block
  type, public :: system_fragment
     integer :: nat_env !< environment atoms which complete fragment specifications
     real(gp), dimension(:,:), pointer :: rxyz_env !< position of atoms in environment (AU), external reference frame
     type(atomic_structure) :: astruct_frg !< Number of atoms, positions, atom type etc for fragment
     type(fragment_basis) :: fbasis !< fragment basis, associated only if coherent with positions, pointer - do we really want this to be a pointer?
     ! add coeffs and or kernel
     integer :: nelec
     real(gp), dimension(:,:), pointer :: coeff
     real(gp), dimension(:,:), pointer :: kernel
     real(gp), dimension(:), pointer :: eval
  end type system_fragment

  !> Contains the rotation and translation (possibly deformation) which have to be applied to a given fragment
  type, public :: fragment_transformation
     !real(gp), dimension(3) ::  !< translation of fragment center
     real(gp), dimension(3) :: rot_center_new !< positions of the centers
     real(gp), dimension(3) :: rot_center !< center of rotation in original coordinates (might be fragment center or not)
     real(gp), dimension(3) :: rot_axis !< unit rotation axis (should have modulus one)
     real(gp) :: theta !< angle of rotation 
  end type fragment_transformation

  !public operator(*)

  public :: fragment_null, fragment_free, init_fragments, minimal_orbitals_data_null, rotate_vector
  public :: frag_center, find_frag_trans, calculate_fragment_density, fragment_coeffs_to_kernel

contains

  ! nned to check somewhere if fragment linking is consistent - initialize linear from file?!
  ! initializes reference fragments (already nullified), if it isn't a fragment calculation sets to appropriate dummy values
  ! ignoring environment for now
  subroutine init_fragments(in,orbs,astruct,ref_frags)
    use module_types
    implicit none
    type(input_variables), intent(in) :: in
    type(orbitals_data), intent(in) :: orbs ! orbitals of full system, needed to set 'dummy' values
    type(atomic_structure), intent(in) :: astruct ! atomic structure of full system, needed to set 'dummy' values
    type(system_fragment), dimension(in%frag%nfrag_ref), intent(inout) :: ref_frags

    ! local variables
    integer :: ifrag

    if (in%lin%fragment_calculation) then
        ! read fragment posinps and initialize fragment, except for psi and lzds
        do ifrag=1,in%frag%nfrag_ref
           call init_fragment_from_file(ref_frags(ifrag),trim(in%dir_output)//trim(in%frag%label(ifrag)),&
                in,astruct)
        end do

        ! check that fragments are sensible, i.e. correct number of atoms, atom types etc.
        call check_fragments(in,ref_frags,astruct)

     ! set appropriate default values as this is not a fragment calculation
     else
        ! nullify fragment
        ref_frags(1)=fragment_null()

        ! want all components of ref_frags(1)%fbasis%forbs to point towards appropriate component of orbs of full system
        call orbs_to_min_orbs_point(orbs,ref_frags(1)%fbasis%forbs)

        ! environment and coeffs
        call fragment_allocate(ref_frags(1))

        ! rest of fbasis isn't needed (I think!) so can remain nullified
  
        ! astruct - fill in other bits later
        ref_frags(1)%astruct_frg%nat=astruct%nat

     end if

  end subroutine init_fragments


  !> Initializes all of fragment except lzd using the fragment posinp and tmb files
  subroutine init_fragment_from_file(frag,frag_name,input,astruct) ! switch this to pure if possible
    use module_types
    !use module_interfaces
    implicit none
    type(system_fragment), intent(inout) :: frag
    character(len=*), intent(in) :: frag_name
    type(input_variables), intent(in) :: input
    type(atomic_structure), intent(in) :: astruct ! atomic structure of full system


    ! nullify fragment
    frag=fragment_null()

    ! read fragment positions
    call set_astruct_from_file(frag_name(1:len(frag_name)),bigdft_mpi%iproc,frag%astruct_frg)

    ! iproc, nproc, nspinor not needed yet, add in later
    call init_minimal_orbitals_data(bigdft_mpi%iproc, bigdft_mpi%nproc, 1, input, frag%astruct_frg, &
         frag%fbasis%forbs,astruct)
    !call init_minimal_orbitals_data(iproc, nproc, nspinor, input, frag%astruct_frg, frag%fbasis%forbs)

    ! environment and coeffs
    call fragment_allocate(frag)

    ! allocate/initialize fragment basis...
    !currently orbitals are initialized via initAndUtils/init_orbitals_data_for_linear
    !which calls wavefunctions/orbitals_descriptors to assign parallel bits and superfluous stuff
    !and locreg_orbitals/assignToLocreg2 to give inwhichlocreg and onwhichatom - but we should really take onwhichatom from file?!

    !type, public :: fragment_basis
    !   integer :: npsidim_orbs  !< Number of elements inside psi in the orbitals distribution scheme
    !   integer :: npsidim_comp  !< Number of elements inside psi in the components distribution scheme
    !   type(local_zone_descriptors) :: Lzd
    !   type(minimal_orbitals_data) :: forbs

  end subroutine init_fragment_from_file


  ! sanity check on fragment definitions
  subroutine check_fragments(input,ref_frags,astruct)
    use module_types
    implicit none
    type(input_variables), intent(in) :: input
    type(atomic_structure), intent(in) :: astruct ! atomic structure of full system, needed to check fragments are sensible
    type(system_fragment), dimension(input%frag%nfrag_ref), intent(in) :: ref_frags

    integer :: ifrag, ifrag_ref, tot_frag_ats, isfat, iat
    logical :: fragments_ok

    fragments_ok=.true.

    tot_frag_ats=0
    do ifrag=1,input%frag%nfrag
       ifrag_ref = input%frag%frag_index(ifrag)
       tot_frag_ats = tot_frag_ats + ref_frags(ifrag_ref)%astruct_frg%nat
    end do

    if (tot_frag_ats /= astruct%nat) then
       fragments_ok=.false.
       write(*,*) 'Sum of atoms in fragments not equal to total atoms in system',tot_frag_ats,astruct%nat
    end if

    isfat=0
    do ifrag=1,input%frag%nfrag
       ifrag_ref=input%frag%frag_index(ifrag)

       do iat=1,ref_frags(ifrag_ref)%astruct_frg%nat
          if (trim(ref_frags(ifrag_ref)%astruct_frg%atomnames(ref_frags(ifrag_ref)%astruct_frg%iatype(iat))) &
               /= trim(astruct%atomnames(astruct%iatype(iat+isfat)))) then
             fragments_ok=.false.
             write(*,*) 'Atom type for fragment ',ifrag,', reference fragment ',ifrag_ref,' atom number ',iat,&
                  ' does not match ',&
                  trim(ref_frags(ifrag_ref)%astruct_frg%atomnames(ref_frags(ifrag_ref)%astruct_frg%iatype(iat))),&
                  trim(astruct%atomnames(astruct%iatype(iat+isfat)))
          end if
       end do

       isfat=isfat+ref_frags(ifrag_ref)%astruct_frg%nat     
    end do

    if (.not. fragments_ok) stop 'Problem in fragment definitions'

  end subroutine check_fragments


    !type, public :: minimal_orbitals_data
    !   integer :: norb          !< Total number of orbitals per k point
    !   integer :: norbp         !< Total number of orbitals for the given processors
    !   integer :: isorb         !< Total number of orbitals for the given processors
    !   integer, dimension(:), pointer :: inwhichlocreg,onwhichatom !< associate the basis centers
    !   integer, dimension(:), pointer :: isorb_par,ispot
    !   integer, dimension(:,:), pointer :: norb_par
  !> just initializing norb for now, come back and do the rest later
  subroutine init_minimal_orbitals_data(iproc, nproc, nspinor, input, astruct, forbs, astruct_full)
    use module_base
    use module_types
    implicit none
  
    ! Calling arguments
    integer,intent(in) :: iproc, nproc, nspinor
    type(input_variables),intent(in) :: input
    type(atomic_structure),intent(in) :: astruct
    type(minimal_orbitals_data),intent(out) :: forbs
    type(atomic_structure), intent(in) :: astruct_full ! atomic structure of full system
  
    ! Local variables
    integer :: norb, ityp, iat, jtyp
    !integer :: norbu, norbd, nlr, ilr, iall, iorb, istat
    !integer,dimension(:),allocatable :: norbsPerLocreg, norbsPerAtom
    !real(kind=8),dimension(:,:),allocatable :: locregCenter
    !character(len=*),parameter :: subname='init_minimal_orbitals_data'

    call timing(iproc,'init_orbs_lin ','ON')
 
    ! Count the number of basis functions.
    !allocate(norbsPerAtom(astruct%nat), stat=istat)
    !call memocc(istat, norbsPerAtom, 'norbsPerAtom', subname)
    norb=0
    !nlr=0
    do iat=1,astruct%nat
       ityp=astruct%iatype(iat)
       !norbsPerAtom(iat)=input%lin%norbsPerType(ityp)
       do jtyp=1,astruct_full%ntypes
          if (astruct_full%atomnames(jtyp)==astruct%atomnames(ityp)) exit
       end do
       if (jtyp==astruct_full%ntypes+1) then
          print*, 'Error in fragment_init_orbitals, atom type ',astruct%atomnames(ityp),' does not exist in full structure'
          stop
       end if
       norb=norb+input%lin%norbsPerType(jtyp)
       !nlr=nlr+input%lin%norbsPerType(ityp)
    end do

    ! Distribute the basis functions among the processors.
    !norbu=norb
    !norbd=0
 
    forbs%norb=norb

    !call orbitals_descriptors(iproc, nproc, norb, norbu, norbd, input%nspin, nspinor,&
    !     input%nkpt, input%kpt, input%wkpt, lorbs,.true.) !simple repartition
 

    !allocate(locregCenter(3,nlr), stat=istat)
    !call memocc(istat, locregCenter, 'locregCenter', subname)
  
    !ilr=0
    !do iat=1,astruct%nat
    !    ityp=astruct%iatype(iat)
    !    do iorb=1,input%lin%norbsPerType(ityp)
    !        ilr=ilr+1
    !        locregCenter(:,ilr)=astruct%rxyz(:,iat)
    !        ! DEBUGLR write(10,*) iorb,locregCenter(:,ilr)
    !    end do
    !end do
 
    !allocate(norbsPerLocreg(nlr), stat=istat)
    !call memocc(istat, norbsPerLocreg, 'norbsPerLocreg', subname)
    !norbsPerLocreg=1 !should be norbsPerLocreg
    
    !iall=-product(shape(forbs%inWhichLocreg))*kind(forbs%inWhichLocreg)
    !deallocate(forbs%inWhichLocreg, stat=istat)
    !call memocc(istat, iall, 'forbs%inWhichLocreg', subname)
    !call assignToLocreg2(iproc, nproc, forbs%norb, forbs%norb_par, astruct%nat, nlr, &
    !     input%nspin, norbsPerLocreg, locregCenter, forbs%inwhichlocreg)

    !iall=-product(shape(forbs%onwhichatom))*kind(forbs%onwhichatom)
    !deallocate(forbs%onwhichatom, stat=istat)
    !call memocc(istat, iall, 'forbs%onwhichatom', subname)
    !call assignToLocreg2(iproc, nproc, forbs%norb, forbs%norb_par, astruct%nat, astruct%nat, &
    !     input%nspin, norbsPerAtom, astruct%rxyz, forbs%onwhichatom)
  

    !iall=-product(shape(norbsPerLocreg))*kind(norbsPerLocreg)
    !deallocate(norbsPerLocreg, stat=istat)
    !call memocc(istat, iall, 'norbsPerLocreg', subname)
  
    !iall=-product(shape(locregCenter))*kind(locregCenter)
    !deallocate(locregCenter, stat=istat)
    !call memocc(istat, iall, 'locregCenter', subname)

    !iall=-product(shape(norbsPerAtom))*kind(norbsPerAtom)
    !deallocate(norbsPerAtom, stat=istat)
    !call memocc(istat, iall, 'norbsPerAtom', subname)


    call timing(iproc,'init_orbs_lin ','OF')

  end subroutine init_minimal_orbitals_data

  ! copy a given full orbs structure to minimal orbs structure
  subroutine orbs_to_min_orbs_copy(orbs,forbs)
    use module_types
    implicit none
    ! Calling arguments
    type(orbitals_data),intent(in):: orbs
    type(minimal_orbitals_data),intent(inout):: forbs

    ! Local variables
    integer:: iis1, iie1, iis2, iie2, i1, i2, istat, iall
    character(len=200) :: subname

    subname='orbs_to_min_orbs_copy'

    forbs%norb = orbs%norb
    forbs%norbp = orbs%norbp
    forbs%isorb = orbs%isorb

    if(associated(forbs%norb_par)) then
        iall=-product(shape(forbs%norb_par))*kind(forbs%norb_par)
        deallocate(forbs%norb_par, stat=istat)
        call memocc(istat, iall, 'forbs%norb_par', subname)
    end if
    if(associated(orbs%norb_par)) then
        iis1=lbound(orbs%norb_par,1)
        iie1=ubound(orbs%norb_par,1)
        iis2=lbound(orbs%norb_par,2)
        iie2=ubound(orbs%norb_par,2)
        allocate(forbs%norb_par(iis1:iie1,iis2:iie2), stat=istat)
        call memocc(istat, forbs%norb_par, 'forbs%norb_par', subname)
        do i1=iis1,iie1
           do i2 = iis2,iie2
            forbs%norb_par(i1,i2) = orbs%norb_par(i1,i2)
           end do
        end do
    end if

    if(associated(forbs%inwhichlocreg)) then
        iall=-product(shape(forbs%inwhichlocreg))*kind(forbs%inwhichlocreg)
        deallocate(forbs%inwhichlocreg, stat=istat)
        call memocc(istat, iall, 'forbs%inwhichlocreg', subname)
    end if
    if(associated(orbs%inwhichlocreg)) then
        iis1=lbound(orbs%inwhichlocreg,1)
        iie1=ubound(orbs%inwhichlocreg,1)
        allocate(forbs%inwhichlocreg(iis1:iie1), stat=istat)
        call memocc(istat, forbs%inwhichlocreg, 'forbs%inwhichlocreg', subname)
        do i1=iis1,iie1
            forbs%inwhichlocreg(i1) = orbs%inwhichlocreg(i1)
        end do
    end if

    if(associated(forbs%onwhichatom)) then
        iall=-product(shape(forbs%onwhichatom))*kind(forbs%onwhichatom)
        deallocate(forbs%onwhichatom, stat=istat)
        call memocc(istat, iall, 'forbs%onwhichatom', subname)
    end if
    if(associated(orbs%onwhichatom)) then
        iis1=lbound(orbs%onwhichatom,1)
        iie1=ubound(orbs%onwhichatom,1)
        allocate(forbs%onwhichatom(iis1:iie1), stat=istat)
        call memocc(istat, forbs%onwhichatom, 'forbs%onwhichatom', subname)
        do i1=iis1,iie1
            forbs%onwhichatom(i1) = orbs%onwhichatom(i1)
        end do
    end if

    if(associated(forbs%isorb_par)) then
        iall=-product(shape(forbs%isorb_par))*kind(forbs%isorb_par)
        deallocate(forbs%isorb_par, stat=istat)
        call memocc(istat, iall, 'forbs%isorb_par', subname)
    end if
    if(associated(orbs%isorb_par)) then
        iis1=lbound(orbs%isorb_par,1)
        iie1=ubound(orbs%isorb_par,1)
        allocate(forbs%isorb_par(iis1:iie1), stat=istat)
        call memocc(istat, forbs%isorb_par, 'forbs%isorb_par', subname)
        do i1=iis1,iie1
            forbs%isorb_par(i1) = orbs%isorb_par(i1)
        end do
    end if

    if(associated(forbs%ispot)) then
        iall=-product(shape(forbs%ispot))*kind(forbs%ispot)
        deallocate(forbs%ispot, stat=istat)
        call memocc(istat, iall, 'forbs%ispot', subname)
    end if
    if(associated(orbs%ispot)) then
        iis1=lbound(orbs%ispot,1)
        iie1=ubound(orbs%ispot,1)
        allocate(forbs%ispot(iis1:iie1), stat=istat)
        call memocc(istat, forbs%ispot, 'forbs%ispot', subname)
        do i1=iis1,iie1
            forbs%ispot(i1) = orbs%ispot(i1)
        end do
    end if

  end subroutine orbs_to_min_orbs_copy

  ! point minimal orbs structure to a given full orbs structure
  subroutine orbs_to_min_orbs_point(orbs,forbs)
    use module_types
    implicit none
    ! Calling arguments
    type(orbitals_data),intent(in):: orbs
    type(minimal_orbitals_data),intent(inout):: forbs

    forbs%norb = orbs%norb
    forbs%norbp = orbs%norbp
    forbs%isorb = orbs%isorb

    forbs%norb_par => orbs%norb_par
    forbs%inwhichlocreg => orbs%inwhichlocreg
    forbs%onwhichatom => orbs%onwhichatom
    forbs%isorb_par => orbs%isorb_par
    forbs%ispot => orbs%ispot
  end subroutine orbs_to_min_orbs_point



  subroutine calculate_fragment_density(frag,ndimrho,tmb,iorb_start,charge,atoms,rxyz,denspot)
    use module_types
    implicit none
    type(system_fragment), intent(inout) :: frag
    integer, intent(in) :: ndimrho ! add to fragment structure?
    integer, intent(in) :: iorb_start ! the first tmb for this fragment
    integer, intent(in) :: charge ! charge on this fragment for calculating correct kernel?!
    type(dft_wavefunction), intent(in) :: tmb
    type(atoms_data), intent(in) :: atoms ! just for plotting
    real(gp), dimension(3,atoms%astruct%nat), intent(in) :: rxyz ! just for plotting
    type(DFT_local_fields), intent(in) :: denspot ! just for plotting

    ! local variables
    integer :: iiorb, ilr, ind, indg, indr, ipt, jjorb, iorb, itmb
    real(kind=gp),dimension(:,:), allocatable :: kernel, fcoeff
    real(kind=wp),dimension(:), allocatable :: gpsi
    real(kind=wp),dimension(:), allocatable :: psir
    real(kind=gp) :: total_charge, tt, tt1, factor, hxh, hyh, hzh
    type(workarr_sumrho) :: w

    ! calculate fragment density and store in frag%fbasis%density
    ! allocate to cover whole simulation cell or just the fragment region?
    call f_routine(id='calculate_fragment_density')
    frag%fbasis%density=f_malloc_ptr(ndimrho,id='frag%fbasis%density')
    kernel=f_malloc((/frag%fbasis%forbs%norb,frag%fbasis%forbs%norb/),id='kernel')
    fcoeff=f_malloc((/frag%fbasis%forbs%norb,frag%fbasis%forbs%norb/),id='fcoeff')

    ! calculate density kernel for this fragment (ideally would use routine but don't have access to correct orbs and doing monoproc)
    ! add occup
    do iorb=1,frag%fbasis%forbs%norb
       do itmb=1,frag%fbasis%forbs%norb
          if (iorb<=floor((frag%nelec-charge)/2.0_gp)) then
             fcoeff(itmb,iorb) = 2.0_gp*frag%coeff(itmb,iorb)
          else if (iorb<=ceiling((frag%nelec-charge)/2.0_gp)) then
             fcoeff(itmb,iorb) = 1.0_gp*frag%coeff(itmb,iorb)
          else
             fcoeff(itmb,iorb) = 0.0_gp
          end if
       end do
    end do

    call dgemm('n', 't', frag%fbasis%forbs%norb, frag%fbasis%forbs%norb, &
         nint((frag%nelec-charge)/2.0_gp), 1.d0, &
         frag%coeff(1,1), frag%fbasis%forbs%norb, &
         fcoeff(1,1), frag%fbasis%forbs%norb, 0.d0, &
         kernel(1,1), frag%fbasis%forbs%norb)

    call f_free(fcoeff)

    ! expand all tmbs to global box to simplify density calculation and convert to real space
    ! as we don't have psi_full allocated, just using tmb%psi for now, but need to know where to start
    ind=1
    indg=1
    indr=1

    gpsi=f_malloc(tmb%Lzd%glr%wfd%nvctr_c+7*tmb%Lzd%glr%wfd%nvctr_f,id='gpsi')
    call to_zero(tmb%Lzd%glr%wfd%nvctr_c+7*tmb%Lzd%glr%wfd%nvctr_f,gpsi)
    call initialize_work_arrays_sumrho(tmb%lzd%glr, w)
    psir=f_malloc(tmb%lzd%glr%d%n1i*tmb%lzd%glr%d%n2i*tmb%lzd%glr%d%n3i*frag%fbasis%forbs%norb,id='psir')

    do iiorb=1,tmb%orbs%norb
       ilr = tmb%orbs%inwhichlocreg(iiorb)
       if (iiorb < iorb_start) then
          ind = ind + tmb%Lzd%Llr(ilr)%wfd%nvctr_c+7*tmb%Lzd%Llr(ilr)%wfd%nvctr_f
          cycle
       else if (iiorb >= iorb_start + frag%fbasis%forbs%norb) then
          exit
       end if

       call Lpsi_to_global2(bigdft_mpi%iproc, tmb%Lzd%Llr(ilr)%wfd%nvctr_c+7*tmb%Lzd%Llr(ilr)%wfd%nvctr_f, &
            tmb%Lzd%glr%wfd%nvctr_c+7*tmb%Lzd%glr%wfd%nvctr_f, &
            1, 1, 1, tmb%Lzd%glr, tmb%Lzd%Llr(ilr), tmb%psi(ind), gpsi(indg))

       call daub_to_isf(tmb%lzd%glr, w, gpsi(indg), psir(indr))

       !indg = indg + tmb%Lzd%glr%wfd%nvctr_c+7*tmb%Lzd%glr%wfd%nvctr_f
       ind = ind + tmb%Lzd%Llr(ilr)%wfd%nvctr_c+7*tmb%Lzd%Llr(ilr)%wfd%nvctr_f
       indr = indr + tmb%lzd%glr%d%n1i*tmb%lzd%glr%d%n2i*tmb%lzd%glr%d%n3i
    end do

    call deallocate_work_arrays_sumrho(w)
    call f_free(gpsi)


    ! calculate density using kernel and psi
    hxh=.5d0*tmb%lzd%hgrids(1)
    hyh=.5d0*tmb%lzd%hgrids(2)
    hzh=.5d0*tmb%lzd%hgrids(3)
    factor=1.d0/(hxh*hyh*hzh)
    total_charge=0.d0
    !call to_zero(ndimrho,frag%fbasis%density)
    do ipt=1,ndimrho
       tt=1.e-20_dp
       do iiorb=1,frag%fbasis%forbs%norb
          tt1=psir(ipt+(iiorb-1)*ndimrho)
          tt=tt+kernel(iiorb,iiorb)*tt1**2
          do jjorb=iiorb+1,frag%fbasis%forbs%norb
             tt=tt+2.0_dp*kernel(jjorb,iiorb)*tt1*psir(ipt+(jjorb-1)*ndimrho)
          end do
       end do  
        tt=factor*tt
        total_charge=total_charge+tt
        ! apply a cut-off
        if (tt >= 1.e-6) then
           frag%fbasis%density(ipt)=tt
        else
           frag%fbasis%density(ipt)=0.0_gp
        end if
    end do

    print*,'Fragment density total charge',total_charge*hxh*hyh*hzh

    !call plot_density(bigdft_mpi%iproc,bigdft_mpi%nproc,'fragment_density.cube', &
    !     atoms,rxyz,denspot%dpbox,1,frag%fbasis%density)

    ! Define some constant factors.
    !hxh=.5d0*hx
    !hyh=.5d0*hy
    !hzh=.5d0*hz
    !factor=1.d0/(hxh*hyh*hzh)

    !do ipt=1,collcom_sr%nptsp_c
    !    ii=collcom_sr%norb_per_gridpoint_c(ipt)
    !    i0=collcom_sr%isptsp_c(ipt)
    !    tt=1.e-20_dp
    !    do i=1,ii
    !        iiorb=collcom_sr%indexrecvorbital_c(i0+i)
    !        tt1=collcom_sr%psit_c(i0+i)
    !        ind=denskern%matrixindex_in_compressed(iiorb,iiorb)
    !        tt=tt+denskern%matrix_compr(ind)*tt1*tt1
    !        do j=i+1,ii
    !            jjorb=collcom_sr%indexrecvorbital_c(i0+j)
    !            ind=denskern%matrixindex_in_compressed(jjorb,iiorb)
    !            if (ind==0) cycle
    !            tt=tt+2.0_dp*denskern%matrix_compr(ind)*tt1*collcom_sr%psit_c(i0+j)
    !        end do
    !    end do
    !    tt=factor*tt
    !    total_charge=total_charge+tt
    !    rho_local(ipt)=tt
    !end do

    call f_free(psir)
    call f_free(kernel)
    call f_release_routine()


  end subroutine calculate_fragment_density


  pure function minimal_orbitals_data_null() result(forbs)
    implicit none
    type(minimal_orbitals_data) :: forbs
    call nullify_minimal_orbitals_data(forbs)
  end function minimal_orbitals_data_null

  pure subroutine nullify_minimal_orbitals_data(forbs)
    implicit none
    type(minimal_orbitals_data), intent(out) :: forbs

    forbs%norb=0
    forbs%norbp=0
    forbs%isorb=0
    nullify(forbs%inwhichlocreg)
    nullify(forbs%onwhichatom)
    nullify(forbs%isorb_par)
    nullify(forbs%ispot)
    nullify(forbs%norb_par)
  end subroutine nullify_minimal_orbitals_data


  pure function fragment_null() result(frag)
    implicit none
    type(system_fragment) :: frag

    frag%nat_env=0
    nullify(frag%rxyz_env)
    frag%nelec=0
    nullify(frag%coeff)
    nullify(frag%kernel)
    nullify(frag%eval)
    call nullify_atomic_structure(frag%astruct_frg)
    ! nullify fragment basis
    call nullify_fragment_basis(frag%fbasis)

  end function fragment_null

  pure function fragment_basis_null() result(basis)
    implicit none
    type(fragment_basis) :: basis
    call nullify_fragment_basis(basis)
  end function fragment_basis_null

  pure subroutine nullify_fragment_basis(basis)
    implicit none
    type(fragment_basis), intent(out) :: basis

    basis%npsidim_orbs=0
    basis%npsidim_comp=0
    call nullify_local_zone_descriptors(basis%lzd)
    call nullify_minimal_orbitals_data(basis%forbs)
    !basis%forbs=minimal_orbitals_data_null()
    nullify(basis%psi_full)
    nullify(basis%phi)
    nullify(basis%density)
  end subroutine nullify_fragment_basis

  subroutine minimal_orbitals_data_free(forbs)
    implicit none
    type(minimal_orbitals_data), intent(inout) :: forbs

    if (associated(forbs%inwhichlocreg)) call f_free_ptr(forbs%inwhichlocreg)
    if (associated(forbs%onwhichatom)) call f_free_ptr(forbs%onwhichatom)
    if (associated(forbs%isorb_par)) call f_free_ptr(forbs%isorb_par)
    if (associated(forbs%ispot)) call f_free_ptr(forbs%ispot)
    if (associated(forbs%norb_par)) call f_free_ptr(forbs%norb_par)
    forbs=minimal_orbitals_data_null()
  end subroutine minimal_orbitals_data_free

  subroutine fragment_basis_free(basis)
    implicit none
    type(fragment_basis), intent(inout) :: basis
    character(len=200) :: subname

    subname='fragment_basis_free'
    call deallocate_local_zone_descriptors(basis%lzd,subname)
    call minimal_orbitals_data_free(basis%forbs)
    if (associated(basis%psi_full)) call f_free_ptr(basis%psi_full)
    if (associated(basis%density)) call f_free_ptr(basis%density)
    basis=fragment_basis_null()
  end subroutine fragment_basis_free

  subroutine fragment_free(frag)
    implicit none
    type(system_fragment), intent(inout) :: frag

    call deallocate_atomic_structure(frag%astruct_frg)
    frag%astruct_frg=atomic_structure_null()
    call f_free_ptr(frag%rxyz_env)
    call f_free_ptr(frag%coeff)
    call f_free_ptr(frag%kernel)
    call f_free_ptr(frag%eval)
    call fragment_basis_free(frag%fbasis)
    frag=fragment_null()

  end subroutine fragment_free

  subroutine fragment_allocate(frag)
    implicit none
    type(system_fragment), intent(inout) :: frag

    call f_routine(id='fragment_allocate')

    frag%rxyz_env=f_malloc_ptr((/3,frag%nat_env/),id='frag%rxyz_env')
    frag%coeff=f_malloc_ptr((/frag%fbasis%forbs%norb,frag%fbasis%forbs%norb/),id='frag%coeff')
    frag%kernel=f_malloc_ptr((/frag%fbasis%forbs%norb,frag%fbasis%forbs%norb/),id='frag%kernel')
    frag%eval=f_malloc_ptr(frag%fbasis%forbs%norb,id='frag%eval')

    call f_release_routine()

  end subroutine fragment_allocate


  pure function frg_center(frag)
    implicit none
    type(system_fragment), intent(in) :: frag
    real(gp), dimension(3) :: frg_center
    !local variables
    integer :: iat

    frg_center=0.0_gp
    do iat=1,frag%astruct_frg%nat
       frg_center=frg_center+frag%astruct_frg%rxyz(:,iat)
    end do
    frg_center=frg_center/real(frag%astruct_frg%nat,gp)

  end function frg_center

  !function transform_fragment(trans,frag) result(frag_new)
  !  implicit none
  !  type(fragment_transformation), intent(in) :: trans
  !  type(system_fragment), intent(in) :: frag
  !  type(system_fragment) :: frag_new
  !
  !  ! local variables
  !  integer :: iat
  !
  !  frag_new=fragment_null()
  !  frag_new%astruct_frg%nat=frag%astruct_frg%nat
  !  frag_new%nat_env=frag%nat_env
  !  frag_new%astruct_frg%ntypes=frag%astruct_frg%ntypes
  !
  !  ! allocate arrays here, leave fragment_basis nullified
  !  call fragment_allocate(frag_new)
  !
  !  ! do fragment first, then environment
  !  do iat=1,frag%astruct_frg%nat
  !     frag_new%astruct_frg%rxyz(:,iat)=rotate_vector(trans%rot_axis,&
  !          trans%theta,frag%astruct_frg%rxyz(:,iat)-trans%rot_center(:))
  !     frag_new%astruct_frg%rxyz(:,iat)=frag_new%astruct_frg%rxyz(:,iat)+trans%rot_center(:)+trans%dr(:)
  !  end do
  !
  !  do iat=1,frag%nat_env
  !     frag_new%rxyz_env(:,iat)=rotate_vector(trans%rot_axis,trans%theta,frag%rxyz_env(:,iat)-trans%rot_center(:))
  !     frag_new%rxyz_env(:,iat)=frag_new%rxyz_env(:,iat)+trans%rot_center(:)+trans%dr(:)
  !  end do
  !
  !  ! to complete should copy across iatype and atomnames but only using as a check to see how effective trans is
  !
  !end function transform_fragment



  !> Express the coordinates of a vector into a rotated reference frame
  pure function rotate_vector(newz,theta,vec) result(vecn)
     use module_base
     implicit none
     real(gp), intent(in) :: theta
     real(gp), dimension(3), intent(in) :: newz,vec
     real(gp), dimension(3) :: vecn
     !local variables
     real(gp) :: sint,cost,onemc,x,y,z

     !save recalculation
     sint=sin(theta)
     cost=cos(theta)
     onemc=1.0_gp-cost
     x=vec(1)
     y=vec(2)
     z=vec(3)

     vecn(1)=x*(cost + onemc*newz(1)**2) + y*(onemc*newz(1)*newz(2) - sint*newz(3)) &
          + z*(sint*newz(2) + onemc*newz(1)*newz(3))
     vecn(2)=y*(cost + onemc*newz(2)**2) + x*(onemc*newz(1)*newz(2) + sint*newz(3)) &
          + z*(-(sint*newz(1)) + onemc*newz(2)*newz(3))
     vecn(3)=z*(cost + onemc*newz(3)**2) + x*(onemc*newz(1)*newz(3) - sint*newz(2)) &
          + y*(sint*newz(1) + onemc*newz(2)*newz(3))

  end function rotate_vector

  !pure function transform_fragment_basis(trans,basis) result(basis_new)
  !  implicit none
  !  type(fragment_transformation), intent(in) :: trans
  !  type(fragment_basis), intent(in) :: basis
  !  type(fragment_basis) :: basis_new

  !  basis_new=fragment_basis_null()

  !  ! minimal_orbitals_data should remain the same
  !! want to have defined new lzd already?  in which case not a pure function...

  !!   integer :: npsidim_orbs  !< Number of elements inside psi in the orbitals distribution scheme
  !!   integer :: npsidim_comp  !< Number of elements inside psi in the components distribution scheme
  !!   type(local_zone_descriptors) :: Lzd
  !!   type(minimal_orbitals_data) :: forbs
  !!   real(wp), dimension(:), pointer :: psi

  !end function transform_fragment_basis

  subroutine find_frag_trans(nat,rxyz_ref,rxyz_new,frag_trans)
    use module_base
    use yaml_output
    implicit none
    integer, intent(in) :: nat !< fragment size
    real(gp), dimension(3,nat), intent(in) :: rxyz_ref,rxyz_new !<coordinates measured wrt rot_center
    type(fragment_transformation), intent(inout) :: frag_trans
    !local variables
    integer, parameter :: lwork=7*3
    integer :: info,iat,i_stat!,i
    real(gp) :: dets,J
    real(gp), dimension(3) :: SM_arr !< array of SVD and M array
    real(gp), dimension(lwork) :: work !< array of SVD and M array
    real(gp), dimension(3,nat) :: J_arr !< matrix for calculating Wahba's cost function
    real(gp), dimension(3,3) :: B_mat,R_mat,U_mat,VT_mat !<matrices of Wahba's problem
    character(len=100) :: subname

    subname='find_frag_trans'

    B_mat=0.0_gp
    R_mat=0.0_gp

    !all positions are of weight one for the moment
    call dgemm('N','T',3,3,nat,1.0_gp,rxyz_new,3,rxyz_ref,3,0.0_gp,B_mat,3)

    !find matrix of svd
    call dgesvd('A','A',3,3,B_mat,3,SM_arr,U_mat,3,VT_mat,3,work,lwork,info)
    if (f_err_raise(info/=0,'Problem in DGESVD')) return
    
    !multiply last line of VT_mat by det(U)*det(V)
    dets=det_33(U_mat)*det_33(VT_mat)
    VT_mat(3,:)=VT_mat(3,:)*dets

    !find rotation matrix
    call dgemm('N','N',3,3,3,1.0_gp,U_mat,3,VT_mat,3,0.0_gp,R_mat,3)

    !find the angle from R matrix
    frag_trans%theta=theta_from_r(R_mat)

    !find rot_axis
    frag_trans%rot_axis=axis_from_r(R_mat)

    !print*,'Rmat:',frag_trans%theta
    !do i=1,3
    !   write(*,'(3(F12.6,2x))') R_mat(i,:)
    !end do

    !print*,'Rcalc:',frag_trans%theta
    !write(*,'(3(F12.6,2x))') cos(frag_trans%theta)+frag_trans%rot_axis(1)**2*(1.0_gp-cos(frag_trans%theta)),&
    !     frag_trans%rot_axis(1)*frag_trans%rot_axis(2)*(1.0_gp-cos(frag_trans%theta))&
    !     -frag_trans%rot_axis(3)*sin(frag_trans%theta),&
    !     frag_trans%rot_axis(1)*frag_trans%rot_axis(3)*(1.0_gp-cos(frag_trans%theta))&
    !     +frag_trans%rot_axis(2)*sin(frag_trans%theta)
    !write(*,'(3(F12.6,2x))') frag_trans%rot_axis(2)*frag_trans%rot_axis(1)*(1.0_gp-cos(frag_trans%theta))&
    !     +frag_trans%rot_axis(3)*sin(frag_trans%theta),&
    !     cos(frag_trans%theta)+frag_trans%rot_axis(2)**2*(1.0_gp-cos(frag_trans%theta)),&
    !     frag_trans%rot_axis(2)*frag_trans%rot_axis(3)*(1.0_gp-cos(frag_trans%theta))&
    !     -frag_trans%rot_axis(1)*sin(frag_trans%theta)
    !write(*,'(3(F12.6,2x))') frag_trans%rot_axis(3)*frag_trans%rot_axis(1)*(1.0_gp-cos(frag_trans%theta))&
    !     -frag_trans%rot_axis(2)*sin(frag_trans%theta),&
    !     frag_trans%rot_axis(3)*frag_trans%rot_axis(2)*(1.0_gp-cos(frag_trans%theta))&
    !     +frag_trans%rot_axis(1)*sin(frag_trans%theta),&
    !     cos(frag_trans%theta)+frag_trans%rot_axis(3)**2*(1.0_gp-cos(frag_trans%theta))
    
    !to be verified that the cost function of Wahba's problem is little
    J_arr=rxyz_new
    call dgemm('N','N',3,nat,3,-1.0_gp,R_mat,3,rxyz_ref,3,1.0_gp,J_arr,3)
    J=0.0_gp
    do iat=1,nat
       J=J+J_arr(1,iat)**2+J_arr(2,iat)**2+J_arr(3,iat)**2
    end do

    if (J>1.0e-3) then
       write(*,'(a,2es18.8)') "Error, Wahba's cost function is too big",J,frag_trans%theta/(4.0_gp*atan(1.d0)/180.0_gp)
    end if

    !check the pertinence of the suggested rotation
    !if (abs(frag_trans%theta) > 60.d0*(4.0_gp*atan(1.d0)/180.0_gp)) print*,'frag_trans%theta=',frag_trans%theta/(4.0_gp*atan(1.d0)/180.0_gp)
    !if  (f_err_raise(abs(frag_trans%theta) > 60.d0*(4.0_gp*atan(1.d0)/180.0_gp),'Angle frag_trans%theta not optimal (frag_trans%theta= '//&
    !      yaml_toa(frag_trans%theta)//' )')) return

  end subroutine find_frag_trans

  pure function theta_from_r(R_mat) result(theta)
    implicit none
    real(gp), dimension(3,3), intent(in) :: R_mat

    real(gp) :: theta

    !local variables
    real(gp) :: tracem1

    tracem1=R_mat(1,1)+R_mat(2,2)+R_mat(3,3)-1.0_gp

    if (abs(tracem1) - 2.0_gp > -1.e-14_gp) then
      if (tracem1 > 0.0_gp) theta = 0.0_gp
      if (tracem1 <= 0.0_gp) theta = 180.0_gp*(4.0_gp*atan(1.d0)/180.0_gp)
    else
       theta=acos(0.5_gp*tracem1)
    end if

  end function theta_from_r

  function axis_from_r(R_mat) result(rot_axis)
    implicit none
    real(gp), dimension(3,3), intent(in) :: R_mat
    real(gp), dimension(3) :: rot_axis

    !local variables
    real(gp) :: dnrm2, norm
    integer :: i

    rot_axis(1)=R_mat(3,2)-R_mat(2,3)    
    rot_axis(2)=R_mat(1,3)-R_mat(3,1)
    rot_axis(3)=R_mat(2,1)-R_mat(1,2)    

    !normalize it

    norm=dnrm2(3,rot_axis,1)
    !print*,'axis_from_r',norm,rot_axis
    if (norm>=1.e-5_gp) then
       call dscal(3,1.0_gp/norm,rot_axis,1)
       !print*,'axis_from_r2',norm,rot_axis
    else
       ! squares of rot_axis are diag 0.5(R+I), signs as before
       !this is not good as it gives a array of modulus bigger than one
       !rot_axis(1:2)=0.0_gp
       !rot_axis(3)=1.0_gp
       do i=1,3
          if (R_mat(i,i)<-1.0_gp.and.R_mat(i,i)>-1.0_gp-1.0e-5_gp) then
                rot_axis(i)=0.0_gp
          else if (R_mat(i,i)<=-1.0_gp-1.0e-5_gp) then
             stop 'Problem in assigning axis from Rmat'
          else
             rot_axis(i)=sign(dsqrt(0.5_gp*(R_mat(i,i)+1.0_gp)),rot_axis(i))
          end if
       end do

       !print*,'axis_from_r3a',rot_axis,R_mat(1,1),R_mat(2,2),R_mat(3,3)
       norm=dnrm2(3,rot_axis,1)
       call dscal(3,1.0_gp/norm,rot_axis,1)
       !print*,'axis_from_r3',norm,rot_axis
    end if

  end function axis_from_r



  pure function frag_center(nat,rxyz) result(cen)
    implicit none
    integer, intent(in) :: nat 
    real(gp), dimension(3,nat), intent(in) :: rxyz
    real(gp), dimension(3) :: cen
    !local variables
    integer :: iat,i
    
    cen=0.0_gp
    if (nat > 0) then
       do iat=1,nat
          do i=1,3
             cen(i)=cen(i)+rxyz(i,iat)
          end do
       end do
       cen=cen/real(nat,gp)
    end if
    
  end function frag_center

  !>determinant of a 3x3 matrix
  pure function det_33(a) result(det)
    implicit none
    real(gp), dimension(3,3), intent(in) :: a
    real(gp) :: det

    det = a(1,1)*(a(2,2)*a(3,3) - a(3,2)*a(2,3)) &
         + a(1,2)*(a(3,1)*a(2,3) - a(2,1)*a(3,3))  &
         + a(1,3)*(a(2,1)*a(3,2) - a(3,1)*a(2,2))
  end function det_33

  subroutine fragment_coeffs_to_kernel(iproc,input,input_frag_charge,ref_frags,tmb,ksorbs,overlap_calculated,&
    nstates_max,cdft)
    use yaml_output
    use module_base
    use communications, only: transpose_localized
    use sparsematrix_base, only: sparsematrix_malloc_ptr, DENSE_FULL, assignment(=)
    use sparsematrix, only: uncompress_matrix
    implicit none
    type(DFT_wavefunction), intent(inout) :: tmb
    type(input_variables), intent(in) :: input
    type(system_fragment), dimension(input%frag%nfrag_ref), intent(inout) :: ref_frags
    type(orbitals_data), intent(inout) :: ksorbs
    logical, intent(inout) :: overlap_calculated
    real(kind=gp), dimension(input%frag%nfrag), intent(in) :: input_frag_charge
    integer, intent(in) :: iproc
    integer, intent(out) :: nstates_max ! number of states in total if we consider all partially occupied fragment states to be fully occupied
    logical, intent(in) :: cdft

    integer :: iorb, isforb, jsforb, ifrag, ifrag_ref, itmb, jtmb, iall, istat, num_extra_per_frag, ierr
    integer, allocatable, dimension(:) :: ipiv
    real(gp), dimension(:,:), allocatable :: coeff_final, ks, ksk
    !*real(gp), dimension(:), allocatable :: kernel_final
    real(gp) :: nonidem, nelecorbs, nelecfrag_tot, jstate_max, homo_diff, lag_mult
    real(gp), dimension(:), allocatable :: eval_tmp, eval_tmp2
    character(len=*), parameter :: subname='fragment_coeffs_to_kernel'

    integer :: rand_size
    integer, allocatable, dimension(:) :: rand_seed
    real(kind=dp) :: rtime, random_noise, rmax
    character(len=10) :: sys_time
    logical :: random, completely_random

    real(wp), dimension(:,:,:), pointer :: mom_vec_fake

    call timing(iproc,'kernel_init','ON')
    call f_routine(id='fragment_coeffs_to_kernel')

    ! need to do this properly/rearrange routines
    if (cdft) then
       ! otherwise doesn't make sense
       if (input%frag%nfrag==2) homo_diff=(ref_frags(1)%eval(ceiling(ref_frags(1)%nelec/2.0_gp))&
            -ref_frags(2)%eval(ceiling(ref_frags(2)%nelec/2.0_gp)))/2.0d0
       !if (cdft%charge<0) lag_mult=-0.5, otherwise +0.5
       lag_mult=-0.05d0
    else
       homo_diff=0.0d0
       lag_mult=0.0d0
    end if

    ! adding random noise to starting to help with local minima problem
    random=.false. ! add a bit of noise
    completely_random=.false. ! completely random start for coeffs

    rmax=0.2d0
    random_noise=0.0d0
    rtime=0.0d0
    if (random .or. completely_random) then
       call random_seed(size=rand_size)
       allocate(rand_seed(1:rand_size))
       call date_and_time(time=sys_time)
       ! coeffs need to be the same across processors
       if (iproc==0) read(sys_time,*) rtime
       if (bigdft_mpi%nproc>1) call mpiallred(rtime, 1, mpi_sum, bigdft_mpi%mpi_comm)
       rand_seed=int(rtime*1000.0_dp)
       call random_seed(put=rand_seed)
       deallocate(rand_seed) 
    end if
    nstates_max=0
    nelecfrag_tot=0
    do ifrag=1,input%frag%nfrag
       ifrag_ref=input%frag%frag_index(ifrag)
       nelecfrag_tot=nelecfrag_tot+ref_frags(ifrag_ref)%nelec-input_frag_charge(ifrag)
    end do

    if (completely_random) then
       if (bigdft_mpi%iproc==0) print*,'Starting coeffs are replaced with a random guess'
    else if (random) then
       if (bigdft_mpi%iproc==0) print*,'Random noise added to starting coeffs'
    end if

    ! in theory we could add/remove states depending on their energies, but for now we force the user to specify
    ! need to include occupations as we actually want to compare number of electrons here?
    nelecorbs=0
    do iorb=1,ksorbs%norb
       nelecorbs=nelecorbs+ksorbs%occup(iorb)
    end do

    if (nint(nelecorbs)/=nelecfrag_tot) then
       print*,'User must specify which fragments charges are added to/removed from in charged fragment calculation',&
            nelecfrag_tot,nelecorbs,ksorbs%norb
       stop
    end if

    if (mod(input%norbsempty,input%frag%nfrag)/=0) then
       if (bigdft_mpi%iproc==0) print*,'Warning, number of extra bands does not divide evenly among fragments'
       num_extra_per_frag=(input%norbsempty-mod(input%norbsempty,input%frag%nfrag))/input%frag%nfrag
    else
       num_extra_per_frag=input%norbsempty/input%frag%nfrag
    end if


    eval_tmp=f_malloc(tmb%orbs%norb,id='eval_tmp')
    coeff_final=f_malloc((/tmb%orbs%norb,tmb%orbs%norb/),id='coeff_final')
    !*kernel_final=f_malloc(tmb%linmat%denskern%nvctr,id='kernel_final')
    !ref_frags(ifrag_ref)%kernel=f_malloc((/tmb%orbs%norb,tmb%orbs%norb/),id='ref_frags(ifrag_ref)%kernel')

    ! Calculate the overlap matrix between the TMBs.
    if(.not. overlap_calculated) then
       if(.not.tmb%can_use_transposed) then
           if(associated(tmb%psit_c)) then
               iall=-product(shape(tmb%psit_c))*kind(tmb%psit_c)
               deallocate(tmb%psit_c, stat=istat)
               call memocc(istat, iall, 'tmb%psit_c', subname)
           end if
           if(associated(tmb%psit_f)) then
               iall=-product(shape(tmb%psit_f))*kind(tmb%psit_f)
               deallocate(tmb%psit_f, stat=istat)
               call memocc(istat, iall, 'tmb%psit_f', subname)
           end if
           allocate(tmb%psit_c(sum(tmb%collcom%nrecvcounts_c)), stat=istat)
           call memocc(istat, tmb%psit_c, 'tmb%psit_c', subname)
           allocate(tmb%psit_f(7*sum(tmb%collcom%nrecvcounts_f)), stat=istat)
           call memocc(istat, tmb%psit_f, 'tmb%psit_f', subname)
           call transpose_localized(bigdft_mpi%iproc, bigdft_mpi%nproc, tmb%npsidim_orbs, tmb%orbs, tmb%collcom, &
                tmb%psi, tmb%psit_c, tmb%psit_f, tmb%lzd)
           tmb%can_use_transposed=.true.
       end if
       !call timing(iproc,'renormCoefComp','OF')

       call calculate_overlap_transposed(bigdft_mpi%iproc, bigdft_mpi%nproc, tmb%orbs, tmb%collcom, &
            tmb%psit_c, tmb%psit_c, tmb%psit_f, tmb%psit_f, tmb%linmat%s, tmb%linmat%ovrlp_)
       ! This can then be deleted if the transition to the new type has been completed.
       !tmb%linmat%ovrlp%matrix_compr=tmb%linmat%ovrlp_%matrix_compr


       !call timing(iproc,'renormCoefComp','ON')
       overlap_calculated=.true.
    end if

    ! copy from coeff fragment to global coeffs - occupied states only
    isforb=0
    jsforb=0
    call to_zero(tmb%orbs%norb*tmb%orbs%norb,coeff_final(1,1))
    !*call to_zero(tmb%linmat%denskern%nvctr,kernel_final(1))
    !!tmb%linmat%ovrlp%matrix=f_malloc_ptr((/tmb%orbs%norb,tmb%orbs%norb/),id='tmb%ovrlp%matrix')
    !!call uncompress_matrix(iproc,tmb%linmat%ovrlp)
    do ifrag=1,input%frag%nfrag
       ! find reference fragment this corresponds to
       ifrag_ref=input%frag%frag_index(ifrag)
       call to_zero(tmb%orbs%norb*tmb%orbs%norb, tmb%coeff(1,1))

       jstate_max=(ref_frags(ifrag_ref)%nelec-input_frag_charge(ifrag))/2.0_gp+num_extra_per_frag
       !jstate_max=ref_frags(ifrag_ref)%nelec/2.0_gp+num_extra_per_frag
       do jtmb=1,ceiling(jstate_max)

          if (random .or. completely_random) then ! want random mixing across fragments in both cases
             do itmb=1,isforb
                call random_number(random_noise)
                random_noise=((random_noise-0.5d0)*2.0d0)*rmax
                tmb%coeff(itmb,jtmb)=random_noise
             end do
          end if

          do itmb=1,ref_frags(ifrag_ref)%fbasis%forbs%norb
             if (random.or.completely_random) then
                call random_number(random_noise)
                random_noise=((random_noise-0.5d0)*2.0d0)*rmax
             end if
              if (.not. completely_random) then
                tmb%coeff(isforb+itmb,jtmb)=ref_frags(ifrag_ref)%coeff(itmb,jtmb)+random_noise
             else
                tmb%coeff(isforb+itmb,jtmb)=random_noise
             end if
             tmb%orbs%eval(jsforb+jtmb)=ref_frags(ifrag_ref)%eval(jtmb)-((-1)**(ifrag))*lag_mult-homo_diff
          end do

          if (random .or. completely_random) then ! want random mixing across fragments in both cases
             do itmb=isforb+ref_frags(ifrag_ref)%fbasis%forbs%norb+1,tmb%orbs%norb
                 call random_number(random_noise)
                 random_noise=((random_noise-0.5d0)*2.0d0)*rmax
                tmb%coeff(itmb,jtmb)=random_noise
             end do
          end if

          if (ceiling(jstate_max)/=jstate_max.and.jtmb==ceiling(jstate_max)) then
             tmb%orbs%occup(jtmb+jsforb)=(jstate_max*2.0d0)-2*(ceiling(jstate_max)-1)
             ! want partly occupied states to be last of unoccupied
             eval_tmp(jsforb+jtmb)=tmb%orbs%eval(jsforb+jtmb)+10.0d0
          else
             tmb%orbs%occup(jtmb+jsforb)=2.0d0
             eval_tmp(jsforb+jtmb)=tmb%orbs%eval(jsforb+jtmb)
          end if
          !if (bigdft_mpi%iproc==0) print*,'ifrag,jtmb,occ,iorb',ifrag,jtmb,tmb%orbs%occup(jtmb+jsforb),jtmb+jsforb
       end do
       nstates_max=nstates_max+ceiling(jstate_max)

       ! debug
       !do itmb=1,tmb%orbs%norb
       !   do jtmb=1,tmb%orbs%norb
       !      write(40+ifrag,*) itmb,jtmb,tmb%coeff(itmb,jtmb)
       !  end do
       !end do
       ! end debug

       !call to_zero(tmb%linmat%denskern%nvctr,tmb%linmat%denskern%matrix_compr(1))

       ! should correct the occupation for kernel here, but as we replace the smaller kernel with the correct bigger kernel
       ! don't worry about this for now

       ! reorthonormalize the coeffs for each fragment - don't need unoccupied states here
       tmb%linmat%ovrlp_%matrix = sparsematrix_malloc_ptr(tmb%linmat%s, &
                                  iaction=DENSE_FULL, id='tmb%linmat%ovrlp_%matrix')
       call uncompress_matrix(iproc, tmb%linmat%s, &
            inmat=tmb%linmat%ovrlp_%matrix_compr, outmat=tmb%linmat%ovrlp_%matrix)
       call reorthonormalize_coeff(bigdft_mpi%iproc, bigdft_mpi%nproc, &
            ceiling((ref_frags(ifrag_ref)%nelec-input_frag_charge(ifrag))/2.0_gp), &
            tmb%orthpar%blocksize_pdsyev, tmb%orthpar%blocksize_pdgemm, tmb%orthpar%methTransformOverlap,&
<<<<<<< HEAD
            tmb%orbs, tmb%linmat%s, tmb%linmat%ks, tmb%linmat%ovrlp_, tmb%coeff, ksorbs)
       call f_free_ptr(tmb%linmat%ovrlp_%matrix)
=======
            tmb%orbs, tmb%linmat%ovrlp, tmb%coeff, ksorbs)
>>>>>>> 57068cde

       !! debug
       !!output final kernel
       !! 20 - if just calculate, 21 if reconstruct total, 22 if reconstruct then sum
       !tmb%linmat%denskern%matrix=f_malloc_ptr((/tmb%orbs%norb,tmb%orbs%norb/),id='tmb%linmat%denskern%matrix')
       !call uncompress_matrix(bigdft_mpi%iproc,tmb%linmat%denskern)
       !!do itmb=1,tmb%orbs%norb
       !!   do jtmb=1,tmb%orbs%norb
       !!      write(30+ifrag,*) itmb,jtmb,tmb%linmat%denskern%matrix(itmb,jtmb),tmb%coeff(itmb,jtmb)
       !!   end do
       !!end do
       !do itmb=1,ref_frags(ifrag_ref)%fbasis%forbs%norb
       !   do jtmb=1,ref_frags(ifrag_ref)%fbasis%forbs%norb
       !      ref_frags(ifrag_ref)%kernel(itmb,jtmb)=tmb%linmat%denskern%matrix(itmb,jtmb).....
       !   end do
       !end do
       !call f_free_ptr(tmb%linmat%denskern%matrix)    
       !! end debug

       ! assemble complete kernel from separate fragment kernels
       !call daxpy(tmb%linmat%denskern%nvctr,1.0d0,tmb%linmat%denskern%matrix_compr(1),1,kernel_final(1),1)

       ! update coeff_final matrix following coeff reorthonormalization
       do jtmb=1,ceiling(jstate_max)
          do itmb=1,tmb%orbs%norb
             coeff_final(itmb,jsforb+jtmb)=tmb%coeff(itmb,jtmb)
          end do
       end do

       isforb=isforb+ref_frags(ifrag_ref)%fbasis%forbs%norb
       jsforb=jsforb+ceiling(jstate_max)
    end do
    !!call f_free_ptr(tmb%linmat%ovrlp%matrix)

    !*call vcopy(tmb%linmat%denskern%nvctr,kernel_final(1),1,tmb%linmat%denskern%matrix_compr(1),1)
    call vcopy(tmb%orbs%norb*tmb%orbs%norb,coeff_final(1,1),1,tmb%coeff(1,1),1)

    !*call f_free(kernel_final)
    call f_free(coeff_final)

    ! debug
    !output final kernel
    ! 20 - if just calculate, 21 if reconstruct total, 22 if reconstruct then sum
    !tmb%linmat%denskern%matrix=f_malloc_ptr((/tmb%orbs%norb,tmb%orbs%norb/),id='tmb%linmat%denskern%matrix')
    !call uncompress_matrix(bigdft_mpi%iproc,tmb%linmat%denskern)
    !do itmb=1,tmb%orbs%norb
    !   do jtmb=1,tmb%orbs%norb
    !      write(22,*) itmb,jtmb,tmb%linmat%denskern%matrix(itmb,jtmb),tmb%coeff(itmb,jtmb)
    !   end do
    !end do

    ! check final kernel is idempotent
    !tmb%linmat%ovrlp%matrix=f_malloc_ptr((/tmb%orbs%norb,tmb%orbs%norb/),id='tmb%linmat%ovrlp%matrix')
    !ks=f_malloc((/tmb%orbs%norb,tmb%orbs%norb/),id='ks')
    !ksk=f_malloc((/tmb%orbs%norb,tmb%orbs%norb/),id='ksk')
    !call uncompress_matrix(bigdft_mpi%iproc,tmb%linmat%ovrlp)
    !call dgemm('n', 't', tmb%orbs%norb, tmb%orbs%norb, tmb%orbs%norb, 1.d0, tmb%linmat%denskern%matrix(1,1), tmb%orbs%norb, &
    !           tmb%linmat%ovrlp%matrix(1,1), tmb%orbs%norb, 0.d0, ks(1,1), tmb%orbs%norb) 
    !call dgemm('n', 't', tmb%orbs%norb, tmb%orbs%norb, tmb%orbs%norb, 1.d0, ks(1,1), tmb%orbs%norb, &
    !           tmb%linmat%denskern%matrix(1,1), tmb%orbs%norb, 0.d0, ksk(1,1), tmb%orbs%norb)

    !nonidem=0
    !do itmb=1,tmb%orbs%norb
    !   do jtmb=1,tmb%orbs%norb
    !      write(60,*) itmb,jtmb,tmb%linmat%denskern%matrix(itmb,jtmb),ksk(itmb,jtmb),&
    !           tmb%linmat%denskern%matrix(itmb,jtmb)-ksk(itmb,jtmb)
    !      nonidem=nonidem+tmb%linmat%denskern%matrix(itmb,jtmb)-ksk(itmb,jtmb)
    !   end do
    !end do
    !print*,'non idempotency',nonidem/tmb%orbs%norb**2

    !call f_free(ks) 
    !call f_free(ksk) 
    !call f_free_ptr(tmb%linmat%ovrlp%matrix)   
    !call f_free_ptr(tmb%linmat%denskern%matrix)    
    ! end debug

    ! add unoccupied states to complete coeffs
    isforb=0
    do ifrag=1,input%frag%nfrag
       ! find reference fragment this corresponds to
       ifrag_ref=input%frag%frag_index(ifrag)
       jstate_max=(ref_frags(ifrag_ref)%nelec-input_frag_charge(ifrag))/2.0_gp+num_extra_per_frag
       !jstate_max=ref_frags(ifrag_ref)%nelec/2.0_gp+num_extra_per_frag
       do jtmb=ceiling(jstate_max)+1,ref_frags(ifrag_ref)%fbasis%forbs%norb
          if (random .or. completely_random) then ! want random mixing across fragments in both cases
             do itmb=1,isforb
                call random_number(random_noise)
                random_noise=((random_noise-0.5d0)*2.0d0)*rmax
                tmb%coeff(itmb,jsforb+jtmb-ceiling(jstate_max))=random_noise
             end do
          end if

          do itmb=1,ref_frags(ifrag_ref)%fbasis%forbs%norb
             if (random.or.completely_random) then
                call random_number(random_noise)
                random_noise=((random_noise-0.5d0)*2.0d0)*rmax
             end if
             if (.not. completely_random) then
                tmb%coeff(isforb+itmb,jsforb+jtmb-ceiling(jstate_max))=ref_frags(ifrag_ref)%coeff(itmb,jtmb)+random_noise
             else
                tmb%coeff(isforb+itmb,jsforb+jtmb-ceiling(jstate_max))=random_noise
             end if
             tmb%orbs%eval(jsforb+jtmb-ceiling(jstate_max))=ref_frags(ifrag_ref)%eval(jtmb)-((-1)**(ifrag))*lag_mult-homo_diff
             eval_tmp(jsforb+jtmb-ceiling(jstate_max))=tmb%orbs%eval(jsforb+jtmb-ceiling(jstate_max))+20.0d0
          end do

          if (random .or. completely_random) then ! want random mixing across fragments in both cases
             do itmb=isforb+ref_frags(ifrag_ref)%fbasis%forbs%norb+1,tmb%orbs%norb
                call random_number(random_noise)
                random_noise=((random_noise-0.5d0)*2.0d0)*rmax
                tmb%coeff(itmb,jsforb+jtmb-ceiling(jstate_max))=random_noise
             end do
          end if

          tmb%orbs%occup(jsforb+jtmb-ceiling(jstate_max))=0.0d0
          !if (bigdft_mpi%iproc==0) print*,'ifrag,jtmb,occ,iorb',ifrag,jtmb,0.0,jsforb+jtmb-ceiling(jstate_max)
       end do

       isforb=isforb+ref_frags(ifrag_ref)%fbasis%forbs%norb
       jsforb=jsforb+ref_frags(ifrag_ref)%fbasis%forbs%norb-ceiling(jstate_max)
    end do
    if (.not. completely_random) then
       !!print*,'nstates_max:',nstates_max,ksorbs%norb,tmb%orbs%norb
       if (bigdft_mpi%iproc==0) then
           call yaml_map('nstates_max',nstates_max)
           call yaml_map('ksorbs%norb',ksorbs%norb)
           call yaml_map('tmb%orbs%norb',tmb%orbs%norb)
       end if

       ! reorder unoccupied states so that extra states functions correctly
       ! still needed just in case number of empty bands doesn't divide by number of fragments
       ipiv=f_malloc(tmb%orbs%norb,id='ipiv')
       call order_coeffs_by_energy(tmb%orbs%norb-nstates_max,tmb%orbs%norb,tmb%coeff(1,nstates_max+1),&
            eval_tmp(nstates_max+1),ipiv(1))!,tmb%orbs%eval(nstates_max+1))
       eval_tmp2=f_malloc(tmb%orbs%norb-nstates_max,id='eval_tmp2')
       call vcopy(tmb%orbs%norb-nstates_max,tmb%orbs%eval(nstates_max+1),1,eval_tmp2(1),1)
       do itmb=nstates_max+1,tmb%orbs%norb
          tmb%orbs%eval(itmb)=eval_tmp2(ipiv(itmb-nstates_max))
       end do
       call vcopy(tmb%orbs%norb-nstates_max,tmb%orbs%occup(nstates_max+1),1,eval_tmp2(1),1)
       do itmb=nstates_max+1,tmb%orbs%norb
          tmb%orbs%occup(itmb)=eval_tmp2(ipiv(itmb-nstates_max))
       end do
       call f_free(eval_tmp2)
       ! reorder ksorbs%norb states by energy - no longer taking charge as input
       call order_coeffs_by_energy(ksorbs%norb,tmb%orbs%norb,tmb%coeff(1,1),eval_tmp(1),ipiv(1))!,tmb%orbs%eval(1))
               !eval_tmp2=f_malloc(tmb%orbs%norb,id='eval_tmp2')
               !call vcopy(tmb%orbs%norb,tmb%orbs%occup(1),1,eval_tmp2(1),1)
               !do itmb=1,ksorbs%norb
               !   tmb%orbs%occup(itmb)=eval_tmp2(ipiv(itmb))
               !end do
               !call vcopy(tmb%orbs%norb,tmb%orbs%eval(1),1,eval_tmp2(1),1)
               !call vcopy(tmb%orbs%norb,eval_tmp(1),1,tmb%orbs%eval(1),1)
               !nullify(mom_vec_fake)
               !if (bigdft_mpi%iproc==0) then 
               !   call write_eigenvalues_data(0.1d0,tmb%orbs,mom_vec_fake)
               !end if
               !call vcopy(tmb%orbs%norb,eval_tmp2(1),1,tmb%orbs%eval(1),1)
               !call f_free(eval_tmp2)
       call vcopy(ksorbs%norb,tmb%orbs%eval(1),1,eval_tmp(1),1)
       do itmb=1,ksorbs%norb
          tmb%orbs%eval(itmb)=eval_tmp(ipiv(itmb))
       end do
       call f_free(eval_tmp)
       call f_free(ipiv)
       ! debug
       !do itmb=1,tmb%orbs%norb
       !   do jtmb=1,tmb%orbs%norb
       !      write(50,*) itmb,jtmb,tmb%coeff(itmb,jtmb)
       !   end do
       !end do
       ! end debug
       ! print starting eigenvalues
       if(bigdft_mpi%iproc==0) then
          !!write(*,'(1x,a)') '-------------------------------------------------'
          !!write(*,'(1x,a)') 'some selected eigenvalues:'
          !!do iorb=1,tmb%orbs%norb!max(ksorbs%norb-8,1),min(ksorbs%norb+8,tmb%orbs%norb)
          !!    if(iorb==ksorbs%norb) then
          !!        write(*,'(3x,a,i0,a,es20.12,a)') 'eval(',iorb,')= ',tmb%orbs%eval(iorb),'  <-- last occupied orbital'
          !!    else if(iorb==ksorbs%norb+1) then
          !!        write(*,'(3x,a,i0,a,es20.12,a)') 'eval(',iorb,')= ',tmb%orbs%eval(iorb),'  <-- first virtual orbital'
          !!    else
          !!        write(*,'(3x,a,i0,a,es20.12)') 'eval(',iorb,')= ',tmb%orbs%eval(iorb)
          !!    end if
          !!end do
          !!write(*,'(1x,a)') '-------------------------------------------------'
          !!write(*,'(1x,a,2es24.16)') 'lowest, highest ev:',tmb%orbs%eval(1),tmb%orbs%eval(tmb%orbs%norb)

          call yaml_open_sequence('TMB eigenvalues',flow=.true.)
          call yaml_newline()
          do iorb=1,tmb%orbs%norb
              call yaml_open_map(flow=.true.)
              call yaml_map('index',iorb)
              call yaml_map('value',tmb%orbs%eval(iorb),fmt='(es20.12)')
              call yaml_close_map()
              if(iorb==ksorbs%norb) then
                  !!write(*,'(3x,a,i0,a,es20.12,a)') 'eval(',iorb,')= ',tmb%orbs%eval(iorb),'  <-- last occupied orbital'
                  call yaml_comment('  <-- last occupied orbital')
              else if(iorb==ksorbs%norb+1) then
                  !!write(*,'(3x,a,i0,a,es20.12,a)') 'eval(',iorb,')= ',tmb%orbs%eval(iorb),'  <-- first virtual orbital'
                  call yaml_comment('  <-- first virtual orbital')
              else
                  !!write(*,'(3x,a,i0,a,es20.12)') 'eval(',iorb,')= ',tmb%orbs%eval(iorb)
              end if
              call yaml_newline()
          end do
          call yaml_close_sequence()
          !!write(*,'(1x,a)') '-------------------------------------------------'
          !!write(*,'(1x,a,2es24.16)') 'lowest, highest ev:',tmb%orbs%eval(1),tmb%orbs%eval(tmb%orbs%norb)

       end if

       if (nstates_max/=ksorbs%norb) then
          if (bigdft_mpi%iproc==0) print*,'Warning, number of states with non-zero occupation in fragments (',nstates_max,&
               ') differs from number of KS states (',ksorbs%norb,') - might have convergence problems'
       end if

       !!!!!!!!!!!!!!!
       ! need the eigenvalues to be in ksorbs%eval
       call vcopy(ksorbs%norb,tmb%orbs%eval(1),1,ksorbs%eval(1),1)
       call evaltoocc(bigdft_mpi%iproc,bigdft_mpi%nproc,.false.,input%tel,ksorbs,input%occopt)

       nullify(mom_vec_fake)
       if (bigdft_mpi%iproc ==0) then 
          call write_eigenvalues_data(0.1d0,ksorbs,mom_vec_fake)
       end if
       !!!!!!!!!!!!!!!
    end if ! completely random
    call f_release_routine()
    call timing(iproc,'kernel_init','OF')

  end subroutine fragment_coeffs_to_kernel


end module module_fragments











<|MERGE_RESOLUTION|>--- conflicted
+++ resolved
@@ -1216,12 +1216,8 @@
        call reorthonormalize_coeff(bigdft_mpi%iproc, bigdft_mpi%nproc, &
             ceiling((ref_frags(ifrag_ref)%nelec-input_frag_charge(ifrag))/2.0_gp), &
             tmb%orthpar%blocksize_pdsyev, tmb%orthpar%blocksize_pdgemm, tmb%orthpar%methTransformOverlap,&
-<<<<<<< HEAD
             tmb%orbs, tmb%linmat%s, tmb%linmat%ks, tmb%linmat%ovrlp_, tmb%coeff, ksorbs)
        call f_free_ptr(tmb%linmat%ovrlp_%matrix)
-=======
-            tmb%orbs, tmb%linmat%ovrlp, tmb%coeff, ksorbs)
->>>>>>> 57068cde
 
        !! debug
        !!output final kernel
