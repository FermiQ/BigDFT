/** @file 
     Header for the public BigDFT API.
    @author
     Copyright (C) 2011-2013 BigDFT group (DC)
     This file is distributed under the terms of the
     GNU General Public License, see ~/COPYING file
     or http://www.gnu.org/copyleft/gpl.txt .
     For the list of contributors, see ~/AUTHORS 
*/


#ifndef BIGDFT_H
#define BIGDFT_H

#include <bigdft_cst.h>

G_BEGIN_DECLS


/*****************************************************/
/* Basics definitions with possibly no GLib support. */
/*****************************************************/
void bigdft_init_f_lib();
int bigdft_init(guint *mpi_iproc, guint *mpi_nproc, guint *mpi_igroup, guint *mpi_ngroup,
                guint mpi_groupsize);
int bigdft_mpi_set_distribution(guint *mpi_iproc, guint *mpi_nproc,
                                guint *mpi_igroup, guint *mpi_ngroup,
                                guint mpi_groupsize);
void bigdft_mpi_force_group(guint igroup, guint ngroup);
int bigdft_finalize();
guint bigdft_get_count(GObject *obj);

<<<<<<< HEAD
=======
/******************************/
/* BigDFT_Dict data structure */
/******************************/
#ifdef GLIB_MAJOR_VERSION
#define BIGDFT_DICT_TYPE    (bigdft_dict_get_type())
#define BIGDFT_DICT(obj)                                               \
  (G_TYPE_CHECK_INSTANCE_CAST(obj, BIGDFT_DICT_TYPE, BigDFT_Dict))
#define BIGDFT_DICT_CLASS(klass)                                       \
  (G_TYPE_CHECK_CLASS_CAST(klass, BIGDFT_DICT_TYPE, BigDFT_DictClass))
#define BIGDFT_DICT_GET_CLASS(obj)                                     \
  (G_TYPE_INSTANCE_GET_CLASS(obj, BIGDFT_DICT_TYPE, BigDFT_DictClass))
#define BIGDFT_IS_CLASS_DICT(klass)                    \
  (G_TYPE_CHECK_CLASS_TYPE(klass, BIGDFT_DICT_TYPE))
#define BIGDFT_IS_TYPE_DICT(obj)                       \
  (G_TYPE_CHECK_INSTANCE_TYPE(obj, BIGDFT_DICT_TYPE))

typedef struct _BigDFT_DictClass BigDFT_DictClass;
struct _BigDFT_DictClass
{
  GObjectClass parent;
};
GType bigdft_dict_get_type(void);
#else
#define BIGDFT_DICT_TYPE    (999)
#define BIGDFT_DICT(obj)    ((BigDFT_Dict*)obj)
#endif
typedef struct _BigDFT_Dict BigDFT_Dict;
struct _BigDFT_Dict
{
  /* Object management. */
  GObject parent;
  gboolean dispose_has_run;

  /* Private. */
  _dictionary *current;
  _dictionary *root;
};
typedef struct _BigDFT_DictIter BigDFT_DictIter;
struct _BigDFT_DictIter
{
  BigDFT_Dict *dict;
  _dictionary *pointer;
};
BigDFT_Dict *bigdft_dict_new  (BigDFT_DictIter *root);
BigDFT_Dict *bigdft_dict_new_from_yaml(const gchar *buf);
gboolean bigdft_dict_move_to  (BigDFT_Dict *dict, BigDFT_DictIter *iter);
void  bigdft_dict_insert      (BigDFT_Dict *dict, const gchar *id, BigDFT_DictIter *iter);
void  bigdft_dict_append      (BigDFT_Dict *dict, BigDFT_DictIter *iter);
void  bigdft_dict_set         (BigDFT_Dict *dict, const gchar *id, const gchar *value);
void  bigdft_dict_set_array   (BigDFT_Dict *dict, const gchar *id, const gchar **value);
void  bigdft_dict_unref       (BigDFT_Dict *dict);
void  bigdft_dict_dump        (BigDFT_Dict *dict);
/*********************************/
>>>>>>> 73844872

/********************************/
/* BigDFT_Atoms data structure. */
/********************************/
#ifdef GLIB_MAJOR_VERSION
#define BIGDFT_ATOMS_TYPE    (bigdft_atoms_get_type())
#define BIGDFT_ATOMS(obj)                                               \
  (G_TYPE_CHECK_INSTANCE_CAST(obj, BIGDFT_ATOMS_TYPE, BigDFT_Atoms))
#define BIGDFT_ATOMS_CLASS(klass)                                       \
  (G_TYPE_CHECK_CLASS_CAST(klass, BIGDFT_ATOMS_TYPE, BigDFT_AtomsClass))
#define BIGDFT_ATOMS_GET_CLASS(obj)                                     \
  (G_TYPE_INSTANCE_GET_CLASS(obj, BIGDFT_ATOMS_TYPE, BigDFT_AtomsClass))
#define BIGDFT_IS_CLASS_ATOMS(klass)                    \
  (G_TYPE_CHECK_CLASS_TYPE(klass, BIGDFT_ATOMS_TYPE))
#define BIGDFT_IS_TYPE_ATOMS(obj)                       \
  (G_TYPE_CHECK_INSTANCE_TYPE(obj, BIGDFT_ATOMS_TYPE))

typedef struct _BigDFT_AtomsClass BigDFT_AtomsClass;
struct _BigDFT_AtomsClass
{
  GObjectClass parent;
};
GType bigdft_atoms_get_type(void);
#else
#define BIGDFT_ATOMS_TYPE    (999)
#define BIGDFT_ATOMS(obj)    ((BigDFT_Atoms*)obj)
#endif
typedef struct _BigDFT_Atoms BigDFT_Atoms;
struct _BigDFT_Atoms
{
  /* Object management. */
  GObject parent;
  gboolean dispose_has_run;

  /* Bindings to values, obtained by copy. Update them with
     bigdft_atoms_sync(). */
  gchar geocode, format[6], units[21];
  guint  ntypes, nat, natsc;
  double alat[3];
  gchar **atomnames;
  gboolean donlcc;
  /* Bindings of pointer arrays, access is direct. */
  guint *iatype, *iasctype, *natpol, *nelpsp, *npspcode, *nzatom;
  int *nlcc_ngv, *nlcc_ngc, *ixcpsp, *ifrztyp;
  double *radii_cf, *amu, *aocc, *psppar, *nlccpar, *ig_nlccpar;

  /* Coordinates. */
  double *rxyz;
  double shift[3];

  /* Additional fields. */
  gchar *comment;
  double energy;

  /* Private. */
  _atomic_structure *astruct;
  _atoms_data *data;
  _symmetry_data *sym;
};
/********************************/
BigDFT_Atoms* bigdft_atoms_new();
BigDFT_Atoms* bigdft_atoms_new_from_file     (const gchar *filename);
void          bigdft_atoms_unref             (BigDFT_Atoms *atoms);
void          bigdft_atoms_set_types         (BigDFT_Atoms *atoms, const gchar **names);
void          bigdft_atoms_set_n_atoms       (BigDFT_Atoms *atoms, guint nat);
void          bigdft_atoms_set_geometry      (BigDFT_Atoms *atoms, gchar geocode,
                                              double alat[3], const gchar *units);
gboolean      bigdft_atoms_set_structure_from_file(BigDFT_Atoms *atoms, const gchar *filename);
void          bigdft_atoms_set_psp           (BigDFT_Atoms *atoms, int ixc,
                                              guint nspin, const gchar *occup);
void          bigdft_atoms_set_symmetries    (BigDFT_Atoms *atoms, gboolean active,
                                              double tol, double elecfield[3], guint nspin);
void          bigdft_atoms_set_displacement  (BigDFT_Atoms *atoms, double randdis);
void          bigdft_atoms_copy_from_fortran (BigDFT_Atoms *atoms);
GArray*       bigdft_atoms_get_radii         (const BigDFT_Atoms *atoms, double crmult,
                                              double frmult, double projrad);
void          bigdft_atoms_set_default_file_format(BigDFT_Atoms *atoms, const gchar *format);
void          bigdft_atoms_write             (BigDFT_Atoms *atoms,
                                              const gchar *filename, const gchar *format);
gchar*        bigdft_atoms_get_extra_as_label(const BigDFT_Atoms *atoms, guint iat);
/********************************/

/*********************************/
/* BigDFT_Inputs data structure. */
/*********************************/
typedef enum
  {
    BIGDFT_INPUTS_NONE   = 0,
    BIGDFT_INPUTS_DFT    = 1,
    BIGDFT_INPUTS_GEOPT  = 2,
    BIGDFT_INPUTS_PERF   = 4,
    BIGDFT_INPUTS_KPT    = 8,
    BIGDFT_INPUTS_MIX   = 16,
    BIGDFT_INPUTS_TDDFT = 32,
    BIGDFT_INPUTS_SIC   = 64,
    BIGDFT_INPUTS_FREQ = 128,
    BIGDFT_INPUTS_LIN  = 256,
    BIGDFT_INPUTS_UNPARSED = 65536
  } BigDFT_InputsFiles;
typedef enum
  {
    SMEARING_DIST_ERF   = 1,
    SMEARING_DIST_FERMI = 2,
    SMEARING_DIST_COLD1 = 3,
    SMEARING_DIST_COLD2 = 4,
    SMEARING_DIST_METPX = 5
  } BigDFT_Smearing;
typedef struct _BigDFT_Inputs BigDFT_Inputs;
struct _BigDFT_Inputs
{
  /* TODO: bindings to values... */
  int files;
  gchar *file_occnum, *file_igpop, *file_lin;
  gchar *dir_output, *writing_directory;
  gchar *run_name;
  
  /* DFT file variables. */
  int ixc, ncharge, nspin, mpol, ncong,
    dispersion, inputPsiId, output_wf_format, output_grid, ncongt, norbv, nvirt,
    nplot, disableSym;
  guint itermax, nrepmax, idsx;
  double crmult, frmult, gnrm_cv, rbuf;
  double h[3], elecfield[3];

  /* MIX file variables. */
  int norbsempty;
  guint iscf, itrpmax;
  BigDFT_Smearing occopt;
  double alphamix, rpnrm_cv, gnrm_startmix, Tel, alphadiis;

  /* GEOPT file variables. */
  char geopt_approach[10];
  int ncount_cluster_x, history, ionmov;
  double frac_fluct, forcemax, randdis, betax, dtion;
  double strtarget[6];
  f90_pointer_double qmass;

  /* PERF file variables (partial). */
  guint linear;

  /* Private. */
  guint refCount;
  _input_variables *data;
  _dictionary *input_values;
};
/*********************************/
#ifdef GLIB_MAJOR_VERSION
GType          bigdft_inputs_get_type         (void);
#endif
BigDFT_Inputs* bigdft_inputs_ref              (BigDFT_Inputs *in);
void           bigdft_inputs_unref            (BigDFT_Inputs *in);
void           bigdft_inputs_free             (BigDFT_Inputs *in);
BigDFT_Inputs* bigdft_inputs_new              (const gchar *naming);
BigDFT_Inputs* bigdft_inputs_new_from_files   (const gchar *naming, guint iproc);
void           bigdft_inputs_set              (BigDFT_Inputs *in,
                                               const gchar *id, const gchar *value);
void           bigdft_inputs_set_array        (BigDFT_Inputs *in,
                                               const gchar *id, const gchar **value);
void           bigdft_inputs_set_array_at     (BigDFT_Inputs *in, const gchar *id,
                                               guint at, const gchar **value);
void           bigdft_inputs_analyse          (BigDFT_Inputs *in, BigDFT_Atoms *atoms,
                                               gboolean dump);
void           bigdft_inputs_create_dir_output(BigDFT_Inputs *in, guint iproc);
/*********************************/

/*********************************/
/* BigDFT_Goutput data structure */
/*********************************/
typedef enum
  {
    BIGDFT_ENERGS_EKS
  } BigDFT_EnergsIds;

#ifdef GLIB_MAJOR_VERSION
#define BIGDFT_GOUTPUT_TYPE    (bigdft_goutput_get_type())
#define BIGDFT_GOUTPUT(obj)                                               \
  (G_TYPE_CHECK_INSTANCE_CAST(obj, BIGDFT_GOUTPUT_TYPE, BigDFT_Goutput))
typedef struct _BigDFT_GoutputClass BigDFT_GoutputClass;
struct _BigDFT_GoutputClass
{
  GObjectClass parent;
};
GType bigdft_goutput_get_type(void);
#else
#define BIGDFT_GOUTPUT_TYPE    (999)
#define BIGDFT_GOUTPUT(obj)    ((BigDFT_Goutput*)obj)
#endif
typedef struct _BigDFT_Goutput BigDFT_Goutput;
struct _BigDFT_Goutput
{
  GObject parent;
  gboolean dispose_has_run;

  /* Binded values. */
  double eh, exc, evxc, eion, edisp, ekin, epot, eproj, eexctX, ebs, eKS, trH, evsum, evsic;
  double etot;

  guint fdim;
  double *fxyz;
  double fnoise;
  double pressure;
  double strten[6];

  /* Private. */
  _DFT_global_output *data;
  _energy_terms *energs;
};
/********************************/
BigDFT_Goutput* bigdft_goutput_new        (guint nat);
void            bigdft_goutput_unref      (BigDFT_Goutput *energs);
void            bigdft_goutput_emit_energs(BigDFT_Goutput *energs, guint istep,
                                           BigDFT_EnergsIds kind);
/********************************/

/*********************************/
/* BigDFT_Restart data structure */
/*********************************/
typedef enum
  {
    BIGDFT_RESTART_LCAO,
    BIGDFT_RESTART_WVL_MEMORY
  } BigDFT_RestartModes;

#ifdef GLIB_MAJOR_VERSION
#define BIGDFT_RESTART_TYPE    (bigdft_restart_get_type())
#define BIGDFT_RESTART(obj)                                               \
  (G_TYPE_CHECK_INSTANCE_CAST(obj, BIGDFT_RESTART_TYPE, BigDFT_Restart))
typedef struct _BigDFT_RestartClass BigDFT_RestartClass;
struct _BigDFT_RestartClass
{
  GObjectClass parent;
};
GType bigdft_restart_get_type(void);
#else
#define BIGDFT_RESTART_TYPE    (999)
#define BIGDFT_RESTART(obj)    ((BigDFT_Restart*)obj)
#endif
typedef struct _BigDFT_Restart BigDFT_Restart;
struct _BigDFT_Restart
{
  GObject parent;
  gboolean dispose_has_run;

  BigDFT_RestartModes inputPsiId;

  /* Private. */
  BigDFT_Inputs *in;
  _restart_objects *data;
};
/*********************************/
BigDFT_Restart* bigdft_restart_new     (BigDFT_Atoms *atoms, BigDFT_Inputs *in, guint iproc);
void            bigdft_restart_unref   (BigDFT_Restart *restart);
void            bigdft_restart_set_mode(BigDFT_Restart *restart, BigDFT_RestartModes id);
/*********************************/

/*********************************/
/* BigDFT_Memory data structure */
/*********************************/
/**
 * BigDFT_Memory:
 * @data: (skip):
 */
typedef struct _BigDFT_Memory BigDFT_Memory;
struct _BigDFT_Memory
{
  double submat;
  int ncomponents, norb, norbp;
  double oneorb, allpsi_mpi, psistorage;
  double projarr, grid, workarr;

  double kernel, density, psolver, ham;

  double peak;

  /* Private. */
  guint ref;
  _memory_estimation *data;
};
#ifdef GLIB_MAJOR_VERSION
GType bigdft_memory_get_type(void);
#endif
/*********************************/

/*********************************/
/* BigDFT_Run data structure */
/*********************************/
#ifdef GLIB_MAJOR_VERSION
#define BIGDFT_RUN_TYPE    (bigdft_run_get_type())
#define BIGDFT_RUN(obj)                                               \
  (G_TYPE_CHECK_INSTANCE_CAST(obj, BIGDFT_RUN_TYPE, BigDFT_Run))
typedef struct _BigDFT_RunClass BigDFT_RunClass;
struct _BigDFT_RunClass
{
  GObjectClass parent;
};
GType bigdft_run_get_type(void);
#else
#define BIGDFT_RUN_TYPE    (999)
#define BIGDFT_RUN(obj)    ((BigDFT_Run*)obj)
#endif
typedef struct _BigDFT_Run BigDFT_Run;
struct _BigDFT_Run
{
  GObject parent;
  gboolean dispose_has_run;

  BigDFT_Atoms   *atoms;
  BigDFT_Inputs  *inputs;
  BigDFT_Restart *restart;

  /* Private. */
  BigDFT_Dict  *dict; /* Not null if built from a dict. */
  _run_objects *data;
};
/*********************************/
BigDFT_Run*     bigdft_run_new();
BigDFT_Run*     bigdft_run_new_from_files  (const gchar *radical, const gchar *posinp);
BigDFT_Run*     bigdft_run_new_from_dict   (BigDFT_Dict *dict, gboolean dump);
gboolean        bigdft_run_dump            (BigDFT_Run *run, const gchar *filename,
                                            gboolean full);
BigDFT_Memory*  bigdft_run_memoryEstimation(BigDFT_Run *run, guint iproc, guint nproc);
BigDFT_Goutput* bigdft_run_calculate       (BigDFT_Run *run, guint iproc, guint nproc);
BigDFT_Atoms*   bigdft_run_get_atoms       (BigDFT_Run *run);
BigDFT_Inputs*  bigdft_run_get_inputs      (BigDFT_Run *run);
BigDFT_Restart* bigdft_run_get_restart     (BigDFT_Run *run);
void            bigdft_run_unref           (BigDFT_Run *run);
/*********************************/

/*******************************/
/* BigDFT_Image data structure */
/*******************************/
typedef enum
  {
    BIGDFT_IMAGE_STEEPEST_DESCENT,
    BIGDFT_IMAGE_FLETCHER_REEVES,
    BIGDFT_IMAGE_POLAK_RIBIERE,
    BIGDFT_IMAGE_QUICK_MIN,
    BIGDFT_IMAGE_DAMPED_VERLET,
    BIGDFT_IMAGE_SIM_ANNEALING
  } BigDFT_ImageAlgo;

#ifdef GLIB_MAJOR_VERSION
#define BIGDFT_IMAGE_TYPE    (bigdft_image_get_type())
#define BIGDFT_IMAGE(obj)                                               \
  (G_TYPE_CHECK_INSTANCE_CAST(obj, BIGDFT_IMAGE_TYPE, BigDFT_Image))
typedef struct _BigDFT_ImageClass BigDFT_ImageClass;
struct _BigDFT_ImageClass
{
  GObjectClass parent;
};
GType bigdft_image_get_type(void);
#else
#define BIGDFT_IMAGE_TYPE    (999)
#define BIGDFT_IMAGE(obj)    ((BigDFT_Image*)obj)
#endif
typedef struct _BigDFT_Image BigDFT_Image;
struct _BigDFT_Image
{
  GObject parent;
  gboolean dispose_has_image;

  /* Bind attributes. */
  BigDFT_Run *run;
  BigDFT_Goutput *outs;
  double error, F;
  guint id;

  /* Private. */
  _run_image *data;
};
/*********************************/
BigDFT_Image* bigdft_image_new       (BigDFT_Atoms *atoms, BigDFT_Inputs *ins,
                                      BigDFT_Restart *rst, BigDFT_ImageAlgo algo);
void          bigdft_image_unref     (BigDFT_Image *image);
void          bigdft_image_update_pos(BigDFT_Image *image, guint iteration,
                                      const BigDFT_Image *imgm1, const BigDFT_Image *imgp1,
                                      double k_before, double k_after,
                                      gboolean climbing);
gboolean      bigdft_image_update_pos_from_file(BigDFT_Image *image, guint iteration,
                                                const gchar *filem1, const gchar *filep1,
                                                double k_before, double k_after, gboolean climbing);
void          bigdft_image_calculate (BigDFT_Image *image, guint iteration, guint id);
BigDFT_Run*   bigdft_image_get_run(BigDFT_Image *image);
BigDFT_Goutput* bigdft_image_get_outs(BigDFT_Image *image);

GArray* bigdft_image_set_distribute(gboolean *update, guint nimages, guint ngroup);
/*********************************/






/* Additional bindings (available only with GObject. */
#ifdef _BIGDFT_BUILD_FULL_BINDINGS_
typedef struct _BigDFT_Lzd BigDFT_Lzd;
typedef struct _BigDFT_Orbs BigDFT_Orbs;
typedef struct _BigDFT_Proj BigDFT_Proj;
typedef struct _BigDFT_LocalFields BigDFT_LocalFields;
typedef struct _BigDFT_OptLoop BigDFT_OptLoop;

typedef enum
  {
    BIGDFT_WF_FORMAT_NONE,
    BIGDFT_WF_FORMAT_PLAIN,
    BIGDFT_WF_FORMAT_BINARY,
    BIGDFT_WF_FORMAT_ETSF
  } BigDFT_WfFileFormats;

/*********************************/
/* BigDFT_Locreg data structure. */
/*********************************/
#ifdef GLIB_MAJOR_VERSION
#define BIGDFT_LOCREG_TYPE    (bigdft_locreg_get_type())
#define BIGDFT_LOCREG(obj)                                               \
  (G_TYPE_CHECK_INSTANCE_CAST(obj, BIGDFT_LOCREG_TYPE, BigDFT_Locreg))
typedef struct _BigDFT_LocregClass BigDFT_LocregClass;
struct _BigDFT_LocregClass
{
  GObjectClass parent;
};
GType bigdft_locreg_get_type(void);
#else
#define BIGDFT_LOCREG_TYPE    (999)
#define BIGDFT_LOCREG(obj)    ((BigDFT_Locreg*)obj)
#endif
typedef struct _BigDFT_Locreg BigDFT_Locreg;
/**
 * BigDFT_Locreg:
 * @radii: (element-type double):
 */
struct _BigDFT_Locreg
{
  BigDFT_Atoms parent;
#ifdef GLIB_MAJOR_VERSION
  gboolean dispose_has_run;
#endif

  /* Values that have been used to built this localisation region. */
  double h[3];
  GArray *radii;
  double crmult, frmult;

  /* Sizes of the boxes (taken from d). */
  guint n[3], ni[3], ns[3], nsi[3], nfl[3], nfu[3];
  guint norb;

  /* Values of the wfd descriptor. */
  guint nvctr_c, nvctr_f, nseg_c, nseg_f;
  guint *keyglob, *keygloc;
  guint *keyvloc, *keyvglob;

  /* Additionnal values. */
  double locrad, locregCenter[3];

  /* TODO: bindings to values... */

  /* Private. */
  _grid_dimensions *d;
  _wavefunctions_descriptors *wfd;
  _locreg_descriptors *data;
};
typedef enum
  {
    GRID_COARSE,
    GRID_FINE
  } BigDFT_Grid;

BigDFT_Locreg* bigdft_locreg_new           ();
void           bigdft_locreg_free          (BigDFT_Locreg *glr);
gboolean       bigdft_locreg_check         (const BigDFT_Locreg *glr);
void           bigdft_locreg_set_radii     (BigDFT_Locreg *glr, GArray *radii);
void           bigdft_locreg_set_size      (BigDFT_Locreg *glr, const double h[3],
                                            double crmult, double frmult);
void           bigdft_locreg_set_d_dims    (BigDFT_Locreg *lr, guint n[3], guint ni[3],
                                            guint ns[3], guint nsi[3], guint nfl[3], guint nfu[3]);
void           bigdft_locreg_set_wfd_dims  (BigDFT_Locreg *lr, guint nseg_c, guint nseg_f,
                                            guint nvctr_c, guint nvctr_f);
void           bigdft_locreg_init_d        (BigDFT_Locreg *glr);
void           bigdft_locreg_init_wfd      (BigDFT_Locreg *glr);
void           bigdft_locreg_init_bounds   (BigDFT_Locreg *lr);
gboolean*      bigdft_locreg_get_grid      (const BigDFT_Locreg *glr, BigDFT_Grid gridType);
double*        bigdft_locreg_convert_to_isf(const BigDFT_Locreg *glr, const double *psic);
void           bigdft_locreg_write_psi_compress(const BigDFT_Locreg *lr,
                                                guint unitwf, BigDFT_WfFileFormats format,
                                                gboolean linear, guint iorb, const guint n[3],
                                                const double *psic);
typedef struct _BigDFT_LocregIter BigDFT_LocregIter;
struct _BigDFT_LocregIter
{
  const BigDFT_Locreg *glr;
  guint nseg, iseg, grid[3];

  guint i3, i2, i1, i0;
  double x0, x1, y, z;
};
gboolean       bigdft_locreg_iter_new      (BigDFT_LocregIter *iter,
                                            const BigDFT_Locreg *glr,
                                            BigDFT_Grid gridType);
gboolean       bigdft_locreg_iter_next     (BigDFT_LocregIter *iter);

/*********************************/
/* BigDFT_Lzd data structure. */
/*********************************/
#ifdef GLIB_MAJOR_VERSION
#define BIGDFT_LZD_TYPE    (bigdft_lzd_get_type())
#define BIGDFT_LZD(obj)                                               \
  (G_TYPE_CHECK_INSTANCE_CAST(obj, BIGDFT_LZD_TYPE, BigDFT_Lzd))
typedef struct _BigDFT_LzdClass BigDFT_LzdClass;
struct _BigDFT_LzdClass
{
  GObjectClass parent;
};
GType bigdft_lzd_get_type(void);
#else
#define BIGDFT_LZD_TYPE    (999)
#define BIGDFT_LZD(obj)    ((BigDFT_Lzd*)obj)
#endif
struct _BigDFT_Lzd
{
  BigDFT_Locreg parent;
#ifdef GLIB_MAJOR_VERSION
  gboolean dispose_has_run;
#endif

  /* Bind of Llr array. */
  guint nlr;
  BigDFT_Locreg **Llr;

  /* Private. */
  _local_zone_descriptors *data;
};
BigDFT_Lzd* bigdft_lzd_new();
BigDFT_Lzd* bigdft_lzd_new_with_fortran (void *fortran_lzd);
BigDFT_Lzd* bigdft_lzd_new_from_fortran (void *fortran_lzd);
void        bigdft_lzd_free             (BigDFT_Lzd *lzd);
gboolean    bigdft_lzd_check            (const BigDFT_Lzd *lzd);
void        bigdft_lzd_emit_defined     (BigDFT_Lzd *lzd);
void        bigdft_lzd_init_d           (BigDFT_Lzd *lzd);
void        bigdft_lzd_set_n_locreg     (BigDFT_Lzd *lzd, guint nlr);
void        bigdft_lzd_set_irreductible_zone(BigDFT_Lzd *lzd, guint npsin);
void        bigdft_lzd_copy_from_fortran(BigDFT_Lzd *lzd, GArray *radii,
                                         double crmult, double frmult);
void        bigdft_lzd_define           (BigDFT_Lzd *lzd, guint type,
                                         BigDFT_Orbs *orbs, guint iproc, guint nproc);
gboolean    bigdft_lzd_iter_new         (const BigDFT_Lzd *lzd, BigDFT_LocregIter *iter,
                                         BigDFT_Grid gridType, guint ilr);
gboolean    bigdft_lzd_iter_next        (BigDFT_LocregIter *iter);


/*******************************/
/* BigDFT_Orbs data structure. */
/*******************************/
#ifdef GLIB_MAJOR_VERSION
#define BIGDFT_ORBS_TYPE    (bigdft_orbs_get_type())
#define BIGDFT_ORBS(obj)                                               \
  (G_TYPE_CHECK_INSTANCE_CAST(obj, BIGDFT_ORBS_TYPE, BigDFT_Orbs))
typedef struct _BigDFT_OrbsClass BigDFT_OrbsClass;
struct _BigDFT_OrbsClass
{
  GObjectClass parent;
};
GType bigdft_orbs_get_type(void);
#else
#define BIGDFT_ORBS_TYPE    (999)
#define BIGDFT_ORBS(obj)    ((BigDFT_Orbs*)obj)
#endif
struct _BigDFT_Orbs
{
#ifdef GLIB_MAJOR_VERSION
  GObject parent;
  gboolean dispose_has_run;
#endif

  /* TODO: bindings to values... */
  guint norb, norbp, norbu, norbd;
  guint nspin, nspinor, npsidim;
  guint nkpts, nkptsp;
  guint isorb, iskpts;

  double efermi, HLgap, eTS;

     /* integer, dimension(:), pointer :: iokpt,ikptproc */
     /* integer, dimension(:,:), pointer :: norb_par */
  double *eval, *occup;
  double *kwgts, *kpts;

  guint *inwhichlocreg, *onwhichmpi, *onwhichatom;

  /* Pointers on building objects. */
  const BigDFT_Inputs *in;

  /* Private. */
  gboolean linear, withder;
  _orbitals_data *data, *lorbs;
  _communications_arrays *comm;
};

BigDFT_Orbs* bigdft_orbs_new (gboolean linear);
void         bigdft_orbs_free(BigDFT_Orbs *orbs);
guint        bigdft_orbs_define(BigDFT_Orbs *orbs, const BigDFT_Locreg *glr,
                                const BigDFT_Inputs *in, guint iproc, guint nproc);
gboolean     bigdft_orbs_get_linear(const BigDFT_Orbs *orbs);

/*****************************/
/* BigDFT_Wf data structure. */
/*****************************/
#ifdef GLIB_MAJOR_VERSION
#define BIGDFT_WF_TYPE    (bigdft_wf_get_type())
#define BIGDFT_WF(obj)                                          \
  (G_TYPE_CHECK_INSTANCE_CAST(obj, BIGDFT_WF_TYPE, BigDFT_Wf))
typedef struct _BigDFT_WfClass BigDFT_WfClass;
struct _BigDFT_WfClass
{
  GObjectClass parent;
};
GType bigdft_wf_get_type(void);
#else
#define BIGDFT_WF_TYPE    (999)
#define BIGDFT_WF(obj)    ((BigDFT_Wf*)obj)
#endif
typedef struct _BigDFT_Wf BigDFT_Wf;
struct _BigDFT_Wf
{
  BigDFT_Orbs parent;
#ifdef GLIB_MAJOR_VERSION
  gboolean dispose_has_run;
#endif

  /* Accessors. */
  BigDFT_Lzd *lzd;
  f90_pointer_double *psi, *hpsi, *psit, *spsi;

  /* private. */
  int inputpsi;
  guint input_wf_format;
  _DFT_wavefunction *data;
  _local_zone_descriptors *data_lzd;
  void *diis;
};
typedef enum
  {
    BIGDFT_PSI,
    BIGDFT_HPSI
  } BigDFT_PsiId;
typedef enum
  {
    BIGDFT_SPIN_UP,
    BIGDFT_SPIN_DOWN
  } BigDFT_Spin;
typedef enum
  {
    BIGDFT_REAL,
    BIGDFT_IMAG,
    BIGDFT_PARTIAL_DENSITY
  } BigDFT_Spinor;

BigDFT_Wf* bigdft_wf_new (int inputPsiId);
BigDFT_Wf* bigdft_wf_new_from_fortran(void *obj, gboolean linear);
void       bigdft_wf_free(BigDFT_Wf *wf);
guint      bigdft_wf_define(BigDFT_Wf *wf, const BigDFT_Inputs *in, guint iproc, guint nproc);
void       bigdft_wf_init_linear_comm(BigDFT_Wf *wf, const BigDFT_LocalFields *denspot,
                                      const BigDFT_Inputs *in, guint iproc, guint nproc);
void       bigdft_wf_calculate_psi0(BigDFT_Wf *wf, BigDFT_LocalFields *denspot,
                                    BigDFT_Proj *proj, BigDFT_Goutput *energs,
                                    guint iproc, guint nproc);
guint      bigdft_wf_optimization_loop(BigDFT_Wf *wf, BigDFT_LocalFields *denspot,
                                       BigDFT_Proj *proj, BigDFT_Goutput *energs,
                                       BigDFT_OptLoop *params, guint iproc, guint nproc);
void       bigdft_wf_post_treatments(BigDFT_Wf *wf, BigDFT_LocalFields *denspot,
                                     BigDFT_Proj *proj, BigDFT_Goutput *energs,
                                     guint iproc, guint nproc);
BigDFT_Locreg* bigdft_wf_get_locreg(const BigDFT_Wf *wf, guint ikpt, guint iorb,
                                    BigDFT_Spin ispin, guint iproc);
const double* bigdft_wf_get_compress(const BigDFT_Wf *wf, BigDFT_PsiId ipsi,
                                     guint ikpt, guint iorb, BigDFT_Spin ispin, BigDFT_Spinor ispinor,
                                     guint *psiSize, guint iproc);
const double* bigdft_wf_get_psi_compress(const BigDFT_Wf *wf, guint ikpt, guint iorb,
                                         BigDFT_Spin ispin, BigDFT_Spinor ispinor,
                                         guint *psiSize, guint iproc);
const double* bigdft_wf_get_hpsi_compress(const BigDFT_Wf *wf, guint ikpt, guint iorb,
                                          BigDFT_Spin ispin, BigDFT_Spinor ispinor,
                                          guint *psiSize, guint iproc);
gboolean   bigdft_wf_copy_compress(const BigDFT_Wf *wf, BigDFT_PsiId ipsi,
                                   guint ikpt, guint iorb, BigDFT_Spin ispin, BigDFT_Spinor ispinor,
                                   guint iproc, double *psic, guint psiAlloc);
gboolean   bigdft_wf_copy_psi_compress(const BigDFT_Wf *wf, guint ikpt, guint iorb,
                                       BigDFT_Spin ispin, BigDFT_Spinor ispinor,
                                       guint iproc, double *psic, guint psiSize);
gboolean   bigdft_wf_copy_hpsi_compress(const BigDFT_Wf *wf, guint ikpt, guint iorb,
                                        BigDFT_Spin ispin, BigDFT_Spinor ispinor,
                                        guint iproc, double *psic, guint psiAlloc);
double*    bigdft_wf_convert_to_isf(const BigDFT_Wf *wf, guint ikpt, guint iorb,
                                    BigDFT_Spin ispin, BigDFT_Spinor ispinor, guint iproc);
void       bigdft_wf_write_psi_compress(const BigDFT_Wf *wf, const gchar *filename,
                                        BigDFT_WfFileFormats format, const double *psic,
                                        guint ikpt, guint iorb, BigDFT_Spin ispin, guint psiSize);
void       bigdft_wf_optimization(BigDFT_Wf *wf, BigDFT_Proj *proj,
                                  BigDFT_LocalFields *denspot, BigDFT_Goutput *energs,
                                  BigDFT_OptLoop *params, const BigDFT_Inputs *in,
                                  gboolean threaded, guint iproc, guint nproc);
#ifdef GLIB_MAJOR_VERSION
void       bigdft_wf_emit_one_wave(BigDFT_Wf *wf, guint iter, GArray *psic, GQuark quark,
                                   BigDFT_PsiId ipsi, guint ikpt, guint iorb, guint ispin);
#endif

/*******************************/
/* BigDFT_Proj data structure. */
/*******************************/
#ifdef GLIB_MAJOR_VERSION
#define BIGDFT_PROJ_TYPE    (bigdft_proj_get_type())
#define BIGDFT_PROJ(obj)                                               \
  (G_TYPE_CHECK_INSTANCE_CAST(obj, BIGDFT_PROJ_TYPE, BigDFT_Proj))
typedef struct _BigDFT_ProjClass BigDFT_ProjClass;
struct _BigDFT_ProjClass
{
  GObjectClass parent;
};
GType bigdft_proj_get_type(void);
#else
#define BIGDFT_PROJ_TYPE    (999)
#define BIGDFT_PROJ(obj)    ((BigDFT_Proj*)obj)
#endif
struct _BigDFT_Proj
{
#ifdef GLIB_MAJOR_VERSION
  GObject parent;
  gboolean dispose_has_run;
#endif

  /* TODO: bindings to values... */
  guint nproj, nprojel;

  /* Additional pointers. */
  f90_pointer_double proj;

  /* Private. */
  _nonlocal_psp_descriptors *nlpspd;
};

BigDFT_Proj* bigdft_proj_new (const BigDFT_Locreg *glr, const BigDFT_Orbs *orbs,
                              double frmult);
void         bigdft_proj_free(BigDFT_Proj *proj);

/**********************************/
/* BigDFT_DensPot data structure. */
/**********************************/
typedef enum
  {
    BIGDFT_RHO_IS_EMPTY              = -1980,
    BIGDFT_RHO_IS_ELECTRONIC_DENSITY = -1979,
    BIGDFT_RHO_IS_CHARGE_DENSITY     = -1978,
    BIGDFT_RHO_IS_KS_POTENTIAL       = -1977,
    BIGDFT_RHO_IS_HARTREE_POTENTIAL  = -1976
  } BigDFT_RhoIs;
typedef enum
  {
    BIGDFT_DENSPOT_DENSITY,
    BIGDFT_DENSPOT_V_EXT
  } BigDFT_DensPotIds;

#ifdef GLIB_MAJOR_VERSION
#define BIGDFT_LOCALFIELDS_TYPE    (bigdft_localfields_get_type())
#define BIGDFT_LOCALFIELDS(obj)                                               \
  (G_TYPE_CHECK_INSTANCE_CAST(obj, BIGDFT_LOCALFIELDS_TYPE, BigDFT_LocalFields))
typedef struct _BigDFT_LocalFieldsClass BigDFT_LocalFieldsClass;
struct _BigDFT_LocalFieldsClass
{
  GObjectClass parent;
};
GType bigdft_localfields_get_type(void);
#else
#define BIGDFT_LOCALFIELDS_TYPE    (999)
#define BIGDFT_LOCALFIELDS(obj)    ((BigDFT_LocalFields*)obj)
#endif
struct _BigDFT_LocalFields
{
#ifdef GLIB_MAJOR_VERSION
  GObject parent;
  gboolean dispose_has_run;
#endif
  /* bindings to values... */
  BigDFT_RhoIs rhov_is;
  double psoffset;
  double h[3];
  guint ni[3];

  double eion, edisp, ewaldstr[6], xcstr[6];
  f90_pointer_double_2D fion, fdisp;

  /* Additional pointers. */
  double *rhov, *v_ext, *v_xc;
  /* TODO, see when these are associated. */
  /* double *rho_full, *pot_full, *rho_psi, *rho_c, *vloc_ks, *f_xc; */

  /* Private. */
  void *pkernel, *pkernelseq;
  _rho_descriptors *rhod;
  _denspot_distribution *dpbox;
  _DFT_local_fields *data;
};

BigDFT_LocalFields* bigdft_localfields_new (const BigDFT_Lzd *lzd,
                                            const BigDFT_Inputs *in,
                                            guint iproc, guint nproc);
BigDFT_LocalFields* bigdft_localfields_new_from_fortran(void *obj);
void                bigdft_localfields_free(BigDFT_LocalFields *denspotd);
void bigdft_localfields_create_poisson_kernels(BigDFT_LocalFields *localfields);
void bigdft_localfields_create_effective_ionic_pot(BigDFT_LocalFields *denspot,
                                                   const BigDFT_Lzd *lzd,
                                                   const BigDFT_Inputs *in,
                                                   guint iproc, guint nproc);
void bigdft_localfields_emit_rhov(BigDFT_LocalFields *denspot, guint istep);
void bigdft_localfields_emit_v_ext(BigDFT_LocalFields *denspot);
GArray* bigdft_localfields_get_field(BigDFT_LocalFields *denspot, BigDFT_DensPotIds id);


/*********************************/
/* BigDFT_OptLoop data structure */
/*********************************/
typedef enum
  {
    BIGDFT_OPTLOOP_ITER_HAMILTONIAN,
    BIGDFT_OPTLOOP_ITER_SUBSPACE,
    BIGDFT_OPTLOOP_ITER_WAVEFUNCTIONS,
    BIGDFT_OPTLOOP_DONE_HAMILTONIAN,
    BIGDFT_OPTLOOP_DONE_SUBSPACE,
    BIGDFT_OPTLOOP_DONE_WAVEFUNCTIONS
  } BigDFT_OptLoopIds;
#ifdef GLIB_MAJOR_VERSION
#define BIGDFT_OPTLOOP_TYPE    (bigdft_optloop_get_type())
#define BIGDFT_OPTLOOP(obj)                                               \
  (G_TYPE_CHECK_INSTANCE_CAST(obj, BIGDFT_OPTLOOP_TYPE, BigDFT_OptLoop))
typedef struct _BigDFT_OptLoopClass BigDFT_OptLoopClass;
struct _BigDFT_OptLoopClass
{
  GObjectClass parent;
};
GType bigdft_optloop_get_type(void);
#else
#define BIGDFT_OPTLOOP_TYPE    (999)
#define BIGDFT_OPTLOOP(obj)    ((BigDFT_OptLoop*)obj)
#endif
struct _BigDFT_OptLoop
{
#ifdef GLIB_MAJOR_VERSION
  GObject parent;
  gboolean dispose_has_run;
#endif

  /* Binded values. */
  double gnrm_cv, rpnrm_cv, gnrm_startmix;
  double gnrm, rpnrm;
  guint itrpmax, nrepmax, itermax;
  guint itrp, itrep, iter;
  int iscf, infocode;

  /* Private. */
  _DFT_optimization_loop *data;
};
BigDFT_OptLoop* bigdft_optloop_new();
BigDFT_OptLoop* bigdft_optloop_new_from_fortran(void *obj);
void            bigdft_optloop_free(BigDFT_OptLoop *optloop);
void            bigdft_optloop_copy_from_fortran(BigDFT_OptLoop *optloop);
void            bigdft_optloop_sync_to_fortran(BigDFT_OptLoop *optloop);
void            bigdft_optloop_emit(BigDFT_OptLoop *optloop, BigDFT_OptLoopIds kind,
                                    BigDFT_Goutput *energs);

/******************/
/* Miscellaneous. */
/******************/
typedef enum
  {
    BIGDFT_SIGNALS_NONE,
    BIGDFT_SIGNALS_DBUS,
    BIGDFT_SIGNALS_INET
  } BigDFT_SignalModes;
#ifdef GLIB_MAJOR_VERSION
#include <gio/gio.h>

typedef struct _BigDFT_SignalsHandler BigDFT_SignalsClient;

BigDFT_SignalsClient* bigdft_signals_client_new(const gchar *hostname,
                                                GCancellable *cancellable, GError **error);
BigDFT_SignalsClient* bigdft_signals_client_ref(BigDFT_SignalsClient *client);
void bigdft_signals_client_unref(BigDFT_SignalsClient *client);
GType bigdft_signals_client_get_type(void);
GSource* bigdft_signals_client_create_source(BigDFT_SignalsClient *client, BigDFT_Goutput *energs,
                                             BigDFT_Wf *wf, BigDFT_LocalFields *denspot,
                                             BigDFT_OptLoop *optloop, GCancellable *cancellable,
                                             GDestroyNotify destroy, gpointer data);
void bigdft_signals_client_create_thread(BigDFT_SignalsClient *client, BigDFT_Goutput *energs,
                                         BigDFT_Wf *wf, BigDFT_LocalFields *denspot,
                                         BigDFT_OptLoop *optloop, GCancellable *cancellable,
                                         GDestroyNotify destroy, gpointer user_data);
void bigdft_signals_client_set_block_run(BigDFT_SignalsClient *client, gboolean status);
gboolean bigdft_signals_client_get_block_run(BigDFT_SignalsClient *client);
void bigdft_signals_client_free(BigDFT_SignalsClient *client);
#endif

double bigdft_memory_get_peak(guint nproc, const BigDFT_Locreg *lr, const BigDFT_Inputs *in,
                              const BigDFT_Orbs *orbs, const BigDFT_Proj *proj);

f90_pointer_double_4D* bigdft_read_wave_to_isf(const gchar *filename, int iorbp,
                                               double h[3], int n[3], int *nspinor);
void bigdft_free_wave_to_isf(f90_pointer_double_4D *psiscf);
gboolean bigdft_read_wave_descr(const gchar *filename, int *norbu,
                                int *norbd, int *nkpt, int *nspinor,
                                int *iorb, int *ispin, int *ikpt, int *ispinor);
#endif
#endif
G_END_DECLS
<|MERGE_RESOLUTION|>--- conflicted
+++ resolved
@@ -30,8 +30,6 @@
 int bigdft_finalize();
 guint bigdft_get_count(GObject *obj);
 
-<<<<<<< HEAD
-=======
 /******************************/
 /* BigDFT_Dict data structure */
 /******************************/
@@ -85,7 +83,6 @@
 void  bigdft_dict_unref       (BigDFT_Dict *dict);
 void  bigdft_dict_dump        (BigDFT_Dict *dict);
 /*********************************/
->>>>>>> 73844872
 
 /********************************/
 /* BigDFT_Atoms data structure. */
