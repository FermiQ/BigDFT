--- conflicted
+++ resolved
@@ -20,12 +20,7 @@
 /*****************************************************/
 /* Basics definitions with possibly no GLib support. */
 /*****************************************************/
-<<<<<<< HEAD
-void bigdft_init_f_lib();
-int bigdft_init(guint *mpi_iproc, guint *mpi_nproc, guint *mpi_igroup, guint *mpi_ngroup,
-=======
 int bigdft_lib_init(guint *mpi_iproc, guint *mpi_nproc, guint *mpi_igroup, guint *mpi_ngroup,
->>>>>>> 326d3f70
                 guint mpi_groupsize);
 int bigdft_mpi_set_distribution(guint *mpi_iproc, guint *mpi_nproc,
                                 guint *mpi_igroup, guint *mpi_ngroup,
