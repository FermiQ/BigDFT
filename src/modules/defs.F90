--- conflicted
+++ resolved
@@ -76,11 +76,7 @@
   real(gp), parameter :: e_Cb=1.602176487d-19                           !> minus the electron charge, in Coulomb
   real(gp), parameter :: kb_HaK=8.617343d-5/Ha_eV                       !> Boltzmann constant in Ha/K
   real(gp), parameter :: amu_emass=1.660538782e-27_gp/9.10938215e-31_gp !> 1 atomic mass unit, in electronic mass
-<<<<<<< HEAD
-  real(gp), parameter :: AU_GPa=29421.010901602753                      !> 1 Ha/Bohr^3 in GPa
-=======
-  real(gp), parameter :: GPaoAU=29421.010901602753_gp                       !> 1Ha/Bohr^3 in GPa
->>>>>>> f83d2067
+  real(gp), parameter :: AU_GPa=29421.010901602753_gp                   !> 1 Ha/Bohr^3 in GPa
 
   !> Evergreens
   real(dp), parameter :: pi_param=3.141592653589793238462643383279502884197_dp
