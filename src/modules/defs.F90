!> @file
!!  File defining parameters for BigDFT package (processed by the build system)
!! @author
!!    Copyright (C) 2008-2011 BigDFT group
!!    This file is distributed under the terms of the
!!    GNU General Public License, see ~/COPYING file
!!    or http://www.gnu.org/copyleft/gpl.txt .
!!    For the list of contributors, see ~/AUTHORS
!! @warning
!!   THIS FILE IS PROCESSED BY THE BUILD SYSTEM.

#if defined HAVE_CONFIG_H
#include <config.inc>
#endif

!> Modules which contains the low level definitions, as well as some profiling procedures
module module_defs

  use m_profiling

  implicit none  

  include 'configure.inc' !< Include variables set from configure.

  integer :: verbose=2    !< Verbosity of the output, control the level of writing (minimal by default)

  ! General precision, density and the wavefunctions types
  integer, parameter :: gp=kind(1.0d0)  !< general-type precision
  integer, parameter :: dp=kind(1.0d0)  !< density-type precision
  integer, parameter :: wp=kind(1.0d0)  !< wavefunction-type precision
  integer, parameter :: tp=kind(1.0d0)  !< diis precision (single in this context, if double is only for non-regression)

  include 'mpif.h'      !< MPI definitions and datatypes for density and wavefunctions

  integer, parameter :: mpidtypw=MPI_DOUBLE_PRECISION
  integer, parameter :: mpidtypd=MPI_DOUBLE_PRECISION
  integer, parameter :: mpidtypg=MPI_DOUBLE_PRECISION
  !integer, parameter :: mpidtypw=MPI_REAL,mpidtypd=MPI_REAL !in case of single precision

#ifdef HAVE_MPI2
  logical, parameter :: have_mpi2 = .true.  !< Flag to use in the code to switch between MPI1 and MPI2
#else
  integer :: MPI_IN_PLACE = 0               !< Fake MPI_IN_PLACE variable to allow compilation in sumrho.
  logical, parameter :: have_mpi2 = .false. !< Flag to use in the code to switch between MPI1 and MPI2
#endif

  logical :: mpi_thread_funneled_is_supported=.false. !< control the OMP_NESTED based overlap, checked by bigdft_mpi_init below

  !> Flag for GPU computing, if CUDA libraries are present
  !! in that case if a GPU is present a given MPI processor may or not perform a GPU calculation
  !! this value can be changed in the read_input_variables routine
  logical :: GPUconv=.false.,GPUblas=.false.,GPUshare=.true.

  !> Flag for GPU computing, if OpenCL libraries are present
  !! in that case if a GPU is present a given MPI processor may or not perform a GPU calculation
  !! this value can be changed in the read_input_variables routine
  logical :: OCLconv=.false.
  logical :: ASYNCconv=.true.

  !> Logical parameter for the projectors application strategy (true for distributed way)
  !! if the projector allocation passes the memorylimit this is switched to true
  !! inside localize_projectors routines
  logical :: DistProjApply=.true.

  !> experimental variables to test the add of new functionalities
  logical :: experimental_modulebase_var_onlyfion=.false.


  !> Physical constants.
  real(gp), parameter :: bohr2ang = 0.5291772108_gp                     !> 1 AU in angstroem
  real(gp), parameter :: ha2ev = 27.21138386_gp                         !> 1 Ha in eV
  real(gp), parameter :: Ha_cmm1=219474.6313705_gp                      !> 1 Hartree, in cm^-1 (from abinit 5.7.x)
  real(gp), parameter :: Ha_eV=27.21138386_gp                           !> 1 Hartree, in eV
  real(gp), parameter :: Ha_K=315774.65_gp                              !> 1Hartree, in Kelvin
  real(gp), parameter :: Ha_THz=6579.683920722_gp                       !> 1 Hartree, in THz
  real(gp), parameter :: Ha_J=4.35974394d-18                            !> 1 Hartree, in J
  real(gp), parameter :: e_Cb=1.602176487d-19                           !> minus the electron charge, in Coulomb
  real(gp), parameter :: kb_HaK=8.617343d-5/Ha_eV                       !> Boltzmann constant in Ha/K
  real(gp), parameter :: amu_emass=1.660538782e-27_gp/9.10938215e-31_gp !> 1 atomic mass unit, in electronic mass
  real(gp), parameter :: GPaoAU=29421.010901602753                       !> 1Ha/Bohr^3 in GPa

  !> Code constants.
  !real(gp), parameter :: UNINITIALISED = -123456789._gp

  !> interface for MPI_ALLREDUCE routine
  interface mpiallred
     module procedure mpiallred_int,mpiallred_real,mpiallred_double,mpiallred_log
  end interface

  !interface for uninitialized variable
  interface UNINITIALIZED
     module procedure uninitialized_dbl,uninitialized_int,uninitialized_real
  end interface

  !initialize to zero an array
  interface to_zero
     module procedure put_to_zero_simple,put_to_zero_double,put_to_zero_integer
  end interface


  !> interfaces for LAPACK routines
  interface potrf
     module procedure potrf_simple,potrf_double
  end interface
  interface c_potrf
     module procedure c_potrf_simple,c_potrf_double
  end interface
  interface trtri
     module procedure trtri_simple,trtri_double
  end interface 
  interface c_trtri
     module procedure c_trtri_simple,c_trtri_double
  end interface
  interface syev
     module procedure syev_simple,syev_double
  end interface
  interface heev
     module procedure heev_simple,heev_double
  end interface
  interface sygv
     module procedure sygv_simple,sygv_double
  end interface
  interface hegv
     module procedure hegv_simple,hegv_double
  end interface
  interface gesv
     module procedure gesv_simple,gesv_double
  end interface
  interface c_gesv
     module procedure c_gesv_simple,c_gesv_double
  end interface


  !> interfaces for BLAS routines
  interface gemm
     module procedure gemm_simple,gemm_double
  end interface
  interface gemmsy
     module procedure gemm_simple,gemmsy_double_wrap
  end interface
  interface c_gemm
     module procedure c_gemm_simple,c_gemm_double
  end interface
  interface dot
     module procedure dot_simple,dot_double
  end interface
  interface dotc
     module procedure dotc_simple,dotc_double
  end interface
  interface nrm2
     module procedure nrm2_simple,nrm2_double
  end interface
  interface vscal
     module procedure scal_simple,scal_double
  end interface
  interface vcopy
     module procedure copy_integer,copy_simple,copy_double,copy_double_to_simple,&
          copy_complex_real_simple,copy_complex_real_double
  end interface
  interface c_vscal
     module procedure c_scal_simple,c_scal_double
  end interface
  interface syrk
     module procedure syrk_simple,syrk_double
  end interface
  interface herk
     module procedure herk_simple,herk_double
  end interface
  interface trmm
     module procedure trmm_simple,trmm_double
  end interface
  interface c_trmm
     module procedure c_trmm_simple,c_trmm_double
  end interface
  interface axpy
     module procedure axpy_simple,axpy_double,axpy_simple_to_double
  end interface
  interface c_axpy
     module procedure c_axpy_simple,c_axpy_double
  end interface

  interface
     subroutine bigdft_utils_flush(unit)
       integer, intent(in) :: unit
     end subroutine bigdft_utils_flush
  end interface

  contains

    subroutine bigdft_mpi_init(ierr)
      implicit none
      integer, intent(out) :: ierr
#ifdef HAVE_MPI_INIT_THREAD
      integer :: provided
      call MPI_INIT_THREAD(MPI_THREAD_FUNNELED,provided,ierr)
      if (provided /= 1 .or. ierr/=0) then
<<<<<<< HEAD
         write(*,*)'WARNING: MPI_THREAD_FUNNELED not supported!',provided,ierr
=======
         !write(*,*)'WARNING: MPI_THREAD_FUNNELED not supported!',provided,ierr
>>>>>>> 534f2d02
	 !call MPI_INIT(ierr)
      else
          mpi_thread_funneled_is_supported=.true.
      endif
#else
      call MPI_INIT(ierr)      
#endif
    end subroutine bigdft_mpi_init

!!$    !> Activates the nesting for UNBLOCK_COMMS performance case
!!$    subroutine bigdft_open_nesting
!!$      implicit none
!!$      !$   call OMP_SET_NESTED(.true.) 
!!$      !$   call OMP_SET_MAX_ACTIVE_LEVELS(2)
!!$      !$ if (unblock_comms_den) then
!!$      !$   call OMP_SET_NUM_THREADS(2)
!!$      !$ else
!!$      !$   call OMP_SET_NUM_THREADS(1)
!!$      !$ end if
!!$    end subroutine bigdft_open_nesting
    
    !interface for MPI_ALLREDUCE operations
    subroutine mpiallred_int(buffer,ntot,mpi_op,mpi_comm,ierr)
      implicit none
      integer, intent(in) :: ntot,mpi_op,mpi_comm
      integer, intent(inout) :: buffer
      integer, intent(out) :: ierr
#ifdef HAVE_MPI2
      !case with MPI_IN_PLACE
      call MPI_ALLREDUCE(MPI_IN_PLACE,buffer,ntot,&
           MPI_INTEGER,mpi_op,mpi_comm,ierr)
#else
      !local variables
      character(len=*), parameter :: subname='mpi_allred'
      integer :: i_all,i_stat
      integer, dimension(:), allocatable :: copybuf

      !case without mpi_in_place
      allocate(copybuf(ntot+ndebug),stat=i_stat)
      call memocc(i_stat,copybuf,'copybuf',subname)

      !not appropriate for integers, to be seen if it works
      call scopy(ntot,buffer,1,copybuf,1) 
      ierr=0 !put just for MPIfake compatibility
      call MPI_ALLREDUCE(copybuf,buffer,ntot,&
           MPI_INTEGER,mpi_op,mpi_comm,ierr)
      
      i_all=-product(shape(copybuf))*kind(copybuf)
      deallocate(copybuf,stat=i_stat)
      call memocc(i_stat,i_all,'copybuf',subname)
#endif
      if (ierr /=0) stop 'MPIALLRED_INT'

    end subroutine mpiallred_int

    subroutine mpiallred_real(buffer,ntot,mpi_op,mpi_comm,ierr)
      implicit none
      integer, intent(in) :: ntot,mpi_op,mpi_comm
      real(kind=4), intent(inout) :: buffer
      integer, intent(out) :: ierr
#ifdef HAVE_MPI2
      !case with MPI_IN_PLACE
      call MPI_ALLREDUCE(MPI_IN_PLACE,buffer,ntot,&
           MPI_REAL,mpi_op,mpi_comm,ierr)
#else
      !local variables
      character(len=*), parameter :: subname='mpi_allred'
      integer :: i_all,i_stat
      real(kind=4), dimension(:), allocatable :: copybuf

      !case without mpi_in_place
      allocate(copybuf(ntot+ndebug),stat=i_stat)
      call memocc(i_stat,copybuf,'copybuf',subname)
      
      call scopy(ntot,buffer,1,copybuf,1) 
      ierr=0 !put just for MPIfake compatibility
      call MPI_ALLREDUCE(copybuf,buffer,ntot,&
           MPI_REAL,mpi_op,mpi_comm,ierr)
      
      i_all=-product(shape(copybuf))*kind(copybuf)
      deallocate(copybuf,stat=i_stat)
      call memocc(i_stat,i_all,'copybuf',subname)
#endif
      if (ierr /=0) stop 'MPIALLRED_REAL'

    end subroutine mpiallred_real

    subroutine mpiallred_double(buffer,ntot,mpi_op,mpi_comm,ierr)
      implicit none
      integer, intent(in) :: ntot,mpi_op,mpi_comm
      real(kind=8), intent(inout) :: buffer
      integer, intent(out) :: ierr
#ifdef HAVE_MPI2
      !case with MPI_IN_PLACE
      call MPI_ALLREDUCE(MPI_IN_PLACE,buffer,ntot,&
           MPI_DOUBLE_PRECISION,mpi_op,mpi_comm,ierr)
#else
      !local variables
      character(len=*), parameter :: subname='mpi_allred'
      integer :: i_all,i_stat
      real(kind=8), dimension(:), allocatable :: copybuf

      !case without mpi_in_place
      allocate(copybuf(ntot+ndebug),stat=i_stat)
      call memocc(i_stat,copybuf,'copybuf',subname)
      
      call dcopy(ntot,buffer,1,copybuf,1) 
      ierr=0 !put just for MPIfake compatibility
      call MPI_ALLREDUCE(copybuf,buffer,ntot,&
           MPI_DOUBLE_PRECISION,mpi_op,mpi_comm,ierr)
      
      i_all=-product(shape(copybuf))*kind(copybuf)
      deallocate(copybuf,stat=i_stat)
      call memocc(i_stat,i_all,'copybuf',subname)
#endif
      if (ierr /=0) stop 'MPIALLRED_DBL'
    end subroutine mpiallred_double

    !interface for MPI_ALLREDUCE operations
    subroutine mpiallred_log(buffer,ntot,mpi_op,mpi_comm,ierr)
      implicit none
      integer, intent(in) :: ntot,mpi_op,mpi_comm
      logical, intent(inout) :: buffer
      integer, intent(out) :: ierr
#ifdef HAVE_MPI2
      !case with MPI_IN_PLACE
      call MPI_ALLREDUCE(MPI_IN_PLACE,buffer,ntot,&
           MPI_LOGICAL,mpi_op,mpi_comm,ierr)
#else
      !local variables
      character(len=*), parameter :: subname='mpi_allred'
      integer :: i_all,i_stat
      logical, dimension(:), allocatable :: copybuf

      !case without mpi_in_place
      allocate(copybuf(ntot+ndebug),stat=i_stat)
      call memocc(i_stat,copybuf,'copybuf',subname)

      !not appropriate for logical, to be seen if it works
      call scopy(ntot,buffer,1,copybuf,1) 
      ierr=0 !put just for MPIfake compatibility
      call MPI_ALLREDUCE(copybuf,buffer,ntot,&
           MPI_LOGICAL,mpi_op,mpi_comm,ierr)
      
      i_all=-product(shape(copybuf))*kind(copybuf)
      deallocate(copybuf,stat=i_stat)
      call memocc(i_stat,i_all,'copybuf',subname)
#endif

      !inform and stop if an error occurs
      if (ierr /=0) stop 'MPIALLRED_LOG'

    end subroutine mpiallred_log

    function uninitialized_int(one) 
      implicit none
      integer, intent(in) :: one
      integer :: uninitialized_int
      integer :: foo
      foo = kind(one)
      uninitialized_int=-123456789
    end function uninitialized_int

    function uninitialized_real(one) 
      implicit none
      real(kind=4), intent(in) :: one
      real(kind=4) :: uninitialized_real
      integer :: foo
      foo = kind(one)
      uninitialized_real=-123456789.e0
    end function uninitialized_real

    function uninitialized_dbl(one) 
      implicit none
      real(kind=8), intent(in) :: one
      real(kind=8) :: uninitialized_dbl
      integer :: foo
      foo = kind(one)
      uninitialized_dbl=-123456789.d0
    end function uninitialized_dbl


    !> Interfaces for LAPACK routines
    !! @warning
    !!   In these interfaces the input arrays are declared as scalars,
    !!   so the passage of the arguments by addresses is compulsory when calling
    !!   these routines
    !> Cholesky factorization of a positive definite matrix
    subroutine potrf_simple(uplo,n,a,lda,info)
      implicit none
      character(len=1), intent(in) :: uplo
      integer, intent(in) :: lda,n
      integer, intent(out) :: info
      real(kind=4), intent(inout) :: a
      !call to LAPACK routine
      call spotrf(uplo,n,a,lda,info)
    end subroutine potrf_simple

    subroutine potrf_double(uplo,n,a,lda,info)
      implicit none
      character(len=1), intent(in) :: uplo
      integer, intent(in) :: lda,n
      integer, intent(out) :: info
      real(kind=8), intent(inout) :: a
      !call to LAPACK routine
      call dpotrf(uplo,n,a,lda,info)
    end subroutine potrf_double

    subroutine c_potrf_simple(uplo,n,a,lda,info)
      implicit none
      character(len=1), intent(in) :: uplo
      integer, intent(in) :: lda,n
      integer, intent(out) :: info
      real(kind=4), intent(inout) :: a
      !call to LAPACK routine
      call cpotrf(uplo,n,a,lda,info)
    end subroutine c_potrf_simple

    subroutine c_potrf_double(uplo,n,a,lda,info)
      implicit none
      character(len=1), intent(in) :: uplo
      integer, intent(in) :: lda,n
      integer, intent(out) :: info
      real(kind=8), intent(inout) :: a
      !call to LAPACK routine
      call zpotrf(uplo,n,a,lda,info)
    end subroutine c_potrf_double

    !TRiangular matrix Inverse
    subroutine trtri_simple(uplo,diag,n,a,lda,info)
      implicit none
      character(len=1), intent(in) :: uplo,diag
      integer, intent(in) :: lda,n
      integer, intent(out) :: info
      real(kind=4), intent(inout) :: a
      !call to LAPACK routine
      call strtri(uplo,diag,n,a,lda,info)
    end subroutine trtri_simple

    subroutine trtri_double(uplo,diag,n,a,lda,info)
      implicit none
      character(len=1), intent(in) :: uplo,diag
      integer, intent(in) :: lda,n
      integer, intent(out) :: info
      real(kind=8), intent(inout) :: a
      !call to LAPACK routine
      call dtrtri(uplo,diag,n,a,lda,info)
    end subroutine trtri_double

    subroutine c_trtri_simple(uplo,diag,n,a,lda,info)
      implicit none
      character(len=1), intent(in) :: uplo,diag
      integer, intent(in) :: lda,n
      integer, intent(out) :: info
      real(kind=4), intent(inout) :: a
      !call to LAPACK routine
      call ctrtri(uplo,diag,n,a,lda,info)
    end subroutine c_trtri_simple

    subroutine c_trtri_double(uplo,diag,n,a,lda,info)
      implicit none
      character(len=1), intent(in) :: uplo,diag
      integer, intent(in) :: lda,n
      integer, intent(out) :: info
      real(kind=8), intent(inout) :: a
      !call to LAPACK routine
      call ztrtri(uplo,diag,n,a,lda,info)
    end subroutine c_trtri_double

    subroutine syev_simple(jobz,uplo,n,a,lda,w,work,lwork,info)
      implicit none
      character(len=1), intent(in) :: jobz,uplo
      integer, intent(in) :: lda,lwork,n
      integer, intent(out) :: info
      real(kind=4), intent(inout) :: a,work
      real(kind=4), intent(out) :: w
      !call to LAPACK routine
      call ssyev(jobz,uplo,n,a,lda,w,work,lwork,info)
    end subroutine syev_simple

    subroutine syev_double(jobz,uplo,n,a,lda,w,work,lwork,info)
      implicit none
      character(len=1), intent(in) :: jobz,uplo
      integer, intent(in) :: lda,lwork,n
      integer, intent(out) :: info
      real(kind=8), intent(inout) :: a,work
      real(kind=8), intent(out) :: w
      !call to LAPACK routine
      call dsyev(jobz,uplo,n,a,lda,w,work,lwork,info)
    end subroutine syev_double

    subroutine heev_simple(jobz,uplo,n,a,lda,w,work,lwork,rwork,info)
      implicit none
      character(len=1), intent(in) :: jobz,uplo
      integer, intent(in) :: lda,lwork,n
      integer, intent(out) :: info
      real(kind=4), intent(inout) :: a,work,rwork
      real(kind=4), intent(out) :: w
      !call to LAPACK routine
      call cheev(jobz,uplo,n,a,lda,w,work,lwork,rwork,info)
    end subroutine heev_simple

    subroutine heev_double(jobz,uplo,n,a,lda,w,work,lwork,rwork,info)
      implicit none
      character(len=1), intent(in) :: jobz,uplo
      integer, intent(in) :: lda,lwork,n
      integer, intent(out) :: info
      real(kind=8), intent(inout) :: a,work,rwork
      real(kind=8), intent(out) :: w
      !call to LAPACK routine
      call zheev(jobz,uplo,n,a,lda,w,work,lwork,rwork,info)
    end subroutine heev_double

    subroutine sygv_simple(itype,jobz,uplo,n,a,lda,b,ldb,w,work,lwork,info)
      implicit none
      character(len=1), intent(in) :: jobz,uplo
      integer, intent(in) :: itype,lda,ldb,lwork,n
      integer, intent(out) :: info
      real(kind=4), intent(inout) :: a,b,work
      real(kind=4), intent(out) :: w
      !call to LAPACK routine
      call ssygv(itype,jobz,uplo,n,a,lda,b,ldb,w,work,lwork,info)
    end subroutine sygv_simple

    subroutine sygv_double(itype,jobz,uplo,n,a,lda,b,ldb,w,work,lwork,info)
      implicit none
      character(len=1), intent(in) :: jobz,uplo
      integer, intent(in) :: itype,lda,ldb,lwork,n
      integer, intent(out) :: info
      real(kind=8), intent(inout) :: a,b,work
      real(kind=8), intent(out) :: w
      !call to LAPACK routine
      call dsygv(itype,jobz,uplo,n,a,lda,b,ldb,w,work,lwork,info)
    end subroutine sygv_double

    subroutine hegv_simple(itype,jobz,uplo,n,a,lda,b,ldb,w,work,lwork,rwork,info)
      implicit none
      character(len=1), intent(in) :: jobz,uplo
      integer, intent(in) :: lda,lwork,n,itype,ldb
      integer, intent(out) :: info
      real(kind=4), intent(inout) :: a,work,rwork,b
      real(kind=4), intent(out) :: w
      !call to LAPACK routine
      call chegv(itype,jobz,uplo,n,a,lda,b,ldb,w,work,lwork,rwork,info)
    end subroutine hegv_simple

    subroutine gesv_double(n,nrhs,a,lda,ipiv,b,ldb,info)
      implicit none
      integer, intent(in) :: n,lda,nrhs,ldb
      integer, intent(out) :: info
      real(kind=8), intent(inout) :: a,b
      integer, intent(out) :: ipiv
      !call to LAPACK routine
      call dgesv(n,nrhs,a,lda,ipiv,b,ldb,info)
    end subroutine gesv_double

    subroutine gesv_simple(n,nrhs,a,lda,ipiv,b,ldb,info)
      implicit none
      integer, intent(in) :: n,lda,nrhs,ldb
      integer, intent(out) :: info
      real(kind=4), intent(inout) :: a,b
      integer, intent(out) :: ipiv
      !call to LAPACK routine
      call sgesv(n,nrhs,a,lda,ipiv,b,ldb,info)
    end subroutine gesv_simple

    subroutine hegv_double(itype,jobz,uplo,n,a,lda,b,ldb,w,work,lwork,rwork,info)
      implicit none
      character(len=1), intent(in) :: jobz,uplo
      integer, intent(in) :: lda,lwork,n,itype,ldb
      integer, intent(out) :: info
      real(kind=8), intent(inout) :: a,work,rwork,b
      real(kind=8), intent(out) :: w
      !call to LAPACK routine
      call zhegv(itype,jobz,uplo,n,a,lda,b,ldb,w,work,lwork,rwork,info)
    end subroutine hegv_double

    subroutine c_gesv_double(n,nrhs,a,lda,ipiv,b,ldb,info)
      implicit none
      integer, intent(in) :: n,lda,nrhs,ldb
      integer, intent(out) :: info
      real(kind=8), intent(inout) :: a,b
      integer, intent(out) :: ipiv
      !call to LAPACK routine
      call zgesv(n,nrhs,a,lda,ipiv,b,ldb,info)
    end subroutine c_gesv_double

    subroutine c_gesv_simple(n,nrhs,a,lda,ipiv,b,ldb,info)
      implicit none
      integer, intent(in) :: n,lda,nrhs,ldb
      integer, intent(out) :: info
      real(kind=4), intent(inout) :: a,b
      integer, intent(out) :: ipiv
      !call to LAPACK routine
      call cgesv(n,nrhs,a,lda,ipiv,b,ldb,info)
    end subroutine c_gesv_simple


    !> Interfaces for BLAS routines
    !! @warning
    !!         In these interfaces the input arrays are declared as scalars,
    !!         so the passage of the arguments by addresses is compulsory when calling
    !!         these routines

    !SCALe a vector by a constant
    subroutine scal_simple(n,da,dx,incx)
      implicit none
      integer, intent(in) :: incx,n
      real(kind=4), intent(in) :: da
      real(kind=4), intent(inout) :: dx
      !call to BLAS routine
      call SSCAL(n,da,dx,incx)
    end subroutine scal_simple

    subroutine scal_double(n,da,dx,incx)
      implicit none
      integer, intent(in) :: incx,n
      real(kind=8), intent(in) :: da
      real(kind=8), intent(inout) :: dx
      !call to BLAS routine
      call DSCAL(n,da,dx,incx)
    end subroutine scal_double

    subroutine put_to_zero_simple(n,da)
      implicit none
      integer, intent(in) :: n
      real(kind=4), intent(out) :: da
      !call to custom routine
      call razero_simple(n,da)
    end subroutine put_to_zero_simple

    subroutine put_to_zero_double(n,da)
      implicit none
      integer, intent(in) :: n
      real(kind=8), intent(out) :: da
      !call to custom routine
      call razero(n,da)
    end subroutine put_to_zero_double

    subroutine put_to_zero_integer(n,da)
      implicit none
      integer, intent(in) :: n
      integer, intent(out) :: da
      !call to custom routine
      call razero_integer(n,da)
    end subroutine put_to_zero_integer

    subroutine c_scal_simple(n,da,dx,incx)
      implicit none
      integer, intent(in) :: incx,n
      real(kind=4), intent(in) :: da
      real(kind=4), intent(out) :: dx
      if (GPUblas) then
         !call to CUBLAS routine
         call cublas_CSCAL(n,da,dx,incx)
      else
         !call to BLAS routine
         call CSCAL(n,da,dx,incx)
      end if
    end subroutine c_scal_simple

    subroutine c_scal_double(n,da,dx,incx)
      implicit none
      integer, intent(in) :: incx,n
      real(kind=8), intent(in) :: da
      real(kind=8), intent(out) :: dx
      !call to BLAS routine
      call ZSCAL(n,da,dx,incx)
    end subroutine c_scal_double

    !copy the vector
    subroutine copy_complex_real_simple(n,dx,incx,dy,incy)
      implicit none
      integer, intent(in) :: incx,incy,n
      complex(kind=4), intent(in) :: dx
      real(kind=4), intent(out) :: dy
      !call to BLAS routine
      call SCOPY(n,dx,incx,dy,incy)
    end subroutine copy_complex_real_simple

    subroutine copy_complex_real_double(n,dx,incx,dy,incy)
      implicit none
      integer, intent(in) :: incx,incy,n
      complex(kind=8), intent(in) :: dx
      real(kind=8), intent(out) :: dy
      !call to BLAS routine
      call DCOPY(n,dx,incx,dy,incy)
    end subroutine copy_complex_real_double

    subroutine copy_integer(n,dx,incx,dy,incy)
      implicit none
      integer, intent(in) :: incx,incy,n
      integer, intent(in) :: dx
      integer, intent(out) :: dy
      !custom blas routine
      call icopy(n,dx,incx,dy,incy)
    end subroutine copy_integer

    subroutine copy_simple(n,dx,incx,dy,incy)
      implicit none
      integer, intent(in) :: incx,incy,n
      real(kind=4), intent(in) :: dx
      real(kind=4), intent(out) :: dy
      !call to BLAS routine
      call SCOPY(n,dx,incx,dy,incy)
    end subroutine copy_simple

    subroutine copy_double(n,dx,incx,dy,incy)
      implicit none
      integer, intent(in) :: incx,incy,n
      real(kind=8), intent(in) :: dx
      real(kind=8), intent(out) :: dy
      !call to BLAS routine
      call DCOPY(n,dx,incx,dy,incy)
    end subroutine copy_double

    subroutine copy_double_to_simple(n,dx,incx,dy,incy)
      implicit none
      integer, intent(in) :: incx,incy,n
      real(kind=8), intent(in) :: dx
      real(kind=4), intent(out) :: dy
      !call to custom routine
      call dscopy(n,dx,incx,dy,incy)
    end subroutine copy_double_to_simple

    subroutine trmm_simple(side,uplo,transa,diag,m,n,alpha,a,lda,b,ldb)
      implicit none
      character(len=1), intent(in) :: side,uplo,transa,diag
      integer, intent(in) :: lda,ldb,m,n
      real(kind=4), intent(in) :: alpha
      real(kind=4), intent(in) :: a
      real(kind=4), intent(inout) :: b
      if (GPUblas) then
         !call to CUBLAS routine
         call cublas_STRMM(side,uplo,transa,diag,m,n,alpha,a,lda,b,ldb)
      else
         !call to BLAS routine
         call STRMM(side,uplo,transa,diag,m,n,alpha,a,lda,b,ldb)
      end if
    end subroutine trmm_simple

    subroutine trmm_double(side,uplo,transa,diag,m,n,alpha,a,lda,b,ldb)
      implicit none
      character(len=1), intent(in) :: side,uplo,transa,diag
      integer, intent(in) :: lda,ldb,m,n
      real(kind=8), intent(in) :: alpha
      real(kind=8), intent(in) :: a
      real(kind=8), intent(inout) :: b
      if (GPUblas) then
         !call to CUBLAS routine
         call cublas_DTRMM(side,uplo,transa,diag,m,n,alpha,a,lda,b,ldb)
      else
         !call to BLAS routine
         call DTRMM(side,uplo,transa,diag,m,n,alpha,a,lda,b,ldb)
      end if
    end subroutine trmm_double

    subroutine c_trmm_simple(side,uplo,transa,diag,m,n,alpha,a,lda,b,ldb)
      implicit none
      character(len=1), intent(in) :: side,uplo,transa,diag
      integer, intent(in) :: lda,ldb,m,n
      complex(kind=4), intent(in) :: alpha
      real(kind=4), intent(in) :: a
      real(kind=4), intent(inout) :: b
      if (GPUblas) then
         !call to CUBLAS routine
         call cublas_CTRMM(side,uplo,transa,diag,m,n,alpha,a,lda,b,ldb)
      else
         !call to BLAS routine
         call CTRMM(side,uplo,transa,diag,m,n,alpha,a,lda,b,ldb)
      end if
    end subroutine c_trmm_simple

    subroutine c_trmm_double(side,uplo,transa,diag,m,n,alpha,a,lda,b,ldb)
      implicit none
      character(len=1), intent(in) :: side,uplo,transa,diag
      integer, intent(in) :: lda,ldb,m,n
      complex(kind=8), intent(in) :: alpha
      real(kind=8), intent(in) :: a
      real(kind=8), intent(inout) :: b
      !call to BLAS routine
      call ZTRMM(side,uplo,transa,diag,m,n,alpha,a,lda,b,ldb)
    end subroutine c_trmm_double

    subroutine axpy_simple(n,da,dx,incx,dy,incy)
      implicit none
      integer, intent(in) :: incx,incy,n
      real(kind=4), intent(in) :: da
      real(kind=4), intent(in) :: dx
      real(kind=4), intent(inout) :: dy
      if (GPUblas) then
         !call to CUBLAS routine
         call cublas_SAXPY(n,da,dx,incx,dy,incy)
      else
         !call to BLAS routine
         call SAXPY(n,da,dx,incx,dy,incy)
      end if
    end subroutine axpy_simple

    subroutine axpy_double(n,da,dx,incx,dy,incy)
      implicit none
      integer, intent(in) :: incx,incy,n
      real(kind=8), intent(in) :: da
      real(kind=8), intent(in) :: dx
      real(kind=8), intent(inout) :: dy
      !call to BLAS routine
      call DAXPY(n,da,dx,incx,dy,incy)
    end subroutine axpy_double

    subroutine axpy_simple_to_double(n,da,dx,incx,dy,incy)
      implicit none
      integer, intent(in) :: incx,incy,n
      real(kind=8), intent(in) :: da
      real(kind=4), intent(in) :: dx
      real(kind=8), intent(inout) :: dy
      !call to custom routine, for mixed precision sum
      call dasxpdy(n,da,dx,incx,dy,incy)
    end subroutine axpy_simple_to_double

    subroutine c_axpy_simple(n,da,dx,incx,dy,incy)
      implicit none
      integer, intent(in) :: incx,incy,n
      real(kind=4), intent(in) :: da
      real(kind=4), intent(in) :: dx
      real(kind=4), intent(inout) :: dy
      if (GPUblas) then
         !call to CUBLAS routine
         call cublas_CAXPY(n,da,dx,incx,dy,incy)
      else
         !call to BLAS routine
         call CAXPY(n,da,dx,incx,dy,incy)
      end if
    end subroutine c_axpy_simple

    subroutine c_axpy_double(n,da,dx,incx,dy,incy)
      implicit none
      integer, intent(in) :: incx,incy,n
      real(kind=8), intent(in) :: da
      real(kind=8), intent(in) :: dx
      real(kind=8), intent(inout) :: dy
      !call to BLAS routine
      call ZAXPY(n,da,dx,incx,dy,incy)
    end subroutine c_axpy_double
  
    !euclidean dot product
    function dot_simple(n,sx,incx,sy,incy)
      implicit none
      integer, intent(in) :: n,incx,incy
      real(kind=4), intent(in) :: sx,sy
      real(kind=4) :: dot_simple
      !local variables
      real(kind=4) :: cublas_sdot,sdot
      if (GPUblas) then
         !call to CUBLAS function
         dot_simple=cublas_sdot(n,sx,incx,sy,incy)
      else
         !call to BLAS function
         dot_simple=sdot(n,sx,incx,sy,incy)
      end if
    end function dot_simple

    !euclidean dot product
    function dotc_simple(n,sx,incx,sy,incy)
      implicit none
      integer, intent(in) :: n,incx,incy
      complex(kind=4), intent(in) :: sx,sy
      complex(kind=4) :: dotc_simple
      !local variables
      complex(kind=4) :: cdotc
      !call to BLAS function
      dotc_simple=cdotc(n,sx,incx,sy,incy)
    end function dotc_simple

    function dot_double(n,dx,incx,dy,incy)
      implicit none
      integer, intent(in) :: n,incx,incy
      real(kind=8), intent(in) :: dx,dy
      real(kind=8) :: dot_double
      !local variables
      real(kind=8) :: cublas_ddot,ddot
      if (GPUblas) then
         !call to CUBLAS function
         dot_double=cublas_ddot(n,dx,incx,dy,incy)
      else
         !call to BLAS function
         dot_double=ddot(n,dx,incx,dy,incy)
      end if
    end function dot_double

    function dotc_double(n,dx,incx,dy,incy)
      implicit none
      integer, intent(in) :: n,incx,incy
      complex(kind=8), intent(in) :: dx,dy
      complex(kind=8) :: dotc_double
      !local variables
      complex(kind=8) :: zdotc
      !call to BLAS function
      dotc_double=zdotc(n,dx,incx,dy,incy)
    end function dotc_double

    !euclidean NoRM of a vector
    function nrm2_simple(n,x,incx)
      implicit none
      integer, intent(in) :: n,incx
      real(kind=4), intent(in) :: x
      real(kind=4) :: nrm2_simple
      !local variables
      real(kind=4) :: cublas_snrm2,snrm2
      if (GPUblas) then
         !call to CUBLAS function
         nrm2_simple=cublas_snrm2(n,x,incx)
      else
         !call to BLAS function
         nrm2_simple=snrm2(n,x,incx)
      end if
    end function nrm2_simple

    function nrm2_double(n,x,incx)
      implicit none
      integer, intent(in) :: n,incx
      real(kind=8), intent(in) :: x
      real(kind=8) :: nrm2_double
      !local variables
      real(kind=8) :: cublas_dnrm2,dnrm2
      if (GPUblas) then
         !call to CUBLAS function
         nrm2_double=cublas_dnrm2(n,x,incx)
      else
         !call to BLAS routine
         nrm2_double=dnrm2(n,x,incx)
      end if
    end function nrm2_double

    !GEneral Matrix-Matrix multiplication routines
    subroutine gemm_simple(transa,transb,m,n,k,alpha,a,lda,b,ldb,beta,c,ldc)
      implicit none
      character(len=1), intent(in) :: transa,transb
      integer, intent(in) :: k,lda,ldb,ldc,m,n
      real(kind=4), intent(in) :: alpha,beta
      real(kind=4), intent(in) :: a
      real(kind=4), intent(in) :: b
      real(kind=4), intent(inout) :: c
      if (GPUblas) then
         !call to CUBLAS routine
         call cublas_SGEMM(transa,transb,m,n,k,alpha,a,lda,b,ldb,beta,c,ldc)
      else
         !call to BLAS routine
         call SGEMM(transa,transb,m,n,k,alpha,a,lda,b,ldb,beta,c,ldc)
      end if
    end subroutine gemm_simple

    subroutine gemm_double(transa,transb,m,n,k,alpha,a,lda,b,ldb,beta,c,ldc)
      implicit none
      character(len=1), intent(in) :: transa,transb
      integer, intent(in) :: k,lda,ldb,ldc,m,n
      real(kind=8), intent(in) :: alpha,beta
      real(kind=8), intent(in) :: a
      real(kind=8), intent(in) :: b
      real(kind=8), intent(inout) :: c
      !call to BLAS routine
      if (GPUblas) then
         call cublas_DGEMM(transa,transb,m,n,k,alpha,a,lda,b,ldb,beta,c,ldc)
      else
         call DGEMM(transa,transb,m,n,k,alpha,a,lda,b,ldb,beta,c,ldc)
      end if
    end subroutine gemm_double

    subroutine gemmsy_double_wrap(transa,transb,m,n,k,alpha,a,lda,b,ldb,beta,c,ldc)
      implicit none
      character(len=1), intent(in) :: transa,transb
      integer, intent(in) :: k,lda,ldb,ldc,m,n
      real(kind=8), intent(in) :: alpha,beta
      real(kind=8), intent(in) :: a
      real(kind=8), intent(in) :: b
      real(kind=8), intent(inout) :: c
      !call to BLAS routine
      call gemmsy_double(transa,transb,m,n,k,alpha,a,lda,b,ldb,beta,c,ldc)
    end subroutine gemmsy_double_wrap

    subroutine c_gemm_simple(transa,transb,m,n,k,alpha,a,lda,b,ldb,beta,c,ldc)
      implicit none
      character(len=1), intent(in) :: transa,transb
      integer, intent(in) :: k,lda,ldb,ldc,m,n
      complex(kind=4), intent(in) :: alpha,beta
      real(kind=4), intent(in) :: a
      real(kind=4), intent(in) :: b
      real(kind=4), intent(inout) :: c
      if (GPUblas) then
         !call to CUBLAS routine
         call cublas_CGEMM(transa,transb,m,n,k,alpha,a,lda,b,ldb,beta,c,ldc)
      else
         !call to BLAS routine
         call CGEMM(transa,transb,m,n,k,alpha,a,lda,b,ldb,beta,c,ldc)
      end if
    end subroutine c_gemm_simple

    subroutine c_gemm_double(transa,transb,m,n,k,alpha,a,lda,b,ldb,beta,c,ldc)
      implicit none
      character(len=1), intent(in) :: transa,transb
      integer, intent(in) :: k,lda,ldb,ldc,m,n
      complex(kind=8), intent(in) :: alpha,beta
      real(kind=8), intent(in) :: a
      real(kind=8), intent(in) :: b
      real(kind=8), intent(inout) :: c
      !call to BLAS routine
      call ZGEMM(transa,transb,m,n,k,alpha,a,lda,b,ldb,beta,c,ldc)
    end subroutine c_gemm_double

    !SYmmetric Rank K operation
    subroutine syrk_simple(uplo,trans,n,k,alpha,a,lda,beta,c,ldc)
      implicit none
      character(len=1), intent(in) :: trans,uplo
      integer, intent(in) :: k,lda,ldc,n
      real(kind=4), intent(in) :: alpha,beta
      real(kind=4), intent(in) :: a
      real(kind=4), intent(out) :: c 
      if (GPUblas) then
         !call to CUBLAS routine
         call cublas_SSYRK(uplo,trans,n,k,alpha,a,lda,beta,c,ldc)
      else
         !call to BLAS routine
         call SSYRK(uplo,trans,n,k,alpha,a,lda,beta,c,ldc)
      end if
    end subroutine syrk_simple

    subroutine syrk_double(uplo,trans,n,k,alpha,a,lda,beta,c,ldc)
      implicit none
      character(len=1), intent(in) :: trans,uplo
      integer, intent(in) :: k,lda,ldc,n
      real(kind=8), intent(in) :: alpha,beta
      real(kind=8), intent(in) :: a
      real(kind=8), intent(out) :: c 
      if (GPUblas) then
         !call to CUBLAS routine
         call cublas_DSYRK(uplo,trans,n,k,alpha,a,lda,beta,c,ldc)
      else
         !call to BLAS routine
         call DSYRK(uplo,trans,n,k,alpha,a,lda,beta,c,ldc)
      end if
    end subroutine syrk_double

    !HErmitian Rank K operation
    subroutine herk_simple(uplo,trans,n,k,alpha,a,lda,beta,c,ldc)
      implicit none
      character(len=1), intent(in) :: trans,uplo
      integer, intent(in) :: k,lda,ldc,n
      real(kind=4), intent(in) :: alpha,beta
      real(kind=4), intent(in) :: a
      real(kind=4), intent(out) :: c 
      if (GPUblas) then
         !call to CUBLAS routine
         call cublas_CHERK(uplo,trans,n,k,alpha,a,lda,beta,c,ldc)
      else
         !call to BLAS routine
         call CHERK(uplo,trans,n,k,alpha,a,lda,beta,c,ldc)
      end if
    end subroutine herk_simple

    subroutine herk_double(uplo,trans,n,k,alpha,a,lda,beta,c,ldc)
      implicit none
      character(len=1), intent(in) :: trans,uplo
      integer, intent(in) :: k,lda,ldc,n
      real(kind=8), intent(in) :: alpha,beta
      real(kind=8), intent(in) :: a
      real(kind=8), intent(out) :: c 
      !call to BLAS routine
      call ZHERK(uplo,trans,n,k,alpha,a,lda,beta,c,ldc)
    end subroutine herk_double

    function fnrm_denpot(x,cplex,nfft,nspden,opt_denpot,user_data)
      use m_ab6_mixing
      implicit none
      integer, intent(in) :: cplex,nfft,nspden,opt_denpot
      double precision, intent(in) :: x(*)
      integer, intent(in) :: user_data(:)

      integer :: ierr, ie, iproc, npoints, ishift
      double precision :: fnrm_denpot, ar, nrm_local, dnrm2

      ! In case of density, we use nscatterarr.
      if (opt_denpot == AB6_MIXING_DENSITY) then
         call MPI_COMM_RANK(MPI_COMM_WORLD,iproc,ierr)
         if (ierr /= 0) then
            call MPI_ABORT(MPI_COMM_WORLD, ierr, ie)
         end if
         npoints = cplex * user_data(2 * iproc + 1)
         ishift  =         user_data(2 * iproc + 2)
      else
         npoints = cplex * nfft
         ishift  = 0
      end if

      ! Norm on spin up and spin down
      nrm_local = dnrm2(npoints * min(nspden,2), x(1 + ishift), 1)
      nrm_local = nrm_local ** 2

      if (nspden==4) then
         ! Add the magnetisation
         ar = dnrm2(npoints * 2, x(1 + cplex * nfft * 2 + ishift), 1)
         ar = ar ** 2
         if (opt_denpot == 0) then
            if (cplex == 1) then
               nrm_local = nrm_local + 2.d0 * ar
            else
               nrm_local = nrm_local + ar
            end if
         else
            nrm_local = 0.5d0 * (nrm_local + ar)
         end if
      end if
      
      ! Summarize on processors
      fnrm_denpot = nrm_local
      call MPI_ALLREDUCE(nrm_local, fnrm_denpot, 1, &
           & MPI_DOUBLE_PRECISION, MPI_SUM, MPI_COMM_WORLD, ierr)
      if (ierr /= 0) then
         call MPI_ABORT(MPI_COMM_WORLD, ierr, ie)
      end if
    end function fnrm_denpot

    function fdot_denpot(x,y,cplex,nfft,nspden,opt_denpot,user_data)
      use m_ab6_mixing
      implicit none
      integer, intent(in) :: cplex,nfft,nspden,opt_denpot
      double precision, intent(in) :: x(*), y(*)
      integer, intent(in) :: user_data(:)

      integer :: ierr, ie, iproc, npoints, ishift
      double precision :: fdot_denpot, ar, dot_local, ddot

      ! In case of density, we use nscatterarr.
      if (opt_denpot == AB6_MIXING_DENSITY) then
         call MPI_COMM_RANK(MPI_COMM_WORLD,iproc,ierr)
         if (ierr /= 0) then
            call MPI_ABORT(MPI_COMM_WORLD, ierr, ie)
         end if
         npoints = cplex * user_data(2 * iproc + 1)
         ishift  =         user_data(2 * iproc + 2)
      else
         npoints = cplex * nfft
         ishift  = 0
      end if

      if (opt_denpot == 0 .or. opt_denpot == 1) then
         ! Norm on spin up and spin down
         dot_local = ddot(npoints * min(nspden,2), x(1 + ishift), 1, y(1 + ishift), 1)

         if (nspden==4) then
            ! Add the magnetisation
            ar = ddot(npoints * 2, x(1 + cplex * nfft * 2 + ishift), 1, &
                 & y(1 + cplex * nfft * 2 + ishift), 1)
            if (opt_denpot == 0) then
               if (cplex == 1) then
                  dot_local = dot_local + 2.d0 * ar
               else
                  dot_local = dot_local + ar
               end if
            else
               dot_local = 0.5d0 * (dot_local + ar)
            end if
         end if
      else
         if(nspden==1)then
            dot_local = ddot(npoints, x(1 + ishift), 1, y(1 + ishift), 1)
         else if(nspden==2)then
            ! This is the spin up contribution
            dot_local = ddot(npoints, x(1 + ishift + nfft), 1, y(1 + ishift), 1)
            ! This is the spin down contribution
            dot_local = dot_local + ddot(npoints, x(1 + ishift ), 1, y(1 + ishift+ nfft), 1)
         else if(nspden==4)then
            !  \rho{\alpha,\beta} V^{\alpha,\beta} =
            !  rho*(V^{11}+V^{22})/2$
            !  + m_x Re(V^{12})- m_y Im{V^{12}}+ m_z(V^{11}-V^{22})/2
            dot_local = 0.5d0 * (ddot(npoints, x(1 + ishift), 1, y(1 + ishift), 1) + &
                 & dot(npoints, x(1 + ishift), 1, y(1 + ishift + nfft), 1))
            dot_local = dot_local + 0.5d0 * ( &
                 & ddot(npoints, x(1 + ishift + 3 * nfft), 1, y(1 + ishift), 1) - &
                 & ddot(npoints, x(1 + ishift + 3 * nfft), 1, y(1 + ishift + nfft), 1))
            dot_local = dot_local + &
                 & ddot(npoints, x(1 + ishift + nfft), 1, y(1 + ishift + 2 * nfft), 1)
            dot_local = dot_local - &
                 & ddot(npoints, x(1 + ishift + 2 * nfft), 1, y(1 + ishift + 3 * nfft), 1)
         end if
      end if
      
      ! Summarize on processors
      fdot_denpot = dot_local
      call MPI_ALLREDUCE(dot_local, fdot_denpot, 1, &
           & MPI_DOUBLE_PRECISION, MPI_SUM, MPI_COMM_WORLD, ierr)
      if (ierr /= 0) then
         call MPI_ABORT(MPI_COMM_WORLD, ierr, ie)
      end if
    end function fdot_denpot

#ifndef HAVE_FC_FLUSH
    integer function flush(unit)
      integer, intent(in) :: unit

      flush = unit
      return
    end function flush
#endif

end module module_defs<|MERGE_RESOLUTION|>--- conflicted
+++ resolved
@@ -194,11 +194,7 @@
       integer :: provided
       call MPI_INIT_THREAD(MPI_THREAD_FUNNELED,provided,ierr)
       if (provided /= 1 .or. ierr/=0) then
-<<<<<<< HEAD
-         write(*,*)'WARNING: MPI_THREAD_FUNNELED not supported!',provided,ierr
-=======
          !write(*,*)'WARNING: MPI_THREAD_FUNNELED not supported!',provided,ierr
->>>>>>> 534f2d02
 	 !call MPI_INIT(ierr)
       else
           mpi_thread_funneled_is_supported=.true.
