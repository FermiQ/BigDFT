!> @file
!!  File defining the structures and the routines for the communication between processes
!! @author
!!    Copyright (C) 2013-2014 BigDFT group
!!    This file is distributed under the terms of the
!!    GNU General Public License, see ~/COPYING file
!!    or http://www.gnu.org/copyleft/gpl.txt .
!!    For the list of contributors, see ~/AUTHORS


!> Module defining structures and routines related to basic communications
module communications_base
  use module_base
  implicit none

  private


  !> Contains the information needed for communicating the wavefunctions
  !! between processors for the transposition
  type, public :: comms_cubic
     integer, dimension(:), pointer :: ncntd,ncntt
     integer, dimension(:), pointer :: ndspld,ndsplt
     integer, dimension(:,:), pointer :: nvctr_par
  end type comms_cubic


  !> Contains the information needed for communicating in the linear version
  type,public:: comms_linear
    integer :: nptsp_c, ndimpsi_c, ndimind_c, ndimind_f, nptsp_f, ndimpsi_f
    integer,dimension(:),pointer :: nsendcounts_c, nsenddspls_c, nrecvcounts_c, nrecvdspls_c
    integer,dimension(:),pointer :: isendbuf_c, iextract_c, iexpand_c, irecvbuf_c
    integer,dimension(:),pointer :: norb_per_gridpoint_c, indexrecvorbital_c
    integer,dimension(:),pointer :: nsendcounts_f, nsenddspls_f, nrecvcounts_f, nrecvdspls_f
    integer,dimension(:),pointer :: isendbuf_f, iextract_f, iexpand_f, irecvbuf_f
    integer,dimension(:),pointer :: norb_per_gridpoint_f, indexrecvorbital_f
    integer,dimension(:),pointer :: isptsp_c, isptsp_f !< starting index of a given gridpoint (basically summation of norb_per_gridpoint_*)
    real(kind=8),dimension(:),pointer :: psit_c, psit_f
    integer,dimension(:),pointer :: nsendcounts_repartitionrho, nrecvcounts_repartitionrho
    integer,dimension(:),pointer :: nsenddspls_repartitionrho, nrecvdspls_repartitionrho
    integer :: ncomms_repartitionrho, window
    integer,dimension(:,:),pointer :: commarr_repartitionrho
  end type comms_linear


  !> Contains all parameters needed for the point to point communication of the potential
  type, public :: p2pComms
    integer, dimension(:), pointer :: noverlaps
    real(kind=8), dimension(:), pointer :: recvBuf
    integer, dimension(:,:,:), pointer :: comarr
    integer :: nrecvBuf
    integer :: window
    integer, dimension(:,:), pointer :: ise !< Starting / ending index of recvBuf in x,y,z dimension after communication (glocal coordinates)
    integer, dimension(:,:), pointer :: mpi_datatypes
    logical :: communication_complete
  end type p2pComms

<<<<<<< HEAD

  interface check_array_consistency
     module procedure check_array_consistency0
     module procedure check_array_consistency1
     module procedure check_array_consistency2
  end interface
=======
  !substituted by function mpimaxdiff in wrappers/mpi.f90
!!$  interface check_array_consistency
!!$     module procedure check_array_consistency0
!!$     module procedure check_array_consistency1
!!$     module procedure check_array_consistency2
!!$  end interface
>>>>>>> 4c3ea52d
       

  !> Public routines
  public :: comms_linear_null
  public :: p2pComms_null
  public :: allocate_MPI_communication_arrays
  public :: allocate_local_comms_cubic
  public :: allocate_MPI_comms_cubic_repartition
  public :: allocate_MPI_comms_cubic_repartitionp2p
  public :: deallocate_comms
  public :: deallocate_comms_linear
  public :: deallocate_MPI_communication_arrays
  public :: deallocate_MPI_comms_cubic_repartition
  public :: deallocate_MPI_comms_cubic_repartitionp2p
  public :: deallocate_p2pComms
  public :: allocate_p2pComms_buffer
  public :: deallocate_p2pComms_buffer

  !public :: check_array_consistency

<<<<<<< HEAD

contains


!> De-Allocate comms_cubic
  subroutine deallocate_comms(comms)
    use module_base
    implicit none
    type(comms_cubic), intent(inout) :: comms

    call f_free_ptr(comms%nvctr_par)
    call f_free_ptr(comms%ncntd)
    call f_free_ptr(comms%ncntt)
    call f_free_ptr(comms%ndspld)
    call f_free_ptr(comms%ndsplt)
  END SUBROUTINE deallocate_comms


  !> Creators and destructors
  pure function comms_linear_null() result(comms)
    implicit none
    type(comms_linear) :: comms
    call nullify_comms_linear(comms)
  end function comms_linear_null


  pure subroutine nullify_comms_linear(comms)
    implicit none
    type(comms_linear),intent(inout) :: comms
    nullify(comms%nsendcounts_c)
    nullify(comms%nsenddspls_c)
    nullify(comms%nrecvcounts_c)
    nullify(comms%nrecvdspls_c)
    nullify(comms%isendbuf_c)
    nullify(comms%iextract_c)
    nullify(comms%iexpand_c)
    nullify(comms%irecvbuf_c)
    nullify(comms%norb_per_gridpoint_c)
    nullify(comms%indexrecvorbital_c)
    nullify(comms%isptsp_c)
    nullify(comms%psit_c)
    nullify(comms%nsendcounts_f)
    nullify(comms%nsenddspls_f)
    nullify(comms%nrecvcounts_f)
    nullify(comms%nrecvdspls_f)
    nullify(comms%isendbuf_f)
    nullify(comms%iextract_f)
    nullify(comms%iexpand_f)
    nullify(comms%irecvbuf_f)
    nullify(comms%norb_per_gridpoint_f)
    nullify(comms%indexrecvorbital_f)
    nullify(comms%isptsp_f)
    nullify(comms%psit_f)
    nullify(comms%nsendcounts_repartitionrho)
    nullify(comms%nrecvcounts_repartitionrho)
    nullify(comms%nsenddspls_repartitionrho)
    nullify(comms%nrecvdspls_repartitionrho)
    nullify(comms%commarr_repartitionrho)
  end subroutine nullify_comms_linear


  pure function p2pComms_null() result(comms)
    implicit none
    type(p2pComms) :: comms
    call nullify_p2pComms(comms)
  end function p2pComms_null

  pure subroutine nullify_p2pComms(comms)
    implicit none
    type(p2pComms),intent(inout) :: comms
    nullify(comms%noverlaps)
    nullify(comms%recvBuf)
    nullify(comms%comarr)
    nullify(comms%ise)
    nullify(comms%mpi_datatypes)
  end subroutine nullify_p2pComms

  subroutine allocate_MPI_communication_arrays(nproc, comms, only_coarse)
    implicit none
    integer,intent(in) :: nproc
    type(comms_linear),intent(inout) :: comms
    logical,intent(in),optional :: only_coarse
    logical :: allocate_fine
    if (present(only_coarse)) then
        allocate_fine=.not.only_coarse
    else
        allocate_fine=.true.
    end if
    comms%nsendcounts_c=f_malloc_ptr(0.to.nproc-1,id='comms%nsendcounts_c')
    comms%nsenddspls_c=f_malloc_ptr(0.to.nproc-1,id='comms%nsenddspls_c')
    comms%nrecvcounts_c=f_malloc_ptr(0.to.nproc-1,id='comms%nrecvcounts_c')
    comms%nrecvdspls_c=f_malloc_ptr(0.to.nproc-1,id='comms%nrecvdspls_c')
    if (allocate_fine) then
        comms%nsendcounts_f=f_malloc_ptr(0.to.nproc-1,id='comms%nsendcounts_f')
        comms%nsenddspls_f=f_malloc_ptr(0.to.nproc-1,id='comms%nsenddspls_f')
        comms%nrecvcounts_f=f_malloc_ptr(0.to.nproc-1,id='comms%nrecvcounts_f')
        comms%nrecvdspls_f=f_malloc_ptr(0.to.nproc-1,id='comms%nrecvdspls_f')
    end if
  end subroutine allocate_MPI_communication_arrays


  subroutine allocate_local_comms_cubic(comms, only_coarse)
    implicit none
    type(comms_linear),intent(inout) :: comms
    logical,intent(in),optional :: only_coarse
    logical :: allocate_fine
    if (present(only_coarse)) then
        allocate_fine=.not.only_coarse
    else
        allocate_fine=.true.
    end if
    comms%irecvbuf_c=f_malloc_ptr(comms%ndimpsi_c,id='comms%irecvbuf_c')
    comms%indexrecvorbital_c=f_malloc_ptr(comms%ndimind_c,id='comms%indexrecvorbital_c')
    comms%iextract_c=f_malloc_ptr(comms%ndimind_c,id='comms%iextract_c')
    comms%iexpand_c=f_malloc_ptr(comms%ndimind_c,id='comms%iexpand_c')
    comms%isendbuf_c=f_malloc_ptr(comms%ndimpsi_c,id='comms%isendbuf_c')
    comms%isptsp_c=f_malloc_ptr(max(comms%nptsp_c,1),id='comms%isptsp_c')
    comms%norb_per_gridpoint_c=f_malloc_ptr(comms%nptsp_c,id='comms%norb_per_gridpoint_c')
    if (allocate_fine) then
        comms%irecvbuf_f=f_malloc_ptr(comms%ndimpsi_f,id='comms%irecvbuf_f')
        comms%indexrecvorbital_f=f_malloc_ptr(comms%ndimind_f,id='comms%indexrecvorbital_f')
        comms%iextract_f=f_malloc_ptr(comms%ndimind_f,id='comms%iextract_f')
        comms%iexpand_f=f_malloc_ptr(comms%ndimind_f,id='comms%iexpand_f')
        comms%isendbuf_f=f_malloc_ptr(comms%ndimpsi_f,id='comms%isendbuf_f')
        comms%isptsp_f=f_malloc_ptr(max(comms%nptsp_f,1),id='comms%isptsp_f')
        comms%norb_per_gridpoint_f=f_malloc_ptr(comms%nptsp_f,id='comms%norb_per_gridpoint_f')
    end if
  end subroutine allocate_local_comms_cubic


  subroutine allocate_MPI_comms_cubic_repartition(nproc, comms)
    implicit none
    integer,intent(in) :: nproc
    type(comms_linear),intent(inout) :: comms
    comms%nsendcounts_repartitionrho=f_malloc_ptr(0.to.nproc-1,id='comms%nsendcounts_repartitionrho')
    comms%nrecvcounts_repartitionrho=f_malloc_ptr(0.to.nproc-1,id='comms%nrecvcounts_repartitionrho')
    comms%nsenddspls_repartitionrho=f_malloc_ptr(0.to.nproc-1,id='comms%nsenddspls_repartitionrho')
    comms%nrecvdspls_repartitionrho=f_malloc_ptr(0.to.nproc-1,id='comms%nrecvdspls_repartitionrho')
  end subroutine allocate_MPI_comms_cubic_repartition


  subroutine allocate_MPI_comms_cubic_repartitionp2p(ncommunications, commarr_repartitionrho)
    implicit none
    integer,intent(in) :: ncommunications
    integer,dimension(:,:),pointer,intent(inout) :: commarr_repartitionrho
    commarr_repartitionrho=f_malloc_ptr((/4,ncommunications/),id='commarr_repartitionrho')
  end subroutine allocate_MPI_comms_cubic_repartitionp2p


  subroutine deallocate_comms_linear(comms)
    implicit none
    type(comms_linear),intent(inout) :: comms
    call deallocate_MPI_communication_arrays(comms)
    call deallocate_local_comms_cubic(comms)
    call deallocate_MPI_comms_cubic_repartition(comms)
    call f_free_ptr(comms%psit_c)
    call f_free_ptr(comms%psit_f)
    call deallocate_MPI_comms_cubic_repartitionp2p(comms%commarr_repartitionrho)
  end subroutine deallocate_comms_linear


  subroutine deallocate_MPI_communication_arrays(comms)
    implicit none
    type(comms_linear),intent(inout) :: comms
    call f_free_ptr(comms%nsendcounts_c)
    call f_free_ptr(comms%nsenddspls_c)
    call f_free_ptr(comms%nrecvcounts_c)
    call f_free_ptr(comms%nrecvdspls_c)
    call f_free_ptr(comms%nsendcounts_f)
    call f_free_ptr(comms%nsenddspls_f)
    call f_free_ptr(comms%nrecvcounts_f)
    call f_free_ptr(comms%nrecvdspls_f)
  end subroutine deallocate_MPI_communication_arrays

  subroutine deallocate_local_comms_cubic(comms)
    implicit none
    type(comms_linear),intent(inout) :: comms
    call f_free_ptr(comms%irecvbuf_c)
    call f_free_ptr(comms%indexrecvorbital_c)
    call f_free_ptr(comms%iextract_c)
    call f_free_ptr(comms%iexpand_c)
    call f_free_ptr(comms%isendbuf_c)
    call f_free_ptr(comms%irecvbuf_f)
    call f_free_ptr(comms%indexrecvorbital_f)
    call f_free_ptr(comms%iextract_f)
    call f_free_ptr(comms%iexpand_f)
    call f_free_ptr(comms%isendbuf_f)
    call f_free_ptr(comms%isptsp_c)
    call f_free_ptr(comms%isptsp_f)
    call f_free_ptr(comms%norb_per_gridpoint_c)
    call f_free_ptr(comms%norb_per_gridpoint_f)
  end subroutine deallocate_local_comms_cubic

  subroutine deallocate_MPI_comms_cubic_repartition(comms)
    implicit none
    type(comms_linear),intent(inout) :: comms
    call f_free_ptr(comms%nsendcounts_repartitionrho)
    call f_free_ptr(comms%nrecvcounts_repartitionrho)
    call f_free_ptr(comms%nsenddspls_repartitionrho)
    call f_free_ptr(comms%nrecvdspls_repartitionrho)
  end subroutine deallocate_MPI_comms_cubic_repartition


  subroutine deallocate_MPI_comms_cubic_repartitionp2p(commarr_repartitionrho)
    implicit none
    integer, dimension(:,:), pointer,intent(inout) :: commarr_repartitionrho
    call f_free_ptr(commarr_repartitionrho)
  end subroutine deallocate_MPI_comms_cubic_repartitionp2p

  subroutine deallocate_p2pComms(p2pcomm)
    implicit none
    ! Calling arguments
    type(p2pComms),intent(inout):: p2pcomm
    ! Local variables
    call f_free_ptr(p2pcomm%noverlaps)
    call f_free_ptr(p2pcomm%recvBuf)
    call f_free_ptr(p2pcomm%comarr)
    call f_free_ptr(p2pcomm%ise)
    if (.not.p2pcomm%communication_complete) then
        stop 'cannot deallocate mpi data types if communication has not completed'
    end if
    call f_free_ptr(p2pcomm%mpi_datatypes)
  end subroutine deallocate_p2pComms


  subroutine allocate_p2pComms_buffer(comgp)
    implicit none
    ! Calling arguments
    type(p2pComms),intent(inout):: comgp
    comgp%recvBuf = f_malloc_ptr(comgp%nrecvBuf,id='comgp%recvBuf')
  end subroutine allocate_p2pComms_buffer
  
  
  subroutine deallocate_p2pComms_buffer(comgp)
    implicit none
    type(p2pComms),intent(inout):: comgp
    call f_free_ptr(comgp%recvBuf)
  end subroutine deallocate_p2pComms_buffer


  !> Check the consistency of arrays after a gather (example: atomic coordinates)
  subroutine check_array_consistency0(maxdiff, nproc, array, ndims, mpi_comm)
    use dynamic_memory
    implicit none
    integer, intent(in) :: mpi_comm
    integer, intent(in) :: ndims, nproc
    real(gp), intent(inout) :: array
    real(gp), intent(out) :: maxdiff

    integer :: ierr, jproc, i
    real(gp), dimension(:,:), allocatable :: rxyz_glob

    include 'check_array-inc.f90'

  END SUBROUTINE check_array_consistency0


  !> Check the consistency of arrays after a gather (example: atomic coordinates)
  subroutine check_array_consistency1(maxdiff, nproc, array, mpi_comm)
    use dynamic_memory
    implicit none
    integer, intent(in) :: mpi_comm
    integer, intent(in) :: nproc
    real(gp), dimension(:), intent(in) :: array
    real(gp), intent(out) :: maxdiff

    integer :: ierr, jproc, i, ndims
    real(gp), dimension(:,:), allocatable :: rxyz_glob

    ndims = size(array)

    include 'check_array-inc.f90'

  END SUBROUTINE check_array_consistency1


  !> Check the consistency of arrays after a gather (example: atomic coordinates)
  subroutine check_array_consistency2(maxdiff, nproc, array, mpi_comm)
    use dynamic_memory
    implicit none
    integer, intent(in) :: mpi_comm
    integer, intent(in) :: nproc
    real(gp), dimension(:,:), intent(in) :: array
    real(gp), intent(out) :: maxdiff

    integer :: ierr, jproc, i, ndims
    real(gp), dimension(:,:), allocatable :: rxyz_glob

    ndims = size(array)

    include 'check_array-inc.f90'

  END SUBROUTINE check_array_consistency2
=======
  contains

    !> Creators and destructors
    pure function comms_linear_null() result(comms)
      implicit none
      type(comms_linear) :: comms
      call nullify_comms_linear(comms)
    end function comms_linear_null


    pure subroutine nullify_comms_linear(comms)
      implicit none
      type(comms_linear),intent(inout) :: comms
      nullify(comms%nsendcounts_c)
      nullify(comms%nsenddspls_c)
      nullify(comms%nrecvcounts_c)
      nullify(comms%nrecvdspls_c)
      nullify(comms%isendbuf_c)
      nullify(comms%iextract_c)
      nullify(comms%iexpand_c)
      nullify(comms%irecvbuf_c)
      nullify(comms%norb_per_gridpoint_c)
      nullify(comms%indexrecvorbital_c)
      nullify(comms%isptsp_c)
      nullify(comms%psit_c)
      nullify(comms%nsendcounts_f)
      nullify(comms%nsenddspls_f)
      nullify(comms%nrecvcounts_f)
      nullify(comms%nrecvdspls_f)
      nullify(comms%isendbuf_f)
      nullify(comms%iextract_f)
      nullify(comms%iexpand_f)
      nullify(comms%irecvbuf_f)
      nullify(comms%norb_per_gridpoint_f)
      nullify(comms%indexrecvorbital_f)
      nullify(comms%isptsp_f)
      nullify(comms%psit_f)
      nullify(comms%nsendcounts_repartitionrho)
      nullify(comms%nrecvcounts_repartitionrho)
      nullify(comms%nsenddspls_repartitionrho)
      nullify(comms%nrecvdspls_repartitionrho)
      nullify(comms%commarr_repartitionrho)
    end subroutine nullify_comms_linear


    pure function p2pComms_null() result(comms)
      implicit none
      type(p2pComms) :: comms
      call nullify_p2pComms(comms)
    end function p2pComms_null

    pure subroutine nullify_p2pComms(comms)
      implicit none
      type(p2pComms),intent(inout) :: comms
      nullify(comms%noverlaps)
      nullify(comms%recvBuf)
      nullify(comms%comarr)
      nullify(comms%ise)
      nullify(comms%mpi_datatypes)
    end subroutine nullify_p2pComms

    subroutine allocate_MPI_communication_arrays(nproc, comms, only_coarse)
      implicit none
      integer,intent(in) :: nproc
      type(comms_linear),intent(inout) :: comms
      logical,intent(in),optional :: only_coarse
      logical :: allocate_fine
      if (present(only_coarse)) then
          allocate_fine=.not.only_coarse
      else
          allocate_fine=.true.
      end if
      comms%nsendcounts_c=f_malloc_ptr(0.to.nproc-1,id='comms%nsendcounts_c')
      comms%nsenddspls_c=f_malloc_ptr(0.to.nproc-1,id='comms%nsenddspls_c')
      comms%nrecvcounts_c=f_malloc_ptr(0.to.nproc-1,id='comms%nrecvcounts_c')
      comms%nrecvdspls_c=f_malloc_ptr(0.to.nproc-1,id='comms%nrecvdspls_c')
      if (allocate_fine) then
          comms%nsendcounts_f=f_malloc_ptr(0.to.nproc-1,id='comms%nsendcounts_f')
          comms%nsenddspls_f=f_malloc_ptr(0.to.nproc-1,id='comms%nsenddspls_f')
          comms%nrecvcounts_f=f_malloc_ptr(0.to.nproc-1,id='comms%nrecvcounts_f')
          comms%nrecvdspls_f=f_malloc_ptr(0.to.nproc-1,id='comms%nrecvdspls_f')
      end if
    end subroutine allocate_MPI_communication_arrays


    subroutine allocate_local_comms_cubic(comms, only_coarse)
      implicit none
      type(comms_linear),intent(inout) :: comms
      logical,intent(in),optional :: only_coarse
      logical :: allocate_fine
      if (present(only_coarse)) then
          allocate_fine=.not.only_coarse
      else
          allocate_fine=.true.
      end if
      comms%irecvbuf_c=f_malloc_ptr(comms%ndimpsi_c,id='comms%irecvbuf_c')
      comms%indexrecvorbital_c=f_malloc_ptr(comms%ndimind_c,id='comms%indexrecvorbital_c')
      comms%iextract_c=f_malloc_ptr(comms%ndimind_c,id='comms%iextract_c')
      comms%iexpand_c=f_malloc_ptr(comms%ndimind_c,id='comms%iexpand_c')
      comms%isendbuf_c=f_malloc_ptr(comms%ndimpsi_c,id='comms%isendbuf_c')
      comms%isptsp_c=f_malloc_ptr(max(comms%nptsp_c,1),id='comms%isptsp_c')
      comms%norb_per_gridpoint_c=f_malloc_ptr(comms%nptsp_c,id='comms%norb_per_gridpoint_c')
      if (allocate_fine) then
          comms%irecvbuf_f=f_malloc_ptr(comms%ndimpsi_f,id='comms%irecvbuf_f')
          comms%indexrecvorbital_f=f_malloc_ptr(comms%ndimind_f,id='comms%indexrecvorbital_f')
          comms%iextract_f=f_malloc_ptr(comms%ndimind_f,id='comms%iextract_f')
          comms%iexpand_f=f_malloc_ptr(comms%ndimind_f,id='comms%iexpand_f')
          comms%isendbuf_f=f_malloc_ptr(comms%ndimpsi_f,id='comms%isendbuf_f')
          comms%isptsp_f=f_malloc_ptr(max(comms%nptsp_f,1),id='comms%isptsp_f')
          comms%norb_per_gridpoint_f=f_malloc_ptr(comms%nptsp_f,id='comms%norb_per_gridpoint_f')
      end if
    end subroutine allocate_local_comms_cubic


    subroutine allocate_MPI_comms_cubic_repartition(nproc, comms)
      implicit none
      integer,intent(in) :: nproc
      type(comms_linear),intent(inout) :: comms
      comms%nsendcounts_repartitionrho=f_malloc_ptr(0.to.nproc-1,id='comms%nsendcounts_repartitionrho')
      comms%nrecvcounts_repartitionrho=f_malloc_ptr(0.to.nproc-1,id='comms%nrecvcounts_repartitionrho')
      comms%nsenddspls_repartitionrho=f_malloc_ptr(0.to.nproc-1,id='comms%nsenddspls_repartitionrho')
      comms%nrecvdspls_repartitionrho=f_malloc_ptr(0.to.nproc-1,id='comms%nrecvdspls_repartitionrho')
    end subroutine allocate_MPI_comms_cubic_repartition


    subroutine allocate_MPI_comms_cubic_repartitionp2p(ncommunications, commarr_repartitionrho)
      implicit none
      integer,intent(in) :: ncommunications
      integer,dimension(:,:),pointer,intent(inout) :: commarr_repartitionrho
      commarr_repartitionrho=f_malloc_ptr((/4,ncommunications/),id='commarr_repartitionrho')
    end subroutine allocate_MPI_comms_cubic_repartitionp2p


    subroutine deallocate_comms_linear(comms)
      implicit none
      type(comms_linear),intent(inout) :: comms
      call deallocate_MPI_communication_arrays(comms)
      call deallocate_local_comms_cubic(comms)
      call deallocate_MPI_comms_cubic_repartition(comms)
      call f_free_ptr(comms%psit_c)
      call f_free_ptr(comms%psit_f)
      call deallocate_MPI_comms_cubic_repartitionp2p(comms%commarr_repartitionrho)
    end subroutine deallocate_comms_linear


    subroutine deallocate_MPI_communication_arrays(comms)
      implicit none
      type(comms_linear),intent(inout) :: comms
      call f_free_ptr(comms%nsendcounts_c)
      call f_free_ptr(comms%nsenddspls_c)
      call f_free_ptr(comms%nrecvcounts_c)
      call f_free_ptr(comms%nrecvdspls_c)
      call f_free_ptr(comms%nsendcounts_f)
      call f_free_ptr(comms%nsenddspls_f)
      call f_free_ptr(comms%nrecvcounts_f)
      call f_free_ptr(comms%nrecvdspls_f)
    end subroutine deallocate_MPI_communication_arrays

    subroutine deallocate_local_comms_cubic(comms)
      implicit none
      type(comms_linear),intent(inout) :: comms
      call f_free_ptr(comms%irecvbuf_c)
      call f_free_ptr(comms%indexrecvorbital_c)
      call f_free_ptr(comms%iextract_c)
      call f_free_ptr(comms%iexpand_c)
      call f_free_ptr(comms%isendbuf_c)
      call f_free_ptr(comms%irecvbuf_f)
      call f_free_ptr(comms%indexrecvorbital_f)
      call f_free_ptr(comms%iextract_f)
      call f_free_ptr(comms%iexpand_f)
      call f_free_ptr(comms%isendbuf_f)
      call f_free_ptr(comms%isptsp_c)
      call f_free_ptr(comms%isptsp_f)
      call f_free_ptr(comms%norb_per_gridpoint_c)
      call f_free_ptr(comms%norb_per_gridpoint_f)
    end subroutine deallocate_local_comms_cubic

    subroutine deallocate_MPI_comms_cubic_repartition(comms)
      implicit none
      type(comms_linear),intent(inout) :: comms
      call f_free_ptr(comms%nsendcounts_repartitionrho)
      call f_free_ptr(comms%nrecvcounts_repartitionrho)
      call f_free_ptr(comms%nsenddspls_repartitionrho)
      call f_free_ptr(comms%nrecvdspls_repartitionrho)
    end subroutine deallocate_MPI_comms_cubic_repartition


    subroutine deallocate_MPI_comms_cubic_repartitionp2p(commarr_repartitionrho)
      implicit none
      integer, dimension(:,:), pointer,intent(inout) :: commarr_repartitionrho
      call f_free_ptr(commarr_repartitionrho)
    end subroutine deallocate_MPI_comms_cubic_repartitionp2p

    subroutine deallocate_p2pComms(p2pcomm)
      implicit none
      ! Calling arguments
      type(p2pComms),intent(inout):: p2pcomm
      ! Local variables
      call f_free_ptr(p2pcomm%noverlaps)
      call f_free_ptr(p2pcomm%recvBuf)
      call f_free_ptr(p2pcomm%comarr)
      call f_free_ptr(p2pcomm%ise)
      if (.not.p2pcomm%communication_complete) then
          stop 'cannot deallocate mpi data types if communication has not completed'
      end if
      call f_free_ptr(p2pcomm%mpi_datatypes)
    end subroutine deallocate_p2pComms


    subroutine allocate_p2pComms_buffer(comgp)
      implicit none
      ! Calling arguments
      type(p2pComms),intent(inout):: comgp
      comgp%recvBuf = f_malloc_ptr(comgp%nrecvBuf,id='comgp%recvBuf')
    end subroutine allocate_p2pComms_buffer
    
    
    subroutine deallocate_p2pComms_buffer(comgp)
      implicit none
      type(p2pComms),intent(inout):: comgp
      call f_free_ptr(comgp%recvBuf)
    end subroutine deallocate_p2pComms_buffer


!!$    !> Check the consistency of arrays after a gather (example: atomic coordinates)
!!$    subroutine check_array_consistency0(maxdiff, nproc, array, ndims, mpi_comm)
!!$      use dynamic_memory
!!$      implicit none
!!$      integer, intent(in) :: mpi_comm
!!$      integer, intent(in) :: ndims, nproc
!!$      real(gp), intent(inout) :: array
!!$      real(gp), intent(out) :: maxdiff
!!$
!!$      integer :: ierr, jproc, i
!!$      real(gp), dimension(:,:), allocatable :: rxyz_glob
!!$
!!$      include 'check_array-inc.f90'
!!$
!!$    END SUBROUTINE check_array_consistency0
!!$
!!$
!!$    !> Check the consistency of arrays after a gather (example: atomic coordinates)
!!$    subroutine check_array_consistency1(maxdiff, nproc, array, mpi_comm)
!!$      use dynamic_memory
!!$      implicit none
!!$      integer, intent(in) :: mpi_comm
!!$      integer, intent(in) :: nproc
!!$      real(gp), dimension(:), intent(in) :: array
!!$      real(gp), intent(out) :: maxdiff
!!$
!!$      integer :: ierr, jproc, i, ndims
!!$      real(gp), dimension(:,:), allocatable :: rxyz_glob
!!$
!!$      ndims = size(array)
!!$
!!$      include 'check_array-inc.f90'
!!$
!!$    END SUBROUTINE check_array_consistency1
!!$
!!$
!!$    !> Check the consistency of arrays after a gather (example: atomic coordinates)
!!$    subroutine check_array_consistency2(maxdiff, nproc, array, mpi_comm)
!!$      use dynamic_memory
!!$      implicit none
!!$      integer, intent(in) :: mpi_comm
!!$      integer, intent(in) :: nproc
!!$      real(gp), dimension(:,:), intent(in) :: array
!!$      real(gp), intent(out) :: maxdiff
!!$
!!$      integer :: ierr, jproc, i, ndims
!!$      real(gp), dimension(:,:), allocatable :: rxyz_glob
!!$
!!$      ndims = size(array)
!!$
!!$      include 'check_array-inc.f90'
!!$
!!$    END SUBROUTINE check_array_consistency2
>>>>>>> 4c3ea52d

end module communications_base<|MERGE_RESOLUTION|>--- conflicted
+++ resolved
@@ -55,21 +55,12 @@
     logical :: communication_complete
   end type p2pComms
 
-<<<<<<< HEAD
-
-  interface check_array_consistency
-     module procedure check_array_consistency0
-     module procedure check_array_consistency1
-     module procedure check_array_consistency2
-  end interface
-=======
   !substituted by function mpimaxdiff in wrappers/mpi.f90
 !!$  interface check_array_consistency
 !!$     module procedure check_array_consistency0
 !!$     module procedure check_array_consistency1
 !!$     module procedure check_array_consistency2
 !!$  end interface
->>>>>>> 4c3ea52d
        
 
   !> Public routines
@@ -90,7 +81,6 @@
 
   !public :: check_array_consistency
 
-<<<<<<< HEAD
 
 contains
 
@@ -331,284 +321,6 @@
   end subroutine deallocate_p2pComms_buffer
 
 
-  !> Check the consistency of arrays after a gather (example: atomic coordinates)
-  subroutine check_array_consistency0(maxdiff, nproc, array, ndims, mpi_comm)
-    use dynamic_memory
-    implicit none
-    integer, intent(in) :: mpi_comm
-    integer, intent(in) :: ndims, nproc
-    real(gp), intent(inout) :: array
-    real(gp), intent(out) :: maxdiff
-
-    integer :: ierr, jproc, i
-    real(gp), dimension(:,:), allocatable :: rxyz_glob
-
-    include 'check_array-inc.f90'
-
-  END SUBROUTINE check_array_consistency0
-
-
-  !> Check the consistency of arrays after a gather (example: atomic coordinates)
-  subroutine check_array_consistency1(maxdiff, nproc, array, mpi_comm)
-    use dynamic_memory
-    implicit none
-    integer, intent(in) :: mpi_comm
-    integer, intent(in) :: nproc
-    real(gp), dimension(:), intent(in) :: array
-    real(gp), intent(out) :: maxdiff
-
-    integer :: ierr, jproc, i, ndims
-    real(gp), dimension(:,:), allocatable :: rxyz_glob
-
-    ndims = size(array)
-
-    include 'check_array-inc.f90'
-
-  END SUBROUTINE check_array_consistency1
-
-
-  !> Check the consistency of arrays after a gather (example: atomic coordinates)
-  subroutine check_array_consistency2(maxdiff, nproc, array, mpi_comm)
-    use dynamic_memory
-    implicit none
-    integer, intent(in) :: mpi_comm
-    integer, intent(in) :: nproc
-    real(gp), dimension(:,:), intent(in) :: array
-    real(gp), intent(out) :: maxdiff
-
-    integer :: ierr, jproc, i, ndims
-    real(gp), dimension(:,:), allocatable :: rxyz_glob
-
-    ndims = size(array)
-
-    include 'check_array-inc.f90'
-
-  END SUBROUTINE check_array_consistency2
-=======
-  contains
-
-    !> Creators and destructors
-    pure function comms_linear_null() result(comms)
-      implicit none
-      type(comms_linear) :: comms
-      call nullify_comms_linear(comms)
-    end function comms_linear_null
-
-
-    pure subroutine nullify_comms_linear(comms)
-      implicit none
-      type(comms_linear),intent(inout) :: comms
-      nullify(comms%nsendcounts_c)
-      nullify(comms%nsenddspls_c)
-      nullify(comms%nrecvcounts_c)
-      nullify(comms%nrecvdspls_c)
-      nullify(comms%isendbuf_c)
-      nullify(comms%iextract_c)
-      nullify(comms%iexpand_c)
-      nullify(comms%irecvbuf_c)
-      nullify(comms%norb_per_gridpoint_c)
-      nullify(comms%indexrecvorbital_c)
-      nullify(comms%isptsp_c)
-      nullify(comms%psit_c)
-      nullify(comms%nsendcounts_f)
-      nullify(comms%nsenddspls_f)
-      nullify(comms%nrecvcounts_f)
-      nullify(comms%nrecvdspls_f)
-      nullify(comms%isendbuf_f)
-      nullify(comms%iextract_f)
-      nullify(comms%iexpand_f)
-      nullify(comms%irecvbuf_f)
-      nullify(comms%norb_per_gridpoint_f)
-      nullify(comms%indexrecvorbital_f)
-      nullify(comms%isptsp_f)
-      nullify(comms%psit_f)
-      nullify(comms%nsendcounts_repartitionrho)
-      nullify(comms%nrecvcounts_repartitionrho)
-      nullify(comms%nsenddspls_repartitionrho)
-      nullify(comms%nrecvdspls_repartitionrho)
-      nullify(comms%commarr_repartitionrho)
-    end subroutine nullify_comms_linear
-
-
-    pure function p2pComms_null() result(comms)
-      implicit none
-      type(p2pComms) :: comms
-      call nullify_p2pComms(comms)
-    end function p2pComms_null
-
-    pure subroutine nullify_p2pComms(comms)
-      implicit none
-      type(p2pComms),intent(inout) :: comms
-      nullify(comms%noverlaps)
-      nullify(comms%recvBuf)
-      nullify(comms%comarr)
-      nullify(comms%ise)
-      nullify(comms%mpi_datatypes)
-    end subroutine nullify_p2pComms
-
-    subroutine allocate_MPI_communication_arrays(nproc, comms, only_coarse)
-      implicit none
-      integer,intent(in) :: nproc
-      type(comms_linear),intent(inout) :: comms
-      logical,intent(in),optional :: only_coarse
-      logical :: allocate_fine
-      if (present(only_coarse)) then
-          allocate_fine=.not.only_coarse
-      else
-          allocate_fine=.true.
-      end if
-      comms%nsendcounts_c=f_malloc_ptr(0.to.nproc-1,id='comms%nsendcounts_c')
-      comms%nsenddspls_c=f_malloc_ptr(0.to.nproc-1,id='comms%nsenddspls_c')
-      comms%nrecvcounts_c=f_malloc_ptr(0.to.nproc-1,id='comms%nrecvcounts_c')
-      comms%nrecvdspls_c=f_malloc_ptr(0.to.nproc-1,id='comms%nrecvdspls_c')
-      if (allocate_fine) then
-          comms%nsendcounts_f=f_malloc_ptr(0.to.nproc-1,id='comms%nsendcounts_f')
-          comms%nsenddspls_f=f_malloc_ptr(0.to.nproc-1,id='comms%nsenddspls_f')
-          comms%nrecvcounts_f=f_malloc_ptr(0.to.nproc-1,id='comms%nrecvcounts_f')
-          comms%nrecvdspls_f=f_malloc_ptr(0.to.nproc-1,id='comms%nrecvdspls_f')
-      end if
-    end subroutine allocate_MPI_communication_arrays
-
-
-    subroutine allocate_local_comms_cubic(comms, only_coarse)
-      implicit none
-      type(comms_linear),intent(inout) :: comms
-      logical,intent(in),optional :: only_coarse
-      logical :: allocate_fine
-      if (present(only_coarse)) then
-          allocate_fine=.not.only_coarse
-      else
-          allocate_fine=.true.
-      end if
-      comms%irecvbuf_c=f_malloc_ptr(comms%ndimpsi_c,id='comms%irecvbuf_c')
-      comms%indexrecvorbital_c=f_malloc_ptr(comms%ndimind_c,id='comms%indexrecvorbital_c')
-      comms%iextract_c=f_malloc_ptr(comms%ndimind_c,id='comms%iextract_c')
-      comms%iexpand_c=f_malloc_ptr(comms%ndimind_c,id='comms%iexpand_c')
-      comms%isendbuf_c=f_malloc_ptr(comms%ndimpsi_c,id='comms%isendbuf_c')
-      comms%isptsp_c=f_malloc_ptr(max(comms%nptsp_c,1),id='comms%isptsp_c')
-      comms%norb_per_gridpoint_c=f_malloc_ptr(comms%nptsp_c,id='comms%norb_per_gridpoint_c')
-      if (allocate_fine) then
-          comms%irecvbuf_f=f_malloc_ptr(comms%ndimpsi_f,id='comms%irecvbuf_f')
-          comms%indexrecvorbital_f=f_malloc_ptr(comms%ndimind_f,id='comms%indexrecvorbital_f')
-          comms%iextract_f=f_malloc_ptr(comms%ndimind_f,id='comms%iextract_f')
-          comms%iexpand_f=f_malloc_ptr(comms%ndimind_f,id='comms%iexpand_f')
-          comms%isendbuf_f=f_malloc_ptr(comms%ndimpsi_f,id='comms%isendbuf_f')
-          comms%isptsp_f=f_malloc_ptr(max(comms%nptsp_f,1),id='comms%isptsp_f')
-          comms%norb_per_gridpoint_f=f_malloc_ptr(comms%nptsp_f,id='comms%norb_per_gridpoint_f')
-      end if
-    end subroutine allocate_local_comms_cubic
-
-
-    subroutine allocate_MPI_comms_cubic_repartition(nproc, comms)
-      implicit none
-      integer,intent(in) :: nproc
-      type(comms_linear),intent(inout) :: comms
-      comms%nsendcounts_repartitionrho=f_malloc_ptr(0.to.nproc-1,id='comms%nsendcounts_repartitionrho')
-      comms%nrecvcounts_repartitionrho=f_malloc_ptr(0.to.nproc-1,id='comms%nrecvcounts_repartitionrho')
-      comms%nsenddspls_repartitionrho=f_malloc_ptr(0.to.nproc-1,id='comms%nsenddspls_repartitionrho')
-      comms%nrecvdspls_repartitionrho=f_malloc_ptr(0.to.nproc-1,id='comms%nrecvdspls_repartitionrho')
-    end subroutine allocate_MPI_comms_cubic_repartition
-
-
-    subroutine allocate_MPI_comms_cubic_repartitionp2p(ncommunications, commarr_repartitionrho)
-      implicit none
-      integer,intent(in) :: ncommunications
-      integer,dimension(:,:),pointer,intent(inout) :: commarr_repartitionrho
-      commarr_repartitionrho=f_malloc_ptr((/4,ncommunications/),id='commarr_repartitionrho')
-    end subroutine allocate_MPI_comms_cubic_repartitionp2p
-
-
-    subroutine deallocate_comms_linear(comms)
-      implicit none
-      type(comms_linear),intent(inout) :: comms
-      call deallocate_MPI_communication_arrays(comms)
-      call deallocate_local_comms_cubic(comms)
-      call deallocate_MPI_comms_cubic_repartition(comms)
-      call f_free_ptr(comms%psit_c)
-      call f_free_ptr(comms%psit_f)
-      call deallocate_MPI_comms_cubic_repartitionp2p(comms%commarr_repartitionrho)
-    end subroutine deallocate_comms_linear
-
-
-    subroutine deallocate_MPI_communication_arrays(comms)
-      implicit none
-      type(comms_linear),intent(inout) :: comms
-      call f_free_ptr(comms%nsendcounts_c)
-      call f_free_ptr(comms%nsenddspls_c)
-      call f_free_ptr(comms%nrecvcounts_c)
-      call f_free_ptr(comms%nrecvdspls_c)
-      call f_free_ptr(comms%nsendcounts_f)
-      call f_free_ptr(comms%nsenddspls_f)
-      call f_free_ptr(comms%nrecvcounts_f)
-      call f_free_ptr(comms%nrecvdspls_f)
-    end subroutine deallocate_MPI_communication_arrays
-
-    subroutine deallocate_local_comms_cubic(comms)
-      implicit none
-      type(comms_linear),intent(inout) :: comms
-      call f_free_ptr(comms%irecvbuf_c)
-      call f_free_ptr(comms%indexrecvorbital_c)
-      call f_free_ptr(comms%iextract_c)
-      call f_free_ptr(comms%iexpand_c)
-      call f_free_ptr(comms%isendbuf_c)
-      call f_free_ptr(comms%irecvbuf_f)
-      call f_free_ptr(comms%indexrecvorbital_f)
-      call f_free_ptr(comms%iextract_f)
-      call f_free_ptr(comms%iexpand_f)
-      call f_free_ptr(comms%isendbuf_f)
-      call f_free_ptr(comms%isptsp_c)
-      call f_free_ptr(comms%isptsp_f)
-      call f_free_ptr(comms%norb_per_gridpoint_c)
-      call f_free_ptr(comms%norb_per_gridpoint_f)
-    end subroutine deallocate_local_comms_cubic
-
-    subroutine deallocate_MPI_comms_cubic_repartition(comms)
-      implicit none
-      type(comms_linear),intent(inout) :: comms
-      call f_free_ptr(comms%nsendcounts_repartitionrho)
-      call f_free_ptr(comms%nrecvcounts_repartitionrho)
-      call f_free_ptr(comms%nsenddspls_repartitionrho)
-      call f_free_ptr(comms%nrecvdspls_repartitionrho)
-    end subroutine deallocate_MPI_comms_cubic_repartition
-
-
-    subroutine deallocate_MPI_comms_cubic_repartitionp2p(commarr_repartitionrho)
-      implicit none
-      integer, dimension(:,:), pointer,intent(inout) :: commarr_repartitionrho
-      call f_free_ptr(commarr_repartitionrho)
-    end subroutine deallocate_MPI_comms_cubic_repartitionp2p
-
-    subroutine deallocate_p2pComms(p2pcomm)
-      implicit none
-      ! Calling arguments
-      type(p2pComms),intent(inout):: p2pcomm
-      ! Local variables
-      call f_free_ptr(p2pcomm%noverlaps)
-      call f_free_ptr(p2pcomm%recvBuf)
-      call f_free_ptr(p2pcomm%comarr)
-      call f_free_ptr(p2pcomm%ise)
-      if (.not.p2pcomm%communication_complete) then
-          stop 'cannot deallocate mpi data types if communication has not completed'
-      end if
-      call f_free_ptr(p2pcomm%mpi_datatypes)
-    end subroutine deallocate_p2pComms
-
-
-    subroutine allocate_p2pComms_buffer(comgp)
-      implicit none
-      ! Calling arguments
-      type(p2pComms),intent(inout):: comgp
-      comgp%recvBuf = f_malloc_ptr(comgp%nrecvBuf,id='comgp%recvBuf')
-    end subroutine allocate_p2pComms_buffer
-    
-    
-    subroutine deallocate_p2pComms_buffer(comgp)
-      implicit none
-      type(p2pComms),intent(inout):: comgp
-      call f_free_ptr(comgp%recvBuf)
-    end subroutine deallocate_p2pComms_buffer
-
-
 !!$    !> Check the consistency of arrays after a gather (example: atomic coordinates)
 !!$    subroutine check_array_consistency0(maxdiff, nproc, array, ndims, mpi_comm)
 !!$      use dynamic_memory
@@ -662,6 +374,5 @@
 !!$      include 'check_array-inc.f90'
 !!$
 !!$    END SUBROUTINE check_array_consistency2
->>>>>>> 4c3ea52d
 
 end module communications_base