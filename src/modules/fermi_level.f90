!> @file
!! BigDFT package performing ab initio calculation based on wavelets
!! @author
!!    Copyright (C) 2014-2014 BigDFT group
!!    This file is distributed under the terms of the
!!    GNU General Public License, see ~/COPYING file
!!    or http://www.gnu.org/copyleft/gpl.txt .
!!    For the list of contributors, see ~/AUTHORS


!> Determination of the Fermi level for the density matrix
module fermi_level
  use module_base
  implicit none

  private

  ! Public routines
  public :: init_fermi_level
  public :: determine_fermi_level
  public :: fermilevel_get_real
  public :: fermilevel_get_logical

  ! Auxiliary structure that holds the required data
  type,public :: fermi_aux
    logical :: adjust_lower_bound, adjust_upper_bound
    real(kind=8) :: target_charge, bisection_shift, ef_old, sumn_old
    real(kind=8) :: ef_interpol_chargediff, ef_interpol_det
    real(kind=8),dimension(2) :: sumnarr, efarr
    logical,dimension(2) :: bisection_bounds_ok
    real(kind=8),dimension(4,4) :: interpol_matrix
    real(kind=8),dimension(4) :: interpol_vector
    integer :: it, it_solver, verbosity
  end type fermi_aux


  contains
    
    !> Initialize the internal variables
    subroutine init_fermi_level(target_charge, ef, f, bisection_shift, ef_interpol_chargediff, ef_interpol_det, verbosity)
      implicit none

      ! Calling arguments
      real(kind=8),intent(in) :: target_charge                   !< total charge of the system
      real(kind=8),intent(in) :: ef                              !< initial guess for the fermi level
      type(fermi_aux),intent(out) :: f                           !< type that holds the internal data
      real(kind=8),intent(in),optional :: bisection_shift        !< shift to be used for the determination of the bisection bounds
      real(kind=8),intent(in),optional :: ef_interpol_chargediff !< charge difference below which the cubic interpolation is allowed
      real(kind=8),intent(in),optional :: ef_interpol_det        !< determinant of the interpolation matrix above which the cubic interpolation is allowed
      integer,intent(in),optional :: verbosity                   !< verbosity of the output: 0 for no output, 1 for more detailed output

      f%adjust_lower_bound = .true.
      f%adjust_upper_bound = .true.
      f%target_charge = target_charge
      f%sumnarr(1) = 0.d0
      f%sumnarr(2) = 1.d100
      if (present(bisection_shift)) then
          f%bisection_shift = bisection_shift
      else
          f%bisection_shift = 0.1d0
      end if
      f%ef_old = 0.d0
      f%sumn_old = 0.d0
      f%efarr(1) = ef - f%bisection_shift
      f%efarr(2) = ef + f%bisection_shift
      if (present(ef_interpol_chargediff)) then
          f%ef_interpol_chargediff = ef_interpol_chargediff
      else
          f%ef_interpol_chargediff = 1.d0
      end if
      if (present(ef_interpol_det)) then
          f%ef_interpol_det = ef_interpol_det
      else
          f%ef_interpol_det = 1.d-20
      end if
      f%bisection_bounds_ok(1) = .false.
      f%bisection_bounds_ok(2) = .false.
      f%interpol_matrix(:,:) = 0.d0
      f%interpol_vector(:) = 0.d0
      f%it = 0
      f%it_solver = 0
      if (present(verbosity)) then
          f%verbosity = verbosity
      else
          f%verbosity = 0
      end if
    end subroutine init_fermi_level



    subroutine determine_fermi_level(f, sumn, ef, info)
      use yaml_output
      implicit none

      ! Calling arguments
      type(fermi_aux),intent(inout) :: f   !< type that holds the internal data
      real(kind=8),intent(in) :: sumn      !< charge of the system (which should be equal to the target charge once the correct Fermi level is found),
                                           !    obtained with the current value of ef
      real(kind=8),intent(inout) :: ef     !< on input: current value of the Fermi level
                                           !  on output: new guess for the Fermi level, depending on the value of info
      integer,intent(out),optional :: info !< info parameter: * -1: adjusting the lower bisection bound, ef not meaningful
                                           !                  * -2: adjusting the upper bisection bound, ef not meaningful
                                           !                  *  0: searching the correct fermi level, ef meaningful
      ! Local variables
      real(kind=8) :: charge_diff
      logical :: interpolation_possible
      integer :: internal_info


      ! Make sure that the bounds for the bisection are negative and positive
      charge_diff = sumn-f%target_charge
      if (f%adjust_lower_bound) then
          if (charge_diff <= 0.d0) then
              ! Lower bound okay
              f%adjust_lower_bound = .false.
              f%bisection_shift = f%bisection_shift*0.9d0
              f%sumnarr(1) = sumn
              f%bisection_bounds_ok(1) = .true.
          else
              f%efarr(1) = f%efarr(1)-f%bisection_shift
              f%bisection_shift = f%bisection_shift*1.1d0
              f%bisection_bounds_ok(1) = .false.
          end if
      else if (f%adjust_upper_bound) then
          if (charge_diff >= 0.d0) then
              ! Upper bound okay
              f%adjust_upper_bound = .false.
              f%bisection_shift = f%bisection_shift*0.9d0
              f%sumnarr(2) = sumn
              f%bisection_bounds_ok(2) = .true.
          else
              f%efarr(2) = f%efarr(2)+f%bisection_shift
              f%bisection_shift = f%bisection_shift*1.1d0
              f%bisection_bounds_ok(2)=.false.
          end if
      end if


      internal_info = 0
      if (f%adjust_lower_bound) then
          ef = f%efarr(1)
          internal_info = -1
      else if (f%adjust_upper_bound) then
          ef = f%efarr(2)
          internal_info = -2
      end if
      if (present(info)) then
          info = internal_info
      end if

      if (internal_info < 0) return ! no need to proceed further

      ! If we made it here, the bounds are ok (i.e. the lower bound gives a negative charge difference and the upper one a positive one).


      ! Adjust the bounds for the bisection, i.e. make the search interval more narrow
      if (charge_diff < 0.d0) then
          f%efarr(1) = ef
          f%sumnarr(1) = sumn
      else if (charge_diff >= 0.d0) then
          f%efarr(2) = ef
          f%sumnarr(2) = sumn
      end if


      f%it_solver = f%it_solver+1

      ! Check whether the system behaves reasonably.
      interpolation_possible=.true.
      if (f%it_solver > 1) then
          if (ef > f%ef_old .and. sumn < f%sumn_old) then
              interpolation_possible = .false.
          else if (ef < f%ef_old .and. sumn > f%sumn_old) then
              interpolation_possible = .false.
          end if
          if (f%verbosity >= 1 .and. bigdft_mpi%iproc==0) then
              call yaml_newline()
              call yaml_mapping_open('interpol check',flow=.true.)
                 call yaml_map('D eF',ef-f%ef_old,fmt='(es13.6)')
                 call yaml_map('D Tr',sumn-f%sumn_old,fmt='(es13.6)')
                 call yaml_map('interpol possible',interpolation_possible)
              call yaml_mapping_close()
              call yaml_newline()
           end if
          if (abs(sumn-f%sumn_old)<1.d-10) then
              interpolation_possible = .false.
          end if
      end if
      if (.not.interpolation_possible) then
          ! Set the history for the interpolation to zero.
          f%it_solver=0
      end if

      f%ef_old = ef
      f%sumn_old = sumn

      call determine_new_fermi_level()


      contains

        subroutine determine_new_fermi_level()
          implicit none
          integer :: info, i, ii
          real(kind=8) :: determinant, m, b, ef_interpol, det
          real(kind=8),dimension(4,4) :: tmp_matrix
          real(kind=8),dimension(4) :: interpol_solution
          integer,dimension(4) :: ipiv

          !call yaml_map('sumn',sumn)

          ! Shift up the old results.
          if (f%it_solver>4) then
              do i=1,4
                  f%interpol_matrix(1,i)=f%interpol_matrix(2,i)
                  f%interpol_matrix(2,i)=f%interpol_matrix(3,i)
                  f%interpol_matrix(3,i)=f%interpol_matrix(4,i)
              end do
              f%interpol_vector(1)=f%interpol_vector(2)
              f%interpol_vector(2)=f%interpol_vector(3)
              f%interpol_vector(3)=f%interpol_vector(4)
          end if
          !LG: if f%it_solver==0 this index comes out of bounds!
          ii=max(min(f%it_solver,4),1)
          f%interpol_matrix(ii,1)=ef**3
          f%interpol_matrix(ii,2)=ef**2
          f%interpol_matrix(ii,3)=ef
          f%interpol_matrix(ii,4)=1.d0
          f%interpol_vector(ii)=sumn-f%target_charge
        
          ! Solve the linear system f%interpol_matrix*interpol_solution=f%interpol_vector
          if (f%it_solver>=4) then
              do i=1,ii
                  interpol_solution(i)=f%interpol_vector(i)
                  tmp_matrix(i,1)=f%interpol_matrix(i,1)
                  tmp_matrix(i,2)=f%interpol_matrix(i,2)
                  tmp_matrix(i,3)=f%interpol_matrix(i,3)
                  tmp_matrix(i,4)=f%interpol_matrix(i,4)
              end do
<<<<<<< HEAD
        
              !if (bigdft_mpi%iproc==0) then
                 !call yaml_map('matrix',tmp_matrix,fmt='(es10.3)')
                 !call yaml_map('interpol_vector',f%interpol_vector,fmt='(es12.5)')
                 !call yaml_newline()
                 !call yaml_map('solution',interpol_solution,fmt='(es10.3)')
                 !call yaml_map('determinant',determinant(bigdft_mpi%iproc,4,f%interpol_matrix),fmt='(es10.3)')
              !end if
=======
              if (bigdft_mpi%iproc==0) then
                 call yaml_map('matrix',tmp_matrix)
                 call yaml_map('searched',interpol_solution)
                 call yaml_map('determinant',determinant(bigdft_mpi%iproc,4,f%interpol_matrix))
              end if
>>>>>>> 6b5082d8
              call dgesv(ii, 1, tmp_matrix, 4, ipiv, interpol_solution, 4, info)
              if (info/=0) then
                 if (bigdft_mpi%iproc==0) write(*,'(1x,a,i0)') 'ERROR in dgesv (FOE), info=',info
              end if
        
              !if (bigdft_mpi%iproc==0) call yaml_map('a x^3+b x^2 + c x + d',interpol_solution,fmt='(es10.3)')
              call get_roots_of_cubic_polynomial(interpol_solution(1), interpol_solution(2), &
                   interpol_solution(3), interpol_solution(4), ef, ef_interpol)
              !if (bigdft_mpi%iproc==0) then
              !    call yaml_newline()
              !    call yaml_map('zero of cubic polynomial',ef_interpol,fmt='(es10.3)')
              !end if
          end if
        
          ! Calculate the new Fermi energy.
          if (f%verbosity>=1 .and. bigdft_mpi%iproc==0) then
              call yaml_newline()
              call yaml_mapping_open('Search new eF',flow=.true.)
          end if
          if (f%it_solver>=4 .and.  &
              abs(sumn-f%target_charge) < f%ef_interpol_chargediff) then
              det=determinant(bigdft_mpi%iproc,4,f%interpol_matrix)
              if (f%verbosity >= 1 .and. bigdft_mpi%iproc==0) then
                  call yaml_map('det',det,fmt='(es10.3)')
                  call yaml_map('limit',f%ef_interpol_det,fmt='(es10.3)')
              end if
              if(abs(det) > f%ef_interpol_det) then
                  ef = ef_interpol
                  if (f%verbosity>=1 .and. bigdft_mpi%iproc==0) call yaml_map('method','cubic interpolation')
              else
                  ! linear interpolation
                  m = (f%interpol_vector(4)-f%interpol_vector(3))/(f%interpol_matrix(4,3)-f%interpol_matrix(3,3))
                  b = f%interpol_vector(4)-m*f%interpol_matrix(4,3)
                  ef = -b/m
              end if
          else
              ! Use mean value of bisection and secant method
              ! Secant method solution
              ef = f%efarr(2)-(f%sumnarr(2)-f%target_charge)*(f%efarr(2)-f%efarr(1))/(f%sumnarr(2)-f%sumnarr(1))
              ! Add bisection solution
              ef = ef + 0.5d0*(f%efarr(1)+f%efarr(2))
              ! Take the mean value
              ef = 0.5d0*ef
              if (f%verbosity>=1 .and. bigdft_mpi%iproc==0) call yaml_map('method','bisection / secant method')
          end if
          if (f%verbosity>=1 .and. bigdft_mpi%iproc==0) then
              call yaml_map('guess for new ef',ef,fmt='(es15.8)')
              call yaml_mapping_close()
          end if


        end subroutine determine_new_fermi_level


    end subroutine determine_fermi_level


    function fermilevel_get_real(f, fieldname) result(val)
        ! Calling arguments
        type(fermi_aux),intent(in) :: f      !< type that holds the internal data
        character(len=*),intent(in) :: fieldname
        real(kind=8) :: val

        select case (trim(fieldname))
        case ("efarr(1)")
            val = f%efarr(1)
        case ("efarr(2)")
            val = f%efarr(2)
        case ("bisection_shift")
            val = f%bisection_shift
        case default
            stop 'ERROR: wrong argument'
        end select
    end function fermilevel_get_real

    function fermilevel_get_logical(f, fieldname) result(val)
        ! Calling arguments
        type(fermi_aux),intent(in) :: f      !< type that holds the internal data
        character(len=*),intent(in) :: fieldname
        logical :: val

        select case (trim(fieldname))
        case ("bisection_bounds_ok(1)")
            val = f%bisection_bounds_ok(1)
        case ("bisection_bounds_ok(2)")
            val = f%bisection_bounds_ok(2)
        case default
            stop 'ERROR: wrong argument'
        end select
    end function fermilevel_get_logical


end module fermi_level<|MERGE_RESOLUTION|>--- conflicted
+++ resolved
@@ -237,8 +237,6 @@
                   tmp_matrix(i,3)=f%interpol_matrix(i,3)
                   tmp_matrix(i,4)=f%interpol_matrix(i,4)
               end do
-<<<<<<< HEAD
-        
               !if (bigdft_mpi%iproc==0) then
                  !call yaml_map('matrix',tmp_matrix,fmt='(es10.3)')
                  !call yaml_map('interpol_vector',f%interpol_vector,fmt='(es12.5)')
@@ -246,13 +244,6 @@
                  !call yaml_map('solution',interpol_solution,fmt='(es10.3)')
                  !call yaml_map('determinant',determinant(bigdft_mpi%iproc,4,f%interpol_matrix),fmt='(es10.3)')
               !end if
-=======
-              if (bigdft_mpi%iproc==0) then
-                 call yaml_map('matrix',tmp_matrix)
-                 call yaml_map('searched',interpol_solution)
-                 call yaml_map('determinant',determinant(bigdft_mpi%iproc,4,f%interpol_matrix))
-              end if
->>>>>>> 6b5082d8
               call dgesv(ii, 1, tmp_matrix, 4, ipiv, interpol_solution, 4, info)
               if (info/=0) then
                  if (bigdft_mpi%iproc==0) write(*,'(1x,a,i0)') 'ERROR in dgesv (FOE), info=',info
