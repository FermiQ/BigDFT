--- conflicted
+++ resolved
@@ -168,18 +168,6 @@
       ! Check whether the system behaves reasonably.
       interpolation_possible=.true.
       if (f%it_solver > 1) then
-<<<<<<< HEAD
-          if (f%verbosity >= 1 .and. bigdft_mpi%iproc==0) then
-              call yaml_newline()
-              call yaml_mapping_open('interpol check',flow=.true.)
-              call yaml_map('D eF',ef-f%ef_old,fmt='(es13.6)')
-              call yaml_map('D Tr',sumn-f%sumn_old,fmt='(es13.6)')
-          end if
-          if (abs(sumn-f%sumn_old)<1.d-10) then
-              interpolation_possible = .false.
-          end if
-=======
->>>>>>> 78f3d969
           if (ef > f%ef_old .and. sumn < f%sumn_old) then
               interpolation_possible = .false.
           else if (ef < f%ef_old .and. sumn > f%sumn_old) then
@@ -194,6 +182,9 @@
               call yaml_mapping_close()
               call yaml_newline()
            end if
+          if (abs(sumn-f%sumn_old)<1.d-10) then
+              interpolation_possible = .false.
+          end if
       end if
       if (.not.interpolation_possible) then
           ! Set the history for the interpolation to zero.
