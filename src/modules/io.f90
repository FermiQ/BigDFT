module io
  use public_enums
  implicit none

  private

  !> Public routines
  public :: read_linear_matrix_dense
  public :: writeonewave_linear
  public :: writemywaves_linear
  public :: writemywaves_linear_fragments
  public :: read_coeff_minbasis
  public :: io_read_descr_linear
  public :: write_dense_matrix
  public :: write_linear_matrices
  public :: writeLinearCoefficients
  public :: write_linear_coefficients
  public :: read_linear_coefficients
  public :: write_partial_charges

  public :: io_error, io_warning, io_open
  public :: io_read_descr, read_psi_compress
  public :: io_gcoordToLocreg
  public :: read_psig
  public :: read_dense_matrix
  public :: dist_and_shift
  public :: find_neighbours
  public :: plot_density


  contains


    !> Write all my wavefunctions in files by calling writeonewave
    subroutine writemywaves_linear(iproc,filename,iformat,npsidim,Lzd,orbs,nelec,at,rxyz,psi,nfvctr,coeff)
      use module_types
      use module_base
      use yaml_output
      use module_interfaces, only: open_filename_of_iorb
      implicit none
      integer, intent(in) :: iproc,iformat,npsidim,nelec,nfvctr
      !integer, intent(in) :: norb   !< number of orbitals, not basis functions
      type(atoms_data), intent(in) :: at
      type(orbitals_data), intent(in) :: orbs         !< orbs describing the basis functions
      type(local_zone_descriptors), intent(in) :: Lzd
      real(gp), dimension(3,at%astruct%nat), intent(in) :: rxyz
      real(wp), dimension(npsidim), intent(in) :: psi  ! Should be the real linear dimension and not the global
      real(wp), dimension(nfvctr,orbs%norb), intent(in) :: coeff
      character(len=*), intent(in) :: filename
      !Local variables
      logical :: binary, is_etsf
      integer :: ncount1,ncount_rate,ncount_max,iorb,ncount2,iorb_out,ispinor,ilr,shift,ii,iat,unitwf
      integer :: jorb,jlr
      real(kind=4) :: tr0,tr1
      real(kind=8) :: tel
    
      unitwf=99
      binary=(iformat/=WF_FORMAT_PLAIN)
      is_etsf=(iformat==WF_FORMAT_ETSF)
    
      if (iproc == 0) call yaml_map('Write wavefunctions to file', trim(filename)//'.*')
      !if (iproc == 0) write(*,"(1x,A,A,a)") "Write wavefunctions to file: ", trim(filename),'.*'
    
      !if (binary) then
      if (is_etsf) then
         call f_err_throw('Linear scaling with ETSF writing not implemented yet')
    !     call write_waves_etsf(iproc,filename,orbs,n1,n2,n3,hx,hy,hz,at,rxyz,wfd,psi)
      else
         call cpu_time(tr0)
         call system_clock(ncount1,ncount_rate,ncount_max)
    
         ! Write the TMBs in the Plain BigDFT files.
         ! Use same ordering as posinp and llr generation
         ii = 0
         do iat = 1, at%astruct%nat
            do iorb=1,orbs%norbp
               if(iat == orbs%onwhichatom(iorb+orbs%isorb)) then
                  shift = 1
                  do jorb = 1, iorb-1 
                     jlr = orbs%inwhichlocreg(jorb+orbs%isorb)
                     shift = shift + Lzd%Llr(jlr)%wfd%nvctr_c+7*Lzd%Llr(jlr)%wfd%nvctr_f
                  end do
                  ii = ii + 1
                  ilr = orbs%inwhichlocreg(iorb+orbs%isorb)
                  do ispinor=1,orbs%nspinor
                     call open_filename_of_iorb(unitwf,binary,filename, &
                        & orbs,iorb,ispinor,iorb_out)
                     call writeonewave_linear(unitwf,.not. binary,iorb_out,&
                        & Lzd%Llr(ilr)%d%n1,Lzd%Llr(ilr)%d%n2,Lzd%Llr(ilr)%d%n3,&
                        & Lzd%Llr(ilr)%ns1,Lzd%Llr(ilr)%ns2,Lzd%Llr(ilr)%ns3,& 
                        & Lzd%hgrids(1),Lzd%hgrids(2),Lzd%hgrids(3), &
                        & Lzd%Llr(ilr)%locregCenter,Lzd%Llr(ilr)%locrad, 4, 0.0d0, &  !put here the real potentialPrefac and Order
                        & at%astruct%nat,rxyz,Lzd%Llr(ilr)%wfd%nseg_c,Lzd%Llr(ilr)%wfd%nvctr_c,&
                        & Lzd%Llr(ilr)%wfd%keygloc,Lzd%Llr(ilr)%wfd%keyvloc, &
                        & Lzd%Llr(ilr)%wfd%nseg_f,Lzd%Llr(ilr)%wfd%nvctr_f,&
                        & Lzd%Llr(ilr)%wfd%keygloc(1:,Lzd%Llr(ilr)%wfd%nseg_c+1:), &
                        & Lzd%Llr(ilr)%wfd%keyvloc(Lzd%Llr(ilr)%wfd%nseg_c+1:), &
                        & psi(shift),psi(Lzd%Llr(ilr)%wfd%nvctr_c+shift),orbs%eval(iorb+orbs%isorb),&
                        & orbs%onwhichatom(iorb+orbs%isorb))
                     call f_close(unitwf)
                  end do
               end if
            enddo
         end do
    
        ! Now write the coefficients to file
        ! Must be careful, the orbs%norb is the number of basis functions
        ! while the norb is the number of orbitals.
        if(iproc == 0) then
           call f_open_file(unitwf,file=filename//'_coeff.bin',&
                binary=binary)
           !if(iformat == WF_FORMAT_PLAIN) then
           !  open(99, file=filename//'_coeff.bin', status='unknown',form='formatted')
           !else
           !open(99, file=filename//'_coeff.bin', status='unknown',form='unformatted')
           !end if
          call writeLinearCoefficients(unitwf,.not. binary,at%astruct%nat,rxyz,orbs%norb,&
               nelec,nfvctr,coeff,orbs%eval)
          call f_close(unitwf)
       end if
         call cpu_time(tr1)
         call system_clock(ncount2,ncount_rate,ncount_max)
         tel=dble(ncount2-ncount1)/dble(ncount_rate)
         if (iproc == 0) then
            call yaml_sequence_open('Write Waves Time')
            call yaml_sequence(advance='no')
            call yaml_mapping_open(flow=.true.)
            call yaml_map('Process',iproc)
            call yaml_map('Timing',(/ real(tr1-tr0,kind=8),tel /),fmt='(1pe10.3)')
            call yaml_mapping_close()
            call yaml_sequence_close()
         end if
         !write(*,'(a,i4,2(1x,1pe10.3))') '- WRITE WAVES TIME',iproc,tr1-tr0,tel
         !write(*,'(a,1x,i0,a)') '- iproc',iproc,' finished writing waves'
      end if
    
    END SUBROUTINE writemywaves_linear


    !> Write all my wavefunctions for fragments
    ! NB spin needs fixing!
    subroutine writemywaves_linear_fragments(iproc,filename,iformat,npsidim,Lzd,orbs,nelec,at,rxyz,psi,coeff,&
         dir_output,input_frag,ref_frags,linmat,methTransformOverlap,max_inversion_error,orthpar,&
         num_neighbours,neighbour_cutoff)
      use module_types
      use module_atoms, only: astruct_dump_to_file, deallocate_atomic_structure, nullify_atomic_structure
      use module_base
      use module_fragments
      use yaml_output
      use module_interfaces, only: open_filename_of_iorb
      use sparsematrix_base, only: sparsematrix_malloc_ptr, assignment(=), DENSE_FULL, &
           matrices_null, allocate_matrices, deallocate_matrices
      use sparsematrix, only: uncompress_matrix2
      !use matrix_operations, only: overlapPowerGeneral, check_taylor_order
      implicit none
      integer, intent(in) :: iproc,iformat,npsidim,nelec
      !integer, intent(in) :: norb   !< number of orbitals, not basis functions
      type(atoms_data), intent(in) :: at
      type(orbitals_data), intent(in) :: orbs         !< orbs describing the basis functions
      type(local_zone_descriptors), intent(in) :: Lzd
      real(gp), dimension(3,at%astruct%nat), intent(in) :: rxyz
      real(wp), dimension(npsidim), intent(in) :: psi  ! Should be the real linear dimension and not the global
      real(wp), dimension(orbs%norb,orbs%norb), intent(in) :: coeff !SM: IS this correcy even with spin?
      character(len=*), intent(in) :: dir_output, filename
      type(fragmentInputParameters), intent(in) :: input_frag
      type(system_fragment), dimension(input_frag%nfrag_ref), intent(inout) :: ref_frags
      type(linear_matrices), intent(inout) :: linmat
      integer,intent(inout) :: methTransformOverlap
      real(kind=8),intent(in) :: max_inversion_error
      type(orthon_data),intent(in) :: orthpar
      integer, intent(in) :: num_neighbours
      real(kind=8), intent(in) :: neighbour_cutoff
      !Local variables
      integer :: ncount1,ncount_rate,ncount_max,iorb,ncount2,iorb_out,ispinor,ilr,shift,ii,iat
      integer :: jorb,jlr,isforb,isfat,ifrag,ifrag_ref,iforb,iiorb,iorbp,iiat,unitwf,ityp,iatt
      integer :: onwhichatom_frag,ifr,iatf,ntmb_frag_and_env,nelec_frag,ifr_ref,ia,ja,io,jo,unitm,iatnf
      integer :: num_neighbours_tot, num_after, num_before, jat
      integer, allocatable, dimension(:,:) :: map_frag_and_env, frag_map   
      real(kind=8), allocatable, dimension(:,:) :: coeff_frag, kernel_frag, rxyz_frag
      real(kind=8), allocatable, dimension(:) :: eval_frag
      real(kind=4) :: tr0,tr1
      real(kind=8) :: tel
      character(len=256) :: full_filename
      logical, allocatable, dimension(:) :: fragment_written
      logical :: binary
      !logical, parameter :: write_overlap=.true. ! want this to include rotation taking into account environment?  also do some check after restart? - not sure this is possible

      type(matrices),dimension(1) :: ovrlp_half_
      real(kind=8) :: mean_error, max_error
      logical :: calc_sks=.false.
      real(kind=8), dimension(:,:,:), pointer :: kernel_orthog
    
      if (iproc == 0) call yaml_map('Write wavefunctions to file', trim(filename)//'.*')
      !if (iproc == 0) write(*,"(1x,A,A,a)") "Write wavefunctions to file: ", trim(filename),'.*'
    
      if (iformat == WF_FORMAT_ETSF) then
          stop 'Linear scaling with ETSF writing not implemented yet'
      !    call write_waves_etsf(iproc,filename,orbs,n1,n2,n3,hx,hy,hz,at,rxyz,wfd,psi)
      else
         call cpu_time(tr0)
         call system_clock(ncount1,ncount_rate,ncount_max)
    
         ! Write the TMBs in the Plain BigDFT files.
         ! For now only output one (first) set per reference fragment
        
         ! array to check if we already outputted tmbs for this fragment type
         fragment_written=f_malloc((/input_frag%nfrag_ref/),id='fragment_written')
         fragment_written=.false.
    
         unitwf=99
         isforb=0
         isfat=0
         loop_ifrag: do ifrag=1,input_frag%nfrag
            ! find reference fragment this corresponds to and check if we already outputted tmbs for this reference fragment
            ifrag_ref=input_frag%frag_index(ifrag)

            if (fragment_written(ifrag_ref)) then
               isforb=isforb+ref_frags(ifrag_ref)%fbasis%forbs%norb
               isfat=isfat+ref_frags(ifrag_ref)%astruct_frg%nat   
               cycle
            end if
            fragment_written(ifrag_ref)=.true.

            ! loop over orbitals of this fragment
            !loop_iforb: do iforb=1,ref_frags(ifrag_ref)%fbasis%forbs%norb

            ! always have at least 1 tmb/atom so this is safe
            frag_map=f_malloc0((/ref_frags(ifrag_ref)%fbasis%forbs%norb,3/),id='frag_map')

               loop_iorb: do iorbp=1,orbs%norbp
                  iiorb=iorbp+orbs%isorb
    
                  ! check if this ref frag orbital corresponds to the orbital we want
                  !if (iiorb/=iforb+isforb) cycle
                  !NO LONGER TRUE - can reactivate the above once input tmb order is guaranteed to be in fragment order
                  !for now do more complicated atom based testing
                  !This also means coeffs and evals are printed wrong, but we're neglecting these anyway so ignore until we tidy
                  ilr=orbs%inwhichlocreg(iiorb)
                  iiat=orbs%onwhichatom(iiorb)

                  if (iiat<=isfat .or. iiat>isfat+ref_frags(ifrag_ref)%astruct_frg%nat) cycle
                  ! there might be an easier way to figure this out, but in calculations from scratch there's no guarantee the tmbs are arranged by fragment order
                  ! alternatively modify so they are in this order, but not sure there's any benefit to that approach?
                  iat=0
                  onwhichatom_frag=-1
                  do ifr=1,input_frag%nfrag
                     ifr_ref=input_frag%frag_index(ifr)
                     do iatf=1,ref_frags(ifr_ref)%astruct_frg%nat
                        iat=iat+1
                        if (iat==iiat) then
                           onwhichatom_frag=iatf
                           ! double check
                           if (ifr/=ifrag) stop 'Error error abort warning' 
                           exit
                        end if
                     end do
                     if (onwhichatom_frag/=-1) exit
                  end do

                  iforb=0
                  do io=1,iiorb
                     ia=orbs%onwhichatom(io)
                     if (ia>isfat .and. ia<=isfat+ref_frags(ifrag_ref)%astruct_frg%nat) iforb=iforb+1
                  end do
                  !totally arbitrary order here but at least we know we're on the right fragment!
                  !iforb = iforb+1
                  !tmb frag -> tmb full
                  frag_map(iforb,1)=iiorb
                  !tmb frag -> atom frag
                  frag_map(iforb,2)=onwhichatom_frag
                  !atom frag -> atom full
                  !fill this in after allreduce otherwise might be modifying on more than one mpi
                  !frag_map(onwhichatom_frag,3)=iiat

                  !debug
                  !print*,'iiorb,ifrag,ifrag_ref,iiat,onwhichatom_frag',iiorb,ifrag,ifrag_ref,iiat,onwhichatom_frag,iforb
                  !write(*,'(A,7(1x,I4))') 'iproc,iiorb,ifrag,ifrag_ref,iiat,onwhichatom_frag',&
                  !     iproc,iiorb,ifrag,ifrag_ref,iiat,onwhichatom_frag,iforb

                  shift = 1
                  do jorb = 1, iorbp-1 
                     jlr = orbs%inwhichlocreg(jorb+orbs%isorb)
                     shift = shift + Lzd%Llr(jlr)%wfd%nvctr_c+7*Lzd%Llr(jlr)%wfd%nvctr_f
                  end do
    
                  loop_ispinor: do ispinor=1,orbs%nspinor
                     ! as this is a fragment calculation frag%dirname should contain fragment directory (otherwise it would be empty - should add check)
                     ! bit of a hack to use orbs here not forbs, but different structures so this is necessary - to clean somehow
                     full_filename=trim(dir_output)//trim(input_frag%dirname(ifrag_ref))//trim(filename)
    
                     call open_filename_of_iorb(unitwf,(iformat == WF_FORMAT_BINARY),full_filename, &
                          & orbs,iorbp,ispinor,iorb_out,iforb)
    
                     !also what to do with eval? - at the moment completely arbitrary
                     call writeonewave_linear(unitwf,(iformat == WF_FORMAT_PLAIN),iorb_out,&
                        & Lzd%Llr(ilr)%d%n1,Lzd%Llr(ilr)%d%n2,Lzd%Llr(ilr)%d%n3,&
                        & Lzd%Llr(ilr)%ns1,Lzd%Llr(ilr)%ns2,Lzd%Llr(ilr)%ns3,& 
                        & Lzd%hgrids(1),Lzd%hgrids(2),Lzd%hgrids(3), &
                        & Lzd%Llr(ilr)%locregCenter,Lzd%Llr(ilr)%locrad, 4, 0.0d0, &  !put here the real potentialPrefac and Order
                        & ref_frags(ifrag_ref)%astruct_frg%nat,rxyz(:,isfat+1:isfat+ref_frags(ifrag_ref)%astruct_frg%nat),&
                        & Lzd%Llr(ilr)%wfd%nseg_c,Lzd%Llr(ilr)%wfd%nvctr_c,&
                        & Lzd%Llr(ilr)%wfd%keygloc,Lzd%Llr(ilr)%wfd%keyvloc, &
                        & Lzd%Llr(ilr)%wfd%nseg_f,Lzd%Llr(ilr)%wfd%nvctr_f,&
                        & Lzd%Llr(ilr)%wfd%keygloc(1:,Lzd%Llr(ilr)%wfd%nseg_c+1:), &
                        & Lzd%Llr(ilr)%wfd%keyvloc(Lzd%Llr(ilr)%wfd%nseg_c+1:), &
                        & psi(shift),psi(Lzd%Llr(ilr)%wfd%nvctr_c+shift),-0.5d0, & !orbs%eval(iiorb),&
                        & onwhichatom_frag)
                        !& orbs%onwhichatom(iiorb)-isfat) ! only works if reading the rewriting fragment tmbs
    
                     close(unitwf)
    
                  end do loop_ispinor
               end do loop_iorb
            !end do loop_iforb

            if (bigdft_mpi%nproc > 1) then
               call mpiallred(frag_map, mpi_sum, comm=bigdft_mpi%mpi_comm)
            end if

            ! reconstruct atom->atom mapping part
            do iforb=1,ref_frags(ifrag_ref)%fbasis%forbs%norb
               !frag_map(iforb,1)=iiorb
               !frag_map(iforb,2)=onwhichatom_frag
               iiorb=frag_map(iforb,1)
               iiat=orbs%onwhichatom(iiorb)
               onwhichatom_frag=frag_map(iforb,2)
               frag_map(onwhichatom_frag,3)=iiat
            end do

            !debug
            !if (iproc==0) then
            !   do iorb=1,ref_frags(ifrag_ref)%fbasis%forbs%norb
            !      if (iorb<=ref_frags(ifrag_ref)%astruct_frg%nat) then
            !         write(*,'(A,6(1x,I4),3(1x,F12.6))') 'iproc,ifrag,ifrag_ref',iproc,ifrag,ifrag_ref,frag_map(iorb,:),rxyz(:,frag_map(iorb,3))
            !      else
            !         write(*,'(A,6(1x,I4))') 'iproc,ifrag,ifrag_ref',iproc,ifrag,ifrag_ref,frag_map(iorb,:)
            !      end if
            !   end do
            !end if

            ! write environment coordinates 
            ! want to avoid several MPI ranks writing to the same file
            ! and since the number of reference frags is expected to be relatively small as well as the file sizes,
            ! write all files from iproc=0
            ! make use of frag_map(onwhichatom_frag,3)=iiat (atom frag -> atom full)
            if (num_neighbours/=0) then
               ! column 1 tmbs->tmbs, column 2 tmbs->atoms, column 3 atoms->atoms (as for frag_map)
               ! size orbs%norb is overkill but we don't know norb for env yet
               map_frag_and_env = f_malloc((/orbs%norb,3/),id='map_frag_and_env')

               call find_neighbours(num_neighbours,at,rxyz,orbs,ref_frags(ifrag_ref),frag_map,&
                    ntmb_frag_and_env,map_frag_and_env,.false.,neighbour_cutoff)
               !full_filename=trim(dir_output)//trim(input_frag%dirname(ifrag_ref))//trim(filename)//'_env'
               full_filename=trim(dir_output)//trim(input_frag%label(ifrag_ref))//'_env'
               if (iproc==0) then
                  !open file to make sure we overwrite rather than append
                  open(99,file=trim(full_filename)//'.xyz',status='replace')
                  call astruct_dump_to_file(ref_frags(ifrag_ref)%astruct_env,full_filename,'# fragment environment',unit=99)
                  close(99)
               end if
            end if
   
            ! NEED to think about this - just make it diagonal for now? or random?  or truncate so they're not normalized?  or normalize after truncating?
            ! Or maybe don't write coeffs at all but assume we're always doing frag to frag and can use isolated frag coeffs?
    
            ! Now write the coefficients to file
            ! Must be careful, the orbs%norb is the number of basis functions
            ! while the norb is the number of orbitals.

            ! in from scratch case ref_frags(ifrag_ref)%nelec will be empty (zero)
            ! need to recalculate in this case, so may as well recalculate anyway
            ! probably also an easier way to do this...
            nelec_frag=0
            do iat=1,ref_frags(ifrag_ref)%astruct_frg%nat
               !ityp=ref_frags(ifrag_ref)%astruct_frg%iatype(iat)
               ityp=at%astruct%iatype(iat+isfat)
               nelec_frag=nelec_frag+at%nelpsp(ityp)
            end do

            if (nelec_frag/=ref_frags(ifrag_ref)%nelec .and. ref_frags(ifrag_ref)%nelec/=0) &
                 call f_err_throw('Problem with nelec in fragment output')

            ! order of tmbs not guaranteed so can't do this the simple way
            ! in fact it makes no sense to be cropping coeffs at all in this case as ks states not divided between fragments
            ! but don't want to keep all of them
            ! so either do cropped kernel (to be added) or support function 'charges' as diagonal part
            ! for the latter assume orthogonal and just take K_aa

            ! should eventually extract this from sparse?
            linmat%kernel_%matrix = sparsematrix_malloc_ptr(linmat%l,iaction=DENSE_FULL,id='linmat%kernel_%matrix')
    
            call uncompress_matrix2(iproc, bigdft_mpi%nproc, bigdft_mpi%mpi_comm, &
                 linmat%l, linmat%kernel_%matrix_compr, linmat%kernel_%matrix)

            !might be better to move this outside of the routine?
            !if (calc_sks) then
            !   ovrlp_half_(1) = matrices_null()
            !   call allocate_matrices(linmat%l, allocate_full=.true., matname='ovrlp_half_(1)', mat=ovrlp_half_(1))

            !   !for case where tmbs aren't properly orthogonal, calculate S^1/2 K S^1/2
            !   call overlapPowerGeneral(iproc, bigdft_mpi%nproc, methTransformOverlap, 1, (/2/), &
            !        orthpar%blocksize_pdgemm, &
            !        imode=1, ovrlp_smat=linmat%s, inv_ovrlp_smat=linmat%l, &
            !        ovrlp_mat=linmat%ovrlp_, inv_ovrlp_mat=ovrlp_half_, &
            !        check_accur=.true., mean_error=mean_error, max_error=max_error)!!, &
            !   !if (iproc==0) call yaml_map('max error',max_error)
            !   !if (iproc==0) call yaml_map('mean error',mean_error)
            !   call check_taylor_order(mean_error, max_inversion_error, methTransformOverlap)

            !   call uncompress_matrix2(iproc, bigdft_mpi%nproc, linmat%l, &
            !        ovrlp_half_(1)%matrix_compr, ovrlp_half_(1)%matrix)

            !   kernel_orthog=f_malloc_ptr(src_ptr=linmat%kernel_%matrix,id='kernel_orthog')

            !   ! do this with sparse instead... fix after testing
            !   call calculate_coeffMatcoeff(bigdft_mpi%nproc,linmat%kernel_%matrix,orbs,orbs,ovrlp_half_(1)%matrix,kernel_orthog)
            !else
               kernel_orthog => linmat%kernel_%matrix
            !end if

            coeff_frag=f_malloc0((/ref_frags(ifrag_ref)%fbasis%forbs%norb,ref_frags(ifrag_ref)%fbasis%forbs%norb/),id='coeff_frag')
            do io=1,ref_frags(ifrag_ref)%fbasis%forbs%norb
               coeff_frag(io,io)=kernel_orthog(frag_map(io,1),frag_map(io,1),1)!ispin)
            end do
   
            ! want this to make sense also
            rxyz_frag=f_malloc0((/3,ref_frags(ifrag_ref)%astruct_frg%nat/),id='rxyz_frag')
            do ia=1,ref_frags(ifrag_ref)%astruct_frg%nat
               rxyz_frag(:,ia)=rxyz(:,frag_map(ia,3))
            end do

            ! evals irrelevant so fill with fake value
            eval_frag=f_malloc0(ref_frags(ifrag_ref)%fbasis%forbs%norb,id='eval_frag')
            do io=1,ref_frags(ifrag_ref)%fbasis%forbs%norb
               eval_frag(io)=-0.5d0
            end do

            !kernel_frag=f_malloc0((/ref_frags(ifrag_ref)%fbasis%forbs%norb,ref_frags(ifrag_ref)%fbasis%forbs%norb/),id='kernel_frag')
            !do io=1,ref_frags(ifrag_ref)%fbasis%forbs%norb
            !   do jo=1,ref_frags(ifrag_ref)%fbasis%forbs%norb
            !      kernel_frag(io,jo)=kernel_orthog(frag_map(io,1),frag_map(jo,1),1)!ispin)
            !   end do
            !end do

            if(iproc == 0) then
               full_filename=trim(dir_output)//trim(input_frag%dirname(ifrag_ref))//trim(filename)
     
               call f_open_file(unitwf,file=trim(full_filename)//'_coeff.bin',&
                    binary=(iformat /= WF_FORMAT_PLAIN))
               !if(iformat == WF_FORMAT_PLAIN) then
               !   open(unitwf, file=trim(full_filename)//'_coeff.bin', status='unknown',form='formatted')
               !else
               !   open(unitwf, file=trim(full_filename)//'_coeff.bin', status='unknown',form='unformatted')
               !end if
               
               ! Not sure whether this is correct for nspin=2...

               call writeLinearCoefficients(unitwf, (iformat == WF_FORMAT_PLAIN), ref_frags(ifrag_ref)%astruct_frg%nat, &
                    rxyz_frag, ref_frags(ifrag_ref)%fbasis%forbs%norb, nelec_frag, &
                    ref_frags(ifrag_ref)%fbasis%forbs%norb, coeff_frag, eval_frag)

               !call writeLinearCoefficients(unitwf,(iformat == WF_FORMAT_PLAIN),ref_frags(ifrag_ref)%astruct_frg%nat,&
               !     rxyz(:,isfat+1:isfat+ref_frags(ifrag_ref)%astruct_frg%nat),ref_frags(ifrag_ref)%fbasis%forbs%norb,&
               !     nelec_frag,&
               !     ref_frags(ifrag_ref)%fbasis%forbs%norb, &
               !     coeff(isforb+1:isforb+ref_frags(ifrag_ref)%fbasis%forbs%norb,&
               !     isforb+1:isforb+ref_frags(ifrag_ref)%fbasis%forbs%norb),&
               !     orbs%eval(isforb+1:isforb+ref_frags(ifrag_ref)%fbasis%forbs%norb)) !-0.5d0
               call f_close(unitwf)
            end if
            call f_free(coeff_frag)
            !call f_free(kernel_frag)
            call f_free(eval_frag)


            ! put this in a routine and reuse in write_linear_matrices
            ! FIX SPIN
            unitm=99
            binary=(iformat /= WF_FORMAT_PLAIN)
            if(iproc == 0) then
               full_filename=trim(dir_output)//trim(input_frag%dirname(ifrag_ref))
               call f_open_file(unitm, file=trim(full_filename)//'density_kernel.bin',&
                    binary=binary)
    
               if (.not. binary) then
                   write(unitm,'(a,3i10,a)') '#  ', ref_frags(ifrag_ref)%fbasis%forbs%norb, &
                       ref_frags(ifrag_ref)%astruct_frg%nat, linmat%m%nspin, &
                       '    number of basis functions, number of atoms, number of spins'
               else
                   write(unitm) '#  ', ref_frags(ifrag_ref)%fbasis%forbs%norb, &
                       ref_frags(ifrag_ref)%astruct_frg%nat, linmat%m%nspin, &
                       '    number of basis functions, number of atoms, number of spins'
               end if
               do ia=1,ref_frags(ifrag_ref)%astruct_frg%nat
                   if (.not. binary) then
                       write(unitm,'(a,3es24.16)') '#  ',rxyz_frag(1:3,ia)
                   else
                       write(unitm) '#  ',rxyz_frag(1:3,ia)
                   end if
               end do
 
               ! need to fix spin
               !do ispin=1,linmat%m%nspin
                  do io=1,ref_frags(ifrag_ref)%fbasis%forbs%norb
                     ia=frag_map(io,2)
                     do jo=1,ref_frags(ifrag_ref)%fbasis%forbs%norb
                        ja=frag_map(jo,2)
                        if (.not. binary) then
                           write(unitm,'(2(i6,1x),e19.12,2(1x,i6))') io,jo,&
                                kernel_orthog(frag_map(io,1),frag_map(jo,1),1),ia,ja
                        else
                           write(unitm) io,jo,kernel_orthog(frag_map(io,1),frag_map(jo,1),1),ia,ja
                        end if
                     end do
                  end do
               !end do
               call f_close(unitm)
            end if

            call f_free(rxyz_frag)

            ! also output 'environment' kernel
            if (ref_frags(ifrag_ref)%astruct_env%nat/=ref_frags(ifrag_ref)%astruct_frg%nat &
                 .and. num_neighbours/=0) then
               ! FIX SPIN
               unitm=99
               binary=(iformat /= WF_FORMAT_PLAIN)
               if(iproc == 0) then
                  full_filename=trim(dir_output)//trim(input_frag%dirname(ifrag_ref))
                  call f_open_file(unitm, file=trim(full_filename)//'density_kernel_env.bin',&
                       binary=binary)
    
                  if (.not. binary) then
                      write(unitm,'(a,3i10,a)') '#  ', ntmb_frag_and_env, ref_frags(ifrag_ref)%astruct_env%nat, &
                          linmat%m%nspin, '    number of basis functions, number of atoms, number of spins'
                  else
                      write(unitm) '#  ', ntmb_frag_and_env, ref_frags(ifrag_ref)%astruct_env%nat, &
                          linmat%m%nspin, '    number of basis functions, number of atoms, number of spins'
                  end if
                  do ia=1,ref_frags(ifrag_ref)%astruct_env%nat
                      if (.not. binary) then
                          write(unitm,'(a,3es24.16)') '#  ',ref_frags(ifrag_ref)%astruct_env%rxyz(1:3,ia)
                      else
                          write(unitm) '#  ',ref_frags(ifrag_ref)%astruct_env%rxyz(1:3,ia)
                      end if
                  end do
 
                  ! need to fix spin
                  !do ispin=1,linmat%m%nspin
                     do io=1,ntmb_frag_and_env
                        ia=map_frag_and_env(io,2)
                        do jo=1,ntmb_frag_and_env
                           ja=map_frag_and_env(jo,2)
                           if (.not. binary) then
                              write(unitm,'(2(i6,1x),e19.12,2(1x,i6))') io,jo,&
                                   kernel_orthog(map_frag_and_env(io,1),map_frag_and_env(jo,1),1),ia,ja
                           else
                              write(unitm) io,jo,kernel_orthog(map_frag_and_env(io,1),map_frag_and_env(jo,1),1),ia,ja
                           end if
                        end do
                     end do
                  !end do
                  call f_close(unitm)
               end if
               call f_free(map_frag_and_env)

               ! deallocate/nullify here to be safe
               nullify(ref_frags(ifrag_ref)%astruct_env%atomnames)
               call deallocate_atomic_structure(ref_frags(ifrag_ref)%astruct_env)
               call nullify_atomic_structure(ref_frags(ifrag_ref)%astruct_env)
            end if


            !pretty sure these should be moved out of fragment loop...
            call f_free_ptr(linmat%kernel_%matrix)
            if (calc_sks) then
               call deallocate_matrices(ovrlp_half_(1))
               call f_free_ptr(kernel_orthog)
            end if

            nullify(kernel_orthog)

            call cpu_time(tr1)
            call system_clock(ncount2,ncount_rate,ncount_max)
            tel=dble(ncount2-ncount1)/dble(ncount_rate)
            if (iproc == 0) then
               call yaml_sequence_open('Write Waves Time')
               call yaml_sequence(advance='no')
               call yaml_mapping_open(flow=.true.)
               call yaml_map('Process',iproc)
               call yaml_map('Timing',(/ real(tr1-tr0,kind=8),tel /),fmt='(1pe10.3)')
               call yaml_mapping_close()
               call yaml_sequence_close()
            end if
    
            call f_free(frag_map)

            isforb=isforb+ref_frags(ifrag_ref)%fbasis%forbs%norb
            isfat=isfat+ref_frags(ifrag_ref)%astruct_frg%nat
         end do loop_ifrag
      end if
    
      call f_free(fragment_written)
    
    
    END SUBROUTINE writemywaves_linear_fragments


    !might not be the best place for it - used above and in restart
    function dist_and_shift(periodic,alat,A,B)
      implicit none
      real(kind=8), intent(in) :: A
      real(kind=8), intent(inout) :: B
      real(kind=8) :: dist_and_shift
      real(kind=8), intent(in) :: alat
      logical, intent(in) :: periodic
      !local variables
      integer :: i
      real(kind=8) :: shift

      !shift the B vector on its periodic image
      dist_and_shift = A - B
      if (periodic) then
         !periodic image, if distance is bigger than half of the box
         shift = 0.0d0
         if (dist_and_shift > 0.5d0*alat) then
           shift = alat
         else if (dist_and_shift < -0.5d0*alat) then
           shift = -alat
         end if
         !shift = real(floor(dist_and_shift+0.5d0),kind=8)
         dist_and_shift = dist_and_shift - shift
         B = B + shift
      end if

    end function dist_and_shift



   !> finds environment atoms and fills ref_frag%astruct_env accordingly
   !! also returns mapping array for fragment and environment
   subroutine find_neighbours(num_neighbours,at,rxyz,orbs,ref_frag,frag_map,ntmb_frag_and_env,map_frag_and_env,&
        closest_only,cutoff)
      use module_fragments
      use module_types
      use module_atoms, only: deallocate_atomic_structure, nullify_atomic_structure
      use module_base
      implicit none
      integer, intent(in) :: num_neighbours
      type(atoms_data), intent(in) :: at
      real(gp), dimension(3,at%astruct%nat), intent(in) :: rxyz
      type(orbitals_data), intent(in) :: orbs
      type(system_fragment), intent(inout) :: ref_frag
      integer, dimension(ref_frag%fbasis%forbs%norb,3), intent(in) :: frag_map
      integer, intent(out) :: ntmb_frag_and_env
      integer, dimension(orbs%norb,3), intent(out) :: map_frag_and_env
      logical, intent(in) :: closest_only
      real(kind=8), intent(in) :: cutoff

      !local variables
      integer :: iatnf, iat, ityp, iatf, iatt, num_before, num_after, jat, num_neighbours_tot, iorb
      integer, allocatable, dimension(:) :: map_not_frag, ipiv
      integer, allocatable, dimension(:) :: num_neighbours_type, atype_not_frag

      real(kind=8) :: tol
      real(kind=8), dimension(3) :: frag_centre
      real(kind=8), allocatable, dimension(:) :: dist
      real(kind=8), allocatable, dimension(:,:) :: rxyz_frag, rxyz_not_frag, rxyz_frag_and_env

      logical :: on_frag, perx, pery, perz

      if (closest_only) then
         tol=0.1d0
      else
         tol=1.0e-2
      end if

      rxyz_frag = f_malloc((/ 3,ref_frag%astruct_frg%nat /),id='rxyz_frag') 
      rxyz_not_frag = f_malloc((/ 3,at%astruct%nat-ref_frag%astruct_frg%nat /),id='rxyz_not_frag')
      map_not_frag = f_malloc(at%astruct%nat-ref_frag%astruct_frg%nat,id='map_not_frag')

      ! we actually want num_neighbours of each atom type (if possible)
      ! figure out how many atoms that actually is by counting how many of each type are not in fragment
      atype_not_frag=f_malloc0(at%astruct%ntypes,id='atype_not_frag')
      num_neighbours_type=f_malloc(at%astruct%ntypes,id='num_neighbours_type')
             
      iatnf=0
      do iat=1,at%astruct%nat
         on_frag=.false.
         do iatf=1,ref_frag%astruct_frg%nat
            if (frag_map(iatf,3)==iat) then
               on_frag=.true.
               rxyz_frag(:,iatf)=rxyz(:,iat)
               exit
            end if
         end do
         if (.not. on_frag) then
            iatnf=iatnf+1
            rxyz_not_frag(:,iatnf) = rxyz(:,iat)
            map_not_frag(iatnf)=iat
            atype_not_frag(at%astruct%iatype(iat)) = atype_not_frag(at%astruct%iatype(iat)) + 1
         end if
      end do

      ! in this case we don't care about atom types, we just want the closest neighbours
      if (closest_only) then
         num_neighbours_tot=num_neighbours
         num_neighbours_type=0
      else
         num_neighbours_tot=0
         do ityp=1,at%astruct%ntypes
            num_neighbours_type(ityp) = min(atype_not_frag(ityp),num_neighbours)
            num_neighbours_tot = num_neighbours_tot + num_neighbours_type(ityp)
            !write(*,'(a,6(i3,2x))') 'type',ifrag,ifrag_ref,ityp,at%astruct%ntypes,num_neighbours_type(ityp),num_neighbours_tot
         end do
      end if
      call f_free(atype_not_frag)

     
      ! find distances from centre of fragment - not necessarily the best approach but fine if fragment has 1 atom (most likely case)
      frag_centre=frag_center(ref_frag%astruct_frg%nat,rxyz_frag)

      dist = f_malloc(at%astruct%nat-ref_frag%astruct_frg%nat,id='dist')
      ipiv = f_malloc(at%astruct%nat-ref_frag%astruct_frg%nat,id='ipiv')
      ! find distances from this atom BEFORE shifting
      perx=(at%astruct%geocode /= 'F')
      pery=(at%astruct%geocode == 'P')
      perz=(at%astruct%geocode /= 'F')

      ! if coordinates wrap around (in periodic), take this into account
      ! assume that the fragment and environment are written in free bc
      ! think about other periodic cases that might need fixing...
      ! no need to shift wrt centre as this is done when reading in
      do iat=1,at%astruct%nat-ref_frag%astruct_frg%nat
         dist(iat) = dist_and_shift(perx,at%astruct%cell_dim(1),frag_centre(1),rxyz_not_frag(1,iat))**2
         dist(iat) = dist(iat) + dist_and_shift(pery,at%astruct%cell_dim(2),frag_centre(2),rxyz_not_frag(2,iat))**2
         dist(iat) = dist(iat) + dist_and_shift(perz,at%astruct%cell_dim(3),frag_centre(3),rxyz_not_frag(3,iat))**2

         dist(iat) = -dsqrt(dist(iat))
!!$         write(*,'(A,2(I3,2x),F12.6,3x,2(3(F12.6,1x),2x))') 'ifrag,iat,dist',ifrag,iat,dist(iat),&
!!$              at%astruct%cell_dim(:),rxyz_new_all(:,iat)

         !rxyz_not_frag(:,iat) = rxyz_new_all(:,iat)-frag_trans_frag(ifrag)%rot_center_new
      end do     

      ! sort atoms into neighbour order
      call sort_positions(at%astruct%nat-ref_frag%astruct_frg%nat,dist,ipiv)

      ! allocate this larger than needed in case we have to complete a 'shell' of neighbours
      !rxyz_frag_and_env = f_malloc((/ 3,ref_frag%astruct_frg%nat+num_neighbours_tot /),id='rxyz_frag_and_env')
      rxyz_frag_and_env = f_malloc((/ 3,at%astruct%nat-ref_frag%astruct_frg%nat /),id='rxyz_frag_and_env')

      ! take fragment and closest neighbours (assume that environment atoms were originally the closest)
      do iat=1,ref_frag%astruct_frg%nat
         rxyz_frag_and_env(:,iat) = rxyz_frag(:,iat)
         map_frag_and_env(iat,3) = frag_map(iat,3)
      end do
      call f_free(rxyz_frag)

      iatf=0
      do ityp=1,at%astruct%ntypes
         iatt=0
         ! in this case no neighbours of that atomic species exist, so we can loop back around
         if (num_neighbours_type(ityp)==0 .and. (.not. closest_only)) cycle
         do iat=1,at%astruct%nat-ref_frag%astruct_frg%nat
            if (at%astruct%iatype(map_not_frag(ipiv(iat)))/=ityp .and. (.not. closest_only)) cycle

            ! first apply a distance cut-off so that all neighbours are ignored beyond some distance (needed e.g. for defects)
            if (abs(dist(ipiv(iat))) > cutoff) then
               ! subtract the neighbours that we won't be including
               !print*,'cut',ityp,iatt,num_neighbours_type(ityp),iatf,iat,dist(ipiv),cutoff,&
               !     num_neighbours_tot,num_neighbours_tot - (num_neighbours_type(ityp) - iatt)
               num_neighbours_tot = num_neighbours_tot - (num_neighbours_type(ityp) - iatt)
               num_neighbours_type(ityp) = iatt
               exit
            end if
            !print*,'iat',ityp,iatt,num_neighbours_type(ityp),iatf,iat,dist(ipiv),cutoff,num_neighbours_tot

            iatf=iatf+1
            iatt=iatt+1
            rxyz_frag_and_env(:,iatf+ref_frag%astruct_frg%nat) = rxyz_not_frag(:,ipiv(iat))
            map_frag_and_env(iatf+ref_frag%astruct_frg%nat,3) = map_not_frag(ipiv(iat))
            !print*,'iatt',ityp,iatt,num_neighbours_type(ityp),iatf,iat

            ! exit if we've reached the number for this species or the total if we're not looking at species
            if ((closest_only .and. iatt==num_neighbours_tot) &
                 .or. ((.not. closest_only) .and. iatt==num_neighbours_type(ityp))) exit
         end do

         !never cut off a shell - either include all at that distance or none (depending on if at least at minimum?)
         ! - check distances of next point to see...
         num_after=0
         do jat=iat+1,at%astruct%nat-ref_frag%astruct_frg%nat
            if (at%astruct%iatype(map_not_frag(ipiv(jat)))/=ityp .and. (.not. closest_only)) cycle
            if (abs(dist(ipiv(jat))-dist(ipiv(iat))) < tol) then
               num_after=num_after+1
            else
               exit
            end if
         end do
         if (num_after==0) then
            if (.not. closest_only) then
               cycle
            else
               exit
            end if
         end if

         !also check before
         num_before=0
         do jat=iat-1,1,-1
            if (at%astruct%iatype(map_not_frag(ipiv(jat)))/=ityp .and. (.not. closest_only)) cycle
            if (abs(dist(ipiv(jat))-dist(ipiv(iat))) < tol) then
               num_before=num_before+1
            else
               exit
            end if
         end do
         !get rid of them (assuming we will still have at least one neighbour of this type left)
         if (((.not. closest_only) .and. num_neighbours_type(ityp)>num_before+1) &
              .or. (closest_only .and. num_neighbours_tot>num_before+1)) then
            num_neighbours_type(ityp)=num_neighbours_type(ityp)-num_before-1
            num_neighbours_tot=num_neighbours_tot-num_before-1
            iatf=iatf-num_before-1
         !add neighbours until shell is complete
         else
            num_neighbours_type(ityp)=num_neighbours_type(ityp)+num_after
            num_neighbours_tot=num_neighbours_tot+num_after
            do jat=iat+1,at%astruct%nat-ref_frag%astruct_frg%nat
               if (at%astruct%iatype(map_not_frag(ipiv(jat)))/=ityp .and. (.not. closest_only)) cycle
               iatf=iatf+1
               iatt=iatt+1
               rxyz_frag_and_env(:,iatf+ref_frag%astruct_frg%nat) = rxyz_not_frag(:,ipiv(jat))
               map_frag_and_env(iatf+ref_frag%astruct_frg%nat,3) = map_not_frag(ipiv(jat))
               if ((closest_only .and. iatt==num_neighbours_tot) &
                    .or. ((.not. closest_only) .and. iatt==num_neighbours_type(ityp))) exit 
            end do
         end if

         ! in this case we're ignoring atomic species so we should exit after first iteration
         if (closest_only) exit

      end do

      if (iatf/=num_neighbours_tot) stop 'Error num_neighbours_tot/=iatf in find_neighbours'
      call f_free(num_neighbours_type)
      call f_free(rxyz_not_frag)
      call f_free(map_not_frag)
      call f_free(dist)
      call f_free(ipiv)

      ! fill in map for tmbs
      ntmb_frag_and_env = 0
      do iat=1,ref_frag%astruct_frg%nat+num_neighbours_tot
         do iorb=1,orbs%norb
            if (orbs%onwhichatom(iorb)==map_frag_and_env(iat,3)) then
               ntmb_frag_and_env = ntmb_frag_and_env+1
               map_frag_and_env(ntmb_frag_and_env,1)=iorb
               map_frag_and_env(ntmb_frag_and_env,2)=iat
            end if
         end do
      end do

      ! put rxyz_env into astruct_env - first delete pre-existing structure
      if (ref_frag%astruct_env%nat/=0) then
         call deallocate_atomic_structure(ref_frag%astruct_env)
         call nullify_atomic_structure(ref_frag%astruct_env)
      end if

      ! copy some stuff from astruct_frg
      ref_frag%astruct_env%inputfile_format = ref_frag%astruct_frg%inputfile_format
      ref_frag%astruct_env%units = ref_frag%astruct_frg%units
      ref_frag%astruct_env%geocode = ref_frag%astruct_frg%geocode

      ref_frag%astruct_env%nat = ref_frag%astruct_frg%nat+num_neighbours_tot
      ref_frag%astruct_env%rxyz = f_malloc_ptr((/3,ref_frag%astruct_env%nat/),id='ref_frag%astruct_env%rxyz')
      call vcopy(3*ref_frag%astruct_env%nat,rxyz_frag_and_env(1,1),1,ref_frag%astruct_env%rxyz(1,1),1)
      call f_free(rxyz_frag_and_env)

      ! now deal with atom types
      ref_frag%astruct_env%ntypes = at%astruct%ntypes
      ref_frag%astruct_env%atomnames => at%astruct%atomnames

      ! can't just point to full version due to atom reordering
      ref_frag%astruct_env%iatype = f_malloc_ptr(ref_frag%astruct_env%nat,id='ref_frag%astruct_env%iatype')

      ! polarization etc is irrelevant
      ref_frag%astruct_env%input_polarization = f_malloc0_ptr(ref_frag%astruct_env%nat,&
           id='ref_frag%astruct_env%input_polarization')
      ref_frag%astruct_env%ifrztyp = f_malloc0_ptr(ref_frag%astruct_env%nat,id='ref_frag%astruct_env%ifrztyp')

      do iat=1,ref_frag%astruct_env%nat
         ref_frag%astruct_env%iatype(iat) = at%astruct%iatype(map_frag_and_env(iat,3))
         ref_frag%astruct_env%input_polarization(iat) = 100
         !if (iproc==0) print*,iat,trim(ref_frag%astruct_env%atomnames(ref_frag%astruct_env%iatype(iat)))
      end do

   end subroutine find_neighbours


    subroutine writeonewave_linear(unitwf,useFormattedOutput,iorb,n1,n2,n3,ns1,ns2,ns3,hx,hy,hz,locregCenter,&
         locrad,confPotOrder,confPotprefac,nat,rxyz, nseg_c,nvctr_c,keyg_c,keyv_c,  &
         nseg_f,nvctr_f,keyg_f,keyv_f, &
         psi_c,psi_f,eval,onwhichatom)
      use module_base
      use yaml_output
      implicit none
      logical, intent(in) :: useFormattedOutput
      integer, intent(in) :: unitwf,iorb,n1,n2,n3,ns1,ns2,ns3,nat,nseg_c,nvctr_c,nseg_f,nvctr_f,confPotOrder
      real(gp), intent(in) :: hx,hy,hz,locrad,confPotprefac
      real(wp), intent(in) :: eval
      integer, dimension(nseg_c), intent(in) :: keyv_c
      integer, dimension(nseg_f), intent(in) :: keyv_f
      integer, dimension(2,nseg_c), intent(in) :: keyg_c
      integer, dimension(2,nseg_f), intent(in) :: keyg_f
      real(wp), dimension(nvctr_c), intent(in) :: psi_c
      real(wp), dimension(7,nvctr_f), intent(in) :: psi_f
      real(gp), dimension(3,nat), intent(in) :: rxyz
      real(gp), dimension(3), intent(in) :: locregCenter
      integer, intent(in) :: onwhichatom
      !local variables
      integer :: iat,jj,j0,j1,ii,i0,i1,i2,i3,i,iseg,j,np,n1p1
      real(wp) :: tt,t1,t2,t3,t4,t5,t6,t7
    
      if (useFormattedOutput) then
         write(unitwf,*) iorb,eval
         write(unitwf,*) hx,hy,hz
         write(unitwf,*) n1,n2,n3
         write(unitwf,*) ns1,ns2,ns3
         write(unitwf,*) locregCenter(1),locregCenter(2),locregCenter(3),onwhichatom,locrad,&
              confPotOrder,confPotprefac
         write(unitwf,*) nat
         do iat=1,nat
            write(unitwf,'(3(1x,e24.17))') (rxyz(j,iat),j=1,3)
         enddo
         write(unitwf,*) nvctr_c, nvctr_f
      else
         write(unitwf) iorb,eval
         write(unitwf) hx,hy,hz
         write(unitwf) n1,n2,n3
         write(unitwf) ns1,ns2,ns3
         write(unitwf) locregCenter(1),locregCenter(2),locregCenter(3),onwhichatom,locrad,&
              confPotOrder,confPotprefac
         write(unitwf) nat
         do iat=1,nat
            write(unitwf) (rxyz(j,iat),j=1,3)
         enddo
         write(unitwf) nvctr_c, nvctr_f
      end if
    
      n1p1=n1+1
      np=n1p1*(n2+1)
    
      ! coarse part
      do iseg=1,nseg_c
         jj=keyv_c(iseg)
         j0=keyg_c(1,iseg)
         j1=keyg_c(2,iseg)
         ii=j0-1
         i3=ii/np
         ii=ii-i3*np
         i2=ii/n1p1
         i0=ii-i2*n1p1
         i1=i0+j1-j0
         do i=i0,i1
            tt=psi_c(i-i0+jj)
            if (useFormattedOutput) then
               write(unitwf,'(3(i4),1x,e19.12)') i,i2,i3,tt
            else
               write(unitwf) i,i2,i3,tt
            end if
         enddo
      enddo
    
      ! fine part
      do iseg=1,nseg_f
         jj=keyv_f(iseg)
         j0=keyg_f(1,iseg)
         j1=keyg_f(2,iseg)
         ii=j0-1
         i3=ii/np
         ii=ii-i3*np
         i2=ii/n1p1
         i0=ii-i2*n1p1
         i1=i0+j1-j0
         do i=i0,i1
            t1=psi_f(1,i-i0+jj)
            t2=psi_f(2,i-i0+jj)
            t3=psi_f(3,i-i0+jj)
            t4=psi_f(4,i-i0+jj)
            t5=psi_f(5,i-i0+jj)
            t6=psi_f(6,i-i0+jj)
            t7=psi_f(7,i-i0+jj)
            if (useFormattedOutput) then
               write(unitwf,'(3(i4),7(1x,e17.10))') i,i2,i3,t1,t2,t3,t4,t5,t6,t7
            else
               write(unitwf) i,i2,i3,t1,t2,t3,t4,t5,t6,t7
            end if
         enddo
      enddo
    
      if (verbose >= 2 .and. bigdft_mpi%iproc==0) call yaml_map('Wavefunction written No.',iorb)
      !if (verbose >= 2) write(*,'(1x,i0,a)') iorb,'th wavefunction written'
    
    END SUBROUTINE writeonewave_linear


    subroutine read_linear_matrix_dense(iunit, ntmb, nat, matrix, rxyz, on_which_atom)
      use module_base
      implicit none
    
      ! Calling arguments
      integer,intent(in) :: iunit, ntmb, nat
      real(kind=8),dimension(ntmb,ntmb),intent(out) :: matrix
      real(kind=8),dimension(3,nat),intent(out),optional :: rxyz
      integer,dimension(ntmb),intent(out),optional :: on_which_atom
    
      ! Local variables
      integer :: itmb, jtmb, ii, jj, iat, ntmb_check, nat_check
      logical :: read_rxyz, read_on_which_atom
      real(kind=8),dimension(3) :: dummy
      character(len=128) :: dummy_char
    
      read_on_which_atom = present(on_which_atom)
      read_rxyz = present(rxyz)

      read(iunit,*) dummy_char, ntmb_check, nat_check
      if (ntmb/=ntmb_check) then
          call f_err_throw('number of basis function specified ('//trim(yaml_toa(ntmb,fmt='(i0)'))//&
              &') does not agree with the number indicated in the file ('//trim(yaml_toa(ntmb_check,fmt='(i0)'))//')',&
              err_name='BIGDFT_RUNTIME_ERROR')
      end if
      if (nat/=nat_check) then
          call f_err_throw('number of atoms specified ('//trim(yaml_toa(nat,fmt='(i0)'))//&
              &') does not agree with the number indicated in the file ('//trim(yaml_toa(nat_check))//')',&
              err_name='BIGDFT_RUNTIME_ERROR')
      end if
      do iat=1,nat
          if (read_rxyz) then
              read(iunit,*) dummy_char, rxyz(1:3,iat)
          else
              read(iunit,*) dummy_char, dummy(1:3)
          end if
      end do
    
      do itmb=1,ntmb
          do jtmb=1,ntmb
              if(read_on_which_atom .and. jtmb==1) then
                  read(iunit,*) ii, jj, matrix(ii,jj), on_which_atom(itmb)
              else
                  read(iunit,*) ii, jj, matrix(ii,jj)
              end if
              if (ii/=itmb) call f_err_throw('ii/=itmb',err_name='BIGDFT_RUNTIME_ERROR')
              if (jj/=jtmb) call f_err_throw('jj/=jtmb',err_name='BIGDFT_RUNTIME_ERROR')
          end do
      end do
    
    end subroutine read_linear_matrix_dense


    subroutine io_read_descr_coeff(unitwf, formatted, norb_old, ntmb_old, &
           & lstat, error, nat, rxyz_old)
        use module_base
        use module_types
        !use internal_io
        implicit none
        integer, intent(in) :: unitwf
        logical, intent(in) :: formatted
        integer, intent(out) :: norb_old, ntmb_old
        logical, intent(out) :: lstat
        character(len =256), intent(out) :: error
        ! Optional arguments
        integer, intent(in), optional :: nat
        real(gp), dimension(:,:), intent(out), optional :: rxyz_old
    
        integer :: i, iat, i_stat, nat_
        real(gp) :: rxyz(3)
    
        lstat = .false.
        write(error, "(A)") "cannot read coeff description."
        if (formatted) then
           read(unitwf,*,iostat=i_stat) ntmb_old, norb_old
           if (i_stat /= 0) return
           !write(*,*) 'reading ',nat,' atomic positions'
           if (present(nat) .And. present(rxyz_old)) then
              read(unitwf,*,iostat=i_stat) nat_
              if (i_stat /= 0) return
              ! Sanity check
              if (size(rxyz_old, 2) /= nat) stop "Mismatch in coordinate array size."
              if (nat_ /= nat) stop "Mismatch in coordinate array size."
              do iat=1,nat
                 read(unitwf,*,iostat=i_stat) (rxyz_old(i,iat),i=1,3)
                 if (i_stat /= 0) return
              enddo
           else
              read(unitwf,*,iostat=i_stat) nat_
              if (i_stat /= 0) return
              do iat=1,nat_
                 read(unitwf,*,iostat=i_stat)
                 if (i_stat /= 0) return
              enddo
           end if
           !read(unitwf,*,iostat=i_stat) i, iat
           !if (i_stat /= 0) return
        else
           read(unitwf,iostat=i_stat) ntmb_old, norb_old
           if (i_stat /= 0) return
           if (present(nat) .And. present(rxyz_old)) then
              read(unitwf,iostat=i_stat) nat_
              if (i_stat /= 0) return
              ! Sanity check
              if (size(rxyz_old, 2) /= nat) stop "Mismatch in coordinate array size." 
              if (nat_ /= nat) stop "Mismatch in coordinate array size."
              do iat=1,nat
                 read(unitwf,iostat=i_stat)(rxyz_old(i,iat),i=1,3)
                 if (i_stat /= 0) return
              enddo
           else
              read(unitwf,iostat=i_stat) nat_
              if (i_stat /= 0) return
              do iat=1,nat_
                 read(unitwf,iostat=i_stat) rxyz
                 if (i_stat /= 0) return
              enddo
           end if
           !read(unitwf,iostat=i_stat) i, iat
           !if (i_stat /= 0) return
        end if
        lstat = .true.
    END SUBROUTINE io_read_descr_coeff


    subroutine read_coeff_minbasis(unitwf,useFormattedInput,iproc,ntmb,norb_old,nfvctr,coeff,eval,nat,rxyz_old)
      use module_base
      use module_types
      !use internal_io
      use yaml_output
      implicit none
      logical, intent(in) :: useFormattedInput
      integer, intent(in) :: unitwf,iproc,ntmb,nfvctr
      integer, intent(out) :: norb_old
      real(wp), dimension(nfvctr,ntmb), intent(out) :: coeff
      real(wp), dimension(ntmb), intent(out) :: eval
      integer, optional, intent(in) :: nat
      real(gp), dimension(:,:), optional, intent(out) :: rxyz_old
    
      !local variables
      character(len = 256) :: error
      logical :: lstat
      integer :: i_stat
      integer :: ntmb_old, i1, i2,i,j,iorb,iorb_old
      real(wp) :: tt
    
      call io_read_descr_coeff(unitwf, useFormattedInput, norb_old, ntmb_old, &
           & lstat, error, nat, rxyz_old)
      if (.not. lstat) call io_error(trim(error))
    
      if (ntmb_old /= ntmb) then
         if (iproc == 0) write(error,"(A)") 'error in read coeffs, ntmb_old/=ntmb'
         call io_error(trim(error))
      end if
    
      ! read the eigenvalues
      if (useFormattedInput) then
         do iorb=1,ntmb
            read(unitwf,*,iostat=i_stat) iorb_old,eval(iorb)
            if (iorb_old /= iorb) stop 'read_coeff_minbasis'
         enddo
      else 
         do iorb=1,ntmb
            read(unitwf,iostat=i_stat) iorb_old,eval(iorb)
            if (iorb_old /= iorb) stop 'read_coeff_minbasis'
         enddo
         if (i_stat /= 0) stop 'Problem reading the eigenvalues'
      end if
    
      !if (iproc == 0) write(*,*) 'coefficients need NO reformatting'
    
      ! Now read the coefficients
      do i = 1, ntmb
         do j = 1,nfvctr
            if (useFormattedInput) then
               read(unitwf,*,iostat=i_stat) i1,i2,tt
            else
               read(unitwf,iostat=i_stat) i1,i2,tt
            end if
            if (i_stat /= 0) stop 'Problem reading the coefficients'
            coeff(j,i) = tt  
         end do
      end do
    
      ! rescale so first significant element is +ve
      do i = 1, ntmb
         do j = 1,nfvctr
            if (abs(coeff(j,i))>1.0e-1) then
               if (coeff(j,i)<0.0_gp) call dscal(ntmb,-1.0_gp,coeff(1,i),1)
               exit
            end if
         end do
         !if (j==ntmb+1) print*,'Error finding significant coefficient, coefficients not scaled to have +ve first element'
      end do
    
    END SUBROUTINE read_coeff_minbasis

    !1subroutine read_kernel(unitwf,useFormattedInput,iproc,ntmb,norb_old,kernel,nat,rxyz_old)
    !1  use module_base
    !1  use module_types
    !1  !use internal_io
    !1  use yaml_output
    !1  implicit none
    !1  logical, intent(in) :: useFormattedInput
    !1  integer, intent(in) :: unitwf,iproc,ntmb
    !1  integer, intent(out) :: norb_old
    !1  real(wp), dimension(ntmb,ntmb), intent(out) :: kernel
    !1  !real(wp), dimension(ntmb), intent(out) :: eval !eliminate use of eval?
    !1  integer, optional, intent(in) :: nat
    !1  real(gp), dimension(:,:), optional, intent(out) :: rxyz_old
    !1
    !1  !local variables
    !1  character(len = 256) :: error
    !1  logical :: lstat
    !1  integer :: i_stat
    !1  integer :: ntmb_old, i1, i2,i,j,iorb,iorb_old
    !1  real(wp) :: tt
    !1
    !1  call io_read_descr_kernel(unitwf, useFormattedInput, norb_old, ntmb_old, &
    !1       & lstat, error, nat, rxyz_old)
    !1  if (.not. lstat) call io_error(trim(error))
    !1
    !1  if (ntmb_old /= ntmb) then
    !1     if (iproc == 0) write(error,"(A)") 'error in read coeffs, ntmb_old/=ntmb'
    !1     call io_error(trim(error))
    !1  end if
    !1
    !1  ! read the eigenvalues
    !1  if (useFormattedInput) then
    !1     do iorb=1,ntmb
    !1        read(unitwf,*,iostat=i_stat) iorb_old,eval(iorb)
    !1        if (iorb_old /= iorb) stop 'read_coeff_minbasis'
    !1     enddo
    !1  else 
    !1     do iorb=1,ntmb
    !1        read(unitwf,iostat=i_stat) iorb_old,eval(iorb)
    !1        if (iorb_old /= iorb) stop 'read_coeff_minbasis'
    !1     enddo
    !1     if (i_stat /= 0) stop 'Problem reading the eigenvalues'
    !1  end if
    !1
    !1  !if (iproc == 0) write(*,*) 'coefficients need NO reformatting'
    !1
    !1  ! Now read the coefficients
    !1  do i = 1, ntmb
    !1     do j = 1,nfvctr
    !1        if (useFormattedInput) then
    !1           read(unitwf,*,iostat=i_stat) i1,i2,tt
    !1        else
    !1           read(unitwf,iostat=i_stat) i1,i2,tt
    !1        end if
    !1        if (i_stat /= 0) stop 'Problem reading the coefficients'
    !1        coeff(j,i) = tt  
    !1     end do
    !1  end do
    !1
    !1  ! rescale so first significant element is +ve
    !1  do i = 1, ntmb
    !1     do j = 1,nfvctr
    !1        if (abs(coeff(j,i))>1.0e-1) then
    !1           if (coeff(j,i)<0.0_gp) call dscal(ntmb,-1.0_gp,coeff(1,i),1)
    !1           exit
    !1        end if
    !1     end do
    !1     !if (j==ntmb+1) print*,'Error finding significant coefficient, coefficients not scaled to have +ve first element'
    !1  end do
    !1
    !1END SUBROUTINE read_kernel


    subroutine io_read_descr_linear(unitwf, formatted, iorb_old, eval, n_old1, n_old2, n_old3, &
           & ns_old1, ns_old2, ns_old3, hgrids_old, lstat, error, onwhichatom, locrad, locregCenter, &
           & confPotOrder, confPotprefac, nvctr_c_old, nvctr_f_old, nat, rxyz_old)
        use module_base
        use module_types
        !use internal_io
        use yaml_output
        implicit none
    
        integer, intent(in) :: unitwf
        logical, intent(in) :: formatted
        integer, intent(out) :: iorb_old
        integer, intent(out) :: n_old1, n_old2, n_old3, ns_old1, ns_old2, ns_old3
        real(gp), dimension(3), intent(out) :: hgrids_old
        logical, intent(out) :: lstat
        real(wp), intent(out) :: eval
        real(gp), intent(out) :: locrad
        real(gp), dimension(3), intent(out) :: locregCenter
        character(len =256), intent(out) :: error
        integer, intent(out) :: onwhichatom
        integer, intent(out) :: confPotOrder
        real(gp), intent(out) :: confPotprefac
        ! Optional arguments
        integer, intent(out), optional :: nvctr_c_old, nvctr_f_old
        integer, intent(in), optional :: nat
        real(gp), dimension(:,:), intent(out), optional :: rxyz_old
    
        integer :: i, iat, i_stat, nat_
        real(gp) :: rxyz(3)
    
        lstat = .false.
        write(error, "(A)") "cannot read psi description."
        if (formatted) then
           read(unitwf,*,iostat=i_stat) iorb_old,eval
           if (i_stat /= 0) return
           read(unitwf,*,iostat=i_stat) hgrids_old(1),hgrids_old(2),hgrids_old(3)
           if (i_stat /= 0) return
           read(unitwf,*,iostat=i_stat) n_old1,n_old2,n_old3
           if (i_stat /= 0) return
           read(unitwf,*,iostat=i_stat) ns_old1,ns_old2,ns_old3
           if (i_stat /= 0) return
           read(unitwf,*,iostat=i_stat) (locregCenter(i),i=1,3),onwhichatom,&
                locrad,confPotOrder, confPotprefac
           if (i_stat /= 0) return
           !call yaml_map('Reading atomic positions',nat)
           !write(*,*) 'reading ',nat,' atomic positions' !*
           if (present(nat) .And. present(rxyz_old)) then
              read(unitwf,*,iostat=i_stat) nat_
              if (i_stat /= 0) return
              ! Sanity check
              if (size(rxyz_old, 2) /= nat) stop "Mismatch in coordinate array size."
              if (nat_ /= nat) stop "Mismatch in coordinate array size."
              do iat=1,nat
                 read(unitwf,*,iostat=i_stat) (rxyz_old(i,iat),i=1,3)
                 if (i_stat /= 0) return
    
              enddo
           else
              read(unitwf,*,iostat=i_stat) nat_
              if (i_stat /= 0) return
              do iat=1,nat_
                 read(unitwf,*,iostat=i_stat)
                 if (i_stat /= 0) return
              enddo
           end if
           if (present(nvctr_c_old) .and. present(nvctr_f_old)) then
              read(unitwf,*,iostat=i_stat) nvctr_c_old, nvctr_f_old
              if (i_stat /= 0) return
           else
              read(unitwf,*,iostat=i_stat) i, iat
              if (i_stat /= 0) return
           end if
        else
           read(unitwf,iostat=i_stat) iorb_old,eval
           if (i_stat /= 0) return
    
           read(unitwf,iostat=i_stat) hgrids_old(1),hgrids_old(2),hgrids_old(3)
           if (i_stat /= 0) return
           read(unitwf,iostat=i_stat) n_old1,n_old2,n_old3
           if (i_stat /= 0) return
           read(unitwf,iostat=i_stat) ns_old1,ns_old2,ns_old3
           if (i_stat /= 0) return
           read(unitwf,iostat=i_stat) (locregCenter(i),i=1,3),onwhichatom,&
                locrad,confPotOrder, confPotprefac
           if (i_stat /= 0) return
           if (present(nat) .And. present(rxyz_old)) then
              read(unitwf,iostat=i_stat) nat_
              if (i_stat /= 0) return
              ! Sanity check
              if (size(rxyz_old, 2) /= nat) stop "Mismatch in coordinate array size." 
              if (nat_ /= nat) stop "Mismatch in coordinate array size."
              do iat=1,nat
                 read(unitwf,iostat=i_stat)(rxyz_old(i,iat),i=1,3)
                 if (i_stat /= 0) return
              enddo
           else
              read(unitwf,iostat=i_stat) nat_
              if (i_stat /= 0) return
              do iat=1,nat_
                 read(unitwf,iostat=i_stat) rxyz
                 if (i_stat /= 0) return
              enddo
           end if
           if (present(nvctr_c_old) .and. present(nvctr_f_old)) then
              read(unitwf,iostat=i_stat) nvctr_c_old, nvctr_f_old
              if (i_stat /= 0) return
           else
              read(unitwf,iostat=i_stat) i, iat
              if (i_stat /= 0) return
           end if
        end if
        lstat = .true.
    
    END SUBROUTINE io_read_descr_linear


    subroutine io_error(error)
      use module_base, only: bigdft_mpi
  
      implicit none
  
      character(len = *), intent(in) :: error
      integer :: ierr
  
      call io_warning(error)
      call MPI_ABORT(bigdft_mpi%mpi_comm, ierr)
    END SUBROUTINE io_error
  
  
    subroutine io_warning(error)
      use module_defs
  
      implicit none
  
      character(len = *), intent(in) :: error
  
      write(0,"(2A)") "WARNING! ", trim(error)
    END SUBROUTINE io_warning
  
  
    !> Read the input/output descriptors (for a wavefunction for instance)
    subroutine io_read_descr(unitwf, formatted, iorb_old, eval, n1_old, n2_old, n3_old, &
         & hx_old, hy_old, hz_old, lstat, error, nvctr_c_old, nvctr_f_old, rxyz_old, nat)
      use module_base
      use module_types
  
      implicit none
  
      integer, intent(in) :: unitwf
      logical, intent(in) :: formatted
      integer, intent(out) :: iorb_old
      integer, intent(out) :: n1_old, n2_old, n3_old
      real(gp), intent(out) :: hx_old, hy_old, hz_old
      logical, intent(out) :: lstat
      real(wp), intent(out) :: eval
      character(len =256), intent(out) :: error
      ! Optional arguments
      integer, intent(out), optional :: nvctr_c_old, nvctr_f_old
      integer, intent(in), optional :: nat
      real(gp), dimension(:,:), intent(out), optional :: rxyz_old
  
      integer :: i, iat, i_stat, nat_
      real(gp) :: rxyz(3)
  
      lstat = .false.
      write(error, "(A)") "cannot read psi description."
      if (formatted) then
         read(unitwf,*,iostat=i_stat) iorb_old,eval
         if (i_stat /= 0) return
         read(unitwf,*,iostat=i_stat) hx_old,hy_old,hz_old
         if (i_stat /= 0) return
         read(unitwf,*,iostat=i_stat) n1_old,n2_old,n3_old
         if (i_stat /= 0) return
         !write(*,*) 'reading ',nat,' atomic positions'
         if (present(nat) .And. present(rxyz_old)) then
            read(unitwf,*,iostat=i_stat) nat_
            if (i_stat /= 0) return
            ! Sanity check
            if (size(rxyz_old, 2) /= nat) call io_error("Mismatch in coordinate array size.")
            if (nat_ /= nat) call io_error("Mismatch in coordinate array size.")
            do iat=1,nat
               read(unitwf,*,iostat=i_stat) (rxyz_old(i,iat),i=1,3)
               if (i_stat /= 0) return
            enddo
         else
            read(unitwf,*,iostat=i_stat) nat_
            if (i_stat /= 0) return
            do iat=1,nat_
               read(unitwf,*,iostat=i_stat)
               if (i_stat /= 0) return
            enddo
         end if
         if (present(nvctr_c_old) .and. present(nvctr_f_old)) then
            read(unitwf,*,iostat=i_stat) nvctr_c_old, nvctr_f_old
            if (i_stat /= 0) return
         else
            read(unitwf,*,iostat=i_stat) i, iat
            if (i_stat /= 0) return
         end if
      else
         read(unitwf,iostat=i_stat) iorb_old,eval
         if (i_stat /= 0) return
         read(unitwf,iostat=i_stat) hx_old,hy_old,hz_old
         if (i_stat /= 0) return
         read(unitwf,iostat=i_stat) n1_old,n2_old,n3_old
         if (i_stat /= 0) return
         if (present(nat) .And. present(rxyz_old)) then
            read(unitwf,iostat=i_stat) nat_
            if (i_stat /= 0) return
            ! Sanity check
            if (size(rxyz_old, 2) /= nat) call io_error("Mismatch in coordinate array size.")
            if (nat_ /= nat) call io_error("Mismatch in coordinate array size.")
            do iat=1,nat
               read(unitwf,iostat=i_stat)(rxyz_old(i,iat),i=1,3)
               if (i_stat /= 0) return
            enddo
         else
            read(unitwf,iostat=i_stat) nat_
            if (i_stat /= 0) return
            do iat=1,nat_
               read(unitwf,iostat=i_stat) rxyz
               if (i_stat /= 0) return
            enddo
         end if
         if (present(nvctr_c_old) .and. present(nvctr_f_old)) then
            read(unitwf,iostat=i_stat) nvctr_c_old, nvctr_f_old
            if (i_stat /= 0) return
         else
            read(unitwf,iostat=i_stat) i, iat
            if (i_stat /= 0) return
         end if
      end if
      lstat = .true.
    END SUBROUTINE io_read_descr
  
  
    subroutine io_gcoordToLocreg(n1, n2, n3, nvctr_c, nvctr_f, gcoord_c, gcoord_f, lr)
      use module_base
      use locregs
  
      implicit none
      !Arguments
      integer, intent(in) :: n1, n2, n3, nvctr_c, nvctr_f
      integer, dimension(3, nvctr_c), intent(in) :: gcoord_c
      integer, dimension(3, nvctr_f), intent(in) :: gcoord_f
      type(locreg_descriptors), intent(out) :: lr
      !Local variables
      character(len = *), parameter :: subname = "io_gcoordToLocreg"
      integer :: i
      logical, dimension(:,:,:), allocatable :: logrid_c, logrid_f
  
      call f_routine(id=subname)
  
      call nullify_locreg_descriptors(lr)
  
      lr%geocode = "P"
      lr%hybrid_on = .false.
  
      lr%ns1 = 0
      lr%ns2 = 0
      lr%ns3 = 0
  
      lr%d%n1 = n1
      lr%d%n2 = n2
      lr%d%n3 = n3
  
      lr%d%n1i = 2 * n1 + 2
      lr%d%n2i = 2 * n2 + 2
      lr%d%n3i = 2 * n3 + 2
  
      logrid_c = f_malloc((/ 0.to.n1, 0.to.n2, 0.to.n3 /),id='logrid_c')
      logrid_f = f_malloc((/ 0.to.n1, 0.to.n2, 0.to.n3 /),id='logrid_f')
  
      lr%d%nfl1 = n1
      lr%d%nfl2 = n2
      lr%d%nfl3 = n3
      lr%d%nfu1 = 0
      lr%d%nfu2 = 0
      lr%d%nfu3 = 0
  
      logrid_c(:,:,:) = .false.
      do i = 1, nvctr_c, 1
         logrid_c(gcoord_c(1, i), gcoord_c(2, i), gcoord_c(3, i)) = .true.
      end do
      logrid_f(:,:,:) = .false.
      do i = 1, nvctr_f, 1
         logrid_f(gcoord_f(1, i), gcoord_f(2, i), gcoord_f(3, i)) = .true.
         lr%d%nfl1 = min(lr%d%nfl1, gcoord_f(1, i))
         lr%d%nfl2 = min(lr%d%nfl2, gcoord_f(2, i))
         lr%d%nfl3 = min(lr%d%nfl3, gcoord_f(3, i))
         lr%d%nfu1 = max(lr%d%nfu1, gcoord_f(1, i))
         lr%d%nfu2 = max(lr%d%nfu2, gcoord_f(2, i))
         lr%d%nfu3 = max(lr%d%nfu3, gcoord_f(3, i))
      end do
  
      !correct the values of the delimiter if there are no wavelets
      if (lr%d%nfl1 == n1 .and. lr%d%nfu1 == 0) then
         lr%d%nfl1 = n1 / 2
         lr%d%nfu1 = n1 / 2
      end if
      if (lr%d%nfl2 == n2 .and. lr%d%nfu2 == 0) then
         lr%d%nfl2 = n2 / 2
         lr%d%nfu2 = n2 / 2
      end if
      if (lr%d%nfl3 == n3 .and. lr%d%nfu3 == 0) then
         lr%d%nfl3 = n3 / 2
         lr%d%nfu3 = n3 / 2
      end if
  
      call wfd_from_grids(logrid_c, logrid_f, .true., lr)
  
      call f_free(logrid_c)
      call f_free(logrid_f)
  
      call f_release_routine()
  
    END SUBROUTINE io_gcoordToLocreg
  
    subroutine read_psi_compress(unitwf, formatted, nvctr_c, nvctr_f, psi, lstat, error, gcoord_c, gcoord_f)
      use module_base
      use module_types
  
      implicit none
  
      integer, intent(in) :: unitwf, nvctr_c, nvctr_f
      logical, intent(in) :: formatted
      real(wp), dimension(nvctr_c+7*nvctr_f), intent(out) :: psi
      logical, intent(out) :: lstat
      character(len =256), intent(out) :: error
      integer, dimension(3, nvctr_c), optional, intent(out) :: gcoord_c
      integer, dimension(3, nvctr_f), optional, intent(out) :: gcoord_f
  
      integer :: j, i1, i2, i3, i_stat
      real(wp) :: tt,t1,t2,t3,t4,t5,t6,t7
  
      lstat = .false.
      write(error, "(A)") "cannot read psi values."
      if (present(gcoord_c)) then
         do j=1,nvctr_c
            if (formatted) then
               read(unitwf,*,iostat=i_stat) i1,i2,i3,tt
            else
               read(unitwf,iostat=i_stat) i1,i2,i3,tt
            end if
            if (i_stat /= 0) return
            psi(j)=tt
            gcoord_c(:, j) = (/ i1, i2, i3 /)
         enddo
      else
         do j=1,nvctr_c
            if (formatted) then
               read(unitwf,*,iostat=i_stat) i1,i2,i3,tt
            else
               read(unitwf,iostat=i_stat) i1,i2,i3,tt
            end if
            if (i_stat /= 0) return
            psi(j)=tt
         enddo
      end if
      if (present(gcoord_f)) then
         do j=1,7*nvctr_f-6,7
            if (formatted) then
               read(unitwf,*,iostat=i_stat) i1,i2,i3,t1,t2,t3,t4,t5,t6,t7
            else
               read(unitwf,iostat=i_stat) i1,i2,i3,t1,t2,t3,t4,t5,t6,t7
            end if
            if (i_stat /= 0) return
            psi(nvctr_c+j+0)=t1
            psi(nvctr_c+j+1)=t2
            psi(nvctr_c+j+2)=t3
            psi(nvctr_c+j+3)=t4
            psi(nvctr_c+j+4)=t5
            psi(nvctr_c+j+5)=t6
            psi(nvctr_c+j+6)=t7
            gcoord_f(:, (j - 1) / 7 + 1) = (/ i1, i2, i3 /)
         enddo
      else
         do j=1,7*nvctr_f-6,7
            if (formatted) then
               read(unitwf,*,iostat=i_stat) i1,i2,i3,t1,t2,t3,t4,t5,t6,t7
            else
               read(unitwf,iostat=i_stat) i1,i2,i3,t1,t2,t3,t4,t5,t6,t7
            end if
            if (i_stat /= 0) return
            psi(nvctr_c+j+0)=t1
            psi(nvctr_c+j+1)=t2
            psi(nvctr_c+j+2)=t3
            psi(nvctr_c+j+3)=t4
            psi(nvctr_c+j+4)=t5
            psi(nvctr_c+j+5)=t6
            psi(nvctr_c+j+6)=t7
         enddo
      end if
      lstat = .true.
    END SUBROUTINE read_psi_compress
  
  
    subroutine read_psig(unitwf, formatted, nvctr_c, nvctr_f, n1, n2, n3, psig, lstat, error)
      use module_base
      use module_types
  
      implicit none
  
      integer, intent(in) :: unitwf, nvctr_c, nvctr_f, n1, n2, n3
      logical, intent(in) :: formatted
      real(wp), dimension(0:n1,2,0:n2,2,0:n3,2), intent(out) :: psig
      logical, intent(out) :: lstat
      character(len =256), intent(out) :: error
  
      integer :: i1, i2, i3, i_stat, iel
      real(wp) :: tt, t1, t2, t3, t4, t5, t6, t7
  
      lstat = .false.
      write(error, "(A)") "cannot read psig values."
  
      call f_zero(psig)
      do iel=1,nvctr_c
         if (formatted) then
            read(unitwf,*,iostat=i_stat) i1,i2,i3,tt
         else
            read(unitwf,iostat=i_stat) i1,i2,i3,tt
         end if
         if (i_stat /= 0) return
         psig(i1,1,i2,1,i3,1)=tt
      enddo
      do iel=1,nvctr_f
         if (formatted) then
            read(unitwf,*,iostat=i_stat) i1,i2,i3,t1,t2,t3,t4,t5,t6,t7
         else
            read(unitwf,iostat=i_stat) i1,i2,i3,t1,t2,t3,t4,t5,t6,t7
         end if
         if (i_stat /= 0) return
         psig(i1,2,i2,1,i3,1)=t1
         psig(i1,1,i2,2,i3,1)=t2
         psig(i1,2,i2,2,i3,1)=t3
         psig(i1,1,i2,1,i3,2)=t4
         psig(i1,2,i2,1,i3,2)=t5
         psig(i1,1,i2,2,i3,2)=t6
         psig(i1,2,i2,2,i3,2)=t7
      enddo
      lstat = .true.
    END SUBROUTINE read_psig
  
    subroutine io_open(unitwf, filename, formatted)
      use f_utils, only: f_open_file
      implicit none
      character(len = *), intent(in) :: filename
      logical, intent(in) :: formatted
      integer, intent(out) :: unitwf
  
      integer :: i_stat
  
      ! We open the Fortran file
      unitwf = 99
      call f_open_file(unitwf,file=trim(filename),binary=.not. formatted)
  !!$    if (.not. formatted) then
  !!$       open(unit=unitwf,file=trim(filename),status='unknown',form="unformatted", iostat=i_stat)
  !!$    else
  !!$       open(unit=unitwf,file=trim(filename),status='unknown', iostat=i_stat)
  !!$    end if
  !!$    if (i_stat /= 0) then
  !!$       call io_warning("Cannot open file '" // trim(filename) // "'.")
  !!$       unitwf = -1
  !!$       return
  !!$    end if
    END SUBROUTINE io_open




    !> Write a dense matrix to disk.
    !! ATTENTION: This routine must be called by all MPI tasks due to the fact that the matrix 
    !! in distributed among the matrix taksgroups
    subroutine write_dense_matrix(nat, ntypes, iatype, rxyz, nzatom, nelpsp, atomnames, smat, mat, filename, binary, orbs)
      use module_base
      use module_types
      use sparsematrix_base, only: sparse_matrix, matrices, DENSE_FULL, &
                                   assignment(=), sparsematrix_malloc_ptr
      use sparsematrix, only: uncompress_matrix2
      implicit none
      
      ! Calling arguments
      integer,intent(in) :: nat, ntypes
      integer,dimension(nat),intent(in) :: iatype
      real(kind=8),dimension(3,nat),intent(in) :: rxyz
      integer,dimension(ntypes),intent(in) :: nzatom, nelpsp
      character(len=*),dimension(ntypes),intent(in) :: atomnames
      type(sparse_matrix),intent(in) :: smat
      type(matrices),intent(inout) :: mat
      character(len=*),intent(in) :: filename
      logical, intent(in) :: binary
      type(orbitals_data), intent(in) :: orbs !to be eventually eliminated? only needed for onwhichatom

      ! Local variables
      integer :: iunit, iseg, icol, irow, jorb, iat, jat, ind, ispin, itype, iorb
      real(kind=8),dimension(:),allocatable :: matrix_compr

      call f_routine(id='write_dense_matrix')


      mat%matrix = sparsematrix_malloc_ptr(smat, iaction=DENSE_FULL, id='mat%matrix')
      call uncompress_matrix2(bigdft_mpi%iproc, bigdft_mpi%nproc, bigdft_mpi%mpi_comm, &
           smat, mat%matrix_compr, mat%matrix)

      if (bigdft_mpi%iproc==0) then

          iunit = 99
          call f_open_file(iunit, file=trim(filename), binary=binary)

          !write(iunit,'(i10,2i6,a)') nat, ntypes, smat%nspin, &
          !    '   # number of atoms, number of atom types, nspin'
          !do itype=1,ntypes
          !    write(iunit,'(2i8,3x,a,a)') nzatom(itype), nelpsp(itype), trim(atomnames(itype)), &
          !        '   # nz, nelpsp, name'
          !end do
          !do iat=1,nat
          !    write(iunit,'(i5, 3es24.16,a,i0)') iatype(iat), rxyz(1:3,iat), '   # atom no. ',iat
          !end do
          !write(iunit,'(3i12,a)') smat%nfvctr, smat%nseg, smat%nvctr, '   # nfvctr, nseg, nvctr'
          !do iseg=1,smat%nseg
          !    write(iunit,'(5i12,a)') smat%keyv(iseg), smat%keyg(1,1,iseg), smat%keyg(2,1,iseg), &
          !        smat%keyg(1,2,iseg), smat%keyg(2,2,iseg), '   # keyv, keyg(1,1), keyg(2,1), keyg(1,2), keyg(2,2)'
          !end do
          !ind = 0
          !do ispin=1,smat%nspin
          !    do iseg=1,smat%nseg
          !        icol = smat%keyg(1,2,iseg)
          !        iat = smat%on_which_atom(icol)
          !        do jorb=smat%keyg(1,1,iseg),smat%keyg(2,1,iseg)
          !            irow = jorb
          !            jat = smat%on_which_atom(irow)
          !            ind = ind + 1
          !            write(iunit,'(es24.16,2i12,a)') matrix_compr(ind), jat, iat, '   # matrix, jat, iat'
          !        end do
          !    end do
          !end do

          !unify the structure with write_sparse?
          if (.not. binary) then
              write(iunit,'(a,3i10,a)') '#  ',smat%nfvctr, nat, smat%nspin, &
                  '    number of basis functions, number of atoms, number of spins'
          else
              write(iunit) '#  ',smat%nfvctr, nat, smat%nspin, &
                  '    number of basis functions, number of atoms, number of spins'
          end if
          do iat=1,nat
              if (.not. binary) then
                  write(iunit,'(a,3es24.16,a,i4.4)') '#  ',rxyz(1:3,iat), '   # position of atom no. ',iat
              else
                  write(iunit) '#  ',rxyz(1:3,iat)
              end if
          end do
    
          do ispin=1,smat%nspin
             do iorb=1,smat%nfvctr
                iat=orbs%onwhichatom(iorb)
                do jorb=1,smat%nfvctr
                   jat=orbs%onwhichatom(jorb)
                   if (.not. binary) then
                      write(iunit,'(2(i6,1x),es19.12,2(1x,i6),a)') iorb,jorb,mat%matrix(iorb,jorb,ispin),iat,jat, &
                          '   # i, j, mat(i,j), iat, jat'
                   else
                      write(iunit) iorb,jorb,mat%matrix(iorb,jorb,ispin),iat,jat
                   end if
                end do
             end do
          end do

          call f_close(iunit)

          call f_free_ptr(mat%matrix)
      end if

      call f_release_routine()

    end subroutine write_dense_matrix



    !subroutine read_dense_matrix(nat, ntypes, iatype, rxyz, nzatom, nelpsp, atomnames, smat, mat, filename, binary, orbs)
    !eventually have the same header information as write_sparse?
    !differs in behaviour though as assumes all matrices are alrady allocated to correct size - think more about whether this is the best approach...
    subroutine read_dense_matrix(filename, binary, nspin, ntmb, mat, nat, rxyz, on_which_atom) 
               !ntypes, nzatom, nelpsp, atomnames, iatype)
      use module_base
      use module_types
      implicit none
      
      ! Calling arguments
      character(len=*),intent(in) :: filename
      logical, intent(in) :: binary
      integer, intent(in) :: ntmb, nat, nspin
      real(kind=8),dimension(ntmb,ntmb,nspin),intent(inout) :: mat
      !integer,intent(out),optional :: ntypes
      !integer,dimension(:),pointer,intent(inout),optional :: nzatom, nelpsp, iatype
      !character(len=*),dimension(:),pointer,intent(inout),optional :: atomnames
      real(kind=8),dimension(:,:),pointer,intent(inout),optional :: rxyz
      integer,dimension(:),pointer,intent(inout),optional :: on_which_atom

      ! Local variables
      integer :: iunit, dummy_int, ispin, iat, iorb, jorb, ntmb_old, nat_old, nspin_old
      real(kind=8) :: dummy_double
      character(len=20) :: dummy_char
      logical :: read_rxyz, read_on_which_atom

      call f_routine(id='read_dense_matrix')

      if (present(rxyz)) then
          read_rxyz = .true.
      else
          read_rxyz = .false.
      end if
      
      if (present(on_which_atom)) then
          read_on_which_atom = .true.
      else
          read_on_which_atom = .false.
      end if

      iunit = 99
      call f_open_file(iunit, file=trim(filename), binary=binary)

      !check heading information is consistent
      if (.not. binary) then
          read(iunit,*) dummy_char, ntmb_old, nat_old, nspin_old
      else
          read(iunit) dummy_char, ntmb_old, nat_old, nspin_old
      end if
      if (ntmb_old/=ntmb) call f_err_throw("Number of tmbs incorrect in read_dense_matrix", &
           err_name='BIGDFT_RUNTIME_ERROR')
      if (nat_old/=nat) call f_err_throw("Number of atoms incorrect in read_dense_matrix", &
           err_name='BIGDFT_RUNTIME_ERROR')
      if (nspin_old/=nspin) call f_err_throw("Number of spins incorrect in read_dense_matrix", &
           err_name='BIGDFT_RUNTIME_ERROR')

      if (read_rxyz) then
          do iat=1,nat
              if (.not. binary) then
                  read(iunit,*) dummy_char,rxyz(1:3,iat)
              else
                  read(iunit) dummy_char,rxyz(1:3,iat)
              end if
          end do  
      else
          do iat=1,nat
              read(iunit,*) dummy_char, dummy_double, dummy_double, dummy_double
          end do
      end if

      if (read_on_which_atom) then
          do ispin=1,nspin
             do iorb=1,ntmb
                do jorb=1,ntmb
                   if (.not. binary) then
                      read(iunit,*) dummy_int,dummy_int,mat(iorb,jorb,ispin),on_which_atom(iorb),on_which_atom(jorb)
                   else
                      read(iunit) dummy_int,dummy_int,mat(iorb,jorb,ispin),on_which_atom(iorb),on_which_atom(jorb)
                   end if
                end do
             end do
          end do
      else
          do ispin=1,nspin
             do iorb=1,ntmb
                do jorb=1,ntmb
                   if (.not. binary) then
                      read(iunit,*) dummy_int,dummy_int,mat(iorb,jorb,ispin),dummy_int,dummy_int
                   else
                      read(iunit) dummy_int,dummy_int,mat(iorb,jorb,ispin),dummy_int,dummy_int
                   end if
                end do
             end do
          end do
      end if

      call f_close(iunit)

      call f_release_routine()

    end subroutine read_dense_matrix


    !> Write Hamiltonian, overlap and kernel matrices in tmb basis
    subroutine write_linear_matrices(iproc,nproc,imethod_overlap,filename,iformat,tmb,at,rxyz,norder_taylor, &
               calculate_onsite_overlap, write_SminusonehalfH)
      use module_types
      use module_base
      use yaml_output
      use sparsematrix_base, only: sparsematrix_malloc_ptr, sparsematrix_malloc0_ptr, matrices_null, &
                                   DENSE_FULL, SPARSE_TASKGROUP, assignment(=), &
                                   deallocate_matrices
      use sparsematrix, only: uncompress_matrix2, transform_sparse_matrix_local, matrix_matrix_mult_wrapper
      use sparsematrix_io, only: write_sparse_matrix, write_sparse_matrix_metadata
      use matrix_operations, only: overlapPowerGeneral
      implicit none
      integer, intent(in) :: iproc,nproc,imethod_overlap,norder_taylor
      integer,intent(in) :: iformat !< 1: plain sparse, 11: plain dense, 21: plain both (later extend to other than plain formats...)
      character(len=*), intent(in) :: filename 
      type(DFT_wavefunction), intent(inout) :: tmb
      type(atoms_data), intent(in) :: at
      real(gp),dimension(3,at%astruct%nat),intent(in) :: rxyz
      logical,intent(in) :: calculate_onsite_overlap, write_SminusonehalfH
      !local variables
      logical :: binary
      integer :: ispin, iorb, jorb, iat, jat,unitm
      !!integer :: i_stat, i_all
      character(len=*),parameter :: subname='write_linear_matrices'
      logical :: write_sparse, write_dense
      type(matrices),dimension(1) :: SminusonehalfH
      real(kind=8),dimension(:),pointer :: ham_large, tmp_large
      real(kind=8) :: max_error, mean_error
      integer, dimension(1) :: power
    
      call f_routine(id='write_linear_matrices')

      write_sparse = (1<=iformat .and. iformat<=9) .or. (21<=iformat .and.  iformat<=29)
      write_dense = (11<=iformat .and. iformat<=19) .or. (21<=iformat .and.  iformat<=29)
    
      unitm=99
      binary=(mod(iformat,10) /= WF_FORMAT_PLAIN)

      if (write_sparse) then
          call write_sparse_matrix_metadata(iproc, tmb%linmat%m%nfvctr, at%astruct%nat, at%astruct%ntypes, &
               at%astruct%units, at%astruct%geocode, at%astruct%cell_dim, at%astruct%iatype, &
               at%astruct%rxyz, at%nzatom, at%nelpsp, at%astruct%atomnames, &
               tmb%orbs%onwhichatom, trim(filename//'sparsematrix_metadata.bin'))

      end if
    
      if (write_dense) then
          call write_dense_matrix(at%astruct%nat, at%astruct%ntypes, at%astruct%iatype, at%astruct%rxyz, &
               at%nzatom, at%nelpsp, at%astruct%atomnames, &
               tmb%linmat%m, tmb%linmat%ham_, trim(filename//'hamiltonian.bin'), binary, tmb%orbs)
      end if

      if (write_sparse) then
          call write_sparse_matrix(iproc, nproc, bigdft_mpi%mpi_comm, &
               tmb%linmat%m, tmb%linmat%ham_, trim(filename//'hamiltonian_sparse.bin'))
      end if
    
    
      if (write_dense) then
          call write_dense_matrix(at%astruct%nat, at%astruct%ntypes, at%astruct%iatype, at%astruct%rxyz, &
               at%nzatom, at%nelpsp, at%astruct%atomnames, &
               tmb%linmat%s, tmb%linmat%ovrlp_, trim(filename//'overlap.bin'), binary, tmb%orbs)
      end if

      if (write_sparse) then
          call write_sparse_matrix(iproc, nproc, bigdft_mpi%mpi_comm, &
               tmb%linmat%s, tmb%linmat%ovrlp_, filename//'overlap_sparse.bin')
      end if
    
    
      if (write_dense) then
          call write_dense_matrix(at%astruct%nat, at%astruct%ntypes, at%astruct%iatype, at%astruct%rxyz, &
               at%nzatom, at%nelpsp, at%astruct%atomnames, &
               tmb%linmat%l, tmb%linmat%kernel_, trim(filename//'density_kernel.bin'), binary, tmb%orbs)
      end if

      if (write_sparse) then
          call write_sparse_matrix(iproc, nproc, bigdft_mpi%mpi_comm, &
               tmb%linmat%l, tmb%linmat%kernel_, filename//'density_kernel_sparse.bin')
      end if
    
    
      if (calculate_onsite_overlap) then
          ! calculate 'onsite' overlap matrix as well - needs double checking
    
          if (write_dense) then
              tmb%linmat%ovrlp_%matrix = sparsematrix_malloc_ptr(tmb%linmat%s, iaction=DENSE_FULL, &
                                         id='tmb%linmat%ovrlp_%matrix')
    
              call tmb_overlap_onsite(iproc, nproc, imethod_overlap, at, tmb, rxyz)
              !call tmb_overlap_onsite_rotate(iproc, nproc, at, tmb, rxyz)
    
              if (iproc==0) then
                 !if(iformat == WF_FORMAT_PLAIN) then
                 call f_open_file(unitm,file=filename//'overlap_onsite.bin',&
                      binary=binary)
                 !else
                 !open(99, file=filename//'overlap_onsite.bin', status='unknown',form='unformatted')
                 !end if
    
                 if (.not. binary) then
                     write(unitm,'(a,2i10,a)') '#  ',tmb%linmat%m%nfvctr, at%astruct%nat, &
                         '    number of basis functions, number of atoms'
                 else
                     write(unitm) '#  ',tmb%linmat%m%nfvctr, at%astruct%nat, &
                         '    number of basis functions, number of atoms'
                 end if
                 do iat=1,at%astruct%nat
                     if (.not. binary) then
                         write(unitm,'(a,3es24.16)') '#  ',rxyz(1:3,iat)
                     else
                         write(unitm) '#  ',rxyz(1:3,iat)
                     end if
                 end do
    
                 do ispin=1,tmb%linmat%l%nspin
                    do iorb=1,tmb%linmat%l%nfvctr
                       iat=tmb%orbs%onwhichatom(iorb)
                       do jorb=1,tmb%linmat%l%nfvctr
                          jat=tmb%orbs%onwhichatom(jorb)
                          if (.not. binary) then
                             write(unitm,'(2(i6,1x),e19.12,2(1x,i6))') iorb,jorb,tmb%linmat%ovrlp_%matrix(iorb,jorb,ispin),iat,jat
                          else
                             write(unitm) iorb,jorb,tmb%linmat%ovrlp_%matrix(iorb,jorb,ispin),iat,jat
                          end if
                       end do
                    end do
                 end do
    
                 call f_close(unitm)
    
              end if

              call f_free_ptr(tmb%linmat%ovrlp_%matrix)

          end if

      end if


      if (write_SminusonehalfH) then
          SminusonehalfH(1) = matrices_null()
          SminusonehalfH(1)%matrix_compr = &
              sparsematrix_malloc0_ptr(tmb%linmat%l,iaction=SPARSE_TASKGROUP,id='SminusonehalfH%matrix_compr')
          ham_large = sparsematrix_malloc0_ptr(tmb%linmat%l,iaction=SPARSE_TASKGROUP,id='ham_large')
          tmp_large = sparsematrix_malloc0_ptr(tmb%linmat%l,iaction=SPARSE_TASKGROUP,id='tmp_large')
          call transform_sparse_matrix_local(iproc, tmb%linmat%m, tmb%linmat%l, 'small_to_large', &
               smatrix_compr_in=tmb%linmat%ham_%matrix_compr, lmatrix_compr_out=ham_large)
          ! calculate S^-1/2
<<<<<<< HEAD
          power=-2
          call overlapPowerGeneral(iproc, nproc, norder_taylor, 1, power, -1, &
=======
          call overlapPowerGeneral(iproc, nproc, bigdft_mpi%mpi_comm, norder_taylor, 1, (/-2/), -1, &
>>>>>>> e4616cb5
               imode=1, ovrlp_smat=tmb%linmat%s, inv_ovrlp_smat=tmb%linmat%l, &
               ovrlp_mat=tmb%linmat%ovrlp_, inv_ovrlp_mat=SminusonehalfH(1), &
               check_accur=.true., max_error=max_error, mean_error=mean_error)
          ! Calculate S^-1/2 * H
          call f_memcpy(src=SminusonehalfH(1)%matrix_compr,dest=tmp_large)
          call matrix_matrix_mult_wrapper(iproc, nproc, tmb%linmat%l, tmp_large, ham_large, SminusonehalfH(1)%matrix_compr)
          call f_free_ptr(ham_large)
          call f_free_ptr(tmp_large)
          if (write_dense) then
              call write_dense_matrix(at%astruct%nat, at%astruct%ntypes, at%astruct%iatype, at%astruct%rxyz, &
                   at%nzatom, at%nelpsp, at%astruct%atomnames, &
                   tmb%linmat%l, SminusonehalfH(1), trim(filename//'SminusonehalfH.bin'), binary, tmb%orbs)
          end if

          if (write_sparse) then
              call write_sparse_matrix(iproc, nproc, bigdft_mpi%mpi_comm, &
                   tmb%linmat%s, SminusonehalfH(1), filename//'SminusonehalfH_sparse.bin')
          end if
          call deallocate_matrices(SminusonehalfH(1))
      end if

      call f_release_routine()
    
    end subroutine write_linear_matrices


    subroutine writeLinearCoefficients(unitwf,useFormattedOutput,nat,rxyz,&
               ntmb,norb,nfvctr,coeff,eval)
      use module_base
      use yaml_output
      implicit none
      logical, intent(in) :: useFormattedOutput
      integer, intent(in) :: unitwf,nat,ntmb,norb,nfvctr
      real(wp), dimension(nfvctr,ntmb), intent(in) :: coeff
      real(wp), dimension(ntmb), intent(in) :: eval
      real(gp), dimension(3,nat), intent(in) :: rxyz
      !local variables
      integer :: iat,i,j,iorb
      real(wp) :: tt
    
      ! Write the Header
      if (useFormattedOutput) then
         write(unitwf,*) ntmb,norb
         write(unitwf,*) nat
         do iat=1,nat
         write(unitwf,'(3(1x,e24.17))') (rxyz(j,iat),j=1,3)
         enddo
         do iorb=1,ntmb
         write(unitwf,*) iorb,eval(iorb)
         enddo
      else
         write(unitwf) ntmb, norb
         write(unitwf) nat
         do iat=1,nat
         write(unitwf) (rxyz(j,iat),j=1,3)
         enddo
         do iorb=1,ntmb
         write(unitwf) iorb,eval(iorb)
         enddo
      end if
    
      ! Now write the coefficients
      do i = 1, ntmb
         ! first element always positive, for consistency when using for transfer integrals
         ! unless 1st element below some threshold, in which case first significant element
         do j=1,nfvctr
            if (abs(coeff(j,i))>1.0e-1) then
               if (coeff(j,i)<0.0_gp) call dscal(ntmb,-1.0_gp,coeff(1,i),1)
               exit
            end if
         end do
         !if (j==ntmb+1)print*,'Error finding significant coefficient, coefficients not scaled to have +ve first element'
    
         do j = 1,nfvctr
              tt = coeff(j,i)
              if (useFormattedOutput) then
                 write(unitwf,'(2(i6,1x),e19.12)') i,j,tt
              else
                 write(unitwf) i,j,tt
              end if
         end do
      end do  
      if (verbose >= 2 .and. bigdft_mpi%iproc==0) call yaml_map('Wavefunction coefficients written',.true.)
    
    END SUBROUTINE writeLinearCoefficients


    !> Basically the same as writeLinearCoefficients, but with a slightly different format
    subroutine write_linear_coefficients(iroot, filename, nat, rxyz, iatype, ntypes, nzatom, &
               nelpsp, atomnames, nfvctr, ntmb, nspin, coeff, eval)
      use module_base
      use module_types
      use yaml_output
      implicit none
      ! Calling arguments
      character(len=*),intent(in) :: filename
      !type(atoms_data),intent(in) :: at
      integer,intent(in) :: iroot, nat, ntypes, nfvctr, ntmb, nspin
      real(gp), dimension(3,nat), intent(in) :: rxyz
      integer,dimension(nat),intent(in) :: iatype
      integer,dimension(ntypes),intent(in) :: nzatom, nelpsp
      character(len=20),dimension(ntypes),intent(in) :: atomnames
      real(wp), dimension(nfvctr,ntmb), intent(in) :: coeff
      real(wp), dimension(ntmb), intent(in) :: eval
      ! Local variables
      integer :: iunit, itype, iat, i, j
      logical :: scaled

      call f_routine(id='write_linear_coefficients')


      if (bigdft_mpi%iproc==iroot) then

          iunit = 99
          call f_open_file(iunit, file=trim(filename), binary=.false.)
    
          ! Write the Header
          !write(iunit,'(i10,2i6,a)') at%astruct%nat, at%astruct%ntypes, nspin, &
          write(iunit,'(i10,2i6,a)') nat, ntypes, nspin, &
              '   # number of atoms, number of atom types, nspin'
          !do itype=1,at%astruct%ntypes
          do itype=1,ntypes
              !write(iunit,'(2i8,3x,a,a)') at%nzatom(itype), at%nelpsp(itype), trim(at%astruct%atomnames(itype)), &
              write(iunit,'(2i8,3x,a,a)') nzatom(itype), nelpsp(itype), trim(atomnames(itype)), &
                  '   # nz, nelpsp, name'
          end do
          !do iat=1,at%astruct%nat
          do iat=1,nat
              !write(iunit,'(i5, 3es24.16,a,i0)') at%astruct%iatype(iat), rxyz(1:3,iat), '   # atom no. ',iat
              write(iunit,'(i5, 3es24.16,a,i0)') iatype(iat), rxyz(1:3,iat), '   # atom no. ',iat
          end do
          write(iunit,'(2i12,a)') nfvctr, ntmb, '   # nfvctr, ntmb'
          do i=1,ntmb
              write(iunit,'(es24.16,a,i0)') eval(i), '   # eval no. ', i
          enddo
    
          ! Now write the coefficients
          do i=1,ntmb
             ! First element always positive, for consistency when using for transfer integrals;
             ! unless 1st element below some threshold, in which case first significant element.
             scaled = .false.
             do j=1,nfvctr
                if (abs(coeff(j,i))>1.0d-3) then
                   if (coeff(j,i)<0.0_gp) call dscal(ntmb,-1.0_gp,coeff(1,i),1)
                   scaled = .true.
                   exit
                end if
             end do
             if (.not.scaled) then
                 call yaml_warning('Consistency between the written coefficients not guaranteed')
             end if
    
             do j = 1,nfvctr
                 write(iunit,'(es24.16,2i9,a)') coeff(j,i), j, i, '   # coeff, j, i'
             end do
          end do  
          if (verbose >= 2 .and. bigdft_mpi%iproc==0) call yaml_map('Wavefunction coefficients written',.true.)

          call f_close(iunit)

      end if

      call f_release_routine()
    
    end subroutine write_linear_coefficients


    subroutine read_linear_coefficients(filename, nspin, nfvctr, ntmb, coeff, &
               nat, ntypes, nzatom, nelpsp, iatype, atomnames, rxyz, eval)
      use module_base
      use module_types
      use yaml_output
      implicit none
      ! Calling arguments
      character(len=*),intent(in) :: filename
      integer,intent(out) :: nspin, nfvctr, ntmb
      real(kind=8),dimension(:,:),pointer,intent(inout) :: coeff
      integer,intent(out),optional :: nat, ntypes
      integer,dimension(:),pointer,intent(inout),optional :: nzatom, nelpsp, iatype
      character(len=20),dimension(:),pointer,intent(inout),optional :: atomnames
      real(kind=8),dimension(:,:),pointer,intent(inout),optional :: rxyz
      real(kind=8),dimension(:),pointer,intent(inout),optional :: eval
      ! Local variables
      real(kind=8) :: dummy_double
      character(len=20) :: dummy_char
      integer :: iunit, itype, iat, i, j, dummy_int, ntypes_, nat_
      logical :: scaled, read_rxyz, read_eval

      call f_routine(id='read_linear_coefficients')

      if (present(nat) .and. present(ntypes) .and. present(nzatom) .and.  &
          present(nelpsp) .and. present(atomnames) .and. present(iatype) .and. present(rxyz)) then
          read_rxyz = .true.
      else if (present(nat) .or. present(ntypes) .or. present(nzatom) .or.  &
          present(nelpsp) .or. present(atomnames) .or. present(iatype) .or. present(rxyz)) then
          call f_err_throw("not all optional arguments were given", &
               err_name='BIGDFT_RUNTIME_ERROR')
      else
          read_rxyz = .false.
      end if

      if (present(eval)) then
          read_eval = .true.
      else
          read_eval = .false.
      end if

      iunit = 99
      call f_open_file(iunit, file=trim(filename), binary=.false.)
    
      ! Read the Header
      if (read_rxyz) then
          read(iunit,*) nat, ntypes, nspin
          nzatom = f_malloc_ptr(ntypes,id='nzatom')
          nelpsp = f_malloc_ptr(ntypes,id='nelpsp')
          atomnames = f_malloc0_str_ptr(len(atomnames),ntypes,id='atomnames')

          do itype=1,ntypes
              read(iunit,*) nzatom(itype), nelpsp(itype), atomnames(itype)
          end do
          rxyz = f_malloc_ptr((/3,nat/),id='rxyz')
          iatype = f_malloc_ptr(nat,id='iatype')
          do iat=1,nat
              read(iunit,*) iatype(iat), rxyz(1,iat), rxyz(2,iat), rxyz(3,iat)
          end do
      else
          read(iunit,*) nat_, ntypes_, nspin
          do itype=1,ntypes_
              read(iunit,*) dummy_int, dummy_int, dummy_char
          end do
          do iat=1,nat_
              read(iunit,*) dummy_int, dummy_double, dummy_double, dummy_double
          end do
      end if

      read(iunit,*) nfvctr, ntmb

      if (read_eval) then
          eval = f_malloc_ptr(ntmb,id='eval')
          do i=1,ntmb
              read(iunit,*) eval(i)
          end do
      else
          do i=1,ntmb
              read(iunit,*) dummy_double
          end do
      end if
    
      ! Now read the coefficients
      coeff = f_malloc_ptr((/nfvctr,ntmb/),id='coeff')

      do i=1,ntmb

         do j = 1,nfvctr
             read(iunit,*) coeff(j,i)
         end do

         ! First element always positive, for consistency when using for transfer integrals;
         ! unless 1st element below some threshold, in which case first significant element.
         scaled = .false.
         do j=1,nfvctr
            if (abs(coeff(j,i))>1.0d-3) then
               if (coeff(j,i)<0.0_gp) call dscal(ntmb,-1.0_gp,coeff(1,i),1)
               scaled = .true.
               exit
            end if
         end do
         if (.not.scaled) then
             call yaml_warning('Consistency between the written coefficients not guaranteed')
         end if
    
      end do  

      call f_close(iunit)


      call f_release_routine()
    
    end subroutine read_linear_coefficients





    subroutine write_partial_charges(atoms, charge_per_atom, write_gnuplot)
      use module_base
      use module_types
      use yaml_output
      ! Calling arguments
      type(atoms_data),intent(in) :: atoms
      real(kind=8),dimension(atoms%astruct%nat),intent(in) :: charge_per_atom
      logical,intent(in) :: write_gnuplot
      ! Local variables
      integer :: iat, itypes, iitype, nntype, intype, iunit
      real(kind=8) :: total_charge, total_net_charge, frac_charge, range_min, range_max
      character(len=20) :: atomname, colorname
      real(kind=8),dimension(2) :: charges
      character(len=128) :: output
      character(len=2) :: backslash
      integer,parameter :: ncolors = 12 !7
      !character(len=20),dimension(ncolors),parameter :: colors=(/'violet', &
      !                                                           'blue  ', &
      !                                                           'cyan  ', &
      !                                                           'green ', &
      !                                                           'yellow', &
      !                                                           'orange', &
      !                                                           'red   '/)
      ! Presumably well suited colorschemes from colorbrewer2.org
      character(len=20),dimension(ncolors),parameter :: colors=(/'#a6cee3', &
                                                                 '#1f78b4', &
                                                                 '#b2df8a', &
                                                                 '#33a02c', &
                                                                 '#fb9a99', &
                                                                 '#e31a1c', &
                                                                 '#fdbf6f', &
                                                                 '#ff7f00', &
                                                                 '#cab2d6', &
                                                                 '#6a3d9a', &
                                                                 '#ffff99', &
                                                                 '#b15928'/)

      call yaml_sequence_open('Charge analysis (charge / net charge)')
      total_charge=0.d0
      total_net_charge=0.d0
      do iat=1,atoms%astruct%nat
          call yaml_sequence(advance='no')
          call yaml_mapping_open(flow=.true.)
          atomname=atoms%astruct%atomnames(atoms%astruct%iatype(iat))
          charges(1)=-charge_per_atom(iat)
          charges(2)=-(charge_per_atom(iat)-real(atoms%nelpsp(atoms%astruct%iatype(iat)),kind=8))
          total_charge = total_charge + charges(1)
          total_net_charge = total_net_charge + charges(2)
          call yaml_map(trim(atomname),charges,fmt='(1es20.12)')
          call yaml_mapping_close(advance='no')
          call yaml_comment(trim(yaml_toa(iat,fmt='(i4.4)')))
      end do
      call yaml_sequence(advance='no')
      call yaml_map('total charge',total_charge,fmt='(es16.8)')
      call yaml_sequence(advance='no')
      call yaml_map('total net charge',total_net_charge,fmt='(es16.8)')
      call yaml_sequence_close()

      if (write_gnuplot) then
          output='chargeanalysis.gp'
          call yaml_map('output file',trim(output))
          iunit=100
          call f_open_file(iunit, file=trim(output), binary=.false.)
          write(iunit,'(a)') '# plot the fractional charge as a normalized sum of Gaussians'
          write(iunit,'(a)') 'set samples 1000'
          range_min = minval(-(charge_per_atom(:)-real(atoms%nelpsp(atoms%astruct%iatype(:)),kind=8))) - 0.1d0
          range_max = maxval(-(charge_per_atom(:)-real(atoms%nelpsp(atoms%astruct%iatype(:)),kind=8))) + 0.1d0
          write(iunit,'(a,2(es12.5,a))') 'set xrange[',range_min,':',range_max,']'
          write(iunit,'(a)') 'sigma=0.005'
          write(backslash,'(a)') '\ '
          do itypes=1,atoms%astruct%ntypes
              nntype = 0
              do iat=1,atoms%astruct%nat
                  iitype = (atoms%astruct%iatype(iat))
                  if (iitype==itypes) then
                      nntype = nntype + 1
                  end if
              end do
              write(iunit,'(a,i0,a,i0,2a)') 'f',itypes,'(x) = 1/',nntype,'.0*( '//trim(backslash)
              intype = 0
              do iat=1,atoms%astruct%nat
                  iitype = (atoms%astruct%iatype(iat))
                  if (iitype==itypes) then
                      intype = intype + 1
                      frac_charge = -(charge_per_atom(iat)-real(atoms%nelpsp(atoms%astruct%iatype(iat)),kind=8))
                      if (intype<nntype) then
                          write(iunit,'(a,es16.9,a)') '  1.0*exp(-(x-',frac_charge,')**2/(2*sigma**2)) + '//trim(backslash)
                      else
                          write(iunit,'(a,es16.9,a)') '  1.0*exp(-(x-',frac_charge,')**2/(2*sigma**2)))'
                      end if
                  end if
              end do
              atomname=atoms%astruct%atomnames(itypes)
              if (itypes<ncolors) then
                  colorname = colors(itypes)
              else
                  colorname = 'color'
              end if
              if (itypes==1) then
                  write(iunit,'(a,i0,5a)') "plot f",itypes,"(x) lc rgb '",trim(colorname), &
                      "' lt 1 lw 2 w l title '",trim(atomname),"'"
              else
                  write(iunit,'(a,i0,5a)') "replot f",itypes,"(x) lc rgb '",trim(colorname), &
                      "' lt 1 lw 2 w l title '",trim(atomname),"'"
              end if
          end do
      end if
    end subroutine write_partial_charges


    subroutine plot_density(iproc,nproc,filename,at,rxyz,kernel,nspin,rho,ixyz0)
      use module_defs, only: gp,dp
      use module_base
      use PStypes, only: coulomb_operator
      use IObox, only: dump_field
      use PSbox, only: PS_gather
      use module_atoms, only: atoms_data
      implicit none
      integer, intent(in) :: iproc,nproc,nspin
      type(atoms_data), intent(in) :: at
      type(coulomb_operator), intent(in) :: kernel
      character(len=*), intent(in) :: filename
      real(gp), dimension(3,at%astruct%nat), intent(in) :: rxyz
      real(dp), dimension(*) :: rho !< intent(in)
      integer, dimension(3), intent(in), optional ::  ixyz0 !< points that have to be plot as lines
      !local variables
      integer :: ispin
      real(dp), dimension(:,:,:,:), allocatable :: pot_ion
    
      pot_ion = &
           f_malloc([kernel%ndims(1),kernel%ndims(2),kernel%ndims(3), nspin],id='pot_ion')

      call PS_gather(src=rho,dest=pot_ion,kernel=kernel,nsrc=nspin)
    
      if (present(ixyz0)) then
         if (any(ixyz0 < 1) .or. any(ixyz0 > kernel%ndims)) &
              call f_err_throw('The values of ixyz0='+yaml_toa(ixyz0)+&
                   ' should be within the size of the box (1 to'+&
                   yaml_toa(kernel%ndims)+')',&
                   err_name='BIGDFT_RUNTIME_ERROR')
          call dump_field(filename,at%astruct%geocode,kernel%ndims,kernel%hgrids,nspin,pot_ion,&
               rxyz,at%astruct%iatype,at%nzatom,at%nelpsp,ixyz0=ixyz0)
      else
          call dump_field(filename,at%astruct%geocode,kernel%ndims,kernel%hgrids,nspin,pot_ion,&
               rxyz,at%astruct%iatype,at%nzatom,at%nelpsp)
      end if
    
      call f_free(pot_ion)
    
    !!$  character(len=*), parameter :: subname='plot_density'
    !!$  character(len=5) :: suffix
    !!$  character(len=65) :: message
    !!$  integer :: ierr,ia,ib,isuffix,fformat,n1i,n2i,n3i
    !!$  real(dp) :: a,b
    !!$  real(gp) :: hxh,hyh,hzh
    !!$  real(dp), dimension(:,:), pointer :: pot_ion
    !!$  integer,parameter :: unit0 = 22
    !!$  integer,parameter :: unitx = 23
    !!$  integer,parameter :: unity = 24
    !!$  integer,parameter :: unitz = 25
    !!$
    !!$  n1i=box%ndims(1)
    !!$  n2i=box%ndims(2)
    !!$  n3i=box%ndims(3)
    !!$
    !!$  hxh=box%hgrids(1)
    !!$  hyh=box%hgrids(2)
    !!$  hzh=box%hgrids(3)
    !!$
    !!$  if (nproc > 1) then
    !!$     !allocate full density in pot_ion array
    !!$     pot_ion = f_malloc_ptr((/ box%ndimgrid, nspin /),id='pot_ion')
    !!$     
    !!$     call mpiallgather(sendbuf=rho(1,1),sendcount=box%ndimpot,&
    !!$          recvbuf=pot_ion(1,1),recvcounts=box%ngatherarr(:,1),&
    !!$          displs=box%ngatherarr(:,2),comm=box%mpi_env%mpi_comm)
    !!$
    !!$     !case for npspin==2
    !!$     if (nspin==2) then
    !!$        call mpiallgather(sendbuf=rho(1,2),sendcount=box%ndimpot,&
    !!$             recvbuf=pot_ion(1,2),recvcounts=box%ngatherarr(:,1),&
    !!$             displs=box%ngatherarr(:,2),comm=box%mpi_env%mpi_comm)
    !!$     end if
    !!$
    !!$  else
    !!$     !pot_ion => rho
    !!$     pot_ion = f_malloc_ptr(shape(rho),id='pot_ion')
    !!$     call f_memcpy(dest=pot_ion,src=rho)
    !!$  end if
    !!$
    !!$  ! Format = 1 -> cube (default)
    !!$  ! Format = 2 -> ETSF
    !!$  ! ...
    !!$  fformat = 1
    !!$  isuffix = index(filename, ".cube", back = .true.)
    !!$  if (isuffix > 0) then
    !!$     isuffix = isuffix - 1
    !!$     fformat = 1
    !!$  else
    !!$     isuffix = index(filename, ".etsf", back = .true.)
    !!$     if (isuffix <= 0) isuffix = index(filename, ".etsf.nc", back = .true.)
    !!$     if (isuffix > 0) then
    !!$        isuffix = isuffix - 1
    !!$        fformat = 2
    !!$     else
    !!$        isuffix = len(trim(filename))
    !!$     end if
    !!$  end if
    !!$  if (iproc == 0) then
    !!$
    !!$
    !!$     open(unit=unit0,file=trim(filename(:isuffix))//'.cube',status='unknown')
    !!$     open(unit=unitx,file=trim(filename(:isuffix))//'_avg_x',status='unknown')
    !!$     open(unit=unity,file=trim(filename(:isuffix))//'_avg_y',status='unknown')
    !!$     open(unit=unitz,file=trim(filename(:isuffix))//'_avg_z',status='unknown')
    !!$
    !!$     if (nspin /=2) then
    !!$        message='total spin'
    !!$        if (fformat == 1) then
    !!$           suffix=''
    !!$           a=1.0_dp
    !!$           ia=1
    !!$           b=0.0_dp
    !!$           ib=1
    !!$           call write_cube_fields(unit0,unitx,unity,unitz,message,&
    !!$                at,1.d0,rxyz,n1i,n2i,n3i,0,0,0,hxh,hyh,hzh,&
    !!$                a,pot_ion(1,ia),1,b,pot_ion(1,ib))
    !!$        else
    !!$           call write_etsf_density(filename(:isuffix),message,&
    !!$                at,rxyz,n1i,n2i,n3i,hxh,hyh,hzh,&
    !!$                pot_ion, 1)
    !!$        end if
    !!$     else
    !!$        if (fformat == 1) then
    !!$           suffix=''
    !!$           message='total spin'
    !!$           a=1.0_dp
    !!$           ia=1
    !!$           b=0.0_dp
    !!$           ib=2
    !!$           call write_cube_fields(unit0,unitx,unity,unitz,message,&
    !!$                at,1.d0,rxyz,n1i,n2i,n3i,0,0,0,hxh,hyh,hzh,&
    !!$                a,pot_ion(1,ia),1,b,pot_ion(1,ib))
    !!$
    !!$           suffix='-down'
    !!$           message='spin down'
    !!$           a=0.0_dp
    !!$           ia=1
    !!$           b=1.0_dp
    !!$           ib=2
    !!$           call write_cube_fields(unit0,unitx,unity,unitz,message,&
    !!$                at,1.d0,rxyz,n1i,n2i,n3i,0,0,0,hxh,hyh,hzh,&
    !!$                a,pot_ion(1,ia),1,b,pot_ion(1,ib))
    !!$
    !!$           suffix='-u-d'
    !!$           message='spin difference'
    !!$           a=1.0_dp
    !!$           ia=1
    !!$           b=-2.0_dp
    !!$           ib=2
    !!$           call write_cube_fields(unit0,unitx,unity,unitz,message,&
    !!$                at,1.d0,rxyz,n1i,n2i,n3i,0,0,0,hxh,hyh,hzh,&
    !!$                a,pot_ion(1,ia),1,b,pot_ion(1,ib))
    !!$
    !!$           suffix='-up'
    !!$           message='spin up'
    !!$           a=1.0_dp
    !!$           ia=1
    !!$           b=-1.0_dp
    !!$           ib=2
    !!$           call write_cube_fields(unit0,unitx,unity,unitz,message,&
    !!$                at,1.d0,rxyz,n1i,n2i,n3i,0,0,0,hxh,hyh,hzh,&
    !!$                a,pot_ion(1,ia),1,b,pot_ion(1,ib))
    !!$        else
    !!$           message = 'spin up, down, total, difference'
    !!$           call write_etsf_density(filename(:isuffix),message,&
    !!$                at,rxyz,n1i,n2i,n3i,hxh,hyh,hzh,&
    !!$                pot_ion, 2)
    !!$        end if
    !!$
    !!$     end if
    !!$
    !!$     close(unit=unit0)
    !!$     close(unit=unitx)
    !!$     close(unit=unity)
    !!$     close(unit=unitz)
    !!$
    !!$  end if
    !!$
    !!$
    !!$  !if (nproc > 1) then
    !!$     call f_free_ptr(pot_ion)
    !!$  !end if
    
    END SUBROUTINE plot_density


end module io<|MERGE_RESOLUTION|>--- conflicted
+++ resolved
@@ -2107,12 +2107,9 @@
           call transform_sparse_matrix_local(iproc, tmb%linmat%m, tmb%linmat%l, 'small_to_large', &
                smatrix_compr_in=tmb%linmat%ham_%matrix_compr, lmatrix_compr_out=ham_large)
           ! calculate S^-1/2
-<<<<<<< HEAD
           power=-2
-          call overlapPowerGeneral(iproc, nproc, norder_taylor, 1, power, -1, &
-=======
-          call overlapPowerGeneral(iproc, nproc, bigdft_mpi%mpi_comm, norder_taylor, 1, (/-2/), -1, &
->>>>>>> e4616cb5
+          call overlapPowerGeneral(iproc, nproc, bigdft_mpi%mpi_comm, &
+               norder_taylor, 1, power, -1, &
                imode=1, ovrlp_smat=tmb%linmat%s, inv_ovrlp_smat=tmb%linmat%l, &
                ovrlp_mat=tmb%linmat%ovrlp_, inv_ovrlp_mat=SminusonehalfH(1), &
                check_accur=.true., max_error=max_error, mean_error=mean_error)
