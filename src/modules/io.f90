--- conflicted
+++ resolved
@@ -166,14 +166,10 @@
       type(orthon_data),intent(in) :: orthpar
       !Local variables
       integer :: ncount1,ncount_rate,ncount_max,iorb,ncount2,iorb_out,ispinor,ilr,shift,ii,iat,onwhichatom_frag,ifr,iatf
-<<<<<<< HEAD
       integer :: jorb,jlr,isforb,isfat,ifrag,ifrag_ref,iforb,iiorb,iorbp,iiat,unitwf,ityp,nelec_frag,ifr_ref,ia,ja,io,jo,unitm
       integer, allocatable, dimension(:,:) :: frag_map
       real(kind=8), allocatable, dimension(:,:) :: rxyz_frag, coeff_frag, kernel_frag
       real(kind=8), allocatable, dimension(:) :: eval_frag
-=======
-      integer :: jorb,jlr,isforb,isfat,ifrag,ifrag_ref,iforb,iiorb,iorbp,iiat,unitwf,ityp,nelec_frag,ifr_ref,ia,io
->>>>>>> 2c65d606
       real(kind=4) :: tr0,tr1
       real(kind=8) :: tel
       character(len=256) :: full_filename
@@ -219,26 +215,17 @@
             ! loop over orbitals of this fragment
             !loop_iforb: do iforb=1,ref_frags(ifrag_ref)%fbasis%forbs%norb
 
-<<<<<<< HEAD
             ! always have at least 1 tmb/atom so this is safe
             frag_map=f_malloc0((/ref_frags(ifrag_ref)%fbasis%forbs%norb,3/),id='frag_map')
 
-=======
->>>>>>> 2c65d606
                loop_iorb: do iorbp=1,orbs%norbp
                   iiorb=iorbp+orbs%isorb
     
                   ! check if this ref frag orbital corresponds to the orbital we want
                   !if (iiorb/=iforb+isforb) cycle
-<<<<<<< HEAD
                   !NO LONGER TRUE - can reactivate the above once input tmb order is guaranteed to be in fragment order
                   !for now do more complicated atom based testing
                   !This also means coeffs and evals are printed wrong, but we're neglecting these anyway so ignore until we tidy
-=======
-!NO LONGER TRUE - can reactivate the above once input tmb order is guaranteed to be in fragment order
-!for now do more complicated atom based testing
-!This also means coeffs and evals are printed wrong, but we're neglecting these anyway so ignore until we tidy
->>>>>>> 2c65d606
                   ilr=orbs%inwhichlocreg(iiorb)
                   iiat=orbs%onwhichatom(iiorb)
 
@@ -268,7 +255,6 @@
                   end do
                   !totally arbitrary order here but at least we know we're on the right fragment!
                   !iforb = iforb+1
-<<<<<<< HEAD
                   !tmb frag -> tmb full
                   frag_map(iforb,1)=iiorb
                   !tmb frag -> atom frag
@@ -278,10 +264,6 @@
 
                   !debug
                   !print*,'iiorb,ifrag,ifrag_ref,iiat,onwhichatom_frag',iiorb,ifrag,ifrag_ref,iiat,onwhichatom_frag,iforb
-=======
-
-print*,'iiorb,ifrag,ifrag_ref,iiat,onwhichatom_frag',iiorb,ifrag,ifrag_ref,iiat,onwhichatom_frag,iforb
->>>>>>> 2c65d606
 
                   shift = 1
                   do jorb = 1, iorbp-1 
@@ -318,14 +300,10 @@
                   end do loop_ispinor
                end do loop_iorb
             !end do loop_iforb
-<<<<<<< HEAD
 
             if (bigdft_mpi%nproc > 1) then
                call mpiallred(frag_map, mpi_sum, comm=bigdft_mpi%mpi_comm)
             end if
-=======
-    
->>>>>>> 2c65d606
     
             ! NEED to think about this - just make it diagonal for now? or random?  or truncate so they're not normalized?  or normalize after truncating?
             ! Or maybe don't write coeffs at all but assume we're always doing frag to frag and can use isolated frag coeffs?
@@ -347,7 +325,6 @@
             if (nelec_frag/=ref_frags(ifrag_ref)%nelec .and. ref_frags(ifrag_ref)%nelec/=0) &
                  call f_err_throw('Problem with nelec in fragment output')
 
-<<<<<<< HEAD
             ! order of tmbs not guaranteed so can't do this the simple way
             ! in fact it makes no sense to be cropping coeffs at all in this case as ks states not divided between fragments
             ! but don't want to keep all of them
@@ -410,8 +387,6 @@
             !   end do
             !end do
 
-=======
->>>>>>> 2c65d606
             if(iproc == 0) then
                full_filename=trim(dir_output)//trim(input_frag%dirname(ifrag_ref))//trim(filename)
      
@@ -424,7 +399,6 @@
                !end if
                
                ! Not sure whether this is correct for nspin=2...
-<<<<<<< HEAD
 
                call writeLinearCoefficients(unitwf, (iformat == WF_FORMAT_PLAIN), ref_frags(ifrag_ref)%astruct_frg%nat, &
                     rxyz_frag, ref_frags(ifrag_ref)%fbasis%forbs%norb, nelec_frag, &
@@ -437,15 +411,6 @@
                !     coeff(isforb+1:isforb+ref_frags(ifrag_ref)%fbasis%forbs%norb,&
                !     isforb+1:isforb+ref_frags(ifrag_ref)%fbasis%forbs%norb),&
                !     orbs%eval(isforb+1:isforb+ref_frags(ifrag_ref)%fbasis%forbs%norb)) !-0.5d0
-=======
-               call writeLinearCoefficients(unitwf,(iformat == WF_FORMAT_PLAIN),ref_frags(ifrag_ref)%astruct_frg%nat,&
-                    rxyz(:,isfat+1:isfat+ref_frags(ifrag_ref)%astruct_frg%nat),ref_frags(ifrag_ref)%fbasis%forbs%norb,&
-                    nelec_frag,&
-                    ref_frags(ifrag_ref)%fbasis%forbs%norb, &
-                    coeff(isforb+1:isforb+ref_frags(ifrag_ref)%fbasis%forbs%norb,&
-                    isforb+1:isforb+ref_frags(ifrag_ref)%fbasis%forbs%norb),&
-                    orbs%eval(isforb+1:isforb+ref_frags(ifrag_ref)%fbasis%forbs%norb)) !-0.5d0
->>>>>>> 2c65d606
                call f_close(unitwf)
             end if
             call f_free(coeff_frag)
@@ -1451,7 +1416,6 @@
     end subroutine write_sparse_matrix
 
 
-<<<<<<< HEAD
     !> Write a dense matrix to disk.
     !! ATTENTION: This routine must be called by all MPI tasks due to the fact that the matrix 
     !! in distributed among the matrix taksgroups
@@ -1559,10 +1523,7 @@
     end subroutine write_dense_matrix
 
 
-    subroutine read_sparse_matrix(filename, nspin, nfvctr, nseg, nvctr, keyv, keyg, mat_compr, &
-=======
     subroutine read_sparse_matrix(filename, nspin, geocode, nfvctr, nseg, nvctr, keyv, keyg, mat_compr, &
->>>>>>> 2c65d606
                nat, ntypes, nzatom, nelpsp, atomnames, iatype, rxyz, on_which_atom)
       use module_base
       use module_types
