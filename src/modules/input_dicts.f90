!> @file
!>  Modules which contains all the interfaces to parse input dictionary.
!! @author
!!    Copyright (C) 2013-2014 BigDFT group
!!    This file is distributed under the terms of the
!!    GNU General Public License, see ~/COPYING file
!!    or http://www.gnu.org/copyleft/gpl.txt .
!!    For the list of contributors, see ~/AUTHORS 

!>  Modules which contains all interfaces to parse input dictionary.
module module_input_dicts

  implicit none

  private

  !parameters to avoid typos in dictionary keys
  character(len=*), parameter :: ATOMIC_OCC="Atomic occupation"

  ! update a dictionary from a input file
  public :: merge_input_file_to_dict

  ! Main creation routine
  public :: user_dict_from_files

  ! Dictionary completion
  public :: psp_dict_fill_all, psp_dict_analyse

  ! Types from dictionaries
  public :: psp_set_from_dict, nlcc_set_from_dict
  public :: atomic_data_set_from_dict
  public :: occupation_set_from_dict

  ! Types to dictionaries
  public :: psp_data_merge_to_dict
  public :: astruct_merge_to_dict

  ! Dictionaries from files (old formats).
  public :: psp_file_merge_to_dict, nlcc_file_merge_to_dict
  public :: atoms_file_merge_to_dict
  public :: astruct_file_merge_to_dict
  public :: atomic_data_file_merge_to_dict
  public :: occupation_data_file_merge_to_dict

contains

  !> logical function, true if file is existing (basically a fortran inquire)
  function file_exists(filename) result(exists)
    use module_base, only: f_err_raise
    use yaml_output, only: yaml_toa
    implicit none
    character(len=*), intent(in) :: filename
    logical :: exists
    !local variables
    integer :: ierr
    inquire(file = filename, exist = exists,iostat=ierr)
    if (f_err_raise(ierr /=0,'Error in unit inquiring for filename '//&
         trim(filename)//', ierr='//trim(yaml_toa(ierr)),&
         err_name='BIGDFT_RUNTIME_ERROR')) then
       exists=.false.
       return
    end if
  end function file_exists

  !> Routine to read YAML input files and create input dictionary.
  !! Update the input dictionary with the result of yaml_parse
  subroutine merge_input_file_to_dict(dict, fname, mpi_env)
    use module_base
    !use yaml_output, only :yaml_map
    use dictionaries
    use yaml_parse, only: yaml_parse_from_char_array
    implicit none
    type(dictionary), pointer :: dict !<dictionary of the input files. Should be initialized on entry
    character(len = *), intent(in) :: fname !<name of the file where the dictionaryt has to be read from 
    type(mpi_environment), intent(in) :: mpi_env !<environment of the reading. Used for broadcasting the result
    !local variables
    integer(kind = 8) :: cbuf, cbuf_len
    integer :: ierr
    character(len = max_field_length) :: val
    character, dimension(:), allocatable :: fbuf
    type(dictionary), pointer :: udict
<<<<<<< HEAD
=======
    external :: getFileContent,copyCBuffer,freeCBuffer
>>>>>>> ffa93dbe

    call f_routine(id='merge_input_file_to_dict')
    if (mpi_env%iproc == 0) then
       call getFileContent(cbuf, cbuf_len, fname, len_trim(fname))
       if (mpi_env%nproc > 1) &
            & call mpi_bcast(cbuf_len, 1, MPI_INTEGER8, 0, mpi_env%mpi_comm, ierr)
    else
       call mpi_bcast(cbuf_len, 1, MPI_INTEGER8, 0, mpi_env%mpi_comm, ierr)
    end if
<<<<<<< HEAD
    fbuf=f_malloc_str(1,int(cbuf_len),id='fbuf')
=======
    fbuf=f_malloc0_str(1,int(cbuf_len),id='fbuf')
>>>>>>> ffa93dbe

    if (mpi_env%iproc == 0) then
       call copyCBuffer(fbuf(1), cbuf, cbuf_len)
       call freeCBuffer(cbuf)
       if (mpi_env%nproc > 1) &
<<<<<<< HEAD
            & call mpi_bcast(fbuf(1), cbuf_len, MPI_CHARACTER, 0, mpi_env%mpi_comm, ierr)
    else
       call mpi_bcast(fbuf(1), cbuf_len, MPI_CHARACTER, 0, mpi_env%mpi_comm, ierr)
=======
            & call mpi_bcast(fbuf(1), int(cbuf_len), MPI_CHARACTER, 0, mpi_env%mpi_comm, ierr)
    else
       call mpi_bcast(fbuf(1), int(cbuf_len), MPI_CHARACTER, 0, mpi_env%mpi_comm, ierr)
>>>>>>> ffa93dbe
    end if

    call f_err_open_try()
    call yaml_parse_from_char_array(udict, fbuf)
    ! Handle with possible partial dictionary.
    call f_free_str(1,fbuf)
    call dict_update(dict, udict // 0)
    call dict_free(udict)
    ierr = 0
    if (f_err_check()) ierr = f_get_last_error(val)
    call f_err_close_try()
    !in the present implementation f_err_check is not cleaned after the close of the try
    if (ierr /= 0) call f_err_throw(err_id = ierr, err_msg = val)
    call f_release_routine()

  end subroutine merge_input_file_to_dict

<<<<<<< HEAD

=======
>>>>>>> ffa93dbe
  subroutine user_dict_from_files(dict,radical,posinp, mpi_env)
    use dictionaries
    use dictionaries_base, only: TYPE_DICT, TYPE_LIST
    use module_defs, only: mpi_environment
    use module_interfaces, only: read_input_dict_from_files
    implicit none
    !Arguments
    type(dictionary), pointer :: dict
    character(len = *), intent(in) :: radical, posinp
    type(mpi_environment), intent(in) :: mpi_env
    !Local variables
    character(len = max_field_length) :: str

    nullify(dict)


    !read the input file(s) and transform them into a dictionary
    call read_input_dict_from_files(trim(radical), mpi_env, dict)

    !consider to move the reading of the atomic position at first place
    if (.not. has_key(dict, "posinp")) then
       !Add old posinp formats
       call astruct_file_merge_to_dict(dict, "posinp", trim(posinp))
    else
       str = dict_value(dict // "posinp")
       if (trim(str) /= TYPE_DICT .and. trim(str) /= TYPE_LIST .and. trim(str) /= "") then
          call astruct_file_merge_to_dict(dict, "posinp", trim(str))
       end if
    end if

    ! Add old psppar
    call atoms_file_merge_to_dict(dict)

    !when the user has not specified the occupation in the input file
    if (.not. has_key(dict, ATOMIC_OCC)) then
       ! Add old input.occup
       !call atomic_data_file_merge_to_dict(dict, ATOMIC_OCC, &
       !     & trim(radical) // ".occup")
       !yaml format should be used even for old method
       if (file_exists(trim(radical)//".occup")) &
            call merge_input_file_to_dict(dict//ATOMIC_OCC,trim(radical)//".occup",mpi_env)
    else !otherwise the input file always supersedes
       str = dict_value(dict // ATOMIC_OCC)
       if (trim(str) /= TYPE_DICT .and. trim(str) /= TYPE_LIST .and. trim(str) /= "") then
          !call atomic_data_file_merge_to_dict(dict, ATOMIC_OCC, trim(str))
          if (file_exists(trim(str))) &
               call merge_input_file_to_dict(dict//ATOMIC_OCC,trim(str),mpi_env)
       end if
    end if

    if (.not. has_key(dict, "occupation")) then
       ! Add old input.occ
       call occupation_data_file_merge_to_dict(dict, "occupation", &
            & trim(radical) // ".occ")
    else
       str = dict_value(dict // "occupation")
       if (trim(str) /= TYPE_DICT .and. trim(str) /= TYPE_LIST .and. trim(str) /= "") then
          call occupation_data_file_merge_to_dict(dict, "occupation", trim(str))
       end if
    end if
  end subroutine user_dict_from_files

  subroutine psp_dict_fill_all(dict, atomname, run_ixc)
    use module_defs, only: gp, UNINITIALIZED, bigdft_mpi
    use ao_inguess, only: atomic_info
    use dictionaries
    use dynamic_memory
    implicit none
    type(dictionary), pointer :: dict
    character(len = *), intent(in) :: atomname
    integer, intent(in) :: run_ixc

    integer :: ixc, ierr
    character(len=27) :: filename
    logical :: exists
    integer :: nzatom, nelpsp, npspcode
    real(gp) :: psppar(0:4,0:6)
!    integer, parameter :: nmax=6,lmax=4
    !integer, parameter :: nelecmax=32
!    character(len=2) :: symbol
    integer :: i!,mxpl,mxchg,nsccode
    real(gp) :: ehomo,radfine,rad!,amu,rcov,rprb
!    real(kind=8), dimension(nmax,0:lmax-1) :: neleconf
    type(dictionary), pointer :: radii
    real(gp), dimension(3) :: radii_cf
    character(len = max_field_length) :: source

    filename = 'psppar.' // atomname

    radii_cf = UNINITIALIZED(1._gp)
    if (has_key(dict // filename, "Radii of active regions (AU)")) then
       radii => dict // filename // "Radii of active regions (AU)"
       if (has_key(radii, "Coarse")) radii_cf(1) =  radii // "Coarse"
       if (has_key(radii, "Fine")) radii_cf(2) =  radii // "Fine"
       if (has_key(radii, "Coarse PSP")) radii_cf(3) =  radii // "Coarse PSP"
    end if

    exists = has_key(dict // filename, "Local Pseudo Potential (HGH convention)")
    if (.not. exists) then
       ixc = run_ixc
       if (has_key(dict // filename, "Pseudopotential XC")) &
            & ixc = dict // filename // "Pseudopotential XC"
       call psp_from_data(atomname, nzatom, &
            & nelpsp, npspcode, ixc, psppar(:,:), exists)
       call psp_data_merge_to_dict(dict // filename, nzatom, nelpsp, npspcode, ixc, &
            & psppar(0:4,0:6), radii_cf, UNINITIALIZED(1._gp), UNINITIALIZED(1._gp))
       call set(dict // filename // "Source", "Hard-coded")
    else
       nzatom = dict // filename // "Atomic number"
       nelpsp = dict // filename // "No. of Electrons"
    end if

    if (.not. exists) then
       call MPI_BARRIER(bigdft_mpi%mpi_comm,ierr)
       write(*,'(1x,5a)')&
            'ERROR: The pseudopotential parameter file "',trim(filename),&
            '" is lacking, and no registered pseudo found for "', &
            & trim(atomname), '", exiting...'
       stop
    end if

    write(source, "(A)") "User-defined"
    if (radii_cf(1) == UNINITIALIZED(1.0_gp)) then
       !see whether the atom is semicore or not
       !and consider the ground state electronic configuration
       call atomic_info(nzatom,nelpsp,ehomo=ehomo)
       !call eleconf(nzatom, nelpsp,symbol,rcov,rprb,ehomo,&
       !     neleconf,nsccode,mxpl,mxchg,amu)

       !assigning the radii by calculating physical parameters
       radii_cf(1)=1._gp/sqrt(abs(2._gp*ehomo))
       write(source, "(A)") "Hard-coded"
    end if
    if (radii_cf(2) == UNINITIALIZED(1.0_gp)) then
       radfine = dict // filename // "Local Pseudo Potential (HGH convention)" // "Rloc"
       if (has_key(dict // filename, "NonLocal PSP Parameters")) then
          do i=1, dict_len(dict // filename // "NonLocal PSP Parameters")
             rad = dict // filename // "NonLocal PSP Parameters" // (i - 1) // "Rloc"
             if (rad /= 0._gp) then
                radfine=min(radfine, rad)
             end if
          end do
       end if
       radii_cf(2)=radfine
       write(source, "(A)") "Hard-coded"
    end if
    if (radii_cf(3) == UNINITIALIZED(1.0_gp)) then
       radii_cf(3)=radfine
       write(source, "(A)") "Hard-coded"
    end if
    radii => dict // filename // "Radii of active regions (AU)"
    call set(radii // "Coarse", radii_cf(1))
    call set(radii // "Fine", radii_cf(2))
    call set(radii // "Coarse PSP", radii_cf(3))
    call set(radii // "Source", source)
  end subroutine psp_dict_fill_all

  subroutine psp_dict_analyse(dict, atoms)
    use module_defs, only: gp
    use module_types, only: atoms_data
    use module_atoms, only: allocate_atoms_data
    use dictionaries
    implicit none
    type(dictionary), pointer :: dict
    type(atoms_data), intent(inout) :: atoms

    integer :: ityp
    character(len = 27) :: filename
    real(gp), dimension(3) :: radii_cf
    logical :: pawpatch, l
    integer :: paw_tot_l,  paw_tot_q, paw_tot_coefficients, paw_tot_matrices

    if (.not. associated(atoms%nzatom)) then
       call allocate_atoms_data(atoms)
       !call allocate_atoms_nat(atoms, "psp_dict_analyse")
       !call allocate_atoms_ntypes(atoms, "psp_dict_analyse")
    end if

    pawpatch = .true.
    do ityp=1,atoms%astruct%ntypes
       filename = 'psppar.'//atoms%astruct%atomnames(ityp)
       call psp_set_from_dict(dict // filename, &
            & atoms%nzatom(ityp), atoms%nelpsp(ityp), atoms%npspcode(ityp), &
            & atoms%ixcpsp(ityp), atoms%psppar(:,:,ityp), radii_cf)
       !To eliminate the runtime warning due to the copy of the array (TD)
       atoms%radii_cf(ityp,:)=radii_cf(:)

       l = .false.
       if (has_key(dict // filename, "PAW patch")) l = dict // filename // "PAW patch"
       pawpatch = pawpatch .and. l
    end do
    call nlcc_set_from_dict(dict, atoms)

    if (pawpatch) then
       paw_tot_l=0
       paw_tot_q=0
       paw_tot_coefficients=0
       paw_tot_matrices=0
       do ityp=1,atoms%astruct%ntypes
          filename = 'psppar.'//atoms%astruct%atomnames(ityp)
          call pawpatch_from_file( filename, atoms,ityp,&
               paw_tot_l,  paw_tot_q, paw_tot_coefficients, paw_tot_matrices, .false.)
       end do
       do ityp=1,atoms%astruct%ntypes
          filename = 'psppar.'//atoms%astruct%atomnames(ityp)
          !! second time allocate and then store
          call pawpatch_from_file( filename, atoms,ityp,&
               paw_tot_l, paw_tot_q, paw_tot_coefficients, paw_tot_matrices, .true.)
       end do
    else
       nullify(atoms%paw_l,atoms%paw_NofL,atoms%paw_nofchannels)
       nullify(atoms%paw_nofgaussians,atoms%paw_Greal,atoms%paw_Gimag)
       nullify(atoms%paw_Gcoeffs,atoms%paw_H_matrices,atoms%paw_S_matrices,atoms%paw_Sm1_matrices)
    end if
  end subroutine psp_dict_analyse

  subroutine nlcc_set_from_dict(dict, atoms)
    use module_defs, only: gp
    use module_types, only: atoms_data
    use dictionaries
    use dynamic_memory
    implicit none
    type(dictionary), pointer :: dict
    type(atoms_data), intent(inout) :: atoms

    type(dictionary), pointer :: nloc, coeffs
    integer :: ityp, nlcc_dim, n, i
    character(len=27) :: filename

    nlcc_dim = 0
    do ityp = 1, atoms%astruct%ntypes, 1
       atoms%nlcc_ngc(ityp)=0
       atoms%nlcc_ngv(ityp)=0
       filename = 'psppar.' // trim(atoms%astruct%atomnames(ityp))
       if (.not. has_key(dict, filename)) cycle    
       if (.not. has_key(dict // filename, 'Non Linear Core Correction term')) cycle
       nloc => dict // filename // 'Non Linear Core Correction term'
       if (has_key(nloc, "Valence") .or. has_key(nloc, "Conduction")) then
          n = 0
          if (has_key(nloc, "Valence")) n = dict_len(nloc // "Valence")
          nlcc_dim = nlcc_dim + n
          atoms%nlcc_ngv(ityp) = int((sqrt(real(1 + 8 * n)) - 1) / 2)
          n = 0
          if (has_key(nloc, "Conduction")) n = dict_len(nloc // "Conduction")
          nlcc_dim = nlcc_dim + n
          atoms%nlcc_ngc(ityp) = int((sqrt(real(1 + 8 * n)) - 1) / 2)
       end if
       if (has_key(nloc, "Rcore") .and. has_key(nloc, "Core charge")) then
          nlcc_dim=nlcc_dim+1
          atoms%nlcc_ngc(ityp)=1
          atoms%nlcc_ngv(ityp)=0
       end if
    end do
    atoms%donlcc = (nlcc_dim > 0)
    atoms%nlccpar = f_malloc_ptr((/ 0 .to. 4, 1 .to. max(nlcc_dim,1) /), id = "nlccpar")
    !start again the file inspection to fill nlcc parameters
    if (atoms%donlcc) then
       nlcc_dim=0
       fill_nlcc: do ityp=1,atoms%astruct%ntypes
          filename = 'psppar.' // trim(atoms%astruct%atomnames(ityp))
          !ALEX: These are preferably read from psppar.Xy, as stored in the
          !local variables rcore and qcore
          nloc => dict // filename // 'Non Linear Core Correction term'
          if (has_key(nloc, "Valence") .or. has_key(nloc, "Conduction")) then
             n = 0
             if (has_key(nloc, "Valence")) n = dict_len(nloc // "Valence")
             do i = 1, n, 1
                coeffs => nloc // "Valence" // (i - 1)
                atoms%nlccpar(:, nlcc_dim + i) = coeffs
             end do
             nlcc_dim = nlcc_dim + n
             n = 0
             if (has_key(nloc, "Conduction")) n = dict_len(nloc // "Conduction")
             do i = 1, n, 1
                coeffs => nloc // "Conduction" // (i - 1)
                atoms%nlccpar(0, nlcc_dim + i) = coeffs // 0
                atoms%nlccpar(1, nlcc_dim + i) = coeffs // 1
                atoms%nlccpar(2, nlcc_dim + i) = coeffs // 2
                atoms%nlccpar(3, nlcc_dim + i) = coeffs // 3
                atoms%nlccpar(4, nlcc_dim + i) = coeffs // 4
             end do
             nlcc_dim = nlcc_dim + n
          end if
          if (has_key(nloc, "Rcore") .and. has_key(nloc, "Core charge")) then
             nlcc_dim=nlcc_dim+1
             atoms%nlcc_ngc(ityp)=1
             atoms%nlcc_ngv(ityp)=0
             atoms%nlccpar(0,nlcc_dim)=nloc // "Rcore"
             atoms%nlccpar(1,nlcc_dim)=nloc // "Core charge"
             atoms%nlccpar(2:4,nlcc_dim)=0.0_gp 
          end if
       end do fill_nlcc
    end if
  end subroutine nlcc_set_from_dict

  subroutine psp_set_from_dict(dict, nzatom, nelpsp, npspcode, ixcpsp, &
       & psppar, radii_cf)
    use module_defs, only: gp, UNINITIALIZED
    use dictionaries
    implicit none
    type(dictionary), pointer :: dict
    integer, intent(out) :: nzatom, nelpsp, npspcode, ixcpsp
    real(gp), intent(out) :: psppar(0:4,0:6), radii_cf(3)

    type(dictionary), pointer :: loc
    character(len = max_field_length) :: str
    integer :: i, l

    nzatom = -1
    radii_cf(:) = UNINITIALIZED(1._gp)
    psppar(:,:) = 0._gp

    ! We set nzatom at the end as a flag that the psp data are complete.
    if (.not. has_key(dict, "No. of Electrons")) return
    nelpsp = dict // "No. of Electrons"
    if (.not. has_key(dict, "Pseudopotential XC")) return
    ixcpsp = dict // "Pseudopotential XC"
    ! Local terms
    if (.not. has_key(dict, "Local Pseudo Potential (HGH convention)")) return
    loc => dict // "Local Pseudo Potential (HGH convention)"
    if (.not. has_key(loc, "Rloc")) return
    psppar(0,0) = loc // 'Rloc'
    if (.not. has_key(loc, "Coefficients (c1 .. c4)")) return
    psppar(0,1) = loc // 'Coefficients (c1 .. c4)' // 0
    psppar(0,2) = loc // 'Coefficients (c1 .. c4)' // 1
    psppar(0,3) = loc // 'Coefficients (c1 .. c4)' // 2
    psppar(0,4) = loc // 'Coefficients (c1 .. c4)' // 3
    ! Nonlocal terms
    if (has_key(dict, "NonLocal PSP Parameters")) then
       do i = 1, dict_len(dict // "NonLocal PSP Parameters"), 1
          loc => dict // "NonLocal PSP Parameters" // (i - 1)
          if (.not. has_key(loc, "Channel (l)")) return
          l = loc // "Channel (l)"
          l = l + 1
          if (.not. has_key(loc, "Rloc")) return
          psppar(l,0) = loc // 'Rloc'
          if (.not. has_key(loc, "h_ij terms")) return
          psppar(l,1) = loc // 'h_ij terms' // 0
          psppar(l,2) = loc // 'h_ij terms' // 1
          psppar(l,3) = loc // 'h_ij terms' // 2
          psppar(l,4) = loc // 'h_ij terms' // 3
          psppar(l,5) = loc // 'h_ij terms' // 4
          psppar(l,6) = loc // 'h_ij terms' // 5
       end do
    end if
    ! Type
    if (.not. has_key(dict, "Pseudopotential type")) return
    str = dict // "Pseudopotential type"
    select case(trim(str))
    case("GTH")
       npspcode = 2
    case("HGH")
       npspcode = 3
    case("HGH-K")
       npspcode = 10
    case("HGH-K + NLCC")
       npspcode = 12
    case default
       return
    end select
    if (npspcode == 12) then
       if (.not. has_key(dict, 'Non Linear Core Correction term')) return
       loc => dict // 'Non Linear Core Correction term'
       if (.not. has_key(loc, "Rcore")) return
       if (.not. has_key(loc, "Core charge")) return
    end if
    ! Valid pseudo, we set nzatom
    if (.not. has_key(dict, "Atomic number")) return
    nzatom = dict // "Atomic number"

    ! Optional values.
    if (has_key(dict, "Radii of active regions (AU)")) then
       loc => dict // "Radii of active regions (AU)"
       if (has_key(loc, "Coarse")) radii_cf(1) =  loc // "Coarse"
       if (has_key(loc, "Fine")) radii_cf(2) =  loc // "Fine"
       if (has_key(loc, "Coarse PSP")) radii_cf(3) =  loc // "Coarse PSP"
    end if
  end subroutine psp_set_from_dict

  subroutine psp_data_merge_to_dict(dict, nzatom, nelpsp, npspcode, ixcpsp, &
       & psppar, radii_cf, rcore, qcore)
    use module_defs, only: gp, UNINITIALIZED
    use dictionaries
    use yaml_strings
    implicit none
    type(dictionary), pointer :: dict
    integer, intent(in) :: nzatom, nelpsp, npspcode, ixcpsp
    real(gp), intent(in) :: psppar(0:4,0:6), radii_cf(3), rcore, qcore

    type(dictionary), pointer :: channel, radii
    integer :: l, i

    ! Type
    select case(npspcode)
    case(2)
       call set(dict // "Pseudopotential type", 'GTH')
    case(3)
       call set(dict // "Pseudopotential type", 'HGH')
    case(10)
       call set(dict // "Pseudopotential type", 'HGH-K')
    case(12)
       call set(dict // "Pseudopotential type", 'HGH-K + NLCC')
    end select

    call set(dict // "Atomic number", nzatom)
    call set(dict // "No. of Electrons", nelpsp)
    call set(dict // "Pseudopotential XC", ixcpsp)

    ! Local terms
    if (psppar(0,0)/=0) then
       call dict_init(channel)
       call set(channel // 'Rloc', psppar(0,0))
       do i = 1, 4, 1
          call add(channel // 'Coefficients (c1 .. c4)', psppar(0,i))
       end do
       call set(dict // 'Local Pseudo Potential (HGH convention)', channel)
    end if

    ! nlcc term
    if (npspcode == 12) then
       call set(dict // 'Non Linear Core Correction term', &
            & dict_new( 'Rcore' .is. yaml_toa(rcore), &
            & 'Core charge' .is. yaml_toa(qcore)))
    end if

    ! Nonlocal terms
    do l=1,4
       if (psppar(l,0) /= 0._gp) then
          call dict_init(channel)
          call set(channel // 'Channel (l)', l - 1)
          call set(channel // 'Rloc', psppar(l,0))
          do i = 1, 6, 1
             call add(channel // 'h_ij terms', psppar(l,i))
          end do
          call add(dict // 'NonLocal PSP Parameters', channel)
       end if
    end do

    ! Radii (& carottes)
    if (any(radii_cf /= UNINITIALIZED(1._gp))) then
       call dict_init(radii)
       if (radii_cf(1) /= UNINITIALIZED(1._gp)) call set(radii // "Coarse", radii_cf(1))
       if (radii_cf(2) /= UNINITIALIZED(1._gp)) call set(radii // "Fine", radii_cf(2))
       if (radii_cf(3) /= UNINITIALIZED(1._gp)) call set(radii // "Coarse PSP", radii_cf(3))
       call set(dict // "Radii of active regions (AU)", radii)
    end if
  end subroutine psp_data_merge_to_dict

  subroutine atoms_file_merge_to_dict(dict)
    use dictionaries
    use dictionaries_base, only: TYPE_DICT, TYPE_LIST
    use yaml_output, only: yaml_warning
    implicit none
    type(dictionary), pointer :: dict

    type(dictionary), pointer :: types, at
    character(len = max_field_length) :: str
    integer :: iat
    character(max_field_length), dimension(:), allocatable :: keys
    character(len=27) :: key
    logical :: exists

    ! Loop on types for atomic data.
    call dict_init(types)
    do iat = 0, dict_len(dict // "posinp" // "Positions") - 1, 1
       at => dict_iter(dict // "posinp" // "Positions" // iat)
       do while(associated(at))
          str = dict_key(at)
          if (dict_len(at) == 3 .and. .not. has_key(types, str)) call set(types // str, ".")
          at => dict_next(at)
       end do
    end do
    allocate(keys(dict_size(types)))
    keys = dict_keys(types)
    do iat = 1, dict_size(types), 1
       key = 'psppar.' // trim(keys(iat))

       exists = has_key(dict, key)
       if (exists) then
          str = dict_value(dict // key)
          if (trim(str) /= "" .and. trim(str) /= TYPE_LIST .and. trim(str) /= TYPE_DICT) then
             call psp_file_merge_to_dict(dict, key, trim(str))
             if (.not. has_key(dict // key, 'Pseudopotential XC')) then
                call yaml_warning("Pseudopotential file '" // trim(str) // &
                     & "' not found. Fallback to file '" // trim(key) // &
                     & "' or hard-coded pseudopotential.")
             end if
          end if
          exists = has_key(dict // key, 'Pseudopotential XC')
       end if
       if (.not. exists) call psp_file_merge_to_dict(dict, key, key)

       exists = has_key(dict, key)
       if (exists) exists = has_key(dict // key, 'Non Linear Core Correction term')
       if (.not. exists) call nlcc_file_merge_to_dict(dict, key, 'nlcc.' // trim(keys(iat)))
    end do
    deallocate(keys)
    call dict_free(types)
  end subroutine atoms_file_merge_to_dict

  subroutine psp_file_merge_to_dict(dict, key, filename)
    use module_defs, only: gp, UNINITIALIZED
    use dictionaries
    use yaml_strings
    implicit none
    type(dictionary), pointer :: dict
    character(len = *), intent(in) :: filename, key

    integer :: nzatom, nelpsp, npspcode, ixcpsp
    real(gp) :: psppar(0:4,0:6), radii_cf(3), rcore, qcore
    logical :: exists, donlcc, pawpatch

    !ALEX: if npspcode==12, nlccpar are read from psppar.Xy via rcore and qcore 
    call psp_from_file(filename, nzatom, nelpsp, npspcode, ixcpsp, &
         & psppar, donlcc, rcore, qcore, radii_cf, exists, pawpatch)
    if (.not.exists) return

    call psp_data_merge_to_dict(dict // key, nzatom, nelpsp, npspcode, ixcpsp, &
         & psppar, radii_cf, rcore, qcore)
    call set(dict // key // "PAW patch", pawpatch)
    call set(dict // key // "Source", filename)
  end subroutine psp_file_merge_to_dict

  subroutine nlcc_file_merge_to_dict(dict, key, filename)
    use module_defs, only: gp, UNINITIALIZED
    use dictionaries
    use yaml_strings
    implicit none
    type(dictionary), pointer :: dict
    character(len = *), intent(in) :: filename, key

    type(dictionary), pointer :: psp, gauss
    logical :: exists
    integer :: i, ig, ngv, ngc
    real(gp), dimension(0:4) :: coeffs

    inquire(file=filename,exist=exists)
    if (.not.exists) return

    psp => dict // key

    !read the values of the gaussian for valence and core densities
    open(unit=79,file=filename,status='unknown')
    read(79,*)ngv
    if (ngv > 0) then
       do ig=1,(ngv*(ngv+1))/2
          call dict_init(gauss)
          read(79,*) coeffs
          do i = 0, 4, 1
             call add(gauss, coeffs(i))
          end do
          call add(psp // 'Non Linear Core Correction term' // "Valence", gauss)
       end do
    end if

    read(79,*)ngc
    if (ngc > 0) then
       do ig=1,(ngc*(ngc+1))/2
          call dict_init(gauss)
          read(79,*) coeffs
          do i = 0, 4, 1
             call add(gauss, coeffs(i))
          end do
          call add(psp // 'Non Linear Core Correction term' // "Conduction", gauss)
       end do
    end if

    close(unit=79)
  end subroutine nlcc_file_merge_to_dict

  !> Convert astruct to dictionary for later dump.
  subroutine astruct_merge_to_dict(dict, astruct, rxyz, fxyz, energy, comment)
    use module_defs, only: gp, UNINITIALIZED, Bohr_Ang
    use module_atoms, only: atomic_structure
    use dictionaries
    use yaml_strings
    implicit none
    type(dictionary), pointer :: dict
    type(atomic_structure), intent(in) :: astruct
    real(gp), dimension(3, astruct%nat), intent(in) :: rxyz
    real(gp), dimension(3, astruct%nat), intent(in), optional :: fxyz
    real(gp), intent(in), optional :: energy
    character(len = 1024), intent(in), optional :: comment
    !local variables
    type(dictionary), pointer :: pos, at
    integer :: iat,ichg,ispol
    real(gp) :: factor(3)
    logical :: reduced
    character(len = 4) :: frzstr

    !call dict_init(dict)

    reduced = .false.
    factor=1.0_gp
    Units: select case(trim(astruct%units))
    case('angstroem','angstroemd0')
       call set(dict // "Units", 'angstroem')
       factor=Bohr_Ang
    case('reduced')
       call set(dict // "Units", 'reduced')
       reduced = .true.
    case('atomic','atomicd0','bohr','bohrd0')
       ! Default, store nothing
    end select Units

    !cell information
    BC :select case(astruct%geocode)
    case('S')
       call add(dict // "Cell", yaml_toa(astruct%cell_dim(1)*factor(1)))
       call add(dict // "Cell", '.inf')
       call add(dict // "Cell", yaml_toa(astruct%cell_dim(3)*factor(3)))
       !angdeg to be added
       if (reduced) then
          factor(1) = 1._gp / astruct%cell_dim(1)
          factor(3) = 1._gp / astruct%cell_dim(3)
       end if
    case('W')
       call add(dict // "Cell", '.inf')
       call add(dict // "Cell", '.inf')
       call add(dict // "Cell", yaml_toa(astruct%cell_dim(3)*factor(3)))
       if (reduced) then
          factor(3) = 1._gp / astruct%cell_dim(3)
       end if
    case('P')
       call add(dict // "Cell", yaml_toa(astruct%cell_dim(1)*factor(1)))
       call add(dict // "Cell", yaml_toa(astruct%cell_dim(2)*factor(2)))
       call add(dict // "Cell", yaml_toa(astruct%cell_dim(3)*factor(3)))
       !angdeg to be added
       if (reduced) then
          factor(1) = 1._gp / astruct%cell_dim(1)
          factor(2) = 1._gp / astruct%cell_dim(2)
          factor(3) = 1._gp / astruct%cell_dim(3)
       end if
    case('F')
       ! Default, store nothing
    end select BC

    pos => dict // "Positions"
    do iat=1,astruct%nat
       call dict_init(at)
       call add(at // astruct%atomnames(astruct%iatype(iat)), rxyz(1,iat) * factor(1))
       call add(at // astruct%atomnames(astruct%iatype(iat)), rxyz(2,iat) * factor(2))
       call add(at // astruct%atomnames(astruct%iatype(iat)), rxyz(3,iat) * factor(3))
       if (astruct%ifrztyp(iat) /= 0) then
          call frozen_itof(astruct%ifrztyp(iat), frzstr)
          call set(at // "Frozen", adjustl(frzstr))
       end if
       call charge_and_spol(astruct%input_polarization(iat),ichg,ispol)
       if (ichg /= 0) call set(at // "IGChg", ichg)
       if (ispol /= 0) call set(at // "IGSpin", ispol)
       call add(pos, at)
    end do

    if (present(fxyz)) then
       pos => dict // "Forces (Ha/Bohr)"
       do iat=1,astruct%nat
          call add(pos, yaml_toa(fxyz(:, iat)))
       end do
    end if

    if (present(energy)) then
       if (energy /= UNINITIALIZED(energy)) &
            & call add(dict // "Properties" // "Energy (Ha)", energy)
    end if

    if (present(comment)) then
       if (len_trim(comment) > 0) &
            & call add(dict // "Properties" // "Info", comment)
    end if

    if (len_trim(astruct%inputfile_format) > 0) &
         & call set(dict // "Properties" // "Format", astruct%inputfile_format)
  end subroutine astruct_merge_to_dict

<<<<<<< HEAD

  subroutine astruct_set_from_dict(dict, astruct, comment, energy, fxyz)
    use module_types, only: atomic_structure
    use module_defs, only: gp, Bohr_Ang, UNINITIALIZED
    use dictionaries
    use dynamic_memory
    implicit none
    type(dictionary), pointer :: dict
    type(atomic_structure), intent(out) :: astruct
    real(gp), intent(out), optional :: energy
    real(gp), dimension(:,:), pointer, optional :: fxyz
    character(len = 1024), intent(out), optional :: comment

    !local variables
    character(len=*), parameter :: subname='astruct_set_from_dict'
    type(dictionary), pointer :: pos, at
    character(len = max_field_length) :: str
    integer :: iat, ityp, units, igspin, igchrg, nsgn, ntyp,ierr
    character(len=20), dimension(100) :: atomnames

    call astruct_nullify(astruct)
    astruct%nat = -1
    if (present(energy)) energy = UNINITIALIZED(energy)
    if (present(comment)) write(comment, "(A)") " "
    if(present(fxyz)) nullify(fxyz)
    if (.not. has_key(dict, "Positions")) return

    ! The units
    units = 0
    write(astruct%units, "(A)") "bohr"
    if (has_key(dict, "Units")) astruct%units = dict // "Units"
    select case(trim(astruct%units))
    case('atomic','atomicd0','bohr','bohrd0')
       units = 0
    case('angstroem','angstroemd0')
       units = 1
    case('reduced')
       units = 2
    end select
    ! The cell
    astruct%cell_dim = 0.0_gp
    if (.not. has_key(dict, "Cell")) then
       astruct%geocode = 'F'
    else
       astruct%geocode = 'P'
       ! z
       astruct%cell_dim(3) = dict // "Cell" // 2
       ! y
       str = dict // "Cell" // 1
       if (trim(str) == ".inf") then
          astruct%geocode = 'S'
       else
          astruct%cell_dim(2) = dict // "Cell" // 1
       end if
       ! x
       str = dict // "Cell" // 0
       if (trim(str) == ".inf") then
          astruct%geocode = 'W'
       else
          astruct%cell_dim(1) = dict // "Cell" // 0
       end if
    end if
    if (units == 1) astruct%cell_dim = astruct%cell_dim / Bohr_Ang
    ! The atoms
    if (.not. has_key(dict, "Positions")) return
    pos => dict // "Positions"
    astruct%nat = dict_len(pos)
    call astruct_set_n_atoms(astruct, astruct%nat, subname)
    ntyp = 0
    do iat = 1, astruct%nat
       at => pos // (iat - 1)
       igspin = 0
       igchrg = 0
       nsgn   = 1
       at => at%child
       do while(associated(at))
          str = dict_key(at)
          if (trim(str) == "Frozen") then
             str = dict_value(at)
             call frozen_ftoi(str(1:4), astruct%ifrztyp(iat),ierr)
          else if (trim(str) == "IGSpin") then
             igspin = at
          else if (trim(str) == "IGChg") then
             igchrg = at
             if (igchrg >= 0) then
                nsgn = 1
             else
                nsgn = -1
             end if
          else if (dict_len(at) == 3) then
             do ityp=1,ntyp
                if (str(1:20) == atomnames(ityp)) then
                   astruct%iatype(iat)=ityp
                   exit
                endif
             enddo
             if (ityp > ntyp) then
                ntyp=ntyp+1
                if (ntyp > 100) then
                   write(*,*) 'more than 100 atomnames not permitted'
                   astruct%nat = -1
                   return
                end if
                atomnames(ityp)=str(1:20)
                astruct%iatype(iat)=ntyp
             end if
             astruct%rxyz(1, iat) = at // 0
             astruct%rxyz(2, iat) = at // 1
             astruct%rxyz(3, iat) = at // 2
          end if
          at => dict_next(at)
       end do
       astruct%input_polarization(iat) = 1000 * igchrg + nsgn * 100 + igspin
       if (units == 1) then
          astruct%rxyz(1,iat) = astruct%rxyz(1,iat) / Bohr_Ang
          astruct%rxyz(2,iat) = astruct%rxyz(2,iat) / Bohr_Ang
          astruct%rxyz(3,iat) = astruct%rxyz(3,iat) / Bohr_Ang
       endif
       if (units == 2) then !add treatment for reduced coordinates
          if (astruct%cell_dim(1) > 0.) astruct%rxyz(1,iat)=modulo(astruct%rxyz(1,iat),1.0_gp) * astruct%cell_dim(1)
          if (astruct%cell_dim(2) > 0.) astruct%rxyz(2,iat)=modulo(astruct%rxyz(2,iat),1.0_gp) * astruct%cell_dim(2)
          if (astruct%cell_dim(3) > 0.) astruct%rxyz(3,iat)=modulo(astruct%rxyz(3,iat),1.0_gp) * astruct%cell_dim(3)
       else if (astruct%geocode == 'P') then
          astruct%rxyz(1,iat)=modulo(astruct%rxyz(1,iat),astruct%cell_dim(1))
          astruct%rxyz(2,iat)=modulo(astruct%rxyz(2,iat),astruct%cell_dim(2))
          astruct%rxyz(3,iat)=modulo(astruct%rxyz(3,iat),astruct%cell_dim(3))
       else if (astruct%geocode == 'S') then
          astruct%rxyz(1,iat)=modulo(astruct%rxyz(1,iat),astruct%cell_dim(1))
          astruct%rxyz(3,iat)=modulo(astruct%rxyz(3,iat),astruct%cell_dim(3))
       else if (astruct%geocode == 'W') then
          astruct%rxyz(3,iat)=modulo(astruct%rxyz(3,iat),astruct%cell_dim(3))
       end if
    end do
    if (has_key(dict, "Forces") .and. present(fxyz)) then
       fxyz = f_malloc_ptr((/ 3, astruct%nat /), subname)
       pos => dict // "Forces"
       do iat = 1, astruct%nat
          at => pos // (iat - 1)
          fxyz(1, iat) = at // 0
          fxyz(2, iat) = at // 1
          fxyz(3, iat) = at // 2
       end do
    end if

    call astruct_set_n_types(astruct, ntyp, subname)
    astruct%atomnames(1:ntyp) = atomnames(1:ntyp)

    if (has_key(dict, "Properties")) then
       pos => dict // "Properties"
       if (has_key(pos, "Energy (Ha)") .and. present(energy)) energy = pos // "Energy (Ha)"
       if (has_key(pos, "Info") .and. present(comment)) comment = pos // "Info"
       if (has_key(pos, "Format")) astruct%inputfile_format = pos // "Format"
    end if

  end subroutine astruct_set_from_dict
=======
>>>>>>> ffa93dbe


  subroutine astruct_file_merge_to_dict(dict, key, filename)
    use module_base, only: gp, UNINITIALIZED, bigdft_mpi,f_routine,f_release_routine
    use module_atoms, only: set_astruct_from_file,atomic_structure,&
         nullify_atomic_structure,deallocate_atomic_structure
    use dictionaries
    use yaml_strings
    implicit none
    type(dictionary), pointer :: dict
    character(len = *), intent(in) :: filename, key
    
    type(atomic_structure) :: astruct
    integer :: ierr
    call f_routine(id='astruct_file_merge_to_dict')
    ! Read atomic file, old way
    call nullify_atomic_structure(astruct)
    call set_astruct_from_file(filename, bigdft_mpi%iproc, astruct, status = ierr)
    if (ierr == 0) then
       call astruct_merge_to_dict(dict // key, astruct, astruct%rxyz)
       call set(dict // key // "Properties" // "Source", filename)
       call deallocate_atomic_structure(astruct)
    end if
    call f_release_routine()
  end subroutine astruct_file_merge_to_dict

<<<<<<< HEAD
!!$  subroutine aocc_from_dict(dict,nspin,nspinor,nelecmax,lmax,nmax,aocc,nsccode)
!!$    use module_defs, only: gp, UNINITIALIZED
!!$    use dictionaries
!!$    implicit none
!!$    type(dictionary), pointer :: dict
!!$    integer, intent(in) :: nelecmax,lmax,nmax,nspinor,nspin
!!$    integer, intent(out) :: nsccode
!!$    real(gp), dimension(nelecmax), intent(out) :: aocc
!!$
!!$    !local variables
!!$    character(len = max_field_length) :: key
!!$    character(max_field_length), dimension(:), allocatable :: keys
!!$    integer :: i, ln
!!$    integer :: m,n,iocc,icoll,inl,noncoll,l,ispin,is,lsc
!!$    integer, dimension(lmax) :: nl,nlsc
!!$    real(gp), dimension(2*(2*lmax-1),nmax,lmax) :: allocc
!!$
!!$    nl(:)=0
!!$    nlsc(:)=0
!!$    allocc(:,:,:) = UNINITIALIZED(1._gp)
!!$
!!$    !if non-collinear it is like nspin=1 but with the double of orbitals
!!$    if (nspinor == 4) then
!!$       noncoll=2
!!$    else
!!$       noncoll=1
!!$    end if
!!$
!!$    allocate(keys(dict_size(dict)))
!!$    keys = dict_keys(dict)
!!$    do i = 1, dict_size(dict), 1
!!$       key = keys(i)
!!$       ln = len_trim(key)
!!$       is = 1
!!$       if (key(1:1) == "(" .and. key(ln:ln) == ")") is = 2
!!$       ! Read the major quantum number
!!$       read(key(is:is), "(I1)") n
!!$       is = is + 1
!!$       ! Read the channel
!!$       select case(key(is:is))
!!$       case('s')
!!$          l=1
!!$       case('p')
!!$          l=2
!!$       case('d')
!!$          l=3
!!$       case('f')
!!$          l=4
!!$       case default
!!$          stop "wrong channel"
!!$       end select
!!$       nl(l) = nl(l) + 1
!!$       if (is == 3) nlsc(l) = nlsc(l) + 1
!!$       if (nlsc(l) > 2) stop 'cannot admit more than two semicore orbitals per channel'
!!$
!!$       !read the different atomic occupation numbers
!!$       if (dict_len(dict // key) /= nspin*noncoll*(2*l-1)) then
!!$          write(*,*) "Awaited: ", nspin*noncoll*(2*l-1), nspin, noncoll, l
!!$          write(*,*) "provided", dict_len(dict // key)
!!$          stop 'Not enough aocc'
!!$       end if
!!$       do m = 1, nspin*noncoll*(2*l-1), 1
!!$          allocc(m, n, l) = dict // key // (m - 1)
!!$       end do
!!$    end do
!!$    deallocate(keys)
!!$
!!$    !put the values in the aocc array
!!$    aocc(:)=0.0_gp
!!$    iocc=0
!!$    do l=1,lmax
!!$       iocc=iocc+1
!!$       aocc(iocc)=real(nl(l),gp)
!!$       do inl=1,nmax
!!$          if (allocc(1, inl, l) == UNINITIALIZED(1._gp)) cycle
!!$          do ispin=1,nspin
!!$             do m=1,2*l-1
!!$                do icoll=1,noncoll !non-trivial only for nspinor=4
!!$                   iocc=iocc+1
!!$                   aocc(iocc)=allocc(icoll+(m-1)*noncoll+(ispin-1)*(2*l-1)*noncoll,inl,l)
!!$                end do
!!$             end do
!!$          end do
!!$       end do
!!$    end do
!!$
!!$    !then calculate the nsccode
!!$    nsccode=0
!!$    do lsc=1,lmax
!!$       nsccode=nsccode+nlsc(lsc) * (4**(lsc-1))
!!$    end do
!!$  end subroutine aocc_from_dict

=======
>>>>>>> ffa93dbe
  subroutine aocc_to_dict(dict, nspin, noncoll, nstart, aocc, nelecmax, lmax, nsccode)
    use module_defs, only: gp
    use dictionaries
    implicit none
    integer, intent(in) :: nelecmax, lmax, nsccode, nspin, noncoll, nstart
    type(dictionary), pointer :: dict
    real(gp), dimension(nelecmax), intent(in) :: aocc

    type(dictionary), pointer :: val
    character(len = 4) :: key
    integer :: l, inl, nl, iocc, sccode, nsc, i
    character(len = 1), dimension(4), parameter :: lname = (/ "s", "p", "d", "f" /)

    call dict_init(dict)

    sccode = nsccode
    iocc=0
    do l = 1, lmax
       iocc=iocc+1
       ! Get number of shells for this channel
       nl = int(aocc(iocc))
       ! Get number of semi cores for this channel
       nsc = modulo(sccode, 4)
       sccode = sccode / 4
       if (nl == 0) cycle
       do inl = 1, nl, 1
          if (inl <= nsc) then
             write(key, "(A1,I1,A1,A1)") "(", nstart + inl, lname(l), ")"
          else
             write(key, "(I1, A1)") nstart + inl, lname(l)
          end if
          call dict_init(val)
          do i = 1, nspin * noncoll * (2 * l - 1), 1
             iocc=iocc+1
             call add(val, aocc(iocc))
          end do
          call set(dict // key, val)
       end do
    end do
  end subroutine aocc_to_dict


  subroutine atomic_data_set_from_dict(dict, key, atoms, nspin)
    use module_defs, only: gp
<<<<<<< HEAD
    use ao_inguess, only: ao_ig_charge,atomic_info,aocc_from_dict,print_eleconf,atomic_configuration
=======
    use ao_inguess, only: ao_ig_charge,atomic_info,aoig_set_from_dict,&
         print_eleconf,aoig_set
>>>>>>> ffa93dbe
    use module_types, only: atoms_data
    use dictionaries
!    use dynamic_memory
    use yaml_output, only: yaml_warning, yaml_toa
    implicit none
    type(dictionary), pointer :: dict
    type(atoms_data), intent(inout) :: atoms
    character(len = *), intent(in) :: key
    integer, intent(in) :: nspin

    integer :: iat, ityp, nsccode, mxpl, mxchg, nsp, nspinor
    integer :: ichg, ispol, icoll, iocc, ispin, l, inl, m, nl, noncoll
    real(gp) :: rcov,elec!,rprb,ehomo,elec
    character(len = max_field_length) :: at
    type(dictionary), pointer :: dict_tmp

    do ityp = 1, atoms%astruct%ntypes, 1
<<<<<<< HEAD
       !only amu and rcov are needed here
       call atomic_info(atoms%nzatom(ityp),atoms%nelpsp(ityp),&
            amu=atoms%amu(ityp),rcov=rcov)
       atoms%rloc(ityp,:) = rcov * 10.0
=======
       !only amu and rcov are extracted here
       call atomic_info(atoms%nzatom(ityp),atoms%nelpsp(ityp),&
            amu=atoms%amu(ityp),rcov=rcov)
!       atoms%rloc(ityp,:) = rcov * 10.0
>>>>>>> ffa93dbe

       do iat = 1, atoms%astruct%nat, 1
          if (atoms%astruct%iatype(iat) /= ityp) cycle

          !fill the atomic IG configuration from the input_polarization
<<<<<<< HEAD
          call atomic_configuration(atoms%nzatom(ityp),atoms%nelpsp(ityp),&
               atoms%astruct%input_polarization(iat),nspin,&
               atoms%iasctype(iat),atoms%aocc(1:,iat))
=======
          atoms%aoig(iat)=aoig_set(atoms%nzatom(ityp),atoms%nelpsp(ityp),&
               atoms%astruct%input_polarization(iat),nspin)
>>>>>>> ffa93dbe

          ! Possible overwrite, if the dictionary has the item
          if (has_key(dict, key)) then
             nullify(dict_tmp)
             at(1:len(at))="Atom "//trim(adjustl(yaml_toa(iat)))
             if (has_key(dict // key,trim(at))) &
                  dict_tmp=>dict//key//trim(at)
             if (has_key(dict // key, trim(atoms%astruct%atomnames(ityp)))) &
                  dict_tmp=>dict // key // trim(atoms%astruct%atomnames(ityp))
             if (associated(dict_tmp)) then
<<<<<<< HEAD
                call aocc_from_dict(dict_tmp,nspin,atoms%aocc(:,iat),atoms%iasctype(iat))

                !check the total number of electrons
                elec=ao_ig_charge(nspin,atoms%aocc(1:,iat))
                if (nint(elec) /= atoms%nelpsp(ityp)) then
                   call print_eleconf(nspin,atoms%aocc(1:,iat),atoms%iasctype(iat))
=======
                atoms%aoig(iat)=aoig_set_from_dict(dict_tmp,nspin)
                !check the total number of electrons
                elec=ao_ig_charge(nspin,atoms%aoig(iat)%aocc)
                if (nint(elec) /= atoms%nelpsp(ityp)) then
                   call print_eleconf(nspin,atoms%aoig(iat)%aocc,atoms%aoig(iat)%iasctype)
>>>>>>> ffa93dbe
                   call yaml_warning('The total atomic charge '//trim(yaml_toa(elec))//&
                        ' is different from the PSP charge '//trim(yaml_toa(atoms%nelpsp(ityp))))
                end if
             end if
          end if
       end do

    end do

    !number of atoms with semicore channels
    atoms%natsc = 0
    do iat=1,atoms%astruct%nat
       if (atoms%aoig(iat)%iasctype /= 0) atoms%natsc=atoms%natsc+1
    enddo
  end subroutine atomic_data_set_from_dict
  

  subroutine atomic_data_file_merge_to_dict(dict, key, filename)
    use module_defs, only: gp, UNINITIALIZED
    use dictionaries
    use yaml_output
    implicit none
    type(dictionary), pointer :: dict
    character(len = *), intent(in) :: filename, key

    logical :: exists
    integer :: ierror, jat, nsp, nsccode
    character(len = 1024) :: string
    character(len = max_field_length) :: at
    integer, parameter :: nelecmax = 32, noccmax = 4, lmax = 4
    real(gp), dimension(nelecmax) :: aocc
    type(dictionary), pointer :: val
    
    inquire(file = filename, exist = exists)
    if (.not. exists) return

    open(unit=91,file=filename,status='old',iostat=ierror)
    !Check the open statement
    if (f_err_raise(ierror /= 0,'Failed to open the existing file '// trim(filename),&
         err_name='BIGDFT_RUNTIME_ERROR')) return

    parse_inocc: do
       read(91,'(a1024)',iostat=ierror)string
       if (ierror /= 0) exit parse_inocc !file ends
       read(string,*,iostat=ierror)jat
       if (ierror /=0) stop 'Error reading line'

       write(at, "(A, I0)") "Atom ", jat
       call read_eleconf(string,noccmax,nelecmax,lmax,aocc,nsccode,nsp)
       call aocc_to_dict(val, nsp, 1, 0, aocc, nelecmax, lmax, nsccode)
       call set(dict // key // at, val)
    end do parse_inocc

    close(unit = 91)

  end subroutine atomic_data_file_merge_to_dict

  subroutine occupation_set_from_dict(dict, key, norbu, norbd, occup, &
       & nkpts, nspin, norbsempty, nelec_up, nelec_down, norb_max)
    use module_defs, only: gp
    use dictionaries
    use dynamic_memory
    use yaml_output
    implicit none
    type(dictionary), pointer :: dict
    character(len = *), intent(in) :: key
    real(gp), dimension(:), pointer :: occup
    integer, intent(in) :: nkpts, nspin, norbsempty, nelec_up, nelec_down, norb_max
    integer, intent(out) :: norbu, norbd

    integer :: norb
    integer :: ikpt
    type(dictionary), pointer :: occup_src
    character(len = 12) :: kpt_key

    ! Default case.
    if (nspin == 1) then
       norb  = min((nelec_up + 1) / 2, norb_max)
       norbu = norb
    else
       norb = min(nelec_up + nelec_down, 2 * norb_max)
       if (nspin == 2) then
          norbu = min(nelec_up, norb_max)
       else
          norbu = min(nelec_up, 2 * norb_max)
       end if
    end if
    norbd = norb - norbu
!!$    write(*,*) nelec_up, nelec_down, norbsempty, norb_max
!!$    write(*,*) norbu, norbd, norb
!!$    stop
    ! Modify the default with occupation
    nullify(occup_src)
    if (has_key(dict, key)) then
       occup_src => dict //key
       ! Occupation is provided.
       if (has_key(occup_src, "K point 1")) then
          call count_for_kpt(occup_src // "K point 1")
       else if (nkpts == 1) then
          call count_for_kpt(occup_src)
       end if
       do ikpt = 2, nkpts, 1
          write(kpt_key, "(A)") "K point" // trim(yaml_toa(ikpt, fmt = "(I0)"))
          if (has_key(occup_src, kpt_key)) call count_for_kpt(occup_src // kpt_key)
       end do
    else if (norbsempty > 0) then
       !value of empty orbitals up and down, needed to fill occupation numbers
       if (nspin == 4 .or. nspin == 1) then
          norbu = norbu + min(norbsempty, norb_max - norbu)
       else if (nspin == 2) then
          norbu = norbu + min(norbsempty, norb_max - norbu)
          norbd = norbd + min(norbsempty, norb_max - norbd)
       end if
    end if

    ! Summarize and check.
    norb = norbu + norbd
    if (((nspin == 1 .or. nspin == 2) .and. (norbu > norb_max .or. norbd > norb_max)) &
         & .or. (nspin == 4 .and. (norbu > 2 * norb_max .or. norbd > 0))) then
       call yaml_warning('Total number of orbitals (found ' // trim(yaml_toa(norb)) &
            & // ') exceeds the available input guess orbitals (being ' &
            & // trim(yaml_toa(norb_max)) // ').')
       stop
    end if

    ! Allocate occupation accordingly.
    occup = f_malloc_ptr(norb * nkpts, id = "occup", routine_id = "occupation_set_from_dict")
    ! Setup occupation
    if (nspin==1) then
       do ikpt = 1, nkpts, 1
          call fill_default((ikpt - 1) * norb, 2, nelec_up, norb)
          if (associated(occup_src)) then
             write(kpt_key, "(A)") "K point" // trim(yaml_toa(ikpt, fmt = "(I0)"))
             if (ikpt == 0 .and. .not. has_key(occup_src, kpt_key)) then
                call fill_for_kpt((ikpt - 1) * norb, occup_src)
             else
                call fill_for_kpt((ikpt - 1) * norb, occup_src // kpt_key)
             end if
          end if
       end do
    else
       do ikpt = 0, nkpts - 1, 1
          call fill_default(ikpt * norb, 1, nelec_up, norbu)
          call fill_default(ikpt * norb + norbu, 1, nelec_down, norbd)
          if (associated(occup_src)) then
             write(kpt_key, "(A)") "K point" // trim(yaml_toa(ikpt, fmt = "(I0)"))
             if (ikpt == 0 .and. .not. has_key(occup_src, kpt_key)) then
                call fill_for_kpt((ikpt - 1) * norb, occup_src // "up")
                call fill_for_kpt((ikpt - 1) * norb + norbu, occup_src // "down")
             else
                call fill_for_kpt((ikpt - 1) * norb, occup_src // kpt_key // "up")
                call fill_for_kpt((ikpt - 1) * norb + norbu, occup_src // kpt_key // "down")
             end if
          end if
       end do
    end if

    !Check if sum(occup)=nelec
    if (abs(sum(occup) / nkpts - real(nelec_up + nelec_down,gp))>1.e-6_gp) then
       call yaml_warning('the total number of electrons ' &
            & // trim(yaml_toa(sum(occup) / nkpts,fmt='(f13.6)')) &
            & // ' is not equal to' // trim(yaml_toa(nelec_up + nelec_down)))
       stop
    end if

  contains

    subroutine count_for_kpt(occ)
      implicit none
      type(dictionary), pointer :: occ
      
      if (nspin == 2) then
         if (.not. has_key(occ, "up") .or. &
              & .not. has_key(occ, "down")) stop "missing up or down"
         call count_orbs(norbu, occ // "up")
         call count_orbs(norbd, occ // "down")
      else
         call count_orbs(norbu, occ)
      end if
    end subroutine count_for_kpt

    subroutine count_orbs(n, occ)
      implicit none
      type(dictionary), pointer :: occ
      integer, intent(inout) :: n
      
      type(dictionary), pointer :: it
      character(len = max_field_length) :: key
      integer :: iorb

      it => dict_iter(occ)
      do while(associated(it))
         key = dict_key(it)
         read(key(index(key, " ") + 1:), *) iorb
         n = max(n, iorb)
         it => dict_next(it)
      end do
    end subroutine count_orbs

    subroutine fill_default(isorb, nfill, nelec, norb)
      implicit none
      integer, intent(in) :: isorb, nfill, nelec, norb

      integer :: nt, it, iorb, ne

      nt=0
      ne = (nelec + 1) / nfill
      do iorb=isorb + 1, isorb + min(ne, norb)
         it=min(nfill,nelec-nt)
         occup(iorb)=real(it,gp)
         nt=nt+it
      enddo
      do iorb=isorb+min(ne, norb)+1,isorb+norb
         occup(iorb)=0._gp
      end do
    end subroutine fill_default

    subroutine fill_for_kpt(isorb, occ)
      implicit none
      integer, intent(in) :: isorb
      type(dictionary), pointer :: occ

      type(dictionary), pointer :: it
      character(len = max_field_length) :: key
      integer :: iorb

      it => dict_iter(occ)
      do while(associated(it))
         key = dict_key(it)
         read(key(index(key, " ") + 1:), *) iorb
         occup(isorb + iorb) = it
         it => dict_next(it)
      end do
    end subroutine fill_for_kpt
  end subroutine occupation_set_from_dict

  subroutine occupation_data_file_merge_to_dict(dict, key, filename)
    use module_defs, only: gp, UNINITIALIZED
    use dictionaries
    use yaml_output
    implicit none
    type(dictionary), pointer :: dict
    character(len = *), intent(in) :: filename, key

    logical :: exists
    integer :: ierror, ntu, ntd, nt, i, iorb
    character(len = 100) :: line, string
    type(dictionary), pointer :: valu, vald
    
    inquire(file = filename, exist = exists)
    if (.not. exists) return

    open(unit=91,file=filename,status='old',iostat=ierror)
    !Check the open statement
    if (ierror /= 0) then
       call yaml_warning('Failed to open the existing file '// trim(filename))
       stop
    end if

    !The first line gives the number of orbitals
    read(unit=91,fmt='(a100)') line

    read(line,fmt=*,iostat=ierror) ntu, ntd
    if (ierror /= 0) then
       !The first line gives the number of orbitals
       ntd = 0
       read(line,fmt=*,iostat=ierror) ntu
       if (ierror /=0) stop 'ERROR: reading the number of orbitals.'
    end if

    call dict_init(valu)
    if (ntd > 0) call dict_init(vald)

    nt = 1
    do
       read(unit=91,fmt='(a100)',iostat=ierror) line
       if (ierror /= 0) then
          exit
       end if
       !Transform the line in case there are slashes (to ease the parsing)
       do i=1,len(line)
          if (line(i:i) == '/') then
             line(i:i) = ':'
          end if
       end do
       read(line,*,iostat=ierror) iorb,string
       if (ierror /= 0) then
          exit
       end if
       !Transform back the ':' into '/'
       do i=1,len(string)
          if (string(i:i) == ':') then
             string(i:i) = '/'
          end if
       end do
       nt=nt+1

       if (iorb<0 .or. iorb>ntu + ntd) then
          !if (iproc==0) then
          write(*,'(1x,a,i0,a)') 'ERROR in line ',nt,' of the file "[name].occ"'
          write(*,'(10x,a,i0,a)') 'The orbital index ',iorb,' is incorrect'
          !end if
          stop
       else
          if (iorb <= ntu) then
             call set(valu // ("Orbital" // trim(yaml_toa(iorb, fmt = "(I0)"))), string)
          else
             call set(vald // ("Orbital" // trim(yaml_toa(iorb, fmt = "(I0)"))), string)
          end if
       end if
    end do

    close(unit = 91)

    if (ntd > 0) then
       call set(dict // key // "K point 1" // "up", valu)
       call set(dict // key // "K point 1" // "down", vald)
    else
       call set(dict // key // "K point 1", valu)
    end if

    call set(dict // key // "Source", filename)

  end subroutine occupation_data_file_merge_to_dict

end module module_input_dicts<|MERGE_RESOLUTION|>--- conflicted
+++ resolved
@@ -79,10 +79,7 @@
     character(len = max_field_length) :: val
     character, dimension(:), allocatable :: fbuf
     type(dictionary), pointer :: udict
-<<<<<<< HEAD
-=======
     external :: getFileContent,copyCBuffer,freeCBuffer
->>>>>>> ffa93dbe
 
     call f_routine(id='merge_input_file_to_dict')
     if (mpi_env%iproc == 0) then
@@ -92,25 +89,15 @@
     else
        call mpi_bcast(cbuf_len, 1, MPI_INTEGER8, 0, mpi_env%mpi_comm, ierr)
     end if
-<<<<<<< HEAD
-    fbuf=f_malloc_str(1,int(cbuf_len),id='fbuf')
-=======
     fbuf=f_malloc0_str(1,int(cbuf_len),id='fbuf')
->>>>>>> ffa93dbe
 
     if (mpi_env%iproc == 0) then
        call copyCBuffer(fbuf(1), cbuf, cbuf_len)
        call freeCBuffer(cbuf)
        if (mpi_env%nproc > 1) &
-<<<<<<< HEAD
-            & call mpi_bcast(fbuf(1), cbuf_len, MPI_CHARACTER, 0, mpi_env%mpi_comm, ierr)
-    else
-       call mpi_bcast(fbuf(1), cbuf_len, MPI_CHARACTER, 0, mpi_env%mpi_comm, ierr)
-=======
             & call mpi_bcast(fbuf(1), int(cbuf_len), MPI_CHARACTER, 0, mpi_env%mpi_comm, ierr)
     else
        call mpi_bcast(fbuf(1), int(cbuf_len), MPI_CHARACTER, 0, mpi_env%mpi_comm, ierr)
->>>>>>> ffa93dbe
     end if
 
     call f_err_open_try()
@@ -128,10 +115,6 @@
 
   end subroutine merge_input_file_to_dict
 
-<<<<<<< HEAD
-
-=======
->>>>>>> ffa93dbe
   subroutine user_dict_from_files(dict,radical,posinp, mpi_env)
     use dictionaries
     use dictionaries_base, only: TYPE_DICT, TYPE_LIST
@@ -806,164 +789,7 @@
          & call set(dict // "Properties" // "Format", astruct%inputfile_format)
   end subroutine astruct_merge_to_dict
 
-<<<<<<< HEAD
-
-  subroutine astruct_set_from_dict(dict, astruct, comment, energy, fxyz)
-    use module_types, only: atomic_structure
-    use module_defs, only: gp, Bohr_Ang, UNINITIALIZED
-    use dictionaries
-    use dynamic_memory
-    implicit none
-    type(dictionary), pointer :: dict
-    type(atomic_structure), intent(out) :: astruct
-    real(gp), intent(out), optional :: energy
-    real(gp), dimension(:,:), pointer, optional :: fxyz
-    character(len = 1024), intent(out), optional :: comment
-
-    !local variables
-    character(len=*), parameter :: subname='astruct_set_from_dict'
-    type(dictionary), pointer :: pos, at
-    character(len = max_field_length) :: str
-    integer :: iat, ityp, units, igspin, igchrg, nsgn, ntyp,ierr
-    character(len=20), dimension(100) :: atomnames
-
-    call astruct_nullify(astruct)
-    astruct%nat = -1
-    if (present(energy)) energy = UNINITIALIZED(energy)
-    if (present(comment)) write(comment, "(A)") " "
-    if(present(fxyz)) nullify(fxyz)
-    if (.not. has_key(dict, "Positions")) return
-
-    ! The units
-    units = 0
-    write(astruct%units, "(A)") "bohr"
-    if (has_key(dict, "Units")) astruct%units = dict // "Units"
-    select case(trim(astruct%units))
-    case('atomic','atomicd0','bohr','bohrd0')
-       units = 0
-    case('angstroem','angstroemd0')
-       units = 1
-    case('reduced')
-       units = 2
-    end select
-    ! The cell
-    astruct%cell_dim = 0.0_gp
-    if (.not. has_key(dict, "Cell")) then
-       astruct%geocode = 'F'
-    else
-       astruct%geocode = 'P'
-       ! z
-       astruct%cell_dim(3) = dict // "Cell" // 2
-       ! y
-       str = dict // "Cell" // 1
-       if (trim(str) == ".inf") then
-          astruct%geocode = 'S'
-       else
-          astruct%cell_dim(2) = dict // "Cell" // 1
-       end if
-       ! x
-       str = dict // "Cell" // 0
-       if (trim(str) == ".inf") then
-          astruct%geocode = 'W'
-       else
-          astruct%cell_dim(1) = dict // "Cell" // 0
-       end if
-    end if
-    if (units == 1) astruct%cell_dim = astruct%cell_dim / Bohr_Ang
-    ! The atoms
-    if (.not. has_key(dict, "Positions")) return
-    pos => dict // "Positions"
-    astruct%nat = dict_len(pos)
-    call astruct_set_n_atoms(astruct, astruct%nat, subname)
-    ntyp = 0
-    do iat = 1, astruct%nat
-       at => pos // (iat - 1)
-       igspin = 0
-       igchrg = 0
-       nsgn   = 1
-       at => at%child
-       do while(associated(at))
-          str = dict_key(at)
-          if (trim(str) == "Frozen") then
-             str = dict_value(at)
-             call frozen_ftoi(str(1:4), astruct%ifrztyp(iat),ierr)
-          else if (trim(str) == "IGSpin") then
-             igspin = at
-          else if (trim(str) == "IGChg") then
-             igchrg = at
-             if (igchrg >= 0) then
-                nsgn = 1
-             else
-                nsgn = -1
-             end if
-          else if (dict_len(at) == 3) then
-             do ityp=1,ntyp
-                if (str(1:20) == atomnames(ityp)) then
-                   astruct%iatype(iat)=ityp
-                   exit
-                endif
-             enddo
-             if (ityp > ntyp) then
-                ntyp=ntyp+1
-                if (ntyp > 100) then
-                   write(*,*) 'more than 100 atomnames not permitted'
-                   astruct%nat = -1
-                   return
-                end if
-                atomnames(ityp)=str(1:20)
-                astruct%iatype(iat)=ntyp
-             end if
-             astruct%rxyz(1, iat) = at // 0
-             astruct%rxyz(2, iat) = at // 1
-             astruct%rxyz(3, iat) = at // 2
-          end if
-          at => dict_next(at)
-       end do
-       astruct%input_polarization(iat) = 1000 * igchrg + nsgn * 100 + igspin
-       if (units == 1) then
-          astruct%rxyz(1,iat) = astruct%rxyz(1,iat) / Bohr_Ang
-          astruct%rxyz(2,iat) = astruct%rxyz(2,iat) / Bohr_Ang
-          astruct%rxyz(3,iat) = astruct%rxyz(3,iat) / Bohr_Ang
-       endif
-       if (units == 2) then !add treatment for reduced coordinates
-          if (astruct%cell_dim(1) > 0.) astruct%rxyz(1,iat)=modulo(astruct%rxyz(1,iat),1.0_gp) * astruct%cell_dim(1)
-          if (astruct%cell_dim(2) > 0.) astruct%rxyz(2,iat)=modulo(astruct%rxyz(2,iat),1.0_gp) * astruct%cell_dim(2)
-          if (astruct%cell_dim(3) > 0.) astruct%rxyz(3,iat)=modulo(astruct%rxyz(3,iat),1.0_gp) * astruct%cell_dim(3)
-       else if (astruct%geocode == 'P') then
-          astruct%rxyz(1,iat)=modulo(astruct%rxyz(1,iat),astruct%cell_dim(1))
-          astruct%rxyz(2,iat)=modulo(astruct%rxyz(2,iat),astruct%cell_dim(2))
-          astruct%rxyz(3,iat)=modulo(astruct%rxyz(3,iat),astruct%cell_dim(3))
-       else if (astruct%geocode == 'S') then
-          astruct%rxyz(1,iat)=modulo(astruct%rxyz(1,iat),astruct%cell_dim(1))
-          astruct%rxyz(3,iat)=modulo(astruct%rxyz(3,iat),astruct%cell_dim(3))
-       else if (astruct%geocode == 'W') then
-          astruct%rxyz(3,iat)=modulo(astruct%rxyz(3,iat),astruct%cell_dim(3))
-       end if
-    end do
-    if (has_key(dict, "Forces") .and. present(fxyz)) then
-       fxyz = f_malloc_ptr((/ 3, astruct%nat /), subname)
-       pos => dict // "Forces"
-       do iat = 1, astruct%nat
-          at => pos // (iat - 1)
-          fxyz(1, iat) = at // 0
-          fxyz(2, iat) = at // 1
-          fxyz(3, iat) = at // 2
-       end do
-    end if
-
-    call astruct_set_n_types(astruct, ntyp, subname)
-    astruct%atomnames(1:ntyp) = atomnames(1:ntyp)
-
-    if (has_key(dict, "Properties")) then
-       pos => dict // "Properties"
-       if (has_key(pos, "Energy (Ha)") .and. present(energy)) energy = pos // "Energy (Ha)"
-       if (has_key(pos, "Info") .and. present(comment)) comment = pos // "Info"
-       if (has_key(pos, "Format")) astruct%inputfile_format = pos // "Format"
-    end if
-
-  end subroutine astruct_set_from_dict
-=======
->>>>>>> ffa93dbe
+
 
 
   subroutine astruct_file_merge_to_dict(dict, key, filename)
@@ -990,102 +816,6 @@
     call f_release_routine()
   end subroutine astruct_file_merge_to_dict
 
-<<<<<<< HEAD
-!!$  subroutine aocc_from_dict(dict,nspin,nspinor,nelecmax,lmax,nmax,aocc,nsccode)
-!!$    use module_defs, only: gp, UNINITIALIZED
-!!$    use dictionaries
-!!$    implicit none
-!!$    type(dictionary), pointer :: dict
-!!$    integer, intent(in) :: nelecmax,lmax,nmax,nspinor,nspin
-!!$    integer, intent(out) :: nsccode
-!!$    real(gp), dimension(nelecmax), intent(out) :: aocc
-!!$
-!!$    !local variables
-!!$    character(len = max_field_length) :: key
-!!$    character(max_field_length), dimension(:), allocatable :: keys
-!!$    integer :: i, ln
-!!$    integer :: m,n,iocc,icoll,inl,noncoll,l,ispin,is,lsc
-!!$    integer, dimension(lmax) :: nl,nlsc
-!!$    real(gp), dimension(2*(2*lmax-1),nmax,lmax) :: allocc
-!!$
-!!$    nl(:)=0
-!!$    nlsc(:)=0
-!!$    allocc(:,:,:) = UNINITIALIZED(1._gp)
-!!$
-!!$    !if non-collinear it is like nspin=1 but with the double of orbitals
-!!$    if (nspinor == 4) then
-!!$       noncoll=2
-!!$    else
-!!$       noncoll=1
-!!$    end if
-!!$
-!!$    allocate(keys(dict_size(dict)))
-!!$    keys = dict_keys(dict)
-!!$    do i = 1, dict_size(dict), 1
-!!$       key = keys(i)
-!!$       ln = len_trim(key)
-!!$       is = 1
-!!$       if (key(1:1) == "(" .and. key(ln:ln) == ")") is = 2
-!!$       ! Read the major quantum number
-!!$       read(key(is:is), "(I1)") n
-!!$       is = is + 1
-!!$       ! Read the channel
-!!$       select case(key(is:is))
-!!$       case('s')
-!!$          l=1
-!!$       case('p')
-!!$          l=2
-!!$       case('d')
-!!$          l=3
-!!$       case('f')
-!!$          l=4
-!!$       case default
-!!$          stop "wrong channel"
-!!$       end select
-!!$       nl(l) = nl(l) + 1
-!!$       if (is == 3) nlsc(l) = nlsc(l) + 1
-!!$       if (nlsc(l) > 2) stop 'cannot admit more than two semicore orbitals per channel'
-!!$
-!!$       !read the different atomic occupation numbers
-!!$       if (dict_len(dict // key) /= nspin*noncoll*(2*l-1)) then
-!!$          write(*,*) "Awaited: ", nspin*noncoll*(2*l-1), nspin, noncoll, l
-!!$          write(*,*) "provided", dict_len(dict // key)
-!!$          stop 'Not enough aocc'
-!!$       end if
-!!$       do m = 1, nspin*noncoll*(2*l-1), 1
-!!$          allocc(m, n, l) = dict // key // (m - 1)
-!!$       end do
-!!$    end do
-!!$    deallocate(keys)
-!!$
-!!$    !put the values in the aocc array
-!!$    aocc(:)=0.0_gp
-!!$    iocc=0
-!!$    do l=1,lmax
-!!$       iocc=iocc+1
-!!$       aocc(iocc)=real(nl(l),gp)
-!!$       do inl=1,nmax
-!!$          if (allocc(1, inl, l) == UNINITIALIZED(1._gp)) cycle
-!!$          do ispin=1,nspin
-!!$             do m=1,2*l-1
-!!$                do icoll=1,noncoll !non-trivial only for nspinor=4
-!!$                   iocc=iocc+1
-!!$                   aocc(iocc)=allocc(icoll+(m-1)*noncoll+(ispin-1)*(2*l-1)*noncoll,inl,l)
-!!$                end do
-!!$             end do
-!!$          end do
-!!$       end do
-!!$    end do
-!!$
-!!$    !then calculate the nsccode
-!!$    nsccode=0
-!!$    do lsc=1,lmax
-!!$       nsccode=nsccode+nlsc(lsc) * (4**(lsc-1))
-!!$    end do
-!!$  end subroutine aocc_from_dict
-
-=======
->>>>>>> ffa93dbe
   subroutine aocc_to_dict(dict, nspin, noncoll, nstart, aocc, nelecmax, lmax, nsccode)
     use module_defs, only: gp
     use dictionaries
@@ -1130,12 +860,8 @@
 
   subroutine atomic_data_set_from_dict(dict, key, atoms, nspin)
     use module_defs, only: gp
-<<<<<<< HEAD
-    use ao_inguess, only: ao_ig_charge,atomic_info,aocc_from_dict,print_eleconf,atomic_configuration
-=======
     use ao_inguess, only: ao_ig_charge,atomic_info,aoig_set_from_dict,&
          print_eleconf,aoig_set
->>>>>>> ffa93dbe
     use module_types, only: atoms_data
     use dictionaries
 !    use dynamic_memory
@@ -1153,30 +879,17 @@
     type(dictionary), pointer :: dict_tmp
 
     do ityp = 1, atoms%astruct%ntypes, 1
-<<<<<<< HEAD
-       !only amu and rcov are needed here
-       call atomic_info(atoms%nzatom(ityp),atoms%nelpsp(ityp),&
-            amu=atoms%amu(ityp),rcov=rcov)
-       atoms%rloc(ityp,:) = rcov * 10.0
-=======
        !only amu and rcov are extracted here
        call atomic_info(atoms%nzatom(ityp),atoms%nelpsp(ityp),&
             amu=atoms%amu(ityp),rcov=rcov)
 !       atoms%rloc(ityp,:) = rcov * 10.0
->>>>>>> ffa93dbe
 
        do iat = 1, atoms%astruct%nat, 1
           if (atoms%astruct%iatype(iat) /= ityp) cycle
 
           !fill the atomic IG configuration from the input_polarization
-<<<<<<< HEAD
-          call atomic_configuration(atoms%nzatom(ityp),atoms%nelpsp(ityp),&
-               atoms%astruct%input_polarization(iat),nspin,&
-               atoms%iasctype(iat),atoms%aocc(1:,iat))
-=======
           atoms%aoig(iat)=aoig_set(atoms%nzatom(ityp),atoms%nelpsp(ityp),&
                atoms%astruct%input_polarization(iat),nspin)
->>>>>>> ffa93dbe
 
           ! Possible overwrite, if the dictionary has the item
           if (has_key(dict, key)) then
@@ -1187,20 +900,11 @@
              if (has_key(dict // key, trim(atoms%astruct%atomnames(ityp)))) &
                   dict_tmp=>dict // key // trim(atoms%astruct%atomnames(ityp))
              if (associated(dict_tmp)) then
-<<<<<<< HEAD
-                call aocc_from_dict(dict_tmp,nspin,atoms%aocc(:,iat),atoms%iasctype(iat))
-
-                !check the total number of electrons
-                elec=ao_ig_charge(nspin,atoms%aocc(1:,iat))
-                if (nint(elec) /= atoms%nelpsp(ityp)) then
-                   call print_eleconf(nspin,atoms%aocc(1:,iat),atoms%iasctype(iat))
-=======
                 atoms%aoig(iat)=aoig_set_from_dict(dict_tmp,nspin)
                 !check the total number of electrons
                 elec=ao_ig_charge(nspin,atoms%aoig(iat)%aocc)
                 if (nint(elec) /= atoms%nelpsp(ityp)) then
                    call print_eleconf(nspin,atoms%aoig(iat)%aocc,atoms%aoig(iat)%iasctype)
->>>>>>> ffa93dbe
                    call yaml_warning('The total atomic charge '//trim(yaml_toa(elec))//&
                         ' is different from the PSP charge '//trim(yaml_toa(atoms%nelpsp(ityp))))
                 end if
