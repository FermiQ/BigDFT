!> @file
!>  Modules which contains all the interfaces to parse input dictionary.
!! @author
!!    Copyright (C) 2013-2014 BigDFT group
!!    This file is distributed under the terms of the
!!    GNU General Public License, see ~/COPYING file
!!    or http://www.gnu.org/copyleft/gpl.txt .
!!    For the list of contributors, see ~/AUTHORS 


!>  Modules which contains all interfaces to parse input dictionary.
module module_input_dicts
  use public_keys
  implicit none

  private

  ! Update a dictionary from a input file
  public :: merge_input_file_to_dict

  ! Main creation routine
  public :: user_dict_from_files

  ! Dictionary completion
  public :: psp_dict_fill_all, psp_dict_analyse

  ! Dictionary inquire
  public :: astruct_dict_get_source, astruct_dict_get_types

  ! Types from dictionaries
  public :: astruct_set_from_dict
  public :: psp_set_from_dict, nlcc_set_from_dict
  public :: atomic_data_set_from_dict
  public :: occupation_set_from_dict
  public :: neb_set_from_dict

  ! Types to dictionaries
  public :: psp_data_merge_to_dict

  ! Dictionaries from files (old formats).
  public :: psp_file_merge_to_dict, nlcc_file_merge_to_dict
  public :: atoms_file_merge_to_dict
  public :: astruct_file_merge_to_dict
  public :: occupation_data_file_merge_to_dict

contains

  !> logical function, true if file is existing (basically a fortran inquire)
  function file_exists(filename) result(exists)
    use module_base, only: f_err_raise
    use yaml_output, only: yaml_toa
    implicit none
    !Arguments
    character(len=*), intent(in) :: filename !< Filename
    logical :: exists                        !< Result
    !local variables
    integer :: ierr
    inquire(file = filename, exist = exists,iostat=ierr)
    if (f_err_raise(ierr /=0,'Error in unit inquiring for filename '//&
         trim(filename)//', ierr='//trim(yaml_toa(ierr)),&
         err_name='BIGDFT_RUNTIME_ERROR')) then
       exists=.false.
       return
    end if
  end function file_exists

  !> Routine to read YAML input files and create input dictionary.
  !! Update the input dictionary with the result of yaml_parse
  subroutine merge_input_file_to_dict(dict, fname, mpi_env)
    use module_base
    !use yaml_output, only :yaml_map
    use dictionaries
    use yaml_parse, only: yaml_parse_from_char_array
    use yaml_output
    implicit none
    !Arguments
    type(dictionary), pointer :: dict            !< Dictionary of the input files. Should be initialized on entry
    character(len = *), intent(in) :: fname      !< Name of the file where the dictionary has to be read from 
    type(mpi_environment), intent(in) :: mpi_env !< Environment of the reading. Used for broadcasting the result
    !local variables
    integer(kind = 8) :: cbuf, cbuf_len
    integer :: ierr
    character(len = max_field_length) :: val
    character, dimension(:), allocatable :: fbuf
    type(dictionary), pointer :: udict
    external :: getFileContent,copyCBuffer,freeCBuffer

    call f_routine(id='merge_input_file_to_dict')
    if (mpi_env%iproc == 0) then
       call getFileContent(cbuf, cbuf_len, fname, len_trim(fname))
       !if (mpi_env%nproc > 1) &
       !     & call mpi_bcast(cbuf_len, 1, MPI_INTEGER8, 0, mpi_env%mpi_comm, ierr)
    !else
       !call mpi_bcast(cbuf_len, 1, MPI_INTEGER8, 0, mpi_env%mpi_comm, ierr)
    end if

    if (mpi_env%nproc > 1) call mpibcast(cbuf_len,comm=mpi_env%mpi_comm)
    fbuf=f_malloc0_str(1,int(cbuf_len),id='fbuf')

    if (mpi_env%iproc == 0) then
       call copyCBuffer(fbuf, cbuf, cbuf_len)
       call freeCBuffer(cbuf)
!       if (mpi_env%nproc > 1 .and. cbuf_len > 0) &
!            & call mpi_bcast(fbuf(1), int(cbuf_len), MPI_CHARACTER, 0, mpi_env%mpi_comm, ierr)
!    else
!       if (cbuf_len > 0) call mpi_bcast(fbuf(1), int(cbuf_len), MPI_CHARACTER, 0, mpi_env%mpi_comm, ierr)
    end if

    !this call can be replaced with the size of the character array
    if (mpi_env%nproc > 1) call mpibcast(fbuf,comm=mpi_env%mpi_comm)

    call f_err_open_try()
    call yaml_parse_from_char_array(udict, fbuf)
    call f_free_str(1,fbuf)
    ! Handle with possible partial dictionary.
    if (dict_len(udict) > 0) then
       call dict_update(dict, udict // 0)
    end if
    call dict_free(udict)
    ierr = 0
    if (f_err_check()) ierr = f_get_last_error(val)
    !call f_dump_all_errors()
    call f_err_close_try()

    if (ierr /= 0) call f_err_throw(err_id = ierr, err_msg = val)
    call f_release_routine()

  END SUBROUTINE merge_input_file_to_dict

  !> Read from all input files and build a dictionary
  subroutine user_dict_from_files(dict,radical,posinp_name, mpi_env)
    use dictionaries
    use dictionaries_base, only: TYPE_DICT, TYPE_LIST
    use module_defs, only: mpi_environment
    use module_interfaces, only: read_input_dict_from_files
    use module_input_keys, only: POSINP,IG_OCCUPATION
    use yaml_output
    implicit none
    !Arguments
    type(dictionary), pointer :: dict                  !< Contains (out) all the information
    character(len = *), intent(in) :: radical          !< Radical for the input files
    character(len = *), intent(in) :: posinp_name           !< If the dict has no posinp key, use it
    type(mpi_environment), intent(in) :: mpi_env       !< MPI Environment
    !Local variables
    type(dictionary), pointer :: at
    character(len = max_field_length) :: str

    !read the input file(s) and transform them into a dictionary
    call read_input_dict_from_files(trim(radical), mpi_env, dict)

    !possible overwrite with a specific posinp file.
    call astruct_file_merge_to_dict(dict,POSINP, trim(posinp_name))

    if (has_key(dict,POSINP)) then
       str = dict_value(dict //POSINP)
       if (trim(str) /= TYPE_DICT .and. trim(str) /= TYPE_LIST .and. trim(str) /= "") then
          !str contains a file name so add atomic positions from it.
          call astruct_file_merge_to_dict(dict,POSINP, trim(str))
       else
          !The yaml file contains the atomic positions
          !Only add the format
          at => dict //POSINP
          if (.not. has_key(at, ASTRUCT_PROPERTIES)) then
             call set(at // ASTRUCT_PROPERTIES // FORMAT_KEY, FORMAT_YAML)
          else
             at => at // ASTRUCT_PROPERTIES
             if (FORMAT_KEY .notin. at) &
                  call set(at // FORMAT_KEY, FORMAT_YAML)
          end if
       end if
    end if

    ! Add old psppar
    call atoms_file_merge_to_dict(dict)

    !when the user has not specified the occupation in the input file
    if (.not. has_key(dict,IG_OCCUPATION)) then
       !yaml format should be used even for old method
       if (file_exists(trim(radical)//".occup")) &
            call merge_input_file_to_dict(dict//IG_OCCUPATION,&
            trim(radical)//".occup",mpi_env)
    else !otherwise the input file always supersedes
       str = dict_value(dict //IG_OCCUPATION)
       if (trim(str) /= TYPE_DICT .and. trim(str) /= TYPE_LIST .and. trim(str) /= "") then
          !call atomic_data_file_merge_to_dict(dict, ATOMIC_OCC, trim(str))
          if (file_exists(trim(str))) &
               call merge_input_file_to_dict(dict//IG_OCCUPATION,trim(str),mpi_env)
       end if
    end if

    if (OCCUPATION .notin. dict) then
       ! Add old input.occ
       call occupation_data_file_merge_to_dict(dict,OCCUPATION,trim(radical) // ".occ")
    else
       str = dict_value(dict //OCCUPATION)
       if (trim(str) /= TYPE_DICT .and. trim(str) /= TYPE_LIST .and. trim(str) /= "") then
          call occupation_data_file_merge_to_dict(dict,OCCUPATION, trim(str))
       end if
    end if

  end subroutine user_dict_from_files

  !> Fill up the dict with all pseudopotential information
  subroutine psp_dict_fill_all(dict, atomname, run_ixc, projrad, crmult, frmult)
    use module_defs, only: gp, UNINITIALIZED, bigdft_mpi
    use ao_inguess, only: atomic_info
    use module_atoms, only : RADII_SOURCE, RADII_SOURCE_HARD_CODED, RADII_SOURCE_FILE
    use dictionaries
    use dynamic_memory
    implicit none
    !Arguments
    type(dictionary), pointer :: dict          !< Input dictionary (inout)
    character(len = *), intent(in) :: atomname !< Atom name
    integer, intent(in) :: run_ixc             !< XC functional
    real(gp), intent(in) :: projrad            !< projector radius
    real(gp), intent(in) :: crmult, frmult     !< radius multipliers
    !Local variables
    integer :: ixc
    !integer :: ierr
    character(len=27) :: filename
    logical :: exists
    integer :: nzatom, nelpsp, npspcode
    real(gp), dimension(0:4,0:6) :: psppar
<<<<<<< HEAD
    integer :: i, dlen
=======
    integer :: i,nlen
>>>>>>> 4a48501a
    real(gp) :: ehomo,radfine,rad,maxrad
    type(dictionary), pointer :: radii,dict_psp
    real(gp), dimension(3) :: radii_cf
    character(len = max_field_length) :: source_val

    filename = 'psppar.' // atomname
    dict_psp => dict // filename !inquire for the key?


    exists = has_key(dict_psp, LPSP_KEY)
    if (.not. exists) then
       ixc = run_ixc
       ixc = dict_psp .get. PSPXC_KEY
       call psp_from_data(atomname, nzatom, &
            & nelpsp, npspcode, ixc, psppar(:,:), exists)
       radii_cf(:) = UNINITIALIZED(1._gp)
       call psp_data_merge_to_dict(dict_psp, nzatom, nelpsp, npspcode, ixc, &
            & psppar(0:4,0:6), radii_cf, UNINITIALIZED(1._gp), UNINITIALIZED(1._gp))
       call set(dict_psp // SOURCE_KEY, "Hard-Coded")
    else
       nzatom = dict_psp // ATOMIC_NUMBER
       nelpsp = dict_psp // ELECTRON_NUMBER
    end if

    if (.not. exists) then
       call f_err_throw('The pseudopotential parameter file "'//&
            trim(filename)//&
            '" is lacking, and no registered pseudo found for "'//&
            trim(atomname),err_name='BIGDFT_INPUT_FILE_ERROR')
       return
    end if

    radii_cf = UNINITIALIZED(1._gp)
    !example with the .get. operator
!    print *,'here',associated(radii)
    nullify(radii)
    radii = dict_psp .get. RADII_KEY
    radii_cf(1) = radii .get. COARSE
    radii_cf(2) = radii .get. FINE
    radii_cf(3) = radii .get. COARSE_PSP

    write(source_val, "(A)") RADII_SOURCE(RADII_SOURCE_FILE)
    if (radii_cf(1) == UNINITIALIZED(1.0_gp)) then
       !see whether the atom is semicore or not
       !and consider the ground state electronic configuration
       call atomic_info(nzatom,nelpsp,ehomo=ehomo)
       !call eleconf(nzatom, nelpsp,symbol,rcov,rprb,ehomo,&
       !     neleconf,nsccode,mxpl,mxchg,amu)

       !assigning the radii by calculating physical parameters
       radii_cf(1)=1._gp/sqrt(abs(2._gp*ehomo))
       write(source_val, "(A)") RADII_SOURCE(RADII_SOURCE_HARD_CODED)
    end if
    if (radii_cf(2) == UNINITIALIZED(1.0_gp)) then
       radfine = dict_psp // LPSP_KEY // "Rloc"
       if (has_key(dict_psp, NLPSP_KEY)) then
<<<<<<< HEAD
          dlen=dict_len(dict_psp // NLPSP_KEY)
          do i=1, dlen
=======
          nlen=dict_len(dict_psp // NLPSP_KEY)
          do i=1, nlen
>>>>>>> 4a48501a
             rad = dict_psp // NLPSP_KEY // (i - 1) // "Rloc"
             if (rad /= 0._gp) then
                radfine=min(radfine, rad)
             end if
          end do
       end if
       radii_cf(2)=radfine
       write(source_val, "(A)") RADII_SOURCE(RADII_SOURCE_HARD_CODED)
    end if
    if (radii_cf(3) == UNINITIALIZED(1.0_gp)) radii_cf(3)=crmult*radii_cf(1)/frmult
    ! Correct radii_cf(3) for the projectors.
    maxrad=0.e0_gp ! This line added by Alexey, 03.10.08, to be able to compile with -g -C
    if (has_key( dict_psp, NLPSP_KEY)) then
       nlen=dict_len(dict_psp // NLPSP_KEY)
       do i=1, nlen
          rad =  dict_psp  // NLPSP_KEY // (i - 1) // "Rloc"
          if (rad /= 0._gp) then
             maxrad=max(maxrad, rad)
          end if
       end do
    end if
    if (maxrad == 0.0_gp) then
       radii_cf(3)=0.0_gp
    else
       radii_cf(3)=max(min(radii_cf(3),projrad*maxrad/frmult),radii_cf(2))
    end if
    radii => dict_psp // RADII_KEY
    call set(radii // COARSE, radii_cf(1))
    call set(radii // FINE, radii_cf(2))
    call set(radii // COARSE_PSP, radii_cf(3))
    call set(radii // SOURCE_KEY, source_val)
    
  end subroutine psp_dict_fill_all

  
  !> Fill up the atoms structure from dict
  subroutine psp_dict_analyse(dict, atoms)
    use module_defs, only: gp
    use module_types, only: atoms_data
    use module_atoms, only: allocate_atoms_data
    use dictionaries
    use m_pawrad, only: pawrad_type, pawrad_nullify
    use m_pawtab, only: pawtab_type, pawtab_nullify
    use psp_projectors, only: PSPCODE_PAW
    implicit none
    !Arguments
    type(dictionary), pointer :: dict        !< Input dictionary
    type(atoms_data), intent(inout) :: atoms !Atoms structure to fill up
    !Local variables
    integer :: ityp, ityp2
    character(len = 27) :: filename
    real(gp), dimension(3) :: radii_cf
    logical :: pawpatch, l
    integer :: paw_tot_l,  paw_tot_q, paw_tot_coefficients, paw_tot_matrices
    character(len = max_field_length) :: fpaw

    if (.not. associated(atoms%nzatom)) then
       call allocate_atoms_data(atoms)
    end if

    pawpatch = .true.
    do ityp=1,atoms%astruct%ntypes
       filename = 'psppar.'//atoms%astruct%atomnames(ityp)
       call psp_set_from_dict(dict // filename, &
            & atoms%nzatom(ityp), atoms%nelpsp(ityp), atoms%npspcode(ityp), &
            & atoms%ixcpsp(ityp), atoms%iradii_source(ityp), atoms%psppar(:,:,ityp), radii_cf)
       !To eliminate the runtime warning due to the copy of the array (TD)
       atoms%radii_cf(ityp,:)=radii_cf(:)

       l = .false.
       if (has_key(dict // filename, "PAW patch")) l = dict // filename // "PAW patch"
       pawpatch = pawpatch .and. l

       ! PAW case.
       if (l .and. atoms%npspcode(ityp) == PSPCODE_PAW) then
          ! Allocate the PAW arrays on the fly.
          if (.not. associated(atoms%pawrad)) then
             allocate(atoms%pawrad(atoms%astruct%ntypes))
             allocate(atoms%pawtab(atoms%astruct%ntypes))
             do ityp2 = 1, atoms%astruct%ntypes
                call pawrad_nullify(atoms%pawrad(ityp2))
                call pawtab_nullify(atoms%pawtab(ityp2))
             end do
          end if
          ! Re-read the pseudo for PAW arrays.
          fpaw = dict // filename // "Source"
          !write(*,*) 'Reading of PAW atomic-data, under development', trim(fpaw)
          call paw_from_file(atoms%pawrad(ityp), atoms%pawtab(ityp), trim(fpaw), &
               & atoms%nzatom(ityp), atoms%nelpsp(ityp), atoms%ixcpsp(ityp))
       end if
    end do
    call nlcc_set_from_dict(dict, atoms)

    !For PAW psp
    if (pawpatch.and. any(atoms%npspcode /= PSPCODE_PAW)) then
       paw_tot_l=0
       paw_tot_q=0
       paw_tot_coefficients=0
       paw_tot_matrices=0
       do ityp=1,atoms%astruct%ntypes
          filename = 'psppar.'//atoms%astruct%atomnames(ityp)
          call pawpatch_from_file( filename, atoms,ityp,&
               paw_tot_l,  paw_tot_q, paw_tot_coefficients, paw_tot_matrices, .false.)
       end do
       do ityp=1,atoms%astruct%ntypes
          filename = 'psppar.'//atoms%astruct%atomnames(ityp)
          !! second time allocate and then store
          call pawpatch_from_file( filename, atoms,ityp,&
               paw_tot_l, paw_tot_q, paw_tot_coefficients, paw_tot_matrices, .true.)
       end do
    else
       nullify(atoms%paw_l,atoms%paw_NofL,atoms%paw_nofchannels)
       nullify(atoms%paw_nofgaussians,atoms%paw_Greal,atoms%paw_Gimag)
       nullify(atoms%paw_Gcoeffs,atoms%paw_H_matrices,atoms%paw_S_matrices,atoms%paw_Sm1_matrices)
    end if
  end subroutine psp_dict_analyse


  subroutine nlcc_set_from_dict(dict, atoms)
    use module_defs, only: gp
    use module_types, only: atoms_data
    use dictionaries
    use dynamic_memory
    implicit none
    type(dictionary), pointer :: dict
    type(atoms_data), intent(inout) :: atoms

    type(dictionary), pointer :: nloc, coeffs
    integer :: ityp, nlcc_dim, n, i
    character(len=27) :: filename

    nlcc_dim = 0
    do ityp = 1, atoms%astruct%ntypes, 1
       atoms%nlcc_ngc(ityp)=0
       atoms%nlcc_ngv(ityp)=0
       filename = 'psppar.' // trim(atoms%astruct%atomnames(ityp))
       if (.not. has_key(dict, filename)) cycle    
       if (.not. has_key(dict // filename, 'Non Linear Core Correction term')) cycle
       nloc => dict // filename // 'Non Linear Core Correction term'
       if (has_key(nloc, "Valence") .or. has_key(nloc, "Conduction")) then
          n = 0
          if (has_key(nloc, "Valence")) n = dict_len(nloc // "Valence")
          nlcc_dim = nlcc_dim + n
          atoms%nlcc_ngv(ityp) = int((sqrt(real(1 + 8 * n)) - 1) / 2)
          n = 0
          if (has_key(nloc, "Conduction")) n = dict_len(nloc // "Conduction")
          nlcc_dim = nlcc_dim + n
          atoms%nlcc_ngc(ityp) = int((sqrt(real(1 + 8 * n)) - 1) / 2)
       end if
       if (has_key(nloc, "Rcore") .and. has_key(nloc, "Core charge")) then
          nlcc_dim=nlcc_dim+1
          atoms%nlcc_ngc(ityp)=1
          atoms%nlcc_ngv(ityp)=0
       end if
    end do
    atoms%donlcc = (nlcc_dim > 0)
    atoms%nlccpar = f_malloc_ptr((/ 0 .to. 4, 1 .to. max(nlcc_dim,1) /), id = "nlccpar")
    !start again the file inspection to fill nlcc parameters
    if (atoms%donlcc) then
       nlcc_dim=0
       fill_nlcc: do ityp=1,atoms%astruct%ntypes
          filename = 'psppar.' // trim(atoms%astruct%atomnames(ityp))
          !ALEX: These are preferably read from psppar.Xy, as stored in the
          !local variables rcore and qcore
          nloc => dict // filename // 'Non Linear Core Correction term'
          if (has_key(nloc, "Valence") .or. has_key(nloc, "Conduction")) then
             n = 0
             if (has_key(nloc, "Valence")) n = dict_len(nloc // "Valence")
             do i = 1, n, 1
                coeffs => nloc // "Valence" // (i - 1)
                atoms%nlccpar(:, nlcc_dim + i) = coeffs
             end do
             nlcc_dim = nlcc_dim + n
             n = 0
             if (has_key(nloc, "Conduction")) n = dict_len(nloc // "Conduction")
             do i = 1, n, 1
                coeffs => nloc // "Conduction" // (i - 1)
                atoms%nlccpar(0, nlcc_dim + i) = coeffs // 0
                atoms%nlccpar(1, nlcc_dim + i) = coeffs // 1
                atoms%nlccpar(2, nlcc_dim + i) = coeffs // 2
                atoms%nlccpar(3, nlcc_dim + i) = coeffs // 3
                atoms%nlccpar(4, nlcc_dim + i) = coeffs // 4
             end do
             nlcc_dim = nlcc_dim + n
          end if
          if (has_key(nloc, "Rcore") .and. has_key(nloc, "Core charge")) then
             nlcc_dim=nlcc_dim+1
             atoms%nlcc_ngc(ityp)=1
             atoms%nlcc_ngv(ityp)=0
             atoms%nlccpar(0,nlcc_dim)=nloc // "Rcore"
             atoms%nlccpar(1,nlcc_dim)=nloc // "Core charge"
             atoms%nlccpar(2:4,nlcc_dim)=0.0_gp 
          end if
       end do fill_nlcc
    end if
  end subroutine nlcc_set_from_dict


  !> Set the value for atoms_data from the dictionary
  subroutine psp_set_from_dict(dict, &
       & nzatom, nelpsp, npspcode, ixcpsp, iradii_source, psppar, radii_cf)
    use module_defs, only: gp, UNINITIALIZED
    use module_atoms
    use dictionaries
    use psp_projectors, only: PSPCODE_GTH, PSPCODE_HGH, PSPCODE_HGH_K, PSPCODE_HGH_K_NLCC, PSPCODE_PAW
    implicit none
    !Arguments
    type(dictionary), pointer :: dict
    integer, intent(out) :: nzatom, nelpsp, npspcode, ixcpsp, iradii_source
    real(gp), dimension(0:4,0:6), intent(out) :: psppar
    !Local variables
    type(dictionary), pointer :: loc
    character(len = max_field_length) :: str
    real(gp), dimension(3) :: radii_cf
<<<<<<< HEAD
    integer :: i, l, dlen
=======
    integer :: i, l,nlen
>>>>>>> 4a48501a

    nzatom = -1
    radii_cf(:) = UNINITIALIZED(1._gp)
    psppar(:,:) = 0._gp

    ! We set nzatom at the end as a flag that the psp data are complete.
    if (.not. has_key(dict, ELECTRON_NUMBER)) return
    nelpsp = dict // ELECTRON_NUMBER
    if (.not. has_key(dict, PSPXC_KEY)) return
    ixcpsp = dict // PSPXC_KEY
    ! Local terms
    if (.not. has_key(dict, LPSP_KEY)) return
    loc => dict // LPSP_KEY
    if (.not. has_key(loc, "Rloc")) return
    psppar(0,0) = loc // 'Rloc'
    if (.not. has_key(loc, "Coefficients (c1 .. c4)")) return
    psppar(0,1:4) = loc // 'Coefficients (c1 .. c4)'
    !psppar(0,1) = loc // 'Coefficients (c1 .. c4)' // 0
    !psppar(0,2) = loc // 'Coefficients (c1 .. c4)' // 1
    !psppar(0,3) = loc // 'Coefficients (c1 .. c4)' // 2
    !psppar(0,4) = loc // 'Coefficients (c1 .. c4)' // 3

    ! Nonlocal terms
    if (has_key(dict, NLPSP_KEY)) then
<<<<<<< HEAD
       dlen = dict_len(dict // NLPSP_KEY)
       do i = 1, dlen, 1
=======
       nlen=dict_len(dict // NLPSP_KEY)
       do i = 1, nlen
>>>>>>> 4a48501a
          loc => dict // NLPSP_KEY // (i - 1)
          if (.not. has_key(loc, "Channel (l)")) return
          l = loc // "Channel (l)"
          l = l + 1
          if (.not. has_key(loc, "Rloc")) return
          psppar(l,0) = loc // 'Rloc'
          if (.not. has_key(loc, "h_ij terms")) return
          psppar(l,1:6) = loc // 'h_ij terms'
          !psppar(l,1) = loc // 'h_ij terms' // 0
          !psppar(l,2) = loc // 'h_ij terms' // 1
          !psppar(l,3) = loc // 'h_ij terms' // 2
          !psppar(l,4) = loc // 'h_ij terms' // 3
          !psppar(l,5) = loc // 'h_ij terms' // 4
          !psppar(l,6) = loc // 'h_ij terms' // 5
       end do
    end if
    ! Type
    if (.not. has_key(dict, PSP_TYPE)) return
    str = dict // PSP_TYPE
    select case(trim(str))
    case("GTH")
       npspcode = PSPCODE_GTH
    case("HGH")
       npspcode = PSPCODE_HGH
    case("HGH-K")
       npspcode = PSPCODE_HGH_K
    case("HGH-K + NLCC")
       npspcode = PSPCODE_HGH_K_NLCC
    case("PAW")
       npspcode = PSPCODE_PAW
    case default
       return
    end select
    if (npspcode == PSPCODE_HGH_K_NLCC) then
       if (.not. has_key(dict, 'Non Linear Core Correction term')) return
       loc => dict // 'Non Linear Core Correction term'
       if (.not. has_key(loc, "Rcore")) return
       if (.not. has_key(loc, "Core charge")) return
    end if
    ! Valid pseudo, we set nzatom
    if (.not. has_key(dict, ATOMIC_NUMBER)) return
    nzatom = dict // ATOMIC_NUMBER

    ! Optional values.
    if (has_key(dict, RADII_KEY)) then
       loc => dict // RADII_KEY
       if (has_key(loc, COARSE)) radii_cf(1) =  loc // COARSE
       if (has_key(loc, FINE)) radii_cf(2) =  loc // FINE
       if (has_key(loc, COARSE_PSP)) radii_cf(3) =  loc // COARSE_PSP
       
       if (has_key(loc, SOURCE_KEY)) then
          ! Source of the radii
          str = loc // SOURCE_KEY
          select case(str)
          case(RADII_SOURCE(RADII_SOURCE_HARD_CODED))
             iradii_source = RADII_SOURCE_HARD_CODED
          case(RADII_SOURCE(RADII_SOURCE_FILE))
             iradii_source = RADII_SOURCE_FILE
          case(RADII_SOURCE(RADII_SOURCE_USER))
             iradii_source = RADII_SOURCE_USER
          case default
             !Undefined: we assume this the name of a file
             iradii_source = RADII_SOURCE_UNKNOWN
          end select
       end if

    else
       iradii_source = RADII_SOURCE_HARD_CODED
    end if

  end subroutine psp_set_from_dict


  !> Merge all psp data (coming from a file) in the dictionary
  subroutine psp_data_merge_to_dict(dict, nzatom, nelpsp, npspcode, ixcpsp, &
       & psppar, radii_cf, rcore, qcore)
    use module_defs, only: gp, UNINITIALIZED
    use psp_projectors, only: PSPCODE_GTH, PSPCODE_HGH, PSPCODE_HGH_K, PSPCODE_HGH_K_NLCC, PSPCODE_PAW
    use module_atoms, only: RADII_SOURCE_FILE
    use dictionaries
    use yaml_strings
    implicit none
    !Arguments
    type(dictionary), pointer :: dict
    integer, intent(in) :: nzatom, nelpsp, npspcode, ixcpsp
    real(gp), dimension(0:4,0:6), intent(in) :: psppar
    real(gp), dimension(3), intent(in) :: radii_cf
    real(gp), intent(in) :: rcore, qcore
    !Local variables
    type(dictionary), pointer :: channel, radii
    integer :: l, i

    ! Type
    select case(npspcode)
    case(PSPCODE_GTH)
       call set(dict // PSP_TYPE, 'GTH')
    case(PSPCODE_HGH)
       call set(dict // PSP_TYPE, 'HGH')
    case(PSPCODE_HGH_K)
       call set(dict // PSP_TYPE, 'HGH-K')
    case(PSPCODE_HGH_K_NLCC)
       call set(dict // PSP_TYPE, 'HGH-K + NLCC')
    case(PSPCODE_PAW)
       call set(dict // PSP_TYPE, 'PAW')
    end select

    call set(dict // ATOMIC_NUMBER, nzatom)
    call set(dict // ELECTRON_NUMBER, nelpsp)
    call set(dict // PSPXC_KEY, ixcpsp)

    ! Local terms
    if (psppar(0,0)/=0) then
       call dict_init(channel)
       call set(channel // 'Rloc', psppar(0,0))
       do i = 1, 4, 1
          call add(channel // 'Coefficients (c1 .. c4)', psppar(0,i))
       end do
       call set(dict // LPSP_KEY, channel)
    end if

    ! nlcc term
    if (npspcode == PSPCODE_HGH_K_NLCC) then
       call set(dict // 'Non Linear Core Correction term', &
            & dict_new( 'Rcore' .is. yaml_toa(rcore), &
            & 'Core charge' .is. yaml_toa(qcore)))
    end if

    ! Nonlocal terms
    do l=1,4
       if (psppar(l,0) /= 0._gp) then
          call dict_init(channel)
          call set(channel // 'Channel (l)', l - 1)
          call set(channel // 'Rloc', psppar(l,0))
          do i = 1, 6, 1
             call add(channel // 'h_ij terms', psppar(l,i))
          end do
          call add(dict // 'NonLocal PSP Parameters', channel)
       end if
    end do

    ! Radii (& carottes)
    if (any(radii_cf /= UNINITIALIZED(1._gp))) then
       call dict_init(radii)
       if (radii_cf(1) /= UNINITIALIZED(1._gp)) call set(radii // COARSE, radii_cf(1))
       if (radii_cf(2) /= UNINITIALIZED(1._gp)) call set(radii // FINE, radii_cf(2))
       if (radii_cf(3) /= UNINITIALIZED(1._gp)) call set(radii // COARSE_PSP, radii_cf(3))
       call set(radii // SOURCE_KEY, RADII_SOURCE_FILE)
       call set(dict // RADII_KEY, radii)
    end if

  end subroutine psp_data_merge_to_dict


  !> Read old psppar file (check if not already in the dictionary) and merge to dict
  subroutine atoms_file_merge_to_dict(dict)
    use dictionaries
    use dictionaries_base, only: TYPE_DICT, TYPE_LIST
    use yaml_output, only: yaml_warning
    use module_input_keys, only: POSINP
    implicit none
    type(dictionary), pointer :: dict

    type(dictionary), pointer :: types
    character(len = max_field_length) :: str
    integer :: iat, stypes
    character(len=max_field_length), dimension(:), allocatable :: keys
    character(len=27) :: key
    logical :: exists

    ! Loop on types for atomic data.
    call astruct_dict_get_types(dict //POSINP, types)
    if ( .not. associated(types)) return
    allocate(keys(dict_size(types)))
    keys = dict_keys(types)
    stypes = dict_size(types)
    do iat = 1, stypes, 1
       key = 'psppar.' // trim(keys(iat))

       exists = has_key(dict, key)
       if (exists) then
          if (has_key(dict // key, "Source")) then
             str = dict_value(dict // key // "Source")
          else
             str = dict_value(dict // key)
          end if
          if (trim(str) /= "" .and. trim(str) /= TYPE_LIST .and. trim(str) /= TYPE_DICT) then
             !Read the PSP file and merge to dict
             call psp_file_merge_to_dict(dict, key, trim(str))
             if (.not. has_key(dict // key, 'Pseudopotential XC')) then
                call yaml_warning("Pseudopotential file '" // trim(str) // &
                     & "' not found. Fallback to file '" // trim(key) // &
                     & "' or hard-coded pseudopotential.")
             end if
          end if
          exists = has_key(dict // key, 'Pseudopotential XC')
       end if
       if (.not. exists) call psp_file_merge_to_dict(dict, key, key)

       exists = has_key(dict, key)
       if (exists) exists = has_key(dict // key, 'Non Linear Core Correction term')
       if (.not. exists) call nlcc_file_merge_to_dict(dict, key, 'nlcc.' // trim(keys(iat)))
    end do
    deallocate(keys)
    call dict_free(types)
  end subroutine atoms_file_merge_to_dict


  !> Read psp file and merge to dict
  subroutine psp_file_merge_to_dict(dict, key, filename)
    use module_defs, only: gp, UNINITIALIZED
    use dictionaries
    use yaml_strings
    implicit none
    !Arguments
    type(dictionary), pointer :: dict
    character(len = *), intent(in) :: filename, key
    !Local variables
    integer :: nzatom, nelpsp, npspcode, ixcpsp
    real(gp) :: psppar(0:4,0:6), radii_cf(3), rcore, qcore
    logical :: exists, donlcc, pawpatch

    !ALEX: if npspcode==PSPCODE_HGH_K_NLCC, nlccpar are read from psppar.Xy via rcore and qcore 
    call psp_from_file(filename, nzatom, nelpsp, npspcode, ixcpsp, &
         & psppar, donlcc, rcore, qcore, radii_cf, exists, pawpatch)
    if (.not.exists) return

    call psp_data_merge_to_dict(dict // key, nzatom, nelpsp, npspcode, ixcpsp, &
         & psppar, radii_cf, rcore, qcore)
    call set(dict // key // "PAW patch", pawpatch)
    call set(dict // key // SOURCE_KEY, filename)
  end subroutine psp_file_merge_to_dict


  subroutine nlcc_file_merge_to_dict(dict, key, filename)
    use module_defs, only: gp, UNINITIALIZED
    use dictionaries
    use yaml_strings
    implicit none
    type(dictionary), pointer :: dict
    character(len = *), intent(in) :: filename, key

    type(dictionary), pointer :: psp, gauss
    logical :: exists
    integer :: i, ig, ngv, ngc
    real(gp), dimension(0:4) :: coeffs

    inquire(file=filename,exist=exists)
    if (.not.exists) return

    psp => dict // key

    !read the values of the gaussian for valence and core densities
    open(unit=79,file=filename,status='unknown')
    read(79,*)ngv
    if (ngv > 0) then
       do ig=1,(ngv*(ngv+1))/2
          call dict_init(gauss)
          read(79,*) coeffs
          do i = 0, 4, 1
             call add(gauss, coeffs(i))
          end do
          call add(psp // 'Non Linear Core Correction term' // "Valence", gauss)
       end do
    end if

    read(79,*)ngc
    if (ngc > 0) then
       do ig=1,(ngc*(ngc+1))/2
          call dict_init(gauss)
          read(79,*) coeffs
          do i = 0, 4, 1
             call add(gauss, coeffs(i))
          end do
          call add(psp // 'Non Linear Core Correction term' // "Conduction", gauss)
       end do
    end if

    close(unit=79)
  end subroutine nlcc_file_merge_to_dict
  
  subroutine astruct_dict_get_types(dict, types)
    use dictionaries
    implicit none
    type(dictionary), pointer :: dict, types

    type(dictionary), pointer :: atoms, at
    character(len = max_field_length) :: str
    integer :: iat, ityp, dlen

    if (ASTRUCT_POSITIONS .notin. dict) then
       nullify(types)
       return
    end if
    call dict_init(types)
    atoms => dict // ASTRUCT_POSITIONS
    ityp = 0
    dlen = dict_len(atoms)
    do iat = 1, dlen, 1
       at => dict_iter(atoms // (iat - 1))
       do while(associated(at))
          str = dict_key(at)
          if (dict_len(at) == 3 .and. .not. has_key(types, str)) then
             ityp = ityp + 1
             call set(types // str, ityp)
             nullify(at)
          else
             at => dict_next(at)
          end if
       end do
    end do
  end subroutine astruct_dict_get_types


  subroutine astruct_dict_get_source(dict, source)
    use dictionaries, only: max_field_length, dictionary, has_key, operator(//), dict_value
    implicit none
    type(dictionary), pointer :: dict
    character(len = max_field_length), intent(out) :: source
    
    write(source, "(A)") ""
    if (has_key(dict, ASTRUCT_PROPERTIES)) then
       if (has_key(dict // ASTRUCT_PROPERTIES, "source")) &
            & source = dict_value(dict // ASTRUCT_PROPERTIES // "source")
    end if
  end subroutine astruct_dict_get_source


  !> Read Atomic positions and merge into dict
  subroutine astruct_file_merge_to_dict(dict, key, filename)
    use module_base, only: gp, UNINITIALIZED, bigdft_mpi,f_routine,f_release_routine, &
        & BIGDFT_INPUT_FILE_ERROR, BIGDFT_INPUT_VARIABLES_ERROR,f_free_ptr
    use module_atoms, only: set_astruct_from_file,atomic_structure,&
         nullify_atomic_structure,deallocate_atomic_structure,astruct_merge_to_dict
    use module_input_keys, only: POSINP,RADICAL_NAME
    use dictionaries
    use yaml_strings
    implicit none
    !Arguments
    type(dictionary), pointer :: dict          !< Contains (out) all the information
    character(len = *), intent(in) :: key      !< Key of the dictionary where it should be have the information
    character(len = *), intent(in) :: filename !< Name of the filename where the astruct should be read
    !Local variables
    type(atomic_structure) :: astruct
    !type(DFT_global_output) :: outs
    character(len=max_field_length) :: msg,radical
    integer :: ierr,iat
    real(gp) :: energy
    real(gp), dimension(:,:), pointer :: fxyz
    type(dictionary), pointer :: dict_tmp,pos


    call f_routine(id='astruct_file_merge_to_dict')
    ! Read atomic file, old way
    call nullify_atomic_structure(astruct)
    !call nullify_global_output(outs)

    !Try to read the atomic coordinates from files
    call f_err_open_try()
    nullify(fxyz)
    call set_astruct_from_file(filename, bigdft_mpi%iproc, astruct, &
         energy = energy, fxyz = fxyz)
    !print *,'test2',associated(fxyz)
    !Check if BIGDFT_INPUT_FILE_ERROR
    ierr = f_get_last_error(msg) 
    call f_err_close_try()

    if (ierr == 0) then
       dict_tmp => dict // key
       !No errors: we have all information in astruct and put into dict
       call astruct_merge_to_dict(dict_tmp, astruct, astruct%rxyz)
       call set(dict_tmp // ASTRUCT_PROPERTIES // "source", filename)

       if (GOUT_FORCES .in. dict_tmp) call dict_remove(dict_tmp, GOUT_FORCES)
       if (associated(fxyz)) then
          pos => dict_tmp // GOUT_FORCES
          do iat=1,astruct%nat
             call add(pos, dict_new(astruct%atomnames(astruct%iatype(iat)) .is. fxyz(:,iat)))
          end do
       end if
       if (GOUT_ENERGY .in. dict_tmp) call dict_remove(dict_tmp, GOUT_ENERGY)
       if (energy /= UNINITIALIZED(energy)) call set(dict_tmp // GOUT_ENERGY, energy)

       !call global_output_merge_to_dict(dict // key, outs, astruct)
       call deallocate_atomic_structure(astruct)

    else if (ierr == BIGDFT_INPUT_FILE_ERROR) then
       !Found no file: maybe already inside the yaml file ?
       !Check if posinp is in dict
       if ( POSINP .notin.  dict) then
          ! Raise an error
          call f_strcpy(src='input',dest=radical)
          !modify the radical name if it exists
          radical = dict .get. RADICAL_NAME
          msg = "No section 'posinp' for the atomic positions in the file '"//&
               trim(radical) // ".yaml'. " // trim(msg)
          call f_err_throw(err_msg=msg,err_id=ierr)
       end if
    else 
       ! Raise an error
       call f_err_throw(err_msg=msg,err_id=ierr)
    end if
    call f_free_ptr(fxyz)
    !call deallocate_global_output(outs)
    call f_release_routine()

  end subroutine astruct_file_merge_to_dict


  !> Allocate the astruct variable from the dictionary of input data
  !! retrieve also other information like the energy and the forces if requested
  !! and presend in the dictionary
  subroutine astruct_set_from_dict(dict, astruct, comment)
    use module_defs, only: gp, Bohr_Ang, UNINITIALIZED
    use module_atoms, only: atomic_structure, nullify_atomic_structure,frozen_ftoi
    use dictionaries
    use dynamic_memory
    implicit none
    !Arguments
    type(dictionary), pointer :: dict !< dictionary of the input variables
                                      !! the keys have to be declared like input_dicts module
    type(atomic_structure), intent(out) :: astruct          !< Structure created from the file
    character(len = 1024), intent(out), optional :: comment !< Extra comment retrieved from the file if present
    !local variables
    character(len=*), parameter :: subname='astruct_set_from_dict'
    type(dictionary), pointer :: pos, at, types
    character(len = max_field_length) :: str
    integer :: iat, ityp, units, igspin, igchrg, nsgn, ntyp, ierr

    call nullify_atomic_structure(astruct)
    astruct%nat = -1
    if (present(comment)) write(comment, "(A)") " "

    !if (.not. has_key(dict, ASTRUCT_POSITIONS)) return

    ! The units
    units = 0
    write(astruct%units, "(A)") "bohr"
    if (has_key(dict, ASTRUCT_UNITS)) astruct%units = dict // ASTRUCT_UNITS
    select case(trim(astruct%units))
    case('atomic','atomicd0','bohr','bohrd0')
       units = 0
    case('angstroem','angstroemd0')
       units = 1
    case('reduced')
       units = 2
    end select
    ! The cell
    astruct%cell_dim = 0.0_gp
    if (.not. has_key(dict, ASTRUCT_CELL)) then
       astruct%geocode = 'F'
    else
       astruct%geocode = 'P'
       ! z
       astruct%cell_dim(3) = dict // ASTRUCT_CELL // 2
       ! y
       str = dict // ASTRUCT_CELL // 1
       if (trim(str) == ".inf") then
          astruct%geocode = 'S'
       else
          astruct%cell_dim(2) = dict // ASTRUCT_CELL // 1
       end if
       ! x
       str = dict // ASTRUCT_CELL // 0
       if (trim(str) == ".inf") then
          astruct%geocode = 'W'
       else
          astruct%cell_dim(1) = dict // ASTRUCT_CELL // 0
       end if
    end if
    if (units == 1) astruct%cell_dim = astruct%cell_dim / Bohr_Ang
    ! The types
    call astruct_dict_get_types(dict, types)
    ntyp = max(dict_size(types),0) !if types is nullified ntyp=-1
    call astruct_set_n_types(astruct, ntyp)
    ! astruct%atomnames = dict_keys(types)
    ityp = 1
    at => dict_iter(types)
    do while (associated(at))
       astruct%atomnames(ityp) = trim(dict_key(at))
       ityp = ityp + 1
       at => dict_next(at)
    end do
    ! The atoms
    if (ASTRUCT_POSITIONS .in. dict) then
       pos => dict // ASTRUCT_POSITIONS
       call astruct_set_n_atoms(astruct, dict_len(pos))
       do iat = 1, astruct%nat
          igspin = 0
          igchrg = 0
          nsgn   = 1
          !at => pos // (iat - 1)
          at => dict_iter(pos//(iat-1))!at%child
          do while(associated(at))
             str = dict_key(at)
             if (trim(str) == "Frozen") then
                str = dict_value(at)
                call frozen_ftoi(str(1:4), astruct%ifrztyp(iat),ierr)
             else if (trim(str) == "IGSpin") then
                igspin = at
             else if (trim(str) == "IGChg") then
                igchrg = at
                if (igchrg >= 0) then
                   nsgn = 1
                else
                   nsgn = -1
                end if
             else if (trim(str) == "int_ref_atoms_1") then
                astruct%ixyz_int(1,iat) = at
             else if (trim(str) == "int_ref_atoms_2") then
                astruct%ixyz_int(2,iat) = at
             else if (trim(str) == "int_ref_atoms_3") then
                astruct%ixyz_int(3,iat) = at
             else if (dict_len(at) == 3) then
                astruct%iatype(iat) = types // dict_key(at)
                astruct%rxyz(:, iat) = at
             end if
             at => dict_next(at)
          end do
          astruct%input_polarization(iat) = 1000 * igchrg + nsgn * 100 + igspin
          if (units == 1) then
             astruct%rxyz(1,iat) = astruct%rxyz(1,iat) / Bohr_Ang
             astruct%rxyz(2,iat) = astruct%rxyz(2,iat) / Bohr_Ang
             astruct%rxyz(3,iat) = astruct%rxyz(3,iat) / Bohr_Ang
          endif
          if (units == 2) then !add treatment for reduced coordinates
             if (astruct%cell_dim(1) > 0.) astruct%rxyz(1,iat)=&
                  modulo(astruct%rxyz(1,iat),1.0_gp) * astruct%cell_dim(1)
             if (astruct%cell_dim(2) > 0.) astruct%rxyz(2,iat)=&
                  modulo(astruct%rxyz(2,iat),1.0_gp) * astruct%cell_dim(2)
             if (astruct%cell_dim(3) > 0.) astruct%rxyz(3,iat)=&
                  modulo(astruct%rxyz(3,iat),1.0_gp) * astruct%cell_dim(3)
          else if (astruct%geocode == 'P') then
             astruct%rxyz(1,iat)=modulo(astruct%rxyz(1,iat),astruct%cell_dim(1))
             astruct%rxyz(2,iat)=modulo(astruct%rxyz(2,iat),astruct%cell_dim(2))
             astruct%rxyz(3,iat)=modulo(astruct%rxyz(3,iat),astruct%cell_dim(3))
          else if (astruct%geocode == 'S') then
             astruct%rxyz(1,iat)=modulo(astruct%rxyz(1,iat),astruct%cell_dim(1))
             astruct%rxyz(3,iat)=modulo(astruct%rxyz(3,iat),astruct%cell_dim(3))
          else if (astruct%geocode == 'W') then
             astruct%rxyz(3,iat)=modulo(astruct%rxyz(3,iat),astruct%cell_dim(3))
          end if
       end do
    else
       call astruct_set_n_atoms(astruct,0)
    end if

    if (has_key(dict, ASTRUCT_PROPERTIES)) then
       pos => dict // ASTRUCT_PROPERTIES
       if (has_key(pos, "info") .and. present(comment)) comment = pos // "info"
       if (has_key(pos, "format")) astruct%inputfile_format = pos // "format"
    end if

    call dict_free(types)

  end subroutine astruct_set_from_dict

  subroutine aocc_to_dict(dict, nspin, noncoll, nstart, aocc, nelecmax, lmax, nsccode)
    use module_defs, only: gp
    use dictionaries
    implicit none
    integer, intent(in) :: nelecmax, lmax, nsccode, nspin, noncoll, nstart
    type(dictionary), pointer :: dict
    real(gp), dimension(nelecmax), intent(in) :: aocc

    type(dictionary), pointer :: val
    character(len = 4) :: key
    integer :: l, inl, nl, iocc, sccode, nsc, i
    character(len = 1), dimension(4), parameter :: lname = (/ "s", "p", "d", "f" /)

    call dict_init(dict)

    sccode = nsccode
    iocc=0
    do l = 1, lmax
       iocc=iocc+1
       ! Get number of shells for this channel 
       !(to be corrected, the rule is not the same)
       nl = int(aocc(iocc))
       ! Get number of semi cores for this channel
       nsc = modulo(sccode, 4)
       sccode = sccode / 4
       if (nl == 0) cycle
       do inl = 1, nl, 1
          if (inl <= nsc) then
             write(key, "(A1,I1,A1,A1)") "(", nstart + inl, lname(l), ")"
          else
             write(key, "(I1, A1)") nstart + inl, lname(l)
          end if
          call dict_init(val)
          do i = 1, nspin * noncoll * (2 * l - 1), 1
             iocc=iocc+1
             call add(val, aocc(iocc))
          end do
          call set(dict // key, val)
       end do
    end do
  end subroutine aocc_to_dict


  subroutine atomic_data_set_from_dict(dict, key, atoms, nspin)
    use module_defs, only: gp
    use ao_inguess, only: ao_ig_charge,atomic_info,aoig_set_from_dict,&
         print_eleconf,aoig_set
    use module_types, only: atoms_data
    use dictionaries
!    use dynamic_memory
    use yaml_output, only: yaml_warning, yaml_toa
    implicit none
    type(dictionary), pointer :: dict
    type(atoms_data), intent(inout) :: atoms
    character(len = *), intent(in) :: key
    integer, intent(in) :: nspin

    integer :: iat, ityp
    real(gp) :: rcov,elec!,rprb,ehomo,elec
    character(len = max_field_length) :: at
    type(dictionary), pointer :: dict_tmp

    do ityp = 1, atoms%astruct%ntypes, 1
       !only amu and rcov are extracted here
       call atomic_info(atoms%nzatom(ityp),atoms%nelpsp(ityp),&
            amu=atoms%amu(ityp),rcov=rcov)
!       atoms%rloc(ityp,:) = rcov * 10.0

       do iat = 1, atoms%astruct%nat, 1
          if (atoms%astruct%iatype(iat) /= ityp) cycle

          !fill the atomic IG configuration from the input_polarization
          atoms%aoig(iat)=aoig_set(atoms%nzatom(ityp),atoms%nelpsp(ityp),&
               atoms%astruct%input_polarization(iat),nspin)

          ! Possible overwrite, if the dictionary has the item
          if (has_key(dict, key)) then
             nullify(dict_tmp)
             at(1:len(at))="Atom "//trim(adjustl(yaml_toa(iat)))
             if (has_key(dict // key,trim(at))) &
                  dict_tmp=>dict//key//trim(at)
             if (has_key(dict // key, trim(atoms%astruct%atomnames(ityp)))) &
                  dict_tmp=>dict // key // trim(atoms%astruct%atomnames(ityp))
             if (associated(dict_tmp)) then
                atoms%aoig(iat)=aoig_set_from_dict(dict_tmp,nspin)
                !check the total number of electrons
                elec=ao_ig_charge(nspin,atoms%aoig(iat)%aocc)
                if (nint(elec) /= atoms%nelpsp(ityp)) then
                   call print_eleconf(nspin,atoms%aoig(iat)%aocc,atoms%aoig(iat)%nl_sc)
                   call yaml_warning('The total atomic charge '//trim(yaml_toa(elec))//&
                        ' is different from the PSP charge '//trim(yaml_toa(atoms%nelpsp(ityp))))
                end if
             end if
          end if
       end do

    end do

    !number of atoms with semicore channels
    atoms%natsc = 0
    do iat=1,atoms%astruct%nat
       if (atoms%aoig(iat)%nao_sc /= 0) atoms%natsc=atoms%natsc+1
       !if (atoms%aoig(iat)%iasctype /= 0) atoms%natsc=atoms%natsc+1
    enddo
  end subroutine atomic_data_set_from_dict
  
!!$

  subroutine occupation_set_from_dict(dict, key, norbu, norbd, occup, &
       & nkpts, nspin, norbsempty, nelec_up, nelec_down, norb_max)
    use module_defs, only: gp
    use dictionaries
    use dynamic_memory
    use yaml_output
    implicit none
    type(dictionary), pointer :: dict
    character(len = *), intent(in) :: key
    real(gp), dimension(:), pointer :: occup
    integer, intent(in) :: nkpts, nspin, norbsempty, nelec_up, nelec_down, norb_max
    integer, intent(out) :: norbu, norbd

    integer :: norb
    integer :: ikpt
    type(dictionary), pointer :: occup_src
    character(len = 12) :: kpt_key

    ! Default case.
    if (nspin == 1) then
       norb  = min((nelec_up + 1) / 2, norb_max)
       norbu = norb
    else
       norb = min(nelec_up + nelec_down, 2 * norb_max)
       if (nspin == 2) then
          norbu = min(nelec_up, norb_max)
       else
          norbu = min(nelec_up, 2 * norb_max)
       end if
    end if
    norbd = norb - norbu
    ! Modify the default with occupation
    nullify(occup_src)
    if (has_key(dict, key)) then
       occup_src => dict //key
       ! Occupation is provided.
       if (has_key(occup_src, "K point 1")) then
          call count_for_kpt(occup_src // "K point 1")
       else if (nkpts == 1) then
          call count_for_kpt(occup_src)
       end if
       do ikpt = 2, nkpts, 1
          write(kpt_key, "(A)") "K point" // trim(yaml_toa(ikpt, fmt = "(I0)"))
          if (has_key(occup_src, kpt_key)) call count_for_kpt(occup_src // kpt_key)
       end do
    else if (norbsempty > 0) then
       !value of empty orbitals up and down, needed to fill occupation numbers
       if (nspin == 4 .or. nspin == 1) then
          norbu = norbu + min(norbsempty, norb_max - norbu)
       else if (nspin == 2) then
          norbu = norbu + min(norbsempty, norb_max - norbu)
          norbd = norbd + min(norbsempty, norb_max - norbd)
       end if
    end if

    ! Summarize and check.
    norb = norbu + norbd
    if (((nspin == 1 .or. nspin == 2) .and. (norbu > norb_max .or. norbd > norb_max)) &
         & .or. (nspin == 4 .and. (norbu > 2 * norb_max .or. norbd > 0))) then
       call yaml_warning('Total number of orbitals (found ' // trim(yaml_toa(norb)) &
            & // ') exceeds the available input guess orbitals (being ' &
            & // trim(yaml_toa(norb_max)) // ').')
       stop
    end if

    ! Allocate occupation accordingly.
    occup = f_malloc_ptr(norb * nkpts, id = "occup", routine_id = "occupation_set_from_dict")
    ! Setup occupation
    if (nspin==1) then
       do ikpt = 1, nkpts, 1
          call fill_default((ikpt - 1) * norb, 2, nelec_up, norb)
          if (associated(occup_src)) then
             write(kpt_key, "(A)") "K point" // trim(yaml_toa(ikpt, fmt = "(I0)"))
             if (ikpt == 0 .and. .not. has_key(occup_src, kpt_key)) then
                call fill_for_kpt((ikpt - 1) * norb, occup_src)
             else
                call fill_for_kpt((ikpt - 1) * norb, occup_src // kpt_key)
             end if
          end if
       end do
    else
       do ikpt = 0, nkpts - 1, 1
          call fill_default(ikpt * norb, 1, nelec_up, norbu)
          call fill_default(ikpt * norb + norbu, 1, nelec_down, norbd)
          if (associated(occup_src)) then
             write(kpt_key, "(A)") "K point" // trim(yaml_toa(ikpt, fmt = "(I0)"))
             if (ikpt == 0 .and. .not. has_key(occup_src, kpt_key)) then
                call fill_for_kpt((ikpt - 1) * norb, occup_src // "up")
                call fill_for_kpt((ikpt - 1) * norb + norbu, occup_src // "down")
             else
                call fill_for_kpt((ikpt - 1) * norb, occup_src // kpt_key // "up")
                call fill_for_kpt((ikpt - 1) * norb + norbu, occup_src // kpt_key // "down")
             end if
          end if
       end do
    end if

    !Check if sum(occup)=nelec
    if (abs(sum(occup) / nkpts - real(nelec_up + nelec_down,gp))>1.e-6_gp) then
       call yaml_warning('the total number of electrons ' &
            & // trim(yaml_toa(sum(occup) / nkpts,fmt='(f13.6)')) &
            & // ' is not equal to' // trim(yaml_toa(nelec_up + nelec_down)))
       stop
    end if

  contains

    subroutine count_for_kpt(occ)
      implicit none
      type(dictionary), pointer :: occ
      
      if (nspin == 2) then
         if (.not. has_key(occ, "up") .or. &
              & .not. has_key(occ, "down")) stop "missing up or down"
         call count_orbs(norbu, occ // "up")
         call count_orbs(norbd, occ // "down")
      else
         call count_orbs(norbu, occ)
      end if
    end subroutine count_for_kpt

    subroutine count_orbs(n, occ)
      implicit none
      type(dictionary), pointer :: occ
      integer, intent(inout) :: n
      
      type(dictionary), pointer :: it
      character(len = max_field_length) :: key
      integer :: iorb

      it => dict_iter(occ)
      do while(associated(it))
         key = dict_key(it)
         read(key(index(key, " ") + 1:), *) iorb
         n = max(n, iorb)
         it => dict_next(it)
      end do
    end subroutine count_orbs

    subroutine fill_default(isorb, nfill, nelec, norb)
      implicit none
      integer, intent(in) :: isorb, nfill, nelec, norb

      integer :: nt, it, iorb, ne

      nt=0
      ne = (nelec + 1) / nfill
      do iorb=isorb + 1, isorb + min(ne, norb)
         it=min(nfill,nelec-nt)
         occup(iorb)=real(it,gp)
         nt=nt+it
      enddo
      do iorb=isorb+min(ne, norb)+1,isorb+norb
         occup(iorb)=0._gp
      end do
    end subroutine fill_default

    subroutine fill_for_kpt(isorb, occ)
      implicit none
      integer, intent(in) :: isorb
      type(dictionary), pointer :: occ

      type(dictionary), pointer :: it
      character(len = max_field_length) :: key
      integer :: iorb

      it => dict_iter(occ)
      do while(associated(it))
         key = dict_key(it)
         read(key(index(key, " ") + 1:), *) iorb
         occup(isorb + iorb) = it
         it => dict_next(it)
      end do
    end subroutine fill_for_kpt
  end subroutine occupation_set_from_dict
!!$

  subroutine occupation_data_file_merge_to_dict(dict, key, filename)
    use module_defs, only: gp, UNINITIALIZED
    use dictionaries
    use yaml_output
    implicit none
    type(dictionary), pointer :: dict
    character(len = *), intent(in) :: filename, key

    logical :: exists
    integer :: ierror, ntu, ntd, nt, i, iorb, lline, lstring
    character(len = 100) :: line, string
    type(dictionary), pointer :: valu, vald
    
    inquire(file = filename, exist = exists)
    if (.not. exists) return

    open(unit=91,file=filename,status='old',iostat=ierror)
    !Check the open statement
    if (ierror /= 0) then
       call yaml_warning('Failed to open the existing file '// trim(filename))
       stop
    end if

    !The first line gives the number of orbitals
    read(unit=91,fmt='(a100)') line

    read(line,fmt=*,iostat=ierror) ntu, ntd
    if (ierror /= 0) then
       !The first line gives the number of orbitals
       ntd = 0
       read(line,fmt=*,iostat=ierror) ntu
       if (ierror /=0) stop 'ERROR: reading the number of orbitals.'
    end if

    call dict_init(valu)
    if (ntd > 0) call dict_init(vald)

    nt = 1
    do
       read(unit=91,fmt='(a100)',iostat=ierror) line
       if (ierror /= 0) then
          exit
       end if
       !Transform the line in case there are slashes (to ease the parsing)
       lline = len(line)
       do i=1,lline
          if (line(i:i) == '/') then
             line(i:i) = ':'
          end if
       end do
       read(line,*,iostat=ierror) iorb,string
       if (ierror /= 0) then
          exit
       end if
       !Transform back the ':' into '/'
       lstring = len(string)
       do i=1,lstring
          if (string(i:i) == ':') then
             string(i:i) = '/'
          end if
       end do
       nt=nt+1

       if (iorb<0 .or. iorb>ntu + ntd) then
          !if (iproc==0) then
          write(*,'(1x,a,i0,a)') 'ERROR in line ',nt,' of the file "[name].occ"'
          write(*,'(10x,a,i0,a)') 'The orbital index ',iorb,' is incorrect'
          !end if
          stop
       else
          if (iorb <= ntu) then
             call set(valu // ("Orbital" // trim(yaml_toa(iorb, fmt = "(I0)"))), string)
          else
             call set(vald // ("Orbital" // trim(yaml_toa(iorb, fmt = "(I0)"))), string)
          end if
       end if
    end do

    close(unit = 91)

    if (ntd > 0) then
       call set(dict // key // "K point 1" // "up", valu)
       call set(dict // key // "K point 1" // "down", vald)
    else
       call set(dict // key // "K point 1", valu)
    end if

    call set(dict // key // SOURCE_KEY, filename)

  end subroutine occupation_data_file_merge_to_dict

  subroutine neb_set_from_dict(dict, opt, climbing_, imax, nimg_, &
       & cv, tol, ds_, kmin, kmax, temp_, damp_, meth)
    use module_defs, only: gp
    use dictionaries
    use module_input_keys
    use yaml_output
    implicit none
    type(dictionary), pointer :: dict
    logical, intent(out) :: opt, climbing_
    integer, intent(out) :: imax, nimg_
    real(kind = gp), intent(out) :: cv, tol, ds_, damp_, kmin, kmax, temp_
    character(len = max_field_length), intent(out) :: meth

    if (.not. has_key(dict, GEOPT_VARIABLES)) return
    if (trim(dict_value(dict // GEOPT_VARIABLES // GEOPT_METHOD)) /= "NEB") return

    opt       = dict // GEOPT_VARIABLES // EXTREMA_OPT
    climbing_ = dict // GEOPT_VARIABLES // NEB_CLIMBING
    imax      = dict // GEOPT_VARIABLES // NCOUNT_CLUSTER_X
    nimg_     = dict // GEOPT_VARIABLES // NIMG
    cv        = dict // GEOPT_VARIABLES // FORCEMAX
    tol       = dict // GEOPT_VARIABLES // FIX_TOL
    ds_       = dict // GEOPT_VARIABLES // BETAX
    kmin      = dict // GEOPT_VARIABLES // SPRINGS_K // 0
    kmax      = dict // GEOPT_VARIABLES // SPRINGS_K // 1
    meth      = dict // GEOPT_VARIABLES // NEB_METHOD
    if (has_key(dict // GEOPT_VARIABLES, TEMP)) temp_ = dict // GEOPT_VARIABLES // TEMP
    if (has_key(dict // GEOPT_VARIABLES, NEB_DAMP)) damp_ = dict // GEOPT_VARIABLES // NEB_DAMP
  end subroutine neb_set_from_dict
end module module_input_dicts<|MERGE_RESOLUTION|>--- conflicted
+++ resolved
@@ -221,11 +221,7 @@
     logical :: exists
     integer :: nzatom, nelpsp, npspcode
     real(gp), dimension(0:4,0:6) :: psppar
-<<<<<<< HEAD
-    integer :: i, dlen
-=======
     integer :: i,nlen
->>>>>>> 4a48501a
     real(gp) :: ehomo,radfine,rad,maxrad
     type(dictionary), pointer :: radii,dict_psp
     real(gp), dimension(3) :: radii_cf
@@ -282,13 +278,8 @@
     if (radii_cf(2) == UNINITIALIZED(1.0_gp)) then
        radfine = dict_psp // LPSP_KEY // "Rloc"
        if (has_key(dict_psp, NLPSP_KEY)) then
-<<<<<<< HEAD
-          dlen=dict_len(dict_psp // NLPSP_KEY)
-          do i=1, dlen
-=======
           nlen=dict_len(dict_psp // NLPSP_KEY)
           do i=1, nlen
->>>>>>> 4a48501a
              rad = dict_psp // NLPSP_KEY // (i - 1) // "Rloc"
              if (rad /= 0._gp) then
                 radfine=min(radfine, rad)
@@ -503,11 +494,7 @@
     type(dictionary), pointer :: loc
     character(len = max_field_length) :: str
     real(gp), dimension(3) :: radii_cf
-<<<<<<< HEAD
-    integer :: i, l, dlen
-=======
     integer :: i, l,nlen
->>>>>>> 4a48501a
 
     nzatom = -1
     radii_cf(:) = UNINITIALIZED(1._gp)
@@ -532,13 +519,8 @@
 
     ! Nonlocal terms
     if (has_key(dict, NLPSP_KEY)) then
-<<<<<<< HEAD
-       dlen = dict_len(dict // NLPSP_KEY)
-       do i = 1, dlen, 1
-=======
        nlen=dict_len(dict // NLPSP_KEY)
        do i = 1, nlen
->>>>>>> 4a48501a
           loc => dict // NLPSP_KEY // (i - 1)
           if (.not. has_key(loc, "Channel (l)")) return
           l = loc // "Channel (l)"
