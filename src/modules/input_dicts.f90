!> @file
!>  Modules which contains all the interfaces to parse input dictionary.
!! @author
!!    Copyright (C) 2013-2014 BigDFT group
!!    This file is distributed under the terms of the
!!    GNU General Public License, see ~/COPYING file
!!    or http://www.gnu.org/copyleft/gpl.txt .
!!    For the list of contributors, see ~/AUTHORS 


!>  Modules which contains all interfaces to parse input dictionary.
module module_input_dicts

  implicit none

  private

  !> Parameters to avoid typos in dictionary keys
  character(len=*), parameter :: ASTRUCT_UNITS = 'units' 
  character(len=*), parameter :: ASTRUCT_CELL = 'cell' 
  character(len=*), parameter :: ASTRUCT_POSITIONS = 'positions' 
  character(len=*), parameter :: ASTRUCT_PROPERTIES = 'properties' 
  character(len=*), parameter, public :: GOUT_ENERGY = 'energy (Ha)' 
  character(len=*), parameter, public :: GOUT_FORCES = 'forces (Ha/Bohr)' 
  character(len=*), parameter :: FORMAT_KEY = 'format' 
  character(len=*), parameter :: OCCUPATION = 'occupation' 
  character(len=*), parameter :: FORMAT_YAML = 'yaml' 
  character(len=*), parameter :: RADII_KEY = 'Radii of active regions (AU)' 
  character(len=*), parameter :: LPSP_KEY = 'Local Pseudo Potential (HGH convention)' 
  character(len=*), parameter :: NLPSP_KEY = 'NonLocal PSP Parameters'
  character(len=*), parameter :: PSPXC_KEY = 'Pseudopotential XC'
  character(len=*), parameter :: PSP_TYPE = 'Pseudopotential type'
  character(len=*), parameter :: COARSE = 'Coarse'
  character(len=*), parameter :: COARSE_PSP = 'Coarse PSP'
  character(len=*), parameter :: FINE = 'Fine'
  character(len=*), parameter :: SOURCE_KEY = 'Source'
  character(len=*), parameter :: ATOMIC_NUMBER = 'Atomic number'
  character(len=*), parameter :: ELECTRON_NUMBER = 'No. of Electrons'
  ! Update a dictionary from a input file
  public :: merge_input_file_to_dict

  ! Main creation routine
  public :: user_dict_from_files

  ! Dictionary completion
  public :: psp_dict_fill_all, psp_dict_analyse

  ! Dictionary inquire
  public :: astruct_dict_get_source, astruct_dict_get_types

  ! Types from dictionaries
  public :: astruct_set_from_dict
  public :: psp_set_from_dict, nlcc_set_from_dict
  public :: atomic_data_set_from_dict
  public :: occupation_set_from_dict
  public :: neb_set_from_dict

  ! Types to dictionaries
  public :: psp_data_merge_to_dict
  public :: astruct_merge_to_dict

  ! Dictionaries from files (old formats).
  public :: psp_file_merge_to_dict, nlcc_file_merge_to_dict
  public :: atoms_file_merge_to_dict
  public :: astruct_file_merge_to_dict
  public :: occupation_data_file_merge_to_dict

contains

  !> logical function, true if file is existing (basically a fortran inquire)
  function file_exists(filename) result(exists)
    use module_base, only: f_err_raise
    use yaml_output, only: yaml_toa
    implicit none
    !Arguments
    character(len=*), intent(in) :: filename !< Filename
    logical :: exists                        !< Result
    !local variables
    integer :: ierr
    inquire(file = filename, exist = exists,iostat=ierr)
    if (f_err_raise(ierr /=0,'Error in unit inquiring for filename '//&
         trim(filename)//', ierr='//trim(yaml_toa(ierr)),&
         err_name='BIGDFT_RUNTIME_ERROR')) then
       exists=.false.
       return
    end if
  end function file_exists

  !> Routine to read YAML input files and create input dictionary.
  !! Update the input dictionary with the result of yaml_parse
  subroutine merge_input_file_to_dict(dict, fname, mpi_env)
    use module_base
    !use yaml_output, only :yaml_map
    use dictionaries
    use yaml_parse, only: yaml_parse_from_char_array
    use yaml_output
    implicit none
    !Arguments
    type(dictionary), pointer :: dict            !< Dictionary of the input files. Should be initialized on entry
    character(len = *), intent(in) :: fname      !< Name of the file where the dictionary has to be read from 
    type(mpi_environment), intent(in) :: mpi_env !< Environment of the reading. Used for broadcasting the result
    !local variables
    integer(kind = 8) :: cbuf, cbuf_len
    integer :: ierr
    character(len = max_field_length) :: val
    character, dimension(:), allocatable :: fbuf
    type(dictionary), pointer :: udict
    external :: getFileContent,copyCBuffer,freeCBuffer

    call f_routine(id='merge_input_file_to_dict')
    if (mpi_env%iproc == 0) then
       call getFileContent(cbuf, cbuf_len, fname, len_trim(fname))
       !if (mpi_env%nproc > 1) &
       !     & call mpi_bcast(cbuf_len, 1, MPI_INTEGER8, 0, mpi_env%mpi_comm, ierr)
    !else
       !call mpi_bcast(cbuf_len, 1, MPI_INTEGER8, 0, mpi_env%mpi_comm, ierr)
    end if

    if (mpi_env%nproc > 1) call mpibcast(cbuf_len,comm=mpi_env%mpi_comm)
    fbuf=f_malloc0_str(1,int(cbuf_len),id='fbuf')

    if (mpi_env%iproc == 0) then
       call copyCBuffer(fbuf, cbuf, cbuf_len)
       call freeCBuffer(cbuf)
!       if (mpi_env%nproc > 1 .and. cbuf_len > 0) &
!            & call mpi_bcast(fbuf(1), int(cbuf_len), MPI_CHARACTER, 0, mpi_env%mpi_comm, ierr)
!    else
!       if (cbuf_len > 0) call mpi_bcast(fbuf(1), int(cbuf_len), MPI_CHARACTER, 0, mpi_env%mpi_comm, ierr)
    end if

    !this call can be replaced with the size of the character array
    if (mpi_env%nproc > 1) call mpibcast(fbuf,comm=mpi_env%mpi_comm)

    call f_err_open_try()
    call yaml_parse_from_char_array(udict, fbuf)
    call f_free_str(1,fbuf)
    ! Handle with possible partial dictionary.
    if (dict_len(udict) > 0) then
       call dict_update(dict, udict // 0)
    end if
    call dict_free(udict)
    ierr = 0
    if (f_err_check()) ierr = f_get_last_error(val)
    !call f_dump_all_errors()
    call f_err_close_try()

    if (ierr /= 0) call f_err_throw(err_id = ierr, err_msg = val)
    call f_release_routine()

  END SUBROUTINE merge_input_file_to_dict

  !> Read from all input files and build a dictionary
  subroutine user_dict_from_files(dict,radical,posinp_name, mpi_env)
    use dictionaries
    use dictionaries_base, only: TYPE_DICT, TYPE_LIST
    use module_defs, only: mpi_environment
    use module_interfaces, only: read_input_dict_from_files
    use module_input_keys, only: POSINP,IG_OCCUPATION
    use yaml_output
    implicit none
    !Arguments
    type(dictionary), pointer :: dict                  !< Contains (out) all the information
    character(len = *), intent(in) :: radical          !< Radical for the input files
    character(len = *), intent(in) :: posinp_name           !< If the dict has no posinp key, use it
    type(mpi_environment), intent(in) :: mpi_env       !< MPI Environment
    !Local variables
    type(dictionary), pointer :: at
    character(len = max_field_length) :: str

    !read the input file(s) and transform them into a dictionary
    call read_input_dict_from_files(trim(radical), mpi_env, dict)

    !possible overwrite with a specific posinp file.
    call astruct_file_merge_to_dict(dict,POSINP, trim(posinp_name))

    if (has_key(dict,POSINP)) then
       str = dict_value(dict //POSINP)
       if (trim(str) /= TYPE_DICT .and. trim(str) /= TYPE_LIST .and. trim(str) /= "") then
          !str contains a file name so add atomic positions from it.
          call astruct_file_merge_to_dict(dict,POSINP, trim(str))
       else
          !The yaml file contains the atomic positions
          !Only add the format
          at => dict //POSINP
          if (.not. has_key(at, ASTRUCT_PROPERTIES)) then
             call set(at // ASTRUCT_PROPERTIES // FORMAT_KEY, FORMAT_YAML)
          else
             at => at // ASTRUCT_PROPERTIES
             if (FORMAT_KEY .notin. at) &
                  call set(at // FORMAT_KEY, FORMAT_YAML)
          end if
       end if
    end if

    ! Add old psppar
    call atoms_file_merge_to_dict(dict)

    !when the user has not specified the occupation in the input file
    if (.not. has_key(dict,IG_OCCUPATION)) then
       !yaml format should be used even for old method
       if (file_exists(trim(radical)//".occup")) &
            call merge_input_file_to_dict(dict//IG_OCCUPATION,&
            trim(radical)//".occup",mpi_env)
    else !otherwise the input file always supersedes
       str = dict_value(dict //IG_OCCUPATION)
       if (trim(str) /= TYPE_DICT .and. trim(str) /= TYPE_LIST .and. trim(str) /= "") then
          !call atomic_data_file_merge_to_dict(dict, ATOMIC_OCC, trim(str))
          if (file_exists(trim(str))) &
               call merge_input_file_to_dict(dict//IG_OCCUPATION,trim(str),mpi_env)
       end if
    end if

    if (OCCUPATION .notin. dict) then
       ! Add old input.occ
       call occupation_data_file_merge_to_dict(dict,OCCUPATION,trim(radical) // ".occ")
    else
       str = dict_value(dict //OCCUPATION)
       if (trim(str) /= TYPE_DICT .and. trim(str) /= TYPE_LIST .and. trim(str) /= "") then
          call occupation_data_file_merge_to_dict(dict,OCCUPATION, trim(str))
       end if
    end if

  end subroutine user_dict_from_files

  !> Fill up the dict with all pseudopotential information
  subroutine psp_dict_fill_all(dict, atomname, run_ixc, projrad, crmult, frmult)
    use module_defs, only: gp, UNINITIALIZED, bigdft_mpi
    use ao_inguess, only: atomic_info
    use module_atoms, only : RADII_SOURCE, RADII_SOURCE_HARD_CODED, RADII_SOURCE_FILE
    use dictionaries
    use dynamic_memory
    implicit none
    !Arguments
    type(dictionary), pointer :: dict          !< Input dictionary (inout)
    character(len = *), intent(in) :: atomname !< Atom name
    integer, intent(in) :: run_ixc             !< XC functional
    real(gp), intent(in) :: projrad            !< projector radius
    real(gp), intent(in) :: crmult, frmult     !< radius multipliers
    !Local variables
    integer :: ixc, ierr
    character(len=27) :: filename
    logical :: exists
    integer :: nzatom, nelpsp, npspcode
    real(gp), dimension(0:4,0:6) :: psppar
<<<<<<< HEAD
    integer :: i
    real(gp) :: ehomo,radfine,rad
    type(dictionary), pointer :: radii,dict_psp
=======
!    integer, parameter :: nmax=6,lmax=4
    !integer, parameter :: nelecmax=32
!    character(len=2) :: symbol
    integer :: i!,mxpl,mxchg,nsccode
    real(gp) :: ehomo,radfine,rad,maxrad!,amu,rcov,rprb
!    real(kind=8), dimension(nmax,0:lmax-1) :: neleconf
    type(dictionary), pointer :: radii
>>>>>>> b2462c3b
    real(gp), dimension(3) :: radii_cf
    character(len = max_field_length) :: source_val

    filename = 'psppar.' // atomname
<<<<<<< HEAD
    radii_cf = UNINITIALIZED(1._gp)
    dict_psp => dict // filename !inquire for the key?
    !example with the .get. operator
!    print *,'here',associated(radii)
    nullify(radii)
    radii = dict_psp .get. RADII_KEY
    radii_cf(1) = radii .get. COARSE
    radii_cf(2) = radii .get. FINE
    radii_cf(3) = radii .get. COARSE_PSP

!!$    if (has_key(dict_psp, RADII_KEY)) then
!!$       radii => dict_psp // RADII_KEY
!!$       if (has_key(radii, COARSE)) radii_cf(1) =  radii // COARSE
!!$       if (has_key(radii, FINE)) radii_cf(2) =  radii // FINE
!!$       if (has_key(radii, COARSE_PSP)) radii_cf(3) =  radii // COARSE_PSP
!!$    end if

    exists = has_key(dict_psp, LPSP_KEY)
=======

    exists = has_key(dict // filename, "Local Pseudo Potential (HGH convention)")
>>>>>>> b2462c3b
    if (.not. exists) then
       ixc = run_ixc
       ixc = dict_psp .get. PSPXC_KEY
!!$       if (has_key(dict_psp, PSPXC_KEY)) &
!!$            & ixc = dict_psp // PSPXC_KEY
       call psp_from_data(atomname, nzatom, &
            & nelpsp, npspcode, ixc, psppar(:,:), exists)
       call psp_data_merge_to_dict(dict_psp, nzatom, nelpsp, npspcode, ixc, &
            & psppar(0:4,0:6), radii_cf, UNINITIALIZED(1._gp), UNINITIALIZED(1._gp))
       call set(dict_psp // SOURCE_KEY, "Hard-Coded")
    else
       nzatom = dict_psp // ATOMIC_NUMBER
       nelpsp = dict_psp // ELECTRON_NUMBER
    end if

    if (.not. exists) then
     !call MPI_BARRIER(bigdft_mpi%mpi_comm,ierr)
       call f_err_throw('The pseudopotential parameter file "'//&
            trim(filename)//&
            '" is lacking, and no registered pseudo found for "'//&
            trim(atomname),err_name='BIGDFT_INPUT_FILE_ERROR')
       return
!!$       write(*,'(1x,5a)')&
!!$            'ERROR: The pseudopotential parameter file "',trim(filename),&
!!$            '" is lacking, and no registered pseudo found for "', &
!!$            & trim(atomname), '", exiting...'
!!$       stop
    end if

<<<<<<< HEAD
    write(source_val, "(A)") RADII_SOURCE(RADII_SOURCE_FILE)
=======
    radii_cf = UNINITIALIZED(1._gp)
    if (has_key(dict // filename, "Radii of active regions (AU)")) then
       radii => dict // filename // "Radii of active regions (AU)"
       if (has_key(radii, "Coarse")) radii_cf(1) =  radii // "Coarse"
       if (has_key(radii, "Fine")) radii_cf(2) =  radii // "Fine"
       if (has_key(radii, "Coarse PSP")) radii_cf(3) =  radii // "Coarse PSP"
    end if

    write(source, "(A)") RADII_SOURCE(RADII_SOURCE_FILE)
>>>>>>> b2462c3b
    if (radii_cf(1) == UNINITIALIZED(1.0_gp)) then
       !see whether the atom is semicore or not
       !and consider the ground state electronic configuration
       call atomic_info(nzatom,nelpsp,ehomo=ehomo)
       !call eleconf(nzatom, nelpsp,symbol,rcov,rprb,ehomo,&
       !     neleconf,nsccode,mxpl,mxchg,amu)

       !assigning the radii by calculating physical parameters
       radii_cf(1)=1._gp/sqrt(abs(2._gp*ehomo))
       write(source_val, "(A)") RADII_SOURCE(RADII_SOURCE_HARD_CODED)
    end if
    if (radii_cf(2) == UNINITIALIZED(1.0_gp)) then
       radfine = dict_psp // LPSP_KEY // "Rloc"
       if (has_key(dict_psp, NLPSP_KEY)) then
          do i=1, dict_len(dict_psp // NLPSP_KEY)
             rad = dict_psp // NLPSP_KEY // (i - 1) // "Rloc"
             if (rad /= 0._gp) then
                radfine=min(radfine, rad)
             end if
          end do
       end if
       radii_cf(2)=radfine
       write(source_val, "(A)") RADII_SOURCE(RADII_SOURCE_HARD_CODED)
    end if
<<<<<<< HEAD
    if (radii_cf(3) == UNINITIALIZED(1.0_gp)) then
       radii_cf(3)=radii_cf(2)
       write(source_val, "(A)") RADII_SOURCE(RADII_SOURCE_HARD_CODED)
    end if
    radii => dict_psp // RADII_KEY
    call set(radii // COARSE, radii_cf(1))
    call set(radii // FINE, radii_cf(2))
    call set(radii // COARSE_PSP, radii_cf(3))
    call set(radii // SOURCE_KEY, source_val)
=======
    if (radii_cf(3) == UNINITIALIZED(1.0_gp)) radii_cf(3)=crmult*radii_cf(1)/frmult
    ! Correct radii_cf(3) for the projectors.
    maxrad=0.e0_gp ! This line added by Alexey, 03.10.08, to be able to compile with -g -C
    if (has_key(dict // filename, "NonLocal PSP Parameters")) then
       do i=1, dict_len(dict // filename // "NonLocal PSP Parameters")
          rad = dict // filename // "NonLocal PSP Parameters" // (i - 1) // "Rloc"
          if (rad /= 0._gp) then
             maxrad=max(maxrad, rad)
          end if
       end do
    end if
    if (maxrad == 0.0_gp) then
       radii_cf(3)=0.0_gp
    else
       radii_cf(3)=max(min(radii_cf(3),projrad*maxrad/frmult),radii_cf(2))
    end if
    
    radii => dict // filename // "Radii of active regions (AU)"
    call set(radii // "Coarse", radii_cf(1))
    call set(radii // "Fine", radii_cf(2))
    call set(radii // "Coarse PSP", radii_cf(3))
    call set(radii // "Source", source)
>>>>>>> b2462c3b
  end subroutine psp_dict_fill_all

  
  !> Fill up the atoms structure from dict
  subroutine psp_dict_analyse(dict, atoms)
    use module_defs, only: gp
    use module_types, only: atoms_data
    use module_atoms, only: allocate_atoms_data
    use dictionaries
    use m_pawrad, only: pawrad_type, pawrad_nullify
    use m_pawtab, only: pawtab_type, pawtab_nullify
    use psp_projectors, only: PSPCODE_PAW
    implicit none
    !Arguments
    type(dictionary), pointer :: dict        !< Input dictionary
    type(atoms_data), intent(inout) :: atoms !Atoms structure to fill up
    !Local variables
    integer :: ityp, ityp2
    character(len = 27) :: filename
    real(gp), dimension(3) :: radii_cf
    logical :: pawpatch, l
    integer :: paw_tot_l,  paw_tot_q, paw_tot_coefficients, paw_tot_matrices
    character(len = max_field_length) :: fpaw

    if (.not. associated(atoms%nzatom)) then
       call allocate_atoms_data(atoms)
    end if

    pawpatch = .true.
    do ityp=1,atoms%astruct%ntypes
       filename = 'psppar.'//atoms%astruct%atomnames(ityp)
       call psp_set_from_dict(dict // filename, &
            & atoms%nzatom(ityp), atoms%nelpsp(ityp), atoms%npspcode(ityp), &
            & atoms%ixcpsp(ityp), atoms%iradii_source(ityp), atoms%psppar(:,:,ityp), radii_cf)
       !To eliminate the runtime warning due to the copy of the array (TD)
       atoms%radii_cf(ityp,:)=radii_cf(:)

       l = .false.
       if (has_key(dict // filename, "PAW patch")) l = dict // filename // "PAW patch"
       pawpatch = pawpatch .and. l

       ! PAW case.
       if (l .and. atoms%npspcode(ityp) == PSPCODE_PAW) then
          ! Allocate the PAW arrays on the fly.
          if (.not. associated(atoms%pawrad)) then
             allocate(atoms%pawrad(atoms%astruct%ntypes))
             allocate(atoms%pawtab(atoms%astruct%ntypes))
             do ityp2 = 1, atoms%astruct%ntypes
                call pawrad_nullify(atoms%pawrad(ityp2))
                call pawtab_nullify(atoms%pawtab(ityp2))
             end do
          end if
          ! Re-read the pseudo for PAW arrays.
          fpaw = dict // filename // "Source"
          !write(*,*) 'Reading of PAW atomic-data, under development', trim(fpaw)
          call paw_from_file(atoms%pawrad(ityp), atoms%pawtab(ityp), trim(fpaw), &
               & atoms%nzatom(ityp), atoms%nelpsp(ityp), atoms%ixcpsp(ityp))
       end if
    end do
    call nlcc_set_from_dict(dict, atoms)

    !For PAW psp
    if (pawpatch.and. any(atoms%npspcode /= PSPCODE_PAW)) then
       paw_tot_l=0
       paw_tot_q=0
       paw_tot_coefficients=0
       paw_tot_matrices=0
       do ityp=1,atoms%astruct%ntypes
          filename = 'psppar.'//atoms%astruct%atomnames(ityp)
          call pawpatch_from_file( filename, atoms,ityp,&
               paw_tot_l,  paw_tot_q, paw_tot_coefficients, paw_tot_matrices, .false.)
       end do
       do ityp=1,atoms%astruct%ntypes
          filename = 'psppar.'//atoms%astruct%atomnames(ityp)
          !! second time allocate and then store
          call pawpatch_from_file( filename, atoms,ityp,&
               paw_tot_l, paw_tot_q, paw_tot_coefficients, paw_tot_matrices, .true.)
       end do
    else
       nullify(atoms%paw_l,atoms%paw_NofL,atoms%paw_nofchannels)
       nullify(atoms%paw_nofgaussians,atoms%paw_Greal,atoms%paw_Gimag)
       nullify(atoms%paw_Gcoeffs,atoms%paw_H_matrices,atoms%paw_S_matrices,atoms%paw_Sm1_matrices)
    end if
  end subroutine psp_dict_analyse


  subroutine nlcc_set_from_dict(dict, atoms)
    use module_defs, only: gp
    use module_types, only: atoms_data
    use dictionaries
    use dynamic_memory
    implicit none
    type(dictionary), pointer :: dict
    type(atoms_data), intent(inout) :: atoms

    type(dictionary), pointer :: nloc, coeffs
    integer :: ityp, nlcc_dim, n, i
    character(len=27) :: filename

    nlcc_dim = 0
    do ityp = 1, atoms%astruct%ntypes, 1
       atoms%nlcc_ngc(ityp)=0
       atoms%nlcc_ngv(ityp)=0
       filename = 'psppar.' // trim(atoms%astruct%atomnames(ityp))
       if (.not. has_key(dict, filename)) cycle    
       if (.not. has_key(dict // filename, 'Non Linear Core Correction term')) cycle
       nloc => dict // filename // 'Non Linear Core Correction term'
       if (has_key(nloc, "Valence") .or. has_key(nloc, "Conduction")) then
          n = 0
          if (has_key(nloc, "Valence")) n = dict_len(nloc // "Valence")
          nlcc_dim = nlcc_dim + n
          atoms%nlcc_ngv(ityp) = int((sqrt(real(1 + 8 * n)) - 1) / 2)
          n = 0
          if (has_key(nloc, "Conduction")) n = dict_len(nloc // "Conduction")
          nlcc_dim = nlcc_dim + n
          atoms%nlcc_ngc(ityp) = int((sqrt(real(1 + 8 * n)) - 1) / 2)
       end if
       if (has_key(nloc, "Rcore") .and. has_key(nloc, "Core charge")) then
          nlcc_dim=nlcc_dim+1
          atoms%nlcc_ngc(ityp)=1
          atoms%nlcc_ngv(ityp)=0
       end if
    end do
    atoms%donlcc = (nlcc_dim > 0)
    atoms%nlccpar = f_malloc_ptr((/ 0 .to. 4, 1 .to. max(nlcc_dim,1) /), id = "nlccpar")
    !start again the file inspection to fill nlcc parameters
    if (atoms%donlcc) then
       nlcc_dim=0
       fill_nlcc: do ityp=1,atoms%astruct%ntypes
          filename = 'psppar.' // trim(atoms%astruct%atomnames(ityp))
          !ALEX: These are preferably read from psppar.Xy, as stored in the
          !local variables rcore and qcore
          nloc => dict // filename // 'Non Linear Core Correction term'
          if (has_key(nloc, "Valence") .or. has_key(nloc, "Conduction")) then
             n = 0
             if (has_key(nloc, "Valence")) n = dict_len(nloc // "Valence")
             do i = 1, n, 1
                coeffs => nloc // "Valence" // (i - 1)
                atoms%nlccpar(:, nlcc_dim + i) = coeffs
             end do
             nlcc_dim = nlcc_dim + n
             n = 0
             if (has_key(nloc, "Conduction")) n = dict_len(nloc // "Conduction")
             do i = 1, n, 1
                coeffs => nloc // "Conduction" // (i - 1)
                atoms%nlccpar(0, nlcc_dim + i) = coeffs // 0
                atoms%nlccpar(1, nlcc_dim + i) = coeffs // 1
                atoms%nlccpar(2, nlcc_dim + i) = coeffs // 2
                atoms%nlccpar(3, nlcc_dim + i) = coeffs // 3
                atoms%nlccpar(4, nlcc_dim + i) = coeffs // 4
             end do
             nlcc_dim = nlcc_dim + n
          end if
          if (has_key(nloc, "Rcore") .and. has_key(nloc, "Core charge")) then
             nlcc_dim=nlcc_dim+1
             atoms%nlcc_ngc(ityp)=1
             atoms%nlcc_ngv(ityp)=0
             atoms%nlccpar(0,nlcc_dim)=nloc // "Rcore"
             atoms%nlccpar(1,nlcc_dim)=nloc // "Core charge"
             atoms%nlccpar(2:4,nlcc_dim)=0.0_gp 
          end if
       end do fill_nlcc
    end if
  end subroutine nlcc_set_from_dict


  !> Set the value for atoms_data from the dictionary
  subroutine psp_set_from_dict(dict, &
       & nzatom, nelpsp, npspcode, ixcpsp, iradii_source, psppar, radii_cf)
    use module_defs, only: gp, UNINITIALIZED
    use module_atoms
    use dictionaries
    use psp_projectors, only: PSPCODE_GTH, PSPCODE_HGH, PSPCODE_HGH_K, PSPCODE_HGH_K_NLCC, PSPCODE_PAW
    implicit none
    !Arguments
    type(dictionary), pointer :: dict
    integer, intent(out) :: nzatom, nelpsp, npspcode, ixcpsp, iradii_source
    real(gp), dimension(0:4,0:6), intent(out) :: psppar
    !Local variables
    type(dictionary), pointer :: loc
    character(len = max_field_length) :: str
    real(gp), dimension(3) :: radii_cf
    integer :: i, l

    nzatom = -1
    radii_cf(:) = UNINITIALIZED(1._gp)
    psppar(:,:) = 0._gp

    ! We set nzatom at the end as a flag that the psp data are complete.
    if (.not. has_key(dict, ELECTRON_NUMBER)) return
    nelpsp = dict // ELECTRON_NUMBER
    if (.not. has_key(dict, PSPXC_KEY)) return
    ixcpsp = dict // PSPXC_KEY
    ! Local terms
    if (.not. has_key(dict, LPSP_KEY)) return
    loc => dict // LPSP_KEY
    if (.not. has_key(loc, "Rloc")) return
    psppar(0,0) = loc // 'Rloc'
    if (.not. has_key(loc, "Coefficients (c1 .. c4)")) return
    psppar(0,1) = loc // 'Coefficients (c1 .. c4)' // 0
    psppar(0,2) = loc // 'Coefficients (c1 .. c4)' // 1
    psppar(0,3) = loc // 'Coefficients (c1 .. c4)' // 2
    psppar(0,4) = loc // 'Coefficients (c1 .. c4)' // 3
    ! Nonlocal terms
    if (has_key(dict, NLPSP_KEY)) then
       do i = 1, dict_len(dict // NLPSP_KEY), 1
          loc => dict // NLPSP_KEY // (i - 1)
          if (.not. has_key(loc, "Channel (l)")) return
          l = loc // "Channel (l)"
          l = l + 1
          if (.not. has_key(loc, "Rloc")) return
          psppar(l,0) = loc // 'Rloc'
          if (.not. has_key(loc, "h_ij terms")) return
          psppar(l,1) = loc // 'h_ij terms' // 0
          psppar(l,2) = loc // 'h_ij terms' // 1
          psppar(l,3) = loc // 'h_ij terms' // 2
          psppar(l,4) = loc // 'h_ij terms' // 3
          psppar(l,5) = loc // 'h_ij terms' // 4
          psppar(l,6) = loc // 'h_ij terms' // 5
       end do
    end if
    ! Type
    if (.not. has_key(dict, PSP_TYPE)) return
    str = dict // PSP_TYPE
    select case(trim(str))
    case("GTH")
       npspcode = PSPCODE_GTH
    case("HGH")
       npspcode = PSPCODE_HGH
    case("HGH-K")
       npspcode = PSPCODE_HGH_K
    case("HGH-K + NLCC")
       npspcode = PSPCODE_HGH_K_NLCC
    case("PAW")
       npspcode = PSPCODE_PAW
    case default
       return
    end select
    if (npspcode == PSPCODE_HGH_K_NLCC) then
       if (.not. has_key(dict, 'Non Linear Core Correction term')) return
       loc => dict // 'Non Linear Core Correction term'
       if (.not. has_key(loc, "Rcore")) return
       if (.not. has_key(loc, "Core charge")) return
    end if
    ! Valid pseudo, we set nzatom
    if (.not. has_key(dict, ATOMIC_NUMBER)) return
    nzatom = dict // ATOMIC_NUMBER

    ! Optional values.
    if (has_key(dict, RADII_KEY)) then
       loc => dict // RADII_KEY
       if (has_key(loc, COARSE)) radii_cf(1) =  loc // COARSE
       if (has_key(loc, FINE)) radii_cf(2) =  loc // FINE
       if (has_key(loc, COARSE_PSP)) radii_cf(3) =  loc // COARSE_PSP
       
       if (has_key(loc, SOURCE_KEY)) then
          ! Source of the radii
          str = loc // SOURCE_KEY
          select case(str)
          case(RADII_SOURCE(RADII_SOURCE_HARD_CODED))
             iradii_source = RADII_SOURCE_HARD_CODED
          case(RADII_SOURCE(RADII_SOURCE_FILE))
             iradii_source = RADII_SOURCE_FILE
          case(RADII_SOURCE(RADII_SOURCE_USER))
             iradii_source = RADII_SOURCE_USER
          case default
             !Undefined: we assume this the name of a file
             iradii_source = RADII_SOURCE_UNKNOWN
          end select
       end if

    else
       iradii_source = RADII_SOURCE_HARD_CODED
    end if

  end subroutine psp_set_from_dict


  !> Merge all psp data (coming from a file) in the dictionary
  subroutine psp_data_merge_to_dict(dict, nzatom, nelpsp, npspcode, ixcpsp, &
       & psppar, radii_cf, rcore, qcore)
    use module_defs, only: gp, UNINITIALIZED
    use psp_projectors, only: PSPCODE_GTH, PSPCODE_HGH, PSPCODE_HGH_K, PSPCODE_HGH_K_NLCC, PSPCODE_PAW
    use module_atoms, only: RADII_SOURCE_FILE
    use dictionaries
    use yaml_strings
    implicit none
    !Arguments
    type(dictionary), pointer :: dict
    integer, intent(in) :: nzatom, nelpsp, npspcode, ixcpsp
    real(gp), dimension(0:4,0:6), intent(in) :: psppar
    real(gp), dimension(3), intent(in) :: radii_cf
    real(gp), intent(in) :: rcore, qcore
    !Local variables
    type(dictionary), pointer :: channel, radii
    integer :: l, i

    ! Type
    select case(npspcode)
    case(PSPCODE_GTH)
       call set(dict // PSP_TYPE, 'GTH')
    case(PSPCODE_HGH)
       call set(dict // PSP_TYPE, 'HGH')
    case(PSPCODE_HGH_K)
       call set(dict // PSP_TYPE, 'HGH-K')
    case(PSPCODE_HGH_K_NLCC)
       call set(dict // PSP_TYPE, 'HGH-K + NLCC')
    case(PSPCODE_PAW)
       call set(dict // PSP_TYPE, 'PAW')
    end select

    call set(dict // ATOMIC_NUMBER, nzatom)
    call set(dict // ELECTRON_NUMBER, nelpsp)
    call set(dict // PSPXC_KEY, ixcpsp)

    ! Local terms
    if (psppar(0,0)/=0) then
       call dict_init(channel)
       call set(channel // 'Rloc', psppar(0,0))
       do i = 1, 4, 1
          call add(channel // 'Coefficients (c1 .. c4)', psppar(0,i))
       end do
       call set(dict // LPSP_KEY, channel)
    end if

    ! nlcc term
    if (npspcode == PSPCODE_HGH_K_NLCC) then
       call set(dict // 'Non Linear Core Correction term', &
            & dict_new( 'Rcore' .is. yaml_toa(rcore), &
            & 'Core charge' .is. yaml_toa(qcore)))
    end if

    ! Nonlocal terms
    do l=1,4
       if (psppar(l,0) /= 0._gp) then
          call dict_init(channel)
          call set(channel // 'Channel (l)', l - 1)
          call set(channel // 'Rloc', psppar(l,0))
          do i = 1, 6, 1
             call add(channel // 'h_ij terms', psppar(l,i))
          end do
          call add(dict // 'NonLocal PSP Parameters', channel)
       end if
    end do

    ! Radii (& carottes)
    if (any(radii_cf /= UNINITIALIZED(1._gp))) then
       call dict_init(radii)
       if (radii_cf(1) /= UNINITIALIZED(1._gp)) call set(radii // COARSE, radii_cf(1))
       if (radii_cf(2) /= UNINITIALIZED(1._gp)) call set(radii // FINE, radii_cf(2))
       if (radii_cf(3) /= UNINITIALIZED(1._gp)) call set(radii // COARSE_PSP, radii_cf(3))
       call set(radii // SOURCE_KEY, RADII_SOURCE_FILE)
       call set(dict // RADII_KEY, radii)
    end if

  end subroutine psp_data_merge_to_dict


  !> Read old psppar file (check if not already in the dictionary) and merge to dict
  subroutine atoms_file_merge_to_dict(dict)
    use dictionaries
    use dictionaries_base, only: TYPE_DICT, TYPE_LIST
    use yaml_output, only: yaml_warning
    use module_input_keys, only: POSINP
    implicit none
    type(dictionary), pointer :: dict

    type(dictionary), pointer :: types
    character(len = max_field_length) :: str
    integer :: iat
    character(len=max_field_length), dimension(:), allocatable :: keys
    character(len=27) :: key
    logical :: exists

    ! Loop on types for atomic data.
    call astruct_dict_get_types(dict //POSINP, types)
    if ( .not. associated(types)) return
    allocate(keys(dict_size(types)))
    keys = dict_keys(types)
    do iat = 1, dict_size(types), 1
       key = 'psppar.' // trim(keys(iat))

       exists = has_key(dict, key)
       if (exists) then
          if (has_key(dict // key, "Source")) then
             str = dict_value(dict // key // "Source")
          else
             str = dict_value(dict // key)
          end if
          if (trim(str) /= "" .and. trim(str) /= TYPE_LIST .and. trim(str) /= TYPE_DICT) then
             !Read the PSP file and merge to dict
             call psp_file_merge_to_dict(dict, key, trim(str))
             if (.not. has_key(dict // key, 'Pseudopotential XC')) then
                call yaml_warning("Pseudopotential file '" // trim(str) // &
                     & "' not found. Fallback to file '" // trim(key) // &
                     & "' or hard-coded pseudopotential.")
             end if
          end if
          exists = has_key(dict // key, 'Pseudopotential XC')
       end if
       if (.not. exists) call psp_file_merge_to_dict(dict, key, key)

       exists = has_key(dict, key)
       if (exists) exists = has_key(dict // key, 'Non Linear Core Correction term')
       if (.not. exists) call nlcc_file_merge_to_dict(dict, key, 'nlcc.' // trim(keys(iat)))
    end do
    deallocate(keys)
    call dict_free(types)
  end subroutine atoms_file_merge_to_dict


  !> Read psp file and merge to dict
  subroutine psp_file_merge_to_dict(dict, key, filename)
    use module_defs, only: gp, UNINITIALIZED
    use dictionaries
    use yaml_strings
    implicit none
    !Arguments
    type(dictionary), pointer :: dict
    character(len = *), intent(in) :: filename, key
    !Local variables
    integer :: nzatom, nelpsp, npspcode, ixcpsp
    real(gp) :: psppar(0:4,0:6), radii_cf(3), rcore, qcore
    logical :: exists, donlcc, pawpatch

    !ALEX: if npspcode==PSPCODE_HGH_K_NLCC, nlccpar are read from psppar.Xy via rcore and qcore 
    call psp_from_file(filename, nzatom, nelpsp, npspcode, ixcpsp, &
         & psppar, donlcc, rcore, qcore, radii_cf, exists, pawpatch)
    if (.not.exists) return

    call psp_data_merge_to_dict(dict // key, nzatom, nelpsp, npspcode, ixcpsp, &
         & psppar, radii_cf, rcore, qcore)
    call set(dict // key // "PAW patch", pawpatch)
    call set(dict // key // SOURCE_KEY, filename)
  end subroutine psp_file_merge_to_dict


  subroutine nlcc_file_merge_to_dict(dict, key, filename)
    use module_defs, only: gp, UNINITIALIZED
    use dictionaries
    use yaml_strings
    implicit none
    type(dictionary), pointer :: dict
    character(len = *), intent(in) :: filename, key

    type(dictionary), pointer :: psp, gauss
    logical :: exists
    integer :: i, ig, ngv, ngc
    real(gp), dimension(0:4) :: coeffs

    inquire(file=filename,exist=exists)
    if (.not.exists) return

    psp => dict // key

    !read the values of the gaussian for valence and core densities
    open(unit=79,file=filename,status='unknown')
    read(79,*)ngv
    if (ngv > 0) then
       do ig=1,(ngv*(ngv+1))/2
          call dict_init(gauss)
          read(79,*) coeffs
          do i = 0, 4, 1
             call add(gauss, coeffs(i))
          end do
          call add(psp // 'Non Linear Core Correction term' // "Valence", gauss)
       end do
    end if

    read(79,*)ngc
    if (ngc > 0) then
       do ig=1,(ngc*(ngc+1))/2
          call dict_init(gauss)
          read(79,*) coeffs
          do i = 0, 4, 1
             call add(gauss, coeffs(i))
          end do
          call add(psp // 'Non Linear Core Correction term' // "Conduction", gauss)
       end do
    end if

    close(unit=79)
  end subroutine nlcc_file_merge_to_dict


  !> Convert astruct to dictionary for later dump.
  subroutine astruct_merge_to_dict(dict, astruct, rxyz, comment)
    use module_defs, only: gp, UNINITIALIZED, Bohr_Ang
    use module_atoms, only: atomic_structure
    use dictionaries
    use yaml_strings
    implicit none
    type(dictionary), pointer :: dict
    type(atomic_structure), intent(in) :: astruct
    real(gp), dimension(3, astruct%nat), intent(in) :: rxyz
    character(len=*), intent(in), optional :: comment
    !local variables
    type(dictionary), pointer :: pos, at
    integer :: iat,ichg,ispol
    real(gp) :: factor(3)
    logical :: reduced
    character(len = 4) :: frzstr

    !call dict_init(dict)

    reduced = .false.
    factor=1.0_gp
    Units: select case(trim(astruct%units))
    case('angstroem','angstroemd0')
       call set(dict // ASTRUCT_UNITS, 'angstroem')
       factor=Bohr_Ang
    case('reduced')
       call set(dict // ASTRUCT_UNITS, 'reduced')
       reduced = .true.
    case('atomic','atomicd0','bohr','bohrd0')
       ! Default, store nothing
    end select Units

    !cell information
    BC :select case(astruct%geocode)
    case('S')
       call set(dict // ASTRUCT_CELL // 0, yaml_toa(astruct%cell_dim(1)*factor(1)))
       call set(dict // ASTRUCT_CELL // 1, '.inf')
       call set(dict // ASTRUCT_CELL // 2, yaml_toa(astruct%cell_dim(3)*factor(3)))
       !angdeg to be added
       if (reduced) then
          factor(1) = 1._gp / astruct%cell_dim(1)
          factor(3) = 1._gp / astruct%cell_dim(3)
       end if
    case('W')
       call set(dict // ASTRUCT_CELL // 0, '.inf')
       call set(dict // ASTRUCT_CELL // 1, '.inf')
       call set(dict // ASTRUCT_CELL // 2, yaml_toa(astruct%cell_dim(3)*factor(3)))
       if (reduced) then
          factor(3) = 1._gp / astruct%cell_dim(3)
       end if
    case('P')
       call set(dict // ASTRUCT_CELL // 0, yaml_toa(astruct%cell_dim(1)*factor(1)))
       call set(dict // ASTRUCT_CELL // 1, yaml_toa(astruct%cell_dim(2)*factor(2)))
       call set(dict // ASTRUCT_CELL // 2, yaml_toa(astruct%cell_dim(3)*factor(3)))
       !angdeg to be added
       if (reduced) then
          factor(1) = 1._gp / astruct%cell_dim(1)
          factor(2) = 1._gp / astruct%cell_dim(2)
          factor(3) = 1._gp / astruct%cell_dim(3)
       end if
    case('F')
       ! Default, store nothing and erase key if already exist.
       if (has_key(dict, ASTRUCT_CELL)) call dict_remove(dict, ASTRUCT_CELL)
    end select BC

    if (has_key(dict, ASTRUCT_POSITIONS)) call dict_remove(dict, ASTRUCT_POSITIONS)
    if (astruct%nat > 0) pos => dict // ASTRUCT_POSITIONS
    do iat=1,astruct%nat
       call dict_init(at)
       call add(at // astruct%atomnames(astruct%iatype(iat)), rxyz(1,iat) * factor(1))
       call add(at // astruct%atomnames(astruct%iatype(iat)), rxyz(2,iat) * factor(2))
       call add(at // astruct%atomnames(astruct%iatype(iat)), rxyz(3,iat) * factor(3))
       if (astruct%ifrztyp(iat) /= 0) then
          call frozen_itof(astruct%ifrztyp(iat), frzstr)
          call set(at // "Frozen", adjustl(frzstr))
       end if
       call charge_and_spol(astruct%input_polarization(iat),ichg,ispol)
       if (ichg /= 0) call set(at // "IGChg", ichg)
       if (ispol /= 0) call set(at // "IGSpin", ispol)
       ! information for internal coordinates
       if (astruct%inputfile_format=='int') then
           call set(at // "int_ref_atoms_1", astruct%ixyz_int(1,iat))
           call set(at // "int_ref_atoms_2", astruct%ixyz_int(2,iat))
           call set(at // "int_ref_atoms_3", astruct%ixyz_int(3,iat))
       end if
       call add(pos, at)
    end do

    if (present(comment)) then
       if (len_trim(comment) > 0) &
            & call add(dict // ASTRUCT_PROPERTIES // "info", comment)
    end if

    if (len_trim(astruct%inputfile_format) > 0) &
         & call set(dict // ASTRUCT_PROPERTIES // "format", astruct%inputfile_format)
  end subroutine astruct_merge_to_dict

  
  subroutine astruct_dict_get_types(dict, types)
    use dictionaries
    implicit none
    type(dictionary), pointer :: dict, types

    type(dictionary), pointer :: atoms, at
    character(len = max_field_length) :: str
    integer :: iat, ityp

    if (ASTRUCT_POSITIONS .notin. dict) then
       nullify(types)
       return
    end if
    call dict_init(types)
    atoms => dict // ASTRUCT_POSITIONS
    ityp = 0
    do iat = 1, dict_len(atoms), 1
       at => dict_iter(atoms // (iat - 1))
       do while(associated(at))
          str = dict_key(at)
          if (dict_len(at) == 3 .and. .not. has_key(types, str)) then
             ityp = ityp + 1
             call set(types // str, ityp)
             nullify(at)
          else
             at => dict_next(at)
          end if
       end do
    end do
  end subroutine astruct_dict_get_types


  subroutine astruct_dict_get_source(dict, source)
    use dictionaries, only: max_field_length, dictionary, has_key, operator(//), dict_value
    implicit none
    type(dictionary), pointer :: dict
    character(len = max_field_length), intent(out) :: source
    
    write(source, "(A)") ""
    if (has_key(dict, ASTRUCT_PROPERTIES)) then
       if (has_key(dict // ASTRUCT_PROPERTIES, "source")) &
            & source = dict_value(dict // ASTRUCT_PROPERTIES // "source")
    end if
  end subroutine astruct_dict_get_source


  !> Read Atomic positions and merge into dict
  subroutine astruct_file_merge_to_dict(dict, key, filename)
    use module_base, only: gp, UNINITIALIZED, bigdft_mpi,f_routine,f_release_routine, &
        & BIGDFT_INPUT_FILE_ERROR, BIGDFT_INPUT_VARIABLES_ERROR,f_free_ptr
    use module_atoms, only: set_astruct_from_file,atomic_structure,&
         nullify_atomic_structure,deallocate_atomic_structure
    use module_input_keys, only: POSINP,RADICAL_NAME
    use dictionaries
    use yaml_strings
    implicit none
    !Arguments
    type(dictionary), pointer :: dict          !< Contains (out) all the information
    character(len = *), intent(in) :: key      !< Key of the dictionary where it should be have the information
    character(len = *), intent(in) :: filename !< Name of the filename where the astruct should be read
    !Local variables
    type(atomic_structure) :: astruct
    !type(DFT_global_output) :: outs
    character(len=max_field_length) :: msg,radical
    integer :: ierr,iat
    real(gp) :: energy
    real(gp), dimension(:,:), pointer :: fxyz
    type(dictionary), pointer :: dict_tmp,pos


    call f_routine(id='astruct_file_merge_to_dict')
    ! Read atomic file, old way
    call nullify_atomic_structure(astruct)
    !call nullify_global_output(outs)

    !Try to read the atomic coordinates from files
    call f_err_open_try()
!!$    call set_astruct_from_file(filename, bigdft_mpi%iproc, astruct, &
!!$         & energy = outs%energy, fxyz = outs%fxyz)
    nullify(fxyz)
    call set_astruct_from_file(filename, bigdft_mpi%iproc, astruct, &
         energy = energy, fxyz = fxyz)
    !print *,'test2',associated(fxyz)
    !Check if BIGDFT_INPUT_FILE_ERROR
    ierr = f_get_last_error(msg) 
    call f_err_close_try()

    if (ierr == 0) then
       dict_tmp => dict // key
       !No errors: we have all information in astruct and put into dict
       call astruct_merge_to_dict(dict_tmp, astruct, astruct%rxyz)
       call set(dict_tmp // ASTRUCT_PROPERTIES // "source", filename)

       if (GOUT_FORCES .in. dict_tmp) call dict_remove(dict_tmp, GOUT_FORCES)
       if (associated(fxyz)) then
          pos => dict_tmp // GOUT_FORCES
          do iat=1,astruct%nat
             call add(pos, dict_new(astruct%atomnames(astruct%iatype(iat)) .is. fxyz(:,iat)))
          end do
       end if
       if (GOUT_ENERGY .in. dict_tmp) call dict_remove(dict_tmp, GOUT_ENERGY)
       if (energy /= UNINITIALIZED(energy)) call set(dict_tmp // GOUT_ENERGY, energy)

       !call global_output_merge_to_dict(dict // key, outs, astruct)
       call deallocate_atomic_structure(astruct)

    else if (ierr == BIGDFT_INPUT_FILE_ERROR) then
       !Found no file: maybe already inside the yaml file ?
       !Check if posinp is in dict
       if ( POSINP .notin.  dict) then
          ! Raise an error
          call f_strcpy(src='input',dest=radical)
          !modify the radical name if it exists
          radical = dict .get. RADICAL_NAME
          msg = "No section 'posinp' for the atomic positions in the file '"//&
               trim(radical) // ".yaml'. " // trim(msg)
          call f_err_throw(err_msg=msg,err_id=ierr)
       end if
    else 
       ! Raise an error
       call f_err_throw(err_msg=msg,err_id=ierr)
    end if
    call f_free_ptr(fxyz)
    !call deallocate_global_output(outs)
    call f_release_routine()

  end subroutine astruct_file_merge_to_dict


  !> Allocate the astruct variable from the dictionary of input data
  !! retrieve also other information like the energy and the forces if requested
  !! and presend in the dictionary
  subroutine astruct_set_from_dict(dict, astruct, comment)
    use module_defs, only: gp, Bohr_Ang, UNINITIALIZED
    use module_atoms, only: atomic_structure, nullify_atomic_structure
    use dictionaries
    use dynamic_memory
    implicit none
    !Arguments
    type(dictionary), pointer :: dict !< dictionary of the input variables
                                      !! the keys have to be declared like input_dicts module
    type(atomic_structure), intent(out) :: astruct          !< Structure created from the file
    character(len = 1024), intent(out), optional :: comment !< Extra comment retrieved from the file if present
    !local variables
    character(len=*), parameter :: subname='astruct_set_from_dict'
    type(dictionary), pointer :: pos, at, types
    character(len = max_field_length) :: str
    integer :: iat, ityp, units, igspin, igchrg, nsgn, ntyp, ierr

    call nullify_atomic_structure(astruct)
    astruct%nat = -1
    if (present(comment)) write(comment, "(A)") " "

    !if (.not. has_key(dict, ASTRUCT_POSITIONS)) return

    ! The units
    units = 0
    write(astruct%units, "(A)") "bohr"
    if (has_key(dict, ASTRUCT_UNITS)) astruct%units = dict // ASTRUCT_UNITS
    select case(trim(astruct%units))
    case('atomic','atomicd0','bohr','bohrd0')
       units = 0
    case('angstroem','angstroemd0')
       units = 1
    case('reduced')
       units = 2
    end select
    ! The cell
    astruct%cell_dim = 0.0_gp
    if (.not. has_key(dict, ASTRUCT_CELL)) then
       astruct%geocode = 'F'
    else
       astruct%geocode = 'P'
       ! z
       astruct%cell_dim(3) = dict // ASTRUCT_CELL // 2
       ! y
       str = dict // ASTRUCT_CELL // 1
       if (trim(str) == ".inf") then
          astruct%geocode = 'S'
       else
          astruct%cell_dim(2) = dict // ASTRUCT_CELL // 1
       end if
       ! x
       str = dict // ASTRUCT_CELL // 0
       if (trim(str) == ".inf") then
          astruct%geocode = 'W'
       else
          astruct%cell_dim(1) = dict // ASTRUCT_CELL // 0
       end if
    end if
    if (units == 1) astruct%cell_dim = astruct%cell_dim / Bohr_Ang
    ! The types
    call astruct_dict_get_types(dict, types)
    ntyp = max(dict_size(types),0) !if types is nullified ntyp=-1
    call astruct_set_n_types(astruct, ntyp)
    ! astruct%atomnames = dict_keys(types)
    ityp = 1
    at => dict_iter(types)
    do while (associated(at))
       astruct%atomnames(ityp) = trim(dict_key(at))
       ityp = ityp + 1
       at => dict_next(at)
    end do
    ! The atoms
    if (ASTRUCT_POSITIONS .in. dict) then
       pos => dict // ASTRUCT_POSITIONS
       call astruct_set_n_atoms(astruct, dict_len(pos))
       do iat = 1, astruct%nat
          igspin = 0
          igchrg = 0
          nsgn   = 1
          !at => pos // (iat - 1)
          at => dict_iter(pos//(iat-1))!at%child
          do while(associated(at))
             str = dict_key(at)
             if (trim(str) == "Frozen") then
                str = dict_value(at)
                call frozen_ftoi(str(1:4), astruct%ifrztyp(iat),ierr)
             else if (trim(str) == "IGSpin") then
                igspin = at
             else if (trim(str) == "IGChg") then
                igchrg = at
                if (igchrg >= 0) then
                   nsgn = 1
                else
                   nsgn = -1
                end if
             else if (trim(str) == "int_ref_atoms_1") then
                astruct%ixyz_int(1,iat) = at
             else if (trim(str) == "int_ref_atoms_2") then
                astruct%ixyz_int(2,iat) = at
             else if (trim(str) == "int_ref_atoms_3") then
                astruct%ixyz_int(3,iat) = at
             else if (dict_len(at) == 3) then
                astruct%iatype(iat) = types // dict_key(at)
                astruct%rxyz(:, iat) = at
             end if
             at => dict_next(at)
          end do
          astruct%input_polarization(iat) = 1000 * igchrg + nsgn * 100 + igspin
          if (units == 1) then
             astruct%rxyz(1,iat) = astruct%rxyz(1,iat) / Bohr_Ang
             astruct%rxyz(2,iat) = astruct%rxyz(2,iat) / Bohr_Ang
             astruct%rxyz(3,iat) = astruct%rxyz(3,iat) / Bohr_Ang
          endif
          if (units == 2) then !add treatment for reduced coordinates
             if (astruct%cell_dim(1) > 0.) astruct%rxyz(1,iat)=&
                  modulo(astruct%rxyz(1,iat),1.0_gp) * astruct%cell_dim(1)
             if (astruct%cell_dim(2) > 0.) astruct%rxyz(2,iat)=&
                  modulo(astruct%rxyz(2,iat),1.0_gp) * astruct%cell_dim(2)
             if (astruct%cell_dim(3) > 0.) astruct%rxyz(3,iat)=&
                  modulo(astruct%rxyz(3,iat),1.0_gp) * astruct%cell_dim(3)
          else if (astruct%geocode == 'P') then
             astruct%rxyz(1,iat)=modulo(astruct%rxyz(1,iat),astruct%cell_dim(1))
             astruct%rxyz(2,iat)=modulo(astruct%rxyz(2,iat),astruct%cell_dim(2))
             astruct%rxyz(3,iat)=modulo(astruct%rxyz(3,iat),astruct%cell_dim(3))
          else if (astruct%geocode == 'S') then
             astruct%rxyz(1,iat)=modulo(astruct%rxyz(1,iat),astruct%cell_dim(1))
             astruct%rxyz(3,iat)=modulo(astruct%rxyz(3,iat),astruct%cell_dim(3))
          else if (astruct%geocode == 'W') then
             astruct%rxyz(3,iat)=modulo(astruct%rxyz(3,iat),astruct%cell_dim(3))
          end if
       end do
    else
       call astruct_set_n_atoms(astruct,0)
    end if

    if (has_key(dict, ASTRUCT_PROPERTIES)) then
       pos => dict // ASTRUCT_PROPERTIES
       if (has_key(pos, "info") .and. present(comment)) comment = pos // "info"
       if (has_key(pos, "format")) astruct%inputfile_format = pos // "format"
    end if

    call dict_free(types)

  end subroutine astruct_set_from_dict


  subroutine aocc_to_dict(dict, nspin, noncoll, nstart, aocc, nelecmax, lmax, nsccode)
    use module_defs, only: gp
    use dictionaries
    implicit none
    integer, intent(in) :: nelecmax, lmax, nsccode, nspin, noncoll, nstart
    type(dictionary), pointer :: dict
    real(gp), dimension(nelecmax), intent(in) :: aocc

    type(dictionary), pointer :: val
    character(len = 4) :: key
    integer :: l, inl, nl, iocc, sccode, nsc, i
    character(len = 1), dimension(4), parameter :: lname = (/ "s", "p", "d", "f" /)

    call dict_init(dict)

    sccode = nsccode
    iocc=0
    do l = 1, lmax
       iocc=iocc+1
       ! Get number of shells for this channel 
       !(to be corrected, the rule is not the same)
       nl = int(aocc(iocc))
       ! Get number of semi cores for this channel
       nsc = modulo(sccode, 4)
       sccode = sccode / 4
       if (nl == 0) cycle
       do inl = 1, nl, 1
          if (inl <= nsc) then
             write(key, "(A1,I1,A1,A1)") "(", nstart + inl, lname(l), ")"
          else
             write(key, "(I1, A1)") nstart + inl, lname(l)
          end if
          call dict_init(val)
          do i = 1, nspin * noncoll * (2 * l - 1), 1
             iocc=iocc+1
             call add(val, aocc(iocc))
          end do
          call set(dict // key, val)
       end do
    end do
  end subroutine aocc_to_dict


  subroutine atomic_data_set_from_dict(dict, key, atoms, nspin)
    use module_defs, only: gp
    use ao_inguess, only: ao_ig_charge,atomic_info,aoig_set_from_dict,&
         print_eleconf,aoig_set
    use module_types, only: atoms_data
    use dictionaries
!    use dynamic_memory
    use yaml_output, only: yaml_warning, yaml_toa
    implicit none
    type(dictionary), pointer :: dict
    type(atoms_data), intent(inout) :: atoms
    character(len = *), intent(in) :: key
    integer, intent(in) :: nspin

    integer :: iat, ityp
    real(gp) :: rcov,elec!,rprb,ehomo,elec
    character(len = max_field_length) :: at
    type(dictionary), pointer :: dict_tmp

    do ityp = 1, atoms%astruct%ntypes, 1
       !only amu and rcov are extracted here
       call atomic_info(atoms%nzatom(ityp),atoms%nelpsp(ityp),&
            amu=atoms%amu(ityp),rcov=rcov)
!       atoms%rloc(ityp,:) = rcov * 10.0

       do iat = 1, atoms%astruct%nat, 1
          if (atoms%astruct%iatype(iat) /= ityp) cycle

          !fill the atomic IG configuration from the input_polarization
          atoms%aoig(iat)=aoig_set(atoms%nzatom(ityp),atoms%nelpsp(ityp),&
               atoms%astruct%input_polarization(iat),nspin)

          ! Possible overwrite, if the dictionary has the item
          if (has_key(dict, key)) then
             nullify(dict_tmp)
             at(1:len(at))="Atom "//trim(adjustl(yaml_toa(iat)))
             if (has_key(dict // key,trim(at))) &
                  dict_tmp=>dict//key//trim(at)
             if (has_key(dict // key, trim(atoms%astruct%atomnames(ityp)))) &
                  dict_tmp=>dict // key // trim(atoms%astruct%atomnames(ityp))
             if (associated(dict_tmp)) then
                atoms%aoig(iat)=aoig_set_from_dict(dict_tmp,nspin)
                !check the total number of electrons
                elec=ao_ig_charge(nspin,atoms%aoig(iat)%aocc)
                if (nint(elec) /= atoms%nelpsp(ityp)) then
                   call print_eleconf(nspin,atoms%aoig(iat)%aocc,atoms%aoig(iat)%nl_sc)
                   call yaml_warning('The total atomic charge '//trim(yaml_toa(elec))//&
                        ' is different from the PSP charge '//trim(yaml_toa(atoms%nelpsp(ityp))))
                end if
             end if
          end if
       end do

    end do

    !number of atoms with semicore channels
    atoms%natsc = 0
    do iat=1,atoms%astruct%nat
       if (atoms%aoig(iat)%nao_sc /= 0) atoms%natsc=atoms%natsc+1
       !if (atoms%aoig(iat)%iasctype /= 0) atoms%natsc=atoms%natsc+1
    enddo
  end subroutine atomic_data_set_from_dict
  


  subroutine occupation_set_from_dict(dict, key, norbu, norbd, occup, &
       & nkpts, nspin, norbsempty, nelec_up, nelec_down, norb_max)
    use module_defs, only: gp
    use dictionaries
    use dynamic_memory
    use yaml_output
    implicit none
    type(dictionary), pointer :: dict
    character(len = *), intent(in) :: key
    real(gp), dimension(:), pointer :: occup
    integer, intent(in) :: nkpts, nspin, norbsempty, nelec_up, nelec_down, norb_max
    integer, intent(out) :: norbu, norbd

    integer :: norb
    integer :: ikpt
    type(dictionary), pointer :: occup_src
    character(len = 12) :: kpt_key

    ! Default case.
    if (nspin == 1) then
       norb  = min((nelec_up + 1) / 2, norb_max)
       norbu = norb
    else
       norb = min(nelec_up + nelec_down, 2 * norb_max)
       if (nspin == 2) then
          norbu = min(nelec_up, norb_max)
       else
          norbu = min(nelec_up, 2 * norb_max)
       end if
    end if
    norbd = norb - norbu
!!$    write(*,*) nelec_up, nelec_down, norbsempty, norb_max
!!$    write(*,*) norbu, norbd, norb
!!$    stop
    ! Modify the default with occupation
    nullify(occup_src)
    if (has_key(dict, key)) then
       occup_src => dict //key
       ! Occupation is provided.
       if (has_key(occup_src, "K point 1")) then
          call count_for_kpt(occup_src // "K point 1")
       else if (nkpts == 1) then
          call count_for_kpt(occup_src)
       end if
       do ikpt = 2, nkpts, 1
          write(kpt_key, "(A)") "K point" // trim(yaml_toa(ikpt, fmt = "(I0)"))
          if (has_key(occup_src, kpt_key)) call count_for_kpt(occup_src // kpt_key)
       end do
    else if (norbsempty > 0) then
       !value of empty orbitals up and down, needed to fill occupation numbers
       if (nspin == 4 .or. nspin == 1) then
          norbu = norbu + min(norbsempty, norb_max - norbu)
       else if (nspin == 2) then
          norbu = norbu + min(norbsempty, norb_max - norbu)
          norbd = norbd + min(norbsempty, norb_max - norbd)
       end if
    end if

    ! Summarize and check.
    norb = norbu + norbd
    if (((nspin == 1 .or. nspin == 2) .and. (norbu > norb_max .or. norbd > norb_max)) &
         & .or. (nspin == 4 .and. (norbu > 2 * norb_max .or. norbd > 0))) then
       call yaml_warning('Total number of orbitals (found ' // trim(yaml_toa(norb)) &
            & // ') exceeds the available input guess orbitals (being ' &
            & // trim(yaml_toa(norb_max)) // ').')
       stop
    end if

    ! Allocate occupation accordingly.
    occup = f_malloc_ptr(norb * nkpts, id = "occup", routine_id = "occupation_set_from_dict")
    ! Setup occupation
    if (nspin==1) then
       do ikpt = 1, nkpts, 1
          call fill_default((ikpt - 1) * norb, 2, nelec_up, norb)
          if (associated(occup_src)) then
             write(kpt_key, "(A)") "K point" // trim(yaml_toa(ikpt, fmt = "(I0)"))
             if (ikpt == 0 .and. .not. has_key(occup_src, kpt_key)) then
                call fill_for_kpt((ikpt - 1) * norb, occup_src)
             else
                call fill_for_kpt((ikpt - 1) * norb, occup_src // kpt_key)
             end if
          end if
       end do
    else
       do ikpt = 0, nkpts - 1, 1
          call fill_default(ikpt * norb, 1, nelec_up, norbu)
          call fill_default(ikpt * norb + norbu, 1, nelec_down, norbd)
          if (associated(occup_src)) then
             write(kpt_key, "(A)") "K point" // trim(yaml_toa(ikpt, fmt = "(I0)"))
             if (ikpt == 0 .and. .not. has_key(occup_src, kpt_key)) then
                call fill_for_kpt((ikpt - 1) * norb, occup_src // "up")
                call fill_for_kpt((ikpt - 1) * norb + norbu, occup_src // "down")
             else
                call fill_for_kpt((ikpt - 1) * norb, occup_src // kpt_key // "up")
                call fill_for_kpt((ikpt - 1) * norb + norbu, occup_src // kpt_key // "down")
             end if
          end if
       end do
    end if

    !Check if sum(occup)=nelec
    if (abs(sum(occup) / nkpts - real(nelec_up + nelec_down,gp))>1.e-6_gp) then
       call yaml_warning('the total number of electrons ' &
            & // trim(yaml_toa(sum(occup) / nkpts,fmt='(f13.6)')) &
            & // ' is not equal to' // trim(yaml_toa(nelec_up + nelec_down)))
       stop
    end if

  contains

    subroutine count_for_kpt(occ)
      implicit none
      type(dictionary), pointer :: occ
      
      if (nspin == 2) then
         if (.not. has_key(occ, "up") .or. &
              & .not. has_key(occ, "down")) stop "missing up or down"
         call count_orbs(norbu, occ // "up")
         call count_orbs(norbd, occ // "down")
      else
         call count_orbs(norbu, occ)
      end if
    end subroutine count_for_kpt

    subroutine count_orbs(n, occ)
      implicit none
      type(dictionary), pointer :: occ
      integer, intent(inout) :: n
      
      type(dictionary), pointer :: it
      character(len = max_field_length) :: key
      integer :: iorb

      it => dict_iter(occ)
      do while(associated(it))
         key = dict_key(it)
         read(key(index(key, " ") + 1:), *) iorb
         n = max(n, iorb)
         it => dict_next(it)
      end do
    end subroutine count_orbs

    subroutine fill_default(isorb, nfill, nelec, norb)
      implicit none
      integer, intent(in) :: isorb, nfill, nelec, norb

      integer :: nt, it, iorb, ne

      nt=0
      ne = (nelec + 1) / nfill
      do iorb=isorb + 1, isorb + min(ne, norb)
         it=min(nfill,nelec-nt)
         occup(iorb)=real(it,gp)
         nt=nt+it
      enddo
      do iorb=isorb+min(ne, norb)+1,isorb+norb
         occup(iorb)=0._gp
      end do
    end subroutine fill_default

    subroutine fill_for_kpt(isorb, occ)
      implicit none
      integer, intent(in) :: isorb
      type(dictionary), pointer :: occ

      type(dictionary), pointer :: it
      character(len = max_field_length) :: key
      integer :: iorb

      it => dict_iter(occ)
      do while(associated(it))
         key = dict_key(it)
         read(key(index(key, " ") + 1:), *) iorb
         occup(isorb + iorb) = it
         it => dict_next(it)
      end do
    end subroutine fill_for_kpt
  end subroutine occupation_set_from_dict


  subroutine occupation_data_file_merge_to_dict(dict, key, filename)
    use module_defs, only: gp, UNINITIALIZED
    use dictionaries
    use yaml_output
    implicit none
    type(dictionary), pointer :: dict
    character(len = *), intent(in) :: filename, key

    logical :: exists
    integer :: ierror, ntu, ntd, nt, i, iorb
    character(len = 100) :: line, string
    type(dictionary), pointer :: valu, vald
    
    inquire(file = filename, exist = exists)
    if (.not. exists) return

    open(unit=91,file=filename,status='old',iostat=ierror)
    !Check the open statement
    if (ierror /= 0) then
       call yaml_warning('Failed to open the existing file '// trim(filename))
       stop
    end if

    !The first line gives the number of orbitals
    read(unit=91,fmt='(a100)') line

    read(line,fmt=*,iostat=ierror) ntu, ntd
    if (ierror /= 0) then
       !The first line gives the number of orbitals
       ntd = 0
       read(line,fmt=*,iostat=ierror) ntu
       if (ierror /=0) stop 'ERROR: reading the number of orbitals.'
    end if

    call dict_init(valu)
    if (ntd > 0) call dict_init(vald)

    nt = 1
    do
       read(unit=91,fmt='(a100)',iostat=ierror) line
       if (ierror /= 0) then
          exit
       end if
       !Transform the line in case there are slashes (to ease the parsing)
       do i=1,len(line)
          if (line(i:i) == '/') then
             line(i:i) = ':'
          end if
       end do
       read(line,*,iostat=ierror) iorb,string
       if (ierror /= 0) then
          exit
       end if
       !Transform back the ':' into '/'
       do i=1,len(string)
          if (string(i:i) == ':') then
             string(i:i) = '/'
          end if
       end do
       nt=nt+1

       if (iorb<0 .or. iorb>ntu + ntd) then
          !if (iproc==0) then
          write(*,'(1x,a,i0,a)') 'ERROR in line ',nt,' of the file "[name].occ"'
          write(*,'(10x,a,i0,a)') 'The orbital index ',iorb,' is incorrect'
          !end if
          stop
       else
          if (iorb <= ntu) then
             call set(valu // ("Orbital" // trim(yaml_toa(iorb, fmt = "(I0)"))), string)
          else
             call set(vald // ("Orbital" // trim(yaml_toa(iorb, fmt = "(I0)"))), string)
          end if
       end if
    end do

    close(unit = 91)

    if (ntd > 0) then
       call set(dict // key // "K point 1" // "up", valu)
       call set(dict // key // "K point 1" // "down", vald)
    else
       call set(dict // key // "K point 1", valu)
    end if

    call set(dict // key // SOURCE_KEY, filename)

  end subroutine occupation_data_file_merge_to_dict

  subroutine neb_set_from_dict(dict, opt, climbing_, imax, nimg_, &
       & cv, tol, ds_, kmin, kmax, temp_, damp_, meth)
    use module_defs, only: gp
    use dictionaries
    use module_input_keys
    use yaml_output
    implicit none
    type(dictionary), pointer :: dict
    logical, intent(out) :: opt, climbing_
    integer, intent(out) :: imax, nimg_
    real(kind = gp), intent(out) :: cv, tol, ds_, damp_, kmin, kmax, temp_
    character(len = max_field_length), intent(out) :: meth

    if (.not. has_key(dict, GEOPT_VARIABLES)) return
    if (trim(dict_value(dict // GEOPT_VARIABLES // GEOPT_METHOD)) /= "NEB") return

    opt       = dict // GEOPT_VARIABLES // EXTREMA_OPT
    climbing_ = dict // GEOPT_VARIABLES // NEB_CLIMBING
    imax      = dict // GEOPT_VARIABLES // NCOUNT_CLUSTER_X
    nimg_     = dict // GEOPT_VARIABLES // NIMG
    cv        = dict // GEOPT_VARIABLES // FORCEMAX
    tol       = dict // GEOPT_VARIABLES // FIX_TOL
    ds_       = dict // GEOPT_VARIABLES // BETAX
    kmin      = dict // GEOPT_VARIABLES // SPRINGS_K // 0
    kmax      = dict // GEOPT_VARIABLES // SPRINGS_K // 1
    meth      = dict // GEOPT_VARIABLES // NEB_METHOD
    if (has_key(dict // GEOPT_VARIABLES, TEMP)) temp_ = dict // GEOPT_VARIABLES // TEMP
    if (has_key(dict // GEOPT_VARIABLES, NEB_DAMP)) damp_ = dict // GEOPT_VARIABLES // NEB_DAMP
  end subroutine neb_set_from_dict
end module module_input_dicts<|MERGE_RESOLUTION|>--- conflicted
+++ resolved
@@ -242,33 +242,14 @@
     logical :: exists
     integer :: nzatom, nelpsp, npspcode
     real(gp), dimension(0:4,0:6) :: psppar
-<<<<<<< HEAD
     integer :: i
-    real(gp) :: ehomo,radfine,rad
+    real(gp) :: ehomo,radfine,rad,maxrad
     type(dictionary), pointer :: radii,dict_psp
-=======
-!    integer, parameter :: nmax=6,lmax=4
-    !integer, parameter :: nelecmax=32
-!    character(len=2) :: symbol
-    integer :: i!,mxpl,mxchg,nsccode
-    real(gp) :: ehomo,radfine,rad,maxrad!,amu,rcov,rprb
-!    real(kind=8), dimension(nmax,0:lmax-1) :: neleconf
-    type(dictionary), pointer :: radii
->>>>>>> b2462c3b
     real(gp), dimension(3) :: radii_cf
     character(len = max_field_length) :: source_val
 
     filename = 'psppar.' // atomname
-<<<<<<< HEAD
-    radii_cf = UNINITIALIZED(1._gp)
     dict_psp => dict // filename !inquire for the key?
-    !example with the .get. operator
-!    print *,'here',associated(radii)
-    nullify(radii)
-    radii = dict_psp .get. RADII_KEY
-    radii_cf(1) = radii .get. COARSE
-    radii_cf(2) = radii .get. FINE
-    radii_cf(3) = radii .get. COARSE_PSP
 
 !!$    if (has_key(dict_psp, RADII_KEY)) then
 !!$       radii => dict_psp // RADII_KEY
@@ -278,10 +259,6 @@
 !!$    end if
 
     exists = has_key(dict_psp, LPSP_KEY)
-=======
-
-    exists = has_key(dict // filename, "Local Pseudo Potential (HGH convention)")
->>>>>>> b2462c3b
     if (.not. exists) then
        ixc = run_ixc
        ixc = dict_psp .get. PSPXC_KEY
@@ -311,19 +288,22 @@
 !!$       stop
     end if
 
-<<<<<<< HEAD
+    radii_cf = UNINITIALIZED(1._gp)
+    !example with the .get. operator
+!    print *,'here',associated(radii)
+    nullify(radii)
+    radii = dict_psp .get. RADII_KEY
+    radii_cf(1) = radii .get. COARSE
+    radii_cf(2) = radii .get. FINE
+    radii_cf(3) = radii .get. COARSE_PSP
+    !if (has_key(dict // filename, "Radii of active regions (AU)")) then
+    !   radii => dict // filename // "Radii of active regions (AU)"
+    !   if (has_key(radii, "Coarse")) radii_cf(1) =  radii // "Coarse"
+    !   if (has_key(radii, "Fine")) radii_cf(2) =  radii // "Fine"
+    !   if (has_key(radii, "Coarse PSP")) radii_cf(3) =  radii // "Coarse PSP"
+    !end if
+
     write(source_val, "(A)") RADII_SOURCE(RADII_SOURCE_FILE)
-=======
-    radii_cf = UNINITIALIZED(1._gp)
-    if (has_key(dict // filename, "Radii of active regions (AU)")) then
-       radii => dict // filename // "Radii of active regions (AU)"
-       if (has_key(radii, "Coarse")) radii_cf(1) =  radii // "Coarse"
-       if (has_key(radii, "Fine")) radii_cf(2) =  radii // "Fine"
-       if (has_key(radii, "Coarse PSP")) radii_cf(3) =  radii // "Coarse PSP"
-    end if
-
-    write(source, "(A)") RADII_SOURCE(RADII_SOURCE_FILE)
->>>>>>> b2462c3b
     if (radii_cf(1) == UNINITIALIZED(1.0_gp)) then
        !see whether the atom is semicore or not
        !and consider the ground state electronic configuration
@@ -348,40 +328,28 @@
        radii_cf(2)=radfine
        write(source_val, "(A)") RADII_SOURCE(RADII_SOURCE_HARD_CODED)
     end if
-<<<<<<< HEAD
-    if (radii_cf(3) == UNINITIALIZED(1.0_gp)) then
-       radii_cf(3)=radii_cf(2)
-       write(source_val, "(A)") RADII_SOURCE(RADII_SOURCE_HARD_CODED)
+    if (radii_cf(3) == UNINITIALIZED(1.0_gp)) radii_cf(3)=crmult*radii_cf(1)/frmult
+    ! Correct radii_cf(3) for the projectors.
+    maxrad=0.e0_gp ! This line added by Alexey, 03.10.08, to be able to compile with -g -C
+    if (has_key( dict_psp, NLPSP_KEY)) then
+       do i=1, dict_len(dict_psp // NLPSP_KEY)
+          rad =  dict_psp  // NLPSP_KEY // (i - 1) // "Rloc"
+          if (rad /= 0._gp) then
+             maxrad=max(maxrad, rad)
+          end if
+       end do
+    end if
+    if (maxrad == 0.0_gp) then
+       radii_cf(3)=0.0_gp
+    else
+       radii_cf(3)=max(min(radii_cf(3),projrad*maxrad/frmult),radii_cf(2))
     end if
     radii => dict_psp // RADII_KEY
     call set(radii // COARSE, radii_cf(1))
     call set(radii // FINE, radii_cf(2))
     call set(radii // COARSE_PSP, radii_cf(3))
     call set(radii // SOURCE_KEY, source_val)
-=======
-    if (radii_cf(3) == UNINITIALIZED(1.0_gp)) radii_cf(3)=crmult*radii_cf(1)/frmult
-    ! Correct radii_cf(3) for the projectors.
-    maxrad=0.e0_gp ! This line added by Alexey, 03.10.08, to be able to compile with -g -C
-    if (has_key(dict // filename, "NonLocal PSP Parameters")) then
-       do i=1, dict_len(dict // filename // "NonLocal PSP Parameters")
-          rad = dict // filename // "NonLocal PSP Parameters" // (i - 1) // "Rloc"
-          if (rad /= 0._gp) then
-             maxrad=max(maxrad, rad)
-          end if
-       end do
-    end if
-    if (maxrad == 0.0_gp) then
-       radii_cf(3)=0.0_gp
-    else
-       radii_cf(3)=max(min(radii_cf(3),projrad*maxrad/frmult),radii_cf(2))
-    end if
     
-    radii => dict // filename // "Radii of active regions (AU)"
-    call set(radii // "Coarse", radii_cf(1))
-    call set(radii // "Fine", radii_cf(2))
-    call set(radii // "Coarse PSP", radii_cf(3))
-    call set(radii // "Source", source)
->>>>>>> b2462c3b
   end subroutine psp_dict_fill_all
 
   
