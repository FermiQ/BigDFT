--- conflicted
+++ resolved
@@ -1172,50 +1172,7 @@
   end subroutine atomic_data_set_from_dict
   
 
-<<<<<<< HEAD
-  subroutine atomic_data_file_merge_to_dict(dict, key, filename)
-    use module_defs, only: gp, UNINITIALIZED
-    use dictionaries
-    use yaml_output
-    implicit none
-    type(dictionary), pointer :: dict
-    character(len = *), intent(in) :: filename, key
-
-    logical :: exists
-    integer :: ierror, jat, nsp, nsccode
-    character(len = 1024) :: string
-    character(len = max_field_length) :: at
-    integer, parameter :: nelecmax = 32, noccmax = 4, lmax = 4
-    real(gp), dimension(nelecmax) :: aocc
-    type(dictionary), pointer :: val
-    
-    inquire(file = filename, exist = exists)
-    if (.not. exists) return
-
-    open(unit=91,file=filename,status='old',iostat=ierror)
-    !Check the open statement
-    if (f_err_raise(ierror /= 0,'Failed to open the existing file '// trim(filename),&
-         err_name='BIGDFT_RUNTIME_ERROR')) return
-
-    parse_inocc: do
-       read(91,'(a1024)',iostat=ierror)string
-       if (ierror /= 0) exit parse_inocc !file ends
-       read(string,*,iostat=ierror)jat
-       if (ierror /=0) stop 'Error reading line'
-
-       write(at, "(A, I0)") "Atom ", jat
-       call read_eleconf(string,noccmax,nelecmax,lmax,aocc,nsccode,nsp)
-       call aocc_to_dict(val, nsp, 1, 0, aocc, nelecmax, lmax, nsccode)
-       call set(dict // key // at, val)
-    end do parse_inocc
-
-    close(unit = 91)
-
-  end subroutine atomic_data_file_merge_to_dict
-
-
-=======
->>>>>>> 3cba9234
+
   subroutine occupation_set_from_dict(dict, key, norbu, norbd, occup, &
        & nkpts, nspin, norbsempty, nelec_up, nelec_down, norb_max)
     use module_defs, only: gp
