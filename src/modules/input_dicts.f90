!> @file
!>  Modules which contains all the interfaces to parse input dictionary.
!! @author
!!    Copyright (C) 2013-2014 BigDFT group
!!    This file is distributed under the terms of the
!!    GNU General Public License, see ~/COPYING file
!!    or http://www.gnu.org/copyleft/gpl.txt .
!!    For the list of contributors, see ~/AUTHORS 


!>  Modules which contains all interfaces to parse input dictionary.
module module_input_dicts

  implicit none

  private

  !parameters to avoid typos in dictionary keys
  character(len=*), parameter :: ATOMIC_OCC="Atomic occupation"
  character(len=*), parameter :: ASTRUCT_UNITS = 'units' 
  character(len=*), parameter :: ASTRUCT_CELL = 'cell' 
  character(len=*), parameter :: ASTRUCT_POSITIONS = 'positions' 
  character(len=*), parameter :: ASTRUCT_PROPERTIES = 'properties' 
  character(len=*), parameter :: GOUT_ENERGY = 'energy (Ha)' 
  character(len=*), parameter :: GOUT_FORCES = 'forces (Ha/Bohr)' 

  ! update a dictionary from a input file
  public :: merge_input_file_to_dict

  ! Main creation routine
  public :: user_dict_from_files

  ! Dictionary completion
  public :: psp_dict_fill_all, psp_dict_analyse

  ! Dictionary inquire
  public :: astruct_dict_get_source, astruct_dict_get_types

  ! Types from dictionaries
  public :: astruct_set_from_dict
  public :: psp_set_from_dict, nlcc_set_from_dict
  public :: atomic_data_set_from_dict
  public :: occupation_set_from_dict
  public :: neb_set_from_dict

  ! Types to dictionaries
  public :: psp_data_merge_to_dict
  public :: astruct_merge_to_dict
  public :: global_output_merge_to_dict

  ! Dictionaries from files (old formats).
  public :: psp_file_merge_to_dict, nlcc_file_merge_to_dict
  public :: atoms_file_merge_to_dict
  public :: astruct_file_merge_to_dict
  public :: atomic_data_file_merge_to_dict
  public :: occupation_data_file_merge_to_dict

contains

  !> logical function, true if file is existing (basically a fortran inquire)
  function file_exists(filename) result(exists)
    use module_base, only: f_err_raise
    use yaml_output, only: yaml_toa
    implicit none
    !Arguments
    character(len=*), intent(in) :: filename !< Filename
    logical :: exists                        !< Result
    !local variables
    integer :: ierr
    inquire(file = filename, exist = exists,iostat=ierr)
    if (f_err_raise(ierr /=0,'Error in unit inquiring for filename '//&
         trim(filename)//', ierr='//trim(yaml_toa(ierr)),&
         err_name='BIGDFT_RUNTIME_ERROR')) then
       exists=.false.
       return
    end if
  end function file_exists


  !> Routine to read YAML input files and create input dictionary.
  !! Update the input dictionary with the result of yaml_parse
  subroutine merge_input_file_to_dict(dict, fname, mpi_env)
    use module_base
    !use yaml_output, only :yaml_map
    use dictionaries
    use yaml_parse, only: yaml_parse_from_char_array
    use yaml_output
    implicit none
    !Arguments
    type(dictionary), pointer :: dict            !< Dictionary of the input files. Should be initialized on entry
    character(len = *), intent(in) :: fname      !< Name of the file where the dictionaryt has to be read from 
    type(mpi_environment), intent(in) :: mpi_env !< Environment of the reading. Used for broadcasting the result
    !local variables
    integer(kind = 8) :: cbuf, cbuf_len
    integer :: ierr
    character(len = max_field_length) :: val
    character, dimension(:), allocatable :: fbuf
    type(dictionary), pointer :: udict
    external :: getFileContent,copyCBuffer,freeCBuffer

    call f_routine(id='merge_input_file_to_dict')
    if (mpi_env%iproc == 0) then
       call getFileContent(cbuf, cbuf_len, fname, len_trim(fname))
       if (mpi_env%nproc > 1) &
            & call mpi_bcast(cbuf_len, 1, MPI_INTEGER8, 0, mpi_env%mpi_comm, ierr)
    else
       call mpi_bcast(cbuf_len, 1, MPI_INTEGER8, 0, mpi_env%mpi_comm, ierr)
    end if
    fbuf=f_malloc0_str(1,int(cbuf_len),id='fbuf')

    if (mpi_env%iproc == 0) then
       call copyCBuffer(fbuf, cbuf, cbuf_len)
       call freeCBuffer(cbuf)
       if (mpi_env%nproc > 1 .and. cbuf_len > 0) &
            & call mpi_bcast(fbuf(1), int(cbuf_len), MPI_CHARACTER, 0, mpi_env%mpi_comm, ierr)
    else
       if (cbuf_len > 0) call mpi_bcast(fbuf(1), int(cbuf_len), MPI_CHARACTER, 0, mpi_env%mpi_comm, ierr)
    end if

    call f_err_open_try()
    call yaml_parse_from_char_array(udict, fbuf)
    call f_free_str(1,fbuf)
    ! Handle with possible partial dictionary.
    if (dict_len(udict) > 0) then
       call dict_update(dict, udict // 0)
    end if

    call dict_free(udict)
    ierr = 0
    if (f_err_check()) ierr = f_get_last_error(val)
    call f_err_close_try()
    !in the present implementation f_err_check is not cleaned after the close of the try
    if (ierr /= 0) call f_err_throw(err_id = ierr, err_msg = val)
    call f_release_routine()

  END SUBROUTINE merge_input_file_to_dict


  !> Read from all input files and build a dictionary
  subroutine user_dict_from_files(dict,radical,posinp, mpi_env)
    use dictionaries
    use dictionaries_base, only: TYPE_DICT, TYPE_LIST
    use module_defs, only: mpi_environment
    use module_interfaces, only: read_input_dict_from_files
    implicit none
    !Arguments
    type(dictionary), pointer :: dict                  !< Contains (out) all the information
    character(len = *), intent(in) :: radical          !< Radical for the input files
    character(len = *), intent(in) :: posinp           !< If the dict has no posinp key, use it
    type(mpi_environment), intent(in) :: mpi_env       !< MPI Environment
    !Local variables
    type(dictionary), pointer :: at
    character(len = max_field_length) :: str

<<<<<<< HEAD
    nullify(dict)

=======
>>>>>>> a2b2392a
    !read the input file(s) and transform them into a dictionary
    call read_input_dict_from_files(trim(radical), mpi_env, dict)

    !possible overwrite with a specific posinp file.
    call astruct_file_merge_to_dict(dict, "posinp", trim(posinp))

    if (has_key(dict, "posinp")) then
       str = dict_value(dict // "posinp")
       if (trim(str) /= TYPE_DICT .and. trim(str) /= TYPE_LIST .and. trim(str) /= "") then
          !str contains a file name so add atomic positions from it.
          call astruct_file_merge_to_dict(dict, "posinp", trim(str))
       else
          !The yaml file contains the atomic positions
          !Only add the format
          at => dict // "posinp"
          if (.not. has_key(at, "Properties")) then
             call set(at // "Properties" // "Format", "yaml")
          else
             at => at // "Properties"
             if (.not. has_key(at, "Format")) call set(at // "Format", "yaml")
          end if
       end if
    end if

    ! Add old psppar
    call atoms_file_merge_to_dict(dict)

    !when the user has not specified the occupation in the input file
    if (.not. has_key(dict, ATOMIC_OCC)) then
       ! Add old input.occup
       !call atomic_data_file_merge_to_dict(dict, ATOMIC_OCC, &
       !     & trim(radical) // ".occup")
       !yaml format should be used even for old method
       if (file_exists(trim(radical)//".occup")) &
            call merge_input_file_to_dict(dict//ATOMIC_OCC,trim(radical)//".occup",mpi_env)
    else !otherwise the input file always supersedes
       str = dict_value(dict // ATOMIC_OCC)
       if (trim(str) /= TYPE_DICT .and. trim(str) /= TYPE_LIST .and. trim(str) /= "") then
          !call atomic_data_file_merge_to_dict(dict, ATOMIC_OCC, trim(str))
          if (file_exists(trim(str))) &
               call merge_input_file_to_dict(dict//ATOMIC_OCC,trim(str),mpi_env)
       end if
    end if

    if (.not. has_key(dict, "occupation")) then
       ! Add old input.occ
       call occupation_data_file_merge_to_dict(dict, "occupation", &
            & trim(radical) // ".occ")
    else
       str = dict_value(dict // "occupation")
       if (trim(str) /= TYPE_DICT .and. trim(str) /= TYPE_LIST .and. trim(str) /= "") then
          call occupation_data_file_merge_to_dict(dict, "occupation", trim(str))
       end if
    end if

  end subroutine user_dict_from_files


  !> Fill up the dict with all pseudopotential information
  subroutine psp_dict_fill_all(dict, atomname, run_ixc)
    use module_defs, only: gp, UNINITIALIZED, bigdft_mpi
    use ao_inguess, only: atomic_info
    use module_atoms, only : RADII_SOURCE, RADII_SOURCE_HARD_CODED, RADII_SOURCE_FILE
    use dictionaries
    use dynamic_memory
    implicit none
    !Arguments
    type(dictionary), pointer :: dict          !< Input dictionary (inout)
    character(len = *), intent(in) :: atomname !< Atome name
    integer, intent(in) :: run_ixc             !< XC functional
    !Local variables
    integer :: ixc, ierr
    character(len=27) :: filename
    logical :: exists
    integer :: nzatom, nelpsp, npspcode
    real(gp), dimension(0:4,0:6) :: psppar
!    integer, parameter :: nmax=6,lmax=4
    !integer, parameter :: nelecmax=32
!    character(len=2) :: symbol
    integer :: i!,mxpl,mxchg,nsccode
    real(gp) :: ehomo,radfine,rad!,amu,rcov,rprb
!    real(kind=8), dimension(nmax,0:lmax-1) :: neleconf
    type(dictionary), pointer :: radii
    real(gp), dimension(3) :: radii_cf
    character(len = max_field_length) :: source

    filename = 'psppar.' // atomname

    radii_cf = UNINITIALIZED(1._gp)
    if (has_key(dict // filename, "Radii of active regions (AU)")) then
       radii => dict // filename // "Radii of active regions (AU)"
       if (has_key(radii, "Coarse")) radii_cf(1) =  radii // "Coarse"
       if (has_key(radii, "Fine")) radii_cf(2) =  radii // "Fine"
       if (has_key(radii, "Coarse PSP")) radii_cf(3) =  radii // "Coarse PSP"
    end if

    exists = has_key(dict // filename, "Local Pseudo Potential (HGH convention)")
    if (.not. exists) then
       ixc = run_ixc
       if (has_key(dict // filename, "Pseudopotential XC")) &
            & ixc = dict // filename // "Pseudopotential XC"
       call psp_from_data(atomname, nzatom, &
            & nelpsp, npspcode, ixc, psppar(:,:), exists)
       call psp_data_merge_to_dict(dict // filename, nzatom, nelpsp, npspcode, ixc, &
            & psppar(0:4,0:6), radii_cf, UNINITIALIZED(1._gp), UNINITIALIZED(1._gp))
       call set(dict // filename // "Source", "Hard-Coded")
    else
       nzatom = dict // filename // "Atomic number"
       nelpsp = dict // filename // "No. of Electrons"
    end if

    if (.not. exists) then
       call MPI_BARRIER(bigdft_mpi%mpi_comm,ierr)
       write(*,'(1x,5a)')&
            'ERROR: The pseudopotential parameter file "',trim(filename),&
            '" is lacking, and no registered pseudo found for "', &
            & trim(atomname), '", exiting...'
       stop
    end if

    write(source, "(A)") RADII_SOURCE(RADII_SOURCE_FILE)
    if (radii_cf(1) == UNINITIALIZED(1.0_gp)) then
       !see whether the atom is semicore or not
       !and consider the ground state electronic configuration
       call atomic_info(nzatom,nelpsp,ehomo=ehomo)
       !call eleconf(nzatom, nelpsp,symbol,rcov,rprb,ehomo,&
       !     neleconf,nsccode,mxpl,mxchg,amu)

       !assigning the radii by calculating physical parameters
       radii_cf(1)=1._gp/sqrt(abs(2._gp*ehomo))
       write(source, "(A)") RADII_SOURCE(RADII_SOURCE_HARD_CODED)
    end if
    if (radii_cf(2) == UNINITIALIZED(1.0_gp)) then
       radfine = dict // filename // "Local Pseudo Potential (HGH convention)" // "Rloc"
       if (has_key(dict // filename, "NonLocal PSP Parameters")) then
          do i=1, dict_len(dict // filename // "NonLocal PSP Parameters")
             rad = dict // filename // "NonLocal PSP Parameters" // (i - 1) // "Rloc"
             if (rad /= 0._gp) then
                radfine=min(radfine, rad)
             end if
          end do
       end if
       radii_cf(2)=radfine
       write(source, "(A)") RADII_SOURCE(RADII_SOURCE_HARD_CODED)
    end if
    if (radii_cf(3) == UNINITIALIZED(1.0_gp)) then
       radii_cf(3)=radfine
       write(source, "(A)") RADII_SOURCE(RADII_SOURCE_HARD_CODED)
    end if
    radii => dict // filename // "Radii of active regions (AU)"
    call set(radii // "Coarse", radii_cf(1))
    call set(radii // "Fine", radii_cf(2))
    call set(radii // "Coarse PSP", radii_cf(3))
    call set(radii // "Source", source)
  end subroutine psp_dict_fill_all

  
  !> Fill up the atoms structure from dict
  subroutine psp_dict_analyse(dict, atoms)
    use module_defs, only: gp
    use module_types, only: atoms_data
    use module_atoms, only: allocate_atoms_data
    use dictionaries
    implicit none
    !Arguments
    type(dictionary), pointer :: dict        !< Input dictionary
    type(atoms_data), intent(inout) :: atoms !Atoms structure to fill up
    !Local variables
    integer :: ityp
    character(len = 27) :: filename
    real(gp), dimension(3) :: radii_cf
    logical :: pawpatch, l
    integer :: paw_tot_l,  paw_tot_q, paw_tot_coefficients, paw_tot_matrices

    if (.not. associated(atoms%nzatom)) then
       call allocate_atoms_data(atoms)
       !call allocate_atoms_nat(atoms, "psp_dict_analyse")
       !call allocate_atoms_ntypes(atoms, "psp_dict_analyse")
    end if

    pawpatch = .true.
    do ityp=1,atoms%astruct%ntypes
       filename = 'psppar.'//atoms%astruct%atomnames(ityp)
       call psp_set_from_dict(dict // filename, &
            & atoms%nzatom(ityp), atoms%nelpsp(ityp), atoms%npspcode(ityp), &
            & atoms%ixcpsp(ityp), atoms%iradii_source(ityp), atoms%psppar(:,:,ityp), radii_cf)
       !To eliminate the runtime warning due to the copy of the array (TD)
       atoms%radii_cf(ityp,:)=radii_cf(:)

       l = .false.
       if (has_key(dict // filename, "PAW patch")) l = dict // filename // "PAW patch"
       pawpatch = pawpatch .and. l
    end do
    call nlcc_set_from_dict(dict, atoms)

    !For PAW psp
    if (pawpatch) then
       paw_tot_l=0
       paw_tot_q=0
       paw_tot_coefficients=0
       paw_tot_matrices=0
       do ityp=1,atoms%astruct%ntypes
          filename = 'psppar.'//atoms%astruct%atomnames(ityp)
          call pawpatch_from_file( filename, atoms,ityp,&
               paw_tot_l,  paw_tot_q, paw_tot_coefficients, paw_tot_matrices, .false.)
       end do
       do ityp=1,atoms%astruct%ntypes
          filename = 'psppar.'//atoms%astruct%atomnames(ityp)
          !! second time allocate and then store
          call pawpatch_from_file( filename, atoms,ityp,&
               paw_tot_l, paw_tot_q, paw_tot_coefficients, paw_tot_matrices, .true.)
       end do
    else
       nullify(atoms%paw_l,atoms%paw_NofL,atoms%paw_nofchannels)
       nullify(atoms%paw_nofgaussians,atoms%paw_Greal,atoms%paw_Gimag)
       nullify(atoms%paw_Gcoeffs,atoms%paw_H_matrices,atoms%paw_S_matrices,atoms%paw_Sm1_matrices)
    end if
  end subroutine psp_dict_analyse


  subroutine nlcc_set_from_dict(dict, atoms)
    use module_defs, only: gp
    use module_types, only: atoms_data
    use dictionaries
    use dynamic_memory
    implicit none
    type(dictionary), pointer :: dict
    type(atoms_data), intent(inout) :: atoms

    type(dictionary), pointer :: nloc, coeffs
    integer :: ityp, nlcc_dim, n, i
    character(len=27) :: filename

    nlcc_dim = 0
    do ityp = 1, atoms%astruct%ntypes, 1
       atoms%nlcc_ngc(ityp)=0
       atoms%nlcc_ngv(ityp)=0
       filename = 'psppar.' // trim(atoms%astruct%atomnames(ityp))
       if (.not. has_key(dict, filename)) cycle    
       if (.not. has_key(dict // filename, 'Non Linear Core Correction term')) cycle
       nloc => dict // filename // 'Non Linear Core Correction term'
       if (has_key(nloc, "Valence") .or. has_key(nloc, "Conduction")) then
          n = 0
          if (has_key(nloc, "Valence")) n = dict_len(nloc // "Valence")
          nlcc_dim = nlcc_dim + n
          atoms%nlcc_ngv(ityp) = int((sqrt(real(1 + 8 * n)) - 1) / 2)
          n = 0
          if (has_key(nloc, "Conduction")) n = dict_len(nloc // "Conduction")
          nlcc_dim = nlcc_dim + n
          atoms%nlcc_ngc(ityp) = int((sqrt(real(1 + 8 * n)) - 1) / 2)
       end if
       if (has_key(nloc, "Rcore") .and. has_key(nloc, "Core charge")) then
          nlcc_dim=nlcc_dim+1
          atoms%nlcc_ngc(ityp)=1
          atoms%nlcc_ngv(ityp)=0
       end if
    end do
    atoms%donlcc = (nlcc_dim > 0)
    atoms%nlccpar = f_malloc_ptr((/ 0 .to. 4, 1 .to. max(nlcc_dim,1) /), id = "nlccpar")
    !start again the file inspection to fill nlcc parameters
    if (atoms%donlcc) then
       nlcc_dim=0
       fill_nlcc: do ityp=1,atoms%astruct%ntypes
          filename = 'psppar.' // trim(atoms%astruct%atomnames(ityp))
          !ALEX: These are preferably read from psppar.Xy, as stored in the
          !local variables rcore and qcore
          nloc => dict // filename // 'Non Linear Core Correction term'
          if (has_key(nloc, "Valence") .or. has_key(nloc, "Conduction")) then
             n = 0
             if (has_key(nloc, "Valence")) n = dict_len(nloc // "Valence")
             do i = 1, n, 1
                coeffs => nloc // "Valence" // (i - 1)
                atoms%nlccpar(:, nlcc_dim + i) = coeffs
             end do
             nlcc_dim = nlcc_dim + n
             n = 0
             if (has_key(nloc, "Conduction")) n = dict_len(nloc // "Conduction")
             do i = 1, n, 1
                coeffs => nloc // "Conduction" // (i - 1)
                atoms%nlccpar(0, nlcc_dim + i) = coeffs // 0
                atoms%nlccpar(1, nlcc_dim + i) = coeffs // 1
                atoms%nlccpar(2, nlcc_dim + i) = coeffs // 2
                atoms%nlccpar(3, nlcc_dim + i) = coeffs // 3
                atoms%nlccpar(4, nlcc_dim + i) = coeffs // 4
             end do
             nlcc_dim = nlcc_dim + n
          end if
          if (has_key(nloc, "Rcore") .and. has_key(nloc, "Core charge")) then
             nlcc_dim=nlcc_dim+1
             atoms%nlcc_ngc(ityp)=1
             atoms%nlcc_ngv(ityp)=0
             atoms%nlccpar(0,nlcc_dim)=nloc // "Rcore"
             atoms%nlccpar(1,nlcc_dim)=nloc // "Core charge"
             atoms%nlccpar(2:4,nlcc_dim)=0.0_gp 
          end if
       end do fill_nlcc
    end if
  end subroutine nlcc_set_from_dict


  !> Set the value for atoms_data from the dictionary
  subroutine psp_set_from_dict(dict, &
       & nzatom, nelpsp, npspcode, ixcpsp, iradii_source, psppar, radii_cf)
    use module_defs, only: gp, UNINITIALIZED
    use module_atoms
    use dictionaries
    use psp_projectors, only: PSPCODE_GTH, PSPCODE_HGH, PSPCODE_HGH_K, PSPCODE_HGH_K_NLCC, PSPCODE_PAW
    implicit none
    !Arguments
    type(dictionary), pointer :: dict
    integer, intent(out) :: nzatom, nelpsp, npspcode, ixcpsp, iradii_source
    real(gp), dimension(0:4,0:6), intent(out) :: psppar
    !Local variables
    type(dictionary), pointer :: loc
    character(len = max_field_length) :: str
    real(gp), dimension(3) :: radii_cf
    integer :: i, l

    nzatom = -1
    radii_cf(:) = UNINITIALIZED(1._gp)
    psppar(:,:) = 0._gp

    ! We set nzatom at the end as a flag that the psp data are complete.
    if (.not. has_key(dict, "No. of Electrons")) return
    nelpsp = dict // "No. of Electrons"
    if (.not. has_key(dict, "Pseudopotential XC")) return
    ixcpsp = dict // "Pseudopotential XC"
    ! Local terms
    if (.not. has_key(dict, "Local Pseudo Potential (HGH convention)")) return
    loc => dict // "Local Pseudo Potential (HGH convention)"
    if (.not. has_key(loc, "Rloc")) return
    psppar(0,0) = loc // 'Rloc'
    if (.not. has_key(loc, "Coefficients (c1 .. c4)")) return
    psppar(0,1) = loc // 'Coefficients (c1 .. c4)' // 0
    psppar(0,2) = loc // 'Coefficients (c1 .. c4)' // 1
    psppar(0,3) = loc // 'Coefficients (c1 .. c4)' // 2
    psppar(0,4) = loc // 'Coefficients (c1 .. c4)' // 3
    ! Nonlocal terms
    if (has_key(dict, "NonLocal PSP Parameters")) then
       do i = 1, dict_len(dict // "NonLocal PSP Parameters"), 1
          loc => dict // "NonLocal PSP Parameters" // (i - 1)
          if (.not. has_key(loc, "Channel (l)")) return
          l = loc // "Channel (l)"
          l = l + 1
          if (.not. has_key(loc, "Rloc")) return
          psppar(l,0) = loc // 'Rloc'
          if (.not. has_key(loc, "h_ij terms")) return
          psppar(l,1) = loc // 'h_ij terms' // 0
          psppar(l,2) = loc // 'h_ij terms' // 1
          psppar(l,3) = loc // 'h_ij terms' // 2
          psppar(l,4) = loc // 'h_ij terms' // 3
          psppar(l,5) = loc // 'h_ij terms' // 4
          psppar(l,6) = loc // 'h_ij terms' // 5
       end do
    end if
    ! Type
    if (.not. has_key(dict, "Pseudopotential type")) return
    str = dict // "Pseudopotential type"
    select case(trim(str))
    case("GTH")
       npspcode = PSPCODE_GTH
    case("HGH")
       npspcode = PSPCODE_HGH
    case("HGH-K")
       npspcode = PSPCODE_HGH_K
    case("HGH-K + NLCC")
       npspcode = PSPCODE_HGH_K_NLCC
    case default
       return
    end select
    if (npspcode == PSPCODE_HGH_K_NLCC) then
       if (.not. has_key(dict, 'Non Linear Core Correction term')) return
       loc => dict // 'Non Linear Core Correction term'
       if (.not. has_key(loc, "Rcore")) return
       if (.not. has_key(loc, "Core charge")) return
    end if
    ! Valid pseudo, we set nzatom
    if (.not. has_key(dict, "Atomic number")) return
    nzatom = dict // "Atomic number"

    ! Optional values.
    if (has_key(dict, "Radii of active regions (AU)")) then
       loc => dict // "Radii of active regions (AU)"
       if (has_key(loc, "Coarse")) radii_cf(1) =  loc // "Coarse"
       if (has_key(loc, "Fine")) radii_cf(2) =  loc // "Fine"
       if (has_key(loc, "Coarse PSP")) radii_cf(3) =  loc // "Coarse PSP"
       
       if (has_key(loc, "Source")) then
          ! Source of the radii
          str = loc // "Source"
          select case(str)
          case(RADII_SOURCE(RADII_SOURCE_HARD_CODED))
             iradii_source = RADII_SOURCE_HARD_CODED
          case(RADII_SOURCE(RADII_SOURCE_FILE))
             iradii_source = RADII_SOURCE_FILE
          case(RADII_SOURCE(RADII_SOURCE_USER))
             iradii_source = RADII_SOURCE_USER
          case default
             !Undefined: we assume this the name of a file
             iradii_source = RADII_SOURCE_UNKNOWN
          end select
       end if

    else
       iradii_source = RADII_SOURCE_HARD_CODED
    end if

  end subroutine psp_set_from_dict


  !> Merge all psp data (coming from a file) in the dictionary
  subroutine psp_data_merge_to_dict(dict, nzatom, nelpsp, npspcode, ixcpsp, &
       & psppar, radii_cf, rcore, qcore)
    use module_defs, only: gp, UNINITIALIZED
    use psp_projectors, only: PSPCODE_GTH, PSPCODE_HGH, PSPCODE_HGH_K, PSPCODE_HGH_K_NLCC, PSPCODE_PAW
    use module_atoms, only: RADII_SOURCE_FILE
    use dictionaries
    use yaml_strings
    implicit none
    !Arguments
    type(dictionary), pointer :: dict
    integer, intent(in) :: nzatom, nelpsp, npspcode, ixcpsp
    real(gp), dimension(0:4,0:6), intent(in) :: psppar
    real(gp), dimension(3), intent(in) :: radii_cf
    real(gp), intent(in) :: rcore, qcore
    !Local variables
    type(dictionary), pointer :: channel, radii
    integer :: l, i

    ! Type
    select case(npspcode)
    case(PSPCODE_GTH)
       call set(dict // "Pseudopotential type", 'GTH')
    case(PSPCODE_HGH)
       call set(dict // "Pseudopotential type", 'HGH')
    case(PSPCODE_HGH_K)
       call set(dict // "Pseudopotential type", 'HGH-K')
    case(PSPCODE_HGH_K_NLCC)
       call set(dict // "Pseudopotential type", 'HGH-K + NLCC')
    end select

    call set(dict // "Atomic number", nzatom)
    call set(dict // "No. of Electrons", nelpsp)
    call set(dict // "Pseudopotential XC", ixcpsp)

    ! Local terms
    if (psppar(0,0)/=0) then
       call dict_init(channel)
       call set(channel // 'Rloc', psppar(0,0))
       do i = 1, 4, 1
          call add(channel // 'Coefficients (c1 .. c4)', psppar(0,i))
       end do
       call set(dict // 'Local Pseudo Potential (HGH convention)', channel)
    end if

    ! nlcc term
    if (npspcode == PSPCODE_HGH_K_NLCC) then
       call set(dict // 'Non Linear Core Correction term', &
            & dict_new( 'Rcore' .is. yaml_toa(rcore), &
            & 'Core charge' .is. yaml_toa(qcore)))
    end if

    ! Nonlocal terms
    do l=1,4
       if (psppar(l,0) /= 0._gp) then
          call dict_init(channel)
          call set(channel // 'Channel (l)', l - 1)
          call set(channel // 'Rloc', psppar(l,0))
          do i = 1, 6, 1
             call add(channel // 'h_ij terms', psppar(l,i))
          end do
          call add(dict // 'NonLocal PSP Parameters', channel)
       end if
    end do

    ! Radii (& carottes)
    if (any(radii_cf /= UNINITIALIZED(1._gp))) then
       call dict_init(radii)
       if (radii_cf(1) /= UNINITIALIZED(1._gp)) call set(radii // "Coarse", radii_cf(1))
       if (radii_cf(2) /= UNINITIALIZED(1._gp)) call set(radii // "Fine", radii_cf(2))
       if (radii_cf(3) /= UNINITIALIZED(1._gp)) call set(radii // "Coarse PSP", radii_cf(3))
       call set(radii // "Source", RADII_SOURCE_FILE)
       call set(dict // "Radii of active regions (AU)", radii)
    end if

  end subroutine psp_data_merge_to_dict


  !> Read old psppar file (check if not already in the dictionary) and merge to dict
  subroutine atoms_file_merge_to_dict(dict)
    use dictionaries
    use dictionaries_base, only: TYPE_DICT, TYPE_LIST
    use yaml_output, only: yaml_warning
    implicit none
    type(dictionary), pointer :: dict

    type(dictionary), pointer :: types
    character(len = max_field_length) :: str
    integer :: iat
    character(max_field_length), dimension(:), allocatable :: keys
    character(len=27) :: key
    logical :: exists

    ! Loop on types for atomic data.
    call astruct_dict_get_types(dict // "posinp", types)
    allocate(keys(dict_size(types)))
    keys = dict_keys(types)
    do iat = 1, dict_size(types), 1
       key = 'psppar.' // trim(keys(iat))

       exists = has_key(dict, key)
       if (exists) then
          str = dict_value(dict // key)
          if (trim(str) /= "" .and. trim(str) /= TYPE_LIST .and. trim(str) /= TYPE_DICT) then
             !Read the PSP file and merge to dict
             call psp_file_merge_to_dict(dict, key, trim(str))
             if (.not. has_key(dict // key, 'Pseudopotential XC')) then
                call yaml_warning("Pseudopotential file '" // trim(str) // &
                     & "' not found. Fallback to file '" // trim(key) // &
                     & "' or hard-coded pseudopotential.")
             end if
          end if
          exists = has_key(dict // key, 'Pseudopotential XC')
       end if
       if (.not. exists) call psp_file_merge_to_dict(dict, key, key)

       exists = has_key(dict, key)
       if (exists) exists = has_key(dict // key, 'Non Linear Core Correction term')
       if (.not. exists) call nlcc_file_merge_to_dict(dict, key, 'nlcc.' // trim(keys(iat)))
    end do
    deallocate(keys)
    call dict_free(types)
  end subroutine atoms_file_merge_to_dict


  !> Read psp file and merge to dict
  subroutine psp_file_merge_to_dict(dict, key, filename)
    use module_defs, only: gp, UNINITIALIZED
    use dictionaries
    use yaml_strings
    implicit none
    !Arguments
    type(dictionary), pointer :: dict
    character(len = *), intent(in) :: filename, key
    !Local variables
    integer :: nzatom, nelpsp, npspcode, ixcpsp
    real(gp) :: psppar(0:4,0:6), radii_cf(3), rcore, qcore
    logical :: exists, donlcc, pawpatch

    !ALEX: if npspcode==PSPCODE_HGH_K_NLCC, nlccpar are read from psppar.Xy via rcore and qcore 
    call psp_from_file(filename, nzatom, nelpsp, npspcode, ixcpsp, &
         & psppar, donlcc, rcore, qcore, radii_cf, exists, pawpatch)
    if (.not.exists) return

    call psp_data_merge_to_dict(dict // key, nzatom, nelpsp, npspcode, ixcpsp, &
         & psppar, radii_cf, rcore, qcore)
    call set(dict // key // "PAW patch", pawpatch)
    call set(dict // key // "Source", filename)
  end subroutine psp_file_merge_to_dict


  subroutine nlcc_file_merge_to_dict(dict, key, filename)
    use module_defs, only: gp, UNINITIALIZED
    use dictionaries
    use yaml_strings
    implicit none
    type(dictionary), pointer :: dict
    character(len = *), intent(in) :: filename, key

    type(dictionary), pointer :: psp, gauss
    logical :: exists
    integer :: i, ig, ngv, ngc
    real(gp), dimension(0:4) :: coeffs

    inquire(file=filename,exist=exists)
    if (.not.exists) return

    psp => dict // key

    !read the values of the gaussian for valence and core densities
    open(unit=79,file=filename,status='unknown')
    read(79,*)ngv
    if (ngv > 0) then
       do ig=1,(ngv*(ngv+1))/2
          call dict_init(gauss)
          read(79,*) coeffs
          do i = 0, 4, 1
             call add(gauss, coeffs(i))
          end do
          call add(psp // 'Non Linear Core Correction term' // "Valence", gauss)
       end do
    end if

    read(79,*)ngc
    if (ngc > 0) then
       do ig=1,(ngc*(ngc+1))/2
          call dict_init(gauss)
          read(79,*) coeffs
          do i = 0, 4, 1
             call add(gauss, coeffs(i))
          end do
          call add(psp // 'Non Linear Core Correction term' // "Conduction", gauss)
       end do
    end if

    close(unit=79)
  end subroutine nlcc_file_merge_to_dict


  !> Convert astruct to dictionary for later dump.
  subroutine astruct_merge_to_dict(dict, astruct, rxyz, comment)
    use module_defs, only: gp, UNINITIALIZED, Bohr_Ang
    use module_atoms, only: atomic_structure
    use dictionaries
    use yaml_strings
    implicit none
    type(dictionary), pointer :: dict
    type(atomic_structure), intent(in) :: astruct
    real(gp), dimension(3, astruct%nat), intent(in) :: rxyz
    character(len = *), intent(in), optional :: comment
    !local variables
    type(dictionary), pointer :: pos, at
    integer :: iat,ichg,ispol
    real(gp) :: factor(3)
    logical :: reduced
    character(len = 4) :: frzstr

    !call dict_init(dict)

    reduced = .false.
    factor=1.0_gp
    Units: select case(trim(astruct%units))
    case('angstroem','angstroemd0')
       call set(dict // ASTRUCT_UNITS, 'angstroem')
       factor=Bohr_Ang
    case('reduced')
       call set(dict // ASTRUCT_UNITS, 'reduced')
       reduced = .true.
    case('atomic','atomicd0','bohr','bohrd0')
       ! Default, store nothing
    end select Units

    !cell information
    BC :select case(astruct%geocode)
    case('S')
       call set(dict // ASTRUCT_CELL // 0, yaml_toa(astruct%cell_dim(1)*factor(1)))
       call set(dict // ASTRUCT_CELL // 1, '.inf')
       call set(dict // ASTRUCT_CELL // 2, yaml_toa(astruct%cell_dim(3)*factor(3)))
       !angdeg to be added
       if (reduced) then
          factor(1) = 1._gp / astruct%cell_dim(1)
          factor(3) = 1._gp / astruct%cell_dim(3)
       end if
    case('W')
       call set(dict // ASTRUCT_CELL // 0, '.inf')
       call set(dict // ASTRUCT_CELL // 1, '.inf')
       call set(dict // ASTRUCT_CELL // 2, yaml_toa(astruct%cell_dim(3)*factor(3)))
       if (reduced) then
          factor(3) = 1._gp / astruct%cell_dim(3)
       end if
    case('P')
       call set(dict // ASTRUCT_CELL // 0, yaml_toa(astruct%cell_dim(1)*factor(1)))
       call set(dict // ASTRUCT_CELL // 1, yaml_toa(astruct%cell_dim(2)*factor(2)))
       call set(dict // ASTRUCT_CELL // 2, yaml_toa(astruct%cell_dim(3)*factor(3)))
       !angdeg to be added
       if (reduced) then
          factor(1) = 1._gp / astruct%cell_dim(1)
          factor(2) = 1._gp / astruct%cell_dim(2)
          factor(3) = 1._gp / astruct%cell_dim(3)
       end if
    case('F')
       ! Default, store nothing and erase key if already exist.
       if (has_key(dict, ASTRUCT_CELL)) call pop(dict, ASTRUCT_CELL)
    end select BC

    if (has_key(dict, ASTRUCT_POSITIONS)) call pop(dict, ASTRUCT_POSITIONS)
    pos => dict // ASTRUCT_POSITIONS
    do iat=1,astruct%nat
       call dict_init(at)
       call add(at // astruct%atomnames(astruct%iatype(iat)), rxyz(1,iat) * factor(1))
       call add(at // astruct%atomnames(astruct%iatype(iat)), rxyz(2,iat) * factor(2))
       call add(at // astruct%atomnames(astruct%iatype(iat)), rxyz(3,iat) * factor(3))
       if (astruct%ifrztyp(iat) /= 0) then
          call frozen_itof(astruct%ifrztyp(iat), frzstr)
          call set(at // "Frozen", adjustl(frzstr))
       end if
       call charge_and_spol(astruct%input_polarization(iat),ichg,ispol)
       if (ichg /= 0) call set(at // "IGChg", ichg)
       if (ispol /= 0) call set(at // "IGSpin", ispol)
       call add(pos, at)
    end do

    if (present(comment)) then
       if (len_trim(comment) > 0) &
            & call add(dict // ASTRUCT_PROPERTIES // "info", comment)
    end if

    if (len_trim(astruct%inputfile_format) > 0) &
         & call set(dict // ASTRUCT_PROPERTIES // "format", astruct%inputfile_format)
  end subroutine astruct_merge_to_dict
  
  subroutine astruct_dict_get_types(dict, types)
    use dictionaries
    implicit none
    type(dictionary), pointer :: dict, types

    type(dictionary), pointer :: atoms, at
    character(len = max_field_length) :: str
    integer :: iat, ityp

    call dict_init(types)
    atoms => dict // ASTRUCT_POSITIONS
    ityp = 0
    do iat = 1, dict_len(atoms), 1
       at => dict_iter(atoms // (iat - 1))
       do while(associated(at))
          str = dict_key(at)
          if (dict_len(at) == 3 .and. .not. has_key(types, str)) then
             ityp = ityp + 1
             call set(types // str, ityp)
             nullify(at)
          else
             at => dict_next(at)
          end if
       end do
    end do
  end subroutine astruct_dict_get_types

  subroutine astruct_dict_get_source(dict, source)
    use dictionaries, only: max_field_length, dictionary, has_key, operator(//), dict_value
    implicit none
    type(dictionary), pointer :: dict
    character(len = max_field_length), intent(out) :: source
    
    write(source, "(A)") ""
    if (has_key(dict, ASTRUCT_PROPERTIES)) then
       if (has_key(dict // ASTRUCT_PROPERTIES, "source")) &
            & source = dict_value(dict // ASTRUCT_PROPERTIES // "source")
    end if
  end subroutine astruct_dict_get_source

  !> Read Atomic positions to dict
  subroutine astruct_file_merge_to_dict(dict, key, filename)
    use module_base, only: gp, UNINITIALIZED, bigdft_mpi,f_routine,f_release_routine
    use module_atoms, only: set_astruct_from_file,atomic_structure,&
         nullify_atomic_structure,deallocate_atomic_structure
    use dictionaries
    use yaml_strings
    implicit none
    !Arguments
    type(dictionary), pointer :: dict  !< Contains (out) all the information
    character(len = *), intent(in) :: filename, key
    !Local variables
    type(atomic_structure) :: astruct
    integer :: ierr
    call f_routine(id='astruct_file_merge_to_dict')
    ! Read atomic file, old way
    call nullify_atomic_structure(astruct)
    call set_astruct_from_file(filename, bigdft_mpi%iproc, astruct, status = ierr)
    if (ierr == 0) then
       call astruct_merge_to_dict(dict // key, astruct, astruct%rxyz)
       call set(dict // key // ASTRUCT_PROPERTIES // "source", filename)
       call deallocate_atomic_structure(astruct)
    end if
    call f_release_routine()
  end subroutine astruct_file_merge_to_dict

<<<<<<< HEAD
=======
  !> allocate the astruct variable from the dictionary of input data
  !retrieve also other information like the energy and the forces if requested
  !! and presend in the dictionary
  subroutine astruct_set_from_dict(dict, astruct, comment)
    use module_defs, only: gp, Bohr_Ang, UNINITIALIZED
    use module_atoms, only: atomic_structure, nullify_atomic_structure
    use dictionaries
    use dynamic_memory
    implicit none
    type(dictionary), pointer :: dict !< dictionary of the input variables
    !! the keys have to be declared like input_dicts module
    type(atomic_structure), intent(out) :: astruct !<structure created from the file
    !> extra comment retrieved from the file if present
    character(len = 1024), intent(out), optional :: comment

    !local variables
    character(len=*), parameter :: subname='astruct_set_from_dict'
    type(dictionary), pointer :: pos, at, types
    character(len = max_field_length) :: str
    integer :: iat, ityp, units, igspin, igchrg, nsgn, ntyp

    call nullify_atomic_structure(astruct)
    astruct%nat = -1
    if (present(comment)) write(comment, "(A)") " "
    if (.not. has_key(dict, ASTRUCT_POSITIONS)) return

    ! The units
    units = 0
    write(astruct%units, "(A)") "bohr"
    if (has_key(dict, ASTRUCT_UNITS)) astruct%units = dict // ASTRUCT_UNITS
    select case(trim(astruct%units))
    case('atomic','atomicd0','bohr','bohrd0')
       units = 0
    case('angstroem','angstroemd0')
       units = 1
    case('reduced')
       units = 2
    end select
    ! The cell
    astruct%cell_dim = 0.0_gp
    if (.not. has_key(dict, ASTRUCT_CELL)) then
       astruct%geocode = 'F'
    else
       astruct%geocode = 'P'
       ! z
       astruct%cell_dim(3) = dict // ASTRUCT_CELL // 2
       ! y
       str = dict // ASTRUCT_CELL // 1
       if (trim(str) == ".inf") then
          astruct%geocode = 'S'
       else
          astruct%cell_dim(2) = dict // ASTRUCT_CELL // 1
       end if
       ! x
       str = dict // ASTRUCT_CELL // 0
       if (trim(str) == ".inf") then
          astruct%geocode = 'W'
       else
          astruct%cell_dim(1) = dict // ASTRUCT_CELL // 0
       end if
    end if
    if (units == 1) astruct%cell_dim = astruct%cell_dim / Bohr_Ang
    ! The types
    call astruct_dict_get_types(dict, types)
    ntyp = dict_size(types)
    call astruct_set_n_types(astruct, ntyp)
    ! astruct%atomnames = dict_keys(types)
    ityp = 1
    at => dict_iter(types)
    do while (associated(at))
       astruct%atomnames(ityp) = dict_key(at)
       ityp = ityp + 1
       at => dict_next(at)
    end do
    ! The atoms
    pos => dict // ASTRUCT_POSITIONS
    call astruct_set_n_atoms(astruct, dict_len(pos))
    do iat = 1, astruct%nat
       igspin = 0
       igchrg = 0
       nsgn   = 1
       !at => pos // (iat - 1)
       at => dict_iter(pos//(iat-1))!at%child
       do while(associated(at))
          str = dict_key(at)
          if (trim(str) == "Frozen") then
             str = dict_value(at)
             call frozen_ftoi(str(1:4), astruct%ifrztyp(iat))
          else if (trim(str) == "IGSpin") then
             igspin = at
          else if (trim(str) == "IGChg") then
             igchrg = at
             if (igchrg >= 0) then
                nsgn = 1
             else
                nsgn = -1
             end if
          else if (dict_len(at) == 3) then
             astruct%iatype(iat) = types // dict_key(at)
             astruct%rxyz(:, iat) = at
          end if
          at => dict_next(at)
       end do
       astruct%input_polarization(iat) = 1000 * igchrg + nsgn * 100 + igspin
       if (units == 1) then
          astruct%rxyz(1,iat) = astruct%rxyz(1,iat) / Bohr_Ang
          astruct%rxyz(2,iat) = astruct%rxyz(2,iat) / Bohr_Ang
          astruct%rxyz(3,iat) = astruct%rxyz(3,iat) / Bohr_Ang
       endif
       if (units == 2) then !add treatment for reduced coordinates
          if (astruct%cell_dim(1) > 0.) astruct%rxyz(1,iat)=&
               modulo(astruct%rxyz(1,iat),1.0_gp) * astruct%cell_dim(1)
          if (astruct%cell_dim(2) > 0.) astruct%rxyz(2,iat)=&
               modulo(astruct%rxyz(2,iat),1.0_gp) * astruct%cell_dim(2)
          if (astruct%cell_dim(3) > 0.) astruct%rxyz(3,iat)=&
               modulo(astruct%rxyz(3,iat),1.0_gp) * astruct%cell_dim(3)
       else if (astruct%geocode == 'P') then
          astruct%rxyz(1,iat)=modulo(astruct%rxyz(1,iat),astruct%cell_dim(1))
          astruct%rxyz(2,iat)=modulo(astruct%rxyz(2,iat),astruct%cell_dim(2))
          astruct%rxyz(3,iat)=modulo(astruct%rxyz(3,iat),astruct%cell_dim(3))
       else if (astruct%geocode == 'S') then
          astruct%rxyz(1,iat)=modulo(astruct%rxyz(1,iat),astruct%cell_dim(1))
          astruct%rxyz(3,iat)=modulo(astruct%rxyz(3,iat),astruct%cell_dim(3))
       else if (astruct%geocode == 'W') then
          astruct%rxyz(3,iat)=modulo(astruct%rxyz(3,iat),astruct%cell_dim(3))
       end if
    end do

    if (has_key(dict, ASTRUCT_PROPERTIES)) then
       pos => dict // ASTRUCT_PROPERTIES
       if (has_key(pos, "info") .and. present(comment)) comment = pos // "info"
       if (has_key(pos, "format")) astruct%inputfile_format = pos // "format"
    end if

  end subroutine astruct_set_from_dict
>>>>>>> a2b2392a

  subroutine aocc_to_dict(dict, nspin, noncoll, nstart, aocc, nelecmax, lmax, nsccode)
    use module_defs, only: gp
    use dictionaries
    implicit none
    integer, intent(in) :: nelecmax, lmax, nsccode, nspin, noncoll, nstart
    type(dictionary), pointer :: dict
    real(gp), dimension(nelecmax), intent(in) :: aocc

    type(dictionary), pointer :: val
    character(len = 4) :: key
    integer :: l, inl, nl, iocc, sccode, nsc, i
    character(len = 1), dimension(4), parameter :: lname = (/ "s", "p", "d", "f" /)

    call dict_init(dict)

    sccode = nsccode
    iocc=0
    do l = 1, lmax
       iocc=iocc+1
       ! Get number of shells for this channel
       nl = int(aocc(iocc))
       ! Get number of semi cores for this channel
       nsc = modulo(sccode, 4)
       sccode = sccode / 4
       if (nl == 0) cycle
       do inl = 1, nl, 1
          if (inl <= nsc) then
             write(key, "(A1,I1,A1,A1)") "(", nstart + inl, lname(l), ")"
          else
             write(key, "(I1, A1)") nstart + inl, lname(l)
          end if
          call dict_init(val)
          do i = 1, nspin * noncoll * (2 * l - 1), 1
             iocc=iocc+1
             call add(val, aocc(iocc))
          end do
          call set(dict // key, val)
       end do
    end do
  end subroutine aocc_to_dict


  subroutine atomic_data_set_from_dict(dict, key, atoms, nspin)
    use module_defs, only: gp
    use ao_inguess, only: ao_ig_charge,atomic_info,aoig_set_from_dict,&
         print_eleconf,aoig_set
    use module_types, only: atoms_data
    use dictionaries
!    use dynamic_memory
    use yaml_output, only: yaml_warning, yaml_toa
    implicit none
    type(dictionary), pointer :: dict
    type(atoms_data), intent(inout) :: atoms
    character(len = *), intent(in) :: key
    integer, intent(in) :: nspin

    integer :: iat, ityp
    real(gp) :: rcov,elec!,rprb,ehomo,elec
    character(len = max_field_length) :: at
    type(dictionary), pointer :: dict_tmp

    do ityp = 1, atoms%astruct%ntypes, 1
       !only amu and rcov are extracted here
       call atomic_info(atoms%nzatom(ityp),atoms%nelpsp(ityp),&
            amu=atoms%amu(ityp),rcov=rcov)
!       atoms%rloc(ityp,:) = rcov * 10.0

       do iat = 1, atoms%astruct%nat, 1
          if (atoms%astruct%iatype(iat) /= ityp) cycle

          !fill the atomic IG configuration from the input_polarization
          atoms%aoig(iat)=aoig_set(atoms%nzatom(ityp),atoms%nelpsp(ityp),&
               atoms%astruct%input_polarization(iat),nspin)

          ! Possible overwrite, if the dictionary has the item
          if (has_key(dict, key)) then
             nullify(dict_tmp)
             at(1:len(at))="Atom "//trim(adjustl(yaml_toa(iat)))
             if (has_key(dict // key,trim(at))) &
                  dict_tmp=>dict//key//trim(at)
             if (has_key(dict // key, trim(atoms%astruct%atomnames(ityp)))) &
                  dict_tmp=>dict // key // trim(atoms%astruct%atomnames(ityp))
             if (associated(dict_tmp)) then
                atoms%aoig(iat)=aoig_set_from_dict(dict_tmp,nspin)
                !check the total number of electrons
                elec=ao_ig_charge(nspin,atoms%aoig(iat)%aocc)
                if (nint(elec) /= atoms%nelpsp(ityp)) then
                   call print_eleconf(nspin,atoms%aoig(iat)%aocc,atoms%aoig(iat)%iasctype)
                   call yaml_warning('The total atomic charge '//trim(yaml_toa(elec))//&
                        ' is different from the PSP charge '//trim(yaml_toa(atoms%nelpsp(ityp))))
                end if
             end if
          end if
       end do

    end do

    !number of atoms with semicore channels
    atoms%natsc = 0
    do iat=1,atoms%astruct%nat
       if (atoms%aoig(iat)%iasctype /= 0) atoms%natsc=atoms%natsc+1
    enddo
  end subroutine atomic_data_set_from_dict
  

  subroutine atomic_data_file_merge_to_dict(dict, key, filename)
    use module_defs, only: gp, UNINITIALIZED
    use dictionaries
    use yaml_output
    implicit none
    type(dictionary), pointer :: dict
    character(len = *), intent(in) :: filename, key

    logical :: exists
    integer :: ierror, jat, nsp, nsccode
    character(len = 1024) :: string
    character(len = max_field_length) :: at
    integer, parameter :: nelecmax = 32, noccmax = 4, lmax = 4
    real(gp), dimension(nelecmax) :: aocc
    type(dictionary), pointer :: val
    
    inquire(file = filename, exist = exists)
    if (.not. exists) return

    open(unit=91,file=filename,status='old',iostat=ierror)
    !Check the open statement
    if (f_err_raise(ierror /= 0,'Failed to open the existing file '// trim(filename),&
         err_name='BIGDFT_RUNTIME_ERROR')) return

    parse_inocc: do
       read(91,'(a1024)',iostat=ierror)string
       if (ierror /= 0) exit parse_inocc !file ends
       read(string,*,iostat=ierror)jat
       if (ierror /=0) stop 'Error reading line'

       write(at, "(A, I0)") "Atom ", jat
       call read_eleconf(string,noccmax,nelecmax,lmax,aocc,nsccode,nsp)
       call aocc_to_dict(val, nsp, 1, 0, aocc, nelecmax, lmax, nsccode)
       call set(dict // key // at, val)
    end do parse_inocc

    close(unit = 91)

  end subroutine atomic_data_file_merge_to_dict


  subroutine occupation_set_from_dict(dict, key, norbu, norbd, occup, &
       & nkpts, nspin, norbsempty, nelec_up, nelec_down, norb_max)
    use module_defs, only: gp
    use dictionaries
    use dynamic_memory
    use yaml_output
    implicit none
    type(dictionary), pointer :: dict
    character(len = *), intent(in) :: key
    real(gp), dimension(:), pointer :: occup
    integer, intent(in) :: nkpts, nspin, norbsempty, nelec_up, nelec_down, norb_max
    integer, intent(out) :: norbu, norbd

    integer :: norb
    integer :: ikpt
    type(dictionary), pointer :: occup_src
    character(len = 12) :: kpt_key

    ! Default case.
    if (nspin == 1) then
       norb  = min((nelec_up + 1) / 2, norb_max)
       norbu = norb
    else
       norb = min(nelec_up + nelec_down, 2 * norb_max)
       if (nspin == 2) then
          norbu = min(nelec_up, norb_max)
       else
          norbu = min(nelec_up, 2 * norb_max)
       end if
    end if
    norbd = norb - norbu
!!$    write(*,*) nelec_up, nelec_down, norbsempty, norb_max
!!$    write(*,*) norbu, norbd, norb
!!$    stop
    ! Modify the default with occupation
    nullify(occup_src)
    if (has_key(dict, key)) then
       occup_src => dict //key
       ! Occupation is provided.
       if (has_key(occup_src, "K point 1")) then
          call count_for_kpt(occup_src // "K point 1")
       else if (nkpts == 1) then
          call count_for_kpt(occup_src)
       end if
       do ikpt = 2, nkpts, 1
          write(kpt_key, "(A)") "K point" // trim(yaml_toa(ikpt, fmt = "(I0)"))
          if (has_key(occup_src, kpt_key)) call count_for_kpt(occup_src // kpt_key)
       end do
    else if (norbsempty > 0) then
       !value of empty orbitals up and down, needed to fill occupation numbers
       if (nspin == 4 .or. nspin == 1) then
          norbu = norbu + min(norbsempty, norb_max - norbu)
       else if (nspin == 2) then
          norbu = norbu + min(norbsempty, norb_max - norbu)
          norbd = norbd + min(norbsempty, norb_max - norbd)
       end if
    end if

    ! Summarize and check.
    norb = norbu + norbd
    if (((nspin == 1 .or. nspin == 2) .and. (norbu > norb_max .or. norbd > norb_max)) &
         & .or. (nspin == 4 .and. (norbu > 2 * norb_max .or. norbd > 0))) then
       call yaml_warning('Total number of orbitals (found ' // trim(yaml_toa(norb)) &
            & // ') exceeds the available input guess orbitals (being ' &
            & // trim(yaml_toa(norb_max)) // ').')
       stop
    end if

    ! Allocate occupation accordingly.
    occup = f_malloc_ptr(norb * nkpts, id = "occup", routine_id = "occupation_set_from_dict")
    ! Setup occupation
    if (nspin==1) then
       do ikpt = 1, nkpts, 1
          call fill_default((ikpt - 1) * norb, 2, nelec_up, norb)
          if (associated(occup_src)) then
             write(kpt_key, "(A)") "K point" // trim(yaml_toa(ikpt, fmt = "(I0)"))
             if (ikpt == 0 .and. .not. has_key(occup_src, kpt_key)) then
                call fill_for_kpt((ikpt - 1) * norb, occup_src)
             else
                call fill_for_kpt((ikpt - 1) * norb, occup_src // kpt_key)
             end if
          end if
       end do
    else
       do ikpt = 0, nkpts - 1, 1
          call fill_default(ikpt * norb, 1, nelec_up, norbu)
          call fill_default(ikpt * norb + norbu, 1, nelec_down, norbd)
          if (associated(occup_src)) then
             write(kpt_key, "(A)") "K point" // trim(yaml_toa(ikpt, fmt = "(I0)"))
             if (ikpt == 0 .and. .not. has_key(occup_src, kpt_key)) then
                call fill_for_kpt((ikpt - 1) * norb, occup_src // "up")
                call fill_for_kpt((ikpt - 1) * norb + norbu, occup_src // "down")
             else
                call fill_for_kpt((ikpt - 1) * norb, occup_src // kpt_key // "up")
                call fill_for_kpt((ikpt - 1) * norb + norbu, occup_src // kpt_key // "down")
             end if
          end if
       end do
    end if

    !Check if sum(occup)=nelec
    if (abs(sum(occup) / nkpts - real(nelec_up + nelec_down,gp))>1.e-6_gp) then
       call yaml_warning('the total number of electrons ' &
            & // trim(yaml_toa(sum(occup) / nkpts,fmt='(f13.6)')) &
            & // ' is not equal to' // trim(yaml_toa(nelec_up + nelec_down)))
       stop
    end if

  contains

    subroutine count_for_kpt(occ)
      implicit none
      type(dictionary), pointer :: occ
      
      if (nspin == 2) then
         if (.not. has_key(occ, "up") .or. &
              & .not. has_key(occ, "down")) stop "missing up or down"
         call count_orbs(norbu, occ // "up")
         call count_orbs(norbd, occ // "down")
      else
         call count_orbs(norbu, occ)
      end if
    end subroutine count_for_kpt

    subroutine count_orbs(n, occ)
      implicit none
      type(dictionary), pointer :: occ
      integer, intent(inout) :: n
      
      type(dictionary), pointer :: it
      character(len = max_field_length) :: key
      integer :: iorb

      it => dict_iter(occ)
      do while(associated(it))
         key = dict_key(it)
         read(key(index(key, " ") + 1:), *) iorb
         n = max(n, iorb)
         it => dict_next(it)
      end do
    end subroutine count_orbs

    subroutine fill_default(isorb, nfill, nelec, norb)
      implicit none
      integer, intent(in) :: isorb, nfill, nelec, norb

      integer :: nt, it, iorb, ne

      nt=0
      ne = (nelec + 1) / nfill
      do iorb=isorb + 1, isorb + min(ne, norb)
         it=min(nfill,nelec-nt)
         occup(iorb)=real(it,gp)
         nt=nt+it
      enddo
      do iorb=isorb+min(ne, norb)+1,isorb+norb
         occup(iorb)=0._gp
      end do
    end subroutine fill_default

    subroutine fill_for_kpt(isorb, occ)
      implicit none
      integer, intent(in) :: isorb
      type(dictionary), pointer :: occ

      type(dictionary), pointer :: it
      character(len = max_field_length) :: key
      integer :: iorb

      it => dict_iter(occ)
      do while(associated(it))
         key = dict_key(it)
         read(key(index(key, " ") + 1:), *) iorb
         occup(isorb + iorb) = it
         it => dict_next(it)
      end do
    end subroutine fill_for_kpt
  end subroutine occupation_set_from_dict


  subroutine occupation_data_file_merge_to_dict(dict, key, filename)
    use module_defs, only: gp, UNINITIALIZED
    use dictionaries
    use yaml_output
    implicit none
    type(dictionary), pointer :: dict
    character(len = *), intent(in) :: filename, key

    logical :: exists
    integer :: ierror, ntu, ntd, nt, i, iorb
    character(len = 100) :: line, string
    type(dictionary), pointer :: valu, vald
    
    inquire(file = filename, exist = exists)
    if (.not. exists) return

    open(unit=91,file=filename,status='old',iostat=ierror)
    !Check the open statement
    if (ierror /= 0) then
       call yaml_warning('Failed to open the existing file '// trim(filename))
       stop
    end if

    !The first line gives the number of orbitals
    read(unit=91,fmt='(a100)') line

    read(line,fmt=*,iostat=ierror) ntu, ntd
    if (ierror /= 0) then
       !The first line gives the number of orbitals
       ntd = 0
       read(line,fmt=*,iostat=ierror) ntu
       if (ierror /=0) stop 'ERROR: reading the number of orbitals.'
    end if

    call dict_init(valu)
    if (ntd > 0) call dict_init(vald)

    nt = 1
    do
       read(unit=91,fmt='(a100)',iostat=ierror) line
       if (ierror /= 0) then
          exit
       end if
       !Transform the line in case there are slashes (to ease the parsing)
       do i=1,len(line)
          if (line(i:i) == '/') then
             line(i:i) = ':'
          end if
       end do
       read(line,*,iostat=ierror) iorb,string
       if (ierror /= 0) then
          exit
       end if
       !Transform back the ':' into '/'
       do i=1,len(string)
          if (string(i:i) == ':') then
             string(i:i) = '/'
          end if
       end do
       nt=nt+1

       if (iorb<0 .or. iorb>ntu + ntd) then
          !if (iproc==0) then
          write(*,'(1x,a,i0,a)') 'ERROR in line ',nt,' of the file "[name].occ"'
          write(*,'(10x,a,i0,a)') 'The orbital index ',iorb,' is incorrect'
          !end if
          stop
       else
          if (iorb <= ntu) then
             call set(valu // ("Orbital" // trim(yaml_toa(iorb, fmt = "(I0)"))), string)
          else
             call set(vald // ("Orbital" // trim(yaml_toa(iorb, fmt = "(I0)"))), string)
          end if
       end if
    end do

    close(unit = 91)

    if (ntd > 0) then
       call set(dict // key // "K point 1" // "up", valu)
       call set(dict // key // "K point 1" // "down", vald)
    else
       call set(dict // key // "K point 1", valu)
    end if

    call set(dict // key // "Source", filename)

  end subroutine occupation_data_file_merge_to_dict

  subroutine global_output_merge_to_dict(dict, outs, astruct)
    use module_defs, only: gp, UNINITIALIZED
    use module_types, only: atomic_structure, DFT_global_output
    use dictionaries
    implicit none
    type(dictionary), pointer :: dict
    type(DFT_global_output), intent(in) :: outs
    type(atomic_structure), intent(in) :: astruct

    integer :: iat
    type(dictionary), pointer :: pos, fxyz

    if (has_key(dict, GOUT_FORCES)) call pop(dict, GOUT_FORCES)
    pos => dict // GOUT_FORCES
    do iat=1,astruct%nat
       call dict_init(fxyz)
       call set(fxyz // astruct%atomnames(astruct%iatype(iat)) // 0, outs%fxyz(1, iat))
       call set(fxyz // astruct%atomnames(astruct%iatype(iat)) // 1, outs%fxyz(2, iat))
       call set(fxyz // astruct%atomnames(astruct%iatype(iat)) // 2, outs%fxyz(3, iat))
       call add(pos, fxyz)
    end do

    call set(dict // GOUT_ENERGY, outs%energs%eKS)

  end subroutine global_output_merge_to_dict

  subroutine neb_set_from_dict(dict, restart_, opt, climbing_, imax, nimg_, &
       & cv, tol, ds_, kmin, kmax, temp_, damp_, meth)
    use module_defs, only: gp
    use dictionaries
    use module_input_keys
    use yaml_output
    implicit none
    type(dictionary), pointer :: dict
    logical, intent(out) :: restart_, opt, climbing_
    integer, intent(out) :: imax, nimg_
    real(kind = gp), intent(out) :: cv, tol, ds_, damp_, kmin, kmax, temp_
    character(len = max_field_length), intent(out) :: meth

    if (.not. has_key(dict, GEOPT_VARIABLES)) return
    if (trim(dict_value(dict // GEOPT_VARIABLES // GEOPT_METHOD)) /= "NEB") return

    restart_  = dict // GEOPT_VARIABLES // NEB_RESTART
    opt       = dict // GEOPT_VARIABLES // EXTREMA_OPT
    climbing_ = dict // GEOPT_VARIABLES // NEB_CLIMBING
    imax      = dict // GEOPT_VARIABLES // NCOUNT_CLUSTER_X
    nimg_     = dict // GEOPT_VARIABLES // NIMG
    cv        = dict // GEOPT_VARIABLES // FORCEMAX
    tol       = dict // GEOPT_VARIABLES // FIX_TOL
    ds_       = dict // GEOPT_VARIABLES // BETAX
    kmin      = dict // GEOPT_VARIABLES // SPRINGS_K // 0
    kmax      = dict // GEOPT_VARIABLES // SPRINGS_K // 1
    meth      = dict // GEOPT_VARIABLES // NEB_METHOD
    if (has_key(dict // GEOPT_VARIABLES, TEMP)) temp_ = dict // GEOPT_VARIABLES // TEMP
    if (has_key(dict // GEOPT_VARIABLES, NEB_DAMP)) damp_ = dict // GEOPT_VARIABLES // NEB_DAMP
  end subroutine neb_set_from_dict
end module module_input_dicts<|MERGE_RESOLUTION|>--- conflicted
+++ resolved
@@ -152,11 +152,6 @@
     type(dictionary), pointer :: at
     character(len = max_field_length) :: str
 
-<<<<<<< HEAD
-    nullify(dict)
-
-=======
->>>>>>> a2b2392a
     !read the input file(s) and transform them into a dictionary
     call read_input_dict_from_files(trim(radical), mpi_env, dict)
 
@@ -924,8 +919,6 @@
     call f_release_routine()
   end subroutine astruct_file_merge_to_dict
 
-<<<<<<< HEAD
-=======
   !> allocate the astruct variable from the dictionary of input data
   !retrieve also other information like the energy and the forces if requested
   !! and presend in the dictionary
@@ -1061,7 +1054,6 @@
     end if
 
   end subroutine astruct_set_from_dict
->>>>>>> a2b2392a
 
   subroutine aocc_to_dict(dict, nspin, noncoll, nstart, aocc, nelecmax, lmax, nsccode)
     use module_defs, only: gp
