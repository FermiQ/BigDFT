--- conflicted
+++ resolved
@@ -6,6 +6,7 @@
 !!    GNU General Public License, see ~/COPYING file
 !!    or http://www.gnu.org/copyleft/gpl.txt .
 !!    For the list of contributors, see ~/AUTHORS 
+
 !> Module reading the old format (before 1.7) for the input
 module input_old_text_format
   use yaml_strings, only: operator(.eqv.)
@@ -88,6 +89,7 @@
     end do
   end subroutine output_wf_format_help
 
+    !Arguments
   subroutine input_from_old_text_format(radical,mpi_env,dict)
     use public_keys
     use wrapper_MPI
@@ -151,27 +153,18 @@
     if (associated(vals)) call set(dict//GEOPT_VARIABLES, vals)
 
     if (mpi_env%iproc==0) then
-       call yaml_warning('Input files read in the old format.'//&
+       call yaml_warning('Input files read in the old format. '//&
             'Use the input_minimal.yaml file to switch to new format. '//&
             'In future versions this will be deprecated')
     end if
 
   end subroutine input_from_old_text_format
 
-<<<<<<< HEAD
   !> Set and check the input file
   !! if radical is empty verify if the file input.ext exists. 
   !! otherwise search for radical.ext
   !! if the so defined file is not existing, then filename becomes default.ext
   subroutine set_inputfile(filename, radical, ext)
-=======
-  !> Get the parameters of the run 
-  subroutine dict_get_run_properties(run,run_id,input_id,posinp_id,naming_id, &
-       & outdir_id,log_to_disk,run_from_files)
-    use public_keys, only: POSINP
-    use f_utils, only: f_zero
-    use yaml_strings, only: f_strcpy
->>>>>>> be3b50c0
     implicit none
     character(len = *), intent(in) :: radical, ext
     character(len = 100), intent(out) :: filename
@@ -248,31 +241,12 @@
     call input_var(dummy_int,'1',dict//NSPIN,exclusive=(/1,2,4/))
     call input_var(dummy_int,'0',dict//MPOL,comment='nspin=1 non-spin polarization, mpol=total magnetic moment')
 
-<<<<<<< HEAD
     !convergence parameters
     call input_var(dummy_real,'1.e-4',dict//GNRM_CV,ranges=(/1.e-20_gp,1.0_gp/),&
          comment='gnrm_cv: convergence criterion gradient')
     call input_var(dummy_int,'50',dict//ITERMAX,ranges=(/0,10000/))
     call input_var(dummy_int,'1',dict//NREPMAX,ranges=(/0,1000/),&
          comment='itermax,nrepmax: max. # of wfn. opt. steps and of re-diag. runs')
-=======
-  subroutine create_log_file(dict,dict_from_files)
-    use module_base, enum_int => f_int
-    use yaml_strings
-    use yaml_output
-    use dictionaries
-    implicit none
-    type(dictionary), pointer :: dict
-    logical, intent(out) :: dict_from_files !<identifies if the dictionary comes from files
-    !local variables
-    integer, parameter :: ntrials=1
-    integer :: lgt,unit_log,ierrr,trials !, ierror
-    integer(kind=4) :: ierr
-    character(len = max_field_length) :: writing_directory, run_name
-    character(len=500) :: logfilename,path
-    integer :: iproc_node, nproc_node
-    logical :: log_to_disk
->>>>>>> be3b50c0
 
     !convergence parameters
     call input_var(dummy_int,'6',dict//NCONG,ranges=(/0,20/))
@@ -425,7 +399,6 @@
 
   END SUBROUTINE read_geopt_from_text_format
 
-<<<<<<< HEAD
   !> Read the input variables needed for MD 
   !! Every argument should be considered as mandatory
   subroutine read_md_from_text_format(iproc,dict,filename)
@@ -441,16 +414,6 @@
     character(len=*), parameter :: subname='read_md_from_text_format'
     integer :: i
     logical :: exists
-=======
-
-  !subroutine aocc_to_dict(dict, nspin, noncoll, nstart, aocc, nelecmax, lmax, nsccode)
-  !  use module_defs, only: gp
-  !  use dictionaries
-  !  implicit none
-  !  integer, intent(in) :: nelecmax, lmax, nsccode, nspin, noncoll, nstart
-  !  type(dictionary), pointer :: dict
-  !  real(gp), dimension(nelecmax), intent(in) :: aocc
->>>>>>> be3b50c0
 
     character(len = 5) :: dummy_str
     integer :: dummy_int
@@ -845,28 +808,8 @@
     call input_var("check_overlap", 2, (/0,1,2/), "linear overlap: 0=no check, 1=light check, 2=full check", dummy_int)
     call set(dict // CHECK_OVERLAP, dummy_int)
 
-<<<<<<< HEAD
     call input_var("experimental_mode", .false., "linear scaling: activate the experimental mode", dummy_bool)
     call set(dict // EXPERIMENTAL_MODE, dummy_bool)
-=======
-  !> This function returns a dictionary with all the input variables of a BigDFT run filled.
-  !! This dictionary is constructed from a updated version of the input variables dictionary
-  !! following the input files as defined  by the user
-  subroutine read_input_dict_from_files(radical,mpi_env,dict)
-    use module_base
-    use wrapper_MPI
-    use module_input_dicts, only: merge_input_file_to_dict
-    !use yaml_output
-    use dynamic_memory
-    implicit none
-    !Arguments
-    character(len = *), intent(in) :: radical    !< The name of the run. use "input" if empty
-    type(mpi_environment), intent(in) :: mpi_env !< The environment where the variables have to be updated
-    type(dictionary), pointer :: dict            !< Input dictionary, has to be nullified at input
-    !Local variables
-    logical :: exists_default, exists_user
-    character(len = max_field_length) :: fname
->>>>>>> be3b50c0
 
     call input_var("write_orbitals", 0, "(LS): write KS orbitals for cubic restart (0: no, 1: wvl, 2: wvl+isf)", dummy_int)
     call set(dict // WRITE_ORBITALS, dummy_int)
@@ -916,16 +859,8 @@
     call input_var("fscale_lowerbound", 5.d-3, "lower bound for the error function decay length", dummy_real)
     call set(dict // FSCALE_LOWERBOUND, dummy_real)
 
-<<<<<<< HEAD
     call input_var("fscale_upperbound", 5.d-2, "upper bound for the error function decay length", dummy_real)
     call set(dict // FSCALE_UPPERBOUND, dummy_real)
-=======
-    if (mpi_env%iproc==0) then
-       call yaml_warning('Input files read in the old format. '//&
-            'Use the input_minimal.yaml file to switch to new format. '//&
-            'In future versions this will be deprecated')
-    end if
->>>>>>> be3b50c0
 
     call input_var("imethod_overlap", 1, (/1,2/), "lin scaling method to calculate overlap matrix (1:old, 2:new)", dummy_int)
     call set(dict // IMETHOD_OVERLAP, dummy_int)
