module postprocessing_linear
  implicit none

  private

  !> Public routines
  public :: loewdin_charge_analysis
  public :: loewdin_charge_analysis_core
  public :: support_function_multipoles
  public :: build_ks_orbitals

  contains

    subroutine loewdin_charge_analysis(iproc,tmb,atoms,denspot,&
               calculate_overlap_matrix,calculate_ovrlp_half,meth_overlap)
      use module_base
      use module_types
      use module_interfaces
      use communications_base, only: TRANSPOSE_FULL
      use communications, only: transpose_localized
      use sparsematrix_base, only: sparse_matrix, sparsematrix_malloc, sparsematrix_malloc0, sparsematrix_malloc_ptr, &
                                   DENSE_FULL, assignment(=), &
                                   matrices_null, allocate_matrices, deallocate_matrices
      use sparsematrix, only: compress_matrix, uncompress_matrix, gather_matrix_from_taskgroups_inplace, &
                              uncompress_matrix2
      use transposed_operations, only: calculate_overlap_transposed
      use matrix_operations, only: overlapPowerGeneral
      use yaml_output
      implicit none
      integer,intent(in) :: iproc
      type(dft_wavefunction),intent(inout) :: tmb
      type(atoms_data),intent(in) :: atoms
      type(DFT_local_fields), intent(inout) :: denspot
      logical,intent(in) :: calculate_overlap_matrix, calculate_ovrlp_half
      integer,intent(in) :: meth_overlap
    
      !local variables
      !integer :: ifrag,ifrag_ref,isforb,jorb
      integer :: iorb,ierr
      real(kind=gp), allocatable, dimension(:,:,:) :: proj_mat
      real(kind=gp), allocatable, dimension(:,:) :: proj_ovrlp_half, weight_matrixp
      character(len=*),parameter :: subname='calculate_weight_matrix_lowdin'
      real(kind=gp) :: max_error, mean_error
      type(matrices),dimension(1) :: inv_ovrlp
    
      ! new variables
      integer :: iat
      real(kind=8),dimension(:,:),allocatable :: weight_matrix
      !real(kind=gp),dimension(:,:),pointer :: ovrlp
      real(kind=8) :: total_charge, total_net_charge
      real(kind=8),dimension(:),allocatable :: charge_per_atom
      !logical :: psit_c_associated, psit_f_associated
    
    
      ! needs parallelizing/converting to sparse
      ! re-use overlap matrix if possible either before or after
    
      call f_routine(id='loewdin_charge_analysis')
    
      !inv_ovrlp(1) = matrices_null()
      !call allocate_matrices(tmb%linmat%l, allocate_full=.true., matname='inv_ovrlp', mat=inv_ovrlp(1))
    
    
    
      if (calculate_overlap_matrix) then
         if(.not.tmb%can_use_transposed) then
             !!if(.not.associated(tmb%psit_c)) then
             !!    tmb%psit_c = f_malloc_ptr(sum(tmb%collcom%nrecvcounts_c),id='tmb%psit_c')
             !!    psit_c_associated=.false.
             !!else
             !!    psit_c_associated=.true.
             !!end if
             !!if(.not.associated(tmb%psit_f)) then
             !!    tmb%psit_f = f_malloc_ptr(7*sum(tmb%collcom%nrecvcounts_f),id='tmb%psit_f')
             !!    psit_f_associated=.false.
             !!else
             !!    psit_f_associated=.true.
             !!end if
             call transpose_localized(bigdft_mpi%iproc, bigdft_mpi%nproc, tmb%npsidim_orbs, tmb%orbs, tmb%collcom, &
                  TRANSPOSE_FULL, tmb%psi, tmb%psit_c, tmb%psit_f, tmb%lzd)
             tmb%can_use_transposed=.true.
         end if
    
         call calculate_overlap_transposed(bigdft_mpi%iproc, bigdft_mpi%nproc, tmb%orbs, tmb%collcom, tmb%psit_c, &
              tmb%psit_c, tmb%psit_f, tmb%psit_f, tmb%linmat%s, tmb%linmat%ovrlp_)
         !!call gather_matrix_from_taskgroups_inplace(bigdft_mpi%iproc, bigdft_mpi%nproc, tmb%linmat%s, tmb%linmat%ovrlp_)
         ! This can then be deleted if the transition to the new type has been completed.
         !tmb%linmat%ovrlp%matrix_compr=tmb%linmat%ovrlp_%matrix_compr
    
    
         !!if (.not.psit_c_associated) then
         !!   call f_free_ptr(tmb%psit_c)
         !!   tmb%can_use_transposed=.false.
         !!end if
         !!if (.not.psit_f_associated) then
         !!   call f_free_ptr(tmb%psit_f)
         !!   tmb%can_use_transposed=.false.
         !!end if
      end if

      call loewdin_charge_analysis_core(bigdft_mpi%iproc, bigdft_mpi%nproc, tmb%orbs%norb, tmb%orbs%norbp, tmb%orbs%isorb, &
               tmb%orbs%norb_par, tmb%orbs%isorb_par, meth_overlap, tmb%linmat%s, tmb%linmat%l, atoms, &
               tmb%linmat%kernel_, tmb%linmat%ovrlp_)
    
!!!!      if (calculate_ovrlp_half) then
!!!!         tmb%linmat%ovrlp_%matrix = sparsematrix_malloc_ptr(tmb%linmat%s, iaction=DENSE_FULL, id='tmb%linmat%ovrlp_%matrix')
!!!!         call uncompress_matrix2(bigdft_mpi%iproc, bigdft_mpi%nproc, tmb%linmat%s, &
!!!!              tmb%linmat%ovrlp_%matrix_compr, tmb%linmat%ovrlp_%matrix)
!!!!         call overlapPowerGeneral(bigdft_mpi%iproc, bigdft_mpi%nproc, meth_overlap, 1, (/2/), &
!!!!              tmb%orthpar%blocksize_pdsyev, &
!!!!              imode=2, ovrlp_smat=tmb%linmat%s, inv_ovrlp_smat=tmb%linmat%l, &
!!!!              ovrlp_mat=tmb%linmat%ovrlp_, inv_ovrlp_mat=inv_ovrlp, check_accur=.true., &
!!!!              max_error=max_error, mean_error=mean_error)
!!!!         !!ovrlp_half=tmb%linmat%ovrlp%matrix
!!!!         call f_free_ptr(tmb%linmat%ovrlp_%matrix)
!!!!      end if
!!!!    
!!!!      ! optimize this to just change the matrix multiplication?
!!!!      proj_mat = sparsematrix_malloc0(tmb%linmat%l,iaction=DENSE_FULL,id='proj_mat')
!!!!    
!!!!      call uncompress_matrix2(iproc, bigdft_mpi%nproc, tmb%linmat%l, tmb%linmat%kernel_%matrix_compr, proj_mat)
!!!!      !!isforb=0
!!!!      !!do ifrag=1,input%frag%nfrag
!!!!      !!   ifrag_ref=input%frag%frag_index(ifrag)
!!!!      !!   if (ifrag==ifrag_charged(1)) then
!!!!      !!      do iorb=1,ref_frags(ifrag_ref)%fbasis%forbs%norb
!!!!      !!         proj_mat(iorb+isforb,iorb+isforb)=1.0_gp
!!!!      !!      end do
!!!!      !!   end if
!!!!      !!   !!if (nfrag_charged==2) then
!!!!      !!   !!   if (ifrag==ifrag_charged(2)) then
!!!!      !!   !!      do iorb=1,ref_frags(ifrag_ref)%fbasis%forbs%norb
!!!!      !!   !!         proj_mat(iorb+isforb,iorb+isforb)=-1.0_gp
!!!!      !!   !!      end do
!!!!      !!   !!   end if
!!!!      !!   !!end if
!!!!      !!   isforb=isforb+ref_frags(ifrag_ref)%fbasis%forbs%norb
!!!!      !!end do
!!!!    
!!!!      proj_ovrlp_half=f_malloc((/tmb%orbs%norb,tmb%orbs%norbp/),id='proj_ovrlp_half')
!!!!      if (tmb%orbs%norbp>0) then
!!!!         call dgemm('n', 'n', tmb%orbs%norb, tmb%orbs%norbp, &
!!!!                tmb%orbs%norb, 1.d0, &
!!!!                proj_mat(1,1,1), tmb%orbs%norb, &
!!!!                inv_ovrlp(1)%matrix(1,tmb%orbs%isorb+1,1), tmb%orbs%norb, 0.d0, &
!!!!                proj_ovrlp_half(1,1), tmb%orbs%norb)
!!!!      end if
!!!!      call f_free(proj_mat)
!!!!      weight_matrixp=f_malloc((/tmb%orbs%norb,tmb%orbs%norbp/), id='weight_matrixp')
!!!!      if (tmb%orbs%norbp>0) then
!!!!         call dgemm('n', 'n', tmb%orbs%norb, tmb%orbs%norbp, &
!!!!              tmb%orbs%norb, 1.d0, &
!!!!              inv_ovrlp(1)%matrix(1,1,1), tmb%orbs%norb, &
!!!!              proj_ovrlp_half(1,1), tmb%orbs%norb, 0.d0, &
!!!!              weight_matrixp(1,1), tmb%orbs%norb)
!!!!      end if
!!!!      !call f_free_ptr(ovrlp_half)
!!!!      call f_free(proj_ovrlp_half)
!!!!      weight_matrix=f_malloc((/tmb%orbs%norb,tmb%orbs%norb/), id='weight_matrix')
!!!!      if (bigdft_mpi%nproc>1) then
!!!!         call mpi_allgatherv(weight_matrixp, tmb%orbs%norb*tmb%orbs%norbp, mpi_double_precision, weight_matrix, &
!!!!              tmb%orbs%norb*tmb%orbs%norb_par(:,0), tmb%orbs%norb*tmb%orbs%isorb_par, &
!!!!              mpi_double_precision, bigdft_mpi%mpi_comm, ierr)
!!!!      else
!!!!         call vcopy(tmb%orbs%norb*tmb%orbs%norb,weight_matrixp(1,1),1,weight_matrix(1,1),1)
!!!!      end if
!!!!      call f_free(weight_matrixp)
!!!!      !call compress_matrix(bigdft_mpi%iproc,weight_matrix)
!!!!    
!!!!      charge_per_atom = f_malloc0(atoms%astruct%nat,id='charge_per_atom')
!!!!      !!do iorb=1,tmb%orbs%norb
!!!!      !!    do jorb=1,tmb%orbs%norb
!!!!      !!        if (iproc==0) write(*,'(a,2i7,es16.7)') 'iorb,jorb,weight_matrix(jorb,iorb)', iorb,jorb,weight_matrix(jorb,iorb)
!!!!      !!        if (iorb==jorb) then
!!!!      !!            total_charge = total_charge + weight_matrix(jorb,iorb)
!!!!      !!            iat=tmb%orbs%onwhichatom(iorb)
!!!!      !!            charge_per_atom(iat) = charge_per_atom(iat) + weight_matrix(jorb,iorb)
!!!!      !!        end if
!!!!      !!    end do
!!!!      !!end do
!!!!      !!if (iproc==0) then
!!!!      !!    do iat=1,atoms%astruct%nat
!!!!      !!        write(*,*) 'iat, partial total_charge', iat, charge_per_atom(iat)
!!!!      !!    end do
!!!!      !!    write(*,*) 'total total_charge',total_charge
!!!!      !!    if (iproc==0) call write_partial_charges()
!!!!      !!end if
!!!!    
!!!!      do iorb=1,tmb%orbs%norb
!!!!          iat=tmb%orbs%onwhichatom(iorb)
!!!!          charge_per_atom(iat) = charge_per_atom(iat) + weight_matrix(iorb,iorb)
!!!!      end do
!!!!      if (iproc==0) then
!!!!          !call write_partial_charges()
!!!!          call write_partial_charges(atoms, charge_per_atom)
!!!!          call yaml_sequence_open('Multipole analysis (based on the Loewdin charges)')
!!!!          call calculate_dipole(iproc, atoms, charge_per_atom)
!!!!          call calculate_quadropole(iproc, atoms, charge_per_atom)
!!!!          call yaml_sequence_close()
!!!!      end if
!!!!      !!call support_function_multipoles()
!!!!    
!!!!      call deallocate_matrices(inv_ovrlp(1))
!!!!    
!!!!      call f_free(charge_per_atom)
!!!!      call f_free(weight_matrix)
      call f_release_routine()
    
    
    end subroutine loewdin_charge_analysis




    subroutine loewdin_charge_analysis_core(iproc, nproc, norb, norbp, isorb, &
               norb_par, isorb_par, meth_overlap, smats, smatl, atoms, kernel, ovrlp)
      use module_base
      use module_types
      use sparsematrix_base, only: sparse_matrix, matrices, &
                                   assignment(=), sparsematrix_malloc0, sparsematrix_malloc_ptr, &
                                   DENSE_FULL, SPARSE_TASKGROUP, SPARSE_FULL, &
                                   deallocate_matrices, matrices_null, allocate_matrices
      use sparsematrix_init, only: matrixindex_in_compressed
      use sparsematrix, only: uncompress_matrix2, matrix_matrix_mult_wrapper, gather_matrix_from_taskgroups
      use matrix_operations, only: overlapPowerGeneral
      use yaml_output
      implicit none
      ! Calling arguments
      integer,intent(in) :: iproc, nproc, norb, norbp, isorb, meth_overlap
      integer,dimension(0:nproc-1),intent(in) :: norb_par, isorb_par
      type(sparse_matrix),intent(inout) :: smats, smatl
      type(atoms_data),intent(in) :: atoms
      type(matrices),intent(inout) :: kernel
      type(matrices),intent(inout) :: ovrlp

      ! Local variables
      integer :: ierr, iorb, iat, ind, ist, ishift, ispin
      type(matrices),dimension(1) :: inv_ovrlp
      real(kind=8),dimension(:,:,:),allocatable :: proj_mat
      real(kind=8),dimension(:,:),allocatable :: weight_matrix, weight_matrixp, proj_ovrlp_half
      real(kind=8),dimension(:),allocatable :: charge_per_atom, proj_ovrlp_half_compr
      real(kind=8),dimension(:),allocatable :: weight_matrix_compr_tg, weight_matrix_compr
      real(kind=8) :: mean_error, max_error
      integer,parameter :: DENSE=101, SPARSE=102
      integer :: imode=SPARSE

      call f_routine(id='loewdin_charge_analysis_core')

      if (imode==DENSE) then

          call f_err_throw('Dense mode is deprecated',err_name='BIGDT_RUNTIME_ERROR')

          inv_ovrlp(1) = matrices_null()
          call allocate_matrices(smatl, allocate_full=.true., matname='inv_ovrlp', mat=inv_ovrlp(1))

          ovrlp%matrix = sparsematrix_malloc_ptr(smats, iaction=DENSE_FULL, id='ovrlp%matrix')
          call uncompress_matrix2(iproc, nproc, smats, &
               ovrlp%matrix_compr, ovrlp%matrix)
          call overlapPowerGeneral(iproc, nproc, meth_overlap, 1, (/2/), -1, &
               imode=2, ovrlp_smat=smats, inv_ovrlp_smat=smatl, &
               ovrlp_mat=ovrlp, inv_ovrlp_mat=inv_ovrlp, check_accur=.true., &
               max_error=max_error, mean_error=mean_error)
          call f_free_ptr(ovrlp%matrix)
    
          ! optimize this to just change the matrix multiplication?
          proj_mat = sparsematrix_malloc0(smatl,iaction=DENSE_FULL,id='proj_mat')
    
          call uncompress_matrix2(iproc, nproc, smatl, kernel%matrix_compr, proj_mat)

          proj_ovrlp_half=f_malloc((/norb,norbp/),id='proj_ovrlp_half')
          if (norbp>0) then
             call dgemm('n', 'n', norb, norbp, &
                    norb, 1.d0, &
                    proj_mat(1,1,1), norb, &
                    inv_ovrlp(1)%matrix(1,isorb+1,1), norb, 0.d0, &
                    proj_ovrlp_half(1,1), norb)
          end if
          call f_free(proj_mat)
          weight_matrixp=f_malloc((/norb,norbp/), id='weight_matrixp')
          if (norbp>0) then
             call dgemm('n', 'n', norb, norbp, &
                  norb, 1.d0, &
                  inv_ovrlp(1)%matrix(1,1,1), norb, &
                  proj_ovrlp_half(1,1), norb, 0.d0, &
                  weight_matrixp(1,1), norb)
          end if
          call f_free(proj_ovrlp_half)
          weight_matrix=f_malloc((/norb,norb/), id='weight_matrix')
          if (nproc>1) then
             call mpi_allgatherv(weight_matrixp, norb*norbp, mpi_double_precision, weight_matrix, &
                  norb*norb_par(:), norb*isorb_par, &
                  mpi_double_precision, bigdft_mpi%mpi_comm, ierr)
          else
             call vcopy(norb*norb,weight_matrixp(1,1),1,weight_matrix(1,1),1)
          end if
          call f_free(weight_matrixp)
    
          charge_per_atom = f_malloc0(atoms%astruct%nat,id='charge_per_atom')
    
          do iorb=1,norb
              iat=smats%on_which_atom(iorb)
              charge_per_atom(iat) = charge_per_atom(iat) + weight_matrix(iorb,iorb)
          end do
          if (iproc==0) then
              !call write_partial_charges()
              call write_partial_charges(atoms, charge_per_atom, .true.)
              call yaml_sequence_open('Multipole analysis (based on the Loewdin charges)')
              call calculate_dipole(iproc, atoms, charge_per_atom)
              call calculate_quadropole(iproc, atoms, charge_per_atom)
              call yaml_sequence_close()
          end if
          !!call support_function_multipoles()
    
          call deallocate_matrices(inv_ovrlp(1))
          call f_free(charge_per_atom)
          call f_free(weight_matrix)

      else if (imode==SPARSE) then


          inv_ovrlp(1) = matrices_null()
          inv_ovrlp(1)%matrix_compr = sparsematrix_malloc_ptr(smatl, iaction=SPARSE_TASKGROUP, id='inv_ovrlp(1)%matrix_compr')

<<<<<<< HEAD
=======

>>>>>>> bb98a11c
          call overlapPowerGeneral(iproc, nproc, meth_overlap, 1, (/2/), -1, &
               imode=1, ovrlp_smat=smats, inv_ovrlp_smat=smatl, &
               ovrlp_mat=ovrlp, inv_ovrlp_mat=inv_ovrlp, check_accur=.true., &
               max_error=max_error, mean_error=mean_error)
          call f_free_ptr(ovrlp%matrix)
<<<<<<< HEAD
    
          proj_ovrlp_half_compr = sparsematrix_malloc0(smatl,iaction=SPARSE_TASKGROUP,id='proj_mat_compr')
          !if (norbp>0) then
             call matrix_matrix_mult_wrapper(iproc, nproc, smatl, &
                  kernel%matrix_compr, inv_ovrlp(1)%matrix_compr, proj_ovrlp_half_compr)
          !end if
          weight_matrix_compr_tg = sparsematrix_malloc0(smatl,iaction=SPARSE_TASKGROUP,id='weight_matrix_compr_tg')
          !if (norbp>0) then
             call matrix_matrix_mult_wrapper(iproc, nproc, smatl, &
                  inv_ovrlp(1)%matrix_compr, proj_ovrlp_half_compr, weight_matrix_compr_tg)
          !end if
=======

    
          proj_ovrlp_half_compr = sparsematrix_malloc0(smatl,iaction=SPARSE_TASKGROUP,id='proj_mat_compr')
          weight_matrix_compr_tg = sparsematrix_malloc0(smatl,iaction=SPARSE_TASKGROUP,id='weight_matrix_compr_tg')
          do ispin=1,smatl%nspin
              ist = (ispin-1)*smatl%nvctrp_tg + 1
              if (norbp>0) then
                 call matrix_matrix_mult_wrapper(iproc, nproc, smatl, &
                      kernel%matrix_compr(ist:), inv_ovrlp(1)%matrix_compr(ist:), proj_ovrlp_half_compr(ist:))
              end if
              if (norbp>0) then
                 call matrix_matrix_mult_wrapper(iproc, nproc, smatl, &
                      inv_ovrlp(1)%matrix_compr(ist:), proj_ovrlp_half_compr(ist:), weight_matrix_compr_tg(ist:))
              end if
          end do
>>>>>>> bb98a11c
          call f_free(proj_ovrlp_half_compr)
    
          call deallocate_matrices(inv_ovrlp(1))
          charge_per_atom = f_malloc0(atoms%astruct%nat,id='charge_per_atom')

          ! Maybe this can be improved... not really necessary to gather the entire matrix
          weight_matrix_compr = sparsematrix_malloc0(smatl,iaction=SPARSE_FULL,id='weight_matrix_compr')
          call gather_matrix_from_taskgroups(iproc, nproc, smatl, weight_matrix_compr_tg, weight_matrix_compr)
    
          do ispin=1,smatl%nspin
              ishift = (ispin-1)*smatl%nvctr
              do iorb=1,norb
                  iat=smats%on_which_atom(iorb)
                  ind = matrixindex_in_compressed(smatl, iorb, iorb)
                  ind = ind + ishift
                  charge_per_atom(iat) = charge_per_atom(iat) + weight_matrix_compr(ind)
              end do
          end do
          if (iproc==0) then
              call write_partial_charges(atoms, charge_per_atom, .true.)
              call yaml_sequence_open('Multipole analysis (based on the Loewdin charges)')
              call calculate_dipole(iproc, atoms, charge_per_atom)
              call calculate_quadropole(iproc, atoms, charge_per_atom)
              call yaml_sequence_close()
          end if
    
          call f_free(charge_per_atom)
          call f_free(weight_matrix_compr_tg)
          call f_free(weight_matrix_compr)

      else
          call f_err_throw('wrong value for imode',err_name='BIGDFT_RUNTIME_ERROR')
      end if

      call f_release_routine()

    end subroutine loewdin_charge_analysis_core


    subroutine write_partial_charges(atoms, charge_per_atom, write_gnuplot)
      use module_base
      use module_types
      use yaml_output
      ! Calling arguments
      type(atoms_data),intent(in) :: atoms
      real(kind=8),dimension(atoms%astruct%nat),intent(in) :: charge_per_atom
      logical,intent(in) :: write_gnuplot
      ! Local variables
      integer :: iat, itypes, iitype, nntype, intype, iunit
      real(kind=8) :: total_charge, total_net_charge, frac_charge, range_min, range_max
      character(len=20) :: atomname, colorname
      real(kind=8),dimension(2) :: charges
      character(len=128) :: output
      character(len=2) :: backslash
      integer,parameter :: ncolors = 12 !7
      !character(len=20),dimension(ncolors),parameter :: colors=(/'violet', &
      !                                                           'blue  ', &
      !                                                           'cyan  ', &
      !                                                           'green ', &
      !                                                           'yellow', &
      !                                                           'orange', &
      !                                                           'red   '/)
      ! Presumably well suited colorschemes from colorbrewer2.org
      character(len=20),dimension(ncolors),parameter :: colors=(/'#a6cee3', &
                                                                 '#1f78b4', &
                                                                 '#b2df8a', &
                                                                 '#33a02c', &
                                                                 '#fb9a99', &
                                                                 '#e31a1c', &
                                                                 '#fdbf6f', &
                                                                 '#ff7f00', &
                                                                 '#cab2d6', &
                                                                 '#6a3d9a', &
                                                                 '#ffff99', &
                                                                 '#b15928'/)

      call yaml_sequence_open('Loewdin charge analysis (charge / net charge)')
      total_charge=0.d0
      total_net_charge=0.d0
      do iat=1,atoms%astruct%nat
          call yaml_sequence(advance='no')
          call yaml_mapping_open(flow=.true.)
          atomname=atoms%astruct%atomnames(atoms%astruct%iatype(iat))
          charges(1)=-charge_per_atom(iat)
          charges(2)=-(charge_per_atom(iat)-real(atoms%nelpsp(atoms%astruct%iatype(iat)),kind=8))
          total_charge = total_charge + charges(1)
          total_net_charge = total_net_charge + charges(2)
          call yaml_map(trim(atomname),charges,fmt='(1es20.12)')
          call yaml_mapping_close(advance='no')
          call yaml_comment(trim(yaml_toa(iat,fmt='(i4.4)')))
      end do
      call yaml_sequence(advance='no')
      call yaml_map('total charge',total_charge,fmt='(es16.8)')
      call yaml_sequence(advance='no')
      call yaml_map('total net charge',total_net_charge,fmt='(es16.8)')
      call yaml_sequence_close()

      if (write_gnuplot) then
          output='chargeanalysis.gp'
          call yaml_map('output file',trim(output))
          iunit=100
          call f_open_file(iunit, file=trim(output), binary=.false.)
          write(iunit,'(a)') '# plot the fractional charge as a normalized sum of Gaussians'
          write(iunit,'(a)') 'set samples 1000'
          range_min = minval(-(charge_per_atom(:)-real(atoms%nelpsp(atoms%astruct%iatype(:)),kind=8))) - 0.1d0
          range_max = maxval(-(charge_per_atom(:)-real(atoms%nelpsp(atoms%astruct%iatype(:)),kind=8))) + 0.1d0
          write(iunit,'(a,2(es12.5,a))') 'set xrange[',range_min,':',range_max,']'
          write(iunit,'(a)') 'sigma=0.005'
          write(backslash,'(a)') '\ '
          do itypes=1,atoms%astruct%ntypes
              nntype = 0
              do iat=1,atoms%astruct%nat
                  iitype = (atoms%astruct%iatype(iat))
                  if (iitype==itypes) then
                      nntype = nntype + 1
                  end if
              end do
              write(iunit,'(a,i0,a,i0,2a)') 'f',itypes,'(x) = 1/',nntype,'.0*( '//trim(backslash)
              intype = 0
              do iat=1,atoms%astruct%nat
                  iitype = (atoms%astruct%iatype(iat))
                  if (iitype==itypes) then
                      intype = intype + 1
                      frac_charge = -(charge_per_atom(iat)-real(atoms%nelpsp(atoms%astruct%iatype(iat)),kind=8))
                      if (intype<nntype) then
                          write(iunit,'(a,es16.9,a)') '  1.0*exp(-(x-',frac_charge,')**2/(2*sigma**2)) + '//trim(backslash)
                      else
                          write(iunit,'(a,es16.9,a)') '  1.0*exp(-(x-',frac_charge,')**2/(2*sigma**2)))'
                      end if
                  end if
              end do
              atomname=atoms%astruct%atomnames(itypes)
              if (itypes<ncolors) then
                  colorname = colors(itypes)
              else
                  colorname = 'color'
              end if
              if (itypes==1) then
                  write(iunit,'(a,i0,5a)') "plot f",itypes,"(x) lc rgb '",trim(colorname), &
                      "' lt 1 lw 2 w l title '",trim(atomname),"'"
              else
                  write(iunit,'(a,i0,5a)') "replot f",itypes,"(x) lc rgb '",trim(colorname), &
                      "' lt 1 lw 2 w l title '",trim(atomname),"'"
              end if
          end do
      end if
    end subroutine write_partial_charges


    subroutine calculate_dipole(iproc, atoms, charge_per_atom)
      use module_base
      use module_types
      use yaml_output
      ! Calling arguments
      integer,intent(in) :: iproc
      type(atoms_data),intent(in) :: atoms
      real(kind=8),dimension(atoms%astruct%nat),intent(in) :: charge_per_atom
      ! Local variables
      integer :: iat
      real(kind=8),dimension(3) :: dipole_elec, dipole_cores, dipole_net
    
      dipole_cores(1:3)=0._gp
      do iat=1,atoms%astruct%nat
         dipole_cores(1:3)=dipole_cores(1:3)+atoms%nelpsp(atoms%astruct%iatype(iat))*atoms%astruct%rxyz(1:3,iat)
      end do
    
      dipole_elec=0.d0
      do iat=1,atoms%astruct%nat
          dipole_elec(1:3) = dipole_elec(1:3) -charge_per_atom(iat)*atoms%astruct%rxyz(1:3,iat)
      end do
    
      dipole_net=dipole_cores+dipole_elec
    
      if (iproc==0) then
          !!call yaml_map('core dipole', dipole_cores)
          !!call yaml_map('electronic dipole', dipole_elec)
          call yaml_map('net dipole', dipole_net,fmt='(es12.5)')
      end if
    
    end subroutine calculate_dipole


    subroutine calculate_quadropole(iproc, atoms, charge_per_atom)
      use module_base
      use module_types
      use yaml_output
      ! Calling arguments
      integer,intent(in) :: iproc
      type(atoms_data),intent(in) :: atoms
      real(kind=8),dimension(atoms%astruct%nat),intent(in) :: charge_per_atom
      ! Local variables
      real(kind=8),dimension(3,3) :: quadropole_elec, quadropole_cores, quadropole_net
      real(kind=8),dimension(3) :: charge_center_cores, charge_center_charge
      integer :: iat, i, j
      real(kind=8) :: delta_term, rj, ri, q, qtot
    
    
      ! charge center of the cores
      charge_center_cores(1:3)=0.d0
      qtot=0.d0
      do iat=1,atoms%astruct%nat
          q=atoms%nelpsp(atoms%astruct%iatype(iat))
          charge_center_cores(1:3) = charge_center_cores(1:3) + q*atoms%astruct%rxyz(1:3,iat)
          qtot=qtot+q
      end do
      charge_center_cores=charge_center_cores/qtot
    
    
      ! charge center of the charge
      charge_center_charge(1:3)=0.d0
      qtot=0.d0
      do iat=1,atoms%astruct%nat
          q=-charge_per_atom(iat)
          charge_center_charge(1:3) = charge_center_charge(1:3) + q*atoms%astruct%rxyz(1:3,iat)
          qtot=qtot+q
      end do
      charge_center_charge=charge_center_charge/qtot
    
    
      quadropole_cores(1:3,1:3)=0._gp
      do iat=1,atoms%astruct%nat
         q=atoms%nelpsp(atoms%astruct%iatype(iat))
         do i=1,3
             do j=1,3
                 if (i==j) then
                     delta_term = atoms%astruct%rxyz(1,iat)**2 + atoms%astruct%rxyz(2,iat)**2 + atoms%astruct%rxyz(3,iat)**2
                 else
                     delta_term=0.d0
                 end if
                 rj=atoms%astruct%rxyz(j,iat)
                 ri=atoms%astruct%rxyz(i,iat)
                 quadropole_cores(j,i) = quadropole_cores(j,i) + q*(3.d0*rj*ri-delta_term)
                 !!quadropole_cores(j,i) = quadropole_cores(j,i) + &
                 !!                        atoms%nelpsp(atoms%astruct%iatype(iat))* &
                 !!                          (3.d0*atoms%astruct%rxyz(j,iat)*atoms%astruct%rxyz(i,iat)-delta_term)
             end do
         end do
      end do
    
    
      quadropole_elec(1:3,1:3)=0._gp
      do iat=1,atoms%astruct%nat
         q=-charge_per_atom(iat)
         do i=1,3
             do j=1,3
                 if (i==j) then
                     delta_term = (atoms%astruct%rxyz(1,iat)+(charge_center_cores(1)-charge_center_charge(1)))**2 + &
                                  (atoms%astruct%rxyz(2,iat)+(charge_center_cores(2)-charge_center_charge(2)))**2 + &
                                  (atoms%astruct%rxyz(3,iat)+(charge_center_cores(3)-charge_center_charge(3)))**2
                 else
                     delta_term=0.d0
                 end if
                 rj=atoms%astruct%rxyz(j,iat)+(charge_center_cores(j)-charge_center_charge(j))
                 ri=atoms%astruct%rxyz(i,iat)+(charge_center_cores(i)-charge_center_charge(i))
                 quadropole_elec(j,i) = quadropole_elec(j,i) + q*(3.d0*rj*ri-delta_term)
                 !!quadropole_elec(j,i) = quadropole_elec(j,i) + &
                 !!                       -charge_per_atom(iat)* &
                 !!                         (3.d0*atoms%astruct%rxyz(j,iat)*atoms%astruct%rxyz(i,iat)-delta_term)
             end do
         end do
      end do
    
      quadropole_net=quadropole_cores+quadropole_elec
    
      if (iproc==0) then
          !!call yaml_sequence_open('core quadropole')
          !!do i=1,3
          !!   call yaml_sequence(trim(yaml_toa(quadropole_cores(i,1:3),fmt='(es12.5)')))
          !!end do
          !!call yaml_sequence_close()
    
          !!call yaml_sequence_open('electronic quadropole')
          !!do i=1,3
          !!   call yaml_sequence(trim(yaml_toa(quadropole_elec(i,1:3),fmt='(es12.5)')))
          !!end do
          !!call yaml_sequence_close()
    
          call yaml_sequence_open('net quadropole')
          do i=1,3
             call yaml_sequence(trim(yaml_toa(quadropole_net(i,1:3),fmt='(es12.5)')))
          end do
          call yaml_sequence(advance='no')
          call yaml_map('trace of quadropole matrix',&
               quadropole_net(1,1)+quadropole_net(2,2)+quadropole_net(3,3),fmt='(es12.2)')
          call yaml_sequence_close()
      end if
    
    end subroutine calculate_quadropole


    subroutine support_function_multipoles(iproc, tmb, atoms, denspot)
      use module_base
      use module_types
      use yaml_output
      
      ! Calling arguments
      integer,intent(in) :: iproc
      type(DFT_wavefunction),intent(in) :: tmb
      type(atoms_data),intent(in) :: atoms
      type(DFT_local_fields), intent(inout) :: denspot
    
      integer :: ist, istr, iorb, iiorb, ilr, i, iat
      real(kind=8),dimension(3) :: charge_center_elec
      real(kind=8),dimension(:),allocatable :: phir
      type(workarr_sumrho) :: w
      character(len=20) :: atomname
      real(kind=8),dimension(:,:),allocatable :: dipole_net
      real(kind=8),dimension(:,:,:),allocatable :: quadropole_net
    
      call f_routine(id='support_function_multipoles')
    
      phir = f_malloc(tmb%collcom_sr%ndimpsi_c,id='phir')
      dipole_net = f_malloc0((/3,tmb%orbs%norb/),id='dipole_net')
      quadropole_net = f_malloc0((/3,3,tmb%orbs%norb/),id='quadropole_net')
    
      !call to_zero(3*tmb%orbs%norb, dipole_net(1,1))
      !call to_zero(9*tmb%orbs%norb, quadropole_net(1,1,1))
    
      ist=1
      istr=1
      do iorb=1,tmb%orbs%norbp
          iiorb=tmb%orbs%isorb+iorb
          ilr=tmb%orbs%inwhichlocreg(iiorb)
          iat=tmb%orbs%onwhichatom(iiorb)
          call initialize_work_arrays_sumrho(1,tmb%lzd%Llr(ilr),.true.,w)
          ! Transform the support function to real space
          call daub_to_isf(tmb%lzd%llr(ilr), w, tmb%psi(ist), phir(istr))
          call deallocate_work_arrays_sumrho(w)
          ! Calculate the charge center
          call charge_center(tmb%lzd%llr(ilr)%d%n1i, tmb%lzd%llr(ilr)%d%n2i, tmb%lzd%llr(ilr)%d%n3i, &
               denspot%dpbox%hgrids, phir(istr), charge_center_elec)
          !write(*,*) 'ilr, tmb%lzd%llr(ilr)%locregcenter', iat, tmb%lzd%llr(ilr)%locregcenter
          atomname=trim(atoms%astruct%atomnames(atoms%astruct%iatype(iat)))
          call calculate_multipoles(tmb%lzd%llr(ilr)%d%n1i, tmb%lzd%llr(ilr)%d%n2i, tmb%lzd%llr(ilr)%d%n3i, &
               denspot%dpbox%hgrids, phir(istr), charge_center_elec, tmb%lzd%llr(ilr)%locregcenter, &
               dipole_net(:,iiorb), quadropole_net(:,:,iiorb))
          !write(*,*) 'charge_center', charge_center_elec
          ist = ist + tmb%lzd%Llr(ilr)%wfd%nvctr_c + 7*tmb%lzd%Llr(ilr)%wfd%nvctr_f
          istr = istr + tmb%lzd%Llr(ilr)%d%n1i*tmb%lzd%Llr(ilr)%d%n2i*tmb%lzd%Llr(ilr)%d%n3i
      end do
      if(istr/=tmb%collcom_sr%ndimpsi_c+1) then
          write(*,'(a,i0,a)') 'ERROR on process ',iproc,' : istr/=tmb%collcom_sr%ndimpsi_c+1'
          stop
      end if
    
    
      if (bigdft_mpi%nproc>1) then
          call mpiallred(dipole_net, mpi_sum, comm=bigdft_mpi%mpi_comm)
          call mpiallred(quadropole_net, mpi_sum, comm=bigdft_mpi%mpi_comm)
      end if
    
      if (iproc==0) then
          call yaml_sequence_open('Support functions moments')
          do iorb=1,tmb%orbs%norb
              iat=tmb%orbs%onwhichatom(iorb)
              atomname=trim(atoms%astruct%atomnames(atoms%astruct%iatype(iat)))
              call yaml_sequence_open('number'//trim(yaml_toa(iorb))// &
                   ' (atom number ='//trim(yaml_toa(iat))//', type = '//trim(atomname)//')')
              call yaml_sequence(advance='no')
              call yaml_map('net dipole',dipole_net(:,iorb),fmt='(es18.10)')
              call yaml_sequence(advance='no')
              call yaml_sequence_open('net quadropole')
              do i=1,3
                 call yaml_sequence(trim(yaml_toa(quadropole_net(i,1:3,iorb),fmt='(es15.8)')))
              end do
              call yaml_sequence_close()
              call yaml_sequence_close()
          end do
          call yaml_sequence_close()
      end if
    
      call f_free(phir)
      call f_free(dipole_net)
      call f_free(quadropole_net)
      call f_release_routine()
    
    end subroutine support_function_multipoles


    subroutine calculate_multipoles(n1i, n2i, n3i, hgrids, phir, charge_center_elec, rxyz_center, &
               dipole_net, quadropole_net)
      use yaml_output
      implicit none
      ! Calling arguments
      integer,intent(in) :: n1i, n2i, n3i
      real(kind=8),dimension(3),intent(in) :: hgrids
      real(kind=8),dimension(n1i*n2i*n3i),intent(in) :: phir
      real(kind=8),dimension(3),intent(in) :: charge_center_elec, rxyz_center
      real(kind=8),dimension(3),intent(out) :: dipole_net
      real(kind=8),dimension(3,3),intent(out) :: quadropole_net
    
      integer :: i1, i2, i3, jj, iz, iy, ix, ii, i, j
      real(kind=8) :: q, x, y, z, qtot, ri, rj, delta_term
      real(kind=8),dimension(3) :: dipole_center, dipole_el
      real(kind=8),dimension(3,3) :: quadropole_center, quadropole_el
    
    
      !!call yaml_map('rxyz_center',rxyz_center,fmt='(es16.6)')
      !!call yaml_map('charge_center_elec',charge_center_elec,fmt='(es16.6)')
      !!call yaml_map('sum phir',sum(phir),fmt='(es16.6)')
    
      ! Dipole and quadropole of the support function
      dipole_el=0.d0
      quadropole_el=0.d0
      qtot=0.d0
      jj=0
      do i3=1,n3i
          do i2=1,n2i
              do i1=1,n1i
                  jj=jj+1
                  ! z component of point jj
                  iz=jj/(n2i*n1i)
                  ! Subtract the 'lower' xy layers
                  ii=jj-iz*(n2i*n1i)
                  ! y component of point jj
                  iy=ii/n1i
                  ! Subtract the 'lower' y rows
                  ii=ii-iy*n1i
                  ! x component
                  ix=ii
    
                  ! Shift the values due to the convolutions bounds
                  ix=ix-14
                  iy=iy-14
                  iz=iz-14
    
                  q = phir(jj)**2 * product(hgrids)
                  x = ix*hgrids(1) + (rxyz_center(1)-charge_center_elec(1))
                  y = iy*hgrids(2) + (rxyz_center(2)-charge_center_elec(2))
                  z = iz*hgrids(3) + (rxyz_center(3)-charge_center_elec(3))
    
                  ! Dipole part
                  dipole_el(1) = dipole_el(1) + q*x
                  dipole_el(2) = dipole_el(2) + q*y
                  dipole_el(3) = dipole_el(3) + q*z
                  qtot=qtot+q
    
                  ! Quadrupole part
                  do i=1,3
                      ri=get_r(i, x, y, z)
                      do j=1,3
                          rj=get_r(j, x, y, z)
                          if (i==j) then
                              delta_term = x**2 + y**2 + z**2
                          else
                              delta_term=0.d0
                          end if
                          quadropole_el(j,i) = quadropole_el(j,i) + q*(3.d0*rj*ri-delta_term)
                      end do
                  end do
              end do
          end do
      end do
    
      ! Dipole of the center
      dipole_center(1) = -qtot*rxyz_center(1)
      dipole_center(2) = -qtot*rxyz_center(2)
      dipole_center(3) = -qtot*rxyz_center(3)
    
      ! Quadropole of the center
      quadropole_center=0.d0
      do i=1,3
          ri=rxyz_center(i)
          do j=1,3
              rj=rxyz_center(j)
              if (i==j) then
                  delta_term = rxyz_center(1)**2 + rxyz_center(2)**2 + rxyz_center(3)**2
              else
                  delta_term=0.d0
              end if
              quadropole_center(j,i) = quadropole_center(j,i) -qtot*(3.d0*rj*ri-delta_term)
          end do
      end do
    
      ! Net dipole and quadropole
      dipole_net = dipole_el + dipole_center
      quadropole_net = quadropole_el + quadropole_center
    
    
    !  call yaml_sequence_open(trim(yaml_toa(it))//'('//trim(atomname)//')')
    !  !call yaml_map('qtot',qtot)
    !  call yaml_sequence(advance='no')
    !  !call yaml_map('center dipole',dipole_center,fmt='(es16.6)')
    !  !call yaml_map('electronic dipole',dipole_el,fmt='(es18.10)')
    !  call yaml_map('net dipole',dipole_net,fmt='(es18.10)')
    !  call yaml_sequence(advance='no')
    !  !call yaml_sequence_open('center quadropole')
    !  !do i=1,3
    !  !   call yaml_sequence(trim(yaml_toa(quadropole_center(i,1:3),fmt='(es15.8)')))
    !  !end do
    !  !call yaml_sequence_close()
    !  !call yaml_sequence_open('electronic quadropole')
    !  !do i=1,3
    !  !   call yaml_sequence(trim(yaml_toa(quadropole_el(i,1:3),fmt='(es15.8)')))
    !  !end do
    !  !call yaml_sequence_close()
    !  call yaml_sequence_open('net quadropole')
    !  do i=1,3
    !     call yaml_sequence(trim(yaml_toa(quadropole_net(i,1:3),fmt='(es15.8)')))
    !  end do
    !  call yaml_sequence_close()
    !  call yaml_sequence_close()
    
      contains
    
        function get_r(i, x, y, z)
          integer,intent(in) :: i
          real(kind=8),intent(in) :: x, y, z
          real(kind=8) :: get_r
    
          select case (i)
          case (1)
              get_r=x
          case (2)
              get_r=y
          case (3)
              get_r=z
          case default
              stop 'wrong value of i'
          end select
        end function get_r
    
    end subroutine calculate_multipoles


    subroutine build_ks_orbitals(iproc, nproc, tmb, KSwfn, at, rxyz, denspot, GPU, &
               energs, nlpsp, input, order_taylor, &
               energy, energyDiff, energyold)
      use module_base
      use module_types
      use module_interfaces
      use communications_base, only: comms_cubic
      use communications_init, only: orbitals_communicators
      use communications, only: transpose_v, untranspose_v
      use sparsematrix_base, only: sparse_matrix, sparsematrix_malloc, assignment(=), SPARSE_FULL
      use sparsematrix, only: gather_matrix_from_taskgroups_inplace, extract_taskgroup_inplace
      use yaml_output
      use rhopotential, only: updatePotential, sumrho_for_TMBs, corrections_for_negative_charge
      implicit none
      
      ! Calling arguments
      integer:: iproc, nproc
      type(DFT_wavefunction),intent(inout) :: tmb, KSwfn
      type(atoms_data), intent(in) :: at
      real(gp), dimension(3,at%astruct%nat), intent(in) :: rxyz
      type(DFT_local_fields), intent(inout) :: denspot
      type(GPU_pointers), intent(inout) :: GPU
      type(energy_terms),intent(inout) :: energs
      type(DFT_PSP_projectors), intent(inout) :: nlpsp
      type(input_variables),intent(in) :: input
      integer,intent(inout) :: order_taylor
      real(kind=8),intent(out) :: energy, energyDiff
      real(kind=8), intent(inout) :: energyold
    
      ! Local variables
      type(orbitals_data) :: orbs
      type(comms_cubic) :: comms
      real(gp) :: fnrm
      logical :: rho_negative
      integer :: infoCoeff, nvctrp, npsidim_global
      real(kind=8),dimension(:),pointer :: phi_global, phiwork_global
      real(kind=8),dimension(:),allocatable :: tmparr
      character(len=*),parameter :: subname='build_ks_orbitals'
      real(wp), dimension(:,:,:), pointer :: mom_vec_fake
      type(work_mpiaccumulate) :: energs_work
      integer,dimension(:,:),allocatable :: ioffset_isf
    
    
      nullify(mom_vec_fake)
    
      energs_work = work_mpiaccumulate_null()
      energs_work%ncount = 4
      call allocate_work_mpiaccumulate(energs_work)
    
    
      !debug
      !integer :: iorb, jorb, ist, jst, ierr, i
      !real(kind=8) :: ddot, tt
    
    
      ! Get the expansion coefficients
      ! Start with a "clean" density, i.e. without legacy from previous mixing steps
      call communicate_basis_for_density_collective(iproc, nproc, tmb%lzd, &
           max(tmb%npsidim_orbs,tmb%npsidim_comp), tmb%orbs, tmb%psi, tmb%collcom_sr)
    
      tmparr = sparsematrix_malloc(tmb%linmat%l,iaction=SPARSE_FULL,id='tmparr')
      call vcopy(tmb%linmat%l%nvctr, tmb%linmat%kernel_%matrix_compr(1), 1, tmparr(1), 1)
      !!call gather_matrix_from_taskgroups_inplace(iproc, nproc, tmb%linmat%l, tmb%linmat%kernel_)
      call sumrho_for_TMBs(iproc, nproc, KSwfn%Lzd%hgrids(1), KSwfn%Lzd%hgrids(2), KSwfn%Lzd%hgrids(3), &
           tmb%collcom_sr, tmb%linmat%l, tmb%linmat%kernel_, denspot%dpbox%ndimrhopot, &
           denspot%rhov, rho_negative)
      call vcopy(tmb%linmat%l%nvctr, tmparr(1), 1, tmb%linmat%kernel_%matrix_compr(1), 1)
      call f_free(tmparr)
    
      if (rho_negative) then
          call corrections_for_negative_charge(iproc, nproc, KSwfn, at, input, tmb, denspot)
          !!if (iproc==0) call yaml_warning('Charge density contains negative points, need to increase FOE cutoff')
          !!call increase_FOE_cutoff(iproc, nproc, tmb%lzd, at%astruct, input, KSwfn%orbs, tmb%orbs, tmb%foe_obj, init=.false.)
          !!call clean_rho(iproc, nproc, KSwfn%Lzd%Glr%d%n1i*KSwfn%Lzd%Glr%d%n2i*denspot%dpbox%n3d, denspot%rhov)
      end if
    
      call updatePotential(input%nspin,denspot,energs)!%eh,energs%exc,energs%evxc)
    
      tmb%can_use_transposed=.false.
      !!call extract_taskgroup_inplace(tmb%linmat%l, tmb%linmat%kernel_)
      call get_coeff(iproc, nproc, LINEAR_MIXDENS_SIMPLE, KSwfn%orbs, at, rxyz, denspot, GPU, infoCoeff, &
           energs, nlpsp, input%SIC, tmb, fnrm, .true., .true., .false., .true., 0, 0, 0, 0, &
           order_taylor,input%lin%max_inversion_error,input%purification_quickreturn,&
           input%calculate_KS_residue,input%calculate_gap, energs_work)
      !!call gather_matrix_from_taskgroups_inplace(iproc, nproc, tmb%linmat%l, tmb%linmat%kernel_)
    
      if (bigdft_mpi%iproc ==0) then
         call write_eigenvalues_data(0.1d0,KSwfn%orbs,mom_vec_fake)
      end if
    
    
      !call communicate_basis_for_density_collective(iproc, nproc, tmb%lzd, &
      !     max(tmb%npsidim_orbs,tmb%npsidim_comp), tmb%orbs, tmb%psi, tmb%collcom_sr)
      !call sumrho_for_TMBs(iproc, nproc, KSwfn%Lzd%hgrids(1), KSwfn%Lzd%hgrids(2), KSwfn%Lzd%hgrids(3), &
      !     tmb%collcom_sr, tmb%linmat%denskern, KSwfn%Lzd%Glr%d%n1i*KSwfn%Lzd%Glr%d%n2i*denspot%dpbox%n3d, denspot%rhov)
      !call updatePotential(input%ixc,input%nspin,denspot,energs%eh,energs%exc,energs%evxc)
      !tmb%can_use_transposed=.false.
      !call get_coeff(iproc, nproc, LINEAR_MIXDENS_SIMPLE, KSwfn%orbs, at, rxyz, denspot, GPU, infoCoeff, &
      !     energs, nlpspd, proj, input%SIC, tmb, fnrm, .true., .false., .true., ham_small, 0, 0, 0, 0)
      !energy=energs%ebs-energs%eh+energs%exc-energs%evxc-energs%eexctX+energs%eion+energs%edisp
      !energyDiff=energy-energyold
      !energyold=energy
    
      !!if(tmb%can_use_transposed) then
      !!    call f_free_ptr(tmb%psit_c)
      !!    call f_free_ptr(tmb%psit_f)
      !!end if
    
      ! Create communication arrays for support functions in the global box
      
      call nullify_orbitals_data(orbs)
      call copy_orbitals_data(tmb%orbs, orbs, subname)
      call orbitals_communicators(iproc, nproc, tmb%lzd%glr, orbs, comms)
    
    
      ! Transform the support functions to the global box
      ! WARNING: WILL NOT WORK WITH K-POINTS, CHECK THIS
      npsidim_global=max(tmb%orbs%norbp*(tmb%lzd%glr%wfd%nvctr_c+7*tmb%lzd%glr%wfd%nvctr_f), &
                         tmb%orbs%norb*comms%nvctr_par(iproc,0)*orbs%nspinor)
      phi_global = f_malloc_ptr(npsidim_global,id='phi_global')
      phiwork_global = f_malloc_ptr(npsidim_global,id='phiwork_global')
      call small_to_large_locreg(iproc, tmb%npsidim_orbs, &
           tmb%orbs%norbp*(tmb%lzd%glr%wfd%nvctr_c+7*tmb%lzd%glr%wfd%nvctr_f), tmb%lzd, &
           KSwfn%lzd, tmb%orbs, tmb%psi, phi_global, to_global=.true.)
      call transpose_v(iproc, nproc, orbs, tmb%lzd%glr%wfd, comms, phi_global(1), phiwork_global(1))
    
    
      ! WARNING: WILL NOT WORK WITH K-POINTS, CHECK THIS
      nvctrp=comms%nvctr_par(iproc,0)*orbs%nspinor
      call dgemm('n', 'n', nvctrp, KSwfn%orbs%norb, tmb%orbs%norb, 1.d0, phi_global, nvctrp, tmb%coeff(1,1), &
                 tmb%orbs%norb, 0.d0, phiwork_global, nvctrp)
      
      call untranspose_v(iproc, nproc, KSwfn%orbs, tmb%lzd%glr%wfd, KSwfn%comms, phiwork_global(1), phi_global(1))  
    
      call f_free_ptr(phi_global)
    
      !!ist=1
      !!do iorb=1,KSwfn%orbs%norbp
      !!    do i=1,tmb%lzd%glr%wfd%nvctr_c+7*tmb%lzd%glr%wfd%nvctr_f
      !!        write(800+iproc,*) iorb, i, phiwork_global(ist)
      !!        ist=ist+1
      !!    end do
      !!end do
    
    
      !!ierr=tmb%lzd%glr%wfd%nvctr_c+7*tmb%lzd%glr%wfd%nvctr_f
      !!do i=1,KSwfn%orbs%norb*ierr
      !!    write(401,*) i, phiwork_global(i)
      !!end do
      !!write(*,*) 'GLOBAL DDOT',ddot(KSwfn%orbs%norb*ierr, phi_global, 1, phi_global, 1)
    
      !!do i=1,KSwfn%orbs%norb*ierr
      !!     tmb%psi(i)=phi_global(i)
      !!end do
      !!call get_coeff(iproc, nproc, LINEAR_MIXDENS_SIMPLE, tmb%orbs, at, rxyz, denspot, GPU, infoCoeff, &
      !!     energs, nlpspd, proj, input%SIC, tmb, fnrm, .true., .false., .true., ham_small, 0, 0, 0, 0)
    
      !!do i=1,KSwfn%orbs%norb*(tmb%lzd%glr%wfd%nvctr_c+7*tmb%lzd%glr%wfd%nvctr_f)
      !!    write(600,'(i10,es16.7)') i, tmb%psi(i)
      !!end do
    
    
      !!write(*,*) 'iproc, input%output_wf_format',iproc, WF_FORMAT_PLAIN
      call writemywaves(iproc,trim(input%dir_output)//"wavefunction", WF_FORMAT_PLAIN, &
           KSwfn%orbs, KSwfn%Lzd%Glr%d%n1, KSwfn%Lzd%Glr%d%n2, KSwfn%Lzd%Glr%d%n3, &
           KSwfn%Lzd%hgrids(1), KSwfn%Lzd%hgrids(2), KSwfn%Lzd%hgrids(3), &
           at, rxyz, KSwfn%Lzd%Glr%wfd, phiwork_global)
    
      if (input%write_orbitals==2) then
          call write_orbital_density(iproc, .false., mod(input%lin%plotBasisFunctions,10), 'KSDens', &
               KSwfn%orbs%npsidim_orbs, phiwork_global, input, KSwfn%orbs, KSwfn%lzd, at, rxyz)
      end if
    
      if (input%wf_extent_analysis) then
          ioffset_isf = f_malloc0((/3,KSwfn%orbs%norbp/),id='ioffset_isf')
          call analyze_wavefunctions('Kohn Sham orbitals extent analysis', 'global', &
               KSwfn%lzd, KSwfn%orbs, KSwfn%orbs%npsidim_orbs, phiwork_global, ioffset_isf)
          call f_free(ioffset_isf)
      end if
    
    
    
       call f_free_ptr(phiwork_global)
       call deallocate_orbitals_data(orbs)
       call deallocate_comms_cubic(comms)
    
      ! To get consistent values of the energy and the Kohn-Sham residue with those
      ! which will be calculated by the cubic restart.
      call communicate_basis_for_density_collective(iproc, nproc, tmb%lzd, &
           max(tmb%npsidim_orbs,tmb%npsidim_comp), tmb%orbs, tmb%psi, tmb%collcom_sr)
      tmparr = sparsematrix_malloc(tmb%linmat%l,iaction=SPARSE_FULL,id='tmparr')
      call vcopy(tmb%linmat%l%nvctr, tmb%linmat%kernel_%matrix_compr(1), 1, tmparr(1), 1)
      !!call gather_matrix_from_taskgroups_inplace(iproc, nproc, tmb%linmat%l, tmb%linmat%kernel_)
      call sumrho_for_TMBs(iproc, nproc, KSwfn%Lzd%hgrids(1), KSwfn%Lzd%hgrids(2), KSwfn%Lzd%hgrids(3), &
           tmb%collcom_sr, tmb%linmat%l, tmb%linmat%kernel_, denspot%dpbox%ndimrhopot, &
           denspot%rhov, rho_negative)
      call vcopy(tmb%linmat%l%nvctr, tmparr(1), 1, tmb%linmat%kernel_%matrix_compr(1), 1)
      call f_free(tmparr)
      if (rho_negative) then
          call corrections_for_negative_charge(iproc, nproc, KSwfn, at, input, tmb, denspot)
          !!if (iproc==0) call yaml_warning('Charge density contains negative points, need to increase FOE cutoff')
          !!call increase_FOE_cutoff(iproc, nproc, tmb%lzd, at%astruct, input, KSwfn%orbs, tmb%orbs, tmb%foe_obj, init=.false.)
          !!call clean_rho(iproc, nproc, KSwfn%Lzd%Glr%d%n1i*KSwfn%Lzd%Glr%d%n2i*denspot%dpbox%n3d, denspot%rhov)
      end if
      call updatePotential(input%nspin,denspot,energs)!%eh,energs%exc,energs%evxc)
      tmb%can_use_transposed=.false.
      !!call extract_taskgroup_inplace(tmb%linmat%l, tmb%linmat%kernel_)
      call get_coeff(iproc, nproc, LINEAR_MIXDENS_SIMPLE, KSwfn%orbs, at, rxyz, denspot, GPU, infoCoeff, &
           energs, nlpsp, input%SIC, tmb, fnrm, .true., .true., .false., .true., 0, 0, 0, 0, &
           order_taylor, input%lin%max_inversion_error, input%purification_quickreturn, &
           input%calculate_KS_residue, input%calculate_gap, energs_work, updatekernel=.false.)
      !!call gather_matrix_from_taskgroups_inplace(iproc, nproc, tmb%linmat%l, tmb%linmat%kernel_)
      energy=energs%ebs-energs%eh+energs%exc-energs%evxc-energs%eexctX+energs%eion+energs%edisp
      energyDiff=energy-energyold
      energyold=energy
    
      !!if(tmb%can_use_transposed) then
      !!    call f_free_ptr(tmb%psit_c)
      !!    call f_free_ptr(tmb%psit_f)
      !!end if
    
      call deallocate_work_mpiaccumulate(energs_work)
    
    end subroutine build_ks_orbitals
    

    !TEMPORARY, to be cleaned/removed
    subroutine build_ks_orbitals_laura_tmp(iproc, nproc, tmb, KSwfn, at, rxyz, denspot, GPU, &
               energs, nlpsp, input, order_taylor, &
               energy, energyDiff, energyold, npsidim_global, phiwork_global)
      use module_base
      use module_types
      use module_interfaces
      use communications_base, only: comms_cubic
      use communications_init, only: orbitals_communicators
      use communications, only: transpose_v, untranspose_v
      use sparsematrix_base, only: sparse_matrix
      use yaml_output
      use rhopotential, only: updatepotential, sumrho_for_TMBs, corrections_for_negative_charge
      implicit none
      
      ! Calling arguments
      integer:: iproc, nproc
      type(DFT_wavefunction),intent(inout) :: tmb, KSwfn
      type(atoms_data), intent(in) :: at
      real(gp), dimension(3,at%astruct%nat), intent(in) :: rxyz
      type(DFT_local_fields), intent(inout) :: denspot
      type(GPU_pointers), intent(inout) :: GPU
      type(energy_terms),intent(inout) :: energs
      type(DFT_PSP_projectors), intent(inout) :: nlpsp
      type(input_variables),intent(in) :: input
      integer,intent(inout) :: order_taylor
      real(kind=8),intent(out) :: energy, energyDiff
      real(kind=8), intent(inout) :: energyold
    integer, intent(in) :: npsidim_global
    real(kind=8),dimension(:),pointer :: phiwork_global
    
      ! Local variables
      type(orbitals_data) :: orbs
      type(comms_cubic) :: comms
      real(gp) :: fnrm
      logical :: rho_negative
      integer :: infoCoeff, nvctrp
      real(kind=8),dimension(:),pointer :: phi_global
      real(kind=8),dimension(:,:),allocatable :: coeffs_occs
      character(len=*),parameter :: subname='build_ks_orbitals'
      real(wp), dimension(:,:,:), pointer :: mom_vec_fake
      integer :: iorb, itmb
      type(work_mpiaccumulate) :: energs_work
    
      nullify(mom_vec_fake)
    
      energs_work = work_mpiaccumulate_null()
      energs_work%ncount = 4
      call allocate_work_mpiaccumulate(energs_work)
    
      !debug
      !integer :: iorb, jorb, ist, jst, ierr, i
      !real(kind=8) :: ddot, tt
    
    
      ! Get the expansion coefficients
      ! Start with a "clean" density, i.e. without legacy from previous mixing steps
      call communicate_basis_for_density_collective(iproc, nproc, tmb%lzd, &
           max(tmb%npsidim_orbs,tmb%npsidim_comp), tmb%orbs, tmb%psi, tmb%collcom_sr)
      call sumrho_for_TMBs(iproc, nproc, KSwfn%Lzd%hgrids(1), KSwfn%Lzd%hgrids(2), KSwfn%Lzd%hgrids(3), &
           tmb%collcom_sr, tmb%linmat%l, tmb%linmat%kernel_, denspot%dpbox%ndimrhopot, &
           denspot%rhov, rho_negative)
      if (rho_negative) then
          call corrections_for_negative_charge(iproc, nproc, KSwfn, at, input, tmb, denspot)
          !!if (iproc==0) call yaml_warning('Charge density contains negative points, need to increase FOE cutoff')
          !!call increase_FOE_cutoff(iproc, nproc, tmb%lzd, at%astruct, input, KSwfn%orbs, tmb%orbs, tmb%foe_obj, init=.false.)
          !!call clean_rho(iproc, nproc, KSwfn%Lzd%Glr%d%n1i*KSwfn%Lzd%Glr%d%n2i*denspot%dpbox%n3d, denspot%rhov)
      end if
    
      call updatePotential(input%nspin,denspot,energs)!%eh,energs%exc,energs%evxc)
    
      tmb%can_use_transposed=.false.
      call get_coeff(iproc, nproc, LINEAR_MIXDENS_SIMPLE, KSwfn%orbs, at, rxyz, denspot, GPU, infoCoeff, &
           energs, nlpsp, input%SIC, tmb, fnrm, .true., .true., .false., .true., 0, 0, 0, 0, &
           order_taylor,input%lin%max_inversion_error,input%purification_quickreturn,&
           input%calculate_KS_residue,input%calculate_gap,energs_work)
    
      if (bigdft_mpi%iproc ==0) then
         call write_eigenvalues_data(0.1d0,KSwfn%orbs,mom_vec_fake)
      end if
    
    
      !call communicate_basis_for_density_collective(iproc, nproc, tmb%lzd, &
      !     max(tmb%npsidim_orbs,tmb%npsidim_comp), tmb%orbs, tmb%psi, tmb%collcom_sr)
      !call sumrho_for_TMBs(iproc, nproc, KSwfn%Lzd%hgrids(1), KSwfn%Lzd%hgrids(2), KSwfn%Lzd%hgrids(3), &
      !     tmb%collcom_sr, tmb%linmat%denskern, KSwfn%Lzd%Glr%d%n1i*KSwfn%Lzd%Glr%d%n2i*denspot%dpbox%n3d, denspot%rhov)
      !call updatePotential(input%ixc,input%nspin,denspot,energs%eh,energs%exc,energs%evxc)
      !tmb%can_use_transposed=.false.
      !call get_coeff(iproc, nproc, LINEAR_MIXDENS_SIMPLE, KSwfn%orbs, at, rxyz, denspot, GPU, infoCoeff, &
      !     energs, nlpspd, proj, input%SIC, tmb, fnrm, .true., .false., .true., ham_small, 0, 0, 0, 0)
      !energy=energs%ebs-energs%eh+energs%exc-energs%evxc-energs%eexctX+energs%eion+energs%edisp
      !energyDiff=energy-energyold
      !energyold=energy
    
      !!if(tmb%can_use_transposed) then
      !!    call f_free_ptr(tmb%psit_c)
      !!    call f_free_ptr(tmb%psit_f)
      !!end if
    
      ! Create communication arrays for support functions in the global box
      
      call nullify_orbitals_data(orbs)
      call copy_orbitals_data(tmb%orbs, orbs, subname)
      call orbitals_communicators(iproc, nproc, tmb%lzd%glr, orbs, comms)
    
    
      ! Transform the support functions to the global box
      ! WARNING: WILL NOT WORK WITH K-POINTS, CHECK THIS
      !npsidim_global=max(tmb%orbs%norbp*(tmb%lzd%glr%wfd%nvctr_c+7*tmb%lzd%glr%wfd%nvctr_f), &
      !                   tmb%orbs%norb*comms%nvctr_par(iproc,0)*orbs%nspinor)
      phi_global = f_malloc_ptr(npsidim_global,id='phi_global')
      !phiwork_global = f_malloc_ptr(npsidim_global,id='phiwork_global')
      call small_to_large_locreg(iproc, tmb%npsidim_orbs, &
           tmb%orbs%norbp*(tmb%lzd%glr%wfd%nvctr_c+7*tmb%lzd%glr%wfd%nvctr_f), tmb%lzd, &
           KSwfn%lzd, tmb%orbs, tmb%psi, phi_global, to_global=.true.)
      call transpose_v(iproc, nproc, orbs, tmb%lzd%glr%wfd, comms, phi_global(1), phiwork_global(1))
    
    !NOT PRINTING, 2xcorrect charge?!
    !print*,'ntmb,ntmbp,norb,norbp',tmb%orbs%norb,tmb%orbs%norbp,KSwfn%orbs%norb,KSwfn%orbs%norbp
      ! WARNING: WILL NOT WORK WITH K-POINTS, CHECK THIS
      coeffs_occs=f_malloc0((/tmb%orbs%norb,KSwfn%orbs%norb/),id='coeffs_occs')
      !call dgemm('n', 'n', nvctrp, KSwfn%orbs%norb, tmb%orbs%norb, 1.d0, KSwfn%orbs%occup(1), nvctrp, tmb%coeff(1,1), &
      !     tmb%orbs%norb, 0.d0, coeffs_occs, nvctrp)
                 do iorb=1,KSwfn%orbs%norbp
                    do itmb=1,tmb%orbs%norb
                        coeffs_occs(itmb,iorb) = sqrt(KSwfn%orbs%occup(KSwfn%orbs%isorb+iorb))*tmb%coeff(itmb,KSwfn%orbs%isorb+iorb)
    !print*,KSwfn%orbs%occup(KSwfn%orbs%isorb+iorb)
                    end do
                 end do
              call mpiallred(coeffs_occs, mpi_sum, comm=bigdft_mpi%mpi_comm)
    
      nvctrp=comms%nvctr_par(iproc,0)*orbs%nspinor
      !call dgemm('n', 'n', nvctrp, KSwfn%orbs%norb, tmb%orbs%norb, 1.d0, phi_global, nvctrp, tmb%coeff(1,1), &
      call dgemm('n', 'n', nvctrp, KSwfn%orbs%norb, tmb%orbs%norb, 1.d0, phi_global, nvctrp, coeffs_occs(1,1), &
                 tmb%orbs%norb, 0.d0, phiwork_global, nvctrp)
      call f_free(coeffs_occs)  
    
      call untranspose_v(iproc, nproc, KSwfn%orbs, tmb%lzd%glr%wfd, KSwfn%comms, phiwork_global(1), phi_global(1))  
    
      call f_free_ptr(phi_global)
    
      !!ist=1
      !!do iorb=1,KSwfn%orbs%norbp
      !!    do i=1,tmb%lzd%glr%wfd%nvctr_c+7*tmb%lzd%glr%wfd%nvctr_f
      !!        write(800+iproc,*) iorb, i, phiwork_global(ist)
      !!        ist=ist+1
      !!    end do
      !!end do
    
    
      !!ierr=tmb%lzd%glr%wfd%nvctr_c+7*tmb%lzd%glr%wfd%nvctr_f
      !!do i=1,KSwfn%orbs%norb*ierr
      !!    write(401,*) i, phiwork_global(i)
      !!end do
      !!write(*,*) 'GLOBAL DDOT',ddot(KSwfn%orbs%norb*ierr, phi_global, 1, phi_global, 1)
    
      !!do i=1,KSwfn%orbs%norb*ierr
      !!     tmb%psi(i)=phi_global(i)
      !!end do
      !!call get_coeff(iproc, nproc, LINEAR_MIXDENS_SIMPLE, tmb%orbs, at, rxyz, denspot, GPU, infoCoeff, &
      !!     energs, nlpspd, proj, input%SIC, tmb, fnrm, .true., .false., .true., ham_small, 0, 0, 0, 0)
    
      !!do i=1,KSwfn%orbs%norb*(tmb%lzd%glr%wfd%nvctr_c+7*tmb%lzd%glr%wfd%nvctr_f)
      !!    write(600,'(i10,es16.7)') i, tmb%psi(i)
      !!end do
    
    
      !!write(*,*) 'iproc, input%output_wf_format',iproc, WF_FORMAT_PLAIN
      !call writemywaves(iproc,trim(input%dir_output)//"wavefunction", WF_FORMAT_PLAIN, &
      !     KSwfn%orbs, KSwfn%Lzd%Glr%d%n1, KSwfn%Lzd%Glr%d%n2, KSwfn%Lzd%Glr%d%n3, &
      !     KSwfn%Lzd%hgrids(1), KSwfn%Lzd%hgrids(2), KSwfn%Lzd%hgrids(3), &
      !     at, rxyz, KSwfn%Lzd%Glr%wfd, phiwork_global)
    
       !call f_free_ptr(phiwork_global)
       call deallocate_orbitals_data(orbs)
       call deallocate_comms_cubic(comms)
    
    if (.false.) then
      ! To get consistent values of the energy and the Kohn-Sham residue with those
      ! which will be calculated by the cubic restart.
      call communicate_basis_for_density_collective(iproc, nproc, tmb%lzd, &
           max(tmb%npsidim_orbs,tmb%npsidim_comp), tmb%orbs, tmb%psi, tmb%collcom_sr)
      call sumrho_for_TMBs(iproc, nproc, KSwfn%Lzd%hgrids(1), KSwfn%Lzd%hgrids(2), KSwfn%Lzd%hgrids(3), &
           tmb%collcom_sr, tmb%linmat%l, tmb%linmat%kernel_, denspot%dpbox%ndimrhopot, &
           denspot%rhov, rho_negative)
      if (rho_negative) then
          call corrections_for_negative_charge(iproc, nproc, KSwfn, at, input, tmb, denspot)
          !!if (iproc==0) call yaml_warning('Charge density contains negative points, need to increase FOE cutoff')
          !!call increase_FOE_cutoff(iproc, nproc, tmb%lzd, at%astruct, input, KSwfn%orbs, tmb%orbs, tmb%foe_obj, init=.false.)
          !!call clean_rho(iproc, nproc, KSwfn%Lzd%Glr%d%n1i*KSwfn%Lzd%Glr%d%n2i*denspot%dpbox%n3d, denspot%rhov)
      end if
      call updatePotential(input%nspin,denspot,energs)!%eh,energs%exc,energs%evxc)
      tmb%can_use_transposed=.false.
      call get_coeff(iproc, nproc, LINEAR_MIXDENS_SIMPLE, KSwfn%orbs, at, rxyz, denspot, GPU, infoCoeff, &
           energs, nlpsp, input%SIC, tmb, fnrm, .true., .true., .false., .true., 0, 0, 0, 0, &
           order_taylor, input%lin%max_inversion_error, input%purification_quickreturn, &
           input%calculate_KS_residue, input%calculate_gap, energs_work, updatekernel=.false.)
      energy=energs%ebs-energs%eh+energs%exc-energs%evxc-energs%eexctX+energs%eion+energs%edisp
      energyDiff=energy-energyold
      energyold=energy
    
      !!if(tmb%can_use_transposed) then
      !!    call f_free_ptr(tmb%psit_c)
      !!    call f_free_ptr(tmb%psit_f)
      !!end if
    end if
      call allocate_work_mpiaccumulate(energs_work)
    end subroutine build_ks_orbitals_laura_tmp

end module postprocessing_linear<|MERGE_RESOLUTION|>--- conflicted
+++ resolved
@@ -321,30 +321,12 @@
           inv_ovrlp(1) = matrices_null()
           inv_ovrlp(1)%matrix_compr = sparsematrix_malloc_ptr(smatl, iaction=SPARSE_TASKGROUP, id='inv_ovrlp(1)%matrix_compr')
 
-<<<<<<< HEAD
-=======
-
->>>>>>> bb98a11c
           call overlapPowerGeneral(iproc, nproc, meth_overlap, 1, (/2/), -1, &
                imode=1, ovrlp_smat=smats, inv_ovrlp_smat=smatl, &
                ovrlp_mat=ovrlp, inv_ovrlp_mat=inv_ovrlp, check_accur=.true., &
                max_error=max_error, mean_error=mean_error)
           call f_free_ptr(ovrlp%matrix)
-<<<<<<< HEAD
-    
-          proj_ovrlp_half_compr = sparsematrix_malloc0(smatl,iaction=SPARSE_TASKGROUP,id='proj_mat_compr')
-          !if (norbp>0) then
-             call matrix_matrix_mult_wrapper(iproc, nproc, smatl, &
-                  kernel%matrix_compr, inv_ovrlp(1)%matrix_compr, proj_ovrlp_half_compr)
-          !end if
-          weight_matrix_compr_tg = sparsematrix_malloc0(smatl,iaction=SPARSE_TASKGROUP,id='weight_matrix_compr_tg')
-          !if (norbp>0) then
-             call matrix_matrix_mult_wrapper(iproc, nproc, smatl, &
-                  inv_ovrlp(1)%matrix_compr, proj_ovrlp_half_compr, weight_matrix_compr_tg)
-          !end if
-=======
-
-    
+
           proj_ovrlp_half_compr = sparsematrix_malloc0(smatl,iaction=SPARSE_TASKGROUP,id='proj_mat_compr')
           weight_matrix_compr_tg = sparsematrix_malloc0(smatl,iaction=SPARSE_TASKGROUP,id='weight_matrix_compr_tg')
           do ispin=1,smatl%nspin
@@ -358,8 +340,6 @@
                       inv_ovrlp(1)%matrix_compr(ist:), proj_ovrlp_half_compr(ist:), weight_matrix_compr_tg(ist:))
               end if
           end do
->>>>>>> bb98a11c
-          call f_free(proj_ovrlp_half_compr)
     
           call deallocate_matrices(inv_ovrlp(1))
           charge_per_atom = f_malloc0(atoms%astruct%nat,id='charge_per_atom')
