!> @file
!!  File defining the structures and the routines for the communication between processes
!! @author
!!    Copyright (C) 2014-2014 BigDFT group
!!    This file is distributed under the terms of the
!!    GNU General Public License, see ~/COPYING file
!!    or http://www.gnu.org/copyleft/gpl.txt .
!!    For the list of contributors, see ~/AUTHORS


!> Module defining routines related to communications (mainly transpositions)
module communications

  use communications_base, only: comms_linear, comms_cubic

  implicit none

  private

  public :: transpose_localized
  public :: untranspose_localized
  public :: transpose_switch_psir
  public :: transpose_communicate_psir
  public :: transpose_unswitch_psirt
  public :: start_onesided_communication
  public :: synchronize_onesided_communication
  public :: communicate_locreg_descriptors_basics
  public :: communicate_locreg_descriptors_keys
  public :: transpose_v
  public :: untranspose_v


  contains

    subroutine transpose_switch_psi(npsidim_orbs, orbs, collcom, psi, psiwork_c, psiwork_f, lzd)
      use module_types, only: orbitals_data, local_zone_descriptors
      use wrapper_linalg, only: vcopy
      use dynamic_memory
      implicit none
      
      ! Calling arguments
      integer, intent(in) :: npsidim_orbs
      type(orbitals_data),intent(in) :: orbs
      type(comms_linear),intent(in) :: collcom
      real(kind=8),dimension(npsidim_orbs),intent(in) :: psi
      real(kind=8),dimension(collcom%ndimpsi_c),intent(out) :: psiwork_c
      real(kind=8),dimension(7*collcom%ndimpsi_f),intent(out) :: psiwork_f
      type(local_zone_descriptors),intent(in),optional :: lzd
      
      ! Local variables
      integer :: i_tot, i_c, i_f, iorb, iiorb, ilr, i, ind, istat, iall, m, ind7, i7
      real(kind=8),dimension(:),allocatable :: psi_c, psi_f
      character(len=*),parameter :: subname='transpose_switch_psi'
    
      psi_c = f_malloc(collcom%ndimpsi_c,id='psi_c')
      psi_f = f_malloc(7*collcom%ndimpsi_f,id='psi_f')
    
    
      if(present(lzd)) then
      ! split up psi into coarse and fine part
    
      
          i_tot=0
          i_c=0
          i_f=0
    
          do iorb=1,orbs%norbp
             iiorb=orbs%isorb+iorb
             ilr=orbs%inwhichlocreg(iiorb)
    
             call vcopy(lzd%llr(ilr)%wfd%nvctr_c,psi(i_tot+1),1,psi_c(i_c+1),1)
    
             i_c = i_c + lzd%llr(ilr)%wfd%nvctr_c
             i_tot = i_tot + lzd%llr(ilr)%wfd%nvctr_c
    
             call vcopy(7*lzd%llr(ilr)%wfd%nvctr_f,psi(i_tot+1),1,psi_f(i_f+1),1)
    
             i_f = i_f + 7*lzd%llr(ilr)%wfd%nvctr_f
             i_tot = i_tot + 7*lzd%llr(ilr)%wfd%nvctr_f
    
          end do
        
    
      else
          ! only coarse part is used...
          call vcopy(collcom%ndimpsi_c, psi(1), 1, psi_c(1), 1)
      end if
    
      ! coarse part
    
      !$omp parallel default(private) &
      !$omp shared(collcom, psi, psiwork_c, psiwork_f, lzd, psi_c,psi_f,m)
    
      m = mod(collcom%ndimpsi_c,7)
      if(m/=0) then
         do i=1,m
            ind = collcom%isendbuf_c(i)
            psiwork_c(ind) = psi_c(i)
         end do
      end if
      !$omp do
      do i = m+1,collcom%ndimpsi_c,7
         psiwork_c(collcom%isendbuf_c(i+0)) = psi_c(i+0)
         psiwork_c(collcom%isendbuf_c(i+1)) = psi_c(i+1)
         psiwork_c(collcom%isendbuf_c(i+2)) = psi_c(i+2)
         psiwork_c(collcom%isendbuf_c(i+3)) = psi_c(i+3)
         psiwork_c(collcom%isendbuf_c(i+4)) = psi_c(i+4)
         psiwork_c(collcom%isendbuf_c(i+5)) = psi_c(i+5)
         psiwork_c(collcom%isendbuf_c(i+6)) = psi_c(i+6)
      end do
      !$omp end do
     
      ! fine part
    
      !$omp do
       do i=1,collcom%ndimpsi_f
          ind=collcom%isendbuf_f(i)
          i7=7*i
          ind7=7*ind
          psiwork_f(ind7-6)=psi_f(i7-6)
          psiwork_f(ind7-5)=psi_f(i7-5)
          psiwork_f(ind7-4)=psi_f(i7-4)
          psiwork_f(ind7-3)=psi_f(i7-3)
          psiwork_f(ind7-2)=psi_f(i7-2)
          psiwork_f(ind7-1)=psi_f(i7-1)
          psiwork_f(ind7-0)=psi_f(i7-0)
      end do
      !$omp end do
      !$omp end parallel
    
    
      call f_free(psi_c)
      call f_free(psi_f)
      
    end subroutine transpose_switch_psi



    subroutine transpose_communicate_psi(iproc, nproc, collcom, psiwork_c, psiwork_f, psitwork_c, psitwork_f)
      use module_base, only: bigdft_mpi, mpi_double_precision
      use dynamic_memory
      implicit none
      
      ! Calling arguments
      integer,intent(in) :: iproc, nproc
      type(comms_linear),intent(in) :: collcom
      real(kind=8),dimension(collcom%ndimpsi_c),intent(in) :: psiwork_c
      real(kind=8),dimension(7*collcom%ndimpsi_f),intent(in) :: psiwork_f
      real(kind=8),dimension(collcom%ndimind_c),intent(out) :: psitwork_c
      real(kind=8),dimension(7*collcom%ndimind_f),intent(out) :: psitwork_f
      
      ! Local variables
      integer :: ierr
      real(kind=8),dimension(:),allocatable :: psiwork, psitwork
      integer,dimension(:),allocatable :: nsendcounts, nsenddspls, nrecvcounts, nrecvdspls
      character(len=*),parameter :: subname='transpose_communicate_psi'
    
      !call mpi_comm_size(bigdft_mpi%mpi_comm, nproc, ierr)
      !call mpi_comm_rank(bigdft_mpi%mpi_comm, iproc, ierr)
    
      psiwork = f_malloc(collcom%ndimpsi_c+7*collcom%ndimpsi_f,id='psiwork')
      psitwork = f_malloc(sum(collcom%nrecvcounts_c)+7*sum(collcom%nrecvcounts_f),id='psitwork')
      nsendcounts = f_malloc(0.to.nproc-1,id='nsendcounts')
      nsenddspls = f_malloc(0.to.nproc-1,id='nsenddspls')
      nrecvcounts = f_malloc(0.to.nproc-1,id='nrecvcounts')
      nrecvdspls = f_malloc(0.to.nproc-1,id='nrecvdspls')
    
      !!ist=1
      !!ist_c=1
      !!ist_f=1
      !!iisend=0
      !!iirecv=0
      !!do jproc=0,nproc-1
      !!    if(collcom%nsendcounts_c(jproc)>0) call vcopy(collcom%nsendcounts_c(jproc), psiwork_c(ist_c), 1, psiwork(ist), 1)
      !!    ist_c=ist_c+collcom%nsendcounts_c(jproc)
      !!    ist=ist+collcom%nsendcounts_c(jproc)
      !!    if(collcom%nsendcounts_f(jproc)>0) call vcopy(7*collcom%nsendcounts_f(jproc), psiwork_f(ist_f), 1, psiwork(ist), 1)
      !!    ist_f=ist_f+7*collcom%nsendcounts_f(jproc)
      !!    ist=ist+7*collcom%nsendcounts_f(jproc)
      !!    nsendcounts(jproc)=collcom%nsendcounts_c(jproc)+7*collcom%nsendcounts_f(jproc)
      !!    nsenddspls(jproc)=iisend
      !!    nrecvcounts(jproc)=collcom%nrecvcounts_c(jproc)+7*collcom%nrecvcounts_f(jproc)
      !!    nrecvdspls(jproc)=iirecv
      !!    iisend=iisend+nsendcounts(jproc)
      !!    iirecv=iirecv+nrecvcounts(jproc)
      !!end do
    
      !write(*,'(a,i4,4x,100i8)') 'iproc, nsendcounts', iproc, nsendcounts
      !write(*,'(a,i4,4x,100i8)') 'iproc, nsenddspls', iproc, nsenddspls
      !write(*,'(a,i4,4x,100i8)') 'iproc, nrecvcounts', iproc, nrecvcounts
      !write(*,'(a,i4,4x,100i8)') 'iproc, nrecvdspls', iproc, nrecvdspls
      
      ! coarse part
      call mpi_alltoallv(psiwork_c, collcom%nsendcounts_c, collcom%nsenddspls_c, mpi_double_precision, psitwork_c, &
           collcom%nrecvcounts_c, collcom%nrecvdspls_c, mpi_double_precision, bigdft_mpi%mpi_comm, ierr)
      
      ! fine part
      call mpi_alltoallv(psiwork_f, 7*collcom%nsendcounts_f, 7*collcom%nsenddspls_f, mpi_double_precision, psitwork_f, &
           7*collcom%nrecvcounts_f, 7*collcom%nrecvdspls_f, mpi_double_precision, bigdft_mpi%mpi_comm, ierr)
      !!call mpi_alltoallv(psiwork, nsendcounts, nsenddspls, mpi_double_precision, psitwork, &
      !!     nrecvcounts, nrecvdspls, mpi_double_precision, bigdft_mpi%mpi_comm, ierr)
    
      !!ist=1
      !!ist_c=1
      !!ist_f=1
      !!do jproc=0,nproc-1
      !!    if(collcom%nrecvcounts_c(jproc)>0) call vcopy(collcom%nrecvcounts_c(jproc), psitwork(ist), 1, psitwork_c(ist_c), 1)
      !!    ist_c=ist_c+collcom%nrecvcounts_c(jproc)
      !!    ist=ist+collcom%nrecvcounts_c(jproc)
      !!    if(collcom%nrecvcounts_f(jproc)>0) call vcopy(7*collcom%nrecvcounts_f(jproc), psitwork(ist), 1, psitwork_f(ist_f), 1)
      !!    ist_f=ist_f+7*collcom%nrecvcounts_f(jproc)
      !!    ist=ist+7*collcom%nrecvcounts_f(jproc)
      !!end do
    
      call f_free(psiwork)
      call f_free(psitwork)
      call f_free(nsendcounts)
      call f_free(nsenddspls)
      call f_free(nrecvcounts)
      call f_free(nrecvdspls)
    
    
    end subroutine transpose_communicate_psi



    subroutine transpose_unswitch_psit(collcom, psitwork_c, psitwork_f, psit_c, psit_f)
      implicit none
      
      ! Calling arguments
      type(comms_linear),intent(in) :: collcom
      real(kind=8),dimension(collcom%ndimind_c),intent(in) :: psitwork_c
      real(kind=8),dimension(7*collcom%ndimind_f),intent(in) :: psitwork_f
      real(kind=8),dimension(collcom%ndimind_c),intent(out) :: psit_c
      real(kind=8),dimension(7*collcom%ndimind_f),intent(out) :: psit_f
      
      ! Local variables
      integer :: i,ind,sum_c,sum_f,m,i7,ind7
    
      sum_c = sum(collcom%nrecvcounts_c)
      sum_f = sum(collcom%nrecvcounts_f)
    
      !$omp parallel private(i,ind,i7,ind7) &
      !$omp shared(psit_c,psit_f, psitwork_c, psitwork_f,collcom,sum_c,sum_f,m)
    
    
      m = mod(sum_c,7)
    
      if(m/=0) then
        do i = 1,m
          ind=collcom%iextract_c(i)
          psit_c(ind)=psitwork_c(i)
        end do
      end if
    
      ! coarse part
    
      !$omp do
      do i=m+1, sum_c,7
          psit_c(collcom%iextract_c(i+0))=psitwork_c(i+0)
          psit_c(collcom%iextract_c(i+1))=psitwork_c(i+1)
          psit_c(collcom%iextract_c(i+2))=psitwork_c(i+2)
          psit_c(collcom%iextract_c(i+3))=psitwork_c(i+3)
          psit_c(collcom%iextract_c(i+4))=psitwork_c(i+4)
          psit_c(collcom%iextract_c(i+5))=psitwork_c(i+5)
          psit_c(collcom%iextract_c(i+6))=psitwork_c(i+6)
      end do
      !$omp end do
    
      ! fine part
    
      !$omp do
      do i=1,sum_f
          ind=collcom%iextract_f(i)
          i7=7*i
          ind7=7*ind
          psit_f(ind7-6)=psitwork_f(i7-6)
          psit_f(ind7-5)=psitwork_f(i7-5)
          psit_f(ind7-4)=psitwork_f(i7-4)
          psit_f(ind7-3)=psitwork_f(i7-3)
          psit_f(ind7-2)=psitwork_f(i7-2)
          psit_f(ind7-1)=psitwork_f(i7-1)
          psit_f(ind7-0)=psitwork_f(i7-0)
      end do
      !$omp end do
      
      !$omp end parallel
    
    end subroutine transpose_unswitch_psit



    subroutine transpose_switch_psit(collcom, psit_c, psit_f, psitwork_c, psitwork_f)
      implicit none
    
      ! Calling arguments
      type(comms_linear),intent(in) :: collcom
      real(kind=8),dimension(collcom%ndimind_c),intent(in) :: psit_c
      real(kind=8),dimension(7*collcom%ndimind_f),intent(in) :: psit_f
      real(kind=8),dimension(collcom%ndimind_c),intent(out) :: psitwork_c
      real(kind=8),dimension(7*collcom%ndimind_f),intent(out) :: psitwork_f
      
      ! Local variables
      integer :: i, ind, sum_c,sum_f,m, i7, ind7
    
      sum_c = sum(collcom%nrecvcounts_c)
      sum_f = sum(collcom%nrecvcounts_f)
    
      !$omp parallel default(private) &
      !$omp shared(collcom, psit_c,psit_f, psitwork_c, psitwork_f,sum_c,sum_f,m)
    
      m = mod(sum_c,7)
    
      if(m/=0) then
        do i=1,m
           ind = collcom%iexpand_c(i)
           psitwork_c(ind) = psit_c(i)
        end do
      end if
    
      ! coarse part
    
      !$omp do
      do i=m+1,sum_c,7
          psitwork_c(collcom%iexpand_c(i+0))=psit_c(i+0)
          psitwork_c(collcom%iexpand_c(i+1))=psit_c(i+1)
          psitwork_c(collcom%iexpand_c(i+2))=psit_c(i+2)
          psitwork_c(collcom%iexpand_c(i+3))=psit_c(i+3)
          psitwork_c(collcom%iexpand_c(i+4))=psit_c(i+4)
          psitwork_c(collcom%iexpand_c(i+5))=psit_c(i+5)
          psitwork_c(collcom%iexpand_c(i+6))=psit_c(i+6)
      end do
      !$omp end do
    
      ! fine part
    
      !$omp do
      do i=1,sum_f
          i7=7*i
          ind=collcom%iexpand_f(i)
          ind7=7*ind
          psitwork_f(ind7-6)=psit_f(i7-6)
          psitwork_f(ind7-5)=psit_f(i7-5)
          psitwork_f(ind7-4)=psit_f(i7-4)
          psitwork_f(ind7-3)=psit_f(i7-3)
          psitwork_f(ind7-2)=psit_f(i7-2)
          psitwork_f(ind7-1)=psit_f(i7-1)
          psitwork_f(ind7-0)=psit_f(i7-0)
      end do
      !$omp end do
      !$omp end parallel
    
    end subroutine transpose_switch_psit



    subroutine transpose_communicate_psit(iproc, nproc, collcom, psitwork_c, psitwork_f, psiwork_c, psiwork_f)
      use module_base, only: bigdft_mpi, mpi_double_precision
      implicit none
    
      ! Calling arguments
      integer,intent(in) :: iproc, nproc
      type(comms_linear),intent(in) :: collcom
      real(kind=8),dimension(collcom%ndimind_c),intent(in) :: psitwork_c
      real(kind=8),dimension(7*collcom%ndimind_f),intent(in) :: psitwork_f
      real(kind=8),dimension(collcom%ndimpsi_c),intent(out) :: psiwork_c
      real(kind=8),dimension(7*collcom%ndimpsi_f),intent(out) :: psiwork_f
      
      ! Local variables
      integer :: ierr
      !!integer :: iall, ist, ist_c, ist_f, jproc, iisend, iirecv, istat
      !!real(kind=8),dimension(:),allocatable :: psiwork, psitwork
      !!integer,dimension(:),allocatable :: nsendcounts, nsenddspls, nrecvcounts, nrecvdspls
      !!character(len=*),parameter :: subname='transpose_communicate_psit'
    
      !call mpi_comm_size(bigdft_mpi%mpi_comm, nproc, ierr)
      !call mpi_comm_rank(bigdft_mpi%mpi_comm, iproc, ierr)
    
      !!allocate(psiwork(collcom%ndimpsi_c+7*collcom%ndimpsi_f), stat=istat)
      !!call memocc(istat, psiwork, 'psiwork', subname)
      !!allocate(psitwork(sum(collcom%nrecvcounts_c)+7*sum(collcom%nrecvcounts_f)), stat=istat)
      !!call memocc(istat, psitwork, 'psitwork', subname)
      !!allocate(nsendcounts(0:nproc-1), stat=istat)
      !!call memocc(istat, nsendcounts, 'nsendcounts', subname)
      !!allocate(nsenddspls(0:nproc-1), stat=istat)
      !!call memocc(istat, nsenddspls, 'nsenddspls', subname)
      !!allocate(nrecvcounts(0:nproc-1), stat=istat)
      !!call memocc(istat, nrecvcounts, 'nrecvcounts', subname)
      !!allocate(nrecvdspls(0:nproc-1), stat=istat)
      !!call memocc(istat, nrecvdspls, 'nrecvdspls', subname)
    
      !!ist=1
      !!ist_c=1
      !!ist_f=1
      !!iisend=0
      !!iirecv=0
      !!do jproc=0,nproc-1
      !!    if(collcom%nrecvcounts_c(jproc)>0) call vcopy(collcom%nrecvcounts_c(jproc), psitwork_c(ist_c), 1, psitwork(ist), 1)
      !!    ist_c=ist_c+collcom%nrecvcounts_c(jproc)
      !!    ist=ist+collcom%nrecvcounts_c(jproc)
      !!    if(collcom%nrecvcounts_f(jproc)>0) call vcopy(7*collcom%nrecvcounts_f(jproc), psitwork_f(ist_f), 1, psitwork(ist), 1)
      !!    ist_f=ist_f+7*collcom%nrecvcounts_f(jproc)
      !!    ist=ist+7*collcom%nrecvcounts_f(jproc)
      !!    nsendcounts(jproc)=collcom%nsendcounts_c(jproc)+7*collcom%nsendcounts_f(jproc)
      !!    nsenddspls(jproc)=iisend
      !!    nrecvcounts(jproc)=collcom%nrecvcounts_c(jproc)+7*collcom%nrecvcounts_f(jproc)
      !!    nrecvdspls(jproc)=iirecv
      !!    iisend=iisend+nsendcounts(jproc)
      !!    iirecv=iirecv+nrecvcounts(jproc)
      !!end do
    
    
      ! coarse part
       call mpi_alltoallv(psitwork_c, collcom%nrecvcounts_c, collcom%nrecvdspls_c, mpi_double_precision, psiwork_c, &
            collcom%nsendcounts_c, collcom%nsenddspls_c, mpi_double_precision, bigdft_mpi%mpi_comm, ierr)
    
      ! fine part
       call mpi_alltoallv(psitwork_f, 7*collcom%nrecvcounts_f, 7*collcom%nrecvdspls_f, mpi_double_precision, psiwork_f, &
            7*collcom%nsendcounts_f, 7*collcom%nsenddspls_f, mpi_double_precision, bigdft_mpi%mpi_comm, ierr)
      !!call mpi_alltoallv(psitwork, nrecvcounts, nrecvdspls, mpi_double_precision, psiwork, &
      !!     nsendcounts, nsenddspls, mpi_double_precision, bigdft_mpi%mpi_comm, ierr)
    
      !!ist=1
      !!ist_c=1
      !!ist_f=1
      !!do jproc=0,nproc-1
      !!    if(collcom%nsendcounts_c(jproc)>0) call vcopy(collcom%nsendcounts_c(jproc), psiwork(ist), 1, psiwork_c(ist_c), 1)
      !!    ist_c=ist_c+collcom%nsendcounts_c(jproc)
      !!    ist=ist+collcom%nsendcounts_c(jproc)
      !!    if(collcom%nsendcounts_f(jproc)>0) call vcopy(7*collcom%nsendcounts_f(jproc), psiwork(ist), 1, psiwork_f(ist_f), 1)
      !!    ist_f=ist_f+7*collcom%nsendcounts_f(jproc)
      !!    ist=ist+7*collcom%nsendcounts_f(jproc)
      !!end do
    
      !!iall=-product(shape(psiwork))*kind(psiwork)
      !!deallocate(psiwork, stat=istat)
      !!call memocc(istat, iall, 'psiwork', subname)
      !!iall=-product(shape(psitwork))*kind(psitwork)
      !!deallocate(psitwork, stat=istat)
      !!call memocc(istat, iall, 'psitwork', subname)
      !!iall=-product(shape(nsendcounts))*kind(nsendcounts)
      !!deallocate(nsendcounts, stat=istat)
      !!call memocc(istat, iall, 'nsendcounts', subname)
      !!iall=-product(shape(nsenddspls))*kind(nsenddspls)
      !!deallocate(nsenddspls, stat=istat)
      !!call memocc(istat, iall, 'nsenddspls', subname)
      !!iall=-product(shape(nrecvcounts))*kind(nrecvcounts)
      !!deallocate(nrecvcounts, stat=istat)
      !!call memocc(istat, iall, 'nrecvcounts', subname)
      !!iall=-product(shape(nrecvdspls))*kind(nrecvdspls)
      !!deallocate(nrecvdspls, stat=istat)
      !!call memocc(istat, iall, 'nrecvdspls', subname)
    
    end subroutine transpose_communicate_psit



    subroutine transpose_unswitch_psi(npsidim_orbs, orbs, collcom, psiwork_c, psiwork_f, psi, lzd)
      use module_types, only: orbitals_data, local_zone_descriptors
      use wrapper_linalg, only: vcopy
      use dynamic_memory
      implicit none
      
      ! Caling arguments
      integer, intent(in) :: npsidim_orbs
      type(orbitals_data),intent(in) :: orbs
      type(comms_linear),intent(in) :: collcom
      real(kind=8),dimension(collcom%ndimpsi_c),intent(in) :: psiwork_c
      real(kind=8),dimension(7*collcom%ndimpsi_f),intent(in) :: psiwork_f
      real(kind=8),dimension(npsidim_orbs),intent(out) :: psi
      type(local_zone_descriptors),intent(in),optional :: lzd
      
      ! Local variables
      integer :: i, ind, iorb, iiorb, ilr, i_tot, i_c, i_f, istat, iall, m, i7, ind7
      real(kind=8),dimension(:),allocatable :: psi_c, psi_f
      character(len=*),parameter :: subname='transpose_unswitch_psi'
      
      
      psi_c = f_malloc(collcom%ndimpsi_c,id='psi_c')
      psi_f = f_malloc(7*collcom%ndimpsi_f,id='psi_f')
      
      !$omp parallel default(private) &
      !$omp shared(collcom, psiwork_c, psi_c,psi_f,psiwork_f,m)
    
      m = mod(collcom%ndimpsi_c,7)
    
      if(m/=0) then
        do i = 1,m
         ind=collcom%irecvbuf_c(i)
         psi_c(ind)=psiwork_c(i) 
        end do
      end if
    
      ! coarse part
    
      !$omp do
        do i=m+1,collcom%ndimpsi_c,7
            psi_c(collcom%irecvbuf_c(i+0))=psiwork_c(i+0)
            psi_c(collcom%irecvbuf_c(i+1))=psiwork_c(i+1)
            psi_c(collcom%irecvbuf_c(i+2))=psiwork_c(i+2)
            psi_c(collcom%irecvbuf_c(i+3))=psiwork_c(i+3)
            psi_c(collcom%irecvbuf_c(i+4))=psiwork_c(i+4)
            psi_c(collcom%irecvbuf_c(i+5))=psiwork_c(i+5)
            psi_c(collcom%irecvbuf_c(i+6))=psiwork_c(i+6)
        end do
      !$omp end do
      
      ! fine part
     
      !$omp do
       do i=1,collcom%ndimpsi_f
            ind=collcom%irecvbuf_f(i)
            i7=7*i
            ind7=7*ind
            psi_f(ind7-6)=psiwork_f(i7-6)
            psi_f(ind7-5)=psiwork_f(i7-5)
            psi_f(ind7-4)=psiwork_f(i7-4)
            psi_f(ind7-3)=psiwork_f(i7-3)
            psi_f(ind7-2)=psiwork_f(i7-2)
            psi_f(ind7-1)=psiwork_f(i7-1)
            psi_f(ind7-0)=psiwork_f(i7-0)
        end do
      !$omp end do
      !$omp end parallel
    
        if(present(lzd)) then
            ! glue together coarse and fine part
    
            i_tot=0
            i_c=0
            i_f=0
            do iorb=1,orbs%norbp
                iiorb=orbs%isorb+iorb
                ilr=orbs%inwhichlocreg(iiorb)
    
                call vcopy(lzd%llr(ilr)%wfd%nvctr_c,psi_c(i_c+1),1,psi(i_tot+1),1)
    
                i_c = i_c + lzd%llr(ilr)%wfd%nvctr_c
                i_tot = i_tot + lzd%llr(ilr)%wfd%nvctr_c
                
                call vcopy(7*lzd%llr(ilr)%wfd%nvctr_f,psi_f(i_f+1),1,psi(i_tot+1),1)
    
    
                i_f = i_f + 7*lzd%llr(ilr)%wfd%nvctr_f
                i_tot = i_tot + 7*lzd%llr(ilr)%wfd%nvctr_f
    
    
            end do
        !!$omp end parallel 
    
        else
            call vcopy(collcom%ndimpsi_c, psi_c(1), 1, psi(1), 1)
        end if
      
      call f_free(psi_c)
      call f_free(psi_f)
    
    end subroutine transpose_unswitch_psi



    subroutine transpose_localized(iproc, nproc, npsidim_orbs, orbs, collcom, psi, psit_c, psit_f, lzd)
      use module_types, only: orbitals_data, local_zone_descriptors
      use dynamic_memory
      !use module_interfaces, except_this_one => transpose_localized
      implicit none
      
      ! Calling arguments
      integer,intent(in) :: iproc, nproc, npsidim_orbs
      type(orbitals_data),intent(in) :: orbs
      type(comms_linear),intent(in) :: collcom
      real(kind=8),dimension(npsidim_orbs),intent(in) :: psi
      real(kind=8),dimension(collcom%ndimind_c),intent(out) :: psit_c
      real(kind=8),dimension(7*collcom%ndimind_f),intent(out) :: psit_f
      type(local_zone_descriptors),optional,intent(in) :: lzd
      
      ! Local variables
      real(kind=8),dimension(:),allocatable :: psiwork_c, psiwork_f, psitwork_c, psitwork_f
      integer :: istat, iall
      character(len=*),parameter :: subname='transpose_localized'

      call timing(iproc,'Un-TransSwitch','ON')
      call f_routine(id='transpose_localized')
      
      psiwork_c = f_malloc(collcom%ndimpsi_c,id='psiwork_c')
      psiwork_f = f_malloc(7*collcom%ndimpsi_f,id='psiwork_f')
      psitwork_c = f_malloc(sum(collcom%nrecvcounts_c),id='psitwork_c')
      psitwork_f = f_malloc(7*sum(collcom%nrecvcounts_f),id='psitwork_f')
      
      if(present(lzd)) then
          call transpose_switch_psi(npsidim_orbs, orbs, collcom, psi, psiwork_c, psiwork_f, lzd)
      else
          call transpose_switch_psi(npsidim_orbs, orbs, collcom, psi, psiwork_c, psiwork_f)
      end if
      call timing(iproc,'Un-TransSwitch','OF')
    
      call timing(iproc,'Un-TransComm  ','ON')
      if(nproc>1) then
          call transpose_communicate_psi(iproc, nproc, collcom, psiwork_c, psiwork_f, psitwork_c, psitwork_f)
      else
          psitwork_c=psiwork_c
          psitwork_f=psiwork_f
      end if
      call timing(iproc,'Un-TransComm  ','OF')
    
      call timing(iproc,'Un-TransSwitch','ON')
      call transpose_unswitch_psit(collcom, psitwork_c, psitwork_f, psit_c, psit_f)
      
      call f_free(psiwork_c)
      call f_free(psiwork_f)
      call f_free(psitwork_c)
      call f_free(psitwork_f)

      call f_release_routine()
      call timing(iproc,'Un-TransSwitch','OF')
      
    end subroutine transpose_localized



    subroutine untranspose_localized(iproc, nproc, npsidim_orbs, orbs, collcom, psit_c, psit_f, psi, lzd)
      use module_types, only: orbitals_data, local_zone_descriptors
      use dynamic_memory
      !use module_interfaces, except_this_one => untranspose_localized
      implicit none
      
      ! Calling arguments
      integer,intent(in) :: iproc, nproc, npsidim_orbs
      type(orbitals_data),intent(in) :: orbs
      type(comms_linear),intent(in) :: collcom
      real(kind=8),dimension(collcom%ndimind_c),intent(in) :: psit_c
      real(kind=8),dimension(7*collcom%ndimind_f),intent(in) :: psit_f
      real(kind=8),dimension(npsidim_orbs),intent(out) :: psi
      type(local_zone_descriptors),optional,intent(in) :: lzd
      
      ! Local variables
      real(kind=8),dimension(:),allocatable :: psiwork_c, psiwork_f, psitwork_c, psitwork_f
      integer :: istat, iall
      character(len=*),parameter :: subname='untranspose_localized'

      call f_routine(id='untranspose_localized')
      
      psiwork_c = f_malloc(collcom%ndimpsi_c,id='psiwork_c')
      psiwork_f = f_malloc(7*collcom%ndimpsi_f,id='psiwork_f')
      psitwork_c = f_malloc(sum(collcom%nrecvcounts_c),id='psitwork_c')
      psitwork_f = f_malloc(7*sum(collcom%nrecvcounts_f),id='psitwork_f')
    
      call timing(iproc,'Un-TransSwitch','ON')
      call transpose_switch_psit(collcom, psit_c, psit_f, psitwork_c, psitwork_f)
      call timing(iproc,'Un-TransSwitch','OF')
    
      call timing(iproc,'Un-TransComm  ','ON')
      if(nproc>1) then
          call transpose_communicate_psit(iproc, nproc, collcom, psitwork_c, psitwork_f, psiwork_c, psiwork_f)
      else
          psiwork_c=psitwork_c
          psiwork_f=psitwork_f
      end if
      call timing(iproc,'Un-TransComm  ','OF')
    
      call timing(iproc,'Un-TransSwitch','ON')
      if(present(lzd)) then
          call transpose_unswitch_psi(npsidim_orbs, orbs, collcom, psiwork_c, psiwork_f, psi, lzd)
      else
          call transpose_unswitch_psi(npsidim_orbs, orbs, collcom, psiwork_c, psiwork_f, psi)
      end if
      call timing(iproc,'Un-TransSwitch','OF')
      
      call f_free(psiwork_c)
      call f_free(psiwork_f)
      call f_free(psitwork_c)
      call f_free(psitwork_f)

      call f_release_routine()
      
    end subroutine untranspose_localized






    subroutine transpose_switch_psir(collcom_sr, psir, psirwork)
      implicit none
    
      ! Calling arguments
      type(comms_linear),intent(in) :: collcom_sr
      real(kind=8),dimension(collcom_sr%ndimpsi_c),intent(in) :: psir
      real(kind=8),dimension(collcom_sr%ndimpsi_c),intent(out) :: psirwork
    
      ! Local variables
      integer :: i, m, ind
    
      !$omp parallel default(private) &
      !$omp shared(collcom_sr, psir, psirwork, m)
    
      m = mod(collcom_sr%ndimpsi_c,7)
      if(m/=0) then
          do i=1,m
              ind = collcom_sr%isendbuf_c(i)
              psirwork(ind) = psir(i)
          end do
      end if
      !$omp do
      do i = m+1,collcom_sr%ndimpsi_c,7
         psirwork(collcom_sr%isendbuf_c(i+0)) = psir(i+0)
         psirwork(collcom_sr%isendbuf_c(i+1)) = psir(i+1)
         psirwork(collcom_sr%isendbuf_c(i+2)) = psir(i+2)
         psirwork(collcom_sr%isendbuf_c(i+3)) = psir(i+3)
         psirwork(collcom_sr%isendbuf_c(i+4)) = psir(i+4)
         psirwork(collcom_sr%isendbuf_c(i+5)) = psir(i+5)
         psirwork(collcom_sr%isendbuf_c(i+6)) = psir(i+6)
      end do
      !$omp end do
      !$omp end parallel
    
    
    end subroutine transpose_switch_psir
    
    subroutine transpose_communicate_psir(iproc, nproc, collcom_sr, psirwork, psirtwork)
      use module_base, only: bigdft_mpi, mpi_double_precision
      use wrapper_linalg, only: vcopy
      implicit none
    
      ! Calling arguments
      integer,intent(in) :: iproc, nproc
      type(comms_linear),intent(in) :: collcom_sr
      real(kind=8),dimension(collcom_sr%ndimpsi_c),intent(in) :: psirwork
      real(kind=8),dimension(collcom_sr%ndimind_c),intent(out) :: psirtwork
    
      ! Local variables
      integer :: ierr
    
    
      if (nproc>1) then
          call mpi_alltoallv(psirwork, collcom_sr%nsendcounts_c, collcom_sr%nsenddspls_c, mpi_double_precision, psirtwork, &
               collcom_sr%nrecvcounts_c, collcom_sr%nrecvdspls_c, mpi_double_precision, bigdft_mpi%mpi_comm, ierr)
      else
          call vcopy(collcom_sr%ndimpsi_c, psirwork(1), 1, psirtwork(1), 1)
      end if
    
    
    end subroutine transpose_communicate_psir
    
    subroutine transpose_unswitch_psirt(collcom_sr, psirtwork, psirt)
      implicit none
    
      ! Calling arguments
      type(comms_linear),intent(in) :: collcom_sr
      real(kind=8),dimension(collcom_sr%ndimind_c),intent(in) :: psirtwork
      real(kind=8),dimension(collcom_sr%ndimind_c),intent(out) :: psirt
    
      ! Local variables
      integer :: i, ind, sum_c, m
    
      sum_c = sum(collcom_sr%nrecvcounts_c)
    
      !$omp parallel private(i,ind) &
      !$omp shared(psirt, psirtwork, collcom_sr, sum_c, m)
    
      m = mod(sum_c,7)
    
      if(m/=0) then
        do i = 1,m
          ind=collcom_sr%iextract_c(i)
          psirt(ind)=psirtwork(i)
        end do
      end if
    
      !$omp do
      do i=m+1, sum_c,7
          psirt(collcom_sr%iextract_c(i+0))=psirtwork(i+0)
          psirt(collcom_sr%iextract_c(i+1))=psirtwork(i+1)
          psirt(collcom_sr%iextract_c(i+2))=psirtwork(i+2)
          psirt(collcom_sr%iextract_c(i+3))=psirtwork(i+3)
          psirt(collcom_sr%iextract_c(i+4))=psirtwork(i+4)
          psirt(collcom_sr%iextract_c(i+5))=psirtwork(i+5)
          psirt(collcom_sr%iextract_c(i+6))=psirtwork(i+6)
      end do
      !$omp end do
      !$omp end parallel
    
    end subroutine transpose_unswitch_psirt
    
    
    



 
    subroutine start_onesided_communication(iproc, nproc, nsendbuf, sendbuf, nrecvbuf, recvbuf, comm, lzd)
      use module_base
      use module_types, only: p2pComms, local_zone_descriptors
      implicit none
      
      ! Calling arguments
      integer, intent(in):: iproc, nproc, nsendbuf, nrecvbuf
      real(kind=8), dimension(nsendbuf), intent(in):: sendbuf
      real(kind=8), dimension(nrecvbuf), intent(out):: recvbuf
      type(p2pComms), intent(inout):: comm
      type(local_zone_descriptors), intent(in) :: lzd
      
      ! Local variables
      !character(len=*), parameter :: subname='start_onesided_communication'
      integer :: jproc, joverlap, mpisource, istsource, mpidest, istdest, ierr, nit
      integer :: ioffset_send, ist, i2, i3, ist2, ist3, info, nsize, size_of_double
    
    
      call timing(iproc, 'Pot_comm start', 'ON')
    
      if(.not.comm%communication_complete) stop 'ERROR: there is already a p2p communication going on...'
    
      nproc_if: if (nproc>1) then
    
          ! Allocate MPI memory window
          call mpi_type_size(mpi_double_precision, size_of_double, ierr)
          call mpi_info_create(info, ierr)
          call mpi_info_set(info, "no_locks", "true", ierr)
          call mpi_win_create(sendbuf(1), int(nsendbuf*size_of_double,kind=mpi_address_kind), size_of_double, &
               info, bigdft_mpi%mpi_comm, comm%window, ierr)
          call mpi_info_free(info, ierr)
    
          call mpi_win_fence(mpi_mode_noprecede, comm%window, ierr)
          
          do jproc=0,nproc-1
              do joverlap=1,comm%noverlaps(jproc)
                  mpisource=comm%comarr(1,joverlap,jproc)
                  istsource=comm%comarr(2,joverlap,jproc)
                  mpidest=comm%comarr(3,joverlap,jproc)
                  istdest=comm%comarr(4,joverlap,jproc)
                  nit=comm%comarr(5,joverlap,jproc)
                  ioffset_send=comm%comarr(6,joverlap,jproc)
                  call mpi_type_create_hvector(nit, 1, int(size_of_double*ioffset_send,kind=mpi_address_kind), &
                       comm%mpi_datatypes(0,jproc), comm%mpi_datatypes(joverlap,jproc), ierr)
                  call mpi_type_commit(comm%mpi_datatypes(joverlap,jproc), ierr)
                  if (iproc==mpidest) then
                      call mpi_type_size(comm%mpi_datatypes(joverlap,jproc), nsize, ierr)
                      nsize=nsize/size_of_double
                      if(nsize>0) then
                          call mpi_get(recvbuf(istdest), nsize, &
                               mpi_double_precision, mpisource, int((istsource-1),kind=mpi_address_kind), &
                               1, comm%mpi_datatypes(joverlap,jproc), comm%window, ierr)
                      end if
                  end if
              end do
          end do
    
      else nproc_if
    
          ist=1
          do i3=comm%ise(5,iproc),comm%ise(6,iproc)
              ist3=(i3-1)*lzd%glr%d%n1i*lzd%glr%d%n2i
              do i2=comm%ise(3,iproc),comm%ise(4,iproc)
                  ist2=(i2-1)*lzd%glr%d%n1i
                  !call vcopy(comm%ise(2,iproc)-comm%ise(1,iproc)+1, sendbuf(ist3+ist2+1), 1, recvbuf(ist), 1)
                  call vcopy(comm%ise(2,iproc)-comm%ise(1,iproc)+1, sendbuf(ist3+ist2+comm%ise(1,iproc)), 1, recvbuf(ist), 1)
                  ist=ist+comm%ise(2,iproc)-comm%ise(1,iproc)+1
              end do
          end do
    
      end if nproc_if
      
      
      ! Flag indicating whether the communication is complete or not
      if(nproc>1) then
          comm%communication_complete=.false.
      else
          comm%communication_complete=.true.
      end if
    
      call timing(iproc, 'Pot_comm start', 'OF')
    
    end subroutine start_onesided_communication
    
    
    subroutine synchronize_onesided_communication(iproc, nproc, comm)
      use module_base
      use module_types, only: p2pComms
      implicit none
      
      ! Calling arguments
      integer,intent(in):: iproc, nproc
      type(p2pComms),intent(inout):: comm
      
      ! Local variables
      integer:: ierr, jproc, joverlap
      
      
      if(.not.comm%communication_complete) then
          call mpi_win_fence(0, comm%window, ierr)
          do jproc=0,nproc-1
              do joverlap=1,comm%noverlaps(jproc)
                  call mpi_type_free(comm%mpi_datatypes(joverlap,jproc), ierr)
              end do
          end do
          call mpi_win_free(comm%window, ierr)
      end if
    
      ! Flag indicating that the communication is complete
      comm%communication_complete=.true.
    
    end subroutine synchronize_onesided_communication


    !> Locreg communication
    subroutine communicate_locreg_descriptors_basics(iproc, nlr, rootarr, orbs, llr)
      use module_base
      use module_types, only: orbitals_data, locreg_descriptors
      implicit none
    
      ! Calling arguments
      integer,intent(in) :: iproc, nlr
      integer,dimension(nlr),intent(in) :: rootarr
      type(orbitals_data),intent(in) :: orbs
      type(locreg_descriptors),dimension(nlr),intent(inout) :: llr
    
      ! Local variables
      integer:: ierr, istat, iall, ilr, iilr
      character(len=1),dimension(:),allocatable :: worksend_char, workrecv_char
      logical,dimension(:),allocatable :: worksend_log, workrecv_log
      integer,dimension(:,:),allocatable :: worksend_int, workrecv_int
      real(8),dimension(:,:),allocatable :: worksend_dbl, workrecv_dbl
      character(len=*),parameter :: subname='communicate_locreg_descriptors_basics'

      call f_routine(id=subname)
    
      allocate(worksend_char(orbs%norbp), stat=istat)
      call memocc(istat, worksend_char, 'worksend_char', subname)
      worksend_log = f_malloc(orbs%norbp,id='worksend_log')
      worksend_int = f_malloc((/ 11, orbs%norbp /),id='worksend_int')
      worksend_dbl = f_malloc((/ 6, orbs%norbp /),id='worksend_dbl')
    
      allocate(workrecv_char(orbs%norb), stat=istat)
      call memocc(istat, workrecv_char, 'workrecv_char', subname)
      !workrecv_char = f_malloc_str(1,orbs%norb,id='workrecv_char')
      !call f_free_str(1,workrecv_str)
      workrecv_log = f_malloc(orbs%norb,id='workrecv_log')
      workrecv_int = f_malloc((/ 11, orbs%norb /),id='workrecv_int')
      workrecv_dbl = f_malloc((/ 6, orbs%norb /),id='workrecv_dbl')
    
    
      iilr=0
      do ilr=1,nlr
          if (iproc==rootarr(ilr)) then
              iilr=iilr+1
              worksend_char(iilr)=llr(ilr)%geocode
              worksend_log(iilr)=llr(ilr)%hybrid_on
              worksend_int(1,iilr)=llr(ilr)%ns1
              worksend_int(2,iilr)=llr(ilr)%ns2
              worksend_int(3,iilr)=llr(ilr)%ns3
              worksend_int(4,iilr)=llr(ilr)%nsi1
              worksend_int(5,iilr)=llr(ilr)%nsi2
              worksend_int(6,iilr)=llr(ilr)%nsi3
              worksend_int(7,iilr)=llr(ilr)%localnorb
              worksend_int(8:10,iilr)=llr(ilr)%outofzone(1:3)
              worksend_int(11,iilr)=ilr
              worksend_dbl(1:3,iilr)=llr(ilr)%locregCenter(1:3)
              worksend_dbl(4,iilr)=llr(ilr)%locrad
              worksend_dbl(5,iilr)=llr(ilr)%locrad_kernel
              worksend_dbl(6,iilr)=llr(ilr)%locrad_mult
          end if
      end do
    
      call mpi_allgatherv(worksend_char, orbs%norbp, mpi_character, workrecv_char, orbs%norb_par(:,0), &
           orbs%isorb_par, mpi_character, bigdft_mpi%mpi_comm, ierr)
      call mpi_allgatherv(worksend_log, orbs%norbp, mpi_logical, workrecv_log, orbs%norb_par(:,0), &
           orbs%isorb_par, mpi_logical, bigdft_mpi%mpi_comm, ierr)
      call mpi_allgatherv(worksend_int, 11*orbs%norbp, mpi_integer, workrecv_int, 11*orbs%norb_par(:,0), &
           11*orbs%isorb_par, mpi_integer, bigdft_mpi%mpi_comm, ierr)
      call mpi_allgatherv(worksend_dbl, 6*orbs%norbp, mpi_double_precision, workrecv_dbl, 6*orbs%norb_par(:,0), &
           6*orbs%isorb_par, mpi_double_precision, bigdft_mpi%mpi_comm, ierr)
    
      do ilr=1,nlr
          iilr=workrecv_int(11,ilr)
          llr(iilr)%geocode=workrecv_char(ilr)
          llr(iilr)%hybrid_on= workrecv_log(ilr)
          llr(iilr)%ns1=workrecv_int(1,ilr)
          llr(iilr)%ns2=workrecv_int(2,ilr)
          llr(iilr)%ns3=workrecv_int(3,ilr)
          llr(iilr)%nsi1=workrecv_int(4,ilr)
          llr(iilr)%nsi2=workrecv_int(5,ilr)
          llr(iilr)%nsi3=workrecv_int(6,ilr)
          llr(iilr)%localnorb=workrecv_int(7,ilr)
          llr(iilr)%outofzone(1:3)=workrecv_int(8:10,ilr)
          llr(iilr)%locregCenter(1:3)=workrecv_dbl(1:3,ilr)
          llr(iilr)%locrad=workrecv_dbl(4,ilr)
          llr(iilr)%locrad_kernel=workrecv_dbl(5,ilr)
          llr(iilr)%locrad_mult=workrecv_dbl(6,ilr)
      end do
    
    
      call f_free(worksend_int)
      call f_free(workrecv_int)
      worksend_int = f_malloc((/ 13, orbs%norbp /),id='worksend_int')
      workrecv_int = f_malloc((/ 13, orbs%norb /),id='workrecv_int')
    
    
      iilr=0
      do ilr=1,nlr
          if (iproc==rootarr(ilr)) then
              iilr=iilr+1
              worksend_int(1,iilr)=llr(ilr)%d%n1
              worksend_int(2,iilr)=llr(ilr)%d%n2
              worksend_int(3,iilr)=llr(ilr)%d%n3
              worksend_int(4,iilr)=llr(ilr)%d%nfl1
              worksend_int(5,iilr)=llr(ilr)%d%nfu1
              worksend_int(6,iilr)=llr(ilr)%d%nfl2
              worksend_int(7,iilr)=llr(ilr)%d%nfu2
              worksend_int(8,iilr)=llr(ilr)%d%nfl3
              worksend_int(9,iilr)=llr(ilr)%d%nfu3
              worksend_int(10,iilr)=llr(ilr)%d%n1i
              worksend_int(11,iilr)=llr(ilr)%d%n2i
              worksend_int(12,iilr)=llr(ilr)%d%n3i
              worksend_int(13,iilr)=ilr
          end if
      end do
    
      call mpi_allgatherv(worksend_int, 13*orbs%norbp, mpi_integer, workrecv_int, 13*orbs%norb_par(:,0), &
           13*orbs%isorb_par, mpi_integer, bigdft_mpi%mpi_comm, ierr)
    
      do ilr=1,nlr
          iilr=workrecv_int(13,ilr)
          llr(iilr)%d%n1=workrecv_int(1,ilr)
          llr(iilr)%d%n2=workrecv_int(2,ilr)
          llr(iilr)%d%n3=workrecv_int(3,ilr)
          llr(iilr)%d%nfl1=workrecv_int(4,ilr)
          llr(iilr)%d%nfu1=workrecv_int(5,ilr)
          llr(iilr)%d%nfl2=workrecv_int(6,ilr)
          llr(iilr)%d%nfu2=workrecv_int(7,ilr)
          llr(iilr)%d%nfl3=workrecv_int(8,ilr)
          llr(iilr)%d%nfu3=workrecv_int(9,ilr)
          llr(iilr)%d%n1i=workrecv_int(10,ilr)
          llr(iilr)%d%n2i=workrecv_int(11,ilr)
          llr(iilr)%d%n3i=workrecv_int(12,ilr)
      end do
    
    
      iall=-product(shape(worksend_char))*kind(worksend_char)
      deallocate(worksend_char,stat=istat)
      call memocc(istat, iall, 'worksend_char', subname)
      call f_free(worksend_log)
      call f_free(worksend_int)
      call f_free(worksend_dbl)

      iall=-product(shape(workrecv_char))*kind(workrecv_char)
      deallocate(workrecv_char,stat=istat)
      call memocc(istat, iall, 'workrecv_char', subname)
      call f_free(workrecv_log)
      call f_free(workrecv_int)
      call f_free(workrecv_dbl)

      call f_release_routine()
    
    end subroutine communicate_locreg_descriptors_basics
    
    
    subroutine communicate_locreg_descriptors_keys(iproc, nproc, nlr, glr, llr, orbs, rootarr, onwhichmpi)
       use module_base
       use module_types, only: orbitals_data, locreg_descriptors
       use locregs, only: allocate_wfd
       use yaml_output
       implicit none
    
       ! Calling arguments
       integer,intent(in):: iproc, nproc, nlr
       type(locreg_descriptors),intent(in) :: glr
       type(locreg_descriptors),dimension(nlr),intent(inout) :: llr
       type(orbitals_data),intent(in) :: orbs
       integer,dimension(nlr),intent(in) :: rootarr
       integer,dimension(orbs%norb),intent(in) :: onwhichmpi
    
       ! Local variables
       integer:: ierr, istat, iall, jorb, ilr, jlr, jtask, root, icomm, nrecv, nalloc, max_sim_comms
       integer :: maxrecvdim, maxsenddim, ilr_old
       logical :: isoverlap
       character(len=*),parameter:: subname='communicate_locreg_descriptors_keys'
       integer,dimension(:),allocatable :: requests
       integer,dimension(:,:),allocatable :: worksend_int, workrecv_int
       logical,dimension(:,:),allocatable :: covered
       !integer :: total_sent, total_recv

       call f_routine(id=subname)
    
       ! This maxval is put out of the allocate to avoid compiler crash with PathScale.
       jorb = maxval(orbs%norb_par(:,0))
       requests = f_malloc(8*nproc*jorb,id='requests')
       covered = f_malloc((/ 1.to.nlr, 0.to.nproc-1 /),id='covered')
       worksend_int = f_malloc((/ 4, nlr /),id='worksend_int')
       workrecv_int = f_malloc((/ 4, nlr /),id='workrecv_int')
    
       ! divide communications into chunks to avoid problems with memory (too many communications)
       ! set maximum number of simultaneous communications
       max_sim_comms=min(nlr,1000)
       !max_sim_comms=min(nlr,2)


       nrecv=0
       !nsend=0
       icomm=0
       maxsenddim=0
       do ilr=1,nlr
           root=rootarr(ilr)
           covered(ilr,:)=.false.
           do jorb=1,orbs%norb
               jlr=orbs%inwhichlocreg(jorb)
               jtask=onwhichmpi(jorb)
               ! check we're on a sending or receiving proc
               if (iproc /= root .and. iproc /= jtask) cycle
               ! don't communicate to ourselves, or if we've already sent this locreg
               if (jtask == root .or. covered(ilr,jtask)) cycle
               call check_overlap_cubic_periodic(glr,llr(ilr),llr(jlr),isoverlap)
               if (isoverlap) then         
                   covered(ilr,jtask)=.true.
                   if (iproc == root) then
                      !write(*,'(5(a,i0))') 'process ',iproc,' sends locreg ',ilr,' to process ',&
                      !    jtask,' with tags ',4*ilr+0,'-',4*ilr+3
                      worksend_int(1,ilr)=llr(ilr)%wfd%nvctr_c
                      worksend_int(2,ilr)=llr(ilr)%wfd%nvctr_f
                      worksend_int(3,ilr)=llr(ilr)%wfd%nseg_c
                      worksend_int(4,ilr)=llr(ilr)%wfd%nseg_f
                      icomm=icomm+1
                      call mpi_isend(worksend_int(1,ilr), 4, mpi_integer, jtask,&
                           itag(ilr,jtask), bigdft_mpi%mpi_comm, requests(icomm), ierr)
                      maxsenddim=max(maxsenddim,llr(ilr)%wfd%nseg_c+llr(ilr)%wfd%nseg_f)
                      !nsend=nsend+1
                   else if (iproc == jtask) then
                      !write(*,'(5(a,i0))') 'process ',iproc,' receives locreg ',ilr,' from process ',&
                      !    root,' with tags ',4*ilr+0,'-',4*ilr+3
                      icomm=icomm+1
                      call mpi_irecv(workrecv_int(1,ilr), 4, mpi_integer, root,&
                           itag(ilr,jtask), bigdft_mpi%mpi_comm, requests(icomm), ierr)
                      nrecv=nrecv+1
                   end if
               end if
           end do
           if (mod(ilr,max_sim_comms)==0 .or. ilr==nlr) then
              call mpi_waitall(icomm, requests(1), mpi_statuses_ignore, ierr)
              if (f_err_raise(ierr /= 0,'problem in communicate locregs: error in mpi_waitall '//&
                   trim(yaml_toa(ierr))//' for process '//trim(yaml_toa(iproc)),&
                   err_name='BIGDFT_RUNTIME_ERROR')) return
              call mpi_barrier(mpi_comm_world,ierr)
              icomm=0
           end if
       end do
      
       !!call mpi_waitall(icomm, requests(1), mpi_statuses_ignore, ierr)
       !!call mpi_barrier(mpi_comm_world,ierr)
    
       call f_free(worksend_int)
    
       nalloc=0
       maxrecvdim=0
       do jlr=1,nlr 
          if (covered(jlr,iproc)) then
             llr(jlr)%wfd%nvctr_c=workrecv_int(1,jlr)
             llr(jlr)%wfd%nvctr_f=workrecv_int(2,jlr)
             llr(jlr)%wfd%nseg_c=workrecv_int(3,jlr)
             llr(jlr)%wfd%nseg_f=workrecv_int(4,jlr)
    !         call allocate_wfd(llr(jlr)%wfd,subname)
             nalloc=nalloc+1
             maxrecvdim=max(maxrecvdim,llr(jlr)%wfd%nseg_c+llr(jlr)%wfd%nseg_f)
          end if
       end do
       if (f_err_raise(nalloc /= nrecv,'problem in communicate locregs: mismatch in receives '//&
            trim(yaml_toa(nrecv))//' and allocates '//trim(yaml_toa(nalloc))//' for process '//trim(yaml_toa(iproc)),&
            err_name='BIGDFT_RUNTIME_ERROR')) return
    
       call f_free(workrecv_int)
    
       !should reduce memory by not allocating for all llr
       workrecv_int = f_malloc((/ 6*maxrecvdim, nlr /),id='workrecv_int')
       worksend_int = f_malloc((/ 6*maxsenddim, nlr /),id='worksend_int')
    
       !!! divide communications into chunks to avoid problems with memory (too many communications)
       !!! set maximum number of simultaneous communications
       !!!total_sent=0
       !!!total_recv=0
       !!max_sim_comms=1000
       icomm=0
       ilr_old=0
       do ilr=1,nlr
          root=rootarr(ilr)
          do jtask=0,nproc-1
             if (.not. covered(ilr,jtask)) cycle
             if (iproc == root) then
               !write(*,'(5(a,i0))') 'process ',iproc,' sends locreg ',ilr,' to process ',&
               !     jtask,' with tags ',4*ilr+0,'-',4*ilr+3
               call vcopy(2*(llr(ilr)%wfd%nseg_c+llr(ilr)%wfd%nseg_f),llr(ilr)%wfd%keyglob(1,1),1,worksend_int(1,ilr),1)
               call vcopy(2*(llr(ilr)%wfd%nseg_c+llr(ilr)%wfd%nseg_f),llr(ilr)%wfd%keygloc(1,1),1,&
                    worksend_int(2*(llr(ilr)%wfd%nseg_c+llr(ilr)%wfd%nseg_f)+1,ilr),1)
               call vcopy((llr(ilr)%wfd%nseg_c+llr(ilr)%wfd%nseg_f),llr(ilr)%wfd%keyvloc(1),1,&
                    worksend_int(4*(llr(ilr)%wfd%nseg_c+llr(ilr)%wfd%nseg_f)+1,ilr),1)
               call vcopy((llr(ilr)%wfd%nseg_c+llr(ilr)%wfd%nseg_f),llr(ilr)%wfd%keyvglob(1),1,&
                    worksend_int(5*(llr(ilr)%wfd%nseg_c+llr(ilr)%wfd%nseg_f)+1,ilr),1)
               icomm=icomm+1
               call mpi_isend(worksend_int(1,ilr),6*(llr(ilr)%wfd%nseg_c+llr(ilr)%wfd%nseg_f), mpi_integer, &
                    jtask, itag(ilr,jtask), bigdft_mpi%mpi_comm, requests(icomm), ierr)
             else if (iproc == jtask) then
                !write(*,'(5(a,i0))') 'process ',iproc,' receives locreg ',ilr,' from process ',&
                !    root,' with tags ',4*ilr+0,'-',4*ilr+3
                icomm=icomm+1
                call mpi_irecv(workrecv_int(1,ilr),6*(llr(ilr)%wfd%nseg_c+llr(ilr)%wfd%nseg_f), mpi_integer, &
                     root, itag(ilr,jtask), bigdft_mpi%mpi_comm, requests(icomm), ierr)
             end if
          end do
          if (mod(ilr,max_sim_comms)==0 .or. ilr==nlr) then
<<<<<<< HEAD
             do jlr=max(ilr-max_sim_comms+1,1),ilr
                !write(*,*) 'iproc, jlr', iproc, jlr
=======
             !do jlr=max(ilr-max_sim_comms+1,1),ilr
             do jlr=ilr_old+1,ilr
>>>>>>> 820c40e4
                if (covered(jlr,iproc))  call allocate_wfd(llr(jlr)%wfd)
             end do
             call mpi_waitall(icomm, requests(1), mpi_statuses_ignore, ierr)
             if (f_err_raise(ierr /= 0,'problem in communicate locregs: error in mpi_waitall '//&
                  trim(yaml_toa(ierr))//' for process '//trim(yaml_toa(iproc)),&
                  err_name='BIGDFT_RUNTIME_ERROR')) return
             call mpi_barrier(mpi_comm_world,ierr)
             icomm=0
             ilr_old=ilr
          end if
       end do
    
       call f_free(worksend_int)
    
       do ilr=1,nlr 
          if (covered(ilr,iproc)) then
             call vcopy(2*(llr(ilr)%wfd%nseg_c+llr(ilr)%wfd%nseg_f),workrecv_int(1,ilr),1,llr(ilr)%wfd%keyglob(1,1),1)
             call vcopy(2*(llr(ilr)%wfd%nseg_c+llr(ilr)%wfd%nseg_f),&
                  workrecv_int(2*(llr(ilr)%wfd%nseg_c+llr(ilr)%wfd%nseg_f)+1,ilr),1,llr(ilr)%wfd%keygloc(1,1),1)
             call vcopy((llr(ilr)%wfd%nseg_c+llr(ilr)%wfd%nseg_f),&
                  workrecv_int(4*(llr(ilr)%wfd%nseg_c+llr(ilr)%wfd%nseg_f)+1,ilr),1,llr(ilr)%wfd%keyvloc(1),1)
             call vcopy((llr(ilr)%wfd%nseg_c+llr(ilr)%wfd%nseg_f),&
                  workrecv_int(5*(llr(ilr)%wfd%nseg_c+llr(ilr)%wfd%nseg_f)+1,ilr),1,llr(ilr)%wfd%keyvglob(1),1)
          end if
       end do
    
       call f_free(workrecv_int)
    
       !print*,'iproc,sent,received,num sent,num received',iproc,total_sent,total_recv,nsend,nrecv
       call f_free(requests)
       call f_free(covered)

       call f_release_routine()
    
    contains
    
     pure function itag(ilr,recv)
     implicit none
     integer, intent(in) :: ilr,recv
     integer :: itag
    
     !itag=ilr+recv*nlr
     itag=ilr+recv*max_sim_comms
    
     end function itag
    
    END SUBROUTINE communicate_locreg_descriptors_keys
    
    
    !> Transposition of the arrays, variable version (non homogeneous)
    subroutine transpose_v(iproc,nproc,orbs,wfd,comms,psi_add,work_add,&
               out_add) !optional
      use module_base
      use module_types
      implicit none
      integer, intent(in) :: iproc,nproc
      type(orbitals_data), intent(in) :: orbs
      type(wavefunctions_descriptors), intent(in) :: wfd
      !type(local_zone_descriptors),intent(in) :: lzd
      type(comms_cubic), intent(in) :: comms
      !>address of the wavefunction elements (choice)
      !if out_add is absent, it is used for transpose
      real(wp), intent(inout) :: psi_add
      real(wp), intent(inout) :: work_add
      !> size of the buffers, optional.
      real(wp), optional :: out_add
      !local variables
      character(len=*), parameter :: subname='transpose_v'
      integer :: ierr
      external :: switch_waves_v,psitransspi,MPI_ALLTOALLV
    
      call timing(iproc,'Un-TransSwitch','ON')
    
      if (nproc > 1) then
         call switch_waves_v(nproc,orbs,&
              wfd%nvctr_c+7*wfd%nvctr_f,comms%nvctr_par(0,1),psi_add,work_add)
    
         call timing(iproc,'Un-TransSwitch','OF')
         call timing(iproc,'Un-TransComm  ','ON')
         if (present(out_add)) then
            call MPI_ALLTOALLV(work_add,comms%ncntd,comms%ndspld,mpidtypw, &
                 out_add,comms%ncntt,comms%ndsplt,mpidtypw,bigdft_mpi%mpi_comm,ierr)
         else
            call MPI_ALLTOALLV(work_add,comms%ncntd,comms%ndspld,mpidtypw, &
                 psi_add,comms%ncntt,comms%ndsplt,mpidtypw,bigdft_mpi%mpi_comm,ierr)
         end if
         call timing(iproc,'Un-TransComm  ','OF')
         call timing(iproc,'Un-TransSwitch','ON')
      else
         if(orbs%nspinor /= 1) then
            !for only one processor there is no need to transform this
            call psitransspi(wfd%nvctr_c+7*wfd%nvctr_f,orbs,psi_add,.true.)
         end if
      end if
    
      call timing(iproc,'Un-TransSwitch','OF')
    
    END SUBROUTINE transpose_v


    
    
    subroutine untranspose_v(iproc,nproc,orbs,wfd,comms,psi_add,&
         work_add,out_add) !optional
      use module_base
      use module_types
      implicit none
      integer, intent(in) :: iproc,nproc
      type(orbitals_data), intent(in) :: orbs
      type(wavefunctions_descriptors), intent(in) :: wfd
      type(comms_cubic), intent(in) :: comms
      !real(wp), dimension((wfd%nvctr_c+7*wfd%nvctr_f)*orbs%nspinor*orbs%norbp), intent(inout) :: psi
      real(wp),intent(inout) :: psi_add
      real(wp),intent(inout) :: work_add
      real(wp),intent(out),optional :: out_add !< Optional argument
      !local variables
      integer :: ierr
      external :: switch_waves_v,psitransspi,MPI_ALLTOALLV
    
    
      call timing(iproc,'Un-TransSwitch','ON')
    
      if (nproc > 1) then
         call timing(iproc,'Un-TransSwitch','OF')
         call timing(iproc,'Un-TransComm  ','ON')
         call MPI_ALLTOALLV(psi_add,comms%ncntt,comms%ndsplt,mpidtypw,  &
              work_add,comms%ncntd,comms%ndspld,mpidtypw,bigdft_mpi%mpi_comm,ierr)
         call timing(iproc,'Un-TransComm  ','OF')
         call timing(iproc,'Un-TransSwitch','ON')
         if (present(out_add)) then
            !!call unswitch_waves_v(nproc,orbs,&
            !!     wfd%nvctr_c+7*wfd%nvctr_f,comms%nvctr_par(0,1),work,outadd)
            call unswitch_waves_v(nproc,orbs,&
                 wfd%nvctr_c+7*wfd%nvctr_f,comms%nvctr_par(0,1),work_add,out_add)
         else
            !!call unswitch_waves_v(nproc,orbs,&
            !!     wfd%nvctr_c+7*wfd%nvctr_f,comms%nvctr_par(0,1),work,psi)
            call unswitch_waves_v(nproc,orbs,&
                 wfd%nvctr_c+7*wfd%nvctr_f,comms%nvctr_par(0,1),work_add,psi_add)
         end if
      else
         if(orbs%nspinor /= 1) then
            call psitransspi(wfd%nvctr_c+7*wfd%nvctr_f,orbs,psi_add,.false.)
         end if
      end if
    
      call timing(iproc,'Un-TransSwitch','OF')
    END SUBROUTINE untranspose_v
    


end module communications



subroutine switch_waves_v(nproc,orbs,nvctr,nvctr_par,psi,psiw)
  !n(c) use module_base
  use module_types
  implicit none
  integer, intent(in) :: nproc,nvctr
  type(orbitals_data), intent(in) :: orbs
  integer, dimension(nproc,orbs%nkpts), intent(in) :: nvctr_par
  real(wp), dimension(nvctr,orbs%nspinor,orbs%norbp), intent(in) :: psi
  real(wp), dimension(orbs%nspinor*nvctr*orbs%norbp), intent(out) :: psiw
  !local variables
  integer :: iorb,i,j,ij,ijproc,ind,it,it1,it2,it3,it4,ikptsp
  integer :: isorb,isorbp,ispsi,norbp_kpt,ikpt


  isorb=orbs%isorb+1
  isorbp=0
  ispsi=0
  do ikptsp =1,orbs%nkptsp
     ikpt=orbs%iskpts+ikptsp !orbs%ikptsp(ikptsp)
     !if (ikpt < orbs%iokpt(1) .or. ikpt > orbs%iokpt(orbs%norbp)) cycle

     !calculate the number of orbitals belonging to k-point ikptstp
     !calculate to which k-point it belongs
     norbp_kpt=min(orbs%norb*ikpt,orbs%isorb+orbs%norbp)-isorb+1

     if(orbs%nspinor==1) then
        do iorb=1,norbp_kpt
           ij=1
           ijproc=0
           do j=1,nproc
              ind=(iorb-1)*orbs%nspinor*nvctr_par(j,ikpt)+ijproc*orbs%nspinor*norbp_kpt+&
                   ispsi
              do i=1,nvctr_par(j,ikpt)
                 it=ind+i
                 psiw(it)=psi(ij,1,iorb+isorbp)
                 ij=ij+1
              enddo
              ijproc=ijproc+nvctr_par(j,ikpt)
           enddo
        enddo
     else if (orbs%nspinor == 2) then
        do iorb=1,norbp_kpt
           ij=1
           ijproc=0
           do j=1,nproc
              ind=(iorb-1)*orbs%nspinor*nvctr_par(j,ikpt)+ijproc*orbs%nspinor*norbp_kpt+&
                   ispsi
              do i=1,nvctr_par(j,ikpt)
                 it1=ind+2*i-1
                 it2=ind+2*i
                 psiw(it1)=psi(ij,1,iorb+isorbp)
                 psiw(it2)=psi(ij,2,iorb+isorbp)
                 ij=ij+1
              enddo
              ijproc=ijproc+nvctr_par(j,ikpt)
           enddo
        enddo
     else if (orbs%nspinor == 4) then
        do iorb=1,norbp_kpt
           ij=1
           ijproc=0
           do j=1,nproc
              ind=(iorb-1)*orbs%nspinor*nvctr_par(j,ikpt)+ijproc*orbs%nspinor*norbp_kpt+&
                   ispsi
              do i=1,nvctr_par(j,ikpt)
                 it1=ind+2*i-1
                 it2=ind+2*i
                 it3=ind+2*i+2*nvctr_par(j,ikpt)-1
                 it4=ind+2*i+2*nvctr_par(j,ikpt)
                 psiw(it1)=psi(ij,1,iorb+isorbp)
                 psiw(it2)=psi(ij,2,iorb+isorbp)
                 psiw(it3)=psi(ij,3,iorb+isorbp)
                 psiw(it4)=psi(ij,4,iorb+isorbp)
                 ij=ij+1
              enddo
              ijproc=ijproc+nvctr_par(j,ikpt)
           enddo
        enddo
     end if
     !update starting orbitals
     isorb=isorb+norbp_kpt
     isorbp=isorbp+norbp_kpt
     !and starting point for psi
     ispsi=ispsi+orbs%nspinor*nvctr*norbp_kpt
  end do
END SUBROUTINE switch_waves_v


subroutine unswitch_waves_v(nproc,orbs,nvctr,nvctr_par,psiw,psi)
  !n(c) use module_base
  use module_types
  implicit none
  integer, intent(in) :: nproc,nvctr
  type(orbitals_data), intent(in) :: orbs
  integer, dimension(nproc,orbs%nkpts), intent(in) :: nvctr_par
  real(wp), dimension(orbs%nspinor*nvctr*orbs%norbp), intent(in) :: psiw
  real(wp), dimension(nvctr,orbs%nspinor,orbs%norbp), intent(out) :: psi
  !local variables
  integer :: iorb,i,j,ij,ijproc,ind,it,it1,it2,it3,it4,ikptsp
  integer :: isorb,isorbp,ispsi,norbp_kpt,ikpt

  isorb=orbs%isorb+1
  isorbp=0
  ispsi=0
  do ikptsp=1,orbs%nkptsp
     ikpt=orbs%iskpts+ikptsp !orbs%ikptsp(ikptsp)
     !if (ikpt < orbs%iokpt(1) .or. ikpt > orbs%iokpt(orbs%norbp)) cycle

     !calculate the number of orbitals belonging to k-point ikptstp
     !calculate to which k-point it belongs
     norbp_kpt=min(orbs%norb*ikpt,orbs%isorb+orbs%norbp)-isorb+1

     if(orbs%nspinor==1) then
        do iorb=1,norbp_kpt
           ij=1
           ijproc=0
           do j=1,nproc
              ind=(iorb-1)*orbs%nspinor*nvctr_par(j,ikpt)+ijproc*orbs%nspinor*norbp_kpt+&
                   ispsi
              do i=1,nvctr_par(j,ikpt)
                 it=ind+i
                 psi(ij,orbs%nspinor,iorb+isorbp)=psiw(it)
                 ij=ij+1
              end do
              ijproc=ijproc+nvctr_par(j,ikpt)
           end do
        end do
     else if (orbs%nspinor == 2) then
        do iorb=1,norbp_kpt
           ij=1
           ijproc=0
           do j=1,nproc
              ind=(iorb-1)*orbs%nspinor*nvctr_par(j,ikpt)+ijproc*orbs%nspinor*norbp_kpt+&
                   ispsi
              do i=1,nvctr_par(j,ikpt)
                 it1=ind+2*i-1
                 it2=ind+2*i
                 psi(ij,1,iorb+isorbp)=psiw(it1)
                 psi(ij,2,iorb+isorbp)=psiw(it2)
                 ij=ij+1
              end do
              ijproc=ijproc+nvctr_par(j,ikpt)
           end do
        end do
     else if (orbs%nspinor == 4) then
        do iorb=1,norbp_kpt
           ij=1
           ijproc=0
           do j=1,nproc
              ind=(iorb-1)*orbs%nspinor*nvctr_par(j,ikpt)+ijproc*orbs%nspinor*norbp_kpt+&
                   ispsi
              do i=1,nvctr_par(j,ikpt)
                 it1=ind+2*i-1
                 it2=ind+2*i
                 it3=ind+2*i+2*nvctr_par(j,ikpt)-1
                 it4=ind+2*i+2*nvctr_par(j,ikpt)
                 psi(ij,1,iorb+isorbp)=psiw(it1)
                 psi(ij,2,iorb+isorbp)=psiw(it2)
                 psi(ij,3,iorb+isorbp)=psiw(it3)
                 psi(ij,4,iorb+isorbp)=psiw(it4)
                 ij=ij+1
              end do
              ijproc=ijproc+nvctr_par(j,ikpt)
           end do
        end do
     end if
     !update starting orbitals
     isorb=isorb+norbp_kpt
     isorbp=isorbp+norbp_kpt
     !and starting point for psi
     ispsi=ispsi+orbs%nspinor*nvctr*norbp_kpt
  end do
  
END SUBROUTINE unswitch_waves_v



!> The cubic routines
subroutine psitransspi(nvctrp,orbs,psi,forward)
  use module_base
  use module_types
  implicit none
  integer, intent(in) :: nvctrp
  logical, intent(in) :: forward
  type(orbitals_data), intent(in) :: orbs
  real(wp), dimension(orbs%nspinor*nvctrp,orbs%norb,orbs%nkpts), intent(inout) :: psi
  !local variables
  character(len=*), parameter :: subname='psitransspi'
  integer :: i,iorb,isp,i_all,i_stat,ikpts
  real(wp), dimension(:,:,:,:), allocatable :: tpsit

  tpsit = f_malloc((/ nvctrp, orbs%nspinor, orbs%norb, orbs%nkpts /),id='tpsit')
  if(forward) then
     !we can use vcopy here
     do ikpts=1,orbs%nkpts
        do iorb=1,orbs%norb
           do isp=1,orbs%nspinor
              do i=1,nvctrp
                 tpsit(i,isp,iorb,ikpts)=psi(i+(isp-1)*nvctrp,iorb,ikpts)
              enddo
           enddo
        enddo
     end do
     if (orbs%nspinor == 2) then
        do ikpts=1,orbs%nkpts
           do iorb=1,orbs%norb
              do i=1,nvctrp
                 psi(2*i-1,iorb,ikpts)=tpsit(i,1,iorb,ikpts)
                 psi(2*i,iorb,ikpts)=tpsit(i,2,iorb,ikpts)
              enddo
           enddo
        end do
     else if (orbs%nspinor == 4) then
        do ikpts=1,orbs%nkpts
           do iorb=1,orbs%norb
              do i=1,nvctrp
                 psi(2*i-1,iorb,ikpts)=tpsit(i,1,iorb,ikpts)
                 psi(2*i,iorb,ikpts)=tpsit(i,2,iorb,ikpts)
                 psi(2*i+2*nvctrp-1,iorb,ikpts)=tpsit(i,3,iorb,ikpts)
                 psi(2*i+2*nvctrp,iorb,ikpts)=tpsit(i,4,iorb,ikpts)
              enddo
           enddo
        end do
     end if
  else
     if (orbs%nspinor == 2) then
        do ikpts=1,orbs%nkpts
           do iorb=1,orbs%norb
              do i=1,nvctrp
                 tpsit(i,1,iorb,ikpts)=psi(2*i-1,iorb,ikpts)
                 tpsit(i,2,iorb,ikpts)=psi(2*i,iorb,ikpts)
              enddo
           enddo
        end do
     else if (orbs%nspinor == 4) then
        do ikpts=1,orbs%nkpts
           do iorb=1,orbs%norb
              do i=1,nvctrp
                 tpsit(i,1,iorb,ikpts)=psi(2*i-1,iorb,ikpts)
                 tpsit(i,2,iorb,ikpts)=psi(2*i,iorb,ikpts)
                 tpsit(i,3,iorb,ikpts)=psi(2*i-1+2*nvctrp,iorb,ikpts)
                 tpsit(i,4,iorb,ikpts)=psi(2*i+2*nvctrp,iorb,ikpts)
              enddo
           enddo
        end do
     end if

     !here we can use vcopy
     do ikpts=1,orbs%nkpts
        do iorb=1,orbs%norb
           do isp=1,orbs%nspinor
              do i=1,nvctrp
                 psi(i+(isp-1)*nvctrp,iorb,ikpts)=tpsit(i,isp,iorb,ikpts)
              enddo
           enddo
        enddo
     end do
  end if

  call f_free(tpsit)
END SUBROUTINE psitransspi



!> Transposition of the arrays, variable version (non homogeneous)
subroutine toglobal_and_transpose(iproc,nproc,orbs,Lzd,comms,psi,&
     work,outadd) !optional
  use module_base
  use module_types
  use communications, only: transpose_v
  implicit none
  integer, intent(in) :: iproc,nproc
  type(orbitals_data), intent(in) :: orbs
  type(local_zone_descriptors), intent(in) :: Lzd
  type(comms_cubic), intent(in) :: comms
  real(wp), dimension(:), pointer :: psi
  real(wp), dimension(:), pointer, optional :: work
  real(wp), dimension(*), intent(out), optional :: outadd
  !local variables
  character(len=*), parameter :: subname='toglobal_and_transpose'
  integer :: i_all,i_stat
  integer :: psishift1,totshift,iorb,ilr,ldim,Gdim
  real(wp) :: workdum
  real(wp), dimension(:), pointer :: workarr

  call timing(iproc,'Un-TransSwitch','ON')

  !for linear scaling must project the wavefunctions to whole simulation box
  if(Lzd%linear) then
!     if(.not. present(work) .or. .not. associated(work)) stop 'transpose_v needs optional argument work with Linear Scaling'
     psishift1 = 1
     totshift = 1
     Gdim = max((Lzd%Glr%wfd%nvctr_c+7*Lzd%Glr%wfd%nvctr_f)*orbs%norb_par(iproc,0)*orbs%nspinor,&
           sum(comms%ncntt(0:nproc-1)))
     workarr = f_malloc_ptr(Gdim,id='workarr')
     call to_zero(Gdim,workarr)
     do iorb=1,orbs%norbp
        ilr = orbs%inwhichlocreg(iorb+orbs%isorb)
        ldim = (Lzd%Llr(ilr)%wfd%nvctr_c+7*Lzd%Llr(ilr)%wfd%nvctr_f)*orbs%nspinor

        !!call Lpsi_to_global(Lzd%Glr,Gdim,Lzd%Llr(ilr),psi(psishift1),&
        !!     ldim,orbs%norbp,orbs%nspinor,orbs%nspin,totshift,workarr)
        call Lpsi_to_global2(iproc, ldim, gdim, orbs%norbp, orbs%nspinor, &
             orbs%nspin, lzd%glr, lzd%llr(ilr), psi(psishift1), workarr(totshift))
        psishift1 = psishift1 + ldim
        totshift = totshift + (Lzd%Glr%wfd%nvctr_c+7*Lzd%Glr%wfd%nvctr_f)*orbs%nspinor
     end do

     !reallocate psi to the global dimensions
     call f_free_ptr(psi)
     psi = f_malloc_ptr(Gdim,id='psi')
     call vcopy(Gdim,workarr(1),1,psi(1),1) !psi=work
     call f_free_ptr(workarr)
  end if

  if (nproc > 1 .and. .not. associated(work)) then
     call f_err_throw('The working pointer must be associated',&
          err_name='BIGDFT_RUNTIME_ERROR')
  end if

  if (present(outadd)) then
      call transpose_v(iproc,nproc,orbs,lzd%glr%wfd,comms,psi(1),work(1),outadd(1))
  else
     if (.not. associated(work)) then
        call transpose_v(iproc,nproc,orbs,lzd%glr%wfd,comms,psi(1),workdum)
     else
        call transpose_v(iproc,nproc,orbs,lzd%glr%wfd,comms,psi(1),work(1))
     end if
  end if

  !!if (nproc > 1) then
  !!   !control check
  !!   if (.not. present(work) .or. .not. associated(work)) then
  !!      if(iproc == 0) write(*,'(1x,a)')&
  !!           "ERROR: Unproper work array for transposing in parallel"
  !!      stop
  !!   end if


  !!   !!call switch_waves_v(nproc,orbs,&
  !!   !!     Lzd%Glr%wfd%nvctr_c+7*Lzd%Glr%wfd%nvctr_f,comms%nvctr_par(0,1),psi,work)
  !!   call switch_waves_v(nproc,orbs,&
  !!        Lzd%Glr%wfd%nvctr_c+7*Lzd%Glr%wfd%nvctr_f,comms%nvctr_par,psi,work)

  !!   call timing(iproc,'Un-TransSwitch','OF')
  !!   call timing(iproc,'Un-TransComm  ','ON')
  !!   if (present(outadd)) then
  !!      call MPI_ALLTOALLV(work,comms%ncntd,comms%ndspld,mpidtypw, &
  !!           outadd,comms%ncntt,comms%ndsplt,mpidtypw,bigdft_mpi%mpi_comm,ierr)
  !!   else
  !!      call MPI_ALLTOALLV(work,comms%ncntd,comms%ndspld,mpidtypw, &
  !!           psi,comms%ncntt,comms%ndsplt,mpidtypw,bigdft_mpi%mpi_comm,ierr)
  !!   end if

  !!   call timing(iproc,'Un-TransComm  ','OF')
  !!   call timing(iproc,'Un-TransSwitch','ON')
  !!else
  !!   if(orbs%nspinor /= 1) then
  !!      !for only one processor there is no need to transform this
  !!      call psitransspi(Lzd%Glr%wfd%nvctr_c+7*Lzd%Glr%wfd%nvctr_f,orbs,psi,.true.)
  !!   end if
  !!end if

  !!call timing(iproc,'Un-TransSwitch','OF')

END SUBROUTINE toglobal_and_transpose<|MERGE_RESOLUTION|>--- conflicted
+++ resolved
@@ -1204,13 +1204,8 @@
              end if
           end do
           if (mod(ilr,max_sim_comms)==0 .or. ilr==nlr) then
-<<<<<<< HEAD
-             do jlr=max(ilr-max_sim_comms+1,1),ilr
-                !write(*,*) 'iproc, jlr', iproc, jlr
-=======
              !do jlr=max(ilr-max_sim_comms+1,1),ilr
              do jlr=ilr_old+1,ilr
->>>>>>> 820c40e4
                 if (covered(jlr,iproc))  call allocate_wfd(llr(jlr)%wfd)
              end do
              call mpi_waitall(icomm, requests(1), mpi_statuses_ignore, ierr)
