--- conflicted
+++ resolved
@@ -51,16 +51,10 @@
        end subroutine LocalHamiltonianApplication
 
        subroutine overlapPowerGeneral(iproc, nproc, iorder, power, blocksize, norb, ovrlp, inv_ovrlp, error, &
-<<<<<<< HEAD
-            orbs, ovrlp_smat, inv_ovrlp_smat)
-         use module_base
-         use module_types
-=======
             orbs, ovrlp_smat, inv_ovrlp_smat, check_accur)
          use module_base
          use module_types
          use sparsematrix_base, only: sparse_matrix
->>>>>>> ffa93dbe
          implicit none
   
          ! Calling arguments
@@ -69,12 +63,8 @@
          real(kind=8),dimension(:,:),pointer :: inv_ovrlp
          real(kind=8),intent(out) :: error
          type(orbitals_data), optional, intent(in) :: orbs
-<<<<<<< HEAD
-         type(sparseMatrix), optional, intent(inout) :: ovrlp_smat, inv_ovrlp_smat
-=======
          type(sparse_matrix), optional, intent(inout) :: ovrlp_smat, inv_ovrlp_smat
          logical,intent(in),optional :: check_accur
->>>>>>> ffa93dbe
        end subroutine overlapPowerGeneral
   end interface
 
@@ -109,11 +99,7 @@
     logical, intent(in) :: calculate_overlap_matrix
     type(system_fragment), dimension(input%frag%nfrag_ref), intent(in) :: ref_frags
 
-<<<<<<< HEAD
     integer :: nfrag_charged
-=======
-    integer :: iall, iorb, jorb, istat, ifrag, ifrag_ref, isforb, nfrag_charged
->>>>>>> ffa93dbe
     real(kind=gp), dimension(:,:), pointer :: ovrlp_half
     character(len=*),parameter :: subname='calculate_weight_matrix_lowdin'
 
@@ -183,11 +169,7 @@
 
     if (calculate_ovrlp_half) then
        tmb%linmat%ovrlp%matrix=f_malloc_ptr((/tmb%orbs%norb,tmb%orbs%norb/), id='tmb%linmat%ovrlp%matrix')
-<<<<<<< HEAD
-       call uncompressMatrix(bigdft_mpi%iproc,tmb%linmat%ovrlp)
-=======
        call uncompress_matrix(bigdft_mpi%iproc,tmb%linmat%ovrlp)
->>>>>>> ffa93dbe
        call overlapPowerGeneral(bigdft_mpi%iproc, bigdft_mpi%nproc, meth_overlap, 2, &
              tmb%orthpar%blocksize_pdsyev, tmb%orbs%norb, tmb%linmat%ovrlp%matrix, ovrlp_half, error, tmb%orbs)
        call f_free_ptr(tmb%linmat%ovrlp%matrix)
@@ -242,11 +224,7 @@
        call vcopy(tmb%orbs%norb*tmb%orbs%norb,weight_matrixp(1,1),1,weight_matrix%matrix(1,1),1)
     end if
     call f_free(weight_matrixp)
-<<<<<<< HEAD
-    call compress_matrix_for_allreduce(bigdft_mpi%iproc,weight_matrix)
-=======
     call compress_matrix(bigdft_mpi%iproc,weight_matrix)
->>>>>>> ffa93dbe
     call f_free_ptr(weight_matrix%matrix)
     call f_release_routine()
 
