--- conflicted
+++ resolved
@@ -1017,12 +1017,9 @@
       inv_ovrlp(1) = matrices_null()
       inv_ovrlp(1)%matrix_compr = sparsematrix_malloc_ptr(smatl, iaction=SPARSE_TASKGROUP, id='inv_ovrlp(1)%matrix_compr')
 
-<<<<<<< HEAD
       power(1)=ioperation
-      call overlapPowerGeneral(iproc, nproc, meth_overlap, 1, power, -1, &
-=======
-      call overlapPowerGeneral(iproc, nproc, bigdft_mpi%mpi_comm, meth_overlap, 1, (/ioperation/), -1, &
->>>>>>> e4616cb5
+      call overlapPowerGeneral(iproc, nproc, bigdft_mpi%mpi_comm, &
+           meth_overlap, 1, power, -1, &
            imode=1, ovrlp_smat=smats, inv_ovrlp_smat=smatl, &
            ovrlp_mat=ovrlp, inv_ovrlp_mat=inv_ovrlp, check_accur=.true., &
            max_error=max_error, mean_error=mean_error)
@@ -2582,35 +2579,21 @@
               newovrlp = matrices_null()
               newovrlp%matrix_compr = sparsematrix_malloc_ptr(smats, SPARSE_TASKGROUP, id='newovrlp%matrix_compr')
               call f_memcpy(src=newoverlap, dest=newovrlp%matrix_compr)
-<<<<<<< HEAD
               power=1
-              call overlapPowerGeneral(bigdft_mpi%iproc, bigdft_mpi%nproc, 1020, 1, power, -1, &
-                    imode=1, ovrlp_smat=smats, inv_ovrlp_smat=smatl, &
-                    ovrlp_mat=newovrlp, inv_ovrlp_mat=inv_ovrlp, &
-                    check_accur=.true., max_error=max_error, mean_error=mean_error)
-              call deallocate_matrices(newovrlp)
-              call f_free(newoverlap)
-          else
-              power(1)=1
-              call overlapPowerGeneral(bigdft_mpi%iproc, bigdft_mpi%nproc, 1020, 1, power, -1, &
-                    imode=1, ovrlp_smat=smats, inv_ovrlp_smat=smatl, &
-                    ovrlp_mat=ovrlp, inv_ovrlp_mat=inv_ovrlp, &
-                    check_accur=.true., max_error=max_error, mean_error=mean_error)
-=======
               call overlapPowerGeneral(bigdft_mpi%iproc, bigdft_mpi%nproc, bigdft_mpi%mpi_comm, &
-                   1020, 1, (/1/), -1, &
+                   1020, 1, power, -1, &
                    imode=1, ovrlp_smat=smats, inv_ovrlp_smat=smatl, &
                    ovrlp_mat=newovrlp, inv_ovrlp_mat=inv_ovrlp, &
                    check_accur=.true., max_error=max_error, mean_error=mean_error)
               call deallocate_matrices(newovrlp)
               call f_free(newoverlap)
           else
+              power(1)=1
               call overlapPowerGeneral(bigdft_mpi%iproc, bigdft_mpi%nproc, bigdft_mpi%mpi_comm, &
-                   1020, 1, (/1/), -1, &
+                   1020, 1, power, -1, &
                    imode=1, ovrlp_smat=smats, inv_ovrlp_smat=smatl, &
                    ovrlp_mat=ovrlp, inv_ovrlp_mat=inv_ovrlp, &
                    check_accur=.true., max_error=max_error, mean_error=mean_error)
->>>>>>> e4616cb5
           end if
       end if
 
@@ -3083,19 +3066,12 @@
               ovrlp_onehalf_(1) = matrices_null()
               ovrlp_onehalf_(1)%matrix_compr = &
                   sparsematrix_malloc_ptr(smatl, iaction=SPARSE_TASKGROUP, id='ovrlp_onehalf_(1)%matrix_compr')
-<<<<<<< HEAD
               power=2
-              call overlapPowerGeneral(bigdft_mpi%iproc, bigdft_mpi%nproc, 1020, 1, power, -1, &
-                    imode=1, ovrlp_smat=smats, inv_ovrlp_smat=smatl, &
-                    ovrlp_mat=ovrlp_, inv_ovrlp_mat=ovrlp_onehalf_(1), &
-                    check_accur=.true., max_error=max_error, mean_error=mean_error)
-=======
               call overlapPowerGeneral(bigdft_mpi%iproc, bigdft_mpi%nproc, bigdft_mpi%mpi_comm, &
-                   1020, 1, (/2/), -1, &
+                   1020, 1, power, -1, &
                    imode=1, ovrlp_smat=smats, inv_ovrlp_smat=smatl, &
                    ovrlp_mat=ovrlp_, inv_ovrlp_mat=ovrlp_onehalf_(1), &
                    check_accur=.true., max_error=max_error, mean_error=mean_error)
->>>>>>> e4616cb5
 
               ! Calculate S^1/2 * K * S^1/2 = Ktilde
               tmpmat1 = sparsematrix_malloc(iaction=SPARSE_TASKGROUP, smat=smatl, id='tmpmat1')
