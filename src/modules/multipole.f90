--- conflicted
+++ resolved
@@ -2035,11 +2035,8 @@
       use matrix_operations, only: overlapPowerGeneral
       !use Poisson_Solver, only: H_potential
       use Poisson_Solver, except_dp => dp, except_gp => gp
-<<<<<<< HEAD
+      use foe_base, only: foe_data
       use box
-=======
-      use foe_base, only: foe_data
->>>>>>> 3328bee6
       implicit none
       ! Calling arguments
       integer,intent(in) :: iproc, nproc, lmax, ixc
@@ -2617,8 +2614,9 @@
               call f_memcpy(n=(ie1-is1+1)*(ie2-is2+1)*(ie3-is3+1), &
                    src=denspot%rhov(ioffset+1), dest=rho_exact(is1,is2,is3))
               call f_memcpy(src=rho_exact, dest=pot_exact)
-              call H_potential('D',denspot%pkernel,pot_exact,denspot%V_ext,tt,0.0_dp,.true.,&
-                   quiet='yes')
+!!$              call H_potential('D',denspot%pkernel,pot_exact,denspot%V_ext,tt,0.0_dp,.true.,&
+!!$                   quiet='yes')
+              call Electrostatic_Solver(denspot%pkernel,pot_exact)
               mesh=cell_new(smmd%geocode,denspot%pkernel%ndims,denspot%pkernel%hgrids)
               call compare_charge_and_potential(mesh,&!iproc, is1, ie1, is2, ie2, is3, ie3, &
                    smmd%nat, &
@@ -6089,97 +6087,66 @@
     end subroutine correct_multipole_origin
 
 
-    subroutine compare_charge_and_potential(mesh,nat,& !iproc, is1, ie1, is2, ie2, is3, ie3, nat, &
+    subroutine compare_charge_and_potential(boxit,nat,& !iproc, is1, ie1, is2, ie2, is3, ie3, nat, &
                rho_exact, rho_mp, pot_exact, pot_mp, kernel, rxyz, &
                ncheck, check_threshold, charge_error, charge_total, potential_error, potential_total)
     use PStypes, only: coulomb_operator
     use PSbox, only: PS_gather
     use box
-    use bounds, only: locreg_mesh_origin
     implicit none
     ! Calling arguments
     !integer,intent(in) :: iproc, is1, ie1, is2, ie2, is3, ie3
-    type(cell), intent(in) :: mesh
+    type(box_iterator), intent(in) :: boxit
     integer, intent(in) :: nat, ncheck
     type(coulomb_operator),intent(in) :: kernel
-    real(kind=8),dimension(kernel%ndims(1),kernel%ndims(2),kernel%grid%n3p),intent(in) :: rho_exact, rho_mp, pot_exact, pot_mp
+    real(kind=8),dimension(kernel%ndims(1)*kernel%ndims(2)*kernel%grid%n3p),intent(in) :: rho_exact, rho_mp, pot_exact, pot_mp
     real(kind=8),dimension(3,nat),intent(in) :: rxyz
     real(kind=8),dimension(ncheck),intent(in) :: check_threshold
     real(kind=8),dimension(ncheck),intent(out) :: charge_error, charge_total, potential_error, potential_total
 
     ! Local variables
     integer :: i1, i2, i3, iat, icheck
-<<<<<<< HEAD
-    real(kind=8) :: x, y, z, d, dmin, qex
-    real(kind=8),dimension(:,:,:),allocatable :: rhog_exact, potg_exact, rhog_mp, potg_mp
-    type(box_iterator) :: boxit
-    !!integer,parameter :: ncheck = 5
-    !!real(kind=8),dimension(ncheck),parameter :: check_threshold = [ 1.d-6 , &
-    !!                                                                1.d-5 , &
-    !!                                                                1.d-4 , &
-    !!                                                                1.d-3 , &
-    !!                                                                1.d-2]
-    real(kind=8),parameter :: min_distance = 2.0d0
-    !!real(kind=8),dimension(ncheck) :: charge_error, charge_total, potential_error, potential_total
-
-    ! The exact charge density and potential
-    rhog_exact = f_malloc(kernel%ndims,id='rhog_exact')
-    potg_exact = f_malloc(kernel%ndims,id='potg_exact')
-
-    ! The charge density and potential constructed from the multipoles
-    rhog_mp = f_malloc(kernel%ndims,id='rhog_mp')
-    potg_mp = f_malloc(kernel%ndims,id='potg_mp')
-
-    ! Gather together the arrays
-    call PS_gather(src=rho_exact, dest=rhog_exact, kernel=kernel)
-    call PS_gather(src=pot_exact, dest=potg_exact, kernel=kernel)
-    call PS_gather(src=rho_mp, dest=rhog_mp, kernel=kernel)
-    call PS_gather(src=pot_mp, dest=potg_mp, kernel=kernel)
-=======
     real(kind=8) :: x, y, z, d, dmin, qex, factor
     real(kind=8),parameter :: min_distance = 2.0d0
-    logical,dimension(:,:,:),allocatable :: is_close
+!!$    logical,dimension(:,:,:),allocatable :: is_close
 
     call f_routine(id='compare_charge_and_potential')
 
-    ! Determine the grid points which are farther away from the atoms than the minimal distance
-    is_close = f_malloc((/0.to.kernel%ndims(1)-31-1,0.to.kernel%ndims(2)-31-1,is3.to.ie3/),id='is_close')
-    is_close(:,:,:) = .false.
-    do iat=1,nat
-        do i3=max(15,is3),min(ie3,kernel%ndims(3)-16-1)
-            z = (i3-15)*kernel%hgrids(3)
-            d = sqrt( (z-rxyz(3,iat))**2 )
-            if (d<=min_distance) then
-                ! From the viewpoint of the z coordinate, the grid points might be close to atom iat,
-                ! so also check the other directions.
-                do i2=0,kernel%ndims(2)-31-1
-                    y = i2*kernel%hgrids(2)
-                    d = sqrt( (y-rxyz(2,iat))**2 + (z-rxyz(3,iat))**2 )
-                    if (d<=min_distance) then
-                        ! From the viewpoint of the y and z coordinates, the grid points might be close to atom iat,
-                        ! so also check the other directions.
-                        do i1=0,kernel%ndims(1)-31-1
-                            x = i1*kernel%hgrids(1)
-                            d = sqrt( (x-rxyz(1,iat))**2 + (y-rxyz(2,iat))**2 + (z-rxyz(3,iat))**2 )
-                            if (d<=min_distance) then
-                                is_close(i1,i2,i3) = .true.
-                            end if
-                        end do
-                    end if
-                end do
-            end if
-        end do
-    end do
->>>>>>> 3328bee6
+!!$    ! Determine the grid points which are farther away from the atoms than the minimal distance
+!!$    is_close = f_malloc((/0.to.kernel%ndims(1)-31-1,0.to.kernel%ndims(2)-31-1,is3.to.ie3/),id='is_close')
+!!$    is_close(:,:,:) = .false.
+!!$    do iat=1,nat
+!!$        do i3=max(15,is3),min(ie3,kernel%ndims(3)-16-1)
+!!$            z = (i3-15)*kernel%hgrids(3)
+!!$            d = sqrt( (z-rxyz(3,iat))**2 )
+!!$            if (d<=min_distance) then
+!!$                ! From the viewpoint of the z coordinate, the grid points might be close to atom iat,
+!!$                ! so also check the other directions.
+!!$                do i2=0,kernel%ndims(2)-31-1
+!!$                    y = i2*kernel%hgrids(2)
+!!$                    d = sqrt( (y-rxyz(2,iat))**2 + (z-rxyz(3,iat))**2 )
+!!$                    if (d<=min_distance) then
+!!$                        ! From the viewpoint of the y and z coordinates, the grid points might be close to atom iat,
+!!$                        ! so also check the other directions.
+!!$                        do i1=0,kernel%ndims(1)-31-1
+!!$                            x = i1*kernel%hgrids(1)
+!!$                            d = sqrt( (x-rxyz(1,iat))**2 + (y-rxyz(2,iat))**2 + (z-rxyz(3,iat))**2 )
+!!$                            if (d<=min_distance) then
+!!$                                is_close(i1,i2,i3) = .true.
+!!$                            end if
+!!$                        end do
+!!$                    end if
+!!$                end do
+!!$            end if
+!!$        end do
+!!$    end do
 
     call f_zero(charge_error)
     call f_zero(charge_total)
     call f_zero(potential_error)
     call f_zero(potential_total)
 
-<<<<<<< HEAD
-    !define the box iterator
-    boxit=box_iter(mesh,origin=locreg_mesh_origin(mesh))
+    !use the box iterator
     do while(box_next_point(boxit))
        dmin = huge(1.d0)
        do iat=1,nat
@@ -6188,56 +6155,22 @@
        end do
        if (dmin>min_distance) then
           ! Farther away from the atoms than the minimal distance
-          qex = rhog_exact(boxit%i,boxit%j,boxit%k)
+          qex = rho_exact(boxit%ind)
+          vex = pot_exact(boxit%ind)
           do icheck=1,ncheck
              if (abs(qex)<check_threshold(icheck)) then
                 ! Charge density smaller than the threshold
                 charge_error(icheck) = charge_error(icheck) + &
-                     abs(qex-rhog_mp(boxit%i,boxit%j,boxit%k))
+                     abs(qex-rho_mp(boxit%i,boxit%j,boxit%k))
                 charge_total(icheck) = charge_total(icheck) + &
                      abs(qex)
                 potential_error(icheck) = potential_error(icheck) + &
-                     abs(potg_exact(boxit%i,boxit%j,boxit%k)-potg_mp(boxit%i,boxit%j,boxit%k))
+                     abs(-pot_mp(boxit%i,boxit%j,boxit%k))
                 potential_total(icheck) = potential_total(icheck) + &
-                     abs(potg_exact(boxit%i,boxit%j,boxit%k))
+                     abs(pot_exact(boxit%i,boxit%j,boxit%k))
              end if
           end do
        end if
-=======
-    factor = kernel%hgrids(1)*kernel%hgrids(2)*kernel%hgrids(3)
-
-    do i3=max(15,is3),min(ie3,kernel%ndims(3)-16-1)
-        z = (i3-15)*kernel%hgrids(3)
-        do i2=0,kernel%ndims(2)-31-1
-            y = i2*kernel%hgrids(2)
-            do i1=0,kernel%ndims(1)-31-1
-                x = i1*kernel%hgrids(1)
-                !!dmin = huge(1.d0)
-                !!do iat=1,nat
-                !!    d = sqrt( (x-rxyz(1,iat))**2 + (y-rxyz(2,iat))**2 + (z-rxyz(3,iat))**2 )
-                !!    dmin = min(d,dmin)
-                !!end do
-                !!if (dmin>min_distance) then
-                if (.not.is_close(i1,i2,i3)) then
-                    ! Farther away from the atoms than the minimal distance
-                    qex = rho_exact(i1+15,i2+15,i3)
-                    do icheck=1,ncheck
-                        if (abs(qex)<check_threshold(icheck)) then
-                            ! Charge density smaller than the threshold
-                            charge_error(icheck) = charge_error(icheck) + &
-                                abs(qex-rho_mp(i1+15,i2+15,i3))
-                            charge_total(icheck) = charge_total(icheck) + &
-                                abs(qex)
-                            potential_error(icheck) = potential_error(icheck) + &
-                                abs(pot_exact(i1+15,i2+15,i3)-pot_mp(i1+15,i2+15,i3))
-                            potential_total(icheck) = potential_total(icheck) + &
-                                abs(pot_exact(i1+15,i2+15,i3))
-                        end if
-                    end do
-                end if
-            end do
-        end do
->>>>>>> 3328bee6
     end do
        
 !!$    do i3=0,kernel%ndims(3)-31-1
@@ -6276,7 +6209,7 @@
 !!$        end do
 !!$     end do
 
-    call f_free(is_close)
+!!$    call f_free(is_close)
 
     call dscal(ncheck, factor, charge_error(1), 1)
     call dscal(ncheck, factor, charge_total(1), 1)
