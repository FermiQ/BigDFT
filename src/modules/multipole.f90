--- conflicted
+++ resolved
@@ -3101,11 +3101,7 @@
       integer :: k, l, iatold, isat, natp, kkat, istot, ntotp, i1, i2, i3, is1, ie1, is2, ie2, is3, ie3, j1, j2, j3, ikT, info
       integer :: ialpha, ilr, isshift, ilshift, ispin
       real(kind=8) :: r2, cutoff2, rr2, tt, ef, q, occ, max_error, mean_error, rr2i, rr2j, ttxi, ttyi, ttzi, ttxj, ttyj, ttzj
-<<<<<<< HEAD
-      real(kind=8) :: tti, ttj, charge_net, charge_total, rloc, charge
-=======
-      real(kind=8) :: tti, ttj, charge_net, charge_total, rloc, sigma2
->>>>>>> 0299ceec
+      real(kind=8) :: tti, ttj, charge_net, charge_total, rloc, charge, sigma2
       real(kind=8) :: xi, xj, yi, yj, zi, zj, ttx, tty, ttz, xx, yy, zz, x, y, z
       real(kind=8),dimension(:),allocatable :: work, occ_all, ef_atom
       real(kind=8),dimension(:,:),allocatable :: com
@@ -3166,7 +3162,6 @@
           end if
       end if
 
-<<<<<<< HEAD
       ! Determine the overall target charge, by calculating tr(KS). Only for ispin=1, the rest might not work
       ispin=1
       isshift=(ispin-1)*smats%nvctrp_tg
@@ -3176,8 +3171,6 @@
              kernel_%matrix_compr(ilshift+1:), ispin)
 
 
-=======
->>>>>>> 0299ceec
 
       kT = 1.d-2
 
@@ -3357,14 +3350,12 @@
       tt = 0.d0
       do iat=1,at%astruct%nat
           itype = at%astruct%iatype(iat)
-<<<<<<< HEAD
-          q = q + ceiling(0.5d0*real(at%nelpsp(itype),kind=8))
-          tt = tt + real(at%nelpsp(itype),kind=8)
-=======
           if (determine_ef=='old') then
               q = q + ceiling(0.5d0*real(at%nelpsp(itype),kind=8))
+              tt = tt + real(at%nelpsp(itype),kind=8)
           else
               q = q + 0.5d0*real(at%nelpsp(itype),kind=8)
+              tt = tt + real(at%nelpsp(itype),kind=8)
           end if
           !!if (at%nelpsp(itype)<=2) then
           !!    q = q + 1.d0
@@ -3375,7 +3366,6 @@
           !!else
           !!    call f_err_throw('strange electronic configuration')
           !!end if
->>>>>>> 0299ceec
       end do
       q = q + 0.5d0*(tr_KS - tt)
       iq = nint(q)
