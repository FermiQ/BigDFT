module multipole
  use module_base
  use multipole_base, only: external_potential_descriptors, lmax
  implicit none

  private

  !> Public routines
  public :: interaction_multipoles_ions
  public :: potential_from_charge_multipoles
  public :: ionic_energy_of_external_charges
  public :: gaussian_density
  public :: support_function_gross_multipoles
  public :: calculate_dipole_moment
  public :: calculate_rpowerx_matrices
  public :: multipole_analysis_driver_new

  contains


    !> Calculate the interaction between the ions and the external multipoles.
    !! At the moment only the monopoles are taken into account.
    subroutine interaction_multipoles_ions(iproc, ep, at, eion, fion)
      use module_types, only: atoms_data
      use yaml_output, only: yaml_map
      implicit none
      
      ! Calling arguments
      integer,intent(in) :: iproc
      type(external_potential_descriptors),intent(in) :: ep
      type(atoms_data),intent(in) :: at
      real(gp),intent(inout) :: eion
      real(gp),dimension(3,at%astruct%nat),intent(inout) :: fion

      ! Local variables
      integer :: iat, ityp, impl
      real(gp) :: r, charge, emp

      !write(*,*) 'WARNING DEBUG HERE!!!!!!!!!!!!!!!!!!!!!!!!!'
      !return

      call f_routine(id='interaction_multipoles_ions')

      emp = 0.0_gp
      do iat=1,at%astruct%nat
          ityp=at%astruct%iatype(iat)
          do impl=1,ep%nmpl
              r = sqrt((at%astruct%rxyz(1,iat)-ep%mpl(impl)%rxyz(1))**2 + &
                       (at%astruct%rxyz(2,iat)-ep%mpl(impl)%rxyz(2))**2 + &
                       (at%astruct%rxyz(3,iat)-ep%mpl(impl)%rxyz(3))**2)
              if (associated(ep%mpl(impl)%qlm(0)%q)) then
                  ! For the multipoles, a positive value corresponds to a
                  ! negative charge! Therefore multiply by -1
                  charge = real(at%nelpsp(ityp),gp)*real(-1.0_gp*ep%mpl(impl)%qlm(0)%q(1),kind=gp)
                  emp = emp + charge/r
                  fion(1,iat) = fion(1,iat) + charge/(r**3)*(at%astruct%rxyz(1,iat)-ep%mpl(impl)%rxyz(1))
                  fion(2,iat) = fion(2,iat) + charge/(r**3)*(at%astruct%rxyz(2,iat)-ep%mpl(impl)%rxyz(2))
                  fion(3,iat) = fion(3,iat) + charge/(r**3)*(at%astruct%rxyz(3,iat)-ep%mpl(impl)%rxyz(3))
              end if
          end do
      end do


      if (iproc==0) then
          call yaml_map('Interaction energy ions multipoles',emp)
      end if
      eion = eion + emp


      call f_release_routine()

    end subroutine interaction_multipoles_ions


    !> Calculate the interaction between the external multipoles.
    !! At the moment only the monopoles are taken into account.
    subroutine ionic_energy_of_external_charges(iproc, ep, at, eion)
      use module_types, only: atoms_data
      use yaml_output, only: yaml_map
      implicit none
      
      ! Calling arguments
      integer,intent(in) :: iproc
      type(external_potential_descriptors),intent(in) :: ep
      type(atoms_data),intent(in) :: at
      real(gp),intent(inout) :: eion

      ! Local variables
      integer :: impl, jmpl
      real(gp) :: r, charge, emp

      !write(*,*) 'WARNING DEBUG HERE!!!!!!!!!!!!!!!!!!!!!!!!!'
      !return

      call f_routine(id='ionic_energy_of_external_charges')

      emp = 0.0_gp
      do impl=1,ep%nmpl
          do jmpl=impl+1,ep%nmpl
              r = sqrt((ep%mpl(impl)%rxyz(1)-ep%mpl(jmpl)%rxyz(1))**2 + &
                       (ep%mpl(impl)%rxyz(2)-ep%mpl(jmpl)%rxyz(2))**2 + &
                       (ep%mpl(impl)%rxyz(3)-ep%mpl(jmpl)%rxyz(3))**2)
              if (associated(ep%mpl(impl)%qlm(0)%q)) then
                  ! For the multipoles, a positive value corresponds to a
                  ! negative charge, therefore multiply by -1. Actually it doesn't matter
                  charge = real(-1.0_gp*ep%mpl(impl)%qlm(0)%q(1),kind=gp)*real(-1.0_gp*ep%mpl(jmpl)%qlm(0)%q(1),kind=gp)
                  emp = emp + charge/r
              end if
          end do
      end do

      if (iproc==0) then
          call yaml_map('Interaction energy multipoles multipoles',emp)
      end if
      eion = eion + emp

      call f_release_routine()

    end subroutine ionic_energy_of_external_charges


    !> Calculate the external potential arising from the multipoles of the charge density
    subroutine potential_from_charge_multipoles(iproc, nproc, at, denspot, ep, &
               is1, ie1, is2, ie2, is3, ie3, hx, hy, hz, shift, &
               verbosity, ixc, lzd, pot, rxyz, ixyz0, write_directory, dipole_total, quadrupole_total, all_norms_ok, &
               rho_mp, pot_mp)
      use module_types, only: DFT_local_fields, local_zone_descriptors
      use Poisson_Solver, except_dp => dp, except_gp => gp
      use module_atoms, only: atoms_data
      use bounds, only: ext_buffers
      use yaml_output
      use io, only: plot_density
      use bounds, only: geocode_buffers
      use box, only: cell_periodic_dims
      implicit none
      
      ! Calling arguments
      integer,intent(in) :: iproc, nproc, verbosity, ixc
      type(atoms_data),intent(in) :: at
      type(DFT_local_fields),intent(inout) :: denspot
      type(external_potential_descriptors),intent(in) :: ep
      integer,intent(in) :: is1, ie1, is2, ie2, is3, ie3
      real(gp),intent(in) :: hx, hy, hz
      real(gp),dimension(3),intent(in) :: shift !< global shift of the atomic positions
      type(local_zone_descriptors),intent(in) :: lzd
      real(gp),dimension(is1:ie1,is2:ie2,is3:ie3),intent(inout) :: pot
      real(kind=8),dimension(3,at%astruct%nat),intent(in),optional :: rxyz
      integer,dimension(3),intent(in),optional :: ixyz0
      character(len=*),intent(in),optional :: write_directory
      real(kind=8),dimension(3),intent(out),optional :: dipole_total
      real(kind=8),dimension(3,3),intent(out),optional :: quadrupole_total
      logical,intent(out),optional :: all_norms_ok
      real(kind=8),dimension(is1:ie1,is2:ie2,is3:ie3),intent(out),optional :: rho_mp, pot_mp

      ! Local variables
      integer :: i1, i2, i3, ii1, ii2, ii3, impl, l, m, ii, mm, nthread, ithread, ll
      real(dp) :: x, y, z, rnrm1, rnrm2, rnrm3, rnrm5, mp, ehart_ps, tt, ttt, gg, hhh, tt0, tt1, tt2
      real(dp),dimension(3) :: r
      logical, dimension(3) :: peri
      real(kind=8) :: dr
      real(dp),dimension(:,:,:),allocatable :: density, density_cores
      real(dp),dimension(:,:,:,:),allocatable :: density_loc, potential_loc
      real(kind=8),dimension(0:lmax) :: sigma
      real(8),dimension(:),allocatable :: monopole
      real(8),dimension(:,:),allocatable :: norm, dipole, quadrupole, norm_check
      real(kind=8),dimension(:,:,:),allocatable :: gaussians1, gaussians2, gaussians3
      logical,dimension(:),allocatable :: norm_ok
      real(kind=8),parameter :: norm_threshold = 1.d-2
      real(kind=8),dimension(0:lmax) :: max_error
      integer :: ixc_tmp, nzatom, npspcode, ilr, j1s, j1e, j2s, j2e, j3s, j3e, j1, j2, j3
      integer :: nbl1, nbl2, nbl3, nbr1, nbr2, nbr3, n3pi, i3s, lmax_avail, nl1, nl2, nl3
      integer,dimension(:),allocatable :: nelpsp, psp_source
      real(gp),dimension(0:4,0:6) :: psppar
      logical :: exists, found, found_non_associated, written
      logical :: perx, pery, perz
      logical,parameter :: use_iterator = .false.
      real(kind=8) :: cutoff, rholeaked, hxh, hyh, hzh, rx, ry, rz, qq, ttl, sig
      real(kind=8),dimension(3) :: center
      integer :: n1i, n2i, n3i, itype, ntype
      integer :: nmpx, nmpy, nmpz, ndensity, izion, ioffset, ishift, iat
      real(dp), dimension(:), allocatable  :: mpx,mpy,mpz
      real(kind=8),dimension(:),allocatable :: rmax
      !real(kind=8),parameter :: rmin=3.d-1
      real(kind=8) :: rmin
      real(kind=8),dimension(:),allocatable :: rloc
      integer,dimension(0:lmax) :: error_meaningful
      character(len=20),dimension(0:lmax) :: output_arr
      real(kind=8),dimension(:,:),allocatable :: rxyz_noshift
      integer,dimension(3) :: ixyz0_
      character(len=128) :: filename
      !$ integer  :: omp_get_thread_num,omp_get_max_threads

      call f_routine(id='potential_from_charge_multipoles')

      call f_zero(rholeaked)

      ! Conditions for periodicity
      perx=(at%astruct%geocode /= 'F')
      pery=(at%astruct%geocode == 'P')
      perz=(at%astruct%geocode /= 'F')
      if (perx) then
          j1s = -1
          j1e = 1
      else
          j1s = 0
          j1e = 0
      end if
      if (pery) then
          j2s = -1
          j2e = 1
      else
          j2s = 0
          j2e = 0
      end if
      if (perz) then
          j3s = -1
          j3e = 1
      else
          j3s = 0
          j3e = 0
      end if

      ! No need to do this if there are no multipoles given.
      multipoles_if: if (ep%nmpl>0) then

          hhh = hx*hy*hz

          ! Used for the calculations of the solid harmonics, see description there
          rmin = 2.0d0*hhh**(1.d0/3.d0)
    
          sigma(0) = 1.0d0
          sigma(1) = 0.8d0
          sigma(2) = 0.6d0
    
          density = f_malloc0((/is1.to.ie1,is2.to.ie2,is3.to.ie3/),id='density')
          density_cores = f_malloc0((/is1.to.ie1,is2.to.ie2,is3.to.ie3/),id='density_cores')
          
          nthread = 1
          !$ nthread = omp_get_max_threads()
          density_loc = f_malloc0((/is1.to.ie1,is2.to.ie2,is3.to.ie3,0.to.nthread-1/),id='density_loc')
          potential_loc = f_malloc0((/is1.to.ie1,is2.to.ie2,is3.to.ie3,0.to.nthread-1/),id='potential_loc')
    
          gaussians1 = f_malloc((/0.to.lmax,is1.to.ie1,1.to.ep%nmpl/),id='gaussians1')
          gaussians2 = f_malloc((/0.to.lmax,is2.to.ie2,1.to.ep%nmpl/),id='gaussians2')
          gaussians3 = f_malloc((/0.to.lmax,is3.to.ie3,1.to.ep%nmpl/),id='gaussians3')

          do ilr=1,lzd%nlr 
              if (lzd%Llr(ilr)%geocode/='F') then
                  call f_err_throw('support function locregs must always have free BC')
              end if
          end do
          call geocode_buffers('F', lzd%glr%geocode, nl1, nl2, nl3)
          call calculate_gaussian(is1, ie1, 1, nl1, lzd%glr%d%n1i, perx, hx, shift, ep, gaussians1)
          call calculate_gaussian(is2, ie2, 2, nl2, lzd%glr%d%n2i, pery, hy, shift, ep, gaussians2)
          call calculate_gaussian(is3, ie3, 3, nl3, lzd%glr%d%n3i, perz, hz, shift, ep, gaussians3)
    
    
          norm = f_malloc((/0.to.2,1.to.ep%nmpl/),id='norm')
          norm_check = f_malloc((/0.to.2,1.to.ep%nmpl/),id='norm_check')
          monopole = f_malloc(ep%nmpl,id='monopole')
          dipole = f_malloc((/3,ep%nmpl/),id='dipole')
          quadrupole = f_malloc((/5,ep%nmpl/),id='quadrupole')
          norm_ok = f_malloc0(ep%nmpl,id='norm_ok')


    
          ! First calculate the norm of the Gaussians for each multipole
          !norm = 0.d0
          call calculate_norm(nproc, is1, ie1, is2, ie2, is3, ie3, ep, &
               hhh, gaussians1, gaussians2, gaussians3, norm)
    
          ! Check whether they are ok.
          do impl=1,ep%nmpl
              norm_ok(impl) = .true.
              do l=0,lmax !
                  !write(*,*) 'impl, l, norm', impl, l, norm(l,impl)
                  if (abs(1.d0-norm(l,impl))>norm_threshold) then
                      norm_ok(impl) = .false.
                  end if
              end do
              !write(*,*) 'impl, norm_ok(impl)', impl, norm_ok(impl)
          end do

          if (present(all_norms_ok)) then
              all_norms_ok = all(norm_ok)
              if (.not.all_norms_ok) then
                  call f_free(density)
                  call f_free(density_cores)
                  call f_free(density_loc)
                  call f_free(potential_loc)
                  call f_free(gaussians1)
                  call f_free(gaussians2)
                  call f_free(gaussians3)
                  call f_free(norm)
                  call f_free(norm_check)
                  call f_free(monopole)
                  call f_free(dipole)
                  call f_free(quadrupole)
                  call f_free(norm_ok)
                  return
              end if
          end if
    
    
          ! Get the parameters for each multipole, required to compensate for the pseudopotential part
          !nzatom = f_malloc(ep%nmpl,id='nzatom')
          !nelpsp = f_malloc(ep%nmpl,id='nelpsp')
          rloc = f_malloc(ep%nmpl,id='rloc')
!!$         perx = (denspot%dpbox%geocode /= 'F')
!!$         pery = (denspot%dpbox%geocode == 'P')
!!$         perz = (denspot%dpbox%geocode /= 'F')
         peri=cell_periodic_dims(denspot%dpbox%mesh)
         perx =peri(1)
         pery =peri(2)
         perz =peri(3)

         n3pi = denspot%dpbox%n3pi
         i3s = denspot%dpbox%i3s + denspot%dpbox%i3xcsh
         hxh = denspot%dpbox%mesh%hgrids(1)
         hyh = denspot%dpbox%mesh%hgrids(2)
         hzh = denspot%dpbox%mesh%hgrids(3)
         n1i = denspot%dpbox%mesh%ndims(1)
         n2i = denspot%dpbox%mesh%ndims(2)
         n3i = denspot%dpbox%mesh%ndims(3)
         call ext_buffers(perx,nbl1,nbr1)
         call ext_buffers(pery,nbl2,nbr2)
         call ext_buffers(perz,nbl3,nbr3)
         !write(*,*) 'ep%nmpl, n1i, n2i, n3i', ep%nmpl, n1i, n2i, n3i
    
    
    
    
         ! Generate the density that comes from the pseudopotential atoms
         ndensity = (ie1-is1+1)*(ie2-is2+1)*(ie3-is3+1)
         !psp_source = f_malloc(ep%nmpl,id='psp_source')
         !do impl=1,ep%nmpl
         !    ! Search the rloc and zion of the corresponding pseudopotential
         !    call get_psp_info(trim(ep%mpl(impl)%sym), ixc, at, nelpsp(impl), psp_source(impl), rloc(impl))
         !end do

         !Determine the maximal bounds for mpx, mpy, mpz (1D-integral)
         !cutoff=10.0_gp*maxval(rloc(:))
         cutoff=10.0_gp*maxval(ep%mpl(:)%sigma(0))
         if (at%multipole_preserving) then
            !We want to have a good accuracy of the last point rloc*10
            cutoff=cutoff+max(hxh,hyh,hzh)*real(at%mp_isf,kind=gp)
         end if
         !Separable function: do 1-D integrals before and store it.
         nmpx = (ceiling(cutoff/hxh) - floor(-cutoff/hxh)) + 1
         nmpy = (ceiling(cutoff/hyh) - floor(-cutoff/hyh)) + 1
         nmpz = (ceiling(cutoff/hzh) - floor(-cutoff/hzh)) + 1
         mpx = f_malloc( (/ 0 .to. nmpx /),id='mpx')
         mpy = f_malloc( (/ 0 .to. nmpy /),id='mpy')
         mpz = f_malloc( (/ 0 .to. nmpz /),id='mpz')

         do impl=1,ep%nmpl
             !! Search the rloc and zion of the corresponding pseudopotential
             !call get_psp_info(trim(ep%mpl(impl)%sym), ixc, at, nelpsp(impl), psp_source(impl), rloc(impl))
             if(norm_ok(impl)) then
                 ! The following routine needs the shifted positions
                 rx = ep%mpl(impl)%rxyz(1) - shift(1)
                 ry = ep%mpl(impl)%rxyz(2) - shift(2)
                 rz = ep%mpl(impl)%rxyz(3) - shift(3)
                 call gaussian_density(perx, pery, perz, n1i, n2i, n3i, nbl1, nbl2, nbl3, i3s, n3pi, hxh, hyh, hzh, &
                      rx, ry, rz, &
                      ep%mpl(impl)%sigma(0), ep%mpl(impl)%nzion, at%multipole_preserving, use_iterator, at%mp_isf, &
                      denspot%dpbox, nmpx, nmpy, nmpz, mpx, mpy, mpz, ndensity, density_cores, rholeaked)
                 !!call gaussian_density(perx, pery, perz, n1i, n2i, n3i, nbl1, nbl2, nbl3, i3s, n3pi, hxh, hyh, hzh, &
                 !!     rx, ry, rz, &
                 !!     ep%mpl(impl)%sigma(0), nelpsp(impl), at%multipole_preserving, use_iterator, at%mp_isf, &
                 !!     denspot%dpbox, nmpx, nmpy, nmpz, mpx, mpy, mpz, ndensity, density_cores, rholeaked)
                 !!call gaussian_density(perx, pery, perz, n1i, n2i, n3i, nbl1, nbl2, nbl3, i3s, n3pi, hxh, hyh, hzh, &
                 !!     rx, ry, rz, &
                 !!     rloc(impl), nelpsp(impl), at%multipole_preserving, use_iterator, at%mp_isf, &
                 !!     denspot%dpbox, nmpx, nmpy, nmpz, mpx, mpy, mpz, ndensity, density_cores, rholeaked)
             end if
         end do
!! UNCOMMENT FOR TEST          do i3=is3,ie3
!! UNCOMMENT FOR TEST              do i2=is2,ie2
!! UNCOMMENT FOR TEST                  do i1=is1,ie1
!! UNCOMMENT FOR TEST                     !write(400+iproc,'(a,3i7,es18.6)') 'i1, i2, i3, val', i1, i2, i3, density(i1,i2,i3)
!! UNCOMMENT FOR TEST                     write(500+bigdft_mpi%iproc,*) 'i1, i2, i3, val', i1, i2, i3, density(i1,i2,i3)
!! UNCOMMENT FOR TEST                     tt = tt + density(i1,i2,i3)*hhh
!! UNCOMMENT FOR TEST                 end do
!! UNCOMMENT FOR TEST             end do
!! UNCOMMENT FOR TEST         end do
    
         call f_free(mpx)
         call f_free(mpy)
         call f_free(mpz)
    
    
          ! Calculate the density only within a sphere of radius rmax
          rmax = f_malloc(ep%nmpl,id='rmax')
          do impl=1,ep%nmpl
              !rmax(impl) = min(denspot%dpbox%mesh%ndims(1)*0.25d0*hx, &
              !                 denspot%dpbox%mesh%ndims(2)*0.25d0*hy, &
              !                 denspot%dpbox%mesh%ndims(3)*0.25d0*hz)
              rmax(impl) = min((denspot%dpbox%mesh%ndims(1)-31)*0.25d0*hx, &
                               (denspot%dpbox%mesh%ndims(2)-31)*0.25d0*hy, &
                               (denspot%dpbox%mesh%ndims(3)-31)*0.25d0*hz)
          end do
    
    
          norm_check = 0.d0
          monopole = 0.d0
          dipole = 0.d0
          quadrupole = 0.d0
          !$omp parallel &
          !$omp default(none) &
          !$omp shared(is1, ie1, is2, ie2, is3, ie3, hx, hy, hz, hhh, ep, shift, nthread, norm_ok) &
          !$omp shared(norm_check, monopole, dipole, quadrupole, density, density_loc, potential_loc) &
          !$omp shared (gaussians1, gaussians2, gaussians3, rmax, rmin) &
          !$omp shared (j1s, j1e, j2s, j2e, j3s, j3e, nl1, nl2, nl3, lzd) &
          !$omp private(i1, i2, i3, ii1, ii2, ii3, x, y, z, impl, r, l, gg, m, mm, tt, ttt, ttl, ithread, center, ll) &
          !$omp private(rnrm1, rnrm2, rnrm3, rnrm5, qq, ii, sig, lmax_avail, found_non_associated, j1, j2, j3, dr)
          ithread = 0
          !$ ithread = omp_get_thread_num()
          if (ithread<0 .or. ithread>nthread-1) then
              !SM: Is it possible to call f_err_throw within OpenMP? Anyway this condition should never be true...
              call f_err_throw('wrong value of ithread',err_name='BIGDFT_RUNTIME_ERROR')
              !LG: yes it is possible but not advised to, as running conditions might arise. we will not be sure of
              !! the actual status of the shared variable on exit as some threads might not have called the error
              !! or even the routine has been called more than once by different threads. 
              !! it is better to raise exceptions outside OMP parallel regions. BTW, by construction this error can never happen
              !! unless the OMP implementation is buggy.
          end if
          !$omp do
          do impl=1,ep%nmpl
              norm_if: if (norm_ok(impl)) then
                  ! Use the method based on the Gaussians
                  ! First determine the highest multipole coefficients which are available. It is required that
                  ! all "lower" multipoles are associated as well.
                  lmax_avail = 0
                  found_non_associated = .false.
                  do l=0,lmax
                      if (associated(ep%mpl(impl)%qlm(l)%q)) then
                          if (found_non_associated) then
                              call f_err_throw('The multipoles for l='//trim(yaml_toa(l))//&
                                   &' are associated, but there are lower multipoles which are &
                                   &not associated. This is not allowed',err_name='BIGDFT_RUNTIME_ERROR')
                          end if
                          lmax_avail = l
                      else
                          found_non_associated = .true.
                      end if
                  end do
                  i3loop: do i3=is3,ie3
                      if (maxval(gaussians3(:,i3,impl))<1.d-20) cycle i3loop
                      ii3 = i3 - nl3 -1
                      !z = real(ii3,kind=8)*hz + shift(3)
                      r(3) = huge(r(3))
                      do j3=j3s,j3e
                          dr = real(ii3+j3*lzd%glr%d%n3i,kind=8)*hz + shift(3) - ep%mpl(impl)%rxyz(3)
                          if (abs(dr)<abs(r(3))) r(3) = dr
                      end do
                      i2loop: do i2=is2,ie2
                          if (maxval(gaussians2(:,i2,impl))<1.d-20) cycle i2loop
                          ii2 = i2 - nl2 - 1
                          !y = real(ii2,kind=8)*hy + shift(2)
                          r(2) = huge(r(2))
                          do j2=j2s,j2e
                              dr = real(ii2+j2*lzd%glr%d%n2i,kind=8)*hy + shift(2) - ep%mpl(impl)%rxyz(2)
                              if (abs(dr)<abs(r(2))) r(2) = dr
                          end do
                          i1loop: do i1=is1,ie1
                              if (maxval(gaussians1(:,i1,impl))<1.d-20) cycle i1loop
                              ii1 = i1 - nl1 - 1
                              !x = real(ii1,kind=8)*hx + shift(1)
                              r(1) = huge(r(1))
                              do j1=j1s,j1e
                                  dr = real(ii1+j1*lzd%glr%d%n1i,kind=8)*hx + shift(1) - ep%mpl(impl)%rxyz(1)
                                  if (abs(dr)<abs(r(1))) r(1) = dr
                              end do
                              !r(1) = x - ep%mpl(impl)%rxyz(1)
                              !r(2) = y - ep%mpl(impl)%rxyz(2)
                              !r(3) = z - ep%mpl(impl)%rxyz(3)
                              rnrm2 = r(1)**2 + r(2)**2 + r(3)**2
                              tt = 0.d0
                              ttl = 0.d0
                              do l=0,lmax_avail
                                  ! Calculate the Gaussian as product of three 1D Gaussians
                                  gg = gaussians1(l,i1,impl)*gaussians2(l,i2,impl)*gaussians3(l,i3,impl)
                                  ! Additional modification to avoid divergence
                                  sig = ep%mpl(impl)%sigma(l)
                                  if (l==1) then
                                      gg = gg/(3.d0*sig**2)
                                  else if (l==2) then
                                      gg = gg/(15.d0*sig**4)
                                  end if
                                  norm_check(l,impl) = norm_check(l,impl) + gg*hhh*rnrm2**l
                                  !if (rnrm2<=rmax(impl)**2) then
                                      mm = 0
                                      do m=-l,l
                                          mm = mm + 1
                                          ! For the monopole term, the atomic core charge (which has been expressed using a Gaussian
                                          ! above) has to be added in order to compensate it. In addition the sign has to be
                                          ! switched since the charge density is a positive quantity.
                                          if (l==0) then
                                              !qq = -(ep%mpl(impl)%qlm(l)%q(mm) - real(nelpsp(impl),kind=8))
                                              qq = -(ep%mpl(impl)%qlm(l)%q(mm) - real(ep%mpl(impl)%nzion,kind=8))
                                              !qq = -ep%mpl(impl)%qlm(l)%q(mm)
                                          else
                                              qq = -ep%mpl(impl)%qlm(l)%q(mm)
                                          end if
                                          ttt = qq*&
                                                real(2*l+1,kind=8)*solid_harmonic(0, rmin, l, m, r(1), r(2), r(3))*&
                                                sqrt(4.d0*pi/real(2*l+1,kind=8))*gg!*sqrt(4.d0*pi_param)
                                          tt = tt + ttt
                                          ttl = ttl + ttt
                                      end do
                                  !end if
                              end do
                              density_loc(i1,i2,i3,ithread) = density_loc(i1,i2,i3,ithread) + tt
                              ! Again calculate the multipole values to verify whether they are represented exactly
                              ll = 0
                              m = 0
                              monopole(impl) = monopole(impl) + tt*hhh*&
                                               solid_harmonic(0,0.d0,ll,m,r(1),r(2),r(3))*&
                                               sqrt(4.d0*pi/real(2*ll+1,kind=8))
                              ll = 1
                              do m=-ll,ll
                                  ii = m + 2
                                  dipole(ii,impl) = dipole(ii,impl) + tt*hhh*&
                                                   solid_harmonic(0,0.d0,ll,m,r(1),r(2),r(3))*&
                                                   sqrt(4.d0*pi/real(2*ll+1,kind=8))
                              end do
                              ll = 2
                              do m=-ll,ll
                                  ii = m + 3
                                  quadrupole(ii,impl) = quadrupole(ii,impl) + tt*hhh*&
                                                   solid_harmonic(0,0.d0,ll,m,r(1),r(2),r(3))*&
                                                   sqrt(4.d0*pi/real(2*ll+1,kind=8))
                              end do
                          end do i1loop
                      end do i2loop
                  end do i3loop
              else norm_if
                  ! Use the method based on the analytic formula
                  do l=0,lmax
                      if (associated(ep%mpl(impl)%qlm(l)%q)) then
                          do i3=is3,ie3
                              ii3 = i3 - nl3 -1
                              !z = real(ii3,kind=8)*hz + shift(3)
                              r(3) = huge(r(3))
                              do j3=j3s,j3e
                                  dr = real(ii3+j3*lzd%glr%d%n3i,kind=8)*hz + shift(3) - ep%mpl(impl)%rxyz(3)
                                  if (abs(dr)<abs(r(3))) r(3) = dr
                              end do
                              do i2=is2,ie2
                                  ii2 = i2 - nl2 -1
                                  r(2) = huge(r(2))
                                  do j2=j2s,j2e
                                      dr = real(ii2+j2*lzd%glr%d%n2i,kind=8)*hy + shift(2) - ep%mpl(impl)%rxyz(2)
                                      if (abs(dr)<abs(r(2))) r(2) = dr
                                  end do
                                  do i1=is1,ie1
                                      ii1 = i1 - nl1 -1
                                      r(1) = huge(r(1))
                                      do j1=j1s,j1e
                                          dr = real(ii1+j1*lzd%glr%d%n1i,kind=8)*hx + shift(1) - ep%mpl(impl)%rxyz(1)
                                          if (abs(dr)<abs(r(1))) r(1) = dr
                                      end do
                                      !r(1) = x - ep%mpl(impl)%rxyz(1)
                                      !r(2) = y - ep%mpl(impl)%rxyz(2)
                                      !r(3) = z - ep%mpl(impl)%rxyz(3)
                                      rnrm2 = r(1)**2 + r(2)**2 + r(3)**2
                                      rnrm1 = sqrt(rnrm2)
                                      rnrm3 = rnrm1*rnrm2
                                      rnrm5 = rnrm3*rnrm2
                                      select case(l)
                                      case (0)
                                          tt = calc_monopole(ep%mpl(impl)%qlm(l)%q, rnrm1)
                                      case (1)
                                          tt = calc_dipole(ep%mpl(impl)%qlm(l)%q, r, rnrm3)
                                      case (2)
                                          tt = calc_quadropole(ep%mpl(impl)%qlm(l)%q, r, rnrm5)
                                      case (3)
                                          call f_err_throw('octupole not yet implemented', err_name='BIGDFT_RUNTIME_ERROR')
                                      case default
                                          call f_err_throw('Wrong value of l', err_name='BIGDFT_RUNTIME_ERROR')
                                      end select
                                      potential_loc(i1,i2,i3,ithread) = potential_loc(i1,i2,i3,ithread) + tt
                                  end do
                              end do
                          end do
                      end if
                  end do
              end if norm_if
          end do
          !$omp end do
          !$omp end parallel

          ! Write the PSP info
          !if (verbosity> 0 .and. iproc==0) call write_psp_source(ep, psp_source)
          !!ntype = 0
          !!do impl=1,ep%nmpl
          !!    ! Check whether the info for this type has already been written
          !!    written = .false.
          !!    do itype=1,ntype
          !!        if (trim(ep%mpl(impl)%sym)==trim(multipole_type_names(itype))) then
          !!            written = .true.
          !!            exit
          !!        end if
          !!    end do
          !!    if (.not. written) then
          !!        ntype = ntype + 1
          !!        if (ntype>nmax_multipole_types) call f_err_throw('More than 5000 different multipole types are not allowed')
          !!        multipole_type_names(ntype) = trim(ep%mpl(impl)%sym)
          !!        if (psp_source(impl)==0) then
          !!            call yaml_map(trim(ep%mpl(impl)%sym),'PSP of QM region')
          !!        else if (psp_source(impl)==1) then 
          !!            call yaml_map(trim(ep%mpl(impl)%sym),'built-in PSP')
          !!        end if
          !!    end if
          !!end do
          !call f_free(psp_source)
    
          if ((ie1-is1+1)*(ie2-is2+1)*(ie3-is3+1) > 0) then
             do ithread=0,nthread-1
                ! Gather the total density
                call axpy((ie1-is1+1)*(ie2-is2+1)*(ie3-is3+1), 1.0_gp, density_loc(is1,is2,is3,ithread), 1, density(is1,is2,is3), 1)
                ! Gather the total potential, store it directly in pot
                call axpy((ie1-is1+1)*(ie2-is2+1)*(ie3-is3+1), 1.0_gp, potential_loc(is1,is2,is3,ithread), 1, pot(is1,is2,is3), 1)
             end do
          end if

             
          call f_free(density_loc)
          call f_free(potential_loc)
          call f_free(gaussians1)
          call f_free(gaussians2)
          call f_free(gaussians3)
    
!! UNCOMMENT FOR TEST          tt = 0.d0
!! UNCOMMENT FOR TEST          do i3=is3,ie3
!! UNCOMMENT FOR TEST              do i2=is2,ie2
!! UNCOMMENT FOR TEST                  do i1=is1,ie1
!! UNCOMMENT FOR TEST                      !write(400+iproc,'(a,3i7,es18.6)') 'i1, i2, i3, val', i1, i2, i3, density(i1,i2,i3)
!! UNCOMMENT FOR TEST                      write(400+bigdft_mpi%iproc,*) 'i1, i2, i3, val', i1, i2, i3, density(i1,i2,i3)
!! UNCOMMENT FOR TEST                      tt = tt + density(i1,i2,i3)*hhh
!! UNCOMMENT FOR TEST                  end do
!! UNCOMMENT FOR TEST              end do
!! UNCOMMENT FOR TEST          end do
!! UNCOMMENT FOR TEST          call plot_density(iproc,nproc,'data'//'multipoles'//'.cube',&
!! UNCOMMENT FOR TEST                        at,at%astruct%rxyz,denspot%pkernel,1,density)

          !write(*,*) 'DEBUG: tt',tt
          
          if (nproc>1) then
              call mpiallred(norm_check, mpi_sum, comm=bigdft_mpi%mpi_comm)
              call mpiallred(monopole, mpi_sum, comm=bigdft_mpi%mpi_comm)
              call mpiallred(dipole, mpi_sum, comm=bigdft_mpi%mpi_comm)
              call mpiallred(quadrupole, mpi_sum, comm=bigdft_mpi%mpi_comm)
          end if
    
    
          ! Check that the norm is the same as above
          do impl=1,ep%nmpl
              if (norm_ok(impl)) then
                  do l=0,lmax
                      tt = abs(1.d0-norm_check(l,impl))
                      !if (abs(norm(l,impl)-norm_check(l,impl))>1.d-10) then
                      !if (tt>1.d-2) then
                      !    write(*,*) 'ERROR', abs(norm(l,impl)-norm_check(l,impl)), norm_check(l,impl)
                      !    !call f_err_throw('The deviation from normalization of the radial function is too large: '//&
                      !    !    yaml_toa(tt,fmt='(es7.1)'), err_name='BIGDFT_RUNTIME_ERROR')
                      !end if
                      if (tt>1.d-2 .and. iproc==0 .and. verbosity>1) then
                          !write(*,*) 'ERROR', abs(norm(l,impl)-norm_check(l,impl)), norm_check(l,impl)
                          call yaml_warning('The deviation from normalization of the radial function is large: '//&
                              yaml_toa(tt,fmt='(es7.1)'))
                      end if
                  end do
              end if
          end do
    
          call f_free(rmax)
          call f_free(norm_check)
    
    
          if (iproc==0 .and. ep%nmpl > 0 .and. verbosity>0) then
              call yaml_mapping_open('Potential from multipoles')
              call yaml_map('Number of multipole centers',ep%nmpl)
              call yaml_map('Threshold for the norm of the Gaussians',norm_threshold)
              call yaml_map('Minimal radius for divion of the solid harmonics by r^{2l}',rmin)
              call yaml_sequence_open('Details for each multipole')
              do impl=1,ep%nmpl
                  call yaml_sequence(advance='no')
                  call yaml_mapping_open(trim(yaml_toa(impl)))
                  if (norm_ok(impl)) then
                      call yaml_map('Method','Density based on Gaussians')
                      call yaml_map('Sigma of the Gaussians',ep%mpl(impl)%sigma(:),fmt='(f5.3)')
                      tt0 = 1.d0-norm(0,impl)
                      tt1 = 1.d0-norm(1,impl)
                      tt2 = 1.d0-norm(2,impl)
                      call yaml_map('Deviation from normalization for the radial function',&
                          (/tt0,tt1,tt2/),fmt='(1es8.1)')
                      max_error(:) = 0.d0
                      error_meaningful(:) = 0
                      do l=0,lmax
                          if (associated(ep%mpl(impl)%qlm(l)%q)) then
                              mm = 0
                              do m=-l,l
                                  mm = mm + 1
                                  if (l==0) then
                                      !qq = -(ep%mpl(impl)%qlm(l)%q(mm)-real(nelpsp(impl),kind=8))
                                      qq = -(ep%mpl(impl)%qlm(l)%q(mm)-real(ep%mpl(impl)%nzion,kind=8))
                                      !qq = -ep%mpl(impl)%qlm(l)%q(mm)
                                  else
                                      qq = -ep%mpl(impl)%qlm(l)%q(mm)
                                  end if
                                  if (abs(qq)>1.d-8) then
                                      select case (l)
                                      case (0)
                                          max_error(l) = max(max_error(l),monopole(impl)/qq)
                                      case (1)
                                          max_error(l) = max(max_error(l),dipole(mm,impl)/qq)
                                      case (2)
                                          max_error(l) = max(max_error(l),quadrupole(mm,impl)/qq)
                                      end select
                                  else
                                      error_meaningful(l) = 1
                                  end if
                              end do
                              ! Convert to percentaged deviation
                              if (error_meaningful(l)==0) then
                                  max_error(l) = 100.d0*(max_error(l)-1.d0)
                              end if
                          else
                              error_meaningful(l) = 2
                          end if
                      end do
                      do l=0,lmax
                          select case (error_meaningful(l))
                          case (0)
                              output_arr(l) = yaml_toa(max_error(l),fmt='(1es8.1)')
                          case (1)
                              output_arr(l) = 'not meaningful'
                          case (2)
                              output_arr(l) = 'no mltpole l='//yaml_toa(l)
                          end select
                      end do
                      call yaml_map('Maximal deviation from the original values in percent',output_arr(:))
                  else
                      call yaml_map('Method','Analytic expression')
                  end if
                  call yaml_mapping_close()
              end do
              call yaml_sequence_close()
              call yaml_mapping_close()
          end if
    
          if (ep%nmpl > 0) then


             if (present(rxyz) .and. present(dipole_total)) then
                 if (present(quadrupole_total)) then
                     call calculate_dipole_moment(denspot%dpbox, 1, at, rxyz, density, &
                          calculate_quadrupole=.true., &
                          dipole=dipole_total, quadrupole=quadrupole_total, quiet_=.true.)
                 else
                     call calculate_dipole_moment(denspot%dpbox, 1, at, rxyz, density, &
                          calculate_quadrupole=.true., &
                          dipole=dipole_total, quiet_=.true.)
                 end if
             end if

             if (present(rho_mp)) then
                 call f_memcpy(src=density, dest=rho_mp)
             end if

             ! Add the core contribution
             if ((ie1-is1+1)*(ie2-is2+1)*(ie3-is3+1)>0) then
                 call axpy((ie1-is1+1)*(ie2-is2+1)*(ie3-is3+1), 1.0_gp, density_cores(is1,is2,is3), 1, density(is1,is2,is3), 1)
             end if


             call H_potential('D',denspot%pkernel,density,denspot%V_ext,ehart_ps,0.0_dp,.false.,&
                  quiet='yes')!,rho_ion=denspot%rho_ion)

             if (present(pot_mp)) then
                 call f_memcpy(src=density, dest=pot_mp)
             end if

             !write(*,*) 'ehart_ps',ehart_ps
             !LG: attention to stack overflow here !
             !pot = pot + density
             call daxpy(size(density),1.0_gp,density,1,pot,1)
    !!$
    !!$         !what if this API for axpy? Maybe complicated to understand
    !!$         pot = f_axpy(1.d0,density)
    !!$         !otherwise this is more explicit, but more verbose
    !!$         call f_axpy(a=1.d0,x=density,y=pot)
    !!$         !or this one, for a coefficient of 1
    !!$         pot = .plus_equal. density
    !!$         !maybe this is the better solution?
    !!$         pot = pot .plus. density
    !!$         !as it might be generalized for multiplications and gemms
    !!$         pot= pot .plus. (1.d0 .times. density)
    !!$         !for two matrices in the gemm API
    !!$         C = alpha .times. (A .times. B) .plus. (beta .times. C)
    !!$         !which might be shortcut as
    !!$         C = alpha .t. (A .t. B) .p. (beta .t. C)
    !!$         ! and for transposition
    !!$         C = alpha .t. (A**'t' .t. B) .p. (beta .t. C)
    
          end if
    
          call f_free(norm)
          call f_free(monopole)
          call f_free(dipole)
          call f_free(quadrupole)
          call f_free(norm_ok)
    
    
          !!$$ UNCOMMENT FOR TEST ii = 0
          !!$$ UNCOMMENT FOR TEST do i3=is3,ie3
          !!$$ UNCOMMENT FOR TEST     ii3 = i3 - 15
          !!$$ UNCOMMENT FOR TEST     do i2=is2,ie2
          !!$$ UNCOMMENT FOR TEST         ii2 = i2 - 15
          !!$$ UNCOMMENT FOR TEST         do i1=is1,ie1
          !!$$ UNCOMMENT FOR TEST             ii1 = i1 - 15
          !!$$ UNCOMMENT FOR TEST             ii = ii + 1
          !!$$ UNCOMMENT FOR TEST             !write(300+bigdft_mpi%iproc,*) 'i1, i2, i3, val', i1, i2, i3, density(i1,i2,i3)
          !!$$ UNCOMMENT FOR TEST             write(300+iproc,'(3(a,i6),a,es18.8)') 'i1= ',i1,' i2= ',i2,' i3= ',i3,' val= ',density(i1,i2,i3)
          !!$$ UNCOMMENT FOR TEST             !do impl=1,ep%nmpl
          !!$$ UNCOMMENT FOR TEST             !    r(1) = ep%mpl(impl)%rxyz(1) - x
          !!$$ UNCOMMENT FOR TEST             !    r(2) = ep%mpl(impl)%rxyz(2) - y
          !!$$ UNCOMMENT FOR TEST             !    r(3) = ep%mpl(impl)%rxyz(3) - z 
          !!$$ UNCOMMENT FOR TEST             !    rnrm2 = r(1)**2 + r(2)**2 + r(3)**2
          !!$$ UNCOMMENT FOR TEST             !    rnrm1 = sqrt(rnrm2)
          !!$$ UNCOMMENT FOR TEST             !    tt = spherical_harmonic(l, m, x, y, z)*gaussian(sigma, rnrm1)
          !!$$ UNCOMMENT FOR TEST             !    density(i1,i2,i3) =+ tt
          !!$$ UNCOMMENT FOR TEST             !    !write(300+bigdft_mpi%iproc,*) 'i1, i2, i3, val', i1, i2, i3, mp
          !!$$ UNCOMMENT FOR TEST             !end do
          !!$$ UNCOMMENT FOR TEST         end do
          !!$$ UNCOMMENT FOR TEST     end do
          !!$$ UNCOMMENT FOR TEST end do

          if (present(ixyz0)) then
              ixyz0_(1:3) = ixyz0
          else
              ixyz0_(1:3) = -1
          end if

          if (any((/ixyz0_(1)>=0,ixyz0_(2)>=0,ixyz0_(3)>=0/))) then
              if (.not.all((/ixyz0_(1)>=0,ixyz0_(2)>=0,ixyz0_(3)>=0/))) then
                  call f_err_throw('The coordinates of the point through which &
                                   &the potential shall be plotted must all be non-zero')
              end if
              rxyz_noshift = f_malloc((/3,at%astruct%nat/),id='rxyz_noshift')
              do iat=1,at%astruct%nat
                  rxyz_noshift(1:3,iat) = at%astruct%rxyz(1:3,iat) - shift(1:3)
              end do
              ! Plot of the density, in particular along the axes through the point ixyz0_
              if (present(write_directory)) then
                  filename = trim(write_directory)//'mppot.cube'
              else
                  filename = 'mppot.cube'
              end if
              call plot_density(iproc,nproc,trim(filename),at,rxyz_noshift,denspot%pkernel,nspin=1,rho=density, &
                   ixyz0=ixyz0_)
              call f_free(rxyz_noshift)
          end if
    
          call f_free(density)
          call f_free(density_cores)
          !call f_free(nzatom)
          !call f_free(nelpsp)
          call f_free(rloc)
          !call f_free(npspcode)
          !call f_free(psppar)

      end if multipoles_if

      call f_release_routine()


      !!contains


      !!  function gaussian(sigma, r2) result(g)
      !!    use module_base, only: pi => pi_param
      !!    implicit none
      !!    ! Calling arguments
      !!    real(kind=8),intent(in) :: sigma, r2
      !!    real(kind=8) :: tt, g

      !!    ! Only calculate the Gaussian if the result will be larger than 10^-30
      !!    tt = r2/(2.d0*sigma**2)
      !!    if (tt<=69.07755279d0) then
      !!        g = safe_exp(-tt)
      !!        g = g/sqrt(2.d0*pi*sigma**2)**3
      !!    else
      !!        g = 0.d0
      !!    end if
      !!    !g = g/(sigma**3*sqrt(2.d0*pi)**3)

      !!  end function gaussian

    end subroutine potential_from_charge_multipoles




    function calc_monopole(q, rnrm1) result(mpm)
      implicit none
      ! Calling arguments
      real(dp),dimension(1),intent(in) :: q
      real(dp),intent(in) :: rnrm1
      real(dp) :: mpm

      mpm = -q(1)/rnrm1

    end function calc_monopole


    function calc_dipole(q, r, rnrm3) result(dpm)
      implicit none
      ! Calling arguments
      real(dp),dimension(3),intent(in) :: q
      real(dp),intent(in) :: rnrm3
      real(dp),dimension(3),intent(in) :: r
      real(dp) :: dpm
      real(kind=8),parameter :: factor = sqrt(4.d0*pi/3.d0)

      !dpm = q(1)*r(1) + q(2)*r(2) + q(3)*r(3)
      !dpm = factor*(q(3)*r(1) + q(1)*r(2) + q(2)*r(3))
      dpm = (q(3)*r(1) + q(1)*r(2) + q(2)*r(3))
      dpm = -dpm/rnrm3

    end function calc_dipole


    function calc_quadropole(q, r, rnrm5) result(qpm)
      implicit none
      ! Calling arguments
      real(dp),dimension(5),intent(in) :: q
      real(dp),intent(in) :: rnrm5
      real(dp),dimension(3),intent(in) :: r
      real(dp) :: qpm
      ! Local variables
      real(dp),dimension(3,3) :: qq
      real(kind=8),parameter :: sqrt3=sqrt(3.d0)
      !real(kind=8),parameter :: factor=sqrt(4.d0*pi/15.d0)
      real(kind=8),parameter :: factor=1.d0/sqrt3
      real(kind=8),dimension(3) :: Qr

      !!qq(1,1) = q(1)
      !!qq(2,1) = q(2)
      !!qq(3,1) = q(3)
      !!qq(1,2) = qq(2,1)
      !!qq(2,2) = q(4)
      !!qq(3,2) = q(5)
      !!qq(1,3) = qq(3,1)
      !!qq(2,3) = qq(3,2)
      !!qq(3,3) = 1.0_dp-qq(1,1)-qq(2,2)

      qq(1,1) = factor*(-sqrt3*q(3)+q(5))
      qq(2,1) = factor*q(1)
      qq(3,1) = factor*q(4)
      qq(1,2) = qq(2,1)
      qq(2,2) = factor*(-sqrt3*q(3)-q(5))
      qq(3,2) = factor*q(2)
      qq(1,3) = qq(3,1)
      qq(2,3) = qq(3,2)
      qq(3,3) = factor*2.d0*sqrt3*q(3)

      !qpm = qq(1,1)*r(1)*r(1) + &
      !      qq(2,1)*r(2)*r(1) + &
      !      qq(3,1)*r(3)*r(1) + &
      !      qq(1,2)*r(1)*r(2) + &
      !      qq(2,2)*r(2)*r(2) + &
      !      qq(3,2)*r(3)*r(2) + &
      !      qq(1,3)*r(1)*r(3) + &
      !      qq(2,3)*r(2)*r(3) + &
      !      qq(3,3)*r(3)*r(3)

      ! Calculate r^T*Q*r
      Qr(1) = qq(1,1)*r(1) + qq(2,1)*r(2) + qq(3,1)*r(3)
      Qr(2) = qq(1,2)*r(1) + qq(2,2)*r(2) + qq(3,2)*r(3)
      Qr(3) = qq(1,3)*r(1) + qq(2,3)*r(2) + qq(3,3)*r(3)
      qpm = r(1)*Qr(1) + r(2)*Qr(2) + r(3)*Qr(3)

      qpm = -0.5_dp*qpm/rnrm5

    end function calc_quadropole



    !> Calculate either:
    !! - S^1/2 * K * S^1/2, which is the kernel corresponding to a orthonormal set of support functions.
    !! - S^-1/2 * S * S^-1/2, which is the overlap corresponding to a orthonormal set of support functions.
    !! To keep it simple, always call the matrix in the middle matrix
    subroutine matrix_for_orthonormal_basis(iproc, nproc, meth_overlap, smats, smatl, &
               ovrlp, matrix, operation, weight_matrix_compr)
      use sparsematrix_base, only: sparse_matrix, matrices, SPARSE_FULL, SPARSE_TASKGROUP, &
                                   matrices_null, assignment(=), sparsematrix_malloc0, sparsematrix_malloc_ptr, &
                                   deallocate_matrices
      use matrix_operations, only: overlapPowerGeneral
      use sparsematrix, only: matrix_matrix_mult_wrapper, gather_matrix_from_taskgroups
      use yaml_output
      implicit none

      ! Calling arguments
      integer :: iproc, nproc,  meth_overlap
      type(sparse_matrix),intent(in) :: smats, smatl
      type(matrices),intent(in) :: matrix
      type(matrices),intent(in) :: ovrlp
      character(len=*),intent(in) :: operation
      real(kind=8),dimension(smatl%nvctrp_tg*smatl%nspin),intent(out) :: weight_matrix_compr

      ! Local variables
      type(matrices),dimension(1) :: inv_ovrlp
      real(kind=8),dimension(:),allocatable :: weight_matrix_compr_tg, proj_ovrlp_half_compr
      real(kind=8) :: max_error, mean_error
      integer :: ioperation
      integer, dimension(1) :: power

      call f_routine(id='matrix_for_orthonormal_basis')

      select case (trim(operation))
      case ('plus')
          ioperation = 2
      case ('minus')
          ioperation = -2
      case default
          call f_err_throw('wrong value of operation')
      end select

      !!if (iproc==0) then
      !!    call yaml_comment('Calculating matrix for orthonormal support functions',hfill='~')
      !!end if

      inv_ovrlp(1) = matrices_null()
      inv_ovrlp(1)%matrix_compr = sparsematrix_malloc_ptr(smatl, iaction=SPARSE_TASKGROUP, id='inv_ovrlp(1)%matrix_compr')

      power(1)=ioperation
      call overlapPowerGeneral(iproc, nproc, bigdft_mpi%mpi_comm, &
           meth_overlap, 1, power, -1, &
           imode=1, ovrlp_smat=smats, inv_ovrlp_smat=smatl, &
           ovrlp_mat=ovrlp, inv_ovrlp_mat=inv_ovrlp, check_accur=.false., verbosity=0)
      !call f_free_ptr(ovrlp%matrix)

      proj_ovrlp_half_compr = sparsematrix_malloc0(smatl,iaction=SPARSE_TASKGROUP,id='proj_mat_compr')
      !if (norbp>0) then
         call matrix_matrix_mult_wrapper(iproc, nproc, smatl, &
              matrix%matrix_compr, inv_ovrlp(1)%matrix_compr, proj_ovrlp_half_compr)
      !end if
      !weight_matrix_compr_tg = sparsematrix_malloc0(smatl,iaction=SPARSE_TASKGROUP,id='weight_matrix_compr_tg')
      !if (norbp>0) then
         call matrix_matrix_mult_wrapper(iproc, nproc, smatl, &
              inv_ovrlp(1)%matrix_compr, proj_ovrlp_half_compr, weight_matrix_compr)
      !end if
      call f_free(proj_ovrlp_half_compr)

      call deallocate_matrices(inv_ovrlp(1))

      !!! Maybe this can be improved... not really necessary to gather the entire matrix
      !!!weight_matrix_compr = sparsematrix_malloc0(smatl,iaction=SPARSE_FULL,id='weight_matrix_compr')
      !!call gather_matrix_from_taskgroups(iproc, nproc, smatl, weight_matrix_compr_tg, weight_matrix_compr)

      !call f_free(weight_matrix_compr_tg)

      !!if (iproc==0) then
      !!    call yaml_comment('Kernel calculated',hfill='~')
      !!end if

      call f_release_routine()

    end subroutine matrix_for_orthonormal_basis




    subroutine write_multipoles_new(ep, ll, units, delta_rxyz, on_which_atom, scaled, monopoles_analytic)
      use yaml_output
      use numerics, only: Bohr_Ang
      use f_precisions, only: db => f_double
      implicit none
      
      ! Calling arguments
      !integer,dimension(nat),intent(in) :: iatype
      type(external_potential_descriptors),intent(in) :: ep
      integer,intent(in) :: ll
      character(len=*),intent(in) :: units
      real(kind=8),dimension(3,ep%nmpl),intent(in),optional :: delta_rxyz !< can be used to display the difference between the charge center 
                                                                      !! of a support function and its localization center
      integer,dimension(ep%nmpl),intent(in),optional :: on_which_atom !< can be used to display on which atom a given support function multipole is located
      real(kind=8),dimension(ep%nmpl),intent(in),optional :: scaled !< can be used to display by how muched the multipoles have been scaled
      real(kind=8),dimension(ep%nmpl),intent(in),optional :: monopoles_analytic !< can be used to sidplay also the "analytical"
                                                                                !! monopoles (i.e. the ones calculated directly with the overlap matrix, without numerical integration)
      
      ! Local variables
      character(len=20) :: atomname
      character(len=9) :: function_type
      integer :: i, impl, l, m, nit
      real(kind=8) :: factor, convert_units, tt!, get_normalization, get_test_factor
      real(kind=8),dimension(:,:,:),allocatable :: multipoles_tmp
      real(kind=8),dimension(-ll:ll,0:ll) :: multipoles
      logical :: present_delta_rxyz, present_on_which_atom, present_scaled, present_monopoles_analytic

      call f_routine(id='write_multipoles_new')

      present_delta_rxyz = present(delta_rxyz)
      present_on_which_atom = present(on_which_atom)
      present_scaled = present(scaled)
      present_monopoles_analytic = present(monopoles_analytic)


          ! See whether a conversion of the units is necessary
          select case (units)
          case ('angstroem','angstroemd0')
              convert_units = Bohr_Ang
          case ('atomic','atomicd0','bohr','bohrd0','reduced')
              convert_units = 1.0_db
          case default
              convert_units = 1.0_db
              call yaml_warning('units not recognized, no conversion done')
          end select


          call yaml_mapping_open('Multipole coefficients')
          call yaml_map('units',trim(units))
          tt = 0.d0
          do impl=1,ep%nmpl
              tt = tt + ep%mpl(impl)%qlm(0)%q(1)
          end do
          call yaml_map('global monopole',tt,fmt='(es13.6)')
          if (present_monopoles_analytic) then
              call yaml_map('global monopole analytic',sum(monopoles_analytic),fmt='(es13.6)')
          end if
          call yaml_sequence_open('values')
          do impl=1,ep%nmpl
              call yaml_sequence(advance='no')
              call yaml_map('sym',adjustl(trim(ep%mpl(impl)%sym))//' # '//adjustl(trim(yaml_toa(impl,fmt='(i4.4)'))))
              if (present_on_which_atom) then
                  call yaml_map('Atom number',on_which_atom(impl))
              end if
              call yaml_map('r',convert_units*ep%mpl(impl)%rxyz)
              call yaml_map('nzion',ep%mpl(impl)%nzion)
              if (present_delta_rxyz) then
                  call yaml_map('Delta r',convert_units*delta_rxyz(1:3,impl),fmt='(es13.6)')
              end if
              if (any(ep%mpl(impl)%sigma(0:ll)/=0.d0)) then
                  call yaml_map('sigma',ep%mpl(impl)%sigma(0:ll),fmt='(f5.3)')
              endif
              call f_zero(multipoles)
              if (present_monopoles_analytic) then
                  call yaml_map('q0 analytic',monopoles_analytic(impl),fmt='(1es13.6)')
              end if
              do l=0,ll
                  call yaml_map('q'//adjustl(trim(yaml_toa(l))),ep%mpl(impl)%qlm(l)%q(:),fmt='(1es13.6)')
                  multipoles(-l:l,l) = ep%mpl(impl)%qlm(l)%q(1:2*l+1)
                  call yaml_newline()
              end do
              if (present_scaled) then
                  call yaml_map('scaling factor',scaled(impl),fmt='(es9.2)')
              end if
              function_type = guess_type(ll, multipoles)
              call yaml_map('type',trim(function_type))
          end do
          call yaml_sequence_close()
          call yaml_mapping_close()


      call f_release_routine()


          contains
            ! Try to guess the type (s, p, etc.) of a support function
            function guess_type(ll,mp) result(gt)
              implicit none
              ! Calling arguments
              integer,Intent(in) :: ll
              real(kind=8),dimension(-ll:ll,0:ll),intent(in) :: mp
              character(len=9) :: gt
              ! Local variables
              integer :: il, im, ilmax, immax
              real(kind=8) :: maxvalue1, maxvalue2

              
              ! A type is recognized if an element is at least four times as large as all other elements
              maxvalue1 = 0.d0 !the largest element
              maxvalue2 = 0.d0 !the second largest element
              do il=0,ll
                  do im=-il,il
                      if (abs(mp(im,il))>maxvalue2) then
                          maxvalue2 = abs(mp(im,il))
                      end if
                      if (abs(mp(im,il))>maxvalue1) then
                          maxvalue2 = maxvalue1
                          maxvalue1 = abs(mp(im,il))
                          ilmax = il
                          immax = im
                      end if
                  end do
              end do
              if (maxvalue1 > 4.d0*maxvalue2) then
                  ! type recognized
                  select case (ilmax)
                  case (0)
                      gt = 's'
                  case (1)
                      select case(immax)
                      case (-1)
                          gt = 'p_y'
                      case ( 0)
                          gt = 'p_z'
                      case ( 1)
                          gt = 'p_x'
                      end select
                  case (2)
                      select case(immax)
                      case (-2)
                          gt = 'd_xy'
                      case (-1)
                          gt = 'd_yz'
                      case ( 0)
                          gt = 'd_z^2'
                      case ( 1)
                          gt = 'd_xz'
                      case ( 2)
                          gt = 'd_x^2-y^2'
                      end select
                  end select
              else
                  ! type unknown
                  gt = 'unknown'
              end if
            end function guess_type


    end subroutine write_multipoles_new



    function get_test_factor(l, m) result(ff)
      implicit none
      integer,intent(in) :: l, m
      real(kind=8) :: ff
      select case (l)
      case (0)
          ff = 1.d0
      case (1)
          select case (m)
          case (-1)
              ff = 11.d0
          case ( 0)
              ff = 12.d0
          case ( 1)
              ff = 13.d0
          end select
      case (2)
          select case (m)
          case (-2)
              ff = 21.d0
          case (-1)
              ff = 22.d0
          case ( 0)
              ff = 23.d0
          case ( 1)
              ff = 24.d0
          case ( 2)
              ff = 25.d0
          end select
      end select
    end function get_test_factor


    !> Calculates the real spherical harmonic S_lm (multplied by a power or r) for given values of l, m, x, y, z.
    !! The functions are normalized to one within a sphere of radius rmax.
    !! The S_lm are a priori defined without any r, e.g. S_10 = sqrt(3/4pi)z
    !! r_exponent indicates how the function is multiplied by r: The final result is given by S_lm*r^(r_exponent*l), with the
    !! definition of the S_lm ar given above. r_exponent can also be negative, e.g. -1 to yield the "real" spherical harmonics.
    function spherical_harmonic(r_exponent, rmax, l, m, x, y, z) result(sh)
      use module_base, only: pi => pi_param
      implicit none
      ! Calling arguments
      integer,intent(in) :: r_exponent
      integer,intent(in) :: l, m
      real(kind=8),intent(in) :: rmax, x, y, z
      real(kind=8) :: sh

      ! Local variables
      integer,parameter :: l_max=2
      real(kind=8) :: r, r2, rnorm

      if (l<0) call f_err_throw('l must be non-negative',err_name='BIGDFT_RUNTIME_ERROR')
      if (l>l_max) call f_err_throw('spherical harmonics only implemented up to l='//trim(yaml_toa(l_max)),&
          err_name='BIGDFT_RUNTIME_ERROR')
      if (abs(m)>l) call f_err_throw('abs of m ('//trim(yaml_toa(m))//') must not be larger than l ('//trim(yaml_toa(l))//')', &
                    err_name='BIGDFT_RUNTIME_ERROR')


      ! Normalization for a sphere of radius rmax
      select case (l)
      case (0)
          ! No need for r, as l=0
          rnorm = sqrt(rmax**3/3.d0)
          !rnorm = 1.d0
          !sh = sqrt(4.d0*pi)*0.5d0*sqrt(1/pi)
          sh = 0.5d0*sqrt(1/pi)/rnorm
      case (1)
          rnorm = sqrt(rmax**5/5.d0)
          !rnorm = sqrt(rmax**2/2.d0)
          !rnorm = 1.d0
          r = sqrt(x**2+y**2+z**2)
          !r = 1.d0
          ! fix for small r (needs proper handling later...)
          if (r<1.d-3) r=1.d-3
          select case (m)
          case (-1)
              !sh = sqrt(4*pi/3.d0)*sqrt(3.d0/(4.d0*pi))*y/r
              !sh = sqrt(3.d0/(4.d0*pi))*y/r
              sh = sqrt(3.d0/(4.d0*pi))*y/rnorm
              !if (.not. with_r) sh = sh/r
          case (0)
              !sh = sqrt(4*pi/3.d0)*sqrt(3.d0/(4.d0*pi))*z/r
              !sh = sqrt(3.d0/(4.d0*pi))*z/r
              sh = sqrt(3.d0/(4.d0*pi))*z/rnorm
              !if (.not. with_r) sh = sh/r
          case (1)
              !sh = sqrt(4*pi/3.d0)*sqrt(3.d0/(4.d0*pi))*x/r
              !sh = sqrt(3.d0/(4.d0*pi))*x/r
              sh = sqrt(3.d0/(4.d0*pi))*x/rnorm
              !if (.not. with_r) sh = sh/r
          end select
          ! Multiply by r^{r_exp*l}
          if (r<1.d0) write(*,*) 'BEFORE: r, m, sh', r, m, sh
          sh = sh*r**r_exponent
          !sh = sh/r
          if (r<1.d0) write(*,*) 'AFTER: r, m, sh, x, y, z', r, m, sh, x, y, z
      case (2)
          rnorm = sqrt(rmax**7/7.d0)
          !rnorm = sqrt(rmax**3/3.d0)
          !rnorm = 1.d0
          r2 = x**2+y**2+z**2
          !r2=1.d0
          ! fix for small r2 (needs proper handling later...)
          if (r2==0.d0) r2=1.d-12
          select case (m)
          case (-2)
              !sh = sqrt(4.d0*pi/5.d0)*0.5d0*sqrt(15.d0/pi)*x*y/r2
              !sh = 0.5d0*sqrt(15.d0/pi)*x*y/r2
              sh = 0.5d0*sqrt(15.d0/pi)*x*y/rnorm
              !if (.not. with_r) sh = sh/r2
          case (-1)
              !sh = sqrt(4.d0*pi/5.d0)*0.5d0*sqrt(15.d0/pi)*y*z/r2
              !sh = 0.5d0*sqrt(15.d0/pi)*y*z/r2
              sh = 0.5d0*sqrt(15.d0/pi)*y*z/rnorm
              !if (.not. with_r) sh = sh/r2
          case (0)
              !sh = sqrt(4.d0*pi/5.d0)*0.25d0*sqrt(5.d0/pi)*(-x**2-y**2+2*z**2)/r2
              !sh = 0.25d0*sqrt(5.d0/pi)*(-x**2-y**2+2*z**2)/r2
              sh = 0.25d0*sqrt(5.d0/pi)*(-x**2-y**2+2*z**2)/rnorm
              !if (.not. with_r) sh = sh/r2
          case (1)
              !sh = sqrt(4.d0*pi/5.d0)*0.5d0*sqrt(15.d0/pi)*z*x/r2
              !sh = 0.5d0*sqrt(15.d0/pi)*z*x/r2
              sh = 0.5d0*sqrt(15.d0/pi)*z*x/rnorm
              !if (.not. with_r) sh = sh/r2
          case (2)
              !sh = sqrt(4.d0*pi/5.d0)*0.25d0*sqrt(15.d0/pi)*(x**2-y**2)/r2
              !sh = 0.25d0*sqrt(15.d0/pi)*(x**2-y**2)/r2
              sh = 0.25d0*sqrt(15.d0/pi)*(x**2-y**2)/rnorm
              !if (.not. with_r) sh = sh/r2
          end select
          ! Multiply by r^{r_exp*l}
          sh = sh*r2**r_exponent
          !sh = sh/r2
      end select

      if (abs(sh)>10.d0) then
          write(*,*) 'LARGE VALUE', sh
      end if

    end function spherical_harmonic




    !> Creates the charge density of a Gaussian function, to be used for the local part
    !! of the pseudopotentials (gives the error function term when later processed by the Poisson solver).
    subroutine gaussian_density(perx, pery, perz, n1i, n2i, n3i, nbl1, nbl2, nbl3, i3s, n3pi, hxh, hyh, hzh, rx, ry, rz, &
               rloc, zion, multipole_preserving, use_iterator, mp_isf, &
               dpbox, nmpx, nmpy, nmpz, mpx, mpy, mpz, nrho, pot_ion, rholeaked)
      use module_base
      use module_dpbox, only: denspot_distribution, dpbox_iterator, DPB_POT_ION, dpbox_iter, dpbox_iter_next
      use gaussians, only: mp_exp
      implicit none
      ! Calling arguments
      logical,intent(in) :: perx, pery, perz
      integer,intent(in) :: n1i, n2i, n3i, nrho, i3s, n3pi
      real(kind=8),intent(in) :: rloc, rx, ry, rz, hxh, hyh, hzh
      integer,intent(in) :: nbl1, nbl2, nbl3
      integer,intent(in) :: zion !< ionic charge (integer!)
      logical,intent(in) :: multipole_preserving, use_iterator
      integer,intent(in) :: mp_isf !< interpolating scaling function order for the multipole preserving
      integer,intent(in) :: nmpx, nmpy, nmpz !< sizes of the temporary arrays; if too small the code stops
      real(kind=8),dimension(0:nmpx),intent(inout) :: mpx !< temporary array for the exponetials in x direction
      real(kind=8),dimension(0:nmpy),intent(inout) :: mpy !< temporary array for the exponetials in y direction
      real(kind=8),dimension(0:nmpz),intent(inout) :: mpz !< temporary array for the exponetials in z direction
      type(denspot_distribution),intent(in) :: dpbox
      real(dp),dimension(nrho),intent(inout) :: pot_ion
      real(kind=8),intent(inout) :: rholeaked
    
      ! Local variables
      real(kind=8) :: rlocinv2sq, charge, cutoff, xp, yp, zp
      integer,dimension(2,3) :: nbox
      integer :: i1, i2, i3, isx, iex, isy, iey, isz, iez, j1, j2, j3, ind
      type(dpbox_iterator) :: boxit
      real(gp),parameter :: mp_tiny = 1.e-30_gp
      logical :: gox, goy, goz
    
      call f_routine(id='gaussian_density')

    
      !rloc=at%psppar(0,0,atit%ityp)
      rlocinv2sq=0.5_gp/rloc**2
      charge=real(zion,gp)/(2.0_gp*pi*sqrt(2.0_gp*pi)*rloc**3)
    
      !write(*,*) 'rloc, charge', rloc, charge
    
      !cutoff of the range
      cutoff=10.0_gp*rloc
      if (multipole_preserving) then
         !We want to have a good accuracy of the last point rloc*10
         !cutoff=cutoff+max(hxh,hyh,hzh)*real(16,kind=gp)
         cutoff=cutoff+max(hxh,hyh,hzh)*real(mp_isf,kind=gp)
      end if
      
      if (use_iterator) then
         nbox(1,1)=floor((rx-cutoff)/hxh)
         nbox(1,2)=floor((ry-cutoff)/hyh)
         nbox(1,3)=floor((rz-cutoff)/hzh)
         nbox(2,1)=ceiling((rx+cutoff)/hxh)
         nbox(2,2)=ceiling((ry+cutoff)/hyh)
         nbox(2,3)=ceiling((rz+cutoff)/hzh)
    
         ! Check whether the temporary arrays are large enough
         if (nbox(2,1)-nbox(1,1)>nmpx) then
             call f_err_throw('Temporary array in x direction too small',err_name='BIGDFT_RUNTIME_ERROR')
         end if
         if (nbox(2,2)-nbox(1,2)>nmpy) then
             call f_err_throw('Temporary array in y direction too small',err_name='BIGDFT_RUNTIME_ERROR')
         end if
         if (nbox(2,3)-nbox(1,3)>nmpz) then
             call f_err_throw('Temporary array in z direction too small',err_name='BIGDFT_RUNTIME_ERROR')
         end if
    
         !Separable function: do 1-D integrals before and store it.
         !mpx = f_malloc( (/ nbox(1,1).to.nbox(2,1) /),id='mpx')
         !mpy = f_malloc( (/ nbox(1,2).to.nbox(2,2) /),id='mpy')
         !mpz = f_malloc( (/ nbox(1,3).to.nbox(2,3) /),id='mpz')
         do i1=nbox(1,1),nbox(2,1)
            mpx(i1-nbox(1,1)) = mp_exp(hxh,rx,rlocinv2sq,i1,0,multipole_preserving)
         end do
         do i2=nbox(1,2),nbox(2,2)
            mpy(i2-nbox(1,2)) = mp_exp(hyh,ry,rlocinv2sq,i2,0,multipole_preserving)
         end do
         do i3=nbox(1,3),nbox(2,3)
            mpz(i3-nbox(1,3)) = mp_exp(hzh,rz,rlocinv2sq,i3,0,multipole_preserving)
         end do
         boxit = dpbox_iter(dpbox,DPB_POT_ION,nbox)
    
    
         do while(dpbox_iter_next(boxit))
            xp = mpx(boxit%ibox(1)-nbox(1,1)) * mpy(boxit%ibox(2)-nbox(1,2)) * mpz(boxit%ibox(3)-nbox(1,3))
            pot_ion(boxit%ind) = pot_ion(boxit%ind) - xp*charge
         end do
    
      else
         isx=floor((rx-cutoff)/hxh)
         isy=floor((ry-cutoff)/hyh)
         isz=floor((rz-cutoff)/hzh)
    
         iex=ceiling((rx+cutoff)/hxh)
         iey=ceiling((ry+cutoff)/hyh)
         iez=ceiling((rz+cutoff)/hzh)
    
         ! Check whether the temporary arrays are large enough
         if (iex-isx>nmpx) then
             call f_err_throw('Temporary array in x direction too small',err_name='BIGDFT_RUNTIME_ERROR')
         end if
         if (iey-isy>nmpy) then
             call f_err_throw('Temporary array in y direction too small',err_name='BIGDFT_RUNTIME_ERROR')
         end if
         if (iez-isz>nmpz) then
             call f_err_throw('Temporary array in z direction too small',err_name='BIGDFT_RUNTIME_ERROR')
         end if
    
         !Separable function: do 1-D integrals before and store it.
         !call mp_calculate(rx,ry,rz,hxh,hyh,hzh,cutoff,rlocinv2sq,at%multipole_preserving,mpx,mpy,mpz)
         !mpx = f_malloc( (/ isx.to.iex /),id='mpx')
         !mpy = f_malloc( (/ isy.to.iey /),id='mpy')
         !mpz = f_malloc( (/ isz.to.iez /),id='mpz')
         do i1=isx,iex
            mpx(i1-isx) = mp_exp(hxh,rx,rlocinv2sq,i1,0,multipole_preserving)
         end do
         do i2=isy,iey
            mpy(i2-isy) = mp_exp(hyh,ry,rlocinv2sq,i2,0,multipole_preserving)
         end do
         do i3=isz,iez
            mpz(i3-isz) = mp_exp(hzh,rz,rlocinv2sq,i3,0,multipole_preserving)
         end do
    
         do i3=isz,iez
            zp = mpz(i3-isz)
            if (abs(zp) < mp_tiny) cycle
            !call ind_positions(perz,i3,grid%n3,j3,goz) 
            call ind_positions_new(perz,i3,n3i,j3,goz) 
            j3=j3+nbl3+1
            do i2=isy,iey
               yp = zp*mpy(i2-isy)
               if (abs(yp) < mp_tiny) cycle
               !call ind_positions(pery,i2,grid%n2,j2,goy)
               call ind_positions_new(pery,i2,n2i,j2,goy)
               do i1=isx,iex
                  xp = yp*mpx(i1-isx)
                  if (abs(xp) < mp_tiny) cycle
                  !call ind_positions(perx,i1,grid%n1,j1,gox)
                  call ind_positions_new(perx,i1,n1i,j1,gox)
                  if (j3 >= i3s .and. j3 <= i3s+n3pi-1  .and. goy  .and. gox ) then
                     ind=j1+1+nbl1+(j2+nbl2)*n1i+(j3-i3s)*n1i*n2i
                     pot_ion(ind)=pot_ion(ind)-xp*charge
                  else if (.not. goz ) then
                     rholeaked=rholeaked+xp*charge
                  endif
               enddo
            enddo
         enddo
    
    
      end if

      call f_release_routine()

    end subroutine gaussian_density


    !> Calculates the solid harmonic S_lm (possibly multplied by a power or r) for given values of l, m, x, y, z.
    !! They are normalized such that the integral over the angle gives r^2, i.e.
    !! \int d\Omega S_{lm}*S_{l'm'}/r^{2l} = r^2 \delta_{ll'}\delta_{mm'}
    !! r_exponent indicates how the function is multiplied by r: The final result is given by S_lm*r^(r_exponent*l), with the
    !! definition of the S_lm given above. r_exponent can also be negative, e.g. -1 to yield the "real" spherical harmonics.
    !! rmin gives the minimal radius that is used for the multiplication by r^(r_exponent*l) (can be used to avoid the divergence
    !! around r=0)
    function solid_harmonic(r_exponent, rmin, l, m, x, y, z) result(sh)
      use module_base, only: pi => pi_param
      implicit none
      ! Calling arguments
      integer,intent(in) :: r_exponent
      integer,intent(in) :: l, m
      real(kind=8),intent(in) :: rmin, x, y, z
      real(kind=8) :: sh

      ! Local variables
      integer,parameter :: l_max=2
      real(kind=8) :: r, r2, r2min

      if (l<0) call f_err_throw('l must be non-negative',err_name='BIGDFT_RUNTIME_ERROR')
      if (l>l_max) call f_err_throw('solid harmonics only implemented up to l='//trim(yaml_toa(l_max)),&
          err_name='BIGDFT_RUNTIME_ERROR')
      if (abs(m)>l) call f_err_throw('abs of m ('//trim(yaml_toa(m))//') must not be larger than l ('//trim(yaml_toa(l))//')', &
                    err_name='BIGDFT_RUNTIME_ERROR')


      select case (l)
      case (0)
          ! No need for r, as l=0
          sh = sqrt(1.d0/(4.d0*pi))
      case (1)
          r2 = x**2+y**2+z**2
          !r2min = rmin**2
          !r2 = max(r2,r2min)
          r = sqrt(r2)
          select case (m)
          case (-1)
              sh = sqrt(3.d0/(4.d0*pi))*y
          case (0)
              sh = sqrt(3.d0/(4.d0*pi))*z
          case (1)
              sh = sqrt(3.d0/(4.d0*pi))*x
          end select
          ! Multiply by r^{r_exp*l}
          sh = sh*r**r_exponent
      case (2)
          r2 = x**2+y**2+z**2
          !r2min = rmin**2
          !r2 = max(r2,r2min)
          select case (m)
          case (-2)
              sh = sqrt(15.d0/(4.d0*pi))*x*y
          case (-1)
              sh = sqrt(15.d0/(4.d0*pi))*y*z
          case (0)
              sh = sqrt(5.d0/(16.d0*pi))*(-x**2-y**2+2.d0*z**2)
          case (1)
              sh = sqrt(15.d0/(4.d0*pi))*z*x
          case (2)
              sh = sqrt(15.d0/(16.d0*pi))*(x**2-y**2)
          end select
          ! Multiply by r^{r_exp*l}
          sh = sh*r2**r_exponent
      end select

      !r2 = x**2+y**2+z**2
      !r = sqrt(r2)
      !if (r<1.d-1) then
      !    sh = 0.d0
      !end if

      !if (sh>10.d0) then
      !    r2 = x**2+y**2+z**2
      !    write(*,*) 'LARGE, value, r', sh, sqrt(r2)
      !end if

    end function solid_harmonic

    !!!!!!> Calculates the prefactor of the solid harmonics S_lm  for given values of l, m, x, y, z.
    !!!!!function prefactor_solid_harmonic(l, m, x, y, z) result(psh)
    !!!!!  use module_base, only: pi => pi_param
    !!!!!  implicit none
    !!!!!  ! Calling arguments
    !!!!!  integer,intent(in) :: l, m
    !!!!!  real(kind=8),intent(in) :: x, y, z
    !!!!!  real(kind=8) :: psh

    !!!!!  ! Local variables
    !!!!!  integer,parameter :: l_max=2

    !!!!!  if (l<0) call f_err_throw('l must be non-negative',err_name='BIGDFT_RUNTIME_ERROR')
    !!!!!  if (l>l_max) call f_err_throw('solid harmonics only implemented up to l='//trim(yaml_toa(l_max)),&
    !!!!!      err_name='BIGDFT_RUNTIME_ERROR')
    !!!!!  if (abs(m)>l) call f_err_throw('abs(m) must not be larger than l',err_name='BIGDFT_RUNTIME_ERROR')


    !!!!!  select case (l)
    !!!!!  case (0)
    !!!!!      psh = 1.d0
    !!!!!  case (1)
    !!!!!      psh = 1.d0
    !!!!!      select case (m)
    !!!!!      case (-1)
    !!!!!          sh = y
    !!!!!      case (0)
    !!!!!          sh = z
    !!!!!      case (1)
    !!!!!          sh = x
    !!!!!      end select
    !!!!!      ! Multiply by r^{r_exp*l}
    !!!!!      sh = sh*r**r_exponent
    !!!!!  case (2)
    !!!!!      r2 = x**2+y**2+z**2
    !!!!!      r2min = rmin**2
    !!!!!      r2 = max(r2,r2min)
    !!!!!      select case (m)
    !!!!!      case (-2)
    !!!!!          sh = sqrt(3.d0)*x*y
    !!!!!      case (-1)
    !!!!!          sh = sqrt(3.d0)*y*z
    !!!!!      case (0)
    !!!!!          sh = sqrt(0.25d0)*(-x**2-y**2+2*z**2)
    !!!!!      case (1)
    !!!!!          sh = sqrt(3.d0)*z*x
    !!!!!      case (2)
    !!!!!          sh = sqrt(0.75d0)*(x**2-y**2)
    !!!!!      end select
    !!!!!      ! Multiply by r^{r_exp*l}
    !!!!!      sh = sh*r2**r_exponent
    !!!!!  end select

    !!!!!  !r2 = x**2+y**2+z**2
    !!!!!  !r = sqrt(r2)
    !!!!!  !if (r<1.d-1) then
    !!!!!  !    sh = 0.d0
    !!!!!  !end if

    !!!!!  !if (sh>10.d0) then
    !!!!!  !    r2 = x**2+y**2+z**2
    !!!!!  !    write(*,*) 'LARGE, value, r', sh, sqrt(r2)
    !!!!!  !end if

    !!!!!end function solid_harmonic



    !> Determines the position of the gridpoint which is closest to a given point.
    function nearest_gridpoint(r, hh) result(ngp)
      implicit none
      ! Calling arguments
      real(kind=8),dimension(3),intent(in) :: r, hh
      real(kind=8),dimension(3) :: ngp
      ! Local variables
      integer :: i, ii
      real(kind=8) :: tt

      do i=1,3
          tt = r(i)/hh(i)
          ii = nint(tt)
          ngp(i) = real(ii,kind=8)*hh(i)
      end do

    end function nearest_gridpoint

    !>apply the Slm operator onto a set of support functions
    subroutine apply_Slm(l,m,geocode,hgrids,acell,psi_ob,nphi,Slmphi,integrate_in_sphere,centers)
      use module_base
      use locreg_operations
      use orbitalbasis
      use bounds, only: geocode_buffers
      implicit none
      integer, intent(in) :: l, m, nphi
      character(len=1), intent(in) :: geocode
      real(gp),dimension(3) :: hgrids,acell
      type(orbital_basis), intent(in) :: psi_ob
      real(wp),dimension(nphi),intent(out) :: Slmphi
      logical, intent(in), optional :: integrate_in_sphere
      real(gp), dimension(3,*), intent(in), optional :: centers
      !local variables
      logical :: perx,pery,perz,sphere
      integer :: npsir,ii1,ii2,ii3,nl1,nl2,nl3,i1,i2,i3,ind
      type(ket) :: psi_it
      type(workarr_sumrho) :: w
      real(wp) :: norm, rmax, tt, x, y, z
      real(wp), dimension(3) :: lrcntr
      real(wp),dimension(:),allocatable :: phi2r, sphi2r
      real(wp), dimension(:), pointer :: sphi_ptr
      
      call f_routine(id='apply_Slm')

      sphere=.false.
      if (present(integrate_in_sphere)) sphere=integrate_in_sphere
      ! Conditions for periodicity
      perx=(geocode /= 'F')
      pery=(geocode == 'P')
      perz=(geocode /= 'F')

      !first search the maximum sizes of psir array
      npsir=1
      psi_it=orbital_basis_iterator(psi_ob)
      do while(ket_next_locreg(psi_it))
         npsir=max(npsir,psi_it%lr%d%n1i*psi_it%lr%d%n2i*psi_it%lr%d%n3i)
      end do

      phi2r = f_malloc(npsir,id='phi2r')
      sphi2r = f_malloc(npsir,id='sphi2r')

      call f_zero(Slmphi)
      !iterate over the orbital_basis
      psi_it=orbital_basis_iterator(psi_ob)
      do while(ket_next_locreg(psi_it))
         call initialize_work_arrays_sumrho(psi_it%lr,.true.,w)
         rmax = min(psi_it%lr%d%n1*0.5d0*hgrids(1),psi_it%lr%d%n2*0.5d0*hgrids(2),&
              psi_it%lr%d%n3*0.5d0*hgrids(3))+1.e-3_gp*maxval(hgrids)
         call geocode_buffers(psi_it%lr%geocode,geocode, nl1, nl2, nl3)
         if (present(centers)) then
            lrcntr=centers(:,psi_it%ilr)
         else
            lrcntr=psi_it%lr%locregcenter
         end if
         do while(ket_next(psi_it,ilr=psi_it%ilr))
            if (sphere) call f_zero(sphi2r)
            call daub_to_isf(psi_it%lr,w,psi_it%phi_wvl,phi2r)
            !$omp parallel default(none) &
            !$omp shared(psi_it, hgrids, lrcntr, acell, nl3, nl2, nl1) &
            !$omp shared(perz, pery, perx, sphere, rmax, sphi2r, phi2r, l, m) &
            !$omp private(i3, ii3, z, i2, ii2, y, i1, ii1, x, ind, tt)
            !$omp do
            do i3=1,psi_it%lr%d%n3i
               ii3 = psi_it%lr%nsi3 + i3 - nl3 - 1
               z=ii3*0.5d0*hgrids(3)-lrcntr(3)
               z=closest_image(z,acell(3),perz)
               do i2=1,psi_it%lr%d%n2i
                  ii2 = psi_it%lr%nsi2 + i2 - nl2 - 1
                  y=ii2*0.5d0*hgrids(2)-lrcntr(2)
                  y=closest_image(y,acell(2),pery)
                  do i1=1,psi_it%lr%d%n1i
                     ii1 = psi_it%lr%nsi1 + i1 - nl1 - 1
                     x=ii1*0.5d0*hgrids(1)-lrcntr(1)
                     x=closest_image(x,acell(1),perx)
                     ind = (i3-1)*psi_it%lr%d%n2i*psi_it%lr%d%n1i + (i2-1)*psi_it%lr%d%n1i + i1
                     if (sphere) then
                        if (x**2+y**2+z**2>rmax**2) cycle
                     end if
                     tt = solid_harmonic(0, 0.d0, l, m, x, y, z)
                     tt = tt*sqrt(4.d0*pi/real(2*l+1,gp))
                     sphi2r(ind) = tt*phi2r(ind)
                  end do
               end do
            end do
            !$omp end do
            !$omp end parallel
            sphi_ptr => ob_ket_map(Slmphi,psi_it)
            call isf_to_daub(psi_it%lr, w, sphi2r, sphi_ptr)
         end do
         !deallocations of work arrays
         call deallocate_work_arrays_sumrho(w)
      end do
      call f_free(phi2r)
      call f_free(sphi2r)

      call f_release_routine()

    end subroutine apply_Slm


    !>calculate the multipoles of phi
    subroutine Qlm_phi(lmax,geocode,hgrids,acell,psi_ob,Qlm,integrate_in_sphere,centers)
      use module_base
      use locreg_operations
      use orbitalbasis
      use bounds, only: geocode_buffers
      implicit none
      integer, intent(in) :: lmax
      character(len=1), intent(in) :: geocode
      real(gp),dimension(3) :: hgrids,acell
      type(orbital_basis), intent(in) :: psi_ob
      real(wp), dimension(-lmax:lmax,0:lmax,psi_ob%orbs%norbp), intent(out) :: Qlm
      logical, intent(in), optional :: integrate_in_sphere
      real(gp), dimension(3,*), intent(in), optional :: centers
      !local variables
      logical :: perx,pery,perz,sphere
      integer :: npsir,ii1,ii2,ii3,nl1,nl2,nl3,i1,i2,i3,ind,l,m
      type(ket) :: psi_it
      type(workarr_sumrho) :: w
      real(wp) :: norm, rmax, tt, x, y, z
      real(wp), dimension(3) :: lrcntr
      real(wp),dimension(:),allocatable :: phi2r
      real(wp), dimension(:), pointer :: sphi_ptr
      real(wp),dimension(-lmax:lmax,0:lmax) :: Qlm_work

      call f_routine(id='Qlm_phi')

      sphere=.false.
      if (present(integrate_in_sphere)) sphere=integrate_in_sphere
      ! Conditions for periodicity
      perx=(geocode /= 'F')
      pery=(geocode == 'P')
      perz=(geocode /= 'F')

      !first search the maximum sizes of psir array
      npsir=1
      psi_it=orbital_basis_iterator(psi_ob)
      do while(ket_next_locreg(psi_it))
         npsir=max(npsir,psi_it%lr%d%n1i*psi_it%lr%d%n2i*psi_it%lr%d%n3i)
      end do

      call f_zero(Qlm)
      phi2r = f_malloc(npsir,id='phi2r')
      !iterate over the orbital_basis
      psi_it=orbital_basis_iterator(psi_ob)
      do while(ket_next_locreg(psi_it))
         call initialize_work_arrays_sumrho(psi_it%lr,.true.,w)
         rmax = min(psi_it%lr%d%n1*0.5d0*hgrids(1),psi_it%lr%d%n2*0.5d0*hgrids(2),&
              psi_it%lr%d%n3*0.5d0*hgrids(3))+1.e-3_gp*maxval(hgrids)
         call geocode_buffers(psi_it%lr%geocode,geocode, nl1, nl2, nl3)
         if (present(centers)) then
            lrcntr=centers(:,psi_it%ilr)
         else
            lrcntr=psi_it%lr%locregcenter
         end if
         do while(ket_next(psi_it,ilr=psi_it%ilr))
            call daub_to_isf(psi_it%lr,w,psi_it%phi_wvl,phi2r)
            call f_zero(Qlm_work)
            !$omp parallel default(none) &
            !$omp shared(psi_it, hgrids, lrcntr, acell, nl3, nl2, nl1) &
            !$omp shared(perz, pery, perx, sphere, rmax, Qlm_work, phi2r, lmax) &
            !$omp private(i3, ii3, z, i2, ii2, y, i1, ii1, x, ind, tt, l, m)
            !$omp do reduction(+: Qlm_work)
            do i3=1,psi_it%lr%d%n3i
               ii3 = psi_it%lr%nsi3 + i3 - nl3 - 1
               z=ii3*0.5d0*hgrids(3)-lrcntr(3)
               z=closest_image(z,acell(3),perz)
               do i2=1,psi_it%lr%d%n2i
                  ii2 = psi_it%lr%nsi2 + i2 - nl2 - 1
                  y=ii2*0.5d0*hgrids(2)-lrcntr(2)
                  y=closest_image(y,acell(2),pery)
                  do i1=1,psi_it%lr%d%n1i
                     ii1 = psi_it%lr%nsi1 + i1 - nl1 - 1
                     x=ii1*0.5d0*hgrids(1)-lrcntr(1)
                     x=closest_image(x,acell(1),perx)
                     ind = (i3-1)*psi_it%lr%d%n2i*psi_it%lr%d%n1i + (i2-1)*psi_it%lr%d%n1i + i1
                     if (sphere) then
                        if (x**2+y**2+z**2>rmax**2) cycle
                     end if
                     do l=0,lmax
                        do m=-l,l
                           tt = solid_harmonic(0, 0.d0, l, m, x, y, z)
                           tt = tt*sqrt(4.d0*pi/real(2*l+1,gp))
                           Qlm_work(m,l)=Qlm_work(m,l)+tt*phi2r(ind)
                        end do
                     end do
                  end do
               end do
            end do
            !$end do
            !$omp end parallel
            Qlm(-lmax:lmax,0:lmax,psi_it%iorbp) = Qlm_work(-lmax:lmax,0:lmax)
         end do
         !deallocations of work arrays
         call deallocate_work_arrays_sumrho(w)
      end do
      call f_free(phi2r)

      call f_release_routine()

    end subroutine Qlm_phi


    subroutine calculate_multipole_matrix(iproc, nproc, l, m, nphi, phi1, phi2, nphir, hgrids, &
               orbs, collcom, lzd, smmd, smat, locregcenter, ingegration_volume, multipole_matrix)
      use module_base
      use module_types, only: orbitals_data, comms_linear, local_zone_descriptors
      use locreg_operations,only: workarr_sumrho, initialize_work_arrays_sumrho, deallocate_work_arrays_sumrho
      use sparsematrix_base, only: sparse_matrix, matrices, sparse_matrix_metadata
      use communications_base, only: TRANSPOSE_FULL
      use transposed_operations, only: calculate_overlap_transposed
      use communications, only: transpose_localized
      use bounds, only: geocode_buffers
      use orthonormalization, only: overlap_matrix
      use orbitalbasis
      implicit none

      ! Calling arguments
      integer,intent(in) :: iproc, nproc, l, m, nphi, nphir
      real(kind=8),dimension(nphi),intent(in) :: phi1, phi2
      real(kind=8),dimension(3) :: hgrids
      type(orbitals_data),intent(in) :: orbs
      type(comms_linear),intent(in) :: collcom
      type(local_zone_descriptors),intent(in) :: lzd
      type(sparse_matrix_metadata),intent(in) :: smmd
      type(sparse_matrix),intent(in) :: smat
      real(kind=8),dimension(3,lzd%nlr),intent(in) :: locregcenter
      type(matrices),intent(inout) :: multipole_matrix
      character(len=*),intent(in) :: ingegration_volume

      ! Local variables
      integer :: ist, istr, iorb, i1, i2, i3, ii1, ii2, ii3, iiorb, ind, ilr, i, nl1, nl2, nl3,npsir
      integer :: i1mod, i2mod, i3mod, is1, ie1, is2, ie2, is3, ie3, ii, nd, nu, j1, j2, j3
      real(kind=8),dimension(:),allocatable :: phi2r, sphi2r, sphi2, phi1t_c, phi1t_f, sphi2t_c, sphi2t_f
      real(kind=8) :: norm, rmax, factor_normalization, tt, x, y, z
      type(workarr_sumrho) :: w
      real(kind=8) :: ddot, dr
      character(len=*),parameter :: sphere = 'sphere', box = 'box'
      logical :: integrate_in_sphere, perx, pery, perz
      integer :: j1s, j1e, j2s, j2e, j3s, j3e
      type(orbital_basis) :: psi_ob
      type(ket) :: psi_it
      real(gp), dimension(3) :: acell
      real(wp), dimension(:), pointer :: sphi_ptr

      call f_routine(id='calculate_multipole_matrix')

      ! Check the arguments
      if (trim(ingegration_volume)==sphere) then
          integrate_in_sphere = .true.
      else if (trim(ingegration_volume)==box) then
          integrate_in_sphere = .false.
      else
          call f_err_throw('wrong argument for ingegration_volume ('//trim(ingegration_volume)//')',&
               err_name='BIGDFT_RUNTIME_ERROR')
      end if

      acell(1)=0.5_gp*hgrids(1)*Lzd%glr%d%n1i
      acell(2)=0.5_gp*hgrids(2)*Lzd%glr%d%n2i
      acell(3)=0.5_gp*hgrids(3)*Lzd%glr%d%n3i

      ! Transform back to wavelets
      sphi2 = f_malloc0(nphi,id='sphi2')

      call orbital_basis_associate(psi_ob,orbs=orbs,phis_wvl=phi2,Lzd=Lzd,id='calculate_multipole_matrix')

      call apply_Slm(l,m,smmd%geocode,hgrids,acell,psi_ob,nphi,sphi2,&
           integrate_in_sphere,centers=locregcenter)

      call orbital_basis_release(psi_ob)

      call overlap_matrix(phi1,nphi,lzd,orbs,collcom,smat,multipole_matrix,sphi2)      

      call f_free(sphi2)

      call f_release_routine()

    end subroutine calculate_multipole_matrix

    pure function closest_image(t,L,periodic) result(x)
      implicit none
      logical, intent(in) :: periodic
      real(gp), intent(in) :: t !< point
      real(gp), intent(in) :: L !< size of the simulation domain
      real(gp) :: x
      !local varaibles
      integer :: j,js,je
      real(gp) :: dx

      if (periodic) then
         js = -1
         je = 1
      else
         js = 0
         je = 0
      end if

      x = huge(x)
      do j=js,je
         dx = t + j*L
         if (abs(dx)<abs(x)) x = dx
      end do

    end function closest_image


     
    subroutine multipole_analysis_driver_new(iproc, nproc, lmax, ixc, smmd, smats, smatm, smatl, &
               ovrlp, ham, kernel, rxyz, method, do_ortho, projectormode, &
               calculate_multipole_matrices, do_check, &
               nphi, lphi, nphir, hgrids, orbs, collcom, collcom_sr, &
               lzd, at, denspot, orthpar, shift, multipole_matrix_in, ice_obj)
      use module_base
      use module_types, only: orbitals_data, comms_linear, local_zone_descriptors, orthon_data, DFT_local_fields, comms_linear
      use sparsematrix_base, only: sparse_matrix, matrices, sparsematrix_malloc0, assignment(=), &
                                   sparsematrix_malloc, matrices_null, sparsematrix_malloc_ptr, deallocate_matrices, &
                                   SPARSE_TASKGROUP, sparse_matrix_metadata
      use sparsematrix_init, only: distribute_on_tasks
      use sparsematrix, only: matrix_matrix_mult_wrapper, transform_sparse_matrix
      use communications, only: transpose_localized
      use orthonormalization, only: orthonormalizelocalized,overlap_matrix
      use module_atoms, only: atoms_data
      use yaml_output
      use multipole_base, only: external_potential_descriptors_null, multipole_set_null, multipole_null, &
           deallocate_external_potential_descriptors
      use orbitalbasis
      use matrix_operations, only: overlapPowerGeneral
      !use Poisson_Solver, only: H_potential
      use Poisson_Solver, except_dp => dp, except_gp => gp
      use foe_base, only: foe_data
      use box
      implicit none
      ! Calling arguments
      integer,intent(in) :: iproc, nproc, lmax, ixc
      type(sparse_matrix_metadata),intent(in) :: smmd
      type(sparse_matrix),intent(in) :: smats
      type(sparse_matrix),intent(in) :: smatm
      type(sparse_matrix),intent(in) :: smatl
      type(matrices),intent(in) :: ovrlp
      type(matrices),intent(in) :: ham
      type(matrices),intent(in) :: kernel
      real(kind=8),dimension(3,smmd%nat),intent(in) :: rxyz
      character(len=*),intent(in) :: method
      character(len=*),intent(in) :: do_ortho
      character(len=*),intent(in) :: projectormode
      logical,intent(in) :: calculate_multipole_matrices, do_check
      integer,intent(in),optional :: nphi, nphir
      real(kind=8),dimension(:),intent(in),optional :: lphi
      real(kind=8),dimension(3),intent(in),optional :: hgrids
      type(orbitals_data),intent(in),optional :: orbs
      type(comms_linear),intent(in),optional :: collcom, collcom_sr
      type(local_zone_descriptors),intent(in),optional :: lzd
      type(atoms_data),intent(in),optional :: at
      type(DFT_local_fields),intent(inout),optional :: denspot
      type(orthon_data),intent(in),optional :: orthpar
      real(kind=8),dimension(3),intent(in),optional :: shift
      type(matrices),dimension(-lmax:lmax,0:lmax),intent(in),target,optional :: multipole_matrix_in
      type(foe_data),intent(inout),optional :: ice_obj

      ! Local variables
      integer :: methTransformOverlap, iat, ind, ispin, ishift, iorb, jorb, iiorb, l, m, itype, natpx, isatx, kat, n, i, kkat
      integer :: ilr, impl, mm, lcheck, nelpsp, psp_source, j, lwork, ii
      integer, dimension(1) :: power
      logical :: can_use_transposed, all_norms_ok
      real(kind=8),dimension(:),pointer :: phit_c, phit_f
      real(kind=8),dimension(:),allocatable :: phi_ortho, Qmat, kernel_ortho, Qmat_tmp,Slmphi
      real(kind=8),dimension(:),allocatable :: eval, work, newoverlap, newmultipole_matrix_large, newoverlap_large
      real(kind=8),dimension(:,:),allocatable :: Qmat_tilde, kp, locregcenter, overlap_small, tmpmat, tempmat
      real(kind=8),dimension(:,:,:),pointer :: atomic_multipoles
      real(kind=8),dimension(:),pointer :: atomic_monopoles_analytic
      real(kind=8),dimension(:,:,:),allocatable :: test_pot
      real(kind=8),dimension(:,:,:,:),allocatable :: lmp_extracted
      real(kind=8),dimension(:,:),allocatable :: projx
      real(kind=8),dimension(:,:),allocatable :: kernel_extracted, multipole_extracted
      real(kind=8) :: q, tt, rloc, max_error, mean_error
      type(matrices) :: multipole_matrix
      !type(matrices),target :: multipole_matrix_
      type(matrices) :: newovrlp, ovrlp_large, multipole_matrix_large
      type(matrices),dimension(-1:1,0:1) :: lower_multipole_matrices
      type(matrices),dimension(1) :: inv_ovrlp
      logical :: perx, pery, perz
      logical,dimension(:,:),allocatable :: neighborx
      integer,dimension(:),allocatable :: nx
      character(len=20),dimension(:),allocatable :: names
      real(kind=8) :: rr1, rr2, rr3
      real(kind=8),dimension(3) :: dipole_check
      real(kind=8),dimension(3,3) :: quadrupole_check
      type(external_potential_descriptors) :: ep_check
      type(matrices),dimension(24) :: rpower_matrix
      type(orbital_basis) :: psi_ob
      real(gp), dimension(3) :: acell, center
      character(len=*),parameter :: no='no', yes='yes'
      type(external_potential_descriptors) :: ep
      !character(len=*),parameter :: projectormode='verynew'!'old'
      !character(len=*),parameter :: do_ortho = no!yes
      integer :: is1, ie1, is2, ie2, is3, ie3, ioffset, icheck, nmax
      real(kind=8),dimension(:,:,:),allocatable :: rho_exact, rho_mp, pot_exact, pot_mp
      integer,parameter :: ncheck = 5
      real(kind=8),dimension(ncheck),parameter :: check_threshold = [ 1.d-12 , &
                                                                      1.d-10 , &
                                                                      1.d-8 , &
                                                                      1.d-6 , &
                                                                      1.d-4]
      real(kind=8),dimension(ncheck) :: charge_error, charge_total, potential_error, potential_total
      type(cell) :: mesh


      call f_routine(id='multipole_analysis_driver')

      perx=(smmd%geocode /= 'F')
      pery=(smmd%geocode == 'P')
      perz=(smmd%geocode /= 'F')

      ! Check that the proper optional arguments are present
      if (trim(do_ortho)==yes .and. calculate_multipole_matrices) then
          if (.not.present(nphi) .or. &
              .not.present(orbs) .or. &
              .not.present(lzd) .or. &
              .not.present(collcom) .or. &
              .not.present(lphi) .or. &
              .not.present(orthpar)) then
              call f_err_throw('do_ortho: not all required optional arguments are present')
          end if
      end if
      if (trim(projectormode)=='full') then
          if (.not.present(orbs) .or. &
              .not.present(lzd) .or. &
              .not.present(nphi) .or. &
              .not.present(lphi) .or. &
              .not.present(collcom) .or. &
              .not.present(collcom_sr)) then
              call f_err_throw('projectormode==full: not all required optional arguments are present')
          end if
      end if
      if (lmax>0) then
          if (.not.present(orbs) .or. &
              .not.present(lzd)) then
              call f_err_throw('lmax>0: not all required optional arguments are present')
          end if
          if (.not.calculate_multipole_matrices) then
              call f_err_throw('The multipole matrices must be calculated in-situ for lmax>0')
          end if
      end if

      if (calculate_multipole_matrices) then
          if (.not.present(orbs) .or. &
              .not.present(lzd) .or. &
              .not.present(nphi) .or. &
              .not.present(nphir) .or. &
              .not.present(lphi) .or. &
              .not.present(hgrids) .or. &
              .not.present(collcom)) then
              call f_err_throw('calculate_multipole_matrices .true.: not all required optional arguments are present')
          end if
      else
          if (.not.present(multipole_matrix_in)) then
              call f_err_throw('multipole_matrix_in .false.: not all required optional arguments are present')
          end if
      end if

      if (do_check) then
          if (.not.present(denspot) .or. &
              .not.present(shift) .or. &
              .not.present(lzd) .or. &
              .not.present(at)) then
              call f_err_throw('calculate_multipole_matrices .true.: not all required optional arguments are present')
          end if
      end if

      if (present(lphi) .and. present(nphi)) then
          if (size(lphi)<nphi) then
              call f_err_throw('wrong size of lphi')
          end if
      end if


      if (iproc==0) then
          call yaml_comment('Atomic multipole analysis, new approach',hfill='=')
          call yaml_map('Method',trim(method))
          call yaml_map('Projector mode',trim(projectormode))
          call yaml_map('Orthogonalized support functions',trim(do_ortho))
      end if

      if (calculate_multipole_matrices) then
          call unitary_test_multipoles(iproc, nproc, nphi, nphir, orbs, lzd, smmd, smats, collcom, hgrids)
      end if

      ! Check the method
      if (trim(method)/='projector' .and. trim(method)/='loewdin') then
          call f_err_throw('wrong method',err_name='BIGDFT_RUNTIME_ERROR')
      end if
      if (trim(method)=='projector') then
          call f_err_throw('projector method is deprecated',err_name='BIGDFT_RUNTIME_ERROR')
      end if
      if (trim(do_ortho)/='no' .and. trim(do_ortho)/='yes') then
          call f_err_throw('wrong do_ortho',err_name='BIGDFT_RUNTIME_ERROR')
      end if
      select case (trim(projectormode))
      case ('none','simple','full')
          ! everything ok
      case default
          call f_err_throw('wrong projectormode',err_name='BIGDFT_RUNTIME_ERROR')
      end select



      !!multipole_matrix_large = sparsematrix_malloc(smatl, SPARSE_TASKGROUP, id='multipole_matrix_large')
      kernel_ortho = sparsematrix_malloc0(smatl,iaction=SPARSE_TASKGROUP,id='kernel_ortho')

      ! Calculate the "effective" kernel. For Mulliken, this is K*S, whereas for
      ! Loewdin it is S^-1/2*K*S^-1/2.
      if (do_ortho==yes) then
          methTransformOverlap = 1020
          call matrix_for_orthonormal_basis(iproc, nproc, methTransformOverlap, smats, smatl, &
               ovrlp, kernel, 'plus', kernel_ortho)
      else if (do_ortho==no) then
          ovrlp_large = matrices_null()
          ovrlp_large%matrix_compr = sparsematrix_malloc_ptr(smatl, SPARSE_TASKGROUP, id='ovrlp_large%matrix_compr')
          call transform_sparse_matrix(iproc, smats, smatl, SPARSE_TASKGROUP, 'small_to_large', &
               smat_in=ovrlp%matrix_compr, lmat_out=ovrlp_large%matrix_compr)
          ! Should use the highlevel wrapper...
          call matrix_matrix_mult_wrapper(iproc, nproc, smatl, kernel%matrix_compr, ovrlp_large%matrix_compr, kernel_ortho)
          call deallocate_matrices(ovrlp_large)
      end if

<<<<<<< HEAD
      ! Parallelization over the atoms
      call distribute_on_tasks(smmd%nat, bigdft_mpi%iproc, bigdft_mpi%nproc, natpx, isatx)

      neighborx = f_malloc((/smats%nfvctr,natpx/),id='neighborx')
      nx = f_malloc(natpx,id='nx')
      call determine_submatrix_sizes(natpx, isatx, smmd, smats, neighborx, nx, nmax)
      projx = f_malloc((/nmax**2,natpx/),id='projx')

      ! Calculate the matrix for the projector matrix, which is S^-1 for Mulliken and Id for Loewdin.
      ! However, to be consistent (error cancellation of the inverse etc), we calculate for Loewdin the matrix as [S^-1/2*S*S^-1/2]^-1
      inv_ovrlp(1) = matrices_null()
      inv_ovrlp(1)%matrix_compr = sparsematrix_malloc_ptr(smatl, SPARSE_TASKGROUP, id='inv_ovrlp%matrix_compr')
      newovrlp = matrices_null()
      newovrlp%matrix_compr = sparsematrix_malloc_ptr(smats, SPARSE_TASKGROUP, id='newovrlp%matrix_compr')
      if (do_ortho==yes) then
          methTransformOverlap = 1020
          newoverlap_large = sparsematrix_malloc(smatl, SPARSE_TASKGROUP, id='newoverlap_large')
          ovrlp_large = matrices_null()
          ovrlp_large%matrix_compr = sparsematrix_malloc_ptr(smatl, SPARSE_TASKGROUP, id='ovrlp_large%matrix_compr')
          call transform_sparse_matrix(iproc, smats, smatl, SPARSE_TASKGROUP, 'small_to_large', &
               smat_in=ovrlp%matrix_compr, lmat_out=ovrlp_large%matrix_compr)
          call matrix_for_orthonormal_basis(iproc, nproc, methTransformOverlap, smats, smatl, &
               ovrlp, ovrlp_large, 'minus', newoverlap_large)
          call transform_sparse_matrix(iproc, smats, smatl, SPARSE_TASKGROUP, 'large_to_small', &
               lmat_in=newoverlap_large, smat_out=newovrlp%matrix_compr)
          call deallocate_matrices(ovrlp_large)
          call f_free(newoverlap_large)
      else
          call f_memcpy(src=ovrlp%matrix_compr, dest=newovrlp%matrix_compr)
      end if
      power=1
      if (present(ice_obj)) then
          call overlapPowerGeneral(bigdft_mpi%iproc, bigdft_mpi%nproc, bigdft_mpi%mpi_comm, &
               1020, 1, power, -1, &
               imode=1, ovrlp_smat=smats, inv_ovrlp_smat=smatl, &
               ovrlp_mat=newovrlp, inv_ovrlp_mat=inv_ovrlp, &
               check_accur=.false., ice_obj=ice_obj)
      else
          call overlapPowerGeneral(bigdft_mpi%iproc, bigdft_mpi%nproc, bigdft_mpi%mpi_comm, &
               1020, 1, power, -1, &
               imode=1, ovrlp_smat=smats, inv_ovrlp_smat=smatl, &
               ovrlp_mat=newovrlp, inv_ovrlp_mat=inv_ovrlp, &
               check_accur=.false.)
      end if
      call deallocate_matrices(newovrlp)
=======
       ! Parallelization over the atoms
       call distribute_on_tasks(smmd%nat, bigdft_mpi%iproc, bigdft_mpi%nproc, natpx, isatx)

          ! Just to get the sizes...
          !!call projector_for_charge_analysis(smmd, smats, smatm, smatl, &
          !!     ovrlp, ham, kernel, rxyz, calculate_centers=.false., write_output=.false., ortho=do_ortho, mode='simple', &
          !!     natpx=natpx, isatx=isatx, nx=nx, projx=projx, neighborx=neighborx, &
          !!     only_sizes=.true.)
          neighborx = f_malloc((/smats%nfvctr,natpx/),id='neighborx')
          nx = f_malloc(natpx,id='nx')
          call determine_submatrix_sizes(natpx, isatx, smmd, smatl, neighborx, nx, nmax)
          projx = f_malloc((/nmax**2,natpx/),id='projx')

          ! Calculate the matrix for the projector matrix, which is S^-1 for Mulliken and Id for Loewdin.
          ! However, to be consistent (error cancellation of the inverse etc), we calculate for Loewdin the matrix as [S^-1/2*S*S^-1/2]^-1
          inv_ovrlp(1) = matrices_null()
          inv_ovrlp(1)%matrix_compr = sparsematrix_malloc_ptr(smatl, SPARSE_TASKGROUP, id='inv_ovrlp%matrix_compr')
          newovrlp = matrices_null()
          newovrlp%matrix_compr = sparsematrix_malloc_ptr(smats, SPARSE_TASKGROUP, id='newovrlp%matrix_compr')
          if (do_ortho==yes) then
              methTransformOverlap = 1020
              newoverlap_large = sparsematrix_malloc(smatl, SPARSE_TASKGROUP, id='newoverlap_large')
              ovrlp_large = matrices_null()
              ovrlp_large%matrix_compr = sparsematrix_malloc_ptr(smatl, SPARSE_TASKGROUP, id='ovrlp_large%matrix_compr')
              call transform_sparse_matrix(iproc, smats, smatl, SPARSE_TASKGROUP, 'small_to_large', &
                   smat_in=ovrlp%matrix_compr, lmat_out=ovrlp_large%matrix_compr)
              call matrix_for_orthonormal_basis(iproc, nproc, methTransformOverlap, smats, smatl, &
                   ovrlp, ovrlp_large, 'minus', newoverlap_large)
              call transform_sparse_matrix(iproc, smats, smatl, SPARSE_TASKGROUP, 'large_to_small', &
                   lmat_in=newoverlap_large, smat_out=newovrlp%matrix_compr)
              call deallocate_matrices(ovrlp_large)
              call f_free(newoverlap_large)
          else
              call f_memcpy(src=ovrlp%matrix_compr, dest=newovrlp%matrix_compr)
          end if
          power=1
          if (present(ice_obj)) then
              call overlapPowerGeneral(bigdft_mpi%iproc, bigdft_mpi%nproc, bigdft_mpi%mpi_comm, &
                   1020, 1, power, -1, &
                   imode=1, ovrlp_smat=smats, inv_ovrlp_smat=smatl, &
                   ovrlp_mat=newovrlp, inv_ovrlp_mat=inv_ovrlp, &
                   check_accur=.false., ice_obj=ice_obj)
          else
              call overlapPowerGeneral(bigdft_mpi%iproc, bigdft_mpi%nproc, bigdft_mpi%mpi_comm, &
                   1020, 1, power, -1, &
                   imode=1, ovrlp_smat=smats, inv_ovrlp_smat=smatl, &
                   ovrlp_mat=newovrlp, inv_ovrlp_mat=inv_ovrlp, &
                   check_accur=.false.)
          end if
          call deallocate_matrices(newovrlp)
>>>>>>> 6a9b9962

      Qmat = sparsematrix_malloc(smatl,iaction=SPARSE_TASKGROUP,id='Qmat')
      atomic_multipoles = f_malloc0_ptr((/-lmax.to.lmax,0.to.lmax,1.to.smmd%nat/),id='atomic_multipoles')


      multipole_matrix = matrices_null()
      multipole_matrix%matrix_compr = sparsematrix_malloc_ptr(smats, SPARSE_TASKGROUP, id='multipole_matrix%matrix_compr')


      ! Choose as reference point the midpoint of the simulation cell, in order to avoid
      ! problems with periodic BC (in this way the reference point is always the same and never a periodic image)
      center(1:3) = 0.5d0*smmd%cell_dim(1:3)
      if (calculate_multipole_matrices) then
          locregcenter = f_malloc((/3,lzd%nlr/),id='locregcenter')
          do ilr=1,lzd%nlr
              locregcenter(1:3,ilr) = lzd%llr(ilr)%locregcenter(1:3) !+ (/1.d0,2.d0,3.d0/)
          end do
      end if

      acell(1)=smmd%cell_dim(1)
      acell(2)=smmd%cell_dim(2)
      acell(3)=smmd%cell_dim(3)

      do l=0,lmax
          do m=-l,l

              call f_zero(multipole_matrix%matrix_compr)

              ! Calculate the multipole matrix
              if (calculate_multipole_matrices) then
                      call calculate_multipole_matrix(iproc, nproc, l, m, nphi, lphi, lphi, nphir, hgrids, &
                           orbs, collcom, lzd, smmd, smats, locregcenter, 'box', multipole_matrix) 
              else
                      call f_memcpy(src=multipole_matrix_in(m,l)%matrix_compr, dest=multipole_matrix%matrix_compr)
              end if

              if (do_ortho==yes) then
                  ! Calculate S^-1/2*P*S^-1/2, where P is the multipole matrix
                  methTransformOverlap = 1020
                  newoverlap_large = sparsematrix_malloc(smatl, SPARSE_TASKGROUP, id='newoverlap_large')
                  ovrlp_large = matrices_null()
                  ovrlp_large%matrix_compr = sparsematrix_malloc_ptr(smatl, SPARSE_TASKGROUP, id='ovrlp_large%matrix_compr')
                  call transform_sparse_matrix(iproc, smats, smatl, SPARSE_TASKGROUP, 'small_to_large', &
                       smat_in=multipole_matrix%matrix_compr, lmat_out=ovrlp_large%matrix_compr)
                  call matrix_for_orthonormal_basis(iproc, nproc, methTransformOverlap, smats, smatl, &
                       ovrlp, ovrlp_large, 'minus', newoverlap_large)
                  call transform_sparse_matrix(iproc, smats, smatl, SPARSE_TASKGROUP, 'large_to_small', &
                       lmat_in=newoverlap_large, smat_out=multipole_matrix%matrix_compr)
                  call deallocate_matrices(ovrlp_large)
                  call f_free(newoverlap_large)
              end if

              if (l<=1) then
                  lower_multipole_matrices(m,l) = matrices_null()
                  lower_multipole_matrices(m,l)%matrix_compr = &
                      sparsematrix_malloc_ptr(smats, SPARSE_TASKGROUP, id='lower_multipole_matrix%matrix_compr')
                  call f_memcpy(src=multipole_matrix%matrix_compr,dest=lower_multipole_matrices(m,l)%matrix_compr)
              end if



              do kat=1,natpx
                  kkat = kat + isatx
                  n = nx(kat)
                  qmat_tilde = f_malloc((/n,n/),id='qmat_tilde')
                  kp = f_malloc((/n,n/),id='kp')
                  kernel_extracted = f_malloc((/n,n/),id='kernel_extracted')
                  multipole_extracted = f_malloc((/n,n/),id='multipole_extracted')
                  call extract_matrix(smats, multipole_matrix%matrix_compr, &
                      neighborx(1,kat), n, multipole_extracted)
                  ! The minus sign is required since the phi*S_lm*phi represent the electronic charge which is a negative quantity
                  call dscal(n**2, -1.d0, multipole_extracted(1,1), 1)
                  call extract_matrix(smatl, kernel_ortho, neighborx(1,kat), n, kernel_extracted)
                  if (l>0) then
                      call correct_multipole_origin(smmd%nat, l, m, n, lzd%nlr, natpx, kat, kkat, &
                           smats, orbs, rxyz, neighborx, perx, pery, perz, acell, &
                           lower_multipole_matrices, locregcenter, multipole_extracted)
                  end if
                  !do i=1,n
                  !    do j=1,n
                  !        write(*,*) 'i, j, multipole_extracted(j,i)', i, j, multipole_extracted(j,i)
                  !    end do
                  !end do
                  if (trim(method)=='loewdin') then
                          call extract_matrix(smatl, inv_ovrlp(1)%matrix_compr, neighborx(1,kat), n, projx(1,kat))
                          iiorb = 0
                          do iorb=1,smats%nfvctr
                              if (neighborx(iorb,kat)) then
                                  iiorb = iiorb + 1
                                  if (smmd%on_which_atom(iorb)/=kkat) then
                                      do jorb=1,n
                                          projx((iiorb-1)*n+jorb,kat) = 0.d0
                                      end do
                                  end if
                              end if
                          end do
                  end if
                  !do i=1,n**2
                  !    write(*,*) 'i, j, projx(i,kat)', i, j, projx(i,kat)
                  !end do
                  call gemm('n', 'n', n, n, n, 1.d0, kernel_extracted(1,1), n, &
                       projx(1,kat), n, 0.d0, qmat_tilde(1,1), n)
                  call gemm('n', 'n', n, n, n, 1.d0, qmat_tilde(1,1), n, multipole_extracted(1,1), n, 0.d0, kp(1,1), n)
                  call f_free(kernel_extracted)
                  call f_free(multipole_extracted)
                  tt = 0.d0
                  do i=1,n
                      tt = tt + kp(i,i)
                  end do
                  atomic_multipoles(m,l,kkat) = tt
                  call f_free(qmat_tilde)
                  call f_free(kp)
              end do

          end do
      end do


      if (calculate_multipole_matrices) then
          call f_free(locregcenter)
      end if

      call mpiallred(atomic_multipoles, mpi_sum, comm=bigdft_mpi%mpi_comm)


      ! The monopole term should be the net charge, i.e. add the positive atomic charges
      do iat=1,smmd%nat
          itype = smmd%iatype(iat)
          q = real(smmd%nelpsp(itype),kind=8)
          atomic_multipoles(0,0,iat) = atomic_multipoles(0,0,iat) + q
      end do


      names = f_malloc_str(len(names),smmd%nat,id='names')
      do iat=1,smmd%nat
          itype = smmd%iatype(iat)
          names(iat) = smmd%atomnames(itype)
      end do


      ep = external_potential_descriptors_null()
      ep%nmpl = smmd%nat
      allocate(ep%mpl(ep%nmpl))
      do impl=1,ep%nmpl
          ep%mpl(impl) = multipole_set_null()
          allocate(ep%mpl(impl)%qlm(0:lmax))
          ep%mpl(impl)%rxyz = smmd%rxyz(1:3,impl)
          ep%mpl(impl)%sym = trim(names(impl))
          if (present(at)) then
              call get_psp_info(ep%mpl(impl)%sym, ixc, smmd, nelpsp, psp_source, rloc, at%psppar)
          else
              call get_psp_info(ep%mpl(impl)%sym, ixc, smmd, nelpsp, psp_source, rloc)
          end if
          if (psp_source/=0 .and. iproc==0) then
              call yaml_warning('Taking internal PSP information for multipole '//trim(yaml_toa(impl)))
          end if
          ep%mpl(impl)%nzion = nelpsp
          ep%mpl(impl)%sigma(0:lmax) = rloc
          do l=0,lmax
              ep%mpl(impl)%qlm(l) = multipole_null()
              !if (l>=3) cycle
              ep%mpl(impl)%qlm(l)%q = f_malloc0_ptr(2*l+1,id='q')
              mm = 0
              !if (l>0) cycle
              do m=-l,l
                  mm = mm + 1
                  ep%mpl(impl)%qlm(l)%q(mm) = atomic_multipoles(m,l,impl)
              end do
          end do
      end do

      if (iproc==0) then
          call yaml_comment('Final result of the multipole analysis',hfill='~')
          call write_multipoles_new(ep, lmax, smmd%units)
      end if


      if (do_check) then
          ! Calculate the total dipole moment resulting from the previously calculated multipoles.
          ! This is done by calling the following routine (which actually calculates the potential, but also
          ! has the option to calculate the dipole on the fly).
          test_pot = f_malloc((/size(denspot%V_ext,1),size(denspot%V_ext,2),size(denspot%V_ext,3)/),id='test_pot')
          if (iproc==0) call yaml_sequence_open('Checking the total multipoles based on the atomic multipoles')
          is1 = 1
          ie1 = denspot%dpbox%mesh%ndims(1)
          is2 = 1
          ie2 = denspot%dpbox%mesh%ndims(2)
          is3 = denspot%dpbox%nscatterarr(denspot%dpbox%mpi_env%iproc,3)+1
          ie3 = denspot%dpbox%nscatterarr(denspot%dpbox%mpi_env%iproc,3)+&
                denspot%dpbox%nscatterarr(denspot%dpbox%mpi_env%iproc,2)
          rho_exact = f_malloc((/is1.to.ie1,is2.to.ie2,is3.to.ie3/),id='rho_exact')
          rho_mp = f_malloc((/is1.to.ie1,is2.to.ie2,is3.to.ie3/),id='rho_mp')
          pot_exact = f_malloc((/is1.to.ie1,is2.to.ie2,is3.to.ie3/),id='pot_exact')
          pot_mp = f_malloc((/is1.to.ie1,is2.to.ie2,is3.to.ie3/),id='pot_mp')
          do lcheck=0,lmax
              ep_check = external_potential_descriptors_null()
              ep_check%nmpl = ep%nmpl
              allocate(ep_check%mpl(ep_check%nmpl))
              do impl=1,ep_check%nmpl
                  ep_check%mpl(impl) = multipole_set_null()
                  allocate(ep_check%mpl(impl)%qlm(0:lmax))
                  ep_check%mpl(impl)%rxyz = ep%mpl(impl)%rxyz
                  ep_check%mpl(impl)%sym = ep%mpl(impl)%sym
                  ep_check%mpl(impl)%nzion = ep%mpl(impl)%nzion
                  do l=0,lmax
                      ep_check%mpl(impl)%sigma(l) = ep%mpl(impl)%sigma(l)
                      ep_check%mpl(impl)%qlm(l) = multipole_null()
                      if (l>lcheck) cycle
                      ep_check%mpl(impl)%qlm(l)%q = f_malloc0_ptr(2*l+1,id='q')
                      mm = 0
                      do m=-l,l
                          mm = mm + 1
                          ep_check%mpl(impl)%qlm(l)%q(mm) = ep%mpl(impl)%qlm(l)%q(mm)
                      end do
                  end do
              end do
              call dcopy(size(denspot%V_ext,1)*size(denspot%V_ext,2)*size(denspot%V_ext,3), &
                   denspot%V_ext(1,1,1,1), 1, test_pot(1,1,1), 1)
              call potential_from_charge_multipoles(iproc, nproc, at, denspot, ep_check, 1, &
                   denspot%dpbox%mesh%ndims(1), 1, denspot%dpbox%mesh%ndims(2), &
                   denspot%dpbox%nscatterarr(denspot%dpbox%mpi_env%iproc,3)+1, &
                   denspot%dpbox%nscatterarr(denspot%dpbox%mpi_env%iproc,3)+&
                   denspot%dpbox%nscatterarr(denspot%dpbox%mpi_env%iproc,2), &
                   denspot%dpbox%mesh%hgrids(1),denspot%dpbox%mesh%hgrids(2),denspot%dpbox%mesh%hgrids(3), &
                   shift, verbosity=0, ixc=ixc, lzd=lzd, pot=test_pot, &
                   rxyz=rxyz, dipole_total=dipole_check, quadrupole_total=quadrupole_check, &
                   all_norms_ok=all_norms_ok, &
                   rho_mp=rho_mp, pot_mp=pot_mp)
              if (.not. all_norms_ok) then
                  call f_err_throw('When checking the previously calculated multipoles, all norms should be ok')
              end if
              dipole_check=dipole_check/Debye_AU  ! au2debye              

              !# NEW: compare the density and potential ##########################
              if (smatl%nspin/=1) then
                  call f_err_throw('Multipole analysis check not yet ready for nspin>1')
              end if
              ! Get the exact charge density
              ioffset = denspot%dpbox%mesh%ndims(1)*denspot%dpbox%mesh%ndims(2)*&
                        denspot%dpbox%nscatterarr(denspot%dpbox%mpi_env%iproc,4)
              !write(*,*) 'MP: ioffset', ioffset
              call f_memcpy(n=(ie1-is1+1)*(ie2-is2+1)*(ie3-is3+1), &
                   src=denspot%rhov(ioffset+1), dest=rho_exact(is1,is2,is3))
              call f_memcpy(src=rho_exact, dest=pot_exact)
!!$              call H_potential('D',denspot%pkernel,pot_exact,denspot%V_ext,tt,0.0_dp,.true.,&
!!$                   quiet='yes')
              call Electrostatic_Solver(denspot%pkernel,pot_exact,pot_ion=denspot%V_ext)
              !mesh=cell_new(smmd%geocode,denspot%pkernel%ndims,denspot%pkernel%hgrids)
              call compare_charge_and_potential(denspot%dpbox%bitp,&!iproc, is1, ie1, is2, ie2, is3, ie3, &
                   smmd%nat, &
                   rho_exact, rho_mp, pot_exact, pot_mp, denspot%pkernel, rxyz, &
                   ncheck, check_threshold, charge_error, charge_total, potential_error, potential_total)
              !# NEW: compare the density and potential ##########################
              if (iproc==0) then
                  call yaml_sequence(advance='no')
                  call yaml_mapping_open('Up to multipole l='//trim(yaml_toa(lcheck)))
                  call yaml_mapping_open('Electric Dipole Moment (Debye)')
                  call yaml_map('P vector',dipole_check(1:3),fmt='(1es13.4)')
                  call yaml_map('norm(P)',sqrt(sum(dipole_check**2)),fmt='(1es14.6)')
                  call yaml_mapping_close()
                  call yaml_mapping_open('Quadrupole Moment (AU)')
                  call yaml_map('Q matrix',quadrupole_check,fmt='(1es13.4)')
                  call yaml_map('trace',quadrupole_check(1,1)+quadrupole_check(2,2)+quadrupole_check(3,3),fmt='(es12.2)')
                  call yaml_mapping_close()
                  call yaml_sequence_open('Average relative error of resulting potential in the Exterior region')
                  !call yaml_sequence_open('density threshold for check')
                  do icheck=1,ncheck
                      !call yaml_mapping_open('density threshold for check',check_threshold(icheck))
                      call yaml_sequence(advance='no')
                      call yaml_mapping_open(flow=.true.)
                      call yaml_map('Thr',check_threshold(icheck),fmt='(es9.1)')
                      call yaml_map('Ext. Vol. %',charge_total(icheck)/&
                           (denspot%dpbox%mesh%volume_element*product(real(denspot%dpbox%mesh%ndims,gp))),&
                           fmt='(2pf5.1)')
                      call yaml_map('int(V)',potential_total(icheck),fmt='(es10.3)')
                      call yaml_map('Err %',potential_error(icheck)/potential_total(icheck),fmt='(2pf5.1)')
                      call yaml_map('int(rho)',charge_error(icheck),fmt='(es10.3)')
!!$                      !call yaml_mapping_open('density threshold for check is'//&
!!$                      !     &trim(yaml_toa(check_threshold(icheck),fmt='(es9.2)')))
!!$                      call yaml_mapping_open('rho',flow=.true.)
!!$                      call yaml_map('int(q-q_exact))',charge_error(icheck),fmt='(es10.3)')
!!$                      call yaml_map('int(q_exact)',charge_total(icheck),fmt='(es10.3)')
!!$                      call yaml_map('ratio',charge_error(icheck)/charge_total(icheck),fmt='(es10.3)')
!!$                      call yaml_mapping_close()
!!$                      call yaml_mapping_open('pot',flow=.true.)
!!$                      call yaml_map('int(V-V_exact))',potential_error(icheck),fmt='(es10.3)')
!!$                      call yaml_map('int(V_exact)',potential_total(icheck),fmt='(es10.3)')
!!$                      call yaml_map('ratio',potential_error(icheck)/potential_total(icheck),fmt='(es10.3)')
!!$                      call yaml_mapping_close()
                      call yaml_mapping_close()
                  end do
                  call yaml_sequence_close()
                  !call yaml_mapping_close()
                  call yaml_mapping_close()
               end if
               call deallocate_external_potential_descriptors(ep_check)
            end do
          if (iproc==0) call yaml_sequence_close()
          call f_free(test_pot)
          call f_free(rho_exact)
          call f_free(rho_mp)
          call f_free(pot_exact)
          call f_free(pot_mp)
      end if

      do l=0,min(1,lmax)
          do m=-l,l
              call deallocate_matrices(lower_multipole_matrices(m,l))
          end do
      end do

      if (trim(method)=='loewdin') then
          call deallocate_matrices(inv_ovrlp(1))
      end if

      call f_free_str(len(names),names)
      call deallocate_matrices(multipole_matrix)
      call f_free(kernel_ortho)
      call f_free(Qmat)
      !if (do_ortho==yes .and. calculate_multipole_matrices) then
      !    call f_free(phi_ortho)
      !end if
      call f_free(projx)
      call f_free(nx)
      call f_free(neighborx)
      call f_free_ptr(atomic_multipoles)
      !!call f_free(multipole_matrix_large)
      call deallocate_external_potential_descriptors(ep)

      if (iproc==0) then
          call yaml_comment('Atomic multipole analysis done',hfill='=')
      end if

      call f_release_routine()

  end subroutine multipole_analysis_driver_new



  subroutine extract_matrix(smat, matrix_compr, neighbor, n, matrix)
    use module_base
    use sparsematrix_base,only: sparse_matrix, matrices
    use sparsematrix_init, only: matrixindex_in_compressed
    implicit none

    ! Calling arguments
    type(sparse_matrix),intent(in) :: smat
    real(kind=8),dimension(smat%nvctrp_tg*smat%nspin),intent(in) :: matrix_compr
    logical,dimension(smat%nfvctr),intent(in) :: neighbor
    integer,intent(in) :: n
    real(kind=8),dimension(n,n),intent(out) :: matrix

    ! Local variables
    integer :: icheck, ii, jj, i, j, ind
    !logical :: optional_present
    integer,dimension(:),allocatable :: lookup

    call f_routine(id='extract_matrix')

    !optional_present = present(ilup)

    lookup = f_malloc(smat%nfvctr,id='lookup')
    ii = 0
    do i=1,smat%nfvctr
        if (neighbor(i)) then
            ii = ii + 1
            lookup(i) = ii
        end if
    end do


    icheck = 0
    ii = 0
    !SM: The function matrixindex_in_compressed is rather expensive, so probably worth to use OpenMP all the time
    !$omp parallel default(none) &
    !$omp shared(smat, neighbor, lookup, matrix, matrix_compr, icheck) &
    !$omp private(i, jj, ii, j, ind)
    !$omp do schedule(guided) reduction(+: icheck)
    do i=1,smat%nfvctr
        if (neighbor(i)) then
            jj = 0
            ii = lookup(i)
            do j=1,smat%nfvctr
                if (neighbor(j)) then
                    icheck = icheck + 1
                    jj = jj + 1
                    !if (jj==1) ii = ii + 1 !new column if we are at the first line element of a a column
                    ind =  matrixindex_in_compressed(smat, j, i)
                    if (ind>0) then
                        matrix(jj,ii) = matrix_compr(ind-smat%isvctrp_tg)
                    else
                        matrix(jj,ii) = 0.d0
                    end if
                    !if (optional_present) then
                    !    ilup(1,jj,ii) = j
                    !    ilup(2,jj,ii) = i
                    !end if
                end if
            end do
        end if
    end do
    !$omp end do
    !$omp end parallel
    if (icheck>n**2) then
        call f_err_throw('icheck('//adjustl(trim(yaml_toa(icheck)))//') > n**2('//&
            &adjustl(trim(yaml_toa(n**2)))//')',err_name='BIGDFT_RUNTIME_ERROR')
    end if

    call f_free(lookup)

    call f_release_routine()

  end subroutine extract_matrix



    subroutine supportfunction_centers(nat, rxyz, nphidim, phi, nphirdim, &
               norb, norbp, isorb, in_which_locreg, lzd, com)
      use module_base
      use module_types, only: local_zone_descriptors
      use bounds, only: geocode_buffers
      use locreg_operations
      use yaml_output
      implicit none

      ! Calling arguments
      integer,intent(in) :: nat, nphidim, nphirdim, norb, norbp, isorb
      integer,dimension(norb),intent(in) :: in_which_locreg
      real(kind=8),dimension(3,nat),intent(in) :: rxyz
      real(kind=8),dimension(nphidim),intent(in) :: phi
      type(local_zone_descriptors),intent(in) :: lzd
      real(kind=8),dimension(3,norbp),intent(out) :: com

      ! Local variables
      real(kind=8),dimension(:),allocatable :: psir
      type(workarr_sumrho) :: w
      integer :: ist, istr, iorb, iiorb, ilr, i1, i2, i3, ii1, ii2, ii3, iat, iiat, l, m, nl1, nl2, nl3
      real(kind=8),dimension(-1:1) :: dipole
      real(kind=8) :: weight, tt, x, y, z, r2, hxh, hyh, hzh, q, qtot, monopole, r
      real(kind=8),parameter :: sigma2=0.1d0

      call f_routine(id='supportfunction_centers')

      ! Transform the support functions to real space
      psir = f_malloc(max(nphirdim,1),id='psir')
      ist=1
      istr=1
      do iorb=1,norbp
          iiorb=isorb+iorb
          ilr=in_which_locreg(iiorb)
          call initialize_work_arrays_sumrho(lzd%Llr(ilr),.true.,w)
          call daub_to_isf(lzd%Llr(ilr), w, phi(ist), psir(istr))
          call deallocate_work_arrays_sumrho(w)
          !write(*,'(a,4i8,es16.6)') 'INITIAL: iproc, iiorb, n, istr, ddot', &
          !    iproc, iiorb, lzd%Llr(ilr)%d%n1i*lzd%Llr(ilr)%d%n2i*lzd%Llr(ilr)%d%n3i, &
          !    istr, ddot(lzd%Llr(ilr)%d%n1i*lzd%Llr(ilr)%d%n2i*lzd%Llr(ilr)%d%n3i, psir(istr), 1, psir(istr), 1)
          !testarr(1,iiorb) = ddot(lzd%Llr(ilr)%d%n1i*lzd%Llr(ilr)%d%n2i*lzd%Llr(ilr)%d%n3i, psir(istr), 1, psir(istr), 1) 
          ist = ist + lzd%Llr(ilr)%wfd%nvctr_c + 7*lzd%Llr(ilr)%wfd%nvctr_f
          istr = istr + lzd%Llr(ilr)%d%n1i*lzd%Llr(ilr)%d%n2i*lzd%Llr(ilr)%d%n3i
      end do
      if(istr/=nphirdim+1) then
          call f_err_throw('ERROR on process '//adjustl(trim(yaml_toa(bigdft_mpi%iproc)))//': istr/=nphirdim+1', &
               err_name='BIGDFT_RUNTIME_ERROR')
          stop
      end if

      hxh = 0.5d0*lzd%hgrids(1)
      hyh = 0.5d0*lzd%hgrids(2)
      hzh = 0.5d0*lzd%hgrids(3)

      istr = 1
      do iorb=1,norbp
          iiorb=isorb+iorb
          ilr=in_which_locreg(iiorb)
          call geocode_buffers(lzd%Llr(ilr)%geocode, lzd%glr%geocode, nl1, nl2, nl3)
          !write(*,*) 'iorb, iiorb, ilr', iorb, iiorb, ilr
          com(1:3,iorb) = 0.d0
          weight = 0.d0
          do i3=1,lzd%llr(ilr)%d%n3i
              ii3 = lzd%llr(ilr)%nsi3 + i3 - nl3 - 1
              z = ii3*hzh
              do i2=1,lzd%llr(ilr)%d%n2i
                  ii2 = lzd%llr(ilr)%nsi2 + i2 - nl2 - 1
                  y = ii2*hyh
                  do i1=1,lzd%llr(ilr)%d%n1i
                      ii1 = lzd%llr(ilr)%nsi1 + i1 - nl1 - 1
                      x = ii1*hxh
                      tt = psir(istr)**2
                      com(1,iorb) = com(1,iorb) + x*tt
                      com(2,iorb) = com(2,iorb) + y*tt
                      com(3,iorb) = com(3,iorb) + z*tt
                      weight = weight + tt
                      istr = istr + 1
                  end do
              end do
          end do
          !call yaml_map('weight',weight)
          com(1:3,iorb) = com(1:3,iorb)/weight

      end do

      call f_free(psir)

      call f_release_routine()

    end subroutine supportfunction_centers







  subroutine add_penalty_term(geocode, nfvctr, neighbor, rxyz, cell_dim, com, alpha, n, ovrlp, ham)
    use module_base
    implicit none
 
    ! Calling arguments
    character(len=1),intent(in) :: geocode
    integer,intent(in) :: nfvctr, n
    logical,dimension(nfvctr),intent(in) :: neighbor
    real(kind=8),dimension(3),intent(in) :: rxyz, cell_dim
    real(kind=8),intent(in) :: alpha
    real(kind=8),dimension(3,nfvctr),intent(in) :: com
    real(kind=8),dimension(n,n),intent(inout) :: ovrlp
    real(kind=8),dimension(n,n),intent(inout) :: ham

    ! Local variables
    logical :: perx, pery, perz
    integer :: is1, ie1, is2, ie2, is3, ie3, icheck, ii, i, jj, j, i1, i2, i3
    real(kind=8) :: rr2, x, y, z, ttx, tty, ttz, tt
 
    call f_routine(id='add_penalty_term')
 
    ! Determine the periodicity...
    !write(*,*) 'geocode',geocode
    perx=(geocode /= 'F')
    pery=(geocode == 'P')
    perz=(geocode /= 'F')
    if (perx) then
        is1 = -1
        ie1 = 1
    else
        is1 = 0
        ie1 = 0
    end if
    if (pery) then
        is2 = -1
        ie2 = 1
    else
        is2 = 0
        ie2 = 0
    end if
    if (perz) then
        is3 = -1
        ie3 = 1
    else
        is3 = 0
        ie3 = 0
    end if
 
 
    ! Add the penalty term
    icheck = 0
    ii = 0
    do i=1,nfvctr
        if (neighbor(i)) then
            jj = 0
            do j=1,nfvctr
                if (neighbor(j)) then
                    icheck = icheck + 1
                    jj = jj + 1
                    if (jj==1) ii = ii + 1 !new column if we are at the first line element of a a column
                    if (i==j) then
                        rr2 = huge(rr2)
                        do i3=is3,ie3
                            z = rxyz(3) + i3*cell_dim(3)
                            ttz = (com(3,i)-z)**2
                            do i2=is2,ie2
                                y = rxyz(2) + i2*cell_dim(2)
                                tty = (com(2,i)-y)**2
                                do i1=is1,ie1
                                    x = rxyz(1) + i1*cell_dim(1)
                                    ttx = (com(1,i)-x)**2
                                    tt = ttx + tty + ttz
                                    if (tt<rr2) then
                                        rr2 = tt
                                    end if
                                end do
                            end do
                        end do
                        !write(*,*) 'i, j, ii, jj, tt', ii, jj, alpha*rr2**3
                        !ham(jj,ii) = ham(jj,ii) + alpha*rr2**3*ovrlp(jj,ii)
                        if (jj==ii) then
                            ham(jj,ii) = ham(jj,ii) + alpha*rr2**3
                        end if
                    end if
                end if
            end do
        end if
    end do
    if (icheck>n**2) then
        call f_err_throw('icheck('//adjustl(trim(yaml_toa(icheck)))//') > n**2('//&
            &adjustl(trim(yaml_toa(n**2)))//')',err_name='BIGDFT_RUNTIME_ERROR')
    end if

    call f_release_routine()

  end subroutine add_penalty_term




  subroutine add_penalty_term_new(geocode, nat, nfvctr, neighbor, rxyz, on_which_atom, &
             multipoles, cell_dim, com, alpha, n, ham, nmax, penalty_matrix)
    use module_base
    use multipole_base, only: lmax
    use module_base
    implicit none
 
    ! Calling arguments
    character(len=1),intent(in) :: geocode
    integer,intent(in) :: nat, nfvctr, n, nmax
    logical,dimension(nfvctr),intent(in) :: neighbor
    real(kind=8),dimension(3),intent(in) :: rxyz, cell_dim
    integer,dimension(nfvctr),intent(in) :: on_which_atom
    real(kind=8),dimension(-lmax:lmax,0:lmax,nfvctr) :: multipoles
    real(kind=8),dimension(3,nfvctr),intent(in) :: com
    real(kind=8),intent(in) :: alpha
    real(kind=8),dimension(n,n),intent(inout) :: ham
    real(kind=8),dimension(n,n),intent(out) :: penalty_matrix

    ! Local variables
    logical :: perx, pery, perz
    integer :: is1, ie1, is2, ie2, is3, ie3, icheck, ii, i, jj, j, i1, i2, i3
    integer :: il, jl, im, jm, ix, iy, iz, iat, jat
    real(kind=8) :: rr2, x, y, z, ttx, tty, ttz, tt, argi, argj, expi, expj, silim, sjljm, rr, xx, yy, zz
    real(kind=8),dimension(1:3) :: rip, rjp
    integer,parameter :: nn=25
    real(kind=8),parameter :: hh=0.35d0
    real(kind=8),parameter :: sigma2 = 1.d-1


    stop 'not working any more'
 
!!    call f_routine(id='add_penalty_term_new')
!!
!!    call f_zero(penalty_matrix)
!! 
!!    ! Determine the periodicity...
!!    !write(*,*) 'geocode',geocode
!!    perx=(geocode /= 'F')
!!    pery=(geocode == 'P')
!!    perz=(geocode /= 'F')
!!    if (perx) then
!!        is1 = -1
!!        ie1 = 1
!!    else
!!        is1 = 0
!!        ie1 = 0
!!    end if
!!    if (pery) then
!!        is2 = -1
!!        ie2 = 1
!!    else
!!        is2 = 0
!!        ie2 = 0
!!    end if
!!    if (perz) then
!!        is3 = -1
!!        ie3 = 1
!!    else
!!        is3 = 0
!!        ie3 = 0
!!    end if
!! 
!!    ! FOR THE MOMENT NOT WORKING FOR PERIODIC SYSTEMS! NEED TO TAKE THIS INTO ACCOUNT.
!!
!!
!!    ! Loop over all elements to be calculated
!!    icheck = 0
!!    ii = 0
!!    do i=1,nfvctr
!!        if (neighbor(i)) then
!!            iat = on_which_atom(i)
!!            jj = 0
!!            do j=1,nfvctr
!!                if (neighbor(j)) then
!!                    !!write(*,*) 'i, j', i, j
!!                    jat = on_which_atom(j)
!!                    icheck = icheck + 1
!!                    jj = jj + 1
!!                    if (jj==1) ii = ii + 1 !new column if we are at the first line element of a a column
!!                    !if (i==j) then
!!                        ! distances from the atoms iat and jat (respectively the sup fun centered on them) to the one for which the projector should be calculated
!!                        rip(1:3) = com(1:3,i) - rxyz(1:3)
!!                        rjp(1:3) = com(1:3,j) - rxyz(1:3)
!!                        ! Do the summation over l,l' and m,m'
!!                        tt = 0.d0
!!                        do il=0,lmax
!!                            do jl=0,lmax
!!                                do im=-il,il
!!                                    do jm=-jl,jl
!!                                        ! Do the integration
!!                                        rr = 0.d0
!!                                        do ix=-nn,nn
!!                                            x = real(ix,kind=8)*hh
!!                                            xx = x + rxyz(1)
!!                                            do iy=-nn,nn
!!                                                y = real(iy,kind=8)*hh
!!                                                yy = y + rxyz(2)
!!                                                do iz=-nn,nn
!!                                                    z = real(iz,kind=8)*hh
!!                                                    zz = z + rxyz(3)
!!                                                    argi = ((x-rip(1))**2 + (y-rip(2))**2 + (z-rip(3))**2)/(2*sigma2)
!!                                                    argj = ((x-rjp(1))**2 + (y-rjp(2))**2 + (z-rjp(3))**2)/(2*sigma2)
!!                                                    !expi = safe_exp(-argi)/(2*pi*sigma2)**(3.d0/2.d0)
!!                                                    !expj = safe_exp(-argj)/(2*pi*sigma2)**(3.d0/2.d0)
!!                                                    expi = safe_exp(-argi)/(1.d0*pi*sigma2)**(3.d0/4.d0)
!!                                                    expj = safe_exp(-argj)/(1.d0*pi*sigma2)**(3.d0/4.d0)
!!                                                    silim = spherical_harmonic(il,im,xx,yy,zz)*sqrt(4.d0*pi)
!!                                                    sjljm = spherical_harmonic(jl,jm,xx,yy,zz)*sqrt(4.d0*pi)
!!                                                    !if (abs(argi)>1000.d0) write(*,*) 'WARNING argi'
!!                                                    !if (abs(argj)>1000.d0) write(*,*) 'WARNING argj'
!!                                                    !if (abs(expi)>1000.d0) write(*,*) 'WARNING expi'
!!                                                    !if (abs(expj)>1000.d0) write(*,*) 'WARNING expj'
!!                                                    !if (abs(silim)>1000.d0) write(*,*) 'WARNING silim'
!!                                                    !if (abs(sjljm)>1000.d0) write(*,*) 'WARNING sjljm'
!!                                                    !rr = rr + silim*expi*alpha*(x**2+y**2+z**2)*sjljm*expj*hh**3
!!                                                    !rr = rr + silim*expi*sjljm*expj*hh**3*sqrt(4.d0*pi)
!!                                                    !write(*,*) 'argi, expi, argj, expj', argi, argj, expi, expj
!!                                                    rr = rr + silim*expi*alpha*(x**2+y**2+z**2)**3*sjljm*expj*hh**3
!!                                                    !rr = rr + silim*expi*sjljm*expj*hh**3
!!                                                end do
!!                                            end do
!!                                        end do
!!                                        !write(*,*) 'i, j, il, im, jl, jm, rr', i, j, il, im, jl, jm, rr
!!                                        !tt = tt + multipoles(im,il,iat)*multipoles(jm,jl,jat)*rr
!!                                        !if (il==0 .and. jl==0) then
!!                                            tt = tt + multipoles(im,il,i)*multipoles(jm,jl,j)*rr
!!                                        !end if
!!                                        !if (abs(multipoles(im,il,iat))>1000.d0) write(*,*) 'WARNING multipoles(im,il,iat)'
!!                                        !if (abs(multipoles(jm,jl,jat))>1000.d0) write(*,*) 'WARNING multipoles(jm,jl,jat)'
!!                                    end do
!!                                end do
!!                            end do
!!                        end do
!!                        write(*,*) 'i, j, ii, jj, tt', ii, jj, tt
!!                        ham(jj,ii) = ham(jj,ii) + tt
!!                        penalty_matrix(jj,ii) = tt
!!                    !end if
!!                end if
!!            end do
!!        end if
!!    end do
!!    
!!    if (icheck>n**2) then
!!        call f_err_throw('icheck('//adjustl(trim(yaml_toa(icheck)))//') > n**2('//&
!!            &adjustl(trim(yaml_toa(n**2)))//')',err_name='BIGDFT_RUNTIME_ERROR')
!!    end if
!!
!!    call f_release_routine()

  end subroutine add_penalty_term_new




  subroutine order_eigenvalues(n, eigenvalues, ids)
    use module_base
    use sort, only: QsortC
    implicit none

    ! Calling arguments
    integer,intent(in) :: n
    real(kind=8),dimension(n),intent(inout) :: eigenvalues
    integer,dimension(n),intent(inout) :: ids

    ! Local variables
    integer :: i, ind, ii
    real(kind=8) :: tt
    integer,dimension(:),allocatable :: lookup
    integer,dimension(:),allocatable :: ids_tmp

    call f_routine(id='order_eigenvalues')

    !! Order the eigenvalues and IDs
    !do i=1,n
    !    ! add i-1 since we are only searching in the subarray
    !    ind = minloc(eigenvalues(i:n),1) + (i-1)
    !    tt = eigenvalues(i)
    !    eigenvalues(i) = eigenvalues(ind)
    !    eigenvalues(ind) = tt
    !    ii = ids(i)
    !    ids(i) = ids(ind)
    !    ids(ind) = ii
    !end do

    !do i=1,n
    !    write(200+bigdft_mpi%iproc,*) eigenvalues(i), ids(i)
    !end do

    lookup = f_malloc(n,id='lookup')
    do i=1,n
        lookup(i) = i
    end do
    call QsortC(eigenvalues, lookup)
    ids_tmp = f_malloc(n,id='ids_tmp')
    call f_memcpy(src=ids, dest=ids_tmp)
    do i=1,n
        ind = lookup(i)
        ids(i) = ids_tmp(ind)
    end do

    !do i=1,n
    !    write(300+bigdft_mpi%iproc,*) eigenvalues(i), ids(i)
    !end do

    call f_free(lookup)
    call f_free(ids_tmp)

    call f_release_routine()

 end subroutine order_eigenvalues


 subroutine calculate_projector(n, ntot, nmax, kkat, ids, evals, coeff, occ_all, proj)
   use module_base
   implicit none

   ! Calling arguments
   integer :: n, ntot, nmax, kkat
   integer,dimension(ntot),intent(in) :: ids
   real(kind=8),dimension(ntot),intent(in) :: evals, occ_all
   real(kind=8),dimension(nmax,nmax),intent(in) :: coeff
   !real(kind=8),intent(in) :: kT, ef
   real(kind=8),dimension(n,n),intent(out) :: proj

   ! Local variables
   integer :: ij, ieval, i, j
   real(kind=8) :: occ

   call f_routine(id='calculate_projector')

   ij = 0
   do ieval=1,ntot
       if (ids(ieval)/=kkat) cycle
       ij = ij + 1
       !occ = 1.d0/(1.d0+safe_exp( (evals(ieval)-ef)*(1.d0/kT) ) )
       occ = occ_all(ieval)
       do i=1,n
           do j=1,n
               proj(j,i) = proj(j,i) + occ*coeff(j,ij)*coeff(i,ij)
           end do
      end do
   end do

   call f_release_routine()

 end subroutine calculate_projector


 subroutine unitary_test_multipoles(iproc, nproc, nphi, nphir, orbs, lzd, smmd, smat, collcom, hgrids)
   use module_base
   use module_types, only: orbitals_data, comms_linear, local_zone_descriptors, comms_linear
   use sparsematrix_base, only: sparse_matrix, matrices, SPARSE_TASKGROUP, assignment(=), &
                                matrices_null, sparsematrix_malloc_ptr, deallocate_matrices, &
                                sparse_matrix_metadata
   use locreg_operations,only: workarr_sumrho, initialize_work_arrays_sumrho, deallocate_work_arrays_sumrho
   use yaml_output
   use bounds, only: geocode_buffers
   use orbitalbasis
   implicit none
   ! Calling arguments
   integer,intent(in) :: iproc, nproc, nphi, nphir
   type(orbitals_data),intent(in) :: orbs
   type(local_zone_descriptors),intent(in) :: lzd
   type(sparse_matrix_metadata),intent(in) :: smmd
   type(sparse_matrix),intent(in) :: smat
   type(comms_linear),intent(in) :: collcom
   real(kind=8),dimension(3) :: hgrids
   ! Local variables
   integer :: iorb, iiorb, ilr, i1, i2, i3, ii1, ii2, ii3, l, m, i, ind, ist, istr, ii, nl1, nl2, nl3
   real(kind=8) :: x, y, z, r2, r, factor, rmax, factor_normalization, val,sigma
   real(kind=8),dimension(:),allocatable :: phi2r, phi2, phi1r, phi1
   real(kind=8),dimension(:,:),allocatable :: locregcenter
   type(matrices) :: multipole_matrix
   type(workarr_sumrho) :: w
   real(kind=8),dimension(-lmax:lmax,0:lmax) :: errors
   real(kind=8),dimension(-lmax:lmax,0:lmax) :: values_orig
   real(kind=8),dimension(-lmax:lmax,0:lmax) :: values
   type(orbital_basis) :: psi_ob
   real(gp), dimension(3) :: acell
   real(wp), dimension(:,:,:), allocatable :: Qlm
   real(kind=8),dimension(:),allocatable :: gg1, gg2, gg3


   call f_routine(id='unitary_test_multipoles')

   if (iproc==0) then
       call yaml_comment('Unitary test of the multipole routines',hfill='~')
   end if

   multipole_matrix = matrices_null()
   multipole_matrix%matrix_compr = sparsematrix_malloc_ptr(smat, SPARSE_TASKGROUP, id='multipole_matrix%matrix_compr')

   phi2r = f_malloc0(nphir,id='phi2r')
   phi1r = f_malloc(nphir,id='phi1r')
   phi1 = f_malloc0(nphi,id='phi1')

   locregcenter = f_malloc0((/3,lzd%nlr/),id='locregcenter')

   do ilr=1,lzd%nlr 
       if (lzd%Llr(ilr)%geocode/='F') then
           call f_err_throw('support function locregs must always have free BC')
       end if
   end do
   call geocode_buffers('F', lzd%glr%geocode, nl1, nl2, nl3)

  sigma=0.5d0
  r=1.d0 !not used...

   ist = 0
   do iorb=1,orbs%norbp
       iiorb = orbs%isorb + iorb
       ilr = orbs%inwhichlocreg(iiorb)
       !rmax = min(lzd%llr(ilr)%d%n1i*0.25d0*hgrids(1),lzd%llr(ilr)%d%n2i*0.25d0*hgrids(2),lzd%llr(ilr)%d%n3i*0.25d0*hgrids(3))
       rmax = min(lzd%llr(ilr)%d%n1*0.5d0*hgrids(1),lzd%llr(ilr)%d%n2*0.5d0*hgrids(2),lzd%llr(ilr)%d%n3*0.5d0*hgrids(3))
       factor_normalization = 0.5d0*lzd%hgrids(1)*0.5d0*lzd%hgrids(2)*0.5d0*lzd%hgrids(3) !*3.d0/(4.d0*pi*rmax**3)
       ! Since the radial function is constant and thus not decaying towards the boundaries of the integration sphere, the center
       ! of the integration volume must be on a gridpoint to avoid truncation artifacts.
       locregcenter(1:3,ilr) = get_closest_gridpoint(lzd%llr(ilr)%locregcenter,hgrids)

       gg1 = f_malloc(lzd%llr(ilr)%d%n1i,id='gg1')
       gg2 = f_malloc(lzd%llr(ilr)%d%n2i,id='gg2')
       gg3 = f_malloc(lzd%llr(ilr)%d%n3i,id='gg3')
       do i1=1,lzd%llr(ilr)%d%n1i
           ii1 = lzd%llr(ilr)%nsi1 + i1 - nl1 - 1
           x = ii1*0.5d0*lzd%hgrids(1) - locregcenter(1,ilr)
           gg1(i1) = safe_exp(-0.5d0*x**2/sigma**2)
       end do
       do i2=1,lzd%llr(ilr)%d%n2i
           ii2 = lzd%llr(ilr)%nsi2 + i2 - nl2 - 1
           y = ii2*0.5d0*lzd%hgrids(2) - locregcenter(2,ilr)
           gg2(i2) = safe_exp(-0.5d0*y**2/sigma**2)
       end do
       do i3=1,lzd%llr(ilr)%d%n3i
           ii3 = lzd%llr(ilr)%nsi3 + i3 - nl3 - 1
           z = ii3*0.5d0*lzd%hgrids(3) - locregcenter(3,ilr)
           gg3(i3) = safe_exp(-0.5d0*z**2/sigma**2)
       end do

       !$omp parallel default(none) &
       !$omp shared(lzd, nl1, nl2, nl3, ilr, locregcenter, sigma, phi2r, ist, factor_normalization) &
       !$omp shared(gg1, gg2, gg3, r) &
       !$omp private(i1, i2, i3, ii1, ii2, ii3, x, y, z, ind, l, m, factor)
       !$omp do schedule(static)
       do i3=1,lzd%llr(ilr)%d%n3i
           ii3 = lzd%llr(ilr)%nsi3 + i3 - nl3 - 1
           z = ii3*0.5d0*lzd%hgrids(3) - locregcenter(3,ilr)
           do i2=1,lzd%llr(ilr)%d%n2i
               ii2 = lzd%llr(ilr)%nsi2 + i2 - nl2 - 1
               y = ii2*0.5d0*lzd%hgrids(2) - locregcenter(2,ilr)
               do i1=1,lzd%llr(ilr)%d%n1i
                   ii1 = lzd%llr(ilr)%nsi1 + i1 - nl1 - 1
                   x = ii1*0.5d0*lzd%hgrids(1) - locregcenter(1,ilr)
                   ind = (i3-1)*lzd%llr(ilr)%d%n2i*lzd%llr(ilr)%d%n1i + (i2-1)*lzd%llr(ilr)%d%n1i + i1
                   do l=0,lmax
                       do m=-l,l
                           factor = get_test_factor(l,m)*factor_normalization*sqrt(4.d0*pi*real(2*l+1,kind=8))/sigma**3
                           if (l==1) then
                              factor = factor/(3.d0*sigma**2)
                           else if (l==2) then
                              factor = factor/(15.d0*sigma**4)
                           end if
                           phi2r(ist+ind) = phi2r(ist+ind) + &
                                gg1(i1)*gg2(i2)*gg3(i3)*factor*solid_harmonic(0, r, l, m , x, y, z)/sqrt(twopi**3)
                       end do
                   end do
               end do
           end do
       end do
       !$omp end do
       !$omp end parallel
       call f_free(gg1)
       call f_free(gg2)
       call f_free(gg3)
       ist = ist + lzd%llr(ilr)%d%n1i*lzd%llr(ilr)%d%n2i*lzd%llr(ilr)%d%n3i
    end do

   if (nproc>1) then
       call mpiallred(locregcenter, mpi_sum, comm=bigdft_mpi%mpi_comm)
   end if

   ! Transform back to wavelets
   phi2 = f_malloc0(nphi,id='phi2')
   ist=1
   istr=1
   do iorb=1,orbs%norbp
      iiorb=orbs%isorb+iorb
      ilr=orbs%inwhichlocreg(iiorb)
      call initialize_work_arrays_sumrho(lzd%llr(ilr),.true.,w)
      call isf_to_daub(lzd%llr(ilr), w, phi2r(istr), phi2(ist))
      call deallocate_work_arrays_sumrho(w)
      ist = ist + lzd%llr(ilr)%wfd%nvctr_c + 7*lzd%llr(ilr)%wfd%nvctr_f
      istr = istr + lzd%llr(ilr)%d%n1i*lzd%llr(ilr)%d%n2i*lzd%llr(ilr)%d%n3i
   end do

   !alternative solution, less memory, less operations, less communications
   acell(1)=0.5_gp*hgrids(1)*Lzd%glr%d%n1i
   acell(2)=0.5_gp*hgrids(2)*Lzd%glr%d%n2i
   acell(3)=0.5_gp*hgrids(3)*Lzd%glr%d%n3i
   Qlm=f_malloc([-lmax .to. lmax ,0 .to. lmax,1 .to. orbs%norbp ],id='Qlm')
   call orbital_basis_associate(psi_ob,orbs=orbs,phis_wvl=phi2,Lzd=Lzd,id='unitary_test_multipoles')
   call Qlm_phi(lmax,smmd%geocode,hgrids,acell,psi_ob,Qlm,.false.,centers=locregcenter)
   call orbital_basis_release(psi_ob)
   call f_zero(values)
   do l=0,lmax
      do m=-l,l 
         val = 0.d0
         do iorb=1,orbs%norbp
            val = val + Qlm(m,l,iorb)
         end do
         values(m,l) = val/real(orbs%norb,kind=8)
      end do
   end do
   call f_free(Qlm)

  if (nproc > 1) call mpiallred(values,op=MPI_SUM,comm=bigdft_mpi%mpi_comm)
  do l=0,lmax
     do m=-l,l !to copy also zeros
        errors(m,l) = 100.d0*abs(values(m,l)/get_test_factor(l,m)-1.d0)
        values_orig(m,l) = get_test_factor(l,m)
     end do
  end do



!!$   ! Set phi1 to 1
!!$   phi1r(:) = 1.d0
!!$
!!$   ! Transform back to wavelets
!!$   phi2 = f_malloc0(nphi,id='phi2')
!!$   ist=1
!!$   istr=1
!!$   do iorb=1,orbs%norbp
!!$       iiorb=orbs%isorb+iorb
!!$       ilr=orbs%inwhichlocreg(iiorb)
!!$       call initialize_work_arrays_sumrho(1,[lzd%llr(ilr)],.true.,w)
!!$       call isf_to_daub(lzd%llr(ilr), w, phi2r(istr), phi2(ist))
!!$       call initialize_work_arrays_sumrho(1,[lzd%llr(ilr)],.false.,w)
!!$       call isf_to_daub(lzd%llr(ilr), w, phi1r(istr), phi1(ist))
!!$       call deallocate_work_arrays_sumrho(w)
!!$       ist = ist + lzd%llr(ilr)%wfd%nvctr_c + 7*lzd%llr(ilr)%wfd%nvctr_f
!!$       istr = istr + lzd%llr(ilr)%d%n1i*lzd%llr(ilr)%d%n2i*lzd%llr(ilr)%d%n3i
!!$   end do
!!$
!!$
!!$   !do ind=1,nphi
!!$   !    write(*,*) 'ind, val', ind, phi2(ind)
!!$   !end do
!!$
!!$
!!$
!!$   do l=0,lmax
!!$       do m=-l,l
!!$           call calculate_multipole_matrix(iproc, nproc, l, m, nphi, phi1, phi2, nphir, hgrids, &
!!$                orbs, collcom, lzd, smat, locregcenter, 'sphere', multipole_matrix) !==> values
!!$           val = 0.d0
!!$           do iorb=1,orbs%norb
!!$               iiorb = modulo(iorb-1,smat%nfvctr)+1
!!$               ind = matrixindex_in_compressed(smat, iorb, iorb)
!!$               val = val + multipole_matrix%matrix_compr(ind)
!!$               !write(*,*) 'l, m, iorb, ind, val', &
!!$               !    l, m, iorb, ind, multipole_matrix%matrix_compr(ind)
!!$           end do
!!$           values(m,l) = val/real(orbs%norb,kind=8)
!!$           errors(m,l) = 100.d0*abs(values(m,l)/get_test_factor(l,m)-1.d0)
!!$           values_orig(m,l) = get_test_factor(l,m)
!!$           !if (iproc==0) write(*,*) 'l, m, val, error', l, m, val, abs(val-get_test_factor(l,m))
!!$       end do
!!$   end do

   call f_free(locregcenter)

   if (iproc==0) then
       call yaml_mapping_open('Unitary check of the multipole calculations')
       call yaml_sequence_open('Original values')
       do l=0,lmax
           call yaml_sequence(advance='no')
           call yaml_map('q'//adjustl(trim(yaml_toa(l))),values_orig(-l:l,l),fmt='(1es16.8)')
       end do
       call yaml_mapping_close()
       call yaml_sequence_open('Calculated values')
       do l=0,lmax
           call yaml_sequence(advance='no')
           call yaml_map('q'//adjustl(trim(yaml_toa(l))),values(-l:l,l),fmt='(1es16.8)')
       end do
       call yaml_mapping_close()
       call yaml_sequence_open('Relative errors in percent')
       do l=0,lmax
           call yaml_sequence(advance='no')
           call yaml_map('q'//adjustl(trim(yaml_toa(l))),errors(-l:l,l),fmt='(1es10.2)')
       end do
       call yaml_sequence_close()
       call yaml_mapping_close()
   end if



   call f_free(phi1r)
   call f_free(phi2r)
   call f_free(phi1)
   call f_free(phi2)
   call deallocate_matrices(multipole_matrix)

   !call multipole_analysis_driver(iproc, nproc, 2, tmb%npsidim_orbs, tmb%psi, &
   !     max(tmb%collcom_sr%ndimpsi_c,1), at, tmb%lzd%hgrids, &
   !     tmb%orbs, tmb%linmat%s, tmb%linmat%m, tmb%linmat%l, tmb%collcom, tmb%lzd, &
   !     tmb%orthpar, tmb%linmat%ovrlp_, tmb%linmat%ham_, tmb%linmat%kernel_, rxyz, &
   !     method='projector')

   call f_release_routine()

 end subroutine unitary_test_multipoles


 !> Calculate the closes grid point to a given point r
 function get_closest_gridpoint(r,hgrids) result(cgp)
   implicit none
   ! Calling arguments
   real(kind=8),dimension(3),intent(in) :: r
   real(kind=8),dimension(3),intent(in) :: hgrids
   real(kind=8),dimension(3) :: cgp
   ! Local variables
   integer :: i, ii
   real(kind=8) :: tt

   do i=1,3
       tt = r(i)/hgrids(1)
       ii = nint(tt)
       cgp(i) = real(ii,kind=8)*hgrids(i)
   end do
 end function get_closest_gridpoint


 !> SM: similar to support_function_multipoles. This one calculates the "gross" multipoles (i.e. without taking into account the "core" contribution)
 subroutine support_function_gross_multipoles(iproc, nproc, tmb, atoms, shift, denspot)
   use module_base
   use module_types
   use locreg_operations
   use yaml_output
   use multipole_base, only: lmax
   use bounds, only: geocode_buffers
   use sparsematrix_base, only: matrices, matrices_null, sparsematrix_malloc_ptr, SPARSE_TASKGROUP, assignment(=), &
                                deallocate_matrices
   use orthonormalization, only: orthonormalizelocalized

   use communications_base, only: TRANSPOSE_FULL
   use transposed_operations, only: calculate_overlap_transposed
   use communications, only: transpose_localized
   use multipole_base, only: external_potential_descriptors, external_potential_descriptors_null, &
                             multipole_set_null, multipole_null, deallocate_external_potential_descriptors
   use orbitalbasis
   ! Calling arguments
   integer,intent(in) :: iproc, nproc
   type(DFT_wavefunction),intent(inout) :: tmb
   type(atoms_data),intent(in) :: atoms
   real(kind=8),dimension(3),intent(in) :: shift !< global shift of the atomic positions
   type(DFT_local_fields), intent(inout) :: denspot
 
   integer :: ist, istr, iorb, iiorb, ilr, i, iat, iter, itype, mm
   integer :: i1, i2, i3, ii1, ii2, ii3, nl1, nl2, nl3, ii, l, m, ind, iat_old, methTransformOverlap
   real(kind=8),dimension(:),allocatable :: rmax, phi1, phi1r, phi_ortho
   real(kind=8),dimension(:,:),allocatable :: delta_centers
   real(kind=8),dimension(:,:),allocatable :: center_locreg, center_orb
   real(kind=8),dimension(:),allocatable :: phir, phir_one
   real(kind=8) :: hxh, hyh, hzh, tt, x, y, z, weight, factor
   type(workarr_sumrho) :: w
   character(len=20) :: atomname
   character(len=20),dimension(:),allocatable :: names
   integer,dimension(:),allocatable :: iatype_tmp
   type(matrices) :: multipole_matrix
   real(kind=8),dimension(:,:,:),allocatable :: multipoles
   real(kind=8),dimension(:),allocatable :: scaled
   real(kind=8),dimension(:),pointer :: phit_c, phit_f
   logical :: can_use_transposed
   type(external_potential_descriptors) :: ep
   character(len=*),parameter :: no='none', onsite='on-site'
   character(len=*),parameter :: do_ortho = onsite
   type(orbital_basis) :: psi_ob
   real(gp), dimension(3) :: acell, center
   real(wp), dimension(:,:,:), allocatable :: Qlm

   call f_routine(id='support_function_gross_multipoles')

   phi_ortho = f_malloc(size(tmb%psi),id='phi_ortho')
   call f_memcpy(src=tmb%psi, dest=phi_ortho)
   if (do_ortho == no) then
       ! Do nothing
   else if (do_ortho == onsite) then
       phit_c = f_malloc_ptr(sum(tmb%collcom%nrecvcounts_c),id='phit_c')
       phit_f = f_malloc_ptr(7*sum(tmb%collcom%nrecvcounts_f),id='phit_f')
       methTransformOverlap = -2
       can_use_transposed = .false.
       call orthonormalizeLocalized(iproc, nproc, methTransformOverlap, &
            1.d-8, tmb%npsidim_orbs, tmb%orbs, tmb%lzd, &
            tmb%linmat%s, tmb%linmat%l, tmb%collcom, tmb%orthpar, &
            phi_ortho, phit_c, phit_f, &
            can_use_transposed)
       !!!@ TEST @@@@@@@@@@@@@@@@@@@@@@@@@@@@@@@@@@
       !!call transpose_localized(iproc, nproc, tmb%npsidim_orbs, tmb%orbs, tmb%collcom, &
       !!     TRANSPOSE_FULL, phi_ortho, phit_c, phit_f, tmb%lzd)
       !!multipole_matrix = matrices_null()
       !!multipole_matrix%matrix_compr = sparsematrix_malloc_ptr(tmb%linmat%s, SPARSE_FULL, id='multipole_matrix%matrix_compr')
       !!call calculate_overlap_transposed(iproc, nproc, tmb%orbs, tmb%collcom, &
       !!     phit_c, phit_c, phit_f, phit_f, tmb%linmat%s, multipole_matrix)
       !!if (iproc==0) then
       !!    do i=1,size(multipole_matrix%matrix_compr)
       !!        write(*,*) 'i, mat', i, multipole_matrix%matrix_compr(i)
       !!    end do
       !!end if
       !!call deallocate_matrices(multipole_matrix)
       !!!@ END TEST @@@@@@@@@@@@@@@@@@@@@@@@@@@@@@
       call f_free_ptr(phit_c)
       call f_free_ptr(phit_f)
       ! END TEST ############################################################
   else
       call f_err_throw('wrong orthonormalisation method',err_name='BIGDFT_RUNTIME_ERROR')
   end if

 
   rmax = f_malloc0(tmb%orbs%norb,id='rmax')
   phir = f_malloc(tmb%collcom_sr%ndimpsi_c,id='phir')
   phir_one = f_malloc(tmb%collcom_sr%ndimpsi_c,id='phir_one')
   phir_one = 1.d0
 
   !call to_zero(3*tmb%orbs%norb, dipole_net(1,1))
   !call to_zero(9*tmb%orbs%norb, quadropole_net(1,1,1))


   center_locreg = f_malloc0((/3,tmb%lzd%nlr/),id='center_locreg')
   center_orb = f_malloc0((/3,tmb%lzd%nlr/),id='center_orb')
   multipole_matrix = matrices_null()
   multipole_matrix%matrix_compr = sparsematrix_malloc_ptr(tmb%linmat%s, SPARSE_TASKGROUP, id='multipole_matrix%matrix_compr')

  ! Set phi1 to 1
  phi1r = f_malloc(max(tmb%collcom_sr%ndimpsi_c,1),id='phi1r')
  phi1 = f_malloc0(tmb%npsidim_orbs,id='phi1')

  multipoles = f_malloc((/-lmax.to.lmax,0.to.lmax,1.to.tmb%orbs%norb/),id='multipoles')

  scaled = f_malloc0(tmb%orbs%norb,id='scaled')

  phi1r(:) = 1.d0


  call f_zero(multipoles)
 
  ist=1
  istr=1
  do iorb=1,tmb%orbs%norbp
      iiorb=tmb%orbs%isorb+iorb
      ilr=tmb%orbs%inwhichlocreg(iiorb)
      iat=tmb%orbs%onwhichatom(iiorb)
      call initialize_work_arrays_sumrho(tmb%lzd%Llr(ilr),.true.,w)
      ! Transform the support function to real space
      call daub_to_isf(tmb%lzd%llr(ilr), w, phi_ortho(ist), phir(istr))
      call initialize_work_arrays_sumrho(tmb%lzd%llr(ilr),.false.,w)
      ! Transform the functions which is constantly one to wavelets
      call isf_to_daub(tmb%lzd%llr(ilr), w, phi1r(istr), phi1(ist))
      call deallocate_work_arrays_sumrho(w)

      call calculate_weight_center(tmb%lzd%llr(ilr), tmb%lzd%glr, tmb%lzd%hgrids, &
           phir(istr), center_locreg(1:3,ilr), center_orb(1:3,iiorb))
      ist = ist + tmb%lzd%Llr(ilr)%wfd%nvctr_c + 7*tmb%lzd%Llr(ilr)%wfd%nvctr_f
      istr = istr + tmb%lzd%Llr(ilr)%d%n1i*tmb%lzd%Llr(ilr)%d%n2i*tmb%lzd%Llr(ilr)%d%n3i

!!$      mesh=cell_new(tmb%lzd%Llr(ilr)%geocode,&
!!$           [tmb%lzd%llr(ilr)%d%n1i,tmb%lzd%llr(ilr)%d%n2i,tmb%lzd%llr(ilr)%d%n3i],0.5_gp*tmb%lzd%hgrids)
!!$      boxit=box_iterator(mesh,origin=0.5d0*hgrids*[tmb%lzd%llr(ilr)%nsi1,tmb%lzd%llr(ilr)%nsi2,tmb%lzd%llr(ilr)%nsi3])
!!$      weight = 0.d0
!!$      do while(box_next_point(boxit))
!!$         tt = phir(boxit%ind+istr)**2
!!$         center_locreg(1,ilr) = center_locreg(1,ilr) + boxit%rxyz(1)*tt
!!$         center_locreg(2,ilr) = center_locreg(2,ilr) + boxit%rxyz(2)*tt
!!$         center_locreg(3,ilr) = center_locreg(3,ilr) + boxit%rxyz(3)*tt
!!$         weight = weight + tt
!!$      end do
  end do



  if(istr/=tmb%collcom_sr%ndimpsi_c+1) then
      call f_err_throw('istr/=tmb%collcom_sr%ndimpsi_c+1')
      !write(*,'(a,i0,a)') 'ERROR on process ',iproc,' : istr/=tmb%collcom_sr%ndimpsi_c+1'
      !stop
  end if

  if (nproc>1) then
      call mpiallred(center_locreg, mpi_sum, comm=bigdft_mpi%mpi_comm)
      call mpiallred(center_orb, mpi_sum, comm=bigdft_mpi%mpi_comm)
  end if

  hxh = 0.5d0*tmb%lzd%hgrids(1)
  hyh = 0.5d0*tmb%lzd%hgrids(2)
  hzh = 0.5d0*tmb%lzd%hgrids(3)
  factor = hxh*hyh*hzh

  !alternative solution, less memory, less operations, less communications
  acell(1)=0.5_gp*tmb%lzd%hgrids(1)*tmb%Lzd%glr%d%n1i
  acell(2)=0.5_gp*tmb%lzd%hgrids(2)*tmb%Lzd%glr%d%n2i
  acell(3)=0.5_gp*tmb%lzd%hgrids(3)*tmb%Lzd%glr%d%n3i
  Qlm=f_malloc([-lmax .to. lmax ,0 .to. lmax,1 .to. tmb%orbs%norbp ],id='Qlm')
  call orbital_basis_associate(psi_ob,orbs=tmb%orbs,&
       phis_wvl=phi_ortho,Lzd=tmb%Lzd,id='support_function_gross_multipoles')
  call Qlm_phi(lmax,tmb%linmat%smmd%geocode,tmb%lzd%hgrids,acell,psi_ob,Qlm,.false.,centers=center_locreg)
  call orbital_basis_release(psi_ob)
  do iorb=1,tmb%orbs%norbp
     iiorb = tmb%orbs%isorb + iorb
     do l=0,lmax
        do m=-lmax,lmax !to copy also zeros
           multipoles(m,l,iiorb) = Qlm(m,l,iorb)*factor
        end do
     end do
  end do
  call f_free(Qlm)

!!$  do l=0,lmax
!!$      do m=-l,l
!!$          call f_zero(multipole_matrix%matrix_compr)
!!$          ! Calculate the multipole matrix
!!$          call calculate_multipole_matrix(iproc, nproc, l, m, tmb%npsidim_orbs, phi1, phi_ortho, &
!!$               max(tmb%collcom_sr%ndimpsi_c,1), tmb%lzd%hgrids, &
!!$               tmb%orbs, tmb%collcom, tmb%lzd, tmb%linmat%s, center_locreg, 'box', multipole_matrix)! =>>multipoles
!!$          !write(*,*) 'multipole_matrix%matrix_compr(1)',multipole_matrix%matrix_compr(1)
!!$          ! Take the diagonal elements and scale by factor (anyway there is no really physical meaning in the actual numbers)
!!$          do iorb=1,tmb%orbs%norbp
!!$              iiorb = tmb%orbs%isorb + iorb
!!$              ind = matrixindex_in_compressed(tmb%linmat%s, iiorb, iiorb)
!!$              multipoles(m,l,iiorb) = multipole_matrix%matrix_compr(ind)*factor
!!$              !write(*,*) 'iorb, multipoles(:,:,iiorb)',iorb, multipoles(:,:,iiorb)
!!$          end do
!!$      end do
!!$  end do

  ! Normalize the multipoles such that the largest component has the magnitude 1
  do iorb=1,tmb%orbs%norbp
      iiorb = tmb%orbs%isorb + iorb
      tt = maxval(abs(multipoles(:,:,iiorb)))
      !write(*,*) 'iorb, tt', iorb, tt
      multipoles(:,:,iiorb) = multipoles(:,:,iiorb)/tt
      scaled(iiorb) = tt
  end do
 
 
  if (bigdft_mpi%nproc>1) then
      call mpiallred(multipoles, mpi_sum, comm=bigdft_mpi%mpi_comm)
      call mpiallred(scaled, mpi_sum, comm=bigdft_mpi%mpi_comm)
      call mpiallred(rmax, mpi_sum, comm=bigdft_mpi%mpi_comm)
  end if

 
  if (iproc==0) then
      call yaml_sequence_open('Gross support functions moments')
      call yaml_map('Orthonormalization',do_ortho)
      iatype_tmp = f_malloc(tmb%orbs%norb,id='iatype_tmp')
      delta_centers = f_malloc((/3,tmb%orbs%norb/),id='delta_centers')
      iat_old = -1
      names = f_malloc_str(len(names),tmb%orbs%norb,id='names')

      ep = external_potential_descriptors_null()
      ep%nmpl = tmb%orbs%norb
      allocate(ep%mpl(ep%nmpl))

      do iorb=1,tmb%orbs%norb
          iat = tmb%orbs%onwhichatom(iorb)
          if (iat/=iat_old) then
              ii = 1
          else
              ii = ii + 1
          end if
          iat_old = iat
          ilr = tmb%orbs%inwhichlocreg(iorb)
          itype = atoms%astruct%iatype(iat)
          iatype_tmp(iorb) = itype
          names(iorb) = trim(atoms%astruct%atomnames(itype))//'-'//adjustl(trim(yaml_toa(ii)))
          ! delta_centers gives the difference between the charge center and the localization center
          delta_centers(1:3,iorb) = center_locreg(1:3,ilr) - tmb%lzd%llr(ilr)%locregcenter(1:3)
          !write(*,*) 'iorb, ilr, center_locreg(1:3,ilr) - tmb%lzd%llr(ilr)%locregcenter(1:3)', &
          !           iorb, ilr, center_locreg(1:3,ilr) - tmb%lzd%llr(ilr)%locregcenter(1:3)
          !write(*,*) 'iorb, delta_centers(1:3,iorb)', iorb, delta_centers(1:3,iorb)
          ! Undo the global shift of the centers
          center_orb(1:3,iorb) = center_orb(1:3,iorb) + shift(1:3)

          ep%mpl(iorb) = multipole_set_null()
          allocate(ep%mpl(iorb)%qlm(0:lmax))
          ep%mpl(iorb)%rxyz = center_orb(1:3,iorb)
          ep%mpl(iorb)%sym = trim(names(iorb))
          do l=0,lmax
              ep%mpl(iorb)%qlm(l) = multipole_null()
              !if (l>=3) cycle
              ep%mpl(iorb)%qlm(l)%q = f_malloc_ptr(2*l+1,id='q')
              mm = 0
              do m=-l,l
                  mm = mm + 1
                  ep%mpl(iorb)%qlm(l)%q(mm) = multipoles(m,l,iorb)
              end do
          end do
      end do
      call write_multipoles_new(ep, lmax, atoms%astruct%units, &
           delta_centers, tmb%orbs%onwhichatom, scaled)
      call deallocate_external_potential_descriptors(ep)
      call f_free(delta_centers)
      call f_free(iatype_tmp)
      call f_free_str(len(names),names)
      call f_free(scaled)
      call yaml_sequence_close()
  end if

 
  call f_free(rmax)
  call f_free(phir)
  call f_free(phi1r)
  call f_free(phi1)
  call f_free(phir_one)
  call deallocate_matrices(multipole_matrix)
  call f_free(center_locreg)
  call f_free(center_orb)
  call f_free(multipoles)
  call f_free(phi_ortho)

  call f_release_routine()
 
 end subroutine support_function_gross_multipoles


 !!subroutine get_optimal_sigmas(iproc, nproc, nsigma, collcom_sr, smatl, kernel_, at, lzd, ep, shift, rxyz, ixc, denspot)
 !!  use module_base
 !!  use module_types, only: DFT_wavefunction, input_variables, DFT_local_fields, comms_linear, DFT_local_fields, &
 !!                          local_zone_descriptors
 !!  use sparsematrix_base, only: sparse_matrix, matrices
 !!  use module_atoms, only: atoms_data
 !!  use Poisson_Solver, only: H_potential
 !!  use rhopotential, only: sumrho_for_TMBs, corrections_for_negative_charge
 !!  use yaml_output
 !!  implicit none
 !!  ! Calling arguments
 !!  integer,intent(in) :: iproc, nproc, nsigma, ixc
 !!  type(comms_linear),intent(inout) :: collcom_sr
 !!  type(sparse_matrix),intent(in) :: smatl
 !!  type(matrices),intent(in) :: kernel_
 !!  type(atoms_data),intent(in) :: at
 !!  type(local_zone_descriptors),intent(in) :: lzd
 !!  type(external_potential_descriptors),intent(in) :: ep
 !!  real(kind=8),dimension(3),intent(in) :: shift
 !!  real(kind=8),dimension(3,at%astruct%nat),intent(in) :: rxyz
 !!  type(DFT_local_fields),intent(inout) :: denspot
 !!  ! Local variables
 !!  real(kind=8),dimension(:,:,:,:),allocatable :: test_pot
 !!  logical :: rho_negative, exists, found, all_norms_ok
 !!  real(kind=8) :: ehart_ps, diff, tt, diff_min, diff_dipole, diff_dipole_min, rdim
 !!  !integer,parameter :: nsigma=3
 !!  real(kind=8),parameter :: step=0.20d0
 !!  integer :: i1, i2, i3, isigma0, isigma1, isigma2, impl, l
 !!  integer :: nzatom, nelpsp, npspcode, itype, ioffset, ishift
 !!  real(gp),dimension(0:4,0:6) :: psppar
 !!  real(kind=8),dimension(:,:),allocatable :: sigmax
 !!  real(kind=8),dimension(0:lmax) :: factor, factorx, factor_min
 !!  real(kind=8),dimension(:),allocatable :: rhov_orig
 !!  real(kind=8),dimension(3) :: dipole_exact, dipole_trial
 !!  real(kind=8) :: rloc
 !!  integer,dimension(:),allocatable :: psp_source

 !!  call f_routine(id='get_optimal_sigmas')

 !!  if (iproc==0) call yaml_comment('Determine optimal sigmas for the radial Gaussians',hfill='~')

 !!  test_pot = f_malloc0((/size(denspot%V_ext,1),size(denspot%V_ext,2),size(denspot%V_ext,3),2/),id='test_pot')
 !!  rhov_orig = f_malloc(size(denspot%rhov),id='rhov_orig')

 !!  ! Keep the original value fo rhov, which contains the entire potential
 !!  call f_memcpy(src=denspot%rhov, dest=rhov_orig)

 !!  ! Calculate the correct electrostatic potential, i.e. electronic plus ionic part
 !!  call sumrho_for_TMBs(iproc, nproc, lzd%hgrids(1), lzd%hgrids(2), lzd%hgrids(3), &
 !!       collcom_sr, smatl, kernel_, &
 !!       denspot%dpbox%ndimrhopot, &
 !!       denspot%rhov, rho_negative)
 !!  if (rho_negative) then
 !!      call corrections_for_negative_charge(iproc, nproc, at, denspot)
 !!  end if

 !!  denspot%rho_work = f_malloc_ptr(denspot%dpbox%ndimrhopot,id='denspot%rho_work')
 !!  ioffset=lzd%glr%d%n1i*lzd%glr%d%n2i*denspot%dpbox%i3xcsh
 !!  if (denspot%dpbox%ndimrhopot>0) then
 !!      call vcopy(denspot%dpbox%ndimpot,denspot%rhov(ioffset+1),1,denspot%rho_work(1),1)
 !!      ! add the spin down part if present
 !!      if (denspot%dpbox%nrhodim==2) then
 !!          ishift=denspot%dpbox%ndimrhopot/denspot%dpbox%nrhodim !start of the spin down part
 !!          call axpy(denspot%dpbox%ndimpot, 1.d0, &
 !!                    denspot%rhov(ioffset+ishift+1), &
 !!                    1, denspot%rho_work(1),1)
 !!      end if
 !!  end if
 !!  !do l=1,size(denspot%rho_work)
 !!  !    write(100,*) denspot%rho_work(l)
 !!  !end do
 !!  !write(*,*) 'calculate dipole with rho_work'
 !!  call calculate_dipole_moment(denspot%dpbox, 1, at, rxyz, denspot%rho_work, &
 !!       calculate_quadrupole=.true., dipole=dipole_exact, quiet_=.true.)
 !!  call f_free_ptr(denspot%rho_work)

 !!  call H_potential('D',denspot%pkernel,denspot%rhov,denspot%V_ext,ehart_ps,0.0_dp,.true.,&
 !!       quiet=denspot%PSquiet)!,rho_ion=denspot%rho_ion)
 !!  call dcopy(size(denspot%V_ext,1)*size(denspot%V_ext,2)*size(denspot%V_ext,3), &
 !!       denspot%rhov(1), 1, test_pot(1,1,1,1), 1)

 !!  ! Get an initial guess for the sigmas (use rloc from the pseudopotential)
 !!  sigmax = f_malloc((/0.to.lmax,1.to.ep%nmpl/),id='sigmax')
 !!  psp_source = f_malloc(ep%nmpl,id='psp_source')
 !!  do impl=1,ep%nmpl
 !!      !ixc = 1
 !!      !if (iproc==0) then
 !!      !    call yaml_warning('WARNING: USE ixc = 1 IN GET_OPTIMAL_SIGMAS')
 !!      !end if
 !!      !call psp_from_data(ep%mpl(impl)%sym, nzatom, nelpsp, npspcode, ixc, psppar, exists)
 !!      !if (.not.exists) then
 !!      !    call f_err_throw('No PSP available for external multipole type '//trim(ep%mpl(impl)%sym), &
 !!      !         err_name='BIGDFT_INPUT_VARIABLES_ERROR')
 !!      !end if
 !!      !ep%mpl(impl)%sigma(0:lmax) = psppar(0,0)-min(0.9d0,step*real(nsigma/2,kind=8))*psppar(0,0)
 !!      !sigmax(0:lmax,impl) = psppar(0,0)
 !!      !!found = .false.
 !!      !!search_loop: do itype=1,at%astruct%ntypes
 !!      !!    if (trim(ep%mpl(impl)%sym)==trim(at%astruct%atomnames(itype))) then
 !!      !!        sigmax(0:lmax,impl) = 1.0d0*at%psppar(0,0,itype)
 !!      !!        found = .true.
 !!      !!        exit search_loop
 !!      !!    end if
 !!      !!end do search_loop
 !!      !!if (.not.found) then
 !!      !!    call f_err_throw('No PSP available for external multipole type '//trim(ep%mpl(impl)%sym), &
 !!      !!         err_name='BIGDFT_INPUT_VARIABLES_ERROR')
 !!      !!end if
 !!      call get_psp_info(trim(ep%mpl(impl)%sym), ixc, at, nelpsp, psp_source(impl), rloc)
 !!      sigmax(0:lmax,impl) = 1.d0*rloc
 !!  end do
 !!  if (iproc==0) call write_psp_source(ep, psp_source)
 !!  call f_free(psp_source)

 !!  if (iproc==0) then
 !!      call yaml_sequence_open('Determine optimal sigmas')
 !!  end if
 !!  factorx(0:lmax) = max(0.1d0,1.d0-step*real(nsigma/2,kind=8))
 !!  ! The following loops are designed for lmax=2... stop otherwise
 !!  if (lmax>2) then
 !!      call f_err_throw('the maximal lmax possible is 2, but here we have '//trim(yaml_toa(lmax)),&
 !!           err_name='BIGDFT_RUNTIME_ERROR')
 !!  end if
 !!  diff_min = huge(diff_min)
 !!  diff_dipole_min = huge(diff_dipole_min)
 !!  factor_min(0:lmax) = 1.d0 !initialization
 !!  do isigma2=1,nsigma
 !!      do isigma1=1,nsigma
 !!          do isigma0=1,nsigma
 !!              factor(0) = factorx(0) + real(isigma0-1,kind=8)*step
 !!              factor(1) = factorx(1) + real(isigma1-1,kind=8)*step
 !!              factor(2) = factorx(2) + real(isigma2-1,kind=8)*step
 !!              do impl=1,ep%nmpl
 !!                  !ep%mpl(impl)%sigma(l) = ep%mpl(impl)%sigma(l) + step
 !!                  ep%mpl(impl)%sigma(0:lmax) = sigmax(0:lmax,impl)*factor(0:lmax)
 !!                  !if (iproc==0) write(*,*) 'impl, sigma', impl, ep%mpl(impl)%sigma(0:lmax)
 !!              end do
 !!              call dcopy(size(denspot%V_ext,1)*size(denspot%V_ext,2)*size(denspot%V_ext,3), &
 !!                   denspot%V_ext(1,1,1,1), 1, test_pot(1,1,1,2), 1)
 !!              call potential_from_charge_multipoles(iproc, nproc, at, denspot, ep, 1, &
 !!                   denspot%dpbox%ndims(1), 1, denspot%dpbox%ndims(2), &
 !!                   denspot%dpbox%nscatterarr(denspot%dpbox%mpi_env%iproc,3)+1, &
 !!                   denspot%dpbox%nscatterarr(denspot%dpbox%mpi_env%iproc,3)+&
 !!                   denspot%dpbox%nscatterarr(denspot%dpbox%mpi_env%iproc,2), &
 !!                   denspot%dpbox%hgrids(1),denspot%dpbox%hgrids(2),denspot%dpbox%hgrids(3), &
 !!                   shift, verbosity=0, ixc=ixc, lzd=lzd, pot=test_pot(:,:,:,2), &
 !!                   rxyz=rxyz, dipole_total=dipole_trial, all_norms_ok=all_norms_ok)

 !!              if (all_norms_ok) then
 !!                  diff_dipole = (dipole_exact(1)-dipole_trial(1))**2 + &
 !!                                (dipole_exact(2)-dipole_trial(2))**2 + &
 !!                                (dipole_exact(3)-dipole_trial(3))**2
 !!                  rdim = 1.d0/(real(size(denspot%V_ext,1),kind=8)*&
 !!                               real(size(denspot%V_ext,1),kind=8)*&
 !!                               real(size(denspot%V_ext,1),kind=8))
 !!                  diff = 0.d0
 !!                  do i3=1,size(denspot%V_ext,3)
 !!                      do i2=1,size(denspot%V_ext,2)
 !!                          do i1=1,size(denspot%V_ext,1)
 !!                              !write(800,*) 'i1, i2, i3, vals', i1, i2, i3, test_pot(i1,i2,i3,1), test_pot(i1,i2,i3,2)
 !!                              diff = diff + rdim*(test_pot(i1,i2,i3,1)-test_pot(i1,i2,i3,2))**2
 !!                          end do
 !!                      end do
 !!                  end do
 !!                  call mpiallred(diff, 1, mpi_sum, comm=bigdft_mpi%mpi_comm)
 !!                  !!tt = diff/(real(size(denspot%V_ext,1),kind=8)*&
 !!                  !!           real(size(denspot%V_ext,1),kind=8)*&
 !!                  !!           real(size(denspot%V_ext,1),kind=8))
 !!              end if
 !!              if (iproc==0) then
 !!                  call yaml_sequence(advance='no')
 !!                  call yaml_mapping_open(flow=.true.)
 !!                  call yaml_map('rloc mult',factor,fmt='(f3.1)')
 !!                  call yaml_map('Gaussian norms ok',all_norms_ok)
 !!                  if (all_norms_ok) then
 !!                      call yaml_map('dipole norm diff (actual/min)',(/diff_dipole,diff_dipole_min/),fmt='(es9.3)')
 !!                      call yaml_map('avg pot diff (actual/min)',(/diff,diff_min/),fmt='(es9.3)')
 !!                  end if
 !!                  call yaml_mapping_close()
 !!              end if
 !!              if (all_norms_ok) then
 !!                  if (diff<diff_min) then
 !!                      !factor_min(0:lmax) = factor(0:lmax)
 !!                      diff_min = diff
 !!                  end if
 !!                  if (diff_dipole<diff_dipole_min) then
 !!                      factor_min(0:lmax) = factor(0:lmax)
 !!                      diff_dipole_min = diff_dipole
 !!                  end if
 !!              end if
 !!          end do
 !!      end do
 !!  end do
 !!  if (iproc==0) then
 !!      call yaml_sequence_close()
 !!  end if
 !!  if (iproc==0) call yaml_map('optimal sigma multiplication factors',factor_min,fmt='(f4.2)')
 !!  do impl=1,ep%nmpl
 !!      ep%mpl(impl)%sigma(0:lmax) = sigmax(0:lmax,impl)*factor_min(0:lmax)
 !!  end do

 !!  call f_memcpy(src=rhov_orig, dest=denspot%rhov)

 !!  call f_free(sigmax)
 !!  call f_free(test_pot)
 !!  call f_free(rhov_orig)

 !!  call f_release_routine()

 !!end subroutine get_optimal_sigmas

 subroutine calculate_gaussian(is, ie, idim, nl, nglob, periodic, hh, shift, ep, gaussian_array)
   use module_base
   use multipole_base, only: lmax, external_potential_descriptors
   implicit none

   ! Calling arguments
   integer,intent(in) :: is, ie, idim, nl, nglob
   logical,intent(in) :: periodic
   real(kind=8),intent(in) :: hh
   real(kind=8),dimension(3),intent(in) :: shift
   type(external_potential_descriptors),intent(in) :: ep
   real(kind=8),dimension(0:lmax,is:ie,ep%nmpl),intent(out) :: gaussian_array

   ! Local variables
   integer :: i, ii, impl, l, isx, iex, n, imod, nn, nu, nd, js, je, j
   real(kind=8) :: x, tt, sig, dr

   call f_routine(id='calculate_gaussian')

   !do impl=1,ep%nmpl
   !    write(*,*) 'idim, shift(idim), ep%mpl(impl)%rxyz(idim)', idim, shift(idim), ep%mpl(impl)%rxyz(idim)
   !end do

   call f_zero(gaussian_array)

   ! Calculate the boundaries of the Gaussian to be calculated. To make it simple, take always the maximum:
   ! - free BC: entire box
   ! - periodic BC: half of the box size, with periodic wrap around
   if (.not.periodic) then
       js = 0
       je = 0
   else
       js = -1
       je = 1
   end if

   !$omp parallel default(none) &
   !$omp shared(is, ie, hh, shift, idim, ep, gaussian_array, js, je, nl, nglob) &
   !$omp private(i, ii, x, impl, tt, l, sig, j, dr)
   !$omp do
   do impl=1,ep%nmpl
       do i=is,ie
           ii = i - nl - 1
           tt = huge(tt)
           do j=js,je
               dr = real(ii+j*nglob,kind=8)*hh + shift(idim) - ep%mpl(impl)%rxyz(idim)
               if (abs(dr)<abs(tt)) tt = dr
           end do
           tt = tt**2
           do l=0,lmax
               sig = ep%mpl(impl)%sigma(l)
               gaussian_array(l,i,impl) = gaussian(sig,tt)
           end do
       end do
   end do
   !$omp end do
   !$omp end parallel

   call f_release_routine()

   contains

     function gaussian(sigma, r2) result(g)
       use module_base, only: pi => pi_param
       implicit none
       ! Calling arguments
       real(kind=8),intent(in) :: sigma, r2
       real(kind=8) :: tt, g

       ! Only calculate the Gaussian if the result will be larger than 10^-30
       tt = r2/(2.d0*sigma**2)
       if (tt<=69.07755279d0) then
           g = safe_exp(-tt)
           g = g/sqrt(2.d0*pi*sigma**2)**1!3
       else
           g = 0.d0
       end if
       !g = g/(sigma**3*sqrt(2.d0*pi)**3)

     end function gaussian

 end subroutine calculate_gaussian

 subroutine calculate_norm(nproc, is1, ie1, is2, ie2, is3, ie3, ep, &
            hhh, gaussians1, gaussians2, gaussians3, norm)
   use module_base
   use multipole_base, only: external_potential_descriptors
   implicit none
   
   ! Calling arguments
   integer,intent(in) :: nproc, is1, ie1, is2, ie2, is3, ie3
   type(external_potential_descriptors),intent(in) :: ep
   real(kind=8),intent(in) :: hhh
   real(kind=8),dimension(0:lmax,is1:ie1,1:ep%nmpl),intent(in) :: gaussians1
   real(kind=8),dimension(0:lmax,is2:ie2,1:ep%nmpl),intent(in) :: gaussians2
   real(kind=8),dimension(0:lmax,is3:ie3,1:ep%nmpl),intent(in) :: gaussians3
   real(kind=8),dimension(0:2,ep%nmpl),intent(out) :: norm

   ! Local variables
   integer :: impl, i1, i2, i3, ii1, ii2, ii3, l
   real(kind=8) :: gg
   real(kind=8),dimension(0:lmax) :: gg23

   call f_routine(id='calculate_norm')

   call f_zero(norm)

   !$omp parallel default(none) &
   !$omp shared(ep, is1, ie1, is2, ie2, is3, ie3, norm, hhh) &
   !$omp shared(gaussians1, gaussians2, gaussians3) &
   !$omp private(impl, i1, i2, i3, ii1, ii2, ii3, l, gg23, gg) 
   !$omp do schedule(guided)
   do impl=1,ep%nmpl
       i3loop: do i3=is3,ie3
           if (maxval(gaussians3(:,i3,impl))<1.d-20) cycle i3loop
           ii3 = i3 - 15
           i2loop: do i2=is2,ie2
               if (maxval(gaussians2(:,i2,impl))<1.d-20) cycle i2loop
               ii2 = i2 - 15
               do l=0,lmax
                   gg23(l) = gaussians2(l,i2,impl)*gaussians3(l,i3,impl)
               end do
               i1loop: do i1=is1,ie1
                   if (maxval(gaussians1(:,i1,impl))<1.d-20) cycle i1loop
                   ii1 = i1 - 15
                   do l=0,lmax
                       ! Calculate the Gaussian as product of three 1D Gaussians
                       !gg = gaussians1(l,i1,impl)*gaussians2(l,i2,impl)*gaussians3(l,i3,impl)
                       gg = gaussians1(l,i1,impl)*gg23(l)
                       norm(l,impl) = norm(l,impl) + gg*hhh
                   end do
               end do i1loop
           end do i2loop
       end do i3loop
   end do
   !$omp end do
   !$omp end parallel

   ! Sum up the norms of the Gaussians.
   if (nproc>1) then
       call mpiallred(norm, mpi_sum, comm=bigdft_mpi%mpi_comm)
   end if

   call f_release_routine()

 end subroutine calculate_norm
 

!> Calculate the dipole of a Field given in the rho array.
!! The parallel distribution used is the one of the potential
subroutine calculate_dipole_moment(dpbox,nspin,at,rxyz,rho,calculate_quadrupole,dipole,quadrupole,quiet_)
  use module_base
  use module_dpbox, only: denspot_distribution
  use module_types
  use yaml_output
  use box
  use numerics
  implicit none
  integer, intent(in) :: nspin
  type(denspot_distribution), intent(inout) :: dpbox
  type(atoms_data), intent(in) :: at
  real(gp), dimension(3,at%astruct%nat), intent(in) :: rxyz
  real(dp), dimension(dpbox%mesh%ndims(1),dpbox%mesh%ndims(2),max(dpbox%n3p, 1),nspin), target, intent(in) :: rho
  !!!!logical :: is_net_charge !< true if the charge density is already the net charge (i.e. including the compensating core charge)
  logical,intent(in) :: calculate_quadrupole
  real(kind=8),dimension(3),intent(out),optional :: dipole
  real(kind=8),dimension(3,3),intent(out),optional :: quadrupole
  logical,intent(in),optional :: quiet_

!  integer :: ierr,n3p,nc1,nc2,nc3, nnc3, ii3, i3shift
  real(gp) :: q,qtot, delta_term,x,y,z,ri,rj,tt
  !integer  :: i1,i2,i3, nl1,nl2,nl3, n1i,n2i,n3i,  is, ie
  integer :: iat,ispin,i, j
  real(gp), dimension(3) :: dipole_el,dipole_cores,tmpdip,charge_center_cores
  real(gp),dimension(3,nspin) :: charge_center_elec
  real(gp), dimension(3,3) :: quadropole_el,quadropole_cores,tmpquadrop
  real(dp), dimension(:,:,:,:), pointer :: ele_rho
  logical :: quiet
!!$  real(dp), dimension(:,:,:,:), pointer :: rho_buf

  call f_routine(id='calculate_dipole_moment')

  if (present(quiet_)) then
      quiet = quiet_
  else
      quiet = .false.
  end if
  
!!$  n1i=dpbox%mesh%ndims(1)
!!$  n2i=dpbox%mesh%ndims(2)
!!$  n3i=dpbox%mesh%ndims(3)
!!$  n3p=dpbox%n3p
!!$
!!$
!!$  if (at%astruct%geocode /= 'F') then
!!$     nl1=1
!!$     !nl3=1
!!$     nc1=n1i
!!$     !nc3=n3i
!!$     nc3=n3p
!!$     nnc3=n3i
!!$     !is = 1
!!$     is = dpbox%nscatterarr(dpbox%mpi_env%iproc,3)+1
!!$     ie = dpbox%nscatterarr(dpbox%mpi_env%iproc,3)+dpbox%nscatterarr(dpbox%mpi_env%iproc,2)
!!$     i3shift = 1
!!$  else
!!$     nl1=15
!!$     !nl3=15
!!$     !nl3=max(1,15-dpbox%nscatterarr(dpbox%mpi_env%iproc,3))
!!$     nc1=n1i-31
!!$     !nc3=n3i-31
!!$     !nc3=n3p-31
!!$     is = max(dpbox%nscatterarr(dpbox%mpi_env%iproc,3)+1,15)
!!$     ie = min(dpbox%nscatterarr(dpbox%mpi_env%iproc,3)+dpbox%nscatterarr(dpbox%mpi_env%iproc,2),n3i-17)
!!$     nnc3=n3i-31
!!$     i3shift = 15
!!$     !write(*,*) 'iproc, is, ie, nl3, nc3, n3p', bigdft_mpi%iproc, is, ie, nl3, nc3, n3p
!!$  end if
!!$  nc3 = ie - is + 1 !number of z planes to be treated
!!$  nl3=max(1,i3shift-dpbox%nscatterarr(dpbox%mpi_env%iproc,3)) !offset within rho array
!!$  !value of the buffer in the y direction
!!$  if (at%astruct%geocode == 'P') then
!!$     nl2=1
!!$     nc2=n2i
!!$  else
!!$     nl2=15
!!$     nc2=n2i-31
!!$  end if

  qtot=0.d0
  call f_zero(dipole_cores)!(1:3)=0._gp
  call f_zero(charge_center_cores)
  do iat=1,at%astruct%nat
     !write(*,*) 'iat, rxyz(1:3,iat)',iat, rxyz(1:3,iat)
     q=at%nelpsp(at%astruct%iatype(iat))
     dipole_cores(1:3)=dipole_cores(1:3)+q * rxyz(1:3,iat)
     qtot=qtot+q
  end do
  !this defines the origin of the coordinate system
  if (qtot /=0.0_gp) charge_center_cores=dipole_cores/qtot

  !!write(*,*) 'dipole_cores',dipole_cores
  !!write(*,*) 'nc3',nc3

  !calculate electronic dipole and thus total dipole of the system
  call f_zero(dipole_el)!   (1:3)=0._gp
  do ispin=1,nspin
     !the iterator here is on the potential distribution
     do while(box_next_point(dpbox%bitp))
        q= - rho(dpbox%bitp%i,dpbox%bitp%j,dpbox%bitp%k-dpbox%bitp%i3s+1,ispin) *dpbox%mesh%volume_element
        !write(*,*) 'i1, i2, i3, nl1, nl2, nl3, q', i1, i2, i3, nl1, nl2, nl3, q
        qtot=qtot+q
        dipole_el=dipole_el+q*(dpbox%bitp%rxyz-charge_center_cores)
     end do
!!$     do i3=0,nc3 - 1
!!$        !ii3 = i3 + dpbox%nscatterarr(dpbox%mpi_env%iproc,3)
!!$        ii3 = i3+nl3+dpbox%nscatterarr(dpbox%mpi_env%iproc,3) - i3shift !real coordinate, without buffer
!!$        !write(*,*) 'iproc, i3+nl3+dpbox%nscatterarr(dpbox%mpi_env%iproc,3), ii3', &
!!$        !            bigdft_mpi%iproc, i3+nl3+dpbox%nscatterarr(dpbox%mpienv%iproc,3), ii3
!!$        do i2=0,nc2 - 1
!!$           do i1=0,nc1 - 1
!!$              !ind=i1+nl1+(i2+nl2-1)*n1i+(i3+nl3-1)*n1i*n2i
!!$              !q= ( ele_rho(ind,ispin) ) * hxh*hyh*hzh 
!!$              !q= - ele_rho(i1+nl1,i2+nl2,i3+nl3,ispin) * product(dpbox%hgrids)
!!$              q= - rho(i1+nl1,i2+nl2,i3+nl3,ispin) *dpbox%mesh%volume_element
!!$              !write(*,*) 'i1, i2, i3, nl1, nl2, nl3, q', i1, i2, i3, nl1, nl2, nl3, q
!!$              qtot=qtot+q
!!$              dipole_el(1)=dipole_el(1)+ q* at%astruct%cell_dim(1)/real(nc1,dp)*i1 
!!$              dipole_el(2)=dipole_el(2)+ q* at%astruct%cell_dim(2)/real(nc2,dp)*i2
!!$              dipole_el(3)=dipole_el(3)+ q* at%astruct%cell_dim(3)/real(nnc3,dp)*ii3
!!$           end do
!!$        end do
!!$     end do
  !!write(*,*) 'iproc, dipole_el,sum(rho), qtot',bigdft_mpi%iproc,dipole_el,sum(rho), qtot
  end do

  !!call mpi_barrier(mpi_comm_world,ispin)
  call mpiallred(qtot, 1, mpi_sum, comm=bigdft_mpi%mpi_comm)
  call mpiallred(dipole_el, mpi_sum, comm=bigdft_mpi%mpi_comm)
  !!call mpi_barrier(mpi_comm_world,ispin)
  !!write(*,*) 'after allred: iproc, dipole_el,sum(rho), qtot',bigdft_mpi%iproc,dipole_el,sum(rho), qtot

  !!write(*,*) 'dipole_cores first', dipole_cores
  !!call mpi_barrier(mpi_comm_world,ispin)

  !quadrupole should be calculated with the shifted positions!
  quadrupole_if: if (calculate_quadrupole) then

      call f_zero(quadropole_cores)!(1:3,1:3)=0._gp
      do iat=1,at%astruct%nat
         q=at%nelpsp(at%astruct%iatype(iat))
         tmpdip=rxyz(:,iat)-charge_center_cores
         tt=square(dpbox%mesh,tmpdip)
          do i=1,3
             ri=rxyz(i,iat)-charge_center_cores(i)
             do j=1,3
                rj=rxyz(j,iat)-charge_center_cores(j)
                if (i==j) then
                   delta_term = tt
                else
                   delta_term=0.d0
                end if
                quadropole_cores(j,i) = quadropole_cores(j,i) + q*(3.d0*rj*ri-delta_term)
             end do
          end do
       end do

      ! charge center
!!$      charge_center_elec(1:3,1:nspin)=0.d0
!!$      do ispin=1,nspin
!!$         !LG: this is exactly the same calculation as before
!!$         qtot=0.d0
!!$         do while(box_next_point(dpbox%bitp))
!!$            q= - rho(dpbox%bitp%i,dpbox%bitp%j,dpbox%bitp%k-dpbox%bitp%i3s+1,ispin) *dpbox%mesh%volume_element
!!$            !write(*,*) 'i1, i2, i3, nl1, nl2, nl3, q', i1, i2, i3, nl1, nl2, nl3, q
!!$            qtot=qtot+q
!!$            charge_center_elec=charge_center_elec+q*dpbox%bitp%rxyz
!!$         end do

!!$          do i3=0,nc3 - 1
!!$             ii3 = i3+nl3+dpbox%nscatterarr(dpbox%mpi_env%iproc,3) - i3shift !real coordinate, without buffer
!!$              do i2=0,nc2 - 1
!!$                  do i1=0,nc1 - 1
!!$                      !q= - ele_rho(i1+nl1,i2+nl2,i3+nl3,ispin) * product(dpbox%hgrids)
!!$                      q= - rho(i1+nl1,i2+nl2,i3+nl3,ispin) * dpbox%mesh%volume_element
!!$                      x=at%astruct%cell_dim(1)/real(nc1,dp)*i1
!!$                      y=at%astruct%cell_dim(2)/real(nc2,dp)*i2
!!$                      z=at%astruct%cell_dim(3)/real(nnc3,dp)*ii3
!!$                      charge_center_elec(1,ispin) = charge_center_elec(1,ispin) + q*x
!!$                      charge_center_elec(2,ispin) = charge_center_elec(2,ispin) + q*y
!!$                      charge_center_elec(3,ispin) = charge_center_elec(3,ispin) + q*z
!!$                      qtot=qtot+q
!!$                  end do
!!$              end do
!!$      end do
!!$          !!write(*,*) 'qtot',qtot
!!$         call mpiallred(qtot, 1, mpi_sum, comm=bigdft_mpi%mpi_comm) !LG: why two spins parallelized that way?
!!$         charge_center_elec(1:3,ispin)=charge_center_elec(1:3,ispin)/qtot
!!$      end do
!!$
!!$      call mpiallred(charge_center_elec, mpi_sum, comm=bigdft_mpi%mpi_comm)

       call f_zero(quadropole_el)
      do ispin=1,nspin
         do while(box_next_point(dpbox%bitp))
            q= - rho(dpbox%bitp%i,dpbox%bitp%j,dpbox%bitp%k-dpbox%bitp%i3s+1,ispin) *dpbox%mesh%volume_element
            tmpdip=dpbox%bitp%rxyz-charge_center_cores
            tt=square(dpbox%mesh,tmpdip)
            do i=1,3
               ri=dpbox%bitp%rxyz(i)-charge_center_cores(i)
               do j=1,3
                  rj=dpbox%bitp%rxyz(j)-charge_center_cores(j)
                  if (i==j) then
                     delta_term = tt
                  else
                     delta_term=0.d0
                  end if
                  quadropole_el(j,i) = quadropole_el(j,i) + q*(3.d0*rj*ri-delta_term)
               end do
            end do
         end do
         
!!$          do i3=0,nc3 - 1
!!$             ii3 = i3+nl3+dpbox%nscatterarr(dpbox%mpi_env%iproc,3) - i3shift !real coordinate, without buffer
!!$              do i2=0,nc2 - 1
!!$                  do i1=0,nc1 - 1
!!$                      !q= - ele_rho(i1+nl1,i2+nl2,i3+nl3,ispin) * product(dpbox%hgrids)
!!$                      q= - rho(i1+nl1,i2+nl2,i3+nl3,ispin) * dpbox%mesh%volume_element
!!$                      x=at%astruct%cell_dim(1)/real(nc1,dp)*i1
!!$                      y=at%astruct%cell_dim(2)/real(nc2,dp)*i2
!!$                      z=at%astruct%cell_dim(3)/real(nnc3,dp)*ii3
!!$                      do i=1,3
!!$                          select case (i)
!!$                          case (1)
!!$                              !ri=x-charge_center_cores(1)
!!$                              ri=x+(charge_center_cores(1)-charge_center_elec(1,ispin))
!!$                          case (2)
!!$                              !ri=y-charge_center_cores(2)
!!$                              ri=y+(charge_center_cores(2)-charge_center_elec(2,ispin))
!!$                          case (3)
!!$                              !ri=z-charge_center_cores(3)
!!$                              ri=z+(charge_center_cores(3)-charge_center_elec(3,ispin))
!!$                          case default
!!$                              stop 'wrong value of i'
!!$                          end select
!!$                          do j=1,3
!!$                              select case (j)
!!$                              case (1)
!!$                                  !rj=x-charge_center_cores(1)
!!$                                  rj=x+(charge_center_cores(1)-charge_center_elec(1,ispin))
!!$                              case (2)
!!$                                  !rj=y-charge_center_cores(2)
!!$                                  rj=y+(charge_center_cores(2)-charge_center_elec(2,ispin))
!!$                              case (3)
!!$                                  !rj=z-charge_center_cores(3)
!!$                                  rj=z+(charge_center_cores(3)-charge_center_elec(3,ispin))
!!$                              case default
!!$                                  stop 'wrong value of j'
!!$                              end select
!!$                              if (i==j) then
!!$                                  !delta_term = (x-charge_center_cores(1))**2 + &
!!$                                  !             (y-charge_center_cores(2))**2 + &
!!$                                  !             (z-charge_center_cores(3))**2
!!$                                  delta_term = (x+(charge_center_cores(1)-charge_center_elec(1,ispin)))**2 + &
!!$                                               (y+(charge_center_cores(2)-charge_center_elec(2,ispin)))**2 + &
!!$                                               (z+(charge_center_cores(3)-charge_center_elec(3,ispin)))**2
!!$                              else
!!$                                  delta_term=0.d0
!!$                              end if
!!$                              quadropole_el(j,i) = quadropole_el(j,i) + q*(3.d0*rj*ri-delta_term)
!!$                          end do
!!$                      end do
!!$                  end do
!!$              end do
!!$          end do
      end do

      !!if (.not. is_net_charge) then
          call mpiallred(quadropole_el, mpi_sum, comm=bigdft_mpi%mpi_comm)
          tmpquadrop=quadropole_cores+quadropole_el
      !!else
      !!    tmpquadrop=quadropole_el
      !!end if

      if (present(quadrupole)) then
          quadrupole = tmpquadrop
      end if

      !!if (dpbox%mpi_env%nproc > 1) then
      !!   call f_free_ptr(ele_rho)
      !!else
      !!   nullify(ele_rho)
      !!end if

  end if quadrupole_if

  !!if (.not.is_net_charge) then
      tmpdip=dipole_el !dipole_cores+ !should not be needed as it is now included in the center of charge
  !!else
  !!    tmpdip=dipole_el
  !!end if
  !!write(*,*) 'tmpdip before',tmpdip
  !!call mpi_barrier(mpi_comm_world,ispin)
  !!write(*,*) 'tmpdip',tmpdip
  if (present(dipole)) dipole(1:3) = tmpdip(1:3)
  if(bigdft_mpi%iproc==0 .and. .not.quiet) then
     call yaml_map('Multipole analysis origin',charge_center_cores,fmt='(1pe14.6)')
     call yaml_mapping_open('Electric Dipole Moment (AU)')
       call yaml_map('P vector',tmpdip(1:3),fmt='(1pe13.4)')
       call yaml_map('norm(P)',sqrt(sum(tmpdip**2)),fmt='(1pe14.6)')
     call yaml_mapping_close()
     tmpdip=tmpdip/Debye_AU  ! au2debye
     call yaml_mapping_open('Electric Dipole Moment (Debye)')
       call yaml_map('P vector',tmpdip(1:3),fmt='(1pe13.4)')
       call yaml_map('norm(P)',sqrt(sum(tmpdip**2)),fmt='(1pe14.6)')
     call yaml_mapping_close()


      if (calculate_quadrupole) then
          call yaml_mapping_open('Quadrupole Moment (AU)')
            call yaml_map('Q matrix',tmpquadrop,fmt='(1pe13.4)')
           call yaml_map('trace',tmpquadrop(1,1)+tmpquadrop(2,2)+tmpquadrop(3,3),fmt='(es12.2)')
          call yaml_mapping_close()
      end if

  end if

  call f_release_routine()

END SUBROUTINE calculate_dipole_moment


subroutine calculate_rpowerx_matrices(iproc, nproc, nphi, nphir, lzd, orbs, collcom, phi, smat, rpower_matrix)
  use module_base
  use module_types, only: local_zone_descriptors, orbitals_data, comms_linear
  use locreg_operations,only: workarr_sumrho, initialize_work_arrays_sumrho, deallocate_work_arrays_sumrho
  use communications_base, only: TRANSPOSE_FULL
  use communications, only: transpose_localized
  use transposed_operations, only: calculate_overlap_transposed
  use sparsematrix_base, only: sparse_matrix, matrices
  use bounds, only: geocode_buffers
  implicit none

  ! Calling arguments
  integer,intent(in) :: iproc, nproc, nphi, nphir
  type(local_zone_descriptors),intent(in) :: lzd
  type(orbitals_data),intent(in) :: orbs
  type(comms_linear),intent(in) :: collcom
  real(kind=8),dimension(nphi),intent(in) :: phi
  type(sparse_matrix),intent(in) :: smat
  type(matrices),dimension(24),intent(inout) :: rpower_matrix
  
  ! Local variables
  integer :: iorb, iiorb, ilr, iat, ii, i1, i2, i3, ii1, ii2, ii3, ist, istr, nl1, nl2, nl3, i
  type(workarr_sumrho) :: w
  real(kind=8),dimension(:),allocatable :: phir, phit_c, phit_f, xphit_c, xphit_f
  real(kind=8),dimension(:,:),allocatable :: xphi, xphir
  real(kind=8) :: hxh, hyh, hzh, x, y, z, r, r2

  call f_routine(id='calculate_rpowerx_matrices')

  xphi = f_malloc0((/nphi,24/),id='xphi')
  phir = f_malloc(nphir,id='phir')
  xphir = f_malloc0((/nphir,24/),id='xphir')

  ist=1
  istr=1
  do iorb=1,orbs%norbp
      iiorb=orbs%isorb+iorb
      ilr=orbs%inwhichlocreg(iiorb)
      iat=orbs%onwhichatom(iiorb)
      call initialize_work_arrays_sumrho(lzd%Llr(ilr),.true.,w)
      ! Transform the support function to real space
      call daub_to_isf(lzd%llr(ilr), w, phi(ist), phir(istr))
      call initialize_work_arrays_sumrho(lzd%llr(ilr),.false.,w)

      ! NEW: CALCULATE THE WEIGHT CENTER OF THE SUPPORT FUNCTION ############################
      hxh = 0.5d0*lzd%hgrids(1)
      hyh = 0.5d0*lzd%hgrids(2)
      hzh = 0.5d0*lzd%hgrids(3)
      ii = istr
      call geocode_buffers(lzd%Llr(ilr)%geocode, lzd%glr%geocode, nl1, nl2, nl3)
      do i3=1,lzd%llr(ilr)%d%n3i
          ii3 = lzd%llr(ilr)%nsi3 + i3 - nl3 - 1
          z = ii3*hzh
          do i2=1,lzd%llr(ilr)%d%n2i
              ii2 = lzd%llr(ilr)%nsi2 + i2 - nl2 - 1
              y = ii2*hyh
              do i1=1,lzd%llr(ilr)%d%n1i
                  ii1 = lzd%llr(ilr)%nsi1 + i1 - nl1 - 1
                  x = ii1*hxh
                  r2 = x**2+y**2+z**2
                  xphir(ii,1) = x*phir(ii)
                  xphir(ii,2) = x**2*phir(ii)
                  xphir(ii,3) = x**3*phir(ii)
                  xphir(ii,4) = x**4*phir(ii)
                  xphir(ii,5) = y*phir(ii)
                  xphir(ii,6) = y**2*phir(ii)
                  xphir(ii,7) = y**3*phir(ii)
                  xphir(ii,8) = y**4*phir(ii)
                  xphir(ii,9) = z*phir(ii)
                  xphir(ii,10) = z**2*phir(ii)
                  xphir(ii,11) = z**3*phir(ii)
                  xphir(ii,12) = z**4*phir(ii)
                  xphir(ii,13) = x*y*phir(ii)
                  xphir(ii,14) = x**2*y*phir(ii)
                  xphir(ii,15) = x*y**2*phir(ii)
                  xphir(ii,16) = x**2*y**2*phir(ii)
                  xphir(ii,17) = x*z*phir(ii)
                  xphir(ii,18) = x**2*z*phir(ii)
                  xphir(ii,19) = x*z**2*phir(ii)
                  xphir(ii,20) = x**2*z**2*phir(ii)
                  xphir(ii,21) = y*z*phir(ii)
                  xphir(ii,22) = y**2*z*phir(ii)
                  xphir(ii,23) = y*z**2*phir(ii)
                  xphir(ii,24) = y**2*z**2*phir(ii)
                  ii = ii + 1
              end do
          end do
      end do
      ! Transform the functions back to wavelets
      do i=1,24
          call isf_to_daub(lzd%llr(ilr), w, xphir(istr,i), xphi(ist,i))
      end do
      call deallocate_work_arrays_sumrho(w)
      ist = ist + lzd%Llr(ilr)%wfd%nvctr_c + 7*lzd%Llr(ilr)%wfd%nvctr_f
      istr = istr + lzd%Llr(ilr)%d%n1i*lzd%Llr(ilr)%d%n2i*lzd%Llr(ilr)%d%n3i
  end do

  ! Calculate the matrices
  phit_c = f_malloc(collcom%ndimind_c,id='phit_c')
  phit_f = f_malloc(7*collcom%ndimind_f,id='phit_f')
  xphit_c = f_malloc(collcom%ndimind_c,id='xphit_c')
  xphit_f = f_malloc(7*collcom%ndimind_f,id='xphit_f')
  call transpose_localized(iproc, nproc, nphi, orbs, collcom, &
       TRANSPOSE_FULL, phi, phit_c, phit_f, lzd)
  do i=1,24
      call transpose_localized(iproc, nproc, nphi, orbs, collcom, &
           TRANSPOSE_FULL, xphi(:,i), xphit_c, xphit_f, lzd)
      call calculate_overlap_transposed(iproc, nproc, orbs, collcom, &
           phit_c, xphit_c, phit_f, xphit_f, smat, rpower_matrix(i))
  end do
  !call transpose_localized(iproc, nproc, nphi, orbs, collcom, &
  !     TRANSPOSE_FULL, xphi(:,2), xphit_c, xphit_f, lzd)
  !call calculate_overlap_transposed(iproc, nproc, orbs, collcom, &
  !     phit_c, xphit_c, xphit_f, xphit_f, smat, rpower_matrix(2))
  call f_free(phit_c)
  call f_free(phit_f)
  call f_free(xphit_c)
  call f_free(xphit_f)

  !!if (iproc==0) then
  !!    do iorb=1,smat%nvctr
  !!        write(*,*) 'i, val', iorb, rpower_matrix(1)%matrix_compr(iorb)
  !!    end do
  !!end if

  call f_free(xphi)
  call f_free(phir)
  call f_free(xphir)

  call f_release_routine()

end subroutine calculate_rpowerx_matrices


  function get_quartic_penalty(n, j, i, penaltymat, ovrlp, rxyz) result(gqp)
    implicit none

    ! Calling arguments
    integer,intent(in) :: n, j, i
    real(kind=8),dimension(n,n,24),intent(in) :: penaltymat
    real(kind=8),dimension(n,n),intent(in) :: ovrlp
    real(kind=8),dimension(3) :: rxyz
    real(kind=8) :: gqp

    gqp = penaltymat(j,i,4) - 4.d0*rxyz(1)*penaltymat(j,i,3) &
          + 6.d0*rxyz(1)**2*penaltymat(j,i,2) - 4.d0*rxyz(1)**3*penaltymat(j,i,1) &
          + rxyz(1)**4*ovrlp(j,i) &
          + penaltymat(j,i,8) - 4.d0*rxyz(2)*penaltymat(j,i,7) &
          + 6.d0*rxyz(2)**2*penaltymat(j,i,6) - 4.d0*rxyz(2)**3*penaltymat(j,i,5) &
          + rxyz(2)**4*ovrlp(j,i) &
          + penaltymat(j,i,12) - 4.d0*rxyz(3)*penaltymat(j,i,11) &
          + 6.d0*rxyz(3)**2*penaltymat(j,i,10) - 4.d0*rxyz(3)**3*penaltymat(j,i,9) &
          + rxyz(3)**4*ovrlp(j,i) &
          + 2.d0*(penaltymat(j,i,16) &
                  - 2.d0*rxyz(2)*penaltymat(j,i,14) &
                  + rxyz(2)**2*penaltymat(j,i,2) &
                  - 2.d0*rxyz(1)*penaltymat(j,i,15) &
                  + 4.d0*rxyz(1)*rxyz(2)*penaltymat(j,i,13) &
                  - 2.d0*rxyz(1)*rxyz(2)**2*penaltymat(j,i,1) &
                  + rxyz(1)**2*penaltymat(j,i,6) &
                  - 2.d0*rxyz(1)**2*rxyz(2)*penaltymat(j,i,5) &
                  + rxyz(1)**2*rxyz(2)**2*ovrlp(j,i) &
                  + penaltymat(j,i,20) &
                  - 2.d0*rxyz(3)*penaltymat(j,i,18) &
                  + rxyz(3)**2*penaltymat(j,i,2) &
                  - 2.d0*rxyz(1)*penaltymat(j,i,19) &
                  + 4.d0*rxyz(1)*rxyz(3)*penaltymat(j,i,17) &
                  - 2.d0*rxyz(1)*rxyz(3)**2*penaltymat(j,i,1) &
                  + rxyz(1)**2*penaltymat(j,i,10) &
                  - 2.d0*rxyz(1)**2*rxyz(3)*penaltymat(j,i,9) &
                  + rxyz(1)**2*rxyz(3)**2*ovrlp(j,i) &
                  + penaltymat(j,i,24) &
                  - 2.d0*rxyz(3)*penaltymat(j,i,22) &
                  + rxyz(3)**2*penaltymat(j,i,6) &
                  - 2.d0*rxyz(2)*penaltymat(j,i,23) &
                  + 4.d0*rxyz(2)*rxyz(3)*penaltymat(j,i,21) &
                  - 2.d0*rxyz(2)*rxyz(3)**2*penaltymat(j,i,5) &
                  + rxyz(2)**2*penaltymat(j,i,10) &
                  - 2.d0*rxyz(2)**2*rxyz(3)*penaltymat(j,i,9) &
                  + rxyz(2)**2*rxyz(3)**2*ovrlp(j,i) )

  end function get_quartic_penalty


  subroutine get_psp_info(sym, ixc, smmd, nelpsp, psp_source, rloc, psppar)
    use module_base
    use yaml_output
    use sparsematrix_base, only: sparse_matrix_metadata
    implicit none

    ! Calling arguments
    character(len=*),intent(in) :: sym
    integer,intent(in) :: ixc
    type(sparse_matrix_metadata),intent(in) :: smmd
    integer,intent(out) :: nelpsp, psp_source
    real(kind=8),intent(out) :: rloc
    real(kind=8),dimension(0:4,0:6,1:smmd%ntypes),intent(in),optional :: psppar

    ! Local variables
    integer :: itype, ixc_tmp, npspcode, nzatom
    logical :: found, exists
    real(gp),dimension(0:4,0:6) :: pspparx

    found = .false.
    if (present(psppar)) then
        search_loop: do itype=1,smmd%ntypes
            if (trim(sym)==trim(smmd%atomnames(itype))) then
                rloc = psppar(0,0,itype)
                nelpsp = smmd%nelpsp(itype)
                found = .true.
                psp_source = 0
                exit search_loop
            end if
        end do search_loop
    end if
    if (.not.found) then
        ixc_tmp = ixc
        call psp_from_data(trim(sym), nzatom, nelpsp, npspcode, ixc_tmp, pspparx, exists)
        if (exists) then
            rloc = pspparx(0,0)
            found = .true.
            psp_source = 1
        end if
    end if
    if (.not.found) then
        !call f_err_throw('No PSP available for external multipole type '//trim(sym), &
        !     err_name='BIGDFT_INPUT_VARIABLES_ERROR')
        call yaml_warning('No PSP available for external multipole type '//trim(sym))
        rloc = -1.d0
        nelpsp = -1
    end if
  end subroutine get_psp_info


  subroutine write_psp_source(ep, psp_source)
    use module_base
    use yaml_output
    implicit none

    ! Calling arguments
    type(external_potential_descriptors),intent(in) :: ep
    integer,dimension(ep%nmpl),intent(in) :: psp_source

    ! Local variables
    integer :: ntype, itype, impl
    logical :: written
    integer,parameter :: nmax_multipole_types = 5000
    character(len=20),dimension(nmax_multipole_types) :: multipole_type_names


    ntype = 0
    call yaml_sequence_open('Origin of the PSP data')
    do impl=1,ep%nmpl
        ! Check whether the info for this type has already been written
        written = .false.
        do itype=1,ntype
            if (trim(ep%mpl(impl)%sym)==trim(multipole_type_names(itype))) then
                written = .true.
                exit
            end if
        end do
        if (.not. written) then
            ntype = ntype + 1
            if (ntype>nmax_multipole_types) call f_err_throw('More than 5000 different multipole types are not allowed')
            multipole_type_names(ntype) = trim(ep%mpl(impl)%sym)
            call yaml_sequence(advance='no')
            if (psp_source(impl)==0) then
                call yaml_map(trim(ep%mpl(impl)%sym),'PSP of QM region')
            else if (psp_source(impl)==1) then 
                call yaml_map(trim(ep%mpl(impl)%sym),'built-in PSP')
            end if
        end if
    end do
    call yaml_sequence_close()

  end subroutine write_psp_source

    subroutine get_minmax_eigenvalues(iproc, smat, mat)
      use module_base
      use sparsematrix_base, only: sparse_matrix, matrices
      use yaml_output
      implicit none

      ! Calling arguments
      integer,intent(in) :: iproc
      type(sparse_matrix),intent(in) :: smat
      real(kind=8),dimension(smat%nvctr),intent(in) :: mat

      ! Local variables
      integer :: iseg, ii, i, lwork, info
      real(kind=8),dimension(:,:),allocatable :: tempmat
      real(kind=8),dimension(:),allocatable :: eval, work

      call f_routine(id='get_minmax_eigenvalues')

      tempmat = f_malloc0((/smat%nfvctr,smat%nfvctr/),id='tempmat')
      do iseg=1,smat%nseg
          ii=smat%keyv(iseg)
          do i=smat%keyg(1,1,iseg),smat%keyg(2,1,iseg)
              tempmat(i,smat%keyg(1,2,iseg)) = mat(ii)
              ii = ii + 1
          end do
      end do
      !!if (iproc==0) then
      !!    do i=1,smat%nfvctr
      !!        do j=1,smat%nfvctr
      !!            write(*,'(a,2i6,es17.8)') 'i,j,val',i,j,tempmat(j,i)
      !!        end do
      !!    end do
      !!end if
      eval = f_malloc(smat%nfvctr,id='eval')
      lwork=100*smat%nfvctr
      work = f_malloc(lwork,id='work')
      call dsyev('n','l', smat%nfvctr, tempmat, smat%nfvctr, eval, work, lwork, info)
      if (iproc==0) write(*,*) 'eval',eval
      if (iproc==0) call yaml_map('eval max/min',(/eval(1),eval(smat%nfvctr)/),fmt='(es16.6)')

      call f_free(tempmat)
      call f_free(eval)
      call f_free(work)

      call f_release_routine()

    end subroutine get_minmax_eigenvalues


    subroutine correct_multipole_origin(nat, l, m, n, nlr, natpx, kat, kkat, &
               smats, orbs, rxyz, neighborx, perx, pery, perz, acell, &
               lower_multipole_matrices, locregcenter, multipole_extracted)
      use sparsematrix_base, only: sparse_matrix, matrices
      use module_types, only: orbitals_data
      implicit none

      ! Calling arguments
      integer,intent(in) :: nat, l, m, n, nlr, natpx, kat, kkat
      real(kind=8),dimension(3,nat),intent(in) :: rxyz
      type(sparse_matrix),intent(in) :: smats
      type(orbitals_data),intent(in) :: orbs
      logical,dimension(smats%nfvctr,natpx),intent(in) :: neighborx
      logical,intent(in) :: perx, pery, perz
      real(kind=8),dimension(3),intent(in) :: acell
      type(matrices),dimension(-1:1,0:1),intent(in):: lower_multipole_matrices
      real(kind=8),dimension(3,nlr),intent(in) :: locregcenter
      real(kind=8),dimension(n,n),intent(inout) :: multipole_extracted

      ! Local variables
      integer :: ii, ilr, i, j
      real(kind=8) :: rr1, rr2, rr3
      real(kind=8),dimension(:,:,:,:),allocatable :: lmp_extracted
      real(kind=8),dimension(:,:),allocatable :: tmpmat

      call f_routine(id='correct_multipole_origin')

        if (l==1) then
            lmp_extracted = f_malloc((/1.to.n,1.to.n,0.to.0,0.to.0/),id='lmp_extracted')
            tmpmat = f_malloc((/n,n/),id='tmpmat')
            call extract_matrix(smats, lower_multipole_matrices(0,0)%matrix_compr, &
                 neighborx(1,kat), n, lmp_extracted(1,1,0,0))
            select case (m)
            case (-1)
                ii = 0
                do i=1,smats%nfvctr
                    if (neighborx(i,kat)) then
                        ii = ii + 1
                        ilr = orbs%inwhichlocreg(i)
                        rr2 = closest_image(rxyz(2,kkat)-locregcenter(2,ilr),acell(2),pery)
                        do j=1,n
                            tmpmat(j,ii) = rr2*lmp_extracted(j,ii,0,0)
                        end do
                    end if
                end do
            case (0)
                ii = 0
                do i=1,smats%nfvctr
                    if (neighborx(i,kat)) then
                        ii = ii + 1
                        ilr = orbs%inwhichlocreg(i)
                        rr3 = closest_image(rxyz(3,kkat)-locregcenter(3,ilr),acell(3),perz)
                        do j=1,n
                            tmpmat(j,ii) = rr3*lmp_extracted(j,ii,0,0)
                        end do
                    end if
                end do
            case (1)
                ii = 0
                do i=1,smats%nfvctr
                    if (neighborx(i,kat)) then
                        ii = ii + 1
                        ilr = orbs%inwhichlocreg(i)
                        rr1 = closest_image(rxyz(1,kkat)-locregcenter(1,ilr),acell(1),perx)
                        do j=1,n
                            tmpmat(j,ii) = rr1*lmp_extracted(j,ii,0,0)
                        end do
                    end if
                end do
            end select
            call axpy(n**2, 1.d0, tmpmat(1,1), 1, multipole_extracted(1,1), 1)
            call f_free(lmp_extracted)
            call f_free(tmpmat)
        else if (l==2) then
            lmp_extracted = f_malloc((/1.to.n,1.to.n,-1.to.1,0.to.1/),id='lmp_extracted')
            tmpmat = f_malloc((/n,n/),id='tmpmat')
            call extract_matrix(smats, lower_multipole_matrices(0,0)%matrix_compr, &
                 neighborx(1,kat), n, lmp_extracted(1,1,0,0))
            do i=-1,1
                call extract_matrix(smats, lower_multipole_matrices(i,1)%matrix_compr, &
                     neighborx(1,kat), n, lmp_extracted(1,1,i,1))
            end do
            select case (m)
            case (-2)
                ii = 0
                do i=1,smats%nfvctr
                    if (neighborx(i,kat)) then
                        ii = ii + 1
                        ilr = orbs%inwhichlocreg(i)
                        rr1 = closest_image(rxyz(1,kkat)-locregcenter(1,ilr),acell(1),perx)
                        rr2 = closest_image(rxyz(2,kkat)-locregcenter(2,ilr),acell(2),pery)
                        rr3 = closest_image(rxyz(3,kkat)-locregcenter(3,ilr),acell(3),perz)
                        do j=1,n
                            tmpmat(j,ii) = -sqrt(3.d0)*rr1*lmp_extracted(j,ii,-1,1) &
                                           -sqrt(3.d0)*rr2*lmp_extracted(j,ii,1,1) &
                                           +sqrt(3.d0)*rr1*rr2*lmp_extracted(j,ii,0,0)
                        end do
                    end if
                end do
            case (-1)
                ii = 0
                do i=1,smats%nfvctr
                    if (neighborx(i,kat)) then
                        ii = ii + 1
                        ilr = orbs%inwhichlocreg(i)
                        rr1 = closest_image(rxyz(1,kkat)-locregcenter(1,ilr),acell(1),perx)
                        rr2 = closest_image(rxyz(2,kkat)-locregcenter(2,ilr),acell(2),pery)
                        rr3 = closest_image(rxyz(3,kkat)-locregcenter(3,ilr),acell(3),perz)
                        do j=1,n
                            tmpmat(j,ii) = -sqrt(3.d0)*rr2*lmp_extracted(j,ii,0,1) &
                                           -sqrt(3.d0)*rr3*lmp_extracted(j,ii,-1,1) &
                                           +sqrt(3.d0)*rr2*rr3*lmp_extracted(j,ii,0,0)
                        end do
                    end if
                end do
            case (0)
                ii = 0
                do i=1,smats%nfvctr
                    if (neighborx(i,kat)) then
                        ii = ii + 1
                        ilr = orbs%inwhichlocreg(i)
                        rr1 = closest_image(rxyz(1,kkat)-locregcenter(1,ilr),acell(1),perx)
                        rr2 = closest_image(rxyz(2,kkat)-locregcenter(2,ilr),acell(2),pery)
                        rr3 = closest_image(rxyz(3,kkat)-locregcenter(3,ilr),acell(3),perz)
                        do j=1,n
                            tmpmat(j,ii) =  rr1*lmp_extracted(j,ii,1,1) &
                                           +rr2*lmp_extracted(j,ii,-1,1) &
                                           -2.d0*rr3*lmp_extracted(j,ii,0,1) &
                                           +0.5d0*(-rr1**2-rr2**2+&
                                             2.d0*rr3**2)&
                                             *lmp_extracted(j,ii,0,0)
                        end do
                    end if
                end do
            case (1)
                ii = 0
                do i=1,smats%nfvctr
                    if (neighborx(i,kat)) then
                        ii = ii + 1
                        ilr = orbs%inwhichlocreg(i)
                        rr1 = closest_image(rxyz(1,kkat)-locregcenter(1,ilr),acell(1),perx)
                        rr2 = closest_image(rxyz(2,kkat)-locregcenter(2,ilr),acell(2),pery)
                        rr3 = closest_image(rxyz(3,kkat)-locregcenter(3,ilr),acell(3),perz)
                        do j=1,n
                            tmpmat(j,ii) = -sqrt(3.d0)*rr1*lmp_extracted(j,ii,0,1) &
                                           -sqrt(3.d0)*rr3*lmp_extracted(j,ii,1,1) &
                                           +sqrt(3.d0)*rr1*rr3&
                                             *lmp_extracted(j,ii,0,0)
                        end do
                    end if
                end do
            case (2)
                ii = 0
                do i=1,smats%nfvctr
                    if (neighborx(i,kat)) then
                        ii = ii + 1
                        ilr = orbs%inwhichlocreg(i)
                        rr1 = closest_image(rxyz(1,kkat)-locregcenter(1,ilr),acell(1),perx)
                        rr2 = closest_image(rxyz(2,kkat)-locregcenter(2,ilr),acell(2),pery)
                        rr3 = closest_image(rxyz(3,kkat)-locregcenter(3,ilr),acell(3),perz)
                        do j=1,n
                            tmpmat(j,ii) = -sqrt(3.d0)*(rr1)*lmp_extracted(j,ii,1,1) &
                                           +sqrt(3.d0)*(rr2)*lmp_extracted(j,ii,-1,1) &
                                           +sqrt(0.75d0)*(rr1**2-rr2**2)&
                                             *lmp_extracted(j,ii,0,0)
                        end do
                    end if
                end do
            end select
            call axpy(n**2, -1.d0, tmpmat(1,1), 1, multipole_extracted(1,1), 1)
            call f_free(lmp_extracted)
            call f_free(tmpmat)
        end if

      call f_release_routine()

    end subroutine correct_multipole_origin


    ! SM: This is neither tested nor used...
    !!subroutine correct_multipole_origin_new(nat, l, m, n, nlr, natpx, nmaxx, kat, kkat, &
    !!           smats, orbs, rxyz, neighborx, perx, pery, perz, acell, &
    !!           lower_multipole_matrices, locregcenter, multipole_matrix)
    !!  use sparsematrix_base, only: sparse_matrix, matrices
    !!  use module_types, only: orbitals_data
    !!  implicit none

    !!  ! Calling arguments
    !!  integer,intent(in) :: nat, l, m, n, nlr, natpx, nmaxx, kat, kkat
    !!  real(kind=8),dimension(3,nat),intent(in) :: rxyz
    !!  type(sparse_matrix),intent(in) :: smats
    !!  type(orbitals_data),intent(in) :: orbs
    !!  logical,dimension(smats%nfvctr,natpx),intent(in) :: neighborx
    !!  logical,intent(in) :: perx, pery, perz
    !!  real(kind=8),dimension(3),intent(in) :: acell
    !!  type(matrices),dimension(-1:1,0:1),intent(in):: lower_multipole_matrices
    !!  real(kind=8),dimension(3,nlr),intent(in) :: locregcenter
    !!  type(matrices),intent(inout) :: multipole_matrix

    !!  ! Local variables
    !!  integer :: ii, ilr, i, j, iseg
    !!  real(kind=8) :: rr1, rr2, rr3
    !!  real(kind=8),dimension(:,:,:,:),allocatable :: lmp_extracted
    !!  real(kind=8),dimension(:,:),allocatable :: tmpmat

    !!  call f_routine(id='correct_multipole_origin')

    !!    if (l==1) then
    !!        !!lmp_extracted = f_malloc((/1.to.n,1.to.n,0.to.0,0.to.0/),id='lmp_extracted')
    !!        !!tmpmat = f_malloc((/n,n/),id='tmpmat')
    !!        !!call extract_matrix(smats, lower_multipole_matrices(0,0)%matrix_compr, &
    !!        !!     neighborx(1,kat), n, nmaxx, lmp_extracted(1,1,0,0))
    !!        select case (m)
    !!        case (-1)
    !!            !!ii = 0
    !!            !!do i=1,smats%nfvctr
    !!            !!    if (neighborx(i,kat)) then
    !!            !!        ii = ii + 1
    !!            !!        ilr = orbs%inwhichlocreg(i)
    !!            !!        rr2 = closest_image(rxyz(2,kkat)-locregcenter(2,ilr),acell(2),pery)
    !!            !!        do j=1,n
    !!            !!            tmpmat(j,ii) = rr2*lmp_extracted(j,ii,0,0)
    !!            !!        end do
    !!            !!    end if
    !!            !!end do
    !!            ii = 0
    !!            do iseg=1,smats%nseg
    !!                ilr = orbs%inwhichlocreg(smats%keyg(1,2,iseg))
    !!                rr2 = closest_image(rxyz(2,kkat)-locregcenter(2,ilr),acell(2),pery)
    !!                do i=smats%keyg(1,1,iseg),smats%keyg(2,1,iseg)
    !!                    ii = ii + 1
    !!                    multipole_matrix%matrix_compr(ii) = multipole_matrix%matrix_compr(ii) &
    !!                        + rr2*lower_multipole_matrices(0,0)%matrix_compr(ii)
    !!                end do
    !!            end do
    !!        case (0)
    !!            !!ii = 0
    !!            !!do i=1,smats%nfvctr
    !!            !!    if (neighborx(i,kat)) then
    !!            !!        ii = ii + 1
    !!            !!        ilr = orbs%inwhichlocreg(i)
    !!            !!        rr3 = closest_image(rxyz(3,kkat)-locregcenter(3,ilr),acell(3),perz)
    !!            !!        do j=1,n
    !!            !!            tmpmat(j,ii) = rr3*lmp_extracted(j,ii,0,0)
    !!            !!        end do
    !!            !!    end if
    !!            !!end do
    !!            ii = 0
    !!            do iseg=1,smats%nseg
    !!                ilr = orbs%inwhichlocreg(smats%keyg(1,2,iseg))
    !!                rr3 = closest_image(rxyz(3,kkat)-locregcenter(3,ilr),acell(3),perz)
    !!                do i=smats%keyg(1,1,iseg),smats%keyg(2,1,iseg)
    !!                    ii = ii + 1
    !!                    multipole_matrix%matrix_compr(ii) = multipole_matrix%matrix_compr(ii) &
    !!                        + rr3*lower_multipole_matrices(0,0)%matrix_compr(ii)
    !!                end do
    !!            end do
    !!        case (1)
    !!            !!ii = 0
    !!            !!do i=1,smats%nfvctr
    !!            !!    if (neighborx(i,kat)) then
    !!            !!        ii = ii + 1
    !!            !!        ilr = orbs%inwhichlocreg(i)
    !!            !!        rr1 = closest_image(rxyz(1,kkat)-locregcenter(1,ilr),acell(1),perx)
    !!            !!        do j=1,n
    !!            !!            tmpmat(j,ii) = rr1*lmp_extracted(j,ii,0,0)
    !!            !!        end do
    !!            !!    end if
    !!            !!end do
    !!            ii = 0
    !!            do iseg=1,smats%nseg
    !!                ilr = orbs%inwhichlocreg(smats%keyg(1,2,iseg))
    !!                rr1 = closest_image(rxyz(1,kkat)-locregcenter(1,ilr),acell(1),perx)
    !!                do i=smats%keyg(1,1,iseg),smats%keyg(2,1,iseg)
    !!                    ii = ii + 1
    !!                    multipole_matrix%matrix_compr(ii) = multipole_matrix%matrix_compr(ii) &
    !!                        + rr1*lower_multipole_matrices(0,0)%matrix_compr(ii)
    !!                end do
    !!            end do
    !!        end select
    !!        !!call axpy(n**2, 1.d0, tmpmat(1,1), 1, multipole_extracted(1,1), 1)
    !!        !!call f_free(lmp_extracted)
    !!        !!call f_free(tmpmat)
    !!    else if (l==2) then
    !!        !!lmp_extracted = f_malloc((/1.to.n,1.to.n,-1.to.1,0.to.1/),id='lmp_extracted')
    !!        !!tmpmat = f_malloc((/n,n/),id='tmpmat')
    !!        !!call extract_matrix(smats, lower_multipole_matrices(0,0)%matrix_compr, &
    !!        !!     neighborx(1,kat), n, nmaxx, lmp_extracted(1,1,0,0))
    !!        !!do i=-1,1
    !!        !!    call extract_matrix(smats, lower_multipole_matrices(i,1)%matrix_compr, &
    !!        !!         neighborx(1,kat), n, nmaxx, lmp_extracted(1,1,i,1))
    !!        !!end do
    !!        select case (m)
    !!        case (-2)
    !!            !!ii = 0
    !!            !!do i=1,smats%nfvctr
    !!            !!    if (neighborx(i,kat)) then
    !!            !!        ii = ii + 1
    !!            !!        ilr = orbs%inwhichlocreg(i)
    !!            !!        rr1 = closest_image(rxyz(1,kkat)-locregcenter(1,ilr),acell(1),perx)
    !!            !!        rr2 = closest_image(rxyz(2,kkat)-locregcenter(2,ilr),acell(2),pery)
    !!            !!        rr3 = closest_image(rxyz(3,kkat)-locregcenter(3,ilr),acell(3),perz)
    !!            !!        do j=1,n
    !!            !!            tmpmat(j,ii) = -sqrt(3.d0)*rr1*lmp_extracted(j,ii,-1,1) &
    !!            !!                           -sqrt(3.d0)*rr2*lmp_extracted(j,ii,1,1) &
    !!            !!                           +sqrt(3.d0)*rr1*rr2*lmp_extracted(j,ii,0,0)
    !!            !!        end do
    !!            !!    end if
    !!            !!end do
    !!            ii = 0
    !!            do iseg=1,smats%nseg
    !!                ilr = orbs%inwhichlocreg(smats%keyg(1,2,iseg))
    !!                rr1 = closest_image(rxyz(1,kkat)-locregcenter(1,ilr),acell(1),perx)
    !!                rr2 = closest_image(rxyz(2,kkat)-locregcenter(2,ilr),acell(2),pery)
    !!                rr3 = closest_image(rxyz(3,kkat)-locregcenter(3,ilr),acell(3),perz)
    !!                do i=smats%keyg(1,1,iseg),smats%keyg(2,1,iseg)
    !!                    ii = ii + 1
    !!                    multipole_matrix%matrix_compr(ii) = multipole_matrix%matrix_compr(ii) &
    !!                        -sqrt(3.d0)*rr1*lower_multipole_matrices(-1,1)%matrix_compr(ii) &
    !!                        -sqrt(3.d0)*rr2*lower_multipole_matrices(1,1)%matrix_compr(ii) &
    !!                        +sqrt(3.d0)*rr1*rr2*lower_multipole_matrices(0,0)%matrix_compr(ii)
    !!                end do
    !!            end do
    !!        case (-1)
    !!            !!ii = 0
    !!            !!do i=1,smats%nfvctr
    !!            !!    if (neighborx(i,kat)) then
    !!            !!        ii = ii + 1
    !!            !!        ilr = orbs%inwhichlocreg(i)
    !!            !!        rr1 = closest_image(rxyz(1,kkat)-locregcenter(1,ilr),acell(1),perx)
    !!            !!        rr2 = closest_image(rxyz(2,kkat)-locregcenter(2,ilr),acell(2),pery)
    !!            !!        rr3 = closest_image(rxyz(3,kkat)-locregcenter(3,ilr),acell(3),perz)
    !!            !!        do j=1,n
    !!            !!            tmpmat(j,ii) = -sqrt(3.d0)*rr2*lmp_extracted(j,ii,0,1) &
    !!            !!                           -sqrt(3.d0)*rr3*lmp_extracted(j,ii,-1,1) &
    !!            !!                           +sqrt(3.d0)*rr2*rr3*lmp_extracted(j,ii,0,0)
    !!            !!        end do
    !!            !!    end if
    !!            !!end do
    !!            ii = 0
    !!            do iseg=1,smats%nseg
    !!                ilr = orbs%inwhichlocreg(smats%keyg(1,2,iseg))
    !!                rr1 = closest_image(rxyz(1,kkat)-locregcenter(1,ilr),acell(1),perx)
    !!                rr2 = closest_image(rxyz(2,kkat)-locregcenter(2,ilr),acell(2),pery)
    !!                rr3 = closest_image(rxyz(3,kkat)-locregcenter(3,ilr),acell(3),perz)
    !!                do i=smats%keyg(1,1,iseg),smats%keyg(2,1,iseg)
    !!                    ii = ii + 1
    !!                    multipole_matrix%matrix_compr(ii) = multipole_matrix%matrix_compr(ii) &
    !!                        -sqrt(3.d0)*rr2*lower_multipole_matrices(0,1)%matrix_compr(ii) &
    !!                        -sqrt(3.d0)*rr3*lower_multipole_matrices(-1,1)%matrix_compr(ii) &
    !!                        +sqrt(3.d0)*rr2*rr3*lower_multipole_matrices(0,0)%matrix_compr(ii)
    !!                end do
    !!            end do
    !!        case (0)
    !!            !!ii = 0
    !!            !!do i=1,smats%nfvctr
    !!            !!    if (neighborx(i,kat)) then
    !!            !!        ii = ii + 1
    !!            !!        ilr = orbs%inwhichlocreg(i)
    !!            !!        rr1 = closest_image(rxyz(1,kkat)-locregcenter(1,ilr),acell(1),perx)
    !!            !!        rr2 = closest_image(rxyz(2,kkat)-locregcenter(2,ilr),acell(2),pery)
    !!            !!        rr3 = closest_image(rxyz(3,kkat)-locregcenter(3,ilr),acell(3),perz)
    !!            !!        do j=1,n
    !!            !!            tmpmat(j,ii) =  rr1*lmp_extracted(j,ii,1,1) &
    !!            !!                           +rr2*lmp_extracted(j,ii,-1,1) &
    !!            !!                           -2.d0*rr3*lmp_extracted(j,ii,0,1) &
    !!            !!                           +0.5d0*(-rr1**2-rr2**2+&
    !!            !!                             2.d0*rr3**2)&
    !!            !!                             *lmp_extracted(j,ii,0,0)
    !!            !!        end do
    !!            !!    end if
    !!            !!end do
    !!            ii = 0
    !!            do iseg=1,smats%nseg
    !!                ilr = orbs%inwhichlocreg(smats%keyg(1,2,iseg))
    !!                rr1 = closest_image(rxyz(1,kkat)-locregcenter(1,ilr),acell(1),perx)
    !!                rr2 = closest_image(rxyz(2,kkat)-locregcenter(2,ilr),acell(2),pery)
    !!                rr3 = closest_image(rxyz(3,kkat)-locregcenter(3,ilr),acell(3),perz)
    !!                do i=smats%keyg(1,1,iseg),smats%keyg(2,1,iseg)
    !!                    ii = ii + 1
    !!                    multipole_matrix%matrix_compr(ii) = multipole_matrix%matrix_compr(ii) &
    !!                         +rr1*lower_multipole_matrices(1,1)%matrix_compr(ii) &
    !!                         +rr2*lower_multipole_matrices(-1,1)%matrix_compr(ii) &
    !!                         -2.d0*rr3*lower_multipole_matrices(0,1)%matrix_compr(ii) &
    !!                         +0.5d0*(-rr1**2-rr2**2+&
    !!                           2.d0*rr3**2)&
    !!                           *lower_multipole_matrices(0,0)%matrix_compr(ii)
    !!                end do
    !!            end do
    !!        case (1)
    !!            !!ii = 0
    !!            !!do i=1,smats%nfvctr
    !!            !!    if (neighborx(i,kat)) then
    !!            !!        ii = ii + 1
    !!            !!        ilr = orbs%inwhichlocreg(i)
    !!            !!        rr1 = closest_image(rxyz(1,kkat)-locregcenter(1,ilr),acell(1),perx)
    !!            !!        rr2 = closest_image(rxyz(2,kkat)-locregcenter(2,ilr),acell(2),pery)
    !!            !!        rr3 = closest_image(rxyz(3,kkat)-locregcenter(3,ilr),acell(3),perz)
    !!            !!        do j=1,n
    !!            !!            tmpmat(j,ii) = -sqrt(3.d0)*rr1*lmp_extracted(j,ii,0,1) &
    !!            !!                           -sqrt(3.d0)*rr3*lmp_extracted(j,ii,1,1) &
    !!            !!                           +sqrt(3.d0)*rr1*rr3&
    !!            !!                             *lmp_extracted(j,ii,0,0)
    !!            !!        end do
    !!            !!    end if
    !!            !!end do
    !!            ii = 0
    !!            do iseg=1,smats%nseg
    !!                ilr = orbs%inwhichlocreg(smats%keyg(1,2,iseg))
    !!                rr1 = closest_image(rxyz(1,kkat)-locregcenter(1,ilr),acell(1),perx)
    !!                rr2 = closest_image(rxyz(2,kkat)-locregcenter(2,ilr),acell(2),pery)
    !!                rr3 = closest_image(rxyz(3,kkat)-locregcenter(3,ilr),acell(3),perz)
    !!                do i=smats%keyg(1,1,iseg),smats%keyg(2,1,iseg)
    !!                    ii = ii + 1
    !!                    multipole_matrix%matrix_compr(ii) = multipole_matrix%matrix_compr(ii) &
    !!                        -sqrt(3.d0)*rr1*lower_multipole_matrices(0,1)%matrix_compr(ii) &
    !!                        -sqrt(3.d0)*rr3*lower_multipole_matrices(1,1)%matrix_compr(ii) &
    !!                        +sqrt(3.d0)*rr1*rr3*lower_multipole_matrices(0,0)%matrix_compr(ii)
    !!                end do
    !!            end do
    !!        case (2)
    !!            !!ii = 0
    !!            !!do i=1,smats%nfvctr
    !!            !!    if (neighborx(i,kat)) then
    !!            !!        ii = ii + 1
    !!            !!        ilr = orbs%inwhichlocreg(i)
    !!            !!        rr1 = closest_image(rxyz(1,kkat)-locregcenter(1,ilr),acell(1),perx)
    !!            !!        rr2 = closest_image(rxyz(2,kkat)-locregcenter(2,ilr),acell(2),pery)
    !!            !!        rr3 = closest_image(rxyz(3,kkat)-locregcenter(3,ilr),acell(3),perz)
    !!            !!        do j=1,n
    !!            !!            tmpmat(j,ii) = -sqrt(3.d0)*(rr1)*lmp_extracted(j,ii,1,1) &
    !!            !!                           +sqrt(3.d0)*(rr2)*lmp_extracted(j,ii,-1,1) &
    !!            !!                           +sqrt(0.75d0)*(rr1**2-rr2**2)&
    !!            !!                             *lmp_extracted(j,ii,0,0)
    !!            !!        end do
    !!            !!    end if
    !!            !!end do
    !!            ii = 0
    !!            do iseg=1,smats%nseg
    !!                ilr = orbs%inwhichlocreg(smats%keyg(1,2,iseg))
    !!                rr1 = closest_image(rxyz(1,kkat)-locregcenter(1,ilr),acell(1),perx)
    !!                rr2 = closest_image(rxyz(2,kkat)-locregcenter(2,ilr),acell(2),pery)
    !!                rr3 = closest_image(rxyz(3,kkat)-locregcenter(3,ilr),acell(3),perz)
    !!                do i=smats%keyg(1,1,iseg),smats%keyg(2,1,iseg)
    !!                    ii = ii + 1
    !!                    multipole_matrix%matrix_compr(ii) = multipole_matrix%matrix_compr(ii) &
    !!                        -sqrt(3.d0)*rr1*lower_multipole_matrices(1,1)%matrix_compr(ii) &
    !!                        +sqrt(3.d0)*rr2*lower_multipole_matrices(-1,1)%matrix_compr(ii) &
    !!                        +sqrt(0.75d0)*(rr1**2-rr2**2)*lower_multipole_matrices(0,0)%matrix_compr(ii)
    !!                end do
    !!            end do
    !!        end select
    !!        !!call axpy(n**2, -1.d0, tmpmat(1,1), 1, multipole_extracted(1,1), 1)
    !!        !!call f_free(lmp_extracted)
    !!        !!call f_free(tmpmat)
    !!    end if

    !!  call f_release_routine()

    !!end subroutine correct_multipole_origin_new


    subroutine compare_charge_and_potential(boxit,nat,& !iproc, is1, ie1, is2, ie2, is3, ie3, nat, &
               rho_exact, rho_mp, pot_exact, pot_mp, kernel, rxyz, &
               ncheck, check_threshold, charge_error, external_volume, potential_error, potential_total)
    use PStypes, only: coulomb_operator
    use PSbox, only: PS_gather
    use box
    implicit none
    ! Calling arguments
    !integer,intent(in) :: iproc, is1, ie1, is2, ie2, is3, ie3
    type(box_iterator), intent(inout) :: boxit
    integer, intent(in) :: nat, ncheck
    type(coulomb_operator),intent(in) :: kernel
    real(kind=8),dimension(kernel%ndims(1)*kernel%ndims(2)*kernel%grid%n3p),intent(in) :: rho_exact, rho_mp, pot_exact, pot_mp
    real(kind=8),dimension(3,nat),intent(in) :: rxyz
    real(kind=8),dimension(ncheck),intent(in) :: check_threshold
    real(kind=8),dimension(ncheck),intent(out) :: charge_error, external_volume, potential_error, potential_total

    ! Local variables
    integer :: i1, i2, i3, iat, icheck,icnt,igood
    real(kind=8) :: qex, factor,vex
    real(kind=8),parameter :: min_distance = 2.0d0
!!$    logical,dimension(:,:,:),allocatable :: is_close

    call f_routine(id='compare_charge_and_potential')

!!$    ! Determine the grid points which are farther away from the atoms than the minimal distance
!!$    is_close = f_malloc((/0.to.kernel%ndims(1)-31-1,0.to.kernel%ndims(2)-31-1,is3.to.ie3/),id='is_close')
!!$    is_close(:,:,:) = .false.
!!$    do iat=1,nat
!!$        do i3=max(15,is3),min(ie3,kernel%ndims(3)-16-1)
!!$            z = (i3-15)*kernel%hgrids(3)
!!$            d = sqrt( (z-rxyz(3,iat))**2 )
!!$            if (d<=min_distance) then
!!$                ! From the viewpoint of the z coordinate, the grid points might be close to atom iat,
!!$                ! so also check the other directions.
!!$                do i2=0,kernel%ndims(2)-31-1
!!$                    y = i2*kernel%hgrids(2)
!!$                    d = sqrt( (y-rxyz(2,iat))**2 + (z-rxyz(3,iat))**2 )
!!$                    if (d<=min_distance) then
!!$                        ! From the viewpoint of the y and z coordinates, the grid points might be close to atom iat,
!!$                        ! so also check the other directions.
!!$                        do i1=0,kernel%ndims(1)-31-1
!!$                            x = i1*kernel%hgrids(1)
!!$                            d = sqrt( (x-rxyz(1,iat))**2 + (y-rxyz(2,iat))**2 + (z-rxyz(3,iat))**2 )
!!$                            if (d<=min_distance) then
!!$                                is_close(i1,i2,i3) = .true.
!!$                            end if
!!$                        end do
!!$                    end if
!!$                end do
!!$            end if
!!$        end do
!!$    end do

    call f_zero(charge_error)
    call f_zero(external_volume)
    call f_zero(potential_error)
    call f_zero(potential_total)

    !use the box iterator
    factor=boxit%mesh%volume_element
    icnt=0
    igood=0
    box_loop: do while(box_next_point(boxit))
       icnt=icnt+1
       do iat=1,nat
          if (distance(boxit%mesh,boxit%rxyz,rxyz(:,iat)) <= min_distance) cycle box_loop
       end do
       igood=igood+1
       ! Farther away from the atoms than the minimal distance
       qex = rho_exact(boxit%ind)
       vex = pot_exact(boxit%ind)
       do icheck=1,ncheck
          if (abs(qex)<check_threshold(icheck)) then
             ! Charge density smaller than the threshold
             !LG: it seems therefore normal than the density is not good as by hypothesis
             ! we only check that when it is small, thus the mp density will surely be smaller
             charge_error(icheck) = charge_error(icheck) + &
                  abs(rho_mp(boxit%ind))*factor !qex-
             external_volume(icheck) = external_volume(icheck)+ factor
             potential_error(icheck) = potential_error(icheck) + &
                  abs(vex-pot_mp(boxit%ind))*factor 
             potential_total(icheck) = potential_total(icheck) + &
                  abs(vex)*factor
          end if
       end do
    end do box_loop

!!$    do i3=0,kernel%ndims(3)-31-1
!!$        z = i3*kernel%hgrids(3)
!!$        do i2=0,kernel%ndims(2)-31-1
!!$            y = i2*kernel%hgrids(2)
!!$            do i1=0,kernel%ndims(1)-31-1
!!$                x = i1*kernel%hgrids(1)
!!$                dmin = huge(1.d0)
!!$                do iat=1,nat
!!$                    d = sqrt( (x-rxyz(1,iat))**2 + (y-rxyz(2,iat))**2 + (z-rxyz(3,iat))**2 )
!!$                    dmin = min(d,dmin)
!!$                end do
!!$                !write(200+iproc,*) 'x, y, z, q, v', x, y, z, &
!!$                !     rhog_exact(i1+15,i2+15,i3+15), potg_exact(i1+15,i2+15,i3+15)
!!$                !write(300+iproc,*) 'x, y, z, q, v', x, y, z, &
!!$                !     rhog_mp(i1+15,i2+15,i3+15), potg_mp(i1+15,i2+15,i3+15)
!!$                if (dmin>min_distance) then
!!$                    ! Farther away from the atoms than the minimal distance
!!$                    qex = rhog_exact(i1+15,i2+15,i3+15)
!!$                    do icheck=1,ncheck
!!$                        if (abs(qex)<check_threshold(icheck)) then
!!$                            ! Charge density smaller than the threshold
!!$                            charge_error(icheck) = charge_error(icheck) + &
!!$                                abs(qex-rhog_mp(i1+15,i2+15,i3+15))
!!$                            charge_total(icheck) = charge_total(icheck) + &
!!$                                abs(qex)
!!$                            potential_error(icheck) = potential_error(icheck) + &
!!$                                abs(potg_exact(i1+15,i2+15,i3+15)-potg_mp(i1+15,i2+15,i3+15))
!!$                            potential_total(icheck) = potential_total(icheck) + &
!!$                                abs(potg_exact(i1+15,i2+15,i3+15))
!!$                        end if
!!$                    end do
!!$                end if
!!$            end do
!!$        end do
!!$     end do

!!$    call f_free(is_close)

!!$    call dscal(ncheck, factor, charge_error(1), 1)
!!$    call dscal(ncheck, factor, charge_total(1), 1)
!!$    call dscal(ncheck, factor, potential_error(1), 1)
!!$    call dscal(ncheck, factor, potential_total(1), 1)
    if (bigdft_mpi%nproc > 1) then
       call mpiallred(charge_error, mpi_sum, comm=bigdft_mpi%mpi_comm)
       call mpiallred(external_volume, mpi_sum, comm=bigdft_mpi%mpi_comm)
       call mpiallred(potential_error, mpi_sum, comm=bigdft_mpi%mpi_comm)
       call mpiallred(potential_total, mpi_sum, comm=bigdft_mpi%mpi_comm)
       call mpiallred(icnt,1,op=mpi_sum, comm=bigdft_mpi%mpi_comm)
       call mpiallred(igood,1,op=mpi_sum, comm=bigdft_mpi%mpi_comm)
    end if

    call f_release_routine()

    end subroutine compare_charge_and_potential


    subroutine calculate_weight_center(llr, glr, hgrids, phir, center_locreg, center_orb)
      use module_base
      use module_types, only: locreg_descriptors
      use bounds, only: geocode_buffers
      implicit none

      ! Calling arguments
      type(locreg_descriptors),intent(in) :: llr, glr
      real(kind=8),dimension(3),intent(in) :: hgrids
      real(kind=8),dimension(llr%d%n1i*llr%d%n2i*llr%d%n3i),intent(in) :: phir
      real(kind=8),dimension(3),intent(out) :: center_locreg
      real(kind=8),dimension(3),intent(out) :: center_orb

      ! Local variables
      integer :: nl1, nl2, nl3, i1, i2, i3, ii1, ii2, ii3, ii
      real(kind=8) :: weight, hxh, hyh, hzh, x, y, z, tt
      real(kind=8),dimension(3) :: center

      call f_routine(id='calculate_weight_center')

      hxh = 0.5d0*hgrids(1)
      hyh = 0.5d0*hgrids(2)
      hzh = 0.5d0*hgrids(3)
      call geocode_buffers(llr%geocode, glr%geocode, nl1, nl2, nl3)
      weight = 0.d0
      center(1:3) = 0.0_gp
      !$omp parallel default(none) &
      !$omp shared(llr, nl1, nl2, nl3, hxh, hyh, hzh, phir, center, weight) &
      !$omp private(i1, i2, i3, ii1, ii2, ii3, x, y, z, tt, ii)
      !$omp do reduction(+: center, weight)
      do i3=1,llr%d%n3i
          ii3 = llr%nsi3 + i3 - nl3 - 1
          z = ii3*hzh
          do i2=1,llr%d%n2i
              ii2 = llr%nsi2 + i2 - nl2 - 1
              y = ii2*hyh
              do i1=1,llr%d%n1i
                  ii1 = llr%nsi1 + i1 - nl1 - 1
                  x = ii1*hxh
                  ii = (i3-1)*llr%d%n2i*llr%d%n1i+(i2-1)*llr%d%n1i+i1
                  tt = phir(ii)**2
                  center(1) = center(1) + x*tt
                  center(2) = center(2) + y*tt
                  center(3) = center(3) + z*tt
                  weight = weight + tt
                  !!ii = ii + 1
              end do
          end do
      end do
      !$omp end do
      !$omp end parallel
      center_locreg(1:3) = center(1:3)/weight
      center_orb(1:3) = center_locreg(1:3)

      call f_release_routine()

    end subroutine calculate_weight_center



    subroutine estimate_system_volume_from_density(boxit,nat,& !iproc, is1, ie1, is2, ie2, is3, ie3, nat, &
               rho_exact, rho_mp, pot_exact, pot_mp, kernel, rxyz, &
               ncheck, check_threshold, charge_error, external_volume, potential_error, potential_total)
    use PStypes, only: coulomb_operator
    use PSbox, only: PS_gather
    use box
    implicit none
    ! Calling arguments
    !integer,intent(in) :: iproc, is1, ie1, is2, ie2, is3, ie3
    type(box_iterator), intent(inout) :: boxit
    integer, intent(in) :: nat, ncheck
    type(coulomb_operator),intent(in) :: kernel
    real(kind=8),dimension(kernel%ndims(1)*kernel%ndims(2)*kernel%grid%n3p),intent(in) :: rho_exact, rho_mp, pot_exact, pot_mp
    real(kind=8),dimension(3,nat),intent(in) :: rxyz
    real(kind=8),dimension(ncheck),intent(in) :: check_threshold
    real(kind=8),dimension(ncheck),intent(out) :: charge_error, external_volume, potential_error, potential_total

    ! Local variables
    integer :: i1, i2, i3, iat, icheck,icnt,igood
    real(kind=8) :: qex, factor,vex
    real(kind=8),parameter :: min_distance = 2.0d0
!!$    logical,dimension(:,:,:),allocatable :: is_close

    call f_routine(id='compare_charge_and_potential')

!!$    ! Determine the grid points which are farther away from the atoms than the minimal distance
!!$    is_close = f_malloc((/0.to.kernel%ndims(1)-31-1,0.to.kernel%ndims(2)-31-1,is3.to.ie3/),id='is_close')
!!$    is_close(:,:,:) = .false.
!!$    do iat=1,nat
!!$        do i3=max(15,is3),min(ie3,kernel%ndims(3)-16-1)
!!$            z = (i3-15)*kernel%hgrids(3)
!!$            d = sqrt( (z-rxyz(3,iat))**2 )
!!$            if (d<=min_distance) then
!!$                ! From the viewpoint of the z coordinate, the grid points might be close to atom iat,
!!$                ! so also check the other directions.
!!$                do i2=0,kernel%ndims(2)-31-1
!!$                    y = i2*kernel%hgrids(2)
!!$                    d = sqrt( (y-rxyz(2,iat))**2 + (z-rxyz(3,iat))**2 )
!!$                    if (d<=min_distance) then
!!$                        ! From the viewpoint of the y and z coordinates, the grid points might be close to atom iat,
!!$                        ! so also check the other directions.
!!$                        do i1=0,kernel%ndims(1)-31-1
!!$                            x = i1*kernel%hgrids(1)
!!$                            d = sqrt( (x-rxyz(1,iat))**2 + (y-rxyz(2,iat))**2 + (z-rxyz(3,iat))**2 )
!!$                            if (d<=min_distance) then
!!$                                is_close(i1,i2,i3) = .true.
!!$                            end if
!!$                        end do
!!$                    end if
!!$                end do
!!$            end if
!!$        end do
!!$    end do

    call f_zero(charge_error)
    call f_zero(external_volume)
    call f_zero(potential_error)
    call f_zero(potential_total)

    !use the box iterator
    factor=boxit%mesh%volume_element
    icnt=0
    igood=0
    box_loop: do while(box_next_point(boxit))
       icnt=icnt+1
       do iat=1,nat
          if (distance(boxit%mesh,boxit%rxyz,rxyz(:,iat)) <= min_distance) cycle box_loop
       end do
       igood=igood+1
       ! Farther away from the atoms than the minimal distance
       qex = rho_exact(boxit%ind)
       vex = pot_exact(boxit%ind)
       do icheck=1,ncheck
          if (abs(qex)<check_threshold(icheck)) then
             ! Charge density smaller than the threshold
             !LG: it seems therefore normal than the density is not good as by hypothesis
             ! we only check that when it is small, thus the mp density will surely be smaller
             charge_error(icheck) = charge_error(icheck) + &
                  abs(rho_mp(boxit%ind))*factor !qex-
             external_volume(icheck) = external_volume(icheck)+ factor
             potential_error(icheck) = potential_error(icheck) + &
                  abs(vex-pot_mp(boxit%ind))*factor 
             potential_total(icheck) = potential_total(icheck) + &
                  abs(vex)*factor
          end if
       end do
    end do box_loop

!!$    do i3=0,kernel%ndims(3)-31-1
!!$        z = i3*kernel%hgrids(3)
!!$        do i2=0,kernel%ndims(2)-31-1
!!$            y = i2*kernel%hgrids(2)
!!$            do i1=0,kernel%ndims(1)-31-1
!!$                x = i1*kernel%hgrids(1)
!!$                dmin = huge(1.d0)
!!$                do iat=1,nat
!!$                    d = sqrt( (x-rxyz(1,iat))**2 + (y-rxyz(2,iat))**2 + (z-rxyz(3,iat))**2 )
!!$                    dmin = min(d,dmin)
!!$                end do
!!$                !write(200+iproc,*) 'x, y, z, q, v', x, y, z, &
!!$                !     rhog_exact(i1+15,i2+15,i3+15), potg_exact(i1+15,i2+15,i3+15)
!!$                !write(300+iproc,*) 'x, y, z, q, v', x, y, z, &
!!$                !     rhog_mp(i1+15,i2+15,i3+15), potg_mp(i1+15,i2+15,i3+15)
!!$                if (dmin>min_distance) then
!!$                    ! Farther away from the atoms than the minimal distance
!!$                    qex = rhog_exact(i1+15,i2+15,i3+15)
!!$                    do icheck=1,ncheck
!!$                        if (abs(qex)<check_threshold(icheck)) then
!!$                            ! Charge density smaller than the threshold
!!$                            charge_error(icheck) = charge_error(icheck) + &
!!$                                abs(qex-rhog_mp(i1+15,i2+15,i3+15))
!!$                            charge_total(icheck) = charge_total(icheck) + &
!!$                                abs(qex)
!!$                            potential_error(icheck) = potential_error(icheck) + &
!!$                                abs(potg_exact(i1+15,i2+15,i3+15)-potg_mp(i1+15,i2+15,i3+15))
!!$                            potential_total(icheck) = potential_total(icheck) + &
!!$                                abs(potg_exact(i1+15,i2+15,i3+15))
!!$                        end if
!!$                    end do
!!$                end if
!!$            end do
!!$        end do
!!$     end do

!!$    call f_free(is_close)

!!$    call dscal(ncheck, factor, charge_error(1), 1)
!!$    call dscal(ncheck, factor, charge_total(1), 1)
!!$    call dscal(ncheck, factor, potential_error(1), 1)
!!$    call dscal(ncheck, factor, potential_total(1), 1)
    if (bigdft_mpi%nproc > 1) then
       call mpiallred(charge_error, mpi_sum, comm=bigdft_mpi%mpi_comm)
       call mpiallred(external_volume, mpi_sum, comm=bigdft_mpi%mpi_comm)
       call mpiallred(potential_error, mpi_sum, comm=bigdft_mpi%mpi_comm)
       call mpiallred(potential_total, mpi_sum, comm=bigdft_mpi%mpi_comm)
       call mpiallred(icnt,1,op=mpi_sum, comm=bigdft_mpi%mpi_comm)
       call mpiallred(igood,1,op=mpi_sum, comm=bigdft_mpi%mpi_comm)
    end if

    call f_release_routine()

    end subroutine estimate_system_volume_from_density


    subroutine determine_submatrix_sizes(natp, isat, smmd, smat, neighbor, nx, nmax)
      use sparsematrix_base, only: sparse_matrix_metadata, sparse_matrix
      use sparsematrix_init, only: matrixindex_in_compressed
      implicit none

      ! Calling arguments
      integer,intent(in) :: natp, isat
      type(sparse_matrix_metadata),intent(in) :: smmd
      type(sparse_matrix),intent(in) :: smat
      logical,dimension(smat%nfvctr,natp),intent(out) :: neighbor
      integer,dimension(:),intent(out) :: nx
      integer,intent(out) :: nmax

      ! Local variables
      integer :: kat, kkat, n, i, j, iat, iatold, inds

      neighbor(:,:) = .false.
      !ntot = 0
      nmax = 0
      do kat=1,natp
          iatold = 0
          kkat = kat + isat
          n = 0
          do i=1,smat%nfvctr
               iat = smmd%on_which_atom(i)
               ! Only do the following for the first TMB per atom
               if (iat==iatold) cycle
               iatold = iat
               if (iat==kkat) then
                   do j=1,smat%nfvctr
                       inds =  matrixindex_in_compressed(smat, j, i)
                       if (inds/=0) then
                          neighbor(j,kat) = .true.
                          n = n + 1
                       end if
                   end do
               end if
          end do
          nx(kat) = n
          !ntot = ntot + n
          nmax = max(nmax, n)
      end do

    end subroutine determine_submatrix_sizes

end module multipole<|MERGE_RESOLUTION|>--- conflicted
+++ resolved
@@ -2232,13 +2232,12 @@
           call deallocate_matrices(ovrlp_large)
       end if
 
-<<<<<<< HEAD
       ! Parallelization over the atoms
       call distribute_on_tasks(smmd%nat, bigdft_mpi%iproc, bigdft_mpi%nproc, natpx, isatx)
 
       neighborx = f_malloc((/smats%nfvctr,natpx/),id='neighborx')
       nx = f_malloc(natpx,id='nx')
-      call determine_submatrix_sizes(natpx, isatx, smmd, smats, neighborx, nx, nmax)
+      call determine_submatrix_sizes(natpx, isatx, smmd, smatl, neighborx, nx, nmax)
       projx = f_malloc((/nmax**2,natpx/),id='projx')
 
       ! Calculate the matrix for the projector matrix, which is S^-1 for Mulliken and Id for Loewdin.
@@ -2278,58 +2277,6 @@
                check_accur=.false.)
       end if
       call deallocate_matrices(newovrlp)
-=======
-       ! Parallelization over the atoms
-       call distribute_on_tasks(smmd%nat, bigdft_mpi%iproc, bigdft_mpi%nproc, natpx, isatx)
-
-          ! Just to get the sizes...
-          !!call projector_for_charge_analysis(smmd, smats, smatm, smatl, &
-          !!     ovrlp, ham, kernel, rxyz, calculate_centers=.false., write_output=.false., ortho=do_ortho, mode='simple', &
-          !!     natpx=natpx, isatx=isatx, nx=nx, projx=projx, neighborx=neighborx, &
-          !!     only_sizes=.true.)
-          neighborx = f_malloc((/smats%nfvctr,natpx/),id='neighborx')
-          nx = f_malloc(natpx,id='nx')
-          call determine_submatrix_sizes(natpx, isatx, smmd, smatl, neighborx, nx, nmax)
-          projx = f_malloc((/nmax**2,natpx/),id='projx')
-
-          ! Calculate the matrix for the projector matrix, which is S^-1 for Mulliken and Id for Loewdin.
-          ! However, to be consistent (error cancellation of the inverse etc), we calculate for Loewdin the matrix as [S^-1/2*S*S^-1/2]^-1
-          inv_ovrlp(1) = matrices_null()
-          inv_ovrlp(1)%matrix_compr = sparsematrix_malloc_ptr(smatl, SPARSE_TASKGROUP, id='inv_ovrlp%matrix_compr')
-          newovrlp = matrices_null()
-          newovrlp%matrix_compr = sparsematrix_malloc_ptr(smats, SPARSE_TASKGROUP, id='newovrlp%matrix_compr')
-          if (do_ortho==yes) then
-              methTransformOverlap = 1020
-              newoverlap_large = sparsematrix_malloc(smatl, SPARSE_TASKGROUP, id='newoverlap_large')
-              ovrlp_large = matrices_null()
-              ovrlp_large%matrix_compr = sparsematrix_malloc_ptr(smatl, SPARSE_TASKGROUP, id='ovrlp_large%matrix_compr')
-              call transform_sparse_matrix(iproc, smats, smatl, SPARSE_TASKGROUP, 'small_to_large', &
-                   smat_in=ovrlp%matrix_compr, lmat_out=ovrlp_large%matrix_compr)
-              call matrix_for_orthonormal_basis(iproc, nproc, methTransformOverlap, smats, smatl, &
-                   ovrlp, ovrlp_large, 'minus', newoverlap_large)
-              call transform_sparse_matrix(iproc, smats, smatl, SPARSE_TASKGROUP, 'large_to_small', &
-                   lmat_in=newoverlap_large, smat_out=newovrlp%matrix_compr)
-              call deallocate_matrices(ovrlp_large)
-              call f_free(newoverlap_large)
-          else
-              call f_memcpy(src=ovrlp%matrix_compr, dest=newovrlp%matrix_compr)
-          end if
-          power=1
-          if (present(ice_obj)) then
-              call overlapPowerGeneral(bigdft_mpi%iproc, bigdft_mpi%nproc, bigdft_mpi%mpi_comm, &
-                   1020, 1, power, -1, &
-                   imode=1, ovrlp_smat=smats, inv_ovrlp_smat=smatl, &
-                   ovrlp_mat=newovrlp, inv_ovrlp_mat=inv_ovrlp, &
-                   check_accur=.false., ice_obj=ice_obj)
-          else
-              call overlapPowerGeneral(bigdft_mpi%iproc, bigdft_mpi%nproc, bigdft_mpi%mpi_comm, &
-                   1020, 1, power, -1, &
-                   imode=1, ovrlp_smat=smats, inv_ovrlp_smat=smatl, &
-                   ovrlp_mat=newovrlp, inv_ovrlp_mat=inv_ovrlp, &
-                   check_accur=.false.)
-          end if
-          call deallocate_matrices(newovrlp)
->>>>>>> 6a9b9962
 
       Qmat = sparsematrix_malloc(smatl,iaction=SPARSE_TASKGROUP,id='Qmat')
       atomic_multipoles = f_malloc0_ptr((/-lmax.to.lmax,0.to.lmax,1.to.smmd%nat/),id='atomic_multipoles')
