--- conflicted
+++ resolved
@@ -2208,11 +2208,7 @@
           if (.not. all_norms_ok) then
               call f_err_throw('When checking the previously calculated multipoles, all norms should be ok')
           end if
-<<<<<<< HEAD
-          dipole_check=dipole_check/0.393430307_gp  ! au2debye              
-=======
           dipole_check=dipole_check/Debye_AU!0.393430307_gp  ! au2debye              
->>>>>>> 5133a631
           if (iproc==0) then
               call yaml_sequence(advance='no')
               call yaml_mapping_open('Up to multipole l='//trim(yaml_toa(lcheck)))
