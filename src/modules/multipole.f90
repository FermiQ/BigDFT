--- conflicted
+++ resolved
@@ -1018,12 +1018,8 @@
       inv_ovrlp(1)%matrix_compr = sparsematrix_malloc_ptr(smatl, iaction=SPARSE_TASKGROUP, id='inv_ovrlp(1)%matrix_compr')
 
       power(1)=ioperation
-<<<<<<< HEAD
-      call overlapPowerGeneral(iproc, nproc, meth_overlap, 1, power, -1, &
-=======
       call overlapPowerGeneral(iproc, nproc, bigdft_mpi%mpi_comm, &
            meth_overlap, 1, power, -1, &
->>>>>>> d31be52c
            imode=1, ovrlp_smat=smats, inv_ovrlp_smat=smatl, &
            ovrlp_mat=ovrlp, inv_ovrlp_mat=inv_ovrlp, check_accur=.true., &
            max_error=max_error, mean_error=mean_error)
@@ -2584,34 +2580,20 @@
               newovrlp%matrix_compr = sparsematrix_malloc_ptr(smats, SPARSE_TASKGROUP, id='newovrlp%matrix_compr')
               call f_memcpy(src=newoverlap, dest=newovrlp%matrix_compr)
               power=1
-<<<<<<< HEAD
-              call overlapPowerGeneral(bigdft_mpi%iproc, bigdft_mpi%nproc, 1020, 1, power, -1, &
-                    imode=1, ovrlp_smat=smats, inv_ovrlp_smat=smatl, &
-                    ovrlp_mat=newovrlp, inv_ovrlp_mat=inv_ovrlp, &
-                    check_accur=.true., max_error=max_error, mean_error=mean_error)
-=======
               call overlapPowerGeneral(bigdft_mpi%iproc, bigdft_mpi%nproc, bigdft_mpi%mpi_comm, &
                    1020, 1, power, -1, &
                    imode=1, ovrlp_smat=smats, inv_ovrlp_smat=smatl, &
                    ovrlp_mat=newovrlp, inv_ovrlp_mat=inv_ovrlp, &
                    check_accur=.true., max_error=max_error, mean_error=mean_error)
->>>>>>> d31be52c
               call deallocate_matrices(newovrlp)
               call f_free(newoverlap)
           else
               power(1)=1
-<<<<<<< HEAD
-              call overlapPowerGeneral(bigdft_mpi%iproc, bigdft_mpi%nproc, 1020, 1, power, -1, &
-                    imode=1, ovrlp_smat=smats, inv_ovrlp_smat=smatl, &
-                    ovrlp_mat=ovrlp, inv_ovrlp_mat=inv_ovrlp, &
-                    check_accur=.true., max_error=max_error, mean_error=mean_error)
-=======
               call overlapPowerGeneral(bigdft_mpi%iproc, bigdft_mpi%nproc, bigdft_mpi%mpi_comm, &
                    1020, 1, power, -1, &
                    imode=1, ovrlp_smat=smats, inv_ovrlp_smat=smatl, &
                    ovrlp_mat=ovrlp, inv_ovrlp_mat=inv_ovrlp, &
                    check_accur=.true., max_error=max_error, mean_error=mean_error)
->>>>>>> d31be52c
           end if
       end if
 
@@ -2926,11 +2908,7 @@
                                    matrices_null, deallocate_matrices, &
                                    sparse_matrix_metadata
       use sparsematrix_init, only: matrixindex_in_compressed
-<<<<<<< HEAD
-      use sparsematrix, only: matrix_matrix_mult_wrapper, transform_sparse_matrix_local
-=======
       use sparsematrix, only: matrix_matrix_mult_wrapper, transform_sparse_matrix
->>>>>>> d31be52c
       use sparsematrix_highlevel, only: trace_AB
       use matrix_operations, only: overlapPowerGeneral, overlap_plus_minus_one_half_exact
       use yaml_output
@@ -3038,11 +3016,7 @@
       !tr_KS = trace_sparse(bigdft_mpi%iproc, bigdft_mpi%nproc, smats, smatl, &
       !       ovrlp_%matrix_compr(isshift+1:), &
       !       kernel_%matrix_compr(ilshift+1:), ispin)
-<<<<<<< HEAD
-      tr_KS = trace_AB(bigdft_mpi%iproc, bigdft_mpi%nproc, smats, smatl, ovrlp_, kernel_, ispin)
-=======
       tr_KS = trace_AB(bigdft_mpi%iproc, bigdft_mpi%nproc, bigdft_mpi%mpi_comm, smats, smatl, ovrlp_, kernel_, ispin)
->>>>>>> d31be52c
 
 
 
@@ -3093,18 +3067,11 @@
               ovrlp_onehalf_(1)%matrix_compr = &
                   sparsematrix_malloc_ptr(smatl, iaction=SPARSE_TASKGROUP, id='ovrlp_onehalf_(1)%matrix_compr')
               power=2
-<<<<<<< HEAD
-              call overlapPowerGeneral(bigdft_mpi%iproc, bigdft_mpi%nproc, 1020, 1, power, -1, &
-                    imode=1, ovrlp_smat=smats, inv_ovrlp_smat=smatl, &
-                    ovrlp_mat=ovrlp_, inv_ovrlp_mat=ovrlp_onehalf_(1), &
-                    check_accur=.true., max_error=max_error, mean_error=mean_error)
-=======
               call overlapPowerGeneral(bigdft_mpi%iproc, bigdft_mpi%nproc, bigdft_mpi%mpi_comm, &
                    1020, 1, power, -1, &
                    imode=1, ovrlp_smat=smats, inv_ovrlp_smat=smatl, &
                    ovrlp_mat=ovrlp_, inv_ovrlp_mat=ovrlp_onehalf_(1), &
                    check_accur=.true., max_error=max_error, mean_error=mean_error)
->>>>>>> d31be52c
 
               ! Calculate S^1/2 * K * S^1/2 = Ktilde
               tmpmat1 = sparsematrix_malloc(iaction=SPARSE_TASKGROUP, smat=smatl, id='tmpmat1')
