!> @file
!!  File defining parameters for BigDFT package (processed by the build system)
!! @author
!!    Copyright (C) 2008-2013 BigDFT group
!!    This file is distributed under the terms of the
!!    GNU General Public License, see ~/COPYING file
!!    or http://www.gnu.org/copyleft/gpl.txt .
!!    For the list of contributors, see ~/AUTHORS
!! @warning
!!   THIS FILE IS PROCESSED BY THE BUILD SYSTEM.

!> Modules which contains the low level definitions, as well as some profiling procedures
module module_defs
  use wrapper_MPI
  use wrapper_linalg

  implicit none  

  include 'configure.inc' !< Include variables set from configure.

  integer :: verbose=2    !< Verbosity of the output, control the level of writing (minimal by default)

  ! General precision, density and the wavefunctions types
  integer, parameter :: gp=kind(1.0d0)  !< general-type precision
  integer, parameter :: dp=kind(1.0d0)  !< density-type precision
  integer, parameter :: wp=kind(1.0d0)  !< wavefunction-type precision
  integer, parameter :: tp=kind(1.0d0)  !< DIIS precision (single in this context, if double is only for non-regression)

  !> Define type of data for MPI
  integer, parameter :: mpidtypw=MPI_DOUBLE_PRECISION
  integer, parameter :: mpidtypd=MPI_DOUBLE_PRECISION
  integer, parameter :: mpidtypg=MPI_DOUBLE_PRECISION
  !integer, parameter :: mpidtypw=MPI_REAL,mpidtypd=MPI_REAL !in case of single precision

  !> Flag for GPU computing, if CUDA libraries are present
  !! in that case if a GPU is present a given MPI processor may or not perform a GPU calculation
  !! this value can be changed in the read_input_variables routine
  logical :: GPUconv=.false.,GPUshare=.true.

  !> Flag for GPU computing, if OpenCL libraries are present
  !! in that case if a GPU is present a given MPI processor may or not perform a GPU calculation
  !! this value can be changed in the read_input_variables routine
  logical :: OCLconv=.false.
  logical :: ASYNCconv=.true.

  !> Logical parameter for the projectors application strategy (true for distributed way)
  !! if the projector allocation passes the memorylimit this is switched to true
  !! inside localize_projectors routines
  logical :: DistProjApply=.true. !<then copied as a element of the nlpsp structure

  !> experimental variables to test the add of new functionalities
  logical :: experimental_modulebase_var_onlyfion=.false.

  type(mpi_environment) :: bigdft_mpi !< Contains all data needed for MPI processes

  !> Physical constants.
  real(gp), parameter :: Bohr_Ang = 0.5291772108_gp                     !< 1 AU in angstroem
  real(gp), parameter :: Ha_cmm1=219474.6313705_gp                      !< 1 Hartree, in cm^-1 (from abinit 5.7.x)
  real(gp), parameter :: Ha_eV=27.21138386_gp                           !< 1 Hartree, in eV
  real(gp), parameter :: Ha_K=315774.65_gp                              !< 1 Hartree, in Kelvin
  real(gp), parameter :: Ha_THz=6579.683920722_gp                       !< 1 Hartree, in THz
  real(gp), parameter :: Ha_J=4.35974394d-18                            !< 1 Hartree, in J
  real(gp), parameter :: e_Cb=1.602176487d-19                           !< minus the electron charge, in Coulomb
  real(gp), parameter :: kb_HaK=8.617343d-5/Ha_eV                       !< Boltzmann constant in Ha/K
  real(gp), parameter :: amu_emass=1.660538782e-27_gp/9.10938215e-31_gp !< 1 atomic mass unit, in electronic mass
  real(gp), parameter :: AU_GPa=29421.010901602753_gp                   !< 1 Ha/Bohr^3 in GPa

  !> Evergreens
  real(dp), parameter :: pi_param=3.141592653589793238462643383279502884197_dp

  !> Code constants.
  !real(gp), parameter :: UNINITIALISED = -123456789._gp

  !interface for uninitialized variable
  interface UNINITIALIZED
     module procedure uninitialized_dbl,uninitialized_int,uninitialized_real,uninitialized_long
  end interface

  interface
     subroutine bigdft_utils_flush(unit)
       integer, intent(in) :: unit
     end subroutine bigdft_utils_flush
  end interface

  contains

    function uninitialized_int(one) 
      implicit none
      integer(kind = 4), intent(in) :: one
      integer(kind = 4) :: uninitialized_int
      integer :: foo
      foo = kind(one)
      uninitialized_int=-123456789
    end function uninitialized_int

    function uninitialized_long(one) 
      implicit none
      integer(kind = 8), intent(in) :: one
      integer(kind = 8) :: uninitialized_long
      integer :: foo
      foo = kind(one)
      uninitialized_long=-123456789
    end function uninitialized_long

    function uninitialized_real(one) 
      implicit none
      real(kind=4), intent(in) :: one
      real(kind=4) :: uninitialized_real
      integer :: foo
      foo = kind(one)
      uninitialized_real=-123456789.e0
    end function uninitialized_real

    function uninitialized_dbl(one) 
      implicit none
      real(kind=8), intent(in) :: one
      real(kind=8) :: uninitialized_dbl
      integer :: foo
      foo = kind(one)
      uninitialized_dbl=-123456789.d0
    end function uninitialized_dbl

    function fnrm_denpot(x,cplex,nfft,nspden,opt_denpot,user_data)
      use m_ab7_mixing, only: AB7_MIXING_DENSITY
      implicit none
      !Arguments
      integer, intent(in) :: cplex,nfft,nspden,opt_denpot
      double precision, dimension(*), intent(in) :: x
      integer, dimension(:), intent(in) :: user_data
      !Local variables
      integer :: ierr, ie, iproc, npoints, ishift
      double precision :: fnrm_denpot, ar, nrm_local, dnrm2

      ! In case of density, we use nscatterarr.
      if (opt_denpot == AB7_MIXING_DENSITY) then
         call MPI_COMM_RANK(bigdft_mpi%mpi_comm,iproc,ierr)
         if (ierr /= 0) then
            call MPI_ABORT(bigdft_mpi%mpi_comm, ierr, ie)
         end if
         npoints = cplex * user_data(2 * iproc + 1)
         ishift  =         user_data(2 * iproc + 2)
      else
         npoints = cplex * nfft
         ishift  = 0
      end if

      ! Norm on spin up and spin down
      nrm_local = dnrm2(npoints * min(nspden,2), x(1 + ishift), 1)
      nrm_local = nrm_local ** 2

      if (nspden==4) then
         ! Add the magnetisation
         ar = dnrm2(npoints * 2, x(1 + cplex * nfft * 2 + ishift), 1)
         ar = ar ** 2
         if (opt_denpot == 0) then
            if (cplex == 1) then
               nrm_local = nrm_local + 2.d0 * ar
            else
               nrm_local = nrm_local + ar
            end if
         else
            nrm_local = 0.5d0 * (nrm_local + ar)
         end if
      end if
      
      ! Summarize on processors
<<<<<<< HEAD
      fnrm_denpot = nrm_local
      if (bigdft_mpi%nproc > 1) then
         call MPI_ALLREDUCE(nrm_local, fnrm_denpot, 1, &
              & MPI_DOUBLE_PRECISION, MPI_SUM, bigdft_mpi%mpi_comm, ierr)
         if (ierr /= 0) call MPI_ABORT(bigdft_mpi%mpi_comm, ierr, ie)
=======
      !fnrm_denpot = nrm_local
      if (bigdft_mpi%nproc>1) then
          call MPI_ALLREDUCE(nrm_local, fnrm_denpot, 1, &
               & MPI_DOUBLE_PRECISION, MPI_SUM, bigdft_mpi%mpi_comm, ierr)
      else
          fnrm_denpot = nrm_local
          ierr = 0
      end if
      if (ierr /= 0) then
         call MPI_ABORT(bigdft_mpi%mpi_comm, ierr, ie)
>>>>>>> ffa93dbe
      end if
    end function fnrm_denpot

    function fdot_denpot(x,y,cplex,nfft,nspden,opt_denpot,user_data)
      use m_ab7_mixing
      implicit none
      integer, intent(in) :: cplex,nfft,nspden,opt_denpot
      double precision, intent(in) :: x(*), y(*)
      integer, intent(in) :: user_data(:)

      integer :: ierr, ie, iproc, npoints, ishift
      double precision :: fdot_denpot, ar, dot_local, ddot

      ! In case of density, we use nscatterarr.
      if (opt_denpot == AB7_MIXING_DENSITY) then
         call MPI_COMM_RANK(bigdft_mpi%mpi_comm,iproc,ierr)
         if (ierr /= 0) then
            call MPI_ABORT(bigdft_mpi%mpi_comm, ierr, ie)
         end if
         npoints = cplex * user_data(2 * iproc + 1)
         ishift  =         user_data(2 * iproc + 2)
      else
         npoints = cplex * nfft
         ishift  = 0
      end if

      if (opt_denpot == 0 .or. opt_denpot == 1) then
         ! Norm on spin up and spin down
         dot_local = ddot(npoints * min(nspden,2), x(1 + ishift), 1, y(1 + ishift), 1)

         if (nspden==4) then
            ! Add the magnetisation
            ar = ddot(npoints * 2, x(1 + cplex * nfft * 2 + ishift), 1, &
                 & y(1 + cplex * nfft * 2 + ishift), 1)
            if (opt_denpot == 0) then
               if (cplex == 1) then
                  dot_local = dot_local + 2.d0 * ar
               else
                  dot_local = dot_local + ar
               end if
            else
               dot_local = 0.5d0 * (dot_local + ar)
            end if
         end if
      else
         if(nspden==1)then
            dot_local = ddot(npoints, x(1 + ishift), 1, y(1 + ishift), 1)
         else if(nspden==2)then
            ! This is the spin up contribution
            dot_local = ddot(npoints, x(1 + ishift + nfft), 1, y(1 + ishift), 1)
            ! This is the spin down contribution
            dot_local = dot_local + ddot(npoints, x(1 + ishift ), 1, y(1 + ishift+ nfft), 1)
         else if(nspden==4)then
            !  \rho{\alpha,\beta} V^{\alpha,\beta} =
            !  rho*(V^{11}+V^{22})/2$
            !  + m_x Re(V^{12})- m_y Im{V^{12}}+ m_z(V^{11}-V^{22})/2
            dot_local = 0.5d0 * (ddot(npoints, x(1 + ishift), 1, y(1 + ishift), 1) + &
                 & dot(npoints, x(1 + ishift), 1, y(1 + ishift + nfft), 1))
            dot_local = dot_local + 0.5d0 * ( &
                 & ddot(npoints, x(1 + ishift + 3 * nfft), 1, y(1 + ishift), 1) - &
                 & ddot(npoints, x(1 + ishift + 3 * nfft), 1, y(1 + ishift + nfft), 1))
            dot_local = dot_local + &
                 & ddot(npoints, x(1 + ishift + nfft), 1, y(1 + ishift + 2 * nfft), 1)
            dot_local = dot_local - &
                 & ddot(npoints, x(1 + ishift + 2 * nfft), 1, y(1 + ishift + 3 * nfft), 1)
         end if
      end if
      
      ! Summarize on processors
      fdot_denpot = dot_local
<<<<<<< HEAD
      if (bigdft_mpi%nproc > 1) then
         call MPI_ALLREDUCE(dot_local, fdot_denpot, 1, &
              & MPI_DOUBLE_PRECISION, MPI_SUM, bigdft_mpi%mpi_comm, ierr)
         if (ierr /= 0) call MPI_ABORT(bigdft_mpi%mpi_comm, ierr, ie)
=======
      if (bigdft_mpi%nproc>1) then
          call MPI_ALLREDUCE(dot_local, fdot_denpot, 1, &
               & MPI_DOUBLE_PRECISION, MPI_SUM, bigdft_mpi%mpi_comm, ierr)
      else
          fdot_denpot = dot_local
          ierr = 0
      end if
      if (ierr /= 0) then
         call MPI_ABORT(bigdft_mpi%mpi_comm, ierr, ie)
>>>>>>> ffa93dbe
      end if
    end function fdot_denpot

end module module_defs<|MERGE_RESOLUTION|>--- conflicted
+++ resolved
@@ -164,13 +164,6 @@
       end if
       
       ! Summarize on processors
-<<<<<<< HEAD
-      fnrm_denpot = nrm_local
-      if (bigdft_mpi%nproc > 1) then
-         call MPI_ALLREDUCE(nrm_local, fnrm_denpot, 1, &
-              & MPI_DOUBLE_PRECISION, MPI_SUM, bigdft_mpi%mpi_comm, ierr)
-         if (ierr /= 0) call MPI_ABORT(bigdft_mpi%mpi_comm, ierr, ie)
-=======
       !fnrm_denpot = nrm_local
       if (bigdft_mpi%nproc>1) then
           call MPI_ALLREDUCE(nrm_local, fnrm_denpot, 1, &
@@ -181,7 +174,6 @@
       end if
       if (ierr /= 0) then
          call MPI_ABORT(bigdft_mpi%mpi_comm, ierr, ie)
->>>>>>> ffa93dbe
       end if
     end function fnrm_denpot
 
@@ -252,12 +244,6 @@
       
       ! Summarize on processors
       fdot_denpot = dot_local
-<<<<<<< HEAD
-      if (bigdft_mpi%nproc > 1) then
-         call MPI_ALLREDUCE(dot_local, fdot_denpot, 1, &
-              & MPI_DOUBLE_PRECISION, MPI_SUM, bigdft_mpi%mpi_comm, ierr)
-         if (ierr /= 0) call MPI_ABORT(bigdft_mpi%mpi_comm, ierr, ie)
-=======
       if (bigdft_mpi%nproc>1) then
           call MPI_ALLREDUCE(dot_local, fdot_denpot, 1, &
                & MPI_DOUBLE_PRECISION, MPI_SUM, bigdft_mpi%mpi_comm, ierr)
@@ -267,7 +253,6 @@
       end if
       if (ierr /= 0) then
          call MPI_ABORT(bigdft_mpi%mpi_comm, ierr, ie)
->>>>>>> ffa93dbe
       end if
     end function fdot_denpot
 
