!> @file
!!  Private Routines for the setting and creation of the astruct structure
!!  included in the module module_atoms
!! @author
!!    Copyright (C) 2007-2013 BigDFT group (TD,LG)
!!    This file is distributed under the terms of the
!!    GNU General Public License, see ~/COPYING file
!!    or http://www.gnu.org/copyleft/gpl.txt .
!!    For the list of contributors, see ~/AUTHORS 

!> Read atomic positions from xyz file and create astruct structure from it
subroutine read_xyz_positions(iproc,ifile,astruct,comment,energy,fxyz,getLine)
  use module_defs, only: gp,UNINITIALIZED,Bohr_Ang
  use dictionaries, only: f_err_raise
  use module_base, only: ndebug,memocc
  use dynamic_memory
  implicit none
  integer, intent(in) :: iproc,ifile
  type(atomic_structure), intent(inout) :: astruct
  real(gp), intent(out) :: energy
  real(gp), dimension(:,:), pointer :: fxyz
  character(len = 1024), intent(out) :: comment
  interface
     subroutine getline(line,ifile,eof)
       integer, intent(in) :: ifile
       character(len=150), intent(out) :: line
       logical, intent(out) :: eof
     END SUBROUTINE getline
  end interface
  !local variables
  character(len=*), parameter :: subname='read_atomic_positions'
  character(len=20) :: symbol
  character(len=20) :: tatonam
  character(len=50) :: extra
  character(len=150) :: line
  logical :: lpsdbl, eof
  integer :: iat,ityp,ntyp,i,ierrsfx
  ! To read the file posinp (avoid differences between compilers)
  real(kind=4) :: rx,ry,rz,alat1,alat2,alat3
  ! case for which the atomic positions are given whithin general precision
  real(gp) :: rxd0,ryd0,rzd0,alat1d0,alat2d0,alat3d0
  character(len=20), dimension(100) :: atomnames

  call getLine(line, ifile, eof)
  if (eof) then
     write(*,*) "Error: unexpected end of file."
     stop
  end if
  read(line,*, iostat = ierrsfx) iat,astruct%units,energy,comment
  if (ierrsfx /= 0) then
     read(line,*, iostat = ierrsfx) iat,astruct%units,energy
     write(comment, "(A)") ""
     if (ierrsfx /= 0) then
        read(line,*, iostat = ierrsfx) iat,astruct%units
        energy = UNINITIALIZED(energy)
        if (ierrsfx /= 0) then
           read(line,*, iostat = ierrsfx) iat
           write(astruct%units, "(A)") "bohr"
        end if
     end if
  else
     i = index(line, trim(comment))
     write(comment, "(A)") line(i:)
  end if

  call astruct_set_n_atoms(astruct, iat)

  !controls if the positions are provided with machine precision
  if (astruct%units == 'angstroemd0' .or. astruct%units== 'atomicd0' .or. &
       astruct%units== 'bohrd0' .or. astruct%units=='reduced') then
     lpsdbl=.true.
  else
     lpsdbl=.false.
  end if

  !read from positions of .xyz format, but accepts also the old .ascii format
  call getLine(line, ifile, eof)
  if (eof) then
     write(*,*) "Error: unexpected end of file."
     stop
  end if

!!!  !old format, still here for backward compatibility
!!!  !admits only simple precision calculation
!!!  read(line,*,iostat=ierror) rx,ry,rz,tatonam

!!!  !in case of old format, put geocode to F and alat to 0.
!!!  if (ierror == 0) then
!!!     astruct%geocode='F'
!!!     alat1d0=0.0_gp
!!!     alat2d0=0.0_gp
!!!     alat3d0=0.0_gp
!!!  else
  if (lpsdbl) then
     read(line,*,iostat=ierrsfx) tatonam,alat1d0,alat2d0,alat3d0
  else
     read(line,*,iostat=ierrsfx) tatonam,alat1,alat2,alat3
  end if
  if (ierrsfx == 0) then
     if (trim(tatonam)=='periodic') then
        astruct%geocode='P'
     else if (trim(tatonam)=='surface') then 
        astruct%geocode='S'
        astruct%cell_dim(2)=0.0_gp
     else !otherwise free bc
        astruct%geocode='F'
        astruct%cell_dim(1)=0.0_gp
        astruct%cell_dim(2)=0.0_gp
        astruct%cell_dim(3)=0.0_gp
     end if
     if (.not. lpsdbl) then
        alat1d0=real(alat1,gp)
        alat2d0=real(alat2,gp)
        alat3d0=real(alat3,gp)
     end if
  else
     astruct%geocode='F'
     alat1d0=0.0_gp
     alat2d0=0.0_gp
     alat3d0=0.0_gp
  end if
!!!  end if

  !reduced coordinates are possible only with periodic units
  if (astruct%units == 'reduced' .and. astruct%geocode == 'F') then
     if (iproc==0) write(*,'(1x,a)')&
          'ERROR: Reduced coordinates are not allowed with isolated BC'
  end if

  !convert the values of the cell sizes in bohr
  if (astruct%units=='angstroem' .or. astruct%units=='angstroemd0') then
     ! if Angstroem convert to Bohr
     astruct%cell_dim(1)=alat1d0/Bohr_Ang
     astruct%cell_dim(2)=alat2d0/Bohr_Ang
     astruct%cell_dim(3)=alat3d0/Bohr_Ang
  else if  (astruct%units=='atomic' .or. astruct%units=='bohr'  .or.&
       astruct%units== 'atomicd0' .or. astruct%units== 'bohrd0') then
     astruct%cell_dim(1)=alat1d0
     astruct%cell_dim(2)=alat2d0
     astruct%cell_dim(3)=alat3d0
  else if (astruct%units == 'reduced') then
     !assume that for reduced coordinates cell size is in bohr
     astruct%cell_dim(1)=alat1d0
     astruct%cell_dim(2)=alat2d0
     astruct%cell_dim(3)=alat3d0
  else
     write(*,*) 'length units in input file unrecognized'
     write(*,*) 'recognized units are angstroem or atomic = bohr'
     stop 
  endif

  ntyp=0
  do iat=1,astruct%nat
     !xyz input file, allow extra information
     call getLine(line, ifile, eof)
     if (f_err_raise(eof,"Unexpected end of file.",err_name='BIGDFT_RUNTIME_ERROR')) return


     !!if (lpsdbl) then
     !!   read(line,*,iostat=ierrsfx)symbol,rxd0,ryd0,rzd0,extra
     !!else
     !!   read(line,*,iostat=ierrsfx)symbol,rx,ry,rz,extra
     !!end if
     call check_line_integrity()
     !print *,'extra',iat,extra
     call find_extra_info(line,extra)
     !print *,'then',iat,extra
     call parse_extra_info(iat,extra,astruct)

     tatonam=trim(symbol)
!!!     end if
     if (lpsdbl) then
        astruct%rxyz(1,iat)=rxd0
        astruct%rxyz(2,iat)=ryd0
        astruct%rxyz(3,iat)=rzd0
     else
        astruct%rxyz(1,iat)=real(rx,gp)
        astruct%rxyz(2,iat)=real(ry,gp)
        astruct%rxyz(3,iat)=real(rz,gp)
     end if

     if (astruct%units == 'reduced') then !add treatment for reduced coordinates
        astruct%rxyz(1,iat)=modulo(astruct%rxyz(1,iat),1.0_gp)
        if (astruct%geocode == 'P') astruct%rxyz(2,iat)=modulo(astruct%rxyz(2,iat),1.0_gp)
        astruct%rxyz(3,iat)=modulo(astruct%rxyz(3,iat),1.0_gp)
     else if (astruct%geocode == 'P') then
        astruct%rxyz(1,iat)=modulo(astruct%rxyz(1,iat),alat1d0)
        astruct%rxyz(2,iat)=modulo(astruct%rxyz(2,iat),alat2d0)
        astruct%rxyz(3,iat)=modulo(astruct%rxyz(3,iat),alat3d0)
     else if (astruct%geocode == 'S') then
        astruct%rxyz(1,iat)=modulo(astruct%rxyz(1,iat),alat1d0)
        astruct%rxyz(3,iat)=modulo(astruct%rxyz(3,iat),alat3d0)
     end if

     do ityp=1,ntyp
        if (tatonam == atomnames(ityp)) then
           astruct%iatype(iat)=ityp
           goto 200
        endif
     enddo
     ntyp=ntyp+1
     if (ntyp > 100) stop 'more than 100 atomnames not permitted'
     atomnames(ityp)=tatonam
     astruct%iatype(iat)=ntyp
200  continue

     if (astruct%units=='angstroem' .or. astruct%units=='angstroemd0') then
        ! if Angstroem convert to Bohr
        do i=1,3 
           astruct%rxyz(i,iat)=astruct%rxyz(i,iat)/Bohr_Ang
        enddo
     else if (astruct%units == 'reduced') then 
        astruct%rxyz(1,iat)=astruct%rxyz(1,iat)*astruct%cell_dim(1)
        if (astruct%geocode == 'P') astruct%rxyz(2,iat)=astruct%rxyz(2,iat)*astruct%cell_dim(2)
        astruct%rxyz(3,iat)=astruct%rxyz(3,iat)*astruct%cell_dim(3)
     endif
  enddo
  ! Try forces
  call getLine(line, ifile, eof)
  if ((.not. eof) .and. (adjustl(trim(line)) == "forces")) then
<<<<<<< HEAD
     fxyz = f_malloc_ptr((/ 3, iat /),id='fxyz')
=======
     fxyz = f_malloc_ptr((/3,iat/), id = "fxyz")
>>>>>>> 1c57886c
     do iat=1,astruct%nat
        !xyz input file, allow extra information
        call getLine(line, ifile, eof)
        if (eof) then
           write(*,*) "Error: unexpected end of file."
           stop
        end if
        read(line,*,iostat=ierrsfx) symbol,fxyz(:,iat)
     end do
  end if
  !now that ntypes is determined allocate atoms%astruct%atomnames and copy the values
  call astruct_set_n_types(astruct, ntyp)

  astruct%atomnames(1:astruct%ntypes)=atomnames(1:astruct%ntypes)


contains

  !> stop the code and warns if the status of the line is not good
  subroutine check_line_integrity()
    use yaml_output, only: yaml_toa
    use dictionaries, only: f_err_raise
    implicit none


    if (lpsdbl) then
       read(line,*,iostat=ierrsfx)symbol,rxd0,ryd0,rzd0
    else
       read(line,*,iostat=ierrsfx)symbol,rx,ry,rz
    end if

    if (f_err_raise(ierrsfx/=0,'The line'//trim(yaml_toa(iat+2))//&
         ' of the atomic position is not valid, check if it is in DOS format!',&
         err_name='BIGDFT_LINALG_ERROR')) return

  end subroutine check_line_integrity

END SUBROUTINE read_xyz_positions

!> Read atomic positions of ascii files.
subroutine read_ascii_positions(iproc,ifile,astruct,comment,energy,fxyz,getline)
  use yaml_output
  use module_base
  use dynamic_memory
  implicit none
  integer, intent(in) :: iproc,ifile
  type(atomic_structure), intent(inout) :: astruct
  real(gp), intent(out) :: energy
  real(gp), dimension(:,:), pointer :: fxyz
  character(len = 1024), intent(out) :: comment
  interface
     subroutine getline(line,ifile,eof)
       integer, intent(in) :: ifile
       character(len=150), intent(out) :: line
       logical, intent(out) :: eof
     END SUBROUTINE getline
  end interface
  !local variables
  character(len=*), parameter :: subname='read_ascii_positions'
  character(len=20) :: symbol
  character(len=20) :: tatonam
  character(len=50) :: extra
  character(len=150) :: line
  logical :: lpsdbl, reduced, eof, forces
  integer :: iat,ntyp,ityp,i,i_stat,nlines,istart,istop,count
! To read the file posinp (avoid differences between compilers)
  real(kind=4) :: rx,ry,rz,alat1,alat2,alat3,alat4,alat5,alat6
! case for which the atomic positions are given whithin general precision
  real(gp) :: rxd0,ryd0,rzd0,alat1d0,alat2d0,alat3d0,alat4d0,alat5d0,alat6d0
  character(len=20), dimension(100) :: atomnames
  ! Store the file.
  character(len = 150), dimension(5000) :: lines

  ! First pass to store the file in a string buffer.
  nlines = 1
  do
     call getline(lines(nlines), ifile, eof)
     if (eof) then
        exit
     end if
     nlines = nlines + 1
     if (nlines > 5000) then
        if (iproc==0) call yaml_warning('Atomic input file too long (> 5000 lines).')
        astruct%nat = -1
        return
     end if
  end do
  nlines = nlines - 1

  if (nlines < 4) then
     if (iproc==0) call yaml_warning('Error in ASCII file format, file has less than 4 lines.')
     astruct%nat = -1
     return
  end if

  ! Try to determine the number atoms and the keywords.
  write(astruct%units, "(A)") "bohr"
  if (lines(1)(1:1) == "#" .or. lines(1)(1:1) == "!") then
     write(comment, "(A)") adjustl(lines(1)(1:))
  else
     write(comment, "(A)") lines(1)
  end if
  reduced = .false.
  forces = .false.
  astruct%geocode = 'P'
  iat     = 0
  do i = 4, nlines, 1
     write(line, "(a150)") adjustl(lines(i))
     if (line(1:1) /= '#' .and. line(1:1) /= '!' .and. len(trim(line)) /= 0) then
        iat = iat + 1
     else if (line(1:8) == "#keyword" .or. line(1:8) == "!keyword") then
        if (index(line, 'bohr') > 0)        write(astruct%units, "(A)") "bohr"
        if (index(line, 'bohrd0') > 0)      write(astruct%units, "(A)") "bohrd0"
        if (index(line, 'atomic') > 0)      write(astruct%units, "(A)") "atomicd0"
        if (index(line, 'angstroem') > 0)   write(astruct%units, "(A)") "angstroem"
        if (index(line, 'angstroemd0') > 0) write(astruct%units, "(A)") "angstroemd0"
        if (index(line, 'reduced') > 0)     reduced = .true.
        if (index(line, 'periodic') > 0) astruct%geocode = 'P'
        if (index(line, 'surface') > 0)  astruct%geocode = 'S'
        if (index(line, 'freeBC') > 0)   astruct%geocode = 'F'
     else if (line(1:9) == "#metaData" .or. line(1:9) == "!metaData") then
        if (index(line, 'totalEnergy') > 0) then
           read(line(index(line, 'totalEnergy') + 12:), *, iostat = i_stat) energy
           if (i_stat /= 0) then
              energy = UNINITIALIZED(energy)
           end if
        end if
        if (index(line, 'forces') > 0) forces = .true.
     end if
  end do

  call astruct_set_n_atoms(astruct, iat)

  !controls if the positions are provided within machine precision
  if (index(astruct%units, 'd0') > 0 .or. reduced) then
     lpsdbl=.true.
  else
     lpsdbl=.false.
  end if

  ! Read the box definition
  astruct%cell_dim(1) = 0.0_gp
  astruct%cell_dim(2) = 0.0_gp
  astruct%cell_dim(3) = 0.0_gp
  if (lpsdbl) then
     read(lines(2),*) alat1d0,alat2d0,alat3d0
     read(lines(3),*) alat4d0,alat5d0,alat6d0
     if (alat2d0 /= 0.d0 .or. alat4d0 /= 0.d0 .or. alat5d0 /= 0.d0) then
        !if (iproc==0) 
        write(*,*) 'Only orthorombic boxes are possible.'
        astruct%nat = -1
        return
     end if
     astruct%cell_dim(1) = real(alat1d0,gp)
     astruct%cell_dim(2) = real(alat3d0,gp)
     astruct%cell_dim(3) = real(alat6d0,gp)
  else
     read(lines(2),*) alat1,alat2,alat3
     read(lines(3),*) alat4,alat5,alat6
     if (alat2 /= 0. .or. alat4 /= 0. .or. alat5 /= 0.) then
        !if (iproc==0) 
           write(*,*) 'Only orthorombic boxes are possible.'
        !if (iproc==0) 
           write(*,*) ' but alat2, alat4 and alat5 = ', alat2, alat4, alat5
        astruct%nat = -1
        return
     end if
     astruct%cell_dim(1) = real(alat1,gp)
     astruct%cell_dim(2) = real(alat3,gp)
     astruct%cell_dim(3) = real(alat6,gp)
  end if
  
  !Convert the values of the cell sizes in bohr
  if (astruct%units=='angstroem' .or. astruct%units=='angstroemd0') then
     ! if Angstroem convert to Bohr
     astruct%cell_dim(1) = astruct%cell_dim(1) / Bohr_Ang
     astruct%cell_dim(2) = astruct%cell_dim(2) / Bohr_Ang
     astruct%cell_dim(3) = astruct%cell_dim(3) / Bohr_Ang
  endif

  ntyp=0
  iat = 1
  do i = 4, nlines, 1
     write(line, "(a150)") adjustl(lines(i))
     if (line(1:1) /= '#' .and. line(1:1) /= '!' .and. len(trim(line)) /= 0) then
        write(extra, "(A)") "nothing"
        if (lpsdbl) then
           read(line,*, iostat = i_stat) rxd0,ryd0,rzd0,symbol,extra
           if (i_stat /= 0) read(line,*) rxd0,ryd0,rzd0,symbol
        else
           read(line,*, iostat = i_stat) rx,ry,rz,symbol,extra
           if (i_stat /= 0) read(line,*) rx,ry,rz,symbol
        end if
        call find_extra_info(line,extra)
        call parse_extra_info(iat,extra,astruct)

        tatonam=trim(symbol)

        if (lpsdbl) then
           astruct%rxyz(1,iat)=rxd0
           astruct%rxyz(2,iat)=ryd0
           astruct%rxyz(3,iat)=rzd0
        else
           astruct%rxyz(1,iat)=real(rx,gp)
           astruct%rxyz(2,iat)=real(ry,gp)
           astruct%rxyz(3,iat)=real(rz,gp)
        end if
        if (astruct%units=='angstroem' .or. astruct%units=='angstroemd0') then
           ! if Angstroem convert to Bohr
           astruct%rxyz(1,iat)=astruct%rxyz(1,iat) / Bohr_Ang
           astruct%rxyz(2,iat)=astruct%rxyz(2,iat) / Bohr_Ang
           astruct%rxyz(3,iat)=astruct%rxyz(3,iat) / Bohr_Ang
        end if

        if (reduced) then !add treatment for reduced coordinates
           astruct%rxyz(1,iat)=modulo(astruct%rxyz(1,iat),1.0_gp)*astruct%cell_dim(1)
           astruct%rxyz(2,iat)=modulo(astruct%rxyz(2,iat),1.0_gp)*astruct%cell_dim(2)
           astruct%rxyz(3,iat)=modulo(astruct%rxyz(3,iat),1.0_gp)*astruct%cell_dim(3)
        else if (astruct%geocode == 'P') then
           astruct%rxyz(1,iat)=modulo(astruct%rxyz(1,iat),astruct%cell_dim(1))
           astruct%rxyz(2,iat)=modulo(astruct%rxyz(2,iat),astruct%cell_dim(2))
           astruct%rxyz(3,iat)=modulo(astruct%rxyz(3,iat),astruct%cell_dim(3))
        else if (astruct%geocode == 'S') then
           astruct%rxyz(1,iat)=modulo(astruct%rxyz(1,iat),astruct%cell_dim(1))
           astruct%rxyz(3,iat)=modulo(astruct%rxyz(3,iat),astruct%cell_dim(3))
        end if

        do ityp=1,ntyp
           if (tatonam == atomnames(ityp)) then
              astruct%iatype(iat)=ityp
              goto 200
           endif
        enddo
        ntyp=ntyp+1
        if (ntyp > 100) then
           write(*,*) 'more than 100 atomnames not permitted'
           astruct%nat = -1
           return
        end if
        atomnames(ityp)=tatonam
        astruct%iatype(iat)=ntyp
200     continue

        iat = iat + 1
     end if
  enddo

  if (astruct%geocode == 'S') then
     astruct%cell_dim(2) = 0.0_gp
  else if (astruct%geocode == 'F') then
     astruct%cell_dim(1) = 0.0_gp
     astruct%cell_dim(2) = 0.0_gp
     astruct%cell_dim(3) = 0.0_gp
  end if

  if (reduced) then
     write(astruct%units, "(A)") "reduced"
  end if

  if (forces) then
<<<<<<< HEAD
     fxyz = f_malloc_ptr((/ 3, astruct%nat /),id='fxyz')
=======
     fxyz = f_malloc_ptr((/3,astruct%nat/),id="fxyz")
>>>>>>> 1c57886c

     count = 0
     forces = .false.
     do i = 4, nlines, 1
        write(line, "(a150)") adjustl(lines(i))
        if ((line(1:9) == "#metaData" .or. line(1:9) == "!metaData") .and. index(line, 'forces') > 0) then
           forces = .true.
        end if
        if (forces) then
           istart = index(line, "[") + 1
           if (istart == 1) istart = index(line, "#") + 1
           do
              istop = index(line(istart:), ";") + istart - 2
              if (istop == istart - 2) exit
              read(line(istart:istop), *) fxyz(modulo(count, 3) + 1, count / 3 + 1)
              count = count + 1
              istart = istop + 2
           end do
           if (count > astruct%nat * 3) exit
        end if
     end do
  end if

  !now that ntypes is determined copy the values
  call astruct_set_n_types(astruct, ntyp)
  astruct%atomnames(1:astruct%ntypes)=atomnames(1:astruct%ntypes)
END SUBROUTINE read_ascii_positions

!local routines with explicit interface 
subroutine directGetLine(line, ifile, eof)
  !Arguments
  integer, intent(in) :: ifile
  character(len=150), intent(out) :: line
  logical, intent(out) :: eof
  !Local variables
  integer :: i_stat

  eof = .false.
  read(ifile,'(a150)', iostat = i_stat) line
  if (i_stat /= 0) eof = .true.
END SUBROUTINE directGetLine

subroutine archiveGetLine(line, ifile, eof)
  !Arguments
  integer, intent(in) :: ifile
  character(len=150), intent(out) :: line
  logical, intent(out) :: eof
  !Local variables
  integer :: i_stat
  external :: extractNextLine
  !The argument ifile is not used but it is used as argument routine
  !eof = .false.
  eof = (ifile /= ifile)
  call extractNextLine(line, i_stat)
  if (i_stat /= 0) eof = .true.
END SUBROUTINE archiveGetLine<|MERGE_RESOLUTION|>--- conflicted
+++ resolved
@@ -218,11 +218,7 @@
   ! Try forces
   call getLine(line, ifile, eof)
   if ((.not. eof) .and. (adjustl(trim(line)) == "forces")) then
-<<<<<<< HEAD
      fxyz = f_malloc_ptr((/ 3, iat /),id='fxyz')
-=======
-     fxyz = f_malloc_ptr((/3,iat/), id = "fxyz")
->>>>>>> 1c57886c
      do iat=1,astruct%nat
         !xyz input file, allow extra information
         call getLine(line, ifile, eof)
@@ -483,11 +479,7 @@
   end if
 
   if (forces) then
-<<<<<<< HEAD
      fxyz = f_malloc_ptr((/ 3, astruct%nat /),id='fxyz')
-=======
-     fxyz = f_malloc_ptr((/3,astruct%nat/),id="fxyz")
->>>>>>> 1c57886c
 
      count = 0
      forces = .false.
