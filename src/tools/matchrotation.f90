--- conflicted
+++ resolved
@@ -73,11 +73,7 @@
          endif
          fnrm=sqrt(f(1)**2+f(2)**2+f(3)**2+f(4)**2+f(5)**2+f(6)**2)
          !write(*,'(1a,1i5,1es24.15,9es10.2)') 'ROTATION ',i,dis_sq,dis_sq-dis_sq_old,fnrm,alpha,&
-<<<<<<< HEAD
-               !    eval(1),eval(2),eval(3),eval(4),eval(5),eval(6)
-=======
          !    eval(1),eval(2),eval(3),eval(4),eval(5),eval(6)
->>>>>>> 6c37c6e1
          !write(23,'(i7,i4,6es15.5)') icycle,i,x(1:6)
          tt1=max(abs(eval(1)),abs(eval(2)))*1.d-2
          if(i==10) alpha=max((2.d0**(-2 ))*eval(6),tt1)
@@ -271,11 +267,7 @@
    open(unit=9,file=filename,status='old')
    read(9,*) nat_tmp,units
    !if(trim(units)/='angstroem' .or. trim(units)/='angstroemd0') &
-<<<<<<< HEAD
-         !    write(*,*) 'WARNING: length units unknown or different from angstroem'
-=======
       !    write(*,*) 'WARNING: length units unknown or different from angstroem'
->>>>>>> 6c37c6e1
    read(9,*) 
    cell(1:3)=20.d0
    !read(9,*) cell(1),cell(2),cell(3)
