!> @file
!! Module for the Bader charge density analysis program
!! @author
!!    Copyright 2009 Wenjie Tang, Andri Arnaldsson, Samuel T. Chill, and Graeme Henkelman
!!    Bader is free software: you can redistribute it and/or modify
!!    it under the terms of the GNU General Public License as published by
!!    the Free Software Foundation, either version 3 of the License, or
!!    (at your option) any later version.
!!    A copy of the GNU General Public License is available at
!!    http://www.gnu.org/licenses/
!!
!!    Written by Ali Sadeghi 2011
!!    Copyright (C) 2011-2013 BigDFT group
!!    This file is distributed under the terms of the
!!    GNU General Public License, see ~/COPYING file
!!    or http://www.gnu.org/copyleft/gpl.txt .
!!    For the list of contributors, see ~/AUTHORS 
!!
!! @warning
!!    From the forum at http://theory.cm.utexas.edu/forum/viewtopic.php?f=1&t=590&p=1921&hilit=dipole#p1921:
!!    We decided not to keep this up because the bader volumes are not neutral. 
!!    So there is a dipole due to the charge distribution in any one Bader volume, 
!!    but there will also be dipoles due to charge transfer between the volumes. 
!!    It was hard to make sense of the dipoles even for a water molecule.
!!    So the integration is easy to do and could be enabled again, 
!!    but the interpretation is difficult, and we decided not to include it.
!!
!!    A. Sadeghi: Knowing how polarized is an atom in the molecule can be instructive at least qulitively.
!!    In this code I include the contibution from charge transfers to avoid the contradiction mentioned in the forum.


!> Module for calculating dipole moment of individual Bader atoms and whole system
MODULE dipole_mod
  USE kind_mod
  USE matrix_mod
  USE options_mod
  USE ions_mod
  USE charge_mod
  USE io_mod
  USE chgcar_mod
  USE bader_mod
 
  IMPLICIT NONE

! Public, allocatable variables
  TYPE dipole_obj
    REAL(q2),DIMENSION(3) :: tot_elec, tot_core
      ! dipole moment of whole system caused by electronic charge density and ionic cores, respectivly. Since the net charge is zero it is does not dependend on the coordinate system
    REAL(q2),ALLOCATABLE,DIMENSION(:,:) :: ion_polar, ion_chgtrans  
      ! dipole moment of individual Bader atoms from electronic charge polarization and charge transfer between bader volumes, respectivly. 
      !(see R. W. Bader et al, International Journal of Quantum Chemistry, Vol. 85, 592–607 (2001) )
    REAL(q2),ALLOCATABLE,DIMENSION(:) :: ion_netchg  
  END TYPE


  PRIVATE
  PUBLIC :: dipole_obj, dipole_cal, dipole_output


  CONTAINS


!> Calculate the dipole moments of each Bader volume with respect to the ions center
!! as well as of the the whole system (which is origin-independent)
  SUBROUTINE dipole_cal(bdr,ions,chg,dpl,opts)

    TYPE(bader_obj) :: bdr
    TYPE(ions_obj) :: ions
    TYPE(charge_obj) :: chg
    TYPE(dipole_obj) :: dpl
    TYPE(options_obj) :: opts

    REAL(q2), DIMENSION(3) ::rxyz,rxyz0, shift
    INTEGER :: n1,n2,n3, atom
    REAL(q2) :: dipoleunits

    WRITE(*,'(/,2x,A)') 'CALCULATING DIPOLE MOMENTS'

    ALLOCATE(dpl%ion_polar(ions%nions,3) , dpl%ion_chgtrans (ions%nions,3), dpl%ion_netchg(ions%nions))

!!   From http://www.ks.uiuc.edu/Research/vmd/plugins/doxygen/cubeplugin_8C-source.html
!!   As of VMD version 1.8.3, volumetric data points are 
!!   expected to represent the center of a grid box. cube format 
!!   volumetric data represents the value at the edges of the 
!!   grid boxes, so we need to shift the internal origin by half
!!   a grid box diagonal to have the data at the correct position.

    shift=1._q2 
    dipoleunits=1._q2
    if( opts%in_opt /= opts%in_cube) shift=.5_q2
    if( opts%in_opt /= opts%in_cube) dipoleunits=1._q2/.52917720859_q2
    if( opts%in_opt /= opts%in_cube) print*, & 
      "WARNING, only in cube format, the core charges is presented. Unreliable core contribution!"
    dpl%tot_elec=0_q2
    dpl%tot_core=0_q2
    dpl%ion_polar=0_q2
    dpl%ion_chgtrans=0_q2
    DO n1=1,chg%npts(1)
      DO n2=1,chg%npts(2)
        DO n3=1,chg%npts(3)
          rxyz(1)=(n1-shift(1))*ions%lattice(1,1)/chg%npts(1) + chg%org_car(1)
          rxyz(2)=(n2-shift(2))*ions%lattice(2,2)/chg%npts(2) + chg%org_car(2)
          rxyz(3)=(n3-shift(3))*ions%lattice(3,3)/chg%npts(3) + chg%org_car(3)
          !r123(1)=real (n1,q2)
          !r123(2)=real (n2,q2)
          !r123(3)=real (n3,q2)
          !rxyz(:) = lat2car(chg, r123(:))
          dpl%tot_elec(:)=dpl%tot_elec(:)- chg%rho(n1,n2,n3)*rxyz(:) 
          ! sum up dipole momet of each bader atom with respect to the position of the assigned atom
          ! by defintion dipole_ion = integral rho(r')*(r'-r_ion) d3r' + Q_ion*0
          IF (bdr%volnum(n1,n2,n3) /= bdr%nvols+1) THEN
              atom = bdr%nnion(bdr%volnum(n1,n2,n3))  ! get nearest neighboring atom to this voxel
              rxyz0= (rxyz(:)-ions%r_car(atom,:))
              CALL dpbc_car(ions,rxyz0)
              dpl%ion_polar(atom,:) =  dpl%ion_polar(atom,:) - chg%rho(n1,n2,n3)*rxyz0(:)
          ENDIF
        END DO
      END DO
    END DO
   dpl%tot_elec(:)=dpl%tot_elec(:)/chg%nrho *dipoleunits 
   dpl%ion_polar=dpl%ion_polar/chg%nrho     *dipoleunits 

! total dipole moment of ionic cores associated to whole system with respect to origin
     DO atom = 1,ions%nions  ! by defintion p=sum Q_ion*(r_ion-r_o)
       dpl%tot_core(:)=dpl%tot_core(:) + ions%ion_chg(atom)*ions%r_car(atom,:)
       dpl%ion_netchg(atom) = ions%ion_chg(atom)-bdr%ionchg(atom)
       dpl%ion_chgtrans(atom,:) =  dpl%ion_chgtrans(atom,:) + dpl%ion_netchg(atom)*ions%r_car(atom,:)
     ENDDO

    dpl%tot_elec=     dpl%tot_elec      *dipoleunits  
    dpl%tot_core=     dpl%tot_core      *dipoleunits 
    dpl%ion_polar=    dpl%ion_polar     *dipoleunits 
    dpl%ion_chgtrans= dpl%ion_chgtrans  *dipoleunits 
    RETURN
  END SUBROUTINE dipole_cal


!> Write out a summary of the dipole moment calulations.
!! dipole.dat : Stores the main output to the screen.
!! Use yaml format (TD)
 subroutine dipole_output(bdr,ions,dpl)
   
    use yaml_output

    implicit none

    !Arguments
    type(bader_obj) :: bdr
    type(ions_obj) :: ions
    type(dipole_obj) :: dpl
    !Local variables
    integer, parameter :: iunit=400
    character(len=*), parameter :: format_line = "(100('-'))"
    character(len=*), parameter :: dfile = 'dipole.yaml'
    real(q2), parameter :: dipoleunits=1._q2  !< atomic units 
    real(q2), dimension(3) :: tmp1, tmp2
    real(q2) :: stmp,stmp2
    integer :: i, ierr
 
    !WRITE(*,'(A44,/)') 'WRITING BADER ATOMIC DIPOLES TO dipole.dat'
<<<<<<< HEAD
    call yaml_map('Writing Bader atomic dipoles',dfile)
=======
    !call yaml_map('Writing Bader atomic dipoles',dfile)
>>>>>>> 247184c1

    !OPEN(UNIT=iunit,FILE='dipole.dat',STATUS='replace',ACTION='write')
    call yaml_set_stream(unit=iunit,filename=dfile,istat=ierr)
    call yaml_open_sequence('Atoms coordinates',unit=iunit)
    do i=1,ions%nions
<<<<<<< HEAD
       call yaml_sequence(advance='no')
       call yaml_comment('Atoms' // trim(yaml_toa(i)))
       call yaml_open_map(flow=.true.)
       call yaml_map('Coord.',ions%r_car(:,i))
       call yaml_map('Charge core',ions%ion_chg(i))
       call yaml_map('Charge elec.',-bdr%ionchg(i))
       call yaml_map('Charge net',dpl%ion_netchg(i))
       call yaml_close_map()
    end do
    call yaml_close_sequence()
=======
       call yaml_sequence(advance='no',unit=iunit)
       call yaml_comment('Atoms' // trim(yaml_toa(i)),unit=iunit)
       call yaml_open_map(flow=.true.,unit=iunit)
       call yaml_map('Coord.',ions%r_car(:,i),unit=iunit)
       call yaml_map('Charge core',ions%ion_chg(i),unit=iunit)
       call yaml_map('Charge elec.',-bdr%ionchg(i),unit=iunit)
       call yaml_map('Charge net',dpl%ion_netchg(i),unit=iunit)
       call yaml_close_map(unit=iunit)
    end do
    call yaml_close_sequence(unit=iunit)
>>>>>>> 247184c1

    !WRITE(iunit,format_line) 
    !WRITE(iunit,'(a)') "Atoms coordinates: " 
    !WRITE(iunit,'(A)')  & 
    !'atom#    coordinates:  X           Y           Z           CHARGE:  core      electronic     net'
    !WRITE(iunit,format_line) 
    !DO i=1,ions%nions
    !  WRITE(iunit,'(I4,10x,3F12.4,12x,SP,3F12.5)') i,ions%r_car(i,:), & 
    !                 ions%ion_chg(i),-bdr%ionchg(i), dpl%ion_netchg(i) 
    !END DO
    !WRITE(iunit,format_line) 
    !WRITE(iunit,'(a)') ''

    !WRITE(iunit,format_line) 
    !WRITE(iunit,'(a)') & 
    ! "Atomic polarization dipole-moments with respect to the corresponding nuclei positions [e.a0]" 
    ! WRITE(iunit,'(3A)')  & 
    ! 'atom#         Intra-atomic:                Px          Py          Pz          |P|'   !(1 D=0.3934 e.a0)
    ! WRITE(iunit,format_line) 

<<<<<<< HEAD
    call yaml_comment('Atomic polarization dipole-moments with respect to the corresponding nuclei positions [e.a0]')
    call yaml_open_sequence('Atomic polarization dipole_moments')
    do i=1,ions%nions
       tmp1(:)= dpl%ion_polar(i,:)*dipoleunits
       tmp2(:)= dpl%ion_chgtrans (i,:)*dipoleunits
       call yaml_sequence(advance='no')
       call yaml_comment('Atoms' // trim(yaml_toa(i)))
       call yaml_open_map(flow=.true.)
       call yaml_map('P',tmp1(:))
       call yaml_map('Norm P',sqrt(dot_product(tmp1(:),tmp1(:))))
       call yaml_close_map()
       !WRITE(iunit,'(I3,33x,3F12.6,1x,F13.6,6x,F12.6,5x,F12.5)') & 
       !&   i , tmp1(:), sqrt(DOT_PRODUCT(tmp1(:),tmp1(:)))
    end do
    call yaml_close_sequence()
=======
    call yaml_comment('Atomic polarization dipole-moments with respect to the corresponding nuclei positions [e.a0]',unit=iunit)
    call yaml_open_sequence('Atomic polarization dipole_moments',unit=iunit)
    do i=1,ions%nions
       tmp1= dpl%ion_polar(i,:)*dipoleunits
       stmp = sqrt(dot_product(tmp1,tmp1))
       call yaml_sequence(advance='no',unit=iunit)
       call yaml_comment('Atoms' // trim(yaml_toa(i)),unit=iunit)
       call yaml_open_map(flow=.true.,unit=iunit)
       call yaml_map('P',tmp1,unit=iunit)
       call yaml_map('Norm P',sqrt(dot_product(tmp1,tmp1)),unit=iunit)
       call yaml_close_map(unit=iunit)
       !WRITE(iunit,'(I3,33x,3F12.6,1x,F13.6,6x,F12.6,5x,F12.5)') & 
       !&   i , tmp1(:), sqrt(DOT_PRODUCT(tmp1(:),tmp1(:)))
    end do
    call yaml_close_sequence(unit=iunit)
>>>>>>> 247184c1

    !WRITE(iunit,format_line) 
    tmp1(1)= sum(dpl%ion_polar(:,1))*dipoleunits
    tmp1(2)= sum(dpl%ion_polar(:,2))*dipoleunits
    tmp1(3)= sum(dpl%ion_polar(:,3))*dipoleunits
     
    tmp2(1)= sum(dpl%ion_chgtrans (:,1))*dipoleunits
    tmp2(2)= sum(dpl%ion_chgtrans (:,2))*dipoleunits
    tmp2(3)= sum(dpl%ion_chgtrans (:,3))*dipoleunits
    stmp2 = sqrt(dot_product(tmp2(:),tmp2(:)))
    stmp  = sqrt(dot_product(tmp1+tmp2,tmp1+tmp2))
!    WRITE(iunit,'(A33,3x,3F12.6,1x,F12.6,"   | ",F12.6, 5x F12.5 )') 'Summation:   ' , & 
!    WRITE(iunit,'(A33,3x,3F12.6,1x,F12.6 )') 'Summation:   ' , & 
!                     tmp1(:),  sqrt(DOT_PRODUCT(tmp1(:),tmp1(:)))   
!    WRITE(iunit,format_line) 

    !WRITE(iunit,'(A33,3x,3F12.6,1x,F13.6 )') 'Charge-transfer contribution:' , & 
    !                 tmp2(:), sqrt(DOT_PRODUCT(tmp2(:),tmp2(:)))   
    !WRITE(iunit,format_line) 
    !WRITE(iunit,'(A33,3x,3F12.6,1x,F13.6 )') 'Total dipole moment:' , & 
    !                 tmp1+tmp2,sqrt(DOT_PRODUCT(tmp1+tmp2,tmp1+tmp2))     

<<<<<<< HEAD
    call yaml_map('Charge-transfer contributions',(/ tmp2(1),tmp2(2),tmp2(3),stmp2 /))
    stmp = sqrt(dot_product(tmp1+tmp2,tmp1+tmp2))
    call yaml_map('Total dipole moment', (/ tmp1(1)+tmp2(1), tmp1(2)+tmp2(2), tmp1(3)+tmp2(3), stmp /) ) 
=======
    call yaml_map('Charge-transfer contributions',(/ tmp2(1),tmp2(2),tmp2(3),stmp2 /),unit=iunit)
    stmp = sqrt(dot_product(tmp1+tmp2,tmp1+tmp2))
    call yaml_map('Total dipole moment', (/ tmp1(1)+tmp2(1), tmp1(2)+tmp2(2), tmp1(3)+tmp2(3), stmp /),unit=iunit) 
>>>>>>> 247184c1

    !WRITE(iunit,format_line) 
    tmp1= dpl%tot_core(1:3)*dipoleunits 
    tmp2= dpl%tot_elec(1:3)*dipoleunits 
    stmp = sqrt(dot_product(tmp1+tmp2,tmp1+tmp2))
    !WRITE(iunit,'(a)') & 
    !"Dipole-moment of the whole system (not decomposed to atoms) with respect to arbitrary origin:" 
<<<<<<< HEAD
    call yaml_comment('Dipole-moment of the whole system (not decomposed to atoms) with respect to arbitrary origin')
=======
    call yaml_comment('Dipole-moment of the whole system (not decomposed to atoms) with respect to arbitrary origin',unit=iunit)
>>>>>>> 247184c1
 !!   WRITE(iunit,'(A33,3x,3F12.6,1x,F13.6 )') 'Elec. dipole moment:' , & 
 !!                    tmp2     ,sqrt(DOT_PRODUCT(tmp2     ,tmp2     ))     
 !!   WRITE(iunit,'(A33,3x,3F12.6,1x,F13.6 )') 'Cores dipole moment:' , & 
 !!                         tmp1,sqrt(DOT_PRODUCT(     tmp1,     tmp1))     
    !WRITE(iunit,'(A33,3x,3F12.6,1x,F13.6 )') 'Total dipole moment:' , & 
    !                 tmp1+tmp2,sqrt(DOT_PRODUCT(tmp1+tmp2,tmp1+tmp2))     
    !WRITE(iunit,format_line) 

<<<<<<< HEAD
    call yaml_map('Total dipole moment of the whole system', (/ tmp1(1)+tmp2(1), tmp1(2)+tmp2(2), tmp1(3)+tmp2(3), stmp /) )
=======
    call yaml_map('Total dipole moment of the whole system', (/ tmp1(1)+tmp2(1), tmp1(2)+tmp2(2), tmp1(3)+tmp2(3), stmp /),&
            unit=iunit)
>>>>>>> 247184c1
    call yaml_close_stream(unit=iunit)
    !CLOSE(UNIT=iunit)

 END SUBROUTINE dipole_output


END MODULE dipole_mod<|MERGE_RESOLUTION|>--- conflicted
+++ resolved
@@ -158,28 +158,12 @@
     integer :: i, ierr
  
     !WRITE(*,'(A44,/)') 'WRITING BADER ATOMIC DIPOLES TO dipole.dat'
-<<<<<<< HEAD
-    call yaml_map('Writing Bader atomic dipoles',dfile)
-=======
     !call yaml_map('Writing Bader atomic dipoles',dfile)
->>>>>>> 247184c1
 
     !OPEN(UNIT=iunit,FILE='dipole.dat',STATUS='replace',ACTION='write')
     call yaml_set_stream(unit=iunit,filename=dfile,istat=ierr)
     call yaml_open_sequence('Atoms coordinates',unit=iunit)
     do i=1,ions%nions
-<<<<<<< HEAD
-       call yaml_sequence(advance='no')
-       call yaml_comment('Atoms' // trim(yaml_toa(i)))
-       call yaml_open_map(flow=.true.)
-       call yaml_map('Coord.',ions%r_car(:,i))
-       call yaml_map('Charge core',ions%ion_chg(i))
-       call yaml_map('Charge elec.',-bdr%ionchg(i))
-       call yaml_map('Charge net',dpl%ion_netchg(i))
-       call yaml_close_map()
-    end do
-    call yaml_close_sequence()
-=======
        call yaml_sequence(advance='no',unit=iunit)
        call yaml_comment('Atoms' // trim(yaml_toa(i)),unit=iunit)
        call yaml_open_map(flow=.true.,unit=iunit)
@@ -190,7 +174,6 @@
        call yaml_close_map(unit=iunit)
     end do
     call yaml_close_sequence(unit=iunit)
->>>>>>> 247184c1
 
     !WRITE(iunit,format_line) 
     !WRITE(iunit,'(a)') "Atoms coordinates: " 
@@ -211,23 +194,6 @@
     ! 'atom#         Intra-atomic:                Px          Py          Pz          |P|'   !(1 D=0.3934 e.a0)
     ! WRITE(iunit,format_line) 
 
-<<<<<<< HEAD
-    call yaml_comment('Atomic polarization dipole-moments with respect to the corresponding nuclei positions [e.a0]')
-    call yaml_open_sequence('Atomic polarization dipole_moments')
-    do i=1,ions%nions
-       tmp1(:)= dpl%ion_polar(i,:)*dipoleunits
-       tmp2(:)= dpl%ion_chgtrans (i,:)*dipoleunits
-       call yaml_sequence(advance='no')
-       call yaml_comment('Atoms' // trim(yaml_toa(i)))
-       call yaml_open_map(flow=.true.)
-       call yaml_map('P',tmp1(:))
-       call yaml_map('Norm P',sqrt(dot_product(tmp1(:),tmp1(:))))
-       call yaml_close_map()
-       !WRITE(iunit,'(I3,33x,3F12.6,1x,F13.6,6x,F12.6,5x,F12.5)') & 
-       !&   i , tmp1(:), sqrt(DOT_PRODUCT(tmp1(:),tmp1(:)))
-    end do
-    call yaml_close_sequence()
-=======
     call yaml_comment('Atomic polarization dipole-moments with respect to the corresponding nuclei positions [e.a0]',unit=iunit)
     call yaml_open_sequence('Atomic polarization dipole_moments',unit=iunit)
     do i=1,ions%nions
@@ -243,7 +209,6 @@
        !&   i , tmp1(:), sqrt(DOT_PRODUCT(tmp1(:),tmp1(:)))
     end do
     call yaml_close_sequence(unit=iunit)
->>>>>>> 247184c1
 
     !WRITE(iunit,format_line) 
     tmp1(1)= sum(dpl%ion_polar(:,1))*dipoleunits
@@ -266,15 +231,9 @@
     !WRITE(iunit,'(A33,3x,3F12.6,1x,F13.6 )') 'Total dipole moment:' , & 
     !                 tmp1+tmp2,sqrt(DOT_PRODUCT(tmp1+tmp2,tmp1+tmp2))     
 
-<<<<<<< HEAD
-    call yaml_map('Charge-transfer contributions',(/ tmp2(1),tmp2(2),tmp2(3),stmp2 /))
-    stmp = sqrt(dot_product(tmp1+tmp2,tmp1+tmp2))
-    call yaml_map('Total dipole moment', (/ tmp1(1)+tmp2(1), tmp1(2)+tmp2(2), tmp1(3)+tmp2(3), stmp /) ) 
-=======
     call yaml_map('Charge-transfer contributions',(/ tmp2(1),tmp2(2),tmp2(3),stmp2 /),unit=iunit)
     stmp = sqrt(dot_product(tmp1+tmp2,tmp1+tmp2))
     call yaml_map('Total dipole moment', (/ tmp1(1)+tmp2(1), tmp1(2)+tmp2(2), tmp1(3)+tmp2(3), stmp /),unit=iunit) 
->>>>>>> 247184c1
 
     !WRITE(iunit,format_line) 
     tmp1= dpl%tot_core(1:3)*dipoleunits 
@@ -282,11 +241,7 @@
     stmp = sqrt(dot_product(tmp1+tmp2,tmp1+tmp2))
     !WRITE(iunit,'(a)') & 
     !"Dipole-moment of the whole system (not decomposed to atoms) with respect to arbitrary origin:" 
-<<<<<<< HEAD
-    call yaml_comment('Dipole-moment of the whole system (not decomposed to atoms) with respect to arbitrary origin')
-=======
     call yaml_comment('Dipole-moment of the whole system (not decomposed to atoms) with respect to arbitrary origin',unit=iunit)
->>>>>>> 247184c1
  !!   WRITE(iunit,'(A33,3x,3F12.6,1x,F13.6 )') 'Elec. dipole moment:' , & 
  !!                    tmp2     ,sqrt(DOT_PRODUCT(tmp2     ,tmp2     ))     
  !!   WRITE(iunit,'(A33,3x,3F12.6,1x,F13.6 )') 'Cores dipole moment:' , & 
@@ -295,12 +250,8 @@
     !                 tmp1+tmp2,sqrt(DOT_PRODUCT(tmp1+tmp2,tmp1+tmp2))     
     !WRITE(iunit,format_line) 
 
-<<<<<<< HEAD
-    call yaml_map('Total dipole moment of the whole system', (/ tmp1(1)+tmp2(1), tmp1(2)+tmp2(2), tmp1(3)+tmp2(3), stmp /) )
-=======
     call yaml_map('Total dipole moment of the whole system', (/ tmp1(1)+tmp2(1), tmp1(2)+tmp2(2), tmp1(3)+tmp2(3), stmp /),&
             unit=iunit)
->>>>>>> 247184c1
     call yaml_close_stream(unit=iunit)
     !CLOSE(UNIT=iunit)
 
