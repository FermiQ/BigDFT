# Definitions of the input variables
##inputvar: #name of the variable as declared in the code
## DESCRIPTION: Extended description of the variable to be used for documentation
## COMMENT: This is the description of the variable as will appear in the logfile
## RANGE: [from,to] #always put two numbers (also .inf can be put)
## EXCLUSIVE: #here follows a list of allowed values (either RANGE or EXCLUSIVE)
##  - Value1:  comments of value1
##  - Value2:  comment of value2
## CONDITION: #here the conditions for which the variable makes sense are written
##   MASTER_KEY: foo #this means that inputvar makes sense only if foo is specified
##   WHEN: #provide a list of allowed values of foo for which inputvars is meaningful
##     - fooval1
##     - fooval2   
## PROFILE_FROM: foo #inputvar inherit the profile from the one specified by foo variable
###then the profiles follows, which gives to the variables the allowed name
## default: value of the default, written as a string 
## profile1: value1 # if the user specifies inputvar: profile1 then inputvars will be value1
## profile2: value2
############################################ 
 dft:
   hgrids:
     COMMENT: Grid spacing in the three directions (bohr)
     RANGE: [0., 2.]
     default: [0.45, 0.45, 0.45]
     fast: [0.55, 0.55, 0.55]
     accurate: [0.30, 0.30, 0.30]
   rmult:
     COMMENT: c(f)rmult*radii_cf(:,1(2))=coarse(fine) atom-based radius
     RANGE: [0., 100.]
     default: [5., 8.]
   ixc:
     COMMENT: Exchange-correlation parameter (LDA=1,PBE=11)
     default: 1
#here follow a number of possibilities for the different XC functionals
     LDA (ABINIT): 1
     PBE (ABINIT): 11
     LDA: -20
     PBE: -101130
     PBE0: -406
     B97-D: -170 #to be verified
     B3LYP: -402
   ncharge:
     COMMENT: Charge of the system
     RANGE: [-500., 500.]
     default: 0
   elecfield:
     COMMENT: Electric field (Ex,Ey,Ez)
     default: [0., 0., 0.]
   nspin:
     COMMENT: Spin polarization
     EXCLUSIVE:
       1: No spin
       2: Collinear
       4: Non-collinear
     default: 1
   mpol:
     COMMENT: Total magnetic moment
     default: 0
   gnrm_cv:
<<<<<<< HEAD
     DESCRIPTION: Here should follow the extended description for this input variable
                  this description should be on multiple lines et cetera
     COMMENT: convergence criterion gradient
=======
     COMMENT: Convergence criterion gradient
>>>>>>> bcdecade
     RANGE: [1.e-20, 1.]
     default: 1e-4
     fast: 1e-3
     accurate: 1e-5
   itermax:
     COMMENT: Max. iterations of wfn. opt. steps
     RANGE: [0, 10000]
     default: 50
   nrepmax:
     COMMENT: Max. number of re-diag. runs
     RANGE: [0, 1000]
     default: 1
     accurate: 10
   ncong:
     COMMENT: No. of CG it. for preconditioning eq.
     RANGE: [0, 20]
     default: 6
   idsx:
     COMMENT: Wfn. diis history
     RANGE: [0, 15]
     default: 6
     low_memory: 2
   dispersion:
     COMMENT: Dispersion correction potential (values 1,2,3,4,5), 0=none
     RANGE: [0, 5]
     default: 0
   inputpsiid:
     COMMENT: Input guess wavefunctions
     default: 0
     EXCLUSIVE:
       -1000: Empty
       -2:    Random
       -1:    CP2K
       0:     LCAO
       1:     Wvl. in memory
       2:     Wvl. on disk
       10:    LCAO + gauss.
       11:    Gauss. in memory
       12:    Gauss. on disk
       100:   Linear AO
       101:   Linear restart
       102:   Linear on disk
     linear: 100
     linear_restart: 102
     KEYWORDS: ciao
   output_wf:
     COMMENT: Output of the wavefunctions
     default: 0
     EXCLUSIVE:
       0: None
       1: Plain text
       2: Fortran binary
       3: ETSF file format
   output_denspot:
     COMMENT: Output of the density or the potential
     default: 0
     EXCLUSIVE:
       0:  None
       1:  Density in plain text
       2:  Density and potentials in plain text
       11: Density in ETSF file format
       12: Density and potentials in ETSF file format
       21: Density in cube file format
       22: Density and potentials in cube file format
   rbuf:
     COMMENT: Length of the tail (AU)
     RANGE: [0., 10.]
     default: 0.
     with tails: 5.
   ncongt:
     COMMENT: No. of tail CG iterations
     RANGE: [0, 50]
     default: 30
   norbv:
     COMMENT: Davidson subspace dim.
     RANGE: [-9999, 9999]
     default: 0
   nvirt:
     COMMENT: No. of opt. orbs
     RANGE: [0, 9999]
     default: 0
   nplot:
     COMMENT: No. of plotted orbs
     RANGE: [0, 9999]
     default: 0
   disablesym:
     COMMENT: Disable the symmetry detection
     default: No
 kpt:
   method:
     COMMENT: K-point sampling method
     EXCLUSIVE:
       auto:   Based on kptrlen
       MPGrid: Monkhorst-Pack
       manual: Based on raw coordinates
     default:  Manual
   kptrlen:
     COMMENT: Equivalent length of K-space resolution (Bohr)
     CONDITION:
       MASTER_KEY: method
       WHEN:
       - auto
     RANGE: [0, 1e4]
     default: 0.
   ngkpt:
     COMMENT: No. of Monkhorst-Pack grid points
     CONDITION:
       MASTER_KEY: method
       WHEN:
       - MPGrid
     RANGE: [1, 10000]
     default: [1, 1, 1]
   shiftk:
     COMMENT: Grid shifts
     CONDITION:
       MASTER_KEY: method
       WHEN:
       - MPGrid
     default: [[0., 0., 0.]]
   kpt:
     COMMENT: Kpt coordinates
     CONDITION:
       MASTER_KEY: method
       WHEN:
       - manual
     default:
     -  [0., 0., 0.]
   wkpt:
     COMMENT: Kpt weights
     CONDITION:
       MASTER_KEY: method
       WHEN:
       - manual
     RANGE: [0., 1e4]
     default:
     - 1.
   bands:
     COMMENT: For doing band structure calculation
     default: No
   iseg:
     COMMENT: Points for each segment of the BZ path
     CONDITION:
       MASTER_KEY: bands
       WHEN:
       - Yes
     default:
     - 1
   kptv:
     CONDITION:
       MASTER_KEY: bands
       WHEN:
       - Yes
     default:
     -  [0., 0., 0.]
     -  [0.5, 0.5, 0.5]
   ngranularity:
     COMMENT: No. of points done for each group
     CONDITION:
       MASTER_KEY: bands
       WHEN:
       - Yes
     RANGE: [1, 1000]
     default: 1
   band_structure_filename:
     CONDITION:
       MASTER_KEY: bands
       WHEN:
       - Yes
     default: ''
 geopt:
   method:
     COMMENT: Geometry optimisation method
     EXCLUSIVE:
       none:   No geometry optimization
       SDCG:   A combination of Steepest Descent and Conjugate Gradient
       VSSD:   Variable Stepsize Steepest Descent method
       LBFGS:  Limited-memory BFGS
       BFGS:   Broyden-Fletcher-Goldfarb-Shanno
       PBFGS:  Same as BFGS with an initial Hessian obtained from a force field
       AB6MD:  Molecular dynamics from ABINIT
       DIIS:   Direct inversion of iterative subspace
       FIRE:   Fast Inertial Relaxation Engine as described by Bitzek et al.
     default: none
   ncount_cluster_x:
     COMMENT: Maximum number of force evaluations
     RANGE: [0, 2000]
     PROFILE_FROM: method
     default: 50
     none: 1
   frac_fluct:
     RANGE: [0., 10.]
     default: 1.
   forcemax:
     RANGE: [0., 10.]
     default: 0.
   randdis:
     COMMENT: Random displacement amplitude
     RANGE: [0., 10.]
     default: 0.
   betax:
     COMMENT: Stepsize for the geometry optimization
     CONDITION:
       MASTER_KEY: method
       WHEN:
       - SDCG
       - VSSD
       - LBFGS
       - BFGS
       - PBFGS
       - DIIS
       - FIRE
       - none
     PROFILE_FROM: method
     RANGE: [0., 100.]
     default: 4.
     DIIS: 2.
   history:
     COMMENT: History for DIIS method
     CONDITION:
       MASTER_KEY: method
       WHEN:
       - DIIS
     RANGE: [0, 100]
     default: 4
   dtinit:
     COMMENT: Initial time step for the FIRE method
     CONDITION:
       MASTER_KEY: method
       WHEN:
       - FIRE
     RANGE: [0, 1e4]
     default: 0.75
   dtmax:
     COMMENT: Maximal time step for the FIRE method
     CONDITION:
       MASTER_KEY: method
       WHEN:
       - FIRE
     RANGE: [0, 1e4]
     default: 1.5
   ionmov:
     COMMENT: Movement ion method
     CONDITION:
       MASTER_KEY: method
       WHEN:
       - AB6MD
     EXCLUSIVE:
       6:  Simple velocity-Verlet molecular dynamic
       7:  Quenched molecular dynamic
       8:  Nose-Hoover thermostat
       9:  Langevin dynamic
       12: Isokinetic ensemble molecular dynamics
       13: Iosthermal/isenthalpic ensemble
     default: 6
   dtion:
     COMMENT: Time step - Atomic Units (20.670689 AU=0.5 fs)
     CONDITION:
       MASTER_KEY: method
       WHEN:
       - AB6MD
     RANGE: [0, 1e3]
     default: 20.670689
   mditemp:
     COMMENT: Temperature of molecular dynamics
     CONDITION:
       MASTER_KEY: ionmov
       WHEN: [8, 9, 12, 13]
#       - 6
     RANGE: [0, 1e9]
     default: 300.
   mdftemp:
     COMMENT: Final temperature of molecular dynamics
     CONDITION:
       MASTER_KEY: ionmov
       WHEN: [8, 9, 12, 13]
     RANGE: [0, 1e9]
     default: 300.
   noseinert:
     COMMENT: Thermostat inertia coefficient for Nose_Hoover dynamics
     CONDITION:
       MASTER_KEY: ionmov
       WHEN:
       - 8
     RANGE: [0, 1e9]
     default: 1e5
   friction:
     COMMENT: Friction coefficient for Langevin dynamics
     CONDITION:
       MASTER_KEY: ionmov
       WHEN:
       - 9
     RANGE: [0, 1e5]
     default: 1e-3
   mdwall:
     COMMENT: Distance in bohr where atoms can bounce for Langevin dynamics
     CONDITION:
       MASTER_KEY: ionmov
       WHEN:
       - 9
     RANGE: [0, 1e5]
     default: 1e4
   qmass:
     COMMENT: Mass of each thermostat (isothermal/isenthalpic ensemble)
     CONDITION:
       MASTER_KEY: ionmov
       WHEN:
       - 13
     RANGE: [0, 1e9]
     default:
     - 0.
   bmass:
     COMMENT: Barostat masses (isothermal/isenthalpic ensemble)
     CONDITION:
       MASTER_KEY: ionmov
       WHEN:
       - 13
     RANGE: [0, 1e9]
     default: 10.
   vmass:
     COMMENT: Barostat masses (isothermal/isenthalpic ensemble)
     CONDITION:
       MASTER_KEY: ionmov
       WHEN:
       - 13
     RANGE: [0, 1e9]
     default: 1.
 mix:
   iscf:
     COMMENT: Mixing parameters
     EXCLUSIVE:
       -1: Reserved, do not use it.
       0:  Direct minimization
       1:  Get the largest eigenvalue of the SCF cycle
       2:  Simple mixing of the potential
       3:  Anderson mixing of the potential
       4:  Anderson mixing of the potential based on the two previous iterations
       5:  CG based on the minim. of the energy with respect to the potential
       7:  Pulay mixing of the potential based on npulayit previous iterations
       12: Simple mixing of the density
       13: Anderson mixing of the density
       14: Anderson mixing of the density based on the two previous iterations
       15: CG based on the minim. of the energy with respect to the density
       17: Pulay mixing of the density
     default: 0
   itrpmax:
     COMMENT: Maximum number of diagonalisation iterations
     RANGE: [0, 10000]
     default: 1
   rpnrm_cv:
     COMMENT: Stop criterion on the residue of potential or density
     RANGE: [0., 10.]
     default: 1e-4
   norbsempty:
     COMMENT: No. of additional bands
     RANGE: [0, 10000]
     default: 0
   Tel:
     COMMENT: Electronic temperature
     RANGE: [0., 1e6]
     default: 0.
   occopt:
     COMMENT: Smearing method
     EXCLUSIVE:
       1: Error function smearing
       2: Normal Fermi distribution
       3: Marzari cold smearing a=-.5634 (bumb minimization)
       4: Marzari cold smearing with a=-.8165 (monotonic tail)
       5: Methfessel and Paxton (same as cold with a=0)
     default: 1
   alphamix:
     COMMENT: Multiplying factors for the mixing
     RANGE: [0, 1.]
     default: 0.
   alphadiis:
     COMMENT: Multiplying factors for the electronic DIIS
     RANGE: [0., 10.]
     default: 2.
 sic:
   sic_approach:
     COMMENT: SIC method
     EXCLUSIVE:
       none: No self-interaction correction
       PZ:   Perdew-Zunger SIC scheme
       NK:   Non-Koopmans correction (Experimental)
     default: none
   sic_alpha:
     COMMENT: SIC downscaling parameter
     RANGE: [0, 1.]
     default: 0.
   sic_fref:
     COMMENT: Reference occupation fref (for NK case only)
     CONDITION:
       MASTER_KEY: sic_approach
       WHEN:
       - NK
     RANGE: [0., 1.]
     default: 0.
 tddft:
   tddft_approach:
     COMMENT: TDDFT method
     EXCLUSIVE:
       none: no tddft post-processing
       TDA: ???
     default: none
 perf:
   debug:
     COMMENT: Debug option
     default: No
   fftcache:
     COMMENT: Cache size for the FFT
     default: 8192
   accel:
     COMMENT: Acceleration (hardware) 
     EXCLUSIVE:
       NO:      No material acceleration
       CUDAGPU: CUDA
       OCLGPU:  OpenCL on GPU
       OCLCPU:  OpenCL on CPU
       OCLACC:  ???
     default:   NO
   ocl_platform:
     COMMENT: Chosen OCL platform
     default: ~
   ocl_devices:
     COMMENT: Chosen OCL devices
     default: ~
   blas:
     COMMENT: CUBLAS acceleration
     default: No
   projrad:
     COMMENT: Radius of the projector as a function of the maxrad
     RANGE: [0., 100.]
     default: 15.
   exctxpar:
     COMMENT: Exact exchange parallelisation scheme
     EXCLUSIVE:
       BC: ???
       OP2P: ???
     default: OP2P
   ig_diag:
     COMMENT: Input guess (T=Direct, F=Iterative) diag. of Ham.
     default: Yes
   ig_norbp:
     COMMENT: Input guess Orbitals per process for iterative diag.
     RANGE: [1, 1000]
     default: 5
   ig_blocks:
     COMMENT: Input guess Block sizes for orthonormalisation
     RANGE: [1, 100000]
     default: [300, 800]
   ig_tol:
     COMMENT: Input guess Tolerance criterion
     RANGE: [0., 1.]
     default: 1e-4
   methortho:
     COMMENT: Orthogonalisation
     EXCLUSIVE:
       0: Cholesky
       1: Gram-Schmidt/Cholesky
       2: Loewdin
     default: 0
   rho_commun:
     COMMENT: Density communication scheme (DBL, RSC, MIX)
     default: DEF
   psolver_groupsize:
     COMMENT: Size of Poisson Solver taskgroups (0=nproc)
     RANGE: [0, 1000000]
     default: 0
   psolver_accel:
     COMMENT: Acceleration of the Poisson Solver (0=none, 1=CUDA)
     EXCLUSIVE:
       0: None
       1: CUDA
     default: 0
   unblock_comms:
     COMMENT: Overlap Communications of fields (OFF,DEN,POT)
     EXCLUSIVE:
       OFF: Synchronous run
       DEN: ???
       POT: ???
     default: OFF
   linear:
     COMMENT: Linear Input Guess approach
     EXCLUSIVE:
       OFF: ???
       LIG: ???
       FUL: ???
       TMO: ???
     default: OFF
   tolsym:
     COMMENT: Tolerance for symmetry detection
     RANGE: [0., 1.]
     default: 1e-8
   signaling:
     COMMENT: Expose calculation results on Network
     default: No
   signaltimeout:
     COMMENT: Time out on startup for signal connection (in seconds)
     RANGE: [-1, 3600]
     default: 0
   domain:
     COMMENT: Domain to add to the hostname to find the IP
     default: ~
   inguess_geopt:
     COMMENT: Input guess to be used during the optimization
     EXCLUSIVE:
       0: Wavelet input guess
       1: Real space input guess
     default: 0
   store_index:
     COMMENT: Store indices or recalculate them for linear scaling
     default: Yes
   verbosity:
     COMMENT: Verbosity of the output
     EXCLUSIVE:
       0: ???
       1: ???
       2: ???
       3: ???
     default: 2
   outdir:
     COMMENT: Writing directory
     default: .
   psp_onfly:
     COMMENT: Calculate pseudopotential projectors on the fly
     default: Yes
   pdsyev_blocksize:
     COMMENT: SCALAPACK linear scaling blocksize
     default: -8
   pdgemm_blocksize:
     COMMENT: SCALAPACK linear scaling blocksize
     default: -8
   maxproc_pdsyev:
     COMMENT: SCALAPACK linear scaling max num procs
     default: 4
   maxproc_pdgemm:
     COMMENT: SCALAPACK linear scaling max num procs
     default: 4
   ef_interpol_det:
     COMMENT: FOE max determinant of cubic interpolation matrix
     RANGE: [0., 1.]
     default: 1e-20
   ef_interpol_chargediff:
     COMMENT: FOE max charge difference for interpolation
     RANGE: [0., 1000.]
     default: 10.
   mixing_after_inputguess:
     COMMENT: Mixing step after linear input guess (T/F)
     default: Yes
   iterative_orthogonalization:
     COMMENT: Iterative_orthogonalization for input guess orbitals
     default: No
   check_sumrho:
     COMMENT: Enables linear sumrho check
     default: 2
     EXCLUSIVE:
       0: No check
       1: Light check
       2: Full check
   experimental_mode:
     COMMENT: Activate the experimental mode in linear scaling
     default: No
     best: Yes
   write_orbitals:
     COMMENT: Linear scaling write KS orbitals for cubic restart (might take lot of disk space!)
     default: No
   explicit_locregcenters:
     COMMENT: Linear scaling explicitely specify localization centers 
     default: No
   calculate_KS_residue:
     COMMENT: Linear scaling calculate Kohn-Sham residue
     default: Yes
   intermediate_forces:
     COMMENT: Linear scaling calculate intermediate forces
     default: No
   kappa_conv:
     COMMENT: exit kappa for extended input guess (experimental mode)
     default: 0.1
   evbounds_nsatur:
     COMMENT: number of FOE cycles before the eigenvalue bounds are shrinked
     default: 3
   evboundsshrink_nsatur:
     COMMENT: maximal number of unsuccessful eigenvalue bounds shrinkings
     default: 4
   method_updatekernel:
     COMMENT: linear scaling update density kernel during the sup. func. optimization (0 purification, 1 FOE)
     default: 0
   purification_quickreturn:
     COMMENT: linear scaling quick return in purification
     default: No
   adjust_FOE_temperature:
     COMMENT: linear scaling dynamic adjustment of the decay length of the FOE error function
     default: Yes
   calculate_gap:
     COMMENT: linear scaling calculate the HOMO LUMO gap
     default: No
   loewdin_charge_analysis:
     COMMENT: linear scaling perform a Loewdin charge analysis at the end of the calculation
     default: No
   check_matrix_compression:
     COMMENT: linear scaling perform a check of the matrix compression routines
     default: Yes
   correction_co_contra:
     COMMENT: linear scaling correction covariant / contravariant gradient
     default: No
   fscale_lowerbound:
     COMMENT: linear scaling lower bound for the error function decay length
     RANGE: [1.e-4,1.e-2]
     default: 5.e-3
   fscale_upperbound:
     COMMENT: linear scaling upper bound for the error function decay length
     default: 5.e-2
     RANGE: [1.e-2,1.0]
 lin_general:
     hybrid: 
       COMMENT: activate the hybrid mode; if activated, only the low accuracy values will be relevant
       default: No
       best: Yes
     nit:
       COMMENT: number of iteration with low/high accuracy
       RANGE: [0,1000]
       PROFILE_FROM: hybrid
       default: [100,100]
       Yes: [100, 1]
     rpnrm_cv:
       COMMENT: convergence criterion for low/high accuracy
       RANGE: [1.e-15,1.e-5]
       default: [1.e-12,1.e-12]
     conf_damping:
       COMMENT: how the confinement should be decreased, only relevant for hybrid mode; negative -> automatic
       RANGE: [-1.0,1.0]
       default: -0.5
     taylor_order:
       COMMENT: order of the Taylor approximation; 0 -> exact
       RANGE: [-100,100]
       default: 0
       best: 6
     output_wf:
       COMMENT: output basis functions; 0 no output, 1 formatted output, 2 Fortran bin, 3 ETSF
       EXCLUSIVE:
         0: no output
         1: formatted output
         2: Fortran bin
         3: ETSF
       default: 0
     calc_dipole:
       COMMENT: calculate dipole
       default: No
# this is now an array!
     calc_pulay:
       COMMENT: calculate Pulay forces (old/new version)
       default: [No,No]
       new: [ No, Yes]
       old: [ Yes, No] 
# this name might be misleading
     subspace_diag: #called calc_ks, to be renamed
       COMMENT: diagonalization at the end
       default: No
 lin_basis:
     nit:
       COMMENT: maximal number of iterations in the optimization of the support functions
       RANGE: [0,100]
       default: [4,5]
       best: [10,1]
     idsx:
       COMMENT: DIIS history for optimization of the support function (low/high accuracy); 0 -> SD
       RANGE: [0,20]
       default: [6,0]
     gnrm_cv:
       COMMENT: convergence criterion for the optimization of the support functions (low/high accuracy)
       RANGE: [1.e-6,1.0]
       default: [1.e-2,1.e-4]
       best: [1.e-3,1.e-3]
     deltae_cv:
       COMMENT: total relative energy difference to stop the optimization ('experimental_mode' only)
       RANGE: [1.e-6,1.e-1]
       default: 1.e-4
     gnrm_dyn:
       COMMENT: dynamic convergence criterion ('experimental_mode' only)
       RANGE: [1.e-7,1.e-1]
       default: 1.e-4
     min_gnrm_for_dynamic:
       COMMENT: minimal gnrm to active the dynamic gnrm criterion
       RANGE: [1.e-7,1.0]
       default: 1.e-3
     alpha_diis:
       COMMENT: multiplactor for DIIS
       RANGE: [0.1,10]
       default: 1.0
       best: 0.5
     alpha_sd:
       COMMENT: initial step size for SD
       RANGE: [1.e-4,10.0]
       default: 1.0
       best: 0.5
     nstep_prec:
       COMMENT: number of iterations in the preconditioner
       RANGE: [1,30]
       default: 5
       best: 6
     fix_basis:
       COMMENT: fix the support functions if the density change is below this threshold
       RANGE: [1.e-14,1.e-6]
       default: 1.e-10
     correction_orthoconstraint:
       COMMENT: correction for the slight non-orthonormality in the orthoconstraint
       default: 1 
 lin_kernel:
     nstep:
       COMMENT: don't know what this variable stands for...
       default: [1,1]
     nit:
       COMMENT: number of iterations in the optimization of the density kernel
       RANGE: [0,100]
       default: [5,5]
       best: [3,1]
# check whether there are different DIIS histories...
     idsx_coeff:
       COMMENT: DIIS history for directmin?
       default: [0,0]
     idsx:
       COMMENT: mixing method; 0 -> linear mixing, >=1 -> Pulay mixing
       RANGE: [0,20]
       default: [0,0]
       best: [6,0]
     alphamix:
       COMMENT: mixing parameter (low/high accuracy)
       RANGE: [0.0,1.0]
       default: [0.5,0.5]
     gnrm_cv_coeff:
       COMMENT: convergence criterion for directmin (low/high)?
       default: [1.e-5,1.e-5]
     rpnrm_cv:
       COMMENT: convergence criterion (change in density/potential) for the kernel optimization
       RANGE: [1.e-14,1.e-5]
       default: [1.e-10,1.e-10]
     linear_method:
       COMMENT: method to optimize the density kernel
       EXCLUSIVE:
         DIRMIN: direct minimization
         DIAG: diagonalization
         FOE: Fermi Operator Expansion
       default: DIAG
       best: FOE
     mixing_method:
       COMMENT: quantity to be mixed
       EXCLUSIVE:
         DEN: density mixing
         POT: potential mixing
       default: DEN
     alpha_sd_coeff:
       COMMENT: step size for direct minimization?
       default: 0.2
     alpha_fit_coeff:
       COMMENT: don't know exactly what this means
       default: No
     eval_range_foe:
       COMMENT: lower and upper bound of the eigenvalue spectrum, will be adjusted automatically if chosen unproperly
       RANGE: [-10.0,10.0]
       default: [-0.5,0.5]
     fscale_foe: 
       COMMENT: decay length of the error function
       RANGE: [1.e-3,5.e-2]
       default: 2.e-2
 lin_basis_params:
     nbasis:
       COMMENT: number of support functions per atom
       EXCLUSIVE:
         1: s orbital type
         4: s,p orbital types
         9: s,p,d orbital types
         16: s,p,d,f orbital types
       default: 4
     ao_confinement:
       COMMENT: prefactor for the input guess confining potential
       RANGE: [0.0,10.0]
       default: 8.3e-3
     confinement:
       COMMENT: prefactor for the confining potential (low/high accuracy)
       RANGE: [0.0,10.0]
       default: [8.3e-3,0.0]
     rloc:
       COMMENT: localization radius for the support functions
       RANGE: [2.0,1000.0]
       default: [7.0,7.0]
     rloc_kernel:
       COMMENT: localization radius for the density kernel
       RANGE: [2.0,1000.0] 
       default: 9.0
     rloc_kernel_foe:
       COMMENT: cutoff radius for the FOE matrix vector multiplications
       RANGE: [2.0,1000]
       default: 14.0
--- #here starts the document of possible input files
best:
  COMMENT: this input file should be used for something
  DESCRIPTION: Extended description of the file
  dft:
    hgrids: accurate
    ixc: PBE
    nrepmax: 2
  lin_general:
    hybrid: best
  lin_basis:
    nit: [100,1]
structural:
  COMMENT: for geopt
  dft:
    hgrids: fast
    ixc: PBE
  geopt:
    method: FIRE

    <|MERGE_RESOLUTION|>--- conflicted
+++ resolved
@@ -57,13 +57,9 @@
      COMMENT: Total magnetic moment
      default: 0
    gnrm_cv:
-<<<<<<< HEAD
+     COMMENT: Convergence criterion gradient
      DESCRIPTION: Here should follow the extended description for this input variable
                   this description should be on multiple lines et cetera
-     COMMENT: convergence criterion gradient
-=======
-     COMMENT: Convergence criterion gradient
->>>>>>> bcdecade
      RANGE: [1.e-20, 1.]
      default: 1e-4
      fast: 1e-3
