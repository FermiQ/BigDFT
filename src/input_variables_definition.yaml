--- conflicted
+++ resolved
@@ -650,8 +650,6 @@
        none: no tddft post-processing
        TDA: ???
      default: none
-<<<<<<< HEAD
-=======
 #overall run setup
  mode:
    method:
@@ -664,7 +662,6 @@
        amber: AMBER Force Fields Package (requires AMBERtools)
      default: dft
      
->>>>>>> 93ea7b77
 #Performance parameters
  perf:
    debug:
