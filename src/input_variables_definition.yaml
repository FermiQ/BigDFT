--- conflicted
+++ resolved
@@ -237,7 +237,6 @@
    method:
      COMMENT: Geometry optimisation method
      EXCLUSIVE:
-<<<<<<< HEAD
        none:   No geometry optimization
        SDCG:   A combination of Steepest Descent and Conjugate Gradient
        VSSD:   Variable Stepsize Steepest Descent method
@@ -247,18 +246,7 @@
        AB6MD:  Molecular dynamics from ABINIT
        DIIS:   Direct inversion of iterative subspace
        FIRE:   Fast Inertial Relaxation Engine as described by Bitzek et al.
-=======
-       none: no geometry optimization
-       SDCG: a combination of Steepest Descent and Conjugate Gradient
-       VSSD: Variable Stepsize Steepest Descent method
-       LBFGS: limited-memory BFGS
-       BFGS: Broyden-Fletcher-Goldfarb-Shanno
-       PBFGS: Same as BFGS with an initial Hessian obtained from a force field
-       AB6MD: molecular dynamics from ABINIT
-       DIIS: direct inversion of iterative subspace
-       FIRE: Fast Inertial Relaxation Engine as described by Bitzek et al.
        NEB: Nudged Elastic Band
->>>>>>> a2b2392a
      default: none
    ncount_cluster_x:
      COMMENT: Maximum number of force evaluations
@@ -409,9 +397,6 @@
        - 13
      RANGE: [0, 1e9]
      default: 1.
-<<<<<<< HEAD
-#Mixing density or potential parameters
-=======
    restart:
      COMMENT: restart a previous NEB calculation
      CONDITION:
@@ -487,7 +472,6 @@
        WHEN:
        - NEB
      default: 15
->>>>>>> a2b2392a
  mix:
    iscf:
      COMMENT: Mixing parameters
@@ -951,7 +935,6 @@
        COMMENT: cutoff radius for the FOE matrix vector multiplications
        RANGE: [2.0,1000]
        default: 14.0
-<<<<<<< HEAD
 --- #here starts the document of possible input files
 best:
   COMMENT: this input file should be used for something
@@ -968,7 +951,4 @@
     hgrids: fast
     ixc: PBE
   geopt:
-    method: FIRE
-=======
- 
->>>>>>> a2b2392a
+    method: FIRE