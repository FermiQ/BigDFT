# Definitions of the input variables
##inputvar: #name of the variable as declared in the code
## DESCRIPTION: Extended description of the variable to be used for documentation
## COMMENT: This is the description of the variable as will appear in the logfile
## RANGE: [from,to] #always put two numbers (also .inf can be put)
## EXCLUSIVE: #here follows a list of allowed values (either RANGE or EXCLUSIVE)
##  - Value1:  comments of value1
##  - Value2:  comment of value2
## CONDITION: #here the conditions for which the variable makes sense are written
##   MASTER_KEY: foo #this means that inputvar makes sense only if foo is specified
##   WHEN: #provide a list of allowed values of foo for which inputvars is meaningful
##     - fooval1
##     - fooval2   
## PROFILE_FROM: foo #inputvar inherit the profile from the one specified by foo variable
###then the profiles follows, which gives to the variables the allowed name
## default: value of the default, written as a string 
## profile1: value1 # if the user specifies inputvar: profile1 then inputvars will be value1
## profile2: value2
##
## DO NOT USE the character ':' and "" in the COMMENT of DESCRIPTION
############################################
# Density Functional Theory parameters
 dft:
   DESCRIPTION: Density Functional Theory parameters
   hgrids:
     COMMENT: Grid spacing in the three directions (bohr)
     DESCRIPTION: |
      Grid spacing in three directions (Bohr units) of the coarse mesh as [0.5, 0.45, 0.4].
      A scalar can also be given as 0.45.
     RANGE: [0., 2.]
     default: [0.45, 0.45, 0.45]
     fast: [0.55, 0.55, 0.55]
     accurate: [0.30, 0.30, 0.30]
   rmult:
     COMMENT: c(f)rmult*radii_cf(:,1(2))=coarse(fine) atom-based radius
     DESCRIPTION: Coarse and fine multiplier as [4.0, 8.0].
                 These numbers determine the extension of the coarse and fine region respectively.
     RANGE: [0., 100.]
     default: [5., 8.]
   ixc:
     COMMENT: Exchange-correlation parameter (LDA=1,PBE=11)
     DESCRIPTION: Determine the exchange-correlation functional.
     default: 1
     #Here follow a number of possibilities for the different XC functionals
     LDA (ABINIT): 1
     PBE (ABINIT): 11
     LDA: -20
     PBE: -101130
     PBE0: -406
     B97-D: -170 #to be verified
     B3LYP: -402
     HF: 100 #Hartree-Fock
   qcharge:
     COMMENT: Charge of the system. Can be integer or real.
     DESCRIPTION: Total charge of the system. A negative value means that extra electrons are added.
     RANGE: [-500., 500.]
     default: 0
   elecfield:
     COMMENT: Electric field (Ex,Ey,Ez)
     default: [0., 0., 0.]
   nspin:
     COMMENT: Spin polarization treatment
     DESCRIPTION: |
            Spin polarization treatment;
            1 no spin (as LDA),
            2 spin-polarisation (LSD or collinear) and
            4 non-collinear i.e. two components per electron.
     EXCLUSIVE:
       1: No spin
       2: Collinear
       4: Non-collinear
     default: 1
   mpol:
     COMMENT: Total magnetic moment
     DESCRIPTION: Total magnetic moment which has to be the same parity 
                  as the total number of electrons (nelec_up-nelec_down=mpol).
                  You should also define the keyword 'IGSpin' or add a spin per atom to specify the polarisation for the input guess.
     default: 0
   gnrm_cv:
     COMMENT: convergence criterion gradient
     DESCRIPTION: Maximal value of the norm 2 of the electronic orbitals used as convergence criterion
     RANGE: [0., 1.]
     default: 1.e-4
     fast: 1.e-3
     accurate: 1.e-5
   itermax:
     COMMENT: Max. iterations of wfn. opt. steps
     RANGE: [0, 10000]
     default: 50
   itermin:
     COMMENT: Min. iterations of wfn. opt. steps
     RANGE: [0, 10000]
     default: 0
   nrepmax:
     COMMENT: Max. number of re-diag. runs
     RANGE: [0, 1000]
     default: 1
     accurate: 10
   ncong:
     COMMENT: No. of CG it. for preconditioning eq.
     RANGE: [0, 20]
     default: 6
   idsx:
     COMMENT: Wfn. diis history
     RANGE: [0, 15]
     default: 6
     low_memory: 2
   dispersion:
     COMMENT: Dispersion correction potential (values 1,2,3,4,5), 0=none
     RANGE: [0, 5]
     default: 0
   inputpsiid:
     COMMENT: Input guess wavefunctions
     default: 0
     EXCLUSIVE:
       -1000: Empty
       -2:    Random
       -1:    CP2K
       0:     LCAO
       1:     Wvl. in memory
       2:     Wvl. on disk
       10:    LCAO + gauss.
       11:    Gauss. in memory
       12:    Gauss. on disk
       100:   Linear AO
       101:   Linear restart
       102:   Linear on disk
     #Here follow two shortcuts for linear
     linear: 100
     linear_restart: 102
   output_wf:
     COMMENT: Output of the wavefunctions
     default: 0
     EXCLUSIVE:
       0: None
       1: Plain text
       2: Fortran binary
       3: ETSF file format
   output_denspot:
     COMMENT: Output of the density or the potential
     default: 0
     EXCLUSIVE:
       0:  None
       1:  Density in plain text
       2:  Density and potentials in plain text
       11: Density in ETSF file format
       12: Density and potentials in ETSF file format
       21: Density in cube file format
       22: Density and potentials in cube file format
   rbuf:
     COMMENT: Length of the tail (AU)
     RANGE: [0., 10.]
     default: 0.
     #Here shortcut
     with tails: 5.
   ncongt:
     COMMENT: No. of tail CG iterations
     RANGE: [0, 50]
     default: 30
   norbv:
     COMMENT: Davidson subspace dimension (No. virtual orbitals)
     DESCRIPTION: Determine the dimension of the subspace i.e. the number of virtual orbitals
                  to calculate via a Davidson diagonalisation.
     RANGE: [-9999, 9999]
     default: 0
   nvirt:
     COMMENT: No. of virtual orbs
     DESCRIPTION: Number of virtual (unoccupied) orbital to optimize
                  (should be < norbv)
     RANGE: [0, 9999]
     default: 0
   nplot:
     COMMENT: No. of plotted orbs
     DESCRIPTION: Number of orbitals to be plotted
     RANGE: [0, 9999]
     default: 0
   disablesym:
     COMMENT: Disable the symmetry detection
     DESCRIPTION: Disable the symmetry detection (by default No except for isolated systems)
     default: No

#K points parameters
 kpt:
   DESCRIPTION: K points defined in the Brillouin zone for periodic system calculations
   method:
     COMMENT: K-point sampling method
     EXCLUSIVE:
       auto:   Based on kptrlen
       MPGrid: Monkhorst-Pack
       manual: Based on raw coordinates
     default:  manual
   kptrlen:
     COMMENT: Equivalent length of K-space resolution (Bohr)
     CONDITION:
       MASTER_KEY: method
       WHEN:
       - auto
     RANGE: [0, 1e4]
     default: 0.
   ngkpt:
     COMMENT: No. of Monkhorst-Pack grid points
     CONDITION:
       MASTER_KEY: method
       WHEN:
       - MPGrid
     RANGE: [1, 10000]
     default: [1, 1, 1]
   shiftk:
     COMMENT: Grid shifts
     CONDITION:
       MASTER_KEY: method
       WHEN:
       - MPGrid
     default: [[0., 0., 0.]]
   kpt:
     COMMENT: Kpt coordinates
     CONDITION:
       MASTER_KEY: method
       WHEN:
       - manual
     default:
     -  [0., 0., 0.]
   wkpt:
     COMMENT: Kpt weights
     CONDITION:
       MASTER_KEY: method
       WHEN:
       - manual
     RANGE: [0., 1e4]
     default:
     - 1.
   bands:
     COMMENT: For doing band structure calculation
     default: No
   iseg:
     COMMENT: Points for each segment of the Brillouin zone path
     CONDITION:
       MASTER_KEY: bands
       WHEN:
       - Yes
     default:
     - 1
   kptv:
     COMMENT: K points defining each segment of the Brillouin zone path
     CONDITION:
       MASTER_KEY: bands
       WHEN:
       - Yes
     default:
     -  [0., 0., 0.]
     -  [0.5, 0.5, 0.5]
   ngranularity:
     COMMENT: No. of points done for each group
     CONDITION:
       MASTER_KEY: bands
       WHEN:
       - Yes
     RANGE: [1, 1000]
     default: 1
   band_structure_filename:
     COMMENT: Filename given the local potential for band structure calculations
     CONDITION:
       MASTER_KEY: bands
       WHEN:
       - Yes
     default: ''

#Geometry Optimisation  and Molecular Dynamics parameters
 geopt:
   DESCRIPTION: Parameters for the geometry relaxation and molecular dynamics
   method:
     COMMENT: Geometry optimisation method
     EXCLUSIVE:
       none:   No geometry optimization
       SDCG:   A combination of Steepest Descent and Conjugate Gradient
       VSSD:   Variable Stepsize Steepest Descent method
       LBFGS:  Limited-memory BFGS
       BFGS:   Broyden-Fletcher-Goldfarb-Shanno
       PBFGS:  Same as BFGS with an initial Hessian obtained from a force field
       AB6MD:  Molecular dynamics from ABINIT
       DIIS:   Direct inversion of iterative subspace
       FIRE:   Fast Inertial Relaxation Engine as described by Bitzek et al.
       NEB:    Nudged Elastic Band
       SBFGS:  SQNM minimizer, keyword deprecated, will be replaced by SQNM in future release
       SQNM:   Stabilized quasi-Newton minimzer
     default: none
   ncount_cluster_x:
     COMMENT: Maximum number of force evaluations
     RANGE: [0, 2000]
     PROFILE_FROM: method
     default: 50
     none: 1
   frac_fluct:
     COMMENT: Fraction of force fluctuations. Stop if fmax < forces_fluct*frac_fluct
     RANGE: [0., 10.]
     default: 1.
   forcemax:
     COMMENT: Max forces criterion when stop
     RANGE: [0., 10.]
     PROFILE_FROM: method
     default: 0.
     NEB: 5e-3
   randdis:
     COMMENT: Random displacement amplitude
     RANGE: [0., 10.]
     default: 0.
   betax:
     COMMENT: Stepsize for the geometry optimization
     CONDITION:
       MASTER_KEY: method
       WHEN:
       - SDCG
       - VSSD
       - LBFGS
       - BFGS
       - PBFGS
       - DIIS
       - FIRE
       - NEB
       - SBFGS
       - SQNM
       - none
     PROFILE_FROM: method
     RANGE: [0., 100.]
     default: 4.
     DIIS: 2.
     NEB: 0.5
   history:
     COMMENT: History for DIIS method
     CONDITION:
       MASTER_KEY: method
       WHEN:
       - DIIS
     RANGE: [0, 100]
     default: 4
   dtinit:
     COMMENT: Initial time step for the FIRE method
     CONDITION:
       MASTER_KEY: method
       WHEN:
       - FIRE
     RANGE: [0, 1e4]
     default: 0.75
   dtmax:
     COMMENT: Maximal time step for the FIRE method
     CONDITION:
       MASTER_KEY: method
       WHEN:
       - FIRE
     RANGE: [0, 1e4]
     default: 1.5
   nhistx:
     COMMENT: maximum history length
     CONDITION:
       MASTER_KEY: method
       WHEN:
       - SBFGS
       - SQNM
     RANGE: [0, 1000]
     default: 10
   biomode:
     COMMENT: Enable mode for biomolecules.
     CONDITION:
       MASTER_KEY: method
       WHEN:
       - SBFGS
       - SQNM
     default: No
   beta_stretchx:
     COMMENT: Stepsize for steepest descent in stretching mode direction (only if in biomode)
     CONDITION:
       MASTER_KEY: biomode
       WHEN:
       - Yes
     RANGE: [0., 100.]
     default: 5e-1
   maxrise:
     COMMENT: maximum allowed rise in energy in one geopt step
     CONDITION:
       MASTER_KEY: method
       WHEN:
       - SBFGS
       - SQNM
     RANGE: [0., 1e10]
     default: 1e-6
   cutoffratio:
     COMMENT: if ratio of eigenvalues of displacement overlapmatrix is smaller than cutoffratio, the corresponding directions are not used
     CONDITION:
       MASTER_KEY: method
       WHEN:
       - SBFGS
       - SQNM
     RANGE: [0., 1.]
     default: 1e-4
   steepthresh:
     COMMENT: if fnrm < steepthresh, geopt method uses steepest descent
     CONDITION:
       MASTER_KEY: method
       WHEN:
       - SBFGS
       - SQNM
     RANGE: [0., 1e10]
     default: 0.5
   trustr:
     COMMENT: maximum displacement of single atom
     CONDITION:
       MASTER_KEY: method
       WHEN:
       - SBFGS
       - SQNM
     RANGE: [0., 1e10]
     default: 0.5
   ionmov:
     COMMENT: Movement ion method
     CONDITION:
       MASTER_KEY: method
       WHEN:
       - AB6MD
     EXCLUSIVE:
       6:  Simple velocity-Verlet molecular dynamic
       7:  Quenched molecular dynamic
       8:  Nose-Hoover thermostat
       9:  Langevin dynamic
       12: Isokinetic ensemble molecular dynamics
       13: Iosthermal/isenthalpic ensemble
     default: 6
   dtion:
     COMMENT: Time step - Atomic Units (20.670689 AU=0.5 fs)
     CONDITION:
       MASTER_KEY: method
       WHEN:
       - AB6MD
     RANGE: [0, 1e3]
     default: 20.670689
   mditemp:
     COMMENT: Temperature of molecular dynamics
     CONDITION:
       MASTER_KEY: ionmov
       WHEN: [8, 9, 12, 13]
#       - 6
     RANGE: [0, 1e9]
     default: 300.
   mdftemp:
     COMMENT: Final temperature of molecular dynamics
     CONDITION:
       MASTER_KEY: ionmov
       WHEN: [8, 9, 12, 13]
     RANGE: [0, 1e9]
     default: 300.
   noseinert:
     COMMENT: Thermostat inertia coefficient for Nose_Hoover dynamics
     CONDITION:
       MASTER_KEY: ionmov
       WHEN:
       - 8
     RANGE: [0, 1e9]
     default: 1e5
   friction:
     COMMENT: Friction coefficient for Langevin dynamics
     CONDITION:
       MASTER_KEY: ionmov
       WHEN:
       - 9
     RANGE: [0, 1e5]
     default: 1e-3
   mdwall:
     COMMENT: Distance in bohr where atoms can bounce for Langevin dynamics
     CONDITION:
       MASTER_KEY: ionmov
       WHEN:
       - 9
     RANGE: [0, 1e5]
     default: 1e4
   qmass:
     COMMENT: Mass of each thermostat (isothermal/isenthalpic ensemble)
     CONDITION:
       MASTER_KEY: ionmov
       WHEN:
       - 13
     RANGE: [0, 1e9]
     default:
     - 0.
   bmass:
     COMMENT: Barostat masses (isothermal/isenthalpic ensemble)
     CONDITION:
       MASTER_KEY: ionmov
       WHEN:
       - 13
     RANGE: [0, 1e9]
     default: 10.
   vmass:
     COMMENT: Barostat masses (isothermal/isenthalpic ensemble)
     CONDITION:
       MASTER_KEY: ionmov
       WHEN:
       - 13
     RANGE: [0, 1e9]
     default: 1.
   climbing:
     COMMENT: make the highest energy image to climb along the path
     CONDITION:
       MASTER_KEY: method
       WHEN:
       - NEB
     default: No
   extrema_opt:
     COMMENT: minimize the energy of extremum images during NEB optimization
     CONDITION:
       MASTER_KEY: method
       WHEN:
       - NEB
     default: No
   neb_method:
     COMMENT: image minimization method
     CONDITION:
       MASTER_KEY: method
       WHEN:
       - NEB
     EXCLUSIVE:
       steepest_descent: steepest descent
       fletcher-reeves: Fletcher Reeves
       polak-ribiere: Polak Ribiere
       quick-min: Conjugate gradient
       damped-verlet: Verlet with damp
       sim-annealing: Simulation of annealing
     default: quick-min
   temp:
     COMMENT: temperature for simulated annealing
     RANGE: [0.,1000.]
     default: 0.
     CONDITION:
       MASTER_KEY: neb_method
       WHEN:
       - sim-annealing
   damp:
     COMMENT: damping factor
     RANGE: [0.,1000.]
     default: 1.
     CONDITION:
       MASTER_KEY: neb_method
       WHEN:
       - damped-verlet
   springs_k:
     COMMENT: maximum and minimum value when changing spring constant during optimization
     RANGE: [0.,1000.]
     CONDITION:
       MASTER_KEY: method
       WHEN:
       - NEB
     default: [0.05,0.1]
   fix_tol:
     COMMENT: tolerance to apply on atom moves between extrema
     RANGE: [0,100]
     CONDITION:
       MASTER_KEY: method
       WHEN:
       - NEB
     default: 1e-4
   nimg:
     COMMENT: number of images
     RANGE: [3,100]
     CONDITION:
       MASTER_KEY: method
       WHEN:
       - NEB
     default: 15

#Mixing parameters (do diagonalisation scheme instead of direct minimisation one)
 mix:
   DESCRIPTION: Mixing parameters for SCF
   iscf:
     COMMENT: Mixing parameters
     DESCRIPTION: Describe the scheme used to solve the self-consistent field
     EXCLUSIVE:
       -1: Reserved, do not use it.
       0:  Direct minimization
       1:  Get the largest eigenvalue of the SCF cycle
       2:  Simple mixing of the potential
       3:  Anderson mixing of the potential
       4:  Anderson mixing of the potential based on the two previous iterations
       5:  CG based on the minim. of the energy with respect to the potential
       7:  Pulay mixing of the potential based on npulayit previous iterations
       12: Simple mixing of the density
       13: Anderson mixing of the density
       14: Anderson mixing of the density based on the two previous iterations
       15: CG based on the minim. of the energy with respect to the density
       17: Pulay mixing of the density
     default: 0
   itrpmax:
     COMMENT: Maximum number of diagonalisation iterations
     RANGE: [0, 10000]
     default: 1
   rpnrm_cv:
     COMMENT: Stop criterion on the residue of potential or density
     RANGE: [0., 10.]
     default: 1e-4
   norbsempty:
     COMMENT: No. of additional bands
     RANGE: [0, 10000]
     default: 0
   tel:
     COMMENT: Electronic temperature
     RANGE: [0., 1e6]
     default: 0.
   occopt:
     COMMENT: Smearing method
     EXCLUSIVE:
       1: Error function smearing
       2: Normal Fermi distribution
       3: Marzari cold smearing a=-.5634 (bumb minimization)
       4: Marzari cold smearing with a=-.8165 (monotonic tail)
       5: Methfessel and Paxton (same as cold with a=0)
     default: 1
   alphamix:
     COMMENT: Multiplying factors for the mixing
     RANGE: [0, 1.]
     default: 0.
   alphadiis:
     COMMENT: Multiplying factors for the electronic DIIS
     RANGE: [0., 10.]
     default: 2.

#Self-Interaction Correction
 sic:
   DESCRIPTION: Self-Interaction Correction parameters 
   sic_approach:
     COMMENT: SIC (self-interaction correction) method
     EXCLUSIVE:
       none: No self-interaction correction
       PZ:   Perdew-Zunger SIC scheme
       NK:   Non-Koopmans correction (Experimental)
     default: none
   sic_alpha:
     COMMENT: SIC downscaling parameter
     RANGE: [0, 1.]
     default: 0.
   sic_fref:
     COMMENT: Reference occupation fref (for Non-Koopman case only)
     CONDITION:
       MASTER_KEY: sic_approach
       WHEN:
       - NK
     RANGE: [0., 1.]
     default: 0.
#Time-Dependent DFT parameters
 tddft:
   tddft_approach:
     COMMENT: Time-Dependent DFT method
     EXCLUSIVE:
       none: no tddft post-processing
       TDA: ???
     default: none
#overall run setup
 mode:
   method:
     COMMENT: Run method of BigDFT call
     EXCLUSIVE:
       dft: Density Functional Theory
       lj: Lennard-Jones force field
       lensic: Lenosky Tight-Binding for Si clusters
       lensib: Lenosky Tight-Binding for Si bulk
       amber: AMBER Force Fields Package (requires AMBERtools)
       morse_bulk: Morse bulk
<<<<<<< HEAD
       morse_slab: Morse slab
=======
>>>>>>> 145d820a
     default: dft
   mm_paramset:
     COMMENT: Name of the hard-coded parameter set. Must be compatible to the chosen force field.
     default: default
   mm_paramfile:
     COMMENT: name of parameter file
     default: none
     
#Performance parameters
 perf:
   debug:
     COMMENT: Debug option
     default: No
   fftcache:
     COMMENT: Cache size for the FFT
     default: 8192
   accel:
     COMMENT: Acceleration (hardware) 
     EXCLUSIVE:
       NO:      No material acceleration
       CUDAGPU: CUDA
       OCLGPU:  OpenCL on GPU
       OCLCPU:  OpenCL on CPU
       OCLACC:  ???
     default:   NO
   ocl_platform:
     COMMENT: Chosen OCL platform
     default: ~
   ocl_devices:
     COMMENT: Chosen OCL devices
     default: ~
   blas:
     COMMENT: CUBLAS acceleration
     default: No
   projrad:
     COMMENT: Radius of the projector as a function of the maxrad
     RANGE: [0., 100.]
     default: 15.
   exctxpar:
     COMMENT: Exact exchange parallelisation scheme
     EXCLUSIVE:
       BC: ???
       OP2P: ???
     default: OP2P
   ig_diag:
     COMMENT: Input guess (T=Direct, F=Iterative) diag. of Ham.
     default: Yes
   ig_norbp:
     COMMENT: Input guess Orbitals per process for iterative diag.
     RANGE: [1, 1000]
     default: 5
   ig_blocks:
     COMMENT: Input guess Block sizes for orthonormalisation
     RANGE: [1, 100000]
     default: [300, 800]
   ig_tol:
     COMMENT: Input guess Tolerance criterion
     RANGE: [0., 1.]
     default: 1.0e-4
   methortho:
     COMMENT: Orthogonalisation
     EXCLUSIVE:
       0: Cholesky
       1: Gram-Schmidt/Cholesky
       2: Loewdin
     default: 0
   rho_commun:
     COMMENT: Density communication scheme (DBL, RSC, MIX)
     default: DEF
   psolver_groupsize:
     COMMENT: Size of Poisson Solver taskgroups (0=nproc)
     RANGE: [0, 1000000]
     default: 0
   psolver_accel:
     COMMENT: Acceleration of the Poisson Solver (0=none, 1=CUDA)
     EXCLUSIVE:
       0: None
       1: CUDA
     default: 0
   unblock_comms:
     COMMENT: Overlap Communications of fields (OFF,DEN,POT)
     EXCLUSIVE:
       OFF: Synchronous run
       DEN: ???
       POT: ???
     default: OFF
   linear:
     COMMENT: Linear Input Guess approach
     EXCLUSIVE:
       OFF: ???
       LIG: ???
       FUL: ???
       TMO: ???
     default: OFF
   tolsym:
     COMMENT: Tolerance for symmetry detection
     RANGE: [0., 1.]
     default: 1.0e-8
   signaling:
     COMMENT: Expose calculation results on Network
     default: No
   signaltimeout:
     COMMENT: Time out on startup for signal connection (in seconds)
     RANGE: [-1, 3600]
     default: 0
   domain:
     COMMENT: Domain to add to the hostname to find the IP
     default: ~
   inguess_geopt:
     COMMENT: Input guess to be used during the optimization
     EXCLUSIVE:
       0: Wavelet input guess
       1: Real space input guess
     default: 0
   store_index:
     COMMENT: Store indices or recalculate them for linear scaling
     default: Yes
   verbosity:
     COMMENT: Verbosity of the output
     EXCLUSIVE:
       0: ???
       1: ???
       2: ???
       3: ???
     default: 2
   psp_onfly:
     COMMENT: Calculate pseudopotential projectors on the fly
     default: Yes
   multipole_preserving:
     COMMENT: (EXPERIMENTAL) Preserve the multipole moment of the ionic density
     default: No
   mp_isf:
     COMMENT: (EXPERIMENTAL) Interpolating scalig function order for the multipole preserving
     EXCLUSIVE:
       2: isf 2
       4: isf 4
       6: isf 6
       8: isf 8
       14: isf 14
       16: isf 16
       20: isf 20
       24: isf 24
       30: isf 30
       40: isf 40
       50: isf 50
       60: isf 60
       100: isf 100
     default: 16
   pdsyev_blocksize:
     COMMENT: SCALAPACK linear scaling blocksize
     default: -8
   pdgemm_blocksize:
     COMMENT: SCALAPACK linear scaling blocksize
     default: -8
   maxproc_pdsyev:
     COMMENT: SCALAPACK linear scaling max num procs
     default: 4
   maxproc_pdgemm:
     COMMENT: SCALAPACK linear scaling max num procs
     default: 4
   ef_interpol_det:
     COMMENT: FOE max determinant of cubic interpolation matrix
     RANGE: [0., 1.]
     default: 1.e-12
   ef_interpol_chargediff:
     COMMENT: FOE max charge difference for interpolation
     RANGE: [0., 1000.]
     default: 10.
   mixing_after_inputguess:
     COMMENT: Mixing step after linear input gues
     EXCLUSIVE:
       0: keep the initial input guess density
       1: perform a mixing step with the default mixing parameter
       2: keep the new density, completely neglecting the input guess density
     default: 1
   iterative_orthogonalization:
     COMMENT: Iterative_orthogonalization for input guess orbitals
     default: No
   check_sumrho:
     COMMENT: Enables linear sumrho check
     default: 2
     EXCLUSIVE:
       0: No check
       1: Light check
       2: Full check
   check_overlap:
     COMMENT: Enables linear overlap check
     default: 2
     EXCLUSIVE:
       0: No check
       1: Light check
       2: Full check
   experimental_mode:
     COMMENT: Activate the experimental mode in linear scaling
     default: No
   write_orbitals:
     COMMENT: Linear scaling write KS orbitals for cubic restart (might take lot of disk space!)
     default: No
   explicit_locregcenters:
     COMMENT: Linear scaling explicitely specify localization centers 
     default: No
   calculate_KS_residue:
     COMMENT: Linear scaling calculate Kohn-Sham residue
     default: Yes
   intermediate_forces:
     COMMENT: Linear scaling calculate intermediate forces
     default: No
   kappa_conv:
     COMMENT: Exit kappa for extended input guess (experimental mode)
     default: 0.1
   evbounds_nsatur:
     COMMENT: Number of FOE cycles before the eigenvalue bounds are shrinked (linear)
     default: 3
   evboundsshrink_nsatur:
     COMMENT: maximal number of unsuccessful eigenvalue bounds shrinkings
     default: 4
   method_updatekernel:
     COMMENT: linear scaling update density kernel during the sup. func. optimization (0 purification, 1 FOE, 2 renormalization)
     default: 0
     EXCLUSIVE:
       0: purification
       1: FOE
       2: renormalization
   purification_quickreturn:
     COMMENT: linear scaling quick return in purification
     default: No
   adjust_FOE_temperature:
     COMMENT: linear scaling dynamic adjustment of the decay length of the FOE error function
     default: Yes
   calculate_gap:
     COMMENT: linear scaling calculate the HOMO LUMO gap
     default: No
   loewdin_charge_analysis:
     COMMENT: linear scaling perform a Loewdin charge analysis at the end of the calculation
     default: No
   check_matrix_compression:
     COMMENT: linear scaling perform a check of the matrix compression routines
     default: Yes
   correction_co_contra:
     COMMENT: linear scaling correction covariant / contravariant gradient
     default: No
   fscale_lowerbound:
     COMMENT: linear scaling lower bound for the error function decay length
     RANGE: [1.e-4,1.e-2]
     default: 5.e-3
   fscale_upperbound:
     COMMENT: linear scaling upper bound for the error function decay length
     default: 5.e-2
     RANGE: [1.e-2,1.0]
   FOE_restart:
     COMMENT: Restart method to be used for the FOE method
     EXCLUSVE:
       0: AO
       1: REFORMAT
     default: 0 
   imethod_overlap:
     COMMENT: method to calculate the overlap matrices (1=old, 2=new)
     EXCLUSIVE: 
       1: old
       2: new
     default: 1
   enable_matrix_taskgroups:
     COMMENT: enable the matrix taskgroups
     default: True
   hamapp_radius_incr:
     COMMENT: radius enlargement for the Hamiltonian application (in grid points)
     default: 8
     RANGE: [0,8]
   adjust_kernel_iterations:
     COMMENT: enable the addaptive ajustment of the number of kernel iterations
     default: True
 lin_general:
     hybrid: 
       COMMENT: activate the hybrid mode; if activated, only the low accuracy values will be relevant
       default: No
     nit:
       COMMENT: number of iteration with low/high accuracy
       DESCRIPTION: |
                    possible value: 2 non-negative integer numbers
                    Maximal number of outer loop iterations (high / low accuracy).
                    In each iteration both the support function and the kernel are optimized.
                    When the hybrid mode is used, only the first entry is taken into account.
       RANGE: [0,1000]
       PROFILE_FROM: hybrid
       default: [100,100]
       Yes: [100, 1]
     rpnrm_cv:
       COMMENT: convergence criterion for low/high accuracy
       DESCRIPTION: |
                    possible value: 2 non-negative real numbers
                    Convergence criterion for the outer loop iterations (high / low accuracy).
                    The optimization stops if the mean change of the charge density / potential falls below this threshold.
                    When the hybrid mode is used, only the first entry is taken into account.
       RANGE: [1.e-15,1.e-5]
       default: [1.e-12,1.e-12]
     conf_damping:
       COMMENT: how the confinement should be decreased, only relevant for hybrid mode; negative -> automatic
       DESCRIPTION: |
                    possible value: 1 real number
                    Prescription how the prefactor for the confining potential should be decreased:
                     * negative value => automatic adjustment (recommended)
                     * positive value => at each iteration the prefactor is multiplied with the specified value
                    This variable is only relevant for the hybrid mode.
       RANGE: [-1.0,1.0]
       default: -0.5
     taylor_order:
       COMMENT: order of the Taylor approximation; 0 -> exact
       DESCRIPTION: |
                    possible value: 1 integer number
                    Indicates how the matrix powers are calculated:
                     * n<0 => Laura's method of order n
                     * n=0 => exact calculation
                     * n>0 => Taylor series of order n
       RANGE: [-100,10000]
       default: 0
     max_inversion_error:
       COMMENT: linear scaling maximal error of the Taylor approximations to calculate the inverse of the overlap matrix
       DESCRIPTION: |
                    possible value: 1 positive real number
                    Maximal error of the Taylor approximations which are used to  calculate the inverse of the overlap matrix.
                    If this error is larger than the specified value, the order of the Taylor approximation is increased.
                    The default value is set very large, such such in this case no automatic adjustment is performed.
       default: 1.d0
       RANGE: [1.e-20,1.0]
     output_wf:
       COMMENT: output basis functions; 0 no output, 1 formatted output, 2 Fortran bin, 3 ETSF
       DESCRIPTION: |
                    possible value: 1 nonnegative-integer number
                    Indicates how the support functions should be written to disk at the end of the run:
                     * 0 => no output
                     * 1 => formatted output
                     * 2 => Fortran bin
                     * 3 => ETSF
       EXCLUSIVE:
         0: no output
         1: formatted output
         2: Fortran bin
         3: ETSF
       default: 0
     calc_dipole:
       DESCRIPTION: |
                    possible value: 1 logical
                    Indicates whether the dipole moment should be calculated at the run or not
       COMMENT: calculate dipole
       default: No
# this is now an array!
     calc_pulay:
       COMMENT: calculate Pulay forces (old/new version)
       DESCRIPTION: |
                    possible value: 2 logicals
                    Indicates whether the Pulay corrections (old / new) shall be calculated at the end of the run
       default: [No,No]
       new: [ No, Yes]
       old: [ Yes, No] 
# this name might be misleading
     subspace_diag: #called calc_ks, to be renamed
       COMMENT: diagonalization at the end
       DESCRIPTION: |
                    possible value: logical
                    Indicates whether a diagonalization shall be performed at the end of the run
       default: No
     extra_states:
       COMMENT: extra states to optimize (dmin only)
       default: 0
       RANGE: [0, 10000]
#Parameters for the localised basis set (or support function) for the linear scaling version
 lin_basis:
     nit:
       COMMENT: maximal number of iterations in the optimization of the support functions
       DESCRIPTION: |
                    possible value: 2 non-negative integers
                    Maximal number of iterations in the optimization of the support functions.
                    The first number is used for the low accuracy part, the second one for the high accuracy part.
                    If the hybrid mode is used, only the first value is taken into account.
       RANGE: [0,100]
       default: [4,5]
     idsx:
       COMMENT: DIIS history for optimization of the support functions (low/high accuracy); 0 -> SD
       DESCRIPTION: |
                    possible values: 2 non-negative integers
                    Indicates the method with which the support functions are optimized
                     * n=0 => steepest descent
                     * n>0 => DIIS with history length n
       RANGE: [0,20]
       default: [6,6]
     gnrm_cv:
       COMMENT: convergence criterion for the optimization of the support functions (low/high accuracy)
       DESCRIPTION: |
                    possible value: 2 non-negative real numbers
                    Convergence criterion for optimization of the support functions (high / low accuracy).
                    The optimization stops if the mean gradient norm falls below this threshold.
                    When the hybrid mode is used, only the first entry is taken into account.
       RANGE: [1.e-6,1.0]
       default: [1.e-2,1.e-4]
     deltae_cv:
       COMMENT: total relative energy difference to stop the optimization ('experimental_mode' only)
       DESCRIPTION: |
                    possible value: 1 non-negative real number
                    The optimization of the support functions stops if the total relative gain in the target function during the given cycle of support function optimization falls below this threshold
       RANGE: [1.e-6,1.e-1]
       default: 1.e-4
     gnrm_dyn:
       COMMENT: dynamic convergence criterion ('experimental_mode' only)
       DESCRIPTION: |
                    possible value: 1 non-negative real number
                    From this value the effective dynamic convergence criterion is calculated by a division by kappa.
                    Then the optimization of the support functions stops if the mean gradient norm falls below this effective dynamic convergence criterion 
                    and is at the same time smaller than the value of min_gnrm_for_dynamic.
                    The specified value should be approximately 10 times smaller than the value of gnrm_cv.
                    This value is only used for the experimental mode.
       RANGE: [1.e-7,1.e-1]
       default: 1.e-4
     min_gnrm_for_dynamic:
       COMMENT: minimal gnrm to active the dynamic gnrm criterion
       DESCRIPTION: |
                    possible value: non-negative real number
                    The dynamic convergence criterion (specified by gnrm_dyn) is only active if the mean gradient norm of the support functions is below this threshold
       RANGE: [1.e-7,1.0]
       default: 1.e-3
     alpha_diis:
       COMMENT: multiplicator for DIIS
       DESCRIPTION: |
                    possible value: 2 positive real numbers
                    The support functions gradient is multiplied by this number before being used for the DIIS optimization.
                    The first entry for the low accuracy part, the second one for the high accuracy part.
                    When the hybrid mode is used, only the first entry is taken into account.
       RANGE: [0.1,10]
       default: 1.0
     alpha_sd:
       COMMENT: initial step size for SD
       DESCRIPTION: |
                    possible values: 2 positive real numbers
                    The initial step size which is used to optimize the support functions with steepest descent.
                    If the specified value is not appropriate, it will be adjusted automatically.
                    The first entry is used for the low accuracy part, the second one for the high accuracy part.
                    When the hybrid mode is used, only the first entry is taken into account.
       RANGE: [1.e-4,10.0]
       default: 1.0
     nstep_prec:
       COMMENT: number of iterations in the preconditioner
       DESCRIPTION: |
                    possible values: non-negative integer
                    Indicates how many iterations in the preconditioning of the gradient shall be performed
       RANGE: [1,30]
       default: 5
     fix_basis:
       COMMENT: fix the support functions if the density change is below this threshold
       RANGE: [1.e-14,1.e-6]
       default: 1.e-10
     correction_orthoconstraint:
       COMMENT: correction for the slight non-orthonormality in the orthoconstraint
       DESCRIPTION: |
                    possible values: non-negative integer
                    Indicates whether the slight non-orthogonality of the support functions should be taken into account during the application of the orthogonality constraint:
                      * 0 => take into account
                      * 1 => don't take into account
       default: 1 
 #Parameters for the calculation of the kernel (linear scaling version)
 lin_kernel:
     nstep:
       COMMENT: number of steps taken when updating the coefficients via direct minimization for each iteration of the density kernel loop
       DESCRIPTION: |
                    possible value: 2 non-negative integers
                    Indicates the number of steps taken when updating the coefficients via direct minimization for each iteration of the density kernel loop.
                    The first entry is used for the low accuracy part, the second one for the high accuracy part.
                    When the hybrid mode is used, only the first entry is taken into account.
       RANGE: [0,100]
       default: [1,1]
     nit:
       COMMENT: number of iterations in the (self-consistent) optimization of the density kernel
       DESCRIPTION: |
                    possible value: 2 non-negative integers
                    Indicates the number of iterations in the (self-consistent) optimization of the density kernel.
                    The first entry is used for the low accuracy part, the second one for the high accuracy part.
                    When the hybrid mode is used, only the first entry is taken into account.
       RANGE: [0,1000]
       default: [5,5]
# check whether there are different DIIS histories...
     idsx_coeff:
       COMMENT: DIIS history for direct mininimization
       default: [0,0]
     idsx:
       COMMENT: mixing method; 0 -> linear mixing, >=1 -> Pulay mixing
       DESCRIPTION: |
                    possible value: 2 non-negative integer numbers
                    Indicates how the density / potential mixing shall be performed:
                    n=0 => linear mixing
                    n=1 => Pulay mixing with history length n
                    The first entry is used for the low accuracy part, the second one for the high accuracy part.
                    When the hybrid mode is used, only the first entry is taken into account.
       RANGE: [0,20]
       default: [0,0]
     alphamix:
       COMMENT: mixing parameter (low/high accuracy)
       DESCRIPTION: |
                    possible value: 2 non-negative real numbers
                    Indicates the mixing parameter used for the mixing of the charge density / potential.
                    The larger the value, the more of the previous value will be kept.
                    The first entry is used for the low accuracy part, the second one for the high accuracy part.
                    When the hybrid mode is used, only the first entry is taken into account.
       RANGE: [0.0,1.0]
       default: [0.5,0.5]
     gnrm_cv_coeff:
       COMMENT: convergence criterion on the gradient for direct minimization
       DESCRIPTION: |
                    possible value: 2 non-negative real numbers
                    Convergence criterion on the gradient for direct minimization.
                    The first entry is used for the low accuracy part, the second one for the high accuracy part.
                    When the hybrid mode is used, only the first entry is taken into account.
       default: [1.e-5,1.e-5]
     rpnrm_cv:
       COMMENT: convergence criterion (change in density/potential) for the kernel optimization
       DESCRIPTION: |
                    possible value: 2 non-negative real numbers
                    The optimization of the density kernel is stopped as soon as the mean change of the charge density / potential between two iterations falls below this threshold.
                    The first entry is used for the low accuracy part, the second one for the high accuracy part.
                    When the hybrid mode is used, only the first entry is taken into account.
       RANGE: [1.e-14,1.e-5]
       default: [1.e-10,1.e-10]
     linear_method:
       COMMENT: method to optimize the density kernel
       DESCRIPTION: |
                    possible value: string
                    Indicates the method with which the density kernel is optimized:
                     * DIRMIN => direct minimization
                     * DIAG => diagonalization with density mixing
                     * FOE => Fermi Operator Expansion
       EXCLUSIVE:
         DIRMIN: direct minimization
         DIAG: diagonalization
         FOE: Fermi Operator Expansion
       default: DIAG
     mixing_method:
       COMMENT: quantity to be mixed
       DESCRIPTION: |
                    type: string scalar
                    Indicates which quantity should be used for the mixing procedure:
                     DEN => density mixing
                     POT => potential mixing
       EXCLUSIVE:
         DEN: density mixing
         POT: potential mixing
       default: DEN
     alpha_sd_coeff:
       COMMENT: initial step size for SD for direct minimization
       default: 0.2
     alpha_fit_coeff:
       COMMENT: update the SD step size by fitting a quadratic polynomial to the energy along the direction of the gradient during direct mininimization.     
       default: No
     eval_range_foe:
       COMMENT: lower and upper bound of the eigenvalue spectrum, will be adjusted automatically if chosen unproperly
       DESCRIPTION: |
                    possible value: 2 real numbers (one negative, one positive)
                    Indicates the lower and upper bound of the eigenvalue spectrum which is used for the Fermi Operator Expansion.
                    This spectrum will be adjusted automatically if not chosen appropriately.
       RANGE: [-10.0,10.0]
       default: [-0.5,0.5]
     fscale_foe: 
       COMMENT: decay length of the error function
       DESCRIPTION: |
                    possible value: 1 non-negative real number
                    Indicates the decay length of the error function which is used by the Fermi Operator Expasion to construct the density kernel.
                    This value will be adjusted automatically if not chosen appropriately.
       RANGE: [1.e-3,5.e-2]
       default: 2.e-2
#Parameters to define the localized basis set or support functions (linear scaling version)
 lin_basis_params:
     nbasis:
       COMMENT: number of support functions per atom
       DESCRIPTION: |
                    possible value: 1 positive integer
                    Indicates the number of support fuctions centered on this atom type. Possible values are:
                     * 1 (s orbital type)
                     * 4 (s,p orbital types)
                     * 9 (s,p,d orbital types)
                     * 16 (s,p,d,f orbital types)
       EXCLUSIVE:
         1: s orbital type
         4: s,p orbital types
         9: s,p,d orbital types
         16: s,p,d,f orbital types
       default: 4
     ao_confinement:
       COMMENT: prefactor for the input guess confining potential
       DESCRIPTION: |
                    possible value: 1 non-negative real value
                    Indicates the prefactor of the confining potential of this atom type which is used to generate the input guess.
       RANGE: [0.0,10.0]
       default: 8.3e-3
     confinement:
       COMMENT: prefactor for the confining potential (low/high accuracy)
       DESCRIPTION: |
                    possible value: 2 non-negative real values
                    Indicates the prefactor of the confining potential of this atom type.
                    The first entry is used for the low accuracy part, the second one for the high accuracy part.
                    When the hybrid mode is used, only the first entry is taken into account.
       RANGE: [0.0,10.0]
       default: [8.3e-3,0.0]
     rloc:
       COMMENT: localization radius for the support functions
       DESCRIPTION: |
                    possible value: 2 real numbers
                    Indicates the cutoff radius for the support functions.
                    The first entry is used for the low accuracy part, the second one for the high accuracy part; the second value must not be smaller than the first one.
                    When the hybrid mode is used, only the first entry is taken into account.
       RANGE: [2.0,1000.0]
       default: [7.0,7.0]
     rloc_kernel:
       COMMENT: localization radius for the density kernel
       DESCRIPTION: |
                    possible value: 1 real number
                    Indicates the cutoff radius for the density kernel.
                    Must be at least as large as the support function cutoff plus 8 times the grid spacing; will be adjusted automatically if it is chosen too small.
       RANGE: [2.0,1000.0] 
       default: 9.0
     rloc_kernel_foe:
       COMMENT: cutoff radius for the FOE matrix vector multiplications
       DESCRIPTION: |
                    possible value: 1 real number
                    Indicates the cutoff radius used for the matrix vector multiplications.
                    Must be at least as large as the kernel cutoff.
       RANGE: [2.0,1000]
       default: 14.0
--- #here starts the document of possible input files
linear_accurate:
  COMMENT: appropriate input parameters for a high accuracy linear scaling calculation
  DESCRIPTION: This profile should be chosen if highly accurate energy differences are required
  dft:
    hgrids: accurate
    ixc: PBE
  perf:
    ef_interpol_chargediff: 1.0
    experimental_mode: Yes
    method_updatekernel: 2
    purification_quickreturn: Yes
    correction_co_contra: Yes
    #check_sumrho: 1
    #calculate_KS_residue: No
    #check_matrix_compression: No
  lin_general:
    hybrid: Yes
    taylor_order: 1015
    max_inversion_error: 5.0e-8
  lin_basis:
    nit: 8
    idsx: 8
    gnrm_cv: 1.e-3
    gnrm_dyn: 1.e-4
    deltae_cv: 5.e-5
    min_gnrm_for_dynamic: 2.e-3
    alpha_diis: 0.5
    alpha_sd: 0.5
    nstep_prec: 6
    fix_basis: 1.0e-12
    correction_orthoconstraint: 0
  lin_kernel:
    nit: 4
    idsx: 6
    alphamix: 0.1
    rpnrm_cv: [1.e-12,1.e-12]
    linear_method: FOE
linear_moderate:
  COMMENT: appropriate input parameters for a moderate accuracy linear scaling calculation
  DESCRIPTION: This profile should be chosen if accurate forces are required, but there is no need for extremely accurate energies
  dft:
    hgrids: accurate
    ixc: PBE
  perf:
    ef_interpol_chargediff: 1.0
    experimental_mode: Yes
    method_updatekernel: 2
    purification_quickreturn: Yes
    correction_co_contra: Yes
  lin_general:
    hybrid: Yes
    taylor_order: 10
  lin_basis:
    nit: [10,10]
    gnrm_cv: [2.e-3,2.e-3]
    gnrm_dyn: 2.e-4
    deltae_cv: 5.e-5
    min_gnrm_for_dynamic: 4.e-3
    alpha_diis: 0.5
    alpha_sd: 0.5
    nstep_prec: 6
    fix_basis: 1.e-11
    correction_orthoconstraint: 0
  lin_kernel:
    nit: [3,3]
    idsx: [6,6]
    alphamix: [0.2,0.2]
    rpnrm_cv: [1.e-11,1.e-11]
    linear_method: FOE
linear_fast:
  COMMENT: appropriate input parameters for a low accuracy linear scaling calculation
  DESCRIPTION: This profile should be chosen if speed is more important than accuracy
  dft:
    hgrids: accurate
    ixc: PBE
  perf:
    ef_interpol_chargediff: 1.0
    experimental_mode: Yes
    method_updatekernel: 2
    purification_quickreturn: Yes
    correction_co_contra: Yes
  lin_general:
    hybrid: Yes
    taylor_order: 10
  lin_basis:
    nit: [10,10]
    gnrm_cv: [4.e-3,4.e-3]
    gnrm_dyn: 4.e-4
    deltae_cv: 5.e-5
    min_gnrm_for_dynamic: 8.e-3
    alpha_diis: 0.5
    alpha_sd: 0.5
    nstep_prec: 6
    fix_basis: 1.e-10
    correction_orthoconstraint: 0
  lin_kernel:
    nit: [10,10]
    idsx: [6,0]
    alphamix: [0.2,0.2]
    rpnrm_cv: [1.e-10,1.e-10]
    linear_method: FOE
structural:
  COMMENT: for geopt
  dft:
    hgrids: fast
    ixc: PBE
  geopt:
    method: FIRE<|MERGE_RESOLUTION|>--- conflicted
+++ resolved
@@ -661,10 +661,7 @@
        lensib: Lenosky Tight-Binding for Si bulk
        amber: AMBER Force Fields Package (requires AMBERtools)
        morse_bulk: Morse bulk
-<<<<<<< HEAD
        morse_slab: Morse slab
-=======
->>>>>>> 145d820a
      default: dft
    mm_paramset:
      COMMENT: Name of the hard-coded parameter set. Must be compatible to the chosen force field.
