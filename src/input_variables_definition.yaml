--- conflicted
+++ resolved
@@ -230,8 +230,7 @@
      linear: 100
      linear_restart: 102
    output_wf:
-<<<<<<< HEAD
-     COMMENT: Output of the wavefunctions
+     COMMENT: Output of the support functions
      DESCRIPTION: |
        controls the output of wavefunctions on disk at the end of the calculation
        
@@ -248,9 +247,6 @@
           - output_wf = 3, The output wavefunctions are written at the end of the wavefunction optimization into
           ETSF binary files. This format is portable between compilers and machines since based on NetCDF. Parallel
           IO are taken into account. 
-=======
-     COMMENT: Output of the support functions
->>>>>>> aadf1549
      default: 0
      EXCLUSIVE:
        0: None
