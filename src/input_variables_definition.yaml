# Definitions of the input variables
##inputvar: #name of the variable as declared in the code
## DESCRIPTION: Extended description of the variable to be used for documentation
## COMMENT: This is the description of the variable as will appear in the logfile
## RANGE: [from,to] #always put two numbers (also .inf can be put)
## EXCLUSIVE: #here follows a list of allowed values (either RANGE or EXCLUSIVE)
##  - Value1:  comments of value1
##  - Value2:  comment of value2
## CONDITION: #here the conditions for which the variable makes sense are written
##   MASTER_KEY: foo #this means that inputvar makes sense only if foo is specified
##   WHEN: #provide a list of allowed values of foo for which inputvars is meaningful
##     - fooval1
##     - fooval2   
## PROFILE_FROM: foo #inputvar inherit the profile from the one specified by foo variable
###then the profiles follows, which gives to the variables the allowed name
## default: value of the default, written as a string 
## profile1: value1 # if the user specifies inputvar: profile1 then inputvars will be value1
## profile2: value2
############################################
# Density Functional Theory parameters
 dft:
   hgrids:
     COMMENT: Grid spacing in the three directions (bohr)
     RANGE: [0., 2.]
     default: [0.45, 0.45, 0.45]
     fast: [0.55, 0.55, 0.55]
     accurate: [0.30, 0.30, 0.30]
   rmult:
     COMMENT: c(f)rmult*radii_cf(:,1(2))=coarse(fine) atom-based radius
     RANGE: [0., 100.]
     default: [5., 8.]
   ixc:
     COMMENT: Exchange-correlation parameter (LDA=1,PBE=11)
     default: 1
     #Here follow a number of possibilities for the different XC functionals
     LDA (ABINIT): 1
     PBE (ABINIT): 11
     LDA: -20
     PBE: -101130
     PBE0: -406
     B97-D: -170 #to be verified
     B3LYP: -402
   ncharge:
     COMMENT: Charge of the system
     RANGE: [-500., 500.]
     default: 0
   elecfield:
     COMMENT: Electric field (Ex,Ey,Ez)
     default: [0., 0., 0.]
   nspin:
     COMMENT: Spin polarization
     EXCLUSIVE:
       1: No spin
       2: Collinear
       4: Non-collinear
     default: 1
   mpol:
     COMMENT: Total magnetic moment
     default: 0
   gnrm_cv:
<<<<<<< HEAD
     COMMENT: Convergence criterion gradient
=======
     DESCRIPTION: Here should follow the extended description for this input variable
                  this description should be on multiple lines et cetera
     COMMENT: convergence criterion gradient
>>>>>>> 3cba9234
     RANGE: [1.e-20, 1.]
     default: 1e-4
     fast: 1e-3
     accurate: 1e-5
   itermax:
     COMMENT: Max. iterations of wfn. opt. steps
     RANGE: [0, 10000]
     default: 50
   nrepmax:
     COMMENT: Max. number of re-diag. runs
     RANGE: [0, 1000]
     default: 1
     accurate: 10
   ncong:
     COMMENT: No. of CG it. for preconditioning eq.
     RANGE: [0, 20]
     default: 6
   idsx:
     COMMENT: Wfn. diis history
     RANGE: [0, 15]
     default: 6
     low_memory: 2
   dispersion:
     COMMENT: Dispersion correction potential (values 1,2,3,4,5), 0=none
     RANGE: [0, 5]
     default: 0
   inputpsiid:
     COMMENT: Input guess wavefunctions
     default: 0
     EXCLUSIVE:
       -1000: Empty
       -2:    Random
       -1:    CP2K
       0:     LCAO
       1:     Wvl. in memory
       2:     Wvl. on disk
       10:    LCAO + gauss.
       11:    Gauss. in memory
       12:    Gauss. on disk
       100:   Linear AO
       101:   Linear restart
       102:   Linear on disk
     #Here follow two shortcuts for linear
     linear: 100
     linear_restart: 102
     KEYWORDS: ciao
   output_wf:
     COMMENT: Output of the wavefunctions
     default: 0
     EXCLUSIVE:
       0: None
       1: Plain text
       2: Fortran binary
       3: ETSF file format
   output_denspot:
     COMMENT: Output of the density or the potential
     default: 0
     EXCLUSIVE:
       0:  None
       1:  Density in plain text
       2:  Density and potentials in plain text
       11: Density in ETSF file format
       12: Density and potentials in ETSF file format
       21: Density in cube file format
       22: Density and potentials in cube file format
   rbuf:
     COMMENT: Length of the tail (AU)
     RANGE: [0., 10.]
     default: 0.
     #Here shortcut
     with tails: 5.
   ncongt:
     COMMENT: No. of tail CG iterations
     RANGE: [0, 50]
     default: 30
   norbv:
     COMMENT: Davidson subspace dim.
     RANGE: [-9999, 9999]
     default: 0
   nvirt:
     COMMENT: No. of opt. orbs
     RANGE: [0, 9999]
     default: 0
   nplot:
     COMMENT: No. of plotted orbs
     RANGE: [0, 9999]
     default: 0
   disablesym:
     COMMENT: Disable the symmetry detection
     default: No
#K points parameters
 kpt:
   method:
     COMMENT: K-point sampling method
     EXCLUSIVE:
       auto:   Based on kptrlen
       MPGrid: Monkhorst-Pack
       manual: Based on raw coordinates
     default:  manual
   kptrlen:
     COMMENT: Equivalent length of K-space resolution (Bohr)
     CONDITION:
       MASTER_KEY: method
       WHEN:
       - auto
     RANGE: [0, 1e4]
     default: 0.
   ngkpt:
     COMMENT: No. of Monkhorst-Pack grid points
     CONDITION:
       MASTER_KEY: method
       WHEN:
       - MPGrid
     RANGE: [1, 10000]
     default: [1, 1, 1]
   shiftk:
     COMMENT: Grid shifts
     CONDITION:
       MASTER_KEY: method
       WHEN:
       - MPGrid
     default: [[0., 0., 0.]]
   kpt:
     COMMENT: Kpt coordinates
     CONDITION:
       MASTER_KEY: method
       WHEN:
       - manual
     default:
     -  [0., 0., 0.]
   wkpt:
     COMMENT: Kpt weights
     CONDITION:
       MASTER_KEY: method
       WHEN:
       - manual
     RANGE: [0., 1e4]
     default:
     - 1.
   bands:
     COMMENT: For doing band structure calculation
     default: No
   iseg:
     COMMENT: Points for each segment of the Brillouin zone path
     CONDITION:
       MASTER_KEY: bands
       WHEN:
       - Yes
     default:
     - 1
   kptv:
     COMMENT: K points defining each segment of the Brillouin zone path
     CONDITION:
       MASTER_KEY: bands
       WHEN:
       - Yes
     default:
     -  [0., 0., 0.]
     -  [0.5, 0.5, 0.5]
   ngranularity:
     COMMENT: No. of points done for each group
     CONDITION:
       MASTER_KEY: bands
       WHEN:
       - Yes
     RANGE: [1, 1000]
     default: 1
   band_structure_filename:
     COMMENT: Filename given the local potential for band structure calculations
     CONDITION:
       MASTER_KEY: bands
       WHEN:
       - Yes
     default: ''
#Geometry Optimisation  and Molecular Dynamics parameters
 geopt:
   method:
     COMMENT: Geometry optimisation method
     EXCLUSIVE:
       none:   No geometry optimization
       SDCG:   A combination of Steepest Descent and Conjugate Gradient
       VSSD:   Variable Stepsize Steepest Descent method
       LBFGS:  Limited-memory BFGS
       BFGS:   Broyden-Fletcher-Goldfarb-Shanno
       PBFGS:  Same as BFGS with an initial Hessian obtained from a force field
       AB6MD:  Molecular dynamics from ABINIT
       DIIS:   Direct inversion of iterative subspace
       FIRE:   Fast Inertial Relaxation Engine as described by Bitzek et al.
       NEB: Nudged Elastic Band
     default: none
   ncount_cluster_x:
     COMMENT: Maximum number of force evaluations
     RANGE: [0, 2000]
     PROFILE_FROM: method
     default: 50
     none: 1
   frac_fluct:
     COMMENT: Fraction of force fluctuations. Stop if fmax < forces_fluct*frac_fluct
     RANGE: [0., 10.]
     default: 1.
   forcemax:
     COMMENT: Max forces criterion when stop
     RANGE: [0., 10.]
     PROFILE_FROM: method
     default: 0.
     NEB: 5e-2
   randdis:
     COMMENT: Random displacement amplitude
     RANGE: [0., 10.]
     default: 0.
   betax:
     COMMENT: Stepsize for the geometry optimization
     CONDITION:
       MASTER_KEY: method
       WHEN:
       - SDCG
       - VSSD
       - LBFGS
       - BFGS
       - PBFGS
       - DIIS
       - FIRE
       - NEB
       - none
     PROFILE_FROM: method
     RANGE: [0., 100.]
     default: 4.
     DIIS: 2.
     NEB: 0.5
   history:
     COMMENT: History for DIIS method
     CONDITION:
       MASTER_KEY: method
       WHEN:
       - DIIS
     RANGE: [0, 100]
     default: 4
   dtinit:
     COMMENT: Initial time step for the FIRE method
     CONDITION:
       MASTER_KEY: method
       WHEN:
       - FIRE
     RANGE: [0, 1e4]
     default: 0.75
   dtmax:
     COMMENT: Maximal time step for the FIRE method
     CONDITION:
       MASTER_KEY: method
       WHEN:
       - FIRE
     RANGE: [0, 1e4]
     default: 1.5
   ionmov:
     COMMENT: Movement ion method
     CONDITION:
       MASTER_KEY: method
       WHEN:
       - AB6MD
     EXCLUSIVE:
       6:  Simple velocity-Verlet molecular dynamic
       7:  Quenched molecular dynamic
       8:  Nose-Hoover thermostat
       9:  Langevin dynamic
       12: Isokinetic ensemble molecular dynamics
       13: Iosthermal/isenthalpic ensemble
     default: 6
   dtion:
     COMMENT: Time step - Atomic Units (20.670689 AU=0.5 fs)
     CONDITION:
       MASTER_KEY: method
       WHEN:
       - AB6MD
     RANGE: [0, 1e3]
     default: 20.670689
   mditemp:
     COMMENT: Temperature of molecular dynamics
     CONDITION:
       MASTER_KEY: ionmov
       WHEN: [8, 9, 12, 13]
#       - 6
     RANGE: [0, 1e9]
     default: 300.
   mdftemp:
     COMMENT: Final temperature of molecular dynamics
     CONDITION:
       MASTER_KEY: ionmov
       WHEN: [8, 9, 12, 13]
     RANGE: [0, 1e9]
     default: 300.
   noseinert:
     COMMENT: Thermostat inertia coefficient for Nose_Hoover dynamics
     CONDITION:
       MASTER_KEY: ionmov
       WHEN:
       - 8
     RANGE: [0, 1e9]
     default: 1e5
   friction:
     COMMENT: Friction coefficient for Langevin dynamics
     CONDITION:
       MASTER_KEY: ionmov
       WHEN:
       - 9
     RANGE: [0, 1e5]
     default: 1e-3
   mdwall:
     COMMENT: Distance in bohr where atoms can bounce for Langevin dynamics
     CONDITION:
       MASTER_KEY: ionmov
       WHEN:
       - 9
     RANGE: [0, 1e5]
     default: 1e4
   qmass:
     COMMENT: Mass of each thermostat (isothermal/isenthalpic ensemble)
     CONDITION:
       MASTER_KEY: ionmov
       WHEN:
       - 13
     RANGE: [0, 1e9]
     default:
     - 0.
   bmass:
     COMMENT: Barostat masses (isothermal/isenthalpic ensemble)
     CONDITION:
       MASTER_KEY: ionmov
       WHEN:
       - 13
     RANGE: [0, 1e9]
     default: 10.
   vmass:
     COMMENT: Barostat masses (isothermal/isenthalpic ensemble)
     CONDITION:
       MASTER_KEY: ionmov
       WHEN:
       - 13
     RANGE: [0, 1e9]
     default: 1.
   climbing:
     COMMENT: make the highest energy image to climb along the path
     CONDITION:
       MASTER_KEY: method
       WHEN:
       - NEB
     default: No
   extrema_opt:
     COMMENT: minimize the energy of extremum images during NEB optimization
     CONDITION:
       MASTER_KEY: method
       WHEN:
       - NEB
     default: No
   neb_method:
     COMMENT: image minimization method
     CONDITION:
       MASTER_KEY: method
       WHEN:
       - NEB
     EXCLUSIVE:
       steepest_descent: steepest descent
       fletcher-reeves: Fletcher Reeves
       polak-ribiere: Polak Ribiere
       quick-min: Conjugate gradient
       damped-verlet: Verlet with damp
       sim-annealing: Simulation of annealing
     default: quick-min
   temp:
     COMMENT: temperature for simulated annealing
     RANGE: [0.,1000.]
     default: 0.
     CONDITION:
       MASTER_KEY: neb_method
       WHEN:
       - sim-annealing
   damp:
     COMMENT: damping factor
     RANGE: [0.,1000.]
     default: 1.
     CONDITION:
       MASTER_KEY: neb_method
       WHEN:
       - damped-verlet
   springs_k:
     COMMENT: maximum and minimum value when changing spring constant during optimization
     RANGE: [0.,1000.]
     CONDITION:
       MASTER_KEY: method
       WHEN:
       - NEB
     default: [0.05,0.1]
   fix_tol:
     COMMENT: tolerance to apply on atom moves between extrema
     RANGE: [0,100]
     CONDITION:
       MASTER_KEY: method
       WHEN:
       - NEB
     default: 1e-4
   nimg:
     COMMENT: number of images
     RANGE: [3,100]
     CONDITION:
       MASTER_KEY: method
       WHEN:
       - NEB
     default: 15
 mix:
   iscf:
     COMMENT: Mixing parameters
     EXCLUSIVE:
       -1: Reserved, do not use it.
       0:  Direct minimization
       1:  Get the largest eigenvalue of the SCF cycle
       2:  Simple mixing of the potential
       3:  Anderson mixing of the potential
       4:  Anderson mixing of the potential based on the two previous iterations
       5:  CG based on the minim. of the energy with respect to the potential
       7:  Pulay mixing of the potential based on npulayit previous iterations
       12: Simple mixing of the density
       13: Anderson mixing of the density
       14: Anderson mixing of the density based on the two previous iterations
       15: CG based on the minim. of the energy with respect to the density
       17: Pulay mixing of the density
     default: 0
   itrpmax:
     COMMENT: Maximum number of diagonalisation iterations
     RANGE: [0, 10000]
     default: 1
   rpnrm_cv:
     COMMENT: Stop criterion on the residue of potential or density
     RANGE: [0., 10.]
     default: 1e-4
   norbsempty:
     COMMENT: No. of additional bands
     RANGE: [0, 10000]
     default: 0
   Tel:
     COMMENT: Electronic temperature
     RANGE: [0., 1e6]
     default: 0.
   occopt:
     COMMENT: Smearing method
     EXCLUSIVE:
       1: Error function smearing
       2: Normal Fermi distribution
       3: Marzari cold smearing a=-.5634 (bumb minimization)
       4: Marzari cold smearing with a=-.8165 (monotonic tail)
       5: Methfessel and Paxton (same as cold with a=0)
     default: 1
   alphamix:
     COMMENT: Multiplying factors for the mixing
     RANGE: [0, 1.]
     default: 0.
   alphadiis:
     COMMENT: Multiplying factors for the electronic DIIS
     RANGE: [0., 10.]
     default: 2.
#Self-Interaction Correction
 sic:
   sic_approach:
     COMMENT: SIC (self-interaction correction) method
     EXCLUSIVE:
       none: No self-interaction correction
       PZ:   Perdew-Zunger SIC scheme
       NK:   Non-Koopmans correction (Experimental)
     default: none
   sic_alpha:
     COMMENT: SIC downscaling parameter
     RANGE: [0, 1.]
     default: 0.
   sic_fref:
     COMMENT: Reference occupation fref (for Non-Koopman case only)
     CONDITION:
       MASTER_KEY: sic_approach
       WHEN:
       - NK
     RANGE: [0., 1.]
     default: 0.
#Time-Dependent DFT parameters
 tddft:
   tddft_approach:
     COMMENT: Time-Dependent DFT method
     EXCLUSIVE:
       none: no tddft post-processing
       TDA: ???
     default: none
#Performance parameters
 perf:
   debug:
     COMMENT: Debug option
     default: No
   fftcache:
     COMMENT: Cache size for the FFT
     default: 8192
   accel:
     COMMENT: Acceleration (hardware) 
     EXCLUSIVE:
       NO:      No material acceleration
       CUDAGPU: CUDA
       OCLGPU:  OpenCL on GPU
       OCLCPU:  OpenCL on CPU
       OCLACC:  ???
     default:   NO
   ocl_platform:
     COMMENT: Chosen OCL platform
     default: ~
   ocl_devices:
     COMMENT: Chosen OCL devices
     default: ~
   blas:
     COMMENT: CUBLAS acceleration
     default: No
   projrad:
     COMMENT: Radius of the projector as a function of the maxrad
     RANGE: [0., 100.]
     default: 15.
   exctxpar:
     COMMENT: Exact exchange parallelisation scheme
     EXCLUSIVE:
       BC: ???
       OP2P: ???
     default: OP2P
   ig_diag:
     COMMENT: Input guess (T=Direct, F=Iterative) diag. of Ham.
     default: Yes
   ig_norbp:
     COMMENT: Input guess Orbitals per process for iterative diag.
     RANGE: [1, 1000]
     default: 5
   ig_blocks:
     COMMENT: Input guess Block sizes for orthonormalisation
     RANGE: [1, 100000]
     default: [300, 800]
   ig_tol:
     COMMENT: Input guess Tolerance criterion
     RANGE: [0., 1.]
     default: 1e-4
   methortho:
     COMMENT: Orthogonalisation
     EXCLUSIVE:
       0: Cholesky
       1: Gram-Schmidt/Cholesky
       2: Loewdin
     default: 0
   rho_commun:
     COMMENT: Density communication scheme (DBL, RSC, MIX)
     default: DEF
   psolver_groupsize:
     COMMENT: Size of Poisson Solver taskgroups (0=nproc)
     RANGE: [0, 1000000]
     default: 0
   psolver_accel:
     COMMENT: Acceleration of the Poisson Solver (0=none, 1=CUDA)
     EXCLUSIVE:
       0: None
       1: CUDA
     default: 0
   unblock_comms:
     COMMENT: Overlap Communications of fields (OFF,DEN,POT)
     EXCLUSIVE:
       OFF: Synchronous run
       DEN: ???
       POT: ???
     default: OFF
   linear:
     COMMENT: Linear Input Guess approach
     EXCLUSIVE:
       OFF: ???
       LIG: ???
       FUL: ???
       TMO: ???
     default: OFF
   tolsym:
     COMMENT: Tolerance for symmetry detection
     RANGE: [0., 1.]
     default: 1e-8
   signaling:
     COMMENT: Expose calculation results on Network
     default: No
   signaltimeout:
     COMMENT: Time out on startup for signal connection (in seconds)
     RANGE: [-1, 3600]
     default: 0
   domain:
     COMMENT: Domain to add to the hostname to find the IP
     default: ~
   inguess_geopt:
     COMMENT: Input guess to be used during the optimization
     EXCLUSIVE:
       0: Wavelet input guess
       1: Real space input guess
     default: 0
   store_index:
     COMMENT: Store indices or recalculate them for linear scaling
     default: Yes
   verbosity:
     COMMENT: Verbosity of the output
     EXCLUSIVE:
       0: ???
       1: ???
       2: ???
       3: ???
     default: 2
   outdir:
     COMMENT: Writing directory
     default: .
   psp_onfly:
     COMMENT: Calculate pseudopotential projectors on the fly
     default: Yes
   multipole_preserving:
     COMMENT: (EXPERIMENTAL) Preserve the multipole moment of the ionic density
     default: No
   pdsyev_blocksize:
     COMMENT: SCALAPACK linear scaling blocksize
     default: -8
   pdgemm_blocksize:
     COMMENT: SCALAPACK linear scaling blocksize
     default: -8
   maxproc_pdsyev:
     COMMENT: SCALAPACK linear scaling max num procs
     default: 4
   maxproc_pdgemm:
     COMMENT: SCALAPACK linear scaling max num procs
     default: 4
   ef_interpol_det:
     COMMENT: FOE max determinant of cubic interpolation matrix
     RANGE: [0., 1.]
     default: 1e-20
   ef_interpol_chargediff:
     COMMENT: FOE max charge difference for interpolation
     RANGE: [0., 1000.]
     default: 10.
   mixing_after_inputguess:
     COMMENT: Mixing step after linear input guess (T/F)
     default: Yes
   iterative_orthogonalization:
     COMMENT: Iterative_orthogonalization for input guess orbitals
     default: No
   check_sumrho:
     COMMENT: Enables linear sumrho check
     default: 2
     EXCLUSIVE:
       0: No check
       1: Light check
       2: Full check
   experimental_mode:
     COMMENT: Activate the experimental mode in linear scaling
     default: No
     best: Yes
   write_orbitals:
     COMMENT: Linear scaling write KS orbitals for cubic restart (might take lot of disk space!)
     default: No
   explicit_locregcenters:
     COMMENT: Linear scaling explicitely specify localization centers 
     default: No
   calculate_KS_residue:
     COMMENT: Linear scaling calculate Kohn-Sham residue
     default: Yes
   intermediate_forces:
     COMMENT: Linear scaling calculate intermediate forces
     default: No
   kappa_conv:
     COMMENT: Exit kappa for extended input guess (experimental mode)
     default: 0.1
   evbounds_nsatur:
     COMMENT: Number of FOE cycles before the eigenvalue bounds are shrinked (linear)
     default: 3
   evboundsshrink_nsatur:
     COMMENT: maximal number of unsuccessful eigenvalue bounds shrinkings
     default: 4
   method_updatekernel:
     COMMENT: linear scaling update density kernel during the sup. func. optimization (0 purification, 1 FOE)
     default: 0
   purification_quickreturn:
     COMMENT: linear scaling quick return in purification
     default: No
   adjust_FOE_temperature:
     COMMENT: linear scaling dynamic adjustment of the decay length of the FOE error function
     default: Yes
   calculate_gap:
     COMMENT: linear scaling calculate the HOMO LUMO gap
     default: No
   loewdin_charge_analysis:
     COMMENT: linear scaling perform a Loewdin charge analysis at the end of the calculation
     default: No
   check_matrix_compression:
     COMMENT: linear scaling perform a check of the matrix compression routines
     default: Yes
<<<<<<< HEAD
#Linear scaling version parameters
=======
>>>>>>> 3cba9234
 lin_general:
     hybrid: 
       COMMENT: activate the hybrid mode; if activated, only the low accuracy values will be relevant
       default: No
       best: Yes
     nit:
       COMMENT: number of iteration with low/high accuracy
       RANGE: [0,1000]
       PROFILE_FROM: hybrid
       default: [100,100]
       Yes: [100, 1]
     rpnrm_cv:
       COMMENT: convergence criterion for low/high accuracy
       RANGE: [1.e-15,1.e-5]
       default: [1.e-12,1.e-12]
     conf_damping:
       COMMENT: how the confinement should be decreased, only relevant for hybrid mode; negative -> automatic
       RANGE: [-1.0,1.0]
       default: -0.5
     taylor_order:
       COMMENT: order of the Taylor approximation; 0 -> exact
       RANGE: [0,100]
       default: 0
       best: 6
     output_wf:
       COMMENT: output basis functions; 0 no output, 1 formatted output, 2 Fortran bin, 3 ETSF
       EXCLUSIVE:
         0: no output
         1: formatted output
         2: Fortran bin
         3: ETSF
       default: 0
     calc_dipole:
       COMMENT: calculate dipole
       default: No
# this is now an array!
     calc_pulay:
       COMMENT: calculate Pulay forces (old/new version)
       default: [No,No]
       new: [ No, Yes]
       old: [ Yes, No] 
# this name might be misleading
     subspace_diag: #called calc_ks, to be renamed
       COMMENT: diagonalization at the end
       default: No
#Parameters for the localised basis set (or support function) for the linear scaling version
 lin_basis:
     nit:
       COMMENT: maximal number of iterations in the optimization of the support functions
       RANGE: [0,100]
       default: [4,5]
       best: [10,1]
     idsx:
       COMMENT: DIIS history for optimization of the support function (low/high accuracy); 0 -> SD
       RANGE: [0,20]
       default: [6,0]
     gnrm_cv:
       COMMENT: convergence criterion for the optimization of the support functions (low/high accuracy)
       RANGE: [1.e-6,1.e-1]
       default: [1.e-2,1.e-4]
       best: [1.e-3,1.e-3]
     deltae_cv:
       COMMENT: total relative energy difference to stop the optimization ('experimental_mode' only)
       RANGE: [1.e-6,1.e-2]
       default: 1.e-4
     gnrm_dyn:
       COMMENT: dynamic convergence criterion ('experimental_mode' only)
       RANGE: [1.e-7,1.e-1]
       default: 1.e-4
     min_gnrm_for_dynamic:
       COMMENT: minimal gnrm to active the dynamic gnrm criterion
       RANGE: [1.e-7,1.0]
       default: 1.e-3
     alpha_diis:
       COMMENT: multiplactor for DIIS
       RANGE: [0.1,10]
       default: 1.0
       best: 0.5
     alpha_sd:
       COMMENT: initial step size for SD
       RANGE: [1.e-4,10.0]
       default: 1.0
       best: 0.5
     nstep_prec:
       COMMENT: number of iterations in the preconditioner
       RANGE: [1,30]
       default: 5
       best: 6
     fix_basis:
       COMMENT: fix the support functions if the density change is below this threshold
       RANGE: [1.e-14,1.e-6]
       default: 1.e-10
#Parameters for the calculation of the kernel (linear scaling version)
 lin_kernel:
     nstep:
       COMMENT: don't know what this variable stands for...
       default: [1,1]
     nit:
       COMMENT: number of iterations in the optimization of the density kernel
       RANGE: [0,100]
       default: [5,5]
       best: [3,1]
# check whether there are different DIIS histories...
     idsx_coeff:
       COMMENT: DIIS history for directmin?
       default: [0,0]
     idsx:
       COMMENT: mixing method; 0 -> linear mixing, >=1 -> Pulay mixing
       RANGE: [0,20]
       default: [0,0]
       best: [6,0]
     alphamix:
       COMMENT: mixing parameter (low/high accuracy)
       RANGE: [0.0,1.0]
       default: [0.5,0.5]
     gnrm_cv_coeff:
       COMMENT: convergence criterion for directmin (low/high)?
       default: [1.e-5,1.e-5]
     rpnrm_cv:
       COMMENT: convergence criterion (change in density/potential) for the kernel optimization
       RANGE: [1.e-14,1.e-5]
       default: [1.e-10,1.e-10]
     linear_method:
       COMMENT: method to optimize the density kernel
       EXCLUSIVE:
         DIRMIN: direct minimization
         DIAG: diagonalization
         FOE: Fermi Operator Expansion
       default: DIAG
       best: FOE
     mixing_method:
       COMMENT: quantity to be mixed
       EXCLUSIVE:
         DEN: density mixing
         POT: potential mixing
       default: DEN
     alpha_sd_coeff:
       COMMENT: step size for direct minimization?
       default: 0.2
     alpha_fit_coeff:
       COMMENT: don't know exactly what this means
       default: No
     eval_range_foe:
       COMMENT: lower and upper bound of the eigenvalue spectrum, will be adjusted automatically if chosen unproperly
       RANGE: [-10.0,10.0]
       default: [-0.5,0.5]
     fscale_foe: 
       COMMENT: decay length of the error function
       RANGE: [1.e-4,1.0]
       default: 5.e-2
#Parameters to define the localized basis set or support functions (linear scaling version)
 lin_basis_params:
     nbasis:
       COMMENT: number of support functions per atom
       EXCLUSIVE:
         1: s orbital type
         4: s,p orbital types
         9: s,p,d orbital types
         16: s,p,d,f orbital types
       default: 4
     ao_confinement:
       COMMENT: prefactor for the input guess confining potential
       RANGE: [0.0,10.0]
       default: 8.3e-3
     confinement:
       COMMENT: prefactor for the confining potential (low/high accuracy)
       RANGE: [0.0,10.0]
       default: [8.3e-3,0.0]
     rloc:
       COMMENT: localization radius for the support functions
       RANGE: [2.0,1000.0]
       default: [7.0,7.0]
     rloc_kernel:
       COMMENT: localization radius for the density kernel
       RANGE: [2.0,1000.0] 
       default: 9.0
     rloc_kernel_foe:
       COMMENT: cutoff radius for the FOE matrix vector multiplications
       RANGE: [2.0,1000]
       default: 14.0
--- #here starts the document of possible input files
best:
  COMMENT: this input file should be used for something
<<<<<<< HEAD
  dft:
    hgrids: accurate
    ixc: PBE
=======
  DESCRIPTION: Extended description of the file
  dft:
    hgrids: accurate
    ixc: PBE
    nrepmax: 2
>>>>>>> 3cba9234
  lin_general:
    hybrid: best
  lin_basis:
    nit: [100,1]
structural:
  COMMENT: for geopt
  dft:
    hgrids: fast
    ixc: PBE
  geopt:
<<<<<<< HEAD
    method: FIRE
=======
    method: FIRE

    
>>>>>>> 3cba9234
<|MERGE_RESOLUTION|>--- conflicted
+++ resolved
@@ -58,13 +58,10 @@
      COMMENT: Total magnetic moment
      default: 0
    gnrm_cv:
-<<<<<<< HEAD
-     COMMENT: Convergence criterion gradient
-=======
      DESCRIPTION: Here should follow the extended description for this input variable
                   this description should be on multiple lines et cetera
      COMMENT: convergence criterion gradient
->>>>>>> 3cba9234
+            
      RANGE: [1.e-20, 1.]
      default: 1e-4
      fast: 1e-3
@@ -110,7 +107,6 @@
      #Here follow two shortcuts for linear
      linear: 100
      linear_restart: 102
-     KEYWORDS: ciao
    output_wf:
      COMMENT: Output of the wavefunctions
      default: 0
@@ -754,10 +750,7 @@
    check_matrix_compression:
      COMMENT: linear scaling perform a check of the matrix compression routines
      default: Yes
-<<<<<<< HEAD
 #Linear scaling version parameters
-=======
->>>>>>> 3cba9234
  lin_general:
      hybrid: 
        COMMENT: activate the hybrid mode; if activated, only the low accuracy values will be relevant
@@ -941,17 +934,11 @@
 --- #here starts the document of possible input files
 best:
   COMMENT: this input file should be used for something
-<<<<<<< HEAD
-  dft:
-    hgrids: accurate
-    ixc: PBE
-=======
   DESCRIPTION: Extended description of the file
   dft:
     hgrids: accurate
     ixc: PBE
     nrepmax: 2
->>>>>>> 3cba9234
   lin_general:
     hybrid: best
   lin_basis:
@@ -962,10 +949,4 @@
     hgrids: fast
     ixc: PBE
   geopt:
-<<<<<<< HEAD
-    method: FIRE
-=======
-    method: FIRE
-
-    
->>>>>>> 3cba9234
+    method: FIRE