# Definitions of the input variables
##inputvar: #name of the variable as declared in the code
## COMMENT: This is the description of the variable as will appear in the logfile
## RANGE: [from,to] #always put two numbers (also .inf) can be put
## EXCLUSIVE: #here follows a list of allowed values (either RANGE or EXCLUSIVE)
##  - Value1:  comments of value1
##  - Value2:  comment of value2
## CONDITION: #here the conditions for which the variable makes sense are written
##   MASTER_KEY: foo #this means that inputvar makes sense only if foo is specified
##   WHEN: #provide a list of allowed values of foo for which inputvars is meaningful
##     - fooval1
##     - fooval2   
## PROFILE_FROM: foo #inputvar inherit the profile from the one specified by foo variable
###then the profiles follows, which gives to the variables the allowed name
## default: value of the default, written as a string 
## profile1: value1 # if the user specifies inputvar: profile1 then inputvars will be value1
## profile2: value2
############################################ 
 dft:
   hgrids:
     COMMENT: Grid spacing in the three directions (bohr)
     RANGE: [0., 2.]
     default: [0.45, 0.45, 0.45]
     fast: [0.55, 0.55, 0.55]
     accurate: [0.30, 0.30, 0.30]
   rmult:
     COMMENT: c(f)rmult*radii_cf(:,1(2))=coarse(fine) atom-based radius
     RANGE: [0., 100.]
     default: [5., 8.]
   ixc:
     COMMENT: Exchange-correlation parameter (LDA=1,PBE=11)
     default: 1
#here follow a number of possibilities for the different XC functionals
     LDA (ABINIT): 1
     PBE (ABINIT): 11
     LDA: -20
     PBE: -101130
     PBE0: -406
     B97-D: -170 #to be verified
     B3LYP: -402
   ncharge:
     COMMENT: Charge of the system
     RANGE: [-500., 500.]
     default: 0
   elecfield:
     COMMENT: Electric field (Ex,Ey,Ez)
     default: [0., 0., 0.]
   nspin:
     COMMENT: Spin polarization
     EXCLUSIVE:
       1: No spin
       2: Collinear
       4: Non-collinear
     default: 1
   mpol:
     COMMENT: Total magnetic moment
     default: 0
   gnrm_cv:
     COMMENT: Convergence criterion gradient
     RANGE: [1.e-20, 1.]
     default: 1e-4
     fast: 1e-3
     accurate: 1e-5
   itermax:
     COMMENT: Max. iterations of wfn. opt. steps
     RANGE: [0, 10000]
     default: 50
   nrepmax:
     COMMENT: Max. number of re-diag. runs
     RANGE: [0, 1000]
     default: 1
     accurate: 10
   ncong:
     COMMENT: No. of CG it. for preconditioning eq.
     RANGE: [0, 20]
     default: 6
   idsx:
     COMMENT: Wfn. diis history
     RANGE: [0, 15]
     default: 6
     low_memory: 2
   dispersion:
     COMMENT: Dispersion correction potential (values 1,2,3,4,5), 0=none
     RANGE: [0, 5]
     default: 0
   inputpsiid:
     COMMENT: Input guess wavefunctions
     default: 0
     EXCLUSIVE:
<<<<<<< HEAD
       -1000: Empty
       -2:    Random
       -1:    CP2K
       0:     LCAO
       1:     Wvl. in memory
       2:     Wvl. on disk
       10:    LCAO + gauss.
       11:    Gauss. in memory
       12:    Gauss. on disk
       100:   Linear AO
       101:   Linear restart
       102:   Linear on disk
=======
       -1000: empty
       -2: random
       -1: CP2K
       0: LCAO
       1: wvl. in mem.
       2: wvl. on disk
       10: LCAO + gauss.
       11: gauss. in mem.
       12: gauss. on disk
       100: Linear AO
       101: Linear restart
       102: Linear on disk
     linear: 100
     linear_restart: 102
>>>>>>> ffa93dbe
   output_wf:
     COMMENT: Output of the wavefunctions
     default: 0
     EXCLUSIVE:
       0: None
       1: Plain text
       2: Fortran binary
       3: ETSF file format
   output_denspot:
     COMMENT: Output of the density or the potential
     default: 0
     EXCLUSIVE:
       0:  None
       1:  Density in plain text
       2:  Density and potentials in plain text
       11: Density in ETSF file format
       12: Density and potentials in ETSF file format
       21: Density in cube file format
       22: Density and potentials in cube file format
   rbuf:
     COMMENT: Length of the tail (AU)
     RANGE: [0., 10.]
     default: 0.
     with tails: 5.
   ncongt:
     COMMENT: No. of tail CG iterations
     RANGE: [0, 50]
     default: 30
   norbv:
     COMMENT: Davidson subspace dim.
     RANGE: [-9999, 9999]
     default: 0
   nvirt:
     COMMENT: No. of opt. orbs
     RANGE: [0, 9999]
     default: 0
   nplot:
     COMMENT: No. of plotted orbs
     RANGE: [0, 9999]
     default: 0
   disablesym:
     COMMENT: Disable the symmetry detection
     default: No
 kpt:
   method:
     COMMENT: K-point sampling method
     EXCLUSIVE:
       auto:   Based on kptrlen
       MPGrid: Monkhorst-Pack
       manual: Based on raw coordinates
     default:  Manual
   kptrlen:
     COMMENT: Equivalent length of K-space resolution (Bohr)
     CONDITION:
       MASTER_KEY: method
       WHEN:
       - auto
     RANGE: [0, 1e4]
     default: 0.
   ngkpt:
     COMMENT: No. of Monkhorst-Pack grid points
     CONDITION:
       MASTER_KEY: method
       WHEN:
       - MPGrid
     RANGE: [1, 10000]
     default: [1, 1, 1]
   shiftk:
     COMMENT: Grid shifts
     CONDITION:
       MASTER_KEY: method
       WHEN:
       - MPGrid
     default: [[0., 0., 0.]]
   kpt:
     COMMENT: Kpt coordinates
     CONDITION:
       MASTER_KEY: method
       WHEN:
       - manual
     default:
     -  [0., 0., 0.]
   wkpt:
     COMMENT: Kpt weights
     CONDITION:
       MASTER_KEY: method
       WHEN:
       - manual
     RANGE: [0., 1e4]
     default:
     - 1.
   bands:
     COMMENT: For doing band structure calculation
     default: No
   iseg:
     COMMENT: Points for each segment of the BZ path
     CONDITION:
       MASTER_KEY: bands
       WHEN:
       - Yes
     default:
     - 1
   kptv:
     CONDITION:
       MASTER_KEY: bands
       WHEN:
       - Yes
     default:
     -  [0., 0., 0.]
     -  [0.5, 0.5, 0.5]
   ngranularity:
     COMMENT: No. of points done for each group
     CONDITION:
       MASTER_KEY: bands
       WHEN:
       - Yes
     RANGE: [1, 1000]
     default: 1
   band_structure_filename:
     CONDITION:
       MASTER_KEY: bands
       WHEN:
       - Yes
     default: ''
 geopt:
   method:
     COMMENT: Geometry optimisation method
     EXCLUSIVE:
       none:   No geometry optimization
       SDCG:   A combination of Steepest Descent and Conjugate Gradient
       VSSD:   Variable Stepsize Steepest Descent method
       LBFGS:  Limited-memory BFGS
       BFGS:   Broyden-Fletcher-Goldfarb-Shanno
       PBFGS:  Same as BFGS with an initial Hessian obtained from a force field
       AB6MD:  Molecular dynamics from ABINIT
       DIIS:   Direct inversion of iterative subspace
       FIRE:   Fast Inertial Relaxation Engine as described by Bitzek et al.
     default: none
   ncount_cluster_x:
     COMMENT: Maximum number of force evaluations
     RANGE: [0, 2000]
     PROFILE_FROM: method
     default: 50
     none: 1
   frac_fluct:
     RANGE: [0., 10.]
     default: 1.
   forcemax:
     RANGE: [0., 10.]
     default: 0.
   randdis:
     COMMENT: Random displacement amplitude
     RANGE: [0., 10.]
     default: 0.
   betax:
     COMMENT: Stepsize for the geometry optimization
     CONDITION:
       MASTER_KEY: method
       WHEN:
       - SDCG
       - VSSD
       - LBFGS
       - BFGS
       - PBFGS
       - DIIS
       - FIRE
       - none
     PROFILE_FROM: method
     RANGE: [0., 100.]
     default: 4.
     DIIS: 2.
   history:
     COMMENT: History for DIIS method
     CONDITION:
       MASTER_KEY: method
       WHEN:
       - DIIS
     RANGE: [0, 100]
     default: 4
   dtinit:
     COMMENT: Initial time step for the FIRE method
     CONDITION:
       MASTER_KEY: method
       WHEN:
       - FIRE
     RANGE: [0, 1e4]
     default: 0.75
   dtmax:
     COMMENT: Maximal time step for the FIRE method
     CONDITION:
       MASTER_KEY: method
       WHEN:
       - FIRE
     RANGE: [0, 1e4]
     default: 1.5
   ionmov:
     COMMENT: Movement ion method
     CONDITION:
       MASTER_KEY: method
       WHEN:
       - AB6MD
     EXCLUSIVE:
       6:  Simple velocity-Verlet molecular dynamic
       7:  Quenched molecular dynamic
       8:  Nose-Hoover thermostat
       9:  Langevin dynamic
       12: Isokinetic ensemble molecular dynamics
       13: Iosthermal/isenthalpic ensemble
     default: 6
   dtion:
     COMMENT: Time step - Atomic Units (20.670689 AU=0.5 fs)
     CONDITION:
       MASTER_KEY: method
       WHEN:
       - AB6MD
     RANGE: [0, 1e3]
     default: 20.670689
   mditemp:
     COMMENT: Temperature of molecular dynamics
     CONDITION:
       MASTER_KEY: ionmov
       WHEN: [8, 9, 12, 13]
#       - 6
     RANGE: [0, 1e9]
     default: 300.
   mdftemp:
     COMMENT: Final temperature of molecular dynamics
     CONDITION:
       MASTER_KEY: ionmov
       WHEN: [8, 9, 12, 13]
     RANGE: [0, 1e9]
     default: 300.
   noseinert:
     COMMENT: Thermostat inertia coefficient for Nose_Hoover dynamics
     CONDITION:
       MASTER_KEY: ionmov
       WHEN:
       - 8
     RANGE: [0, 1e9]
     default: 1e5
   friction:
     COMMENT: Friction coefficient for Langevin dynamics
     CONDITION:
       MASTER_KEY: ionmov
       WHEN:
       - 9
     RANGE: [0, 1e5]
     default: 1e-3
   mdwall:
     COMMENT: Distance in bohr where atoms can bounce for Langevin dynamics
     CONDITION:
       MASTER_KEY: ionmov
       WHEN:
       - 9
     RANGE: [0, 1e5]
     default: 1e4
   qmass:
     COMMENT: Mass of each thermostat (isothermal/isenthalpic ensemble)
     CONDITION:
       MASTER_KEY: ionmov
       WHEN:
       - 13
     RANGE: [0, 1e9]
     default:
     - 0.
   bmass:
     COMMENT: Barostat masses (isothermal/isenthalpic ensemble)
     CONDITION:
       MASTER_KEY: ionmov
       WHEN:
       - 13
     RANGE: [0, 1e9]
     default: 10.
   vmass:
     COMMENT: Barostat masses (isothermal/isenthalpic ensemble)
     CONDITION:
       MASTER_KEY: ionmov
       WHEN:
       - 13
     RANGE: [0, 1e9]
     default: 1.
 mix:
   iscf:
     COMMENT: Mixing parameters
     EXCLUSIVE:
       -1: Reserved, do not use it.
       0:  Direct minimization
       1:  Get the largest eigenvalue of the SCF cycle
       2:  Simple mixing of the potential
       3:  Anderson mixing of the potential
       4:  Anderson mixing of the potential based on the two previous iterations
       5:  CG based on the minim. of the energy with respect to the potential
       7:  Pulay mixing of the potential based on npulayit previous iterations
       12: Simple mixing of the density
       13: Anderson mixing of the density
       14: Anderson mixing of the density based on the two previous iterations
       15: CG based on the minim. of the energy with respect to the density
       17: Pulay mixing of the density
     default: 0
   itrpmax:
     COMMENT: Maximum number of diagonalisation iterations
     RANGE: [0, 10000]
     default: 1
   rpnrm_cv:
     COMMENT: Stop criterion on the residue of potential or density
     RANGE: [0., 10.]
     default: 1e-4
   norbsempty:
     COMMENT: No. of additional bands
     RANGE: [0, 10000]
     default: 0
   Tel:
     COMMENT: Electronic temperature
     RANGE: [0., 1e6]
     default: 0.
   occopt:
     COMMENT: Smearing method
     EXCLUSIVE:
       1: Error function smearing
       2: Normal Fermi distribution
       3: Marzari cold smearing a=-.5634 (bumb minimization)
       4: Marzari cold smearing with a=-.8165 (monotonic tail)
       5: Methfessel and Paxton (same as cold with a=0)
     default: 1
   alphamix:
     COMMENT: Multiplying factors for the mixing
     RANGE: [0, 1.]
     default: 0.
   alphadiis:
     COMMENT: Multiplying factors for the electronic DIIS
     RANGE: [0., 10.]
     default: 2.
 sic:
   sic_approach:
     COMMENT: SIC method
     EXCLUSIVE:
       none: No self-interaction correction
       PZ:   Perdew-Zunger SIC scheme
       NK:   Non-Koopmans correction (Experimental)
     default: none
   sic_alpha:
     COMMENT: SIC downscaling parameter
     RANGE: [0, 1.]
     default: 0.
   sic_fref:
     COMMENT: Reference occupation fref (for NK case only)
     CONDITION:
       MASTER_KEY: sic_approach
       WHEN:
       - NK
     RANGE: [0., 1.]
     default: 0.
 tddft:
   tddft_approach:
     COMMENT: TDDFT method
     EXCLUSIVE:
       none: no tddft post-processing
       TDA: ???
     default: none
 perf:
   debug:
     COMMENT: Debug option
     default: No
   fftcache:
     COMMENT: Cache size for the FFT
     default: 8192
   accel:
     COMMENT: Acceleration (hardware) 
     EXCLUSIVE:
       NO:      No material acceleration
       CUDAGPU: CUDA
       OCLGPU:  OpenCL on GPU
       OCLCPU:  OpenCL on CPU
       OCLACC:  ???
     default:   NO
   ocl_platform:
     COMMENT: Chosen OCL platform
     default: ~
   ocl_devices:
     COMMENT: Chosen OCL devices
     default: ~
   blas:
     COMMENT: CUBLAS acceleration
     default: No
   projrad:
     COMMENT: Radius of the projector as a function of the maxrad
     RANGE: [0., 100.]
     default: 15.
   exctxpar:
     COMMENT: Exact exchange parallelisation scheme
     EXCLUSIVE:
       BC: ???
       OP2P: ???
     default: OP2P
   ig_diag:
     COMMENT: Input guess (T=Direct, F=Iterative) diag. of Ham.
     default: Yes
   ig_norbp:
     COMMENT: Input guess Orbitals per process for iterative diag.
     RANGE: [1, 1000]
     default: 5
   ig_blocks:
     COMMENT: Input guess Block sizes for orthonormalisation
     RANGE: [1, 100000]
     default: [300, 800]
   ig_tol:
     COMMENT: Input guess Tolerance criterion
     RANGE: [0., 1.]
     default: 1e-4
   methortho:
     COMMENT: Orthogonalisation
     EXCLUSIVE:
       0: Cholesky
       1: Gram-Schmidt/Cholesky
       2: Loewdin
     default: 0
   rho_commun:
     COMMENT: Density communication scheme (DBL, RSC, MIX)
     default: DEF
   psolver_groupsize:
     COMMENT: Size of Poisson Solver taskgroups (0=nproc)
     RANGE: [0, 1000000]
     default: 0
   psolver_accel:
     COMMENT: Acceleration of the Poisson Solver (0=none, 1=CUDA)
     EXCLUSIVE:
       0: None
       1: CUDA
     default: 0
   unblock_comms:
     COMMENT: Overlap Communications of fields (OFF,DEN,POT)
     EXCLUSIVE:
       OFF: Synchronous run
       DEN: ???
       POT: ???
     default: OFF
   linear:
     COMMENT: Linear Input Guess approach
     EXCLUSIVE:
       OFF: ???
       LIG: ???
       FUL: ???
       TMO: ???
     default: OFF
   tolsym:
     COMMENT: Tolerance for symmetry detection
     RANGE: [0., 1.]
     default: 1e-8
   signaling:
     COMMENT: Expose calculation results on Network
     default: No
   signaltimeout:
     COMMENT: Time out on startup for signal connection (in seconds)
     RANGE: [-1, 3600]
     default: 0
   domain:
     COMMENT: Domain to add to the hostname to find the IP
     default: ~
   inguess_geopt:
     COMMENT: Input guess to be used during the optimization
     EXCLUSIVE:
<<<<<<< HEAD
       0: Wavelet input guess
       1: Real space input guess
=======
       0: wavelet input guess
       1: real space input guess (Free BC only)
>>>>>>> ffa93dbe
     default: 0
   store_index:
     COMMENT: Store indices or recalculate them for linear scaling
     default: Yes
   verbosity:
     COMMENT: Verbosity of the output
     EXCLUSIVE:
       0: ???
       1: ???
       2: ???
       3: ???
     default: 2
   outdir:
     COMMENT: Writing directory
     default: .
   psp_onfly:
     COMMENT: Calculate pseudopotential projectors on the fly
     default: Yes
   pdsyev_blocksize:
     COMMENT: SCALAPACK linear scaling blocksize
     default: -8
   pdgemm_blocksize:
     COMMENT: SCALAPACK linear scaling blocksize
     default: -8
   maxproc_pdsyev:
     COMMENT: SCALAPACK linear scaling max num procs
     default: 4
   maxproc_pdgemm:
     COMMENT: SCALAPACK linear scaling max num procs
     default: 4
   ef_interpol_det:
     COMMENT: FOE max determinant of cubic interpolation matrix
     RANGE: [0., 1.]
     default: 1e-20
   ef_interpol_chargediff:
     COMMENT: FOE max charge difference for interpolation
     RANGE: [0., 1000.]
     default: 10.
   mixing_after_inputguess:
     COMMENT: Mixing step after linear input guess (T/F)
     default: Yes
   iterative_orthogonalization:
     COMMENT: Iterative_orthogonalization for input guess orbitals
     default: No
   check_sumrho:
     COMMENT: Enables linear sumrho check
     default: 2
     EXCLUSIVE:
       0: No check
       1: Light check
       2: Full check
   experimental_mode:
     COMMENT: Activate the experimental mode in linear scaling
     default: No
     best: Yes
   write_orbitals:
     COMMENT: Linear scaling write KS orbitals for cubic restart (might take lot of disk space!)
     default: No
   explicit_locregcenters:
<<<<<<< HEAD
     COMMENT: Linear scaling explicitely specify localization centers 
     default: No
   calculate_KS_residue:
     COMMENT: Linear scaling calculate Kohn-Sham residue
     default: Yes
   intermediate_forces:
     COMMENT: Linear scaling calculate intermediate forces
     default: No
=======
     COMMENT: linear scaling explicitely specify localization centers 
     default: No
   calculate_KS_residue:
     COMMENT: linear scaling calculate Kohn-Sham residue
     default: Yes
   intermediate_forces:
     COMMENT: linear scaling calculate intermediate forces
     default: No
   kappa_conv:
     COMMENT: exit kappa for extended input guess (experimental mode)
     default: 0.1
   evbounds_nsatur:
     COMMENT: number of FOE cycles before the eigenvalue bounds are shrinked
     default: 3
   evboundsshrink_nsatur:
     COMMENT: maximal number of unsuccessful eigenvalue bounds shrinkings
     default: 4
   method_updatekernel:
     COMMENT: linear scaling update density kernel during the sup. func. optimization (0 purification, 1 FOE)
     default: 0
   purification_quickreturn:
     COMMENT: linear scaling quick return in purification
     default: No
 lin_general:
     hybrid: 
       COMMENT: activate the hybrid mode; if activated, only the low accuracy values will be relevant
       default: No
       best: Yes
     nit:
       COMMENT: number of iteration with low/high accuracy
       RANGE: [0,1000]
       PROFILE_FROM: hybrid
       default: [100,100]
       Yes: [100, 1]
     rpnrm_cv:
       COMMENT: convergence criterion for low/high accuracy
       RANGE: [1.e-15,1.e-5]
       default: [1.e-12,1.e-12]
     conf_damping:
       COMMENT: how the confinement should be decreased, only relevant for hybrid mode; negative -> automatic
       RANGE: [-1.0,1.0]
       default: -0.5
     taylor_order:
       COMMENT: order of the Taylor approximation; 0 -> exact
       RANGE: [0,100]
       default: 0
       best: 6
     output_wf:
       COMMENT: output basis functions; 0 no output, 1 formatted output, 2 Fortran bin, 3 ETSF
       EXCLUSIVE:
         0: no output
         1: formatted output
         2: Fortran bin
         3: ETSF
       default: 0
     calc_dipole:
       COMMENT: calculate dipole
       default: No
# this is now an array!
     calc_pulay:
       COMMENT: calculate Pulay forces (old/new version)
       default: [No,No]
       new: [ No, Yes]
       old: [ Yes, No] 
# this name might be misleading
     subspace_diag: #called calc_ks, to be renamed
       COMMENT: diagonalization at the end
       default: No
 lin_basis:
     nit:
       COMMENT: maximal number of iterations in the optimization of the support functions
       RANGE: [0,100]
       default: [4,5]
       best: [10,1]
     idsx:
       COMMENT: DIIS history for optimization of the support function (low/high accuracy); 0 -> SD
       RANGE: [0,20]
       default: [6,0]
     gnrm_cv:
       COMMENT: convergence criterion for the optimization of the support functions (low/high accuracy)
       RANGE: [1.e-6,1.e-1]
       default: [1.e-2,1.e-4]
       best: [1.e-3,1.e-3]
     deltae_cv:
       COMMENT: total relative energy difference to stop the optimization ('experimental_mode' only)
       RANGE: [1.e-6,1.e-2]
       default: 1.e-4
     gnrm_dyn:
       COMMENT: dynamic convergence criterion ('experimental_mode' only)
       RANGE: [1.e-7,1.e-1]
       default: 1.e-4
     alpha_diis:
       COMMENT: multiplactor for DIIS
       RANGE: [0.1,10]
       default: 1.0
       best: 0.5
     alpha_sd:
       COMMENT: initial step size for SD
       RANGE: [1.e-4,10.0]
       default: 1.0
       best: 0.5
     nstep_prec:
       COMMENT: number of iterations in the preconditioner
       RANGE: [1,30]
       default: 5
       best: 6
     fix_basis:
       COMMENT: fix the support functions if the density change is below this threshold
       RANGE: [1.e-14,1.e-6]
       default: 1.e-10
 lin_kernel:
     nstep:
       COMMENT: don't know what this variable stands for...
       default: [1,1]
     nit:
       COMMENT: number of iterations in the optimization of the density kernel
       RANGE: [0,100]
       default: [5,5]
       best: [3,1]
# check whether there are different DIIS histories...
     idsx_coeff:
       COMMENT: DIIS history for directmin?
       default: [0,0]
     idsx:
       COMMENT: mixing method; 0 -> linear mixing, >=1 -> Pulay mixing
       RANGE: [0,20]
       default: [0,0]
       best: [6,0]
     alphamix:
       COMMENT: mixing parameter (low/high accuracy)
       RANGE: [0.0,1.0]
       default: [0.5,0.5]
     gnrm_cv_coeff:
       COMMENT: convergence criterion for directmin (low/high)?
       default: [1.e-5,1.e-5]
     rpnrm_cv:
       COMMENT: convergence criterion (change in density/potential) for the kernel optimization
       RANGE: [1.e-14,1.e-5]
       default: [1.e-10,1.e-10]
     linear_method:
       COMMENT: method to optimize the density kernel
       EXCLUSIVE:
         DIRMIN: direct minimization
         DIAG: diagonalization
         FOE: Fermi Operator Expansion
       default: DIAG
       best: FOE
     mixing_method:
       COMMENT: quantity to be mixed
       EXCLUSIVE:
         DEN: density mixing
         POT: potential mixing
       default: DEN
     alpha_sd_coeff:
       COMMENT: step size for direct minimization?
       default: 0.2
     alpha_fit_coeff:
       COMMENT: don't know exactly what this means
       default: No
     eval_range_foe:
       COMMENT: lower and upper bound of the eigenvalue spectrum, will be adjusted automatically if chosen unproperly
       RANGE: [-10.0,10.0]
       default: [-0.5,0.5]
     fscale_foe: 
       COMMENT: decay length of the error function
       RANGE: [1.e-4,1.0]
       default: 5.e-2
 lin_basis_params:
     nbasis:
       COMMENT: number of support functions per atom
       EXCLUSIVE:
         1: s orbital type
         4: s,p orbital types
         9: s,p,d orbital types
         16: s,p,d,f orbital types
       default: 4
     ao_confinement:
       COMMENT: prefactor for the input guess confining potential
       RANGE: [0.0,10.0]
       default: 8.3e-3
     confinement:
       COMMENT: prefactor for the confining potential (low/high accuracy)
       RANGE: [0.0,10.0]
       default: [8.3e-3,0.0]
     rloc:
       COMMENT: localization radius for the support functions
       RANGE: [2.0,1000.0]
       default: [7.0,7.0]
     rloc_kernel:
       COMMENT: localization radius for the density kernel
       RANGE: [2.0,1000.0] 
       default: 9.0
     rloc_kernel_foe:
       COMMENT: cutoff radius for the FOE matrix vector multiplications
       RANGE: [2.0,1000]
       default: 14.0
>>>>>>> ffa93dbe
<|MERGE_RESOLUTION|>--- conflicted
+++ resolved
@@ -87,7 +87,6 @@
      COMMENT: Input guess wavefunctions
      default: 0
      EXCLUSIVE:
-<<<<<<< HEAD
        -1000: Empty
        -2:    Random
        -1:    CP2K
@@ -100,22 +99,8 @@
        100:   Linear AO
        101:   Linear restart
        102:   Linear on disk
-=======
-       -1000: empty
-       -2: random
-       -1: CP2K
-       0: LCAO
-       1: wvl. in mem.
-       2: wvl. on disk
-       10: LCAO + gauss.
-       11: gauss. in mem.
-       12: gauss. on disk
-       100: Linear AO
-       101: Linear restart
-       102: Linear on disk
      linear: 100
      linear_restart: 102
->>>>>>> ffa93dbe
    output_wf:
      COMMENT: Output of the wavefunctions
      default: 0
@@ -577,13 +562,8 @@
    inguess_geopt:
      COMMENT: Input guess to be used during the optimization
      EXCLUSIVE:
-<<<<<<< HEAD
        0: Wavelet input guess
        1: Real space input guess
-=======
-       0: wavelet input guess
-       1: real space input guess (Free BC only)
->>>>>>> ffa93dbe
      default: 0
    store_index:
      COMMENT: Store indices or recalculate them for linear scaling
@@ -643,7 +623,6 @@
      COMMENT: Linear scaling write KS orbitals for cubic restart (might take lot of disk space!)
      default: No
    explicit_locregcenters:
-<<<<<<< HEAD
      COMMENT: Linear scaling explicitely specify localization centers 
      default: No
    calculate_KS_residue:
@@ -651,15 +630,6 @@
      default: Yes
    intermediate_forces:
      COMMENT: Linear scaling calculate intermediate forces
-     default: No
-=======
-     COMMENT: linear scaling explicitely specify localization centers 
-     default: No
-   calculate_KS_residue:
-     COMMENT: linear scaling calculate Kohn-Sham residue
-     default: Yes
-   intermediate_forces:
-     COMMENT: linear scaling calculate intermediate forces
      default: No
    kappa_conv:
      COMMENT: exit kappa for extended input guess (experimental mode)
@@ -848,5 +818,4 @@
      rloc_kernel_foe:
        COMMENT: cutoff radius for the FOE matrix vector multiplications
        RANGE: [2.0,1000]
-       default: 14.0
->>>>>>> ffa93dbe
+       default: 14.0