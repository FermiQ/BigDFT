#definition of the input variables
##inputvar: #name of the variable as declared in the code
## COMMENT: This is the description of the variable as will appear in the logfile
## RANGE: [from,to] #always put two numbers (also .inf) can be put
## EXCLUSIVE: #here follows a list of allowed values (either RANGE or EXCLUSIVE)
##  - Value1:  comments of value1
##  - Value2:  comment of value2
## CONDITION: #here the conditions for which the variable makes sense are written
##   MASTER_KEY: foo #this means that inputvar makes sense only if foo is specified
##   WHEN: #provide a list of allowed values of foo for which inputvars is meaningful
##     - fooval1
##     - fooval2   
## PROFILE_FROM: foo #inputvar inherit the profile from the one specified by foo variable
###then the profiles follows, which gives to the variables the allowed name
## default: value of the default, written as a string 
## profile1: value1 # if the user specifies inputvar: profile1 then inputvars will be value1
## profile2: value2
############################################ 
 dft:
   hgrids:
     COMMENT: grid spacing in the three directions (bohr)
     RANGE: [0., 2.]
     default: [0.45, 0.45, 0.45]
     fast: [0.55, 0.55, 0.55]
     accurate: [0.30, 0.30, 0.30]
   rmult:
     COMMENT: c(f)rmult*radii_cf(:,1(2))=coarse(fine) atom-based radius
     RANGE: [0., 100.]
     default: [5., 8.]
   ixc:
     COMMENT: exchange-correlation parameter (LDA=1,PBE=11)
     default: 1
     PBE: 11
     Hybrid: -406
   ncharge:
     COMMENT: charge of the system
     RANGE: [-500., 500.]
     default: 0
   elecfield:
     COMMENT: electric field (Ex,Ey,Ez)
     default: [0., 0., 0.]
   nspin:
     COMMENT: spin polarization
     EXCLUSIVE:
       1: no spin
       2: collinear
       4: non-collinear
     default: 1
   mpol:
     COMMENT: total magnetic moment
     default: 0
   gnrm_cv:
     COMMENT: convergence criterion gradient
     RANGE: [1.e-20, 1.]
     default: 1e-4
     fast: 1e-3
     accurate: 1e-5
   itermax:
     COMMENT: max. # of wfn. opt. steps
     RANGE: [0, 10000]
     default: 50
   nrepmax:
     COMMENT: max. # of re-diag. runs
     RANGE: [0, 1000]
     default: 1
     accurate: 10
   ncong:
     COMMENT: # of CG it. for preconditioning eq.
     RANGE: [0, 20]
     default: 6
   idsx:
     COMMENT: wfn. diis history
     RANGE: [0, 15]
     default: 6
     low memory: 2
   dispersion:
     COMMENT: dispersion correction potential (values 1,2,3,4,5), 0=none
     RANGE: [0, 5]
     default: 0
   inputpsiid:
     default: 0
     EXCLUSIVE:
       -1000: empty
       -2: random
       -1: CP2K
       0: LCAO
       1: wvl. in mem.
       2: wvl. on disk
       10: LCAO + gauss.
       11: gauss. in mem.
       12: gauss. on disk
       100: Linear AO
       101: Linear restart
       102: Linear on disk
   output_wf:
     default: 0
     EXCLUSIVE:
       0: none
       1: plain text
       2: Fortran binary
       3: ETSF file format
   output_denspot:
     default: 0
     EXCLUSIVE:
       0: none
       1: density in plain text
       2: density and potentials in plain text
       11: density in ETSF file format
       12: density and potentials in ETSF file format
       21: density in cube file format
       22: density and potentials in cube file format
   rbuf:
     COMMENT: length of the tail (AU)
     RANGE: [0., 10.]
     default: 0.
     with tails: 5.
   ncongt:
     COMMENT: # tail CG iterations
     RANGE: [0, 50]
     default: 30
   norbv:
     COMMENT: Davidson subspace dim.
     RANGE: [-9999, 9999]
     default: 0
   nvirt:
     COMMENT: # of opt. orbs
     RANGE: [0, 9999]
     default: 0
   nplot:
     COMMENT: # of plottec orbs
     RANGE: [0, 9999]
     default: 0
   disablesym:
     COMMENT: disable the symmetry detection
     default: No
 kpt:
   method:
     COMMENT: K-point sampling method
     EXCLUSIVE:
       auto: based on kptrlen
       MPGrid: Monkhorst-Pack
       manual: based on raw coordinates
     default: manual
   kptrlen:
     COMMENT: Equivalent length of K-space resolution (Bohr)
     CONDITION:
       MASTER_KEY: method
       WHEN:
       - auto
     RANGE: [0, 1e4]
     default: 0.
   ngkpt:
     COMMENT: No. of Monkhorst-Pack grid points
     CONDITION:
       MASTER_KEY: method
       WHEN:
       - MPGrid
     RANGE: [1, 10000]
     default: [1, 1, 1]
   shiftk:
     COMMENT: Grid shifts
     CONDITION:
       MASTER_KEY: method
       WHEN:
       - MPGrid
     default: [0., 0., 0.]
   kpt:
     COMMENT: Kpt coordinates
     CONDITION:
       MASTER_KEY: method
       WHEN:
       - manual
     default:
     -  [0., 0., 0.]
   wkpt:
     COMMENT: Kpt weights
     CONDITION:
       MASTER_KEY: method
       WHEN:
       - manual
     RANGE: [0., 1e4]
     default:
     - 1.
   bands:
     COMMENT: For doing band structure calculation
     default: No
   iseg:
     COMMENT: points for each segment of the BZ path
     CONDITION:
       MASTER_KEY: bands
       WHEN:
       - Yes
     default:
     - 1
   kptv:
     CONDITION:
       MASTER_KEY: bands
       WHEN:
       - Yes
     default:
     -  [0., 0., 0.]
     -  [0.5, 0.5, 0.5]
   ngranularity:
     COMMENT: # of points done for each group
     CONDITION:
       MASTER_KEY: bands
       WHEN:
       - Yes
     RANGE: [1, 1000]
     default: 1
   band_structure_filename:
     CONDITION:
       MASTER_KEY: bands
       WHEN:
       - Yes
     default: ''
 geopt:
   method:
     COMMENT: Geometry optimisation method
     EXCLUSIVE:
       none: no geometry optimization
       SDCG: a combination of Steepest Descent and Conjugate Gradient
       VSSD: Variable Stepsize Steepest Descent method
       LBFGS: limited-memory BFGS
       BFGS: Broyden-Fletcher-Goldfarb-Shanno
       PBFGS: Same as BFGS with an initial Hessian obtained from a force field
       AB6MD: molecular dynamics from ABINIT
       DIIS: direct inversion of iterative subspace
       FIRE: Fast Inertial Relaxation Engine as described by Bitzek et al.
     default: none
   ncount_cluster_x:
     COMMENT: Maximum number of force evaluations
     RANGE: [0, 2000]
     PROFILE_FROM: method
     default: 50
     none: 1
   frac_fluct:
     RANGE: [0., 10.]
     default: 1.
   forcemax:
     RANGE: [0., 10.]
     default: 0.
   randdis:
     COMMENT: random displacement amplitude
     RANGE: [0., 10.]
     default: 0.
   betax:
     COMMENT: Stepsize for the geometry optimisation
     CONDITION:
       MASTER_KEY: method
       WHEN:
       - SDCG
       - VSSD
       - LBFGS
       - BFGS
       - PBFGS
       - DIIS
       - FIRE
       - none
     PROFILE_FROM: method
     RANGE: [0., 100.]
     default: 4.
     DIIS: 2.
   history:
     COMMENT: history for DIIS method
     CONDITION:
       MASTER_KEY: method
       WHEN:
       - DIIS
     RANGE: [0, 100]
     default: 4
   dtinit:
     COMMENT: initial time step for the FIRE method
     CONDITION:
       MASTER_KEY: method
       WHEN:
       - FIRE
     RANGE: [0, 1e4]
     default: 0.75
   dtmax:
     COMMENT: maximal time step for the FIRE method
     CONDITION:
       MASTER_KEY: method
       WHEN:
       - FIRE
     RANGE: [0, 1e4]
     default: 1.5
   ionmov:
     COMMENT: movement ion method
     CONDITION:
       MASTER_KEY: method
       WHEN:
       - AB6MD
     EXCLUSIVE:
       6: simple velocity-Verlet molecular dynamic
       7: quenched molecular dynamic
       8: Nose-Hoover thermostat
       9: Langevin dynamic
       12: Isokinetic ensemble molecular dynamics
       13: Iosthermal/isenthalpic ensemble
     default: 6
   dtion:
     COMMENT: time step - Atomic Units (20.670689 AU=0.5 fs)
     CONDITION:
       MASTER_KEY: method
       WHEN:
       - AB6MD
     RANGE: [0, 1e3]
     default: 20.670689
   mditemp:
     COMMENT: temperature of molecular dynamics
     CONDITION:
       MASTER_KEY: ionmov
       WHEN: [8, 9, 12, 13]
#       - 6
     RANGE: [0, 1e9]
     default: 300.
   mdftemp:
     COMMENT: final temperature of molecular dynamics
     CONDITION:
       MASTER_KEY: ionmov
       WHEN: [8, 9, 12, 13]
     RANGE: [0, 1e9]
     default: 300.
   noseinert:
     COMMENT: thermostat inertia coefficient for Nose_Hoover dynamics
     CONDITION:
       MASTER_KEY: ionmov
       WHEN:
       - 8
     RANGE: [0, 1e9]
     default: 1e5
   friction:
     COMMENT: Friction coefficient for Langevin dynamics
     CONDITION:
       MASTER_KEY: ionmov
       WHEN:
       - 9
     RANGE: [0, 1e5]
     default: 1e-3
   mdwall:
     COMMENT: Distance in bohr where atoms can bounce for Langevin dynamics
     CONDITION:
       MASTER_KEY: ionmov
       WHEN:
       - 9
     RANGE: [0, 1e5]
     default: 1e4
   qmass:
     COMMENT: Mass of each thermostat (isothermal/isenthalpic ensemble)
     CONDITION:
       MASTER_KEY: ionmov
       WHEN:
       - 13
     RANGE: [0, 1e9]
     default:
     - 0.
   bmass:
     COMMENT: Barostat masses (isothermal/isenthalpic ensemble)
     CONDITION:
       MASTER_KEY: ionmov
       WHEN:
       - 13
     RANGE: [0, 1e9]
     default: 10.
   vmass:
     COMMENT: Barostat masses (isothermal/isenthalpic ensemble)
     CONDITION:
       MASTER_KEY: ionmov
       WHEN:
       - 13
     RANGE: [0, 1e9]
     default: 1.
 mix:
   iscf:
     COMMENT: mixing parameters
     EXCLUSIVE:
       -1: reserved, do not use it.
       0: direct minimization
       1: get the largest eigenvalue of the SCF cycle
       2: simple mixing of the potential
       3: Anderson mixing of the potential
       4: Anderson mixing of the potential based on the two previous iterations
       5: CG based on the minim. of the energy with respect to the potential
       7: Pulay mixing of the potential based on npulayit previous iterations
       12: simple mixing of the density
       13: Anderson mixing of the density
       14: Anderson mixing of the density based on the two previous iterations
       15: CG based on the minim. of the energy with respect to the density
       17: Pulay mixing of the density
     default: 0
   itrpmax:
     COMMENT: maximum number of diagonalisation iterations
     RANGE: [0, 10000]
     default: 1
   rpnrm_cv:
     COMMENT: stop criterion on the residue of potential or density
     RANGE: [0., 10.]
     default: 1e-4
   norbsempty:
     COMMENT: No. of additional bands
     RANGE: [0, 10000]
     default: 0
   Tel:
     COMMENT: electronic temperature
     RANGE: [0., 1e6]
     default: 0.
   occopt:
     COMMENT: smearing method
     EXCLUSIVE:
       1: error function smearing
       2: normal Fermi distribution
       3: Marzari cold smearing a=-.5634 (bumb minimization)
       4: Marzari cold smearing with a=-.8165 (monotonic tail)
       5: Methfessel and Paxton (same as cold with a=0)
     default: 1
   alphamix:
     COMMENT: Multiplying factors for the mixing
     RANGE: [0, 1.]
     default: 0.
   alphadiis:
     COMMENT: Multiplying factors for the electronic DIIS
     RANGE: [0., 10.]
     default: 2.
 sic:
   sic_approach:
     COMMENT: SIC method
     EXCLUSIVE:
       none: no self-interaction correction
       PZ: Perdew-Zunger SIC scheme
       NK: Non-Koopmans correction (Experimental)
     default: none
   sic_alpha:
     COMMENT: SIC downscaling parameter
     RANGE: [0, 1.]
     default: 0.
   sic_fref:
     COMMENT: reference occupation fref (for NK case only)
     CONDITION:
       MASTER_KEY: sic_approach
       WHEN:
       - NK
     RANGE: [0., 1.]
     default: 0.
 tddft:
   tddft_approach:
     COMMENT: TDDFT method
     EXCLUSIVE:
       none: no tddft post-processing
       TDA: ???
     default: none
 perf:
   debug:
     COMMENT: debug option
     default: No
   fftcache:
     COMMENT: cache size for the FFT
     default: 8192
   accel:
     COMMENT: acceleration
     EXCLUSIVE:
       no: no material acceleration
       CUDAGPU: CUDA
       OCLGPU: OpenCL on GPU
       OCLCPU: OpenCL on CPU
       OCLACC: ???
     default: No
   ocl_platform:
     COMMENT: Chosen OCL platform
     default: ~
   ocl_devices:
     COMMENT: Chosen OCL devices
     default: ~
   blas:
     COMMENT: CUBLAS acceleration
     default: No
   projrad:
     COMMENT: Radius of the projector as a function of the maxrad
     RANGE: [0., 100.]
     default: 15.
   exctxpar:
     COMMENT: Exact exchange parallelisation scheme
     EXCLUSIVE:
       BC: ???
       OP2P: ???
     default: OP2P
   ig_diag:
     COMMENT: Input guess (T=Direct, F=Iterative) diag. of Ham.
     default: Yes
   ig_norbp:
     COMMENT: Input guess Orbitals per process for iterative diag.
     RANGE: [1, 1000]
     default: 5
   ig_blocks:
     COMMENT: Input guess Block sizes for orthonormalisation
     RANGE: [1, 100000]
     default: [300, 800]
   ig_tol:
     COMMENT: Input guess Tolerance criterion
     RANGE: [0., 1.]
     default: 1e-4
   methortho:
     COMMENT: Orthogonalisation
     EXCLUSIVE:
       0: Cholesky
       1: GS/Chol
       2: Loewdin
     default: 0
   rho_commun:
     COMMENT: Density communication scheme (DBL, RSC, MIX)
     default: DEF
   psolver_groupsize:
     COMMENT: Size of Poisson Solver taskgroups (0=nproc)
     RANGE: [0, 1000000]
     default: 0
   psolver_accel:
     COMMENT: Acceleration of the Poisson Solver (0=none, 1=CUDA)
     EXCLUSIVE:
       0: none
       1: CUDA
     default: 0
   unblock_comms:
     COMMENT: Overlap Communications of fields (OFF,DEN,POT)
     EXCLUSIVE:
       OFF: synchronous run
       DEN: ???
       POT: ???
     default: OFF
   linear:
     COMMENT: Linear Input Guess approach
     EXCLUSIVE:
       OFF: ???
       LIG: ???
       FUL: ???
       TMO: ???
     default: OFF
   tolsym:
     COMMENT: Tolerance for symmetry detection
     RANGE: [0., 1.]
     default: 1e-8
   signaling:
     COMMENT: Expose calculation results on Network
     default: No
   signaltimeout:
     COMMENT: Time out on startup for signal connection (in seconds)
     RANGE: [-1, 3600]
     default: 0
   domain:
     COMMENT: Domain to add to the hostname to find the IP
     default: ~
   inguess_geopt:
     COMMENT: input guess to be used during the optimization
     EXCLUSIVE:
       0: wavelet input guess
       1: real space input guess
     default: 0
   store_index:
     COMMENT: store indices or recalculate them for linear scaling
     default: Yes
   verbosity:
     COMMENT: verbosity of the output
     EXCLUSIVE:
       0: ???
       1: ???
       2: ???
       3: ???
     default: 2
   outdir:
     COMMENT: Writing directory
     default: .
   psp_onfly:
     COMMENT: Calculate pseudopotential projectors on the fly
     default: Yes
   pdsyev_blocksize:
     COMMENT: SCALAPACK linear scaling blocksize
     default: -8
   pdgemm_blocksize:
     COMMENT: SCALAPACK linear scaling blocksize
     default: -8
   maxproc_pdsyev:
     COMMENT: SCALAPACK linear scaling max num procs
     default: 4
   maxproc_pdgemm:
     COMMENT: SCALAPACK linear scaling max num procs
     default: 4
   ef_interpol_det:
     COMMENT: FOE max determinant of cubic interpolation matrix
     RANGE: [0., 1.]
     default: 1e-20
   ef_interpol_chargediff:
     COMMENT: FOE max charge difference for interpolation
     RANGE: [0., 1000.]
     default: 10.
   mixing_after_inputguess:
     COMMENT: mixing step after linear input guess (T/F)
     default: Yes
   iterative_orthogonalization:
     COMMENT: iterative_orthogonalization for input guess orbitals
     default: No
   check_sumrho:
     COMMENT: enables linear sumrho check
     default: 2
     EXCLUSIVE:
       0: no check
       1: light check
       2: full check
   experimental_mode:
     COMMENT: activate the experimental mode in linear scaling
     default: No
   write_orbitals:
<<<<<<< HEAD
     COMMENT: linear scaling write KS orbitals for cubic restart
     default: No
=======
     COMMENT: linear scaling write KS orbitals for cubic restart (might take lot of disk space!)
     default: No
>>>>>>> 0f5c672a
<|MERGE_RESOLUTION|>--- conflicted
+++ resolved
@@ -608,10 +608,5 @@
      COMMENT: activate the experimental mode in linear scaling
      default: No
    write_orbitals:
-<<<<<<< HEAD
-     COMMENT: linear scaling write KS orbitals for cubic restart
-     default: No
-=======
      COMMENT: linear scaling write KS orbitals for cubic restart (might take lot of disk space!)
      default: No
->>>>>>> 0f5c672a
