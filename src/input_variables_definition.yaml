--- conflicted
+++ resolved
@@ -75,15 +75,8 @@
                   You should also define the keyword 'IGSpin' or add a spin per atom to specify the polarisation for the input guess.
      default: 0
    gnrm_cv:
-<<<<<<< HEAD
+     COMMENT: convergence criterion gradient
      DESCRIPTION: Maximal value of the norm 2 of the electronic orbitals used as convergence criterion
-     COMMENT: convergence criterion gradient
-=======
-     COMMENT: Convergence criterion gradient
-     DESCRIPTION: Here should follow the extended description for this input variable
-                  this description should be on multiple lines et cetera
-            
->>>>>>> 1c57886c
      RANGE: [1.e-20, 1.]
      default: 1e-4
      fast: 1e-3
