#definition of the input variables
##inputvar: #name of the variable as declared in the code
## COMMENT: This is the description of the variable as will appear in the logfile
## RANGE: [from,to] #always put two numbers (also .inf) can be put
## EXCLUSIVE: #here follows a list of allowed values (either RANGE or EXCLUSIVE)
##  - Value1:  comments of value1
##  - Value2:  comment of value2
## CONDITION: #here the conditions for which the variable makes sense are written
##   MASTER_KEY: foo #this means that inputvar makes sense only if foo is specified
##   WHEN: #provide a list of allowed values of foo for which inputvars is meaningful
##     - fooval1
##     - fooval2   
## PROFILE_FROM: foo #inputvar inherit the profile from the one specified by foo variable
###then the profiles follows, which gives to the variables the allowed name
## default: value of the default, written as a string 
## profile1: value1 # if the user specifies inputvar: profile1 then inputvars will be value1
## profile2: value2
############################################ 
 dft:
   hgrids:
     COMMENT: grid spacing in the three directions (bohr)
     RANGE: [0., 2.]
     default: [0.45, 0.45, 0.45]
     fast: [0.55, 0.55, 0.55]
     accurate: [0.30, 0.30, 0.30]
   rmult:
     COMMENT: c(f)rmult*radii_cf(:,1(2))=coarse(fine) atom-based radius
     RANGE: [0., 100.]
     default: [5., 8.]
   ixc:
     COMMENT: exchange-correlation parameter (LDA=1,PBE=11)
     default: 1
#here follow a number of possibilities for the different XC functionals
     LDA (ABINIT): 1
     PBE (ABINIT): 11
     LDA: -20
     PBE: -101130
     PBE0: -406
     B97-D: -170 #to be verified
     B3LYP: -402
   ncharge:
     COMMENT: charge of the system
     RANGE: [-500., 500.]
     default: 0
   elecfield:
     COMMENT: electric field (Ex,Ey,Ez)
     default: [0., 0., 0.]
   nspin:
     COMMENT: spin polarization
     EXCLUSIVE:
       1: no spin
       2: collinear
       4: non-collinear
     default: 1
   mpol:
     COMMENT: total magnetic moment
     default: 0
   gnrm_cv:
     COMMENT: convergence criterion gradient
     RANGE: [1.e-20, 1.]
     default: 1e-4
     fast: 1e-3
     accurate: 1e-5
   itermax:
     COMMENT: max. # of wfn. opt. steps
     RANGE: [0, 10000]
     default: 50
   nrepmax:
     COMMENT: max. # of re-diag. runs
     RANGE: [0, 1000]
     default: 1
     accurate: 10
   ncong:
     COMMENT: # of CG it. for preconditioning eq.
     RANGE: [0, 20]
     default: 6
   idsx:
     COMMENT: wfn. diis history
     RANGE: [0, 15]
     default: 6
     low memory: 2
   dispersion:
     COMMENT: dispersion correction potential (values 1,2,3,4,5), 0=none
     RANGE: [0, 5]
     default: 0
   inputpsiid:
     default: 0
     EXCLUSIVE:
       -1000: empty
       -2: random
       -1: CP2K
       0: LCAO
       1: wvl. in mem.
       2: wvl. on disk
       10: LCAO + gauss.
       11: gauss. in mem.
       12: gauss. on disk
       100: Linear AO
       101: Linear restart
       102: Linear on disk
   output_wf:
     default: 0
     EXCLUSIVE:
       0: none
       1: plain text
       2: Fortran binary
       3: ETSF file format
   output_denspot:
     default: 0
     EXCLUSIVE:
       0: none
       1: density in plain text
       2: density and potentials in plain text
       11: density in ETSF file format
       12: density and potentials in ETSF file format
       21: density in cube file format
       22: density and potentials in cube file format
   rbuf:
     COMMENT: length of the tail (AU)
     RANGE: [0., 10.]
     default: 0.
     with tails: 5.
   ncongt:
     COMMENT: # tail CG iterations
     RANGE: [0, 50]
     default: 30
   norbv:
     COMMENT: Davidson subspace dim.
     RANGE: [-9999, 9999]
     default: 0
   nvirt:
     COMMENT: # of opt. orbs
     RANGE: [0, 9999]
     default: 0
   nplot:
     COMMENT: # of plottec orbs
     RANGE: [0, 9999]
     default: 0
   disablesym:
     COMMENT: disable the symmetry detection
     default: No
 kpt:
   method:
     COMMENT: K-point sampling method
     EXCLUSIVE:
       auto: based on kptrlen
       MPGrid: Monkhorst-Pack
       manual: based on raw coordinates
     default: manual
   kptrlen:
     COMMENT: Equivalent length of K-space resolution (Bohr)
     CONDITION:
       MASTER_KEY: method
       WHEN:
       - auto
     RANGE: [0, 1e4]
     default: 0.
   ngkpt:
     COMMENT: No. of Monkhorst-Pack grid points
     CONDITION:
       MASTER_KEY: method
       WHEN:
       - MPGrid
     RANGE: [1, 10000]
     default: [1, 1, 1]
   shiftk:
     COMMENT: Grid shifts
     CONDITION:
       MASTER_KEY: method
       WHEN:
       - MPGrid
     default: [[0., 0., 0.]]
   kpt:
     COMMENT: Kpt coordinates
     CONDITION:
       MASTER_KEY: method
       WHEN:
       - manual
     default:
     -  [0., 0., 0.]
   wkpt:
     COMMENT: Kpt weights
     CONDITION:
       MASTER_KEY: method
       WHEN:
       - manual
     RANGE: [0., 1e4]
     default:
     - 1.
   bands:
     COMMENT: For doing band structure calculation
     default: No
   iseg:
     COMMENT: points for each segment of the BZ path
     CONDITION:
       MASTER_KEY: bands
       WHEN:
       - Yes
     default:
     - 1
   kptv:
     CONDITION:
       MASTER_KEY: bands
       WHEN:
       - Yes
     default:
     -  [0., 0., 0.]
     -  [0.5, 0.5, 0.5]
   ngranularity:
     COMMENT: # of points done for each group
     CONDITION:
       MASTER_KEY: bands
       WHEN:
       - Yes
     RANGE: [1, 1000]
     default: 1
   band_structure_filename:
     CONDITION:
       MASTER_KEY: bands
       WHEN:
       - Yes
     default: ''
 geopt:
   method:
     COMMENT: Geometry optimisation method
     EXCLUSIVE:
       none: no geometry optimization
       SDCG: a combination of Steepest Descent and Conjugate Gradient
       VSSD: Variable Stepsize Steepest Descent method
       LBFGS: limited-memory BFGS
       BFGS: Broyden-Fletcher-Goldfarb-Shanno
       PBFGS: Same as BFGS with an initial Hessian obtained from a force field
       AB6MD: molecular dynamics from ABINIT
       DIIS: direct inversion of iterative subspace
       FIRE: Fast Inertial Relaxation Engine as described by Bitzek et al.
     default: none
   ncount_cluster_x:
     COMMENT: Maximum number of force evaluations
     RANGE: [0, 2000]
     PROFILE_FROM: method
     default: 50
     none: 1
   frac_fluct:
     RANGE: [0., 10.]
     default: 1.
   forcemax:
     RANGE: [0., 10.]
     default: 0.
   randdis:
     COMMENT: random displacement amplitude
     RANGE: [0., 10.]
     default: 0.
   betax:
     COMMENT: Stepsize for the geometry optimisation
     CONDITION:
       MASTER_KEY: method
       WHEN:
       - SDCG
       - VSSD
       - LBFGS
       - BFGS
       - PBFGS
       - DIIS
       - FIRE
       - none
     PROFILE_FROM: method
     RANGE: [0., 100.]
     default: 4.
     DIIS: 2.
   history:
     COMMENT: history for DIIS method
     CONDITION:
       MASTER_KEY: method
       WHEN:
       - DIIS
     RANGE: [0, 100]
     default: 4
   dtinit:
     COMMENT: initial time step for the FIRE method
     CONDITION:
       MASTER_KEY: method
       WHEN:
       - FIRE
     RANGE: [0, 1e4]
     default: 0.75
   dtmax:
     COMMENT: maximal time step for the FIRE method
     CONDITION:
       MASTER_KEY: method
       WHEN:
       - FIRE
     RANGE: [0, 1e4]
     default: 1.5
   ionmov:
     COMMENT: movement ion method
     CONDITION:
       MASTER_KEY: method
       WHEN:
       - AB6MD
     EXCLUSIVE:
       6: simple velocity-Verlet molecular dynamic
       7: quenched molecular dynamic
       8: Nose-Hoover thermostat
       9: Langevin dynamic
       12: Isokinetic ensemble molecular dynamics
       13: Iosthermal/isenthalpic ensemble
     default: 6
   dtion:
     COMMENT: time step - Atomic Units (20.670689 AU=0.5 fs)
     CONDITION:
       MASTER_KEY: method
       WHEN:
       - AB6MD
     RANGE: [0, 1e3]
     default: 20.670689
   mditemp:
     COMMENT: temperature of molecular dynamics
     CONDITION:
       MASTER_KEY: ionmov
       WHEN: [8, 9, 12, 13]
#       - 6
     RANGE: [0, 1e9]
     default: 300.
   mdftemp:
     COMMENT: final temperature of molecular dynamics
     CONDITION:
       MASTER_KEY: ionmov
       WHEN: [8, 9, 12, 13]
     RANGE: [0, 1e9]
     default: 300.
   noseinert:
     COMMENT: thermostat inertia coefficient for Nose_Hoover dynamics
     CONDITION:
       MASTER_KEY: ionmov
       WHEN:
       - 8
     RANGE: [0, 1e9]
     default: 1e5
   friction:
     COMMENT: Friction coefficient for Langevin dynamics
     CONDITION:
       MASTER_KEY: ionmov
       WHEN:
       - 9
     RANGE: [0, 1e5]
     default: 1e-3
   mdwall:
     COMMENT: Distance in bohr where atoms can bounce for Langevin dynamics
     CONDITION:
       MASTER_KEY: ionmov
       WHEN:
       - 9
     RANGE: [0, 1e5]
     default: 1e4
   qmass:
     COMMENT: Mass of each thermostat (isothermal/isenthalpic ensemble)
     CONDITION:
       MASTER_KEY: ionmov
       WHEN:
       - 13
     RANGE: [0, 1e9]
     default:
     - 0.
   bmass:
     COMMENT: Barostat masses (isothermal/isenthalpic ensemble)
     CONDITION:
       MASTER_KEY: ionmov
       WHEN:
       - 13
     RANGE: [0, 1e9]
     default: 10.
   vmass:
     COMMENT: Barostat masses (isothermal/isenthalpic ensemble)
     CONDITION:
       MASTER_KEY: ionmov
       WHEN:
       - 13
     RANGE: [0, 1e9]
     default: 1.
 mix:
   iscf:
     COMMENT: mixing parameters
     EXCLUSIVE:
       -1: reserved, do not use it.
       0: direct minimization
       1: get the largest eigenvalue of the SCF cycle
       2: simple mixing of the potential
       3: Anderson mixing of the potential
       4: Anderson mixing of the potential based on the two previous iterations
       5: CG based on the minim. of the energy with respect to the potential
       7: Pulay mixing of the potential based on npulayit previous iterations
       12: simple mixing of the density
       13: Anderson mixing of the density
       14: Anderson mixing of the density based on the two previous iterations
       15: CG based on the minim. of the energy with respect to the density
       17: Pulay mixing of the density
     default: 0
   itrpmax:
     COMMENT: maximum number of diagonalisation iterations
     RANGE: [0, 10000]
     default: 1
   rpnrm_cv:
     COMMENT: stop criterion on the residue of potential or density
     RANGE: [0., 10.]
     default: 1e-4
   norbsempty:
     COMMENT: No. of additional bands
     RANGE: [0, 10000]
     default: 0
   Tel:
     COMMENT: electronic temperature
     RANGE: [0., 1e6]
     default: 0.
   occopt:
     COMMENT: smearing method
     EXCLUSIVE:
       1: error function smearing
       2: normal Fermi distribution
       3: Marzari cold smearing a=-.5634 (bumb minimization)
       4: Marzari cold smearing with a=-.8165 (monotonic tail)
       5: Methfessel and Paxton (same as cold with a=0)
     default: 1
   alphamix:
     COMMENT: Multiplying factors for the mixing
     RANGE: [0, 1.]
     default: 0.
   alphadiis:
     COMMENT: Multiplying factors for the electronic DIIS
     RANGE: [0., 10.]
     default: 2.
 sic:
   sic_approach:
     COMMENT: SIC method
     EXCLUSIVE:
       none: no self-interaction correction
       PZ: Perdew-Zunger SIC scheme
       NK: Non-Koopmans correction (Experimental)
     default: none
   sic_alpha:
     COMMENT: SIC downscaling parameter
     RANGE: [0, 1.]
     default: 0.
   sic_fref:
     COMMENT: reference occupation fref (for NK case only)
     CONDITION:
       MASTER_KEY: sic_approach
       WHEN:
       - NK
     RANGE: [0., 1.]
     default: 0.
 tddft:
   tddft_approach:
     COMMENT: TDDFT method
     EXCLUSIVE:
       none: no tddft post-processing
       TDA: ???
     default: none
 perf:
   debug:
     COMMENT: debug option
     default: No
   fftcache:
     COMMENT: cache size for the FFT
     default: 8192
   accel:
     COMMENT: acceleration
     EXCLUSIVE:
       NO: no material acceleration
       CUDAGPU: CUDA
       OCLGPU: OpenCL on GPU
       OCLCPU: OpenCL on CPU
       OCLACC: ???
     default: NO
   ocl_platform:
     COMMENT: Chosen OCL platform
     default: ~
   ocl_devices:
     COMMENT: Chosen OCL devices
     default: ~
   blas:
     COMMENT: CUBLAS acceleration
     default: No
   projrad:
     COMMENT: Radius of the projector as a function of the maxrad
     RANGE: [0., 100.]
     default: 15.
   exctxpar:
     COMMENT: Exact exchange parallelisation scheme
     EXCLUSIVE:
       BC: ???
       OP2P: ???
     default: OP2P
   ig_diag:
     COMMENT: Input guess (T=Direct, F=Iterative) diag. of Ham.
     default: Yes
   ig_norbp:
     COMMENT: Input guess Orbitals per process for iterative diag.
     RANGE: [1, 1000]
     default: 5
   ig_blocks:
     COMMENT: Input guess Block sizes for orthonormalisation
     RANGE: [1, 100000]
     default: [300, 800]
   ig_tol:
     COMMENT: Input guess Tolerance criterion
     RANGE: [0., 1.]
     default: 1e-4
   methortho:
     COMMENT: Orthogonalisation
     EXCLUSIVE:
       0: Cholesky
       1: GS/Chol
       2: Loewdin
     default: 0
   rho_commun:
     COMMENT: Density communication scheme (DBL, RSC, MIX)
     default: DEF
   psolver_groupsize:
     COMMENT: Size of Poisson Solver taskgroups (0=nproc)
     RANGE: [0, 1000000]
     default: 0
   psolver_accel:
     COMMENT: Acceleration of the Poisson Solver (0=none, 1=CUDA)
     EXCLUSIVE:
       0: none
       1: CUDA
     default: 0
   unblock_comms:
     COMMENT: Overlap Communications of fields (OFF,DEN,POT)
     EXCLUSIVE:
       OFF: synchronous run
       DEN: ???
       POT: ???
     default: OFF
   linear:
     COMMENT: Linear Input Guess approach
     EXCLUSIVE:
       OFF: ???
       LIG: ???
       FUL: ???
       TMO: ???
     default: OFF
   tolsym:
     COMMENT: Tolerance for symmetry detection
     RANGE: [0., 1.]
     default: 1e-8
   signaling:
     COMMENT: Expose calculation results on Network
     default: No
   signaltimeout:
     COMMENT: Time out on startup for signal connection (in seconds)
     RANGE: [-1, 3600]
     default: 0
   domain:
     COMMENT: Domain to add to the hostname to find the IP
     default: ~
   inguess_geopt:
     COMMENT: input guess to be used during the optimization
     EXCLUSIVE:
       0: wavelet input guess
       1: real space input guess
     default: 0
   store_index:
     COMMENT: store indices or recalculate them for linear scaling
     default: Yes
   verbosity:
     COMMENT: verbosity of the output
     EXCLUSIVE:
       0: ???
       1: ???
       2: ???
       3: ???
     default: 2
   outdir:
     COMMENT: Writing directory
     default: .
   psp_onfly:
     COMMENT: Calculate pseudopotential projectors on the fly
     default: Yes
   pdsyev_blocksize:
     COMMENT: SCALAPACK linear scaling blocksize
     default: -8
   pdgemm_blocksize:
     COMMENT: SCALAPACK linear scaling blocksize
     default: -8
   maxproc_pdsyev:
     COMMENT: SCALAPACK linear scaling max num procs
     default: 4
   maxproc_pdgemm:
     COMMENT: SCALAPACK linear scaling max num procs
     default: 4
   ef_interpol_det:
     COMMENT: FOE max determinant of cubic interpolation matrix
     RANGE: [0., 1.]
     default: 1e-20
   ef_interpol_chargediff:
     COMMENT: FOE max charge difference for interpolation
     RANGE: [0., 1000.]
     default: 10.
   mixing_after_inputguess:
     COMMENT: mixing step after linear input guess (T/F)
     default: Yes
   iterative_orthogonalization:
     COMMENT: iterative_orthogonalization for input guess orbitals
     default: No
   check_sumrho:
     COMMENT: enables linear sumrho check
     default: 2
     EXCLUSIVE:
       0: no check
       1: light check
       2: full check
   experimental_mode:
     COMMENT: activate the experimental mode in linear scaling
     default: No
   write_orbitals:
     COMMENT: linear scaling write KS orbitals for cubic restart (might take lot of disk space!)
     default: No
   explicit_locregcenters:
     COMMENT: linear scaling explicitely specify localization centers 
     default: No
<<<<<<< HEAD
   calculate_ks_residue:
     COMMENT: calculate ks residue
     default: Yes
=======
   calculate_KS_residue:
     COMMENT: linear scaling calculate Kohn-Sham residue
     default: Yes
   intermediate_forces:
     COMMENT: linear scaling calculate intermediate forces
     default: No
>>>>>>> 02db755f
<|MERGE_RESOLUTION|>--- conflicted
+++ resolved
@@ -619,15 +619,9 @@
    explicit_locregcenters:
      COMMENT: linear scaling explicitely specify localization centers 
      default: No
-<<<<<<< HEAD
-   calculate_ks_residue:
-     COMMENT: calculate ks residue
-     default: Yes
-=======
    calculate_KS_residue:
      COMMENT: linear scaling calculate Kohn-Sham residue
      default: Yes
    intermediate_forces:
      COMMENT: linear scaling calculate intermediate forces
      default: No
->>>>>>> 02db755f
