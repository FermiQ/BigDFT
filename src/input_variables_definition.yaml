#definition of the input variables
##inputvar: #name of the variable as declared in the code
## COMMENT: This is the description of the variable as will appear in the logfile
## RANGE: [from,to] #always put two numbers (also .inf) can be put
## EXCLUSIVE: #here follows a list of allowed values (either RANGE or EXCLUSIVE)
##  - Value1:  comments of value1
##  - Value2:  comment of value2
## CONDITION: #here the conditions for which the variable makes sense are written
##   MASTER_KEY: foo #this means that inputvar makes sense only if foo is specified
##   WHEN: #provide a list of allowed values of foo for which inputvars is meaningful
##     - fooval1
##     - fooval2   
## PROFILE_FROM: foo #inputvar inherit the profile from the one specified by foo variable
###then the profiles follows, which gives to the variables the allowed name
## default: value of the default, written as a string 
## profile1: value1 # if the user specifies inputvar: profile1 then inputvars will be value1
## profile2: value2
############################################ 
 dft:
   hgrids:
     COMMENT: grid spacing in the three directions (bohr)
     RANGE: [0., 2.]
     default: [0.45, 0.45, 0.45]
     fast: [0.55, 0.55, 0.55]
     accurate: [0.30, 0.30, 0.30]
   rmult:
     COMMENT: c(f)rmult*radii_cf(:,1(2))=coarse(fine) atom-based radius
     RANGE: [0., 100.]
     default: [5., 8.]
   ixc:
     COMMENT: exchange-correlation parameter (LDA=1,PBE=11)
     default: 1
#here follow a number of possibilities for the different XC functionals
     LDA (ABINIT): 1
     PBE (ABINIT): 11
     LDA: -20
     PBE: -101130
     PBE0: -406
     B97-D: -170 #to be verified
     B3LYP: -402
   ncharge:
     COMMENT: charge of the system
     RANGE: [-500., 500.]
     default: 0
   elecfield:
     COMMENT: electric field (Ex,Ey,Ez)
     default: [0., 0., 0.]
   nspin:
     COMMENT: spin polarization
     EXCLUSIVE:
       1: no spin
       2: collinear
       4: non-collinear
     default: 1
   mpol:
     COMMENT: total magnetic moment
     default: 0
   gnrm_cv:
     COMMENT: convergence criterion gradient
     RANGE: [1.e-20, 1.]
     default: 1e-4
     fast: 1e-3
     accurate: 1e-5
   itermax:
     COMMENT: max. # of wfn. opt. steps
     RANGE: [0, 10000]
     default: 50
   nrepmax:
     COMMENT: max. # of re-diag. runs
     RANGE: [0, 1000]
     default: 1
     accurate: 10
   ncong:
     COMMENT: # of CG it. for preconditioning eq.
     RANGE: [0, 20]
     default: 6
   idsx:
     COMMENT: wfn. diis history
     RANGE: [0, 15]
     default: 6
     low_memory: 2
   dispersion:
     COMMENT: dispersion correction potential (values 1,2,3,4,5), 0=none
     RANGE: [0, 5]
     default: 0
   inputpsiid:
     default: 0
     EXCLUSIVE:
       -1000: empty
       -2: random
       -1: CP2K
       0: LCAO
       1: wvl. in mem.
       2: wvl. on disk
       10: LCAO + gauss.
       11: gauss. in mem.
       12: gauss. on disk
       100: Linear AO
       101: Linear restart
       102: Linear on disk
     linear: 100
     linear_restart: 102
     KEYWORDS: ciao
   output_wf:
     default: 0
     EXCLUSIVE:
       0: none
       1: plain text
       2: Fortran binary
       3: ETSF file format
   output_denspot:
     default: 0
     EXCLUSIVE:
       0: none
       1: density in plain text
       2: density and potentials in plain text
       11: density in ETSF file format
       12: density and potentials in ETSF file format
       21: density in cube file format
       22: density and potentials in cube file format
   rbuf:
     COMMENT: length of the tail (AU)
     RANGE: [0., 10.]
     default: 0.
     with tails: 5.
   ncongt:
     COMMENT: # tail CG iterations
     RANGE: [0, 50]
     default: 30
   norbv:
     COMMENT: Davidson subspace dim.
     RANGE: [-9999, 9999]
     default: 0
   nvirt:
     COMMENT: # of opt. orbs
     RANGE: [0, 9999]
     default: 0
   nplot:
     COMMENT: # of plottec orbs
     RANGE: [0, 9999]
     default: 0
   disablesym:
     COMMENT: disable the symmetry detection
     default: No
 kpt:
   method:
     COMMENT: K-point sampling method
     EXCLUSIVE:
       auto: based on kptrlen
       MPGrid: Monkhorst-Pack
       manual: based on raw coordinates
     default: manual
   kptrlen:
     COMMENT: Equivalent length of K-space resolution (Bohr)
     CONDITION:
       MASTER_KEY: method
       WHEN:
       - auto
     RANGE: [0, 1e4]
     default: 0.
   ngkpt:
     COMMENT: No. of Monkhorst-Pack grid points
     CONDITION:
       MASTER_KEY: method
       WHEN:
       - MPGrid
     RANGE: [1, 10000]
     default: [1, 1, 1]
   shiftk:
     COMMENT: Grid shifts
     CONDITION:
       MASTER_KEY: method
       WHEN:
       - MPGrid
     default: [[0., 0., 0.]]
   kpt:
     COMMENT: Kpt coordinates
     CONDITION:
       MASTER_KEY: method
       WHEN:
       - manual
     default:
     -  [0., 0., 0.]
   wkpt:
     COMMENT: Kpt weights
     CONDITION:
       MASTER_KEY: method
       WHEN:
       - manual
     RANGE: [0., 1e4]
     default:
     - 1.
   bands:
     COMMENT: For doing band structure calculation
     default: No
   iseg:
     COMMENT: points for each segment of the BZ path
     CONDITION:
       MASTER_KEY: bands
       WHEN:
       - Yes
     default:
     - 1
   kptv:
     CONDITION:
       MASTER_KEY: bands
       WHEN:
       - Yes
     default:
     -  [0., 0., 0.]
     -  [0.5, 0.5, 0.5]
   ngranularity:
     COMMENT: # of points done for each group
     CONDITION:
       MASTER_KEY: bands
       WHEN:
       - Yes
     RANGE: [1, 1000]
     default: 1
   band_structure_filename:
     CONDITION:
       MASTER_KEY: bands
       WHEN:
       - Yes
     default: ''
 geopt:
   method:
     COMMENT: Geometry optimisation method
     EXCLUSIVE:
       none: no geometry optimization
       SDCG: a combination of Steepest Descent and Conjugate Gradient
       VSSD: Variable Stepsize Steepest Descent method
       LBFGS: limited-memory BFGS
       BFGS: Broyden-Fletcher-Goldfarb-Shanno
       PBFGS: Same as BFGS with an initial Hessian obtained from a force field
       AB6MD: molecular dynamics from ABINIT
       DIIS: direct inversion of iterative subspace
       FIRE: Fast Inertial Relaxation Engine as described by Bitzek et al.
       NEB: Nudged Elastic Band
     default: none
   ncount_cluster_x:
     COMMENT: Maximum number of force evaluations
     RANGE: [0, 2000]
     PROFILE_FROM: method
     default: 50
     none: 1
   frac_fluct:
     RANGE: [0., 10.]
     default: 1.
   forcemax:
     RANGE: [0., 10.]
     PROFILE_FROM: method
     default: 0.
     NEB: 5e-2
   randdis:
     COMMENT: random displacement amplitude
     RANGE: [0., 10.]
     default: 0.
   betax:
     COMMENT: Stepsize for the geometry optimisation
     CONDITION:
       MASTER_KEY: method
       WHEN:
       - SDCG
       - VSSD
       - LBFGS
       - BFGS
       - PBFGS
       - DIIS
       - FIRE
       - NEB
       - none
     PROFILE_FROM: method
     RANGE: [0., 100.]
     default: 4.
     DIIS: 2.
     NEB: 0.5
   history:
     COMMENT: history for DIIS method
     CONDITION:
       MASTER_KEY: method
       WHEN:
       - DIIS
     RANGE: [0, 100]
     default: 4
   dtinit:
     COMMENT: initial time step for the FIRE method
     CONDITION:
       MASTER_KEY: method
       WHEN:
       - FIRE
     RANGE: [0, 1e4]
     default: 0.75
   dtmax:
     COMMENT: maximal time step for the FIRE method
     CONDITION:
       MASTER_KEY: method
       WHEN:
       - FIRE
     RANGE: [0, 1e4]
     default: 1.5
   ionmov:
     COMMENT: movement ion method
     CONDITION:
       MASTER_KEY: method
       WHEN:
       - AB6MD
     EXCLUSIVE:
       6: simple velocity-Verlet molecular dynamic
       7: quenched molecular dynamic
       8: Nose-Hoover thermostat
       9: Langevin dynamic
       12: Isokinetic ensemble molecular dynamics
       13: Iosthermal/isenthalpic ensemble
     default: 6
   dtion:
     COMMENT: time step - Atomic Units (20.670689 AU=0.5 fs)
     CONDITION:
       MASTER_KEY: method
       WHEN:
       - AB6MD
     RANGE: [0, 1e3]
     default: 20.670689
   mditemp:
     COMMENT: temperature of molecular dynamics
     CONDITION:
       MASTER_KEY: ionmov
       WHEN: [8, 9, 12, 13]
#       - 6
     RANGE: [0, 1e9]
     default: 300.
   mdftemp:
     COMMENT: final temperature of molecular dynamics
     CONDITION:
       MASTER_KEY: ionmov
       WHEN: [8, 9, 12, 13]
     RANGE: [0, 1e9]
     default: 300.
   noseinert:
     COMMENT: thermostat inertia coefficient for Nose_Hoover dynamics
     CONDITION:
       MASTER_KEY: ionmov
       WHEN:
       - 8
     RANGE: [0, 1e9]
     default: 1e5
   friction:
     COMMENT: Friction coefficient for Langevin dynamics
     CONDITION:
       MASTER_KEY: ionmov
       WHEN:
       - 9
     RANGE: [0, 1e5]
     default: 1e-3
   mdwall:
     COMMENT: Distance in bohr where atoms can bounce for Langevin dynamics
     CONDITION:
       MASTER_KEY: ionmov
       WHEN:
       - 9
     RANGE: [0, 1e5]
     default: 1e4
   qmass:
     COMMENT: Mass of each thermostat (isothermal/isenthalpic ensemble)
     CONDITION:
       MASTER_KEY: ionmov
       WHEN:
       - 13
     RANGE: [0, 1e9]
     default:
     - 0.
   bmass:
     COMMENT: Barostat masses (isothermal/isenthalpic ensemble)
     CONDITION:
       MASTER_KEY: ionmov
       WHEN:
       - 13
     RANGE: [0, 1e9]
     default: 10.
   vmass:
     COMMENT: Barostat masses (isothermal/isenthalpic ensemble)
     CONDITION:
       MASTER_KEY: ionmov
       WHEN:
       - 13
     RANGE: [0, 1e9]
     default: 1.
   restart:
     COMMENT: restart a previous NEB calculation
     CONDITION:
       MASTER_KEY: method
       WHEN:
       - NEB
     default: No
   climbing:
     COMMENT: make the highest energy image to climb along the path
     CONDITION:
       MASTER_KEY: method
       WHEN:
       - NEB
     default: No
   extrema_opt:
     COMMENT: minimize the energy of extremum images during NEB optimization
     CONDITION:
       MASTER_KEY: method
       WHEN:
       - NEB
     default: No
   neb_method:
     COMMENT: image minimization method
     CONDITION:
       MASTER_KEY: method
       WHEN:
       - NEB
     EXCLUSIVE:
       steepest_descent: steepest descent
       fletcher-reeves: Fletcher Reeves
       polak-ribiere: Polak Ribiere
       quick-min: Conjugate gradient
       damped-verlet: Verlet with damp
       sim-annealing: Simulation of annealing
     default: quick-min
   temp:
     COMMENT: temperature for simulated annealing
     RANGE: [0.,1000.]
     default: 0.
     CONDITION:
       MASTER_KEY: neb_method
       WHEN:
       - sim-annealing
   damp:
     COMMENT: damping factor
     RANGE: [0.,1000.]
     default: 1.
     CONDITION:
       MASTER_KEY: neb_method
       WHEN:
       - damped-verlet
   springs_k:
     COMMENT: maximum and minimum value when changing spring constant during optimization
     RANGE: [0.,1000.]
     CONDITION:
       MASTER_KEY: method
       WHEN:
       - NEB
     default: [0.05,0.1]
   fix_tol:
     COMMENT: tolerance to apply on atom moves between extrema
     RANGE: [0,100]
     CONDITION:
       MASTER_KEY: method
       WHEN:
       - NEB
     default: 1e-4
   nimg:
     COMMENT: number of images
     RANGE: [3,100]
     CONDITION:
       MASTER_KEY: method
       WHEN:
       - NEB
     default: 15
 mix:
   iscf:
     COMMENT: mixing parameters
     EXCLUSIVE:
       -1: reserved, do not use it.
       0: direct minimization
       1: get the largest eigenvalue of the SCF cycle
       2: simple mixing of the potential
       3: Anderson mixing of the potential
       4: Anderson mixing of the potential based on the two previous iterations
       5: CG based on the minim. of the energy with respect to the potential
       7: Pulay mixing of the potential based on npulayit previous iterations
       12: simple mixing of the density
       13: Anderson mixing of the density
       14: Anderson mixing of the density based on the two previous iterations
       15: CG based on the minim. of the energy with respect to the density
       17: Pulay mixing of the density
     default: 0
   itrpmax:
     COMMENT: maximum number of diagonalisation iterations
     RANGE: [0, 10000]
     default: 1
   rpnrm_cv:
     COMMENT: stop criterion on the residue of potential or density
     RANGE: [0., 10.]
     default: 1e-4
   norbsempty:
     COMMENT: No. of additional bands
     RANGE: [0, 10000]
     default: 0
   Tel:
     COMMENT: electronic temperature
     RANGE: [0., 1e6]
     default: 0.
   occopt:
     COMMENT: smearing method
     EXCLUSIVE:
       1: error function smearing
       2: normal Fermi distribution
       3: Marzari cold smearing a=-.5634 (bumb minimization)
       4: Marzari cold smearing with a=-.8165 (monotonic tail)
       5: Methfessel and Paxton (same as cold with a=0)
     default: 1
   alphamix:
     COMMENT: Multiplying factors for the mixing
     RANGE: [0, 1.]
     default: 0.
   alphadiis:
     COMMENT: Multiplying factors for the electronic DIIS
     RANGE: [0., 10.]
     default: 2.
 sic:
   sic_approach:
     COMMENT: SIC method
     EXCLUSIVE:
       none: no self-interaction correction
       PZ: Perdew-Zunger SIC scheme
       NK: Non-Koopmans correction (Experimental)
     default: none
   sic_alpha:
     COMMENT: SIC downscaling parameter
     RANGE: [0, 1.]
     default: 0.
   sic_fref:
     COMMENT: reference occupation fref (for NK case only)
     CONDITION:
       MASTER_KEY: sic_approach
       WHEN:
       - NK
     RANGE: [0., 1.]
     default: 0.
 tddft:
   tddft_approach:
     COMMENT: TDDFT method
     EXCLUSIVE:
       none: no tddft post-processing
       TDA: ???
     default: none
 perf:
   debug:
     COMMENT: debug option
     default: No
   fftcache:
     COMMENT: cache size for the FFT
     default: 8192
   accel:
     COMMENT: acceleration
     EXCLUSIVE:
       NO: no material acceleration
       CUDAGPU: CUDA
       OCLGPU: OpenCL on GPU
       OCLCPU: OpenCL on CPU
       OCLACC: ???
     default: NO
   ocl_platform:
     COMMENT: Chosen OCL platform
     default: ~
   ocl_devices:
     COMMENT: Chosen OCL devices
     default: ~
   blas:
     COMMENT: CUBLAS acceleration
     default: No
   projrad:
     COMMENT: Radius of the projector as a function of the maxrad
     RANGE: [0., 100.]
     default: 15.
   exctxpar:
     COMMENT: Exact exchange parallelisation scheme
     EXCLUSIVE:
       BC: ???
       OP2P: ???
     default: OP2P
   ig_diag:
     COMMENT: Input guess (T=Direct, F=Iterative) diag. of Ham.
     default: Yes
   ig_norbp:
     COMMENT: Input guess Orbitals per process for iterative diag.
     RANGE: [1, 1000]
     default: 5
   ig_blocks:
     COMMENT: Input guess Block sizes for orthonormalisation
     RANGE: [1, 100000]
     default: [300, 800]
   ig_tol:
     COMMENT: Input guess Tolerance criterion
     RANGE: [0., 1.]
     default: 1e-4
   methortho:
     COMMENT: Orthogonalisation
     EXCLUSIVE:
       0: Cholesky
       1: GS/Chol
       2: Loewdin
     default: 0
   rho_commun:
     COMMENT: Density communication scheme (DBL, RSC, MIX)
     default: DEF
   psolver_groupsize:
     COMMENT: Size of Poisson Solver taskgroups (0=nproc)
     RANGE: [0, 1000000]
     default: 0
   psolver_accel:
     COMMENT: Acceleration of the Poisson Solver (0=none, 1=CUDA)
     EXCLUSIVE:
       0: none
       1: CUDA
     default: 0
   unblock_comms:
     COMMENT: Overlap Communications of fields (OFF,DEN,POT)
     EXCLUSIVE:
       OFF: synchronous run
       DEN: ???
       POT: ???
     default: OFF
   linear:
     COMMENT: Linear Input Guess approach
     EXCLUSIVE:
       OFF: ???
       LIG: ???
       FUL: ???
       TMO: ???
     default: OFF
   tolsym:
     COMMENT: Tolerance for symmetry detection
     RANGE: [0., 1.]
     default: 1e-8
   signaling:
     COMMENT: Expose calculation results on Network
     default: No
   signaltimeout:
     COMMENT: Time out on startup for signal connection (in seconds)
     RANGE: [-1, 3600]
     default: 0
   domain:
     COMMENT: Domain to add to the hostname to find the IP
     default: ~
   inguess_geopt:
     COMMENT: input guess to be used during the optimization
     EXCLUSIVE:
       0: wavelet input guess
       1: real space input guess (Free BC only)
     default: 0
   store_index:
     COMMENT: store indices or recalculate them for linear scaling
     default: Yes
   verbosity:
     COMMENT: verbosity of the output
     EXCLUSIVE:
       0: ???
       1: ???
       2: ???
       3: ???
     default: 2
   outdir:
     COMMENT: Writing directory
     default: .
   psp_onfly:
     COMMENT: Calculate pseudopotential projectors on the fly
     default: Yes
   pdsyev_blocksize:
     COMMENT: SCALAPACK linear scaling blocksize
     default: -8
   pdgemm_blocksize:
     COMMENT: SCALAPACK linear scaling blocksize
     default: -8
   maxproc_pdsyev:
     COMMENT: SCALAPACK linear scaling max num procs
     default: 4
   maxproc_pdgemm:
     COMMENT: SCALAPACK linear scaling max num procs
     default: 4
   ef_interpol_det:
     COMMENT: FOE max determinant of cubic interpolation matrix
     RANGE: [0., 1.]
     default: 1e-20
   ef_interpol_chargediff:
     COMMENT: FOE max charge difference for interpolation
     RANGE: [0., 1000.]
     default: 10.
   mixing_after_inputguess:
     COMMENT: mixing step after linear input guess (T/F)
     default: Yes
   iterative_orthogonalization:
     COMMENT: iterative_orthogonalization for input guess orbitals
     default: No
   check_sumrho:
     COMMENT: enables linear sumrho check
     default: 2
     EXCLUSIVE:
       0: no check
       1: light check
       2: full check
   experimental_mode:
     COMMENT: activate the experimental mode in linear scaling
     default: No
     best: Yes
   write_orbitals:
     COMMENT: linear scaling write KS orbitals for cubic restart (might take lot of disk space!)
     default: No
   explicit_locregcenters:
     COMMENT: linear scaling explicitely specify localization centers 
     default: No
   calculate_KS_residue:
     COMMENT: linear scaling calculate Kohn-Sham residue
     default: Yes
   intermediate_forces:
     COMMENT: linear scaling calculate intermediate forces
     default: No
   kappa_conv:
     COMMENT: exit kappa for extended input guess (experimental mode)
     default: 0.1
   evbounds_nsatur:
     COMMENT: number of FOE cycles before the eigenvalue bounds are shrinked
     default: 3
   evboundsshrink_nsatur:
     COMMENT: maximal number of unsuccessful eigenvalue bounds shrinkings
     default: 4
   method_updatekernel:
     COMMENT: linear scaling update density kernel during the sup. func. optimization (0 purification, 1 FOE)
     default: 0
   purification_quickreturn:
     COMMENT: linear scaling quick return in purification
     default: No
   adjust_FOE_temperature:
     COMMENT: linear scaling dynamic adjustment of the decay length of the FOE error function
     default: Yes
   calculate_gap:
     COMMENT: linear scaling calculate the HOMO LUMO gap
     default: No
   loewdin_charge_analysis:
     COMMENT: linear scaling perform a Loewdin charge analysis at the end of the calculation
     default: No
   check_matrix_compression:
     COMMENT: linear scaling perform a check of the matrix compression routines
     default: Yes
 lin_general:
     hybrid: 
       COMMENT: activate the hybrid mode; if activated, only the low accuracy values will be relevant
       default: No
       best: Yes
     nit:
       COMMENT: number of iteration with low/high accuracy
       RANGE: [0,1000]
       PROFILE_FROM: hybrid
       default: [100,100]
       Yes: [100, 1]
     rpnrm_cv:
       COMMENT: convergence criterion for low/high accuracy
       RANGE: [1.e-15,1.e-5]
       default: [1.e-12,1.e-12]
     conf_damping:
       COMMENT: how the confinement should be decreased, only relevant for hybrid mode; negative -> automatic
       RANGE: [-1.0,1.0]
       default: -0.5
     taylor_order:
       COMMENT: order of the Taylor approximation; 0 -> exact
       RANGE: [0,100]
       default: 0
       best: 6
     output_wf:
       COMMENT: output basis functions; 0 no output, 1 formatted output, 2 Fortran bin, 3 ETSF
       EXCLUSIVE:
         0: no output
         1: formatted output
         2: Fortran bin
         3: ETSF
       default: 0
     calc_dipole:
       COMMENT: calculate dipole
       default: No
# this is now an array!
     calc_pulay:
       COMMENT: calculate Pulay forces (old/new version)
       default: [No,No]
       new: [ No, Yes]
       old: [ Yes, No] 
# this name might be misleading
     subspace_diag: #called calc_ks, to be renamed
       COMMENT: diagonalization at the end
       default: No
 lin_basis:
     nit:
       COMMENT: maximal number of iterations in the optimization of the support functions
       RANGE: [0,100]
       default: [4,5]
       best: [10,1]
     idsx:
       COMMENT: DIIS history for optimization of the support function (low/high accuracy); 0 -> SD
       RANGE: [0,20]
       default: [6,0]
     gnrm_cv:
       COMMENT: convergence criterion for the optimization of the support functions (low/high accuracy)
       RANGE: [1.e-6,1.e-1]
       default: [1.e-2,1.e-4]
       best: [1.e-3,1.e-3]
     deltae_cv:
       COMMENT: total relative energy difference to stop the optimization ('experimental_mode' only)
       RANGE: [1.e-6,1.e-2]
       default: 1.e-4
     gnrm_dyn:
       COMMENT: dynamic convergence criterion ('experimental_mode' only)
       RANGE: [1.e-7,1.e-1]
       default: 1.e-4
     min_gnrm_for_dynamic:
       COMMENT: minimal gnrm to active the dynamic gnrm criterion
       RANGE: [1.e-7,1.0]
       default: 1.e-3
     alpha_diis:
       COMMENT: multiplactor for DIIS
       RANGE: [0.1,10]
       default: 1.0
       best: 0.5
     alpha_sd:
       COMMENT: initial step size for SD
       RANGE: [1.e-4,10.0]
       default: 1.0
       best: 0.5
     nstep_prec:
       COMMENT: number of iterations in the preconditioner
       RANGE: [1,30]
       default: 5
       best: 6
     fix_basis:
       COMMENT: fix the support functions if the density change is below this threshold
       RANGE: [1.e-14,1.e-6]
       default: 1.e-10
 lin_kernel:
     nstep:
       COMMENT: don't know what this variable stands for...
       default: [1,1]
     nit:
       COMMENT: number of iterations in the optimization of the density kernel
       RANGE: [0,100]
       default: [5,5]
       best: [3,1]
# check whether there are different DIIS histories...
     idsx_coeff:
       COMMENT: DIIS history for directmin?
       default: [0,0]
     idsx:
       COMMENT: mixing method; 0 -> linear mixing, >=1 -> Pulay mixing
       RANGE: [0,20]
       default: [0,0]
       best: [6,0]
     alphamix:
       COMMENT: mixing parameter (low/high accuracy)
       RANGE: [0.0,1.0]
       default: [0.5,0.5]
     gnrm_cv_coeff:
       COMMENT: convergence criterion for directmin (low/high)?
       default: [1.e-5,1.e-5]
     rpnrm_cv:
       COMMENT: convergence criterion (change in density/potential) for the kernel optimization
       RANGE: [1.e-14,1.e-5]
       default: [1.e-10,1.e-10]
     linear_method:
       COMMENT: method to optimize the density kernel
       EXCLUSIVE:
         DIRMIN: direct minimization
         DIAG: diagonalization
         FOE: Fermi Operator Expansion
       default: DIAG
       best: FOE
     mixing_method:
       COMMENT: quantity to be mixed
       EXCLUSIVE:
         DEN: density mixing
         POT: potential mixing
       default: DEN
     alpha_sd_coeff:
       COMMENT: step size for direct minimization?
       default: 0.2
     alpha_fit_coeff:
       COMMENT: don't know exactly what this means
       default: No
     eval_range_foe:
       COMMENT: lower and upper bound of the eigenvalue spectrum, will be adjusted automatically if chosen unproperly
       RANGE: [-10.0,10.0]
       default: [-0.5,0.5]
     fscale_foe: 
       COMMENT: decay length of the error function
       RANGE: [1.e-4,1.0]
       default: 5.e-2
 lin_basis_params:
     nbasis:
       COMMENT: number of support functions per atom
       EXCLUSIVE:
         1: s orbital type
         4: s,p orbital types
         9: s,p,d orbital types
         16: s,p,d,f orbital types
       default: 4
     ao_confinement:
       COMMENT: prefactor for the input guess confining potential
       RANGE: [0.0,10.0]
       default: 8.3e-3
     confinement:
       COMMENT: prefactor for the confining potential (low/high accuracy)
       RANGE: [0.0,10.0]
       default: [8.3e-3,0.0]
     rloc:
       COMMENT: localization radius for the support functions
       RANGE: [2.0,1000.0]
       default: [7.0,7.0]
     rloc_kernel:
       COMMENT: localization radius for the density kernel
       RANGE: [2.0,1000.0] 
       default: 9.0
     rloc_kernel_foe:
       COMMENT: cutoff radius for the FOE matrix vector multiplications
       RANGE: [2.0,1000]
       default: 14.0
<<<<<<< HEAD
 
=======
--- #here starts the document of possible input files
best:
  COMMENT: this input file shouldbe used for something
  dft:
    hgrids: accurate
    ixc: PBE
  lin_general:
    hybrid: best
  lin_basis:
    nit: [100,1]
structural:
  COMMENT: for geopt
  dft:
    hgrids: fast
    ixc: PBE
  geopt:
    method: FIRE

    
>>>>>>> 57068cde
<|MERGE_RESOLUTION|>--- conflicted
+++ resolved
@@ -100,7 +100,6 @@
        102: Linear on disk
      linear: 100
      linear_restart: 102
-     KEYWORDS: ciao
    output_wf:
      default: 0
      EXCLUSIVE:
@@ -913,9 +912,6 @@
        COMMENT: cutoff radius for the FOE matrix vector multiplications
        RANGE: [2.0,1000]
        default: 14.0
-<<<<<<< HEAD
- 
-=======
 --- #here starts the document of possible input files
 best:
   COMMENT: this input file shouldbe used for something
@@ -934,5 +930,4 @@
   geopt:
     method: FIRE
 
-    
->>>>>>> 57068cde
+    