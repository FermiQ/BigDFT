--- conflicted
+++ resolved
@@ -21,12 +21,9 @@
   use communications_base
   use yaml_output
   use module_forces
-<<<<<<< HEAD
+  use forces_linear, only: nonlocal_forces_linear, local_hamiltonian_stress_linear
+  implicit none
   !Arguments
-=======
-  use forces_linear, only: nonlocal_forces_linear, local_hamiltonian_stress_linear
->>>>>>> a706bdb5
-  implicit none
   logical, intent(in) :: refill_proj
   integer, intent(in) :: iproc,nproc,i3s,n3p,nspin,psolver_groupsize,imode,nsize_psi
   real(gp), intent(in) :: hx,hy,hz,psoffset
@@ -4199,120 +4196,6 @@
 END SUBROUTINE erf_stress
 
 
-<<<<<<< HEAD
-!> Calculates the nonlocal forces on all atoms arising from the wavefunctions 
-!! belonging to iproc and adds them to the force array
-!! recalculate the projectors at the end if refill flag is .true.
-subroutine nonlocal_forces_linear(iproc,nproc,npsidim_orbs,lr,hx,hy,hz,at,rxyz,&
-     orbs,nlpsp,lzd,phi,denskern,denskern_mat,fsep,refill,calculate_strten,strten)
-  use module_base
-  use module_types
-  use sparsematrix_base, only: sparse_matrix, matrices, sparsematrix_malloc, assignment(=), SPARSE_FULL
-  use sparsematrix, only: gather_matrix_from_taskgroups
-  use psp_projectors, only: projector_has_overlap
-  use public_enums, only: PSPCODE_HGH,PSPCODE_HGH_K,PSPCODE_HGH_K_NLCC,&
-       PSPCODE_PAW
-
-  use yaml_output
-  use locregs, only: check_whether_bounds_overlap
-  implicit none
-  !Arguments-------------
-  type(atoms_data), intent(in) :: at
-  type(local_zone_descriptors), intent(in) :: lzd
-  type(DFT_PSP_projectors), intent(inout) :: nlpsp
-  logical, intent(in) :: refill,calculate_strten
-  integer, intent(in) :: iproc, nproc, npsidim_orbs
-  real(gp), intent(in) :: hx,hy,hz
-  type(locreg_descriptors) :: lr
-  type(orbitals_data), intent(in) :: orbs
-  real(gp), dimension(3,at%astruct%nat), intent(in) :: rxyz
-  real(wp), dimension(npsidim_orbs), intent(in) :: phi
-  type(sparse_matrix),intent(in) :: denskern
-  type(matrices),intent(inout) :: denskern_mat
-  real(gp), dimension(3,at%astruct%nat), intent(inout) :: fsep
-  real(gp), dimension(6), intent(out) :: strten
-  !local variables--------------
-  integer :: istart_c,iproj,iat,ityp,i,j,l,m,iorbout,iiorb,ilr
-  integer :: mbseg_c,mbseg_f,jseg_c,jseg_f,ind,iseg,jjorb,ispin
-  integer :: mbvctr_c,mbvctr_f,iorb,nwarnings,nspinor,ispinor,jorbd,ncount
-  real(gp) :: offdiagcoeff,hij,sp0,spi,sp0i,sp0j,spj,Enl,vol
-  !real(gp) :: orbfac,strc
-  real(gp) :: strc
-  integer :: idir,ncplx,icplx,isorb,ikpt,ieorb,istart_ck,ispsi_k,ispsi,jorb,jproc,ii,ist,ierr,iiat,iiiat
-  real(gp), dimension(2,2,3) :: offdiagarr
-  !real(gp), dimension(:,:), allocatable :: fxyz_orb
-  real(dp), dimension(:,:,:,:,:,:,:), allocatable :: scalprod
-  !real(gp), dimension(6) :: sab
-  integer,dimension(:),allocatable :: nat_par, isat_par!, sendcounts, recvcounts, senddspls, recvdspls
-  integer,dimension(:),allocatable :: is_supfun_per_atom, supfun_per_atom, scalprod_send_lookup, scalprod_lookup
-  !integer,dimension(:,:),allocatable :: iat_startend
-  !real(dp),dimension(:,:,:,:,:,:,:),allocatable :: scalprod_sendbuf
-  real(dp),dimension(:,:,:,:,:,:),allocatable :: scalprod_sendbuf_new, scalprod_new
-  integer :: ndir!=9 !3 for forces, 9 for forces and stresses
-  real(kind=8),dimension(:),allocatable :: denskern_gathered
-  !integer,dimension(:,:),allocatable :: iorbminmax, iatminmax 
-  integer :: iorbmin, iorbmax, nscalprod_send, nscalprod_recv, jat
-  integer :: isat, natp
-  integer :: nat_overlap, l_max, i_max, m_max
-  real(kind=8),dimension(:,:),allocatable :: fxyz_orb
-
-  !integer,parameter :: MAX_SIZE=268435456 !max size of the array scalprod, in elements
-
-  !integer :: ldim, gdim
-  !real(8),dimension(:),allocatable :: phiglobal
-  !real(8),dimension(2,0:9,7,3,4,at%astruct%nat,orbsglobal%norb) :: scalprodglobal
-  !scalprodglobal=0.d0
-  !!allocate(phiglobal(lzd%glr%wfd%nvctr_c+7*lzd%glr%wfd%nvctr_f))
-
-  real(kind=4) :: tr0, tr1, trt0, trt1
-  real(kind=8) :: time0, time1, time2, time3, time4, time5, time6, time7, ttime
-  logical, parameter :: extra_timing=.false.
-
-
-
-  call f_routine(id='nonlocal_forces_linear')
-
-  if (extra_timing) call cpu_time(trt0)
-
-
-  !fxyz_orb = f_malloc0((/ 3, at%astruct%nat /),id='fxyz_orb')
-
-  ! Gather together the entire density kernel
-  denskern_gathered = sparsematrix_malloc(denskern,iaction=SPARSE_FULL,id='denskern_gathered')
-  call gather_matrix_from_taskgroups(iproc, nproc, denskern, denskern_mat%matrix_compr, denskern_gathered)
-
-  isat = 1
-
-
-  natp = at%astruct%nat
-
-  ! Determine how many atoms each MPI task will handle
-  nat_par = f_malloc(0.to.nproc-1,id='nat_par')
-  isat_par = f_malloc(0.to.nproc-1,id='isat_par')
-  ii=natp/nproc
-  nat_par(0:nproc-1)=ii
-  ii=natp-ii*nproc
-  do i=0,ii-1
-     nat_par(i)=nat_par(i)+1
-  end do
-  isat_par(0)=0
-  do jproc=1,nproc-1
-     isat_par(jproc)=isat_par(jproc-1)+nat_par(jproc-1)
-  end do
-
-
-  ! Number of support functions having an overlap with the projector of a given atom
-  supfun_per_atom = f_malloc0(at%astruct%nat,id='supfun_per_atom')
-  is_supfun_per_atom = f_malloc0(at%astruct%nat,id='is_supfun_per_atom')
-
-
-  call f_zero(strten) 
-
-
-  !always put complex scalprod
-  !also nspinor for the moment is the biggest as possible
-=======
->>>>>>> a706bdb5
 
 
 subroutine internal_forces(nat, rxyz, ixyz_int, ifrozen, fxyz)
