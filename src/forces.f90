--- conflicted
+++ resolved
@@ -40,12 +40,8 @@
   real(gp), dimension(6), intent(out) :: strten
   real(gp), dimension(3,atoms%astruct%nat), intent(out) :: fxyz
   type(DFT_wavefunction),intent(inout) :: tmb
-<<<<<<< HEAD
   !Local variables
-=======
-  !local variables
   logical, parameter :: calculate_strten=.false. !temporary
->>>>>>> a62d5f20
   integer :: iat,i,j
   real(gp) :: charge,ucvol,maxdiff
   real(gp), dimension(6,4) :: strtens!local,nonlocal,kin,erf
@@ -74,33 +70,13 @@
 
   !if (iproc == 0 .and. verbose > 1) write( *,'(1x,a)',advance='no')'Calculate nonlocal forces...'
 
-<<<<<<< HEAD
   select case(imode)
   case(0)
      !cubic version of nonlocal forces
      call nonlocal_forces(Glr,hx,hy,hz,atoms,rxyz,&
-          orbs,nlpsp,Glr%wfd,psi,fxyz,refill_proj,strtens(1,2))
-  case(1)
-     !linear version of nonlocal forces
-      !fxyz_tmp = fxyz
-     call nonlocal_forces_linear(iproc,nproc,tmb%npsidim_orbs,tmb%lzd%glr,hx,hy,hz,atoms,rxyz,&
-          tmb%orbs,nlpsp,tmb%lzd,tmb%psi,tmb%linmat%l,tmb%linmat%kernel_,fxyz,refill_proj,&
-          strtens(1,2))
-      !fxyz_tmp = fxyz - fxyz_tmp
-      !do iat=1,atoms%astruct%nat
-      !    write(1000+iproc,'(a,2i8,3es15.6)') 'iproc, iat, fxyz(:,iat)', iproc, iat, fxyz(:,iat)
-  case default
-     call f_err_throw('Wrong imode',err_name='BIGDFT_RUNTIME_ERROR')
-     !stop 'wrong imode'
-  end select
-
-=======
-  if (imode==0) then
-     !cubic version of nonlocal forces
-     call nonlocal_forces(Glr,hx,hy,hz,atoms,rxyz,&
           orbs,nlpsp,Glr%wfd,psi,fxyz,refill_proj,&
           calculate_strten .and. (atoms%astruct%geocode == 'P'),strtens(1,2))
-  else if (imode==1) then
+  case(1)
      !linear version of nonlocal forces
      !fxyz_tmp = fxyz
      call nonlocal_forces_linear(iproc,nproc,tmb%npsidim_orbs,tmb%lzd%glr,hx,hy,hz,atoms,rxyz,&
@@ -109,14 +85,11 @@
      !fxyz_tmp = fxyz - fxyz_tmp
      !do iat=1,atoms%astruct%nat
      !    write(1000+iproc,'(a,2i8,3es15.6)') 'iproc, iat, fxyz(:,iat)', iproc, iat, fxyz(:,iat)
-     !end do
-  else
-     stop 'wrong imode'
-  end if
-
-  !if (iproc == 0 .and. verbose > 1) write( *,'(1x,a)')'done.'
-  !if (iproc == 0 .and. verbose > 1) call yaml_map('Non Local forces calculated',.true.)
->>>>>>> a62d5f20
+  case default
+     call f_err_throw('Wrong imode',err_name='BIGDFT_RUNTIME_ERROR')
+     !stop 'wrong imode'
+  end select
+
   if (iproc == 0 .and. verbose > 1) call yaml_map('Calculate Non Local forces',(nlpsp%nprojel > 0))
 
   !LG: can we relax the constraint for psolver taskgroups in the case of stress tensors?
@@ -132,11 +105,7 @@
      end if
 
      call erf_stress(atoms,rxyz,0.5_gp*hx,0.5_gp*hy,0.5_gp*hz,Glr%d%n1i,Glr%d%n2i,Glr%d%n3i,n3p,&
-<<<<<<< HEAD
           iproc,nproc,ngatherarr,rho,strtens(1,4)) !should not be reduced for the moment
-=======
-          iproc,nproc,ngatherarr,rho,strtens(1,4)) 
->>>>>>> a62d5f20
   end if
 
   !add to the forces the ionic and dispersion contribution
@@ -202,49 +171,16 @@
   end if
 
   if (atoms%astruct%geocode == 'P') then
-<<<<<<< HEAD
-     !!if (imode==0) then
-         if (iproc==0) call yaml_map('Stress Tensor calculated',.true.)
-         ucvol=atoms%astruct%cell_dim(1)*atoms%astruct%cell_dim(2)*atoms%astruct%cell_dim(3) !orthorombic cell
-         if (iproc==0) call yaml_mapping_open('Stress Tensor')
-         !sum and symmetrize results
+     if (iproc==0) call yaml_map('Stress Tensor calculated',calculate_strten)
+     if (calculate_strten) then
+        ucvol=atoms%astruct%cell_dim(1)*atoms%astruct%cell_dim(2)*atoms%astruct%cell_dim(3) !orthorombic cell
+        if (iproc==0) call yaml_mapping_open('Stress Tensor')
+        !sum and symmetrize results
      if (iproc==0 .and. verbose > 2) then
         call write_strten_info(.false.,ewaldstr,ucvol,pressure,'Ewald')
         call write_strten_info(.false.,hstrten,ucvol,pressure,'Hartree')
         call write_strten_info(.false.,xcstr,ucvol,pressure,'XC')
      end if
-         do j=1,6
-            strten(j)=ewaldstr(j)+hstrten(j)+xcstr(j)
-         end do
-         messages(1)='PSP Short Range'
-         messages(2)='PSP Projectors'
-         messages(3)='Kinetic'
-         messages(4)='PSP Long Range'
-         !here we should add the pretty printings
-         do i=1,4
-            if (atoms%astruct%sym%symObj >= 0) call symm_stress(strtens(1,i),atoms%astruct%sym%symObj)
-            if (iproc==0 .and. verbose>2)&
-                 call write_strten_info(.false.,strtens(1,i),ucvol,pressure,trim(messages(i)))
-            do j=1,6
-               strten(j)=strten(j)+strtens(j,i)
-            end do
-         end do
-         !final result
-         pressure=(strten(1)+strten(2)+strten(3))/3.0_gp
-         if (iproc==0)call write_strten_info(.true.,strten,ucvol,pressure,'Total')
-         if (iproc==0) call yaml_mapping_close()
-     !!else
-     !!    if (iproc==0) call yaml_map('Stress Tensor calculated',.false.)
-     !!end if
-=======
-     if (iproc==0) call yaml_map('Stress Tensor calculated',calculate_strten)
-     if (calculate_strten) then
-        ucvol=atoms%astruct%cell_dim(1)*atoms%astruct%cell_dim(2)*atoms%astruct%cell_dim(3) !orthorombic cell
-        if (iproc==0) call yaml_mapping_open('Stress Tensor')
-        !sum and symmetrize results
-        if (iproc==0 .and. verbose > 2)call write_strten_info(.false.,ewaldstr,ucvol,pressure,'Ewald')
-        if (iproc==0 .and. verbose > 2)call write_strten_info(.false.,hstrten,ucvol,pressure,'Hartree')
-        if (iproc==0 .and. verbose > 2)call write_strten_info(.false.,xcstr,ucvol,pressure,'XC')
         do j=1,6
            strten(j)=ewaldstr(j)+hstrten(j)+xcstr(j)
         end do
@@ -266,7 +202,6 @@
         if (iproc==0)call write_strten_info(.true.,strten,ucvol,pressure,'Total')
         if (iproc==0) call yaml_mapping_close()
      end if
->>>>>>> a62d5f20
   end if
 
   call f_release_routine()
@@ -513,12 +448,7 @@
   
   if (at%multipole_preserving) call initialize_real_space_conversion(nmoms=at%mp_isf,nrange=nrange)
 
-<<<<<<< HEAD
-  
-=======
-  if (at%multipole_preserving) call initialize_real_space_conversion(isf_m=at%mp_isf)
-
->>>>>>> a62d5f20
+
   locstrten=0.0_gp
 
   charge=0.d0
@@ -537,14 +467,8 @@
   
   charge=charge*hxh*hyh*hzh
 
-<<<<<<< HEAD
 !!!  if (iproc == 0 .and. verbose > 1) call yaml_mapping_open('Calculate local forces',flow=.true.)
 !!!  forceleaked=0.d0
-=======
-  !if (iproc == 0 .and. verbose > 1) write(*,'(1x,a)',advance='no')'Calculate local forces...'
-  if (iproc == 0 .and. verbose > 1) call yaml_mapping_open('Calculate local forces',flow=.true.)
-  forceleaked=0.d0
->>>>>>> a62d5f20
 
   !conditions for periodicity in the three directions
 !!!  perx=(at%astruct%geocode /= 'F')
@@ -606,7 +530,6 @@
         cutoff=cutoff+max(hxh,hyh,hzh)*real(nrange/2,kind=gp)
      end if
 
-<<<<<<< HEAD
 !!!     isx=floor((rx-cutoff)/hxh)
 !!!     isy=floor((ry-cutoff)/hyh)
 !!!     isz=floor((rz-cutoff)/hzh)
@@ -667,79 +590,6 @@
            tt=cprime(nloc)
            do iloc=nloc-1,1,-1
               tt=arg*tt+cprime(iloc)
-=======
-     isx=floor((rx-cutoff)/hxh)
-     isy=floor((ry-cutoff)/hyh)
-     isz=floor((rz-cutoff)/hzh)
-
-     iex=ceiling((rx+cutoff)/hxh)
-     iey=ceiling((ry+cutoff)/hyh)
-     iez=ceiling((rz+cutoff)/hzh)
-
-     !calculate the forces near the atom due to the error function part of the potential
-     !calculate forces for all atoms only in the distributed part of the simulation box
-     if (n3pi > 0) then
-        do i3=isz,iez
-           z=real(i3,kind=8)*hzh-rz
-           call ind_positions(perz,i3,n3,j3,goz) 
-           j3=j3+nbl3+1
-           do i2=isy,iey
-              y=real(i2,kind=8)*hyh-ry
-              call ind_positions(pery,i2,n2,j2,goy)
-              do i1=isx,iex
-                 x=real(i1,kind=8)*hxh-rx
-                 call ind_positions(perx,i1,n1,j1,gox)
-                 r2=x**2+y**2+z**2
-                 arg=r2/rloc**2
-
-                 if (at%multipole_preserving) then
-                    !use multipole-preserving function
-                    xp=mp_exp(hxh,rx,0.5_gp/(rloc**2),i1,0,.true.)*&
-                         mp_exp(hyh,ry,0.5_gp/(rloc**2),i2,0,.true.)*&
-                         mp_exp(hzh,rz,0.5_gp/(rloc**2),i3,0,.true.)
-                 else
-                    xp=exp(-.5d0*arg)
-                 end if
-
-                 if (j3 >= i3s .and. j3 <= i3s+n3pi-1  .and. goy  .and. gox ) then
-                    ind=j1+1+nbl1+(j2+nbl2)*n1i+(j3-i3s+1-1)*n1i*n2i
-                    !gaussian part
-                    tt=0.d0
-                    if (nloc /= 0) then
-                       !derivative of the polynomial
-                       tt=cprime(nloc)
-                       do iloc=nloc-1,1,-1
-                          tt=arg*tt+cprime(iloc)
-                       enddo
-                       rhoel=rho(ind)
-                       forceloc=xp*tt*rhoel
-                       fxgau=fxgau+forceloc*x
-                       fygau=fygau+forceloc*y
-                       fzgau=fzgau+forceloc*z
-                       if (r2 /= 0.0_gp) then
-                          Txx=Txx+forceloc*x*x
-                          Tyy=Tyy+forceloc*y*y
-                          Tzz=Tzz+forceloc*z*z
-                          Txy=Txy+forceloc*x*y
-                          Txz=Txz+forceloc*x*z
-                          Tyz=Tyz+forceloc*y*z
-                       end if
-                    end if
-                    !error function part
-                    Vel=pot(ind)
-                    fxerf=fxerf+xp*Vel*x
-                    fyerf=fyerf+xp*Vel*y
-                    fzerf=fzerf+xp*Vel*z
-                 else if (.not. goz) then
-                    !derivative of the polynomial
-                    tt=cprime(nloc)
-                    do iloc=nloc-1,1,-1
-                       tt=arg*tt+cprime(iloc)
-                    enddo
-                    forceleaked=forceleaked+prefactor*xp*tt*rho(1) !(as a sample value)
-                 endif
-              end do
->>>>>>> a62d5f20
            end do
            rhoel=rho(boxit%ind)
            forceloc=xp*tt*rhoel
@@ -853,30 +703,18 @@
 
   !write(*,*) 'iproc,charge:',iproc,charge
 
-<<<<<<< HEAD
 !locstrten(1:3)=locstrten(1:3)+charge*psoffset/(hxh*hyh*hzh)/real(n1i*n2i*n3p,kind=8)
-=======
-  !locstrten(1:3)=locstrten(1:3)+charge*psoffset/(hxh*hyh*hzh)/real(n1i*n2i*n3pi,kind=8)
->>>>>>> a62d5f20
 
 !!!  forceleaked=forceleaked*hxh*hyh*hzh
   !if (iproc == 0 .and. verbose > 1) write(*,'(a,1pe12.5)') 'done. Leaked force: ',forceleaked
 
-<<<<<<< HEAD
- !if (iproc == 0 .and. verbose > 1) write(*,'(a,1pe12.5)') 'done. Leaked force: ',forceleaked
+  !if (iproc == 0 .and. verbose > 1) write(*,'(a,1pe12.5)') 'done. Leaked force: ',forceleaked
 !!!  if (iproc == 0 .and. verbose > 1) then
 !!!     call yaml_map('Leaked force',trim(yaml_toa(forceleaked,fmt='(1pe12.5)')))
 !!!     call yaml_mapping_close()
 !!!  end if
 
   if (iproc == 0 .and. verbose > 1) call yaml_map('Calculate local forces',.true.)
-=======
-  !if (iproc == 0 .and. verbose > 1) write(*,'(a,1pe12.5)') 'done. Leaked force: ',forceleaked
-  if (iproc == 0 .and. verbose > 1) then
-     call yaml_map('Leaked force',trim(yaml_toa(forceleaked,fmt='(1pe12.5)')))
-     call yaml_mapping_close()
-  end if
->>>>>>> a62d5f20
 
   if (at%multipole_preserving) call finalize_real_space_conversion()
 
@@ -1174,15 +1012,6 @@
                                      at%psppar(l,i,ityp)*sp0*spi
                              end do
 
-<<<<<<< HEAD
-                            Enl=Enl+sp0*sp0*at%psppar(l,i,ityp)*&
-                                orbs%occup(iorb+orbs%isorb)*orbs%kwgts(orbs%iokpt(iorb))
-                             do idir=4,9 !for stress
-                               strc=real(scalprod(icplx,idir,m,i,l,iat,jorb),gp)
-                               sab(idir-3) = sab(idir-3)+&   
-                                  at%psppar(l,i,ityp)*sp0*2.0_gp*strc*&
-                                  orbs%occup(iorb+orbs%isorb)*orbs%kwgts(orbs%iokpt(iorb))
-=======
                              Enl=Enl+sp0*sp0*at%psppar(l,i,ityp)*&
                                   orbs%occup(iorb+orbs%isorb)*orbs%kwgts(orbs%iokpt(iorb))
                              do idir=4,ndir !for stress
@@ -1191,7 +1020,6 @@
                                      sab(idir-3)+&   
                                      at%psppar(l,i,ityp)*sp0*2.0_gp*strc*&
                                      orbs%occup(iorb+orbs%isorb)*orbs%kwgts(orbs%iokpt(iorb))
->>>>>>> a62d5f20
                              end do
                           end do
                        end do
@@ -1269,19 +1097,12 @@
   end do loop_kptF
 
 
-<<<<<<< HEAD
-!Adding Enl to the diagonal components of strten after loop over kpts is finished...
-do i=1,3
-strten(i)=strten(i)+Enl/vol
-end do
-=======
   if (calculate_strten) then
      !Adding Enl to the diagonal components of strten after loop over kpts is finished...
      do i=1,3
         strten(i)=strten(i)+Enl/vol
      end do
   end if
->>>>>>> a62d5f20
 
 !!!  do iat=1,at%astruct%nat
 !!!     write(20+iat,'(1x,i5,1x,3(1x,1pe12.5))') &
@@ -4434,11 +4255,7 @@
      call mpiallred(nout_par(0), nproc, mpi_sum, comm=bigdft_mpi%mpi_comm)
   end if
   if (sum(nout_par)/=nout) then
-<<<<<<< HEAD
       call f_err_throw('wrong partition of the outer loop',err_name='BIGDFT_RUNTIME_ERROR')
-=======
-     call f_err_throw('wrong partition of the outer loop',err_name='BIGDT_RUNTIME_ERROR')
->>>>>>> a62d5f20
   end if
   isout = 0
   do jproc=0,iproc-1
@@ -4585,12 +4402,7 @@
   !integer,dimension(:,:),allocatable :: iat_startend
   !real(dp),dimension(:,:,:,:,:,:,:),allocatable :: scalprod_sendbuf
   real(dp),dimension(:,:,:,:,:,:),allocatable :: scalprod_sendbuf_new, scalprod_new
-<<<<<<< HEAD
-  integer,parameter :: ndir=9 !3 for forces, 9 for forces and stresses
-=======
-  real(dp),dimension(:),allocatable :: scalprod_recvbuf
   integer :: ndir!=9 !3 for forces, 9 for forces and stresses
->>>>>>> a62d5f20
   real(kind=8),dimension(:),allocatable :: denskern_gathered
   !integer,dimension(:,:),allocatable :: iorbminmax, iatminmax 
   integer :: iorbmin, iorbmax, nscalprod_send, nscalprod_recv, jat
@@ -4726,14 +4538,7 @@
   call f_free(scalprod_sendbuf_new)
   call f_free(scalprod_send_lookup)
   call f_free(scalprod_lookup)
-<<<<<<< HEAD
-  !Adding Enl to the diagonal components of strten after loop over kpts is finished...
-  do i=1,3
-      strten(i)=strten(i)+Enl/vol
-  end do
-=======
-
->>>>>>> a62d5f20
+
 
   !!call mpiallred(Enl,1,mpi_sum, bigdft_mpi%mpi_comm)
   !!if (bigdft_mpi%iproc==0) call yaml_map('Enl',Enl)
