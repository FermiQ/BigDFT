!>  @file
!!  Routines to calculate the local part of atomic forces
!! @author
!!    Copyright (C) 2007-2012 BigDFT group
!!    This file is distributed under the terms of the
!!    GNU General Public License, see ~/COPYING file
!!    or http://www.gnu.org/copyleft/gpl.txt .
!!    For the list of contributors, see ~/AUTHORS 
subroutine calculate_forces(iproc,nproc,psolver_groupsize,Glr,atoms,orbs,nlpsp,rxyz,hx,hy,hz,i3s,n3p,nspin,&
     refill_proj,ngatherarr,rho,pot,potxc,nsize_psi,psi,fion,fdisp,fxyz,&
     ewaldstr,hstrten,xcstr,strten,fnoise,pressure,psoffset,imode,tmb,fpulay)
  use module_base
  use module_types
  use module_interfaces, only: local_forces,erf_stress
  use communications_base
  use yaml_output
  use module_forces
  use forces_linear, only: nonlocal_forces_linear, local_hamiltonian_stress_linear
  implicit none
  logical, intent(in) :: refill_proj
  integer, intent(in) :: iproc,nproc,i3s,n3p,nspin,psolver_groupsize,imode,nsize_psi
  real(gp), intent(in) :: hx,hy,hz,psoffset
  type(locreg_descriptors), intent(in) :: Glr
  type(atoms_data), intent(in) :: atoms
  type(orbitals_data), intent(in) :: orbs
  type(DFT_PSP_projectors), intent(inout) :: nlpsp
  integer, dimension(0:nproc-1,2), intent(in) :: ngatherarr 
  real(wp), dimension(Glr%d%n1i,Glr%d%n2i,n3p), intent(in) :: rho,pot,potxc
  real(wp), dimension(nsize_psi), intent(in) :: psi
  real(gp), dimension(6), intent(in) :: ewaldstr,hstrten,xcstr
  real(gp), dimension(3,atoms%astruct%nat), intent(in) :: rxyz,fion,fdisp,fpulay
  real(gp), intent(out) :: fnoise,pressure
  real(gp), dimension(6), intent(out) :: strten
  real(gp), dimension(3,atoms%astruct%nat), intent(out) :: fxyz
  type(DFT_wavefunction),intent(inout) :: tmb
  !local variables
  logical, parameter :: calculate_strten=.true. !temporary
  integer :: iat,i,j
  real(gp) :: charge,ucvol,maxdiff
  real(gp), dimension(6,4) :: strtens!local,nonlocal,kin,erf
  character(len=16), dimension(4) :: messages

  !real(gp), dimension(3,atoms%astruct%nat) :: fxyz_tmp

  real(kind=4) :: tr0, tr1, trt0, trt1
  real(kind=8) :: time0, time1, time2, time3, time4, time5, time6, time7, ttime
  logical, parameter :: extra_timing=.false.


  call f_routine(id='calculate_forces')

  if (extra_timing) call cpu_time(trt0)

  call f_zero(strten)
  call f_zero(strtens)


  if (extra_timing) call cpu_time(tr0)

  call local_forces(iproc,atoms,rxyz,0.5_gp*hx,0.5_gp*hy,0.5_gp*hz,&
       Glr%d%n1,Glr%d%n2,Glr%d%n3,n3p,i3s,Glr%d%n1i,Glr%d%n2i,rho,pot,fxyz,strtens(1,1),charge)

  if (extra_timing) call cpu_time(tr1)
  if (extra_timing) time0=real(tr1-tr0,kind=8)


  !!do iat=1,atoms%astruct%nat
  !!    write(4100+iproc,'(a,i8,3es15.6)') 'iat, fxyz(:,iat)', iat, fxyz(:,iat)
  !!end do

  !calculate forces originated by rhocore
  call rhocore_forces(iproc,atoms,nspin,Glr%d%n1,Glr%d%n2,Glr%d%n3,Glr%d%n1i,Glr%d%n2i,n3p,i3s,&
       0.5_gp*hx,0.5_gp*hy,0.5_gp*hz,rxyz,potxc,fxyz)

  !for a taksgroup Poisson Solver, multiply by the ratio.
  !it is important that the forces are bitwise identical among the processors.
  if (psolver_groupsize < nproc) call vscal(3*atoms%astruct%nat,real(psolver_groupsize,gp)/real(nproc,gp),fxyz(1,1),1)

  !if (iproc == 0 .and. verbose > 1) write( *,'(1x,a)',advance='no')'Calculate nonlocal forces...'

  if (extra_timing) call cpu_time(tr0)
  if (imode==0) then
     !cubic version of nonlocal forces
     call nonlocal_forces(Glr,hx,hy,hz,atoms,rxyz,&
          orbs,nlpsp,Glr%wfd,psi,fxyz,refill_proj,&
          calculate_strten .and. (atoms%astruct%geocode == 'P'),strtens(1,2))
  else if (imode==1) then
     !linear version of nonlocal forces
     !fxyz_tmp = fxyz
     call nonlocal_forces_linear(iproc,nproc,tmb%npsidim_orbs,tmb%lzd%glr,hx,hy,hz,atoms,rxyz,&
          tmb%orbs,nlpsp,tmb%lzd,tmb%psi,tmb%linmat%l,tmb%linmat%kernel_,fxyz,refill_proj,&
          calculate_strten .and. (atoms%astruct%geocode == 'P'),strtens(1,2))
     !fxyz_tmp = fxyz - fxyz_tmp
     !do iat=1,atoms%astruct%nat
     !    write(1000+iproc,'(a,2i8,3es15.6)') 'iproc, iat, fxyz(:,iat)', iproc, iat, fxyz(:,iat)
     !end do
  else
     stop 'wrong imode'
  end if
  if (extra_timing) call cpu_time(tr1)
  if (extra_timing) time1=real(tr1-tr0,kind=8)


  !if (iproc == 0 .and. verbose > 1) write( *,'(1x,a)')'done.'
  !if (iproc == 0 .and. verbose > 1) call yaml_map('Non Local forces calculated',.true.)
  if (iproc == 0 .and. verbose > 1) call yaml_map('Calculate Non Local forces',(nlpsp%nprojel > 0))

  !LG: can we relax the constraint for psolver taskgroups in the case of stress tensors?
  if (atoms%astruct%geocode == 'P' .and. psolver_groupsize == nproc .and. calculate_strten) then
     if (imode==0) then
        ! Otherwise psi is not available
        call local_hamiltonian_stress(orbs,Glr,hx,hy,hz,psi,strtens(1,3))
     else
        call local_hamiltonian_stress_linear(iproc, nproc, tmb%orbs, tmb%ham_descr%lzd, &
             tmb%lzd%hgrids(1), tmb%lzd%hgrids(2), tmb%lzd%hgrids(3), tmb%ham_descr%npsidim_orbs, &
             tmb%ham_descr%psi, &!tmb%ham_descr%psit_c, tmb%ham_descr%psit_f, &
             tmb%ham_descr%collcom, tmb%linmat%m, tmb%linmat%ham_, tmb%linmat%l, tmb%linmat%kernel_, strtens(1,3))
     end if

     call erf_stress(atoms,rxyz,0.5_gp*hx,0.5_gp*hy,0.5_gp*hz,Glr%d%n1i,Glr%d%n2i,Glr%d%n3i,n3p,&
          iproc,nproc,ngatherarr,rho,strtens(1,4)) 
  end if

  !add to the forces the ionic and dispersion contribution
  if (.true.) then!.not. experimental_modulebase_var_onlyfion) then !normal case
     if (iproc==0) then
        do iat=1,atoms%astruct%nat
           fxyz(1,iat)=fxyz(1,iat)+fion(1,iat)+fdisp(1,iat)+fpulay(1,iat)
           fxyz(2,iat)=fxyz(2,iat)+fion(2,iat)+fdisp(2,iat)+fpulay(2,iat)
           fxyz(3,iat)=fxyz(3,iat)+fion(3,iat)+fdisp(3,iat)+fpulay(3,iat)
        enddo
     end if
     !!do iat=1,atoms%astruct%nat
     !!    write(4300+iproc,'(a,i8,3es15.6)') 'iat, fxyz(:,iat)', iat, fxyz(:,iat)
     !!end do
  else
     if (iproc==0) then
        !call vcopy(3*atoms%astruct%nat,fion(1,1),1,fxyz(1,1),1)
        call f_memcpy(src=fion,dest=fxyz)
     else
        call f_zero(fxyz)
     end if
  end if

  ! Add up all the force contributions
  if (nproc > 1) then
     call mpiallred(sendbuf=fxyz,op=MPI_SUM,comm=bigdft_mpi%mpi_comm)
     if (atoms%astruct%geocode == 'P' .and. calculate_strten) &
          call mpiallred(strtens,MPI_SUM,comm=bigdft_mpi%mpi_comm)
     call mpiallred(charge,1,MPI_SUM,comm=bigdft_mpi%mpi_comm)
  end if

  !!do iat=1,atoms%astruct%nat
  !!    write(4400+iproc,'(a,i8,3es15.6)') 'iat, fxyz(:,iat)', iat, fxyz(:,iat)
  !!end do

!!$  ! @ NEW: POSSIBLE CONSTRAINTS IN INTERNAL COORDINATES ############
!!$  if (atoms%astruct%inputfile_format=='int') then
!!$      if (iproc==0) call yaml_map('Cleaning using internal coordinates','Yes')
!!$      !if (bigdft_mpi%iproc==0) call yaml_map('force start',fxyz)
!!$      !if (bigdft_mpi%iproc==0) call yaml_map('BEFORE: MAX COMPONENT',maxval(fxyz))
!!$      call internal_forces(atoms%astruct%nat, rxyz, atoms%astruct%ixyz_int, atoms%astruct%ifrztyp, fxyz)
!!$      !if (bigdft_mpi%iproc==0) call yaml_map('AFTER: MAX COMPONENT',maxval(fxyz))
!!$  end if
!!$  ! @ ##############################################################

  !clean the center mass shift and the torque in isolated directions
  !no need to do it twice
  !call clean_forces(iproc,atoms,rxyz,fxyz,fnoise)
  !!do iat=1,atoms%astruct%nat
  !!    write(4500+iproc,'(a,i8,3es15.6)') 'iat, fxyz(:,iat)', iat, fxyz(:,iat)
  !!end do

!!$  ! Apply symmetries when needed
!!$  if (atoms%astruct%sym%symObj >= 0) call symmetrise_forces(fxyz,atoms%astruct)

  !if (iproc == 0) call write_forces(atoms%astruct,fxyz)

  if (calculate_strten) then
     !volume element for local stress
     strtens(:,1)=strtens(:,1)/real(Glr%d%n1i*Glr%d%n2i*Glr%d%n3i,dp)
     strtens(1:3,1)=strtens(1:3,1)+charge*psoffset&
          /real(0.5_gp*hx*0.5_gp*hy*0.5_gp*hz,gp)**2.0_gp/real(Glr%d%n1i*Glr%d%n2i*Glr%d%n3i,dp)**2.0_gp
  end if

  if (atoms%astruct%geocode == 'P') then
     if (iproc==0) call yaml_map('Stress Tensor calculated',calculate_strten)
     if (calculate_strten) then
        ucvol=atoms%astruct%cell_dim(1)*atoms%astruct%cell_dim(2)*atoms%astruct%cell_dim(3) !orthorombic cell
        if (iproc==0) call yaml_mapping_open('Stress Tensor')
        !sum and symmetrize results
        if (iproc==0 .and. verbose > 2)call write_strten_info(.false.,ewaldstr,ucvol,pressure,'Ewald')
        if (iproc==0 .and. verbose > 2)call write_strten_info(.false.,hstrten,ucvol,pressure,'Hartree')
        if (iproc==0 .and. verbose > 2)call write_strten_info(.false.,xcstr,ucvol,pressure,'XC')
        do j=1,6
           strten(j)=ewaldstr(j)+hstrten(j)+xcstr(j)
        end do
        messages(1)='PSP Short Range'
        messages(2)='PSP Projectors'
        messages(3)='Kinetic'
        messages(4)='PSP Long Range'
        !here we should add the pretty printings
        do i=1,4
           if (atoms%astruct%sym%symObj >= 0) call symm_stress(strtens(1,i),atoms%astruct%sym%symObj)
           if (iproc==0 .and. verbose>2)&
                call write_strten_info(.false.,strtens(1,i),ucvol,pressure,trim(messages(i)))
           do j=1,6
              strten(j)=strten(j)+strtens(j,i)
           end do
        end do
        !final result
        pressure=(strten(1)+strten(2)+strten(3))/3.0_gp
        if (iproc==0)call write_strten_info(.true.,strten,ucvol,pressure,'Total')
        if (iproc==0) call yaml_mapping_close()
     end if
  end if

  if (extra_timing) call cpu_time(trt1)
  if (extra_timing) ttime=real(trt1-trt0,kind=8)

  if (extra_timing.and.iproc==0) print*,'forces (loc, nonloc):',time0,time1,time0+time1,ttime


  call f_release_routine()

end subroutine calculate_forces


!> calculate the contribution to the forces given by the core density charge
subroutine rhocore_forces(iproc,atoms,nspin,n1,n2,n3,n1i,n2i,n3p,i3s,hxh,hyh,hzh,rxyz,potxc,fxyz)
  use module_base
  use module_types
  use yaml_output
  use bounds, only: ext_buffers
  implicit none
  integer, intent(in) :: iproc,n1i,n2i,n3p,i3s,nspin,n1,n2,n3
  real(gp), intent(in) :: hxh,hyh,hzh
  type(atoms_data), intent(in) :: atoms
  real(wp), dimension(n1i*n2i*n3p*nspin), intent(in) :: potxc
  real(gp), dimension(3,atoms%astruct%nat), intent(in) :: rxyz
  real(gp), dimension(3,atoms%astruct%nat), intent(inout) :: fxyz
  !local variables
  real(gp), parameter :: oneo4pi=.079577471545947_wp
  logical :: perx,pery,perz,gox,goy,goz
  integer :: ispin,ilcc,ityp,iat,jtyp,islcc,ngv,ngc,ig,ispinsh,ind
  integer :: nbl1,nbl2,nbl3,nbr1,nbr2,nbr3,isx,isy,isz,iex,iey,iez
  integer :: i1,i2,i3,j1,j2,j3
  real(gp) :: spinfac,rx,ry,rz,frcx,frcy,frcz,rloc,cutoff,x,y,z,r2
  real(gp) :: spherical_gaussian_value,drhoc,drhov,drhodr2

  call f_routine(id='rhocore_forces')

  if (atoms%donlcc) then
     !if (iproc == 0) write(*,'(1x,a)',advance='no')'Calculate NLCC forces...'

     if (nspin==1) then
        spinfac=2.0_gp
     else if (nspin ==2) then
        spinfac=1.0_gp
     end if
     !perform the loop on any of the atoms which have this feature
     do iat=1,atoms%astruct%nat
        rx=rxyz(1,iat) 
        ry=rxyz(2,iat)
        rz=rxyz(3,iat)

        ityp=atoms%astruct%iatype(iat)
        frcx=0.0_gp
        frcy=0.0_gp
        frcz=0.0_gp
        if (atoms%nlcc_ngv(ityp)/=UNINITIALIZED(1) .or. atoms%nlcc_ngc(ityp)/=UNINITIALIZED(1) ) then

           !find the correct position of the nlcc parameters
           ilcc=0
           do jtyp=1,ityp-1
              ngv=atoms%nlcc_ngv(jtyp)
              if (ngv /= UNINITIALIZED(ngv)) ilcc=ilcc+(ngv*(ngv+1)/2)
              ngc=atoms%nlcc_ngc(jtyp)
              if (ngc /= UNINITIALIZED(ngc)) ilcc=ilcc+(ngc*(ngc+1))/2
           end do
           islcc=ilcc

           !find the maximum exponent of the core density
           ngv=atoms%nlcc_ngv(ityp)
           if (ngv==UNINITIALIZED(1)) ngv=0
           ngc=atoms%nlcc_ngc(ityp)
           if (ngc==UNINITIALIZED(1)) ngc=0
           rloc=0.0_gp
           do ig=1,(ngv*(ngv+1))/2+(ngc*(ngc+1))/2
              ilcc=ilcc+1
              rloc=max(rloc,atoms%nlccpar(0,ilcc))
           end do

           cutoff=10.d0*rloc

           !conditions for periodicity in the three directions
           perx=(atoms%astruct%geocode /= 'F')
           pery=(atoms%astruct%geocode == 'P')
           perz=(atoms%astruct%geocode /= 'F')

           call ext_buffers(perx,nbl1,nbr1)
           call ext_buffers(pery,nbl2,nbr2)
           call ext_buffers(perz,nbl3,nbr3)

           if (n3p >0) then

              isx=floor((rx-cutoff)/hxh)
              isy=floor((ry-cutoff)/hyh)
              isz=floor((rz-cutoff)/hzh)

              iex=ceiling((rx+cutoff)/hxh)
              iey=ceiling((ry+cutoff)/hyh)
              iez=ceiling((rz+cutoff)/hzh)
              do ispin=1,nspin
                 ispinsh=0
                 if (ispin==2) ispinsh=n1i*n2i*n3p
                 do i3=isz,iez
                    z=real(i3,kind=8)*hzh-rz
                    call ind_positions(perz,i3,n3,j3,goz)
                    j3=j3+nbl3+1
                    if (j3 >= i3s .and. j3 <= i3s+n3p-1) then
                       do i2=isy,iey
                          y=real(i2,kind=8)*hyh-ry
                          call ind_positions(pery,i2,n2,j2,goy)
                          if (goy) then
                             do i1=isx,iex
                                x=real(i1,kind=8)*hxh-rx
                                call ind_positions(perx,i1,n1,j1,gox)
                                if (gox) then
                                   r2=x**2+y**2+z**2
                                   ilcc=islcc
                                   drhov=0.0_dp
                                   do ig=1,(ngv*(ngv+1))/2
                                      ilcc=ilcc+1
                                      !derivative wrt r2
                                      drhov=drhov+&
                                           spherical_gaussian_value(r2,atoms%nlccpar(0,ilcc),atoms%nlccpar(1,ilcc),1)
                                   end do
                                   drhoc=0.0_dp
                                   do ig=1,(ngc*(ngc+1))/2
                                      ilcc=ilcc+1
                                      !derivative wrt r2
                                      drhoc=drhoc+&
                                           spherical_gaussian_value(r2,atoms%nlccpar(0,ilcc),atoms%nlccpar(1,ilcc),1)
                                   end do
                                   !forces in all the directions for the given atom
                                   ind=j1+1+nbl1+(j2+nbl2)*n1i+(j3-i3s+1-1)*n1i*n2i+ispinsh
                                   drhodr2=drhoc-drhov
                                   frcx=frcx+potxc(ind)*x*drhodr2
                                   frcy=frcy+potxc(ind)*y*drhodr2
                                   frcz=frcz+potxc(ind)*z*drhodr2
                                endif
                             enddo
                          end if
                       enddo
                    end if
                 enddo
              end do
           end if
        end if
        !assign contribution per atom
        fxyz(1,iat)=fxyz(1,iat)+frcx*hxh*hyh*hzh*spinfac*oneo4pi
        fxyz(2,iat)=fxyz(2,iat)+frcy*hxh*hyh*hzh*spinfac*oneo4pi
        fxyz(3,iat)=fxyz(3,iat)+frcz*hxh*hyh*hzh*spinfac*oneo4pi
        !print *,'iat,iproc',iat,iproc,frcx*hxh*hyh*hzh*spinfac*oneo4pi
     end do

     if (iproc == 0 .and. verbose > 1) call yaml_map('Calculate NLCC forces',.true.)
     !if (iproc == 0 .and. verbose > 1) write( *,'(1x,a)')'done.'
  end if

  call f_release_routine()

end subroutine rhocore_forces


!> Calculates the local forces acting on the atoms belonging to iproc
subroutine local_forces(iproc,at,rxyz,hxh,hyh,hzh,&
     n1,n2,n3,n3pi,i3s,n1i,n2i,rho,pot,floc,locstrten,charge)
  use module_base, pi => pi_param
  use module_types
  use yaml_output
  use gaussians, only: initialize_real_space_conversion, finalize_real_space_conversion,mp_exp
  use bounds, only: ext_buffers
  implicit none
  !Arguments---------
  type(atoms_data), intent(in) :: at
  integer, intent(in) :: iproc,n1,n2,n3,n3pi,i3s,n1i,n2i
  real(gp), intent(in) :: hxh,hyh,hzh 
  real(gp),intent(out) :: charge
  real(gp), dimension(3,at%astruct%nat), intent(in) :: rxyz
  real(dp), dimension(*), intent(in) :: rho,pot
  real(gp), dimension(3,at%astruct%nat), intent(out) :: floc
  real(gp), dimension(6), intent(out) :: locstrten
  !Local variables---------
  logical :: perx,pery,perz,gox,goy,goz
  real(kind=8) :: prefactor,cutoff,rloc,Vel,rhoel
  real(kind=8) :: fxerf,fyerf,fzerf,fxion,fyion,fzion,fxgau,fygau,fzgau,forceleaked,forceloc
  real(kind=8) :: rx,ry,rz,x,y,z,arg,r2,xp,tt,Txx,Tyy,Tzz,Txy,Txz,Tyz
  integer :: i1,i2,i3,ind,iat,ityp,nloc,iloc
  integer :: nbl1,nbr1,nbl2,nbr2,nbl3,nbr3,j1,j2,j3,isx,isy,isz,iex,iey,iez
  !array of coefficients of the derivative
  real(kind=8), dimension(4) :: cprime 

  call f_routine(id='local_forces')

  if (at%multipole_preserving) call initialize_real_space_conversion(isf_m=at%mp_isf)

  locstrten=0.0_gp

  charge=0.d0
  do i3=1,n3pi
     do i2=1,n2i
        do i1=1,n1i
           ind=i1+(i2-1)*n1i+(i3-1)*n1i*n2i
           charge=charge+rho(ind)
        enddo
     enddo
  enddo
  charge=charge*hxh*hyh*hzh

  !if (iproc == 0 .and. verbose > 1) write(*,'(1x,a)',advance='no')'Calculate local forces...'
  if (iproc == 0 .and. verbose > 1) call yaml_mapping_open('Calculate local forces',flow=.true.)
  forceleaked=0.d0

  !conditions for periodicity in the three directions
  perx=(at%astruct%geocode /= 'F')
  pery=(at%astruct%geocode == 'P')
  perz=(at%astruct%geocode /= 'F')

  call ext_buffers(perx,nbl1,nbr1)
  call ext_buffers(pery,nbl2,nbr2)
  call ext_buffers(perz,nbl3,nbr3)

  do iat=1,at%astruct%nat
     ityp=at%astruct%iatype(iat)
     !coordinates of the center
     rx=rxyz(1,iat) 
     ry=rxyz(2,iat) 
     rz=rxyz(3,iat)
     !inizialization of the forces
     !ion-ion term
     fxion=0.d0
     fyion=0.d0
     fzion=0.d0
     !ion-electron term, error function part
     fxerf=0.d0
     fyerf=0.d0
     fzerf=0.d0
     !ion-electron term, gaussian part
     fxgau=0.d0
     fygau=0.d0
     fzgau=0.d0
     !local stress tensor component for this atom
     Txx=0.0_gp
     Tyy=0.0_gp
     Tzz=0.0_gp
     Txy=0.0_gp
     Txz=0.0_gp
     Tyz=0.0_gp

     !building array of coefficients of the derivative of the gaussian part
     cprime(1)=2.d0*at%psppar(0,2,ityp)-at%psppar(0,1,ityp)
     cprime(2)=4.d0*at%psppar(0,3,ityp)-at%psppar(0,2,ityp)
     cprime(3)=6.d0*at%psppar(0,4,ityp)-at%psppar(0,3,ityp)
     cprime(4)=-at%psppar(0,4,ityp)

     ! determine number of local terms
     nloc=0
     do iloc=1,4
        if (at%psppar(0,iloc,ityp) /= 0.d0) nloc=iloc
     enddo

     !local part
     rloc=at%psppar(0,0,ityp)
     prefactor=real(at%nelpsp(ityp),kind=8)/(2.d0*pi*sqrt(2.d0*pi)*rloc**5)
     !maximum extension of the gaussian
     cutoff=10.d0*rloc
     if (at%multipole_preserving) then
        !We want to have a good accuracy of the last point rloc*10
        cutoff=cutoff+max(hxh,hyh,hzh)*real(at%mp_isf,kind=gp)
     end if

     isx=floor((rx-cutoff)/hxh)
     isy=floor((ry-cutoff)/hyh)
     isz=floor((rz-cutoff)/hzh)

     iex=ceiling((rx+cutoff)/hxh)
     iey=ceiling((ry+cutoff)/hyh)
     iez=ceiling((rz+cutoff)/hzh)

     !calculate the forces near the atom due to the error function part of the potential
     !calculate forces for all atoms only in the distributed part of the simulation box
     if (n3pi > 0) then
       !$omp parallel default(none) &
       !$omp private(i1,i2,i3,x,y,z,j1,j2,j3,gox,goy,goz,r2,arg,xp,ind,tt,iloc,rhoel,forceloc,Vel) &
       !$omp shared(Txx,Tyy,Tzz,Txy,Txz,Tyz,fxgau,fygau,fzgau,fxerf,fyerf,fzerf,forceleaked) &
       !$omp shared(n3pi,isx,isy,isz,iex,iey,iez,perx,pery,perz,hxh,hyh,hzh,rx,ry,rz) &
       !$omp shared(n1,n2,n3,nbl1,nbl2,nbl3,rloc,n1i,n2i,nloc,at,i3s,prefactor,cprime,rho,pot)
       !$omp do reduction(+:Txx,Tyy,Tzz,Txy,Txz,Tyz,fxerf,fyerf,fzerf,fxgau,fygau,fzgau,forceleaked)
        do i3=isz,iez
           z=real(i3,kind=8)*hzh-rz
           call ind_positions(perz,i3,n3,j3,goz) 
           j3=j3+nbl3+1
           do i2=isy,iey
              y=real(i2,kind=8)*hyh-ry
              call ind_positions(pery,i2,n2,j2,goy)
              do i1=isx,iex
                 x=real(i1,kind=8)*hxh-rx
                 call ind_positions(perx,i1,n1,j1,gox)
                 r2=x**2+y**2+z**2
                 arg=r2/rloc**2

                 if (at%multipole_preserving) then
                    !use multipole-preserving function
                    xp=mp_exp(hxh,rx,0.5_gp/(rloc**2),i1,0,.true.)*&
                         mp_exp(hyh,ry,0.5_gp/(rloc**2),i2,0,.true.)*&
                         mp_exp(hzh,rz,0.5_gp/(rloc**2),i3,0,.true.)
                 else
                    xp=exp(-.5d0*arg)
                 end if

                 if (j3 >= i3s .and. j3 <= i3s+n3pi-1  .and. goy  .and. gox ) then
                    ind=j1+1+nbl1+(j2+nbl2)*n1i+(j3-i3s+1-1)*n1i*n2i
                    !gaussian part
                    tt=0.d0
                    if (nloc /= 0) then
                       !derivative of the polynomial
                       tt=cprime(nloc)
                       do iloc=nloc-1,1,-1
                          tt=arg*tt+cprime(iloc)
                       enddo
                       rhoel=rho(ind)
                       forceloc=xp*tt*rhoel
                       fxgau=fxgau+forceloc*x
                       fygau=fygau+forceloc*y
                       fzgau=fzgau+forceloc*z
                       if (r2 /= 0.0_gp) then
                          Txx=Txx+forceloc*x*x
                          Tyy=Tyy+forceloc*y*y
                          Tzz=Tzz+forceloc*z*z
                          Txy=Txy+forceloc*x*y
                          Txz=Txz+forceloc*x*z
                          Tyz=Tyz+forceloc*y*z
                       end if
                    end if
                    !error function part
                    Vel=pot(ind)
                    fxerf=fxerf+xp*Vel*x
                    fyerf=fyerf+xp*Vel*y
                    fzerf=fzerf+xp*Vel*z
                 else if (.not. goz) then
                    !derivative of the polynomial
                    tt=cprime(nloc)
                    do iloc=nloc-1,1,-1
                       tt=arg*tt+cprime(iloc)
                    enddo
                    forceleaked=forceleaked+prefactor*xp*tt*rho(1) !(as a sample value)
                 endif
              end do
           end do
        end do
       !$omp end do
       !$omp end parallel
     end if

     !final result of the forces

     floc(1,iat)=fxion+(hxh*hyh*hzh*prefactor)*fxerf+(hxh*hyh*hzh/rloc**2)*fxgau
     floc(2,iat)=fyion+(hxh*hyh*hzh*prefactor)*fyerf+(hxh*hyh*hzh/rloc**2)*fygau
     floc(3,iat)=fzion+(hxh*hyh*hzh*prefactor)*fzerf+(hxh*hyh*hzh/rloc**2)*fzgau

     !the stress tensor here does not add extra overhead therefore we calculate it nonetheless
     locstrten(1)=locstrten(1)+Txx/rloc/rloc
     locstrten(2)=locstrten(2)+Tyy/rloc/rloc
     locstrten(3)=locstrten(3)+Tzz/rloc/rloc
     locstrten(4)=locstrten(4)+Tyz/rloc/rloc
     locstrten(5)=locstrten(5)+Txz/rloc/rloc
     locstrten(6)=locstrten(6)+Txy/rloc/rloc
!!!     !only for testing purposes, printing the components of the forces for each atoms
!!!     write(10+iat,'(2(1x,3(1x,1pe12.5)))') &
!!!          (hxh*hyh*hzh*prefactor)*fxerf,(hxh*hyh*hzh*prefactor)*fyerf,&
!!!          (hxh*hyh*hzh*prefactor)*fzerf,(hxh*hyh*hzh/rloc**2)*fxgau,(hxh*hyh*hzh/rloc**2)*fygau,(hxh*hyh*hzh/rloc**2)*fzgau

  end do !iat

  !write(*,*) 'iproc,charge:',iproc,charge

  !locstrten(1:3)=locstrten(1:3)+charge*psoffset/(hxh*hyh*hzh)/real(n1i*n2i*n3pi,kind=8)

  forceleaked=forceleaked*hxh*hyh*hzh
  !if (iproc == 0 .and. verbose > 1) write(*,'(a,1pe12.5)') 'done. Leaked force: ',forceleaked

  !if (iproc == 0 .and. verbose > 1) write(*,'(a,1pe12.5)') 'done. Leaked force: ',forceleaked
  if (iproc == 0 .and. verbose > 1) then
     call yaml_map('Leaked force',trim(yaml_toa(forceleaked,fmt='(1pe12.5)')))
     call yaml_mapping_close()
  end if

  if (at%multipole_preserving) call finalize_real_space_conversion()

  call f_release_routine()

END SUBROUTINE local_forces


!> Calculates the nonlocal forces on all atoms arising from the wavefunctions 
!! belonging to iproc and adds them to the force array
!! recalculate the projectors at the end if refill flag is .true.
subroutine nonlocal_forces(lr,hx,hy,hz,at,rxyz,&
     orbs,nlpsp,wfd,psi,fsep,refill,calculate_strten,strten)
  use module_base
  use module_types
  use public_enums, only: PSPCODE_HGH,PSPCODE_HGH_K,PSPCODE_HGH_K_NLCC,&
       PSPCODE_PAW
  implicit none
  !Arguments-------------
  type(atoms_data), intent(in) :: at
  type(wavefunctions_descriptors), intent(in) :: wfd
  type(DFT_PSP_projectors), intent(inout) :: nlpsp
  logical, intent(in) :: refill,calculate_strten
  real(gp), intent(in) :: hx,hy,hz
  type(locreg_descriptors) :: lr
  type(orbitals_data), intent(in) :: orbs
  real(gp), dimension(3,at%astruct%nat), intent(in) :: rxyz
  real(wp), dimension((wfd%nvctr_c+7*wfd%nvctr_f)*orbs%norbp*orbs%nspinor), intent(in) :: psi
  real(gp), dimension(3,at%astruct%nat), intent(inout) :: fsep
  real(gp), dimension(6), intent(out) :: strten
  !local variables--------------
  character(len=*), parameter :: subname='nonlocal_forces'
  integer :: istart_c,iproj,iat,ityp,i,j,l,m,ndir
  integer :: mbseg_c,mbseg_f,jseg_c,jseg_f
  integer :: mbvctr_c,mbvctr_f,iorb,nwarnings,nspinor,ispinor,jorbd
  real(gp) :: offdiagcoeff,hij,sp0,spi,sp0i,sp0j,spj,strc,Enl,vol
  real(gp) :: orbfac
  integer :: idir,ncplx,icplx,isorb,ikpt,ieorb,istart_ck,ispsi_k,ispsi,jorb
  real(gp), dimension(2,2,3) :: offdiagarr
  real(gp), dimension(:,:), allocatable :: fxyz_orb
  real(dp), dimension(:,:,:,:,:,:,:), allocatable :: scalprod
  real(gp), dimension(6) :: sab

  call f_routine(id=subname)
  call f_zero(strten) 

  !quick return if no orbitals on this processor
  if (orbs%norbp == 0) return


  if (calculate_strten) then
     ndir=9
  else
     ndir=3
  end if
  !always put complex scalprod
  !also nspinor for the moment is the biggest as possible

  !  allocate(scalprod(2,0:3,7,3,4,at%astruct%nat,orbs%norbp*orbs%nspinor),stat=i_stat)
  ! need more components in scalprod to calculate terms like dp/dx*psi*x
  scalprod = &
       f_malloc0([1.to.2,0.to.ndir,1.to.7,1.to.3,1.to.4,1.to.at%astruct%nat,1.to.orbs%norbp*orbs%nspinor],id='scalprod')
  !if (2*10*7*3*4*at%astruct%nat*orbs%norbp*orbs%nspinor>0) then
  !    call to_zero(2*10*7*3*4*at%astruct%nat*orbs%norbp*orbs%nspinor,scalprod(1,0,1,1,1,1,1))
  !end if


  Enl=0._gp
  !strten=0.d0
  vol=real(at%astruct%cell_dim(1)*at%astruct%cell_dim(2)*at%astruct%cell_dim(3),gp)
  sab=0.d0

  !calculate the coefficients for the off-diagonal terms
  do l=1,3
     do i=1,2
        do j=i+1,3
           offdiagcoeff=0.0_gp
           if (l==1) then
              if (i==1) then
                 if (j==2) offdiagcoeff=-0.5_gp*sqrt(3._gp/5._gp)
                 if (j==3) offdiagcoeff=0.5_gp*sqrt(5._gp/21._gp)
              else
                 offdiagcoeff=-0.5_gp*sqrt(100._gp/63._gp)
              end if
           else if (l==2) then
              if (i==1) then
                 if (j==2) offdiagcoeff=-0.5_gp*sqrt(5._gp/7._gp)
                 if (j==3) offdiagcoeff=1._gp/6._gp*sqrt(35._gp/11._gp)
              else
                 offdiagcoeff=-7._gp/3._gp*sqrt(1._gp/11._gp)
              end if
           else if (l==3) then
              if (i==1) then
                 if (j==2) offdiagcoeff=-0.5_gp*sqrt(7._gp/9._gp)
                 if (j==3) offdiagcoeff=0.5_gp*sqrt(63._gp/143._gp)
              else
                 offdiagcoeff=-9._gp*sqrt(1._gp/143._gp)
              end if
           end if
           offdiagarr(i,j-i,l)=offdiagcoeff
        end do
     end do
  end do

  ispsi=1 !to initialize the value in case of no projectors
  !look for the strategy of projectors application
  if (DistProjApply) then
     !apply the projectors on the fly for each k-point of the processor
     !starting k-point
     ikpt=orbs%iokpt(1)
     ispsi_k=1
     jorb=0
     loop_kptD: do

        call orbs_in_kpt(ikpt,orbs,isorb,ieorb,nspinor)

        call ncplx_kpt(ikpt,orbs,ncplx)

        nwarnings=0 !not used, simply initialised 
        iproj=0 !should be equal to four times nproj at the end
        jorbd=jorb
        do iat=1,at%astruct%nat

           call plr_segs_and_vctrs(nlpsp%pspd(iat)%plr,&
                mbseg_c,mbseg_f,mbvctr_c,mbvctr_f)
           jseg_c=1
           jseg_f=1

           do idir=0,ndir
              ityp=at%astruct%iatype(iat)
              !calculate projectors
              istart_c=1
              call atom_projector(nlpsp, ityp, iat, at%astruct%atomnames(ityp), &
                   & at%astruct%geocode, idir, lr, hx, hy, hz, &
                   & orbs%kpts(1,ikpt), orbs%kpts(2,ikpt), orbs%kpts(3,ikpt), &
                   & istart_c, iproj, nwarnings)
              !!do i_all=1,nlpspd%nprojel
              !!    write(850+iat,*) i_all, proj(i_all)
              !!end do
              !print '(a,i6,i6,1pe14.6)','iat,idir,sum(proj)',iat,idir,sum(nlpsp%proj)

              !calculate the contribution for each orbital
              !here the nspinor contribution should be adjusted
              ! loop over all my orbitals
              ispsi=ispsi_k
              jorb=jorbd
              do iorb=isorb,ieorb
                 do ispinor=1,nspinor,ncplx
                    jorb=jorb+1
                    istart_c=1
                    do l=1,4
                       do i=1,3
                          if (at%psppar(l,i,ityp) /= 0.0_gp) then
                             do m=1,2*l-1
                                call wpdot_wrap(ncplx,&
                                     wfd%nvctr_c,wfd%nvctr_f,wfd%nseg_c,wfd%nseg_f,&
                                     wfd%keyvglob,wfd%keyglob,psi(ispsi),&
                                     mbvctr_c,mbvctr_f,mbseg_c,mbseg_f,&
                                     nlpsp%pspd(iat)%plr%wfd%keyvglob(jseg_c),&
                                     nlpsp%pspd(iat)%plr%wfd%keyglob(1,jseg_c),&
                                     nlpsp%proj(istart_c),&
                                     scalprod(1,idir,m,i,l,iat,jorb))
                                istart_c=istart_c+(mbvctr_c+7*mbvctr_f)*ncplx
                                !write(*,'(a,6i6,es16.8)') 'idir,m,i,l,iat,jorb,scalprod',&
                                !     idir,m,i,l,iat,jorb,scalprod(1,idir,m,i,l,iat,jorb)
                             end do
                          end if
                       end do
                    end do
                    ispsi=ispsi+(wfd%nvctr_c+7*wfd%nvctr_f)*ncplx
                 end do
              end do
              if (istart_c-1  > nlpsp%nprojel) stop '2:applyprojectors'
           end do

        end do

        if (ieorb == orbs%norbp) exit loop_kptD
        ikpt=ikpt+1
        ispsi_k=ispsi
     end do loop_kptD

  else
     !calculate all the scalar products for each direction and each orbitals
     do idir=0,ndir

        if (idir /= 0) then !for the first run the projectors are already allocated
           call fill_projectors(lr,hx,hy,hz,at,orbs,rxyz,nlpsp,idir)
        end if
        !apply the projectors  k-point of the processor
        !starting k-point
        ikpt=orbs%iokpt(1)
        istart_ck=1
        ispsi_k=1
        jorb=0
        loop_kpt: do

           call orbs_in_kpt(ikpt,orbs,isorb,ieorb,nspinor)

           call ncplx_kpt(ikpt,orbs,ncplx)

           ! calculate the scalar product for all the orbitals
           ispsi=ispsi_k
           do iorb=isorb,ieorb
              do ispinor=1,nspinor,ncplx
                 jorb=jorb+1
                 ! loop over all projectors of this k-point
                 iproj=0
                 istart_c=istart_ck
                 do iat=1,at%astruct%nat
                    call plr_segs_and_vctrs(nlpsp%pspd(iat)%plr,&
                         mbseg_c,mbseg_f,mbvctr_c,mbvctr_f)
                    jseg_c=1
                    jseg_f=1
                    ityp=at%astruct%iatype(iat)
                    do l=1,4
                       do i=1,3
                          if (at%psppar(l,i,ityp) /= 0.0_gp) then
                             do m=1,2*l-1
                                iproj=iproj+1
                                call wpdot_wrap(ncplx,&
                                     wfd%nvctr_c,wfd%nvctr_f,wfd%nseg_c,wfd%nseg_f,&
                                     wfd%keyvglob,wfd%keyglob,psi(ispsi),  &
                                     mbvctr_c,mbvctr_f,mbseg_c,mbseg_f,&
                                     nlpsp%pspd(iat)%plr%wfd%keyvglob(jseg_c),&
                                     nlpsp%pspd(iat)%plr%wfd%keyglob(1,jseg_c),&
                                     nlpsp%proj(istart_c),scalprod(1,idir,m,i,l,iat,jorb))
                                istart_c=istart_c+(mbvctr_c+7*mbvctr_f)*ncplx
                                !write(*,'(a,6i6,es16.8)') 'idir,m,i,l,iat,jorb,scalprod',idir,m,i,l,iat,jorb,scalprod(1,idir,m,i,l,iat,jorb)
                             end do
                          end if
                       end do
                    end do
                 end do
                 ispsi=ispsi+(wfd%nvctr_c+7*wfd%nvctr_f)*ncplx
              end do
              if (iproj /= nlpsp%nproj) stop '1:applyprojectors'
           end do
           istart_ck=istart_c
           if (ieorb == orbs%norbp) exit loop_kpt
           ikpt=ikpt+1
           ispsi_k=ispsi
        end do loop_kpt
        if (istart_ck-1  /= nlpsp%nprojel) stop '2:applyprojectors'

     end do

     !restore the projectors in the proj array (for on the run forces calc., tails or so)
     if (refill) then 
        call fill_projectors(lr,hx,hy,hz,at,orbs,rxyz,nlpsp,0)
     end if

  end if

  fxyz_orb = f_malloc((/ 3, at%astruct%nat /),id='fxyz_orb')

  !apply the projectors  k-point of the processor
  !starting k-point
  ikpt=orbs%iokpt(1)
  jorb=0
  loop_kptF: do

     call orbs_in_kpt(ikpt,orbs,isorb,ieorb,nspinor)

     call ncplx_kpt(ikpt,orbs,ncplx)

     ! loop over all my orbitals for calculating forces
     do iorb=isorb,ieorb
        sab=0.0_gp
        ! loop over all projectors
        call f_zero(fxyz_orb)
        do ispinor=1,nspinor,ncplx
           jorb=jorb+1
           do iat=1,at%astruct%nat
              ityp=at%astruct%iatype(iat)
              do l=1,4
                 do i=1,3
                    if (at%psppar(l,i,ityp) /= 0.0_gp) then
                       do m=1,2*l-1
                          do icplx=1,ncplx
                             ! scalar product with the derivatives in all the directions
                             sp0=real(scalprod(icplx,0,m,i,l,iat,jorb),gp)
                             !!write(200+iproc,'(a,9i6,es18.8)') 'iorb,jorb,icplx,0,m,i,l,iat,iiat,sp0', &
                             !!                                   iorb,jorb,icplx,0,m,i,l,iat,iat,sp0
                             !write(250+iproc,'(a,7i8,es20.10)') 'icplx,0,m,i,l,iat,iorb,scalprod(icplx,0,m,i,l,iat,iorb)',icplx,0,m,i,l,iat,iorb,scalprod(icplx,0,m,i,l,iat,iorb)
                             do idir=1,3
                                spi=real(scalprod(icplx,idir,m,i,l,iat,jorb),gp)
                                !write(*,'(a,10i6,es18.8)') 'iorb,jorb,icplx,0,m,i,l,iat,iiat,&
                                !                                    &idir,fxyz_orb(idir,iat)', &
                                !                                    iorb,jorb,icplx,0,m,i,l,iat,iat,&
                                !                                    idir,fxyz_orb(idir,iat)
                                fxyz_orb(idir,iat)=fxyz_orb(idir,iat)+&
                                     at%psppar(l,i,ityp)*sp0*spi
                             end do

                             Enl=Enl+sp0*sp0*at%psppar(l,i,ityp)*&
                                  orbs%occup(iorb+orbs%isorb)*orbs%kwgts(orbs%iokpt(iorb))
                             do idir=4,ndir !for stress
                                strc=real(scalprod(icplx,idir,m,i,l,iat,jorb),gp)
                                sab(idir-3)=&
                                     sab(idir-3)+&   
                                     at%psppar(l,i,ityp)*sp0*2.0_gp*strc*&
                                     orbs%occup(iorb+orbs%isorb)*orbs%kwgts(orbs%iokpt(iorb))
                             end do
                          end do
                       end do
                    end if
                 end do
              end do
              !HGH case, offdiagonal terms
              if (at%npspcode(ityp) == PSPCODE_HGH .or. &
                   at%npspcode(ityp) == PSPCODE_HGH_K .or. &
                   at%npspcode(ityp) == PSPCODE_HGH_K_NLCC ) then
                 do l=1,3 !no offdiagoanl terms for l=4 in HGH-K case
                    do i=1,2
                       if (at%psppar(l,i,ityp) /= 0.0_gp) then 
                          loop_j: do j=i+1,3
                             if (at%psppar(l,j,ityp) == 0.0_gp) exit loop_j
                             !offdiagonal HGH term
                             if (at%npspcode(ityp) == PSPCODE_HGH) then !traditional HGH convention
                                hij=offdiagarr(i,j-i,l)*at%psppar(l,j,ityp)
                             else !HGH-K convention
                                hij=at%psppar(l,i+j+1,ityp)
                             end if
                             do m=1,2*l-1
                                !F_t= 2.0*h_ij (<D_tp_i|psi><psi|p_j>+<p_i|psi><psi|D_tp_j>)
                                !(the two factor is below)
                                do icplx=1,ncplx
                                   sp0i=real(scalprod(icplx,0,m,i,l,iat,jorb),gp)
                                   sp0j=real(scalprod(icplx,0,m,j,l,iat,jorb),gp)
                                   do idir=1,3
                                      spi=real(scalprod(icplx,idir,m,i,l,iat,jorb),gp)
                                      spj=real(scalprod(icplx,idir,m,j,l,iat,jorb),gp)
                                      fxyz_orb(idir,iat)=fxyz_orb(idir,iat)+&
                                           hij*(sp0j*spi+spj*sp0i)
                                   end do

                                   Enl = Enl + 2.0_gp*sp0i*sp0j*hij*orbs%occup(iorb+orbs%isorb)*orbs%kwgts(orbs%iokpt(iorb))
                                   do idir=4,ndir
                                      spi = real(scalprod(icplx,idir,m,i,l,iat,jorb),gp)
                                      spj = real(scalprod(icplx,idir,m,j,l,iat,jorb),gp)
                                      sab(idir-3) = sab(idir-3) + &   
                                           2.0_gp*hij*(sp0j*spi+sp0i*spj)*orbs%occup(iorb+orbs%isorb)*orbs%kwgts(orbs%iokpt(iorb))
                                   end do
                                end do
                             end do
                          end do loop_j
                       end if
                    end do
                 end do
              end if
           end do
        end do

        !orbital-dependent factor for the forces
        orbfac=orbs%kwgts(orbs%iokpt(iorb))*orbs%occup(iorb+orbs%isorb)*2.0_gp

        if (calculate_strten) then
           !seq: strten(1:6) =  11 22 33 23 13 12 
           strten(1)=strten(1)+sab(1)/vol 
           strten(2)=strten(2)+sab(2)/vol 
           strten(3)=strten(3)+sab(3)/vol 
           strten(4)=strten(4)+sab(5)/vol
           strten(5)=strten(5)+sab(6)/vol
           strten(6)=strten(6)+sab(4)/vol
        end if

        do iat=1,at%astruct%nat
           fsep(1,iat)=fsep(1,iat)+orbfac*fxyz_orb(1,iat)
           fsep(2,iat)=fsep(2,iat)+orbfac*fxyz_orb(2,iat)
           fsep(3,iat)=fsep(3,iat)+orbfac*fxyz_orb(3,iat)
        end do

     end do
     if (ieorb == orbs%norbp) exit loop_kptF
     ikpt=ikpt+1
     ispsi_k=ispsi
  end do loop_kptF


  if (calculate_strten) then
     !Adding Enl to the diagonal components of strten after loop over kpts is finished...
     do i=1,3
        strten(i)=strten(i)+Enl/vol
     end do
  end if

!!!  do iat=1,at%astruct%nat
!!!     write(20+iat,'(1x,i5,1x,3(1x,1pe12.5))') &
!!!          iat,fsep(1,iat),fsep(2,iat),fsep(3,iat)
!!!  end do

  call f_free(fxyz_orb)
  call f_free(scalprod)

  call f_release_routine()

END SUBROUTINE nonlocal_forces


!> Calculates the coefficient of derivative of projectors
subroutine calc_coeff_derproj(l,i,m,nterm_max,rhol,nterm_arr,lxyz_arr,fac_arr)
  implicit none
  integer, intent(in) :: l,i,m,nterm_max
  integer, dimension(3), intent(out) :: nterm_arr
  real(kind=8), intent(in) :: rhol
  integer, dimension(3,nterm_max,3), intent(out) :: lxyz_arr
  real(kind=8), dimension(nterm_max,3), intent(out) :: fac_arr

  if (l.eq.1 .and. i.eq.1 .and. m.eq.1) then
     nterm_arr(1)=1
     nterm_arr(2)=1
     nterm_arr(3)=1
     lxyz_arr(1,1,1)=1 ; lxyz_arr(2,1,1)=0 ; lxyz_arr(3,1,1)=0
     fac_arr(1,1)=-0.7071067811865475244008444d0/rhol**2d0
     lxyz_arr(1,1,2)=0 ; lxyz_arr(2,1,2)=1 ; lxyz_arr(3,1,2)=0
     fac_arr(1,2)=-0.7071067811865475244008444d0/rhol**2d0
     lxyz_arr(1,1,3)=0 ; lxyz_arr(2,1,3)=0 ; lxyz_arr(3,1,3)=1
     fac_arr(1,3)=-0.7071067811865475244008444d0/rhol**2d0
  else if (l.eq.1 .and. i.eq.2 .and. m.eq.1) then
     nterm_arr(1)=4
     nterm_arr(2)=4
     nterm_arr(3)=4
     lxyz_arr(1,1,1)=1 ; lxyz_arr(2,1,1)=0 ; lxyz_arr(3,1,1)=0
     lxyz_arr(1,2,1)=3 ; lxyz_arr(2,2,1)=0 ; lxyz_arr(3,2,1)=0
     lxyz_arr(1,3,1)=1 ; lxyz_arr(2,3,1)=2 ; lxyz_arr(3,3,1)=0
     lxyz_arr(1,4,1)=1 ; lxyz_arr(2,4,1)=0 ; lxyz_arr(3,4,1)=2
     fac_arr(1,1)=0.730296743340221484609293d0
     fac_arr(2,1)=-0.3651483716701107423046465d0/rhol**2d0
     fac_arr(3,1)=-0.3651483716701107423046465d0/rhol**2d0
     fac_arr(4,1)=-0.3651483716701107423046465d0/rhol**2d0
     lxyz_arr(1,1,2)=0 ; lxyz_arr(2,1,2)=1 ; lxyz_arr(3,1,2)=0
     lxyz_arr(1,2,2)=2 ; lxyz_arr(2,2,2)=1 ; lxyz_arr(3,2,2)=0
     lxyz_arr(1,3,2)=0 ; lxyz_arr(2,3,2)=3 ; lxyz_arr(3,3,2)=0
     lxyz_arr(1,4,2)=0 ; lxyz_arr(2,4,2)=1 ; lxyz_arr(3,4,2)=2
     fac_arr(1,2)=0.730296743340221484609293d0
     fac_arr(2,2)=-0.3651483716701107423046465d0/rhol**2d0
     fac_arr(3,2)=-0.3651483716701107423046465d0/rhol**2d0
     fac_arr(4,2)=-0.3651483716701107423046465d0/rhol**2d0
     lxyz_arr(1,1,3)=0 ; lxyz_arr(2,1,3)=0 ; lxyz_arr(3,1,3)=1
     lxyz_arr(1,2,3)=2 ; lxyz_arr(2,2,3)=0 ; lxyz_arr(3,2,3)=1
     lxyz_arr(1,3,3)=0 ; lxyz_arr(2,3,3)=2 ; lxyz_arr(3,3,3)=1
     lxyz_arr(1,4,3)=0 ; lxyz_arr(2,4,3)=0 ; lxyz_arr(3,4,3)=3
     fac_arr(1,3)=0.730296743340221484609293d0
     fac_arr(2,3)=-0.3651483716701107423046465d0/rhol**2d0
     fac_arr(3,3)=-0.3651483716701107423046465d0/rhol**2d0
     fac_arr(4,3)=-0.3651483716701107423046465d0/rhol**2d0
  else if (l.eq.1 .and. i.eq.3 .and. m.eq.1) then
     nterm_arr(1)=9
     nterm_arr(2)=9
     nterm_arr(3)=9
     lxyz_arr(1,1,1)=3 ; lxyz_arr(2,1,1)=0 ; lxyz_arr(3,1,1)=0
     lxyz_arr(1,2,1)=1 ; lxyz_arr(2,2,1)=2 ; lxyz_arr(3,2,1)=0
     lxyz_arr(1,3,1)=1 ; lxyz_arr(2,3,1)=0 ; lxyz_arr(3,3,1)=2
     lxyz_arr(1,4,1)=5 ; lxyz_arr(2,4,1)=0 ; lxyz_arr(3,4,1)=0
     lxyz_arr(1,5,1)=3 ; lxyz_arr(2,5,1)=2 ; lxyz_arr(3,5,1)=0
     lxyz_arr(1,6,1)=1 ; lxyz_arr(2,6,1)=4 ; lxyz_arr(3,6,1)=0
     lxyz_arr(1,7,1)=3 ; lxyz_arr(2,7,1)=0 ; lxyz_arr(3,7,1)=2
     lxyz_arr(1,8,1)=1 ; lxyz_arr(2,8,1)=2 ; lxyz_arr(3,8,1)=2
     lxyz_arr(1,9,1)=1 ; lxyz_arr(2,9,1)=0 ; lxyz_arr(3,9,1)=4
     fac_arr(1,1)=0.3680349649825889161579343d0
     fac_arr(2,1)=0.3680349649825889161579343d0
     fac_arr(3,1)=0.3680349649825889161579343d0
     fac_arr(4,1)=-0.09200874124564722903948358d0/rhol**2d0
     fac_arr(5,1)=-0.1840174824912944580789672d0/rhol**2d0
     fac_arr(6,1)=-0.09200874124564722903948358d0/rhol**2d0
     fac_arr(7,1)=-0.1840174824912944580789672d0/rhol**2d0
     fac_arr(8,1)=-0.1840174824912944580789672d0/rhol**2d0
     fac_arr(9,1)=-0.09200874124564722903948358d0/rhol**2d0
     lxyz_arr(1,1,2)=2 ; lxyz_arr(2,1,2)=1 ; lxyz_arr(3,1,2)=0
     lxyz_arr(1,2,2)=0 ; lxyz_arr(2,2,2)=3 ; lxyz_arr(3,2,2)=0
     lxyz_arr(1,3,2)=0 ; lxyz_arr(2,3,2)=1 ; lxyz_arr(3,3,2)=2
     lxyz_arr(1,4,2)=4 ; lxyz_arr(2,4,2)=1 ; lxyz_arr(3,4,2)=0
     lxyz_arr(1,5,2)=2 ; lxyz_arr(2,5,2)=3 ; lxyz_arr(3,5,2)=0
     lxyz_arr(1,6,2)=0 ; lxyz_arr(2,6,2)=5 ; lxyz_arr(3,6,2)=0
     lxyz_arr(1,7,2)=2 ; lxyz_arr(2,7,2)=1 ; lxyz_arr(3,7,2)=2
     lxyz_arr(1,8,2)=0 ; lxyz_arr(2,8,2)=3 ; lxyz_arr(3,8,2)=2
     lxyz_arr(1,9,2)=0 ; lxyz_arr(2,9,2)=1 ; lxyz_arr(3,9,2)=4
     fac_arr(1,2)=0.3680349649825889161579343d0
     fac_arr(2,2)=0.3680349649825889161579343d0
     fac_arr(3,2)=0.3680349649825889161579343d0
     fac_arr(4,2)=-0.09200874124564722903948358d0/rhol**2d0
     fac_arr(5,2)=-0.1840174824912944580789672d0/rhol**2d0
     fac_arr(6,2)=-0.09200874124564722903948358d0/rhol**2d0
     fac_arr(7,2)=-0.1840174824912944580789672d0/rhol**2d0
     fac_arr(8,2)=-0.1840174824912944580789672d0/rhol**2d0
     fac_arr(9,2)=-0.09200874124564722903948358d0/rhol**2d0
     lxyz_arr(1,1,3)=2 ; lxyz_arr(2,1,3)=0 ; lxyz_arr(3,1,3)=1
     lxyz_arr(1,2,3)=0 ; lxyz_arr(2,2,3)=2 ; lxyz_arr(3,2,3)=1
     lxyz_arr(1,3,3)=0 ; lxyz_arr(2,3,3)=0 ; lxyz_arr(3,3,3)=3
     lxyz_arr(1,4,3)=4 ; lxyz_arr(2,4,3)=0 ; lxyz_arr(3,4,3)=1
     lxyz_arr(1,5,3)=2 ; lxyz_arr(2,5,3)=2 ; lxyz_arr(3,5,3)=1
     lxyz_arr(1,6,3)=0 ; lxyz_arr(2,6,3)=4 ; lxyz_arr(3,6,3)=1
     lxyz_arr(1,7,3)=2 ; lxyz_arr(2,7,3)=0 ; lxyz_arr(3,7,3)=3
     lxyz_arr(1,8,3)=0 ; lxyz_arr(2,8,3)=2 ; lxyz_arr(3,8,3)=3
     lxyz_arr(1,9,3)=0 ; lxyz_arr(2,9,3)=0 ; lxyz_arr(3,9,3)=5
     fac_arr(1,3)=0.3680349649825889161579343d0
     fac_arr(2,3)=0.3680349649825889161579343d0
     fac_arr(3,3)=0.3680349649825889161579343d0
     fac_arr(4,3)=-0.09200874124564722903948358d0/rhol**2d0
     fac_arr(5,3)=-0.1840174824912944580789672d0/rhol**2d0
     fac_arr(6,3)=-0.09200874124564722903948358d0/rhol**2d0
     fac_arr(7,3)=-0.1840174824912944580789672d0/rhol**2d0
     fac_arr(8,3)=-0.1840174824912944580789672d0/rhol**2d0
     fac_arr(9,3)=-0.09200874124564722903948358d0/rhol**2d0
  else if (l.eq.2 .and. i.eq.1 .and. m.eq.1) then
     nterm_arr(1)=2
     nterm_arr(2)=1
     nterm_arr(3)=1
     lxyz_arr(1,1,1)=0 ; lxyz_arr(2,1,1)=0 ; lxyz_arr(3,1,1)=0
     lxyz_arr(1,2,1)=2 ; lxyz_arr(2,2,1)=0 ; lxyz_arr(3,2,1)=0
     fac_arr(1,1)=1.d0
     fac_arr(2,1)=-1.d0/rhol**2d0
     lxyz_arr(1,1,2)=1 ; lxyz_arr(2,1,2)=1 ; lxyz_arr(3,1,2)=0
     fac_arr(1,2)=-1.d0/rhol**2d0
     lxyz_arr(1,1,3)=1 ; lxyz_arr(2,1,3)=0 ; lxyz_arr(3,1,3)=1
     fac_arr(1,3)=-1.d0/rhol**2d0
  else if (l.eq.2 .and. i.eq.1 .and. m.eq.2) then
     nterm_arr(1)=1
     nterm_arr(2)=2
     nterm_arr(3)=1
     lxyz_arr(1,1,1)=1 ; lxyz_arr(2,1,1)=1 ; lxyz_arr(3,1,1)=0
     fac_arr(1,1)=-1.d0/rhol**2d0
     lxyz_arr(1,1,2)=0 ; lxyz_arr(2,1,2)=0 ; lxyz_arr(3,1,2)=0
     lxyz_arr(1,2,2)=0 ; lxyz_arr(2,2,2)=2 ; lxyz_arr(3,2,2)=0
     fac_arr(1,2)=1.d0
     fac_arr(2,2)=-1.d0/rhol**2d0
     lxyz_arr(1,1,3)=0 ; lxyz_arr(2,1,3)=1 ; lxyz_arr(3,1,3)=1
     fac_arr(1,3)=-1.d0/rhol**2d0
  else if (l.eq.2 .and. i.eq.1 .and. m.eq.3) then
     nterm_arr(1)=1
     nterm_arr(2)=1
     nterm_arr(3)=2
     lxyz_arr(1,1,1)=1 ; lxyz_arr(2,1,1)=0 ; lxyz_arr(3,1,1)=1
     fac_arr(1,1)=-1.d0/rhol**2d0
     lxyz_arr(1,1,2)=0 ; lxyz_arr(2,1,2)=1 ; lxyz_arr(3,1,2)=1
     fac_arr(1,2)=-1.d0/rhol**2d0
     lxyz_arr(1,1,3)=0 ; lxyz_arr(2,1,3)=0 ; lxyz_arr(3,1,3)=0
     lxyz_arr(1,2,3)=0 ; lxyz_arr(2,2,3)=0 ; lxyz_arr(3,2,3)=2
     fac_arr(1,3)=1.d0
     fac_arr(2,3)=-1.d0/rhol**2d0
  else if (l.eq.2 .and. i.eq.2 .and. m.eq.1) then
     nterm_arr(1)=6
     nterm_arr(2)=4
     nterm_arr(3)=4
     lxyz_arr(1,1,1)=2 ; lxyz_arr(2,1,1)=0 ; lxyz_arr(3,1,1)=0
     lxyz_arr(1,2,1)=0 ; lxyz_arr(2,2,1)=2 ; lxyz_arr(3,2,1)=0
     lxyz_arr(1,3,1)=0 ; lxyz_arr(2,3,1)=0 ; lxyz_arr(3,3,1)=2
     lxyz_arr(1,4,1)=4 ; lxyz_arr(2,4,1)=0 ; lxyz_arr(3,4,1)=0
     lxyz_arr(1,5,1)=2 ; lxyz_arr(2,5,1)=2 ; lxyz_arr(3,5,1)=0
     lxyz_arr(1,6,1)=2 ; lxyz_arr(2,6,1)=0 ; lxyz_arr(3,6,1)=2
     fac_arr(1,1)=1.014185105674219893011542d0
     fac_arr(2,1)=0.3380617018914066310038473d0
     fac_arr(3,1)=0.3380617018914066310038473d0
     fac_arr(4,1)=-0.3380617018914066310038473d0/rhol**2d0
     fac_arr(5,1)=-0.3380617018914066310038473d0/rhol**2d0
     fac_arr(6,1)=-0.3380617018914066310038473d0/rhol**2d0
     lxyz_arr(1,1,2)=1 ; lxyz_arr(2,1,2)=1 ; lxyz_arr(3,1,2)=0
     lxyz_arr(1,2,2)=3 ; lxyz_arr(2,2,2)=1 ; lxyz_arr(3,2,2)=0
     lxyz_arr(1,3,2)=1 ; lxyz_arr(2,3,2)=3 ; lxyz_arr(3,3,2)=0
     lxyz_arr(1,4,2)=1 ; lxyz_arr(2,4,2)=1 ; lxyz_arr(3,4,2)=2
     fac_arr(1,2)=0.6761234037828132620076947d0
     fac_arr(2,2)=-0.3380617018914066310038473d0/rhol**2d0
     fac_arr(3,2)=-0.3380617018914066310038473d0/rhol**2d0
     fac_arr(4,2)=-0.3380617018914066310038473d0/rhol**2d0
     lxyz_arr(1,1,3)=1 ; lxyz_arr(2,1,3)=0 ; lxyz_arr(3,1,3)=1
     lxyz_arr(1,2,3)=3 ; lxyz_arr(2,2,3)=0 ; lxyz_arr(3,2,3)=1
     lxyz_arr(1,3,3)=1 ; lxyz_arr(2,3,3)=2 ; lxyz_arr(3,3,3)=1
     lxyz_arr(1,4,3)=1 ; lxyz_arr(2,4,3)=0 ; lxyz_arr(3,4,3)=3
     fac_arr(1,3)=0.6761234037828132620076947d0
     fac_arr(2,3)=-0.3380617018914066310038473d0/rhol**2d0
     fac_arr(3,3)=-0.3380617018914066310038473d0/rhol**2d0
     fac_arr(4,3)=-0.3380617018914066310038473d0/rhol**2d0
  else if (l.eq.2 .and. i.eq.2 .and. m.eq.2) then
     nterm_arr(1)=4
     nterm_arr(2)=6
     nterm_arr(3)=4
     lxyz_arr(1,1,1)=1 ; lxyz_arr(2,1,1)=1 ; lxyz_arr(3,1,1)=0
     lxyz_arr(1,2,1)=3 ; lxyz_arr(2,2,1)=1 ; lxyz_arr(3,2,1)=0
     lxyz_arr(1,3,1)=1 ; lxyz_arr(2,3,1)=3 ; lxyz_arr(3,3,1)=0
     lxyz_arr(1,4,1)=1 ; lxyz_arr(2,4,1)=1 ; lxyz_arr(3,4,1)=2
     fac_arr(1,1)=0.6761234037828132620076947d0
     fac_arr(2,1)=-0.3380617018914066310038473d0/rhol**2d0
     fac_arr(3,1)=-0.3380617018914066310038473d0/rhol**2d0
     fac_arr(4,1)=-0.3380617018914066310038473d0/rhol**2d0
     lxyz_arr(1,1,2)=2 ; lxyz_arr(2,1,2)=0 ; lxyz_arr(3,1,2)=0
     lxyz_arr(1,2,2)=0 ; lxyz_arr(2,2,2)=2 ; lxyz_arr(3,2,2)=0
     lxyz_arr(1,3,2)=0 ; lxyz_arr(2,3,2)=0 ; lxyz_arr(3,3,2)=2
     lxyz_arr(1,4,2)=2 ; lxyz_arr(2,4,2)=2 ; lxyz_arr(3,4,2)=0
     lxyz_arr(1,5,2)=0 ; lxyz_arr(2,5,2)=4 ; lxyz_arr(3,5,2)=0
     lxyz_arr(1,6,2)=0 ; lxyz_arr(2,6,2)=2 ; lxyz_arr(3,6,2)=2
     fac_arr(1,2)=0.3380617018914066310038473d0
     fac_arr(2,2)=1.014185105674219893011542d0
     fac_arr(3,2)=0.3380617018914066310038473d0
     fac_arr(4,2)=-0.3380617018914066310038473d0/rhol**2d0
     fac_arr(5,2)=-0.3380617018914066310038473d0/rhol**2d0
     fac_arr(6,2)=-0.3380617018914066310038473d0/rhol**2d0
     lxyz_arr(1,1,3)=0 ; lxyz_arr(2,1,3)=1 ; lxyz_arr(3,1,3)=1
     lxyz_arr(1,2,3)=2 ; lxyz_arr(2,2,3)=1 ; lxyz_arr(3,2,3)=1
     lxyz_arr(1,3,3)=0 ; lxyz_arr(2,3,3)=3 ; lxyz_arr(3,3,3)=1
     lxyz_arr(1,4,3)=0 ; lxyz_arr(2,4,3)=1 ; lxyz_arr(3,4,3)=3
     fac_arr(1,3)=0.6761234037828132620076947d0
     fac_arr(2,3)=-0.3380617018914066310038473d0/rhol**2d0
     fac_arr(3,3)=-0.3380617018914066310038473d0/rhol**2d0
     fac_arr(4,3)=-0.3380617018914066310038473d0/rhol**2d0
  else if (l.eq.2 .and. i.eq.2 .and. m.eq.3) then
     nterm_arr(1)=4
     nterm_arr(2)=4
     nterm_arr(3)=6
     lxyz_arr(1,1,1)=1 ; lxyz_arr(2,1,1)=0 ; lxyz_arr(3,1,1)=1
     lxyz_arr(1,2,1)=3 ; lxyz_arr(2,2,1)=0 ; lxyz_arr(3,2,1)=1
     lxyz_arr(1,3,1)=1 ; lxyz_arr(2,3,1)=2 ; lxyz_arr(3,3,1)=1
     lxyz_arr(1,4,1)=1 ; lxyz_arr(2,4,1)=0 ; lxyz_arr(3,4,1)=3
     fac_arr(1,1)=0.6761234037828132620076947d0
     fac_arr(2,1)=-0.3380617018914066310038473d0/rhol**2d0
     fac_arr(3,1)=-0.3380617018914066310038473d0/rhol**2d0
     fac_arr(4,1)=-0.3380617018914066310038473d0/rhol**2d0
     lxyz_arr(1,1,2)=0 ; lxyz_arr(2,1,2)=1 ; lxyz_arr(3,1,2)=1
     lxyz_arr(1,2,2)=2 ; lxyz_arr(2,2,2)=1 ; lxyz_arr(3,2,2)=1
     lxyz_arr(1,3,2)=0 ; lxyz_arr(2,3,2)=3 ; lxyz_arr(3,3,2)=1
     lxyz_arr(1,4,2)=0 ; lxyz_arr(2,4,2)=1 ; lxyz_arr(3,4,2)=3
     fac_arr(1,2)=0.6761234037828132620076947d0
     fac_arr(2,2)=-0.3380617018914066310038473d0/rhol**2d0
     fac_arr(3,2)=-0.3380617018914066310038473d0/rhol**2d0
     fac_arr(4,2)=-0.3380617018914066310038473d0/rhol**2d0
     lxyz_arr(1,1,3)=2 ; lxyz_arr(2,1,3)=0 ; lxyz_arr(3,1,3)=0
     lxyz_arr(1,2,3)=0 ; lxyz_arr(2,2,3)=2 ; lxyz_arr(3,2,3)=0
     lxyz_arr(1,3,3)=0 ; lxyz_arr(2,3,3)=0 ; lxyz_arr(3,3,3)=2
     lxyz_arr(1,4,3)=2 ; lxyz_arr(2,4,3)=0 ; lxyz_arr(3,4,3)=2
     lxyz_arr(1,5,3)=0 ; lxyz_arr(2,5,3)=2 ; lxyz_arr(3,5,3)=2
     lxyz_arr(1,6,3)=0 ; lxyz_arr(2,6,3)=0 ; lxyz_arr(3,6,3)=4
     fac_arr(1,3)=0.3380617018914066310038473d0
     fac_arr(2,3)=0.3380617018914066310038473d0
     fac_arr(3,3)=1.014185105674219893011542d0
     fac_arr(4,3)=-0.3380617018914066310038473d0/rhol**2d0
     fac_arr(5,3)=-0.3380617018914066310038473d0/rhol**2d0
     fac_arr(6,3)=-0.3380617018914066310038473d0/rhol**2d0
  else if (l.eq.2 .and. i.eq.3 .and. m.eq.1) then
     nterm_arr(1)=12
     nterm_arr(2)=9
     nterm_arr(3)=9
     lxyz_arr(1,1,1)=4 ; lxyz_arr(2,1,1)=0 ; lxyz_arr(3,1,1)=0
     lxyz_arr(1,2,1)=2 ; lxyz_arr(2,2,1)=2 ; lxyz_arr(3,2,1)=0
     lxyz_arr(1,3,1)=0 ; lxyz_arr(2,3,1)=4 ; lxyz_arr(3,3,1)=0
     lxyz_arr(1,4,1)=2 ; lxyz_arr(2,4,1)=0 ; lxyz_arr(3,4,1)=2
     lxyz_arr(1,5,1)=0 ; lxyz_arr(2,5,1)=2 ; lxyz_arr(3,5,1)=2
     lxyz_arr(1,6,1)=0 ; lxyz_arr(2,6,1)=0 ; lxyz_arr(3,6,1)=4
     lxyz_arr(1,7,1)=6 ; lxyz_arr(2,7,1)=0 ; lxyz_arr(3,7,1)=0
     lxyz_arr(1,8,1)=4 ; lxyz_arr(2,8,1)=2 ; lxyz_arr(3,8,1)=0
     lxyz_arr(1,9,1)=2 ; lxyz_arr(2,9,1)=4 ; lxyz_arr(3,9,1)=0
     lxyz_arr(1,10,1)=4 ; lxyz_arr(2,10,1)=0 ; lxyz_arr(3,10,1)=2
     lxyz_arr(1,11,1)=2 ; lxyz_arr(2,11,1)=2 ; lxyz_arr(3,11,1)=2
     lxyz_arr(1,12,1)=2 ; lxyz_arr(2,12,1)=0 ; lxyz_arr(3,12,1)=4
     fac_arr(1,1)=0.3397647942917503630913594d0
     fac_arr(2,1)=0.4077177531501004357096312d0
     fac_arr(3,1)=0.06795295885835007261827187d0
     fac_arr(4,1)=0.4077177531501004357096312d0
     fac_arr(5,1)=0.1359059177167001452365437d0
     fac_arr(6,1)=0.06795295885835007261827187d0
     fac_arr(7,1)=-0.06795295885835007261827187d0/rhol**2d0
     fac_arr(8,1)=-0.1359059177167001452365437d0/rhol**2d0
     fac_arr(9,1)=-0.06795295885835007261827187d0/rhol**2d0
     fac_arr(10,1)=-0.1359059177167001452365437d0/rhol**2d0
     fac_arr(11,1)=-0.1359059177167001452365437d0/rhol**2d0
     fac_arr(12,1)=-0.06795295885835007261827187d0/rhol**2d0
     lxyz_arr(1,1,2)=3 ; lxyz_arr(2,1,2)=1 ; lxyz_arr(3,1,2)=0
     lxyz_arr(1,2,2)=1 ; lxyz_arr(2,2,2)=3 ; lxyz_arr(3,2,2)=0
     lxyz_arr(1,3,2)=1 ; lxyz_arr(2,3,2)=1 ; lxyz_arr(3,3,2)=2
     lxyz_arr(1,4,2)=5 ; lxyz_arr(2,4,2)=1 ; lxyz_arr(3,4,2)=0
     lxyz_arr(1,5,2)=3 ; lxyz_arr(2,5,2)=3 ; lxyz_arr(3,5,2)=0
     lxyz_arr(1,6,2)=1 ; lxyz_arr(2,6,2)=5 ; lxyz_arr(3,6,2)=0
     lxyz_arr(1,7,2)=3 ; lxyz_arr(2,7,2)=1 ; lxyz_arr(3,7,2)=2
     lxyz_arr(1,8,2)=1 ; lxyz_arr(2,8,2)=3 ; lxyz_arr(3,8,2)=2
     lxyz_arr(1,9,2)=1 ; lxyz_arr(2,9,2)=1 ; lxyz_arr(3,9,2)=4
     fac_arr(1,2)=0.2718118354334002904730875d0
     fac_arr(2,2)=0.2718118354334002904730875d0
     fac_arr(3,2)=0.2718118354334002904730875d0
     fac_arr(4,2)=-0.06795295885835007261827187d0/rhol**2d0
     fac_arr(5,2)=-0.1359059177167001452365437d0/rhol**2d0
     fac_arr(6,2)=-0.06795295885835007261827187d0/rhol**2d0
     fac_arr(7,2)=-0.1359059177167001452365437d0/rhol**2d0
     fac_arr(8,2)=-0.1359059177167001452365437d0/rhol**2d0
     fac_arr(9,2)=-0.06795295885835007261827187d0/rhol**2d0
     lxyz_arr(1,1,3)=3 ; lxyz_arr(2,1,3)=0 ; lxyz_arr(3,1,3)=1
     lxyz_arr(1,2,3)=1 ; lxyz_arr(2,2,3)=2 ; lxyz_arr(3,2,3)=1
     lxyz_arr(1,3,3)=1 ; lxyz_arr(2,3,3)=0 ; lxyz_arr(3,3,3)=3
     lxyz_arr(1,4,3)=5 ; lxyz_arr(2,4,3)=0 ; lxyz_arr(3,4,3)=1
     lxyz_arr(1,5,3)=3 ; lxyz_arr(2,5,3)=2 ; lxyz_arr(3,5,3)=1
     lxyz_arr(1,6,3)=1 ; lxyz_arr(2,6,3)=4 ; lxyz_arr(3,6,3)=1
     lxyz_arr(1,7,3)=3 ; lxyz_arr(2,7,3)=0 ; lxyz_arr(3,7,3)=3
     lxyz_arr(1,8,3)=1 ; lxyz_arr(2,8,3)=2 ; lxyz_arr(3,8,3)=3
     lxyz_arr(1,9,3)=1 ; lxyz_arr(2,9,3)=0 ; lxyz_arr(3,9,3)=5
     fac_arr(1,3)=0.2718118354334002904730875d0
     fac_arr(2,3)=0.2718118354334002904730875d0
     fac_arr(3,3)=0.2718118354334002904730875d0
     fac_arr(4,3)=-0.06795295885835007261827187d0/rhol**2d0
     fac_arr(5,3)=-0.1359059177167001452365437d0/rhol**2d0
     fac_arr(6,3)=-0.06795295885835007261827187d0/rhol**2d0
     fac_arr(7,3)=-0.1359059177167001452365437d0/rhol**2d0
     fac_arr(8,3)=-0.1359059177167001452365437d0/rhol**2d0
     fac_arr(9,3)=-0.06795295885835007261827187d0/rhol**2d0
  else if (l.eq.2 .and. i.eq.3 .and. m.eq.2) then
     nterm_arr(1)=9
     nterm_arr(2)=12
     nterm_arr(3)=9
     lxyz_arr(1,1,1)=3 ; lxyz_arr(2,1,1)=1 ; lxyz_arr(3,1,1)=0
     lxyz_arr(1,2,1)=1 ; lxyz_arr(2,2,1)=3 ; lxyz_arr(3,2,1)=0
     lxyz_arr(1,3,1)=1 ; lxyz_arr(2,3,1)=1 ; lxyz_arr(3,3,1)=2
     lxyz_arr(1,4,1)=5 ; lxyz_arr(2,4,1)=1 ; lxyz_arr(3,4,1)=0
     lxyz_arr(1,5,1)=3 ; lxyz_arr(2,5,1)=3 ; lxyz_arr(3,5,1)=0
     lxyz_arr(1,6,1)=1 ; lxyz_arr(2,6,1)=5 ; lxyz_arr(3,6,1)=0
     lxyz_arr(1,7,1)=3 ; lxyz_arr(2,7,1)=1 ; lxyz_arr(3,7,1)=2
     lxyz_arr(1,8,1)=1 ; lxyz_arr(2,8,1)=3 ; lxyz_arr(3,8,1)=2
     lxyz_arr(1,9,1)=1 ; lxyz_arr(2,9,1)=1 ; lxyz_arr(3,9,1)=4
     fac_arr(1,1)=0.2718118354334002904730875d0
     fac_arr(2,1)=0.2718118354334002904730875d0
     fac_arr(3,1)=0.2718118354334002904730875d0
     fac_arr(4,1)=-0.06795295885835007261827187d0/rhol**2d0
     fac_arr(5,1)=-0.1359059177167001452365437d0/rhol**2d0
     fac_arr(6,1)=-0.06795295885835007261827187d0/rhol**2d0
     fac_arr(7,1)=-0.1359059177167001452365437d0/rhol**2d0
     fac_arr(8,1)=-0.1359059177167001452365437d0/rhol**2d0
     fac_arr(9,1)=-0.06795295885835007261827187d0/rhol**2d0
     lxyz_arr(1,1,2)=4 ; lxyz_arr(2,1,2)=0 ; lxyz_arr(3,1,2)=0
     lxyz_arr(1,2,2)=2 ; lxyz_arr(2,2,2)=2 ; lxyz_arr(3,2,2)=0
     lxyz_arr(1,3,2)=0 ; lxyz_arr(2,3,2)=4 ; lxyz_arr(3,3,2)=0
     lxyz_arr(1,4,2)=2 ; lxyz_arr(2,4,2)=0 ; lxyz_arr(3,4,2)=2
     lxyz_arr(1,5,2)=0 ; lxyz_arr(2,5,2)=2 ; lxyz_arr(3,5,2)=2
     lxyz_arr(1,6,2)=0 ; lxyz_arr(2,6,2)=0 ; lxyz_arr(3,6,2)=4
     lxyz_arr(1,7,2)=4 ; lxyz_arr(2,7,2)=2 ; lxyz_arr(3,7,2)=0
     lxyz_arr(1,8,2)=2 ; lxyz_arr(2,8,2)=4 ; lxyz_arr(3,8,2)=0
     lxyz_arr(1,9,2)=0 ; lxyz_arr(2,9,2)=6 ; lxyz_arr(3,9,2)=0
     lxyz_arr(1,10,2)=2 ; lxyz_arr(2,10,2)=2 ; lxyz_arr(3,10,2)=2
     lxyz_arr(1,11,2)=0 ; lxyz_arr(2,11,2)=4 ; lxyz_arr(3,11,2)=2
     lxyz_arr(1,12,2)=0 ; lxyz_arr(2,12,2)=2 ; lxyz_arr(3,12,2)=4
     fac_arr(1,2)=0.06795295885835007261827187d0
     fac_arr(2,2)=0.4077177531501004357096312d0
     fac_arr(3,2)=0.3397647942917503630913594d0
     fac_arr(4,2)=0.1359059177167001452365437d0
     fac_arr(5,2)=0.4077177531501004357096312d0
     fac_arr(6,2)=0.06795295885835007261827187d0
     fac_arr(7,2)=-0.06795295885835007261827187d0/rhol**2d0
     fac_arr(8,2)=-0.1359059177167001452365437d0/rhol**2d0
     fac_arr(9,2)=-0.06795295885835007261827187d0/rhol**2d0
     fac_arr(10,2)=-0.1359059177167001452365437d0/rhol**2d0
     fac_arr(11,2)=-0.1359059177167001452365437d0/rhol**2d0
     fac_arr(12,2)=-0.06795295885835007261827187d0/rhol**2d0
     lxyz_arr(1,1,3)=2 ; lxyz_arr(2,1,3)=1 ; lxyz_arr(3,1,3)=1
     lxyz_arr(1,2,3)=0 ; lxyz_arr(2,2,3)=3 ; lxyz_arr(3,2,3)=1
     lxyz_arr(1,3,3)=0 ; lxyz_arr(2,3,3)=1 ; lxyz_arr(3,3,3)=3
     lxyz_arr(1,4,3)=4 ; lxyz_arr(2,4,3)=1 ; lxyz_arr(3,4,3)=1
     lxyz_arr(1,5,3)=2 ; lxyz_arr(2,5,3)=3 ; lxyz_arr(3,5,3)=1
     lxyz_arr(1,6,3)=0 ; lxyz_arr(2,6,3)=5 ; lxyz_arr(3,6,3)=1
     lxyz_arr(1,7,3)=2 ; lxyz_arr(2,7,3)=1 ; lxyz_arr(3,7,3)=3
     lxyz_arr(1,8,3)=0 ; lxyz_arr(2,8,3)=3 ; lxyz_arr(3,8,3)=3
     lxyz_arr(1,9,3)=0 ; lxyz_arr(2,9,3)=1 ; lxyz_arr(3,9,3)=5
     fac_arr(1,3)=0.2718118354334002904730875d0
     fac_arr(2,3)=0.2718118354334002904730875d0
     fac_arr(3,3)=0.2718118354334002904730875d0
     fac_arr(4,3)=-0.06795295885835007261827187d0/rhol**2d0
     fac_arr(5,3)=-0.1359059177167001452365437d0/rhol**2d0
     fac_arr(6,3)=-0.06795295885835007261827187d0/rhol**2d0
     fac_arr(7,3)=-0.1359059177167001452365437d0/rhol**2d0
     fac_arr(8,3)=-0.1359059177167001452365437d0/rhol**2d0
     fac_arr(9,3)=-0.06795295885835007261827187d0/rhol**2d0
  else if (l.eq.2 .and. i.eq.3 .and. m.eq.3) then
     nterm_arr(1)=9
     nterm_arr(2)=9
     nterm_arr(3)=12
     lxyz_arr(1,1,1)=3 ; lxyz_arr(2,1,1)=0 ; lxyz_arr(3,1,1)=1
     lxyz_arr(1,2,1)=1 ; lxyz_arr(2,2,1)=2 ; lxyz_arr(3,2,1)=1
     lxyz_arr(1,3,1)=1 ; lxyz_arr(2,3,1)=0 ; lxyz_arr(3,3,1)=3
     lxyz_arr(1,4,1)=5 ; lxyz_arr(2,4,1)=0 ; lxyz_arr(3,4,1)=1
     lxyz_arr(1,5,1)=3 ; lxyz_arr(2,5,1)=2 ; lxyz_arr(3,5,1)=1
     lxyz_arr(1,6,1)=1 ; lxyz_arr(2,6,1)=4 ; lxyz_arr(3,6,1)=1
     lxyz_arr(1,7,1)=3 ; lxyz_arr(2,7,1)=0 ; lxyz_arr(3,7,1)=3
     lxyz_arr(1,8,1)=1 ; lxyz_arr(2,8,1)=2 ; lxyz_arr(3,8,1)=3
     lxyz_arr(1,9,1)=1 ; lxyz_arr(2,9,1)=0 ; lxyz_arr(3,9,1)=5
     fac_arr(1,1)=0.2718118354334002904730875d0
     fac_arr(2,1)=0.2718118354334002904730875d0
     fac_arr(3,1)=0.2718118354334002904730875d0
     fac_arr(4,1)=-0.06795295885835007261827187d0/rhol**2d0
     fac_arr(5,1)=-0.1359059177167001452365437d0/rhol**2d0
     fac_arr(6,1)=-0.06795295885835007261827187d0/rhol**2d0
     fac_arr(7,1)=-0.1359059177167001452365437d0/rhol**2d0
     fac_arr(8,1)=-0.1359059177167001452365437d0/rhol**2d0
     fac_arr(9,1)=-0.06795295885835007261827187d0/rhol**2d0
     lxyz_arr(1,1,2)=2 ; lxyz_arr(2,1,2)=1 ; lxyz_arr(3,1,2)=1
     lxyz_arr(1,2,2)=0 ; lxyz_arr(2,2,2)=3 ; lxyz_arr(3,2,2)=1
     lxyz_arr(1,3,2)=0 ; lxyz_arr(2,3,2)=1 ; lxyz_arr(3,3,2)=3
     lxyz_arr(1,4,2)=4 ; lxyz_arr(2,4,2)=1 ; lxyz_arr(3,4,2)=1
     lxyz_arr(1,5,2)=2 ; lxyz_arr(2,5,2)=3 ; lxyz_arr(3,5,2)=1
     lxyz_arr(1,6,2)=0 ; lxyz_arr(2,6,2)=5 ; lxyz_arr(3,6,2)=1
     lxyz_arr(1,7,2)=2 ; lxyz_arr(2,7,2)=1 ; lxyz_arr(3,7,2)=3
     lxyz_arr(1,8,2)=0 ; lxyz_arr(2,8,2)=3 ; lxyz_arr(3,8,2)=3
     lxyz_arr(1,9,2)=0 ; lxyz_arr(2,9,2)=1 ; lxyz_arr(3,9,2)=5
     fac_arr(1,2)=0.2718118354334002904730875d0
     fac_arr(2,2)=0.2718118354334002904730875d0
     fac_arr(3,2)=0.2718118354334002904730875d0
     fac_arr(4,2)=-0.06795295885835007261827187d0/rhol**2d0
     fac_arr(5,2)=-0.1359059177167001452365437d0/rhol**2d0
     fac_arr(6,2)=-0.06795295885835007261827187d0/rhol**2d0
     fac_arr(7,2)=-0.1359059177167001452365437d0/rhol**2d0
     fac_arr(8,2)=-0.1359059177167001452365437d0/rhol**2d0
     fac_arr(9,2)=-0.06795295885835007261827187d0/rhol**2d0
     lxyz_arr(1,1,3)=4 ; lxyz_arr(2,1,3)=0 ; lxyz_arr(3,1,3)=0
     lxyz_arr(1,2,3)=2 ; lxyz_arr(2,2,3)=2 ; lxyz_arr(3,2,3)=0
     lxyz_arr(1,3,3)=0 ; lxyz_arr(2,3,3)=4 ; lxyz_arr(3,3,3)=0
     lxyz_arr(1,4,3)=2 ; lxyz_arr(2,4,3)=0 ; lxyz_arr(3,4,3)=2
     lxyz_arr(1,5,3)=0 ; lxyz_arr(2,5,3)=2 ; lxyz_arr(3,5,3)=2
     lxyz_arr(1,6,3)=0 ; lxyz_arr(2,6,3)=0 ; lxyz_arr(3,6,3)=4
     lxyz_arr(1,7,3)=4 ; lxyz_arr(2,7,3)=0 ; lxyz_arr(3,7,3)=2
     lxyz_arr(1,8,3)=2 ; lxyz_arr(2,8,3)=2 ; lxyz_arr(3,8,3)=2
     lxyz_arr(1,9,3)=0 ; lxyz_arr(2,9,3)=4 ; lxyz_arr(3,9,3)=2
     lxyz_arr(1,10,3)=2 ; lxyz_arr(2,10,3)=0 ; lxyz_arr(3,10,3)=4
     lxyz_arr(1,11,3)=0 ; lxyz_arr(2,11,3)=2 ; lxyz_arr(3,11,3)=4
     lxyz_arr(1,12,3)=0 ; lxyz_arr(2,12,3)=0 ; lxyz_arr(3,12,3)=6
     fac_arr(1,3)=0.06795295885835007261827187d0
     fac_arr(2,3)=0.1359059177167001452365437d0
     fac_arr(3,3)=0.06795295885835007261827187d0
     fac_arr(4,3)=0.4077177531501004357096312d0
     fac_arr(5,3)=0.4077177531501004357096312d0
     fac_arr(6,3)=0.3397647942917503630913594d0
     fac_arr(7,3)=-0.06795295885835007261827187d0/rhol**2d0
     fac_arr(8,3)=-0.1359059177167001452365437d0/rhol**2d0
     fac_arr(9,3)=-0.06795295885835007261827187d0/rhol**2d0
     fac_arr(10,3)=-0.1359059177167001452365437d0/rhol**2d0
     fac_arr(11,3)=-0.1359059177167001452365437d0/rhol**2d0
     fac_arr(12,3)=-0.06795295885835007261827187d0/rhol**2d0
  else if (l.eq.3 .and. i.eq.1 .and. m.eq.1) then
     nterm_arr(1)=1
     nterm_arr(2)=2
     nterm_arr(3)=2
     lxyz_arr(1,1,1)=1 ; lxyz_arr(2,1,1)=1 ; lxyz_arr(3,1,1)=1
     fac_arr(1,1)=-1.414213562373095048801689d0/rhol**2d0
     lxyz_arr(1,1,2)=0 ; lxyz_arr(2,1,2)=0 ; lxyz_arr(3,1,2)=1
     lxyz_arr(1,2,2)=0 ; lxyz_arr(2,2,2)=2 ; lxyz_arr(3,2,2)=1
     fac_arr(1,2)=1.414213562373095048801689d0
     fac_arr(2,2)=-1.414213562373095048801689d0/rhol**2d0
     lxyz_arr(1,1,3)=0 ; lxyz_arr(2,1,3)=1 ; lxyz_arr(3,1,3)=0
     lxyz_arr(1,2,3)=0 ; lxyz_arr(2,2,3)=1 ; lxyz_arr(3,2,3)=2
     fac_arr(1,3)=1.414213562373095048801689d0
     fac_arr(2,3)=-1.414213562373095048801689d0/rhol**2d0
  else if (l.eq.3 .and. i.eq.1 .and. m.eq.2) then
     nterm_arr(1)=2
     nterm_arr(2)=1
     nterm_arr(3)=2
     lxyz_arr(1,1,1)=0 ; lxyz_arr(2,1,1)=0 ; lxyz_arr(3,1,1)=1
     lxyz_arr(1,2,1)=2 ; lxyz_arr(2,2,1)=0 ; lxyz_arr(3,2,1)=1
     fac_arr(1,1)=1.414213562373095048801689d0
     fac_arr(2,1)=-1.414213562373095048801689d0/rhol**2d0
     lxyz_arr(1,1,2)=1 ; lxyz_arr(2,1,2)=1 ; lxyz_arr(3,1,2)=1
     fac_arr(1,2)=-1.414213562373095048801689d0/rhol**2d0
     lxyz_arr(1,1,3)=1 ; lxyz_arr(2,1,3)=0 ; lxyz_arr(3,1,3)=0
     lxyz_arr(1,2,3)=1 ; lxyz_arr(2,2,3)=0 ; lxyz_arr(3,2,3)=2
     fac_arr(1,3)=1.414213562373095048801689d0
     fac_arr(2,3)=-1.414213562373095048801689d0/rhol**2d0
  else if (l.eq.3 .and. i.eq.1 .and. m.eq.3) then
     nterm_arr(1)=2
     nterm_arr(2)=2
     nterm_arr(3)=1
     lxyz_arr(1,1,1)=0 ; lxyz_arr(2,1,1)=1 ; lxyz_arr(3,1,1)=0
     lxyz_arr(1,2,1)=2 ; lxyz_arr(2,2,1)=1 ; lxyz_arr(3,2,1)=0
     fac_arr(1,1)=1.414213562373095048801689d0
     fac_arr(2,1)=-1.414213562373095048801689d0/rhol**2d0
     lxyz_arr(1,1,2)=1 ; lxyz_arr(2,1,2)=0 ; lxyz_arr(3,1,2)=0
     lxyz_arr(1,2,2)=1 ; lxyz_arr(2,2,2)=2 ; lxyz_arr(3,2,2)=0
     fac_arr(1,2)=1.414213562373095048801689d0
     fac_arr(2,2)=-1.414213562373095048801689d0/rhol**2d0
     lxyz_arr(1,1,3)=1 ; lxyz_arr(2,1,3)=1 ; lxyz_arr(3,1,3)=1
     fac_arr(1,3)=-1.414213562373095048801689d0/rhol**2d0
  else if (l.eq.3 .and. i.eq.1 .and. m.eq.4) then
     nterm_arr(1)=3
     nterm_arr(2)=3
     nterm_arr(3)=2
     lxyz_arr(1,1,1)=1 ; lxyz_arr(2,1,1)=0 ; lxyz_arr(3,1,1)=0
     lxyz_arr(1,2,1)=3 ; lxyz_arr(2,2,1)=0 ; lxyz_arr(3,2,1)=0
     lxyz_arr(1,3,1)=1 ; lxyz_arr(2,3,1)=2 ; lxyz_arr(3,3,1)=0
     fac_arr(1,1)=1.414213562373095048801689d0
     fac_arr(2,1)=-0.7071067811865475244008444d0/rhol**2d0
     fac_arr(3,1)=0.7071067811865475244008444d0/rhol**2d0
     lxyz_arr(1,1,2)=0 ; lxyz_arr(2,1,2)=1 ; lxyz_arr(3,1,2)=0
     lxyz_arr(1,2,2)=2 ; lxyz_arr(2,2,2)=1 ; lxyz_arr(3,2,2)=0
     lxyz_arr(1,3,2)=0 ; lxyz_arr(2,3,2)=3 ; lxyz_arr(3,3,2)=0
     fac_arr(1,2)=-1.414213562373095048801689d0
     fac_arr(2,2)=-0.7071067811865475244008444d0/rhol**2d0
     fac_arr(3,2)=0.7071067811865475244008444d0/rhol**2d0
     lxyz_arr(1,1,3)=2 ; lxyz_arr(2,1,3)=0 ; lxyz_arr(3,1,3)=1
     lxyz_arr(1,2,3)=0 ; lxyz_arr(2,2,3)=2 ; lxyz_arr(3,2,3)=1
     fac_arr(1,3)=-0.7071067811865475244008444d0/rhol**2d0
     fac_arr(2,3)=0.7071067811865475244008444d0/rhol**2d0
  else if (l.eq.3 .and. i.eq.1 .and. m.eq.5) then
     nterm_arr(1)=4
     nterm_arr(2)=4
     nterm_arr(3)=4
     lxyz_arr(1,1,1)=1 ; lxyz_arr(2,1,1)=0 ; lxyz_arr(3,1,1)=0
     lxyz_arr(1,2,1)=3 ; lxyz_arr(2,2,1)=0 ; lxyz_arr(3,2,1)=0
     lxyz_arr(1,3,1)=1 ; lxyz_arr(2,3,1)=2 ; lxyz_arr(3,3,1)=0
     lxyz_arr(1,4,1)=1 ; lxyz_arr(2,4,1)=0 ; lxyz_arr(3,4,1)=2
     fac_arr(1,1)=-0.816496580927726032732428d0
     fac_arr(2,1)=0.408248290463863016366214d0/rhol**2d0
     fac_arr(3,1)=0.408248290463863016366214d0/rhol**2d0
     fac_arr(4,1)=-0.816496580927726032732428d0/rhol**2d0
     lxyz_arr(1,1,2)=0 ; lxyz_arr(2,1,2)=1 ; lxyz_arr(3,1,2)=0
     lxyz_arr(1,2,2)=2 ; lxyz_arr(2,2,2)=1 ; lxyz_arr(3,2,2)=0
     lxyz_arr(1,3,2)=0 ; lxyz_arr(2,3,2)=3 ; lxyz_arr(3,3,2)=0
     lxyz_arr(1,4,2)=0 ; lxyz_arr(2,4,2)=1 ; lxyz_arr(3,4,2)=2
     fac_arr(1,2)=-0.816496580927726032732428d0
     fac_arr(2,2)=0.408248290463863016366214d0/rhol**2d0
     fac_arr(3,2)=0.408248290463863016366214d0/rhol**2d0
     fac_arr(4,2)=-0.816496580927726032732428d0/rhol**2d0
     lxyz_arr(1,1,3)=0 ; lxyz_arr(2,1,3)=0 ; lxyz_arr(3,1,3)=1
     lxyz_arr(1,2,3)=2 ; lxyz_arr(2,2,3)=0 ; lxyz_arr(3,2,3)=1
     lxyz_arr(1,3,3)=0 ; lxyz_arr(2,3,3)=2 ; lxyz_arr(3,3,3)=1
     lxyz_arr(1,4,3)=0 ; lxyz_arr(2,4,3)=0 ; lxyz_arr(3,4,3)=3
     fac_arr(1,3)=1.632993161855452065464856d0
     fac_arr(2,3)=0.408248290463863016366214d0/rhol**2d0
     fac_arr(3,3)=0.408248290463863016366214d0/rhol**2d0
     fac_arr(4,3)=-0.816496580927726032732428d0/rhol**2d0
  else if (l.eq.3 .and. i.eq.2 .and. m.eq.1) then
     nterm_arr(1)=4
     nterm_arr(2)=6
     nterm_arr(3)=6
     lxyz_arr(1,1,1)=1 ; lxyz_arr(2,1,1)=1 ; lxyz_arr(3,1,1)=1
     lxyz_arr(1,2,1)=3 ; lxyz_arr(2,2,1)=1 ; lxyz_arr(3,2,1)=1
     lxyz_arr(1,3,1)=1 ; lxyz_arr(2,3,1)=3 ; lxyz_arr(3,3,1)=1
     lxyz_arr(1,4,1)=1 ; lxyz_arr(2,4,1)=1 ; lxyz_arr(3,4,1)=3
     fac_arr(1,1)=0.7126966450997983591588093d0
     fac_arr(2,1)=-0.3563483225498991795794046d0/rhol**2d0
     fac_arr(3,1)=-0.3563483225498991795794046d0/rhol**2d0
     fac_arr(4,1)=-0.3563483225498991795794046d0/rhol**2d0
     lxyz_arr(1,1,2)=2 ; lxyz_arr(2,1,2)=0 ; lxyz_arr(3,1,2)=1
     lxyz_arr(1,2,2)=0 ; lxyz_arr(2,2,2)=2 ; lxyz_arr(3,2,2)=1
     lxyz_arr(1,3,2)=0 ; lxyz_arr(2,3,2)=0 ; lxyz_arr(3,3,2)=3
     lxyz_arr(1,4,2)=2 ; lxyz_arr(2,4,2)=2 ; lxyz_arr(3,4,2)=1
     lxyz_arr(1,5,2)=0 ; lxyz_arr(2,5,2)=4 ; lxyz_arr(3,5,2)=1
     lxyz_arr(1,6,2)=0 ; lxyz_arr(2,6,2)=2 ; lxyz_arr(3,6,2)=3
     fac_arr(1,2)=0.3563483225498991795794046d0
     fac_arr(2,2)=1.069044967649697538738214d0
     fac_arr(3,2)=0.3563483225498991795794046d0
     fac_arr(4,2)=-0.3563483225498991795794046d0/rhol**2d0
     fac_arr(5,2)=-0.3563483225498991795794046d0/rhol**2d0
     fac_arr(6,2)=-0.3563483225498991795794046d0/rhol**2d0
     lxyz_arr(1,1,3)=2 ; lxyz_arr(2,1,3)=1 ; lxyz_arr(3,1,3)=0
     lxyz_arr(1,2,3)=0 ; lxyz_arr(2,2,3)=3 ; lxyz_arr(3,2,3)=0
     lxyz_arr(1,3,3)=0 ; lxyz_arr(2,3,3)=1 ; lxyz_arr(3,3,3)=2
     lxyz_arr(1,4,3)=2 ; lxyz_arr(2,4,3)=1 ; lxyz_arr(3,4,3)=2
     lxyz_arr(1,5,3)=0 ; lxyz_arr(2,5,3)=3 ; lxyz_arr(3,5,3)=2
     lxyz_arr(1,6,3)=0 ; lxyz_arr(2,6,3)=1 ; lxyz_arr(3,6,3)=4
     fac_arr(1,3)=0.3563483225498991795794046d0
     fac_arr(2,3)=0.3563483225498991795794046d0
     fac_arr(3,3)=1.069044967649697538738214d0
     fac_arr(4,3)=-0.3563483225498991795794046d0/rhol**2d0
     fac_arr(5,3)=-0.3563483225498991795794046d0/rhol**2d0
     fac_arr(6,3)=-0.3563483225498991795794046d0/rhol**2d0
  else if (l.eq.3 .and. i.eq.2 .and. m.eq.2) then
     nterm_arr(1)=6
     nterm_arr(2)=4
     nterm_arr(3)=6
     lxyz_arr(1,1,1)=2 ; lxyz_arr(2,1,1)=0 ; lxyz_arr(3,1,1)=1
     lxyz_arr(1,2,1)=0 ; lxyz_arr(2,2,1)=2 ; lxyz_arr(3,2,1)=1
     lxyz_arr(1,3,1)=0 ; lxyz_arr(2,3,1)=0 ; lxyz_arr(3,3,1)=3
     lxyz_arr(1,4,1)=4 ; lxyz_arr(2,4,1)=0 ; lxyz_arr(3,4,1)=1
     lxyz_arr(1,5,1)=2 ; lxyz_arr(2,5,1)=2 ; lxyz_arr(3,5,1)=1
     lxyz_arr(1,6,1)=2 ; lxyz_arr(2,6,1)=0 ; lxyz_arr(3,6,1)=3
     fac_arr(1,1)=1.069044967649697538738214d0
     fac_arr(2,1)=0.3563483225498991795794046d0
     fac_arr(3,1)=0.3563483225498991795794046d0
     fac_arr(4,1)=-0.3563483225498991795794046d0/rhol**2d0
     fac_arr(5,1)=-0.3563483225498991795794046d0/rhol**2d0
     fac_arr(6,1)=-0.3563483225498991795794046d0/rhol**2d0
     lxyz_arr(1,1,2)=1 ; lxyz_arr(2,1,2)=1 ; lxyz_arr(3,1,2)=1
     lxyz_arr(1,2,2)=3 ; lxyz_arr(2,2,2)=1 ; lxyz_arr(3,2,2)=1
     lxyz_arr(1,3,2)=1 ; lxyz_arr(2,3,2)=3 ; lxyz_arr(3,3,2)=1
     lxyz_arr(1,4,2)=1 ; lxyz_arr(2,4,2)=1 ; lxyz_arr(3,4,2)=3
     fac_arr(1,2)=0.7126966450997983591588093d0
     fac_arr(2,2)=-0.3563483225498991795794046d0/rhol**2d0
     fac_arr(3,2)=-0.3563483225498991795794046d0/rhol**2d0
     fac_arr(4,2)=-0.3563483225498991795794046d0/rhol**2d0
     lxyz_arr(1,1,3)=3 ; lxyz_arr(2,1,3)=0 ; lxyz_arr(3,1,3)=0
     lxyz_arr(1,2,3)=1 ; lxyz_arr(2,2,3)=2 ; lxyz_arr(3,2,3)=0
     lxyz_arr(1,3,3)=1 ; lxyz_arr(2,3,3)=0 ; lxyz_arr(3,3,3)=2
     lxyz_arr(1,4,3)=3 ; lxyz_arr(2,4,3)=0 ; lxyz_arr(3,4,3)=2
     lxyz_arr(1,5,3)=1 ; lxyz_arr(2,5,3)=2 ; lxyz_arr(3,5,3)=2
     lxyz_arr(1,6,3)=1 ; lxyz_arr(2,6,3)=0 ; lxyz_arr(3,6,3)=4
     fac_arr(1,3)=0.3563483225498991795794046d0
     fac_arr(2,3)=0.3563483225498991795794046d0
     fac_arr(3,3)=1.069044967649697538738214d0
     fac_arr(4,3)=-0.3563483225498991795794046d0/rhol**2d0
     fac_arr(5,3)=-0.3563483225498991795794046d0/rhol**2d0
     fac_arr(6,3)=-0.3563483225498991795794046d0/rhol**2d0
  else if (l.eq.3 .and. i.eq.2 .and. m.eq.3) then
     nterm_arr(1)=6
     nterm_arr(2)=6
     nterm_arr(3)=4
     lxyz_arr(1,1,1)=2 ; lxyz_arr(2,1,1)=1 ; lxyz_arr(3,1,1)=0
     lxyz_arr(1,2,1)=0 ; lxyz_arr(2,2,1)=3 ; lxyz_arr(3,2,1)=0
     lxyz_arr(1,3,1)=0 ; lxyz_arr(2,3,1)=1 ; lxyz_arr(3,3,1)=2
     lxyz_arr(1,4,1)=4 ; lxyz_arr(2,4,1)=1 ; lxyz_arr(3,4,1)=0
     lxyz_arr(1,5,1)=2 ; lxyz_arr(2,5,1)=3 ; lxyz_arr(3,5,1)=0
     lxyz_arr(1,6,1)=2 ; lxyz_arr(2,6,1)=1 ; lxyz_arr(3,6,1)=2
     fac_arr(1,1)=1.069044967649697538738214d0
     fac_arr(2,1)=0.3563483225498991795794046d0
     fac_arr(3,1)=0.3563483225498991795794046d0
     fac_arr(4,1)=-0.3563483225498991795794046d0/rhol**2d0
     fac_arr(5,1)=-0.3563483225498991795794046d0/rhol**2d0
     fac_arr(6,1)=-0.3563483225498991795794046d0/rhol**2d0
     lxyz_arr(1,1,2)=3 ; lxyz_arr(2,1,2)=0 ; lxyz_arr(3,1,2)=0
     lxyz_arr(1,2,2)=1 ; lxyz_arr(2,2,2)=2 ; lxyz_arr(3,2,2)=0
     lxyz_arr(1,3,2)=1 ; lxyz_arr(2,3,2)=0 ; lxyz_arr(3,3,2)=2
     lxyz_arr(1,4,2)=3 ; lxyz_arr(2,4,2)=2 ; lxyz_arr(3,4,2)=0
     lxyz_arr(1,5,2)=1 ; lxyz_arr(2,5,2)=4 ; lxyz_arr(3,5,2)=0
     lxyz_arr(1,6,2)=1 ; lxyz_arr(2,6,2)=2 ; lxyz_arr(3,6,2)=2
     fac_arr(1,2)=0.3563483225498991795794046d0
     fac_arr(2,2)=1.069044967649697538738214d0
     fac_arr(3,2)=0.3563483225498991795794046d0
     fac_arr(4,2)=-0.3563483225498991795794046d0/rhol**2d0
     fac_arr(5,2)=-0.3563483225498991795794046d0/rhol**2d0
     fac_arr(6,2)=-0.3563483225498991795794046d0/rhol**2d0
     lxyz_arr(1,1,3)=1 ; lxyz_arr(2,1,3)=1 ; lxyz_arr(3,1,3)=1
     lxyz_arr(1,2,3)=3 ; lxyz_arr(2,2,3)=1 ; lxyz_arr(3,2,3)=1
     lxyz_arr(1,3,3)=1 ; lxyz_arr(2,3,3)=3 ; lxyz_arr(3,3,3)=1
     lxyz_arr(1,4,3)=1 ; lxyz_arr(2,4,3)=1 ; lxyz_arr(3,4,3)=3
     fac_arr(1,3)=0.7126966450997983591588093d0
     fac_arr(2,3)=-0.3563483225498991795794046d0/rhol**2d0
     fac_arr(3,3)=-0.3563483225498991795794046d0/rhol**2d0
     fac_arr(4,3)=-0.3563483225498991795794046d0/rhol**2d0
  else if (l.eq.3 .and. i.eq.2 .and. m.eq.4) then
     nterm_arr(1)=6
     nterm_arr(2)=6
     nterm_arr(3)=6
     lxyz_arr(1,1,1)=3 ; lxyz_arr(2,1,1)=0 ; lxyz_arr(3,1,1)=0
     lxyz_arr(1,2,1)=1 ; lxyz_arr(2,2,1)=0 ; lxyz_arr(3,2,1)=2
     lxyz_arr(1,3,1)=5 ; lxyz_arr(2,3,1)=0 ; lxyz_arr(3,3,1)=0
     lxyz_arr(1,4,1)=1 ; lxyz_arr(2,4,1)=4 ; lxyz_arr(3,4,1)=0
     lxyz_arr(1,5,1)=3 ; lxyz_arr(2,5,1)=0 ; lxyz_arr(3,5,1)=2
     lxyz_arr(1,6,1)=1 ; lxyz_arr(2,6,1)=2 ; lxyz_arr(3,6,1)=2
     fac_arr(1,1)=0.7126966450997983591588093d0
     fac_arr(2,1)=0.3563483225498991795794046d0
     fac_arr(3,1)=-0.1781741612749495897897023d0/rhol**2d0
     fac_arr(4,1)=0.1781741612749495897897023d0/rhol**2d0
     fac_arr(5,1)=-0.1781741612749495897897023d0/rhol**2d0
     fac_arr(6,1)=0.1781741612749495897897023d0/rhol**2d0
     lxyz_arr(1,1,2)=0 ; lxyz_arr(2,1,2)=3 ; lxyz_arr(3,1,2)=0
     lxyz_arr(1,2,2)=0 ; lxyz_arr(2,2,2)=1 ; lxyz_arr(3,2,2)=2
     lxyz_arr(1,3,2)=4 ; lxyz_arr(2,3,2)=1 ; lxyz_arr(3,3,2)=0
     lxyz_arr(1,4,2)=0 ; lxyz_arr(2,4,2)=5 ; lxyz_arr(3,4,2)=0
     lxyz_arr(1,5,2)=2 ; lxyz_arr(2,5,2)=1 ; lxyz_arr(3,5,2)=2
     lxyz_arr(1,6,2)=0 ; lxyz_arr(2,6,2)=3 ; lxyz_arr(3,6,2)=2
     fac_arr(1,2)=-0.7126966450997983591588093d0
     fac_arr(2,2)=-0.3563483225498991795794046d0
     fac_arr(3,2)=-0.1781741612749495897897023d0/rhol**2d0
     fac_arr(4,2)=0.1781741612749495897897023d0/rhol**2d0
     fac_arr(5,2)=-0.1781741612749495897897023d0/rhol**2d0
     fac_arr(6,2)=0.1781741612749495897897023d0/rhol**2d0
     lxyz_arr(1,1,3)=2 ; lxyz_arr(2,1,3)=0 ; lxyz_arr(3,1,3)=1
     lxyz_arr(1,2,3)=0 ; lxyz_arr(2,2,3)=2 ; lxyz_arr(3,2,3)=1
     lxyz_arr(1,3,3)=4 ; lxyz_arr(2,3,3)=0 ; lxyz_arr(3,3,3)=1
     lxyz_arr(1,4,3)=0 ; lxyz_arr(2,4,3)=4 ; lxyz_arr(3,4,3)=1
     lxyz_arr(1,5,3)=2 ; lxyz_arr(2,5,3)=0 ; lxyz_arr(3,5,3)=3
     lxyz_arr(1,6,3)=0 ; lxyz_arr(2,6,3)=2 ; lxyz_arr(3,6,3)=3
     fac_arr(1,3)=0.3563483225498991795794046d0
     fac_arr(2,3)=-0.3563483225498991795794046d0
     fac_arr(3,3)=-0.1781741612749495897897023d0/rhol**2d0
     fac_arr(4,3)=0.1781741612749495897897023d0/rhol**2d0
     fac_arr(5,3)=-0.1781741612749495897897023d0/rhol**2d0
     fac_arr(6,3)=0.1781741612749495897897023d0/rhol**2d0
  else if (l.eq.3 .and. i.eq.2 .and. m.eq.5) then
     nterm_arr(1)=9
     nterm_arr(2)=9
     nterm_arr(3)=9
     lxyz_arr(1,1,1)=3 ; lxyz_arr(2,1,1)=0 ; lxyz_arr(3,1,1)=0
     lxyz_arr(1,2,1)=1 ; lxyz_arr(2,2,1)=2 ; lxyz_arr(3,2,1)=0
     lxyz_arr(1,3,1)=1 ; lxyz_arr(2,3,1)=0 ; lxyz_arr(3,3,1)=2
     lxyz_arr(1,4,1)=5 ; lxyz_arr(2,4,1)=0 ; lxyz_arr(3,4,1)=0
     lxyz_arr(1,5,1)=3 ; lxyz_arr(2,5,1)=2 ; lxyz_arr(3,5,1)=0
     lxyz_arr(1,6,1)=1 ; lxyz_arr(2,6,1)=4 ; lxyz_arr(3,6,1)=0
     lxyz_arr(1,7,1)=3 ; lxyz_arr(2,7,1)=0 ; lxyz_arr(3,7,1)=2
     lxyz_arr(1,8,1)=1 ; lxyz_arr(2,8,1)=2 ; lxyz_arr(3,8,1)=2
     lxyz_arr(1,9,1)=1 ; lxyz_arr(2,9,1)=0 ; lxyz_arr(3,9,1)=4
     fac_arr(1,1)=-0.4114755998989117606962519d0
     fac_arr(2,1)=-0.4114755998989117606962519d0
     fac_arr(3,1)=0.205737799949455880348126d0
     fac_arr(4,1)=0.102868899974727940174063d0/rhol**2d0
     fac_arr(5,1)=0.205737799949455880348126d0/rhol**2d0
     fac_arr(6,1)=0.102868899974727940174063d0/rhol**2d0
     fac_arr(7,1)=-0.102868899974727940174063d0/rhol**2d0
     fac_arr(8,1)=-0.102868899974727940174063d0/rhol**2d0
     fac_arr(9,1)=-0.205737799949455880348126d0/rhol**2d0
     lxyz_arr(1,1,2)=2 ; lxyz_arr(2,1,2)=1 ; lxyz_arr(3,1,2)=0
     lxyz_arr(1,2,2)=0 ; lxyz_arr(2,2,2)=3 ; lxyz_arr(3,2,2)=0
     lxyz_arr(1,3,2)=0 ; lxyz_arr(2,3,2)=1 ; lxyz_arr(3,3,2)=2
     lxyz_arr(1,4,2)=4 ; lxyz_arr(2,4,2)=1 ; lxyz_arr(3,4,2)=0
     lxyz_arr(1,5,2)=2 ; lxyz_arr(2,5,2)=3 ; lxyz_arr(3,5,2)=0
     lxyz_arr(1,6,2)=0 ; lxyz_arr(2,6,2)=5 ; lxyz_arr(3,6,2)=0
     lxyz_arr(1,7,2)=2 ; lxyz_arr(2,7,2)=1 ; lxyz_arr(3,7,2)=2
     lxyz_arr(1,8,2)=0 ; lxyz_arr(2,8,2)=3 ; lxyz_arr(3,8,2)=2
     lxyz_arr(1,9,2)=0 ; lxyz_arr(2,9,2)=1 ; lxyz_arr(3,9,2)=4
     fac_arr(1,2)=-0.4114755998989117606962519d0
     fac_arr(2,2)=-0.4114755998989117606962519d0
     fac_arr(3,2)=0.205737799949455880348126d0
     fac_arr(4,2)=0.102868899974727940174063d0/rhol**2d0
     fac_arr(5,2)=0.205737799949455880348126d0/rhol**2d0
     fac_arr(6,2)=0.102868899974727940174063d0/rhol**2d0
     fac_arr(7,2)=-0.102868899974727940174063d0/rhol**2d0
     fac_arr(8,2)=-0.102868899974727940174063d0/rhol**2d0
     fac_arr(9,2)=-0.205737799949455880348126d0/rhol**2d0
     lxyz_arr(1,1,3)=2 ; lxyz_arr(2,1,3)=0 ; lxyz_arr(3,1,3)=1
     lxyz_arr(1,2,3)=0 ; lxyz_arr(2,2,3)=2 ; lxyz_arr(3,2,3)=1
     lxyz_arr(1,3,3)=0 ; lxyz_arr(2,3,3)=0 ; lxyz_arr(3,3,3)=3
     lxyz_arr(1,4,3)=4 ; lxyz_arr(2,4,3)=0 ; lxyz_arr(3,4,3)=1
     lxyz_arr(1,5,3)=2 ; lxyz_arr(2,5,3)=2 ; lxyz_arr(3,5,3)=1
     lxyz_arr(1,6,3)=0 ; lxyz_arr(2,6,3)=4 ; lxyz_arr(3,6,3)=1
     lxyz_arr(1,7,3)=2 ; lxyz_arr(2,7,3)=0 ; lxyz_arr(3,7,3)=3
     lxyz_arr(1,8,3)=0 ; lxyz_arr(2,8,3)=2 ; lxyz_arr(3,8,3)=3
     lxyz_arr(1,9,3)=0 ; lxyz_arr(2,9,3)=0 ; lxyz_arr(3,9,3)=5
     fac_arr(1,3)=0.205737799949455880348126d0
     fac_arr(2,3)=0.205737799949455880348126d0
     fac_arr(3,3)=0.8229511997978235213925038d0
     fac_arr(4,3)=0.102868899974727940174063d0/rhol**2d0
     fac_arr(5,3)=0.205737799949455880348126d0/rhol**2d0
     fac_arr(6,3)=0.102868899974727940174063d0/rhol**2d0
     fac_arr(7,3)=-0.102868899974727940174063d0/rhol**2d0
     fac_arr(8,3)=-0.102868899974727940174063d0/rhol**2d0
     fac_arr(9,3)=-0.205737799949455880348126d0/rhol**2d0
  else if (l.eq.3 .and. i.eq.3 .and. m.eq.1) then
     nterm_arr(1)=9
     nterm_arr(2)=12
     nterm_arr(3)=12
     lxyz_arr(1,1,1)=3 ; lxyz_arr(2,1,1)=1 ; lxyz_arr(3,1,1)=1
     lxyz_arr(1,2,1)=1 ; lxyz_arr(2,2,1)=3 ; lxyz_arr(3,2,1)=1
     lxyz_arr(1,3,1)=1 ; lxyz_arr(2,3,1)=1 ; lxyz_arr(3,3,1)=3
     lxyz_arr(1,4,1)=5 ; lxyz_arr(2,4,1)=1 ; lxyz_arr(3,4,1)=1
     lxyz_arr(1,5,1)=3 ; lxyz_arr(2,5,1)=3 ; lxyz_arr(3,5,1)=1
     lxyz_arr(1,6,1)=1 ; lxyz_arr(2,6,1)=5 ; lxyz_arr(3,6,1)=1
     lxyz_arr(1,7,1)=3 ; lxyz_arr(2,7,1)=1 ; lxyz_arr(3,7,1)=3
     lxyz_arr(1,8,1)=1 ; lxyz_arr(2,8,1)=3 ; lxyz_arr(3,8,1)=3
     lxyz_arr(1,9,1)=1 ; lxyz_arr(2,9,1)=1 ; lxyz_arr(3,9,1)=5
     fac_arr(1,1)=0.2383947500094262395810797d0
     fac_arr(2,1)=0.2383947500094262395810797d0
     fac_arr(3,1)=0.2383947500094262395810797d0
     fac_arr(4,1)=-0.05959868750235655989526993d0/rhol**2d0
     fac_arr(5,1)=-0.1191973750047131197905399d0/rhol**2d0
     fac_arr(6,1)=-0.05959868750235655989526993d0/rhol**2d0
     fac_arr(7,1)=-0.1191973750047131197905399d0/rhol**2d0
     fac_arr(8,1)=-0.1191973750047131197905399d0/rhol**2d0
     fac_arr(9,1)=-0.05959868750235655989526993d0/rhol**2d0
     lxyz_arr(1,1,2)=4 ; lxyz_arr(2,1,2)=0 ; lxyz_arr(3,1,2)=1
     lxyz_arr(1,2,2)=2 ; lxyz_arr(2,2,2)=2 ; lxyz_arr(3,2,2)=1
     lxyz_arr(1,3,2)=0 ; lxyz_arr(2,3,2)=4 ; lxyz_arr(3,3,2)=1
     lxyz_arr(1,4,2)=2 ; lxyz_arr(2,4,2)=0 ; lxyz_arr(3,4,2)=3
     lxyz_arr(1,5,2)=0 ; lxyz_arr(2,5,2)=2 ; lxyz_arr(3,5,2)=3
     lxyz_arr(1,6,2)=0 ; lxyz_arr(2,6,2)=0 ; lxyz_arr(3,6,2)=5
     lxyz_arr(1,7,2)=4 ; lxyz_arr(2,7,2)=2 ; lxyz_arr(3,7,2)=1
     lxyz_arr(1,8,2)=2 ; lxyz_arr(2,8,2)=4 ; lxyz_arr(3,8,2)=1
     lxyz_arr(1,9,2)=0 ; lxyz_arr(2,9,2)=6 ; lxyz_arr(3,9,2)=1
     lxyz_arr(1,10,2)=2 ; lxyz_arr(2,10,2)=2 ; lxyz_arr(3,10,2)=3
     lxyz_arr(1,11,2)=0 ; lxyz_arr(2,11,2)=4 ; lxyz_arr(3,11,2)=3
     lxyz_arr(1,12,2)=0 ; lxyz_arr(2,12,2)=2 ; lxyz_arr(3,12,2)=5
     fac_arr(1,2)=0.05959868750235655989526993d0
     fac_arr(2,2)=0.3575921250141393593716196d0
     fac_arr(3,2)=0.2979934375117827994763496d0
     fac_arr(4,2)=0.1191973750047131197905399d0
     fac_arr(5,2)=0.3575921250141393593716196d0
     fac_arr(6,2)=0.05959868750235655989526993d0
     fac_arr(7,2)=-0.05959868750235655989526993d0/rhol**2d0
     fac_arr(8,2)=-0.1191973750047131197905399d0/rhol**2d0
     fac_arr(9,2)=-0.05959868750235655989526993d0/rhol**2d0
     fac_arr(10,2)=-0.1191973750047131197905399d0/rhol**2d0
     fac_arr(11,2)=-0.1191973750047131197905399d0/rhol**2d0
     fac_arr(12,2)=-0.05959868750235655989526993d0/rhol**2d0
     lxyz_arr(1,1,3)=4 ; lxyz_arr(2,1,3)=1 ; lxyz_arr(3,1,3)=0
     lxyz_arr(1,2,3)=2 ; lxyz_arr(2,2,3)=3 ; lxyz_arr(3,2,3)=0
     lxyz_arr(1,3,3)=0 ; lxyz_arr(2,3,3)=5 ; lxyz_arr(3,3,3)=0
     lxyz_arr(1,4,3)=2 ; lxyz_arr(2,4,3)=1 ; lxyz_arr(3,4,3)=2
     lxyz_arr(1,5,3)=0 ; lxyz_arr(2,5,3)=3 ; lxyz_arr(3,5,3)=2
     lxyz_arr(1,6,3)=0 ; lxyz_arr(2,6,3)=1 ; lxyz_arr(3,6,3)=4
     lxyz_arr(1,7,3)=4 ; lxyz_arr(2,7,3)=1 ; lxyz_arr(3,7,3)=2
     lxyz_arr(1,8,3)=2 ; lxyz_arr(2,8,3)=3 ; lxyz_arr(3,8,3)=2
     lxyz_arr(1,9,3)=0 ; lxyz_arr(2,9,3)=5 ; lxyz_arr(3,9,3)=2
     lxyz_arr(1,10,3)=2 ; lxyz_arr(2,10,3)=1 ; lxyz_arr(3,10,3)=4
     lxyz_arr(1,11,3)=0 ; lxyz_arr(2,11,3)=3 ; lxyz_arr(3,11,3)=4
     lxyz_arr(1,12,3)=0 ; lxyz_arr(2,12,3)=1 ; lxyz_arr(3,12,3)=6
     fac_arr(1,3)=0.05959868750235655989526993d0
     fac_arr(2,3)=0.1191973750047131197905399d0
     fac_arr(3,3)=0.05959868750235655989526993d0
     fac_arr(4,3)=0.3575921250141393593716196d0
     fac_arr(5,3)=0.3575921250141393593716196d0
     fac_arr(6,3)=0.2979934375117827994763496d0
     fac_arr(7,3)=-0.05959868750235655989526993d0/rhol**2d0
     fac_arr(8,3)=-0.1191973750047131197905399d0/rhol**2d0
     fac_arr(9,3)=-0.05959868750235655989526993d0/rhol**2d0
     fac_arr(10,3)=-0.1191973750047131197905399d0/rhol**2d0
     fac_arr(11,3)=-0.1191973750047131197905399d0/rhol**2d0
     fac_arr(12,3)=-0.05959868750235655989526993d0/rhol**2d0
  else if (l.eq.3 .and. i.eq.3 .and. m.eq.2) then
     nterm_arr(1)=12
     nterm_arr(2)=9
     nterm_arr(3)=12
     lxyz_arr(1,1,1)=4 ; lxyz_arr(2,1,1)=0 ; lxyz_arr(3,1,1)=1
     lxyz_arr(1,2,1)=2 ; lxyz_arr(2,2,1)=2 ; lxyz_arr(3,2,1)=1
     lxyz_arr(1,3,1)=0 ; lxyz_arr(2,3,1)=4 ; lxyz_arr(3,3,1)=1
     lxyz_arr(1,4,1)=2 ; lxyz_arr(2,4,1)=0 ; lxyz_arr(3,4,1)=3
     lxyz_arr(1,5,1)=0 ; lxyz_arr(2,5,1)=2 ; lxyz_arr(3,5,1)=3
     lxyz_arr(1,6,1)=0 ; lxyz_arr(2,6,1)=0 ; lxyz_arr(3,6,1)=5
     lxyz_arr(1,7,1)=6 ; lxyz_arr(2,7,1)=0 ; lxyz_arr(3,7,1)=1
     lxyz_arr(1,8,1)=4 ; lxyz_arr(2,8,1)=2 ; lxyz_arr(3,8,1)=1
     lxyz_arr(1,9,1)=2 ; lxyz_arr(2,9,1)=4 ; lxyz_arr(3,9,1)=1
     lxyz_arr(1,10,1)=4 ; lxyz_arr(2,10,1)=0 ; lxyz_arr(3,10,1)=3
     lxyz_arr(1,11,1)=2 ; lxyz_arr(2,11,1)=2 ; lxyz_arr(3,11,1)=3
     lxyz_arr(1,12,1)=2 ; lxyz_arr(2,12,1)=0 ; lxyz_arr(3,12,1)=5
     fac_arr(1,1)=0.2979934375117827994763496d0
     fac_arr(2,1)=0.3575921250141393593716196d0
     fac_arr(3,1)=0.05959868750235655989526993d0
     fac_arr(4,1)=0.3575921250141393593716196d0
     fac_arr(5,1)=0.1191973750047131197905399d0
     fac_arr(6,1)=0.05959868750235655989526993d0
     fac_arr(7,1)=-0.05959868750235655989526993d0/rhol**2d0
     fac_arr(8,1)=-0.1191973750047131197905399d0/rhol**2d0
     fac_arr(9,1)=-0.05959868750235655989526993d0/rhol**2d0
     fac_arr(10,1)=-0.1191973750047131197905399d0/rhol**2d0
     fac_arr(11,1)=-0.1191973750047131197905399d0/rhol**2d0
     fac_arr(12,1)=-0.05959868750235655989526993d0/rhol**2d0
     lxyz_arr(1,1,2)=3 ; lxyz_arr(2,1,2)=1 ; lxyz_arr(3,1,2)=1
     lxyz_arr(1,2,2)=1 ; lxyz_arr(2,2,2)=3 ; lxyz_arr(3,2,2)=1
     lxyz_arr(1,3,2)=1 ; lxyz_arr(2,3,2)=1 ; lxyz_arr(3,3,2)=3
     lxyz_arr(1,4,2)=5 ; lxyz_arr(2,4,2)=1 ; lxyz_arr(3,4,2)=1
     lxyz_arr(1,5,2)=3 ; lxyz_arr(2,5,2)=3 ; lxyz_arr(3,5,2)=1
     lxyz_arr(1,6,2)=1 ; lxyz_arr(2,6,2)=5 ; lxyz_arr(3,6,2)=1
     lxyz_arr(1,7,2)=3 ; lxyz_arr(2,7,2)=1 ; lxyz_arr(3,7,2)=3
     lxyz_arr(1,8,2)=1 ; lxyz_arr(2,8,2)=3 ; lxyz_arr(3,8,2)=3
     lxyz_arr(1,9,2)=1 ; lxyz_arr(2,9,2)=1 ; lxyz_arr(3,9,2)=5
     fac_arr(1,2)=0.2383947500094262395810797d0
     fac_arr(2,2)=0.2383947500094262395810797d0
     fac_arr(3,2)=0.2383947500094262395810797d0
     fac_arr(4,2)=-0.05959868750235655989526993d0/rhol**2d0
     fac_arr(5,2)=-0.1191973750047131197905399d0/rhol**2d0
     fac_arr(6,2)=-0.05959868750235655989526993d0/rhol**2d0
     fac_arr(7,2)=-0.1191973750047131197905399d0/rhol**2d0
     fac_arr(8,2)=-0.1191973750047131197905399d0/rhol**2d0
     fac_arr(9,2)=-0.05959868750235655989526993d0/rhol**2d0
     lxyz_arr(1,1,3)=5 ; lxyz_arr(2,1,3)=0 ; lxyz_arr(3,1,3)=0
     lxyz_arr(1,2,3)=3 ; lxyz_arr(2,2,3)=2 ; lxyz_arr(3,2,3)=0
     lxyz_arr(1,3,3)=1 ; lxyz_arr(2,3,3)=4 ; lxyz_arr(3,3,3)=0
     lxyz_arr(1,4,3)=3 ; lxyz_arr(2,4,3)=0 ; lxyz_arr(3,4,3)=2
     lxyz_arr(1,5,3)=1 ; lxyz_arr(2,5,3)=2 ; lxyz_arr(3,5,3)=2
     lxyz_arr(1,6,3)=1 ; lxyz_arr(2,6,3)=0 ; lxyz_arr(3,6,3)=4
     lxyz_arr(1,7,3)=5 ; lxyz_arr(2,7,3)=0 ; lxyz_arr(3,7,3)=2
     lxyz_arr(1,8,3)=3 ; lxyz_arr(2,8,3)=2 ; lxyz_arr(3,8,3)=2
     lxyz_arr(1,9,3)=1 ; lxyz_arr(2,9,3)=4 ; lxyz_arr(3,9,3)=2
     lxyz_arr(1,10,3)=3 ; lxyz_arr(2,10,3)=0 ; lxyz_arr(3,10,3)=4
     lxyz_arr(1,11,3)=1 ; lxyz_arr(2,11,3)=2 ; lxyz_arr(3,11,3)=4
     lxyz_arr(1,12,3)=1 ; lxyz_arr(2,12,3)=0 ; lxyz_arr(3,12,3)=6
     fac_arr(1,3)=0.05959868750235655989526993d0
     fac_arr(2,3)=0.1191973750047131197905399d0
     fac_arr(3,3)=0.05959868750235655989526993d0
     fac_arr(4,3)=0.3575921250141393593716196d0
     fac_arr(5,3)=0.3575921250141393593716196d0
     fac_arr(6,3)=0.2979934375117827994763496d0
     fac_arr(7,3)=-0.05959868750235655989526993d0/rhol**2d0
     fac_arr(8,3)=-0.1191973750047131197905399d0/rhol**2d0
     fac_arr(9,3)=-0.05959868750235655989526993d0/rhol**2d0
     fac_arr(10,3)=-0.1191973750047131197905399d0/rhol**2d0
     fac_arr(11,3)=-0.1191973750047131197905399d0/rhol**2d0
     fac_arr(12,3)=-0.05959868750235655989526993d0/rhol**2d0
  else if (l.eq.3 .and. i.eq.3 .and. m.eq.3) then
     nterm_arr(1)=12
     nterm_arr(2)=12
     nterm_arr(3)=9
     lxyz_arr(1,1,1)=4 ; lxyz_arr(2,1,1)=1 ; lxyz_arr(3,1,1)=0
     lxyz_arr(1,2,1)=2 ; lxyz_arr(2,2,1)=3 ; lxyz_arr(3,2,1)=0
     lxyz_arr(1,3,1)=0 ; lxyz_arr(2,3,1)=5 ; lxyz_arr(3,3,1)=0
     lxyz_arr(1,4,1)=2 ; lxyz_arr(2,4,1)=1 ; lxyz_arr(3,4,1)=2
     lxyz_arr(1,5,1)=0 ; lxyz_arr(2,5,1)=3 ; lxyz_arr(3,5,1)=2
     lxyz_arr(1,6,1)=0 ; lxyz_arr(2,6,1)=1 ; lxyz_arr(3,6,1)=4
     lxyz_arr(1,7,1)=6 ; lxyz_arr(2,7,1)=1 ; lxyz_arr(3,7,1)=0
     lxyz_arr(1,8,1)=4 ; lxyz_arr(2,8,1)=3 ; lxyz_arr(3,8,1)=0
     lxyz_arr(1,9,1)=2 ; lxyz_arr(2,9,1)=5 ; lxyz_arr(3,9,1)=0
     lxyz_arr(1,10,1)=4 ; lxyz_arr(2,10,1)=1 ; lxyz_arr(3,10,1)=2
     lxyz_arr(1,11,1)=2 ; lxyz_arr(2,11,1)=3 ; lxyz_arr(3,11,1)=2
     lxyz_arr(1,12,1)=2 ; lxyz_arr(2,12,1)=1 ; lxyz_arr(3,12,1)=4
     fac_arr(1,1)=0.2979934375117827994763496d0
     fac_arr(2,1)=0.3575921250141393593716196d0
     fac_arr(3,1)=0.05959868750235655989526993d0
     fac_arr(4,1)=0.3575921250141393593716196d0
     fac_arr(5,1)=0.1191973750047131197905399d0
     fac_arr(6,1)=0.05959868750235655989526993d0
     fac_arr(7,1)=-0.05959868750235655989526993d0/rhol**2d0
     fac_arr(8,1)=-0.1191973750047131197905399d0/rhol**2d0
     fac_arr(9,1)=-0.05959868750235655989526993d0/rhol**2d0
     fac_arr(10,1)=-0.1191973750047131197905399d0/rhol**2d0
     fac_arr(11,1)=-0.1191973750047131197905399d0/rhol**2d0
     fac_arr(12,1)=-0.05959868750235655989526993d0/rhol**2d0
     lxyz_arr(1,1,2)=5 ; lxyz_arr(2,1,2)=0 ; lxyz_arr(3,1,2)=0
     lxyz_arr(1,2,2)=3 ; lxyz_arr(2,2,2)=2 ; lxyz_arr(3,2,2)=0
     lxyz_arr(1,3,2)=1 ; lxyz_arr(2,3,2)=4 ; lxyz_arr(3,3,2)=0
     lxyz_arr(1,4,2)=3 ; lxyz_arr(2,4,2)=0 ; lxyz_arr(3,4,2)=2
     lxyz_arr(1,5,2)=1 ; lxyz_arr(2,5,2)=2 ; lxyz_arr(3,5,2)=2
     lxyz_arr(1,6,2)=1 ; lxyz_arr(2,6,2)=0 ; lxyz_arr(3,6,2)=4
     lxyz_arr(1,7,2)=5 ; lxyz_arr(2,7,2)=2 ; lxyz_arr(3,7,2)=0
     lxyz_arr(1,8,2)=3 ; lxyz_arr(2,8,2)=4 ; lxyz_arr(3,8,2)=0
     lxyz_arr(1,9,2)=1 ; lxyz_arr(2,9,2)=6 ; lxyz_arr(3,9,2)=0
     lxyz_arr(1,10,2)=3 ; lxyz_arr(2,10,2)=2 ; lxyz_arr(3,10,2)=2
     lxyz_arr(1,11,2)=1 ; lxyz_arr(2,11,2)=4 ; lxyz_arr(3,11,2)=2
     lxyz_arr(1,12,2)=1 ; lxyz_arr(2,12,2)=2 ; lxyz_arr(3,12,2)=4
     fac_arr(1,2)=0.05959868750235655989526993d0
     fac_arr(2,2)=0.3575921250141393593716196d0
     fac_arr(3,2)=0.2979934375117827994763496d0
     fac_arr(4,2)=0.1191973750047131197905399d0
     fac_arr(5,2)=0.3575921250141393593716196d0
     fac_arr(6,2)=0.05959868750235655989526993d0
     fac_arr(7,2)=-0.05959868750235655989526993d0/rhol**2d0
     fac_arr(8,2)=-0.1191973750047131197905399d0/rhol**2d0
     fac_arr(9,2)=-0.05959868750235655989526993d0/rhol**2d0
     fac_arr(10,2)=-0.1191973750047131197905399d0/rhol**2d0
     fac_arr(11,2)=-0.1191973750047131197905399d0/rhol**2d0
     fac_arr(12,2)=-0.05959868750235655989526993d0/rhol**2d0
     lxyz_arr(1,1,3)=3 ; lxyz_arr(2,1,3)=1 ; lxyz_arr(3,1,3)=1
     lxyz_arr(1,2,3)=1 ; lxyz_arr(2,2,3)=3 ; lxyz_arr(3,2,3)=1
     lxyz_arr(1,3,3)=1 ; lxyz_arr(2,3,3)=1 ; lxyz_arr(3,3,3)=3
     lxyz_arr(1,4,3)=5 ; lxyz_arr(2,4,3)=1 ; lxyz_arr(3,4,3)=1
     lxyz_arr(1,5,3)=3 ; lxyz_arr(2,5,3)=3 ; lxyz_arr(3,5,3)=1
     lxyz_arr(1,6,3)=1 ; lxyz_arr(2,6,3)=5 ; lxyz_arr(3,6,3)=1
     lxyz_arr(1,7,3)=3 ; lxyz_arr(2,7,3)=1 ; lxyz_arr(3,7,3)=3
     lxyz_arr(1,8,3)=1 ; lxyz_arr(2,8,3)=3 ; lxyz_arr(3,8,3)=3
     lxyz_arr(1,9,3)=1 ; lxyz_arr(2,9,3)=1 ; lxyz_arr(3,9,3)=5
     fac_arr(1,3)=0.2383947500094262395810797d0
     fac_arr(2,3)=0.2383947500094262395810797d0
     fac_arr(3,3)=0.2383947500094262395810797d0
     fac_arr(4,3)=-0.05959868750235655989526993d0/rhol**2d0
     fac_arr(5,3)=-0.1191973750047131197905399d0/rhol**2d0
     fac_arr(6,3)=-0.05959868750235655989526993d0/rhol**2d0
     fac_arr(7,3)=-0.1191973750047131197905399d0/rhol**2d0
     fac_arr(8,3)=-0.1191973750047131197905399d0/rhol**2d0
     fac_arr(9,3)=-0.05959868750235655989526993d0/rhol**2d0
  else if (l.eq.3 .and. i.eq.3 .and. m.eq.4) then
     nterm_arr(1)=13
     nterm_arr(2)=13
     nterm_arr(3)=12
     lxyz_arr(1,1,1)=5 ; lxyz_arr(2,1,1)=0 ; lxyz_arr(3,1,1)=0
     lxyz_arr(1,2,1)=3 ; lxyz_arr(2,2,1)=2 ; lxyz_arr(3,2,1)=0
     lxyz_arr(1,3,1)=1 ; lxyz_arr(2,3,1)=4 ; lxyz_arr(3,3,1)=0
     lxyz_arr(1,4,1)=3 ; lxyz_arr(2,4,1)=0 ; lxyz_arr(3,4,1)=2
     lxyz_arr(1,5,1)=1 ; lxyz_arr(2,5,1)=0 ; lxyz_arr(3,5,1)=4
     lxyz_arr(1,6,1)=7 ; lxyz_arr(2,6,1)=0 ; lxyz_arr(3,6,1)=0
     lxyz_arr(1,7,1)=5 ; lxyz_arr(2,7,1)=2 ; lxyz_arr(3,7,1)=0
     lxyz_arr(1,8,1)=3 ; lxyz_arr(2,8,1)=4 ; lxyz_arr(3,8,1)=0
     lxyz_arr(1,9,1)=1 ; lxyz_arr(2,9,1)=6 ; lxyz_arr(3,9,1)=0
     lxyz_arr(1,10,1)=5 ; lxyz_arr(2,10,1)=0 ; lxyz_arr(3,10,1)=2
     lxyz_arr(1,11,1)=1 ; lxyz_arr(2,11,1)=4 ; lxyz_arr(3,11,1)=2
     lxyz_arr(1,12,1)=3 ; lxyz_arr(2,12,1)=0 ; lxyz_arr(3,12,1)=4
     lxyz_arr(1,13,1)=1 ; lxyz_arr(2,13,1)=2 ; lxyz_arr(3,13,1)=4
     fac_arr(1,1)=0.1787960625070696796858098d0
     fac_arr(2,1)=0.1191973750047131197905399d0
     fac_arr(3,1)=-0.05959868750235655989526993d0
     fac_arr(4,1)=0.2383947500094262395810797d0
     fac_arr(5,1)=0.05959868750235655989526993d0
     fac_arr(6,1)=-0.02979934375117827994763496d0/rhol**2d0
     fac_arr(7,1)=-0.02979934375117827994763496d0/rhol**2d0
     fac_arr(8,1)=0.02979934375117827994763496d0/rhol**2d0
     fac_arr(9,1)=0.02979934375117827994763496d0/rhol**2d0
     fac_arr(10,1)=-0.05959868750235655989526993d0/rhol**2d0
     fac_arr(11,1)=0.05959868750235655989526993d0/rhol**2d0
     fac_arr(12,1)=-0.02979934375117827994763496d0/rhol**2d0
     fac_arr(13,1)=0.02979934375117827994763496d0/rhol**2d0
     lxyz_arr(1,1,2)=4 ; lxyz_arr(2,1,2)=1 ; lxyz_arr(3,1,2)=0
     lxyz_arr(1,2,2)=2 ; lxyz_arr(2,2,2)=3 ; lxyz_arr(3,2,2)=0
     lxyz_arr(1,3,2)=0 ; lxyz_arr(2,3,2)=5 ; lxyz_arr(3,3,2)=0
     lxyz_arr(1,4,2)=0 ; lxyz_arr(2,4,2)=3 ; lxyz_arr(3,4,2)=2
     lxyz_arr(1,5,2)=0 ; lxyz_arr(2,5,2)=1 ; lxyz_arr(3,5,2)=4
     lxyz_arr(1,6,2)=6 ; lxyz_arr(2,6,2)=1 ; lxyz_arr(3,6,2)=0
     lxyz_arr(1,7,2)=4 ; lxyz_arr(2,7,2)=3 ; lxyz_arr(3,7,2)=0
     lxyz_arr(1,8,2)=2 ; lxyz_arr(2,8,2)=5 ; lxyz_arr(3,8,2)=0
     lxyz_arr(1,9,2)=0 ; lxyz_arr(2,9,2)=7 ; lxyz_arr(3,9,2)=0
     lxyz_arr(1,10,2)=4 ; lxyz_arr(2,10,2)=1 ; lxyz_arr(3,10,2)=2
     lxyz_arr(1,11,2)=0 ; lxyz_arr(2,11,2)=5 ; lxyz_arr(3,11,2)=2
     lxyz_arr(1,12,2)=2 ; lxyz_arr(2,12,2)=1 ; lxyz_arr(3,12,2)=4
     lxyz_arr(1,13,2)=0 ; lxyz_arr(2,13,2)=3 ; lxyz_arr(3,13,2)=4
     fac_arr(1,2)=0.05959868750235655989526993d0
     fac_arr(2,2)=-0.1191973750047131197905399d0
     fac_arr(3,2)=-0.1787960625070696796858098d0
     fac_arr(4,2)=-0.2383947500094262395810797d0
     fac_arr(5,2)=-0.05959868750235655989526993d0
     fac_arr(6,2)=-0.02979934375117827994763496d0/rhol**2d0
     fac_arr(7,2)=-0.02979934375117827994763496d0/rhol**2d0
     fac_arr(8,2)=0.02979934375117827994763496d0/rhol**2d0
     fac_arr(9,2)=0.02979934375117827994763496d0/rhol**2d0
     fac_arr(10,2)=-0.05959868750235655989526993d0/rhol**2d0
     fac_arr(11,2)=0.05959868750235655989526993d0/rhol**2d0
     fac_arr(12,2)=-0.02979934375117827994763496d0/rhol**2d0
     fac_arr(13,2)=0.02979934375117827994763496d0/rhol**2d0
     lxyz_arr(1,1,3)=4 ; lxyz_arr(2,1,3)=0 ; lxyz_arr(3,1,3)=1
     lxyz_arr(1,2,3)=0 ; lxyz_arr(2,2,3)=4 ; lxyz_arr(3,2,3)=1
     lxyz_arr(1,3,3)=2 ; lxyz_arr(2,3,3)=0 ; lxyz_arr(3,3,3)=3
     lxyz_arr(1,4,3)=0 ; lxyz_arr(2,4,3)=2 ; lxyz_arr(3,4,3)=3
     lxyz_arr(1,5,3)=6 ; lxyz_arr(2,5,3)=0 ; lxyz_arr(3,5,3)=1
     lxyz_arr(1,6,3)=4 ; lxyz_arr(2,6,3)=2 ; lxyz_arr(3,6,3)=1
     lxyz_arr(1,7,3)=2 ; lxyz_arr(2,7,3)=4 ; lxyz_arr(3,7,3)=1
     lxyz_arr(1,8,3)=0 ; lxyz_arr(2,8,3)=6 ; lxyz_arr(3,8,3)=1
     lxyz_arr(1,9,3)=4 ; lxyz_arr(2,9,3)=0 ; lxyz_arr(3,9,3)=3
     lxyz_arr(1,10,3)=0 ; lxyz_arr(2,10,3)=4 ; lxyz_arr(3,10,3)=3
     lxyz_arr(1,11,3)=2 ; lxyz_arr(2,11,3)=0 ; lxyz_arr(3,11,3)=5
     lxyz_arr(1,12,3)=0 ; lxyz_arr(2,12,3)=2 ; lxyz_arr(3,12,3)=5
     fac_arr(1,3)=0.1191973750047131197905399d0
     fac_arr(2,3)=-0.1191973750047131197905399d0
     fac_arr(3,3)=0.1191973750047131197905399d0
     fac_arr(4,3)=-0.1191973750047131197905399d0
     fac_arr(5,3)=-0.02979934375117827994763496d0/rhol**2d0
     fac_arr(6,3)=-0.02979934375117827994763496d0/rhol**2d0
     fac_arr(7,3)=0.02979934375117827994763496d0/rhol**2d0
     fac_arr(8,3)=0.02979934375117827994763496d0/rhol**2d0
     fac_arr(9,3)=-0.05959868750235655989526993d0/rhol**2d0
     fac_arr(10,3)=0.05959868750235655989526993d0/rhol**2d0
     fac_arr(11,3)=-0.02979934375117827994763496d0/rhol**2d0
     fac_arr(12,3)=0.02979934375117827994763496d0/rhol**2d0
  else if (l.eq.3 .and. i.eq.3 .and. m.eq.5) then
     nterm_arr(1)=11
     nterm_arr(2)=11
     nterm_arr(3)=10
     lxyz_arr(1,1,1)=5 ; lxyz_arr(2,1,1)=0 ; lxyz_arr(3,1,1)=0
     lxyz_arr(1,2,1)=3 ; lxyz_arr(2,2,1)=2 ; lxyz_arr(3,2,1)=0
     lxyz_arr(1,3,1)=1 ; lxyz_arr(2,3,1)=4 ; lxyz_arr(3,3,1)=0
     lxyz_arr(1,4,1)=1 ; lxyz_arr(2,4,1)=0 ; lxyz_arr(3,4,1)=4
     lxyz_arr(1,5,1)=7 ; lxyz_arr(2,5,1)=0 ; lxyz_arr(3,5,1)=0
     lxyz_arr(1,6,1)=5 ; lxyz_arr(2,6,1)=2 ; lxyz_arr(3,6,1)=0
     lxyz_arr(1,7,1)=3 ; lxyz_arr(2,7,1)=4 ; lxyz_arr(3,7,1)=0
     lxyz_arr(1,8,1)=1 ; lxyz_arr(2,8,1)=6 ; lxyz_arr(3,8,1)=0
     lxyz_arr(1,9,1)=3 ; lxyz_arr(2,9,1)=0 ; lxyz_arr(3,9,1)=4
     lxyz_arr(1,10,1)=1 ; lxyz_arr(2,10,1)=2 ; lxyz_arr(3,10,1)=4
     lxyz_arr(1,11,1)=1 ; lxyz_arr(2,11,1)=0 ; lxyz_arr(3,11,1)=6
     fac_arr(1,1)=-0.1032279548185018340124748d0
     fac_arr(2,1)=-0.2064559096370036680249495d0
     fac_arr(3,1)=-0.1032279548185018340124748d0
     fac_arr(4,1)=0.1032279548185018340124748d0
     fac_arr(5,1)=0.01720465913641697233541246d0/rhol**2d0
     fac_arr(6,1)=0.05161397740925091700623738d0/rhol**2d0
     fac_arr(7,1)=0.05161397740925091700623738d0/rhol**2d0
     fac_arr(8,1)=0.01720465913641697233541246d0/rhol**2d0
     fac_arr(9,1)=-0.05161397740925091700623738d0/rhol**2d0
     fac_arr(10,1)=-0.05161397740925091700623738d0/rhol**2d0
     fac_arr(11,1)=-0.03440931827283394467082492d0/rhol**2d0
     lxyz_arr(1,1,2)=4 ; lxyz_arr(2,1,2)=1 ; lxyz_arr(3,1,2)=0
     lxyz_arr(1,2,2)=2 ; lxyz_arr(2,2,2)=3 ; lxyz_arr(3,2,2)=0
     lxyz_arr(1,3,2)=0 ; lxyz_arr(2,3,2)=5 ; lxyz_arr(3,3,2)=0
     lxyz_arr(1,4,2)=0 ; lxyz_arr(2,4,2)=1 ; lxyz_arr(3,4,2)=4
     lxyz_arr(1,5,2)=6 ; lxyz_arr(2,5,2)=1 ; lxyz_arr(3,5,2)=0
     lxyz_arr(1,6,2)=4 ; lxyz_arr(2,6,2)=3 ; lxyz_arr(3,6,2)=0
     lxyz_arr(1,7,2)=2 ; lxyz_arr(2,7,2)=5 ; lxyz_arr(3,7,2)=0
     lxyz_arr(1,8,2)=0 ; lxyz_arr(2,8,2)=7 ; lxyz_arr(3,8,2)=0
     lxyz_arr(1,9,2)=2 ; lxyz_arr(2,9,2)=1 ; lxyz_arr(3,9,2)=4
     lxyz_arr(1,10,2)=0 ; lxyz_arr(2,10,2)=3 ; lxyz_arr(3,10,2)=4
     lxyz_arr(1,11,2)=0 ; lxyz_arr(2,11,2)=1 ; lxyz_arr(3,11,2)=6
     fac_arr(1,2)=-0.1032279548185018340124748d0
     fac_arr(2,2)=-0.2064559096370036680249495d0
     fac_arr(3,2)=-0.1032279548185018340124748d0
     fac_arr(4,2)=0.1032279548185018340124748d0
     fac_arr(5,2)=0.01720465913641697233541246d0/rhol**2d0
     fac_arr(6,2)=0.05161397740925091700623738d0/rhol**2d0
     fac_arr(7,2)=0.05161397740925091700623738d0/rhol**2d0
     fac_arr(8,2)=0.01720465913641697233541246d0/rhol**2d0
     fac_arr(9,2)=-0.05161397740925091700623738d0/rhol**2d0
     fac_arr(10,2)=-0.05161397740925091700623738d0/rhol**2d0
     fac_arr(11,2)=-0.03440931827283394467082492d0/rhol**2d0
     lxyz_arr(1,1,3)=2 ; lxyz_arr(2,1,3)=0 ; lxyz_arr(3,1,3)=3
     lxyz_arr(1,2,3)=0 ; lxyz_arr(2,2,3)=2 ; lxyz_arr(3,2,3)=3
     lxyz_arr(1,3,3)=0 ; lxyz_arr(2,3,3)=0 ; lxyz_arr(3,3,3)=5
     lxyz_arr(1,4,3)=6 ; lxyz_arr(2,4,3)=0 ; lxyz_arr(3,4,3)=1
     lxyz_arr(1,5,3)=4 ; lxyz_arr(2,5,3)=2 ; lxyz_arr(3,5,3)=1
     lxyz_arr(1,6,3)=2 ; lxyz_arr(2,6,3)=4 ; lxyz_arr(3,6,3)=1
     lxyz_arr(1,7,3)=0 ; lxyz_arr(2,7,3)=6 ; lxyz_arr(3,7,3)=1
     lxyz_arr(1,8,3)=2 ; lxyz_arr(2,8,3)=0 ; lxyz_arr(3,8,3)=5
     lxyz_arr(1,9,3)=0 ; lxyz_arr(2,9,3)=2 ; lxyz_arr(3,9,3)=5
     lxyz_arr(1,10,3)=0 ; lxyz_arr(2,10,3)=0 ; lxyz_arr(3,10,3)=7
     fac_arr(1,3)=0.2064559096370036680249495d0
     fac_arr(2,3)=0.2064559096370036680249495d0
     fac_arr(3,3)=0.2064559096370036680249495d0
     fac_arr(4,3)=0.01720465913641697233541246d0/rhol**2d0
     fac_arr(5,3)=0.05161397740925091700623738d0/rhol**2d0
     fac_arr(6,3)=0.05161397740925091700623738d0/rhol**2d0
     fac_arr(7,3)=0.01720465913641697233541246d0/rhol**2d0
     fac_arr(8,3)=-0.05161397740925091700623738d0/rhol**2d0
     fac_arr(9,3)=-0.05161397740925091700623738d0/rhol**2d0
     fac_arr(10,3)=-0.03440931827283394467082492d0/rhol**2d0
  else if (l.eq.4 .and. i.eq.1 .and. m.eq.1) then
     nterm_arr(1)=6
     nterm_arr(2)=4
     nterm_arr(3)=4
     lxyz_arr(1,1,1)=2 ; lxyz_arr(2,1,1)=0 ; lxyz_arr(3,1,1)=0
     lxyz_arr(1,2,1)=0 ; lxyz_arr(2,2,1)=2 ; lxyz_arr(3,2,1)=0
     lxyz_arr(1,3,1)=0 ; lxyz_arr(2,3,1)=0 ; lxyz_arr(3,3,1)=2
     lxyz_arr(1,4,1)=4 ; lxyz_arr(2,4,1)=0 ; lxyz_arr(3,4,1)=0
     lxyz_arr(1,5,1)=2 ; lxyz_arr(2,5,1)=2 ; lxyz_arr(3,5,1)=0
     lxyz_arr(1,6,1)=2 ; lxyz_arr(2,6,1)=0 ; lxyz_arr(3,6,1)=2
     fac_arr(1,1)=0.9486832980505137995996681d0
     fac_arr(2,1)=0.3162277660168379331998894d0
     fac_arr(3,1)=-1.264911064067351732799557d0
     fac_arr(4,1)=-0.3162277660168379331998894d0/rhol**2d0
     fac_arr(5,1)=-0.3162277660168379331998894d0/rhol**2d0
     fac_arr(6,1)=1.264911064067351732799557d0/rhol**2d0
     lxyz_arr(1,1,2)=1 ; lxyz_arr(2,1,2)=1 ; lxyz_arr(3,1,2)=0
     lxyz_arr(1,2,2)=3 ; lxyz_arr(2,2,2)=1 ; lxyz_arr(3,2,2)=0
     lxyz_arr(1,3,2)=1 ; lxyz_arr(2,3,2)=3 ; lxyz_arr(3,3,2)=0
     lxyz_arr(1,4,2)=1 ; lxyz_arr(2,4,2)=1 ; lxyz_arr(3,4,2)=2
     fac_arr(1,2)=0.6324555320336758663997787d0
     fac_arr(2,2)=-0.3162277660168379331998894d0/rhol**2d0
     fac_arr(3,2)=-0.3162277660168379331998894d0/rhol**2d0
     fac_arr(4,2)=1.264911064067351732799557d0/rhol**2d0
     lxyz_arr(1,1,3)=1 ; lxyz_arr(2,1,3)=0 ; lxyz_arr(3,1,3)=1
     lxyz_arr(1,2,3)=3 ; lxyz_arr(2,2,3)=0 ; lxyz_arr(3,2,3)=1
     lxyz_arr(1,3,3)=1 ; lxyz_arr(2,3,3)=2 ; lxyz_arr(3,3,3)=1
     lxyz_arr(1,4,3)=1 ; lxyz_arr(2,4,3)=0 ; lxyz_arr(3,4,3)=3
     fac_arr(1,3)=-2.529822128134703465599115d0
     fac_arr(2,3)=-0.3162277660168379331998894d0/rhol**2d0
     fac_arr(3,3)=-0.3162277660168379331998894d0/rhol**2d0
     fac_arr(4,3)=1.264911064067351732799557d0/rhol**2d0
  else if (l.eq.4 .and. i.eq.1 .and. m.eq.2) then
     nterm_arr(1)=4
     nterm_arr(2)=6
     nterm_arr(3)=4
     lxyz_arr(1,1,1)=1 ; lxyz_arr(2,1,1)=1 ; lxyz_arr(3,1,1)=0
     lxyz_arr(1,2,1)=3 ; lxyz_arr(2,2,1)=1 ; lxyz_arr(3,2,1)=0
     lxyz_arr(1,3,1)=1 ; lxyz_arr(2,3,1)=3 ; lxyz_arr(3,3,1)=0
     lxyz_arr(1,4,1)=1 ; lxyz_arr(2,4,1)=1 ; lxyz_arr(3,4,1)=2
     fac_arr(1,1)=0.6324555320336758663997787d0
     fac_arr(2,1)=-0.3162277660168379331998894d0/rhol**2d0
     fac_arr(3,1)=-0.3162277660168379331998894d0/rhol**2d0
     fac_arr(4,1)=1.264911064067351732799557d0/rhol**2d0
     lxyz_arr(1,1,2)=2 ; lxyz_arr(2,1,2)=0 ; lxyz_arr(3,1,2)=0
     lxyz_arr(1,2,2)=0 ; lxyz_arr(2,2,2)=2 ; lxyz_arr(3,2,2)=0
     lxyz_arr(1,3,2)=0 ; lxyz_arr(2,3,2)=0 ; lxyz_arr(3,3,2)=2
     lxyz_arr(1,4,2)=2 ; lxyz_arr(2,4,2)=2 ; lxyz_arr(3,4,2)=0
     lxyz_arr(1,5,2)=0 ; lxyz_arr(2,5,2)=4 ; lxyz_arr(3,5,2)=0
     lxyz_arr(1,6,2)=0 ; lxyz_arr(2,6,2)=2 ; lxyz_arr(3,6,2)=2
     fac_arr(1,2)=0.3162277660168379331998894d0
     fac_arr(2,2)=0.9486832980505137995996681d0
     fac_arr(3,2)=-1.264911064067351732799557d0
     fac_arr(4,2)=-0.3162277660168379331998894d0/rhol**2d0
     fac_arr(5,2)=-0.3162277660168379331998894d0/rhol**2d0
     fac_arr(6,2)=1.264911064067351732799557d0/rhol**2d0
     lxyz_arr(1,1,3)=0 ; lxyz_arr(2,1,3)=1 ; lxyz_arr(3,1,3)=1
     lxyz_arr(1,2,3)=2 ; lxyz_arr(2,2,3)=1 ; lxyz_arr(3,2,3)=1
     lxyz_arr(1,3,3)=0 ; lxyz_arr(2,3,3)=3 ; lxyz_arr(3,3,3)=1
     lxyz_arr(1,4,3)=0 ; lxyz_arr(2,4,3)=1 ; lxyz_arr(3,4,3)=3
     fac_arr(1,3)=-2.529822128134703465599115d0
     fac_arr(2,3)=-0.3162277660168379331998894d0/rhol**2d0
     fac_arr(3,3)=-0.3162277660168379331998894d0/rhol**2d0
     fac_arr(4,3)=1.264911064067351732799557d0/rhol**2d0
  else if (l.eq.4 .and. i.eq.1 .and. m.eq.3) then
     nterm_arr(1)=4
     nterm_arr(2)=4
     nterm_arr(3)=6
     lxyz_arr(1,1,1)=1 ; lxyz_arr(2,1,1)=0 ; lxyz_arr(3,1,1)=1
     lxyz_arr(1,2,1)=3 ; lxyz_arr(2,2,1)=0 ; lxyz_arr(3,2,1)=1
     lxyz_arr(1,3,1)=1 ; lxyz_arr(2,3,1)=2 ; lxyz_arr(3,3,1)=1
     lxyz_arr(1,4,1)=1 ; lxyz_arr(2,4,1)=0 ; lxyz_arr(3,4,1)=3
     fac_arr(1,1)=1.549193338482966754071706d0
     fac_arr(2,1)=-0.7745966692414833770358531d0/rhol**2d0
     fac_arr(3,1)=-0.7745966692414833770358531d0/rhol**2d0
     fac_arr(4,1)=0.5163977794943222513572354d0/rhol**2d0
     lxyz_arr(1,1,2)=0 ; lxyz_arr(2,1,2)=1 ; lxyz_arr(3,1,2)=1
     lxyz_arr(1,2,2)=2 ; lxyz_arr(2,2,2)=1 ; lxyz_arr(3,2,2)=1
     lxyz_arr(1,3,2)=0 ; lxyz_arr(2,3,2)=3 ; lxyz_arr(3,3,2)=1
     lxyz_arr(1,4,2)=0 ; lxyz_arr(2,4,2)=1 ; lxyz_arr(3,4,2)=3
     fac_arr(1,2)=1.549193338482966754071706d0
     fac_arr(2,2)=-0.7745966692414833770358531d0/rhol**2d0
     fac_arr(3,2)=-0.7745966692414833770358531d0/rhol**2d0
     fac_arr(4,2)=0.5163977794943222513572354d0/rhol**2d0
     lxyz_arr(1,1,3)=2 ; lxyz_arr(2,1,3)=0 ; lxyz_arr(3,1,3)=0
     lxyz_arr(1,2,3)=0 ; lxyz_arr(2,2,3)=2 ; lxyz_arr(3,2,3)=0
     lxyz_arr(1,3,3)=0 ; lxyz_arr(2,3,3)=0 ; lxyz_arr(3,3,3)=2
     lxyz_arr(1,4,3)=2 ; lxyz_arr(2,4,3)=0 ; lxyz_arr(3,4,3)=2
     lxyz_arr(1,5,3)=0 ; lxyz_arr(2,5,3)=2 ; lxyz_arr(3,5,3)=2
     lxyz_arr(1,6,3)=0 ; lxyz_arr(2,6,3)=0 ; lxyz_arr(3,6,3)=4
     fac_arr(1,3)=0.7745966692414833770358531d0
     fac_arr(2,3)=0.7745966692414833770358531d0
     fac_arr(3,3)=-1.549193338482966754071706d0
     fac_arr(4,3)=-0.7745966692414833770358531d0/rhol**2d0
     fac_arr(5,3)=-0.7745966692414833770358531d0/rhol**2d0
     fac_arr(6,3)=0.5163977794943222513572354d0/rhol**2d0
  else if (l.eq.4 .and. i.eq.1 .and. m.eq.4) then
     nterm_arr(1)=4
     nterm_arr(2)=3
     nterm_arr(3)=2
     lxyz_arr(1,1,1)=2 ; lxyz_arr(2,1,1)=0 ; lxyz_arr(3,1,1)=0
     lxyz_arr(1,2,1)=0 ; lxyz_arr(2,2,1)=2 ; lxyz_arr(3,2,1)=0
     lxyz_arr(1,3,1)=4 ; lxyz_arr(2,3,1)=0 ; lxyz_arr(3,3,1)=0
     lxyz_arr(1,4,1)=2 ; lxyz_arr(2,4,1)=2 ; lxyz_arr(3,4,1)=0
     fac_arr(1,1)=1.224744871391589049098642d0
     fac_arr(2,1)=-1.224744871391589049098642d0
     fac_arr(3,1)=-0.408248290463863016366214d0/rhol**2d0
     fac_arr(4,1)=1.224744871391589049098642d0/rhol**2d0
     lxyz_arr(1,1,2)=1 ; lxyz_arr(2,1,2)=1 ; lxyz_arr(3,1,2)=0
     lxyz_arr(1,2,2)=3 ; lxyz_arr(2,2,2)=1 ; lxyz_arr(3,2,2)=0
     lxyz_arr(1,3,2)=1 ; lxyz_arr(2,3,2)=3 ; lxyz_arr(3,3,2)=0
     fac_arr(1,2)=-2.449489742783178098197284d0
     fac_arr(2,2)=-0.408248290463863016366214d0/rhol**2d0
     fac_arr(3,2)=1.224744871391589049098642d0/rhol**2d0
     lxyz_arr(1,1,3)=3 ; lxyz_arr(2,1,3)=0 ; lxyz_arr(3,1,3)=1
     lxyz_arr(1,2,3)=1 ; lxyz_arr(2,2,3)=2 ; lxyz_arr(3,2,3)=1
     fac_arr(1,3)=-0.408248290463863016366214d0/rhol**2d0
     fac_arr(2,3)=1.224744871391589049098642d0/rhol**2d0
  else if (l.eq.4 .and. i.eq.1 .and. m.eq.5) then
     nterm_arr(1)=3
     nterm_arr(2)=4
     nterm_arr(3)=2
     lxyz_arr(1,1,1)=1 ; lxyz_arr(2,1,1)=1 ; lxyz_arr(3,1,1)=0
     lxyz_arr(1,2,1)=3 ; lxyz_arr(2,2,1)=1 ; lxyz_arr(3,2,1)=0
     lxyz_arr(1,3,1)=1 ; lxyz_arr(2,3,1)=3 ; lxyz_arr(3,3,1)=0
     fac_arr(1,1)=-2.449489742783178098197284d0
     fac_arr(2,1)=1.224744871391589049098642d0/rhol**2d0
     fac_arr(3,1)=-0.408248290463863016366214d0/rhol**2d0
     lxyz_arr(1,1,2)=2 ; lxyz_arr(2,1,2)=0 ; lxyz_arr(3,1,2)=0
     lxyz_arr(1,2,2)=0 ; lxyz_arr(2,2,2)=2 ; lxyz_arr(3,2,2)=0
     lxyz_arr(1,3,2)=2 ; lxyz_arr(2,3,2)=2 ; lxyz_arr(3,3,2)=0
     lxyz_arr(1,4,2)=0 ; lxyz_arr(2,4,2)=4 ; lxyz_arr(3,4,2)=0
     fac_arr(1,2)=-1.224744871391589049098642d0
     fac_arr(2,2)=1.224744871391589049098642d0
     fac_arr(3,2)=1.224744871391589049098642d0/rhol**2d0
     fac_arr(4,2)=-0.408248290463863016366214d0/rhol**2d0
     lxyz_arr(1,1,3)=2 ; lxyz_arr(2,1,3)=1 ; lxyz_arr(3,1,3)=1
     lxyz_arr(1,2,3)=0 ; lxyz_arr(2,2,3)=3 ; lxyz_arr(3,2,3)=1
     fac_arr(1,3)=1.224744871391589049098642d0/rhol**2d0
     fac_arr(2,3)=-0.408248290463863016366214d0/rhol**2d0
  else if (l.eq.4 .and. i.eq.1 .and. m.eq.6) then
     nterm_arr(1)=3
     nterm_arr(2)=3
     nterm_arr(3)=4
     lxyz_arr(1,1,1)=1 ; lxyz_arr(2,1,1)=0 ; lxyz_arr(3,1,1)=1
     lxyz_arr(1,2,1)=3 ; lxyz_arr(2,2,1)=0 ; lxyz_arr(3,2,1)=1
     lxyz_arr(1,3,1)=1 ; lxyz_arr(2,3,1)=2 ; lxyz_arr(3,3,1)=1
     fac_arr(1,1)=2.d0
     fac_arr(2,1)=-1.d0/rhol**2d0
     fac_arr(3,1)=rhol**(-2)
     lxyz_arr(1,1,2)=0 ; lxyz_arr(2,1,2)=1 ; lxyz_arr(3,1,2)=1
     lxyz_arr(1,2,2)=2 ; lxyz_arr(2,2,2)=1 ; lxyz_arr(3,2,2)=1
     lxyz_arr(1,3,2)=0 ; lxyz_arr(2,3,2)=3 ; lxyz_arr(3,3,2)=1
     fac_arr(1,2)=-2.d0
     fac_arr(2,2)=-1.d0/rhol**2d0
     fac_arr(3,2)=rhol**(-2)
     lxyz_arr(1,1,3)=2 ; lxyz_arr(2,1,3)=0 ; lxyz_arr(3,1,3)=0
     lxyz_arr(1,2,3)=0 ; lxyz_arr(2,2,3)=2 ; lxyz_arr(3,2,3)=0
     lxyz_arr(1,3,3)=2 ; lxyz_arr(2,3,3)=0 ; lxyz_arr(3,3,3)=2
     lxyz_arr(1,4,3)=0 ; lxyz_arr(2,4,3)=2 ; lxyz_arr(3,4,3)=2
     fac_arr(1,3)=1.d0
     fac_arr(2,3)=-1.d0
     fac_arr(3,3)=-1.d0/rhol**2d0
     fac_arr(4,3)=rhol**(-2)
  else if (l.eq.4 .and. i.eq.1 .and. m.eq.7) then
     nterm_arr(1)=2
     nterm_arr(2)=2
     nterm_arr(3)=2
     lxyz_arr(1,1,1)=0 ; lxyz_arr(2,1,1)=1 ; lxyz_arr(3,1,1)=1
     lxyz_arr(1,2,1)=2 ; lxyz_arr(2,2,1)=1 ; lxyz_arr(3,2,1)=1
     fac_arr(1,1)=2.d0
     fac_arr(2,1)=-2.d0/rhol**2d0
     lxyz_arr(1,1,2)=1 ; lxyz_arr(2,1,2)=0 ; lxyz_arr(3,1,2)=1
     lxyz_arr(1,2,2)=1 ; lxyz_arr(2,2,2)=2 ; lxyz_arr(3,2,2)=1
     fac_arr(1,2)=2.d0
     fac_arr(2,2)=-2.d0/rhol**2d0
     lxyz_arr(1,1,3)=1 ; lxyz_arr(2,1,3)=1 ; lxyz_arr(3,1,3)=0
     lxyz_arr(1,2,3)=1 ; lxyz_arr(2,2,3)=1 ; lxyz_arr(3,2,3)=2
     fac_arr(1,3)=2.d0
     fac_arr(2,3)=-2.d0/rhol**2d0
  else if (l.eq.4 .and. i.eq.2 .and. m.eq.1) then
     nterm_arr(1)=12
     nterm_arr(2)=9
     nterm_arr(3)=9
     lxyz_arr(1,1,1)=4 ; lxyz_arr(2,1,1)=0 ; lxyz_arr(3,1,1)=0
     lxyz_arr(1,2,1)=2 ; lxyz_arr(2,2,1)=2 ; lxyz_arr(3,2,1)=0
     lxyz_arr(1,3,1)=0 ; lxyz_arr(2,3,1)=4 ; lxyz_arr(3,3,1)=0
     lxyz_arr(1,4,1)=2 ; lxyz_arr(2,4,1)=0 ; lxyz_arr(3,4,1)=2
     lxyz_arr(1,5,1)=0 ; lxyz_arr(2,5,1)=2 ; lxyz_arr(3,5,1)=2
     lxyz_arr(1,6,1)=0 ; lxyz_arr(2,6,1)=0 ; lxyz_arr(3,6,1)=4
     lxyz_arr(1,7,1)=6 ; lxyz_arr(2,7,1)=0 ; lxyz_arr(3,7,1)=0
     lxyz_arr(1,8,1)=4 ; lxyz_arr(2,8,1)=2 ; lxyz_arr(3,8,1)=0
     lxyz_arr(1,9,1)=2 ; lxyz_arr(2,9,1)=4 ; lxyz_arr(3,9,1)=0
     lxyz_arr(1,10,1)=4 ; lxyz_arr(2,10,1)=0 ; lxyz_arr(3,10,1)=2
     lxyz_arr(1,11,1)=2 ; lxyz_arr(2,11,1)=2 ; lxyz_arr(3,11,1)=2
     lxyz_arr(1,12,1)=2 ; lxyz_arr(2,12,1)=0 ; lxyz_arr(3,12,1)=4
     fac_arr(1,1)=0.3178208630818641051489253d0
     fac_arr(2,1)=0.3813850356982369261787104d0
     fac_arr(3,1)=0.06356417261637282102978506d0
     fac_arr(4,1)=-0.5720775535473553892680656d0
     fac_arr(5,1)=-0.1906925178491184630893552d0
     fac_arr(6,1)=-0.2542566904654912841191402d0
     fac_arr(7,1)=-0.06356417261637282102978506d0/rhol**2d0
     fac_arr(8,1)=-0.1271283452327456420595701d0/rhol**2d0
     fac_arr(9,1)=-0.06356417261637282102978506d0/rhol**2d0
     fac_arr(10,1)=0.1906925178491184630893552d0/rhol**2d0
     fac_arr(11,1)=0.1906925178491184630893552d0/rhol**2d0
     fac_arr(12,1)=0.2542566904654912841191402d0/rhol**2d0
     lxyz_arr(1,1,2)=3 ; lxyz_arr(2,1,2)=1 ; lxyz_arr(3,1,2)=0
     lxyz_arr(1,2,2)=1 ; lxyz_arr(2,2,2)=3 ; lxyz_arr(3,2,2)=0
     lxyz_arr(1,3,2)=1 ; lxyz_arr(2,3,2)=1 ; lxyz_arr(3,3,2)=2
     lxyz_arr(1,4,2)=5 ; lxyz_arr(2,4,2)=1 ; lxyz_arr(3,4,2)=0
     lxyz_arr(1,5,2)=3 ; lxyz_arr(2,5,2)=3 ; lxyz_arr(3,5,2)=0
     lxyz_arr(1,6,2)=1 ; lxyz_arr(2,6,2)=5 ; lxyz_arr(3,6,2)=0
     lxyz_arr(1,7,2)=3 ; lxyz_arr(2,7,2)=1 ; lxyz_arr(3,7,2)=2
     lxyz_arr(1,8,2)=1 ; lxyz_arr(2,8,2)=3 ; lxyz_arr(3,8,2)=2
     lxyz_arr(1,9,2)=1 ; lxyz_arr(2,9,2)=1 ; lxyz_arr(3,9,2)=4
     fac_arr(1,2)=0.2542566904654912841191402d0
     fac_arr(2,2)=0.2542566904654912841191402d0
     fac_arr(3,2)=-0.3813850356982369261787104d0
     fac_arr(4,2)=-0.06356417261637282102978506d0/rhol**2d0
     fac_arr(5,2)=-0.1271283452327456420595701d0/rhol**2d0
     fac_arr(6,2)=-0.06356417261637282102978506d0/rhol**2d0
     fac_arr(7,2)=0.1906925178491184630893552d0/rhol**2d0
     fac_arr(8,2)=0.1906925178491184630893552d0/rhol**2d0
     fac_arr(9,2)=0.2542566904654912841191402d0/rhol**2d0
     lxyz_arr(1,1,3)=3 ; lxyz_arr(2,1,3)=0 ; lxyz_arr(3,1,3)=1
     lxyz_arr(1,2,3)=1 ; lxyz_arr(2,2,3)=2 ; lxyz_arr(3,2,3)=1
     lxyz_arr(1,3,3)=1 ; lxyz_arr(2,3,3)=0 ; lxyz_arr(3,3,3)=3
     lxyz_arr(1,4,3)=5 ; lxyz_arr(2,4,3)=0 ; lxyz_arr(3,4,3)=1
     lxyz_arr(1,5,3)=3 ; lxyz_arr(2,5,3)=2 ; lxyz_arr(3,5,3)=1
     lxyz_arr(1,6,3)=1 ; lxyz_arr(2,6,3)=4 ; lxyz_arr(3,6,3)=1
     lxyz_arr(1,7,3)=3 ; lxyz_arr(2,7,3)=0 ; lxyz_arr(3,7,3)=3
     lxyz_arr(1,8,3)=1 ; lxyz_arr(2,8,3)=2 ; lxyz_arr(3,8,3)=3
     lxyz_arr(1,9,3)=1 ; lxyz_arr(2,9,3)=0 ; lxyz_arr(3,9,3)=5
     fac_arr(1,3)=-0.3813850356982369261787104d0
     fac_arr(2,3)=-0.3813850356982369261787104d0
     fac_arr(3,3)=-1.017026761861965136476561d0
     fac_arr(4,3)=-0.06356417261637282102978506d0/rhol**2d0
     fac_arr(5,3)=-0.1271283452327456420595701d0/rhol**2d0
     fac_arr(6,3)=-0.06356417261637282102978506d0/rhol**2d0
     fac_arr(7,3)=0.1906925178491184630893552d0/rhol**2d0
     fac_arr(8,3)=0.1906925178491184630893552d0/rhol**2d0
     fac_arr(9,3)=0.2542566904654912841191402d0/rhol**2d0
  else if (l.eq.4 .and. i.eq.2 .and. m.eq.2) then
     nterm_arr(1)=9
     nterm_arr(2)=12
     nterm_arr(3)=9
     lxyz_arr(1,1,1)=3 ; lxyz_arr(2,1,1)=1 ; lxyz_arr(3,1,1)=0
     lxyz_arr(1,2,1)=1 ; lxyz_arr(2,2,1)=3 ; lxyz_arr(3,2,1)=0
     lxyz_arr(1,3,1)=1 ; lxyz_arr(2,3,1)=1 ; lxyz_arr(3,3,1)=2
     lxyz_arr(1,4,1)=5 ; lxyz_arr(2,4,1)=1 ; lxyz_arr(3,4,1)=0
     lxyz_arr(1,5,1)=3 ; lxyz_arr(2,5,1)=3 ; lxyz_arr(3,5,1)=0
     lxyz_arr(1,6,1)=1 ; lxyz_arr(2,6,1)=5 ; lxyz_arr(3,6,1)=0
     lxyz_arr(1,7,1)=3 ; lxyz_arr(2,7,1)=1 ; lxyz_arr(3,7,1)=2
     lxyz_arr(1,8,1)=1 ; lxyz_arr(2,8,1)=3 ; lxyz_arr(3,8,1)=2
     lxyz_arr(1,9,1)=1 ; lxyz_arr(2,9,1)=1 ; lxyz_arr(3,9,1)=4
     fac_arr(1,1)=0.2542566904654912841191402d0
     fac_arr(2,1)=0.2542566904654912841191402d0
     fac_arr(3,1)=-0.3813850356982369261787104d0
     fac_arr(4,1)=-0.06356417261637282102978506d0/rhol**2d0
     fac_arr(5,1)=-0.1271283452327456420595701d0/rhol**2d0
     fac_arr(6,1)=-0.06356417261637282102978506d0/rhol**2d0
     fac_arr(7,1)=0.1906925178491184630893552d0/rhol**2d0
     fac_arr(8,1)=0.1906925178491184630893552d0/rhol**2d0
     fac_arr(9,1)=0.2542566904654912841191402d0/rhol**2d0
     lxyz_arr(1,1,2)=4 ; lxyz_arr(2,1,2)=0 ; lxyz_arr(3,1,2)=0
     lxyz_arr(1,2,2)=2 ; lxyz_arr(2,2,2)=2 ; lxyz_arr(3,2,2)=0
     lxyz_arr(1,3,2)=0 ; lxyz_arr(2,3,2)=4 ; lxyz_arr(3,3,2)=0
     lxyz_arr(1,4,2)=2 ; lxyz_arr(2,4,2)=0 ; lxyz_arr(3,4,2)=2
     lxyz_arr(1,5,2)=0 ; lxyz_arr(2,5,2)=2 ; lxyz_arr(3,5,2)=2
     lxyz_arr(1,6,2)=0 ; lxyz_arr(2,6,2)=0 ; lxyz_arr(3,6,2)=4
     lxyz_arr(1,7,2)=4 ; lxyz_arr(2,7,2)=2 ; lxyz_arr(3,7,2)=0
     lxyz_arr(1,8,2)=2 ; lxyz_arr(2,8,2)=4 ; lxyz_arr(3,8,2)=0
     lxyz_arr(1,9,2)=0 ; lxyz_arr(2,9,2)=6 ; lxyz_arr(3,9,2)=0
     lxyz_arr(1,10,2)=2 ; lxyz_arr(2,10,2)=2 ; lxyz_arr(3,10,2)=2
     lxyz_arr(1,11,2)=0 ; lxyz_arr(2,11,2)=4 ; lxyz_arr(3,11,2)=2
     lxyz_arr(1,12,2)=0 ; lxyz_arr(2,12,2)=2 ; lxyz_arr(3,12,2)=4
     fac_arr(1,2)=0.06356417261637282102978506d0
     fac_arr(2,2)=0.3813850356982369261787104d0
     fac_arr(3,2)=0.3178208630818641051489253d0
     fac_arr(4,2)=-0.1906925178491184630893552d0
     fac_arr(5,2)=-0.5720775535473553892680656d0
     fac_arr(6,2)=-0.2542566904654912841191402d0
     fac_arr(7,2)=-0.06356417261637282102978506d0/rhol**2d0
     fac_arr(8,2)=-0.1271283452327456420595701d0/rhol**2d0
     fac_arr(9,2)=-0.06356417261637282102978506d0/rhol**2d0
     fac_arr(10,2)=0.1906925178491184630893552d0/rhol**2d0
     fac_arr(11,2)=0.1906925178491184630893552d0/rhol**2d0
     fac_arr(12,2)=0.2542566904654912841191402d0/rhol**2d0
     lxyz_arr(1,1,3)=2 ; lxyz_arr(2,1,3)=1 ; lxyz_arr(3,1,3)=1
     lxyz_arr(1,2,3)=0 ; lxyz_arr(2,2,3)=3 ; lxyz_arr(3,2,3)=1
     lxyz_arr(1,3,3)=0 ; lxyz_arr(2,3,3)=1 ; lxyz_arr(3,3,3)=3
     lxyz_arr(1,4,3)=4 ; lxyz_arr(2,4,3)=1 ; lxyz_arr(3,4,3)=1
     lxyz_arr(1,5,3)=2 ; lxyz_arr(2,5,3)=3 ; lxyz_arr(3,5,3)=1
     lxyz_arr(1,6,3)=0 ; lxyz_arr(2,6,3)=5 ; lxyz_arr(3,6,3)=1
     lxyz_arr(1,7,3)=2 ; lxyz_arr(2,7,3)=1 ; lxyz_arr(3,7,3)=3
     lxyz_arr(1,8,3)=0 ; lxyz_arr(2,8,3)=3 ; lxyz_arr(3,8,3)=3
     lxyz_arr(1,9,3)=0 ; lxyz_arr(2,9,3)=1 ; lxyz_arr(3,9,3)=5
     fac_arr(1,3)=-0.3813850356982369261787104d0
     fac_arr(2,3)=-0.3813850356982369261787104d0
     fac_arr(3,3)=-1.017026761861965136476561d0
     fac_arr(4,3)=-0.06356417261637282102978506d0/rhol**2d0
     fac_arr(5,3)=-0.1271283452327456420595701d0/rhol**2d0
     fac_arr(6,3)=-0.06356417261637282102978506d0/rhol**2d0
     fac_arr(7,3)=0.1906925178491184630893552d0/rhol**2d0
     fac_arr(8,3)=0.1906925178491184630893552d0/rhol**2d0
     fac_arr(9,3)=0.2542566904654912841191402d0/rhol**2d0
  else if (l.eq.4 .and. i.eq.2 .and. m.eq.3) then
     nterm_arr(1)=9
     nterm_arr(2)=9
     nterm_arr(3)=12
     lxyz_arr(1,1,1)=3 ; lxyz_arr(2,1,1)=0 ; lxyz_arr(3,1,1)=1
     lxyz_arr(1,2,1)=1 ; lxyz_arr(2,2,1)=2 ; lxyz_arr(3,2,1)=1
     lxyz_arr(1,3,1)=1 ; lxyz_arr(2,3,1)=0 ; lxyz_arr(3,3,1)=3
     lxyz_arr(1,4,1)=5 ; lxyz_arr(2,4,1)=0 ; lxyz_arr(3,4,1)=1
     lxyz_arr(1,5,1)=3 ; lxyz_arr(2,5,1)=2 ; lxyz_arr(3,5,1)=1
     lxyz_arr(1,6,1)=1 ; lxyz_arr(2,6,1)=4 ; lxyz_arr(3,6,1)=1
     lxyz_arr(1,7,1)=3 ; lxyz_arr(2,7,1)=0 ; lxyz_arr(3,7,1)=3
     lxyz_arr(1,8,1)=1 ; lxyz_arr(2,8,1)=2 ; lxyz_arr(3,8,1)=3
     lxyz_arr(1,9,1)=1 ; lxyz_arr(2,9,1)=0 ; lxyz_arr(3,9,1)=5
     fac_arr(1,1)=0.6227991553292183767329405d0
     fac_arr(2,1)=0.6227991553292183767329405d0
     fac_arr(3,1)=0.1037998592215363961221568d0
     fac_arr(4,1)=-0.1556997888323045941832351d0/rhol**2d0
     fac_arr(5,1)=-0.3113995776646091883664703d0/rhol**2d0
     fac_arr(6,1)=-0.1556997888323045941832351d0/rhol**2d0
     fac_arr(7,1)=-0.05189992961076819806107838d0/rhol**2d0
     fac_arr(8,1)=-0.05189992961076819806107838d0/rhol**2d0
     fac_arr(9,1)=0.1037998592215363961221568d0/rhol**2d0
     lxyz_arr(1,1,2)=2 ; lxyz_arr(2,1,2)=1 ; lxyz_arr(3,1,2)=1
     lxyz_arr(1,2,2)=0 ; lxyz_arr(2,2,2)=3 ; lxyz_arr(3,2,2)=1
     lxyz_arr(1,3,2)=0 ; lxyz_arr(2,3,2)=1 ; lxyz_arr(3,3,2)=3
     lxyz_arr(1,4,2)=4 ; lxyz_arr(2,4,2)=1 ; lxyz_arr(3,4,2)=1
     lxyz_arr(1,5,2)=2 ; lxyz_arr(2,5,2)=3 ; lxyz_arr(3,5,2)=1
     lxyz_arr(1,6,2)=0 ; lxyz_arr(2,6,2)=5 ; lxyz_arr(3,6,2)=1
     lxyz_arr(1,7,2)=2 ; lxyz_arr(2,7,2)=1 ; lxyz_arr(3,7,2)=3
     lxyz_arr(1,8,2)=0 ; lxyz_arr(2,8,2)=3 ; lxyz_arr(3,8,2)=3
     lxyz_arr(1,9,2)=0 ; lxyz_arr(2,9,2)=1 ; lxyz_arr(3,9,2)=5
     fac_arr(1,2)=0.6227991553292183767329405d0
     fac_arr(2,2)=0.6227991553292183767329405d0
     fac_arr(3,2)=0.1037998592215363961221568d0
     fac_arr(4,2)=-0.1556997888323045941832351d0/rhol**2d0
     fac_arr(5,2)=-0.3113995776646091883664703d0/rhol**2d0
     fac_arr(6,2)=-0.1556997888323045941832351d0/rhol**2d0
     fac_arr(7,2)=-0.05189992961076819806107838d0/rhol**2d0
     fac_arr(8,2)=-0.05189992961076819806107838d0/rhol**2d0
     fac_arr(9,2)=0.1037998592215363961221568d0/rhol**2d0
     lxyz_arr(1,1,3)=4 ; lxyz_arr(2,1,3)=0 ; lxyz_arr(3,1,3)=0
     lxyz_arr(1,2,3)=2 ; lxyz_arr(2,2,3)=2 ; lxyz_arr(3,2,3)=0
     lxyz_arr(1,3,3)=0 ; lxyz_arr(2,3,3)=4 ; lxyz_arr(3,3,3)=0
     lxyz_arr(1,4,3)=2 ; lxyz_arr(2,4,3)=0 ; lxyz_arr(3,4,3)=2
     lxyz_arr(1,5,3)=0 ; lxyz_arr(2,5,3)=2 ; lxyz_arr(3,5,3)=2
     lxyz_arr(1,6,3)=0 ; lxyz_arr(2,6,3)=0 ; lxyz_arr(3,6,3)=4
     lxyz_arr(1,7,3)=4 ; lxyz_arr(2,7,3)=0 ; lxyz_arr(3,7,3)=2
     lxyz_arr(1,8,3)=2 ; lxyz_arr(2,8,3)=2 ; lxyz_arr(3,8,3)=2
     lxyz_arr(1,9,3)=0 ; lxyz_arr(2,9,3)=4 ; lxyz_arr(3,9,3)=2
     lxyz_arr(1,10,3)=2 ; lxyz_arr(2,10,3)=0 ; lxyz_arr(3,10,3)=4
     lxyz_arr(1,11,3)=0 ; lxyz_arr(2,11,3)=2 ; lxyz_arr(3,11,3)=4
     lxyz_arr(1,12,3)=0 ; lxyz_arr(2,12,3)=0 ; lxyz_arr(3,12,3)=6
     fac_arr(1,3)=0.1556997888323045941832351d0
     fac_arr(2,3)=0.3113995776646091883664703d0
     fac_arr(3,3)=0.1556997888323045941832351d0
     fac_arr(4,3)=0.1556997888323045941832351d0
     fac_arr(5,3)=0.1556997888323045941832351d0
     fac_arr(6,3)=-0.5189992961076819806107838d0
     fac_arr(7,3)=-0.1556997888323045941832351d0/rhol**2d0
     fac_arr(8,3)=-0.3113995776646091883664703d0/rhol**2d0
     fac_arr(9,3)=-0.1556997888323045941832351d0/rhol**2d0
     fac_arr(10,3)=-0.05189992961076819806107838d0/rhol**2d0
     fac_arr(11,3)=-0.05189992961076819806107838d0/rhol**2d0
     fac_arr(12,3)=0.1037998592215363961221568d0/rhol**2d0
  else if (l.eq.4 .and. i.eq.2 .and. m.eq.4) then
     nterm_arr(1)=10
     nterm_arr(2)=8
     nterm_arr(3)=7
     lxyz_arr(1,1,1)=4 ; lxyz_arr(2,1,1)=0 ; lxyz_arr(3,1,1)=0
     lxyz_arr(1,2,1)=2 ; lxyz_arr(2,2,1)=2 ; lxyz_arr(3,2,1)=0
     lxyz_arr(1,3,1)=0 ; lxyz_arr(2,3,1)=4 ; lxyz_arr(3,3,1)=0
     lxyz_arr(1,4,1)=2 ; lxyz_arr(2,4,1)=0 ; lxyz_arr(3,4,1)=2
     lxyz_arr(1,5,1)=0 ; lxyz_arr(2,5,1)=2 ; lxyz_arr(3,5,1)=2
     lxyz_arr(1,6,1)=6 ; lxyz_arr(2,6,1)=0 ; lxyz_arr(3,6,1)=0
     lxyz_arr(1,7,1)=4 ; lxyz_arr(2,7,1)=2 ; lxyz_arr(3,7,1)=0
     lxyz_arr(1,8,1)=2 ; lxyz_arr(2,8,1)=4 ; lxyz_arr(3,8,1)=0
     lxyz_arr(1,9,1)=4 ; lxyz_arr(2,9,1)=0 ; lxyz_arr(3,9,1)=2
     lxyz_arr(1,10,1)=2 ; lxyz_arr(2,10,1)=2 ; lxyz_arr(3,10,1)=2
     fac_arr(1,1)=0.4103049699311091091141355d0
     fac_arr(2,1)=-0.4923659639173309309369626d0
     fac_arr(3,1)=-0.2461829819586654654684813d0
     fac_arr(4,1)=0.2461829819586654654684813d0
     fac_arr(5,1)=-0.2461829819586654654684813d0
     fac_arr(6,1)=-0.08206099398622182182282711d0/rhol**2d0
     fac_arr(7,1)=0.1641219879724436436456542d0/rhol**2d0
     fac_arr(8,1)=0.2461829819586654654684813d0/rhol**2d0
     fac_arr(9,1)=-0.08206099398622182182282711d0/rhol**2d0
     fac_arr(10,1)=0.2461829819586654654684813d0/rhol**2d0
     lxyz_arr(1,1,2)=3 ; lxyz_arr(2,1,2)=1 ; lxyz_arr(3,1,2)=0
     lxyz_arr(1,2,2)=1 ; lxyz_arr(2,2,2)=3 ; lxyz_arr(3,2,2)=0
     lxyz_arr(1,3,2)=1 ; lxyz_arr(2,3,2)=1 ; lxyz_arr(3,3,2)=2
     lxyz_arr(1,4,2)=5 ; lxyz_arr(2,4,2)=1 ; lxyz_arr(3,4,2)=0
     lxyz_arr(1,5,2)=3 ; lxyz_arr(2,5,2)=3 ; lxyz_arr(3,5,2)=0
     lxyz_arr(1,6,2)=1 ; lxyz_arr(2,6,2)=5 ; lxyz_arr(3,6,2)=0
     lxyz_arr(1,7,2)=3 ; lxyz_arr(2,7,2)=1 ; lxyz_arr(3,7,2)=2
     lxyz_arr(1,8,2)=1 ; lxyz_arr(2,8,2)=3 ; lxyz_arr(3,8,2)=2
     fac_arr(1,2)=-0.3282439759448872872913084d0
     fac_arr(2,2)=-0.9847319278346618618739253d0
     fac_arr(3,2)=-0.4923659639173309309369626d0
     fac_arr(4,2)=-0.08206099398622182182282711d0/rhol**2d0
     fac_arr(5,2)=0.1641219879724436436456542d0/rhol**2d0
     fac_arr(6,2)=0.2461829819586654654684813d0/rhol**2d0
     fac_arr(7,2)=-0.08206099398622182182282711d0/rhol**2d0
     fac_arr(8,2)=0.2461829819586654654684813d0/rhol**2d0
     lxyz_arr(1,1,3)=3 ; lxyz_arr(2,1,3)=0 ; lxyz_arr(3,1,3)=1
     lxyz_arr(1,2,3)=1 ; lxyz_arr(2,2,3)=2 ; lxyz_arr(3,2,3)=1
     lxyz_arr(1,3,3)=5 ; lxyz_arr(2,3,3)=0 ; lxyz_arr(3,3,3)=1
     lxyz_arr(1,4,3)=3 ; lxyz_arr(2,4,3)=2 ; lxyz_arr(3,4,3)=1
     lxyz_arr(1,5,3)=1 ; lxyz_arr(2,5,3)=4 ; lxyz_arr(3,5,3)=1
     lxyz_arr(1,6,3)=3 ; lxyz_arr(2,6,3)=0 ; lxyz_arr(3,6,3)=3
     lxyz_arr(1,7,3)=1 ; lxyz_arr(2,7,3)=2 ; lxyz_arr(3,7,3)=3
     fac_arr(1,3)=0.1641219879724436436456542d0
     fac_arr(2,3)=-0.4923659639173309309369626d0
     fac_arr(3,3)=-0.08206099398622182182282711d0/rhol**2d0
     fac_arr(4,3)=0.1641219879724436436456542d0/rhol**2d0
     fac_arr(5,3)=0.2461829819586654654684813d0/rhol**2d0
     fac_arr(6,3)=-0.08206099398622182182282711d0/rhol**2d0
     fac_arr(7,3)=0.2461829819586654654684813d0/rhol**2d0
  else if (l.eq.4 .and. i.eq.2 .and. m.eq.5) then
     nterm_arr(1)=8
     nterm_arr(2)=10
     nterm_arr(3)=7
     lxyz_arr(1,1,1)=3 ; lxyz_arr(2,1,1)=1 ; lxyz_arr(3,1,1)=0
     lxyz_arr(1,2,1)=1 ; lxyz_arr(2,2,1)=3 ; lxyz_arr(3,2,1)=0
     lxyz_arr(1,3,1)=1 ; lxyz_arr(2,3,1)=1 ; lxyz_arr(3,3,1)=2
     lxyz_arr(1,4,1)=5 ; lxyz_arr(2,4,1)=1 ; lxyz_arr(3,4,1)=0
     lxyz_arr(1,5,1)=3 ; lxyz_arr(2,5,1)=3 ; lxyz_arr(3,5,1)=0
     lxyz_arr(1,6,1)=1 ; lxyz_arr(2,6,1)=5 ; lxyz_arr(3,6,1)=0
     lxyz_arr(1,7,1)=3 ; lxyz_arr(2,7,1)=1 ; lxyz_arr(3,7,1)=2
     lxyz_arr(1,8,1)=1 ; lxyz_arr(2,8,1)=3 ; lxyz_arr(3,8,1)=2
     fac_arr(1,1)=-0.9847319278346618618739253d0
     fac_arr(2,1)=-0.3282439759448872872913084d0
     fac_arr(3,1)=-0.4923659639173309309369626d0
     fac_arr(4,1)=0.2461829819586654654684813d0/rhol**2d0
     fac_arr(5,1)=0.1641219879724436436456542d0/rhol**2d0
     fac_arr(6,1)=-0.08206099398622182182282711d0/rhol**2d0
     fac_arr(7,1)=0.2461829819586654654684813d0/rhol**2d0
     fac_arr(8,1)=-0.08206099398622182182282711d0/rhol**2d0
     lxyz_arr(1,1,2)=4 ; lxyz_arr(2,1,2)=0 ; lxyz_arr(3,1,2)=0
     lxyz_arr(1,2,2)=2 ; lxyz_arr(2,2,2)=2 ; lxyz_arr(3,2,2)=0
     lxyz_arr(1,3,2)=0 ; lxyz_arr(2,3,2)=4 ; lxyz_arr(3,3,2)=0
     lxyz_arr(1,4,2)=2 ; lxyz_arr(2,4,2)=0 ; lxyz_arr(3,4,2)=2
     lxyz_arr(1,5,2)=0 ; lxyz_arr(2,5,2)=2 ; lxyz_arr(3,5,2)=2
     lxyz_arr(1,6,2)=4 ; lxyz_arr(2,6,2)=2 ; lxyz_arr(3,6,2)=0
     lxyz_arr(1,7,2)=2 ; lxyz_arr(2,7,2)=4 ; lxyz_arr(3,7,2)=0
     lxyz_arr(1,8,2)=0 ; lxyz_arr(2,8,2)=6 ; lxyz_arr(3,8,2)=0
     lxyz_arr(1,9,2)=2 ; lxyz_arr(2,9,2)=2 ; lxyz_arr(3,9,2)=2
     lxyz_arr(1,10,2)=0 ; lxyz_arr(2,10,2)=4 ; lxyz_arr(3,10,2)=2
     fac_arr(1,2)=-0.2461829819586654654684813d0
     fac_arr(2,2)=-0.4923659639173309309369626d0
     fac_arr(3,2)=0.4103049699311091091141355d0
     fac_arr(4,2)=-0.2461829819586654654684813d0
     fac_arr(5,2)=0.2461829819586654654684813d0
     fac_arr(6,2)=0.2461829819586654654684813d0/rhol**2d0
     fac_arr(7,2)=0.1641219879724436436456542d0/rhol**2d0
     fac_arr(8,2)=-0.08206099398622182182282711d0/rhol**2d0
     fac_arr(9,2)=0.2461829819586654654684813d0/rhol**2d0
     fac_arr(10,2)=-0.08206099398622182182282711d0/rhol**2d0
     lxyz_arr(1,1,3)=2 ; lxyz_arr(2,1,3)=1 ; lxyz_arr(3,1,3)=1
     lxyz_arr(1,2,3)=0 ; lxyz_arr(2,2,3)=3 ; lxyz_arr(3,2,3)=1
     lxyz_arr(1,3,3)=4 ; lxyz_arr(2,3,3)=1 ; lxyz_arr(3,3,3)=1
     lxyz_arr(1,4,3)=2 ; lxyz_arr(2,4,3)=3 ; lxyz_arr(3,4,3)=1
     lxyz_arr(1,5,3)=0 ; lxyz_arr(2,5,3)=5 ; lxyz_arr(3,5,3)=1
     lxyz_arr(1,6,3)=2 ; lxyz_arr(2,6,3)=1 ; lxyz_arr(3,6,3)=3
     lxyz_arr(1,7,3)=0 ; lxyz_arr(2,7,3)=3 ; lxyz_arr(3,7,3)=3
     fac_arr(1,3)=-0.4923659639173309309369626d0
     fac_arr(2,3)=0.1641219879724436436456542d0
     fac_arr(3,3)=0.2461829819586654654684813d0/rhol**2d0
     fac_arr(4,3)=0.1641219879724436436456542d0/rhol**2d0
     fac_arr(5,3)=-0.08206099398622182182282711d0/rhol**2d0
     fac_arr(6,3)=0.2461829819586654654684813d0/rhol**2d0
     fac_arr(7,3)=-0.08206099398622182182282711d0/rhol**2d0
  else if (l.eq.4 .and. i.eq.2 .and. m.eq.6) then
     nterm_arr(1)=6
     nterm_arr(2)=6
     nterm_arr(3)=8
     lxyz_arr(1,1,1)=3 ; lxyz_arr(2,1,1)=0 ; lxyz_arr(3,1,1)=1
     lxyz_arr(1,2,1)=1 ; lxyz_arr(2,2,1)=0 ; lxyz_arr(3,2,1)=3
     lxyz_arr(1,3,1)=5 ; lxyz_arr(2,3,1)=0 ; lxyz_arr(3,3,1)=1
     lxyz_arr(1,4,1)=1 ; lxyz_arr(2,4,1)=4 ; lxyz_arr(3,4,1)=1
     lxyz_arr(1,5,1)=3 ; lxyz_arr(2,5,1)=0 ; lxyz_arr(3,5,1)=3
     lxyz_arr(1,6,1)=1 ; lxyz_arr(2,6,1)=2 ; lxyz_arr(3,6,1)=3
     fac_arr(1,1)=0.8040302522073696603914988d0
     fac_arr(2,1)=0.4020151261036848301957494d0
     fac_arr(3,1)=-0.2010075630518424150978747d0/rhol**2d0
     fac_arr(4,1)=0.2010075630518424150978747d0/rhol**2d0
     fac_arr(5,1)=-0.2010075630518424150978747d0/rhol**2d0
     fac_arr(6,1)=0.2010075630518424150978747d0/rhol**2d0
     lxyz_arr(1,1,2)=0 ; lxyz_arr(2,1,2)=3 ; lxyz_arr(3,1,2)=1
     lxyz_arr(1,2,2)=0 ; lxyz_arr(2,2,2)=1 ; lxyz_arr(3,2,2)=3
     lxyz_arr(1,3,2)=4 ; lxyz_arr(2,3,2)=1 ; lxyz_arr(3,3,2)=1
     lxyz_arr(1,4,2)=0 ; lxyz_arr(2,4,2)=5 ; lxyz_arr(3,4,2)=1
     lxyz_arr(1,5,2)=2 ; lxyz_arr(2,5,2)=1 ; lxyz_arr(3,5,2)=3
     lxyz_arr(1,6,2)=0 ; lxyz_arr(2,6,2)=3 ; lxyz_arr(3,6,2)=3
     fac_arr(1,2)=-0.8040302522073696603914988d0
     fac_arr(2,2)=-0.4020151261036848301957494d0
     fac_arr(3,2)=-0.2010075630518424150978747d0/rhol**2d0
     fac_arr(4,2)=0.2010075630518424150978747d0/rhol**2d0
     fac_arr(5,2)=-0.2010075630518424150978747d0/rhol**2d0
     fac_arr(6,2)=0.2010075630518424150978747d0/rhol**2d0
     lxyz_arr(1,1,3)=4 ; lxyz_arr(2,1,3)=0 ; lxyz_arr(3,1,3)=0
     lxyz_arr(1,2,3)=0 ; lxyz_arr(2,2,3)=4 ; lxyz_arr(3,2,3)=0
     lxyz_arr(1,3,3)=2 ; lxyz_arr(2,3,3)=0 ; lxyz_arr(3,3,3)=2
     lxyz_arr(1,4,3)=0 ; lxyz_arr(2,4,3)=2 ; lxyz_arr(3,4,3)=2
     lxyz_arr(1,5,3)=4 ; lxyz_arr(2,5,3)=0 ; lxyz_arr(3,5,3)=2
     lxyz_arr(1,6,3)=0 ; lxyz_arr(2,6,3)=4 ; lxyz_arr(3,6,3)=2
     lxyz_arr(1,7,3)=2 ; lxyz_arr(2,7,3)=0 ; lxyz_arr(3,7,3)=4
     lxyz_arr(1,8,3)=0 ; lxyz_arr(2,8,3)=2 ; lxyz_arr(3,8,3)=4
     fac_arr(1,3)=0.2010075630518424150978747d0
     fac_arr(2,3)=-0.2010075630518424150978747d0
     fac_arr(3,3)=0.6030226891555272452936241d0
     fac_arr(4,3)=-0.6030226891555272452936241d0
     fac_arr(5,3)=-0.2010075630518424150978747d0/rhol**2d0
     fac_arr(6,3)=0.2010075630518424150978747d0/rhol**2d0
     fac_arr(7,3)=-0.2010075630518424150978747d0/rhol**2d0
     fac_arr(8,3)=0.2010075630518424150978747d0/rhol**2d0
  else if (l.eq.4 .and. i.eq.2 .and. m.eq.7) then
     nterm_arr(1)=6
     nterm_arr(2)=6
     nterm_arr(3)=6
     lxyz_arr(1,1,1)=2 ; lxyz_arr(2,1,1)=1 ; lxyz_arr(3,1,1)=1
     lxyz_arr(1,2,1)=0 ; lxyz_arr(2,2,1)=3 ; lxyz_arr(3,2,1)=1
     lxyz_arr(1,3,1)=0 ; lxyz_arr(2,3,1)=1 ; lxyz_arr(3,3,1)=3
     lxyz_arr(1,4,1)=4 ; lxyz_arr(2,4,1)=1 ; lxyz_arr(3,4,1)=1
     lxyz_arr(1,5,1)=2 ; lxyz_arr(2,5,1)=3 ; lxyz_arr(3,5,1)=1
     lxyz_arr(1,6,1)=2 ; lxyz_arr(2,6,1)=1 ; lxyz_arr(3,6,1)=3
     fac_arr(1,1)=1.206045378311054490587248d0
     fac_arr(2,1)=0.4020151261036848301957494d0
     fac_arr(3,1)=0.4020151261036848301957494d0
     fac_arr(4,1)=-0.4020151261036848301957494d0/rhol**2d0
     fac_arr(5,1)=-0.4020151261036848301957494d0/rhol**2d0
     fac_arr(6,1)=-0.4020151261036848301957494d0/rhol**2d0
     lxyz_arr(1,1,2)=3 ; lxyz_arr(2,1,2)=0 ; lxyz_arr(3,1,2)=1
     lxyz_arr(1,2,2)=1 ; lxyz_arr(2,2,2)=2 ; lxyz_arr(3,2,2)=1
     lxyz_arr(1,3,2)=1 ; lxyz_arr(2,3,2)=0 ; lxyz_arr(3,3,2)=3
     lxyz_arr(1,4,2)=3 ; lxyz_arr(2,4,2)=2 ; lxyz_arr(3,4,2)=1
     lxyz_arr(1,5,2)=1 ; lxyz_arr(2,5,2)=4 ; lxyz_arr(3,5,2)=1
     lxyz_arr(1,6,2)=1 ; lxyz_arr(2,6,2)=2 ; lxyz_arr(3,6,2)=3
     fac_arr(1,2)=0.4020151261036848301957494d0
     fac_arr(2,2)=1.206045378311054490587248d0
     fac_arr(3,2)=0.4020151261036848301957494d0
     fac_arr(4,2)=-0.4020151261036848301957494d0/rhol**2d0
     fac_arr(5,2)=-0.4020151261036848301957494d0/rhol**2d0
     fac_arr(6,2)=-0.4020151261036848301957494d0/rhol**2d0
     lxyz_arr(1,1,3)=3 ; lxyz_arr(2,1,3)=1 ; lxyz_arr(3,1,3)=0
     lxyz_arr(1,2,3)=1 ; lxyz_arr(2,2,3)=3 ; lxyz_arr(3,2,3)=0
     lxyz_arr(1,3,3)=1 ; lxyz_arr(2,3,3)=1 ; lxyz_arr(3,3,3)=2
     lxyz_arr(1,4,3)=3 ; lxyz_arr(2,4,3)=1 ; lxyz_arr(3,4,3)=2
     lxyz_arr(1,5,3)=1 ; lxyz_arr(2,5,3)=3 ; lxyz_arr(3,5,3)=2
     lxyz_arr(1,6,3)=1 ; lxyz_arr(2,6,3)=1 ; lxyz_arr(3,6,3)=4
     fac_arr(1,3)=0.4020151261036848301957494d0
     fac_arr(2,3)=0.4020151261036848301957494d0
     fac_arr(3,3)=1.206045378311054490587248d0
     fac_arr(4,3)=-0.4020151261036848301957494d0/rhol**2d0
     fac_arr(5,3)=-0.4020151261036848301957494d0/rhol**2d0
     fac_arr(6,3)=-0.4020151261036848301957494d0/rhol**2d0
  else if (l.eq.4 .and. i.eq.3 .and. m.eq.1) then
     nterm_arr(1)=20
     nterm_arr(2)=16
     nterm_arr(3)=16
     lxyz_arr(1,1,1)=6 ; lxyz_arr(2,1,1)=0 ; lxyz_arr(3,1,1)=0
     lxyz_arr(1,2,1)=4 ; lxyz_arr(2,2,1)=2 ; lxyz_arr(3,2,1)=0
     lxyz_arr(1,3,1)=2 ; lxyz_arr(2,3,1)=4 ; lxyz_arr(3,3,1)=0
     lxyz_arr(1,4,1)=0 ; lxyz_arr(2,4,1)=6 ; lxyz_arr(3,4,1)=0
     lxyz_arr(1,5,1)=4 ; lxyz_arr(2,5,1)=0 ; lxyz_arr(3,5,1)=2
     lxyz_arr(1,6,1)=2 ; lxyz_arr(2,6,1)=2 ; lxyz_arr(3,6,1)=2
     lxyz_arr(1,7,1)=0 ; lxyz_arr(2,7,1)=4 ; lxyz_arr(3,7,1)=2
     lxyz_arr(1,8,1)=2 ; lxyz_arr(2,8,1)=0 ; lxyz_arr(3,8,1)=4
     lxyz_arr(1,9,1)=0 ; lxyz_arr(2,9,1)=2 ; lxyz_arr(3,9,1)=4
     lxyz_arr(1,10,1)=0 ; lxyz_arr(2,10,1)=0 ; lxyz_arr(3,10,1)=6
     lxyz_arr(1,11,1)=8 ; lxyz_arr(2,11,1)=0 ; lxyz_arr(3,11,1)=0
     lxyz_arr(1,12,1)=6 ; lxyz_arr(2,12,1)=2 ; lxyz_arr(3,12,1)=0
     lxyz_arr(1,13,1)=4 ; lxyz_arr(2,13,1)=4 ; lxyz_arr(3,13,1)=0
     lxyz_arr(1,14,1)=2 ; lxyz_arr(2,14,1)=6 ; lxyz_arr(3,14,1)=0
     lxyz_arr(1,15,1)=6 ; lxyz_arr(2,15,1)=0 ; lxyz_arr(3,15,1)=2
     lxyz_arr(1,16,1)=4 ; lxyz_arr(2,16,1)=2 ; lxyz_arr(3,16,1)=2
     lxyz_arr(1,17,1)=2 ; lxyz_arr(2,17,1)=4 ; lxyz_arr(3,17,1)=2
     lxyz_arr(1,18,1)=4 ; lxyz_arr(2,18,1)=0 ; lxyz_arr(3,18,1)=4
     lxyz_arr(1,19,1)=2 ; lxyz_arr(2,19,1)=2 ; lxyz_arr(3,19,1)=4
     lxyz_arr(1,20,1)=2 ; lxyz_arr(2,20,1)=0 ; lxyz_arr(3,20,1)=6
     fac_arr(1,1)=0.06372694925323242808889581d0
     fac_arr(2,1)=0.1365577483997837744762053d0
     fac_arr(3,1)=0.08193464903987026468572318d0
     fac_arr(4,1)=0.009103849893318918298413687d0
     fac_arr(5,1)=-0.09103849893318918298413687d0
     fac_arr(6,1)=-0.1092461987198270195809642d0
     fac_arr(7,1)=-0.01820769978663783659682737d0
     fac_arr(8,1)=-0.1911808477596972842666874d0
     fac_arr(9,1)=-0.06372694925323242808889581d0
     fac_arr(10,1)=-0.03641539957327567319365475d0
     fac_arr(11,1)=-0.009103849893318918298413687d0/rhol**2d0
     fac_arr(12,1)=-0.02731154967995675489524106d0/rhol**2d0
     fac_arr(13,1)=-0.02731154967995675489524106d0/rhol**2d0
     fac_arr(14,1)=-0.009103849893318918298413687d0/rhol**2d0
     fac_arr(15,1)=0.01820769978663783659682737d0/rhol**2d0
     fac_arr(16,1)=0.03641539957327567319365475d0/rhol**2d0
     fac_arr(17,1)=0.01820769978663783659682737d0/rhol**2d0
     fac_arr(18,1)=0.06372694925323242808889581d0/rhol**2d0
     fac_arr(19,1)=0.06372694925323242808889581d0/rhol**2d0
     fac_arr(20,1)=0.03641539957327567319365475d0/rhol**2d0
     lxyz_arr(1,1,2)=5 ; lxyz_arr(2,1,2)=1 ; lxyz_arr(3,1,2)=0
     lxyz_arr(1,2,2)=3 ; lxyz_arr(2,2,2)=3 ; lxyz_arr(3,2,2)=0
     lxyz_arr(1,3,2)=1 ; lxyz_arr(2,3,2)=5 ; lxyz_arr(3,3,2)=0
     lxyz_arr(1,4,2)=3 ; lxyz_arr(2,4,2)=1 ; lxyz_arr(3,4,2)=2
     lxyz_arr(1,5,2)=1 ; lxyz_arr(2,5,2)=3 ; lxyz_arr(3,5,2)=2
     lxyz_arr(1,6,2)=1 ; lxyz_arr(2,6,2)=1 ; lxyz_arr(3,6,2)=4
     lxyz_arr(1,7,2)=7 ; lxyz_arr(2,7,2)=1 ; lxyz_arr(3,7,2)=0
     lxyz_arr(1,8,2)=5 ; lxyz_arr(2,8,2)=3 ; lxyz_arr(3,8,2)=0
     lxyz_arr(1,9,2)=3 ; lxyz_arr(2,9,2)=5 ; lxyz_arr(3,9,2)=0
     lxyz_arr(1,10,2)=1 ; lxyz_arr(2,10,2)=7 ; lxyz_arr(3,10,2)=0
     lxyz_arr(1,11,2)=5 ; lxyz_arr(2,11,2)=1 ; lxyz_arr(3,11,2)=2
     lxyz_arr(1,12,2)=3 ; lxyz_arr(2,12,2)=3 ; lxyz_arr(3,12,2)=2
     lxyz_arr(1,13,2)=1 ; lxyz_arr(2,13,2)=5 ; lxyz_arr(3,13,2)=2
     lxyz_arr(1,14,2)=3 ; lxyz_arr(2,14,2)=1 ; lxyz_arr(3,14,2)=4
     lxyz_arr(1,15,2)=1 ; lxyz_arr(2,15,2)=3 ; lxyz_arr(3,15,2)=4
     lxyz_arr(1,16,2)=1 ; lxyz_arr(2,16,2)=1 ; lxyz_arr(3,16,2)=6
     fac_arr(1,2)=0.05462309935991350979048212d0
     fac_arr(2,2)=0.1092461987198270195809642d0
     fac_arr(3,2)=0.05462309935991350979048212d0
     fac_arr(4,2)=-0.0728307991465513463873095d0
     fac_arr(5,2)=-0.0728307991465513463873095d0
     fac_arr(6,2)=-0.1274538985064648561777916d0
     fac_arr(7,2)=-0.009103849893318918298413687d0/rhol**2d0
     fac_arr(8,2)=-0.02731154967995675489524106d0/rhol**2d0
     fac_arr(9,2)=-0.02731154967995675489524106d0/rhol**2d0
     fac_arr(10,2)=-0.009103849893318918298413687d0/rhol**2d0
     fac_arr(11,2)=0.01820769978663783659682737d0/rhol**2d0
     fac_arr(12,2)=0.03641539957327567319365475d0/rhol**2d0
     fac_arr(13,2)=0.01820769978663783659682737d0/rhol**2d0
     fac_arr(14,2)=0.06372694925323242808889581d0/rhol**2d0
     fac_arr(15,2)=0.06372694925323242808889581d0/rhol**2d0
     fac_arr(16,2)=0.03641539957327567319365475d0/rhol**2d0
     lxyz_arr(1,1,3)=5 ; lxyz_arr(2,1,3)=0 ; lxyz_arr(3,1,3)=1
     lxyz_arr(1,2,3)=3 ; lxyz_arr(2,2,3)=2 ; lxyz_arr(3,2,3)=1
     lxyz_arr(1,3,3)=1 ; lxyz_arr(2,3,3)=4 ; lxyz_arr(3,3,3)=1
     lxyz_arr(1,4,3)=3 ; lxyz_arr(2,4,3)=0 ; lxyz_arr(3,4,3)=3
     lxyz_arr(1,5,3)=1 ; lxyz_arr(2,5,3)=2 ; lxyz_arr(3,5,3)=3
     lxyz_arr(1,6,3)=1 ; lxyz_arr(2,6,3)=0 ; lxyz_arr(3,6,3)=5
     lxyz_arr(1,7,3)=7 ; lxyz_arr(2,7,3)=0 ; lxyz_arr(3,7,3)=1
     lxyz_arr(1,8,3)=5 ; lxyz_arr(2,8,3)=2 ; lxyz_arr(3,8,3)=1
     lxyz_arr(1,9,3)=3 ; lxyz_arr(2,9,3)=4 ; lxyz_arr(3,9,3)=1
     lxyz_arr(1,10,3)=1 ; lxyz_arr(2,10,3)=6 ; lxyz_arr(3,10,3)=1
     lxyz_arr(1,11,3)=5 ; lxyz_arr(2,11,3)=0 ; lxyz_arr(3,11,3)=3
     lxyz_arr(1,12,3)=3 ; lxyz_arr(2,12,3)=2 ; lxyz_arr(3,12,3)=3
     lxyz_arr(1,13,3)=1 ; lxyz_arr(2,13,3)=4 ; lxyz_arr(3,13,3)=3
     lxyz_arr(1,14,3)=3 ; lxyz_arr(2,14,3)=0 ; lxyz_arr(3,14,3)=5
     lxyz_arr(1,15,3)=1 ; lxyz_arr(2,15,3)=2 ; lxyz_arr(3,15,3)=5
     lxyz_arr(1,16,3)=1 ; lxyz_arr(2,16,3)=0 ; lxyz_arr(3,16,3)=7
     fac_arr(1,3)=-0.03641539957327567319365475d0
     fac_arr(2,3)=-0.0728307991465513463873095d0
     fac_arr(3,3)=-0.03641539957327567319365475d0
     fac_arr(4,3)=-0.2549077970129297123555832d0
     fac_arr(5,3)=-0.2549077970129297123555832d0
     fac_arr(6,3)=-0.2184923974396540391619285d0
     fac_arr(7,3)=-0.009103849893318918298413687d0/rhol**2d0
     fac_arr(8,3)=-0.02731154967995675489524106d0/rhol**2d0
     fac_arr(9,3)=-0.02731154967995675489524106d0/rhol**2d0
     fac_arr(10,3)=-0.009103849893318918298413687d0/rhol**2d0
     fac_arr(11,3)=0.01820769978663783659682737d0/rhol**2d0
     fac_arr(12,3)=0.03641539957327567319365475d0/rhol**2d0
     fac_arr(13,3)=0.01820769978663783659682737d0/rhol**2d0
     fac_arr(14,3)=0.06372694925323242808889581d0/rhol**2d0
     fac_arr(15,3)=0.06372694925323242808889581d0/rhol**2d0
     fac_arr(16,3)=0.03641539957327567319365475d0/rhol**2d0
  else if (l.eq.4 .and. i.eq.3 .and. m.eq.2) then
     nterm_arr(1)=16
     nterm_arr(2)=20
     nterm_arr(3)=16
     lxyz_arr(1,1,1)=5 ; lxyz_arr(2,1,1)=1 ; lxyz_arr(3,1,1)=0
     lxyz_arr(1,2,1)=3 ; lxyz_arr(2,2,1)=3 ; lxyz_arr(3,2,1)=0
     lxyz_arr(1,3,1)=1 ; lxyz_arr(2,3,1)=5 ; lxyz_arr(3,3,1)=0
     lxyz_arr(1,4,1)=3 ; lxyz_arr(2,4,1)=1 ; lxyz_arr(3,4,1)=2
     lxyz_arr(1,5,1)=1 ; lxyz_arr(2,5,1)=3 ; lxyz_arr(3,5,1)=2
     lxyz_arr(1,6,1)=1 ; lxyz_arr(2,6,1)=1 ; lxyz_arr(3,6,1)=4
     lxyz_arr(1,7,1)=7 ; lxyz_arr(2,7,1)=1 ; lxyz_arr(3,7,1)=0
     lxyz_arr(1,8,1)=5 ; lxyz_arr(2,8,1)=3 ; lxyz_arr(3,8,1)=0
     lxyz_arr(1,9,1)=3 ; lxyz_arr(2,9,1)=5 ; lxyz_arr(3,9,1)=0
     lxyz_arr(1,10,1)=1 ; lxyz_arr(2,10,1)=7 ; lxyz_arr(3,10,1)=0
     lxyz_arr(1,11,1)=5 ; lxyz_arr(2,11,1)=1 ; lxyz_arr(3,11,1)=2
     lxyz_arr(1,12,1)=3 ; lxyz_arr(2,12,1)=3 ; lxyz_arr(3,12,1)=2
     lxyz_arr(1,13,1)=1 ; lxyz_arr(2,13,1)=5 ; lxyz_arr(3,13,1)=2
     lxyz_arr(1,14,1)=3 ; lxyz_arr(2,14,1)=1 ; lxyz_arr(3,14,1)=4
     lxyz_arr(1,15,1)=1 ; lxyz_arr(2,15,1)=3 ; lxyz_arr(3,15,1)=4
     lxyz_arr(1,16,1)=1 ; lxyz_arr(2,16,1)=1 ; lxyz_arr(3,16,1)=6
     fac_arr(1,1)=0.05462309935991350979048212d0
     fac_arr(2,1)=0.1092461987198270195809642d0
     fac_arr(3,1)=0.05462309935991350979048212d0
     fac_arr(4,1)=-0.0728307991465513463873095d0
     fac_arr(5,1)=-0.0728307991465513463873095d0
     fac_arr(6,1)=-0.1274538985064648561777916d0
     fac_arr(7,1)=-0.009103849893318918298413687d0/rhol**2d0
     fac_arr(8,1)=-0.02731154967995675489524106d0/rhol**2d0
     fac_arr(9,1)=-0.02731154967995675489524106d0/rhol**2d0
     fac_arr(10,1)=-0.009103849893318918298413687d0/rhol**2d0
     fac_arr(11,1)=0.01820769978663783659682737d0/rhol**2d0
     fac_arr(12,1)=0.03641539957327567319365475d0/rhol**2d0
     fac_arr(13,1)=0.01820769978663783659682737d0/rhol**2d0
     fac_arr(14,1)=0.06372694925323242808889581d0/rhol**2d0
     fac_arr(15,1)=0.06372694925323242808889581d0/rhol**2d0
     fac_arr(16,1)=0.03641539957327567319365475d0/rhol**2d0
     lxyz_arr(1,1,2)=6 ; lxyz_arr(2,1,2)=0 ; lxyz_arr(3,1,2)=0
     lxyz_arr(1,2,2)=4 ; lxyz_arr(2,2,2)=2 ; lxyz_arr(3,2,2)=0
     lxyz_arr(1,3,2)=2 ; lxyz_arr(2,3,2)=4 ; lxyz_arr(3,3,2)=0
     lxyz_arr(1,4,2)=0 ; lxyz_arr(2,4,2)=6 ; lxyz_arr(3,4,2)=0
     lxyz_arr(1,5,2)=4 ; lxyz_arr(2,5,2)=0 ; lxyz_arr(3,5,2)=2
     lxyz_arr(1,6,2)=2 ; lxyz_arr(2,6,2)=2 ; lxyz_arr(3,6,2)=2
     lxyz_arr(1,7,2)=0 ; lxyz_arr(2,7,2)=4 ; lxyz_arr(3,7,2)=2
     lxyz_arr(1,8,2)=2 ; lxyz_arr(2,8,2)=0 ; lxyz_arr(3,8,2)=4
     lxyz_arr(1,9,2)=0 ; lxyz_arr(2,9,2)=2 ; lxyz_arr(3,9,2)=4
     lxyz_arr(1,10,2)=0 ; lxyz_arr(2,10,2)=0 ; lxyz_arr(3,10,2)=6
     lxyz_arr(1,11,2)=6 ; lxyz_arr(2,11,2)=2 ; lxyz_arr(3,11,2)=0
     lxyz_arr(1,12,2)=4 ; lxyz_arr(2,12,2)=4 ; lxyz_arr(3,12,2)=0
     lxyz_arr(1,13,2)=2 ; lxyz_arr(2,13,2)=6 ; lxyz_arr(3,13,2)=0
     lxyz_arr(1,14,2)=0 ; lxyz_arr(2,14,2)=8 ; lxyz_arr(3,14,2)=0
     lxyz_arr(1,15,2)=4 ; lxyz_arr(2,15,2)=2 ; lxyz_arr(3,15,2)=2
     lxyz_arr(1,16,2)=2 ; lxyz_arr(2,16,2)=4 ; lxyz_arr(3,16,2)=2
     lxyz_arr(1,17,2)=0 ; lxyz_arr(2,17,2)=6 ; lxyz_arr(3,17,2)=2
     lxyz_arr(1,18,2)=2 ; lxyz_arr(2,18,2)=2 ; lxyz_arr(3,18,2)=4
     lxyz_arr(1,19,2)=0 ; lxyz_arr(2,19,2)=4 ; lxyz_arr(3,19,2)=4
     lxyz_arr(1,20,2)=0 ; lxyz_arr(2,20,2)=2 ; lxyz_arr(3,20,2)=6
     fac_arr(1,2)=0.009103849893318918298413687d0
     fac_arr(2,2)=0.08193464903987026468572318d0
     fac_arr(3,2)=0.1365577483997837744762053d0
     fac_arr(4,2)=0.06372694925323242808889581d0
     fac_arr(5,2)=-0.01820769978663783659682737d0
     fac_arr(6,2)=-0.1092461987198270195809642d0
     fac_arr(7,2)=-0.09103849893318918298413687d0
     fac_arr(8,2)=-0.06372694925323242808889581d0
     fac_arr(9,2)=-0.1911808477596972842666874d0
     fac_arr(10,2)=-0.03641539957327567319365475d0
     fac_arr(11,2)=-0.009103849893318918298413687d0/rhol**2d0
     fac_arr(12,2)=-0.02731154967995675489524106d0/rhol**2d0
     fac_arr(13,2)=-0.02731154967995675489524106d0/rhol**2d0
     fac_arr(14,2)=-0.009103849893318918298413687d0/rhol**2d0
     fac_arr(15,2)=0.01820769978663783659682737d0/rhol**2d0
     fac_arr(16,2)=0.03641539957327567319365475d0/rhol**2d0
     fac_arr(17,2)=0.01820769978663783659682737d0/rhol**2d0
     fac_arr(18,2)=0.06372694925323242808889581d0/rhol**2d0
     fac_arr(19,2)=0.06372694925323242808889581d0/rhol**2d0
     fac_arr(20,2)=0.03641539957327567319365475d0/rhol**2d0
     lxyz_arr(1,1,3)=4 ; lxyz_arr(2,1,3)=1 ; lxyz_arr(3,1,3)=1
     lxyz_arr(1,2,3)=2 ; lxyz_arr(2,2,3)=3 ; lxyz_arr(3,2,3)=1
     lxyz_arr(1,3,3)=0 ; lxyz_arr(2,3,3)=5 ; lxyz_arr(3,3,3)=1
     lxyz_arr(1,4,3)=2 ; lxyz_arr(2,4,3)=1 ; lxyz_arr(3,4,3)=3
     lxyz_arr(1,5,3)=0 ; lxyz_arr(2,5,3)=3 ; lxyz_arr(3,5,3)=3
     lxyz_arr(1,6,3)=0 ; lxyz_arr(2,6,3)=1 ; lxyz_arr(3,6,3)=5
     lxyz_arr(1,7,3)=6 ; lxyz_arr(2,7,3)=1 ; lxyz_arr(3,7,3)=1
     lxyz_arr(1,8,3)=4 ; lxyz_arr(2,8,3)=3 ; lxyz_arr(3,8,3)=1
     lxyz_arr(1,9,3)=2 ; lxyz_arr(2,9,3)=5 ; lxyz_arr(3,9,3)=1
     lxyz_arr(1,10,3)=0 ; lxyz_arr(2,10,3)=7 ; lxyz_arr(3,10,3)=1
     lxyz_arr(1,11,3)=4 ; lxyz_arr(2,11,3)=1 ; lxyz_arr(3,11,3)=3
     lxyz_arr(1,12,3)=2 ; lxyz_arr(2,12,3)=3 ; lxyz_arr(3,12,3)=3
     lxyz_arr(1,13,3)=0 ; lxyz_arr(2,13,3)=5 ; lxyz_arr(3,13,3)=3
     lxyz_arr(1,14,3)=2 ; lxyz_arr(2,14,3)=1 ; lxyz_arr(3,14,3)=5
     lxyz_arr(1,15,3)=0 ; lxyz_arr(2,15,3)=3 ; lxyz_arr(3,15,3)=5
     lxyz_arr(1,16,3)=0 ; lxyz_arr(2,16,3)=1 ; lxyz_arr(3,16,3)=7
     fac_arr(1,3)=-0.03641539957327567319365475d0
     fac_arr(2,3)=-0.0728307991465513463873095d0
     fac_arr(3,3)=-0.03641539957327567319365475d0
     fac_arr(4,3)=-0.2549077970129297123555832d0
     fac_arr(5,3)=-0.2549077970129297123555832d0
     fac_arr(6,3)=-0.2184923974396540391619285d0
     fac_arr(7,3)=-0.009103849893318918298413687d0/rhol**2d0
     fac_arr(8,3)=-0.02731154967995675489524106d0/rhol**2d0
     fac_arr(9,3)=-0.02731154967995675489524106d0/rhol**2d0
     fac_arr(10,3)=-0.009103849893318918298413687d0/rhol**2d0
     fac_arr(11,3)=0.01820769978663783659682737d0/rhol**2d0
     fac_arr(12,3)=0.03641539957327567319365475d0/rhol**2d0
     fac_arr(13,3)=0.01820769978663783659682737d0/rhol**2d0
     fac_arr(14,3)=0.06372694925323242808889581d0/rhol**2d0
     fac_arr(15,3)=0.06372694925323242808889581d0/rhol**2d0
     fac_arr(16,3)=0.03641539957327567319365475d0/rhol**2d0
  else if (l.eq.4 .and. i.eq.3 .and. m.eq.3) then
     nterm_arr(1)=16
     nterm_arr(2)=16
     nterm_arr(3)=20
     lxyz_arr(1,1,1)=5 ; lxyz_arr(2,1,1)=0 ; lxyz_arr(3,1,1)=1
     lxyz_arr(1,2,1)=3 ; lxyz_arr(2,2,1)=2 ; lxyz_arr(3,2,1)=1
     lxyz_arr(1,3,1)=1 ; lxyz_arr(2,3,1)=4 ; lxyz_arr(3,3,1)=1
     lxyz_arr(1,4,1)=3 ; lxyz_arr(2,4,1)=0 ; lxyz_arr(3,4,1)=3
     lxyz_arr(1,5,1)=1 ; lxyz_arr(2,5,1)=2 ; lxyz_arr(3,5,1)=3
     lxyz_arr(1,6,1)=1 ; lxyz_arr(2,6,1)=0 ; lxyz_arr(3,6,1)=5
     lxyz_arr(1,7,1)=7 ; lxyz_arr(2,7,1)=0 ; lxyz_arr(3,7,1)=1
     lxyz_arr(1,8,1)=5 ; lxyz_arr(2,8,1)=2 ; lxyz_arr(3,8,1)=1
     lxyz_arr(1,9,1)=3 ; lxyz_arr(2,9,1)=4 ; lxyz_arr(3,9,1)=1
     lxyz_arr(1,10,1)=1 ; lxyz_arr(2,10,1)=6 ; lxyz_arr(3,10,1)=1
     lxyz_arr(1,11,1)=5 ; lxyz_arr(2,11,1)=0 ; lxyz_arr(3,11,1)=3
     lxyz_arr(1,12,1)=3 ; lxyz_arr(2,12,1)=2 ; lxyz_arr(3,12,1)=3
     lxyz_arr(1,13,1)=1 ; lxyz_arr(2,13,1)=4 ; lxyz_arr(3,13,1)=3
     lxyz_arr(1,14,1)=3 ; lxyz_arr(2,14,1)=0 ; lxyz_arr(3,14,1)=5
     lxyz_arr(1,15,1)=1 ; lxyz_arr(2,15,1)=2 ; lxyz_arr(3,15,1)=5
     lxyz_arr(1,16,1)=1 ; lxyz_arr(2,16,1)=0 ; lxyz_arr(3,16,1)=7
     fac_arr(1,1)=0.1337987216011345233133409d0
     fac_arr(2,1)=0.2675974432022690466266818d0
     fac_arr(3,1)=0.1337987216011345233133409d0
     fac_arr(4,1)=0.1189321969787862429451919d0
     fac_arr(5,1)=0.1189321969787862429451919d0
     fac_arr(6,1)=-0.01486652462234828036814899d0
     fac_arr(7,1)=-0.02229978693352242055222348d0/rhol**2d0
     fac_arr(8,1)=-0.06689936080056726165667044d0/rhol**2d0
     fac_arr(9,1)=-0.06689936080056726165667044d0/rhol**2d0
     fac_arr(10,1)=-0.02229978693352242055222348d0/rhol**2d0
     fac_arr(11,1)=-0.02973304924469656073629797d0/rhol**2d0
     fac_arr(12,1)=-0.05946609848939312147259594d0/rhol**2d0
     fac_arr(13,1)=-0.02973304924469656073629797d0/rhol**2d0
     fac_arr(14,1)=0.007433262311174140184074493d0/rhol**2d0
     fac_arr(15,1)=0.007433262311174140184074493d0/rhol**2d0
     fac_arr(16,1)=0.01486652462234828036814899d0/rhol**2d0
     lxyz_arr(1,1,2)=4 ; lxyz_arr(2,1,2)=1 ; lxyz_arr(3,1,2)=1
     lxyz_arr(1,2,2)=2 ; lxyz_arr(2,2,2)=3 ; lxyz_arr(3,2,2)=1
     lxyz_arr(1,3,2)=0 ; lxyz_arr(2,3,2)=5 ; lxyz_arr(3,3,2)=1
     lxyz_arr(1,4,2)=2 ; lxyz_arr(2,4,2)=1 ; lxyz_arr(3,4,2)=3
     lxyz_arr(1,5,2)=0 ; lxyz_arr(2,5,2)=3 ; lxyz_arr(3,5,2)=3
     lxyz_arr(1,6,2)=0 ; lxyz_arr(2,6,2)=1 ; lxyz_arr(3,6,2)=5
     lxyz_arr(1,7,2)=6 ; lxyz_arr(2,7,2)=1 ; lxyz_arr(3,7,2)=1
     lxyz_arr(1,8,2)=4 ; lxyz_arr(2,8,2)=3 ; lxyz_arr(3,8,2)=1
     lxyz_arr(1,9,2)=2 ; lxyz_arr(2,9,2)=5 ; lxyz_arr(3,9,2)=1
     lxyz_arr(1,10,2)=0 ; lxyz_arr(2,10,2)=7 ; lxyz_arr(3,10,2)=1
     lxyz_arr(1,11,2)=4 ; lxyz_arr(2,11,2)=1 ; lxyz_arr(3,11,2)=3
     lxyz_arr(1,12,2)=2 ; lxyz_arr(2,12,2)=3 ; lxyz_arr(3,12,2)=3
     lxyz_arr(1,13,2)=0 ; lxyz_arr(2,13,2)=5 ; lxyz_arr(3,13,2)=3
     lxyz_arr(1,14,2)=2 ; lxyz_arr(2,14,2)=1 ; lxyz_arr(3,14,2)=5
     lxyz_arr(1,15,2)=0 ; lxyz_arr(2,15,2)=3 ; lxyz_arr(3,15,2)=5
     lxyz_arr(1,16,2)=0 ; lxyz_arr(2,16,2)=1 ; lxyz_arr(3,16,2)=7
     fac_arr(1,2)=0.1337987216011345233133409d0
     fac_arr(2,2)=0.2675974432022690466266818d0
     fac_arr(3,2)=0.1337987216011345233133409d0
     fac_arr(4,2)=0.1189321969787862429451919d0
     fac_arr(5,2)=0.1189321969787862429451919d0
     fac_arr(6,2)=-0.01486652462234828036814899d0
     fac_arr(7,2)=-0.02229978693352242055222348d0/rhol**2d0
     fac_arr(8,2)=-0.06689936080056726165667044d0/rhol**2d0
     fac_arr(9,2)=-0.06689936080056726165667044d0/rhol**2d0
     fac_arr(10,2)=-0.02229978693352242055222348d0/rhol**2d0
     fac_arr(11,2)=-0.02973304924469656073629797d0/rhol**2d0
     fac_arr(12,2)=-0.05946609848939312147259594d0/rhol**2d0
     fac_arr(13,2)=-0.02973304924469656073629797d0/rhol**2d0
     fac_arr(14,2)=0.007433262311174140184074493d0/rhol**2d0
     fac_arr(15,2)=0.007433262311174140184074493d0/rhol**2d0
     fac_arr(16,2)=0.01486652462234828036814899d0/rhol**2d0
     lxyz_arr(1,1,3)=6 ; lxyz_arr(2,1,3)=0 ; lxyz_arr(3,1,3)=0
     lxyz_arr(1,2,3)=4 ; lxyz_arr(2,2,3)=2 ; lxyz_arr(3,2,3)=0
     lxyz_arr(1,3,3)=2 ; lxyz_arr(2,3,3)=4 ; lxyz_arr(3,3,3)=0
     lxyz_arr(1,4,3)=0 ; lxyz_arr(2,4,3)=6 ; lxyz_arr(3,4,3)=0
     lxyz_arr(1,5,3)=4 ; lxyz_arr(2,5,3)=0 ; lxyz_arr(3,5,3)=2
     lxyz_arr(1,6,3)=2 ; lxyz_arr(2,6,3)=2 ; lxyz_arr(3,6,3)=2
     lxyz_arr(1,7,3)=0 ; lxyz_arr(2,7,3)=4 ; lxyz_arr(3,7,3)=2
     lxyz_arr(1,8,3)=2 ; lxyz_arr(2,8,3)=0 ; lxyz_arr(3,8,3)=4
     lxyz_arr(1,9,3)=0 ; lxyz_arr(2,9,3)=2 ; lxyz_arr(3,9,3)=4
     lxyz_arr(1,10,3)=0 ; lxyz_arr(2,10,3)=0 ; lxyz_arr(3,10,3)=6
     lxyz_arr(1,11,3)=6 ; lxyz_arr(2,11,3)=0 ; lxyz_arr(3,11,3)=2
     lxyz_arr(1,12,3)=4 ; lxyz_arr(2,12,3)=2 ; lxyz_arr(3,12,3)=2
     lxyz_arr(1,13,3)=2 ; lxyz_arr(2,13,3)=4 ; lxyz_arr(3,13,3)=2
     lxyz_arr(1,14,3)=0 ; lxyz_arr(2,14,3)=6 ; lxyz_arr(3,14,3)=2
     lxyz_arr(1,15,3)=4 ; lxyz_arr(2,15,3)=0 ; lxyz_arr(3,15,3)=4
     lxyz_arr(1,16,3)=2 ; lxyz_arr(2,16,3)=2 ; lxyz_arr(3,16,3)=4
     lxyz_arr(1,17,3)=0 ; lxyz_arr(2,17,3)=4 ; lxyz_arr(3,17,3)=4
     lxyz_arr(1,18,3)=2 ; lxyz_arr(2,18,3)=0 ; lxyz_arr(3,18,3)=6
     lxyz_arr(1,19,3)=0 ; lxyz_arr(2,19,3)=2 ; lxyz_arr(3,19,3)=6
     lxyz_arr(1,20,3)=0 ; lxyz_arr(2,20,3)=0 ; lxyz_arr(3,20,3)=8
     fac_arr(1,3)=0.02229978693352242055222348d0
     fac_arr(2,3)=0.06689936080056726165667044d0
     fac_arr(3,3)=0.06689936080056726165667044d0
     fac_arr(4,3)=0.02229978693352242055222348d0
     fac_arr(5,3)=0.08919914773408968220889392d0
     fac_arr(6,3)=0.1783982954681793644177878d0
     fac_arr(7,3)=0.08919914773408968220889392d0
     fac_arr(8,3)=-0.03716631155587070092037247d0
     fac_arr(9,3)=-0.03716631155587070092037247d0
     fac_arr(10,3)=-0.1040656723564379625770429d0
     fac_arr(11,3)=-0.02229978693352242055222348d0/rhol**2d0
     fac_arr(12,3)=-0.06689936080056726165667044d0/rhol**2d0
     fac_arr(13,3)=-0.06689936080056726165667044d0/rhol**2d0
     fac_arr(14,3)=-0.02229978693352242055222348d0/rhol**2d0
     fac_arr(15,3)=-0.02973304924469656073629797d0/rhol**2d0
     fac_arr(16,3)=-0.05946609848939312147259594d0/rhol**2d0
     fac_arr(17,3)=-0.02973304924469656073629797d0/rhol**2d0
     fac_arr(18,3)=0.007433262311174140184074493d0/rhol**2d0
     fac_arr(19,3)=0.007433262311174140184074493d0/rhol**2d0
     fac_arr(20,3)=0.01486652462234828036814899d0/rhol**2d0
  else if (l.eq.4 .and. i.eq.3 .and. m.eq.4) then
     nterm_arr(1)=18
     nterm_arr(2)=15
     nterm_arr(3)=14
     lxyz_arr(1,1,1)=6 ; lxyz_arr(2,1,1)=0 ; lxyz_arr(3,1,1)=0
     lxyz_arr(1,2,1)=4 ; lxyz_arr(2,2,1)=2 ; lxyz_arr(3,2,1)=0
     lxyz_arr(1,3,1)=2 ; lxyz_arr(2,3,1)=4 ; lxyz_arr(3,3,1)=0
     lxyz_arr(1,4,1)=0 ; lxyz_arr(2,4,1)=6 ; lxyz_arr(3,4,1)=0
     lxyz_arr(1,5,1)=4 ; lxyz_arr(2,5,1)=0 ; lxyz_arr(3,5,1)=2
     lxyz_arr(1,6,1)=2 ; lxyz_arr(2,6,1)=2 ; lxyz_arr(3,6,1)=2
     lxyz_arr(1,7,1)=0 ; lxyz_arr(2,7,1)=4 ; lxyz_arr(3,7,1)=2
     lxyz_arr(1,8,1)=2 ; lxyz_arr(2,8,1)=0 ; lxyz_arr(3,8,1)=4
     lxyz_arr(1,9,1)=0 ; lxyz_arr(2,9,1)=2 ; lxyz_arr(3,9,1)=4
     lxyz_arr(1,10,1)=8 ; lxyz_arr(2,10,1)=0 ; lxyz_arr(3,10,1)=0
     lxyz_arr(1,11,1)=6 ; lxyz_arr(2,11,1)=2 ; lxyz_arr(3,11,1)=0
     lxyz_arr(1,12,1)=4 ; lxyz_arr(2,12,1)=4 ; lxyz_arr(3,12,1)=0
     lxyz_arr(1,13,1)=2 ; lxyz_arr(2,13,1)=6 ; lxyz_arr(3,13,1)=0
     lxyz_arr(1,14,1)=6 ; lxyz_arr(2,14,1)=0 ; lxyz_arr(3,14,1)=2
     lxyz_arr(1,15,1)=4 ; lxyz_arr(2,15,1)=2 ; lxyz_arr(3,15,1)=2
     lxyz_arr(1,16,1)=2 ; lxyz_arr(2,16,1)=4 ; lxyz_arr(3,16,1)=2
     lxyz_arr(1,17,1)=4 ; lxyz_arr(2,17,1)=0 ; lxyz_arr(3,17,1)=4
     lxyz_arr(1,18,1)=2 ; lxyz_arr(2,18,1)=2 ; lxyz_arr(3,18,1)=4
     fac_arr(1,1)=0.08227113772079145865717289d0
     fac_arr(2,1)=-0.05876509837199389904083778d0
     fac_arr(3,1)=-0.1762952951159816971225133d0
     fac_arr(4,1)=-0.03525905902319633942450267d0
     fac_arr(5,1)=0.1175301967439877980816756d0
     fac_arr(6,1)=-0.1410362360927853576980107d0
     fac_arr(7,1)=-0.07051811804639267884900533d0
     fac_arr(8,1)=0.03525905902319633942450267d0
     fac_arr(9,1)=-0.03525905902319633942450267d0
     fac_arr(10,1)=-0.01175301967439877980816756d0/rhol**2d0
     fac_arr(11,1)=0.01175301967439877980816756d0/rhol**2d0
     fac_arr(12,1)=0.05876509837199389904083778d0/rhol**2d0
     fac_arr(13,1)=0.03525905902319633942450267d0/rhol**2d0
     fac_arr(14,1)=-0.02350603934879755961633511d0/rhol**2d0
     fac_arr(15,1)=0.04701207869759511923267022d0/rhol**2d0
     fac_arr(16,1)=0.07051811804639267884900533d0/rhol**2d0
     fac_arr(17,1)=-0.01175301967439877980816756d0/rhol**2d0
     fac_arr(18,1)=0.03525905902319633942450267d0/rhol**2d0
     lxyz_arr(1,1,2)=5 ; lxyz_arr(2,1,2)=1 ; lxyz_arr(3,1,2)=0
     lxyz_arr(1,2,2)=3 ; lxyz_arr(2,2,2)=3 ; lxyz_arr(3,2,2)=0
     lxyz_arr(1,3,2)=1 ; lxyz_arr(2,3,2)=5 ; lxyz_arr(3,3,2)=0
     lxyz_arr(1,4,2)=3 ; lxyz_arr(2,4,2)=1 ; lxyz_arr(3,4,2)=2
     lxyz_arr(1,5,2)=1 ; lxyz_arr(2,5,2)=3 ; lxyz_arr(3,5,2)=2
     lxyz_arr(1,6,2)=1 ; lxyz_arr(2,6,2)=1 ; lxyz_arr(3,6,2)=4
     lxyz_arr(1,7,2)=7 ; lxyz_arr(2,7,2)=1 ; lxyz_arr(3,7,2)=0
     lxyz_arr(1,8,2)=5 ; lxyz_arr(2,8,2)=3 ; lxyz_arr(3,8,2)=0
     lxyz_arr(1,9,2)=3 ; lxyz_arr(2,9,2)=5 ; lxyz_arr(3,9,2)=0
     lxyz_arr(1,10,2)=1 ; lxyz_arr(2,10,2)=7 ; lxyz_arr(3,10,2)=0
     lxyz_arr(1,11,2)=5 ; lxyz_arr(2,11,2)=1 ; lxyz_arr(3,11,2)=2
     lxyz_arr(1,12,2)=3 ; lxyz_arr(2,12,2)=3 ; lxyz_arr(3,12,2)=2
     lxyz_arr(1,13,2)=1 ; lxyz_arr(2,13,2)=5 ; lxyz_arr(3,13,2)=2
     lxyz_arr(1,14,2)=3 ; lxyz_arr(2,14,2)=1 ; lxyz_arr(3,14,2)=4
     lxyz_arr(1,15,2)=1 ; lxyz_arr(2,15,2)=3 ; lxyz_arr(3,15,2)=4
     fac_arr(1,2)=-0.02350603934879755961633511d0
     fac_arr(2,2)=-0.2350603934879755961633511d0
     fac_arr(3,2)=-0.211554354139178036547016d0
     fac_arr(4,2)=-0.09402415739519023846534044d0
     fac_arr(5,2)=-0.2820724721855707153960213d0
     fac_arr(6,2)=-0.07051811804639267884900533d0
     fac_arr(7,2)=-0.01175301967439877980816756d0/rhol**2d0
     fac_arr(8,2)=0.01175301967439877980816756d0/rhol**2d0
     fac_arr(9,2)=0.05876509837199389904083778d0/rhol**2d0
     fac_arr(10,2)=0.03525905902319633942450267d0/rhol**2d0
     fac_arr(11,2)=-0.02350603934879755961633511d0/rhol**2d0
     fac_arr(12,2)=0.04701207869759511923267022d0/rhol**2d0
     fac_arr(13,2)=0.07051811804639267884900533d0/rhol**2d0
     fac_arr(14,2)=-0.01175301967439877980816756d0/rhol**2d0
     fac_arr(15,2)=0.03525905902319633942450267d0/rhol**2d0
     lxyz_arr(1,1,3)=5 ; lxyz_arr(2,1,3)=0 ; lxyz_arr(3,1,3)=1
     lxyz_arr(1,2,3)=3 ; lxyz_arr(2,2,3)=2 ; lxyz_arr(3,2,3)=1
     lxyz_arr(1,3,3)=1 ; lxyz_arr(2,3,3)=4 ; lxyz_arr(3,3,3)=1
     lxyz_arr(1,4,3)=3 ; lxyz_arr(2,4,3)=0 ; lxyz_arr(3,4,3)=3
     lxyz_arr(1,5,3)=1 ; lxyz_arr(2,5,3)=2 ; lxyz_arr(3,5,3)=3
     lxyz_arr(1,6,3)=7 ; lxyz_arr(2,6,3)=0 ; lxyz_arr(3,6,3)=1
     lxyz_arr(1,7,3)=5 ; lxyz_arr(2,7,3)=2 ; lxyz_arr(3,7,3)=1
     lxyz_arr(1,8,3)=3 ; lxyz_arr(2,8,3)=4 ; lxyz_arr(3,8,3)=1
     lxyz_arr(1,9,3)=1 ; lxyz_arr(2,9,3)=6 ; lxyz_arr(3,9,3)=1
     lxyz_arr(1,10,3)=5 ; lxyz_arr(2,10,3)=0 ; lxyz_arr(3,10,3)=3
     lxyz_arr(1,11,3)=3 ; lxyz_arr(2,11,3)=2 ; lxyz_arr(3,11,3)=3
     lxyz_arr(1,12,3)=1 ; lxyz_arr(2,12,3)=4 ; lxyz_arr(3,12,3)=3
     lxyz_arr(1,13,3)=3 ; lxyz_arr(2,13,3)=0 ; lxyz_arr(3,13,3)=5
     lxyz_arr(1,14,3)=1 ; lxyz_arr(2,14,3)=2 ; lxyz_arr(3,14,3)=5
     fac_arr(1,3)=0.04701207869759511923267022d0
     fac_arr(2,3)=-0.09402415739519023846534044d0
     fac_arr(3,3)=-0.1410362360927853576980107d0
     fac_arr(4,3)=0.04701207869759511923267022d0
     fac_arr(5,3)=-0.1410362360927853576980107d0
     fac_arr(6,3)=-0.01175301967439877980816756d0/rhol**2d0
     fac_arr(7,3)=0.01175301967439877980816756d0/rhol**2d0
     fac_arr(8,3)=0.05876509837199389904083778d0/rhol**2d0
     fac_arr(9,3)=0.03525905902319633942450267d0/rhol**2d0
     fac_arr(10,3)=-0.02350603934879755961633511d0/rhol**2d0
     fac_arr(11,3)=0.04701207869759511923267022d0/rhol**2d0
     fac_arr(12,3)=0.07051811804639267884900533d0/rhol**2d0
     fac_arr(13,3)=-0.01175301967439877980816756d0/rhol**2d0
     fac_arr(14,3)=0.03525905902319633942450267d0/rhol**2d0
  else if (l.eq.4 .and. i.eq.3 .and. m.eq.5) then
     nterm_arr(1)=15
     nterm_arr(2)=18
     nterm_arr(3)=14
     lxyz_arr(1,1,1)=5 ; lxyz_arr(2,1,1)=1 ; lxyz_arr(3,1,1)=0
     lxyz_arr(1,2,1)=3 ; lxyz_arr(2,2,1)=3 ; lxyz_arr(3,2,1)=0
     lxyz_arr(1,3,1)=1 ; lxyz_arr(2,3,1)=5 ; lxyz_arr(3,3,1)=0
     lxyz_arr(1,4,1)=3 ; lxyz_arr(2,4,1)=1 ; lxyz_arr(3,4,1)=2
     lxyz_arr(1,5,1)=1 ; lxyz_arr(2,5,1)=3 ; lxyz_arr(3,5,1)=2
     lxyz_arr(1,6,1)=1 ; lxyz_arr(2,6,1)=1 ; lxyz_arr(3,6,1)=4
     lxyz_arr(1,7,1)=7 ; lxyz_arr(2,7,1)=1 ; lxyz_arr(3,7,1)=0
     lxyz_arr(1,8,1)=5 ; lxyz_arr(2,8,1)=3 ; lxyz_arr(3,8,1)=0
     lxyz_arr(1,9,1)=3 ; lxyz_arr(2,9,1)=5 ; lxyz_arr(3,9,1)=0
     lxyz_arr(1,10,1)=1 ; lxyz_arr(2,10,1)=7 ; lxyz_arr(3,10,1)=0
     lxyz_arr(1,11,1)=5 ; lxyz_arr(2,11,1)=1 ; lxyz_arr(3,11,1)=2
     lxyz_arr(1,12,1)=3 ; lxyz_arr(2,12,1)=3 ; lxyz_arr(3,12,1)=2
     lxyz_arr(1,13,1)=1 ; lxyz_arr(2,13,1)=5 ; lxyz_arr(3,13,1)=2
     lxyz_arr(1,14,1)=3 ; lxyz_arr(2,14,1)=1 ; lxyz_arr(3,14,1)=4
     lxyz_arr(1,15,1)=1 ; lxyz_arr(2,15,1)=3 ; lxyz_arr(3,15,1)=4
     fac_arr(1,1)=-0.211554354139178036547016d0
     fac_arr(2,1)=-0.2350603934879755961633511d0
     fac_arr(3,1)=-0.02350603934879755961633511d0
     fac_arr(4,1)=-0.2820724721855707153960213d0
     fac_arr(5,1)=-0.09402415739519023846534044d0
     fac_arr(6,1)=-0.07051811804639267884900533d0
     fac_arr(7,1)=0.03525905902319633942450267d0/rhol**2d0
     fac_arr(8,1)=0.05876509837199389904083778d0/rhol**2d0
     fac_arr(9,1)=0.01175301967439877980816756d0/rhol**2d0
     fac_arr(10,1)=-0.01175301967439877980816756d0/rhol**2d0
     fac_arr(11,1)=0.07051811804639267884900533d0/rhol**2d0
     fac_arr(12,1)=0.04701207869759511923267022d0/rhol**2d0
     fac_arr(13,1)=-0.02350603934879755961633511d0/rhol**2d0
     fac_arr(14,1)=0.03525905902319633942450267d0/rhol**2d0
     fac_arr(15,1)=-0.01175301967439877980816756d0/rhol**2d0
     lxyz_arr(1,1,2)=6 ; lxyz_arr(2,1,2)=0 ; lxyz_arr(3,1,2)=0
     lxyz_arr(1,2,2)=4 ; lxyz_arr(2,2,2)=2 ; lxyz_arr(3,2,2)=0
     lxyz_arr(1,3,2)=2 ; lxyz_arr(2,3,2)=4 ; lxyz_arr(3,3,2)=0
     lxyz_arr(1,4,2)=0 ; lxyz_arr(2,4,2)=6 ; lxyz_arr(3,4,2)=0
     lxyz_arr(1,5,2)=4 ; lxyz_arr(2,5,2)=0 ; lxyz_arr(3,5,2)=2
     lxyz_arr(1,6,2)=2 ; lxyz_arr(2,6,2)=2 ; lxyz_arr(3,6,2)=2
     lxyz_arr(1,7,2)=0 ; lxyz_arr(2,7,2)=4 ; lxyz_arr(3,7,2)=2
     lxyz_arr(1,8,2)=2 ; lxyz_arr(2,8,2)=0 ; lxyz_arr(3,8,2)=4
     lxyz_arr(1,9,2)=0 ; lxyz_arr(2,9,2)=2 ; lxyz_arr(3,9,2)=4
     lxyz_arr(1,10,2)=6 ; lxyz_arr(2,10,2)=2 ; lxyz_arr(3,10,2)=0
     lxyz_arr(1,11,2)=4 ; lxyz_arr(2,11,2)=4 ; lxyz_arr(3,11,2)=0
     lxyz_arr(1,12,2)=2 ; lxyz_arr(2,12,2)=6 ; lxyz_arr(3,12,2)=0
     lxyz_arr(1,13,2)=0 ; lxyz_arr(2,13,2)=8 ; lxyz_arr(3,13,2)=0
     lxyz_arr(1,14,2)=4 ; lxyz_arr(2,14,2)=2 ; lxyz_arr(3,14,2)=2
     lxyz_arr(1,15,2)=2 ; lxyz_arr(2,15,2)=4 ; lxyz_arr(3,15,2)=2
     lxyz_arr(1,16,2)=0 ; lxyz_arr(2,16,2)=6 ; lxyz_arr(3,16,2)=2
     lxyz_arr(1,17,2)=2 ; lxyz_arr(2,17,2)=2 ; lxyz_arr(3,17,2)=4
     lxyz_arr(1,18,2)=0 ; lxyz_arr(2,18,2)=4 ; lxyz_arr(3,18,2)=4
     fac_arr(1,2)=-0.03525905902319633942450267d0
     fac_arr(2,2)=-0.1762952951159816971225133d0
     fac_arr(3,2)=-0.05876509837199389904083778d0
     fac_arr(4,2)=0.08227113772079145865717289d0
     fac_arr(5,2)=-0.07051811804639267884900533d0
     fac_arr(6,2)=-0.1410362360927853576980107d0
     fac_arr(7,2)=0.1175301967439877980816756d0
     fac_arr(8,2)=-0.03525905902319633942450267d0
     fac_arr(9,2)=0.03525905902319633942450267d0
     fac_arr(10,2)=0.03525905902319633942450267d0/rhol**2d0
     fac_arr(11,2)=0.05876509837199389904083778d0/rhol**2d0
     fac_arr(12,2)=0.01175301967439877980816756d0/rhol**2d0
     fac_arr(13,2)=-0.01175301967439877980816756d0/rhol**2d0
     fac_arr(14,2)=0.07051811804639267884900533d0/rhol**2d0
     fac_arr(15,2)=0.04701207869759511923267022d0/rhol**2d0
     fac_arr(16,2)=-0.02350603934879755961633511d0/rhol**2d0
     fac_arr(17,2)=0.03525905902319633942450267d0/rhol**2d0
     fac_arr(18,2)=-0.01175301967439877980816756d0/rhol**2d0
     lxyz_arr(1,1,3)=4 ; lxyz_arr(2,1,3)=1 ; lxyz_arr(3,1,3)=1
     lxyz_arr(1,2,3)=2 ; lxyz_arr(2,2,3)=3 ; lxyz_arr(3,2,3)=1
     lxyz_arr(1,3,3)=0 ; lxyz_arr(2,3,3)=5 ; lxyz_arr(3,3,3)=1
     lxyz_arr(1,4,3)=2 ; lxyz_arr(2,4,3)=1 ; lxyz_arr(3,4,3)=3
     lxyz_arr(1,5,3)=0 ; lxyz_arr(2,5,3)=3 ; lxyz_arr(3,5,3)=3
     lxyz_arr(1,6,3)=6 ; lxyz_arr(2,6,3)=1 ; lxyz_arr(3,6,3)=1
     lxyz_arr(1,7,3)=4 ; lxyz_arr(2,7,3)=3 ; lxyz_arr(3,7,3)=1
     lxyz_arr(1,8,3)=2 ; lxyz_arr(2,8,3)=5 ; lxyz_arr(3,8,3)=1
     lxyz_arr(1,9,3)=0 ; lxyz_arr(2,9,3)=7 ; lxyz_arr(3,9,3)=1
     lxyz_arr(1,10,3)=4 ; lxyz_arr(2,10,3)=1 ; lxyz_arr(3,10,3)=3
     lxyz_arr(1,11,3)=2 ; lxyz_arr(2,11,3)=3 ; lxyz_arr(3,11,3)=3
     lxyz_arr(1,12,3)=0 ; lxyz_arr(2,12,3)=5 ; lxyz_arr(3,12,3)=3
     lxyz_arr(1,13,3)=2 ; lxyz_arr(2,13,3)=1 ; lxyz_arr(3,13,3)=5
     lxyz_arr(1,14,3)=0 ; lxyz_arr(2,14,3)=3 ; lxyz_arr(3,14,3)=5
     fac_arr(1,3)=-0.1410362360927853576980107d0
     fac_arr(2,3)=-0.09402415739519023846534044d0
     fac_arr(3,3)=0.04701207869759511923267022d0
     fac_arr(4,3)=-0.1410362360927853576980107d0
     fac_arr(5,3)=0.04701207869759511923267022d0
     fac_arr(6,3)=0.03525905902319633942450267d0/rhol**2d0
     fac_arr(7,3)=0.05876509837199389904083778d0/rhol**2d0
     fac_arr(8,3)=0.01175301967439877980816756d0/rhol**2d0
     fac_arr(9,3)=-0.01175301967439877980816756d0/rhol**2d0
     fac_arr(10,3)=0.07051811804639267884900533d0/rhol**2d0
     fac_arr(11,3)=0.04701207869759511923267022d0/rhol**2d0
     fac_arr(12,3)=-0.02350603934879755961633511d0/rhol**2d0
     fac_arr(13,3)=0.03525905902319633942450267d0/rhol**2d0
     fac_arr(14,3)=-0.01175301967439877980816756d0/rhol**2d0
  else if (l.eq.4 .and. i.eq.3 .and. m.eq.6) then
     nterm_arr(1)=13
     nterm_arr(2)=13
     nterm_arr(3)=16
     lxyz_arr(1,1,1)=5 ; lxyz_arr(2,1,1)=0 ; lxyz_arr(3,1,1)=1
     lxyz_arr(1,2,1)=3 ; lxyz_arr(2,2,1)=2 ; lxyz_arr(3,2,1)=1
     lxyz_arr(1,3,1)=1 ; lxyz_arr(2,3,1)=4 ; lxyz_arr(3,3,1)=1
     lxyz_arr(1,4,1)=3 ; lxyz_arr(2,4,1)=0 ; lxyz_arr(3,4,1)=3
     lxyz_arr(1,5,1)=1 ; lxyz_arr(2,5,1)=0 ; lxyz_arr(3,5,1)=5
     lxyz_arr(1,6,1)=7 ; lxyz_arr(2,6,1)=0 ; lxyz_arr(3,6,1)=1
     lxyz_arr(1,7,1)=5 ; lxyz_arr(2,7,1)=2 ; lxyz_arr(3,7,1)=1
     lxyz_arr(1,8,1)=3 ; lxyz_arr(2,8,1)=4 ; lxyz_arr(3,8,1)=1
     lxyz_arr(1,9,1)=1 ; lxyz_arr(2,9,1)=6 ; lxyz_arr(3,9,1)=1
     lxyz_arr(1,10,1)=5 ; lxyz_arr(2,10,1)=0 ; lxyz_arr(3,10,1)=3
     lxyz_arr(1,11,1)=1 ; lxyz_arr(2,11,1)=4 ; lxyz_arr(3,11,1)=3
     lxyz_arr(1,12,1)=3 ; lxyz_arr(2,12,1)=0 ; lxyz_arr(3,12,1)=5
     lxyz_arr(1,13,1)=1 ; lxyz_arr(2,13,1)=2 ; lxyz_arr(3,13,1)=5
     fac_arr(1,1)=0.1727334068350121925245643d0
     fac_arr(2,1)=0.1151556045566747950163762d0
     fac_arr(3,1)=-0.05757780227833739750818811d0
     fac_arr(4,1)=0.2303112091133495900327524d0
     fac_arr(5,1)=0.05757780227833739750818811d0
     fac_arr(6,1)=-0.02878890113916869875409405d0/rhol**2d0
     fac_arr(7,1)=-0.02878890113916869875409405d0/rhol**2d0
     fac_arr(8,1)=0.02878890113916869875409405d0/rhol**2d0
     fac_arr(9,1)=0.02878890113916869875409405d0/rhol**2d0
     fac_arr(10,1)=-0.05757780227833739750818811d0/rhol**2d0
     fac_arr(11,1)=0.05757780227833739750818811d0/rhol**2d0
     fac_arr(12,1)=-0.02878890113916869875409405d0/rhol**2d0
     fac_arr(13,1)=0.02878890113916869875409405d0/rhol**2d0
     lxyz_arr(1,1,2)=4 ; lxyz_arr(2,1,2)=1 ; lxyz_arr(3,1,2)=1
     lxyz_arr(1,2,2)=2 ; lxyz_arr(2,2,2)=3 ; lxyz_arr(3,2,2)=1
     lxyz_arr(1,3,2)=0 ; lxyz_arr(2,3,2)=5 ; lxyz_arr(3,3,2)=1
     lxyz_arr(1,4,2)=0 ; lxyz_arr(2,4,2)=3 ; lxyz_arr(3,4,2)=3
     lxyz_arr(1,5,2)=0 ; lxyz_arr(2,5,2)=1 ; lxyz_arr(3,5,2)=5
     lxyz_arr(1,6,2)=6 ; lxyz_arr(2,6,2)=1 ; lxyz_arr(3,6,2)=1
     lxyz_arr(1,7,2)=4 ; lxyz_arr(2,7,2)=3 ; lxyz_arr(3,7,2)=1
     lxyz_arr(1,8,2)=2 ; lxyz_arr(2,8,2)=5 ; lxyz_arr(3,8,2)=1
     lxyz_arr(1,9,2)=0 ; lxyz_arr(2,9,2)=7 ; lxyz_arr(3,9,2)=1
     lxyz_arr(1,10,2)=4 ; lxyz_arr(2,10,2)=1 ; lxyz_arr(3,10,2)=3
     lxyz_arr(1,11,2)=0 ; lxyz_arr(2,11,2)=5 ; lxyz_arr(3,11,2)=3
     lxyz_arr(1,12,2)=2 ; lxyz_arr(2,12,2)=1 ; lxyz_arr(3,12,2)=5
     lxyz_arr(1,13,2)=0 ; lxyz_arr(2,13,2)=3 ; lxyz_arr(3,13,2)=5
     fac_arr(1,2)=0.05757780227833739750818811d0
     fac_arr(2,2)=-0.1151556045566747950163762d0
     fac_arr(3,2)=-0.1727334068350121925245643d0
     fac_arr(4,2)=-0.2303112091133495900327524d0
     fac_arr(5,2)=-0.05757780227833739750818811d0
     fac_arr(6,2)=-0.02878890113916869875409405d0/rhol**2d0
     fac_arr(7,2)=-0.02878890113916869875409405d0/rhol**2d0
     fac_arr(8,2)=0.02878890113916869875409405d0/rhol**2d0
     fac_arr(9,2)=0.02878890113916869875409405d0/rhol**2d0
     fac_arr(10,2)=-0.05757780227833739750818811d0/rhol**2d0
     fac_arr(11,2)=0.05757780227833739750818811d0/rhol**2d0
     fac_arr(12,2)=-0.02878890113916869875409405d0/rhol**2d0
     fac_arr(13,2)=0.02878890113916869875409405d0/rhol**2d0
     lxyz_arr(1,1,3)=6 ; lxyz_arr(2,1,3)=0 ; lxyz_arr(3,1,3)=0
     lxyz_arr(1,2,3)=4 ; lxyz_arr(2,2,3)=2 ; lxyz_arr(3,2,3)=0
     lxyz_arr(1,3,3)=2 ; lxyz_arr(2,3,3)=4 ; lxyz_arr(3,3,3)=0
     lxyz_arr(1,4,3)=0 ; lxyz_arr(2,4,3)=6 ; lxyz_arr(3,4,3)=0
     lxyz_arr(1,5,3)=4 ; lxyz_arr(2,5,3)=0 ; lxyz_arr(3,5,3)=2
     lxyz_arr(1,6,3)=0 ; lxyz_arr(2,6,3)=4 ; lxyz_arr(3,6,3)=2
     lxyz_arr(1,7,3)=2 ; lxyz_arr(2,7,3)=0 ; lxyz_arr(3,7,3)=4
     lxyz_arr(1,8,3)=0 ; lxyz_arr(2,8,3)=2 ; lxyz_arr(3,8,3)=4
     lxyz_arr(1,9,3)=6 ; lxyz_arr(2,9,3)=0 ; lxyz_arr(3,9,3)=2
     lxyz_arr(1,10,3)=4 ; lxyz_arr(2,10,3)=2 ; lxyz_arr(3,10,3)=2
     lxyz_arr(1,11,3)=2 ; lxyz_arr(2,11,3)=4 ; lxyz_arr(3,11,3)=2
     lxyz_arr(1,12,3)=0 ; lxyz_arr(2,12,3)=6 ; lxyz_arr(3,12,3)=2
     lxyz_arr(1,13,3)=4 ; lxyz_arr(2,13,3)=0 ; lxyz_arr(3,13,3)=4
     lxyz_arr(1,14,3)=0 ; lxyz_arr(2,14,3)=4 ; lxyz_arr(3,14,3)=4
     lxyz_arr(1,15,3)=2 ; lxyz_arr(2,15,3)=0 ; lxyz_arr(3,15,3)=6
     lxyz_arr(1,16,3)=0 ; lxyz_arr(2,16,3)=2 ; lxyz_arr(3,16,3)=6
     fac_arr(1,3)=0.02878890113916869875409405d0
     fac_arr(2,3)=0.02878890113916869875409405d0
     fac_arr(3,3)=-0.02878890113916869875409405d0
     fac_arr(4,3)=-0.02878890113916869875409405d0
     fac_arr(5,3)=0.1727334068350121925245643d0
     fac_arr(6,3)=-0.1727334068350121925245643d0
     fac_arr(7,3)=0.1439445056958434937704703d0
     fac_arr(8,3)=-0.1439445056958434937704703d0
     fac_arr(9,3)=-0.02878890113916869875409405d0/rhol**2d0
     fac_arr(10,3)=-0.02878890113916869875409405d0/rhol**2d0
     fac_arr(11,3)=0.02878890113916869875409405d0/rhol**2d0
     fac_arr(12,3)=0.02878890113916869875409405d0/rhol**2d0
     fac_arr(13,3)=-0.05757780227833739750818811d0/rhol**2d0
     fac_arr(14,3)=0.05757780227833739750818811d0/rhol**2d0
     fac_arr(15,3)=-0.02878890113916869875409405d0/rhol**2d0
     fac_arr(16,3)=0.02878890113916869875409405d0/rhol**2d0
  else if (l.eq.4 .and. i.eq.3 .and. m.eq.7) then
     nterm_arr(1)=12
     nterm_arr(2)=12
     nterm_arr(3)=12
     lxyz_arr(1,1,1)=4 ; lxyz_arr(2,1,1)=1 ; lxyz_arr(3,1,1)=1
     lxyz_arr(1,2,1)=2 ; lxyz_arr(2,2,1)=3 ; lxyz_arr(3,2,1)=1
     lxyz_arr(1,3,1)=0 ; lxyz_arr(2,3,1)=5 ; lxyz_arr(3,3,1)=1
     lxyz_arr(1,4,1)=2 ; lxyz_arr(2,4,1)=1 ; lxyz_arr(3,4,1)=3
     lxyz_arr(1,5,1)=0 ; lxyz_arr(2,5,1)=3 ; lxyz_arr(3,5,1)=3
     lxyz_arr(1,6,1)=0 ; lxyz_arr(2,6,1)=1 ; lxyz_arr(3,6,1)=5
     lxyz_arr(1,7,1)=6 ; lxyz_arr(2,7,1)=1 ; lxyz_arr(3,7,1)=1
     lxyz_arr(1,8,1)=4 ; lxyz_arr(2,8,1)=3 ; lxyz_arr(3,8,1)=1
     lxyz_arr(1,9,1)=2 ; lxyz_arr(2,9,1)=5 ; lxyz_arr(3,9,1)=1
     lxyz_arr(1,10,1)=4 ; lxyz_arr(2,10,1)=1 ; lxyz_arr(3,10,1)=3
     lxyz_arr(1,11,1)=2 ; lxyz_arr(2,11,1)=3 ; lxyz_arr(3,11,1)=3
     lxyz_arr(1,12,1)=2 ; lxyz_arr(2,12,1)=1 ; lxyz_arr(3,12,1)=5
     fac_arr(1,1)=0.2878890113916869875409405d0
     fac_arr(2,1)=0.3454668136700243850491286d0
     fac_arr(3,1)=0.05757780227833739750818811d0
     fac_arr(4,1)=0.3454668136700243850491286d0
     fac_arr(5,1)=0.1151556045566747950163762d0
     fac_arr(6,1)=0.05757780227833739750818811d0
     fac_arr(7,1)=-0.05757780227833739750818811d0/rhol**2d0
     fac_arr(8,1)=-0.1151556045566747950163762d0/rhol**2d0
     fac_arr(9,1)=-0.05757780227833739750818811d0/rhol**2d0
     fac_arr(10,1)=-0.1151556045566747950163762d0/rhol**2d0
     fac_arr(11,1)=-0.1151556045566747950163762d0/rhol**2d0
     fac_arr(12,1)=-0.05757780227833739750818811d0/rhol**2d0
     lxyz_arr(1,1,2)=5 ; lxyz_arr(2,1,2)=0 ; lxyz_arr(3,1,2)=1
     lxyz_arr(1,2,2)=3 ; lxyz_arr(2,2,2)=2 ; lxyz_arr(3,2,2)=1
     lxyz_arr(1,3,2)=1 ; lxyz_arr(2,3,2)=4 ; lxyz_arr(3,3,2)=1
     lxyz_arr(1,4,2)=3 ; lxyz_arr(2,4,2)=0 ; lxyz_arr(3,4,2)=3
     lxyz_arr(1,5,2)=1 ; lxyz_arr(2,5,2)=2 ; lxyz_arr(3,5,2)=3
     lxyz_arr(1,6,2)=1 ; lxyz_arr(2,6,2)=0 ; lxyz_arr(3,6,2)=5
     lxyz_arr(1,7,2)=5 ; lxyz_arr(2,7,2)=2 ; lxyz_arr(3,7,2)=1
     lxyz_arr(1,8,2)=3 ; lxyz_arr(2,8,2)=4 ; lxyz_arr(3,8,2)=1
     lxyz_arr(1,9,2)=1 ; lxyz_arr(2,9,2)=6 ; lxyz_arr(3,9,2)=1
     lxyz_arr(1,10,2)=3 ; lxyz_arr(2,10,2)=2 ; lxyz_arr(3,10,2)=3
     lxyz_arr(1,11,2)=1 ; lxyz_arr(2,11,2)=4 ; lxyz_arr(3,11,2)=3
     lxyz_arr(1,12,2)=1 ; lxyz_arr(2,12,2)=2 ; lxyz_arr(3,12,2)=5
     fac_arr(1,2)=0.05757780227833739750818811d0
     fac_arr(2,2)=0.3454668136700243850491286d0
     fac_arr(3,2)=0.2878890113916869875409405d0
     fac_arr(4,2)=0.1151556045566747950163762d0
     fac_arr(5,2)=0.3454668136700243850491286d0
     fac_arr(6,2)=0.05757780227833739750818811d0
     fac_arr(7,2)=-0.05757780227833739750818811d0/rhol**2d0
     fac_arr(8,2)=-0.1151556045566747950163762d0/rhol**2d0
     fac_arr(9,2)=-0.05757780227833739750818811d0/rhol**2d0
     fac_arr(10,2)=-0.1151556045566747950163762d0/rhol**2d0
     fac_arr(11,2)=-0.1151556045566747950163762d0/rhol**2d0
     fac_arr(12,2)=-0.05757780227833739750818811d0/rhol**2d0
     lxyz_arr(1,1,3)=5 ; lxyz_arr(2,1,3)=1 ; lxyz_arr(3,1,3)=0
     lxyz_arr(1,2,3)=3 ; lxyz_arr(2,2,3)=3 ; lxyz_arr(3,2,3)=0
     lxyz_arr(1,3,3)=1 ; lxyz_arr(2,3,3)=5 ; lxyz_arr(3,3,3)=0
     lxyz_arr(1,4,3)=3 ; lxyz_arr(2,4,3)=1 ; lxyz_arr(3,4,3)=2
     lxyz_arr(1,5,3)=1 ; lxyz_arr(2,5,3)=3 ; lxyz_arr(3,5,3)=2
     lxyz_arr(1,6,3)=1 ; lxyz_arr(2,6,3)=1 ; lxyz_arr(3,6,3)=4
     lxyz_arr(1,7,3)=5 ; lxyz_arr(2,7,3)=1 ; lxyz_arr(3,7,3)=2
     lxyz_arr(1,8,3)=3 ; lxyz_arr(2,8,3)=3 ; lxyz_arr(3,8,3)=2
     lxyz_arr(1,9,3)=1 ; lxyz_arr(2,9,3)=5 ; lxyz_arr(3,9,3)=2
     lxyz_arr(1,10,3)=3 ; lxyz_arr(2,10,3)=1 ; lxyz_arr(3,10,3)=4
     lxyz_arr(1,11,3)=1 ; lxyz_arr(2,11,3)=3 ; lxyz_arr(3,11,3)=4
     lxyz_arr(1,12,3)=1 ; lxyz_arr(2,12,3)=1 ; lxyz_arr(3,12,3)=6
     fac_arr(1,3)=0.05757780227833739750818811d0
     fac_arr(2,3)=0.1151556045566747950163762d0
     fac_arr(3,3)=0.05757780227833739750818811d0
     fac_arr(4,3)=0.3454668136700243850491286d0
     fac_arr(5,3)=0.3454668136700243850491286d0
     fac_arr(6,3)=0.2878890113916869875409405d0
     fac_arr(7,3)=-0.05757780227833739750818811d0/rhol**2d0
     fac_arr(8,3)=-0.1151556045566747950163762d0/rhol**2d0
     fac_arr(9,3)=-0.05757780227833739750818811d0/rhol**2d0
     fac_arr(10,3)=-0.1151556045566747950163762d0/rhol**2d0
     fac_arr(11,3)=-0.1151556045566747950163762d0/rhol**2d0
     fac_arr(12,3)=-0.05757780227833739750818811d0/rhol**2d0
  else
     stop 'PSP format error'
  end if
END SUBROUTINE calc_coeff_derproj


!> Eliminate the translational forces before calling this subroutine!!!
!! Main subroutine: Input is nat (number of atoms), rat0 (atomic positions) and fat (forces on atoms)
!! The atomic positions will be returned untouched
!! In fat, the rotational forces will be eliminated with respect to the center of mass. 
!! All atoms are treated equally (same atomic mass) 
subroutine elim_torque_reza(nat,rat0,fat)
  use module_base
  implicit none
  integer, intent(in) :: nat
  real(gp), dimension(3*nat), intent(in) :: rat0
  real(gp), dimension(3*nat), intent(inout) :: fat
  !local variables
  character(len=*), parameter :: subname='elim_torque_reza'
  integer :: i,iat
  real(gp) :: vrotnrm,cmx,cmy,cmz,alpha,totmass
  !this is an automatic array but it should be allocatable
  real(gp), dimension(3) :: evaleria
  real(gp), dimension(3,3) :: teneria
  real(gp), dimension(3*nat) :: rat
  real(gp), dimension(3*nat,3) :: vrot
  real(gp), dimension(:), allocatable :: amass

  amass = f_malloc(nat,id='amass')

  rat=rat0
  amass(1:nat)=1.0_gp
  !project out rotations
  totmass=0.0_gp
  cmx=0.0_gp 
  cmy=0.0_gp
  cmz=0.0_gp
  do i=1,3*nat-2,3
     iat=(i+2)/3
     cmx=cmx+amass(iat)*rat(i+0)
     cmy=cmy+amass(iat)*rat(i+1)
     cmz=cmz+amass(iat)*rat(i+2)
     totmass=totmass+amass(iat)
  enddo
  cmx=cmx/totmass 
  cmy=cmy/totmass 
  cmz=cmz/totmass
  do i=1,3*nat-2,3
     rat(i+0)=rat(i+0)-cmx
     rat(i+1)=rat(i+1)-cmy
     rat(i+2)=rat(i+2)-cmz
  enddo

  call moment_of_inertia(nat,rat,teneria,evaleria)
  do iat=1,nat
     i=iat*3-2
     call cross(teneria(1,1),rat(i),vrot(i,1))
     call cross(teneria(1,2),rat(i),vrot(i,2))
     call cross(teneria(1,3),rat(i),vrot(i,3))
  enddo
  call normalizevector(3*nat,vrot(1,1))
  call normalizevector(3*nat,vrot(1,2))
  call normalizevector(3*nat,vrot(1,3))

  do i=1,3*nat-2,3
     rat(i+0)=rat(i+0)+cmx
     rat(i+1)=rat(i+1)+cmy
     rat(i+2)=rat(i+2)+cmz
  enddo

  vrotnrm=nrm2(3*nat,vrot(1,1),1)
  if (vrotnrm /= 0.0_gp) vrot(1:3*nat,1)=vrot(1:3*nat,1)/vrotnrm
  vrotnrm=nrm2(3*nat,vrot(1,2),1)
  if (vrotnrm /= 0.0_gp) vrot(1:3*nat,2)=vrot(1:3*nat,2)/vrotnrm
  vrotnrm=nrm2(3*nat,vrot(1,3),1)
  if (vrotnrm /= 0.0_gp) vrot(1:3*nat,3)=vrot(1:3*nat,3)/vrotnrm

  do i=1,3
     alpha=0.0_gp  
     if(abs(evaleria(i)).gt.1.e-10_gp) then
        alpha=dot_product(vrot(:,i),fat(:))
        fat(:)=fat(:)-alpha*vrot(:,i) 
     endif
  enddo

  call f_free(amass)

END SUBROUTINE elim_torque_reza


subroutine cross(a,b,c)
  use module_base
  implicit none
  real(gp), dimension(3), intent(in) :: a,b
  real(gp), dimension(3), intent(out) :: c

  c(1)=a(2)*b(3)-b(2)*a(3)
  c(2)=a(3)*b(1)-b(3)*a(1)
  c(3)=a(1)*b(2)-b(1)*a(2)
END SUBROUTINE cross


subroutine moment_of_inertia(nat,rat,teneria,evaleria)
  use module_base
  implicit none
  integer, intent(in) :: nat
  real(gp), dimension(3,nat), intent(in) :: rat
  real(gp), dimension(3), intent(out) :: evaleria
  real(gp), dimension(3,3), intent(out) :: teneria
  !local variables
  character(len=*), parameter :: subname='moment_of_inertia'
  integer, parameter::lwork=100
  integer :: iat,info
  real(gp) :: tt
  real(gp), dimension(lwork) :: work
  real(gp), dimension(:), allocatable :: amass

  amass = f_malloc(nat,id='amass')

  !positions relative to center of geometry
  amass(1:nat)=1.0_gp
  !calculate inertia tensor
  teneria(1:3,1:3)=0.0_gp
  do iat=1,nat
     tt=amass(iat)
     teneria(1,1)=teneria(1,1)+tt*(rat(2,iat)*rat(2,iat)+rat(3,iat)*rat(3,iat))
     teneria(2,2)=teneria(2,2)+tt*(rat(1,iat)*rat(1,iat)+rat(3,iat)*rat(3,iat))
     teneria(3,3)=teneria(3,3)+tt*(rat(1,iat)*rat(1,iat)+rat(2,iat)*rat(2,iat))
     teneria(1,2)=teneria(1,2)-tt*(rat(1,iat)*rat(2,iat))
     teneria(1,3)=teneria(1,3)-tt*(rat(1,iat)*rat(3,iat))
     teneria(2,3)=teneria(2,3)-tt*(rat(2,iat)*rat(3,iat))
     teneria(2,1)=teneria(1,2)
     teneria(3,1)=teneria(1,3)
     teneria(3,2)=teneria(2,3)
  enddo
  !diagonalize inertia tensor
  call DSYEV('V','L',3,teneria,3,evaleria,work,lwork,info)
  call f_free(amass)

END SUBROUTINE moment_of_inertia


subroutine normalizevector(n,v)
  use module_base
  implicit none
  integer, intent(in) :: n
  real(gp), dimension(n), intent(inout) :: v
  !local variables
  integer :: i
  real(gp) :: vnrm

  vnrm=0.0_gp
  do i=1,n
     vnrm=vnrm+v(i)**2
  enddo
  vnrm=sqrt(vnrm)
  if (vnrm /= 0.0_gp) v(1:n)=v(1:n)/vnrm

END SUBROUTINE normalizevector


!!subroutine clean_forces(iproc,at,rxyz,fxyz,fnoise)
!!  use module_base
!!  use module_atoms!types
!!  use yaml_output
!!  implicit none
!!  integer, intent(in) :: iproc
!!  type(atoms_data), intent(in) :: at
!!  real(gp), dimension(3,at%astruct%nat), intent(in) :: rxyz
!!  real(gp), dimension(3,at%astruct%nat), intent(inout) :: fxyz
!!  real(gp), intent(out) :: fnoise
!!  !local variables
!!  integer :: iat,ixyz, ijk(3)
!!  real(gp) :: sumx,sumy,sumz, u(3), scal
!!  !my variables
!!  real(gp):: fmax1,t1,t2,t3,fnrm1
!!  real(gp):: fmax2,fnrm2
!!  !local variables for blocs (FL)
!!  integer :: n_bloc1, n_bloc2                 !< Number of atoms allowed to move only as blocs.
!!  real(gp), dimension(3) :: f_bloc1, f_bloc2  !< Sum, then average of the forces in blocs.
!!
!!
!!  !The maximum force and force norm is computed prior to modification of the forces
!!  fmax1=0._gp
!!  fnrm1=0._gp
!!  do iat=1,at%astruct%nat
!!     t1=fxyz(1,iat)**2
!!     t2=fxyz(2,iat)**2
!!     t3=fxyz(3,iat)**2
!!     fmax1=max(fmax1,sqrt(t1+t2+t3))
!!     fnrm1=fnrm1+t1+t2+t3
!!  enddo
!!  
!!  
!!  sumx=0.0_gp
!!  sumy=0.0_gp
!!  sumz=0.0_gp
!!  do iat=1,at%astruct%nat
!!     sumx=sumx+fxyz(1,iat)
!!     sumy=sumy+fxyz(2,iat)
!!     sumz=sumz+fxyz(3,iat)
!!  enddo
!!  if (at%astruct%nat /= 0) then 
!!     fnoise=sqrt((sumx**2+sumy**2+sumz**2)/real(at%astruct%nat,gp))
!!     sumx=sumx/real(at%astruct%nat,gp)
!!     sumy=sumy/real(at%astruct%nat,gp)
!!     sumz=sumz/real(at%astruct%nat,gp)
!!  else
!!     fnoise = 0.0_gp
!!  end if
!!
!!  if (iproc==0) then 
!!     !write( *,'(1x,a,1x,3(1x,1pe9.2))') &
!!     !  'Subtracting center-mass shift of',sumx,sumy,sumz
!!!           write(*,'(1x,a)')'the sum of the forces is'
!!
!!     call yaml_mapping_open('Average noise forces',flow=.true.)
!!     call yaml_map('x',sumx*sqrt(real(at%astruct%nat,gp)),fmt='(1pe16.8)')
!!     call yaml_map('y',sumy*sqrt(real(at%astruct%nat,gp)),fmt='(1pe16.8)')
!!     call yaml_map('z',sumz*sqrt(real(at%astruct%nat,gp)),fmt='(1pe16.8)')
!!     call yaml_map('total',sqrt(sumx**2+sumy**2+sumz**2)*sqrt(real(at%astruct%nat,gp)),fmt='(1pe16.8)')
!!     call yaml_mapping_close()
!!     !     write(*,'(a,1pe16.8)')' average noise along x direction: ',sumx*sqrt(real(at%astruct%nat,gp))
!!     !     write(*,'(a,1pe16.8)')' average noise along y direction: ',sumy*sqrt(real(at%astruct%nat,gp))
!!     !     write(*,'(a,1pe16.8)')' average noise along z direction: ',sumz*sqrt(real(at%astruct%nat,gp))
!!     !     write(*,'(a,1pe16.8)')' total average noise            : ',sqrt(sumx**2+sumy**2+sumz**2)*sqrt(real(at%astruct%nat,gp))
!!!!$
!!!!$     write(*,'(a,1x,1pe24.17)') 'translational force along x=', sumx  
!!!!$     write(*,'(a,1x,1pe24.17)') 'translational force along y=', sumy  
!!!!$     write(*,'(a,1x,1pe24.17)') 'translational force along z=', sumz  
!!  end if
!!  
!!  if (at%astruct%geocode == 'F') then
!!     do iat=1,at%astruct%nat
!!        fxyz(1,iat)=fxyz(1,iat)-sumx
!!        fxyz(2,iat)=fxyz(2,iat)-sumy
!!        fxyz(3,iat)=fxyz(3,iat)-sumz
!!     enddo
!!     
!!     call elim_torque_reza(at%astruct%nat,rxyz,fxyz)
!!     
!!  else if (at%astruct%geocode == 'S') then
!!     do iat=1,at%astruct%nat
!!        fxyz(2,iat)=fxyz(2,iat)-sumy
!!     enddo
!!  end if
!!  
!!  !Clean the forces for blocked atoms
!!  !Modification by FL: atom possibly frozen in moving blocs.
!!  !@todo Need a better handling of the given constraints
!!  f_bloc1 = 0.0_gp
!!  f_bloc2 = 0.0_gp
!!  n_bloc1 = 0
!!  n_bloc2 = 0
!!  do iat=1,at%astruct%nat
!!     if (at%astruct%ifrztyp(iat) < 1000) then
!!        if (at%astruct%ifrztyp(iat) < 200) then
!!           do ixyz=1,3
!!              if (.not. move_this_coordinate(at%astruct%ifrztyp(iat),ixyz)) fxyz(ixyz,iat)=0.0_gp
!!           end do
!!        else
!!           ! internal coordinates, will be handled separately
!!        end if
!!     else if (at%astruct%ifrztyp(iat) == 1001)   then   ! atom "iat" in bloc 1.
!!       f_bloc1 = f_bloc1 + fxyz(:,iat)
!!       n_bloc1 = n_bloc1 + 1                            ! could be done once, after reading the inputs.
!!     else if (at%astruct%ifrztyp(iat) == 1002)   then   ! atom "iat" in bloc 2. Can't be in 2 blocs.
!!       f_bloc2 = f_bloc2 + fxyz(:,iat)
!!       n_bloc2 = n_bloc2 + 1  ! could be done once, after reading the inputs.
!!     else
!!        ! Projection on a plane, defined by Miller indices stored in ifrztyp:
!!        !  ifrztyp(iat) = 9ijk
!!        ijk = (/ (at%astruct%ifrztyp(iat) - 9000) / 100, &
!!             & modulo(at%astruct%ifrztyp(iat) - 9000, 100) / 10, &
!!             & modulo(at%astruct%ifrztyp(iat) - 9000, 10) /)
!!        u = (/ at%astruct%cell_dim(1) / real(ijk(1), gp), &
!!             & at%astruct%cell_dim(2) / real(ijk(2), gp), &
!!             & at%astruct%cell_dim(3) / real(ijk(3), gp) /)
!!        u = u / nrm2(3, u(1), 1)
!!        scal = fxyz(1,iat) * u(1) + fxyz(2,iat) * u(2) + fxyz(3,iat) * u(3)
!!        fxyz(1,iat)=fxyz(1,iat) - scal * u(1)
!!        fxyz(2,iat)=fxyz(2,iat) - scal * u(2)
!!        fxyz(3,iat)=fxyz(3,iat) - scal * u(3)
!!     end if
!!  end do
!!  !--- We don't do the following in most of the cases ; only when blocs are defined:
!!  if ( n_bloc1 .ne. 0 )   f_bloc1 = f_bloc1 / n_bloc1
!!  if ( n_bloc2 .ne. 0 )   f_bloc2 = f_bloc2 / n_bloc2
!!  if_atoms_in_blocs: &
!!  if ( n_bloc1 .ne. 0  .or.  n_bloc2 .ne. 0 )   then
!!    !--- Forces of atoms in blocs are replaced by the average force in the bloc. Then
!!       ! - by action and reaction principle, internal forces are suppressed;
!!       ! - all atoms in a bloc have the same force => same displacments;
!!       ! - gradient of E relative to the bloc center of gravity is -n_bloc*f_bloc.
!!    do iat=1,at%astruct%nat
!!      if (at%astruct%ifrztyp(iat) == 1001)   then   ! atom "iat" in bloc 1.
!!         fxyz(:,iat) = f_bloc1
!!      else if (at%astruct%ifrztyp(iat) == 1002)   then   ! atom "iat" in bloc 2. Can't be in 2 blocs.
!!         fxyz(:,iat) = f_bloc2
!!      end if
!!    end do
!!  end if if_atoms_in_blocs
!!  !--- End of "Modification by FL: atom possibly frozen in moving blocs".
!!  
!!  !the noise of the forces is the norm of the translational force
!!!  fnoise=real(at%astruct%nat,gp)**2*(sumx**2+sumy**2+sumz**2)
!!
!!  !The maximum force and force norm is computed after modification of the forces
!!  fmax2=0._gp
!!  fnrm2=0._gp
!!  do iat=1,at%astruct%nat
!!     t1=fxyz(1,iat)**2
!!     t2=fxyz(2,iat)**2
!!     t3=fxyz(3,iat)**2
!!     fmax2=max(fmax2,sqrt(t1+t2+t3))
!!     fnrm2=fnrm2+t1+t2+t3
!!  enddo
!!
!!  if (iproc==0) then
!!     call yaml_mapping_open('Clean forces norm (Ha/Bohr)',flow=.true.)
!!     call yaml_map('maxval', fmax2,fmt='(1pe20.12)')
!!     call yaml_map('fnrm2',  fnrm2,fmt='(1pe20.12)')
!!     call yaml_mapping_close()
!!     if (at%astruct%geocode /= 'P') then
!!        call yaml_mapping_open('Raw forces norm (Ha/Bohr)',flow=.true.)
!!        call yaml_map('maxval', fmax1,fmt='(1pe20.12)')
!!        call yaml_map('fnrm2',  fnrm1,fmt='(1pe20.12)')
!!        call yaml_mapping_close()
!!     end if
!!     !write(*,'(2(1x,a,1pe20.12))') 'clean forces norm (Ha/Bohr): maxval=', fmax2, ' fnrm2=', fnrm2
!!     !if (at%astruct%geocode /= 'P') &
!!     !&  write(*,'(2(1x,a,1pe20.12))') 'raw forces:                  maxval=', fmax1, ' fnrm2=', fnrm1
!!  end if
!!END SUBROUTINE clean_forces


!> Symmetrize stress (important with special k points)
subroutine symm_stress(tens,symobj)
  use defs_basis
  use module_base, only: gp!,verbose
  use m_ab6_symmetry
  use module_types
  use yaml_output
  implicit none
  !Arguments
  integer, intent(in) :: symobj
  real(gp), dimension(6), intent(inout) :: tens
  !Local variables
  integer, pointer  :: sym(:,:,:)
  integer, pointer  :: symAfm(:)
  real(gp), pointer :: transNon(:,:)
  integer :: isym, errno, nsym,k,l
  integer, allocatable :: symrec(:,:,:)
  real(gp),dimension(3,3) :: symtens

  call symmetry_get_matrices_p(symObj, nsym, sym, transNon, symAfm, errno)
  if (errno /= AB7_NO_ERROR) stop
  if (nsym < 2) return

  !Get the symmetry matrices in terms of reciprocal basis
  allocate(symrec(3, 3, nsym))
  do isym = 1, nsym, 1
     call mati3inv(sym(:,:,isym), symrec(:,:,isym))
  end do

  symtens=0.0_gp
  do isym = 1,nsym
     do k=1,3
        do l=1,3
           symtens(k,l)=&
                symtens(k,l)+&
                sym(1,k,isym)*tens(1)*sym(1,l,isym)+&
                sym(1,k,isym)*tens(6)*sym(2,l,isym)+&
                sym(1,k,isym)*tens(5)*sym(3,l,isym)+&
                sym(2,k,isym)*tens(6)*sym(1,l,isym)+&
                sym(2,k,isym)*tens(2)*sym(2,l,isym)+&
                sym(2,k,isym)*tens(4)*sym(3,l,isym)+&
                sym(3,k,isym)*tens(5)*sym(1,l,isym)+&
                sym(3,k,isym)*tens(4)*sym(2,l,isym)+&
                sym(3,k,isym)*tens(3)*sym(3,l,isym)
        end do
     end do
  end do
  symtens=symtens / real(nsym,gp)

  tens(1)=symtens(1,1)
  tens(2)=symtens(2,2)
  tens(3)=symtens(3,3)
  tens(4)=symtens(2,3)
  tens(5)=symtens(1,3)
  tens(6)=symtens(1,2)

end subroutine symm_stress


!> Symmetrise the atomic forces (needed with special k points)
subroutine symmetrise_forces(fxyz, astruct)
  use defs_basis
  use m_ab6_symmetry
  use module_defs, only: gp
  use module_atoms, only: atomic_structure
  use yaml_output

  implicit none

  !Arguments
  type(atomic_structure), intent(in) :: astruct
  real(gp), intent(inout) :: fxyz(3, astruct%nat)
  !Local variables
  integer :: ia, mu, isym, errno, ind, nsym
  integer :: indsym(4, AB6_MAX_SYMMETRIES)
  real(gp) :: summ
  real(gp) :: alat(3)
  real(gp), allocatable :: dedt(:,:)
  integer, allocatable :: symrec(:,:,:)
  integer, pointer  :: sym(:,:,:)
  integer, pointer  :: symAfm(:)
  real(gp), pointer :: transNon(:,:)

  call symmetry_get_matrices_p(astruct%sym%symObj, nsym, sym, transNon, symAfm, errno)
  if (errno /= AB7_NO_ERROR) stop
  if (nsym < 2) return
  !if (iproc == 0) write(*,"(1x,A,I0,A)") "Symmetrise forces with ", nsym, " symmetries."
  !if (iproc == 0) call yaml_map('Number of Symmetries for forces symmetrization',nsym,fmt='(i0)')

  !Get the symmetry matrices in terms of reciprocal basis
  allocate(symrec(3, 3, nsym))
  do isym = 1, nsym, 1
     call mati3inv(sym(:,:,isym), symrec(:,:,isym))
  end do

  alat =astruct%cell_dim
  if (astruct%geocode == 'S') alat(2) = real(1, gp)

  !Save fxyz into dedt.
  allocate(dedt(3,astruct%nat))
  do ia = 1, astruct%nat
     dedt(:, ia) = fxyz(:, ia) / alat
  end do

  ! actually conduct symmetrization
  do ia = 1, astruct%nat
     call symmetry_get_equivalent_atom(astruct%sym%symObj, indsym, ia, errno)
     if (errno /= AB7_NO_ERROR) stop
     do mu = 1, 3
        summ = real(0, gp)
        do isym = 1, nsym
           ind = indsym(4, isym)
           summ = summ + real(symrec(mu,1,isym), gp) * dedt(1, ind) + &
                & real(symrec(mu,2,isym), gp) * dedt(2, ind) + &
                & real(symrec(mu,3,isym), gp) * dedt(3, ind)
        end do
        fxyz(mu, ia) = summ / real(nsym, gp)
        ! if (abs(fred(mu, ia))<tol)fred(mu,ia)=0.0_dp
     end do
  end do

  deallocate(dedt)
  deallocate(symrec)

  ! fxyz is in reduced coordinates, we expand here.
  do ia = 1, astruct%nat
     fxyz(:, ia) = fxyz(:, ia) * alat
  end do
end subroutine symmetrise_forces


subroutine local_hamiltonian_stress(orbs,lr,hx,hy,hz,psi,tens)
  use module_base
  use module_types
  use module_interfaces
  use module_xc
  use locreg_operations
  implicit none
  real(gp), intent(in) :: hx,hy,hz
  type(orbitals_data), intent(in) :: orbs
  type(locreg_descriptors), intent(in) :: lr
  real(wp), dimension(lr%wfd%nvctr_c+7*lr%wfd%nvctr_f,orbs%nspinor*orbs%norbp), intent(in) :: psi
  real(gp), intent(inout) :: tens(6)
  real(gp) :: ekin_sum,epot_sum
  !local variables
  character(len=*), parameter :: subname='local_hamiltonian_stress'
  integer :: iorb,npot,oidx
  real(wp) :: kinstr(6)
  real(gp) :: ekin,kx,ky,kz,etest
  type(workarr_locham) :: wrk_lh
  real(wp), dimension(:,:), allocatable :: psir,hpsi

  call f_routine(id='local_hamiltonian_stress')

  !initialise the work arrays
  call initialize_work_arrays_locham(1,[lr],orbs%nspinor,.true.,wrk_lh)  

  tens=0.d0

  !components of the potential
  npot=orbs%nspinor
  if (orbs%nspinor == 2) npot=1

  hpsi = f_malloc((/ lr%wfd%nvctr_c+7*lr%wfd%nvctr_f , orbs%nspinor*orbs%norbp /),id='hpsi')
  hpsi=0.0_wp
  ! Wavefunction in real space
  psir = f_malloc0((/ lr%d%n1i*lr%d%n2i*lr%d%n3i, orbs%nspinor /),id='psir')
  !call to_zero(lr%d%n1i*lr%d%n2i*lr%d%n3i*orbs%nspinor,psir)



  ekin_sum=0.0_gp
  epot_sum=0.0_gp

  etest=0.0_gp


  do iorb=1,orbs%norbp
     kinstr=0._wp
     oidx=(iorb-1)*orbs%nspinor+1

     call daub_to_isf_locham(orbs%nspinor,lr,wrk_lh,psi(1,oidx),psir)

     kx=orbs%kpts(1,orbs%iokpt(iorb))
     ky=orbs%kpts(2,orbs%iokpt(iorb))
     kz=orbs%kpts(3,orbs%iokpt(iorb))

     call isf_to_daub_kinetic(hx,hy,hz,kx,ky,kz,orbs%nspinor,lr,wrk_lh,&
          psir,hpsi(1,oidx),ekin,kinstr)

     kinstr = -kinstr*8.0_gp/(hx*hy*hz)/real(lr%d%n1i*lr%d%n2i*lr%d%n3i,gp)
     tens=tens+kinstr*2.0_gp*&
          orbs%kwgts(orbs%iokpt(iorb))*orbs%occup(iorb+orbs%isorb)

  end do !loop over orbitals: finished

  !deallocations of work arrays
  call f_free(psir)

  call f_free(hpsi)

  call deallocate_work_arrays_locham(wrk_lh)

  call f_release_routine()

END SUBROUTINE local_hamiltonian_stress



<<<<<<< HEAD
subroutine local_hamiltonian_stress_linear(iproc, nproc, orbs, lzd, hx, hy, hz, npsidim, &
     psi, &!psit_c, psit_f, &
     collcom, msmat, mmat, lsmat, lmat, tens)
  use module_base
  use module_types
  use module_interfaces
  !use module_xc
  use sparsematrix_base, only: sparse_matrix, matrices
  use sparsematrix, only: trace_sparse
  use communications_base, only: TRANSPOSE_FULL
  use communications, only: transpose_localized
  use transposed_operations, only: calculate_overlap_transposed
  use locreg_operations
  implicit none
  integer,intent(in) :: iproc, nproc
  type(orbitals_data), intent(in) :: orbs
  type(local_zone_descriptors), intent(in) :: lzd
  type(comms_linear),intent(in) :: collcom
  type(sparse_matrix),intent(in) :: lsmat
  type(sparse_matrix),intent(inout) :: msmat
  type(matrices),intent(inout) :: mmat, lmat
  real(gp), intent(in) :: hx,hy,hz
  integer,intent(in) :: npsidim
  real(wp), dimension(npsidim), intent(in) :: psi
  !real(kind=8),dimension(collcom%ndimind_c),intent(inout) :: psit_c
  !real(kind=8),dimension(7*collcom%ndimind_f),intent(inout) :: psit_f
  real(gp), intent(inout) :: tens(6)
  !local variables
  real(gp) :: ekin_sum,epot_sum
  character(len=*), parameter :: subname='local_hamiltonian_stress'
  integer :: iorb, npot, i_f, iseg_f, iiorb, ilr, ist, idir, iidim
  !real(wp) :: kinstr(6)
  real(gp) :: ekin,kx,ky,kz,etest, tt, ekino
  type(workarr_locham) :: w
  real(wp), dimension(:,:), allocatable :: psir
  real(kind=8),dimension(0:3) :: scal=1.d0
  real(kind=8),dimension(3) :: hgridh
  real(kind=8),dimension(:,:),allocatable :: hpsit_c, hpsit_f, hpsi
  real(kind=8),dimension(:),allocatable :: psit_c, psit_f

  call f_routine(id='local_hamiltonian_stress')

  !@ NEW ####################################################

  hgridh(1)=hx*.5_gp
  hgridh(2)=hy*.5_gp
  hgridh(3)=hz*.5_gp

  hpsit_c = f_malloc((/collcom%ndimind_c,3/),id='hpsit_c')
  hpsit_f = f_malloc((/7*collcom%ndimind_f,3/),id='hpsit_f')
  hpsi = f_malloc((/npsidim,3/),id='hpsi')
  psit_c = f_malloc(collcom%ndimind_c,id='psit_c')
  psit_f = f_malloc(7*collcom%ndimind_f,id='psit_f')

  call initialize_work_arrays_locham(lzd%nlr, lzd%llr, orbs%nspinor, .true., w)
  ist = 1
  do iorb=1,orbs%norbp
     iiorb = orbs%isorb + iorb
     ilr = orbs%inwhichlocreg(iiorb)

     i_f=min(1,lzd%llr(ilr)%wfd%nvctr_f)
     iseg_f=min(1,lzd%llr(ilr)%wfd%nseg_f)


     !!psir = f_malloc0((/lzd%llr(ilr)%d%n1i*lzd%llr(ilr)%d%n2i*lzd%llr(ilr)%d%n3i,orbs%nspinor/),id='psir')
     call initialize_work_arrays_locham(1, [Lzd%Llr(ilr)], orbs%nspinor, .false., w)

     !!call daub_to_isf_locham(orbs%nspinor, lzd%llr(ilr), wrk_lh, psi(ist), psir)
     call uncompress_forstandard(lzd%llr(ilr)%d%n1, lzd%llr(ilr)%d%n2, lzd%llr(ilr)%d%n3, &
          lzd%llr(ilr)%d%nfl1, lzd%llr(ilr)%d%nfu1, &
          lzd%llr(ilr)%d%nfl2, lzd%llr(ilr)%d%nfu2, &
          lzd%llr(ilr)%d%nfl3, lzd%llr(ilr)%d%nfu3, &
          lzd%llr(ilr)%wfd%nseg_c, lzd%llr(ilr)%wfd%nvctr_c, &
          lzd%llr(ilr)%wfd%keygloc(1,1), lzd%llr(ilr)%wfd%keyvloc(1), &
          lzd%llr(ilr)%wfd%nseg_f, lzd%llr(ilr)%wfd%nvctr_f, &
          lzd%llr(ilr)%wfd%keygloc(1,lzd%llr(ilr)%wfd%nseg_c+iseg_f), &
          lzd%llr(ilr)%wfd%keyvloc(lzd%llr(ilr)%wfd%nseg_c+iseg_f), &
          scal, psi(ist), psi(ist+lzd%llr(ilr)%wfd%nvctr_c+i_f-1), &
          w%x_c(1,1), w%x_f(1,1), w%x_f1(1,1), w%x_f2(1,1), w%x_f3(1,1))

     do idir=1,3
        iidim = 10**(3-idir)
        call f_zero(w%y_c)
        call f_zero(w%y_f)
        !!call convolut_kinetic_per_T_1D(2*lzd%llr(ilr)%d%n1+1, 2*lzd%llr(ilr)%d%n2+1, 2*lzd%llr(ilr)%d%n3+1, &
        !!     hgridh(idir), idir, w%x_c(1,1), w%y_c(1,1))
        call ConvolkineticT(lzd%llr(ilr)%d%n1, lzd%llr(ilr)%d%n2, lzd%llr(ilr)%d%n3, &
             lzd%llr(ilr)%d%nfl1, lzd%llr(ilr)%d%nfu1, &
             lzd%llr(ilr)%d%nfl2, lzd%llr(ilr)%d%nfu2, &
             lzd%llr(ilr)%d%nfl3, lzd%llr(ilr)%d%nfu3, &
             hx, hy, hz, &      !here the grid spacings are supposed to be equal.  SM: not any more
             lzd%llr(ilr)%bounds%kb%ibyz_c, lzd%llr(ilr)%bounds%kb%ibxz_c, lzd%llr(ilr)%bounds%kb%ibxy_c, &
             lzd%llr(ilr)%bounds%kb%ibyz_f, lzd%llr(ilr)%bounds%kb%ibxz_f, lzd%llr(ilr)%bounds%kb%ibxy_f, &
             w%x_c(1,1), w%x_f(1,1), &
             w%y_c(1,1), w%y_f(1,1), ekino, &
             w%x_f1(1,1), w%x_f2(1,1), w%x_f3(1,1),iidim)
        call compress_forstandard(lzd%llr(ilr)%d%n1, lzd%llr(ilr)%d%n2, lzd%llr(ilr)%d%n3, &
             lzd%llr(ilr)%d%nfl1, lzd%llr(ilr)%d%nfu1, &
             lzd%llr(ilr)%d%nfl2, lzd%llr(ilr)%d%nfu2, &
             lzd%llr(ilr)%d%nfl3, lzd%llr(ilr)%d%nfu3, &
             lzd%llr(ilr)%wfd%nseg_c, lzd%llr(ilr)%wfd%nvctr_c, &
             lzd%llr(ilr)%wfd%keygloc(1,1), lzd%llr(ilr)%wfd%keyvloc(1), &
             lzd%llr(ilr)%wfd%nseg_f, lzd%llr(ilr)%wfd%nvctr_f, &
             lzd%llr(ilr)%wfd%keygloc(1,lzd%llr(ilr)%wfd%nseg_c+iseg_f), &
             lzd%llr(ilr)%wfd%keyvloc(lzd%llr(ilr)%wfd%nseg_c+iseg_f), &
             scal, w%y_c(1,1), w%y_f(1,1), hpsi(ist,idir), hpsi(ist+lzd%llr(ilr)%wfd%nvctr_c+i_f-1,idir))
     end do

     ist = ist + lzd%llr(ilr)%wfd%nvctr_c + 7*lzd%llr(ilr)%wfd%nvctr_f
  end do

  call transpose_localized(iproc, nproc, npsidim, orbs, collcom, TRANSPOSE_FULL, &
       psi, psit_c, psit_f, lzd)
  do idir=1,3
     call transpose_localized(iproc, nproc, npsidim, orbs, collcom, TRANSPOSE_FULL, &
          hpsi(1,idir), hpsit_c, hpsit_f, lzd)
     call calculate_overlap_transposed(iproc, nproc, orbs, collcom, &
          psit_c, hpsit_c, psit_f, hpsit_f, msmat, mmat)
     tt = trace_sparse(iproc, nproc, orbs, msmat, lsmat, mmat%matrix_compr, lmat%matrix_compr, 1)
     !tens(idir) = tens(idir) + -8.0_gp/(hx*hy*hz)/real(lzd%llr(ilr)%d%n1i*lzd%llr(ilr)%d%n2i*lzd%llr(ilr)%d%n3i,gp)*tt
     tens(idir) = tens(idir) - 2.0_gp*8.0_gp/(hx*hy*hz)/real(lzd%glr%d%n1i*lzd%glr%d%n2i*lzd%glr%d%n3i,gp)*tt
     tens(idir) = tens(idir)/real(nproc,kind=8) !divide by nproc since an allreduce will follow
  end do

  call deallocate_work_arrays_locham(w)
  call f_free(hpsit_c)
  call f_free(hpsit_f)
  call f_free(psit_c)
  call f_free(psit_f)
  call f_free(hpsi)

  !@ END NEW ################################################

!!!initialise the work arrays
  !!call initialize_work_arrays_locham(1,lr,orbs%nspinor,.true.,wrk_lh)  

  !!tens=0.d0

!!!components of the potential
  !!npot=orbs%nspinor
  !!if (orbs%nspinor == 2) npot=1

  !!hpsi = f_malloc((/ lr%wfd%nvctr_c+7*lr%wfd%nvctr_f , orbs%nspinor*orbs%norbp /),id='hpsi')
  !!hpsi=0.0_wp
!!! Wavefunction in real space
  !!psir = f_malloc0((/ lr%d%n1i*lr%d%n2i*lr%d%n3i, orbs%nspinor /),id='psir')
!!!call to_zero(lr%d%n1i*lr%d%n2i*lr%d%n3i*orbs%nspinor,psir)



  !!ekin_sum=0.0_gp
  !!epot_sum=0.0_gp

  !!etest=0.0_gp


  !!do iorb=1,orbs%norbp
  !!   kinstr=0._wp
  !!   oidx=(iorb-1)*orbs%nspinor+1

  !!   call daub_to_isf_locham(orbs%nspinor,lr,wrk_lh,psi(1,oidx),psir)

  !!   kx=orbs%kpts(1,orbs%iokpt(iorb))
  !!   ky=orbs%kpts(2,orbs%iokpt(iorb))
  !!   kz=orbs%kpts(3,orbs%iokpt(iorb))

  !!   call isf_to_daub_kinetic(hx,hy,hz,kx,ky,kz,orbs%nspinor,lr,wrk_lh,&
  !!        psir,hpsi(1,oidx),ekin,kinstr)

  !!   kinstr = -kinstr*8.0_gp/(hx*hy*hz)/real(lr%d%n1i*lr%d%n2i*lr%d%n3i,gp)
  !!   tens=tens+kinstr*2.0_gp*&
  !!   orbs%kwgts(orbs%iokpt(iorb))*orbs%occup(iorb+orbs%isorb)

  !!end do !loop over orbitals: finished

!!!deallocations of work arrays
  !!call f_free(psir)

  !!call f_free(hpsi)

  !!call deallocate_work_arrays_locham(wrk_lh)


  call f_release_routine()

END SUBROUTINE local_hamiltonian_stress_linear

=======
>>>>>>> f498e006

subroutine erf_stress(at,rxyz,hxh,hyh,hzh,n1i,n2i,n3i,n3p,iproc,nproc,ngatherarr,rho,tens)
  use module_base
  use module_types
  use module_fft_sg
  implicit none
  !passed var
  type(atoms_data), intent(in) :: at
  real(gp), dimension(3,at%astruct%nat), target, intent(in) :: rxyz
  real(gp), intent(in) :: hxh,hyh,hzh
  integer,intent(in) :: n1i,n2i,n3i,n3p,iproc,nproc
  real(kind=8), dimension(n1i*n2i*max(n3p,1)), intent(in), target :: rho
  integer, dimension(0:nproc-1,2), intent(in) :: ngatherarr 
  real(dp),dimension(6), intent(out) :: tens
  !local var
  character(len=*), parameter :: subname='erf_stress'
  real(kind=8),allocatable :: rhog(:,:,:,:,:)
  real(kind=8),dimension(:),pointer :: rhor
  integer :: ierr
  real(kind=8) :: pi,p(3),g2,rloc,setv,fac
  real(kind=8) :: rx,ry,rz,sfr,sfi,rhore,rhoim
  real(kind=8) :: potg,potg2
  real(kind=8) :: Zion
  integer :: iat,ityp,iout,iiout,nout,noutp,ii,isout,jproc
  integer :: j1,j2,j3,i1,i2,i3,inzee,ind
  real(kind=8) :: routp
  integer,dimension(:),allocatable :: nout_par

  call f_routine(id='erf_stress')

  !write(*,*) 'iproc,n3i,n3p',iproc,n3i,n3p
  !write(*,*) 'iproc',iproc, ngatherarr(iproc-1,1),ngatherarr(iproc-1,2)

  if (nproc > 1) then
     rhor = f_malloc_ptr(n1i*n2i*n3i,id='rhor')
     call MPI_ALLGATHERV(rho(1),ngatherarr(iproc,1),&
          &   mpidtypw,rhor(1),ngatherarr(0,1),&
          ngatherarr(0,2),mpidtypw,bigdft_mpi%mpi_comm,ierr)
  else
     rhor => rho        
  end if

  pi = 4.0_gp*atan(1.0_gp)
  rhog = f_malloc((/2,n1i+1,n2i+1,n3i+1,2/),id='rhog')
  tens(:)=0.0_dp ; p(:)=0.0_dp

  ! calculate total rho(G)
  rhog=0.0_dp
  do i3=1,n3i
     do i2=1,n2i
        do i1=1,n1i
           ind=i1+(i2-1)*n1i+(i3-1)*n1i*n2i
           rhog(1,i1,i2,i3,1)=rhor(ind)
           rhog(2,i1,i2,i3,1)=0.d0
        end do
     end do
  end do

  ! DO FFT OF DENSITY: Rho(r) -FFT-> Rho(G)
  inzee=1
  call FFT(n1i,n2i,n3i,n1i+1,n2i+1,n3i+1,rhog,-1,inzee)   
  rhog=rhog/real(n1i*n2i*n3i,kind=8)

  tens=0.0_dp

  ! Collapse the loops over nat and n3i
  nout = at%astruct%nat*n3i
  routp = real(nout,kind=8)/real(nproc,kind=8)
  noutp = floor(routp)
  ii = nout - noutp*nproc
  if (iproc<ii) noutp = noutp + 1
  nout_par = f_malloc0(0.to.nproc,id='nout_par')
  nout_par(iproc) = noutp
  if (nproc>1) then
     call mpiallred(nout_par(0), nproc, mpi_sum, comm=bigdft_mpi%mpi_comm)
  end if
  if (sum(nout_par)/=nout) then
     call f_err_throw('wrong partition of the outer loop',err_name='BIGDT_RUNTIME_ERROR')
  end if
  isout = 0
  do jproc=0,iproc-1
     isout = isout + nout_par(jproc)
  end do

  !do iat=1,at%astruct%nat                          ! SUM OVER ATOMS
  do iout=1,noutp!at%astruct%nat*n3i

     iiout = isout + iout

     iat = (iiout-1)/n3i + 1
     ityp=at%astruct%iatype(iat)                ! ityp
     rloc=at%psppar(0,0,ityp)           ! take corresp. r_loc
     Zion = real(at%nelpsp(ityp),kind=8)

     !coordinates of new center (atom)
     rx=real(rxyz(1,iat),kind=8) 
     ry=real(rxyz(2,iat),kind=8) 
     rz=real(rxyz(3,iat),kind=8)

     potg=0.0_dp

     i3 = modulo(iiout-1,n3i) + 1
     j3=i3-(i3/(n3i/2+2))*n3i-1
     p(3)=real(j3,dp)/(n3i*hzh)         

     !$omp parallel default(none) &
     !$omp shared(n3i, inzee, i3, n2i, hyh, n1i, hxh, rx, ry, rz, rhog, Zion, rloc, pi, hzh, tens) &
     !$omp private(i2, j2, i1, j1, sfr, sfi, rhore, rhoim, g2, fac, setv, potg, potg2) &
     !$omp firstprivate(p)
     !$omp do reduction(+:tens)
     do i2=1,n2i
        j2=i2-(i2/(n2i/2+2))*n2i-1
        p(2)=real(j2,dp)/(n2i*hyh)    

        do i1=1,n1i
           j1=i1-(i1/(n1i/2+2))*n1i-1
           p(1)=real(j1,dp)/(n1i*hxh)

           ! calculate structural factor exp(-2*pi*i*R*G)
           sfr=cos(-2.0_gp*pi*(rx*p(1)+ry*p(2)+rz*p(3)))
           sfi=sin(-2.0_gp*pi*(rx*p(1)+ry*p(2)+rz*p(3)))

           ! multiply density by shift /structural/ factor 
           rhore=rhog(1,i1,i2,i3,inzee)*sfr
           rhoim=rhog(2,i1,i2,i3,inzee)*sfi

           ! use analytical expression for rhog^el
           ! multiply by  Kernel 1/pi/G^2 in reciprocal space

           g2=real(p(1)**2+p(2)**2+p(3)**2,kind=8)

           !set = rhog^el (analytic)
           fac=(Zion/rloc**3.0_gp)/sqrt(2.0_gp*pi)/(2.0_gp*pi)
           fac=fac/real(n1i*hxh*n2i*hyh*n3i*hzh,kind=8)                    !Division by Volume
           setv=((sqrt(pi*2.0_gp*rloc**2.0_gp))**3)*fac*exp(-pi*pi*g2*2.0_gp*rloc**2.0_gp)

           if (g2 /= 0.d0) then

              potg = -setv/(pi*g2)  ! V^el(G)
              potg2 = (setv/pi)*((real(1.d0,kind=8)/g2**2.d0)&
                   +real(pi*pi*2.d0*rloc**2.d0/g2,kind=8))

              !STRESS TENSOR
              tens(1)=tens(1)-(rhore+rhoim)*(potg2*2.0_gp*p(1)*p(1)+potg)
              tens(2)=tens(2)-(rhore+rhoim)*(potg2*2.0_gp*p(2)*p(2)+potg)
              tens(3)=tens(3)-(rhore+rhoim)*(potg2*2.0_gp*p(3)*p(3)+potg)
              tens(6)=tens(6)-(rhore+rhoim)*(potg2*2.0_gp*p(1)*p(2))
              tens(5)=tens(5)-(rhore+rhoim)*(potg2*2.0_gp*p(1)*p(3))
              tens(4)=tens(4)-(rhore+rhoim)*(potg2*2.0_gp*p(2)*p(3))

           end if  !!!!!!!!!!!!!!!!!!!!!!!!!!!!!!!!!!!!!!!!!!!!! g2 /=0
        end do !i1
     end do !i2
     !$omp end do
     !$omp end parallel

  end do !iat -atoms

!!$  !not needed as the stress tensor is reduced afterwards
!!$  if (nproc>1) then
!!$      call mpiallred(tens(1), 6, mpi_sum, comm=bigdft_mpi%mpi_comm)
!!$  end if


  call f_free(nout_par)

  if (nproc>1) then
     call f_free_ptr(rhor)
  else
     nullify(rhor)
  end if
  call f_free(rhog)

  call f_release_routine()

END SUBROUTINE erf_stress




subroutine internal_forces(nat, rxyz, ixyz_int, ifrozen, fxyz)
  use module_base
  use dynamic_memory
  use internal_coordinates
  use yaml_output
  implicit none

  ! Calling arguments
  integer,intent(in) :: nat
  real(gp),dimension(3,nat),intent(in) :: rxyz
  integer,dimension(3,nat),intent(in) :: ixyz_int
  integer,dimension(nat),intent(in) :: ifrozen
  real(gp),dimension(3,nat),intent(inout) :: fxyz

  ! Local variables
  integer :: iat, ii
  integer,dimension(:),allocatable :: na, nb, nc
  real(gp),parameter :: degree=57.29578d0
  real(gp),dimension(:,:),allocatable :: geo, rxyz_tmp, geo_tmp, fxyz_int, tmp, rxyz_shifted
  real(gp),parameter :: alpha=1.d1
  real(kind=8),dimension(3) :: shift
  logical :: fix_bond, fix_phi, fix_theta

  call f_routine(id='internal_forces')

  ! Using internal coordinates the first atom is by definition at (0,0,0), so
  ! the global shift is just given by rxyz(:,1).
  shift=rxyz(:,1)

  na = f_malloc(nat,id='na')
  nb = f_malloc(nat,id='nb')
  nc = f_malloc(nat,id='nc')
  geo = f_malloc((/3,nat/),id='geo')
  rxyz_tmp = f_malloc((/3,nat/),id='rxyz_tmp')
  rxyz_shifted = f_malloc((/3,nat/),id='rxyz_shifted')
  geo_tmp = f_malloc((/3,nat/),id='geo_tmp')
  fxyz_int = f_malloc((/3,nat/),id='fxyz_int')
  tmp = f_malloc((/3,nat/),id='tmp')

  na=ixyz_int(1,:)
  nb=ixyz_int(2,:)
  nc=ixyz_int(3,:)

  do iat=1,nat
     rxyz_shifted(1,iat)=rxyz(1,iat)-shift(1)
     rxyz_shifted(2,iat)=rxyz(2,iat)-shift(2)
     rxyz_shifted(3,iat)=rxyz(3,iat)-shift(3)
  end do

  !!#  if (bigdft_mpi%iproc==0) call yaml_map('force start',fxyz)
  !!#  if (bigdft_mpi%iproc==0) call yaml_map('rxyz_shifted start',rxyz_shifted)

!!! Get the neighbor lists
  !!call get_neighbors(rxyz, nat, na, nb, nc)

  ! Transform the atomic positions to internal coordinates 
  !call xyzint(rxyz, nat, na, nb, nc, degree, geo)
  call xyzint(rxyz_shifted, nat, na, nb, nc, degree, geo)
  !!if (bigdft_mpi%iproc==0) call yaml_map('internal orig',geo)
!!! TEST ######################
  !!call internal_to_cartesian(nat, na, nb, nc, geo, rxyz_tmp)
  !!if (bigdft_mpi%iproc==0) call yaml_map('rxyz start',rxyz)
  !!if (bigdft_mpi%iproc==0) call yaml_map('rxyz end',rxyz_tmp)
!!! ###########################

  ! Shift the atomic positions according to the forces
  rxyz_tmp = rxyz_shifted + alpha*fxyz

  ! Transform these new atomic positions to internal coordinates
  call xyzint(rxyz_tmp, nat, na, nb, nc, degree, geo_tmp)

!!! Define the forces in internal coordinates
  !!fxyz_int = geo_tmp - geo

  ! Apply some constraints if required
  do iat=1,nat
     !!if (bigdft_mpi%iproc==0) then
     !!    write(*,'(a,i4,2es16.6)') 'iat, geo(1,iat), geo_tmp(1,iat)', iat, geo(1,iat), geo_tmp(1,iat)
     !!    write(*,'(a,i4,2es16.6)') 'iat, geo(2,iat), geo_tmp(2,iat)', iat, geo(2,iat), geo_tmp(2,iat)
     !!    write(*,'(a,i4,2es16.6)') 'iat, geo(3,iat), geo_tmp(3,iat)', iat, geo(3,iat), geo_tmp(3,iat)
     !!end if
     ii=ifrozen(iat)
     fix_theta = (mod(ii,10)==2)
     if (fix_theta) ii=ii-2
     fix_phi = (mod(ii,100)==20)
     if (fix_phi) ii=ii-20
     fix_bond = (mod(ii,1000)==200)
     if (fix_bond) then
        ! keep the original value, i.e. don't let this value be modified by the forces
        geo_tmp(1,iat)=geo(1,iat)
        if (bigdft_mpi%iproc==0) call yaml_map('keep internal coordinate fixed',(/1,iat/))
     end if
     if (fix_phi) then
        ! keep the original value, i.e. don't let this value be modified by the forces
        geo_tmp(2,iat)=geo(2,iat)
        if (bigdft_mpi%iproc==0) call yaml_map('keep internal coordinate fixed',(/2,iat/))
     end if
     if (fix_theta) then
        ! keep the original value, i.e. don't let this value be modified by the forces
        geo_tmp(3,iat)=geo(3,iat)
        if (bigdft_mpi%iproc==0) call yaml_map('keep internal coordinate fixed',(/3,iat/))
     end if
  end do


  ! Transform the atomic positions back to cartesian coordinates
  ! The bond angle must be modified (take 180 degrees minus the angle)
  geo_tmp(2:2,1:nat) = 180.d0 - geo_tmp(2:2,1:nat)
  geo(2:2,1:nat) = 180.d0 - geo(2:2,1:nat)
  !fxyz_int(2:2,1:nat) = 180.d0 - fxyz_int(2:2,1:nat)
  ! convert to rad
  geo_tmp(2:3,1:nat) = geo_tmp(2:3,1:nat) / degree
  geo(2:3,1:nat) = geo(2:3,1:nat) / degree
  !fxyz_int(2:3,1:nat) = fxyz_int(2:3,1:nat) / degree
  call internal_to_cartesian(nat, na, nb, nc, geo_tmp, rxyz_tmp)
  call internal_to_cartesian(nat, na, nb, nc, geo, tmp)
  !call internal_to_cartesian(nat, na, nb, nc, fxyz_int, fxyz)

  !if (bigdft_mpi%iproc==0) then
  !    do iat=1,nat
  !        write(*,'(a,i4,2es16.6)') 'iat, tmp(1,iat)-rxyz(1,iat), tmp(1,iat)-rxyz_tmp(1,iat)', &
  !            iat, tmp(1,iat)-rxyz(1,iat), tmp(1,iat)-rxyz_tmp(1,iat) 
  !        write(*,'(a,i4,2es16.6)') 'iat, tmp(2,iat)-rxyz(2,iat), tmp(2,iat)-rxyz_tmp(2,iat)', &
  !            iat, tmp(2,iat)-rxyz(2,iat), tmp(2,iat)-rxyz_tmp(2,iat) 
  !        write(*,'(a,i4,2es16.6)') 'iat, tmp(3,iat)-rxyz(3,iat), tmp(3,iat)-rxyz_tmp(3,iat)', &
  !            iat, tmp(3,iat)-rxyz(3,iat), tmp(3,iat)-rxyz_tmp(3,iat) 
  !    end do
  !end if

  !if (bigdft_mpi%iproc==0) call yaml_map('rxyz_tmp end',rxyz_tmp)
  !if (bigdft_mpi%iproc==0) call yaml_map('tmp end',tmp)

  ! Define the new forces
  fxyz = rxyz_tmp - tmp
  fxyz = fxyz/alpha

  !!if (bigdft_mpi%iproc==0) call yaml_map('force end',fxyz)

  ! Test
  rxyz_tmp = rxyz+alpha*fxyz
  call xyzint(rxyz_tmp, nat, na, nb, nc, degree, geo_tmp)
  !!#  if (bigdft_mpi%iproc==0) call yaml_map('cartesian end before',rxyz)
  !!#  if (bigdft_mpi%iproc==0) call yaml_map('cartesian end after',rxyz_tmp)
  !!#  if (bigdft_mpi%iproc==0) call yaml_map('internal end',geo_tmp)


  call f_free(na)
  call f_free(nb)
  call f_free(nc)
  call f_free(geo)
  call f_free(rxyz_tmp)
  call f_free(rxyz_shifted)
  call f_free(geo_tmp)
  call f_free(fxyz_int)
  call f_free(tmp)

  call f_release_routine()

end subroutine internal_forces

!> wrapper for the routine below
subroutine constraints_internal(astruct)
  use module_atoms, only: atomic_structure
  implicit none
  type(atomic_structure), intent(inout) :: astruct
  call keep_internal_coordinates_constraints(astruct%nat, astruct%rxyz_int, astruct%ixyz_int, astruct%ifrztyp, astruct%rxyz)
end subroutine constraints_internal

subroutine keep_internal_coordinates_constraints(nat, rxyz_int, ixyz_int, ifrozen, rxyz)
  use module_base
  use dynamic_memory
  use internal_coordinates
  use yaml_output
  implicit none

  ! Calling arguments
  integer,intent(in) :: nat
  real(gp),dimension(3,nat),intent(in) :: rxyz_int
  integer,dimension(3,nat),intent(in) :: ixyz_int
  integer,dimension(nat),intent(in) :: ifrozen
  real(gp),dimension(3,nat),intent(inout) :: rxyz

  ! Local variables
  integer :: iat, i, ii
  integer,dimension(:),allocatable :: na, nb, nc
  real(gp),parameter :: degree=57.29578d0
  real(gp),dimension(:,:),allocatable :: geo, geo_ref
  real(gp),parameter :: alpha=1.d0
  real(kind=8),dimension(3) :: shift
  logical :: fix_bond, fix_phi, fix_theta

  call f_routine(id='internal_forces')

  ! Using internal coordinates the first atom is by definition at (0,0,0), so
  ! the global shift is just given by rxyz(:,1).
  shift=rxyz(:,1)

  na = f_malloc(nat,id='na')
  nb = f_malloc(nat,id='nb')
  nc = f_malloc(nat,id='nc')
  geo = f_malloc((/3,nat/),id='geo')

  na=ixyz_int(1,:)
  nb=ixyz_int(2,:)
  nc=ixyz_int(3,:)


  ! Transform the atomic positions to internal coordinates 
  call xyzint(rxyz, nat, na, nb, nc, degree, geo)

  ! The bond angle must be modified (take 180 degrees minus the angle)
  geo(2:2,1:nat) = 180.d0 - geo(2:2,1:nat)
  ! convert to rad
  geo(2:3,1:nat) = geo(2:3,1:nat) / degree

  ! Apply some constraints if required
  do iat=1,nat
     ii=ifrozen(iat)
     fix_theta = (mod(ii,10)==2)
     if (fix_theta) ii=ii-2
     fix_phi = (mod(ii,100)==20)
     if (fix_phi) ii=ii-20
     fix_bond = (mod(ii,1000)==200)
     if (fix_bond) then
        ! keep the original value, i.e. don't let this value be modified by the forces
        geo(1,iat)=rxyz_int(1,iat)
        if (bigdft_mpi%iproc==0) call yaml_map('keep internal coordinate fixed',(/1,iat/))
     end if
     if (fix_phi) then
        ! keep the original value, i.e. don't let this value be modified by the forces
        geo(2,iat)=rxyz_int(2,iat)
        if (bigdft_mpi%iproc==0) call yaml_map('keep internal coordinate fixed',(/2,iat/))
     end if
     if (fix_theta) then
        ! keep the original value, i.e. don't let this value be modified by the forces
        geo(3,iat)=rxyz_int(3,iat)
        if (bigdft_mpi%iproc==0) call yaml_map('keep internal coordinate fixed',(/3,iat/))
     end if
  end do


  ! Transform the atomic positions back to cartesian coordinates
  call internal_to_cartesian(nat, na, nb, nc, geo, rxyz)


  call f_free(na)
  call f_free(nb)
  call f_free(nc)
  call f_free(geo)

  call f_release_routine()

end subroutine keep_internal_coordinates_constraints

<|MERGE_RESOLUTION|>--- conflicted
+++ resolved
@@ -3872,196 +3872,6 @@
 
 
 
-<<<<<<< HEAD
-subroutine local_hamiltonian_stress_linear(iproc, nproc, orbs, lzd, hx, hy, hz, npsidim, &
-     psi, &!psit_c, psit_f, &
-     collcom, msmat, mmat, lsmat, lmat, tens)
-  use module_base
-  use module_types
-  use module_interfaces
-  !use module_xc
-  use sparsematrix_base, only: sparse_matrix, matrices
-  use sparsematrix, only: trace_sparse
-  use communications_base, only: TRANSPOSE_FULL
-  use communications, only: transpose_localized
-  use transposed_operations, only: calculate_overlap_transposed
-  use locreg_operations
-  implicit none
-  integer,intent(in) :: iproc, nproc
-  type(orbitals_data), intent(in) :: orbs
-  type(local_zone_descriptors), intent(in) :: lzd
-  type(comms_linear),intent(in) :: collcom
-  type(sparse_matrix),intent(in) :: lsmat
-  type(sparse_matrix),intent(inout) :: msmat
-  type(matrices),intent(inout) :: mmat, lmat
-  real(gp), intent(in) :: hx,hy,hz
-  integer,intent(in) :: npsidim
-  real(wp), dimension(npsidim), intent(in) :: psi
-  !real(kind=8),dimension(collcom%ndimind_c),intent(inout) :: psit_c
-  !real(kind=8),dimension(7*collcom%ndimind_f),intent(inout) :: psit_f
-  real(gp), intent(inout) :: tens(6)
-  !local variables
-  real(gp) :: ekin_sum,epot_sum
-  character(len=*), parameter :: subname='local_hamiltonian_stress'
-  integer :: iorb, npot, i_f, iseg_f, iiorb, ilr, ist, idir, iidim
-  !real(wp) :: kinstr(6)
-  real(gp) :: ekin,kx,ky,kz,etest, tt, ekino
-  type(workarr_locham) :: w
-  real(wp), dimension(:,:), allocatable :: psir
-  real(kind=8),dimension(0:3) :: scal=1.d0
-  real(kind=8),dimension(3) :: hgridh
-  real(kind=8),dimension(:,:),allocatable :: hpsit_c, hpsit_f, hpsi
-  real(kind=8),dimension(:),allocatable :: psit_c, psit_f
-
-  call f_routine(id='local_hamiltonian_stress')
-
-  !@ NEW ####################################################
-
-  hgridh(1)=hx*.5_gp
-  hgridh(2)=hy*.5_gp
-  hgridh(3)=hz*.5_gp
-
-  hpsit_c = f_malloc((/collcom%ndimind_c,3/),id='hpsit_c')
-  hpsit_f = f_malloc((/7*collcom%ndimind_f,3/),id='hpsit_f')
-  hpsi = f_malloc((/npsidim,3/),id='hpsi')
-  psit_c = f_malloc(collcom%ndimind_c,id='psit_c')
-  psit_f = f_malloc(7*collcom%ndimind_f,id='psit_f')
-
-  call initialize_work_arrays_locham(lzd%nlr, lzd%llr, orbs%nspinor, .true., w)
-  ist = 1
-  do iorb=1,orbs%norbp
-     iiorb = orbs%isorb + iorb
-     ilr = orbs%inwhichlocreg(iiorb)
-
-     i_f=min(1,lzd%llr(ilr)%wfd%nvctr_f)
-     iseg_f=min(1,lzd%llr(ilr)%wfd%nseg_f)
-
-
-     !!psir = f_malloc0((/lzd%llr(ilr)%d%n1i*lzd%llr(ilr)%d%n2i*lzd%llr(ilr)%d%n3i,orbs%nspinor/),id='psir')
-     call initialize_work_arrays_locham(1, [Lzd%Llr(ilr)], orbs%nspinor, .false., w)
-
-     !!call daub_to_isf_locham(orbs%nspinor, lzd%llr(ilr), wrk_lh, psi(ist), psir)
-     call uncompress_forstandard(lzd%llr(ilr)%d%n1, lzd%llr(ilr)%d%n2, lzd%llr(ilr)%d%n3, &
-          lzd%llr(ilr)%d%nfl1, lzd%llr(ilr)%d%nfu1, &
-          lzd%llr(ilr)%d%nfl2, lzd%llr(ilr)%d%nfu2, &
-          lzd%llr(ilr)%d%nfl3, lzd%llr(ilr)%d%nfu3, &
-          lzd%llr(ilr)%wfd%nseg_c, lzd%llr(ilr)%wfd%nvctr_c, &
-          lzd%llr(ilr)%wfd%keygloc(1,1), lzd%llr(ilr)%wfd%keyvloc(1), &
-          lzd%llr(ilr)%wfd%nseg_f, lzd%llr(ilr)%wfd%nvctr_f, &
-          lzd%llr(ilr)%wfd%keygloc(1,lzd%llr(ilr)%wfd%nseg_c+iseg_f), &
-          lzd%llr(ilr)%wfd%keyvloc(lzd%llr(ilr)%wfd%nseg_c+iseg_f), &
-          scal, psi(ist), psi(ist+lzd%llr(ilr)%wfd%nvctr_c+i_f-1), &
-          w%x_c(1,1), w%x_f(1,1), w%x_f1(1,1), w%x_f2(1,1), w%x_f3(1,1))
-
-     do idir=1,3
-        iidim = 10**(3-idir)
-        call f_zero(w%y_c)
-        call f_zero(w%y_f)
-        !!call convolut_kinetic_per_T_1D(2*lzd%llr(ilr)%d%n1+1, 2*lzd%llr(ilr)%d%n2+1, 2*lzd%llr(ilr)%d%n3+1, &
-        !!     hgridh(idir), idir, w%x_c(1,1), w%y_c(1,1))
-        call ConvolkineticT(lzd%llr(ilr)%d%n1, lzd%llr(ilr)%d%n2, lzd%llr(ilr)%d%n3, &
-             lzd%llr(ilr)%d%nfl1, lzd%llr(ilr)%d%nfu1, &
-             lzd%llr(ilr)%d%nfl2, lzd%llr(ilr)%d%nfu2, &
-             lzd%llr(ilr)%d%nfl3, lzd%llr(ilr)%d%nfu3, &
-             hx, hy, hz, &      !here the grid spacings are supposed to be equal.  SM: not any more
-             lzd%llr(ilr)%bounds%kb%ibyz_c, lzd%llr(ilr)%bounds%kb%ibxz_c, lzd%llr(ilr)%bounds%kb%ibxy_c, &
-             lzd%llr(ilr)%bounds%kb%ibyz_f, lzd%llr(ilr)%bounds%kb%ibxz_f, lzd%llr(ilr)%bounds%kb%ibxy_f, &
-             w%x_c(1,1), w%x_f(1,1), &
-             w%y_c(1,1), w%y_f(1,1), ekino, &
-             w%x_f1(1,1), w%x_f2(1,1), w%x_f3(1,1),iidim)
-        call compress_forstandard(lzd%llr(ilr)%d%n1, lzd%llr(ilr)%d%n2, lzd%llr(ilr)%d%n3, &
-             lzd%llr(ilr)%d%nfl1, lzd%llr(ilr)%d%nfu1, &
-             lzd%llr(ilr)%d%nfl2, lzd%llr(ilr)%d%nfu2, &
-             lzd%llr(ilr)%d%nfl3, lzd%llr(ilr)%d%nfu3, &
-             lzd%llr(ilr)%wfd%nseg_c, lzd%llr(ilr)%wfd%nvctr_c, &
-             lzd%llr(ilr)%wfd%keygloc(1,1), lzd%llr(ilr)%wfd%keyvloc(1), &
-             lzd%llr(ilr)%wfd%nseg_f, lzd%llr(ilr)%wfd%nvctr_f, &
-             lzd%llr(ilr)%wfd%keygloc(1,lzd%llr(ilr)%wfd%nseg_c+iseg_f), &
-             lzd%llr(ilr)%wfd%keyvloc(lzd%llr(ilr)%wfd%nseg_c+iseg_f), &
-             scal, w%y_c(1,1), w%y_f(1,1), hpsi(ist,idir), hpsi(ist+lzd%llr(ilr)%wfd%nvctr_c+i_f-1,idir))
-     end do
-
-     ist = ist + lzd%llr(ilr)%wfd%nvctr_c + 7*lzd%llr(ilr)%wfd%nvctr_f
-  end do
-
-  call transpose_localized(iproc, nproc, npsidim, orbs, collcom, TRANSPOSE_FULL, &
-       psi, psit_c, psit_f, lzd)
-  do idir=1,3
-     call transpose_localized(iproc, nproc, npsidim, orbs, collcom, TRANSPOSE_FULL, &
-          hpsi(1,idir), hpsit_c, hpsit_f, lzd)
-     call calculate_overlap_transposed(iproc, nproc, orbs, collcom, &
-          psit_c, hpsit_c, psit_f, hpsit_f, msmat, mmat)
-     tt = trace_sparse(iproc, nproc, orbs, msmat, lsmat, mmat%matrix_compr, lmat%matrix_compr, 1)
-     !tens(idir) = tens(idir) + -8.0_gp/(hx*hy*hz)/real(lzd%llr(ilr)%d%n1i*lzd%llr(ilr)%d%n2i*lzd%llr(ilr)%d%n3i,gp)*tt
-     tens(idir) = tens(idir) - 2.0_gp*8.0_gp/(hx*hy*hz)/real(lzd%glr%d%n1i*lzd%glr%d%n2i*lzd%glr%d%n3i,gp)*tt
-     tens(idir) = tens(idir)/real(nproc,kind=8) !divide by nproc since an allreduce will follow
-  end do
-
-  call deallocate_work_arrays_locham(w)
-  call f_free(hpsit_c)
-  call f_free(hpsit_f)
-  call f_free(psit_c)
-  call f_free(psit_f)
-  call f_free(hpsi)
-
-  !@ END NEW ################################################
-
-!!!initialise the work arrays
-  !!call initialize_work_arrays_locham(1,lr,orbs%nspinor,.true.,wrk_lh)  
-
-  !!tens=0.d0
-
-!!!components of the potential
-  !!npot=orbs%nspinor
-  !!if (orbs%nspinor == 2) npot=1
-
-  !!hpsi = f_malloc((/ lr%wfd%nvctr_c+7*lr%wfd%nvctr_f , orbs%nspinor*orbs%norbp /),id='hpsi')
-  !!hpsi=0.0_wp
-!!! Wavefunction in real space
-  !!psir = f_malloc0((/ lr%d%n1i*lr%d%n2i*lr%d%n3i, orbs%nspinor /),id='psir')
-!!!call to_zero(lr%d%n1i*lr%d%n2i*lr%d%n3i*orbs%nspinor,psir)
-
-
-
-  !!ekin_sum=0.0_gp
-  !!epot_sum=0.0_gp
-
-  !!etest=0.0_gp
-
-
-  !!do iorb=1,orbs%norbp
-  !!   kinstr=0._wp
-  !!   oidx=(iorb-1)*orbs%nspinor+1
-
-  !!   call daub_to_isf_locham(orbs%nspinor,lr,wrk_lh,psi(1,oidx),psir)
-
-  !!   kx=orbs%kpts(1,orbs%iokpt(iorb))
-  !!   ky=orbs%kpts(2,orbs%iokpt(iorb))
-  !!   kz=orbs%kpts(3,orbs%iokpt(iorb))
-
-  !!   call isf_to_daub_kinetic(hx,hy,hz,kx,ky,kz,orbs%nspinor,lr,wrk_lh,&
-  !!        psir,hpsi(1,oidx),ekin,kinstr)
-
-  !!   kinstr = -kinstr*8.0_gp/(hx*hy*hz)/real(lr%d%n1i*lr%d%n2i*lr%d%n3i,gp)
-  !!   tens=tens+kinstr*2.0_gp*&
-  !!   orbs%kwgts(orbs%iokpt(iorb))*orbs%occup(iorb+orbs%isorb)
-
-  !!end do !loop over orbitals: finished
-
-!!!deallocations of work arrays
-  !!call f_free(psir)
-
-  !!call f_free(hpsi)
-
-  !!call deallocate_work_arrays_locham(wrk_lh)
-
-
-  call f_release_routine()
-
-END SUBROUTINE local_hamiltonian_stress_linear
-
-=======
->>>>>>> f498e006
 
 subroutine erf_stress(at,rxyz,hxh,hyh,hzh,n1i,n2i,n3i,n3p,iproc,nproc,ngatherarr,rho,tens)
   use module_base
