--- conflicted
+++ resolved
@@ -307,11 +307,7 @@
   real(gp), intent(out) :: fnoise,pressure
   real(gp), dimension(6), intent(out) :: strten
   real(gp), dimension(3,atoms%nat), intent(out) :: fxyz
-<<<<<<< HEAD
-=======
-  type(DFT_wavefunction),intent(in),optional :: tmb
-  real(gp),dimension(3,atoms%nat),optional,intent(in) :: fpulay
->>>>>>> a38af521
+  type(DFT_wavefunction),intent(in) :: tmb
   !local variables
   integer :: ierr,iat,i,j
   real(gp) :: charge,ucvol
@@ -372,37 +368,14 @@
   !add to the forces the ionic and dispersion contribution 
   if (.not. experimental_modulebase_var_onlyfion) then !normal case
      do iat=1,atoms%nat
-        fxyz(1,iat)=fxyz(1,iat)+fion(1,iat)+fdisp(1,iat)-fpulay(1,iat)
-        fxyz(2,iat)=fxyz(2,iat)+fion(2,iat)+fdisp(2,iat)-fpulay(2,iat)
-        fxyz(3,iat)=fxyz(3,iat)+fion(3,iat)+fdisp(3,iat)-fpulay(3,iat)
+        fxyz(1,iat)=fxyz(1,iat)+fion(1,iat)+fdisp(1,iat)+fpulay(1,iat)
+        fxyz(2,iat)=fxyz(2,iat)+fion(2,iat)+fdisp(2,iat)+fpulay(2,iat)
+        fxyz(3,iat)=fxyz(3,iat)+fion(3,iat)+fdisp(3,iat)+fpulay(3,iat)
      enddo
   else
      call vcopy(3*atoms%nat,fion(1,1),1,fxyz(1,1),1)
   end if
 
-<<<<<<< HEAD
-=======
-  ! Pulay correction if present
-  if (present(fpulay)) then
-      if (iproc==0) then
-          !!do iat=1,atoms%nat
-          !!    write(444,'(2es16.6)') fxyz(1,iat), fpulay(1,iat)
-          !!    write(444,'(2es16.6)') fxyz(2,iat), fpulay(2,iat)
-          !!    write(444,'(2es16.6)') fxyz(3,iat), fpulay(3,iat)
-          !!end do
-          !!write(444,'(a)') '============================================'
-      end if
-      !!write(*,*) 'WARNING: IGNORE PULAY FORCES'
-      do iat=1,atoms%nat
-          fxyz(1,iat) = fxyz(1,iat) + fpulay(1,iat)
-          fxyz(2,iat) = fxyz(2,iat) + fpulay(2,iat)
-          fxyz(3,iat) = fxyz(3,iat) + fpulay(3,iat)
-      end do
-  end if
-
-
-
->>>>>>> a38af521
   !clean the center mass shift and the torque in isolated directions
   call clean_forces(iproc,atoms,rxyz,fxyz,fnoise)
   if (iproc == 0) call write_forces(atoms,fxyz)
