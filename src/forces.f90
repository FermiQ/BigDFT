--- conflicted
+++ resolved
@@ -361,11 +361,7 @@
      messages(4)='PSP Long Range'
      !here we should add the pretty printings
      do i=1,4
-<<<<<<< HEAD
-        if (atoms%symObj >= 0) call symm_stress((iproc==0),strtens(1,i),atoms%symObj)
-=======
-        if (atoms%sym%symObj >= 0) call symm_stress(iproc,strtens(1,i),atoms)
->>>>>>> 2a3e87e1
+        if (atoms%sym%symObj >= 0) call symm_stress((iproc==0),strtens(1,i),atoms%sym%symObj)
         if (iproc==0 .and. verbose>2)&
              call write_strten_info(.false.,strtens(1,i),ucvol,pressure,trim(messages(i)))
         do j=1,6
@@ -3763,11 +3759,7 @@
   integer, allocatable :: symrec(:,:,:)
   real(gp),dimension(3,3) :: symtens
 
-<<<<<<< HEAD
   call symmetry_get_matrices_p(symObj, nsym, sym, transNon, symAfm, errno)
-=======
-  call symmetry_get_matrices_p(at%sym%symObj, nsym, sym, transNon, symAfm, errno)
->>>>>>> 2a3e87e1
   if (errno /= AB6_NO_ERROR) stop
   if (nsym < 2) return
 
