--- conflicted
+++ resolved
@@ -347,7 +347,6 @@
      iproj=0
      istart_c=1
      do iat=1,at%nat
-<<<<<<< HEAD
         fx=0.d0
         fy=0.d0
         fz=0.d0
@@ -365,45 +364,12 @@
                  do m=1,2*l-1
                     iproj=iproj+1
                     istart_f=istart_c+mbvctr_c
-=======
-     fx=0.d0
-     fy=0.d0
-     fz=0.d0
-     mbseg_c=nlpspd%nseg_p(2*iat-1)-nlpspd%nseg_p(2*iat-2)
-     mbseg_f=nlpspd%nseg_p(2*iat  )-nlpspd%nseg_p(2*iat-1)
-     jseg_c=nlpspd%nseg_p(2*iat-2)+1
-     jseg_f=nlpspd%nseg_p(2*iat-1)+1
-     mbvctr_c=nlpspd%nvctr_p(2*iat-1)-nlpspd%nvctr_p(2*iat-2)
-     mbvctr_f=nlpspd%nvctr_p(2*iat  )-nlpspd%nvctr_p(2*iat-1)
-     ityp=at%iatype(iat)
-     scalprod(:,:,:,:)=0.d0
-     do l=1,4
-        do i=1,3
-           if (at%psppar(l,i,ityp).ne.0.d0) then
-              do m=1,2*l-1
-                 iproj=iproj+1
-                 istart_f=istart_c+mbvctr_c
-
-                 call wpdot(  &
-                      wfd%nvctr_c,wfd%nvctr_f,wfd%nseg_c,wfd%nseg_f,&
-                      wfd%keyv(1),wfd%keyv(wfd%nseg_c+1),wfd%keyg(1,1),&
-                      wfd%keyg(1,wfd%nseg_c+1),&
-                      psi(1,iorb-iproc*norbp*nspinor),psi(wfd%nvctr_c+1,iorb-iproc*norbp*nspinor),  &
-                      mbvctr_c,mbvctr_f,mbseg_c,mbseg_f,&
-                      nlpspd%keyv_p(jseg_c),nlpspd%keyv_p(jseg_f),  &
-                      nlpspd%keyg_p(1,jseg_c),nlpspd%keyg_p(1,jseg_f),&
-                      proj(istart_c),proj(istart_f),scalprod(0,l,i,m))
->>>>>>> ae493ecc
 
                     call wpdot(  &
                          wfd%nvctr_c,wfd%nvctr_f,wfd%nseg_c,wfd%nseg_f,&
                          wfd%keyv(1),wfd%keyv(wfd%nseg_c+1),wfd%keyg(1,1),&
                          wfd%keyg(1,wfd%nseg_c+1),&
-<<<<<<< HEAD
-                         psi(1,iorb-iproc*norbp),psi(wfd%nvctr_c+1,iorb-iproc*norbp),  &
-=======
-                         psi(1,iorb-iproc*norbp*nspinor),psi(wfd%nvctr_c+1,iorb-iproc*norbp*nspinor), &
->>>>>>> ae493ecc
+                      psi(1,iorb-iproc*norbp*nspinor),psi(wfd%nvctr_c+1,iorb-iproc*norbp*nspinor),  &
                          mbvctr_c,mbvctr_f,mbseg_c,mbseg_f,&
                          nlpspd%keyv_p(jseg_c),nlpspd%keyv_p(jseg_f),  &
                          nlpspd%keyg_p(1,jseg_c),nlpspd%keyg_p(1,jseg_f),&
@@ -415,7 +381,7 @@
                             wfd%nvctr_c,wfd%nvctr_f,wfd%nseg_c,wfd%nseg_f,&
                             wfd%keyv(1),wfd%keyv(wfd%nseg_c+1),wfd%keyg(1,1),&
                             wfd%keyg(1,wfd%nseg_c+1),&
-                            psi(1,iorb-iproc*norbp),psi(wfd%nvctr_c+1,iorb-iproc*norbp), &
+                         psi(1,iorb-iproc*norbp*nspinor),psi(wfd%nvctr_c+1,iorb-iproc*norbp*nspinor), &
                             mbvctr_c,mbvctr_f,mbseg_c,mbseg_f,&
                             nlpspd%keyv_p(jseg_c),nlpspd%keyv_p(jseg_f),  &
                             nlpspd%keyg_p(1,jseg_c),nlpspd%keyg_p(1,jseg_f),&
@@ -459,28 +425,16 @@
         end if
      end do
 
-<<<<<<< HEAD
      do iat=1,at%nat
-        fsep(1,iat)=fsep(1,iat)+occup(iorb)*2.d0*fxyz_orb(1,iat)
-        fsep(2,iat)=fsep(2,iat)+occup(iorb)*2.d0*fxyz_orb(2,iat)
-        fsep(3,iat)=fsep(3,iat)+occup(iorb)*2.d0*fxyz_orb(3,iat)
+        fsep(1,iat)=fsep(1,iat)+occup((iorb-1)/nspinor+1)*2.d0*fxyz_orb(1,iat)
+        fsep(2,iat)=fsep(2,iat)+occup((iorb-1)/nspinor+1)*2.d0*fxyz_orb(2,iat)
+        fsep(3,iat)=fsep(3,iat)+occup((iorb-1)/nspinor+1)*2.d0*fxyz_orb(3,iat)
      end do
 
      if (iproj.ne.nlpspd%nproj) stop '1:applyprojectors'
      if (istart_c-1.ne.nlpspd%nprojel) stop '2:applyprojectors'
+
   end do
-=======
-  do iat=1,at%nat
-     fsep(1,iat)=fsep(1,iat)+occup((iorb-1)/nspinor+1)*2.d0*fxyz_orb(1,iat)
-     fsep(2,iat)=fsep(2,iat)+occup((iorb-1)/nspinor+1)*2.d0*fxyz_orb(2,iat)
-     fsep(3,iat)=fsep(3,iat)+occup((iorb-1)/nspinor+1)*2.d0*fxyz_orb(3,iat)
-  end do
-
-  if (iproj.ne.nlpspd%nproj) stop '1:applyprojectors'
-  if (istart_c-1.ne.nlpspd%nprojel) stop '2:applyprojectors'
-
-end do
->>>>>>> ae493ecc
 
 !!$  do iat=1,at%nat
 !!$     write(20+iat,'(1x,i5,1x,3(1x,1pe12.5))') &
