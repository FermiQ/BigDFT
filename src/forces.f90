--- conflicted
+++ resolved
@@ -345,11 +345,7 @@
 
   ! Add up all the force contributions
   if (nproc > 1) then
-<<<<<<< HEAD
-     call mpiallred(fxyz,3*atoms%nat,MPI_SUM,MPI_COMM_WORLD,ierr)
-=======
-     call mpiallred(fxyz(1,1),3*atoms%nat,MPI_SUM,bigdft_mpi%mpi_comm,ierr)
->>>>>>> 5a89d022
+     call mpiallred(fxyz,3*atoms%nat,MPI_SUM,bigdft_mpi%mpi_comm,ierr)
        if (atoms%geocode == 'P') &
             call mpiallred(strtens(1,1),6*3,MPI_SUM,bigdft_mpi%mpi_comm,ierr) !do not reduce erfstr
      call mpiallred(charge,1,MPI_SUM,bigdft_mpi%mpi_comm,ierr)
