--- conflicted
+++ resolved
@@ -20,7 +20,7 @@
   hgridh=hgrid*.5d0 
   pi=4.d0*atan(1.d0)
 
-  !if (iproc == 0) write(*,'(1x,a)',advance='no')'Calculate local forces...'
+  if (iproc == 0) write(*,'(1x,a)',advance='no')'Calculate local forces...'
   forceleaked=0.d0
 
   do iat=1,at%nat
@@ -144,23 +144,17 @@
      floc(2,iat)=fyion+(hgridh**3*prefactor)*fyerf+(hgridh**3/rloc**2)*fygau
      floc(3,iat)=fzion+(hgridh**3*prefactor)*fzerf+(hgridh**3/rloc**2)*fzgau
 
-<<<<<<< HEAD
-     write(*,'(1x,a,i5,i5,1x,a6,3(1x,1pe12.5))') &
-          'L',iproc,iat,trim(at%atomnames(at%iatype(iat))),&
-          fzion,(hgridh**3*prefactor)*fzerf,(hgridh**3/rloc**2)*fzgau
-=======
-     !only for testing purposes, printing the components of the forces for each atoms
-     write(10+iat,'(1x,f8.3,i5,3(1x,3(1x,1pe12.5)))') &
-          hgrid,iat,fxion,fyion,fzion,(hgridh**3*prefactor)*fxerf,(hgridh**3*prefactor)*fyerf,&
-          (hgridh**3*prefactor)*fzerf,(hgridh**3/rloc**2)*fxgau,(hgridh**3/rloc**2)*fygau,(hgridh**3/rloc**2)*fzgau
->>>>>>> 5bed0e49
-
+!!$     !only for testing purposes, printing the components of the forces for each atoms
+!!$     write(10+iat,'(1x,f8.3,i5,3(1x,3(1x,1pe12.5)))') &
+!!$          hgrid,iat,fxion,fyion,fzion,(hgridh**3*prefactor)*fxerf,(hgridh**3*prefactor)*fyerf,&
+!!$          (hgridh**3*prefactor)*fzerf,(hgridh**3/rloc**2)*fxgau,(hgridh**3/rloc**2)*fygau,(hgridh**3/rloc**2)*fzgau
+     
 
   end do
 
 
   forceleaked=forceleaked*prefactor*hgridh**3
-  !if (iproc.eq.0) write(*,'(a,1pe12.5)') 'done. Leaked force: ',forceleaked
+  if (iproc.eq.0) write(*,'(a,1pe12.5)') 'done. Leaked force: ',forceleaked
 
 end subroutine local_forces
 
@@ -293,14 +287,8 @@
   allocate(fxyz_orb(3,at%nat),stat=i_stat)
   call memocc(i_stat,product(shape(fxyz_orb))*kind(fxyz_orb),'fxyz_orb','nonlocal_forces')
 
-<<<<<<< HEAD
-
-  !!!!!WARNING THIS MUS BE ELIMINATED, ONLY FOR TESTING
-  fsep=0.d0
-=======
-  !to be eliminated only for testing purposes
-  fsep(:,:)=0.d0
->>>>>>> 5bed0e49
+!!$  !to be eliminated only for testing purposes
+!!$  fsep(:,:)=0.d0
 
   !calculate the coefficients for the off-diagonal terms
   do l=1,3
@@ -431,18 +419,12 @@
   if (istart_c-1.ne.nlpspd%nprojel) stop '2:applyprojectors'
 end do
 
-do iat=1,at%nat
-<<<<<<< HEAD
-   write(*,'(1x,a,i5,i5,1x,a6,1x,1pe12.5)') &
-        'NL',iproc,iat,trim(at%atomnames(at%iatype(iat))),&
-        fsep(3,iat)
-end do
+!!$do iat=1,at%nat
+!!$   write(20+iat,'(1x,i5,1x,3(1x,1pe12.5))') &
+!!$        iat,fsep(1,iat),fsep(2,iat),fsep(3,iat)
+!!$        fsep(3,iat)
+!!$end do
    
-=======
-   write(20+iat,'(1x,i5,1x,3(1x,1pe12.5))') &
-        iat,fsep(1,iat),fsep(2,iat),fsep(3,iat)
-end do
->>>>>>> 5bed0e49
 
   i_all=-product(shape(fxyz_orb))*kind(fxyz_orb)
   deallocate(fxyz_orb,stat=i_stat)
