--- conflicted
+++ resolved
@@ -3985,11 +3985,7 @@
   integer :: mbvctr_c,mbvctr_f,iorb,nwarnings,nspinor,ispinor,jorbd,ncount,ist_send
   real(gp) :: offdiagcoeff,hij,sp0,spi,sp0i,sp0j,spj,Enl,vol
   !real(gp) :: orbfac,strc
-<<<<<<< HEAD
-  integer :: idir,ncplx,icplx,isorb,ikpt,ieorb,istart_ck,ispsi_k,ispsi,jorb,jproc,ii,ist,ierr,iiat
-=======
-  integer :: idir,i_all,i_stat,ncplx,icplx,isorb,ikpt,ieorb,istart_ck,ispsi_k,ispsi,jorb,jproc,ii,ist,ierr,iiat,iiiat
->>>>>>> a7b335d2
+  integer :: idir,ncplx,icplx,isorb,ikpt,ieorb,istart_ck,ispsi_k,ispsi,jorb,jproc,ii,ist,ierr,iiat,iiiat
   real(gp), dimension(2,2,3) :: offdiagarr
   real(gp), dimension(:,:), allocatable :: fxyz_orb
   real(dp), dimension(:,:,:,:,:,:,:), allocatable :: scalprod
@@ -4000,14 +3996,10 @@
   real(dp),dimension(:),allocatable :: scalprod_recvbuf
   integer,parameter :: ndir=3 !3 for forces, 9 for forces and stresses
   real(kind=8),dimension(:),allocatable :: denskern_gathered
-<<<<<<< HEAD
-  integer,dimension(:,:),allocatable :: iorbminmax
-=======
   integer,dimension(:,:),allocatable :: iorbminmax, iatminmax
   integer :: iorbmin, jorbmin, iorbmax, jorbmax
   integer :: nat_per_iteration, isat, natp, iat_out, nat_out, norbp_max
   integer,parameter :: MAX_SIZE=268435456 !max size of the array scalprod, in elements
->>>>>>> a7b335d2
 
   !integer :: ldim, gdim
   !real(8),dimension(:),allocatable :: phiglobal
@@ -4059,15 +4051,9 @@
       senddspls(jproc)=senddspls(jproc-1)+sendcounts(jproc-1)
       recvdspls(jproc)=recvdspls(jproc-1)+recvcounts(jproc-1)
   end do
-<<<<<<< HEAD
-
+  
   call f_zero(strten) 
-
-=======
   
-  call to_zero(6,strten(1)) 
-  
->>>>>>> a7b335d2
      
   !always put complex scalprod
   !also nspinor for the moment is the biggest as possible
@@ -4649,151 +4635,12 @@
 
       end subroutine transpose_scalprod
 
-<<<<<<< HEAD
-  if (nproc>1) then
-      ! The density kernel is distributed over the taskgroups, but here the entire
-      ! array is needed. Therefore gather it together from the taskgroups. If one
-      ! wants to avoid this, the parallelization scheme of the subroutine must be changed.
-     call f_zero(recvcounts)
-      call f_zero(recvdspls)
-      ncount = denskern%smmm%istartend_mm_dj(2) - denskern%smmm%istartend_mm_dj(1) + 1
-      recvcounts(iproc) = ncount
-      call mpiallred(recvcounts, mpi_sum, bigdft_mpi%mpi_comm)
-      recvdspls(0) = 0
-      do jproc=1,nproc-1
-          recvdspls(jproc) = recvdspls(jproc-1) + recvcounts(jproc-1)
-      end do
-      ist_send = denskern%smmm%istartend_mm_dj(1)
-      denskern_gathered = f_malloc(denskern%nvctr, id='denskern_gathered')
-      call mpi_get_to_allgatherv_double(denskern_mat%matrix_compr(ist_send), ncount, &
-           denskern_gathered(1), recvcounts, recvdspls, bigdft_mpi%mpi_comm)
-      !!call mpi_allgatherv(denskern_mat%matrix_compr(ist_send), ncount, mpi_double_precision, &
-      !!                    denskern_gathered(1), recvcounts, recvdspls, mpi_double_precision, &
-      !!                    bigdft_mpi%mpi_comm, ierr)
-      call vcopy(denskern%nvctr, denskern_gathered(1), 1, denskern_mat%matrix_compr(1), 1)
-      call f_free(denskern_gathered)
-  end if
-=======
->>>>>>> a7b335d2
 
       subroutine calculate_forces()
         implicit none
 
         call f_routine(id='calculate_forces')
 
-<<<<<<< HEAD
-  natp_if: if (nat_par(iproc)>0) then
-
-      !apply the projectors  k-point of the processor
-      !starting k-point
-      ikpt=orbs%iokpt(1)
-      jorb=0
-      loop_kptF: do
-
-         call orbs_in_kpt(ikpt,orbs,isorb,ieorb,nspinor)
-
-         call ncplx_kpt(ikpt,orbs,ncplx)
-
-         call f_zero(fxyz_orb)
-
-         ! loop over all my orbitals for calculating forces
-         !do iorbout=isorb,ieorb
-         !do iorbout=1,orbs%norb
-         spin_loop: do ispin=1,denskern%nspin
-            do iat=1,nat_par(iproc)
-               iiat=isat_par(iproc)+iat
-               ityp=at%astruct%iatype(iiat)
-               !write(*,'(a,3i9,2i12)') 'iproc, iat, iiat, iorbminmax', iproc, iat, iiat, iorbminmax(iiat,:)
-               do iseg=1,denskern%nseg
-                  ! Check whether this segment is within the range to be considered (check 
-                  ! only the line number as one segment is always on one single line).
-                  if (denskern%keyg(1,2,iseg)<iorbminmax(iiat,1) .or. denskern%keyg(1,2,iseg)>iorbminmax(iiat,2)) cycle
-                  ii = denskern%keyv(iseg)-1 + (ispin-1)*denskern%nvctr 
-                  do jjorb=denskern%keyg(1,1,iseg),denskern%keyg(2,1,iseg)
-                     ii=ii+1
-                     !!iorbout = (jjorb-1)/orbs%norb + 1
-                     !!jorb = jjorb - (iorbout-1)*orbs%norb
-                     iorbout = denskern%keyg(1,2,iseg)
-                     jorb = jjorb
-                     !spin shift
-                     if (ispin==2) then
-                         iorbout = iorbout + denskern%nfvctr
-                         jorb = jorb + denskern%nfvctr
-                     end if
-                  !jorb=0 !THIS WILL CREATE PROBLEMS FOR K-POINTS!!
-                  sab=0.0_gp
-                  ! loop over all projectors
-                  !do iorb=isorb,ieorb
-                  !do iorb=1,orbs%norb
-                     do ispinor=1,nspinor,ncplx
-                        !jorb=jorb+1
-                        !ind=collcom%matrixindex_in_compressed(jorb,iorbout)
-                        !ind=collcom%matrixindex_in_compressed(iorbout,jorb)
-                        ind=ii
-                        !write(100+iproc,'(a,3i8,es20.10)') 'iorbout, jorb, ind, denskern%matrix_compr(ind)', iorbout, jorb, ind, denskern%matrix_compr(ind)
-                        !if (kernel(jorb,iorbout)==0.d0) cycle
-                        if (denskern_mat%matrix_compr(ind)==0.d0) cycle
-                        !do iat=1,at%astruct%nat
-                           do l=1,4
-                              do i=1,3
-                                 if (at%psppar(l,i,ityp) /= 0.0_gp) then
-                                    do m=1,2*l-1
-                                       do icplx=1,ncplx
-                                          ! scalar product with the derivatives in all the directions
-                                          sp0=real(scalprod(icplx,0,m,i,l,iat,iorbout),gp)
-                                          !if (kernel(jorb,iorbout)/=0.d0) then
-                                              !!write(100+iproc,'(a,9i6,es18.8)') 'iorbout,jorb,icplx,0,m,i,l,iat,iiat,sp0', &
-                                              !!                                   iorbout,jorb,icplx,0,m,i,l,iat,iiat,sp0
-                                          !end if
-                                          !if (sp0==0.d0) write(*,*) 'sp0 is zero'
-                                          do idir=1,3
-                                             spi=real(scalprod(icplx,idir,m,i,l,iat,jorb),gp)
-                                             !if (spi==0.d0) write(*,*) 'sp0 is zero'
-                                             !ind=collcom%matrixindex_in_compressed(jorb,iorbout)
-                                             !ind=collcom%matrixindex_in_compressed(iorbout,jorb)
-                                             ind=ii
-                                             !fxyz_orb(idir,iiat)=fxyz_orb(idir,iiat)+&
-                                             !     kernel(jorb,iorbout)*at%psppar(l,i,ityp)*sp0*spi
-                                             fxyz_orb(idir,iiat)=fxyz_orb(idir,iiat)+&
-                                                  denskern_mat%matrix_compr(ind)*at%psppar(l,i,ityp)*sp0*spi
-                                             !if (kernel(jorb,iorbout)/=0.d0) then
-                                                 !!write(110+iproc,'(a,10i6,es18.8)') 'iorbout,jorb,icplx,0,m,i,l,iat,iiat,&
-                                                 !!                                    &idir,fxyz_orb(idir,iat)', &
-                                                 !!                                    iorbout,jorb,icplx,0,m,i,l,iat,iiat,&
-                                                 !!                                    idir,fxyz_orb(idir,iat)
-                                             !end if
-                                          end do
-                                          !!spi=real(scalprod(icplx,0,m,i,l,iat,jorb),gp)
-                                          !!Enl=Enl+sp0*spi*at%psppar(l,i,ityp)*&
-                                          !!orbs%occup(iorb+orbs%isorb)*orbs%kwgts(orbs%iokpt(iorb))
-                                          !!do idir=4,9 !for stress
-                                          !!    strc=real(scalprod(icplx,idir,m,i,l,iat,jorb),gp)
-                                          !!    sab(idir-3)=&
-                                          !!    sab(idir-3)+&   
-                                          !!    at%psppar(l,i,ityp)*sp0*2.0_gp*strc*&
-                                          !!    orbs%occup(iorb+orbs%isorb)*orbs%kwgts(orbs%iokpt(iorb))
-                                          !!end do
-                                       end do
-                                    end do
-                                 end if
-                              end do
-                           end do
-                           !HGH case, offdiagonal terms
-                           if (at%npspcode(ityp) == PSPCODE_HGH .or. &
-                               at%npspcode(ityp) == PSPCODE_HGH_K .or. &
-                               at%npspcode(ityp) == PSPCODE_HGH_K_NLCC) then
-                              do l=1,3 !no offdiagoanl terms for l=4 in HGH-K case
-                                 do i=1,2
-                                    if (at%psppar(l,i,ityp) /= 0.0_gp) then 
-                                       loop_j: do j=i+1,3
-                                          if (at%psppar(l,j,ityp) == 0.0_gp) exit loop_j
-                                          !offdiagonal HGH term
-                                          if (at%npspcode(ityp) == PSPCODE_HGH) then !traditional HGH convention
-                                             hij=offdiagarr(i,j-i,l)*at%psppar(l,j,ityp)
-                                          else !HGH-K convention
-                                             hij=at%psppar(l,i+j+1,ityp)
-                                          end if
-=======
         natp_if: if (nat_par(iproc)>0) then
     
             !apply the projectors  k-point of the processor
@@ -4806,7 +4653,7 @@
     
                call ncplx_kpt(ikpt,orbs,ncplx)
     
-               !call to_zero(3*natp,fxyz_orb(1,1))
+         !call f_zero(fxyz_orb)
     
                ! loop over all my orbitals for calculating forces
                !do iorbout=isorb,ieorb
@@ -4851,7 +4698,6 @@
                                  do l=1,4
                                     do i=1,3
                                        if (at%psppar(l,i,ityp) /= 0.0_gp) then
->>>>>>> a7b335d2
                                           do m=1,2*l-1
                                              do icplx=1,ncplx
                                                 ! scalar product with the derivatives in all the directions
