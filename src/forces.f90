subroutine local_forces(iproc,nproc,ntypes,nat,iatype,atomnames,rxyz,psppar,nelpsp,hgrid,&
     n1,n2,n3,rho,pot,floc)
! Calculates the local forces acting on the atoms belonging to iproc
  use libBigDFT
  
  implicit none
  !Arguments---------
  integer, intent(in) :: iproc,nproc,ntypes,nat,n1,n2,n3
  real(kind=8), intent(in) :: hgrid
  character*20, dimension(100), intent(in) :: atomnames
  real(kind=8), dimension(0:2,0:4,ntypes), intent(in) :: psppar
  real(kind=8), dimension(3,nat), intent(in) :: rxyz
  real(kind=8), dimension(-14:2*n1+16,-14:2*n2+16,-14:2*n3+16), intent(in) :: rho,pot
  integer, dimension(nat), intent(in) :: iatype
  integer, dimension(ntypes), intent(in) :: nelpsp
  real(kind=8), dimension(3,nat), intent(out) :: floc
  !Local variables---------
  real(kind=8) :: hgridh,pi,prefactor,cutoff,rloc,Vel,rhoel
  real(kind=8) :: fxerf,fyerf,fzerf,fxion,fyion,fzion,fxgau,fygau,fzgau,forceleaked,forceloc
  real(kind=8) :: rx,ry,rz,x,y,z,arg,r2,xp,dist,tt
  integer :: ii,ix,iy,iz,i1,i2,i3,iat,jat,ityp,jtyp,nloc,iloc,istat
  !array of coefficients of the derivative
  real(kind=8), dimension(4) :: cprime 

  hgridh=hgrid*.5d0 
  pi=4.d0*atan(1.d0)



  do iat=1,nat
  if (mod(iat-1,nproc).eq.iproc) then
  write(*,*) iproc,' calculates local force on atom ',iat
     ityp=iatype(iat)
     !coordinates of the center
     rx=rxyz(1,iat) 
     ry=rxyz(2,iat) 
     rz=rxyz(3,iat)
     !nearest grid points to the center
     ix=nint(rx/hgridh)
     iy=nint(ry/hgridh)
     iz=nint(rz/hgridh)
     !inizialization of the forces
     !ion-ion term
     fxion=0.d0
     fyion=0.d0
     fzion=0.d0
     !ion-electron term, error function part
     fxerf=0.d0
     fyerf=0.d0
     fzerf=0.d0
     !ion-electron term, gaussian part
     fxgau=0.d0
     fygau=0.d0
     fzgau=0.d0

     !Derivative of the ion-ion energy
     do jat=1,iat-1
        dist=sqrt((rx-rxyz(1,jat))**2+(ry-rxyz(2,jat))**2+(rz-rxyz(3,jat))**2)
        jtyp=iatype(jat)
        !eion=eion+nelpsp(jtyp)*nelpsp(ityp)/dist
        fxion=fxion+nelpsp(jtyp)*(nelpsp(ityp)/(dist**3))*(rx-rxyz(1,jat))
        fyion=fyion+nelpsp(jtyp)*(nelpsp(ityp)/(dist**3))*(ry-rxyz(2,jat))
        fzion=fzion+nelpsp(jtyp)*(nelpsp(ityp)/(dist**3))*(rz-rxyz(3,jat))
     end do
     do jat=iat+1,nat
        dist=sqrt((rx-rxyz(1,jat))**2+(ry-rxyz(2,jat))**2+(rz-rxyz(3,jat))**2)
        jtyp=iatype(jat)
        fxion=fxion+nelpsp(jtyp)*(nelpsp(ityp)/(dist**3))*(rx-rxyz(1,jat))
        fyion=fyion+nelpsp(jtyp)*(nelpsp(ityp)/(dist**3))*(ry-rxyz(2,jat))
        fzion=fzion+nelpsp(jtyp)*(nelpsp(ityp)/(dist**3))*(rz-rxyz(3,jat))
     end do

     
     !building array of coefficients of the derivative of the gaussian part
     cprime(1)=2.d0*psppar(0,2,ityp)-psppar(0,1,ityp)
     cprime(2)=4.d0*psppar(0,3,ityp)-psppar(0,2,ityp)
     cprime(3)=6.d0*psppar(0,4,ityp)-psppar(0,3,ityp)
     cprime(4)=-psppar(0,4,ityp)

     ! determine number of local terms
     nloc=0
     do iloc=1,4
        if (psppar(0,iloc,ityp).ne.0.d0) nloc=iloc
     enddo

     !local part
     forceleaked=0.d0
     rloc=psppar(0,0,ityp)
     prefactor=nelpsp(ityp)/(2.d0*pi*sqrt(2.d0*pi)*rloc**5)
     !maximum extension of the gaussian
     cutoff=10.d0*rloc
     !nearest grid point to the cutoff
     ii=nint(cutoff/hgridh)
     !calculate the forces near the atom due to the error function part of the potential
     do i3=iz-ii,iz+ii
        do i2=iy-ii,iy+ii
           do i1=ix-ii,ix+ii
              x=i1*hgridh-rx
              y=i2*hgridh-ry
              z=i3*hgridh-rz
              r2=x**2+y**2+z**2
              arg=r2/rloc**2
              xp=exp(-.5d0*arg)
              if (i3.ge.-14 .and. i3.le.2*n3+16  .and.  & 
                   i2.ge.-14 .and. i2.le.2*n2+16  .and.  & 
                   i1.ge.-14 .and. i1.le.2*n1+16 ) then
                 !gaussian part
                 if (nloc /= 0) then
                    tt=cprime(nloc)
                    do iloc=nloc-1,1,-1
                       tt=arg*tt+cprime(iloc)
                    enddo
                    rhoel=rho(i1,i2,i3)
                    forceloc=xp*tt*rhoel
                    fxgau=fxgau+forceloc*x
                    fygau=fygau+forceloc*y
                    fzgau=fzgau+forceloc*z
                 end if
                 !error function part
                 Vel=pot(i1,i2,i3)
                 fxerf=fxerf+xp*Vel*x
                 fyerf=fyerf+xp*Vel*y
                 fzerf=fzerf+xp*Vel*z
              else
                 forceleaked=forceleaked+xp*(1+tt)
              endif
           end do
        end do
     end do

     !final result of the forces
     
    floc(1,iat)=fxion+(hgridh**3*prefactor)*fxerf+(hgridh**3/rloc**2)*fxgau
    floc(2,iat)=fyion+(hgridh**3*prefactor)*fyerf+(hgridh**3/rloc**2)*fygau
    floc(3,iat)=fzion+(hgridh**3*prefactor)*fzerf+(hgridh**3/rloc**2)*fzgau

  else

    floc(1,iat)=0.d0
    floc(2,iat)=0.d0
    floc(3,iat)=0.d0

  endif
  end do

  forceleaked=forceleaked*prefactor*hgridh**3
  if (iproc.eq.0) write(*,'(a,e21.14,1x,e10.3)') 'leaked force: ',forceleaked

end subroutine local_forces

subroutine nonlocal_forces(iproc,nproc,n1,n2,n3,nboxp_c,nboxp_f, & 
     ntypes,nat,norb,norb_p,istart,nprojel,nproj,&
     iatype,psppar,occup,nseg_c,nseg_f,nvctr_c,nvctr_f,nseg_p,nvctr_p,proj,  &
     keyg,keyv,keyg_p,keyv_p,psi,rxyz,radii_cf,cpmult,fpmult,hgrid,fsep)
!Calculates the nonlocal forces on all atoms arising from the wavefunctions belonging to iproc and ads them to the force array
  use libBigDFT
  
  implicit none
  !Arguments-------------
  integer, intent(in) :: iproc,nproc,ntypes,nat,norb,norb_p,istart,nprojel,nproj,nseg_c,nseg_f,nvctr_c,nvctr_f
  integer, intent(in) :: n1,n2,n3
  real(kind=8),intent(in) :: cpmult,fpmult,hgrid 
  integer, dimension(nat), intent(in) :: iatype
  integer, dimension(0:2*nat), intent(in) :: nseg_p,nvctr_p
  integer, dimension(2,3,nat), intent(in) :: nboxp_c,nboxp_f
  integer, dimension(2,nseg_c+nseg_f), intent(in) :: keyg
  integer, dimension(nseg_c+nseg_f), intent(in) :: keyv
  integer, dimension(2,nseg_p(2*nat)), intent(in) :: keyg_p
  integer, dimension(nseg_p(2*nat)), intent(in) :: keyv_p
  real(kind=8), dimension(0:2,0:4,ntypes), intent(in) :: psppar
  real(kind=8), dimension(3,nat), intent(in) :: rxyz
  real(kind=8), dimension(ntypes,2), intent(in) :: radii_cf
  real(kind=8), dimension(norb), intent(in) :: occup
  real(kind=8), dimension(nprojel), intent(in) :: proj
  real(kind=8), dimension(nvctr_c+7*nvctr_f,norb_p), intent(in) :: psi
  real(kind=8), dimension(3,nat), intent(out) :: fsep
  !Local Variables--------------
  real(kind=8), parameter :: eps_mach=1.d-12
  integer, dimension(3) :: lx,ly,lz
  real(kind=8), dimension(:,:), allocatable :: derproj,fxyz_orb
  real(kind=8), dimension(:), allocatable :: auxproj_c,auxproj_f
  integer :: istart_c,istart_f,iproj,iat,ityp,i,j,l,nterm
  integer :: mvctr_c,mvctr_f,mbseg_c,mbseg_f,maseg_c,maseg_f,iseg_c,iseg_f,jseg_c,jseg_f
  integer :: nl1_c,nl2_c,nl3_c,nl1_f,nl2_f,nl3_f,nu1_c,nu2_c,nu3_c,nu1_f,nu2_f,nu3_f
  integer :: mavctr_c,mavctr_f,mbvctr_c,mbvctr_f,ipsi_c,ipsi_f,iorb,i_c,i_f
  real(kind=8) :: fpi,factor,gau_a,onem,scpr,scprp,tcprx,tcpry,tcprz,rx,ry,rz,eproj,fx,fy,fz

  allocate(derproj(nprojel,3))

  !create the derivative of the projectors
  istart_c=1
  iproj=0
  fpi=(4.d0*atan(1.d0))**(-.75d0)
  do iat=1,nat
     rx=rxyz(1,iat)
     ry=rxyz(2,iat)
     rz=rxyz(3,iat)
     ityp=iatype(iat)
     
     mvctr_c=nvctr_p(2*iat-1)-nvctr_p(2*iat-2)
     mvctr_f=nvctr_p(2*iat  )-nvctr_p(2*iat-1)

     nl1_c=nboxp_c(1,1,iat) ; nu1_c=nboxp_c(2,1,iat)
     nl2_c=nboxp_c(1,2,iat) ; nu2_c=nboxp_c(2,2,iat)
     nl3_c=nboxp_c(1,3,iat) ; nu3_c=nboxp_c(2,3,iat)
     nl1_f=nboxp_f(1,1,iat) ; nu1_f=nboxp_f(2,1,iat)
     nl2_f=nboxp_f(1,2,iat) ; nu2_f=nboxp_f(2,2,iat)
     nl3_f=nboxp_f(1,3,iat) ; nu3_f=nboxp_f(2,3,iat)

     !allocation of the auxiliary arrays
     !in case of need they can be allocated only in the 
     !useful case (when we have the 2s or the 1p projectors)
     allocate(auxproj_c(mvctr_c),auxproj_f(7*mvctr_f))


     ! ONLY GTH PSP form (not HGH)
     do i=1,2
        do j=1,2
           if (psppar(i,j,ityp).ne.0.d0) then
              gau_a=psppar(i,0,ityp)
              do l=1,2*i-1

                 istart_f=istart_c+mvctr_c

                 if (i.eq.1 .and. j.eq.1) then    ! first s type projector
                    factor=-fpi/(sqrt(gau_a)**3)/gau_a**2

                    !derivative wrt x direction
                    nterm=1
                    lx(1)=1 ; ly(1)=0 ; lz(1)=0 
                    call crtproj(iproc,nterm,n1,n2,n3, & 
<<<<<<< HEAD
                         & nl1_c,nu1_c,nl2_c,nu2_c,nl3_c,nu3_c, &
                         & nl1_f,nu1_f,nl2_f,nu2_f,nl3_f,nu3_f,&
=======
                         nl1_c,nu1_c,nl2_c,nu2_c,nl3_c,nu3_c,nl1_f,nu1_f,nl2_f,nu2_f,nl3_f,nu3_f,&
>>>>>>> d73651a8
                         radii_cf(iatype(iat),2),cpmult,fpmult,hgrid,gau_a,factor,rx,ry,rz,lx,ly,lz, & 
                         mvctr_c,mvctr_f,derproj(istart_c,1),derproj(istart_f,1))

                    !derivative wrt y direction
                    nterm=1
                    lx(1)=0 ; ly(1)=1 ; lz(1)=0 
                    call crtproj(iproc,nterm,n1,n2,n3, & 
                         nl1_c,nu1_c,nl2_c,nu2_c,nl3_c,nu3_c,nl1_f,nu1_f,nl2_f,nu2_f,nl3_f,nu3_f,&
                         radii_cf(iatype(iat),2),cpmult,fpmult,hgrid,gau_a,factor,rx,ry,rz,lx,ly,lz, & 
                         mvctr_c,mvctr_f,derproj(istart_c,2),derproj(istart_f,2))

                    !derivative wrt z direction
                    nterm=1
                    lx(1)=0 ; ly(1)=0 ; lz(1)=1 
                    call crtproj(iproc,nterm,n1,n2,n3, & 
                         nl1_c,nu1_c,nl2_c,nu2_c,nl3_c,nu3_c,nl1_f,nu1_f,nl2_f,nu2_f,nl3_f,nu3_f,&
                         radii_cf(iatype(iat),2),cpmult,fpmult,hgrid,gau_a,factor,rx,ry,rz,lx,ly,lz, & 
                         mvctr_c,mvctr_f,derproj(istart_c,3),derproj(istart_f,3))
                    
                 else if (i.eq.1 .and. j.eq.2) then   ! second s type projector
                    !derivative wrt x direction (first part)
                    nterm=3 
                    lx(1)=3 ; ly(1)=0 ; lz(1)=0 
                    lx(2)=1 ; ly(2)=2 ; lz(2)=0 
                    lx(3)=1 ; ly(3)=0 ; lz(3)=2 
                    factor=-sqrt(4.d0/15.d0)*fpi/(sqrt(gau_a)**7)/gau_a**2
                    call crtproj(iproc,nterm,n1,n2,n3, & 
                         nl1_c,nu1_c,nl2_c,nu2_c,nl3_c,nu3_c,nl1_f,nu1_f,nl2_f,nu2_f,nl3_f,nu3_f,&
                         radii_cf(iatype(iat),2),cpmult,fpmult,hgrid,gau_a,factor,rx,ry,rz,lx,ly,lz, & 
                         mvctr_c,mvctr_f,derproj(istart_c,1),derproj(istart_f,1))
                    !derivative wrt x direction (second part)
                    nterm=1 
                    lx(1)=1 ; ly(1)=0 ; lz(1)=0 
                    factor=2.d0*sqrt(4.d0/15.d0)*fpi/(sqrt(gau_a)**7)
                    call crtproj(iproc,nterm,n1,n2,n3, & 
                         nl1_c,nu1_c,nl2_c,nu2_c,nl3_c,nu3_c,nl1_f,nu1_f,nl2_f,nu2_f,nl3_f,nu3_f,&
                         radii_cf(iatype(iat),2),cpmult,fpmult,hgrid,gau_a,factor,rx,ry,rz,lx,ly,lz, & 
                         mvctr_c,mvctr_f,auxproj_c,auxproj_f)
                    !assemble the two parts
                    do i_c=1,mvctr_c
                       derproj(istart_c-1+i_c,1)=&
                            derproj(istart_c-1+i_c,1)+auxproj_c(i_c)
                    end do
                    do i_f=1,7*mvctr_f
                       derproj(istart_f-1+i_f,1)=&
                            derproj(istart_f-1+i_c,1)+auxproj_f(i_f)
                    end do

                    !derivative wrt y direction (first part)
                    nterm=3 
                    lx(1)=2 ; ly(1)=1 ; lz(1)=0 
                    lx(2)=0 ; ly(2)=3 ; lz(2)=0 
                    lx(3)=0 ; ly(3)=1 ; lz(3)=2 
                    factor=-sqrt(4.d0/15.d0)*fpi/(sqrt(gau_a)**7)/gau_a**2
                    call crtproj(iproc,nterm,n1,n2,n3, & 
                         nl1_c,nu1_c,nl2_c,nu2_c,nl3_c,nu3_c,nl1_f,nu1_f,nl2_f,nu2_f,nl3_f,nu3_f,&
                         radii_cf(iatype(iat),2),cpmult,fpmult,hgrid,gau_a,factor,rx,ry,rz,lx,ly,lz, & 
                         mvctr_c,mvctr_f,derproj(istart_c,2),derproj(istart_f,2))
                    !derivative wrt y direction (second part)
                    nterm=1 
                    lx(1)=0 ; ly(1)=1 ; lz(1)=0 
                    factor=2.d0*sqrt(4.d0/15.d0)*fpi/(sqrt(gau_a)**7)
                    call crtproj(iproc,nterm,n1,n2,n3, & 
                         nl1_c,nu1_c,nl2_c,nu2_c,nl3_c,nu3_c,nl1_f,nu1_f,nl2_f,nu2_f,nl3_f,nu3_f,&
                         radii_cf(iatype(iat),2),cpmult,fpmult,hgrid,gau_a,factor,rx,ry,rz,lx,ly,lz, & 
                         mvctr_c,mvctr_f,auxproj_c,auxproj_f)
                    !assemble the two parts
                    do i_c=1,mvctr_c
                       derproj(istart_c-1+i_c,2)=&
                            derproj(istart_c-1+i_c,2)+auxproj_c(i_c)
                    end do
                    do i_f=1,7*mvctr_f
                       derproj(istart_f-1+i_f,2)=&
                            derproj(istart_f-1+i_c,2)+auxproj_f(i_f)
                    end do

                    !derivative wrt z direction (first part)
                    nterm=3 
                    lx(1)=2 ; ly(1)=0 ; lz(1)=1 
                    lx(2)=0 ; ly(2)=2 ; lz(2)=1 
                    lx(3)=0 ; ly(3)=0 ; lz(3)=3 
                    factor=-sqrt(4.d0/15.d0)*fpi/(sqrt(gau_a)**7)/gau_a**2
                    call crtproj(iproc,nterm,n1,n2,n3, & 
                         nl1_c,nu1_c,nl2_c,nu2_c,nl3_c,nu3_c,nl1_f,nu1_f,nl2_f,nu2_f,nl3_f,nu3_f,&
                         radii_cf(iatype(iat),2),cpmult,fpmult,hgrid,gau_a,factor,rx,ry,rz,lx,ly,lz, & 
                         mvctr_c,mvctr_f,derproj(istart_c,3),derproj(istart_f,3))
                    !derivative wrt z direction (second part)
                    nterm=1 
                    lx(1)=0 ; ly(1)=0 ; lz(1)=1 
                    factor=2.d0*sqrt(4.d0/15.d0)*fpi/(sqrt(gau_a)**7)
                    call crtproj(iproc,nterm,n1,n2,n3, & 
                         nl1_c,nu1_c,nl2_c,nu2_c,nl3_c,nu3_c,nl1_f,nu1_f,nl2_f,nu2_f,nl3_f,nu3_f,&
                         radii_cf(iatype(iat),2),cpmult,fpmult,hgrid,gau_a,factor,rx,ry,rz,lx,ly,lz, & 
                         mvctr_c,mvctr_f,auxproj_c,auxproj_f)
                    !assemble the two parts
                    do i_c=1,mvctr_c
                       derproj(istart_c-1+i_c,3)=&
                            derproj(istart_c-1+i_c,3)+auxproj_c(i_c)
                    end do
                    do i_f=1,7*mvctr_f
                       derproj(istart_f-1+i_f,3)=&
                            derproj(istart_f-1+i_c,3)+auxproj_f(i_f)
                    end do


                 else if (i.eq.2 .and. l.eq.1) then  ! px type projector
                    !derivative wrt x direction (first part)
                    nterm=1 
                    lx(1)=2 ; ly(1)=0 ; lz(1)=0 
                    factor=-sqrt(2.d0)*fpi/(sqrt(gau_a)**5)/gau_a**2
                    call crtproj(iproc,nterm,n1,n2,n3, & 
                         nl1_c,nu1_c,nl2_c,nu2_c,nl3_c,nu3_c,nl1_f,nu1_f,nl2_f,nu2_f,nl3_f,nu3_f,&
                         radii_cf(iatype(iat),2),cpmult,fpmult,hgrid,gau_a,factor,rx,ry,rz,lx,ly,lz, & 
                         mvctr_c,mvctr_f,derproj(istart_c,1),derproj(istart_f,1))
                    !derivative wrt x direction (second part)
                    nterm=1 
                    lx(1)=0 ; ly(1)=0 ; lz(1)=0 
                    factor=sqrt(2.d0)*fpi/(sqrt(gau_a)**5)
                    call crtproj(iproc,nterm,n1,n2,n3, & 
                         nl1_c,nu1_c,nl2_c,nu2_c,nl3_c,nu3_c,nl1_f,nu1_f,nl2_f,nu2_f,nl3_f,nu3_f,&
                         radii_cf(iatype(iat),2),cpmult,fpmult,hgrid,gau_a,factor,rx,ry,rz,lx,ly,lz, & 
                         mvctr_c,mvctr_f,auxproj_c,auxproj_f)
                    !assemble the two parts
                    do i_c=1,mvctr_c
                       derproj(istart_c-1+i_c,1)=&
                            derproj(istart_c-1+i_c,1)+auxproj_c(i_c)
                    end do
                    do i_f=1,7*mvctr_f
                       derproj(istart_f-1+i_f,1)=&
                            derproj(istart_f-1+i_c,1)+auxproj_f(i_f)
                    end do

                    !derivative wrt y direction
                    nterm=1
                    lx(1)=1 ; ly(1)=1 ; lz(1)=0
                    factor=-sqrt(2.d0)*fpi/(sqrt(gau_a)**5)/gau_a**2
                    call crtproj(iproc,nterm,n1,n2,n3, & 
                         nl1_c,nu1_c,nl2_c,nu2_c,nl3_c,nu3_c,nl1_f,nu1_f,nl2_f,nu2_f,nl3_f,nu3_f,&
                         radii_cf(iatype(iat),2),cpmult,fpmult,hgrid,gau_a,factor,rx,ry,rz,lx,ly,lz, & 
                         mvctr_c,mvctr_f,derproj(istart_c,2),derproj(istart_f,2))

                    !derivative wrt z direction
                    nterm=1
                    lx(1)=1 ; ly(1)=0 ; lz(1)=1
                    factor=-sqrt(2.d0)*fpi/(sqrt(gau_a)**5)/gau_a**2
                    call crtproj(iproc,nterm,n1,n2,n3, & 
                         nl1_c,nu1_c,nl2_c,nu2_c,nl3_c,nu3_c,nl1_f,nu1_f,nl2_f,nu2_f,nl3_f,nu3_f,&
                         radii_cf(iatype(iat),2),cpmult,fpmult,hgrid,gau_a,factor,rx,ry,rz,lx,ly,lz, & 
                         mvctr_c,mvctr_f,derproj(istart_c,3),derproj(istart_f,3))


                 else if (i.eq.2 .and. l.eq.2) then  ! py type projector

                    !derivative wrt x direction
                    nterm=1
                    lx(1)=1 ; ly(1)=1 ; lz(1)=0
                    factor=-sqrt(2.d0)*fpi/(sqrt(gau_a)**5)/gau_a**2
                    call crtproj(iproc,nterm,n1,n2,n3, & 
                         nl1_c,nu1_c,nl2_c,nu2_c,nl3_c,nu3_c,nl1_f,nu1_f,nl2_f,nu2_f,nl3_f,nu3_f,&
                         radii_cf(iatype(iat),2),cpmult,fpmult,hgrid,gau_a,factor,rx,ry,rz,lx,ly,lz, & 
                         mvctr_c,mvctr_f,derproj(istart_c,1),derproj(istart_f,1))


                    !derivative wrt y direction (first part)
                    nterm=1 
                    lx(1)=0 ; ly(1)=2 ; lz(1)=0 
                    factor=-sqrt(2.d0)*fpi/(sqrt(gau_a)**5)/gau_a**2
                    call crtproj(iproc,nterm,n1,n2,n3, & 
                         nl1_c,nu1_c,nl2_c,nu2_c,nl3_c,nu3_c,nl1_f,nu1_f,nl2_f,nu2_f,nl3_f,nu3_f,&
                         radii_cf(iatype(iat),2),cpmult,fpmult,hgrid,gau_a,factor,rx,ry,rz,lx,ly,lz, & 
                         mvctr_c,mvctr_f,derproj(istart_c,2),derproj(istart_f,2))
                    !derivative wrt y direction (second part)
                    nterm=1 
                    lx(1)=0 ; ly(1)=0 ; lz(1)=0 
                    factor=sqrt(2.d0)*fpi/(sqrt(gau_a)**5)
                    call crtproj(iproc,nterm,n1,n2,n3, & 
                         nl1_c,nu1_c,nl2_c,nu2_c,nl3_c,nu3_c,nl1_f,nu1_f,nl2_f,nu2_f,nl3_f,nu3_f,&
                         radii_cf(iatype(iat),2),cpmult,fpmult,hgrid,gau_a,factor,rx,ry,rz,lx,ly,lz, & 
                         mvctr_c,mvctr_f,auxproj_c,auxproj_f)
                    !assemble the two parts
                    do i_c=1,mvctr_c
                       derproj(istart_c-1+i_c,2)=&
                            derproj(istart_c-1+i_c,2)+auxproj_c(i_c)
                    end do
                    do i_f=1,7*mvctr_f
                       derproj(istart_f-1+i_f,2)=&
                            derproj(istart_f-1+i_c,2)+auxproj_f(i_f)
                    end do

                    !derivative wrt z direction
                    nterm=1
                    lx(1)=0 ; ly(1)=1 ; lz(1)=1
                    factor=-sqrt(2.d0)*fpi/(sqrt(gau_a)**5)/gau_a**2
                    call crtproj(iproc,nterm,n1,n2,n3, & 
                         nl1_c,nu1_c,nl2_c,nu2_c,nl3_c,nu3_c,nl1_f,nu1_f,nl2_f,nu2_f,nl3_f,nu3_f,&
                         radii_cf(iatype(iat),2),cpmult,fpmult,hgrid,gau_a,factor,rx,ry,rz,lx,ly,lz, & 
                         mvctr_c,mvctr_f,derproj(istart_c,3),derproj(istart_f,3))

                 else if (i.eq.2 .and. l.eq.3) then  ! pz type projector

                    !derivative wrt x direction
                    nterm=1
                    lx(1)=1 ; ly(1)=0 ; lz(1)=1
                    factor=-sqrt(2.d0)*fpi/(sqrt(gau_a)**5)/gau_a**2
                    call crtproj(iproc,nterm,n1,n2,n3, & 
                         nl1_c,nu1_c,nl2_c,nu2_c,nl3_c,nu3_c,nl1_f,nu1_f,nl2_f,nu2_f,nl3_f,nu3_f,&
                         radii_cf(iatype(iat),2),cpmult,fpmult,hgrid,gau_a,factor,rx,ry,rz,lx,ly,lz, & 
                         mvctr_c,mvctr_f,derproj(istart_c,1),derproj(istart_f,1))

                    !derivative wrt y direction
                    nterm=1
                    lx(1)=0 ; ly(1)=1 ; lz(1)=1
                    factor=-sqrt(2.d0)*fpi/(sqrt(gau_a)**5)/gau_a**2
                    call crtproj(iproc,nterm,n1,n2,n3, & 
                         nl1_c,nu1_c,nl2_c,nu2_c,nl3_c,nu3_c,nl1_f,nu1_f,nl2_f,nu2_f,nl3_f,nu3_f,&
                         radii_cf(iatype(iat),2),cpmult,fpmult,hgrid,gau_a,factor,rx,ry,rz,lx,ly,lz, & 
                         mvctr_c,mvctr_f,derproj(istart_c,2),derproj(istart_f,2))


                    !derivative wrt z direction (first part)
                    nterm=1 
                    lx(1)=0 ; ly(1)=0 ; lz(1)=2 
                    factor=-sqrt(2.d0)*fpi/(sqrt(gau_a)**5)/gau_a**2
                    call crtproj(iproc,nterm,n1,n2,n3, & 
                         nl1_c,nu1_c,nl2_c,nu2_c,nl3_c,nu3_c,nl1_f,nu1_f,nl2_f,nu2_f,nl3_f,nu3_f,&
                         radii_cf(iatype(iat),2),cpmult,fpmult,hgrid,gau_a,factor,rx,ry,rz,lx,ly,lz, & 
                         mvctr_c,mvctr_f,derproj(istart_c,3),derproj(istart_f,3))
                    !derivative wrt z direction (second part)
                    nterm=1 
                    lx(1)=0 ; ly(1)=0 ; lz(1)=0 
                    factor=sqrt(2.d0)*fpi/(sqrt(gau_a)**5)
                    call crtproj(iproc,nterm,n1,n2,n3, & 
                         nl1_c,nu1_c,nl2_c,nu2_c,nl3_c,nu3_c,nl1_f,nu1_f,nl2_f,nu2_f,nl3_f,nu3_f,&
                         radii_cf(iatype(iat),2),cpmult,fpmult,hgrid,gau_a,factor,rx,ry,rz,lx,ly,lz, & 
                         mvctr_c,mvctr_f,auxproj_c,auxproj_f)
                    !assemble the two parts
                    do i_c=1,mvctr_c
                       derproj(istart_c-1+i_c,3)=&
                            derproj(istart_c-1+i_c,3)+auxproj_c(i_c)
                    end do
                    do i_f=1,7*mvctr_f
                       derproj(istart_f-1+i_f,3)=&
                            derproj(istart_f-1+i_c,3)+auxproj_f(i_f)
                    end do

                 else
                    stop 'PSP format error'
                 end if

                 iproj=iproj+1

                 istart_c=istart_f+7*mvctr_f
                 if (istart_c.gt.istart) stop 'istart_c > istart'

              end do
           end if
        end do
     end do
     deallocate(auxproj_c,auxproj_f)
  end do
  if (iproj.ne.nproj) stop 'incorrect number of projectors created'
  ! projector part finished

  allocate(fxyz_orb(3,nat))
!  print *,'end of the projector part'


!  fsep(:,:)=0.d0

  onem=1.d0-eps_mach
  ! loop over all my orbitals
  do iorb=iproc*norb_p+1,min((iproc+1)*norb_p,norb)

     ! loop over all projectors
     fxyz_orb(:,:)=0.d0
     iproj=0
     eproj=0.d0
     istart_c=1
     do iat=1,nat
     fx=0.d0
     fy=0.d0
     fz=0.d0
        mbseg_c=nseg_p(2*iat-1)-nseg_p(2*iat-2)
        mbseg_f=nseg_p(2*iat  )-nseg_p(2*iat-1)
        jseg_c=nseg_p(2*iat-2)+1
        jseg_f=nseg_p(2*iat-1)+1
        mbvctr_c=nvctr_p(2*iat-1)-nvctr_p(2*iat-2)
        mbvctr_f=nvctr_p(2*iat  )-nvctr_p(2*iat-1)
        ityp=iatype(iat)
        ! ONLY GTH PSP form (not HGH)
        do i=1,2
           do j=1,2
              if (psppar(i,j,ityp).ne.0.d0) then
                 do l=1,2*i-1
                    iproj=iproj+1
                    istart_f=istart_c+mbvctr_c
                    call wdot(  &
                         nvctr_c,nvctr_f,nseg_c,nseg_f,keyv(1),keyv(nseg_c+1),  &
                         keyg(1,1),keyg(1,nseg_c+1),psi(1,iorb-iproc*norb_p),psi(nvctr_c+1,iorb-iproc*norb_p),  &
                         mbvctr_c,mbvctr_f,mbseg_c,mbseg_f,keyv_p(jseg_c),keyv_p(jseg_f),  &
                         keyg_p(1,jseg_c),keyg_p(1,jseg_f),proj(istart_c),proj(istart_f),scpr)

                    ! case with derivative in the x direction
                    call wdot(  &
                         nvctr_c,nvctr_f,nseg_c,nseg_f,keyv(1),keyv(nseg_c+1),  &
                         keyg(1,1),keyg(1,nseg_c+1),psi(1,iorb-iproc*norb_p),psi(nvctr_c+1,iorb-iproc*norb_p), &
                         mbvctr_c,mbvctr_f,mbseg_c,mbseg_f,keyv_p(jseg_c),keyv_p(jseg_f),  &
                         keyg_p(1,jseg_c),keyg_p(1,jseg_f),derproj(istart_c,1),derproj(istart_f,1),tcprx)

                    ! case with derivative in the y direction
                    call wdot(  &
                         nvctr_c,nvctr_f,nseg_c,nseg_f,keyv(1),keyv(nseg_c+1),  &
                         keyg(1,1),keyg(1,nseg_c+1),psi(1,iorb-iproc*norb_p),psi(nvctr_c+1,iorb-iproc*norb_p), &
                         mbvctr_c,mbvctr_f,mbseg_c,mbseg_f,keyv_p(jseg_c),keyv_p(jseg_f),  &
                         keyg_p(1,jseg_c),keyg_p(1,jseg_f),derproj(istart_c,2),derproj(istart_f,2),tcpry)

                    ! case with derivative in the z direction
                    call wdot(  &
                         nvctr_c,nvctr_f,nseg_c,nseg_f,keyv(1),keyv(nseg_c+1),  &
                         keyg(1,1),keyg(1,nseg_c+1),psi(1,iorb-iproc*norb_p),psi(nvctr_c+1,iorb-iproc*norb_p), &
                         mbvctr_c,mbvctr_f,mbseg_c,mbseg_f,keyv_p(jseg_c),keyv_p(jseg_f),  &
                         keyg_p(1,jseg_c),keyg_p(1,jseg_f),derproj(istart_c,3),derproj(istart_f,3),tcprz)


                    scprp=scpr*psppar(i,j,ityp)

                    fxyz_orb(1,iat)=fxyz_orb(1,iat)+scprp*tcprx
                    fxyz_orb(2,iat)=fxyz_orb(2,iat)+scprp*tcpry
                    fxyz_orb(3,iat)=fxyz_orb(3,iat)+scprp*tcprz

                    istart_c=istart_f+7*mbvctr_f
                 end do
              end if
           end do
        end do
     end do

     do iat=1,nat
        fsep(1,iat)=fsep(1,iat)+2*occup(iorb)*fxyz_orb(1,iat)
        fsep(2,iat)=fsep(2,iat)+2*occup(iorb)*fxyz_orb(2,iat)
        fsep(3,iat)=fsep(3,iat)+2*occup(iorb)*fxyz_orb(3,iat)
     end do

     if (iproj.ne.nproj) stop '1:applyprojectors'
     if (istart_c-1.ne.nprojel) stop '2:applyprojectors'
  end do

  deallocate(fxyz_orb,derproj)

end subroutine nonlocal_forces
<|MERGE_RESOLUTION|>--- conflicted
+++ resolved
@@ -229,12 +229,8 @@
                     nterm=1
                     lx(1)=1 ; ly(1)=0 ; lz(1)=0 
                     call crtproj(iproc,nterm,n1,n2,n3, & 
-<<<<<<< HEAD
                          & nl1_c,nu1_c,nl2_c,nu2_c,nl3_c,nu3_c, &
                          & nl1_f,nu1_f,nl2_f,nu2_f,nl3_f,nu3_f,&
-=======
-                         nl1_c,nu1_c,nl2_c,nu2_c,nl3_c,nu3_c,nl1_f,nu1_f,nl2_f,nu2_f,nl3_f,nu3_f,&
->>>>>>> d73651a8
                          radii_cf(iatype(iat),2),cpmult,fpmult,hgrid,gau_a,factor,rx,ry,rz,lx,ly,lz, & 
                          mvctr_c,mvctr_f,derproj(istart_c,1),derproj(istart_f,1))
 
