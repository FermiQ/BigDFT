!>  @file
!!  Routines to calculate the local part of atomic forces
!! @author
!!    Copyright (C) 2007-2015 BigDFT group <br>
!!    This file is distributed under the terms of the
!!    GNU General Public License, see ~/COPYING file
!!    or http://www.gnu.org/copyleft/gpl.txt .
!!    For the list of contributors, see ~/AUTHORS

!> calculate the forces terms for PCM
<<<<<<< HEAD
subroutine soft_PCM_forces(mesh,n1,n2,n3p,i3s,nat,radii,cavity,rxyz,eps,np2epm1,fpcm)
=======
subroutine soft_PCM_forces(mesh,n1,n2,n3p,i3s,nat,radii,cavity,rxyz,np2,fpcm,depsilon)
>>>>>>> 42ad5943
  use module_defs, only: dp,gp
  use environment, only: cavity_data,rigid_cavity_forces
  use box
  use bounds, only: locreg_mesh_origin
  implicit none
  type(cell), intent(in) :: mesh
  type(cavity_data), intent(in) :: cavity
  integer, intent(in) :: n1,n2,n3p,nat,i3s
  real(dp), dimension(nat), intent(in) :: radii
  real(dp), dimension(3,nat), intent(in) :: rxyz
<<<<<<< HEAD
  real(dp), dimension(n1,n2,n3p), intent(in) :: eps !<dielectric function epsilon in the space
  real(dp), dimension(n1,n2,n3p), intent(in) :: np2epm1 !<square of potential gradient times epsilon(r)-1
=======
  real(dp), dimension(n1,n2,n3p), intent(in) :: np2 !<square of potential gradient
>>>>>>> 42ad5943
  real(dp), dimension(3,nat), intent(inout) :: fpcm !<forces
  real(dp), dimension(3,n1,n2,n3p), intent(in) :: depsilon !<dielectric funtion
  !local variables
  real(dp), parameter :: thr=1.e-10
  integer :: i,i1,i2,i3
<<<<<<< HEAD
  real(dp) :: tt,epr
  real(dp), dimension(3) :: v,origin
=======
  real(dp) :: tt
  real(dp), dimension(3) :: v,origin,deps
>>>>>>> 42ad5943

  !mesh=cell_new(geocode,[n1,n2,n3],hgrids)

  origin=locreg_mesh_origin(mesh) !this function in bigdft and not in PSolver
  do i3=1,n3p
     v(3)=cell_r(mesh,i3+i3s,dim=3)
     do i2=1,n2
        v(2)=cell_r(mesh,i2,dim=2)
        do i1=1,n1
<<<<<<< HEAD
           tt=np2epm1(i1,i2,i3)
           epr=eps(i1,i2,i3)
           if (abs(tt) < thr) cycle
           v(1)=cell_r(mesh,i1,dim=1)
           v=v-origin
           call rigid_cavity_forces(cavity,mesh,v,nat,rxyz,radii,epr,tt,fpcm)
=======
           tt=np2(i1,i2,i3)
           deps(:)=depsilon(:,i1,i2,i3)
           if (abs(tt) < thr) cycle
           v(1)=cell_r(mesh,i1,dim=1)
           v=v-origin
           call rigid_cavity_forces(cavity,mesh,v,nat,rxyz,radii,tt,fpcm,deps)
>>>>>>> 42ad5943
        end do
     end do
  end do

end subroutine soft_PCM_forces

!> Calculate atomic forces
subroutine calculate_forces(iproc,nproc,psolver_groupsize,Glr,atoms,ob,nlpsp,rxyz,hx,hy,hz, &
     dpbox, &
     i3s,n3p,nspin,&
     refill_proj,ngatherarr,rho,pot,potxc,nsize_psi,psi,fion,fdisp,fxyz,&
     calculate_strten,ewaldstr,hstrten,xcstr,strten,pressure,psoffset,imode,tmb,fpulay)
  use module_base
  use module_dpbox, only: denspot_distribution
  use module_types
  use communications_base
  use yaml_output
  use module_forces
  use forces_linear
  use orbitalbasis
  implicit none
  logical, intent(in) :: calculate_strten
  logical, intent(in) :: refill_proj
  integer, intent(in) :: iproc,nproc,i3s,n3p,nspin,psolver_groupsize,imode,nsize_psi
  real(gp), intent(in) :: hx,hy,hz,psoffset
  type(denspot_distribution), intent(in) :: dpbox
  type(locreg_descriptors), intent(in) :: Glr
  type(atoms_data), intent(in) :: atoms
  type(orbital_basis), intent(in) :: ob
  type(DFT_PSP_projectors), intent(inout) :: nlpsp
  integer, dimension(0:nproc-1,2), intent(in) :: ngatherarr
  real(wp), dimension(Glr%d%n1i,Glr%d%n2i,n3p), intent(in) :: rho,pot,potxc
  real(wp), dimension(nsize_psi), intent(in) :: psi
  real(gp), dimension(6), intent(in) :: ewaldstr,hstrten,xcstr
  real(gp), dimension(3,atoms%astruct%nat), intent(in) :: rxyz,fion,fdisp,fpulay
  real(gp), intent(out) :: pressure
  real(gp), dimension(6), intent(out) :: strten
  real(gp), dimension(3,atoms%astruct%nat), intent(out) :: fxyz
  type(DFT_wavefunction),intent(inout) :: tmb
  !Local variables
  integer :: iat,i,j
  real(gp) :: charge,ucvol!,maxdiff
  real(gp), dimension(6,4) :: strtens!local,nonlocal,kin,erf
  character(len=16), dimension(4) :: messages

  !real(gp), dimension(3,atoms%astruct%nat) :: fxyz_tmp

  real(kind=4) :: tr0, tr1, trt0, trt1
  real(kind=8) :: time0, time1, ttime!, time2, time3, time4, time5, time6, time7
  logical, parameter :: extra_timing=.false.


  call f_routine(id='calculate_forces')
  if (extra_timing) call cpu_time(trt0)

  call f_zero(strten)
  call f_zero(strtens)


  if (extra_timing) call cpu_time(tr0)

  call local_forces(iproc,atoms,rxyz,0.5_gp*hx,0.5_gp*hy,0.5_gp*hz,&
       dpbox, &
       Glr%d%n1,Glr%d%n2,Glr%d%n3,n3p,i3s,Glr%d%n1i,Glr%d%n2i,Glr%d%n3i,rho,pot,fxyz,strtens(1,1),charge)
  if (extra_timing) call cpu_time(tr1)
  if (extra_timing) time0=real(tr1-tr0,kind=8)


  !!do iat=1,atoms%astruct%nat
  !!    write(4100+iproc,'(a,i8,3es15.6)') 'iat, fxyz(:,iat)', iat, fxyz(:,iat)
  !!end do

  !calculate forces originated by rhocore
  call rhocore_forces(iproc,atoms,dpbox,nspin,rxyz,potxc,fxyz)

  !for a taksgroup Poisson Solver, multiply by the ratio.
  !it is important that the forces are bitwise identical among the processors.
  if (psolver_groupsize < nproc) call vscal(3*atoms%astruct%nat,real(psolver_groupsize,gp)/real(nproc,gp),fxyz(1,1),1)

  !if (iproc == 0 .and. verbose > 1) write( *,'(1x,a)',advance='no')'Calculate nonlocal forces...'
  if (extra_timing) call cpu_time(tr0)
  select case(imode)
  case(0)
     !cubic version of nonlocal forces
     call nonlocal_forces(Glr,hx,hy,hz,atoms,rxyz,&
          ob,nlpsp,Glr%wfd,psi,fxyz,refill_proj,&
          calculate_strten .and. (atoms%astruct%geocode == 'P'),strtens(1,2))
  case(1)
     !linear version of nonlocal forces
     !fxyz_tmp = fxyz
     call nonlocal_forces_linear(iproc,nproc,tmb%npsidim_orbs,tmb%lzd%glr,hx,hy,hz,atoms,rxyz,&
          tmb%orbs,nlpsp,tmb%lzd,tmb%psi,tmb%linmat%l,tmb%linmat%kernel_,fxyz,refill_proj,&
          calculate_strten .and. (atoms%astruct%geocode == 'P'),strtens(1,2))
     !fxyz_tmp = fxyz - fxyz_tmp
     !do iat=1,atoms%astruct%nat
     !    write(1000+iproc,'(a,2i8,3es15.6)') 'iproc, iat, fxyz(:,iat)', iproc, iat, fxyz(:,iat)
  case default
     call f_err_throw('Wrong imode',err_name='BIGDFT_RUNTIME_ERROR')
     !stop 'wrong imode'
  end select
  if (extra_timing) call cpu_time(tr1)
  if (extra_timing) time1=real(tr1-tr0,kind=8)

  if (iproc == 0 .and. verbose > 1) call yaml_map('Calculate Non Local forces',(nlpsp%nprojel > 0))

  !LG: can we relax the constraint for psolver taskgroups in the case of stress tensors?
  if (atoms%astruct%geocode == 'P' .and. psolver_groupsize == nproc .and. calculate_strten) then
     if (imode==0) then
        ! Otherwise psi is not available
        call local_hamiltonian_stress(ob%orbs,Glr,hx,hy,hz,psi,strtens(1,3))
     else
        call local_hamiltonian_stress_linear(iproc, nproc, tmb%orbs, tmb%ham_descr%lzd, &
             tmb%lzd%hgrids(1), tmb%lzd%hgrids(2), tmb%lzd%hgrids(3), tmb%ham_descr%npsidim_orbs, &
             tmb%ham_descr%psi, &!tmb%ham_descr%psit_c, tmb%ham_descr%psit_f, &
             tmb%ham_descr%collcom, tmb%linmat%m, tmb%linmat%ham_, tmb%linmat%l, tmb%linmat%kernel_, strtens(1,3))
     end if

     call erf_stress(atoms,rxyz,0.5_gp*hx,0.5_gp*hy,0.5_gp*hz,Glr%d%n1i,Glr%d%n2i,Glr%d%n3i,n3p,&
          iproc,nproc,ngatherarr,rho,strtens(1,4))
  end if

  !add to the forces the ionic and dispersion contribution
  if (.true.) then!.not. experimental_modulebase_var_onlyfion) then !normal case
     if (iproc==0) then
        do iat=1,atoms%astruct%nat
           fxyz(1,iat)=fxyz(1,iat)+fion(1,iat)+fdisp(1,iat)+fpulay(1,iat)
           fxyz(2,iat)=fxyz(2,iat)+fion(2,iat)+fdisp(2,iat)+fpulay(2,iat)
           fxyz(3,iat)=fxyz(3,iat)+fion(3,iat)+fdisp(3,iat)+fpulay(3,iat)
        enddo
     end if
     !!do iat=1,atoms%astruct%nat
     !!    write(4300+iproc,'(a,i8,3es15.6)') 'iat, fxyz(:,iat)', iat, fxyz(:,iat)
     !!end do
  else
     if (iproc==0) then
        !call vcopy(3*atoms%astruct%nat,fion(1,1),1,fxyz(1,1),1)
        call f_memcpy(src=fion,dest=fxyz)
     else
        call f_zero(fxyz)
     end if
  end if

  ! Add up all the force contributions and the density matrix if needed
  if (nproc > 1) then
     call mpiallred(sendbuf=fxyz,op=MPI_SUM,comm=bigdft_mpi%mpi_comm)
     if (atoms%astruct%geocode == 'P' .and. calculate_strten) &
          call mpiallred(strtens,MPI_SUM,comm=bigdft_mpi%mpi_comm)
     call mpiallred(charge,1,MPI_SUM,comm=bigdft_mpi%mpi_comm)
     if (associated(nlpsp%gamma_mmp)) &
      call mpiallred(nlpsp%gamma_mmp,op=MPI_SUM,comm=bigdft_mpi%mpi_comm)
  end if

  !!do iat=1,atoms%astruct%nat
  !!    write(4400+iproc,'(a,i8,3es15.6)') 'iat, fxyz(:,iat)', iat, fxyz(:,iat)
  !!end do

!!$  ! @ NEW: POSSIBLE CONSTRAINTS IN INTERNAL COORDINATES ############
!!$  if (atoms%astruct%inputfile_format=='int') then
!!$      if (iproc==0) call yaml_map('Cleaning using internal coordinates','Yes')
!!$      !if (bigdft_mpi%iproc==0) call yaml_map('force start',fxyz)
!!$      !if (bigdft_mpi%iproc==0) call yaml_map('BEFORE: MAX COMPONENT',maxval(fxyz))
!!$      call internal_forces(atoms%astruct%nat, rxyz, atoms%astruct%ixyz_int, atoms%astruct%ifrztyp, fxyz)
!!$      !if (bigdft_mpi%iproc==0) call yaml_map('AFTER: MAX COMPONENT',maxval(fxyz))
!!$  end if
!!$  ! @ ##############################################################

  !clean the center mass shift and the torque in isolated directions
  !no need to do it twice
  !call clean_forces(iproc,atoms,rxyz,fxyz,fnoise)
  !!do iat=1,atoms%astruct%nat
  !!    write(4500+iproc,'(a,i8,3es15.6)') 'iat, fxyz(:,iat)', iat, fxyz(:,iat)
  !!end do

!!$  ! Apply symmetries when needed
!!$  if (atoms%astruct%sym%symObj >= 0) call symmetrise_forces(fxyz,atoms%astruct)

  !if (iproc == 0) call write_forces(atoms%astruct,fxyz)

  if (iproc==0) call write_atomic_density_matrix(nspin,atoms%astruct,nlpsp)

  if (calculate_strten) then
     !volume element for local stress
     strtens(:,1)=strtens(:,1)/real(Glr%d%n1i*Glr%d%n2i*Glr%d%n3i,dp)
     strtens(1:3,1)=strtens(1:3,1)+charge*psoffset&
          /real(0.5_gp*hx*0.5_gp*hy*0.5_gp*hz,gp)**2.0_gp/real(Glr%d%n1i*Glr%d%n2i*Glr%d%n3i,dp)**2.0_gp
  end if

  if (atoms%astruct%geocode == 'P') then
     if (iproc==0) call yaml_map('Stress Tensor calculated',calculate_strten)
     if (calculate_strten) then
        ucvol=atoms%astruct%cell_dim(1)*atoms%astruct%cell_dim(2)*atoms%astruct%cell_dim(3) !orthorombic cell
        if (iproc==0) call yaml_mapping_open('Stress Tensor')
        !sum and symmetrize results
     if (iproc==0 .and. verbose > 2) then
        call write_strten_info(.false.,ewaldstr,ucvol,pressure,'Ewald')
        call write_strten_info(.false.,hstrten,ucvol,pressure,'Hartree')
        call write_strten_info(.false.,xcstr,ucvol,pressure,'XC')
     end if
        do j=1,6
           strten(j)=ewaldstr(j)+hstrten(j)+xcstr(j)
        end do
        messages(1)='PSP Short Range'
        messages(2)='PSP Projectors'
        messages(3)='Kinetic'
        messages(4)='PSP Long Range'
        !here we should add the pretty printings
        do i=1,4
           if (atoms%astruct%sym%symObj >= 0) call symm_stress(strtens(1,i),atoms%astruct%sym%symObj)
           if (iproc==0 .and. verbose>2)&
                call write_strten_info(.false.,strtens(1,i),ucvol,pressure,trim(messages(i)))
           do j=1,6
              strten(j)=strten(j)+strtens(j,i)
           end do
        end do
        !final result
        pressure=(strten(1)+strten(2)+strten(3))/3.0_gp
        if (iproc==0)call write_strten_info(.true.,strten,ucvol,pressure,'Total')
        if (iproc==0) call yaml_mapping_close()
     end if
  end if

  if (extra_timing) call cpu_time(trt1)
  if (extra_timing) ttime=real(trt1-trt0,kind=8)

  if (extra_timing.and.iproc==0) print*,'forces (loc, nonloc):',time0,time1,time0+time1,ttime

  call f_release_routine()

end subroutine calculate_forces


!> Calculate the contribution to the forces given by the core density charge
subroutine rhocore_forces(iproc,atoms,dpbox,nspin,rxyz,potxc,fxyz)
  use module_base
  use module_dpbox
  use module_types
  use yaml_output
  use bounds, only: ext_buffers
  implicit none
  !Arguments
  integer, intent(in) :: iproc,nspin
!!!  integer, intent(in) :: n1i,n2i,n3i,n3p,i3s,n1,n2,n3
  type(denspot_distribution), intent(in) :: dpbox
!!!  real(gp), intent(in) :: hxh,hyh,hzh
  type(atoms_data), intent(in) :: atoms
  real(wp), dimension(dpbox%ndims(1)*dpbox%ndims(2)*dpbox%n3p,nspin), intent(in) :: potxc
  real(gp), dimension(3,atoms%astruct%nat), intent(in) :: rxyz
  real(gp), dimension(3,atoms%astruct%nat), intent(inout) :: fxyz
  !Local variables
  logical, parameter :: use_iterator=.false.
  real(gp), parameter :: oneo4pi=.079577471545947_wp
  type(dpbox_iterator) :: boxit
  integer, dimension(2,3) :: nbox
  integer :: ilcc,ityp,iat,jtyp,islcc,ngv,ngc,ig,ispin
  logical :: perx,pery,perz,gox,goy,goz
  integer :: nbl1,nbl2,nbl3,nbr1,nbr2,nbr3,isx,isy,isz,iex,iey,iez
  integer :: i1,i2,i3,j1,j2,j3,ispinsh,ind,n1i,n2i,n3i,i3s,n3pi,n3p
  real(gp) :: spinfac,rx,ry,rz,frcx,frcy,frcz,rloc,cutoff,x,y,z,r2,hxh,hyh,hzh
  real(gp) :: spherical_gaussian_value,drhoc,drhov,drhodr2

  call f_routine(id='rhocore_forces')

  hxh = dpbox%hgrids(1)
  hyh = dpbox%hgrids(2)
  hzh = dpbox%hgrids(3)
  n1i=dpbox%ndims(1)
  n2i=dpbox%ndims(2)
  n3i=dpbox%ndims(3)
  n3pi = dpbox%n3pi
  n3p = dpbox%n3p
  i3s = dpbox%i3s + dpbox%i3xcsh


  if (atoms%donlcc) then
     !if (iproc == 0) write(*,'(1x,a)',advance='no')'Calculate NLCC forces...'

     if (nspin==1) then
        spinfac=2.0_gp
     else if (nspin ==2) then
        spinfac=1.0_gp
     end if

     !perform the loop on any of the atoms which have this feature
     do iat=1,atoms%astruct%nat
        rx=rxyz(1,iat)
        ry=rxyz(2,iat)
        rz=rxyz(3,iat)

        ityp=atoms%astruct%iatype(iat)
        frcx=0.0_gp
        frcy=0.0_gp
        frcz=0.0_gp
        if (atoms%nlcc_ngv(ityp)/=UNINITIALIZED(1) .or. atoms%nlcc_ngc(ityp)/=UNINITIALIZED(1) ) then

           !find the correct position of the nlcc parameters
           ilcc=0
           do jtyp=1,ityp-1
              ngv=atoms%nlcc_ngv(jtyp)
              if (ngv /= UNINITIALIZED(ngv)) ilcc=ilcc+(ngv*(ngv+1)/2)
              ngc=atoms%nlcc_ngc(jtyp)
              if (ngc /= UNINITIALIZED(ngc)) ilcc=ilcc+(ngc*(ngc+1))/2
           end do
           islcc=ilcc

           !find the maximum exponent of the core density
           ngv=atoms%nlcc_ngv(ityp)
           if (ngv==UNINITIALIZED(1)) ngv=0
           ngc=atoms%nlcc_ngc(ityp)
           if (ngc==UNINITIALIZED(1)) ngc=0
           rloc=0.0_gp
           do ig=1,(ngv*(ngv+1))/2+(ngc*(ngc+1))/2
              ilcc=ilcc+1
              rloc=max(rloc,atoms%nlccpar(0,ilcc))
           end do

           cutoff=10.d0*rloc

           !conditions for periodicity in the three directions
           if (.not. use_iterator) then
              perx=(atoms%astruct%geocode /= 'F')
              pery=(atoms%astruct%geocode == 'P')
              perz=(atoms%astruct%geocode /= 'F')

              call ext_buffers(perx,nbl1,nbr1)
              call ext_buffers(pery,nbl2,nbr2)
              call ext_buffers(perz,nbl3,nbr3)
           end if

           if (dpbox%n3p > 0) then

              if (use_iterator) then
                 nbox(1,1) = floor((rx-cutoff)/hxh)
                 nbox(1,2) = floor((ry-cutoff)/hyh)
                 nbox(1,3) = floor((rz-cutoff)/hzh)
                 nbox(2,1) = ceiling((rx+cutoff)/hxh)
                 nbox(2,2) = ceiling((ry+cutoff)/hyh)
                 nbox(2,3) = ceiling((rz+cutoff)/hzh)
                 do ispin=1,nspin
                    boxit = dpbox_iter(dpbox,DPB_POT,nbox=nbox)
                    do while(dpbox_iter_next(boxit))
                       x = boxit%x - rx
                       y = boxit%y - ry
                       z = boxit%z - rz
                       r2 = x**2 + y**2 + z**2
                       ilcc=islcc
                       drhov=0.0_dp
                       do ig=1,(ngv*(ngv+1))/2
                          ilcc=ilcc+1
                          !derivative wrt r2
                          drhov=drhov+&
                               spherical_gaussian_value(r2,atoms%nlccpar(0,ilcc),atoms%nlccpar(1,ilcc),1)
                       end do
                       drhoc=0.0_dp
                       do ig=1,(ngc*(ngc+1))/2
                          ilcc=ilcc+1
                          !derivative wrt r2
                          drhoc=drhoc+&
                               spherical_gaussian_value(r2,atoms%nlccpar(0,ilcc),atoms%nlccpar(1,ilcc),1)
                       end do
                       !forces in all the directions for the given atom
                       drhodr2=drhoc-drhov
                       frcx = frcx + potxc(boxit%ind,ispin)*x*drhodr2
                       frcy = frcy + potxc(boxit%ind,ispin)*y*drhodr2
                       frcz = frcz + potxc(boxit%ind,ispin)*z*drhodr2
                       !write(*,'(i0,1x,6(1x,1pe24.17))') boxit%ind,potxc(boxit%ind),drhoc,drhov,x,y,z
                    end do
                 end do
              else
                 isx=floor((rx-cutoff)/hxh)
                 isy=floor((ry-cutoff)/hyh)
                 isz=floor((rz-cutoff)/hzh)
                 iex=ceiling((rx+cutoff)/hxh)
                 iey=ceiling((ry+cutoff)/hyh)
                 iez=ceiling((rz+cutoff)/hzh)

                 do ispin=1,nspin
                    ispinsh=0
                    if (ispin==2) ispinsh=n1i*n2i*n3p
                    do i3=isz,iez
                       z=real(i3,kind=8)*hzh-rz
                       !call ind_positions(perz,i3,n3,j3,goz)
                       call ind_positions_new(perz,i3,n3i,j3,goz)
                       j3=j3+nbl3+1
                       if (j3 >= i3s .and. j3 <= i3s+n3p-1) then
                          do i2=isy,iey
                             y=real(i2,kind=8)*hyh-ry
                             !call ind_positions(pery,i2,n2,j2,goy)
                             call ind_positions_new(pery,i2,n2i,j2,goy)
                             if (goy) then
                                do i1=isx,iex
                                   x=real(i1,kind=8)*hxh-rx
                                   !call ind_positions(perx,i1,n1,j1,gox)
                                   call ind_positions_new(perx,i1,n1i,j1,gox)
                                   if (gox) then
                                      r2=x**2+y**2+z**2
                                      ilcc=islcc
                                      drhov=0.0_dp
                                      do ig=1,(ngv*(ngv+1))/2
                                         ilcc=ilcc+1
                                         !derivative wrt r2
                                         drhov=drhov+&
                                              spherical_gaussian_value(r2,atoms%nlccpar(0,ilcc),atoms%nlccpar(1,ilcc),1)
                                      end do
                                      drhoc=0.0_dp
                                      do ig=1,(ngc*(ngc+1))/2
                                         ilcc=ilcc+1
                                         !derivative wrt r2
                                         drhoc=drhoc+&
                                              spherical_gaussian_value(r2,atoms%nlccpar(0,ilcc),atoms%nlccpar(1,ilcc),1)
                                      end do
                                      !forces in all the directions for the given atom
                                      ind=j1+1+nbl1+(j2+nbl2)*n1i+(j3-i3s+1-1)*n1i*n2i!+ispinsh
                                      drhodr2=drhoc-drhov
                                      frcx=frcx+potxc(ind,ispin)*x*drhodr2
                                      frcy=frcy+potxc(ind,ispin)*y*drhodr2
                                      frcz=frcz+potxc(ind,ispin)*z*drhodr2
                                      !write(*,'(i0,1x,6(1x,1pe24.17))') ind,potxc(ind),drhoc,drhov,x,y,z
                                   endif
                                enddo
                             end if
                          enddo
                       end if
                    enddo
                 end do
              end if
           end if
        end if

        !assign contribution per atom
        fxyz(1,iat)=fxyz(1,iat)+frcx*hxh*hyh*hzh*spinfac*oneo4pi
        fxyz(2,iat)=fxyz(2,iat)+frcy*hxh*hyh*hzh*spinfac*oneo4pi
        fxyz(3,iat)=fxyz(3,iat)+frcz*hxh*hyh*hzh*spinfac*oneo4pi

        !print *,'iat,iproc',iat,iproc,frcx*hxh*hyh*hzh*spinfac*oneo4pi
     end do

     if (iproc == 0 .and. verbose > 1) call yaml_map('Calculate NLCC forces',.true.)
  end if

  call f_release_routine()

end subroutine rhocore_forces


!> Calculates the local forces acting on the atoms belonging to iproc
subroutine local_forces(iproc,at,rxyz,hxh,hyh,hzh,&
     dpbox, &
     n1,n2,n3,n3p,i3s,n1i,n2i,n3i,rho,pot,floc,locstrten,charge)
  use module_base
  use module_types
  use yaml_output
  use gaussians, only: initialize_real_space_conversion, finalize_real_space_conversion,mp_exp
  use module_dpbox
  use bounds, only: ext_buffers
  implicit none
  !Arguments
  type(atoms_data), intent(in) :: at
  integer, intent(in) :: iproc,n1,n2,n3,n3p,i3s,n1i,n2i,n3i
  real(gp), intent(in) :: hxh,hyh,hzh
  type(denspot_distribution), intent(in) :: dpbox
  real(gp),intent(out) :: charge
  real(gp), dimension(3,at%astruct%nat), intent(in) :: rxyz
  real(dp), dimension(*), intent(in) :: rho,pot
  real(gp), dimension(3,at%astruct%nat), intent(out) :: floc
  real(gp), dimension(6), intent(out) :: locstrten
  !Local variables
  logical, parameter :: use_iterator=.false.
  type(dpbox_iterator) :: boxit
  integer, dimension(2,3) :: nbox
  real(gp) :: prefactor,cutoff,rloc,rlocinvsq,rlocinv2sq,Vel,rhoel
  real(gp) :: x,y,z,rx,ry,rz,fxerf,fyerf,fzerf,fxgau,fygau,fzgau,forceloc
  logical :: perx,pery,perz,gox,goy,goz
  integer :: j1,j2,j3,ind,nbl1,nbr1,nbl2,nbr2,nbl3,nbr3,isx,isy,isz,iex,iey,iez
  real(gp) :: forceleaked
  real(gp) :: yp,zp,zsq,yzsq,ysq
  real(gp) :: arg,r2,xp,tt,Txx,Tyy,Tzz,Txy,Txz,Tyz
  integer :: i1,i2,i3,iat,ityp,nloc,iloc
  real(dp), dimension(:), allocatable  :: mpx,mpy,mpz
  !Array of coefficients of the derivative
  real(gp), dimension(4) :: cprime

  call f_routine(id='local_forces')

  if (at%multipole_preserving) call initialize_real_space_conversion(isf_m=at%mp_isf)

  !Initialization
  locstrten=0.0_gp
  floc=0.0_gp

  charge=0.d0
  if (use_iterator) then
     boxit = dpbox_iter(dpbox,DPB_POT)
     do while(dpbox_iter_next(boxit))
        charge = charge + rho(boxit%ind)
     end do
  else
     do i3=1,n3p
        do i2=1,n2i
           do i1=1,n1i
              ind=i1+(i2-1)*n1i+(i3-1)*n1i*n2i
              charge=charge+rho(ind)
           enddo
        enddo
     enddo
  end if

  charge=charge*hxh*hyh*hzh


!!!  if (iproc == 0 .and. verbose > 1) call yaml_mapping_open('Calculate local forces',flow=.true.)

  !Determine the maximal bounds for mpx, mpy, mpz (1D-integral)
  if (at%astruct%nat >0) then
     cutoff=10.0_gp*maxval(at%psppar(0,0,:))
  else
     cutoff=0.0
  end if
  if (at%multipole_preserving) then
     !We want to have a good accuracy of the last point rloc*10
     cutoff=cutoff+max(hxh,hyh,hzh)*real(at%mp_isf,kind=gp)
  end if
  !Separable function: do 1-D integrals before and store it.
  mpx = f_malloc( (/ 0 .to. (ceiling(cutoff/hxh) - floor(-cutoff/hxh)) + 1 /),id='mpx')
  mpy = f_malloc( (/ 0 .to. (ceiling(cutoff/hyh) - floor(-cutoff/hyh)) + 1 /),id='mpy')
  mpz = f_malloc( (/ 0 .to. (ceiling(cutoff/hzh) - floor(-cutoff/hzh)) + 1 /),id='mpz')

  do iat=1,at%astruct%nat
     ityp=at%astruct%iatype(iat)

     !Coordinates of the center
     rx=rxyz(1,iat)
     ry=rxyz(2,iat)
     rz=rxyz(3,iat)

     !building array of coefficients of the derivative of the gaussian part
     cprime(1)=2.d0*at%psppar(0,2,ityp)-at%psppar(0,1,ityp)
     cprime(2)=4.d0*at%psppar(0,3,ityp)-at%psppar(0,2,ityp)
     cprime(3)=6.d0*at%psppar(0,4,ityp)-at%psppar(0,3,ityp)
     cprime(4)=-at%psppar(0,4,ityp)

     ! determine number of local terms
     nloc=0
     do iloc=1,4
        if (at%psppar(0,iloc,ityp) /= 0.d0) nloc=iloc
     enddo

     !local part
     rloc=at%psppar(0,0,ityp)
     rlocinvsq=1.0_gp/rloc**2
     rlocinv2sq=0.5_gp/rloc**2
     prefactor=real(at%nelpsp(ityp),kind=8)/(2.d0*pi*sqrt(2.d0*pi)*rloc**5)
     !maximum extension of the gaussian
     cutoff=10.d0*rloc
     if (at%multipole_preserving) then
        !We want to have a good accuracy of the last point rloc*10
        cutoff=cutoff+max(hxh,hyh,hzh)*real(at%mp_isf,kind=gp)
     end if

     if (use_iterator) then
        nbox(1,1) = floor((rx-cutoff)/hxh)
        nbox(1,2) = floor((ry-cutoff)/hyh)
        nbox(1,3) = floor((rz-cutoff)/hzh)
        nbox(2,1) = ceiling((rx+cutoff)/hxh)
        nbox(2,2) = ceiling((ry+cutoff)/hyh)
        nbox(2,3) = ceiling((rz+cutoff)/hzh)

        !Separable function: do 1-D integrals before and store it.
        !mpx = f_malloc( (/ nbox(1,1).to.nbox(2,1) /),id='mpx')
        !mpy = f_malloc( (/ nbox(1,2).to.nbox(2,2) /),id='mpy')
        !mpz = f_malloc( (/ nbox(1,3).to.nbox(2,3) /),id='mpz')
        !Use a shift for mpx, mpy, mpz
        do i1=nbox(1,1),nbox(2,1)
           mpx(i1-nbox(1,1)) = mp_exp(hxh,rx,rlocinv2sq,i1,0,at%multipole_preserving)
        end do
        do i2=nbox(1,2),nbox(2,2)
           mpy(i2-nbox(1,2)) = mp_exp(hyh,ry,rlocinv2sq,i2,0,at%multipole_preserving)
        end do
        do i3=nbox(1,3),nbox(2,3)
           mpz(i3-nbox(1,3)) = mp_exp(hzh,rz,rlocinv2sq,i3,0,at%multipole_preserving)
        end do
     else

        !conditions for periodicity in the three directions
        perx=(at%astruct%geocode /= 'F')
        pery=(at%astruct%geocode == 'P')
        perz=(at%astruct%geocode /= 'F')

        call ext_buffers(perx,nbl1,nbr1)
        call ext_buffers(pery,nbl2,nbr2)
        call ext_buffers(perz,nbl3,nbr3)

        isx=floor((rx-cutoff)/hxh)
        isy=floor((ry-cutoff)/hyh)
        isz=floor((rz-cutoff)/hzh)

        iex=ceiling((rx+cutoff)/hxh)
        iey=ceiling((ry+cutoff)/hyh)
        iez=ceiling((rz+cutoff)/hzh)

        !Separable function: do 1-D integrals before and store it.
!!! mpx = f_malloc( (/ isx.to.iex /),id='mpx')
!!! mpy = f_malloc( (/ isy.to.iey /),id='mpy')
!!! mpz = f_malloc( (/ isz.to.iez /),id='mpz')
        do i1=isx,iex
           mpx(i1-isx) = mp_exp(hxh,rx,rlocinv2sq,i1,0,at%multipole_preserving)
        end do
        do i2=isy,iey
           mpy(i2-isy) = mp_exp(hyh,ry,rlocinv2sq,i2,0,at%multipole_preserving)
        end do
        do i3=isz,iez
           mpz(i3-isz) = mp_exp(hzh,rz,rlocinv2sq,i3,0,at%multipole_preserving)
        end do

     end if

     forceleaked=0.d0

     !$omp parallel default(none) &
     !$omp & shared(floc,locstrten,hxh,hyh,hzh,dpbox,rho,pot,n1i,n2i,n3i) &
     !$omp & shared(nbl1,nbl2,nbl3,isz,iez,isy,iey,isx,iex,i3s) &
     !$omp & shared(mpx,mpy,mpz,iat,ityp,rx,ry,rz,n3p,perx,pery,perz,forceleaked) &
     !$omp & shared(cprime,nloc,rloc,rlocinvsq,prefactor,nbox) &
     !$omp & private(fxerf,fyerf,fzerf,fxgau,fygau,fzgau) &
     !$omp & private(Txx,Tyy,Tzz,Txy,Txz,Tyz,boxit,xp,x,y,z,r2,arg,tt,rhoel,forceloc,Vel) &
     !$omp & private(iloc,i3,zp,zsq,j3,yp,ysq,goy,gox,goz,i1,i2,j1,j2,ind,yzsq)

     !Initialization of the forces
     !ion-electron term, error function part
     fxerf=0.d0
     fyerf=0.d0
     fzerf=0.d0
     !ion-electron term, gaussian part
     fxgau=0.d0
     fygau=0.d0
     fzgau=0.d0
     !local stress tensor component for this atom
     Txx=0.0_gp
     Tyy=0.0_gp
     Tzz=0.0_gp
     Txy=0.0_gp
     Txz=0.0_gp
     Tyz=0.0_gp

     if (use_iterator) then

        !Parallelized over atoms and iterator dpbox
        !Calculate the forces near the atom due to the error function part of the potential
        !Calculate forces for all atoms only in the distributed part of the simulation box
        boxit = dpbox_iter(dpbox,DPB_POT,nbox)
        do while(dpbox_iter_next(boxit))
           xp = mpx(boxit%ibox(1)-nbox(1,1)) * mpy(boxit%ibox(2)-nbox(1,2)) * mpz(boxit%ibox(3)-nbox(1,3))
           x = boxit%x - rx
           y = boxit%y - ry
           z = boxit%z - rz
           r2 = x**2 + y**2 + z**2
           arg = r2*rlocinvsq
           !gaussian part
           tt=0.d0
           if (nloc /= 0) then
              !derivative of the polynomial
              tt=cprime(nloc)
              do iloc=nloc-1,1,-1
                 tt=arg*tt+cprime(iloc)
              end do
              rhoel=rho(boxit%ind)
              forceloc=xp*tt*rhoel
              fxgau = fxgau + forceloc*x
              fygau = fygau + forceloc*y
              fzgau = fzgau + forceloc*z
              if (r2 /= 0.0_gp) then
                 Txx = Txx + forceloc*x*x
                 Tyy = Tyy + forceloc*y*y
                 Tzz = Tzz + forceloc*z*z
                 Txy = Txy + forceloc*x*y
                 Txz = Txz + forceloc*x*z
                 Tyz = Tyz + forceloc*y*z
              end if
           end if
           !error function part
           Vel=pot(boxit%ind)
           fxerf = fxerf + xp*Vel*x
           fyerf = fyerf + xp*Vel*y
           fzerf = fzerf + xp*Vel*z
           !write(*,'(i0,1x,5(1x,1pe24.17))') boxit%ind,pot(boxit%ind),rho(boxit%ind),fxerf,fyerf,fzerf
        end do

     else

        if (n3p > 0) then
           !$omp do reduction(+:forceleaked)
           do i3=isz,iez
              zp = mpz(i3-isz)
              z=real(i3,kind=8)*hzh-rz
              zsq=z**2
              !call ind_positions(perz,i3,n3,j3,goz)
              call ind_positions_new(perz,i3,n3i,j3,goz)
              j3=j3+nbl3+1
              do i2=isy,iey
                 yp = zp*mpy(i2-isy)
                 y=real(i2,kind=8)*hyh-ry
                 yzsq=y**2+zsq
                 !call ind_positions(pery,i2,n2,j2,goy)
                 call ind_positions_new(pery,i2,n2i,j2,goy)
                 do i1=isx,iex
                    x=real(i1,kind=8)*hxh-rx
                    xp = yp*mpx(i1-isx)
                    !call ind_positions(perx,i1,n1,j1,gox)
                    call ind_positions_new(perx,i1,n1i,j1,gox)
                    r2=x**2+yzsq
                    arg=r2*rlocinvsq

                    if (j3 >= i3s .and. j3 <= i3s+n3p-1  .and. goy  .and. gox ) then
                       ind=j1+1+nbl1+(j2+nbl2)*n1i+(j3-i3s+1-1)*n1i*n2i
                       !gaussian part
                       tt=0.d0
                       if (nloc /= 0) then
                          !derivative of the polynomial
                          tt=cprime(nloc)
                          do iloc=nloc-1,1,-1
                             tt=arg*tt+cprime(iloc)
                          enddo
                          rhoel=rho(ind)
                          forceloc=xp*tt*rhoel
                          fxgau=fxgau+forceloc*x
                          fygau=fygau+forceloc*y
                          fzgau=fzgau+forceloc*z
                          if (r2 /= 0.0_gp) then
                             Txx=Txx+forceloc*x*x
                             Tyy=Tyy+forceloc*y*y
                             Tzz=Tzz+forceloc*z*z
                             Txy=Txy+forceloc*x*y
                             Txz=Txz+forceloc*x*z
                             Tyz=Tyz+forceloc*y*z
                          end if
                       end if
                       !error function part
                       Vel=pot(ind)
                       fxerf=fxerf+xp*Vel*x
                       fyerf=fyerf+xp*Vel*y
                       fzerf=fzerf+xp*Vel*z
                       !write(*,'(i0,1x,5(1x,1pe24.17))') ind,pot(ind),rho(ind),fxerf,fyerf,fzerf
                    else if (.not. goz) then
                       !derivative of the polynomial
                       tt=cprime(nloc)
                       do iloc=nloc-1,1,-1
                          tt=arg*tt+cprime(iloc)
                       enddo
                       forceleaked=forceleaked+prefactor*xp*tt*rho(1) !(as a sample value)
                    endif
                 end do
              end do
           end do
           !$omp end do
        end if
     end if

     !$omp critical
     !Final result of the forces
     floc(1,iat)=floc(1,iat)+(hxh*hyh*hzh*prefactor)*fxerf+(hxh*hyh*hzh/rloc**2)*fxgau
     floc(2,iat)=floc(2,iat)+(hxh*hyh*hzh*prefactor)*fyerf+(hxh*hyh*hzh/rloc**2)*fygau
     floc(3,iat)=floc(3,iat)+(hxh*hyh*hzh*prefactor)*fzerf+(hxh*hyh*hzh/rloc**2)*fzgau
     !The stress tensor here does not add extra overhead therefore we calculate it nonetheless
     locstrten(1)=locstrten(1)+Txx/rloc/rloc
     locstrten(2)=locstrten(2)+Tyy/rloc/rloc
     locstrten(3)=locstrten(3)+Tzz/rloc/rloc
     locstrten(4)=locstrten(4)+Tyz/rloc/rloc
     locstrten(5)=locstrten(5)+Txz/rloc/rloc
     locstrten(6)=locstrten(6)+Txy/rloc/rloc
     !$omp end critical


!!!     !only for testing purposes, printing the components of the forces for each atoms
!!!     write(10+iat,'(2(1x,3(1x,1pe12.5)))') &
!!!          (hxh*hyh*hzh*prefactor)*fxerf,(hxh*hyh*hzh*prefactor)*fyerf,&
!!!          (hxh*hyh*hzh*prefactor)*fzerf,(hxh*hyh*hzh/rloc**2)*fxgau,(hxh*hyh*hzh/rloc**2)*fygau,(hxh*hyh*hzh/rloc**2)*fzgau

     !De-allocate the 1D temporary arrays for separability
     !call f_free(mpx,mpy,mpz)

     !$omp end parallel

  end do !iat

  !De-allocate the 1D temporary arrays for separability
  call f_free(mpx,mpy,mpz)

  !write(*,*) 'iproc,charge:',iproc,charge

!locstrten(1:3)=locstrten(1:3)+charge*psoffset/(hxh*hyh*hzh)/real(n1i*n2i*n3p,kind=8)

!!!  forceleaked=forceleaked*hxh*hyh*hzh
  !if (iproc == 0 .and. verbose > 1) write(*,'(a,1pe12.5)') 'done. Leaked force: ',forceleaked

  !if (iproc == 0 .and. verbose > 1) write(*,'(a,1pe12.5)') 'done. Leaked force: ',forceleaked
!!!  if (iproc == 0 .and. verbose > 1) then
!!!     call yaml_map('Leaked force',trim(yaml_toa(forceleaked,fmt='(1pe12.5)')))
!!!     call yaml_mapping_close()
!!!  end if

  if (iproc == 0 .and. verbose > 1) call yaml_map('Calculate local forces',.true.)

  if (at%multipole_preserving) call finalize_real_space_conversion()

  call f_release_routine()

END SUBROUTINE local_forces

!> Calculates the nonlocal forces on all atoms arising from the wavefunctions
!! belonging to iproc and adds them to the force array
!! recalculate the projectors at the end if refill flag is .true.
subroutine nonlocal_forces(lr,hx,hy,hz,at,rxyz,&
     ob,nlpsp,wfd,psi,fsep,refill,calculate_strten,strten)
  use module_base
  use module_types
  use public_enums, only: PSPCODE_HGH,PSPCODE_HGH_K,PSPCODE_HGH_K_NLCC,&
       PSPCODE_PAW
  use orbitalbasis
  use ao_inguess, only: lmax_ao
  implicit none
  !Arguments-------------
  type(atoms_data), intent(in) :: at
  type(wavefunctions_descriptors), intent(in) :: wfd
  type(DFT_PSP_projectors), intent(inout) :: nlpsp
  logical, intent(in) :: refill,calculate_strten
  real(gp), intent(in) :: hx,hy,hz
  type(locreg_descriptors) :: lr
  !type(orbitals_data), intent(in) :: orbs
  type(orbital_basis), intent(in) :: ob
  real(gp), dimension(3,at%astruct%nat), intent(in) :: rxyz
  real(wp), dimension((wfd%nvctr_c+7*wfd%nvctr_f)*ob%orbs%norbp*ob%orbs%nspinor), intent(in) :: psi
  real(gp), dimension(3,at%astruct%nat), intent(inout) :: fsep
  real(gp), dimension(6), intent(out) :: strten
  !local variables--------------
  character(len=*), parameter :: subname='nonlocal_forces'
  integer :: istart_c,iproj,iat,ityp,i,j,l,m,ndir
  integer :: mbseg_c,mbseg_f,jseg_c,jseg_f,ispin
  integer :: mbvctr_c,mbvctr_f,iorb,nwarnings,nspinor,ispinor,jorbd
  real(gp) :: offdiagcoeff,hij,sp0,spi,sp0i,sp0j,spj,strc,Enl,vol
  real(gp) :: orbfac,factor
  integer :: idir,ncplx,icplx,isorb,ikpt,ieorb,istart_ck,ispsi_k,ispsi,jorb
  real(gp), dimension(2,2,3) :: offdiagarr
  real(gp), dimension(:,:), allocatable :: fxyz_orb
  real(dp), dimension(:,:,:,:,:,:,:), allocatable :: scalprod
  real(gp), dimension(6) :: sab

  call f_routine(id=subname)
  call f_zero(strten)

  !quick return if no orbitals on this processor
  if (ob%orbs%norbp == 0) return


  if (calculate_strten) then
     ndir=9
  else
     ndir=3
  end if
  !always put complex scalprod
  !also nspinor for the moment is the biggest as possible

  !  allocate(scalprod(2,0:3,7,3,4,at%astruct%nat,orbs%norbp*orbs%nspinor),stat=i_stat)
  ! need more components in scalprod to calculate terms like dp/dx*psi*x
  scalprod = &
       f_malloc0([1.to.2,0.to.ndir,1.to.7,1.to.3,1.to.4,1.to.at%astruct%nat,1.to.ob%orbs%norbp*ob%orbs%nspinor],id='scalprod')
  !if (2*10*7*3*4*at%astruct%nat*orbs%norbp*orbs%nspinor>0) then
  !    call to_zero(2*10*7*3*4*at%astruct%nat*orbs%norbp*orbs%nspinor,scalprod(1,0,1,1,1,1,1))
  !end if


  Enl=0._gp
  !strten=0.d0
  vol=real(at%astruct%cell_dim(1)*at%astruct%cell_dim(2)*at%astruct%cell_dim(3),gp)
  sab=0.d0

  !calculate the coefficients for the off-diagonal terms
  do l=1,3
     do i=1,2
        do j=i+1,3
           offdiagcoeff=0.0_gp
           if (l==1) then
              if (i==1) then
                 if (j==2) offdiagcoeff=-0.5_gp*sqrt(3._gp/5._gp)
                 if (j==3) offdiagcoeff=0.5_gp*sqrt(5._gp/21._gp)
              else
                 offdiagcoeff=-0.5_gp*sqrt(100._gp/63._gp)
              end if
           else if (l==2) then
              if (i==1) then
                 if (j==2) offdiagcoeff=-0.5_gp*sqrt(5._gp/7._gp)
                 if (j==3) offdiagcoeff=1._gp/6._gp*sqrt(35._gp/11._gp)
              else
                 offdiagcoeff=-7._gp/3._gp*sqrt(1._gp/11._gp)
              end if
           else if (l==3) then
              if (i==1) then
                 if (j==2) offdiagcoeff=-0.5_gp*sqrt(7._gp/9._gp)
                 if (j==3) offdiagcoeff=0.5_gp*sqrt(63._gp/143._gp)
              else
                 offdiagcoeff=-9._gp*sqrt(1._gp/143._gp)
              end if
           end if
           offdiagarr(i,j-i,l)=offdiagcoeff
        end do
     end do
  end do

  ispsi=1 !to initialize the value in case of no projectors
  !look for the strategy of projectors application
  if (DistProjApply) then
     !apply the projectors on the fly for each k-point of the processor
     !starting k-point
     ikpt=ob%orbs%iokpt(1)
     ispsi_k=1
     jorb=0
     loop_kptD: do

        call orbs_in_kpt(ikpt,ob%orbs,isorb,ieorb,nspinor)

        call ncplx_kpt(ikpt,ob%orbs,ncplx)

        nwarnings=0 !not used, simply initialised
        iproj=0 !should be equal to four times nproj at the end
        jorbd=jorb
        do iat=1,at%astruct%nat

           call plr_segs_and_vctrs(nlpsp%pspd(iat)%plr,&
                mbseg_c,mbseg_f,mbvctr_c,mbvctr_f)
           jseg_c=1
           jseg_f=1

           do idir=0,ndir
              ityp=at%astruct%iatype(iat)
              !calculate projectors
              istart_c=1
              call atom_projector(nlpsp, ityp, iat, at%astruct%atomnames(ityp), &
                   & at%astruct%geocode, idir, lr, hx, hy, hz, &
                   & ob%orbs%kpts(1,ikpt), ob%orbs%kpts(2,ikpt), ob%orbs%kpts(3,ikpt), &
                   & istart_c, iproj, nwarnings)
              !!do i_all=1,nlpspd%nprojel
              !!    write(850+iat,*) i_all, proj(i_all)
              !!end do
              !print '(a,i6,i6,1pe14.6)','iat,idir,sum(proj)',iat,idir,sum(nlpsp%proj)

              !calculate the contribution for each orbital
              !here the nspinor contribution should be adjusted
              ! loop over all my orbitals
              ispsi=ispsi_k
              jorb=jorbd
              do iorb=isorb,ieorb
                 do ispinor=1,nspinor,ncplx
                    jorb=jorb+1
                    istart_c=1
                    do l=1,4
                       do i=1,3
                          if (at%psppar(l,i,ityp) /= 0.0_gp) then
                             do m=1,2*l-1
                                call wpdot_wrap(ncplx,&
                                     wfd%nvctr_c,wfd%nvctr_f,wfd%nseg_c,wfd%nseg_f,&
                                     wfd%keyvglob,wfd%keyglob,psi(ispsi),&
                                     mbvctr_c,mbvctr_f,mbseg_c,mbseg_f,&
                                     nlpsp%pspd(iat)%plr%wfd%keyvglob(jseg_c),&
                                     nlpsp%pspd(iat)%plr%wfd%keyglob(1,jseg_c),&
                                     nlpsp%proj(istart_c),&
                                     scalprod(1,idir,m,i,l,iat,jorb))
                                istart_c=istart_c+(mbvctr_c+7*mbvctr_f)*ncplx
                                !write(*,'(a,6i6,es16.8)') 'idir,m,i,l,iat,jorb,scalprod',&
                                !     idir,m,i,l,iat,jorb,scalprod(1,idir,m,i,l,iat,jorb)
                             end do
                          end if
                       end do
                    end do
                    ispsi=ispsi+(wfd%nvctr_c+7*wfd%nvctr_f)*ncplx
                 end do
              end do
              if (istart_c-1  > nlpsp%nprojel) stop '2:applyprojectors'
           end do

        end do

        if (ieorb == ob%orbs%norbp) exit loop_kptD
        ikpt=ikpt+1
        ispsi_k=ispsi
     end do loop_kptD

  else
     !associate the orbital basis structure

     !calculate all the scalar products for each direction and each orbitals
     do idir=0,ndir

        if (idir /= 0) then !for the first run the projectors are already allocated
           call fill_projectors(lr,[hx,hy,hz],at%astruct,ob,rxyz,nlpsp,idir)
        end if
        !apply the projectors  k-point of the processor
        !starting k-point
        ikpt=ob%orbs%iokpt(1)
        istart_ck=1
        ispsi_k=1
        jorb=0
        loop_kpt: do

           call orbs_in_kpt(ikpt,ob%orbs,isorb,ieorb,nspinor)

           call ncplx_kpt(ikpt,ob%orbs,ncplx)

           ! calculate the scalar product for all the orbitals
           ispsi=ispsi_k
           do iorb=isorb,ieorb
              do ispinor=1,nspinor,ncplx
                 jorb=jorb+1
                 ! loop over all projectors of this k-point
                 iproj=0
                 istart_c=istart_ck
                 do iat=1,at%astruct%nat
                    call plr_segs_and_vctrs(nlpsp%pspd(iat)%plr,&
                         mbseg_c,mbseg_f,mbvctr_c,mbvctr_f)
                    jseg_c=1
                    jseg_f=1
                    ityp=at%astruct%iatype(iat)
                    do l=1,4
                       do i=1,3
                          if (at%psppar(l,i,ityp) /= 0.0_gp) then
                             do m=1,2*l-1
                                iproj=iproj+1
                                call wpdot_wrap(ncplx,&
                                     wfd%nvctr_c,wfd%nvctr_f,wfd%nseg_c,wfd%nseg_f,&
                                     wfd%keyvglob,wfd%keyglob,psi(ispsi),  &
                                     mbvctr_c,mbvctr_f,mbseg_c,mbseg_f,&
                                     nlpsp%pspd(iat)%plr%wfd%keyvglob(jseg_c),&
                                     nlpsp%pspd(iat)%plr%wfd%keyglob(1,jseg_c),&
                                     nlpsp%proj(istart_c),scalprod(1,idir,m,i,l,iat,jorb))
                                istart_c=istart_c+(mbvctr_c+7*mbvctr_f)*ncplx
               !write(*,'(a,6i6,es16.8)') 'idir,m,i,l,iat,jorb,scalprod',idir,m,i,l,iat,jorb,scalprod(1,idir,m,i,l,iat,jorb)
                             end do
                          end if
                       end do
                    end do
                 end do
                 ispsi=ispsi+(wfd%nvctr_c+7*wfd%nvctr_f)*ncplx
              end do
              if (iproj /= nlpsp%nproj) stop '1:applyprojectors'
           end do
           istart_ck=istart_c
           if (ieorb == ob%orbs%norbp) exit loop_kpt
           ikpt=ikpt+1
           ispsi_k=ispsi
        end do loop_kpt
        if (istart_ck-1  /= nlpsp%nprojel) stop '2:applyprojectors'

     end do

     !restore the projectors in the proj array (for on the run forces calc., tails or so)
     if (refill) then
        call fill_projectors(lr,[hx,hy,hz],at%astruct,ob,rxyz,nlpsp,0)
     end if

  end if

  if (associated(nlpsp%iagamma)) call f_zero(nlpsp%gamma_mmp)

  fxyz_orb = f_malloc((/ 3, at%astruct%nat /),id='fxyz_orb')

  !apply the projectors  k-point of the processor
  !starting k-point
  ikpt=ob%orbs%iokpt(1)
  jorb=0
  loop_kptF: do

     call orbs_in_kpt(ikpt,ob%orbs,isorb,ieorb,nspinor)

     call ncplx_kpt(ikpt,ob%orbs,ncplx)

     ! loop over all my orbitals for calculating forces
     do iorb=isorb,ieorb
        sab=0.0_gp
        ! loop over all projectors
        call f_zero(fxyz_orb)
        do ispinor=1,nspinor,ncplx
           jorb=jorb+1
           do iat=1,at%astruct%nat
              ityp=at%astruct%iatype(iat)
              loop_l: do l=1,4
                 do i=1,3
                    if (at%psppar(l,i,ityp) /= 0.0_gp) then
                       !if needed extract the density matrix of the given atom
                       if (associated(nlpsp%iagamma)) then
                          if (nlpsp%iagamma(l-1,iat)/=0 .and. i==1) then
                             !determine here the spin and the factor to be applied
                             if (ob%orbs%spinsgn(iorb+ob%orbs%isorb) == 1.0_gp) then
                                ispin=1
                             else
                                ispin=2
                             end if
                             factor=ob%orbs%occup(iorb+ob%orbs%isorb)*ob%orbs%kwgts(ob%orbs%iokpt(iorb))
                             call atomic_PSP_density_matrix_update(lmax_ao,l-1,ncplx,scalprod(:,0,1:2*l-1,i,l,iat,jorb),&
                                  factor,nlpsp%gamma_mmp(1,1,1,ispin,nlpsp%iagamma(l-1,iat)))
                          end if
                       end if

                       do m=1,2*l-1
                          do icplx=1,ncplx
                             ! scalar product with the derivatives in all the directions
                             sp0=real(scalprod(icplx,0,m,i,l,iat,jorb),gp)
                             !!write(200+iproc,'(a,9i6,es18.8)') 'iorb,jorb,icplx,0,m,i,l,iat,iiat,sp0', &
                             !                                   iorb,jorb,icplx,0,m,i,l,iat,iat,sp0
                             !write(250+iproc,'(a,7i8,es20.10)') &
                             !      'icplx,0,m,i,l,iat,iorb,scalprod(icplx,0,m,i,l,iat,iorb)',&
                             !        icplx,0,m,i,l,iat,iorb,scalprod(icplx,0,m,i,l,iat,iorb)
                             do idir=1,3
                                spi=real(scalprod(icplx,idir,m,i,l,iat,jorb),gp)
                                !write(*,'(a,10i6,es18.8)') 'iorb,jorb,icplx,0,m,i,l,iat,iiat,&
                                !                                    &idir,fxyz_orb(idir,iat)', &
                                !                                    iorb,jorb,icplx,0,m,i,l,iat,iat,&
                                !                                    idir,fxyz_orb(idir,iat)
                                fxyz_orb(idir,iat)=fxyz_orb(idir,iat)+&
                                     at%psppar(l,i,ityp)*sp0*spi
                             end do

                             Enl=Enl+sp0*sp0*at%psppar(l,i,ityp)*&
                                  ob%orbs%occup(iorb+ob%orbs%isorb)*ob%orbs%kwgts(ob%orbs%iokpt(iorb))
                             do idir=4,ndir !for stress
                                strc=real(scalprod(icplx,idir,m,i,l,iat,jorb),gp)
                                sab(idir-3)=&
                                     sab(idir-3)+&
                                     at%psppar(l,i,ityp)*sp0*2.0_gp*strc*&
                                     ob%orbs%occup(iorb+ob%orbs%isorb)*ob%orbs%kwgts(ob%orbs%iokpt(iorb))
                             end do
                          end do
                       end do
                    end if
                 end do
              end do loop_l
              !HGH case, offdiagonal terms
              if (at%npspcode(ityp) == PSPCODE_HGH .or. &
                   at%npspcode(ityp) == PSPCODE_HGH_K .or. &
                   at%npspcode(ityp) == PSPCODE_HGH_K_NLCC ) then
                 do l=1,3 !no offdiagoanl terms for l=4 in HGH-K case
                    do i=1,2
                       if (at%psppar(l,i,ityp) /= 0.0_gp) then
                          loop_j: do j=i+1,3
                             if (at%psppar(l,j,ityp) == 0.0_gp) exit loop_j
                             !offdiagonal HGH term
                             if (at%npspcode(ityp) == PSPCODE_HGH) then !traditional HGH convention
                                hij=offdiagarr(i,j-i,l)*at%psppar(l,j,ityp)
                             else !HGH-K convention
                                hij=at%psppar(l,i+j+1,ityp)
                             end if
                             do m=1,2*l-1
                                !F_t= 2.0*h_ij (<D_tp_i|psi><psi|p_j>+<p_i|psi><psi|D_tp_j>)
                                !(the two factor is below)
                                do icplx=1,ncplx
                                   sp0i=real(scalprod(icplx,0,m,i,l,iat,jorb),gp)
                                   sp0j=real(scalprod(icplx,0,m,j,l,iat,jorb),gp)
                                   do idir=1,3
                                      spi=real(scalprod(icplx,idir,m,i,l,iat,jorb),gp)
                                      spj=real(scalprod(icplx,idir,m,j,l,iat,jorb),gp)
                                      fxyz_orb(idir,iat)=fxyz_orb(idir,iat)+&
                                           hij*(sp0j*spi+spj*sp0i)
                                   end do

                                   Enl = Enl + &
                                        2.0_gp*sp0i*sp0j*hij*&
                                        ob%orbs%occup(iorb+ob%orbs%isorb)*ob%orbs%kwgts(ob%orbs%iokpt(iorb))
                                   do idir=4,ndir
                                      spi = real(scalprod(icplx,idir,m,i,l,iat,jorb),gp)
                                      spj = real(scalprod(icplx,idir,m,j,l,iat,jorb),gp)
                                      sab(idir-3) = sab(idir-3) + &
                                           2.0_gp*hij*(sp0j*spi+sp0i*spj)*&
                                           ob%orbs%occup(iorb+ob%orbs%isorb)*ob%orbs%kwgts(ob%orbs%iokpt(iorb))
                                   end do
                                end do
                             end do
                          end do loop_j
                       end if
                    end do
                 end do
              end if
           end do
        end do

        !orbital-dependent factor for the forces
        orbfac=ob%orbs%kwgts(ob%orbs%iokpt(iorb))*ob%orbs%occup(iorb+ob%orbs%isorb)*2.0_gp

        if (calculate_strten) then
           !seq: strten(1:6) =  11 22 33 23 13 12
           strten(1)=strten(1)+sab(1)/vol
           strten(2)=strten(2)+sab(2)/vol
           strten(3)=strten(3)+sab(3)/vol
           strten(4)=strten(4)+sab(5)/vol
           strten(5)=strten(5)+sab(6)/vol
           strten(6)=strten(6)+sab(4)/vol
        end if

        do iat=1,at%astruct%nat
           fsep(1,iat)=fsep(1,iat)+orbfac*fxyz_orb(1,iat)
           fsep(2,iat)=fsep(2,iat)+orbfac*fxyz_orb(2,iat)
           fsep(3,iat)=fsep(3,iat)+orbfac*fxyz_orb(3,iat)
        end do

     end do
     if (ieorb == ob%orbs%norbp) exit loop_kptF
     ikpt=ikpt+1
     ispsi_k=ispsi
  end do loop_kptF


  if (calculate_strten) then
     !Adding Enl to the diagonal components of strten after loop over kpts is finished...
     do i=1,3
        strten(i)=strten(i)+Enl/vol
     end do
  end if

!!!  do iat=1,at%astruct%nat
!!!     write(20+iat,'(1x,i5,1x,3(1x,1pe12.5))') &
!!!          iat,fsep(1,iat),fsep(2,iat),fsep(3,iat)
!!!  end do

  call f_free(fxyz_orb)
  call f_free(scalprod)

  call f_release_routine()

END SUBROUTINE nonlocal_forces


!>calculate the density matrix for a atomic contribution
!!from the values of scalprod calculated in the code
subroutine atomic_PSP_density_matrix_update(lmax,l,ncplx,sp,fac,gamma_mmp)
  use module_defs, only: wp,gp
  implicit none
  integer, intent(in) :: ncplx
  integer, intent(in) :: lmax !< maximum value of the angular momentum considered
  integer, intent(in) :: l !<angular momentum of the density matrix, form 0 to l_max
  !> coefficients of the scalar products between projectos and orbitals
  real(gp), intent(in) :: fac !<rescaling factor
  real(wp), dimension(2,2*l+1), intent(in) :: sp
  !>density matrix for this angular momenum and this spin
  real(wp), dimension(2,2*lmax+1,2*lmax+1), intent(inout) :: gamma_mmp
  !local variables
  integer :: m,mp

  if (fac==0.0_gp) return

  do m=1,2*l+1
     do mp=1,2*l+1
        if (ncplx==1) then
           gamma_mmp(1,m,mp)=gamma_mmp(1,m,mp)+&
                real(fac,wp)*sp(1,mp)*sp(1,m)
        else
           gamma_mmp(1,m,mp)=gamma_mmp(1,m,mp)+&
                real(fac,wp)*(sp(1,mp)*sp(1,m)+sp(2,mp)*sp(2,m))
           gamma_mmp(2,m,mp)=gamma_mmp(1,m,mp)+&
                real(fac,wp)*(sp(2,mp)*sp(1,m)-sp(1,mp)*sp(2,m))
        end if
     end do
  end do

end subroutine atomic_PSP_density_matrix_update



!> Calculates the coefficient of derivative of projectors
subroutine calc_coeff_derproj(l,i,m,nterm_max,rhol,nterm_arr,lxyz_arr,fac_arr)
  implicit none
  integer, intent(in) :: l,i,m,nterm_max
  integer, dimension(3), intent(out) :: nterm_arr
  real(kind=8), intent(in) :: rhol
  integer, dimension(3,nterm_max,3), intent(out) :: lxyz_arr
  real(kind=8), dimension(nterm_max,3), intent(out) :: fac_arr

  if (l.eq.1 .and. i.eq.1 .and. m.eq.1) then
     nterm_arr(1)=1
     nterm_arr(2)=1
     nterm_arr(3)=1
     lxyz_arr(1,1,1)=1 ; lxyz_arr(2,1,1)=0 ; lxyz_arr(3,1,1)=0
     fac_arr(1,1)=-0.7071067811865475244008444d0/rhol**2d0
     lxyz_arr(1,1,2)=0 ; lxyz_arr(2,1,2)=1 ; lxyz_arr(3,1,2)=0
     fac_arr(1,2)=-0.7071067811865475244008444d0/rhol**2d0
     lxyz_arr(1,1,3)=0 ; lxyz_arr(2,1,3)=0 ; lxyz_arr(3,1,3)=1
     fac_arr(1,3)=-0.7071067811865475244008444d0/rhol**2d0
  else if (l.eq.1 .and. i.eq.2 .and. m.eq.1) then
     nterm_arr(1)=4
     nterm_arr(2)=4
     nterm_arr(3)=4
     lxyz_arr(1,1,1)=1 ; lxyz_arr(2,1,1)=0 ; lxyz_arr(3,1,1)=0
     lxyz_arr(1,2,1)=3 ; lxyz_arr(2,2,1)=0 ; lxyz_arr(3,2,1)=0
     lxyz_arr(1,3,1)=1 ; lxyz_arr(2,3,1)=2 ; lxyz_arr(3,3,1)=0
     lxyz_arr(1,4,1)=1 ; lxyz_arr(2,4,1)=0 ; lxyz_arr(3,4,1)=2
     fac_arr(1,1)=0.730296743340221484609293d0
     fac_arr(2,1)=-0.3651483716701107423046465d0/rhol**2d0
     fac_arr(3,1)=-0.3651483716701107423046465d0/rhol**2d0
     fac_arr(4,1)=-0.3651483716701107423046465d0/rhol**2d0
     lxyz_arr(1,1,2)=0 ; lxyz_arr(2,1,2)=1 ; lxyz_arr(3,1,2)=0
     lxyz_arr(1,2,2)=2 ; lxyz_arr(2,2,2)=1 ; lxyz_arr(3,2,2)=0
     lxyz_arr(1,3,2)=0 ; lxyz_arr(2,3,2)=3 ; lxyz_arr(3,3,2)=0
     lxyz_arr(1,4,2)=0 ; lxyz_arr(2,4,2)=1 ; lxyz_arr(3,4,2)=2
     fac_arr(1,2)=0.730296743340221484609293d0
     fac_arr(2,2)=-0.3651483716701107423046465d0/rhol**2d0
     fac_arr(3,2)=-0.3651483716701107423046465d0/rhol**2d0
     fac_arr(4,2)=-0.3651483716701107423046465d0/rhol**2d0
     lxyz_arr(1,1,3)=0 ; lxyz_arr(2,1,3)=0 ; lxyz_arr(3,1,3)=1
     lxyz_arr(1,2,3)=2 ; lxyz_arr(2,2,3)=0 ; lxyz_arr(3,2,3)=1
     lxyz_arr(1,3,3)=0 ; lxyz_arr(2,3,3)=2 ; lxyz_arr(3,3,3)=1
     lxyz_arr(1,4,3)=0 ; lxyz_arr(2,4,3)=0 ; lxyz_arr(3,4,3)=3
     fac_arr(1,3)=0.730296743340221484609293d0
     fac_arr(2,3)=-0.3651483716701107423046465d0/rhol**2d0
     fac_arr(3,3)=-0.3651483716701107423046465d0/rhol**2d0
     fac_arr(4,3)=-0.3651483716701107423046465d0/rhol**2d0
  else if (l.eq.1 .and. i.eq.3 .and. m.eq.1) then
     nterm_arr(1)=9
     nterm_arr(2)=9
     nterm_arr(3)=9
     lxyz_arr(1,1,1)=3 ; lxyz_arr(2,1,1)=0 ; lxyz_arr(3,1,1)=0
     lxyz_arr(1,2,1)=1 ; lxyz_arr(2,2,1)=2 ; lxyz_arr(3,2,1)=0
     lxyz_arr(1,3,1)=1 ; lxyz_arr(2,3,1)=0 ; lxyz_arr(3,3,1)=2
     lxyz_arr(1,4,1)=5 ; lxyz_arr(2,4,1)=0 ; lxyz_arr(3,4,1)=0
     lxyz_arr(1,5,1)=3 ; lxyz_arr(2,5,1)=2 ; lxyz_arr(3,5,1)=0
     lxyz_arr(1,6,1)=1 ; lxyz_arr(2,6,1)=4 ; lxyz_arr(3,6,1)=0
     lxyz_arr(1,7,1)=3 ; lxyz_arr(2,7,1)=0 ; lxyz_arr(3,7,1)=2
     lxyz_arr(1,8,1)=1 ; lxyz_arr(2,8,1)=2 ; lxyz_arr(3,8,1)=2
     lxyz_arr(1,9,1)=1 ; lxyz_arr(2,9,1)=0 ; lxyz_arr(3,9,1)=4
     fac_arr(1,1)=0.3680349649825889161579343d0
     fac_arr(2,1)=0.3680349649825889161579343d0
     fac_arr(3,1)=0.3680349649825889161579343d0
     fac_arr(4,1)=-0.09200874124564722903948358d0/rhol**2d0
     fac_arr(5,1)=-0.1840174824912944580789672d0/rhol**2d0
     fac_arr(6,1)=-0.09200874124564722903948358d0/rhol**2d0
     fac_arr(7,1)=-0.1840174824912944580789672d0/rhol**2d0
     fac_arr(8,1)=-0.1840174824912944580789672d0/rhol**2d0
     fac_arr(9,1)=-0.09200874124564722903948358d0/rhol**2d0
     lxyz_arr(1,1,2)=2 ; lxyz_arr(2,1,2)=1 ; lxyz_arr(3,1,2)=0
     lxyz_arr(1,2,2)=0 ; lxyz_arr(2,2,2)=3 ; lxyz_arr(3,2,2)=0
     lxyz_arr(1,3,2)=0 ; lxyz_arr(2,3,2)=1 ; lxyz_arr(3,3,2)=2
     lxyz_arr(1,4,2)=4 ; lxyz_arr(2,4,2)=1 ; lxyz_arr(3,4,2)=0
     lxyz_arr(1,5,2)=2 ; lxyz_arr(2,5,2)=3 ; lxyz_arr(3,5,2)=0
     lxyz_arr(1,6,2)=0 ; lxyz_arr(2,6,2)=5 ; lxyz_arr(3,6,2)=0
     lxyz_arr(1,7,2)=2 ; lxyz_arr(2,7,2)=1 ; lxyz_arr(3,7,2)=2
     lxyz_arr(1,8,2)=0 ; lxyz_arr(2,8,2)=3 ; lxyz_arr(3,8,2)=2
     lxyz_arr(1,9,2)=0 ; lxyz_arr(2,9,2)=1 ; lxyz_arr(3,9,2)=4
     fac_arr(1,2)=0.3680349649825889161579343d0
     fac_arr(2,2)=0.3680349649825889161579343d0
     fac_arr(3,2)=0.3680349649825889161579343d0
     fac_arr(4,2)=-0.09200874124564722903948358d0/rhol**2d0
     fac_arr(5,2)=-0.1840174824912944580789672d0/rhol**2d0
     fac_arr(6,2)=-0.09200874124564722903948358d0/rhol**2d0
     fac_arr(7,2)=-0.1840174824912944580789672d0/rhol**2d0
     fac_arr(8,2)=-0.1840174824912944580789672d0/rhol**2d0
     fac_arr(9,2)=-0.09200874124564722903948358d0/rhol**2d0
     lxyz_arr(1,1,3)=2 ; lxyz_arr(2,1,3)=0 ; lxyz_arr(3,1,3)=1
     lxyz_arr(1,2,3)=0 ; lxyz_arr(2,2,3)=2 ; lxyz_arr(3,2,3)=1
     lxyz_arr(1,3,3)=0 ; lxyz_arr(2,3,3)=0 ; lxyz_arr(3,3,3)=3
     lxyz_arr(1,4,3)=4 ; lxyz_arr(2,4,3)=0 ; lxyz_arr(3,4,3)=1
     lxyz_arr(1,5,3)=2 ; lxyz_arr(2,5,3)=2 ; lxyz_arr(3,5,3)=1
     lxyz_arr(1,6,3)=0 ; lxyz_arr(2,6,3)=4 ; lxyz_arr(3,6,3)=1
     lxyz_arr(1,7,3)=2 ; lxyz_arr(2,7,3)=0 ; lxyz_arr(3,7,3)=3
     lxyz_arr(1,8,3)=0 ; lxyz_arr(2,8,3)=2 ; lxyz_arr(3,8,3)=3
     lxyz_arr(1,9,3)=0 ; lxyz_arr(2,9,3)=0 ; lxyz_arr(3,9,3)=5
     fac_arr(1,3)=0.3680349649825889161579343d0
     fac_arr(2,3)=0.3680349649825889161579343d0
     fac_arr(3,3)=0.3680349649825889161579343d0
     fac_arr(4,3)=-0.09200874124564722903948358d0/rhol**2d0
     fac_arr(5,3)=-0.1840174824912944580789672d0/rhol**2d0
     fac_arr(6,3)=-0.09200874124564722903948358d0/rhol**2d0
     fac_arr(7,3)=-0.1840174824912944580789672d0/rhol**2d0
     fac_arr(8,3)=-0.1840174824912944580789672d0/rhol**2d0
     fac_arr(9,3)=-0.09200874124564722903948358d0/rhol**2d0
  else if (l.eq.2 .and. i.eq.1 .and. m.eq.1) then
     nterm_arr(1)=2
     nterm_arr(2)=1
     nterm_arr(3)=1
     lxyz_arr(1,1,1)=0 ; lxyz_arr(2,1,1)=0 ; lxyz_arr(3,1,1)=0
     lxyz_arr(1,2,1)=2 ; lxyz_arr(2,2,1)=0 ; lxyz_arr(3,2,1)=0
     fac_arr(1,1)=1.d0
     fac_arr(2,1)=-1.d0/rhol**2d0
     lxyz_arr(1,1,2)=1 ; lxyz_arr(2,1,2)=1 ; lxyz_arr(3,1,2)=0
     fac_arr(1,2)=-1.d0/rhol**2d0
     lxyz_arr(1,1,3)=1 ; lxyz_arr(2,1,3)=0 ; lxyz_arr(3,1,3)=1
     fac_arr(1,3)=-1.d0/rhol**2d0
  else if (l.eq.2 .and. i.eq.1 .and. m.eq.2) then
     nterm_arr(1)=1
     nterm_arr(2)=2
     nterm_arr(3)=1
     lxyz_arr(1,1,1)=1 ; lxyz_arr(2,1,1)=1 ; lxyz_arr(3,1,1)=0
     fac_arr(1,1)=-1.d0/rhol**2d0
     lxyz_arr(1,1,2)=0 ; lxyz_arr(2,1,2)=0 ; lxyz_arr(3,1,2)=0
     lxyz_arr(1,2,2)=0 ; lxyz_arr(2,2,2)=2 ; lxyz_arr(3,2,2)=0
     fac_arr(1,2)=1.d0
     fac_arr(2,2)=-1.d0/rhol**2d0
     lxyz_arr(1,1,3)=0 ; lxyz_arr(2,1,3)=1 ; lxyz_arr(3,1,3)=1
     fac_arr(1,3)=-1.d0/rhol**2d0
  else if (l.eq.2 .and. i.eq.1 .and. m.eq.3) then
     nterm_arr(1)=1
     nterm_arr(2)=1
     nterm_arr(3)=2
     lxyz_arr(1,1,1)=1 ; lxyz_arr(2,1,1)=0 ; lxyz_arr(3,1,1)=1
     fac_arr(1,1)=-1.d0/rhol**2d0
     lxyz_arr(1,1,2)=0 ; lxyz_arr(2,1,2)=1 ; lxyz_arr(3,1,2)=1
     fac_arr(1,2)=-1.d0/rhol**2d0
     lxyz_arr(1,1,3)=0 ; lxyz_arr(2,1,3)=0 ; lxyz_arr(3,1,3)=0
     lxyz_arr(1,2,3)=0 ; lxyz_arr(2,2,3)=0 ; lxyz_arr(3,2,3)=2
     fac_arr(1,3)=1.d0
     fac_arr(2,3)=-1.d0/rhol**2d0
  else if (l.eq.2 .and. i.eq.2 .and. m.eq.1) then
     nterm_arr(1)=6
     nterm_arr(2)=4
     nterm_arr(3)=4
     lxyz_arr(1,1,1)=2 ; lxyz_arr(2,1,1)=0 ; lxyz_arr(3,1,1)=0
     lxyz_arr(1,2,1)=0 ; lxyz_arr(2,2,1)=2 ; lxyz_arr(3,2,1)=0
     lxyz_arr(1,3,1)=0 ; lxyz_arr(2,3,1)=0 ; lxyz_arr(3,3,1)=2
     lxyz_arr(1,4,1)=4 ; lxyz_arr(2,4,1)=0 ; lxyz_arr(3,4,1)=0
     lxyz_arr(1,5,1)=2 ; lxyz_arr(2,5,1)=2 ; lxyz_arr(3,5,1)=0
     lxyz_arr(1,6,1)=2 ; lxyz_arr(2,6,1)=0 ; lxyz_arr(3,6,1)=2
     fac_arr(1,1)=1.014185105674219893011542d0
     fac_arr(2,1)=0.3380617018914066310038473d0
     fac_arr(3,1)=0.3380617018914066310038473d0
     fac_arr(4,1)=-0.3380617018914066310038473d0/rhol**2d0
     fac_arr(5,1)=-0.3380617018914066310038473d0/rhol**2d0
     fac_arr(6,1)=-0.3380617018914066310038473d0/rhol**2d0
     lxyz_arr(1,1,2)=1 ; lxyz_arr(2,1,2)=1 ; lxyz_arr(3,1,2)=0
     lxyz_arr(1,2,2)=3 ; lxyz_arr(2,2,2)=1 ; lxyz_arr(3,2,2)=0
     lxyz_arr(1,3,2)=1 ; lxyz_arr(2,3,2)=3 ; lxyz_arr(3,3,2)=0
     lxyz_arr(1,4,2)=1 ; lxyz_arr(2,4,2)=1 ; lxyz_arr(3,4,2)=2
     fac_arr(1,2)=0.6761234037828132620076947d0
     fac_arr(2,2)=-0.3380617018914066310038473d0/rhol**2d0
     fac_arr(3,2)=-0.3380617018914066310038473d0/rhol**2d0
     fac_arr(4,2)=-0.3380617018914066310038473d0/rhol**2d0
     lxyz_arr(1,1,3)=1 ; lxyz_arr(2,1,3)=0 ; lxyz_arr(3,1,3)=1
     lxyz_arr(1,2,3)=3 ; lxyz_arr(2,2,3)=0 ; lxyz_arr(3,2,3)=1
     lxyz_arr(1,3,3)=1 ; lxyz_arr(2,3,3)=2 ; lxyz_arr(3,3,3)=1
     lxyz_arr(1,4,3)=1 ; lxyz_arr(2,4,3)=0 ; lxyz_arr(3,4,3)=3
     fac_arr(1,3)=0.6761234037828132620076947d0
     fac_arr(2,3)=-0.3380617018914066310038473d0/rhol**2d0
     fac_arr(3,3)=-0.3380617018914066310038473d0/rhol**2d0
     fac_arr(4,3)=-0.3380617018914066310038473d0/rhol**2d0
  else if (l.eq.2 .and. i.eq.2 .and. m.eq.2) then
     nterm_arr(1)=4
     nterm_arr(2)=6
     nterm_arr(3)=4
     lxyz_arr(1,1,1)=1 ; lxyz_arr(2,1,1)=1 ; lxyz_arr(3,1,1)=0
     lxyz_arr(1,2,1)=3 ; lxyz_arr(2,2,1)=1 ; lxyz_arr(3,2,1)=0
     lxyz_arr(1,3,1)=1 ; lxyz_arr(2,3,1)=3 ; lxyz_arr(3,3,1)=0
     lxyz_arr(1,4,1)=1 ; lxyz_arr(2,4,1)=1 ; lxyz_arr(3,4,1)=2
     fac_arr(1,1)=0.6761234037828132620076947d0
     fac_arr(2,1)=-0.3380617018914066310038473d0/rhol**2d0
     fac_arr(3,1)=-0.3380617018914066310038473d0/rhol**2d0
     fac_arr(4,1)=-0.3380617018914066310038473d0/rhol**2d0
     lxyz_arr(1,1,2)=2 ; lxyz_arr(2,1,2)=0 ; lxyz_arr(3,1,2)=0
     lxyz_arr(1,2,2)=0 ; lxyz_arr(2,2,2)=2 ; lxyz_arr(3,2,2)=0
     lxyz_arr(1,3,2)=0 ; lxyz_arr(2,3,2)=0 ; lxyz_arr(3,3,2)=2
     lxyz_arr(1,4,2)=2 ; lxyz_arr(2,4,2)=2 ; lxyz_arr(3,4,2)=0
     lxyz_arr(1,5,2)=0 ; lxyz_arr(2,5,2)=4 ; lxyz_arr(3,5,2)=0
     lxyz_arr(1,6,2)=0 ; lxyz_arr(2,6,2)=2 ; lxyz_arr(3,6,2)=2
     fac_arr(1,2)=0.3380617018914066310038473d0
     fac_arr(2,2)=1.014185105674219893011542d0
     fac_arr(3,2)=0.3380617018914066310038473d0
     fac_arr(4,2)=-0.3380617018914066310038473d0/rhol**2d0
     fac_arr(5,2)=-0.3380617018914066310038473d0/rhol**2d0
     fac_arr(6,2)=-0.3380617018914066310038473d0/rhol**2d0
     lxyz_arr(1,1,3)=0 ; lxyz_arr(2,1,3)=1 ; lxyz_arr(3,1,3)=1
     lxyz_arr(1,2,3)=2 ; lxyz_arr(2,2,3)=1 ; lxyz_arr(3,2,3)=1
     lxyz_arr(1,3,3)=0 ; lxyz_arr(2,3,3)=3 ; lxyz_arr(3,3,3)=1
     lxyz_arr(1,4,3)=0 ; lxyz_arr(2,4,3)=1 ; lxyz_arr(3,4,3)=3
     fac_arr(1,3)=0.6761234037828132620076947d0
     fac_arr(2,3)=-0.3380617018914066310038473d0/rhol**2d0
     fac_arr(3,3)=-0.3380617018914066310038473d0/rhol**2d0
     fac_arr(4,3)=-0.3380617018914066310038473d0/rhol**2d0
  else if (l.eq.2 .and. i.eq.2 .and. m.eq.3) then
     nterm_arr(1)=4
     nterm_arr(2)=4
     nterm_arr(3)=6
     lxyz_arr(1,1,1)=1 ; lxyz_arr(2,1,1)=0 ; lxyz_arr(3,1,1)=1
     lxyz_arr(1,2,1)=3 ; lxyz_arr(2,2,1)=0 ; lxyz_arr(3,2,1)=1
     lxyz_arr(1,3,1)=1 ; lxyz_arr(2,3,1)=2 ; lxyz_arr(3,3,1)=1
     lxyz_arr(1,4,1)=1 ; lxyz_arr(2,4,1)=0 ; lxyz_arr(3,4,1)=3
     fac_arr(1,1)=0.6761234037828132620076947d0
     fac_arr(2,1)=-0.3380617018914066310038473d0/rhol**2d0
     fac_arr(3,1)=-0.3380617018914066310038473d0/rhol**2d0
     fac_arr(4,1)=-0.3380617018914066310038473d0/rhol**2d0
     lxyz_arr(1,1,2)=0 ; lxyz_arr(2,1,2)=1 ; lxyz_arr(3,1,2)=1
     lxyz_arr(1,2,2)=2 ; lxyz_arr(2,2,2)=1 ; lxyz_arr(3,2,2)=1
     lxyz_arr(1,3,2)=0 ; lxyz_arr(2,3,2)=3 ; lxyz_arr(3,3,2)=1
     lxyz_arr(1,4,2)=0 ; lxyz_arr(2,4,2)=1 ; lxyz_arr(3,4,2)=3
     fac_arr(1,2)=0.6761234037828132620076947d0
     fac_arr(2,2)=-0.3380617018914066310038473d0/rhol**2d0
     fac_arr(3,2)=-0.3380617018914066310038473d0/rhol**2d0
     fac_arr(4,2)=-0.3380617018914066310038473d0/rhol**2d0
     lxyz_arr(1,1,3)=2 ; lxyz_arr(2,1,3)=0 ; lxyz_arr(3,1,3)=0
     lxyz_arr(1,2,3)=0 ; lxyz_arr(2,2,3)=2 ; lxyz_arr(3,2,3)=0
     lxyz_arr(1,3,3)=0 ; lxyz_arr(2,3,3)=0 ; lxyz_arr(3,3,3)=2
     lxyz_arr(1,4,3)=2 ; lxyz_arr(2,4,3)=0 ; lxyz_arr(3,4,3)=2
     lxyz_arr(1,5,3)=0 ; lxyz_arr(2,5,3)=2 ; lxyz_arr(3,5,3)=2
     lxyz_arr(1,6,3)=0 ; lxyz_arr(2,6,3)=0 ; lxyz_arr(3,6,3)=4
     fac_arr(1,3)=0.3380617018914066310038473d0
     fac_arr(2,3)=0.3380617018914066310038473d0
     fac_arr(3,3)=1.014185105674219893011542d0
     fac_arr(4,3)=-0.3380617018914066310038473d0/rhol**2d0
     fac_arr(5,3)=-0.3380617018914066310038473d0/rhol**2d0
     fac_arr(6,3)=-0.3380617018914066310038473d0/rhol**2d0
  else if (l.eq.2 .and. i.eq.3 .and. m.eq.1) then
     nterm_arr(1)=12
     nterm_arr(2)=9
     nterm_arr(3)=9
     lxyz_arr(1,1,1)=4 ; lxyz_arr(2,1,1)=0 ; lxyz_arr(3,1,1)=0
     lxyz_arr(1,2,1)=2 ; lxyz_arr(2,2,1)=2 ; lxyz_arr(3,2,1)=0
     lxyz_arr(1,3,1)=0 ; lxyz_arr(2,3,1)=4 ; lxyz_arr(3,3,1)=0
     lxyz_arr(1,4,1)=2 ; lxyz_arr(2,4,1)=0 ; lxyz_arr(3,4,1)=2
     lxyz_arr(1,5,1)=0 ; lxyz_arr(2,5,1)=2 ; lxyz_arr(3,5,1)=2
     lxyz_arr(1,6,1)=0 ; lxyz_arr(2,6,1)=0 ; lxyz_arr(3,6,1)=4
     lxyz_arr(1,7,1)=6 ; lxyz_arr(2,7,1)=0 ; lxyz_arr(3,7,1)=0
     lxyz_arr(1,8,1)=4 ; lxyz_arr(2,8,1)=2 ; lxyz_arr(3,8,1)=0
     lxyz_arr(1,9,1)=2 ; lxyz_arr(2,9,1)=4 ; lxyz_arr(3,9,1)=0
     lxyz_arr(1,10,1)=4 ; lxyz_arr(2,10,1)=0 ; lxyz_arr(3,10,1)=2
     lxyz_arr(1,11,1)=2 ; lxyz_arr(2,11,1)=2 ; lxyz_arr(3,11,1)=2
     lxyz_arr(1,12,1)=2 ; lxyz_arr(2,12,1)=0 ; lxyz_arr(3,12,1)=4
     fac_arr(1,1)=0.3397647942917503630913594d0
     fac_arr(2,1)=0.4077177531501004357096312d0
     fac_arr(3,1)=0.06795295885835007261827187d0
     fac_arr(4,1)=0.4077177531501004357096312d0
     fac_arr(5,1)=0.1359059177167001452365437d0
     fac_arr(6,1)=0.06795295885835007261827187d0
     fac_arr(7,1)=-0.06795295885835007261827187d0/rhol**2d0
     fac_arr(8,1)=-0.1359059177167001452365437d0/rhol**2d0
     fac_arr(9,1)=-0.06795295885835007261827187d0/rhol**2d0
     fac_arr(10,1)=-0.1359059177167001452365437d0/rhol**2d0
     fac_arr(11,1)=-0.1359059177167001452365437d0/rhol**2d0
     fac_arr(12,1)=-0.06795295885835007261827187d0/rhol**2d0
     lxyz_arr(1,1,2)=3 ; lxyz_arr(2,1,2)=1 ; lxyz_arr(3,1,2)=0
     lxyz_arr(1,2,2)=1 ; lxyz_arr(2,2,2)=3 ; lxyz_arr(3,2,2)=0
     lxyz_arr(1,3,2)=1 ; lxyz_arr(2,3,2)=1 ; lxyz_arr(3,3,2)=2
     lxyz_arr(1,4,2)=5 ; lxyz_arr(2,4,2)=1 ; lxyz_arr(3,4,2)=0
     lxyz_arr(1,5,2)=3 ; lxyz_arr(2,5,2)=3 ; lxyz_arr(3,5,2)=0
     lxyz_arr(1,6,2)=1 ; lxyz_arr(2,6,2)=5 ; lxyz_arr(3,6,2)=0
     lxyz_arr(1,7,2)=3 ; lxyz_arr(2,7,2)=1 ; lxyz_arr(3,7,2)=2
     lxyz_arr(1,8,2)=1 ; lxyz_arr(2,8,2)=3 ; lxyz_arr(3,8,2)=2
     lxyz_arr(1,9,2)=1 ; lxyz_arr(2,9,2)=1 ; lxyz_arr(3,9,2)=4
     fac_arr(1,2)=0.2718118354334002904730875d0
     fac_arr(2,2)=0.2718118354334002904730875d0
     fac_arr(3,2)=0.2718118354334002904730875d0
     fac_arr(4,2)=-0.06795295885835007261827187d0/rhol**2d0
     fac_arr(5,2)=-0.1359059177167001452365437d0/rhol**2d0
     fac_arr(6,2)=-0.06795295885835007261827187d0/rhol**2d0
     fac_arr(7,2)=-0.1359059177167001452365437d0/rhol**2d0
     fac_arr(8,2)=-0.1359059177167001452365437d0/rhol**2d0
     fac_arr(9,2)=-0.06795295885835007261827187d0/rhol**2d0
     lxyz_arr(1,1,3)=3 ; lxyz_arr(2,1,3)=0 ; lxyz_arr(3,1,3)=1
     lxyz_arr(1,2,3)=1 ; lxyz_arr(2,2,3)=2 ; lxyz_arr(3,2,3)=1
     lxyz_arr(1,3,3)=1 ; lxyz_arr(2,3,3)=0 ; lxyz_arr(3,3,3)=3
     lxyz_arr(1,4,3)=5 ; lxyz_arr(2,4,3)=0 ; lxyz_arr(3,4,3)=1
     lxyz_arr(1,5,3)=3 ; lxyz_arr(2,5,3)=2 ; lxyz_arr(3,5,3)=1
     lxyz_arr(1,6,3)=1 ; lxyz_arr(2,6,3)=4 ; lxyz_arr(3,6,3)=1
     lxyz_arr(1,7,3)=3 ; lxyz_arr(2,7,3)=0 ; lxyz_arr(3,7,3)=3
     lxyz_arr(1,8,3)=1 ; lxyz_arr(2,8,3)=2 ; lxyz_arr(3,8,3)=3
     lxyz_arr(1,9,3)=1 ; lxyz_arr(2,9,3)=0 ; lxyz_arr(3,9,3)=5
     fac_arr(1,3)=0.2718118354334002904730875d0
     fac_arr(2,3)=0.2718118354334002904730875d0
     fac_arr(3,3)=0.2718118354334002904730875d0
     fac_arr(4,3)=-0.06795295885835007261827187d0/rhol**2d0
     fac_arr(5,3)=-0.1359059177167001452365437d0/rhol**2d0
     fac_arr(6,3)=-0.06795295885835007261827187d0/rhol**2d0
     fac_arr(7,3)=-0.1359059177167001452365437d0/rhol**2d0
     fac_arr(8,3)=-0.1359059177167001452365437d0/rhol**2d0
     fac_arr(9,3)=-0.06795295885835007261827187d0/rhol**2d0
  else if (l.eq.2 .and. i.eq.3 .and. m.eq.2) then
     nterm_arr(1)=9
     nterm_arr(2)=12
     nterm_arr(3)=9
     lxyz_arr(1,1,1)=3 ; lxyz_arr(2,1,1)=1 ; lxyz_arr(3,1,1)=0
     lxyz_arr(1,2,1)=1 ; lxyz_arr(2,2,1)=3 ; lxyz_arr(3,2,1)=0
     lxyz_arr(1,3,1)=1 ; lxyz_arr(2,3,1)=1 ; lxyz_arr(3,3,1)=2
     lxyz_arr(1,4,1)=5 ; lxyz_arr(2,4,1)=1 ; lxyz_arr(3,4,1)=0
     lxyz_arr(1,5,1)=3 ; lxyz_arr(2,5,1)=3 ; lxyz_arr(3,5,1)=0
     lxyz_arr(1,6,1)=1 ; lxyz_arr(2,6,1)=5 ; lxyz_arr(3,6,1)=0
     lxyz_arr(1,7,1)=3 ; lxyz_arr(2,7,1)=1 ; lxyz_arr(3,7,1)=2
     lxyz_arr(1,8,1)=1 ; lxyz_arr(2,8,1)=3 ; lxyz_arr(3,8,1)=2
     lxyz_arr(1,9,1)=1 ; lxyz_arr(2,9,1)=1 ; lxyz_arr(3,9,1)=4
     fac_arr(1,1)=0.2718118354334002904730875d0
     fac_arr(2,1)=0.2718118354334002904730875d0
     fac_arr(3,1)=0.2718118354334002904730875d0
     fac_arr(4,1)=-0.06795295885835007261827187d0/rhol**2d0
     fac_arr(5,1)=-0.1359059177167001452365437d0/rhol**2d0
     fac_arr(6,1)=-0.06795295885835007261827187d0/rhol**2d0
     fac_arr(7,1)=-0.1359059177167001452365437d0/rhol**2d0
     fac_arr(8,1)=-0.1359059177167001452365437d0/rhol**2d0
     fac_arr(9,1)=-0.06795295885835007261827187d0/rhol**2d0
     lxyz_arr(1,1,2)=4 ; lxyz_arr(2,1,2)=0 ; lxyz_arr(3,1,2)=0
     lxyz_arr(1,2,2)=2 ; lxyz_arr(2,2,2)=2 ; lxyz_arr(3,2,2)=0
     lxyz_arr(1,3,2)=0 ; lxyz_arr(2,3,2)=4 ; lxyz_arr(3,3,2)=0
     lxyz_arr(1,4,2)=2 ; lxyz_arr(2,4,2)=0 ; lxyz_arr(3,4,2)=2
     lxyz_arr(1,5,2)=0 ; lxyz_arr(2,5,2)=2 ; lxyz_arr(3,5,2)=2
     lxyz_arr(1,6,2)=0 ; lxyz_arr(2,6,2)=0 ; lxyz_arr(3,6,2)=4
     lxyz_arr(1,7,2)=4 ; lxyz_arr(2,7,2)=2 ; lxyz_arr(3,7,2)=0
     lxyz_arr(1,8,2)=2 ; lxyz_arr(2,8,2)=4 ; lxyz_arr(3,8,2)=0
     lxyz_arr(1,9,2)=0 ; lxyz_arr(2,9,2)=6 ; lxyz_arr(3,9,2)=0
     lxyz_arr(1,10,2)=2 ; lxyz_arr(2,10,2)=2 ; lxyz_arr(3,10,2)=2
     lxyz_arr(1,11,2)=0 ; lxyz_arr(2,11,2)=4 ; lxyz_arr(3,11,2)=2
     lxyz_arr(1,12,2)=0 ; lxyz_arr(2,12,2)=2 ; lxyz_arr(3,12,2)=4
     fac_arr(1,2)=0.06795295885835007261827187d0
     fac_arr(2,2)=0.4077177531501004357096312d0
     fac_arr(3,2)=0.3397647942917503630913594d0
     fac_arr(4,2)=0.1359059177167001452365437d0
     fac_arr(5,2)=0.4077177531501004357096312d0
     fac_arr(6,2)=0.06795295885835007261827187d0
     fac_arr(7,2)=-0.06795295885835007261827187d0/rhol**2d0
     fac_arr(8,2)=-0.1359059177167001452365437d0/rhol**2d0
     fac_arr(9,2)=-0.06795295885835007261827187d0/rhol**2d0
     fac_arr(10,2)=-0.1359059177167001452365437d0/rhol**2d0
     fac_arr(11,2)=-0.1359059177167001452365437d0/rhol**2d0
     fac_arr(12,2)=-0.06795295885835007261827187d0/rhol**2d0
     lxyz_arr(1,1,3)=2 ; lxyz_arr(2,1,3)=1 ; lxyz_arr(3,1,3)=1
     lxyz_arr(1,2,3)=0 ; lxyz_arr(2,2,3)=3 ; lxyz_arr(3,2,3)=1
     lxyz_arr(1,3,3)=0 ; lxyz_arr(2,3,3)=1 ; lxyz_arr(3,3,3)=3
     lxyz_arr(1,4,3)=4 ; lxyz_arr(2,4,3)=1 ; lxyz_arr(3,4,3)=1
     lxyz_arr(1,5,3)=2 ; lxyz_arr(2,5,3)=3 ; lxyz_arr(3,5,3)=1
     lxyz_arr(1,6,3)=0 ; lxyz_arr(2,6,3)=5 ; lxyz_arr(3,6,3)=1
     lxyz_arr(1,7,3)=2 ; lxyz_arr(2,7,3)=1 ; lxyz_arr(3,7,3)=3
     lxyz_arr(1,8,3)=0 ; lxyz_arr(2,8,3)=3 ; lxyz_arr(3,8,3)=3
     lxyz_arr(1,9,3)=0 ; lxyz_arr(2,9,3)=1 ; lxyz_arr(3,9,3)=5
     fac_arr(1,3)=0.2718118354334002904730875d0
     fac_arr(2,3)=0.2718118354334002904730875d0
     fac_arr(3,3)=0.2718118354334002904730875d0
     fac_arr(4,3)=-0.06795295885835007261827187d0/rhol**2d0
     fac_arr(5,3)=-0.1359059177167001452365437d0/rhol**2d0
     fac_arr(6,3)=-0.06795295885835007261827187d0/rhol**2d0
     fac_arr(7,3)=-0.1359059177167001452365437d0/rhol**2d0
     fac_arr(8,3)=-0.1359059177167001452365437d0/rhol**2d0
     fac_arr(9,3)=-0.06795295885835007261827187d0/rhol**2d0
  else if (l.eq.2 .and. i.eq.3 .and. m.eq.3) then
     nterm_arr(1)=9
     nterm_arr(2)=9
     nterm_arr(3)=12
     lxyz_arr(1,1,1)=3 ; lxyz_arr(2,1,1)=0 ; lxyz_arr(3,1,1)=1
     lxyz_arr(1,2,1)=1 ; lxyz_arr(2,2,1)=2 ; lxyz_arr(3,2,1)=1
     lxyz_arr(1,3,1)=1 ; lxyz_arr(2,3,1)=0 ; lxyz_arr(3,3,1)=3
     lxyz_arr(1,4,1)=5 ; lxyz_arr(2,4,1)=0 ; lxyz_arr(3,4,1)=1
     lxyz_arr(1,5,1)=3 ; lxyz_arr(2,5,1)=2 ; lxyz_arr(3,5,1)=1
     lxyz_arr(1,6,1)=1 ; lxyz_arr(2,6,1)=4 ; lxyz_arr(3,6,1)=1
     lxyz_arr(1,7,1)=3 ; lxyz_arr(2,7,1)=0 ; lxyz_arr(3,7,1)=3
     lxyz_arr(1,8,1)=1 ; lxyz_arr(2,8,1)=2 ; lxyz_arr(3,8,1)=3
     lxyz_arr(1,9,1)=1 ; lxyz_arr(2,9,1)=0 ; lxyz_arr(3,9,1)=5
     fac_arr(1,1)=0.2718118354334002904730875d0
     fac_arr(2,1)=0.2718118354334002904730875d0
     fac_arr(3,1)=0.2718118354334002904730875d0
     fac_arr(4,1)=-0.06795295885835007261827187d0/rhol**2d0
     fac_arr(5,1)=-0.1359059177167001452365437d0/rhol**2d0
     fac_arr(6,1)=-0.06795295885835007261827187d0/rhol**2d0
     fac_arr(7,1)=-0.1359059177167001452365437d0/rhol**2d0
     fac_arr(8,1)=-0.1359059177167001452365437d0/rhol**2d0
     fac_arr(9,1)=-0.06795295885835007261827187d0/rhol**2d0
     lxyz_arr(1,1,2)=2 ; lxyz_arr(2,1,2)=1 ; lxyz_arr(3,1,2)=1
     lxyz_arr(1,2,2)=0 ; lxyz_arr(2,2,2)=3 ; lxyz_arr(3,2,2)=1
     lxyz_arr(1,3,2)=0 ; lxyz_arr(2,3,2)=1 ; lxyz_arr(3,3,2)=3
     lxyz_arr(1,4,2)=4 ; lxyz_arr(2,4,2)=1 ; lxyz_arr(3,4,2)=1
     lxyz_arr(1,5,2)=2 ; lxyz_arr(2,5,2)=3 ; lxyz_arr(3,5,2)=1
     lxyz_arr(1,6,2)=0 ; lxyz_arr(2,6,2)=5 ; lxyz_arr(3,6,2)=1
     lxyz_arr(1,7,2)=2 ; lxyz_arr(2,7,2)=1 ; lxyz_arr(3,7,2)=3
     lxyz_arr(1,8,2)=0 ; lxyz_arr(2,8,2)=3 ; lxyz_arr(3,8,2)=3
     lxyz_arr(1,9,2)=0 ; lxyz_arr(2,9,2)=1 ; lxyz_arr(3,9,2)=5
     fac_arr(1,2)=0.2718118354334002904730875d0
     fac_arr(2,2)=0.2718118354334002904730875d0
     fac_arr(3,2)=0.2718118354334002904730875d0
     fac_arr(4,2)=-0.06795295885835007261827187d0/rhol**2d0
     fac_arr(5,2)=-0.1359059177167001452365437d0/rhol**2d0
     fac_arr(6,2)=-0.06795295885835007261827187d0/rhol**2d0
     fac_arr(7,2)=-0.1359059177167001452365437d0/rhol**2d0
     fac_arr(8,2)=-0.1359059177167001452365437d0/rhol**2d0
     fac_arr(9,2)=-0.06795295885835007261827187d0/rhol**2d0
     lxyz_arr(1,1,3)=4 ; lxyz_arr(2,1,3)=0 ; lxyz_arr(3,1,3)=0
     lxyz_arr(1,2,3)=2 ; lxyz_arr(2,2,3)=2 ; lxyz_arr(3,2,3)=0
     lxyz_arr(1,3,3)=0 ; lxyz_arr(2,3,3)=4 ; lxyz_arr(3,3,3)=0
     lxyz_arr(1,4,3)=2 ; lxyz_arr(2,4,3)=0 ; lxyz_arr(3,4,3)=2
     lxyz_arr(1,5,3)=0 ; lxyz_arr(2,5,3)=2 ; lxyz_arr(3,5,3)=2
     lxyz_arr(1,6,3)=0 ; lxyz_arr(2,6,3)=0 ; lxyz_arr(3,6,3)=4
     lxyz_arr(1,7,3)=4 ; lxyz_arr(2,7,3)=0 ; lxyz_arr(3,7,3)=2
     lxyz_arr(1,8,3)=2 ; lxyz_arr(2,8,3)=2 ; lxyz_arr(3,8,3)=2
     lxyz_arr(1,9,3)=0 ; lxyz_arr(2,9,3)=4 ; lxyz_arr(3,9,3)=2
     lxyz_arr(1,10,3)=2 ; lxyz_arr(2,10,3)=0 ; lxyz_arr(3,10,3)=4
     lxyz_arr(1,11,3)=0 ; lxyz_arr(2,11,3)=2 ; lxyz_arr(3,11,3)=4
     lxyz_arr(1,12,3)=0 ; lxyz_arr(2,12,3)=0 ; lxyz_arr(3,12,3)=6
     fac_arr(1,3)=0.06795295885835007261827187d0
     fac_arr(2,3)=0.1359059177167001452365437d0
     fac_arr(3,3)=0.06795295885835007261827187d0
     fac_arr(4,3)=0.4077177531501004357096312d0
     fac_arr(5,3)=0.4077177531501004357096312d0
     fac_arr(6,3)=0.3397647942917503630913594d0
     fac_arr(7,3)=-0.06795295885835007261827187d0/rhol**2d0
     fac_arr(8,3)=-0.1359059177167001452365437d0/rhol**2d0
     fac_arr(9,3)=-0.06795295885835007261827187d0/rhol**2d0
     fac_arr(10,3)=-0.1359059177167001452365437d0/rhol**2d0
     fac_arr(11,3)=-0.1359059177167001452365437d0/rhol**2d0
     fac_arr(12,3)=-0.06795295885835007261827187d0/rhol**2d0
  else if (l.eq.3 .and. i.eq.1 .and. m.eq.1) then
     nterm_arr(1)=1
     nterm_arr(2)=2
     nterm_arr(3)=2
     lxyz_arr(1,1,1)=1 ; lxyz_arr(2,1,1)=1 ; lxyz_arr(3,1,1)=1
     fac_arr(1,1)=-1.414213562373095048801689d0/rhol**2d0
     lxyz_arr(1,1,2)=0 ; lxyz_arr(2,1,2)=0 ; lxyz_arr(3,1,2)=1
     lxyz_arr(1,2,2)=0 ; lxyz_arr(2,2,2)=2 ; lxyz_arr(3,2,2)=1
     fac_arr(1,2)=1.414213562373095048801689d0
     fac_arr(2,2)=-1.414213562373095048801689d0/rhol**2d0
     lxyz_arr(1,1,3)=0 ; lxyz_arr(2,1,3)=1 ; lxyz_arr(3,1,3)=0
     lxyz_arr(1,2,3)=0 ; lxyz_arr(2,2,3)=1 ; lxyz_arr(3,2,3)=2
     fac_arr(1,3)=1.414213562373095048801689d0
     fac_arr(2,3)=-1.414213562373095048801689d0/rhol**2d0
  else if (l.eq.3 .and. i.eq.1 .and. m.eq.2) then
     nterm_arr(1)=2
     nterm_arr(2)=1
     nterm_arr(3)=2
     lxyz_arr(1,1,1)=0 ; lxyz_arr(2,1,1)=0 ; lxyz_arr(3,1,1)=1
     lxyz_arr(1,2,1)=2 ; lxyz_arr(2,2,1)=0 ; lxyz_arr(3,2,1)=1
     fac_arr(1,1)=1.414213562373095048801689d0
     fac_arr(2,1)=-1.414213562373095048801689d0/rhol**2d0
     lxyz_arr(1,1,2)=1 ; lxyz_arr(2,1,2)=1 ; lxyz_arr(3,1,2)=1
     fac_arr(1,2)=-1.414213562373095048801689d0/rhol**2d0
     lxyz_arr(1,1,3)=1 ; lxyz_arr(2,1,3)=0 ; lxyz_arr(3,1,3)=0
     lxyz_arr(1,2,3)=1 ; lxyz_arr(2,2,3)=0 ; lxyz_arr(3,2,3)=2
     fac_arr(1,3)=1.414213562373095048801689d0
     fac_arr(2,3)=-1.414213562373095048801689d0/rhol**2d0
  else if (l.eq.3 .and. i.eq.1 .and. m.eq.3) then
     nterm_arr(1)=2
     nterm_arr(2)=2
     nterm_arr(3)=1
     lxyz_arr(1,1,1)=0 ; lxyz_arr(2,1,1)=1 ; lxyz_arr(3,1,1)=0
     lxyz_arr(1,2,1)=2 ; lxyz_arr(2,2,1)=1 ; lxyz_arr(3,2,1)=0
     fac_arr(1,1)=1.414213562373095048801689d0
     fac_arr(2,1)=-1.414213562373095048801689d0/rhol**2d0
     lxyz_arr(1,1,2)=1 ; lxyz_arr(2,1,2)=0 ; lxyz_arr(3,1,2)=0
     lxyz_arr(1,2,2)=1 ; lxyz_arr(2,2,2)=2 ; lxyz_arr(3,2,2)=0
     fac_arr(1,2)=1.414213562373095048801689d0
     fac_arr(2,2)=-1.414213562373095048801689d0/rhol**2d0
     lxyz_arr(1,1,3)=1 ; lxyz_arr(2,1,3)=1 ; lxyz_arr(3,1,3)=1
     fac_arr(1,3)=-1.414213562373095048801689d0/rhol**2d0
  else if (l.eq.3 .and. i.eq.1 .and. m.eq.4) then
     nterm_arr(1)=3
     nterm_arr(2)=3
     nterm_arr(3)=2
     lxyz_arr(1,1,1)=1 ; lxyz_arr(2,1,1)=0 ; lxyz_arr(3,1,1)=0
     lxyz_arr(1,2,1)=3 ; lxyz_arr(2,2,1)=0 ; lxyz_arr(3,2,1)=0
     lxyz_arr(1,3,1)=1 ; lxyz_arr(2,3,1)=2 ; lxyz_arr(3,3,1)=0
     fac_arr(1,1)=1.414213562373095048801689d0
     fac_arr(2,1)=-0.7071067811865475244008444d0/rhol**2d0
     fac_arr(3,1)=0.7071067811865475244008444d0/rhol**2d0
     lxyz_arr(1,1,2)=0 ; lxyz_arr(2,1,2)=1 ; lxyz_arr(3,1,2)=0
     lxyz_arr(1,2,2)=2 ; lxyz_arr(2,2,2)=1 ; lxyz_arr(3,2,2)=0
     lxyz_arr(1,3,2)=0 ; lxyz_arr(2,3,2)=3 ; lxyz_arr(3,3,2)=0
     fac_arr(1,2)=-1.414213562373095048801689d0
     fac_arr(2,2)=-0.7071067811865475244008444d0/rhol**2d0
     fac_arr(3,2)=0.7071067811865475244008444d0/rhol**2d0
     lxyz_arr(1,1,3)=2 ; lxyz_arr(2,1,3)=0 ; lxyz_arr(3,1,3)=1
     lxyz_arr(1,2,3)=0 ; lxyz_arr(2,2,3)=2 ; lxyz_arr(3,2,3)=1
     fac_arr(1,3)=-0.7071067811865475244008444d0/rhol**2d0
     fac_arr(2,3)=0.7071067811865475244008444d0/rhol**2d0
  else if (l.eq.3 .and. i.eq.1 .and. m.eq.5) then
     nterm_arr(1)=4
     nterm_arr(2)=4
     nterm_arr(3)=4
     lxyz_arr(1,1,1)=1 ; lxyz_arr(2,1,1)=0 ; lxyz_arr(3,1,1)=0
     lxyz_arr(1,2,1)=3 ; lxyz_arr(2,2,1)=0 ; lxyz_arr(3,2,1)=0
     lxyz_arr(1,3,1)=1 ; lxyz_arr(2,3,1)=2 ; lxyz_arr(3,3,1)=0
     lxyz_arr(1,4,1)=1 ; lxyz_arr(2,4,1)=0 ; lxyz_arr(3,4,1)=2
     fac_arr(1,1)=-0.816496580927726032732428d0
     fac_arr(2,1)=0.408248290463863016366214d0/rhol**2d0
     fac_arr(3,1)=0.408248290463863016366214d0/rhol**2d0
     fac_arr(4,1)=-0.816496580927726032732428d0/rhol**2d0
     lxyz_arr(1,1,2)=0 ; lxyz_arr(2,1,2)=1 ; lxyz_arr(3,1,2)=0
     lxyz_arr(1,2,2)=2 ; lxyz_arr(2,2,2)=1 ; lxyz_arr(3,2,2)=0
     lxyz_arr(1,3,2)=0 ; lxyz_arr(2,3,2)=3 ; lxyz_arr(3,3,2)=0
     lxyz_arr(1,4,2)=0 ; lxyz_arr(2,4,2)=1 ; lxyz_arr(3,4,2)=2
     fac_arr(1,2)=-0.816496580927726032732428d0
     fac_arr(2,2)=0.408248290463863016366214d0/rhol**2d0
     fac_arr(3,2)=0.408248290463863016366214d0/rhol**2d0
     fac_arr(4,2)=-0.816496580927726032732428d0/rhol**2d0
     lxyz_arr(1,1,3)=0 ; lxyz_arr(2,1,3)=0 ; lxyz_arr(3,1,3)=1
     lxyz_arr(1,2,3)=2 ; lxyz_arr(2,2,3)=0 ; lxyz_arr(3,2,3)=1
     lxyz_arr(1,3,3)=0 ; lxyz_arr(2,3,3)=2 ; lxyz_arr(3,3,3)=1
     lxyz_arr(1,4,3)=0 ; lxyz_arr(2,4,3)=0 ; lxyz_arr(3,4,3)=3
     fac_arr(1,3)=1.632993161855452065464856d0
     fac_arr(2,3)=0.408248290463863016366214d0/rhol**2d0
     fac_arr(3,3)=0.408248290463863016366214d0/rhol**2d0
     fac_arr(4,3)=-0.816496580927726032732428d0/rhol**2d0
  else if (l.eq.3 .and. i.eq.2 .and. m.eq.1) then
     nterm_arr(1)=4
     nterm_arr(2)=6
     nterm_arr(3)=6
     lxyz_arr(1,1,1)=1 ; lxyz_arr(2,1,1)=1 ; lxyz_arr(3,1,1)=1
     lxyz_arr(1,2,1)=3 ; lxyz_arr(2,2,1)=1 ; lxyz_arr(3,2,1)=1
     lxyz_arr(1,3,1)=1 ; lxyz_arr(2,3,1)=3 ; lxyz_arr(3,3,1)=1
     lxyz_arr(1,4,1)=1 ; lxyz_arr(2,4,1)=1 ; lxyz_arr(3,4,1)=3
     fac_arr(1,1)=0.7126966450997983591588093d0
     fac_arr(2,1)=-0.3563483225498991795794046d0/rhol**2d0
     fac_arr(3,1)=-0.3563483225498991795794046d0/rhol**2d0
     fac_arr(4,1)=-0.3563483225498991795794046d0/rhol**2d0
     lxyz_arr(1,1,2)=2 ; lxyz_arr(2,1,2)=0 ; lxyz_arr(3,1,2)=1
     lxyz_arr(1,2,2)=0 ; lxyz_arr(2,2,2)=2 ; lxyz_arr(3,2,2)=1
     lxyz_arr(1,3,2)=0 ; lxyz_arr(2,3,2)=0 ; lxyz_arr(3,3,2)=3
     lxyz_arr(1,4,2)=2 ; lxyz_arr(2,4,2)=2 ; lxyz_arr(3,4,2)=1
     lxyz_arr(1,5,2)=0 ; lxyz_arr(2,5,2)=4 ; lxyz_arr(3,5,2)=1
     lxyz_arr(1,6,2)=0 ; lxyz_arr(2,6,2)=2 ; lxyz_arr(3,6,2)=3
     fac_arr(1,2)=0.3563483225498991795794046d0
     fac_arr(2,2)=1.069044967649697538738214d0
     fac_arr(3,2)=0.3563483225498991795794046d0
     fac_arr(4,2)=-0.3563483225498991795794046d0/rhol**2d0
     fac_arr(5,2)=-0.3563483225498991795794046d0/rhol**2d0
     fac_arr(6,2)=-0.3563483225498991795794046d0/rhol**2d0
     lxyz_arr(1,1,3)=2 ; lxyz_arr(2,1,3)=1 ; lxyz_arr(3,1,3)=0
     lxyz_arr(1,2,3)=0 ; lxyz_arr(2,2,3)=3 ; lxyz_arr(3,2,3)=0
     lxyz_arr(1,3,3)=0 ; lxyz_arr(2,3,3)=1 ; lxyz_arr(3,3,3)=2
     lxyz_arr(1,4,3)=2 ; lxyz_arr(2,4,3)=1 ; lxyz_arr(3,4,3)=2
     lxyz_arr(1,5,3)=0 ; lxyz_arr(2,5,3)=3 ; lxyz_arr(3,5,3)=2
     lxyz_arr(1,6,3)=0 ; lxyz_arr(2,6,3)=1 ; lxyz_arr(3,6,3)=4
     fac_arr(1,3)=0.3563483225498991795794046d0
     fac_arr(2,3)=0.3563483225498991795794046d0
     fac_arr(3,3)=1.069044967649697538738214d0
     fac_arr(4,3)=-0.3563483225498991795794046d0/rhol**2d0
     fac_arr(5,3)=-0.3563483225498991795794046d0/rhol**2d0
     fac_arr(6,3)=-0.3563483225498991795794046d0/rhol**2d0
  else if (l.eq.3 .and. i.eq.2 .and. m.eq.2) then
     nterm_arr(1)=6
     nterm_arr(2)=4
     nterm_arr(3)=6
     lxyz_arr(1,1,1)=2 ; lxyz_arr(2,1,1)=0 ; lxyz_arr(3,1,1)=1
     lxyz_arr(1,2,1)=0 ; lxyz_arr(2,2,1)=2 ; lxyz_arr(3,2,1)=1
     lxyz_arr(1,3,1)=0 ; lxyz_arr(2,3,1)=0 ; lxyz_arr(3,3,1)=3
     lxyz_arr(1,4,1)=4 ; lxyz_arr(2,4,1)=0 ; lxyz_arr(3,4,1)=1
     lxyz_arr(1,5,1)=2 ; lxyz_arr(2,5,1)=2 ; lxyz_arr(3,5,1)=1
     lxyz_arr(1,6,1)=2 ; lxyz_arr(2,6,1)=0 ; lxyz_arr(3,6,1)=3
     fac_arr(1,1)=1.069044967649697538738214d0
     fac_arr(2,1)=0.3563483225498991795794046d0
     fac_arr(3,1)=0.3563483225498991795794046d0
     fac_arr(4,1)=-0.3563483225498991795794046d0/rhol**2d0
     fac_arr(5,1)=-0.3563483225498991795794046d0/rhol**2d0
     fac_arr(6,1)=-0.3563483225498991795794046d0/rhol**2d0
     lxyz_arr(1,1,2)=1 ; lxyz_arr(2,1,2)=1 ; lxyz_arr(3,1,2)=1
     lxyz_arr(1,2,2)=3 ; lxyz_arr(2,2,2)=1 ; lxyz_arr(3,2,2)=1
     lxyz_arr(1,3,2)=1 ; lxyz_arr(2,3,2)=3 ; lxyz_arr(3,3,2)=1
     lxyz_arr(1,4,2)=1 ; lxyz_arr(2,4,2)=1 ; lxyz_arr(3,4,2)=3
     fac_arr(1,2)=0.7126966450997983591588093d0
     fac_arr(2,2)=-0.3563483225498991795794046d0/rhol**2d0
     fac_arr(3,2)=-0.3563483225498991795794046d0/rhol**2d0
     fac_arr(4,2)=-0.3563483225498991795794046d0/rhol**2d0
     lxyz_arr(1,1,3)=3 ; lxyz_arr(2,1,3)=0 ; lxyz_arr(3,1,3)=0
     lxyz_arr(1,2,3)=1 ; lxyz_arr(2,2,3)=2 ; lxyz_arr(3,2,3)=0
     lxyz_arr(1,3,3)=1 ; lxyz_arr(2,3,3)=0 ; lxyz_arr(3,3,3)=2
     lxyz_arr(1,4,3)=3 ; lxyz_arr(2,4,3)=0 ; lxyz_arr(3,4,3)=2
     lxyz_arr(1,5,3)=1 ; lxyz_arr(2,5,3)=2 ; lxyz_arr(3,5,3)=2
     lxyz_arr(1,6,3)=1 ; lxyz_arr(2,6,3)=0 ; lxyz_arr(3,6,3)=4
     fac_arr(1,3)=0.3563483225498991795794046d0
     fac_arr(2,3)=0.3563483225498991795794046d0
     fac_arr(3,3)=1.069044967649697538738214d0
     fac_arr(4,3)=-0.3563483225498991795794046d0/rhol**2d0
     fac_arr(5,3)=-0.3563483225498991795794046d0/rhol**2d0
     fac_arr(6,3)=-0.3563483225498991795794046d0/rhol**2d0
  else if (l.eq.3 .and. i.eq.2 .and. m.eq.3) then
     nterm_arr(1)=6
     nterm_arr(2)=6
     nterm_arr(3)=4
     lxyz_arr(1,1,1)=2 ; lxyz_arr(2,1,1)=1 ; lxyz_arr(3,1,1)=0
     lxyz_arr(1,2,1)=0 ; lxyz_arr(2,2,1)=3 ; lxyz_arr(3,2,1)=0
     lxyz_arr(1,3,1)=0 ; lxyz_arr(2,3,1)=1 ; lxyz_arr(3,3,1)=2
     lxyz_arr(1,4,1)=4 ; lxyz_arr(2,4,1)=1 ; lxyz_arr(3,4,1)=0
     lxyz_arr(1,5,1)=2 ; lxyz_arr(2,5,1)=3 ; lxyz_arr(3,5,1)=0
     lxyz_arr(1,6,1)=2 ; lxyz_arr(2,6,1)=1 ; lxyz_arr(3,6,1)=2
     fac_arr(1,1)=1.069044967649697538738214d0
     fac_arr(2,1)=0.3563483225498991795794046d0
     fac_arr(3,1)=0.3563483225498991795794046d0
     fac_arr(4,1)=-0.3563483225498991795794046d0/rhol**2d0
     fac_arr(5,1)=-0.3563483225498991795794046d0/rhol**2d0
     fac_arr(6,1)=-0.3563483225498991795794046d0/rhol**2d0
     lxyz_arr(1,1,2)=3 ; lxyz_arr(2,1,2)=0 ; lxyz_arr(3,1,2)=0
     lxyz_arr(1,2,2)=1 ; lxyz_arr(2,2,2)=2 ; lxyz_arr(3,2,2)=0
     lxyz_arr(1,3,2)=1 ; lxyz_arr(2,3,2)=0 ; lxyz_arr(3,3,2)=2
     lxyz_arr(1,4,2)=3 ; lxyz_arr(2,4,2)=2 ; lxyz_arr(3,4,2)=0
     lxyz_arr(1,5,2)=1 ; lxyz_arr(2,5,2)=4 ; lxyz_arr(3,5,2)=0
     lxyz_arr(1,6,2)=1 ; lxyz_arr(2,6,2)=2 ; lxyz_arr(3,6,2)=2
     fac_arr(1,2)=0.3563483225498991795794046d0
     fac_arr(2,2)=1.069044967649697538738214d0
     fac_arr(3,2)=0.3563483225498991795794046d0
     fac_arr(4,2)=-0.3563483225498991795794046d0/rhol**2d0
     fac_arr(5,2)=-0.3563483225498991795794046d0/rhol**2d0
     fac_arr(6,2)=-0.3563483225498991795794046d0/rhol**2d0
     lxyz_arr(1,1,3)=1 ; lxyz_arr(2,1,3)=1 ; lxyz_arr(3,1,3)=1
     lxyz_arr(1,2,3)=3 ; lxyz_arr(2,2,3)=1 ; lxyz_arr(3,2,3)=1
     lxyz_arr(1,3,3)=1 ; lxyz_arr(2,3,3)=3 ; lxyz_arr(3,3,3)=1
     lxyz_arr(1,4,3)=1 ; lxyz_arr(2,4,3)=1 ; lxyz_arr(3,4,3)=3
     fac_arr(1,3)=0.7126966450997983591588093d0
     fac_arr(2,3)=-0.3563483225498991795794046d0/rhol**2d0
     fac_arr(3,3)=-0.3563483225498991795794046d0/rhol**2d0
     fac_arr(4,3)=-0.3563483225498991795794046d0/rhol**2d0
  else if (l.eq.3 .and. i.eq.2 .and. m.eq.4) then
     nterm_arr(1)=6
     nterm_arr(2)=6
     nterm_arr(3)=6
     lxyz_arr(1,1,1)=3 ; lxyz_arr(2,1,1)=0 ; lxyz_arr(3,1,1)=0
     lxyz_arr(1,2,1)=1 ; lxyz_arr(2,2,1)=0 ; lxyz_arr(3,2,1)=2
     lxyz_arr(1,3,1)=5 ; lxyz_arr(2,3,1)=0 ; lxyz_arr(3,3,1)=0
     lxyz_arr(1,4,1)=1 ; lxyz_arr(2,4,1)=4 ; lxyz_arr(3,4,1)=0
     lxyz_arr(1,5,1)=3 ; lxyz_arr(2,5,1)=0 ; lxyz_arr(3,5,1)=2
     lxyz_arr(1,6,1)=1 ; lxyz_arr(2,6,1)=2 ; lxyz_arr(3,6,1)=2
     fac_arr(1,1)=0.7126966450997983591588093d0
     fac_arr(2,1)=0.3563483225498991795794046d0
     fac_arr(3,1)=-0.1781741612749495897897023d0/rhol**2d0
     fac_arr(4,1)=0.1781741612749495897897023d0/rhol**2d0
     fac_arr(5,1)=-0.1781741612749495897897023d0/rhol**2d0
     fac_arr(6,1)=0.1781741612749495897897023d0/rhol**2d0
     lxyz_arr(1,1,2)=0 ; lxyz_arr(2,1,2)=3 ; lxyz_arr(3,1,2)=0
     lxyz_arr(1,2,2)=0 ; lxyz_arr(2,2,2)=1 ; lxyz_arr(3,2,2)=2
     lxyz_arr(1,3,2)=4 ; lxyz_arr(2,3,2)=1 ; lxyz_arr(3,3,2)=0
     lxyz_arr(1,4,2)=0 ; lxyz_arr(2,4,2)=5 ; lxyz_arr(3,4,2)=0
     lxyz_arr(1,5,2)=2 ; lxyz_arr(2,5,2)=1 ; lxyz_arr(3,5,2)=2
     lxyz_arr(1,6,2)=0 ; lxyz_arr(2,6,2)=3 ; lxyz_arr(3,6,2)=2
     fac_arr(1,2)=-0.7126966450997983591588093d0
     fac_arr(2,2)=-0.3563483225498991795794046d0
     fac_arr(3,2)=-0.1781741612749495897897023d0/rhol**2d0
     fac_arr(4,2)=0.1781741612749495897897023d0/rhol**2d0
     fac_arr(5,2)=-0.1781741612749495897897023d0/rhol**2d0
     fac_arr(6,2)=0.1781741612749495897897023d0/rhol**2d0
     lxyz_arr(1,1,3)=2 ; lxyz_arr(2,1,3)=0 ; lxyz_arr(3,1,3)=1
     lxyz_arr(1,2,3)=0 ; lxyz_arr(2,2,3)=2 ; lxyz_arr(3,2,3)=1
     lxyz_arr(1,3,3)=4 ; lxyz_arr(2,3,3)=0 ; lxyz_arr(3,3,3)=1
     lxyz_arr(1,4,3)=0 ; lxyz_arr(2,4,3)=4 ; lxyz_arr(3,4,3)=1
     lxyz_arr(1,5,3)=2 ; lxyz_arr(2,5,3)=0 ; lxyz_arr(3,5,3)=3
     lxyz_arr(1,6,3)=0 ; lxyz_arr(2,6,3)=2 ; lxyz_arr(3,6,3)=3
     fac_arr(1,3)=0.3563483225498991795794046d0
     fac_arr(2,3)=-0.3563483225498991795794046d0
     fac_arr(3,3)=-0.1781741612749495897897023d0/rhol**2d0
     fac_arr(4,3)=0.1781741612749495897897023d0/rhol**2d0
     fac_arr(5,3)=-0.1781741612749495897897023d0/rhol**2d0
     fac_arr(6,3)=0.1781741612749495897897023d0/rhol**2d0
  else if (l.eq.3 .and. i.eq.2 .and. m.eq.5) then
     nterm_arr(1)=9
     nterm_arr(2)=9
     nterm_arr(3)=9
     lxyz_arr(1,1,1)=3 ; lxyz_arr(2,1,1)=0 ; lxyz_arr(3,1,1)=0
     lxyz_arr(1,2,1)=1 ; lxyz_arr(2,2,1)=2 ; lxyz_arr(3,2,1)=0
     lxyz_arr(1,3,1)=1 ; lxyz_arr(2,3,1)=0 ; lxyz_arr(3,3,1)=2
     lxyz_arr(1,4,1)=5 ; lxyz_arr(2,4,1)=0 ; lxyz_arr(3,4,1)=0
     lxyz_arr(1,5,1)=3 ; lxyz_arr(2,5,1)=2 ; lxyz_arr(3,5,1)=0
     lxyz_arr(1,6,1)=1 ; lxyz_arr(2,6,1)=4 ; lxyz_arr(3,6,1)=0
     lxyz_arr(1,7,1)=3 ; lxyz_arr(2,7,1)=0 ; lxyz_arr(3,7,1)=2
     lxyz_arr(1,8,1)=1 ; lxyz_arr(2,8,1)=2 ; lxyz_arr(3,8,1)=2
     lxyz_arr(1,9,1)=1 ; lxyz_arr(2,9,1)=0 ; lxyz_arr(3,9,1)=4
     fac_arr(1,1)=-0.4114755998989117606962519d0
     fac_arr(2,1)=-0.4114755998989117606962519d0
     fac_arr(3,1)=0.205737799949455880348126d0
     fac_arr(4,1)=0.102868899974727940174063d0/rhol**2d0
     fac_arr(5,1)=0.205737799949455880348126d0/rhol**2d0
     fac_arr(6,1)=0.102868899974727940174063d0/rhol**2d0
     fac_arr(7,1)=-0.102868899974727940174063d0/rhol**2d0
     fac_arr(8,1)=-0.102868899974727940174063d0/rhol**2d0
     fac_arr(9,1)=-0.205737799949455880348126d0/rhol**2d0
     lxyz_arr(1,1,2)=2 ; lxyz_arr(2,1,2)=1 ; lxyz_arr(3,1,2)=0
     lxyz_arr(1,2,2)=0 ; lxyz_arr(2,2,2)=3 ; lxyz_arr(3,2,2)=0
     lxyz_arr(1,3,2)=0 ; lxyz_arr(2,3,2)=1 ; lxyz_arr(3,3,2)=2
     lxyz_arr(1,4,2)=4 ; lxyz_arr(2,4,2)=1 ; lxyz_arr(3,4,2)=0
     lxyz_arr(1,5,2)=2 ; lxyz_arr(2,5,2)=3 ; lxyz_arr(3,5,2)=0
     lxyz_arr(1,6,2)=0 ; lxyz_arr(2,6,2)=5 ; lxyz_arr(3,6,2)=0
     lxyz_arr(1,7,2)=2 ; lxyz_arr(2,7,2)=1 ; lxyz_arr(3,7,2)=2
     lxyz_arr(1,8,2)=0 ; lxyz_arr(2,8,2)=3 ; lxyz_arr(3,8,2)=2
     lxyz_arr(1,9,2)=0 ; lxyz_arr(2,9,2)=1 ; lxyz_arr(3,9,2)=4
     fac_arr(1,2)=-0.4114755998989117606962519d0
     fac_arr(2,2)=-0.4114755998989117606962519d0
     fac_arr(3,2)=0.205737799949455880348126d0
     fac_arr(4,2)=0.102868899974727940174063d0/rhol**2d0
     fac_arr(5,2)=0.205737799949455880348126d0/rhol**2d0
     fac_arr(6,2)=0.102868899974727940174063d0/rhol**2d0
     fac_arr(7,2)=-0.102868899974727940174063d0/rhol**2d0
     fac_arr(8,2)=-0.102868899974727940174063d0/rhol**2d0
     fac_arr(9,2)=-0.205737799949455880348126d0/rhol**2d0
     lxyz_arr(1,1,3)=2 ; lxyz_arr(2,1,3)=0 ; lxyz_arr(3,1,3)=1
     lxyz_arr(1,2,3)=0 ; lxyz_arr(2,2,3)=2 ; lxyz_arr(3,2,3)=1
     lxyz_arr(1,3,3)=0 ; lxyz_arr(2,3,3)=0 ; lxyz_arr(3,3,3)=3
     lxyz_arr(1,4,3)=4 ; lxyz_arr(2,4,3)=0 ; lxyz_arr(3,4,3)=1
     lxyz_arr(1,5,3)=2 ; lxyz_arr(2,5,3)=2 ; lxyz_arr(3,5,3)=1
     lxyz_arr(1,6,3)=0 ; lxyz_arr(2,6,3)=4 ; lxyz_arr(3,6,3)=1
     lxyz_arr(1,7,3)=2 ; lxyz_arr(2,7,3)=0 ; lxyz_arr(3,7,3)=3
     lxyz_arr(1,8,3)=0 ; lxyz_arr(2,8,3)=2 ; lxyz_arr(3,8,3)=3
     lxyz_arr(1,9,3)=0 ; lxyz_arr(2,9,3)=0 ; lxyz_arr(3,9,3)=5
     fac_arr(1,3)=0.205737799949455880348126d0
     fac_arr(2,3)=0.205737799949455880348126d0
     fac_arr(3,3)=0.8229511997978235213925038d0
     fac_arr(4,3)=0.102868899974727940174063d0/rhol**2d0
     fac_arr(5,3)=0.205737799949455880348126d0/rhol**2d0
     fac_arr(6,3)=0.102868899974727940174063d0/rhol**2d0
     fac_arr(7,3)=-0.102868899974727940174063d0/rhol**2d0
     fac_arr(8,3)=-0.102868899974727940174063d0/rhol**2d0
     fac_arr(9,3)=-0.205737799949455880348126d0/rhol**2d0
  else if (l.eq.3 .and. i.eq.3 .and. m.eq.1) then
     nterm_arr(1)=9
     nterm_arr(2)=12
     nterm_arr(3)=12
     lxyz_arr(1,1,1)=3 ; lxyz_arr(2,1,1)=1 ; lxyz_arr(3,1,1)=1
     lxyz_arr(1,2,1)=1 ; lxyz_arr(2,2,1)=3 ; lxyz_arr(3,2,1)=1
     lxyz_arr(1,3,1)=1 ; lxyz_arr(2,3,1)=1 ; lxyz_arr(3,3,1)=3
     lxyz_arr(1,4,1)=5 ; lxyz_arr(2,4,1)=1 ; lxyz_arr(3,4,1)=1
     lxyz_arr(1,5,1)=3 ; lxyz_arr(2,5,1)=3 ; lxyz_arr(3,5,1)=1
     lxyz_arr(1,6,1)=1 ; lxyz_arr(2,6,1)=5 ; lxyz_arr(3,6,1)=1
     lxyz_arr(1,7,1)=3 ; lxyz_arr(2,7,1)=1 ; lxyz_arr(3,7,1)=3
     lxyz_arr(1,8,1)=1 ; lxyz_arr(2,8,1)=3 ; lxyz_arr(3,8,1)=3
     lxyz_arr(1,9,1)=1 ; lxyz_arr(2,9,1)=1 ; lxyz_arr(3,9,1)=5
     fac_arr(1,1)=0.2383947500094262395810797d0
     fac_arr(2,1)=0.2383947500094262395810797d0
     fac_arr(3,1)=0.2383947500094262395810797d0
     fac_arr(4,1)=-0.05959868750235655989526993d0/rhol**2d0
     fac_arr(5,1)=-0.1191973750047131197905399d0/rhol**2d0
     fac_arr(6,1)=-0.05959868750235655989526993d0/rhol**2d0
     fac_arr(7,1)=-0.1191973750047131197905399d0/rhol**2d0
     fac_arr(8,1)=-0.1191973750047131197905399d0/rhol**2d0
     fac_arr(9,1)=-0.05959868750235655989526993d0/rhol**2d0
     lxyz_arr(1,1,2)=4 ; lxyz_arr(2,1,2)=0 ; lxyz_arr(3,1,2)=1
     lxyz_arr(1,2,2)=2 ; lxyz_arr(2,2,2)=2 ; lxyz_arr(3,2,2)=1
     lxyz_arr(1,3,2)=0 ; lxyz_arr(2,3,2)=4 ; lxyz_arr(3,3,2)=1
     lxyz_arr(1,4,2)=2 ; lxyz_arr(2,4,2)=0 ; lxyz_arr(3,4,2)=3
     lxyz_arr(1,5,2)=0 ; lxyz_arr(2,5,2)=2 ; lxyz_arr(3,5,2)=3
     lxyz_arr(1,6,2)=0 ; lxyz_arr(2,6,2)=0 ; lxyz_arr(3,6,2)=5
     lxyz_arr(1,7,2)=4 ; lxyz_arr(2,7,2)=2 ; lxyz_arr(3,7,2)=1
     lxyz_arr(1,8,2)=2 ; lxyz_arr(2,8,2)=4 ; lxyz_arr(3,8,2)=1
     lxyz_arr(1,9,2)=0 ; lxyz_arr(2,9,2)=6 ; lxyz_arr(3,9,2)=1
     lxyz_arr(1,10,2)=2 ; lxyz_arr(2,10,2)=2 ; lxyz_arr(3,10,2)=3
     lxyz_arr(1,11,2)=0 ; lxyz_arr(2,11,2)=4 ; lxyz_arr(3,11,2)=3
     lxyz_arr(1,12,2)=0 ; lxyz_arr(2,12,2)=2 ; lxyz_arr(3,12,2)=5
     fac_arr(1,2)=0.05959868750235655989526993d0
     fac_arr(2,2)=0.3575921250141393593716196d0
     fac_arr(3,2)=0.2979934375117827994763496d0
     fac_arr(4,2)=0.1191973750047131197905399d0
     fac_arr(5,2)=0.3575921250141393593716196d0
     fac_arr(6,2)=0.05959868750235655989526993d0
     fac_arr(7,2)=-0.05959868750235655989526993d0/rhol**2d0
     fac_arr(8,2)=-0.1191973750047131197905399d0/rhol**2d0
     fac_arr(9,2)=-0.05959868750235655989526993d0/rhol**2d0
     fac_arr(10,2)=-0.1191973750047131197905399d0/rhol**2d0
     fac_arr(11,2)=-0.1191973750047131197905399d0/rhol**2d0
     fac_arr(12,2)=-0.05959868750235655989526993d0/rhol**2d0
     lxyz_arr(1,1,3)=4 ; lxyz_arr(2,1,3)=1 ; lxyz_arr(3,1,3)=0
     lxyz_arr(1,2,3)=2 ; lxyz_arr(2,2,3)=3 ; lxyz_arr(3,2,3)=0
     lxyz_arr(1,3,3)=0 ; lxyz_arr(2,3,3)=5 ; lxyz_arr(3,3,3)=0
     lxyz_arr(1,4,3)=2 ; lxyz_arr(2,4,3)=1 ; lxyz_arr(3,4,3)=2
     lxyz_arr(1,5,3)=0 ; lxyz_arr(2,5,3)=3 ; lxyz_arr(3,5,3)=2
     lxyz_arr(1,6,3)=0 ; lxyz_arr(2,6,3)=1 ; lxyz_arr(3,6,3)=4
     lxyz_arr(1,7,3)=4 ; lxyz_arr(2,7,3)=1 ; lxyz_arr(3,7,3)=2
     lxyz_arr(1,8,3)=2 ; lxyz_arr(2,8,3)=3 ; lxyz_arr(3,8,3)=2
     lxyz_arr(1,9,3)=0 ; lxyz_arr(2,9,3)=5 ; lxyz_arr(3,9,3)=2
     lxyz_arr(1,10,3)=2 ; lxyz_arr(2,10,3)=1 ; lxyz_arr(3,10,3)=4
     lxyz_arr(1,11,3)=0 ; lxyz_arr(2,11,3)=3 ; lxyz_arr(3,11,3)=4
     lxyz_arr(1,12,3)=0 ; lxyz_arr(2,12,3)=1 ; lxyz_arr(3,12,3)=6
     fac_arr(1,3)=0.05959868750235655989526993d0
     fac_arr(2,3)=0.1191973750047131197905399d0
     fac_arr(3,3)=0.05959868750235655989526993d0
     fac_arr(4,3)=0.3575921250141393593716196d0
     fac_arr(5,3)=0.3575921250141393593716196d0
     fac_arr(6,3)=0.2979934375117827994763496d0
     fac_arr(7,3)=-0.05959868750235655989526993d0/rhol**2d0
     fac_arr(8,3)=-0.1191973750047131197905399d0/rhol**2d0
     fac_arr(9,3)=-0.05959868750235655989526993d0/rhol**2d0
     fac_arr(10,3)=-0.1191973750047131197905399d0/rhol**2d0
     fac_arr(11,3)=-0.1191973750047131197905399d0/rhol**2d0
     fac_arr(12,3)=-0.05959868750235655989526993d0/rhol**2d0
  else if (l.eq.3 .and. i.eq.3 .and. m.eq.2) then
     nterm_arr(1)=12
     nterm_arr(2)=9
     nterm_arr(3)=12
     lxyz_arr(1,1,1)=4 ; lxyz_arr(2,1,1)=0 ; lxyz_arr(3,1,1)=1
     lxyz_arr(1,2,1)=2 ; lxyz_arr(2,2,1)=2 ; lxyz_arr(3,2,1)=1
     lxyz_arr(1,3,1)=0 ; lxyz_arr(2,3,1)=4 ; lxyz_arr(3,3,1)=1
     lxyz_arr(1,4,1)=2 ; lxyz_arr(2,4,1)=0 ; lxyz_arr(3,4,1)=3
     lxyz_arr(1,5,1)=0 ; lxyz_arr(2,5,1)=2 ; lxyz_arr(3,5,1)=3
     lxyz_arr(1,6,1)=0 ; lxyz_arr(2,6,1)=0 ; lxyz_arr(3,6,1)=5
     lxyz_arr(1,7,1)=6 ; lxyz_arr(2,7,1)=0 ; lxyz_arr(3,7,1)=1
     lxyz_arr(1,8,1)=4 ; lxyz_arr(2,8,1)=2 ; lxyz_arr(3,8,1)=1
     lxyz_arr(1,9,1)=2 ; lxyz_arr(2,9,1)=4 ; lxyz_arr(3,9,1)=1
     lxyz_arr(1,10,1)=4 ; lxyz_arr(2,10,1)=0 ; lxyz_arr(3,10,1)=3
     lxyz_arr(1,11,1)=2 ; lxyz_arr(2,11,1)=2 ; lxyz_arr(3,11,1)=3
     lxyz_arr(1,12,1)=2 ; lxyz_arr(2,12,1)=0 ; lxyz_arr(3,12,1)=5
     fac_arr(1,1)=0.2979934375117827994763496d0
     fac_arr(2,1)=0.3575921250141393593716196d0
     fac_arr(3,1)=0.05959868750235655989526993d0
     fac_arr(4,1)=0.3575921250141393593716196d0
     fac_arr(5,1)=0.1191973750047131197905399d0
     fac_arr(6,1)=0.05959868750235655989526993d0
     fac_arr(7,1)=-0.05959868750235655989526993d0/rhol**2d0
     fac_arr(8,1)=-0.1191973750047131197905399d0/rhol**2d0
     fac_arr(9,1)=-0.05959868750235655989526993d0/rhol**2d0
     fac_arr(10,1)=-0.1191973750047131197905399d0/rhol**2d0
     fac_arr(11,1)=-0.1191973750047131197905399d0/rhol**2d0
     fac_arr(12,1)=-0.05959868750235655989526993d0/rhol**2d0
     lxyz_arr(1,1,2)=3 ; lxyz_arr(2,1,2)=1 ; lxyz_arr(3,1,2)=1
     lxyz_arr(1,2,2)=1 ; lxyz_arr(2,2,2)=3 ; lxyz_arr(3,2,2)=1
     lxyz_arr(1,3,2)=1 ; lxyz_arr(2,3,2)=1 ; lxyz_arr(3,3,2)=3
     lxyz_arr(1,4,2)=5 ; lxyz_arr(2,4,2)=1 ; lxyz_arr(3,4,2)=1
     lxyz_arr(1,5,2)=3 ; lxyz_arr(2,5,2)=3 ; lxyz_arr(3,5,2)=1
     lxyz_arr(1,6,2)=1 ; lxyz_arr(2,6,2)=5 ; lxyz_arr(3,6,2)=1
     lxyz_arr(1,7,2)=3 ; lxyz_arr(2,7,2)=1 ; lxyz_arr(3,7,2)=3
     lxyz_arr(1,8,2)=1 ; lxyz_arr(2,8,2)=3 ; lxyz_arr(3,8,2)=3
     lxyz_arr(1,9,2)=1 ; lxyz_arr(2,9,2)=1 ; lxyz_arr(3,9,2)=5
     fac_arr(1,2)=0.2383947500094262395810797d0
     fac_arr(2,2)=0.2383947500094262395810797d0
     fac_arr(3,2)=0.2383947500094262395810797d0
     fac_arr(4,2)=-0.05959868750235655989526993d0/rhol**2d0
     fac_arr(5,2)=-0.1191973750047131197905399d0/rhol**2d0
     fac_arr(6,2)=-0.05959868750235655989526993d0/rhol**2d0
     fac_arr(7,2)=-0.1191973750047131197905399d0/rhol**2d0
     fac_arr(8,2)=-0.1191973750047131197905399d0/rhol**2d0
     fac_arr(9,2)=-0.05959868750235655989526993d0/rhol**2d0
     lxyz_arr(1,1,3)=5 ; lxyz_arr(2,1,3)=0 ; lxyz_arr(3,1,3)=0
     lxyz_arr(1,2,3)=3 ; lxyz_arr(2,2,3)=2 ; lxyz_arr(3,2,3)=0
     lxyz_arr(1,3,3)=1 ; lxyz_arr(2,3,3)=4 ; lxyz_arr(3,3,3)=0
     lxyz_arr(1,4,3)=3 ; lxyz_arr(2,4,3)=0 ; lxyz_arr(3,4,3)=2
     lxyz_arr(1,5,3)=1 ; lxyz_arr(2,5,3)=2 ; lxyz_arr(3,5,3)=2
     lxyz_arr(1,6,3)=1 ; lxyz_arr(2,6,3)=0 ; lxyz_arr(3,6,3)=4
     lxyz_arr(1,7,3)=5 ; lxyz_arr(2,7,3)=0 ; lxyz_arr(3,7,3)=2
     lxyz_arr(1,8,3)=3 ; lxyz_arr(2,8,3)=2 ; lxyz_arr(3,8,3)=2
     lxyz_arr(1,9,3)=1 ; lxyz_arr(2,9,3)=4 ; lxyz_arr(3,9,3)=2
     lxyz_arr(1,10,3)=3 ; lxyz_arr(2,10,3)=0 ; lxyz_arr(3,10,3)=4
     lxyz_arr(1,11,3)=1 ; lxyz_arr(2,11,3)=2 ; lxyz_arr(3,11,3)=4
     lxyz_arr(1,12,3)=1 ; lxyz_arr(2,12,3)=0 ; lxyz_arr(3,12,3)=6
     fac_arr(1,3)=0.05959868750235655989526993d0
     fac_arr(2,3)=0.1191973750047131197905399d0
     fac_arr(3,3)=0.05959868750235655989526993d0
     fac_arr(4,3)=0.3575921250141393593716196d0
     fac_arr(5,3)=0.3575921250141393593716196d0
     fac_arr(6,3)=0.2979934375117827994763496d0
     fac_arr(7,3)=-0.05959868750235655989526993d0/rhol**2d0
     fac_arr(8,3)=-0.1191973750047131197905399d0/rhol**2d0
     fac_arr(9,3)=-0.05959868750235655989526993d0/rhol**2d0
     fac_arr(10,3)=-0.1191973750047131197905399d0/rhol**2d0
     fac_arr(11,3)=-0.1191973750047131197905399d0/rhol**2d0
     fac_arr(12,3)=-0.05959868750235655989526993d0/rhol**2d0
  else if (l.eq.3 .and. i.eq.3 .and. m.eq.3) then
     nterm_arr(1)=12
     nterm_arr(2)=12
     nterm_arr(3)=9
     lxyz_arr(1,1,1)=4 ; lxyz_arr(2,1,1)=1 ; lxyz_arr(3,1,1)=0
     lxyz_arr(1,2,1)=2 ; lxyz_arr(2,2,1)=3 ; lxyz_arr(3,2,1)=0
     lxyz_arr(1,3,1)=0 ; lxyz_arr(2,3,1)=5 ; lxyz_arr(3,3,1)=0
     lxyz_arr(1,4,1)=2 ; lxyz_arr(2,4,1)=1 ; lxyz_arr(3,4,1)=2
     lxyz_arr(1,5,1)=0 ; lxyz_arr(2,5,1)=3 ; lxyz_arr(3,5,1)=2
     lxyz_arr(1,6,1)=0 ; lxyz_arr(2,6,1)=1 ; lxyz_arr(3,6,1)=4
     lxyz_arr(1,7,1)=6 ; lxyz_arr(2,7,1)=1 ; lxyz_arr(3,7,1)=0
     lxyz_arr(1,8,1)=4 ; lxyz_arr(2,8,1)=3 ; lxyz_arr(3,8,1)=0
     lxyz_arr(1,9,1)=2 ; lxyz_arr(2,9,1)=5 ; lxyz_arr(3,9,1)=0
     lxyz_arr(1,10,1)=4 ; lxyz_arr(2,10,1)=1 ; lxyz_arr(3,10,1)=2
     lxyz_arr(1,11,1)=2 ; lxyz_arr(2,11,1)=3 ; lxyz_arr(3,11,1)=2
     lxyz_arr(1,12,1)=2 ; lxyz_arr(2,12,1)=1 ; lxyz_arr(3,12,1)=4
     fac_arr(1,1)=0.2979934375117827994763496d0
     fac_arr(2,1)=0.3575921250141393593716196d0
     fac_arr(3,1)=0.05959868750235655989526993d0
     fac_arr(4,1)=0.3575921250141393593716196d0
     fac_arr(5,1)=0.1191973750047131197905399d0
     fac_arr(6,1)=0.05959868750235655989526993d0
     fac_arr(7,1)=-0.05959868750235655989526993d0/rhol**2d0
     fac_arr(8,1)=-0.1191973750047131197905399d0/rhol**2d0
     fac_arr(9,1)=-0.05959868750235655989526993d0/rhol**2d0
     fac_arr(10,1)=-0.1191973750047131197905399d0/rhol**2d0
     fac_arr(11,1)=-0.1191973750047131197905399d0/rhol**2d0
     fac_arr(12,1)=-0.05959868750235655989526993d0/rhol**2d0
     lxyz_arr(1,1,2)=5 ; lxyz_arr(2,1,2)=0 ; lxyz_arr(3,1,2)=0
     lxyz_arr(1,2,2)=3 ; lxyz_arr(2,2,2)=2 ; lxyz_arr(3,2,2)=0
     lxyz_arr(1,3,2)=1 ; lxyz_arr(2,3,2)=4 ; lxyz_arr(3,3,2)=0
     lxyz_arr(1,4,2)=3 ; lxyz_arr(2,4,2)=0 ; lxyz_arr(3,4,2)=2
     lxyz_arr(1,5,2)=1 ; lxyz_arr(2,5,2)=2 ; lxyz_arr(3,5,2)=2
     lxyz_arr(1,6,2)=1 ; lxyz_arr(2,6,2)=0 ; lxyz_arr(3,6,2)=4
     lxyz_arr(1,7,2)=5 ; lxyz_arr(2,7,2)=2 ; lxyz_arr(3,7,2)=0
     lxyz_arr(1,8,2)=3 ; lxyz_arr(2,8,2)=4 ; lxyz_arr(3,8,2)=0
     lxyz_arr(1,9,2)=1 ; lxyz_arr(2,9,2)=6 ; lxyz_arr(3,9,2)=0
     lxyz_arr(1,10,2)=3 ; lxyz_arr(2,10,2)=2 ; lxyz_arr(3,10,2)=2
     lxyz_arr(1,11,2)=1 ; lxyz_arr(2,11,2)=4 ; lxyz_arr(3,11,2)=2
     lxyz_arr(1,12,2)=1 ; lxyz_arr(2,12,2)=2 ; lxyz_arr(3,12,2)=4
     fac_arr(1,2)=0.05959868750235655989526993d0
     fac_arr(2,2)=0.3575921250141393593716196d0
     fac_arr(3,2)=0.2979934375117827994763496d0
     fac_arr(4,2)=0.1191973750047131197905399d0
     fac_arr(5,2)=0.3575921250141393593716196d0
     fac_arr(6,2)=0.05959868750235655989526993d0
     fac_arr(7,2)=-0.05959868750235655989526993d0/rhol**2d0
     fac_arr(8,2)=-0.1191973750047131197905399d0/rhol**2d0
     fac_arr(9,2)=-0.05959868750235655989526993d0/rhol**2d0
     fac_arr(10,2)=-0.1191973750047131197905399d0/rhol**2d0
     fac_arr(11,2)=-0.1191973750047131197905399d0/rhol**2d0
     fac_arr(12,2)=-0.05959868750235655989526993d0/rhol**2d0
     lxyz_arr(1,1,3)=3 ; lxyz_arr(2,1,3)=1 ; lxyz_arr(3,1,3)=1
     lxyz_arr(1,2,3)=1 ; lxyz_arr(2,2,3)=3 ; lxyz_arr(3,2,3)=1
     lxyz_arr(1,3,3)=1 ; lxyz_arr(2,3,3)=1 ; lxyz_arr(3,3,3)=3
     lxyz_arr(1,4,3)=5 ; lxyz_arr(2,4,3)=1 ; lxyz_arr(3,4,3)=1
     lxyz_arr(1,5,3)=3 ; lxyz_arr(2,5,3)=3 ; lxyz_arr(3,5,3)=1
     lxyz_arr(1,6,3)=1 ; lxyz_arr(2,6,3)=5 ; lxyz_arr(3,6,3)=1
     lxyz_arr(1,7,3)=3 ; lxyz_arr(2,7,3)=1 ; lxyz_arr(3,7,3)=3
     lxyz_arr(1,8,3)=1 ; lxyz_arr(2,8,3)=3 ; lxyz_arr(3,8,3)=3
     lxyz_arr(1,9,3)=1 ; lxyz_arr(2,9,3)=1 ; lxyz_arr(3,9,3)=5
     fac_arr(1,3)=0.2383947500094262395810797d0
     fac_arr(2,3)=0.2383947500094262395810797d0
     fac_arr(3,3)=0.2383947500094262395810797d0
     fac_arr(4,3)=-0.05959868750235655989526993d0/rhol**2d0
     fac_arr(5,3)=-0.1191973750047131197905399d0/rhol**2d0
     fac_arr(6,3)=-0.05959868750235655989526993d0/rhol**2d0
     fac_arr(7,3)=-0.1191973750047131197905399d0/rhol**2d0
     fac_arr(8,3)=-0.1191973750047131197905399d0/rhol**2d0
     fac_arr(9,3)=-0.05959868750235655989526993d0/rhol**2d0
  else if (l.eq.3 .and. i.eq.3 .and. m.eq.4) then
     nterm_arr(1)=13
     nterm_arr(2)=13
     nterm_arr(3)=12
     lxyz_arr(1,1,1)=5 ; lxyz_arr(2,1,1)=0 ; lxyz_arr(3,1,1)=0
     lxyz_arr(1,2,1)=3 ; lxyz_arr(2,2,1)=2 ; lxyz_arr(3,2,1)=0
     lxyz_arr(1,3,1)=1 ; lxyz_arr(2,3,1)=4 ; lxyz_arr(3,3,1)=0
     lxyz_arr(1,4,1)=3 ; lxyz_arr(2,4,1)=0 ; lxyz_arr(3,4,1)=2
     lxyz_arr(1,5,1)=1 ; lxyz_arr(2,5,1)=0 ; lxyz_arr(3,5,1)=4
     lxyz_arr(1,6,1)=7 ; lxyz_arr(2,6,1)=0 ; lxyz_arr(3,6,1)=0
     lxyz_arr(1,7,1)=5 ; lxyz_arr(2,7,1)=2 ; lxyz_arr(3,7,1)=0
     lxyz_arr(1,8,1)=3 ; lxyz_arr(2,8,1)=4 ; lxyz_arr(3,8,1)=0
     lxyz_arr(1,9,1)=1 ; lxyz_arr(2,9,1)=6 ; lxyz_arr(3,9,1)=0
     lxyz_arr(1,10,1)=5 ; lxyz_arr(2,10,1)=0 ; lxyz_arr(3,10,1)=2
     lxyz_arr(1,11,1)=1 ; lxyz_arr(2,11,1)=4 ; lxyz_arr(3,11,1)=2
     lxyz_arr(1,12,1)=3 ; lxyz_arr(2,12,1)=0 ; lxyz_arr(3,12,1)=4
     lxyz_arr(1,13,1)=1 ; lxyz_arr(2,13,1)=2 ; lxyz_arr(3,13,1)=4
     fac_arr(1,1)=0.1787960625070696796858098d0
     fac_arr(2,1)=0.1191973750047131197905399d0
     fac_arr(3,1)=-0.05959868750235655989526993d0
     fac_arr(4,1)=0.2383947500094262395810797d0
     fac_arr(5,1)=0.05959868750235655989526993d0
     fac_arr(6,1)=-0.02979934375117827994763496d0/rhol**2d0
     fac_arr(7,1)=-0.02979934375117827994763496d0/rhol**2d0
     fac_arr(8,1)=0.02979934375117827994763496d0/rhol**2d0
     fac_arr(9,1)=0.02979934375117827994763496d0/rhol**2d0
     fac_arr(10,1)=-0.05959868750235655989526993d0/rhol**2d0
     fac_arr(11,1)=0.05959868750235655989526993d0/rhol**2d0
     fac_arr(12,1)=-0.02979934375117827994763496d0/rhol**2d0
     fac_arr(13,1)=0.02979934375117827994763496d0/rhol**2d0
     lxyz_arr(1,1,2)=4 ; lxyz_arr(2,1,2)=1 ; lxyz_arr(3,1,2)=0
     lxyz_arr(1,2,2)=2 ; lxyz_arr(2,2,2)=3 ; lxyz_arr(3,2,2)=0
     lxyz_arr(1,3,2)=0 ; lxyz_arr(2,3,2)=5 ; lxyz_arr(3,3,2)=0
     lxyz_arr(1,4,2)=0 ; lxyz_arr(2,4,2)=3 ; lxyz_arr(3,4,2)=2
     lxyz_arr(1,5,2)=0 ; lxyz_arr(2,5,2)=1 ; lxyz_arr(3,5,2)=4
     lxyz_arr(1,6,2)=6 ; lxyz_arr(2,6,2)=1 ; lxyz_arr(3,6,2)=0
     lxyz_arr(1,7,2)=4 ; lxyz_arr(2,7,2)=3 ; lxyz_arr(3,7,2)=0
     lxyz_arr(1,8,2)=2 ; lxyz_arr(2,8,2)=5 ; lxyz_arr(3,8,2)=0
     lxyz_arr(1,9,2)=0 ; lxyz_arr(2,9,2)=7 ; lxyz_arr(3,9,2)=0
     lxyz_arr(1,10,2)=4 ; lxyz_arr(2,10,2)=1 ; lxyz_arr(3,10,2)=2
     lxyz_arr(1,11,2)=0 ; lxyz_arr(2,11,2)=5 ; lxyz_arr(3,11,2)=2
     lxyz_arr(1,12,2)=2 ; lxyz_arr(2,12,2)=1 ; lxyz_arr(3,12,2)=4
     lxyz_arr(1,13,2)=0 ; lxyz_arr(2,13,2)=3 ; lxyz_arr(3,13,2)=4
     fac_arr(1,2)=0.05959868750235655989526993d0
     fac_arr(2,2)=-0.1191973750047131197905399d0
     fac_arr(3,2)=-0.1787960625070696796858098d0
     fac_arr(4,2)=-0.2383947500094262395810797d0
     fac_arr(5,2)=-0.05959868750235655989526993d0
     fac_arr(6,2)=-0.02979934375117827994763496d0/rhol**2d0
     fac_arr(7,2)=-0.02979934375117827994763496d0/rhol**2d0
     fac_arr(8,2)=0.02979934375117827994763496d0/rhol**2d0
     fac_arr(9,2)=0.02979934375117827994763496d0/rhol**2d0
     fac_arr(10,2)=-0.05959868750235655989526993d0/rhol**2d0
     fac_arr(11,2)=0.05959868750235655989526993d0/rhol**2d0
     fac_arr(12,2)=-0.02979934375117827994763496d0/rhol**2d0
     fac_arr(13,2)=0.02979934375117827994763496d0/rhol**2d0
     lxyz_arr(1,1,3)=4 ; lxyz_arr(2,1,3)=0 ; lxyz_arr(3,1,3)=1
     lxyz_arr(1,2,3)=0 ; lxyz_arr(2,2,3)=4 ; lxyz_arr(3,2,3)=1
     lxyz_arr(1,3,3)=2 ; lxyz_arr(2,3,3)=0 ; lxyz_arr(3,3,3)=3
     lxyz_arr(1,4,3)=0 ; lxyz_arr(2,4,3)=2 ; lxyz_arr(3,4,3)=3
     lxyz_arr(1,5,3)=6 ; lxyz_arr(2,5,3)=0 ; lxyz_arr(3,5,3)=1
     lxyz_arr(1,6,3)=4 ; lxyz_arr(2,6,3)=2 ; lxyz_arr(3,6,3)=1
     lxyz_arr(1,7,3)=2 ; lxyz_arr(2,7,3)=4 ; lxyz_arr(3,7,3)=1
     lxyz_arr(1,8,3)=0 ; lxyz_arr(2,8,3)=6 ; lxyz_arr(3,8,3)=1
     lxyz_arr(1,9,3)=4 ; lxyz_arr(2,9,3)=0 ; lxyz_arr(3,9,3)=3
     lxyz_arr(1,10,3)=0 ; lxyz_arr(2,10,3)=4 ; lxyz_arr(3,10,3)=3
     lxyz_arr(1,11,3)=2 ; lxyz_arr(2,11,3)=0 ; lxyz_arr(3,11,3)=5
     lxyz_arr(1,12,3)=0 ; lxyz_arr(2,12,3)=2 ; lxyz_arr(3,12,3)=5
     fac_arr(1,3)=0.1191973750047131197905399d0
     fac_arr(2,3)=-0.1191973750047131197905399d0
     fac_arr(3,3)=0.1191973750047131197905399d0
     fac_arr(4,3)=-0.1191973750047131197905399d0
     fac_arr(5,3)=-0.02979934375117827994763496d0/rhol**2d0
     fac_arr(6,3)=-0.02979934375117827994763496d0/rhol**2d0
     fac_arr(7,3)=0.02979934375117827994763496d0/rhol**2d0
     fac_arr(8,3)=0.02979934375117827994763496d0/rhol**2d0
     fac_arr(9,3)=-0.05959868750235655989526993d0/rhol**2d0
     fac_arr(10,3)=0.05959868750235655989526993d0/rhol**2d0
     fac_arr(11,3)=-0.02979934375117827994763496d0/rhol**2d0
     fac_arr(12,3)=0.02979934375117827994763496d0/rhol**2d0
  else if (l.eq.3 .and. i.eq.3 .and. m.eq.5) then
     nterm_arr(1)=11
     nterm_arr(2)=11
     nterm_arr(3)=10
     lxyz_arr(1,1,1)=5 ; lxyz_arr(2,1,1)=0 ; lxyz_arr(3,1,1)=0
     lxyz_arr(1,2,1)=3 ; lxyz_arr(2,2,1)=2 ; lxyz_arr(3,2,1)=0
     lxyz_arr(1,3,1)=1 ; lxyz_arr(2,3,1)=4 ; lxyz_arr(3,3,1)=0
     lxyz_arr(1,4,1)=1 ; lxyz_arr(2,4,1)=0 ; lxyz_arr(3,4,1)=4
     lxyz_arr(1,5,1)=7 ; lxyz_arr(2,5,1)=0 ; lxyz_arr(3,5,1)=0
     lxyz_arr(1,6,1)=5 ; lxyz_arr(2,6,1)=2 ; lxyz_arr(3,6,1)=0
     lxyz_arr(1,7,1)=3 ; lxyz_arr(2,7,1)=4 ; lxyz_arr(3,7,1)=0
     lxyz_arr(1,8,1)=1 ; lxyz_arr(2,8,1)=6 ; lxyz_arr(3,8,1)=0
     lxyz_arr(1,9,1)=3 ; lxyz_arr(2,9,1)=0 ; lxyz_arr(3,9,1)=4
     lxyz_arr(1,10,1)=1 ; lxyz_arr(2,10,1)=2 ; lxyz_arr(3,10,1)=4
     lxyz_arr(1,11,1)=1 ; lxyz_arr(2,11,1)=0 ; lxyz_arr(3,11,1)=6
     fac_arr(1,1)=-0.1032279548185018340124748d0
     fac_arr(2,1)=-0.2064559096370036680249495d0
     fac_arr(3,1)=-0.1032279548185018340124748d0
     fac_arr(4,1)=0.1032279548185018340124748d0
     fac_arr(5,1)=0.01720465913641697233541246d0/rhol**2d0
     fac_arr(6,1)=0.05161397740925091700623738d0/rhol**2d0
     fac_arr(7,1)=0.05161397740925091700623738d0/rhol**2d0
     fac_arr(8,1)=0.01720465913641697233541246d0/rhol**2d0
     fac_arr(9,1)=-0.05161397740925091700623738d0/rhol**2d0
     fac_arr(10,1)=-0.05161397740925091700623738d0/rhol**2d0
     fac_arr(11,1)=-0.03440931827283394467082492d0/rhol**2d0
     lxyz_arr(1,1,2)=4 ; lxyz_arr(2,1,2)=1 ; lxyz_arr(3,1,2)=0
     lxyz_arr(1,2,2)=2 ; lxyz_arr(2,2,2)=3 ; lxyz_arr(3,2,2)=0
     lxyz_arr(1,3,2)=0 ; lxyz_arr(2,3,2)=5 ; lxyz_arr(3,3,2)=0
     lxyz_arr(1,4,2)=0 ; lxyz_arr(2,4,2)=1 ; lxyz_arr(3,4,2)=4
     lxyz_arr(1,5,2)=6 ; lxyz_arr(2,5,2)=1 ; lxyz_arr(3,5,2)=0
     lxyz_arr(1,6,2)=4 ; lxyz_arr(2,6,2)=3 ; lxyz_arr(3,6,2)=0
     lxyz_arr(1,7,2)=2 ; lxyz_arr(2,7,2)=5 ; lxyz_arr(3,7,2)=0
     lxyz_arr(1,8,2)=0 ; lxyz_arr(2,8,2)=7 ; lxyz_arr(3,8,2)=0
     lxyz_arr(1,9,2)=2 ; lxyz_arr(2,9,2)=1 ; lxyz_arr(3,9,2)=4
     lxyz_arr(1,10,2)=0 ; lxyz_arr(2,10,2)=3 ; lxyz_arr(3,10,2)=4
     lxyz_arr(1,11,2)=0 ; lxyz_arr(2,11,2)=1 ; lxyz_arr(3,11,2)=6
     fac_arr(1,2)=-0.1032279548185018340124748d0
     fac_arr(2,2)=-0.2064559096370036680249495d0
     fac_arr(3,2)=-0.1032279548185018340124748d0
     fac_arr(4,2)=0.1032279548185018340124748d0
     fac_arr(5,2)=0.01720465913641697233541246d0/rhol**2d0
     fac_arr(6,2)=0.05161397740925091700623738d0/rhol**2d0
     fac_arr(7,2)=0.05161397740925091700623738d0/rhol**2d0
     fac_arr(8,2)=0.01720465913641697233541246d0/rhol**2d0
     fac_arr(9,2)=-0.05161397740925091700623738d0/rhol**2d0
     fac_arr(10,2)=-0.05161397740925091700623738d0/rhol**2d0
     fac_arr(11,2)=-0.03440931827283394467082492d0/rhol**2d0
     lxyz_arr(1,1,3)=2 ; lxyz_arr(2,1,3)=0 ; lxyz_arr(3,1,3)=3
     lxyz_arr(1,2,3)=0 ; lxyz_arr(2,2,3)=2 ; lxyz_arr(3,2,3)=3
     lxyz_arr(1,3,3)=0 ; lxyz_arr(2,3,3)=0 ; lxyz_arr(3,3,3)=5
     lxyz_arr(1,4,3)=6 ; lxyz_arr(2,4,3)=0 ; lxyz_arr(3,4,3)=1
     lxyz_arr(1,5,3)=4 ; lxyz_arr(2,5,3)=2 ; lxyz_arr(3,5,3)=1
     lxyz_arr(1,6,3)=2 ; lxyz_arr(2,6,3)=4 ; lxyz_arr(3,6,3)=1
     lxyz_arr(1,7,3)=0 ; lxyz_arr(2,7,3)=6 ; lxyz_arr(3,7,3)=1
     lxyz_arr(1,8,3)=2 ; lxyz_arr(2,8,3)=0 ; lxyz_arr(3,8,3)=5
     lxyz_arr(1,9,3)=0 ; lxyz_arr(2,9,3)=2 ; lxyz_arr(3,9,3)=5
     lxyz_arr(1,10,3)=0 ; lxyz_arr(2,10,3)=0 ; lxyz_arr(3,10,3)=7
     fac_arr(1,3)=0.2064559096370036680249495d0
     fac_arr(2,3)=0.2064559096370036680249495d0
     fac_arr(3,3)=0.2064559096370036680249495d0
     fac_arr(4,3)=0.01720465913641697233541246d0/rhol**2d0
     fac_arr(5,3)=0.05161397740925091700623738d0/rhol**2d0
     fac_arr(6,3)=0.05161397740925091700623738d0/rhol**2d0
     fac_arr(7,3)=0.01720465913641697233541246d0/rhol**2d0
     fac_arr(8,3)=-0.05161397740925091700623738d0/rhol**2d0
     fac_arr(9,3)=-0.05161397740925091700623738d0/rhol**2d0
     fac_arr(10,3)=-0.03440931827283394467082492d0/rhol**2d0
  else if (l.eq.4 .and. i.eq.1 .and. m.eq.1) then
     nterm_arr(1)=6
     nterm_arr(2)=4
     nterm_arr(3)=4
     lxyz_arr(1,1,1)=2 ; lxyz_arr(2,1,1)=0 ; lxyz_arr(3,1,1)=0
     lxyz_arr(1,2,1)=0 ; lxyz_arr(2,2,1)=2 ; lxyz_arr(3,2,1)=0
     lxyz_arr(1,3,1)=0 ; lxyz_arr(2,3,1)=0 ; lxyz_arr(3,3,1)=2
     lxyz_arr(1,4,1)=4 ; lxyz_arr(2,4,1)=0 ; lxyz_arr(3,4,1)=0
     lxyz_arr(1,5,1)=2 ; lxyz_arr(2,5,1)=2 ; lxyz_arr(3,5,1)=0
     lxyz_arr(1,6,1)=2 ; lxyz_arr(2,6,1)=0 ; lxyz_arr(3,6,1)=2
     fac_arr(1,1)=0.9486832980505137995996681d0
     fac_arr(2,1)=0.3162277660168379331998894d0
     fac_arr(3,1)=-1.264911064067351732799557d0
     fac_arr(4,1)=-0.3162277660168379331998894d0/rhol**2d0
     fac_arr(5,1)=-0.3162277660168379331998894d0/rhol**2d0
     fac_arr(6,1)=1.264911064067351732799557d0/rhol**2d0
     lxyz_arr(1,1,2)=1 ; lxyz_arr(2,1,2)=1 ; lxyz_arr(3,1,2)=0
     lxyz_arr(1,2,2)=3 ; lxyz_arr(2,2,2)=1 ; lxyz_arr(3,2,2)=0
     lxyz_arr(1,3,2)=1 ; lxyz_arr(2,3,2)=3 ; lxyz_arr(3,3,2)=0
     lxyz_arr(1,4,2)=1 ; lxyz_arr(2,4,2)=1 ; lxyz_arr(3,4,2)=2
     fac_arr(1,2)=0.6324555320336758663997787d0
     fac_arr(2,2)=-0.3162277660168379331998894d0/rhol**2d0
     fac_arr(3,2)=-0.3162277660168379331998894d0/rhol**2d0
     fac_arr(4,2)=1.264911064067351732799557d0/rhol**2d0
     lxyz_arr(1,1,3)=1 ; lxyz_arr(2,1,3)=0 ; lxyz_arr(3,1,3)=1
     lxyz_arr(1,2,3)=3 ; lxyz_arr(2,2,3)=0 ; lxyz_arr(3,2,3)=1
     lxyz_arr(1,3,3)=1 ; lxyz_arr(2,3,3)=2 ; lxyz_arr(3,3,3)=1
     lxyz_arr(1,4,3)=1 ; lxyz_arr(2,4,3)=0 ; lxyz_arr(3,4,3)=3
     fac_arr(1,3)=-2.529822128134703465599115d0
     fac_arr(2,3)=-0.3162277660168379331998894d0/rhol**2d0
     fac_arr(3,3)=-0.3162277660168379331998894d0/rhol**2d0
     fac_arr(4,3)=1.264911064067351732799557d0/rhol**2d0
  else if (l.eq.4 .and. i.eq.1 .and. m.eq.2) then
     nterm_arr(1)=4
     nterm_arr(2)=6
     nterm_arr(3)=4
     lxyz_arr(1,1,1)=1 ; lxyz_arr(2,1,1)=1 ; lxyz_arr(3,1,1)=0
     lxyz_arr(1,2,1)=3 ; lxyz_arr(2,2,1)=1 ; lxyz_arr(3,2,1)=0
     lxyz_arr(1,3,1)=1 ; lxyz_arr(2,3,1)=3 ; lxyz_arr(3,3,1)=0
     lxyz_arr(1,4,1)=1 ; lxyz_arr(2,4,1)=1 ; lxyz_arr(3,4,1)=2
     fac_arr(1,1)=0.6324555320336758663997787d0
     fac_arr(2,1)=-0.3162277660168379331998894d0/rhol**2d0
     fac_arr(3,1)=-0.3162277660168379331998894d0/rhol**2d0
     fac_arr(4,1)=1.264911064067351732799557d0/rhol**2d0
     lxyz_arr(1,1,2)=2 ; lxyz_arr(2,1,2)=0 ; lxyz_arr(3,1,2)=0
     lxyz_arr(1,2,2)=0 ; lxyz_arr(2,2,2)=2 ; lxyz_arr(3,2,2)=0
     lxyz_arr(1,3,2)=0 ; lxyz_arr(2,3,2)=0 ; lxyz_arr(3,3,2)=2
     lxyz_arr(1,4,2)=2 ; lxyz_arr(2,4,2)=2 ; lxyz_arr(3,4,2)=0
     lxyz_arr(1,5,2)=0 ; lxyz_arr(2,5,2)=4 ; lxyz_arr(3,5,2)=0
     lxyz_arr(1,6,2)=0 ; lxyz_arr(2,6,2)=2 ; lxyz_arr(3,6,2)=2
     fac_arr(1,2)=0.3162277660168379331998894d0
     fac_arr(2,2)=0.9486832980505137995996681d0
     fac_arr(3,2)=-1.264911064067351732799557d0
     fac_arr(4,2)=-0.3162277660168379331998894d0/rhol**2d0
     fac_arr(5,2)=-0.3162277660168379331998894d0/rhol**2d0
     fac_arr(6,2)=1.264911064067351732799557d0/rhol**2d0
     lxyz_arr(1,1,3)=0 ; lxyz_arr(2,1,3)=1 ; lxyz_arr(3,1,3)=1
     lxyz_arr(1,2,3)=2 ; lxyz_arr(2,2,3)=1 ; lxyz_arr(3,2,3)=1
     lxyz_arr(1,3,3)=0 ; lxyz_arr(2,3,3)=3 ; lxyz_arr(3,3,3)=1
     lxyz_arr(1,4,3)=0 ; lxyz_arr(2,4,3)=1 ; lxyz_arr(3,4,3)=3
     fac_arr(1,3)=-2.529822128134703465599115d0
     fac_arr(2,3)=-0.3162277660168379331998894d0/rhol**2d0
     fac_arr(3,3)=-0.3162277660168379331998894d0/rhol**2d0
     fac_arr(4,3)=1.264911064067351732799557d0/rhol**2d0
  else if (l.eq.4 .and. i.eq.1 .and. m.eq.3) then
     nterm_arr(1)=4
     nterm_arr(2)=4
     nterm_arr(3)=6
     lxyz_arr(1,1,1)=1 ; lxyz_arr(2,1,1)=0 ; lxyz_arr(3,1,1)=1
     lxyz_arr(1,2,1)=3 ; lxyz_arr(2,2,1)=0 ; lxyz_arr(3,2,1)=1
     lxyz_arr(1,3,1)=1 ; lxyz_arr(2,3,1)=2 ; lxyz_arr(3,3,1)=1
     lxyz_arr(1,4,1)=1 ; lxyz_arr(2,4,1)=0 ; lxyz_arr(3,4,1)=3
     fac_arr(1,1)=1.549193338482966754071706d0
     fac_arr(2,1)=-0.7745966692414833770358531d0/rhol**2d0
     fac_arr(3,1)=-0.7745966692414833770358531d0/rhol**2d0
     fac_arr(4,1)=0.5163977794943222513572354d0/rhol**2d0
     lxyz_arr(1,1,2)=0 ; lxyz_arr(2,1,2)=1 ; lxyz_arr(3,1,2)=1
     lxyz_arr(1,2,2)=2 ; lxyz_arr(2,2,2)=1 ; lxyz_arr(3,2,2)=1
     lxyz_arr(1,3,2)=0 ; lxyz_arr(2,3,2)=3 ; lxyz_arr(3,3,2)=1
     lxyz_arr(1,4,2)=0 ; lxyz_arr(2,4,2)=1 ; lxyz_arr(3,4,2)=3
     fac_arr(1,2)=1.549193338482966754071706d0
     fac_arr(2,2)=-0.7745966692414833770358531d0/rhol**2d0
     fac_arr(3,2)=-0.7745966692414833770358531d0/rhol**2d0
     fac_arr(4,2)=0.5163977794943222513572354d0/rhol**2d0
     lxyz_arr(1,1,3)=2 ; lxyz_arr(2,1,3)=0 ; lxyz_arr(3,1,3)=0
     lxyz_arr(1,2,3)=0 ; lxyz_arr(2,2,3)=2 ; lxyz_arr(3,2,3)=0
     lxyz_arr(1,3,3)=0 ; lxyz_arr(2,3,3)=0 ; lxyz_arr(3,3,3)=2
     lxyz_arr(1,4,3)=2 ; lxyz_arr(2,4,3)=0 ; lxyz_arr(3,4,3)=2
     lxyz_arr(1,5,3)=0 ; lxyz_arr(2,5,3)=2 ; lxyz_arr(3,5,3)=2
     lxyz_arr(1,6,3)=0 ; lxyz_arr(2,6,3)=0 ; lxyz_arr(3,6,3)=4
     fac_arr(1,3)=0.7745966692414833770358531d0
     fac_arr(2,3)=0.7745966692414833770358531d0
     fac_arr(3,3)=-1.549193338482966754071706d0
     fac_arr(4,3)=-0.7745966692414833770358531d0/rhol**2d0
     fac_arr(5,3)=-0.7745966692414833770358531d0/rhol**2d0
     fac_arr(6,3)=0.5163977794943222513572354d0/rhol**2d0
  else if (l.eq.4 .and. i.eq.1 .and. m.eq.4) then
     nterm_arr(1)=4
     nterm_arr(2)=3
     nterm_arr(3)=2
     lxyz_arr(1,1,1)=2 ; lxyz_arr(2,1,1)=0 ; lxyz_arr(3,1,1)=0
     lxyz_arr(1,2,1)=0 ; lxyz_arr(2,2,1)=2 ; lxyz_arr(3,2,1)=0
     lxyz_arr(1,3,1)=4 ; lxyz_arr(2,3,1)=0 ; lxyz_arr(3,3,1)=0
     lxyz_arr(1,4,1)=2 ; lxyz_arr(2,4,1)=2 ; lxyz_arr(3,4,1)=0
     fac_arr(1,1)=1.224744871391589049098642d0
     fac_arr(2,1)=-1.224744871391589049098642d0
     fac_arr(3,1)=-0.408248290463863016366214d0/rhol**2d0
     fac_arr(4,1)=1.224744871391589049098642d0/rhol**2d0
     lxyz_arr(1,1,2)=1 ; lxyz_arr(2,1,2)=1 ; lxyz_arr(3,1,2)=0
     lxyz_arr(1,2,2)=3 ; lxyz_arr(2,2,2)=1 ; lxyz_arr(3,2,2)=0
     lxyz_arr(1,3,2)=1 ; lxyz_arr(2,3,2)=3 ; lxyz_arr(3,3,2)=0
     fac_arr(1,2)=-2.449489742783178098197284d0
     fac_arr(2,2)=-0.408248290463863016366214d0/rhol**2d0
     fac_arr(3,2)=1.224744871391589049098642d0/rhol**2d0
     lxyz_arr(1,1,3)=3 ; lxyz_arr(2,1,3)=0 ; lxyz_arr(3,1,3)=1
     lxyz_arr(1,2,3)=1 ; lxyz_arr(2,2,3)=2 ; lxyz_arr(3,2,3)=1
     fac_arr(1,3)=-0.408248290463863016366214d0/rhol**2d0
     fac_arr(2,3)=1.224744871391589049098642d0/rhol**2d0
  else if (l.eq.4 .and. i.eq.1 .and. m.eq.5) then
     nterm_arr(1)=3
     nterm_arr(2)=4
     nterm_arr(3)=2
     lxyz_arr(1,1,1)=1 ; lxyz_arr(2,1,1)=1 ; lxyz_arr(3,1,1)=0
     lxyz_arr(1,2,1)=3 ; lxyz_arr(2,2,1)=1 ; lxyz_arr(3,2,1)=0
     lxyz_arr(1,3,1)=1 ; lxyz_arr(2,3,1)=3 ; lxyz_arr(3,3,1)=0
     fac_arr(1,1)=-2.449489742783178098197284d0
     fac_arr(2,1)=1.224744871391589049098642d0/rhol**2d0
     fac_arr(3,1)=-0.408248290463863016366214d0/rhol**2d0
     lxyz_arr(1,1,2)=2 ; lxyz_arr(2,1,2)=0 ; lxyz_arr(3,1,2)=0
     lxyz_arr(1,2,2)=0 ; lxyz_arr(2,2,2)=2 ; lxyz_arr(3,2,2)=0
     lxyz_arr(1,3,2)=2 ; lxyz_arr(2,3,2)=2 ; lxyz_arr(3,3,2)=0
     lxyz_arr(1,4,2)=0 ; lxyz_arr(2,4,2)=4 ; lxyz_arr(3,4,2)=0
     fac_arr(1,2)=-1.224744871391589049098642d0
     fac_arr(2,2)=1.224744871391589049098642d0
     fac_arr(3,2)=1.224744871391589049098642d0/rhol**2d0
     fac_arr(4,2)=-0.408248290463863016366214d0/rhol**2d0
     lxyz_arr(1,1,3)=2 ; lxyz_arr(2,1,3)=1 ; lxyz_arr(3,1,3)=1
     lxyz_arr(1,2,3)=0 ; lxyz_arr(2,2,3)=3 ; lxyz_arr(3,2,3)=1
     fac_arr(1,3)=1.224744871391589049098642d0/rhol**2d0
     fac_arr(2,3)=-0.408248290463863016366214d0/rhol**2d0
  else if (l.eq.4 .and. i.eq.1 .and. m.eq.6) then
     nterm_arr(1)=3
     nterm_arr(2)=3
     nterm_arr(3)=4
     lxyz_arr(1,1,1)=1 ; lxyz_arr(2,1,1)=0 ; lxyz_arr(3,1,1)=1
     lxyz_arr(1,2,1)=3 ; lxyz_arr(2,2,1)=0 ; lxyz_arr(3,2,1)=1
     lxyz_arr(1,3,1)=1 ; lxyz_arr(2,3,1)=2 ; lxyz_arr(3,3,1)=1
     fac_arr(1,1)=2.d0
     fac_arr(2,1)=-1.d0/rhol**2d0
     fac_arr(3,1)=rhol**(-2)
     lxyz_arr(1,1,2)=0 ; lxyz_arr(2,1,2)=1 ; lxyz_arr(3,1,2)=1
     lxyz_arr(1,2,2)=2 ; lxyz_arr(2,2,2)=1 ; lxyz_arr(3,2,2)=1
     lxyz_arr(1,3,2)=0 ; lxyz_arr(2,3,2)=3 ; lxyz_arr(3,3,2)=1
     fac_arr(1,2)=-2.d0
     fac_arr(2,2)=-1.d0/rhol**2d0
     fac_arr(3,2)=rhol**(-2)
     lxyz_arr(1,1,3)=2 ; lxyz_arr(2,1,3)=0 ; lxyz_arr(3,1,3)=0
     lxyz_arr(1,2,3)=0 ; lxyz_arr(2,2,3)=2 ; lxyz_arr(3,2,3)=0
     lxyz_arr(1,3,3)=2 ; lxyz_arr(2,3,3)=0 ; lxyz_arr(3,3,3)=2
     lxyz_arr(1,4,3)=0 ; lxyz_arr(2,4,3)=2 ; lxyz_arr(3,4,3)=2
     fac_arr(1,3)=1.d0
     fac_arr(2,3)=-1.d0
     fac_arr(3,3)=-1.d0/rhol**2d0
     fac_arr(4,3)=rhol**(-2)
  else if (l.eq.4 .and. i.eq.1 .and. m.eq.7) then
     nterm_arr(1)=2
     nterm_arr(2)=2
     nterm_arr(3)=2
     lxyz_arr(1,1,1)=0 ; lxyz_arr(2,1,1)=1 ; lxyz_arr(3,1,1)=1
     lxyz_arr(1,2,1)=2 ; lxyz_arr(2,2,1)=1 ; lxyz_arr(3,2,1)=1
     fac_arr(1,1)=2.d0
     fac_arr(2,1)=-2.d0/rhol**2d0
     lxyz_arr(1,1,2)=1 ; lxyz_arr(2,1,2)=0 ; lxyz_arr(3,1,2)=1
     lxyz_arr(1,2,2)=1 ; lxyz_arr(2,2,2)=2 ; lxyz_arr(3,2,2)=1
     fac_arr(1,2)=2.d0
     fac_arr(2,2)=-2.d0/rhol**2d0
     lxyz_arr(1,1,3)=1 ; lxyz_arr(2,1,3)=1 ; lxyz_arr(3,1,3)=0
     lxyz_arr(1,2,3)=1 ; lxyz_arr(2,2,3)=1 ; lxyz_arr(3,2,3)=2
     fac_arr(1,3)=2.d0
     fac_arr(2,3)=-2.d0/rhol**2d0
  else if (l.eq.4 .and. i.eq.2 .and. m.eq.1) then
     nterm_arr(1)=12
     nterm_arr(2)=9
     nterm_arr(3)=9
     lxyz_arr(1,1,1)=4 ; lxyz_arr(2,1,1)=0 ; lxyz_arr(3,1,1)=0
     lxyz_arr(1,2,1)=2 ; lxyz_arr(2,2,1)=2 ; lxyz_arr(3,2,1)=0
     lxyz_arr(1,3,1)=0 ; lxyz_arr(2,3,1)=4 ; lxyz_arr(3,3,1)=0
     lxyz_arr(1,4,1)=2 ; lxyz_arr(2,4,1)=0 ; lxyz_arr(3,4,1)=2
     lxyz_arr(1,5,1)=0 ; lxyz_arr(2,5,1)=2 ; lxyz_arr(3,5,1)=2
     lxyz_arr(1,6,1)=0 ; lxyz_arr(2,6,1)=0 ; lxyz_arr(3,6,1)=4
     lxyz_arr(1,7,1)=6 ; lxyz_arr(2,7,1)=0 ; lxyz_arr(3,7,1)=0
     lxyz_arr(1,8,1)=4 ; lxyz_arr(2,8,1)=2 ; lxyz_arr(3,8,1)=0
     lxyz_arr(1,9,1)=2 ; lxyz_arr(2,9,1)=4 ; lxyz_arr(3,9,1)=0
     lxyz_arr(1,10,1)=4 ; lxyz_arr(2,10,1)=0 ; lxyz_arr(3,10,1)=2
     lxyz_arr(1,11,1)=2 ; lxyz_arr(2,11,1)=2 ; lxyz_arr(3,11,1)=2
     lxyz_arr(1,12,1)=2 ; lxyz_arr(2,12,1)=0 ; lxyz_arr(3,12,1)=4
     fac_arr(1,1)=0.3178208630818641051489253d0
     fac_arr(2,1)=0.3813850356982369261787104d0
     fac_arr(3,1)=0.06356417261637282102978506d0
     fac_arr(4,1)=-0.5720775535473553892680656d0
     fac_arr(5,1)=-0.1906925178491184630893552d0
     fac_arr(6,1)=-0.2542566904654912841191402d0
     fac_arr(7,1)=-0.06356417261637282102978506d0/rhol**2d0
     fac_arr(8,1)=-0.1271283452327456420595701d0/rhol**2d0
     fac_arr(9,1)=-0.06356417261637282102978506d0/rhol**2d0
     fac_arr(10,1)=0.1906925178491184630893552d0/rhol**2d0
     fac_arr(11,1)=0.1906925178491184630893552d0/rhol**2d0
     fac_arr(12,1)=0.2542566904654912841191402d0/rhol**2d0
     lxyz_arr(1,1,2)=3 ; lxyz_arr(2,1,2)=1 ; lxyz_arr(3,1,2)=0
     lxyz_arr(1,2,2)=1 ; lxyz_arr(2,2,2)=3 ; lxyz_arr(3,2,2)=0
     lxyz_arr(1,3,2)=1 ; lxyz_arr(2,3,2)=1 ; lxyz_arr(3,3,2)=2
     lxyz_arr(1,4,2)=5 ; lxyz_arr(2,4,2)=1 ; lxyz_arr(3,4,2)=0
     lxyz_arr(1,5,2)=3 ; lxyz_arr(2,5,2)=3 ; lxyz_arr(3,5,2)=0
     lxyz_arr(1,6,2)=1 ; lxyz_arr(2,6,2)=5 ; lxyz_arr(3,6,2)=0
     lxyz_arr(1,7,2)=3 ; lxyz_arr(2,7,2)=1 ; lxyz_arr(3,7,2)=2
     lxyz_arr(1,8,2)=1 ; lxyz_arr(2,8,2)=3 ; lxyz_arr(3,8,2)=2
     lxyz_arr(1,9,2)=1 ; lxyz_arr(2,9,2)=1 ; lxyz_arr(3,9,2)=4
     fac_arr(1,2)=0.2542566904654912841191402d0
     fac_arr(2,2)=0.2542566904654912841191402d0
     fac_arr(3,2)=-0.3813850356982369261787104d0
     fac_arr(4,2)=-0.06356417261637282102978506d0/rhol**2d0
     fac_arr(5,2)=-0.1271283452327456420595701d0/rhol**2d0
     fac_arr(6,2)=-0.06356417261637282102978506d0/rhol**2d0
     fac_arr(7,2)=0.1906925178491184630893552d0/rhol**2d0
     fac_arr(8,2)=0.1906925178491184630893552d0/rhol**2d0
     fac_arr(9,2)=0.2542566904654912841191402d0/rhol**2d0
     lxyz_arr(1,1,3)=3 ; lxyz_arr(2,1,3)=0 ; lxyz_arr(3,1,3)=1
     lxyz_arr(1,2,3)=1 ; lxyz_arr(2,2,3)=2 ; lxyz_arr(3,2,3)=1
     lxyz_arr(1,3,3)=1 ; lxyz_arr(2,3,3)=0 ; lxyz_arr(3,3,3)=3
     lxyz_arr(1,4,3)=5 ; lxyz_arr(2,4,3)=0 ; lxyz_arr(3,4,3)=1
     lxyz_arr(1,5,3)=3 ; lxyz_arr(2,5,3)=2 ; lxyz_arr(3,5,3)=1
     lxyz_arr(1,6,3)=1 ; lxyz_arr(2,6,3)=4 ; lxyz_arr(3,6,3)=1
     lxyz_arr(1,7,3)=3 ; lxyz_arr(2,7,3)=0 ; lxyz_arr(3,7,3)=3
     lxyz_arr(1,8,3)=1 ; lxyz_arr(2,8,3)=2 ; lxyz_arr(3,8,3)=3
     lxyz_arr(1,9,3)=1 ; lxyz_arr(2,9,3)=0 ; lxyz_arr(3,9,3)=5
     fac_arr(1,3)=-0.3813850356982369261787104d0
     fac_arr(2,3)=-0.3813850356982369261787104d0
     fac_arr(3,3)=-1.017026761861965136476561d0
     fac_arr(4,3)=-0.06356417261637282102978506d0/rhol**2d0
     fac_arr(5,3)=-0.1271283452327456420595701d0/rhol**2d0
     fac_arr(6,3)=-0.06356417261637282102978506d0/rhol**2d0
     fac_arr(7,3)=0.1906925178491184630893552d0/rhol**2d0
     fac_arr(8,3)=0.1906925178491184630893552d0/rhol**2d0
     fac_arr(9,3)=0.2542566904654912841191402d0/rhol**2d0
  else if (l.eq.4 .and. i.eq.2 .and. m.eq.2) then
     nterm_arr(1)=9
     nterm_arr(2)=12
     nterm_arr(3)=9
     lxyz_arr(1,1,1)=3 ; lxyz_arr(2,1,1)=1 ; lxyz_arr(3,1,1)=0
     lxyz_arr(1,2,1)=1 ; lxyz_arr(2,2,1)=3 ; lxyz_arr(3,2,1)=0
     lxyz_arr(1,3,1)=1 ; lxyz_arr(2,3,1)=1 ; lxyz_arr(3,3,1)=2
     lxyz_arr(1,4,1)=5 ; lxyz_arr(2,4,1)=1 ; lxyz_arr(3,4,1)=0
     lxyz_arr(1,5,1)=3 ; lxyz_arr(2,5,1)=3 ; lxyz_arr(3,5,1)=0
     lxyz_arr(1,6,1)=1 ; lxyz_arr(2,6,1)=5 ; lxyz_arr(3,6,1)=0
     lxyz_arr(1,7,1)=3 ; lxyz_arr(2,7,1)=1 ; lxyz_arr(3,7,1)=2
     lxyz_arr(1,8,1)=1 ; lxyz_arr(2,8,1)=3 ; lxyz_arr(3,8,1)=2
     lxyz_arr(1,9,1)=1 ; lxyz_arr(2,9,1)=1 ; lxyz_arr(3,9,1)=4
     fac_arr(1,1)=0.2542566904654912841191402d0
     fac_arr(2,1)=0.2542566904654912841191402d0
     fac_arr(3,1)=-0.3813850356982369261787104d0
     fac_arr(4,1)=-0.06356417261637282102978506d0/rhol**2d0
     fac_arr(5,1)=-0.1271283452327456420595701d0/rhol**2d0
     fac_arr(6,1)=-0.06356417261637282102978506d0/rhol**2d0
     fac_arr(7,1)=0.1906925178491184630893552d0/rhol**2d0
     fac_arr(8,1)=0.1906925178491184630893552d0/rhol**2d0
     fac_arr(9,1)=0.2542566904654912841191402d0/rhol**2d0
     lxyz_arr(1,1,2)=4 ; lxyz_arr(2,1,2)=0 ; lxyz_arr(3,1,2)=0
     lxyz_arr(1,2,2)=2 ; lxyz_arr(2,2,2)=2 ; lxyz_arr(3,2,2)=0
     lxyz_arr(1,3,2)=0 ; lxyz_arr(2,3,2)=4 ; lxyz_arr(3,3,2)=0
     lxyz_arr(1,4,2)=2 ; lxyz_arr(2,4,2)=0 ; lxyz_arr(3,4,2)=2
     lxyz_arr(1,5,2)=0 ; lxyz_arr(2,5,2)=2 ; lxyz_arr(3,5,2)=2
     lxyz_arr(1,6,2)=0 ; lxyz_arr(2,6,2)=0 ; lxyz_arr(3,6,2)=4
     lxyz_arr(1,7,2)=4 ; lxyz_arr(2,7,2)=2 ; lxyz_arr(3,7,2)=0
     lxyz_arr(1,8,2)=2 ; lxyz_arr(2,8,2)=4 ; lxyz_arr(3,8,2)=0
     lxyz_arr(1,9,2)=0 ; lxyz_arr(2,9,2)=6 ; lxyz_arr(3,9,2)=0
     lxyz_arr(1,10,2)=2 ; lxyz_arr(2,10,2)=2 ; lxyz_arr(3,10,2)=2
     lxyz_arr(1,11,2)=0 ; lxyz_arr(2,11,2)=4 ; lxyz_arr(3,11,2)=2
     lxyz_arr(1,12,2)=0 ; lxyz_arr(2,12,2)=2 ; lxyz_arr(3,12,2)=4
     fac_arr(1,2)=0.06356417261637282102978506d0
     fac_arr(2,2)=0.3813850356982369261787104d0
     fac_arr(3,2)=0.3178208630818641051489253d0
     fac_arr(4,2)=-0.1906925178491184630893552d0
     fac_arr(5,2)=-0.5720775535473553892680656d0
     fac_arr(6,2)=-0.2542566904654912841191402d0
     fac_arr(7,2)=-0.06356417261637282102978506d0/rhol**2d0
     fac_arr(8,2)=-0.1271283452327456420595701d0/rhol**2d0
     fac_arr(9,2)=-0.06356417261637282102978506d0/rhol**2d0
     fac_arr(10,2)=0.1906925178491184630893552d0/rhol**2d0
     fac_arr(11,2)=0.1906925178491184630893552d0/rhol**2d0
     fac_arr(12,2)=0.2542566904654912841191402d0/rhol**2d0
     lxyz_arr(1,1,3)=2 ; lxyz_arr(2,1,3)=1 ; lxyz_arr(3,1,3)=1
     lxyz_arr(1,2,3)=0 ; lxyz_arr(2,2,3)=3 ; lxyz_arr(3,2,3)=1
     lxyz_arr(1,3,3)=0 ; lxyz_arr(2,3,3)=1 ; lxyz_arr(3,3,3)=3
     lxyz_arr(1,4,3)=4 ; lxyz_arr(2,4,3)=1 ; lxyz_arr(3,4,3)=1
     lxyz_arr(1,5,3)=2 ; lxyz_arr(2,5,3)=3 ; lxyz_arr(3,5,3)=1
     lxyz_arr(1,6,3)=0 ; lxyz_arr(2,6,3)=5 ; lxyz_arr(3,6,3)=1
     lxyz_arr(1,7,3)=2 ; lxyz_arr(2,7,3)=1 ; lxyz_arr(3,7,3)=3
     lxyz_arr(1,8,3)=0 ; lxyz_arr(2,8,3)=3 ; lxyz_arr(3,8,3)=3
     lxyz_arr(1,9,3)=0 ; lxyz_arr(2,9,3)=1 ; lxyz_arr(3,9,3)=5
     fac_arr(1,3)=-0.3813850356982369261787104d0
     fac_arr(2,3)=-0.3813850356982369261787104d0
     fac_arr(3,3)=-1.017026761861965136476561d0
     fac_arr(4,3)=-0.06356417261637282102978506d0/rhol**2d0
     fac_arr(5,3)=-0.1271283452327456420595701d0/rhol**2d0
     fac_arr(6,3)=-0.06356417261637282102978506d0/rhol**2d0
     fac_arr(7,3)=0.1906925178491184630893552d0/rhol**2d0
     fac_arr(8,3)=0.1906925178491184630893552d0/rhol**2d0
     fac_arr(9,3)=0.2542566904654912841191402d0/rhol**2d0
  else if (l.eq.4 .and. i.eq.2 .and. m.eq.3) then
     nterm_arr(1)=9
     nterm_arr(2)=9
     nterm_arr(3)=12
     lxyz_arr(1,1,1)=3 ; lxyz_arr(2,1,1)=0 ; lxyz_arr(3,1,1)=1
     lxyz_arr(1,2,1)=1 ; lxyz_arr(2,2,1)=2 ; lxyz_arr(3,2,1)=1
     lxyz_arr(1,3,1)=1 ; lxyz_arr(2,3,1)=0 ; lxyz_arr(3,3,1)=3
     lxyz_arr(1,4,1)=5 ; lxyz_arr(2,4,1)=0 ; lxyz_arr(3,4,1)=1
     lxyz_arr(1,5,1)=3 ; lxyz_arr(2,5,1)=2 ; lxyz_arr(3,5,1)=1
     lxyz_arr(1,6,1)=1 ; lxyz_arr(2,6,1)=4 ; lxyz_arr(3,6,1)=1
     lxyz_arr(1,7,1)=3 ; lxyz_arr(2,7,1)=0 ; lxyz_arr(3,7,1)=3
     lxyz_arr(1,8,1)=1 ; lxyz_arr(2,8,1)=2 ; lxyz_arr(3,8,1)=3
     lxyz_arr(1,9,1)=1 ; lxyz_arr(2,9,1)=0 ; lxyz_arr(3,9,1)=5
     fac_arr(1,1)=0.6227991553292183767329405d0
     fac_arr(2,1)=0.6227991553292183767329405d0
     fac_arr(3,1)=0.1037998592215363961221568d0
     fac_arr(4,1)=-0.1556997888323045941832351d0/rhol**2d0
     fac_arr(5,1)=-0.3113995776646091883664703d0/rhol**2d0
     fac_arr(6,1)=-0.1556997888323045941832351d0/rhol**2d0
     fac_arr(7,1)=-0.05189992961076819806107838d0/rhol**2d0
     fac_arr(8,1)=-0.05189992961076819806107838d0/rhol**2d0
     fac_arr(9,1)=0.1037998592215363961221568d0/rhol**2d0
     lxyz_arr(1,1,2)=2 ; lxyz_arr(2,1,2)=1 ; lxyz_arr(3,1,2)=1
     lxyz_arr(1,2,2)=0 ; lxyz_arr(2,2,2)=3 ; lxyz_arr(3,2,2)=1
     lxyz_arr(1,3,2)=0 ; lxyz_arr(2,3,2)=1 ; lxyz_arr(3,3,2)=3
     lxyz_arr(1,4,2)=4 ; lxyz_arr(2,4,2)=1 ; lxyz_arr(3,4,2)=1
     lxyz_arr(1,5,2)=2 ; lxyz_arr(2,5,2)=3 ; lxyz_arr(3,5,2)=1
     lxyz_arr(1,6,2)=0 ; lxyz_arr(2,6,2)=5 ; lxyz_arr(3,6,2)=1
     lxyz_arr(1,7,2)=2 ; lxyz_arr(2,7,2)=1 ; lxyz_arr(3,7,2)=3
     lxyz_arr(1,8,2)=0 ; lxyz_arr(2,8,2)=3 ; lxyz_arr(3,8,2)=3
     lxyz_arr(1,9,2)=0 ; lxyz_arr(2,9,2)=1 ; lxyz_arr(3,9,2)=5
     fac_arr(1,2)=0.6227991553292183767329405d0
     fac_arr(2,2)=0.6227991553292183767329405d0
     fac_arr(3,2)=0.1037998592215363961221568d0
     fac_arr(4,2)=-0.1556997888323045941832351d0/rhol**2d0
     fac_arr(5,2)=-0.3113995776646091883664703d0/rhol**2d0
     fac_arr(6,2)=-0.1556997888323045941832351d0/rhol**2d0
     fac_arr(7,2)=-0.05189992961076819806107838d0/rhol**2d0
     fac_arr(8,2)=-0.05189992961076819806107838d0/rhol**2d0
     fac_arr(9,2)=0.1037998592215363961221568d0/rhol**2d0
     lxyz_arr(1,1,3)=4 ; lxyz_arr(2,1,3)=0 ; lxyz_arr(3,1,3)=0
     lxyz_arr(1,2,3)=2 ; lxyz_arr(2,2,3)=2 ; lxyz_arr(3,2,3)=0
     lxyz_arr(1,3,3)=0 ; lxyz_arr(2,3,3)=4 ; lxyz_arr(3,3,3)=0
     lxyz_arr(1,4,3)=2 ; lxyz_arr(2,4,3)=0 ; lxyz_arr(3,4,3)=2
     lxyz_arr(1,5,3)=0 ; lxyz_arr(2,5,3)=2 ; lxyz_arr(3,5,3)=2
     lxyz_arr(1,6,3)=0 ; lxyz_arr(2,6,3)=0 ; lxyz_arr(3,6,3)=4
     lxyz_arr(1,7,3)=4 ; lxyz_arr(2,7,3)=0 ; lxyz_arr(3,7,3)=2
     lxyz_arr(1,8,3)=2 ; lxyz_arr(2,8,3)=2 ; lxyz_arr(3,8,3)=2
     lxyz_arr(1,9,3)=0 ; lxyz_arr(2,9,3)=4 ; lxyz_arr(3,9,3)=2
     lxyz_arr(1,10,3)=2 ; lxyz_arr(2,10,3)=0 ; lxyz_arr(3,10,3)=4
     lxyz_arr(1,11,3)=0 ; lxyz_arr(2,11,3)=2 ; lxyz_arr(3,11,3)=4
     lxyz_arr(1,12,3)=0 ; lxyz_arr(2,12,3)=0 ; lxyz_arr(3,12,3)=6
     fac_arr(1,3)=0.1556997888323045941832351d0
     fac_arr(2,3)=0.3113995776646091883664703d0
     fac_arr(3,3)=0.1556997888323045941832351d0
     fac_arr(4,3)=0.1556997888323045941832351d0
     fac_arr(5,3)=0.1556997888323045941832351d0
     fac_arr(6,3)=-0.5189992961076819806107838d0
     fac_arr(7,3)=-0.1556997888323045941832351d0/rhol**2d0
     fac_arr(8,3)=-0.3113995776646091883664703d0/rhol**2d0
     fac_arr(9,3)=-0.1556997888323045941832351d0/rhol**2d0
     fac_arr(10,3)=-0.05189992961076819806107838d0/rhol**2d0
     fac_arr(11,3)=-0.05189992961076819806107838d0/rhol**2d0
     fac_arr(12,3)=0.1037998592215363961221568d0/rhol**2d0
  else if (l.eq.4 .and. i.eq.2 .and. m.eq.4) then
     nterm_arr(1)=10
     nterm_arr(2)=8
     nterm_arr(3)=7
     lxyz_arr(1,1,1)=4 ; lxyz_arr(2,1,1)=0 ; lxyz_arr(3,1,1)=0
     lxyz_arr(1,2,1)=2 ; lxyz_arr(2,2,1)=2 ; lxyz_arr(3,2,1)=0
     lxyz_arr(1,3,1)=0 ; lxyz_arr(2,3,1)=4 ; lxyz_arr(3,3,1)=0
     lxyz_arr(1,4,1)=2 ; lxyz_arr(2,4,1)=0 ; lxyz_arr(3,4,1)=2
     lxyz_arr(1,5,1)=0 ; lxyz_arr(2,5,1)=2 ; lxyz_arr(3,5,1)=2
     lxyz_arr(1,6,1)=6 ; lxyz_arr(2,6,1)=0 ; lxyz_arr(3,6,1)=0
     lxyz_arr(1,7,1)=4 ; lxyz_arr(2,7,1)=2 ; lxyz_arr(3,7,1)=0
     lxyz_arr(1,8,1)=2 ; lxyz_arr(2,8,1)=4 ; lxyz_arr(3,8,1)=0
     lxyz_arr(1,9,1)=4 ; lxyz_arr(2,9,1)=0 ; lxyz_arr(3,9,1)=2
     lxyz_arr(1,10,1)=2 ; lxyz_arr(2,10,1)=2 ; lxyz_arr(3,10,1)=2
     fac_arr(1,1)=0.4103049699311091091141355d0
     fac_arr(2,1)=-0.4923659639173309309369626d0
     fac_arr(3,1)=-0.2461829819586654654684813d0
     fac_arr(4,1)=0.2461829819586654654684813d0
     fac_arr(5,1)=-0.2461829819586654654684813d0
     fac_arr(6,1)=-0.08206099398622182182282711d0/rhol**2d0
     fac_arr(7,1)=0.1641219879724436436456542d0/rhol**2d0
     fac_arr(8,1)=0.2461829819586654654684813d0/rhol**2d0
     fac_arr(9,1)=-0.08206099398622182182282711d0/rhol**2d0
     fac_arr(10,1)=0.2461829819586654654684813d0/rhol**2d0
     lxyz_arr(1,1,2)=3 ; lxyz_arr(2,1,2)=1 ; lxyz_arr(3,1,2)=0
     lxyz_arr(1,2,2)=1 ; lxyz_arr(2,2,2)=3 ; lxyz_arr(3,2,2)=0
     lxyz_arr(1,3,2)=1 ; lxyz_arr(2,3,2)=1 ; lxyz_arr(3,3,2)=2
     lxyz_arr(1,4,2)=5 ; lxyz_arr(2,4,2)=1 ; lxyz_arr(3,4,2)=0
     lxyz_arr(1,5,2)=3 ; lxyz_arr(2,5,2)=3 ; lxyz_arr(3,5,2)=0
     lxyz_arr(1,6,2)=1 ; lxyz_arr(2,6,2)=5 ; lxyz_arr(3,6,2)=0
     lxyz_arr(1,7,2)=3 ; lxyz_arr(2,7,2)=1 ; lxyz_arr(3,7,2)=2
     lxyz_arr(1,8,2)=1 ; lxyz_arr(2,8,2)=3 ; lxyz_arr(3,8,2)=2
     fac_arr(1,2)=-0.3282439759448872872913084d0
     fac_arr(2,2)=-0.9847319278346618618739253d0
     fac_arr(3,2)=-0.4923659639173309309369626d0
     fac_arr(4,2)=-0.08206099398622182182282711d0/rhol**2d0
     fac_arr(5,2)=0.1641219879724436436456542d0/rhol**2d0
     fac_arr(6,2)=0.2461829819586654654684813d0/rhol**2d0
     fac_arr(7,2)=-0.08206099398622182182282711d0/rhol**2d0
     fac_arr(8,2)=0.2461829819586654654684813d0/rhol**2d0
     lxyz_arr(1,1,3)=3 ; lxyz_arr(2,1,3)=0 ; lxyz_arr(3,1,3)=1
     lxyz_arr(1,2,3)=1 ; lxyz_arr(2,2,3)=2 ; lxyz_arr(3,2,3)=1
     lxyz_arr(1,3,3)=5 ; lxyz_arr(2,3,3)=0 ; lxyz_arr(3,3,3)=1
     lxyz_arr(1,4,3)=3 ; lxyz_arr(2,4,3)=2 ; lxyz_arr(3,4,3)=1
     lxyz_arr(1,5,3)=1 ; lxyz_arr(2,5,3)=4 ; lxyz_arr(3,5,3)=1
     lxyz_arr(1,6,3)=3 ; lxyz_arr(2,6,3)=0 ; lxyz_arr(3,6,3)=3
     lxyz_arr(1,7,3)=1 ; lxyz_arr(2,7,3)=2 ; lxyz_arr(3,7,3)=3
     fac_arr(1,3)=0.1641219879724436436456542d0
     fac_arr(2,3)=-0.4923659639173309309369626d0
     fac_arr(3,3)=-0.08206099398622182182282711d0/rhol**2d0
     fac_arr(4,3)=0.1641219879724436436456542d0/rhol**2d0
     fac_arr(5,3)=0.2461829819586654654684813d0/rhol**2d0
     fac_arr(6,3)=-0.08206099398622182182282711d0/rhol**2d0
     fac_arr(7,3)=0.2461829819586654654684813d0/rhol**2d0
  else if (l.eq.4 .and. i.eq.2 .and. m.eq.5) then
     nterm_arr(1)=8
     nterm_arr(2)=10
     nterm_arr(3)=7
     lxyz_arr(1,1,1)=3 ; lxyz_arr(2,1,1)=1 ; lxyz_arr(3,1,1)=0
     lxyz_arr(1,2,1)=1 ; lxyz_arr(2,2,1)=3 ; lxyz_arr(3,2,1)=0
     lxyz_arr(1,3,1)=1 ; lxyz_arr(2,3,1)=1 ; lxyz_arr(3,3,1)=2
     lxyz_arr(1,4,1)=5 ; lxyz_arr(2,4,1)=1 ; lxyz_arr(3,4,1)=0
     lxyz_arr(1,5,1)=3 ; lxyz_arr(2,5,1)=3 ; lxyz_arr(3,5,1)=0
     lxyz_arr(1,6,1)=1 ; lxyz_arr(2,6,1)=5 ; lxyz_arr(3,6,1)=0
     lxyz_arr(1,7,1)=3 ; lxyz_arr(2,7,1)=1 ; lxyz_arr(3,7,1)=2
     lxyz_arr(1,8,1)=1 ; lxyz_arr(2,8,1)=3 ; lxyz_arr(3,8,1)=2
     fac_arr(1,1)=-0.9847319278346618618739253d0
     fac_arr(2,1)=-0.3282439759448872872913084d0
     fac_arr(3,1)=-0.4923659639173309309369626d0
     fac_arr(4,1)=0.2461829819586654654684813d0/rhol**2d0
     fac_arr(5,1)=0.1641219879724436436456542d0/rhol**2d0
     fac_arr(6,1)=-0.08206099398622182182282711d0/rhol**2d0
     fac_arr(7,1)=0.2461829819586654654684813d0/rhol**2d0
     fac_arr(8,1)=-0.08206099398622182182282711d0/rhol**2d0
     lxyz_arr(1,1,2)=4 ; lxyz_arr(2,1,2)=0 ; lxyz_arr(3,1,2)=0
     lxyz_arr(1,2,2)=2 ; lxyz_arr(2,2,2)=2 ; lxyz_arr(3,2,2)=0
     lxyz_arr(1,3,2)=0 ; lxyz_arr(2,3,2)=4 ; lxyz_arr(3,3,2)=0
     lxyz_arr(1,4,2)=2 ; lxyz_arr(2,4,2)=0 ; lxyz_arr(3,4,2)=2
     lxyz_arr(1,5,2)=0 ; lxyz_arr(2,5,2)=2 ; lxyz_arr(3,5,2)=2
     lxyz_arr(1,6,2)=4 ; lxyz_arr(2,6,2)=2 ; lxyz_arr(3,6,2)=0
     lxyz_arr(1,7,2)=2 ; lxyz_arr(2,7,2)=4 ; lxyz_arr(3,7,2)=0
     lxyz_arr(1,8,2)=0 ; lxyz_arr(2,8,2)=6 ; lxyz_arr(3,8,2)=0
     lxyz_arr(1,9,2)=2 ; lxyz_arr(2,9,2)=2 ; lxyz_arr(3,9,2)=2
     lxyz_arr(1,10,2)=0 ; lxyz_arr(2,10,2)=4 ; lxyz_arr(3,10,2)=2
     fac_arr(1,2)=-0.2461829819586654654684813d0
     fac_arr(2,2)=-0.4923659639173309309369626d0
     fac_arr(3,2)=0.4103049699311091091141355d0
     fac_arr(4,2)=-0.2461829819586654654684813d0
     fac_arr(5,2)=0.2461829819586654654684813d0
     fac_arr(6,2)=0.2461829819586654654684813d0/rhol**2d0
     fac_arr(7,2)=0.1641219879724436436456542d0/rhol**2d0
     fac_arr(8,2)=-0.08206099398622182182282711d0/rhol**2d0
     fac_arr(9,2)=0.2461829819586654654684813d0/rhol**2d0
     fac_arr(10,2)=-0.08206099398622182182282711d0/rhol**2d0
     lxyz_arr(1,1,3)=2 ; lxyz_arr(2,1,3)=1 ; lxyz_arr(3,1,3)=1
     lxyz_arr(1,2,3)=0 ; lxyz_arr(2,2,3)=3 ; lxyz_arr(3,2,3)=1
     lxyz_arr(1,3,3)=4 ; lxyz_arr(2,3,3)=1 ; lxyz_arr(3,3,3)=1
     lxyz_arr(1,4,3)=2 ; lxyz_arr(2,4,3)=3 ; lxyz_arr(3,4,3)=1
     lxyz_arr(1,5,3)=0 ; lxyz_arr(2,5,3)=5 ; lxyz_arr(3,5,3)=1
     lxyz_arr(1,6,3)=2 ; lxyz_arr(2,6,3)=1 ; lxyz_arr(3,6,3)=3
     lxyz_arr(1,7,3)=0 ; lxyz_arr(2,7,3)=3 ; lxyz_arr(3,7,3)=3
     fac_arr(1,3)=-0.4923659639173309309369626d0
     fac_arr(2,3)=0.1641219879724436436456542d0
     fac_arr(3,3)=0.2461829819586654654684813d0/rhol**2d0
     fac_arr(4,3)=0.1641219879724436436456542d0/rhol**2d0
     fac_arr(5,3)=-0.08206099398622182182282711d0/rhol**2d0
     fac_arr(6,3)=0.2461829819586654654684813d0/rhol**2d0
     fac_arr(7,3)=-0.08206099398622182182282711d0/rhol**2d0
  else if (l.eq.4 .and. i.eq.2 .and. m.eq.6) then
     nterm_arr(1)=6
     nterm_arr(2)=6
     nterm_arr(3)=8
     lxyz_arr(1,1,1)=3 ; lxyz_arr(2,1,1)=0 ; lxyz_arr(3,1,1)=1
     lxyz_arr(1,2,1)=1 ; lxyz_arr(2,2,1)=0 ; lxyz_arr(3,2,1)=3
     lxyz_arr(1,3,1)=5 ; lxyz_arr(2,3,1)=0 ; lxyz_arr(3,3,1)=1
     lxyz_arr(1,4,1)=1 ; lxyz_arr(2,4,1)=4 ; lxyz_arr(3,4,1)=1
     lxyz_arr(1,5,1)=3 ; lxyz_arr(2,5,1)=0 ; lxyz_arr(3,5,1)=3
     lxyz_arr(1,6,1)=1 ; lxyz_arr(2,6,1)=2 ; lxyz_arr(3,6,1)=3
     fac_arr(1,1)=0.8040302522073696603914988d0
     fac_arr(2,1)=0.4020151261036848301957494d0
     fac_arr(3,1)=-0.2010075630518424150978747d0/rhol**2d0
     fac_arr(4,1)=0.2010075630518424150978747d0/rhol**2d0
     fac_arr(5,1)=-0.2010075630518424150978747d0/rhol**2d0
     fac_arr(6,1)=0.2010075630518424150978747d0/rhol**2d0
     lxyz_arr(1,1,2)=0 ; lxyz_arr(2,1,2)=3 ; lxyz_arr(3,1,2)=1
     lxyz_arr(1,2,2)=0 ; lxyz_arr(2,2,2)=1 ; lxyz_arr(3,2,2)=3
     lxyz_arr(1,3,2)=4 ; lxyz_arr(2,3,2)=1 ; lxyz_arr(3,3,2)=1
     lxyz_arr(1,4,2)=0 ; lxyz_arr(2,4,2)=5 ; lxyz_arr(3,4,2)=1
     lxyz_arr(1,5,2)=2 ; lxyz_arr(2,5,2)=1 ; lxyz_arr(3,5,2)=3
     lxyz_arr(1,6,2)=0 ; lxyz_arr(2,6,2)=3 ; lxyz_arr(3,6,2)=3
     fac_arr(1,2)=-0.8040302522073696603914988d0
     fac_arr(2,2)=-0.4020151261036848301957494d0
     fac_arr(3,2)=-0.2010075630518424150978747d0/rhol**2d0
     fac_arr(4,2)=0.2010075630518424150978747d0/rhol**2d0
     fac_arr(5,2)=-0.2010075630518424150978747d0/rhol**2d0
     fac_arr(6,2)=0.2010075630518424150978747d0/rhol**2d0
     lxyz_arr(1,1,3)=4 ; lxyz_arr(2,1,3)=0 ; lxyz_arr(3,1,3)=0
     lxyz_arr(1,2,3)=0 ; lxyz_arr(2,2,3)=4 ; lxyz_arr(3,2,3)=0
     lxyz_arr(1,3,3)=2 ; lxyz_arr(2,3,3)=0 ; lxyz_arr(3,3,3)=2
     lxyz_arr(1,4,3)=0 ; lxyz_arr(2,4,3)=2 ; lxyz_arr(3,4,3)=2
     lxyz_arr(1,5,3)=4 ; lxyz_arr(2,5,3)=0 ; lxyz_arr(3,5,3)=2
     lxyz_arr(1,6,3)=0 ; lxyz_arr(2,6,3)=4 ; lxyz_arr(3,6,3)=2
     lxyz_arr(1,7,3)=2 ; lxyz_arr(2,7,3)=0 ; lxyz_arr(3,7,3)=4
     lxyz_arr(1,8,3)=0 ; lxyz_arr(2,8,3)=2 ; lxyz_arr(3,8,3)=4
     fac_arr(1,3)=0.2010075630518424150978747d0
     fac_arr(2,3)=-0.2010075630518424150978747d0
     fac_arr(3,3)=0.6030226891555272452936241d0
     fac_arr(4,3)=-0.6030226891555272452936241d0
     fac_arr(5,3)=-0.2010075630518424150978747d0/rhol**2d0
     fac_arr(6,3)=0.2010075630518424150978747d0/rhol**2d0
     fac_arr(7,3)=-0.2010075630518424150978747d0/rhol**2d0
     fac_arr(8,3)=0.2010075630518424150978747d0/rhol**2d0
  else if (l.eq.4 .and. i.eq.2 .and. m.eq.7) then
     nterm_arr(1)=6
     nterm_arr(2)=6
     nterm_arr(3)=6
     lxyz_arr(1,1,1)=2 ; lxyz_arr(2,1,1)=1 ; lxyz_arr(3,1,1)=1
     lxyz_arr(1,2,1)=0 ; lxyz_arr(2,2,1)=3 ; lxyz_arr(3,2,1)=1
     lxyz_arr(1,3,1)=0 ; lxyz_arr(2,3,1)=1 ; lxyz_arr(3,3,1)=3
     lxyz_arr(1,4,1)=4 ; lxyz_arr(2,4,1)=1 ; lxyz_arr(3,4,1)=1
     lxyz_arr(1,5,1)=2 ; lxyz_arr(2,5,1)=3 ; lxyz_arr(3,5,1)=1
     lxyz_arr(1,6,1)=2 ; lxyz_arr(2,6,1)=1 ; lxyz_arr(3,6,1)=3
     fac_arr(1,1)=1.206045378311054490587248d0
     fac_arr(2,1)=0.4020151261036848301957494d0
     fac_arr(3,1)=0.4020151261036848301957494d0
     fac_arr(4,1)=-0.4020151261036848301957494d0/rhol**2d0
     fac_arr(5,1)=-0.4020151261036848301957494d0/rhol**2d0
     fac_arr(6,1)=-0.4020151261036848301957494d0/rhol**2d0
     lxyz_arr(1,1,2)=3 ; lxyz_arr(2,1,2)=0 ; lxyz_arr(3,1,2)=1
     lxyz_arr(1,2,2)=1 ; lxyz_arr(2,2,2)=2 ; lxyz_arr(3,2,2)=1
     lxyz_arr(1,3,2)=1 ; lxyz_arr(2,3,2)=0 ; lxyz_arr(3,3,2)=3
     lxyz_arr(1,4,2)=3 ; lxyz_arr(2,4,2)=2 ; lxyz_arr(3,4,2)=1
     lxyz_arr(1,5,2)=1 ; lxyz_arr(2,5,2)=4 ; lxyz_arr(3,5,2)=1
     lxyz_arr(1,6,2)=1 ; lxyz_arr(2,6,2)=2 ; lxyz_arr(3,6,2)=3
     fac_arr(1,2)=0.4020151261036848301957494d0
     fac_arr(2,2)=1.206045378311054490587248d0
     fac_arr(3,2)=0.4020151261036848301957494d0
     fac_arr(4,2)=-0.4020151261036848301957494d0/rhol**2d0
     fac_arr(5,2)=-0.4020151261036848301957494d0/rhol**2d0
     fac_arr(6,2)=-0.4020151261036848301957494d0/rhol**2d0
     lxyz_arr(1,1,3)=3 ; lxyz_arr(2,1,3)=1 ; lxyz_arr(3,1,3)=0
     lxyz_arr(1,2,3)=1 ; lxyz_arr(2,2,3)=3 ; lxyz_arr(3,2,3)=0
     lxyz_arr(1,3,3)=1 ; lxyz_arr(2,3,3)=1 ; lxyz_arr(3,3,3)=2
     lxyz_arr(1,4,3)=3 ; lxyz_arr(2,4,3)=1 ; lxyz_arr(3,4,3)=2
     lxyz_arr(1,5,3)=1 ; lxyz_arr(2,5,3)=3 ; lxyz_arr(3,5,3)=2
     lxyz_arr(1,6,3)=1 ; lxyz_arr(2,6,3)=1 ; lxyz_arr(3,6,3)=4
     fac_arr(1,3)=0.4020151261036848301957494d0
     fac_arr(2,3)=0.4020151261036848301957494d0
     fac_arr(3,3)=1.206045378311054490587248d0
     fac_arr(4,3)=-0.4020151261036848301957494d0/rhol**2d0
     fac_arr(5,3)=-0.4020151261036848301957494d0/rhol**2d0
     fac_arr(6,3)=-0.4020151261036848301957494d0/rhol**2d0
  else if (l.eq.4 .and. i.eq.3 .and. m.eq.1) then
     nterm_arr(1)=20
     nterm_arr(2)=16
     nterm_arr(3)=16
     lxyz_arr(1,1,1)=6 ; lxyz_arr(2,1,1)=0 ; lxyz_arr(3,1,1)=0
     lxyz_arr(1,2,1)=4 ; lxyz_arr(2,2,1)=2 ; lxyz_arr(3,2,1)=0
     lxyz_arr(1,3,1)=2 ; lxyz_arr(2,3,1)=4 ; lxyz_arr(3,3,1)=0
     lxyz_arr(1,4,1)=0 ; lxyz_arr(2,4,1)=6 ; lxyz_arr(3,4,1)=0
     lxyz_arr(1,5,1)=4 ; lxyz_arr(2,5,1)=0 ; lxyz_arr(3,5,1)=2
     lxyz_arr(1,6,1)=2 ; lxyz_arr(2,6,1)=2 ; lxyz_arr(3,6,1)=2
     lxyz_arr(1,7,1)=0 ; lxyz_arr(2,7,1)=4 ; lxyz_arr(3,7,1)=2
     lxyz_arr(1,8,1)=2 ; lxyz_arr(2,8,1)=0 ; lxyz_arr(3,8,1)=4
     lxyz_arr(1,9,1)=0 ; lxyz_arr(2,9,1)=2 ; lxyz_arr(3,9,1)=4
     lxyz_arr(1,10,1)=0 ; lxyz_arr(2,10,1)=0 ; lxyz_arr(3,10,1)=6
     lxyz_arr(1,11,1)=8 ; lxyz_arr(2,11,1)=0 ; lxyz_arr(3,11,1)=0
     lxyz_arr(1,12,1)=6 ; lxyz_arr(2,12,1)=2 ; lxyz_arr(3,12,1)=0
     lxyz_arr(1,13,1)=4 ; lxyz_arr(2,13,1)=4 ; lxyz_arr(3,13,1)=0
     lxyz_arr(1,14,1)=2 ; lxyz_arr(2,14,1)=6 ; lxyz_arr(3,14,1)=0
     lxyz_arr(1,15,1)=6 ; lxyz_arr(2,15,1)=0 ; lxyz_arr(3,15,1)=2
     lxyz_arr(1,16,1)=4 ; lxyz_arr(2,16,1)=2 ; lxyz_arr(3,16,1)=2
     lxyz_arr(1,17,1)=2 ; lxyz_arr(2,17,1)=4 ; lxyz_arr(3,17,1)=2
     lxyz_arr(1,18,1)=4 ; lxyz_arr(2,18,1)=0 ; lxyz_arr(3,18,1)=4
     lxyz_arr(1,19,1)=2 ; lxyz_arr(2,19,1)=2 ; lxyz_arr(3,19,1)=4
     lxyz_arr(1,20,1)=2 ; lxyz_arr(2,20,1)=0 ; lxyz_arr(3,20,1)=6
     fac_arr(1,1)=0.06372694925323242808889581d0
     fac_arr(2,1)=0.1365577483997837744762053d0
     fac_arr(3,1)=0.08193464903987026468572318d0
     fac_arr(4,1)=0.009103849893318918298413687d0
     fac_arr(5,1)=-0.09103849893318918298413687d0
     fac_arr(6,1)=-0.1092461987198270195809642d0
     fac_arr(7,1)=-0.01820769978663783659682737d0
     fac_arr(8,1)=-0.1911808477596972842666874d0
     fac_arr(9,1)=-0.06372694925323242808889581d0
     fac_arr(10,1)=-0.03641539957327567319365475d0
     fac_arr(11,1)=-0.009103849893318918298413687d0/rhol**2d0
     fac_arr(12,1)=-0.02731154967995675489524106d0/rhol**2d0
     fac_arr(13,1)=-0.02731154967995675489524106d0/rhol**2d0
     fac_arr(14,1)=-0.009103849893318918298413687d0/rhol**2d0
     fac_arr(15,1)=0.01820769978663783659682737d0/rhol**2d0
     fac_arr(16,1)=0.03641539957327567319365475d0/rhol**2d0
     fac_arr(17,1)=0.01820769978663783659682737d0/rhol**2d0
     fac_arr(18,1)=0.06372694925323242808889581d0/rhol**2d0
     fac_arr(19,1)=0.06372694925323242808889581d0/rhol**2d0
     fac_arr(20,1)=0.03641539957327567319365475d0/rhol**2d0
     lxyz_arr(1,1,2)=5 ; lxyz_arr(2,1,2)=1 ; lxyz_arr(3,1,2)=0
     lxyz_arr(1,2,2)=3 ; lxyz_arr(2,2,2)=3 ; lxyz_arr(3,2,2)=0
     lxyz_arr(1,3,2)=1 ; lxyz_arr(2,3,2)=5 ; lxyz_arr(3,3,2)=0
     lxyz_arr(1,4,2)=3 ; lxyz_arr(2,4,2)=1 ; lxyz_arr(3,4,2)=2
     lxyz_arr(1,5,2)=1 ; lxyz_arr(2,5,2)=3 ; lxyz_arr(3,5,2)=2
     lxyz_arr(1,6,2)=1 ; lxyz_arr(2,6,2)=1 ; lxyz_arr(3,6,2)=4
     lxyz_arr(1,7,2)=7 ; lxyz_arr(2,7,2)=1 ; lxyz_arr(3,7,2)=0
     lxyz_arr(1,8,2)=5 ; lxyz_arr(2,8,2)=3 ; lxyz_arr(3,8,2)=0
     lxyz_arr(1,9,2)=3 ; lxyz_arr(2,9,2)=5 ; lxyz_arr(3,9,2)=0
     lxyz_arr(1,10,2)=1 ; lxyz_arr(2,10,2)=7 ; lxyz_arr(3,10,2)=0
     lxyz_arr(1,11,2)=5 ; lxyz_arr(2,11,2)=1 ; lxyz_arr(3,11,2)=2
     lxyz_arr(1,12,2)=3 ; lxyz_arr(2,12,2)=3 ; lxyz_arr(3,12,2)=2
     lxyz_arr(1,13,2)=1 ; lxyz_arr(2,13,2)=5 ; lxyz_arr(3,13,2)=2
     lxyz_arr(1,14,2)=3 ; lxyz_arr(2,14,2)=1 ; lxyz_arr(3,14,2)=4
     lxyz_arr(1,15,2)=1 ; lxyz_arr(2,15,2)=3 ; lxyz_arr(3,15,2)=4
     lxyz_arr(1,16,2)=1 ; lxyz_arr(2,16,2)=1 ; lxyz_arr(3,16,2)=6
     fac_arr(1,2)=0.05462309935991350979048212d0
     fac_arr(2,2)=0.1092461987198270195809642d0
     fac_arr(3,2)=0.05462309935991350979048212d0
     fac_arr(4,2)=-0.0728307991465513463873095d0
     fac_arr(5,2)=-0.0728307991465513463873095d0
     fac_arr(6,2)=-0.1274538985064648561777916d0
     fac_arr(7,2)=-0.009103849893318918298413687d0/rhol**2d0
     fac_arr(8,2)=-0.02731154967995675489524106d0/rhol**2d0
     fac_arr(9,2)=-0.02731154967995675489524106d0/rhol**2d0
     fac_arr(10,2)=-0.009103849893318918298413687d0/rhol**2d0
     fac_arr(11,2)=0.01820769978663783659682737d0/rhol**2d0
     fac_arr(12,2)=0.03641539957327567319365475d0/rhol**2d0
     fac_arr(13,2)=0.01820769978663783659682737d0/rhol**2d0
     fac_arr(14,2)=0.06372694925323242808889581d0/rhol**2d0
     fac_arr(15,2)=0.06372694925323242808889581d0/rhol**2d0
     fac_arr(16,2)=0.03641539957327567319365475d0/rhol**2d0
     lxyz_arr(1,1,3)=5 ; lxyz_arr(2,1,3)=0 ; lxyz_arr(3,1,3)=1
     lxyz_arr(1,2,3)=3 ; lxyz_arr(2,2,3)=2 ; lxyz_arr(3,2,3)=1
     lxyz_arr(1,3,3)=1 ; lxyz_arr(2,3,3)=4 ; lxyz_arr(3,3,3)=1
     lxyz_arr(1,4,3)=3 ; lxyz_arr(2,4,3)=0 ; lxyz_arr(3,4,3)=3
     lxyz_arr(1,5,3)=1 ; lxyz_arr(2,5,3)=2 ; lxyz_arr(3,5,3)=3
     lxyz_arr(1,6,3)=1 ; lxyz_arr(2,6,3)=0 ; lxyz_arr(3,6,3)=5
     lxyz_arr(1,7,3)=7 ; lxyz_arr(2,7,3)=0 ; lxyz_arr(3,7,3)=1
     lxyz_arr(1,8,3)=5 ; lxyz_arr(2,8,3)=2 ; lxyz_arr(3,8,3)=1
     lxyz_arr(1,9,3)=3 ; lxyz_arr(2,9,3)=4 ; lxyz_arr(3,9,3)=1
     lxyz_arr(1,10,3)=1 ; lxyz_arr(2,10,3)=6 ; lxyz_arr(3,10,3)=1
     lxyz_arr(1,11,3)=5 ; lxyz_arr(2,11,3)=0 ; lxyz_arr(3,11,3)=3
     lxyz_arr(1,12,3)=3 ; lxyz_arr(2,12,3)=2 ; lxyz_arr(3,12,3)=3
     lxyz_arr(1,13,3)=1 ; lxyz_arr(2,13,3)=4 ; lxyz_arr(3,13,3)=3
     lxyz_arr(1,14,3)=3 ; lxyz_arr(2,14,3)=0 ; lxyz_arr(3,14,3)=5
     lxyz_arr(1,15,3)=1 ; lxyz_arr(2,15,3)=2 ; lxyz_arr(3,15,3)=5
     lxyz_arr(1,16,3)=1 ; lxyz_arr(2,16,3)=0 ; lxyz_arr(3,16,3)=7
     fac_arr(1,3)=-0.03641539957327567319365475d0
     fac_arr(2,3)=-0.0728307991465513463873095d0
     fac_arr(3,3)=-0.03641539957327567319365475d0
     fac_arr(4,3)=-0.2549077970129297123555832d0
     fac_arr(5,3)=-0.2549077970129297123555832d0
     fac_arr(6,3)=-0.2184923974396540391619285d0
     fac_arr(7,3)=-0.009103849893318918298413687d0/rhol**2d0
     fac_arr(8,3)=-0.02731154967995675489524106d0/rhol**2d0
     fac_arr(9,3)=-0.02731154967995675489524106d0/rhol**2d0
     fac_arr(10,3)=-0.009103849893318918298413687d0/rhol**2d0
     fac_arr(11,3)=0.01820769978663783659682737d0/rhol**2d0
     fac_arr(12,3)=0.03641539957327567319365475d0/rhol**2d0
     fac_arr(13,3)=0.01820769978663783659682737d0/rhol**2d0
     fac_arr(14,3)=0.06372694925323242808889581d0/rhol**2d0
     fac_arr(15,3)=0.06372694925323242808889581d0/rhol**2d0
     fac_arr(16,3)=0.03641539957327567319365475d0/rhol**2d0
  else if (l.eq.4 .and. i.eq.3 .and. m.eq.2) then
     nterm_arr(1)=16
     nterm_arr(2)=20
     nterm_arr(3)=16
     lxyz_arr(1,1,1)=5 ; lxyz_arr(2,1,1)=1 ; lxyz_arr(3,1,1)=0
     lxyz_arr(1,2,1)=3 ; lxyz_arr(2,2,1)=3 ; lxyz_arr(3,2,1)=0
     lxyz_arr(1,3,1)=1 ; lxyz_arr(2,3,1)=5 ; lxyz_arr(3,3,1)=0
     lxyz_arr(1,4,1)=3 ; lxyz_arr(2,4,1)=1 ; lxyz_arr(3,4,1)=2
     lxyz_arr(1,5,1)=1 ; lxyz_arr(2,5,1)=3 ; lxyz_arr(3,5,1)=2
     lxyz_arr(1,6,1)=1 ; lxyz_arr(2,6,1)=1 ; lxyz_arr(3,6,1)=4
     lxyz_arr(1,7,1)=7 ; lxyz_arr(2,7,1)=1 ; lxyz_arr(3,7,1)=0
     lxyz_arr(1,8,1)=5 ; lxyz_arr(2,8,1)=3 ; lxyz_arr(3,8,1)=0
     lxyz_arr(1,9,1)=3 ; lxyz_arr(2,9,1)=5 ; lxyz_arr(3,9,1)=0
     lxyz_arr(1,10,1)=1 ; lxyz_arr(2,10,1)=7 ; lxyz_arr(3,10,1)=0
     lxyz_arr(1,11,1)=5 ; lxyz_arr(2,11,1)=1 ; lxyz_arr(3,11,1)=2
     lxyz_arr(1,12,1)=3 ; lxyz_arr(2,12,1)=3 ; lxyz_arr(3,12,1)=2
     lxyz_arr(1,13,1)=1 ; lxyz_arr(2,13,1)=5 ; lxyz_arr(3,13,1)=2
     lxyz_arr(1,14,1)=3 ; lxyz_arr(2,14,1)=1 ; lxyz_arr(3,14,1)=4
     lxyz_arr(1,15,1)=1 ; lxyz_arr(2,15,1)=3 ; lxyz_arr(3,15,1)=4
     lxyz_arr(1,16,1)=1 ; lxyz_arr(2,16,1)=1 ; lxyz_arr(3,16,1)=6
     fac_arr(1,1)=0.05462309935991350979048212d0
     fac_arr(2,1)=0.1092461987198270195809642d0
     fac_arr(3,1)=0.05462309935991350979048212d0
     fac_arr(4,1)=-0.0728307991465513463873095d0
     fac_arr(5,1)=-0.0728307991465513463873095d0
     fac_arr(6,1)=-0.1274538985064648561777916d0
     fac_arr(7,1)=-0.009103849893318918298413687d0/rhol**2d0
     fac_arr(8,1)=-0.02731154967995675489524106d0/rhol**2d0
     fac_arr(9,1)=-0.02731154967995675489524106d0/rhol**2d0
     fac_arr(10,1)=-0.009103849893318918298413687d0/rhol**2d0
     fac_arr(11,1)=0.01820769978663783659682737d0/rhol**2d0
     fac_arr(12,1)=0.03641539957327567319365475d0/rhol**2d0
     fac_arr(13,1)=0.01820769978663783659682737d0/rhol**2d0
     fac_arr(14,1)=0.06372694925323242808889581d0/rhol**2d0
     fac_arr(15,1)=0.06372694925323242808889581d0/rhol**2d0
     fac_arr(16,1)=0.03641539957327567319365475d0/rhol**2d0
     lxyz_arr(1,1,2)=6 ; lxyz_arr(2,1,2)=0 ; lxyz_arr(3,1,2)=0
     lxyz_arr(1,2,2)=4 ; lxyz_arr(2,2,2)=2 ; lxyz_arr(3,2,2)=0
     lxyz_arr(1,3,2)=2 ; lxyz_arr(2,3,2)=4 ; lxyz_arr(3,3,2)=0
     lxyz_arr(1,4,2)=0 ; lxyz_arr(2,4,2)=6 ; lxyz_arr(3,4,2)=0
     lxyz_arr(1,5,2)=4 ; lxyz_arr(2,5,2)=0 ; lxyz_arr(3,5,2)=2
     lxyz_arr(1,6,2)=2 ; lxyz_arr(2,6,2)=2 ; lxyz_arr(3,6,2)=2
     lxyz_arr(1,7,2)=0 ; lxyz_arr(2,7,2)=4 ; lxyz_arr(3,7,2)=2
     lxyz_arr(1,8,2)=2 ; lxyz_arr(2,8,2)=0 ; lxyz_arr(3,8,2)=4
     lxyz_arr(1,9,2)=0 ; lxyz_arr(2,9,2)=2 ; lxyz_arr(3,9,2)=4
     lxyz_arr(1,10,2)=0 ; lxyz_arr(2,10,2)=0 ; lxyz_arr(3,10,2)=6
     lxyz_arr(1,11,2)=6 ; lxyz_arr(2,11,2)=2 ; lxyz_arr(3,11,2)=0
     lxyz_arr(1,12,2)=4 ; lxyz_arr(2,12,2)=4 ; lxyz_arr(3,12,2)=0
     lxyz_arr(1,13,2)=2 ; lxyz_arr(2,13,2)=6 ; lxyz_arr(3,13,2)=0
     lxyz_arr(1,14,2)=0 ; lxyz_arr(2,14,2)=8 ; lxyz_arr(3,14,2)=0
     lxyz_arr(1,15,2)=4 ; lxyz_arr(2,15,2)=2 ; lxyz_arr(3,15,2)=2
     lxyz_arr(1,16,2)=2 ; lxyz_arr(2,16,2)=4 ; lxyz_arr(3,16,2)=2
     lxyz_arr(1,17,2)=0 ; lxyz_arr(2,17,2)=6 ; lxyz_arr(3,17,2)=2
     lxyz_arr(1,18,2)=2 ; lxyz_arr(2,18,2)=2 ; lxyz_arr(3,18,2)=4
     lxyz_arr(1,19,2)=0 ; lxyz_arr(2,19,2)=4 ; lxyz_arr(3,19,2)=4
     lxyz_arr(1,20,2)=0 ; lxyz_arr(2,20,2)=2 ; lxyz_arr(3,20,2)=6
     fac_arr(1,2)=0.009103849893318918298413687d0
     fac_arr(2,2)=0.08193464903987026468572318d0
     fac_arr(3,2)=0.1365577483997837744762053d0
     fac_arr(4,2)=0.06372694925323242808889581d0
     fac_arr(5,2)=-0.01820769978663783659682737d0
     fac_arr(6,2)=-0.1092461987198270195809642d0
     fac_arr(7,2)=-0.09103849893318918298413687d0
     fac_arr(8,2)=-0.06372694925323242808889581d0
     fac_arr(9,2)=-0.1911808477596972842666874d0
     fac_arr(10,2)=-0.03641539957327567319365475d0
     fac_arr(11,2)=-0.009103849893318918298413687d0/rhol**2d0
     fac_arr(12,2)=-0.02731154967995675489524106d0/rhol**2d0
     fac_arr(13,2)=-0.02731154967995675489524106d0/rhol**2d0
     fac_arr(14,2)=-0.009103849893318918298413687d0/rhol**2d0
     fac_arr(15,2)=0.01820769978663783659682737d0/rhol**2d0
     fac_arr(16,2)=0.03641539957327567319365475d0/rhol**2d0
     fac_arr(17,2)=0.01820769978663783659682737d0/rhol**2d0
     fac_arr(18,2)=0.06372694925323242808889581d0/rhol**2d0
     fac_arr(19,2)=0.06372694925323242808889581d0/rhol**2d0
     fac_arr(20,2)=0.03641539957327567319365475d0/rhol**2d0
     lxyz_arr(1,1,3)=4 ; lxyz_arr(2,1,3)=1 ; lxyz_arr(3,1,3)=1
     lxyz_arr(1,2,3)=2 ; lxyz_arr(2,2,3)=3 ; lxyz_arr(3,2,3)=1
     lxyz_arr(1,3,3)=0 ; lxyz_arr(2,3,3)=5 ; lxyz_arr(3,3,3)=1
     lxyz_arr(1,4,3)=2 ; lxyz_arr(2,4,3)=1 ; lxyz_arr(3,4,3)=3
     lxyz_arr(1,5,3)=0 ; lxyz_arr(2,5,3)=3 ; lxyz_arr(3,5,3)=3
     lxyz_arr(1,6,3)=0 ; lxyz_arr(2,6,3)=1 ; lxyz_arr(3,6,3)=5
     lxyz_arr(1,7,3)=6 ; lxyz_arr(2,7,3)=1 ; lxyz_arr(3,7,3)=1
     lxyz_arr(1,8,3)=4 ; lxyz_arr(2,8,3)=3 ; lxyz_arr(3,8,3)=1
     lxyz_arr(1,9,3)=2 ; lxyz_arr(2,9,3)=5 ; lxyz_arr(3,9,3)=1
     lxyz_arr(1,10,3)=0 ; lxyz_arr(2,10,3)=7 ; lxyz_arr(3,10,3)=1
     lxyz_arr(1,11,3)=4 ; lxyz_arr(2,11,3)=1 ; lxyz_arr(3,11,3)=3
     lxyz_arr(1,12,3)=2 ; lxyz_arr(2,12,3)=3 ; lxyz_arr(3,12,3)=3
     lxyz_arr(1,13,3)=0 ; lxyz_arr(2,13,3)=5 ; lxyz_arr(3,13,3)=3
     lxyz_arr(1,14,3)=2 ; lxyz_arr(2,14,3)=1 ; lxyz_arr(3,14,3)=5
     lxyz_arr(1,15,3)=0 ; lxyz_arr(2,15,3)=3 ; lxyz_arr(3,15,3)=5
     lxyz_arr(1,16,3)=0 ; lxyz_arr(2,16,3)=1 ; lxyz_arr(3,16,3)=7
     fac_arr(1,3)=-0.03641539957327567319365475d0
     fac_arr(2,3)=-0.0728307991465513463873095d0
     fac_arr(3,3)=-0.03641539957327567319365475d0
     fac_arr(4,3)=-0.2549077970129297123555832d0
     fac_arr(5,3)=-0.2549077970129297123555832d0
     fac_arr(6,3)=-0.2184923974396540391619285d0
     fac_arr(7,3)=-0.009103849893318918298413687d0/rhol**2d0
     fac_arr(8,3)=-0.02731154967995675489524106d0/rhol**2d0
     fac_arr(9,3)=-0.02731154967995675489524106d0/rhol**2d0
     fac_arr(10,3)=-0.009103849893318918298413687d0/rhol**2d0
     fac_arr(11,3)=0.01820769978663783659682737d0/rhol**2d0
     fac_arr(12,3)=0.03641539957327567319365475d0/rhol**2d0
     fac_arr(13,3)=0.01820769978663783659682737d0/rhol**2d0
     fac_arr(14,3)=0.06372694925323242808889581d0/rhol**2d0
     fac_arr(15,3)=0.06372694925323242808889581d0/rhol**2d0
     fac_arr(16,3)=0.03641539957327567319365475d0/rhol**2d0
  else if (l.eq.4 .and. i.eq.3 .and. m.eq.3) then
     nterm_arr(1)=16
     nterm_arr(2)=16
     nterm_arr(3)=20
     lxyz_arr(1,1,1)=5 ; lxyz_arr(2,1,1)=0 ; lxyz_arr(3,1,1)=1
     lxyz_arr(1,2,1)=3 ; lxyz_arr(2,2,1)=2 ; lxyz_arr(3,2,1)=1
     lxyz_arr(1,3,1)=1 ; lxyz_arr(2,3,1)=4 ; lxyz_arr(3,3,1)=1
     lxyz_arr(1,4,1)=3 ; lxyz_arr(2,4,1)=0 ; lxyz_arr(3,4,1)=3
     lxyz_arr(1,5,1)=1 ; lxyz_arr(2,5,1)=2 ; lxyz_arr(3,5,1)=3
     lxyz_arr(1,6,1)=1 ; lxyz_arr(2,6,1)=0 ; lxyz_arr(3,6,1)=5
     lxyz_arr(1,7,1)=7 ; lxyz_arr(2,7,1)=0 ; lxyz_arr(3,7,1)=1
     lxyz_arr(1,8,1)=5 ; lxyz_arr(2,8,1)=2 ; lxyz_arr(3,8,1)=1
     lxyz_arr(1,9,1)=3 ; lxyz_arr(2,9,1)=4 ; lxyz_arr(3,9,1)=1
     lxyz_arr(1,10,1)=1 ; lxyz_arr(2,10,1)=6 ; lxyz_arr(3,10,1)=1
     lxyz_arr(1,11,1)=5 ; lxyz_arr(2,11,1)=0 ; lxyz_arr(3,11,1)=3
     lxyz_arr(1,12,1)=3 ; lxyz_arr(2,12,1)=2 ; lxyz_arr(3,12,1)=3
     lxyz_arr(1,13,1)=1 ; lxyz_arr(2,13,1)=4 ; lxyz_arr(3,13,1)=3
     lxyz_arr(1,14,1)=3 ; lxyz_arr(2,14,1)=0 ; lxyz_arr(3,14,1)=5
     lxyz_arr(1,15,1)=1 ; lxyz_arr(2,15,1)=2 ; lxyz_arr(3,15,1)=5
     lxyz_arr(1,16,1)=1 ; lxyz_arr(2,16,1)=0 ; lxyz_arr(3,16,1)=7
     fac_arr(1,1)=0.1337987216011345233133409d0
     fac_arr(2,1)=0.2675974432022690466266818d0
     fac_arr(3,1)=0.1337987216011345233133409d0
     fac_arr(4,1)=0.1189321969787862429451919d0
     fac_arr(5,1)=0.1189321969787862429451919d0
     fac_arr(6,1)=-0.01486652462234828036814899d0
     fac_arr(7,1)=-0.02229978693352242055222348d0/rhol**2d0
     fac_arr(8,1)=-0.06689936080056726165667044d0/rhol**2d0
     fac_arr(9,1)=-0.06689936080056726165667044d0/rhol**2d0
     fac_arr(10,1)=-0.02229978693352242055222348d0/rhol**2d0
     fac_arr(11,1)=-0.02973304924469656073629797d0/rhol**2d0
     fac_arr(12,1)=-0.05946609848939312147259594d0/rhol**2d0
     fac_arr(13,1)=-0.02973304924469656073629797d0/rhol**2d0
     fac_arr(14,1)=0.007433262311174140184074493d0/rhol**2d0
     fac_arr(15,1)=0.007433262311174140184074493d0/rhol**2d0
     fac_arr(16,1)=0.01486652462234828036814899d0/rhol**2d0
     lxyz_arr(1,1,2)=4 ; lxyz_arr(2,1,2)=1 ; lxyz_arr(3,1,2)=1
     lxyz_arr(1,2,2)=2 ; lxyz_arr(2,2,2)=3 ; lxyz_arr(3,2,2)=1
     lxyz_arr(1,3,2)=0 ; lxyz_arr(2,3,2)=5 ; lxyz_arr(3,3,2)=1
     lxyz_arr(1,4,2)=2 ; lxyz_arr(2,4,2)=1 ; lxyz_arr(3,4,2)=3
     lxyz_arr(1,5,2)=0 ; lxyz_arr(2,5,2)=3 ; lxyz_arr(3,5,2)=3
     lxyz_arr(1,6,2)=0 ; lxyz_arr(2,6,2)=1 ; lxyz_arr(3,6,2)=5
     lxyz_arr(1,7,2)=6 ; lxyz_arr(2,7,2)=1 ; lxyz_arr(3,7,2)=1
     lxyz_arr(1,8,2)=4 ; lxyz_arr(2,8,2)=3 ; lxyz_arr(3,8,2)=1
     lxyz_arr(1,9,2)=2 ; lxyz_arr(2,9,2)=5 ; lxyz_arr(3,9,2)=1
     lxyz_arr(1,10,2)=0 ; lxyz_arr(2,10,2)=7 ; lxyz_arr(3,10,2)=1
     lxyz_arr(1,11,2)=4 ; lxyz_arr(2,11,2)=1 ; lxyz_arr(3,11,2)=3
     lxyz_arr(1,12,2)=2 ; lxyz_arr(2,12,2)=3 ; lxyz_arr(3,12,2)=3
     lxyz_arr(1,13,2)=0 ; lxyz_arr(2,13,2)=5 ; lxyz_arr(3,13,2)=3
     lxyz_arr(1,14,2)=2 ; lxyz_arr(2,14,2)=1 ; lxyz_arr(3,14,2)=5
     lxyz_arr(1,15,2)=0 ; lxyz_arr(2,15,2)=3 ; lxyz_arr(3,15,2)=5
     lxyz_arr(1,16,2)=0 ; lxyz_arr(2,16,2)=1 ; lxyz_arr(3,16,2)=7
     fac_arr(1,2)=0.1337987216011345233133409d0
     fac_arr(2,2)=0.2675974432022690466266818d0
     fac_arr(3,2)=0.1337987216011345233133409d0
     fac_arr(4,2)=0.1189321969787862429451919d0
     fac_arr(5,2)=0.1189321969787862429451919d0
     fac_arr(6,2)=-0.01486652462234828036814899d0
     fac_arr(7,2)=-0.02229978693352242055222348d0/rhol**2d0
     fac_arr(8,2)=-0.06689936080056726165667044d0/rhol**2d0
     fac_arr(9,2)=-0.06689936080056726165667044d0/rhol**2d0
     fac_arr(10,2)=-0.02229978693352242055222348d0/rhol**2d0
     fac_arr(11,2)=-0.02973304924469656073629797d0/rhol**2d0
     fac_arr(12,2)=-0.05946609848939312147259594d0/rhol**2d0
     fac_arr(13,2)=-0.02973304924469656073629797d0/rhol**2d0
     fac_arr(14,2)=0.007433262311174140184074493d0/rhol**2d0
     fac_arr(15,2)=0.007433262311174140184074493d0/rhol**2d0
     fac_arr(16,2)=0.01486652462234828036814899d0/rhol**2d0
     lxyz_arr(1,1,3)=6 ; lxyz_arr(2,1,3)=0 ; lxyz_arr(3,1,3)=0
     lxyz_arr(1,2,3)=4 ; lxyz_arr(2,2,3)=2 ; lxyz_arr(3,2,3)=0
     lxyz_arr(1,3,3)=2 ; lxyz_arr(2,3,3)=4 ; lxyz_arr(3,3,3)=0
     lxyz_arr(1,4,3)=0 ; lxyz_arr(2,4,3)=6 ; lxyz_arr(3,4,3)=0
     lxyz_arr(1,5,3)=4 ; lxyz_arr(2,5,3)=0 ; lxyz_arr(3,5,3)=2
     lxyz_arr(1,6,3)=2 ; lxyz_arr(2,6,3)=2 ; lxyz_arr(3,6,3)=2
     lxyz_arr(1,7,3)=0 ; lxyz_arr(2,7,3)=4 ; lxyz_arr(3,7,3)=2
     lxyz_arr(1,8,3)=2 ; lxyz_arr(2,8,3)=0 ; lxyz_arr(3,8,3)=4
     lxyz_arr(1,9,3)=0 ; lxyz_arr(2,9,3)=2 ; lxyz_arr(3,9,3)=4
     lxyz_arr(1,10,3)=0 ; lxyz_arr(2,10,3)=0 ; lxyz_arr(3,10,3)=6
     lxyz_arr(1,11,3)=6 ; lxyz_arr(2,11,3)=0 ; lxyz_arr(3,11,3)=2
     lxyz_arr(1,12,3)=4 ; lxyz_arr(2,12,3)=2 ; lxyz_arr(3,12,3)=2
     lxyz_arr(1,13,3)=2 ; lxyz_arr(2,13,3)=4 ; lxyz_arr(3,13,3)=2
     lxyz_arr(1,14,3)=0 ; lxyz_arr(2,14,3)=6 ; lxyz_arr(3,14,3)=2
     lxyz_arr(1,15,3)=4 ; lxyz_arr(2,15,3)=0 ; lxyz_arr(3,15,3)=4
     lxyz_arr(1,16,3)=2 ; lxyz_arr(2,16,3)=2 ; lxyz_arr(3,16,3)=4
     lxyz_arr(1,17,3)=0 ; lxyz_arr(2,17,3)=4 ; lxyz_arr(3,17,3)=4
     lxyz_arr(1,18,3)=2 ; lxyz_arr(2,18,3)=0 ; lxyz_arr(3,18,3)=6
     lxyz_arr(1,19,3)=0 ; lxyz_arr(2,19,3)=2 ; lxyz_arr(3,19,3)=6
     lxyz_arr(1,20,3)=0 ; lxyz_arr(2,20,3)=0 ; lxyz_arr(3,20,3)=8
     fac_arr(1,3)=0.02229978693352242055222348d0
     fac_arr(2,3)=0.06689936080056726165667044d0
     fac_arr(3,3)=0.06689936080056726165667044d0
     fac_arr(4,3)=0.02229978693352242055222348d0
     fac_arr(5,3)=0.08919914773408968220889392d0
     fac_arr(6,3)=0.1783982954681793644177878d0
     fac_arr(7,3)=0.08919914773408968220889392d0
     fac_arr(8,3)=-0.03716631155587070092037247d0
     fac_arr(9,3)=-0.03716631155587070092037247d0
     fac_arr(10,3)=-0.1040656723564379625770429d0
     fac_arr(11,3)=-0.02229978693352242055222348d0/rhol**2d0
     fac_arr(12,3)=-0.06689936080056726165667044d0/rhol**2d0
     fac_arr(13,3)=-0.06689936080056726165667044d0/rhol**2d0
     fac_arr(14,3)=-0.02229978693352242055222348d0/rhol**2d0
     fac_arr(15,3)=-0.02973304924469656073629797d0/rhol**2d0
     fac_arr(16,3)=-0.05946609848939312147259594d0/rhol**2d0
     fac_arr(17,3)=-0.02973304924469656073629797d0/rhol**2d0
     fac_arr(18,3)=0.007433262311174140184074493d0/rhol**2d0
     fac_arr(19,3)=0.007433262311174140184074493d0/rhol**2d0
     fac_arr(20,3)=0.01486652462234828036814899d0/rhol**2d0
  else if (l.eq.4 .and. i.eq.3 .and. m.eq.4) then
     nterm_arr(1)=18
     nterm_arr(2)=15
     nterm_arr(3)=14
     lxyz_arr(1,1,1)=6 ; lxyz_arr(2,1,1)=0 ; lxyz_arr(3,1,1)=0
     lxyz_arr(1,2,1)=4 ; lxyz_arr(2,2,1)=2 ; lxyz_arr(3,2,1)=0
     lxyz_arr(1,3,1)=2 ; lxyz_arr(2,3,1)=4 ; lxyz_arr(3,3,1)=0
     lxyz_arr(1,4,1)=0 ; lxyz_arr(2,4,1)=6 ; lxyz_arr(3,4,1)=0
     lxyz_arr(1,5,1)=4 ; lxyz_arr(2,5,1)=0 ; lxyz_arr(3,5,1)=2
     lxyz_arr(1,6,1)=2 ; lxyz_arr(2,6,1)=2 ; lxyz_arr(3,6,1)=2
     lxyz_arr(1,7,1)=0 ; lxyz_arr(2,7,1)=4 ; lxyz_arr(3,7,1)=2
     lxyz_arr(1,8,1)=2 ; lxyz_arr(2,8,1)=0 ; lxyz_arr(3,8,1)=4
     lxyz_arr(1,9,1)=0 ; lxyz_arr(2,9,1)=2 ; lxyz_arr(3,9,1)=4
     lxyz_arr(1,10,1)=8 ; lxyz_arr(2,10,1)=0 ; lxyz_arr(3,10,1)=0
     lxyz_arr(1,11,1)=6 ; lxyz_arr(2,11,1)=2 ; lxyz_arr(3,11,1)=0
     lxyz_arr(1,12,1)=4 ; lxyz_arr(2,12,1)=4 ; lxyz_arr(3,12,1)=0
     lxyz_arr(1,13,1)=2 ; lxyz_arr(2,13,1)=6 ; lxyz_arr(3,13,1)=0
     lxyz_arr(1,14,1)=6 ; lxyz_arr(2,14,1)=0 ; lxyz_arr(3,14,1)=2
     lxyz_arr(1,15,1)=4 ; lxyz_arr(2,15,1)=2 ; lxyz_arr(3,15,1)=2
     lxyz_arr(1,16,1)=2 ; lxyz_arr(2,16,1)=4 ; lxyz_arr(3,16,1)=2
     lxyz_arr(1,17,1)=4 ; lxyz_arr(2,17,1)=0 ; lxyz_arr(3,17,1)=4
     lxyz_arr(1,18,1)=2 ; lxyz_arr(2,18,1)=2 ; lxyz_arr(3,18,1)=4
     fac_arr(1,1)=0.08227113772079145865717289d0
     fac_arr(2,1)=-0.05876509837199389904083778d0
     fac_arr(3,1)=-0.1762952951159816971225133d0
     fac_arr(4,1)=-0.03525905902319633942450267d0
     fac_arr(5,1)=0.1175301967439877980816756d0
     fac_arr(6,1)=-0.1410362360927853576980107d0
     fac_arr(7,1)=-0.07051811804639267884900533d0
     fac_arr(8,1)=0.03525905902319633942450267d0
     fac_arr(9,1)=-0.03525905902319633942450267d0
     fac_arr(10,1)=-0.01175301967439877980816756d0/rhol**2d0
     fac_arr(11,1)=0.01175301967439877980816756d0/rhol**2d0
     fac_arr(12,1)=0.05876509837199389904083778d0/rhol**2d0
     fac_arr(13,1)=0.03525905902319633942450267d0/rhol**2d0
     fac_arr(14,1)=-0.02350603934879755961633511d0/rhol**2d0
     fac_arr(15,1)=0.04701207869759511923267022d0/rhol**2d0
     fac_arr(16,1)=0.07051811804639267884900533d0/rhol**2d0
     fac_arr(17,1)=-0.01175301967439877980816756d0/rhol**2d0
     fac_arr(18,1)=0.03525905902319633942450267d0/rhol**2d0
     lxyz_arr(1,1,2)=5 ; lxyz_arr(2,1,2)=1 ; lxyz_arr(3,1,2)=0
     lxyz_arr(1,2,2)=3 ; lxyz_arr(2,2,2)=3 ; lxyz_arr(3,2,2)=0
     lxyz_arr(1,3,2)=1 ; lxyz_arr(2,3,2)=5 ; lxyz_arr(3,3,2)=0
     lxyz_arr(1,4,2)=3 ; lxyz_arr(2,4,2)=1 ; lxyz_arr(3,4,2)=2
     lxyz_arr(1,5,2)=1 ; lxyz_arr(2,5,2)=3 ; lxyz_arr(3,5,2)=2
     lxyz_arr(1,6,2)=1 ; lxyz_arr(2,6,2)=1 ; lxyz_arr(3,6,2)=4
     lxyz_arr(1,7,2)=7 ; lxyz_arr(2,7,2)=1 ; lxyz_arr(3,7,2)=0
     lxyz_arr(1,8,2)=5 ; lxyz_arr(2,8,2)=3 ; lxyz_arr(3,8,2)=0
     lxyz_arr(1,9,2)=3 ; lxyz_arr(2,9,2)=5 ; lxyz_arr(3,9,2)=0
     lxyz_arr(1,10,2)=1 ; lxyz_arr(2,10,2)=7 ; lxyz_arr(3,10,2)=0
     lxyz_arr(1,11,2)=5 ; lxyz_arr(2,11,2)=1 ; lxyz_arr(3,11,2)=2
     lxyz_arr(1,12,2)=3 ; lxyz_arr(2,12,2)=3 ; lxyz_arr(3,12,2)=2
     lxyz_arr(1,13,2)=1 ; lxyz_arr(2,13,2)=5 ; lxyz_arr(3,13,2)=2
     lxyz_arr(1,14,2)=3 ; lxyz_arr(2,14,2)=1 ; lxyz_arr(3,14,2)=4
     lxyz_arr(1,15,2)=1 ; lxyz_arr(2,15,2)=3 ; lxyz_arr(3,15,2)=4
     fac_arr(1,2)=-0.02350603934879755961633511d0
     fac_arr(2,2)=-0.2350603934879755961633511d0
     fac_arr(3,2)=-0.211554354139178036547016d0
     fac_arr(4,2)=-0.09402415739519023846534044d0
     fac_arr(5,2)=-0.2820724721855707153960213d0
     fac_arr(6,2)=-0.07051811804639267884900533d0
     fac_arr(7,2)=-0.01175301967439877980816756d0/rhol**2d0
     fac_arr(8,2)=0.01175301967439877980816756d0/rhol**2d0
     fac_arr(9,2)=0.05876509837199389904083778d0/rhol**2d0
     fac_arr(10,2)=0.03525905902319633942450267d0/rhol**2d0
     fac_arr(11,2)=-0.02350603934879755961633511d0/rhol**2d0
     fac_arr(12,2)=0.04701207869759511923267022d0/rhol**2d0
     fac_arr(13,2)=0.07051811804639267884900533d0/rhol**2d0
     fac_arr(14,2)=-0.01175301967439877980816756d0/rhol**2d0
     fac_arr(15,2)=0.03525905902319633942450267d0/rhol**2d0
     lxyz_arr(1,1,3)=5 ; lxyz_arr(2,1,3)=0 ; lxyz_arr(3,1,3)=1
     lxyz_arr(1,2,3)=3 ; lxyz_arr(2,2,3)=2 ; lxyz_arr(3,2,3)=1
     lxyz_arr(1,3,3)=1 ; lxyz_arr(2,3,3)=4 ; lxyz_arr(3,3,3)=1
     lxyz_arr(1,4,3)=3 ; lxyz_arr(2,4,3)=0 ; lxyz_arr(3,4,3)=3
     lxyz_arr(1,5,3)=1 ; lxyz_arr(2,5,3)=2 ; lxyz_arr(3,5,3)=3
     lxyz_arr(1,6,3)=7 ; lxyz_arr(2,6,3)=0 ; lxyz_arr(3,6,3)=1
     lxyz_arr(1,7,3)=5 ; lxyz_arr(2,7,3)=2 ; lxyz_arr(3,7,3)=1
     lxyz_arr(1,8,3)=3 ; lxyz_arr(2,8,3)=4 ; lxyz_arr(3,8,3)=1
     lxyz_arr(1,9,3)=1 ; lxyz_arr(2,9,3)=6 ; lxyz_arr(3,9,3)=1
     lxyz_arr(1,10,3)=5 ; lxyz_arr(2,10,3)=0 ; lxyz_arr(3,10,3)=3
     lxyz_arr(1,11,3)=3 ; lxyz_arr(2,11,3)=2 ; lxyz_arr(3,11,3)=3
     lxyz_arr(1,12,3)=1 ; lxyz_arr(2,12,3)=4 ; lxyz_arr(3,12,3)=3
     lxyz_arr(1,13,3)=3 ; lxyz_arr(2,13,3)=0 ; lxyz_arr(3,13,3)=5
     lxyz_arr(1,14,3)=1 ; lxyz_arr(2,14,3)=2 ; lxyz_arr(3,14,3)=5
     fac_arr(1,3)=0.04701207869759511923267022d0
     fac_arr(2,3)=-0.09402415739519023846534044d0
     fac_arr(3,3)=-0.1410362360927853576980107d0
     fac_arr(4,3)=0.04701207869759511923267022d0
     fac_arr(5,3)=-0.1410362360927853576980107d0
     fac_arr(6,3)=-0.01175301967439877980816756d0/rhol**2d0
     fac_arr(7,3)=0.01175301967439877980816756d0/rhol**2d0
     fac_arr(8,3)=0.05876509837199389904083778d0/rhol**2d0
     fac_arr(9,3)=0.03525905902319633942450267d0/rhol**2d0
     fac_arr(10,3)=-0.02350603934879755961633511d0/rhol**2d0
     fac_arr(11,3)=0.04701207869759511923267022d0/rhol**2d0
     fac_arr(12,3)=0.07051811804639267884900533d0/rhol**2d0
     fac_arr(13,3)=-0.01175301967439877980816756d0/rhol**2d0
     fac_arr(14,3)=0.03525905902319633942450267d0/rhol**2d0
  else if (l.eq.4 .and. i.eq.3 .and. m.eq.5) then
     nterm_arr(1)=15
     nterm_arr(2)=18
     nterm_arr(3)=14
     lxyz_arr(1,1,1)=5 ; lxyz_arr(2,1,1)=1 ; lxyz_arr(3,1,1)=0
     lxyz_arr(1,2,1)=3 ; lxyz_arr(2,2,1)=3 ; lxyz_arr(3,2,1)=0
     lxyz_arr(1,3,1)=1 ; lxyz_arr(2,3,1)=5 ; lxyz_arr(3,3,1)=0
     lxyz_arr(1,4,1)=3 ; lxyz_arr(2,4,1)=1 ; lxyz_arr(3,4,1)=2
     lxyz_arr(1,5,1)=1 ; lxyz_arr(2,5,1)=3 ; lxyz_arr(3,5,1)=2
     lxyz_arr(1,6,1)=1 ; lxyz_arr(2,6,1)=1 ; lxyz_arr(3,6,1)=4
     lxyz_arr(1,7,1)=7 ; lxyz_arr(2,7,1)=1 ; lxyz_arr(3,7,1)=0
     lxyz_arr(1,8,1)=5 ; lxyz_arr(2,8,1)=3 ; lxyz_arr(3,8,1)=0
     lxyz_arr(1,9,1)=3 ; lxyz_arr(2,9,1)=5 ; lxyz_arr(3,9,1)=0
     lxyz_arr(1,10,1)=1 ; lxyz_arr(2,10,1)=7 ; lxyz_arr(3,10,1)=0
     lxyz_arr(1,11,1)=5 ; lxyz_arr(2,11,1)=1 ; lxyz_arr(3,11,1)=2
     lxyz_arr(1,12,1)=3 ; lxyz_arr(2,12,1)=3 ; lxyz_arr(3,12,1)=2
     lxyz_arr(1,13,1)=1 ; lxyz_arr(2,13,1)=5 ; lxyz_arr(3,13,1)=2
     lxyz_arr(1,14,1)=3 ; lxyz_arr(2,14,1)=1 ; lxyz_arr(3,14,1)=4
     lxyz_arr(1,15,1)=1 ; lxyz_arr(2,15,1)=3 ; lxyz_arr(3,15,1)=4
     fac_arr(1,1)=-0.211554354139178036547016d0
     fac_arr(2,1)=-0.2350603934879755961633511d0
     fac_arr(3,1)=-0.02350603934879755961633511d0
     fac_arr(4,1)=-0.2820724721855707153960213d0
     fac_arr(5,1)=-0.09402415739519023846534044d0
     fac_arr(6,1)=-0.07051811804639267884900533d0
     fac_arr(7,1)=0.03525905902319633942450267d0/rhol**2d0
     fac_arr(8,1)=0.05876509837199389904083778d0/rhol**2d0
     fac_arr(9,1)=0.01175301967439877980816756d0/rhol**2d0
     fac_arr(10,1)=-0.01175301967439877980816756d0/rhol**2d0
     fac_arr(11,1)=0.07051811804639267884900533d0/rhol**2d0
     fac_arr(12,1)=0.04701207869759511923267022d0/rhol**2d0
     fac_arr(13,1)=-0.02350603934879755961633511d0/rhol**2d0
     fac_arr(14,1)=0.03525905902319633942450267d0/rhol**2d0
     fac_arr(15,1)=-0.01175301967439877980816756d0/rhol**2d0
     lxyz_arr(1,1,2)=6 ; lxyz_arr(2,1,2)=0 ; lxyz_arr(3,1,2)=0
     lxyz_arr(1,2,2)=4 ; lxyz_arr(2,2,2)=2 ; lxyz_arr(3,2,2)=0
     lxyz_arr(1,3,2)=2 ; lxyz_arr(2,3,2)=4 ; lxyz_arr(3,3,2)=0
     lxyz_arr(1,4,2)=0 ; lxyz_arr(2,4,2)=6 ; lxyz_arr(3,4,2)=0
     lxyz_arr(1,5,2)=4 ; lxyz_arr(2,5,2)=0 ; lxyz_arr(3,5,2)=2
     lxyz_arr(1,6,2)=2 ; lxyz_arr(2,6,2)=2 ; lxyz_arr(3,6,2)=2
     lxyz_arr(1,7,2)=0 ; lxyz_arr(2,7,2)=4 ; lxyz_arr(3,7,2)=2
     lxyz_arr(1,8,2)=2 ; lxyz_arr(2,8,2)=0 ; lxyz_arr(3,8,2)=4
     lxyz_arr(1,9,2)=0 ; lxyz_arr(2,9,2)=2 ; lxyz_arr(3,9,2)=4
     lxyz_arr(1,10,2)=6 ; lxyz_arr(2,10,2)=2 ; lxyz_arr(3,10,2)=0
     lxyz_arr(1,11,2)=4 ; lxyz_arr(2,11,2)=4 ; lxyz_arr(3,11,2)=0
     lxyz_arr(1,12,2)=2 ; lxyz_arr(2,12,2)=6 ; lxyz_arr(3,12,2)=0
     lxyz_arr(1,13,2)=0 ; lxyz_arr(2,13,2)=8 ; lxyz_arr(3,13,2)=0
     lxyz_arr(1,14,2)=4 ; lxyz_arr(2,14,2)=2 ; lxyz_arr(3,14,2)=2
     lxyz_arr(1,15,2)=2 ; lxyz_arr(2,15,2)=4 ; lxyz_arr(3,15,2)=2
     lxyz_arr(1,16,2)=0 ; lxyz_arr(2,16,2)=6 ; lxyz_arr(3,16,2)=2
     lxyz_arr(1,17,2)=2 ; lxyz_arr(2,17,2)=2 ; lxyz_arr(3,17,2)=4
     lxyz_arr(1,18,2)=0 ; lxyz_arr(2,18,2)=4 ; lxyz_arr(3,18,2)=4
     fac_arr(1,2)=-0.03525905902319633942450267d0
     fac_arr(2,2)=-0.1762952951159816971225133d0
     fac_arr(3,2)=-0.05876509837199389904083778d0
     fac_arr(4,2)=0.08227113772079145865717289d0
     fac_arr(5,2)=-0.07051811804639267884900533d0
     fac_arr(6,2)=-0.1410362360927853576980107d0
     fac_arr(7,2)=0.1175301967439877980816756d0
     fac_arr(8,2)=-0.03525905902319633942450267d0
     fac_arr(9,2)=0.03525905902319633942450267d0
     fac_arr(10,2)=0.03525905902319633942450267d0/rhol**2d0
     fac_arr(11,2)=0.05876509837199389904083778d0/rhol**2d0
     fac_arr(12,2)=0.01175301967439877980816756d0/rhol**2d0
     fac_arr(13,2)=-0.01175301967439877980816756d0/rhol**2d0
     fac_arr(14,2)=0.07051811804639267884900533d0/rhol**2d0
     fac_arr(15,2)=0.04701207869759511923267022d0/rhol**2d0
     fac_arr(16,2)=-0.02350603934879755961633511d0/rhol**2d0
     fac_arr(17,2)=0.03525905902319633942450267d0/rhol**2d0
     fac_arr(18,2)=-0.01175301967439877980816756d0/rhol**2d0
     lxyz_arr(1,1,3)=4 ; lxyz_arr(2,1,3)=1 ; lxyz_arr(3,1,3)=1
     lxyz_arr(1,2,3)=2 ; lxyz_arr(2,2,3)=3 ; lxyz_arr(3,2,3)=1
     lxyz_arr(1,3,3)=0 ; lxyz_arr(2,3,3)=5 ; lxyz_arr(3,3,3)=1
     lxyz_arr(1,4,3)=2 ; lxyz_arr(2,4,3)=1 ; lxyz_arr(3,4,3)=3
     lxyz_arr(1,5,3)=0 ; lxyz_arr(2,5,3)=3 ; lxyz_arr(3,5,3)=3
     lxyz_arr(1,6,3)=6 ; lxyz_arr(2,6,3)=1 ; lxyz_arr(3,6,3)=1
     lxyz_arr(1,7,3)=4 ; lxyz_arr(2,7,3)=3 ; lxyz_arr(3,7,3)=1
     lxyz_arr(1,8,3)=2 ; lxyz_arr(2,8,3)=5 ; lxyz_arr(3,8,3)=1
     lxyz_arr(1,9,3)=0 ; lxyz_arr(2,9,3)=7 ; lxyz_arr(3,9,3)=1
     lxyz_arr(1,10,3)=4 ; lxyz_arr(2,10,3)=1 ; lxyz_arr(3,10,3)=3
     lxyz_arr(1,11,3)=2 ; lxyz_arr(2,11,3)=3 ; lxyz_arr(3,11,3)=3
     lxyz_arr(1,12,3)=0 ; lxyz_arr(2,12,3)=5 ; lxyz_arr(3,12,3)=3
     lxyz_arr(1,13,3)=2 ; lxyz_arr(2,13,3)=1 ; lxyz_arr(3,13,3)=5
     lxyz_arr(1,14,3)=0 ; lxyz_arr(2,14,3)=3 ; lxyz_arr(3,14,3)=5
     fac_arr(1,3)=-0.1410362360927853576980107d0
     fac_arr(2,3)=-0.09402415739519023846534044d0
     fac_arr(3,3)=0.04701207869759511923267022d0
     fac_arr(4,3)=-0.1410362360927853576980107d0
     fac_arr(5,3)=0.04701207869759511923267022d0
     fac_arr(6,3)=0.03525905902319633942450267d0/rhol**2d0
     fac_arr(7,3)=0.05876509837199389904083778d0/rhol**2d0
     fac_arr(8,3)=0.01175301967439877980816756d0/rhol**2d0
     fac_arr(9,3)=-0.01175301967439877980816756d0/rhol**2d0
     fac_arr(10,3)=0.07051811804639267884900533d0/rhol**2d0
     fac_arr(11,3)=0.04701207869759511923267022d0/rhol**2d0
     fac_arr(12,3)=-0.02350603934879755961633511d0/rhol**2d0
     fac_arr(13,3)=0.03525905902319633942450267d0/rhol**2d0
     fac_arr(14,3)=-0.01175301967439877980816756d0/rhol**2d0
  else if (l.eq.4 .and. i.eq.3 .and. m.eq.6) then
     nterm_arr(1)=13
     nterm_arr(2)=13
     nterm_arr(3)=16
     lxyz_arr(1,1,1)=5 ; lxyz_arr(2,1,1)=0 ; lxyz_arr(3,1,1)=1
     lxyz_arr(1,2,1)=3 ; lxyz_arr(2,2,1)=2 ; lxyz_arr(3,2,1)=1
     lxyz_arr(1,3,1)=1 ; lxyz_arr(2,3,1)=4 ; lxyz_arr(3,3,1)=1
     lxyz_arr(1,4,1)=3 ; lxyz_arr(2,4,1)=0 ; lxyz_arr(3,4,1)=3
     lxyz_arr(1,5,1)=1 ; lxyz_arr(2,5,1)=0 ; lxyz_arr(3,5,1)=5
     lxyz_arr(1,6,1)=7 ; lxyz_arr(2,6,1)=0 ; lxyz_arr(3,6,1)=1
     lxyz_arr(1,7,1)=5 ; lxyz_arr(2,7,1)=2 ; lxyz_arr(3,7,1)=1
     lxyz_arr(1,8,1)=3 ; lxyz_arr(2,8,1)=4 ; lxyz_arr(3,8,1)=1
     lxyz_arr(1,9,1)=1 ; lxyz_arr(2,9,1)=6 ; lxyz_arr(3,9,1)=1
     lxyz_arr(1,10,1)=5 ; lxyz_arr(2,10,1)=0 ; lxyz_arr(3,10,1)=3
     lxyz_arr(1,11,1)=1 ; lxyz_arr(2,11,1)=4 ; lxyz_arr(3,11,1)=3
     lxyz_arr(1,12,1)=3 ; lxyz_arr(2,12,1)=0 ; lxyz_arr(3,12,1)=5
     lxyz_arr(1,13,1)=1 ; lxyz_arr(2,13,1)=2 ; lxyz_arr(3,13,1)=5
     fac_arr(1,1)=0.1727334068350121925245643d0
     fac_arr(2,1)=0.1151556045566747950163762d0
     fac_arr(3,1)=-0.05757780227833739750818811d0
     fac_arr(4,1)=0.2303112091133495900327524d0
     fac_arr(5,1)=0.05757780227833739750818811d0
     fac_arr(6,1)=-0.02878890113916869875409405d0/rhol**2d0
     fac_arr(7,1)=-0.02878890113916869875409405d0/rhol**2d0
     fac_arr(8,1)=0.02878890113916869875409405d0/rhol**2d0
     fac_arr(9,1)=0.02878890113916869875409405d0/rhol**2d0
     fac_arr(10,1)=-0.05757780227833739750818811d0/rhol**2d0
     fac_arr(11,1)=0.05757780227833739750818811d0/rhol**2d0
     fac_arr(12,1)=-0.02878890113916869875409405d0/rhol**2d0
     fac_arr(13,1)=0.02878890113916869875409405d0/rhol**2d0
     lxyz_arr(1,1,2)=4 ; lxyz_arr(2,1,2)=1 ; lxyz_arr(3,1,2)=1
     lxyz_arr(1,2,2)=2 ; lxyz_arr(2,2,2)=3 ; lxyz_arr(3,2,2)=1
     lxyz_arr(1,3,2)=0 ; lxyz_arr(2,3,2)=5 ; lxyz_arr(3,3,2)=1
     lxyz_arr(1,4,2)=0 ; lxyz_arr(2,4,2)=3 ; lxyz_arr(3,4,2)=3
     lxyz_arr(1,5,2)=0 ; lxyz_arr(2,5,2)=1 ; lxyz_arr(3,5,2)=5
     lxyz_arr(1,6,2)=6 ; lxyz_arr(2,6,2)=1 ; lxyz_arr(3,6,2)=1
     lxyz_arr(1,7,2)=4 ; lxyz_arr(2,7,2)=3 ; lxyz_arr(3,7,2)=1
     lxyz_arr(1,8,2)=2 ; lxyz_arr(2,8,2)=5 ; lxyz_arr(3,8,2)=1
     lxyz_arr(1,9,2)=0 ; lxyz_arr(2,9,2)=7 ; lxyz_arr(3,9,2)=1
     lxyz_arr(1,10,2)=4 ; lxyz_arr(2,10,2)=1 ; lxyz_arr(3,10,2)=3
     lxyz_arr(1,11,2)=0 ; lxyz_arr(2,11,2)=5 ; lxyz_arr(3,11,2)=3
     lxyz_arr(1,12,2)=2 ; lxyz_arr(2,12,2)=1 ; lxyz_arr(3,12,2)=5
     lxyz_arr(1,13,2)=0 ; lxyz_arr(2,13,2)=3 ; lxyz_arr(3,13,2)=5
     fac_arr(1,2)=0.05757780227833739750818811d0
     fac_arr(2,2)=-0.1151556045566747950163762d0
     fac_arr(3,2)=-0.1727334068350121925245643d0
     fac_arr(4,2)=-0.2303112091133495900327524d0
     fac_arr(5,2)=-0.05757780227833739750818811d0
     fac_arr(6,2)=-0.02878890113916869875409405d0/rhol**2d0
     fac_arr(7,2)=-0.02878890113916869875409405d0/rhol**2d0
     fac_arr(8,2)=0.02878890113916869875409405d0/rhol**2d0
     fac_arr(9,2)=0.02878890113916869875409405d0/rhol**2d0
     fac_arr(10,2)=-0.05757780227833739750818811d0/rhol**2d0
     fac_arr(11,2)=0.05757780227833739750818811d0/rhol**2d0
     fac_arr(12,2)=-0.02878890113916869875409405d0/rhol**2d0
     fac_arr(13,2)=0.02878890113916869875409405d0/rhol**2d0
     lxyz_arr(1,1,3)=6 ; lxyz_arr(2,1,3)=0 ; lxyz_arr(3,1,3)=0
     lxyz_arr(1,2,3)=4 ; lxyz_arr(2,2,3)=2 ; lxyz_arr(3,2,3)=0
     lxyz_arr(1,3,3)=2 ; lxyz_arr(2,3,3)=4 ; lxyz_arr(3,3,3)=0
     lxyz_arr(1,4,3)=0 ; lxyz_arr(2,4,3)=6 ; lxyz_arr(3,4,3)=0
     lxyz_arr(1,5,3)=4 ; lxyz_arr(2,5,3)=0 ; lxyz_arr(3,5,3)=2
     lxyz_arr(1,6,3)=0 ; lxyz_arr(2,6,3)=4 ; lxyz_arr(3,6,3)=2
     lxyz_arr(1,7,3)=2 ; lxyz_arr(2,7,3)=0 ; lxyz_arr(3,7,3)=4
     lxyz_arr(1,8,3)=0 ; lxyz_arr(2,8,3)=2 ; lxyz_arr(3,8,3)=4
     lxyz_arr(1,9,3)=6 ; lxyz_arr(2,9,3)=0 ; lxyz_arr(3,9,3)=2
     lxyz_arr(1,10,3)=4 ; lxyz_arr(2,10,3)=2 ; lxyz_arr(3,10,3)=2
     lxyz_arr(1,11,3)=2 ; lxyz_arr(2,11,3)=4 ; lxyz_arr(3,11,3)=2
     lxyz_arr(1,12,3)=0 ; lxyz_arr(2,12,3)=6 ; lxyz_arr(3,12,3)=2
     lxyz_arr(1,13,3)=4 ; lxyz_arr(2,13,3)=0 ; lxyz_arr(3,13,3)=4
     lxyz_arr(1,14,3)=0 ; lxyz_arr(2,14,3)=4 ; lxyz_arr(3,14,3)=4
     lxyz_arr(1,15,3)=2 ; lxyz_arr(2,15,3)=0 ; lxyz_arr(3,15,3)=6
     lxyz_arr(1,16,3)=0 ; lxyz_arr(2,16,3)=2 ; lxyz_arr(3,16,3)=6
     fac_arr(1,3)=0.02878890113916869875409405d0
     fac_arr(2,3)=0.02878890113916869875409405d0
     fac_arr(3,3)=-0.02878890113916869875409405d0
     fac_arr(4,3)=-0.02878890113916869875409405d0
     fac_arr(5,3)=0.1727334068350121925245643d0
     fac_arr(6,3)=-0.1727334068350121925245643d0
     fac_arr(7,3)=0.1439445056958434937704703d0
     fac_arr(8,3)=-0.1439445056958434937704703d0
     fac_arr(9,3)=-0.02878890113916869875409405d0/rhol**2d0
     fac_arr(10,3)=-0.02878890113916869875409405d0/rhol**2d0
     fac_arr(11,3)=0.02878890113916869875409405d0/rhol**2d0
     fac_arr(12,3)=0.02878890113916869875409405d0/rhol**2d0
     fac_arr(13,3)=-0.05757780227833739750818811d0/rhol**2d0
     fac_arr(14,3)=0.05757780227833739750818811d0/rhol**2d0
     fac_arr(15,3)=-0.02878890113916869875409405d0/rhol**2d0
     fac_arr(16,3)=0.02878890113916869875409405d0/rhol**2d0
  else if (l.eq.4 .and. i.eq.3 .and. m.eq.7) then
     nterm_arr(1)=12
     nterm_arr(2)=12
     nterm_arr(3)=12
     lxyz_arr(1,1,1)=4 ; lxyz_arr(2,1,1)=1 ; lxyz_arr(3,1,1)=1
     lxyz_arr(1,2,1)=2 ; lxyz_arr(2,2,1)=3 ; lxyz_arr(3,2,1)=1
     lxyz_arr(1,3,1)=0 ; lxyz_arr(2,3,1)=5 ; lxyz_arr(3,3,1)=1
     lxyz_arr(1,4,1)=2 ; lxyz_arr(2,4,1)=1 ; lxyz_arr(3,4,1)=3
     lxyz_arr(1,5,1)=0 ; lxyz_arr(2,5,1)=3 ; lxyz_arr(3,5,1)=3
     lxyz_arr(1,6,1)=0 ; lxyz_arr(2,6,1)=1 ; lxyz_arr(3,6,1)=5
     lxyz_arr(1,7,1)=6 ; lxyz_arr(2,7,1)=1 ; lxyz_arr(3,7,1)=1
     lxyz_arr(1,8,1)=4 ; lxyz_arr(2,8,1)=3 ; lxyz_arr(3,8,1)=1
     lxyz_arr(1,9,1)=2 ; lxyz_arr(2,9,1)=5 ; lxyz_arr(3,9,1)=1
     lxyz_arr(1,10,1)=4 ; lxyz_arr(2,10,1)=1 ; lxyz_arr(3,10,1)=3
     lxyz_arr(1,11,1)=2 ; lxyz_arr(2,11,1)=3 ; lxyz_arr(3,11,1)=3
     lxyz_arr(1,12,1)=2 ; lxyz_arr(2,12,1)=1 ; lxyz_arr(3,12,1)=5
     fac_arr(1,1)=0.2878890113916869875409405d0
     fac_arr(2,1)=0.3454668136700243850491286d0
     fac_arr(3,1)=0.05757780227833739750818811d0
     fac_arr(4,1)=0.3454668136700243850491286d0
     fac_arr(5,1)=0.1151556045566747950163762d0
     fac_arr(6,1)=0.05757780227833739750818811d0
     fac_arr(7,1)=-0.05757780227833739750818811d0/rhol**2d0
     fac_arr(8,1)=-0.1151556045566747950163762d0/rhol**2d0
     fac_arr(9,1)=-0.05757780227833739750818811d0/rhol**2d0
     fac_arr(10,1)=-0.1151556045566747950163762d0/rhol**2d0
     fac_arr(11,1)=-0.1151556045566747950163762d0/rhol**2d0
     fac_arr(12,1)=-0.05757780227833739750818811d0/rhol**2d0
     lxyz_arr(1,1,2)=5 ; lxyz_arr(2,1,2)=0 ; lxyz_arr(3,1,2)=1
     lxyz_arr(1,2,2)=3 ; lxyz_arr(2,2,2)=2 ; lxyz_arr(3,2,2)=1
     lxyz_arr(1,3,2)=1 ; lxyz_arr(2,3,2)=4 ; lxyz_arr(3,3,2)=1
     lxyz_arr(1,4,2)=3 ; lxyz_arr(2,4,2)=0 ; lxyz_arr(3,4,2)=3
     lxyz_arr(1,5,2)=1 ; lxyz_arr(2,5,2)=2 ; lxyz_arr(3,5,2)=3
     lxyz_arr(1,6,2)=1 ; lxyz_arr(2,6,2)=0 ; lxyz_arr(3,6,2)=5
     lxyz_arr(1,7,2)=5 ; lxyz_arr(2,7,2)=2 ; lxyz_arr(3,7,2)=1
     lxyz_arr(1,8,2)=3 ; lxyz_arr(2,8,2)=4 ; lxyz_arr(3,8,2)=1
     lxyz_arr(1,9,2)=1 ; lxyz_arr(2,9,2)=6 ; lxyz_arr(3,9,2)=1
     lxyz_arr(1,10,2)=3 ; lxyz_arr(2,10,2)=2 ; lxyz_arr(3,10,2)=3
     lxyz_arr(1,11,2)=1 ; lxyz_arr(2,11,2)=4 ; lxyz_arr(3,11,2)=3
     lxyz_arr(1,12,2)=1 ; lxyz_arr(2,12,2)=2 ; lxyz_arr(3,12,2)=5
     fac_arr(1,2)=0.05757780227833739750818811d0
     fac_arr(2,2)=0.3454668136700243850491286d0
     fac_arr(3,2)=0.2878890113916869875409405d0
     fac_arr(4,2)=0.1151556045566747950163762d0
     fac_arr(5,2)=0.3454668136700243850491286d0
     fac_arr(6,2)=0.05757780227833739750818811d0
     fac_arr(7,2)=-0.05757780227833739750818811d0/rhol**2d0
     fac_arr(8,2)=-0.1151556045566747950163762d0/rhol**2d0
     fac_arr(9,2)=-0.05757780227833739750818811d0/rhol**2d0
     fac_arr(10,2)=-0.1151556045566747950163762d0/rhol**2d0
     fac_arr(11,2)=-0.1151556045566747950163762d0/rhol**2d0
     fac_arr(12,2)=-0.05757780227833739750818811d0/rhol**2d0
     lxyz_arr(1,1,3)=5 ; lxyz_arr(2,1,3)=1 ; lxyz_arr(3,1,3)=0
     lxyz_arr(1,2,3)=3 ; lxyz_arr(2,2,3)=3 ; lxyz_arr(3,2,3)=0
     lxyz_arr(1,3,3)=1 ; lxyz_arr(2,3,3)=5 ; lxyz_arr(3,3,3)=0
     lxyz_arr(1,4,3)=3 ; lxyz_arr(2,4,3)=1 ; lxyz_arr(3,4,3)=2
     lxyz_arr(1,5,3)=1 ; lxyz_arr(2,5,3)=3 ; lxyz_arr(3,5,3)=2
     lxyz_arr(1,6,3)=1 ; lxyz_arr(2,6,3)=1 ; lxyz_arr(3,6,3)=4
     lxyz_arr(1,7,3)=5 ; lxyz_arr(2,7,3)=1 ; lxyz_arr(3,7,3)=2
     lxyz_arr(1,8,3)=3 ; lxyz_arr(2,8,3)=3 ; lxyz_arr(3,8,3)=2
     lxyz_arr(1,9,3)=1 ; lxyz_arr(2,9,3)=5 ; lxyz_arr(3,9,3)=2
     lxyz_arr(1,10,3)=3 ; lxyz_arr(2,10,3)=1 ; lxyz_arr(3,10,3)=4
     lxyz_arr(1,11,3)=1 ; lxyz_arr(2,11,3)=3 ; lxyz_arr(3,11,3)=4
     lxyz_arr(1,12,3)=1 ; lxyz_arr(2,12,3)=1 ; lxyz_arr(3,12,3)=6
     fac_arr(1,3)=0.05757780227833739750818811d0
     fac_arr(2,3)=0.1151556045566747950163762d0
     fac_arr(3,3)=0.05757780227833739750818811d0
     fac_arr(4,3)=0.3454668136700243850491286d0
     fac_arr(5,3)=0.3454668136700243850491286d0
     fac_arr(6,3)=0.2878890113916869875409405d0
     fac_arr(7,3)=-0.05757780227833739750818811d0/rhol**2d0
     fac_arr(8,3)=-0.1151556045566747950163762d0/rhol**2d0
     fac_arr(9,3)=-0.05757780227833739750818811d0/rhol**2d0
     fac_arr(10,3)=-0.1151556045566747950163762d0/rhol**2d0
     fac_arr(11,3)=-0.1151556045566747950163762d0/rhol**2d0
     fac_arr(12,3)=-0.05757780227833739750818811d0/rhol**2d0
  else
     stop 'PSP format error'
  end if
END SUBROUTINE calc_coeff_derproj


!> Eliminate the translational forces before calling this subroutine!!!
!! Main subroutine: Input is nat (number of atoms), rat0 (atomic positions) and fat (forces on atoms)
!! The atomic positions will be returned untouched
!! In fat, the rotational forces will be eliminated with respect to the center of mass.
!! All atoms are treated equally (same atomic mass)
subroutine elim_torque_reza(nat,rat0,fat)
  use module_base
  implicit none
  integer, intent(in) :: nat
  real(gp), dimension(3*nat), intent(in) :: rat0
  real(gp), dimension(3*nat), intent(inout) :: fat
  !local variables
  character(len=*), parameter :: subname='elim_torque_reza'
  integer :: i,iat
  real(gp) :: vrotnrm,cmx,cmy,cmz,alpha,totmass
  !this is an automatic array but it should be allocatable
  real(gp), dimension(3) :: evaleria
  real(gp), dimension(3,3) :: teneria
  real(gp), dimension(3*nat) :: rat
  real(gp), dimension(3*nat,3) :: vrot
  real(gp), dimension(:), allocatable :: amass

  amass = f_malloc(nat,id='amass')

  rat=rat0
  amass(1:nat)=1.0_gp
  !project out rotations
  totmass=0.0_gp
  cmx=0.0_gp
  cmy=0.0_gp
  cmz=0.0_gp
  do i=1,3*nat-2,3
     iat=(i+2)/3
     cmx=cmx+amass(iat)*rat(i+0)
     cmy=cmy+amass(iat)*rat(i+1)
     cmz=cmz+amass(iat)*rat(i+2)
     totmass=totmass+amass(iat)
  enddo
  cmx=cmx/totmass
  cmy=cmy/totmass
  cmz=cmz/totmass
  do i=1,3*nat-2,3
     rat(i+0)=rat(i+0)-cmx
     rat(i+1)=rat(i+1)-cmy
     rat(i+2)=rat(i+2)-cmz
  enddo

  call moment_of_inertia(nat,rat,teneria,evaleria)
  do iat=1,nat
     i=iat*3-2
     call cross(teneria(1,1),rat(i),vrot(i,1))
     call cross(teneria(1,2),rat(i),vrot(i,2))
     call cross(teneria(1,3),rat(i),vrot(i,3))
  enddo
  call normalizevector(3*nat,vrot(1,1))
  call normalizevector(3*nat,vrot(1,2))
  call normalizevector(3*nat,vrot(1,3))

  do i=1,3*nat-2,3
     rat(i+0)=rat(i+0)+cmx
     rat(i+1)=rat(i+1)+cmy
     rat(i+2)=rat(i+2)+cmz
  enddo

  vrotnrm=nrm2(3*nat,vrot(1,1),1)
  if (vrotnrm /= 0.0_gp) vrot(1:3*nat,1)=vrot(1:3*nat,1)/vrotnrm
  vrotnrm=nrm2(3*nat,vrot(1,2),1)
  if (vrotnrm /= 0.0_gp) vrot(1:3*nat,2)=vrot(1:3*nat,2)/vrotnrm
  vrotnrm=nrm2(3*nat,vrot(1,3),1)
  if (vrotnrm /= 0.0_gp) vrot(1:3*nat,3)=vrot(1:3*nat,3)/vrotnrm

  do i=1,3
     alpha=0.0_gp
     if(abs(evaleria(i)).gt.1.e-10_gp) then
        alpha=dot_product(vrot(:,i),fat(:))
        fat(:)=fat(:)-alpha*vrot(:,i)
     endif
  enddo

  call f_free(amass)

END SUBROUTINE elim_torque_reza


subroutine cross(a,b,c)
  use module_base
  implicit none
  real(gp), dimension(3), intent(in) :: a,b
  real(gp), dimension(3), intent(out) :: c

  c(1)=a(2)*b(3)-b(2)*a(3)
  c(2)=a(3)*b(1)-b(3)*a(1)
  c(3)=a(1)*b(2)-b(1)*a(2)
END SUBROUTINE cross


subroutine moment_of_inertia(nat,rat,teneria,evaleria)
  use module_base
  implicit none
  integer, intent(in) :: nat
  real(gp), dimension(3,nat), intent(in) :: rat
  real(gp), dimension(3), intent(out) :: evaleria
  real(gp), dimension(3,3), intent(out) :: teneria
  !local variables
  character(len=*), parameter :: subname='moment_of_inertia'
  integer, parameter::lwork=100
  integer :: iat,info
  real(gp) :: tt
  real(gp), dimension(lwork) :: work
  real(gp), dimension(:), allocatable :: amass

  amass = f_malloc(nat,id='amass')

  !positions relative to center of geometry
  amass(1:nat)=1.0_gp
  !calculate inertia tensor
  teneria(1:3,1:3)=0.0_gp
  do iat=1,nat
     tt=amass(iat)
     teneria(1,1)=teneria(1,1)+tt*(rat(2,iat)*rat(2,iat)+rat(3,iat)*rat(3,iat))
     teneria(2,2)=teneria(2,2)+tt*(rat(1,iat)*rat(1,iat)+rat(3,iat)*rat(3,iat))
     teneria(3,3)=teneria(3,3)+tt*(rat(1,iat)*rat(1,iat)+rat(2,iat)*rat(2,iat))
     teneria(1,2)=teneria(1,2)-tt*(rat(1,iat)*rat(2,iat))
     teneria(1,3)=teneria(1,3)-tt*(rat(1,iat)*rat(3,iat))
     teneria(2,3)=teneria(2,3)-tt*(rat(2,iat)*rat(3,iat))
     teneria(2,1)=teneria(1,2)
     teneria(3,1)=teneria(1,3)
     teneria(3,2)=teneria(2,3)
  enddo
  !diagonalize inertia tensor
  call DSYEV('V','L',3,teneria,3,evaleria,work,lwork,info)
  call f_free(amass)

END SUBROUTINE moment_of_inertia


subroutine normalizevector(n,v)
  use module_base
  implicit none
  integer, intent(in) :: n
  real(gp), dimension(n), intent(inout) :: v
  !local variables
  integer :: i
  real(gp) :: vnrm

  vnrm=0.0_gp
  do i=1,n
     vnrm=vnrm+v(i)**2
  enddo
  vnrm=sqrt(vnrm)
  if (vnrm /= 0.0_gp) v(1:n)=v(1:n)/vnrm

END SUBROUTINE normalizevector


!!subroutine clean_forces(iproc,at,rxyz,fxyz,fnoise)
!!  use module_base
!!  use module_atoms!types
!!  use yaml_output
!!  implicit none
!!  integer, intent(in) :: iproc
!!  type(atoms_data), intent(in) :: at
!!  real(gp), dimension(3,at%astruct%nat), intent(in) :: rxyz
!!  real(gp), dimension(3,at%astruct%nat), intent(inout) :: fxyz
!!  real(gp), intent(out) :: fnoise
!!  !local variables
!!  integer :: iat,ixyz, ijk(3)
!!  real(gp) :: sumx,sumy,sumz, u(3), scal
!!  !my variables
!!  real(gp):: fmax1,t1,t2,t3,fnrm1
!!  real(gp):: fmax2,fnrm2
!!  !local variables for blocs (FL)
!!  integer :: n_bloc1, n_bloc2                 !< Number of atoms allowed to move only as blocs.
!!  real(gp), dimension(3) :: f_bloc1, f_bloc2  !< Sum, then average of the forces in blocs.
!!
!!
!!  !The maximum force and force norm is computed prior to modification of the forces
!!  fmax1=0._gp
!!  fnrm1=0._gp
!!  do iat=1,at%astruct%nat
!!     t1=fxyz(1,iat)**2
!!     t2=fxyz(2,iat)**2
!!     t3=fxyz(3,iat)**2
!!     fmax1=max(fmax1,sqrt(t1+t2+t3))
!!     fnrm1=fnrm1+t1+t2+t3
!!  enddo
!!
!!
!!  sumx=0.0_gp
!!  sumy=0.0_gp
!!  sumz=0.0_gp
!!  do iat=1,at%astruct%nat
!!     sumx=sumx+fxyz(1,iat)
!!     sumy=sumy+fxyz(2,iat)
!!     sumz=sumz+fxyz(3,iat)
!!  enddo
!!  if (at%astruct%nat /= 0) then
!!     fnoise=sqrt((sumx**2+sumy**2+sumz**2)/real(at%astruct%nat,gp))
!!     sumx=sumx/real(at%astruct%nat,gp)
!!     sumy=sumy/real(at%astruct%nat,gp)
!!     sumz=sumz/real(at%astruct%nat,gp)
!!  else
!!     fnoise = 0.0_gp
!!  end if
!!
!!  if (iproc==0) then
!!     !write( *,'(1x,a,1x,3(1x,1pe9.2))') &
!!     !  'Subtracting center-mass shift of',sumx,sumy,sumz
!!!           write(*,'(1x,a)')'the sum of the forces is'
!!
!!     call yaml_mapping_open('Average noise forces',flow=.true.)
!!     call yaml_map('x',sumx*sqrt(real(at%astruct%nat,gp)),fmt='(1pe16.8)')
!!     call yaml_map('y',sumy*sqrt(real(at%astruct%nat,gp)),fmt='(1pe16.8)')
!!     call yaml_map('z',sumz*sqrt(real(at%astruct%nat,gp)),fmt='(1pe16.8)')
!!     call yaml_map('total',sqrt(sumx**2+sumy**2+sumz**2)*sqrt(real(at%astruct%nat,gp)),fmt='(1pe16.8)')
!!     call yaml_mapping_close()
!!     !     write(*,'(a,1pe16.8)')' average noise along x direction: ',sumx*sqrt(real(at%astruct%nat,gp))
!!     !     write(*,'(a,1pe16.8)')' average noise along y direction: ',sumy*sqrt(real(at%astruct%nat,gp))
!!     !     write(*,'(a,1pe16.8)')' average noise along z direction: ',sumz*sqrt(real(at%astruct%nat,gp))
!!     !     write(*,'(a,1pe16.8)')' total average noise            : ',sqrt(sumx**2+sumy**2+sumz**2)*sqrt(real(at%astruct%nat,gp))
!!!!$
!!!!$     write(*,'(a,1x,1pe24.17)') 'translational force along x=', sumx
!!!!$     write(*,'(a,1x,1pe24.17)') 'translational force along y=', sumy
!!!!$     write(*,'(a,1x,1pe24.17)') 'translational force along z=', sumz
!!  end if
!!
!!  if (at%astruct%geocode == 'F') then
!!     do iat=1,at%astruct%nat
!!        fxyz(1,iat)=fxyz(1,iat)-sumx
!!        fxyz(2,iat)=fxyz(2,iat)-sumy
!!        fxyz(3,iat)=fxyz(3,iat)-sumz
!!     enddo
!!
!!     call elim_torque_reza(at%astruct%nat,rxyz,fxyz)
!!
!!  else if (at%astruct%geocode == 'S') then
!!     do iat=1,at%astruct%nat
!!        fxyz(2,iat)=fxyz(2,iat)-sumy
!!     enddo
!!  end if
!!
!!  !Clean the forces for blocked atoms
!!  !Modification by FL: atom possibly frozen in moving blocs.
!!  !@todo Need a better handling of the given constraints
!!  f_bloc1 = 0.0_gp
!!  f_bloc2 = 0.0_gp
!!  n_bloc1 = 0
!!  n_bloc2 = 0
!!  do iat=1,at%astruct%nat
!!     if (at%astruct%ifrztyp(iat) < 1000) then
!!        if (at%astruct%ifrztyp(iat) < 200) then
!!           do ixyz=1,3
!!              if (.not. move_this_coordinate(at%astruct%ifrztyp(iat),ixyz)) fxyz(ixyz,iat)=0.0_gp
!!           end do
!!        else
!!           ! internal coordinates, will be handled separately
!!        end if
!!     else if (at%astruct%ifrztyp(iat) == 1001)   then   ! atom "iat" in bloc 1.
!!       f_bloc1 = f_bloc1 + fxyz(:,iat)
!!       n_bloc1 = n_bloc1 + 1                            ! could be done once, after reading the inputs.
!!     else if (at%astruct%ifrztyp(iat) == 1002)   then   ! atom "iat" in bloc 2. Can't be in 2 blocs.
!!       f_bloc2 = f_bloc2 + fxyz(:,iat)
!!       n_bloc2 = n_bloc2 + 1  ! could be done once, after reading the inputs.
!!     else
!!        ! Projection on a plane, defined by Miller indices stored in ifrztyp:
!!        !  ifrztyp(iat) = 9ijk
!!        ijk = (/ (at%astruct%ifrztyp(iat) - 9000) / 100, &
!!             & modulo(at%astruct%ifrztyp(iat) - 9000, 100) / 10, &
!!             & modulo(at%astruct%ifrztyp(iat) - 9000, 10) /)
!!        u = (/ at%astruct%cell_dim(1) / real(ijk(1), gp), &
!!             & at%astruct%cell_dim(2) / real(ijk(2), gp), &
!!             & at%astruct%cell_dim(3) / real(ijk(3), gp) /)
!!        u = u / nrm2(3, u(1), 1)
!!        scal = fxyz(1,iat) * u(1) + fxyz(2,iat) * u(2) + fxyz(3,iat) * u(3)
!!        fxyz(1,iat)=fxyz(1,iat) - scal * u(1)
!!        fxyz(2,iat)=fxyz(2,iat) - scal * u(2)
!!        fxyz(3,iat)=fxyz(3,iat) - scal * u(3)
!!     end if
!!  end do
!!  !--- We don't do the following in most of the cases ; only when blocs are defined:
!!  if ( n_bloc1 .ne. 0 )   f_bloc1 = f_bloc1 / n_bloc1
!!  if ( n_bloc2 .ne. 0 )   f_bloc2 = f_bloc2 / n_bloc2
!!  if_atoms_in_blocs: &
!!  if ( n_bloc1 .ne. 0  .or.  n_bloc2 .ne. 0 )   then
!!    !--- Forces of atoms in blocs are replaced by the average force in the bloc. Then
!!       ! - by action and reaction principle, internal forces are suppressed;
!!       ! - all atoms in a bloc have the same force => same displacments;
!!       ! - gradient of E relative to the bloc center of gravity is -n_bloc*f_bloc.
!!    do iat=1,at%astruct%nat
!!      if (at%astruct%ifrztyp(iat) == 1001)   then   ! atom "iat" in bloc 1.
!!         fxyz(:,iat) = f_bloc1
!!      else if (at%astruct%ifrztyp(iat) == 1002)   then   ! atom "iat" in bloc 2. Can't be in 2 blocs.
!!         fxyz(:,iat) = f_bloc2
!!      end if
!!    end do
!!  end if if_atoms_in_blocs
!!  !--- End of "Modification by FL: atom possibly frozen in moving blocs".
!!
!!  !the noise of the forces is the norm of the translational force
!!!  fnoise=real(at%astruct%nat,gp)**2*(sumx**2+sumy**2+sumz**2)
!!
!!  !The maximum force and force norm is computed after modification of the forces
!!  fmax2=0._gp
!!  fnrm2=0._gp
!!  do iat=1,at%astruct%nat
!!     t1=fxyz(1,iat)**2
!!     t2=fxyz(2,iat)**2
!!     t3=fxyz(3,iat)**2
!!     fmax2=max(fmax2,sqrt(t1+t2+t3))
!!     fnrm2=fnrm2+t1+t2+t3
!!  enddo
!!
!!  if (iproc==0) then
!!     call yaml_mapping_open('Clean forces norm (Ha/Bohr)',flow=.true.)
!!     call yaml_map('maxval', fmax2,fmt='(1pe20.12)')
!!     call yaml_map('fnrm2',  fnrm2,fmt='(1pe20.12)')
!!     call yaml_mapping_close()
!!     if (at%astruct%geocode /= 'P') then
!!        call yaml_mapping_open('Raw forces norm (Ha/Bohr)',flow=.true.)
!!        call yaml_map('maxval', fmax1,fmt='(1pe20.12)')
!!        call yaml_map('fnrm2',  fnrm1,fmt='(1pe20.12)')
!!        call yaml_mapping_close()
!!     end if
!!     !write(*,'(2(1x,a,1pe20.12))') 'clean forces norm (Ha/Bohr): maxval=', fmax2, ' fnrm2=', fnrm2
!!     !if (at%astruct%geocode /= 'P') &
!!     !&  write(*,'(2(1x,a,1pe20.12))') 'raw forces:                  maxval=', fmax1, ' fnrm2=', fnrm1
!!  end if
!!END SUBROUTINE clean_forces


!> Symmetrize stress (important with special k points)
subroutine symm_stress(tens,symobj)
  use defs_basis
  use module_base, only: gp!,verbose
  use m_ab6_symmetry
  use module_types
  use yaml_output
  implicit none
  !Arguments
  integer, intent(in) :: symobj
  real(gp), dimension(6), intent(inout) :: tens
  !Local variables
  integer, pointer  :: sym(:,:,:)
  integer, pointer  :: symAfm(:)
  real(gp), pointer :: transNon(:,:)
  integer :: isym, errno, nsym,k,l
  integer, allocatable :: symrec(:,:,:)
  real(gp),dimension(3,3) :: symtens

  call symmetry_get_matrices_p(symObj, nsym, sym, transNon, symAfm, errno)
  if (errno /= AB7_NO_ERROR) stop
  if (nsym < 2) return

  !Get the symmetry matrices in terms of reciprocal basis
  allocate(symrec(3, 3, nsym))
  do isym = 1, nsym, 1
     call mati3inv(sym(:,:,isym), symrec(:,:,isym))
  end do

  symtens=0.0_gp
  do isym = 1,nsym
     do k=1,3
        do l=1,3
           symtens(k,l)=&
                symtens(k,l)+&
                sym(1,k,isym)*tens(1)*sym(1,l,isym)+&
                sym(1,k,isym)*tens(6)*sym(2,l,isym)+&
                sym(1,k,isym)*tens(5)*sym(3,l,isym)+&
                sym(2,k,isym)*tens(6)*sym(1,l,isym)+&
                sym(2,k,isym)*tens(2)*sym(2,l,isym)+&
                sym(2,k,isym)*tens(4)*sym(3,l,isym)+&
                sym(3,k,isym)*tens(5)*sym(1,l,isym)+&
                sym(3,k,isym)*tens(4)*sym(2,l,isym)+&
                sym(3,k,isym)*tens(3)*sym(3,l,isym)
        end do
     end do
  end do
  symtens=symtens / real(nsym,gp)

  tens(1)=symtens(1,1)
  tens(2)=symtens(2,2)
  tens(3)=symtens(3,3)
  tens(4)=symtens(2,3)
  tens(5)=symtens(1,3)
  tens(6)=symtens(1,2)

end subroutine symm_stress


!> Symmetrise the atomic forces (needed with special k points)
subroutine symmetrise_forces(fxyz, astruct)
  use defs_basis
  use m_ab6_symmetry
  use module_defs, only: gp
  use module_atoms, only: atomic_structure
  use yaml_output

  implicit none

  !Arguments
  type(atomic_structure), intent(in) :: astruct
  real(gp), intent(inout) :: fxyz(3, astruct%nat)
  !Local variables
  integer :: ia, mu, isym, errno, ind, nsym
  integer :: indsym(4, AB6_MAX_SYMMETRIES)
  real(gp) :: summ
  real(gp) :: alat(3)
  real(gp), allocatable :: dedt(:,:)
  integer, allocatable :: symrec(:,:,:)
  integer, pointer  :: sym(:,:,:)
  integer, pointer  :: symAfm(:)
  real(gp), pointer :: transNon(:,:)

  call symmetry_get_matrices_p(astruct%sym%symObj, nsym, sym, transNon, symAfm, errno)
  if (errno /= AB7_NO_ERROR) stop
  if (nsym < 2) return
  !if (iproc == 0) write(*,"(1x,A,I0,A)") "Symmetrise forces with ", nsym, " symmetries."
  !if (iproc == 0) call yaml_map('Number of Symmetries for forces symmetrization',nsym,fmt='(i0)')

  !Get the symmetry matrices in terms of reciprocal basis
  allocate(symrec(3, 3, nsym))
  do isym = 1, nsym, 1
     call mati3inv(sym(:,:,isym), symrec(:,:,isym))
  end do

  alat =astruct%cell_dim
  if (astruct%geocode == 'S') alat(2) = real(1, gp)

  !Save fxyz into dedt.
  allocate(dedt(3,astruct%nat))
  do ia = 1, astruct%nat
     dedt(:, ia) = fxyz(:, ia) / alat
  end do

  ! actually conduct symmetrization
  do ia = 1, astruct%nat
     call symmetry_get_equivalent_atom(astruct%sym%symObj, indsym, ia, errno)
     if (errno /= AB7_NO_ERROR) stop
     do mu = 1, 3
        summ = real(0, gp)
        do isym = 1, nsym
           ind = indsym(4, isym)
           summ = summ + real(symrec(mu,1,isym), gp) * dedt(1, ind) + &
                & real(symrec(mu,2,isym), gp) * dedt(2, ind) + &
                & real(symrec(mu,3,isym), gp) * dedt(3, ind)
        end do
        fxyz(mu, ia) = summ / real(nsym, gp)
        ! if (abs(fred(mu, ia))<tol)fred(mu,ia)=0.0_dp
     end do
  end do

  deallocate(dedt)
  deallocate(symrec)

  ! fxyz is in reduced coordinates, we expand here.
  do ia = 1, astruct%nat
     fxyz(:, ia) = fxyz(:, ia) * alat
  end do
end subroutine symmetrise_forces


subroutine local_hamiltonian_stress(orbs,lr,hx,hy,hz,psi,tens)
  use module_base
  use module_types
  use module_xc
  use locreg_operations
  implicit none
  real(gp), intent(in) :: hx,hy,hz
  type(orbitals_data), intent(in) :: orbs
  type(locreg_descriptors), intent(in) :: lr
  real(wp), dimension(lr%wfd%nvctr_c+7*lr%wfd%nvctr_f,orbs%nspinor*orbs%norbp), intent(in) :: psi
  real(gp), intent(inout) :: tens(6)
  real(gp) :: ekin_sum,epot_sum
  !local variables
  character(len=*), parameter :: subname='local_hamiltonian_stress'
  integer :: iorb,npot,oidx
  real(wp) :: kinstr(6)
  real(gp) :: ekin,kx,ky,kz,etest
  type(workarr_locham) :: wrk_lh
  real(wp), dimension(:,:), allocatable :: psir,hpsi

  call f_routine(id='local_hamiltonian_stress')

  !initialise the work arrays
  call initialize_work_arrays_locham(1,[lr],orbs%nspinor,.true.,wrk_lh)

  tens=0.d0

  !components of the potential
  npot=orbs%nspinor
  if (orbs%nspinor == 2) npot=1

  hpsi = f_malloc((/ lr%wfd%nvctr_c+7*lr%wfd%nvctr_f , orbs%nspinor*orbs%norbp /),id='hpsi')
  hpsi=0.0_wp
  ! Wavefunction in real space
  psir = f_malloc0((/ lr%d%n1i*lr%d%n2i*lr%d%n3i, orbs%nspinor /),id='psir')
  !call to_zero(lr%d%n1i*lr%d%n2i*lr%d%n3i*orbs%nspinor,psir)



  ekin_sum=0.0_gp
  epot_sum=0.0_gp

  etest=0.0_gp


  do iorb=1,orbs%norbp
     kinstr=0._wp
     oidx=(iorb-1)*orbs%nspinor+1

     call daub_to_isf_locham(orbs%nspinor,lr,wrk_lh,psi(1,oidx),psir)

     kx=orbs%kpts(1,orbs%iokpt(iorb))
     ky=orbs%kpts(2,orbs%iokpt(iorb))
     kz=orbs%kpts(3,orbs%iokpt(iorb))

     call isf_to_daub_kinetic(hx,hy,hz,kx,ky,kz,orbs%nspinor,lr,wrk_lh,&
          psir,hpsi(1,oidx),ekin,k_strten=kinstr)

     kinstr = -kinstr*8.0_gp/(hx*hy*hz)/real(lr%d%n1i*lr%d%n2i*lr%d%n3i,gp)
     tens=tens+kinstr*2.0_gp*&
          orbs%kwgts(orbs%iokpt(iorb))*orbs%occup(iorb+orbs%isorb)

  end do !loop over orbitals: finished

  !deallocations of work arrays
  call f_free(psir)

  call f_free(hpsi)

  call deallocate_work_arrays_locham(wrk_lh)

  call f_release_routine()

END SUBROUTINE local_hamiltonian_stress

subroutine internal_forces(nat, rxyz, ixyz_int, ifrozen, fxyz)
  use module_base
  use dynamic_memory
  use internal_coordinates
  use yaml_output
  implicit none

  ! Calling arguments
  integer,intent(in) :: nat
  real(gp),dimension(3,nat),intent(in) :: rxyz
  integer,dimension(3,nat),intent(in) :: ixyz_int
  integer,dimension(nat),intent(in) :: ifrozen
  real(gp),dimension(3,nat),intent(inout) :: fxyz

  ! Local variables
  integer :: iat, ii
  integer,dimension(:),allocatable :: na, nb, nc
  real(gp),parameter :: degree=57.29578d0
  real(gp),dimension(:,:),allocatable :: geo, rxyz_tmp, geo_tmp, fxyz_int, tmp, rxyz_shifted
  real(gp),parameter :: alpha=1.d1
  real(kind=8),dimension(3) :: shift
  logical :: fix_bond, fix_phi, fix_theta

  call f_routine(id='internal_forces')

  ! Using internal coordinates the first atom is by definition at (0,0,0), so
  ! the global shift is just given by rxyz(:,1).
  shift=rxyz(:,1)

  na = f_malloc(nat,id='na')
  nb = f_malloc(nat,id='nb')
  nc = f_malloc(nat,id='nc')
  geo = f_malloc((/3,nat/),id='geo')
  rxyz_tmp = f_malloc((/3,nat/),id='rxyz_tmp')
  rxyz_shifted = f_malloc((/3,nat/),id='rxyz_shifted')
  geo_tmp = f_malloc((/3,nat/),id='geo_tmp')
  fxyz_int = f_malloc((/3,nat/),id='fxyz_int')
  tmp = f_malloc((/3,nat/),id='tmp')

  na=ixyz_int(1,:)
  nb=ixyz_int(2,:)
  nc=ixyz_int(3,:)

  do iat=1,nat
     rxyz_shifted(1,iat)=rxyz(1,iat)-shift(1)
     rxyz_shifted(2,iat)=rxyz(2,iat)-shift(2)
     rxyz_shifted(3,iat)=rxyz(3,iat)-shift(3)
  end do

  !!#  if (bigdft_mpi%iproc==0) call yaml_map('force start',fxyz)
  !!#  if (bigdft_mpi%iproc==0) call yaml_map('rxyz_shifted start',rxyz_shifted)

!!! Get the neighbor lists
  !!call get_neighbors(rxyz, nat, na, nb, nc)

  ! Transform the atomic positions to internal coordinates
  !call xyzint(rxyz, nat, na, nb, nc, degree, geo)
  call xyzint(rxyz_shifted, nat, na, nb, nc, degree, geo)
  !!if (bigdft_mpi%iproc==0) call yaml_map('internal orig',geo)
!!! TEST ######################
  !!call internal_to_cartesian(nat, na, nb, nc, geo, rxyz_tmp)
  !!if (bigdft_mpi%iproc==0) call yaml_map('rxyz start',rxyz)
  !!if (bigdft_mpi%iproc==0) call yaml_map('rxyz end',rxyz_tmp)
!!! ###########################

  ! Shift the atomic positions according to the forces
  rxyz_tmp = rxyz_shifted + alpha*fxyz

  ! Transform these new atomic positions to internal coordinates
  call xyzint(rxyz_tmp, nat, na, nb, nc, degree, geo_tmp)

!!! Define the forces in internal coordinates
  !!fxyz_int = geo_tmp - geo

  ! Apply some constraints if required
  do iat=1,nat
     !!if (bigdft_mpi%iproc==0) then
     !!    write(*,'(a,i4,2es16.6)') 'iat, geo(1,iat), geo_tmp(1,iat)', iat, geo(1,iat), geo_tmp(1,iat)
     !!    write(*,'(a,i4,2es16.6)') 'iat, geo(2,iat), geo_tmp(2,iat)', iat, geo(2,iat), geo_tmp(2,iat)
     !!    write(*,'(a,i4,2es16.6)') 'iat, geo(3,iat), geo_tmp(3,iat)', iat, geo(3,iat), geo_tmp(3,iat)
     !!end if
     ii=ifrozen(iat)
     fix_theta = (mod(ii,10)==2)
     if (fix_theta) ii=ii-2
     fix_phi = (mod(ii,100)==20)
     if (fix_phi) ii=ii-20
     fix_bond = (mod(ii,1000)==200)
     if (fix_bond) then
        ! keep the original value, i.e. don't let this value be modified by the forces
        geo_tmp(1,iat)=geo(1,iat)
        if (bigdft_mpi%iproc==0) call yaml_map('keep internal coordinate fixed',(/1,iat/))
     end if
     if (fix_phi) then
        ! keep the original value, i.e. don't let this value be modified by the forces
        geo_tmp(2,iat)=geo(2,iat)
        if (bigdft_mpi%iproc==0) call yaml_map('keep internal coordinate fixed',(/2,iat/))
     end if
     if (fix_theta) then
        ! keep the original value, i.e. don't let this value be modified by the forces
        geo_tmp(3,iat)=geo(3,iat)
        if (bigdft_mpi%iproc==0) call yaml_map('keep internal coordinate fixed',(/3,iat/))
     end if
  end do


  ! Transform the atomic positions back to cartesian coordinates
  ! The bond angle must be modified (take 180 degrees minus the angle)
  geo_tmp(2:2,1:nat) = 180.d0 - geo_tmp(2:2,1:nat)
  geo(2:2,1:nat) = 180.d0 - geo(2:2,1:nat)
  !fxyz_int(2:2,1:nat) = 180.d0 - fxyz_int(2:2,1:nat)
  ! convert to rad
  geo_tmp(2:3,1:nat) = geo_tmp(2:3,1:nat) / degree
  geo(2:3,1:nat) = geo(2:3,1:nat) / degree
  !fxyz_int(2:3,1:nat) = fxyz_int(2:3,1:nat) / degree
  call internal_to_cartesian(nat, na, nb, nc, geo_tmp, rxyz_tmp)
  call internal_to_cartesian(nat, na, nb, nc, geo, tmp)
  !call internal_to_cartesian(nat, na, nb, nc, fxyz_int, fxyz)

  !if (bigdft_mpi%iproc==0) then
  !    do iat=1,nat
  !        write(*,'(a,i4,2es16.6)') 'iat, tmp(1,iat)-rxyz(1,iat), tmp(1,iat)-rxyz_tmp(1,iat)', &
  !            iat, tmp(1,iat)-rxyz(1,iat), tmp(1,iat)-rxyz_tmp(1,iat)
  !        write(*,'(a,i4,2es16.6)') 'iat, tmp(2,iat)-rxyz(2,iat), tmp(2,iat)-rxyz_tmp(2,iat)', &
  !            iat, tmp(2,iat)-rxyz(2,iat), tmp(2,iat)-rxyz_tmp(2,iat)
  !        write(*,'(a,i4,2es16.6)') 'iat, tmp(3,iat)-rxyz(3,iat), tmp(3,iat)-rxyz_tmp(3,iat)', &
  !            iat, tmp(3,iat)-rxyz(3,iat), tmp(3,iat)-rxyz_tmp(3,iat)
  !    end do
  !end if

  !if (bigdft_mpi%iproc==0) call yaml_map('rxyz_tmp end',rxyz_tmp)
  !if (bigdft_mpi%iproc==0) call yaml_map('tmp end',tmp)

  ! Define the new forces
  fxyz = rxyz_tmp - tmp
  fxyz = fxyz/alpha

  !!if (bigdft_mpi%iproc==0) call yaml_map('force end',fxyz)

  ! Test
  rxyz_tmp = rxyz+alpha*fxyz
  call xyzint(rxyz_tmp, nat, na, nb, nc, degree, geo_tmp)
  !!#  if (bigdft_mpi%iproc==0) call yaml_map('cartesian end before',rxyz)
  !!#  if (bigdft_mpi%iproc==0) call yaml_map('cartesian end after',rxyz_tmp)
  !!#  if (bigdft_mpi%iproc==0) call yaml_map('internal end',geo_tmp)


  call f_free(na)
  call f_free(nb)
  call f_free(nc)
  call f_free(geo)
  call f_free(rxyz_tmp)
  call f_free(rxyz_shifted)
  call f_free(geo_tmp)
  call f_free(fxyz_int)
  call f_free(tmp)

  call f_release_routine()

end subroutine internal_forces

!> wrapper for the routine below
subroutine constraints_internal(astruct)
  use module_atoms, only: atomic_structure
  implicit none
  type(atomic_structure), intent(inout) :: astruct
  call keep_internal_coordinates_constraints(astruct%nat, astruct%rxyz_int, astruct%ixyz_int, astruct%ifrztyp, astruct%rxyz)
end subroutine constraints_internal

subroutine keep_internal_coordinates_constraints(nat, rxyz_int, ixyz_int, ifrozen, rxyz)
  use module_base
  use dynamic_memory
  use internal_coordinates
  use yaml_output
  implicit none

  ! Calling arguments
  integer,intent(in) :: nat
  real(gp),dimension(3,nat),intent(in) :: rxyz_int
  integer,dimension(3,nat),intent(in) :: ixyz_int
  integer,dimension(nat),intent(in) :: ifrozen
  real(gp),dimension(3,nat),intent(inout) :: rxyz

  ! Local variables
  integer :: iat, ii
  integer,dimension(:),allocatable :: na, nb, nc
  real(gp),parameter :: degree=57.29578d0
  real(gp),dimension(:,:),allocatable :: geo
  real(gp),parameter :: alpha=1.d0
  real(kind=8),dimension(3) :: shift
  logical :: fix_bond, fix_phi, fix_theta

  call f_routine(id='internal_forces')

  ! Using internal coordinates the first atom is by definition at (0,0,0), so
  ! the global shift is just given by rxyz(:,1).
  shift=rxyz(:,1)

  na = f_malloc(nat,id='na')
  nb = f_malloc(nat,id='nb')
  nc = f_malloc(nat,id='nc')
  geo = f_malloc((/3,nat/),id='geo')

  na=ixyz_int(1,:)
  nb=ixyz_int(2,:)
  nc=ixyz_int(3,:)


  ! Transform the atomic positions to internal coordinates
  call xyzint(rxyz, nat, na, nb, nc, degree, geo)

  ! The bond angle must be modified (take 180 degrees minus the angle)
  geo(2:2,1:nat) = 180.d0 - geo(2:2,1:nat)
  ! convert to rad
  geo(2:3,1:nat) = geo(2:3,1:nat) / degree

  ! Apply some constraints if required
  do iat=1,nat
     ii=ifrozen(iat)
     fix_theta = (mod(ii,10)==2)
     if (fix_theta) ii=ii-2
     fix_phi = (mod(ii,100)==20)
     if (fix_phi) ii=ii-20
     fix_bond = (mod(ii,1000)==200)
     if (fix_bond) then
        ! keep the original value, i.e. don't let this value be modified by the forces
        geo(1,iat)=rxyz_int(1,iat)
        if (bigdft_mpi%iproc==0) call yaml_map('keep internal coordinate fixed',(/1,iat/))
     end if
     if (fix_phi) then
        ! keep the original value, i.e. don't let this value be modified by the forces
        geo(2,iat)=rxyz_int(2,iat)
        if (bigdft_mpi%iproc==0) call yaml_map('keep internal coordinate fixed',(/2,iat/))
     end if
     if (fix_theta) then
        ! keep the original value, i.e. don't let this value be modified by the forces
        geo(3,iat)=rxyz_int(3,iat)
        if (bigdft_mpi%iproc==0) call yaml_map('keep internal coordinate fixed',(/3,iat/))
     end if
  end do


  ! Transform the atomic positions back to cartesian coordinates
  call internal_to_cartesian(nat, na, nb, nc, geo, rxyz)


  call f_free(na)
  call f_free(nb)
  call f_free(nc)
  call f_free(geo)

  call f_release_routine()

end subroutine keep_internal_coordinates_constraints<|MERGE_RESOLUTION|>--- conflicted
+++ resolved
@@ -8,11 +8,7 @@
 !!    For the list of contributors, see ~/AUTHORS
 
 !> calculate the forces terms for PCM
-<<<<<<< HEAD
-subroutine soft_PCM_forces(mesh,n1,n2,n3p,i3s,nat,radii,cavity,rxyz,eps,np2epm1,fpcm)
-=======
-subroutine soft_PCM_forces(mesh,n1,n2,n3p,i3s,nat,radii,cavity,rxyz,np2,fpcm,depsilon)
->>>>>>> 42ad5943
+subroutine soft_PCM_forces(mesh,n1,n2,n3p,i3s,nat,radii,cavity,rxyz,eps,np2,fpcm,depsilon)
   use module_defs, only: dp,gp
   use environment, only: cavity_data,rigid_cavity_forces
   use box
@@ -23,24 +19,15 @@
   integer, intent(in) :: n1,n2,n3p,nat,i3s
   real(dp), dimension(nat), intent(in) :: radii
   real(dp), dimension(3,nat), intent(in) :: rxyz
-<<<<<<< HEAD
   real(dp), dimension(n1,n2,n3p), intent(in) :: eps !<dielectric function epsilon in the space
-  real(dp), dimension(n1,n2,n3p), intent(in) :: np2epm1 !<square of potential gradient times epsilon(r)-1
-=======
   real(dp), dimension(n1,n2,n3p), intent(in) :: np2 !<square of potential gradient
->>>>>>> 42ad5943
   real(dp), dimension(3,nat), intent(inout) :: fpcm !<forces
   real(dp), dimension(3,n1,n2,n3p), intent(in) :: depsilon !<dielectric funtion
   !local variables
   real(dp), parameter :: thr=1.e-10
   integer :: i,i1,i2,i3
-<<<<<<< HEAD
   real(dp) :: tt,epr
-  real(dp), dimension(3) :: v,origin
-=======
-  real(dp) :: tt
   real(dp), dimension(3) :: v,origin,deps
->>>>>>> 42ad5943
 
   !mesh=cell_new(geocode,[n1,n2,n3],hgrids)
 
@@ -50,21 +37,13 @@
      do i2=1,n2
         v(2)=cell_r(mesh,i2,dim=2)
         do i1=1,n1
-<<<<<<< HEAD
-           tt=np2epm1(i1,i2,i3)
+           tt=np2(i1,i2,i3)
            epr=eps(i1,i2,i3)
-           if (abs(tt) < thr) cycle
-           v(1)=cell_r(mesh,i1,dim=1)
-           v=v-origin
-           call rigid_cavity_forces(cavity,mesh,v,nat,rxyz,radii,epr,tt,fpcm)
-=======
-           tt=np2(i1,i2,i3)
            deps(:)=depsilon(:,i1,i2,i3)
            if (abs(tt) < thr) cycle
            v(1)=cell_r(mesh,i1,dim=1)
            v=v-origin
-           call rigid_cavity_forces(cavity,mesh,v,nat,rxyz,radii,tt,fpcm,deps)
->>>>>>> 42ad5943
+           call rigid_cavity_forces(.false.,cavity,mesh,v,nat,rxyz,radii,epr,tt,fpcm,deps)
         end do
      end do
   end do
