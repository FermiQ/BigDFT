--- conflicted
+++ resolved
@@ -380,7 +380,7 @@
   call clean_forces(iproc,atoms,rxyz,fxyz,fnoise)
 
   ! Apply symmetries when needed
-  if (atoms%sym%symObj >= 0) call symmetrise_forces(iproc,fxyz,atoms)
+  if (atoms%astruct%sym%symObj >= 0) call symmetrise_forces(iproc,fxyz,atoms)
 
   if (iproc == 0) call write_forces(atoms,fxyz)
 
@@ -428,12 +428,6 @@
 !!$     write(77,'(a30,3(1x,e10.3))') 'translat. force total pot ',sumx,sumy,sumz
 !!$     write(77,'(a30,3(1x,e10.3))') 'translat. force ionic pot ',fumx,fumy,fumz
 !!$  endif
-<<<<<<< HEAD
-=======
-
-  ! Apply symmetries when needed
-  if (atoms%astruct%sym%symObj >= 0) call symmetrise_forces(iproc,fxyz,atoms)
->>>>>>> 14c7d159
 end subroutine calculate_forces
 
 
