--- conflicted
+++ resolved
@@ -793,21 +793,16 @@
   real(gp), dimension(2,2,3) :: offdiagarr
   real(gp), dimension(:,:), allocatable :: fxyz_orb
   real(dp), dimension(:,:,:,:,:,:,:), allocatable :: scalprod
-<<<<<<< HEAD
   integer :: ierr,ilr
   real(gp), dimension(6) :: sab
+  type(gaussian_basis),dimension(at%ntypes)::proj_G
 
   call to_zero(6,strten(1)) 
-=======
-  type(gaussian_basis),dimension(at%ntypes)::proj_G
-!  type(gaussian_basis)::proj_G
-
-  !G is only used for PAW
+  
+  !nullify PAW objects
   do iatyp=1,at%ntypes
     call nullify_gaussian_basis(proj_G(iatyp))
   end do
-  !call nullify_gaussian_basis(proj_G)
->>>>>>> 8549ffee
 
   !quick return if no orbitals on this processor
   if (orbs%norbp == 0) return
@@ -893,19 +888,11 @@
            ityp=at%iatype(iat)
               !calculate projectors
               istart_c=1
-<<<<<<< HEAD
               call atom_projector(ikpt,iat,idir,istart_c,iproj,nlpspd%nprojel,&
                    lr,hx,hy,hz,rxyz(1,iat),at,orbs,nlpspd%plr(iat),&
-                   proj,nwarnings)
+                   proj,nwarnings,proj_G)
 !              print *,'iat,ilr,idir,sum(proj)',iat,ilr,idir,sum(proj)
  
-=======
-!              call atom_projector(ikpt,iat,idir,istart_c,iproj,&
-!                   n1,n2,n3,hx,hy,hz,rxyz,at,orbs,nlpspd,proj,nwarnings,G(at%iatype(iat)))
-              call atom_projector(ikpt,iat,idir,istart_c,iproj,&
-                   n1,n2,n3,hx,hy,hz,rxyz,at,orbs,nlpspd,proj,nwarnings,proj_G)
-
->>>>>>> 8549ffee
               !calculate the contribution for each orbital
               !here the nspinor contribution should be adjusted
               ! loop over all my orbitals
