--- conflicted
+++ resolved
@@ -806,12 +806,8 @@
      orbs,nlpsp,wfd,psi,fsep,refill,strten)
   use module_base
   use module_types
-<<<<<<< HEAD
-=======
-  use gaussians, only: gaussian_basis, nullify_gaussian_basis
   use psp_projectors, only: PSPCODE_HGH,PSPCODE_HGH_K,PSPCODE_HGH_K_NLCC,&
        PSPCODE_PAW
->>>>>>> 55f338f9
   implicit none
   !Arguments-------------
   type(atoms_data), intent(in) :: at
