!>  @file
!!  Routines to calculate the local part of atomic forces
!! @author
!!    Copyright (C) 2007-2011 BigDFT group
!!    This file is distributed under the terms of the
!!    GNU General Public License, see ~/COPYING file
!!    or http://www.gnu.org/copyleft/gpl.txt .
!!    For the list of contributors, see ~/AUTHORS 


subroutine forces_via_finite_differences(iproc,nproc,atoms,inputs,energy,fxyz,fnoise,rst,infocode)
  use module_base
  use module_types
  implicit none
  integer, intent(in) :: iproc,nproc
  integer, intent(inout) :: infocode
  real(gp), intent(inout) :: energy,fnoise
  type(input_variables), intent(inout) :: inputs
  type(atoms_data), intent(inout) :: atoms
  type(restart_objects), intent(inout) :: rst
  real(gp), dimension(3,atoms%nat), intent(inout) :: fxyz
  !local variables
  character(len=*), parameter :: subname='forces_via_finite_differences'
  character(len=4) :: cc
  integer :: ik,km,n_order,i_all,i_stat,iat,ii,i,k,order,iorb_ref
  real(gp) :: dd,alat,functional_ref,fd_alpha,energy_ref
  real(gp), dimension(3) :: fd_step
  real(gp), dimension(6) :: strten
  integer, dimension(:), allocatable :: kmoves
  real(gp), dimension(:), allocatable :: functional,dfunctional
  real(gp), dimension(:,:), allocatable :: rxyz_ref,fxyz_fake

  interface
     subroutine cluster(nproc,iproc,atoms,rxyz,energy,fxyz,strten,fnoise,&
          &   psi,Glr,gaucoeffs,gbd,orbs,rxyz_old,hx_old,hy_old,hz_old,in,GPU,infocode)
       use module_base
       use module_types
       implicit none
       integer, intent(in) :: nproc,iproc
       integer, intent(out) :: infocode
       real(gp), intent(inout) :: hx_old,hy_old,hz_old
       type(input_variables), intent(in) :: in
       type(locreg_descriptors), intent(inout) :: Glr
       type(atoms_data), intent(inout) :: atoms
       type(gaussian_basis), intent(inout) :: gbd
       type(orbitals_data), intent(inout) :: orbs
       type(GPU_pointers), intent(inout) :: GPU
       real(gp), intent(out) :: energy,fnoise
       real(gp), dimension(3,atoms%nat), intent(inout) :: rxyz_old
       real(gp), dimension(3,atoms%nat), target, intent(inout) :: rxyz
       real(gp), dimension(6), intent(out) :: strten
       real(gp), dimension(3,atoms%nat), intent(out) :: fxyz
       real(wp), dimension(:), pointer :: psi
       real(wp), dimension(:,:), pointer :: gaucoeffs
     END SUBROUTINE cluster
  end interface

  if (iproc == 0) then
     write(*,*)
     write(*,'(1x,a,59("="))') '=Forces via finite Difference '
  end if

  !read the file (experimental version)
  open(unit=79,file='input.finite_difference_forces',status='unknown')
  read(79,*) order,fd_alpha
  read(79,*) iorb_ref
  close(unit=79)

  !read the step size
  ! Initialize freq_step (step to move atoms)
  fd_step(1) = fd_alpha*inputs%hx
  fd_step(2) = fd_alpha*inputs%hy
  fd_step(3) = fd_alpha*inputs%hz

  !first, mark the reference energy
  energy_ref=energy

  !assign the reference
  functional_ref=functional_definition(iorb_ref,energy)

  if (order == -1) then
     n_order = 1
     allocate(kmoves(n_order+ndebug),stat=i_stat)
     kmoves = (/ -1 /)
  else if (order == 1) then
     n_order = 1
     allocate(kmoves(n_order+ndebug),stat=i_stat)
     kmoves = (/ 1 /)
  else if (order == 2) then
     n_order = 2
     allocate(kmoves(n_order+ndebug),stat=i_stat)
     kmoves = (/ -1, 1 /)
  else if (order == 3) then
     n_order = 4
     allocate(kmoves(n_order+ndebug),stat=i_stat)
     kmoves = (/ -2, -1, 1, 2 /)
  else
     print *, "Finite Differences: This order",order," is not implemented!"
     stop
  end if
  call memocc(i_stat,kmoves,'kmoves',subname)

  allocate(functional(n_order+ndebug),stat=i_stat)
  call memocc(i_stat,functional,'functional',subname)
  allocate(dfunctional(3*atoms%nat+ndebug),stat=i_stat)
  call memocc(i_stat,dfunctional,'dfunctional',subname)
  allocate(rxyz_ref(3,atoms%nat+ndebug),stat=i_stat)
  call memocc(i_stat,rxyz_ref,'rxyz_ref',subname)
  allocate(fxyz_fake(3,atoms%nat+ndebug),stat=i_stat)
  call memocc(i_stat,fxyz_fake,'fxyz_fake',subname)


  call razero(3*atoms%nat,dfunctional)

  !write reference in the array
  call dcopy(3*atoms%nat,rst%rxyz_new,1,rxyz_ref,1)

  do iat=1,atoms%nat

     if (atoms%ifrztyp(iat) == 1) then
        if (iproc == 0) write(*,"(1x,a,i0,a)") '=F:The atom ',iat,' is frozen.'
        cycle
     end if

     do i=1,3 !a step in each of the three directions
        ii = i+3*(iat-1)
        if (i==1) then
           alat=atoms%alat1
           cc(3:4)='*x'
        else if (i==2) then
           alat=atoms%alat2
           cc(3:4)='*y'
        else
           alat=atoms%alat3
           cc(3:4)='*z'
        end if
        km = 0
        functional=0.0_gp
        do ik=1,n_order
           k = kmoves(ik)
           !-1-> 1, 1 -> 2, y = ( x + 3 ) / 2
           km = km + 1
           write(cc(1:2),"(i2)") k
           !Displacement
           dd=real(k,gp)*fd_step(i)
           !We copy atomic positions (not necessary)
           call dcopy(3*atoms%nat,rxyz_ref,1,rst%rxyz_new,1)
           if (iproc == 0) then
              write(*,"(1x,a,i0,a,a,a,1pe20.10,a)") &
                   '=FD Move the atom ',iat,' in the direction ',cc,' by ',dd,' bohr'
           end if
           if (atoms%geocode == 'P') then
              rst%rxyz_new(i,iat)=modulo(rxyz_ref(i,iat)+dd,alat)
           else if (atoms%geocode == 'S') then
              rst%rxyz_new(i,iat)=modulo(rxyz_ref(i,iat)+dd,alat)
           else
              rst%rxyz_new(i,iat)=rxyz_ref(i,iat)+dd
           end if
           inputs%inputPsiId=1
           !here we should call cluster
           call cluster(nproc,iproc,atoms,rst%rxyz_new,energy,fxyz_fake,strten,fnoise,&
                rst%psi,rst%Lzd%Glr,rst%gaucoeffs,rst%gbd,rst%orbs,&
                rst%rxyz_old,rst%hx_old,rst%hy_old,rst%hz_old,inputs,rst%GPU,infocode)

           !assign the quantity which should be differentiated
           functional(km)=functional_definition(iorb_ref,energy)
!!$           if (iorb_ref==0) then
!!$              functional(km)=energy
!!$           else if (iorb_ref==-1) then
!!$              functional(km)=rst%orbs%HLgap
!!$           else if(iorb_ref < -1) then      !definition which brings to the neutral fukui function (chemical potential)
!!$              !definition which brings Chemical potential
!!$              functional(km)=-abs(rst%orbs%eval(-iorb_ref)+ 0.5_gp*rst%orbs%HLgap)
!!$           else
!!$              functional(km)=rst%orbs%eval(iorb_ref)
!!$           end if
           
        end do
        ! Build the finite-difference quantity if the calculatio has converged properly
        if (infocode ==0) then
           !Force is -dE/dR
           if (order == -1) then
              dd = - (functional_ref - functional(1))/fd_step(i)
           else if (order == 1) then
              dd = - (functional(1) - functional_ref)/fd_step(i)
           else if (order == 2) then
              dd = - (functional(2) - functional(1))/(2.0_gp*fd_step(i))
           else if (order == 3) then
              dd = - (functional(4) + functional(3) - functional(2) - functional(1))/(6.d0*fd_step(i))
           else
              stop "BUG (FD_forces): this order is not defined"
           end if
           !if (abs(dd).gt.1.d-10) then
           dfunctional(ii) = dd
           !end if
        else
           if (iproc==0)&
                write(*,*)'ERROR: the wavefunctions have not converged properly, meaningless result. Exiting. Infocode:',infocode
           stop
        end if
        
     end do
  end do

  !copy the final value of the energy and of the dfunctional
  if (.not. experimental_modulebase_var_onlyfion) then !normal case
     call dcopy(3*atoms%nat,dfunctional,1,fxyz,1)
  else
     call axpy(3*atoms%nat,2.0_gp*rst%orbs%norb,dfunctional(1),1,fxyz(1,1),1)
  end if
  !clean the center mass shift and the torque in isolated directions
  call clean_forces(iproc,atoms,rxyz_ref,fxyz,fnoise)

  energy=functional_ref

  if (iproc == 0) then
     write(*,"(1x,2(a,1pe20.10))") &
          '=FD Step done, Internal Energy:',energy_ref,' functional value:', functional_ref
  end if


  i_all=-product(shape(kmoves))*kind(kmoves)
  deallocate(kmoves,stat=i_stat)
  call memocc(i_stat,i_all,'kmoves',subname)
  i_all=-product(shape(functional))*kind(functional)
  deallocate(functional,stat=i_stat)
  call memocc(i_stat,i_all,'functional',subname)
  i_all=-product(shape(dfunctional))*kind(dfunctional)
  deallocate(dfunctional,stat=i_stat)
  call memocc(i_stat,i_all,'dfunctional',subname)
  i_all=-product(shape(rxyz_ref))*kind(rxyz_ref)
  deallocate(rxyz_ref,stat=i_stat)
  call memocc(i_stat,i_all,'rxyz_ref',subname)
  i_all=-product(shape(fxyz_fake))*kind(fxyz_fake)
  deallocate(fxyz_fake,stat=i_stat)
  call memocc(i_stat,i_all,'fxyz_fake',subname)

contains
  
  function functional_definition(iorb_ref,energy)
    use module_base
    use module_types
    implicit none
    integer, intent(in) :: iorb_ref
    real(gp), intent(in) :: energy
    real(gp) :: functional_definition
    !local variables
    real(gp) :: mu

    !chemical potential =1/2(e_HOMO+e_LUMO)= e_HOMO + 1/2 GAP (the sign is to be decided - electronegativity?)
    !definition which brings to Chemical Potential
    if (rst%orbs%HLgap/=UNINITIALIZED(rst%orbs%HLgap) .and. iorb_ref< -1) then
       mu=-abs(rst%orbs%eval(-iorb_ref)+ 0.5_gp*rst%orbs%HLgap) 
    else
       mu=UNINITIALIZED(1.0_gp)
    end if

    !assign the reference
    if (iorb_ref==0) then
       functional_definition=energy
    else if (iorb_ref == -1) then
       if (rst%orbs%HLgap/=UNINITIALIZED(rst%orbs%HLgap)) then
          functional_definition=rst%orbs%HLgap !here we should add the definition which brings to Fukui function
       else
          stop ' ERROR (FDforces): gap not defined' 
       end if
    else if(iorb_ref < -1) then      !definition which brings to the neutral fukui function (chemical potential)
       if (rst%orbs%HLgap/=UNINITIALIZED(rst%orbs%HLgap)) then
          functional_definition=mu!-mu*real(2*orbs%norb,gp)+energy
       else
          stop ' ERROR (FDforces): gap not defined, chemical potential cannot be calculated' 
       end if
    else
       functional_definition=rst%orbs%eval(iorb_ref)
    end if
    
  end function functional_definition

end subroutine forces_via_finite_differences

subroutine calculate_forces(iproc,nproc,Glr,atoms,orbs,nlpspd,rxyz,hx,hy,hz,proj,i3s,n3p,nspin,&
     refill_proj,ngatherarr,rho,pot,potxc,psi,fion,fdisp,fxyz,&
     ewaldstr,hstrten,xcstr,strten,fnoise,pressure,psoffset)
  use module_base
  use module_types
<<<<<<< HEAD
  use module_interfaces, expet_this_one => calculate_forces
=======
  use module_interfaces, except_this_one => calculate_forces
>>>>>>> a37e5de7
  implicit none
  logical, intent(in) :: refill_proj
  integer, intent(in) :: iproc,nproc,i3s,n3p,nspin
  real(gp), intent(in) :: hx,hy,hz,psoffset
  type(locreg_descriptors), intent(in) :: Glr
  type(atoms_data), intent(in) :: atoms
  type(orbitals_data), intent(in) :: orbs
  type(nonlocal_psp_descriptors), intent(in) :: nlpspd
  integer, dimension(0:nproc-1,2), intent(in) :: ngatherarr 
  real(wp), dimension(nlpspd%nprojel), intent(in) :: proj
  real(wp), dimension(Glr%d%n1i,Glr%d%n2i,n3p), intent(in) :: rho,pot,potxc
  real(wp), dimension(Glr%wfd%nvctr_c+7*Glr%wfd%nvctr_f,orbs%nspinor,orbs%norbp), intent(in) :: psi
  real(gp), dimension(6), intent(in) :: ewaldstr,hstrten,xcstr
  real(gp), dimension(3,atoms%nat), intent(in) :: rxyz,fion,fdisp
  real(gp), intent(out) :: fnoise,pressure
  real(gp), dimension(6), intent(out) :: strten
  real(gp), dimension(3,atoms%nat), intent(out) :: fxyz
  !local variables
  integer :: ierr,iat,i,j
  real(gp) :: charge,ucvol
  real(gp), dimension(6,4) :: strtens!local,nonlocal,kin,erf
  character(len=16), dimension(4) :: messages


  call to_zero(6,strten(1))

  call to_zero(6*4,strtens(1,1))


  call local_forces(iproc,atoms,rxyz,0.5_gp*hx,0.5_gp*hy,0.5_gp*hz,&
       Glr%d%n1,Glr%d%n2,Glr%d%n3,n3p,i3s,Glr%d%n1i,Glr%d%n2i,rho,pot,fxyz,strtens(1,1),charge)

  !calculate forces originated by rhocore
  call rhocore_forces(iproc,atoms,nspin,Glr%d%n1,Glr%d%n2,Glr%d%n3,Glr%d%n1i,Glr%d%n2i,n3p,i3s,&
       0.5_gp*hx,0.5_gp*hy,0.5_gp*hz,rxyz,potxc,fxyz)
  
  if (iproc == 0 .and. verbose > 1) write( *,'(1x,a)',advance='no')'Calculate nonlocal forces...'
 
  call nonlocal_forces(iproc,Glr,hx,hy,hz,atoms,rxyz,&
       orbs,nlpspd,proj,Glr%wfd,psi,fxyz,refill_proj,strtens(1,2))

  if (iproc == 0 .and. verbose > 1) write( *,'(1x,a)')'done.'

  if (atoms%geocode == 'P') then
     call local_hamiltonian_stress(iproc,orbs,Glr,hx,hy,hz,psi,strtens(1,3))

     call erf_stress(atoms,rxyz,0.5_gp*hx,0.5_gp*hy,0.5_gp*hz,Glr%d%n1i,Glr%d%n2i,Glr%d%n3i,n3p,&
          iproc,nproc,ngatherarr,rho,strtens(1,4)) !shouud not be reduced for the moment
  end if

  ! Add up all the force contributions
  if (nproc > 1) then
     call mpiallred(fxyz(1,1),3*atoms%nat,MPI_SUM,MPI_COMM_WORLD,ierr)
       if (atoms%geocode == 'P') &
            call mpiallred(strtens(1,1),6*3,MPI_SUM,MPI_COMM_WORLD,ierr) !do not reduce erfstr
     call mpiallred(charge,1,MPI_SUM,MPI_COMM_WORLD,ierr)
  end if

  !volume element for local stress
  strtens(:,1)=strtens(:,1)/real(Glr%d%n1i*Glr%d%n2i*Glr%d%n3i,dp)
  strtens(1:3,1)=strtens(1:3,1)+charge*psoffset&
       /real(0.5_gp*hx*0.5_gp*hy*0.5_gp*hz,gp)**2.0_gp/real(Glr%d%n1i*Glr%d%n2i*Glr%d%n3i,dp)**2.0_gp

  if (atoms%geocode == 'P') then
     ucvol=atoms%alat1*atoms%alat2*atoms%alat3 !orthorombic cell
     !sum and symmetrize results
     if (iproc==0 .and. verbose > 2)call write_strten_info(.false.,ewaldstr,ucvol,pressure,'Ewald')
     if (iproc==0 .and. verbose > 2)call write_strten_info(.false.,hstrten,ucvol,pressure,'Hartree')
     if (iproc==0 .and. verbose > 2)call write_strten_info(.false.,xcstr,ucvol,pressure,'XC')
     do j=1,6
        strten(j)=ewaldstr(j)+hstrten(j)+xcstr(j)
     end do
     messages(1)='PSP Short Range'
     messages(2)='PSP Projectors'
     messages(3)='Kinetic'
     messages(4)='PSP Long Range'
     !here we should add the pretty printings
     do i=1,4
        if (atoms%sym%symObj >= 0) call symm_stress((iproc==0),strtens(1,i),atoms%sym%symObj)
        if (iproc==0 .and. verbose>2)&
             call write_strten_info(.false.,strtens(1,i),ucvol,pressure,trim(messages(i)))
        do j=1,6
           strten(j)=strten(j)+strtens(j,i)
        end do
     end do
     !final result
     pressure=(strten(1)+strten(2)+strten(3))/3.0_gp
     if (iproc==0)call write_strten_info(.true.,strten,ucvol,pressure,'Total')
  end if

!!$  if (iproc == 0) then
!!$     sumx=0.d0 ; sumy=0.d0 ; sumz=0.d0
!!$     fumx=0.d0 ; fumy=0.d0 ; fumz=0.d0
!!$     do iat=1,atoms%nat
!!$        sumx=sumx+fxyz(1,iat) ; sumy=sumy+fxyz(2,iat) ; sumz=sumz+fxyz(3,iat)
!!$        fumx=fumx+fion(1,iat) ; fumy=fumy+fion(2,iat) ; fumz=fumz+fion(3,iat)
!!$     enddo
!!$     write(77,'(a30,3(1x,e10.3))') 'translat. force total pot ',sumx,sumy,sumz
!!$     write(77,'(a30,3(1x,e10.3))') 'translat. force ionic pot ',fumx,fumy,fumz
!!$  endif

  !add to the forces the ionic and dispersion contribution 
  if (.not. experimental_modulebase_var_onlyfion) then !normal case
     do iat=1,atoms%nat
        fxyz(1,iat)=fxyz(1,iat)+fion(1,iat)+fdisp(1,iat)
        fxyz(2,iat)=fxyz(2,iat)+fion(2,iat)+fdisp(2,iat)
        fxyz(3,iat)=fxyz(3,iat)+fion(3,iat)+fdisp(3,iat)
     enddo
  else
     call vcopy(3*atoms%nat,fion(1,1),1,fxyz(1,1),1)
  end if
  !clean the center mass shift and the torque in isolated directions
  call clean_forces(iproc,atoms,rxyz,fxyz,fnoise)
  ! Apply symmetries when needed
  if (atoms%sym%symObj >= 0) call symmetrise_forces(iproc,fxyz,atoms)
end subroutine calculate_forces

!> calculate the contribution to the forces given by the core density charge
subroutine rhocore_forces(iproc,atoms,nspin,n1,n2,n3,n1i,n2i,n3p,i3s,hxh,hyh,hzh,rxyz,potxc,fxyz)
  use module_base
  use module_types
  implicit none
  integer, intent(in) :: iproc,n1i,n2i,n3p,i3s,nspin,n1,n2,n3
  real(gp), intent(in) :: hxh,hyh,hzh
  type(atoms_data), intent(in) :: atoms
  real(wp), dimension(n1i*n2i*n3p*nspin), intent(in) :: potxc
  real(gp), dimension(3,atoms%nat), intent(in) :: rxyz
  real(gp), dimension(3,atoms%nat), intent(inout) :: fxyz
  !local variables
  real(gp), parameter :: oneo4pi=.079577471545947_wp
  logical :: perx,pery,perz,gox,goy,goz
  integer :: ispin,ilcc,ityp,iat,jtyp,islcc,ngv,ngc,ig,ispinsh,ind
  integer :: nbl1,nbl2,nbl3,nbr1,nbr2,nbr3,isx,isy,isz,iex,iey,iez
  integer :: i1,i2,i3,j1,j2,j3
  real(gp) :: spinfac,rx,ry,rz,frcx,frcy,frcz,rloc,cutoff,x,y,z,r2
  real(gp) :: spherical_gaussian_value,drhoc,drhov,drhodr2

  if (atoms%donlcc) then
     if (iproc == 0) write(*,'(1x,a)',advance='no')'Calculate NLCC forces...'

     if (nspin==1) then
        spinfac=2.0_gp
     else if (nspin ==2) then
        spinfac=1.0_gp
     end if
     !perform the loop on any of the atoms which have this feature
     do iat=1,atoms%nat
        rx=rxyz(1,iat) 
        ry=rxyz(2,iat)
        rz=rxyz(3,iat)

        ityp=atoms%iatype(iat)
        frcx=0.0_gp
        frcy=0.0_gp
        frcz=0.0_gp
        if (atoms%nlcc_ngv(ityp)/=UNINITIALIZED(1) .or. atoms%nlcc_ngc(ityp)/=UNINITIALIZED(1) ) then

           !find the correct position of the nlcc parameters
           ilcc=0
           do jtyp=1,ityp-1
              ngv=atoms%nlcc_ngv(jtyp)
              if (ngv /= UNINITIALIZED(ngv)) ilcc=ilcc+(ngv*(ngv+1)/2)
              ngc=atoms%nlcc_ngc(jtyp)
              if (ngc /= UNINITIALIZED(ngc)) ilcc=ilcc+(ngc*(ngc+1))/2
           end do
           islcc=ilcc

           !find the maximum exponent of the core density
           ngv=atoms%nlcc_ngv(ityp)
           if (ngv==UNINITIALIZED(1)) ngv=0
           ngc=atoms%nlcc_ngc(ityp)
           if (ngc==UNINITIALIZED(1)) ngc=0
           rloc=0.0_gp
           do ig=1,(ngv*(ngv+1))/2+(ngc*(ngc+1))/2
              ilcc=ilcc+1
              rloc=max(rloc,atoms%nlccpar(0,ilcc))
           end do

           cutoff=10.d0*rloc

           !conditions for periodicity in the three directions
           perx=(atoms%geocode /= 'F')
           pery=(atoms%geocode == 'P')
           perz=(atoms%geocode /= 'F')

           call ext_buffers(perx,nbl1,nbr1)
           call ext_buffers(pery,nbl2,nbr2)
           call ext_buffers(perz,nbl3,nbr3)

           if (n3p >0) then

              isx=floor((rx-cutoff)/hxh)
              isy=floor((ry-cutoff)/hyh)
              isz=floor((rz-cutoff)/hzh)

              iex=ceiling((rx+cutoff)/hxh)
              iey=ceiling((ry+cutoff)/hyh)
              iez=ceiling((rz+cutoff)/hzh)
              do ispin=1,nspin
                 ispinsh=0
                 if (ispin==2) ispinsh=n1i*n2i*n3p
                 do i3=isz,iez
                    z=real(i3,kind=8)*hzh-rz
                    call ind_positions(perz,i3,n3,j3,goz)
                    j3=j3+nbl3+1
                    if (j3 >= i3s .and. j3 <= i3s+n3p-1) then
                       do i2=isy,iey
                          y=real(i2,kind=8)*hyh-ry
                          call ind_positions(pery,i2,n2,j2,goy)
                          if (goy) then
                             do i1=isx,iex
                                x=real(i1,kind=8)*hxh-rx
                                call ind_positions(perx,i1,n1,j1,gox)
                                if (gox) then
                                   r2=x**2+y**2+z**2
                                   ilcc=islcc
                                   drhov=0.0_dp
                                   do ig=1,(ngv*(ngv+1))/2
                                      ilcc=ilcc+1
                                      !derivative wrt r2
                                      drhov=drhov+&
                                           spherical_gaussian_value(r2,atoms%nlccpar(0,ilcc),atoms%nlccpar(1,ilcc),1)
                                   end do
                                   drhoc=0.0_dp
                                   do ig=1,(ngc*(ngc+1))/2
                                      ilcc=ilcc+1
                                      !derivative wrt r2
                                      drhoc=drhoc+&
                                           spherical_gaussian_value(r2,atoms%nlccpar(0,ilcc),atoms%nlccpar(1,ilcc),1)
                                   end do
                                   !forces in all the directions for the given atom
                                   ind=j1+1+nbl1+(j2+nbl2)*n1i+(j3-i3s+1-1)*n1i*n2i+ispinsh
                                   drhodr2=drhoc-drhov
                                   frcx=frcx+potxc(ind)*x*drhodr2
                                   frcy=frcy+potxc(ind)*y*drhodr2
                                   frcz=frcz+potxc(ind)*z*drhodr2
                                endif
                             enddo
                          end if
                       enddo
                    end if
                 enddo
              end do
           end if
        end if
        !assign contribution per atom
        fxyz(1,iat)=fxyz(1,iat)+frcx*hxh*hyh*hzh*spinfac*oneo4pi
        fxyz(2,iat)=fxyz(2,iat)+frcy*hxh*hyh*hzh*spinfac*oneo4pi
        fxyz(3,iat)=fxyz(3,iat)+frcz*hxh*hyh*hzh*spinfac*oneo4pi
        !print *,'iat,iproc',iat,iproc,frcx*hxh*hyh*hzh*spinfac*oneo4pi
     end do

     if (iproc == 0 .and. verbose > 1) write( *,'(1x,a)')'done.'
  end if
end subroutine rhocore_forces

subroutine write_strten_info(fullinfo,strten,volume,pressure,message)
  use module_base
  implicit none
  logical, intent(in) :: fullinfo
  real(gp), intent(in) :: volume,pressure
  character(len=*), intent(in) :: message
  real(gp), dimension(6), intent(in) :: strten
  !local variables
  
  write(*,'(1x,a)')'Stress Tensor, '//trim(message)//' contribution (Ha/Bohr^3):'
  write(*,'(1x,t10,10x,a,t30,10x,a,t50,10x,a)')'x','y','z'
  write(*,'(1x,a,t10,1pe20.12,t30,1pe20.12,t50,1pe20.12)')'x',strten(1),strten(4),strten(5)
  write(*,'(1x,a,t30,1pe20.12,t50,1pe20.12)')'y',strten(2),strten(6)
  write(*,'(1x,a,t50,1pe20.12)')'z',strten(3)

  if (fullinfo) then
     write(*,'(1x,a,1pe22.14,a,1pe14.6,a,1pe22.14)')'Pressure:',pressure,&
          ' (',pressure*GPaoAU,' GPa), P V:',pressure*volume
  end if
  

end subroutine write_strten_info


!>   Calculates the local forces acting on the atoms belonging to iproc
subroutine local_forces(iproc,at,rxyz,hxh,hyh,hzh,&
     n1,n2,n3,n3pi,i3s,n1i,n2i,rho,pot,floc,locstrten,charge)
  use module_base
  use module_types
  implicit none
  !Arguments---------
  type(atoms_data), intent(in) :: at
  integer, intent(in) :: iproc,n1,n2,n3,n3pi,i3s,n1i,n2i
  real(gp), intent(in) :: hxh,hyh,hzh 
  real(gp),intent(out) :: charge
  real(gp), dimension(3,at%nat), intent(in) :: rxyz
  real(dp), dimension(*), intent(in) :: rho,pot
  real(gp), dimension(3,at%nat), intent(out) :: floc
  real(gp), dimension(6), intent(out) :: locstrten
  !Local variables---------
  logical :: perx,pery,perz,gox,goy,goz
  real(kind=8) :: pi,prefactor,cutoff,rloc,Vel,rhoel
  real(kind=8) :: fxerf,fyerf,fzerf,fxion,fyion,fzion,fxgau,fygau,fzgau,forceleaked,forceloc
  real(kind=8) :: rx,ry,rz,x,y,z,arg,r2,xp,tt,Txx,Tyy,Tzz,Txy,Txz,Tyz
  integer :: i1,i2,i3,ind,iat,ityp,nloc,iloc
  integer :: nbl1,nbr1,nbl2,nbr2,nbl3,nbr3,j1,j2,j3,isx,isy,isz,iex,iey,iez
  !array of coefficients of the derivative
  real(kind=8), dimension(4) :: cprime 
  
  pi=4.d0*atan(1.d0)

  locstrten=0.0_gp

charge=0.d0
do i3=1,n3pi
        do i2=1,n2i
           do i1=1,n1i
              ind=i1+(i2-1)*n1i+(i3-1)*n1i*n2i
charge=charge+rho(ind)
           enddo
        enddo
     enddo
charge=charge*hxh*hyh*hzh

  if (iproc == 0 .and. verbose > 1) write(*,'(1x,a)',advance='no')'Calculate local forces...'
  forceleaked=0.d0

  !conditions for periodicity in the three directions
  perx=(at%geocode /= 'F')
  pery=(at%geocode == 'P')
  perz=(at%geocode /= 'F')

  call ext_buffers(perx,nbl1,nbr1)
  call ext_buffers(pery,nbl2,nbr2)
  call ext_buffers(perz,nbl3,nbr3)

  do iat=1,at%nat
     ityp=at%iatype(iat)
     !coordinates of the center
     rx=rxyz(1,iat) 
     ry=rxyz(2,iat) 
     rz=rxyz(3,iat)
     !inizialization of the forces
     !ion-ion term
     fxion=0.d0
     fyion=0.d0
     fzion=0.d0
     !ion-electron term, error function part
     fxerf=0.d0
     fyerf=0.d0
     fzerf=0.d0
     !ion-electron term, gaussian part
     fxgau=0.d0
     fygau=0.d0
     fzgau=0.d0
     !local stress tensor component for this atom
     Txx=0.0_gp
     Tyy=0.0_gp
     Tzz=0.0_gp
     Txy=0.0_gp
     Txz=0.0_gp
     Tyz=0.0_gp

     !building array of coefficients of the derivative of the gaussian part
     cprime(1)=2.d0*at%psppar(0,2,ityp)-at%psppar(0,1,ityp)
     cprime(2)=4.d0*at%psppar(0,3,ityp)-at%psppar(0,2,ityp)
     cprime(3)=6.d0*at%psppar(0,4,ityp)-at%psppar(0,3,ityp)
     cprime(4)=-at%psppar(0,4,ityp)

     ! determine number of local terms
     nloc=0
     do iloc=1,4
        if (at%psppar(0,iloc,ityp) /= 0.d0) nloc=iloc
     enddo

     !local part
     rloc=at%psppar(0,0,ityp)
     prefactor=real(at%nelpsp(ityp),kind=8)/(2.d0*pi*sqrt(2.d0*pi)*rloc**5)
     !maximum extension of the gaussian
     cutoff=10.d0*rloc

     isx=floor((rx-cutoff)/hxh)
     isy=floor((ry-cutoff)/hyh)
     isz=floor((rz-cutoff)/hzh)
     
     iex=ceiling((rx+cutoff)/hxh)
     iey=ceiling((ry+cutoff)/hyh)
     iez=ceiling((rz+cutoff)/hzh)

     !calculate the forces near the atom due to the error function part of the potential
     !calculate forces for all atoms only in the distributed part of the simulation box
     if (n3pi >0 ) then
        do i3=isz,iez
           z=real(i3,kind=8)*hzh-rz
           call ind_positions(perz,i3,n3,j3,goz) 
           j3=j3+nbl3+1
           do i2=isy,iey
              y=real(i2,kind=8)*hyh-ry
              call ind_positions(pery,i2,n2,j2,goy)
              do i1=isx,iex
                 x=real(i1,kind=8)*hxh-rx
                 call ind_positions(perx,i1,n1,j1,gox)
                 r2=x**2+y**2+z**2
                 arg=r2/rloc**2
                 xp=exp(-.5d0*arg)
                 if (j3 >= i3s .and. j3 <= i3s+n3pi-1  .and. goy  .and. gox ) then
                    ind=j1+1+nbl1+(j2+nbl2)*n1i+(j3-i3s+1-1)*n1i*n2i
                    !gaussian part
                    tt=0.d0
                    if (nloc /= 0) then
                       !derivative of the polynomial
                       tt=cprime(nloc)
                       do iloc=nloc-1,1,-1
                          tt=arg*tt+cprime(iloc)
                       enddo
                       rhoel=rho(ind)
                       forceloc=xp*tt*rhoel
                       fxgau=fxgau+forceloc*x
                       fygau=fygau+forceloc*y
                       fzgau=fzgau+forceloc*z
                       if (r2 /= 0.0_gp) then
                          Txx=Txx+forceloc*x*x
                          Tyy=Tyy+forceloc*y*y
                          Tzz=Tzz+forceloc*z*z
                          Txy=Txy+forceloc*x*y
                          Txz=Txz+forceloc*x*z
                          Tyz=Tyz+forceloc*y*z
                       end if
                    end if
                    !error function part
                    Vel=pot(ind)
                    fxerf=fxerf+xp*Vel*x
                    fyerf=fyerf+xp*Vel*y
                    fzerf=fzerf+xp*Vel*z
                 else if (.not. goz) then
                    !derivative of the polynomial
                    tt=cprime(nloc)
                    do iloc=nloc-1,1,-1
                       tt=arg*tt+cprime(iloc)
                    enddo
                    forceleaked=forceleaked+prefactor*xp*tt*rho(1) !(as a sample value)
                 endif
              end do
           end do
        end do
     end if

     !final result of the forces

     floc(1,iat)=fxion+(hxh*hyh*hzh*prefactor)*fxerf+(hxh*hyh*hzh/rloc**2)*fxgau
     floc(2,iat)=fyion+(hxh*hyh*hzh*prefactor)*fyerf+(hxh*hyh*hzh/rloc**2)*fygau
     floc(3,iat)=fzion+(hxh*hyh*hzh*prefactor)*fzerf+(hxh*hyh*hzh/rloc**2)*fzgau

     locstrten(1)=locstrten(1)+Txx/rloc/rloc
     locstrten(2)=locstrten(2)+Tyy/rloc/rloc
     locstrten(3)=locstrten(3)+Tzz/rloc/rloc
     locstrten(4)=locstrten(4)+Txy/rloc/rloc
     locstrten(5)=locstrten(5)+Txz/rloc/rloc
     locstrten(6)=locstrten(6)+Tyz/rloc/rloc
!!!     !only for testing purposes, printing the components of the forces for each atoms
!!!     write(10+iat,'(2(1x,3(1x,1pe12.5)))') &
!!!          (hxh*hyh*hzh*prefactor)*fxerf,(hxh*hyh*hzh*prefactor)*fyerf,&
!!!          (hxh*hyh*hzh*prefactor)*fzerf,(hxh*hyh*hzh/rloc**2)*fxgau,(hxh*hyh*hzh/rloc**2)*fygau,(hxh*hyh*hzh/rloc**2)*fzgau

  end do !iat

!write(*,*) 'iproc,charge:',iproc,charge

!locstrten(1:3)=locstrten(1:3)+charge*psoffset/(hxh*hyh*hzh)/real(n1i*n2i*n3pi,kind=8)

  forceleaked=forceleaked*hxh*hyh*hzh
  if (iproc == 0 .and. verbose > 1) write(*,'(a,1pe12.5)') 'done. Leaked force: ',forceleaked

END SUBROUTINE local_forces


!>  Calculates the nonlocal forces on all atoms arising from the wavefunctions 
!!  belonging to iproc and adds them to the force array
!!   recalculate the projectors at the end if refill flag is .true.
subroutine nonlocal_forces(iproc,lr,hx,hy,hz,at,rxyz,&
     orbs,nlpspd,proj,wfd,psi,fsep,refill,strten)
  use module_base
  use module_types
  implicit none
  !Arguments-------------
  type(atoms_data), intent(in) :: at
  type(wavefunctions_descriptors), intent(in) :: wfd
  type(nonlocal_psp_descriptors), intent(in) :: nlpspd
  logical, intent(in) :: refill
  integer, intent(in) :: iproc
  real(gp), intent(in) :: hx,hy,hz
  type(locreg_descriptors) :: lr
  type(orbitals_data), intent(in) :: orbs
  real(gp), dimension(3,at%nat), intent(in) :: rxyz
  real(wp), dimension((wfd%nvctr_c+7*wfd%nvctr_f)*orbs%norbp*orbs%nspinor), intent(inout) :: psi
  real(wp), dimension(nlpspd%nprojel), intent(inout) :: proj
  real(gp), dimension(3,at%nat), intent(inout) :: fsep
  real(gp), dimension(6), intent(out) :: strten
  !local variables--------------
  character(len=*), parameter :: subname='nonlocal_forces'
  integer :: istart_c,iproj,iat,ityp,i,j,l,m
  integer :: mbseg_c,mbseg_f,jseg_c,jseg_f
  integer :: mbvctr_c,mbvctr_f,iorb,nwarnings,nspinor,ispinor,jorbd
  real(gp) :: offdiagcoeff,hij,sp0,spi,sp0i,sp0j,spj,orbfac,strc,Enl,vol
  integer :: idir,i_all,i_stat,ncplx,icplx,isorb,ikpt,ieorb,istart_ck,ispsi_k,ispsi,jorb
  real(gp), dimension(2,2,3) :: offdiagarr
  real(gp), dimension(:,:), allocatable :: fxyz_orb
  real(dp), dimension(:,:,:,:,:,:,:), allocatable :: scalprod
  integer :: ierr,ilr
  real(gp), dimension(9) :: sab

  call to_zero(6,strten(1)) 

  !quick return if no orbitals on this processor
  if (orbs%norbp == 0) return
     
  !always put complex scalprod
  !also nspinor for the moment is the biggest as possible

  !  allocate(scalprod(2,0:3,7,3,4,at%nat,orbs%norbp*orbs%nspinor+ndebug),stat=i_stat)
  ! need more components in scalprod to calculate terms like dp/dx*psi*x
  allocate(scalprod(2,0:12,7,3,4,at%nat,orbs%norbp*orbs%nspinor+ndebug),stat=i_stat)
  call memocc(i_stat,scalprod,'scalprod',subname)
  call razero(2*4*7*3*4*at%nat*orbs%norbp*orbs%nspinor,scalprod)


  Enl=0._gp
  !strten=0.d0
  vol=hx*real((lr%d%n1+1),gp)*hy*real((lr%d%n2+1),gp)*hz*real((lr%d%n3+1),gp)
  sab=0.d0

  !calculate the coefficients for the off-diagonal terms
  do l=1,3
     do i=1,2
        do j=i+1,3
           offdiagcoeff=0.0_gp
           if (l==1) then
              if (i==1) then
                 if (j==2) offdiagcoeff=-0.5_gp*sqrt(3._gp/5._gp)
                 if (j==3) offdiagcoeff=0.5_gp*sqrt(5._gp/21._gp)
              else
                 offdiagcoeff=-0.5_gp*sqrt(100._gp/63._gp)
              end if
           else if (l==2) then
              if (i==1) then
                 if (j==2) offdiagcoeff=-0.5_gp*sqrt(5._gp/7._gp)
                 if (j==3) offdiagcoeff=1._gp/6._gp*sqrt(35._gp/11._gp)
              else
                 offdiagcoeff=-7._gp/3._gp*sqrt(1._gp/11._gp)
              end if
           else if (l==3) then
              if (i==1) then
                 if (j==2) offdiagcoeff=-0.5_gp*sqrt(7._gp/9._gp)
                 if (j==3) offdiagcoeff=0.5_gp*sqrt(63._gp/143._gp)
              else
                 offdiagcoeff=-9._gp*sqrt(1._gp/143._gp)
              end if
           end if
           offdiagarr(i,j-i,l)=offdiagcoeff
        end do
     end do
  end do

  !look for the strategy of projectors application
  if (DistProjApply) then
     !apply the projectors on the fly for each k-point of the processor
     !starting k-point
     ikpt=orbs%iokpt(1)
     ispsi_k=1
     jorb=0
     loop_kptD: do

        call orbs_in_kpt(ikpt,orbs,isorb,ieorb,nspinor)

        call ncplx_kpt(ikpt,orbs,ncplx)

        nwarnings=0 !not used, simply initialised 
        iproj=0 !should be equal to four times nproj at the end
        jorbd=jorb
        do iat=1,at%nat

           call plr_segs_and_vctrs(nlpspd%plr(iat),&
                mbseg_c,mbseg_f,mbvctr_c,mbvctr_f)
           jseg_c=1
           jseg_f=1

           do idir=0,12
!!$           mbseg_c=nlpspd%nseg_p(2*iat-1)-nlpspd%nseg_p(2*iat-2)
!!$           mbseg_f=nlpspd%nseg_p(2*iat  )-nlpspd%nseg_p(2*iat-1)
!!$           jseg_c=nlpspd%nseg_p(2*iat-2)+1
!!$           jseg_f=nlpspd%nseg_p(2*iat-1)+1
!!$           mbvctr_c=nlpspd%nvctr_p(2*iat-1)-nlpspd%nvctr_p(2*iat-2)
!!$           mbvctr_f=nlpspd%nvctr_p(2*iat  )-nlpspd%nvctr_p(2*iat-1)

           ityp=at%iatype(iat)
              !calculate projectors
              istart_c=1
              call atom_projector(ikpt,iat,idir,istart_c,iproj,nlpspd%nprojel,&
                   lr,hx,hy,hz,rxyz(1,iat),at,orbs,nlpspd%plr(iat),&
                   proj,nwarnings)
!              print *,'iat,ilr,idir,sum(proj)',iat,ilr,idir,sum(proj)
 
              !calculate the contribution for each orbital
              !here the nspinor contribution should be adjusted
              ! loop over all my orbitals
              ispsi=ispsi_k
              jorb=jorbd
              do iorb=isorb,ieorb
                 do ispinor=1,nspinor,ncplx
                    jorb=jorb+1
                    istart_c=1
                    do l=1,4
                       do i=1,3
                          if (at%psppar(l,i,ityp) /= 0.0_gp) then
                             do m=1,2*l-1
                                call wpdot_wrap(ncplx,&
                                     wfd%nvctr_c,wfd%nvctr_f,wfd%nseg_c,wfd%nseg_f,&
                                     wfd%keyv,wfd%keygloc,psi(ispsi),&
                                     mbvctr_c,mbvctr_f,mbseg_c,mbseg_f,&
!!$                                     nlpspd%keyv_p(jseg_c),&
!!$                                     nlpspd%keyg_p(1,jseg_c),&
                                     nlpspd%plr(iat)%wfd%keyv(jseg_c),&
                                     nlpspd%plr(iat)%wfd%keyglob(1,jseg_c),&
                                     proj(istart_c),&
                                     scalprod(1,idir,m,i,l,iat,jorb))
                                istart_c=istart_c+(mbvctr_c+7*mbvctr_f)*ncplx
                             end do
                          end if
                       end do
                    end do
                    ispsi=ispsi+(wfd%nvctr_c+7*wfd%nvctr_f)*ncplx
                 end do
              end do
              if (istart_c-1  > nlpspd%nprojel) stop '2:applyprojectors'
           end do

        end do

        if (ieorb == orbs%norbp) exit loop_kptD
        ikpt=ikpt+1
        ispsi_k=ispsi
     end do loop_kptD

  else
     !calculate all the scalar products for each direction and each orbitals
     do idir=0,12

        if (idir /= 0) then !for the first run the projectors are already allocated
           call fill_projectors(iproc,lr,hx,hy,hz,at,orbs,rxyz,nlpspd,proj,idir)
        end if
        !apply the projectors  k-point of the processor
        !starting k-point
        ikpt=orbs%iokpt(1)
        istart_ck=1
        ispsi_k=1
        jorb=0
        loop_kpt: do

           call orbs_in_kpt(ikpt,orbs,isorb,ieorb,nspinor)

           call ncplx_kpt(ikpt,orbs,ncplx)

           ! calculate the scalar product for all the orbitals
           ispsi=ispsi_k
           do iorb=isorb,ieorb
              do ispinor=1,nspinor,ncplx
                 jorb=jorb+1
                 ! loop over all projectors of this k-point
                 iproj=0
                 istart_c=istart_ck
                 do iat=1,at%nat
                    call plr_segs_and_vctrs(nlpspd%plr(iat),&
                         mbseg_c,mbseg_f,mbvctr_c,mbvctr_f)
                    jseg_c=1
                    jseg_f=1

!!$                    mbseg_c=nlpspd%nseg_p(2*iat-1)-nlpspd%nseg_p(2*iat-2)
!!$                    mbseg_f=nlpspd%nseg_p(2*iat  )-nlpspd%nseg_p(2*iat-1)
!!$                    jseg_c=nlpspd%nseg_p(2*iat-2)+1
!!$                    jseg_f=nlpspd%nseg_p(2*iat-1)+1
!!$                    mbvctr_c=nlpspd%nvctr_p(2*iat-1)-nlpspd%nvctr_p(2*iat-2)
!!$                    mbvctr_f=nlpspd%nvctr_p(2*iat  )-nlpspd%nvctr_p(2*iat-1)
                    ityp=at%iatype(iat)
                    do l=1,4
                       do i=1,3
                          if (at%psppar(l,i,ityp) /= 0.0_gp) then
                             do m=1,2*l-1
                                iproj=iproj+1
                                call wpdot_wrap(ncplx,&
                                     wfd%nvctr_c,wfd%nvctr_f,wfd%nseg_c,wfd%nseg_f,&
                                     wfd%keyv,wfd%keygloc,psi(ispsi),  &
                                     mbvctr_c,mbvctr_f,mbseg_c,mbseg_f,&
!!$                                     nlpspd%keyv_p(jseg_c),&
!!$                                     nlpspd%keyg_p(1,jseg_c),&
                                     nlpspd%plr(iat)%wfd%keyv(jseg_c),&
                                     nlpspd%plr(iat)%wfd%keyglob(1,jseg_c),&
                                     proj(istart_c),scalprod(1,idir,m,i,l,iat,jorb))
                                istart_c=istart_c+(mbvctr_c+7*mbvctr_f)*ncplx
                             end do
                          end if
                       end do
                    end do
                 end do
                 ispsi=ispsi+(wfd%nvctr_c+7*wfd%nvctr_f)*ncplx
              end do
              if (iproj /= nlpspd%nproj) stop '1:applyprojectors'
           end do
           istart_ck=istart_c
           if (ieorb == orbs%norbp) exit loop_kpt
           ikpt=ikpt+1
           ispsi_k=ispsi
        end do loop_kpt
        if (istart_ck-1  /= nlpspd%nprojel) stop '2:applyprojectors'

     end do

     !restore the projectors in the proj array (for on the run forces calc., tails or so)
     if (refill) then 
        call fill_projectors(iproc,lr,hx,hy,hz,at,orbs,rxyz,nlpspd,proj,0)
     end if

  end if

  allocate(fxyz_orb(3,at%nat+ndebug),stat=i_stat)
  call memocc(i_stat,fxyz_orb,'fxyz_orb',subname)

  !apply the projectors  k-point of the processor
  !starting k-point
  ikpt=orbs%iokpt(1)
  jorb=0
  loop_kptF: do

     call orbs_in_kpt(ikpt,orbs,isorb,ieorb,nspinor)

     call ncplx_kpt(ikpt,orbs,ncplx)

     ! loop over all my orbitals for calculating forces
     do iorb=isorb,ieorb
sab=0.0_gp
        ! loop over all projectors
        call to_zero(3*at%nat,fxyz_orb(1,1))
        do ispinor=1,nspinor,ncplx
           jorb=jorb+1
           do iat=1,at%nat
              ityp=at%iatype(iat)
              do l=1,4
                 do i=1,3
                    if (at%psppar(l,i,ityp) /= 0.0_gp) then
                       do m=1,2*l-1
                          do icplx=1,ncplx
                             ! scalar product with the derivatives in all the directions
                             sp0=real(scalprod(icplx,0,m,i,l,iat,jorb),gp)
                             do idir=1,3
                                spi=real(scalprod(icplx,idir,m,i,l,iat,jorb),gp)
                                fxyz_orb(idir,iat)=fxyz_orb(idir,iat)+&
                                     at%psppar(l,i,ityp)*sp0*spi
                             end do

Enl=Enl+sp0*sp0*at%psppar(l,i,ityp)*&
orbs%occup(iorb+orbs%isorb)*orbs%kwgts(orbs%iokpt(iorb))
                            do idir=4,12 !for stress
strc=real(scalprod(icplx,idir,m,i,l,iat,jorb),gp)
sab(idir-3)=&
sab(idir-3)+&   
at%psppar(l,i,ityp)*sp0*2.0_gp*strc*&
orbs%occup(iorb+orbs%isorb)*orbs%kwgts(orbs%iokpt(iorb))
                            end do
                          end do
                       end do
                    end if
                 end do
              end do
              !HGH case, offdiagonal terms
              if (at%npspcode(ityp) == 3 .or. at%npspcode(ityp) == 10) then
                 do l=1,3 !no offdiagoanl terms for l=4 in HGH-K case
                    do i=1,2
                       if (at%psppar(l,i,ityp) /= 0.0_gp) then 
                          loop_j: do j=i+1,3
                             if (at%psppar(l,j,ityp) == 0.0_gp) exit loop_j
                             !offdiagonal HGH term
                             if (at%npspcode(ityp) == 3) then !traditional HGH convention
                                hij=offdiagarr(i,j-i,l)*at%psppar(l,j,ityp)
                             else !HGH-K convention
                                hij=at%psppar(l,i+j+1,ityp)
                             end if
                             do m=1,2*l-1
                                !F_t= 2.0*h_ij (<D_tp_i|psi><psi|p_j>+<p_i|psi><psi|D_tp_j>)
                                !(the two factor is below)
                                do icplx=1,ncplx
                                   sp0i=real(scalprod(icplx,0,m,i,l,iat,jorb),gp)
                                   sp0j=real(scalprod(icplx,0,m,j,l,iat,jorb),gp)
                                   do idir=1,3
                                      spi=real(scalprod(icplx,idir,m,i,l,iat,jorb),gp)
                                      spj=real(scalprod(icplx,idir,m,j,l,iat,jorb),gp)
                                      fxyz_orb(idir,iat)=fxyz_orb(idir,iat)+&
                                           hij*(sp0j*spi+spj*sp0i)
                                   end do

Enl=Enl+2.0_gp*sp0i*sp0j*hij&
*orbs%occup(iorb+orbs%isorb)*orbs%kwgts(orbs%iokpt(iorb))
                                  do idir=4,12
spi=real(scalprod(icplx,idir,m,i,l,iat,jorb),gp)
spj=real(scalprod(icplx,idir,m,j,l,iat,jorb),gp)
sab(idir-3)=&
sab(idir-3)+&   
2.0_gp*hij*(sp0j*spi+sp0i*spj)&
*orbs%occup(iorb+orbs%isorb)*orbs%kwgts(orbs%iokpt(iorb))
                                  end do
                                end do
                             end do
                          end do loop_j
                       end if
                    end do
                 end do
              end if
           end do
        end do

        !orbital-dependent factor for the forces
        orbfac=orbs%kwgts(orbs%iokpt(iorb))*orbs%occup(iorb+orbs%isorb)*2.0_gp

!seq: strten(1:6) =  11 22 33 12 13 23 
strten(1)=strten(1)+sab(1)/vol 
strten(2)=strten(2)+sab(5)/vol 
strten(3)=strten(3)+sab(9)/vol 
! symmetrize tensor ( 12 -> (12+21)/2 )
!strten(4)=strten(4)+(sab(2)+sab(4))/2._gp/vol
!strten(5)=strten(5)+(sab(6)+sab(8))/2._gp/vol
!strten(6)=strten(6)+(sab(3)+sab(7))/2._gp/vol
strten(4)=strten(4)+sab(2)/vol
strten(5)=strten(5)+sab(3)/vol
strten(6)=strten(6)+sab(6)/vol
        do iat=1,at%nat
           fsep(1,iat)=fsep(1,iat)+orbfac*fxyz_orb(1,iat)
           fsep(2,iat)=fsep(2,iat)+orbfac*fxyz_orb(2,iat)
           fsep(3,iat)=fsep(3,iat)+orbfac*fxyz_orb(3,iat)
        end do

     end do
     if (ieorb == orbs%norbp) exit loop_kptF
     ikpt=ikpt+1
     ispsi_k=ispsi
  end do loop_kptF

!Adding Enl to the diagonal components of strten after loop over kpts is finished...
do i=1,3
strten(i)=strten(i)+Enl/vol
end do

!!!  do iat=1,at%nat
!!!     write(20+iat,'(1x,i5,1x,3(1x,1pe12.5))') &
!!!          iat,fsep(1,iat),fsep(2,iat),fsep(3,iat)
!!!  end do

  i_all=-product(shape(fxyz_orb))*kind(fxyz_orb)
  deallocate(fxyz_orb,stat=i_stat)
  call memocc(i_stat,i_all,'fxyz_orb',subname)
  i_all=-product(shape(scalprod))*kind(scalprod)
  deallocate(scalprod,stat=i_stat)
  call memocc(i_stat,i_all,'scalprod',subname)

END SUBROUTINE nonlocal_forces


!>   Calculates the coefficient of derivative of projectors
subroutine calc_coeff_derproj(l,i,m,nterm_max,rhol,nterm_arr,lxyz_arr,fac_arr)
  implicit none
  integer, intent(in) :: l,i,m,nterm_max
  integer, dimension(3), intent(out) :: nterm_arr
  real(kind=8), intent(in) :: rhol
  integer, dimension(3,nterm_max,3), intent(out) :: lxyz_arr
  real(kind=8), dimension(nterm_max,3), intent(out) :: fac_arr

if (l.eq.1 .and. i.eq.1 .and. m.eq.1) then
   nterm_arr(1)=1
   nterm_arr(2)=1
   nterm_arr(3)=1
   lxyz_arr(1,1,1)=1 ; lxyz_arr(2,1,1)=0 ; lxyz_arr(3,1,1)=0
   fac_arr(1,1)=-0.7071067811865475244008444d0/rhol**2d0
   lxyz_arr(1,1,2)=0 ; lxyz_arr(2,1,2)=1 ; lxyz_arr(3,1,2)=0
   fac_arr(1,2)=-0.7071067811865475244008444d0/rhol**2d0
   lxyz_arr(1,1,3)=0 ; lxyz_arr(2,1,3)=0 ; lxyz_arr(3,1,3)=1
   fac_arr(1,3)=-0.7071067811865475244008444d0/rhol**2d0
else if (l.eq.1 .and. i.eq.2 .and. m.eq.1) then
   nterm_arr(1)=4
   nterm_arr(2)=4
   nterm_arr(3)=4
   lxyz_arr(1,1,1)=1 ; lxyz_arr(2,1,1)=0 ; lxyz_arr(3,1,1)=0
   lxyz_arr(1,2,1)=3 ; lxyz_arr(2,2,1)=0 ; lxyz_arr(3,2,1)=0
   lxyz_arr(1,3,1)=1 ; lxyz_arr(2,3,1)=2 ; lxyz_arr(3,3,1)=0
   lxyz_arr(1,4,1)=1 ; lxyz_arr(2,4,1)=0 ; lxyz_arr(3,4,1)=2
   fac_arr(1,1)=0.730296743340221484609293d0
   fac_arr(2,1)=-0.3651483716701107423046465d0/rhol**2d0
   fac_arr(3,1)=-0.3651483716701107423046465d0/rhol**2d0
   fac_arr(4,1)=-0.3651483716701107423046465d0/rhol**2d0
   lxyz_arr(1,1,2)=0 ; lxyz_arr(2,1,2)=1 ; lxyz_arr(3,1,2)=0
   lxyz_arr(1,2,2)=2 ; lxyz_arr(2,2,2)=1 ; lxyz_arr(3,2,2)=0
   lxyz_arr(1,3,2)=0 ; lxyz_arr(2,3,2)=3 ; lxyz_arr(3,3,2)=0
   lxyz_arr(1,4,2)=0 ; lxyz_arr(2,4,2)=1 ; lxyz_arr(3,4,2)=2
   fac_arr(1,2)=0.730296743340221484609293d0
   fac_arr(2,2)=-0.3651483716701107423046465d0/rhol**2d0
   fac_arr(3,2)=-0.3651483716701107423046465d0/rhol**2d0
   fac_arr(4,2)=-0.3651483716701107423046465d0/rhol**2d0
   lxyz_arr(1,1,3)=0 ; lxyz_arr(2,1,3)=0 ; lxyz_arr(3,1,3)=1
   lxyz_arr(1,2,3)=2 ; lxyz_arr(2,2,3)=0 ; lxyz_arr(3,2,3)=1
   lxyz_arr(1,3,3)=0 ; lxyz_arr(2,3,3)=2 ; lxyz_arr(3,3,3)=1
   lxyz_arr(1,4,3)=0 ; lxyz_arr(2,4,3)=0 ; lxyz_arr(3,4,3)=3
   fac_arr(1,3)=0.730296743340221484609293d0
   fac_arr(2,3)=-0.3651483716701107423046465d0/rhol**2d0
   fac_arr(3,3)=-0.3651483716701107423046465d0/rhol**2d0
   fac_arr(4,3)=-0.3651483716701107423046465d0/rhol**2d0
else if (l.eq.1 .and. i.eq.3 .and. m.eq.1) then
   nterm_arr(1)=9
   nterm_arr(2)=9
   nterm_arr(3)=9
   lxyz_arr(1,1,1)=3 ; lxyz_arr(2,1,1)=0 ; lxyz_arr(3,1,1)=0
   lxyz_arr(1,2,1)=1 ; lxyz_arr(2,2,1)=2 ; lxyz_arr(3,2,1)=0
   lxyz_arr(1,3,1)=1 ; lxyz_arr(2,3,1)=0 ; lxyz_arr(3,3,1)=2
   lxyz_arr(1,4,1)=5 ; lxyz_arr(2,4,1)=0 ; lxyz_arr(3,4,1)=0
   lxyz_arr(1,5,1)=3 ; lxyz_arr(2,5,1)=2 ; lxyz_arr(3,5,1)=0
   lxyz_arr(1,6,1)=1 ; lxyz_arr(2,6,1)=4 ; lxyz_arr(3,6,1)=0
   lxyz_arr(1,7,1)=3 ; lxyz_arr(2,7,1)=0 ; lxyz_arr(3,7,1)=2
   lxyz_arr(1,8,1)=1 ; lxyz_arr(2,8,1)=2 ; lxyz_arr(3,8,1)=2
   lxyz_arr(1,9,1)=1 ; lxyz_arr(2,9,1)=0 ; lxyz_arr(3,9,1)=4
   fac_arr(1,1)=0.3680349649825889161579343d0
   fac_arr(2,1)=0.3680349649825889161579343d0
   fac_arr(3,1)=0.3680349649825889161579343d0
   fac_arr(4,1)=-0.09200874124564722903948358d0/rhol**2d0
   fac_arr(5,1)=-0.1840174824912944580789672d0/rhol**2d0
   fac_arr(6,1)=-0.09200874124564722903948358d0/rhol**2d0
   fac_arr(7,1)=-0.1840174824912944580789672d0/rhol**2d0
   fac_arr(8,1)=-0.1840174824912944580789672d0/rhol**2d0
   fac_arr(9,1)=-0.09200874124564722903948358d0/rhol**2d0
   lxyz_arr(1,1,2)=2 ; lxyz_arr(2,1,2)=1 ; lxyz_arr(3,1,2)=0
   lxyz_arr(1,2,2)=0 ; lxyz_arr(2,2,2)=3 ; lxyz_arr(3,2,2)=0
   lxyz_arr(1,3,2)=0 ; lxyz_arr(2,3,2)=1 ; lxyz_arr(3,3,2)=2
   lxyz_arr(1,4,2)=4 ; lxyz_arr(2,4,2)=1 ; lxyz_arr(3,4,2)=0
   lxyz_arr(1,5,2)=2 ; lxyz_arr(2,5,2)=3 ; lxyz_arr(3,5,2)=0
   lxyz_arr(1,6,2)=0 ; lxyz_arr(2,6,2)=5 ; lxyz_arr(3,6,2)=0
   lxyz_arr(1,7,2)=2 ; lxyz_arr(2,7,2)=1 ; lxyz_arr(3,7,2)=2
   lxyz_arr(1,8,2)=0 ; lxyz_arr(2,8,2)=3 ; lxyz_arr(3,8,2)=2
   lxyz_arr(1,9,2)=0 ; lxyz_arr(2,9,2)=1 ; lxyz_arr(3,9,2)=4
   fac_arr(1,2)=0.3680349649825889161579343d0
   fac_arr(2,2)=0.3680349649825889161579343d0
   fac_arr(3,2)=0.3680349649825889161579343d0
   fac_arr(4,2)=-0.09200874124564722903948358d0/rhol**2d0
   fac_arr(5,2)=-0.1840174824912944580789672d0/rhol**2d0
   fac_arr(6,2)=-0.09200874124564722903948358d0/rhol**2d0
   fac_arr(7,2)=-0.1840174824912944580789672d0/rhol**2d0
   fac_arr(8,2)=-0.1840174824912944580789672d0/rhol**2d0
   fac_arr(9,2)=-0.09200874124564722903948358d0/rhol**2d0
   lxyz_arr(1,1,3)=2 ; lxyz_arr(2,1,3)=0 ; lxyz_arr(3,1,3)=1
   lxyz_arr(1,2,3)=0 ; lxyz_arr(2,2,3)=2 ; lxyz_arr(3,2,3)=1
   lxyz_arr(1,3,3)=0 ; lxyz_arr(2,3,3)=0 ; lxyz_arr(3,3,3)=3
   lxyz_arr(1,4,3)=4 ; lxyz_arr(2,4,3)=0 ; lxyz_arr(3,4,3)=1
   lxyz_arr(1,5,3)=2 ; lxyz_arr(2,5,3)=2 ; lxyz_arr(3,5,3)=1
   lxyz_arr(1,6,3)=0 ; lxyz_arr(2,6,3)=4 ; lxyz_arr(3,6,3)=1
   lxyz_arr(1,7,3)=2 ; lxyz_arr(2,7,3)=0 ; lxyz_arr(3,7,3)=3
   lxyz_arr(1,8,3)=0 ; lxyz_arr(2,8,3)=2 ; lxyz_arr(3,8,3)=3
   lxyz_arr(1,9,3)=0 ; lxyz_arr(2,9,3)=0 ; lxyz_arr(3,9,3)=5
   fac_arr(1,3)=0.3680349649825889161579343d0
   fac_arr(2,3)=0.3680349649825889161579343d0
   fac_arr(3,3)=0.3680349649825889161579343d0
   fac_arr(4,3)=-0.09200874124564722903948358d0/rhol**2d0
   fac_arr(5,3)=-0.1840174824912944580789672d0/rhol**2d0
   fac_arr(6,3)=-0.09200874124564722903948358d0/rhol**2d0
   fac_arr(7,3)=-0.1840174824912944580789672d0/rhol**2d0
   fac_arr(8,3)=-0.1840174824912944580789672d0/rhol**2d0
   fac_arr(9,3)=-0.09200874124564722903948358d0/rhol**2d0
else if (l.eq.2 .and. i.eq.1 .and. m.eq.1) then
   nterm_arr(1)=2
   nterm_arr(2)=1
   nterm_arr(3)=1
   lxyz_arr(1,1,1)=0 ; lxyz_arr(2,1,1)=0 ; lxyz_arr(3,1,1)=0
   lxyz_arr(1,2,1)=2 ; lxyz_arr(2,2,1)=0 ; lxyz_arr(3,2,1)=0
   fac_arr(1,1)=1.d0
   fac_arr(2,1)=-1.d0/rhol**2d0
   lxyz_arr(1,1,2)=1 ; lxyz_arr(2,1,2)=1 ; lxyz_arr(3,1,2)=0
   fac_arr(1,2)=-1.d0/rhol**2d0
   lxyz_arr(1,1,3)=1 ; lxyz_arr(2,1,3)=0 ; lxyz_arr(3,1,3)=1
   fac_arr(1,3)=-1.d0/rhol**2d0
else if (l.eq.2 .and. i.eq.1 .and. m.eq.2) then
   nterm_arr(1)=1
   nterm_arr(2)=2
   nterm_arr(3)=1
   lxyz_arr(1,1,1)=1 ; lxyz_arr(2,1,1)=1 ; lxyz_arr(3,1,1)=0
   fac_arr(1,1)=-1.d0/rhol**2d0
   lxyz_arr(1,1,2)=0 ; lxyz_arr(2,1,2)=0 ; lxyz_arr(3,1,2)=0
   lxyz_arr(1,2,2)=0 ; lxyz_arr(2,2,2)=2 ; lxyz_arr(3,2,2)=0
   fac_arr(1,2)=1.d0
   fac_arr(2,2)=-1.d0/rhol**2d0
   lxyz_arr(1,1,3)=0 ; lxyz_arr(2,1,3)=1 ; lxyz_arr(3,1,3)=1
   fac_arr(1,3)=-1.d0/rhol**2d0
else if (l.eq.2 .and. i.eq.1 .and. m.eq.3) then
   nterm_arr(1)=1
   nterm_arr(2)=1
   nterm_arr(3)=2
   lxyz_arr(1,1,1)=1 ; lxyz_arr(2,1,1)=0 ; lxyz_arr(3,1,1)=1
   fac_arr(1,1)=-1.d0/rhol**2d0
   lxyz_arr(1,1,2)=0 ; lxyz_arr(2,1,2)=1 ; lxyz_arr(3,1,2)=1
   fac_arr(1,2)=-1.d0/rhol**2d0
   lxyz_arr(1,1,3)=0 ; lxyz_arr(2,1,3)=0 ; lxyz_arr(3,1,3)=0
   lxyz_arr(1,2,3)=0 ; lxyz_arr(2,2,3)=0 ; lxyz_arr(3,2,3)=2
   fac_arr(1,3)=1.d0
   fac_arr(2,3)=-1.d0/rhol**2d0
else if (l.eq.2 .and. i.eq.2 .and. m.eq.1) then
   nterm_arr(1)=6
   nterm_arr(2)=4
   nterm_arr(3)=4
   lxyz_arr(1,1,1)=2 ; lxyz_arr(2,1,1)=0 ; lxyz_arr(3,1,1)=0
   lxyz_arr(1,2,1)=0 ; lxyz_arr(2,2,1)=2 ; lxyz_arr(3,2,1)=0
   lxyz_arr(1,3,1)=0 ; lxyz_arr(2,3,1)=0 ; lxyz_arr(3,3,1)=2
   lxyz_arr(1,4,1)=4 ; lxyz_arr(2,4,1)=0 ; lxyz_arr(3,4,1)=0
   lxyz_arr(1,5,1)=2 ; lxyz_arr(2,5,1)=2 ; lxyz_arr(3,5,1)=0
   lxyz_arr(1,6,1)=2 ; lxyz_arr(2,6,1)=0 ; lxyz_arr(3,6,1)=2
   fac_arr(1,1)=1.014185105674219893011542d0
   fac_arr(2,1)=0.3380617018914066310038473d0
   fac_arr(3,1)=0.3380617018914066310038473d0
   fac_arr(4,1)=-0.3380617018914066310038473d0/rhol**2d0
   fac_arr(5,1)=-0.3380617018914066310038473d0/rhol**2d0
   fac_arr(6,1)=-0.3380617018914066310038473d0/rhol**2d0
   lxyz_arr(1,1,2)=1 ; lxyz_arr(2,1,2)=1 ; lxyz_arr(3,1,2)=0
   lxyz_arr(1,2,2)=3 ; lxyz_arr(2,2,2)=1 ; lxyz_arr(3,2,2)=0
   lxyz_arr(1,3,2)=1 ; lxyz_arr(2,3,2)=3 ; lxyz_arr(3,3,2)=0
   lxyz_arr(1,4,2)=1 ; lxyz_arr(2,4,2)=1 ; lxyz_arr(3,4,2)=2
   fac_arr(1,2)=0.6761234037828132620076947d0
   fac_arr(2,2)=-0.3380617018914066310038473d0/rhol**2d0
   fac_arr(3,2)=-0.3380617018914066310038473d0/rhol**2d0
   fac_arr(4,2)=-0.3380617018914066310038473d0/rhol**2d0
   lxyz_arr(1,1,3)=1 ; lxyz_arr(2,1,3)=0 ; lxyz_arr(3,1,3)=1
   lxyz_arr(1,2,3)=3 ; lxyz_arr(2,2,3)=0 ; lxyz_arr(3,2,3)=1
   lxyz_arr(1,3,3)=1 ; lxyz_arr(2,3,3)=2 ; lxyz_arr(3,3,3)=1
   lxyz_arr(1,4,3)=1 ; lxyz_arr(2,4,3)=0 ; lxyz_arr(3,4,3)=3
   fac_arr(1,3)=0.6761234037828132620076947d0
   fac_arr(2,3)=-0.3380617018914066310038473d0/rhol**2d0
   fac_arr(3,3)=-0.3380617018914066310038473d0/rhol**2d0
   fac_arr(4,3)=-0.3380617018914066310038473d0/rhol**2d0
else if (l.eq.2 .and. i.eq.2 .and. m.eq.2) then
   nterm_arr(1)=4
   nterm_arr(2)=6
   nterm_arr(3)=4
   lxyz_arr(1,1,1)=1 ; lxyz_arr(2,1,1)=1 ; lxyz_arr(3,1,1)=0
   lxyz_arr(1,2,1)=3 ; lxyz_arr(2,2,1)=1 ; lxyz_arr(3,2,1)=0
   lxyz_arr(1,3,1)=1 ; lxyz_arr(2,3,1)=3 ; lxyz_arr(3,3,1)=0
   lxyz_arr(1,4,1)=1 ; lxyz_arr(2,4,1)=1 ; lxyz_arr(3,4,1)=2
   fac_arr(1,1)=0.6761234037828132620076947d0
   fac_arr(2,1)=-0.3380617018914066310038473d0/rhol**2d0
   fac_arr(3,1)=-0.3380617018914066310038473d0/rhol**2d0
   fac_arr(4,1)=-0.3380617018914066310038473d0/rhol**2d0
   lxyz_arr(1,1,2)=2 ; lxyz_arr(2,1,2)=0 ; lxyz_arr(3,1,2)=0
   lxyz_arr(1,2,2)=0 ; lxyz_arr(2,2,2)=2 ; lxyz_arr(3,2,2)=0
   lxyz_arr(1,3,2)=0 ; lxyz_arr(2,3,2)=0 ; lxyz_arr(3,3,2)=2
   lxyz_arr(1,4,2)=2 ; lxyz_arr(2,4,2)=2 ; lxyz_arr(3,4,2)=0
   lxyz_arr(1,5,2)=0 ; lxyz_arr(2,5,2)=4 ; lxyz_arr(3,5,2)=0
   lxyz_arr(1,6,2)=0 ; lxyz_arr(2,6,2)=2 ; lxyz_arr(3,6,2)=2
   fac_arr(1,2)=0.3380617018914066310038473d0
   fac_arr(2,2)=1.014185105674219893011542d0
   fac_arr(3,2)=0.3380617018914066310038473d0
   fac_arr(4,2)=-0.3380617018914066310038473d0/rhol**2d0
   fac_arr(5,2)=-0.3380617018914066310038473d0/rhol**2d0
   fac_arr(6,2)=-0.3380617018914066310038473d0/rhol**2d0
   lxyz_arr(1,1,3)=0 ; lxyz_arr(2,1,3)=1 ; lxyz_arr(3,1,3)=1
   lxyz_arr(1,2,3)=2 ; lxyz_arr(2,2,3)=1 ; lxyz_arr(3,2,3)=1
   lxyz_arr(1,3,3)=0 ; lxyz_arr(2,3,3)=3 ; lxyz_arr(3,3,3)=1
   lxyz_arr(1,4,3)=0 ; lxyz_arr(2,4,3)=1 ; lxyz_arr(3,4,3)=3
   fac_arr(1,3)=0.6761234037828132620076947d0
   fac_arr(2,3)=-0.3380617018914066310038473d0/rhol**2d0
   fac_arr(3,3)=-0.3380617018914066310038473d0/rhol**2d0
   fac_arr(4,3)=-0.3380617018914066310038473d0/rhol**2d0
else if (l.eq.2 .and. i.eq.2 .and. m.eq.3) then
   nterm_arr(1)=4
   nterm_arr(2)=4
   nterm_arr(3)=6
   lxyz_arr(1,1,1)=1 ; lxyz_arr(2,1,1)=0 ; lxyz_arr(3,1,1)=1
   lxyz_arr(1,2,1)=3 ; lxyz_arr(2,2,1)=0 ; lxyz_arr(3,2,1)=1
   lxyz_arr(1,3,1)=1 ; lxyz_arr(2,3,1)=2 ; lxyz_arr(3,3,1)=1
   lxyz_arr(1,4,1)=1 ; lxyz_arr(2,4,1)=0 ; lxyz_arr(3,4,1)=3
   fac_arr(1,1)=0.6761234037828132620076947d0
   fac_arr(2,1)=-0.3380617018914066310038473d0/rhol**2d0
   fac_arr(3,1)=-0.3380617018914066310038473d0/rhol**2d0
   fac_arr(4,1)=-0.3380617018914066310038473d0/rhol**2d0
   lxyz_arr(1,1,2)=0 ; lxyz_arr(2,1,2)=1 ; lxyz_arr(3,1,2)=1
   lxyz_arr(1,2,2)=2 ; lxyz_arr(2,2,2)=1 ; lxyz_arr(3,2,2)=1
   lxyz_arr(1,3,2)=0 ; lxyz_arr(2,3,2)=3 ; lxyz_arr(3,3,2)=1
   lxyz_arr(1,4,2)=0 ; lxyz_arr(2,4,2)=1 ; lxyz_arr(3,4,2)=3
   fac_arr(1,2)=0.6761234037828132620076947d0
   fac_arr(2,2)=-0.3380617018914066310038473d0/rhol**2d0
   fac_arr(3,2)=-0.3380617018914066310038473d0/rhol**2d0
   fac_arr(4,2)=-0.3380617018914066310038473d0/rhol**2d0
   lxyz_arr(1,1,3)=2 ; lxyz_arr(2,1,3)=0 ; lxyz_arr(3,1,3)=0
   lxyz_arr(1,2,3)=0 ; lxyz_arr(2,2,3)=2 ; lxyz_arr(3,2,3)=0
   lxyz_arr(1,3,3)=0 ; lxyz_arr(2,3,3)=0 ; lxyz_arr(3,3,3)=2
   lxyz_arr(1,4,3)=2 ; lxyz_arr(2,4,3)=0 ; lxyz_arr(3,4,3)=2
   lxyz_arr(1,5,3)=0 ; lxyz_arr(2,5,3)=2 ; lxyz_arr(3,5,3)=2
   lxyz_arr(1,6,3)=0 ; lxyz_arr(2,6,3)=0 ; lxyz_arr(3,6,3)=4
   fac_arr(1,3)=0.3380617018914066310038473d0
   fac_arr(2,3)=0.3380617018914066310038473d0
   fac_arr(3,3)=1.014185105674219893011542d0
   fac_arr(4,3)=-0.3380617018914066310038473d0/rhol**2d0
   fac_arr(5,3)=-0.3380617018914066310038473d0/rhol**2d0
   fac_arr(6,3)=-0.3380617018914066310038473d0/rhol**2d0
else if (l.eq.2 .and. i.eq.3 .and. m.eq.1) then
   nterm_arr(1)=12
   nterm_arr(2)=9
   nterm_arr(3)=9
   lxyz_arr(1,1,1)=4 ; lxyz_arr(2,1,1)=0 ; lxyz_arr(3,1,1)=0
   lxyz_arr(1,2,1)=2 ; lxyz_arr(2,2,1)=2 ; lxyz_arr(3,2,1)=0
   lxyz_arr(1,3,1)=0 ; lxyz_arr(2,3,1)=4 ; lxyz_arr(3,3,1)=0
   lxyz_arr(1,4,1)=2 ; lxyz_arr(2,4,1)=0 ; lxyz_arr(3,4,1)=2
   lxyz_arr(1,5,1)=0 ; lxyz_arr(2,5,1)=2 ; lxyz_arr(3,5,1)=2
   lxyz_arr(1,6,1)=0 ; lxyz_arr(2,6,1)=0 ; lxyz_arr(3,6,1)=4
   lxyz_arr(1,7,1)=6 ; lxyz_arr(2,7,1)=0 ; lxyz_arr(3,7,1)=0
   lxyz_arr(1,8,1)=4 ; lxyz_arr(2,8,1)=2 ; lxyz_arr(3,8,1)=0
   lxyz_arr(1,9,1)=2 ; lxyz_arr(2,9,1)=4 ; lxyz_arr(3,9,1)=0
   lxyz_arr(1,10,1)=4 ; lxyz_arr(2,10,1)=0 ; lxyz_arr(3,10,1)=2
   lxyz_arr(1,11,1)=2 ; lxyz_arr(2,11,1)=2 ; lxyz_arr(3,11,1)=2
   lxyz_arr(1,12,1)=2 ; lxyz_arr(2,12,1)=0 ; lxyz_arr(3,12,1)=4
   fac_arr(1,1)=0.3397647942917503630913594d0
   fac_arr(2,1)=0.4077177531501004357096312d0
   fac_arr(3,1)=0.06795295885835007261827187d0
   fac_arr(4,1)=0.4077177531501004357096312d0
   fac_arr(5,1)=0.1359059177167001452365437d0
   fac_arr(6,1)=0.06795295885835007261827187d0
   fac_arr(7,1)=-0.06795295885835007261827187d0/rhol**2d0
   fac_arr(8,1)=-0.1359059177167001452365437d0/rhol**2d0
   fac_arr(9,1)=-0.06795295885835007261827187d0/rhol**2d0
   fac_arr(10,1)=-0.1359059177167001452365437d0/rhol**2d0
   fac_arr(11,1)=-0.1359059177167001452365437d0/rhol**2d0
   fac_arr(12,1)=-0.06795295885835007261827187d0/rhol**2d0
   lxyz_arr(1,1,2)=3 ; lxyz_arr(2,1,2)=1 ; lxyz_arr(3,1,2)=0
   lxyz_arr(1,2,2)=1 ; lxyz_arr(2,2,2)=3 ; lxyz_arr(3,2,2)=0
   lxyz_arr(1,3,2)=1 ; lxyz_arr(2,3,2)=1 ; lxyz_arr(3,3,2)=2
   lxyz_arr(1,4,2)=5 ; lxyz_arr(2,4,2)=1 ; lxyz_arr(3,4,2)=0
   lxyz_arr(1,5,2)=3 ; lxyz_arr(2,5,2)=3 ; lxyz_arr(3,5,2)=0
   lxyz_arr(1,6,2)=1 ; lxyz_arr(2,6,2)=5 ; lxyz_arr(3,6,2)=0
   lxyz_arr(1,7,2)=3 ; lxyz_arr(2,7,2)=1 ; lxyz_arr(3,7,2)=2
   lxyz_arr(1,8,2)=1 ; lxyz_arr(2,8,2)=3 ; lxyz_arr(3,8,2)=2
   lxyz_arr(1,9,2)=1 ; lxyz_arr(2,9,2)=1 ; lxyz_arr(3,9,2)=4
   fac_arr(1,2)=0.2718118354334002904730875d0
   fac_arr(2,2)=0.2718118354334002904730875d0
   fac_arr(3,2)=0.2718118354334002904730875d0
   fac_arr(4,2)=-0.06795295885835007261827187d0/rhol**2d0
   fac_arr(5,2)=-0.1359059177167001452365437d0/rhol**2d0
   fac_arr(6,2)=-0.06795295885835007261827187d0/rhol**2d0
   fac_arr(7,2)=-0.1359059177167001452365437d0/rhol**2d0
   fac_arr(8,2)=-0.1359059177167001452365437d0/rhol**2d0
   fac_arr(9,2)=-0.06795295885835007261827187d0/rhol**2d0
   lxyz_arr(1,1,3)=3 ; lxyz_arr(2,1,3)=0 ; lxyz_arr(3,1,3)=1
   lxyz_arr(1,2,3)=1 ; lxyz_arr(2,2,3)=2 ; lxyz_arr(3,2,3)=1
   lxyz_arr(1,3,3)=1 ; lxyz_arr(2,3,3)=0 ; lxyz_arr(3,3,3)=3
   lxyz_arr(1,4,3)=5 ; lxyz_arr(2,4,3)=0 ; lxyz_arr(3,4,3)=1
   lxyz_arr(1,5,3)=3 ; lxyz_arr(2,5,3)=2 ; lxyz_arr(3,5,3)=1
   lxyz_arr(1,6,3)=1 ; lxyz_arr(2,6,3)=4 ; lxyz_arr(3,6,3)=1
   lxyz_arr(1,7,3)=3 ; lxyz_arr(2,7,3)=0 ; lxyz_arr(3,7,3)=3
   lxyz_arr(1,8,3)=1 ; lxyz_arr(2,8,3)=2 ; lxyz_arr(3,8,3)=3
   lxyz_arr(1,9,3)=1 ; lxyz_arr(2,9,3)=0 ; lxyz_arr(3,9,3)=5
   fac_arr(1,3)=0.2718118354334002904730875d0
   fac_arr(2,3)=0.2718118354334002904730875d0
   fac_arr(3,3)=0.2718118354334002904730875d0
   fac_arr(4,3)=-0.06795295885835007261827187d0/rhol**2d0
   fac_arr(5,3)=-0.1359059177167001452365437d0/rhol**2d0
   fac_arr(6,3)=-0.06795295885835007261827187d0/rhol**2d0
   fac_arr(7,3)=-0.1359059177167001452365437d0/rhol**2d0
   fac_arr(8,3)=-0.1359059177167001452365437d0/rhol**2d0
   fac_arr(9,3)=-0.06795295885835007261827187d0/rhol**2d0
else if (l.eq.2 .and. i.eq.3 .and. m.eq.2) then
   nterm_arr(1)=9
   nterm_arr(2)=12
   nterm_arr(3)=9
   lxyz_arr(1,1,1)=3 ; lxyz_arr(2,1,1)=1 ; lxyz_arr(3,1,1)=0
   lxyz_arr(1,2,1)=1 ; lxyz_arr(2,2,1)=3 ; lxyz_arr(3,2,1)=0
   lxyz_arr(1,3,1)=1 ; lxyz_arr(2,3,1)=1 ; lxyz_arr(3,3,1)=2
   lxyz_arr(1,4,1)=5 ; lxyz_arr(2,4,1)=1 ; lxyz_arr(3,4,1)=0
   lxyz_arr(1,5,1)=3 ; lxyz_arr(2,5,1)=3 ; lxyz_arr(3,5,1)=0
   lxyz_arr(1,6,1)=1 ; lxyz_arr(2,6,1)=5 ; lxyz_arr(3,6,1)=0
   lxyz_arr(1,7,1)=3 ; lxyz_arr(2,7,1)=1 ; lxyz_arr(3,7,1)=2
   lxyz_arr(1,8,1)=1 ; lxyz_arr(2,8,1)=3 ; lxyz_arr(3,8,1)=2
   lxyz_arr(1,9,1)=1 ; lxyz_arr(2,9,1)=1 ; lxyz_arr(3,9,1)=4
   fac_arr(1,1)=0.2718118354334002904730875d0
   fac_arr(2,1)=0.2718118354334002904730875d0
   fac_arr(3,1)=0.2718118354334002904730875d0
   fac_arr(4,1)=-0.06795295885835007261827187d0/rhol**2d0
   fac_arr(5,1)=-0.1359059177167001452365437d0/rhol**2d0
   fac_arr(6,1)=-0.06795295885835007261827187d0/rhol**2d0
   fac_arr(7,1)=-0.1359059177167001452365437d0/rhol**2d0
   fac_arr(8,1)=-0.1359059177167001452365437d0/rhol**2d0
   fac_arr(9,1)=-0.06795295885835007261827187d0/rhol**2d0
   lxyz_arr(1,1,2)=4 ; lxyz_arr(2,1,2)=0 ; lxyz_arr(3,1,2)=0
   lxyz_arr(1,2,2)=2 ; lxyz_arr(2,2,2)=2 ; lxyz_arr(3,2,2)=0
   lxyz_arr(1,3,2)=0 ; lxyz_arr(2,3,2)=4 ; lxyz_arr(3,3,2)=0
   lxyz_arr(1,4,2)=2 ; lxyz_arr(2,4,2)=0 ; lxyz_arr(3,4,2)=2
   lxyz_arr(1,5,2)=0 ; lxyz_arr(2,5,2)=2 ; lxyz_arr(3,5,2)=2
   lxyz_arr(1,6,2)=0 ; lxyz_arr(2,6,2)=0 ; lxyz_arr(3,6,2)=4
   lxyz_arr(1,7,2)=4 ; lxyz_arr(2,7,2)=2 ; lxyz_arr(3,7,2)=0
   lxyz_arr(1,8,2)=2 ; lxyz_arr(2,8,2)=4 ; lxyz_arr(3,8,2)=0
   lxyz_arr(1,9,2)=0 ; lxyz_arr(2,9,2)=6 ; lxyz_arr(3,9,2)=0
   lxyz_arr(1,10,2)=2 ; lxyz_arr(2,10,2)=2 ; lxyz_arr(3,10,2)=2
   lxyz_arr(1,11,2)=0 ; lxyz_arr(2,11,2)=4 ; lxyz_arr(3,11,2)=2
   lxyz_arr(1,12,2)=0 ; lxyz_arr(2,12,2)=2 ; lxyz_arr(3,12,2)=4
   fac_arr(1,2)=0.06795295885835007261827187d0
   fac_arr(2,2)=0.4077177531501004357096312d0
   fac_arr(3,2)=0.3397647942917503630913594d0
   fac_arr(4,2)=0.1359059177167001452365437d0
   fac_arr(5,2)=0.4077177531501004357096312d0
   fac_arr(6,2)=0.06795295885835007261827187d0
   fac_arr(7,2)=-0.06795295885835007261827187d0/rhol**2d0
   fac_arr(8,2)=-0.1359059177167001452365437d0/rhol**2d0
   fac_arr(9,2)=-0.06795295885835007261827187d0/rhol**2d0
   fac_arr(10,2)=-0.1359059177167001452365437d0/rhol**2d0
   fac_arr(11,2)=-0.1359059177167001452365437d0/rhol**2d0
   fac_arr(12,2)=-0.06795295885835007261827187d0/rhol**2d0
   lxyz_arr(1,1,3)=2 ; lxyz_arr(2,1,3)=1 ; lxyz_arr(3,1,3)=1
   lxyz_arr(1,2,3)=0 ; lxyz_arr(2,2,3)=3 ; lxyz_arr(3,2,3)=1
   lxyz_arr(1,3,3)=0 ; lxyz_arr(2,3,3)=1 ; lxyz_arr(3,3,3)=3
   lxyz_arr(1,4,3)=4 ; lxyz_arr(2,4,3)=1 ; lxyz_arr(3,4,3)=1
   lxyz_arr(1,5,3)=2 ; lxyz_arr(2,5,3)=3 ; lxyz_arr(3,5,3)=1
   lxyz_arr(1,6,3)=0 ; lxyz_arr(2,6,3)=5 ; lxyz_arr(3,6,3)=1
   lxyz_arr(1,7,3)=2 ; lxyz_arr(2,7,3)=1 ; lxyz_arr(3,7,3)=3
   lxyz_arr(1,8,3)=0 ; lxyz_arr(2,8,3)=3 ; lxyz_arr(3,8,3)=3
   lxyz_arr(1,9,3)=0 ; lxyz_arr(2,9,3)=1 ; lxyz_arr(3,9,3)=5
   fac_arr(1,3)=0.2718118354334002904730875d0
   fac_arr(2,3)=0.2718118354334002904730875d0
   fac_arr(3,3)=0.2718118354334002904730875d0
   fac_arr(4,3)=-0.06795295885835007261827187d0/rhol**2d0
   fac_arr(5,3)=-0.1359059177167001452365437d0/rhol**2d0
   fac_arr(6,3)=-0.06795295885835007261827187d0/rhol**2d0
   fac_arr(7,3)=-0.1359059177167001452365437d0/rhol**2d0
   fac_arr(8,3)=-0.1359059177167001452365437d0/rhol**2d0
   fac_arr(9,3)=-0.06795295885835007261827187d0/rhol**2d0
else if (l.eq.2 .and. i.eq.3 .and. m.eq.3) then
   nterm_arr(1)=9
   nterm_arr(2)=9
   nterm_arr(3)=12
   lxyz_arr(1,1,1)=3 ; lxyz_arr(2,1,1)=0 ; lxyz_arr(3,1,1)=1
   lxyz_arr(1,2,1)=1 ; lxyz_arr(2,2,1)=2 ; lxyz_arr(3,2,1)=1
   lxyz_arr(1,3,1)=1 ; lxyz_arr(2,3,1)=0 ; lxyz_arr(3,3,1)=3
   lxyz_arr(1,4,1)=5 ; lxyz_arr(2,4,1)=0 ; lxyz_arr(3,4,1)=1
   lxyz_arr(1,5,1)=3 ; lxyz_arr(2,5,1)=2 ; lxyz_arr(3,5,1)=1
   lxyz_arr(1,6,1)=1 ; lxyz_arr(2,6,1)=4 ; lxyz_arr(3,6,1)=1
   lxyz_arr(1,7,1)=3 ; lxyz_arr(2,7,1)=0 ; lxyz_arr(3,7,1)=3
   lxyz_arr(1,8,1)=1 ; lxyz_arr(2,8,1)=2 ; lxyz_arr(3,8,1)=3
   lxyz_arr(1,9,1)=1 ; lxyz_arr(2,9,1)=0 ; lxyz_arr(3,9,1)=5
   fac_arr(1,1)=0.2718118354334002904730875d0
   fac_arr(2,1)=0.2718118354334002904730875d0
   fac_arr(3,1)=0.2718118354334002904730875d0
   fac_arr(4,1)=-0.06795295885835007261827187d0/rhol**2d0
   fac_arr(5,1)=-0.1359059177167001452365437d0/rhol**2d0
   fac_arr(6,1)=-0.06795295885835007261827187d0/rhol**2d0
   fac_arr(7,1)=-0.1359059177167001452365437d0/rhol**2d0
   fac_arr(8,1)=-0.1359059177167001452365437d0/rhol**2d0
   fac_arr(9,1)=-0.06795295885835007261827187d0/rhol**2d0
   lxyz_arr(1,1,2)=2 ; lxyz_arr(2,1,2)=1 ; lxyz_arr(3,1,2)=1
   lxyz_arr(1,2,2)=0 ; lxyz_arr(2,2,2)=3 ; lxyz_arr(3,2,2)=1
   lxyz_arr(1,3,2)=0 ; lxyz_arr(2,3,2)=1 ; lxyz_arr(3,3,2)=3
   lxyz_arr(1,4,2)=4 ; lxyz_arr(2,4,2)=1 ; lxyz_arr(3,4,2)=1
   lxyz_arr(1,5,2)=2 ; lxyz_arr(2,5,2)=3 ; lxyz_arr(3,5,2)=1
   lxyz_arr(1,6,2)=0 ; lxyz_arr(2,6,2)=5 ; lxyz_arr(3,6,2)=1
   lxyz_arr(1,7,2)=2 ; lxyz_arr(2,7,2)=1 ; lxyz_arr(3,7,2)=3
   lxyz_arr(1,8,2)=0 ; lxyz_arr(2,8,2)=3 ; lxyz_arr(3,8,2)=3
   lxyz_arr(1,9,2)=0 ; lxyz_arr(2,9,2)=1 ; lxyz_arr(3,9,2)=5
   fac_arr(1,2)=0.2718118354334002904730875d0
   fac_arr(2,2)=0.2718118354334002904730875d0
   fac_arr(3,2)=0.2718118354334002904730875d0
   fac_arr(4,2)=-0.06795295885835007261827187d0/rhol**2d0
   fac_arr(5,2)=-0.1359059177167001452365437d0/rhol**2d0
   fac_arr(6,2)=-0.06795295885835007261827187d0/rhol**2d0
   fac_arr(7,2)=-0.1359059177167001452365437d0/rhol**2d0
   fac_arr(8,2)=-0.1359059177167001452365437d0/rhol**2d0
   fac_arr(9,2)=-0.06795295885835007261827187d0/rhol**2d0
   lxyz_arr(1,1,3)=4 ; lxyz_arr(2,1,3)=0 ; lxyz_arr(3,1,3)=0
   lxyz_arr(1,2,3)=2 ; lxyz_arr(2,2,3)=2 ; lxyz_arr(3,2,3)=0
   lxyz_arr(1,3,3)=0 ; lxyz_arr(2,3,3)=4 ; lxyz_arr(3,3,3)=0
   lxyz_arr(1,4,3)=2 ; lxyz_arr(2,4,3)=0 ; lxyz_arr(3,4,3)=2
   lxyz_arr(1,5,3)=0 ; lxyz_arr(2,5,3)=2 ; lxyz_arr(3,5,3)=2
   lxyz_arr(1,6,3)=0 ; lxyz_arr(2,6,3)=0 ; lxyz_arr(3,6,3)=4
   lxyz_arr(1,7,3)=4 ; lxyz_arr(2,7,3)=0 ; lxyz_arr(3,7,3)=2
   lxyz_arr(1,8,3)=2 ; lxyz_arr(2,8,3)=2 ; lxyz_arr(3,8,3)=2
   lxyz_arr(1,9,3)=0 ; lxyz_arr(2,9,3)=4 ; lxyz_arr(3,9,3)=2
   lxyz_arr(1,10,3)=2 ; lxyz_arr(2,10,3)=0 ; lxyz_arr(3,10,3)=4
   lxyz_arr(1,11,3)=0 ; lxyz_arr(2,11,3)=2 ; lxyz_arr(3,11,3)=4
   lxyz_arr(1,12,3)=0 ; lxyz_arr(2,12,3)=0 ; lxyz_arr(3,12,3)=6
   fac_arr(1,3)=0.06795295885835007261827187d0
   fac_arr(2,3)=0.1359059177167001452365437d0
   fac_arr(3,3)=0.06795295885835007261827187d0
   fac_arr(4,3)=0.4077177531501004357096312d0
   fac_arr(5,3)=0.4077177531501004357096312d0
   fac_arr(6,3)=0.3397647942917503630913594d0
   fac_arr(7,3)=-0.06795295885835007261827187d0/rhol**2d0
   fac_arr(8,3)=-0.1359059177167001452365437d0/rhol**2d0
   fac_arr(9,3)=-0.06795295885835007261827187d0/rhol**2d0
   fac_arr(10,3)=-0.1359059177167001452365437d0/rhol**2d0
   fac_arr(11,3)=-0.1359059177167001452365437d0/rhol**2d0
   fac_arr(12,3)=-0.06795295885835007261827187d0/rhol**2d0
else if (l.eq.3 .and. i.eq.1 .and. m.eq.1) then
   nterm_arr(1)=1
   nterm_arr(2)=2
   nterm_arr(3)=2
   lxyz_arr(1,1,1)=1 ; lxyz_arr(2,1,1)=1 ; lxyz_arr(3,1,1)=1
   fac_arr(1,1)=-1.414213562373095048801689d0/rhol**2d0
   lxyz_arr(1,1,2)=0 ; lxyz_arr(2,1,2)=0 ; lxyz_arr(3,1,2)=1
   lxyz_arr(1,2,2)=0 ; lxyz_arr(2,2,2)=2 ; lxyz_arr(3,2,2)=1
   fac_arr(1,2)=1.414213562373095048801689d0
   fac_arr(2,2)=-1.414213562373095048801689d0/rhol**2d0
   lxyz_arr(1,1,3)=0 ; lxyz_arr(2,1,3)=1 ; lxyz_arr(3,1,3)=0
   lxyz_arr(1,2,3)=0 ; lxyz_arr(2,2,3)=1 ; lxyz_arr(3,2,3)=2
   fac_arr(1,3)=1.414213562373095048801689d0
   fac_arr(2,3)=-1.414213562373095048801689d0/rhol**2d0
else if (l.eq.3 .and. i.eq.1 .and. m.eq.2) then
   nterm_arr(1)=2
   nterm_arr(2)=1
   nterm_arr(3)=2
   lxyz_arr(1,1,1)=0 ; lxyz_arr(2,1,1)=0 ; lxyz_arr(3,1,1)=1
   lxyz_arr(1,2,1)=2 ; lxyz_arr(2,2,1)=0 ; lxyz_arr(3,2,1)=1
   fac_arr(1,1)=1.414213562373095048801689d0
   fac_arr(2,1)=-1.414213562373095048801689d0/rhol**2d0
   lxyz_arr(1,1,2)=1 ; lxyz_arr(2,1,2)=1 ; lxyz_arr(3,1,2)=1
   fac_arr(1,2)=-1.414213562373095048801689d0/rhol**2d0
   lxyz_arr(1,1,3)=1 ; lxyz_arr(2,1,3)=0 ; lxyz_arr(3,1,3)=0
   lxyz_arr(1,2,3)=1 ; lxyz_arr(2,2,3)=0 ; lxyz_arr(3,2,3)=2
   fac_arr(1,3)=1.414213562373095048801689d0
   fac_arr(2,3)=-1.414213562373095048801689d0/rhol**2d0
else if (l.eq.3 .and. i.eq.1 .and. m.eq.3) then
   nterm_arr(1)=2
   nterm_arr(2)=2
   nterm_arr(3)=1
   lxyz_arr(1,1,1)=0 ; lxyz_arr(2,1,1)=1 ; lxyz_arr(3,1,1)=0
   lxyz_arr(1,2,1)=2 ; lxyz_arr(2,2,1)=1 ; lxyz_arr(3,2,1)=0
   fac_arr(1,1)=1.414213562373095048801689d0
   fac_arr(2,1)=-1.414213562373095048801689d0/rhol**2d0
   lxyz_arr(1,1,2)=1 ; lxyz_arr(2,1,2)=0 ; lxyz_arr(3,1,2)=0
   lxyz_arr(1,2,2)=1 ; lxyz_arr(2,2,2)=2 ; lxyz_arr(3,2,2)=0
   fac_arr(1,2)=1.414213562373095048801689d0
   fac_arr(2,2)=-1.414213562373095048801689d0/rhol**2d0
   lxyz_arr(1,1,3)=1 ; lxyz_arr(2,1,3)=1 ; lxyz_arr(3,1,3)=1
   fac_arr(1,3)=-1.414213562373095048801689d0/rhol**2d0
else if (l.eq.3 .and. i.eq.1 .and. m.eq.4) then
   nterm_arr(1)=3
   nterm_arr(2)=3
   nterm_arr(3)=2
   lxyz_arr(1,1,1)=1 ; lxyz_arr(2,1,1)=0 ; lxyz_arr(3,1,1)=0
   lxyz_arr(1,2,1)=3 ; lxyz_arr(2,2,1)=0 ; lxyz_arr(3,2,1)=0
   lxyz_arr(1,3,1)=1 ; lxyz_arr(2,3,1)=2 ; lxyz_arr(3,3,1)=0
   fac_arr(1,1)=1.414213562373095048801689d0
   fac_arr(2,1)=-0.7071067811865475244008444d0/rhol**2d0
   fac_arr(3,1)=0.7071067811865475244008444d0/rhol**2d0
   lxyz_arr(1,1,2)=0 ; lxyz_arr(2,1,2)=1 ; lxyz_arr(3,1,2)=0
   lxyz_arr(1,2,2)=2 ; lxyz_arr(2,2,2)=1 ; lxyz_arr(3,2,2)=0
   lxyz_arr(1,3,2)=0 ; lxyz_arr(2,3,2)=3 ; lxyz_arr(3,3,2)=0
   fac_arr(1,2)=-1.414213562373095048801689d0
   fac_arr(2,2)=-0.7071067811865475244008444d0/rhol**2d0
   fac_arr(3,2)=0.7071067811865475244008444d0/rhol**2d0
   lxyz_arr(1,1,3)=2 ; lxyz_arr(2,1,3)=0 ; lxyz_arr(3,1,3)=1
   lxyz_arr(1,2,3)=0 ; lxyz_arr(2,2,3)=2 ; lxyz_arr(3,2,3)=1
   fac_arr(1,3)=-0.7071067811865475244008444d0/rhol**2d0
   fac_arr(2,3)=0.7071067811865475244008444d0/rhol**2d0
else if (l.eq.3 .and. i.eq.1 .and. m.eq.5) then
   nterm_arr(1)=4
   nterm_arr(2)=4
   nterm_arr(3)=4
   lxyz_arr(1,1,1)=1 ; lxyz_arr(2,1,1)=0 ; lxyz_arr(3,1,1)=0
   lxyz_arr(1,2,1)=3 ; lxyz_arr(2,2,1)=0 ; lxyz_arr(3,2,1)=0
   lxyz_arr(1,3,1)=1 ; lxyz_arr(2,3,1)=2 ; lxyz_arr(3,3,1)=0
   lxyz_arr(1,4,1)=1 ; lxyz_arr(2,4,1)=0 ; lxyz_arr(3,4,1)=2
   fac_arr(1,1)=-0.816496580927726032732428d0
   fac_arr(2,1)=0.408248290463863016366214d0/rhol**2d0
   fac_arr(3,1)=0.408248290463863016366214d0/rhol**2d0
   fac_arr(4,1)=-0.816496580927726032732428d0/rhol**2d0
   lxyz_arr(1,1,2)=0 ; lxyz_arr(2,1,2)=1 ; lxyz_arr(3,1,2)=0
   lxyz_arr(1,2,2)=2 ; lxyz_arr(2,2,2)=1 ; lxyz_arr(3,2,2)=0
   lxyz_arr(1,3,2)=0 ; lxyz_arr(2,3,2)=3 ; lxyz_arr(3,3,2)=0
   lxyz_arr(1,4,2)=0 ; lxyz_arr(2,4,2)=1 ; lxyz_arr(3,4,2)=2
   fac_arr(1,2)=-0.816496580927726032732428d0
   fac_arr(2,2)=0.408248290463863016366214d0/rhol**2d0
   fac_arr(3,2)=0.408248290463863016366214d0/rhol**2d0
   fac_arr(4,2)=-0.816496580927726032732428d0/rhol**2d0
   lxyz_arr(1,1,3)=0 ; lxyz_arr(2,1,3)=0 ; lxyz_arr(3,1,3)=1
   lxyz_arr(1,2,3)=2 ; lxyz_arr(2,2,3)=0 ; lxyz_arr(3,2,3)=1
   lxyz_arr(1,3,3)=0 ; lxyz_arr(2,3,3)=2 ; lxyz_arr(3,3,3)=1
   lxyz_arr(1,4,3)=0 ; lxyz_arr(2,4,3)=0 ; lxyz_arr(3,4,3)=3
   fac_arr(1,3)=1.632993161855452065464856d0
   fac_arr(2,3)=0.408248290463863016366214d0/rhol**2d0
   fac_arr(3,3)=0.408248290463863016366214d0/rhol**2d0
   fac_arr(4,3)=-0.816496580927726032732428d0/rhol**2d0
else if (l.eq.3 .and. i.eq.2 .and. m.eq.1) then
   nterm_arr(1)=4
   nterm_arr(2)=6
   nterm_arr(3)=6
   lxyz_arr(1,1,1)=1 ; lxyz_arr(2,1,1)=1 ; lxyz_arr(3,1,1)=1
   lxyz_arr(1,2,1)=3 ; lxyz_arr(2,2,1)=1 ; lxyz_arr(3,2,1)=1
   lxyz_arr(1,3,1)=1 ; lxyz_arr(2,3,1)=3 ; lxyz_arr(3,3,1)=1
   lxyz_arr(1,4,1)=1 ; lxyz_arr(2,4,1)=1 ; lxyz_arr(3,4,1)=3
   fac_arr(1,1)=0.7126966450997983591588093d0
   fac_arr(2,1)=-0.3563483225498991795794046d0/rhol**2d0
   fac_arr(3,1)=-0.3563483225498991795794046d0/rhol**2d0
   fac_arr(4,1)=-0.3563483225498991795794046d0/rhol**2d0
   lxyz_arr(1,1,2)=2 ; lxyz_arr(2,1,2)=0 ; lxyz_arr(3,1,2)=1
   lxyz_arr(1,2,2)=0 ; lxyz_arr(2,2,2)=2 ; lxyz_arr(3,2,2)=1
   lxyz_arr(1,3,2)=0 ; lxyz_arr(2,3,2)=0 ; lxyz_arr(3,3,2)=3
   lxyz_arr(1,4,2)=2 ; lxyz_arr(2,4,2)=2 ; lxyz_arr(3,4,2)=1
   lxyz_arr(1,5,2)=0 ; lxyz_arr(2,5,2)=4 ; lxyz_arr(3,5,2)=1
   lxyz_arr(1,6,2)=0 ; lxyz_arr(2,6,2)=2 ; lxyz_arr(3,6,2)=3
   fac_arr(1,2)=0.3563483225498991795794046d0
   fac_arr(2,2)=1.069044967649697538738214d0
   fac_arr(3,2)=0.3563483225498991795794046d0
   fac_arr(4,2)=-0.3563483225498991795794046d0/rhol**2d0
   fac_arr(5,2)=-0.3563483225498991795794046d0/rhol**2d0
   fac_arr(6,2)=-0.3563483225498991795794046d0/rhol**2d0
   lxyz_arr(1,1,3)=2 ; lxyz_arr(2,1,3)=1 ; lxyz_arr(3,1,3)=0
   lxyz_arr(1,2,3)=0 ; lxyz_arr(2,2,3)=3 ; lxyz_arr(3,2,3)=0
   lxyz_arr(1,3,3)=0 ; lxyz_arr(2,3,3)=1 ; lxyz_arr(3,3,3)=2
   lxyz_arr(1,4,3)=2 ; lxyz_arr(2,4,3)=1 ; lxyz_arr(3,4,3)=2
   lxyz_arr(1,5,3)=0 ; lxyz_arr(2,5,3)=3 ; lxyz_arr(3,5,3)=2
   lxyz_arr(1,6,3)=0 ; lxyz_arr(2,6,3)=1 ; lxyz_arr(3,6,3)=4
   fac_arr(1,3)=0.3563483225498991795794046d0
   fac_arr(2,3)=0.3563483225498991795794046d0
   fac_arr(3,3)=1.069044967649697538738214d0
   fac_arr(4,3)=-0.3563483225498991795794046d0/rhol**2d0
   fac_arr(5,3)=-0.3563483225498991795794046d0/rhol**2d0
   fac_arr(6,3)=-0.3563483225498991795794046d0/rhol**2d0
else if (l.eq.3 .and. i.eq.2 .and. m.eq.2) then
   nterm_arr(1)=6
   nterm_arr(2)=4
   nterm_arr(3)=6
   lxyz_arr(1,1,1)=2 ; lxyz_arr(2,1,1)=0 ; lxyz_arr(3,1,1)=1
   lxyz_arr(1,2,1)=0 ; lxyz_arr(2,2,1)=2 ; lxyz_arr(3,2,1)=1
   lxyz_arr(1,3,1)=0 ; lxyz_arr(2,3,1)=0 ; lxyz_arr(3,3,1)=3
   lxyz_arr(1,4,1)=4 ; lxyz_arr(2,4,1)=0 ; lxyz_arr(3,4,1)=1
   lxyz_arr(1,5,1)=2 ; lxyz_arr(2,5,1)=2 ; lxyz_arr(3,5,1)=1
   lxyz_arr(1,6,1)=2 ; lxyz_arr(2,6,1)=0 ; lxyz_arr(3,6,1)=3
   fac_arr(1,1)=1.069044967649697538738214d0
   fac_arr(2,1)=0.3563483225498991795794046d0
   fac_arr(3,1)=0.3563483225498991795794046d0
   fac_arr(4,1)=-0.3563483225498991795794046d0/rhol**2d0
   fac_arr(5,1)=-0.3563483225498991795794046d0/rhol**2d0
   fac_arr(6,1)=-0.3563483225498991795794046d0/rhol**2d0
   lxyz_arr(1,1,2)=1 ; lxyz_arr(2,1,2)=1 ; lxyz_arr(3,1,2)=1
   lxyz_arr(1,2,2)=3 ; lxyz_arr(2,2,2)=1 ; lxyz_arr(3,2,2)=1
   lxyz_arr(1,3,2)=1 ; lxyz_arr(2,3,2)=3 ; lxyz_arr(3,3,2)=1
   lxyz_arr(1,4,2)=1 ; lxyz_arr(2,4,2)=1 ; lxyz_arr(3,4,2)=3
   fac_arr(1,2)=0.7126966450997983591588093d0
   fac_arr(2,2)=-0.3563483225498991795794046d0/rhol**2d0
   fac_arr(3,2)=-0.3563483225498991795794046d0/rhol**2d0
   fac_arr(4,2)=-0.3563483225498991795794046d0/rhol**2d0
   lxyz_arr(1,1,3)=3 ; lxyz_arr(2,1,3)=0 ; lxyz_arr(3,1,3)=0
   lxyz_arr(1,2,3)=1 ; lxyz_arr(2,2,3)=2 ; lxyz_arr(3,2,3)=0
   lxyz_arr(1,3,3)=1 ; lxyz_arr(2,3,3)=0 ; lxyz_arr(3,3,3)=2
   lxyz_arr(1,4,3)=3 ; lxyz_arr(2,4,3)=0 ; lxyz_arr(3,4,3)=2
   lxyz_arr(1,5,3)=1 ; lxyz_arr(2,5,3)=2 ; lxyz_arr(3,5,3)=2
   lxyz_arr(1,6,3)=1 ; lxyz_arr(2,6,3)=0 ; lxyz_arr(3,6,3)=4
   fac_arr(1,3)=0.3563483225498991795794046d0
   fac_arr(2,3)=0.3563483225498991795794046d0
   fac_arr(3,3)=1.069044967649697538738214d0
   fac_arr(4,3)=-0.3563483225498991795794046d0/rhol**2d0
   fac_arr(5,3)=-0.3563483225498991795794046d0/rhol**2d0
   fac_arr(6,3)=-0.3563483225498991795794046d0/rhol**2d0
else if (l.eq.3 .and. i.eq.2 .and. m.eq.3) then
   nterm_arr(1)=6
   nterm_arr(2)=6
   nterm_arr(3)=4
   lxyz_arr(1,1,1)=2 ; lxyz_arr(2,1,1)=1 ; lxyz_arr(3,1,1)=0
   lxyz_arr(1,2,1)=0 ; lxyz_arr(2,2,1)=3 ; lxyz_arr(3,2,1)=0
   lxyz_arr(1,3,1)=0 ; lxyz_arr(2,3,1)=1 ; lxyz_arr(3,3,1)=2
   lxyz_arr(1,4,1)=4 ; lxyz_arr(2,4,1)=1 ; lxyz_arr(3,4,1)=0
   lxyz_arr(1,5,1)=2 ; lxyz_arr(2,5,1)=3 ; lxyz_arr(3,5,1)=0
   lxyz_arr(1,6,1)=2 ; lxyz_arr(2,6,1)=1 ; lxyz_arr(3,6,1)=2
   fac_arr(1,1)=1.069044967649697538738214d0
   fac_arr(2,1)=0.3563483225498991795794046d0
   fac_arr(3,1)=0.3563483225498991795794046d0
   fac_arr(4,1)=-0.3563483225498991795794046d0/rhol**2d0
   fac_arr(5,1)=-0.3563483225498991795794046d0/rhol**2d0
   fac_arr(6,1)=-0.3563483225498991795794046d0/rhol**2d0
   lxyz_arr(1,1,2)=3 ; lxyz_arr(2,1,2)=0 ; lxyz_arr(3,1,2)=0
   lxyz_arr(1,2,2)=1 ; lxyz_arr(2,2,2)=2 ; lxyz_arr(3,2,2)=0
   lxyz_arr(1,3,2)=1 ; lxyz_arr(2,3,2)=0 ; lxyz_arr(3,3,2)=2
   lxyz_arr(1,4,2)=3 ; lxyz_arr(2,4,2)=2 ; lxyz_arr(3,4,2)=0
   lxyz_arr(1,5,2)=1 ; lxyz_arr(2,5,2)=4 ; lxyz_arr(3,5,2)=0
   lxyz_arr(1,6,2)=1 ; lxyz_arr(2,6,2)=2 ; lxyz_arr(3,6,2)=2
   fac_arr(1,2)=0.3563483225498991795794046d0
   fac_arr(2,2)=1.069044967649697538738214d0
   fac_arr(3,2)=0.3563483225498991795794046d0
   fac_arr(4,2)=-0.3563483225498991795794046d0/rhol**2d0
   fac_arr(5,2)=-0.3563483225498991795794046d0/rhol**2d0
   fac_arr(6,2)=-0.3563483225498991795794046d0/rhol**2d0
   lxyz_arr(1,1,3)=1 ; lxyz_arr(2,1,3)=1 ; lxyz_arr(3,1,3)=1
   lxyz_arr(1,2,3)=3 ; lxyz_arr(2,2,3)=1 ; lxyz_arr(3,2,3)=1
   lxyz_arr(1,3,3)=1 ; lxyz_arr(2,3,3)=3 ; lxyz_arr(3,3,3)=1
   lxyz_arr(1,4,3)=1 ; lxyz_arr(2,4,3)=1 ; lxyz_arr(3,4,3)=3
   fac_arr(1,3)=0.7126966450997983591588093d0
   fac_arr(2,3)=-0.3563483225498991795794046d0/rhol**2d0
   fac_arr(3,3)=-0.3563483225498991795794046d0/rhol**2d0
   fac_arr(4,3)=-0.3563483225498991795794046d0/rhol**2d0
else if (l.eq.3 .and. i.eq.2 .and. m.eq.4) then
   nterm_arr(1)=6
   nterm_arr(2)=6
   nterm_arr(3)=6
   lxyz_arr(1,1,1)=3 ; lxyz_arr(2,1,1)=0 ; lxyz_arr(3,1,1)=0
   lxyz_arr(1,2,1)=1 ; lxyz_arr(2,2,1)=0 ; lxyz_arr(3,2,1)=2
   lxyz_arr(1,3,1)=5 ; lxyz_arr(2,3,1)=0 ; lxyz_arr(3,3,1)=0
   lxyz_arr(1,4,1)=1 ; lxyz_arr(2,4,1)=4 ; lxyz_arr(3,4,1)=0
   lxyz_arr(1,5,1)=3 ; lxyz_arr(2,5,1)=0 ; lxyz_arr(3,5,1)=2
   lxyz_arr(1,6,1)=1 ; lxyz_arr(2,6,1)=2 ; lxyz_arr(3,6,1)=2
   fac_arr(1,1)=0.7126966450997983591588093d0
   fac_arr(2,1)=0.3563483225498991795794046d0
   fac_arr(3,1)=-0.1781741612749495897897023d0/rhol**2d0
   fac_arr(4,1)=0.1781741612749495897897023d0/rhol**2d0
   fac_arr(5,1)=-0.1781741612749495897897023d0/rhol**2d0
   fac_arr(6,1)=0.1781741612749495897897023d0/rhol**2d0
   lxyz_arr(1,1,2)=0 ; lxyz_arr(2,1,2)=3 ; lxyz_arr(3,1,2)=0
   lxyz_arr(1,2,2)=0 ; lxyz_arr(2,2,2)=1 ; lxyz_arr(3,2,2)=2
   lxyz_arr(1,3,2)=4 ; lxyz_arr(2,3,2)=1 ; lxyz_arr(3,3,2)=0
   lxyz_arr(1,4,2)=0 ; lxyz_arr(2,4,2)=5 ; lxyz_arr(3,4,2)=0
   lxyz_arr(1,5,2)=2 ; lxyz_arr(2,5,2)=1 ; lxyz_arr(3,5,2)=2
   lxyz_arr(1,6,2)=0 ; lxyz_arr(2,6,2)=3 ; lxyz_arr(3,6,2)=2
   fac_arr(1,2)=-0.7126966450997983591588093d0
   fac_arr(2,2)=-0.3563483225498991795794046d0
   fac_arr(3,2)=-0.1781741612749495897897023d0/rhol**2d0
   fac_arr(4,2)=0.1781741612749495897897023d0/rhol**2d0
   fac_arr(5,2)=-0.1781741612749495897897023d0/rhol**2d0
   fac_arr(6,2)=0.1781741612749495897897023d0/rhol**2d0
   lxyz_arr(1,1,3)=2 ; lxyz_arr(2,1,3)=0 ; lxyz_arr(3,1,3)=1
   lxyz_arr(1,2,3)=0 ; lxyz_arr(2,2,3)=2 ; lxyz_arr(3,2,3)=1
   lxyz_arr(1,3,3)=4 ; lxyz_arr(2,3,3)=0 ; lxyz_arr(3,3,3)=1
   lxyz_arr(1,4,3)=0 ; lxyz_arr(2,4,3)=4 ; lxyz_arr(3,4,3)=1
   lxyz_arr(1,5,3)=2 ; lxyz_arr(2,5,3)=0 ; lxyz_arr(3,5,3)=3
   lxyz_arr(1,6,3)=0 ; lxyz_arr(2,6,3)=2 ; lxyz_arr(3,6,3)=3
   fac_arr(1,3)=0.3563483225498991795794046d0
   fac_arr(2,3)=-0.3563483225498991795794046d0
   fac_arr(3,3)=-0.1781741612749495897897023d0/rhol**2d0
   fac_arr(4,3)=0.1781741612749495897897023d0/rhol**2d0
   fac_arr(5,3)=-0.1781741612749495897897023d0/rhol**2d0
   fac_arr(6,3)=0.1781741612749495897897023d0/rhol**2d0
else if (l.eq.3 .and. i.eq.2 .and. m.eq.5) then
   nterm_arr(1)=9
   nterm_arr(2)=9
   nterm_arr(3)=9
   lxyz_arr(1,1,1)=3 ; lxyz_arr(2,1,1)=0 ; lxyz_arr(3,1,1)=0
   lxyz_arr(1,2,1)=1 ; lxyz_arr(2,2,1)=2 ; lxyz_arr(3,2,1)=0
   lxyz_arr(1,3,1)=1 ; lxyz_arr(2,3,1)=0 ; lxyz_arr(3,3,1)=2
   lxyz_arr(1,4,1)=5 ; lxyz_arr(2,4,1)=0 ; lxyz_arr(3,4,1)=0
   lxyz_arr(1,5,1)=3 ; lxyz_arr(2,5,1)=2 ; lxyz_arr(3,5,1)=0
   lxyz_arr(1,6,1)=1 ; lxyz_arr(2,6,1)=4 ; lxyz_arr(3,6,1)=0
   lxyz_arr(1,7,1)=3 ; lxyz_arr(2,7,1)=0 ; lxyz_arr(3,7,1)=2
   lxyz_arr(1,8,1)=1 ; lxyz_arr(2,8,1)=2 ; lxyz_arr(3,8,1)=2
   lxyz_arr(1,9,1)=1 ; lxyz_arr(2,9,1)=0 ; lxyz_arr(3,9,1)=4
   fac_arr(1,1)=-0.4114755998989117606962519d0
   fac_arr(2,1)=-0.4114755998989117606962519d0
   fac_arr(3,1)=0.205737799949455880348126d0
   fac_arr(4,1)=0.102868899974727940174063d0/rhol**2d0
   fac_arr(5,1)=0.205737799949455880348126d0/rhol**2d0
   fac_arr(6,1)=0.102868899974727940174063d0/rhol**2d0
   fac_arr(7,1)=-0.102868899974727940174063d0/rhol**2d0
   fac_arr(8,1)=-0.102868899974727940174063d0/rhol**2d0
   fac_arr(9,1)=-0.205737799949455880348126d0/rhol**2d0
   lxyz_arr(1,1,2)=2 ; lxyz_arr(2,1,2)=1 ; lxyz_arr(3,1,2)=0
   lxyz_arr(1,2,2)=0 ; lxyz_arr(2,2,2)=3 ; lxyz_arr(3,2,2)=0
   lxyz_arr(1,3,2)=0 ; lxyz_arr(2,3,2)=1 ; lxyz_arr(3,3,2)=2
   lxyz_arr(1,4,2)=4 ; lxyz_arr(2,4,2)=1 ; lxyz_arr(3,4,2)=0
   lxyz_arr(1,5,2)=2 ; lxyz_arr(2,5,2)=3 ; lxyz_arr(3,5,2)=0
   lxyz_arr(1,6,2)=0 ; lxyz_arr(2,6,2)=5 ; lxyz_arr(3,6,2)=0
   lxyz_arr(1,7,2)=2 ; lxyz_arr(2,7,2)=1 ; lxyz_arr(3,7,2)=2
   lxyz_arr(1,8,2)=0 ; lxyz_arr(2,8,2)=3 ; lxyz_arr(3,8,2)=2
   lxyz_arr(1,9,2)=0 ; lxyz_arr(2,9,2)=1 ; lxyz_arr(3,9,2)=4
   fac_arr(1,2)=-0.4114755998989117606962519d0
   fac_arr(2,2)=-0.4114755998989117606962519d0
   fac_arr(3,2)=0.205737799949455880348126d0
   fac_arr(4,2)=0.102868899974727940174063d0/rhol**2d0
   fac_arr(5,2)=0.205737799949455880348126d0/rhol**2d0
   fac_arr(6,2)=0.102868899974727940174063d0/rhol**2d0
   fac_arr(7,2)=-0.102868899974727940174063d0/rhol**2d0
   fac_arr(8,2)=-0.102868899974727940174063d0/rhol**2d0
   fac_arr(9,2)=-0.205737799949455880348126d0/rhol**2d0
   lxyz_arr(1,1,3)=2 ; lxyz_arr(2,1,3)=0 ; lxyz_arr(3,1,3)=1
   lxyz_arr(1,2,3)=0 ; lxyz_arr(2,2,3)=2 ; lxyz_arr(3,2,3)=1
   lxyz_arr(1,3,3)=0 ; lxyz_arr(2,3,3)=0 ; lxyz_arr(3,3,3)=3
   lxyz_arr(1,4,3)=4 ; lxyz_arr(2,4,3)=0 ; lxyz_arr(3,4,3)=1
   lxyz_arr(1,5,3)=2 ; lxyz_arr(2,5,3)=2 ; lxyz_arr(3,5,3)=1
   lxyz_arr(1,6,3)=0 ; lxyz_arr(2,6,3)=4 ; lxyz_arr(3,6,3)=1
   lxyz_arr(1,7,3)=2 ; lxyz_arr(2,7,3)=0 ; lxyz_arr(3,7,3)=3
   lxyz_arr(1,8,3)=0 ; lxyz_arr(2,8,3)=2 ; lxyz_arr(3,8,3)=3
   lxyz_arr(1,9,3)=0 ; lxyz_arr(2,9,3)=0 ; lxyz_arr(3,9,3)=5
   fac_arr(1,3)=0.205737799949455880348126d0
   fac_arr(2,3)=0.205737799949455880348126d0
   fac_arr(3,3)=0.8229511997978235213925038d0
   fac_arr(4,3)=0.102868899974727940174063d0/rhol**2d0
   fac_arr(5,3)=0.205737799949455880348126d0/rhol**2d0
   fac_arr(6,3)=0.102868899974727940174063d0/rhol**2d0
   fac_arr(7,3)=-0.102868899974727940174063d0/rhol**2d0
   fac_arr(8,3)=-0.102868899974727940174063d0/rhol**2d0
   fac_arr(9,3)=-0.205737799949455880348126d0/rhol**2d0
else if (l.eq.3 .and. i.eq.3 .and. m.eq.1) then
   nterm_arr(1)=9
   nterm_arr(2)=12
   nterm_arr(3)=12
   lxyz_arr(1,1,1)=3 ; lxyz_arr(2,1,1)=1 ; lxyz_arr(3,1,1)=1
   lxyz_arr(1,2,1)=1 ; lxyz_arr(2,2,1)=3 ; lxyz_arr(3,2,1)=1
   lxyz_arr(1,3,1)=1 ; lxyz_arr(2,3,1)=1 ; lxyz_arr(3,3,1)=3
   lxyz_arr(1,4,1)=5 ; lxyz_arr(2,4,1)=1 ; lxyz_arr(3,4,1)=1
   lxyz_arr(1,5,1)=3 ; lxyz_arr(2,5,1)=3 ; lxyz_arr(3,5,1)=1
   lxyz_arr(1,6,1)=1 ; lxyz_arr(2,6,1)=5 ; lxyz_arr(3,6,1)=1
   lxyz_arr(1,7,1)=3 ; lxyz_arr(2,7,1)=1 ; lxyz_arr(3,7,1)=3
   lxyz_arr(1,8,1)=1 ; lxyz_arr(2,8,1)=3 ; lxyz_arr(3,8,1)=3
   lxyz_arr(1,9,1)=1 ; lxyz_arr(2,9,1)=1 ; lxyz_arr(3,9,1)=5
   fac_arr(1,1)=0.2383947500094262395810797d0
   fac_arr(2,1)=0.2383947500094262395810797d0
   fac_arr(3,1)=0.2383947500094262395810797d0
   fac_arr(4,1)=-0.05959868750235655989526993d0/rhol**2d0
   fac_arr(5,1)=-0.1191973750047131197905399d0/rhol**2d0
   fac_arr(6,1)=-0.05959868750235655989526993d0/rhol**2d0
   fac_arr(7,1)=-0.1191973750047131197905399d0/rhol**2d0
   fac_arr(8,1)=-0.1191973750047131197905399d0/rhol**2d0
   fac_arr(9,1)=-0.05959868750235655989526993d0/rhol**2d0
   lxyz_arr(1,1,2)=4 ; lxyz_arr(2,1,2)=0 ; lxyz_arr(3,1,2)=1
   lxyz_arr(1,2,2)=2 ; lxyz_arr(2,2,2)=2 ; lxyz_arr(3,2,2)=1
   lxyz_arr(1,3,2)=0 ; lxyz_arr(2,3,2)=4 ; lxyz_arr(3,3,2)=1
   lxyz_arr(1,4,2)=2 ; lxyz_arr(2,4,2)=0 ; lxyz_arr(3,4,2)=3
   lxyz_arr(1,5,2)=0 ; lxyz_arr(2,5,2)=2 ; lxyz_arr(3,5,2)=3
   lxyz_arr(1,6,2)=0 ; lxyz_arr(2,6,2)=0 ; lxyz_arr(3,6,2)=5
   lxyz_arr(1,7,2)=4 ; lxyz_arr(2,7,2)=2 ; lxyz_arr(3,7,2)=1
   lxyz_arr(1,8,2)=2 ; lxyz_arr(2,8,2)=4 ; lxyz_arr(3,8,2)=1
   lxyz_arr(1,9,2)=0 ; lxyz_arr(2,9,2)=6 ; lxyz_arr(3,9,2)=1
   lxyz_arr(1,10,2)=2 ; lxyz_arr(2,10,2)=2 ; lxyz_arr(3,10,2)=3
   lxyz_arr(1,11,2)=0 ; lxyz_arr(2,11,2)=4 ; lxyz_arr(3,11,2)=3
   lxyz_arr(1,12,2)=0 ; lxyz_arr(2,12,2)=2 ; lxyz_arr(3,12,2)=5
   fac_arr(1,2)=0.05959868750235655989526993d0
   fac_arr(2,2)=0.3575921250141393593716196d0
   fac_arr(3,2)=0.2979934375117827994763496d0
   fac_arr(4,2)=0.1191973750047131197905399d0
   fac_arr(5,2)=0.3575921250141393593716196d0
   fac_arr(6,2)=0.05959868750235655989526993d0
   fac_arr(7,2)=-0.05959868750235655989526993d0/rhol**2d0
   fac_arr(8,2)=-0.1191973750047131197905399d0/rhol**2d0
   fac_arr(9,2)=-0.05959868750235655989526993d0/rhol**2d0
   fac_arr(10,2)=-0.1191973750047131197905399d0/rhol**2d0
   fac_arr(11,2)=-0.1191973750047131197905399d0/rhol**2d0
   fac_arr(12,2)=-0.05959868750235655989526993d0/rhol**2d0
   lxyz_arr(1,1,3)=4 ; lxyz_arr(2,1,3)=1 ; lxyz_arr(3,1,3)=0
   lxyz_arr(1,2,3)=2 ; lxyz_arr(2,2,3)=3 ; lxyz_arr(3,2,3)=0
   lxyz_arr(1,3,3)=0 ; lxyz_arr(2,3,3)=5 ; lxyz_arr(3,3,3)=0
   lxyz_arr(1,4,3)=2 ; lxyz_arr(2,4,3)=1 ; lxyz_arr(3,4,3)=2
   lxyz_arr(1,5,3)=0 ; lxyz_arr(2,5,3)=3 ; lxyz_arr(3,5,3)=2
   lxyz_arr(1,6,3)=0 ; lxyz_arr(2,6,3)=1 ; lxyz_arr(3,6,3)=4
   lxyz_arr(1,7,3)=4 ; lxyz_arr(2,7,3)=1 ; lxyz_arr(3,7,3)=2
   lxyz_arr(1,8,3)=2 ; lxyz_arr(2,8,3)=3 ; lxyz_arr(3,8,3)=2
   lxyz_arr(1,9,3)=0 ; lxyz_arr(2,9,3)=5 ; lxyz_arr(3,9,3)=2
   lxyz_arr(1,10,3)=2 ; lxyz_arr(2,10,3)=1 ; lxyz_arr(3,10,3)=4
   lxyz_arr(1,11,3)=0 ; lxyz_arr(2,11,3)=3 ; lxyz_arr(3,11,3)=4
   lxyz_arr(1,12,3)=0 ; lxyz_arr(2,12,3)=1 ; lxyz_arr(3,12,3)=6
   fac_arr(1,3)=0.05959868750235655989526993d0
   fac_arr(2,3)=0.1191973750047131197905399d0
   fac_arr(3,3)=0.05959868750235655989526993d0
   fac_arr(4,3)=0.3575921250141393593716196d0
   fac_arr(5,3)=0.3575921250141393593716196d0
   fac_arr(6,3)=0.2979934375117827994763496d0
   fac_arr(7,3)=-0.05959868750235655989526993d0/rhol**2d0
   fac_arr(8,3)=-0.1191973750047131197905399d0/rhol**2d0
   fac_arr(9,3)=-0.05959868750235655989526993d0/rhol**2d0
   fac_arr(10,3)=-0.1191973750047131197905399d0/rhol**2d0
   fac_arr(11,3)=-0.1191973750047131197905399d0/rhol**2d0
   fac_arr(12,3)=-0.05959868750235655989526993d0/rhol**2d0
else if (l.eq.3 .and. i.eq.3 .and. m.eq.2) then
   nterm_arr(1)=12
   nterm_arr(2)=9
   nterm_arr(3)=12
   lxyz_arr(1,1,1)=4 ; lxyz_arr(2,1,1)=0 ; lxyz_arr(3,1,1)=1
   lxyz_arr(1,2,1)=2 ; lxyz_arr(2,2,1)=2 ; lxyz_arr(3,2,1)=1
   lxyz_arr(1,3,1)=0 ; lxyz_arr(2,3,1)=4 ; lxyz_arr(3,3,1)=1
   lxyz_arr(1,4,1)=2 ; lxyz_arr(2,4,1)=0 ; lxyz_arr(3,4,1)=3
   lxyz_arr(1,5,1)=0 ; lxyz_arr(2,5,1)=2 ; lxyz_arr(3,5,1)=3
   lxyz_arr(1,6,1)=0 ; lxyz_arr(2,6,1)=0 ; lxyz_arr(3,6,1)=5
   lxyz_arr(1,7,1)=6 ; lxyz_arr(2,7,1)=0 ; lxyz_arr(3,7,1)=1
   lxyz_arr(1,8,1)=4 ; lxyz_arr(2,8,1)=2 ; lxyz_arr(3,8,1)=1
   lxyz_arr(1,9,1)=2 ; lxyz_arr(2,9,1)=4 ; lxyz_arr(3,9,1)=1
   lxyz_arr(1,10,1)=4 ; lxyz_arr(2,10,1)=0 ; lxyz_arr(3,10,1)=3
   lxyz_arr(1,11,1)=2 ; lxyz_arr(2,11,1)=2 ; lxyz_arr(3,11,1)=3
   lxyz_arr(1,12,1)=2 ; lxyz_arr(2,12,1)=0 ; lxyz_arr(3,12,1)=5
   fac_arr(1,1)=0.2979934375117827994763496d0
   fac_arr(2,1)=0.3575921250141393593716196d0
   fac_arr(3,1)=0.05959868750235655989526993d0
   fac_arr(4,1)=0.3575921250141393593716196d0
   fac_arr(5,1)=0.1191973750047131197905399d0
   fac_arr(6,1)=0.05959868750235655989526993d0
   fac_arr(7,1)=-0.05959868750235655989526993d0/rhol**2d0
   fac_arr(8,1)=-0.1191973750047131197905399d0/rhol**2d0
   fac_arr(9,1)=-0.05959868750235655989526993d0/rhol**2d0
   fac_arr(10,1)=-0.1191973750047131197905399d0/rhol**2d0
   fac_arr(11,1)=-0.1191973750047131197905399d0/rhol**2d0
   fac_arr(12,1)=-0.05959868750235655989526993d0/rhol**2d0
   lxyz_arr(1,1,2)=3 ; lxyz_arr(2,1,2)=1 ; lxyz_arr(3,1,2)=1
   lxyz_arr(1,2,2)=1 ; lxyz_arr(2,2,2)=3 ; lxyz_arr(3,2,2)=1
   lxyz_arr(1,3,2)=1 ; lxyz_arr(2,3,2)=1 ; lxyz_arr(3,3,2)=3
   lxyz_arr(1,4,2)=5 ; lxyz_arr(2,4,2)=1 ; lxyz_arr(3,4,2)=1
   lxyz_arr(1,5,2)=3 ; lxyz_arr(2,5,2)=3 ; lxyz_arr(3,5,2)=1
   lxyz_arr(1,6,2)=1 ; lxyz_arr(2,6,2)=5 ; lxyz_arr(3,6,2)=1
   lxyz_arr(1,7,2)=3 ; lxyz_arr(2,7,2)=1 ; lxyz_arr(3,7,2)=3
   lxyz_arr(1,8,2)=1 ; lxyz_arr(2,8,2)=3 ; lxyz_arr(3,8,2)=3
   lxyz_arr(1,9,2)=1 ; lxyz_arr(2,9,2)=1 ; lxyz_arr(3,9,2)=5
   fac_arr(1,2)=0.2383947500094262395810797d0
   fac_arr(2,2)=0.2383947500094262395810797d0
   fac_arr(3,2)=0.2383947500094262395810797d0
   fac_arr(4,2)=-0.05959868750235655989526993d0/rhol**2d0
   fac_arr(5,2)=-0.1191973750047131197905399d0/rhol**2d0
   fac_arr(6,2)=-0.05959868750235655989526993d0/rhol**2d0
   fac_arr(7,2)=-0.1191973750047131197905399d0/rhol**2d0
   fac_arr(8,2)=-0.1191973750047131197905399d0/rhol**2d0
   fac_arr(9,2)=-0.05959868750235655989526993d0/rhol**2d0
   lxyz_arr(1,1,3)=5 ; lxyz_arr(2,1,3)=0 ; lxyz_arr(3,1,3)=0
   lxyz_arr(1,2,3)=3 ; lxyz_arr(2,2,3)=2 ; lxyz_arr(3,2,3)=0
   lxyz_arr(1,3,3)=1 ; lxyz_arr(2,3,3)=4 ; lxyz_arr(3,3,3)=0
   lxyz_arr(1,4,3)=3 ; lxyz_arr(2,4,3)=0 ; lxyz_arr(3,4,3)=2
   lxyz_arr(1,5,3)=1 ; lxyz_arr(2,5,3)=2 ; lxyz_arr(3,5,3)=2
   lxyz_arr(1,6,3)=1 ; lxyz_arr(2,6,3)=0 ; lxyz_arr(3,6,3)=4
   lxyz_arr(1,7,3)=5 ; lxyz_arr(2,7,3)=0 ; lxyz_arr(3,7,3)=2
   lxyz_arr(1,8,3)=3 ; lxyz_arr(2,8,3)=2 ; lxyz_arr(3,8,3)=2
   lxyz_arr(1,9,3)=1 ; lxyz_arr(2,9,3)=4 ; lxyz_arr(3,9,3)=2
   lxyz_arr(1,10,3)=3 ; lxyz_arr(2,10,3)=0 ; lxyz_arr(3,10,3)=4
   lxyz_arr(1,11,3)=1 ; lxyz_arr(2,11,3)=2 ; lxyz_arr(3,11,3)=4
   lxyz_arr(1,12,3)=1 ; lxyz_arr(2,12,3)=0 ; lxyz_arr(3,12,3)=6
   fac_arr(1,3)=0.05959868750235655989526993d0
   fac_arr(2,3)=0.1191973750047131197905399d0
   fac_arr(3,3)=0.05959868750235655989526993d0
   fac_arr(4,3)=0.3575921250141393593716196d0
   fac_arr(5,3)=0.3575921250141393593716196d0
   fac_arr(6,3)=0.2979934375117827994763496d0
   fac_arr(7,3)=-0.05959868750235655989526993d0/rhol**2d0
   fac_arr(8,3)=-0.1191973750047131197905399d0/rhol**2d0
   fac_arr(9,3)=-0.05959868750235655989526993d0/rhol**2d0
   fac_arr(10,3)=-0.1191973750047131197905399d0/rhol**2d0
   fac_arr(11,3)=-0.1191973750047131197905399d0/rhol**2d0
   fac_arr(12,3)=-0.05959868750235655989526993d0/rhol**2d0
else if (l.eq.3 .and. i.eq.3 .and. m.eq.3) then
   nterm_arr(1)=12
   nterm_arr(2)=12
   nterm_arr(3)=9
   lxyz_arr(1,1,1)=4 ; lxyz_arr(2,1,1)=1 ; lxyz_arr(3,1,1)=0
   lxyz_arr(1,2,1)=2 ; lxyz_arr(2,2,1)=3 ; lxyz_arr(3,2,1)=0
   lxyz_arr(1,3,1)=0 ; lxyz_arr(2,3,1)=5 ; lxyz_arr(3,3,1)=0
   lxyz_arr(1,4,1)=2 ; lxyz_arr(2,4,1)=1 ; lxyz_arr(3,4,1)=2
   lxyz_arr(1,5,1)=0 ; lxyz_arr(2,5,1)=3 ; lxyz_arr(3,5,1)=2
   lxyz_arr(1,6,1)=0 ; lxyz_arr(2,6,1)=1 ; lxyz_arr(3,6,1)=4
   lxyz_arr(1,7,1)=6 ; lxyz_arr(2,7,1)=1 ; lxyz_arr(3,7,1)=0
   lxyz_arr(1,8,1)=4 ; lxyz_arr(2,8,1)=3 ; lxyz_arr(3,8,1)=0
   lxyz_arr(1,9,1)=2 ; lxyz_arr(2,9,1)=5 ; lxyz_arr(3,9,1)=0
   lxyz_arr(1,10,1)=4 ; lxyz_arr(2,10,1)=1 ; lxyz_arr(3,10,1)=2
   lxyz_arr(1,11,1)=2 ; lxyz_arr(2,11,1)=3 ; lxyz_arr(3,11,1)=2
   lxyz_arr(1,12,1)=2 ; lxyz_arr(2,12,1)=1 ; lxyz_arr(3,12,1)=4
   fac_arr(1,1)=0.2979934375117827994763496d0
   fac_arr(2,1)=0.3575921250141393593716196d0
   fac_arr(3,1)=0.05959868750235655989526993d0
   fac_arr(4,1)=0.3575921250141393593716196d0
   fac_arr(5,1)=0.1191973750047131197905399d0
   fac_arr(6,1)=0.05959868750235655989526993d0
   fac_arr(7,1)=-0.05959868750235655989526993d0/rhol**2d0
   fac_arr(8,1)=-0.1191973750047131197905399d0/rhol**2d0
   fac_arr(9,1)=-0.05959868750235655989526993d0/rhol**2d0
   fac_arr(10,1)=-0.1191973750047131197905399d0/rhol**2d0
   fac_arr(11,1)=-0.1191973750047131197905399d0/rhol**2d0
   fac_arr(12,1)=-0.05959868750235655989526993d0/rhol**2d0
   lxyz_arr(1,1,2)=5 ; lxyz_arr(2,1,2)=0 ; lxyz_arr(3,1,2)=0
   lxyz_arr(1,2,2)=3 ; lxyz_arr(2,2,2)=2 ; lxyz_arr(3,2,2)=0
   lxyz_arr(1,3,2)=1 ; lxyz_arr(2,3,2)=4 ; lxyz_arr(3,3,2)=0
   lxyz_arr(1,4,2)=3 ; lxyz_arr(2,4,2)=0 ; lxyz_arr(3,4,2)=2
   lxyz_arr(1,5,2)=1 ; lxyz_arr(2,5,2)=2 ; lxyz_arr(3,5,2)=2
   lxyz_arr(1,6,2)=1 ; lxyz_arr(2,6,2)=0 ; lxyz_arr(3,6,2)=4
   lxyz_arr(1,7,2)=5 ; lxyz_arr(2,7,2)=2 ; lxyz_arr(3,7,2)=0
   lxyz_arr(1,8,2)=3 ; lxyz_arr(2,8,2)=4 ; lxyz_arr(3,8,2)=0
   lxyz_arr(1,9,2)=1 ; lxyz_arr(2,9,2)=6 ; lxyz_arr(3,9,2)=0
   lxyz_arr(1,10,2)=3 ; lxyz_arr(2,10,2)=2 ; lxyz_arr(3,10,2)=2
   lxyz_arr(1,11,2)=1 ; lxyz_arr(2,11,2)=4 ; lxyz_arr(3,11,2)=2
   lxyz_arr(1,12,2)=1 ; lxyz_arr(2,12,2)=2 ; lxyz_arr(3,12,2)=4
   fac_arr(1,2)=0.05959868750235655989526993d0
   fac_arr(2,2)=0.3575921250141393593716196d0
   fac_arr(3,2)=0.2979934375117827994763496d0
   fac_arr(4,2)=0.1191973750047131197905399d0
   fac_arr(5,2)=0.3575921250141393593716196d0
   fac_arr(6,2)=0.05959868750235655989526993d0
   fac_arr(7,2)=-0.05959868750235655989526993d0/rhol**2d0
   fac_arr(8,2)=-0.1191973750047131197905399d0/rhol**2d0
   fac_arr(9,2)=-0.05959868750235655989526993d0/rhol**2d0
   fac_arr(10,2)=-0.1191973750047131197905399d0/rhol**2d0
   fac_arr(11,2)=-0.1191973750047131197905399d0/rhol**2d0
   fac_arr(12,2)=-0.05959868750235655989526993d0/rhol**2d0
   lxyz_arr(1,1,3)=3 ; lxyz_arr(2,1,3)=1 ; lxyz_arr(3,1,3)=1
   lxyz_arr(1,2,3)=1 ; lxyz_arr(2,2,3)=3 ; lxyz_arr(3,2,3)=1
   lxyz_arr(1,3,3)=1 ; lxyz_arr(2,3,3)=1 ; lxyz_arr(3,3,3)=3
   lxyz_arr(1,4,3)=5 ; lxyz_arr(2,4,3)=1 ; lxyz_arr(3,4,3)=1
   lxyz_arr(1,5,3)=3 ; lxyz_arr(2,5,3)=3 ; lxyz_arr(3,5,3)=1
   lxyz_arr(1,6,3)=1 ; lxyz_arr(2,6,3)=5 ; lxyz_arr(3,6,3)=1
   lxyz_arr(1,7,3)=3 ; lxyz_arr(2,7,3)=1 ; lxyz_arr(3,7,3)=3
   lxyz_arr(1,8,3)=1 ; lxyz_arr(2,8,3)=3 ; lxyz_arr(3,8,3)=3
   lxyz_arr(1,9,3)=1 ; lxyz_arr(2,9,3)=1 ; lxyz_arr(3,9,3)=5
   fac_arr(1,3)=0.2383947500094262395810797d0
   fac_arr(2,3)=0.2383947500094262395810797d0
   fac_arr(3,3)=0.2383947500094262395810797d0
   fac_arr(4,3)=-0.05959868750235655989526993d0/rhol**2d0
   fac_arr(5,3)=-0.1191973750047131197905399d0/rhol**2d0
   fac_arr(6,3)=-0.05959868750235655989526993d0/rhol**2d0
   fac_arr(7,3)=-0.1191973750047131197905399d0/rhol**2d0
   fac_arr(8,3)=-0.1191973750047131197905399d0/rhol**2d0
   fac_arr(9,3)=-0.05959868750235655989526993d0/rhol**2d0
else if (l.eq.3 .and. i.eq.3 .and. m.eq.4) then
   nterm_arr(1)=13
   nterm_arr(2)=13
   nterm_arr(3)=12
   lxyz_arr(1,1,1)=5 ; lxyz_arr(2,1,1)=0 ; lxyz_arr(3,1,1)=0
   lxyz_arr(1,2,1)=3 ; lxyz_arr(2,2,1)=2 ; lxyz_arr(3,2,1)=0
   lxyz_arr(1,3,1)=1 ; lxyz_arr(2,3,1)=4 ; lxyz_arr(3,3,1)=0
   lxyz_arr(1,4,1)=3 ; lxyz_arr(2,4,1)=0 ; lxyz_arr(3,4,1)=2
   lxyz_arr(1,5,1)=1 ; lxyz_arr(2,5,1)=0 ; lxyz_arr(3,5,1)=4
   lxyz_arr(1,6,1)=7 ; lxyz_arr(2,6,1)=0 ; lxyz_arr(3,6,1)=0
   lxyz_arr(1,7,1)=5 ; lxyz_arr(2,7,1)=2 ; lxyz_arr(3,7,1)=0
   lxyz_arr(1,8,1)=3 ; lxyz_arr(2,8,1)=4 ; lxyz_arr(3,8,1)=0
   lxyz_arr(1,9,1)=1 ; lxyz_arr(2,9,1)=6 ; lxyz_arr(3,9,1)=0
   lxyz_arr(1,10,1)=5 ; lxyz_arr(2,10,1)=0 ; lxyz_arr(3,10,1)=2
   lxyz_arr(1,11,1)=1 ; lxyz_arr(2,11,1)=4 ; lxyz_arr(3,11,1)=2
   lxyz_arr(1,12,1)=3 ; lxyz_arr(2,12,1)=0 ; lxyz_arr(3,12,1)=4
   lxyz_arr(1,13,1)=1 ; lxyz_arr(2,13,1)=2 ; lxyz_arr(3,13,1)=4
   fac_arr(1,1)=0.1787960625070696796858098d0
   fac_arr(2,1)=0.1191973750047131197905399d0
   fac_arr(3,1)=-0.05959868750235655989526993d0
   fac_arr(4,1)=0.2383947500094262395810797d0
   fac_arr(5,1)=0.05959868750235655989526993d0
   fac_arr(6,1)=-0.02979934375117827994763496d0/rhol**2d0
   fac_arr(7,1)=-0.02979934375117827994763496d0/rhol**2d0
   fac_arr(8,1)=0.02979934375117827994763496d0/rhol**2d0
   fac_arr(9,1)=0.02979934375117827994763496d0/rhol**2d0
   fac_arr(10,1)=-0.05959868750235655989526993d0/rhol**2d0
   fac_arr(11,1)=0.05959868750235655989526993d0/rhol**2d0
   fac_arr(12,1)=-0.02979934375117827994763496d0/rhol**2d0
   fac_arr(13,1)=0.02979934375117827994763496d0/rhol**2d0
   lxyz_arr(1,1,2)=4 ; lxyz_arr(2,1,2)=1 ; lxyz_arr(3,1,2)=0
   lxyz_arr(1,2,2)=2 ; lxyz_arr(2,2,2)=3 ; lxyz_arr(3,2,2)=0
   lxyz_arr(1,3,2)=0 ; lxyz_arr(2,3,2)=5 ; lxyz_arr(3,3,2)=0
   lxyz_arr(1,4,2)=0 ; lxyz_arr(2,4,2)=3 ; lxyz_arr(3,4,2)=2
   lxyz_arr(1,5,2)=0 ; lxyz_arr(2,5,2)=1 ; lxyz_arr(3,5,2)=4
   lxyz_arr(1,6,2)=6 ; lxyz_arr(2,6,2)=1 ; lxyz_arr(3,6,2)=0
   lxyz_arr(1,7,2)=4 ; lxyz_arr(2,7,2)=3 ; lxyz_arr(3,7,2)=0
   lxyz_arr(1,8,2)=2 ; lxyz_arr(2,8,2)=5 ; lxyz_arr(3,8,2)=0
   lxyz_arr(1,9,2)=0 ; lxyz_arr(2,9,2)=7 ; lxyz_arr(3,9,2)=0
   lxyz_arr(1,10,2)=4 ; lxyz_arr(2,10,2)=1 ; lxyz_arr(3,10,2)=2
   lxyz_arr(1,11,2)=0 ; lxyz_arr(2,11,2)=5 ; lxyz_arr(3,11,2)=2
   lxyz_arr(1,12,2)=2 ; lxyz_arr(2,12,2)=1 ; lxyz_arr(3,12,2)=4
   lxyz_arr(1,13,2)=0 ; lxyz_arr(2,13,2)=3 ; lxyz_arr(3,13,2)=4
   fac_arr(1,2)=0.05959868750235655989526993d0
   fac_arr(2,2)=-0.1191973750047131197905399d0
   fac_arr(3,2)=-0.1787960625070696796858098d0
   fac_arr(4,2)=-0.2383947500094262395810797d0
   fac_arr(5,2)=-0.05959868750235655989526993d0
   fac_arr(6,2)=-0.02979934375117827994763496d0/rhol**2d0
   fac_arr(7,2)=-0.02979934375117827994763496d0/rhol**2d0
   fac_arr(8,2)=0.02979934375117827994763496d0/rhol**2d0
   fac_arr(9,2)=0.02979934375117827994763496d0/rhol**2d0
   fac_arr(10,2)=-0.05959868750235655989526993d0/rhol**2d0
   fac_arr(11,2)=0.05959868750235655989526993d0/rhol**2d0
   fac_arr(12,2)=-0.02979934375117827994763496d0/rhol**2d0
   fac_arr(13,2)=0.02979934375117827994763496d0/rhol**2d0
   lxyz_arr(1,1,3)=4 ; lxyz_arr(2,1,3)=0 ; lxyz_arr(3,1,3)=1
   lxyz_arr(1,2,3)=0 ; lxyz_arr(2,2,3)=4 ; lxyz_arr(3,2,3)=1
   lxyz_arr(1,3,3)=2 ; lxyz_arr(2,3,3)=0 ; lxyz_arr(3,3,3)=3
   lxyz_arr(1,4,3)=0 ; lxyz_arr(2,4,3)=2 ; lxyz_arr(3,4,3)=3
   lxyz_arr(1,5,3)=6 ; lxyz_arr(2,5,3)=0 ; lxyz_arr(3,5,3)=1
   lxyz_arr(1,6,3)=4 ; lxyz_arr(2,6,3)=2 ; lxyz_arr(3,6,3)=1
   lxyz_arr(1,7,3)=2 ; lxyz_arr(2,7,3)=4 ; lxyz_arr(3,7,3)=1
   lxyz_arr(1,8,3)=0 ; lxyz_arr(2,8,3)=6 ; lxyz_arr(3,8,3)=1
   lxyz_arr(1,9,3)=4 ; lxyz_arr(2,9,3)=0 ; lxyz_arr(3,9,3)=3
   lxyz_arr(1,10,3)=0 ; lxyz_arr(2,10,3)=4 ; lxyz_arr(3,10,3)=3
   lxyz_arr(1,11,3)=2 ; lxyz_arr(2,11,3)=0 ; lxyz_arr(3,11,3)=5
   lxyz_arr(1,12,3)=0 ; lxyz_arr(2,12,3)=2 ; lxyz_arr(3,12,3)=5
   fac_arr(1,3)=0.1191973750047131197905399d0
   fac_arr(2,3)=-0.1191973750047131197905399d0
   fac_arr(3,3)=0.1191973750047131197905399d0
   fac_arr(4,3)=-0.1191973750047131197905399d0
   fac_arr(5,3)=-0.02979934375117827994763496d0/rhol**2d0
   fac_arr(6,3)=-0.02979934375117827994763496d0/rhol**2d0
   fac_arr(7,3)=0.02979934375117827994763496d0/rhol**2d0
   fac_arr(8,3)=0.02979934375117827994763496d0/rhol**2d0
   fac_arr(9,3)=-0.05959868750235655989526993d0/rhol**2d0
   fac_arr(10,3)=0.05959868750235655989526993d0/rhol**2d0
   fac_arr(11,3)=-0.02979934375117827994763496d0/rhol**2d0
   fac_arr(12,3)=0.02979934375117827994763496d0/rhol**2d0
else if (l.eq.3 .and. i.eq.3 .and. m.eq.5) then
   nterm_arr(1)=11
   nterm_arr(2)=11
   nterm_arr(3)=10
   lxyz_arr(1,1,1)=5 ; lxyz_arr(2,1,1)=0 ; lxyz_arr(3,1,1)=0
   lxyz_arr(1,2,1)=3 ; lxyz_arr(2,2,1)=2 ; lxyz_arr(3,2,1)=0
   lxyz_arr(1,3,1)=1 ; lxyz_arr(2,3,1)=4 ; lxyz_arr(3,3,1)=0
   lxyz_arr(1,4,1)=1 ; lxyz_arr(2,4,1)=0 ; lxyz_arr(3,4,1)=4
   lxyz_arr(1,5,1)=7 ; lxyz_arr(2,5,1)=0 ; lxyz_arr(3,5,1)=0
   lxyz_arr(1,6,1)=5 ; lxyz_arr(2,6,1)=2 ; lxyz_arr(3,6,1)=0
   lxyz_arr(1,7,1)=3 ; lxyz_arr(2,7,1)=4 ; lxyz_arr(3,7,1)=0
   lxyz_arr(1,8,1)=1 ; lxyz_arr(2,8,1)=6 ; lxyz_arr(3,8,1)=0
   lxyz_arr(1,9,1)=3 ; lxyz_arr(2,9,1)=0 ; lxyz_arr(3,9,1)=4
   lxyz_arr(1,10,1)=1 ; lxyz_arr(2,10,1)=2 ; lxyz_arr(3,10,1)=4
   lxyz_arr(1,11,1)=1 ; lxyz_arr(2,11,1)=0 ; lxyz_arr(3,11,1)=6
   fac_arr(1,1)=-0.1032279548185018340124748d0
   fac_arr(2,1)=-0.2064559096370036680249495d0
   fac_arr(3,1)=-0.1032279548185018340124748d0
   fac_arr(4,1)=0.1032279548185018340124748d0
   fac_arr(5,1)=0.01720465913641697233541246d0/rhol**2d0
   fac_arr(6,1)=0.05161397740925091700623738d0/rhol**2d0
   fac_arr(7,1)=0.05161397740925091700623738d0/rhol**2d0
   fac_arr(8,1)=0.01720465913641697233541246d0/rhol**2d0
   fac_arr(9,1)=-0.05161397740925091700623738d0/rhol**2d0
   fac_arr(10,1)=-0.05161397740925091700623738d0/rhol**2d0
   fac_arr(11,1)=-0.03440931827283394467082492d0/rhol**2d0
   lxyz_arr(1,1,2)=4 ; lxyz_arr(2,1,2)=1 ; lxyz_arr(3,1,2)=0
   lxyz_arr(1,2,2)=2 ; lxyz_arr(2,2,2)=3 ; lxyz_arr(3,2,2)=0
   lxyz_arr(1,3,2)=0 ; lxyz_arr(2,3,2)=5 ; lxyz_arr(3,3,2)=0
   lxyz_arr(1,4,2)=0 ; lxyz_arr(2,4,2)=1 ; lxyz_arr(3,4,2)=4
   lxyz_arr(1,5,2)=6 ; lxyz_arr(2,5,2)=1 ; lxyz_arr(3,5,2)=0
   lxyz_arr(1,6,2)=4 ; lxyz_arr(2,6,2)=3 ; lxyz_arr(3,6,2)=0
   lxyz_arr(1,7,2)=2 ; lxyz_arr(2,7,2)=5 ; lxyz_arr(3,7,2)=0
   lxyz_arr(1,8,2)=0 ; lxyz_arr(2,8,2)=7 ; lxyz_arr(3,8,2)=0
   lxyz_arr(1,9,2)=2 ; lxyz_arr(2,9,2)=1 ; lxyz_arr(3,9,2)=4
   lxyz_arr(1,10,2)=0 ; lxyz_arr(2,10,2)=3 ; lxyz_arr(3,10,2)=4
   lxyz_arr(1,11,2)=0 ; lxyz_arr(2,11,2)=1 ; lxyz_arr(3,11,2)=6
   fac_arr(1,2)=-0.1032279548185018340124748d0
   fac_arr(2,2)=-0.2064559096370036680249495d0
   fac_arr(3,2)=-0.1032279548185018340124748d0
   fac_arr(4,2)=0.1032279548185018340124748d0
   fac_arr(5,2)=0.01720465913641697233541246d0/rhol**2d0
   fac_arr(6,2)=0.05161397740925091700623738d0/rhol**2d0
   fac_arr(7,2)=0.05161397740925091700623738d0/rhol**2d0
   fac_arr(8,2)=0.01720465913641697233541246d0/rhol**2d0
   fac_arr(9,2)=-0.05161397740925091700623738d0/rhol**2d0
   fac_arr(10,2)=-0.05161397740925091700623738d0/rhol**2d0
   fac_arr(11,2)=-0.03440931827283394467082492d0/rhol**2d0
   lxyz_arr(1,1,3)=2 ; lxyz_arr(2,1,3)=0 ; lxyz_arr(3,1,3)=3
   lxyz_arr(1,2,3)=0 ; lxyz_arr(2,2,3)=2 ; lxyz_arr(3,2,3)=3
   lxyz_arr(1,3,3)=0 ; lxyz_arr(2,3,3)=0 ; lxyz_arr(3,3,3)=5
   lxyz_arr(1,4,3)=6 ; lxyz_arr(2,4,3)=0 ; lxyz_arr(3,4,3)=1
   lxyz_arr(1,5,3)=4 ; lxyz_arr(2,5,3)=2 ; lxyz_arr(3,5,3)=1
   lxyz_arr(1,6,3)=2 ; lxyz_arr(2,6,3)=4 ; lxyz_arr(3,6,3)=1
   lxyz_arr(1,7,3)=0 ; lxyz_arr(2,7,3)=6 ; lxyz_arr(3,7,3)=1
   lxyz_arr(1,8,3)=2 ; lxyz_arr(2,8,3)=0 ; lxyz_arr(3,8,3)=5
   lxyz_arr(1,9,3)=0 ; lxyz_arr(2,9,3)=2 ; lxyz_arr(3,9,3)=5
   lxyz_arr(1,10,3)=0 ; lxyz_arr(2,10,3)=0 ; lxyz_arr(3,10,3)=7
   fac_arr(1,3)=0.2064559096370036680249495d0
   fac_arr(2,3)=0.2064559096370036680249495d0
   fac_arr(3,3)=0.2064559096370036680249495d0
   fac_arr(4,3)=0.01720465913641697233541246d0/rhol**2d0
   fac_arr(5,3)=0.05161397740925091700623738d0/rhol**2d0
   fac_arr(6,3)=0.05161397740925091700623738d0/rhol**2d0
   fac_arr(7,3)=0.01720465913641697233541246d0/rhol**2d0
   fac_arr(8,3)=-0.05161397740925091700623738d0/rhol**2d0
   fac_arr(9,3)=-0.05161397740925091700623738d0/rhol**2d0
   fac_arr(10,3)=-0.03440931827283394467082492d0/rhol**2d0
else if (l.eq.4 .and. i.eq.1 .and. m.eq.1) then
   nterm_arr(1)=6
   nterm_arr(2)=4
   nterm_arr(3)=4
   lxyz_arr(1,1,1)=2 ; lxyz_arr(2,1,1)=0 ; lxyz_arr(3,1,1)=0
   lxyz_arr(1,2,1)=0 ; lxyz_arr(2,2,1)=2 ; lxyz_arr(3,2,1)=0
   lxyz_arr(1,3,1)=0 ; lxyz_arr(2,3,1)=0 ; lxyz_arr(3,3,1)=2
   lxyz_arr(1,4,1)=4 ; lxyz_arr(2,4,1)=0 ; lxyz_arr(3,4,1)=0
   lxyz_arr(1,5,1)=2 ; lxyz_arr(2,5,1)=2 ; lxyz_arr(3,5,1)=0
   lxyz_arr(1,6,1)=2 ; lxyz_arr(2,6,1)=0 ; lxyz_arr(3,6,1)=2
   fac_arr(1,1)=0.9486832980505137995996681d0
   fac_arr(2,1)=0.3162277660168379331998894d0
   fac_arr(3,1)=-1.264911064067351732799557d0
   fac_arr(4,1)=-0.3162277660168379331998894d0/rhol**2d0
   fac_arr(5,1)=-0.3162277660168379331998894d0/rhol**2d0
   fac_arr(6,1)=1.264911064067351732799557d0/rhol**2d0
   lxyz_arr(1,1,2)=1 ; lxyz_arr(2,1,2)=1 ; lxyz_arr(3,1,2)=0
   lxyz_arr(1,2,2)=3 ; lxyz_arr(2,2,2)=1 ; lxyz_arr(3,2,2)=0
   lxyz_arr(1,3,2)=1 ; lxyz_arr(2,3,2)=3 ; lxyz_arr(3,3,2)=0
   lxyz_arr(1,4,2)=1 ; lxyz_arr(2,4,2)=1 ; lxyz_arr(3,4,2)=2
   fac_arr(1,2)=0.6324555320336758663997787d0
   fac_arr(2,2)=-0.3162277660168379331998894d0/rhol**2d0
   fac_arr(3,2)=-0.3162277660168379331998894d0/rhol**2d0
   fac_arr(4,2)=1.264911064067351732799557d0/rhol**2d0
   lxyz_arr(1,1,3)=1 ; lxyz_arr(2,1,3)=0 ; lxyz_arr(3,1,3)=1
   lxyz_arr(1,2,3)=3 ; lxyz_arr(2,2,3)=0 ; lxyz_arr(3,2,3)=1
   lxyz_arr(1,3,3)=1 ; lxyz_arr(2,3,3)=2 ; lxyz_arr(3,3,3)=1
   lxyz_arr(1,4,3)=1 ; lxyz_arr(2,4,3)=0 ; lxyz_arr(3,4,3)=3
   fac_arr(1,3)=-2.529822128134703465599115d0
   fac_arr(2,3)=-0.3162277660168379331998894d0/rhol**2d0
   fac_arr(3,3)=-0.3162277660168379331998894d0/rhol**2d0
   fac_arr(4,3)=1.264911064067351732799557d0/rhol**2d0
else if (l.eq.4 .and. i.eq.1 .and. m.eq.2) then
   nterm_arr(1)=4
   nterm_arr(2)=6
   nterm_arr(3)=4
   lxyz_arr(1,1,1)=1 ; lxyz_arr(2,1,1)=1 ; lxyz_arr(3,1,1)=0
   lxyz_arr(1,2,1)=3 ; lxyz_arr(2,2,1)=1 ; lxyz_arr(3,2,1)=0
   lxyz_arr(1,3,1)=1 ; lxyz_arr(2,3,1)=3 ; lxyz_arr(3,3,1)=0
   lxyz_arr(1,4,1)=1 ; lxyz_arr(2,4,1)=1 ; lxyz_arr(3,4,1)=2
   fac_arr(1,1)=0.6324555320336758663997787d0
   fac_arr(2,1)=-0.3162277660168379331998894d0/rhol**2d0
   fac_arr(3,1)=-0.3162277660168379331998894d0/rhol**2d0
   fac_arr(4,1)=1.264911064067351732799557d0/rhol**2d0
   lxyz_arr(1,1,2)=2 ; lxyz_arr(2,1,2)=0 ; lxyz_arr(3,1,2)=0
   lxyz_arr(1,2,2)=0 ; lxyz_arr(2,2,2)=2 ; lxyz_arr(3,2,2)=0
   lxyz_arr(1,3,2)=0 ; lxyz_arr(2,3,2)=0 ; lxyz_arr(3,3,2)=2
   lxyz_arr(1,4,2)=2 ; lxyz_arr(2,4,2)=2 ; lxyz_arr(3,4,2)=0
   lxyz_arr(1,5,2)=0 ; lxyz_arr(2,5,2)=4 ; lxyz_arr(3,5,2)=0
   lxyz_arr(1,6,2)=0 ; lxyz_arr(2,6,2)=2 ; lxyz_arr(3,6,2)=2
   fac_arr(1,2)=0.3162277660168379331998894d0
   fac_arr(2,2)=0.9486832980505137995996681d0
   fac_arr(3,2)=-1.264911064067351732799557d0
   fac_arr(4,2)=-0.3162277660168379331998894d0/rhol**2d0
   fac_arr(5,2)=-0.3162277660168379331998894d0/rhol**2d0
   fac_arr(6,2)=1.264911064067351732799557d0/rhol**2d0
   lxyz_arr(1,1,3)=0 ; lxyz_arr(2,1,3)=1 ; lxyz_arr(3,1,3)=1
   lxyz_arr(1,2,3)=2 ; lxyz_arr(2,2,3)=1 ; lxyz_arr(3,2,3)=1
   lxyz_arr(1,3,3)=0 ; lxyz_arr(2,3,3)=3 ; lxyz_arr(3,3,3)=1
   lxyz_arr(1,4,3)=0 ; lxyz_arr(2,4,3)=1 ; lxyz_arr(3,4,3)=3
   fac_arr(1,3)=-2.529822128134703465599115d0
   fac_arr(2,3)=-0.3162277660168379331998894d0/rhol**2d0
   fac_arr(3,3)=-0.3162277660168379331998894d0/rhol**2d0
   fac_arr(4,3)=1.264911064067351732799557d0/rhol**2d0
else if (l.eq.4 .and. i.eq.1 .and. m.eq.3) then
   nterm_arr(1)=4
   nterm_arr(2)=4
   nterm_arr(3)=6
   lxyz_arr(1,1,1)=1 ; lxyz_arr(2,1,1)=0 ; lxyz_arr(3,1,1)=1
   lxyz_arr(1,2,1)=3 ; lxyz_arr(2,2,1)=0 ; lxyz_arr(3,2,1)=1
   lxyz_arr(1,3,1)=1 ; lxyz_arr(2,3,1)=2 ; lxyz_arr(3,3,1)=1
   lxyz_arr(1,4,1)=1 ; lxyz_arr(2,4,1)=0 ; lxyz_arr(3,4,1)=3
   fac_arr(1,1)=1.549193338482966754071706d0
   fac_arr(2,1)=-0.7745966692414833770358531d0/rhol**2d0
   fac_arr(3,1)=-0.7745966692414833770358531d0/rhol**2d0
   fac_arr(4,1)=0.5163977794943222513572354d0/rhol**2d0
   lxyz_arr(1,1,2)=0 ; lxyz_arr(2,1,2)=1 ; lxyz_arr(3,1,2)=1
   lxyz_arr(1,2,2)=2 ; lxyz_arr(2,2,2)=1 ; lxyz_arr(3,2,2)=1
   lxyz_arr(1,3,2)=0 ; lxyz_arr(2,3,2)=3 ; lxyz_arr(3,3,2)=1
   lxyz_arr(1,4,2)=0 ; lxyz_arr(2,4,2)=1 ; lxyz_arr(3,4,2)=3
   fac_arr(1,2)=1.549193338482966754071706d0
   fac_arr(2,2)=-0.7745966692414833770358531d0/rhol**2d0
   fac_arr(3,2)=-0.7745966692414833770358531d0/rhol**2d0
   fac_arr(4,2)=0.5163977794943222513572354d0/rhol**2d0
   lxyz_arr(1,1,3)=2 ; lxyz_arr(2,1,3)=0 ; lxyz_arr(3,1,3)=0
   lxyz_arr(1,2,3)=0 ; lxyz_arr(2,2,3)=2 ; lxyz_arr(3,2,3)=0
   lxyz_arr(1,3,3)=0 ; lxyz_arr(2,3,3)=0 ; lxyz_arr(3,3,3)=2
   lxyz_arr(1,4,3)=2 ; lxyz_arr(2,4,3)=0 ; lxyz_arr(3,4,3)=2
   lxyz_arr(1,5,3)=0 ; lxyz_arr(2,5,3)=2 ; lxyz_arr(3,5,3)=2
   lxyz_arr(1,6,3)=0 ; lxyz_arr(2,6,3)=0 ; lxyz_arr(3,6,3)=4
   fac_arr(1,3)=0.7745966692414833770358531d0
   fac_arr(2,3)=0.7745966692414833770358531d0
   fac_arr(3,3)=-1.549193338482966754071706d0
   fac_arr(4,3)=-0.7745966692414833770358531d0/rhol**2d0
   fac_arr(5,3)=-0.7745966692414833770358531d0/rhol**2d0
   fac_arr(6,3)=0.5163977794943222513572354d0/rhol**2d0
else if (l.eq.4 .and. i.eq.1 .and. m.eq.4) then
   nterm_arr(1)=4
   nterm_arr(2)=3
   nterm_arr(3)=2
   lxyz_arr(1,1,1)=2 ; lxyz_arr(2,1,1)=0 ; lxyz_arr(3,1,1)=0
   lxyz_arr(1,2,1)=0 ; lxyz_arr(2,2,1)=2 ; lxyz_arr(3,2,1)=0
   lxyz_arr(1,3,1)=4 ; lxyz_arr(2,3,1)=0 ; lxyz_arr(3,3,1)=0
   lxyz_arr(1,4,1)=2 ; lxyz_arr(2,4,1)=2 ; lxyz_arr(3,4,1)=0
   fac_arr(1,1)=1.224744871391589049098642d0
   fac_arr(2,1)=-1.224744871391589049098642d0
   fac_arr(3,1)=-0.408248290463863016366214d0/rhol**2d0
   fac_arr(4,1)=1.224744871391589049098642d0/rhol**2d0
   lxyz_arr(1,1,2)=1 ; lxyz_arr(2,1,2)=1 ; lxyz_arr(3,1,2)=0
   lxyz_arr(1,2,2)=3 ; lxyz_arr(2,2,2)=1 ; lxyz_arr(3,2,2)=0
   lxyz_arr(1,3,2)=1 ; lxyz_arr(2,3,2)=3 ; lxyz_arr(3,3,2)=0
   fac_arr(1,2)=-2.449489742783178098197284d0
   fac_arr(2,2)=-0.408248290463863016366214d0/rhol**2d0
   fac_arr(3,2)=1.224744871391589049098642d0/rhol**2d0
   lxyz_arr(1,1,3)=3 ; lxyz_arr(2,1,3)=0 ; lxyz_arr(3,1,3)=1
   lxyz_arr(1,2,3)=1 ; lxyz_arr(2,2,3)=2 ; lxyz_arr(3,2,3)=1
   fac_arr(1,3)=-0.408248290463863016366214d0/rhol**2d0
   fac_arr(2,3)=1.224744871391589049098642d0/rhol**2d0
else if (l.eq.4 .and. i.eq.1 .and. m.eq.5) then
   nterm_arr(1)=3
   nterm_arr(2)=4
   nterm_arr(3)=2
   lxyz_arr(1,1,1)=1 ; lxyz_arr(2,1,1)=1 ; lxyz_arr(3,1,1)=0
   lxyz_arr(1,2,1)=3 ; lxyz_arr(2,2,1)=1 ; lxyz_arr(3,2,1)=0
   lxyz_arr(1,3,1)=1 ; lxyz_arr(2,3,1)=3 ; lxyz_arr(3,3,1)=0
   fac_arr(1,1)=-2.449489742783178098197284d0
   fac_arr(2,1)=1.224744871391589049098642d0/rhol**2d0
   fac_arr(3,1)=-0.408248290463863016366214d0/rhol**2d0
   lxyz_arr(1,1,2)=2 ; lxyz_arr(2,1,2)=0 ; lxyz_arr(3,1,2)=0
   lxyz_arr(1,2,2)=0 ; lxyz_arr(2,2,2)=2 ; lxyz_arr(3,2,2)=0
   lxyz_arr(1,3,2)=2 ; lxyz_arr(2,3,2)=2 ; lxyz_arr(3,3,2)=0
   lxyz_arr(1,4,2)=0 ; lxyz_arr(2,4,2)=4 ; lxyz_arr(3,4,2)=0
   fac_arr(1,2)=-1.224744871391589049098642d0
   fac_arr(2,2)=1.224744871391589049098642d0
   fac_arr(3,2)=1.224744871391589049098642d0/rhol**2d0
   fac_arr(4,2)=-0.408248290463863016366214d0/rhol**2d0
   lxyz_arr(1,1,3)=2 ; lxyz_arr(2,1,3)=1 ; lxyz_arr(3,1,3)=1
   lxyz_arr(1,2,3)=0 ; lxyz_arr(2,2,3)=3 ; lxyz_arr(3,2,3)=1
   fac_arr(1,3)=1.224744871391589049098642d0/rhol**2d0
   fac_arr(2,3)=-0.408248290463863016366214d0/rhol**2d0
else if (l.eq.4 .and. i.eq.1 .and. m.eq.6) then
   nterm_arr(1)=3
   nterm_arr(2)=3
   nterm_arr(3)=4
   lxyz_arr(1,1,1)=1 ; lxyz_arr(2,1,1)=0 ; lxyz_arr(3,1,1)=1
   lxyz_arr(1,2,1)=3 ; lxyz_arr(2,2,1)=0 ; lxyz_arr(3,2,1)=1
   lxyz_arr(1,3,1)=1 ; lxyz_arr(2,3,1)=2 ; lxyz_arr(3,3,1)=1
   fac_arr(1,1)=2.d0
   fac_arr(2,1)=-1.d0/rhol**2d0
   fac_arr(3,1)=rhol**(-2)
   lxyz_arr(1,1,2)=0 ; lxyz_arr(2,1,2)=1 ; lxyz_arr(3,1,2)=1
   lxyz_arr(1,2,2)=2 ; lxyz_arr(2,2,2)=1 ; lxyz_arr(3,2,2)=1
   lxyz_arr(1,3,2)=0 ; lxyz_arr(2,3,2)=3 ; lxyz_arr(3,3,2)=1
   fac_arr(1,2)=-2.d0
   fac_arr(2,2)=-1.d0/rhol**2d0
   fac_arr(3,2)=rhol**(-2)
   lxyz_arr(1,1,3)=2 ; lxyz_arr(2,1,3)=0 ; lxyz_arr(3,1,3)=0
   lxyz_arr(1,2,3)=0 ; lxyz_arr(2,2,3)=2 ; lxyz_arr(3,2,3)=0
   lxyz_arr(1,3,3)=2 ; lxyz_arr(2,3,3)=0 ; lxyz_arr(3,3,3)=2
   lxyz_arr(1,4,3)=0 ; lxyz_arr(2,4,3)=2 ; lxyz_arr(3,4,3)=2
   fac_arr(1,3)=1.d0
   fac_arr(2,3)=-1.d0
   fac_arr(3,3)=-1.d0/rhol**2d0
   fac_arr(4,3)=rhol**(-2)
else if (l.eq.4 .and. i.eq.1 .and. m.eq.7) then
   nterm_arr(1)=2
   nterm_arr(2)=2
   nterm_arr(3)=2
   lxyz_arr(1,1,1)=0 ; lxyz_arr(2,1,1)=1 ; lxyz_arr(3,1,1)=1
   lxyz_arr(1,2,1)=2 ; lxyz_arr(2,2,1)=1 ; lxyz_arr(3,2,1)=1
   fac_arr(1,1)=2.d0
   fac_arr(2,1)=-2.d0/rhol**2d0
   lxyz_arr(1,1,2)=1 ; lxyz_arr(2,1,2)=0 ; lxyz_arr(3,1,2)=1
   lxyz_arr(1,2,2)=1 ; lxyz_arr(2,2,2)=2 ; lxyz_arr(3,2,2)=1
   fac_arr(1,2)=2.d0
   fac_arr(2,2)=-2.d0/rhol**2d0
   lxyz_arr(1,1,3)=1 ; lxyz_arr(2,1,3)=1 ; lxyz_arr(3,1,3)=0
   lxyz_arr(1,2,3)=1 ; lxyz_arr(2,2,3)=1 ; lxyz_arr(3,2,3)=2
   fac_arr(1,3)=2.d0
   fac_arr(2,3)=-2.d0/rhol**2d0
else if (l.eq.4 .and. i.eq.2 .and. m.eq.1) then
   nterm_arr(1)=12
   nterm_arr(2)=9
   nterm_arr(3)=9
   lxyz_arr(1,1,1)=4 ; lxyz_arr(2,1,1)=0 ; lxyz_arr(3,1,1)=0
   lxyz_arr(1,2,1)=2 ; lxyz_arr(2,2,1)=2 ; lxyz_arr(3,2,1)=0
   lxyz_arr(1,3,1)=0 ; lxyz_arr(2,3,1)=4 ; lxyz_arr(3,3,1)=0
   lxyz_arr(1,4,1)=2 ; lxyz_arr(2,4,1)=0 ; lxyz_arr(3,4,1)=2
   lxyz_arr(1,5,1)=0 ; lxyz_arr(2,5,1)=2 ; lxyz_arr(3,5,1)=2
   lxyz_arr(1,6,1)=0 ; lxyz_arr(2,6,1)=0 ; lxyz_arr(3,6,1)=4
   lxyz_arr(1,7,1)=6 ; lxyz_arr(2,7,1)=0 ; lxyz_arr(3,7,1)=0
   lxyz_arr(1,8,1)=4 ; lxyz_arr(2,8,1)=2 ; lxyz_arr(3,8,1)=0
   lxyz_arr(1,9,1)=2 ; lxyz_arr(2,9,1)=4 ; lxyz_arr(3,9,1)=0
   lxyz_arr(1,10,1)=4 ; lxyz_arr(2,10,1)=0 ; lxyz_arr(3,10,1)=2
   lxyz_arr(1,11,1)=2 ; lxyz_arr(2,11,1)=2 ; lxyz_arr(3,11,1)=2
   lxyz_arr(1,12,1)=2 ; lxyz_arr(2,12,1)=0 ; lxyz_arr(3,12,1)=4
   fac_arr(1,1)=0.3178208630818641051489253d0
   fac_arr(2,1)=0.3813850356982369261787104d0
   fac_arr(3,1)=0.06356417261637282102978506d0
   fac_arr(4,1)=-0.5720775535473553892680656d0
   fac_arr(5,1)=-0.1906925178491184630893552d0
   fac_arr(6,1)=-0.2542566904654912841191402d0
   fac_arr(7,1)=-0.06356417261637282102978506d0/rhol**2d0
   fac_arr(8,1)=-0.1271283452327456420595701d0/rhol**2d0
   fac_arr(9,1)=-0.06356417261637282102978506d0/rhol**2d0
   fac_arr(10,1)=0.1906925178491184630893552d0/rhol**2d0
   fac_arr(11,1)=0.1906925178491184630893552d0/rhol**2d0
   fac_arr(12,1)=0.2542566904654912841191402d0/rhol**2d0
   lxyz_arr(1,1,2)=3 ; lxyz_arr(2,1,2)=1 ; lxyz_arr(3,1,2)=0
   lxyz_arr(1,2,2)=1 ; lxyz_arr(2,2,2)=3 ; lxyz_arr(3,2,2)=0
   lxyz_arr(1,3,2)=1 ; lxyz_arr(2,3,2)=1 ; lxyz_arr(3,3,2)=2
   lxyz_arr(1,4,2)=5 ; lxyz_arr(2,4,2)=1 ; lxyz_arr(3,4,2)=0
   lxyz_arr(1,5,2)=3 ; lxyz_arr(2,5,2)=3 ; lxyz_arr(3,5,2)=0
   lxyz_arr(1,6,2)=1 ; lxyz_arr(2,6,2)=5 ; lxyz_arr(3,6,2)=0
   lxyz_arr(1,7,2)=3 ; lxyz_arr(2,7,2)=1 ; lxyz_arr(3,7,2)=2
   lxyz_arr(1,8,2)=1 ; lxyz_arr(2,8,2)=3 ; lxyz_arr(3,8,2)=2
   lxyz_arr(1,9,2)=1 ; lxyz_arr(2,9,2)=1 ; lxyz_arr(3,9,2)=4
   fac_arr(1,2)=0.2542566904654912841191402d0
   fac_arr(2,2)=0.2542566904654912841191402d0
   fac_arr(3,2)=-0.3813850356982369261787104d0
   fac_arr(4,2)=-0.06356417261637282102978506d0/rhol**2d0
   fac_arr(5,2)=-0.1271283452327456420595701d0/rhol**2d0
   fac_arr(6,2)=-0.06356417261637282102978506d0/rhol**2d0
   fac_arr(7,2)=0.1906925178491184630893552d0/rhol**2d0
   fac_arr(8,2)=0.1906925178491184630893552d0/rhol**2d0
   fac_arr(9,2)=0.2542566904654912841191402d0/rhol**2d0
   lxyz_arr(1,1,3)=3 ; lxyz_arr(2,1,3)=0 ; lxyz_arr(3,1,3)=1
   lxyz_arr(1,2,3)=1 ; lxyz_arr(2,2,3)=2 ; lxyz_arr(3,2,3)=1
   lxyz_arr(1,3,3)=1 ; lxyz_arr(2,3,3)=0 ; lxyz_arr(3,3,3)=3
   lxyz_arr(1,4,3)=5 ; lxyz_arr(2,4,3)=0 ; lxyz_arr(3,4,3)=1
   lxyz_arr(1,5,3)=3 ; lxyz_arr(2,5,3)=2 ; lxyz_arr(3,5,3)=1
   lxyz_arr(1,6,3)=1 ; lxyz_arr(2,6,3)=4 ; lxyz_arr(3,6,3)=1
   lxyz_arr(1,7,3)=3 ; lxyz_arr(2,7,3)=0 ; lxyz_arr(3,7,3)=3
   lxyz_arr(1,8,3)=1 ; lxyz_arr(2,8,3)=2 ; lxyz_arr(3,8,3)=3
   lxyz_arr(1,9,3)=1 ; lxyz_arr(2,9,3)=0 ; lxyz_arr(3,9,3)=5
   fac_arr(1,3)=-0.3813850356982369261787104d0
   fac_arr(2,3)=-0.3813850356982369261787104d0
   fac_arr(3,3)=-1.017026761861965136476561d0
   fac_arr(4,3)=-0.06356417261637282102978506d0/rhol**2d0
   fac_arr(5,3)=-0.1271283452327456420595701d0/rhol**2d0
   fac_arr(6,3)=-0.06356417261637282102978506d0/rhol**2d0
   fac_arr(7,3)=0.1906925178491184630893552d0/rhol**2d0
   fac_arr(8,3)=0.1906925178491184630893552d0/rhol**2d0
   fac_arr(9,3)=0.2542566904654912841191402d0/rhol**2d0
else if (l.eq.4 .and. i.eq.2 .and. m.eq.2) then
   nterm_arr(1)=9
   nterm_arr(2)=12
   nterm_arr(3)=9
   lxyz_arr(1,1,1)=3 ; lxyz_arr(2,1,1)=1 ; lxyz_arr(3,1,1)=0
   lxyz_arr(1,2,1)=1 ; lxyz_arr(2,2,1)=3 ; lxyz_arr(3,2,1)=0
   lxyz_arr(1,3,1)=1 ; lxyz_arr(2,3,1)=1 ; lxyz_arr(3,3,1)=2
   lxyz_arr(1,4,1)=5 ; lxyz_arr(2,4,1)=1 ; lxyz_arr(3,4,1)=0
   lxyz_arr(1,5,1)=3 ; lxyz_arr(2,5,1)=3 ; lxyz_arr(3,5,1)=0
   lxyz_arr(1,6,1)=1 ; lxyz_arr(2,6,1)=5 ; lxyz_arr(3,6,1)=0
   lxyz_arr(1,7,1)=3 ; lxyz_arr(2,7,1)=1 ; lxyz_arr(3,7,1)=2
   lxyz_arr(1,8,1)=1 ; lxyz_arr(2,8,1)=3 ; lxyz_arr(3,8,1)=2
   lxyz_arr(1,9,1)=1 ; lxyz_arr(2,9,1)=1 ; lxyz_arr(3,9,1)=4
   fac_arr(1,1)=0.2542566904654912841191402d0
   fac_arr(2,1)=0.2542566904654912841191402d0
   fac_arr(3,1)=-0.3813850356982369261787104d0
   fac_arr(4,1)=-0.06356417261637282102978506d0/rhol**2d0
   fac_arr(5,1)=-0.1271283452327456420595701d0/rhol**2d0
   fac_arr(6,1)=-0.06356417261637282102978506d0/rhol**2d0
   fac_arr(7,1)=0.1906925178491184630893552d0/rhol**2d0
   fac_arr(8,1)=0.1906925178491184630893552d0/rhol**2d0
   fac_arr(9,1)=0.2542566904654912841191402d0/rhol**2d0
   lxyz_arr(1,1,2)=4 ; lxyz_arr(2,1,2)=0 ; lxyz_arr(3,1,2)=0
   lxyz_arr(1,2,2)=2 ; lxyz_arr(2,2,2)=2 ; lxyz_arr(3,2,2)=0
   lxyz_arr(1,3,2)=0 ; lxyz_arr(2,3,2)=4 ; lxyz_arr(3,3,2)=0
   lxyz_arr(1,4,2)=2 ; lxyz_arr(2,4,2)=0 ; lxyz_arr(3,4,2)=2
   lxyz_arr(1,5,2)=0 ; lxyz_arr(2,5,2)=2 ; lxyz_arr(3,5,2)=2
   lxyz_arr(1,6,2)=0 ; lxyz_arr(2,6,2)=0 ; lxyz_arr(3,6,2)=4
   lxyz_arr(1,7,2)=4 ; lxyz_arr(2,7,2)=2 ; lxyz_arr(3,7,2)=0
   lxyz_arr(1,8,2)=2 ; lxyz_arr(2,8,2)=4 ; lxyz_arr(3,8,2)=0
   lxyz_arr(1,9,2)=0 ; lxyz_arr(2,9,2)=6 ; lxyz_arr(3,9,2)=0
   lxyz_arr(1,10,2)=2 ; lxyz_arr(2,10,2)=2 ; lxyz_arr(3,10,2)=2
   lxyz_arr(1,11,2)=0 ; lxyz_arr(2,11,2)=4 ; lxyz_arr(3,11,2)=2
   lxyz_arr(1,12,2)=0 ; lxyz_arr(2,12,2)=2 ; lxyz_arr(3,12,2)=4
   fac_arr(1,2)=0.06356417261637282102978506d0
   fac_arr(2,2)=0.3813850356982369261787104d0
   fac_arr(3,2)=0.3178208630818641051489253d0
   fac_arr(4,2)=-0.1906925178491184630893552d0
   fac_arr(5,2)=-0.5720775535473553892680656d0
   fac_arr(6,2)=-0.2542566904654912841191402d0
   fac_arr(7,2)=-0.06356417261637282102978506d0/rhol**2d0
   fac_arr(8,2)=-0.1271283452327456420595701d0/rhol**2d0
   fac_arr(9,2)=-0.06356417261637282102978506d0/rhol**2d0
   fac_arr(10,2)=0.1906925178491184630893552d0/rhol**2d0
   fac_arr(11,2)=0.1906925178491184630893552d0/rhol**2d0
   fac_arr(12,2)=0.2542566904654912841191402d0/rhol**2d0
   lxyz_arr(1,1,3)=2 ; lxyz_arr(2,1,3)=1 ; lxyz_arr(3,1,3)=1
   lxyz_arr(1,2,3)=0 ; lxyz_arr(2,2,3)=3 ; lxyz_arr(3,2,3)=1
   lxyz_arr(1,3,3)=0 ; lxyz_arr(2,3,3)=1 ; lxyz_arr(3,3,3)=3
   lxyz_arr(1,4,3)=4 ; lxyz_arr(2,4,3)=1 ; lxyz_arr(3,4,3)=1
   lxyz_arr(1,5,3)=2 ; lxyz_arr(2,5,3)=3 ; lxyz_arr(3,5,3)=1
   lxyz_arr(1,6,3)=0 ; lxyz_arr(2,6,3)=5 ; lxyz_arr(3,6,3)=1
   lxyz_arr(1,7,3)=2 ; lxyz_arr(2,7,3)=1 ; lxyz_arr(3,7,3)=3
   lxyz_arr(1,8,3)=0 ; lxyz_arr(2,8,3)=3 ; lxyz_arr(3,8,3)=3
   lxyz_arr(1,9,3)=0 ; lxyz_arr(2,9,3)=1 ; lxyz_arr(3,9,3)=5
   fac_arr(1,3)=-0.3813850356982369261787104d0
   fac_arr(2,3)=-0.3813850356982369261787104d0
   fac_arr(3,3)=-1.017026761861965136476561d0
   fac_arr(4,3)=-0.06356417261637282102978506d0/rhol**2d0
   fac_arr(5,3)=-0.1271283452327456420595701d0/rhol**2d0
   fac_arr(6,3)=-0.06356417261637282102978506d0/rhol**2d0
   fac_arr(7,3)=0.1906925178491184630893552d0/rhol**2d0
   fac_arr(8,3)=0.1906925178491184630893552d0/rhol**2d0
   fac_arr(9,3)=0.2542566904654912841191402d0/rhol**2d0
else if (l.eq.4 .and. i.eq.2 .and. m.eq.3) then
   nterm_arr(1)=9
   nterm_arr(2)=9
   nterm_arr(3)=12
   lxyz_arr(1,1,1)=3 ; lxyz_arr(2,1,1)=0 ; lxyz_arr(3,1,1)=1
   lxyz_arr(1,2,1)=1 ; lxyz_arr(2,2,1)=2 ; lxyz_arr(3,2,1)=1
   lxyz_arr(1,3,1)=1 ; lxyz_arr(2,3,1)=0 ; lxyz_arr(3,3,1)=3
   lxyz_arr(1,4,1)=5 ; lxyz_arr(2,4,1)=0 ; lxyz_arr(3,4,1)=1
   lxyz_arr(1,5,1)=3 ; lxyz_arr(2,5,1)=2 ; lxyz_arr(3,5,1)=1
   lxyz_arr(1,6,1)=1 ; lxyz_arr(2,6,1)=4 ; lxyz_arr(3,6,1)=1
   lxyz_arr(1,7,1)=3 ; lxyz_arr(2,7,1)=0 ; lxyz_arr(3,7,1)=3
   lxyz_arr(1,8,1)=1 ; lxyz_arr(2,8,1)=2 ; lxyz_arr(3,8,1)=3
   lxyz_arr(1,9,1)=1 ; lxyz_arr(2,9,1)=0 ; lxyz_arr(3,9,1)=5
   fac_arr(1,1)=0.6227991553292183767329405d0
   fac_arr(2,1)=0.6227991553292183767329405d0
   fac_arr(3,1)=0.1037998592215363961221568d0
   fac_arr(4,1)=-0.1556997888323045941832351d0/rhol**2d0
   fac_arr(5,1)=-0.3113995776646091883664703d0/rhol**2d0
   fac_arr(6,1)=-0.1556997888323045941832351d0/rhol**2d0
   fac_arr(7,1)=-0.05189992961076819806107838d0/rhol**2d0
   fac_arr(8,1)=-0.05189992961076819806107838d0/rhol**2d0
   fac_arr(9,1)=0.1037998592215363961221568d0/rhol**2d0
   lxyz_arr(1,1,2)=2 ; lxyz_arr(2,1,2)=1 ; lxyz_arr(3,1,2)=1
   lxyz_arr(1,2,2)=0 ; lxyz_arr(2,2,2)=3 ; lxyz_arr(3,2,2)=1
   lxyz_arr(1,3,2)=0 ; lxyz_arr(2,3,2)=1 ; lxyz_arr(3,3,2)=3
   lxyz_arr(1,4,2)=4 ; lxyz_arr(2,4,2)=1 ; lxyz_arr(3,4,2)=1
   lxyz_arr(1,5,2)=2 ; lxyz_arr(2,5,2)=3 ; lxyz_arr(3,5,2)=1
   lxyz_arr(1,6,2)=0 ; lxyz_arr(2,6,2)=5 ; lxyz_arr(3,6,2)=1
   lxyz_arr(1,7,2)=2 ; lxyz_arr(2,7,2)=1 ; lxyz_arr(3,7,2)=3
   lxyz_arr(1,8,2)=0 ; lxyz_arr(2,8,2)=3 ; lxyz_arr(3,8,2)=3
   lxyz_arr(1,9,2)=0 ; lxyz_arr(2,9,2)=1 ; lxyz_arr(3,9,2)=5
   fac_arr(1,2)=0.6227991553292183767329405d0
   fac_arr(2,2)=0.6227991553292183767329405d0
   fac_arr(3,2)=0.1037998592215363961221568d0
   fac_arr(4,2)=-0.1556997888323045941832351d0/rhol**2d0
   fac_arr(5,2)=-0.3113995776646091883664703d0/rhol**2d0
   fac_arr(6,2)=-0.1556997888323045941832351d0/rhol**2d0
   fac_arr(7,2)=-0.05189992961076819806107838d0/rhol**2d0
   fac_arr(8,2)=-0.05189992961076819806107838d0/rhol**2d0
   fac_arr(9,2)=0.1037998592215363961221568d0/rhol**2d0
   lxyz_arr(1,1,3)=4 ; lxyz_arr(2,1,3)=0 ; lxyz_arr(3,1,3)=0
   lxyz_arr(1,2,3)=2 ; lxyz_arr(2,2,3)=2 ; lxyz_arr(3,2,3)=0
   lxyz_arr(1,3,3)=0 ; lxyz_arr(2,3,3)=4 ; lxyz_arr(3,3,3)=0
   lxyz_arr(1,4,3)=2 ; lxyz_arr(2,4,3)=0 ; lxyz_arr(3,4,3)=2
   lxyz_arr(1,5,3)=0 ; lxyz_arr(2,5,3)=2 ; lxyz_arr(3,5,3)=2
   lxyz_arr(1,6,3)=0 ; lxyz_arr(2,6,3)=0 ; lxyz_arr(3,6,3)=4
   lxyz_arr(1,7,3)=4 ; lxyz_arr(2,7,3)=0 ; lxyz_arr(3,7,3)=2
   lxyz_arr(1,8,3)=2 ; lxyz_arr(2,8,3)=2 ; lxyz_arr(3,8,3)=2
   lxyz_arr(1,9,3)=0 ; lxyz_arr(2,9,3)=4 ; lxyz_arr(3,9,3)=2
   lxyz_arr(1,10,3)=2 ; lxyz_arr(2,10,3)=0 ; lxyz_arr(3,10,3)=4
   lxyz_arr(1,11,3)=0 ; lxyz_arr(2,11,3)=2 ; lxyz_arr(3,11,3)=4
   lxyz_arr(1,12,3)=0 ; lxyz_arr(2,12,3)=0 ; lxyz_arr(3,12,3)=6
   fac_arr(1,3)=0.1556997888323045941832351d0
   fac_arr(2,3)=0.3113995776646091883664703d0
   fac_arr(3,3)=0.1556997888323045941832351d0
   fac_arr(4,3)=0.1556997888323045941832351d0
   fac_arr(5,3)=0.1556997888323045941832351d0
   fac_arr(6,3)=-0.5189992961076819806107838d0
   fac_arr(7,3)=-0.1556997888323045941832351d0/rhol**2d0
   fac_arr(8,3)=-0.3113995776646091883664703d0/rhol**2d0
   fac_arr(9,3)=-0.1556997888323045941832351d0/rhol**2d0
   fac_arr(10,3)=-0.05189992961076819806107838d0/rhol**2d0
   fac_arr(11,3)=-0.05189992961076819806107838d0/rhol**2d0
   fac_arr(12,3)=0.1037998592215363961221568d0/rhol**2d0
else if (l.eq.4 .and. i.eq.2 .and. m.eq.4) then
   nterm_arr(1)=10
   nterm_arr(2)=8
   nterm_arr(3)=7
   lxyz_arr(1,1,1)=4 ; lxyz_arr(2,1,1)=0 ; lxyz_arr(3,1,1)=0
   lxyz_arr(1,2,1)=2 ; lxyz_arr(2,2,1)=2 ; lxyz_arr(3,2,1)=0
   lxyz_arr(1,3,1)=0 ; lxyz_arr(2,3,1)=4 ; lxyz_arr(3,3,1)=0
   lxyz_arr(1,4,1)=2 ; lxyz_arr(2,4,1)=0 ; lxyz_arr(3,4,1)=2
   lxyz_arr(1,5,1)=0 ; lxyz_arr(2,5,1)=2 ; lxyz_arr(3,5,1)=2
   lxyz_arr(1,6,1)=6 ; lxyz_arr(2,6,1)=0 ; lxyz_arr(3,6,1)=0
   lxyz_arr(1,7,1)=4 ; lxyz_arr(2,7,1)=2 ; lxyz_arr(3,7,1)=0
   lxyz_arr(1,8,1)=2 ; lxyz_arr(2,8,1)=4 ; lxyz_arr(3,8,1)=0
   lxyz_arr(1,9,1)=4 ; lxyz_arr(2,9,1)=0 ; lxyz_arr(3,9,1)=2
   lxyz_arr(1,10,1)=2 ; lxyz_arr(2,10,1)=2 ; lxyz_arr(3,10,1)=2
   fac_arr(1,1)=0.4103049699311091091141355d0
   fac_arr(2,1)=-0.4923659639173309309369626d0
   fac_arr(3,1)=-0.2461829819586654654684813d0
   fac_arr(4,1)=0.2461829819586654654684813d0
   fac_arr(5,1)=-0.2461829819586654654684813d0
   fac_arr(6,1)=-0.08206099398622182182282711d0/rhol**2d0
   fac_arr(7,1)=0.1641219879724436436456542d0/rhol**2d0
   fac_arr(8,1)=0.2461829819586654654684813d0/rhol**2d0
   fac_arr(9,1)=-0.08206099398622182182282711d0/rhol**2d0
   fac_arr(10,1)=0.2461829819586654654684813d0/rhol**2d0
   lxyz_arr(1,1,2)=3 ; lxyz_arr(2,1,2)=1 ; lxyz_arr(3,1,2)=0
   lxyz_arr(1,2,2)=1 ; lxyz_arr(2,2,2)=3 ; lxyz_arr(3,2,2)=0
   lxyz_arr(1,3,2)=1 ; lxyz_arr(2,3,2)=1 ; lxyz_arr(3,3,2)=2
   lxyz_arr(1,4,2)=5 ; lxyz_arr(2,4,2)=1 ; lxyz_arr(3,4,2)=0
   lxyz_arr(1,5,2)=3 ; lxyz_arr(2,5,2)=3 ; lxyz_arr(3,5,2)=0
   lxyz_arr(1,6,2)=1 ; lxyz_arr(2,6,2)=5 ; lxyz_arr(3,6,2)=0
   lxyz_arr(1,7,2)=3 ; lxyz_arr(2,7,2)=1 ; lxyz_arr(3,7,2)=2
   lxyz_arr(1,8,2)=1 ; lxyz_arr(2,8,2)=3 ; lxyz_arr(3,8,2)=2
   fac_arr(1,2)=-0.3282439759448872872913084d0
   fac_arr(2,2)=-0.9847319278346618618739253d0
   fac_arr(3,2)=-0.4923659639173309309369626d0
   fac_arr(4,2)=-0.08206099398622182182282711d0/rhol**2d0
   fac_arr(5,2)=0.1641219879724436436456542d0/rhol**2d0
   fac_arr(6,2)=0.2461829819586654654684813d0/rhol**2d0
   fac_arr(7,2)=-0.08206099398622182182282711d0/rhol**2d0
   fac_arr(8,2)=0.2461829819586654654684813d0/rhol**2d0
   lxyz_arr(1,1,3)=3 ; lxyz_arr(2,1,3)=0 ; lxyz_arr(3,1,3)=1
   lxyz_arr(1,2,3)=1 ; lxyz_arr(2,2,3)=2 ; lxyz_arr(3,2,3)=1
   lxyz_arr(1,3,3)=5 ; lxyz_arr(2,3,3)=0 ; lxyz_arr(3,3,3)=1
   lxyz_arr(1,4,3)=3 ; lxyz_arr(2,4,3)=2 ; lxyz_arr(3,4,3)=1
   lxyz_arr(1,5,3)=1 ; lxyz_arr(2,5,3)=4 ; lxyz_arr(3,5,3)=1
   lxyz_arr(1,6,3)=3 ; lxyz_arr(2,6,3)=0 ; lxyz_arr(3,6,3)=3
   lxyz_arr(1,7,3)=1 ; lxyz_arr(2,7,3)=2 ; lxyz_arr(3,7,3)=3
   fac_arr(1,3)=0.1641219879724436436456542d0
   fac_arr(2,3)=-0.4923659639173309309369626d0
   fac_arr(3,3)=-0.08206099398622182182282711d0/rhol**2d0
   fac_arr(4,3)=0.1641219879724436436456542d0/rhol**2d0
   fac_arr(5,3)=0.2461829819586654654684813d0/rhol**2d0
   fac_arr(6,3)=-0.08206099398622182182282711d0/rhol**2d0
   fac_arr(7,3)=0.2461829819586654654684813d0/rhol**2d0
else if (l.eq.4 .and. i.eq.2 .and. m.eq.5) then
   nterm_arr(1)=8
   nterm_arr(2)=10
   nterm_arr(3)=7
   lxyz_arr(1,1,1)=3 ; lxyz_arr(2,1,1)=1 ; lxyz_arr(3,1,1)=0
   lxyz_arr(1,2,1)=1 ; lxyz_arr(2,2,1)=3 ; lxyz_arr(3,2,1)=0
   lxyz_arr(1,3,1)=1 ; lxyz_arr(2,3,1)=1 ; lxyz_arr(3,3,1)=2
   lxyz_arr(1,4,1)=5 ; lxyz_arr(2,4,1)=1 ; lxyz_arr(3,4,1)=0
   lxyz_arr(1,5,1)=3 ; lxyz_arr(2,5,1)=3 ; lxyz_arr(3,5,1)=0
   lxyz_arr(1,6,1)=1 ; lxyz_arr(2,6,1)=5 ; lxyz_arr(3,6,1)=0
   lxyz_arr(1,7,1)=3 ; lxyz_arr(2,7,1)=1 ; lxyz_arr(3,7,1)=2
   lxyz_arr(1,8,1)=1 ; lxyz_arr(2,8,1)=3 ; lxyz_arr(3,8,1)=2
   fac_arr(1,1)=-0.9847319278346618618739253d0
   fac_arr(2,1)=-0.3282439759448872872913084d0
   fac_arr(3,1)=-0.4923659639173309309369626d0
   fac_arr(4,1)=0.2461829819586654654684813d0/rhol**2d0
   fac_arr(5,1)=0.1641219879724436436456542d0/rhol**2d0
   fac_arr(6,1)=-0.08206099398622182182282711d0/rhol**2d0
   fac_arr(7,1)=0.2461829819586654654684813d0/rhol**2d0
   fac_arr(8,1)=-0.08206099398622182182282711d0/rhol**2d0
   lxyz_arr(1,1,2)=4 ; lxyz_arr(2,1,2)=0 ; lxyz_arr(3,1,2)=0
   lxyz_arr(1,2,2)=2 ; lxyz_arr(2,2,2)=2 ; lxyz_arr(3,2,2)=0
   lxyz_arr(1,3,2)=0 ; lxyz_arr(2,3,2)=4 ; lxyz_arr(3,3,2)=0
   lxyz_arr(1,4,2)=2 ; lxyz_arr(2,4,2)=0 ; lxyz_arr(3,4,2)=2
   lxyz_arr(1,5,2)=0 ; lxyz_arr(2,5,2)=2 ; lxyz_arr(3,5,2)=2
   lxyz_arr(1,6,2)=4 ; lxyz_arr(2,6,2)=2 ; lxyz_arr(3,6,2)=0
   lxyz_arr(1,7,2)=2 ; lxyz_arr(2,7,2)=4 ; lxyz_arr(3,7,2)=0
   lxyz_arr(1,8,2)=0 ; lxyz_arr(2,8,2)=6 ; lxyz_arr(3,8,2)=0
   lxyz_arr(1,9,2)=2 ; lxyz_arr(2,9,2)=2 ; lxyz_arr(3,9,2)=2
   lxyz_arr(1,10,2)=0 ; lxyz_arr(2,10,2)=4 ; lxyz_arr(3,10,2)=2
   fac_arr(1,2)=-0.2461829819586654654684813d0
   fac_arr(2,2)=-0.4923659639173309309369626d0
   fac_arr(3,2)=0.4103049699311091091141355d0
   fac_arr(4,2)=-0.2461829819586654654684813d0
   fac_arr(5,2)=0.2461829819586654654684813d0
   fac_arr(6,2)=0.2461829819586654654684813d0/rhol**2d0
   fac_arr(7,2)=0.1641219879724436436456542d0/rhol**2d0
   fac_arr(8,2)=-0.08206099398622182182282711d0/rhol**2d0
   fac_arr(9,2)=0.2461829819586654654684813d0/rhol**2d0
   fac_arr(10,2)=-0.08206099398622182182282711d0/rhol**2d0
   lxyz_arr(1,1,3)=2 ; lxyz_arr(2,1,3)=1 ; lxyz_arr(3,1,3)=1
   lxyz_arr(1,2,3)=0 ; lxyz_arr(2,2,3)=3 ; lxyz_arr(3,2,3)=1
   lxyz_arr(1,3,3)=4 ; lxyz_arr(2,3,3)=1 ; lxyz_arr(3,3,3)=1
   lxyz_arr(1,4,3)=2 ; lxyz_arr(2,4,3)=3 ; lxyz_arr(3,4,3)=1
   lxyz_arr(1,5,3)=0 ; lxyz_arr(2,5,3)=5 ; lxyz_arr(3,5,3)=1
   lxyz_arr(1,6,3)=2 ; lxyz_arr(2,6,3)=1 ; lxyz_arr(3,6,3)=3
   lxyz_arr(1,7,3)=0 ; lxyz_arr(2,7,3)=3 ; lxyz_arr(3,7,3)=3
   fac_arr(1,3)=-0.4923659639173309309369626d0
   fac_arr(2,3)=0.1641219879724436436456542d0
   fac_arr(3,3)=0.2461829819586654654684813d0/rhol**2d0
   fac_arr(4,3)=0.1641219879724436436456542d0/rhol**2d0
   fac_arr(5,3)=-0.08206099398622182182282711d0/rhol**2d0
   fac_arr(6,3)=0.2461829819586654654684813d0/rhol**2d0
   fac_arr(7,3)=-0.08206099398622182182282711d0/rhol**2d0
else if (l.eq.4 .and. i.eq.2 .and. m.eq.6) then
   nterm_arr(1)=6
   nterm_arr(2)=6
   nterm_arr(3)=8
   lxyz_arr(1,1,1)=3 ; lxyz_arr(2,1,1)=0 ; lxyz_arr(3,1,1)=1
   lxyz_arr(1,2,1)=1 ; lxyz_arr(2,2,1)=0 ; lxyz_arr(3,2,1)=3
   lxyz_arr(1,3,1)=5 ; lxyz_arr(2,3,1)=0 ; lxyz_arr(3,3,1)=1
   lxyz_arr(1,4,1)=1 ; lxyz_arr(2,4,1)=4 ; lxyz_arr(3,4,1)=1
   lxyz_arr(1,5,1)=3 ; lxyz_arr(2,5,1)=0 ; lxyz_arr(3,5,1)=3
   lxyz_arr(1,6,1)=1 ; lxyz_arr(2,6,1)=2 ; lxyz_arr(3,6,1)=3
   fac_arr(1,1)=0.8040302522073696603914988d0
   fac_arr(2,1)=0.4020151261036848301957494d0
   fac_arr(3,1)=-0.2010075630518424150978747d0/rhol**2d0
   fac_arr(4,1)=0.2010075630518424150978747d0/rhol**2d0
   fac_arr(5,1)=-0.2010075630518424150978747d0/rhol**2d0
   fac_arr(6,1)=0.2010075630518424150978747d0/rhol**2d0
   lxyz_arr(1,1,2)=0 ; lxyz_arr(2,1,2)=3 ; lxyz_arr(3,1,2)=1
   lxyz_arr(1,2,2)=0 ; lxyz_arr(2,2,2)=1 ; lxyz_arr(3,2,2)=3
   lxyz_arr(1,3,2)=4 ; lxyz_arr(2,3,2)=1 ; lxyz_arr(3,3,2)=1
   lxyz_arr(1,4,2)=0 ; lxyz_arr(2,4,2)=5 ; lxyz_arr(3,4,2)=1
   lxyz_arr(1,5,2)=2 ; lxyz_arr(2,5,2)=1 ; lxyz_arr(3,5,2)=3
   lxyz_arr(1,6,2)=0 ; lxyz_arr(2,6,2)=3 ; lxyz_arr(3,6,2)=3
   fac_arr(1,2)=-0.8040302522073696603914988d0
   fac_arr(2,2)=-0.4020151261036848301957494d0
   fac_arr(3,2)=-0.2010075630518424150978747d0/rhol**2d0
   fac_arr(4,2)=0.2010075630518424150978747d0/rhol**2d0
   fac_arr(5,2)=-0.2010075630518424150978747d0/rhol**2d0
   fac_arr(6,2)=0.2010075630518424150978747d0/rhol**2d0
   lxyz_arr(1,1,3)=4 ; lxyz_arr(2,1,3)=0 ; lxyz_arr(3,1,3)=0
   lxyz_arr(1,2,3)=0 ; lxyz_arr(2,2,3)=4 ; lxyz_arr(3,2,3)=0
   lxyz_arr(1,3,3)=2 ; lxyz_arr(2,3,3)=0 ; lxyz_arr(3,3,3)=2
   lxyz_arr(1,4,3)=0 ; lxyz_arr(2,4,3)=2 ; lxyz_arr(3,4,3)=2
   lxyz_arr(1,5,3)=4 ; lxyz_arr(2,5,3)=0 ; lxyz_arr(3,5,3)=2
   lxyz_arr(1,6,3)=0 ; lxyz_arr(2,6,3)=4 ; lxyz_arr(3,6,3)=2
   lxyz_arr(1,7,3)=2 ; lxyz_arr(2,7,3)=0 ; lxyz_arr(3,7,3)=4
   lxyz_arr(1,8,3)=0 ; lxyz_arr(2,8,3)=2 ; lxyz_arr(3,8,3)=4
   fac_arr(1,3)=0.2010075630518424150978747d0
   fac_arr(2,3)=-0.2010075630518424150978747d0
   fac_arr(3,3)=0.6030226891555272452936241d0
   fac_arr(4,3)=-0.6030226891555272452936241d0
   fac_arr(5,3)=-0.2010075630518424150978747d0/rhol**2d0
   fac_arr(6,3)=0.2010075630518424150978747d0/rhol**2d0
   fac_arr(7,3)=-0.2010075630518424150978747d0/rhol**2d0
   fac_arr(8,3)=0.2010075630518424150978747d0/rhol**2d0
else if (l.eq.4 .and. i.eq.2 .and. m.eq.7) then
   nterm_arr(1)=6
   nterm_arr(2)=6
   nterm_arr(3)=6
   lxyz_arr(1,1,1)=2 ; lxyz_arr(2,1,1)=1 ; lxyz_arr(3,1,1)=1
   lxyz_arr(1,2,1)=0 ; lxyz_arr(2,2,1)=3 ; lxyz_arr(3,2,1)=1
   lxyz_arr(1,3,1)=0 ; lxyz_arr(2,3,1)=1 ; lxyz_arr(3,3,1)=3
   lxyz_arr(1,4,1)=4 ; lxyz_arr(2,4,1)=1 ; lxyz_arr(3,4,1)=1
   lxyz_arr(1,5,1)=2 ; lxyz_arr(2,5,1)=3 ; lxyz_arr(3,5,1)=1
   lxyz_arr(1,6,1)=2 ; lxyz_arr(2,6,1)=1 ; lxyz_arr(3,6,1)=3
   fac_arr(1,1)=1.206045378311054490587248d0
   fac_arr(2,1)=0.4020151261036848301957494d0
   fac_arr(3,1)=0.4020151261036848301957494d0
   fac_arr(4,1)=-0.4020151261036848301957494d0/rhol**2d0
   fac_arr(5,1)=-0.4020151261036848301957494d0/rhol**2d0
   fac_arr(6,1)=-0.4020151261036848301957494d0/rhol**2d0
   lxyz_arr(1,1,2)=3 ; lxyz_arr(2,1,2)=0 ; lxyz_arr(3,1,2)=1
   lxyz_arr(1,2,2)=1 ; lxyz_arr(2,2,2)=2 ; lxyz_arr(3,2,2)=1
   lxyz_arr(1,3,2)=1 ; lxyz_arr(2,3,2)=0 ; lxyz_arr(3,3,2)=3
   lxyz_arr(1,4,2)=3 ; lxyz_arr(2,4,2)=2 ; lxyz_arr(3,4,2)=1
   lxyz_arr(1,5,2)=1 ; lxyz_arr(2,5,2)=4 ; lxyz_arr(3,5,2)=1
   lxyz_arr(1,6,2)=1 ; lxyz_arr(2,6,2)=2 ; lxyz_arr(3,6,2)=3
   fac_arr(1,2)=0.4020151261036848301957494d0
   fac_arr(2,2)=1.206045378311054490587248d0
   fac_arr(3,2)=0.4020151261036848301957494d0
   fac_arr(4,2)=-0.4020151261036848301957494d0/rhol**2d0
   fac_arr(5,2)=-0.4020151261036848301957494d0/rhol**2d0
   fac_arr(6,2)=-0.4020151261036848301957494d0/rhol**2d0
   lxyz_arr(1,1,3)=3 ; lxyz_arr(2,1,3)=1 ; lxyz_arr(3,1,3)=0
   lxyz_arr(1,2,3)=1 ; lxyz_arr(2,2,3)=3 ; lxyz_arr(3,2,3)=0
   lxyz_arr(1,3,3)=1 ; lxyz_arr(2,3,3)=1 ; lxyz_arr(3,3,3)=2
   lxyz_arr(1,4,3)=3 ; lxyz_arr(2,4,3)=1 ; lxyz_arr(3,4,3)=2
   lxyz_arr(1,5,3)=1 ; lxyz_arr(2,5,3)=3 ; lxyz_arr(3,5,3)=2
   lxyz_arr(1,6,3)=1 ; lxyz_arr(2,6,3)=1 ; lxyz_arr(3,6,3)=4
   fac_arr(1,3)=0.4020151261036848301957494d0
   fac_arr(2,3)=0.4020151261036848301957494d0
   fac_arr(3,3)=1.206045378311054490587248d0
   fac_arr(4,3)=-0.4020151261036848301957494d0/rhol**2d0
   fac_arr(5,3)=-0.4020151261036848301957494d0/rhol**2d0
   fac_arr(6,3)=-0.4020151261036848301957494d0/rhol**2d0
else if (l.eq.4 .and. i.eq.3 .and. m.eq.1) then
   nterm_arr(1)=20
   nterm_arr(2)=16
   nterm_arr(3)=16
   lxyz_arr(1,1,1)=6 ; lxyz_arr(2,1,1)=0 ; lxyz_arr(3,1,1)=0
   lxyz_arr(1,2,1)=4 ; lxyz_arr(2,2,1)=2 ; lxyz_arr(3,2,1)=0
   lxyz_arr(1,3,1)=2 ; lxyz_arr(2,3,1)=4 ; lxyz_arr(3,3,1)=0
   lxyz_arr(1,4,1)=0 ; lxyz_arr(2,4,1)=6 ; lxyz_arr(3,4,1)=0
   lxyz_arr(1,5,1)=4 ; lxyz_arr(2,5,1)=0 ; lxyz_arr(3,5,1)=2
   lxyz_arr(1,6,1)=2 ; lxyz_arr(2,6,1)=2 ; lxyz_arr(3,6,1)=2
   lxyz_arr(1,7,1)=0 ; lxyz_arr(2,7,1)=4 ; lxyz_arr(3,7,1)=2
   lxyz_arr(1,8,1)=2 ; lxyz_arr(2,8,1)=0 ; lxyz_arr(3,8,1)=4
   lxyz_arr(1,9,1)=0 ; lxyz_arr(2,9,1)=2 ; lxyz_arr(3,9,1)=4
   lxyz_arr(1,10,1)=0 ; lxyz_arr(2,10,1)=0 ; lxyz_arr(3,10,1)=6
   lxyz_arr(1,11,1)=8 ; lxyz_arr(2,11,1)=0 ; lxyz_arr(3,11,1)=0
   lxyz_arr(1,12,1)=6 ; lxyz_arr(2,12,1)=2 ; lxyz_arr(3,12,1)=0
   lxyz_arr(1,13,1)=4 ; lxyz_arr(2,13,1)=4 ; lxyz_arr(3,13,1)=0
   lxyz_arr(1,14,1)=2 ; lxyz_arr(2,14,1)=6 ; lxyz_arr(3,14,1)=0
   lxyz_arr(1,15,1)=6 ; lxyz_arr(2,15,1)=0 ; lxyz_arr(3,15,1)=2
   lxyz_arr(1,16,1)=4 ; lxyz_arr(2,16,1)=2 ; lxyz_arr(3,16,1)=2
   lxyz_arr(1,17,1)=2 ; lxyz_arr(2,17,1)=4 ; lxyz_arr(3,17,1)=2
   lxyz_arr(1,18,1)=4 ; lxyz_arr(2,18,1)=0 ; lxyz_arr(3,18,1)=4
   lxyz_arr(1,19,1)=2 ; lxyz_arr(2,19,1)=2 ; lxyz_arr(3,19,1)=4
   lxyz_arr(1,20,1)=2 ; lxyz_arr(2,20,1)=0 ; lxyz_arr(3,20,1)=6
   fac_arr(1,1)=0.06372694925323242808889581d0
   fac_arr(2,1)=0.1365577483997837744762053d0
   fac_arr(3,1)=0.08193464903987026468572318d0
   fac_arr(4,1)=0.009103849893318918298413687d0
   fac_arr(5,1)=-0.09103849893318918298413687d0
   fac_arr(6,1)=-0.1092461987198270195809642d0
   fac_arr(7,1)=-0.01820769978663783659682737d0
   fac_arr(8,1)=-0.1911808477596972842666874d0
   fac_arr(9,1)=-0.06372694925323242808889581d0
   fac_arr(10,1)=-0.03641539957327567319365475d0
   fac_arr(11,1)=-0.009103849893318918298413687d0/rhol**2d0
   fac_arr(12,1)=-0.02731154967995675489524106d0/rhol**2d0
   fac_arr(13,1)=-0.02731154967995675489524106d0/rhol**2d0
   fac_arr(14,1)=-0.009103849893318918298413687d0/rhol**2d0
   fac_arr(15,1)=0.01820769978663783659682737d0/rhol**2d0
   fac_arr(16,1)=0.03641539957327567319365475d0/rhol**2d0
   fac_arr(17,1)=0.01820769978663783659682737d0/rhol**2d0
   fac_arr(18,1)=0.06372694925323242808889581d0/rhol**2d0
   fac_arr(19,1)=0.06372694925323242808889581d0/rhol**2d0
   fac_arr(20,1)=0.03641539957327567319365475d0/rhol**2d0
   lxyz_arr(1,1,2)=5 ; lxyz_arr(2,1,2)=1 ; lxyz_arr(3,1,2)=0
   lxyz_arr(1,2,2)=3 ; lxyz_arr(2,2,2)=3 ; lxyz_arr(3,2,2)=0
   lxyz_arr(1,3,2)=1 ; lxyz_arr(2,3,2)=5 ; lxyz_arr(3,3,2)=0
   lxyz_arr(1,4,2)=3 ; lxyz_arr(2,4,2)=1 ; lxyz_arr(3,4,2)=2
   lxyz_arr(1,5,2)=1 ; lxyz_arr(2,5,2)=3 ; lxyz_arr(3,5,2)=2
   lxyz_arr(1,6,2)=1 ; lxyz_arr(2,6,2)=1 ; lxyz_arr(3,6,2)=4
   lxyz_arr(1,7,2)=7 ; lxyz_arr(2,7,2)=1 ; lxyz_arr(3,7,2)=0
   lxyz_arr(1,8,2)=5 ; lxyz_arr(2,8,2)=3 ; lxyz_arr(3,8,2)=0
   lxyz_arr(1,9,2)=3 ; lxyz_arr(2,9,2)=5 ; lxyz_arr(3,9,2)=0
   lxyz_arr(1,10,2)=1 ; lxyz_arr(2,10,2)=7 ; lxyz_arr(3,10,2)=0
   lxyz_arr(1,11,2)=5 ; lxyz_arr(2,11,2)=1 ; lxyz_arr(3,11,2)=2
   lxyz_arr(1,12,2)=3 ; lxyz_arr(2,12,2)=3 ; lxyz_arr(3,12,2)=2
   lxyz_arr(1,13,2)=1 ; lxyz_arr(2,13,2)=5 ; lxyz_arr(3,13,2)=2
   lxyz_arr(1,14,2)=3 ; lxyz_arr(2,14,2)=1 ; lxyz_arr(3,14,2)=4
   lxyz_arr(1,15,2)=1 ; lxyz_arr(2,15,2)=3 ; lxyz_arr(3,15,2)=4
   lxyz_arr(1,16,2)=1 ; lxyz_arr(2,16,2)=1 ; lxyz_arr(3,16,2)=6
   fac_arr(1,2)=0.05462309935991350979048212d0
   fac_arr(2,2)=0.1092461987198270195809642d0
   fac_arr(3,2)=0.05462309935991350979048212d0
   fac_arr(4,2)=-0.0728307991465513463873095d0
   fac_arr(5,2)=-0.0728307991465513463873095d0
   fac_arr(6,2)=-0.1274538985064648561777916d0
   fac_arr(7,2)=-0.009103849893318918298413687d0/rhol**2d0
   fac_arr(8,2)=-0.02731154967995675489524106d0/rhol**2d0
   fac_arr(9,2)=-0.02731154967995675489524106d0/rhol**2d0
   fac_arr(10,2)=-0.009103849893318918298413687d0/rhol**2d0
   fac_arr(11,2)=0.01820769978663783659682737d0/rhol**2d0
   fac_arr(12,2)=0.03641539957327567319365475d0/rhol**2d0
   fac_arr(13,2)=0.01820769978663783659682737d0/rhol**2d0
   fac_arr(14,2)=0.06372694925323242808889581d0/rhol**2d0
   fac_arr(15,2)=0.06372694925323242808889581d0/rhol**2d0
   fac_arr(16,2)=0.03641539957327567319365475d0/rhol**2d0
   lxyz_arr(1,1,3)=5 ; lxyz_arr(2,1,3)=0 ; lxyz_arr(3,1,3)=1
   lxyz_arr(1,2,3)=3 ; lxyz_arr(2,2,3)=2 ; lxyz_arr(3,2,3)=1
   lxyz_arr(1,3,3)=1 ; lxyz_arr(2,3,3)=4 ; lxyz_arr(3,3,3)=1
   lxyz_arr(1,4,3)=3 ; lxyz_arr(2,4,3)=0 ; lxyz_arr(3,4,3)=3
   lxyz_arr(1,5,3)=1 ; lxyz_arr(2,5,3)=2 ; lxyz_arr(3,5,3)=3
   lxyz_arr(1,6,3)=1 ; lxyz_arr(2,6,3)=0 ; lxyz_arr(3,6,3)=5
   lxyz_arr(1,7,3)=7 ; lxyz_arr(2,7,3)=0 ; lxyz_arr(3,7,3)=1
   lxyz_arr(1,8,3)=5 ; lxyz_arr(2,8,3)=2 ; lxyz_arr(3,8,3)=1
   lxyz_arr(1,9,3)=3 ; lxyz_arr(2,9,3)=4 ; lxyz_arr(3,9,3)=1
   lxyz_arr(1,10,3)=1 ; lxyz_arr(2,10,3)=6 ; lxyz_arr(3,10,3)=1
   lxyz_arr(1,11,3)=5 ; lxyz_arr(2,11,3)=0 ; lxyz_arr(3,11,3)=3
   lxyz_arr(1,12,3)=3 ; lxyz_arr(2,12,3)=2 ; lxyz_arr(3,12,3)=3
   lxyz_arr(1,13,3)=1 ; lxyz_arr(2,13,3)=4 ; lxyz_arr(3,13,3)=3
   lxyz_arr(1,14,3)=3 ; lxyz_arr(2,14,3)=0 ; lxyz_arr(3,14,3)=5
   lxyz_arr(1,15,3)=1 ; lxyz_arr(2,15,3)=2 ; lxyz_arr(3,15,3)=5
   lxyz_arr(1,16,3)=1 ; lxyz_arr(2,16,3)=0 ; lxyz_arr(3,16,3)=7
   fac_arr(1,3)=-0.03641539957327567319365475d0
   fac_arr(2,3)=-0.0728307991465513463873095d0
   fac_arr(3,3)=-0.03641539957327567319365475d0
   fac_arr(4,3)=-0.2549077970129297123555832d0
   fac_arr(5,3)=-0.2549077970129297123555832d0
   fac_arr(6,3)=-0.2184923974396540391619285d0
   fac_arr(7,3)=-0.009103849893318918298413687d0/rhol**2d0
   fac_arr(8,3)=-0.02731154967995675489524106d0/rhol**2d0
   fac_arr(9,3)=-0.02731154967995675489524106d0/rhol**2d0
   fac_arr(10,3)=-0.009103849893318918298413687d0/rhol**2d0
   fac_arr(11,3)=0.01820769978663783659682737d0/rhol**2d0
   fac_arr(12,3)=0.03641539957327567319365475d0/rhol**2d0
   fac_arr(13,3)=0.01820769978663783659682737d0/rhol**2d0
   fac_arr(14,3)=0.06372694925323242808889581d0/rhol**2d0
   fac_arr(15,3)=0.06372694925323242808889581d0/rhol**2d0
   fac_arr(16,3)=0.03641539957327567319365475d0/rhol**2d0
else if (l.eq.4 .and. i.eq.3 .and. m.eq.2) then
   nterm_arr(1)=16
   nterm_arr(2)=20
   nterm_arr(3)=16
   lxyz_arr(1,1,1)=5 ; lxyz_arr(2,1,1)=1 ; lxyz_arr(3,1,1)=0
   lxyz_arr(1,2,1)=3 ; lxyz_arr(2,2,1)=3 ; lxyz_arr(3,2,1)=0
   lxyz_arr(1,3,1)=1 ; lxyz_arr(2,3,1)=5 ; lxyz_arr(3,3,1)=0
   lxyz_arr(1,4,1)=3 ; lxyz_arr(2,4,1)=1 ; lxyz_arr(3,4,1)=2
   lxyz_arr(1,5,1)=1 ; lxyz_arr(2,5,1)=3 ; lxyz_arr(3,5,1)=2
   lxyz_arr(1,6,1)=1 ; lxyz_arr(2,6,1)=1 ; lxyz_arr(3,6,1)=4
   lxyz_arr(1,7,1)=7 ; lxyz_arr(2,7,1)=1 ; lxyz_arr(3,7,1)=0
   lxyz_arr(1,8,1)=5 ; lxyz_arr(2,8,1)=3 ; lxyz_arr(3,8,1)=0
   lxyz_arr(1,9,1)=3 ; lxyz_arr(2,9,1)=5 ; lxyz_arr(3,9,1)=0
   lxyz_arr(1,10,1)=1 ; lxyz_arr(2,10,1)=7 ; lxyz_arr(3,10,1)=0
   lxyz_arr(1,11,1)=5 ; lxyz_arr(2,11,1)=1 ; lxyz_arr(3,11,1)=2
   lxyz_arr(1,12,1)=3 ; lxyz_arr(2,12,1)=3 ; lxyz_arr(3,12,1)=2
   lxyz_arr(1,13,1)=1 ; lxyz_arr(2,13,1)=5 ; lxyz_arr(3,13,1)=2
   lxyz_arr(1,14,1)=3 ; lxyz_arr(2,14,1)=1 ; lxyz_arr(3,14,1)=4
   lxyz_arr(1,15,1)=1 ; lxyz_arr(2,15,1)=3 ; lxyz_arr(3,15,1)=4
   lxyz_arr(1,16,1)=1 ; lxyz_arr(2,16,1)=1 ; lxyz_arr(3,16,1)=6
   fac_arr(1,1)=0.05462309935991350979048212d0
   fac_arr(2,1)=0.1092461987198270195809642d0
   fac_arr(3,1)=0.05462309935991350979048212d0
   fac_arr(4,1)=-0.0728307991465513463873095d0
   fac_arr(5,1)=-0.0728307991465513463873095d0
   fac_arr(6,1)=-0.1274538985064648561777916d0
   fac_arr(7,1)=-0.009103849893318918298413687d0/rhol**2d0
   fac_arr(8,1)=-0.02731154967995675489524106d0/rhol**2d0
   fac_arr(9,1)=-0.02731154967995675489524106d0/rhol**2d0
   fac_arr(10,1)=-0.009103849893318918298413687d0/rhol**2d0
   fac_arr(11,1)=0.01820769978663783659682737d0/rhol**2d0
   fac_arr(12,1)=0.03641539957327567319365475d0/rhol**2d0
   fac_arr(13,1)=0.01820769978663783659682737d0/rhol**2d0
   fac_arr(14,1)=0.06372694925323242808889581d0/rhol**2d0
   fac_arr(15,1)=0.06372694925323242808889581d0/rhol**2d0
   fac_arr(16,1)=0.03641539957327567319365475d0/rhol**2d0
   lxyz_arr(1,1,2)=6 ; lxyz_arr(2,1,2)=0 ; lxyz_arr(3,1,2)=0
   lxyz_arr(1,2,2)=4 ; lxyz_arr(2,2,2)=2 ; lxyz_arr(3,2,2)=0
   lxyz_arr(1,3,2)=2 ; lxyz_arr(2,3,2)=4 ; lxyz_arr(3,3,2)=0
   lxyz_arr(1,4,2)=0 ; lxyz_arr(2,4,2)=6 ; lxyz_arr(3,4,2)=0
   lxyz_arr(1,5,2)=4 ; lxyz_arr(2,5,2)=0 ; lxyz_arr(3,5,2)=2
   lxyz_arr(1,6,2)=2 ; lxyz_arr(2,6,2)=2 ; lxyz_arr(3,6,2)=2
   lxyz_arr(1,7,2)=0 ; lxyz_arr(2,7,2)=4 ; lxyz_arr(3,7,2)=2
   lxyz_arr(1,8,2)=2 ; lxyz_arr(2,8,2)=0 ; lxyz_arr(3,8,2)=4
   lxyz_arr(1,9,2)=0 ; lxyz_arr(2,9,2)=2 ; lxyz_arr(3,9,2)=4
   lxyz_arr(1,10,2)=0 ; lxyz_arr(2,10,2)=0 ; lxyz_arr(3,10,2)=6
   lxyz_arr(1,11,2)=6 ; lxyz_arr(2,11,2)=2 ; lxyz_arr(3,11,2)=0
   lxyz_arr(1,12,2)=4 ; lxyz_arr(2,12,2)=4 ; lxyz_arr(3,12,2)=0
   lxyz_arr(1,13,2)=2 ; lxyz_arr(2,13,2)=6 ; lxyz_arr(3,13,2)=0
   lxyz_arr(1,14,2)=0 ; lxyz_arr(2,14,2)=8 ; lxyz_arr(3,14,2)=0
   lxyz_arr(1,15,2)=4 ; lxyz_arr(2,15,2)=2 ; lxyz_arr(3,15,2)=2
   lxyz_arr(1,16,2)=2 ; lxyz_arr(2,16,2)=4 ; lxyz_arr(3,16,2)=2
   lxyz_arr(1,17,2)=0 ; lxyz_arr(2,17,2)=6 ; lxyz_arr(3,17,2)=2
   lxyz_arr(1,18,2)=2 ; lxyz_arr(2,18,2)=2 ; lxyz_arr(3,18,2)=4
   lxyz_arr(1,19,2)=0 ; lxyz_arr(2,19,2)=4 ; lxyz_arr(3,19,2)=4
   lxyz_arr(1,20,2)=0 ; lxyz_arr(2,20,2)=2 ; lxyz_arr(3,20,2)=6
   fac_arr(1,2)=0.009103849893318918298413687d0
   fac_arr(2,2)=0.08193464903987026468572318d0
   fac_arr(3,2)=0.1365577483997837744762053d0
   fac_arr(4,2)=0.06372694925323242808889581d0
   fac_arr(5,2)=-0.01820769978663783659682737d0
   fac_arr(6,2)=-0.1092461987198270195809642d0
   fac_arr(7,2)=-0.09103849893318918298413687d0
   fac_arr(8,2)=-0.06372694925323242808889581d0
   fac_arr(9,2)=-0.1911808477596972842666874d0
   fac_arr(10,2)=-0.03641539957327567319365475d0
   fac_arr(11,2)=-0.009103849893318918298413687d0/rhol**2d0
   fac_arr(12,2)=-0.02731154967995675489524106d0/rhol**2d0
   fac_arr(13,2)=-0.02731154967995675489524106d0/rhol**2d0
   fac_arr(14,2)=-0.009103849893318918298413687d0/rhol**2d0
   fac_arr(15,2)=0.01820769978663783659682737d0/rhol**2d0
   fac_arr(16,2)=0.03641539957327567319365475d0/rhol**2d0
   fac_arr(17,2)=0.01820769978663783659682737d0/rhol**2d0
   fac_arr(18,2)=0.06372694925323242808889581d0/rhol**2d0
   fac_arr(19,2)=0.06372694925323242808889581d0/rhol**2d0
   fac_arr(20,2)=0.03641539957327567319365475d0/rhol**2d0
   lxyz_arr(1,1,3)=4 ; lxyz_arr(2,1,3)=1 ; lxyz_arr(3,1,3)=1
   lxyz_arr(1,2,3)=2 ; lxyz_arr(2,2,3)=3 ; lxyz_arr(3,2,3)=1
   lxyz_arr(1,3,3)=0 ; lxyz_arr(2,3,3)=5 ; lxyz_arr(3,3,3)=1
   lxyz_arr(1,4,3)=2 ; lxyz_arr(2,4,3)=1 ; lxyz_arr(3,4,3)=3
   lxyz_arr(1,5,3)=0 ; lxyz_arr(2,5,3)=3 ; lxyz_arr(3,5,3)=3
   lxyz_arr(1,6,3)=0 ; lxyz_arr(2,6,3)=1 ; lxyz_arr(3,6,3)=5
   lxyz_arr(1,7,3)=6 ; lxyz_arr(2,7,3)=1 ; lxyz_arr(3,7,3)=1
   lxyz_arr(1,8,3)=4 ; lxyz_arr(2,8,3)=3 ; lxyz_arr(3,8,3)=1
   lxyz_arr(1,9,3)=2 ; lxyz_arr(2,9,3)=5 ; lxyz_arr(3,9,3)=1
   lxyz_arr(1,10,3)=0 ; lxyz_arr(2,10,3)=7 ; lxyz_arr(3,10,3)=1
   lxyz_arr(1,11,3)=4 ; lxyz_arr(2,11,3)=1 ; lxyz_arr(3,11,3)=3
   lxyz_arr(1,12,3)=2 ; lxyz_arr(2,12,3)=3 ; lxyz_arr(3,12,3)=3
   lxyz_arr(1,13,3)=0 ; lxyz_arr(2,13,3)=5 ; lxyz_arr(3,13,3)=3
   lxyz_arr(1,14,3)=2 ; lxyz_arr(2,14,3)=1 ; lxyz_arr(3,14,3)=5
   lxyz_arr(1,15,3)=0 ; lxyz_arr(2,15,3)=3 ; lxyz_arr(3,15,3)=5
   lxyz_arr(1,16,3)=0 ; lxyz_arr(2,16,3)=1 ; lxyz_arr(3,16,3)=7
   fac_arr(1,3)=-0.03641539957327567319365475d0
   fac_arr(2,3)=-0.0728307991465513463873095d0
   fac_arr(3,3)=-0.03641539957327567319365475d0
   fac_arr(4,3)=-0.2549077970129297123555832d0
   fac_arr(5,3)=-0.2549077970129297123555832d0
   fac_arr(6,3)=-0.2184923974396540391619285d0
   fac_arr(7,3)=-0.009103849893318918298413687d0/rhol**2d0
   fac_arr(8,3)=-0.02731154967995675489524106d0/rhol**2d0
   fac_arr(9,3)=-0.02731154967995675489524106d0/rhol**2d0
   fac_arr(10,3)=-0.009103849893318918298413687d0/rhol**2d0
   fac_arr(11,3)=0.01820769978663783659682737d0/rhol**2d0
   fac_arr(12,3)=0.03641539957327567319365475d0/rhol**2d0
   fac_arr(13,3)=0.01820769978663783659682737d0/rhol**2d0
   fac_arr(14,3)=0.06372694925323242808889581d0/rhol**2d0
   fac_arr(15,3)=0.06372694925323242808889581d0/rhol**2d0
   fac_arr(16,3)=0.03641539957327567319365475d0/rhol**2d0
else if (l.eq.4 .and. i.eq.3 .and. m.eq.3) then
   nterm_arr(1)=16
   nterm_arr(2)=16
   nterm_arr(3)=20
   lxyz_arr(1,1,1)=5 ; lxyz_arr(2,1,1)=0 ; lxyz_arr(3,1,1)=1
   lxyz_arr(1,2,1)=3 ; lxyz_arr(2,2,1)=2 ; lxyz_arr(3,2,1)=1
   lxyz_arr(1,3,1)=1 ; lxyz_arr(2,3,1)=4 ; lxyz_arr(3,3,1)=1
   lxyz_arr(1,4,1)=3 ; lxyz_arr(2,4,1)=0 ; lxyz_arr(3,4,1)=3
   lxyz_arr(1,5,1)=1 ; lxyz_arr(2,5,1)=2 ; lxyz_arr(3,5,1)=3
   lxyz_arr(1,6,1)=1 ; lxyz_arr(2,6,1)=0 ; lxyz_arr(3,6,1)=5
   lxyz_arr(1,7,1)=7 ; lxyz_arr(2,7,1)=0 ; lxyz_arr(3,7,1)=1
   lxyz_arr(1,8,1)=5 ; lxyz_arr(2,8,1)=2 ; lxyz_arr(3,8,1)=1
   lxyz_arr(1,9,1)=3 ; lxyz_arr(2,9,1)=4 ; lxyz_arr(3,9,1)=1
   lxyz_arr(1,10,1)=1 ; lxyz_arr(2,10,1)=6 ; lxyz_arr(3,10,1)=1
   lxyz_arr(1,11,1)=5 ; lxyz_arr(2,11,1)=0 ; lxyz_arr(3,11,1)=3
   lxyz_arr(1,12,1)=3 ; lxyz_arr(2,12,1)=2 ; lxyz_arr(3,12,1)=3
   lxyz_arr(1,13,1)=1 ; lxyz_arr(2,13,1)=4 ; lxyz_arr(3,13,1)=3
   lxyz_arr(1,14,1)=3 ; lxyz_arr(2,14,1)=0 ; lxyz_arr(3,14,1)=5
   lxyz_arr(1,15,1)=1 ; lxyz_arr(2,15,1)=2 ; lxyz_arr(3,15,1)=5
   lxyz_arr(1,16,1)=1 ; lxyz_arr(2,16,1)=0 ; lxyz_arr(3,16,1)=7
   fac_arr(1,1)=0.1337987216011345233133409d0
   fac_arr(2,1)=0.2675974432022690466266818d0
   fac_arr(3,1)=0.1337987216011345233133409d0
   fac_arr(4,1)=0.1189321969787862429451919d0
   fac_arr(5,1)=0.1189321969787862429451919d0
   fac_arr(6,1)=-0.01486652462234828036814899d0
   fac_arr(7,1)=-0.02229978693352242055222348d0/rhol**2d0
   fac_arr(8,1)=-0.06689936080056726165667044d0/rhol**2d0
   fac_arr(9,1)=-0.06689936080056726165667044d0/rhol**2d0
   fac_arr(10,1)=-0.02229978693352242055222348d0/rhol**2d0
   fac_arr(11,1)=-0.02973304924469656073629797d0/rhol**2d0
   fac_arr(12,1)=-0.05946609848939312147259594d0/rhol**2d0
   fac_arr(13,1)=-0.02973304924469656073629797d0/rhol**2d0
   fac_arr(14,1)=0.007433262311174140184074493d0/rhol**2d0
   fac_arr(15,1)=0.007433262311174140184074493d0/rhol**2d0
   fac_arr(16,1)=0.01486652462234828036814899d0/rhol**2d0
   lxyz_arr(1,1,2)=4 ; lxyz_arr(2,1,2)=1 ; lxyz_arr(3,1,2)=1
   lxyz_arr(1,2,2)=2 ; lxyz_arr(2,2,2)=3 ; lxyz_arr(3,2,2)=1
   lxyz_arr(1,3,2)=0 ; lxyz_arr(2,3,2)=5 ; lxyz_arr(3,3,2)=1
   lxyz_arr(1,4,2)=2 ; lxyz_arr(2,4,2)=1 ; lxyz_arr(3,4,2)=3
   lxyz_arr(1,5,2)=0 ; lxyz_arr(2,5,2)=3 ; lxyz_arr(3,5,2)=3
   lxyz_arr(1,6,2)=0 ; lxyz_arr(2,6,2)=1 ; lxyz_arr(3,6,2)=5
   lxyz_arr(1,7,2)=6 ; lxyz_arr(2,7,2)=1 ; lxyz_arr(3,7,2)=1
   lxyz_arr(1,8,2)=4 ; lxyz_arr(2,8,2)=3 ; lxyz_arr(3,8,2)=1
   lxyz_arr(1,9,2)=2 ; lxyz_arr(2,9,2)=5 ; lxyz_arr(3,9,2)=1
   lxyz_arr(1,10,2)=0 ; lxyz_arr(2,10,2)=7 ; lxyz_arr(3,10,2)=1
   lxyz_arr(1,11,2)=4 ; lxyz_arr(2,11,2)=1 ; lxyz_arr(3,11,2)=3
   lxyz_arr(1,12,2)=2 ; lxyz_arr(2,12,2)=3 ; lxyz_arr(3,12,2)=3
   lxyz_arr(1,13,2)=0 ; lxyz_arr(2,13,2)=5 ; lxyz_arr(3,13,2)=3
   lxyz_arr(1,14,2)=2 ; lxyz_arr(2,14,2)=1 ; lxyz_arr(3,14,2)=5
   lxyz_arr(1,15,2)=0 ; lxyz_arr(2,15,2)=3 ; lxyz_arr(3,15,2)=5
   lxyz_arr(1,16,2)=0 ; lxyz_arr(2,16,2)=1 ; lxyz_arr(3,16,2)=7
   fac_arr(1,2)=0.1337987216011345233133409d0
   fac_arr(2,2)=0.2675974432022690466266818d0
   fac_arr(3,2)=0.1337987216011345233133409d0
   fac_arr(4,2)=0.1189321969787862429451919d0
   fac_arr(5,2)=0.1189321969787862429451919d0
   fac_arr(6,2)=-0.01486652462234828036814899d0
   fac_arr(7,2)=-0.02229978693352242055222348d0/rhol**2d0
   fac_arr(8,2)=-0.06689936080056726165667044d0/rhol**2d0
   fac_arr(9,2)=-0.06689936080056726165667044d0/rhol**2d0
   fac_arr(10,2)=-0.02229978693352242055222348d0/rhol**2d0
   fac_arr(11,2)=-0.02973304924469656073629797d0/rhol**2d0
   fac_arr(12,2)=-0.05946609848939312147259594d0/rhol**2d0
   fac_arr(13,2)=-0.02973304924469656073629797d0/rhol**2d0
   fac_arr(14,2)=0.007433262311174140184074493d0/rhol**2d0
   fac_arr(15,2)=0.007433262311174140184074493d0/rhol**2d0
   fac_arr(16,2)=0.01486652462234828036814899d0/rhol**2d0
   lxyz_arr(1,1,3)=6 ; lxyz_arr(2,1,3)=0 ; lxyz_arr(3,1,3)=0
   lxyz_arr(1,2,3)=4 ; lxyz_arr(2,2,3)=2 ; lxyz_arr(3,2,3)=0
   lxyz_arr(1,3,3)=2 ; lxyz_arr(2,3,3)=4 ; lxyz_arr(3,3,3)=0
   lxyz_arr(1,4,3)=0 ; lxyz_arr(2,4,3)=6 ; lxyz_arr(3,4,3)=0
   lxyz_arr(1,5,3)=4 ; lxyz_arr(2,5,3)=0 ; lxyz_arr(3,5,3)=2
   lxyz_arr(1,6,3)=2 ; lxyz_arr(2,6,3)=2 ; lxyz_arr(3,6,3)=2
   lxyz_arr(1,7,3)=0 ; lxyz_arr(2,7,3)=4 ; lxyz_arr(3,7,3)=2
   lxyz_arr(1,8,3)=2 ; lxyz_arr(2,8,3)=0 ; lxyz_arr(3,8,3)=4
   lxyz_arr(1,9,3)=0 ; lxyz_arr(2,9,3)=2 ; lxyz_arr(3,9,3)=4
   lxyz_arr(1,10,3)=0 ; lxyz_arr(2,10,3)=0 ; lxyz_arr(3,10,3)=6
   lxyz_arr(1,11,3)=6 ; lxyz_arr(2,11,3)=0 ; lxyz_arr(3,11,3)=2
   lxyz_arr(1,12,3)=4 ; lxyz_arr(2,12,3)=2 ; lxyz_arr(3,12,3)=2
   lxyz_arr(1,13,3)=2 ; lxyz_arr(2,13,3)=4 ; lxyz_arr(3,13,3)=2
   lxyz_arr(1,14,3)=0 ; lxyz_arr(2,14,3)=6 ; lxyz_arr(3,14,3)=2
   lxyz_arr(1,15,3)=4 ; lxyz_arr(2,15,3)=0 ; lxyz_arr(3,15,3)=4
   lxyz_arr(1,16,3)=2 ; lxyz_arr(2,16,3)=2 ; lxyz_arr(3,16,3)=4
   lxyz_arr(1,17,3)=0 ; lxyz_arr(2,17,3)=4 ; lxyz_arr(3,17,3)=4
   lxyz_arr(1,18,3)=2 ; lxyz_arr(2,18,3)=0 ; lxyz_arr(3,18,3)=6
   lxyz_arr(1,19,3)=0 ; lxyz_arr(2,19,3)=2 ; lxyz_arr(3,19,3)=6
   lxyz_arr(1,20,3)=0 ; lxyz_arr(2,20,3)=0 ; lxyz_arr(3,20,3)=8
   fac_arr(1,3)=0.02229978693352242055222348d0
   fac_arr(2,3)=0.06689936080056726165667044d0
   fac_arr(3,3)=0.06689936080056726165667044d0
   fac_arr(4,3)=0.02229978693352242055222348d0
   fac_arr(5,3)=0.08919914773408968220889392d0
   fac_arr(6,3)=0.1783982954681793644177878d0
   fac_arr(7,3)=0.08919914773408968220889392d0
   fac_arr(8,3)=-0.03716631155587070092037247d0
   fac_arr(9,3)=-0.03716631155587070092037247d0
   fac_arr(10,3)=-0.1040656723564379625770429d0
   fac_arr(11,3)=-0.02229978693352242055222348d0/rhol**2d0
   fac_arr(12,3)=-0.06689936080056726165667044d0/rhol**2d0
   fac_arr(13,3)=-0.06689936080056726165667044d0/rhol**2d0
   fac_arr(14,3)=-0.02229978693352242055222348d0/rhol**2d0
   fac_arr(15,3)=-0.02973304924469656073629797d0/rhol**2d0
   fac_arr(16,3)=-0.05946609848939312147259594d0/rhol**2d0
   fac_arr(17,3)=-0.02973304924469656073629797d0/rhol**2d0
   fac_arr(18,3)=0.007433262311174140184074493d0/rhol**2d0
   fac_arr(19,3)=0.007433262311174140184074493d0/rhol**2d0
   fac_arr(20,3)=0.01486652462234828036814899d0/rhol**2d0
else if (l.eq.4 .and. i.eq.3 .and. m.eq.4) then
   nterm_arr(1)=18
   nterm_arr(2)=15
   nterm_arr(3)=14
   lxyz_arr(1,1,1)=6 ; lxyz_arr(2,1,1)=0 ; lxyz_arr(3,1,1)=0
   lxyz_arr(1,2,1)=4 ; lxyz_arr(2,2,1)=2 ; lxyz_arr(3,2,1)=0
   lxyz_arr(1,3,1)=2 ; lxyz_arr(2,3,1)=4 ; lxyz_arr(3,3,1)=0
   lxyz_arr(1,4,1)=0 ; lxyz_arr(2,4,1)=6 ; lxyz_arr(3,4,1)=0
   lxyz_arr(1,5,1)=4 ; lxyz_arr(2,5,1)=0 ; lxyz_arr(3,5,1)=2
   lxyz_arr(1,6,1)=2 ; lxyz_arr(2,6,1)=2 ; lxyz_arr(3,6,1)=2
   lxyz_arr(1,7,1)=0 ; lxyz_arr(2,7,1)=4 ; lxyz_arr(3,7,1)=2
   lxyz_arr(1,8,1)=2 ; lxyz_arr(2,8,1)=0 ; lxyz_arr(3,8,1)=4
   lxyz_arr(1,9,1)=0 ; lxyz_arr(2,9,1)=2 ; lxyz_arr(3,9,1)=4
   lxyz_arr(1,10,1)=8 ; lxyz_arr(2,10,1)=0 ; lxyz_arr(3,10,1)=0
   lxyz_arr(1,11,1)=6 ; lxyz_arr(2,11,1)=2 ; lxyz_arr(3,11,1)=0
   lxyz_arr(1,12,1)=4 ; lxyz_arr(2,12,1)=4 ; lxyz_arr(3,12,1)=0
   lxyz_arr(1,13,1)=2 ; lxyz_arr(2,13,1)=6 ; lxyz_arr(3,13,1)=0
   lxyz_arr(1,14,1)=6 ; lxyz_arr(2,14,1)=0 ; lxyz_arr(3,14,1)=2
   lxyz_arr(1,15,1)=4 ; lxyz_arr(2,15,1)=2 ; lxyz_arr(3,15,1)=2
   lxyz_arr(1,16,1)=2 ; lxyz_arr(2,16,1)=4 ; lxyz_arr(3,16,1)=2
   lxyz_arr(1,17,1)=4 ; lxyz_arr(2,17,1)=0 ; lxyz_arr(3,17,1)=4
   lxyz_arr(1,18,1)=2 ; lxyz_arr(2,18,1)=2 ; lxyz_arr(3,18,1)=4
   fac_arr(1,1)=0.08227113772079145865717289d0
   fac_arr(2,1)=-0.05876509837199389904083778d0
   fac_arr(3,1)=-0.1762952951159816971225133d0
   fac_arr(4,1)=-0.03525905902319633942450267d0
   fac_arr(5,1)=0.1175301967439877980816756d0
   fac_arr(6,1)=-0.1410362360927853576980107d0
   fac_arr(7,1)=-0.07051811804639267884900533d0
   fac_arr(8,1)=0.03525905902319633942450267d0
   fac_arr(9,1)=-0.03525905902319633942450267d0
   fac_arr(10,1)=-0.01175301967439877980816756d0/rhol**2d0
   fac_arr(11,1)=0.01175301967439877980816756d0/rhol**2d0
   fac_arr(12,1)=0.05876509837199389904083778d0/rhol**2d0
   fac_arr(13,1)=0.03525905902319633942450267d0/rhol**2d0
   fac_arr(14,1)=-0.02350603934879755961633511d0/rhol**2d0
   fac_arr(15,1)=0.04701207869759511923267022d0/rhol**2d0
   fac_arr(16,1)=0.07051811804639267884900533d0/rhol**2d0
   fac_arr(17,1)=-0.01175301967439877980816756d0/rhol**2d0
   fac_arr(18,1)=0.03525905902319633942450267d0/rhol**2d0
   lxyz_arr(1,1,2)=5 ; lxyz_arr(2,1,2)=1 ; lxyz_arr(3,1,2)=0
   lxyz_arr(1,2,2)=3 ; lxyz_arr(2,2,2)=3 ; lxyz_arr(3,2,2)=0
   lxyz_arr(1,3,2)=1 ; lxyz_arr(2,3,2)=5 ; lxyz_arr(3,3,2)=0
   lxyz_arr(1,4,2)=3 ; lxyz_arr(2,4,2)=1 ; lxyz_arr(3,4,2)=2
   lxyz_arr(1,5,2)=1 ; lxyz_arr(2,5,2)=3 ; lxyz_arr(3,5,2)=2
   lxyz_arr(1,6,2)=1 ; lxyz_arr(2,6,2)=1 ; lxyz_arr(3,6,2)=4
   lxyz_arr(1,7,2)=7 ; lxyz_arr(2,7,2)=1 ; lxyz_arr(3,7,2)=0
   lxyz_arr(1,8,2)=5 ; lxyz_arr(2,8,2)=3 ; lxyz_arr(3,8,2)=0
   lxyz_arr(1,9,2)=3 ; lxyz_arr(2,9,2)=5 ; lxyz_arr(3,9,2)=0
   lxyz_arr(1,10,2)=1 ; lxyz_arr(2,10,2)=7 ; lxyz_arr(3,10,2)=0
   lxyz_arr(1,11,2)=5 ; lxyz_arr(2,11,2)=1 ; lxyz_arr(3,11,2)=2
   lxyz_arr(1,12,2)=3 ; lxyz_arr(2,12,2)=3 ; lxyz_arr(3,12,2)=2
   lxyz_arr(1,13,2)=1 ; lxyz_arr(2,13,2)=5 ; lxyz_arr(3,13,2)=2
   lxyz_arr(1,14,2)=3 ; lxyz_arr(2,14,2)=1 ; lxyz_arr(3,14,2)=4
   lxyz_arr(1,15,2)=1 ; lxyz_arr(2,15,2)=3 ; lxyz_arr(3,15,2)=4
   fac_arr(1,2)=-0.02350603934879755961633511d0
   fac_arr(2,2)=-0.2350603934879755961633511d0
   fac_arr(3,2)=-0.211554354139178036547016d0
   fac_arr(4,2)=-0.09402415739519023846534044d0
   fac_arr(5,2)=-0.2820724721855707153960213d0
   fac_arr(6,2)=-0.07051811804639267884900533d0
   fac_arr(7,2)=-0.01175301967439877980816756d0/rhol**2d0
   fac_arr(8,2)=0.01175301967439877980816756d0/rhol**2d0
   fac_arr(9,2)=0.05876509837199389904083778d0/rhol**2d0
   fac_arr(10,2)=0.03525905902319633942450267d0/rhol**2d0
   fac_arr(11,2)=-0.02350603934879755961633511d0/rhol**2d0
   fac_arr(12,2)=0.04701207869759511923267022d0/rhol**2d0
   fac_arr(13,2)=0.07051811804639267884900533d0/rhol**2d0
   fac_arr(14,2)=-0.01175301967439877980816756d0/rhol**2d0
   fac_arr(15,2)=0.03525905902319633942450267d0/rhol**2d0
   lxyz_arr(1,1,3)=5 ; lxyz_arr(2,1,3)=0 ; lxyz_arr(3,1,3)=1
   lxyz_arr(1,2,3)=3 ; lxyz_arr(2,2,3)=2 ; lxyz_arr(3,2,3)=1
   lxyz_arr(1,3,3)=1 ; lxyz_arr(2,3,3)=4 ; lxyz_arr(3,3,3)=1
   lxyz_arr(1,4,3)=3 ; lxyz_arr(2,4,3)=0 ; lxyz_arr(3,4,3)=3
   lxyz_arr(1,5,3)=1 ; lxyz_arr(2,5,3)=2 ; lxyz_arr(3,5,3)=3
   lxyz_arr(1,6,3)=7 ; lxyz_arr(2,6,3)=0 ; lxyz_arr(3,6,3)=1
   lxyz_arr(1,7,3)=5 ; lxyz_arr(2,7,3)=2 ; lxyz_arr(3,7,3)=1
   lxyz_arr(1,8,3)=3 ; lxyz_arr(2,8,3)=4 ; lxyz_arr(3,8,3)=1
   lxyz_arr(1,9,3)=1 ; lxyz_arr(2,9,3)=6 ; lxyz_arr(3,9,3)=1
   lxyz_arr(1,10,3)=5 ; lxyz_arr(2,10,3)=0 ; lxyz_arr(3,10,3)=3
   lxyz_arr(1,11,3)=3 ; lxyz_arr(2,11,3)=2 ; lxyz_arr(3,11,3)=3
   lxyz_arr(1,12,3)=1 ; lxyz_arr(2,12,3)=4 ; lxyz_arr(3,12,3)=3
   lxyz_arr(1,13,3)=3 ; lxyz_arr(2,13,3)=0 ; lxyz_arr(3,13,3)=5
   lxyz_arr(1,14,3)=1 ; lxyz_arr(2,14,3)=2 ; lxyz_arr(3,14,3)=5
   fac_arr(1,3)=0.04701207869759511923267022d0
   fac_arr(2,3)=-0.09402415739519023846534044d0
   fac_arr(3,3)=-0.1410362360927853576980107d0
   fac_arr(4,3)=0.04701207869759511923267022d0
   fac_arr(5,3)=-0.1410362360927853576980107d0
   fac_arr(6,3)=-0.01175301967439877980816756d0/rhol**2d0
   fac_arr(7,3)=0.01175301967439877980816756d0/rhol**2d0
   fac_arr(8,3)=0.05876509837199389904083778d0/rhol**2d0
   fac_arr(9,3)=0.03525905902319633942450267d0/rhol**2d0
   fac_arr(10,3)=-0.02350603934879755961633511d0/rhol**2d0
   fac_arr(11,3)=0.04701207869759511923267022d0/rhol**2d0
   fac_arr(12,3)=0.07051811804639267884900533d0/rhol**2d0
   fac_arr(13,3)=-0.01175301967439877980816756d0/rhol**2d0
   fac_arr(14,3)=0.03525905902319633942450267d0/rhol**2d0
else if (l.eq.4 .and. i.eq.3 .and. m.eq.5) then
   nterm_arr(1)=15
   nterm_arr(2)=18
   nterm_arr(3)=14
   lxyz_arr(1,1,1)=5 ; lxyz_arr(2,1,1)=1 ; lxyz_arr(3,1,1)=0
   lxyz_arr(1,2,1)=3 ; lxyz_arr(2,2,1)=3 ; lxyz_arr(3,2,1)=0
   lxyz_arr(1,3,1)=1 ; lxyz_arr(2,3,1)=5 ; lxyz_arr(3,3,1)=0
   lxyz_arr(1,4,1)=3 ; lxyz_arr(2,4,1)=1 ; lxyz_arr(3,4,1)=2
   lxyz_arr(1,5,1)=1 ; lxyz_arr(2,5,1)=3 ; lxyz_arr(3,5,1)=2
   lxyz_arr(1,6,1)=1 ; lxyz_arr(2,6,1)=1 ; lxyz_arr(3,6,1)=4
   lxyz_arr(1,7,1)=7 ; lxyz_arr(2,7,1)=1 ; lxyz_arr(3,7,1)=0
   lxyz_arr(1,8,1)=5 ; lxyz_arr(2,8,1)=3 ; lxyz_arr(3,8,1)=0
   lxyz_arr(1,9,1)=3 ; lxyz_arr(2,9,1)=5 ; lxyz_arr(3,9,1)=0
   lxyz_arr(1,10,1)=1 ; lxyz_arr(2,10,1)=7 ; lxyz_arr(3,10,1)=0
   lxyz_arr(1,11,1)=5 ; lxyz_arr(2,11,1)=1 ; lxyz_arr(3,11,1)=2
   lxyz_arr(1,12,1)=3 ; lxyz_arr(2,12,1)=3 ; lxyz_arr(3,12,1)=2
   lxyz_arr(1,13,1)=1 ; lxyz_arr(2,13,1)=5 ; lxyz_arr(3,13,1)=2
   lxyz_arr(1,14,1)=3 ; lxyz_arr(2,14,1)=1 ; lxyz_arr(3,14,1)=4
   lxyz_arr(1,15,1)=1 ; lxyz_arr(2,15,1)=3 ; lxyz_arr(3,15,1)=4
   fac_arr(1,1)=-0.211554354139178036547016d0
   fac_arr(2,1)=-0.2350603934879755961633511d0
   fac_arr(3,1)=-0.02350603934879755961633511d0
   fac_arr(4,1)=-0.2820724721855707153960213d0
   fac_arr(5,1)=-0.09402415739519023846534044d0
   fac_arr(6,1)=-0.07051811804639267884900533d0
   fac_arr(7,1)=0.03525905902319633942450267d0/rhol**2d0
   fac_arr(8,1)=0.05876509837199389904083778d0/rhol**2d0
   fac_arr(9,1)=0.01175301967439877980816756d0/rhol**2d0
   fac_arr(10,1)=-0.01175301967439877980816756d0/rhol**2d0
   fac_arr(11,1)=0.07051811804639267884900533d0/rhol**2d0
   fac_arr(12,1)=0.04701207869759511923267022d0/rhol**2d0
   fac_arr(13,1)=-0.02350603934879755961633511d0/rhol**2d0
   fac_arr(14,1)=0.03525905902319633942450267d0/rhol**2d0
   fac_arr(15,1)=-0.01175301967439877980816756d0/rhol**2d0
   lxyz_arr(1,1,2)=6 ; lxyz_arr(2,1,2)=0 ; lxyz_arr(3,1,2)=0
   lxyz_arr(1,2,2)=4 ; lxyz_arr(2,2,2)=2 ; lxyz_arr(3,2,2)=0
   lxyz_arr(1,3,2)=2 ; lxyz_arr(2,3,2)=4 ; lxyz_arr(3,3,2)=0
   lxyz_arr(1,4,2)=0 ; lxyz_arr(2,4,2)=6 ; lxyz_arr(3,4,2)=0
   lxyz_arr(1,5,2)=4 ; lxyz_arr(2,5,2)=0 ; lxyz_arr(3,5,2)=2
   lxyz_arr(1,6,2)=2 ; lxyz_arr(2,6,2)=2 ; lxyz_arr(3,6,2)=2
   lxyz_arr(1,7,2)=0 ; lxyz_arr(2,7,2)=4 ; lxyz_arr(3,7,2)=2
   lxyz_arr(1,8,2)=2 ; lxyz_arr(2,8,2)=0 ; lxyz_arr(3,8,2)=4
   lxyz_arr(1,9,2)=0 ; lxyz_arr(2,9,2)=2 ; lxyz_arr(3,9,2)=4
   lxyz_arr(1,10,2)=6 ; lxyz_arr(2,10,2)=2 ; lxyz_arr(3,10,2)=0
   lxyz_arr(1,11,2)=4 ; lxyz_arr(2,11,2)=4 ; lxyz_arr(3,11,2)=0
   lxyz_arr(1,12,2)=2 ; lxyz_arr(2,12,2)=6 ; lxyz_arr(3,12,2)=0
   lxyz_arr(1,13,2)=0 ; lxyz_arr(2,13,2)=8 ; lxyz_arr(3,13,2)=0
   lxyz_arr(1,14,2)=4 ; lxyz_arr(2,14,2)=2 ; lxyz_arr(3,14,2)=2
   lxyz_arr(1,15,2)=2 ; lxyz_arr(2,15,2)=4 ; lxyz_arr(3,15,2)=2
   lxyz_arr(1,16,2)=0 ; lxyz_arr(2,16,2)=6 ; lxyz_arr(3,16,2)=2
   lxyz_arr(1,17,2)=2 ; lxyz_arr(2,17,2)=2 ; lxyz_arr(3,17,2)=4
   lxyz_arr(1,18,2)=0 ; lxyz_arr(2,18,2)=4 ; lxyz_arr(3,18,2)=4
   fac_arr(1,2)=-0.03525905902319633942450267d0
   fac_arr(2,2)=-0.1762952951159816971225133d0
   fac_arr(3,2)=-0.05876509837199389904083778d0
   fac_arr(4,2)=0.08227113772079145865717289d0
   fac_arr(5,2)=-0.07051811804639267884900533d0
   fac_arr(6,2)=-0.1410362360927853576980107d0
   fac_arr(7,2)=0.1175301967439877980816756d0
   fac_arr(8,2)=-0.03525905902319633942450267d0
   fac_arr(9,2)=0.03525905902319633942450267d0
   fac_arr(10,2)=0.03525905902319633942450267d0/rhol**2d0
   fac_arr(11,2)=0.05876509837199389904083778d0/rhol**2d0
   fac_arr(12,2)=0.01175301967439877980816756d0/rhol**2d0
   fac_arr(13,2)=-0.01175301967439877980816756d0/rhol**2d0
   fac_arr(14,2)=0.07051811804639267884900533d0/rhol**2d0
   fac_arr(15,2)=0.04701207869759511923267022d0/rhol**2d0
   fac_arr(16,2)=-0.02350603934879755961633511d0/rhol**2d0
   fac_arr(17,2)=0.03525905902319633942450267d0/rhol**2d0
   fac_arr(18,2)=-0.01175301967439877980816756d0/rhol**2d0
   lxyz_arr(1,1,3)=4 ; lxyz_arr(2,1,3)=1 ; lxyz_arr(3,1,3)=1
   lxyz_arr(1,2,3)=2 ; lxyz_arr(2,2,3)=3 ; lxyz_arr(3,2,3)=1
   lxyz_arr(1,3,3)=0 ; lxyz_arr(2,3,3)=5 ; lxyz_arr(3,3,3)=1
   lxyz_arr(1,4,3)=2 ; lxyz_arr(2,4,3)=1 ; lxyz_arr(3,4,3)=3
   lxyz_arr(1,5,3)=0 ; lxyz_arr(2,5,3)=3 ; lxyz_arr(3,5,3)=3
   lxyz_arr(1,6,3)=6 ; lxyz_arr(2,6,3)=1 ; lxyz_arr(3,6,3)=1
   lxyz_arr(1,7,3)=4 ; lxyz_arr(2,7,3)=3 ; lxyz_arr(3,7,3)=1
   lxyz_arr(1,8,3)=2 ; lxyz_arr(2,8,3)=5 ; lxyz_arr(3,8,3)=1
   lxyz_arr(1,9,3)=0 ; lxyz_arr(2,9,3)=7 ; lxyz_arr(3,9,3)=1
   lxyz_arr(1,10,3)=4 ; lxyz_arr(2,10,3)=1 ; lxyz_arr(3,10,3)=3
   lxyz_arr(1,11,3)=2 ; lxyz_arr(2,11,3)=3 ; lxyz_arr(3,11,3)=3
   lxyz_arr(1,12,3)=0 ; lxyz_arr(2,12,3)=5 ; lxyz_arr(3,12,3)=3
   lxyz_arr(1,13,3)=2 ; lxyz_arr(2,13,3)=1 ; lxyz_arr(3,13,3)=5
   lxyz_arr(1,14,3)=0 ; lxyz_arr(2,14,3)=3 ; lxyz_arr(3,14,3)=5
   fac_arr(1,3)=-0.1410362360927853576980107d0
   fac_arr(2,3)=-0.09402415739519023846534044d0
   fac_arr(3,3)=0.04701207869759511923267022d0
   fac_arr(4,3)=-0.1410362360927853576980107d0
   fac_arr(5,3)=0.04701207869759511923267022d0
   fac_arr(6,3)=0.03525905902319633942450267d0/rhol**2d0
   fac_arr(7,3)=0.05876509837199389904083778d0/rhol**2d0
   fac_arr(8,3)=0.01175301967439877980816756d0/rhol**2d0
   fac_arr(9,3)=-0.01175301967439877980816756d0/rhol**2d0
   fac_arr(10,3)=0.07051811804639267884900533d0/rhol**2d0
   fac_arr(11,3)=0.04701207869759511923267022d0/rhol**2d0
   fac_arr(12,3)=-0.02350603934879755961633511d0/rhol**2d0
   fac_arr(13,3)=0.03525905902319633942450267d0/rhol**2d0
   fac_arr(14,3)=-0.01175301967439877980816756d0/rhol**2d0
else if (l.eq.4 .and. i.eq.3 .and. m.eq.6) then
   nterm_arr(1)=13
   nterm_arr(2)=13
   nterm_arr(3)=16
   lxyz_arr(1,1,1)=5 ; lxyz_arr(2,1,1)=0 ; lxyz_arr(3,1,1)=1
   lxyz_arr(1,2,1)=3 ; lxyz_arr(2,2,1)=2 ; lxyz_arr(3,2,1)=1
   lxyz_arr(1,3,1)=1 ; lxyz_arr(2,3,1)=4 ; lxyz_arr(3,3,1)=1
   lxyz_arr(1,4,1)=3 ; lxyz_arr(2,4,1)=0 ; lxyz_arr(3,4,1)=3
   lxyz_arr(1,5,1)=1 ; lxyz_arr(2,5,1)=0 ; lxyz_arr(3,5,1)=5
   lxyz_arr(1,6,1)=7 ; lxyz_arr(2,6,1)=0 ; lxyz_arr(3,6,1)=1
   lxyz_arr(1,7,1)=5 ; lxyz_arr(2,7,1)=2 ; lxyz_arr(3,7,1)=1
   lxyz_arr(1,8,1)=3 ; lxyz_arr(2,8,1)=4 ; lxyz_arr(3,8,1)=1
   lxyz_arr(1,9,1)=1 ; lxyz_arr(2,9,1)=6 ; lxyz_arr(3,9,1)=1
   lxyz_arr(1,10,1)=5 ; lxyz_arr(2,10,1)=0 ; lxyz_arr(3,10,1)=3
   lxyz_arr(1,11,1)=1 ; lxyz_arr(2,11,1)=4 ; lxyz_arr(3,11,1)=3
   lxyz_arr(1,12,1)=3 ; lxyz_arr(2,12,1)=0 ; lxyz_arr(3,12,1)=5
   lxyz_arr(1,13,1)=1 ; lxyz_arr(2,13,1)=2 ; lxyz_arr(3,13,1)=5
   fac_arr(1,1)=0.1727334068350121925245643d0
   fac_arr(2,1)=0.1151556045566747950163762d0
   fac_arr(3,1)=-0.05757780227833739750818811d0
   fac_arr(4,1)=0.2303112091133495900327524d0
   fac_arr(5,1)=0.05757780227833739750818811d0
   fac_arr(6,1)=-0.02878890113916869875409405d0/rhol**2d0
   fac_arr(7,1)=-0.02878890113916869875409405d0/rhol**2d0
   fac_arr(8,1)=0.02878890113916869875409405d0/rhol**2d0
   fac_arr(9,1)=0.02878890113916869875409405d0/rhol**2d0
   fac_arr(10,1)=-0.05757780227833739750818811d0/rhol**2d0
   fac_arr(11,1)=0.05757780227833739750818811d0/rhol**2d0
   fac_arr(12,1)=-0.02878890113916869875409405d0/rhol**2d0
   fac_arr(13,1)=0.02878890113916869875409405d0/rhol**2d0
   lxyz_arr(1,1,2)=4 ; lxyz_arr(2,1,2)=1 ; lxyz_arr(3,1,2)=1
   lxyz_arr(1,2,2)=2 ; lxyz_arr(2,2,2)=3 ; lxyz_arr(3,2,2)=1
   lxyz_arr(1,3,2)=0 ; lxyz_arr(2,3,2)=5 ; lxyz_arr(3,3,2)=1
   lxyz_arr(1,4,2)=0 ; lxyz_arr(2,4,2)=3 ; lxyz_arr(3,4,2)=3
   lxyz_arr(1,5,2)=0 ; lxyz_arr(2,5,2)=1 ; lxyz_arr(3,5,2)=5
   lxyz_arr(1,6,2)=6 ; lxyz_arr(2,6,2)=1 ; lxyz_arr(3,6,2)=1
   lxyz_arr(1,7,2)=4 ; lxyz_arr(2,7,2)=3 ; lxyz_arr(3,7,2)=1
   lxyz_arr(1,8,2)=2 ; lxyz_arr(2,8,2)=5 ; lxyz_arr(3,8,2)=1
   lxyz_arr(1,9,2)=0 ; lxyz_arr(2,9,2)=7 ; lxyz_arr(3,9,2)=1
   lxyz_arr(1,10,2)=4 ; lxyz_arr(2,10,2)=1 ; lxyz_arr(3,10,2)=3
   lxyz_arr(1,11,2)=0 ; lxyz_arr(2,11,2)=5 ; lxyz_arr(3,11,2)=3
   lxyz_arr(1,12,2)=2 ; lxyz_arr(2,12,2)=1 ; lxyz_arr(3,12,2)=5
   lxyz_arr(1,13,2)=0 ; lxyz_arr(2,13,2)=3 ; lxyz_arr(3,13,2)=5
   fac_arr(1,2)=0.05757780227833739750818811d0
   fac_arr(2,2)=-0.1151556045566747950163762d0
   fac_arr(3,2)=-0.1727334068350121925245643d0
   fac_arr(4,2)=-0.2303112091133495900327524d0
   fac_arr(5,2)=-0.05757780227833739750818811d0
   fac_arr(6,2)=-0.02878890113916869875409405d0/rhol**2d0
   fac_arr(7,2)=-0.02878890113916869875409405d0/rhol**2d0
   fac_arr(8,2)=0.02878890113916869875409405d0/rhol**2d0
   fac_arr(9,2)=0.02878890113916869875409405d0/rhol**2d0
   fac_arr(10,2)=-0.05757780227833739750818811d0/rhol**2d0
   fac_arr(11,2)=0.05757780227833739750818811d0/rhol**2d0
   fac_arr(12,2)=-0.02878890113916869875409405d0/rhol**2d0
   fac_arr(13,2)=0.02878890113916869875409405d0/rhol**2d0
   lxyz_arr(1,1,3)=6 ; lxyz_arr(2,1,3)=0 ; lxyz_arr(3,1,3)=0
   lxyz_arr(1,2,3)=4 ; lxyz_arr(2,2,3)=2 ; lxyz_arr(3,2,3)=0
   lxyz_arr(1,3,3)=2 ; lxyz_arr(2,3,3)=4 ; lxyz_arr(3,3,3)=0
   lxyz_arr(1,4,3)=0 ; lxyz_arr(2,4,3)=6 ; lxyz_arr(3,4,3)=0
   lxyz_arr(1,5,3)=4 ; lxyz_arr(2,5,3)=0 ; lxyz_arr(3,5,3)=2
   lxyz_arr(1,6,3)=0 ; lxyz_arr(2,6,3)=4 ; lxyz_arr(3,6,3)=2
   lxyz_arr(1,7,3)=2 ; lxyz_arr(2,7,3)=0 ; lxyz_arr(3,7,3)=4
   lxyz_arr(1,8,3)=0 ; lxyz_arr(2,8,3)=2 ; lxyz_arr(3,8,3)=4
   lxyz_arr(1,9,3)=6 ; lxyz_arr(2,9,3)=0 ; lxyz_arr(3,9,3)=2
   lxyz_arr(1,10,3)=4 ; lxyz_arr(2,10,3)=2 ; lxyz_arr(3,10,3)=2
   lxyz_arr(1,11,3)=2 ; lxyz_arr(2,11,3)=4 ; lxyz_arr(3,11,3)=2
   lxyz_arr(1,12,3)=0 ; lxyz_arr(2,12,3)=6 ; lxyz_arr(3,12,3)=2
   lxyz_arr(1,13,3)=4 ; lxyz_arr(2,13,3)=0 ; lxyz_arr(3,13,3)=4
   lxyz_arr(1,14,3)=0 ; lxyz_arr(2,14,3)=4 ; lxyz_arr(3,14,3)=4
   lxyz_arr(1,15,3)=2 ; lxyz_arr(2,15,3)=0 ; lxyz_arr(3,15,3)=6
   lxyz_arr(1,16,3)=0 ; lxyz_arr(2,16,3)=2 ; lxyz_arr(3,16,3)=6
   fac_arr(1,3)=0.02878890113916869875409405d0
   fac_arr(2,3)=0.02878890113916869875409405d0
   fac_arr(3,3)=-0.02878890113916869875409405d0
   fac_arr(4,3)=-0.02878890113916869875409405d0
   fac_arr(5,3)=0.1727334068350121925245643d0
   fac_arr(6,3)=-0.1727334068350121925245643d0
   fac_arr(7,3)=0.1439445056958434937704703d0
   fac_arr(8,3)=-0.1439445056958434937704703d0
   fac_arr(9,3)=-0.02878890113916869875409405d0/rhol**2d0
   fac_arr(10,3)=-0.02878890113916869875409405d0/rhol**2d0
   fac_arr(11,3)=0.02878890113916869875409405d0/rhol**2d0
   fac_arr(12,3)=0.02878890113916869875409405d0/rhol**2d0
   fac_arr(13,3)=-0.05757780227833739750818811d0/rhol**2d0
   fac_arr(14,3)=0.05757780227833739750818811d0/rhol**2d0
   fac_arr(15,3)=-0.02878890113916869875409405d0/rhol**2d0
   fac_arr(16,3)=0.02878890113916869875409405d0/rhol**2d0
else if (l.eq.4 .and. i.eq.3 .and. m.eq.7) then
   nterm_arr(1)=12
   nterm_arr(2)=12
   nterm_arr(3)=12
   lxyz_arr(1,1,1)=4 ; lxyz_arr(2,1,1)=1 ; lxyz_arr(3,1,1)=1
   lxyz_arr(1,2,1)=2 ; lxyz_arr(2,2,1)=3 ; lxyz_arr(3,2,1)=1
   lxyz_arr(1,3,1)=0 ; lxyz_arr(2,3,1)=5 ; lxyz_arr(3,3,1)=1
   lxyz_arr(1,4,1)=2 ; lxyz_arr(2,4,1)=1 ; lxyz_arr(3,4,1)=3
   lxyz_arr(1,5,1)=0 ; lxyz_arr(2,5,1)=3 ; lxyz_arr(3,5,1)=3
   lxyz_arr(1,6,1)=0 ; lxyz_arr(2,6,1)=1 ; lxyz_arr(3,6,1)=5
   lxyz_arr(1,7,1)=6 ; lxyz_arr(2,7,1)=1 ; lxyz_arr(3,7,1)=1
   lxyz_arr(1,8,1)=4 ; lxyz_arr(2,8,1)=3 ; lxyz_arr(3,8,1)=1
   lxyz_arr(1,9,1)=2 ; lxyz_arr(2,9,1)=5 ; lxyz_arr(3,9,1)=1
   lxyz_arr(1,10,1)=4 ; lxyz_arr(2,10,1)=1 ; lxyz_arr(3,10,1)=3
   lxyz_arr(1,11,1)=2 ; lxyz_arr(2,11,1)=3 ; lxyz_arr(3,11,1)=3
   lxyz_arr(1,12,1)=2 ; lxyz_arr(2,12,1)=1 ; lxyz_arr(3,12,1)=5
   fac_arr(1,1)=0.2878890113916869875409405d0
   fac_arr(2,1)=0.3454668136700243850491286d0
   fac_arr(3,1)=0.05757780227833739750818811d0
   fac_arr(4,1)=0.3454668136700243850491286d0
   fac_arr(5,1)=0.1151556045566747950163762d0
   fac_arr(6,1)=0.05757780227833739750818811d0
   fac_arr(7,1)=-0.05757780227833739750818811d0/rhol**2d0
   fac_arr(8,1)=-0.1151556045566747950163762d0/rhol**2d0
   fac_arr(9,1)=-0.05757780227833739750818811d0/rhol**2d0
   fac_arr(10,1)=-0.1151556045566747950163762d0/rhol**2d0
   fac_arr(11,1)=-0.1151556045566747950163762d0/rhol**2d0
   fac_arr(12,1)=-0.05757780227833739750818811d0/rhol**2d0
   lxyz_arr(1,1,2)=5 ; lxyz_arr(2,1,2)=0 ; lxyz_arr(3,1,2)=1
   lxyz_arr(1,2,2)=3 ; lxyz_arr(2,2,2)=2 ; lxyz_arr(3,2,2)=1
   lxyz_arr(1,3,2)=1 ; lxyz_arr(2,3,2)=4 ; lxyz_arr(3,3,2)=1
   lxyz_arr(1,4,2)=3 ; lxyz_arr(2,4,2)=0 ; lxyz_arr(3,4,2)=3
   lxyz_arr(1,5,2)=1 ; lxyz_arr(2,5,2)=2 ; lxyz_arr(3,5,2)=3
   lxyz_arr(1,6,2)=1 ; lxyz_arr(2,6,2)=0 ; lxyz_arr(3,6,2)=5
   lxyz_arr(1,7,2)=5 ; lxyz_arr(2,7,2)=2 ; lxyz_arr(3,7,2)=1
   lxyz_arr(1,8,2)=3 ; lxyz_arr(2,8,2)=4 ; lxyz_arr(3,8,2)=1
   lxyz_arr(1,9,2)=1 ; lxyz_arr(2,9,2)=6 ; lxyz_arr(3,9,2)=1
   lxyz_arr(1,10,2)=3 ; lxyz_arr(2,10,2)=2 ; lxyz_arr(3,10,2)=3
   lxyz_arr(1,11,2)=1 ; lxyz_arr(2,11,2)=4 ; lxyz_arr(3,11,2)=3
   lxyz_arr(1,12,2)=1 ; lxyz_arr(2,12,2)=2 ; lxyz_arr(3,12,2)=5
   fac_arr(1,2)=0.05757780227833739750818811d0
   fac_arr(2,2)=0.3454668136700243850491286d0
   fac_arr(3,2)=0.2878890113916869875409405d0
   fac_arr(4,2)=0.1151556045566747950163762d0
   fac_arr(5,2)=0.3454668136700243850491286d0
   fac_arr(6,2)=0.05757780227833739750818811d0
   fac_arr(7,2)=-0.05757780227833739750818811d0/rhol**2d0
   fac_arr(8,2)=-0.1151556045566747950163762d0/rhol**2d0
   fac_arr(9,2)=-0.05757780227833739750818811d0/rhol**2d0
   fac_arr(10,2)=-0.1151556045566747950163762d0/rhol**2d0
   fac_arr(11,2)=-0.1151556045566747950163762d0/rhol**2d0
   fac_arr(12,2)=-0.05757780227833739750818811d0/rhol**2d0
   lxyz_arr(1,1,3)=5 ; lxyz_arr(2,1,3)=1 ; lxyz_arr(3,1,3)=0
   lxyz_arr(1,2,3)=3 ; lxyz_arr(2,2,3)=3 ; lxyz_arr(3,2,3)=0
   lxyz_arr(1,3,3)=1 ; lxyz_arr(2,3,3)=5 ; lxyz_arr(3,3,3)=0
   lxyz_arr(1,4,3)=3 ; lxyz_arr(2,4,3)=1 ; lxyz_arr(3,4,3)=2
   lxyz_arr(1,5,3)=1 ; lxyz_arr(2,5,3)=3 ; lxyz_arr(3,5,3)=2
   lxyz_arr(1,6,3)=1 ; lxyz_arr(2,6,3)=1 ; lxyz_arr(3,6,3)=4
   lxyz_arr(1,7,3)=5 ; lxyz_arr(2,7,3)=1 ; lxyz_arr(3,7,3)=2
   lxyz_arr(1,8,3)=3 ; lxyz_arr(2,8,3)=3 ; lxyz_arr(3,8,3)=2
   lxyz_arr(1,9,3)=1 ; lxyz_arr(2,9,3)=5 ; lxyz_arr(3,9,3)=2
   lxyz_arr(1,10,3)=3 ; lxyz_arr(2,10,3)=1 ; lxyz_arr(3,10,3)=4
   lxyz_arr(1,11,3)=1 ; lxyz_arr(2,11,3)=3 ; lxyz_arr(3,11,3)=4
   lxyz_arr(1,12,3)=1 ; lxyz_arr(2,12,3)=1 ; lxyz_arr(3,12,3)=6
   fac_arr(1,3)=0.05757780227833739750818811d0
   fac_arr(2,3)=0.1151556045566747950163762d0
   fac_arr(3,3)=0.05757780227833739750818811d0
   fac_arr(4,3)=0.3454668136700243850491286d0
   fac_arr(5,3)=0.3454668136700243850491286d0
   fac_arr(6,3)=0.2878890113916869875409405d0
   fac_arr(7,3)=-0.05757780227833739750818811d0/rhol**2d0
   fac_arr(8,3)=-0.1151556045566747950163762d0/rhol**2d0
   fac_arr(9,3)=-0.05757780227833739750818811d0/rhol**2d0
   fac_arr(10,3)=-0.1151556045566747950163762d0/rhol**2d0
   fac_arr(11,3)=-0.1151556045566747950163762d0/rhol**2d0
   fac_arr(12,3)=-0.05757780227833739750818811d0/rhol**2d0
else
   stop 'PSP format error'
end if
END SUBROUTINE calc_coeff_derproj


!> Eliminate the translational forces before calling this subroutine!!!
!! Main subroutine: Input is nat (number of atoms), rat0 (atomic positions) and fat (forces on atoms)
!! The atomic positions will be returned untouched
!! In fat, the rotational forces will be eliminated with respect to the center of mass. 
!! All atoms are treated equally (same atomic mass) 
subroutine elim_torque_reza(nat,rat0,fat)
  use module_base
  implicit none
  integer, intent(in) :: nat
  real(gp), dimension(3*nat), intent(in) :: rat0
  real(gp), dimension(3*nat), intent(inout) :: fat
  !local variables
  character(len=*), parameter :: subname='elim_torque_reza'
  integer :: i,iat,i_all,i_stat
  real(gp) :: vrotnrm,cmx,cmy,cmz,alpha,totmass
  !this is an automatic array but it should be allocatable
  real(gp), dimension(3) :: evaleria
  real(gp), dimension(3,3) :: teneria
  real(gp), dimension(3*nat) :: rat
  real(gp), dimension(3*nat,3) :: vrot
  real(gp), dimension(:), allocatable :: amass
  
  allocate(amass(nat+ndebug),stat=i_stat)
  call memocc(i_stat,amass,'amass',subname)

  rat=rat0
  amass(1:nat)=1.0_gp
  !project out rotations
  totmass=0.0_gp
  cmx=0.0_gp 
  cmy=0.0_gp
  cmz=0.0_gp
  do i=1,3*nat-2,3
     iat=(i+2)/3
     cmx=cmx+amass(iat)*rat(i+0)
     cmy=cmy+amass(iat)*rat(i+1)
     cmz=cmz+amass(iat)*rat(i+2)
     totmass=totmass+amass(iat)
  enddo
  cmx=cmx/totmass 
  cmy=cmy/totmass 
  cmz=cmz/totmass
  do i=1,3*nat-2,3
     rat(i+0)=rat(i+0)-cmx
     rat(i+1)=rat(i+1)-cmy
     rat(i+2)=rat(i+2)-cmz
  enddo

  call moment_of_inertia(nat,rat,teneria,evaleria)
  do iat=1,nat
     i=iat*3-2
     call cross(teneria(1,1),rat(i),vrot(i,1))
     call cross(teneria(1,2),rat(i),vrot(i,2))
     call cross(teneria(1,3),rat(i),vrot(i,3))
  enddo
  call normalizevector(3*nat,vrot(1,1))
  call normalizevector(3*nat,vrot(1,2))
  call normalizevector(3*nat,vrot(1,3))
  
  do i=1,3*nat-2,3
     rat(i+0)=rat(i+0)+cmx
     rat(i+1)=rat(i+1)+cmy
     rat(i+2)=rat(i+2)+cmz
  enddo

  vrotnrm=nrm2(3*nat,vrot(1,1),1)
  if (vrotnrm /= 0.0_gp) vrot(1:3*nat,1)=vrot(1:3*nat,1)/vrotnrm
  vrotnrm=nrm2(3*nat,vrot(1,2),1)
  if (vrotnrm /= 0.0_gp) vrot(1:3*nat,2)=vrot(1:3*nat,2)/vrotnrm
  vrotnrm=nrm2(3*nat,vrot(1,3),1)
  if (vrotnrm /= 0.0_gp) vrot(1:3*nat,3)=vrot(1:3*nat,3)/vrotnrm
  
  do i=1,3
     alpha=0.0_gp  
     if(abs(evaleria(i)).gt.1.e-10_gp) then
        alpha=dot_product(vrot(:,i),fat(:))
        fat(:)=fat(:)-alpha*vrot(:,i) 
     endif
  enddo

  i_all=-product(shape(amass))*kind(amass)
  deallocate(amass,stat=i_stat)
  call memocc(i_stat,i_all,'amass',subname)

END SUBROUTINE elim_torque_reza


subroutine cross(a,b,c)
  use module_base
  implicit none
  real(gp), dimension(3), intent(in) :: a,b
  real(gp), dimension(3), intent(out) :: c

  c(1)=a(2)*b(3)-b(2)*a(3)
  c(2)=a(3)*b(1)-b(3)*a(1)
  c(3)=a(1)*b(2)-b(1)*a(2)
END SUBROUTINE cross


subroutine moment_of_inertia(nat,rat,teneria,evaleria)
  use module_base
  implicit none
  integer, intent(in) :: nat
  real(gp), dimension(3,nat), intent(in) :: rat
  real(gp), dimension(3), intent(out) :: evaleria
  real(gp), dimension(3,3), intent(out) :: teneria
  !local variables
  character(len=*), parameter :: subname='moment_of_inertia'
  integer, parameter::lwork=100
  integer :: iat,info,i_all,i_stat
  real(gp) :: tt
  real(gp), dimension(lwork) :: work
  real(gp), dimension(:), allocatable :: amass

  allocate(amass(nat+ndebug),stat=i_stat)
  call memocc(i_stat,amass,'amass',subname)
  
  !positions relative to center of geometry
  amass(1:nat)=1.0_gp
  !calculate inertia tensor
  teneria(1:3,1:3)=0.0_gp
  do iat=1,nat
     tt=amass(iat)
     teneria(1,1)=teneria(1,1)+tt*(rat(2,iat)*rat(2,iat)+rat(3,iat)*rat(3,iat))
     teneria(2,2)=teneria(2,2)+tt*(rat(1,iat)*rat(1,iat)+rat(3,iat)*rat(3,iat))
     teneria(3,3)=teneria(3,3)+tt*(rat(1,iat)*rat(1,iat)+rat(2,iat)*rat(2,iat))
     teneria(1,2)=teneria(1,2)-tt*(rat(1,iat)*rat(2,iat))
     teneria(1,3)=teneria(1,3)-tt*(rat(1,iat)*rat(3,iat))
     teneria(2,3)=teneria(2,3)-tt*(rat(2,iat)*rat(3,iat))
     teneria(2,1)=teneria(1,2)
     teneria(3,1)=teneria(1,3)
     teneria(3,2)=teneria(2,3)
  enddo
  !diagonalize inertia tensor
  call DSYEV('V','L',3,teneria,3,evaleria,work,lwork,info)
  
  i_all=-product(shape(amass))*kind(amass)
  deallocate(amass,stat=i_stat)
  call memocc(i_stat,i_all,'amass',subname)
  
END SUBROUTINE moment_of_inertia


subroutine normalizevector(n,v)
  use module_base
  implicit none
  integer, intent(in) :: n
  real(gp), dimension(n), intent(inout) :: v
  !local variables
  integer :: i
  real(gp) :: vnrm

  vnrm=0.0_gp
  do i=1,n
     vnrm=vnrm+v(i)**2
  enddo
  vnrm=sqrt(vnrm)
  if (vnrm /= 0.0_gp) v(1:n)=v(1:n)/vnrm

END SUBROUTINE normalizevector

subroutine clean_forces(iproc,at,rxyz,fxyz,fnoise)
  use module_base
  use module_types
  implicit none
  integer, intent(in) :: iproc
  type(atoms_data), intent(in) :: at
  real(gp), dimension(3,at%nat), intent(in) :: rxyz
  real(gp), dimension(3,at%nat), intent(inout) :: fxyz
  real(gp), intent(out) :: fnoise
  !local variables
  logical :: move_this_coordinate
  integer :: iat,ixyz
  real(gp) :: sumx,sumy,sumz
  !my variables
  real(gp):: fmax1,t1,t2,t3,fnrm1
  real(gp):: fmax2,fnrm2

  !The maximum force and force norm is computed prior to modification of the forces
  fmax1=0._gp
  fnrm1=0._gp
  do iat=1,at%nat
     t1=fxyz(1,iat)**2
     t2=fxyz(2,iat)**2
     t3=fxyz(3,iat)**2
     fmax1=max(fmax1,sqrt(t1+t2+t3))
     fnrm1=fnrm1+t1+t2+t3
  enddo
  
  
  sumx=0.0_gp
  sumy=0.0_gp
  sumz=0.0_gp
  do iat=1,at%nat
     sumx=sumx+fxyz(1,iat)
     sumy=sumy+fxyz(2,iat)
     sumz=sumz+fxyz(3,iat)
  enddo
  fnoise=sqrt((sumx**2+sumy**2+sumz**2)/real(at%nat,gp))
  sumx=sumx/real(at%nat,gp)
  sumy=sumy/real(at%nat,gp)
  sumz=sumz/real(at%nat,gp)


  if (iproc==0) then 
     !write( *,'(1x,a,1x,3(1x,1pe9.2))') &
     !  'Subtracting center-mass shift of',sumx,sumy,sumz
!           write(*,'(1x,a)')'the sum of the forces is'
           write(*,'(a,1pe16.8)')' average noise along x direction: ',sumx*sqrt(real(at%nat,gp))
           write(*,'(a,1pe16.8)')' average noise along y direction: ',sumy*sqrt(real(at%nat,gp))
           write(*,'(a,1pe16.8)')' average noise along z direction: ',sumz*sqrt(real(at%nat,gp))
           write(*,'(a,1pe16.8)')' total average noise            : ',sqrt(sumx**2+sumy**2+sumz**2)*sqrt(real(at%nat,gp))
!!$
!!$     write(*,'(a,1x,1pe24.17)') 'translational force along x=', sumx  
!!$     write(*,'(a,1x,1pe24.17)') 'translational force along y=', sumy  
!!$     write(*,'(a,1x,1pe24.17)') 'translational force along z=', sumz  
  end if
  
  if (at%geocode == 'F') then
     do iat=1,at%nat
        fxyz(1,iat)=fxyz(1,iat)-sumx
        fxyz(2,iat)=fxyz(2,iat)-sumy
        fxyz(3,iat)=fxyz(3,iat)-sumz
     enddo
     
     call elim_torque_reza(at%nat,rxyz,fxyz)
     
  else if (at%geocode == 'S') then
     do iat=1,at%nat
        fxyz(2,iat)=fxyz(2,iat)-sumy
     enddo
  end if
  
  !clean the forces for blocked atoms
  do iat=1,at%nat
     do ixyz=1,3
        if (.not. move_this_coordinate(at%ifrztyp(iat),ixyz)) fxyz(ixyz,iat)=0.0_gp
     end do
  end do
  
  !the noise of the forces is the norm of the translational force
!  fnoise=real(at%nat,gp)**2*(sumx**2+sumy**2+sumz**2)

  !The maximum force and force norm is computed after modification of the forces
  fmax2=0._gp
  fnrm2=0._gp
  do iat=1,at%nat
     t1=fxyz(1,iat)**2
     t2=fxyz(2,iat)**2
     t3=fxyz(3,iat)**2
     fmax2=max(fmax2,sqrt(t1+t2+t3))
     fnrm2=fnrm2+t1+t2+t3
  enddo

  if (iproc==0) then
     write(*,'(2(1x,a,1pe20.12))') 'clean forces norm (Ha/Bohr): maxval=', fmax2, ' fnrm2=', fnrm2
     if (at%geocode /= 'P') &
  &  write(*,'(2(1x,a,1pe20.12))') 'raw forces:                  maxval=', fmax1, ' fnrm2=', fnrm1
  end if
END SUBROUTINE clean_forces

!@todo: modifiy the arguments of this routine
subroutine symm_stress(dump,tens,symobj)
  use defs_basis
  use module_base, only: verbose,gp
  use m_ab6_symmetry
  use module_types
  logical, intent(in) :: dump
  integer, intent(in) :: symobj
  real(gp), dimension(6), intent(inout) :: tens
  !local variables
  integer, pointer  :: sym(:,:,:)
  integer, pointer  :: symAfm(:)
  real(gp), pointer :: transNon(:,:)
  integer :: isym, errno, ind, nsym,k,l
  integer :: indsym(4, AB6_MAX_SYMMETRIES)
  integer, allocatable :: symrec(:,:,:)
  real(gp),dimension(3,3) :: symtens

  call symmetry_get_matrices_p(symObj, nsym, sym, transNon, symAfm, errno)
  if (errno /= AB6_NO_ERROR) stop
  if (nsym < 2) return

  if (dump)&
       write(*,"(1x,A,I0,A)") "Symmetrize stress tensor with ", nsym, "symmetries."

  !Get the symmetry matrices in terms of reciprocal basis
  allocate(symrec(3, 3, nsym))
  do isym = 1, nsym, 1
     call mati3inv(sym(:,:,isym), symrec(:,:,isym))
  end do

  symtens=0.0_gp
  do isym = 1,nsym
     do k=1,3
        do l=1,3
           symtens(k,l)=&
                symtens(k,l)+&
                sym(1,k,isym)*tens(1)*sym(1,l,isym)+&
                sym(1,k,isym)*tens(4)*sym(2,l,isym)+&
                sym(1,k,isym)*tens(5)*sym(3,l,isym)+&
                sym(2,k,isym)*tens(4)*sym(1,l,isym)+&
                sym(2,k,isym)*tens(2)*sym(2,l,isym)+&
                sym(2,k,isym)*tens(6)*sym(3,l,isym)+&
                sym(3,k,isym)*tens(5)*sym(1,l,isym)+&
                sym(3,k,isym)*tens(6)*sym(2,l,isym)+&
                sym(3,k,isym)*tens(3)*sym(3,l,isym)
        end do
     end do
  end do
  symtens=symtens / real(nsym,gp)

  tens(1)=symtens(1,1)
  tens(2)=symtens(2,2)
  tens(3)=symtens(3,3)
  tens(4)=symtens(1,2)
  tens(5)=symtens(1,3)
  tens(6)=symtens(2,3)

!  if (iproc == 0 .and. verbose > 2) then
!     write(*,*) '=== SYMMETRISED ==='
!     write(*,*) tens(:)
!  end if

end subroutine symm_stress

subroutine symmetrise_forces(iproc, fxyz, at)
  use defs_basis
  use m_ab6_symmetry
  use module_types

  implicit none

  integer, intent(in) :: iproc
  type(atoms_data), intent(in) :: at
  real(gp), intent(inout) :: fxyz(3, at%nat)
  integer :: ia, mu, isym, errno, ind, nsym
  integer :: indsym(4, AB6_MAX_SYMMETRIES)
  real(gp) :: summ
  real(gp) :: alat(3)
  real(gp), allocatable :: dedt(:,:)
  integer, allocatable :: symrec(:,:,:)
  integer, pointer  :: sym(:,:,:)
  integer, pointer  :: symAfm(:)
  real(gp), pointer :: transNon(:,:)

  call symmetry_get_matrices_p(at%sym%symObj, nsym, sym, transNon, symAfm, errno)
  if (errno /= AB6_NO_ERROR) stop
  if (nsym < 2) return

  if (iproc == 0) write(*,"(1x,A,I0,A)") "Symmetrise forces with ", nsym, " symmetries."

  !Get the symmetry matrices in terms of reciprocal basis
  allocate(symrec(3, 3, nsym))
  do isym = 1, nsym, 1
     call mati3inv(sym(:,:,isym), symrec(:,:,isym))
  end do

  alat = (/ at%alat1, at%alat2, at%alat3 /)
  if (at%geocode == 'S') alat(2) = real(1, gp)

  !Save fxyz into dedt.
  allocate(dedt(3,at%nat))
  do ia = 1, at%nat
     dedt(:, ia) = fxyz(:, ia) / alat
  end do

  ! actually conduct symmetrization
  do ia = 1, at%nat
     call symmetry_get_equivalent_atom(at%sym%symObj, indsym, ia, errno)
     if (errno /= AB6_NO_ERROR) stop
     do mu = 1, 3
        summ = real(0, gp)
        do isym = 1, nsym
           ind = indsym(4, isym)
           summ = summ + real(symrec(mu,1,isym), gp) * dedt(1, ind) + &
                & real(symrec(mu,2,isym), gp) * dedt(2, ind) + &
                & real(symrec(mu,3,isym), gp) * dedt(3, ind)
        end do
        fxyz(mu, ia) = summ / real(nsym, gp)
        ! if (abs(fred(mu, ia))<tol)fred(mu,ia)=0.0_dp
     end do
  end do

  deallocate(dedt)
  deallocate(symrec)
  
  ! fxyz is in reduced coordinates, we expand here.
  do ia = 1, at%nat
     fxyz(:, ia) = fxyz(:, ia) * alat
  end do
end subroutine symmetrise_forces


subroutine local_hamiltonian_stress(iproc,orbs,lr,hx,hy,hz,&
     psi,tens)
  use module_base
  use module_types
  use module_interfaces
  use libxc_functionals
  implicit none
  integer, intent(in) :: iproc
  real(gp), intent(in) :: hx,hy,hz
  type(orbitals_data), intent(in) :: orbs
  type(locreg_descriptors), intent(in) :: lr
  real(wp), dimension(lr%wfd%nvctr_c+7*lr%wfd%nvctr_f,orbs%nspinor*orbs%norbp), intent(in) :: psi
  real(gp), intent(inout) :: tens(6)
   real(gp) :: ekin_sum,epot_sum
  !local variables
  character(len=*), parameter :: subname='local_hamiltonian_stress'
  integer :: i_all,i_stat,iorb,npot,nsoffset,oidx,ispot,ii
  real(wp) :: exctXcoeff,kinstr(6)
  real(gp) :: ekin,epot,kx,ky,kz,etest
  type(workarr_locham) :: wrk_lh
  real(wp), dimension(:,:), allocatable :: psir,hpsi

  exctXcoeff=libxc_functionals_exctXfac()

  !initialise the work arrays
  call initialize_work_arrays_locham(lr,orbs%nspinor,wrk_lh)  

tens=0.d0

  !components of the potential
  npot=orbs%nspinor
  if (orbs%nspinor == 2) npot=1

allocate(hpsi(lr%wfd%nvctr_c+7*lr%wfd%nvctr_f,orbs%nspinor*orbs%norbp),stat=i_stat)
  call memocc(i_stat,hpsi,'hpsi',subname)
hpsi=0.0_wp
  ! Wavefunction in real space
  allocate(psir(lr%d%n1i*lr%d%n2i*lr%d%n3i,orbs%nspinor+ndebug),stat=i_stat)
  call memocc(i_stat,psir,'psir',subname)
  call razero(lr%d%n1i*lr%d%n2i*lr%d%n3i*orbs%nspinor,psir)



  ekin_sum=0.0_gp
  epot_sum=0.0_gp

  etest=0.0_gp


  do iorb=1,orbs%norbp
kinstr=0._wp
     oidx=(iorb-1)*orbs%nspinor+1

     call daub_to_isf_locham(orbs%nspinor,lr,wrk_lh,psi(1,oidx),psir)

     kx=orbs%kpts(1,orbs%iokpt(iorb))
     ky=orbs%kpts(2,orbs%iokpt(iorb))
     kz=orbs%kpts(3,orbs%iokpt(iorb))

     call isf_to_daub_kinetic(hx,hy,hz,kx,ky,kz,orbs%nspinor,lr,wrk_lh,&
          psir,hpsi(1,oidx),ekin,kinstr)

kinstr = -kinstr*8.0_gp/(hx*hy*hz)/real(lr%d%n1i*lr%d%n2i*lr%d%n3i,gp)
tens=tens+kinstr*2.0_gp*&
orbs%kwgts(orbs%iokpt(iorb))*orbs%occup(iorb+orbs%isorb)

  end do !loop over orbitals: finished

  !deallocations of work arrays
  i_all=-product(shape(psir))*kind(psir)
  deallocate(psir,stat=i_stat)
  call memocc(i_stat,i_all,'psir',subname)

  i_all=-product(shape(hpsi))*kind(hpsi)
  deallocate(hpsi,stat=i_stat)
  call memocc(i_stat,i_all,'hpsi',subname)

  call deallocate_work_arrays_locham(lr,wrk_lh)

END SUBROUTINE local_hamiltonian_stress
!!***

subroutine erf_stress(at,rxyz,hxh,hyh,hzh,n1i,n2i,n3i,n3p,iproc,nproc,ngatherarr,rho,tens)
  use module_base
  use module_types
  use module_fft_sg
  implicit none
  !passed var
  type(atoms_data), intent(in) :: at
  real(gp), dimension(3,at%nat), target, intent(in) :: rxyz
  real(gp), intent(in) :: hxh,hyh,hzh
  integer,intent(in) :: n1i,n2i,n3i,n3p,iproc,nproc
  real(kind=8), dimension(n1i*n2i*max(n3p,1)), intent(in), target :: rho
  integer, dimension(0:nproc-1,2), intent(in) :: ngatherarr 
  real(dp),dimension(6), intent(out) :: tens
  !local var
  character(len=*), parameter :: subname='erf_stress'
  real(kind=8),allocatable :: rhog(:,:,:,:,:)
  real(kind=8),dimension(:),pointer :: rhor
  integer :: i,ierr,i_stat,i_all
  real(kind=8) :: pi,p(3),g2,rloc,set,fac
  real(kind=8) :: rx,ry,rz,sfr,sfi,rhore,rhoim
  real(kind=8) :: potg,potg2
  integer :: Zion,iat,ityp
  integer :: j1,j2,j3,i1,i2,i3,inzee,ind

  !write(*,*) 'iproc,n3i,n3p',iproc,n3i,n3p
  !write(*,*) 'iproc',iproc, ngatherarr(iproc-1,1),ngatherarr(iproc-1,2)

  if (nproc > 1) then
     allocate(rhor(n1i*n2i*n3i),stat=i_stat)
     call memocc(i_stat,rhor,'rhor',subname)
     call MPI_ALLGATHERV(rho(1),ngatherarr(iproc,1),&
          &   mpidtypw,rhor(1),ngatherarr(0,1),&
          ngatherarr(0,2),mpidtypw,MPI_COMM_WORLD,ierr)
  else
     rhor => rho        
  end if

  pi = 4.0_gp*atan(1.0_gp)
  allocate(rhog(2,n1i+1,n2i+1,n3i+1,2))
  tens(:)=0.0_dp ; p(:)=0.0_dp

  ! calculate total rho(G)
  rhog=0.0_dp
  do i3=1,n3i
     do i2=1,n2i
        do i1=1,n1i
           ind=i1+(i2-1)*n1i+(i3-1)*n1i*n2i
           rhog(1,i1,i2,i3,1)=rhor(ind)
           rhog(2,i1,i2,i3,1)=0.d0
        end do
     end do
  end do

  ! DO FFT OF DENSITY: Rho(r) -FFT-> Rho(G)
  inzee=1
  call FFT(n1i,n2i,n3i,n1i+1,n2i+1,n3i+1,rhog,-1,inzee)   
  rhog=rhog/real(n1i*n2i*n3i,kind=8)

  tens=0.0_dp

  do iat=1,at%nat                          ! SUM OVER ATOMS

     ityp=at%iatype(iat)                ! ityp
     rloc=at%psppar(0,0,ityp)           ! take corresp. r_loc
     Zion = real(at%nelpsp(ityp),kind=8)

     !coordinates of new center (atom)
     rx=real(rxyz(1,iat),kind=8) 
     ry=real(rxyz(2,iat),kind=8) 
     rz=real(rxyz(3,iat),kind=8)

     potg=0.0_dp

     do i3=1,n3i
        j3=i3-(i3/(n3i/2+2))*n3i-1
        p(3)=real(j3,dp)/(n3i*hzh)         

        do i2=1,n2i
           j2=i2-(i2/(n2i/2+2))*n2i-1
           p(2)=real(j2,dp)/(n2i*hyh)    

           do i1=1,n1i
              j1=i1-(i1/(n1i/2+2))*n1i-1
              p(1)=real(j1,dp)/(n1i*hxh)

              ! calculate structural factor exp(-2*pi*i*R*G)
              sfr=cos(-2.0_gp*pi*(rx*p(1)+ry*p(2)+rz*p(3)))
              sfi=sin(-2.0_gp*pi*(rx*p(1)+ry*p(2)+rz*p(3)))

              ! multiply density by shift /structural/ factor 
              rhore=rhog(1,i1,i2,i3,inzee)*sfr
              rhoim=rhog(2,i1,i2,i3,inzee)*sfi

              ! use analytical expression for rhog^el
              ! multiply by  Kernel 1/pi/G^2 in reciprocal space

              g2=real(p(1)**2+p(2)**2+p(3)**2,kind=8)

              !set = rhog^el (analytic)
              fac=(Zion/rloc**3.0_gp)/sqrt(2.0_gp*pi)/(2.0_gp*pi)
              fac=fac/real(n1i*hxh*n2i*hyh*n3i*hzh,kind=8)                    !Division by Volume
              set=((sqrt(pi*2.0_gp*rloc**2.0_gp))**3)*fac*exp(-pi*pi*g2*2.0_gp*rloc**2.0_gp)

              if (g2 /= 0) then

                 potg = -set/(pi*g2)  ! V^el(G)
                 potg2 = (set/pi)*((real(1.d0,kind=8)/g2**2.d0)&
                      +real(pi*pi*2.d0*rloc**2.d0/g2,kind=8))

                 !STRESS TENSOR
                 tens(1)=tens(1)-(rhore+rhoim)*(potg2*2.0_gp*p(1)*p(1)+potg)
                 tens(2)=tens(2)-(rhore+rhoim)*(potg2*2.0_gp*p(2)*p(2)+potg)
                 tens(3)=tens(3)-(rhore+rhoim)*(potg2*2.0_gp*p(3)*p(3)+potg)
                 tens(4)=tens(4)-(rhore+rhoim)*(potg2*2.0_gp*p(1)*p(2))
                 tens(5)=tens(5)-(rhore+rhoim)*(potg2*2.0_gp*p(1)*p(3))
                 tens(6)=tens(6)-(rhore+rhoim)*(potg2*2.0_gp*p(2)*p(3))

              end if  !!!!!!!!!!!!!!!!!!!!!!!!!!!!!!!!!!!!!!!!!!!!! g2 /=0
           end do !i1
        end do !i2
     end do !i3

  end do !iat -atoms

!!$  if (iproc ==0) then
!!$     write(*,*)
!!$     write(*,*)'--------------------------------------------------------------------'
!!$     write(*,*) 'STRESS TENSOR: ERF PART'
!!$     write(*,*) tens(1),tens(2),tens(3)
!!$     write(*,*) tens(4),tens(5),tens(6)
!!$     write(*,*)
!!$  end if

  if (nproc>1) then
     i_all=-product(shape(rhor))*kind(rhor)
     deallocate(rhor,stat=i_stat)
     call memocc(i_stat,i_all,'rhor',subname)
  else
     nullify(rhor)
  end if
  deallocate(rhog)

END SUBROUTINE erf_stress
<|MERGE_RESOLUTION|>--- conflicted
+++ resolved
@@ -283,11 +283,7 @@
      ewaldstr,hstrten,xcstr,strten,fnoise,pressure,psoffset)
   use module_base
   use module_types
-<<<<<<< HEAD
-  use module_interfaces, expet_this_one => calculate_forces
-=======
   use module_interfaces, except_this_one => calculate_forces
->>>>>>> a37e5de7
   implicit none
   logical, intent(in) :: refill_proj
   integer, intent(in) :: iproc,nproc,i3s,n3p,nspin
