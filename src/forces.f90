--- conflicted
+++ resolved
@@ -283,11 +283,7 @@
      ewaldstr,hstrten,xcstr,strten,fnoise,pressure,psoffset)
   use module_base
   use module_types
-<<<<<<< HEAD
-  use module_interfaces
-=======
   use module_interfaces, except_this_one => calculate_forces
->>>>>>> 8b1a79e7
   implicit none
   logical, intent(in) :: refill_proj
   integer, intent(in) :: iproc,nproc,i3s,n3p,nspin
