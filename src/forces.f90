!>  @file
!!  Routines to calculate the local part of atomic forces
!! @author
!!    Copyright (C) 2007-2012 BigDFT group
!!    This file is distributed under the terms of the
!!    GNU General Public License, see ~/COPYING file
!!    or http://www.gnu.org/copyleft/gpl.txt .
!!    For the list of contributors, see ~/AUTHORS 


!> Calculate atomic forces via finite differences (test purpose)
subroutine forces_via_finite_differences(iproc,nproc,atoms,inputs,energy,fxyz,fnoise,rst,infocode)
  use module_base
  use module_types
  implicit none
  integer, intent(in) :: iproc,nproc
  integer, intent(inout) :: infocode
  real(gp), intent(inout) :: energy,fnoise
  type(input_variables), intent(inout) :: inputs
  type(atoms_data), intent(inout) :: atoms
  type(restart_objects), intent(inout) :: rst
  real(gp), dimension(3,atoms%nat), intent(inout) :: fxyz
  !local variables
  character(len=*), parameter :: subname='forces_via_finite_differences'
  character(len=4) :: cc
  integer :: ik,km,n_order,i_all,i_stat,iat,ii,i,k,order,iorb_ref
  real(gp) :: dd,alat,functional_ref,fd_alpha,energy_ref
  real(gp), dimension(3) :: fd_step
  real(gp), dimension(6) :: strten
  integer, dimension(:), allocatable :: kmoves
  real(gp), dimension(:), allocatable :: functional,dfunctional
  real(gp), dimension(:,:), allocatable :: rxyz_ref,fxyz_fake

  interface
     subroutine cluster(nproc,iproc,atoms,rxyz,energy,fxyz,strten,fnoise,&
          KSwfn,&!psi,Lzd,gaucoeffs,gbd,orbs,
          rxyz_old,hx_old,hy_old,hz_old,in,GPU,infocode)
       use module_base
       use module_types
       implicit none
       integer, intent(in) :: nproc,iproc
       integer, intent(out) :: infocode
       real(gp), intent(inout) :: hx_old,hy_old,hz_old
       type(input_variables), intent(in) :: in
       !type(local_zone_descriptors), intent(inout) :: Lzd
       type(atoms_data), intent(inout) :: atoms
       !type(gaussian_basis), intent(inout) :: gbd
       !type(orbitals_data), intent(inout) :: orbs
       type(GPU_pointers), intent(inout) :: GPU
       type(DFT_wavefunction), intent(inout) :: KSwfn
       real(gp), intent(out) :: energy,fnoise
       real(gp), dimension(3,atoms%nat), intent(inout) :: rxyz_old
       real(gp), dimension(3,atoms%nat), target, intent(inout) :: rxyz
       real(gp), dimension(6), intent(out) :: strten
       real(gp), dimension(3,atoms%nat), intent(out) :: fxyz
       !real(wp), dimension(:), pointer :: psi
       !real(wp), dimension(:,:), pointer :: gaucoeffs
     END SUBROUTINE cluster
  end interface

  if (iproc == 0) then
     write(*,*)
     write(*,'(1x,a,59("="))') '=Forces via finite Difference '
  end if

  !read the file (experimental version)
  open(unit=79,file='input.finite_difference_forces',status='unknown')
  read(79,*) order,fd_alpha
  read(79,*) iorb_ref
  close(unit=79)

  !read the step size
  ! Initialize freq_step (step to move atoms)
  fd_step(1) = fd_alpha*inputs%hx
  fd_step(2) = fd_alpha*inputs%hy
  fd_step(3) = fd_alpha*inputs%hz

  !first, mark the reference energy
  energy_ref=energy

  !assign the reference
  functional_ref=functional_definition(iorb_ref,energy)

  if (order == -1) then
     n_order = 1
     allocate(kmoves(n_order+ndebug),stat=i_stat)
     kmoves = (/ -1 /)
  else if (order == 1) then
     n_order = 1
     allocate(kmoves(n_order+ndebug),stat=i_stat)
     kmoves = (/ 1 /)
  else if (order == 2) then
     n_order = 2
     allocate(kmoves(n_order+ndebug),stat=i_stat)
     kmoves = (/ -1, 1 /)
  else if (order == 3) then
     n_order = 4
     allocate(kmoves(n_order+ndebug),stat=i_stat)
     kmoves = (/ -2, -1, 1, 2 /)
  else
     print *, "Finite Differences: This order",order," is not implemented!"
     stop
  end if
  call memocc(i_stat,kmoves,'kmoves',subname)

  allocate(functional(n_order+ndebug),stat=i_stat)
  call memocc(i_stat,functional,'functional',subname)
  allocate(dfunctional(3*atoms%nat+ndebug),stat=i_stat)
  call memocc(i_stat,dfunctional,'dfunctional',subname)
  allocate(rxyz_ref(3,atoms%nat+ndebug),stat=i_stat)
  call memocc(i_stat,rxyz_ref,'rxyz_ref',subname)
  allocate(fxyz_fake(3,atoms%nat+ndebug),stat=i_stat)
  call memocc(i_stat,fxyz_fake,'fxyz_fake',subname)


  call razero(3*atoms%nat,dfunctional)

  !write reference in the array
  call dcopy(3*atoms%nat,rst%rxyz_new,1,rxyz_ref,1)

  do iat=1,atoms%nat

     if (atoms%ifrztyp(iat) == 1) then
        if (iproc == 0) write(*,"(1x,a,i0,a)") '=F:The atom ',iat,' is frozen.'
        cycle
     end if

     do i=1,3 !a step in each of the three directions
        ii = i+3*(iat-1)
        if (i==1) then
           alat=atoms%alat1
           cc(3:4)='*x'
        else if (i==2) then
           alat=atoms%alat2
           cc(3:4)='*y'
        else
           alat=atoms%alat3
           cc(3:4)='*z'
        end if
        km = 0
        functional=0.0_gp
        do ik=1,n_order
           k = kmoves(ik)
           !-1-> 1, 1 -> 2, y = ( x + 3 ) / 2
           km = km + 1
           write(cc(1:2),"(i2)") k
           !Displacement
           dd=real(k,gp)*fd_step(i)
           !We copy atomic positions (not necessary)
           call dcopy(3*atoms%nat,rxyz_ref,1,rst%rxyz_new,1)
           if (iproc == 0) then
              write(*,"(1x,a,i0,a,a,a,1pe20.10,a)") &
                   '=FD Move the atom ',iat,' in the direction ',cc,' by ',dd,' bohr'
           end if
           if (atoms%geocode == 'P') then
              rst%rxyz_new(i,iat)=modulo(rxyz_ref(i,iat)+dd,alat)
           else if (atoms%geocode == 'S') then
              rst%rxyz_new(i,iat)=modulo(rxyz_ref(i,iat)+dd,alat)
           else
              rst%rxyz_new(i,iat)=rxyz_ref(i,iat)+dd
           end if
           inputs%inputPsiId=1
           !here we should call cluster
           call cluster(nproc,iproc,atoms,rst%rxyz_new,energy,fxyz_fake,strten,fnoise,&
                rst%KSwfn,&!psi,rst%Lzd,rst%gaucoeffs,rst%gbd,rst%orbs,&
                rst%rxyz_old,rst%hx_old,rst%hy_old,rst%hz_old,inputs,rst%GPU,infocode)

           !assign the quantity which should be differentiated
           functional(km)=functional_definition(iorb_ref,energy)
!!$           if (iorb_ref==0) then
!!$              functional(km)=energy
!!$           else if (iorb_ref==-1) then
!!$              functional(km)=rst%orbs%HLgap
!!$           else if(iorb_ref < -1) then      !definition which brings to the neutral fukui function (chemical potential)
!!$              !definition which brings Chemical potential
!!$              functional(km)=-abs(rst%orbs%eval(-iorb_ref)+ 0.5_gp*rst%orbs%HLgap)
!!$           else
!!$              functional(km)=rst%orbs%eval(iorb_ref)
!!$           end if
           
        end do
        ! Build the finite-difference quantity if the calculatio has converged properly
        if (infocode ==0) then
           !Force is -dE/dR
           if (order == -1) then
              dd = - (functional_ref - functional(1))/fd_step(i)
           else if (order == 1) then
              dd = - (functional(1) - functional_ref)/fd_step(i)
           else if (order == 2) then
              dd = - (functional(2) - functional(1))/(2.0_gp*fd_step(i))
           else if (order == 3) then
              dd = - (functional(4) + functional(3) - functional(2) - functional(1))/(6.d0*fd_step(i))
           else
              stop "BUG (FD_forces): this order is not defined"
           end if
           !if (abs(dd).gt.1.d-10) then
           dfunctional(ii) = dd
           !end if
        else
           if (iproc==0)&
                write(*,*)'ERROR: the wavefunctions have not converged properly, meaningless result. Exiting. Infocode:',infocode
           stop
        end if
        
     end do
  end do

  !copy the final value of the energy and of the dfunctional
  if (.not. experimental_modulebase_var_onlyfion) then !normal case
     call dcopy(3*atoms%nat,dfunctional,1,fxyz,1)
  else
     call axpy(3*atoms%nat,2.0_gp*rst%KSwfn%orbs%norb,dfunctional(1),1,fxyz(1,1),1)
  end if
  !clean the center mass shift and the torque in isolated directions
  call clean_forces(iproc,atoms,rxyz_ref,fxyz,fnoise)

  energy=functional_ref

  if (iproc == 0) then
     write(*,"(1x,2(a,1pe20.10))") &
          '=FD Step done, Internal Energy:',energy_ref,' functional value:', functional_ref
  end if


  i_all=-product(shape(kmoves))*kind(kmoves)
  deallocate(kmoves,stat=i_stat)
  call memocc(i_stat,i_all,'kmoves',subname)
  i_all=-product(shape(functional))*kind(functional)
  deallocate(functional,stat=i_stat)
  call memocc(i_stat,i_all,'functional',subname)
  i_all=-product(shape(dfunctional))*kind(dfunctional)
  deallocate(dfunctional,stat=i_stat)
  call memocc(i_stat,i_all,'dfunctional',subname)
  i_all=-product(shape(rxyz_ref))*kind(rxyz_ref)
  deallocate(rxyz_ref,stat=i_stat)
  call memocc(i_stat,i_all,'rxyz_ref',subname)
  i_all=-product(shape(fxyz_fake))*kind(fxyz_fake)
  deallocate(fxyz_fake,stat=i_stat)
  call memocc(i_stat,i_all,'fxyz_fake',subname)

contains
  
  function functional_definition(iorb_ref,energy)
    use module_base
    use module_types
    implicit none
    integer, intent(in) :: iorb_ref
    real(gp), intent(in) :: energy
    real(gp) :: functional_definition
    !local variables
    real(gp) :: mu

    !chemical potential =1/2(e_HOMO+e_LUMO)= e_HOMO + 1/2 GAP (the sign is to be decided - electronegativity?)
    !definition which brings to Chemical Potential
    if (rst%KSwfn%orbs%HLgap/=UNINITIALIZED(rst%KSwfn%orbs%HLgap) .and. iorb_ref< -1) then
       mu=-abs(rst%KSwfn%orbs%eval(-iorb_ref)+ 0.5_gp*rst%KSwfn%orbs%HLgap) 
    else
       mu=UNINITIALIZED(1.0_gp)
    end if

    !assign the reference
    if (iorb_ref==0) then
       functional_definition=energy
    else if (iorb_ref == -1) then
       if (rst%KSwfn%orbs%HLgap/=UNINITIALIZED(rst%KSwfn%orbs%HLgap)) then
          functional_definition=rst%KSwfn%orbs%HLgap !here we should add the definition which brings to Fukui function
       else
          stop ' ERROR (FDforces): gap not defined' 
       end if
    else if(iorb_ref < -1) then      !definition which brings to the neutral fukui function (chemical potential)
       if (rst%KSwfn%orbs%HLgap/=UNINITIALIZED(rst%KSwfn%orbs%HLgap)) then
          functional_definition=mu!-mu*real(2*orbs%norb,gp)+energy
       else
          stop ' ERROR (FDforces): gap not defined, chemical potential cannot be calculated' 
       end if
    else
       functional_definition=rst%KSwfn%orbs%eval(iorb_ref)
    end if
    
  end function functional_definition

end subroutine forces_via_finite_differences


!> Calculate atomic forces
subroutine calculate_forces(iproc,nproc,Glr,atoms,orbs,nlpspd,rxyz,hx,hy,hz,proj,i3s,n3p,nspin,&
     refill_proj,ngatherarr,rho,pot,potxc,psi,fion,fdisp,fxyz,&
     ewaldstr,hstrten,xcstr,strten,fnoise,pressure,psoffset)
  use module_base
  use module_types
  use module_interfaces, except_this_one => calculate_forces
  implicit none
  logical, intent(in) :: refill_proj
  integer, intent(in) :: iproc,nproc,i3s,n3p,nspin
  real(gp), intent(in) :: hx,hy,hz,psoffset
  type(locreg_descriptors), intent(in) :: Glr
  type(atoms_data), intent(in) :: atoms
  type(orbitals_data), intent(in) :: orbs
  type(nonlocal_psp_descriptors), intent(in) :: nlpspd
  integer, dimension(0:nproc-1,2), intent(in) :: ngatherarr 
  real(wp), dimension(nlpspd%nprojel), intent(inout) :: proj
  real(wp), dimension(Glr%d%n1i,Glr%d%n2i,n3p), intent(in) :: rho,pot,potxc
  real(wp), dimension(Glr%wfd%nvctr_c+7*Glr%wfd%nvctr_f,orbs%nspinor,orbs%norbp), intent(inout) :: psi
  real(gp), dimension(6), intent(in) :: ewaldstr,hstrten,xcstr
  real(gp), dimension(3,atoms%nat), intent(in) :: rxyz,fion,fdisp
  real(gp), intent(out) :: fnoise,pressure
  real(gp), dimension(6), intent(out) :: strten
  real(gp), dimension(3,atoms%nat), intent(out) :: fxyz
  !local variables
  integer :: ierr,iat,i,j
  real(gp) :: charge,ucvol
  real(gp), dimension(6,4) :: strtens!local,nonlocal,kin,erf
  character(len=16), dimension(4) :: messages

  call to_zero(6,strten(1))

  call to_zero(6*4,strtens(1,1))

  call local_forces(iproc,atoms,rxyz,0.5_gp*hx,0.5_gp*hy,0.5_gp*hz,&
       Glr%d%n1,Glr%d%n2,Glr%d%n3,n3p,i3s,Glr%d%n1i,Glr%d%n2i,rho,pot,fxyz,strtens(1,1),charge)

  !calculate forces originated by rhocore
  call rhocore_forces(iproc,atoms,nspin,Glr%d%n1,Glr%d%n2,Glr%d%n3,Glr%d%n1i,Glr%d%n2i,n3p,i3s,&
       0.5_gp*hx,0.5_gp*hy,0.5_gp*hz,rxyz,potxc,fxyz)
  
  if (iproc == 0 .and. verbose > 1) write( *,'(1x,a)',advance='no')'Calculate nonlocal forces...'
 
  call nonlocal_forces(iproc,Glr,hx,hy,hz,atoms,rxyz,&
       orbs,nlpspd,proj,Glr%wfd,psi,fxyz,refill_proj,strtens(1,2))

  if (iproc == 0 .and. verbose > 1) write( *,'(1x,a)')'done.'

  if (atoms%geocode == 'P') then
     call local_hamiltonian_stress(iproc,orbs,Glr,hx,hy,hz,psi,strtens(1,3))

     call erf_stress(atoms,rxyz,0.5_gp*hx,0.5_gp*hy,0.5_gp*hz,Glr%d%n1i,Glr%d%n2i,Glr%d%n3i,n3p,&
          iproc,nproc,ngatherarr,rho,strtens(1,4)) !shouud not be reduced for the moment
  end if

  ! Add up all the force contributions
  if (nproc > 1) then
     call mpiallred(fxyz(1,1),3*atoms%nat,MPI_SUM,MPI_COMM_WORLD,ierr)
       if (atoms%geocode == 'P') &
            call mpiallred(strtens(1,1),6*3,MPI_SUM,MPI_COMM_WORLD,ierr) !do not reduce erfstr
     call mpiallred(charge,1,MPI_SUM,MPI_COMM_WORLD,ierr)
  end if

  !add to the forces the ionic and dispersion contribution 
  if (.not. experimental_modulebase_var_onlyfion) then !normal case
     do iat=1,atoms%nat
        fxyz(1,iat)=fxyz(1,iat)+fion(1,iat)+fdisp(1,iat)
        fxyz(2,iat)=fxyz(2,iat)+fion(2,iat)+fdisp(2,iat)
        fxyz(3,iat)=fxyz(3,iat)+fion(3,iat)+fdisp(3,iat)
     enddo
  else
     call vcopy(3*atoms%nat,fion(1,1),1,fxyz(1,1),1)
  end if
  !clean the center mass shift and the torque in isolated directions
  call clean_forces(iproc,atoms,rxyz,fxyz,fnoise)

  !volume element for local stress
  strtens(:,1)=strtens(:,1)/real(Glr%d%n1i*Glr%d%n2i*Glr%d%n3i,dp)
  strtens(1:3,1)=strtens(1:3,1)+charge*psoffset&
       /real(0.5_gp*hx*0.5_gp*hy*0.5_gp*hz,gp)**2.0_gp/real(Glr%d%n1i*Glr%d%n2i*Glr%d%n3i,dp)**2.0_gp

  if (atoms%geocode == 'P') then
     ucvol=atoms%alat1*atoms%alat2*atoms%alat3 !orthorombic cell
     !sum and symmetrize results
     if (iproc==0 .and. verbose > 2)call write_strten_info(.false.,ewaldstr,ucvol,pressure,'Ewald')
     if (iproc==0 .and. verbose > 2)call write_strten_info(.false.,hstrten,ucvol,pressure,'Hartree')
     if (iproc==0 .and. verbose > 2)call write_strten_info(.false.,xcstr,ucvol,pressure,'XC')
     do j=1,6
        strten(j)=ewaldstr(j)+hstrten(j)+xcstr(j)
     end do
     messages(1)='PSP Short Range'
     messages(2)='PSP Projectors'
     messages(3)='Kinetic'
     messages(4)='PSP Long Range'
     !here we should add the pretty printings
     do i=1,4
        if (atoms%sym%symObj >= 0) &
           call symmetrize_stress((iproc==0).and.(verbose > 2),strtens(1,i),atoms%sym%symObj)
        if (iproc==0 .and. verbose > 2)&
             call write_strten_info(.false.,strtens(1,i),ucvol,pressure,trim(messages(i)))
        do j=1,6
           strten(j)=strten(j)+strtens(j,i)
        end do
     end do
     !final result
     pressure=(strten(1)+strten(2)+strten(3))/3.0_gp
     if (iproc==0)call write_strten_info(.true.,strten,ucvol,pressure,'Total')
  end if

!!$  if (iproc == 0) then
!!$     sumx=0.d0 ; sumy=0.d0 ; sumz=0.d0
!!$     fumx=0.d0 ; fumy=0.d0 ; fumz=0.d0
!!$     do iat=1,atoms%nat
!!$        sumx=sumx+fxyz(1,iat) ; sumy=sumy+fxyz(2,iat) ; sumz=sumz+fxyz(3,iat)
!!$        fumx=fumx+fion(1,iat) ; fumy=fumy+fion(2,iat) ; fumz=fumz+fion(3,iat)
!!$     enddo
!!$     write(77,'(a30,3(1x,e10.3))') 'translat. force total pot ',sumx,sumy,sumz
!!$     write(77,'(a30,3(1x,e10.3))') 'translat. force ionic pot ',fumx,fumy,fumz
!!$  endif

  ! Apply symmetries when needed
  if (atoms%sym%symObj >= 0) call symmetrize_forces(iproc,fxyz,atoms)
end subroutine calculate_forces


!> calculate the contribution to the forces given by the core density charge
subroutine rhocore_forces(iproc,atoms,nspin,n1,n2,n3,n1i,n2i,n3p,i3s,hxh,hyh,hzh,rxyz,potxc,fxyz)
  use module_base
  use module_types
  implicit none
  integer, intent(in) :: iproc,n1i,n2i,n3p,i3s,nspin,n1,n2,n3
  real(gp), intent(in) :: hxh,hyh,hzh
  type(atoms_data), intent(in) :: atoms
  real(wp), dimension(n1i*n2i*n3p*nspin), intent(in) :: potxc
  real(gp), dimension(3,atoms%nat), intent(in) :: rxyz
  real(gp), dimension(3,atoms%nat), intent(inout) :: fxyz
  !local variables
  real(gp), parameter :: oneo4pi=.079577471545947_wp
  logical :: perx,pery,perz,gox,goy,goz
  integer :: ispin,ilcc,ityp,iat,jtyp,islcc,ngv,ngc,ig,ispinsh,ind
  integer :: nbl1,nbl2,nbl3,nbr1,nbr2,nbr3,isx,isy,isz,iex,iey,iez
  integer :: i1,i2,i3,j1,j2,j3
  real(gp) :: spinfac,rx,ry,rz,frcx,frcy,frcz,rloc,cutoff,x,y,z,r2
  real(gp) :: spherical_gaussian_value,drhoc,drhov,drhodr2

  if (atoms%donlcc) then
     if (iproc == 0) write(*,'(1x,a)',advance='no')'Calculate NLCC forces...'

     if (nspin==1) then
        spinfac=2.0_gp
     else if (nspin ==2) then
        spinfac=1.0_gp
     end if
     !perform the loop on any of the atoms which have this feature
     do iat=1,atoms%nat
        rx=rxyz(1,iat) 
        ry=rxyz(2,iat)
        rz=rxyz(3,iat)

        ityp=atoms%iatype(iat)
        frcx=0.0_gp
        frcy=0.0_gp
        frcz=0.0_gp
        if (atoms%nlcc_ngv(ityp)/=UNINITIALIZED(1) .or. atoms%nlcc_ngc(ityp)/=UNINITIALIZED(1) ) then

           !find the correct position of the nlcc parameters
           ilcc=0
           do jtyp=1,ityp-1
              ngv=atoms%nlcc_ngv(jtyp)
              if (ngv /= UNINITIALIZED(ngv)) ilcc=ilcc+(ngv*(ngv+1)/2)
              ngc=atoms%nlcc_ngc(jtyp)
              if (ngc /= UNINITIALIZED(ngc)) ilcc=ilcc+(ngc*(ngc+1))/2
           end do
           islcc=ilcc

           !find the maximum exponent of the core density
           ngv=atoms%nlcc_ngv(ityp)
           if (ngv==UNINITIALIZED(1)) ngv=0
           ngc=atoms%nlcc_ngc(ityp)
           if (ngc==UNINITIALIZED(1)) ngc=0
           rloc=0.0_gp
           do ig=1,(ngv*(ngv+1))/2+(ngc*(ngc+1))/2
              ilcc=ilcc+1
              rloc=max(rloc,atoms%nlccpar(0,ilcc))
           end do

           cutoff=10.d0*rloc

           !conditions for periodicity in the three directions
           perx=(atoms%geocode /= 'F')
           pery=(atoms%geocode == 'P')
           perz=(atoms%geocode /= 'F')

           call ext_buffers(perx,nbl1,nbr1)
           call ext_buffers(pery,nbl2,nbr2)
           call ext_buffers(perz,nbl3,nbr3)

           if (n3p >0) then

              isx=floor((rx-cutoff)/hxh)
              isy=floor((ry-cutoff)/hyh)
              isz=floor((rz-cutoff)/hzh)

              iex=ceiling((rx+cutoff)/hxh)
              iey=ceiling((ry+cutoff)/hyh)
              iez=ceiling((rz+cutoff)/hzh)
              do ispin=1,nspin
                 ispinsh=0
                 if (ispin==2) ispinsh=n1i*n2i*n3p
                 do i3=isz,iez
                    z=real(i3,kind=8)*hzh-rz
                    call ind_positions(perz,i3,n3,j3,goz)
                    j3=j3+nbl3+1
                    if (j3 >= i3s .and. j3 <= i3s+n3p-1) then
                       do i2=isy,iey
                          y=real(i2,kind=8)*hyh-ry
                          call ind_positions(pery,i2,n2,j2,goy)
                          if (goy) then
                             do i1=isx,iex
                                x=real(i1,kind=8)*hxh-rx
                                call ind_positions(perx,i1,n1,j1,gox)
                                if (gox) then
                                   r2=x**2+y**2+z**2
                                   ilcc=islcc
                                   drhov=0.0_dp
                                   do ig=1,(ngv*(ngv+1))/2
                                      ilcc=ilcc+1
                                      !derivative wrt r2
                                      drhov=drhov+&
                                           spherical_gaussian_value(r2,atoms%nlccpar(0,ilcc),atoms%nlccpar(1,ilcc),1)
                                   end do
                                   drhoc=0.0_dp
                                   do ig=1,(ngc*(ngc+1))/2
                                      ilcc=ilcc+1
                                      !derivative wrt r2
                                      drhoc=drhoc+&
                                           spherical_gaussian_value(r2,atoms%nlccpar(0,ilcc),atoms%nlccpar(1,ilcc),1)
                                   end do
                                   !forces in all the directions for the given atom
                                   ind=j1+1+nbl1+(j2+nbl2)*n1i+(j3-i3s+1-1)*n1i*n2i+ispinsh
                                   drhodr2=drhoc-drhov
                                   frcx=frcx+potxc(ind)*x*drhodr2
                                   frcy=frcy+potxc(ind)*y*drhodr2
                                   frcz=frcz+potxc(ind)*z*drhodr2
                                endif
                             enddo
                          end if
                       enddo
                    end if
                 enddo
              end do
           end if
        end if
        !assign contribution per atom
        fxyz(1,iat)=fxyz(1,iat)+frcx*hxh*hyh*hzh*spinfac*oneo4pi
        fxyz(2,iat)=fxyz(2,iat)+frcy*hxh*hyh*hzh*spinfac*oneo4pi
        fxyz(3,iat)=fxyz(3,iat)+frcz*hxh*hyh*hzh*spinfac*oneo4pi
        !print *,'iat,iproc',iat,iproc,frcx*hxh*hyh*hzh*spinfac*oneo4pi
     end do

     if (iproc == 0 .and. verbose > 1) write( *,'(1x,a)')'done.'
  end if
end subroutine rhocore_forces


!> Write information about the stress tensor
subroutine write_strten_info(fullinfo,strten,volume,pressure,message)
  use module_base
  implicit none
  logical, intent(in) :: fullinfo
  real(gp), intent(in) :: volume,pressure
  character(len=*), intent(in) :: message
  real(gp), dimension(6), intent(in) :: strten
  !local variables
  
  write(*,'(1x,a)')'Stress Tensor, '//trim(message)//' contribution (Ha/Bohr^3):'
  write(*,'(1x,t10,10x,a,t30,10x,a,t50,10x,a)')'x','y','z'
  write(*,'(1x,a,t10,1pe20.12,t30,1pe20.12,t50,1pe20.12)')'x',strten(1),strten(6),strten(5)
  write(*,'(1x,a,t30,1pe20.12,t50,1pe20.12)')'y',strten(2),strten(4)
  write(*,'(1x,a,t50,1pe20.12)')'z',strten(3)

  if (fullinfo) then
     write(*,'(1x,a,1pe22.14,a,1pe14.6,a,1pe22.14)')'Pressure:',pressure,&
          ' (',pressure*GPaoAU,' GPa), P V:',pressure*volume
  end if
  

end subroutine write_strten_info


!> Calculates the local forces acting on the atoms belonging to iproc
subroutine local_forces(iproc,at,rxyz,hxh,hyh,hzh,&
     n1,n2,n3,n3pi,i3s,n1i,n2i,rho,pot,floc,locstrten,charge)
  use module_base
  use module_types
  implicit none
  !Arguments---------
  type(atoms_data), intent(in) :: at
  integer, intent(in) :: iproc,n1,n2,n3,n3pi,i3s,n1i,n2i
  real(gp), intent(in) :: hxh,hyh,hzh 
  real(gp),intent(out) :: charge
  real(gp), dimension(3,at%nat), intent(in) :: rxyz
  real(dp), dimension(*), intent(in) :: rho,pot
  real(gp), dimension(3,at%nat), intent(out) :: floc
  real(gp), dimension(6), intent(out) :: locstrten
  !Local variables---------
  logical :: perx,pery,perz,gox,goy,goz
  real(kind=8) :: pi,prefactor,cutoff,rloc,Vel,rhoel
  real(kind=8) :: fxerf,fyerf,fzerf,fxion,fyion,fzion,fxgau,fygau,fzgau,forceleaked,forceloc
  real(kind=8) :: rx,ry,rz,x,y,z,arg,r2,xp,tt,Txx,Tyy,Tzz,Txy,Txz,Tyz
  integer :: i1,i2,i3,ind,iat,ityp,nloc,iloc
  integer :: nbl1,nbr1,nbl2,nbr2,nbl3,nbr3,j1,j2,j3,isx,isy,isz,iex,iey,iez
  !array of coefficients of the derivative
  real(kind=8), dimension(4) :: cprime 
  
  pi=4.d0*atan(1.d0)

  locstrten=0.0_gp

charge=0.d0
do i3=1,n3pi
        do i2=1,n2i
           do i1=1,n1i
              ind=i1+(i2-1)*n1i+(i3-1)*n1i*n2i
charge=charge+rho(ind)
           enddo
        enddo
     enddo
charge=charge*hxh*hyh*hzh

  if (iproc == 0 .and. verbose > 1) write(*,'(1x,a)',advance='no')'Calculate local forces...'
  forceleaked=0.d0

  !conditions for periodicity in the three directions
  perx=(at%geocode /= 'F')
  pery=(at%geocode == 'P')
  perz=(at%geocode /= 'F')

  call ext_buffers(perx,nbl1,nbr1)
  call ext_buffers(pery,nbl2,nbr2)
  call ext_buffers(perz,nbl3,nbr3)

  do iat=1,at%nat
     ityp=at%iatype(iat)
     !coordinates of the center
     rx=rxyz(1,iat) 
     ry=rxyz(2,iat) 
     rz=rxyz(3,iat)
     !inizialization of the forces
     !ion-ion term
     fxion=0.d0
     fyion=0.d0
     fzion=0.d0
     !ion-electron term, error function part
     fxerf=0.d0
     fyerf=0.d0
     fzerf=0.d0
     !ion-electron term, gaussian part
     fxgau=0.d0
     fygau=0.d0
     fzgau=0.d0
     !local stress tensor component for this atom
     Txx=0.0_gp
     Tyy=0.0_gp
     Tzz=0.0_gp
     Txy=0.0_gp
     Txz=0.0_gp
     Tyz=0.0_gp

     !building array of coefficients of the derivative of the gaussian part
     cprime(1)=2.d0*at%psppar(0,2,ityp)-at%psppar(0,1,ityp)
     cprime(2)=4.d0*at%psppar(0,3,ityp)-at%psppar(0,2,ityp)
     cprime(3)=6.d0*at%psppar(0,4,ityp)-at%psppar(0,3,ityp)
     cprime(4)=-at%psppar(0,4,ityp)

     ! determine number of local terms
     nloc=0
     do iloc=1,4
        if (at%psppar(0,iloc,ityp) /= 0.d0) nloc=iloc
     enddo

     !local part
     rloc=at%psppar(0,0,ityp)
     prefactor=real(at%nelpsp(ityp),kind=8)/(2.d0*pi*sqrt(2.d0*pi)*rloc**5)
     !maximum extension of the gaussian
     cutoff=10.d0*rloc

     isx=floor((rx-cutoff)/hxh)
     isy=floor((ry-cutoff)/hyh)
     isz=floor((rz-cutoff)/hzh)
     
     iex=ceiling((rx+cutoff)/hxh)
     iey=ceiling((ry+cutoff)/hyh)
     iez=ceiling((rz+cutoff)/hzh)

     !calculate the forces near the atom due to the error function part of the potential
     !calculate forces for all atoms only in the distributed part of the simulation box
     if (n3pi >0 ) then
        do i3=isz,iez
           z=real(i3,kind=8)*hzh-rz
           call ind_positions(perz,i3,n3,j3,goz) 
           j3=j3+nbl3+1
           do i2=isy,iey
              y=real(i2,kind=8)*hyh-ry
              call ind_positions(pery,i2,n2,j2,goy)
              do i1=isx,iex
                 x=real(i1,kind=8)*hxh-rx
                 call ind_positions(perx,i1,n1,j1,gox)
                 r2=x**2+y**2+z**2
                 arg=r2/rloc**2
                 xp=exp(-.5d0*arg)
                 if (j3 >= i3s .and. j3 <= i3s+n3pi-1  .and. goy  .and. gox ) then
                    ind=j1+1+nbl1+(j2+nbl2)*n1i+(j3-i3s+1-1)*n1i*n2i
                    !gaussian part
                    tt=0.d0
                    if (nloc /= 0) then
                       !derivative of the polynomial
                       tt=cprime(nloc)
                       do iloc=nloc-1,1,-1
                          tt=arg*tt+cprime(iloc)
                       enddo
                       rhoel=rho(ind)
                       forceloc=xp*tt*rhoel
                       fxgau=fxgau+forceloc*x
                       fygau=fygau+forceloc*y
                       fzgau=fzgau+forceloc*z
                       if (r2 /= 0.0_gp) then
                          Txx=Txx+forceloc*x*x
                          Tyy=Tyy+forceloc*y*y
                          Tzz=Tzz+forceloc*z*z
                          Txy=Txy+forceloc*x*y
                          Txz=Txz+forceloc*x*z
                          Tyz=Tyz+forceloc*y*z
                       end if
                    end if
                    !error function part
                    Vel=pot(ind)
                    fxerf=fxerf+xp*Vel*x
                    fyerf=fyerf+xp*Vel*y
                    fzerf=fzerf+xp*Vel*z
                 else if (.not. goz) then
                    !derivative of the polynomial
                    tt=cprime(nloc)
                    do iloc=nloc-1,1,-1
                       tt=arg*tt+cprime(iloc)
                    enddo
                    forceleaked=forceleaked+prefactor*xp*tt*rho(1) !(as a sample value)
                 endif
              end do
           end do
        end do
     end if

     !final result of the forces

     floc(1,iat)=fxion+(hxh*hyh*hzh*prefactor)*fxerf+(hxh*hyh*hzh/rloc**2)*fxgau
     floc(2,iat)=fyion+(hxh*hyh*hzh*prefactor)*fyerf+(hxh*hyh*hzh/rloc**2)*fygau
     floc(3,iat)=fzion+(hxh*hyh*hzh*prefactor)*fzerf+(hxh*hyh*hzh/rloc**2)*fzgau

     locstrten(1)=locstrten(1)+Txx/rloc/rloc
     locstrten(2)=locstrten(2)+Tyy/rloc/rloc
     locstrten(3)=locstrten(3)+Tzz/rloc/rloc
     locstrten(4)=locstrten(4)+Tyz/rloc/rloc
     locstrten(5)=locstrten(5)+Txz/rloc/rloc
     locstrten(6)=locstrten(6)+Txy/rloc/rloc
!!!     !only for testing purposes, printing the components of the forces for each atoms
!!!     write(10+iat,'(2(1x,3(1x,1pe12.5)))') &
!!!          (hxh*hyh*hzh*prefactor)*fxerf,(hxh*hyh*hzh*prefactor)*fyerf,&
!!!          (hxh*hyh*hzh*prefactor)*fzerf,(hxh*hyh*hzh/rloc**2)*fxgau,(hxh*hyh*hzh/rloc**2)*fygau,(hxh*hyh*hzh/rloc**2)*fzgau

  end do !iat

!write(*,*) 'iproc,charge:',iproc,charge

!locstrten(1:3)=locstrten(1:3)+charge*psoffset/(hxh*hyh*hzh)/real(n1i*n2i*n3pi,kind=8)

  forceleaked=forceleaked*hxh*hyh*hzh
  if (iproc == 0 .and. verbose > 1) write(*,'(a,1pe12.5)') 'done. Leaked force: ',forceleaked

END SUBROUTINE local_forces


!> Calculates the nonlocal forces on all atoms arising from the wavefunctions 
!! belonging to iproc and adds them to the force array
!! recalculate the projectors at the end if refill flag is .true.
subroutine nonlocal_forces(iproc,lr,hx,hy,hz,at,rxyz,&
     orbs,nlpspd,proj,wfd,psi,fsep,refill,strten)
  use module_base
  use module_types
  implicit none
  !Arguments-------------
  type(atoms_data), intent(in) :: at
  type(wavefunctions_descriptors), intent(in) :: wfd
  type(nonlocal_psp_descriptors), intent(in) :: nlpspd
  logical, intent(in) :: refill
  integer, intent(in) :: iproc
  real(gp), intent(in) :: hx,hy,hz
  type(locreg_descriptors) :: lr
  type(orbitals_data), intent(in) :: orbs
  real(gp), dimension(3,at%nat), intent(in) :: rxyz
  real(wp), dimension((wfd%nvctr_c+7*wfd%nvctr_f)*orbs%norbp*orbs%nspinor), intent(in) :: psi
  real(wp), dimension(nlpspd%nprojel), intent(inout) :: proj
  real(gp), dimension(3,at%nat), intent(inout) :: fsep
  real(gp), dimension(6), intent(out) :: strten
  !local variables--------------
  character(len=*), parameter :: subname='nonlocal_forces'
  integer :: istart_c,iproj,iat,ityp,i,j,l,m,iatyp
  integer :: mbseg_c,mbseg_f,jseg_c,jseg_f
  integer :: mbvctr_c,mbvctr_f,iorb,nwarnings,nspinor,ispinor,jorbd
  real(gp) :: offdiagcoeff,hij,sp0,spi,sp0i,sp0j,spj,orbfac,strc,Enl,vol
  integer :: idir,i_all,i_stat,ncplx,icplx,isorb,ikpt,ieorb,istart_ck,ispsi_k,ispsi,jorb
  real(gp), dimension(2,2,3) :: offdiagarr
  real(gp), dimension(:,:), allocatable :: fxyz_orb
  real(dp), dimension(:,:,:,:,:,:,:), allocatable :: scalprod
  real(gp), dimension(6) :: sab
  type(gaussian_basis),dimension(at%ntypes)::proj_G

  call to_zero(6,strten(1)) 
  
  !nullify PAW objects
  do iatyp=1,at%ntypes
    call nullify_gaussian_basis(proj_G(iatyp))
  end do

  !quick return if no orbitals on this processor
  if (orbs%norbp == 0) return
     
  !always put complex scalprod
  !also nspinor for the moment is the biggest as possible

  !  allocate(scalprod(2,0:3,7,3,4,at%nat,orbs%norbp*orbs%nspinor+ndebug),stat=i_stat)
  ! need more components in scalprod to calculate terms like dp/dx*psi*x
  allocate(scalprod(2,0:9,7,3,4,at%nat,orbs%norbp*orbs%nspinor+ndebug),stat=i_stat)
  call memocc(i_stat,scalprod,'scalprod',subname)
  call razero(2*4*7*3*4*at%nat*orbs%norbp*orbs%nspinor,scalprod)


  Enl=0._gp
  !strten=0.d0
  vol=real(at%alat1*at%alat2*at%alat3,gp)
  sab=0.d0

  !calculate the coefficients for the off-diagonal terms
  do l=1,3
     do i=1,2
        do j=i+1,3
           offdiagcoeff=0.0_gp
           if (l==1) then
              if (i==1) then
                 if (j==2) offdiagcoeff=-0.5_gp*sqrt(3._gp/5._gp)
                 if (j==3) offdiagcoeff=0.5_gp*sqrt(5._gp/21._gp)
              else
                 offdiagcoeff=-0.5_gp*sqrt(100._gp/63._gp)
              end if
           else if (l==2) then
              if (i==1) then
                 if (j==2) offdiagcoeff=-0.5_gp*sqrt(5._gp/7._gp)
                 if (j==3) offdiagcoeff=1._gp/6._gp*sqrt(35._gp/11._gp)
              else
                 offdiagcoeff=-7._gp/3._gp*sqrt(1._gp/11._gp)
              end if
           else if (l==3) then
              if (i==1) then
                 if (j==2) offdiagcoeff=-0.5_gp*sqrt(7._gp/9._gp)
                 if (j==3) offdiagcoeff=0.5_gp*sqrt(63._gp/143._gp)
              else
                 offdiagcoeff=-9._gp*sqrt(1._gp/143._gp)
              end if
           end if
           offdiagarr(i,j-i,l)=offdiagcoeff
        end do
     end do
  end do

  !look for the strategy of projectors application
  if (DistProjApply) then
     !apply the projectors on the fly for each k-point of the processor
     !starting k-point
     ikpt=orbs%iokpt(1)
     ispsi_k=1
     jorb=0
     loop_kptD: do

        call orbs_in_kpt(ikpt,orbs,isorb,ieorb,nspinor)

        call ncplx_kpt(ikpt,orbs,ncplx)

        nwarnings=0 !not used, simply initialised 
        iproj=0 !should be equal to four times nproj at the end
        jorbd=jorb
        do iat=1,at%nat

           call plr_segs_and_vctrs(nlpspd%plr(iat),&
                mbseg_c,mbseg_f,mbvctr_c,mbvctr_f)
           jseg_c=1
           jseg_f=1

           do idir=0,9
!!$           mbseg_c=nlpspd%nseg_p(2*iat-1)-nlpspd%nseg_p(2*iat-2)
!!$           mbseg_f=nlpspd%nseg_p(2*iat  )-nlpspd%nseg_p(2*iat-1)
!!$           jseg_c=nlpspd%nseg_p(2*iat-2)+1
!!$           jseg_f=nlpspd%nseg_p(2*iat-1)+1
!!$           mbvctr_c=nlpspd%nvctr_p(2*iat-1)-nlpspd%nvctr_p(2*iat-2)
!!$           mbvctr_f=nlpspd%nvctr_p(2*iat  )-nlpspd%nvctr_p(2*iat-1)

           ityp=at%iatype(iat)
              !calculate projectors
              istart_c=1
              call atom_projector(ikpt,iat,idir,istart_c,iproj,nlpspd%nprojel,&
                   lr,hx,hy,hz,rxyz(1,iat),at,orbs,nlpspd%plr(iat),&
                   proj,nwarnings,proj_G)
!              print *,'iat,ilr,idir,sum(proj)',iat,ilr,idir,sum(proj)
 
              !calculate the contribution for each orbital
              !here the nspinor contribution should be adjusted
              ! loop over all my orbitals
              ispsi=ispsi_k
              jorb=jorbd
              do iorb=isorb,ieorb
                 do ispinor=1,nspinor,ncplx
                    jorb=jorb+1
                    istart_c=1
                    do l=1,4
                       do i=1,3
                          if (at%psppar(l,i,ityp) /= 0.0_gp) then
                             do m=1,2*l-1
                                call wpdot_wrap(ncplx,&
                                     wfd%nvctr_c,wfd%nvctr_f,wfd%nseg_c,wfd%nseg_f,&
                                     wfd%keyvglob,wfd%keyglob,psi(ispsi),&
                                     mbvctr_c,mbvctr_f,mbseg_c,mbseg_f,&
!!$                                     nlpspd%keyv_p(jseg_c),&
!!$                                     nlpspd%keyg_p(1,jseg_c),&
                                     nlpspd%plr(iat)%wfd%keyvglob(jseg_c),&
                                     nlpspd%plr(iat)%wfd%keyglob(1,jseg_c),&
                                     proj(istart_c),&
                                     scalprod(1,idir,m,i,l,iat,jorb))
                                istart_c=istart_c+(mbvctr_c+7*mbvctr_f)*ncplx
                             end do
                          end if
                       end do
                    end do
                    ispsi=ispsi+(wfd%nvctr_c+7*wfd%nvctr_f)*ncplx
                 end do
              end do
              if (istart_c-1  > nlpspd%nprojel) stop '2:applyprojectors'
           end do

        end do

        if (ieorb == orbs%norbp) exit loop_kptD
        ikpt=ikpt+1
        ispsi_k=ispsi
     end do loop_kptD

  else
     !calculate all the scalar products for each direction and each orbitals
     do idir=0,9

        if (idir /= 0) then !for the first run the projectors are already allocated
           call fill_projectors(iproc,lr,hx,hy,hz,at,orbs,rxyz,nlpspd,proj,idir)
        end if
        !apply the projectors  k-point of the processor
        !starting k-point
        ikpt=orbs%iokpt(1)
        istart_ck=1
        ispsi_k=1
        jorb=0
        loop_kpt: do

           call orbs_in_kpt(ikpt,orbs,isorb,ieorb,nspinor)

           call ncplx_kpt(ikpt,orbs,ncplx)

           ! calculate the scalar product for all the orbitals
           ispsi=ispsi_k
           do iorb=isorb,ieorb
              do ispinor=1,nspinor,ncplx
                 jorb=jorb+1
                 ! loop over all projectors of this k-point
                 iproj=0
                 istart_c=istart_ck
                 do iat=1,at%nat
                    call plr_segs_and_vctrs(nlpspd%plr(iat),&
                         mbseg_c,mbseg_f,mbvctr_c,mbvctr_f)
                    jseg_c=1
                    jseg_f=1

!!$                    mbseg_c=nlpspd%nseg_p(2*iat-1)-nlpspd%nseg_p(2*iat-2)
!!$                    mbseg_f=nlpspd%nseg_p(2*iat  )-nlpspd%nseg_p(2*iat-1)
!!$                    jseg_c=nlpspd%nseg_p(2*iat-2)+1
!!$                    jseg_f=nlpspd%nseg_p(2*iat-1)+1
!!$                    mbvctr_c=nlpspd%nvctr_p(2*iat-1)-nlpspd%nvctr_p(2*iat-2)
!!$                    mbvctr_f=nlpspd%nvctr_p(2*iat  )-nlpspd%nvctr_p(2*iat-1)
                    ityp=at%iatype(iat)
                    do l=1,4
                       do i=1,3
                          if (at%psppar(l,i,ityp) /= 0.0_gp) then
                             do m=1,2*l-1
                                iproj=iproj+1
                                call wpdot_wrap(ncplx,&
                                     wfd%nvctr_c,wfd%nvctr_f,wfd%nseg_c,wfd%nseg_f,&
                                     wfd%keyvglob,wfd%keyglob,psi(ispsi),  &
                                     mbvctr_c,mbvctr_f,mbseg_c,mbseg_f,&
!!$                                     nlpspd%keyv_p(jseg_c),&
!!$                                     nlpspd%keyg_p(1,jseg_c),&
                                     nlpspd%plr(iat)%wfd%keyvglob(jseg_c),&
                                     nlpspd%plr(iat)%wfd%keyglob(1,jseg_c),&
                                     proj(istart_c),scalprod(1,idir,m,i,l,iat,jorb))
                                istart_c=istart_c+(mbvctr_c+7*mbvctr_f)*ncplx
                             end do
                          end if
                       end do
                    end do
                 end do
                 ispsi=ispsi+(wfd%nvctr_c+7*wfd%nvctr_f)*ncplx
              end do
              if (iproj /= nlpspd%nproj) stop '1:applyprojectors'
           end do
           istart_ck=istart_c
           if (ieorb == orbs%norbp) exit loop_kpt
           ikpt=ikpt+1
           ispsi_k=ispsi
        end do loop_kpt
        if (istart_ck-1  /= nlpspd%nprojel) stop '2:applyprojectors'

     end do

     !restore the projectors in the proj array (for on the run forces calc., tails or so)
     if (refill) then 
        call fill_projectors(iproc,lr,hx,hy,hz,at,orbs,rxyz,nlpspd,proj,0)
     end if

  end if

  allocate(fxyz_orb(3,at%nat+ndebug),stat=i_stat)
  call memocc(i_stat,fxyz_orb,'fxyz_orb',subname)

  !apply the projectors  k-point of the processor
  !starting k-point
  ikpt=orbs%iokpt(1)
  jorb=0
  loop_kptF: do

     call orbs_in_kpt(ikpt,orbs,isorb,ieorb,nspinor)

     call ncplx_kpt(ikpt,orbs,ncplx)

     ! loop over all my orbitals for calculating forces
     do iorb=isorb,ieorb
sab=0.0_gp
        ! loop over all projectors
        call to_zero(3*at%nat,fxyz_orb(1,1))
        do ispinor=1,nspinor,ncplx
           jorb=jorb+1
           do iat=1,at%nat
              ityp=at%iatype(iat)
              do l=1,4
                 do i=1,3
                    if (at%psppar(l,i,ityp) /= 0.0_gp) then
                       do m=1,2*l-1
                          do icplx=1,ncplx
                             ! scalar product with the derivatives in all the directions
                             sp0=real(scalprod(icplx,0,m,i,l,iat,jorb),gp)
                             do idir=1,3
                                spi=real(scalprod(icplx,idir,m,i,l,iat,jorb),gp)
                                fxyz_orb(idir,iat)=fxyz_orb(idir,iat)+&
                                     at%psppar(l,i,ityp)*sp0*spi
                             end do

Enl=Enl+sp0*sp0*at%psppar(l,i,ityp)*&
orbs%occup(iorb+orbs%isorb)*orbs%kwgts(orbs%iokpt(iorb))
                            do idir=4,9 !for stress
strc=real(scalprod(icplx,idir,m,i,l,iat,jorb),gp)
sab(idir-3)=&
sab(idir-3)+&   
at%psppar(l,i,ityp)*sp0*2.0_gp*strc*&
orbs%occup(iorb+orbs%isorb)*orbs%kwgts(orbs%iokpt(iorb))
                            end do
                          end do
                       end do
                    end if
                 end do
              end do
              !HGH case, offdiagonal terms
              if (at%npspcode(ityp) == 3 .or. at%npspcode(ityp) == 10) then
                 do l=1,3 !no offdiagoanl terms for l=4 in HGH-K case
                    do i=1,2
                       if (at%psppar(l,i,ityp) /= 0.0_gp) then 
                          loop_j: do j=i+1,3
                             if (at%psppar(l,j,ityp) == 0.0_gp) exit loop_j
                             !offdiagonal HGH term
                             if (at%npspcode(ityp) == 3) then !traditional HGH convention
                                hij=offdiagarr(i,j-i,l)*at%psppar(l,j,ityp)
                             else !HGH-K convention
                                hij=at%psppar(l,i+j+1,ityp)
                             end if
                             do m=1,2*l-1
                                !F_t= 2.0*h_ij (<D_tp_i|psi><psi|p_j>+<p_i|psi><psi|D_tp_j>)
                                !(the two factor is below)
                                do icplx=1,ncplx
                                   sp0i=real(scalprod(icplx,0,m,i,l,iat,jorb),gp)
                                   sp0j=real(scalprod(icplx,0,m,j,l,iat,jorb),gp)
                                   do idir=1,3
                                      spi=real(scalprod(icplx,idir,m,i,l,iat,jorb),gp)
                                      spj=real(scalprod(icplx,idir,m,j,l,iat,jorb),gp)
                                      fxyz_orb(idir,iat)=fxyz_orb(idir,iat)+&
                                           hij*(sp0j*spi+spj*sp0i)
                                   end do

Enl=Enl+2.0_gp*sp0i*sp0j*hij&
*orbs%occup(iorb+orbs%isorb)*orbs%kwgts(orbs%iokpt(iorb))
                                  do idir=4,9
spi=real(scalprod(icplx,idir,m,i,l,iat,jorb),gp)
spj=real(scalprod(icplx,idir,m,j,l,iat,jorb),gp)
sab(idir-3)=&
sab(idir-3)+&   
2.0_gp*hij*(sp0j*spi+sp0i*spj)&
*orbs%occup(iorb+orbs%isorb)*orbs%kwgts(orbs%iokpt(iorb))
                                  end do
                                end do
                             end do
                          end do loop_j
                       end if
                    end do
                 end do
              end if
           end do
        end do

        !orbital-dependent factor for the forces
        orbfac=orbs%kwgts(orbs%iokpt(iorb))*orbs%occup(iorb+orbs%isorb)*2.0_gp

!seq: strten(1:6) =  11 22 33 23 13 12 
strten(1)=strten(1)+sab(1)/vol 
strten(2)=strten(2)+sab(2)/vol 
strten(3)=strten(3)+sab(3)/vol 
strten(4)=strten(4)+sab(5)/vol
strten(5)=strten(5)+sab(6)/vol
strten(6)=strten(6)+sab(4)/vol
        do iat=1,at%nat
           fsep(1,iat)=fsep(1,iat)+orbfac*fxyz_orb(1,iat)
           fsep(2,iat)=fsep(2,iat)+orbfac*fxyz_orb(2,iat)
           fsep(3,iat)=fsep(3,iat)+orbfac*fxyz_orb(3,iat)
        end do

     end do
     if (ieorb == orbs%norbp) exit loop_kptF
     ikpt=ikpt+1
     ispsi_k=ispsi
  end do loop_kptF

!Adding Enl to the diagonal components of strten after loop over kpts is finished...
do i=1,3
strten(i)=strten(i)+Enl/vol
end do

!!!  do iat=1,at%nat
!!!     write(20+iat,'(1x,i5,1x,3(1x,1pe12.5))') &
!!!          iat,fsep(1,iat),fsep(2,iat),fsep(3,iat)
!!!  end do

  i_all=-product(shape(fxyz_orb))*kind(fxyz_orb)
  deallocate(fxyz_orb,stat=i_stat)
  call memocc(i_stat,i_all,'fxyz_orb',subname)
  i_all=-product(shape(scalprod))*kind(scalprod)
  deallocate(scalprod,stat=i_stat)
  call memocc(i_stat,i_all,'scalprod',subname)

END SUBROUTINE nonlocal_forces


!> Calculates the coefficient of derivative of projectors
subroutine calc_coeff_derproj(l,i,m,nterm_max,rhol,nterm_arr,lxyz_arr,fac_arr)
  implicit none
  integer, intent(in) :: l,i,m,nterm_max
  integer, dimension(3), intent(out) :: nterm_arr
  real(kind=8), intent(in) :: rhol
  integer, dimension(3,nterm_max,3), intent(out) :: lxyz_arr
  real(kind=8), dimension(nterm_max,3), intent(out) :: fac_arr

if (l.eq.1 .and. i.eq.1 .and. m.eq.1) then
   nterm_arr(1)=1
   nterm_arr(2)=1
   nterm_arr(3)=1
   lxyz_arr(1,1,1)=1 ; lxyz_arr(2,1,1)=0 ; lxyz_arr(3,1,1)=0
   fac_arr(1,1)=-0.7071067811865475244008444d0/rhol**2d0
   lxyz_arr(1,1,2)=0 ; lxyz_arr(2,1,2)=1 ; lxyz_arr(3,1,2)=0
   fac_arr(1,2)=-0.7071067811865475244008444d0/rhol**2d0
   lxyz_arr(1,1,3)=0 ; lxyz_arr(2,1,3)=0 ; lxyz_arr(3,1,3)=1
   fac_arr(1,3)=-0.7071067811865475244008444d0/rhol**2d0
else if (l.eq.1 .and. i.eq.2 .and. m.eq.1) then
   nterm_arr(1)=4
   nterm_arr(2)=4
   nterm_arr(3)=4
   lxyz_arr(1,1,1)=1 ; lxyz_arr(2,1,1)=0 ; lxyz_arr(3,1,1)=0
   lxyz_arr(1,2,1)=3 ; lxyz_arr(2,2,1)=0 ; lxyz_arr(3,2,1)=0
   lxyz_arr(1,3,1)=1 ; lxyz_arr(2,3,1)=2 ; lxyz_arr(3,3,1)=0
   lxyz_arr(1,4,1)=1 ; lxyz_arr(2,4,1)=0 ; lxyz_arr(3,4,1)=2
   fac_arr(1,1)=0.730296743340221484609293d0
   fac_arr(2,1)=-0.3651483716701107423046465d0/rhol**2d0
   fac_arr(3,1)=-0.3651483716701107423046465d0/rhol**2d0
   fac_arr(4,1)=-0.3651483716701107423046465d0/rhol**2d0
   lxyz_arr(1,1,2)=0 ; lxyz_arr(2,1,2)=1 ; lxyz_arr(3,1,2)=0
   lxyz_arr(1,2,2)=2 ; lxyz_arr(2,2,2)=1 ; lxyz_arr(3,2,2)=0
   lxyz_arr(1,3,2)=0 ; lxyz_arr(2,3,2)=3 ; lxyz_arr(3,3,2)=0
   lxyz_arr(1,4,2)=0 ; lxyz_arr(2,4,2)=1 ; lxyz_arr(3,4,2)=2
   fac_arr(1,2)=0.730296743340221484609293d0
   fac_arr(2,2)=-0.3651483716701107423046465d0/rhol**2d0
   fac_arr(3,2)=-0.3651483716701107423046465d0/rhol**2d0
   fac_arr(4,2)=-0.3651483716701107423046465d0/rhol**2d0
   lxyz_arr(1,1,3)=0 ; lxyz_arr(2,1,3)=0 ; lxyz_arr(3,1,3)=1
   lxyz_arr(1,2,3)=2 ; lxyz_arr(2,2,3)=0 ; lxyz_arr(3,2,3)=1
   lxyz_arr(1,3,3)=0 ; lxyz_arr(2,3,3)=2 ; lxyz_arr(3,3,3)=1
   lxyz_arr(1,4,3)=0 ; lxyz_arr(2,4,3)=0 ; lxyz_arr(3,4,3)=3
   fac_arr(1,3)=0.730296743340221484609293d0
   fac_arr(2,3)=-0.3651483716701107423046465d0/rhol**2d0
   fac_arr(3,3)=-0.3651483716701107423046465d0/rhol**2d0
   fac_arr(4,3)=-0.3651483716701107423046465d0/rhol**2d0
else if (l.eq.1 .and. i.eq.3 .and. m.eq.1) then
   nterm_arr(1)=9
   nterm_arr(2)=9
   nterm_arr(3)=9
   lxyz_arr(1,1,1)=3 ; lxyz_arr(2,1,1)=0 ; lxyz_arr(3,1,1)=0
   lxyz_arr(1,2,1)=1 ; lxyz_arr(2,2,1)=2 ; lxyz_arr(3,2,1)=0
   lxyz_arr(1,3,1)=1 ; lxyz_arr(2,3,1)=0 ; lxyz_arr(3,3,1)=2
   lxyz_arr(1,4,1)=5 ; lxyz_arr(2,4,1)=0 ; lxyz_arr(3,4,1)=0
   lxyz_arr(1,5,1)=3 ; lxyz_arr(2,5,1)=2 ; lxyz_arr(3,5,1)=0
   lxyz_arr(1,6,1)=1 ; lxyz_arr(2,6,1)=4 ; lxyz_arr(3,6,1)=0
   lxyz_arr(1,7,1)=3 ; lxyz_arr(2,7,1)=0 ; lxyz_arr(3,7,1)=2
   lxyz_arr(1,8,1)=1 ; lxyz_arr(2,8,1)=2 ; lxyz_arr(3,8,1)=2
   lxyz_arr(1,9,1)=1 ; lxyz_arr(2,9,1)=0 ; lxyz_arr(3,9,1)=4
   fac_arr(1,1)=0.3680349649825889161579343d0
   fac_arr(2,1)=0.3680349649825889161579343d0
   fac_arr(3,1)=0.3680349649825889161579343d0
   fac_arr(4,1)=-0.09200874124564722903948358d0/rhol**2d0
   fac_arr(5,1)=-0.1840174824912944580789672d0/rhol**2d0
   fac_arr(6,1)=-0.09200874124564722903948358d0/rhol**2d0
   fac_arr(7,1)=-0.1840174824912944580789672d0/rhol**2d0
   fac_arr(8,1)=-0.1840174824912944580789672d0/rhol**2d0
   fac_arr(9,1)=-0.09200874124564722903948358d0/rhol**2d0
   lxyz_arr(1,1,2)=2 ; lxyz_arr(2,1,2)=1 ; lxyz_arr(3,1,2)=0
   lxyz_arr(1,2,2)=0 ; lxyz_arr(2,2,2)=3 ; lxyz_arr(3,2,2)=0
   lxyz_arr(1,3,2)=0 ; lxyz_arr(2,3,2)=1 ; lxyz_arr(3,3,2)=2
   lxyz_arr(1,4,2)=4 ; lxyz_arr(2,4,2)=1 ; lxyz_arr(3,4,2)=0
   lxyz_arr(1,5,2)=2 ; lxyz_arr(2,5,2)=3 ; lxyz_arr(3,5,2)=0
   lxyz_arr(1,6,2)=0 ; lxyz_arr(2,6,2)=5 ; lxyz_arr(3,6,2)=0
   lxyz_arr(1,7,2)=2 ; lxyz_arr(2,7,2)=1 ; lxyz_arr(3,7,2)=2
   lxyz_arr(1,8,2)=0 ; lxyz_arr(2,8,2)=3 ; lxyz_arr(3,8,2)=2
   lxyz_arr(1,9,2)=0 ; lxyz_arr(2,9,2)=1 ; lxyz_arr(3,9,2)=4
   fac_arr(1,2)=0.3680349649825889161579343d0
   fac_arr(2,2)=0.3680349649825889161579343d0
   fac_arr(3,2)=0.3680349649825889161579343d0
   fac_arr(4,2)=-0.09200874124564722903948358d0/rhol**2d0
   fac_arr(5,2)=-0.1840174824912944580789672d0/rhol**2d0
   fac_arr(6,2)=-0.09200874124564722903948358d0/rhol**2d0
   fac_arr(7,2)=-0.1840174824912944580789672d0/rhol**2d0
   fac_arr(8,2)=-0.1840174824912944580789672d0/rhol**2d0
   fac_arr(9,2)=-0.09200874124564722903948358d0/rhol**2d0
   lxyz_arr(1,1,3)=2 ; lxyz_arr(2,1,3)=0 ; lxyz_arr(3,1,3)=1
   lxyz_arr(1,2,3)=0 ; lxyz_arr(2,2,3)=2 ; lxyz_arr(3,2,3)=1
   lxyz_arr(1,3,3)=0 ; lxyz_arr(2,3,3)=0 ; lxyz_arr(3,3,3)=3
   lxyz_arr(1,4,3)=4 ; lxyz_arr(2,4,3)=0 ; lxyz_arr(3,4,3)=1
   lxyz_arr(1,5,3)=2 ; lxyz_arr(2,5,3)=2 ; lxyz_arr(3,5,3)=1
   lxyz_arr(1,6,3)=0 ; lxyz_arr(2,6,3)=4 ; lxyz_arr(3,6,3)=1
   lxyz_arr(1,7,3)=2 ; lxyz_arr(2,7,3)=0 ; lxyz_arr(3,7,3)=3
   lxyz_arr(1,8,3)=0 ; lxyz_arr(2,8,3)=2 ; lxyz_arr(3,8,3)=3
   lxyz_arr(1,9,3)=0 ; lxyz_arr(2,9,3)=0 ; lxyz_arr(3,9,3)=5
   fac_arr(1,3)=0.3680349649825889161579343d0
   fac_arr(2,3)=0.3680349649825889161579343d0
   fac_arr(3,3)=0.3680349649825889161579343d0
   fac_arr(4,3)=-0.09200874124564722903948358d0/rhol**2d0
   fac_arr(5,3)=-0.1840174824912944580789672d0/rhol**2d0
   fac_arr(6,3)=-0.09200874124564722903948358d0/rhol**2d0
   fac_arr(7,3)=-0.1840174824912944580789672d0/rhol**2d0
   fac_arr(8,3)=-0.1840174824912944580789672d0/rhol**2d0
   fac_arr(9,3)=-0.09200874124564722903948358d0/rhol**2d0
else if (l.eq.2 .and. i.eq.1 .and. m.eq.1) then
   nterm_arr(1)=2
   nterm_arr(2)=1
   nterm_arr(3)=1
   lxyz_arr(1,1,1)=0 ; lxyz_arr(2,1,1)=0 ; lxyz_arr(3,1,1)=0
   lxyz_arr(1,2,1)=2 ; lxyz_arr(2,2,1)=0 ; lxyz_arr(3,2,1)=0
   fac_arr(1,1)=1.d0
   fac_arr(2,1)=-1.d0/rhol**2d0
   lxyz_arr(1,1,2)=1 ; lxyz_arr(2,1,2)=1 ; lxyz_arr(3,1,2)=0
   fac_arr(1,2)=-1.d0/rhol**2d0
   lxyz_arr(1,1,3)=1 ; lxyz_arr(2,1,3)=0 ; lxyz_arr(3,1,3)=1
   fac_arr(1,3)=-1.d0/rhol**2d0
else if (l.eq.2 .and. i.eq.1 .and. m.eq.2) then
   nterm_arr(1)=1
   nterm_arr(2)=2
   nterm_arr(3)=1
   lxyz_arr(1,1,1)=1 ; lxyz_arr(2,1,1)=1 ; lxyz_arr(3,1,1)=0
   fac_arr(1,1)=-1.d0/rhol**2d0
   lxyz_arr(1,1,2)=0 ; lxyz_arr(2,1,2)=0 ; lxyz_arr(3,1,2)=0
   lxyz_arr(1,2,2)=0 ; lxyz_arr(2,2,2)=2 ; lxyz_arr(3,2,2)=0
   fac_arr(1,2)=1.d0
   fac_arr(2,2)=-1.d0/rhol**2d0
   lxyz_arr(1,1,3)=0 ; lxyz_arr(2,1,3)=1 ; lxyz_arr(3,1,3)=1
   fac_arr(1,3)=-1.d0/rhol**2d0
else if (l.eq.2 .and. i.eq.1 .and. m.eq.3) then
   nterm_arr(1)=1
   nterm_arr(2)=1
   nterm_arr(3)=2
   lxyz_arr(1,1,1)=1 ; lxyz_arr(2,1,1)=0 ; lxyz_arr(3,1,1)=1
   fac_arr(1,1)=-1.d0/rhol**2d0
   lxyz_arr(1,1,2)=0 ; lxyz_arr(2,1,2)=1 ; lxyz_arr(3,1,2)=1
   fac_arr(1,2)=-1.d0/rhol**2d0
   lxyz_arr(1,1,3)=0 ; lxyz_arr(2,1,3)=0 ; lxyz_arr(3,1,3)=0
   lxyz_arr(1,2,3)=0 ; lxyz_arr(2,2,3)=0 ; lxyz_arr(3,2,3)=2
   fac_arr(1,3)=1.d0
   fac_arr(2,3)=-1.d0/rhol**2d0
else if (l.eq.2 .and. i.eq.2 .and. m.eq.1) then
   nterm_arr(1)=6
   nterm_arr(2)=4
   nterm_arr(3)=4
   lxyz_arr(1,1,1)=2 ; lxyz_arr(2,1,1)=0 ; lxyz_arr(3,1,1)=0
   lxyz_arr(1,2,1)=0 ; lxyz_arr(2,2,1)=2 ; lxyz_arr(3,2,1)=0
   lxyz_arr(1,3,1)=0 ; lxyz_arr(2,3,1)=0 ; lxyz_arr(3,3,1)=2
   lxyz_arr(1,4,1)=4 ; lxyz_arr(2,4,1)=0 ; lxyz_arr(3,4,1)=0
   lxyz_arr(1,5,1)=2 ; lxyz_arr(2,5,1)=2 ; lxyz_arr(3,5,1)=0
   lxyz_arr(1,6,1)=2 ; lxyz_arr(2,6,1)=0 ; lxyz_arr(3,6,1)=2
   fac_arr(1,1)=1.014185105674219893011542d0
   fac_arr(2,1)=0.3380617018914066310038473d0
   fac_arr(3,1)=0.3380617018914066310038473d0
   fac_arr(4,1)=-0.3380617018914066310038473d0/rhol**2d0
   fac_arr(5,1)=-0.3380617018914066310038473d0/rhol**2d0
   fac_arr(6,1)=-0.3380617018914066310038473d0/rhol**2d0
   lxyz_arr(1,1,2)=1 ; lxyz_arr(2,1,2)=1 ; lxyz_arr(3,1,2)=0
   lxyz_arr(1,2,2)=3 ; lxyz_arr(2,2,2)=1 ; lxyz_arr(3,2,2)=0
   lxyz_arr(1,3,2)=1 ; lxyz_arr(2,3,2)=3 ; lxyz_arr(3,3,2)=0
   lxyz_arr(1,4,2)=1 ; lxyz_arr(2,4,2)=1 ; lxyz_arr(3,4,2)=2
   fac_arr(1,2)=0.6761234037828132620076947d0
   fac_arr(2,2)=-0.3380617018914066310038473d0/rhol**2d0
   fac_arr(3,2)=-0.3380617018914066310038473d0/rhol**2d0
   fac_arr(4,2)=-0.3380617018914066310038473d0/rhol**2d0
   lxyz_arr(1,1,3)=1 ; lxyz_arr(2,1,3)=0 ; lxyz_arr(3,1,3)=1
   lxyz_arr(1,2,3)=3 ; lxyz_arr(2,2,3)=0 ; lxyz_arr(3,2,3)=1
   lxyz_arr(1,3,3)=1 ; lxyz_arr(2,3,3)=2 ; lxyz_arr(3,3,3)=1
   lxyz_arr(1,4,3)=1 ; lxyz_arr(2,4,3)=0 ; lxyz_arr(3,4,3)=3
   fac_arr(1,3)=0.6761234037828132620076947d0
   fac_arr(2,3)=-0.3380617018914066310038473d0/rhol**2d0
   fac_arr(3,3)=-0.3380617018914066310038473d0/rhol**2d0
   fac_arr(4,3)=-0.3380617018914066310038473d0/rhol**2d0
else if (l.eq.2 .and. i.eq.2 .and. m.eq.2) then
   nterm_arr(1)=4
   nterm_arr(2)=6
   nterm_arr(3)=4
   lxyz_arr(1,1,1)=1 ; lxyz_arr(2,1,1)=1 ; lxyz_arr(3,1,1)=0
   lxyz_arr(1,2,1)=3 ; lxyz_arr(2,2,1)=1 ; lxyz_arr(3,2,1)=0
   lxyz_arr(1,3,1)=1 ; lxyz_arr(2,3,1)=3 ; lxyz_arr(3,3,1)=0
   lxyz_arr(1,4,1)=1 ; lxyz_arr(2,4,1)=1 ; lxyz_arr(3,4,1)=2
   fac_arr(1,1)=0.6761234037828132620076947d0
   fac_arr(2,1)=-0.3380617018914066310038473d0/rhol**2d0
   fac_arr(3,1)=-0.3380617018914066310038473d0/rhol**2d0
   fac_arr(4,1)=-0.3380617018914066310038473d0/rhol**2d0
   lxyz_arr(1,1,2)=2 ; lxyz_arr(2,1,2)=0 ; lxyz_arr(3,1,2)=0
   lxyz_arr(1,2,2)=0 ; lxyz_arr(2,2,2)=2 ; lxyz_arr(3,2,2)=0
   lxyz_arr(1,3,2)=0 ; lxyz_arr(2,3,2)=0 ; lxyz_arr(3,3,2)=2
   lxyz_arr(1,4,2)=2 ; lxyz_arr(2,4,2)=2 ; lxyz_arr(3,4,2)=0
   lxyz_arr(1,5,2)=0 ; lxyz_arr(2,5,2)=4 ; lxyz_arr(3,5,2)=0
   lxyz_arr(1,6,2)=0 ; lxyz_arr(2,6,2)=2 ; lxyz_arr(3,6,2)=2
   fac_arr(1,2)=0.3380617018914066310038473d0
   fac_arr(2,2)=1.014185105674219893011542d0
   fac_arr(3,2)=0.3380617018914066310038473d0
   fac_arr(4,2)=-0.3380617018914066310038473d0/rhol**2d0
   fac_arr(5,2)=-0.3380617018914066310038473d0/rhol**2d0
   fac_arr(6,2)=-0.3380617018914066310038473d0/rhol**2d0
   lxyz_arr(1,1,3)=0 ; lxyz_arr(2,1,3)=1 ; lxyz_arr(3,1,3)=1
   lxyz_arr(1,2,3)=2 ; lxyz_arr(2,2,3)=1 ; lxyz_arr(3,2,3)=1
   lxyz_arr(1,3,3)=0 ; lxyz_arr(2,3,3)=3 ; lxyz_arr(3,3,3)=1
   lxyz_arr(1,4,3)=0 ; lxyz_arr(2,4,3)=1 ; lxyz_arr(3,4,3)=3
   fac_arr(1,3)=0.6761234037828132620076947d0
   fac_arr(2,3)=-0.3380617018914066310038473d0/rhol**2d0
   fac_arr(3,3)=-0.3380617018914066310038473d0/rhol**2d0
   fac_arr(4,3)=-0.3380617018914066310038473d0/rhol**2d0
else if (l.eq.2 .and. i.eq.2 .and. m.eq.3) then
   nterm_arr(1)=4
   nterm_arr(2)=4
   nterm_arr(3)=6
   lxyz_arr(1,1,1)=1 ; lxyz_arr(2,1,1)=0 ; lxyz_arr(3,1,1)=1
   lxyz_arr(1,2,1)=3 ; lxyz_arr(2,2,1)=0 ; lxyz_arr(3,2,1)=1
   lxyz_arr(1,3,1)=1 ; lxyz_arr(2,3,1)=2 ; lxyz_arr(3,3,1)=1
   lxyz_arr(1,4,1)=1 ; lxyz_arr(2,4,1)=0 ; lxyz_arr(3,4,1)=3
   fac_arr(1,1)=0.6761234037828132620076947d0
   fac_arr(2,1)=-0.3380617018914066310038473d0/rhol**2d0
   fac_arr(3,1)=-0.3380617018914066310038473d0/rhol**2d0
   fac_arr(4,1)=-0.3380617018914066310038473d0/rhol**2d0
   lxyz_arr(1,1,2)=0 ; lxyz_arr(2,1,2)=1 ; lxyz_arr(3,1,2)=1
   lxyz_arr(1,2,2)=2 ; lxyz_arr(2,2,2)=1 ; lxyz_arr(3,2,2)=1
   lxyz_arr(1,3,2)=0 ; lxyz_arr(2,3,2)=3 ; lxyz_arr(3,3,2)=1
   lxyz_arr(1,4,2)=0 ; lxyz_arr(2,4,2)=1 ; lxyz_arr(3,4,2)=3
   fac_arr(1,2)=0.6761234037828132620076947d0
   fac_arr(2,2)=-0.3380617018914066310038473d0/rhol**2d0
   fac_arr(3,2)=-0.3380617018914066310038473d0/rhol**2d0
   fac_arr(4,2)=-0.3380617018914066310038473d0/rhol**2d0
   lxyz_arr(1,1,3)=2 ; lxyz_arr(2,1,3)=0 ; lxyz_arr(3,1,3)=0
   lxyz_arr(1,2,3)=0 ; lxyz_arr(2,2,3)=2 ; lxyz_arr(3,2,3)=0
   lxyz_arr(1,3,3)=0 ; lxyz_arr(2,3,3)=0 ; lxyz_arr(3,3,3)=2
   lxyz_arr(1,4,3)=2 ; lxyz_arr(2,4,3)=0 ; lxyz_arr(3,4,3)=2
   lxyz_arr(1,5,3)=0 ; lxyz_arr(2,5,3)=2 ; lxyz_arr(3,5,3)=2
   lxyz_arr(1,6,3)=0 ; lxyz_arr(2,6,3)=0 ; lxyz_arr(3,6,3)=4
   fac_arr(1,3)=0.3380617018914066310038473d0
   fac_arr(2,3)=0.3380617018914066310038473d0
   fac_arr(3,3)=1.014185105674219893011542d0
   fac_arr(4,3)=-0.3380617018914066310038473d0/rhol**2d0
   fac_arr(5,3)=-0.3380617018914066310038473d0/rhol**2d0
   fac_arr(6,3)=-0.3380617018914066310038473d0/rhol**2d0
else if (l.eq.2 .and. i.eq.3 .and. m.eq.1) then
   nterm_arr(1)=12
   nterm_arr(2)=9
   nterm_arr(3)=9
   lxyz_arr(1,1,1)=4 ; lxyz_arr(2,1,1)=0 ; lxyz_arr(3,1,1)=0
   lxyz_arr(1,2,1)=2 ; lxyz_arr(2,2,1)=2 ; lxyz_arr(3,2,1)=0
   lxyz_arr(1,3,1)=0 ; lxyz_arr(2,3,1)=4 ; lxyz_arr(3,3,1)=0
   lxyz_arr(1,4,1)=2 ; lxyz_arr(2,4,1)=0 ; lxyz_arr(3,4,1)=2
   lxyz_arr(1,5,1)=0 ; lxyz_arr(2,5,1)=2 ; lxyz_arr(3,5,1)=2
   lxyz_arr(1,6,1)=0 ; lxyz_arr(2,6,1)=0 ; lxyz_arr(3,6,1)=4
   lxyz_arr(1,7,1)=6 ; lxyz_arr(2,7,1)=0 ; lxyz_arr(3,7,1)=0
   lxyz_arr(1,8,1)=4 ; lxyz_arr(2,8,1)=2 ; lxyz_arr(3,8,1)=0
   lxyz_arr(1,9,1)=2 ; lxyz_arr(2,9,1)=4 ; lxyz_arr(3,9,1)=0
   lxyz_arr(1,10,1)=4 ; lxyz_arr(2,10,1)=0 ; lxyz_arr(3,10,1)=2
   lxyz_arr(1,11,1)=2 ; lxyz_arr(2,11,1)=2 ; lxyz_arr(3,11,1)=2
   lxyz_arr(1,12,1)=2 ; lxyz_arr(2,12,1)=0 ; lxyz_arr(3,12,1)=4
   fac_arr(1,1)=0.3397647942917503630913594d0
   fac_arr(2,1)=0.4077177531501004357096312d0
   fac_arr(3,1)=0.06795295885835007261827187d0
   fac_arr(4,1)=0.4077177531501004357096312d0
   fac_arr(5,1)=0.1359059177167001452365437d0
   fac_arr(6,1)=0.06795295885835007261827187d0
   fac_arr(7,1)=-0.06795295885835007261827187d0/rhol**2d0
   fac_arr(8,1)=-0.1359059177167001452365437d0/rhol**2d0
   fac_arr(9,1)=-0.06795295885835007261827187d0/rhol**2d0
   fac_arr(10,1)=-0.1359059177167001452365437d0/rhol**2d0
   fac_arr(11,1)=-0.1359059177167001452365437d0/rhol**2d0
   fac_arr(12,1)=-0.06795295885835007261827187d0/rhol**2d0
   lxyz_arr(1,1,2)=3 ; lxyz_arr(2,1,2)=1 ; lxyz_arr(3,1,2)=0
   lxyz_arr(1,2,2)=1 ; lxyz_arr(2,2,2)=3 ; lxyz_arr(3,2,2)=0
   lxyz_arr(1,3,2)=1 ; lxyz_arr(2,3,2)=1 ; lxyz_arr(3,3,2)=2
   lxyz_arr(1,4,2)=5 ; lxyz_arr(2,4,2)=1 ; lxyz_arr(3,4,2)=0
   lxyz_arr(1,5,2)=3 ; lxyz_arr(2,5,2)=3 ; lxyz_arr(3,5,2)=0
   lxyz_arr(1,6,2)=1 ; lxyz_arr(2,6,2)=5 ; lxyz_arr(3,6,2)=0
   lxyz_arr(1,7,2)=3 ; lxyz_arr(2,7,2)=1 ; lxyz_arr(3,7,2)=2
   lxyz_arr(1,8,2)=1 ; lxyz_arr(2,8,2)=3 ; lxyz_arr(3,8,2)=2
   lxyz_arr(1,9,2)=1 ; lxyz_arr(2,9,2)=1 ; lxyz_arr(3,9,2)=4
   fac_arr(1,2)=0.2718118354334002904730875d0
   fac_arr(2,2)=0.2718118354334002904730875d0
   fac_arr(3,2)=0.2718118354334002904730875d0
   fac_arr(4,2)=-0.06795295885835007261827187d0/rhol**2d0
   fac_arr(5,2)=-0.1359059177167001452365437d0/rhol**2d0
   fac_arr(6,2)=-0.06795295885835007261827187d0/rhol**2d0
   fac_arr(7,2)=-0.1359059177167001452365437d0/rhol**2d0
   fac_arr(8,2)=-0.1359059177167001452365437d0/rhol**2d0
   fac_arr(9,2)=-0.06795295885835007261827187d0/rhol**2d0
   lxyz_arr(1,1,3)=3 ; lxyz_arr(2,1,3)=0 ; lxyz_arr(3,1,3)=1
   lxyz_arr(1,2,3)=1 ; lxyz_arr(2,2,3)=2 ; lxyz_arr(3,2,3)=1
   lxyz_arr(1,3,3)=1 ; lxyz_arr(2,3,3)=0 ; lxyz_arr(3,3,3)=3
   lxyz_arr(1,4,3)=5 ; lxyz_arr(2,4,3)=0 ; lxyz_arr(3,4,3)=1
   lxyz_arr(1,5,3)=3 ; lxyz_arr(2,5,3)=2 ; lxyz_arr(3,5,3)=1
   lxyz_arr(1,6,3)=1 ; lxyz_arr(2,6,3)=4 ; lxyz_arr(3,6,3)=1
   lxyz_arr(1,7,3)=3 ; lxyz_arr(2,7,3)=0 ; lxyz_arr(3,7,3)=3
   lxyz_arr(1,8,3)=1 ; lxyz_arr(2,8,3)=2 ; lxyz_arr(3,8,3)=3
   lxyz_arr(1,9,3)=1 ; lxyz_arr(2,9,3)=0 ; lxyz_arr(3,9,3)=5
   fac_arr(1,3)=0.2718118354334002904730875d0
   fac_arr(2,3)=0.2718118354334002904730875d0
   fac_arr(3,3)=0.2718118354334002904730875d0
   fac_arr(4,3)=-0.06795295885835007261827187d0/rhol**2d0
   fac_arr(5,3)=-0.1359059177167001452365437d0/rhol**2d0
   fac_arr(6,3)=-0.06795295885835007261827187d0/rhol**2d0
   fac_arr(7,3)=-0.1359059177167001452365437d0/rhol**2d0
   fac_arr(8,3)=-0.1359059177167001452365437d0/rhol**2d0
   fac_arr(9,3)=-0.06795295885835007261827187d0/rhol**2d0
else if (l.eq.2 .and. i.eq.3 .and. m.eq.2) then
   nterm_arr(1)=9
   nterm_arr(2)=12
   nterm_arr(3)=9
   lxyz_arr(1,1,1)=3 ; lxyz_arr(2,1,1)=1 ; lxyz_arr(3,1,1)=0
   lxyz_arr(1,2,1)=1 ; lxyz_arr(2,2,1)=3 ; lxyz_arr(3,2,1)=0
   lxyz_arr(1,3,1)=1 ; lxyz_arr(2,3,1)=1 ; lxyz_arr(3,3,1)=2
   lxyz_arr(1,4,1)=5 ; lxyz_arr(2,4,1)=1 ; lxyz_arr(3,4,1)=0
   lxyz_arr(1,5,1)=3 ; lxyz_arr(2,5,1)=3 ; lxyz_arr(3,5,1)=0
   lxyz_arr(1,6,1)=1 ; lxyz_arr(2,6,1)=5 ; lxyz_arr(3,6,1)=0
   lxyz_arr(1,7,1)=3 ; lxyz_arr(2,7,1)=1 ; lxyz_arr(3,7,1)=2
   lxyz_arr(1,8,1)=1 ; lxyz_arr(2,8,1)=3 ; lxyz_arr(3,8,1)=2
   lxyz_arr(1,9,1)=1 ; lxyz_arr(2,9,1)=1 ; lxyz_arr(3,9,1)=4
   fac_arr(1,1)=0.2718118354334002904730875d0
   fac_arr(2,1)=0.2718118354334002904730875d0
   fac_arr(3,1)=0.2718118354334002904730875d0
   fac_arr(4,1)=-0.06795295885835007261827187d0/rhol**2d0
   fac_arr(5,1)=-0.1359059177167001452365437d0/rhol**2d0
   fac_arr(6,1)=-0.06795295885835007261827187d0/rhol**2d0
   fac_arr(7,1)=-0.1359059177167001452365437d0/rhol**2d0
   fac_arr(8,1)=-0.1359059177167001452365437d0/rhol**2d0
   fac_arr(9,1)=-0.06795295885835007261827187d0/rhol**2d0
   lxyz_arr(1,1,2)=4 ; lxyz_arr(2,1,2)=0 ; lxyz_arr(3,1,2)=0
   lxyz_arr(1,2,2)=2 ; lxyz_arr(2,2,2)=2 ; lxyz_arr(3,2,2)=0
   lxyz_arr(1,3,2)=0 ; lxyz_arr(2,3,2)=4 ; lxyz_arr(3,3,2)=0
   lxyz_arr(1,4,2)=2 ; lxyz_arr(2,4,2)=0 ; lxyz_arr(3,4,2)=2
   lxyz_arr(1,5,2)=0 ; lxyz_arr(2,5,2)=2 ; lxyz_arr(3,5,2)=2
   lxyz_arr(1,6,2)=0 ; lxyz_arr(2,6,2)=0 ; lxyz_arr(3,6,2)=4
   lxyz_arr(1,7,2)=4 ; lxyz_arr(2,7,2)=2 ; lxyz_arr(3,7,2)=0
   lxyz_arr(1,8,2)=2 ; lxyz_arr(2,8,2)=4 ; lxyz_arr(3,8,2)=0
   lxyz_arr(1,9,2)=0 ; lxyz_arr(2,9,2)=6 ; lxyz_arr(3,9,2)=0
   lxyz_arr(1,10,2)=2 ; lxyz_arr(2,10,2)=2 ; lxyz_arr(3,10,2)=2
   lxyz_arr(1,11,2)=0 ; lxyz_arr(2,11,2)=4 ; lxyz_arr(3,11,2)=2
   lxyz_arr(1,12,2)=0 ; lxyz_arr(2,12,2)=2 ; lxyz_arr(3,12,2)=4
   fac_arr(1,2)=0.06795295885835007261827187d0
   fac_arr(2,2)=0.4077177531501004357096312d0
   fac_arr(3,2)=0.3397647942917503630913594d0
   fac_arr(4,2)=0.1359059177167001452365437d0
   fac_arr(5,2)=0.4077177531501004357096312d0
   fac_arr(6,2)=0.06795295885835007261827187d0
   fac_arr(7,2)=-0.06795295885835007261827187d0/rhol**2d0
   fac_arr(8,2)=-0.1359059177167001452365437d0/rhol**2d0
   fac_arr(9,2)=-0.06795295885835007261827187d0/rhol**2d0
   fac_arr(10,2)=-0.1359059177167001452365437d0/rhol**2d0
   fac_arr(11,2)=-0.1359059177167001452365437d0/rhol**2d0
   fac_arr(12,2)=-0.06795295885835007261827187d0/rhol**2d0
   lxyz_arr(1,1,3)=2 ; lxyz_arr(2,1,3)=1 ; lxyz_arr(3,1,3)=1
   lxyz_arr(1,2,3)=0 ; lxyz_arr(2,2,3)=3 ; lxyz_arr(3,2,3)=1
   lxyz_arr(1,3,3)=0 ; lxyz_arr(2,3,3)=1 ; lxyz_arr(3,3,3)=3
   lxyz_arr(1,4,3)=4 ; lxyz_arr(2,4,3)=1 ; lxyz_arr(3,4,3)=1
   lxyz_arr(1,5,3)=2 ; lxyz_arr(2,5,3)=3 ; lxyz_arr(3,5,3)=1
   lxyz_arr(1,6,3)=0 ; lxyz_arr(2,6,3)=5 ; lxyz_arr(3,6,3)=1
   lxyz_arr(1,7,3)=2 ; lxyz_arr(2,7,3)=1 ; lxyz_arr(3,7,3)=3
   lxyz_arr(1,8,3)=0 ; lxyz_arr(2,8,3)=3 ; lxyz_arr(3,8,3)=3
   lxyz_arr(1,9,3)=0 ; lxyz_arr(2,9,3)=1 ; lxyz_arr(3,9,3)=5
   fac_arr(1,3)=0.2718118354334002904730875d0
   fac_arr(2,3)=0.2718118354334002904730875d0
   fac_arr(3,3)=0.2718118354334002904730875d0
   fac_arr(4,3)=-0.06795295885835007261827187d0/rhol**2d0
   fac_arr(5,3)=-0.1359059177167001452365437d0/rhol**2d0
   fac_arr(6,3)=-0.06795295885835007261827187d0/rhol**2d0
   fac_arr(7,3)=-0.1359059177167001452365437d0/rhol**2d0
   fac_arr(8,3)=-0.1359059177167001452365437d0/rhol**2d0
   fac_arr(9,3)=-0.06795295885835007261827187d0/rhol**2d0
else if (l.eq.2 .and. i.eq.3 .and. m.eq.3) then
   nterm_arr(1)=9
   nterm_arr(2)=9
   nterm_arr(3)=12
   lxyz_arr(1,1,1)=3 ; lxyz_arr(2,1,1)=0 ; lxyz_arr(3,1,1)=1
   lxyz_arr(1,2,1)=1 ; lxyz_arr(2,2,1)=2 ; lxyz_arr(3,2,1)=1
   lxyz_arr(1,3,1)=1 ; lxyz_arr(2,3,1)=0 ; lxyz_arr(3,3,1)=3
   lxyz_arr(1,4,1)=5 ; lxyz_arr(2,4,1)=0 ; lxyz_arr(3,4,1)=1
   lxyz_arr(1,5,1)=3 ; lxyz_arr(2,5,1)=2 ; lxyz_arr(3,5,1)=1
   lxyz_arr(1,6,1)=1 ; lxyz_arr(2,6,1)=4 ; lxyz_arr(3,6,1)=1
   lxyz_arr(1,7,1)=3 ; lxyz_arr(2,7,1)=0 ; lxyz_arr(3,7,1)=3
   lxyz_arr(1,8,1)=1 ; lxyz_arr(2,8,1)=2 ; lxyz_arr(3,8,1)=3
   lxyz_arr(1,9,1)=1 ; lxyz_arr(2,9,1)=0 ; lxyz_arr(3,9,1)=5
   fac_arr(1,1)=0.2718118354334002904730875d0
   fac_arr(2,1)=0.2718118354334002904730875d0
   fac_arr(3,1)=0.2718118354334002904730875d0
   fac_arr(4,1)=-0.06795295885835007261827187d0/rhol**2d0
   fac_arr(5,1)=-0.1359059177167001452365437d0/rhol**2d0
   fac_arr(6,1)=-0.06795295885835007261827187d0/rhol**2d0
   fac_arr(7,1)=-0.1359059177167001452365437d0/rhol**2d0
   fac_arr(8,1)=-0.1359059177167001452365437d0/rhol**2d0
   fac_arr(9,1)=-0.06795295885835007261827187d0/rhol**2d0
   lxyz_arr(1,1,2)=2 ; lxyz_arr(2,1,2)=1 ; lxyz_arr(3,1,2)=1
   lxyz_arr(1,2,2)=0 ; lxyz_arr(2,2,2)=3 ; lxyz_arr(3,2,2)=1
   lxyz_arr(1,3,2)=0 ; lxyz_arr(2,3,2)=1 ; lxyz_arr(3,3,2)=3
   lxyz_arr(1,4,2)=4 ; lxyz_arr(2,4,2)=1 ; lxyz_arr(3,4,2)=1
   lxyz_arr(1,5,2)=2 ; lxyz_arr(2,5,2)=3 ; lxyz_arr(3,5,2)=1
   lxyz_arr(1,6,2)=0 ; lxyz_arr(2,6,2)=5 ; lxyz_arr(3,6,2)=1
   lxyz_arr(1,7,2)=2 ; lxyz_arr(2,7,2)=1 ; lxyz_arr(3,7,2)=3
   lxyz_arr(1,8,2)=0 ; lxyz_arr(2,8,2)=3 ; lxyz_arr(3,8,2)=3
   lxyz_arr(1,9,2)=0 ; lxyz_arr(2,9,2)=1 ; lxyz_arr(3,9,2)=5
   fac_arr(1,2)=0.2718118354334002904730875d0
   fac_arr(2,2)=0.2718118354334002904730875d0
   fac_arr(3,2)=0.2718118354334002904730875d0
   fac_arr(4,2)=-0.06795295885835007261827187d0/rhol**2d0
   fac_arr(5,2)=-0.1359059177167001452365437d0/rhol**2d0
   fac_arr(6,2)=-0.06795295885835007261827187d0/rhol**2d0
   fac_arr(7,2)=-0.1359059177167001452365437d0/rhol**2d0
   fac_arr(8,2)=-0.1359059177167001452365437d0/rhol**2d0
   fac_arr(9,2)=-0.06795295885835007261827187d0/rhol**2d0
   lxyz_arr(1,1,3)=4 ; lxyz_arr(2,1,3)=0 ; lxyz_arr(3,1,3)=0
   lxyz_arr(1,2,3)=2 ; lxyz_arr(2,2,3)=2 ; lxyz_arr(3,2,3)=0
   lxyz_arr(1,3,3)=0 ; lxyz_arr(2,3,3)=4 ; lxyz_arr(3,3,3)=0
   lxyz_arr(1,4,3)=2 ; lxyz_arr(2,4,3)=0 ; lxyz_arr(3,4,3)=2
   lxyz_arr(1,5,3)=0 ; lxyz_arr(2,5,3)=2 ; lxyz_arr(3,5,3)=2
   lxyz_arr(1,6,3)=0 ; lxyz_arr(2,6,3)=0 ; lxyz_arr(3,6,3)=4
   lxyz_arr(1,7,3)=4 ; lxyz_arr(2,7,3)=0 ; lxyz_arr(3,7,3)=2
   lxyz_arr(1,8,3)=2 ; lxyz_arr(2,8,3)=2 ; lxyz_arr(3,8,3)=2
   lxyz_arr(1,9,3)=0 ; lxyz_arr(2,9,3)=4 ; lxyz_arr(3,9,3)=2
   lxyz_arr(1,10,3)=2 ; lxyz_arr(2,10,3)=0 ; lxyz_arr(3,10,3)=4
   lxyz_arr(1,11,3)=0 ; lxyz_arr(2,11,3)=2 ; lxyz_arr(3,11,3)=4
   lxyz_arr(1,12,3)=0 ; lxyz_arr(2,12,3)=0 ; lxyz_arr(3,12,3)=6
   fac_arr(1,3)=0.06795295885835007261827187d0
   fac_arr(2,3)=0.1359059177167001452365437d0
   fac_arr(3,3)=0.06795295885835007261827187d0
   fac_arr(4,3)=0.4077177531501004357096312d0
   fac_arr(5,3)=0.4077177531501004357096312d0
   fac_arr(6,3)=0.3397647942917503630913594d0
   fac_arr(7,3)=-0.06795295885835007261827187d0/rhol**2d0
   fac_arr(8,3)=-0.1359059177167001452365437d0/rhol**2d0
   fac_arr(9,3)=-0.06795295885835007261827187d0/rhol**2d0
   fac_arr(10,3)=-0.1359059177167001452365437d0/rhol**2d0
   fac_arr(11,3)=-0.1359059177167001452365437d0/rhol**2d0
   fac_arr(12,3)=-0.06795295885835007261827187d0/rhol**2d0
else if (l.eq.3 .and. i.eq.1 .and. m.eq.1) then
   nterm_arr(1)=1
   nterm_arr(2)=2
   nterm_arr(3)=2
   lxyz_arr(1,1,1)=1 ; lxyz_arr(2,1,1)=1 ; lxyz_arr(3,1,1)=1
   fac_arr(1,1)=-1.414213562373095048801689d0/rhol**2d0
   lxyz_arr(1,1,2)=0 ; lxyz_arr(2,1,2)=0 ; lxyz_arr(3,1,2)=1
   lxyz_arr(1,2,2)=0 ; lxyz_arr(2,2,2)=2 ; lxyz_arr(3,2,2)=1
   fac_arr(1,2)=1.414213562373095048801689d0
   fac_arr(2,2)=-1.414213562373095048801689d0/rhol**2d0
   lxyz_arr(1,1,3)=0 ; lxyz_arr(2,1,3)=1 ; lxyz_arr(3,1,3)=0
   lxyz_arr(1,2,3)=0 ; lxyz_arr(2,2,3)=1 ; lxyz_arr(3,2,3)=2
   fac_arr(1,3)=1.414213562373095048801689d0
   fac_arr(2,3)=-1.414213562373095048801689d0/rhol**2d0
else if (l.eq.3 .and. i.eq.1 .and. m.eq.2) then
   nterm_arr(1)=2
   nterm_arr(2)=1
   nterm_arr(3)=2
   lxyz_arr(1,1,1)=0 ; lxyz_arr(2,1,1)=0 ; lxyz_arr(3,1,1)=1
   lxyz_arr(1,2,1)=2 ; lxyz_arr(2,2,1)=0 ; lxyz_arr(3,2,1)=1
   fac_arr(1,1)=1.414213562373095048801689d0
   fac_arr(2,1)=-1.414213562373095048801689d0/rhol**2d0
   lxyz_arr(1,1,2)=1 ; lxyz_arr(2,1,2)=1 ; lxyz_arr(3,1,2)=1
   fac_arr(1,2)=-1.414213562373095048801689d0/rhol**2d0
   lxyz_arr(1,1,3)=1 ; lxyz_arr(2,1,3)=0 ; lxyz_arr(3,1,3)=0
   lxyz_arr(1,2,3)=1 ; lxyz_arr(2,2,3)=0 ; lxyz_arr(3,2,3)=2
   fac_arr(1,3)=1.414213562373095048801689d0
   fac_arr(2,3)=-1.414213562373095048801689d0/rhol**2d0
else if (l.eq.3 .and. i.eq.1 .and. m.eq.3) then
   nterm_arr(1)=2
   nterm_arr(2)=2
   nterm_arr(3)=1
   lxyz_arr(1,1,1)=0 ; lxyz_arr(2,1,1)=1 ; lxyz_arr(3,1,1)=0
   lxyz_arr(1,2,1)=2 ; lxyz_arr(2,2,1)=1 ; lxyz_arr(3,2,1)=0
   fac_arr(1,1)=1.414213562373095048801689d0
   fac_arr(2,1)=-1.414213562373095048801689d0/rhol**2d0
   lxyz_arr(1,1,2)=1 ; lxyz_arr(2,1,2)=0 ; lxyz_arr(3,1,2)=0
   lxyz_arr(1,2,2)=1 ; lxyz_arr(2,2,2)=2 ; lxyz_arr(3,2,2)=0
   fac_arr(1,2)=1.414213562373095048801689d0
   fac_arr(2,2)=-1.414213562373095048801689d0/rhol**2d0
   lxyz_arr(1,1,3)=1 ; lxyz_arr(2,1,3)=1 ; lxyz_arr(3,1,3)=1
   fac_arr(1,3)=-1.414213562373095048801689d0/rhol**2d0
else if (l.eq.3 .and. i.eq.1 .and. m.eq.4) then
   nterm_arr(1)=3
   nterm_arr(2)=3
   nterm_arr(3)=2
   lxyz_arr(1,1,1)=1 ; lxyz_arr(2,1,1)=0 ; lxyz_arr(3,1,1)=0
   lxyz_arr(1,2,1)=3 ; lxyz_arr(2,2,1)=0 ; lxyz_arr(3,2,1)=0
   lxyz_arr(1,3,1)=1 ; lxyz_arr(2,3,1)=2 ; lxyz_arr(3,3,1)=0
   fac_arr(1,1)=1.414213562373095048801689d0
   fac_arr(2,1)=-0.7071067811865475244008444d0/rhol**2d0
   fac_arr(3,1)=0.7071067811865475244008444d0/rhol**2d0
   lxyz_arr(1,1,2)=0 ; lxyz_arr(2,1,2)=1 ; lxyz_arr(3,1,2)=0
   lxyz_arr(1,2,2)=2 ; lxyz_arr(2,2,2)=1 ; lxyz_arr(3,2,2)=0
   lxyz_arr(1,3,2)=0 ; lxyz_arr(2,3,2)=3 ; lxyz_arr(3,3,2)=0
   fac_arr(1,2)=-1.414213562373095048801689d0
   fac_arr(2,2)=-0.7071067811865475244008444d0/rhol**2d0
   fac_arr(3,2)=0.7071067811865475244008444d0/rhol**2d0
   lxyz_arr(1,1,3)=2 ; lxyz_arr(2,1,3)=0 ; lxyz_arr(3,1,3)=1
   lxyz_arr(1,2,3)=0 ; lxyz_arr(2,2,3)=2 ; lxyz_arr(3,2,3)=1
   fac_arr(1,3)=-0.7071067811865475244008444d0/rhol**2d0
   fac_arr(2,3)=0.7071067811865475244008444d0/rhol**2d0
else if (l.eq.3 .and. i.eq.1 .and. m.eq.5) then
   nterm_arr(1)=4
   nterm_arr(2)=4
   nterm_arr(3)=4
   lxyz_arr(1,1,1)=1 ; lxyz_arr(2,1,1)=0 ; lxyz_arr(3,1,1)=0
   lxyz_arr(1,2,1)=3 ; lxyz_arr(2,2,1)=0 ; lxyz_arr(3,2,1)=0
   lxyz_arr(1,3,1)=1 ; lxyz_arr(2,3,1)=2 ; lxyz_arr(3,3,1)=0
   lxyz_arr(1,4,1)=1 ; lxyz_arr(2,4,1)=0 ; lxyz_arr(3,4,1)=2
   fac_arr(1,1)=-0.816496580927726032732428d0
   fac_arr(2,1)=0.408248290463863016366214d0/rhol**2d0
   fac_arr(3,1)=0.408248290463863016366214d0/rhol**2d0
   fac_arr(4,1)=-0.816496580927726032732428d0/rhol**2d0
   lxyz_arr(1,1,2)=0 ; lxyz_arr(2,1,2)=1 ; lxyz_arr(3,1,2)=0
   lxyz_arr(1,2,2)=2 ; lxyz_arr(2,2,2)=1 ; lxyz_arr(3,2,2)=0
   lxyz_arr(1,3,2)=0 ; lxyz_arr(2,3,2)=3 ; lxyz_arr(3,3,2)=0
   lxyz_arr(1,4,2)=0 ; lxyz_arr(2,4,2)=1 ; lxyz_arr(3,4,2)=2
   fac_arr(1,2)=-0.816496580927726032732428d0
   fac_arr(2,2)=0.408248290463863016366214d0/rhol**2d0
   fac_arr(3,2)=0.408248290463863016366214d0/rhol**2d0
   fac_arr(4,2)=-0.816496580927726032732428d0/rhol**2d0
   lxyz_arr(1,1,3)=0 ; lxyz_arr(2,1,3)=0 ; lxyz_arr(3,1,3)=1
   lxyz_arr(1,2,3)=2 ; lxyz_arr(2,2,3)=0 ; lxyz_arr(3,2,3)=1
   lxyz_arr(1,3,3)=0 ; lxyz_arr(2,3,3)=2 ; lxyz_arr(3,3,3)=1
   lxyz_arr(1,4,3)=0 ; lxyz_arr(2,4,3)=0 ; lxyz_arr(3,4,3)=3
   fac_arr(1,3)=1.632993161855452065464856d0
   fac_arr(2,3)=0.408248290463863016366214d0/rhol**2d0
   fac_arr(3,3)=0.408248290463863016366214d0/rhol**2d0
   fac_arr(4,3)=-0.816496580927726032732428d0/rhol**2d0
else if (l.eq.3 .and. i.eq.2 .and. m.eq.1) then
   nterm_arr(1)=4
   nterm_arr(2)=6
   nterm_arr(3)=6
   lxyz_arr(1,1,1)=1 ; lxyz_arr(2,1,1)=1 ; lxyz_arr(3,1,1)=1
   lxyz_arr(1,2,1)=3 ; lxyz_arr(2,2,1)=1 ; lxyz_arr(3,2,1)=1
   lxyz_arr(1,3,1)=1 ; lxyz_arr(2,3,1)=3 ; lxyz_arr(3,3,1)=1
   lxyz_arr(1,4,1)=1 ; lxyz_arr(2,4,1)=1 ; lxyz_arr(3,4,1)=3
   fac_arr(1,1)=0.7126966450997983591588093d0
   fac_arr(2,1)=-0.3563483225498991795794046d0/rhol**2d0
   fac_arr(3,1)=-0.3563483225498991795794046d0/rhol**2d0
   fac_arr(4,1)=-0.3563483225498991795794046d0/rhol**2d0
   lxyz_arr(1,1,2)=2 ; lxyz_arr(2,1,2)=0 ; lxyz_arr(3,1,2)=1
   lxyz_arr(1,2,2)=0 ; lxyz_arr(2,2,2)=2 ; lxyz_arr(3,2,2)=1
   lxyz_arr(1,3,2)=0 ; lxyz_arr(2,3,2)=0 ; lxyz_arr(3,3,2)=3
   lxyz_arr(1,4,2)=2 ; lxyz_arr(2,4,2)=2 ; lxyz_arr(3,4,2)=1
   lxyz_arr(1,5,2)=0 ; lxyz_arr(2,5,2)=4 ; lxyz_arr(3,5,2)=1
   lxyz_arr(1,6,2)=0 ; lxyz_arr(2,6,2)=2 ; lxyz_arr(3,6,2)=3
   fac_arr(1,2)=0.3563483225498991795794046d0
   fac_arr(2,2)=1.069044967649697538738214d0
   fac_arr(3,2)=0.3563483225498991795794046d0
   fac_arr(4,2)=-0.3563483225498991795794046d0/rhol**2d0
   fac_arr(5,2)=-0.3563483225498991795794046d0/rhol**2d0
   fac_arr(6,2)=-0.3563483225498991795794046d0/rhol**2d0
   lxyz_arr(1,1,3)=2 ; lxyz_arr(2,1,3)=1 ; lxyz_arr(3,1,3)=0
   lxyz_arr(1,2,3)=0 ; lxyz_arr(2,2,3)=3 ; lxyz_arr(3,2,3)=0
   lxyz_arr(1,3,3)=0 ; lxyz_arr(2,3,3)=1 ; lxyz_arr(3,3,3)=2
   lxyz_arr(1,4,3)=2 ; lxyz_arr(2,4,3)=1 ; lxyz_arr(3,4,3)=2
   lxyz_arr(1,5,3)=0 ; lxyz_arr(2,5,3)=3 ; lxyz_arr(3,5,3)=2
   lxyz_arr(1,6,3)=0 ; lxyz_arr(2,6,3)=1 ; lxyz_arr(3,6,3)=4
   fac_arr(1,3)=0.3563483225498991795794046d0
   fac_arr(2,3)=0.3563483225498991795794046d0
   fac_arr(3,3)=1.069044967649697538738214d0
   fac_arr(4,3)=-0.3563483225498991795794046d0/rhol**2d0
   fac_arr(5,3)=-0.3563483225498991795794046d0/rhol**2d0
   fac_arr(6,3)=-0.3563483225498991795794046d0/rhol**2d0
else if (l.eq.3 .and. i.eq.2 .and. m.eq.2) then
   nterm_arr(1)=6
   nterm_arr(2)=4
   nterm_arr(3)=6
   lxyz_arr(1,1,1)=2 ; lxyz_arr(2,1,1)=0 ; lxyz_arr(3,1,1)=1
   lxyz_arr(1,2,1)=0 ; lxyz_arr(2,2,1)=2 ; lxyz_arr(3,2,1)=1
   lxyz_arr(1,3,1)=0 ; lxyz_arr(2,3,1)=0 ; lxyz_arr(3,3,1)=3
   lxyz_arr(1,4,1)=4 ; lxyz_arr(2,4,1)=0 ; lxyz_arr(3,4,1)=1
   lxyz_arr(1,5,1)=2 ; lxyz_arr(2,5,1)=2 ; lxyz_arr(3,5,1)=1
   lxyz_arr(1,6,1)=2 ; lxyz_arr(2,6,1)=0 ; lxyz_arr(3,6,1)=3
   fac_arr(1,1)=1.069044967649697538738214d0
   fac_arr(2,1)=0.3563483225498991795794046d0
   fac_arr(3,1)=0.3563483225498991795794046d0
   fac_arr(4,1)=-0.3563483225498991795794046d0/rhol**2d0
   fac_arr(5,1)=-0.3563483225498991795794046d0/rhol**2d0
   fac_arr(6,1)=-0.3563483225498991795794046d0/rhol**2d0
   lxyz_arr(1,1,2)=1 ; lxyz_arr(2,1,2)=1 ; lxyz_arr(3,1,2)=1
   lxyz_arr(1,2,2)=3 ; lxyz_arr(2,2,2)=1 ; lxyz_arr(3,2,2)=1
   lxyz_arr(1,3,2)=1 ; lxyz_arr(2,3,2)=3 ; lxyz_arr(3,3,2)=1
   lxyz_arr(1,4,2)=1 ; lxyz_arr(2,4,2)=1 ; lxyz_arr(3,4,2)=3
   fac_arr(1,2)=0.7126966450997983591588093d0
   fac_arr(2,2)=-0.3563483225498991795794046d0/rhol**2d0
   fac_arr(3,2)=-0.3563483225498991795794046d0/rhol**2d0
   fac_arr(4,2)=-0.3563483225498991795794046d0/rhol**2d0
   lxyz_arr(1,1,3)=3 ; lxyz_arr(2,1,3)=0 ; lxyz_arr(3,1,3)=0
   lxyz_arr(1,2,3)=1 ; lxyz_arr(2,2,3)=2 ; lxyz_arr(3,2,3)=0
   lxyz_arr(1,3,3)=1 ; lxyz_arr(2,3,3)=0 ; lxyz_arr(3,3,3)=2
   lxyz_arr(1,4,3)=3 ; lxyz_arr(2,4,3)=0 ; lxyz_arr(3,4,3)=2
   lxyz_arr(1,5,3)=1 ; lxyz_arr(2,5,3)=2 ; lxyz_arr(3,5,3)=2
   lxyz_arr(1,6,3)=1 ; lxyz_arr(2,6,3)=0 ; lxyz_arr(3,6,3)=4
   fac_arr(1,3)=0.3563483225498991795794046d0
   fac_arr(2,3)=0.3563483225498991795794046d0
   fac_arr(3,3)=1.069044967649697538738214d0
   fac_arr(4,3)=-0.3563483225498991795794046d0/rhol**2d0
   fac_arr(5,3)=-0.3563483225498991795794046d0/rhol**2d0
   fac_arr(6,3)=-0.3563483225498991795794046d0/rhol**2d0
else if (l.eq.3 .and. i.eq.2 .and. m.eq.3) then
   nterm_arr(1)=6
   nterm_arr(2)=6
   nterm_arr(3)=4
   lxyz_arr(1,1,1)=2 ; lxyz_arr(2,1,1)=1 ; lxyz_arr(3,1,1)=0
   lxyz_arr(1,2,1)=0 ; lxyz_arr(2,2,1)=3 ; lxyz_arr(3,2,1)=0
   lxyz_arr(1,3,1)=0 ; lxyz_arr(2,3,1)=1 ; lxyz_arr(3,3,1)=2
   lxyz_arr(1,4,1)=4 ; lxyz_arr(2,4,1)=1 ; lxyz_arr(3,4,1)=0
   lxyz_arr(1,5,1)=2 ; lxyz_arr(2,5,1)=3 ; lxyz_arr(3,5,1)=0
   lxyz_arr(1,6,1)=2 ; lxyz_arr(2,6,1)=1 ; lxyz_arr(3,6,1)=2
   fac_arr(1,1)=1.069044967649697538738214d0
   fac_arr(2,1)=0.3563483225498991795794046d0
   fac_arr(3,1)=0.3563483225498991795794046d0
   fac_arr(4,1)=-0.3563483225498991795794046d0/rhol**2d0
   fac_arr(5,1)=-0.3563483225498991795794046d0/rhol**2d0
   fac_arr(6,1)=-0.3563483225498991795794046d0/rhol**2d0
   lxyz_arr(1,1,2)=3 ; lxyz_arr(2,1,2)=0 ; lxyz_arr(3,1,2)=0
   lxyz_arr(1,2,2)=1 ; lxyz_arr(2,2,2)=2 ; lxyz_arr(3,2,2)=0
   lxyz_arr(1,3,2)=1 ; lxyz_arr(2,3,2)=0 ; lxyz_arr(3,3,2)=2
   lxyz_arr(1,4,2)=3 ; lxyz_arr(2,4,2)=2 ; lxyz_arr(3,4,2)=0
   lxyz_arr(1,5,2)=1 ; lxyz_arr(2,5,2)=4 ; lxyz_arr(3,5,2)=0
   lxyz_arr(1,6,2)=1 ; lxyz_arr(2,6,2)=2 ; lxyz_arr(3,6,2)=2
   fac_arr(1,2)=0.3563483225498991795794046d0
   fac_arr(2,2)=1.069044967649697538738214d0
   fac_arr(3,2)=0.3563483225498991795794046d0
   fac_arr(4,2)=-0.3563483225498991795794046d0/rhol**2d0
   fac_arr(5,2)=-0.3563483225498991795794046d0/rhol**2d0
   fac_arr(6,2)=-0.3563483225498991795794046d0/rhol**2d0
   lxyz_arr(1,1,3)=1 ; lxyz_arr(2,1,3)=1 ; lxyz_arr(3,1,3)=1
   lxyz_arr(1,2,3)=3 ; lxyz_arr(2,2,3)=1 ; lxyz_arr(3,2,3)=1
   lxyz_arr(1,3,3)=1 ; lxyz_arr(2,3,3)=3 ; lxyz_arr(3,3,3)=1
   lxyz_arr(1,4,3)=1 ; lxyz_arr(2,4,3)=1 ; lxyz_arr(3,4,3)=3
   fac_arr(1,3)=0.7126966450997983591588093d0
   fac_arr(2,3)=-0.3563483225498991795794046d0/rhol**2d0
   fac_arr(3,3)=-0.3563483225498991795794046d0/rhol**2d0
   fac_arr(4,3)=-0.3563483225498991795794046d0/rhol**2d0
else if (l.eq.3 .and. i.eq.2 .and. m.eq.4) then
   nterm_arr(1)=6
   nterm_arr(2)=6
   nterm_arr(3)=6
   lxyz_arr(1,1,1)=3 ; lxyz_arr(2,1,1)=0 ; lxyz_arr(3,1,1)=0
   lxyz_arr(1,2,1)=1 ; lxyz_arr(2,2,1)=0 ; lxyz_arr(3,2,1)=2
   lxyz_arr(1,3,1)=5 ; lxyz_arr(2,3,1)=0 ; lxyz_arr(3,3,1)=0
   lxyz_arr(1,4,1)=1 ; lxyz_arr(2,4,1)=4 ; lxyz_arr(3,4,1)=0
   lxyz_arr(1,5,1)=3 ; lxyz_arr(2,5,1)=0 ; lxyz_arr(3,5,1)=2
   lxyz_arr(1,6,1)=1 ; lxyz_arr(2,6,1)=2 ; lxyz_arr(3,6,1)=2
   fac_arr(1,1)=0.7126966450997983591588093d0
   fac_arr(2,1)=0.3563483225498991795794046d0
   fac_arr(3,1)=-0.1781741612749495897897023d0/rhol**2d0
   fac_arr(4,1)=0.1781741612749495897897023d0/rhol**2d0
   fac_arr(5,1)=-0.1781741612749495897897023d0/rhol**2d0
   fac_arr(6,1)=0.1781741612749495897897023d0/rhol**2d0
   lxyz_arr(1,1,2)=0 ; lxyz_arr(2,1,2)=3 ; lxyz_arr(3,1,2)=0
   lxyz_arr(1,2,2)=0 ; lxyz_arr(2,2,2)=1 ; lxyz_arr(3,2,2)=2
   lxyz_arr(1,3,2)=4 ; lxyz_arr(2,3,2)=1 ; lxyz_arr(3,3,2)=0
   lxyz_arr(1,4,2)=0 ; lxyz_arr(2,4,2)=5 ; lxyz_arr(3,4,2)=0
   lxyz_arr(1,5,2)=2 ; lxyz_arr(2,5,2)=1 ; lxyz_arr(3,5,2)=2
   lxyz_arr(1,6,2)=0 ; lxyz_arr(2,6,2)=3 ; lxyz_arr(3,6,2)=2
   fac_arr(1,2)=-0.7126966450997983591588093d0
   fac_arr(2,2)=-0.3563483225498991795794046d0
   fac_arr(3,2)=-0.1781741612749495897897023d0/rhol**2d0
   fac_arr(4,2)=0.1781741612749495897897023d0/rhol**2d0
   fac_arr(5,2)=-0.1781741612749495897897023d0/rhol**2d0
   fac_arr(6,2)=0.1781741612749495897897023d0/rhol**2d0
   lxyz_arr(1,1,3)=2 ; lxyz_arr(2,1,3)=0 ; lxyz_arr(3,1,3)=1
   lxyz_arr(1,2,3)=0 ; lxyz_arr(2,2,3)=2 ; lxyz_arr(3,2,3)=1
   lxyz_arr(1,3,3)=4 ; lxyz_arr(2,3,3)=0 ; lxyz_arr(3,3,3)=1
   lxyz_arr(1,4,3)=0 ; lxyz_arr(2,4,3)=4 ; lxyz_arr(3,4,3)=1
   lxyz_arr(1,5,3)=2 ; lxyz_arr(2,5,3)=0 ; lxyz_arr(3,5,3)=3
   lxyz_arr(1,6,3)=0 ; lxyz_arr(2,6,3)=2 ; lxyz_arr(3,6,3)=3
   fac_arr(1,3)=0.3563483225498991795794046d0
   fac_arr(2,3)=-0.3563483225498991795794046d0
   fac_arr(3,3)=-0.1781741612749495897897023d0/rhol**2d0
   fac_arr(4,3)=0.1781741612749495897897023d0/rhol**2d0
   fac_arr(5,3)=-0.1781741612749495897897023d0/rhol**2d0
   fac_arr(6,3)=0.1781741612749495897897023d0/rhol**2d0
else if (l.eq.3 .and. i.eq.2 .and. m.eq.5) then
   nterm_arr(1)=9
   nterm_arr(2)=9
   nterm_arr(3)=9
   lxyz_arr(1,1,1)=3 ; lxyz_arr(2,1,1)=0 ; lxyz_arr(3,1,1)=0
   lxyz_arr(1,2,1)=1 ; lxyz_arr(2,2,1)=2 ; lxyz_arr(3,2,1)=0
   lxyz_arr(1,3,1)=1 ; lxyz_arr(2,3,1)=0 ; lxyz_arr(3,3,1)=2
   lxyz_arr(1,4,1)=5 ; lxyz_arr(2,4,1)=0 ; lxyz_arr(3,4,1)=0
   lxyz_arr(1,5,1)=3 ; lxyz_arr(2,5,1)=2 ; lxyz_arr(3,5,1)=0
   lxyz_arr(1,6,1)=1 ; lxyz_arr(2,6,1)=4 ; lxyz_arr(3,6,1)=0
   lxyz_arr(1,7,1)=3 ; lxyz_arr(2,7,1)=0 ; lxyz_arr(3,7,1)=2
   lxyz_arr(1,8,1)=1 ; lxyz_arr(2,8,1)=2 ; lxyz_arr(3,8,1)=2
   lxyz_arr(1,9,1)=1 ; lxyz_arr(2,9,1)=0 ; lxyz_arr(3,9,1)=4
   fac_arr(1,1)=-0.4114755998989117606962519d0
   fac_arr(2,1)=-0.4114755998989117606962519d0
   fac_arr(3,1)=0.205737799949455880348126d0
   fac_arr(4,1)=0.102868899974727940174063d0/rhol**2d0
   fac_arr(5,1)=0.205737799949455880348126d0/rhol**2d0
   fac_arr(6,1)=0.102868899974727940174063d0/rhol**2d0
   fac_arr(7,1)=-0.102868899974727940174063d0/rhol**2d0
   fac_arr(8,1)=-0.102868899974727940174063d0/rhol**2d0
   fac_arr(9,1)=-0.205737799949455880348126d0/rhol**2d0
   lxyz_arr(1,1,2)=2 ; lxyz_arr(2,1,2)=1 ; lxyz_arr(3,1,2)=0
   lxyz_arr(1,2,2)=0 ; lxyz_arr(2,2,2)=3 ; lxyz_arr(3,2,2)=0
   lxyz_arr(1,3,2)=0 ; lxyz_arr(2,3,2)=1 ; lxyz_arr(3,3,2)=2
   lxyz_arr(1,4,2)=4 ; lxyz_arr(2,4,2)=1 ; lxyz_arr(3,4,2)=0
   lxyz_arr(1,5,2)=2 ; lxyz_arr(2,5,2)=3 ; lxyz_arr(3,5,2)=0
   lxyz_arr(1,6,2)=0 ; lxyz_arr(2,6,2)=5 ; lxyz_arr(3,6,2)=0
   lxyz_arr(1,7,2)=2 ; lxyz_arr(2,7,2)=1 ; lxyz_arr(3,7,2)=2
   lxyz_arr(1,8,2)=0 ; lxyz_arr(2,8,2)=3 ; lxyz_arr(3,8,2)=2
   lxyz_arr(1,9,2)=0 ; lxyz_arr(2,9,2)=1 ; lxyz_arr(3,9,2)=4
   fac_arr(1,2)=-0.4114755998989117606962519d0
   fac_arr(2,2)=-0.4114755998989117606962519d0
   fac_arr(3,2)=0.205737799949455880348126d0
   fac_arr(4,2)=0.102868899974727940174063d0/rhol**2d0
   fac_arr(5,2)=0.205737799949455880348126d0/rhol**2d0
   fac_arr(6,2)=0.102868899974727940174063d0/rhol**2d0
   fac_arr(7,2)=-0.102868899974727940174063d0/rhol**2d0
   fac_arr(8,2)=-0.102868899974727940174063d0/rhol**2d0
   fac_arr(9,2)=-0.205737799949455880348126d0/rhol**2d0
   lxyz_arr(1,1,3)=2 ; lxyz_arr(2,1,3)=0 ; lxyz_arr(3,1,3)=1
   lxyz_arr(1,2,3)=0 ; lxyz_arr(2,2,3)=2 ; lxyz_arr(3,2,3)=1
   lxyz_arr(1,3,3)=0 ; lxyz_arr(2,3,3)=0 ; lxyz_arr(3,3,3)=3
   lxyz_arr(1,4,3)=4 ; lxyz_arr(2,4,3)=0 ; lxyz_arr(3,4,3)=1
   lxyz_arr(1,5,3)=2 ; lxyz_arr(2,5,3)=2 ; lxyz_arr(3,5,3)=1
   lxyz_arr(1,6,3)=0 ; lxyz_arr(2,6,3)=4 ; lxyz_arr(3,6,3)=1
   lxyz_arr(1,7,3)=2 ; lxyz_arr(2,7,3)=0 ; lxyz_arr(3,7,3)=3
   lxyz_arr(1,8,3)=0 ; lxyz_arr(2,8,3)=2 ; lxyz_arr(3,8,3)=3
   lxyz_arr(1,9,3)=0 ; lxyz_arr(2,9,3)=0 ; lxyz_arr(3,9,3)=5
   fac_arr(1,3)=0.205737799949455880348126d0
   fac_arr(2,3)=0.205737799949455880348126d0
   fac_arr(3,3)=0.8229511997978235213925038d0
   fac_arr(4,3)=0.102868899974727940174063d0/rhol**2d0
   fac_arr(5,3)=0.205737799949455880348126d0/rhol**2d0
   fac_arr(6,3)=0.102868899974727940174063d0/rhol**2d0
   fac_arr(7,3)=-0.102868899974727940174063d0/rhol**2d0
   fac_arr(8,3)=-0.102868899974727940174063d0/rhol**2d0
   fac_arr(9,3)=-0.205737799949455880348126d0/rhol**2d0
else if (l.eq.3 .and. i.eq.3 .and. m.eq.1) then
   nterm_arr(1)=9
   nterm_arr(2)=12
   nterm_arr(3)=12
   lxyz_arr(1,1,1)=3 ; lxyz_arr(2,1,1)=1 ; lxyz_arr(3,1,1)=1
   lxyz_arr(1,2,1)=1 ; lxyz_arr(2,2,1)=3 ; lxyz_arr(3,2,1)=1
   lxyz_arr(1,3,1)=1 ; lxyz_arr(2,3,1)=1 ; lxyz_arr(3,3,1)=3
   lxyz_arr(1,4,1)=5 ; lxyz_arr(2,4,1)=1 ; lxyz_arr(3,4,1)=1
   lxyz_arr(1,5,1)=3 ; lxyz_arr(2,5,1)=3 ; lxyz_arr(3,5,1)=1
   lxyz_arr(1,6,1)=1 ; lxyz_arr(2,6,1)=5 ; lxyz_arr(3,6,1)=1
   lxyz_arr(1,7,1)=3 ; lxyz_arr(2,7,1)=1 ; lxyz_arr(3,7,1)=3
   lxyz_arr(1,8,1)=1 ; lxyz_arr(2,8,1)=3 ; lxyz_arr(3,8,1)=3
   lxyz_arr(1,9,1)=1 ; lxyz_arr(2,9,1)=1 ; lxyz_arr(3,9,1)=5
   fac_arr(1,1)=0.2383947500094262395810797d0
   fac_arr(2,1)=0.2383947500094262395810797d0
   fac_arr(3,1)=0.2383947500094262395810797d0
   fac_arr(4,1)=-0.05959868750235655989526993d0/rhol**2d0
   fac_arr(5,1)=-0.1191973750047131197905399d0/rhol**2d0
   fac_arr(6,1)=-0.05959868750235655989526993d0/rhol**2d0
   fac_arr(7,1)=-0.1191973750047131197905399d0/rhol**2d0
   fac_arr(8,1)=-0.1191973750047131197905399d0/rhol**2d0
   fac_arr(9,1)=-0.05959868750235655989526993d0/rhol**2d0
   lxyz_arr(1,1,2)=4 ; lxyz_arr(2,1,2)=0 ; lxyz_arr(3,1,2)=1
   lxyz_arr(1,2,2)=2 ; lxyz_arr(2,2,2)=2 ; lxyz_arr(3,2,2)=1
   lxyz_arr(1,3,2)=0 ; lxyz_arr(2,3,2)=4 ; lxyz_arr(3,3,2)=1
   lxyz_arr(1,4,2)=2 ; lxyz_arr(2,4,2)=0 ; lxyz_arr(3,4,2)=3
   lxyz_arr(1,5,2)=0 ; lxyz_arr(2,5,2)=2 ; lxyz_arr(3,5,2)=3
   lxyz_arr(1,6,2)=0 ; lxyz_arr(2,6,2)=0 ; lxyz_arr(3,6,2)=5
   lxyz_arr(1,7,2)=4 ; lxyz_arr(2,7,2)=2 ; lxyz_arr(3,7,2)=1
   lxyz_arr(1,8,2)=2 ; lxyz_arr(2,8,2)=4 ; lxyz_arr(3,8,2)=1
   lxyz_arr(1,9,2)=0 ; lxyz_arr(2,9,2)=6 ; lxyz_arr(3,9,2)=1
   lxyz_arr(1,10,2)=2 ; lxyz_arr(2,10,2)=2 ; lxyz_arr(3,10,2)=3
   lxyz_arr(1,11,2)=0 ; lxyz_arr(2,11,2)=4 ; lxyz_arr(3,11,2)=3
   lxyz_arr(1,12,2)=0 ; lxyz_arr(2,12,2)=2 ; lxyz_arr(3,12,2)=5
   fac_arr(1,2)=0.05959868750235655989526993d0
   fac_arr(2,2)=0.3575921250141393593716196d0
   fac_arr(3,2)=0.2979934375117827994763496d0
   fac_arr(4,2)=0.1191973750047131197905399d0
   fac_arr(5,2)=0.3575921250141393593716196d0
   fac_arr(6,2)=0.05959868750235655989526993d0
   fac_arr(7,2)=-0.05959868750235655989526993d0/rhol**2d0
   fac_arr(8,2)=-0.1191973750047131197905399d0/rhol**2d0
   fac_arr(9,2)=-0.05959868750235655989526993d0/rhol**2d0
   fac_arr(10,2)=-0.1191973750047131197905399d0/rhol**2d0
   fac_arr(11,2)=-0.1191973750047131197905399d0/rhol**2d0
   fac_arr(12,2)=-0.05959868750235655989526993d0/rhol**2d0
   lxyz_arr(1,1,3)=4 ; lxyz_arr(2,1,3)=1 ; lxyz_arr(3,1,3)=0
   lxyz_arr(1,2,3)=2 ; lxyz_arr(2,2,3)=3 ; lxyz_arr(3,2,3)=0
   lxyz_arr(1,3,3)=0 ; lxyz_arr(2,3,3)=5 ; lxyz_arr(3,3,3)=0
   lxyz_arr(1,4,3)=2 ; lxyz_arr(2,4,3)=1 ; lxyz_arr(3,4,3)=2
   lxyz_arr(1,5,3)=0 ; lxyz_arr(2,5,3)=3 ; lxyz_arr(3,5,3)=2
   lxyz_arr(1,6,3)=0 ; lxyz_arr(2,6,3)=1 ; lxyz_arr(3,6,3)=4
   lxyz_arr(1,7,3)=4 ; lxyz_arr(2,7,3)=1 ; lxyz_arr(3,7,3)=2
   lxyz_arr(1,8,3)=2 ; lxyz_arr(2,8,3)=3 ; lxyz_arr(3,8,3)=2
   lxyz_arr(1,9,3)=0 ; lxyz_arr(2,9,3)=5 ; lxyz_arr(3,9,3)=2
   lxyz_arr(1,10,3)=2 ; lxyz_arr(2,10,3)=1 ; lxyz_arr(3,10,3)=4
   lxyz_arr(1,11,3)=0 ; lxyz_arr(2,11,3)=3 ; lxyz_arr(3,11,3)=4
   lxyz_arr(1,12,3)=0 ; lxyz_arr(2,12,3)=1 ; lxyz_arr(3,12,3)=6
   fac_arr(1,3)=0.05959868750235655989526993d0
   fac_arr(2,3)=0.1191973750047131197905399d0
   fac_arr(3,3)=0.05959868750235655989526993d0
   fac_arr(4,3)=0.3575921250141393593716196d0
   fac_arr(5,3)=0.3575921250141393593716196d0
   fac_arr(6,3)=0.2979934375117827994763496d0
   fac_arr(7,3)=-0.05959868750235655989526993d0/rhol**2d0
   fac_arr(8,3)=-0.1191973750047131197905399d0/rhol**2d0
   fac_arr(9,3)=-0.05959868750235655989526993d0/rhol**2d0
   fac_arr(10,3)=-0.1191973750047131197905399d0/rhol**2d0
   fac_arr(11,3)=-0.1191973750047131197905399d0/rhol**2d0
   fac_arr(12,3)=-0.05959868750235655989526993d0/rhol**2d0
else if (l.eq.3 .and. i.eq.3 .and. m.eq.2) then
   nterm_arr(1)=12
   nterm_arr(2)=9
   nterm_arr(3)=12
   lxyz_arr(1,1,1)=4 ; lxyz_arr(2,1,1)=0 ; lxyz_arr(3,1,1)=1
   lxyz_arr(1,2,1)=2 ; lxyz_arr(2,2,1)=2 ; lxyz_arr(3,2,1)=1
   lxyz_arr(1,3,1)=0 ; lxyz_arr(2,3,1)=4 ; lxyz_arr(3,3,1)=1
   lxyz_arr(1,4,1)=2 ; lxyz_arr(2,4,1)=0 ; lxyz_arr(3,4,1)=3
   lxyz_arr(1,5,1)=0 ; lxyz_arr(2,5,1)=2 ; lxyz_arr(3,5,1)=3
   lxyz_arr(1,6,1)=0 ; lxyz_arr(2,6,1)=0 ; lxyz_arr(3,6,1)=5
   lxyz_arr(1,7,1)=6 ; lxyz_arr(2,7,1)=0 ; lxyz_arr(3,7,1)=1
   lxyz_arr(1,8,1)=4 ; lxyz_arr(2,8,1)=2 ; lxyz_arr(3,8,1)=1
   lxyz_arr(1,9,1)=2 ; lxyz_arr(2,9,1)=4 ; lxyz_arr(3,9,1)=1
   lxyz_arr(1,10,1)=4 ; lxyz_arr(2,10,1)=0 ; lxyz_arr(3,10,1)=3
   lxyz_arr(1,11,1)=2 ; lxyz_arr(2,11,1)=2 ; lxyz_arr(3,11,1)=3
   lxyz_arr(1,12,1)=2 ; lxyz_arr(2,12,1)=0 ; lxyz_arr(3,12,1)=5
   fac_arr(1,1)=0.2979934375117827994763496d0
   fac_arr(2,1)=0.3575921250141393593716196d0
   fac_arr(3,1)=0.05959868750235655989526993d0
   fac_arr(4,1)=0.3575921250141393593716196d0
   fac_arr(5,1)=0.1191973750047131197905399d0
   fac_arr(6,1)=0.05959868750235655989526993d0
   fac_arr(7,1)=-0.05959868750235655989526993d0/rhol**2d0
   fac_arr(8,1)=-0.1191973750047131197905399d0/rhol**2d0
   fac_arr(9,1)=-0.05959868750235655989526993d0/rhol**2d0
   fac_arr(10,1)=-0.1191973750047131197905399d0/rhol**2d0
   fac_arr(11,1)=-0.1191973750047131197905399d0/rhol**2d0
   fac_arr(12,1)=-0.05959868750235655989526993d0/rhol**2d0
   lxyz_arr(1,1,2)=3 ; lxyz_arr(2,1,2)=1 ; lxyz_arr(3,1,2)=1
   lxyz_arr(1,2,2)=1 ; lxyz_arr(2,2,2)=3 ; lxyz_arr(3,2,2)=1
   lxyz_arr(1,3,2)=1 ; lxyz_arr(2,3,2)=1 ; lxyz_arr(3,3,2)=3
   lxyz_arr(1,4,2)=5 ; lxyz_arr(2,4,2)=1 ; lxyz_arr(3,4,2)=1
   lxyz_arr(1,5,2)=3 ; lxyz_arr(2,5,2)=3 ; lxyz_arr(3,5,2)=1
   lxyz_arr(1,6,2)=1 ; lxyz_arr(2,6,2)=5 ; lxyz_arr(3,6,2)=1
   lxyz_arr(1,7,2)=3 ; lxyz_arr(2,7,2)=1 ; lxyz_arr(3,7,2)=3
   lxyz_arr(1,8,2)=1 ; lxyz_arr(2,8,2)=3 ; lxyz_arr(3,8,2)=3
   lxyz_arr(1,9,2)=1 ; lxyz_arr(2,9,2)=1 ; lxyz_arr(3,9,2)=5
   fac_arr(1,2)=0.2383947500094262395810797d0
   fac_arr(2,2)=0.2383947500094262395810797d0
   fac_arr(3,2)=0.2383947500094262395810797d0
   fac_arr(4,2)=-0.05959868750235655989526993d0/rhol**2d0
   fac_arr(5,2)=-0.1191973750047131197905399d0/rhol**2d0
   fac_arr(6,2)=-0.05959868750235655989526993d0/rhol**2d0
   fac_arr(7,2)=-0.1191973750047131197905399d0/rhol**2d0
   fac_arr(8,2)=-0.1191973750047131197905399d0/rhol**2d0
   fac_arr(9,2)=-0.05959868750235655989526993d0/rhol**2d0
   lxyz_arr(1,1,3)=5 ; lxyz_arr(2,1,3)=0 ; lxyz_arr(3,1,3)=0
   lxyz_arr(1,2,3)=3 ; lxyz_arr(2,2,3)=2 ; lxyz_arr(3,2,3)=0
   lxyz_arr(1,3,3)=1 ; lxyz_arr(2,3,3)=4 ; lxyz_arr(3,3,3)=0
   lxyz_arr(1,4,3)=3 ; lxyz_arr(2,4,3)=0 ; lxyz_arr(3,4,3)=2
   lxyz_arr(1,5,3)=1 ; lxyz_arr(2,5,3)=2 ; lxyz_arr(3,5,3)=2
   lxyz_arr(1,6,3)=1 ; lxyz_arr(2,6,3)=0 ; lxyz_arr(3,6,3)=4
   lxyz_arr(1,7,3)=5 ; lxyz_arr(2,7,3)=0 ; lxyz_arr(3,7,3)=2
   lxyz_arr(1,8,3)=3 ; lxyz_arr(2,8,3)=2 ; lxyz_arr(3,8,3)=2
   lxyz_arr(1,9,3)=1 ; lxyz_arr(2,9,3)=4 ; lxyz_arr(3,9,3)=2
   lxyz_arr(1,10,3)=3 ; lxyz_arr(2,10,3)=0 ; lxyz_arr(3,10,3)=4
   lxyz_arr(1,11,3)=1 ; lxyz_arr(2,11,3)=2 ; lxyz_arr(3,11,3)=4
   lxyz_arr(1,12,3)=1 ; lxyz_arr(2,12,3)=0 ; lxyz_arr(3,12,3)=6
   fac_arr(1,3)=0.05959868750235655989526993d0
   fac_arr(2,3)=0.1191973750047131197905399d0
   fac_arr(3,3)=0.05959868750235655989526993d0
   fac_arr(4,3)=0.3575921250141393593716196d0
   fac_arr(5,3)=0.3575921250141393593716196d0
   fac_arr(6,3)=0.2979934375117827994763496d0
   fac_arr(7,3)=-0.05959868750235655989526993d0/rhol**2d0
   fac_arr(8,3)=-0.1191973750047131197905399d0/rhol**2d0
   fac_arr(9,3)=-0.05959868750235655989526993d0/rhol**2d0
   fac_arr(10,3)=-0.1191973750047131197905399d0/rhol**2d0
   fac_arr(11,3)=-0.1191973750047131197905399d0/rhol**2d0
   fac_arr(12,3)=-0.05959868750235655989526993d0/rhol**2d0
else if (l.eq.3 .and. i.eq.3 .and. m.eq.3) then
   nterm_arr(1)=12
   nterm_arr(2)=12
   nterm_arr(3)=9
   lxyz_arr(1,1,1)=4 ; lxyz_arr(2,1,1)=1 ; lxyz_arr(3,1,1)=0
   lxyz_arr(1,2,1)=2 ; lxyz_arr(2,2,1)=3 ; lxyz_arr(3,2,1)=0
   lxyz_arr(1,3,1)=0 ; lxyz_arr(2,3,1)=5 ; lxyz_arr(3,3,1)=0
   lxyz_arr(1,4,1)=2 ; lxyz_arr(2,4,1)=1 ; lxyz_arr(3,4,1)=2
   lxyz_arr(1,5,1)=0 ; lxyz_arr(2,5,1)=3 ; lxyz_arr(3,5,1)=2
   lxyz_arr(1,6,1)=0 ; lxyz_arr(2,6,1)=1 ; lxyz_arr(3,6,1)=4
   lxyz_arr(1,7,1)=6 ; lxyz_arr(2,7,1)=1 ; lxyz_arr(3,7,1)=0
   lxyz_arr(1,8,1)=4 ; lxyz_arr(2,8,1)=3 ; lxyz_arr(3,8,1)=0
   lxyz_arr(1,9,1)=2 ; lxyz_arr(2,9,1)=5 ; lxyz_arr(3,9,1)=0
   lxyz_arr(1,10,1)=4 ; lxyz_arr(2,10,1)=1 ; lxyz_arr(3,10,1)=2
   lxyz_arr(1,11,1)=2 ; lxyz_arr(2,11,1)=3 ; lxyz_arr(3,11,1)=2
   lxyz_arr(1,12,1)=2 ; lxyz_arr(2,12,1)=1 ; lxyz_arr(3,12,1)=4
   fac_arr(1,1)=0.2979934375117827994763496d0
   fac_arr(2,1)=0.3575921250141393593716196d0
   fac_arr(3,1)=0.05959868750235655989526993d0
   fac_arr(4,1)=0.3575921250141393593716196d0
   fac_arr(5,1)=0.1191973750047131197905399d0
   fac_arr(6,1)=0.05959868750235655989526993d0
   fac_arr(7,1)=-0.05959868750235655989526993d0/rhol**2d0
   fac_arr(8,1)=-0.1191973750047131197905399d0/rhol**2d0
   fac_arr(9,1)=-0.05959868750235655989526993d0/rhol**2d0
   fac_arr(10,1)=-0.1191973750047131197905399d0/rhol**2d0
   fac_arr(11,1)=-0.1191973750047131197905399d0/rhol**2d0
   fac_arr(12,1)=-0.05959868750235655989526993d0/rhol**2d0
   lxyz_arr(1,1,2)=5 ; lxyz_arr(2,1,2)=0 ; lxyz_arr(3,1,2)=0
   lxyz_arr(1,2,2)=3 ; lxyz_arr(2,2,2)=2 ; lxyz_arr(3,2,2)=0
   lxyz_arr(1,3,2)=1 ; lxyz_arr(2,3,2)=4 ; lxyz_arr(3,3,2)=0
   lxyz_arr(1,4,2)=3 ; lxyz_arr(2,4,2)=0 ; lxyz_arr(3,4,2)=2
   lxyz_arr(1,5,2)=1 ; lxyz_arr(2,5,2)=2 ; lxyz_arr(3,5,2)=2
   lxyz_arr(1,6,2)=1 ; lxyz_arr(2,6,2)=0 ; lxyz_arr(3,6,2)=4
   lxyz_arr(1,7,2)=5 ; lxyz_arr(2,7,2)=2 ; lxyz_arr(3,7,2)=0
   lxyz_arr(1,8,2)=3 ; lxyz_arr(2,8,2)=4 ; lxyz_arr(3,8,2)=0
   lxyz_arr(1,9,2)=1 ; lxyz_arr(2,9,2)=6 ; lxyz_arr(3,9,2)=0
   lxyz_arr(1,10,2)=3 ; lxyz_arr(2,10,2)=2 ; lxyz_arr(3,10,2)=2
   lxyz_arr(1,11,2)=1 ; lxyz_arr(2,11,2)=4 ; lxyz_arr(3,11,2)=2
   lxyz_arr(1,12,2)=1 ; lxyz_arr(2,12,2)=2 ; lxyz_arr(3,12,2)=4
   fac_arr(1,2)=0.05959868750235655989526993d0
   fac_arr(2,2)=0.3575921250141393593716196d0
   fac_arr(3,2)=0.2979934375117827994763496d0
   fac_arr(4,2)=0.1191973750047131197905399d0
   fac_arr(5,2)=0.3575921250141393593716196d0
   fac_arr(6,2)=0.05959868750235655989526993d0
   fac_arr(7,2)=-0.05959868750235655989526993d0/rhol**2d0
   fac_arr(8,2)=-0.1191973750047131197905399d0/rhol**2d0
   fac_arr(9,2)=-0.05959868750235655989526993d0/rhol**2d0
   fac_arr(10,2)=-0.1191973750047131197905399d0/rhol**2d0
   fac_arr(11,2)=-0.1191973750047131197905399d0/rhol**2d0
   fac_arr(12,2)=-0.05959868750235655989526993d0/rhol**2d0
   lxyz_arr(1,1,3)=3 ; lxyz_arr(2,1,3)=1 ; lxyz_arr(3,1,3)=1
   lxyz_arr(1,2,3)=1 ; lxyz_arr(2,2,3)=3 ; lxyz_arr(3,2,3)=1
   lxyz_arr(1,3,3)=1 ; lxyz_arr(2,3,3)=1 ; lxyz_arr(3,3,3)=3
   lxyz_arr(1,4,3)=5 ; lxyz_arr(2,4,3)=1 ; lxyz_arr(3,4,3)=1
   lxyz_arr(1,5,3)=3 ; lxyz_arr(2,5,3)=3 ; lxyz_arr(3,5,3)=1
   lxyz_arr(1,6,3)=1 ; lxyz_arr(2,6,3)=5 ; lxyz_arr(3,6,3)=1
   lxyz_arr(1,7,3)=3 ; lxyz_arr(2,7,3)=1 ; lxyz_arr(3,7,3)=3
   lxyz_arr(1,8,3)=1 ; lxyz_arr(2,8,3)=3 ; lxyz_arr(3,8,3)=3
   lxyz_arr(1,9,3)=1 ; lxyz_arr(2,9,3)=1 ; lxyz_arr(3,9,3)=5
   fac_arr(1,3)=0.2383947500094262395810797d0
   fac_arr(2,3)=0.2383947500094262395810797d0
   fac_arr(3,3)=0.2383947500094262395810797d0
   fac_arr(4,3)=-0.05959868750235655989526993d0/rhol**2d0
   fac_arr(5,3)=-0.1191973750047131197905399d0/rhol**2d0
   fac_arr(6,3)=-0.05959868750235655989526993d0/rhol**2d0
   fac_arr(7,3)=-0.1191973750047131197905399d0/rhol**2d0
   fac_arr(8,3)=-0.1191973750047131197905399d0/rhol**2d0
   fac_arr(9,3)=-0.05959868750235655989526993d0/rhol**2d0
else if (l.eq.3 .and. i.eq.3 .and. m.eq.4) then
   nterm_arr(1)=13
   nterm_arr(2)=13
   nterm_arr(3)=12
   lxyz_arr(1,1,1)=5 ; lxyz_arr(2,1,1)=0 ; lxyz_arr(3,1,1)=0
   lxyz_arr(1,2,1)=3 ; lxyz_arr(2,2,1)=2 ; lxyz_arr(3,2,1)=0
   lxyz_arr(1,3,1)=1 ; lxyz_arr(2,3,1)=4 ; lxyz_arr(3,3,1)=0
   lxyz_arr(1,4,1)=3 ; lxyz_arr(2,4,1)=0 ; lxyz_arr(3,4,1)=2
   lxyz_arr(1,5,1)=1 ; lxyz_arr(2,5,1)=0 ; lxyz_arr(3,5,1)=4
   lxyz_arr(1,6,1)=7 ; lxyz_arr(2,6,1)=0 ; lxyz_arr(3,6,1)=0
   lxyz_arr(1,7,1)=5 ; lxyz_arr(2,7,1)=2 ; lxyz_arr(3,7,1)=0
   lxyz_arr(1,8,1)=3 ; lxyz_arr(2,8,1)=4 ; lxyz_arr(3,8,1)=0
   lxyz_arr(1,9,1)=1 ; lxyz_arr(2,9,1)=6 ; lxyz_arr(3,9,1)=0
   lxyz_arr(1,10,1)=5 ; lxyz_arr(2,10,1)=0 ; lxyz_arr(3,10,1)=2
   lxyz_arr(1,11,1)=1 ; lxyz_arr(2,11,1)=4 ; lxyz_arr(3,11,1)=2
   lxyz_arr(1,12,1)=3 ; lxyz_arr(2,12,1)=0 ; lxyz_arr(3,12,1)=4
   lxyz_arr(1,13,1)=1 ; lxyz_arr(2,13,1)=2 ; lxyz_arr(3,13,1)=4
   fac_arr(1,1)=0.1787960625070696796858098d0
   fac_arr(2,1)=0.1191973750047131197905399d0
   fac_arr(3,1)=-0.05959868750235655989526993d0
   fac_arr(4,1)=0.2383947500094262395810797d0
   fac_arr(5,1)=0.05959868750235655989526993d0
   fac_arr(6,1)=-0.02979934375117827994763496d0/rhol**2d0
   fac_arr(7,1)=-0.02979934375117827994763496d0/rhol**2d0
   fac_arr(8,1)=0.02979934375117827994763496d0/rhol**2d0
   fac_arr(9,1)=0.02979934375117827994763496d0/rhol**2d0
   fac_arr(10,1)=-0.05959868750235655989526993d0/rhol**2d0
   fac_arr(11,1)=0.05959868750235655989526993d0/rhol**2d0
   fac_arr(12,1)=-0.02979934375117827994763496d0/rhol**2d0
   fac_arr(13,1)=0.02979934375117827994763496d0/rhol**2d0
   lxyz_arr(1,1,2)=4 ; lxyz_arr(2,1,2)=1 ; lxyz_arr(3,1,2)=0
   lxyz_arr(1,2,2)=2 ; lxyz_arr(2,2,2)=3 ; lxyz_arr(3,2,2)=0
   lxyz_arr(1,3,2)=0 ; lxyz_arr(2,3,2)=5 ; lxyz_arr(3,3,2)=0
   lxyz_arr(1,4,2)=0 ; lxyz_arr(2,4,2)=3 ; lxyz_arr(3,4,2)=2
   lxyz_arr(1,5,2)=0 ; lxyz_arr(2,5,2)=1 ; lxyz_arr(3,5,2)=4
   lxyz_arr(1,6,2)=6 ; lxyz_arr(2,6,2)=1 ; lxyz_arr(3,6,2)=0
   lxyz_arr(1,7,2)=4 ; lxyz_arr(2,7,2)=3 ; lxyz_arr(3,7,2)=0
   lxyz_arr(1,8,2)=2 ; lxyz_arr(2,8,2)=5 ; lxyz_arr(3,8,2)=0
   lxyz_arr(1,9,2)=0 ; lxyz_arr(2,9,2)=7 ; lxyz_arr(3,9,2)=0
   lxyz_arr(1,10,2)=4 ; lxyz_arr(2,10,2)=1 ; lxyz_arr(3,10,2)=2
   lxyz_arr(1,11,2)=0 ; lxyz_arr(2,11,2)=5 ; lxyz_arr(3,11,2)=2
   lxyz_arr(1,12,2)=2 ; lxyz_arr(2,12,2)=1 ; lxyz_arr(3,12,2)=4
   lxyz_arr(1,13,2)=0 ; lxyz_arr(2,13,2)=3 ; lxyz_arr(3,13,2)=4
   fac_arr(1,2)=0.05959868750235655989526993d0
   fac_arr(2,2)=-0.1191973750047131197905399d0
   fac_arr(3,2)=-0.1787960625070696796858098d0
   fac_arr(4,2)=-0.2383947500094262395810797d0
   fac_arr(5,2)=-0.05959868750235655989526993d0
   fac_arr(6,2)=-0.02979934375117827994763496d0/rhol**2d0
   fac_arr(7,2)=-0.02979934375117827994763496d0/rhol**2d0
   fac_arr(8,2)=0.02979934375117827994763496d0/rhol**2d0
   fac_arr(9,2)=0.02979934375117827994763496d0/rhol**2d0
   fac_arr(10,2)=-0.05959868750235655989526993d0/rhol**2d0
   fac_arr(11,2)=0.05959868750235655989526993d0/rhol**2d0
   fac_arr(12,2)=-0.02979934375117827994763496d0/rhol**2d0
   fac_arr(13,2)=0.02979934375117827994763496d0/rhol**2d0
   lxyz_arr(1,1,3)=4 ; lxyz_arr(2,1,3)=0 ; lxyz_arr(3,1,3)=1
   lxyz_arr(1,2,3)=0 ; lxyz_arr(2,2,3)=4 ; lxyz_arr(3,2,3)=1
   lxyz_arr(1,3,3)=2 ; lxyz_arr(2,3,3)=0 ; lxyz_arr(3,3,3)=3
   lxyz_arr(1,4,3)=0 ; lxyz_arr(2,4,3)=2 ; lxyz_arr(3,4,3)=3
   lxyz_arr(1,5,3)=6 ; lxyz_arr(2,5,3)=0 ; lxyz_arr(3,5,3)=1
   lxyz_arr(1,6,3)=4 ; lxyz_arr(2,6,3)=2 ; lxyz_arr(3,6,3)=1
   lxyz_arr(1,7,3)=2 ; lxyz_arr(2,7,3)=4 ; lxyz_arr(3,7,3)=1
   lxyz_arr(1,8,3)=0 ; lxyz_arr(2,8,3)=6 ; lxyz_arr(3,8,3)=1
   lxyz_arr(1,9,3)=4 ; lxyz_arr(2,9,3)=0 ; lxyz_arr(3,9,3)=3
   lxyz_arr(1,10,3)=0 ; lxyz_arr(2,10,3)=4 ; lxyz_arr(3,10,3)=3
   lxyz_arr(1,11,3)=2 ; lxyz_arr(2,11,3)=0 ; lxyz_arr(3,11,3)=5
   lxyz_arr(1,12,3)=0 ; lxyz_arr(2,12,3)=2 ; lxyz_arr(3,12,3)=5
   fac_arr(1,3)=0.1191973750047131197905399d0
   fac_arr(2,3)=-0.1191973750047131197905399d0
   fac_arr(3,3)=0.1191973750047131197905399d0
   fac_arr(4,3)=-0.1191973750047131197905399d0
   fac_arr(5,3)=-0.02979934375117827994763496d0/rhol**2d0
   fac_arr(6,3)=-0.02979934375117827994763496d0/rhol**2d0
   fac_arr(7,3)=0.02979934375117827994763496d0/rhol**2d0
   fac_arr(8,3)=0.02979934375117827994763496d0/rhol**2d0
   fac_arr(9,3)=-0.05959868750235655989526993d0/rhol**2d0
   fac_arr(10,3)=0.05959868750235655989526993d0/rhol**2d0
   fac_arr(11,3)=-0.02979934375117827994763496d0/rhol**2d0
   fac_arr(12,3)=0.02979934375117827994763496d0/rhol**2d0
else if (l.eq.3 .and. i.eq.3 .and. m.eq.5) then
   nterm_arr(1)=11
   nterm_arr(2)=11
   nterm_arr(3)=10
   lxyz_arr(1,1,1)=5 ; lxyz_arr(2,1,1)=0 ; lxyz_arr(3,1,1)=0
   lxyz_arr(1,2,1)=3 ; lxyz_arr(2,2,1)=2 ; lxyz_arr(3,2,1)=0
   lxyz_arr(1,3,1)=1 ; lxyz_arr(2,3,1)=4 ; lxyz_arr(3,3,1)=0
   lxyz_arr(1,4,1)=1 ; lxyz_arr(2,4,1)=0 ; lxyz_arr(3,4,1)=4
   lxyz_arr(1,5,1)=7 ; lxyz_arr(2,5,1)=0 ; lxyz_arr(3,5,1)=0
   lxyz_arr(1,6,1)=5 ; lxyz_arr(2,6,1)=2 ; lxyz_arr(3,6,1)=0
   lxyz_arr(1,7,1)=3 ; lxyz_arr(2,7,1)=4 ; lxyz_arr(3,7,1)=0
   lxyz_arr(1,8,1)=1 ; lxyz_arr(2,8,1)=6 ; lxyz_arr(3,8,1)=0
   lxyz_arr(1,9,1)=3 ; lxyz_arr(2,9,1)=0 ; lxyz_arr(3,9,1)=4
   lxyz_arr(1,10,1)=1 ; lxyz_arr(2,10,1)=2 ; lxyz_arr(3,10,1)=4
   lxyz_arr(1,11,1)=1 ; lxyz_arr(2,11,1)=0 ; lxyz_arr(3,11,1)=6
   fac_arr(1,1)=-0.1032279548185018340124748d0
   fac_arr(2,1)=-0.2064559096370036680249495d0
   fac_arr(3,1)=-0.1032279548185018340124748d0
   fac_arr(4,1)=0.1032279548185018340124748d0
   fac_arr(5,1)=0.01720465913641697233541246d0/rhol**2d0
   fac_arr(6,1)=0.05161397740925091700623738d0/rhol**2d0
   fac_arr(7,1)=0.05161397740925091700623738d0/rhol**2d0
   fac_arr(8,1)=0.01720465913641697233541246d0/rhol**2d0
   fac_arr(9,1)=-0.05161397740925091700623738d0/rhol**2d0
   fac_arr(10,1)=-0.05161397740925091700623738d0/rhol**2d0
   fac_arr(11,1)=-0.03440931827283394467082492d0/rhol**2d0
   lxyz_arr(1,1,2)=4 ; lxyz_arr(2,1,2)=1 ; lxyz_arr(3,1,2)=0
   lxyz_arr(1,2,2)=2 ; lxyz_arr(2,2,2)=3 ; lxyz_arr(3,2,2)=0
   lxyz_arr(1,3,2)=0 ; lxyz_arr(2,3,2)=5 ; lxyz_arr(3,3,2)=0
   lxyz_arr(1,4,2)=0 ; lxyz_arr(2,4,2)=1 ; lxyz_arr(3,4,2)=4
   lxyz_arr(1,5,2)=6 ; lxyz_arr(2,5,2)=1 ; lxyz_arr(3,5,2)=0
   lxyz_arr(1,6,2)=4 ; lxyz_arr(2,6,2)=3 ; lxyz_arr(3,6,2)=0
   lxyz_arr(1,7,2)=2 ; lxyz_arr(2,7,2)=5 ; lxyz_arr(3,7,2)=0
   lxyz_arr(1,8,2)=0 ; lxyz_arr(2,8,2)=7 ; lxyz_arr(3,8,2)=0
   lxyz_arr(1,9,2)=2 ; lxyz_arr(2,9,2)=1 ; lxyz_arr(3,9,2)=4
   lxyz_arr(1,10,2)=0 ; lxyz_arr(2,10,2)=3 ; lxyz_arr(3,10,2)=4
   lxyz_arr(1,11,2)=0 ; lxyz_arr(2,11,2)=1 ; lxyz_arr(3,11,2)=6
   fac_arr(1,2)=-0.1032279548185018340124748d0
   fac_arr(2,2)=-0.2064559096370036680249495d0
   fac_arr(3,2)=-0.1032279548185018340124748d0
   fac_arr(4,2)=0.1032279548185018340124748d0
   fac_arr(5,2)=0.01720465913641697233541246d0/rhol**2d0
   fac_arr(6,2)=0.05161397740925091700623738d0/rhol**2d0
   fac_arr(7,2)=0.05161397740925091700623738d0/rhol**2d0
   fac_arr(8,2)=0.01720465913641697233541246d0/rhol**2d0
   fac_arr(9,2)=-0.05161397740925091700623738d0/rhol**2d0
   fac_arr(10,2)=-0.05161397740925091700623738d0/rhol**2d0
   fac_arr(11,2)=-0.03440931827283394467082492d0/rhol**2d0
   lxyz_arr(1,1,3)=2 ; lxyz_arr(2,1,3)=0 ; lxyz_arr(3,1,3)=3
   lxyz_arr(1,2,3)=0 ; lxyz_arr(2,2,3)=2 ; lxyz_arr(3,2,3)=3
   lxyz_arr(1,3,3)=0 ; lxyz_arr(2,3,3)=0 ; lxyz_arr(3,3,3)=5
   lxyz_arr(1,4,3)=6 ; lxyz_arr(2,4,3)=0 ; lxyz_arr(3,4,3)=1
   lxyz_arr(1,5,3)=4 ; lxyz_arr(2,5,3)=2 ; lxyz_arr(3,5,3)=1
   lxyz_arr(1,6,3)=2 ; lxyz_arr(2,6,3)=4 ; lxyz_arr(3,6,3)=1
   lxyz_arr(1,7,3)=0 ; lxyz_arr(2,7,3)=6 ; lxyz_arr(3,7,3)=1
   lxyz_arr(1,8,3)=2 ; lxyz_arr(2,8,3)=0 ; lxyz_arr(3,8,3)=5
   lxyz_arr(1,9,3)=0 ; lxyz_arr(2,9,3)=2 ; lxyz_arr(3,9,3)=5
   lxyz_arr(1,10,3)=0 ; lxyz_arr(2,10,3)=0 ; lxyz_arr(3,10,3)=7
   fac_arr(1,3)=0.2064559096370036680249495d0
   fac_arr(2,3)=0.2064559096370036680249495d0
   fac_arr(3,3)=0.2064559096370036680249495d0
   fac_arr(4,3)=0.01720465913641697233541246d0/rhol**2d0
   fac_arr(5,3)=0.05161397740925091700623738d0/rhol**2d0
   fac_arr(6,3)=0.05161397740925091700623738d0/rhol**2d0
   fac_arr(7,3)=0.01720465913641697233541246d0/rhol**2d0
   fac_arr(8,3)=-0.05161397740925091700623738d0/rhol**2d0
   fac_arr(9,3)=-0.05161397740925091700623738d0/rhol**2d0
   fac_arr(10,3)=-0.03440931827283394467082492d0/rhol**2d0
else if (l.eq.4 .and. i.eq.1 .and. m.eq.1) then
   nterm_arr(1)=6
   nterm_arr(2)=4
   nterm_arr(3)=4
   lxyz_arr(1,1,1)=2 ; lxyz_arr(2,1,1)=0 ; lxyz_arr(3,1,1)=0
   lxyz_arr(1,2,1)=0 ; lxyz_arr(2,2,1)=2 ; lxyz_arr(3,2,1)=0
   lxyz_arr(1,3,1)=0 ; lxyz_arr(2,3,1)=0 ; lxyz_arr(3,3,1)=2
   lxyz_arr(1,4,1)=4 ; lxyz_arr(2,4,1)=0 ; lxyz_arr(3,4,1)=0
   lxyz_arr(1,5,1)=2 ; lxyz_arr(2,5,1)=2 ; lxyz_arr(3,5,1)=0
   lxyz_arr(1,6,1)=2 ; lxyz_arr(2,6,1)=0 ; lxyz_arr(3,6,1)=2
   fac_arr(1,1)=0.9486832980505137995996681d0
   fac_arr(2,1)=0.3162277660168379331998894d0
   fac_arr(3,1)=-1.264911064067351732799557d0
   fac_arr(4,1)=-0.3162277660168379331998894d0/rhol**2d0
   fac_arr(5,1)=-0.3162277660168379331998894d0/rhol**2d0
   fac_arr(6,1)=1.264911064067351732799557d0/rhol**2d0
   lxyz_arr(1,1,2)=1 ; lxyz_arr(2,1,2)=1 ; lxyz_arr(3,1,2)=0
   lxyz_arr(1,2,2)=3 ; lxyz_arr(2,2,2)=1 ; lxyz_arr(3,2,2)=0
   lxyz_arr(1,3,2)=1 ; lxyz_arr(2,3,2)=3 ; lxyz_arr(3,3,2)=0
   lxyz_arr(1,4,2)=1 ; lxyz_arr(2,4,2)=1 ; lxyz_arr(3,4,2)=2
   fac_arr(1,2)=0.6324555320336758663997787d0
   fac_arr(2,2)=-0.3162277660168379331998894d0/rhol**2d0
   fac_arr(3,2)=-0.3162277660168379331998894d0/rhol**2d0
   fac_arr(4,2)=1.264911064067351732799557d0/rhol**2d0
   lxyz_arr(1,1,3)=1 ; lxyz_arr(2,1,3)=0 ; lxyz_arr(3,1,3)=1
   lxyz_arr(1,2,3)=3 ; lxyz_arr(2,2,3)=0 ; lxyz_arr(3,2,3)=1
   lxyz_arr(1,3,3)=1 ; lxyz_arr(2,3,3)=2 ; lxyz_arr(3,3,3)=1
   lxyz_arr(1,4,3)=1 ; lxyz_arr(2,4,3)=0 ; lxyz_arr(3,4,3)=3
   fac_arr(1,3)=-2.529822128134703465599115d0
   fac_arr(2,3)=-0.3162277660168379331998894d0/rhol**2d0
   fac_arr(3,3)=-0.3162277660168379331998894d0/rhol**2d0
   fac_arr(4,3)=1.264911064067351732799557d0/rhol**2d0
else if (l.eq.4 .and. i.eq.1 .and. m.eq.2) then
   nterm_arr(1)=4
   nterm_arr(2)=6
   nterm_arr(3)=4
   lxyz_arr(1,1,1)=1 ; lxyz_arr(2,1,1)=1 ; lxyz_arr(3,1,1)=0
   lxyz_arr(1,2,1)=3 ; lxyz_arr(2,2,1)=1 ; lxyz_arr(3,2,1)=0
   lxyz_arr(1,3,1)=1 ; lxyz_arr(2,3,1)=3 ; lxyz_arr(3,3,1)=0
   lxyz_arr(1,4,1)=1 ; lxyz_arr(2,4,1)=1 ; lxyz_arr(3,4,1)=2
   fac_arr(1,1)=0.6324555320336758663997787d0
   fac_arr(2,1)=-0.3162277660168379331998894d0/rhol**2d0
   fac_arr(3,1)=-0.3162277660168379331998894d0/rhol**2d0
   fac_arr(4,1)=1.264911064067351732799557d0/rhol**2d0
   lxyz_arr(1,1,2)=2 ; lxyz_arr(2,1,2)=0 ; lxyz_arr(3,1,2)=0
   lxyz_arr(1,2,2)=0 ; lxyz_arr(2,2,2)=2 ; lxyz_arr(3,2,2)=0
   lxyz_arr(1,3,2)=0 ; lxyz_arr(2,3,2)=0 ; lxyz_arr(3,3,2)=2
   lxyz_arr(1,4,2)=2 ; lxyz_arr(2,4,2)=2 ; lxyz_arr(3,4,2)=0
   lxyz_arr(1,5,2)=0 ; lxyz_arr(2,5,2)=4 ; lxyz_arr(3,5,2)=0
   lxyz_arr(1,6,2)=0 ; lxyz_arr(2,6,2)=2 ; lxyz_arr(3,6,2)=2
   fac_arr(1,2)=0.3162277660168379331998894d0
   fac_arr(2,2)=0.9486832980505137995996681d0
   fac_arr(3,2)=-1.264911064067351732799557d0
   fac_arr(4,2)=-0.3162277660168379331998894d0/rhol**2d0
   fac_arr(5,2)=-0.3162277660168379331998894d0/rhol**2d0
   fac_arr(6,2)=1.264911064067351732799557d0/rhol**2d0
   lxyz_arr(1,1,3)=0 ; lxyz_arr(2,1,3)=1 ; lxyz_arr(3,1,3)=1
   lxyz_arr(1,2,3)=2 ; lxyz_arr(2,2,3)=1 ; lxyz_arr(3,2,3)=1
   lxyz_arr(1,3,3)=0 ; lxyz_arr(2,3,3)=3 ; lxyz_arr(3,3,3)=1
   lxyz_arr(1,4,3)=0 ; lxyz_arr(2,4,3)=1 ; lxyz_arr(3,4,3)=3
   fac_arr(1,3)=-2.529822128134703465599115d0
   fac_arr(2,3)=-0.3162277660168379331998894d0/rhol**2d0
   fac_arr(3,3)=-0.3162277660168379331998894d0/rhol**2d0
   fac_arr(4,3)=1.264911064067351732799557d0/rhol**2d0
else if (l.eq.4 .and. i.eq.1 .and. m.eq.3) then
   nterm_arr(1)=4
   nterm_arr(2)=4
   nterm_arr(3)=6
   lxyz_arr(1,1,1)=1 ; lxyz_arr(2,1,1)=0 ; lxyz_arr(3,1,1)=1
   lxyz_arr(1,2,1)=3 ; lxyz_arr(2,2,1)=0 ; lxyz_arr(3,2,1)=1
   lxyz_arr(1,3,1)=1 ; lxyz_arr(2,3,1)=2 ; lxyz_arr(3,3,1)=1
   lxyz_arr(1,4,1)=1 ; lxyz_arr(2,4,1)=0 ; lxyz_arr(3,4,1)=3
   fac_arr(1,1)=1.549193338482966754071706d0
   fac_arr(2,1)=-0.7745966692414833770358531d0/rhol**2d0
   fac_arr(3,1)=-0.7745966692414833770358531d0/rhol**2d0
   fac_arr(4,1)=0.5163977794943222513572354d0/rhol**2d0
   lxyz_arr(1,1,2)=0 ; lxyz_arr(2,1,2)=1 ; lxyz_arr(3,1,2)=1
   lxyz_arr(1,2,2)=2 ; lxyz_arr(2,2,2)=1 ; lxyz_arr(3,2,2)=1
   lxyz_arr(1,3,2)=0 ; lxyz_arr(2,3,2)=3 ; lxyz_arr(3,3,2)=1
   lxyz_arr(1,4,2)=0 ; lxyz_arr(2,4,2)=1 ; lxyz_arr(3,4,2)=3
   fac_arr(1,2)=1.549193338482966754071706d0
   fac_arr(2,2)=-0.7745966692414833770358531d0/rhol**2d0
   fac_arr(3,2)=-0.7745966692414833770358531d0/rhol**2d0
   fac_arr(4,2)=0.5163977794943222513572354d0/rhol**2d0
   lxyz_arr(1,1,3)=2 ; lxyz_arr(2,1,3)=0 ; lxyz_arr(3,1,3)=0
   lxyz_arr(1,2,3)=0 ; lxyz_arr(2,2,3)=2 ; lxyz_arr(3,2,3)=0
   lxyz_arr(1,3,3)=0 ; lxyz_arr(2,3,3)=0 ; lxyz_arr(3,3,3)=2
   lxyz_arr(1,4,3)=2 ; lxyz_arr(2,4,3)=0 ; lxyz_arr(3,4,3)=2
   lxyz_arr(1,5,3)=0 ; lxyz_arr(2,5,3)=2 ; lxyz_arr(3,5,3)=2
   lxyz_arr(1,6,3)=0 ; lxyz_arr(2,6,3)=0 ; lxyz_arr(3,6,3)=4
   fac_arr(1,3)=0.7745966692414833770358531d0
   fac_arr(2,3)=0.7745966692414833770358531d0
   fac_arr(3,3)=-1.549193338482966754071706d0
   fac_arr(4,3)=-0.7745966692414833770358531d0/rhol**2d0
   fac_arr(5,3)=-0.7745966692414833770358531d0/rhol**2d0
   fac_arr(6,3)=0.5163977794943222513572354d0/rhol**2d0
else if (l.eq.4 .and. i.eq.1 .and. m.eq.4) then
   nterm_arr(1)=4
   nterm_arr(2)=3
   nterm_arr(3)=2
   lxyz_arr(1,1,1)=2 ; lxyz_arr(2,1,1)=0 ; lxyz_arr(3,1,1)=0
   lxyz_arr(1,2,1)=0 ; lxyz_arr(2,2,1)=2 ; lxyz_arr(3,2,1)=0
   lxyz_arr(1,3,1)=4 ; lxyz_arr(2,3,1)=0 ; lxyz_arr(3,3,1)=0
   lxyz_arr(1,4,1)=2 ; lxyz_arr(2,4,1)=2 ; lxyz_arr(3,4,1)=0
   fac_arr(1,1)=1.224744871391589049098642d0
   fac_arr(2,1)=-1.224744871391589049098642d0
   fac_arr(3,1)=-0.408248290463863016366214d0/rhol**2d0
   fac_arr(4,1)=1.224744871391589049098642d0/rhol**2d0
   lxyz_arr(1,1,2)=1 ; lxyz_arr(2,1,2)=1 ; lxyz_arr(3,1,2)=0
   lxyz_arr(1,2,2)=3 ; lxyz_arr(2,2,2)=1 ; lxyz_arr(3,2,2)=0
   lxyz_arr(1,3,2)=1 ; lxyz_arr(2,3,2)=3 ; lxyz_arr(3,3,2)=0
   fac_arr(1,2)=-2.449489742783178098197284d0
   fac_arr(2,2)=-0.408248290463863016366214d0/rhol**2d0
   fac_arr(3,2)=1.224744871391589049098642d0/rhol**2d0
   lxyz_arr(1,1,3)=3 ; lxyz_arr(2,1,3)=0 ; lxyz_arr(3,1,3)=1
   lxyz_arr(1,2,3)=1 ; lxyz_arr(2,2,3)=2 ; lxyz_arr(3,2,3)=1
   fac_arr(1,3)=-0.408248290463863016366214d0/rhol**2d0
   fac_arr(2,3)=1.224744871391589049098642d0/rhol**2d0
else if (l.eq.4 .and. i.eq.1 .and. m.eq.5) then
   nterm_arr(1)=3
   nterm_arr(2)=4
   nterm_arr(3)=2
   lxyz_arr(1,1,1)=1 ; lxyz_arr(2,1,1)=1 ; lxyz_arr(3,1,1)=0
   lxyz_arr(1,2,1)=3 ; lxyz_arr(2,2,1)=1 ; lxyz_arr(3,2,1)=0
   lxyz_arr(1,3,1)=1 ; lxyz_arr(2,3,1)=3 ; lxyz_arr(3,3,1)=0
   fac_arr(1,1)=-2.449489742783178098197284d0
   fac_arr(2,1)=1.224744871391589049098642d0/rhol**2d0
   fac_arr(3,1)=-0.408248290463863016366214d0/rhol**2d0
   lxyz_arr(1,1,2)=2 ; lxyz_arr(2,1,2)=0 ; lxyz_arr(3,1,2)=0
   lxyz_arr(1,2,2)=0 ; lxyz_arr(2,2,2)=2 ; lxyz_arr(3,2,2)=0
   lxyz_arr(1,3,2)=2 ; lxyz_arr(2,3,2)=2 ; lxyz_arr(3,3,2)=0
   lxyz_arr(1,4,2)=0 ; lxyz_arr(2,4,2)=4 ; lxyz_arr(3,4,2)=0
   fac_arr(1,2)=-1.224744871391589049098642d0
   fac_arr(2,2)=1.224744871391589049098642d0
   fac_arr(3,2)=1.224744871391589049098642d0/rhol**2d0
   fac_arr(4,2)=-0.408248290463863016366214d0/rhol**2d0
   lxyz_arr(1,1,3)=2 ; lxyz_arr(2,1,3)=1 ; lxyz_arr(3,1,3)=1
   lxyz_arr(1,2,3)=0 ; lxyz_arr(2,2,3)=3 ; lxyz_arr(3,2,3)=1
   fac_arr(1,3)=1.224744871391589049098642d0/rhol**2d0
   fac_arr(2,3)=-0.408248290463863016366214d0/rhol**2d0
else if (l.eq.4 .and. i.eq.1 .and. m.eq.6) then
   nterm_arr(1)=3
   nterm_arr(2)=3
   nterm_arr(3)=4
   lxyz_arr(1,1,1)=1 ; lxyz_arr(2,1,1)=0 ; lxyz_arr(3,1,1)=1
   lxyz_arr(1,2,1)=3 ; lxyz_arr(2,2,1)=0 ; lxyz_arr(3,2,1)=1
   lxyz_arr(1,3,1)=1 ; lxyz_arr(2,3,1)=2 ; lxyz_arr(3,3,1)=1
   fac_arr(1,1)=2.d0
   fac_arr(2,1)=-1.d0/rhol**2d0
   fac_arr(3,1)=rhol**(-2)
   lxyz_arr(1,1,2)=0 ; lxyz_arr(2,1,2)=1 ; lxyz_arr(3,1,2)=1
   lxyz_arr(1,2,2)=2 ; lxyz_arr(2,2,2)=1 ; lxyz_arr(3,2,2)=1
   lxyz_arr(1,3,2)=0 ; lxyz_arr(2,3,2)=3 ; lxyz_arr(3,3,2)=1
   fac_arr(1,2)=-2.d0
   fac_arr(2,2)=-1.d0/rhol**2d0
   fac_arr(3,2)=rhol**(-2)
   lxyz_arr(1,1,3)=2 ; lxyz_arr(2,1,3)=0 ; lxyz_arr(3,1,3)=0
   lxyz_arr(1,2,3)=0 ; lxyz_arr(2,2,3)=2 ; lxyz_arr(3,2,3)=0
   lxyz_arr(1,3,3)=2 ; lxyz_arr(2,3,3)=0 ; lxyz_arr(3,3,3)=2
   lxyz_arr(1,4,3)=0 ; lxyz_arr(2,4,3)=2 ; lxyz_arr(3,4,3)=2
   fac_arr(1,3)=1.d0
   fac_arr(2,3)=-1.d0
   fac_arr(3,3)=-1.d0/rhol**2d0
   fac_arr(4,3)=rhol**(-2)
else if (l.eq.4 .and. i.eq.1 .and. m.eq.7) then
   nterm_arr(1)=2
   nterm_arr(2)=2
   nterm_arr(3)=2
   lxyz_arr(1,1,1)=0 ; lxyz_arr(2,1,1)=1 ; lxyz_arr(3,1,1)=1
   lxyz_arr(1,2,1)=2 ; lxyz_arr(2,2,1)=1 ; lxyz_arr(3,2,1)=1
   fac_arr(1,1)=2.d0
   fac_arr(2,1)=-2.d0/rhol**2d0
   lxyz_arr(1,1,2)=1 ; lxyz_arr(2,1,2)=0 ; lxyz_arr(3,1,2)=1
   lxyz_arr(1,2,2)=1 ; lxyz_arr(2,2,2)=2 ; lxyz_arr(3,2,2)=1
   fac_arr(1,2)=2.d0
   fac_arr(2,2)=-2.d0/rhol**2d0
   lxyz_arr(1,1,3)=1 ; lxyz_arr(2,1,3)=1 ; lxyz_arr(3,1,3)=0
   lxyz_arr(1,2,3)=1 ; lxyz_arr(2,2,3)=1 ; lxyz_arr(3,2,3)=2
   fac_arr(1,3)=2.d0
   fac_arr(2,3)=-2.d0/rhol**2d0
else if (l.eq.4 .and. i.eq.2 .and. m.eq.1) then
   nterm_arr(1)=12
   nterm_arr(2)=9
   nterm_arr(3)=9
   lxyz_arr(1,1,1)=4 ; lxyz_arr(2,1,1)=0 ; lxyz_arr(3,1,1)=0
   lxyz_arr(1,2,1)=2 ; lxyz_arr(2,2,1)=2 ; lxyz_arr(3,2,1)=0
   lxyz_arr(1,3,1)=0 ; lxyz_arr(2,3,1)=4 ; lxyz_arr(3,3,1)=0
   lxyz_arr(1,4,1)=2 ; lxyz_arr(2,4,1)=0 ; lxyz_arr(3,4,1)=2
   lxyz_arr(1,5,1)=0 ; lxyz_arr(2,5,1)=2 ; lxyz_arr(3,5,1)=2
   lxyz_arr(1,6,1)=0 ; lxyz_arr(2,6,1)=0 ; lxyz_arr(3,6,1)=4
   lxyz_arr(1,7,1)=6 ; lxyz_arr(2,7,1)=0 ; lxyz_arr(3,7,1)=0
   lxyz_arr(1,8,1)=4 ; lxyz_arr(2,8,1)=2 ; lxyz_arr(3,8,1)=0
   lxyz_arr(1,9,1)=2 ; lxyz_arr(2,9,1)=4 ; lxyz_arr(3,9,1)=0
   lxyz_arr(1,10,1)=4 ; lxyz_arr(2,10,1)=0 ; lxyz_arr(3,10,1)=2
   lxyz_arr(1,11,1)=2 ; lxyz_arr(2,11,1)=2 ; lxyz_arr(3,11,1)=2
   lxyz_arr(1,12,1)=2 ; lxyz_arr(2,12,1)=0 ; lxyz_arr(3,12,1)=4
   fac_arr(1,1)=0.3178208630818641051489253d0
   fac_arr(2,1)=0.3813850356982369261787104d0
   fac_arr(3,1)=0.06356417261637282102978506d0
   fac_arr(4,1)=-0.5720775535473553892680656d0
   fac_arr(5,1)=-0.1906925178491184630893552d0
   fac_arr(6,1)=-0.2542566904654912841191402d0
   fac_arr(7,1)=-0.06356417261637282102978506d0/rhol**2d0
   fac_arr(8,1)=-0.1271283452327456420595701d0/rhol**2d0
   fac_arr(9,1)=-0.06356417261637282102978506d0/rhol**2d0
   fac_arr(10,1)=0.1906925178491184630893552d0/rhol**2d0
   fac_arr(11,1)=0.1906925178491184630893552d0/rhol**2d0
   fac_arr(12,1)=0.2542566904654912841191402d0/rhol**2d0
   lxyz_arr(1,1,2)=3 ; lxyz_arr(2,1,2)=1 ; lxyz_arr(3,1,2)=0
   lxyz_arr(1,2,2)=1 ; lxyz_arr(2,2,2)=3 ; lxyz_arr(3,2,2)=0
   lxyz_arr(1,3,2)=1 ; lxyz_arr(2,3,2)=1 ; lxyz_arr(3,3,2)=2
   lxyz_arr(1,4,2)=5 ; lxyz_arr(2,4,2)=1 ; lxyz_arr(3,4,2)=0
   lxyz_arr(1,5,2)=3 ; lxyz_arr(2,5,2)=3 ; lxyz_arr(3,5,2)=0
   lxyz_arr(1,6,2)=1 ; lxyz_arr(2,6,2)=5 ; lxyz_arr(3,6,2)=0
   lxyz_arr(1,7,2)=3 ; lxyz_arr(2,7,2)=1 ; lxyz_arr(3,7,2)=2
   lxyz_arr(1,8,2)=1 ; lxyz_arr(2,8,2)=3 ; lxyz_arr(3,8,2)=2
   lxyz_arr(1,9,2)=1 ; lxyz_arr(2,9,2)=1 ; lxyz_arr(3,9,2)=4
   fac_arr(1,2)=0.2542566904654912841191402d0
   fac_arr(2,2)=0.2542566904654912841191402d0
   fac_arr(3,2)=-0.3813850356982369261787104d0
   fac_arr(4,2)=-0.06356417261637282102978506d0/rhol**2d0
   fac_arr(5,2)=-0.1271283452327456420595701d0/rhol**2d0
   fac_arr(6,2)=-0.06356417261637282102978506d0/rhol**2d0
   fac_arr(7,2)=0.1906925178491184630893552d0/rhol**2d0
   fac_arr(8,2)=0.1906925178491184630893552d0/rhol**2d0
   fac_arr(9,2)=0.2542566904654912841191402d0/rhol**2d0
   lxyz_arr(1,1,3)=3 ; lxyz_arr(2,1,3)=0 ; lxyz_arr(3,1,3)=1
   lxyz_arr(1,2,3)=1 ; lxyz_arr(2,2,3)=2 ; lxyz_arr(3,2,3)=1
   lxyz_arr(1,3,3)=1 ; lxyz_arr(2,3,3)=0 ; lxyz_arr(3,3,3)=3
   lxyz_arr(1,4,3)=5 ; lxyz_arr(2,4,3)=0 ; lxyz_arr(3,4,3)=1
   lxyz_arr(1,5,3)=3 ; lxyz_arr(2,5,3)=2 ; lxyz_arr(3,5,3)=1
   lxyz_arr(1,6,3)=1 ; lxyz_arr(2,6,3)=4 ; lxyz_arr(3,6,3)=1
   lxyz_arr(1,7,3)=3 ; lxyz_arr(2,7,3)=0 ; lxyz_arr(3,7,3)=3
   lxyz_arr(1,8,3)=1 ; lxyz_arr(2,8,3)=2 ; lxyz_arr(3,8,3)=3
   lxyz_arr(1,9,3)=1 ; lxyz_arr(2,9,3)=0 ; lxyz_arr(3,9,3)=5
   fac_arr(1,3)=-0.3813850356982369261787104d0
   fac_arr(2,3)=-0.3813850356982369261787104d0
   fac_arr(3,3)=-1.017026761861965136476561d0
   fac_arr(4,3)=-0.06356417261637282102978506d0/rhol**2d0
   fac_arr(5,3)=-0.1271283452327456420595701d0/rhol**2d0
   fac_arr(6,3)=-0.06356417261637282102978506d0/rhol**2d0
   fac_arr(7,3)=0.1906925178491184630893552d0/rhol**2d0
   fac_arr(8,3)=0.1906925178491184630893552d0/rhol**2d0
   fac_arr(9,3)=0.2542566904654912841191402d0/rhol**2d0
else if (l.eq.4 .and. i.eq.2 .and. m.eq.2) then
   nterm_arr(1)=9
   nterm_arr(2)=12
   nterm_arr(3)=9
   lxyz_arr(1,1,1)=3 ; lxyz_arr(2,1,1)=1 ; lxyz_arr(3,1,1)=0
   lxyz_arr(1,2,1)=1 ; lxyz_arr(2,2,1)=3 ; lxyz_arr(3,2,1)=0
   lxyz_arr(1,3,1)=1 ; lxyz_arr(2,3,1)=1 ; lxyz_arr(3,3,1)=2
   lxyz_arr(1,4,1)=5 ; lxyz_arr(2,4,1)=1 ; lxyz_arr(3,4,1)=0
   lxyz_arr(1,5,1)=3 ; lxyz_arr(2,5,1)=3 ; lxyz_arr(3,5,1)=0
   lxyz_arr(1,6,1)=1 ; lxyz_arr(2,6,1)=5 ; lxyz_arr(3,6,1)=0
   lxyz_arr(1,7,1)=3 ; lxyz_arr(2,7,1)=1 ; lxyz_arr(3,7,1)=2
   lxyz_arr(1,8,1)=1 ; lxyz_arr(2,8,1)=3 ; lxyz_arr(3,8,1)=2
   lxyz_arr(1,9,1)=1 ; lxyz_arr(2,9,1)=1 ; lxyz_arr(3,9,1)=4
   fac_arr(1,1)=0.2542566904654912841191402d0
   fac_arr(2,1)=0.2542566904654912841191402d0
   fac_arr(3,1)=-0.3813850356982369261787104d0
   fac_arr(4,1)=-0.06356417261637282102978506d0/rhol**2d0
   fac_arr(5,1)=-0.1271283452327456420595701d0/rhol**2d0
   fac_arr(6,1)=-0.06356417261637282102978506d0/rhol**2d0
   fac_arr(7,1)=0.1906925178491184630893552d0/rhol**2d0
   fac_arr(8,1)=0.1906925178491184630893552d0/rhol**2d0
   fac_arr(9,1)=0.2542566904654912841191402d0/rhol**2d0
   lxyz_arr(1,1,2)=4 ; lxyz_arr(2,1,2)=0 ; lxyz_arr(3,1,2)=0
   lxyz_arr(1,2,2)=2 ; lxyz_arr(2,2,2)=2 ; lxyz_arr(3,2,2)=0
   lxyz_arr(1,3,2)=0 ; lxyz_arr(2,3,2)=4 ; lxyz_arr(3,3,2)=0
   lxyz_arr(1,4,2)=2 ; lxyz_arr(2,4,2)=0 ; lxyz_arr(3,4,2)=2
   lxyz_arr(1,5,2)=0 ; lxyz_arr(2,5,2)=2 ; lxyz_arr(3,5,2)=2
   lxyz_arr(1,6,2)=0 ; lxyz_arr(2,6,2)=0 ; lxyz_arr(3,6,2)=4
   lxyz_arr(1,7,2)=4 ; lxyz_arr(2,7,2)=2 ; lxyz_arr(3,7,2)=0
   lxyz_arr(1,8,2)=2 ; lxyz_arr(2,8,2)=4 ; lxyz_arr(3,8,2)=0
   lxyz_arr(1,9,2)=0 ; lxyz_arr(2,9,2)=6 ; lxyz_arr(3,9,2)=0
   lxyz_arr(1,10,2)=2 ; lxyz_arr(2,10,2)=2 ; lxyz_arr(3,10,2)=2
   lxyz_arr(1,11,2)=0 ; lxyz_arr(2,11,2)=4 ; lxyz_arr(3,11,2)=2
   lxyz_arr(1,12,2)=0 ; lxyz_arr(2,12,2)=2 ; lxyz_arr(3,12,2)=4
   fac_arr(1,2)=0.06356417261637282102978506d0
   fac_arr(2,2)=0.3813850356982369261787104d0
   fac_arr(3,2)=0.3178208630818641051489253d0
   fac_arr(4,2)=-0.1906925178491184630893552d0
   fac_arr(5,2)=-0.5720775535473553892680656d0
   fac_arr(6,2)=-0.2542566904654912841191402d0
   fac_arr(7,2)=-0.06356417261637282102978506d0/rhol**2d0
   fac_arr(8,2)=-0.1271283452327456420595701d0/rhol**2d0
   fac_arr(9,2)=-0.06356417261637282102978506d0/rhol**2d0
   fac_arr(10,2)=0.1906925178491184630893552d0/rhol**2d0
   fac_arr(11,2)=0.1906925178491184630893552d0/rhol**2d0
   fac_arr(12,2)=0.2542566904654912841191402d0/rhol**2d0
   lxyz_arr(1,1,3)=2 ; lxyz_arr(2,1,3)=1 ; lxyz_arr(3,1,3)=1
   lxyz_arr(1,2,3)=0 ; lxyz_arr(2,2,3)=3 ; lxyz_arr(3,2,3)=1
   lxyz_arr(1,3,3)=0 ; lxyz_arr(2,3,3)=1 ; lxyz_arr(3,3,3)=3
   lxyz_arr(1,4,3)=4 ; lxyz_arr(2,4,3)=1 ; lxyz_arr(3,4,3)=1
   lxyz_arr(1,5,3)=2 ; lxyz_arr(2,5,3)=3 ; lxyz_arr(3,5,3)=1
   lxyz_arr(1,6,3)=0 ; lxyz_arr(2,6,3)=5 ; lxyz_arr(3,6,3)=1
   lxyz_arr(1,7,3)=2 ; lxyz_arr(2,7,3)=1 ; lxyz_arr(3,7,3)=3
   lxyz_arr(1,8,3)=0 ; lxyz_arr(2,8,3)=3 ; lxyz_arr(3,8,3)=3
   lxyz_arr(1,9,3)=0 ; lxyz_arr(2,9,3)=1 ; lxyz_arr(3,9,3)=5
   fac_arr(1,3)=-0.3813850356982369261787104d0
   fac_arr(2,3)=-0.3813850356982369261787104d0
   fac_arr(3,3)=-1.017026761861965136476561d0
   fac_arr(4,3)=-0.06356417261637282102978506d0/rhol**2d0
   fac_arr(5,3)=-0.1271283452327456420595701d0/rhol**2d0
   fac_arr(6,3)=-0.06356417261637282102978506d0/rhol**2d0
   fac_arr(7,3)=0.1906925178491184630893552d0/rhol**2d0
   fac_arr(8,3)=0.1906925178491184630893552d0/rhol**2d0
   fac_arr(9,3)=0.2542566904654912841191402d0/rhol**2d0
else if (l.eq.4 .and. i.eq.2 .and. m.eq.3) then
   nterm_arr(1)=9
   nterm_arr(2)=9
   nterm_arr(3)=12
   lxyz_arr(1,1,1)=3 ; lxyz_arr(2,1,1)=0 ; lxyz_arr(3,1,1)=1
   lxyz_arr(1,2,1)=1 ; lxyz_arr(2,2,1)=2 ; lxyz_arr(3,2,1)=1
   lxyz_arr(1,3,1)=1 ; lxyz_arr(2,3,1)=0 ; lxyz_arr(3,3,1)=3
   lxyz_arr(1,4,1)=5 ; lxyz_arr(2,4,1)=0 ; lxyz_arr(3,4,1)=1
   lxyz_arr(1,5,1)=3 ; lxyz_arr(2,5,1)=2 ; lxyz_arr(3,5,1)=1
   lxyz_arr(1,6,1)=1 ; lxyz_arr(2,6,1)=4 ; lxyz_arr(3,6,1)=1
   lxyz_arr(1,7,1)=3 ; lxyz_arr(2,7,1)=0 ; lxyz_arr(3,7,1)=3
   lxyz_arr(1,8,1)=1 ; lxyz_arr(2,8,1)=2 ; lxyz_arr(3,8,1)=3
   lxyz_arr(1,9,1)=1 ; lxyz_arr(2,9,1)=0 ; lxyz_arr(3,9,1)=5
   fac_arr(1,1)=0.6227991553292183767329405d0
   fac_arr(2,1)=0.6227991553292183767329405d0
   fac_arr(3,1)=0.1037998592215363961221568d0
   fac_arr(4,1)=-0.1556997888323045941832351d0/rhol**2d0
   fac_arr(5,1)=-0.3113995776646091883664703d0/rhol**2d0
   fac_arr(6,1)=-0.1556997888323045941832351d0/rhol**2d0
   fac_arr(7,1)=-0.05189992961076819806107838d0/rhol**2d0
   fac_arr(8,1)=-0.05189992961076819806107838d0/rhol**2d0
   fac_arr(9,1)=0.1037998592215363961221568d0/rhol**2d0
   lxyz_arr(1,1,2)=2 ; lxyz_arr(2,1,2)=1 ; lxyz_arr(3,1,2)=1
   lxyz_arr(1,2,2)=0 ; lxyz_arr(2,2,2)=3 ; lxyz_arr(3,2,2)=1
   lxyz_arr(1,3,2)=0 ; lxyz_arr(2,3,2)=1 ; lxyz_arr(3,3,2)=3
   lxyz_arr(1,4,2)=4 ; lxyz_arr(2,4,2)=1 ; lxyz_arr(3,4,2)=1
   lxyz_arr(1,5,2)=2 ; lxyz_arr(2,5,2)=3 ; lxyz_arr(3,5,2)=1
   lxyz_arr(1,6,2)=0 ; lxyz_arr(2,6,2)=5 ; lxyz_arr(3,6,2)=1
   lxyz_arr(1,7,2)=2 ; lxyz_arr(2,7,2)=1 ; lxyz_arr(3,7,2)=3
   lxyz_arr(1,8,2)=0 ; lxyz_arr(2,8,2)=3 ; lxyz_arr(3,8,2)=3
   lxyz_arr(1,9,2)=0 ; lxyz_arr(2,9,2)=1 ; lxyz_arr(3,9,2)=5
   fac_arr(1,2)=0.6227991553292183767329405d0
   fac_arr(2,2)=0.6227991553292183767329405d0
   fac_arr(3,2)=0.1037998592215363961221568d0
   fac_arr(4,2)=-0.1556997888323045941832351d0/rhol**2d0
   fac_arr(5,2)=-0.3113995776646091883664703d0/rhol**2d0
   fac_arr(6,2)=-0.1556997888323045941832351d0/rhol**2d0
   fac_arr(7,2)=-0.05189992961076819806107838d0/rhol**2d0
   fac_arr(8,2)=-0.05189992961076819806107838d0/rhol**2d0
   fac_arr(9,2)=0.1037998592215363961221568d0/rhol**2d0
   lxyz_arr(1,1,3)=4 ; lxyz_arr(2,1,3)=0 ; lxyz_arr(3,1,3)=0
   lxyz_arr(1,2,3)=2 ; lxyz_arr(2,2,3)=2 ; lxyz_arr(3,2,3)=0
   lxyz_arr(1,3,3)=0 ; lxyz_arr(2,3,3)=4 ; lxyz_arr(3,3,3)=0
   lxyz_arr(1,4,3)=2 ; lxyz_arr(2,4,3)=0 ; lxyz_arr(3,4,3)=2
   lxyz_arr(1,5,3)=0 ; lxyz_arr(2,5,3)=2 ; lxyz_arr(3,5,3)=2
   lxyz_arr(1,6,3)=0 ; lxyz_arr(2,6,3)=0 ; lxyz_arr(3,6,3)=4
   lxyz_arr(1,7,3)=4 ; lxyz_arr(2,7,3)=0 ; lxyz_arr(3,7,3)=2
   lxyz_arr(1,8,3)=2 ; lxyz_arr(2,8,3)=2 ; lxyz_arr(3,8,3)=2
   lxyz_arr(1,9,3)=0 ; lxyz_arr(2,9,3)=4 ; lxyz_arr(3,9,3)=2
   lxyz_arr(1,10,3)=2 ; lxyz_arr(2,10,3)=0 ; lxyz_arr(3,10,3)=4
   lxyz_arr(1,11,3)=0 ; lxyz_arr(2,11,3)=2 ; lxyz_arr(3,11,3)=4
   lxyz_arr(1,12,3)=0 ; lxyz_arr(2,12,3)=0 ; lxyz_arr(3,12,3)=6
   fac_arr(1,3)=0.1556997888323045941832351d0
   fac_arr(2,3)=0.3113995776646091883664703d0
   fac_arr(3,3)=0.1556997888323045941832351d0
   fac_arr(4,3)=0.1556997888323045941832351d0
   fac_arr(5,3)=0.1556997888323045941832351d0
   fac_arr(6,3)=-0.5189992961076819806107838d0
   fac_arr(7,3)=-0.1556997888323045941832351d0/rhol**2d0
   fac_arr(8,3)=-0.3113995776646091883664703d0/rhol**2d0
   fac_arr(9,3)=-0.1556997888323045941832351d0/rhol**2d0
   fac_arr(10,3)=-0.05189992961076819806107838d0/rhol**2d0
   fac_arr(11,3)=-0.05189992961076819806107838d0/rhol**2d0
   fac_arr(12,3)=0.1037998592215363961221568d0/rhol**2d0
else if (l.eq.4 .and. i.eq.2 .and. m.eq.4) then
   nterm_arr(1)=10
   nterm_arr(2)=8
   nterm_arr(3)=7
   lxyz_arr(1,1,1)=4 ; lxyz_arr(2,1,1)=0 ; lxyz_arr(3,1,1)=0
   lxyz_arr(1,2,1)=2 ; lxyz_arr(2,2,1)=2 ; lxyz_arr(3,2,1)=0
   lxyz_arr(1,3,1)=0 ; lxyz_arr(2,3,1)=4 ; lxyz_arr(3,3,1)=0
   lxyz_arr(1,4,1)=2 ; lxyz_arr(2,4,1)=0 ; lxyz_arr(3,4,1)=2
   lxyz_arr(1,5,1)=0 ; lxyz_arr(2,5,1)=2 ; lxyz_arr(3,5,1)=2
   lxyz_arr(1,6,1)=6 ; lxyz_arr(2,6,1)=0 ; lxyz_arr(3,6,1)=0
   lxyz_arr(1,7,1)=4 ; lxyz_arr(2,7,1)=2 ; lxyz_arr(3,7,1)=0
   lxyz_arr(1,8,1)=2 ; lxyz_arr(2,8,1)=4 ; lxyz_arr(3,8,1)=0
   lxyz_arr(1,9,1)=4 ; lxyz_arr(2,9,1)=0 ; lxyz_arr(3,9,1)=2
   lxyz_arr(1,10,1)=2 ; lxyz_arr(2,10,1)=2 ; lxyz_arr(3,10,1)=2
   fac_arr(1,1)=0.4103049699311091091141355d0
   fac_arr(2,1)=-0.4923659639173309309369626d0
   fac_arr(3,1)=-0.2461829819586654654684813d0
   fac_arr(4,1)=0.2461829819586654654684813d0
   fac_arr(5,1)=-0.2461829819586654654684813d0
   fac_arr(6,1)=-0.08206099398622182182282711d0/rhol**2d0
   fac_arr(7,1)=0.1641219879724436436456542d0/rhol**2d0
   fac_arr(8,1)=0.2461829819586654654684813d0/rhol**2d0
   fac_arr(9,1)=-0.08206099398622182182282711d0/rhol**2d0
   fac_arr(10,1)=0.2461829819586654654684813d0/rhol**2d0
   lxyz_arr(1,1,2)=3 ; lxyz_arr(2,1,2)=1 ; lxyz_arr(3,1,2)=0
   lxyz_arr(1,2,2)=1 ; lxyz_arr(2,2,2)=3 ; lxyz_arr(3,2,2)=0
   lxyz_arr(1,3,2)=1 ; lxyz_arr(2,3,2)=1 ; lxyz_arr(3,3,2)=2
   lxyz_arr(1,4,2)=5 ; lxyz_arr(2,4,2)=1 ; lxyz_arr(3,4,2)=0
   lxyz_arr(1,5,2)=3 ; lxyz_arr(2,5,2)=3 ; lxyz_arr(3,5,2)=0
   lxyz_arr(1,6,2)=1 ; lxyz_arr(2,6,2)=5 ; lxyz_arr(3,6,2)=0
   lxyz_arr(1,7,2)=3 ; lxyz_arr(2,7,2)=1 ; lxyz_arr(3,7,2)=2
   lxyz_arr(1,8,2)=1 ; lxyz_arr(2,8,2)=3 ; lxyz_arr(3,8,2)=2
   fac_arr(1,2)=-0.3282439759448872872913084d0
   fac_arr(2,2)=-0.9847319278346618618739253d0
   fac_arr(3,2)=-0.4923659639173309309369626d0
   fac_arr(4,2)=-0.08206099398622182182282711d0/rhol**2d0
   fac_arr(5,2)=0.1641219879724436436456542d0/rhol**2d0
   fac_arr(6,2)=0.2461829819586654654684813d0/rhol**2d0
   fac_arr(7,2)=-0.08206099398622182182282711d0/rhol**2d0
   fac_arr(8,2)=0.2461829819586654654684813d0/rhol**2d0
   lxyz_arr(1,1,3)=3 ; lxyz_arr(2,1,3)=0 ; lxyz_arr(3,1,3)=1
   lxyz_arr(1,2,3)=1 ; lxyz_arr(2,2,3)=2 ; lxyz_arr(3,2,3)=1
   lxyz_arr(1,3,3)=5 ; lxyz_arr(2,3,3)=0 ; lxyz_arr(3,3,3)=1
   lxyz_arr(1,4,3)=3 ; lxyz_arr(2,4,3)=2 ; lxyz_arr(3,4,3)=1
   lxyz_arr(1,5,3)=1 ; lxyz_arr(2,5,3)=4 ; lxyz_arr(3,5,3)=1
   lxyz_arr(1,6,3)=3 ; lxyz_arr(2,6,3)=0 ; lxyz_arr(3,6,3)=3
   lxyz_arr(1,7,3)=1 ; lxyz_arr(2,7,3)=2 ; lxyz_arr(3,7,3)=3
   fac_arr(1,3)=0.1641219879724436436456542d0
   fac_arr(2,3)=-0.4923659639173309309369626d0
   fac_arr(3,3)=-0.08206099398622182182282711d0/rhol**2d0
   fac_arr(4,3)=0.1641219879724436436456542d0/rhol**2d0
   fac_arr(5,3)=0.2461829819586654654684813d0/rhol**2d0
   fac_arr(6,3)=-0.08206099398622182182282711d0/rhol**2d0
   fac_arr(7,3)=0.2461829819586654654684813d0/rhol**2d0
else if (l.eq.4 .and. i.eq.2 .and. m.eq.5) then
   nterm_arr(1)=8
   nterm_arr(2)=10
   nterm_arr(3)=7
   lxyz_arr(1,1,1)=3 ; lxyz_arr(2,1,1)=1 ; lxyz_arr(3,1,1)=0
   lxyz_arr(1,2,1)=1 ; lxyz_arr(2,2,1)=3 ; lxyz_arr(3,2,1)=0
   lxyz_arr(1,3,1)=1 ; lxyz_arr(2,3,1)=1 ; lxyz_arr(3,3,1)=2
   lxyz_arr(1,4,1)=5 ; lxyz_arr(2,4,1)=1 ; lxyz_arr(3,4,1)=0
   lxyz_arr(1,5,1)=3 ; lxyz_arr(2,5,1)=3 ; lxyz_arr(3,5,1)=0
   lxyz_arr(1,6,1)=1 ; lxyz_arr(2,6,1)=5 ; lxyz_arr(3,6,1)=0
   lxyz_arr(1,7,1)=3 ; lxyz_arr(2,7,1)=1 ; lxyz_arr(3,7,1)=2
   lxyz_arr(1,8,1)=1 ; lxyz_arr(2,8,1)=3 ; lxyz_arr(3,8,1)=2
   fac_arr(1,1)=-0.9847319278346618618739253d0
   fac_arr(2,1)=-0.3282439759448872872913084d0
   fac_arr(3,1)=-0.4923659639173309309369626d0
   fac_arr(4,1)=0.2461829819586654654684813d0/rhol**2d0
   fac_arr(5,1)=0.1641219879724436436456542d0/rhol**2d0
   fac_arr(6,1)=-0.08206099398622182182282711d0/rhol**2d0
   fac_arr(7,1)=0.2461829819586654654684813d0/rhol**2d0
   fac_arr(8,1)=-0.08206099398622182182282711d0/rhol**2d0
   lxyz_arr(1,1,2)=4 ; lxyz_arr(2,1,2)=0 ; lxyz_arr(3,1,2)=0
   lxyz_arr(1,2,2)=2 ; lxyz_arr(2,2,2)=2 ; lxyz_arr(3,2,2)=0
   lxyz_arr(1,3,2)=0 ; lxyz_arr(2,3,2)=4 ; lxyz_arr(3,3,2)=0
   lxyz_arr(1,4,2)=2 ; lxyz_arr(2,4,2)=0 ; lxyz_arr(3,4,2)=2
   lxyz_arr(1,5,2)=0 ; lxyz_arr(2,5,2)=2 ; lxyz_arr(3,5,2)=2
   lxyz_arr(1,6,2)=4 ; lxyz_arr(2,6,2)=2 ; lxyz_arr(3,6,2)=0
   lxyz_arr(1,7,2)=2 ; lxyz_arr(2,7,2)=4 ; lxyz_arr(3,7,2)=0
   lxyz_arr(1,8,2)=0 ; lxyz_arr(2,8,2)=6 ; lxyz_arr(3,8,2)=0
   lxyz_arr(1,9,2)=2 ; lxyz_arr(2,9,2)=2 ; lxyz_arr(3,9,2)=2
   lxyz_arr(1,10,2)=0 ; lxyz_arr(2,10,2)=4 ; lxyz_arr(3,10,2)=2
   fac_arr(1,2)=-0.2461829819586654654684813d0
   fac_arr(2,2)=-0.4923659639173309309369626d0
   fac_arr(3,2)=0.4103049699311091091141355d0
   fac_arr(4,2)=-0.2461829819586654654684813d0
   fac_arr(5,2)=0.2461829819586654654684813d0
   fac_arr(6,2)=0.2461829819586654654684813d0/rhol**2d0
   fac_arr(7,2)=0.1641219879724436436456542d0/rhol**2d0
   fac_arr(8,2)=-0.08206099398622182182282711d0/rhol**2d0
   fac_arr(9,2)=0.2461829819586654654684813d0/rhol**2d0
   fac_arr(10,2)=-0.08206099398622182182282711d0/rhol**2d0
   lxyz_arr(1,1,3)=2 ; lxyz_arr(2,1,3)=1 ; lxyz_arr(3,1,3)=1
   lxyz_arr(1,2,3)=0 ; lxyz_arr(2,2,3)=3 ; lxyz_arr(3,2,3)=1
   lxyz_arr(1,3,3)=4 ; lxyz_arr(2,3,3)=1 ; lxyz_arr(3,3,3)=1
   lxyz_arr(1,4,3)=2 ; lxyz_arr(2,4,3)=3 ; lxyz_arr(3,4,3)=1
   lxyz_arr(1,5,3)=0 ; lxyz_arr(2,5,3)=5 ; lxyz_arr(3,5,3)=1
   lxyz_arr(1,6,3)=2 ; lxyz_arr(2,6,3)=1 ; lxyz_arr(3,6,3)=3
   lxyz_arr(1,7,3)=0 ; lxyz_arr(2,7,3)=3 ; lxyz_arr(3,7,3)=3
   fac_arr(1,3)=-0.4923659639173309309369626d0
   fac_arr(2,3)=0.1641219879724436436456542d0
   fac_arr(3,3)=0.2461829819586654654684813d0/rhol**2d0
   fac_arr(4,3)=0.1641219879724436436456542d0/rhol**2d0
   fac_arr(5,3)=-0.08206099398622182182282711d0/rhol**2d0
   fac_arr(6,3)=0.2461829819586654654684813d0/rhol**2d0
   fac_arr(7,3)=-0.08206099398622182182282711d0/rhol**2d0
else if (l.eq.4 .and. i.eq.2 .and. m.eq.6) then
   nterm_arr(1)=6
   nterm_arr(2)=6
   nterm_arr(3)=8
   lxyz_arr(1,1,1)=3 ; lxyz_arr(2,1,1)=0 ; lxyz_arr(3,1,1)=1
   lxyz_arr(1,2,1)=1 ; lxyz_arr(2,2,1)=0 ; lxyz_arr(3,2,1)=3
   lxyz_arr(1,3,1)=5 ; lxyz_arr(2,3,1)=0 ; lxyz_arr(3,3,1)=1
   lxyz_arr(1,4,1)=1 ; lxyz_arr(2,4,1)=4 ; lxyz_arr(3,4,1)=1
   lxyz_arr(1,5,1)=3 ; lxyz_arr(2,5,1)=0 ; lxyz_arr(3,5,1)=3
   lxyz_arr(1,6,1)=1 ; lxyz_arr(2,6,1)=2 ; lxyz_arr(3,6,1)=3
   fac_arr(1,1)=0.8040302522073696603914988d0
   fac_arr(2,1)=0.4020151261036848301957494d0
   fac_arr(3,1)=-0.2010075630518424150978747d0/rhol**2d0
   fac_arr(4,1)=0.2010075630518424150978747d0/rhol**2d0
   fac_arr(5,1)=-0.2010075630518424150978747d0/rhol**2d0
   fac_arr(6,1)=0.2010075630518424150978747d0/rhol**2d0
   lxyz_arr(1,1,2)=0 ; lxyz_arr(2,1,2)=3 ; lxyz_arr(3,1,2)=1
   lxyz_arr(1,2,2)=0 ; lxyz_arr(2,2,2)=1 ; lxyz_arr(3,2,2)=3
   lxyz_arr(1,3,2)=4 ; lxyz_arr(2,3,2)=1 ; lxyz_arr(3,3,2)=1
   lxyz_arr(1,4,2)=0 ; lxyz_arr(2,4,2)=5 ; lxyz_arr(3,4,2)=1
   lxyz_arr(1,5,2)=2 ; lxyz_arr(2,5,2)=1 ; lxyz_arr(3,5,2)=3
   lxyz_arr(1,6,2)=0 ; lxyz_arr(2,6,2)=3 ; lxyz_arr(3,6,2)=3
   fac_arr(1,2)=-0.8040302522073696603914988d0
   fac_arr(2,2)=-0.4020151261036848301957494d0
   fac_arr(3,2)=-0.2010075630518424150978747d0/rhol**2d0
   fac_arr(4,2)=0.2010075630518424150978747d0/rhol**2d0
   fac_arr(5,2)=-0.2010075630518424150978747d0/rhol**2d0
   fac_arr(6,2)=0.2010075630518424150978747d0/rhol**2d0
   lxyz_arr(1,1,3)=4 ; lxyz_arr(2,1,3)=0 ; lxyz_arr(3,1,3)=0
   lxyz_arr(1,2,3)=0 ; lxyz_arr(2,2,3)=4 ; lxyz_arr(3,2,3)=0
   lxyz_arr(1,3,3)=2 ; lxyz_arr(2,3,3)=0 ; lxyz_arr(3,3,3)=2
   lxyz_arr(1,4,3)=0 ; lxyz_arr(2,4,3)=2 ; lxyz_arr(3,4,3)=2
   lxyz_arr(1,5,3)=4 ; lxyz_arr(2,5,3)=0 ; lxyz_arr(3,5,3)=2
   lxyz_arr(1,6,3)=0 ; lxyz_arr(2,6,3)=4 ; lxyz_arr(3,6,3)=2
   lxyz_arr(1,7,3)=2 ; lxyz_arr(2,7,3)=0 ; lxyz_arr(3,7,3)=4
   lxyz_arr(1,8,3)=0 ; lxyz_arr(2,8,3)=2 ; lxyz_arr(3,8,3)=4
   fac_arr(1,3)=0.2010075630518424150978747d0
   fac_arr(2,3)=-0.2010075630518424150978747d0
   fac_arr(3,3)=0.6030226891555272452936241d0
   fac_arr(4,3)=-0.6030226891555272452936241d0
   fac_arr(5,3)=-0.2010075630518424150978747d0/rhol**2d0
   fac_arr(6,3)=0.2010075630518424150978747d0/rhol**2d0
   fac_arr(7,3)=-0.2010075630518424150978747d0/rhol**2d0
   fac_arr(8,3)=0.2010075630518424150978747d0/rhol**2d0
else if (l.eq.4 .and. i.eq.2 .and. m.eq.7) then
   nterm_arr(1)=6
   nterm_arr(2)=6
   nterm_arr(3)=6
   lxyz_arr(1,1,1)=2 ; lxyz_arr(2,1,1)=1 ; lxyz_arr(3,1,1)=1
   lxyz_arr(1,2,1)=0 ; lxyz_arr(2,2,1)=3 ; lxyz_arr(3,2,1)=1
   lxyz_arr(1,3,1)=0 ; lxyz_arr(2,3,1)=1 ; lxyz_arr(3,3,1)=3
   lxyz_arr(1,4,1)=4 ; lxyz_arr(2,4,1)=1 ; lxyz_arr(3,4,1)=1
   lxyz_arr(1,5,1)=2 ; lxyz_arr(2,5,1)=3 ; lxyz_arr(3,5,1)=1
   lxyz_arr(1,6,1)=2 ; lxyz_arr(2,6,1)=1 ; lxyz_arr(3,6,1)=3
   fac_arr(1,1)=1.206045378311054490587248d0
   fac_arr(2,1)=0.4020151261036848301957494d0
   fac_arr(3,1)=0.4020151261036848301957494d0
   fac_arr(4,1)=-0.4020151261036848301957494d0/rhol**2d0
   fac_arr(5,1)=-0.4020151261036848301957494d0/rhol**2d0
   fac_arr(6,1)=-0.4020151261036848301957494d0/rhol**2d0
   lxyz_arr(1,1,2)=3 ; lxyz_arr(2,1,2)=0 ; lxyz_arr(3,1,2)=1
   lxyz_arr(1,2,2)=1 ; lxyz_arr(2,2,2)=2 ; lxyz_arr(3,2,2)=1
   lxyz_arr(1,3,2)=1 ; lxyz_arr(2,3,2)=0 ; lxyz_arr(3,3,2)=3
   lxyz_arr(1,4,2)=3 ; lxyz_arr(2,4,2)=2 ; lxyz_arr(3,4,2)=1
   lxyz_arr(1,5,2)=1 ; lxyz_arr(2,5,2)=4 ; lxyz_arr(3,5,2)=1
   lxyz_arr(1,6,2)=1 ; lxyz_arr(2,6,2)=2 ; lxyz_arr(3,6,2)=3
   fac_arr(1,2)=0.4020151261036848301957494d0
   fac_arr(2,2)=1.206045378311054490587248d0
   fac_arr(3,2)=0.4020151261036848301957494d0
   fac_arr(4,2)=-0.4020151261036848301957494d0/rhol**2d0
   fac_arr(5,2)=-0.4020151261036848301957494d0/rhol**2d0
   fac_arr(6,2)=-0.4020151261036848301957494d0/rhol**2d0
   lxyz_arr(1,1,3)=3 ; lxyz_arr(2,1,3)=1 ; lxyz_arr(3,1,3)=0
   lxyz_arr(1,2,3)=1 ; lxyz_arr(2,2,3)=3 ; lxyz_arr(3,2,3)=0
   lxyz_arr(1,3,3)=1 ; lxyz_arr(2,3,3)=1 ; lxyz_arr(3,3,3)=2
   lxyz_arr(1,4,3)=3 ; lxyz_arr(2,4,3)=1 ; lxyz_arr(3,4,3)=2
   lxyz_arr(1,5,3)=1 ; lxyz_arr(2,5,3)=3 ; lxyz_arr(3,5,3)=2
   lxyz_arr(1,6,3)=1 ; lxyz_arr(2,6,3)=1 ; lxyz_arr(3,6,3)=4
   fac_arr(1,3)=0.4020151261036848301957494d0
   fac_arr(2,3)=0.4020151261036848301957494d0
   fac_arr(3,3)=1.206045378311054490587248d0
   fac_arr(4,3)=-0.4020151261036848301957494d0/rhol**2d0
   fac_arr(5,3)=-0.4020151261036848301957494d0/rhol**2d0
   fac_arr(6,3)=-0.4020151261036848301957494d0/rhol**2d0
else if (l.eq.4 .and. i.eq.3 .and. m.eq.1) then
   nterm_arr(1)=20
   nterm_arr(2)=16
   nterm_arr(3)=16
   lxyz_arr(1,1,1)=6 ; lxyz_arr(2,1,1)=0 ; lxyz_arr(3,1,1)=0
   lxyz_arr(1,2,1)=4 ; lxyz_arr(2,2,1)=2 ; lxyz_arr(3,2,1)=0
   lxyz_arr(1,3,1)=2 ; lxyz_arr(2,3,1)=4 ; lxyz_arr(3,3,1)=0
   lxyz_arr(1,4,1)=0 ; lxyz_arr(2,4,1)=6 ; lxyz_arr(3,4,1)=0
   lxyz_arr(1,5,1)=4 ; lxyz_arr(2,5,1)=0 ; lxyz_arr(3,5,1)=2
   lxyz_arr(1,6,1)=2 ; lxyz_arr(2,6,1)=2 ; lxyz_arr(3,6,1)=2
   lxyz_arr(1,7,1)=0 ; lxyz_arr(2,7,1)=4 ; lxyz_arr(3,7,1)=2
   lxyz_arr(1,8,1)=2 ; lxyz_arr(2,8,1)=0 ; lxyz_arr(3,8,1)=4
   lxyz_arr(1,9,1)=0 ; lxyz_arr(2,9,1)=2 ; lxyz_arr(3,9,1)=4
   lxyz_arr(1,10,1)=0 ; lxyz_arr(2,10,1)=0 ; lxyz_arr(3,10,1)=6
   lxyz_arr(1,11,1)=8 ; lxyz_arr(2,11,1)=0 ; lxyz_arr(3,11,1)=0
   lxyz_arr(1,12,1)=6 ; lxyz_arr(2,12,1)=2 ; lxyz_arr(3,12,1)=0
   lxyz_arr(1,13,1)=4 ; lxyz_arr(2,13,1)=4 ; lxyz_arr(3,13,1)=0
   lxyz_arr(1,14,1)=2 ; lxyz_arr(2,14,1)=6 ; lxyz_arr(3,14,1)=0
   lxyz_arr(1,15,1)=6 ; lxyz_arr(2,15,1)=0 ; lxyz_arr(3,15,1)=2
   lxyz_arr(1,16,1)=4 ; lxyz_arr(2,16,1)=2 ; lxyz_arr(3,16,1)=2
   lxyz_arr(1,17,1)=2 ; lxyz_arr(2,17,1)=4 ; lxyz_arr(3,17,1)=2
   lxyz_arr(1,18,1)=4 ; lxyz_arr(2,18,1)=0 ; lxyz_arr(3,18,1)=4
   lxyz_arr(1,19,1)=2 ; lxyz_arr(2,19,1)=2 ; lxyz_arr(3,19,1)=4
   lxyz_arr(1,20,1)=2 ; lxyz_arr(2,20,1)=0 ; lxyz_arr(3,20,1)=6
   fac_arr(1,1)=0.06372694925323242808889581d0
   fac_arr(2,1)=0.1365577483997837744762053d0
   fac_arr(3,1)=0.08193464903987026468572318d0
   fac_arr(4,1)=0.009103849893318918298413687d0
   fac_arr(5,1)=-0.09103849893318918298413687d0
   fac_arr(6,1)=-0.1092461987198270195809642d0
   fac_arr(7,1)=-0.01820769978663783659682737d0
   fac_arr(8,1)=-0.1911808477596972842666874d0
   fac_arr(9,1)=-0.06372694925323242808889581d0
   fac_arr(10,1)=-0.03641539957327567319365475d0
   fac_arr(11,1)=-0.009103849893318918298413687d0/rhol**2d0
   fac_arr(12,1)=-0.02731154967995675489524106d0/rhol**2d0
   fac_arr(13,1)=-0.02731154967995675489524106d0/rhol**2d0
   fac_arr(14,1)=-0.009103849893318918298413687d0/rhol**2d0
   fac_arr(15,1)=0.01820769978663783659682737d0/rhol**2d0
   fac_arr(16,1)=0.03641539957327567319365475d0/rhol**2d0
   fac_arr(17,1)=0.01820769978663783659682737d0/rhol**2d0
   fac_arr(18,1)=0.06372694925323242808889581d0/rhol**2d0
   fac_arr(19,1)=0.06372694925323242808889581d0/rhol**2d0
   fac_arr(20,1)=0.03641539957327567319365475d0/rhol**2d0
   lxyz_arr(1,1,2)=5 ; lxyz_arr(2,1,2)=1 ; lxyz_arr(3,1,2)=0
   lxyz_arr(1,2,2)=3 ; lxyz_arr(2,2,2)=3 ; lxyz_arr(3,2,2)=0
   lxyz_arr(1,3,2)=1 ; lxyz_arr(2,3,2)=5 ; lxyz_arr(3,3,2)=0
   lxyz_arr(1,4,2)=3 ; lxyz_arr(2,4,2)=1 ; lxyz_arr(3,4,2)=2
   lxyz_arr(1,5,2)=1 ; lxyz_arr(2,5,2)=3 ; lxyz_arr(3,5,2)=2
   lxyz_arr(1,6,2)=1 ; lxyz_arr(2,6,2)=1 ; lxyz_arr(3,6,2)=4
   lxyz_arr(1,7,2)=7 ; lxyz_arr(2,7,2)=1 ; lxyz_arr(3,7,2)=0
   lxyz_arr(1,8,2)=5 ; lxyz_arr(2,8,2)=3 ; lxyz_arr(3,8,2)=0
   lxyz_arr(1,9,2)=3 ; lxyz_arr(2,9,2)=5 ; lxyz_arr(3,9,2)=0
   lxyz_arr(1,10,2)=1 ; lxyz_arr(2,10,2)=7 ; lxyz_arr(3,10,2)=0
   lxyz_arr(1,11,2)=5 ; lxyz_arr(2,11,2)=1 ; lxyz_arr(3,11,2)=2
   lxyz_arr(1,12,2)=3 ; lxyz_arr(2,12,2)=3 ; lxyz_arr(3,12,2)=2
   lxyz_arr(1,13,2)=1 ; lxyz_arr(2,13,2)=5 ; lxyz_arr(3,13,2)=2
   lxyz_arr(1,14,2)=3 ; lxyz_arr(2,14,2)=1 ; lxyz_arr(3,14,2)=4
   lxyz_arr(1,15,2)=1 ; lxyz_arr(2,15,2)=3 ; lxyz_arr(3,15,2)=4
   lxyz_arr(1,16,2)=1 ; lxyz_arr(2,16,2)=1 ; lxyz_arr(3,16,2)=6
   fac_arr(1,2)=0.05462309935991350979048212d0
   fac_arr(2,2)=0.1092461987198270195809642d0
   fac_arr(3,2)=0.05462309935991350979048212d0
   fac_arr(4,2)=-0.0728307991465513463873095d0
   fac_arr(5,2)=-0.0728307991465513463873095d0
   fac_arr(6,2)=-0.1274538985064648561777916d0
   fac_arr(7,2)=-0.009103849893318918298413687d0/rhol**2d0
   fac_arr(8,2)=-0.02731154967995675489524106d0/rhol**2d0
   fac_arr(9,2)=-0.02731154967995675489524106d0/rhol**2d0
   fac_arr(10,2)=-0.009103849893318918298413687d0/rhol**2d0
   fac_arr(11,2)=0.01820769978663783659682737d0/rhol**2d0
   fac_arr(12,2)=0.03641539957327567319365475d0/rhol**2d0
   fac_arr(13,2)=0.01820769978663783659682737d0/rhol**2d0
   fac_arr(14,2)=0.06372694925323242808889581d0/rhol**2d0
   fac_arr(15,2)=0.06372694925323242808889581d0/rhol**2d0
   fac_arr(16,2)=0.03641539957327567319365475d0/rhol**2d0
   lxyz_arr(1,1,3)=5 ; lxyz_arr(2,1,3)=0 ; lxyz_arr(3,1,3)=1
   lxyz_arr(1,2,3)=3 ; lxyz_arr(2,2,3)=2 ; lxyz_arr(3,2,3)=1
   lxyz_arr(1,3,3)=1 ; lxyz_arr(2,3,3)=4 ; lxyz_arr(3,3,3)=1
   lxyz_arr(1,4,3)=3 ; lxyz_arr(2,4,3)=0 ; lxyz_arr(3,4,3)=3
   lxyz_arr(1,5,3)=1 ; lxyz_arr(2,5,3)=2 ; lxyz_arr(3,5,3)=3
   lxyz_arr(1,6,3)=1 ; lxyz_arr(2,6,3)=0 ; lxyz_arr(3,6,3)=5
   lxyz_arr(1,7,3)=7 ; lxyz_arr(2,7,3)=0 ; lxyz_arr(3,7,3)=1
   lxyz_arr(1,8,3)=5 ; lxyz_arr(2,8,3)=2 ; lxyz_arr(3,8,3)=1
   lxyz_arr(1,9,3)=3 ; lxyz_arr(2,9,3)=4 ; lxyz_arr(3,9,3)=1
   lxyz_arr(1,10,3)=1 ; lxyz_arr(2,10,3)=6 ; lxyz_arr(3,10,3)=1
   lxyz_arr(1,11,3)=5 ; lxyz_arr(2,11,3)=0 ; lxyz_arr(3,11,3)=3
   lxyz_arr(1,12,3)=3 ; lxyz_arr(2,12,3)=2 ; lxyz_arr(3,12,3)=3
   lxyz_arr(1,13,3)=1 ; lxyz_arr(2,13,3)=4 ; lxyz_arr(3,13,3)=3
   lxyz_arr(1,14,3)=3 ; lxyz_arr(2,14,3)=0 ; lxyz_arr(3,14,3)=5
   lxyz_arr(1,15,3)=1 ; lxyz_arr(2,15,3)=2 ; lxyz_arr(3,15,3)=5
   lxyz_arr(1,16,3)=1 ; lxyz_arr(2,16,3)=0 ; lxyz_arr(3,16,3)=7
   fac_arr(1,3)=-0.03641539957327567319365475d0
   fac_arr(2,3)=-0.0728307991465513463873095d0
   fac_arr(3,3)=-0.03641539957327567319365475d0
   fac_arr(4,3)=-0.2549077970129297123555832d0
   fac_arr(5,3)=-0.2549077970129297123555832d0
   fac_arr(6,3)=-0.2184923974396540391619285d0
   fac_arr(7,3)=-0.009103849893318918298413687d0/rhol**2d0
   fac_arr(8,3)=-0.02731154967995675489524106d0/rhol**2d0
   fac_arr(9,3)=-0.02731154967995675489524106d0/rhol**2d0
   fac_arr(10,3)=-0.009103849893318918298413687d0/rhol**2d0
   fac_arr(11,3)=0.01820769978663783659682737d0/rhol**2d0
   fac_arr(12,3)=0.03641539957327567319365475d0/rhol**2d0
   fac_arr(13,3)=0.01820769978663783659682737d0/rhol**2d0
   fac_arr(14,3)=0.06372694925323242808889581d0/rhol**2d0
   fac_arr(15,3)=0.06372694925323242808889581d0/rhol**2d0
   fac_arr(16,3)=0.03641539957327567319365475d0/rhol**2d0
else if (l.eq.4 .and. i.eq.3 .and. m.eq.2) then
   nterm_arr(1)=16
   nterm_arr(2)=20
   nterm_arr(3)=16
   lxyz_arr(1,1,1)=5 ; lxyz_arr(2,1,1)=1 ; lxyz_arr(3,1,1)=0
   lxyz_arr(1,2,1)=3 ; lxyz_arr(2,2,1)=3 ; lxyz_arr(3,2,1)=0
   lxyz_arr(1,3,1)=1 ; lxyz_arr(2,3,1)=5 ; lxyz_arr(3,3,1)=0
   lxyz_arr(1,4,1)=3 ; lxyz_arr(2,4,1)=1 ; lxyz_arr(3,4,1)=2
   lxyz_arr(1,5,1)=1 ; lxyz_arr(2,5,1)=3 ; lxyz_arr(3,5,1)=2
   lxyz_arr(1,6,1)=1 ; lxyz_arr(2,6,1)=1 ; lxyz_arr(3,6,1)=4
   lxyz_arr(1,7,1)=7 ; lxyz_arr(2,7,1)=1 ; lxyz_arr(3,7,1)=0
   lxyz_arr(1,8,1)=5 ; lxyz_arr(2,8,1)=3 ; lxyz_arr(3,8,1)=0
   lxyz_arr(1,9,1)=3 ; lxyz_arr(2,9,1)=5 ; lxyz_arr(3,9,1)=0
   lxyz_arr(1,10,1)=1 ; lxyz_arr(2,10,1)=7 ; lxyz_arr(3,10,1)=0
   lxyz_arr(1,11,1)=5 ; lxyz_arr(2,11,1)=1 ; lxyz_arr(3,11,1)=2
   lxyz_arr(1,12,1)=3 ; lxyz_arr(2,12,1)=3 ; lxyz_arr(3,12,1)=2
   lxyz_arr(1,13,1)=1 ; lxyz_arr(2,13,1)=5 ; lxyz_arr(3,13,1)=2
   lxyz_arr(1,14,1)=3 ; lxyz_arr(2,14,1)=1 ; lxyz_arr(3,14,1)=4
   lxyz_arr(1,15,1)=1 ; lxyz_arr(2,15,1)=3 ; lxyz_arr(3,15,1)=4
   lxyz_arr(1,16,1)=1 ; lxyz_arr(2,16,1)=1 ; lxyz_arr(3,16,1)=6
   fac_arr(1,1)=0.05462309935991350979048212d0
   fac_arr(2,1)=0.1092461987198270195809642d0
   fac_arr(3,1)=0.05462309935991350979048212d0
   fac_arr(4,1)=-0.0728307991465513463873095d0
   fac_arr(5,1)=-0.0728307991465513463873095d0
   fac_arr(6,1)=-0.1274538985064648561777916d0
   fac_arr(7,1)=-0.009103849893318918298413687d0/rhol**2d0
   fac_arr(8,1)=-0.02731154967995675489524106d0/rhol**2d0
   fac_arr(9,1)=-0.02731154967995675489524106d0/rhol**2d0
   fac_arr(10,1)=-0.009103849893318918298413687d0/rhol**2d0
   fac_arr(11,1)=0.01820769978663783659682737d0/rhol**2d0
   fac_arr(12,1)=0.03641539957327567319365475d0/rhol**2d0
   fac_arr(13,1)=0.01820769978663783659682737d0/rhol**2d0
   fac_arr(14,1)=0.06372694925323242808889581d0/rhol**2d0
   fac_arr(15,1)=0.06372694925323242808889581d0/rhol**2d0
   fac_arr(16,1)=0.03641539957327567319365475d0/rhol**2d0
   lxyz_arr(1,1,2)=6 ; lxyz_arr(2,1,2)=0 ; lxyz_arr(3,1,2)=0
   lxyz_arr(1,2,2)=4 ; lxyz_arr(2,2,2)=2 ; lxyz_arr(3,2,2)=0
   lxyz_arr(1,3,2)=2 ; lxyz_arr(2,3,2)=4 ; lxyz_arr(3,3,2)=0
   lxyz_arr(1,4,2)=0 ; lxyz_arr(2,4,2)=6 ; lxyz_arr(3,4,2)=0
   lxyz_arr(1,5,2)=4 ; lxyz_arr(2,5,2)=0 ; lxyz_arr(3,5,2)=2
   lxyz_arr(1,6,2)=2 ; lxyz_arr(2,6,2)=2 ; lxyz_arr(3,6,2)=2
   lxyz_arr(1,7,2)=0 ; lxyz_arr(2,7,2)=4 ; lxyz_arr(3,7,2)=2
   lxyz_arr(1,8,2)=2 ; lxyz_arr(2,8,2)=0 ; lxyz_arr(3,8,2)=4
   lxyz_arr(1,9,2)=0 ; lxyz_arr(2,9,2)=2 ; lxyz_arr(3,9,2)=4
   lxyz_arr(1,10,2)=0 ; lxyz_arr(2,10,2)=0 ; lxyz_arr(3,10,2)=6
   lxyz_arr(1,11,2)=6 ; lxyz_arr(2,11,2)=2 ; lxyz_arr(3,11,2)=0
   lxyz_arr(1,12,2)=4 ; lxyz_arr(2,12,2)=4 ; lxyz_arr(3,12,2)=0
   lxyz_arr(1,13,2)=2 ; lxyz_arr(2,13,2)=6 ; lxyz_arr(3,13,2)=0
   lxyz_arr(1,14,2)=0 ; lxyz_arr(2,14,2)=8 ; lxyz_arr(3,14,2)=0
   lxyz_arr(1,15,2)=4 ; lxyz_arr(2,15,2)=2 ; lxyz_arr(3,15,2)=2
   lxyz_arr(1,16,2)=2 ; lxyz_arr(2,16,2)=4 ; lxyz_arr(3,16,2)=2
   lxyz_arr(1,17,2)=0 ; lxyz_arr(2,17,2)=6 ; lxyz_arr(3,17,2)=2
   lxyz_arr(1,18,2)=2 ; lxyz_arr(2,18,2)=2 ; lxyz_arr(3,18,2)=4
   lxyz_arr(1,19,2)=0 ; lxyz_arr(2,19,2)=4 ; lxyz_arr(3,19,2)=4
   lxyz_arr(1,20,2)=0 ; lxyz_arr(2,20,2)=2 ; lxyz_arr(3,20,2)=6
   fac_arr(1,2)=0.009103849893318918298413687d0
   fac_arr(2,2)=0.08193464903987026468572318d0
   fac_arr(3,2)=0.1365577483997837744762053d0
   fac_arr(4,2)=0.06372694925323242808889581d0
   fac_arr(5,2)=-0.01820769978663783659682737d0
   fac_arr(6,2)=-0.1092461987198270195809642d0
   fac_arr(7,2)=-0.09103849893318918298413687d0
   fac_arr(8,2)=-0.06372694925323242808889581d0
   fac_arr(9,2)=-0.1911808477596972842666874d0
   fac_arr(10,2)=-0.03641539957327567319365475d0
   fac_arr(11,2)=-0.009103849893318918298413687d0/rhol**2d0
   fac_arr(12,2)=-0.02731154967995675489524106d0/rhol**2d0
   fac_arr(13,2)=-0.02731154967995675489524106d0/rhol**2d0
   fac_arr(14,2)=-0.009103849893318918298413687d0/rhol**2d0
   fac_arr(15,2)=0.01820769978663783659682737d0/rhol**2d0
   fac_arr(16,2)=0.03641539957327567319365475d0/rhol**2d0
   fac_arr(17,2)=0.01820769978663783659682737d0/rhol**2d0
   fac_arr(18,2)=0.06372694925323242808889581d0/rhol**2d0
   fac_arr(19,2)=0.06372694925323242808889581d0/rhol**2d0
   fac_arr(20,2)=0.03641539957327567319365475d0/rhol**2d0
   lxyz_arr(1,1,3)=4 ; lxyz_arr(2,1,3)=1 ; lxyz_arr(3,1,3)=1
   lxyz_arr(1,2,3)=2 ; lxyz_arr(2,2,3)=3 ; lxyz_arr(3,2,3)=1
   lxyz_arr(1,3,3)=0 ; lxyz_arr(2,3,3)=5 ; lxyz_arr(3,3,3)=1
   lxyz_arr(1,4,3)=2 ; lxyz_arr(2,4,3)=1 ; lxyz_arr(3,4,3)=3
   lxyz_arr(1,5,3)=0 ; lxyz_arr(2,5,3)=3 ; lxyz_arr(3,5,3)=3
   lxyz_arr(1,6,3)=0 ; lxyz_arr(2,6,3)=1 ; lxyz_arr(3,6,3)=5
   lxyz_arr(1,7,3)=6 ; lxyz_arr(2,7,3)=1 ; lxyz_arr(3,7,3)=1
   lxyz_arr(1,8,3)=4 ; lxyz_arr(2,8,3)=3 ; lxyz_arr(3,8,3)=1
   lxyz_arr(1,9,3)=2 ; lxyz_arr(2,9,3)=5 ; lxyz_arr(3,9,3)=1
   lxyz_arr(1,10,3)=0 ; lxyz_arr(2,10,3)=7 ; lxyz_arr(3,10,3)=1
   lxyz_arr(1,11,3)=4 ; lxyz_arr(2,11,3)=1 ; lxyz_arr(3,11,3)=3
   lxyz_arr(1,12,3)=2 ; lxyz_arr(2,12,3)=3 ; lxyz_arr(3,12,3)=3
   lxyz_arr(1,13,3)=0 ; lxyz_arr(2,13,3)=5 ; lxyz_arr(3,13,3)=3
   lxyz_arr(1,14,3)=2 ; lxyz_arr(2,14,3)=1 ; lxyz_arr(3,14,3)=5
   lxyz_arr(1,15,3)=0 ; lxyz_arr(2,15,3)=3 ; lxyz_arr(3,15,3)=5
   lxyz_arr(1,16,3)=0 ; lxyz_arr(2,16,3)=1 ; lxyz_arr(3,16,3)=7
   fac_arr(1,3)=-0.03641539957327567319365475d0
   fac_arr(2,3)=-0.0728307991465513463873095d0
   fac_arr(3,3)=-0.03641539957327567319365475d0
   fac_arr(4,3)=-0.2549077970129297123555832d0
   fac_arr(5,3)=-0.2549077970129297123555832d0
   fac_arr(6,3)=-0.2184923974396540391619285d0
   fac_arr(7,3)=-0.009103849893318918298413687d0/rhol**2d0
   fac_arr(8,3)=-0.02731154967995675489524106d0/rhol**2d0
   fac_arr(9,3)=-0.02731154967995675489524106d0/rhol**2d0
   fac_arr(10,3)=-0.009103849893318918298413687d0/rhol**2d0
   fac_arr(11,3)=0.01820769978663783659682737d0/rhol**2d0
   fac_arr(12,3)=0.03641539957327567319365475d0/rhol**2d0
   fac_arr(13,3)=0.01820769978663783659682737d0/rhol**2d0
   fac_arr(14,3)=0.06372694925323242808889581d0/rhol**2d0
   fac_arr(15,3)=0.06372694925323242808889581d0/rhol**2d0
   fac_arr(16,3)=0.03641539957327567319365475d0/rhol**2d0
else if (l.eq.4 .and. i.eq.3 .and. m.eq.3) then
   nterm_arr(1)=16
   nterm_arr(2)=16
   nterm_arr(3)=20
   lxyz_arr(1,1,1)=5 ; lxyz_arr(2,1,1)=0 ; lxyz_arr(3,1,1)=1
   lxyz_arr(1,2,1)=3 ; lxyz_arr(2,2,1)=2 ; lxyz_arr(3,2,1)=1
   lxyz_arr(1,3,1)=1 ; lxyz_arr(2,3,1)=4 ; lxyz_arr(3,3,1)=1
   lxyz_arr(1,4,1)=3 ; lxyz_arr(2,4,1)=0 ; lxyz_arr(3,4,1)=3
   lxyz_arr(1,5,1)=1 ; lxyz_arr(2,5,1)=2 ; lxyz_arr(3,5,1)=3
   lxyz_arr(1,6,1)=1 ; lxyz_arr(2,6,1)=0 ; lxyz_arr(3,6,1)=5
   lxyz_arr(1,7,1)=7 ; lxyz_arr(2,7,1)=0 ; lxyz_arr(3,7,1)=1
   lxyz_arr(1,8,1)=5 ; lxyz_arr(2,8,1)=2 ; lxyz_arr(3,8,1)=1
   lxyz_arr(1,9,1)=3 ; lxyz_arr(2,9,1)=4 ; lxyz_arr(3,9,1)=1
   lxyz_arr(1,10,1)=1 ; lxyz_arr(2,10,1)=6 ; lxyz_arr(3,10,1)=1
   lxyz_arr(1,11,1)=5 ; lxyz_arr(2,11,1)=0 ; lxyz_arr(3,11,1)=3
   lxyz_arr(1,12,1)=3 ; lxyz_arr(2,12,1)=2 ; lxyz_arr(3,12,1)=3
   lxyz_arr(1,13,1)=1 ; lxyz_arr(2,13,1)=4 ; lxyz_arr(3,13,1)=3
   lxyz_arr(1,14,1)=3 ; lxyz_arr(2,14,1)=0 ; lxyz_arr(3,14,1)=5
   lxyz_arr(1,15,1)=1 ; lxyz_arr(2,15,1)=2 ; lxyz_arr(3,15,1)=5
   lxyz_arr(1,16,1)=1 ; lxyz_arr(2,16,1)=0 ; lxyz_arr(3,16,1)=7
   fac_arr(1,1)=0.1337987216011345233133409d0
   fac_arr(2,1)=0.2675974432022690466266818d0
   fac_arr(3,1)=0.1337987216011345233133409d0
   fac_arr(4,1)=0.1189321969787862429451919d0
   fac_arr(5,1)=0.1189321969787862429451919d0
   fac_arr(6,1)=-0.01486652462234828036814899d0
   fac_arr(7,1)=-0.02229978693352242055222348d0/rhol**2d0
   fac_arr(8,1)=-0.06689936080056726165667044d0/rhol**2d0
   fac_arr(9,1)=-0.06689936080056726165667044d0/rhol**2d0
   fac_arr(10,1)=-0.02229978693352242055222348d0/rhol**2d0
   fac_arr(11,1)=-0.02973304924469656073629797d0/rhol**2d0
   fac_arr(12,1)=-0.05946609848939312147259594d0/rhol**2d0
   fac_arr(13,1)=-0.02973304924469656073629797d0/rhol**2d0
   fac_arr(14,1)=0.007433262311174140184074493d0/rhol**2d0
   fac_arr(15,1)=0.007433262311174140184074493d0/rhol**2d0
   fac_arr(16,1)=0.01486652462234828036814899d0/rhol**2d0
   lxyz_arr(1,1,2)=4 ; lxyz_arr(2,1,2)=1 ; lxyz_arr(3,1,2)=1
   lxyz_arr(1,2,2)=2 ; lxyz_arr(2,2,2)=3 ; lxyz_arr(3,2,2)=1
   lxyz_arr(1,3,2)=0 ; lxyz_arr(2,3,2)=5 ; lxyz_arr(3,3,2)=1
   lxyz_arr(1,4,2)=2 ; lxyz_arr(2,4,2)=1 ; lxyz_arr(3,4,2)=3
   lxyz_arr(1,5,2)=0 ; lxyz_arr(2,5,2)=3 ; lxyz_arr(3,5,2)=3
   lxyz_arr(1,6,2)=0 ; lxyz_arr(2,6,2)=1 ; lxyz_arr(3,6,2)=5
   lxyz_arr(1,7,2)=6 ; lxyz_arr(2,7,2)=1 ; lxyz_arr(3,7,2)=1
   lxyz_arr(1,8,2)=4 ; lxyz_arr(2,8,2)=3 ; lxyz_arr(3,8,2)=1
   lxyz_arr(1,9,2)=2 ; lxyz_arr(2,9,2)=5 ; lxyz_arr(3,9,2)=1
   lxyz_arr(1,10,2)=0 ; lxyz_arr(2,10,2)=7 ; lxyz_arr(3,10,2)=1
   lxyz_arr(1,11,2)=4 ; lxyz_arr(2,11,2)=1 ; lxyz_arr(3,11,2)=3
   lxyz_arr(1,12,2)=2 ; lxyz_arr(2,12,2)=3 ; lxyz_arr(3,12,2)=3
   lxyz_arr(1,13,2)=0 ; lxyz_arr(2,13,2)=5 ; lxyz_arr(3,13,2)=3
   lxyz_arr(1,14,2)=2 ; lxyz_arr(2,14,2)=1 ; lxyz_arr(3,14,2)=5
   lxyz_arr(1,15,2)=0 ; lxyz_arr(2,15,2)=3 ; lxyz_arr(3,15,2)=5
   lxyz_arr(1,16,2)=0 ; lxyz_arr(2,16,2)=1 ; lxyz_arr(3,16,2)=7
   fac_arr(1,2)=0.1337987216011345233133409d0
   fac_arr(2,2)=0.2675974432022690466266818d0
   fac_arr(3,2)=0.1337987216011345233133409d0
   fac_arr(4,2)=0.1189321969787862429451919d0
   fac_arr(5,2)=0.1189321969787862429451919d0
   fac_arr(6,2)=-0.01486652462234828036814899d0
   fac_arr(7,2)=-0.02229978693352242055222348d0/rhol**2d0
   fac_arr(8,2)=-0.06689936080056726165667044d0/rhol**2d0
   fac_arr(9,2)=-0.06689936080056726165667044d0/rhol**2d0
   fac_arr(10,2)=-0.02229978693352242055222348d0/rhol**2d0
   fac_arr(11,2)=-0.02973304924469656073629797d0/rhol**2d0
   fac_arr(12,2)=-0.05946609848939312147259594d0/rhol**2d0
   fac_arr(13,2)=-0.02973304924469656073629797d0/rhol**2d0
   fac_arr(14,2)=0.007433262311174140184074493d0/rhol**2d0
   fac_arr(15,2)=0.007433262311174140184074493d0/rhol**2d0
   fac_arr(16,2)=0.01486652462234828036814899d0/rhol**2d0
   lxyz_arr(1,1,3)=6 ; lxyz_arr(2,1,3)=0 ; lxyz_arr(3,1,3)=0
   lxyz_arr(1,2,3)=4 ; lxyz_arr(2,2,3)=2 ; lxyz_arr(3,2,3)=0
   lxyz_arr(1,3,3)=2 ; lxyz_arr(2,3,3)=4 ; lxyz_arr(3,3,3)=0
   lxyz_arr(1,4,3)=0 ; lxyz_arr(2,4,3)=6 ; lxyz_arr(3,4,3)=0
   lxyz_arr(1,5,3)=4 ; lxyz_arr(2,5,3)=0 ; lxyz_arr(3,5,3)=2
   lxyz_arr(1,6,3)=2 ; lxyz_arr(2,6,3)=2 ; lxyz_arr(3,6,3)=2
   lxyz_arr(1,7,3)=0 ; lxyz_arr(2,7,3)=4 ; lxyz_arr(3,7,3)=2
   lxyz_arr(1,8,3)=2 ; lxyz_arr(2,8,3)=0 ; lxyz_arr(3,8,3)=4
   lxyz_arr(1,9,3)=0 ; lxyz_arr(2,9,3)=2 ; lxyz_arr(3,9,3)=4
   lxyz_arr(1,10,3)=0 ; lxyz_arr(2,10,3)=0 ; lxyz_arr(3,10,3)=6
   lxyz_arr(1,11,3)=6 ; lxyz_arr(2,11,3)=0 ; lxyz_arr(3,11,3)=2
   lxyz_arr(1,12,3)=4 ; lxyz_arr(2,12,3)=2 ; lxyz_arr(3,12,3)=2
   lxyz_arr(1,13,3)=2 ; lxyz_arr(2,13,3)=4 ; lxyz_arr(3,13,3)=2
   lxyz_arr(1,14,3)=0 ; lxyz_arr(2,14,3)=6 ; lxyz_arr(3,14,3)=2
   lxyz_arr(1,15,3)=4 ; lxyz_arr(2,15,3)=0 ; lxyz_arr(3,15,3)=4
   lxyz_arr(1,16,3)=2 ; lxyz_arr(2,16,3)=2 ; lxyz_arr(3,16,3)=4
   lxyz_arr(1,17,3)=0 ; lxyz_arr(2,17,3)=4 ; lxyz_arr(3,17,3)=4
   lxyz_arr(1,18,3)=2 ; lxyz_arr(2,18,3)=0 ; lxyz_arr(3,18,3)=6
   lxyz_arr(1,19,3)=0 ; lxyz_arr(2,19,3)=2 ; lxyz_arr(3,19,3)=6
   lxyz_arr(1,20,3)=0 ; lxyz_arr(2,20,3)=0 ; lxyz_arr(3,20,3)=8
   fac_arr(1,3)=0.02229978693352242055222348d0
   fac_arr(2,3)=0.06689936080056726165667044d0
   fac_arr(3,3)=0.06689936080056726165667044d0
   fac_arr(4,3)=0.02229978693352242055222348d0
   fac_arr(5,3)=0.08919914773408968220889392d0
   fac_arr(6,3)=0.1783982954681793644177878d0
   fac_arr(7,3)=0.08919914773408968220889392d0
   fac_arr(8,3)=-0.03716631155587070092037247d0
   fac_arr(9,3)=-0.03716631155587070092037247d0
   fac_arr(10,3)=-0.1040656723564379625770429d0
   fac_arr(11,3)=-0.02229978693352242055222348d0/rhol**2d0
   fac_arr(12,3)=-0.06689936080056726165667044d0/rhol**2d0
   fac_arr(13,3)=-0.06689936080056726165667044d0/rhol**2d0
   fac_arr(14,3)=-0.02229978693352242055222348d0/rhol**2d0
   fac_arr(15,3)=-0.02973304924469656073629797d0/rhol**2d0
   fac_arr(16,3)=-0.05946609848939312147259594d0/rhol**2d0
   fac_arr(17,3)=-0.02973304924469656073629797d0/rhol**2d0
   fac_arr(18,3)=0.007433262311174140184074493d0/rhol**2d0
   fac_arr(19,3)=0.007433262311174140184074493d0/rhol**2d0
   fac_arr(20,3)=0.01486652462234828036814899d0/rhol**2d0
else if (l.eq.4 .and. i.eq.3 .and. m.eq.4) then
   nterm_arr(1)=18
   nterm_arr(2)=15
   nterm_arr(3)=14
   lxyz_arr(1,1,1)=6 ; lxyz_arr(2,1,1)=0 ; lxyz_arr(3,1,1)=0
   lxyz_arr(1,2,1)=4 ; lxyz_arr(2,2,1)=2 ; lxyz_arr(3,2,1)=0
   lxyz_arr(1,3,1)=2 ; lxyz_arr(2,3,1)=4 ; lxyz_arr(3,3,1)=0
   lxyz_arr(1,4,1)=0 ; lxyz_arr(2,4,1)=6 ; lxyz_arr(3,4,1)=0
   lxyz_arr(1,5,1)=4 ; lxyz_arr(2,5,1)=0 ; lxyz_arr(3,5,1)=2
   lxyz_arr(1,6,1)=2 ; lxyz_arr(2,6,1)=2 ; lxyz_arr(3,6,1)=2
   lxyz_arr(1,7,1)=0 ; lxyz_arr(2,7,1)=4 ; lxyz_arr(3,7,1)=2
   lxyz_arr(1,8,1)=2 ; lxyz_arr(2,8,1)=0 ; lxyz_arr(3,8,1)=4
   lxyz_arr(1,9,1)=0 ; lxyz_arr(2,9,1)=2 ; lxyz_arr(3,9,1)=4
   lxyz_arr(1,10,1)=8 ; lxyz_arr(2,10,1)=0 ; lxyz_arr(3,10,1)=0
   lxyz_arr(1,11,1)=6 ; lxyz_arr(2,11,1)=2 ; lxyz_arr(3,11,1)=0
   lxyz_arr(1,12,1)=4 ; lxyz_arr(2,12,1)=4 ; lxyz_arr(3,12,1)=0
   lxyz_arr(1,13,1)=2 ; lxyz_arr(2,13,1)=6 ; lxyz_arr(3,13,1)=0
   lxyz_arr(1,14,1)=6 ; lxyz_arr(2,14,1)=0 ; lxyz_arr(3,14,1)=2
   lxyz_arr(1,15,1)=4 ; lxyz_arr(2,15,1)=2 ; lxyz_arr(3,15,1)=2
   lxyz_arr(1,16,1)=2 ; lxyz_arr(2,16,1)=4 ; lxyz_arr(3,16,1)=2
   lxyz_arr(1,17,1)=4 ; lxyz_arr(2,17,1)=0 ; lxyz_arr(3,17,1)=4
   lxyz_arr(1,18,1)=2 ; lxyz_arr(2,18,1)=2 ; lxyz_arr(3,18,1)=4
   fac_arr(1,1)=0.08227113772079145865717289d0
   fac_arr(2,1)=-0.05876509837199389904083778d0
   fac_arr(3,1)=-0.1762952951159816971225133d0
   fac_arr(4,1)=-0.03525905902319633942450267d0
   fac_arr(5,1)=0.1175301967439877980816756d0
   fac_arr(6,1)=-0.1410362360927853576980107d0
   fac_arr(7,1)=-0.07051811804639267884900533d0
   fac_arr(8,1)=0.03525905902319633942450267d0
   fac_arr(9,1)=-0.03525905902319633942450267d0
   fac_arr(10,1)=-0.01175301967439877980816756d0/rhol**2d0
   fac_arr(11,1)=0.01175301967439877980816756d0/rhol**2d0
   fac_arr(12,1)=0.05876509837199389904083778d0/rhol**2d0
   fac_arr(13,1)=0.03525905902319633942450267d0/rhol**2d0
   fac_arr(14,1)=-0.02350603934879755961633511d0/rhol**2d0
   fac_arr(15,1)=0.04701207869759511923267022d0/rhol**2d0
   fac_arr(16,1)=0.07051811804639267884900533d0/rhol**2d0
   fac_arr(17,1)=-0.01175301967439877980816756d0/rhol**2d0
   fac_arr(18,1)=0.03525905902319633942450267d0/rhol**2d0
   lxyz_arr(1,1,2)=5 ; lxyz_arr(2,1,2)=1 ; lxyz_arr(3,1,2)=0
   lxyz_arr(1,2,2)=3 ; lxyz_arr(2,2,2)=3 ; lxyz_arr(3,2,2)=0
   lxyz_arr(1,3,2)=1 ; lxyz_arr(2,3,2)=5 ; lxyz_arr(3,3,2)=0
   lxyz_arr(1,4,2)=3 ; lxyz_arr(2,4,2)=1 ; lxyz_arr(3,4,2)=2
   lxyz_arr(1,5,2)=1 ; lxyz_arr(2,5,2)=3 ; lxyz_arr(3,5,2)=2
   lxyz_arr(1,6,2)=1 ; lxyz_arr(2,6,2)=1 ; lxyz_arr(3,6,2)=4
   lxyz_arr(1,7,2)=7 ; lxyz_arr(2,7,2)=1 ; lxyz_arr(3,7,2)=0
   lxyz_arr(1,8,2)=5 ; lxyz_arr(2,8,2)=3 ; lxyz_arr(3,8,2)=0
   lxyz_arr(1,9,2)=3 ; lxyz_arr(2,9,2)=5 ; lxyz_arr(3,9,2)=0
   lxyz_arr(1,10,2)=1 ; lxyz_arr(2,10,2)=7 ; lxyz_arr(3,10,2)=0
   lxyz_arr(1,11,2)=5 ; lxyz_arr(2,11,2)=1 ; lxyz_arr(3,11,2)=2
   lxyz_arr(1,12,2)=3 ; lxyz_arr(2,12,2)=3 ; lxyz_arr(3,12,2)=2
   lxyz_arr(1,13,2)=1 ; lxyz_arr(2,13,2)=5 ; lxyz_arr(3,13,2)=2
   lxyz_arr(1,14,2)=3 ; lxyz_arr(2,14,2)=1 ; lxyz_arr(3,14,2)=4
   lxyz_arr(1,15,2)=1 ; lxyz_arr(2,15,2)=3 ; lxyz_arr(3,15,2)=4
   fac_arr(1,2)=-0.02350603934879755961633511d0
   fac_arr(2,2)=-0.2350603934879755961633511d0
   fac_arr(3,2)=-0.211554354139178036547016d0
   fac_arr(4,2)=-0.09402415739519023846534044d0
   fac_arr(5,2)=-0.2820724721855707153960213d0
   fac_arr(6,2)=-0.07051811804639267884900533d0
   fac_arr(7,2)=-0.01175301967439877980816756d0/rhol**2d0
   fac_arr(8,2)=0.01175301967439877980816756d0/rhol**2d0
   fac_arr(9,2)=0.05876509837199389904083778d0/rhol**2d0
   fac_arr(10,2)=0.03525905902319633942450267d0/rhol**2d0
   fac_arr(11,2)=-0.02350603934879755961633511d0/rhol**2d0
   fac_arr(12,2)=0.04701207869759511923267022d0/rhol**2d0
   fac_arr(13,2)=0.07051811804639267884900533d0/rhol**2d0
   fac_arr(14,2)=-0.01175301967439877980816756d0/rhol**2d0
   fac_arr(15,2)=0.03525905902319633942450267d0/rhol**2d0
   lxyz_arr(1,1,3)=5 ; lxyz_arr(2,1,3)=0 ; lxyz_arr(3,1,3)=1
   lxyz_arr(1,2,3)=3 ; lxyz_arr(2,2,3)=2 ; lxyz_arr(3,2,3)=1
   lxyz_arr(1,3,3)=1 ; lxyz_arr(2,3,3)=4 ; lxyz_arr(3,3,3)=1
   lxyz_arr(1,4,3)=3 ; lxyz_arr(2,4,3)=0 ; lxyz_arr(3,4,3)=3
   lxyz_arr(1,5,3)=1 ; lxyz_arr(2,5,3)=2 ; lxyz_arr(3,5,3)=3
   lxyz_arr(1,6,3)=7 ; lxyz_arr(2,6,3)=0 ; lxyz_arr(3,6,3)=1
   lxyz_arr(1,7,3)=5 ; lxyz_arr(2,7,3)=2 ; lxyz_arr(3,7,3)=1
   lxyz_arr(1,8,3)=3 ; lxyz_arr(2,8,3)=4 ; lxyz_arr(3,8,3)=1
   lxyz_arr(1,9,3)=1 ; lxyz_arr(2,9,3)=6 ; lxyz_arr(3,9,3)=1
   lxyz_arr(1,10,3)=5 ; lxyz_arr(2,10,3)=0 ; lxyz_arr(3,10,3)=3
   lxyz_arr(1,11,3)=3 ; lxyz_arr(2,11,3)=2 ; lxyz_arr(3,11,3)=3
   lxyz_arr(1,12,3)=1 ; lxyz_arr(2,12,3)=4 ; lxyz_arr(3,12,3)=3
   lxyz_arr(1,13,3)=3 ; lxyz_arr(2,13,3)=0 ; lxyz_arr(3,13,3)=5
   lxyz_arr(1,14,3)=1 ; lxyz_arr(2,14,3)=2 ; lxyz_arr(3,14,3)=5
   fac_arr(1,3)=0.04701207869759511923267022d0
   fac_arr(2,3)=-0.09402415739519023846534044d0
   fac_arr(3,3)=-0.1410362360927853576980107d0
   fac_arr(4,3)=0.04701207869759511923267022d0
   fac_arr(5,3)=-0.1410362360927853576980107d0
   fac_arr(6,3)=-0.01175301967439877980816756d0/rhol**2d0
   fac_arr(7,3)=0.01175301967439877980816756d0/rhol**2d0
   fac_arr(8,3)=0.05876509837199389904083778d0/rhol**2d0
   fac_arr(9,3)=0.03525905902319633942450267d0/rhol**2d0
   fac_arr(10,3)=-0.02350603934879755961633511d0/rhol**2d0
   fac_arr(11,3)=0.04701207869759511923267022d0/rhol**2d0
   fac_arr(12,3)=0.07051811804639267884900533d0/rhol**2d0
   fac_arr(13,3)=-0.01175301967439877980816756d0/rhol**2d0
   fac_arr(14,3)=0.03525905902319633942450267d0/rhol**2d0
else if (l.eq.4 .and. i.eq.3 .and. m.eq.5) then
   nterm_arr(1)=15
   nterm_arr(2)=18
   nterm_arr(3)=14
   lxyz_arr(1,1,1)=5 ; lxyz_arr(2,1,1)=1 ; lxyz_arr(3,1,1)=0
   lxyz_arr(1,2,1)=3 ; lxyz_arr(2,2,1)=3 ; lxyz_arr(3,2,1)=0
   lxyz_arr(1,3,1)=1 ; lxyz_arr(2,3,1)=5 ; lxyz_arr(3,3,1)=0
   lxyz_arr(1,4,1)=3 ; lxyz_arr(2,4,1)=1 ; lxyz_arr(3,4,1)=2
   lxyz_arr(1,5,1)=1 ; lxyz_arr(2,5,1)=3 ; lxyz_arr(3,5,1)=2
   lxyz_arr(1,6,1)=1 ; lxyz_arr(2,6,1)=1 ; lxyz_arr(3,6,1)=4
   lxyz_arr(1,7,1)=7 ; lxyz_arr(2,7,1)=1 ; lxyz_arr(3,7,1)=0
   lxyz_arr(1,8,1)=5 ; lxyz_arr(2,8,1)=3 ; lxyz_arr(3,8,1)=0
   lxyz_arr(1,9,1)=3 ; lxyz_arr(2,9,1)=5 ; lxyz_arr(3,9,1)=0
   lxyz_arr(1,10,1)=1 ; lxyz_arr(2,10,1)=7 ; lxyz_arr(3,10,1)=0
   lxyz_arr(1,11,1)=5 ; lxyz_arr(2,11,1)=1 ; lxyz_arr(3,11,1)=2
   lxyz_arr(1,12,1)=3 ; lxyz_arr(2,12,1)=3 ; lxyz_arr(3,12,1)=2
   lxyz_arr(1,13,1)=1 ; lxyz_arr(2,13,1)=5 ; lxyz_arr(3,13,1)=2
   lxyz_arr(1,14,1)=3 ; lxyz_arr(2,14,1)=1 ; lxyz_arr(3,14,1)=4
   lxyz_arr(1,15,1)=1 ; lxyz_arr(2,15,1)=3 ; lxyz_arr(3,15,1)=4
   fac_arr(1,1)=-0.211554354139178036547016d0
   fac_arr(2,1)=-0.2350603934879755961633511d0
   fac_arr(3,1)=-0.02350603934879755961633511d0
   fac_arr(4,1)=-0.2820724721855707153960213d0
   fac_arr(5,1)=-0.09402415739519023846534044d0
   fac_arr(6,1)=-0.07051811804639267884900533d0
   fac_arr(7,1)=0.03525905902319633942450267d0/rhol**2d0
   fac_arr(8,1)=0.05876509837199389904083778d0/rhol**2d0
   fac_arr(9,1)=0.01175301967439877980816756d0/rhol**2d0
   fac_arr(10,1)=-0.01175301967439877980816756d0/rhol**2d0
   fac_arr(11,1)=0.07051811804639267884900533d0/rhol**2d0
   fac_arr(12,1)=0.04701207869759511923267022d0/rhol**2d0
   fac_arr(13,1)=-0.02350603934879755961633511d0/rhol**2d0
   fac_arr(14,1)=0.03525905902319633942450267d0/rhol**2d0
   fac_arr(15,1)=-0.01175301967439877980816756d0/rhol**2d0
   lxyz_arr(1,1,2)=6 ; lxyz_arr(2,1,2)=0 ; lxyz_arr(3,1,2)=0
   lxyz_arr(1,2,2)=4 ; lxyz_arr(2,2,2)=2 ; lxyz_arr(3,2,2)=0
   lxyz_arr(1,3,2)=2 ; lxyz_arr(2,3,2)=4 ; lxyz_arr(3,3,2)=0
   lxyz_arr(1,4,2)=0 ; lxyz_arr(2,4,2)=6 ; lxyz_arr(3,4,2)=0
   lxyz_arr(1,5,2)=4 ; lxyz_arr(2,5,2)=0 ; lxyz_arr(3,5,2)=2
   lxyz_arr(1,6,2)=2 ; lxyz_arr(2,6,2)=2 ; lxyz_arr(3,6,2)=2
   lxyz_arr(1,7,2)=0 ; lxyz_arr(2,7,2)=4 ; lxyz_arr(3,7,2)=2
   lxyz_arr(1,8,2)=2 ; lxyz_arr(2,8,2)=0 ; lxyz_arr(3,8,2)=4
   lxyz_arr(1,9,2)=0 ; lxyz_arr(2,9,2)=2 ; lxyz_arr(3,9,2)=4
   lxyz_arr(1,10,2)=6 ; lxyz_arr(2,10,2)=2 ; lxyz_arr(3,10,2)=0
   lxyz_arr(1,11,2)=4 ; lxyz_arr(2,11,2)=4 ; lxyz_arr(3,11,2)=0
   lxyz_arr(1,12,2)=2 ; lxyz_arr(2,12,2)=6 ; lxyz_arr(3,12,2)=0
   lxyz_arr(1,13,2)=0 ; lxyz_arr(2,13,2)=8 ; lxyz_arr(3,13,2)=0
   lxyz_arr(1,14,2)=4 ; lxyz_arr(2,14,2)=2 ; lxyz_arr(3,14,2)=2
   lxyz_arr(1,15,2)=2 ; lxyz_arr(2,15,2)=4 ; lxyz_arr(3,15,2)=2
   lxyz_arr(1,16,2)=0 ; lxyz_arr(2,16,2)=6 ; lxyz_arr(3,16,2)=2
   lxyz_arr(1,17,2)=2 ; lxyz_arr(2,17,2)=2 ; lxyz_arr(3,17,2)=4
   lxyz_arr(1,18,2)=0 ; lxyz_arr(2,18,2)=4 ; lxyz_arr(3,18,2)=4
   fac_arr(1,2)=-0.03525905902319633942450267d0
   fac_arr(2,2)=-0.1762952951159816971225133d0
   fac_arr(3,2)=-0.05876509837199389904083778d0
   fac_arr(4,2)=0.08227113772079145865717289d0
   fac_arr(5,2)=-0.07051811804639267884900533d0
   fac_arr(6,2)=-0.1410362360927853576980107d0
   fac_arr(7,2)=0.1175301967439877980816756d0
   fac_arr(8,2)=-0.03525905902319633942450267d0
   fac_arr(9,2)=0.03525905902319633942450267d0
   fac_arr(10,2)=0.03525905902319633942450267d0/rhol**2d0
   fac_arr(11,2)=0.05876509837199389904083778d0/rhol**2d0
   fac_arr(12,2)=0.01175301967439877980816756d0/rhol**2d0
   fac_arr(13,2)=-0.01175301967439877980816756d0/rhol**2d0
   fac_arr(14,2)=0.07051811804639267884900533d0/rhol**2d0
   fac_arr(15,2)=0.04701207869759511923267022d0/rhol**2d0
   fac_arr(16,2)=-0.02350603934879755961633511d0/rhol**2d0
   fac_arr(17,2)=0.03525905902319633942450267d0/rhol**2d0
   fac_arr(18,2)=-0.01175301967439877980816756d0/rhol**2d0
   lxyz_arr(1,1,3)=4 ; lxyz_arr(2,1,3)=1 ; lxyz_arr(3,1,3)=1
   lxyz_arr(1,2,3)=2 ; lxyz_arr(2,2,3)=3 ; lxyz_arr(3,2,3)=1
   lxyz_arr(1,3,3)=0 ; lxyz_arr(2,3,3)=5 ; lxyz_arr(3,3,3)=1
   lxyz_arr(1,4,3)=2 ; lxyz_arr(2,4,3)=1 ; lxyz_arr(3,4,3)=3
   lxyz_arr(1,5,3)=0 ; lxyz_arr(2,5,3)=3 ; lxyz_arr(3,5,3)=3
   lxyz_arr(1,6,3)=6 ; lxyz_arr(2,6,3)=1 ; lxyz_arr(3,6,3)=1
   lxyz_arr(1,7,3)=4 ; lxyz_arr(2,7,3)=3 ; lxyz_arr(3,7,3)=1
   lxyz_arr(1,8,3)=2 ; lxyz_arr(2,8,3)=5 ; lxyz_arr(3,8,3)=1
   lxyz_arr(1,9,3)=0 ; lxyz_arr(2,9,3)=7 ; lxyz_arr(3,9,3)=1
   lxyz_arr(1,10,3)=4 ; lxyz_arr(2,10,3)=1 ; lxyz_arr(3,10,3)=3
   lxyz_arr(1,11,3)=2 ; lxyz_arr(2,11,3)=3 ; lxyz_arr(3,11,3)=3
   lxyz_arr(1,12,3)=0 ; lxyz_arr(2,12,3)=5 ; lxyz_arr(3,12,3)=3
   lxyz_arr(1,13,3)=2 ; lxyz_arr(2,13,3)=1 ; lxyz_arr(3,13,3)=5
   lxyz_arr(1,14,3)=0 ; lxyz_arr(2,14,3)=3 ; lxyz_arr(3,14,3)=5
   fac_arr(1,3)=-0.1410362360927853576980107d0
   fac_arr(2,3)=-0.09402415739519023846534044d0
   fac_arr(3,3)=0.04701207869759511923267022d0
   fac_arr(4,3)=-0.1410362360927853576980107d0
   fac_arr(5,3)=0.04701207869759511923267022d0
   fac_arr(6,3)=0.03525905902319633942450267d0/rhol**2d0
   fac_arr(7,3)=0.05876509837199389904083778d0/rhol**2d0
   fac_arr(8,3)=0.01175301967439877980816756d0/rhol**2d0
   fac_arr(9,3)=-0.01175301967439877980816756d0/rhol**2d0
   fac_arr(10,3)=0.07051811804639267884900533d0/rhol**2d0
   fac_arr(11,3)=0.04701207869759511923267022d0/rhol**2d0
   fac_arr(12,3)=-0.02350603934879755961633511d0/rhol**2d0
   fac_arr(13,3)=0.03525905902319633942450267d0/rhol**2d0
   fac_arr(14,3)=-0.01175301967439877980816756d0/rhol**2d0
else if (l.eq.4 .and. i.eq.3 .and. m.eq.6) then
   nterm_arr(1)=13
   nterm_arr(2)=13
   nterm_arr(3)=16
   lxyz_arr(1,1,1)=5 ; lxyz_arr(2,1,1)=0 ; lxyz_arr(3,1,1)=1
   lxyz_arr(1,2,1)=3 ; lxyz_arr(2,2,1)=2 ; lxyz_arr(3,2,1)=1
   lxyz_arr(1,3,1)=1 ; lxyz_arr(2,3,1)=4 ; lxyz_arr(3,3,1)=1
   lxyz_arr(1,4,1)=3 ; lxyz_arr(2,4,1)=0 ; lxyz_arr(3,4,1)=3
   lxyz_arr(1,5,1)=1 ; lxyz_arr(2,5,1)=0 ; lxyz_arr(3,5,1)=5
   lxyz_arr(1,6,1)=7 ; lxyz_arr(2,6,1)=0 ; lxyz_arr(3,6,1)=1
   lxyz_arr(1,7,1)=5 ; lxyz_arr(2,7,1)=2 ; lxyz_arr(3,7,1)=1
   lxyz_arr(1,8,1)=3 ; lxyz_arr(2,8,1)=4 ; lxyz_arr(3,8,1)=1
   lxyz_arr(1,9,1)=1 ; lxyz_arr(2,9,1)=6 ; lxyz_arr(3,9,1)=1
   lxyz_arr(1,10,1)=5 ; lxyz_arr(2,10,1)=0 ; lxyz_arr(3,10,1)=3
   lxyz_arr(1,11,1)=1 ; lxyz_arr(2,11,1)=4 ; lxyz_arr(3,11,1)=3
   lxyz_arr(1,12,1)=3 ; lxyz_arr(2,12,1)=0 ; lxyz_arr(3,12,1)=5
   lxyz_arr(1,13,1)=1 ; lxyz_arr(2,13,1)=2 ; lxyz_arr(3,13,1)=5
   fac_arr(1,1)=0.1727334068350121925245643d0
   fac_arr(2,1)=0.1151556045566747950163762d0
   fac_arr(3,1)=-0.05757780227833739750818811d0
   fac_arr(4,1)=0.2303112091133495900327524d0
   fac_arr(5,1)=0.05757780227833739750818811d0
   fac_arr(6,1)=-0.02878890113916869875409405d0/rhol**2d0
   fac_arr(7,1)=-0.02878890113916869875409405d0/rhol**2d0
   fac_arr(8,1)=0.02878890113916869875409405d0/rhol**2d0
   fac_arr(9,1)=0.02878890113916869875409405d0/rhol**2d0
   fac_arr(10,1)=-0.05757780227833739750818811d0/rhol**2d0
   fac_arr(11,1)=0.05757780227833739750818811d0/rhol**2d0
   fac_arr(12,1)=-0.02878890113916869875409405d0/rhol**2d0
   fac_arr(13,1)=0.02878890113916869875409405d0/rhol**2d0
   lxyz_arr(1,1,2)=4 ; lxyz_arr(2,1,2)=1 ; lxyz_arr(3,1,2)=1
   lxyz_arr(1,2,2)=2 ; lxyz_arr(2,2,2)=3 ; lxyz_arr(3,2,2)=1
   lxyz_arr(1,3,2)=0 ; lxyz_arr(2,3,2)=5 ; lxyz_arr(3,3,2)=1
   lxyz_arr(1,4,2)=0 ; lxyz_arr(2,4,2)=3 ; lxyz_arr(3,4,2)=3
   lxyz_arr(1,5,2)=0 ; lxyz_arr(2,5,2)=1 ; lxyz_arr(3,5,2)=5
   lxyz_arr(1,6,2)=6 ; lxyz_arr(2,6,2)=1 ; lxyz_arr(3,6,2)=1
   lxyz_arr(1,7,2)=4 ; lxyz_arr(2,7,2)=3 ; lxyz_arr(3,7,2)=1
   lxyz_arr(1,8,2)=2 ; lxyz_arr(2,8,2)=5 ; lxyz_arr(3,8,2)=1
   lxyz_arr(1,9,2)=0 ; lxyz_arr(2,9,2)=7 ; lxyz_arr(3,9,2)=1
   lxyz_arr(1,10,2)=4 ; lxyz_arr(2,10,2)=1 ; lxyz_arr(3,10,2)=3
   lxyz_arr(1,11,2)=0 ; lxyz_arr(2,11,2)=5 ; lxyz_arr(3,11,2)=3
   lxyz_arr(1,12,2)=2 ; lxyz_arr(2,12,2)=1 ; lxyz_arr(3,12,2)=5
   lxyz_arr(1,13,2)=0 ; lxyz_arr(2,13,2)=3 ; lxyz_arr(3,13,2)=5
   fac_arr(1,2)=0.05757780227833739750818811d0
   fac_arr(2,2)=-0.1151556045566747950163762d0
   fac_arr(3,2)=-0.1727334068350121925245643d0
   fac_arr(4,2)=-0.2303112091133495900327524d0
   fac_arr(5,2)=-0.05757780227833739750818811d0
   fac_arr(6,2)=-0.02878890113916869875409405d0/rhol**2d0
   fac_arr(7,2)=-0.02878890113916869875409405d0/rhol**2d0
   fac_arr(8,2)=0.02878890113916869875409405d0/rhol**2d0
   fac_arr(9,2)=0.02878890113916869875409405d0/rhol**2d0
   fac_arr(10,2)=-0.05757780227833739750818811d0/rhol**2d0
   fac_arr(11,2)=0.05757780227833739750818811d0/rhol**2d0
   fac_arr(12,2)=-0.02878890113916869875409405d0/rhol**2d0
   fac_arr(13,2)=0.02878890113916869875409405d0/rhol**2d0
   lxyz_arr(1,1,3)=6 ; lxyz_arr(2,1,3)=0 ; lxyz_arr(3,1,3)=0
   lxyz_arr(1,2,3)=4 ; lxyz_arr(2,2,3)=2 ; lxyz_arr(3,2,3)=0
   lxyz_arr(1,3,3)=2 ; lxyz_arr(2,3,3)=4 ; lxyz_arr(3,3,3)=0
   lxyz_arr(1,4,3)=0 ; lxyz_arr(2,4,3)=6 ; lxyz_arr(3,4,3)=0
   lxyz_arr(1,5,3)=4 ; lxyz_arr(2,5,3)=0 ; lxyz_arr(3,5,3)=2
   lxyz_arr(1,6,3)=0 ; lxyz_arr(2,6,3)=4 ; lxyz_arr(3,6,3)=2
   lxyz_arr(1,7,3)=2 ; lxyz_arr(2,7,3)=0 ; lxyz_arr(3,7,3)=4
   lxyz_arr(1,8,3)=0 ; lxyz_arr(2,8,3)=2 ; lxyz_arr(3,8,3)=4
   lxyz_arr(1,9,3)=6 ; lxyz_arr(2,9,3)=0 ; lxyz_arr(3,9,3)=2
   lxyz_arr(1,10,3)=4 ; lxyz_arr(2,10,3)=2 ; lxyz_arr(3,10,3)=2
   lxyz_arr(1,11,3)=2 ; lxyz_arr(2,11,3)=4 ; lxyz_arr(3,11,3)=2
   lxyz_arr(1,12,3)=0 ; lxyz_arr(2,12,3)=6 ; lxyz_arr(3,12,3)=2
   lxyz_arr(1,13,3)=4 ; lxyz_arr(2,13,3)=0 ; lxyz_arr(3,13,3)=4
   lxyz_arr(1,14,3)=0 ; lxyz_arr(2,14,3)=4 ; lxyz_arr(3,14,3)=4
   lxyz_arr(1,15,3)=2 ; lxyz_arr(2,15,3)=0 ; lxyz_arr(3,15,3)=6
   lxyz_arr(1,16,3)=0 ; lxyz_arr(2,16,3)=2 ; lxyz_arr(3,16,3)=6
   fac_arr(1,3)=0.02878890113916869875409405d0
   fac_arr(2,3)=0.02878890113916869875409405d0
   fac_arr(3,3)=-0.02878890113916869875409405d0
   fac_arr(4,3)=-0.02878890113916869875409405d0
   fac_arr(5,3)=0.1727334068350121925245643d0
   fac_arr(6,3)=-0.1727334068350121925245643d0
   fac_arr(7,3)=0.1439445056958434937704703d0
   fac_arr(8,3)=-0.1439445056958434937704703d0
   fac_arr(9,3)=-0.02878890113916869875409405d0/rhol**2d0
   fac_arr(10,3)=-0.02878890113916869875409405d0/rhol**2d0
   fac_arr(11,3)=0.02878890113916869875409405d0/rhol**2d0
   fac_arr(12,3)=0.02878890113916869875409405d0/rhol**2d0
   fac_arr(13,3)=-0.05757780227833739750818811d0/rhol**2d0
   fac_arr(14,3)=0.05757780227833739750818811d0/rhol**2d0
   fac_arr(15,3)=-0.02878890113916869875409405d0/rhol**2d0
   fac_arr(16,3)=0.02878890113916869875409405d0/rhol**2d0
else if (l.eq.4 .and. i.eq.3 .and. m.eq.7) then
   nterm_arr(1)=12
   nterm_arr(2)=12
   nterm_arr(3)=12
   lxyz_arr(1,1,1)=4 ; lxyz_arr(2,1,1)=1 ; lxyz_arr(3,1,1)=1
   lxyz_arr(1,2,1)=2 ; lxyz_arr(2,2,1)=3 ; lxyz_arr(3,2,1)=1
   lxyz_arr(1,3,1)=0 ; lxyz_arr(2,3,1)=5 ; lxyz_arr(3,3,1)=1
   lxyz_arr(1,4,1)=2 ; lxyz_arr(2,4,1)=1 ; lxyz_arr(3,4,1)=3
   lxyz_arr(1,5,1)=0 ; lxyz_arr(2,5,1)=3 ; lxyz_arr(3,5,1)=3
   lxyz_arr(1,6,1)=0 ; lxyz_arr(2,6,1)=1 ; lxyz_arr(3,6,1)=5
   lxyz_arr(1,7,1)=6 ; lxyz_arr(2,7,1)=1 ; lxyz_arr(3,7,1)=1
   lxyz_arr(1,8,1)=4 ; lxyz_arr(2,8,1)=3 ; lxyz_arr(3,8,1)=1
   lxyz_arr(1,9,1)=2 ; lxyz_arr(2,9,1)=5 ; lxyz_arr(3,9,1)=1
   lxyz_arr(1,10,1)=4 ; lxyz_arr(2,10,1)=1 ; lxyz_arr(3,10,1)=3
   lxyz_arr(1,11,1)=2 ; lxyz_arr(2,11,1)=3 ; lxyz_arr(3,11,1)=3
   lxyz_arr(1,12,1)=2 ; lxyz_arr(2,12,1)=1 ; lxyz_arr(3,12,1)=5
   fac_arr(1,1)=0.2878890113916869875409405d0
   fac_arr(2,1)=0.3454668136700243850491286d0
   fac_arr(3,1)=0.05757780227833739750818811d0
   fac_arr(4,1)=0.3454668136700243850491286d0
   fac_arr(5,1)=0.1151556045566747950163762d0
   fac_arr(6,1)=0.05757780227833739750818811d0
   fac_arr(7,1)=-0.05757780227833739750818811d0/rhol**2d0
   fac_arr(8,1)=-0.1151556045566747950163762d0/rhol**2d0
   fac_arr(9,1)=-0.05757780227833739750818811d0/rhol**2d0
   fac_arr(10,1)=-0.1151556045566747950163762d0/rhol**2d0
   fac_arr(11,1)=-0.1151556045566747950163762d0/rhol**2d0
   fac_arr(12,1)=-0.05757780227833739750818811d0/rhol**2d0
   lxyz_arr(1,1,2)=5 ; lxyz_arr(2,1,2)=0 ; lxyz_arr(3,1,2)=1
   lxyz_arr(1,2,2)=3 ; lxyz_arr(2,2,2)=2 ; lxyz_arr(3,2,2)=1
   lxyz_arr(1,3,2)=1 ; lxyz_arr(2,3,2)=4 ; lxyz_arr(3,3,2)=1
   lxyz_arr(1,4,2)=3 ; lxyz_arr(2,4,2)=0 ; lxyz_arr(3,4,2)=3
   lxyz_arr(1,5,2)=1 ; lxyz_arr(2,5,2)=2 ; lxyz_arr(3,5,2)=3
   lxyz_arr(1,6,2)=1 ; lxyz_arr(2,6,2)=0 ; lxyz_arr(3,6,2)=5
   lxyz_arr(1,7,2)=5 ; lxyz_arr(2,7,2)=2 ; lxyz_arr(3,7,2)=1
   lxyz_arr(1,8,2)=3 ; lxyz_arr(2,8,2)=4 ; lxyz_arr(3,8,2)=1
   lxyz_arr(1,9,2)=1 ; lxyz_arr(2,9,2)=6 ; lxyz_arr(3,9,2)=1
   lxyz_arr(1,10,2)=3 ; lxyz_arr(2,10,2)=2 ; lxyz_arr(3,10,2)=3
   lxyz_arr(1,11,2)=1 ; lxyz_arr(2,11,2)=4 ; lxyz_arr(3,11,2)=3
   lxyz_arr(1,12,2)=1 ; lxyz_arr(2,12,2)=2 ; lxyz_arr(3,12,2)=5
   fac_arr(1,2)=0.05757780227833739750818811d0
   fac_arr(2,2)=0.3454668136700243850491286d0
   fac_arr(3,2)=0.2878890113916869875409405d0
   fac_arr(4,2)=0.1151556045566747950163762d0
   fac_arr(5,2)=0.3454668136700243850491286d0
   fac_arr(6,2)=0.05757780227833739750818811d0
   fac_arr(7,2)=-0.05757780227833739750818811d0/rhol**2d0
   fac_arr(8,2)=-0.1151556045566747950163762d0/rhol**2d0
   fac_arr(9,2)=-0.05757780227833739750818811d0/rhol**2d0
   fac_arr(10,2)=-0.1151556045566747950163762d0/rhol**2d0
   fac_arr(11,2)=-0.1151556045566747950163762d0/rhol**2d0
   fac_arr(12,2)=-0.05757780227833739750818811d0/rhol**2d0
   lxyz_arr(1,1,3)=5 ; lxyz_arr(2,1,3)=1 ; lxyz_arr(3,1,3)=0
   lxyz_arr(1,2,3)=3 ; lxyz_arr(2,2,3)=3 ; lxyz_arr(3,2,3)=0
   lxyz_arr(1,3,3)=1 ; lxyz_arr(2,3,3)=5 ; lxyz_arr(3,3,3)=0
   lxyz_arr(1,4,3)=3 ; lxyz_arr(2,4,3)=1 ; lxyz_arr(3,4,3)=2
   lxyz_arr(1,5,3)=1 ; lxyz_arr(2,5,3)=3 ; lxyz_arr(3,5,3)=2
   lxyz_arr(1,6,3)=1 ; lxyz_arr(2,6,3)=1 ; lxyz_arr(3,6,3)=4
   lxyz_arr(1,7,3)=5 ; lxyz_arr(2,7,3)=1 ; lxyz_arr(3,7,3)=2
   lxyz_arr(1,8,3)=3 ; lxyz_arr(2,8,3)=3 ; lxyz_arr(3,8,3)=2
   lxyz_arr(1,9,3)=1 ; lxyz_arr(2,9,3)=5 ; lxyz_arr(3,9,3)=2
   lxyz_arr(1,10,3)=3 ; lxyz_arr(2,10,3)=1 ; lxyz_arr(3,10,3)=4
   lxyz_arr(1,11,3)=1 ; lxyz_arr(2,11,3)=3 ; lxyz_arr(3,11,3)=4
   lxyz_arr(1,12,3)=1 ; lxyz_arr(2,12,3)=1 ; lxyz_arr(3,12,3)=6
   fac_arr(1,3)=0.05757780227833739750818811d0
   fac_arr(2,3)=0.1151556045566747950163762d0
   fac_arr(3,3)=0.05757780227833739750818811d0
   fac_arr(4,3)=0.3454668136700243850491286d0
   fac_arr(5,3)=0.3454668136700243850491286d0
   fac_arr(6,3)=0.2878890113916869875409405d0
   fac_arr(7,3)=-0.05757780227833739750818811d0/rhol**2d0
   fac_arr(8,3)=-0.1151556045566747950163762d0/rhol**2d0
   fac_arr(9,3)=-0.05757780227833739750818811d0/rhol**2d0
   fac_arr(10,3)=-0.1151556045566747950163762d0/rhol**2d0
   fac_arr(11,3)=-0.1151556045566747950163762d0/rhol**2d0
   fac_arr(12,3)=-0.05757780227833739750818811d0/rhol**2d0
else
   stop 'PSP format error'
end if
END SUBROUTINE calc_coeff_derproj


!> Eliminate the translational forces before calling this subroutine!!!
!! Main subroutine: Input is nat (number of atoms), rat0 (atomic positions) and fat (forces on atoms)
!! The atomic positions will be returned untouched
!! In fat, the rotational forces will be eliminated with respect to the center of mass. 
!! All atoms are treated equally (same atomic mass) 
subroutine elim_torque_reza(nat,rat0,fat)
  use module_base
  implicit none
  integer, intent(in) :: nat
  real(gp), dimension(3*nat), intent(in) :: rat0
  real(gp), dimension(3*nat), intent(inout) :: fat
  !local variables
  character(len=*), parameter :: subname='elim_torque_reza'
  integer :: i,iat,i_all,i_stat
  real(gp) :: vrotnrm,cmx,cmy,cmz,alpha,totmass
  !this is an automatic array but it should be allocatable
  real(gp), dimension(3) :: evaleria
  real(gp), dimension(3,3) :: teneria
  real(gp), dimension(3*nat) :: rat
  real(gp), dimension(3*nat,3) :: vrot
  real(gp), dimension(:), allocatable :: amass
  
  allocate(amass(nat+ndebug),stat=i_stat)
  call memocc(i_stat,amass,'amass',subname)

  rat=rat0
  amass(1:nat)=1.0_gp
  !project out rotations
  totmass=0.0_gp
  cmx=0.0_gp 
  cmy=0.0_gp
  cmz=0.0_gp
  do i=1,3*nat-2,3
     iat=(i+2)/3
     cmx=cmx+amass(iat)*rat(i+0)
     cmy=cmy+amass(iat)*rat(i+1)
     cmz=cmz+amass(iat)*rat(i+2)
     totmass=totmass+amass(iat)
  enddo
  cmx=cmx/totmass 
  cmy=cmy/totmass 
  cmz=cmz/totmass
  do i=1,3*nat-2,3
     rat(i+0)=rat(i+0)-cmx
     rat(i+1)=rat(i+1)-cmy
     rat(i+2)=rat(i+2)-cmz
  enddo

  call moment_of_inertia(nat,rat,teneria,evaleria)
  do iat=1,nat
     i=iat*3-2
     call cross(teneria(1,1),rat(i),vrot(i,1))
     call cross(teneria(1,2),rat(i),vrot(i,2))
     call cross(teneria(1,3),rat(i),vrot(i,3))
  enddo
  call normalizevector(3*nat,vrot(1,1))
  call normalizevector(3*nat,vrot(1,2))
  call normalizevector(3*nat,vrot(1,3))
  
  do i=1,3*nat-2,3
     rat(i+0)=rat(i+0)+cmx
     rat(i+1)=rat(i+1)+cmy
     rat(i+2)=rat(i+2)+cmz
  enddo

  vrotnrm=nrm2(3*nat,vrot(1,1),1)
  if (vrotnrm /= 0.0_gp) vrot(1:3*nat,1)=vrot(1:3*nat,1)/vrotnrm
  vrotnrm=nrm2(3*nat,vrot(1,2),1)
  if (vrotnrm /= 0.0_gp) vrot(1:3*nat,2)=vrot(1:3*nat,2)/vrotnrm
  vrotnrm=nrm2(3*nat,vrot(1,3),1)
  if (vrotnrm /= 0.0_gp) vrot(1:3*nat,3)=vrot(1:3*nat,3)/vrotnrm
  
  do i=1,3
     alpha=0.0_gp  
     if(abs(evaleria(i)).gt.1.e-10_gp) then
        alpha=dot_product(vrot(:,i),fat(:))
        fat(:)=fat(:)-alpha*vrot(:,i) 
     endif
  enddo

  i_all=-product(shape(amass))*kind(amass)
  deallocate(amass,stat=i_stat)
  call memocc(i_stat,i_all,'amass',subname)

END SUBROUTINE elim_torque_reza


subroutine cross(a,b,c)
  use module_base
  implicit none
  real(gp), dimension(3), intent(in) :: a,b
  real(gp), dimension(3), intent(out) :: c

  c(1)=a(2)*b(3)-b(2)*a(3)
  c(2)=a(3)*b(1)-b(3)*a(1)
  c(3)=a(1)*b(2)-b(1)*a(2)
END SUBROUTINE cross


subroutine moment_of_inertia(nat,rat,teneria,evaleria)
  use module_base
  implicit none
  integer, intent(in) :: nat
  real(gp), dimension(3,nat), intent(in) :: rat
  real(gp), dimension(3), intent(out) :: evaleria
  real(gp), dimension(3,3), intent(out) :: teneria
  !local variables
  character(len=*), parameter :: subname='moment_of_inertia'
  integer, parameter::lwork=100
  integer :: iat,info,i_all,i_stat
  real(gp) :: tt
  real(gp), dimension(lwork) :: work
  real(gp), dimension(:), allocatable :: amass

  allocate(amass(nat+ndebug),stat=i_stat)
  call memocc(i_stat,amass,'amass',subname)
  
  !positions relative to center of geometry
  amass(1:nat)=1.0_gp
  !calculate inertia tensor
  teneria(1:3,1:3)=0.0_gp
  do iat=1,nat
     tt=amass(iat)
     teneria(1,1)=teneria(1,1)+tt*(rat(2,iat)*rat(2,iat)+rat(3,iat)*rat(3,iat))
     teneria(2,2)=teneria(2,2)+tt*(rat(1,iat)*rat(1,iat)+rat(3,iat)*rat(3,iat))
     teneria(3,3)=teneria(3,3)+tt*(rat(1,iat)*rat(1,iat)+rat(2,iat)*rat(2,iat))
     teneria(1,2)=teneria(1,2)-tt*(rat(1,iat)*rat(2,iat))
     teneria(1,3)=teneria(1,3)-tt*(rat(1,iat)*rat(3,iat))
     teneria(2,3)=teneria(2,3)-tt*(rat(2,iat)*rat(3,iat))
     teneria(2,1)=teneria(1,2)
     teneria(3,1)=teneria(1,3)
     teneria(3,2)=teneria(2,3)
  enddo
  !diagonalize inertia tensor
  call DSYEV('V','L',3,teneria,3,evaleria,work,lwork,info)
  
  i_all=-product(shape(amass))*kind(amass)
  deallocate(amass,stat=i_stat)
  call memocc(i_stat,i_all,'amass',subname)
  
END SUBROUTINE moment_of_inertia


subroutine normalizevector(n,v)
  use module_base
  implicit none
  integer, intent(in) :: n
  real(gp), dimension(n), intent(inout) :: v
  !local variables
  integer :: i
  real(gp) :: vnrm

  vnrm=0.0_gp
  do i=1,n
     vnrm=vnrm+v(i)**2
  enddo
  vnrm=sqrt(vnrm)
  if (vnrm /= 0.0_gp) v(1:n)=v(1:n)/vnrm

END SUBROUTINE normalizevector

subroutine clean_forces(iproc,at,rxyz,fxyz,fnoise)
  use module_base
  use module_types
  implicit none
  integer, intent(in) :: iproc
  type(atoms_data), intent(in) :: at
  real(gp), dimension(3,at%nat), intent(in) :: rxyz
  real(gp), dimension(3,at%nat), intent(inout) :: fxyz
  real(gp), intent(out) :: fnoise
  !local variables
  logical :: move_this_coordinate
  integer :: iat,ixyz
  real(gp) :: sumx,sumy,sumz
  !my variables
  real(gp):: fmax1,t1,t2,t3,fnrm1
  real(gp):: fmax2,fnrm2

  !The maximum force and force norm is computed prior to modification of the forces
  fmax1=0._gp
  fnrm1=0._gp
  do iat=1,at%nat
     t1=fxyz(1,iat)**2
     t2=fxyz(2,iat)**2
     t3=fxyz(3,iat)**2
     fmax1=max(fmax1,sqrt(t1+t2+t3))
     fnrm1=fnrm1+t1+t2+t3
  enddo
  
  
  sumx=0.0_gp
  sumy=0.0_gp
  sumz=0.0_gp
  do iat=1,at%nat
     sumx=sumx+fxyz(1,iat)
     sumy=sumy+fxyz(2,iat)
     sumz=sumz+fxyz(3,iat)
  enddo
  fnoise=sqrt((sumx**2+sumy**2+sumz**2)/real(at%nat,gp))
  sumx=sumx/real(at%nat,gp)
  sumy=sumy/real(at%nat,gp)
  sumz=sumz/real(at%nat,gp)


  if (iproc==0) then 
     !write( *,'(1x,a,1x,3(1x,1pe9.2))') &
     !  'Subtracting center-mass shift of',sumx,sumy,sumz
!           write(*,'(1x,a)')'the sum of the forces is'
           write(*,'(a,1pe16.8)')' average noise along x direction: ',sumx*sqrt(real(at%nat,gp))
           write(*,'(a,1pe16.8)')' average noise along y direction: ',sumy*sqrt(real(at%nat,gp))
           write(*,'(a,1pe16.8)')' average noise along z direction: ',sumz*sqrt(real(at%nat,gp))
           write(*,'(a,1pe16.8)')' total average noise            : ',sqrt(sumx**2+sumy**2+sumz**2)*sqrt(real(at%nat,gp))
!!$
!!$     write(*,'(a,1x,1pe24.17)') 'translational force along x=', sumx  
!!$     write(*,'(a,1x,1pe24.17)') 'translational force along y=', sumy  
!!$     write(*,'(a,1x,1pe24.17)') 'translational force along z=', sumz  
  end if
  
  if (at%geocode == 'F') then
     do iat=1,at%nat
        fxyz(1,iat)=fxyz(1,iat)-sumx
        fxyz(2,iat)=fxyz(2,iat)-sumy
        fxyz(3,iat)=fxyz(3,iat)-sumz
     enddo
     
     call elim_torque_reza(at%nat,rxyz,fxyz)
     
  else if (at%geocode == 'S') then
     do iat=1,at%nat
        fxyz(2,iat)=fxyz(2,iat)-sumy
     enddo
  end if
  
  !clean the forces for blocked atoms
  do iat=1,at%nat
     do ixyz=1,3
        if (.not. move_this_coordinate(at%ifrztyp(iat),ixyz)) fxyz(ixyz,iat)=0.0_gp
     end do
  end do
  
  !the noise of the forces is the norm of the translational force
!  fnoise=real(at%nat,gp)**2*(sumx**2+sumy**2+sumz**2)

  !The maximum force and force norm is computed after modification of the forces
  fmax2=0._gp
  fnrm2=0._gp
  do iat=1,at%nat
     t1=fxyz(1,iat)**2
     t2=fxyz(2,iat)**2
     t3=fxyz(3,iat)**2
     fmax2=max(fmax2,sqrt(t1+t2+t3))
     fnrm2=fnrm2+t1+t2+t3
  enddo

  if (iproc==0) then
     write(*,'(2(1x,a,1pe20.12))') 'clean forces norm (Ha/Bohr): maxval=', fmax2, ' fnrm2=', fnrm2
     if (at%geocode /= 'P') &
  &  write(*,'(2(1x,a,1pe20.12))') 'raw forces:                  maxval=', fmax1, ' fnrm2=', fnrm1
  end if
END SUBROUTINE clean_forces


!> Symmetrize stress (important with special k points)
!@todo: modifiy the arguments of this routine
subroutine symmetrize_stress(dump,tens,symobj)
  use defs_basis
  use module_base, only: verbose,gp
  use m_ab6_symmetry
  use module_types
  implicit none
  !Arguments
  logical, intent(in) :: dump
  integer, intent(in) :: symobj
  real(gp), dimension(6), intent(inout) :: tens
  !Local variables
  integer, pointer  :: sym(:,:,:)
  integer, pointer  :: symAfm(:)
  real(gp), pointer :: transNon(:,:)
  integer :: isym, errno, nsym,k,l
  integer, allocatable :: symrec(:,:,:)
  real(gp),dimension(3,3) :: symtens

  call symmetry_get_matrices_p(symObj, nsym, sym, transNon, symAfm, errno)
  if (errno /= AB6_NO_ERROR) stop
  if (nsym < 2) return

  if (dump)&
       write(*,"(1x,A,I0,A)") "Symmetrize stress tensor with ", nsym, " symmetries."

  !Get the symmetry matrices in terms of reciprocal basis
  allocate(symrec(3, 3, nsym))
  do isym = 1, nsym, 1
     call mati3inv(sym(:,:,isym), symrec(:,:,isym))
  end do

  symtens=0.0_gp
  do isym = 1,nsym
     do k=1,3
        do l=1,3
           symtens(k,l)=&
                symtens(k,l)+&
                sym(1,k,isym)*tens(1)*sym(1,l,isym)+&
                sym(1,k,isym)*tens(6)*sym(2,l,isym)+&
                sym(1,k,isym)*tens(5)*sym(3,l,isym)+&
                sym(2,k,isym)*tens(6)*sym(1,l,isym)+&
                sym(2,k,isym)*tens(2)*sym(2,l,isym)+&
                sym(2,k,isym)*tens(4)*sym(3,l,isym)+&
                sym(3,k,isym)*tens(5)*sym(1,l,isym)+&
                sym(3,k,isym)*tens(4)*sym(2,l,isym)+&
                sym(3,k,isym)*tens(3)*sym(3,l,isym)
        end do
     end do
  end do
  symtens=symtens / real(nsym,gp)

  tens(1)=symtens(1,1)
  tens(2)=symtens(2,2)
  tens(3)=symtens(3,3)
  tens(4)=symtens(2,3)
  tens(5)=symtens(1,3)
  tens(6)=symtens(1,2)

end subroutine symmetrize_stress


!> Symmetrize the atomic forces (needed with special k points)
subroutine symmetrize_forces(iproc, fxyz, at)
  use defs_basis
  use m_ab6_symmetry
  use module_types

  implicit none

  integer, intent(in) :: iproc
  type(atoms_data), intent(in) :: at
  real(gp), intent(inout) :: fxyz(3, at%nat)
  integer :: ia, mu, isym, errno, ind, nsym
  integer :: indsym(4, AB6_MAX_SYMMETRIES)
  real(gp) :: summ
  real(gp) :: alat(3)
  real(gp), allocatable :: dedt(:,:)
  integer, allocatable :: symrec(:,:,:)
  integer, pointer  :: sym(:,:,:)
  integer, pointer  :: symAfm(:)
  real(gp), pointer :: transNon(:,:)

  call symmetry_get_matrices_p(at%sym%symObj, nsym, sym, transNon, symAfm, errno)
  if (errno /= AB6_NO_ERROR) stop
  if (nsym < 2) return

  if (iproc == 0) write(*,"(1x,A,I0,A)") "Symmetrize forces with ", nsym, " symmetries."

  !Get the symmetry matrices in terms of reciprocal basis
  allocate(symrec(3, 3, nsym))
  do isym = 1, nsym, 1
     call mati3inv(sym(:,:,isym), symrec(:,:,isym))
  end do

  alat = (/ at%alat1, at%alat2, at%alat3 /)
  if (at%geocode == 'S') alat(2) = real(1, gp)

  !Save fxyz into dedt.
  allocate(dedt(3,at%nat))
  do ia = 1, at%nat
     dedt(:, ia) = fxyz(:, ia) / alat
  end do

  ! actually conduct symmetrization
  do ia = 1, at%nat
     call symmetry_get_equivalent_atom(at%sym%symObj, indsym, ia, errno)
     if (errno /= AB6_NO_ERROR) stop
     do mu = 1, 3
        summ = real(0, gp)
        do isym = 1, nsym
           ind = indsym(4, isym)
           summ = summ + real(symrec(mu,1,isym), gp) * dedt(1, ind) + &
                & real(symrec(mu,2,isym), gp) * dedt(2, ind) + &
                & real(symrec(mu,3,isym), gp) * dedt(3, ind)
        end do
        fxyz(mu, ia) = summ / real(nsym, gp)
        ! if (abs(fred(mu, ia))<tol)fred(mu,ia)=0.0_dp
     end do
  end do

  deallocate(dedt)
  deallocate(symrec)
  
  ! fxyz is in reduced coordinates, we expand here.
  do ia = 1, at%nat
     fxyz(:, ia) = fxyz(:, ia) * alat
  end do
end subroutine symmetrize_forces


subroutine local_hamiltonian_stress(iproc,orbs,lr,hx,hy,hz,&
     psi,tens)
  use module_base
  use module_types
  use module_interfaces
<<<<<<< HEAD
=======
  use module_xc
>>>>>>> c31f107d
  implicit none
  integer, intent(in) :: iproc
  real(gp), intent(in) :: hx,hy,hz
  type(orbitals_data), intent(in) :: orbs
  type(locreg_descriptors), intent(in) :: lr
  real(wp), dimension(lr%wfd%nvctr_c+7*lr%wfd%nvctr_f,orbs%nspinor*orbs%norbp), intent(in) :: psi
  real(gp), intent(inout) :: tens(6)
   real(gp) :: ekin_sum,epot_sum
  !local variables
  character(len=*), parameter :: subname='local_hamiltonian_stress'
  integer :: i_all,i_stat,iorb,npot,oidx
  real(wp) :: kinstr(6)
  real(gp) :: ekin,kx,ky,kz,etest
  type(workarr_locham) :: wrk_lh
  real(wp), dimension(:,:), allocatable :: psir,hpsi

<<<<<<< HEAD
=======
  exctXcoeff=xc_exctXfac()

>>>>>>> c31f107d
  !initialise the work arrays
  call initialize_work_arrays_locham(lr,orbs%nspinor,wrk_lh)  

tens=0.d0

  !components of the potential
  npot=orbs%nspinor
  if (orbs%nspinor == 2) npot=1

allocate(hpsi(lr%wfd%nvctr_c+7*lr%wfd%nvctr_f,orbs%nspinor*orbs%norbp),stat=i_stat)
  call memocc(i_stat,hpsi,'hpsi',subname)
hpsi=0.0_wp
  ! Wavefunction in real space
  allocate(psir(lr%d%n1i*lr%d%n2i*lr%d%n3i,orbs%nspinor+ndebug),stat=i_stat)
  call memocc(i_stat,psir,'psir',subname)
  call razero(lr%d%n1i*lr%d%n2i*lr%d%n3i*orbs%nspinor,psir)



  ekin_sum=0.0_gp
  epot_sum=0.0_gp

  etest=0.0_gp


  do iorb=1,orbs%norbp
kinstr=0._wp
     oidx=(iorb-1)*orbs%nspinor+1

     call daub_to_isf_locham(orbs%nspinor,lr,wrk_lh,psi(1,oidx),psir)

     kx=orbs%kpts(1,orbs%iokpt(iorb))
     ky=orbs%kpts(2,orbs%iokpt(iorb))
     kz=orbs%kpts(3,orbs%iokpt(iorb))

     call isf_to_daub_kinetic(hx,hy,hz,kx,ky,kz,orbs%nspinor,lr,wrk_lh,&
          psir,hpsi(1,oidx),ekin,kinstr)

kinstr = -kinstr*8.0_gp/(hx*hy*hz)/real(lr%d%n1i*lr%d%n2i*lr%d%n3i,gp)
tens=tens+kinstr*2.0_gp*&
orbs%kwgts(orbs%iokpt(iorb))*orbs%occup(iorb+orbs%isorb)

  end do !loop over orbitals: finished

  !deallocations of work arrays
  i_all=-product(shape(psir))*kind(psir)
  deallocate(psir,stat=i_stat)
  call memocc(i_stat,i_all,'psir',subname)

  i_all=-product(shape(hpsi))*kind(hpsi)
  deallocate(hpsi,stat=i_stat)
  call memocc(i_stat,i_all,'hpsi',subname)

  call deallocate_work_arrays_locham(lr,wrk_lh)

END SUBROUTINE local_hamiltonian_stress


subroutine erf_stress(at,rxyz,hxh,hyh,hzh,n1i,n2i,n3i,n3p,iproc,nproc,ngatherarr,rho,tens)
  use module_base
  use module_types
  use module_fft_sg
  implicit none
  !passed var
  type(atoms_data), intent(in) :: at
  real(gp), dimension(3,at%nat), target, intent(in) :: rxyz
  real(gp), intent(in) :: hxh,hyh,hzh
  integer,intent(in) :: n1i,n2i,n3i,n3p,iproc,nproc
  real(kind=8), dimension(n1i*n2i*max(n3p,1)), intent(in), target :: rho
  integer, dimension(0:nproc-1,2), intent(in) :: ngatherarr 
  real(dp),dimension(6), intent(out) :: tens
  !local var
  character(len=*), parameter :: subname='erf_stress'
  real(kind=8),allocatable :: rhog(:,:,:,:,:)
  real(kind=8),dimension(:),pointer :: rhor
  integer :: ierr,i_stat,i_all
  real(kind=8) :: pi,p(3),g2,rloc,set,fac
  real(kind=8) :: rx,ry,rz,sfr,sfi,rhore,rhoim
  real(kind=8) :: potg,potg2
  integer :: Zion,iat,ityp
  integer :: j1,j2,j3,i1,i2,i3,inzee,ind

  !write(*,*) 'iproc,n3i,n3p',iproc,n3i,n3p
  !write(*,*) 'iproc',iproc, ngatherarr(iproc-1,1),ngatherarr(iproc-1,2)

  if (nproc > 1) then
     allocate(rhor(n1i*n2i*n3i),stat=i_stat)
     call memocc(i_stat,rhor,'rhor',subname)
     call MPI_ALLGATHERV(rho(1),ngatherarr(iproc,1),&
          &   mpidtypw,rhor(1),ngatherarr(0,1),&
          ngatherarr(0,2),mpidtypw,MPI_COMM_WORLD,ierr)
  else
     rhor => rho        
  end if

  pi = 4.0_gp*atan(1.0_gp)
  allocate(rhog(2,n1i+1,n2i+1,n3i+1,2))
  tens(:)=0.0_dp ; p(:)=0.0_dp

  ! calculate total rho(G)
  rhog=0.0_dp
  do i3=1,n3i
     do i2=1,n2i
        do i1=1,n1i
           ind=i1+(i2-1)*n1i+(i3-1)*n1i*n2i
           rhog(1,i1,i2,i3,1)=rhor(ind)
           rhog(2,i1,i2,i3,1)=0.d0
        end do
     end do
  end do

  ! DO FFT OF DENSITY: Rho(r) -FFT-> Rho(G)
  inzee=1
  call FFT(n1i,n2i,n3i,n1i+1,n2i+1,n3i+1,rhog,-1,inzee)   
  rhog=rhog/real(n1i*n2i*n3i,kind=8)

  tens=0.0_dp

  do iat=1,at%nat                          ! SUM OVER ATOMS

     ityp=at%iatype(iat)                ! ityp
     rloc=at%psppar(0,0,ityp)           ! take corresp. r_loc
     Zion = real(at%nelpsp(ityp),kind=8)

     !coordinates of new center (atom)
     rx=real(rxyz(1,iat),kind=8) 
     ry=real(rxyz(2,iat),kind=8) 
     rz=real(rxyz(3,iat),kind=8)

     potg=0.0_dp

     do i3=1,n3i
        j3=i3-(i3/(n3i/2+2))*n3i-1
        p(3)=real(j3,dp)/(n3i*hzh)         

        do i2=1,n2i
           j2=i2-(i2/(n2i/2+2))*n2i-1
           p(2)=real(j2,dp)/(n2i*hyh)    

           do i1=1,n1i
              j1=i1-(i1/(n1i/2+2))*n1i-1
              p(1)=real(j1,dp)/(n1i*hxh)

              ! calculate structural factor exp(-2*pi*i*R*G)
              sfr=cos(-2.0_gp*pi*(rx*p(1)+ry*p(2)+rz*p(3)))
              sfi=sin(-2.0_gp*pi*(rx*p(1)+ry*p(2)+rz*p(3)))

              ! multiply density by shift /structural/ factor 
              rhore=rhog(1,i1,i2,i3,inzee)*sfr
              rhoim=rhog(2,i1,i2,i3,inzee)*sfi

              ! use analytical expression for rhog^el
              ! multiply by  Kernel 1/pi/G^2 in reciprocal space

              g2=real(p(1)**2+p(2)**2+p(3)**2,kind=8)

              !set = rhog^el (analytic)
              fac=(Zion/rloc**3.0_gp)/sqrt(2.0_gp*pi)/(2.0_gp*pi)
              fac=fac/real(n1i*hxh*n2i*hyh*n3i*hzh,kind=8)                    !Division by Volume
              set=((sqrt(pi*2.0_gp*rloc**2.0_gp))**3)*fac*exp(-pi*pi*g2*2.0_gp*rloc**2.0_gp)

              if (g2 /= 0) then

                 potg = -set/(pi*g2)  ! V^el(G)
                 potg2 = (set/pi)*((real(1.d0,kind=8)/g2**2.d0)&
                      +real(pi*pi*2.d0*rloc**2.d0/g2,kind=8))

                 !STRESS TENSOR
                 tens(1)=tens(1)-(rhore+rhoim)*(potg2*2.0_gp*p(1)*p(1)+potg)
                 tens(2)=tens(2)-(rhore+rhoim)*(potg2*2.0_gp*p(2)*p(2)+potg)
                 tens(3)=tens(3)-(rhore+rhoim)*(potg2*2.0_gp*p(3)*p(3)+potg)
                 tens(6)=tens(6)-(rhore+rhoim)*(potg2*2.0_gp*p(1)*p(2))
                 tens(5)=tens(5)-(rhore+rhoim)*(potg2*2.0_gp*p(1)*p(3))
                 tens(4)=tens(4)-(rhore+rhoim)*(potg2*2.0_gp*p(2)*p(3))

              end if  !!!!!!!!!!!!!!!!!!!!!!!!!!!!!!!!!!!!!!!!!!!!! g2 /=0
           end do !i1
        end do !i2
     end do !i3

  end do !iat -atoms

!!$  if (iproc ==0) then
!!$     write(*,*)
!!$     write(*,*)'--------------------------------------------------------------------'
!!$     write(*,*) 'STRESS TENSOR: ERF PART'
!!$     write(*,*) tens(1),tens(2),tens(3)
!!$     write(*,*) tens(4),tens(5),tens(6)
!!$     write(*,*)
!!$  end if

  if (nproc>1) then
     i_all=-product(shape(rhor))*kind(rhor)
     deallocate(rhor,stat=i_stat)
     call memocc(i_stat,i_all,'rhor',subname)
  else
     nullify(rhor)
  end if
  deallocate(rhog)

END SUBROUTINE erf_stress
<|MERGE_RESOLUTION|>--- conflicted
+++ resolved
@@ -379,7 +379,7 @@
      !here we should add the pretty printings
      do i=1,4
         if (atoms%sym%symObj >= 0) &
-           call symmetrize_stress((iproc==0).and.(verbose > 2),strtens(1,i),atoms%sym%symObj)
+           call symm_stress((iproc==0).and.(verbose > 2),strtens(1,i),atoms%sym%symObj)
         if (iproc==0 .and. verbose > 2)&
              call write_strten_info(.false.,strtens(1,i),ucvol,pressure,trim(messages(i)))
         do j=1,6
@@ -403,7 +403,7 @@
 !!$  endif
 
   ! Apply symmetries when needed
-  if (atoms%sym%symObj >= 0) call symmetrize_forces(iproc,fxyz,atoms)
+  if (atoms%sym%symObj >= 0) call symmetrise_forces(iproc,fxyz,atoms)
 end subroutine calculate_forces
 
 
@@ -3754,7 +3754,7 @@
 
 !> Symmetrize stress (important with special k points)
 !@todo: modifiy the arguments of this routine
-subroutine symmetrize_stress(dump,tens,symobj)
+subroutine symm_stress(dump,tens,symobj)
   use defs_basis
   use module_base, only: verbose,gp
   use m_ab6_symmetry
@@ -3812,11 +3812,17 @@
   tens(5)=symtens(1,3)
   tens(6)=symtens(1,2)
 
-end subroutine symmetrize_stress
+ !  if (iproc == 0 .and. verbose > 2) then
+ !     write(*,*) '=== SYMMETRISED ==='
+ !     write(*,*) tens(:)
+ !  end if
+
+
+end subroutine symm_stress
 
 
 !> Symmetrize the atomic forces (needed with special k points)
-subroutine symmetrize_forces(iproc, fxyz, at)
+subroutine symmetrise_forces(iproc, fxyz, at)
   use defs_basis
   use m_ab6_symmetry
   use module_types
@@ -3840,7 +3846,7 @@
   if (errno /= AB6_NO_ERROR) stop
   if (nsym < 2) return
 
-  if (iproc == 0) write(*,"(1x,A,I0,A)") "Symmetrize forces with ", nsym, " symmetries."
+  if (iproc == 0) write(*,"(1x,A,I0,A)") "Symmetrise forces with ", nsym, " symmetries."
 
   !Get the symmetry matrices in terms of reciprocal basis
   allocate(symrec(3, 3, nsym))
@@ -3881,7 +3887,7 @@
   do ia = 1, at%nat
      fxyz(:, ia) = fxyz(:, ia) * alat
   end do
-end subroutine symmetrize_forces
+end subroutine symmetrise_forces
 
 
 subroutine local_hamiltonian_stress(iproc,orbs,lr,hx,hy,hz,&
@@ -3889,10 +3895,6 @@
   use module_base
   use module_types
   use module_interfaces
-<<<<<<< HEAD
-=======
-  use module_xc
->>>>>>> c31f107d
   implicit none
   integer, intent(in) :: iproc
   real(gp), intent(in) :: hx,hy,hz
@@ -3909,11 +3911,6 @@
   type(workarr_locham) :: wrk_lh
   real(wp), dimension(:,:), allocatable :: psir,hpsi
 
-<<<<<<< HEAD
-=======
-  exctXcoeff=xc_exctXfac()
-
->>>>>>> c31f107d
   !initialise the work arrays
   call initialize_work_arrays_locham(lr,orbs%nspinor,wrk_lh)  
 
