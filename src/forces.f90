!>  @file
!!  Routines to calculate the local part of atomic forces
!! @author
!!    Copyright (C) 2007-2015 BigDFT group <br>
!!    This file is distributed under the terms of the
!!    GNU General Public License, see ~/COPYING file
!!    or http://www.gnu.org/copyleft/gpl.txt .
!!    For the list of contributors, see ~/AUTHORS 


!> Calculate atomic forces
subroutine calculate_forces(iproc,nproc,psolver_groupsize,Glr,atoms,orbs,nlpsp,rxyz,hx,hy,hz, &
     dpbox, &
     i3s,n3p,nspin,&
     refill_proj,ngatherarr,rho,pot,potxc,nsize_psi,psi,fion,fdisp,fxyz,&
<<<<<<< HEAD
     calculate_strten,ewaldstr,hstrten,xcstr,strten,fnoise,pressure,psoffset,imode,tmb,fpulay)
=======
     ewaldstr,hstrten,xcstr,strten,pressure,psoffset,imode,tmb,fpulay)
>>>>>>> be3b50c0
  use module_base
  use module_dpbox, only: denspot_distribution
  use module_types
  use communications_base
  use yaml_output
  use module_forces
  use forces_linear
  implicit none
<<<<<<< HEAD
  logical, intent(in) :: calculate_strten
=======
  !Arguments
>>>>>>> be3b50c0
  logical, intent(in) :: refill_proj
  integer, intent(in) :: iproc,nproc,i3s,n3p,nspin,psolver_groupsize,imode,nsize_psi
  real(gp), intent(in) :: hx,hy,hz,psoffset
  type(denspot_distribution), intent(in) :: dpbox
  type(locreg_descriptors), intent(in) :: Glr
  type(atoms_data), intent(in) :: atoms
  type(orbitals_data), intent(in) :: orbs
  type(DFT_PSP_projectors), intent(inout) :: nlpsp
  integer, dimension(0:nproc-1,2), intent(in) :: ngatherarr 
  real(wp), dimension(Glr%d%n1i,Glr%d%n2i,n3p), intent(in) :: rho,pot,potxc
  real(wp), dimension(nsize_psi), intent(in) :: psi
  real(gp), dimension(6), intent(in) :: ewaldstr,hstrten,xcstr
  real(gp), dimension(3,atoms%astruct%nat), intent(in) :: rxyz,fion,fdisp,fpulay
  real(gp), intent(out) :: pressure
  real(gp), dimension(6), intent(out) :: strten
  real(gp), dimension(3,atoms%astruct%nat), intent(out) :: fxyz
  type(DFT_wavefunction),intent(inout) :: tmb
<<<<<<< HEAD
  !local variables
=======
  !Local variables
  logical, parameter :: calculate_strten=.true. !temporary
>>>>>>> be3b50c0
  integer :: iat,i,j
  real(gp) :: charge,ucvol!,maxdiff
  real(gp), dimension(6,4) :: strtens!local,nonlocal,kin,erf
  character(len=16), dimension(4) :: messages

  !real(gp), dimension(3,atoms%astruct%nat) :: fxyz_tmp

  real(kind=4) :: tr0, tr1, trt0, trt1
  real(kind=8) :: time0, time1, ttime!, time2, time3, time4, time5, time6, time7
  logical, parameter :: extra_timing=.false.


  call f_routine(id='calculate_forces')
  if (extra_timing) call cpu_time(trt0)

  call f_zero(strten)
  call f_zero(strtens)


  if (extra_timing) call cpu_time(tr0)

  call local_forces(iproc,atoms,rxyz,0.5_gp*hx,0.5_gp*hy,0.5_gp*hz,&
       dpbox, &
       Glr%d%n1,Glr%d%n2,Glr%d%n3,n3p,i3s,Glr%d%n1i,Glr%d%n2i,Glr%d%n3i,rho,pot,fxyz,strtens(1,1),charge)
  if (extra_timing) call cpu_time(tr1)
  if (extra_timing) time0=real(tr1-tr0,kind=8)


  !!do iat=1,atoms%astruct%nat
  !!    write(4100+iproc,'(a,i8,3es15.6)') 'iat, fxyz(:,iat)', iat, fxyz(:,iat)
  !!end do

  !calculate forces originated by rhocore
  call rhocore_forces(iproc,atoms,dpbox,nspin,rxyz,potxc,fxyz)


  !for a taksgroup Poisson Solver, multiply by the ratio.
  !it is important that the forces are bitwise identical among the processors.
  if (psolver_groupsize < nproc) call vscal(3*atoms%astruct%nat,real(psolver_groupsize,gp)/real(nproc,gp),fxyz(1,1),1)

  !if (iproc == 0 .and. verbose > 1) write( *,'(1x,a)',advance='no')'Calculate nonlocal forces...'

  if (extra_timing) call cpu_time(tr0)
  select case(imode)
  case(0)
     !cubic version of nonlocal forces
     call nonlocal_forces(Glr,hx,hy,hz,atoms,rxyz,&
          orbs,nlpsp,Glr%wfd,psi,fxyz,refill_proj,&
          calculate_strten .and. (atoms%astruct%geocode == 'P'),strtens(1,2))
  case(1)
     !linear version of nonlocal forces
     !fxyz_tmp = fxyz
     call nonlocal_forces_linear(iproc,nproc,tmb%npsidim_orbs,tmb%lzd%glr,hx,hy,hz,atoms,rxyz,&
          tmb%orbs,nlpsp,tmb%lzd,tmb%psi,tmb%linmat%l,tmb%linmat%kernel_,fxyz,refill_proj,&
          calculate_strten .and. (atoms%astruct%geocode == 'P'),strtens(1,2))
     !fxyz_tmp = fxyz - fxyz_tmp
     !do iat=1,atoms%astruct%nat
     !    write(1000+iproc,'(a,2i8,3es15.6)') 'iproc, iat, fxyz(:,iat)', iproc, iat, fxyz(:,iat)
  case default
     call f_err_throw('Wrong imode',err_name='BIGDFT_RUNTIME_ERROR')
     !stop 'wrong imode'
  end select
  if (extra_timing) call cpu_time(tr1)
  if (extra_timing) time1=real(tr1-tr0,kind=8)

<<<<<<< HEAD
  !if (iproc == 0 .and. verbose > 1) write( *,'(1x,a)')'done.'
  !if (iproc == 0 .and. verbose > 1) call yaml_map('Non Local forces calculated',.true.)
=======

>>>>>>> be3b50c0
  if (iproc == 0 .and. verbose > 1) call yaml_map('Calculate Non Local forces',(nlpsp%nprojel > 0))

  !LG: can we relax the constraint for psolver taskgroups in the case of stress tensors?
  if (atoms%astruct%geocode == 'P' .and. psolver_groupsize == nproc .and. calculate_strten) then
     if (imode==0) then
        ! Otherwise psi is not available
        call local_hamiltonian_stress(orbs,Glr,hx,hy,hz,psi,strtens(1,3))
     else
        call local_hamiltonian_stress_linear(iproc, nproc, tmb%orbs, tmb%ham_descr%lzd, &
             tmb%lzd%hgrids(1), tmb%lzd%hgrids(2), tmb%lzd%hgrids(3), tmb%ham_descr%npsidim_orbs, &
             tmb%ham_descr%psi, &!tmb%ham_descr%psit_c, tmb%ham_descr%psit_f, &
             tmb%ham_descr%collcom, tmb%linmat%m, tmb%linmat%ham_, tmb%linmat%l, tmb%linmat%kernel_, strtens(1,3))
     end if

     call erf_stress(atoms,rxyz,0.5_gp*hx,0.5_gp*hy,0.5_gp*hz,Glr%d%n1i,Glr%d%n2i,Glr%d%n3i,n3p,&
          iproc,nproc,ngatherarr,rho,strtens(1,4)) !should not be reduced for the moment
  end if

  !add to the forces the ionic and dispersion contribution
  if (.true.) then!.not. experimental_modulebase_var_onlyfion) then !normal case
     if (iproc==0) then
        do iat=1,atoms%astruct%nat
           fxyz(1,iat)=fxyz(1,iat)+fion(1,iat)+fdisp(1,iat)+fpulay(1,iat)
           fxyz(2,iat)=fxyz(2,iat)+fion(2,iat)+fdisp(2,iat)+fpulay(2,iat)
           fxyz(3,iat)=fxyz(3,iat)+fion(3,iat)+fdisp(3,iat)+fpulay(3,iat)
        enddo
     end if
     !!do iat=1,atoms%astruct%nat
     !!    write(4300+iproc,'(a,i8,3es15.6)') 'iat, fxyz(:,iat)', iat, fxyz(:,iat)
     !!end do
  else
     if (iproc==0) then
        !call vcopy(3*atoms%astruct%nat,fion(1,1),1,fxyz(1,1),1)
        call f_memcpy(src=fion,dest=fxyz)
     else
        call f_zero(fxyz)
     end if
  end if

  ! Add up all the force contributions
  if (nproc > 1) then
     call mpiallred(sendbuf=fxyz,op=MPI_SUM,comm=bigdft_mpi%mpi_comm)
     if (atoms%astruct%geocode == 'P' .and. calculate_strten) &
          call mpiallred(strtens,MPI_SUM,comm=bigdft_mpi%mpi_comm)
     call mpiallred(charge,1,MPI_SUM,comm=bigdft_mpi%mpi_comm)
  end if

  !!do iat=1,atoms%astruct%nat
  !!    write(4400+iproc,'(a,i8,3es15.6)') 'iat, fxyz(:,iat)', iat, fxyz(:,iat)
  !!end do

!!$  ! @ NEW: POSSIBLE CONSTRAINTS IN INTERNAL COORDINATES ############
!!$  if (atoms%astruct%inputfile_format=='int') then
!!$      if (iproc==0) call yaml_map('Cleaning using internal coordinates','Yes')
!!$      !if (bigdft_mpi%iproc==0) call yaml_map('force start',fxyz)
!!$      !if (bigdft_mpi%iproc==0) call yaml_map('BEFORE: MAX COMPONENT',maxval(fxyz))
!!$      call internal_forces(atoms%astruct%nat, rxyz, atoms%astruct%ixyz_int, atoms%astruct%ifrztyp, fxyz)
!!$      !if (bigdft_mpi%iproc==0) call yaml_map('AFTER: MAX COMPONENT',maxval(fxyz))
!!$  end if
!!$  ! @ ##############################################################

  !clean the center mass shift and the torque in isolated directions
  !no need to do it twice
  !call clean_forces(iproc,atoms,rxyz,fxyz,fnoise)
  !!do iat=1,atoms%astruct%nat
  !!    write(4500+iproc,'(a,i8,3es15.6)') 'iat, fxyz(:,iat)', iat, fxyz(:,iat)
  !!end do

!!$  ! Apply symmetries when needed
!!$  if (atoms%astruct%sym%symObj >= 0) call symmetrise_forces(fxyz,atoms%astruct)

  !if (iproc == 0) call write_forces(atoms%astruct,fxyz)

  if (calculate_strten) then
     !volume element for local stress
     strtens(:,1)=strtens(:,1)/real(Glr%d%n1i*Glr%d%n2i*Glr%d%n3i,dp)
     strtens(1:3,1)=strtens(1:3,1)+charge*psoffset&
          /real(0.5_gp*hx*0.5_gp*hy*0.5_gp*hz,gp)**2.0_gp/real(Glr%d%n1i*Glr%d%n2i*Glr%d%n3i,dp)**2.0_gp
  end if

  if (atoms%astruct%geocode == 'P') then
     if (iproc==0) call yaml_map('Stress Tensor calculated',calculate_strten)
     if (calculate_strten) then
        ucvol=atoms%astruct%cell_dim(1)*atoms%astruct%cell_dim(2)*atoms%astruct%cell_dim(3) !orthorombic cell
        if (iproc==0) call yaml_mapping_open('Stress Tensor')
        !sum and symmetrize results
     if (iproc==0 .and. verbose > 2) then
        call write_strten_info(.false.,ewaldstr,ucvol,pressure,'Ewald')
        call write_strten_info(.false.,hstrten,ucvol,pressure,'Hartree')
        call write_strten_info(.false.,xcstr,ucvol,pressure,'XC')
     end if
        do j=1,6
           strten(j)=ewaldstr(j)+hstrten(j)+xcstr(j)
        end do
        messages(1)='PSP Short Range'
        messages(2)='PSP Projectors'
        messages(3)='Kinetic'
        messages(4)='PSP Long Range'
        !here we should add the pretty printings
        do i=1,4
           if (atoms%astruct%sym%symObj >= 0) call symm_stress(strtens(1,i),atoms%astruct%sym%symObj)
           if (iproc==0 .and. verbose>2)&
                call write_strten_info(.false.,strtens(1,i),ucvol,pressure,trim(messages(i)))
           do j=1,6
              strten(j)=strten(j)+strtens(j,i)
           end do
        end do
        !final result
        pressure=(strten(1)+strten(2)+strten(3))/3.0_gp
        if (iproc==0)call write_strten_info(.true.,strten,ucvol,pressure,'Total')
        if (iproc==0) call yaml_mapping_close()
     end if
  end if

  if (extra_timing) call cpu_time(trt1)
  if (extra_timing) ttime=real(trt1-trt0,kind=8)

  if (extra_timing.and.iproc==0) print*,'forces (loc, nonloc):',time0,time1,time0+time1,ttime


  call f_release_routine()

end subroutine calculate_forces


!> Calculate the contribution to the forces given by the core density charge
subroutine rhocore_forces(iproc,atoms,dpbox,nspin,rxyz,potxc,fxyz)
  use module_base
  use module_dpbox
  use module_types
  use yaml_output
  use bounds, only: ext_buffers
  implicit none
  !Arguments
  integer, intent(in) :: iproc,nspin
!!!  integer, intent(in) :: n1i,n2i,n3i,n3p,i3s,n1,n2,n3
  type(denspot_distribution), intent(in) :: dpbox
!!!  real(gp), intent(in) :: hxh,hyh,hzh
  type(atoms_data), intent(in) :: atoms
  real(wp), dimension(dpbox%ndims(1)*dpbox%ndims(2)*dpbox%n3p,nspin), intent(in) :: potxc
  real(gp), dimension(3,atoms%astruct%nat), intent(in) :: rxyz
  real(gp), dimension(3,atoms%astruct%nat), intent(inout) :: fxyz
  !Local variables
  logical, parameter :: use_iterator=.false.
  real(gp), parameter :: oneo4pi=.079577471545947_wp
  type(dpbox_iterator) :: boxit
  integer, dimension(2,3) :: nbox
  integer :: ilcc,ityp,iat,jtyp,islcc,ngv,ngc,ig,ispin
  logical :: perx,pery,perz,gox,goy,goz
  integer :: nbl1,nbl2,nbl3,nbr1,nbr2,nbr3,isx,isy,isz,iex,iey,iez
  integer :: i1,i2,i3,j1,j2,j3,ispinsh,ind,n1i,n2i,n3i,i3s,n3pi,n3p
  real(gp) :: spinfac,rx,ry,rz,frcx,frcy,frcz,rloc,cutoff,x,y,z,r2,hxh,hyh,hzh
  real(gp) :: spherical_gaussian_value,drhoc,drhov,drhodr2

  call f_routine(id='rhocore_forces')

  hxh = dpbox%hgrids(1)
  hyh = dpbox%hgrids(2)
  hzh = dpbox%hgrids(3)
  n1i=dpbox%ndims(1)
  n2i=dpbox%ndims(2)
  n3i=dpbox%ndims(3)
  n3pi = dpbox%n3pi
  n3p = dpbox%n3p
  i3s = dpbox%i3s + dpbox%i3xcsh


  if (atoms%donlcc) then
     !if (iproc == 0) write(*,'(1x,a)',advance='no')'Calculate NLCC forces...'

     if (nspin==1) then
        spinfac=2.0_gp
     else if (nspin ==2) then
        spinfac=1.0_gp
     end if

     !perform the loop on any of the atoms which have this feature
     do iat=1,atoms%astruct%nat
        rx=rxyz(1,iat)
        ry=rxyz(2,iat)
        rz=rxyz(3,iat)

        ityp=atoms%astruct%iatype(iat)
        frcx=0.0_gp
        frcy=0.0_gp
        frcz=0.0_gp
        if (atoms%nlcc_ngv(ityp)/=UNINITIALIZED(1) .or. atoms%nlcc_ngc(ityp)/=UNINITIALIZED(1) ) then

           !find the correct position of the nlcc parameters
           ilcc=0
           do jtyp=1,ityp-1
              ngv=atoms%nlcc_ngv(jtyp)
              if (ngv /= UNINITIALIZED(ngv)) ilcc=ilcc+(ngv*(ngv+1)/2)
              ngc=atoms%nlcc_ngc(jtyp)
              if (ngc /= UNINITIALIZED(ngc)) ilcc=ilcc+(ngc*(ngc+1))/2
           end do
           islcc=ilcc

           !find the maximum exponent of the core density
           ngv=atoms%nlcc_ngv(ityp)
           if (ngv==UNINITIALIZED(1)) ngv=0
           ngc=atoms%nlcc_ngc(ityp)
           if (ngc==UNINITIALIZED(1)) ngc=0
           rloc=0.0_gp
           do ig=1,(ngv*(ngv+1))/2+(ngc*(ngc+1))/2
              ilcc=ilcc+1
              rloc=max(rloc,atoms%nlccpar(0,ilcc))
           end do

           cutoff=10.d0*rloc

           !conditions for periodicity in the three directions
           if (.not. use_iterator) then
              perx=(atoms%astruct%geocode /= 'F')
              pery=(atoms%astruct%geocode == 'P')
              perz=(atoms%astruct%geocode /= 'F')

              call ext_buffers(perx,nbl1,nbr1)
              call ext_buffers(pery,nbl2,nbr2)
              call ext_buffers(perz,nbl3,nbr3)
           end if

           if (dpbox%n3p > 0) then

              if (use_iterator) then
                 nbox(1,1) = floor((rx-cutoff)/hxh)
                 nbox(1,2) = floor((ry-cutoff)/hyh)
                 nbox(1,3) = floor((rz-cutoff)/hzh)
                 nbox(2,1) = ceiling((rx+cutoff)/hxh)
                 nbox(2,2) = ceiling((ry+cutoff)/hyh)
                 nbox(2,3) = ceiling((rz+cutoff)/hzh)
                 do ispin=1,nspin
                    boxit = dpbox_iter(dpbox,DPB_POT,nbox=nbox)
                    do while(dpbox_iter_next(boxit))
                       x = boxit%x - rx
                       y = boxit%y - ry
                       z = boxit%z - rz
                       r2 = x**2 + y**2 + z**2
                       ilcc=islcc
                       drhov=0.0_dp
                       do ig=1,(ngv*(ngv+1))/2
                          ilcc=ilcc+1
                          !derivative wrt r2
                          drhov=drhov+&
                               spherical_gaussian_value(r2,atoms%nlccpar(0,ilcc),atoms%nlccpar(1,ilcc),1)
                       end do
                       drhoc=0.0_dp
                       do ig=1,(ngc*(ngc+1))/2
                          ilcc=ilcc+1
                          !derivative wrt r2
                          drhoc=drhoc+&
                               spherical_gaussian_value(r2,atoms%nlccpar(0,ilcc),atoms%nlccpar(1,ilcc),1)
                       end do
                       !forces in all the directions for the given atom
                       drhodr2=drhoc-drhov
                       frcx = frcx + potxc(boxit%ind,ispin)*x*drhodr2
                       frcy = frcy + potxc(boxit%ind,ispin)*y*drhodr2
                       frcz = frcz + potxc(boxit%ind,ispin)*z*drhodr2
                       !write(*,'(i0,1x,6(1x,1pe24.17))') boxit%ind,potxc(boxit%ind),drhoc,drhov,x,y,z
                    end do
                 end do
              else
                 isx=floor((rx-cutoff)/hxh)
                 isy=floor((ry-cutoff)/hyh)
                 isz=floor((rz-cutoff)/hzh)
                 iex=ceiling((rx+cutoff)/hxh)
                 iey=ceiling((ry+cutoff)/hyh)
                 iez=ceiling((rz+cutoff)/hzh)

                 do ispin=1,nspin
                    ispinsh=0
                    if (ispin==2) ispinsh=n1i*n2i*n3p
                    do i3=isz,iez
                       z=real(i3,kind=8)*hzh-rz
                       !call ind_positions(perz,i3,n3,j3,goz)
                       call ind_positions_new(perz,i3,n3i,j3,goz)
                       j3=j3+nbl3+1
                       if (j3 >= i3s .and. j3 <= i3s+n3p-1) then
                          do i2=isy,iey
                             y=real(i2,kind=8)*hyh-ry
                             !call ind_positions(pery,i2,n2,j2,goy)
                             call ind_positions_new(pery,i2,n2i,j2,goy)
                             if (goy) then
                                do i1=isx,iex
                                   x=real(i1,kind=8)*hxh-rx
                                   !call ind_positions(perx,i1,n1,j1,gox)
                                   call ind_positions_new(perx,i1,n1i,j1,gox)
                                   if (gox) then
                                      r2=x**2+y**2+z**2
                                      ilcc=islcc
                                      drhov=0.0_dp
                                      do ig=1,(ngv*(ngv+1))/2
                                         ilcc=ilcc+1
                                         !derivative wrt r2
                                         drhov=drhov+&
                                              spherical_gaussian_value(r2,atoms%nlccpar(0,ilcc),atoms%nlccpar(1,ilcc),1)
                                      end do
                                      drhoc=0.0_dp
                                      do ig=1,(ngc*(ngc+1))/2
                                         ilcc=ilcc+1
                                         !derivative wrt r2
                                         drhoc=drhoc+&
                                              spherical_gaussian_value(r2,atoms%nlccpar(0,ilcc),atoms%nlccpar(1,ilcc),1)
                                      end do
                                      !forces in all the directions for the given atom
                                      ind=j1+1+nbl1+(j2+nbl2)*n1i+(j3-i3s+1-1)*n1i*n2i!+ispinsh
                                      drhodr2=drhoc-drhov
                                      frcx=frcx+potxc(ind,ispin)*x*drhodr2
                                      frcy=frcy+potxc(ind,ispin)*y*drhodr2
                                      frcz=frcz+potxc(ind,ispin)*z*drhodr2
                                      !write(*,'(i0,1x,6(1x,1pe24.17))') ind,potxc(ind),drhoc,drhov,x,y,z
                                   endif
                                enddo
                             end if
                          enddo
                       end if
                    enddo
                 end do
              end if
           end if
        end if

        !assign contribution per atom
        fxyz(1,iat)=fxyz(1,iat)+frcx*hxh*hyh*hzh*spinfac*oneo4pi
        fxyz(2,iat)=fxyz(2,iat)+frcy*hxh*hyh*hzh*spinfac*oneo4pi
        fxyz(3,iat)=fxyz(3,iat)+frcz*hxh*hyh*hzh*spinfac*oneo4pi

        !print *,'iat,iproc',iat,iproc,frcx*hxh*hyh*hzh*spinfac*oneo4pi
     end do

     if (iproc == 0 .and. verbose > 1) call yaml_map('Calculate NLCC forces',.true.)
  end if

  call f_release_routine()

end subroutine rhocore_forces


!> Calculates the local forces acting on the atoms belonging to iproc
subroutine local_forces(iproc,at,rxyz,hxh,hyh,hzh,&
<<<<<<< HEAD
     n1,n2,n3,n3pi,i3s,n1i,n2i,rho,pot,floc,locstrten,charge)
  use module_base
=======
     dpbox, &
     n1,n2,n3,n3p,i3s,n1i,n2i,n3i,rho,pot,floc,locstrten,charge)
  use module_base, pi => pi_param
>>>>>>> be3b50c0
  use module_types
  use yaml_output
  use gaussians, only: initialize_real_space_conversion, finalize_real_space_conversion,mp_exp
  use module_dpbox
  use bounds, only: ext_buffers
  implicit none
  !Arguments
  type(atoms_data), intent(in) :: at
  integer, intent(in) :: iproc,n1,n2,n3,n3p,i3s,n1i,n2i,n3i
  real(gp), intent(in) :: hxh,hyh,hzh
  type(denspot_distribution), intent(in) :: dpbox
  real(gp),intent(out) :: charge
  real(gp), dimension(3,at%astruct%nat), intent(in) :: rxyz
  real(dp), dimension(*), intent(in) :: rho,pot
  real(gp), dimension(3,at%astruct%nat), intent(out) :: floc
  real(gp), dimension(6), intent(out) :: locstrten
  !Local variables
  logical, parameter :: use_iterator=.false.
  type(dpbox_iterator) :: boxit
  integer, dimension(2,3) :: nbox
  real(gp) :: prefactor,cutoff,rloc,rlocinvsq,rlocinv2sq,Vel,rhoel
  real(gp) :: x,y,z,rx,ry,rz,fxerf,fyerf,fzerf,fxgau,fygau,fzgau,forceloc
  logical :: perx,pery,perz,gox,goy,goz
  integer :: j1,j2,j3,ind,nbl1,nbr1,nbl2,nbr2,nbl3,nbr3,isx,isy,isz,iex,iey,iez
  real(gp) :: forceleaked
  real(gp) :: yp,zp,zsq,yzsq,ysq
  real(gp) :: arg,r2,xp,tt,Txx,Tyy,Tzz,Txy,Txz,Tyz
  integer :: i1,i2,i3,iat,ityp,nloc,iloc
  real(dp), dimension(:), allocatable  :: mpx,mpy,mpz
  !Array of coefficients of the derivative
  real(gp), dimension(4) :: cprime

  call f_routine(id='local_forces')

  if (at%multipole_preserving) call initialize_real_space_conversion(isf_m=at%mp_isf)

  !Initialization
  locstrten=0.0_gp
  floc=0.0_gp

  charge=0.d0
  if (use_iterator) then
     boxit = dpbox_iter(dpbox,DPB_POT)
     do while(dpbox_iter_next(boxit))
        charge = charge + rho(boxit%ind)
     end do
  else
     do i3=1,n3p
        do i2=1,n2i
           do i1=1,n1i
              ind=i1+(i2-1)*n1i+(i3-1)*n1i*n2i
              charge=charge+rho(ind)
           enddo
        enddo
     enddo
  end if

  charge=charge*hxh*hyh*hzh


!!!  if (iproc == 0 .and. verbose > 1) call yaml_mapping_open('Calculate local forces',flow=.true.)

  !Determine the maximal bounds for mpx, mpy, mpz (1D-integral)
  cutoff=10.0_gp*maxval(at%psppar(0,0,:))
  if (at%multipole_preserving) then
     !We want to have a good accuracy of the last point rloc*10
     cutoff=cutoff+max(hxh,hyh,hzh)*real(at%mp_isf,kind=gp)
  end if
  !Separable function: do 1-D integrals before and store it.
  mpx = f_malloc( (/ 0 .to. (ceiling(cutoff/hxh) - floor(-cutoff/hxh)) + 1 /),id='mpx')
  mpy = f_malloc( (/ 0 .to. (ceiling(cutoff/hyh) - floor(-cutoff/hyh)) + 1 /),id='mpy')
  mpz = f_malloc( (/ 0 .to. (ceiling(cutoff/hzh) - floor(-cutoff/hzh)) + 1 /),id='mpz')

  do iat=1,at%astruct%nat
     ityp=at%astruct%iatype(iat)

     !Coordinates of the center
     rx=rxyz(1,iat)
     ry=rxyz(2,iat)
     rz=rxyz(3,iat)

     !building array of coefficients of the derivative of the gaussian part
     cprime(1)=2.d0*at%psppar(0,2,ityp)-at%psppar(0,1,ityp)
     cprime(2)=4.d0*at%psppar(0,3,ityp)-at%psppar(0,2,ityp)
     cprime(3)=6.d0*at%psppar(0,4,ityp)-at%psppar(0,3,ityp)
     cprime(4)=-at%psppar(0,4,ityp)

     ! determine number of local terms
     nloc=0
     do iloc=1,4
        if (at%psppar(0,iloc,ityp) /= 0.d0) nloc=iloc
     enddo

     !local part
     rloc=at%psppar(0,0,ityp)
     rlocinvsq=1.0_gp/rloc**2
     rlocinv2sq=0.5_gp/rloc**2
     prefactor=real(at%nelpsp(ityp),kind=8)/(2.d0*pi*sqrt(2.d0*pi)*rloc**5)
     !maximum extension of the gaussian
     cutoff=10.d0*rloc
     if (at%multipole_preserving) then
        !We want to have a good accuracy of the last point rloc*10
        cutoff=cutoff+max(hxh,hyh,hzh)*real(at%mp_isf,kind=gp)
     end if

     if (use_iterator) then
        nbox(1,1) = floor((rx-cutoff)/hxh)
        nbox(1,2) = floor((ry-cutoff)/hyh)
        nbox(1,3) = floor((rz-cutoff)/hzh)
        nbox(2,1) = ceiling((rx+cutoff)/hxh)
        nbox(2,2) = ceiling((ry+cutoff)/hyh)
        nbox(2,3) = ceiling((rz+cutoff)/hzh)

        !Separable function: do 1-D integrals before and store it.
        !mpx = f_malloc( (/ nbox(1,1).to.nbox(2,1) /),id='mpx')
        !mpy = f_malloc( (/ nbox(1,2).to.nbox(2,2) /),id='mpy')
        !mpz = f_malloc( (/ nbox(1,3).to.nbox(2,3) /),id='mpz')
        !Use a shift for mpx, mpy, mpz
        do i1=nbox(1,1),nbox(2,1)
           mpx(i1-nbox(1,1)) = mp_exp(hxh,rx,rlocinv2sq,i1,0,at%multipole_preserving)
        end do
        do i2=nbox(1,2),nbox(2,2)
           mpy(i2-nbox(1,2)) = mp_exp(hyh,ry,rlocinv2sq,i2,0,at%multipole_preserving)
        end do
        do i3=nbox(1,3),nbox(2,3)
           mpz(i3-nbox(1,3)) = mp_exp(hzh,rz,rlocinv2sq,i3,0,at%multipole_preserving)
        end do
     else

        !conditions for periodicity in the three directions
        perx=(at%astruct%geocode /= 'F')
        pery=(at%astruct%geocode == 'P')
        perz=(at%astruct%geocode /= 'F')

        call ext_buffers(perx,nbl1,nbr1)
        call ext_buffers(pery,nbl2,nbr2)
        call ext_buffers(perz,nbl3,nbr3)

        isx=floor((rx-cutoff)/hxh)
        isy=floor((ry-cutoff)/hyh)
        isz=floor((rz-cutoff)/hzh)

        iex=ceiling((rx+cutoff)/hxh)
        iey=ceiling((ry+cutoff)/hyh)
        iez=ceiling((rz+cutoff)/hzh)

        !Separable function: do 1-D integrals before and store it.
!!! mpx = f_malloc( (/ isx.to.iex /),id='mpx')
!!! mpy = f_malloc( (/ isy.to.iey /),id='mpy')
!!! mpz = f_malloc( (/ isz.to.iez /),id='mpz')
        do i1=isx,iex
           mpx(i1-isx) = mp_exp(hxh,rx,rlocinv2sq,i1,0,at%multipole_preserving)
        end do
        do i2=isy,iey
           mpy(i2-isy) = mp_exp(hyh,ry,rlocinv2sq,i2,0,at%multipole_preserving)
        end do
        do i3=isz,iez
           mpz(i3-isz) = mp_exp(hzh,rz,rlocinv2sq,i3,0,at%multipole_preserving)
        end do

     end if

     forceleaked=0.d0

     !$omp parallel default(none) &
     !$omp & shared(floc,locstrten,hxh,hyh,hzh,dpbox,rho,pot,n1i,n2i,n3i) &
     !$omp & shared(nbl1,nbl2,nbl3,isz,iez,isy,iey,isx,iex,i3s) &
     !$omp & shared(mpx,mpy,mpz,iat,ityp,rx,ry,rz,n3p,perx,pery,perz,forceleaked) &
     !$omp & shared(cprime,nloc,rloc,rlocinvsq,prefactor,nbox) &
     !$omp & private(fxerf,fyerf,fzerf,fxgau,fygau,fzgau) &
     !$omp & private(Txx,Tyy,Tzz,Txy,Txz,Tyz,boxit,xp,x,y,z,r2,arg,tt,rhoel,forceloc,Vel) &
     !$omp & private(iloc,i3,zp,zsq,j3,yp,ysq,goy,gox,goz,i1,i2,j1,j2,ind,yzsq) 

     !Initialization of the forces
     !ion-electron term, error function part
     fxerf=0.d0
     fyerf=0.d0
     fzerf=0.d0
     !ion-electron term, gaussian part
     fxgau=0.d0
     fygau=0.d0
     fzgau=0.d0
     !local stress tensor component for this atom
     Txx=0.0_gp
     Tyy=0.0_gp
     Tzz=0.0_gp
     Txy=0.0_gp
     Txz=0.0_gp
     Tyz=0.0_gp

     if (use_iterator) then

        !Parallelized over atoms and iterator dpbox
        !Calculate the forces near the atom due to the error function part of the potential
        !Calculate forces for all atoms only in the distributed part of the simulation box
        boxit = dpbox_iter(dpbox,DPB_POT,nbox)
        do while(dpbox_iter_next(boxit))
           xp = mpx(boxit%ibox(1)-nbox(1,1)) * mpy(boxit%ibox(2)-nbox(1,2)) * mpz(boxit%ibox(3)-nbox(1,3))
           x = boxit%x - rx
           y = boxit%y - ry
           z = boxit%z - rz
           r2 = x**2 + y**2 + z**2
           arg = r2*rlocinvsq
           !gaussian part
           tt=0.d0
           if (nloc /= 0) then
              !derivative of the polynomial
              tt=cprime(nloc)
              do iloc=nloc-1,1,-1
                 tt=arg*tt+cprime(iloc)
              end do
              rhoel=rho(boxit%ind)
              forceloc=xp*tt*rhoel
              fxgau = fxgau + forceloc*x
              fygau = fygau + forceloc*y
              fzgau = fzgau + forceloc*z
              if (r2 /= 0.0_gp) then
                 Txx = Txx + forceloc*x*x
                 Tyy = Tyy + forceloc*y*y
                 Tzz = Tzz + forceloc*z*z
                 Txy = Txy + forceloc*x*y
                 Txz = Txz + forceloc*x*z
                 Tyz = Tyz + forceloc*y*z
              end if
           end if
           !error function part
           Vel=pot(boxit%ind)
           fxerf = fxerf + xp*Vel*x
           fyerf = fyerf + xp*Vel*y
           fzerf = fzerf + xp*Vel*z
           !write(*,'(i0,1x,5(1x,1pe24.17))') boxit%ind,pot(boxit%ind),rho(boxit%ind),fxerf,fyerf,fzerf
        end do

     else        

        if (n3p > 0) then
           !$omp do reduction(+:forceleaked)
           do i3=isz,iez
              zp = mpz(i3-isz)
              z=real(i3,kind=8)*hzh-rz
              zsq=z**2
              !call ind_positions(perz,i3,n3,j3,goz) 
              call ind_positions_new(perz,i3,n3i,j3,goz) 
              j3=j3+nbl3+1
              do i2=isy,iey
                 yp = zp*mpy(i2-isy)
                 y=real(i2,kind=8)*hyh-ry
                 yzsq=y**2+zsq
                 !call ind_positions(pery,i2,n2,j2,goy)
                 call ind_positions_new(pery,i2,n2i,j2,goy)
                 do i1=isx,iex
                    x=real(i1,kind=8)*hxh-rx
                    xp = yp*mpx(i1-isx)
                    !call ind_positions(perx,i1,n1,j1,gox)
                    call ind_positions_new(perx,i1,n1i,j1,gox)
                    r2=x**2+yzsq
                    arg=r2*rlocinvsq

                    if (j3 >= i3s .and. j3 <= i3s+n3p-1  .and. goy  .and. gox ) then
                       ind=j1+1+nbl1+(j2+nbl2)*n1i+(j3-i3s+1-1)*n1i*n2i
                       !gaussian part
                       tt=0.d0
                       if (nloc /= 0) then
                          !derivative of the polynomial
                          tt=cprime(nloc)
                          do iloc=nloc-1,1,-1
                             tt=arg*tt+cprime(iloc)
                          enddo
                          rhoel=rho(ind)
                          forceloc=xp*tt*rhoel
                          fxgau=fxgau+forceloc*x
                          fygau=fygau+forceloc*y
                          fzgau=fzgau+forceloc*z
                          if (r2 /= 0.0_gp) then
                             Txx=Txx+forceloc*x*x
                             Tyy=Tyy+forceloc*y*y
                             Tzz=Tzz+forceloc*z*z
                             Txy=Txy+forceloc*x*y
                             Txz=Txz+forceloc*x*z
                             Tyz=Tyz+forceloc*y*z
                          end if
                       end if
                       !error function part
                       Vel=pot(ind)
                       fxerf=fxerf+xp*Vel*x
                       fyerf=fyerf+xp*Vel*y
                       fzerf=fzerf+xp*Vel*z
                       !write(*,'(i0,1x,5(1x,1pe24.17))') ind,pot(ind),rho(ind),fxerf,fyerf,fzerf
                    else if (.not. goz) then
                       !derivative of the polynomial
                       tt=cprime(nloc)
                       do iloc=nloc-1,1,-1
                          tt=arg*tt+cprime(iloc)
                       enddo
                       forceleaked=forceleaked+prefactor*xp*tt*rho(1) !(as a sample value)
                    endif
                 end do
              end do
           end do
           !$omp end do
        end if
     end if

     !$omp critical
     !Final result of the forces
     floc(1,iat)=floc(1,iat)+(hxh*hyh*hzh*prefactor)*fxerf+(hxh*hyh*hzh/rloc**2)*fxgau
     floc(2,iat)=floc(2,iat)+(hxh*hyh*hzh*prefactor)*fyerf+(hxh*hyh*hzh/rloc**2)*fygau
     floc(3,iat)=floc(3,iat)+(hxh*hyh*hzh*prefactor)*fzerf+(hxh*hyh*hzh/rloc**2)*fzgau
     !The stress tensor here does not add extra overhead therefore we calculate it nonetheless
     locstrten(1)=locstrten(1)+Txx/rloc/rloc
     locstrten(2)=locstrten(2)+Tyy/rloc/rloc
     locstrten(3)=locstrten(3)+Tzz/rloc/rloc
     locstrten(4)=locstrten(4)+Tyz/rloc/rloc
     locstrten(5)=locstrten(5)+Txz/rloc/rloc
     locstrten(6)=locstrten(6)+Txy/rloc/rloc
     !$omp end critical


!!!     !only for testing purposes, printing the components of the forces for each atoms
!!!     write(10+iat,'(2(1x,3(1x,1pe12.5)))') &
!!!          (hxh*hyh*hzh*prefactor)*fxerf,(hxh*hyh*hzh*prefactor)*fyerf,&
!!!          (hxh*hyh*hzh*prefactor)*fzerf,(hxh*hyh*hzh/rloc**2)*fxgau,(hxh*hyh*hzh/rloc**2)*fygau,(hxh*hyh*hzh/rloc**2)*fzgau

     !De-allocate the 1D temporary arrays for separability
     !call f_free(mpx,mpy,mpz)

     !$omp end parallel

  end do !iat

  !De-allocate the 1D temporary arrays for separability
  call f_free(mpx,mpy,mpz)

  !write(*,*) 'iproc,charge:',iproc,charge

!locstrten(1:3)=locstrten(1:3)+charge*psoffset/(hxh*hyh*hzh)/real(n1i*n2i*n3p,kind=8)

!!!  forceleaked=forceleaked*hxh*hyh*hzh
  !if (iproc == 0 .and. verbose > 1) write(*,'(a,1pe12.5)') 'done. Leaked force: ',forceleaked

  !if (iproc == 0 .and. verbose > 1) write(*,'(a,1pe12.5)') 'done. Leaked force: ',forceleaked
!!!  if (iproc == 0 .and. verbose > 1) then
!!!     call yaml_map('Leaked force',trim(yaml_toa(forceleaked,fmt='(1pe12.5)')))
!!!     call yaml_mapping_close()
!!!  end if

  if (iproc == 0 .and. verbose > 1) call yaml_map('Calculate local forces',.true.)

  if (at%multipole_preserving) call finalize_real_space_conversion()

  call f_release_routine()

END SUBROUTINE local_forces

!> Calculates the nonlocal forces on all atoms arising from the wavefunctions 
!! belonging to iproc and adds them to the force array
!! recalculate the projectors at the end if refill flag is .true.
subroutine nonlocal_forces(lr,hx,hy,hz,at,rxyz,&
     orbs,nlpsp,wfd,psi,fsep,refill,calculate_strten,strten)
  use module_base
  use module_types
  use public_enums, only: PSPCODE_HGH,PSPCODE_HGH_K,PSPCODE_HGH_K_NLCC,&
       PSPCODE_PAW
  implicit none
  !Arguments-------------
  type(atoms_data), intent(in) :: at
  type(wavefunctions_descriptors), intent(in) :: wfd
  type(DFT_PSP_projectors), intent(inout) :: nlpsp
  logical, intent(in) :: refill,calculate_strten
  real(gp), intent(in) :: hx,hy,hz
  type(locreg_descriptors) :: lr
  type(orbitals_data), intent(in) :: orbs
  real(gp), dimension(3,at%astruct%nat), intent(in) :: rxyz
  real(wp), dimension((wfd%nvctr_c+7*wfd%nvctr_f)*orbs%norbp*orbs%nspinor), intent(in) :: psi
  real(gp), dimension(3,at%astruct%nat), intent(inout) :: fsep
  real(gp), dimension(6), intent(out) :: strten
  !local variables--------------
  character(len=*), parameter :: subname='nonlocal_forces'
  integer :: istart_c,iproj,iat,ityp,i,j,l,m,ndir
  integer :: mbseg_c,mbseg_f,jseg_c,jseg_f
  integer :: mbvctr_c,mbvctr_f,iorb,nwarnings,nspinor,ispinor,jorbd
  real(gp) :: offdiagcoeff,hij,sp0,spi,sp0i,sp0j,spj,strc,Enl,vol
  real(gp) :: orbfac
  integer :: idir,ncplx,icplx,isorb,ikpt,ieorb,istart_ck,ispsi_k,ispsi,jorb
  real(gp), dimension(2,2,3) :: offdiagarr
  real(gp), dimension(:,:), allocatable :: fxyz_orb
  real(dp), dimension(:,:,:,:,:,:,:), allocatable :: scalprod
  real(gp), dimension(6) :: sab

  call f_routine(id=subname)
  call f_zero(strten) 

  !quick return if no orbitals on this processor
  if (orbs%norbp == 0) return


  if (calculate_strten) then
     ndir=9
  else
     ndir=3
  end if
  !always put complex scalprod
  !also nspinor for the moment is the biggest as possible

  !  allocate(scalprod(2,0:3,7,3,4,at%astruct%nat,orbs%norbp*orbs%nspinor),stat=i_stat)
  ! need more components in scalprod to calculate terms like dp/dx*psi*x
  scalprod = &
       f_malloc0([1.to.2,0.to.ndir,1.to.7,1.to.3,1.to.4,1.to.at%astruct%nat,1.to.orbs%norbp*orbs%nspinor],id='scalprod')
  !if (2*10*7*3*4*at%astruct%nat*orbs%norbp*orbs%nspinor>0) then
  !    call to_zero(2*10*7*3*4*at%astruct%nat*orbs%norbp*orbs%nspinor,scalprod(1,0,1,1,1,1,1))
  !end if


  Enl=0._gp
  !strten=0.d0
  vol=real(at%astruct%cell_dim(1)*at%astruct%cell_dim(2)*at%astruct%cell_dim(3),gp)
  sab=0.d0

  !calculate the coefficients for the off-diagonal terms
  do l=1,3
     do i=1,2
        do j=i+1,3
           offdiagcoeff=0.0_gp
           if (l==1) then
              if (i==1) then
                 if (j==2) offdiagcoeff=-0.5_gp*sqrt(3._gp/5._gp)
                 if (j==3) offdiagcoeff=0.5_gp*sqrt(5._gp/21._gp)
              else
                 offdiagcoeff=-0.5_gp*sqrt(100._gp/63._gp)
              end if
           else if (l==2) then
              if (i==1) then
                 if (j==2) offdiagcoeff=-0.5_gp*sqrt(5._gp/7._gp)
                 if (j==3) offdiagcoeff=1._gp/6._gp*sqrt(35._gp/11._gp)
              else
                 offdiagcoeff=-7._gp/3._gp*sqrt(1._gp/11._gp)
              end if
           else if (l==3) then
              if (i==1) then
                 if (j==2) offdiagcoeff=-0.5_gp*sqrt(7._gp/9._gp)
                 if (j==3) offdiagcoeff=0.5_gp*sqrt(63._gp/143._gp)
              else
                 offdiagcoeff=-9._gp*sqrt(1._gp/143._gp)
              end if
           end if
           offdiagarr(i,j-i,l)=offdiagcoeff
        end do
     end do
  end do

  ispsi=1 !to initialize the value in case of no projectors
  !look for the strategy of projectors application
  if (DistProjApply) then
     !apply the projectors on the fly for each k-point of the processor
     !starting k-point
     ikpt=orbs%iokpt(1)
     ispsi_k=1
     jorb=0
     loop_kptD: do

        call orbs_in_kpt(ikpt,orbs,isorb,ieorb,nspinor)

        call ncplx_kpt(ikpt,orbs,ncplx)

        nwarnings=0 !not used, simply initialised 
        iproj=0 !should be equal to four times nproj at the end
        jorbd=jorb
        do iat=1,at%astruct%nat

           call plr_segs_and_vctrs(nlpsp%pspd(iat)%plr,&
                mbseg_c,mbseg_f,mbvctr_c,mbvctr_f)
           jseg_c=1
           jseg_f=1

           do idir=0,ndir
              ityp=at%astruct%iatype(iat)
              !calculate projectors
              istart_c=1
              call atom_projector(nlpsp, ityp, iat, at%astruct%atomnames(ityp), &
                   & at%astruct%geocode, idir, lr, hx, hy, hz, &
                   & orbs%kpts(1,ikpt), orbs%kpts(2,ikpt), orbs%kpts(3,ikpt), &
                   & istart_c, iproj, nwarnings)
              !!do i_all=1,nlpspd%nprojel
              !!    write(850+iat,*) i_all, proj(i_all)
              !!end do
              !print '(a,i6,i6,1pe14.6)','iat,idir,sum(proj)',iat,idir,sum(nlpsp%proj)

              !calculate the contribution for each orbital
              !here the nspinor contribution should be adjusted
              ! loop over all my orbitals
              ispsi=ispsi_k
              jorb=jorbd
              do iorb=isorb,ieorb
                 do ispinor=1,nspinor,ncplx
                    jorb=jorb+1
                    istart_c=1
                    do l=1,4
                       do i=1,3
                          if (at%psppar(l,i,ityp) /= 0.0_gp) then
                             do m=1,2*l-1
                                call wpdot_wrap(ncplx,&
                                     wfd%nvctr_c,wfd%nvctr_f,wfd%nseg_c,wfd%nseg_f,&
                                     wfd%keyvglob,wfd%keyglob,psi(ispsi),&
                                     mbvctr_c,mbvctr_f,mbseg_c,mbseg_f,&
                                     nlpsp%pspd(iat)%plr%wfd%keyvglob(jseg_c),&
                                     nlpsp%pspd(iat)%plr%wfd%keyglob(1,jseg_c),&
                                     nlpsp%proj(istart_c),&
                                     scalprod(1,idir,m,i,l,iat,jorb))
                                istart_c=istart_c+(mbvctr_c+7*mbvctr_f)*ncplx
                                !write(*,'(a,6i6,es16.8)') 'idir,m,i,l,iat,jorb,scalprod',&
                                !     idir,m,i,l,iat,jorb,scalprod(1,idir,m,i,l,iat,jorb)
                             end do
                          end if
                       end do
                    end do
                    ispsi=ispsi+(wfd%nvctr_c+7*wfd%nvctr_f)*ncplx
                 end do
              end do
              if (istart_c-1  > nlpsp%nprojel) stop '2:applyprojectors'
           end do

        end do

        if (ieorb == orbs%norbp) exit loop_kptD
        ikpt=ikpt+1
        ispsi_k=ispsi
     end do loop_kptD

  else
     !calculate all the scalar products for each direction and each orbitals
     do idir=0,ndir

        if (idir /= 0) then !for the first run the projectors are already allocated
           call fill_projectors(lr,hx,hy,hz,at,orbs,rxyz,nlpsp,idir)
        end if
        !apply the projectors  k-point of the processor
        !starting k-point
        ikpt=orbs%iokpt(1)
        istart_ck=1
        ispsi_k=1
        jorb=0
        loop_kpt: do

           call orbs_in_kpt(ikpt,orbs,isorb,ieorb,nspinor)

           call ncplx_kpt(ikpt,orbs,ncplx)

           ! calculate the scalar product for all the orbitals
           ispsi=ispsi_k
           do iorb=isorb,ieorb
              do ispinor=1,nspinor,ncplx
                 jorb=jorb+1
                 ! loop over all projectors of this k-point
                 iproj=0
                 istart_c=istart_ck
                 do iat=1,at%astruct%nat
                    call plr_segs_and_vctrs(nlpsp%pspd(iat)%plr,&
                         mbseg_c,mbseg_f,mbvctr_c,mbvctr_f)
                    jseg_c=1
                    jseg_f=1
                    ityp=at%astruct%iatype(iat)
                    do l=1,4
                       do i=1,3
                          if (at%psppar(l,i,ityp) /= 0.0_gp) then
                             do m=1,2*l-1
                                iproj=iproj+1
                                call wpdot_wrap(ncplx,&
                                     wfd%nvctr_c,wfd%nvctr_f,wfd%nseg_c,wfd%nseg_f,&
                                     wfd%keyvglob,wfd%keyglob,psi(ispsi),  &
                                     mbvctr_c,mbvctr_f,mbseg_c,mbseg_f,&
                                     nlpsp%pspd(iat)%plr%wfd%keyvglob(jseg_c),&
                                     nlpsp%pspd(iat)%plr%wfd%keyglob(1,jseg_c),&
                                     nlpsp%proj(istart_c),scalprod(1,idir,m,i,l,iat,jorb))
                                istart_c=istart_c+(mbvctr_c+7*mbvctr_f)*ncplx
                                !write(*,'(a,6i6,es16.8)') 'idir,m,i,l,iat,jorb,scalprod',idir,m,i,l,iat,jorb,scalprod(1,idir,m,i,l,iat,jorb)
                             end do
                          end if
                       end do
                    end do
                 end do
                 ispsi=ispsi+(wfd%nvctr_c+7*wfd%nvctr_f)*ncplx
              end do
              if (iproj /= nlpsp%nproj) stop '1:applyprojectors'
           end do
           istart_ck=istart_c
           if (ieorb == orbs%norbp) exit loop_kpt
           ikpt=ikpt+1
           ispsi_k=ispsi
        end do loop_kpt
        if (istart_ck-1  /= nlpsp%nprojel) stop '2:applyprojectors'

     end do

     !restore the projectors in the proj array (for on the run forces calc., tails or so)
     if (refill) then 
        call fill_projectors(lr,hx,hy,hz,at,orbs,rxyz,nlpsp,0)
     end if

  end if

  fxyz_orb = f_malloc((/ 3, at%astruct%nat /),id='fxyz_orb')

  !apply the projectors  k-point of the processor
  !starting k-point
  ikpt=orbs%iokpt(1)
  jorb=0
  loop_kptF: do

     call orbs_in_kpt(ikpt,orbs,isorb,ieorb,nspinor)

     call ncplx_kpt(ikpt,orbs,ncplx)

     ! loop over all my orbitals for calculating forces
     do iorb=isorb,ieorb
        sab=0.0_gp
        ! loop over all projectors
        call f_zero(fxyz_orb)
        do ispinor=1,nspinor,ncplx
           jorb=jorb+1
           do iat=1,at%astruct%nat
              ityp=at%astruct%iatype(iat)
              do l=1,4
                 do i=1,3
                    if (at%psppar(l,i,ityp) /= 0.0_gp) then
                       do m=1,2*l-1
                          do icplx=1,ncplx
                             ! scalar product with the derivatives in all the directions
                             sp0=real(scalprod(icplx,0,m,i,l,iat,jorb),gp)
                             !!write(200+iproc,'(a,9i6,es18.8)') 'iorb,jorb,icplx,0,m,i,l,iat,iiat,sp0', &
                             !                                   iorb,jorb,icplx,0,m,i,l,iat,iat,sp0
                             !write(250+iproc,'(a,7i8,es20.10)') & 
                             !      'icplx,0,m,i,l,iat,iorb,scalprod(icplx,0,m,i,l,iat,iorb)',&
                             !        icplx,0,m,i,l,iat,iorb,scalprod(icplx,0,m,i,l,iat,iorb)
                             do idir=1,3
                                spi=real(scalprod(icplx,idir,m,i,l,iat,jorb),gp)
                                !write(*,'(a,10i6,es18.8)') 'iorb,jorb,icplx,0,m,i,l,iat,iiat,&
                                !                                    &idir,fxyz_orb(idir,iat)', &
                                !                                    iorb,jorb,icplx,0,m,i,l,iat,iat,&
                                !                                    idir,fxyz_orb(idir,iat)
                                fxyz_orb(idir,iat)=fxyz_orb(idir,iat)+&
                                     at%psppar(l,i,ityp)*sp0*spi
                             end do

                             Enl=Enl+sp0*sp0*at%psppar(l,i,ityp)*&
                                  orbs%occup(iorb+orbs%isorb)*orbs%kwgts(orbs%iokpt(iorb))
                             do idir=4,ndir !for stress
                                strc=real(scalprod(icplx,idir,m,i,l,iat,jorb),gp)
                                sab(idir-3)=&
                                     sab(idir-3)+&   
                                     at%psppar(l,i,ityp)*sp0*2.0_gp*strc*&
                                     orbs%occup(iorb+orbs%isorb)*orbs%kwgts(orbs%iokpt(iorb))
                             end do
                          end do
                       end do
                    end if
                 end do
              end do
              !HGH case, offdiagonal terms
              if (at%npspcode(ityp) == PSPCODE_HGH .or. &
                   at%npspcode(ityp) == PSPCODE_HGH_K .or. &
                   at%npspcode(ityp) == PSPCODE_HGH_K_NLCC ) then
                 do l=1,3 !no offdiagoanl terms for l=4 in HGH-K case
                    do i=1,2
                       if (at%psppar(l,i,ityp) /= 0.0_gp) then 
                          loop_j: do j=i+1,3
                             if (at%psppar(l,j,ityp) == 0.0_gp) exit loop_j
                             !offdiagonal HGH term
                             if (at%npspcode(ityp) == PSPCODE_HGH) then !traditional HGH convention
                                hij=offdiagarr(i,j-i,l)*at%psppar(l,j,ityp)
                             else !HGH-K convention
                                hij=at%psppar(l,i+j+1,ityp)
                             end if
                             do m=1,2*l-1
                                !F_t= 2.0*h_ij (<D_tp_i|psi><psi|p_j>+<p_i|psi><psi|D_tp_j>)
                                !(the two factor is below)
                                do icplx=1,ncplx
                                   sp0i=real(scalprod(icplx,0,m,i,l,iat,jorb),gp)
                                   sp0j=real(scalprod(icplx,0,m,j,l,iat,jorb),gp)
                                   do idir=1,3
                                      spi=real(scalprod(icplx,idir,m,i,l,iat,jorb),gp)
                                      spj=real(scalprod(icplx,idir,m,j,l,iat,jorb),gp)
                                      fxyz_orb(idir,iat)=fxyz_orb(idir,iat)+&
                                           hij*(sp0j*spi+spj*sp0i)
                                   end do

                                   Enl = Enl + 2.0_gp*sp0i*sp0j*hij*orbs%occup(iorb+orbs%isorb)*orbs%kwgts(orbs%iokpt(iorb))
                                   do idir=4,ndir
                                      spi = real(scalprod(icplx,idir,m,i,l,iat,jorb),gp)
                                      spj = real(scalprod(icplx,idir,m,j,l,iat,jorb),gp)
                                      sab(idir-3) = sab(idir-3) + &   
                                           2.0_gp*hij*(sp0j*spi+sp0i*spj)*orbs%occup(iorb+orbs%isorb)*orbs%kwgts(orbs%iokpt(iorb))
                                   end do
                                end do
                             end do
                          end do loop_j
                       end if
                    end do
                 end do
              end if
           end do
        end do

        !orbital-dependent factor for the forces
        orbfac=orbs%kwgts(orbs%iokpt(iorb))*orbs%occup(iorb+orbs%isorb)*2.0_gp

        if (calculate_strten) then
           !seq: strten(1:6) =  11 22 33 23 13 12 
           strten(1)=strten(1)+sab(1)/vol 
           strten(2)=strten(2)+sab(2)/vol 
           strten(3)=strten(3)+sab(3)/vol 
           strten(4)=strten(4)+sab(5)/vol
           strten(5)=strten(5)+sab(6)/vol
           strten(6)=strten(6)+sab(4)/vol
        end if

        do iat=1,at%astruct%nat
           fsep(1,iat)=fsep(1,iat)+orbfac*fxyz_orb(1,iat)
           fsep(2,iat)=fsep(2,iat)+orbfac*fxyz_orb(2,iat)
           fsep(3,iat)=fsep(3,iat)+orbfac*fxyz_orb(3,iat)
        end do

     end do
     if (ieorb == orbs%norbp) exit loop_kptF
     ikpt=ikpt+1
     ispsi_k=ispsi
  end do loop_kptF


  if (calculate_strten) then
     !Adding Enl to the diagonal components of strten after loop over kpts is finished...
     do i=1,3
        strten(i)=strten(i)+Enl/vol
     end do
  end if

!!!  do iat=1,at%astruct%nat
!!!     write(20+iat,'(1x,i5,1x,3(1x,1pe12.5))') &
!!!          iat,fsep(1,iat),fsep(2,iat),fsep(3,iat)
!!!  end do

  call f_free(fxyz_orb)
  call f_free(scalprod)

  call f_release_routine()

END SUBROUTINE nonlocal_forces


!> Calculates the coefficient of derivative of projectors
subroutine calc_coeff_derproj(l,i,m,nterm_max,rhol,nterm_arr,lxyz_arr,fac_arr)
  implicit none
  integer, intent(in) :: l,i,m,nterm_max
  integer, dimension(3), intent(out) :: nterm_arr
  real(kind=8), intent(in) :: rhol
  integer, dimension(3,nterm_max,3), intent(out) :: lxyz_arr
  real(kind=8), dimension(nterm_max,3), intent(out) :: fac_arr

  if (l.eq.1 .and. i.eq.1 .and. m.eq.1) then
     nterm_arr(1)=1
     nterm_arr(2)=1
     nterm_arr(3)=1
     lxyz_arr(1,1,1)=1 ; lxyz_arr(2,1,1)=0 ; lxyz_arr(3,1,1)=0
     fac_arr(1,1)=-0.7071067811865475244008444d0/rhol**2d0
     lxyz_arr(1,1,2)=0 ; lxyz_arr(2,1,2)=1 ; lxyz_arr(3,1,2)=0
     fac_arr(1,2)=-0.7071067811865475244008444d0/rhol**2d0
     lxyz_arr(1,1,3)=0 ; lxyz_arr(2,1,3)=0 ; lxyz_arr(3,1,3)=1
     fac_arr(1,3)=-0.7071067811865475244008444d0/rhol**2d0
  else if (l.eq.1 .and. i.eq.2 .and. m.eq.1) then
     nterm_arr(1)=4
     nterm_arr(2)=4
     nterm_arr(3)=4
     lxyz_arr(1,1,1)=1 ; lxyz_arr(2,1,1)=0 ; lxyz_arr(3,1,1)=0
     lxyz_arr(1,2,1)=3 ; lxyz_arr(2,2,1)=0 ; lxyz_arr(3,2,1)=0
     lxyz_arr(1,3,1)=1 ; lxyz_arr(2,3,1)=2 ; lxyz_arr(3,3,1)=0
     lxyz_arr(1,4,1)=1 ; lxyz_arr(2,4,1)=0 ; lxyz_arr(3,4,1)=2
     fac_arr(1,1)=0.730296743340221484609293d0
     fac_arr(2,1)=-0.3651483716701107423046465d0/rhol**2d0
     fac_arr(3,1)=-0.3651483716701107423046465d0/rhol**2d0
     fac_arr(4,1)=-0.3651483716701107423046465d0/rhol**2d0
     lxyz_arr(1,1,2)=0 ; lxyz_arr(2,1,2)=1 ; lxyz_arr(3,1,2)=0
     lxyz_arr(1,2,2)=2 ; lxyz_arr(2,2,2)=1 ; lxyz_arr(3,2,2)=0
     lxyz_arr(1,3,2)=0 ; lxyz_arr(2,3,2)=3 ; lxyz_arr(3,3,2)=0
     lxyz_arr(1,4,2)=0 ; lxyz_arr(2,4,2)=1 ; lxyz_arr(3,4,2)=2
     fac_arr(1,2)=0.730296743340221484609293d0
     fac_arr(2,2)=-0.3651483716701107423046465d0/rhol**2d0
     fac_arr(3,2)=-0.3651483716701107423046465d0/rhol**2d0
     fac_arr(4,2)=-0.3651483716701107423046465d0/rhol**2d0
     lxyz_arr(1,1,3)=0 ; lxyz_arr(2,1,3)=0 ; lxyz_arr(3,1,3)=1
     lxyz_arr(1,2,3)=2 ; lxyz_arr(2,2,3)=0 ; lxyz_arr(3,2,3)=1
     lxyz_arr(1,3,3)=0 ; lxyz_arr(2,3,3)=2 ; lxyz_arr(3,3,3)=1
     lxyz_arr(1,4,3)=0 ; lxyz_arr(2,4,3)=0 ; lxyz_arr(3,4,3)=3
     fac_arr(1,3)=0.730296743340221484609293d0
     fac_arr(2,3)=-0.3651483716701107423046465d0/rhol**2d0
     fac_arr(3,3)=-0.3651483716701107423046465d0/rhol**2d0
     fac_arr(4,3)=-0.3651483716701107423046465d0/rhol**2d0
  else if (l.eq.1 .and. i.eq.3 .and. m.eq.1) then
     nterm_arr(1)=9
     nterm_arr(2)=9
     nterm_arr(3)=9
     lxyz_arr(1,1,1)=3 ; lxyz_arr(2,1,1)=0 ; lxyz_arr(3,1,1)=0
     lxyz_arr(1,2,1)=1 ; lxyz_arr(2,2,1)=2 ; lxyz_arr(3,2,1)=0
     lxyz_arr(1,3,1)=1 ; lxyz_arr(2,3,1)=0 ; lxyz_arr(3,3,1)=2
     lxyz_arr(1,4,1)=5 ; lxyz_arr(2,4,1)=0 ; lxyz_arr(3,4,1)=0
     lxyz_arr(1,5,1)=3 ; lxyz_arr(2,5,1)=2 ; lxyz_arr(3,5,1)=0
     lxyz_arr(1,6,1)=1 ; lxyz_arr(2,6,1)=4 ; lxyz_arr(3,6,1)=0
     lxyz_arr(1,7,1)=3 ; lxyz_arr(2,7,1)=0 ; lxyz_arr(3,7,1)=2
     lxyz_arr(1,8,1)=1 ; lxyz_arr(2,8,1)=2 ; lxyz_arr(3,8,1)=2
     lxyz_arr(1,9,1)=1 ; lxyz_arr(2,9,1)=0 ; lxyz_arr(3,9,1)=4
     fac_arr(1,1)=0.3680349649825889161579343d0
     fac_arr(2,1)=0.3680349649825889161579343d0
     fac_arr(3,1)=0.3680349649825889161579343d0
     fac_arr(4,1)=-0.09200874124564722903948358d0/rhol**2d0
     fac_arr(5,1)=-0.1840174824912944580789672d0/rhol**2d0
     fac_arr(6,1)=-0.09200874124564722903948358d0/rhol**2d0
     fac_arr(7,1)=-0.1840174824912944580789672d0/rhol**2d0
     fac_arr(8,1)=-0.1840174824912944580789672d0/rhol**2d0
     fac_arr(9,1)=-0.09200874124564722903948358d0/rhol**2d0
     lxyz_arr(1,1,2)=2 ; lxyz_arr(2,1,2)=1 ; lxyz_arr(3,1,2)=0
     lxyz_arr(1,2,2)=0 ; lxyz_arr(2,2,2)=3 ; lxyz_arr(3,2,2)=0
     lxyz_arr(1,3,2)=0 ; lxyz_arr(2,3,2)=1 ; lxyz_arr(3,3,2)=2
     lxyz_arr(1,4,2)=4 ; lxyz_arr(2,4,2)=1 ; lxyz_arr(3,4,2)=0
     lxyz_arr(1,5,2)=2 ; lxyz_arr(2,5,2)=3 ; lxyz_arr(3,5,2)=0
     lxyz_arr(1,6,2)=0 ; lxyz_arr(2,6,2)=5 ; lxyz_arr(3,6,2)=0
     lxyz_arr(1,7,2)=2 ; lxyz_arr(2,7,2)=1 ; lxyz_arr(3,7,2)=2
     lxyz_arr(1,8,2)=0 ; lxyz_arr(2,8,2)=3 ; lxyz_arr(3,8,2)=2
     lxyz_arr(1,9,2)=0 ; lxyz_arr(2,9,2)=1 ; lxyz_arr(3,9,2)=4
     fac_arr(1,2)=0.3680349649825889161579343d0
     fac_arr(2,2)=0.3680349649825889161579343d0
     fac_arr(3,2)=0.3680349649825889161579343d0
     fac_arr(4,2)=-0.09200874124564722903948358d0/rhol**2d0
     fac_arr(5,2)=-0.1840174824912944580789672d0/rhol**2d0
     fac_arr(6,2)=-0.09200874124564722903948358d0/rhol**2d0
     fac_arr(7,2)=-0.1840174824912944580789672d0/rhol**2d0
     fac_arr(8,2)=-0.1840174824912944580789672d0/rhol**2d0
     fac_arr(9,2)=-0.09200874124564722903948358d0/rhol**2d0
     lxyz_arr(1,1,3)=2 ; lxyz_arr(2,1,3)=0 ; lxyz_arr(3,1,3)=1
     lxyz_arr(1,2,3)=0 ; lxyz_arr(2,2,3)=2 ; lxyz_arr(3,2,3)=1
     lxyz_arr(1,3,3)=0 ; lxyz_arr(2,3,3)=0 ; lxyz_arr(3,3,3)=3
     lxyz_arr(1,4,3)=4 ; lxyz_arr(2,4,3)=0 ; lxyz_arr(3,4,3)=1
     lxyz_arr(1,5,3)=2 ; lxyz_arr(2,5,3)=2 ; lxyz_arr(3,5,3)=1
     lxyz_arr(1,6,3)=0 ; lxyz_arr(2,6,3)=4 ; lxyz_arr(3,6,3)=1
     lxyz_arr(1,7,3)=2 ; lxyz_arr(2,7,3)=0 ; lxyz_arr(3,7,3)=3
     lxyz_arr(1,8,3)=0 ; lxyz_arr(2,8,3)=2 ; lxyz_arr(3,8,3)=3
     lxyz_arr(1,9,3)=0 ; lxyz_arr(2,9,3)=0 ; lxyz_arr(3,9,3)=5
     fac_arr(1,3)=0.3680349649825889161579343d0
     fac_arr(2,3)=0.3680349649825889161579343d0
     fac_arr(3,3)=0.3680349649825889161579343d0
     fac_arr(4,3)=-0.09200874124564722903948358d0/rhol**2d0
     fac_arr(5,3)=-0.1840174824912944580789672d0/rhol**2d0
     fac_arr(6,3)=-0.09200874124564722903948358d0/rhol**2d0
     fac_arr(7,3)=-0.1840174824912944580789672d0/rhol**2d0
     fac_arr(8,3)=-0.1840174824912944580789672d0/rhol**2d0
     fac_arr(9,3)=-0.09200874124564722903948358d0/rhol**2d0
  else if (l.eq.2 .and. i.eq.1 .and. m.eq.1) then
     nterm_arr(1)=2
     nterm_arr(2)=1
     nterm_arr(3)=1
     lxyz_arr(1,1,1)=0 ; lxyz_arr(2,1,1)=0 ; lxyz_arr(3,1,1)=0
     lxyz_arr(1,2,1)=2 ; lxyz_arr(2,2,1)=0 ; lxyz_arr(3,2,1)=0
     fac_arr(1,1)=1.d0
     fac_arr(2,1)=-1.d0/rhol**2d0
     lxyz_arr(1,1,2)=1 ; lxyz_arr(2,1,2)=1 ; lxyz_arr(3,1,2)=0
     fac_arr(1,2)=-1.d0/rhol**2d0
     lxyz_arr(1,1,3)=1 ; lxyz_arr(2,1,3)=0 ; lxyz_arr(3,1,3)=1
     fac_arr(1,3)=-1.d0/rhol**2d0
  else if (l.eq.2 .and. i.eq.1 .and. m.eq.2) then
     nterm_arr(1)=1
     nterm_arr(2)=2
     nterm_arr(3)=1
     lxyz_arr(1,1,1)=1 ; lxyz_arr(2,1,1)=1 ; lxyz_arr(3,1,1)=0
     fac_arr(1,1)=-1.d0/rhol**2d0
     lxyz_arr(1,1,2)=0 ; lxyz_arr(2,1,2)=0 ; lxyz_arr(3,1,2)=0
     lxyz_arr(1,2,2)=0 ; lxyz_arr(2,2,2)=2 ; lxyz_arr(3,2,2)=0
     fac_arr(1,2)=1.d0
     fac_arr(2,2)=-1.d0/rhol**2d0
     lxyz_arr(1,1,3)=0 ; lxyz_arr(2,1,3)=1 ; lxyz_arr(3,1,3)=1
     fac_arr(1,3)=-1.d0/rhol**2d0
  else if (l.eq.2 .and. i.eq.1 .and. m.eq.3) then
     nterm_arr(1)=1
     nterm_arr(2)=1
     nterm_arr(3)=2
     lxyz_arr(1,1,1)=1 ; lxyz_arr(2,1,1)=0 ; lxyz_arr(3,1,1)=1
     fac_arr(1,1)=-1.d0/rhol**2d0
     lxyz_arr(1,1,2)=0 ; lxyz_arr(2,1,2)=1 ; lxyz_arr(3,1,2)=1
     fac_arr(1,2)=-1.d0/rhol**2d0
     lxyz_arr(1,1,3)=0 ; lxyz_arr(2,1,3)=0 ; lxyz_arr(3,1,3)=0
     lxyz_arr(1,2,3)=0 ; lxyz_arr(2,2,3)=0 ; lxyz_arr(3,2,3)=2
     fac_arr(1,3)=1.d0
     fac_arr(2,3)=-1.d0/rhol**2d0
  else if (l.eq.2 .and. i.eq.2 .and. m.eq.1) then
     nterm_arr(1)=6
     nterm_arr(2)=4
     nterm_arr(3)=4
     lxyz_arr(1,1,1)=2 ; lxyz_arr(2,1,1)=0 ; lxyz_arr(3,1,1)=0
     lxyz_arr(1,2,1)=0 ; lxyz_arr(2,2,1)=2 ; lxyz_arr(3,2,1)=0
     lxyz_arr(1,3,1)=0 ; lxyz_arr(2,3,1)=0 ; lxyz_arr(3,3,1)=2
     lxyz_arr(1,4,1)=4 ; lxyz_arr(2,4,1)=0 ; lxyz_arr(3,4,1)=0
     lxyz_arr(1,5,1)=2 ; lxyz_arr(2,5,1)=2 ; lxyz_arr(3,5,1)=0
     lxyz_arr(1,6,1)=2 ; lxyz_arr(2,6,1)=0 ; lxyz_arr(3,6,1)=2
     fac_arr(1,1)=1.014185105674219893011542d0
     fac_arr(2,1)=0.3380617018914066310038473d0
     fac_arr(3,1)=0.3380617018914066310038473d0
     fac_arr(4,1)=-0.3380617018914066310038473d0/rhol**2d0
     fac_arr(5,1)=-0.3380617018914066310038473d0/rhol**2d0
     fac_arr(6,1)=-0.3380617018914066310038473d0/rhol**2d0
     lxyz_arr(1,1,2)=1 ; lxyz_arr(2,1,2)=1 ; lxyz_arr(3,1,2)=0
     lxyz_arr(1,2,2)=3 ; lxyz_arr(2,2,2)=1 ; lxyz_arr(3,2,2)=0
     lxyz_arr(1,3,2)=1 ; lxyz_arr(2,3,2)=3 ; lxyz_arr(3,3,2)=0
     lxyz_arr(1,4,2)=1 ; lxyz_arr(2,4,2)=1 ; lxyz_arr(3,4,2)=2
     fac_arr(1,2)=0.6761234037828132620076947d0
     fac_arr(2,2)=-0.3380617018914066310038473d0/rhol**2d0
     fac_arr(3,2)=-0.3380617018914066310038473d0/rhol**2d0
     fac_arr(4,2)=-0.3380617018914066310038473d0/rhol**2d0
     lxyz_arr(1,1,3)=1 ; lxyz_arr(2,1,3)=0 ; lxyz_arr(3,1,3)=1
     lxyz_arr(1,2,3)=3 ; lxyz_arr(2,2,3)=0 ; lxyz_arr(3,2,3)=1
     lxyz_arr(1,3,3)=1 ; lxyz_arr(2,3,3)=2 ; lxyz_arr(3,3,3)=1
     lxyz_arr(1,4,3)=1 ; lxyz_arr(2,4,3)=0 ; lxyz_arr(3,4,3)=3
     fac_arr(1,3)=0.6761234037828132620076947d0
     fac_arr(2,3)=-0.3380617018914066310038473d0/rhol**2d0
     fac_arr(3,3)=-0.3380617018914066310038473d0/rhol**2d0
     fac_arr(4,3)=-0.3380617018914066310038473d0/rhol**2d0
  else if (l.eq.2 .and. i.eq.2 .and. m.eq.2) then
     nterm_arr(1)=4
     nterm_arr(2)=6
     nterm_arr(3)=4
     lxyz_arr(1,1,1)=1 ; lxyz_arr(2,1,1)=1 ; lxyz_arr(3,1,1)=0
     lxyz_arr(1,2,1)=3 ; lxyz_arr(2,2,1)=1 ; lxyz_arr(3,2,1)=0
     lxyz_arr(1,3,1)=1 ; lxyz_arr(2,3,1)=3 ; lxyz_arr(3,3,1)=0
     lxyz_arr(1,4,1)=1 ; lxyz_arr(2,4,1)=1 ; lxyz_arr(3,4,1)=2
     fac_arr(1,1)=0.6761234037828132620076947d0
     fac_arr(2,1)=-0.3380617018914066310038473d0/rhol**2d0
     fac_arr(3,1)=-0.3380617018914066310038473d0/rhol**2d0
     fac_arr(4,1)=-0.3380617018914066310038473d0/rhol**2d0
     lxyz_arr(1,1,2)=2 ; lxyz_arr(2,1,2)=0 ; lxyz_arr(3,1,2)=0
     lxyz_arr(1,2,2)=0 ; lxyz_arr(2,2,2)=2 ; lxyz_arr(3,2,2)=0
     lxyz_arr(1,3,2)=0 ; lxyz_arr(2,3,2)=0 ; lxyz_arr(3,3,2)=2
     lxyz_arr(1,4,2)=2 ; lxyz_arr(2,4,2)=2 ; lxyz_arr(3,4,2)=0
     lxyz_arr(1,5,2)=0 ; lxyz_arr(2,5,2)=4 ; lxyz_arr(3,5,2)=0
     lxyz_arr(1,6,2)=0 ; lxyz_arr(2,6,2)=2 ; lxyz_arr(3,6,2)=2
     fac_arr(1,2)=0.3380617018914066310038473d0
     fac_arr(2,2)=1.014185105674219893011542d0
     fac_arr(3,2)=0.3380617018914066310038473d0
     fac_arr(4,2)=-0.3380617018914066310038473d0/rhol**2d0
     fac_arr(5,2)=-0.3380617018914066310038473d0/rhol**2d0
     fac_arr(6,2)=-0.3380617018914066310038473d0/rhol**2d0
     lxyz_arr(1,1,3)=0 ; lxyz_arr(2,1,3)=1 ; lxyz_arr(3,1,3)=1
     lxyz_arr(1,2,3)=2 ; lxyz_arr(2,2,3)=1 ; lxyz_arr(3,2,3)=1
     lxyz_arr(1,3,3)=0 ; lxyz_arr(2,3,3)=3 ; lxyz_arr(3,3,3)=1
     lxyz_arr(1,4,3)=0 ; lxyz_arr(2,4,3)=1 ; lxyz_arr(3,4,3)=3
     fac_arr(1,3)=0.6761234037828132620076947d0
     fac_arr(2,3)=-0.3380617018914066310038473d0/rhol**2d0
     fac_arr(3,3)=-0.3380617018914066310038473d0/rhol**2d0
     fac_arr(4,3)=-0.3380617018914066310038473d0/rhol**2d0
  else if (l.eq.2 .and. i.eq.2 .and. m.eq.3) then
     nterm_arr(1)=4
     nterm_arr(2)=4
     nterm_arr(3)=6
     lxyz_arr(1,1,1)=1 ; lxyz_arr(2,1,1)=0 ; lxyz_arr(3,1,1)=1
     lxyz_arr(1,2,1)=3 ; lxyz_arr(2,2,1)=0 ; lxyz_arr(3,2,1)=1
     lxyz_arr(1,3,1)=1 ; lxyz_arr(2,3,1)=2 ; lxyz_arr(3,3,1)=1
     lxyz_arr(1,4,1)=1 ; lxyz_arr(2,4,1)=0 ; lxyz_arr(3,4,1)=3
     fac_arr(1,1)=0.6761234037828132620076947d0
     fac_arr(2,1)=-0.3380617018914066310038473d0/rhol**2d0
     fac_arr(3,1)=-0.3380617018914066310038473d0/rhol**2d0
     fac_arr(4,1)=-0.3380617018914066310038473d0/rhol**2d0
     lxyz_arr(1,1,2)=0 ; lxyz_arr(2,1,2)=1 ; lxyz_arr(3,1,2)=1
     lxyz_arr(1,2,2)=2 ; lxyz_arr(2,2,2)=1 ; lxyz_arr(3,2,2)=1
     lxyz_arr(1,3,2)=0 ; lxyz_arr(2,3,2)=3 ; lxyz_arr(3,3,2)=1
     lxyz_arr(1,4,2)=0 ; lxyz_arr(2,4,2)=1 ; lxyz_arr(3,4,2)=3
     fac_arr(1,2)=0.6761234037828132620076947d0
     fac_arr(2,2)=-0.3380617018914066310038473d0/rhol**2d0
     fac_arr(3,2)=-0.3380617018914066310038473d0/rhol**2d0
     fac_arr(4,2)=-0.3380617018914066310038473d0/rhol**2d0
     lxyz_arr(1,1,3)=2 ; lxyz_arr(2,1,3)=0 ; lxyz_arr(3,1,3)=0
     lxyz_arr(1,2,3)=0 ; lxyz_arr(2,2,3)=2 ; lxyz_arr(3,2,3)=0
     lxyz_arr(1,3,3)=0 ; lxyz_arr(2,3,3)=0 ; lxyz_arr(3,3,3)=2
     lxyz_arr(1,4,3)=2 ; lxyz_arr(2,4,3)=0 ; lxyz_arr(3,4,3)=2
     lxyz_arr(1,5,3)=0 ; lxyz_arr(2,5,3)=2 ; lxyz_arr(3,5,3)=2
     lxyz_arr(1,6,3)=0 ; lxyz_arr(2,6,3)=0 ; lxyz_arr(3,6,3)=4
     fac_arr(1,3)=0.3380617018914066310038473d0
     fac_arr(2,3)=0.3380617018914066310038473d0
     fac_arr(3,3)=1.014185105674219893011542d0
     fac_arr(4,3)=-0.3380617018914066310038473d0/rhol**2d0
     fac_arr(5,3)=-0.3380617018914066310038473d0/rhol**2d0
     fac_arr(6,3)=-0.3380617018914066310038473d0/rhol**2d0
  else if (l.eq.2 .and. i.eq.3 .and. m.eq.1) then
     nterm_arr(1)=12
     nterm_arr(2)=9
     nterm_arr(3)=9
     lxyz_arr(1,1,1)=4 ; lxyz_arr(2,1,1)=0 ; lxyz_arr(3,1,1)=0
     lxyz_arr(1,2,1)=2 ; lxyz_arr(2,2,1)=2 ; lxyz_arr(3,2,1)=0
     lxyz_arr(1,3,1)=0 ; lxyz_arr(2,3,1)=4 ; lxyz_arr(3,3,1)=0
     lxyz_arr(1,4,1)=2 ; lxyz_arr(2,4,1)=0 ; lxyz_arr(3,4,1)=2
     lxyz_arr(1,5,1)=0 ; lxyz_arr(2,5,1)=2 ; lxyz_arr(3,5,1)=2
     lxyz_arr(1,6,1)=0 ; lxyz_arr(2,6,1)=0 ; lxyz_arr(3,6,1)=4
     lxyz_arr(1,7,1)=6 ; lxyz_arr(2,7,1)=0 ; lxyz_arr(3,7,1)=0
     lxyz_arr(1,8,1)=4 ; lxyz_arr(2,8,1)=2 ; lxyz_arr(3,8,1)=0
     lxyz_arr(1,9,1)=2 ; lxyz_arr(2,9,1)=4 ; lxyz_arr(3,9,1)=0
     lxyz_arr(1,10,1)=4 ; lxyz_arr(2,10,1)=0 ; lxyz_arr(3,10,1)=2
     lxyz_arr(1,11,1)=2 ; lxyz_arr(2,11,1)=2 ; lxyz_arr(3,11,1)=2
     lxyz_arr(1,12,1)=2 ; lxyz_arr(2,12,1)=0 ; lxyz_arr(3,12,1)=4
     fac_arr(1,1)=0.3397647942917503630913594d0
     fac_arr(2,1)=0.4077177531501004357096312d0
     fac_arr(3,1)=0.06795295885835007261827187d0
     fac_arr(4,1)=0.4077177531501004357096312d0
     fac_arr(5,1)=0.1359059177167001452365437d0
     fac_arr(6,1)=0.06795295885835007261827187d0
     fac_arr(7,1)=-0.06795295885835007261827187d0/rhol**2d0
     fac_arr(8,1)=-0.1359059177167001452365437d0/rhol**2d0
     fac_arr(9,1)=-0.06795295885835007261827187d0/rhol**2d0
     fac_arr(10,1)=-0.1359059177167001452365437d0/rhol**2d0
     fac_arr(11,1)=-0.1359059177167001452365437d0/rhol**2d0
     fac_arr(12,1)=-0.06795295885835007261827187d0/rhol**2d0
     lxyz_arr(1,1,2)=3 ; lxyz_arr(2,1,2)=1 ; lxyz_arr(3,1,2)=0
     lxyz_arr(1,2,2)=1 ; lxyz_arr(2,2,2)=3 ; lxyz_arr(3,2,2)=0
     lxyz_arr(1,3,2)=1 ; lxyz_arr(2,3,2)=1 ; lxyz_arr(3,3,2)=2
     lxyz_arr(1,4,2)=5 ; lxyz_arr(2,4,2)=1 ; lxyz_arr(3,4,2)=0
     lxyz_arr(1,5,2)=3 ; lxyz_arr(2,5,2)=3 ; lxyz_arr(3,5,2)=0
     lxyz_arr(1,6,2)=1 ; lxyz_arr(2,6,2)=5 ; lxyz_arr(3,6,2)=0
     lxyz_arr(1,7,2)=3 ; lxyz_arr(2,7,2)=1 ; lxyz_arr(3,7,2)=2
     lxyz_arr(1,8,2)=1 ; lxyz_arr(2,8,2)=3 ; lxyz_arr(3,8,2)=2
     lxyz_arr(1,9,2)=1 ; lxyz_arr(2,9,2)=1 ; lxyz_arr(3,9,2)=4
     fac_arr(1,2)=0.2718118354334002904730875d0
     fac_arr(2,2)=0.2718118354334002904730875d0
     fac_arr(3,2)=0.2718118354334002904730875d0
     fac_arr(4,2)=-0.06795295885835007261827187d0/rhol**2d0
     fac_arr(5,2)=-0.1359059177167001452365437d0/rhol**2d0
     fac_arr(6,2)=-0.06795295885835007261827187d0/rhol**2d0
     fac_arr(7,2)=-0.1359059177167001452365437d0/rhol**2d0
     fac_arr(8,2)=-0.1359059177167001452365437d0/rhol**2d0
     fac_arr(9,2)=-0.06795295885835007261827187d0/rhol**2d0
     lxyz_arr(1,1,3)=3 ; lxyz_arr(2,1,3)=0 ; lxyz_arr(3,1,3)=1
     lxyz_arr(1,2,3)=1 ; lxyz_arr(2,2,3)=2 ; lxyz_arr(3,2,3)=1
     lxyz_arr(1,3,3)=1 ; lxyz_arr(2,3,3)=0 ; lxyz_arr(3,3,3)=3
     lxyz_arr(1,4,3)=5 ; lxyz_arr(2,4,3)=0 ; lxyz_arr(3,4,3)=1
     lxyz_arr(1,5,3)=3 ; lxyz_arr(2,5,3)=2 ; lxyz_arr(3,5,3)=1
     lxyz_arr(1,6,3)=1 ; lxyz_arr(2,6,3)=4 ; lxyz_arr(3,6,3)=1
     lxyz_arr(1,7,3)=3 ; lxyz_arr(2,7,3)=0 ; lxyz_arr(3,7,3)=3
     lxyz_arr(1,8,3)=1 ; lxyz_arr(2,8,3)=2 ; lxyz_arr(3,8,3)=3
     lxyz_arr(1,9,3)=1 ; lxyz_arr(2,9,3)=0 ; lxyz_arr(3,9,3)=5
     fac_arr(1,3)=0.2718118354334002904730875d0
     fac_arr(2,3)=0.2718118354334002904730875d0
     fac_arr(3,3)=0.2718118354334002904730875d0
     fac_arr(4,3)=-0.06795295885835007261827187d0/rhol**2d0
     fac_arr(5,3)=-0.1359059177167001452365437d0/rhol**2d0
     fac_arr(6,3)=-0.06795295885835007261827187d0/rhol**2d0
     fac_arr(7,3)=-0.1359059177167001452365437d0/rhol**2d0
     fac_arr(8,3)=-0.1359059177167001452365437d0/rhol**2d0
     fac_arr(9,3)=-0.06795295885835007261827187d0/rhol**2d0
  else if (l.eq.2 .and. i.eq.3 .and. m.eq.2) then
     nterm_arr(1)=9
     nterm_arr(2)=12
     nterm_arr(3)=9
     lxyz_arr(1,1,1)=3 ; lxyz_arr(2,1,1)=1 ; lxyz_arr(3,1,1)=0
     lxyz_arr(1,2,1)=1 ; lxyz_arr(2,2,1)=3 ; lxyz_arr(3,2,1)=0
     lxyz_arr(1,3,1)=1 ; lxyz_arr(2,3,1)=1 ; lxyz_arr(3,3,1)=2
     lxyz_arr(1,4,1)=5 ; lxyz_arr(2,4,1)=1 ; lxyz_arr(3,4,1)=0
     lxyz_arr(1,5,1)=3 ; lxyz_arr(2,5,1)=3 ; lxyz_arr(3,5,1)=0
     lxyz_arr(1,6,1)=1 ; lxyz_arr(2,6,1)=5 ; lxyz_arr(3,6,1)=0
     lxyz_arr(1,7,1)=3 ; lxyz_arr(2,7,1)=1 ; lxyz_arr(3,7,1)=2
     lxyz_arr(1,8,1)=1 ; lxyz_arr(2,8,1)=3 ; lxyz_arr(3,8,1)=2
     lxyz_arr(1,9,1)=1 ; lxyz_arr(2,9,1)=1 ; lxyz_arr(3,9,1)=4
     fac_arr(1,1)=0.2718118354334002904730875d0
     fac_arr(2,1)=0.2718118354334002904730875d0
     fac_arr(3,1)=0.2718118354334002904730875d0
     fac_arr(4,1)=-0.06795295885835007261827187d0/rhol**2d0
     fac_arr(5,1)=-0.1359059177167001452365437d0/rhol**2d0
     fac_arr(6,1)=-0.06795295885835007261827187d0/rhol**2d0
     fac_arr(7,1)=-0.1359059177167001452365437d0/rhol**2d0
     fac_arr(8,1)=-0.1359059177167001452365437d0/rhol**2d0
     fac_arr(9,1)=-0.06795295885835007261827187d0/rhol**2d0
     lxyz_arr(1,1,2)=4 ; lxyz_arr(2,1,2)=0 ; lxyz_arr(3,1,2)=0
     lxyz_arr(1,2,2)=2 ; lxyz_arr(2,2,2)=2 ; lxyz_arr(3,2,2)=0
     lxyz_arr(1,3,2)=0 ; lxyz_arr(2,3,2)=4 ; lxyz_arr(3,3,2)=0
     lxyz_arr(1,4,2)=2 ; lxyz_arr(2,4,2)=0 ; lxyz_arr(3,4,2)=2
     lxyz_arr(1,5,2)=0 ; lxyz_arr(2,5,2)=2 ; lxyz_arr(3,5,2)=2
     lxyz_arr(1,6,2)=0 ; lxyz_arr(2,6,2)=0 ; lxyz_arr(3,6,2)=4
     lxyz_arr(1,7,2)=4 ; lxyz_arr(2,7,2)=2 ; lxyz_arr(3,7,2)=0
     lxyz_arr(1,8,2)=2 ; lxyz_arr(2,8,2)=4 ; lxyz_arr(3,8,2)=0
     lxyz_arr(1,9,2)=0 ; lxyz_arr(2,9,2)=6 ; lxyz_arr(3,9,2)=0
     lxyz_arr(1,10,2)=2 ; lxyz_arr(2,10,2)=2 ; lxyz_arr(3,10,2)=2
     lxyz_arr(1,11,2)=0 ; lxyz_arr(2,11,2)=4 ; lxyz_arr(3,11,2)=2
     lxyz_arr(1,12,2)=0 ; lxyz_arr(2,12,2)=2 ; lxyz_arr(3,12,2)=4
     fac_arr(1,2)=0.06795295885835007261827187d0
     fac_arr(2,2)=0.4077177531501004357096312d0
     fac_arr(3,2)=0.3397647942917503630913594d0
     fac_arr(4,2)=0.1359059177167001452365437d0
     fac_arr(5,2)=0.4077177531501004357096312d0
     fac_arr(6,2)=0.06795295885835007261827187d0
     fac_arr(7,2)=-0.06795295885835007261827187d0/rhol**2d0
     fac_arr(8,2)=-0.1359059177167001452365437d0/rhol**2d0
     fac_arr(9,2)=-0.06795295885835007261827187d0/rhol**2d0
     fac_arr(10,2)=-0.1359059177167001452365437d0/rhol**2d0
     fac_arr(11,2)=-0.1359059177167001452365437d0/rhol**2d0
     fac_arr(12,2)=-0.06795295885835007261827187d0/rhol**2d0
     lxyz_arr(1,1,3)=2 ; lxyz_arr(2,1,3)=1 ; lxyz_arr(3,1,3)=1
     lxyz_arr(1,2,3)=0 ; lxyz_arr(2,2,3)=3 ; lxyz_arr(3,2,3)=1
     lxyz_arr(1,3,3)=0 ; lxyz_arr(2,3,3)=1 ; lxyz_arr(3,3,3)=3
     lxyz_arr(1,4,3)=4 ; lxyz_arr(2,4,3)=1 ; lxyz_arr(3,4,3)=1
     lxyz_arr(1,5,3)=2 ; lxyz_arr(2,5,3)=3 ; lxyz_arr(3,5,3)=1
     lxyz_arr(1,6,3)=0 ; lxyz_arr(2,6,3)=5 ; lxyz_arr(3,6,3)=1
     lxyz_arr(1,7,3)=2 ; lxyz_arr(2,7,3)=1 ; lxyz_arr(3,7,3)=3
     lxyz_arr(1,8,3)=0 ; lxyz_arr(2,8,3)=3 ; lxyz_arr(3,8,3)=3
     lxyz_arr(1,9,3)=0 ; lxyz_arr(2,9,3)=1 ; lxyz_arr(3,9,3)=5
     fac_arr(1,3)=0.2718118354334002904730875d0
     fac_arr(2,3)=0.2718118354334002904730875d0
     fac_arr(3,3)=0.2718118354334002904730875d0
     fac_arr(4,3)=-0.06795295885835007261827187d0/rhol**2d0
     fac_arr(5,3)=-0.1359059177167001452365437d0/rhol**2d0
     fac_arr(6,3)=-0.06795295885835007261827187d0/rhol**2d0
     fac_arr(7,3)=-0.1359059177167001452365437d0/rhol**2d0
     fac_arr(8,3)=-0.1359059177167001452365437d0/rhol**2d0
     fac_arr(9,3)=-0.06795295885835007261827187d0/rhol**2d0
  else if (l.eq.2 .and. i.eq.3 .and. m.eq.3) then
     nterm_arr(1)=9
     nterm_arr(2)=9
     nterm_arr(3)=12
     lxyz_arr(1,1,1)=3 ; lxyz_arr(2,1,1)=0 ; lxyz_arr(3,1,1)=1
     lxyz_arr(1,2,1)=1 ; lxyz_arr(2,2,1)=2 ; lxyz_arr(3,2,1)=1
     lxyz_arr(1,3,1)=1 ; lxyz_arr(2,3,1)=0 ; lxyz_arr(3,3,1)=3
     lxyz_arr(1,4,1)=5 ; lxyz_arr(2,4,1)=0 ; lxyz_arr(3,4,1)=1
     lxyz_arr(1,5,1)=3 ; lxyz_arr(2,5,1)=2 ; lxyz_arr(3,5,1)=1
     lxyz_arr(1,6,1)=1 ; lxyz_arr(2,6,1)=4 ; lxyz_arr(3,6,1)=1
     lxyz_arr(1,7,1)=3 ; lxyz_arr(2,7,1)=0 ; lxyz_arr(3,7,1)=3
     lxyz_arr(1,8,1)=1 ; lxyz_arr(2,8,1)=2 ; lxyz_arr(3,8,1)=3
     lxyz_arr(1,9,1)=1 ; lxyz_arr(2,9,1)=0 ; lxyz_arr(3,9,1)=5
     fac_arr(1,1)=0.2718118354334002904730875d0
     fac_arr(2,1)=0.2718118354334002904730875d0
     fac_arr(3,1)=0.2718118354334002904730875d0
     fac_arr(4,1)=-0.06795295885835007261827187d0/rhol**2d0
     fac_arr(5,1)=-0.1359059177167001452365437d0/rhol**2d0
     fac_arr(6,1)=-0.06795295885835007261827187d0/rhol**2d0
     fac_arr(7,1)=-0.1359059177167001452365437d0/rhol**2d0
     fac_arr(8,1)=-0.1359059177167001452365437d0/rhol**2d0
     fac_arr(9,1)=-0.06795295885835007261827187d0/rhol**2d0
     lxyz_arr(1,1,2)=2 ; lxyz_arr(2,1,2)=1 ; lxyz_arr(3,1,2)=1
     lxyz_arr(1,2,2)=0 ; lxyz_arr(2,2,2)=3 ; lxyz_arr(3,2,2)=1
     lxyz_arr(1,3,2)=0 ; lxyz_arr(2,3,2)=1 ; lxyz_arr(3,3,2)=3
     lxyz_arr(1,4,2)=4 ; lxyz_arr(2,4,2)=1 ; lxyz_arr(3,4,2)=1
     lxyz_arr(1,5,2)=2 ; lxyz_arr(2,5,2)=3 ; lxyz_arr(3,5,2)=1
     lxyz_arr(1,6,2)=0 ; lxyz_arr(2,6,2)=5 ; lxyz_arr(3,6,2)=1
     lxyz_arr(1,7,2)=2 ; lxyz_arr(2,7,2)=1 ; lxyz_arr(3,7,2)=3
     lxyz_arr(1,8,2)=0 ; lxyz_arr(2,8,2)=3 ; lxyz_arr(3,8,2)=3
     lxyz_arr(1,9,2)=0 ; lxyz_arr(2,9,2)=1 ; lxyz_arr(3,9,2)=5
     fac_arr(1,2)=0.2718118354334002904730875d0
     fac_arr(2,2)=0.2718118354334002904730875d0
     fac_arr(3,2)=0.2718118354334002904730875d0
     fac_arr(4,2)=-0.06795295885835007261827187d0/rhol**2d0
     fac_arr(5,2)=-0.1359059177167001452365437d0/rhol**2d0
     fac_arr(6,2)=-0.06795295885835007261827187d0/rhol**2d0
     fac_arr(7,2)=-0.1359059177167001452365437d0/rhol**2d0
     fac_arr(8,2)=-0.1359059177167001452365437d0/rhol**2d0
     fac_arr(9,2)=-0.06795295885835007261827187d0/rhol**2d0
     lxyz_arr(1,1,3)=4 ; lxyz_arr(2,1,3)=0 ; lxyz_arr(3,1,3)=0
     lxyz_arr(1,2,3)=2 ; lxyz_arr(2,2,3)=2 ; lxyz_arr(3,2,3)=0
     lxyz_arr(1,3,3)=0 ; lxyz_arr(2,3,3)=4 ; lxyz_arr(3,3,3)=0
     lxyz_arr(1,4,3)=2 ; lxyz_arr(2,4,3)=0 ; lxyz_arr(3,4,3)=2
     lxyz_arr(1,5,3)=0 ; lxyz_arr(2,5,3)=2 ; lxyz_arr(3,5,3)=2
     lxyz_arr(1,6,3)=0 ; lxyz_arr(2,6,3)=0 ; lxyz_arr(3,6,3)=4
     lxyz_arr(1,7,3)=4 ; lxyz_arr(2,7,3)=0 ; lxyz_arr(3,7,3)=2
     lxyz_arr(1,8,3)=2 ; lxyz_arr(2,8,3)=2 ; lxyz_arr(3,8,3)=2
     lxyz_arr(1,9,3)=0 ; lxyz_arr(2,9,3)=4 ; lxyz_arr(3,9,3)=2
     lxyz_arr(1,10,3)=2 ; lxyz_arr(2,10,3)=0 ; lxyz_arr(3,10,3)=4
     lxyz_arr(1,11,3)=0 ; lxyz_arr(2,11,3)=2 ; lxyz_arr(3,11,3)=4
     lxyz_arr(1,12,3)=0 ; lxyz_arr(2,12,3)=0 ; lxyz_arr(3,12,3)=6
     fac_arr(1,3)=0.06795295885835007261827187d0
     fac_arr(2,3)=0.1359059177167001452365437d0
     fac_arr(3,3)=0.06795295885835007261827187d0
     fac_arr(4,3)=0.4077177531501004357096312d0
     fac_arr(5,3)=0.4077177531501004357096312d0
     fac_arr(6,3)=0.3397647942917503630913594d0
     fac_arr(7,3)=-0.06795295885835007261827187d0/rhol**2d0
     fac_arr(8,3)=-0.1359059177167001452365437d0/rhol**2d0
     fac_arr(9,3)=-0.06795295885835007261827187d0/rhol**2d0
     fac_arr(10,3)=-0.1359059177167001452365437d0/rhol**2d0
     fac_arr(11,3)=-0.1359059177167001452365437d0/rhol**2d0
     fac_arr(12,3)=-0.06795295885835007261827187d0/rhol**2d0
  else if (l.eq.3 .and. i.eq.1 .and. m.eq.1) then
     nterm_arr(1)=1
     nterm_arr(2)=2
     nterm_arr(3)=2
     lxyz_arr(1,1,1)=1 ; lxyz_arr(2,1,1)=1 ; lxyz_arr(3,1,1)=1
     fac_arr(1,1)=-1.414213562373095048801689d0/rhol**2d0
     lxyz_arr(1,1,2)=0 ; lxyz_arr(2,1,2)=0 ; lxyz_arr(3,1,2)=1
     lxyz_arr(1,2,2)=0 ; lxyz_arr(2,2,2)=2 ; lxyz_arr(3,2,2)=1
     fac_arr(1,2)=1.414213562373095048801689d0
     fac_arr(2,2)=-1.414213562373095048801689d0/rhol**2d0
     lxyz_arr(1,1,3)=0 ; lxyz_arr(2,1,3)=1 ; lxyz_arr(3,1,3)=0
     lxyz_arr(1,2,3)=0 ; lxyz_arr(2,2,3)=1 ; lxyz_arr(3,2,3)=2
     fac_arr(1,3)=1.414213562373095048801689d0
     fac_arr(2,3)=-1.414213562373095048801689d0/rhol**2d0
  else if (l.eq.3 .and. i.eq.1 .and. m.eq.2) then
     nterm_arr(1)=2
     nterm_arr(2)=1
     nterm_arr(3)=2
     lxyz_arr(1,1,1)=0 ; lxyz_arr(2,1,1)=0 ; lxyz_arr(3,1,1)=1
     lxyz_arr(1,2,1)=2 ; lxyz_arr(2,2,1)=0 ; lxyz_arr(3,2,1)=1
     fac_arr(1,1)=1.414213562373095048801689d0
     fac_arr(2,1)=-1.414213562373095048801689d0/rhol**2d0
     lxyz_arr(1,1,2)=1 ; lxyz_arr(2,1,2)=1 ; lxyz_arr(3,1,2)=1
     fac_arr(1,2)=-1.414213562373095048801689d0/rhol**2d0
     lxyz_arr(1,1,3)=1 ; lxyz_arr(2,1,3)=0 ; lxyz_arr(3,1,3)=0
     lxyz_arr(1,2,3)=1 ; lxyz_arr(2,2,3)=0 ; lxyz_arr(3,2,3)=2
     fac_arr(1,3)=1.414213562373095048801689d0
     fac_arr(2,3)=-1.414213562373095048801689d0/rhol**2d0
  else if (l.eq.3 .and. i.eq.1 .and. m.eq.3) then
     nterm_arr(1)=2
     nterm_arr(2)=2
     nterm_arr(3)=1
     lxyz_arr(1,1,1)=0 ; lxyz_arr(2,1,1)=1 ; lxyz_arr(3,1,1)=0
     lxyz_arr(1,2,1)=2 ; lxyz_arr(2,2,1)=1 ; lxyz_arr(3,2,1)=0
     fac_arr(1,1)=1.414213562373095048801689d0
     fac_arr(2,1)=-1.414213562373095048801689d0/rhol**2d0
     lxyz_arr(1,1,2)=1 ; lxyz_arr(2,1,2)=0 ; lxyz_arr(3,1,2)=0
     lxyz_arr(1,2,2)=1 ; lxyz_arr(2,2,2)=2 ; lxyz_arr(3,2,2)=0
     fac_arr(1,2)=1.414213562373095048801689d0
     fac_arr(2,2)=-1.414213562373095048801689d0/rhol**2d0
     lxyz_arr(1,1,3)=1 ; lxyz_arr(2,1,3)=1 ; lxyz_arr(3,1,3)=1
     fac_arr(1,3)=-1.414213562373095048801689d0/rhol**2d0
  else if (l.eq.3 .and. i.eq.1 .and. m.eq.4) then
     nterm_arr(1)=3
     nterm_arr(2)=3
     nterm_arr(3)=2
     lxyz_arr(1,1,1)=1 ; lxyz_arr(2,1,1)=0 ; lxyz_arr(3,1,1)=0
     lxyz_arr(1,2,1)=3 ; lxyz_arr(2,2,1)=0 ; lxyz_arr(3,2,1)=0
     lxyz_arr(1,3,1)=1 ; lxyz_arr(2,3,1)=2 ; lxyz_arr(3,3,1)=0
     fac_arr(1,1)=1.414213562373095048801689d0
     fac_arr(2,1)=-0.7071067811865475244008444d0/rhol**2d0
     fac_arr(3,1)=0.7071067811865475244008444d0/rhol**2d0
     lxyz_arr(1,1,2)=0 ; lxyz_arr(2,1,2)=1 ; lxyz_arr(3,1,2)=0
     lxyz_arr(1,2,2)=2 ; lxyz_arr(2,2,2)=1 ; lxyz_arr(3,2,2)=0
     lxyz_arr(1,3,2)=0 ; lxyz_arr(2,3,2)=3 ; lxyz_arr(3,3,2)=0
     fac_arr(1,2)=-1.414213562373095048801689d0
     fac_arr(2,2)=-0.7071067811865475244008444d0/rhol**2d0
     fac_arr(3,2)=0.7071067811865475244008444d0/rhol**2d0
     lxyz_arr(1,1,3)=2 ; lxyz_arr(2,1,3)=0 ; lxyz_arr(3,1,3)=1
     lxyz_arr(1,2,3)=0 ; lxyz_arr(2,2,3)=2 ; lxyz_arr(3,2,3)=1
     fac_arr(1,3)=-0.7071067811865475244008444d0/rhol**2d0
     fac_arr(2,3)=0.7071067811865475244008444d0/rhol**2d0
  else if (l.eq.3 .and. i.eq.1 .and. m.eq.5) then
     nterm_arr(1)=4
     nterm_arr(2)=4
     nterm_arr(3)=4
     lxyz_arr(1,1,1)=1 ; lxyz_arr(2,1,1)=0 ; lxyz_arr(3,1,1)=0
     lxyz_arr(1,2,1)=3 ; lxyz_arr(2,2,1)=0 ; lxyz_arr(3,2,1)=0
     lxyz_arr(1,3,1)=1 ; lxyz_arr(2,3,1)=2 ; lxyz_arr(3,3,1)=0
     lxyz_arr(1,4,1)=1 ; lxyz_arr(2,4,1)=0 ; lxyz_arr(3,4,1)=2
     fac_arr(1,1)=-0.816496580927726032732428d0
     fac_arr(2,1)=0.408248290463863016366214d0/rhol**2d0
     fac_arr(3,1)=0.408248290463863016366214d0/rhol**2d0
     fac_arr(4,1)=-0.816496580927726032732428d0/rhol**2d0
     lxyz_arr(1,1,2)=0 ; lxyz_arr(2,1,2)=1 ; lxyz_arr(3,1,2)=0
     lxyz_arr(1,2,2)=2 ; lxyz_arr(2,2,2)=1 ; lxyz_arr(3,2,2)=0
     lxyz_arr(1,3,2)=0 ; lxyz_arr(2,3,2)=3 ; lxyz_arr(3,3,2)=0
     lxyz_arr(1,4,2)=0 ; lxyz_arr(2,4,2)=1 ; lxyz_arr(3,4,2)=2
     fac_arr(1,2)=-0.816496580927726032732428d0
     fac_arr(2,2)=0.408248290463863016366214d0/rhol**2d0
     fac_arr(3,2)=0.408248290463863016366214d0/rhol**2d0
     fac_arr(4,2)=-0.816496580927726032732428d0/rhol**2d0
     lxyz_arr(1,1,3)=0 ; lxyz_arr(2,1,3)=0 ; lxyz_arr(3,1,3)=1
     lxyz_arr(1,2,3)=2 ; lxyz_arr(2,2,3)=0 ; lxyz_arr(3,2,3)=1
     lxyz_arr(1,3,3)=0 ; lxyz_arr(2,3,3)=2 ; lxyz_arr(3,3,3)=1
     lxyz_arr(1,4,3)=0 ; lxyz_arr(2,4,3)=0 ; lxyz_arr(3,4,3)=3
     fac_arr(1,3)=1.632993161855452065464856d0
     fac_arr(2,3)=0.408248290463863016366214d0/rhol**2d0
     fac_arr(3,3)=0.408248290463863016366214d0/rhol**2d0
     fac_arr(4,3)=-0.816496580927726032732428d0/rhol**2d0
  else if (l.eq.3 .and. i.eq.2 .and. m.eq.1) then
     nterm_arr(1)=4
     nterm_arr(2)=6
     nterm_arr(3)=6
     lxyz_arr(1,1,1)=1 ; lxyz_arr(2,1,1)=1 ; lxyz_arr(3,1,1)=1
     lxyz_arr(1,2,1)=3 ; lxyz_arr(2,2,1)=1 ; lxyz_arr(3,2,1)=1
     lxyz_arr(1,3,1)=1 ; lxyz_arr(2,3,1)=3 ; lxyz_arr(3,3,1)=1
     lxyz_arr(1,4,1)=1 ; lxyz_arr(2,4,1)=1 ; lxyz_arr(3,4,1)=3
     fac_arr(1,1)=0.7126966450997983591588093d0
     fac_arr(2,1)=-0.3563483225498991795794046d0/rhol**2d0
     fac_arr(3,1)=-0.3563483225498991795794046d0/rhol**2d0
     fac_arr(4,1)=-0.3563483225498991795794046d0/rhol**2d0
     lxyz_arr(1,1,2)=2 ; lxyz_arr(2,1,2)=0 ; lxyz_arr(3,1,2)=1
     lxyz_arr(1,2,2)=0 ; lxyz_arr(2,2,2)=2 ; lxyz_arr(3,2,2)=1
     lxyz_arr(1,3,2)=0 ; lxyz_arr(2,3,2)=0 ; lxyz_arr(3,3,2)=3
     lxyz_arr(1,4,2)=2 ; lxyz_arr(2,4,2)=2 ; lxyz_arr(3,4,2)=1
     lxyz_arr(1,5,2)=0 ; lxyz_arr(2,5,2)=4 ; lxyz_arr(3,5,2)=1
     lxyz_arr(1,6,2)=0 ; lxyz_arr(2,6,2)=2 ; lxyz_arr(3,6,2)=3
     fac_arr(1,2)=0.3563483225498991795794046d0
     fac_arr(2,2)=1.069044967649697538738214d0
     fac_arr(3,2)=0.3563483225498991795794046d0
     fac_arr(4,2)=-0.3563483225498991795794046d0/rhol**2d0
     fac_arr(5,2)=-0.3563483225498991795794046d0/rhol**2d0
     fac_arr(6,2)=-0.3563483225498991795794046d0/rhol**2d0
     lxyz_arr(1,1,3)=2 ; lxyz_arr(2,1,3)=1 ; lxyz_arr(3,1,3)=0
     lxyz_arr(1,2,3)=0 ; lxyz_arr(2,2,3)=3 ; lxyz_arr(3,2,3)=0
     lxyz_arr(1,3,3)=0 ; lxyz_arr(2,3,3)=1 ; lxyz_arr(3,3,3)=2
     lxyz_arr(1,4,3)=2 ; lxyz_arr(2,4,3)=1 ; lxyz_arr(3,4,3)=2
     lxyz_arr(1,5,3)=0 ; lxyz_arr(2,5,3)=3 ; lxyz_arr(3,5,3)=2
     lxyz_arr(1,6,3)=0 ; lxyz_arr(2,6,3)=1 ; lxyz_arr(3,6,3)=4
     fac_arr(1,3)=0.3563483225498991795794046d0
     fac_arr(2,3)=0.3563483225498991795794046d0
     fac_arr(3,3)=1.069044967649697538738214d0
     fac_arr(4,3)=-0.3563483225498991795794046d0/rhol**2d0
     fac_arr(5,3)=-0.3563483225498991795794046d0/rhol**2d0
     fac_arr(6,3)=-0.3563483225498991795794046d0/rhol**2d0
  else if (l.eq.3 .and. i.eq.2 .and. m.eq.2) then
     nterm_arr(1)=6
     nterm_arr(2)=4
     nterm_arr(3)=6
     lxyz_arr(1,1,1)=2 ; lxyz_arr(2,1,1)=0 ; lxyz_arr(3,1,1)=1
     lxyz_arr(1,2,1)=0 ; lxyz_arr(2,2,1)=2 ; lxyz_arr(3,2,1)=1
     lxyz_arr(1,3,1)=0 ; lxyz_arr(2,3,1)=0 ; lxyz_arr(3,3,1)=3
     lxyz_arr(1,4,1)=4 ; lxyz_arr(2,4,1)=0 ; lxyz_arr(3,4,1)=1
     lxyz_arr(1,5,1)=2 ; lxyz_arr(2,5,1)=2 ; lxyz_arr(3,5,1)=1
     lxyz_arr(1,6,1)=2 ; lxyz_arr(2,6,1)=0 ; lxyz_arr(3,6,1)=3
     fac_arr(1,1)=1.069044967649697538738214d0
     fac_arr(2,1)=0.3563483225498991795794046d0
     fac_arr(3,1)=0.3563483225498991795794046d0
     fac_arr(4,1)=-0.3563483225498991795794046d0/rhol**2d0
     fac_arr(5,1)=-0.3563483225498991795794046d0/rhol**2d0
     fac_arr(6,1)=-0.3563483225498991795794046d0/rhol**2d0
     lxyz_arr(1,1,2)=1 ; lxyz_arr(2,1,2)=1 ; lxyz_arr(3,1,2)=1
     lxyz_arr(1,2,2)=3 ; lxyz_arr(2,2,2)=1 ; lxyz_arr(3,2,2)=1
     lxyz_arr(1,3,2)=1 ; lxyz_arr(2,3,2)=3 ; lxyz_arr(3,3,2)=1
     lxyz_arr(1,4,2)=1 ; lxyz_arr(2,4,2)=1 ; lxyz_arr(3,4,2)=3
     fac_arr(1,2)=0.7126966450997983591588093d0
     fac_arr(2,2)=-0.3563483225498991795794046d0/rhol**2d0
     fac_arr(3,2)=-0.3563483225498991795794046d0/rhol**2d0
     fac_arr(4,2)=-0.3563483225498991795794046d0/rhol**2d0
     lxyz_arr(1,1,3)=3 ; lxyz_arr(2,1,3)=0 ; lxyz_arr(3,1,3)=0
     lxyz_arr(1,2,3)=1 ; lxyz_arr(2,2,3)=2 ; lxyz_arr(3,2,3)=0
     lxyz_arr(1,3,3)=1 ; lxyz_arr(2,3,3)=0 ; lxyz_arr(3,3,3)=2
     lxyz_arr(1,4,3)=3 ; lxyz_arr(2,4,3)=0 ; lxyz_arr(3,4,3)=2
     lxyz_arr(1,5,3)=1 ; lxyz_arr(2,5,3)=2 ; lxyz_arr(3,5,3)=2
     lxyz_arr(1,6,3)=1 ; lxyz_arr(2,6,3)=0 ; lxyz_arr(3,6,3)=4
     fac_arr(1,3)=0.3563483225498991795794046d0
     fac_arr(2,3)=0.3563483225498991795794046d0
     fac_arr(3,3)=1.069044967649697538738214d0
     fac_arr(4,3)=-0.3563483225498991795794046d0/rhol**2d0
     fac_arr(5,3)=-0.3563483225498991795794046d0/rhol**2d0
     fac_arr(6,3)=-0.3563483225498991795794046d0/rhol**2d0
  else if (l.eq.3 .and. i.eq.2 .and. m.eq.3) then
     nterm_arr(1)=6
     nterm_arr(2)=6
     nterm_arr(3)=4
     lxyz_arr(1,1,1)=2 ; lxyz_arr(2,1,1)=1 ; lxyz_arr(3,1,1)=0
     lxyz_arr(1,2,1)=0 ; lxyz_arr(2,2,1)=3 ; lxyz_arr(3,2,1)=0
     lxyz_arr(1,3,1)=0 ; lxyz_arr(2,3,1)=1 ; lxyz_arr(3,3,1)=2
     lxyz_arr(1,4,1)=4 ; lxyz_arr(2,4,1)=1 ; lxyz_arr(3,4,1)=0
     lxyz_arr(1,5,1)=2 ; lxyz_arr(2,5,1)=3 ; lxyz_arr(3,5,1)=0
     lxyz_arr(1,6,1)=2 ; lxyz_arr(2,6,1)=1 ; lxyz_arr(3,6,1)=2
     fac_arr(1,1)=1.069044967649697538738214d0
     fac_arr(2,1)=0.3563483225498991795794046d0
     fac_arr(3,1)=0.3563483225498991795794046d0
     fac_arr(4,1)=-0.3563483225498991795794046d0/rhol**2d0
     fac_arr(5,1)=-0.3563483225498991795794046d0/rhol**2d0
     fac_arr(6,1)=-0.3563483225498991795794046d0/rhol**2d0
     lxyz_arr(1,1,2)=3 ; lxyz_arr(2,1,2)=0 ; lxyz_arr(3,1,2)=0
     lxyz_arr(1,2,2)=1 ; lxyz_arr(2,2,2)=2 ; lxyz_arr(3,2,2)=0
     lxyz_arr(1,3,2)=1 ; lxyz_arr(2,3,2)=0 ; lxyz_arr(3,3,2)=2
     lxyz_arr(1,4,2)=3 ; lxyz_arr(2,4,2)=2 ; lxyz_arr(3,4,2)=0
     lxyz_arr(1,5,2)=1 ; lxyz_arr(2,5,2)=4 ; lxyz_arr(3,5,2)=0
     lxyz_arr(1,6,2)=1 ; lxyz_arr(2,6,2)=2 ; lxyz_arr(3,6,2)=2
     fac_arr(1,2)=0.3563483225498991795794046d0
     fac_arr(2,2)=1.069044967649697538738214d0
     fac_arr(3,2)=0.3563483225498991795794046d0
     fac_arr(4,2)=-0.3563483225498991795794046d0/rhol**2d0
     fac_arr(5,2)=-0.3563483225498991795794046d0/rhol**2d0
     fac_arr(6,2)=-0.3563483225498991795794046d0/rhol**2d0
     lxyz_arr(1,1,3)=1 ; lxyz_arr(2,1,3)=1 ; lxyz_arr(3,1,3)=1
     lxyz_arr(1,2,3)=3 ; lxyz_arr(2,2,3)=1 ; lxyz_arr(3,2,3)=1
     lxyz_arr(1,3,3)=1 ; lxyz_arr(2,3,3)=3 ; lxyz_arr(3,3,3)=1
     lxyz_arr(1,4,3)=1 ; lxyz_arr(2,4,3)=1 ; lxyz_arr(3,4,3)=3
     fac_arr(1,3)=0.7126966450997983591588093d0
     fac_arr(2,3)=-0.3563483225498991795794046d0/rhol**2d0
     fac_arr(3,3)=-0.3563483225498991795794046d0/rhol**2d0
     fac_arr(4,3)=-0.3563483225498991795794046d0/rhol**2d0
  else if (l.eq.3 .and. i.eq.2 .and. m.eq.4) then
     nterm_arr(1)=6
     nterm_arr(2)=6
     nterm_arr(3)=6
     lxyz_arr(1,1,1)=3 ; lxyz_arr(2,1,1)=0 ; lxyz_arr(3,1,1)=0
     lxyz_arr(1,2,1)=1 ; lxyz_arr(2,2,1)=0 ; lxyz_arr(3,2,1)=2
     lxyz_arr(1,3,1)=5 ; lxyz_arr(2,3,1)=0 ; lxyz_arr(3,3,1)=0
     lxyz_arr(1,4,1)=1 ; lxyz_arr(2,4,1)=4 ; lxyz_arr(3,4,1)=0
     lxyz_arr(1,5,1)=3 ; lxyz_arr(2,5,1)=0 ; lxyz_arr(3,5,1)=2
     lxyz_arr(1,6,1)=1 ; lxyz_arr(2,6,1)=2 ; lxyz_arr(3,6,1)=2
     fac_arr(1,1)=0.7126966450997983591588093d0
     fac_arr(2,1)=0.3563483225498991795794046d0
     fac_arr(3,1)=-0.1781741612749495897897023d0/rhol**2d0
     fac_arr(4,1)=0.1781741612749495897897023d0/rhol**2d0
     fac_arr(5,1)=-0.1781741612749495897897023d0/rhol**2d0
     fac_arr(6,1)=0.1781741612749495897897023d0/rhol**2d0
     lxyz_arr(1,1,2)=0 ; lxyz_arr(2,1,2)=3 ; lxyz_arr(3,1,2)=0
     lxyz_arr(1,2,2)=0 ; lxyz_arr(2,2,2)=1 ; lxyz_arr(3,2,2)=2
     lxyz_arr(1,3,2)=4 ; lxyz_arr(2,3,2)=1 ; lxyz_arr(3,3,2)=0
     lxyz_arr(1,4,2)=0 ; lxyz_arr(2,4,2)=5 ; lxyz_arr(3,4,2)=0
     lxyz_arr(1,5,2)=2 ; lxyz_arr(2,5,2)=1 ; lxyz_arr(3,5,2)=2
     lxyz_arr(1,6,2)=0 ; lxyz_arr(2,6,2)=3 ; lxyz_arr(3,6,2)=2
     fac_arr(1,2)=-0.7126966450997983591588093d0
     fac_arr(2,2)=-0.3563483225498991795794046d0
     fac_arr(3,2)=-0.1781741612749495897897023d0/rhol**2d0
     fac_arr(4,2)=0.1781741612749495897897023d0/rhol**2d0
     fac_arr(5,2)=-0.1781741612749495897897023d0/rhol**2d0
     fac_arr(6,2)=0.1781741612749495897897023d0/rhol**2d0
     lxyz_arr(1,1,3)=2 ; lxyz_arr(2,1,3)=0 ; lxyz_arr(3,1,3)=1
     lxyz_arr(1,2,3)=0 ; lxyz_arr(2,2,3)=2 ; lxyz_arr(3,2,3)=1
     lxyz_arr(1,3,3)=4 ; lxyz_arr(2,3,3)=0 ; lxyz_arr(3,3,3)=1
     lxyz_arr(1,4,3)=0 ; lxyz_arr(2,4,3)=4 ; lxyz_arr(3,4,3)=1
     lxyz_arr(1,5,3)=2 ; lxyz_arr(2,5,3)=0 ; lxyz_arr(3,5,3)=3
     lxyz_arr(1,6,3)=0 ; lxyz_arr(2,6,3)=2 ; lxyz_arr(3,6,3)=3
     fac_arr(1,3)=0.3563483225498991795794046d0
     fac_arr(2,3)=-0.3563483225498991795794046d0
     fac_arr(3,3)=-0.1781741612749495897897023d0/rhol**2d0
     fac_arr(4,3)=0.1781741612749495897897023d0/rhol**2d0
     fac_arr(5,3)=-0.1781741612749495897897023d0/rhol**2d0
     fac_arr(6,3)=0.1781741612749495897897023d0/rhol**2d0
  else if (l.eq.3 .and. i.eq.2 .and. m.eq.5) then
     nterm_arr(1)=9
     nterm_arr(2)=9
     nterm_arr(3)=9
     lxyz_arr(1,1,1)=3 ; lxyz_arr(2,1,1)=0 ; lxyz_arr(3,1,1)=0
     lxyz_arr(1,2,1)=1 ; lxyz_arr(2,2,1)=2 ; lxyz_arr(3,2,1)=0
     lxyz_arr(1,3,1)=1 ; lxyz_arr(2,3,1)=0 ; lxyz_arr(3,3,1)=2
     lxyz_arr(1,4,1)=5 ; lxyz_arr(2,4,1)=0 ; lxyz_arr(3,4,1)=0
     lxyz_arr(1,5,1)=3 ; lxyz_arr(2,5,1)=2 ; lxyz_arr(3,5,1)=0
     lxyz_arr(1,6,1)=1 ; lxyz_arr(2,6,1)=4 ; lxyz_arr(3,6,1)=0
     lxyz_arr(1,7,1)=3 ; lxyz_arr(2,7,1)=0 ; lxyz_arr(3,7,1)=2
     lxyz_arr(1,8,1)=1 ; lxyz_arr(2,8,1)=2 ; lxyz_arr(3,8,1)=2
     lxyz_arr(1,9,1)=1 ; lxyz_arr(2,9,1)=0 ; lxyz_arr(3,9,1)=4
     fac_arr(1,1)=-0.4114755998989117606962519d0
     fac_arr(2,1)=-0.4114755998989117606962519d0
     fac_arr(3,1)=0.205737799949455880348126d0
     fac_arr(4,1)=0.102868899974727940174063d0/rhol**2d0
     fac_arr(5,1)=0.205737799949455880348126d0/rhol**2d0
     fac_arr(6,1)=0.102868899974727940174063d0/rhol**2d0
     fac_arr(7,1)=-0.102868899974727940174063d0/rhol**2d0
     fac_arr(8,1)=-0.102868899974727940174063d0/rhol**2d0
     fac_arr(9,1)=-0.205737799949455880348126d0/rhol**2d0
     lxyz_arr(1,1,2)=2 ; lxyz_arr(2,1,2)=1 ; lxyz_arr(3,1,2)=0
     lxyz_arr(1,2,2)=0 ; lxyz_arr(2,2,2)=3 ; lxyz_arr(3,2,2)=0
     lxyz_arr(1,3,2)=0 ; lxyz_arr(2,3,2)=1 ; lxyz_arr(3,3,2)=2
     lxyz_arr(1,4,2)=4 ; lxyz_arr(2,4,2)=1 ; lxyz_arr(3,4,2)=0
     lxyz_arr(1,5,2)=2 ; lxyz_arr(2,5,2)=3 ; lxyz_arr(3,5,2)=0
     lxyz_arr(1,6,2)=0 ; lxyz_arr(2,6,2)=5 ; lxyz_arr(3,6,2)=0
     lxyz_arr(1,7,2)=2 ; lxyz_arr(2,7,2)=1 ; lxyz_arr(3,7,2)=2
     lxyz_arr(1,8,2)=0 ; lxyz_arr(2,8,2)=3 ; lxyz_arr(3,8,2)=2
     lxyz_arr(1,9,2)=0 ; lxyz_arr(2,9,2)=1 ; lxyz_arr(3,9,2)=4
     fac_arr(1,2)=-0.4114755998989117606962519d0
     fac_arr(2,2)=-0.4114755998989117606962519d0
     fac_arr(3,2)=0.205737799949455880348126d0
     fac_arr(4,2)=0.102868899974727940174063d0/rhol**2d0
     fac_arr(5,2)=0.205737799949455880348126d0/rhol**2d0
     fac_arr(6,2)=0.102868899974727940174063d0/rhol**2d0
     fac_arr(7,2)=-0.102868899974727940174063d0/rhol**2d0
     fac_arr(8,2)=-0.102868899974727940174063d0/rhol**2d0
     fac_arr(9,2)=-0.205737799949455880348126d0/rhol**2d0
     lxyz_arr(1,1,3)=2 ; lxyz_arr(2,1,3)=0 ; lxyz_arr(3,1,3)=1
     lxyz_arr(1,2,3)=0 ; lxyz_arr(2,2,3)=2 ; lxyz_arr(3,2,3)=1
     lxyz_arr(1,3,3)=0 ; lxyz_arr(2,3,3)=0 ; lxyz_arr(3,3,3)=3
     lxyz_arr(1,4,3)=4 ; lxyz_arr(2,4,3)=0 ; lxyz_arr(3,4,3)=1
     lxyz_arr(1,5,3)=2 ; lxyz_arr(2,5,3)=2 ; lxyz_arr(3,5,3)=1
     lxyz_arr(1,6,3)=0 ; lxyz_arr(2,6,3)=4 ; lxyz_arr(3,6,3)=1
     lxyz_arr(1,7,3)=2 ; lxyz_arr(2,7,3)=0 ; lxyz_arr(3,7,3)=3
     lxyz_arr(1,8,3)=0 ; lxyz_arr(2,8,3)=2 ; lxyz_arr(3,8,3)=3
     lxyz_arr(1,9,3)=0 ; lxyz_arr(2,9,3)=0 ; lxyz_arr(3,9,3)=5
     fac_arr(1,3)=0.205737799949455880348126d0
     fac_arr(2,3)=0.205737799949455880348126d0
     fac_arr(3,3)=0.8229511997978235213925038d0
     fac_arr(4,3)=0.102868899974727940174063d0/rhol**2d0
     fac_arr(5,3)=0.205737799949455880348126d0/rhol**2d0
     fac_arr(6,3)=0.102868899974727940174063d0/rhol**2d0
     fac_arr(7,3)=-0.102868899974727940174063d0/rhol**2d0
     fac_arr(8,3)=-0.102868899974727940174063d0/rhol**2d0
     fac_arr(9,3)=-0.205737799949455880348126d0/rhol**2d0
  else if (l.eq.3 .and. i.eq.3 .and. m.eq.1) then
     nterm_arr(1)=9
     nterm_arr(2)=12
     nterm_arr(3)=12
     lxyz_arr(1,1,1)=3 ; lxyz_arr(2,1,1)=1 ; lxyz_arr(3,1,1)=1
     lxyz_arr(1,2,1)=1 ; lxyz_arr(2,2,1)=3 ; lxyz_arr(3,2,1)=1
     lxyz_arr(1,3,1)=1 ; lxyz_arr(2,3,1)=1 ; lxyz_arr(3,3,1)=3
     lxyz_arr(1,4,1)=5 ; lxyz_arr(2,4,1)=1 ; lxyz_arr(3,4,1)=1
     lxyz_arr(1,5,1)=3 ; lxyz_arr(2,5,1)=3 ; lxyz_arr(3,5,1)=1
     lxyz_arr(1,6,1)=1 ; lxyz_arr(2,6,1)=5 ; lxyz_arr(3,6,1)=1
     lxyz_arr(1,7,1)=3 ; lxyz_arr(2,7,1)=1 ; lxyz_arr(3,7,1)=3
     lxyz_arr(1,8,1)=1 ; lxyz_arr(2,8,1)=3 ; lxyz_arr(3,8,1)=3
     lxyz_arr(1,9,1)=1 ; lxyz_arr(2,9,1)=1 ; lxyz_arr(3,9,1)=5
     fac_arr(1,1)=0.2383947500094262395810797d0
     fac_arr(2,1)=0.2383947500094262395810797d0
     fac_arr(3,1)=0.2383947500094262395810797d0
     fac_arr(4,1)=-0.05959868750235655989526993d0/rhol**2d0
     fac_arr(5,1)=-0.1191973750047131197905399d0/rhol**2d0
     fac_arr(6,1)=-0.05959868750235655989526993d0/rhol**2d0
     fac_arr(7,1)=-0.1191973750047131197905399d0/rhol**2d0
     fac_arr(8,1)=-0.1191973750047131197905399d0/rhol**2d0
     fac_arr(9,1)=-0.05959868750235655989526993d0/rhol**2d0
     lxyz_arr(1,1,2)=4 ; lxyz_arr(2,1,2)=0 ; lxyz_arr(3,1,2)=1
     lxyz_arr(1,2,2)=2 ; lxyz_arr(2,2,2)=2 ; lxyz_arr(3,2,2)=1
     lxyz_arr(1,3,2)=0 ; lxyz_arr(2,3,2)=4 ; lxyz_arr(3,3,2)=1
     lxyz_arr(1,4,2)=2 ; lxyz_arr(2,4,2)=0 ; lxyz_arr(3,4,2)=3
     lxyz_arr(1,5,2)=0 ; lxyz_arr(2,5,2)=2 ; lxyz_arr(3,5,2)=3
     lxyz_arr(1,6,2)=0 ; lxyz_arr(2,6,2)=0 ; lxyz_arr(3,6,2)=5
     lxyz_arr(1,7,2)=4 ; lxyz_arr(2,7,2)=2 ; lxyz_arr(3,7,2)=1
     lxyz_arr(1,8,2)=2 ; lxyz_arr(2,8,2)=4 ; lxyz_arr(3,8,2)=1
     lxyz_arr(1,9,2)=0 ; lxyz_arr(2,9,2)=6 ; lxyz_arr(3,9,2)=1
     lxyz_arr(1,10,2)=2 ; lxyz_arr(2,10,2)=2 ; lxyz_arr(3,10,2)=3
     lxyz_arr(1,11,2)=0 ; lxyz_arr(2,11,2)=4 ; lxyz_arr(3,11,2)=3
     lxyz_arr(1,12,2)=0 ; lxyz_arr(2,12,2)=2 ; lxyz_arr(3,12,2)=5
     fac_arr(1,2)=0.05959868750235655989526993d0
     fac_arr(2,2)=0.3575921250141393593716196d0
     fac_arr(3,2)=0.2979934375117827994763496d0
     fac_arr(4,2)=0.1191973750047131197905399d0
     fac_arr(5,2)=0.3575921250141393593716196d0
     fac_arr(6,2)=0.05959868750235655989526993d0
     fac_arr(7,2)=-0.05959868750235655989526993d0/rhol**2d0
     fac_arr(8,2)=-0.1191973750047131197905399d0/rhol**2d0
     fac_arr(9,2)=-0.05959868750235655989526993d0/rhol**2d0
     fac_arr(10,2)=-0.1191973750047131197905399d0/rhol**2d0
     fac_arr(11,2)=-0.1191973750047131197905399d0/rhol**2d0
     fac_arr(12,2)=-0.05959868750235655989526993d0/rhol**2d0
     lxyz_arr(1,1,3)=4 ; lxyz_arr(2,1,3)=1 ; lxyz_arr(3,1,3)=0
     lxyz_arr(1,2,3)=2 ; lxyz_arr(2,2,3)=3 ; lxyz_arr(3,2,3)=0
     lxyz_arr(1,3,3)=0 ; lxyz_arr(2,3,3)=5 ; lxyz_arr(3,3,3)=0
     lxyz_arr(1,4,3)=2 ; lxyz_arr(2,4,3)=1 ; lxyz_arr(3,4,3)=2
     lxyz_arr(1,5,3)=0 ; lxyz_arr(2,5,3)=3 ; lxyz_arr(3,5,3)=2
     lxyz_arr(1,6,3)=0 ; lxyz_arr(2,6,3)=1 ; lxyz_arr(3,6,3)=4
     lxyz_arr(1,7,3)=4 ; lxyz_arr(2,7,3)=1 ; lxyz_arr(3,7,3)=2
     lxyz_arr(1,8,3)=2 ; lxyz_arr(2,8,3)=3 ; lxyz_arr(3,8,3)=2
     lxyz_arr(1,9,3)=0 ; lxyz_arr(2,9,3)=5 ; lxyz_arr(3,9,3)=2
     lxyz_arr(1,10,3)=2 ; lxyz_arr(2,10,3)=1 ; lxyz_arr(3,10,3)=4
     lxyz_arr(1,11,3)=0 ; lxyz_arr(2,11,3)=3 ; lxyz_arr(3,11,3)=4
     lxyz_arr(1,12,3)=0 ; lxyz_arr(2,12,3)=1 ; lxyz_arr(3,12,3)=6
     fac_arr(1,3)=0.05959868750235655989526993d0
     fac_arr(2,3)=0.1191973750047131197905399d0
     fac_arr(3,3)=0.05959868750235655989526993d0
     fac_arr(4,3)=0.3575921250141393593716196d0
     fac_arr(5,3)=0.3575921250141393593716196d0
     fac_arr(6,3)=0.2979934375117827994763496d0
     fac_arr(7,3)=-0.05959868750235655989526993d0/rhol**2d0
     fac_arr(8,3)=-0.1191973750047131197905399d0/rhol**2d0
     fac_arr(9,3)=-0.05959868750235655989526993d0/rhol**2d0
     fac_arr(10,3)=-0.1191973750047131197905399d0/rhol**2d0
     fac_arr(11,3)=-0.1191973750047131197905399d0/rhol**2d0
     fac_arr(12,3)=-0.05959868750235655989526993d0/rhol**2d0
  else if (l.eq.3 .and. i.eq.3 .and. m.eq.2) then
     nterm_arr(1)=12
     nterm_arr(2)=9
     nterm_arr(3)=12
     lxyz_arr(1,1,1)=4 ; lxyz_arr(2,1,1)=0 ; lxyz_arr(3,1,1)=1
     lxyz_arr(1,2,1)=2 ; lxyz_arr(2,2,1)=2 ; lxyz_arr(3,2,1)=1
     lxyz_arr(1,3,1)=0 ; lxyz_arr(2,3,1)=4 ; lxyz_arr(3,3,1)=1
     lxyz_arr(1,4,1)=2 ; lxyz_arr(2,4,1)=0 ; lxyz_arr(3,4,1)=3
     lxyz_arr(1,5,1)=0 ; lxyz_arr(2,5,1)=2 ; lxyz_arr(3,5,1)=3
     lxyz_arr(1,6,1)=0 ; lxyz_arr(2,6,1)=0 ; lxyz_arr(3,6,1)=5
     lxyz_arr(1,7,1)=6 ; lxyz_arr(2,7,1)=0 ; lxyz_arr(3,7,1)=1
     lxyz_arr(1,8,1)=4 ; lxyz_arr(2,8,1)=2 ; lxyz_arr(3,8,1)=1
     lxyz_arr(1,9,1)=2 ; lxyz_arr(2,9,1)=4 ; lxyz_arr(3,9,1)=1
     lxyz_arr(1,10,1)=4 ; lxyz_arr(2,10,1)=0 ; lxyz_arr(3,10,1)=3
     lxyz_arr(1,11,1)=2 ; lxyz_arr(2,11,1)=2 ; lxyz_arr(3,11,1)=3
     lxyz_arr(1,12,1)=2 ; lxyz_arr(2,12,1)=0 ; lxyz_arr(3,12,1)=5
     fac_arr(1,1)=0.2979934375117827994763496d0
     fac_arr(2,1)=0.3575921250141393593716196d0
     fac_arr(3,1)=0.05959868750235655989526993d0
     fac_arr(4,1)=0.3575921250141393593716196d0
     fac_arr(5,1)=0.1191973750047131197905399d0
     fac_arr(6,1)=0.05959868750235655989526993d0
     fac_arr(7,1)=-0.05959868750235655989526993d0/rhol**2d0
     fac_arr(8,1)=-0.1191973750047131197905399d0/rhol**2d0
     fac_arr(9,1)=-0.05959868750235655989526993d0/rhol**2d0
     fac_arr(10,1)=-0.1191973750047131197905399d0/rhol**2d0
     fac_arr(11,1)=-0.1191973750047131197905399d0/rhol**2d0
     fac_arr(12,1)=-0.05959868750235655989526993d0/rhol**2d0
     lxyz_arr(1,1,2)=3 ; lxyz_arr(2,1,2)=1 ; lxyz_arr(3,1,2)=1
     lxyz_arr(1,2,2)=1 ; lxyz_arr(2,2,2)=3 ; lxyz_arr(3,2,2)=1
     lxyz_arr(1,3,2)=1 ; lxyz_arr(2,3,2)=1 ; lxyz_arr(3,3,2)=3
     lxyz_arr(1,4,2)=5 ; lxyz_arr(2,4,2)=1 ; lxyz_arr(3,4,2)=1
     lxyz_arr(1,5,2)=3 ; lxyz_arr(2,5,2)=3 ; lxyz_arr(3,5,2)=1
     lxyz_arr(1,6,2)=1 ; lxyz_arr(2,6,2)=5 ; lxyz_arr(3,6,2)=1
     lxyz_arr(1,7,2)=3 ; lxyz_arr(2,7,2)=1 ; lxyz_arr(3,7,2)=3
     lxyz_arr(1,8,2)=1 ; lxyz_arr(2,8,2)=3 ; lxyz_arr(3,8,2)=3
     lxyz_arr(1,9,2)=1 ; lxyz_arr(2,9,2)=1 ; lxyz_arr(3,9,2)=5
     fac_arr(1,2)=0.2383947500094262395810797d0
     fac_arr(2,2)=0.2383947500094262395810797d0
     fac_arr(3,2)=0.2383947500094262395810797d0
     fac_arr(4,2)=-0.05959868750235655989526993d0/rhol**2d0
     fac_arr(5,2)=-0.1191973750047131197905399d0/rhol**2d0
     fac_arr(6,2)=-0.05959868750235655989526993d0/rhol**2d0
     fac_arr(7,2)=-0.1191973750047131197905399d0/rhol**2d0
     fac_arr(8,2)=-0.1191973750047131197905399d0/rhol**2d0
     fac_arr(9,2)=-0.05959868750235655989526993d0/rhol**2d0
     lxyz_arr(1,1,3)=5 ; lxyz_arr(2,1,3)=0 ; lxyz_arr(3,1,3)=0
     lxyz_arr(1,2,3)=3 ; lxyz_arr(2,2,3)=2 ; lxyz_arr(3,2,3)=0
     lxyz_arr(1,3,3)=1 ; lxyz_arr(2,3,3)=4 ; lxyz_arr(3,3,3)=0
     lxyz_arr(1,4,3)=3 ; lxyz_arr(2,4,3)=0 ; lxyz_arr(3,4,3)=2
     lxyz_arr(1,5,3)=1 ; lxyz_arr(2,5,3)=2 ; lxyz_arr(3,5,3)=2
     lxyz_arr(1,6,3)=1 ; lxyz_arr(2,6,3)=0 ; lxyz_arr(3,6,3)=4
     lxyz_arr(1,7,3)=5 ; lxyz_arr(2,7,3)=0 ; lxyz_arr(3,7,3)=2
     lxyz_arr(1,8,3)=3 ; lxyz_arr(2,8,3)=2 ; lxyz_arr(3,8,3)=2
     lxyz_arr(1,9,3)=1 ; lxyz_arr(2,9,3)=4 ; lxyz_arr(3,9,3)=2
     lxyz_arr(1,10,3)=3 ; lxyz_arr(2,10,3)=0 ; lxyz_arr(3,10,3)=4
     lxyz_arr(1,11,3)=1 ; lxyz_arr(2,11,3)=2 ; lxyz_arr(3,11,3)=4
     lxyz_arr(1,12,3)=1 ; lxyz_arr(2,12,3)=0 ; lxyz_arr(3,12,3)=6
     fac_arr(1,3)=0.05959868750235655989526993d0
     fac_arr(2,3)=0.1191973750047131197905399d0
     fac_arr(3,3)=0.05959868750235655989526993d0
     fac_arr(4,3)=0.3575921250141393593716196d0
     fac_arr(5,3)=0.3575921250141393593716196d0
     fac_arr(6,3)=0.2979934375117827994763496d0
     fac_arr(7,3)=-0.05959868750235655989526993d0/rhol**2d0
     fac_arr(8,3)=-0.1191973750047131197905399d0/rhol**2d0
     fac_arr(9,3)=-0.05959868750235655989526993d0/rhol**2d0
     fac_arr(10,3)=-0.1191973750047131197905399d0/rhol**2d0
     fac_arr(11,3)=-0.1191973750047131197905399d0/rhol**2d0
     fac_arr(12,3)=-0.05959868750235655989526993d0/rhol**2d0
  else if (l.eq.3 .and. i.eq.3 .and. m.eq.3) then
     nterm_arr(1)=12
     nterm_arr(2)=12
     nterm_arr(3)=9
     lxyz_arr(1,1,1)=4 ; lxyz_arr(2,1,1)=1 ; lxyz_arr(3,1,1)=0
     lxyz_arr(1,2,1)=2 ; lxyz_arr(2,2,1)=3 ; lxyz_arr(3,2,1)=0
     lxyz_arr(1,3,1)=0 ; lxyz_arr(2,3,1)=5 ; lxyz_arr(3,3,1)=0
     lxyz_arr(1,4,1)=2 ; lxyz_arr(2,4,1)=1 ; lxyz_arr(3,4,1)=2
     lxyz_arr(1,5,1)=0 ; lxyz_arr(2,5,1)=3 ; lxyz_arr(3,5,1)=2
     lxyz_arr(1,6,1)=0 ; lxyz_arr(2,6,1)=1 ; lxyz_arr(3,6,1)=4
     lxyz_arr(1,7,1)=6 ; lxyz_arr(2,7,1)=1 ; lxyz_arr(3,7,1)=0
     lxyz_arr(1,8,1)=4 ; lxyz_arr(2,8,1)=3 ; lxyz_arr(3,8,1)=0
     lxyz_arr(1,9,1)=2 ; lxyz_arr(2,9,1)=5 ; lxyz_arr(3,9,1)=0
     lxyz_arr(1,10,1)=4 ; lxyz_arr(2,10,1)=1 ; lxyz_arr(3,10,1)=2
     lxyz_arr(1,11,1)=2 ; lxyz_arr(2,11,1)=3 ; lxyz_arr(3,11,1)=2
     lxyz_arr(1,12,1)=2 ; lxyz_arr(2,12,1)=1 ; lxyz_arr(3,12,1)=4
     fac_arr(1,1)=0.2979934375117827994763496d0
     fac_arr(2,1)=0.3575921250141393593716196d0
     fac_arr(3,1)=0.05959868750235655989526993d0
     fac_arr(4,1)=0.3575921250141393593716196d0
     fac_arr(5,1)=0.1191973750047131197905399d0
     fac_arr(6,1)=0.05959868750235655989526993d0
     fac_arr(7,1)=-0.05959868750235655989526993d0/rhol**2d0
     fac_arr(8,1)=-0.1191973750047131197905399d0/rhol**2d0
     fac_arr(9,1)=-0.05959868750235655989526993d0/rhol**2d0
     fac_arr(10,1)=-0.1191973750047131197905399d0/rhol**2d0
     fac_arr(11,1)=-0.1191973750047131197905399d0/rhol**2d0
     fac_arr(12,1)=-0.05959868750235655989526993d0/rhol**2d0
     lxyz_arr(1,1,2)=5 ; lxyz_arr(2,1,2)=0 ; lxyz_arr(3,1,2)=0
     lxyz_arr(1,2,2)=3 ; lxyz_arr(2,2,2)=2 ; lxyz_arr(3,2,2)=0
     lxyz_arr(1,3,2)=1 ; lxyz_arr(2,3,2)=4 ; lxyz_arr(3,3,2)=0
     lxyz_arr(1,4,2)=3 ; lxyz_arr(2,4,2)=0 ; lxyz_arr(3,4,2)=2
     lxyz_arr(1,5,2)=1 ; lxyz_arr(2,5,2)=2 ; lxyz_arr(3,5,2)=2
     lxyz_arr(1,6,2)=1 ; lxyz_arr(2,6,2)=0 ; lxyz_arr(3,6,2)=4
     lxyz_arr(1,7,2)=5 ; lxyz_arr(2,7,2)=2 ; lxyz_arr(3,7,2)=0
     lxyz_arr(1,8,2)=3 ; lxyz_arr(2,8,2)=4 ; lxyz_arr(3,8,2)=0
     lxyz_arr(1,9,2)=1 ; lxyz_arr(2,9,2)=6 ; lxyz_arr(3,9,2)=0
     lxyz_arr(1,10,2)=3 ; lxyz_arr(2,10,2)=2 ; lxyz_arr(3,10,2)=2
     lxyz_arr(1,11,2)=1 ; lxyz_arr(2,11,2)=4 ; lxyz_arr(3,11,2)=2
     lxyz_arr(1,12,2)=1 ; lxyz_arr(2,12,2)=2 ; lxyz_arr(3,12,2)=4
     fac_arr(1,2)=0.05959868750235655989526993d0
     fac_arr(2,2)=0.3575921250141393593716196d0
     fac_arr(3,2)=0.2979934375117827994763496d0
     fac_arr(4,2)=0.1191973750047131197905399d0
     fac_arr(5,2)=0.3575921250141393593716196d0
     fac_arr(6,2)=0.05959868750235655989526993d0
     fac_arr(7,2)=-0.05959868750235655989526993d0/rhol**2d0
     fac_arr(8,2)=-0.1191973750047131197905399d0/rhol**2d0
     fac_arr(9,2)=-0.05959868750235655989526993d0/rhol**2d0
     fac_arr(10,2)=-0.1191973750047131197905399d0/rhol**2d0
     fac_arr(11,2)=-0.1191973750047131197905399d0/rhol**2d0
     fac_arr(12,2)=-0.05959868750235655989526993d0/rhol**2d0
     lxyz_arr(1,1,3)=3 ; lxyz_arr(2,1,3)=1 ; lxyz_arr(3,1,3)=1
     lxyz_arr(1,2,3)=1 ; lxyz_arr(2,2,3)=3 ; lxyz_arr(3,2,3)=1
     lxyz_arr(1,3,3)=1 ; lxyz_arr(2,3,3)=1 ; lxyz_arr(3,3,3)=3
     lxyz_arr(1,4,3)=5 ; lxyz_arr(2,4,3)=1 ; lxyz_arr(3,4,3)=1
     lxyz_arr(1,5,3)=3 ; lxyz_arr(2,5,3)=3 ; lxyz_arr(3,5,3)=1
     lxyz_arr(1,6,3)=1 ; lxyz_arr(2,6,3)=5 ; lxyz_arr(3,6,3)=1
     lxyz_arr(1,7,3)=3 ; lxyz_arr(2,7,3)=1 ; lxyz_arr(3,7,3)=3
     lxyz_arr(1,8,3)=1 ; lxyz_arr(2,8,3)=3 ; lxyz_arr(3,8,3)=3
     lxyz_arr(1,9,3)=1 ; lxyz_arr(2,9,3)=1 ; lxyz_arr(3,9,3)=5
     fac_arr(1,3)=0.2383947500094262395810797d0
     fac_arr(2,3)=0.2383947500094262395810797d0
     fac_arr(3,3)=0.2383947500094262395810797d0
     fac_arr(4,3)=-0.05959868750235655989526993d0/rhol**2d0
     fac_arr(5,3)=-0.1191973750047131197905399d0/rhol**2d0
     fac_arr(6,3)=-0.05959868750235655989526993d0/rhol**2d0
     fac_arr(7,3)=-0.1191973750047131197905399d0/rhol**2d0
     fac_arr(8,3)=-0.1191973750047131197905399d0/rhol**2d0
     fac_arr(9,3)=-0.05959868750235655989526993d0/rhol**2d0
  else if (l.eq.3 .and. i.eq.3 .and. m.eq.4) then
     nterm_arr(1)=13
     nterm_arr(2)=13
     nterm_arr(3)=12
     lxyz_arr(1,1,1)=5 ; lxyz_arr(2,1,1)=0 ; lxyz_arr(3,1,1)=0
     lxyz_arr(1,2,1)=3 ; lxyz_arr(2,2,1)=2 ; lxyz_arr(3,2,1)=0
     lxyz_arr(1,3,1)=1 ; lxyz_arr(2,3,1)=4 ; lxyz_arr(3,3,1)=0
     lxyz_arr(1,4,1)=3 ; lxyz_arr(2,4,1)=0 ; lxyz_arr(3,4,1)=2
     lxyz_arr(1,5,1)=1 ; lxyz_arr(2,5,1)=0 ; lxyz_arr(3,5,1)=4
     lxyz_arr(1,6,1)=7 ; lxyz_arr(2,6,1)=0 ; lxyz_arr(3,6,1)=0
     lxyz_arr(1,7,1)=5 ; lxyz_arr(2,7,1)=2 ; lxyz_arr(3,7,1)=0
     lxyz_arr(1,8,1)=3 ; lxyz_arr(2,8,1)=4 ; lxyz_arr(3,8,1)=0
     lxyz_arr(1,9,1)=1 ; lxyz_arr(2,9,1)=6 ; lxyz_arr(3,9,1)=0
     lxyz_arr(1,10,1)=5 ; lxyz_arr(2,10,1)=0 ; lxyz_arr(3,10,1)=2
     lxyz_arr(1,11,1)=1 ; lxyz_arr(2,11,1)=4 ; lxyz_arr(3,11,1)=2
     lxyz_arr(1,12,1)=3 ; lxyz_arr(2,12,1)=0 ; lxyz_arr(3,12,1)=4
     lxyz_arr(1,13,1)=1 ; lxyz_arr(2,13,1)=2 ; lxyz_arr(3,13,1)=4
     fac_arr(1,1)=0.1787960625070696796858098d0
     fac_arr(2,1)=0.1191973750047131197905399d0
     fac_arr(3,1)=-0.05959868750235655989526993d0
     fac_arr(4,1)=0.2383947500094262395810797d0
     fac_arr(5,1)=0.05959868750235655989526993d0
     fac_arr(6,1)=-0.02979934375117827994763496d0/rhol**2d0
     fac_arr(7,1)=-0.02979934375117827994763496d0/rhol**2d0
     fac_arr(8,1)=0.02979934375117827994763496d0/rhol**2d0
     fac_arr(9,1)=0.02979934375117827994763496d0/rhol**2d0
     fac_arr(10,1)=-0.05959868750235655989526993d0/rhol**2d0
     fac_arr(11,1)=0.05959868750235655989526993d0/rhol**2d0
     fac_arr(12,1)=-0.02979934375117827994763496d0/rhol**2d0
     fac_arr(13,1)=0.02979934375117827994763496d0/rhol**2d0
     lxyz_arr(1,1,2)=4 ; lxyz_arr(2,1,2)=1 ; lxyz_arr(3,1,2)=0
     lxyz_arr(1,2,2)=2 ; lxyz_arr(2,2,2)=3 ; lxyz_arr(3,2,2)=0
     lxyz_arr(1,3,2)=0 ; lxyz_arr(2,3,2)=5 ; lxyz_arr(3,3,2)=0
     lxyz_arr(1,4,2)=0 ; lxyz_arr(2,4,2)=3 ; lxyz_arr(3,4,2)=2
     lxyz_arr(1,5,2)=0 ; lxyz_arr(2,5,2)=1 ; lxyz_arr(3,5,2)=4
     lxyz_arr(1,6,2)=6 ; lxyz_arr(2,6,2)=1 ; lxyz_arr(3,6,2)=0
     lxyz_arr(1,7,2)=4 ; lxyz_arr(2,7,2)=3 ; lxyz_arr(3,7,2)=0
     lxyz_arr(1,8,2)=2 ; lxyz_arr(2,8,2)=5 ; lxyz_arr(3,8,2)=0
     lxyz_arr(1,9,2)=0 ; lxyz_arr(2,9,2)=7 ; lxyz_arr(3,9,2)=0
     lxyz_arr(1,10,2)=4 ; lxyz_arr(2,10,2)=1 ; lxyz_arr(3,10,2)=2
     lxyz_arr(1,11,2)=0 ; lxyz_arr(2,11,2)=5 ; lxyz_arr(3,11,2)=2
     lxyz_arr(1,12,2)=2 ; lxyz_arr(2,12,2)=1 ; lxyz_arr(3,12,2)=4
     lxyz_arr(1,13,2)=0 ; lxyz_arr(2,13,2)=3 ; lxyz_arr(3,13,2)=4
     fac_arr(1,2)=0.05959868750235655989526993d0
     fac_arr(2,2)=-0.1191973750047131197905399d0
     fac_arr(3,2)=-0.1787960625070696796858098d0
     fac_arr(4,2)=-0.2383947500094262395810797d0
     fac_arr(5,2)=-0.05959868750235655989526993d0
     fac_arr(6,2)=-0.02979934375117827994763496d0/rhol**2d0
     fac_arr(7,2)=-0.02979934375117827994763496d0/rhol**2d0
     fac_arr(8,2)=0.02979934375117827994763496d0/rhol**2d0
     fac_arr(9,2)=0.02979934375117827994763496d0/rhol**2d0
     fac_arr(10,2)=-0.05959868750235655989526993d0/rhol**2d0
     fac_arr(11,2)=0.05959868750235655989526993d0/rhol**2d0
     fac_arr(12,2)=-0.02979934375117827994763496d0/rhol**2d0
     fac_arr(13,2)=0.02979934375117827994763496d0/rhol**2d0
     lxyz_arr(1,1,3)=4 ; lxyz_arr(2,1,3)=0 ; lxyz_arr(3,1,3)=1
     lxyz_arr(1,2,3)=0 ; lxyz_arr(2,2,3)=4 ; lxyz_arr(3,2,3)=1
     lxyz_arr(1,3,3)=2 ; lxyz_arr(2,3,3)=0 ; lxyz_arr(3,3,3)=3
     lxyz_arr(1,4,3)=0 ; lxyz_arr(2,4,3)=2 ; lxyz_arr(3,4,3)=3
     lxyz_arr(1,5,3)=6 ; lxyz_arr(2,5,3)=0 ; lxyz_arr(3,5,3)=1
     lxyz_arr(1,6,3)=4 ; lxyz_arr(2,6,3)=2 ; lxyz_arr(3,6,3)=1
     lxyz_arr(1,7,3)=2 ; lxyz_arr(2,7,3)=4 ; lxyz_arr(3,7,3)=1
     lxyz_arr(1,8,3)=0 ; lxyz_arr(2,8,3)=6 ; lxyz_arr(3,8,3)=1
     lxyz_arr(1,9,3)=4 ; lxyz_arr(2,9,3)=0 ; lxyz_arr(3,9,3)=3
     lxyz_arr(1,10,3)=0 ; lxyz_arr(2,10,3)=4 ; lxyz_arr(3,10,3)=3
     lxyz_arr(1,11,3)=2 ; lxyz_arr(2,11,3)=0 ; lxyz_arr(3,11,3)=5
     lxyz_arr(1,12,3)=0 ; lxyz_arr(2,12,3)=2 ; lxyz_arr(3,12,3)=5
     fac_arr(1,3)=0.1191973750047131197905399d0
     fac_arr(2,3)=-0.1191973750047131197905399d0
     fac_arr(3,3)=0.1191973750047131197905399d0
     fac_arr(4,3)=-0.1191973750047131197905399d0
     fac_arr(5,3)=-0.02979934375117827994763496d0/rhol**2d0
     fac_arr(6,3)=-0.02979934375117827994763496d0/rhol**2d0
     fac_arr(7,3)=0.02979934375117827994763496d0/rhol**2d0
     fac_arr(8,3)=0.02979934375117827994763496d0/rhol**2d0
     fac_arr(9,3)=-0.05959868750235655989526993d0/rhol**2d0
     fac_arr(10,3)=0.05959868750235655989526993d0/rhol**2d0
     fac_arr(11,3)=-0.02979934375117827994763496d0/rhol**2d0
     fac_arr(12,3)=0.02979934375117827994763496d0/rhol**2d0
  else if (l.eq.3 .and. i.eq.3 .and. m.eq.5) then
     nterm_arr(1)=11
     nterm_arr(2)=11
     nterm_arr(3)=10
     lxyz_arr(1,1,1)=5 ; lxyz_arr(2,1,1)=0 ; lxyz_arr(3,1,1)=0
     lxyz_arr(1,2,1)=3 ; lxyz_arr(2,2,1)=2 ; lxyz_arr(3,2,1)=0
     lxyz_arr(1,3,1)=1 ; lxyz_arr(2,3,1)=4 ; lxyz_arr(3,3,1)=0
     lxyz_arr(1,4,1)=1 ; lxyz_arr(2,4,1)=0 ; lxyz_arr(3,4,1)=4
     lxyz_arr(1,5,1)=7 ; lxyz_arr(2,5,1)=0 ; lxyz_arr(3,5,1)=0
     lxyz_arr(1,6,1)=5 ; lxyz_arr(2,6,1)=2 ; lxyz_arr(3,6,1)=0
     lxyz_arr(1,7,1)=3 ; lxyz_arr(2,7,1)=4 ; lxyz_arr(3,7,1)=0
     lxyz_arr(1,8,1)=1 ; lxyz_arr(2,8,1)=6 ; lxyz_arr(3,8,1)=0
     lxyz_arr(1,9,1)=3 ; lxyz_arr(2,9,1)=0 ; lxyz_arr(3,9,1)=4
     lxyz_arr(1,10,1)=1 ; lxyz_arr(2,10,1)=2 ; lxyz_arr(3,10,1)=4
     lxyz_arr(1,11,1)=1 ; lxyz_arr(2,11,1)=0 ; lxyz_arr(3,11,1)=6
     fac_arr(1,1)=-0.1032279548185018340124748d0
     fac_arr(2,1)=-0.2064559096370036680249495d0
     fac_arr(3,1)=-0.1032279548185018340124748d0
     fac_arr(4,1)=0.1032279548185018340124748d0
     fac_arr(5,1)=0.01720465913641697233541246d0/rhol**2d0
     fac_arr(6,1)=0.05161397740925091700623738d0/rhol**2d0
     fac_arr(7,1)=0.05161397740925091700623738d0/rhol**2d0
     fac_arr(8,1)=0.01720465913641697233541246d0/rhol**2d0
     fac_arr(9,1)=-0.05161397740925091700623738d0/rhol**2d0
     fac_arr(10,1)=-0.05161397740925091700623738d0/rhol**2d0
     fac_arr(11,1)=-0.03440931827283394467082492d0/rhol**2d0
     lxyz_arr(1,1,2)=4 ; lxyz_arr(2,1,2)=1 ; lxyz_arr(3,1,2)=0
     lxyz_arr(1,2,2)=2 ; lxyz_arr(2,2,2)=3 ; lxyz_arr(3,2,2)=0
     lxyz_arr(1,3,2)=0 ; lxyz_arr(2,3,2)=5 ; lxyz_arr(3,3,2)=0
     lxyz_arr(1,4,2)=0 ; lxyz_arr(2,4,2)=1 ; lxyz_arr(3,4,2)=4
     lxyz_arr(1,5,2)=6 ; lxyz_arr(2,5,2)=1 ; lxyz_arr(3,5,2)=0
     lxyz_arr(1,6,2)=4 ; lxyz_arr(2,6,2)=3 ; lxyz_arr(3,6,2)=0
     lxyz_arr(1,7,2)=2 ; lxyz_arr(2,7,2)=5 ; lxyz_arr(3,7,2)=0
     lxyz_arr(1,8,2)=0 ; lxyz_arr(2,8,2)=7 ; lxyz_arr(3,8,2)=0
     lxyz_arr(1,9,2)=2 ; lxyz_arr(2,9,2)=1 ; lxyz_arr(3,9,2)=4
     lxyz_arr(1,10,2)=0 ; lxyz_arr(2,10,2)=3 ; lxyz_arr(3,10,2)=4
     lxyz_arr(1,11,2)=0 ; lxyz_arr(2,11,2)=1 ; lxyz_arr(3,11,2)=6
     fac_arr(1,2)=-0.1032279548185018340124748d0
     fac_arr(2,2)=-0.2064559096370036680249495d0
     fac_arr(3,2)=-0.1032279548185018340124748d0
     fac_arr(4,2)=0.1032279548185018340124748d0
     fac_arr(5,2)=0.01720465913641697233541246d0/rhol**2d0
     fac_arr(6,2)=0.05161397740925091700623738d0/rhol**2d0
     fac_arr(7,2)=0.05161397740925091700623738d0/rhol**2d0
     fac_arr(8,2)=0.01720465913641697233541246d0/rhol**2d0
     fac_arr(9,2)=-0.05161397740925091700623738d0/rhol**2d0
     fac_arr(10,2)=-0.05161397740925091700623738d0/rhol**2d0
     fac_arr(11,2)=-0.03440931827283394467082492d0/rhol**2d0
     lxyz_arr(1,1,3)=2 ; lxyz_arr(2,1,3)=0 ; lxyz_arr(3,1,3)=3
     lxyz_arr(1,2,3)=0 ; lxyz_arr(2,2,3)=2 ; lxyz_arr(3,2,3)=3
     lxyz_arr(1,3,3)=0 ; lxyz_arr(2,3,3)=0 ; lxyz_arr(3,3,3)=5
     lxyz_arr(1,4,3)=6 ; lxyz_arr(2,4,3)=0 ; lxyz_arr(3,4,3)=1
     lxyz_arr(1,5,3)=4 ; lxyz_arr(2,5,3)=2 ; lxyz_arr(3,5,3)=1
     lxyz_arr(1,6,3)=2 ; lxyz_arr(2,6,3)=4 ; lxyz_arr(3,6,3)=1
     lxyz_arr(1,7,3)=0 ; lxyz_arr(2,7,3)=6 ; lxyz_arr(3,7,3)=1
     lxyz_arr(1,8,3)=2 ; lxyz_arr(2,8,3)=0 ; lxyz_arr(3,8,3)=5
     lxyz_arr(1,9,3)=0 ; lxyz_arr(2,9,3)=2 ; lxyz_arr(3,9,3)=5
     lxyz_arr(1,10,3)=0 ; lxyz_arr(2,10,3)=0 ; lxyz_arr(3,10,3)=7
     fac_arr(1,3)=0.2064559096370036680249495d0
     fac_arr(2,3)=0.2064559096370036680249495d0
     fac_arr(3,3)=0.2064559096370036680249495d0
     fac_arr(4,3)=0.01720465913641697233541246d0/rhol**2d0
     fac_arr(5,3)=0.05161397740925091700623738d0/rhol**2d0
     fac_arr(6,3)=0.05161397740925091700623738d0/rhol**2d0
     fac_arr(7,3)=0.01720465913641697233541246d0/rhol**2d0
     fac_arr(8,3)=-0.05161397740925091700623738d0/rhol**2d0
     fac_arr(9,3)=-0.05161397740925091700623738d0/rhol**2d0
     fac_arr(10,3)=-0.03440931827283394467082492d0/rhol**2d0
  else if (l.eq.4 .and. i.eq.1 .and. m.eq.1) then
     nterm_arr(1)=6
     nterm_arr(2)=4
     nterm_arr(3)=4
     lxyz_arr(1,1,1)=2 ; lxyz_arr(2,1,1)=0 ; lxyz_arr(3,1,1)=0
     lxyz_arr(1,2,1)=0 ; lxyz_arr(2,2,1)=2 ; lxyz_arr(3,2,1)=0
     lxyz_arr(1,3,1)=0 ; lxyz_arr(2,3,1)=0 ; lxyz_arr(3,3,1)=2
     lxyz_arr(1,4,1)=4 ; lxyz_arr(2,4,1)=0 ; lxyz_arr(3,4,1)=0
     lxyz_arr(1,5,1)=2 ; lxyz_arr(2,5,1)=2 ; lxyz_arr(3,5,1)=0
     lxyz_arr(1,6,1)=2 ; lxyz_arr(2,6,1)=0 ; lxyz_arr(3,6,1)=2
     fac_arr(1,1)=0.9486832980505137995996681d0
     fac_arr(2,1)=0.3162277660168379331998894d0
     fac_arr(3,1)=-1.264911064067351732799557d0
     fac_arr(4,1)=-0.3162277660168379331998894d0/rhol**2d0
     fac_arr(5,1)=-0.3162277660168379331998894d0/rhol**2d0
     fac_arr(6,1)=1.264911064067351732799557d0/rhol**2d0
     lxyz_arr(1,1,2)=1 ; lxyz_arr(2,1,2)=1 ; lxyz_arr(3,1,2)=0
     lxyz_arr(1,2,2)=3 ; lxyz_arr(2,2,2)=1 ; lxyz_arr(3,2,2)=0
     lxyz_arr(1,3,2)=1 ; lxyz_arr(2,3,2)=3 ; lxyz_arr(3,3,2)=0
     lxyz_arr(1,4,2)=1 ; lxyz_arr(2,4,2)=1 ; lxyz_arr(3,4,2)=2
     fac_arr(1,2)=0.6324555320336758663997787d0
     fac_arr(2,2)=-0.3162277660168379331998894d0/rhol**2d0
     fac_arr(3,2)=-0.3162277660168379331998894d0/rhol**2d0
     fac_arr(4,2)=1.264911064067351732799557d0/rhol**2d0
     lxyz_arr(1,1,3)=1 ; lxyz_arr(2,1,3)=0 ; lxyz_arr(3,1,3)=1
     lxyz_arr(1,2,3)=3 ; lxyz_arr(2,2,3)=0 ; lxyz_arr(3,2,3)=1
     lxyz_arr(1,3,3)=1 ; lxyz_arr(2,3,3)=2 ; lxyz_arr(3,3,3)=1
     lxyz_arr(1,4,3)=1 ; lxyz_arr(2,4,3)=0 ; lxyz_arr(3,4,3)=3
     fac_arr(1,3)=-2.529822128134703465599115d0
     fac_arr(2,3)=-0.3162277660168379331998894d0/rhol**2d0
     fac_arr(3,3)=-0.3162277660168379331998894d0/rhol**2d0
     fac_arr(4,3)=1.264911064067351732799557d0/rhol**2d0
  else if (l.eq.4 .and. i.eq.1 .and. m.eq.2) then
     nterm_arr(1)=4
     nterm_arr(2)=6
     nterm_arr(3)=4
     lxyz_arr(1,1,1)=1 ; lxyz_arr(2,1,1)=1 ; lxyz_arr(3,1,1)=0
     lxyz_arr(1,2,1)=3 ; lxyz_arr(2,2,1)=1 ; lxyz_arr(3,2,1)=0
     lxyz_arr(1,3,1)=1 ; lxyz_arr(2,3,1)=3 ; lxyz_arr(3,3,1)=0
     lxyz_arr(1,4,1)=1 ; lxyz_arr(2,4,1)=1 ; lxyz_arr(3,4,1)=2
     fac_arr(1,1)=0.6324555320336758663997787d0
     fac_arr(2,1)=-0.3162277660168379331998894d0/rhol**2d0
     fac_arr(3,1)=-0.3162277660168379331998894d0/rhol**2d0
     fac_arr(4,1)=1.264911064067351732799557d0/rhol**2d0
     lxyz_arr(1,1,2)=2 ; lxyz_arr(2,1,2)=0 ; lxyz_arr(3,1,2)=0
     lxyz_arr(1,2,2)=0 ; lxyz_arr(2,2,2)=2 ; lxyz_arr(3,2,2)=0
     lxyz_arr(1,3,2)=0 ; lxyz_arr(2,3,2)=0 ; lxyz_arr(3,3,2)=2
     lxyz_arr(1,4,2)=2 ; lxyz_arr(2,4,2)=2 ; lxyz_arr(3,4,2)=0
     lxyz_arr(1,5,2)=0 ; lxyz_arr(2,5,2)=4 ; lxyz_arr(3,5,2)=0
     lxyz_arr(1,6,2)=0 ; lxyz_arr(2,6,2)=2 ; lxyz_arr(3,6,2)=2
     fac_arr(1,2)=0.3162277660168379331998894d0
     fac_arr(2,2)=0.9486832980505137995996681d0
     fac_arr(3,2)=-1.264911064067351732799557d0
     fac_arr(4,2)=-0.3162277660168379331998894d0/rhol**2d0
     fac_arr(5,2)=-0.3162277660168379331998894d0/rhol**2d0
     fac_arr(6,2)=1.264911064067351732799557d0/rhol**2d0
     lxyz_arr(1,1,3)=0 ; lxyz_arr(2,1,3)=1 ; lxyz_arr(3,1,3)=1
     lxyz_arr(1,2,3)=2 ; lxyz_arr(2,2,3)=1 ; lxyz_arr(3,2,3)=1
     lxyz_arr(1,3,3)=0 ; lxyz_arr(2,3,3)=3 ; lxyz_arr(3,3,3)=1
     lxyz_arr(1,4,3)=0 ; lxyz_arr(2,4,3)=1 ; lxyz_arr(3,4,3)=3
     fac_arr(1,3)=-2.529822128134703465599115d0
     fac_arr(2,3)=-0.3162277660168379331998894d0/rhol**2d0
     fac_arr(3,3)=-0.3162277660168379331998894d0/rhol**2d0
     fac_arr(4,3)=1.264911064067351732799557d0/rhol**2d0
  else if (l.eq.4 .and. i.eq.1 .and. m.eq.3) then
     nterm_arr(1)=4
     nterm_arr(2)=4
     nterm_arr(3)=6
     lxyz_arr(1,1,1)=1 ; lxyz_arr(2,1,1)=0 ; lxyz_arr(3,1,1)=1
     lxyz_arr(1,2,1)=3 ; lxyz_arr(2,2,1)=0 ; lxyz_arr(3,2,1)=1
     lxyz_arr(1,3,1)=1 ; lxyz_arr(2,3,1)=2 ; lxyz_arr(3,3,1)=1
     lxyz_arr(1,4,1)=1 ; lxyz_arr(2,4,1)=0 ; lxyz_arr(3,4,1)=3
     fac_arr(1,1)=1.549193338482966754071706d0
     fac_arr(2,1)=-0.7745966692414833770358531d0/rhol**2d0
     fac_arr(3,1)=-0.7745966692414833770358531d0/rhol**2d0
     fac_arr(4,1)=0.5163977794943222513572354d0/rhol**2d0
     lxyz_arr(1,1,2)=0 ; lxyz_arr(2,1,2)=1 ; lxyz_arr(3,1,2)=1
     lxyz_arr(1,2,2)=2 ; lxyz_arr(2,2,2)=1 ; lxyz_arr(3,2,2)=1
     lxyz_arr(1,3,2)=0 ; lxyz_arr(2,3,2)=3 ; lxyz_arr(3,3,2)=1
     lxyz_arr(1,4,2)=0 ; lxyz_arr(2,4,2)=1 ; lxyz_arr(3,4,2)=3
     fac_arr(1,2)=1.549193338482966754071706d0
     fac_arr(2,2)=-0.7745966692414833770358531d0/rhol**2d0
     fac_arr(3,2)=-0.7745966692414833770358531d0/rhol**2d0
     fac_arr(4,2)=0.5163977794943222513572354d0/rhol**2d0
     lxyz_arr(1,1,3)=2 ; lxyz_arr(2,1,3)=0 ; lxyz_arr(3,1,3)=0
     lxyz_arr(1,2,3)=0 ; lxyz_arr(2,2,3)=2 ; lxyz_arr(3,2,3)=0
     lxyz_arr(1,3,3)=0 ; lxyz_arr(2,3,3)=0 ; lxyz_arr(3,3,3)=2
     lxyz_arr(1,4,3)=2 ; lxyz_arr(2,4,3)=0 ; lxyz_arr(3,4,3)=2
     lxyz_arr(1,5,3)=0 ; lxyz_arr(2,5,3)=2 ; lxyz_arr(3,5,3)=2
     lxyz_arr(1,6,3)=0 ; lxyz_arr(2,6,3)=0 ; lxyz_arr(3,6,3)=4
     fac_arr(1,3)=0.7745966692414833770358531d0
     fac_arr(2,3)=0.7745966692414833770358531d0
     fac_arr(3,3)=-1.549193338482966754071706d0
     fac_arr(4,3)=-0.7745966692414833770358531d0/rhol**2d0
     fac_arr(5,3)=-0.7745966692414833770358531d0/rhol**2d0
     fac_arr(6,3)=0.5163977794943222513572354d0/rhol**2d0
  else if (l.eq.4 .and. i.eq.1 .and. m.eq.4) then
     nterm_arr(1)=4
     nterm_arr(2)=3
     nterm_arr(3)=2
     lxyz_arr(1,1,1)=2 ; lxyz_arr(2,1,1)=0 ; lxyz_arr(3,1,1)=0
     lxyz_arr(1,2,1)=0 ; lxyz_arr(2,2,1)=2 ; lxyz_arr(3,2,1)=0
     lxyz_arr(1,3,1)=4 ; lxyz_arr(2,3,1)=0 ; lxyz_arr(3,3,1)=0
     lxyz_arr(1,4,1)=2 ; lxyz_arr(2,4,1)=2 ; lxyz_arr(3,4,1)=0
     fac_arr(1,1)=1.224744871391589049098642d0
     fac_arr(2,1)=-1.224744871391589049098642d0
     fac_arr(3,1)=-0.408248290463863016366214d0/rhol**2d0
     fac_arr(4,1)=1.224744871391589049098642d0/rhol**2d0
     lxyz_arr(1,1,2)=1 ; lxyz_arr(2,1,2)=1 ; lxyz_arr(3,1,2)=0
     lxyz_arr(1,2,2)=3 ; lxyz_arr(2,2,2)=1 ; lxyz_arr(3,2,2)=0
     lxyz_arr(1,3,2)=1 ; lxyz_arr(2,3,2)=3 ; lxyz_arr(3,3,2)=0
     fac_arr(1,2)=-2.449489742783178098197284d0
     fac_arr(2,2)=-0.408248290463863016366214d0/rhol**2d0
     fac_arr(3,2)=1.224744871391589049098642d0/rhol**2d0
     lxyz_arr(1,1,3)=3 ; lxyz_arr(2,1,3)=0 ; lxyz_arr(3,1,3)=1
     lxyz_arr(1,2,3)=1 ; lxyz_arr(2,2,3)=2 ; lxyz_arr(3,2,3)=1
     fac_arr(1,3)=-0.408248290463863016366214d0/rhol**2d0
     fac_arr(2,3)=1.224744871391589049098642d0/rhol**2d0
  else if (l.eq.4 .and. i.eq.1 .and. m.eq.5) then
     nterm_arr(1)=3
     nterm_arr(2)=4
     nterm_arr(3)=2
     lxyz_arr(1,1,1)=1 ; lxyz_arr(2,1,1)=1 ; lxyz_arr(3,1,1)=0
     lxyz_arr(1,2,1)=3 ; lxyz_arr(2,2,1)=1 ; lxyz_arr(3,2,1)=0
     lxyz_arr(1,3,1)=1 ; lxyz_arr(2,3,1)=3 ; lxyz_arr(3,3,1)=0
     fac_arr(1,1)=-2.449489742783178098197284d0
     fac_arr(2,1)=1.224744871391589049098642d0/rhol**2d0
     fac_arr(3,1)=-0.408248290463863016366214d0/rhol**2d0
     lxyz_arr(1,1,2)=2 ; lxyz_arr(2,1,2)=0 ; lxyz_arr(3,1,2)=0
     lxyz_arr(1,2,2)=0 ; lxyz_arr(2,2,2)=2 ; lxyz_arr(3,2,2)=0
     lxyz_arr(1,3,2)=2 ; lxyz_arr(2,3,2)=2 ; lxyz_arr(3,3,2)=0
     lxyz_arr(1,4,2)=0 ; lxyz_arr(2,4,2)=4 ; lxyz_arr(3,4,2)=0
     fac_arr(1,2)=-1.224744871391589049098642d0
     fac_arr(2,2)=1.224744871391589049098642d0
     fac_arr(3,2)=1.224744871391589049098642d0/rhol**2d0
     fac_arr(4,2)=-0.408248290463863016366214d0/rhol**2d0
     lxyz_arr(1,1,3)=2 ; lxyz_arr(2,1,3)=1 ; lxyz_arr(3,1,3)=1
     lxyz_arr(1,2,3)=0 ; lxyz_arr(2,2,3)=3 ; lxyz_arr(3,2,3)=1
     fac_arr(1,3)=1.224744871391589049098642d0/rhol**2d0
     fac_arr(2,3)=-0.408248290463863016366214d0/rhol**2d0
  else if (l.eq.4 .and. i.eq.1 .and. m.eq.6) then
     nterm_arr(1)=3
     nterm_arr(2)=3
     nterm_arr(3)=4
     lxyz_arr(1,1,1)=1 ; lxyz_arr(2,1,1)=0 ; lxyz_arr(3,1,1)=1
     lxyz_arr(1,2,1)=3 ; lxyz_arr(2,2,1)=0 ; lxyz_arr(3,2,1)=1
     lxyz_arr(1,3,1)=1 ; lxyz_arr(2,3,1)=2 ; lxyz_arr(3,3,1)=1
     fac_arr(1,1)=2.d0
     fac_arr(2,1)=-1.d0/rhol**2d0
     fac_arr(3,1)=rhol**(-2)
     lxyz_arr(1,1,2)=0 ; lxyz_arr(2,1,2)=1 ; lxyz_arr(3,1,2)=1
     lxyz_arr(1,2,2)=2 ; lxyz_arr(2,2,2)=1 ; lxyz_arr(3,2,2)=1
     lxyz_arr(1,3,2)=0 ; lxyz_arr(2,3,2)=3 ; lxyz_arr(3,3,2)=1
     fac_arr(1,2)=-2.d0
     fac_arr(2,2)=-1.d0/rhol**2d0
     fac_arr(3,2)=rhol**(-2)
     lxyz_arr(1,1,3)=2 ; lxyz_arr(2,1,3)=0 ; lxyz_arr(3,1,3)=0
     lxyz_arr(1,2,3)=0 ; lxyz_arr(2,2,3)=2 ; lxyz_arr(3,2,3)=0
     lxyz_arr(1,3,3)=2 ; lxyz_arr(2,3,3)=0 ; lxyz_arr(3,3,3)=2
     lxyz_arr(1,4,3)=0 ; lxyz_arr(2,4,3)=2 ; lxyz_arr(3,4,3)=2
     fac_arr(1,3)=1.d0
     fac_arr(2,3)=-1.d0
     fac_arr(3,3)=-1.d0/rhol**2d0
     fac_arr(4,3)=rhol**(-2)
  else if (l.eq.4 .and. i.eq.1 .and. m.eq.7) then
     nterm_arr(1)=2
     nterm_arr(2)=2
     nterm_arr(3)=2
     lxyz_arr(1,1,1)=0 ; lxyz_arr(2,1,1)=1 ; lxyz_arr(3,1,1)=1
     lxyz_arr(1,2,1)=2 ; lxyz_arr(2,2,1)=1 ; lxyz_arr(3,2,1)=1
     fac_arr(1,1)=2.d0
     fac_arr(2,1)=-2.d0/rhol**2d0
     lxyz_arr(1,1,2)=1 ; lxyz_arr(2,1,2)=0 ; lxyz_arr(3,1,2)=1
     lxyz_arr(1,2,2)=1 ; lxyz_arr(2,2,2)=2 ; lxyz_arr(3,2,2)=1
     fac_arr(1,2)=2.d0
     fac_arr(2,2)=-2.d0/rhol**2d0
     lxyz_arr(1,1,3)=1 ; lxyz_arr(2,1,3)=1 ; lxyz_arr(3,1,3)=0
     lxyz_arr(1,2,3)=1 ; lxyz_arr(2,2,3)=1 ; lxyz_arr(3,2,3)=2
     fac_arr(1,3)=2.d0
     fac_arr(2,3)=-2.d0/rhol**2d0
  else if (l.eq.4 .and. i.eq.2 .and. m.eq.1) then
     nterm_arr(1)=12
     nterm_arr(2)=9
     nterm_arr(3)=9
     lxyz_arr(1,1,1)=4 ; lxyz_arr(2,1,1)=0 ; lxyz_arr(3,1,1)=0
     lxyz_arr(1,2,1)=2 ; lxyz_arr(2,2,1)=2 ; lxyz_arr(3,2,1)=0
     lxyz_arr(1,3,1)=0 ; lxyz_arr(2,3,1)=4 ; lxyz_arr(3,3,1)=0
     lxyz_arr(1,4,1)=2 ; lxyz_arr(2,4,1)=0 ; lxyz_arr(3,4,1)=2
     lxyz_arr(1,5,1)=0 ; lxyz_arr(2,5,1)=2 ; lxyz_arr(3,5,1)=2
     lxyz_arr(1,6,1)=0 ; lxyz_arr(2,6,1)=0 ; lxyz_arr(3,6,1)=4
     lxyz_arr(1,7,1)=6 ; lxyz_arr(2,7,1)=0 ; lxyz_arr(3,7,1)=0
     lxyz_arr(1,8,1)=4 ; lxyz_arr(2,8,1)=2 ; lxyz_arr(3,8,1)=0
     lxyz_arr(1,9,1)=2 ; lxyz_arr(2,9,1)=4 ; lxyz_arr(3,9,1)=0
     lxyz_arr(1,10,1)=4 ; lxyz_arr(2,10,1)=0 ; lxyz_arr(3,10,1)=2
     lxyz_arr(1,11,1)=2 ; lxyz_arr(2,11,1)=2 ; lxyz_arr(3,11,1)=2
     lxyz_arr(1,12,1)=2 ; lxyz_arr(2,12,1)=0 ; lxyz_arr(3,12,1)=4
     fac_arr(1,1)=0.3178208630818641051489253d0
     fac_arr(2,1)=0.3813850356982369261787104d0
     fac_arr(3,1)=0.06356417261637282102978506d0
     fac_arr(4,1)=-0.5720775535473553892680656d0
     fac_arr(5,1)=-0.1906925178491184630893552d0
     fac_arr(6,1)=-0.2542566904654912841191402d0
     fac_arr(7,1)=-0.06356417261637282102978506d0/rhol**2d0
     fac_arr(8,1)=-0.1271283452327456420595701d0/rhol**2d0
     fac_arr(9,1)=-0.06356417261637282102978506d0/rhol**2d0
     fac_arr(10,1)=0.1906925178491184630893552d0/rhol**2d0
     fac_arr(11,1)=0.1906925178491184630893552d0/rhol**2d0
     fac_arr(12,1)=0.2542566904654912841191402d0/rhol**2d0
     lxyz_arr(1,1,2)=3 ; lxyz_arr(2,1,2)=1 ; lxyz_arr(3,1,2)=0
     lxyz_arr(1,2,2)=1 ; lxyz_arr(2,2,2)=3 ; lxyz_arr(3,2,2)=0
     lxyz_arr(1,3,2)=1 ; lxyz_arr(2,3,2)=1 ; lxyz_arr(3,3,2)=2
     lxyz_arr(1,4,2)=5 ; lxyz_arr(2,4,2)=1 ; lxyz_arr(3,4,2)=0
     lxyz_arr(1,5,2)=3 ; lxyz_arr(2,5,2)=3 ; lxyz_arr(3,5,2)=0
     lxyz_arr(1,6,2)=1 ; lxyz_arr(2,6,2)=5 ; lxyz_arr(3,6,2)=0
     lxyz_arr(1,7,2)=3 ; lxyz_arr(2,7,2)=1 ; lxyz_arr(3,7,2)=2
     lxyz_arr(1,8,2)=1 ; lxyz_arr(2,8,2)=3 ; lxyz_arr(3,8,2)=2
     lxyz_arr(1,9,2)=1 ; lxyz_arr(2,9,2)=1 ; lxyz_arr(3,9,2)=4
     fac_arr(1,2)=0.2542566904654912841191402d0
     fac_arr(2,2)=0.2542566904654912841191402d0
     fac_arr(3,2)=-0.3813850356982369261787104d0
     fac_arr(4,2)=-0.06356417261637282102978506d0/rhol**2d0
     fac_arr(5,2)=-0.1271283452327456420595701d0/rhol**2d0
     fac_arr(6,2)=-0.06356417261637282102978506d0/rhol**2d0
     fac_arr(7,2)=0.1906925178491184630893552d0/rhol**2d0
     fac_arr(8,2)=0.1906925178491184630893552d0/rhol**2d0
     fac_arr(9,2)=0.2542566904654912841191402d0/rhol**2d0
     lxyz_arr(1,1,3)=3 ; lxyz_arr(2,1,3)=0 ; lxyz_arr(3,1,3)=1
     lxyz_arr(1,2,3)=1 ; lxyz_arr(2,2,3)=2 ; lxyz_arr(3,2,3)=1
     lxyz_arr(1,3,3)=1 ; lxyz_arr(2,3,3)=0 ; lxyz_arr(3,3,3)=3
     lxyz_arr(1,4,3)=5 ; lxyz_arr(2,4,3)=0 ; lxyz_arr(3,4,3)=1
     lxyz_arr(1,5,3)=3 ; lxyz_arr(2,5,3)=2 ; lxyz_arr(3,5,3)=1
     lxyz_arr(1,6,3)=1 ; lxyz_arr(2,6,3)=4 ; lxyz_arr(3,6,3)=1
     lxyz_arr(1,7,3)=3 ; lxyz_arr(2,7,3)=0 ; lxyz_arr(3,7,3)=3
     lxyz_arr(1,8,3)=1 ; lxyz_arr(2,8,3)=2 ; lxyz_arr(3,8,3)=3
     lxyz_arr(1,9,3)=1 ; lxyz_arr(2,9,3)=0 ; lxyz_arr(3,9,3)=5
     fac_arr(1,3)=-0.3813850356982369261787104d0
     fac_arr(2,3)=-0.3813850356982369261787104d0
     fac_arr(3,3)=-1.017026761861965136476561d0
     fac_arr(4,3)=-0.06356417261637282102978506d0/rhol**2d0
     fac_arr(5,3)=-0.1271283452327456420595701d0/rhol**2d0
     fac_arr(6,3)=-0.06356417261637282102978506d0/rhol**2d0
     fac_arr(7,3)=0.1906925178491184630893552d0/rhol**2d0
     fac_arr(8,3)=0.1906925178491184630893552d0/rhol**2d0
     fac_arr(9,3)=0.2542566904654912841191402d0/rhol**2d0
  else if (l.eq.4 .and. i.eq.2 .and. m.eq.2) then
     nterm_arr(1)=9
     nterm_arr(2)=12
     nterm_arr(3)=9
     lxyz_arr(1,1,1)=3 ; lxyz_arr(2,1,1)=1 ; lxyz_arr(3,1,1)=0
     lxyz_arr(1,2,1)=1 ; lxyz_arr(2,2,1)=3 ; lxyz_arr(3,2,1)=0
     lxyz_arr(1,3,1)=1 ; lxyz_arr(2,3,1)=1 ; lxyz_arr(3,3,1)=2
     lxyz_arr(1,4,1)=5 ; lxyz_arr(2,4,1)=1 ; lxyz_arr(3,4,1)=0
     lxyz_arr(1,5,1)=3 ; lxyz_arr(2,5,1)=3 ; lxyz_arr(3,5,1)=0
     lxyz_arr(1,6,1)=1 ; lxyz_arr(2,6,1)=5 ; lxyz_arr(3,6,1)=0
     lxyz_arr(1,7,1)=3 ; lxyz_arr(2,7,1)=1 ; lxyz_arr(3,7,1)=2
     lxyz_arr(1,8,1)=1 ; lxyz_arr(2,8,1)=3 ; lxyz_arr(3,8,1)=2
     lxyz_arr(1,9,1)=1 ; lxyz_arr(2,9,1)=1 ; lxyz_arr(3,9,1)=4
     fac_arr(1,1)=0.2542566904654912841191402d0
     fac_arr(2,1)=0.2542566904654912841191402d0
     fac_arr(3,1)=-0.3813850356982369261787104d0
     fac_arr(4,1)=-0.06356417261637282102978506d0/rhol**2d0
     fac_arr(5,1)=-0.1271283452327456420595701d0/rhol**2d0
     fac_arr(6,1)=-0.06356417261637282102978506d0/rhol**2d0
     fac_arr(7,1)=0.1906925178491184630893552d0/rhol**2d0
     fac_arr(8,1)=0.1906925178491184630893552d0/rhol**2d0
     fac_arr(9,1)=0.2542566904654912841191402d0/rhol**2d0
     lxyz_arr(1,1,2)=4 ; lxyz_arr(2,1,2)=0 ; lxyz_arr(3,1,2)=0
     lxyz_arr(1,2,2)=2 ; lxyz_arr(2,2,2)=2 ; lxyz_arr(3,2,2)=0
     lxyz_arr(1,3,2)=0 ; lxyz_arr(2,3,2)=4 ; lxyz_arr(3,3,2)=0
     lxyz_arr(1,4,2)=2 ; lxyz_arr(2,4,2)=0 ; lxyz_arr(3,4,2)=2
     lxyz_arr(1,5,2)=0 ; lxyz_arr(2,5,2)=2 ; lxyz_arr(3,5,2)=2
     lxyz_arr(1,6,2)=0 ; lxyz_arr(2,6,2)=0 ; lxyz_arr(3,6,2)=4
     lxyz_arr(1,7,2)=4 ; lxyz_arr(2,7,2)=2 ; lxyz_arr(3,7,2)=0
     lxyz_arr(1,8,2)=2 ; lxyz_arr(2,8,2)=4 ; lxyz_arr(3,8,2)=0
     lxyz_arr(1,9,2)=0 ; lxyz_arr(2,9,2)=6 ; lxyz_arr(3,9,2)=0
     lxyz_arr(1,10,2)=2 ; lxyz_arr(2,10,2)=2 ; lxyz_arr(3,10,2)=2
     lxyz_arr(1,11,2)=0 ; lxyz_arr(2,11,2)=4 ; lxyz_arr(3,11,2)=2
     lxyz_arr(1,12,2)=0 ; lxyz_arr(2,12,2)=2 ; lxyz_arr(3,12,2)=4
     fac_arr(1,2)=0.06356417261637282102978506d0
     fac_arr(2,2)=0.3813850356982369261787104d0
     fac_arr(3,2)=0.3178208630818641051489253d0
     fac_arr(4,2)=-0.1906925178491184630893552d0
     fac_arr(5,2)=-0.5720775535473553892680656d0
     fac_arr(6,2)=-0.2542566904654912841191402d0
     fac_arr(7,2)=-0.06356417261637282102978506d0/rhol**2d0
     fac_arr(8,2)=-0.1271283452327456420595701d0/rhol**2d0
     fac_arr(9,2)=-0.06356417261637282102978506d0/rhol**2d0
     fac_arr(10,2)=0.1906925178491184630893552d0/rhol**2d0
     fac_arr(11,2)=0.1906925178491184630893552d0/rhol**2d0
     fac_arr(12,2)=0.2542566904654912841191402d0/rhol**2d0
     lxyz_arr(1,1,3)=2 ; lxyz_arr(2,1,3)=1 ; lxyz_arr(3,1,3)=1
     lxyz_arr(1,2,3)=0 ; lxyz_arr(2,2,3)=3 ; lxyz_arr(3,2,3)=1
     lxyz_arr(1,3,3)=0 ; lxyz_arr(2,3,3)=1 ; lxyz_arr(3,3,3)=3
     lxyz_arr(1,4,3)=4 ; lxyz_arr(2,4,3)=1 ; lxyz_arr(3,4,3)=1
     lxyz_arr(1,5,3)=2 ; lxyz_arr(2,5,3)=3 ; lxyz_arr(3,5,3)=1
     lxyz_arr(1,6,3)=0 ; lxyz_arr(2,6,3)=5 ; lxyz_arr(3,6,3)=1
     lxyz_arr(1,7,3)=2 ; lxyz_arr(2,7,3)=1 ; lxyz_arr(3,7,3)=3
     lxyz_arr(1,8,3)=0 ; lxyz_arr(2,8,3)=3 ; lxyz_arr(3,8,3)=3
     lxyz_arr(1,9,3)=0 ; lxyz_arr(2,9,3)=1 ; lxyz_arr(3,9,3)=5
     fac_arr(1,3)=-0.3813850356982369261787104d0
     fac_arr(2,3)=-0.3813850356982369261787104d0
     fac_arr(3,3)=-1.017026761861965136476561d0
     fac_arr(4,3)=-0.06356417261637282102978506d0/rhol**2d0
     fac_arr(5,3)=-0.1271283452327456420595701d0/rhol**2d0
     fac_arr(6,3)=-0.06356417261637282102978506d0/rhol**2d0
     fac_arr(7,3)=0.1906925178491184630893552d0/rhol**2d0
     fac_arr(8,3)=0.1906925178491184630893552d0/rhol**2d0
     fac_arr(9,3)=0.2542566904654912841191402d0/rhol**2d0
  else if (l.eq.4 .and. i.eq.2 .and. m.eq.3) then
     nterm_arr(1)=9
     nterm_arr(2)=9
     nterm_arr(3)=12
     lxyz_arr(1,1,1)=3 ; lxyz_arr(2,1,1)=0 ; lxyz_arr(3,1,1)=1
     lxyz_arr(1,2,1)=1 ; lxyz_arr(2,2,1)=2 ; lxyz_arr(3,2,1)=1
     lxyz_arr(1,3,1)=1 ; lxyz_arr(2,3,1)=0 ; lxyz_arr(3,3,1)=3
     lxyz_arr(1,4,1)=5 ; lxyz_arr(2,4,1)=0 ; lxyz_arr(3,4,1)=1
     lxyz_arr(1,5,1)=3 ; lxyz_arr(2,5,1)=2 ; lxyz_arr(3,5,1)=1
     lxyz_arr(1,6,1)=1 ; lxyz_arr(2,6,1)=4 ; lxyz_arr(3,6,1)=1
     lxyz_arr(1,7,1)=3 ; lxyz_arr(2,7,1)=0 ; lxyz_arr(3,7,1)=3
     lxyz_arr(1,8,1)=1 ; lxyz_arr(2,8,1)=2 ; lxyz_arr(3,8,1)=3
     lxyz_arr(1,9,1)=1 ; lxyz_arr(2,9,1)=0 ; lxyz_arr(3,9,1)=5
     fac_arr(1,1)=0.6227991553292183767329405d0
     fac_arr(2,1)=0.6227991553292183767329405d0
     fac_arr(3,1)=0.1037998592215363961221568d0
     fac_arr(4,1)=-0.1556997888323045941832351d0/rhol**2d0
     fac_arr(5,1)=-0.3113995776646091883664703d0/rhol**2d0
     fac_arr(6,1)=-0.1556997888323045941832351d0/rhol**2d0
     fac_arr(7,1)=-0.05189992961076819806107838d0/rhol**2d0
     fac_arr(8,1)=-0.05189992961076819806107838d0/rhol**2d0
     fac_arr(9,1)=0.1037998592215363961221568d0/rhol**2d0
     lxyz_arr(1,1,2)=2 ; lxyz_arr(2,1,2)=1 ; lxyz_arr(3,1,2)=1
     lxyz_arr(1,2,2)=0 ; lxyz_arr(2,2,2)=3 ; lxyz_arr(3,2,2)=1
     lxyz_arr(1,3,2)=0 ; lxyz_arr(2,3,2)=1 ; lxyz_arr(3,3,2)=3
     lxyz_arr(1,4,2)=4 ; lxyz_arr(2,4,2)=1 ; lxyz_arr(3,4,2)=1
     lxyz_arr(1,5,2)=2 ; lxyz_arr(2,5,2)=3 ; lxyz_arr(3,5,2)=1
     lxyz_arr(1,6,2)=0 ; lxyz_arr(2,6,2)=5 ; lxyz_arr(3,6,2)=1
     lxyz_arr(1,7,2)=2 ; lxyz_arr(2,7,2)=1 ; lxyz_arr(3,7,2)=3
     lxyz_arr(1,8,2)=0 ; lxyz_arr(2,8,2)=3 ; lxyz_arr(3,8,2)=3
     lxyz_arr(1,9,2)=0 ; lxyz_arr(2,9,2)=1 ; lxyz_arr(3,9,2)=5
     fac_arr(1,2)=0.6227991553292183767329405d0
     fac_arr(2,2)=0.6227991553292183767329405d0
     fac_arr(3,2)=0.1037998592215363961221568d0
     fac_arr(4,2)=-0.1556997888323045941832351d0/rhol**2d0
     fac_arr(5,2)=-0.3113995776646091883664703d0/rhol**2d0
     fac_arr(6,2)=-0.1556997888323045941832351d0/rhol**2d0
     fac_arr(7,2)=-0.05189992961076819806107838d0/rhol**2d0
     fac_arr(8,2)=-0.05189992961076819806107838d0/rhol**2d0
     fac_arr(9,2)=0.1037998592215363961221568d0/rhol**2d0
     lxyz_arr(1,1,3)=4 ; lxyz_arr(2,1,3)=0 ; lxyz_arr(3,1,3)=0
     lxyz_arr(1,2,3)=2 ; lxyz_arr(2,2,3)=2 ; lxyz_arr(3,2,3)=0
     lxyz_arr(1,3,3)=0 ; lxyz_arr(2,3,3)=4 ; lxyz_arr(3,3,3)=0
     lxyz_arr(1,4,3)=2 ; lxyz_arr(2,4,3)=0 ; lxyz_arr(3,4,3)=2
     lxyz_arr(1,5,3)=0 ; lxyz_arr(2,5,3)=2 ; lxyz_arr(3,5,3)=2
     lxyz_arr(1,6,3)=0 ; lxyz_arr(2,6,3)=0 ; lxyz_arr(3,6,3)=4
     lxyz_arr(1,7,3)=4 ; lxyz_arr(2,7,3)=0 ; lxyz_arr(3,7,3)=2
     lxyz_arr(1,8,3)=2 ; lxyz_arr(2,8,3)=2 ; lxyz_arr(3,8,3)=2
     lxyz_arr(1,9,3)=0 ; lxyz_arr(2,9,3)=4 ; lxyz_arr(3,9,3)=2
     lxyz_arr(1,10,3)=2 ; lxyz_arr(2,10,3)=0 ; lxyz_arr(3,10,3)=4
     lxyz_arr(1,11,3)=0 ; lxyz_arr(2,11,3)=2 ; lxyz_arr(3,11,3)=4
     lxyz_arr(1,12,3)=0 ; lxyz_arr(2,12,3)=0 ; lxyz_arr(3,12,3)=6
     fac_arr(1,3)=0.1556997888323045941832351d0
     fac_arr(2,3)=0.3113995776646091883664703d0
     fac_arr(3,3)=0.1556997888323045941832351d0
     fac_arr(4,3)=0.1556997888323045941832351d0
     fac_arr(5,3)=0.1556997888323045941832351d0
     fac_arr(6,3)=-0.5189992961076819806107838d0
     fac_arr(7,3)=-0.1556997888323045941832351d0/rhol**2d0
     fac_arr(8,3)=-0.3113995776646091883664703d0/rhol**2d0
     fac_arr(9,3)=-0.1556997888323045941832351d0/rhol**2d0
     fac_arr(10,3)=-0.05189992961076819806107838d0/rhol**2d0
     fac_arr(11,3)=-0.05189992961076819806107838d0/rhol**2d0
     fac_arr(12,3)=0.1037998592215363961221568d0/rhol**2d0
  else if (l.eq.4 .and. i.eq.2 .and. m.eq.4) then
     nterm_arr(1)=10
     nterm_arr(2)=8
     nterm_arr(3)=7
     lxyz_arr(1,1,1)=4 ; lxyz_arr(2,1,1)=0 ; lxyz_arr(3,1,1)=0
     lxyz_arr(1,2,1)=2 ; lxyz_arr(2,2,1)=2 ; lxyz_arr(3,2,1)=0
     lxyz_arr(1,3,1)=0 ; lxyz_arr(2,3,1)=4 ; lxyz_arr(3,3,1)=0
     lxyz_arr(1,4,1)=2 ; lxyz_arr(2,4,1)=0 ; lxyz_arr(3,4,1)=2
     lxyz_arr(1,5,1)=0 ; lxyz_arr(2,5,1)=2 ; lxyz_arr(3,5,1)=2
     lxyz_arr(1,6,1)=6 ; lxyz_arr(2,6,1)=0 ; lxyz_arr(3,6,1)=0
     lxyz_arr(1,7,1)=4 ; lxyz_arr(2,7,1)=2 ; lxyz_arr(3,7,1)=0
     lxyz_arr(1,8,1)=2 ; lxyz_arr(2,8,1)=4 ; lxyz_arr(3,8,1)=0
     lxyz_arr(1,9,1)=4 ; lxyz_arr(2,9,1)=0 ; lxyz_arr(3,9,1)=2
     lxyz_arr(1,10,1)=2 ; lxyz_arr(2,10,1)=2 ; lxyz_arr(3,10,1)=2
     fac_arr(1,1)=0.4103049699311091091141355d0
     fac_arr(2,1)=-0.4923659639173309309369626d0
     fac_arr(3,1)=-0.2461829819586654654684813d0
     fac_arr(4,1)=0.2461829819586654654684813d0
     fac_arr(5,1)=-0.2461829819586654654684813d0
     fac_arr(6,1)=-0.08206099398622182182282711d0/rhol**2d0
     fac_arr(7,1)=0.1641219879724436436456542d0/rhol**2d0
     fac_arr(8,1)=0.2461829819586654654684813d0/rhol**2d0
     fac_arr(9,1)=-0.08206099398622182182282711d0/rhol**2d0
     fac_arr(10,1)=0.2461829819586654654684813d0/rhol**2d0
     lxyz_arr(1,1,2)=3 ; lxyz_arr(2,1,2)=1 ; lxyz_arr(3,1,2)=0
     lxyz_arr(1,2,2)=1 ; lxyz_arr(2,2,2)=3 ; lxyz_arr(3,2,2)=0
     lxyz_arr(1,3,2)=1 ; lxyz_arr(2,3,2)=1 ; lxyz_arr(3,3,2)=2
     lxyz_arr(1,4,2)=5 ; lxyz_arr(2,4,2)=1 ; lxyz_arr(3,4,2)=0
     lxyz_arr(1,5,2)=3 ; lxyz_arr(2,5,2)=3 ; lxyz_arr(3,5,2)=0
     lxyz_arr(1,6,2)=1 ; lxyz_arr(2,6,2)=5 ; lxyz_arr(3,6,2)=0
     lxyz_arr(1,7,2)=3 ; lxyz_arr(2,7,2)=1 ; lxyz_arr(3,7,2)=2
     lxyz_arr(1,8,2)=1 ; lxyz_arr(2,8,2)=3 ; lxyz_arr(3,8,2)=2
     fac_arr(1,2)=-0.3282439759448872872913084d0
     fac_arr(2,2)=-0.9847319278346618618739253d0
     fac_arr(3,2)=-0.4923659639173309309369626d0
     fac_arr(4,2)=-0.08206099398622182182282711d0/rhol**2d0
     fac_arr(5,2)=0.1641219879724436436456542d0/rhol**2d0
     fac_arr(6,2)=0.2461829819586654654684813d0/rhol**2d0
     fac_arr(7,2)=-0.08206099398622182182282711d0/rhol**2d0
     fac_arr(8,2)=0.2461829819586654654684813d0/rhol**2d0
     lxyz_arr(1,1,3)=3 ; lxyz_arr(2,1,3)=0 ; lxyz_arr(3,1,3)=1
     lxyz_arr(1,2,3)=1 ; lxyz_arr(2,2,3)=2 ; lxyz_arr(3,2,3)=1
     lxyz_arr(1,3,3)=5 ; lxyz_arr(2,3,3)=0 ; lxyz_arr(3,3,3)=1
     lxyz_arr(1,4,3)=3 ; lxyz_arr(2,4,3)=2 ; lxyz_arr(3,4,3)=1
     lxyz_arr(1,5,3)=1 ; lxyz_arr(2,5,3)=4 ; lxyz_arr(3,5,3)=1
     lxyz_arr(1,6,3)=3 ; lxyz_arr(2,6,3)=0 ; lxyz_arr(3,6,3)=3
     lxyz_arr(1,7,3)=1 ; lxyz_arr(2,7,3)=2 ; lxyz_arr(3,7,3)=3
     fac_arr(1,3)=0.1641219879724436436456542d0
     fac_arr(2,3)=-0.4923659639173309309369626d0
     fac_arr(3,3)=-0.08206099398622182182282711d0/rhol**2d0
     fac_arr(4,3)=0.1641219879724436436456542d0/rhol**2d0
     fac_arr(5,3)=0.2461829819586654654684813d0/rhol**2d0
     fac_arr(6,3)=-0.08206099398622182182282711d0/rhol**2d0
     fac_arr(7,3)=0.2461829819586654654684813d0/rhol**2d0
  else if (l.eq.4 .and. i.eq.2 .and. m.eq.5) then
     nterm_arr(1)=8
     nterm_arr(2)=10
     nterm_arr(3)=7
     lxyz_arr(1,1,1)=3 ; lxyz_arr(2,1,1)=1 ; lxyz_arr(3,1,1)=0
     lxyz_arr(1,2,1)=1 ; lxyz_arr(2,2,1)=3 ; lxyz_arr(3,2,1)=0
     lxyz_arr(1,3,1)=1 ; lxyz_arr(2,3,1)=1 ; lxyz_arr(3,3,1)=2
     lxyz_arr(1,4,1)=5 ; lxyz_arr(2,4,1)=1 ; lxyz_arr(3,4,1)=0
     lxyz_arr(1,5,1)=3 ; lxyz_arr(2,5,1)=3 ; lxyz_arr(3,5,1)=0
     lxyz_arr(1,6,1)=1 ; lxyz_arr(2,6,1)=5 ; lxyz_arr(3,6,1)=0
     lxyz_arr(1,7,1)=3 ; lxyz_arr(2,7,1)=1 ; lxyz_arr(3,7,1)=2
     lxyz_arr(1,8,1)=1 ; lxyz_arr(2,8,1)=3 ; lxyz_arr(3,8,1)=2
     fac_arr(1,1)=-0.9847319278346618618739253d0
     fac_arr(2,1)=-0.3282439759448872872913084d0
     fac_arr(3,1)=-0.4923659639173309309369626d0
     fac_arr(4,1)=0.2461829819586654654684813d0/rhol**2d0
     fac_arr(5,1)=0.1641219879724436436456542d0/rhol**2d0
     fac_arr(6,1)=-0.08206099398622182182282711d0/rhol**2d0
     fac_arr(7,1)=0.2461829819586654654684813d0/rhol**2d0
     fac_arr(8,1)=-0.08206099398622182182282711d0/rhol**2d0
     lxyz_arr(1,1,2)=4 ; lxyz_arr(2,1,2)=0 ; lxyz_arr(3,1,2)=0
     lxyz_arr(1,2,2)=2 ; lxyz_arr(2,2,2)=2 ; lxyz_arr(3,2,2)=0
     lxyz_arr(1,3,2)=0 ; lxyz_arr(2,3,2)=4 ; lxyz_arr(3,3,2)=0
     lxyz_arr(1,4,2)=2 ; lxyz_arr(2,4,2)=0 ; lxyz_arr(3,4,2)=2
     lxyz_arr(1,5,2)=0 ; lxyz_arr(2,5,2)=2 ; lxyz_arr(3,5,2)=2
     lxyz_arr(1,6,2)=4 ; lxyz_arr(2,6,2)=2 ; lxyz_arr(3,6,2)=0
     lxyz_arr(1,7,2)=2 ; lxyz_arr(2,7,2)=4 ; lxyz_arr(3,7,2)=0
     lxyz_arr(1,8,2)=0 ; lxyz_arr(2,8,2)=6 ; lxyz_arr(3,8,2)=0
     lxyz_arr(1,9,2)=2 ; lxyz_arr(2,9,2)=2 ; lxyz_arr(3,9,2)=2
     lxyz_arr(1,10,2)=0 ; lxyz_arr(2,10,2)=4 ; lxyz_arr(3,10,2)=2
     fac_arr(1,2)=-0.2461829819586654654684813d0
     fac_arr(2,2)=-0.4923659639173309309369626d0
     fac_arr(3,2)=0.4103049699311091091141355d0
     fac_arr(4,2)=-0.2461829819586654654684813d0
     fac_arr(5,2)=0.2461829819586654654684813d0
     fac_arr(6,2)=0.2461829819586654654684813d0/rhol**2d0
     fac_arr(7,2)=0.1641219879724436436456542d0/rhol**2d0
     fac_arr(8,2)=-0.08206099398622182182282711d0/rhol**2d0
     fac_arr(9,2)=0.2461829819586654654684813d0/rhol**2d0
     fac_arr(10,2)=-0.08206099398622182182282711d0/rhol**2d0
     lxyz_arr(1,1,3)=2 ; lxyz_arr(2,1,3)=1 ; lxyz_arr(3,1,3)=1
     lxyz_arr(1,2,3)=0 ; lxyz_arr(2,2,3)=3 ; lxyz_arr(3,2,3)=1
     lxyz_arr(1,3,3)=4 ; lxyz_arr(2,3,3)=1 ; lxyz_arr(3,3,3)=1
     lxyz_arr(1,4,3)=2 ; lxyz_arr(2,4,3)=3 ; lxyz_arr(3,4,3)=1
     lxyz_arr(1,5,3)=0 ; lxyz_arr(2,5,3)=5 ; lxyz_arr(3,5,3)=1
     lxyz_arr(1,6,3)=2 ; lxyz_arr(2,6,3)=1 ; lxyz_arr(3,6,3)=3
     lxyz_arr(1,7,3)=0 ; lxyz_arr(2,7,3)=3 ; lxyz_arr(3,7,3)=3
     fac_arr(1,3)=-0.4923659639173309309369626d0
     fac_arr(2,3)=0.1641219879724436436456542d0
     fac_arr(3,3)=0.2461829819586654654684813d0/rhol**2d0
     fac_arr(4,3)=0.1641219879724436436456542d0/rhol**2d0
     fac_arr(5,3)=-0.08206099398622182182282711d0/rhol**2d0
     fac_arr(6,3)=0.2461829819586654654684813d0/rhol**2d0
     fac_arr(7,3)=-0.08206099398622182182282711d0/rhol**2d0
  else if (l.eq.4 .and. i.eq.2 .and. m.eq.6) then
     nterm_arr(1)=6
     nterm_arr(2)=6
     nterm_arr(3)=8
     lxyz_arr(1,1,1)=3 ; lxyz_arr(2,1,1)=0 ; lxyz_arr(3,1,1)=1
     lxyz_arr(1,2,1)=1 ; lxyz_arr(2,2,1)=0 ; lxyz_arr(3,2,1)=3
     lxyz_arr(1,3,1)=5 ; lxyz_arr(2,3,1)=0 ; lxyz_arr(3,3,1)=1
     lxyz_arr(1,4,1)=1 ; lxyz_arr(2,4,1)=4 ; lxyz_arr(3,4,1)=1
     lxyz_arr(1,5,1)=3 ; lxyz_arr(2,5,1)=0 ; lxyz_arr(3,5,1)=3
     lxyz_arr(1,6,1)=1 ; lxyz_arr(2,6,1)=2 ; lxyz_arr(3,6,1)=3
     fac_arr(1,1)=0.8040302522073696603914988d0
     fac_arr(2,1)=0.4020151261036848301957494d0
     fac_arr(3,1)=-0.2010075630518424150978747d0/rhol**2d0
     fac_arr(4,1)=0.2010075630518424150978747d0/rhol**2d0
     fac_arr(5,1)=-0.2010075630518424150978747d0/rhol**2d0
     fac_arr(6,1)=0.2010075630518424150978747d0/rhol**2d0
     lxyz_arr(1,1,2)=0 ; lxyz_arr(2,1,2)=3 ; lxyz_arr(3,1,2)=1
     lxyz_arr(1,2,2)=0 ; lxyz_arr(2,2,2)=1 ; lxyz_arr(3,2,2)=3
     lxyz_arr(1,3,2)=4 ; lxyz_arr(2,3,2)=1 ; lxyz_arr(3,3,2)=1
     lxyz_arr(1,4,2)=0 ; lxyz_arr(2,4,2)=5 ; lxyz_arr(3,4,2)=1
     lxyz_arr(1,5,2)=2 ; lxyz_arr(2,5,2)=1 ; lxyz_arr(3,5,2)=3
     lxyz_arr(1,6,2)=0 ; lxyz_arr(2,6,2)=3 ; lxyz_arr(3,6,2)=3
     fac_arr(1,2)=-0.8040302522073696603914988d0
     fac_arr(2,2)=-0.4020151261036848301957494d0
     fac_arr(3,2)=-0.2010075630518424150978747d0/rhol**2d0
     fac_arr(4,2)=0.2010075630518424150978747d0/rhol**2d0
     fac_arr(5,2)=-0.2010075630518424150978747d0/rhol**2d0
     fac_arr(6,2)=0.2010075630518424150978747d0/rhol**2d0
     lxyz_arr(1,1,3)=4 ; lxyz_arr(2,1,3)=0 ; lxyz_arr(3,1,3)=0
     lxyz_arr(1,2,3)=0 ; lxyz_arr(2,2,3)=4 ; lxyz_arr(3,2,3)=0
     lxyz_arr(1,3,3)=2 ; lxyz_arr(2,3,3)=0 ; lxyz_arr(3,3,3)=2
     lxyz_arr(1,4,3)=0 ; lxyz_arr(2,4,3)=2 ; lxyz_arr(3,4,3)=2
     lxyz_arr(1,5,3)=4 ; lxyz_arr(2,5,3)=0 ; lxyz_arr(3,5,3)=2
     lxyz_arr(1,6,3)=0 ; lxyz_arr(2,6,3)=4 ; lxyz_arr(3,6,3)=2
     lxyz_arr(1,7,3)=2 ; lxyz_arr(2,7,3)=0 ; lxyz_arr(3,7,3)=4
     lxyz_arr(1,8,3)=0 ; lxyz_arr(2,8,3)=2 ; lxyz_arr(3,8,3)=4
     fac_arr(1,3)=0.2010075630518424150978747d0
     fac_arr(2,3)=-0.2010075630518424150978747d0
     fac_arr(3,3)=0.6030226891555272452936241d0
     fac_arr(4,3)=-0.6030226891555272452936241d0
     fac_arr(5,3)=-0.2010075630518424150978747d0/rhol**2d0
     fac_arr(6,3)=0.2010075630518424150978747d0/rhol**2d0
     fac_arr(7,3)=-0.2010075630518424150978747d0/rhol**2d0
     fac_arr(8,3)=0.2010075630518424150978747d0/rhol**2d0
  else if (l.eq.4 .and. i.eq.2 .and. m.eq.7) then
     nterm_arr(1)=6
     nterm_arr(2)=6
     nterm_arr(3)=6
     lxyz_arr(1,1,1)=2 ; lxyz_arr(2,1,1)=1 ; lxyz_arr(3,1,1)=1
     lxyz_arr(1,2,1)=0 ; lxyz_arr(2,2,1)=3 ; lxyz_arr(3,2,1)=1
     lxyz_arr(1,3,1)=0 ; lxyz_arr(2,3,1)=1 ; lxyz_arr(3,3,1)=3
     lxyz_arr(1,4,1)=4 ; lxyz_arr(2,4,1)=1 ; lxyz_arr(3,4,1)=1
     lxyz_arr(1,5,1)=2 ; lxyz_arr(2,5,1)=3 ; lxyz_arr(3,5,1)=1
     lxyz_arr(1,6,1)=2 ; lxyz_arr(2,6,1)=1 ; lxyz_arr(3,6,1)=3
     fac_arr(1,1)=1.206045378311054490587248d0
     fac_arr(2,1)=0.4020151261036848301957494d0
     fac_arr(3,1)=0.4020151261036848301957494d0
     fac_arr(4,1)=-0.4020151261036848301957494d0/rhol**2d0
     fac_arr(5,1)=-0.4020151261036848301957494d0/rhol**2d0
     fac_arr(6,1)=-0.4020151261036848301957494d0/rhol**2d0
     lxyz_arr(1,1,2)=3 ; lxyz_arr(2,1,2)=0 ; lxyz_arr(3,1,2)=1
     lxyz_arr(1,2,2)=1 ; lxyz_arr(2,2,2)=2 ; lxyz_arr(3,2,2)=1
     lxyz_arr(1,3,2)=1 ; lxyz_arr(2,3,2)=0 ; lxyz_arr(3,3,2)=3
     lxyz_arr(1,4,2)=3 ; lxyz_arr(2,4,2)=2 ; lxyz_arr(3,4,2)=1
     lxyz_arr(1,5,2)=1 ; lxyz_arr(2,5,2)=4 ; lxyz_arr(3,5,2)=1
     lxyz_arr(1,6,2)=1 ; lxyz_arr(2,6,2)=2 ; lxyz_arr(3,6,2)=3
     fac_arr(1,2)=0.4020151261036848301957494d0
     fac_arr(2,2)=1.206045378311054490587248d0
     fac_arr(3,2)=0.4020151261036848301957494d0
     fac_arr(4,2)=-0.4020151261036848301957494d0/rhol**2d0
     fac_arr(5,2)=-0.4020151261036848301957494d0/rhol**2d0
     fac_arr(6,2)=-0.4020151261036848301957494d0/rhol**2d0
     lxyz_arr(1,1,3)=3 ; lxyz_arr(2,1,3)=1 ; lxyz_arr(3,1,3)=0
     lxyz_arr(1,2,3)=1 ; lxyz_arr(2,2,3)=3 ; lxyz_arr(3,2,3)=0
     lxyz_arr(1,3,3)=1 ; lxyz_arr(2,3,3)=1 ; lxyz_arr(3,3,3)=2
     lxyz_arr(1,4,3)=3 ; lxyz_arr(2,4,3)=1 ; lxyz_arr(3,4,3)=2
     lxyz_arr(1,5,3)=1 ; lxyz_arr(2,5,3)=3 ; lxyz_arr(3,5,3)=2
     lxyz_arr(1,6,3)=1 ; lxyz_arr(2,6,3)=1 ; lxyz_arr(3,6,3)=4
     fac_arr(1,3)=0.4020151261036848301957494d0
     fac_arr(2,3)=0.4020151261036848301957494d0
     fac_arr(3,3)=1.206045378311054490587248d0
     fac_arr(4,3)=-0.4020151261036848301957494d0/rhol**2d0
     fac_arr(5,3)=-0.4020151261036848301957494d0/rhol**2d0
     fac_arr(6,3)=-0.4020151261036848301957494d0/rhol**2d0
  else if (l.eq.4 .and. i.eq.3 .and. m.eq.1) then
     nterm_arr(1)=20
     nterm_arr(2)=16
     nterm_arr(3)=16
     lxyz_arr(1,1,1)=6 ; lxyz_arr(2,1,1)=0 ; lxyz_arr(3,1,1)=0
     lxyz_arr(1,2,1)=4 ; lxyz_arr(2,2,1)=2 ; lxyz_arr(3,2,1)=0
     lxyz_arr(1,3,1)=2 ; lxyz_arr(2,3,1)=4 ; lxyz_arr(3,3,1)=0
     lxyz_arr(1,4,1)=0 ; lxyz_arr(2,4,1)=6 ; lxyz_arr(3,4,1)=0
     lxyz_arr(1,5,1)=4 ; lxyz_arr(2,5,1)=0 ; lxyz_arr(3,5,1)=2
     lxyz_arr(1,6,1)=2 ; lxyz_arr(2,6,1)=2 ; lxyz_arr(3,6,1)=2
     lxyz_arr(1,7,1)=0 ; lxyz_arr(2,7,1)=4 ; lxyz_arr(3,7,1)=2
     lxyz_arr(1,8,1)=2 ; lxyz_arr(2,8,1)=0 ; lxyz_arr(3,8,1)=4
     lxyz_arr(1,9,1)=0 ; lxyz_arr(2,9,1)=2 ; lxyz_arr(3,9,1)=4
     lxyz_arr(1,10,1)=0 ; lxyz_arr(2,10,1)=0 ; lxyz_arr(3,10,1)=6
     lxyz_arr(1,11,1)=8 ; lxyz_arr(2,11,1)=0 ; lxyz_arr(3,11,1)=0
     lxyz_arr(1,12,1)=6 ; lxyz_arr(2,12,1)=2 ; lxyz_arr(3,12,1)=0
     lxyz_arr(1,13,1)=4 ; lxyz_arr(2,13,1)=4 ; lxyz_arr(3,13,1)=0
     lxyz_arr(1,14,1)=2 ; lxyz_arr(2,14,1)=6 ; lxyz_arr(3,14,1)=0
     lxyz_arr(1,15,1)=6 ; lxyz_arr(2,15,1)=0 ; lxyz_arr(3,15,1)=2
     lxyz_arr(1,16,1)=4 ; lxyz_arr(2,16,1)=2 ; lxyz_arr(3,16,1)=2
     lxyz_arr(1,17,1)=2 ; lxyz_arr(2,17,1)=4 ; lxyz_arr(3,17,1)=2
     lxyz_arr(1,18,1)=4 ; lxyz_arr(2,18,1)=0 ; lxyz_arr(3,18,1)=4
     lxyz_arr(1,19,1)=2 ; lxyz_arr(2,19,1)=2 ; lxyz_arr(3,19,1)=4
     lxyz_arr(1,20,1)=2 ; lxyz_arr(2,20,1)=0 ; lxyz_arr(3,20,1)=6
     fac_arr(1,1)=0.06372694925323242808889581d0
     fac_arr(2,1)=0.1365577483997837744762053d0
     fac_arr(3,1)=0.08193464903987026468572318d0
     fac_arr(4,1)=0.009103849893318918298413687d0
     fac_arr(5,1)=-0.09103849893318918298413687d0
     fac_arr(6,1)=-0.1092461987198270195809642d0
     fac_arr(7,1)=-0.01820769978663783659682737d0
     fac_arr(8,1)=-0.1911808477596972842666874d0
     fac_arr(9,1)=-0.06372694925323242808889581d0
     fac_arr(10,1)=-0.03641539957327567319365475d0
     fac_arr(11,1)=-0.009103849893318918298413687d0/rhol**2d0
     fac_arr(12,1)=-0.02731154967995675489524106d0/rhol**2d0
     fac_arr(13,1)=-0.02731154967995675489524106d0/rhol**2d0
     fac_arr(14,1)=-0.009103849893318918298413687d0/rhol**2d0
     fac_arr(15,1)=0.01820769978663783659682737d0/rhol**2d0
     fac_arr(16,1)=0.03641539957327567319365475d0/rhol**2d0
     fac_arr(17,1)=0.01820769978663783659682737d0/rhol**2d0
     fac_arr(18,1)=0.06372694925323242808889581d0/rhol**2d0
     fac_arr(19,1)=0.06372694925323242808889581d0/rhol**2d0
     fac_arr(20,1)=0.03641539957327567319365475d0/rhol**2d0
     lxyz_arr(1,1,2)=5 ; lxyz_arr(2,1,2)=1 ; lxyz_arr(3,1,2)=0
     lxyz_arr(1,2,2)=3 ; lxyz_arr(2,2,2)=3 ; lxyz_arr(3,2,2)=0
     lxyz_arr(1,3,2)=1 ; lxyz_arr(2,3,2)=5 ; lxyz_arr(3,3,2)=0
     lxyz_arr(1,4,2)=3 ; lxyz_arr(2,4,2)=1 ; lxyz_arr(3,4,2)=2
     lxyz_arr(1,5,2)=1 ; lxyz_arr(2,5,2)=3 ; lxyz_arr(3,5,2)=2
     lxyz_arr(1,6,2)=1 ; lxyz_arr(2,6,2)=1 ; lxyz_arr(3,6,2)=4
     lxyz_arr(1,7,2)=7 ; lxyz_arr(2,7,2)=1 ; lxyz_arr(3,7,2)=0
     lxyz_arr(1,8,2)=5 ; lxyz_arr(2,8,2)=3 ; lxyz_arr(3,8,2)=0
     lxyz_arr(1,9,2)=3 ; lxyz_arr(2,9,2)=5 ; lxyz_arr(3,9,2)=0
     lxyz_arr(1,10,2)=1 ; lxyz_arr(2,10,2)=7 ; lxyz_arr(3,10,2)=0
     lxyz_arr(1,11,2)=5 ; lxyz_arr(2,11,2)=1 ; lxyz_arr(3,11,2)=2
     lxyz_arr(1,12,2)=3 ; lxyz_arr(2,12,2)=3 ; lxyz_arr(3,12,2)=2
     lxyz_arr(1,13,2)=1 ; lxyz_arr(2,13,2)=5 ; lxyz_arr(3,13,2)=2
     lxyz_arr(1,14,2)=3 ; lxyz_arr(2,14,2)=1 ; lxyz_arr(3,14,2)=4
     lxyz_arr(1,15,2)=1 ; lxyz_arr(2,15,2)=3 ; lxyz_arr(3,15,2)=4
     lxyz_arr(1,16,2)=1 ; lxyz_arr(2,16,2)=1 ; lxyz_arr(3,16,2)=6
     fac_arr(1,2)=0.05462309935991350979048212d0
     fac_arr(2,2)=0.1092461987198270195809642d0
     fac_arr(3,2)=0.05462309935991350979048212d0
     fac_arr(4,2)=-0.0728307991465513463873095d0
     fac_arr(5,2)=-0.0728307991465513463873095d0
     fac_arr(6,2)=-0.1274538985064648561777916d0
     fac_arr(7,2)=-0.009103849893318918298413687d0/rhol**2d0
     fac_arr(8,2)=-0.02731154967995675489524106d0/rhol**2d0
     fac_arr(9,2)=-0.02731154967995675489524106d0/rhol**2d0
     fac_arr(10,2)=-0.009103849893318918298413687d0/rhol**2d0
     fac_arr(11,2)=0.01820769978663783659682737d0/rhol**2d0
     fac_arr(12,2)=0.03641539957327567319365475d0/rhol**2d0
     fac_arr(13,2)=0.01820769978663783659682737d0/rhol**2d0
     fac_arr(14,2)=0.06372694925323242808889581d0/rhol**2d0
     fac_arr(15,2)=0.06372694925323242808889581d0/rhol**2d0
     fac_arr(16,2)=0.03641539957327567319365475d0/rhol**2d0
     lxyz_arr(1,1,3)=5 ; lxyz_arr(2,1,3)=0 ; lxyz_arr(3,1,3)=1
     lxyz_arr(1,2,3)=3 ; lxyz_arr(2,2,3)=2 ; lxyz_arr(3,2,3)=1
     lxyz_arr(1,3,3)=1 ; lxyz_arr(2,3,3)=4 ; lxyz_arr(3,3,3)=1
     lxyz_arr(1,4,3)=3 ; lxyz_arr(2,4,3)=0 ; lxyz_arr(3,4,3)=3
     lxyz_arr(1,5,3)=1 ; lxyz_arr(2,5,3)=2 ; lxyz_arr(3,5,3)=3
     lxyz_arr(1,6,3)=1 ; lxyz_arr(2,6,3)=0 ; lxyz_arr(3,6,3)=5
     lxyz_arr(1,7,3)=7 ; lxyz_arr(2,7,3)=0 ; lxyz_arr(3,7,3)=1
     lxyz_arr(1,8,3)=5 ; lxyz_arr(2,8,3)=2 ; lxyz_arr(3,8,3)=1
     lxyz_arr(1,9,3)=3 ; lxyz_arr(2,9,3)=4 ; lxyz_arr(3,9,3)=1
     lxyz_arr(1,10,3)=1 ; lxyz_arr(2,10,3)=6 ; lxyz_arr(3,10,3)=1
     lxyz_arr(1,11,3)=5 ; lxyz_arr(2,11,3)=0 ; lxyz_arr(3,11,3)=3
     lxyz_arr(1,12,3)=3 ; lxyz_arr(2,12,3)=2 ; lxyz_arr(3,12,3)=3
     lxyz_arr(1,13,3)=1 ; lxyz_arr(2,13,3)=4 ; lxyz_arr(3,13,3)=3
     lxyz_arr(1,14,3)=3 ; lxyz_arr(2,14,3)=0 ; lxyz_arr(3,14,3)=5
     lxyz_arr(1,15,3)=1 ; lxyz_arr(2,15,3)=2 ; lxyz_arr(3,15,3)=5
     lxyz_arr(1,16,3)=1 ; lxyz_arr(2,16,3)=0 ; lxyz_arr(3,16,3)=7
     fac_arr(1,3)=-0.03641539957327567319365475d0
     fac_arr(2,3)=-0.0728307991465513463873095d0
     fac_arr(3,3)=-0.03641539957327567319365475d0
     fac_arr(4,3)=-0.2549077970129297123555832d0
     fac_arr(5,3)=-0.2549077970129297123555832d0
     fac_arr(6,3)=-0.2184923974396540391619285d0
     fac_arr(7,3)=-0.009103849893318918298413687d0/rhol**2d0
     fac_arr(8,3)=-0.02731154967995675489524106d0/rhol**2d0
     fac_arr(9,3)=-0.02731154967995675489524106d0/rhol**2d0
     fac_arr(10,3)=-0.009103849893318918298413687d0/rhol**2d0
     fac_arr(11,3)=0.01820769978663783659682737d0/rhol**2d0
     fac_arr(12,3)=0.03641539957327567319365475d0/rhol**2d0
     fac_arr(13,3)=0.01820769978663783659682737d0/rhol**2d0
     fac_arr(14,3)=0.06372694925323242808889581d0/rhol**2d0
     fac_arr(15,3)=0.06372694925323242808889581d0/rhol**2d0
     fac_arr(16,3)=0.03641539957327567319365475d0/rhol**2d0
  else if (l.eq.4 .and. i.eq.3 .and. m.eq.2) then
     nterm_arr(1)=16
     nterm_arr(2)=20
     nterm_arr(3)=16
     lxyz_arr(1,1,1)=5 ; lxyz_arr(2,1,1)=1 ; lxyz_arr(3,1,1)=0
     lxyz_arr(1,2,1)=3 ; lxyz_arr(2,2,1)=3 ; lxyz_arr(3,2,1)=0
     lxyz_arr(1,3,1)=1 ; lxyz_arr(2,3,1)=5 ; lxyz_arr(3,3,1)=0
     lxyz_arr(1,4,1)=3 ; lxyz_arr(2,4,1)=1 ; lxyz_arr(3,4,1)=2
     lxyz_arr(1,5,1)=1 ; lxyz_arr(2,5,1)=3 ; lxyz_arr(3,5,1)=2
     lxyz_arr(1,6,1)=1 ; lxyz_arr(2,6,1)=1 ; lxyz_arr(3,6,1)=4
     lxyz_arr(1,7,1)=7 ; lxyz_arr(2,7,1)=1 ; lxyz_arr(3,7,1)=0
     lxyz_arr(1,8,1)=5 ; lxyz_arr(2,8,1)=3 ; lxyz_arr(3,8,1)=0
     lxyz_arr(1,9,1)=3 ; lxyz_arr(2,9,1)=5 ; lxyz_arr(3,9,1)=0
     lxyz_arr(1,10,1)=1 ; lxyz_arr(2,10,1)=7 ; lxyz_arr(3,10,1)=0
     lxyz_arr(1,11,1)=5 ; lxyz_arr(2,11,1)=1 ; lxyz_arr(3,11,1)=2
     lxyz_arr(1,12,1)=3 ; lxyz_arr(2,12,1)=3 ; lxyz_arr(3,12,1)=2
     lxyz_arr(1,13,1)=1 ; lxyz_arr(2,13,1)=5 ; lxyz_arr(3,13,1)=2
     lxyz_arr(1,14,1)=3 ; lxyz_arr(2,14,1)=1 ; lxyz_arr(3,14,1)=4
     lxyz_arr(1,15,1)=1 ; lxyz_arr(2,15,1)=3 ; lxyz_arr(3,15,1)=4
     lxyz_arr(1,16,1)=1 ; lxyz_arr(2,16,1)=1 ; lxyz_arr(3,16,1)=6
     fac_arr(1,1)=0.05462309935991350979048212d0
     fac_arr(2,1)=0.1092461987198270195809642d0
     fac_arr(3,1)=0.05462309935991350979048212d0
     fac_arr(4,1)=-0.0728307991465513463873095d0
     fac_arr(5,1)=-0.0728307991465513463873095d0
     fac_arr(6,1)=-0.1274538985064648561777916d0
     fac_arr(7,1)=-0.009103849893318918298413687d0/rhol**2d0
     fac_arr(8,1)=-0.02731154967995675489524106d0/rhol**2d0
     fac_arr(9,1)=-0.02731154967995675489524106d0/rhol**2d0
     fac_arr(10,1)=-0.009103849893318918298413687d0/rhol**2d0
     fac_arr(11,1)=0.01820769978663783659682737d0/rhol**2d0
     fac_arr(12,1)=0.03641539957327567319365475d0/rhol**2d0
     fac_arr(13,1)=0.01820769978663783659682737d0/rhol**2d0
     fac_arr(14,1)=0.06372694925323242808889581d0/rhol**2d0
     fac_arr(15,1)=0.06372694925323242808889581d0/rhol**2d0
     fac_arr(16,1)=0.03641539957327567319365475d0/rhol**2d0
     lxyz_arr(1,1,2)=6 ; lxyz_arr(2,1,2)=0 ; lxyz_arr(3,1,2)=0
     lxyz_arr(1,2,2)=4 ; lxyz_arr(2,2,2)=2 ; lxyz_arr(3,2,2)=0
     lxyz_arr(1,3,2)=2 ; lxyz_arr(2,3,2)=4 ; lxyz_arr(3,3,2)=0
     lxyz_arr(1,4,2)=0 ; lxyz_arr(2,4,2)=6 ; lxyz_arr(3,4,2)=0
     lxyz_arr(1,5,2)=4 ; lxyz_arr(2,5,2)=0 ; lxyz_arr(3,5,2)=2
     lxyz_arr(1,6,2)=2 ; lxyz_arr(2,6,2)=2 ; lxyz_arr(3,6,2)=2
     lxyz_arr(1,7,2)=0 ; lxyz_arr(2,7,2)=4 ; lxyz_arr(3,7,2)=2
     lxyz_arr(1,8,2)=2 ; lxyz_arr(2,8,2)=0 ; lxyz_arr(3,8,2)=4
     lxyz_arr(1,9,2)=0 ; lxyz_arr(2,9,2)=2 ; lxyz_arr(3,9,2)=4
     lxyz_arr(1,10,2)=0 ; lxyz_arr(2,10,2)=0 ; lxyz_arr(3,10,2)=6
     lxyz_arr(1,11,2)=6 ; lxyz_arr(2,11,2)=2 ; lxyz_arr(3,11,2)=0
     lxyz_arr(1,12,2)=4 ; lxyz_arr(2,12,2)=4 ; lxyz_arr(3,12,2)=0
     lxyz_arr(1,13,2)=2 ; lxyz_arr(2,13,2)=6 ; lxyz_arr(3,13,2)=0
     lxyz_arr(1,14,2)=0 ; lxyz_arr(2,14,2)=8 ; lxyz_arr(3,14,2)=0
     lxyz_arr(1,15,2)=4 ; lxyz_arr(2,15,2)=2 ; lxyz_arr(3,15,2)=2
     lxyz_arr(1,16,2)=2 ; lxyz_arr(2,16,2)=4 ; lxyz_arr(3,16,2)=2
     lxyz_arr(1,17,2)=0 ; lxyz_arr(2,17,2)=6 ; lxyz_arr(3,17,2)=2
     lxyz_arr(1,18,2)=2 ; lxyz_arr(2,18,2)=2 ; lxyz_arr(3,18,2)=4
     lxyz_arr(1,19,2)=0 ; lxyz_arr(2,19,2)=4 ; lxyz_arr(3,19,2)=4
     lxyz_arr(1,20,2)=0 ; lxyz_arr(2,20,2)=2 ; lxyz_arr(3,20,2)=6
     fac_arr(1,2)=0.009103849893318918298413687d0
     fac_arr(2,2)=0.08193464903987026468572318d0
     fac_arr(3,2)=0.1365577483997837744762053d0
     fac_arr(4,2)=0.06372694925323242808889581d0
     fac_arr(5,2)=-0.01820769978663783659682737d0
     fac_arr(6,2)=-0.1092461987198270195809642d0
     fac_arr(7,2)=-0.09103849893318918298413687d0
     fac_arr(8,2)=-0.06372694925323242808889581d0
     fac_arr(9,2)=-0.1911808477596972842666874d0
     fac_arr(10,2)=-0.03641539957327567319365475d0
     fac_arr(11,2)=-0.009103849893318918298413687d0/rhol**2d0
     fac_arr(12,2)=-0.02731154967995675489524106d0/rhol**2d0
     fac_arr(13,2)=-0.02731154967995675489524106d0/rhol**2d0
     fac_arr(14,2)=-0.009103849893318918298413687d0/rhol**2d0
     fac_arr(15,2)=0.01820769978663783659682737d0/rhol**2d0
     fac_arr(16,2)=0.03641539957327567319365475d0/rhol**2d0
     fac_arr(17,2)=0.01820769978663783659682737d0/rhol**2d0
     fac_arr(18,2)=0.06372694925323242808889581d0/rhol**2d0
     fac_arr(19,2)=0.06372694925323242808889581d0/rhol**2d0
     fac_arr(20,2)=0.03641539957327567319365475d0/rhol**2d0
     lxyz_arr(1,1,3)=4 ; lxyz_arr(2,1,3)=1 ; lxyz_arr(3,1,3)=1
     lxyz_arr(1,2,3)=2 ; lxyz_arr(2,2,3)=3 ; lxyz_arr(3,2,3)=1
     lxyz_arr(1,3,3)=0 ; lxyz_arr(2,3,3)=5 ; lxyz_arr(3,3,3)=1
     lxyz_arr(1,4,3)=2 ; lxyz_arr(2,4,3)=1 ; lxyz_arr(3,4,3)=3
     lxyz_arr(1,5,3)=0 ; lxyz_arr(2,5,3)=3 ; lxyz_arr(3,5,3)=3
     lxyz_arr(1,6,3)=0 ; lxyz_arr(2,6,3)=1 ; lxyz_arr(3,6,3)=5
     lxyz_arr(1,7,3)=6 ; lxyz_arr(2,7,3)=1 ; lxyz_arr(3,7,3)=1
     lxyz_arr(1,8,3)=4 ; lxyz_arr(2,8,3)=3 ; lxyz_arr(3,8,3)=1
     lxyz_arr(1,9,3)=2 ; lxyz_arr(2,9,3)=5 ; lxyz_arr(3,9,3)=1
     lxyz_arr(1,10,3)=0 ; lxyz_arr(2,10,3)=7 ; lxyz_arr(3,10,3)=1
     lxyz_arr(1,11,3)=4 ; lxyz_arr(2,11,3)=1 ; lxyz_arr(3,11,3)=3
     lxyz_arr(1,12,3)=2 ; lxyz_arr(2,12,3)=3 ; lxyz_arr(3,12,3)=3
     lxyz_arr(1,13,3)=0 ; lxyz_arr(2,13,3)=5 ; lxyz_arr(3,13,3)=3
     lxyz_arr(1,14,3)=2 ; lxyz_arr(2,14,3)=1 ; lxyz_arr(3,14,3)=5
     lxyz_arr(1,15,3)=0 ; lxyz_arr(2,15,3)=3 ; lxyz_arr(3,15,3)=5
     lxyz_arr(1,16,3)=0 ; lxyz_arr(2,16,3)=1 ; lxyz_arr(3,16,3)=7
     fac_arr(1,3)=-0.03641539957327567319365475d0
     fac_arr(2,3)=-0.0728307991465513463873095d0
     fac_arr(3,3)=-0.03641539957327567319365475d0
     fac_arr(4,3)=-0.2549077970129297123555832d0
     fac_arr(5,3)=-0.2549077970129297123555832d0
     fac_arr(6,3)=-0.2184923974396540391619285d0
     fac_arr(7,3)=-0.009103849893318918298413687d0/rhol**2d0
     fac_arr(8,3)=-0.02731154967995675489524106d0/rhol**2d0
     fac_arr(9,3)=-0.02731154967995675489524106d0/rhol**2d0
     fac_arr(10,3)=-0.009103849893318918298413687d0/rhol**2d0
     fac_arr(11,3)=0.01820769978663783659682737d0/rhol**2d0
     fac_arr(12,3)=0.03641539957327567319365475d0/rhol**2d0
     fac_arr(13,3)=0.01820769978663783659682737d0/rhol**2d0
     fac_arr(14,3)=0.06372694925323242808889581d0/rhol**2d0
     fac_arr(15,3)=0.06372694925323242808889581d0/rhol**2d0
     fac_arr(16,3)=0.03641539957327567319365475d0/rhol**2d0
  else if (l.eq.4 .and. i.eq.3 .and. m.eq.3) then
     nterm_arr(1)=16
     nterm_arr(2)=16
     nterm_arr(3)=20
     lxyz_arr(1,1,1)=5 ; lxyz_arr(2,1,1)=0 ; lxyz_arr(3,1,1)=1
     lxyz_arr(1,2,1)=3 ; lxyz_arr(2,2,1)=2 ; lxyz_arr(3,2,1)=1
     lxyz_arr(1,3,1)=1 ; lxyz_arr(2,3,1)=4 ; lxyz_arr(3,3,1)=1
     lxyz_arr(1,4,1)=3 ; lxyz_arr(2,4,1)=0 ; lxyz_arr(3,4,1)=3
     lxyz_arr(1,5,1)=1 ; lxyz_arr(2,5,1)=2 ; lxyz_arr(3,5,1)=3
     lxyz_arr(1,6,1)=1 ; lxyz_arr(2,6,1)=0 ; lxyz_arr(3,6,1)=5
     lxyz_arr(1,7,1)=7 ; lxyz_arr(2,7,1)=0 ; lxyz_arr(3,7,1)=1
     lxyz_arr(1,8,1)=5 ; lxyz_arr(2,8,1)=2 ; lxyz_arr(3,8,1)=1
     lxyz_arr(1,9,1)=3 ; lxyz_arr(2,9,1)=4 ; lxyz_arr(3,9,1)=1
     lxyz_arr(1,10,1)=1 ; lxyz_arr(2,10,1)=6 ; lxyz_arr(3,10,1)=1
     lxyz_arr(1,11,1)=5 ; lxyz_arr(2,11,1)=0 ; lxyz_arr(3,11,1)=3
     lxyz_arr(1,12,1)=3 ; lxyz_arr(2,12,1)=2 ; lxyz_arr(3,12,1)=3
     lxyz_arr(1,13,1)=1 ; lxyz_arr(2,13,1)=4 ; lxyz_arr(3,13,1)=3
     lxyz_arr(1,14,1)=3 ; lxyz_arr(2,14,1)=0 ; lxyz_arr(3,14,1)=5
     lxyz_arr(1,15,1)=1 ; lxyz_arr(2,15,1)=2 ; lxyz_arr(3,15,1)=5
     lxyz_arr(1,16,1)=1 ; lxyz_arr(2,16,1)=0 ; lxyz_arr(3,16,1)=7
     fac_arr(1,1)=0.1337987216011345233133409d0
     fac_arr(2,1)=0.2675974432022690466266818d0
     fac_arr(3,1)=0.1337987216011345233133409d0
     fac_arr(4,1)=0.1189321969787862429451919d0
     fac_arr(5,1)=0.1189321969787862429451919d0
     fac_arr(6,1)=-0.01486652462234828036814899d0
     fac_arr(7,1)=-0.02229978693352242055222348d0/rhol**2d0
     fac_arr(8,1)=-0.06689936080056726165667044d0/rhol**2d0
     fac_arr(9,1)=-0.06689936080056726165667044d0/rhol**2d0
     fac_arr(10,1)=-0.02229978693352242055222348d0/rhol**2d0
     fac_arr(11,1)=-0.02973304924469656073629797d0/rhol**2d0
     fac_arr(12,1)=-0.05946609848939312147259594d0/rhol**2d0
     fac_arr(13,1)=-0.02973304924469656073629797d0/rhol**2d0
     fac_arr(14,1)=0.007433262311174140184074493d0/rhol**2d0
     fac_arr(15,1)=0.007433262311174140184074493d0/rhol**2d0
     fac_arr(16,1)=0.01486652462234828036814899d0/rhol**2d0
     lxyz_arr(1,1,2)=4 ; lxyz_arr(2,1,2)=1 ; lxyz_arr(3,1,2)=1
     lxyz_arr(1,2,2)=2 ; lxyz_arr(2,2,2)=3 ; lxyz_arr(3,2,2)=1
     lxyz_arr(1,3,2)=0 ; lxyz_arr(2,3,2)=5 ; lxyz_arr(3,3,2)=1
     lxyz_arr(1,4,2)=2 ; lxyz_arr(2,4,2)=1 ; lxyz_arr(3,4,2)=3
     lxyz_arr(1,5,2)=0 ; lxyz_arr(2,5,2)=3 ; lxyz_arr(3,5,2)=3
     lxyz_arr(1,6,2)=0 ; lxyz_arr(2,6,2)=1 ; lxyz_arr(3,6,2)=5
     lxyz_arr(1,7,2)=6 ; lxyz_arr(2,7,2)=1 ; lxyz_arr(3,7,2)=1
     lxyz_arr(1,8,2)=4 ; lxyz_arr(2,8,2)=3 ; lxyz_arr(3,8,2)=1
     lxyz_arr(1,9,2)=2 ; lxyz_arr(2,9,2)=5 ; lxyz_arr(3,9,2)=1
     lxyz_arr(1,10,2)=0 ; lxyz_arr(2,10,2)=7 ; lxyz_arr(3,10,2)=1
     lxyz_arr(1,11,2)=4 ; lxyz_arr(2,11,2)=1 ; lxyz_arr(3,11,2)=3
     lxyz_arr(1,12,2)=2 ; lxyz_arr(2,12,2)=3 ; lxyz_arr(3,12,2)=3
     lxyz_arr(1,13,2)=0 ; lxyz_arr(2,13,2)=5 ; lxyz_arr(3,13,2)=3
     lxyz_arr(1,14,2)=2 ; lxyz_arr(2,14,2)=1 ; lxyz_arr(3,14,2)=5
     lxyz_arr(1,15,2)=0 ; lxyz_arr(2,15,2)=3 ; lxyz_arr(3,15,2)=5
     lxyz_arr(1,16,2)=0 ; lxyz_arr(2,16,2)=1 ; lxyz_arr(3,16,2)=7
     fac_arr(1,2)=0.1337987216011345233133409d0
     fac_arr(2,2)=0.2675974432022690466266818d0
     fac_arr(3,2)=0.1337987216011345233133409d0
     fac_arr(4,2)=0.1189321969787862429451919d0
     fac_arr(5,2)=0.1189321969787862429451919d0
     fac_arr(6,2)=-0.01486652462234828036814899d0
     fac_arr(7,2)=-0.02229978693352242055222348d0/rhol**2d0
     fac_arr(8,2)=-0.06689936080056726165667044d0/rhol**2d0
     fac_arr(9,2)=-0.06689936080056726165667044d0/rhol**2d0
     fac_arr(10,2)=-0.02229978693352242055222348d0/rhol**2d0
     fac_arr(11,2)=-0.02973304924469656073629797d0/rhol**2d0
     fac_arr(12,2)=-0.05946609848939312147259594d0/rhol**2d0
     fac_arr(13,2)=-0.02973304924469656073629797d0/rhol**2d0
     fac_arr(14,2)=0.007433262311174140184074493d0/rhol**2d0
     fac_arr(15,2)=0.007433262311174140184074493d0/rhol**2d0
     fac_arr(16,2)=0.01486652462234828036814899d0/rhol**2d0
     lxyz_arr(1,1,3)=6 ; lxyz_arr(2,1,3)=0 ; lxyz_arr(3,1,3)=0
     lxyz_arr(1,2,3)=4 ; lxyz_arr(2,2,3)=2 ; lxyz_arr(3,2,3)=0
     lxyz_arr(1,3,3)=2 ; lxyz_arr(2,3,3)=4 ; lxyz_arr(3,3,3)=0
     lxyz_arr(1,4,3)=0 ; lxyz_arr(2,4,3)=6 ; lxyz_arr(3,4,3)=0
     lxyz_arr(1,5,3)=4 ; lxyz_arr(2,5,3)=0 ; lxyz_arr(3,5,3)=2
     lxyz_arr(1,6,3)=2 ; lxyz_arr(2,6,3)=2 ; lxyz_arr(3,6,3)=2
     lxyz_arr(1,7,3)=0 ; lxyz_arr(2,7,3)=4 ; lxyz_arr(3,7,3)=2
     lxyz_arr(1,8,3)=2 ; lxyz_arr(2,8,3)=0 ; lxyz_arr(3,8,3)=4
     lxyz_arr(1,9,3)=0 ; lxyz_arr(2,9,3)=2 ; lxyz_arr(3,9,3)=4
     lxyz_arr(1,10,3)=0 ; lxyz_arr(2,10,3)=0 ; lxyz_arr(3,10,3)=6
     lxyz_arr(1,11,3)=6 ; lxyz_arr(2,11,3)=0 ; lxyz_arr(3,11,3)=2
     lxyz_arr(1,12,3)=4 ; lxyz_arr(2,12,3)=2 ; lxyz_arr(3,12,3)=2
     lxyz_arr(1,13,3)=2 ; lxyz_arr(2,13,3)=4 ; lxyz_arr(3,13,3)=2
     lxyz_arr(1,14,3)=0 ; lxyz_arr(2,14,3)=6 ; lxyz_arr(3,14,3)=2
     lxyz_arr(1,15,3)=4 ; lxyz_arr(2,15,3)=0 ; lxyz_arr(3,15,3)=4
     lxyz_arr(1,16,3)=2 ; lxyz_arr(2,16,3)=2 ; lxyz_arr(3,16,3)=4
     lxyz_arr(1,17,3)=0 ; lxyz_arr(2,17,3)=4 ; lxyz_arr(3,17,3)=4
     lxyz_arr(1,18,3)=2 ; lxyz_arr(2,18,3)=0 ; lxyz_arr(3,18,3)=6
     lxyz_arr(1,19,3)=0 ; lxyz_arr(2,19,3)=2 ; lxyz_arr(3,19,3)=6
     lxyz_arr(1,20,3)=0 ; lxyz_arr(2,20,3)=0 ; lxyz_arr(3,20,3)=8
     fac_arr(1,3)=0.02229978693352242055222348d0
     fac_arr(2,3)=0.06689936080056726165667044d0
     fac_arr(3,3)=0.06689936080056726165667044d0
     fac_arr(4,3)=0.02229978693352242055222348d0
     fac_arr(5,3)=0.08919914773408968220889392d0
     fac_arr(6,3)=0.1783982954681793644177878d0
     fac_arr(7,3)=0.08919914773408968220889392d0
     fac_arr(8,3)=-0.03716631155587070092037247d0
     fac_arr(9,3)=-0.03716631155587070092037247d0
     fac_arr(10,3)=-0.1040656723564379625770429d0
     fac_arr(11,3)=-0.02229978693352242055222348d0/rhol**2d0
     fac_arr(12,3)=-0.06689936080056726165667044d0/rhol**2d0
     fac_arr(13,3)=-0.06689936080056726165667044d0/rhol**2d0
     fac_arr(14,3)=-0.02229978693352242055222348d0/rhol**2d0
     fac_arr(15,3)=-0.02973304924469656073629797d0/rhol**2d0
     fac_arr(16,3)=-0.05946609848939312147259594d0/rhol**2d0
     fac_arr(17,3)=-0.02973304924469656073629797d0/rhol**2d0
     fac_arr(18,3)=0.007433262311174140184074493d0/rhol**2d0
     fac_arr(19,3)=0.007433262311174140184074493d0/rhol**2d0
     fac_arr(20,3)=0.01486652462234828036814899d0/rhol**2d0
  else if (l.eq.4 .and. i.eq.3 .and. m.eq.4) then
     nterm_arr(1)=18
     nterm_arr(2)=15
     nterm_arr(3)=14
     lxyz_arr(1,1,1)=6 ; lxyz_arr(2,1,1)=0 ; lxyz_arr(3,1,1)=0
     lxyz_arr(1,2,1)=4 ; lxyz_arr(2,2,1)=2 ; lxyz_arr(3,2,1)=0
     lxyz_arr(1,3,1)=2 ; lxyz_arr(2,3,1)=4 ; lxyz_arr(3,3,1)=0
     lxyz_arr(1,4,1)=0 ; lxyz_arr(2,4,1)=6 ; lxyz_arr(3,4,1)=0
     lxyz_arr(1,5,1)=4 ; lxyz_arr(2,5,1)=0 ; lxyz_arr(3,5,1)=2
     lxyz_arr(1,6,1)=2 ; lxyz_arr(2,6,1)=2 ; lxyz_arr(3,6,1)=2
     lxyz_arr(1,7,1)=0 ; lxyz_arr(2,7,1)=4 ; lxyz_arr(3,7,1)=2
     lxyz_arr(1,8,1)=2 ; lxyz_arr(2,8,1)=0 ; lxyz_arr(3,8,1)=4
     lxyz_arr(1,9,1)=0 ; lxyz_arr(2,9,1)=2 ; lxyz_arr(3,9,1)=4
     lxyz_arr(1,10,1)=8 ; lxyz_arr(2,10,1)=0 ; lxyz_arr(3,10,1)=0
     lxyz_arr(1,11,1)=6 ; lxyz_arr(2,11,1)=2 ; lxyz_arr(3,11,1)=0
     lxyz_arr(1,12,1)=4 ; lxyz_arr(2,12,1)=4 ; lxyz_arr(3,12,1)=0
     lxyz_arr(1,13,1)=2 ; lxyz_arr(2,13,1)=6 ; lxyz_arr(3,13,1)=0
     lxyz_arr(1,14,1)=6 ; lxyz_arr(2,14,1)=0 ; lxyz_arr(3,14,1)=2
     lxyz_arr(1,15,1)=4 ; lxyz_arr(2,15,1)=2 ; lxyz_arr(3,15,1)=2
     lxyz_arr(1,16,1)=2 ; lxyz_arr(2,16,1)=4 ; lxyz_arr(3,16,1)=2
     lxyz_arr(1,17,1)=4 ; lxyz_arr(2,17,1)=0 ; lxyz_arr(3,17,1)=4
     lxyz_arr(1,18,1)=2 ; lxyz_arr(2,18,1)=2 ; lxyz_arr(3,18,1)=4
     fac_arr(1,1)=0.08227113772079145865717289d0
     fac_arr(2,1)=-0.05876509837199389904083778d0
     fac_arr(3,1)=-0.1762952951159816971225133d0
     fac_arr(4,1)=-0.03525905902319633942450267d0
     fac_arr(5,1)=0.1175301967439877980816756d0
     fac_arr(6,1)=-0.1410362360927853576980107d0
     fac_arr(7,1)=-0.07051811804639267884900533d0
     fac_arr(8,1)=0.03525905902319633942450267d0
     fac_arr(9,1)=-0.03525905902319633942450267d0
     fac_arr(10,1)=-0.01175301967439877980816756d0/rhol**2d0
     fac_arr(11,1)=0.01175301967439877980816756d0/rhol**2d0
     fac_arr(12,1)=0.05876509837199389904083778d0/rhol**2d0
     fac_arr(13,1)=0.03525905902319633942450267d0/rhol**2d0
     fac_arr(14,1)=-0.02350603934879755961633511d0/rhol**2d0
     fac_arr(15,1)=0.04701207869759511923267022d0/rhol**2d0
     fac_arr(16,1)=0.07051811804639267884900533d0/rhol**2d0
     fac_arr(17,1)=-0.01175301967439877980816756d0/rhol**2d0
     fac_arr(18,1)=0.03525905902319633942450267d0/rhol**2d0
     lxyz_arr(1,1,2)=5 ; lxyz_arr(2,1,2)=1 ; lxyz_arr(3,1,2)=0
     lxyz_arr(1,2,2)=3 ; lxyz_arr(2,2,2)=3 ; lxyz_arr(3,2,2)=0
     lxyz_arr(1,3,2)=1 ; lxyz_arr(2,3,2)=5 ; lxyz_arr(3,3,2)=0
     lxyz_arr(1,4,2)=3 ; lxyz_arr(2,4,2)=1 ; lxyz_arr(3,4,2)=2
     lxyz_arr(1,5,2)=1 ; lxyz_arr(2,5,2)=3 ; lxyz_arr(3,5,2)=2
     lxyz_arr(1,6,2)=1 ; lxyz_arr(2,6,2)=1 ; lxyz_arr(3,6,2)=4
     lxyz_arr(1,7,2)=7 ; lxyz_arr(2,7,2)=1 ; lxyz_arr(3,7,2)=0
     lxyz_arr(1,8,2)=5 ; lxyz_arr(2,8,2)=3 ; lxyz_arr(3,8,2)=0
     lxyz_arr(1,9,2)=3 ; lxyz_arr(2,9,2)=5 ; lxyz_arr(3,9,2)=0
     lxyz_arr(1,10,2)=1 ; lxyz_arr(2,10,2)=7 ; lxyz_arr(3,10,2)=0
     lxyz_arr(1,11,2)=5 ; lxyz_arr(2,11,2)=1 ; lxyz_arr(3,11,2)=2
     lxyz_arr(1,12,2)=3 ; lxyz_arr(2,12,2)=3 ; lxyz_arr(3,12,2)=2
     lxyz_arr(1,13,2)=1 ; lxyz_arr(2,13,2)=5 ; lxyz_arr(3,13,2)=2
     lxyz_arr(1,14,2)=3 ; lxyz_arr(2,14,2)=1 ; lxyz_arr(3,14,2)=4
     lxyz_arr(1,15,2)=1 ; lxyz_arr(2,15,2)=3 ; lxyz_arr(3,15,2)=4
     fac_arr(1,2)=-0.02350603934879755961633511d0
     fac_arr(2,2)=-0.2350603934879755961633511d0
     fac_arr(3,2)=-0.211554354139178036547016d0
     fac_arr(4,2)=-0.09402415739519023846534044d0
     fac_arr(5,2)=-0.2820724721855707153960213d0
     fac_arr(6,2)=-0.07051811804639267884900533d0
     fac_arr(7,2)=-0.01175301967439877980816756d0/rhol**2d0
     fac_arr(8,2)=0.01175301967439877980816756d0/rhol**2d0
     fac_arr(9,2)=0.05876509837199389904083778d0/rhol**2d0
     fac_arr(10,2)=0.03525905902319633942450267d0/rhol**2d0
     fac_arr(11,2)=-0.02350603934879755961633511d0/rhol**2d0
     fac_arr(12,2)=0.04701207869759511923267022d0/rhol**2d0
     fac_arr(13,2)=0.07051811804639267884900533d0/rhol**2d0
     fac_arr(14,2)=-0.01175301967439877980816756d0/rhol**2d0
     fac_arr(15,2)=0.03525905902319633942450267d0/rhol**2d0
     lxyz_arr(1,1,3)=5 ; lxyz_arr(2,1,3)=0 ; lxyz_arr(3,1,3)=1
     lxyz_arr(1,2,3)=3 ; lxyz_arr(2,2,3)=2 ; lxyz_arr(3,2,3)=1
     lxyz_arr(1,3,3)=1 ; lxyz_arr(2,3,3)=4 ; lxyz_arr(3,3,3)=1
     lxyz_arr(1,4,3)=3 ; lxyz_arr(2,4,3)=0 ; lxyz_arr(3,4,3)=3
     lxyz_arr(1,5,3)=1 ; lxyz_arr(2,5,3)=2 ; lxyz_arr(3,5,3)=3
     lxyz_arr(1,6,3)=7 ; lxyz_arr(2,6,3)=0 ; lxyz_arr(3,6,3)=1
     lxyz_arr(1,7,3)=5 ; lxyz_arr(2,7,3)=2 ; lxyz_arr(3,7,3)=1
     lxyz_arr(1,8,3)=3 ; lxyz_arr(2,8,3)=4 ; lxyz_arr(3,8,3)=1
     lxyz_arr(1,9,3)=1 ; lxyz_arr(2,9,3)=6 ; lxyz_arr(3,9,3)=1
     lxyz_arr(1,10,3)=5 ; lxyz_arr(2,10,3)=0 ; lxyz_arr(3,10,3)=3
     lxyz_arr(1,11,3)=3 ; lxyz_arr(2,11,3)=2 ; lxyz_arr(3,11,3)=3
     lxyz_arr(1,12,3)=1 ; lxyz_arr(2,12,3)=4 ; lxyz_arr(3,12,3)=3
     lxyz_arr(1,13,3)=3 ; lxyz_arr(2,13,3)=0 ; lxyz_arr(3,13,3)=5
     lxyz_arr(1,14,3)=1 ; lxyz_arr(2,14,3)=2 ; lxyz_arr(3,14,3)=5
     fac_arr(1,3)=0.04701207869759511923267022d0
     fac_arr(2,3)=-0.09402415739519023846534044d0
     fac_arr(3,3)=-0.1410362360927853576980107d0
     fac_arr(4,3)=0.04701207869759511923267022d0
     fac_arr(5,3)=-0.1410362360927853576980107d0
     fac_arr(6,3)=-0.01175301967439877980816756d0/rhol**2d0
     fac_arr(7,3)=0.01175301967439877980816756d0/rhol**2d0
     fac_arr(8,3)=0.05876509837199389904083778d0/rhol**2d0
     fac_arr(9,3)=0.03525905902319633942450267d0/rhol**2d0
     fac_arr(10,3)=-0.02350603934879755961633511d0/rhol**2d0
     fac_arr(11,3)=0.04701207869759511923267022d0/rhol**2d0
     fac_arr(12,3)=0.07051811804639267884900533d0/rhol**2d0
     fac_arr(13,3)=-0.01175301967439877980816756d0/rhol**2d0
     fac_arr(14,3)=0.03525905902319633942450267d0/rhol**2d0
  else if (l.eq.4 .and. i.eq.3 .and. m.eq.5) then
     nterm_arr(1)=15
     nterm_arr(2)=18
     nterm_arr(3)=14
     lxyz_arr(1,1,1)=5 ; lxyz_arr(2,1,1)=1 ; lxyz_arr(3,1,1)=0
     lxyz_arr(1,2,1)=3 ; lxyz_arr(2,2,1)=3 ; lxyz_arr(3,2,1)=0
     lxyz_arr(1,3,1)=1 ; lxyz_arr(2,3,1)=5 ; lxyz_arr(3,3,1)=0
     lxyz_arr(1,4,1)=3 ; lxyz_arr(2,4,1)=1 ; lxyz_arr(3,4,1)=2
     lxyz_arr(1,5,1)=1 ; lxyz_arr(2,5,1)=3 ; lxyz_arr(3,5,1)=2
     lxyz_arr(1,6,1)=1 ; lxyz_arr(2,6,1)=1 ; lxyz_arr(3,6,1)=4
     lxyz_arr(1,7,1)=7 ; lxyz_arr(2,7,1)=1 ; lxyz_arr(3,7,1)=0
     lxyz_arr(1,8,1)=5 ; lxyz_arr(2,8,1)=3 ; lxyz_arr(3,8,1)=0
     lxyz_arr(1,9,1)=3 ; lxyz_arr(2,9,1)=5 ; lxyz_arr(3,9,1)=0
     lxyz_arr(1,10,1)=1 ; lxyz_arr(2,10,1)=7 ; lxyz_arr(3,10,1)=0
     lxyz_arr(1,11,1)=5 ; lxyz_arr(2,11,1)=1 ; lxyz_arr(3,11,1)=2
     lxyz_arr(1,12,1)=3 ; lxyz_arr(2,12,1)=3 ; lxyz_arr(3,12,1)=2
     lxyz_arr(1,13,1)=1 ; lxyz_arr(2,13,1)=5 ; lxyz_arr(3,13,1)=2
     lxyz_arr(1,14,1)=3 ; lxyz_arr(2,14,1)=1 ; lxyz_arr(3,14,1)=4
     lxyz_arr(1,15,1)=1 ; lxyz_arr(2,15,1)=3 ; lxyz_arr(3,15,1)=4
     fac_arr(1,1)=-0.211554354139178036547016d0
     fac_arr(2,1)=-0.2350603934879755961633511d0
     fac_arr(3,1)=-0.02350603934879755961633511d0
     fac_arr(4,1)=-0.2820724721855707153960213d0
     fac_arr(5,1)=-0.09402415739519023846534044d0
     fac_arr(6,1)=-0.07051811804639267884900533d0
     fac_arr(7,1)=0.03525905902319633942450267d0/rhol**2d0
     fac_arr(8,1)=0.05876509837199389904083778d0/rhol**2d0
     fac_arr(9,1)=0.01175301967439877980816756d0/rhol**2d0
     fac_arr(10,1)=-0.01175301967439877980816756d0/rhol**2d0
     fac_arr(11,1)=0.07051811804639267884900533d0/rhol**2d0
     fac_arr(12,1)=0.04701207869759511923267022d0/rhol**2d0
     fac_arr(13,1)=-0.02350603934879755961633511d0/rhol**2d0
     fac_arr(14,1)=0.03525905902319633942450267d0/rhol**2d0
     fac_arr(15,1)=-0.01175301967439877980816756d0/rhol**2d0
     lxyz_arr(1,1,2)=6 ; lxyz_arr(2,1,2)=0 ; lxyz_arr(3,1,2)=0
     lxyz_arr(1,2,2)=4 ; lxyz_arr(2,2,2)=2 ; lxyz_arr(3,2,2)=0
     lxyz_arr(1,3,2)=2 ; lxyz_arr(2,3,2)=4 ; lxyz_arr(3,3,2)=0
     lxyz_arr(1,4,2)=0 ; lxyz_arr(2,4,2)=6 ; lxyz_arr(3,4,2)=0
     lxyz_arr(1,5,2)=4 ; lxyz_arr(2,5,2)=0 ; lxyz_arr(3,5,2)=2
     lxyz_arr(1,6,2)=2 ; lxyz_arr(2,6,2)=2 ; lxyz_arr(3,6,2)=2
     lxyz_arr(1,7,2)=0 ; lxyz_arr(2,7,2)=4 ; lxyz_arr(3,7,2)=2
     lxyz_arr(1,8,2)=2 ; lxyz_arr(2,8,2)=0 ; lxyz_arr(3,8,2)=4
     lxyz_arr(1,9,2)=0 ; lxyz_arr(2,9,2)=2 ; lxyz_arr(3,9,2)=4
     lxyz_arr(1,10,2)=6 ; lxyz_arr(2,10,2)=2 ; lxyz_arr(3,10,2)=0
     lxyz_arr(1,11,2)=4 ; lxyz_arr(2,11,2)=4 ; lxyz_arr(3,11,2)=0
     lxyz_arr(1,12,2)=2 ; lxyz_arr(2,12,2)=6 ; lxyz_arr(3,12,2)=0
     lxyz_arr(1,13,2)=0 ; lxyz_arr(2,13,2)=8 ; lxyz_arr(3,13,2)=0
     lxyz_arr(1,14,2)=4 ; lxyz_arr(2,14,2)=2 ; lxyz_arr(3,14,2)=2
     lxyz_arr(1,15,2)=2 ; lxyz_arr(2,15,2)=4 ; lxyz_arr(3,15,2)=2
     lxyz_arr(1,16,2)=0 ; lxyz_arr(2,16,2)=6 ; lxyz_arr(3,16,2)=2
     lxyz_arr(1,17,2)=2 ; lxyz_arr(2,17,2)=2 ; lxyz_arr(3,17,2)=4
     lxyz_arr(1,18,2)=0 ; lxyz_arr(2,18,2)=4 ; lxyz_arr(3,18,2)=4
     fac_arr(1,2)=-0.03525905902319633942450267d0
     fac_arr(2,2)=-0.1762952951159816971225133d0
     fac_arr(3,2)=-0.05876509837199389904083778d0
     fac_arr(4,2)=0.08227113772079145865717289d0
     fac_arr(5,2)=-0.07051811804639267884900533d0
     fac_arr(6,2)=-0.1410362360927853576980107d0
     fac_arr(7,2)=0.1175301967439877980816756d0
     fac_arr(8,2)=-0.03525905902319633942450267d0
     fac_arr(9,2)=0.03525905902319633942450267d0
     fac_arr(10,2)=0.03525905902319633942450267d0/rhol**2d0
     fac_arr(11,2)=0.05876509837199389904083778d0/rhol**2d0
     fac_arr(12,2)=0.01175301967439877980816756d0/rhol**2d0
     fac_arr(13,2)=-0.01175301967439877980816756d0/rhol**2d0
     fac_arr(14,2)=0.07051811804639267884900533d0/rhol**2d0
     fac_arr(15,2)=0.04701207869759511923267022d0/rhol**2d0
     fac_arr(16,2)=-0.02350603934879755961633511d0/rhol**2d0
     fac_arr(17,2)=0.03525905902319633942450267d0/rhol**2d0
     fac_arr(18,2)=-0.01175301967439877980816756d0/rhol**2d0
     lxyz_arr(1,1,3)=4 ; lxyz_arr(2,1,3)=1 ; lxyz_arr(3,1,3)=1
     lxyz_arr(1,2,3)=2 ; lxyz_arr(2,2,3)=3 ; lxyz_arr(3,2,3)=1
     lxyz_arr(1,3,3)=0 ; lxyz_arr(2,3,3)=5 ; lxyz_arr(3,3,3)=1
     lxyz_arr(1,4,3)=2 ; lxyz_arr(2,4,3)=1 ; lxyz_arr(3,4,3)=3
     lxyz_arr(1,5,3)=0 ; lxyz_arr(2,5,3)=3 ; lxyz_arr(3,5,3)=3
     lxyz_arr(1,6,3)=6 ; lxyz_arr(2,6,3)=1 ; lxyz_arr(3,6,3)=1
     lxyz_arr(1,7,3)=4 ; lxyz_arr(2,7,3)=3 ; lxyz_arr(3,7,3)=1
     lxyz_arr(1,8,3)=2 ; lxyz_arr(2,8,3)=5 ; lxyz_arr(3,8,3)=1
     lxyz_arr(1,9,3)=0 ; lxyz_arr(2,9,3)=7 ; lxyz_arr(3,9,3)=1
     lxyz_arr(1,10,3)=4 ; lxyz_arr(2,10,3)=1 ; lxyz_arr(3,10,3)=3
     lxyz_arr(1,11,3)=2 ; lxyz_arr(2,11,3)=3 ; lxyz_arr(3,11,3)=3
     lxyz_arr(1,12,3)=0 ; lxyz_arr(2,12,3)=5 ; lxyz_arr(3,12,3)=3
     lxyz_arr(1,13,3)=2 ; lxyz_arr(2,13,3)=1 ; lxyz_arr(3,13,3)=5
     lxyz_arr(1,14,3)=0 ; lxyz_arr(2,14,3)=3 ; lxyz_arr(3,14,3)=5
     fac_arr(1,3)=-0.1410362360927853576980107d0
     fac_arr(2,3)=-0.09402415739519023846534044d0
     fac_arr(3,3)=0.04701207869759511923267022d0
     fac_arr(4,3)=-0.1410362360927853576980107d0
     fac_arr(5,3)=0.04701207869759511923267022d0
     fac_arr(6,3)=0.03525905902319633942450267d0/rhol**2d0
     fac_arr(7,3)=0.05876509837199389904083778d0/rhol**2d0
     fac_arr(8,3)=0.01175301967439877980816756d0/rhol**2d0
     fac_arr(9,3)=-0.01175301967439877980816756d0/rhol**2d0
     fac_arr(10,3)=0.07051811804639267884900533d0/rhol**2d0
     fac_arr(11,3)=0.04701207869759511923267022d0/rhol**2d0
     fac_arr(12,3)=-0.02350603934879755961633511d0/rhol**2d0
     fac_arr(13,3)=0.03525905902319633942450267d0/rhol**2d0
     fac_arr(14,3)=-0.01175301967439877980816756d0/rhol**2d0
  else if (l.eq.4 .and. i.eq.3 .and. m.eq.6) then
     nterm_arr(1)=13
     nterm_arr(2)=13
     nterm_arr(3)=16
     lxyz_arr(1,1,1)=5 ; lxyz_arr(2,1,1)=0 ; lxyz_arr(3,1,1)=1
     lxyz_arr(1,2,1)=3 ; lxyz_arr(2,2,1)=2 ; lxyz_arr(3,2,1)=1
     lxyz_arr(1,3,1)=1 ; lxyz_arr(2,3,1)=4 ; lxyz_arr(3,3,1)=1
     lxyz_arr(1,4,1)=3 ; lxyz_arr(2,4,1)=0 ; lxyz_arr(3,4,1)=3
     lxyz_arr(1,5,1)=1 ; lxyz_arr(2,5,1)=0 ; lxyz_arr(3,5,1)=5
     lxyz_arr(1,6,1)=7 ; lxyz_arr(2,6,1)=0 ; lxyz_arr(3,6,1)=1
     lxyz_arr(1,7,1)=5 ; lxyz_arr(2,7,1)=2 ; lxyz_arr(3,7,1)=1
     lxyz_arr(1,8,1)=3 ; lxyz_arr(2,8,1)=4 ; lxyz_arr(3,8,1)=1
     lxyz_arr(1,9,1)=1 ; lxyz_arr(2,9,1)=6 ; lxyz_arr(3,9,1)=1
     lxyz_arr(1,10,1)=5 ; lxyz_arr(2,10,1)=0 ; lxyz_arr(3,10,1)=3
     lxyz_arr(1,11,1)=1 ; lxyz_arr(2,11,1)=4 ; lxyz_arr(3,11,1)=3
     lxyz_arr(1,12,1)=3 ; lxyz_arr(2,12,1)=0 ; lxyz_arr(3,12,1)=5
     lxyz_arr(1,13,1)=1 ; lxyz_arr(2,13,1)=2 ; lxyz_arr(3,13,1)=5
     fac_arr(1,1)=0.1727334068350121925245643d0
     fac_arr(2,1)=0.1151556045566747950163762d0
     fac_arr(3,1)=-0.05757780227833739750818811d0
     fac_arr(4,1)=0.2303112091133495900327524d0
     fac_arr(5,1)=0.05757780227833739750818811d0
     fac_arr(6,1)=-0.02878890113916869875409405d0/rhol**2d0
     fac_arr(7,1)=-0.02878890113916869875409405d0/rhol**2d0
     fac_arr(8,1)=0.02878890113916869875409405d0/rhol**2d0
     fac_arr(9,1)=0.02878890113916869875409405d0/rhol**2d0
     fac_arr(10,1)=-0.05757780227833739750818811d0/rhol**2d0
     fac_arr(11,1)=0.05757780227833739750818811d0/rhol**2d0
     fac_arr(12,1)=-0.02878890113916869875409405d0/rhol**2d0
     fac_arr(13,1)=0.02878890113916869875409405d0/rhol**2d0
     lxyz_arr(1,1,2)=4 ; lxyz_arr(2,1,2)=1 ; lxyz_arr(3,1,2)=1
     lxyz_arr(1,2,2)=2 ; lxyz_arr(2,2,2)=3 ; lxyz_arr(3,2,2)=1
     lxyz_arr(1,3,2)=0 ; lxyz_arr(2,3,2)=5 ; lxyz_arr(3,3,2)=1
     lxyz_arr(1,4,2)=0 ; lxyz_arr(2,4,2)=3 ; lxyz_arr(3,4,2)=3
     lxyz_arr(1,5,2)=0 ; lxyz_arr(2,5,2)=1 ; lxyz_arr(3,5,2)=5
     lxyz_arr(1,6,2)=6 ; lxyz_arr(2,6,2)=1 ; lxyz_arr(3,6,2)=1
     lxyz_arr(1,7,2)=4 ; lxyz_arr(2,7,2)=3 ; lxyz_arr(3,7,2)=1
     lxyz_arr(1,8,2)=2 ; lxyz_arr(2,8,2)=5 ; lxyz_arr(3,8,2)=1
     lxyz_arr(1,9,2)=0 ; lxyz_arr(2,9,2)=7 ; lxyz_arr(3,9,2)=1
     lxyz_arr(1,10,2)=4 ; lxyz_arr(2,10,2)=1 ; lxyz_arr(3,10,2)=3
     lxyz_arr(1,11,2)=0 ; lxyz_arr(2,11,2)=5 ; lxyz_arr(3,11,2)=3
     lxyz_arr(1,12,2)=2 ; lxyz_arr(2,12,2)=1 ; lxyz_arr(3,12,2)=5
     lxyz_arr(1,13,2)=0 ; lxyz_arr(2,13,2)=3 ; lxyz_arr(3,13,2)=5
     fac_arr(1,2)=0.05757780227833739750818811d0
     fac_arr(2,2)=-0.1151556045566747950163762d0
     fac_arr(3,2)=-0.1727334068350121925245643d0
     fac_arr(4,2)=-0.2303112091133495900327524d0
     fac_arr(5,2)=-0.05757780227833739750818811d0
     fac_arr(6,2)=-0.02878890113916869875409405d0/rhol**2d0
     fac_arr(7,2)=-0.02878890113916869875409405d0/rhol**2d0
     fac_arr(8,2)=0.02878890113916869875409405d0/rhol**2d0
     fac_arr(9,2)=0.02878890113916869875409405d0/rhol**2d0
     fac_arr(10,2)=-0.05757780227833739750818811d0/rhol**2d0
     fac_arr(11,2)=0.05757780227833739750818811d0/rhol**2d0
     fac_arr(12,2)=-0.02878890113916869875409405d0/rhol**2d0
     fac_arr(13,2)=0.02878890113916869875409405d0/rhol**2d0
     lxyz_arr(1,1,3)=6 ; lxyz_arr(2,1,3)=0 ; lxyz_arr(3,1,3)=0
     lxyz_arr(1,2,3)=4 ; lxyz_arr(2,2,3)=2 ; lxyz_arr(3,2,3)=0
     lxyz_arr(1,3,3)=2 ; lxyz_arr(2,3,3)=4 ; lxyz_arr(3,3,3)=0
     lxyz_arr(1,4,3)=0 ; lxyz_arr(2,4,3)=6 ; lxyz_arr(3,4,3)=0
     lxyz_arr(1,5,3)=4 ; lxyz_arr(2,5,3)=0 ; lxyz_arr(3,5,3)=2
     lxyz_arr(1,6,3)=0 ; lxyz_arr(2,6,3)=4 ; lxyz_arr(3,6,3)=2
     lxyz_arr(1,7,3)=2 ; lxyz_arr(2,7,3)=0 ; lxyz_arr(3,7,3)=4
     lxyz_arr(1,8,3)=0 ; lxyz_arr(2,8,3)=2 ; lxyz_arr(3,8,3)=4
     lxyz_arr(1,9,3)=6 ; lxyz_arr(2,9,3)=0 ; lxyz_arr(3,9,3)=2
     lxyz_arr(1,10,3)=4 ; lxyz_arr(2,10,3)=2 ; lxyz_arr(3,10,3)=2
     lxyz_arr(1,11,3)=2 ; lxyz_arr(2,11,3)=4 ; lxyz_arr(3,11,3)=2
     lxyz_arr(1,12,3)=0 ; lxyz_arr(2,12,3)=6 ; lxyz_arr(3,12,3)=2
     lxyz_arr(1,13,3)=4 ; lxyz_arr(2,13,3)=0 ; lxyz_arr(3,13,3)=4
     lxyz_arr(1,14,3)=0 ; lxyz_arr(2,14,3)=4 ; lxyz_arr(3,14,3)=4
     lxyz_arr(1,15,3)=2 ; lxyz_arr(2,15,3)=0 ; lxyz_arr(3,15,3)=6
     lxyz_arr(1,16,3)=0 ; lxyz_arr(2,16,3)=2 ; lxyz_arr(3,16,3)=6
     fac_arr(1,3)=0.02878890113916869875409405d0
     fac_arr(2,3)=0.02878890113916869875409405d0
     fac_arr(3,3)=-0.02878890113916869875409405d0
     fac_arr(4,3)=-0.02878890113916869875409405d0
     fac_arr(5,3)=0.1727334068350121925245643d0
     fac_arr(6,3)=-0.1727334068350121925245643d0
     fac_arr(7,3)=0.1439445056958434937704703d0
     fac_arr(8,3)=-0.1439445056958434937704703d0
     fac_arr(9,3)=-0.02878890113916869875409405d0/rhol**2d0
     fac_arr(10,3)=-0.02878890113916869875409405d0/rhol**2d0
     fac_arr(11,3)=0.02878890113916869875409405d0/rhol**2d0
     fac_arr(12,3)=0.02878890113916869875409405d0/rhol**2d0
     fac_arr(13,3)=-0.05757780227833739750818811d0/rhol**2d0
     fac_arr(14,3)=0.05757780227833739750818811d0/rhol**2d0
     fac_arr(15,3)=-0.02878890113916869875409405d0/rhol**2d0
     fac_arr(16,3)=0.02878890113916869875409405d0/rhol**2d0
  else if (l.eq.4 .and. i.eq.3 .and. m.eq.7) then
     nterm_arr(1)=12
     nterm_arr(2)=12
     nterm_arr(3)=12
     lxyz_arr(1,1,1)=4 ; lxyz_arr(2,1,1)=1 ; lxyz_arr(3,1,1)=1
     lxyz_arr(1,2,1)=2 ; lxyz_arr(2,2,1)=3 ; lxyz_arr(3,2,1)=1
     lxyz_arr(1,3,1)=0 ; lxyz_arr(2,3,1)=5 ; lxyz_arr(3,3,1)=1
     lxyz_arr(1,4,1)=2 ; lxyz_arr(2,4,1)=1 ; lxyz_arr(3,4,1)=3
     lxyz_arr(1,5,1)=0 ; lxyz_arr(2,5,1)=3 ; lxyz_arr(3,5,1)=3
     lxyz_arr(1,6,1)=0 ; lxyz_arr(2,6,1)=1 ; lxyz_arr(3,6,1)=5
     lxyz_arr(1,7,1)=6 ; lxyz_arr(2,7,1)=1 ; lxyz_arr(3,7,1)=1
     lxyz_arr(1,8,1)=4 ; lxyz_arr(2,8,1)=3 ; lxyz_arr(3,8,1)=1
     lxyz_arr(1,9,1)=2 ; lxyz_arr(2,9,1)=5 ; lxyz_arr(3,9,1)=1
     lxyz_arr(1,10,1)=4 ; lxyz_arr(2,10,1)=1 ; lxyz_arr(3,10,1)=3
     lxyz_arr(1,11,1)=2 ; lxyz_arr(2,11,1)=3 ; lxyz_arr(3,11,1)=3
     lxyz_arr(1,12,1)=2 ; lxyz_arr(2,12,1)=1 ; lxyz_arr(3,12,1)=5
     fac_arr(1,1)=0.2878890113916869875409405d0
     fac_arr(2,1)=0.3454668136700243850491286d0
     fac_arr(3,1)=0.05757780227833739750818811d0
     fac_arr(4,1)=0.3454668136700243850491286d0
     fac_arr(5,1)=0.1151556045566747950163762d0
     fac_arr(6,1)=0.05757780227833739750818811d0
     fac_arr(7,1)=-0.05757780227833739750818811d0/rhol**2d0
     fac_arr(8,1)=-0.1151556045566747950163762d0/rhol**2d0
     fac_arr(9,1)=-0.05757780227833739750818811d0/rhol**2d0
     fac_arr(10,1)=-0.1151556045566747950163762d0/rhol**2d0
     fac_arr(11,1)=-0.1151556045566747950163762d0/rhol**2d0
     fac_arr(12,1)=-0.05757780227833739750818811d0/rhol**2d0
     lxyz_arr(1,1,2)=5 ; lxyz_arr(2,1,2)=0 ; lxyz_arr(3,1,2)=1
     lxyz_arr(1,2,2)=3 ; lxyz_arr(2,2,2)=2 ; lxyz_arr(3,2,2)=1
     lxyz_arr(1,3,2)=1 ; lxyz_arr(2,3,2)=4 ; lxyz_arr(3,3,2)=1
     lxyz_arr(1,4,2)=3 ; lxyz_arr(2,4,2)=0 ; lxyz_arr(3,4,2)=3
     lxyz_arr(1,5,2)=1 ; lxyz_arr(2,5,2)=2 ; lxyz_arr(3,5,2)=3
     lxyz_arr(1,6,2)=1 ; lxyz_arr(2,6,2)=0 ; lxyz_arr(3,6,2)=5
     lxyz_arr(1,7,2)=5 ; lxyz_arr(2,7,2)=2 ; lxyz_arr(3,7,2)=1
     lxyz_arr(1,8,2)=3 ; lxyz_arr(2,8,2)=4 ; lxyz_arr(3,8,2)=1
     lxyz_arr(1,9,2)=1 ; lxyz_arr(2,9,2)=6 ; lxyz_arr(3,9,2)=1
     lxyz_arr(1,10,2)=3 ; lxyz_arr(2,10,2)=2 ; lxyz_arr(3,10,2)=3
     lxyz_arr(1,11,2)=1 ; lxyz_arr(2,11,2)=4 ; lxyz_arr(3,11,2)=3
     lxyz_arr(1,12,2)=1 ; lxyz_arr(2,12,2)=2 ; lxyz_arr(3,12,2)=5
     fac_arr(1,2)=0.05757780227833739750818811d0
     fac_arr(2,2)=0.3454668136700243850491286d0
     fac_arr(3,2)=0.2878890113916869875409405d0
     fac_arr(4,2)=0.1151556045566747950163762d0
     fac_arr(5,2)=0.3454668136700243850491286d0
     fac_arr(6,2)=0.05757780227833739750818811d0
     fac_arr(7,2)=-0.05757780227833739750818811d0/rhol**2d0
     fac_arr(8,2)=-0.1151556045566747950163762d0/rhol**2d0
     fac_arr(9,2)=-0.05757780227833739750818811d0/rhol**2d0
     fac_arr(10,2)=-0.1151556045566747950163762d0/rhol**2d0
     fac_arr(11,2)=-0.1151556045566747950163762d0/rhol**2d0
     fac_arr(12,2)=-0.05757780227833739750818811d0/rhol**2d0
     lxyz_arr(1,1,3)=5 ; lxyz_arr(2,1,3)=1 ; lxyz_arr(3,1,3)=0
     lxyz_arr(1,2,3)=3 ; lxyz_arr(2,2,3)=3 ; lxyz_arr(3,2,3)=0
     lxyz_arr(1,3,3)=1 ; lxyz_arr(2,3,3)=5 ; lxyz_arr(3,3,3)=0
     lxyz_arr(1,4,3)=3 ; lxyz_arr(2,4,3)=1 ; lxyz_arr(3,4,3)=2
     lxyz_arr(1,5,3)=1 ; lxyz_arr(2,5,3)=3 ; lxyz_arr(3,5,3)=2
     lxyz_arr(1,6,3)=1 ; lxyz_arr(2,6,3)=1 ; lxyz_arr(3,6,3)=4
     lxyz_arr(1,7,3)=5 ; lxyz_arr(2,7,3)=1 ; lxyz_arr(3,7,3)=2
     lxyz_arr(1,8,3)=3 ; lxyz_arr(2,8,3)=3 ; lxyz_arr(3,8,3)=2
     lxyz_arr(1,9,3)=1 ; lxyz_arr(2,9,3)=5 ; lxyz_arr(3,9,3)=2
     lxyz_arr(1,10,3)=3 ; lxyz_arr(2,10,3)=1 ; lxyz_arr(3,10,3)=4
     lxyz_arr(1,11,3)=1 ; lxyz_arr(2,11,3)=3 ; lxyz_arr(3,11,3)=4
     lxyz_arr(1,12,3)=1 ; lxyz_arr(2,12,3)=1 ; lxyz_arr(3,12,3)=6
     fac_arr(1,3)=0.05757780227833739750818811d0
     fac_arr(2,3)=0.1151556045566747950163762d0
     fac_arr(3,3)=0.05757780227833739750818811d0
     fac_arr(4,3)=0.3454668136700243850491286d0
     fac_arr(5,3)=0.3454668136700243850491286d0
     fac_arr(6,3)=0.2878890113916869875409405d0
     fac_arr(7,3)=-0.05757780227833739750818811d0/rhol**2d0
     fac_arr(8,3)=-0.1151556045566747950163762d0/rhol**2d0
     fac_arr(9,3)=-0.05757780227833739750818811d0/rhol**2d0
     fac_arr(10,3)=-0.1151556045566747950163762d0/rhol**2d0
     fac_arr(11,3)=-0.1151556045566747950163762d0/rhol**2d0
     fac_arr(12,3)=-0.05757780227833739750818811d0/rhol**2d0
  else
     stop 'PSP format error'
  end if
END SUBROUTINE calc_coeff_derproj


!> Eliminate the translational forces before calling this subroutine!!!
!! Main subroutine: Input is nat (number of atoms), rat0 (atomic positions) and fat (forces on atoms)
!! The atomic positions will be returned untouched
!! In fat, the rotational forces will be eliminated with respect to the center of mass. 
!! All atoms are treated equally (same atomic mass) 
subroutine elim_torque_reza(nat,rat0,fat)
  use module_base
  implicit none
  integer, intent(in) :: nat
  real(gp), dimension(3*nat), intent(in) :: rat0
  real(gp), dimension(3*nat), intent(inout) :: fat
  !local variables
  character(len=*), parameter :: subname='elim_torque_reza'
  integer :: i,iat
  real(gp) :: vrotnrm,cmx,cmy,cmz,alpha,totmass
  !this is an automatic array but it should be allocatable
  real(gp), dimension(3) :: evaleria
  real(gp), dimension(3,3) :: teneria
  real(gp), dimension(3*nat) :: rat
  real(gp), dimension(3*nat,3) :: vrot
  real(gp), dimension(:), allocatable :: amass

  amass = f_malloc(nat,id='amass')

  rat=rat0
  amass(1:nat)=1.0_gp
  !project out rotations
  totmass=0.0_gp
  cmx=0.0_gp 
  cmy=0.0_gp
  cmz=0.0_gp
  do i=1,3*nat-2,3
     iat=(i+2)/3
     cmx=cmx+amass(iat)*rat(i+0)
     cmy=cmy+amass(iat)*rat(i+1)
     cmz=cmz+amass(iat)*rat(i+2)
     totmass=totmass+amass(iat)
  enddo
  cmx=cmx/totmass 
  cmy=cmy/totmass 
  cmz=cmz/totmass
  do i=1,3*nat-2,3
     rat(i+0)=rat(i+0)-cmx
     rat(i+1)=rat(i+1)-cmy
     rat(i+2)=rat(i+2)-cmz
  enddo

  call moment_of_inertia(nat,rat,teneria,evaleria)
  do iat=1,nat
     i=iat*3-2
     call cross(teneria(1,1),rat(i),vrot(i,1))
     call cross(teneria(1,2),rat(i),vrot(i,2))
     call cross(teneria(1,3),rat(i),vrot(i,3))
  enddo
  call normalizevector(3*nat,vrot(1,1))
  call normalizevector(3*nat,vrot(1,2))
  call normalizevector(3*nat,vrot(1,3))

  do i=1,3*nat-2,3
     rat(i+0)=rat(i+0)+cmx
     rat(i+1)=rat(i+1)+cmy
     rat(i+2)=rat(i+2)+cmz
  enddo

  vrotnrm=nrm2(3*nat,vrot(1,1),1)
  if (vrotnrm /= 0.0_gp) vrot(1:3*nat,1)=vrot(1:3*nat,1)/vrotnrm
  vrotnrm=nrm2(3*nat,vrot(1,2),1)
  if (vrotnrm /= 0.0_gp) vrot(1:3*nat,2)=vrot(1:3*nat,2)/vrotnrm
  vrotnrm=nrm2(3*nat,vrot(1,3),1)
  if (vrotnrm /= 0.0_gp) vrot(1:3*nat,3)=vrot(1:3*nat,3)/vrotnrm

  do i=1,3
     alpha=0.0_gp  
     if(abs(evaleria(i)).gt.1.e-10_gp) then
        alpha=dot_product(vrot(:,i),fat(:))
        fat(:)=fat(:)-alpha*vrot(:,i) 
     endif
  enddo

  call f_free(amass)

END SUBROUTINE elim_torque_reza


subroutine cross(a,b,c)
  use module_base
  implicit none
  real(gp), dimension(3), intent(in) :: a,b
  real(gp), dimension(3), intent(out) :: c

  c(1)=a(2)*b(3)-b(2)*a(3)
  c(2)=a(3)*b(1)-b(3)*a(1)
  c(3)=a(1)*b(2)-b(1)*a(2)
END SUBROUTINE cross


subroutine moment_of_inertia(nat,rat,teneria,evaleria)
  use module_base
  implicit none
  integer, intent(in) :: nat
  real(gp), dimension(3,nat), intent(in) :: rat
  real(gp), dimension(3), intent(out) :: evaleria
  real(gp), dimension(3,3), intent(out) :: teneria
  !local variables
  character(len=*), parameter :: subname='moment_of_inertia'
  integer, parameter::lwork=100
  integer :: iat,info
  real(gp) :: tt
  real(gp), dimension(lwork) :: work
  real(gp), dimension(:), allocatable :: amass

  amass = f_malloc(nat,id='amass')

  !positions relative to center of geometry
  amass(1:nat)=1.0_gp
  !calculate inertia tensor
  teneria(1:3,1:3)=0.0_gp
  do iat=1,nat
     tt=amass(iat)
     teneria(1,1)=teneria(1,1)+tt*(rat(2,iat)*rat(2,iat)+rat(3,iat)*rat(3,iat))
     teneria(2,2)=teneria(2,2)+tt*(rat(1,iat)*rat(1,iat)+rat(3,iat)*rat(3,iat))
     teneria(3,3)=teneria(3,3)+tt*(rat(1,iat)*rat(1,iat)+rat(2,iat)*rat(2,iat))
     teneria(1,2)=teneria(1,2)-tt*(rat(1,iat)*rat(2,iat))
     teneria(1,3)=teneria(1,3)-tt*(rat(1,iat)*rat(3,iat))
     teneria(2,3)=teneria(2,3)-tt*(rat(2,iat)*rat(3,iat))
     teneria(2,1)=teneria(1,2)
     teneria(3,1)=teneria(1,3)
     teneria(3,2)=teneria(2,3)
  enddo
  !diagonalize inertia tensor
  call DSYEV('V','L',3,teneria,3,evaleria,work,lwork,info)
  call f_free(amass)

END SUBROUTINE moment_of_inertia


subroutine normalizevector(n,v)
  use module_base
  implicit none
  integer, intent(in) :: n
  real(gp), dimension(n), intent(inout) :: v
  !local variables
  integer :: i
  real(gp) :: vnrm

  vnrm=0.0_gp
  do i=1,n
     vnrm=vnrm+v(i)**2
  enddo
  vnrm=sqrt(vnrm)
  if (vnrm /= 0.0_gp) v(1:n)=v(1:n)/vnrm

END SUBROUTINE normalizevector


!!subroutine clean_forces(iproc,at,rxyz,fxyz,fnoise)
!!  use module_base
!!  use module_atoms!types
!!  use yaml_output
!!  implicit none
!!  integer, intent(in) :: iproc
!!  type(atoms_data), intent(in) :: at
!!  real(gp), dimension(3,at%astruct%nat), intent(in) :: rxyz
!!  real(gp), dimension(3,at%astruct%nat), intent(inout) :: fxyz
!!  real(gp), intent(out) :: fnoise
!!  !local variables
!!  integer :: iat,ixyz, ijk(3)
!!  real(gp) :: sumx,sumy,sumz, u(3), scal
!!  !my variables
!!  real(gp):: fmax1,t1,t2,t3,fnrm1
!!  real(gp):: fmax2,fnrm2
!!  !local variables for blocs (FL)
!!  integer :: n_bloc1, n_bloc2                 !< Number of atoms allowed to move only as blocs.
!!  real(gp), dimension(3) :: f_bloc1, f_bloc2  !< Sum, then average of the forces in blocs.
!!
!!
!!  !The maximum force and force norm is computed prior to modification of the forces
!!  fmax1=0._gp
!!  fnrm1=0._gp
!!  do iat=1,at%astruct%nat
!!     t1=fxyz(1,iat)**2
!!     t2=fxyz(2,iat)**2
!!     t3=fxyz(3,iat)**2
!!     fmax1=max(fmax1,sqrt(t1+t2+t3))
!!     fnrm1=fnrm1+t1+t2+t3
!!  enddo
!!  
!!  
!!  sumx=0.0_gp
!!  sumy=0.0_gp
!!  sumz=0.0_gp
!!  do iat=1,at%astruct%nat
!!     sumx=sumx+fxyz(1,iat)
!!     sumy=sumy+fxyz(2,iat)
!!     sumz=sumz+fxyz(3,iat)
!!  enddo
!!  if (at%astruct%nat /= 0) then 
!!     fnoise=sqrt((sumx**2+sumy**2+sumz**2)/real(at%astruct%nat,gp))
!!     sumx=sumx/real(at%astruct%nat,gp)
!!     sumy=sumy/real(at%astruct%nat,gp)
!!     sumz=sumz/real(at%astruct%nat,gp)
!!  else
!!     fnoise = 0.0_gp
!!  end if
!!
!!  if (iproc==0) then 
!!     !write( *,'(1x,a,1x,3(1x,1pe9.2))') &
!!     !  'Subtracting center-mass shift of',sumx,sumy,sumz
!!!           write(*,'(1x,a)')'the sum of the forces is'
!!
!!     call yaml_mapping_open('Average noise forces',flow=.true.)
!!     call yaml_map('x',sumx*sqrt(real(at%astruct%nat,gp)),fmt='(1pe16.8)')
!!     call yaml_map('y',sumy*sqrt(real(at%astruct%nat,gp)),fmt='(1pe16.8)')
!!     call yaml_map('z',sumz*sqrt(real(at%astruct%nat,gp)),fmt='(1pe16.8)')
!!     call yaml_map('total',sqrt(sumx**2+sumy**2+sumz**2)*sqrt(real(at%astruct%nat,gp)),fmt='(1pe16.8)')
!!     call yaml_mapping_close()
!!     !     write(*,'(a,1pe16.8)')' average noise along x direction: ',sumx*sqrt(real(at%astruct%nat,gp))
!!     !     write(*,'(a,1pe16.8)')' average noise along y direction: ',sumy*sqrt(real(at%astruct%nat,gp))
!!     !     write(*,'(a,1pe16.8)')' average noise along z direction: ',sumz*sqrt(real(at%astruct%nat,gp))
!!     !     write(*,'(a,1pe16.8)')' total average noise            : ',sqrt(sumx**2+sumy**2+sumz**2)*sqrt(real(at%astruct%nat,gp))
!!!!$
!!!!$     write(*,'(a,1x,1pe24.17)') 'translational force along x=', sumx  
!!!!$     write(*,'(a,1x,1pe24.17)') 'translational force along y=', sumy  
!!!!$     write(*,'(a,1x,1pe24.17)') 'translational force along z=', sumz  
!!  end if
!!  
!!  if (at%astruct%geocode == 'F') then
!!     do iat=1,at%astruct%nat
!!        fxyz(1,iat)=fxyz(1,iat)-sumx
!!        fxyz(2,iat)=fxyz(2,iat)-sumy
!!        fxyz(3,iat)=fxyz(3,iat)-sumz
!!     enddo
!!     
!!     call elim_torque_reza(at%astruct%nat,rxyz,fxyz)
!!     
!!  else if (at%astruct%geocode == 'S') then
!!     do iat=1,at%astruct%nat
!!        fxyz(2,iat)=fxyz(2,iat)-sumy
!!     enddo
!!  end if
!!  
!!  !Clean the forces for blocked atoms
!!  !Modification by FL: atom possibly frozen in moving blocs.
!!  !@todo Need a better handling of the given constraints
!!  f_bloc1 = 0.0_gp
!!  f_bloc2 = 0.0_gp
!!  n_bloc1 = 0
!!  n_bloc2 = 0
!!  do iat=1,at%astruct%nat
!!     if (at%astruct%ifrztyp(iat) < 1000) then
!!        if (at%astruct%ifrztyp(iat) < 200) then
!!           do ixyz=1,3
!!              if (.not. move_this_coordinate(at%astruct%ifrztyp(iat),ixyz)) fxyz(ixyz,iat)=0.0_gp
!!           end do
!!        else
!!           ! internal coordinates, will be handled separately
!!        end if
!!     else if (at%astruct%ifrztyp(iat) == 1001)   then   ! atom "iat" in bloc 1.
!!       f_bloc1 = f_bloc1 + fxyz(:,iat)
!!       n_bloc1 = n_bloc1 + 1                            ! could be done once, after reading the inputs.
!!     else if (at%astruct%ifrztyp(iat) == 1002)   then   ! atom "iat" in bloc 2. Can't be in 2 blocs.
!!       f_bloc2 = f_bloc2 + fxyz(:,iat)
!!       n_bloc2 = n_bloc2 + 1  ! could be done once, after reading the inputs.
!!     else
!!        ! Projection on a plane, defined by Miller indices stored in ifrztyp:
!!        !  ifrztyp(iat) = 9ijk
!!        ijk = (/ (at%astruct%ifrztyp(iat) - 9000) / 100, &
!!             & modulo(at%astruct%ifrztyp(iat) - 9000, 100) / 10, &
!!             & modulo(at%astruct%ifrztyp(iat) - 9000, 10) /)
!!        u = (/ at%astruct%cell_dim(1) / real(ijk(1), gp), &
!!             & at%astruct%cell_dim(2) / real(ijk(2), gp), &
!!             & at%astruct%cell_dim(3) / real(ijk(3), gp) /)
!!        u = u / nrm2(3, u(1), 1)
!!        scal = fxyz(1,iat) * u(1) + fxyz(2,iat) * u(2) + fxyz(3,iat) * u(3)
!!        fxyz(1,iat)=fxyz(1,iat) - scal * u(1)
!!        fxyz(2,iat)=fxyz(2,iat) - scal * u(2)
!!        fxyz(3,iat)=fxyz(3,iat) - scal * u(3)
!!     end if
!!  end do
!!  !--- We don't do the following in most of the cases ; only when blocs are defined:
!!  if ( n_bloc1 .ne. 0 )   f_bloc1 = f_bloc1 / n_bloc1
!!  if ( n_bloc2 .ne. 0 )   f_bloc2 = f_bloc2 / n_bloc2
!!  if_atoms_in_blocs: &
!!  if ( n_bloc1 .ne. 0  .or.  n_bloc2 .ne. 0 )   then
!!    !--- Forces of atoms in blocs are replaced by the average force in the bloc. Then
!!       ! - by action and reaction principle, internal forces are suppressed;
!!       ! - all atoms in a bloc have the same force => same displacments;
!!       ! - gradient of E relative to the bloc center of gravity is -n_bloc*f_bloc.
!!    do iat=1,at%astruct%nat
!!      if (at%astruct%ifrztyp(iat) == 1001)   then   ! atom "iat" in bloc 1.
!!         fxyz(:,iat) = f_bloc1
!!      else if (at%astruct%ifrztyp(iat) == 1002)   then   ! atom "iat" in bloc 2. Can't be in 2 blocs.
!!         fxyz(:,iat) = f_bloc2
!!      end if
!!    end do
!!  end if if_atoms_in_blocs
!!  !--- End of "Modification by FL: atom possibly frozen in moving blocs".
!!  
!!  !the noise of the forces is the norm of the translational force
!!!  fnoise=real(at%astruct%nat,gp)**2*(sumx**2+sumy**2+sumz**2)
!!
!!  !The maximum force and force norm is computed after modification of the forces
!!  fmax2=0._gp
!!  fnrm2=0._gp
!!  do iat=1,at%astruct%nat
!!     t1=fxyz(1,iat)**2
!!     t2=fxyz(2,iat)**2
!!     t3=fxyz(3,iat)**2
!!     fmax2=max(fmax2,sqrt(t1+t2+t3))
!!     fnrm2=fnrm2+t1+t2+t3
!!  enddo
!!
!!  if (iproc==0) then
!!     call yaml_mapping_open('Clean forces norm (Ha/Bohr)',flow=.true.)
!!     call yaml_map('maxval', fmax2,fmt='(1pe20.12)')
!!     call yaml_map('fnrm2',  fnrm2,fmt='(1pe20.12)')
!!     call yaml_mapping_close()
!!     if (at%astruct%geocode /= 'P') then
!!        call yaml_mapping_open('Raw forces norm (Ha/Bohr)',flow=.true.)
!!        call yaml_map('maxval', fmax1,fmt='(1pe20.12)')
!!        call yaml_map('fnrm2',  fnrm1,fmt='(1pe20.12)')
!!        call yaml_mapping_close()
!!     end if
!!     !write(*,'(2(1x,a,1pe20.12))') 'clean forces norm (Ha/Bohr): maxval=', fmax2, ' fnrm2=', fnrm2
!!     !if (at%astruct%geocode /= 'P') &
!!     !&  write(*,'(2(1x,a,1pe20.12))') 'raw forces:                  maxval=', fmax1, ' fnrm2=', fnrm1
!!  end if
!!END SUBROUTINE clean_forces


!> Symmetrize stress (important with special k points)
subroutine symm_stress(tens,symobj)
  use defs_basis
  use module_base, only: gp!,verbose
  use m_ab6_symmetry
  use module_types
  use yaml_output
  implicit none
  !Arguments
  integer, intent(in) :: symobj
  real(gp), dimension(6), intent(inout) :: tens
  !Local variables
  integer, pointer  :: sym(:,:,:)
  integer, pointer  :: symAfm(:)
  real(gp), pointer :: transNon(:,:)
  integer :: isym, errno, nsym,k,l
  integer, allocatable :: symrec(:,:,:)
  real(gp),dimension(3,3) :: symtens

  call symmetry_get_matrices_p(symObj, nsym, sym, transNon, symAfm, errno)
  if (errno /= AB7_NO_ERROR) stop
  if (nsym < 2) return

  !Get the symmetry matrices in terms of reciprocal basis
  allocate(symrec(3, 3, nsym))
  do isym = 1, nsym, 1
     call mati3inv(sym(:,:,isym), symrec(:,:,isym))
  end do

  symtens=0.0_gp
  do isym = 1,nsym
     do k=1,3
        do l=1,3
           symtens(k,l)=&
                symtens(k,l)+&
                sym(1,k,isym)*tens(1)*sym(1,l,isym)+&
                sym(1,k,isym)*tens(6)*sym(2,l,isym)+&
                sym(1,k,isym)*tens(5)*sym(3,l,isym)+&
                sym(2,k,isym)*tens(6)*sym(1,l,isym)+&
                sym(2,k,isym)*tens(2)*sym(2,l,isym)+&
                sym(2,k,isym)*tens(4)*sym(3,l,isym)+&
                sym(3,k,isym)*tens(5)*sym(1,l,isym)+&
                sym(3,k,isym)*tens(4)*sym(2,l,isym)+&
                sym(3,k,isym)*tens(3)*sym(3,l,isym)
        end do
     end do
  end do
  symtens=symtens / real(nsym,gp)

  tens(1)=symtens(1,1)
  tens(2)=symtens(2,2)
  tens(3)=symtens(3,3)
  tens(4)=symtens(2,3)
  tens(5)=symtens(1,3)
  tens(6)=symtens(1,2)

end subroutine symm_stress


!> Symmetrise the atomic forces (needed with special k points)
subroutine symmetrise_forces(fxyz, astruct)
  use defs_basis
  use m_ab6_symmetry
  use module_defs, only: gp
  use module_atoms, only: atomic_structure
  use yaml_output

  implicit none

  !Arguments
  type(atomic_structure), intent(in) :: astruct
  real(gp), intent(inout) :: fxyz(3, astruct%nat)
  !Local variables
  integer :: ia, mu, isym, errno, ind, nsym
  integer :: indsym(4, AB6_MAX_SYMMETRIES)
  real(gp) :: summ
  real(gp) :: alat(3)
  real(gp), allocatable :: dedt(:,:)
  integer, allocatable :: symrec(:,:,:)
  integer, pointer  :: sym(:,:,:)
  integer, pointer  :: symAfm(:)
  real(gp), pointer :: transNon(:,:)

  call symmetry_get_matrices_p(astruct%sym%symObj, nsym, sym, transNon, symAfm, errno)
  if (errno /= AB7_NO_ERROR) stop
  if (nsym < 2) return
  !if (iproc == 0) write(*,"(1x,A,I0,A)") "Symmetrise forces with ", nsym, " symmetries."
  !if (iproc == 0) call yaml_map('Number of Symmetries for forces symmetrization',nsym,fmt='(i0)')

  !Get the symmetry matrices in terms of reciprocal basis
  allocate(symrec(3, 3, nsym))
  do isym = 1, nsym, 1
     call mati3inv(sym(:,:,isym), symrec(:,:,isym))
  end do

  alat =astruct%cell_dim
  if (astruct%geocode == 'S') alat(2) = real(1, gp)

  !Save fxyz into dedt.
  allocate(dedt(3,astruct%nat))
  do ia = 1, astruct%nat
     dedt(:, ia) = fxyz(:, ia) / alat
  end do

  ! actually conduct symmetrization
  do ia = 1, astruct%nat
     call symmetry_get_equivalent_atom(astruct%sym%symObj, indsym, ia, errno)
     if (errno /= AB7_NO_ERROR) stop
     do mu = 1, 3
        summ = real(0, gp)
        do isym = 1, nsym
           ind = indsym(4, isym)
           summ = summ + real(symrec(mu,1,isym), gp) * dedt(1, ind) + &
                & real(symrec(mu,2,isym), gp) * dedt(2, ind) + &
                & real(symrec(mu,3,isym), gp) * dedt(3, ind)
        end do
        fxyz(mu, ia) = summ / real(nsym, gp)
        ! if (abs(fred(mu, ia))<tol)fred(mu,ia)=0.0_dp
     end do
  end do

  deallocate(dedt)
  deallocate(symrec)

  ! fxyz is in reduced coordinates, we expand here.
  do ia = 1, astruct%nat
     fxyz(:, ia) = fxyz(:, ia) * alat
  end do
end subroutine symmetrise_forces


subroutine local_hamiltonian_stress(orbs,lr,hx,hy,hz,psi,tens)
  use module_base
  use module_types
  use module_xc
  use locreg_operations
  implicit none
  real(gp), intent(in) :: hx,hy,hz
  type(orbitals_data), intent(in) :: orbs
  type(locreg_descriptors), intent(in) :: lr
  real(wp), dimension(lr%wfd%nvctr_c+7*lr%wfd%nvctr_f,orbs%nspinor*orbs%norbp), intent(in) :: psi
  real(gp), intent(inout) :: tens(6)
  real(gp) :: ekin_sum,epot_sum
  !local variables
  character(len=*), parameter :: subname='local_hamiltonian_stress'
  integer :: iorb,npot,oidx
  real(wp) :: kinstr(6)
  real(gp) :: ekin,kx,ky,kz,etest
  type(workarr_locham) :: wrk_lh
  real(wp), dimension(:,:), allocatable :: psir,hpsi

  call f_routine(id='local_hamiltonian_stress')

  !initialise the work arrays
  call initialize_work_arrays_locham(1,[lr],orbs%nspinor,.true.,wrk_lh)  

  tens=0.d0

  !components of the potential
  npot=orbs%nspinor
  if (orbs%nspinor == 2) npot=1

  hpsi = f_malloc((/ lr%wfd%nvctr_c+7*lr%wfd%nvctr_f , orbs%nspinor*orbs%norbp /),id='hpsi')
  hpsi=0.0_wp
  ! Wavefunction in real space
  psir = f_malloc0((/ lr%d%n1i*lr%d%n2i*lr%d%n3i, orbs%nspinor /),id='psir')
  !call to_zero(lr%d%n1i*lr%d%n2i*lr%d%n3i*orbs%nspinor,psir)



  ekin_sum=0.0_gp
  epot_sum=0.0_gp

  etest=0.0_gp


  do iorb=1,orbs%norbp
     kinstr=0._wp
     oidx=(iorb-1)*orbs%nspinor+1

     call daub_to_isf_locham(orbs%nspinor,lr,wrk_lh,psi(1,oidx),psir)

     kx=orbs%kpts(1,orbs%iokpt(iorb))
     ky=orbs%kpts(2,orbs%iokpt(iorb))
     kz=orbs%kpts(3,orbs%iokpt(iorb))

     call isf_to_daub_kinetic(hx,hy,hz,kx,ky,kz,orbs%nspinor,lr,wrk_lh,&
          psir,hpsi(1,oidx),ekin,k_strten=kinstr)

     kinstr = -kinstr*8.0_gp/(hx*hy*hz)/real(lr%d%n1i*lr%d%n2i*lr%d%n3i,gp)
     tens=tens+kinstr*2.0_gp*&
          orbs%kwgts(orbs%iokpt(iorb))*orbs%occup(iorb+orbs%isorb)

  end do !loop over orbitals: finished

  !deallocations of work arrays
  call f_free(psir)

  call f_free(hpsi)

  call deallocate_work_arrays_locham(wrk_lh)

  call f_release_routine()

END SUBROUTINE local_hamiltonian_stress

<<<<<<< HEAD
=======



subroutine erf_stress(at,rxyz,hxh,hyh,hzh,n1i,n2i,n3i,n3p,iproc,nproc,ngatherarr,rho,tens)
  use module_base
  use module_types
  use module_fft_sg
  implicit none
  !passed var
  type(atoms_data), intent(in) :: at
  real(gp), dimension(3,at%astruct%nat), target, intent(in) :: rxyz
  real(gp), intent(in) :: hxh,hyh,hzh
  integer,intent(in) :: n1i,n2i,n3i,n3p,iproc,nproc
  real(kind=8), dimension(n1i*n2i*max(n3p,1)), intent(in), target :: rho
  integer, dimension(0:nproc-1,2), intent(in) :: ngatherarr 
  real(dp),dimension(6), intent(out) :: tens
  !local var
  character(len=*), parameter :: subname='erf_stress'
  real(kind=8),allocatable :: rhog(:,:,:,:,:)
  real(kind=8),dimension(:),pointer :: rhor
  integer :: ierr
  real(kind=8) :: pi,p(3),g2,rloc,setv,fac
  real(kind=8) :: rx,ry,rz,sfr,sfi,rhore,rhoim
  real(kind=8) :: potg,potg2
  real(kind=8) :: Zion
  integer :: iat,ityp,iout,iiout,nout,noutp,ii,isout,jproc
  integer :: j1,j2,j3,i1,i2,i3,inzee,ind
  real(kind=8) :: routp
  integer,dimension(:),allocatable :: nout_par

  call f_routine(id='erf_stress')

  !write(*,*) 'iproc,n3i,n3p',iproc,n3i,n3p
  !write(*,*) 'iproc',iproc, ngatherarr(iproc-1,1),ngatherarr(iproc-1,2)

  if (nproc > 1) then
     rhor = f_malloc_ptr(n1i*n2i*n3i,id='rhor')
     call MPI_ALLGATHERV(rho(1),ngatherarr(iproc,1),&
          &   mpidtypw,rhor(1),ngatherarr(0,1),&
          ngatherarr(0,2),mpidtypw,bigdft_mpi%mpi_comm,ierr)
  else
     rhor => rho        
  end if

  pi = 4.0_gp*atan(1.0_gp)
  rhog = f_malloc((/2,n1i+1,n2i+1,n3i+1,2/),id='rhog')
  tens(:)=0.0_dp ; p(:)=0.0_dp

  ! calculate total rho(G)
  rhog=0.0_dp
  do i3=1,n3i
     do i2=1,n2i
        do i1=1,n1i
           ind=i1+(i2-1)*n1i+(i3-1)*n1i*n2i
           rhog(1,i1,i2,i3,1)=rhor(ind)
           rhog(2,i1,i2,i3,1)=0.d0
        end do
     end do
  end do

  ! DO FFT OF DENSITY: Rho(r) -FFT-> Rho(G)
  inzee=1
  call FFT(n1i,n2i,n3i,n1i+1,n2i+1,n3i+1,rhog,-1,inzee)   
  rhog=rhog/real(n1i*n2i*n3i,kind=8)

  tens=0.0_dp

  ! Collapse the loops over nat and n3i
  nout = at%astruct%nat*n3i
  routp = real(nout,kind=8)/real(nproc,kind=8)
  noutp = floor(routp)
  ii = nout - noutp*nproc
  if (iproc<ii) noutp = noutp + 1
  nout_par = f_malloc0(0.to.nproc,id='nout_par')
  nout_par(iproc) = noutp
  if (nproc>1) then
     call mpiallred(nout_par(0), nproc, mpi_sum, comm=bigdft_mpi%mpi_comm)
  end if
  if (sum(nout_par)/=nout) then
      call f_err_throw('wrong partition of the outer loop',err_name='BIGDFT_RUNTIME_ERROR')
  end if
  isout = 0
  do jproc=0,iproc-1
     isout = isout + nout_par(jproc)
  end do

  !do iat=1,at%astruct%nat                          ! SUM OVER ATOMS
  do iout=1,noutp!at%astruct%nat*n3i

     iiout = isout + iout

     iat = (iiout-1)/n3i + 1
     ityp=at%astruct%iatype(iat)                ! ityp
     rloc=at%psppar(0,0,ityp)           ! take corresp. r_loc
     Zion = real(at%nelpsp(ityp),kind=8)

     !coordinates of new center (atom)
     rx=real(rxyz(1,iat),kind=8) 
     ry=real(rxyz(2,iat),kind=8) 
     rz=real(rxyz(3,iat),kind=8)

     potg=0.0_dp

     i3 = modulo(iiout-1,n3i) + 1
     j3=i3-(i3/(n3i/2+2))*n3i-1
     p(3)=real(j3,dp)/(n3i*hzh)         

     !$omp parallel default(none) &
     !$omp shared(n3i, inzee, i3, n2i, hyh, n1i, hxh, rx, ry, rz, rhog, Zion, rloc, pi, hzh, tens) &
     !$omp private(i2, j2, i1, j1, sfr, sfi, rhore, rhoim, g2, fac, setv, potg, potg2) &
     !$omp firstprivate(p)
     !$omp do reduction(+:tens)
     do i2=1,n2i
        j2=i2-(i2/(n2i/2+2))*n2i-1
        p(2)=real(j2,dp)/(n2i*hyh)    

        do i1=1,n1i
           j1=i1-(i1/(n1i/2+2))*n1i-1
           p(1)=real(j1,dp)/(n1i*hxh)

           ! calculate structural factor exp(-2*pi*i*R*G)
           sfr=cos(-2.0_gp*pi*(rx*p(1)+ry*p(2)+rz*p(3)))
           sfi=sin(-2.0_gp*pi*(rx*p(1)+ry*p(2)+rz*p(3)))

           ! multiply density by shift /structural/ factor 
           rhore=rhog(1,i1,i2,i3,inzee)*sfr
           rhoim=rhog(2,i1,i2,i3,inzee)*sfi

           ! use analytical expression for rhog^el
           ! multiply by  Kernel 1/pi/G^2 in reciprocal space

           g2=real(p(1)**2+p(2)**2+p(3)**2,kind=8)

           !set = rhog^el (analytic)
           fac=(Zion/rloc**3.0_gp)/sqrt(2.0_gp*pi)/(2.0_gp*pi)
           fac=fac/real(n1i*hxh*n2i*hyh*n3i*hzh,kind=8)                    !Division by Volume
           setv=((sqrt(pi*2.0_gp*rloc**2.0_gp))**3)*fac*exp(-pi*pi*g2*2.0_gp*rloc**2.0_gp)

           if (g2 /= 0.d0) then

              potg = -setv/(pi*g2)  ! V^el(G)
              potg2 = (setv/pi)*((real(1.d0,kind=8)/g2**2.d0)&
                   +real(pi*pi*2.d0*rloc**2.d0/g2,kind=8))

              !STRESS TENSOR
              tens(1)=tens(1)-(rhore+rhoim)*(potg2*2.0_gp*p(1)*p(1)+potg)
              tens(2)=tens(2)-(rhore+rhoim)*(potg2*2.0_gp*p(2)*p(2)+potg)
              tens(3)=tens(3)-(rhore+rhoim)*(potg2*2.0_gp*p(3)*p(3)+potg)
              tens(6)=tens(6)-(rhore+rhoim)*(potg2*2.0_gp*p(1)*p(2))
              tens(5)=tens(5)-(rhore+rhoim)*(potg2*2.0_gp*p(1)*p(3))
              tens(4)=tens(4)-(rhore+rhoim)*(potg2*2.0_gp*p(2)*p(3))

           end if  !!!!!!!!!!!!!!!!!!!!!!!!!!!!!!!!!!!!!!!!!!!!! g2 /=0
        end do !i1
     end do !i2
     !$omp end do
     !$omp end parallel

  end do !iat -atoms

!!$  !not needed as the stress tensor is reduced afterwards
!!$  if (nproc>1) then
!!$      call mpiallred(tens(1), 6, mpi_sum, comm=bigdft_mpi%mpi_comm)
!!$  end if


  call f_free(nout_par)

  if (nproc>1) then
     call f_free_ptr(rhor)
  else
     nullify(rhor)
  end if
  call f_free(rhog)

  call f_release_routine()

END SUBROUTINE erf_stress




>>>>>>> be3b50c0
subroutine internal_forces(nat, rxyz, ixyz_int, ifrozen, fxyz)
  use module_base
  use dynamic_memory
  use internal_coordinates
  use yaml_output
  implicit none

  ! Calling arguments
  integer,intent(in) :: nat
  real(gp),dimension(3,nat),intent(in) :: rxyz
  integer,dimension(3,nat),intent(in) :: ixyz_int
  integer,dimension(nat),intent(in) :: ifrozen
  real(gp),dimension(3,nat),intent(inout) :: fxyz

  ! Local variables
  integer :: iat, ii
  integer,dimension(:),allocatable :: na, nb, nc
  real(gp),parameter :: degree=57.29578d0
  real(gp),dimension(:,:),allocatable :: geo, rxyz_tmp, geo_tmp, fxyz_int, tmp, rxyz_shifted
  real(gp),parameter :: alpha=1.d1
  real(kind=8),dimension(3) :: shift
  logical :: fix_bond, fix_phi, fix_theta

  call f_routine(id='internal_forces')

  ! Using internal coordinates the first atom is by definition at (0,0,0), so
  ! the global shift is just given by rxyz(:,1).
  shift=rxyz(:,1)

  na = f_malloc(nat,id='na')
  nb = f_malloc(nat,id='nb')
  nc = f_malloc(nat,id='nc')
  geo = f_malloc((/3,nat/),id='geo')
  rxyz_tmp = f_malloc((/3,nat/),id='rxyz_tmp')
  rxyz_shifted = f_malloc((/3,nat/),id='rxyz_shifted')
  geo_tmp = f_malloc((/3,nat/),id='geo_tmp')
  fxyz_int = f_malloc((/3,nat/),id='fxyz_int')
  tmp = f_malloc((/3,nat/),id='tmp')

  na=ixyz_int(1,:)
  nb=ixyz_int(2,:)
  nc=ixyz_int(3,:)

  do iat=1,nat
     rxyz_shifted(1,iat)=rxyz(1,iat)-shift(1)
     rxyz_shifted(2,iat)=rxyz(2,iat)-shift(2)
     rxyz_shifted(3,iat)=rxyz(3,iat)-shift(3)
  end do

  !!#  if (bigdft_mpi%iproc==0) call yaml_map('force start',fxyz)
  !!#  if (bigdft_mpi%iproc==0) call yaml_map('rxyz_shifted start',rxyz_shifted)

!!! Get the neighbor lists
  !!call get_neighbors(rxyz, nat, na, nb, nc)

  ! Transform the atomic positions to internal coordinates 
  !call xyzint(rxyz, nat, na, nb, nc, degree, geo)
  call xyzint(rxyz_shifted, nat, na, nb, nc, degree, geo)
  !!if (bigdft_mpi%iproc==0) call yaml_map('internal orig',geo)
!!! TEST ######################
  !!call internal_to_cartesian(nat, na, nb, nc, geo, rxyz_tmp)
  !!if (bigdft_mpi%iproc==0) call yaml_map('rxyz start',rxyz)
  !!if (bigdft_mpi%iproc==0) call yaml_map('rxyz end',rxyz_tmp)
!!! ###########################

  ! Shift the atomic positions according to the forces
  rxyz_tmp = rxyz_shifted + alpha*fxyz

  ! Transform these new atomic positions to internal coordinates
  call xyzint(rxyz_tmp, nat, na, nb, nc, degree, geo_tmp)

!!! Define the forces in internal coordinates
  !!fxyz_int = geo_tmp - geo

  ! Apply some constraints if required
  do iat=1,nat
     !!if (bigdft_mpi%iproc==0) then
     !!    write(*,'(a,i4,2es16.6)') 'iat, geo(1,iat), geo_tmp(1,iat)', iat, geo(1,iat), geo_tmp(1,iat)
     !!    write(*,'(a,i4,2es16.6)') 'iat, geo(2,iat), geo_tmp(2,iat)', iat, geo(2,iat), geo_tmp(2,iat)
     !!    write(*,'(a,i4,2es16.6)') 'iat, geo(3,iat), geo_tmp(3,iat)', iat, geo(3,iat), geo_tmp(3,iat)
     !!end if
     ii=ifrozen(iat)
     fix_theta = (mod(ii,10)==2)
     if (fix_theta) ii=ii-2
     fix_phi = (mod(ii,100)==20)
     if (fix_phi) ii=ii-20
     fix_bond = (mod(ii,1000)==200)
     if (fix_bond) then
        ! keep the original value, i.e. don't let this value be modified by the forces
        geo_tmp(1,iat)=geo(1,iat)
        if (bigdft_mpi%iproc==0) call yaml_map('keep internal coordinate fixed',(/1,iat/))
     end if
     if (fix_phi) then
        ! keep the original value, i.e. don't let this value be modified by the forces
        geo_tmp(2,iat)=geo(2,iat)
        if (bigdft_mpi%iproc==0) call yaml_map('keep internal coordinate fixed',(/2,iat/))
     end if
     if (fix_theta) then
        ! keep the original value, i.e. don't let this value be modified by the forces
        geo_tmp(3,iat)=geo(3,iat)
        if (bigdft_mpi%iproc==0) call yaml_map('keep internal coordinate fixed',(/3,iat/))
     end if
  end do


  ! Transform the atomic positions back to cartesian coordinates
  ! The bond angle must be modified (take 180 degrees minus the angle)
  geo_tmp(2:2,1:nat) = 180.d0 - geo_tmp(2:2,1:nat)
  geo(2:2,1:nat) = 180.d0 - geo(2:2,1:nat)
  !fxyz_int(2:2,1:nat) = 180.d0 - fxyz_int(2:2,1:nat)
  ! convert to rad
  geo_tmp(2:3,1:nat) = geo_tmp(2:3,1:nat) / degree
  geo(2:3,1:nat) = geo(2:3,1:nat) / degree
  !fxyz_int(2:3,1:nat) = fxyz_int(2:3,1:nat) / degree
  call internal_to_cartesian(nat, na, nb, nc, geo_tmp, rxyz_tmp)
  call internal_to_cartesian(nat, na, nb, nc, geo, tmp)
  !call internal_to_cartesian(nat, na, nb, nc, fxyz_int, fxyz)

  !if (bigdft_mpi%iproc==0) then
  !    do iat=1,nat
  !        write(*,'(a,i4,2es16.6)') 'iat, tmp(1,iat)-rxyz(1,iat), tmp(1,iat)-rxyz_tmp(1,iat)', &
  !            iat, tmp(1,iat)-rxyz(1,iat), tmp(1,iat)-rxyz_tmp(1,iat) 
  !        write(*,'(a,i4,2es16.6)') 'iat, tmp(2,iat)-rxyz(2,iat), tmp(2,iat)-rxyz_tmp(2,iat)', &
  !            iat, tmp(2,iat)-rxyz(2,iat), tmp(2,iat)-rxyz_tmp(2,iat) 
  !        write(*,'(a,i4,2es16.6)') 'iat, tmp(3,iat)-rxyz(3,iat), tmp(3,iat)-rxyz_tmp(3,iat)', &
  !            iat, tmp(3,iat)-rxyz(3,iat), tmp(3,iat)-rxyz_tmp(3,iat) 
  !    end do
  !end if

  !if (bigdft_mpi%iproc==0) call yaml_map('rxyz_tmp end',rxyz_tmp)
  !if (bigdft_mpi%iproc==0) call yaml_map('tmp end',tmp)

  ! Define the new forces
  fxyz = rxyz_tmp - tmp
  fxyz = fxyz/alpha

  !!if (bigdft_mpi%iproc==0) call yaml_map('force end',fxyz)

  ! Test
  rxyz_tmp = rxyz+alpha*fxyz
  call xyzint(rxyz_tmp, nat, na, nb, nc, degree, geo_tmp)
  !!#  if (bigdft_mpi%iproc==0) call yaml_map('cartesian end before',rxyz)
  !!#  if (bigdft_mpi%iproc==0) call yaml_map('cartesian end after',rxyz_tmp)
  !!#  if (bigdft_mpi%iproc==0) call yaml_map('internal end',geo_tmp)


  call f_free(na)
  call f_free(nb)
  call f_free(nc)
  call f_free(geo)
  call f_free(rxyz_tmp)
  call f_free(rxyz_shifted)
  call f_free(geo_tmp)
  call f_free(fxyz_int)
  call f_free(tmp)

  call f_release_routine()

end subroutine internal_forces

!> wrapper for the routine below
subroutine constraints_internal(astruct)
  use module_atoms, only: atomic_structure
  implicit none
  type(atomic_structure), intent(inout) :: astruct
  call keep_internal_coordinates_constraints(astruct%nat, astruct%rxyz_int, astruct%ixyz_int, astruct%ifrztyp, astruct%rxyz)
end subroutine constraints_internal

subroutine keep_internal_coordinates_constraints(nat, rxyz_int, ixyz_int, ifrozen, rxyz)
  use module_base
  use dynamic_memory
  use internal_coordinates
  use yaml_output
  implicit none

  ! Calling arguments
  integer,intent(in) :: nat
  real(gp),dimension(3,nat),intent(in) :: rxyz_int
  integer,dimension(3,nat),intent(in) :: ixyz_int
  integer,dimension(nat),intent(in) :: ifrozen
  real(gp),dimension(3,nat),intent(inout) :: rxyz

  ! Local variables
  integer :: iat, ii
  integer,dimension(:),allocatable :: na, nb, nc
  real(gp),parameter :: degree=57.29578d0
  real(gp),dimension(:,:),allocatable :: geo
  real(gp),parameter :: alpha=1.d0
  real(kind=8),dimension(3) :: shift
  logical :: fix_bond, fix_phi, fix_theta

  call f_routine(id='internal_forces')

  ! Using internal coordinates the first atom is by definition at (0,0,0), so
  ! the global shift is just given by rxyz(:,1).
  shift=rxyz(:,1)

  na = f_malloc(nat,id='na')
  nb = f_malloc(nat,id='nb')
  nc = f_malloc(nat,id='nc')
  geo = f_malloc((/3,nat/),id='geo')

  na=ixyz_int(1,:)
  nb=ixyz_int(2,:)
  nc=ixyz_int(3,:)


  ! Transform the atomic positions to internal coordinates 
  call xyzint(rxyz, nat, na, nb, nc, degree, geo)

  ! The bond angle must be modified (take 180 degrees minus the angle)
  geo(2:2,1:nat) = 180.d0 - geo(2:2,1:nat)
  ! convert to rad
  geo(2:3,1:nat) = geo(2:3,1:nat) / degree

  ! Apply some constraints if required
  do iat=1,nat
     ii=ifrozen(iat)
     fix_theta = (mod(ii,10)==2)
     if (fix_theta) ii=ii-2
     fix_phi = (mod(ii,100)==20)
     if (fix_phi) ii=ii-20
     fix_bond = (mod(ii,1000)==200)
     if (fix_bond) then
        ! keep the original value, i.e. don't let this value be modified by the forces
        geo(1,iat)=rxyz_int(1,iat)
        if (bigdft_mpi%iproc==0) call yaml_map('keep internal coordinate fixed',(/1,iat/))
     end if
     if (fix_phi) then
        ! keep the original value, i.e. don't let this value be modified by the forces
        geo(2,iat)=rxyz_int(2,iat)
        if (bigdft_mpi%iproc==0) call yaml_map('keep internal coordinate fixed',(/2,iat/))
     end if
     if (fix_theta) then
        ! keep the original value, i.e. don't let this value be modified by the forces
        geo(3,iat)=rxyz_int(3,iat)
        if (bigdft_mpi%iproc==0) call yaml_map('keep internal coordinate fixed',(/3,iat/))
     end if
  end do


  ! Transform the atomic positions back to cartesian coordinates
  call internal_to_cartesian(nat, na, nb, nc, geo, rxyz)


  call f_free(na)
  call f_free(nb)
  call f_free(nc)
  call f_free(geo)

  call f_release_routine()

end subroutine keep_internal_coordinates_constraints

<|MERGE_RESOLUTION|>--- conflicted
+++ resolved
@@ -13,11 +13,7 @@
      dpbox, &
      i3s,n3p,nspin,&
      refill_proj,ngatherarr,rho,pot,potxc,nsize_psi,psi,fion,fdisp,fxyz,&
-<<<<<<< HEAD
-     calculate_strten,ewaldstr,hstrten,xcstr,strten,fnoise,pressure,psoffset,imode,tmb,fpulay)
-=======
-     ewaldstr,hstrten,xcstr,strten,pressure,psoffset,imode,tmb,fpulay)
->>>>>>> be3b50c0
+     calculate_strten,ewaldstr,hstrten,xcstr,strten,pressure,psoffset,imode,tmb,fpulay)
   use module_base
   use module_dpbox, only: denspot_distribution
   use module_types
@@ -26,11 +22,7 @@
   use module_forces
   use forces_linear
   implicit none
-<<<<<<< HEAD
   logical, intent(in) :: calculate_strten
-=======
-  !Arguments
->>>>>>> be3b50c0
   logical, intent(in) :: refill_proj
   integer, intent(in) :: iproc,nproc,i3s,n3p,nspin,psolver_groupsize,imode,nsize_psi
   real(gp), intent(in) :: hx,hy,hz,psoffset
@@ -48,12 +40,7 @@
   real(gp), dimension(6), intent(out) :: strten
   real(gp), dimension(3,atoms%astruct%nat), intent(out) :: fxyz
   type(DFT_wavefunction),intent(inout) :: tmb
-<<<<<<< HEAD
-  !local variables
-=======
   !Local variables
-  logical, parameter :: calculate_strten=.true. !temporary
->>>>>>> be3b50c0
   integer :: iat,i,j
   real(gp) :: charge,ucvol!,maxdiff
   real(gp), dimension(6,4) :: strtens!local,nonlocal,kin,erf
@@ -119,12 +106,6 @@
   if (extra_timing) call cpu_time(tr1)
   if (extra_timing) time1=real(tr1-tr0,kind=8)
 
-<<<<<<< HEAD
-  !if (iproc == 0 .and. verbose > 1) write( *,'(1x,a)')'done.'
-  !if (iproc == 0 .and. verbose > 1) call yaml_map('Non Local forces calculated',.true.)
-=======
-
->>>>>>> be3b50c0
   if (iproc == 0 .and. verbose > 1) call yaml_map('Calculate Non Local forces',(nlpsp%nprojel > 0))
 
   !LG: can we relax the constraint for psolver taskgroups in the case of stress tensors?
@@ -465,14 +446,9 @@
 
 !> Calculates the local forces acting on the atoms belonging to iproc
 subroutine local_forces(iproc,at,rxyz,hxh,hyh,hzh,&
-<<<<<<< HEAD
-     n1,n2,n3,n3pi,i3s,n1i,n2i,rho,pot,floc,locstrten,charge)
-  use module_base
-=======
      dpbox, &
      n1,n2,n3,n3p,i3s,n1i,n2i,n3i,rho,pot,floc,locstrten,charge)
-  use module_base, pi => pi_param
->>>>>>> be3b50c0
+  use module_base
   use module_types
   use yaml_output
   use gaussians, only: initialize_real_space_conversion, finalize_real_space_conversion,mp_exp
@@ -4094,191 +4070,6 @@
 
 END SUBROUTINE local_hamiltonian_stress
 
-<<<<<<< HEAD
-=======
-
-
-
-subroutine erf_stress(at,rxyz,hxh,hyh,hzh,n1i,n2i,n3i,n3p,iproc,nproc,ngatherarr,rho,tens)
-  use module_base
-  use module_types
-  use module_fft_sg
-  implicit none
-  !passed var
-  type(atoms_data), intent(in) :: at
-  real(gp), dimension(3,at%astruct%nat), target, intent(in) :: rxyz
-  real(gp), intent(in) :: hxh,hyh,hzh
-  integer,intent(in) :: n1i,n2i,n3i,n3p,iproc,nproc
-  real(kind=8), dimension(n1i*n2i*max(n3p,1)), intent(in), target :: rho
-  integer, dimension(0:nproc-1,2), intent(in) :: ngatherarr 
-  real(dp),dimension(6), intent(out) :: tens
-  !local var
-  character(len=*), parameter :: subname='erf_stress'
-  real(kind=8),allocatable :: rhog(:,:,:,:,:)
-  real(kind=8),dimension(:),pointer :: rhor
-  integer :: ierr
-  real(kind=8) :: pi,p(3),g2,rloc,setv,fac
-  real(kind=8) :: rx,ry,rz,sfr,sfi,rhore,rhoim
-  real(kind=8) :: potg,potg2
-  real(kind=8) :: Zion
-  integer :: iat,ityp,iout,iiout,nout,noutp,ii,isout,jproc
-  integer :: j1,j2,j3,i1,i2,i3,inzee,ind
-  real(kind=8) :: routp
-  integer,dimension(:),allocatable :: nout_par
-
-  call f_routine(id='erf_stress')
-
-  !write(*,*) 'iproc,n3i,n3p',iproc,n3i,n3p
-  !write(*,*) 'iproc',iproc, ngatherarr(iproc-1,1),ngatherarr(iproc-1,2)
-
-  if (nproc > 1) then
-     rhor = f_malloc_ptr(n1i*n2i*n3i,id='rhor')
-     call MPI_ALLGATHERV(rho(1),ngatherarr(iproc,1),&
-          &   mpidtypw,rhor(1),ngatherarr(0,1),&
-          ngatherarr(0,2),mpidtypw,bigdft_mpi%mpi_comm,ierr)
-  else
-     rhor => rho        
-  end if
-
-  pi = 4.0_gp*atan(1.0_gp)
-  rhog = f_malloc((/2,n1i+1,n2i+1,n3i+1,2/),id='rhog')
-  tens(:)=0.0_dp ; p(:)=0.0_dp
-
-  ! calculate total rho(G)
-  rhog=0.0_dp
-  do i3=1,n3i
-     do i2=1,n2i
-        do i1=1,n1i
-           ind=i1+(i2-1)*n1i+(i3-1)*n1i*n2i
-           rhog(1,i1,i2,i3,1)=rhor(ind)
-           rhog(2,i1,i2,i3,1)=0.d0
-        end do
-     end do
-  end do
-
-  ! DO FFT OF DENSITY: Rho(r) -FFT-> Rho(G)
-  inzee=1
-  call FFT(n1i,n2i,n3i,n1i+1,n2i+1,n3i+1,rhog,-1,inzee)   
-  rhog=rhog/real(n1i*n2i*n3i,kind=8)
-
-  tens=0.0_dp
-
-  ! Collapse the loops over nat and n3i
-  nout = at%astruct%nat*n3i
-  routp = real(nout,kind=8)/real(nproc,kind=8)
-  noutp = floor(routp)
-  ii = nout - noutp*nproc
-  if (iproc<ii) noutp = noutp + 1
-  nout_par = f_malloc0(0.to.nproc,id='nout_par')
-  nout_par(iproc) = noutp
-  if (nproc>1) then
-     call mpiallred(nout_par(0), nproc, mpi_sum, comm=bigdft_mpi%mpi_comm)
-  end if
-  if (sum(nout_par)/=nout) then
-      call f_err_throw('wrong partition of the outer loop',err_name='BIGDFT_RUNTIME_ERROR')
-  end if
-  isout = 0
-  do jproc=0,iproc-1
-     isout = isout + nout_par(jproc)
-  end do
-
-  !do iat=1,at%astruct%nat                          ! SUM OVER ATOMS
-  do iout=1,noutp!at%astruct%nat*n3i
-
-     iiout = isout + iout
-
-     iat = (iiout-1)/n3i + 1
-     ityp=at%astruct%iatype(iat)                ! ityp
-     rloc=at%psppar(0,0,ityp)           ! take corresp. r_loc
-     Zion = real(at%nelpsp(ityp),kind=8)
-
-     !coordinates of new center (atom)
-     rx=real(rxyz(1,iat),kind=8) 
-     ry=real(rxyz(2,iat),kind=8) 
-     rz=real(rxyz(3,iat),kind=8)
-
-     potg=0.0_dp
-
-     i3 = modulo(iiout-1,n3i) + 1
-     j3=i3-(i3/(n3i/2+2))*n3i-1
-     p(3)=real(j3,dp)/(n3i*hzh)         
-
-     !$omp parallel default(none) &
-     !$omp shared(n3i, inzee, i3, n2i, hyh, n1i, hxh, rx, ry, rz, rhog, Zion, rloc, pi, hzh, tens) &
-     !$omp private(i2, j2, i1, j1, sfr, sfi, rhore, rhoim, g2, fac, setv, potg, potg2) &
-     !$omp firstprivate(p)
-     !$omp do reduction(+:tens)
-     do i2=1,n2i
-        j2=i2-(i2/(n2i/2+2))*n2i-1
-        p(2)=real(j2,dp)/(n2i*hyh)    
-
-        do i1=1,n1i
-           j1=i1-(i1/(n1i/2+2))*n1i-1
-           p(1)=real(j1,dp)/(n1i*hxh)
-
-           ! calculate structural factor exp(-2*pi*i*R*G)
-           sfr=cos(-2.0_gp*pi*(rx*p(1)+ry*p(2)+rz*p(3)))
-           sfi=sin(-2.0_gp*pi*(rx*p(1)+ry*p(2)+rz*p(3)))
-
-           ! multiply density by shift /structural/ factor 
-           rhore=rhog(1,i1,i2,i3,inzee)*sfr
-           rhoim=rhog(2,i1,i2,i3,inzee)*sfi
-
-           ! use analytical expression for rhog^el
-           ! multiply by  Kernel 1/pi/G^2 in reciprocal space
-
-           g2=real(p(1)**2+p(2)**2+p(3)**2,kind=8)
-
-           !set = rhog^el (analytic)
-           fac=(Zion/rloc**3.0_gp)/sqrt(2.0_gp*pi)/(2.0_gp*pi)
-           fac=fac/real(n1i*hxh*n2i*hyh*n3i*hzh,kind=8)                    !Division by Volume
-           setv=((sqrt(pi*2.0_gp*rloc**2.0_gp))**3)*fac*exp(-pi*pi*g2*2.0_gp*rloc**2.0_gp)
-
-           if (g2 /= 0.d0) then
-
-              potg = -setv/(pi*g2)  ! V^el(G)
-              potg2 = (setv/pi)*((real(1.d0,kind=8)/g2**2.d0)&
-                   +real(pi*pi*2.d0*rloc**2.d0/g2,kind=8))
-
-              !STRESS TENSOR
-              tens(1)=tens(1)-(rhore+rhoim)*(potg2*2.0_gp*p(1)*p(1)+potg)
-              tens(2)=tens(2)-(rhore+rhoim)*(potg2*2.0_gp*p(2)*p(2)+potg)
-              tens(3)=tens(3)-(rhore+rhoim)*(potg2*2.0_gp*p(3)*p(3)+potg)
-              tens(6)=tens(6)-(rhore+rhoim)*(potg2*2.0_gp*p(1)*p(2))
-              tens(5)=tens(5)-(rhore+rhoim)*(potg2*2.0_gp*p(1)*p(3))
-              tens(4)=tens(4)-(rhore+rhoim)*(potg2*2.0_gp*p(2)*p(3))
-
-           end if  !!!!!!!!!!!!!!!!!!!!!!!!!!!!!!!!!!!!!!!!!!!!! g2 /=0
-        end do !i1
-     end do !i2
-     !$omp end do
-     !$omp end parallel
-
-  end do !iat -atoms
-
-!!$  !not needed as the stress tensor is reduced afterwards
-!!$  if (nproc>1) then
-!!$      call mpiallred(tens(1), 6, mpi_sum, comm=bigdft_mpi%mpi_comm)
-!!$  end if
-
-
-  call f_free(nout_par)
-
-  if (nproc>1) then
-     call f_free_ptr(rhor)
-  else
-     nullify(rhor)
-  end if
-  call f_free(rhog)
-
-  call f_release_routine()
-
-END SUBROUTINE erf_stress
-
-
-
-
->>>>>>> be3b50c0
 subroutine internal_forces(nat, rxyz, ixyz_int, ifrozen, fxyz)
   use module_base
   use dynamic_memory
