--- conflicted
+++ resolved
@@ -4430,15 +4430,9 @@
     
         end if norbp_if
 
-<<<<<<< HEAD
         !if (nproc>1) then
-        !    call mpiallred(iat_startend(1,0), 2*nproc, mpi_sum, bigdft_mpi%mpi_comm)
+        !   call mpiallred(iat_startend, mpi_sum, bigdft_mpi%mpi_comm)
         !end if
-=======
-        if (nproc>1) then
-            call mpiallred(iat_startend, mpi_sum, bigdft_mpi%mpi_comm)
-        end if
->>>>>>> d901431d
 
         call f_release_routine()
 
@@ -4667,16 +4661,8 @@
     
         end if norbp_if
 
-<<<<<<< HEAD
 
         call f_free(is_supfun_per_atom_tmp)
-=======
-        if (nproc>1) then
-            call mpiallred(iatminmax, mpi_sum, bigdft_mpi%mpi_comm)
-            call mpiallred(iorbminmax(1,1), natp, mpi_min, comm=bigdft_mpi%mpi_comm)
-            call mpiallred(iorbminmax(1,2), natp, mpi_max, comm=bigdft_mpi%mpi_comm)
-        end if
->>>>>>> d901431d
 
         call f_release_routine()
 
@@ -4769,7 +4755,7 @@
 
         ! Now the value of supfun_per_atom can be summed up, since each task has all scalprods for a given atom.
         ! In principle this is only necessary for the atoms handled by a given task, but do it for the moment for all...
-        call mpiallred(supfun_per_atom, mpi_sum, bigdft_mpi%mpi_comm)
+        call mpiallred(supfun_per_atom, mpi_sum, comm=bigdft_mpi%mpi_comm)
         ! The starting points have to be recalculated.
         is_supfun_per_atom(1) = 0
         do jat=2,at%astruct%nat
