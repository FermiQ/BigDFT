--- conflicted
+++ resolved
@@ -142,14 +142,6 @@
   if (atoms%astruct%sym%symObj >= 0) call symmetrise_forces(fxyz,atoms)
 
   ! Check forces consistency.
-<<<<<<< HEAD
-  maxdiff=mpimaxdiff(fxyz,comm=bigdft_mpi%mpi_comm)
-  !call check_array_consistency(maxdiff, nproc, fxyz, bigdft_mpi%mpi_comm)
-  if (iproc==0 .and. maxdiff > epsilon(1.0_gp)) &
-       call yaml_warning('Output forces not identical! '//&
-       '(difference:'//trim(yaml_toa(maxdiff))//' )')
-
-=======
   if (bigdft_mpi%nproc >1) then
      call mpibcast(fxyz,comm=bigdft_mpi%mpi_comm,maxdiff=maxdiff)
      !maxdiff=mpimaxdiff(fxyz,comm=bigdft_mpi%mpi_comm)
@@ -158,7 +150,6 @@
           call yaml_warning('Output forces were not identical! (broadcasted) '//&
           '(difference:'//trim(yaml_toa(maxdiff))//' )')
   end if
->>>>>>> 93ea7b77
   if (iproc == 0) call write_forces(atoms,fxyz)
 
   !volume element for local stress
