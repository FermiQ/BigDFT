--- conflicted
+++ resolved
@@ -223,8 +223,6 @@
   call deallocate_local_zone_descriptors(lzd, "lzd_free")
   deallocate(lzd)
 end subroutine lzd_free
-<<<<<<< HEAD
-=======
 subroutine lzd_empty(lzd)
   use module_types
   implicit none
@@ -232,16 +230,6 @@
 
   call deallocate_Lzd_except_Glr(lzd, "lzd_empty")
 END SUBROUTINE lzd_empty
-subroutine lzd_set_hgrids(Lzd, hgrids)
-  use module_base
-  use module_types
-  implicit none
-  type(local_zone_descriptors), intent(inout) :: Lzd
-  real(gp), intent(in) :: hgrids(3)
-  !initial values
-  Lzd%hgrids = hgrids
-END SUBROUTINE lzd_set_hgrids
->>>>>>> 3450f4c4
 
 subroutine inputs_new(in)
   use module_types
