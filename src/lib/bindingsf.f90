subroutine memocc_report()
  use m_profiling, only: mreport => memocc_report
  implicit none
  call mreport()
end subroutine memocc_report

subroutine memocc_verbose()
  use m_profiling, only: mstate => memocc_set_state
  implicit none
  call mstate(2)
end subroutine memocc_verbose

subroutine f90_pointer_1D_init(pt_c, size_c)
  implicit none
  double precision, intent(in) :: pt_c
  integer, intent(in) :: size_c

  double precision, dimension(:), pointer :: pt_f
  interface
     subroutine inquire_pointer1(pt_c, pt_f, size_c)
       double precision, dimension(:), pointer :: pt_f
       double precision, intent(in) :: pt_c
       integer, intent(in) :: size_c
     end subroutine inquire_pointer1
  end interface

  nullify(pt_f)
  call inquire_pointer1(pt_c, pt_f, size_c)
end subroutine f90_pointer_1D_init

subroutine f90_pointer_2D_init(pt_c, size_c)
  implicit none
  double precision, intent(in) :: pt_c
  integer, intent(in) :: size_c

  double precision, dimension(:,:), pointer :: pt_f
  interface
     subroutine inquire_pointer2(pt_c, pt_f, size_c)
       double precision, dimension(:,:), pointer :: pt_f
       double precision, intent(in) :: pt_c
       integer, intent(in) :: size_c
     end subroutine inquire_pointer2
  end interface

  nullify(pt_f)
  call inquire_pointer2(pt_c, pt_f, size_c)
end subroutine f90_pointer_2D_init

subroutine f90_pointer_3D_init(pt_c, size_c)
  implicit none
  double precision, intent(in) :: pt_c
  integer, intent(in) :: size_c

  double precision, dimension(:,:,:), pointer :: pt_f
  interface
     subroutine inquire_pointer3(pt_c, pt_f, size_c)
       double precision, dimension(:,:,:), pointer :: pt_f
       double precision, intent(in) :: pt_c
       integer, intent(in) :: size_c
     end subroutine inquire_pointer3
  end interface

  nullify(pt_f)
  call inquire_pointer3(pt_c, pt_f, size_c)
end subroutine f90_pointer_3D_init

subroutine f90_pointer_4D_init(pt_c, size_c)
  implicit none
  double precision, intent(in) :: pt_c
  integer, intent(in) :: size_c

  double precision, dimension(:,:,:,:), pointer :: pt_f
  interface
     subroutine inquire_pointer4(pt_c, pt_f, size_c)
       double precision, dimension(:,:,:,:), pointer :: pt_f
       double precision, intent(in) :: pt_c
       integer, intent(in) :: size_c
     end subroutine inquire_pointer4
  end interface

  nullify(pt_f)
  call inquire_pointer4(pt_c, pt_f, size_c)
end subroutine f90_pointer_4D_init

subroutine f90_pointer_5D_init(pt_c, size_c)
  implicit none
  double precision, intent(in) :: pt_c
  integer, intent(in) :: size_c

  double precision, dimension(:,:,:,:,:), pointer :: pt_f
  interface
     subroutine inquire_pointer5(pt_c, pt_f, size_c)
       double precision, dimension(:,:,:,:,:), pointer :: pt_f
       double precision, intent(in) :: pt_c
       integer, intent(in) :: size_c
     end subroutine inquire_pointer5
  end interface

  nullify(pt_f)
  call inquire_pointer5(pt_c, pt_f, size_c)
end subroutine f90_pointer_5D_init

<<<<<<< HEAD
subroutine createKernel(iproc,nproc,geocode,n01,n02,n03,hx,hy,hz,itype_scf,kernel,wrtmsg,gpu)
  use Poisson_Solver, only: ck => createKernel
  implicit none
  character(len=1), intent(in) :: geocode
  integer, intent(in) :: n01,n02,n03,itype_scf,iproc,nproc,gpu
  real(kind=8), intent(in) :: hx,hy,hz
  real(kind=8), pointer :: kernel(:)
  logical, intent(in) :: wrtmsg

  call ck(iproc,nproc,geocode,n01,n02,n03,hx,hy,hz,itype_scf,kernel,wrtmsg,gpu)
end subroutine createKernel
=======
subroutine open_write_file(unitwf, name, ln, bin)
  implicit none
  integer, intent(in) :: unitwf, ln, bin
  character(len = 1), dimension(ln), intent(in) :: name

  character(len = ln) :: filename
  integer :: i
  
  write(filename, *)
  do i = 1, ln, 1
     filename(i:i) = name(i)(1:1)
  end do
  if (bin == 1) then
     open(unit = unitwf, file = trim(filename), status = 'unknown', form = "unformatted")
  else
     open(unit = unitwf, file = trim(filename), status = 'unknown')
  end if
END SUBROUTINE open_write_file

subroutine close_file(unitwf)
  implicit none
  integer, intent(in) :: unitwf

  close(unit = unitwf)
END SUBROUTINE close_file

!!$subroutine createKernel(iproc,nproc,geocode,n01,n02,n03,hx,hy,hz,itype_scf,kernel,wrtmsg)
!!$  use module_types, only
!!$  use Poisson_Solver, only: ck => createKernel
!!$  implicit none
!!$  character(len=1), intent(in) :: geocode
!!$  integer, intent(in) :: n01,n02,n03,itype_scf,iproc,nproc
!!$  real(kind=8), intent(in) :: hx,hy,hz
!!$  real(kind=8), pointer :: kernel(:)
!!$  logical, intent(in) :: wrtmsg
!!$
!!$  call ck(iproc,nproc,geocode,n01,n02,n03,hx,hy,hz,itype_scf,kernel,wrtmsg)
!!$end subroutine createKernel
>>>>>>> 061d5a03

subroutine deallocate_double_1D(array)
  use module_base
  implicit none

  double precision, dimension(:), pointer :: array
  integer :: i_all, i_stat

  if (associated(array)) then
     i_all=-product(shape(array))*kind(array)
     deallocate(array,stat=i_stat)
     call memocc(i_stat,i_all,'array',"deallocate_double")
  end if
end subroutine deallocate_double_1D
subroutine deallocate_double_2D(array)
  use module_base
  implicit none

  double precision, dimension(:,:), pointer :: array
  integer :: i_all, i_stat

  if (associated(array)) then
     i_all=-product(shape(array))*kind(array)
     deallocate(array,stat=i_stat)
     call memocc(i_stat,i_all,'array',"deallocate_double")
  end if
end subroutine deallocate_double_2D

subroutine glr_new(glr)
  use module_types
  implicit none
  type(locreg_descriptors), pointer :: glr

  allocate(glr)
end subroutine glr_new
subroutine glr_copy(glr, d, wfd, from)
  use module_types
  implicit none
  type(locreg_descriptors), pointer :: glr
  type(grid_dimensions), pointer :: d
  type(wavefunctions_descriptors), pointer :: wfd
  type(locreg_descriptors), intent(in) :: from

  allocate(glr)
  call nullify_locreg_descriptors(glr)
  d => glr%d
  wfd => glr%wfd
  call copy_locreg_descriptors(from, glr, "glr_copy")
end subroutine glr_copy
subroutine glr_init(glr, d, wfd)
  use module_types
  implicit none
  type(locreg_descriptors), intent(inout), target :: glr
  type(grid_dimensions), pointer :: d
  type(wavefunctions_descriptors), pointer :: wfd

  call nullify_locreg_descriptors(glr)
  d => glr%d
  wfd => glr%wfd
end subroutine glr_init
subroutine glr_get_data(glr, d, wfd)
  use module_types
  implicit none
  type(locreg_descriptors), intent(inout), target :: glr
  type(grid_dimensions), pointer :: d
  type(wavefunctions_descriptors), pointer :: wfd

  d => glr%d
  wfd => glr%wfd
end subroutine glr_get_data
subroutine glr_free(glr)
  use module_types
  implicit none
  type(locreg_descriptors), pointer :: glr

  deallocate(glr)
end subroutine glr_free
subroutine glr_empty(glr)
  use module_types
  implicit none
  type(locreg_descriptors), intent(inout) :: glr

  call deallocate_locreg_descriptors(glr, "glr_empty")
end subroutine glr_empty
subroutine glr_get_dimensions(glr , n, ni, ns, nsi, nfl, nfu, norb)
  use module_types
  implicit none
  type(locreg_descriptors), intent(in) :: glr
  integer, dimension(3), intent(out) :: n, ni, ns, nsi, nfl, nfu
  integer, intent(out) :: norb

  n(1) = glr%d%n1
  n(2) = glr%d%n2
  n(3) = glr%d%n3
  ni(1) = glr%d%n1i
  ni(2) = glr%d%n2i
  ni(3) = glr%d%n3i

  nfl(1) = glr%d%nfl1
  nfl(2) = glr%d%nfl2
  nfl(3) = glr%d%nfl3
  nfu(1) = glr%d%nfu1
  nfu(2) = glr%d%nfu2
  nfu(3) = glr%d%nfu3

  ns(1) = glr%ns1
  ns(2) = glr%ns2
  ns(3) = glr%ns3
  nsi(1) = glr%nsi1
  nsi(2) = glr%nsi2
  nsi(3) = glr%nsi3
  
  norb = glr%Localnorb
end subroutine glr_get_dimensions
subroutine glr_set_dimensions(glr, n, ni, ns, nsi, nfl, nfu)
  use module_types
  implicit none
  type(locreg_descriptors), intent(inout) :: glr
  integer, dimension(3), intent(in) :: n, ni, ns, nsi, nfl, nfu

  glr%d%n1 = n(1)
  glr%d%n2 = n(2)
  glr%d%n3 = n(3)
  glr%d%n1i = ni(1)
  glr%d%n2i = ni(2)
  glr%d%n3i = ni(3)

  glr%d%nfl1 = nfl(1)
  glr%d%nfl2 = nfl(2)
  glr%d%nfl3 = nfl(3)
  glr%d%nfu1 = nfu(1)
  glr%d%nfu2 = nfu(2)
  glr%d%nfu3 = nfu(3)

  glr%ns1 = ns(1)
  glr%ns2 = ns(2)
  glr%ns3 = ns(3)
  glr%nsi1 = nsi(1)
  glr%nsi2 = nsi(2)
  glr%nsi3 = nsi(3)
end subroutine glr_set_dimensions
subroutine glr_get_locreg_data(glr, locrad, locregCenter)
  use module_types
  implicit none
  type(locreg_descriptors), intent(in) :: glr
  double precision, dimension(3), intent(out) :: locregCenter
  double precision, intent(out) :: locrad

  locrad = glr%locrad
  locregCenter = glr%locregCenter
end subroutine glr_get_locreg_data
subroutine glr_set_wfd_dims(glr, nseg_c, nseg_f, nvctr_c, nvctr_f)
  use module_types
  implicit none
  type(locreg_descriptors), intent(inout) :: glr
  integer, intent(in) :: nseg_c, nseg_f, nvctr_c, nvctr_f

  glr%wfd%nseg_c = nseg_c
  glr%wfd%nseg_f = nseg_f
  glr%wfd%nvctr_c = nvctr_c
  glr%wfd%nvctr_f = nvctr_f
  call allocate_wfd(glr%wfd, "glr_set_wfd_dims")
END SUBROUTINE glr_set_wfd_dims
subroutine glr_set_wave_descriptors(iproc,hx,hy,hz,atoms,rxyz,radii_cf,&
      &   crmult,frmult,Glr)
   use module_base
   use module_types
   use module_interfaces
   implicit none
   !Arguments
   type(atoms_data), intent(in) :: atoms
   integer, intent(in) :: iproc
   real(gp), intent(in) :: hx,hy,hz,crmult,frmult
   real(gp), dimension(3,atoms%nat), intent(in) :: rxyz
   real(gp), dimension(atoms%ntypes,3), intent(in) :: radii_cf
   type(locreg_descriptors), intent(inout) :: Glr

   call createWavefunctionsDescriptors(iproc,hx,hy,hz,atoms,rxyz,radii_cf,&
      &   crmult,frmult,Glr)
end subroutine glr_set_wave_descriptors
subroutine glr_set_bounds(lr)
  use module_types
  implicit none
  type(locreg_descriptors), intent(inout) :: lr
  
  call locreg_bounds(lr%d%n1,lr%d%n2,lr%d%n3, &
       & lr%d%nfl1,lr%d%nfu1,lr%d%nfl2,lr%d%nfu2,lr%d%nfl3,lr%d%nfu3, &
       & lr%wfd,lr%bounds)
END SUBROUTINE glr_set_bounds
subroutine glr_wfd_get_data(wfd, nvctr_c, nvctr_f, nseg_c, nseg_f, &
     & keyglob, keygloc, keyvglob, keyvloc)
  use module_types
  implicit none
  type(wavefunctions_descriptors), intent(in) :: wfd
  integer, intent(out) :: nvctr_c, nvctr_f, nseg_c, nseg_f
  integer, dimension(:,:), pointer :: keyglob, keygloc
  integer, dimension(:), pointer :: keyvglob, keyvloc

  nvctr_c = wfd%nvctr_c
  nvctr_f = wfd%nvctr_f
  nseg_c  = wfd%nseg_c
  nseg_f  = wfd%nseg_f
  keyglob => wfd%keyglob
  keygloc => wfd%keygloc
  keyvglob => wfd%keyvglob
  keyvloc => wfd%keyvloc
END SUBROUTINE glr_wfd_get_data

subroutine lzd_new(lzd)
  use module_types
  implicit none
  type(local_zone_descriptors), pointer :: lzd

  allocate(lzd)
end subroutine lzd_new
subroutine lzd_init(lzd, glr)
  use module_types
  implicit none
  type(local_zone_descriptors), target, intent(inout) :: lzd
  type(locreg_descriptors), pointer :: glr

  call nullify_local_zone_descriptors(lzd)
  lzd%nlr = 0
  glr => lzd%glr
end subroutine lzd_init
subroutine lzd_get_data(lzd, glr)
  use module_types
  implicit none
  type(local_zone_descriptors), target, intent(inout) :: lzd
  type(locreg_descriptors), pointer :: glr

  glr => lzd%glr
end subroutine lzd_get_data
subroutine lzd_copy_data(lzd, nlr)
  use module_types
  implicit none
  type(local_zone_descriptors), intent(in) :: lzd
  integer, intent(out) :: nlr

  nlr = lzd%nlr
end subroutine lzd_copy_data
subroutine lzd_free(lzd)
  use module_types
  implicit none
  type(local_zone_descriptors), pointer :: lzd

  call deallocate_local_zone_descriptors(lzd, "lzd_free")
  deallocate(lzd)
end subroutine lzd_free
subroutine lzd_empty(lzd)
  use module_types
  implicit none
  type(local_zone_descriptors), intent(inout) :: lzd

  call deallocate_Lzd_except_Glr(lzd, "lzd_empty")
END SUBROUTINE lzd_empty
subroutine lzd_set_nlr(lzd, nlr, geocode)
  use module_types
  implicit none
  type(local_zone_descriptors), intent(inout) :: lzd
  integer, intent(in) :: nlr
  character, intent(in) :: geocode

  integer :: i
  
  if (lzd%nlr > 0) then
     do i = 1, lzd%nlr, 1
        call deallocate_locreg_descriptors(lzd%Llr(i), "lzd_set_nlr")
     end do
     deallocate(lzd%llr)
  end if

  lzd%nlr = nlr
  allocate(lzd%Llr(Lzd%nlr))
  do i = 1, nlr, 1
     call nullify_locreg_descriptors(lzd%Llr(i))
     lzd%Llr(i)%geocode = geocode
  end do
END SUBROUTINE lzd_set_nlr
subroutine lzd_get_hgrids(Lzd, hgrids)
  use module_base
  use module_types
  implicit none
  type(local_zone_descriptors), intent(in) :: Lzd
  real(gp), intent(out) :: hgrids(3)
  !initial values
  hgrids = Lzd%hgrids
END SUBROUTINE lzd_get_hgrids
subroutine lzd_get_llr(Lzd, i, llr)
  use module_base
  use module_types
  implicit none
  type(local_zone_descriptors), intent(in) :: Lzd
  integer, intent(in) :: i
  type(locreg_descriptors), pointer :: llr

  llr => Lzd%Llr(i)
END SUBROUTINE lzd_get_llr

subroutine inputs_new(in)
  use module_types
  implicit none
  type(input_variables), pointer :: in

  allocate(in)
  call default_input_variables(in)
end subroutine inputs_new
subroutine inputs_free(in)
  use module_types
  implicit none
  type(input_variables), pointer :: in

  call free_input_variables(in)
  deallocate(in)
end subroutine inputs_free
subroutine inputs_set_radical(in, nproc, rad, ln)
  use module_types
  implicit none
  type(input_variables), intent(inout) :: in
  integer, intent(in) :: ln, nproc
  character, intent(in) :: rad(ln)

  character(len = 1024) :: rad_
  integer :: i

  write(rad_, "(A)") " "
  do i = 1, ln
     write(rad_(i:i), "(A1)") rad(i)
  end do
  call standard_inputfile_names(in, rad_, nproc)
end subroutine inputs_set_radical

subroutine inputs_get_dft(in, hx, hy, hz, crmult, frmult, ixc, chg, efield, nspin, mpol, &
     & gnrm, itermax, nrepmax, ncong, idsx, dispcorr, inpsi, outpsi, outgrid, &
     & rbuf, ncongt, davidson, nvirt, nplottedvirt, sym)
  use module_types
  implicit none
  type(input_variables), intent(in) :: in
  real(gp), intent(out) :: hx, hy, hz, crmult, frmult, efield(3), gnrm, rbuf
  integer, intent(out) :: ixc, chg, nspin, mpol, itermax, nrepmax, ncong, idsx, &
       & dispcorr, inpsi, outpsi, outgrid, ncongt, davidson, nvirt, nplottedvirt, sym
  
  hx = in%hx
  hy = in%hy
  hz = in%hz
  crmult = in%crmult
  frmult = in%frmult
  ixc = in%ixc
  chg = in%ncharge
  efield = in%elecfield
  nspin = in%nspin
  mpol = in%mpol
  gnrm = in%gnrm_cv
  itermax = in%itrpmax
  nrepmax = in%nrepmax
  ncong = in%ncong
  idsx = in%idsx
  dispcorr = in%dispersion
  inpsi = in%inputPsiId
  outpsi = in%output_wf_format
  outgrid = in%output_denspot
  rbuf = in%rbuf
  ncongt = in%ncongt
  davidson = in%norbv
  nvirt = in%nvirt
  nplottedvirt = in%nplot
  if (in%disableSym) then
     sym = 1
  else
     sym = 0
  end if
END SUBROUTINE inputs_get_dft
subroutine inputs_get_mix(in, iscf, itrpmax, norbsempty, occopt, alphamix, rpnrm_cv, &
     & gnrm_startmix, Tel, alphadiis)
  use module_types
  implicit none
  type(input_variables), intent(in) :: in
  integer, intent(out) :: iscf, itrpmax, norbsempty, occopt
  real(gp), intent(out) :: alphamix, rpnrm_cv, gnrm_startmix, Tel, alphadiis
  
  iscf = in%iscf
  itrpmax = in%itrpmax
  norbsempty = in%norbsempty
  occopt = in%occopt

  alphamix = in%alphamix
  rpnrm_cv = in%rpnrm_cv
  gnrm_startmix = in%gnrm_startmix
  Tel = in%Tel
  alphadiis = in%alphadiis
END SUBROUTINE inputs_get_mix
subroutine inputs_get_geopt(in, geopt_approach, ncount_cluster_x, frac_fluct, forcemax, &
     & randdis, betax, history, ionmov, dtion, strtarget, qmass)
  use module_types
  implicit none
  type(input_variables), intent(in) :: in
  character(len = 10), intent(out) :: geopt_approach
  integer, intent(out) :: ncount_cluster_x, history, ionmov
  real(gp), intent(out) :: frac_fluct, forcemax, randdis, betax, dtion, strtarget(6)
  real(gp), pointer :: qmass(:)
  
  geopt_approach = in%geopt_approach
  ncount_cluster_x = in%ncount_cluster_x
  frac_fluct = in%frac_fluct
  forcemax = in%forcemax
  randdis = in%randdis
  betax = in%betax
  history = in%history
  ionmov = in%ionmov
  dtion = in%dtion
  strtarget(:) = in%strtarget(:)
  if (associated(in%qmass)) then
     qmass => in%qmass
  else
     nullify(qmass)
  end if
END SUBROUTINE inputs_get_geopt
subroutine inputs_get_perf(in, linear)
  use module_types
  implicit none
  type(input_variables), intent(in) :: in
  integer, intent(out) :: linear
  
  linear = in%linear
END SUBROUTINE inputs_get_perf
subroutine inputs_get_files(in, files)
  use module_types
  implicit none
  type(input_variables), intent(in) :: in
  integer, intent(out) :: files

  files = in%files
END SUBROUTINE inputs_get_files
subroutine inputs_get_linear(linear, inputPsiId)
  use module_types
  implicit none
  integer, intent(out) :: linear
  integer, intent(in) :: inputPsiId

  linear = 0
  if (inputPsiId == INPUT_PSI_LINEAR .or. inputPsiId == INPUT_PSI_MEMORY_LINEAR) linear = 1
END SUBROUTINE inputs_get_linear

subroutine orbs_new(orbs)
  use module_types
  implicit none
  type(orbitals_data), pointer :: orbs

  allocate(orbs)
END SUBROUTINE orbs_new
subroutine orbs_init(orbs)
  use module_types
  implicit none
  type(orbitals_data), intent(inout) :: orbs

  call nullify_orbitals_data(orbs)
END SUBROUTINE orbs_init
subroutine orbs_free(orbs)
  use module_types
  use m_profiling
  implicit none
  type(orbitals_data), pointer :: orbs

  deallocate(orbs)
END SUBROUTINE orbs_free
subroutine orbs_empty(orbs)
  use module_types
  implicit none
  type(orbitals_data), intent(inout) :: orbs

  call deallocate_orbitals_data(orbs,"orbs_empty")
END SUBROUTINE orbs_empty
subroutine orbs_comm_new(comms)
  use module_base
  use module_types
  use module_interfaces
  implicit none
  type(communications_arrays), pointer :: comms

  allocate(comms)
  nullify(comms%nvctr_par)
end subroutine orbs_comm_new
subroutine orbs_comm_init(comms, orbs, lr, iproc, nproc)
  use module_base
  use module_types
  use module_interfaces
  implicit none
  integer, intent(in) :: iproc,nproc
  type(locreg_descriptors), intent(in) :: lr
  type(orbitals_data), intent(inout) :: orbs
  type(communications_arrays), intent(inout) :: comms

  call orbitals_communicators(iproc,nproc,lr,orbs,comms)
end subroutine orbs_comm_init
subroutine orbs_comm_free(comms)
  use module_base
  use module_types
  use module_interfaces
  implicit none
  type(communications_arrays), pointer :: comms

  deallocate(comms)
end subroutine orbs_comm_free
subroutine orbs_comm_empty(comms)
  use module_base
  use module_types
  use module_interfaces
  implicit none
  type(communications_arrays), intent(inout) :: comms

  if (associated(comms%nvctr_par)) then
     call deallocate_comms(comms,"orbs_comm_empty")
  end if
end subroutine orbs_comm_empty
subroutine orbs_get_dimensions(orbs, norb, norbp, norbu, norbd, nspin, nspinor, npsidim, &
     & nkpts, nkptsp, isorb, iskpts)
  use module_types
  implicit none
  type(orbitals_data), intent(in) :: orbs
  integer, intent(out) :: norb, norbp, norbu, norbd, nspin, nspinor, npsidim, &
     & nkpts, nkptsp, isorb, iskpts
  
  norb = orbs%norb
  norbp = orbs%norbp
  norbu = orbs%norbu
  norbd = orbs%norbd
  nspin = orbs%nspin
  nspinor = orbs%nspinor
  npsidim = max(orbs%npsidim_orbs,orbs%npsidim_comp)
  nkpts = orbs%nkpts
  nkptsp = orbs%nkptsp
  isorb = orbs%isorb
  iskpts = orbs%iskpts
END SUBROUTINE orbs_get_dimensions
subroutine orbs_get_eval(orbs, eval)
  use module_types
  implicit none
  type(orbitals_data) :: orbs
  real(wp), dimension(:), pointer :: eval
  
  eval => orbs%eval
END SUBROUTINE orbs_get_eval
subroutine orbs_get_occup(orbs, occup)
  use module_types
  implicit none
  type(orbitals_data) :: orbs
  real(gp), dimension(:), pointer :: occup
  
  occup => orbs%occup
END SUBROUTINE orbs_get_occup
subroutine orbs_get_kpts(orbs, kpts)
  use module_types
  implicit none
  type(orbitals_data) :: orbs
  real(gp), dimension(:,:), pointer :: kpts
  
  kpts => orbs%kpts
END SUBROUTINE orbs_get_kpts
subroutine orbs_get_kwgts(orbs, kwgts)
  use module_types
  implicit none
  type(orbitals_data) :: orbs
  real(gp), dimension(:), pointer :: kwgts
  
  kwgts => orbs%kwgts
END SUBROUTINE orbs_get_kwgts
subroutine orbs_get_inwhichlocreg(orbs, locreg)
  use module_types
  implicit none
  type(orbitals_data) :: orbs
  integer, dimension(:), pointer :: locreg
  
  locreg => orbs%inwhichlocreg
END SUBROUTINE orbs_get_inwhichlocreg
subroutine orbs_get_onwhichmpi(orbs, mpi)
  use module_types
  implicit none
  type(orbitals_data) :: orbs
  integer, dimension(:), pointer :: mpi
  
  mpi => orbs%onwhichmpi
END SUBROUTINE orbs_get_onwhichmpi
subroutine orbs_get_onwhichatom(orbs, atom)
  use module_types
  implicit none
  type(orbitals_data) :: orbs
  integer, dimension(:), pointer :: atom
  
  atom => orbs%onwhichatom
END SUBROUTINE orbs_get_onwhichatom
subroutine orbs_open_file(orbs, unitwf, name, ln, iformat, iorbp, ispinor)
  use module_types
  use module_interfaces
  implicit none
  type(orbitals_data), intent(in) :: orbs
  integer, intent(in) :: unitwf, ln, iformat, iorbp, ispinor
  character(len = 1), dimension(ln), intent(in) :: name

  character(len = ln) :: filename
  integer :: i, iorb_out
  
  write(filename, *)
  do i = 1, ln, 1
     filename(i:i) = name(i)(1:1)
  end do
  call open_filename_of_iorb(unitwf, (iformat == WF_FORMAT_BINARY), trim(filename), &
       & orbs, iorbp, ispinor, iorb_out)
END SUBROUTINE orbs_open_file

subroutine proj_new(nlpspd)
  use module_types
  implicit none
  type(nonlocal_psp_descriptors), pointer :: nlpspd

  allocate(nlpspd)
END SUBROUTINE proj_new
subroutine proj_free(nlpspd, proj)
  use module_types
  use m_profiling
  implicit none
  type(nonlocal_psp_descriptors), pointer :: nlpspd
  real(kind=8), dimension(:), pointer :: proj

  integer :: i_stat, i_all

  call deallocate_proj_descr(nlpspd,"proj_free")
  i_all=-product(shape(proj))*kind(proj)
  deallocate(proj,stat=i_stat)
  call memocc(i_stat,i_all,'proj',"proj_free")
END SUBROUTINE proj_free
subroutine proj_get_dimensions(nlpspd, nproj, nprojel)
  use module_types
  implicit none
  type(nonlocal_psp_descriptors), intent(in) :: nlpspd
  integer, intent(out) :: nproj, nprojel
  
  nproj = nlpspd%nproj
  nprojel = nlpspd%nprojel
END SUBROUTINE proj_get_dimensions

subroutine localfields_new(self, denspotd, rhod, dpbox)
  use module_types
  implicit none
  integer(kind = 8), intent(in) :: self
  type(DFT_local_fields), pointer :: denspotd
  type(denspot_distribution), pointer :: dpbox
  type(rho_descriptors), pointer :: rhod

  allocate(denspotd)
  rhod => denspotd%rhod
  dpbox => denspotd%dpbox
  denspotd%c_obj = self
END SUBROUTINE localfields_new
subroutine localfields_get_data(denspotd, rhod, dpbox)
  use module_types
  implicit none
  type(DFT_local_fields), intent(in), target :: denspotd
  type(denspot_distribution), pointer :: dpbox
  type(rho_descriptors), pointer :: rhod

  rhod => denspotd%rhod
  dpbox => denspotd%dpbox
END SUBROUTINE localfields_get_data
subroutine localfields_free(denspotd)
  use module_types
  use m_profiling
  implicit none
  type(DFT_local_fields), pointer :: denspotd
  
  character(len = *), parameter :: subname = "localfields_free"
  integer :: i_stat, i_all

  call deallocate_rho_descriptors(denspotd%rhod, subname)
  call deallocate_denspot_distribution(denspotd%dpbox, subname)
  
  if (associated(denspotd%V_ext)) then
     i_all=-product(shape(denspotd%V_ext))*kind(denspotd%V_ext)
     deallocate(denspotd%V_ext,stat=i_stat)
     call memocc(i_stat,i_all,'denspotd%V_ext',subname)
  end if
  
  if (associated(denspotd%pkernelseq%kernel,target=denspotd%pkernel%kernel)) then
     nullify(denspotd%pkernelseq%kernel)
  else if (associated(denspotd%pkernelseq%kernel)) then
     call deallocate_coulomb_operator(denspotd%pkernelseq,subname)
  end if
  call deallocate_coulomb_operator(denspotd%pkernel,subname)

!!$  if (associated(denspotd%pkernelseq)) then
!!$     i_all=-product(shape(denspotd%pkernelseq))*kind(denspotd%pkernelseq)
!!$     deallocate(denspotd%pkernelseq,stat=i_stat)
!!$     call memocc(i_stat,i_all,'kernelseq',subname)
!!$  end if

!!$  if (associated(denspotd%pkernel)) then
!!$     i_all=-product(shape(denspotd%pkernel))*kind(denspotd%pkernel)
!!$     deallocate(denspotd%pkernel,stat=i_stat)
!!$     call memocc(i_stat,i_all,'kernel',subname)
!!$  end if

  if (associated(denspotd%rhov)) then
     i_all=-product(shape(denspotd%rhov))*kind(denspotd%rhov)
     deallocate(denspotd%rhov,stat=i_stat)
     call memocc(i_stat,i_all,'denspotd%rhov',subname)
  end if

  if (associated(denspotd%V_XC)) then
     i_all=-product(shape(denspotd%V_XC))*kind(denspotd%V_XC)
     deallocate(denspotd%V_XC,stat=i_stat)
     call memocc(i_stat,i_all,'denspotd%V_XC',subname)
  end if

  if(associated(denspotd%rho_C)) then
     i_all=-product(shape(denspotd%rho_C))*kind(denspotd%rho_C)
     deallocate(denspotd%rho_C,stat=i_stat)
     call memocc(i_stat,i_all,'denspotd%rho_C',subname)
  end if

  deallocate(denspotd)
END SUBROUTINE localfields_free
subroutine localfields_copy_metadata(denspot, rhov_is, hgrid, ni, psoffset)
  use module_types
  implicit none
  type(DFT_local_fields), intent(in) :: denspot
  integer, intent(out) :: rhov_is, ni(3)
  real(gp), intent(out) :: hgrid(3)
  real(dp), intent(out) :: psoffset

  rhov_is = denspot%rhov_is
  hgrid = denspot%dpbox%hgrids
  ni = denspot%dpbox%ndims
  psoffset = denspot%psoffset
END SUBROUTINE localfields_copy_metadata
subroutine localfields_get_rhov(denspot, rhov)
  use module_types
  implicit none
  type(DFT_local_fields), intent(in) :: denspot
  real(dp), dimension(:), pointer :: rhov

  rhov => denspot%rhov
END SUBROUTINE localfields_get_rhov
subroutine localfields_get_v_ext(denspot, v_ext)
  use module_types
  implicit none
  type(DFT_local_fields), intent(in) :: denspot
  real(wp), dimension(:,:,:,:), pointer :: v_ext

  v_ext => denspot%v_ext
END SUBROUTINE localfields_get_v_ext
subroutine localfields_get_v_xc(denspot, v_xc)
  use module_types
  implicit none
  type(DFT_local_fields), intent(in) :: denspot
  real(wp), dimension(:,:,:,:), pointer :: v_xc

  v_xc => denspot%v_xc
END SUBROUTINE localfields_get_v_xc
subroutine localfields_get_pkernel(denspot, pkernel)
  use module_types
  implicit none
  type(DFT_local_fields), intent(in) :: denspot
  real(dp), dimension(:), pointer :: pkernel

  pkernel => denspot%pkernel%kernel
END SUBROUTINE localfields_get_pkernel
subroutine localfields_get_pkernelseq(denspot, pkernelseq)
  use module_types
  implicit none
  type(DFT_local_fields), intent(in) :: denspot
  real(dp), dimension(:), pointer :: pkernelseq

  pkernelseq => denspot%pkernelseq%kernel
END SUBROUTINE localfields_get_pkernelseq
subroutine localfields_get_rho_work(denspot, rho)
  use module_types
  implicit none
  type(DFT_local_fields), intent(in) :: denspot
  real(dp), dimension(:), pointer :: rho

  rho => denspot%rho_work
END SUBROUTINE localfields_get_rho_work
subroutine localfields_get_pot_work(denspot, pot)
  use module_types
  implicit none
  type(DFT_local_fields), intent(in) :: denspot
  real(dp), dimension(:), pointer :: pot

  pot => denspot%pot_work
END SUBROUTINE localfields_get_pot_work

subroutine gpu_new(GPU)
  use module_types
  implicit none
  type(GPU_pointers), pointer :: GPU

  allocate(GPU)
END SUBROUTINE gpu_new
subroutine gpu_free(GPU)
  use module_types
  implicit none
  type(GPU_pointers), pointer :: GPU

  deallocate(GPU)
END SUBROUTINE gpu_free

subroutine wf_new(self, wf, orbs, comm, lzd)
  use module_types
  implicit none
  integer(kind = 8), intent(in) :: self
  type(DFT_wavefunction), pointer :: wf
  type(orbitals_data), pointer :: orbs
  type(communications_arrays), pointer :: comm
  type(local_zone_descriptors), pointer :: lzd

  allocate(wf)
  wf%c_obj = self
  call wf_init(wf)
  call orbs_init(wf%orbs)
  call nullify_local_zone_descriptors(wf%lzd)
  orbs => wf%orbs
  comm => wf%comms
  lzd => wf%Lzd
end subroutine wf_new
subroutine wf_init(wf)
  use module_types
  implicit none
  type(DFT_wavefunction), intent(inout) :: wf

  nullify(wf%psi)
  nullify(wf%hpsi)
  nullify(wf%psit)
  nullify(wf%spsi)
  nullify(wf%comms%nvctr_par)
end subroutine wf_init
subroutine wf_get_data(wf, orbs, comm, lzd)
  use module_types
  implicit none
  type(DFT_wavefunction), target, intent(in) :: wf
  type(orbitals_data), pointer :: orbs
  type(communications_arrays), pointer :: comm
  type(local_zone_descriptors), pointer :: lzd

  orbs => wf%orbs
  comm => wf%comms
  lzd => wf%Lzd
end subroutine wf_get_data
subroutine wf_empty(wf)
  use module_types
  use m_profiling
  implicit none
  type(DFT_wavefunction), intent(inout) :: wf

  integer :: i_all, i_stat

  if (associated(wf%psi)) then
     i_all=-product(shape(wf%psi))*kind(wf%psi)
     deallocate(wf%psi,stat=i_stat)
     call memocc(i_stat,i_all,'psi', "wf_empty")
  end if
  if (associated(wf%psit)) then
     i_all=-product(shape(wf%psit))*kind(wf%psit)
     deallocate(wf%psit,stat=i_stat)
     call memocc(i_stat,i_all,'psit', "wf_empty")
  end if
  if (associated(wf%hpsi)) then
     i_all=-product(shape(wf%hpsi))*kind(wf%hpsi)
     deallocate(wf%hpsi,stat=i_stat)
     call memocc(i_stat,i_all,'hpsi', "wf_empty")
  end if
END SUBROUTINE wf_empty
subroutine wf_free(wf)
  use module_types
  use m_profiling
  implicit none
  type(DFT_wavefunction), pointer :: wf

  call orbs_comm_empty(wf%comms)
  call orbs_empty(wf%orbs)
  call deallocate_local_zone_descriptors(wf%lzd, "wf%lzd")
  deallocate(wf)
end subroutine wf_free
subroutine wf_get_psi(wf, psi, hpsi)
  use module_types
  implicit none
  type(DFT_wavefunction), intent(in) :: wf
  integer(kind = 8), intent(out) :: psi
  integer(kind = 8), intent(out) :: hpsi

  interface
     subroutine inquire_address1(add, pt_f)
       double precision, dimension(:), pointer :: pt_f
       integer(kind = 8), intent(out) :: add
     end subroutine inquire_address1
  end interface
  call inquire_address1(psi, wf%psi)
  call inquire_address1(hpsi, wf%hpsi)
end subroutine wf_get_psi
subroutine wf_get_psi_size(psi, psiSize)
  use module_types
  implicit none
  real(wp), dimension(:), pointer :: psi
  integer(kind = 8), intent(out) :: psiSize

  psiSize = product(shape(psi))
end subroutine wf_get_psi_size
subroutine wf_iorbp_to_psi(psir, psi, lr)
  use module_types
  implicit none
  type(locreg_descriptors), intent(in) :: lr
  real(wp), dimension(lr%wfd%nvctr_c+7*lr%wfd%nvctr_f), intent(in) :: psi
  real(wp), dimension(lr%d%n1i*lr%d%n2i*lr%d%n3i), intent(out) :: psir
  
  character(len=*), parameter :: subname='wf_orb_to_psi'
  type(workarr_sumrho) :: w

  call initialize_work_arrays_sumrho(lr,w)

  !initialisation
  if (lr%geocode == 'F') then
     call razero(lr%d%n1i*lr%d%n2i*lr%d%n3i,psir)
  end if

  call daub_to_isf(lr,w,psi,psir)

  call deallocate_work_arrays_sumrho(w)

END SUBROUTINE wf_iorbp_to_psi

subroutine orbs_get_iorbp(orbs, iorbp, isorb, iproc, ikpt, iorb, ispin, ispinor)
  use module_types
  implicit none

  integer, intent(out) :: iorbp, isorb, iproc
  type(orbitals_data), intent(in) :: orbs
  integer, intent(in) :: ikpt, iorb, ispin, ispinor

  iorbp = (ikpt - 1) * (orbs%nspinor * orbs%norb)
  if (ispin == 1) iorbp = iorbp + (iorb - 1) * orbs%nspinor
  if (ispin == 2) iorbp = iorbp + orbs%norbu * orbs%nspinor + (iorb - 1) * orbs%nspinor
  iorbp = iorbp + ispinor - 1

  isorb = 0
  do iproc = 0, size(orbs%norb_par, 1) - 1, 1
     if (iorbp >= isorb .and. iorbp < isorb + orbs%norb_par(iproc, 0)) then
        iorbp = iorbp - isorb
        return
     end if
     isorb = isorb + orbs%norb_par(iproc, 0)
  end do

  iorbp = -1
  isorb = -1
  iproc = -1
END SUBROUTINE orbs_get_iorbp

subroutine energs_new(self, energs)
  use module_types
  implicit none
  integer(kind = 8), intent(in) :: self
  type(energy_terms), pointer :: energs

  allocate(energs)
  energs%c_obj = self
END SUBROUTINE energs_new
subroutine energs_free(energs)
  use module_types
  implicit none
  type(energy_terms), pointer :: energs

  deallocate(energs)
END SUBROUTINE energs_free
subroutine energs_copy_data(energs, eh, exc, evxc, eion, edisp, ekin, epot, &
     & eproj, eexctX, ebs, eKS, trH, evsum, evsic)
  use module_types
  implicit none
  type(energy_terms), intent(in) :: energs
  real(gp), intent(out) :: eh, exc, evxc, eion, edisp, ekin, epot, eproj, &
       & eexctX, ebs, eKS, trH, evsum, evsic

  eh     = energs%eh
  exc    = energs%exc
  evxc   = energs%evxc
  eion   = energs%eion
  edisp  = energs%edisp
  ekin   = energs%ekin
  epot   = energs%epot
  eproj  = energs%eproj
  eexctX = energs%eexctX
  ebs    = energs%ebs
  eKS    = energs%eKS
  trH    = energs%trH
  evsum  = energs%evsum
  evsic  = energs%evsic
END SUBROUTINE energs_copy_data

subroutine optloop_new(self, optloop)
  use module_types
  implicit none
  integer(kind = 8), intent(in) :: self
  type(DFT_optimization_loop), pointer :: optloop

  allocate(optloop)
  optloop%c_obj = self
END SUBROUTINE optloop_new
subroutine optloop_free(optloop)
  use module_types
  implicit none
  type(DFT_optimization_loop), pointer :: optloop

  deallocate(optloop)
END SUBROUTINE optloop_free
subroutine optloop_copy_data(optloop, gnrm_cv, rpnrm_cv, gnrm_startmix, gnrm, rpnrm, &
     &  itrpmax, nrepmax, itermax, itrp, itrep, iter, iscf, infocode)
  use module_types
  implicit none
  type(DFT_optimization_loop), intent(in) :: optloop
  integer, intent(out) :: iscf, itrpmax, nrepmax, itermax, itrp, itrep, iter, infocode
  real(gp), intent(out) :: gnrm, rpnrm, gnrm_cv, rpnrm_cv, gnrm_startmix

  gnrm_cv = optloop%gnrm_cv 
  rpnrm_cv = optloop%rpnrm_cv 
  gnrm_startmix = optloop%gnrm_startmix 
  gnrm = optloop%gnrm 
  rpnrm = optloop%rpnrm 

  itrpmax = optloop%itrpmax 
  nrepmax = optloop%nrepmax 
  itermax = optloop%itermax 
  itrp = optloop%itrp 
  itrep = optloop%itrep 
  iter = optloop%iter 
  iscf = optloop%iscf 
  infocode = optloop%infocode
END SUBROUTINE optloop_copy_data
subroutine optloop_sync_data(optloop, gnrm_cv, rpnrm_cv, gnrm_startmix, gnrm, rpnrm, &
     &  itrpmax, nrepmax, itermax, itrp, itrep, iter, iscf, infocode)
  use module_types
  implicit none
  type(DFT_optimization_loop), intent(inout) :: optloop
  integer, intent(in) :: iscf, itrpmax, nrepmax, itermax, itrp, itrep, iter, infocode
  real(gp), intent(in) :: gnrm, rpnrm, gnrm_cv, rpnrm_cv, gnrm_startmix

  optloop%gnrm_cv = gnrm_cv 
  optloop%rpnrm_cv = rpnrm_cv 
  optloop%gnrm_startmix = gnrm_startmix 
  optloop%gnrm = gnrm 
  optloop%rpnrm = rpnrm 

  optloop%itrpmax = itrpmax 
  optloop%nrepmax = nrepmax 
  optloop%itermax = itermax 
  optloop%itrp = itrp 
  optloop%itrep = itrep 
  optloop%iter = iter 
  optloop%iscf = iscf 
  optloop%infocode = infocode
END SUBROUTINE optloop_sync_data
subroutine optloop_emit_done(optloop, id, energs, iproc, nproc)
  use module_base
  use module_types
  implicit none
  type(DFT_optimization_loop), intent(inout) :: optloop
  type(energy_terms), intent(in) :: energs
  integer, intent(in) :: id, iproc, nproc

  call optloop_emit_iter(optloop, id + OPTLOOP_N_LOOPS, energs, iproc, nproc)
END SUBROUTINE optloop_emit_done
subroutine optloop_emit_iter(optloop, id, energs, iproc, nproc)
  use module_base
  use module_types
  implicit none
  type(DFT_optimization_loop), intent(inout) :: optloop
  type(energy_terms), intent(in) :: energs
  integer, intent(in) :: id, iproc, nproc

  integer, parameter :: SIGNAL_DONE = -1
  integer, parameter :: SIGNAL_WAIT = -2
  integer :: message, ierr

  call timing(iproc,'energs_signals','ON')
  if (iproc == 0) then
     ! Only iproc 0 emit the signal. This call is blocking.
     ! All other procs are blocked by the bcast to wait for
     ! possible transfer to proc 0.
     call optloop_emit(optloop%c_obj, id, energs%c_obj)
     if (nproc > 1) then
        ! After handling the signal, iproc 0 broadcasts to other
        ! proc to continue (jproc == -1).
        message = SIGNAL_DONE
        call MPI_BCAST(message, 1, MPI_INTEGER, 0, MPI_COMM_WORLD, ierr)
     end if
  else
     message = SIGNAL_WAIT
     do
        if (message == SIGNAL_DONE) then
           exit
        end if
        call MPI_BCAST(message, 1, MPI_INTEGER, 0, MPI_COMM_WORLD, ierr)
        
        if (message >= 0) then
           ! sync values from proc 0.
           call optloop_bcast(optloop, iproc)
        end if
     end do
  end if
  call timing(iproc,'energs_signals','OF')
END SUBROUTINE optloop_emit_iter
subroutine optloop_bcast(optloop, iproc)
  use module_base
  use module_types
  implicit none
  type(DFT_optimization_loop), intent(inout) :: optloop
  integer, intent(in) :: iproc

  integer :: iData(4), ierr
  real(gp) :: rData(3)

  if (iproc == 0) then
     iData(1) = optloop%iscf
     iData(2) = optloop%itrpmax
     iData(3) = optloop%nrepmax
     iData(4) = optloop%itermax

     rData(1) = optloop%gnrm_cv
     rData(2) = optloop%rpnrm_cv
     rData(3) = optloop%gnrm_startmix

     call MPI_BCAST(0, 1, MPI_INTEGER, 0, MPI_COMM_WORLD, ierr)
  end if
  call MPI_BCAST(iData, 4, MPI_INTEGER, 0, MPI_COMM_WORLD, ierr)
  call MPI_BCAST(rData, 3, MPI_DOUBLE_PRECISION, 0, MPI_COMM_WORLD, ierr)
  if (iproc /= 0) then
     optloop%iscf = iData(1)
     optloop%itrpmax = iData(2)
     optloop%nrepmax = iData(3)
     optloop%itermax = iData(4)

     optloop%gnrm_cv = rData(1)
     optloop%rpnrm_cv = rData(2)
     optloop%gnrm_startmix = rData(3)
  end if
END SUBROUTINE optloop_bcast<|MERGE_RESOLUTION|>--- conflicted
+++ resolved
@@ -100,19 +100,6 @@
   call inquire_pointer5(pt_c, pt_f, size_c)
 end subroutine f90_pointer_5D_init
 
-<<<<<<< HEAD
-subroutine createKernel(iproc,nproc,geocode,n01,n02,n03,hx,hy,hz,itype_scf,kernel,wrtmsg,gpu)
-  use Poisson_Solver, only: ck => createKernel
-  implicit none
-  character(len=1), intent(in) :: geocode
-  integer, intent(in) :: n01,n02,n03,itype_scf,iproc,nproc,gpu
-  real(kind=8), intent(in) :: hx,hy,hz
-  real(kind=8), pointer :: kernel(:)
-  logical, intent(in) :: wrtmsg
-
-  call ck(iproc,nproc,geocode,n01,n02,n03,hx,hy,hz,itype_scf,kernel,wrtmsg,gpu)
-end subroutine createKernel
-=======
 subroutine open_write_file(unitwf, name, ln, bin)
   implicit none
   integer, intent(in) :: unitwf, ln, bin
@@ -151,7 +138,6 @@
 !!$
 !!$  call ck(iproc,nproc,geocode,n01,n02,n03,hx,hy,hz,itype_scf,kernel,wrtmsg)
 !!$end subroutine createKernel
->>>>>>> 061d5a03
 
 subroutine deallocate_double_1D(array)
   use module_base
