--- conflicted
+++ resolved
@@ -121,15 +121,9 @@
 #endif
 }
 
-<<<<<<< HEAD
-BigDFT_LocalFields* bigdft_localfields_new(const BigDFT_LocReg *glr,
+BigDFT_LocalFields* bigdft_localfields_new (const BigDFT_Lzd *lzd,
                                            const BigDFT_Inputs *in,
                                            guint iproc, guint nproc)
-=======
-BigDFT_LocalFields* bigdft_localfields_new (const BigDFT_Lzd *lzd,
-                                            const BigDFT_Inputs *in,
-                                            guint iproc, guint nproc)
->>>>>>> 09aff6aa
 {
   BigDFT_LocalFields *localfields;
   double self, hh[3];
@@ -143,33 +137,21 @@
   memset(localfields, 0, sizeof(BigDFT_LocalFields));
   bigdft_localfields_init(localfields);
 #endif
-<<<<<<< HEAD
   self = *((double*)&localfields);
   FC_FUNC_(localfields_new, LOCALFIELDS_NEW)(&self, &localfields->data,
                                              &localfields->rhod, &localfields->dpcom);
   FC_FUNC_(initialize_dft_local_fields, INITIALIZE_DFT_LOCAL_FIELDS)(localfields->data);
 
-  localfields->glr   = glr;
-=======
-  localfields->glr   = &lzd->parent;
->>>>>>> 09aff6aa
+  localfields->glr = &lzd->parent;
 
   FC_FUNC_(dpbox_set_box, DPBOX_SET_BOX)(localfields->dpcom, lzd->data);
   FC_FUNC_(denspot_communications, DENSPOT_COMMUNICATIONS)
-<<<<<<< HEAD
-    (&iproc, &nproc, glr->d, hh, hh + 1, hh + 2, in->data,
-     glr->parent.data, glr->parent.rxyz.data, glr->radii, localfields->dpcom, localfields->rhod);
-  
-  FC_FUNC(allocaterhopot, ALLOCATERHOPOT)(&iproc, glr->data,
-                                          &in->nspin, glr->parent.data, glr->parent.rxyz.data,
-=======
     (&iproc, &nproc, lzd->parent.d, hh, hh + 1, hh + 2, in->data,
      lzd->parent.parent.data, lzd->parent.parent.rxyz.data,
      lzd->parent.radii, localfields->dpcom, localfields->rhod);
   FC_FUNC(allocaterhopot, ALLOCATERHOPOT)(&iproc, lzd->parent.data,
                                           &in->nspin, lzd->parent.parent.data,
 					  lzd->parent.parent.rxyz.data,
->>>>>>> 09aff6aa
                                           localfields->data);
   FC_FUNC_(localfields_copy_metadata, LOCALFIELDS_COPY_METADATA)
     (localfields->data, &localfields->rhov_is, localfields->h,
@@ -178,7 +160,6 @@
   GET_ATTR_DBL_4D(localfields, LOCALFIELDS, v_ext, V_EXT);
   GET_ATTR_DBL_4D(localfields, LOCALFIELDS, v_xc,  V_XC);
   
-<<<<<<< HEAD
   return localfields;
 }
 void FC_FUNC_(localfields_new_wrapper, LOCALFIELDS_NEW_WRAPPER)(double *self, void *obj,
@@ -214,11 +195,6 @@
   GET_ATTR_DBL_4D(localfields, LOCALFIELDS, v_ext, V_EXT);
   GET_ATTR_DBL_4D(localfields, LOCALFIELDS, v_xc,  V_XC);
 
-=======
-  FC_FUNC_(system_createkernels, SYSTEM_CREATEKERNELS)
-    (&iproc, &nproc, &verb, &lzd->parent.parent.geocode, lzd->parent.d,
-     in->data, localfields->data);
->>>>>>> 09aff6aa
   GET_ATTR_DBL   (localfields, LOCALFIELDS, pkernel,    PKERNEL);
   GET_ATTR_DBL   (localfields, LOCALFIELDS, pkernelseq, PKERNELSEQ);
 
