/** @file
 * Bindings for the BigDFT package
 * @author
 * Copyright (C) 2013-2013 BigDFT group
 * This file is distributed under the terms of the
 * GNU General Public License, see ~/COPYING file
 * or http://www.gnu.org/copyleft/gpl.txt .
 * For the list of contributors, see ~/AUTHORS
**/


#include <config.h>

#include "bigdft.h"
#include "bindings.h"
#include "bindings_api.h"

#include <string.h>
#include <stdio.h>

<<<<<<< HEAD

static void _free_names(BigDFT_Inputs *in)
{
  g_free(in->run_name);

  g_free(in->file_occnum);
  g_free(in->file_igpop);
  g_free(in->file_lin);
}


=======
>>>>>>> 00db4d89
static void _free_output(BigDFT_Inputs *in)
{
  g_free(in->run_name);
  g_free(in->dir_output);
  g_free(in->writing_directory);
}
<<<<<<< HEAD


static void _sync_output(BigDFT_Inputs *in)
{
  gchar dir_output[100], writing_directory[500];

  FC_FUNC_(inputs_get_output, INPUTS_GET_OUTPUT)(F_TYPE(in->data),
                                                 dir_output, writing_directory, 100, 500);
  in->dir_output = _get_c_string(dir_output, 100);
  in->writing_directory = _get_c_string(writing_directory, 500);
}
=======
>>>>>>> 00db4d89
void _inputs_sync(BigDFT_Inputs *in)

{
  gchar run_name[100], dir_output[100], writing_directory[500];

  FC_FUNC_(inputs_get_dft, INPUTS_GET_DFT)(F_TYPE(in->data), in->h, in->h + 1, in->h + 2,
                                           &in->crmult, &in->frmult, &in->ixc,
                                           &in->ncharge, in->elecfield, &in->nspin,
                                           &in->mpol, &in->gnrm_cv, (int*)&in->itermax,
                                           (int*)&in->nrepmax, &in->ncong, (int*)&in->idsx,
                                           &in->dispersion, &in->inputPsiId,
                                           &in->output_wf_format, &in->output_grid,
                                           &in->rbuf, &in->ncongt, &in->norbv, &in->nvirt,
                                           &in->nplot, &in->disableSym, &in->last_run);
  FC_FUNC_(inputs_get_mix, INPUTS_GET_MIX)(F_TYPE(in->data), (int*)&in->iscf, (int*)&in->itrpmax,
                                           (int*)&in->norbsempty, (int*)(&in->occopt),
                                           &in->alphamix,
                                           &in->rpnrm_cv, &in->gnrm_startmix, &in->Tel,
                                           &in->alphadiis);
  FC_FUNC_(inputs_get_geopt, INPUTS_GET_GEOPT)(F_TYPE(in->data), in->geopt_approach,
                                               &in->ncount_cluster_x, &in->frac_fluct,
                                               &in->forcemax, &in->randdis, &in->betax,
                                               &in->history, &in->ionmov, &in->dtion,
                                               in->strtarget, &in->qmass, 10);
  /* FC_FUNC_(inputs_get_sic, INPUTS_GET_SIC)(); */
  /* FC_FUNC_(inputs_get_tddft, INPUTS_GET_TDDFT)(); */
  FC_FUNC_(inputs_get_perf, INPUTS_GET_PERF)(F_TYPE(in->data), (int*)&in->linear);
<<<<<<< HEAD
}
void _inputs_sync_add(BigDFT_Inputs *in)

{
  FC_FUNC_(inputs_get_files, INPUTS_GET_FILES)(F_TYPE(in->data), &in->files);
  /* FC_FUNC_(inputs_get_kpt, INPUTS_GET_KPT)(); */
  _sync_output(in);
=======

  FC_FUNC_(inputs_get_output, INPUTS_GET_OUTPUT)(F_TYPE(in->data),
                                                 run_name, dir_output, writing_directory,
                                                 100, 100, 500);
  in->run_name = _get_c_string(run_name, 100);
  in->dir_output = _get_c_string(dir_output, 100);
  in->writing_directory = _get_c_string(writing_directory, 500);
>>>>>>> 00db4d89
}


static BigDFT_Inputs* bigdft_inputs_init()
{
  BigDFT_Inputs *in;

  in = g_malloc(sizeof(BigDFT_Inputs));
  memset(in, 0, sizeof(BigDFT_Inputs));
  in->refCount = 1;
  F90_1D_POINTER_INIT(&in->qmass);

  return in;
}


static void bigdft_inputs_dispose(BigDFT_Inputs *in)
{
  if (F_TYPE(in->data))
    FC_FUNC_(inputs_free, INPUTS_FREE)(&in->data);

  _free_output(in);

  g_free(in);
}
<<<<<<< HEAD


/**
 * bigdft_inputs_new:
 * @naming: (allow-none): a naming scheme, or none.
 *
 * Create a new #BigDFT_Inputs structure, empty.
 * 
 * Returns: (transfer full): a new structure.
 */
BigDFT_Inputs* bigdft_inputs_new(const gchar *naming)
{
  BigDFT_Inputs *in;
  gchar file_occnum[100], file_igpop[100], file_lin[100], run_name[100];

  in = bigdft_inputs_init();
  FC_FUNC_(inputs_new, INPUTS_NEW)(&in->data);
  FC_FUNC_(dict_new, DICT_NEW)(&in->input_values);
  
  if (naming && naming[0])
    FC_FUNC_(standard_inputfile_names, STANDARD_INPUTFILE_NAMES)(F_TYPE(in->data), naming, strlen(naming));
  else
    FC_FUNC_(standard_inputfile_names, STANDARD_INPUTFILE_NAMES)(F_TYPE(in->data), " ", 1);
  /* Get naming schemes. */
  _free_names(in);
  FC_FUNC_(inputs_get_naming, INPUTS_GET_NAMING)(F_TYPE(in->data), run_name, file_occnum, file_igpop,
                                                 file_lin, 100, 100, 100, 100);
  in->run_name = _get_c_string(run_name, 100);
  in->file_occnum = _get_c_string(file_occnum, 100);
  in->file_igpop = _get_c_string(file_igpop, 100);
  in->file_lin = _get_c_string(file_lin, 100);

  return in;
}


/**
 * bigdft_inputs_new_from_files:
 * @naming: (allow-none): a naming scheme, or none.
 * @iproc:
 *
 * Create a new #BigDFT_Inputs structure, parsing files with the given
 * naming scheme. Use bigdft_inputs_analyse() to actually analyse the
 * values and transfer them into variables.
 * 
 * Returns: (transfer full): a new structure.
 */
BigDFT_Inputs* bigdft_inputs_new_from_files(const gchar *naming, guint iproc)
{
  BigDFT_Inputs *in;

  in = bigdft_inputs_new(naming);

  if (naming && naming[0])
    FC_FUNC_(inputs_set_from_file, INPUTS_SET_FROM_FILE)
      (&in->input_values, naming, strlen(naming));
  else
    FC_FUNC_(inputs_set_from_file, INPUTS_SET_FROM_FILE)
      (&in->input_values, " ", 1);
  
  return in;
}


BigDFT_Inputs* bigdft_inputs_new_from_fortran(_input_variables_pointer inputs)

=======
BigDFT_Inputs* bigdft_inputs_new_from_fortran(f90_input_variables_pointer inputs)
>>>>>>> 00db4d89
{
  BigDFT_Inputs *in;

  in = bigdft_inputs_init();
  in->data = inputs;

  _inputs_sync(in);

  return in;
}
void bigdft_inputs_free(BigDFT_Inputs *in)
{
  bigdft_inputs_dispose(in);
}
BigDFT_Inputs* bigdft_inputs_ref(BigDFT_Inputs *in)
{
  in->refCount += 1;
  return in;
}
void bigdft_inputs_unref(BigDFT_Inputs *in)
{
  in->refCount -= 1;
  if (!in->refCount)
    bigdft_inputs_free(in);
}
#ifdef GLIB_MAJOR_VERSION
GType bigdft_inputs_get_type(void)
{
  static GType g_define_type_id = 0;

  if (g_define_type_id == 0)
    g_define_type_id =
      g_boxed_type_register_static("BigDFT_Inputs", 
                                   (GBoxedCopyFunc)bigdft_inputs_ref,
                                   (GBoxedFreeFunc)bigdft_inputs_unref);
  return g_define_type_id;
}
#endif


/* Wrappers on dictionaries, for the input variables. */
void bigdft_inputs_set(BigDFT_Inputs *in, const gchar *level,
                       const gchar *id, const gchar *value)
{
  BigDFT_Dict *dict;

  dict = bigdft_dict_new(NULL);
  bigdft_dict_set(dict, id, value);  
  FC_FUNC_(inputs_set_dict, INPUTS_SET_DICT)(F_TYPE(in->data), level, &dict->root, strlen(level));
  g_object_unref(G_OBJECT(dict));

  _inputs_sync(in);
}
/**
 * bigdft_inputs_set_array:
 * @in: 
 * @id: 
 * @value: (array zero-terminated=1):
 *
 * 
 **/
void bigdft_inputs_set_array(BigDFT_Inputs *in, const gchar *level,
                             const gchar *id, const gchar **value)
{
  BigDFT_Dict *dict;

  dict = bigdft_dict_new(NULL);
  bigdft_dict_set_array(dict, id, value);  
  FC_FUNC_(inputs_set_dict, INPUTS_SET_DICT)(F_TYPE(in->data), level, &dict->root, strlen(level));
  g_object_unref(G_OBJECT(dict));

  _inputs_sync(in);
}
/**
 * bigdft_inputs_set_array_at:
 * @in: 
 * @n_row: 
 * @n_cols:
 * @value: (array zero-terminated=1):
 *
 * 
 **/
void bigdft_inputs_set_matrix(BigDFT_Inputs *in, const gchar *id,
                              guint n_row, guint n_cols, const gchar **value)
{
  /* _dictionary *dict; */
  /* guint i; */

  /* FC_FUNC_(dict_new, DICT_NEW)(&dict); */
  
  /* for (i = 0; value[i]; i++) */
  /*   FC_FUNC_(dict_set_at, DICT_SET_AT)(&dict, id, (int*)&i, value[i], */
  /*                                      strlen(id), strlen(value[i])); */
  /* FC_FUNC_(inputs_set_dict, INPUTS_SET_DICT)(F_TYPE(in->data), &dict); */

  /* FC_FUNC_(dict_free, DICT_FREE)(&dict); */

  /* _inputs_sync(in); */
}<|MERGE_RESOLUTION|>--- conflicted
+++ resolved
@@ -18,40 +18,17 @@
 #include <string.h>
 #include <stdio.h>
 
-<<<<<<< HEAD
-
-static void _free_names(BigDFT_Inputs *in)
-{
-  g_free(in->run_name);
-
-  g_free(in->file_occnum);
-  g_free(in->file_igpop);
-  g_free(in->file_lin);
-}
 
 
-=======
->>>>>>> 00db4d89
+
 static void _free_output(BigDFT_Inputs *in)
 {
   g_free(in->run_name);
   g_free(in->dir_output);
   g_free(in->writing_directory);
 }
-<<<<<<< HEAD
 
 
-static void _sync_output(BigDFT_Inputs *in)
-{
-  gchar dir_output[100], writing_directory[500];
-
-  FC_FUNC_(inputs_get_output, INPUTS_GET_OUTPUT)(F_TYPE(in->data),
-                                                 dir_output, writing_directory, 100, 500);
-  in->dir_output = _get_c_string(dir_output, 100);
-  in->writing_directory = _get_c_string(writing_directory, 500);
-}
-=======
->>>>>>> 00db4d89
 void _inputs_sync(BigDFT_Inputs *in)
 
 {
@@ -79,15 +56,6 @@
   /* FC_FUNC_(inputs_get_sic, INPUTS_GET_SIC)(); */
   /* FC_FUNC_(inputs_get_tddft, INPUTS_GET_TDDFT)(); */
   FC_FUNC_(inputs_get_perf, INPUTS_GET_PERF)(F_TYPE(in->data), (int*)&in->linear);
-<<<<<<< HEAD
-}
-void _inputs_sync_add(BigDFT_Inputs *in)
-
-{
-  FC_FUNC_(inputs_get_files, INPUTS_GET_FILES)(F_TYPE(in->data), &in->files);
-  /* FC_FUNC_(inputs_get_kpt, INPUTS_GET_KPT)(); */
-  _sync_output(in);
-=======
 
   FC_FUNC_(inputs_get_output, INPUTS_GET_OUTPUT)(F_TYPE(in->data),
                                                  run_name, dir_output, writing_directory,
@@ -95,7 +63,6 @@
   in->run_name = _get_c_string(run_name, 100);
   in->dir_output = _get_c_string(dir_output, 100);
   in->writing_directory = _get_c_string(writing_directory, 500);
->>>>>>> 00db4d89
 }
 
 
@@ -121,76 +88,13 @@
 
   g_free(in);
 }
-<<<<<<< HEAD
+BigDFT_Inputs* bigdft_inputs_new_from_fortran(f90_input_variables_pointer inputs)
 
 
-/**
- * bigdft_inputs_new:
- * @naming: (allow-none): a naming scheme, or none.
- *
- * Create a new #BigDFT_Inputs structure, empty.
- * 
- * Returns: (transfer full): a new structure.
- */
-BigDFT_Inputs* bigdft_inputs_new(const gchar *naming)
-{
-  BigDFT_Inputs *in;
-  gchar file_occnum[100], file_igpop[100], file_lin[100], run_name[100];
-
-  in = bigdft_inputs_init();
-  FC_FUNC_(inputs_new, INPUTS_NEW)(&in->data);
-  FC_FUNC_(dict_new, DICT_NEW)(&in->input_values);
-  
-  if (naming && naming[0])
-    FC_FUNC_(standard_inputfile_names, STANDARD_INPUTFILE_NAMES)(F_TYPE(in->data), naming, strlen(naming));
-  else
-    FC_FUNC_(standard_inputfile_names, STANDARD_INPUTFILE_NAMES)(F_TYPE(in->data), " ", 1);
-  /* Get naming schemes. */
-  _free_names(in);
-  FC_FUNC_(inputs_get_naming, INPUTS_GET_NAMING)(F_TYPE(in->data), run_name, file_occnum, file_igpop,
-                                                 file_lin, 100, 100, 100, 100);
-  in->run_name = _get_c_string(run_name, 100);
-  in->file_occnum = _get_c_string(file_occnum, 100);
-  in->file_igpop = _get_c_string(file_igpop, 100);
-  in->file_lin = _get_c_string(file_lin, 100);
-
-  return in;
-}
 
 
-/**
- * bigdft_inputs_new_from_files:
- * @naming: (allow-none): a naming scheme, or none.
- * @iproc:
- *
- * Create a new #BigDFT_Inputs structure, parsing files with the given
- * naming scheme. Use bigdft_inputs_analyse() to actually analyse the
- * values and transfer them into variables.
- * 
- * Returns: (transfer full): a new structure.
- */
-BigDFT_Inputs* bigdft_inputs_new_from_files(const gchar *naming, guint iproc)
-{
-  BigDFT_Inputs *in;
-
-  in = bigdft_inputs_new(naming);
-
-  if (naming && naming[0])
-    FC_FUNC_(inputs_set_from_file, INPUTS_SET_FROM_FILE)
-      (&in->input_values, naming, strlen(naming));
-  else
-    FC_FUNC_(inputs_set_from_file, INPUTS_SET_FROM_FILE)
-      (&in->input_values, " ", 1);
-  
-  return in;
-}
 
 
-BigDFT_Inputs* bigdft_inputs_new_from_fortran(_input_variables_pointer inputs)
-
-=======
-BigDFT_Inputs* bigdft_inputs_new_from_fortran(f90_input_variables_pointer inputs)
->>>>>>> 00db4d89
 {
   BigDFT_Inputs *in;
 
