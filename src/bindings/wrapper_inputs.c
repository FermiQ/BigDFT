/** @file
 * Bindings for the BigDFT package
 * @author
 * Copyright (C) 2013-2013 BigDFT group
 * This file is distributed under the terms of the
 * GNU General Public License, see ~/COPYING file
 * or http://www.gnu.org/copyleft/gpl.txt .
 * For the list of contributors, see ~/AUTHORS
**/


#include <config.h>

#include "bigdft.h"
#include "bindings.h"
#include "bindings_api.h"

#include <string.h>
#include <stdio.h>


static void _free_names(BigDFT_Inputs *in)
{
  g_free(in->run_name);

  g_free(in->file_occnum);
  g_free(in->file_igpop);
  g_free(in->file_lin);
}


static void _free_output(BigDFT_Inputs *in)
{
  g_free(in->dir_output);
  g_free(in->writing_directory);
}


static void _sync_output(BigDFT_Inputs *in)
{
  gchar dir_output[100], writing_directory[500];

  FC_FUNC_(inputs_get_output, INPUTS_GET_OUTPUT)(F_TYPE(in->data),
                                                 dir_output, writing_directory, 100, 500);
  in->dir_output = _get_c_string(dir_output, 100);
  in->writing_directory = _get_c_string(writing_directory, 500);
}
void _inputs_sync(BigDFT_Inputs *in)

{
  FC_FUNC_(inputs_get_files, INPUTS_GET_FILES)(F_TYPE(in->data), &in->files);
  FC_FUNC_(inputs_get_dft, INPUTS_GET_DFT)(F_TYPE(in->data), in->h, in->h + 1, in->h + 2,
                                           &in->crmult, &in->frmult, &in->ixc,
                                           &in->ncharge, in->elecfield, &in->nspin,
                                           &in->mpol, &in->gnrm_cv, (int*)&in->itermax,
                                           (int*)&in->nrepmax, &in->ncong, (int*)&in->idsx,
                                           &in->dispersion, &in->inputPsiId,
                                           &in->output_wf_format, &in->output_grid,
                                           &in->rbuf, &in->ncongt, &in->norbv, &in->nvirt,
                                           &in->nplot, &in->disableSym);
  FC_FUNC_(inputs_get_mix, INPUTS_GET_MIX)(F_TYPE(in->data), (int*)&in->iscf, (int*)&in->itrpmax,
                                           (int*)&in->norbsempty, (int*)(&in->occopt),
                                           &in->alphamix,
                                           &in->rpnrm_cv, &in->gnrm_startmix, &in->Tel,
                                           &in->alphadiis);
  FC_FUNC_(inputs_get_geopt, INPUTS_GET_GEOPT)(F_TYPE(in->data), in->geopt_approach,
                                               &in->ncount_cluster_x, &in->frac_fluct,
                                               &in->forcemax, &in->randdis, &in->betax,
                                               &in->history, &in->ionmov, &in->dtion,
                                               in->strtarget, &in->qmass, 10);
  /* FC_FUNC_(inputs_get_sic, INPUTS_GET_SIC)(); */
  /* FC_FUNC_(inputs_get_tddft, INPUTS_GET_TDDFT)(); */
  FC_FUNC_(inputs_get_perf, INPUTS_GET_PERF)(F_TYPE(in->data), (int*)&in->linear);
}
void _inputs_sync_add(BigDFT_Inputs *in)

{
  FC_FUNC_(inputs_get_files, INPUTS_GET_FILES)(F_TYPE(in->data), &in->files);
  /* FC_FUNC_(inputs_get_kpt, INPUTS_GET_KPT)(); */
  _sync_output(in);
}


static BigDFT_Inputs* bigdft_inputs_init()
{
  BigDFT_Inputs *in;

  in = g_malloc(sizeof(BigDFT_Inputs));
  memset(in, 0, sizeof(BigDFT_Inputs));
  in->refCount = 1;
  F90_1D_POINTER_INIT(&in->qmass);
  in->files = BIGDFT_INPUTS_UNPARSED;

  return in;
}


static void bigdft_inputs_dispose(BigDFT_Inputs *in)
{
  if (F_TYPE(in->data))
    FC_FUNC_(inputs_free, INPUTS_FREE)(&in->data);
  if (F_TYPE(in->input_values))
    FC_FUNC_(dict_free, DICT_FREE)(&in->input_values);

  _free_names(in);
  _free_output(in);

  g_free(in);
}


/**
 * bigdft_inputs_new:
 * @naming: (allow-none): a naming scheme, or none.
 *
 * Create a new #BigDFT_Inputs structure, empty.
 * 
 * Returns: (transfer full): a new structure.
 */
BigDFT_Inputs* bigdft_inputs_new(const gchar *naming)
{
  BigDFT_Inputs *in;
  gchar file_occnum[100], file_igpop[100], file_lin[100], run_name[100];

  in = bigdft_inputs_init();
  FC_FUNC_(inputs_new, INPUTS_NEW)(&in->data);
  FC_FUNC_(dict_new, DICT_NEW)(&in->input_values);
  
  if (naming && naming[0])
    FC_FUNC_(standard_inputfile_names, STANDARD_INPUTFILE_NAMES)(F_TYPE(in->data), naming, strlen(naming));
  else
    FC_FUNC_(standard_inputfile_names, STANDARD_INPUTFILE_NAMES)(F_TYPE(in->data), " ", 1);
  /* Get naming schemes. */
  _free_names(in);
  FC_FUNC_(inputs_get_naming, INPUTS_GET_NAMING)(F_TYPE(in->data), run_name, file_occnum, file_igpop,
                                                 file_lin, 100, 100, 100, 100);
  in->run_name = _get_c_string(run_name, 100);
  in->file_occnum = _get_c_string(file_occnum, 100);
  in->file_igpop = _get_c_string(file_igpop, 100);
  in->file_lin = _get_c_string(file_lin, 100);

  return in;
}


/**
 * bigdft_inputs_new_from_files:
 * @naming: (allow-none): a naming scheme, or none.
 * @iproc:
 *
 * Create a new #BigDFT_Inputs structure, parsing files with the given
 * naming scheme. Use bigdft_inputs_analyse() to actually analyse the
 * values and transfer them into variables.
 * 
 * Returns: (transfer full): a new structure.
 */
BigDFT_Inputs* bigdft_inputs_new_from_files(const gchar *naming, guint iproc)
{
  BigDFT_Inputs *in;

  in = bigdft_inputs_new(naming);

  if (naming && naming[0])
    FC_FUNC_(inputs_set_from_file, INPUTS_SET_FROM_FILE)
      (&in->input_values, naming, strlen(naming));
  else
    FC_FUNC_(inputs_set_from_file, INPUTS_SET_FROM_FILE)
      (&in->input_values, " ", 1);
  
  return in;
}
<<<<<<< HEAD


BigDFT_Inputs* bigdft_inputs_new_from_fortran(_input_variables *inputs)
=======
BigDFT_Inputs* bigdft_inputs_new_from_fortran(_input_variables_pointer inputs)
>>>>>>> 326d3f70
{
  BigDFT_Inputs *in;

  in = bigdft_inputs_init();
  in->data = inputs;

  _inputs_sync(in);
  _inputs_sync_add(in);

  return in;
}
void bigdft_inputs_free(BigDFT_Inputs *in)
{
  bigdft_inputs_dispose(in);
}
BigDFT_Inputs* bigdft_inputs_ref(BigDFT_Inputs *in)
{
  in->refCount += 1;
  return in;
}
void bigdft_inputs_unref(BigDFT_Inputs *in)
{
  in->refCount -= 1;
  if (!in->refCount)
    bigdft_inputs_free(in);
}
#ifdef GLIB_MAJOR_VERSION
GType bigdft_inputs_get_type(void)
{
  static GType g_define_type_id = 0;

  if (g_define_type_id == 0)
    g_define_type_id =
      g_boxed_type_register_static("BigDFT_Inputs", 
                                   (GBoxedCopyFunc)bigdft_inputs_ref,
                                   (GBoxedFreeFunc)bigdft_inputs_unref);
  return g_define_type_id;
}
#endif
void bigdft_inputs_create_dir_output(BigDFT_Inputs *in, guint iproc)
{
  FC_FUNC_(create_dir_output, CREATE_DIR_OUTPUT)((int*)&iproc, F_TYPE(in->data));
  _sync_output(in);
}


/* Wrappers on dictionaries, for the input variables. */
void bigdft_inputs_set(BigDFT_Inputs *in, const gchar *level,
                       const gchar *id, const gchar *value)
{
  BigDFT_Dict *dict;

  dict = bigdft_dict_new(NULL);
  bigdft_dict_set(dict, id, value);  
  FC_FUNC_(inputs_set_dict, INPUTS_SET_DICT)(F_TYPE(in->data), level, &dict->root, strlen(level));
  g_object_unref(G_OBJECT(dict));

  _inputs_sync(in);
}
/**
 * bigdft_inputs_set_array:
 * @in: 
 * @id: 
 * @value: (array zero-terminated=1):
 *
 * 
 **/
void bigdft_inputs_set_array(BigDFT_Inputs *in, const gchar *level,
                             const gchar *id, const gchar **value)
{
  BigDFT_Dict *dict;

  dict = bigdft_dict_new(NULL);
  bigdft_dict_set_array(dict, id, value);  
  FC_FUNC_(inputs_set_dict, INPUTS_SET_DICT)(F_TYPE(in->data), level, &dict->root, strlen(level));
  g_object_unref(G_OBJECT(dict));

  _inputs_sync(in);
}
/**
 * bigdft_inputs_set_array_at:
 * @in: 
 * @n_row: 
 * @n_cols:
 * @value: (array zero-terminated=1):
 *
 * 
 **/
void bigdft_inputs_set_matrix(BigDFT_Inputs *in, const gchar *id,
                              guint n_row, guint n_cols, const gchar **value)
{
  /* _dictionary *dict; */
  /* guint i; */

  /* FC_FUNC_(dict_new, DICT_NEW)(&dict); */
  
  /* for (i = 0; value[i]; i++) */
  /*   FC_FUNC_(dict_set_at, DICT_SET_AT)(&dict, id, (int*)&i, value[i], */
  /*                                      strlen(id), strlen(value[i])); */
  /* FC_FUNC_(inputs_set_dict, INPUTS_SET_DICT)(F_TYPE(in->data), &dict); */

  /* FC_FUNC_(dict_free, DICT_FREE)(&dict); */

  /* _inputs_sync(in); */
}<|MERGE_RESOLUTION|>--- conflicted
+++ resolved
@@ -169,13 +169,10 @@
   
   return in;
 }
-<<<<<<< HEAD
-
-
-BigDFT_Inputs* bigdft_inputs_new_from_fortran(_input_variables *inputs)
-=======
+
+
 BigDFT_Inputs* bigdft_inputs_new_from_fortran(_input_variables_pointer inputs)
->>>>>>> 326d3f70
+
 {
   BigDFT_Inputs *in;
 
