--- conflicted
+++ resolved
@@ -502,10 +502,7 @@
 END SUBROUTINE lzd_get_llr
 
 
-<<<<<<< HEAD
-=======
 !> Allocation input_variables structure and initialize it with default values
->>>>>>> 247184c1
 subroutine inputs_new(in)
   use module_types
   use dictionaries
