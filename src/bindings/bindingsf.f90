--- conflicted
+++ resolved
@@ -1655,11 +1655,7 @@
   use f_enums
   use public_enums
   use bigdft_run, only: run_objects
-<<<<<<< HEAD
   use module_defs, only: verbose
-=======
-  use module_defs, only: bigdft_mpi
->>>>>>> be3b50c0
   use yaml_output, only: yaml_sequence_close
   use module_base, only: bigdft_mpi
   implicit none
