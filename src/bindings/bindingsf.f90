--- conflicted
+++ resolved
@@ -520,84 +520,10 @@
   ! This is a patch for Intel, to be corrected properly later.
   call input_set(in, level(1:len(level)), val%child)
 END SUBROUTINE inputs_set_dict
-<<<<<<< HEAD
-
-
-subroutine inputs_set_from_file(dict, fname)
-  use dictionaries, only: dictionary
-  use module_interfaces, only: read_input_dict_from_files
-  use module_defs, only: bigdft_mpi
-  implicit none
-  type(dictionary), pointer :: dict
-  character(len = *), intent(in) :: fname
-  nullify(dict)
-
-  call read_input_dict_from_files(fname, bigdft_mpi,dict)
-end subroutine inputs_set_from_file
-
-
-subroutine inputs_dump_to_file(iostat, dict, fname, userOnly)
-  use dictionaries, only: dictionary
-  use module_input_keys, only: input_keys_dump
-  use yaml_output
-  implicit none
-  integer, intent(out) :: iostat
-  type(dictionary), pointer :: dict
-  character(len = *), intent(in) :: fname
-  logical, intent(in) :: userOnly
-
-  integer, parameter :: iunit = 756841 !< Hopefully being unique...
-  integer :: iunit_def
-
-  call yaml_get_default_stream(iunit_def)
-  if (iunit_def == iunit) then
-     iostat = 1
-     return
-  end if
-  
-  open(unit = iunit, file = fname(1:len(fname)), iostat = iostat)
-  if (iostat /= 0) return
-
-  call yaml_set_stream(unit = iunit, tabbing = 40, record_length = 100, istat = iostat)
-  if (iostat /= 0) return
-
-  call yaml_new_document(unit = iunit)
-  call input_keys_dump(dict, userOnly)
-
-  call yaml_close_stream(iunit, iostat)
-  if (iostat /= 0) return
-  close(unit = iunit)
-
-  call yaml_set_default_stream(iunit_def, iostat)
-end subroutine inputs_dump_to_file
-
-subroutine inputs_fill_all(inputs_values)
-  use module_input_keys
-  use dictionaries
-  implicit none
-  type(dictionary), pointer :: inputs_values
-  !local variable
-  type(dictionary), pointer :: input_minimal
-
-  call input_keys_fill_all(inputs_values,input_minimal)
-
-  if (associated(input_minimal)) call dict_free(input_minimal)
-end subroutine inputs_fill_all
-subroutine inputs_get_naming(in, run_name, file_occnum, file_igpop, file_lin)
-  use module_types
-  implicit none
-  type(input_variables), intent(in) :: in
-  character(len = 100), intent(out) :: run_name, file_occnum, file_igpop, file_lin
-
-  run_name = in%run_name
-  file_occnum = in%file_occnum
-  file_igpop = in%file_igpop
-  file_lin = in%file_lin
-END SUBROUTINE inputs_get_naming
-subroutine inputs_get_output(in, dir_output, writing_directory)
-=======
 subroutine inputs_get_output(in, run_name, dir_output, writing_directory)
->>>>>>> 00db4d89
+
+
+
   use module_types
   implicit none
   type(input_variables), intent(in) :: in
