!> @file
!! Bindings for BigDFT
!! @author
!!    Copyright (C) 2012-2013 BigDFT group
!!    This file is distributed under the terms of the
!!    GNU General Public License, see ~/COPYING file
!!    or http://www.gnu.org/copyleft/gpl.txt .
!!    For the list of contributors, see ~/AUTHORS


subroutine memocc_report()
  use memory_profiling, only: mreport => memocc_report
  implicit none
  call mreport()
end subroutine memocc_report


subroutine memocc_verbose()
  use memory_profiling, only: mstate => memocc_set_state
  implicit none
  call mstate(2)
end subroutine memocc_verbose


subroutine memocc_set_output(file, ln)
  use memory_profiling, only: mstate => memocc_set_filename
  implicit none
  integer, intent(in) :: ln
  character(len = ln), intent(in) :: file
  call mstate(file)
end subroutine memocc_set_output


subroutine f90_pointer_1D_init(pt_c, size_c)
  implicit none
  double precision, intent(in) :: pt_c
  integer, intent(in) :: size_c

  double precision, dimension(:), pointer :: pt_f
  interface
     subroutine inquire_pointer1(pt_c, pt_f, size_c)
       double precision, dimension(:), pointer :: pt_f
       double precision, intent(in) :: pt_c
       integer, intent(in) :: size_c
     end subroutine inquire_pointer1
  end interface

  nullify(pt_f)
  call inquire_pointer1(pt_c, pt_f, size_c)
end subroutine f90_pointer_1D_init


subroutine f90_pointer_2D_init(pt_c, size_c)
  implicit none
  double precision, intent(in) :: pt_c
  integer, intent(in) :: size_c

  double precision, dimension(:,:), pointer :: pt_f
  interface
     subroutine inquire_pointer2(pt_c, pt_f, size_c)
       double precision, dimension(:,:), pointer :: pt_f
       double precision, intent(in) :: pt_c
       integer, intent(in) :: size_c
     end subroutine inquire_pointer2
  end interface

  nullify(pt_f)
  call inquire_pointer2(pt_c, pt_f, size_c)
end subroutine f90_pointer_2D_init


subroutine f90_pointer_3D_init(pt_c, size_c)
  implicit none
  double precision, intent(in) :: pt_c
  integer, intent(in) :: size_c

  double precision, dimension(:,:,:), pointer :: pt_f
  interface
     subroutine inquire_pointer3(pt_c, pt_f, size_c)
       double precision, dimension(:,:,:), pointer :: pt_f
       double precision, intent(in) :: pt_c
       integer, intent(in) :: size_c
     end subroutine inquire_pointer3
  end interface

  nullify(pt_f)
  call inquire_pointer3(pt_c, pt_f, size_c)
end subroutine f90_pointer_3D_init


subroutine f90_pointer_4D_init(pt_c, size_c)
  implicit none
  double precision, intent(in) :: pt_c
  integer, intent(in) :: size_c

  double precision, dimension(:,:,:,:), pointer :: pt_f
  interface
     subroutine inquire_pointer4(pt_c, pt_f, size_c)
       double precision, dimension(:,:,:,:), pointer :: pt_f
       double precision, intent(in) :: pt_c
       integer, intent(in) :: size_c
     end subroutine inquire_pointer4
  end interface

  nullify(pt_f)
  call inquire_pointer4(pt_c, pt_f, size_c)
end subroutine f90_pointer_4D_init


subroutine f90_pointer_5D_init(pt_c, size_c)
  implicit none
  double precision, intent(in) :: pt_c
  integer, intent(in) :: size_c

  double precision, dimension(:,:,:,:,:), pointer :: pt_f
  interface
     subroutine inquire_pointer5(pt_c, pt_f, size_c)
       double precision, dimension(:,:,:,:,:), pointer :: pt_f
       double precision, intent(in) :: pt_c
       integer, intent(in) :: size_c
     end subroutine inquire_pointer5
  end interface

  nullify(pt_f)
  call inquire_pointer5(pt_c, pt_f, size_c)
end subroutine f90_pointer_5D_init


subroutine open_write_file(unitwf, name, ln, bin)
  implicit none
  integer, intent(in) :: unitwf, ln, bin
  character(len = 1), dimension(ln), intent(in) :: name

  character(len = ln) :: filename
  integer :: i
  
  write(filename, *)
  do i = 1, ln, 1
     filename(i:i) = name(i)(1:1)
  end do
  if (bin == 1) then
     open(unit = unitwf, file = trim(filename), status = 'unknown', form = "unformatted")
  else
     open(unit = unitwf, file = trim(filename), status = 'unknown')
  end if
END SUBROUTINE open_write_file


subroutine close_file(unitwf)
  implicit none
  integer, intent(in) :: unitwf

  close(unit = unitwf)
END SUBROUTINE close_file


!subroutine createKernel(iproc,nproc,geocode,n01,n02,n03,hx,hy,hz,itype_scf,kernel,wrtmsg)
!  use Poisson_Solver, only: ck => createKernel
!  implicit none
!  character(len=1), intent(in) :: geocode !< @copydoc poisson_solver::doc::geocode
!  integer, intent(in) :: n01,n02,n03,itype_scf,iproc,nproc
!  real(kind=8), intent(in) :: hx,hy,hz
!  real(kind=8), pointer :: kernel(:)
!  logical, intent(in) :: wrtmsg
!
!  call ck(iproc,nproc,geocode,n01,n02,n03,hx,hy,hz,itype_scf,kernel,wrtmsg)
!end subroutine createKernel


subroutine deallocate_double_1D(array)
  use BigDFT_API
  implicit none

  double precision, dimension(:), pointer :: array
  integer :: i_all, i_stat

  if (associated(array)) then
     i_all=-product(shape(array))*kind(array)
     deallocate(array,stat=i_stat)
     call memocc(i_stat,i_all,'array',"deallocate_double")
  end if
end subroutine deallocate_double_1D


subroutine deallocate_double_2D(array)
  use BigDFT_API
  implicit none

  double precision, dimension(:,:), pointer :: array
  integer :: i_all, i_stat

  if (associated(array)) then
     i_all=-product(shape(array))*kind(array)
     deallocate(array,stat=i_stat)
     call memocc(i_stat,i_all,'array',"deallocate_double")
  end if
end subroutine deallocate_double_2D

subroutine glr_new(glr)
  use module_types
  implicit none
  type(locreg_descriptors), pointer :: glr

  allocate(glr)
end subroutine glr_new


subroutine glr_copy(glr, d, wfd, from)
  use module_types
  implicit none
  type(locreg_descriptors), pointer :: glr
  type(grid_dimensions), pointer :: d
  type(wavefunctions_descriptors), pointer :: wfd
  type(locreg_descriptors), intent(in) :: from

  allocate(glr)
  call nullify_locreg_descriptors(glr)
  d => glr%d
  wfd => glr%wfd
  call copy_locreg_descriptors(from, glr)
end subroutine glr_copy

subroutine glr_init(glr, d, wfd)
  use module_types
  implicit none
  type(locreg_descriptors), intent(inout), target :: glr
  type(grid_dimensions), pointer :: d
  type(wavefunctions_descriptors), pointer :: wfd

  call nullify_locreg_descriptors(glr)
  d => glr%d
  wfd => glr%wfd
end subroutine glr_init

subroutine glr_get_data(glr, d, wfd)
  use module_types
  implicit none
  type(locreg_descriptors), intent(inout), target :: glr
  type(grid_dimensions), pointer :: d
  type(wavefunctions_descriptors), pointer :: wfd

  d => glr%d
  wfd => glr%wfd
end subroutine glr_get_data

subroutine glr_free(glr)
  use module_types
  implicit none
  type(locreg_descriptors), pointer :: glr

  deallocate(glr)
end subroutine glr_free

subroutine glr_empty(glr)
  use locregs
  implicit none
  type(locreg_descriptors), intent(inout) :: glr

  call deallocate_locreg_descriptors(glr)
end subroutine glr_empty

subroutine glr_get_dimensions(glr , n, ni, ns, nsi, nfl, nfu, norb)
  use module_types
  implicit none
  type(locreg_descriptors), intent(in) :: glr
  integer, dimension(3), intent(out) :: n, ni, ns, nsi, nfl, nfu
  integer, intent(out) :: norb

  n(1) = glr%d%n1
  n(2) = glr%d%n2
  n(3) = glr%d%n3
  ni(1) = glr%d%n1i
  ni(2) = glr%d%n2i
  ni(3) = glr%d%n3i

  nfl(1) = glr%d%nfl1
  nfl(2) = glr%d%nfl2
  nfl(3) = glr%d%nfl3
  nfu(1) = glr%d%nfu1
  nfu(2) = glr%d%nfu2
  nfu(3) = glr%d%nfu3

  ns(1) = glr%ns1
  ns(2) = glr%ns2
  ns(3) = glr%ns3
  nsi(1) = glr%nsi1
  nsi(2) = glr%nsi2
  nsi(3) = glr%nsi3
  
  norb = glr%Localnorb
end subroutine glr_get_dimensions

subroutine glr_set_dimensions(glr, n, ni, ns, nsi, nfl, nfu)
  use module_types
  implicit none
  type(locreg_descriptors), intent(inout) :: glr
  integer, dimension(3), intent(in) :: n, ni, ns, nsi, nfl, nfu

  glr%d%n1 = n(1)
  glr%d%n2 = n(2)
  glr%d%n3 = n(3)
  glr%d%n1i = ni(1)
  glr%d%n2i = ni(2)
  glr%d%n3i = ni(3)

  glr%d%nfl1 = nfl(1)
  glr%d%nfl2 = nfl(2)
  glr%d%nfl3 = nfl(3)
  glr%d%nfu1 = nfu(1)
  glr%d%nfu2 = nfu(2)
  glr%d%nfu3 = nfu(3)

  glr%ns1 = ns(1)
  glr%ns2 = ns(2)
  glr%ns3 = ns(3)
  glr%nsi1 = nsi(1)
  glr%nsi2 = nsi(2)
  glr%nsi3 = nsi(3)
end subroutine glr_set_dimensions

subroutine glr_get_locreg_data(glr, locrad, locregCenter)
  use module_types
  implicit none
  type(locreg_descriptors), intent(in) :: glr
  double precision, dimension(3), intent(out) :: locregCenter
  double precision, intent(out) :: locrad

  locrad = glr%locrad
  locregCenter = glr%locregCenter
end subroutine glr_get_locreg_data

subroutine glr_set_wfd_dims(glr, nseg_c, nseg_f, nvctr_c, nvctr_f)
  use module_types
  implicit none
  type(locreg_descriptors), intent(inout) :: glr
  integer, intent(in) :: nseg_c, nseg_f, nvctr_c, nvctr_f

  glr%wfd%nseg_c = nseg_c
  glr%wfd%nseg_f = nseg_f
  glr%wfd%nvctr_c = nvctr_c
  glr%wfd%nvctr_f = nvctr_f
  call allocate_wfd(glr%wfd)
END SUBROUTINE glr_set_wfd_dims

subroutine glr_set_wave_descriptors(iproc,hx,hy,hz,atoms,rxyz,radii_cf,&
      &   crmult,frmult,Glr)
   use module_base, only: gp
   use module_types
   use module_interfaces, only:createWavefunctionsDescriptors
   implicit none
   !Arguments
   type(atoms_data), intent(in) :: atoms
   integer, intent(in) :: iproc
   real(gp), intent(in) :: hx,hy,hz,crmult,frmult
   real(gp), dimension(3,atoms%astruct%nat), intent(in) :: rxyz
   real(gp), dimension(atoms%astruct%ntypes,3), intent(in) :: radii_cf
   type(locreg_descriptors), intent(inout) :: Glr

   call createWavefunctionsDescriptors(iproc,hx,hy,hz,atoms,rxyz,radii_cf,&
      &   crmult,frmult,Glr)
end subroutine glr_set_wave_descriptors

subroutine glr_set_bounds(lr)
  use module_types
  implicit none
  type(locreg_descriptors), intent(inout) :: lr
  
  call locreg_bounds(lr%d%n1,lr%d%n2,lr%d%n3, &
       & lr%d%nfl1,lr%d%nfu1,lr%d%nfl2,lr%d%nfu2,lr%d%nfl3,lr%d%nfu3, &
       & lr%wfd,lr%bounds)
END SUBROUTINE glr_set_bounds

subroutine glr_wfd_get_data(wfd, nvctr_c, nvctr_f, nseg_c, nseg_f, &
     & keyglob, keygloc, keyvglob, keyvloc)
  use module_types
  implicit none
  type(wavefunctions_descriptors), intent(in) :: wfd
  integer, intent(out) :: nvctr_c, nvctr_f, nseg_c, nseg_f
  integer, dimension(:,:), pointer :: keyglob, keygloc
  integer, dimension(:), pointer :: keyvglob, keyvloc

  nvctr_c = wfd%nvctr_c
  nvctr_f = wfd%nvctr_f
  nseg_c  = wfd%nseg_c
  nseg_f  = wfd%nseg_f
  keyglob => wfd%keyglob
  keygloc => wfd%keygloc
  keyvglob => wfd%keyvglob
  keyvloc => wfd%keyvloc
END SUBROUTINE glr_wfd_get_data

subroutine lzd_new(lzd)
  use module_types
  implicit none
  type(local_zone_descriptors), pointer :: lzd

  allocate(lzd)
end subroutine lzd_new

subroutine lzd_init(lzd, glr)
  use module_types
  implicit none
  type(local_zone_descriptors), target, intent(inout) :: lzd
  type(locreg_descriptors), pointer :: glr

  call nullify_local_zone_descriptors(lzd)
  lzd%nlr = 0
  glr => lzd%glr
end subroutine lzd_init
subroutine lzd_get_data(lzd, glr)
  use module_types
  implicit none
  type(local_zone_descriptors), target, intent(inout) :: lzd
  type(locreg_descriptors), pointer :: glr

  glr => lzd%glr
end subroutine lzd_get_data
subroutine lzd_copy_data(lzd, nlr)
  use module_types
  implicit none
  type(local_zone_descriptors), intent(in) :: lzd
  integer, intent(out) :: nlr

  nlr = lzd%nlr
end subroutine lzd_copy_data
subroutine lzd_free(lzd)
  use module_types
  implicit none
  type(local_zone_descriptors), pointer :: lzd

  call deallocate_local_zone_descriptors(lzd, "lzd_free")
  deallocate(lzd)
end subroutine lzd_free
subroutine lzd_empty(lzd)
  use module_types
  implicit none
  type(local_zone_descriptors), intent(inout) :: lzd

  call deallocate_Lzd_except_Glr(lzd, "lzd_empty")
END SUBROUTINE lzd_empty
subroutine lzd_set_nlr(lzd, nlr, geocode)
  use locregs
  use module_types, only: local_zone_descriptors
  implicit none
  type(local_zone_descriptors), intent(inout) :: lzd
  integer, intent(in) :: nlr
  character, intent(in) :: geocode !< @copydoc poisson_solver::doc::geocode

  integer :: i
  
  if (lzd%nlr > 0) then
     do i = 1, lzd%nlr, 1
        call deallocate_locreg_descriptors(lzd%Llr(i))
     end do
     deallocate(lzd%llr)
  end if

  lzd%nlr = nlr
  allocate(lzd%Llr(Lzd%nlr))
  do i = 1, nlr, 1
     call nullify_locreg_descriptors(lzd%Llr(i))
     lzd%Llr(i)%geocode = geocode
  end do
END SUBROUTINE lzd_set_nlr

subroutine lzd_get_hgrids(Lzd, hgrids)
  use module_base
  use module_types
  implicit none
  type(local_zone_descriptors), intent(in) :: Lzd
  real(gp), intent(out) :: hgrids(3)
  !initial values
  hgrids = Lzd%hgrids
END SUBROUTINE lzd_get_hgrids


subroutine lzd_get_llr(Lzd, i, llr)
  use module_base
  use module_types
  implicit none
  type(local_zone_descriptors), intent(in) :: Lzd
  integer, intent(in) :: i
  type(locreg_descriptors), pointer :: llr

  llr => Lzd%Llr(i)
END SUBROUTINE lzd_get_llr


subroutine inputs_new(in)
  use module_types
  use dictionaries
  implicit none
  type(input_variables), pointer :: in
  allocate(in)
  call default_input_variables(in)
end subroutine inputs_new


subroutine inputs_free(in)
  use module_types
  implicit none
  type(input_variables), pointer :: in

  call free_input_variables(in)
  deallocate(in)
end subroutine inputs_free
<<<<<<< HEAD


subroutine inputs_set(dict, file, key, val)
=======
subroutine inputs_set_dict(in, val)
>>>>>>> 73844872
  use dictionaries
  use module_types
  use yaml_output
  implicit none
  type(input_variables), intent(inout) :: in
  type(dictionary), pointer :: val

<<<<<<< HEAD
  ! This is a patch for Intel, to be corrected properly later.
  call set(dict // file(1:len(file)) // key(1:len(key)), val(1:len(val)))
END SUBROUTINE inputs_set


subroutine inputs_set_at(dict, file, key, i, val)
  use dictionaries
  use module_types
  implicit none
  type(dictionary), pointer :: dict
  integer, intent(in) :: i
  character(len = *), intent(in) :: file, key, val

  ! This is a patch for Intel, to be corrected properly later.
  call set(dict // file(1:len(file)) // key(1:len(key)) // i, val(1:len(val)))
END SUBROUTINE inputs_set_at


subroutine inputs_set_at2(dict, file, key, i, j, val)
  use dictionaries
  use module_types
  implicit none
  type(dictionary), pointer :: dict
  integer, intent(in) :: i, j
  character(len = *), intent(in) :: file, key, val
  ! This is a patch for Intel, to be corrected properly later.
  call set(dict // file(1:len(file)) // key(1:len(key)) // i // j, val(1:len(val)))
END SUBROUTINE inputs_set_at2
=======
  call input_set(in, val%child)
END SUBROUTINE inputs_set_dict
>>>>>>> 73844872


subroutine inputs_set_from_file(dict, fname)
  use dictionaries, only: dictionary
  use module_interfaces, only: read_input_dict_from_files
  use module_defs, only: bigdft_mpi
  implicit none
  type(dictionary), pointer :: dict
  character(len = *), intent(in) :: fname
  nullify(dict)

  call read_input_dict_from_files(fname, bigdft_mpi,dict)
end subroutine inputs_set_from_file
subroutine inputs_dump_to_file(iostat, dict, fname, userOnly)
  use dictionaries, only: dictionary
  use module_input_keys, only: input_keys_dump
  use yaml_output
  implicit none
  integer, intent(out) :: iostat
  type(dictionary), pointer :: dict
  character(len = *), intent(in) :: fname
  logical, intent(in) :: userOnly

  integer, parameter :: iunit = 756841 !< Hopefully being unique...
  integer :: iunit_def

  call yaml_get_default_stream(iunit_def)
  if (iunit_def == iunit) then
     iostat = 1
     return
  end if
  
  open(unit = iunit, file = fname(1:len(fname)), iostat = iostat)
  if (iostat /= 0) return

  call yaml_set_stream(unit = iunit, tabbing = 40, record_length = 100, istat = iostat)
  if (iostat /= 0) return

  call yaml_new_document(unit = iunit)
  call input_keys_dump(dict, userOnly)

  call yaml_close_stream(iunit, iostat)
  if (iostat /= 0) return
  close(unit = iunit)

  call yaml_set_default_stream(iunit_def, iostat)
end subroutine inputs_dump_to_file

subroutine inputs_fill_all(inputs_values)
  use module_input_keys
  use dictionaries
  implicit none
  type(dictionary), pointer :: inputs_values
  !local variable
  type(dictionary), pointer :: input_minimal

  call input_keys_fill_all(inputs_values,input_minimal)

  if (associated(input_minimal)) call dict_free(input_minimal)
end subroutine inputs_fill_all
subroutine inputs_get_naming(in, run_name, file_occnum, file_igpop, file_lin)
  use module_types
  implicit none
  type(input_variables), intent(in) :: in
  character(len = 100), intent(out) :: run_name, file_occnum, file_igpop, file_lin

  run_name = in%run_name
  file_occnum = in%file_occnum
  file_igpop = in%file_igpop
  file_lin = in%file_lin
END SUBROUTINE inputs_get_naming
subroutine inputs_get_output(in, dir_output, writing_directory)
  use module_types
  implicit none
  type(input_variables), intent(in) :: in
  character(len = 100), intent(out) :: dir_output
  character(len = 500), intent(out) :: writing_directory

  dir_output = in%dir_output
  writing_directory = in%writing_directory
END SUBROUTINE inputs_get_output
subroutine inputs_get_dft(in, hx, hy, hz, crmult, frmult, ixc, chg, efield, nspin, mpol, &
     & gnrm, itermax, nrepmax, ncong, idsx, dispcorr, inpsi, outpsi, outgrid, &
     & rbuf, ncongt, davidson, nvirt, nplottedvirt, sym)
  use module_types
  implicit none
  type(input_variables), intent(in) :: in
  real(gp), intent(out) :: hx, hy, hz, crmult, frmult, efield(3), gnrm, rbuf
  integer, intent(out) :: ixc, chg, nspin, mpol, itermax, nrepmax, ncong, idsx, &
       & dispcorr, inpsi, outpsi, outgrid, ncongt, davidson, nvirt, nplottedvirt, sym
  
  hx = in%hx
  hy = in%hy
  hz = in%hz
  crmult = in%crmult
  frmult = in%frmult
  ixc = in%ixc
  chg = in%ncharge
  efield = in%elecfield
  nspin = in%nspin
  mpol = in%mpol
  gnrm = in%gnrm_cv
  itermax = in%itrpmax
  nrepmax = in%nrepmax
  ncong = in%ncong
  idsx = in%idsx
  dispcorr = in%dispersion
  inpsi = in%inputPsiId
  outpsi = in%output_wf_format
  outgrid = in%output_denspot
  rbuf = in%rbuf
  ncongt = in%ncongt
  davidson = in%norbv
  nvirt = in%nvirt
  nplottedvirt = in%nplot
  if (in%disableSym) then
     sym = 1
  else
     sym = 0
  end if
END SUBROUTINE inputs_get_dft
subroutine inputs_get_mix(in, iscf, itrpmax, norbsempty, occopt, alphamix, rpnrm_cv, &
     & gnrm_startmix, Tel, alphadiis)
  use module_types
  implicit none
  type(input_variables), intent(in) :: in
  integer, intent(out) :: iscf, itrpmax, norbsempty, occopt
  real(gp), intent(out) :: alphamix, rpnrm_cv, gnrm_startmix, Tel, alphadiis
  
  iscf = in%iscf
  itrpmax = in%itrpmax
  norbsempty = in%norbsempty
  occopt = in%occopt

  alphamix = in%alphamix
  rpnrm_cv = in%rpnrm_cv
  gnrm_startmix = in%gnrm_startmix
  Tel = in%Tel
  alphadiis = in%alphadiis
END SUBROUTINE inputs_get_mix
subroutine inputs_get_geopt(in, geopt_approach, ncount_cluster_x, frac_fluct, forcemax, &
     & randdis, betax, history, ionmov, dtion, strtarget, qmass)
  use module_types
  implicit none
  type(input_variables), intent(in) :: in
  character(len = 10), intent(out) :: geopt_approach
  integer, intent(out) :: ncount_cluster_x, history, ionmov
  real(gp), intent(out) :: frac_fluct, forcemax, randdis, betax, dtion, strtarget(6)
  real(gp), pointer :: qmass(:)
  
  geopt_approach = in%geopt_approach
  ncount_cluster_x = in%ncount_cluster_x
  frac_fluct = in%frac_fluct
  forcemax = in%forcemax
  randdis = in%randdis
  betax = in%betax
  history = in%history
  ionmov = in%ionmov
  dtion = in%dtion
  strtarget(:) = in%strtarget(:)
  if (associated(in%qmass)) then
     qmass => in%qmass
  else
     nullify(qmass)
  end if
END SUBROUTINE inputs_get_geopt
subroutine inputs_get_perf(in, linear)
  use module_types
  implicit none
  type(input_variables), intent(in) :: in
  integer, intent(out) :: linear
  
  linear = in%linear
END SUBROUTINE inputs_get_perf
subroutine inputs_get_files(in, files)
  use module_types
  implicit none
  type(input_variables), intent(in) :: in
  integer, intent(out) :: files

  files = in%files
END SUBROUTINE inputs_get_files
subroutine inputs_get_linear(linear, inputPsiId)
  use module_types
  implicit none
  integer, intent(out) :: linear
  integer, intent(in) :: inputPsiId

  linear = 0
  if (inputPsiId == INPUT_PSI_LINEAR_AO .or. inputPsiId == INPUT_PSI_DISK_LINEAR) linear = 1
END SUBROUTINE inputs_get_linear
subroutine inputs_check_psi_id(inputpsi, input_wf_format, dir_output, ln, orbs, lorbs, iproc, nproc)
  use module_types
  use module_fragments
  use module_interfaces, only: input_check_psi_id
  implicit none
  integer, intent(out) :: input_wf_format
  integer, intent(inout) :: inputpsi
  integer, intent(in) :: iproc, ln, nproc
  character(len = ln), intent(in) :: dir_output
  type(orbitals_data), intent(in) :: orbs, lorbs
  !local variables
  type(system_fragment), dimension(:), pointer :: ref_frags  !< number of orbitals for each fragment
  character(len=100) :: frag_dir !< label for fragment subdirectories (blank if not a fragment calculation)

  nullify(ref_frags)
  frag_dir(1:len(frag_dir))=' '
  
  call input_check_psi_id(inputpsi, input_wf_format, trim(dir_output), orbs, lorbs, iproc, nproc,0, frag_dir, ref_frags)
END SUBROUTINE inputs_check_psi_id
subroutine inputs_set_restart(in, id)
  use module_types
  implicit none
  type(input_variables), intent(inout) :: in
  integer, intent(in) :: id

  in%inputPsiId = id
end subroutine inputs_set_restart

subroutine orbs_new(orbs)
  use module_types
  implicit none
  type(orbitals_data), pointer :: orbs

  allocate(orbs)
END SUBROUTINE orbs_new
subroutine orbs_init(orbs)
  use module_types
  implicit none
  type(orbitals_data), intent(inout) :: orbs

  call nullify_orbitals_data(orbs)
END SUBROUTINE orbs_init
subroutine orbs_free(orbs)
  use module_types
!  use memory_profiling
  implicit none
  type(orbitals_data), pointer :: orbs

  deallocate(orbs)
END SUBROUTINE orbs_free
subroutine orbs_empty(orbs)
  use module_types
  implicit none
  type(orbitals_data), intent(inout) :: orbs

  call deallocate_orbitals_data(orbs,"orbs_empty")
END SUBROUTINE orbs_empty
subroutine orbs_comm_new(comms)
  use module_base
  use module_types
!  use module_interfaces
  implicit none
  type(communications_arrays), pointer :: comms

  allocate(comms)
  nullify(comms%nvctr_par)
end subroutine orbs_comm_new
subroutine orbs_comm_init(comms, orbs, lr, iproc, nproc)
  use module_base
  use module_types
  use module_interfaces, only: orbitals_communicators
  implicit none
  integer, intent(in) :: iproc,nproc
  type(locreg_descriptors), intent(in) :: lr
  type(orbitals_data), intent(inout) :: orbs
  type(communications_arrays), intent(inout) :: comms

  call orbitals_communicators(iproc,nproc,lr,orbs,comms)
end subroutine orbs_comm_init
subroutine orbs_comm_free(comms)
  use module_base
  use module_types
!  use module_interfaces
  implicit none
  type(communications_arrays), pointer :: comms

  deallocate(comms)
end subroutine orbs_comm_free
subroutine orbs_comm_empty(comms)
  use module_base
  use module_types
!  use module_interfaces
  implicit none
  type(communications_arrays), intent(inout) :: comms

  if (associated(comms%nvctr_par)) then
     call deallocate_comms(comms,"orbs_comm_empty")
  end if
end subroutine orbs_comm_empty
subroutine orbs_get_dimensions(orbs, norb, norbp, norbu, norbd, nspin, nspinor, npsidim, &
     & nkpts, nkptsp, isorb, iskpts)
  use module_types
  implicit none
  type(orbitals_data), intent(in) :: orbs
  integer, intent(out) :: norb, norbp, norbu, norbd, nspin, nspinor, npsidim, &
     & nkpts, nkptsp, isorb, iskpts
  
  norb = orbs%norb
  norbp = orbs%norbp
  norbu = orbs%norbu
  norbd = orbs%norbd
  nspin = orbs%nspin
  nspinor = orbs%nspinor
  npsidim = max(orbs%npsidim_orbs,orbs%npsidim_comp)
  nkpts = orbs%nkpts
  nkptsp = orbs%nkptsp
  isorb = orbs%isorb
  iskpts = orbs%iskpts
END SUBROUTINE orbs_get_dimensions
subroutine orbs_get_eval(orbs, eval)
  use module_types
  implicit none
  type(orbitals_data) :: orbs
  real(wp), dimension(:), pointer :: eval
  
  eval => orbs%eval
END SUBROUTINE orbs_get_eval
subroutine orbs_get_occup(orbs, occup)
  use module_types
  implicit none
  type(orbitals_data) :: orbs
  real(gp), dimension(:), pointer :: occup
  
  occup => orbs%occup
END SUBROUTINE orbs_get_occup
subroutine orbs_get_kpts(orbs, kpts)
  use module_types
  implicit none
  type(orbitals_data) :: orbs
  real(gp), dimension(:,:), pointer :: kpts
  
  kpts => orbs%kpts
END SUBROUTINE orbs_get_kpts
subroutine orbs_get_kwgts(orbs, kwgts)
  use module_types
  implicit none
  type(orbitals_data) :: orbs
  real(gp), dimension(:), pointer :: kwgts
  
  kwgts => orbs%kwgts
END SUBROUTINE orbs_get_kwgts
subroutine orbs_get_inwhichlocreg(orbs, locreg)
  use module_types
  implicit none
  type(orbitals_data) :: orbs
  integer, dimension(:), pointer :: locreg
  
  locreg => orbs%inwhichlocreg
END SUBROUTINE orbs_get_inwhichlocreg
subroutine orbs_get_onwhichatom(orbs, atom)
  use module_types
  implicit none
  type(orbitals_data) :: orbs
  integer, dimension(:), pointer :: atom
  
  atom => orbs%onwhichatom
END SUBROUTINE orbs_get_onwhichatom
subroutine orbs_open_file(orbs, unitwf, name, ln, iformat, iorbp, ispinor)
  use module_types
  use module_interfaces, only: open_filename_of_iorb
  implicit none
  type(orbitals_data), intent(in) :: orbs
  integer, intent(in) :: unitwf, ln, iformat, iorbp, ispinor
  character(len = 1), dimension(ln), intent(in) :: name

  character(len = ln) :: filename
  integer :: i, iorb_out
  
  write(filename, *)
  do i = 1, ln, 1
     filename(i:i) = name(i)(1:1)
  end do
  call open_filename_of_iorb(unitwf, (iformat == WF_FORMAT_BINARY), trim(filename), &
       & orbs, iorbp, ispinor, iorb_out)
END SUBROUTINE orbs_open_file

subroutine proj_new(nlpspd)
  use module_types
  implicit none
  type(nonlocal_psp_descriptors), pointer :: nlpspd

  allocate(nlpspd)
END SUBROUTINE proj_new
subroutine proj_free(nlpspd, proj)
  use psp_projectors
  use module_types
  use memory_profiling
  implicit none
  type(DFT_PSP_projectors), pointer :: nlpspd
  real(kind=8), dimension(:), pointer :: proj

  integer :: i_stat, i_all

  call free_DFT_PSP_projectors(nlpspd)
!!$  i_all=-product(shape(proj))*kind(proj)
!!$  deallocate(proj,stat=i_stat)
!!$  call memocc(i_stat,i_all,'proj',"proj_free")
END SUBROUTINE proj_free
subroutine proj_get_dimensions(nlpspd, nproj, nprojel)
  use module_types
  implicit none
  type(DFT_PSP_projectors), intent(in) :: nlpspd
  integer, intent(out) :: nproj, nprojel
  
  nproj = nlpspd%nproj
  nprojel = nlpspd%nprojel
END SUBROUTINE proj_get_dimensions

subroutine kernel_get_comm(pkernel, igroup, ngroup, iproc_grp, &
     & nproc_grp, mpi_comm)
  use module_types
  implicit none
  type(coulomb_operator), intent(in) :: pkernel
  integer, intent(out) :: igroup, ngroup, iproc_grp, nproc_grp, mpi_comm
  igroup = pkernel%mpi_env%igroup
  ngroup = pkernel%mpi_env%ngroup
  iproc_grp = pkernel%mpi_env%iproc
  nproc_grp = pkernel%mpi_env%nproc
  mpi_comm = pkernel%mpi_env%mpi_comm
end subroutine kernel_get_comm
subroutine localfields_new(self, denspotd, rhod, dpbox)
  use module_types
  implicit none
  integer(kind = 8), intent(in) :: self
  type(DFT_local_fields), pointer :: denspotd
  type(denspot_distribution), pointer :: dpbox
  type(rho_descriptors), pointer :: rhod

  allocate(denspotd)
  rhod => denspotd%rhod
  dpbox => denspotd%dpbox
  denspotd%c_obj = self
END SUBROUTINE localfields_new
subroutine localfields_get_data(denspotd, rhod, dpbox)
  use module_types
  implicit none
  type(DFT_local_fields), intent(in), target :: denspotd
  type(denspot_distribution), pointer :: dpbox
  type(rho_descriptors), pointer :: rhod

  rhod => denspotd%rhod
  dpbox => denspotd%dpbox
END SUBROUTINE localfields_get_data
subroutine localfields_free(denspotd, fion, fdisp)
  use module_types
  use Poisson_Solver, except_dp => dp, except_gp => gp, except_wp => wp
  use memory_profiling
  implicit none
  type(DFT_local_fields), pointer :: denspotd
  real(gp), dimension(:,:), pointer :: fion, fdisp
  
  character(len = *), parameter :: subname = "localfields_free"
  integer :: i_stat, i_all

  call deallocate_rho_descriptors(denspotd%rhod, subname)
  call dpbox_free(denspotd%dpbox, subname)
  
  if (associated(denspotd%V_ext)) then
     i_all=-product(shape(denspotd%V_ext))*kind(denspotd%V_ext)
     deallocate(denspotd%V_ext,stat=i_stat)
     call memocc(i_stat,i_all,'denspotd%V_ext',subname)
  end if
  
  if (associated(denspotd%pkernelseq%kernel,target=denspotd%pkernel%kernel)) then
     nullify(denspotd%pkernelseq%kernel)
  else if (associated(denspotd%pkernelseq%kernel)) then
     call pkernel_free(denspotd%pkernelseq,subname)
  end if
  call pkernel_free(denspotd%pkernel,subname)

  if (associated(denspotd%rhov)) then
     i_all=-product(shape(denspotd%rhov))*kind(denspotd%rhov)
     deallocate(denspotd%rhov,stat=i_stat)
     call memocc(i_stat,i_all,'denspotd%rhov',subname)
  end if

  if (associated(denspotd%V_XC)) then
     i_all=-product(shape(denspotd%V_XC))*kind(denspotd%V_XC)
     deallocate(denspotd%V_XC,stat=i_stat)
     call memocc(i_stat,i_all,'denspotd%V_XC',subname)
  end if

  if(associated(denspotd%rho_C)) then
     i_all=-product(shape(denspotd%rho_C))*kind(denspotd%rho_C)
     deallocate(denspotd%rho_C,stat=i_stat)
     call memocc(i_stat,i_all,'denspotd%rho_C',subname)
  end if

  deallocate(denspotd)

  if (associated(fion)) then
     i_all=-product(shape(fion))*kind(fion)
     deallocate(fion,stat=i_stat)
     call memocc(i_stat,i_all,'fion',subname)
  end if
  if (associated(fdisp)) then
     i_all=-product(shape(fdisp))*kind(fdisp)
     deallocate(fdisp,stat=i_stat)
     call memocc(i_stat,i_all,'fdisp',subname)
  end if
END SUBROUTINE localfields_free
subroutine localfields_copy_metadata(denspot, rhov_is, hgrid, ni, psoffset)
  use module_types
  implicit none
  type(DFT_local_fields), intent(in) :: denspot
  integer, intent(out) :: rhov_is, ni(3)
  real(gp), intent(out) :: hgrid(3)
  real(dp), intent(out) :: psoffset

  rhov_is = denspot%rhov_is
  hgrid = denspot%dpbox%hgrids
  ni = denspot%dpbox%ndims
  psoffset = denspot%psoffset
END SUBROUTINE localfields_copy_metadata
subroutine localfields_get_rhov(denspot, rhov)
  use module_types
  implicit none
  type(DFT_local_fields), intent(in) :: denspot
  real(dp), dimension(:), pointer :: rhov

  rhov => denspot%rhov
END SUBROUTINE localfields_get_rhov
subroutine localfields_get_v_ext(denspot, v_ext)
  use module_types
  implicit none
  type(DFT_local_fields), intent(in) :: denspot
  real(wp), dimension(:,:,:,:), pointer :: v_ext

  v_ext => denspot%v_ext
END SUBROUTINE localfields_get_v_ext
subroutine localfields_get_v_xc(denspot, v_xc)
  use module_types
  implicit none
  type(DFT_local_fields), intent(in) :: denspot
  real(wp), dimension(:,:,:,:), pointer :: v_xc

  v_xc => denspot%v_xc
END SUBROUTINE localfields_get_v_xc
subroutine localfields_get_pkernel(denspot, pkernel)
  use module_types
  implicit none
  type(DFT_local_fields), intent(in), target :: denspot
  type(coulomb_operator), pointer :: pkernel

  pkernel => denspot%pkernel
END SUBROUTINE localfields_get_pkernel
subroutine localfields_get_pkernelseq(denspot, pkernelseq)
  use module_types
  implicit none
  type(DFT_local_fields), intent(in), target :: denspot
  type(coulomb_operator), pointer :: pkernelseq

  pkernelseq => denspot%pkernelseq
END SUBROUTINE localfields_get_pkernelseq
subroutine localfields_get_rho_work(denspot, rho)
  use module_types
  implicit none
  type(DFT_local_fields), intent(in) :: denspot
  real(dp), dimension(:), pointer :: rho

  rho => denspot%rho_work
END SUBROUTINE localfields_get_rho_work
subroutine localfields_get_pot_work(denspot, pot)
  use module_types
  implicit none
  type(DFT_local_fields), intent(in) :: denspot
  real(dp), dimension(:), pointer :: pot

  pot => denspot%pot_work
END SUBROUTINE localfields_get_pot_work

subroutine gpu_new(GPU)
  use module_types
  implicit none
  type(GPU_pointers), pointer :: GPU

  allocate(GPU)
END SUBROUTINE gpu_new
subroutine gpu_free(GPU)
  use module_types
  implicit none
  type(GPU_pointers), pointer :: GPU

  deallocate(GPU)
END SUBROUTINE gpu_free

subroutine wf_new(self, wf, orbs, comm, lzd)
  use module_types
  implicit none
  integer(kind = 8), intent(in) :: self
  type(DFT_wavefunction), pointer :: wf
  type(orbitals_data), pointer :: orbs
  type(communications_arrays), pointer :: comm
  type(local_zone_descriptors), pointer :: lzd

  allocate(wf)
  wf%c_obj = self
  call wf_init(wf)
  call orbs_init(wf%orbs)
  call nullify_local_zone_descriptors(wf%lzd)
  orbs => wf%orbs
  comm => wf%comms
  lzd => wf%Lzd
end subroutine wf_new
subroutine wf_init(wf)
  use module_types
  implicit none
  type(DFT_wavefunction), intent(inout) :: wf

  nullify(wf%psi)
  nullify(wf%hpsi)
  nullify(wf%psit)
  nullify(wf%spsi)
  nullify(wf%comms%nvctr_par)
end subroutine wf_init
subroutine wf_get_data(wf, orbs, comm, lzd)
  use module_types
  implicit none
  type(DFT_wavefunction), target, intent(in) :: wf
  type(orbitals_data), pointer :: orbs
  type(communications_arrays), pointer :: comm
  type(local_zone_descriptors), pointer :: lzd

  orbs => wf%orbs
  comm => wf%comms
  lzd => wf%Lzd
end subroutine wf_get_data
subroutine wf_empty(wf)
  use module_types
  use memory_profiling
  implicit none
  type(DFT_wavefunction), intent(inout) :: wf

  integer :: i_all, i_stat

  if (associated(wf%psi)) then
     i_all=-product(shape(wf%psi))*kind(wf%psi)
     deallocate(wf%psi,stat=i_stat)
     call memocc(i_stat,i_all,'psi', "wf_empty")
  end if
  if (associated(wf%psit)) then
     i_all=-product(shape(wf%psit))*kind(wf%psit)
     deallocate(wf%psit,stat=i_stat)
     call memocc(i_stat,i_all,'psit', "wf_empty")
  end if
  if (associated(wf%hpsi)) then
     i_all=-product(shape(wf%hpsi))*kind(wf%hpsi)
     deallocate(wf%hpsi,stat=i_stat)
     call memocc(i_stat,i_all,'hpsi', "wf_empty")
  end if
END SUBROUTINE wf_empty
subroutine wf_free(wf)
  use module_types
  use memory_profiling
  implicit none
  type(DFT_wavefunction), pointer :: wf

  call orbs_comm_empty(wf%comms)
  call orbs_empty(wf%orbs)
  call deallocate_local_zone_descriptors(wf%lzd, "wf%lzd")
  deallocate(wf)
end subroutine wf_free
subroutine wf_get_psi(wf, psi, hpsi)
  use module_types
  implicit none
  type(DFT_wavefunction), intent(in) :: wf
  integer(kind = 8), intent(out) :: psi
  integer(kind = 8), intent(out) :: hpsi

  interface
     subroutine inquire_address1(add, pt_f)
       double precision, dimension(:), pointer :: pt_f
       integer(kind = 8), intent(out) :: add
     end subroutine inquire_address1
  end interface
  call inquire_address1(psi, wf%psi)
  call inquire_address1(hpsi, wf%hpsi)
end subroutine wf_get_psi
subroutine wf_get_psi_size(psi, psiSize)
  use module_types
  implicit none
  real(wp), dimension(:), pointer :: psi
  integer(kind = 8), intent(out) :: psiSize

  psiSize = product(shape(psi))
end subroutine wf_get_psi_size
subroutine wf_iorbp_to_psi(psir, psi, lr)
  use module_types
  implicit none
  type(locreg_descriptors), intent(in) :: lr
  real(wp), dimension(lr%wfd%nvctr_c+7*lr%wfd%nvctr_f), intent(in) :: psi
  real(wp), dimension(lr%d%n1i*lr%d%n2i*lr%d%n3i), intent(out) :: psir
  
  character(len=*), parameter :: subname='wf_orb_to_psi'
  type(workarr_sumrho) :: w

  call initialize_work_arrays_sumrho(lr,w)

  !initialisation
  if (lr%geocode == 'F') then
     call razero(lr%d%n1i*lr%d%n2i*lr%d%n3i,psir)
  end if

  call daub_to_isf(lr,w,psi,psir)

  call deallocate_work_arrays_sumrho(w)

END SUBROUTINE wf_iorbp_to_psi

subroutine orbs_get_iorbp(orbs, iorbp, isorb, iproc, ikpt, iorb, ispin, ispinor)
  use module_types
  implicit none

  integer, intent(out) :: iorbp, isorb, iproc
  type(orbitals_data), intent(in) :: orbs
  integer, intent(in) :: ikpt, iorb, ispin, ispinor

  iorbp = (ikpt - 1) * (orbs%nspinor * orbs%norb)
  if (ispin == 1) iorbp = iorbp + (iorb - 1) * orbs%nspinor
  if (ispin == 2) iorbp = iorbp + orbs%norbu * orbs%nspinor + (iorb - 1) * orbs%nspinor
  iorbp = iorbp + ispinor - 1

  isorb = 0
  do iproc = 0, size(orbs%norb_par, 1) - 1, 1
     if (iorbp >= isorb .and. iorbp < isorb + orbs%norb_par(iproc, 0)) then
        iorbp = iorbp - isorb
        return
     end if
     isorb = isorb + orbs%norb_par(iproc, 0)
  end do

  iorbp = -1
  isorb = -1
  iproc = -1
END SUBROUTINE orbs_get_iorbp

subroutine global_output_new(self, outs, energs, fxyz, nat)
  use module_types
  implicit none
  integer(kind = 8), intent(in) :: self
  type(DFT_global_output), pointer :: outs
  type(energy_terms), pointer :: energs
  real(gp), dimension(:,:), pointer :: fxyz
  integer, intent(in) :: nat

  allocate(outs)
  call init_global_output(outs, nat)
  energs => outs%energs
  fxyz => outs%fxyz
  outs%energs%c_obj = self
END SUBROUTINE global_output_new
subroutine global_output_free(outs)
  use module_types
  implicit none
  type(DFT_global_output), pointer :: outs

  call deallocate_global_output(outs)
  deallocate(outs)
END SUBROUTINE global_output_free
subroutine global_output_get(outs, energs, fxyz, fdim, fnoise, pressure, strten, etot)
  use module_types
  implicit none
  type(DFT_global_output), intent(in), target :: outs
  type(energy_terms), pointer :: energs
  real(gp), dimension(:,:), pointer :: fxyz
  integer, intent(out) :: fdim
  real(gp), intent(out) :: fnoise, pressure
  real(gp), dimension(6), intent(out) :: strten
  real(gp), intent(out) :: etot

  energs => outs%energs
  fxyz => outs%fxyz
  fdim = outs%fdim

  fnoise = outs%fnoise
  pressure = outs%pressure
  strten = outs%strten

  etot = outs%energy
END SUBROUTINE global_output_get
subroutine energs_copy_data(energs, eh, exc, evxc, eion, edisp, ekin, epot, &
     & eproj, eexctX, ebs, eKS, trH, evsum, evsic)
  use module_types
  implicit none
  type(energy_terms), intent(in) :: energs
  real(gp), intent(out) :: eh, exc, evxc, eion, edisp, ekin, epot, eproj, &
       & eexctX, ebs, eKS, trH, evsum, evsic

  eh     = energs%eh
  exc    = energs%exc
  evxc   = energs%evxc
  eion   = energs%eion
  edisp  = energs%edisp
  ekin   = energs%ekin
  epot   = energs%epot
  eproj  = energs%eproj
  eexctX = energs%eexctX
  ebs    = energs%ebs
  eKS    = energs%eKS
  trH    = energs%trH
  evsum  = energs%evsum
  evsic  = energs%evsic
END SUBROUTINE energs_copy_data

subroutine optloop_new(self, optloop)
  use module_types
  implicit none
  integer(kind = 8), intent(in) :: self
  type(DFT_optimization_loop), pointer :: optloop

  allocate(optloop)
  optloop%c_obj = self
END SUBROUTINE optloop_new
subroutine optloop_free(optloop)
  use module_types
  implicit none
  type(DFT_optimization_loop), pointer :: optloop

  deallocate(optloop)
END SUBROUTINE optloop_free
subroutine optloop_copy_data(optloop, gnrm_cv, rpnrm_cv, gnrm_startmix, gnrm, rpnrm, &
     &  itrpmax, nrepmax, itermax, itrp, itrep, iter, iscf, infocode)
  use module_types
  implicit none
  type(DFT_optimization_loop), intent(in) :: optloop
  integer, intent(out) :: iscf, itrpmax, nrepmax, itermax, itrp, itrep, iter, infocode
  real(gp), intent(out) :: gnrm, rpnrm, gnrm_cv, rpnrm_cv, gnrm_startmix

  gnrm_cv = optloop%gnrm_cv 
  rpnrm_cv = optloop%rpnrm_cv 
  gnrm_startmix = optloop%gnrm_startmix 
  gnrm = optloop%gnrm 
  rpnrm = optloop%rpnrm 

  itrpmax = optloop%itrpmax 
  nrepmax = optloop%nrepmax 
  itermax = optloop%itermax 
  itrp = optloop%itrp 
  itrep = optloop%itrep 
  iter = optloop%iter 
  iscf = optloop%iscf 
  infocode = optloop%infocode
END SUBROUTINE optloop_copy_data
subroutine optloop_sync_data(optloop, gnrm_cv, rpnrm_cv, gnrm_startmix, gnrm, rpnrm, &
     &  itrpmax, nrepmax, itermax, itrp, itrep, iter, iscf, infocode)
  use module_types
  implicit none
  type(DFT_optimization_loop), intent(inout) :: optloop
  integer, intent(in) :: iscf, itrpmax, nrepmax, itermax, itrp, itrep, iter, infocode
  real(gp), intent(in) :: gnrm, rpnrm, gnrm_cv, rpnrm_cv, gnrm_startmix

  optloop%gnrm_cv = gnrm_cv 
  optloop%rpnrm_cv = rpnrm_cv 
  optloop%gnrm_startmix = gnrm_startmix 
  optloop%gnrm = gnrm 
  optloop%rpnrm = rpnrm 

  optloop%itrpmax = itrpmax 
  optloop%nrepmax = nrepmax 
  optloop%itermax = itermax 
  optloop%itrp = itrp 
  optloop%itrep = itrep 
  optloop%iter = iter 
  optloop%iscf = iscf 
  optloop%infocode = infocode
END SUBROUTINE optloop_sync_data
subroutine optloop_emit_done(optloop, id, energs, iproc, nproc)
  use module_base
  use module_types
  implicit none
  type(DFT_optimization_loop), intent(inout) :: optloop
  type(energy_terms), intent(in) :: energs
  integer, intent(in) :: id, iproc, nproc

  call optloop_emit_iter(optloop, id + OPTLOOP_N_LOOPS, energs, iproc, nproc)
END SUBROUTINE optloop_emit_done
subroutine optloop_emit_iter(optloop, id, energs, iproc, nproc)
  use module_base
  use module_types
  implicit none
  type(DFT_optimization_loop), intent(inout) :: optloop
  type(energy_terms), intent(in) :: energs
  integer, intent(in) :: id, iproc, nproc

  integer, parameter :: SIGNAL_DONE = -1
  integer, parameter :: SIGNAL_WAIT = -2
  integer :: message, ierr

  call timing(iproc,'energs_signals','ON')
  if (iproc == 0) then
     ! Only iproc 0 emit the signal. This call is blocking.
     ! All other procs are blocked by the bcast to wait for
     ! possible transfer to proc 0.
     call optloop_emit(optloop%c_obj, id, energs%c_obj)
     if (nproc > 1) then
        ! After handling the signal, iproc 0 broadcasts to other
        ! proc to continue (jproc == -1).
        message = SIGNAL_DONE
        call MPI_BCAST(message, 1, MPI_INTEGER, 0, bigdft_mpi%mpi_comm, ierr)
     end if
  else
     message = SIGNAL_WAIT
     do
        if (message == SIGNAL_DONE) then
           exit
        end if
        call MPI_BCAST(message, 1, MPI_INTEGER, 0, bigdft_mpi%mpi_comm, ierr)
        
        if (message >= 0) then
           ! sync values from proc 0.
           call optloop_bcast(optloop, iproc)
        end if
     end do
  end if
  call timing(iproc,'energs_signals','OF')
END SUBROUTINE optloop_emit_iter
subroutine optloop_bcast(optloop, iproc)
  use module_base
  use module_types
  implicit none
  type(DFT_optimization_loop), intent(inout) :: optloop
  integer, intent(in) :: iproc

  integer :: iData(4), ierr
  real(gp) :: rData(3)

  if (iproc == 0) then
     iData(1) = optloop%iscf
     iData(2) = optloop%itrpmax
     iData(3) = optloop%nrepmax
     iData(4) = optloop%itermax

     rData(1) = optloop%gnrm_cv
     rData(2) = optloop%rpnrm_cv
     rData(3) = optloop%gnrm_startmix

     call MPI_BCAST(0, 1, MPI_INTEGER, 0, bigdft_mpi%mpi_comm, ierr)
  end if
  call MPI_BCAST(iData, 4, MPI_INTEGER, 0, bigdft_mpi%mpi_comm, ierr)
  call MPI_BCAST(rData, 3, MPI_DOUBLE_PRECISION, 0, bigdft_mpi%mpi_comm, ierr)
  if (iproc /= 0) then
     optloop%iscf = iData(1)
     optloop%itrpmax = iData(2)
     optloop%nrepmax = iData(3)
     optloop%itermax = iData(4)

     optloop%gnrm_cv = rData(1)
     optloop%rpnrm_cv = rData(2)
     optloop%gnrm_startmix = rData(3)
  end if
END SUBROUTINE optloop_bcast

subroutine rst_new(self, rst)
  use module_types
  implicit none
  integer(kind = 8), intent(in) :: self
  type(restart_objects), pointer :: rst

  allocate(rst)
  !rst%c_obj = self
END SUBROUTINE rst_new
subroutine rst_free(rst)
  use module_types
  implicit none
  type(restart_objects), pointer :: rst

  call free_restart_objects(rst,"rst_free")
  deallocate(rst)
END SUBROUTINE rst_free
subroutine rst_init(rst, iproc, atoms, inputs)
  use module_types
  implicit none
  type(restart_objects), intent(out) :: rst
  integer, intent(in) :: iproc
  type(atoms_data), intent(in) :: atoms
  type(input_variables), intent(in) :: inputs
  
  call init_restart_objects(iproc, inputs, atoms, rst, "rst_init")
end subroutine rst_init

subroutine run_objects_new(runObj)
  use module_types
  implicit none
  type(run_objects), pointer :: runObj

  allocate(runObj)
  call run_objects_nullify(runObj)
END SUBROUTINE run_objects_new
subroutine run_objects_destroy(runObj)
  use module_types
  use module_base
  use yaml_output
  implicit none
  type(run_objects), pointer :: runObj

  ! We don't do it here, we just destroy the container,
  !  The caller is responsible to free public attributes.
  !call run_objects_free(runObj)
  call run_objects_free_container(runObj)
  deallocate(runObj)
end subroutine run_objects_destroy
subroutine run_objects_get(runObj, inputs, atoms, rst)
  use module_types
  implicit none
  type(run_objects), intent(in) :: runObj
  type(input_variables), pointer :: inputs
  type(atoms_data), pointer :: atoms
  type(restart_objects), pointer :: rst

  inputs => runObj%inputs
  atoms => runObj%atoms
  rst => runObj%rst
END SUBROUTINE run_objects_get
subroutine run_objects_association(runObj, inputs, atoms, rst)
  use module_types
  use module_interfaces, only: run_objects_associate
  implicit none
  type(run_objects), intent(out) :: runObj
  type(input_variables), intent(in), target :: inputs
  type(atoms_data), intent(in), target :: atoms
  type(restart_objects), intent(in), target :: rst

  call run_objects_associate(runObj, inputs, atoms, rst)
END SUBROUTINE run_objects_association
subroutine run_objects_dump_to_file(iostat, dict, fname, userOnly)
  use dictionaries, only: dictionary
  use module_input_keys, only: input_keys_dump
  use module_defs, only: UNINITIALIZED, gp
  use yaml_output
  implicit none
  integer, intent(out) :: iostat
  type(dictionary), pointer :: dict
  character(len = *), intent(in) :: fname
  logical, intent(in) :: userOnly

  integer, parameter :: iunit = 145214 !< Hopefully being unique...
  integer :: iunit_def
  real(gp), dimension(3), parameter :: dummy = (/ 0._gp, 0._gp, 0._gp /)

  call yaml_get_default_stream(iunit_def)
  if (iunit_def == iunit) then
     iostat = 1
     return
  end if
  
  open(unit = iunit, file = fname(1:len(fname)), iostat = iostat)
  if (iostat /= 0) return

  call yaml_set_stream(unit = iunit, tabbing = 40, record_length = 100, istat = iostat)
  if (iostat /= 0) return

  call yaml_new_document(unit = iunit)
  call input_keys_dump(dict, userOnly)

  call yaml_close_stream(iunit, iostat)
  if (iostat /= 0) return
  close(unit = iunit)

  call yaml_set_default_stream(iunit_def, iostat)
END SUBROUTINE run_objects_dump_to_file
subroutine run_objects_set_dict(runObj, dict)
  use module_types, only: run_objects
  use dictionaries, only: dictionary
  implicit none
  type(run_objects), intent(inout) :: runObj
  type(dictionary), pointer :: dict

  ! Warning, taking ownership here. Use run_objects_nullify_dict()
! to release this ownership without freeing dict.
  runObj%user_inputs => dict
END SUBROUTINE run_objects_set_dict
subroutine run_objects_nullify_dict(runObj)
  use module_types, only: run_objects
  implicit none
  type(run_objects), intent(inout) :: runObj

  nullify(runObj%user_inputs)
END SUBROUTINE run_objects_nullify_dict

subroutine mem_new(mem)
  use module_types, only: memory_estimation
  implicit none
  type(memory_estimation), pointer :: mem

  allocate(mem)
end subroutine mem_new
subroutine mem_destroy(mem)
  use module_types, only: memory_estimation
  implicit none
  type(memory_estimation), pointer :: mem

  deallocate(mem)
  nullify(mem)
end subroutine mem_destroy
subroutine mem_to_c(mem, submat, ncomponents, norb, norbp, oneorb, allpsi_mpi, &
     & psistorage, projarr, grid, workarr, kernel, density, psolver, ham, peak)
  use module_types, only: memory_estimation
  implicit none
  type(memory_estimation), intent(in) :: mem
  double precision, intent(out) :: submat, oneorb, allpsi_mpi, &
     & psistorage, projarr, grid, workarr, kernel, density, psolver, ham, peak
  integer, intent(out) :: ncomponents, norb, norbp

  submat = mem%submat
  ncomponents = mem%ncomponents
  norb = mem%norb
  norbp = mem%norbp
  oneorb = mem%oneorb
  allpsi_mpi = mem%allpsi_mpi
  psistorage = mem%psistorage
  projarr = mem%projarr
  grid = mem%grid
  workarr = mem%workarr
  kernel = mem%kernel
  density = mem%density
  psolver = mem%psolver
  ham = mem%ham
  peak = mem%peak
END SUBROUTINE mem_to_c

subroutine dict_insert(dict, key)
  use dictionaries, only: dictionary, operator(//)
  implicit none
  type(dictionary), pointer :: dict
  character(len = *), intent(in) :: key

  ! This is a patch for Intel, to be corrected properly later.
  dict => dict // key(1:len(key))
END SUBROUTINE dict_insert
subroutine dict_append(dict)
  use dictionaries, only: dictionary, operator(//), dict_len
  implicit none
  type(dictionary), pointer :: dict

  dict => dict // dict_len(dict)
END SUBROUTINE dict_append
subroutine dict_put(dict, val)
  use dictionaries, only: dictionary, set
  implicit none
  type(dictionary), pointer :: dict
  character(len = *), intent(in) :: val

  ! This is a patch for Intel, to be corrected properly later.
  call set(dict, val(1:len(val)))
END SUBROUTINE dict_put
subroutine dict_dump(dict)
  use dictionaries, only: dictionary
  use yaml_output, only: yaml_dict_dump
  implicit none
  type(dictionary), pointer :: dict

  call yaml_dict_dump(dict)
END SUBROUTINE dict_dump
subroutine dict_parse(dict, buf)
  use dictionaries, only: dictionary, operator(//)
  use yaml_parse, only: yaml_parse_from_string
  implicit none
  type(dictionary), pointer :: dict
  character(len = *), intent(in) :: buf

  call yaml_parse_from_string(dict, buf)
  dict => dict // 0
END SUBROUTINE dict_parse<|MERGE_RESOLUTION|>--- conflicted
+++ resolved
@@ -504,13 +504,10 @@
   call free_input_variables(in)
   deallocate(in)
 end subroutine inputs_free
-<<<<<<< HEAD
-
-
-subroutine inputs_set(dict, file, key, val)
-=======
+
+
 subroutine inputs_set_dict(in, val)
->>>>>>> 73844872
+
   use dictionaries
   use module_types
   use yaml_output
@@ -518,39 +515,10 @@
   type(input_variables), intent(inout) :: in
   type(dictionary), pointer :: val
 
-<<<<<<< HEAD
-  ! This is a patch for Intel, to be corrected properly later.
-  call set(dict // file(1:len(file)) // key(1:len(key)), val(1:len(val)))
-END SUBROUTINE inputs_set
-
-
-subroutine inputs_set_at(dict, file, key, i, val)
-  use dictionaries
-  use module_types
-  implicit none
-  type(dictionary), pointer :: dict
-  integer, intent(in) :: i
-  character(len = *), intent(in) :: file, key, val
-
-  ! This is a patch for Intel, to be corrected properly later.
-  call set(dict // file(1:len(file)) // key(1:len(key)) // i, val(1:len(val)))
-END SUBROUTINE inputs_set_at
-
-
-subroutine inputs_set_at2(dict, file, key, i, j, val)
-  use dictionaries
-  use module_types
-  implicit none
-  type(dictionary), pointer :: dict
-  integer, intent(in) :: i, j
-  character(len = *), intent(in) :: file, key, val
-  ! This is a patch for Intel, to be corrected properly later.
-  call set(dict // file(1:len(file)) // key(1:len(key)) // i // j, val(1:len(val)))
-END SUBROUTINE inputs_set_at2
-=======
   call input_set(in, val%child)
 END SUBROUTINE inputs_set_dict
->>>>>>> 73844872
+
+
 
 
 subroutine inputs_set_from_file(dict, fname)
