--- conflicted
+++ resolved
@@ -360,13 +360,8 @@
    !real(gp), dimension(atoms%astruct%ntypes,3), intent(in) :: radii_cf
    type(locreg_descriptors), intent(inout) :: Glr
 
-<<<<<<< HEAD
-   call createWavefunctionsDescriptors(iproc,hx,hy,hz,atoms,rxyz,radii_cf,&
-      &   crmult,frmult,.true.,Glr)
-=======
    call createWavefunctionsDescriptors(iproc,hx,hy,hz,atoms,rxyz,&
-        crmult,frmult,Glr)
->>>>>>> 282edb5b
+        crmult,frmult,.true.,Glr)
 end subroutine glr_set_wave_descriptors
 
 
