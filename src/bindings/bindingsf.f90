!> @file
!! Bindings for BigDFT
!! @author
!!    Copyright (C) 2012-2013 BigDFT group
!!    This file is distributed under the terms of the
!!    GNU General Public License, see ~/COPYING file
!!    or http://www.gnu.org/copyleft/gpl.txt .
!!    For the list of contributors, see ~/AUTHORS


subroutine memocc_report()
  use memory_profiling, only: mreport => memocc_report
  implicit none
  call mreport()
end subroutine memocc_report


subroutine memocc_verbose()
  use memory_profiling, only: mstate => memocc_set_state
  implicit none
  call mstate(2)
end subroutine memocc_verbose


subroutine memocc_set_output(file, ln)
  use memory_profiling, only: mstate => memocc_set_filename
  implicit none
  integer, intent(in) :: ln
  character(len = ln), intent(in) :: file
  call mstate(file)
end subroutine memocc_set_output


subroutine f90_pointer_1D_init(pt_c, size_c)
  implicit none
  double precision, intent(in) :: pt_c
  integer, intent(in) :: size_c

  double precision, dimension(:), pointer :: pt_f
  interface
     subroutine inquire_pointer1(pt_c, pt_f, size_c)
       double precision, dimension(:), pointer :: pt_f
       double precision, intent(in) :: pt_c
       integer, intent(in) :: size_c
     end subroutine inquire_pointer1
  end interface

  nullify(pt_f)
  call inquire_pointer1(pt_c, pt_f, size_c)
end subroutine f90_pointer_1D_init


subroutine f90_pointer_2D_init(pt_c, size_c)
  implicit none
  double precision, intent(in) :: pt_c
  integer, intent(in) :: size_c

  double precision, dimension(:,:), pointer :: pt_f
  interface
     subroutine inquire_pointer2(pt_c, pt_f, size_c)
       double precision, dimension(:,:), pointer :: pt_f
       double precision, intent(in) :: pt_c
       integer, intent(in) :: size_c
     end subroutine inquire_pointer2
  end interface

  nullify(pt_f)
  call inquire_pointer2(pt_c, pt_f, size_c)
end subroutine f90_pointer_2D_init


subroutine f90_pointer_3D_init(pt_c, size_c)
  implicit none
  double precision, intent(in) :: pt_c
  integer, intent(in) :: size_c

  double precision, dimension(:,:,:), pointer :: pt_f
  interface
     subroutine inquire_pointer3(pt_c, pt_f, size_c)
       double precision, dimension(:,:,:), pointer :: pt_f
       double precision, intent(in) :: pt_c
       integer, intent(in) :: size_c
     end subroutine inquire_pointer3
  end interface

  nullify(pt_f)
  call inquire_pointer3(pt_c, pt_f, size_c)
end subroutine f90_pointer_3D_init


subroutine f90_pointer_4D_init(pt_c, size_c)
  implicit none
  double precision, intent(in) :: pt_c
  integer, intent(in) :: size_c

  double precision, dimension(:,:,:,:), pointer :: pt_f
  interface
     subroutine inquire_pointer4(pt_c, pt_f, size_c)
       double precision, dimension(:,:,:,:), pointer :: pt_f
       double precision, intent(in) :: pt_c
       integer, intent(in) :: size_c
     end subroutine inquire_pointer4
  end interface

  nullify(pt_f)
  call inquire_pointer4(pt_c, pt_f, size_c)
end subroutine f90_pointer_4D_init


subroutine f90_pointer_5D_init(pt_c, size_c)
  implicit none
  double precision, intent(in) :: pt_c
  integer, intent(in) :: size_c

  double precision, dimension(:,:,:,:,:), pointer :: pt_f
  interface
     subroutine inquire_pointer5(pt_c, pt_f, size_c)
       double precision, dimension(:,:,:,:,:), pointer :: pt_f
       double precision, intent(in) :: pt_c
       integer, intent(in) :: size_c
     end subroutine inquire_pointer5
  end interface

  nullify(pt_f)
  call inquire_pointer5(pt_c, pt_f, size_c)
end subroutine f90_pointer_5D_init


subroutine open_write_file(unitwf, name, ln, bin)
  implicit none
  integer, intent(in) :: unitwf, ln, bin
  character(len = 1), dimension(ln), intent(in) :: name

  character(len = ln) :: filename
  integer :: i
  
  write(filename, *)
  do i = 1, ln, 1
     filename(i:i) = name(i)(1:1)
  end do
  if (bin == 1) then
     open(unit = unitwf, file = trim(filename), status = 'unknown', form = "unformatted")
  else
     open(unit = unitwf, file = trim(filename), status = 'unknown')
  end if
END SUBROUTINE open_write_file


subroutine close_file(unitwf)
  implicit none
  integer, intent(in) :: unitwf

  close(unit = unitwf)
END SUBROUTINE close_file


!subroutine createKernel(iproc,nproc,geocode,n01,n02,n03,hx,hy,hz,itype_scf,kernel,wrtmsg)
!  use Poisson_Solver, only: ck => createKernel
!  implicit none
!  character(len=1), intent(in) :: geocode !< @copydoc poisson_solver::doc::geocode
!  integer, intent(in) :: n01,n02,n03,itype_scf,iproc,nproc
!  real(kind=8), intent(in) :: hx,hy,hz
!  real(kind=8), pointer :: kernel(:)
!  logical, intent(in) :: wrtmsg
!
!  call ck(iproc,nproc,geocode,n01,n02,n03,hx,hy,hz,itype_scf,kernel,wrtmsg)
!end subroutine createKernel


subroutine deallocate_double_1D(array)
  use BigDFT_API
  implicit none

  double precision, dimension(:), pointer :: array
  integer :: i_all, i_stat

  if (associated(array)) then
     i_all=-product(shape(array))*kind(array)
     deallocate(array,stat=i_stat)
     call memocc(i_stat,i_all,'array',"deallocate_double")
  end if
end subroutine deallocate_double_1D


subroutine deallocate_double_2D(array)
  use BigDFT_API
  implicit none

  double precision, dimension(:,:), pointer :: array
  integer :: i_all, i_stat

  if (associated(array)) then
     i_all=-product(shape(array))*kind(array)
     deallocate(array,stat=i_stat)
     call memocc(i_stat,i_all,'array',"deallocate_double")
  end if
end subroutine deallocate_double_2D

subroutine glr_new(glr)
  use module_types
  implicit none
  type(locreg_descriptors), pointer :: glr

  allocate(glr)
end subroutine glr_new


subroutine glr_copy(glr, d, wfd, from)
  use module_types
  implicit none
  type(locreg_descriptors), pointer :: glr
  type(grid_dimensions), pointer :: d
  type(wavefunctions_descriptors), pointer :: wfd
  type(locreg_descriptors), intent(in) :: from

  allocate(glr)
  call nullify_locreg_descriptors(glr)
  d => glr%d
  wfd => glr%wfd
  call copy_locreg_descriptors(from, glr)
end subroutine glr_copy

subroutine glr_init(glr, d, wfd)
  use module_types
  implicit none
  type(locreg_descriptors), intent(inout), target :: glr
  type(grid_dimensions), pointer :: d
  type(wavefunctions_descriptors), pointer :: wfd

  call nullify_locreg_descriptors(glr)
  d => glr%d
  wfd => glr%wfd
end subroutine glr_init

subroutine glr_get_data(glr, d, wfd)
  use module_types
  implicit none
  type(locreg_descriptors), intent(inout), target :: glr
  type(grid_dimensions), pointer :: d
  type(wavefunctions_descriptors), pointer :: wfd

  d => glr%d
  wfd => glr%wfd
end subroutine glr_get_data

subroutine glr_free(glr)
  use module_types
  implicit none
  type(locreg_descriptors), pointer :: glr

  deallocate(glr)
end subroutine glr_free

subroutine glr_empty(glr)
  use locregs
  implicit none
  type(locreg_descriptors), intent(inout) :: glr

  call deallocate_locreg_descriptors(glr)
end subroutine glr_empty

subroutine glr_get_dimensions(glr , n, ni, ns, nsi, nfl, nfu, norb)
  use module_types
  implicit none
  type(locreg_descriptors), intent(in) :: glr
  integer, dimension(3), intent(out) :: n, ni, ns, nsi, nfl, nfu
  integer, intent(out) :: norb

  n(1) = glr%d%n1
  n(2) = glr%d%n2
  n(3) = glr%d%n3
  ni(1) = glr%d%n1i
  ni(2) = glr%d%n2i
  ni(3) = glr%d%n3i

  nfl(1) = glr%d%nfl1
  nfl(2) = glr%d%nfl2
  nfl(3) = glr%d%nfl3
  nfu(1) = glr%d%nfu1
  nfu(2) = glr%d%nfu2
  nfu(3) = glr%d%nfu3

  ns(1) = glr%ns1
  ns(2) = glr%ns2
  ns(3) = glr%ns3
  nsi(1) = glr%nsi1
  nsi(2) = glr%nsi2
  nsi(3) = glr%nsi3
  
  norb = glr%Localnorb
end subroutine glr_get_dimensions

subroutine glr_set_dimensions(glr, n, ni, ns, nsi, nfl, nfu)
  use module_types
  implicit none
  type(locreg_descriptors), intent(inout) :: glr
  integer, dimension(3), intent(in) :: n, ni, ns, nsi, nfl, nfu

  glr%d%n1 = n(1)
  glr%d%n2 = n(2)
  glr%d%n3 = n(3)
  glr%d%n1i = ni(1)
  glr%d%n2i = ni(2)
  glr%d%n3i = ni(3)

  glr%d%nfl1 = nfl(1)
  glr%d%nfl2 = nfl(2)
  glr%d%nfl3 = nfl(3)
  glr%d%nfu1 = nfu(1)
  glr%d%nfu2 = nfu(2)
  glr%d%nfu3 = nfu(3)

  glr%ns1 = ns(1)
  glr%ns2 = ns(2)
  glr%ns3 = ns(3)
  glr%nsi1 = nsi(1)
  glr%nsi2 = nsi(2)
  glr%nsi3 = nsi(3)
end subroutine glr_set_dimensions

subroutine glr_get_locreg_data(glr, locrad, locregCenter)
  use module_types
  implicit none
  type(locreg_descriptors), intent(in) :: glr
  double precision, dimension(3), intent(out) :: locregCenter
  double precision, intent(out) :: locrad

  locrad = glr%locrad
  locregCenter = glr%locregCenter
end subroutine glr_get_locreg_data

subroutine glr_set_wfd_dims(glr, nseg_c, nseg_f, nvctr_c, nvctr_f)
  use module_types
  implicit none
  type(locreg_descriptors), intent(inout) :: glr
  integer, intent(in) :: nseg_c, nseg_f, nvctr_c, nvctr_f

  glr%wfd%nseg_c = nseg_c
  glr%wfd%nseg_f = nseg_f
  glr%wfd%nvctr_c = nvctr_c
  glr%wfd%nvctr_f = nvctr_f
  call allocate_wfd(glr%wfd)
END SUBROUTINE glr_set_wfd_dims

subroutine glr_set_wave_descriptors(iproc,hx,hy,hz,atoms,rxyz,radii_cf,&
      &   crmult,frmult,Glr)
   use module_base, only: gp
   use module_types
   use module_interfaces, only:createWavefunctionsDescriptors
   implicit none
   !Arguments
   type(atoms_data), intent(in) :: atoms
   integer, intent(in) :: iproc
   real(gp), intent(in) :: hx,hy,hz,crmult,frmult
   real(gp), dimension(3,atoms%astruct%nat), intent(in) :: rxyz
   real(gp), dimension(atoms%astruct%ntypes,3), intent(in) :: radii_cf
   type(locreg_descriptors), intent(inout) :: Glr

   call createWavefunctionsDescriptors(iproc,hx,hy,hz,atoms,rxyz,radii_cf,&
      &   crmult,frmult,Glr)
end subroutine glr_set_wave_descriptors

subroutine glr_set_bounds(lr)
  use module_types
  implicit none
  type(locreg_descriptors), intent(inout) :: lr
  
  call locreg_bounds(lr%d%n1,lr%d%n2,lr%d%n3, &
       & lr%d%nfl1,lr%d%nfu1,lr%d%nfl2,lr%d%nfu2,lr%d%nfl3,lr%d%nfu3, &
       & lr%wfd,lr%bounds)
END SUBROUTINE glr_set_bounds

subroutine glr_wfd_get_data(wfd, nvctr_c, nvctr_f, nseg_c, nseg_f, &
     & keyglob, keygloc, keyvglob, keyvloc)
  use module_types
  implicit none
  type(wavefunctions_descriptors), intent(in) :: wfd
  integer, intent(out) :: nvctr_c, nvctr_f, nseg_c, nseg_f
  integer, dimension(:,:), pointer :: keyglob, keygloc
  integer, dimension(:), pointer :: keyvglob, keyvloc

  nvctr_c = wfd%nvctr_c
  nvctr_f = wfd%nvctr_f
  nseg_c  = wfd%nseg_c
  nseg_f  = wfd%nseg_f
  keyglob => wfd%keyglob
  keygloc => wfd%keygloc
  keyvglob => wfd%keyvglob
  keyvloc => wfd%keyvloc
END SUBROUTINE glr_wfd_get_data

subroutine lzd_new(lzd)
  use module_types
  implicit none
  type(local_zone_descriptors), pointer :: lzd

  allocate(lzd)
end subroutine lzd_new

subroutine lzd_init(lzd, glr)
  use module_types
  implicit none
  type(local_zone_descriptors), target, intent(inout) :: lzd
  type(locreg_descriptors), pointer :: glr

  call nullify_local_zone_descriptors(lzd)
  lzd%nlr = 0
  glr => lzd%glr
end subroutine lzd_init
subroutine lzd_get_data(lzd, glr)
  use module_types
  implicit none
  type(local_zone_descriptors), target, intent(inout) :: lzd
  type(locreg_descriptors), pointer :: glr

  glr => lzd%glr
end subroutine lzd_get_data
subroutine lzd_copy_data(lzd, nlr)
  use module_types
  implicit none
  type(local_zone_descriptors), intent(in) :: lzd
  integer, intent(out) :: nlr

  nlr = lzd%nlr
end subroutine lzd_copy_data
subroutine lzd_free(lzd)
  use module_types
  implicit none
  type(local_zone_descriptors), pointer :: lzd

  call deallocate_local_zone_descriptors(lzd, "lzd_free")
  deallocate(lzd)
end subroutine lzd_free
subroutine lzd_empty(lzd)
  use module_types
  implicit none
  type(local_zone_descriptors), intent(inout) :: lzd

  call deallocate_Lzd_except_Glr(lzd, "lzd_empty")
END SUBROUTINE lzd_empty
subroutine lzd_set_nlr(lzd, nlr, geocode)
  use locregs
  use module_types, only: local_zone_descriptors
  implicit none
  type(local_zone_descriptors), intent(inout) :: lzd
  integer, intent(in) :: nlr
  character, intent(in) :: geocode !< @copydoc poisson_solver::doc::geocode

  integer :: i
  
  if (lzd%nlr > 0) then
     do i = 1, lzd%nlr, 1
        call deallocate_locreg_descriptors(lzd%Llr(i))
     end do
     deallocate(lzd%llr)
  end if

  lzd%nlr = nlr
  allocate(lzd%Llr(Lzd%nlr))
  do i = 1, nlr, 1
     call nullify_locreg_descriptors(lzd%Llr(i))
     lzd%Llr(i)%geocode = geocode
  end do
END SUBROUTINE lzd_set_nlr

subroutine lzd_get_hgrids(Lzd, hgrids)
  use module_base
  use module_types
  implicit none
  type(local_zone_descriptors), intent(in) :: Lzd
  real(gp), intent(out) :: hgrids(3)
  !initial values
  hgrids = Lzd%hgrids
END SUBROUTINE lzd_get_hgrids


subroutine lzd_get_llr(Lzd, i, llr)
  use module_base
  use module_types
  implicit none
  type(local_zone_descriptors), intent(in) :: Lzd
  integer, intent(in) :: i
  type(locreg_descriptors), pointer :: llr

  llr => Lzd%Llr(i)
END SUBROUTINE lzd_get_llr


subroutine inputs_new(in)
  use module_types
  use dictionaries
  implicit none
  type(input_variables), pointer :: in
  allocate(in)
  call default_input_variables(in)
end subroutine inputs_new


subroutine inputs_free(in)
  use module_types
  implicit none
  type(input_variables), pointer :: in

  call free_input_variables(in)
  deallocate(in)
end subroutine inputs_free
<<<<<<< HEAD


subroutine inputs_set_dict(in, val)

=======
subroutine inputs_set_dict(in, level, val)
>>>>>>> 326d3f70
  use dictionaries
  use module_types
  use yaml_output
  implicit none
  type(input_variables), intent(inout) :: in
  character(len = *), intent(in) :: level
  type(dictionary), pointer :: val

  ! This is a patch for Intel, to be corrected properly later.
  call input_set(in, level(1:len(level)), val%child)
END SUBROUTINE inputs_set_dict




subroutine inputs_set_from_file(dict, fname)
  use dictionaries, only: dictionary
  use module_interfaces, only: read_input_dict_from_files
  use module_defs, only: bigdft_mpi
  implicit none
  type(dictionary), pointer :: dict
  character(len = *), intent(in) :: fname
  nullify(dict)

  call read_input_dict_from_files(fname, bigdft_mpi,dict)
end subroutine inputs_set_from_file
subroutine inputs_dump_to_file(iostat, dict, fname, userOnly)
  use dictionaries, only: dictionary
  use module_input_keys, only: input_keys_dump
  use yaml_output
  implicit none
  integer, intent(out) :: iostat
  type(dictionary), pointer :: dict
  character(len = *), intent(in) :: fname
  logical, intent(in) :: userOnly

  integer, parameter :: iunit = 756841 !< Hopefully being unique...
  integer :: iunit_def

  call yaml_get_default_stream(iunit_def)
  if (iunit_def == iunit) then
     iostat = 1
     return
  end if
  
  open(unit = iunit, file = fname(1:len(fname)), iostat = iostat)
  if (iostat /= 0) return

  call yaml_set_stream(unit = iunit, tabbing = 40, record_length = 100, istat = iostat)
  if (iostat /= 0) return

  call yaml_new_document(unit = iunit)
  call input_keys_dump(dict, userOnly)

  call yaml_close_stream(iunit, iostat)
  if (iostat /= 0) return
  close(unit = iunit)

  call yaml_set_default_stream(iunit_def, iostat)
end subroutine inputs_dump_to_file

subroutine inputs_fill_all(inputs_values)
  use module_input_keys
  use dictionaries
  implicit none
  type(dictionary), pointer :: inputs_values
  !local variable
  type(dictionary), pointer :: input_minimal

  call input_keys_fill_all(inputs_values,input_minimal)

  if (associated(input_minimal)) call dict_free(input_minimal)
end subroutine inputs_fill_all
subroutine inputs_get_naming(in, run_name, file_occnum, file_igpop, file_lin)
  use module_types
  implicit none
  type(input_variables), intent(in) :: in
  character(len = 100), intent(out) :: run_name, file_occnum, file_igpop, file_lin

  run_name = in%run_name
  file_occnum = in%file_occnum
  file_igpop = in%file_igpop
  file_lin = in%file_lin
END SUBROUTINE inputs_get_naming
subroutine inputs_get_output(in, dir_output, writing_directory)
  use module_types
  implicit none
  type(input_variables), intent(in) :: in
  character(len = 100), intent(out) :: dir_output
  character(len = 500), intent(out) :: writing_directory

  dir_output = in%dir_output
  writing_directory = in%writing_directory
END SUBROUTINE inputs_get_output
subroutine inputs_get_dft(in, hx, hy, hz, crmult, frmult, ixc, chg, efield, nspin, mpol, &
     & gnrm, itermax, nrepmax, ncong, idsx, dispcorr, inpsi, outpsi, outgrid, &
     & rbuf, ncongt, davidson, nvirt, nplottedvirt, sym)
  use module_types
  implicit none
  type(input_variables), intent(in) :: in
  real(gp), intent(out) :: hx, hy, hz, crmult, frmult, efield(3), gnrm, rbuf
  integer, intent(out) :: ixc, chg, nspin, mpol, itermax, nrepmax, ncong, idsx, &
       & dispcorr, inpsi, outpsi, outgrid, ncongt, davidson, nvirt, nplottedvirt, sym
  
  hx = in%hx
  hy = in%hy
  hz = in%hz
  crmult = in%crmult
  frmult = in%frmult
  ixc = in%ixc
  chg = in%ncharge
  efield = in%elecfield
  nspin = in%nspin
  mpol = in%mpol
  gnrm = in%gnrm_cv
  itermax = in%itrpmax
  nrepmax = in%nrepmax
  ncong = in%ncong
  idsx = in%idsx
  dispcorr = in%dispersion
  inpsi = in%inputPsiId
  outpsi = in%output_wf_format
  outgrid = in%output_denspot
  rbuf = in%rbuf
  ncongt = in%ncongt
  davidson = in%norbv
  nvirt = in%nvirt
  nplottedvirt = in%nplot
  if (in%disableSym) then
     sym = 1
  else
     sym = 0
  end if
END SUBROUTINE inputs_get_dft
subroutine inputs_get_mix(in, iscf, itrpmax, norbsempty, occopt, alphamix, rpnrm_cv, &
     & gnrm_startmix, Tel, alphadiis)
  use module_types
  implicit none
  type(input_variables), intent(in) :: in
  integer, intent(out) :: iscf, itrpmax, norbsempty, occopt
  real(gp), intent(out) :: alphamix, rpnrm_cv, gnrm_startmix, Tel, alphadiis
  
  iscf = in%iscf
  itrpmax = in%itrpmax
  norbsempty = in%norbsempty
  occopt = in%occopt

  alphamix = in%alphamix
  rpnrm_cv = in%rpnrm_cv
  gnrm_startmix = in%gnrm_startmix
  Tel = in%Tel
  alphadiis = in%alphadiis
END SUBROUTINE inputs_get_mix
subroutine inputs_get_geopt(in, geopt_approach, ncount_cluster_x, frac_fluct, forcemax, &
     & randdis, betax, history, ionmov, dtion, strtarget, qmass)
  use module_types
  implicit none
  type(input_variables), intent(in) :: in
  character(len = 10), intent(out) :: geopt_approach
  integer, intent(out) :: ncount_cluster_x, history, ionmov
  real(gp), intent(out) :: frac_fluct, forcemax, randdis, betax, dtion, strtarget(6)
  real(gp), pointer :: qmass(:)
  
  geopt_approach = in%geopt_approach
  ncount_cluster_x = in%ncount_cluster_x
  frac_fluct = in%frac_fluct
  forcemax = in%forcemax
  randdis = in%randdis
  betax = in%betax
  history = in%history
  ionmov = in%ionmov
  dtion = in%dtion
  strtarget(:) = in%strtarget(:)
  if (associated(in%qmass)) then
     qmass => in%qmass
  else
     nullify(qmass)
  end if
END SUBROUTINE inputs_get_geopt
subroutine inputs_get_perf(in, linear)
  use module_types
  implicit none
  type(input_variables), intent(in) :: in
  integer, intent(out) :: linear
  
  linear = in%linear
END SUBROUTINE inputs_get_perf
subroutine inputs_get_files(in, files)
  use module_types
  implicit none
  type(input_variables), intent(in) :: in
  integer, intent(out) :: files

  files = in%files
END SUBROUTINE inputs_get_files
subroutine inputs_get_linear(linear, inputPsiId)
  use module_types
  implicit none
  integer, intent(out) :: linear
  integer, intent(in) :: inputPsiId

  linear = 0
  if (inputPsiId == INPUT_PSI_LINEAR_AO .or. inputPsiId == INPUT_PSI_DISK_LINEAR) linear = 1
END SUBROUTINE inputs_get_linear
subroutine inputs_check_psi_id(inputpsi, input_wf_format, dir_output, ln, orbs, lorbs, iproc, nproc)
  use module_types
  use module_fragments
  use module_interfaces, only: input_check_psi_id
  implicit none
  integer, intent(out) :: input_wf_format
  integer, intent(inout) :: inputpsi
  integer, intent(in) :: iproc, ln, nproc
  character(len = ln), intent(in) :: dir_output
  type(orbitals_data), intent(in) :: orbs, lorbs
  !local variables
  type(system_fragment), dimension(:), pointer :: ref_frags  !< number of orbitals for each fragment
  character(len=100) :: frag_dir !< label for fragment subdirectories (blank if not a fragment calculation)

  nullify(ref_frags)
  frag_dir(1:len(frag_dir))=' '
  
  call input_check_psi_id(inputpsi, input_wf_format, trim(dir_output), orbs, lorbs, iproc, nproc,0, frag_dir, ref_frags)
END SUBROUTINE inputs_check_psi_id
subroutine inputs_set_restart(in, id)
  use module_types
  implicit none
  type(input_variables), intent(inout) :: in
  integer, intent(in) :: id

  in%inputPsiId = id
end subroutine inputs_set_restart

subroutine orbs_new(orbs)
  use module_types
  implicit none
  type(orbitals_data), pointer :: orbs

  allocate(orbs)
END SUBROUTINE orbs_new
subroutine orbs_init(orbs)
  use module_types
  implicit none
  type(orbitals_data), intent(inout) :: orbs

  call nullify_orbitals_data(orbs)
END SUBROUTINE orbs_init
subroutine orbs_free(orbs)
  use module_types
!  use memory_profiling
  implicit none
  type(orbitals_data), pointer :: orbs

  deallocate(orbs)
END SUBROUTINE orbs_free
subroutine orbs_empty(orbs)
  use module_types
  implicit none
  type(orbitals_data), intent(inout) :: orbs

  call deallocate_orbitals_data(orbs,"orbs_empty")
END SUBROUTINE orbs_empty
subroutine orbs_comm_new(comms)
  use module_base
  use module_types
!  use module_interfaces
  implicit none
  type(communications_arrays), pointer :: comms

  allocate(comms)
  nullify(comms%nvctr_par)
end subroutine orbs_comm_new
subroutine orbs_comm_init(comms, orbs, lr, iproc, nproc)
  use module_base
  use module_types
  use module_interfaces, only: orbitals_communicators
  implicit none
  integer, intent(in) :: iproc,nproc
  type(locreg_descriptors), intent(in) :: lr
  type(orbitals_data), intent(inout) :: orbs
  type(communications_arrays), intent(inout) :: comms

  call orbitals_communicators(iproc,nproc,lr,orbs,comms)
end subroutine orbs_comm_init
subroutine orbs_comm_free(comms)
  use module_base
  use module_types
!  use module_interfaces
  implicit none
  type(communications_arrays), pointer :: comms

  deallocate(comms)
end subroutine orbs_comm_free
subroutine orbs_comm_empty(comms)
  use module_base
  use module_types
!  use module_interfaces
  implicit none
  type(communications_arrays), intent(inout) :: comms

  if (associated(comms%nvctr_par)) then
     call deallocate_comms(comms,"orbs_comm_empty")
  end if
end subroutine orbs_comm_empty
subroutine orbs_get_dimensions(orbs, norb, norbp, norbu, norbd, nspin, nspinor, npsidim, &
     & nkpts, nkptsp, isorb, iskpts)
  use module_types
  implicit none
  type(orbitals_data), intent(in) :: orbs
  integer, intent(out) :: norb, norbp, norbu, norbd, nspin, nspinor, npsidim, &
     & nkpts, nkptsp, isorb, iskpts
  
  norb = orbs%norb
  norbp = orbs%norbp
  norbu = orbs%norbu
  norbd = orbs%norbd
  nspin = orbs%nspin
  nspinor = orbs%nspinor
  npsidim = max(orbs%npsidim_orbs,orbs%npsidim_comp)
  nkpts = orbs%nkpts
  nkptsp = orbs%nkptsp
  isorb = orbs%isorb
  iskpts = orbs%iskpts
END SUBROUTINE orbs_get_dimensions
subroutine orbs_get_eval(orbs, eval)
  use module_types
  implicit none
  type(orbitals_data) :: orbs
  real(wp), dimension(:), pointer :: eval
  
  eval => orbs%eval
END SUBROUTINE orbs_get_eval
subroutine orbs_get_occup(orbs, occup)
  use module_types
  implicit none
  type(orbitals_data) :: orbs
  real(gp), dimension(:), pointer :: occup
  
  occup => orbs%occup
END SUBROUTINE orbs_get_occup
subroutine orbs_get_kpts(orbs, kpts)
  use module_types
  implicit none
  type(orbitals_data) :: orbs
  real(gp), dimension(:,:), pointer :: kpts
  
  kpts => orbs%kpts
END SUBROUTINE orbs_get_kpts
subroutine orbs_get_kwgts(orbs, kwgts)
  use module_types
  implicit none
  type(orbitals_data) :: orbs
  real(gp), dimension(:), pointer :: kwgts
  
  kwgts => orbs%kwgts
END SUBROUTINE orbs_get_kwgts
subroutine orbs_get_inwhichlocreg(orbs, locreg)
  use module_types
  implicit none
  type(orbitals_data) :: orbs
  integer, dimension(:), pointer :: locreg
  
  locreg => orbs%inwhichlocreg
END SUBROUTINE orbs_get_inwhichlocreg
subroutine orbs_get_onwhichatom(orbs, atom)
  use module_types
  implicit none
  type(orbitals_data) :: orbs
  integer, dimension(:), pointer :: atom
  
  atom => orbs%onwhichatom
END SUBROUTINE orbs_get_onwhichatom
subroutine orbs_open_file(orbs, unitwf, name, ln, iformat, iorbp, ispinor)
  use module_types
  use module_interfaces, only: open_filename_of_iorb
  implicit none
  type(orbitals_data), intent(in) :: orbs
  integer, intent(in) :: unitwf, ln, iformat, iorbp, ispinor
  character(len = 1), dimension(ln), intent(in) :: name

  character(len = ln) :: filename
  integer :: i, iorb_out
  
  write(filename, *)
  do i = 1, ln, 1
     filename(i:i) = name(i)(1:1)
  end do
  call open_filename_of_iorb(unitwf, (iformat == WF_FORMAT_BINARY), trim(filename), &
       & orbs, iorbp, ispinor, iorb_out)
END SUBROUTINE orbs_open_file

subroutine proj_new(nlpspd)
  use module_types
  implicit none
  type(nonlocal_psp_descriptors), pointer :: nlpspd

  allocate(nlpspd)
END SUBROUTINE proj_new
subroutine proj_free(nlpspd, proj)
  use psp_projectors
  use module_types
  use memory_profiling
  implicit none
  type(DFT_PSP_projectors), pointer :: nlpspd
  real(kind=8), dimension(:), pointer :: proj

  integer :: i_stat, i_all

  call free_DFT_PSP_projectors(nlpspd)
!!$  i_all=-product(shape(proj))*kind(proj)
!!$  deallocate(proj,stat=i_stat)
!!$  call memocc(i_stat,i_all,'proj',"proj_free")
END SUBROUTINE proj_free
subroutine proj_get_dimensions(nlpspd, nproj, nprojel)
  use module_types
  implicit none
  type(DFT_PSP_projectors), intent(in) :: nlpspd
  integer, intent(out) :: nproj, nprojel
  
  nproj = nlpspd%nproj
  nprojel = nlpspd%nprojel
END SUBROUTINE proj_get_dimensions

subroutine kernel_get_comm(pkernel, igroup, ngroup, iproc_grp, &
     & nproc_grp, mpi_comm)
  use module_types
  implicit none
  type(coulomb_operator), intent(in) :: pkernel
  integer, intent(out) :: igroup, ngroup, iproc_grp, nproc_grp, mpi_comm
  igroup = pkernel%mpi_env%igroup
  ngroup = pkernel%mpi_env%ngroup
  iproc_grp = pkernel%mpi_env%iproc
  nproc_grp = pkernel%mpi_env%nproc
  mpi_comm = pkernel%mpi_env%mpi_comm
end subroutine kernel_get_comm
subroutine localfields_new(self, denspotd, rhod, dpbox)
  use module_types
  implicit none
  integer(kind = 8), intent(in) :: self
  type(DFT_local_fields), pointer :: denspotd
  type(denspot_distribution), pointer :: dpbox
  type(rho_descriptors), pointer :: rhod

  allocate(denspotd)
  rhod => denspotd%rhod
  dpbox => denspotd%dpbox
  denspotd%c_obj = self
END SUBROUTINE localfields_new
subroutine localfields_get_data(denspotd, rhod, dpbox)
  use module_types
  implicit none
  type(DFT_local_fields), intent(in), target :: denspotd
  type(denspot_distribution), pointer :: dpbox
  type(rho_descriptors), pointer :: rhod

  rhod => denspotd%rhod
  dpbox => denspotd%dpbox
END SUBROUTINE localfields_get_data
subroutine localfields_free(denspotd, fion, fdisp)
  use module_types
  use Poisson_Solver, except_dp => dp, except_gp => gp, except_wp => wp
  use memory_profiling
  implicit none
  type(DFT_local_fields), pointer :: denspotd
  real(gp), dimension(:,:), pointer :: fion, fdisp
  
  character(len = *), parameter :: subname = "localfields_free"
  integer :: i_stat, i_all

  call deallocate_rho_descriptors(denspotd%rhod, subname)
  call dpbox_free(denspotd%dpbox, subname)
  
  if (associated(denspotd%V_ext)) then
     i_all=-product(shape(denspotd%V_ext))*kind(denspotd%V_ext)
     deallocate(denspotd%V_ext,stat=i_stat)
     call memocc(i_stat,i_all,'denspotd%V_ext',subname)
  end if
  
  if (associated(denspotd%pkernelseq%kernel,target=denspotd%pkernel%kernel)) then
     nullify(denspotd%pkernelseq%kernel)
  else if (associated(denspotd%pkernelseq%kernel)) then
     call pkernel_free(denspotd%pkernelseq,subname)
  end if
  call pkernel_free(denspotd%pkernel,subname)

  if (associated(denspotd%rhov)) then
     i_all=-product(shape(denspotd%rhov))*kind(denspotd%rhov)
     deallocate(denspotd%rhov,stat=i_stat)
     call memocc(i_stat,i_all,'denspotd%rhov',subname)
  end if

  if (associated(denspotd%V_XC)) then
     i_all=-product(shape(denspotd%V_XC))*kind(denspotd%V_XC)
     deallocate(denspotd%V_XC,stat=i_stat)
     call memocc(i_stat,i_all,'denspotd%V_XC',subname)
  end if

  if(associated(denspotd%rho_C)) then
     i_all=-product(shape(denspotd%rho_C))*kind(denspotd%rho_C)
     deallocate(denspotd%rho_C,stat=i_stat)
     call memocc(i_stat,i_all,'denspotd%rho_C',subname)
  end if

  deallocate(denspotd)

  if (associated(fion)) then
     i_all=-product(shape(fion))*kind(fion)
     deallocate(fion,stat=i_stat)
     call memocc(i_stat,i_all,'fion',subname)
  end if
  if (associated(fdisp)) then
     i_all=-product(shape(fdisp))*kind(fdisp)
     deallocate(fdisp,stat=i_stat)
     call memocc(i_stat,i_all,'fdisp',subname)
  end if
END SUBROUTINE localfields_free
subroutine localfields_copy_metadata(denspot, rhov_is, hgrid, ni, psoffset)
  use module_types
  implicit none
  type(DFT_local_fields), intent(in) :: denspot
  integer, intent(out) :: rhov_is, ni(3)
  real(gp), intent(out) :: hgrid(3)
  real(dp), intent(out) :: psoffset

  rhov_is = denspot%rhov_is
  hgrid = denspot%dpbox%hgrids
  ni = denspot%dpbox%ndims
  psoffset = denspot%psoffset
END SUBROUTINE localfields_copy_metadata
subroutine localfields_get_rhov(denspot, rhov)
  use module_types
  implicit none
  type(DFT_local_fields), intent(in) :: denspot
  real(dp), dimension(:), pointer :: rhov

  rhov => denspot%rhov
END SUBROUTINE localfields_get_rhov
subroutine localfields_get_v_ext(denspot, v_ext)
  use module_types
  implicit none
  type(DFT_local_fields), intent(in) :: denspot
  real(wp), dimension(:,:,:,:), pointer :: v_ext

  v_ext => denspot%v_ext
END SUBROUTINE localfields_get_v_ext
subroutine localfields_get_v_xc(denspot, v_xc)
  use module_types
  implicit none
  type(DFT_local_fields), intent(in) :: denspot
  real(wp), dimension(:,:,:,:), pointer :: v_xc

  v_xc => denspot%v_xc
END SUBROUTINE localfields_get_v_xc
subroutine localfields_get_pkernel(denspot, pkernel)
  use module_types
  implicit none
  type(DFT_local_fields), intent(in), target :: denspot
  type(coulomb_operator), pointer :: pkernel

  pkernel => denspot%pkernel
END SUBROUTINE localfields_get_pkernel
subroutine localfields_get_pkernelseq(denspot, pkernelseq)
  use module_types
  implicit none
  type(DFT_local_fields), intent(in), target :: denspot
  type(coulomb_operator), pointer :: pkernelseq

  pkernelseq => denspot%pkernelseq
END SUBROUTINE localfields_get_pkernelseq
subroutine localfields_get_rho_work(denspot, rho)
  use module_types
  implicit none
  type(DFT_local_fields), intent(in) :: denspot
  real(dp), dimension(:), pointer :: rho

  rho => denspot%rho_work
END SUBROUTINE localfields_get_rho_work
subroutine localfields_get_pot_work(denspot, pot)
  use module_types
  implicit none
  type(DFT_local_fields), intent(in) :: denspot
  real(dp), dimension(:), pointer :: pot

  pot => denspot%pot_work
END SUBROUTINE localfields_get_pot_work

subroutine gpu_new(GPU)
  use module_types
  implicit none
  type(GPU_pointers), pointer :: GPU

  allocate(GPU)
END SUBROUTINE gpu_new
subroutine gpu_free(GPU)
  use module_types
  implicit none
  type(GPU_pointers), pointer :: GPU

  deallocate(GPU)
END SUBROUTINE gpu_free

subroutine wf_new(self, wf, orbs, comm, lzd)
  use module_types
  implicit none
  integer(kind = 8), intent(in) :: self
  type(DFT_wavefunction), pointer :: wf
  type(orbitals_data), pointer :: orbs
  type(communications_arrays), pointer :: comm
  type(local_zone_descriptors), pointer :: lzd

  allocate(wf)
  wf%c_obj = self
  call wf_init(wf)
  call orbs_init(wf%orbs)
  call nullify_local_zone_descriptors(wf%lzd)
  orbs => wf%orbs
  comm => wf%comms
  lzd => wf%Lzd
end subroutine wf_new
subroutine wf_init(wf)
  use module_types
  implicit none
  type(DFT_wavefunction), intent(inout) :: wf

  nullify(wf%psi)
  nullify(wf%hpsi)
  nullify(wf%psit)
  nullify(wf%spsi)
  nullify(wf%comms%nvctr_par)
end subroutine wf_init
subroutine wf_get_data(wf, orbs, comm, lzd)
  use module_types
  implicit none
  type(DFT_wavefunction), target, intent(in) :: wf
  type(orbitals_data), pointer :: orbs
  type(communications_arrays), pointer :: comm
  type(local_zone_descriptors), pointer :: lzd

  orbs => wf%orbs
  comm => wf%comms
  lzd => wf%Lzd
end subroutine wf_get_data
subroutine wf_empty(wf)
  use module_types
  use memory_profiling
  implicit none
  type(DFT_wavefunction), intent(inout) :: wf

  integer :: i_all, i_stat

  if (associated(wf%psi)) then
     i_all=-product(shape(wf%psi))*kind(wf%psi)
     deallocate(wf%psi,stat=i_stat)
     call memocc(i_stat,i_all,'psi', "wf_empty")
  end if
  if (associated(wf%psit)) then
     i_all=-product(shape(wf%psit))*kind(wf%psit)
     deallocate(wf%psit,stat=i_stat)
     call memocc(i_stat,i_all,'psit', "wf_empty")
  end if
  if (associated(wf%hpsi)) then
     i_all=-product(shape(wf%hpsi))*kind(wf%hpsi)
     deallocate(wf%hpsi,stat=i_stat)
     call memocc(i_stat,i_all,'hpsi', "wf_empty")
  end if
END SUBROUTINE wf_empty
subroutine wf_free(wf)
  use module_types
  use memory_profiling
  implicit none
  type(DFT_wavefunction), pointer :: wf

  call orbs_comm_empty(wf%comms)
  call orbs_empty(wf%orbs)
  call deallocate_local_zone_descriptors(wf%lzd, "wf%lzd")
  deallocate(wf)
end subroutine wf_free
subroutine wf_get_psi(wf, psi, hpsi)
  use module_types
  implicit none
  type(DFT_wavefunction), intent(in) :: wf
  integer(kind = 8), intent(out) :: psi
  integer(kind = 8), intent(out) :: hpsi

  interface
     subroutine inquire_address1(add, pt_f)
       double precision, dimension(:), pointer :: pt_f
       integer(kind = 8), intent(out) :: add
     end subroutine inquire_address1
  end interface
  call inquire_address1(psi, wf%psi)
  call inquire_address1(hpsi, wf%hpsi)
end subroutine wf_get_psi
subroutine wf_get_psi_size(psi, psiSize)
  use module_types
  implicit none
  real(wp), dimension(:), pointer :: psi
  integer(kind = 8), intent(out) :: psiSize

  psiSize = product(shape(psi))
end subroutine wf_get_psi_size
subroutine wf_iorbp_to_psi(psir, psi, lr)
  use module_types
  implicit none
  type(locreg_descriptors), intent(in) :: lr
  real(wp), dimension(lr%wfd%nvctr_c+7*lr%wfd%nvctr_f), intent(in) :: psi
  real(wp), dimension(lr%d%n1i*lr%d%n2i*lr%d%n3i), intent(out) :: psir
  
  character(len=*), parameter :: subname='wf_orb_to_psi'
  type(workarr_sumrho) :: w

  call initialize_work_arrays_sumrho(lr,w)

  !initialisation
  if (lr%geocode == 'F') then
     call razero(lr%d%n1i*lr%d%n2i*lr%d%n3i,psir)
  end if

  call daub_to_isf(lr,w,psi,psir)

  call deallocate_work_arrays_sumrho(w)

END SUBROUTINE wf_iorbp_to_psi

subroutine orbs_get_iorbp(orbs, iorbp, isorb, iproc, ikpt, iorb, ispin, ispinor)
  use module_types
  implicit none

  integer, intent(out) :: iorbp, isorb, iproc
  type(orbitals_data), intent(in) :: orbs
  integer, intent(in) :: ikpt, iorb, ispin, ispinor

  iorbp = (ikpt - 1) * (orbs%nspinor * orbs%norb)
  if (ispin == 1) iorbp = iorbp + (iorb - 1) * orbs%nspinor
  if (ispin == 2) iorbp = iorbp + orbs%norbu * orbs%nspinor + (iorb - 1) * orbs%nspinor
  iorbp = iorbp + ispinor - 1

  isorb = 0
  do iproc = 0, size(orbs%norb_par, 1) - 1, 1
     if (iorbp >= isorb .and. iorbp < isorb + orbs%norb_par(iproc, 0)) then
        iorbp = iorbp - isorb
        return
     end if
     isorb = isorb + orbs%norb_par(iproc, 0)
  end do

  iorbp = -1
  isorb = -1
  iproc = -1
END SUBROUTINE orbs_get_iorbp

subroutine global_output_new(self, outs, energs, fxyz, nat)
  use module_types
  implicit none
  integer(kind = 8), intent(in) :: self
  type(DFT_global_output), pointer :: outs
  type(energy_terms), pointer :: energs
  real(gp), dimension(:,:), pointer :: fxyz
  integer, intent(in) :: nat

  type(DFT_global_output), pointer :: intern

  allocate(intern)
  call init_global_output(intern, nat)
  energs => intern%energs
  fxyz => intern%fxyz
  intern%energs%c_obj = self
  outs => intern
END SUBROUTINE global_output_new
subroutine global_output_free(outs)
  use module_types
  implicit none
  type(DFT_global_output), pointer :: outs

  call deallocate_global_output(outs)
  deallocate(outs)
END SUBROUTINE global_output_free
subroutine global_output_get(outs, energs, fxyz, fdim, fnoise, pressure, strten, etot)
  use module_types
  implicit none
  type(DFT_global_output), intent(in), target :: outs
  type(energy_terms), pointer :: energs
  real(gp), dimension(:,:), pointer :: fxyz
  integer, intent(out) :: fdim
  real(gp), intent(out) :: fnoise, pressure
  real(gp), dimension(6), intent(out) :: strten
  real(gp), intent(out) :: etot

  energs => outs%energs
  fxyz => outs%fxyz
  fdim = outs%fdim

  fnoise = outs%fnoise
  pressure = outs%pressure
  strten = outs%strten

  etot = outs%energy
END SUBROUTINE global_output_get
subroutine energs_copy_data(energs, eh, exc, evxc, eion, edisp, ekin, epot, &
     & eproj, eexctX, ebs, eKS, trH, evsum, evsic)
  use module_types
  implicit none
  type(energy_terms), intent(in) :: energs
  real(gp), intent(out) :: eh, exc, evxc, eion, edisp, ekin, epot, eproj, &
       & eexctX, ebs, eKS, trH, evsum, evsic

  eh     = energs%eh
  exc    = energs%exc
  evxc   = energs%evxc
  eion   = energs%eion
  edisp  = energs%edisp
  ekin   = energs%ekin
  epot   = energs%epot
  eproj  = energs%eproj
  eexctX = energs%eexctX
  ebs    = energs%ebs
  eKS    = energs%eKS
  trH    = energs%trH
  evsum  = energs%evsum
  evsic  = energs%evsic
END SUBROUTINE energs_copy_data

subroutine optloop_new(self, optloop)
  use module_types
  implicit none
  integer(kind = 8), intent(in) :: self
  type(DFT_optimization_loop), pointer :: optloop

  allocate(optloop)
  optloop%c_obj = self
END SUBROUTINE optloop_new
subroutine optloop_free(optloop)
  use module_types
  implicit none
  type(DFT_optimization_loop), pointer :: optloop

  deallocate(optloop)
END SUBROUTINE optloop_free
subroutine optloop_copy_data(optloop, gnrm_cv, rpnrm_cv, gnrm_startmix, gnrm, rpnrm, &
     &  itrpmax, nrepmax, itermax, itrp, itrep, iter, iscf, infocode)
  use module_types
  implicit none
  type(DFT_optimization_loop), intent(in) :: optloop
  integer, intent(out) :: iscf, itrpmax, nrepmax, itermax, itrp, itrep, iter, infocode
  real(gp), intent(out) :: gnrm, rpnrm, gnrm_cv, rpnrm_cv, gnrm_startmix

  gnrm_cv = optloop%gnrm_cv 
  rpnrm_cv = optloop%rpnrm_cv 
  gnrm_startmix = optloop%gnrm_startmix 
  gnrm = optloop%gnrm 
  rpnrm = optloop%rpnrm 

  itrpmax = optloop%itrpmax 
  nrepmax = optloop%nrepmax 
  itermax = optloop%itermax 
  itrp = optloop%itrp 
  itrep = optloop%itrep 
  iter = optloop%iter 
  iscf = optloop%iscf 
  infocode = optloop%infocode
END SUBROUTINE optloop_copy_data
subroutine optloop_sync_data(optloop, gnrm_cv, rpnrm_cv, gnrm_startmix, gnrm, rpnrm, &
     &  itrpmax, nrepmax, itermax, itrp, itrep, iter, iscf, infocode)
  use module_types
  implicit none
  type(DFT_optimization_loop), intent(inout) :: optloop
  integer, intent(in) :: iscf, itrpmax, nrepmax, itermax, itrp, itrep, iter, infocode
  real(gp), intent(in) :: gnrm, rpnrm, gnrm_cv, rpnrm_cv, gnrm_startmix

  optloop%gnrm_cv = gnrm_cv 
  optloop%rpnrm_cv = rpnrm_cv 
  optloop%gnrm_startmix = gnrm_startmix 
  optloop%gnrm = gnrm 
  optloop%rpnrm = rpnrm 

  optloop%itrpmax = itrpmax 
  optloop%nrepmax = nrepmax 
  optloop%itermax = itermax 
  optloop%itrp = itrp 
  optloop%itrep = itrep 
  optloop%iter = iter 
  optloop%iscf = iscf 
  optloop%infocode = infocode
END SUBROUTINE optloop_sync_data
subroutine optloop_emit_done(optloop, id, energs, iproc, nproc)
  use module_base
  use module_types
  implicit none
  type(DFT_optimization_loop), intent(inout) :: optloop
  type(energy_terms), intent(in) :: energs
  integer, intent(in) :: id, iproc, nproc

  call optloop_emit_iter(optloop, id + OPTLOOP_N_LOOPS, energs, iproc, nproc)
END SUBROUTINE optloop_emit_done
subroutine optloop_emit_iter(optloop, id, energs, iproc, nproc)
  use module_base
  use module_types
  implicit none
  type(DFT_optimization_loop), intent(inout) :: optloop
  type(energy_terms), intent(in) :: energs
  integer, intent(in) :: id, iproc, nproc

  integer, parameter :: SIGNAL_DONE = -1
  integer, parameter :: SIGNAL_WAIT = -2
  integer :: message, ierr

  call timing(iproc,'energs_signals','ON')
  if (iproc == 0) then
     ! Only iproc 0 emit the signal. This call is blocking.
     ! All other procs are blocked by the bcast to wait for
     ! possible transfer to proc 0.
     call optloop_emit(optloop%c_obj, id, energs%c_obj)
     if (nproc > 1) then
        ! After handling the signal, iproc 0 broadcasts to other
        ! proc to continue (jproc == -1).
        message = SIGNAL_DONE
        call MPI_BCAST(message, 1, MPI_INTEGER, 0, bigdft_mpi%mpi_comm, ierr)
     end if
  else
     message = SIGNAL_WAIT
     do
        if (message == SIGNAL_DONE) then
           exit
        end if
        call MPI_BCAST(message, 1, MPI_INTEGER, 0, bigdft_mpi%mpi_comm, ierr)
        
        if (message >= 0) then
           ! sync values from proc 0.
           call optloop_bcast(optloop, iproc)
        end if
     end do
  end if
  call timing(iproc,'energs_signals','OF')
END SUBROUTINE optloop_emit_iter
subroutine optloop_bcast(optloop, iproc)
  use module_base
  use module_types
  implicit none
  type(DFT_optimization_loop), intent(inout) :: optloop
  integer, intent(in) :: iproc

  integer :: iData(4), ierr
  real(gp) :: rData(3)

  if (iproc == 0) then
     iData(1) = optloop%iscf
     iData(2) = optloop%itrpmax
     iData(3) = optloop%nrepmax
     iData(4) = optloop%itermax

     rData(1) = optloop%gnrm_cv
     rData(2) = optloop%rpnrm_cv
     rData(3) = optloop%gnrm_startmix

     call MPI_BCAST(0, 1, MPI_INTEGER, 0, bigdft_mpi%mpi_comm, ierr)
  end if
  call MPI_BCAST(iData, 4, MPI_INTEGER, 0, bigdft_mpi%mpi_comm, ierr)
  call MPI_BCAST(rData, 3, MPI_DOUBLE_PRECISION, 0, bigdft_mpi%mpi_comm, ierr)
  if (iproc /= 0) then
     optloop%iscf = iData(1)
     optloop%itrpmax = iData(2)
     optloop%nrepmax = iData(3)
     optloop%itermax = iData(4)

     optloop%gnrm_cv = rData(1)
     optloop%rpnrm_cv = rData(2)
     optloop%gnrm_startmix = rData(3)
  end if
END SUBROUTINE optloop_bcast

subroutine rst_new(self, rst)
  use module_types
  implicit none
  integer(kind = 8), intent(in) :: self
  type(restart_objects), pointer :: rst

  allocate(rst)
  !rst%c_obj = self
END SUBROUTINE rst_new
subroutine rst_free(rst)
  use module_types
  implicit none
  type(restart_objects), pointer :: rst

  call free_restart_objects(rst,"rst_free")
  deallocate(rst)
END SUBROUTINE rst_free
subroutine rst_init(rst, iproc, atoms, inputs)
  use module_types
  implicit none
  type(restart_objects), intent(out) :: rst
  integer, intent(in) :: iproc
  type(atoms_data), intent(in) :: atoms
  type(input_variables), intent(in) :: inputs
  
  call init_restart_objects(iproc, inputs, atoms, rst, "rst_init")
end subroutine rst_init

subroutine run_objects_new(runObj)
  use module_types
  implicit none
  type(run_objects), pointer :: runObj

  type(run_objects), pointer :: intern

  allocate(intern)
  call run_objects_nullify(intern)
  runObj => intern
END SUBROUTINE run_objects_new
subroutine run_objects_destroy(runObj)
  use module_types
  use module_base
  use yaml_output
  implicit none
  type(run_objects), pointer :: runObj

  ! We don't do it here, we just destroy the container,
  !  The caller is responsible to free public attributes.
  !call run_objects_free(runObj)
  call run_objects_free_container(runObj)
  deallocate(runObj)
end subroutine run_objects_destroy
subroutine run_objects_get(runObj, inputs, atoms, rst)
  use module_types
  implicit none
  type(run_objects), intent(in) :: runObj
  type(input_variables), pointer :: inputs
  type(atoms_data), pointer :: atoms
  type(restart_objects), pointer :: rst

  inputs => runObj%inputs
  atoms => runObj%atoms
  rst => runObj%rst
END SUBROUTINE run_objects_get
subroutine run_objects_association(runObj, inputs, atoms, rst)
  use module_types
  use module_interfaces, only: run_objects_associate
  implicit none
  type(run_objects), intent(out) :: runObj
  type(input_variables), intent(in), target :: inputs
  type(atoms_data), intent(in), target :: atoms
  type(restart_objects), intent(in), target :: rst

  call run_objects_associate(runObj, inputs, atoms, rst)
END SUBROUTINE run_objects_association
subroutine run_objects_dump_to_file(iostat, dict, fname, userOnly)
  use dictionaries, only: dictionary
  use module_input_keys, only: input_keys_dump
  use module_defs, only: UNINITIALIZED, gp
  use yaml_output
  implicit none
  integer, intent(out) :: iostat
  type(dictionary), pointer :: dict
  character(len = *), intent(in) :: fname
  logical, intent(in) :: userOnly

  integer, parameter :: iunit = 145214 !< Hopefully being unique...
  integer :: iunit_def
  real(gp), dimension(3), parameter :: dummy = (/ 0._gp, 0._gp, 0._gp /)

  call yaml_get_default_stream(iunit_def)
  if (iunit_def == iunit) then
     iostat = 1
     return
  end if
  
  open(unit = iunit, file = fname(1:len(fname)), iostat = iostat)
  if (iostat /= 0) return

  call yaml_set_stream(unit = iunit, tabbing = 40, record_length = 100, istat = iostat)
  if (iostat /= 0) return

  call yaml_new_document(unit = iunit)
  call input_keys_dump(dict, userOnly)

  call yaml_close_stream(iunit, iostat)
  if (iostat /= 0) return
  close(unit = iunit)

  call yaml_set_default_stream(iunit_def, iostat)
END SUBROUTINE run_objects_dump_to_file
subroutine run_objects_set_dict(runObj, dict)
  use module_types, only: run_objects
  use dictionaries, only: dictionary
  implicit none
  type(run_objects), intent(inout) :: runObj
  type(dictionary), pointer :: dict

  ! Warning, taking ownership here. Use run_objects_nullify_dict()
! to release this ownership without freeing dict.
  runObj%user_inputs => dict
END SUBROUTINE run_objects_set_dict
subroutine run_objects_nullify_dict(runObj)
  use module_types, only: run_objects
  implicit none
  type(run_objects), intent(inout) :: runObj

  nullify(runObj%user_inputs)
END SUBROUTINE run_objects_nullify_dict

subroutine mem_new(mem)
  use module_types, only: memory_estimation
  implicit none
  type(memory_estimation), pointer :: mem

  allocate(mem)
end subroutine mem_new
subroutine mem_destroy(mem)
  use module_types, only: memory_estimation
  implicit none
  type(memory_estimation), pointer :: mem

  deallocate(mem)
  nullify(mem)
end subroutine mem_destroy
subroutine mem_to_c(mem, submat, ncomponents, norb, norbp, oneorb, allpsi_mpi, &
     & psistorage, projarr, grid, workarr, kernel, density, psolver, ham, peak)
  use module_types, only: memory_estimation
  implicit none
  type(memory_estimation), intent(in) :: mem
  double precision, intent(out) :: submat, oneorb, allpsi_mpi, &
     & psistorage, projarr, grid, workarr, kernel, density, psolver, ham, peak
  integer, intent(out) :: ncomponents, norb, norbp

  submat = mem%submat
  ncomponents = mem%ncomponents
  norb = mem%norb
  norbp = mem%norbp
  oneorb = mem%oneorb
  allpsi_mpi = mem%allpsi_mpi
  psistorage = mem%psistorage
  projarr = mem%projarr
  grid = mem%grid
  workarr = mem%workarr
  kernel = mem%kernel
  density = mem%density
  psolver = mem%psolver
  ham = mem%ham
  peak = mem%peak
END SUBROUTINE mem_to_c

subroutine dict_insert(dict, key)
  use dictionaries, only: dictionary, operator(//)
  implicit none
  type(dictionary), pointer :: dict
  character(len = *), intent(in) :: key

  ! This is a patch for Intel, to be corrected properly later.
  dict => dict // key(1:len(key))
END SUBROUTINE dict_insert
subroutine dict_append(dict)
  use dictionaries, only: dictionary, operator(//), dict_len
  implicit none
  type(dictionary), pointer :: dict

  dict => dict // dict_len(dict)
END SUBROUTINE dict_append
subroutine dict_put(dict, val)
  use dictionaries, only: dictionary, set
  implicit none
  type(dictionary), pointer :: dict
  character(len = *), intent(in) :: val

  ! This is a patch for Intel, to be corrected properly later.
  call set(dict, val(1:len(val)))
END SUBROUTINE dict_put
subroutine dict_dump(dict)
  use dictionaries, only: dictionary
  use yaml_output, only: yaml_dict_dump
  implicit none
  type(dictionary), pointer :: dict

  call yaml_dict_dump(dict)
END SUBROUTINE dict_dump
subroutine dict_parse(dict, buf)
  use dictionaries, only: dictionary, operator(//)
  use yaml_parse, only: yaml_parse_from_string
  implicit none
  type(dictionary), pointer :: dict
  character(len = *), intent(in) :: buf

  call yaml_parse_from_string(dict, buf)
  dict => dict // 0
END SUBROUTINE dict_parse<|MERGE_RESOLUTION|>--- conflicted
+++ resolved
@@ -504,14 +504,11 @@
   call free_input_variables(in)
   deallocate(in)
 end subroutine inputs_free
-<<<<<<< HEAD
-
-
-subroutine inputs_set_dict(in, val)
-
-=======
+
+
 subroutine inputs_set_dict(in, level, val)
->>>>>>> 326d3f70
+
+
   use dictionaries
   use module_types
   use yaml_output
