--- conflicted
+++ resolved
@@ -33,15 +33,9 @@
   nproc=1
 
   !initalise the varaibles for the calculation
-<<<<<<< HEAD
   !standard names
   call standard_inputfile_names(in)
   call read_input_variables(iproc,'posinp',in,atoms,rxyz)
-=======
-  !the centers may be more than the original atoms
-  !the pseudopotential for the dummy centers have to be provided
-  call read_input_variables(iproc,'centers', &
-       & "input.dft", "input.kpt","input.mix", "input.geopt", "input.perf", in, atoms, rxyz)
   write(gridformat, "(A)") ""
   select case (in%output_grid_format)
      case (OUTPUT_GRID_FORMAT_ETSF)
@@ -49,7 +43,6 @@
      case (OUTPUT_GRID_FORMAT_CUBE)
         write(gridformat, "(A)") ".bin"
   end select
->>>>>>> 136de837
 
   if (iproc == 0) then
      call print_general_parameters(in,atoms)
