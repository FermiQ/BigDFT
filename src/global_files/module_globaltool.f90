!! @file
!! @author Bastian Schaefer
!! @section LICENCE
!!    Copyright (C) 2014 BigDFT group
!!    This file is distributed under the terms of the
!!    GNU General Public License, see ~/COPYING file
!!    or http://www.gnu.org/copyleft/gpl.txt .
!!    For the list of contributors, see ~/AUTHORS
module module_globaltool
    use module_base
    use module_atoms, only: atomic_structure
    implicit none

    private

    !datatypes
    public :: gt_data
    public :: gt_uinp !SM: Since gt_data contains an element of type gt_uinp, the latter must also be public

    !routines
    public :: read_globaltool_uinp
    public :: write_globaltool_uinp
    public :: read_and_merge_data
    public :: init_gt_data
    public :: finalize_gt_data
    public :: write_merged
    public :: write_transitionpairs
    public :: unpair

    type gt_uinp
        real(gp) :: en_delta
        real(gp) :: fp_delta
        integer  :: ndir
        character(len=500), allocatable :: directories(:)
        character(len=3) :: fptype

        integer  :: ntranspairs
        logical  :: search_transpairs
        character(len=600), allocatable :: trans_pairs_paths(:,:)
        real(gp), allocatable :: fp_arr_trans_pairs(:,:,:)
        real(gp), allocatable :: en_arr_trans_pairs(:,:)
    end type

    type gt_data
        logical :: oldfilename
        integer :: nid
        integer :: nat
        integer :: ntrans
        integer :: nmin
        integer :: ntransmax
        integer :: nminmax   !number of poslocs over all directories
        integer, allocatable :: nminpd(:) !number of minima per directory
        integer :: nminmaxpd !maximum entry of nminpd
        type(atomic_structure) :: astruct
        type(gt_uinp) :: uinp
        real(gp), allocatable :: rcov(:)
        logical, allocatable :: input_transpair_found(:)
        character(len=600), allocatable :: trans_pairs_paths_found(:,:)

        real(gp), allocatable :: fp_arr(:,:)
        real(gp), allocatable :: en_arr(:)
        character(len=600), allocatable :: path_min(:)

        integer :: nposlocs
        real(gp), allocatable :: fp_arr_currDir(:,:)
        real(gp), allocatable :: en_arr_currDir(:)
        character(len=600), allocatable :: path_min_currDir(:)

        integer, allocatable  :: transpairs(:)!Use Cantors pairing function
                                              !to identify pairs
        integer, allocatable  :: minnumber(:)
        integer, allocatable  :: sadnumber(:)

        real(gp), allocatable :: gmon_ener(:)
        real(gp), allocatable :: gmon_fp(:,:)
        character(len=600), allocatable :: gmon_path(:)
        character(len=1), allocatable :: gmon_stat(:)
        integer :: gmon_nposlocs !nposlocs according to gmon file
                                 !can be different to nposlocs
                                 !above due to kills of global executable
                                 !(new poslocm might be written, but not
                                 !global.mon)

        integer, allocatable :: mn(:)
    end type
    contains
!=====================================================================
function getPairId(IDmin1,IDmin2)
    use module_base
    implicit none
    !parameters
    integer, intent(in) :: IDmin1, IDmin2
    integer :: getPairId
    !local
    integer :: k1,k2

    k1= min(IDmin1,Idmin2)
    k2= max(IDmin1,Idmin2)

    !Cantor's pairing function:
    getPairId = (k1+k2)*(k1+k2+1)/2 + k2
end function getPairId
!=====================================================================
subroutine unpair(pairID,IDmin1,IDmin2)
    use module_base
    implicit none
    !parameters
    integer, intent(in) :: pairID
    integer, intent(out) :: IDmin1, IDmin2
    !local
    integer :: w,t
    integer :: k1,k2

    w = floor(0.5_gp*(sqrt(real(8*pairID+1,gp))-1.0_gp))
    t = (w**2 + w)/2
    k1 = pairID - t
    k2 = w - k1
    IDmin1 = min(k1,k2)
    IDmin2 = max(k1,k2)
end subroutine unpair


subroutine count_poslocm(gdat)
    use module_base
    use yaml_output
    implicit none
    !parameters
    type(gt_data), intent(inout) :: gdat
    !local
    character(len=600) :: filename
    integer :: idict,ifile
    logical :: exists

    call yaml_comment('Counting poslocms ....',hfill='-')
    gdat%nminmax=0
    do idict=1,gdat%uinp%ndir
        ifile=0
        call check_filename(gdat,idict)
        do
            call construct_filename(gdat,idict,ifile+1,filename)
            call check_struct_file_exists(filename,exists=exists)
            if(.not. exists)exit
            ifile=ifile+1
        enddo
        call yaml_map('Number of poslocms in '//trim(adjustl(&
             gdat%uinp%directories(idict))),ifile)
        gdat%nminpd(idict)=ifile
        gdat%nminmax=gdat%nminmax+ifile
    enddo
    call yaml_map('Total poslocms found',gdat%nminmax)
end subroutine count_poslocm


subroutine construct_filename(gdat,idict,ifile,filename)
    implicit none
    !parameters
    type(gt_data), intent(in) :: gdat
    integer, intent(in) :: idict
    integer, intent(in) :: ifile
    character(len=600), intent(out) :: filename

    if(.not.gdat%oldfilename)then
        !for bigdft >= 1.7.6
        write(filename,'(a,i4.4)')trim(adjustl(&
             gdat%uinp%directories(idict)))//'/poslocm_',ifile
    else
        !for bigdft < 1.7.6
        write(filename,'(a,i4.4,a)')trim(adjustl(&
             gdat%uinp%directories(idict)))//'/poslocm_',&
             ifile,'_'
    endif
end subroutine construct_filename
!=====================================================================
subroutine init_nat_rcov(gdat)
    use module_base
    use module_atoms, only: set_astruct_from_file,&
                            deallocate_atomic_structure
    implicit none
    !parameter
    type(gt_data), intent(inout) :: gdat
    !local
    character(len=600) :: filename
    call check_filename(gdat,1)
    call construct_filename(gdat,1,1,filename)
    call deallocate_atomic_structure(gdat%astruct)
    call set_astruct_from_file(trim(adjustl(filename)),0,gdat%astruct)
    gdat%nat=gdat%astruct%nat
    gdat%rcov = f_malloc((/gdat%nat/),id='rcov')
    call give_rcov(0,gdat%astruct,gdat%rcov)
end subroutine init_nat_rcov
!=====================================================================
subroutine init_gt_data(gdat)
    use module_base
    use module_atoms, only: nullify_atomic_structure
    implicit none
    !parameters
    type(gt_data), intent(inout) :: gdat
    !local

    gdat%ntrans=0
    gdat%nmin=0
    gdat%ntransmax=0
    gdat%nminmax=0
    gdat%nminmaxpd=0
    gdat%oldfilename=.false.

    call nullify_atomic_structure(gdat%astruct)

    gdat%nminpd = f_malloc((/gdat%uinp%ndir/),id='nminpd')

    call count_poslocm(gdat)
    gdat%nminmaxpd = maxval(gdat%nminpd)


    gdat%fp_arr = f_malloc((/gdat%nid,gdat%nminmax/),id='fp_arr')
    gdat%en_arr = f_malloc((/gdat%nminmax/),id='en_arr')
    gdat%en_arr=huge(1.0_gp)
    gdat%path_min =f_malloc_str(600,(/1.to.gdat%nminmax/),id='path_min')
    gdat%fp_arr_currDir = f_malloc((/gdat%nid,gdat%nminmaxpd/),&
                          id='fp_arr_currDir')
    gdat%en_arr_currDir = f_malloc((/gdat%nminmaxpd/),id='en_arr_currDir')
    gdat%en_arr_currDir=huge(1.0_gp)
    gdat%path_min_currDir = f_malloc_str(600,(/1.to.gdat%nminmaxpd/),&
                            id='path_min_currDir')
    gdat%transpairs = f_malloc((/gdat%nminmax/),id='transpairs')
    gdat%transpairs=huge(1)
    gdat%minnumber = f_malloc((/gdat%nminmax/),id='minnumber')
    gdat%sadnumber = f_malloc((/gdat%nminmax/),id='sadnumber')
    gdat%gmon_ener = f_malloc((/gdat%nminmaxpd/),id='gmon_ener')
    gdat%gmon_fp = f_malloc((/gdat%nid,gdat%nminmaxpd/),id='gmon_fp')
    gdat%gmon_path = f_malloc_str(600,(/1.to.gdat%nminmaxpd/),&
                            id='gmon_path')
    gdat%gmon_stat = f_malloc_str(1,(/gdat%nminmaxpd/),id='gmon_stat')
    gdat%gmon_nposlocs=huge(1)
end subroutine init_gt_data
!=====================================================================
subroutine finalize_gt_data(gdat)
    use module_atoms, only: deallocate_atomic_structure
    implicit none
    !parameters
    type(gt_data), intent(inout) :: gdat

    call deallocate_atomic_structure(gdat%astruct)
    call f_free(gdat%nminpd)
    call f_free_str(500,gdat%uinp%directories)
!    call f_free_str(600,gdat%uinp%trans_pairs_paths)
    if(gdat%uinp%search_transpairs)then
    deallocate(gdat%uinp%trans_pairs_paths)
    deallocate(gdat%trans_pairs_paths_found)
    endif
    call f_free(gdat%input_transpair_found)
!    call f_free(gdat%trans_pairs_paths_found)
    call f_free(gdat%uinp%fp_arr_trans_pairs)
    call f_free(gdat%uinp%en_arr_trans_pairs)
    call f_free(gdat%fp_arr)
    call f_free(gdat%en_arr)
    call f_free_str(600,gdat%path_min)
    call f_free(gdat%fp_arr_currDir)
    call f_free(gdat%en_arr_currDir)
    call f_free_str(600,gdat%path_min_currDir)
    call f_free(gdat%rcov)
    call f_free(gdat%transpairs)
    call f_free(gdat%minnumber)
    call f_free(gdat%sadnumber)
    call f_free(gdat%gmon_ener)
    call f_free(gdat%gmon_fp)
    call f_free_str(600,gdat%gmon_path)
    call f_free(gdat%mn)
    call f_free_str(1,gdat%gmon_stat)
end subroutine finalize_gt_data


subroutine read_globaltool_uinp(gdat)
    use module_base
    use yaml_output
    use module_atoms, only: set_astruct_from_file,&
                            deallocate_atomic_structure
    use module_fingerprints
    implicit none
    !parameters
    type(gt_data), intent(inout) :: gdat
    !local
<<<<<<< HEAD
    integer :: u, istat, idict
    character(len=500) :: line
=======
    integer :: u, istat, idict, iline, idx
    character(len=2000) :: line
    character(len=1024) :: comment
    real(gp) :: energy
    real(gp) :: rdmy
>>>>>>> aadf1549
    logical :: exists

    inquire(file='globaltool.inp',exist=exists)
    if(.not. exists)then
        call f_err_throw('The input file globaltool.inp does not exist.',&
             err_name='BIGDFT_RUNTIME_ERROR')
    endif

    u=f_get_free_unit()
    open(u,file='globaltool.inp')
    read(u,*,iostat=istat)gdat%uinp%en_delta,gdat%uinp%fp_delta,gdat%uinp%fptype
    if(istat/=0)then
        call f_err_throw('Error in first line of globaltool.inp',&
             err_name='BIGDFT_RUNTIME_ERROR')
    endif
    gdat%uinp%ndir=0
    do
        read(u,'(a)',iostat=istat)line
        if(istat/=0)exit
        gdat%uinp%ndir=gdat%uinp%ndir+1
    enddo
    gdat%uinp%directories = f_malloc_str(500,(/1.to.gdat%uinp%ndir/),&
                            id='gdat%uinp%directories')
    rewind(u)
    read(u,*,iostat=istat)gdat%uinp%en_delta,gdat%uinp%fp_delta
    do idict=1,gdat%uinp%ndir
        read(u,'(a)')gdat%uinp%directories(idict)
    enddo
    close(u)

    call init_nat_rcov(gdat)
    if(trim(adjustl(gdat%uinp%fptype))=='SO')then
        gdat%nid = gdat%nat !s-overlap
    elseif(trim(adjustl(gdat%uinp%fptype))=='SPO')then
        gdat%nid = 4*gdat%nat !sp-overlap
    else
        call f_err_throw('Fingerprint type "'//&
             trim(adjustl(gdat%uinp%fptype))//'" unknown.',&
             err_name='BIGDFT_RUNTIME_ERROR')
    endif

    !read transition pairs for which MH aligned version should
    !be found
    gdat%uinp%ntranspairs=0
    inquire(file='transition_pairs.inp',exist=gdat%uinp%search_transpairs)
    if(gdat%uinp%search_transpairs)then
        open(u,file='transition_pairs.inp')
        do
            read(u,'(a)',iostat=istat)line
            if(istat/=0)exit
            gdat%uinp%ntranspairs = gdat%uinp%ntranspairs + 1
        enddo
!        gdat%uinp%trans_pairs_paths = f_malloc_str(600,(/2,1.to.gdat%uinp%ntranspairs/),&
!                            id='gdat%uinp%directories')
        allocate(gdat%uinp%trans_pairs_paths(2,gdat%uinp%ntranspairs))
        gdat%uinp%fp_arr_trans_pairs = f_malloc((/gdat%nid,2,gdat%uinp%ntranspairs/),&
                                       id='fp_arr_trans_pairs')
        gdat%uinp%en_arr_trans_pairs = f_malloc((/2,gdat%uinp%ntranspairs/),&
                                       id='en_arr_trans_pairs')
!        gdat%trans_pairs_paths_found = f_malloc_str(600,(/2,1.to.gdat%uinp%ntranspairs/),&
!                            id='gdat%trans_pairs_paths_found')
        allocate(gdat%trans_pairs_paths_found(2,gdat%uinp%ntranspairs))
        gdat%input_transpair_found = f_malloc((/1.to.gdat%uinp%ntranspairs/),&
                            id='gdat%input_transpair_found')
        call yaml_map('Number of input transition pairs for which MH aligned versions are looked for',gdat%uinp%ntranspairs)
        rewind(u)
        do iline=1,gdat%uinp%ntranspairs
            read(u,'(a)')line
            idx=index(line," ")
            gdat%uinp%trans_pairs_paths(1,iline)=trim(adjustl(line(1:idx)))
            gdat%uinp%trans_pairs_paths(2,iline)=trim(adjustl(line(idx:2000)))
            call deallocate_atomic_structure(gdat%astruct)
            call set_astruct_from_file(trim(adjustl(gdat%uinp%trans_pairs_paths(1,iline))),0,&
                 gdat%astruct,comment=comment,energy=energy)
            if (gdat%astruct%nat /= gdat%nat) then
               call f_err_throw('Error in read_globaltool_uinp:'//&
                ' wrong nat ('//trim(yaml_toa(gdat%astruct%nat))&
                //' /= '//trim(yaml_toa(gdat%nat))//')',&
                err_name='BIGDFT_RUNTIME_ERROR')
            end if
            gdat%uinp%en_arr_trans_pairs(1,iline) = energy
            call fingerprint(gdat%nat,gdat%nid,gdat%astruct%cell_dim,&
                 gdat%astruct%geocode,gdat%rcov,gdat%astruct%rxyz,&
                 gdat%uinp%fp_arr_trans_pairs(1,1,iline))
            call deallocate_atomic_structure(gdat%astruct)
            call set_astruct_from_file(trim(adjustl(gdat%uinp%trans_pairs_paths(2,iline))),0,&
                 gdat%astruct,comment=comment,energy=energy)
            if (gdat%astruct%nat /= gdat%nat) then
               call f_err_throw('Error in read_globaltool_uinp:'//&
                ' wrong nat ('//trim(yaml_toa(gdat%astruct%nat))&
                //' /= '//trim(yaml_toa(gdat%nat))//')',&
                err_name='BIGDFT_RUNTIME_ERROR')
            end if
            gdat%uinp%en_arr_trans_pairs(2,iline) = energy
            call fingerprint(gdat%nat,gdat%nid,gdat%astruct%cell_dim,&
                 gdat%astruct%geocode,gdat%rcov,gdat%astruct%rxyz,&
                 gdat%uinp%fp_arr_trans_pairs(1,2,iline))
            gdat%input_transpair_found(iline)=.false.
        enddo
        close(u)
    endif

end subroutine read_globaltool_uinp
!=====================================================================
subroutine write_globaltool_uinp(gdat)
    use module_base
    use yaml_output
    implicit none
    !parameters
    type(gt_data), intent(in) :: gdat
    !local
    integer :: idict

    call yaml_comment('User input ....',hfill='-')
    call yaml_mapping_open('thresholds')
    call yaml_map('en_delta',gdat%uinp%en_delta)
    call yaml_map('fp_delta',gdat%uinp%fp_delta)
    call yaml_mapping_close()
    call yaml_map('Number of directories',gdat%uinp%ndir)
    call yaml_mapping_open('directories')
    do idict=1,gdat%uinp%ndir
    call yaml_scalar(trim(adjustl(gdat%uinp%directories(idict))))
    enddo
    call yaml_mapping_close()
end subroutine write_globaltool_uinp
!=====================================================================
subroutine read_poslocs(gdat,idict)
    use module_base
    use module_atoms, only: set_astruct_from_file,&
                            deallocate_atomic_structure
    use module_fingerprints
    implicit none
    !parameters
    type(gt_data), intent(inout) :: gdat
    integer, intent(in) :: idict
    !local
    integer :: iposloc, ifile, indx
    character(len=600) :: filename
    logical :: exists
    character(len=1024) :: comment
    real(gp) :: energy

    ifile=0
    iposloc=0
    do
        call construct_filename(gdat,idict,ifile+1,filename)
        call check_struct_file_exists(filename,exists=exists)
        if(.not. exists)exit
        ifile=ifile+1
        call deallocate_atomic_structure(gdat%astruct)
        call set_astruct_from_file(trim(adjustl(filename)),0,&
             gdat%astruct,comment=comment,energy=energy)
        if (gdat%astruct%nat /= gdat%nat) then
            call f_err_throw('Error in read_poslocs:'//&
                 ' wrong nat ('//trim(yaml_toa(gdat%astruct%nat))&
                 //' /= '//trim(yaml_toa(gdat%nat))//')',&
                 err_name='BIGDFT_RUNTIME_ERROR')
        end if

        indx=index(comment,'fnrm')
        if(indx==0)cycle
        iposloc=iposloc+1
        gdat%en_arr_currDir(iposloc) = energy
        call fingerprint(gdat%nat,gdat%nid,gdat%astruct%cell_dim,&
             gdat%astruct%geocode,gdat%rcov,gdat%astruct%rxyz,&
             gdat%fp_arr_currDir(1,iposloc))
        gdat%path_min_currDir(iposloc)=trim(adjustl(filename))//'.'//&
                          trim(adjustl(gdat%astruct%inputfile_format))
    enddo
    gdat%nposlocs=iposloc
    gdat%ntransmax=gdat%nposlocs

end subroutine read_poslocs
!=====================================================================
subroutine write_merged(gdat)
    use module_base
    use yaml_output
    implicit none
    !parameters
    type(gt_data), intent(inout) :: gdat
    !local
    integer :: imin
    call yaml_comment('Merged minima ....',hfill='-')
    gdat%mn = f_malloc((/1.to.gdat%nmin/),id='gdat%mn')
    do imin=1,gdat%nmin
        gdat%mn(gdat%minnumber(imin)) = imin
        write(*,'(i6.6,1x,es24.17,1x,a)')gdat%minnumber(imin),gdat%en_arr(imin),&
                                trim(adjustl(gdat%path_min(imin)))
    enddo
end subroutine write_merged
!=====================================================================
subroutine write_transitionpairs(gdat)
    use module_base
    use yaml_output
    use module_fingerprints
    implicit none
    !parameters
    type(gt_data), intent(in) :: gdat
    !local
    integer :: itrans
    integer :: IDmin1, IDmin2
    integer :: kIDmin1, kIDmin2
    real(gp) :: fpd
    call yaml_comment('Transition pairs unified ....',hfill='-')
    write(*,'(a)')'  #Trans IDmin1 IDmin2  Ener1                '//&
         '    Ener2                    |DeltaEner|         '//&
         '     FPdist'
    do itrans=1,gdat%ntrans
        call unpair(gdat%transpairs(itrans),IDmin1,IDmin2)
        kIDmin1=gdat%mn(IDmin1)
        kIDmin2=gdat%mn(IDmin2)
        call fpdistance(gdat%nid,gdat%fp_arr(1,kIDmin1),&
             gdat%fp_arr(1,kIDmin2),fpd)
        write(*,'(a,1x,i4.4,3x,i4.4,2x,4(1x,es24.17),1x,i8.8)')'   Trans',&
             IDmin1,IDmin2,gdat%en_arr(kIDmin1),gdat%en_arr(kIDmin2),&
             abs(gdat%en_arr(kIDmin1)-gdat%en_arr(kIDmin2)),fpd,gdat%transpairs(itrans)
    enddo

    if(gdat%uinp%search_transpairs)then
        call yaml_comment('Identified transition pairs (transition_pairs.inp)  ....',hfill='-')
        do itrans=1,gdat%uinp%ntranspairs
            if(.not.gdat%input_transpair_found(itrans))then
                call f_err_throw('Transition pair no. '//yaml_toa(itrans)//&
                     ' not found',err_name='BIGDFT_RUNTIME_ERROR')
            endif
            write(*,'(2(5x,a))')trim(adjustl(gdat%trans_pairs_paths_found(1,itrans))),&
                                trim(adjustl(gdat%trans_pairs_paths_found(2,itrans)))
        enddo
    endif
end subroutine write_transitionpairs
!=====================================================================
subroutine read_and_merge_data(gdat)
    use module_base
    use yaml_output
    use module_atoms, only: set_astruct_from_file,&
                            deallocate_atomic_structure
    use module_fingerprints
    implicit none
    !parameters
    type(gt_data), intent(inout) :: gdat
    !local
    integer :: idict

    call yaml_comment('Merging poslocms ....',hfill='-')
    do idict =1, gdat%uinp%ndir
        call check_filename(gdat,idict)
        call read_poslocs(gdat,idict)
        call add_poslocs_to_database(gdat)
        call read_globalmon(gdat,idict)
        call add_transpairs_to_database(gdat)
    enddo

end subroutine read_and_merge_data
!=====================================================================
subroutine check_filename(gdat,idict)
    use module_base
    implicit none
    !parameters
    type(gt_data), intent(inout) :: gdat
    integer, intent(in) :: idict
    !local
    character(len=600) :: filename
    logical :: exists
    !for bigdft >= 1.7.6
    write(filename,'(a,i4.4)')trim(adjustl(&
         gdat%uinp%directories(idict)))//'/poslocm_',1
    call check_struct_file_exists(trim(adjustl(filename)),exists)
    if(exists)then
        gdat%oldfilename=.false.
        return
    endif
    !for bigdft < 1.7.6
    write(filename,'(a,i4.4,a)')trim(adjustl(&
         gdat%uinp%directories(idict)))//'/poslocm_',&
         1,'_'
    call check_struct_file_exists(trim(adjustl(filename)),exists)
    if(exists)then
        gdat%oldfilename=.true.
        return
    endif

    if(.not. exists)then
        call f_err_throw(trim(adjustl(filename))//' does not exist.',&
             err_name='BIGDFT_RUNTIME_ERROR')
    endif
end subroutine check_filename
!=====================================================================
subroutine add_transpairs_to_database(gdat)
    use module_base
    use yaml_output
    use module_fingerprints
    implicit none
    !parameters
    type(gt_data), intent(inout) :: gdat
    !local
    real(gp) :: ecurr
    real(gp) :: fpcurr(gdat%nid)
    character(len=1) :: statcurr
    integer :: idcurr, idnext
    integer :: kidcurr, kidnext
    integer :: kid, k_epot
    logical :: lnew
    integer :: id_transpair
    integer :: iposloc
    integer :: iposloc_curr, iposloc_next
    integer :: loc_id_transpair
    integer :: i
    real(gp) :: fpd

    call yaml_comment('Reconstructing transition pairs ....',hfill='-')
    write(*,'(a)')'  #trans IDmin1 IDmin2  Ener1                '//&
         '    Ener2                    |DeltaEner|         '//&
         '     FPdist'
    if(gdat%gmon_stat(1)/='P')then
        call f_err_throw('Error in global.mon: Does not start with'//&
             ' P line',err_name='BIGDFT_RUNTIME_ERROR')
    endif
    do iposloc = 1, gdat%gmon_nposlocs
        !check if escaped
        if(gdat%gmon_stat(iposloc)=='S')cycle
        !get ID of minimum
        call identical('min',gdat,gdat%nminmax,gdat%nmin,gdat%nid,&
             gdat%gmon_ener(iposloc),gdat%gmon_fp(1,iposloc),&
             gdat%en_arr,gdat%fp_arr,gdat%uinp%en_delta,&
             gdat%uinp%fp_delta,lnew,kid,k_epot)
        if(lnew)then
            call f_err_throw('Structure does not exist',&
                 err_name='BIGDFT_RUNTIME_ERROR')
        endif
        kidnext=kid
        idnext = gdat%minnumber(kid)
        iposloc_next = iposloc
        !check if restart happened
        if(gdat%gmon_stat(iposloc)=='P')then
            kidcurr = kidnext
            idcurr  = idnext
            iposloc_curr = iposloc
            ecurr = gdat%gmon_ener(iposloc)
            fpcurr(:) = gdat%gmon_fp(:,iposloc)
            statcurr = gdat%gmon_stat(iposloc)
            cycle
        endif
        call check_given_pairs(gdat,iposloc_curr,iposloc_next)
        id_transpair = getPairId(idcurr,idnext)
        call fpdistance(gdat%nid,gdat%fp_arr(1,kidcurr),&
             gdat%fp_arr(1,kidnext),fpd)
        write(*,'(a,1x,i4.4,3x,i4.4,2x,4(1x,es24.17))')'   trans',idcurr,&
             idnext,gdat%en_arr(kidcurr),gdat%en_arr(kidnext),&
             abs(gdat%en_arr(kidcurr)-gdat%en_arr(kidnext)),fpd

        call inthunt_gt(gdat%transpairs,&
             max(1,min(gdat%ntrans,gdat%nminmax)),id_transpair,&
             loc_id_transpair)
        !comment the if query if everey pair should be added to the
        !database, even if it is already in the database
        if(gdat%transpairs(max(1,loc_id_transpair))/=id_transpair)then!add to database
            !shift
            gdat%ntrans=gdat%ntrans+1
            do i=gdat%ntrans-1,loc_id_transpair+1,-1
                gdat%transpairs(i+1)=gdat%transpairs(i)
            enddo
            gdat%transpairs(loc_id_transpair+1) = id_transpair
        endif
        !check if accepted
        if(gdat%gmon_stat(iposloc)=='A')then
            kidcurr = kidnext
            idcurr = idnext
            iposloc_curr = iposloc
            ecurr = gdat%gmon_ener(iposloc)
            fpcurr(:) = gdat%gmon_fp(:,iposloc)
            statcurr = gdat%gmon_stat(iposloc)
        endif
    enddo
end subroutine add_transpairs_to_database
!=====================================================================
subroutine check_given_pairs(gdat,iposloc_curr,iposloc_next)
    use module_base
    use yaml_output
    implicit none
    !parameters
    type(gt_data), intent(inout) :: gdat
    integer, intent(in) :: iposloc_curr, iposloc_next
    !loal
    integer :: itrans

    do itrans=1,gdat%uinp%ntranspairs
        if(.not.gdat%input_transpair_found(itrans))then
            !check icurr
            if (equal_gt(gdat%nid,gdat%uinp%en_arr_trans_pairs(1,itrans),&
                gdat%gmon_ener(iposloc_curr),&
                gdat%uinp%fp_arr_trans_pairs(1,1,itrans),&
                gdat%gmon_fp(1,iposloc_curr),&
                gdat%uinp%en_delta,gdat%uinp%fp_delta))then
                if(equal_gt(gdat%nid,gdat%uinp%en_arr_trans_pairs(2,itrans),&
                   gdat%gmon_ener(iposloc_next),&
                   gdat%uinp%fp_arr_trans_pairs(1,2,itrans),&
                   gdat%gmon_fp(1,iposloc_next),&
                   gdat%uinp%en_delta,gdat%uinp%fp_delta))then

                    gdat%trans_pairs_paths_found(1,itrans)=gdat%gmon_path(iposloc_curr)
                    gdat%trans_pairs_paths_found(2,itrans)=gdat%gmon_path(iposloc_next)
                    gdat%input_transpair_found(itrans)=.true.
                endif
            else if((equal_gt(gdat%nid,gdat%uinp%en_arr_trans_pairs(2,itrans),&
                gdat%gmon_ener(iposloc_curr),&
                gdat%uinp%fp_arr_trans_pairs(1,2,itrans),&
                gdat%gmon_fp(1,iposloc_curr),&
                gdat%uinp%en_delta,gdat%uinp%fp_delta))) then
                if(equal_gt(gdat%nid,gdat%uinp%en_arr_trans_pairs(1,itrans),&
                   gdat%gmon_ener(iposloc_next),&
                   gdat%uinp%fp_arr_trans_pairs(1,1,itrans),&
                   gdat%gmon_fp(1,iposloc_next),&
                   gdat%uinp%en_delta,gdat%uinp%fp_delta))then

                    gdat%trans_pairs_paths_found(1,itrans)=gdat%gmon_path(iposloc_next)
                    gdat%trans_pairs_paths_found(2,itrans)=gdat%gmon_path(iposloc_curr)
                    gdat%input_transpair_found(itrans)=.true.
                endif
            endif
        endif
    enddo
end subroutine check_given_pairs
!=====================================================================
subroutine read_globalmon(gdat,idict)
    use module_base
    use yaml_output
    !reads the global.mon file and
    !associates each line with the
    !corresponding structure from the
    !polocm files
    implicit none
    !parameters
    type(gt_data), intent(inout) :: gdat
    integer, intent(in) :: idict
    !local
    character(len=600) :: filename
    character(len=200) :: line
    character(len=1)   :: stat
    logical :: found
    integer :: u
    integer :: icount
    integer :: iline
    integer :: istat
    integer :: restartoffset
    integer :: istep
    real(gp) :: ristep
    real(gp) :: energy
    real(gp) :: rdmy
    integer :: itmp


    u=f_get_free_unit()
    filename=trim(adjustl(gdat%uinp%directories(idict)))//'/data/global.mon'
    call yaml_comment('Parsing '//trim(adjustl(filename))//' ....',&
         hfill='-')
    open(u,file=trim(adjustl(filename)))
    icount=0
    iline=0
    restartoffset=0
    do
        read(u,'(a)',iostat=istat)line
        if(istat/=0)exit
        iline=iline+1
        read(line,*)ristep
        istep=nint(ristep)
        if(istep/=0)then
            read(line,*,iostat=istat)ristep,energy,rdmy,rdmy,rdmy,rdmy,rdmy,stat
        else
            read(line,*,iostat=istat)ristep,energy,rdmy,rdmy,stat
            if(icount/=0)restartoffset=icount
        endif
write(*,*)stat
        if(istat/=0)then
            call f_err_throw('Error while parsing '//&
                 trim(adjustl(filename))//', istep='//&
                 trim(yaml_toa(istep)),err_name='BIGDFT_RUNTIME_ERROR')
        endif
        !check possible states
        if(stat/="P" .and. stat/="I" .and. stat/="S" .and.&
           stat/="A" .and. stat/="R")then
            call f_err_throw('Status "'//trim(adjustl(stat))//&
                 '" is unknown. Has format of global.mon been changed?'//&
                 ' If so, update parsing routine',&
                 err_name='BIGDFT_RUNTIME_ERROR')
        endif
        if(stat/="I")then
            if(icount/=istep+restartoffset)then
                call f_err_throw('Error while parsing '//&
                     trim(adjustl(filename))//', istep+restartoffset='//&
                     trim(yaml_toa(istep+restartoffset))//' icount='//&
                     trim(yaml_toa(icount)),err_name='BIGDFT_RUNTIME_ERROR')
            endif
            icount=icount+1
write(*,*)'ins',icount,energy
            gdat%gmon_ener(icount)=energy
            gdat%gmon_stat(icount)=stat
            call gmon_line_to_fp(gdat,icount,iline,found)
            if(.not. found)then
                write(*,*)'to be found:',energy,icount
                do itmp = icount+10 , 1 , -1
                    write(*,*)itmp,gdat%en_arr_currDir(itmp)
                enddo

                call f_err_throw('Could not find istep= '//&
                     trim(yaml_toa(istep))//'of '//trim(adjustl(filename))//&
                     ' among the poslocm files.',err_name='BIGDFT_RUNTIME_ERROR')
            endif
        endif
    enddo
    if(icount/=gdat%nposlocs)then
        !might happen if global was killed after writing the first
        ! poslocm file and before writing global.mon
        ! -> Do not stop, but print warning
!        call f_err_throw('Number of poslocm files is not identical '//&
!             'to number of steps in global.mon',err_name='BIGDFT_RUNTIME_ERROR')
        call yaml_warning('Number of poslocm files in '//&
             trim(adjustl(gdat%uinp%directories(idict)))//&
             ' is not identical to number of steps in '//&
             trim(adjustl(filename)))
    endif
    gdat%gmon_nposlocs=icount
    close(u)

end subroutine read_globalmon
!=====================================================================
subroutine gmon_line_to_fp(gdat,icount,iline,found)
    use module_base
    use yaml_output
    use module_fingerprints
    implicit none
    !parameters
    type(gt_data), intent(inout) :: gdat
    integer, intent(in) :: icount
    integer, intent(in) :: iline
    logical, intent(out) :: found
    !local
    integer :: iposloc
    !ethresh can be small, since identical energy value should be in
    !global.mon and in the corresponding poslocm file
    real(gp), parameter :: ethresh = 1.d-12

    found=.false.
    !the corresponding poslocm file should always
    !be one of the last files. Therefore, read from behind
    !We start at icount+10, because glbal might have been killed
    !after writing the first poslocm file and before writing global.mon
    do iposloc = min(icount+10,gdat%nminmaxpd) , 1 , -1
write(*,'(i4.4,2(1x,es24.17))')iposloc,gdat%en_arr_currDir(iposloc),abs(gdat%en_arr_currDir(iposloc)-gdat%gmon_ener(icount))
        if(abs(gdat%en_arr_currDir(iposloc)-&
           gdat%gmon_ener(icount))<ethresh)then
            found=.true.
            call yaml_scalar('Line '//trim(yaml_toa(iline))//&
                 ' corresponds to '//&
                 trim(adjustl(gdat%path_min_currDir(iposloc))))
            gdat%gmon_fp(:,icount) = gdat%fp_arr_CurrDir(:,iposloc)
            gdat%gmon_path(icount) = gdat%path_min_currDir(iposloc)
            exit
        endif
    enddo

end subroutine gmon_line_to_fp
!=====================================================================
subroutine add_poslocs_to_database(gdat)
    use module_base
    use yaml_output
    implicit none
    !parameters
    type(gt_data), intent(inout) :: gdat
    !local
    integer :: iposloc
    integer :: kid
    integer :: k_epot
    logical :: lnew

    do iposloc=1,gdat%nposlocs
       call identical('minIns',gdat,gdat%nminmax,gdat%nmin,gdat%nid,&
            gdat%en_arr_currDir(iposloc),gdat%fp_arr_currDir(1,iposloc),&
            gdat%en_arr,gdat%fp_arr,gdat%uinp%en_delta,&
            gdat%uinp%fp_delta,lnew,kid,k_epot)
       if(lnew)then
           call yaml_comment('Minimum'//trim(adjustl(&
                gdat%path_min_currDir(iposloc)))//' is new.')
           call insert_min(gdat,k_epot,gdat%en_arr_currDir(iposloc),&
                gdat%fp_arr_currDir(1,iposloc),&
                gdat%path_min_currDir(iposloc))
       else
           call yaml_comment('Minimum '//trim(adjustl(&
                gdat%path_min_currDir(iposloc)))//&
                ' is identical to minimum '//&
                trim(yaml_toa(gdat%minnumber(kid))))
       endif

    enddo
end subroutine add_poslocs_to_database
!=====================================================================
subroutine identical(cf,gdat,ndattot,ndat,nid,epot,fp,en_arr,fp_arr,en_delta,&
                    fp_delta,lnew,kid,k_epot)
    use module_base
    use yaml_output
    use module_fingerprints
    implicit none
    !parameters
    type(gt_data), intent(in) :: gdat
    integer, intent(in) :: ndattot
    integer, intent(in) :: ndat
    integer, intent(in) :: nid
    real(gp), intent(in) :: epot
    real(gp), intent(in) :: fp(nid)
    real(gp), intent(in) :: en_arr(ndattot)
    real(gp), intent(in) :: fp_arr(nid,ndattot)
    real(gp), intent(in) :: en_delta
    real(gp), intent(in) :: fp_delta
    logical, intent(out) :: lnew
    integer, intent(out) :: kid
    integer, intent(out) :: k_epot
    character(len=*), intent(in) :: cf
    !local
    integer :: k, klow, khigh, nsm
    real(gp) :: dmin, d
    !search in energy array
    call hunt_gt(en_arr,max(1,min(ndat,ndattot)),epot,k_epot)
    lnew=.true.

    ! find lowest configuration that might be identical
    klow=k_epot
    do k=k_epot,1,-1
        if (epot-en_arr(k).lt.0.0_gp) stop 'zeroA'
        if (epot-en_arr(k).gt.en_delta) exit
        klow=k
    enddo

    ! find highest  configuration that might be identical
    khigh=k_epot+1
    do k=k_epot+1,ndat
        if (en_arr(k)-epot.lt.0.0_gp) stop 'zeroB'
        if (en_arr(k)-epot.gt.en_delta) exit
        khigh=k
    enddo

    nsm=0
    dmin=huge(1.e0_gp)
    do k=max(1,klow),min(ndat,khigh)
        if (abs(epot-en_arr(k)).le.en_delta) then
            call fpdistance(nid,fp,fp_arr(1,k),d)
            write(*,*)'fpdist '//trim(adjustl(cf)),abs(en_arr(k)-epot),d
            if (d.lt.fp_delta) then
                lnew=.false.
                nsm=nsm+1
                if (d.lt.dmin) then
                    dmin=d
                    kid=k
                endif
            endif
            dmin=min(dmin,d)
        endif
    enddo
    if (nsm.gt.1) then
        call yaml_warning('more than one identical configuration'//&
             ' found')
    endif
end subroutine identical
!=====================================================================
subroutine insert_min(gdat,k_epot,epot,fp,path)
    !insert at k_epot+1
    use module_base
    implicit none
    !parameters
    type(gt_data), intent(inout) :: gdat
    integer, intent(in) :: k_epot
    real(gp), intent(in) :: epot
    real(gp), intent(in) :: fp(gdat%nid)
    character(len=600)   :: path
    !local
    integer :: i,k
write(*,*)'insert at',k_epot+1
    if(gdat%nmin+1>gdat%nminmax)stop 'nmin+1>=nminmax, out of bounds'

    gdat%nmin=gdat%nmin+1
    do k=gdat%nmin-1,k_epot+1,-1
        gdat%en_arr(k+1)=gdat%en_arr(k)
        gdat%minnumber(k+1)=gdat%minnumber(k)
        gdat%path_min(k+1)=gdat%path_min(k)
        do i=1,gdat%nid
            gdat%fp_arr(i,k+1)=gdat%fp_arr(i,k)
         enddo
    enddo
    gdat%en_arr(k_epot+1)=epot
    gdat%minnumber(k_epot+1)=gdat%nmin
    gdat%path_min(k_epot+1)=path
    do i=1,gdat%nid
        gdat%fp_arr(i,k_epot+1)=fp(i)
    enddo
end subroutine insert_min
!!!!=====================================================================
!!!!> C x is in interval [xx(jlo),xx(jlow+1)
!!!![ ; xx(0)=-Infinity ; xx(n+1) = Infinity
subroutine hunt_gt(xx,n,x,jlo)
  use module_base
  implicit none
  !Arguments
  integer :: jlo,n
  real(gp) :: x,xx(n)
  !Local variables
  integer :: inc,jhi,jm
  logical :: ascnd
  include 'hunt-inc.f90'
END SUBROUTINE hunt_gt
!=====================================================================
subroutine inthunt_gt(xx,n,x,jlo)
  use module_base
  implicit none
  !Arguments
  integer :: jlo,n
  integer :: x,xx(n)
  !Local variables
  integer :: inc,jhi,jm
  logical :: ascnd
  include 'hunt-inc.f90'
END SUBROUTINE inthunt_gt
!=====================================================================
subroutine check_struct_file_exists(filename,exists)
    use module_base
    implicit none
    !parameter
    character(len=*), intent(in) :: filename
    logical, optional, intent(out) :: exists
    !local
    logical :: xyzexists=.false.,asciiexists=.false.
    integer :: indx,inda

    if(present(exists))then
        exists=.true.
    endif

    indx=index(filename,'.xyz')
    inda=index(filename,'.ascii')
    if(indx==0)then
        inquire(file=trim(adjustl(filename))//'.xyz',exist=xyzexists)
    else
        inquire(file=trim(adjustl(filename)),exist=xyzexists)
    endif
    if(inda==0)then
        inquire(file=trim(adjustl(filename))//'.ascii',&
                exist=asciiexists)
    else
        inquire(file=trim(adjustl(filename)),exist=asciiexists)
    endif
    if(.not. (xyzexists .or. asciiexists))then
        if(present(exists))then
            exists=.false.
        else
            call f_err_throw('File '//trim(adjustl(filename))//&
                 ' does not exist.',err_name='BIGDFT_RUNTIME_ERROR')
        endif
    endif
end subroutine check_struct_file_exists
!=====================================================================
subroutine give_rcov(iproc,astruct,rcov)
  use module_base
  use yaml_output
  use module_atoms
  implicit none
  !Arguments
  integer, intent(in) :: iproc
  type(atomic_structure), intent(in) :: astruct
  real(kind=gp), dimension(astruct%nat), intent(out) :: rcov
  !Local variables
  integer :: iat

  do iat=1,astruct%nat
    call covalent_radius(astruct%atomnames(astruct%iatype(iat)),&
         rcov(iat))
    if (iproc == 0) call yaml_map('(MH) RCOV '//&
                         trim(astruct%atomnames(astruct%iatype(iat))),&
                         rcov(iat))
  end do
  !python metod
!  it=atoms_iter(astruct)
!  do while(atoms_iter_next(it))
!    call covalent_radius(it%name,rcov(it%iat))
!  end do

end subroutine give_rcov
!=====================================================================
function equal_gt(nid,ener1,ener2,fp1,fp2,en_delta,fp_delta)
    use module_base
    use module_fingerprints
    implicit none
    !parameter
    integer, intent(in) :: nid
    real(gp), intent(in) :: ener1, ener2
    real(gp), intent(in) :: fp1(nid),fp2(nid)
    real(gp), intent(in) :: en_delta,fp_delta   
    logical :: equal_gt
    !local
    real(gp) :: d

    equal_gt=.false.
    if (abs(ener1-ener2).le.en_delta) then
        call fpdistance(nid,fp1,fp2,d)
        if(d.le.fp_delta)equal_gt=.true.
    endif
end function equal_gt
end module<|MERGE_RESOLUTION|>--- conflicted
+++ resolved
@@ -280,16 +280,10 @@
     !parameters
     type(gt_data), intent(inout) :: gdat
     !local
-<<<<<<< HEAD
-    integer :: u, istat, idict
-    character(len=500) :: line
-=======
     integer :: u, istat, idict, iline, idx
     character(len=2000) :: line
     character(len=1024) :: comment
     real(gp) :: energy
-    real(gp) :: rdmy
->>>>>>> aadf1549
     logical :: exists
 
     inquire(file='globaltool.inp',exist=exists)
