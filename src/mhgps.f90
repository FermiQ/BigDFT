--- conflicted
+++ resolved
@@ -108,11 +108,7 @@
     !reset input and output positions of run
     call bigdft_get_run_properties(run,input_id=run_id,naming_id=naming_id)
     call bigdft_set_run_properties(run,&
-<<<<<<< HEAD
-         posinp_id=trim(adjustl(filename))//trim(bigdft_run_id_toa()))
-=======
          & posinp_id=trim(adjustl(filename))//trim(naming_id))
->>>>>>> 5e5b1cb4
 
     call run_objects_init(runObj,run)
 
