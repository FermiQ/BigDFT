!! @file
!! @author Bastian Schaefer
!! @section LICENCE
!!    Copyright (C) 2014 BigDFT group
!!    This file is distributed under the terms of the
!!    GNU General Public License, see ~/COPYING file
!!    or http://www.gnu.org/copyleft/gpl.txt .
!!    For the list of contributors, see ~/AUTHORS
program mhgps
    use module_base
    use module_types
    use module_interfaces
    use module_input_dicts
    use yaml_output
    use module_io
    use module_atoms, only: deallocate_atoms_data,&
                            deallocate_atomic_structure,&
                            atomic_structure,&
                            read_atomic_file=>set_astruct_from_file,&
                            astruct_dump_to_file
    
    use module_global_variables
    use module_init
    use module_energyandforces, only: energyandforces
    use module_ls_rmsd, only: superimpose
    use module_sqn, only: findbonds !for finding binds
    use module_freezingstring, only: get_ts_guess 
    use module_saddle, only: findsad
    use module_connect, only: connect_recursively, connect, connect_object,&
                              deallocate_connect_object,&
                              allocate_connect_object
    use module_fingerprints, only: fingerprint_interface
    use module_hessian, only: cal_hessian_fd 
    use module_minimizers
    use bigdft_run
    implicit none
    integer :: isame,njobs
    character(len=200) :: filename
    integer :: ifolder,ijob
    logical :: xyzexists,asciiexists
    type(dictionary), pointer :: run
    integer :: ierr, nconfig
    real(gp), allocatable :: rcov(:)
    character(len=300)  :: comment
    character(len=100), allocatable :: joblist(:,:)
    logical :: converged=.false.
    type(connect_object) :: cobj
    type(dictionary), pointer :: options
    type(atomic_structure), target :: atom_struct
    integer :: nsad
    logical :: connected

    !simple atomic datastructre
    integer :: nat
    integer :: nid
    real(gp) :: alat(3)
    real(gp), allocatable :: rxyz(:,:),fxyz(:,:)
    real(gp), allocatable :: fat(:,:)
    real(gp), allocatable :: rxyz2(:,:),fxyz2(:,:)
    real(gp), allocatable :: tsguess(:,:),minmodeguess(:,:)
    real(gp), allocatable :: tsgforces(:,:)
    real(gp)              :: tsgenergy
    real(gp), allocatable :: fp(:),fp2(:)
    real(gp), allocatable :: rotforce(:,:),hess(:,:)
    real(gp), allocatable :: eval(:)
    real(gp) :: energy, energy2, ec, displ
    real(gp) :: fnoise, fnrm, fmax
    integer :: i,j,info
    integer :: idum=0
    real(kind=4) :: builtin_rand

    !functions
    real(gp) :: dnrm2

    !alanine stuff ......................START!>
    real(gp), allocatable :: rxyzdmy(:,:), fxyzdmy(:,:)
    character(len=5), allocatable :: atomnamesdmy(:)
    integer :: l_sat, nfnpdb
    character(len=11) :: fnpdb
    !alanine stuff ......................END!>

    ifolder=1
    ef_counter=0.d0 !from module_global_variables
    isad=0  !from module_global_variables
    isadprob=0


    call f_lib_initialize()

    !read mhgps.inp
    call read_input()

    !initialize the energy and forces method
    isForceField=.false.
    write(currDir,'(a,i3.3)')'input',ifolder
    call get_first_struct_file(filename)
    if(efmethod=='BIGDFT')then
        isForceField=.false.
        call bigdft_command_line_options(options)
        call bigdft_init(options)!mpi_info,nconfig,run_id,ierr)
        if (bigdft_nruns(options) > 1) then
            call f_err_throw('runs-file not supported for MHGPS '//&
                              'executable')
        endif
        run => options // 'BigDFT' // 0
!        run = options // 0 // 'name'
        iproc=bigdft_mpi%iproc!mpi_info(1)
        nproc=bigdft_mpi%nproc!mpi_info(2)
        igroup=bigdft_mpi%igroup!mpi_info(3)
        !number of groups
        ngroups=bigdft_mpi%ngroup!mpi_info(4)
        !actual value of iproc
        iproc=iproc+igroup*ngroups
        if(iproc==0) call print_logo_mhgps()

        !reset input and output positions of run
<<<<<<< HEAD
        call bigdft_get_run_properties(run,run_id=run_id)
        call bigdft_set_run_properties(run,run_id=trim(run_id)//&
             trim(bigdft_run_id_toa()),posinp=trim(adjustl(filename))&
             //trim(bigdft_run_id_toa()))
=======
        write(currDir,'(a,i3.3)')'input',ifolder
        write(filename,'(a,i3.3)')'pos',ifile
        call bigdft_set_run_properties(run,&
             & posinp_id=currDir//'/'//filename//trim(bigdft_run_id_toa()))
>>>>>>> 93ea7b77

        call run_objects_init(runObj,run)

        !options and run are not needed
        call dict_free(options)
        nullify(run)

        call init_state_properties(outs, bigdft_nat(runObj))
        fdim=outs%fdim

        astruct_ptr => bigdft_get_astruct_ptr(runObj)

!        call dict_init(user_inputs)
!        write(currDir,'(a,i3.3)')'input',ifolder
!        write(filename,'(a,i3.3)')'pos',ifile
!        !LG: why not initialize only run_objects?
!        call user_dict_from_files(user_inputs, trim(run_id)//&
!             trim(bigdft_run_id_toa()),currDir//'/'//filename//&
!             trim(bigdft_run_id_toa()), bigdft_mpi)
!        call inputs_from_dict(inputs_opt, atoms, user_inputs)
!        call dict_free(user_inputs)
!        call init_state_properties(outs, atoms%astruct%nat)
!        fdim=outs%fdim
!        call init_restart_objects(bigdft_mpi%iproc,inputs_opt,atoms,&
!                                 rst)
!        call nullify_run_objects(runObj)
!        call run_objects_associate(runObj, inputs_opt, atoms, rst)
!        call dict_free(options)
        !LG : to be wrapped again

        !set minimum number of wave function optimizations
!        if(runObj%inputs%itermin<5)then
!            itermin=5
!        else
            itermin=runObj%inputs%itermin
!        endif

    elseif(efmethod=='LJ' .or. efmethod=='LENSIc' .or. &
           efmethod=='LENSIb')then
        iproc=0
        isForceField=.true.
        call read_atomic_file(trim(adjustl(filename))&
             ,iproc,atom_struct)
        astruct_ptr=>atom_struct
        fdim=astruct_ptr%nat
        call print_logo_mhgps()
    elseif(efmethod=='AMBER')then
        iproc=0
        isForceField=.true.
        call read_atomic_file(trim(adjustl(filename)),&
             iproc,atom_struct)
        astruct_ptr=>atom_struct
        fdim=astruct_ptr%nat
        !alanine stuff ......................START!>
          l_sat=5
          allocate(atomnamesdmy(1000))
          rxyzdmy = f_malloc((/ 1.to.3, 1.to.astruct_ptr%nat/),&
                            id='rxyzdmy')
          fxyzdmy = f_malloc((/ 1.to.3, 1.to.astruct_ptr%nat/),&
                            id='fxyzdmy')
          fnpdb='ald_new.pdb'
          nfnpdb=len(trim(fnpdb));
          call nab_init(astruct_ptr%nat,rxyzdmy,fxyzdmy,&
                        trim(fnpdb),nfnpdb,l_sat,atomnamesdmy)
          call f_free(rxyzdmy)
          call f_free(fxyzdmy)
          deallocate(atomnamesdmy)
        !alanine stuff ......................END!>

        call print_logo_mhgps()
!    elseif(efmethod=='AMBEROF')then
!        iproc=0
!        isForceField=.true.
!        write(currDir,'(a,i3.3)')'input',ifolder
!        write(filename,'(a,i3.3)')'pos',ifile
!        call read_atomic_file(currDir//'/'//filename,iproc,&
!                              atom_struct)
!        astruct_ptr=>atom_struct
!        fdim=astruct_ptr%nat
!        call print_logo_mhgps()
    else
        call yaml_warning('Following method for evaluation of '//&
        'energies and forces is unknown: '//trim(adjustl(efmethod)))
        stop
    endif
    if(iproc==0) call print_input()

    !don't use bigdft_nat here since if not using BigDFT, runObj is not present!
!    nat = bigdft_nat(runObj)
    nat = astruct_ptr%nat
    nid = nat !s-overlap fingerprints
    !don't use bigdft_get_cell here since if not using BigDFT, runObj is not present!
!    alat =bigdft_get_cell(runObj)!astruct_ptr%cell_dim
    alat =astruct_ptr%cell_dim
    
    !allocate more arrays
    lwork=1000+10*nat**2
    work = f_malloc((/1.to.lwork/),id='work')
    eval  = f_malloc((/ 1.to.3*nat/),id='eval')
    tsgforces     = f_malloc((/ 1.to.3, 1.to.nat/),&
                id='tsgforces')
    tsguess     = f_malloc((/ 1.to.3, 1.to.nat/),&
                id='tsguess')
    minmodeguess  = f_malloc((/ 1.to.3, 1.to.nat/),&
                id='minmodeguess')
    minmode  = f_malloc((/ 1.to.3, 1.to.nat/),&
                id='minmode')
    rxyz     = f_malloc((/ 1.to.3, 1.to.nat/),&
                id='rxyz')
    fp       = f_malloc((/ 1.to.nid/),&
                id='fp')
    fp2      = f_malloc((/ 1.to.nid/),&
                id='fp2')
    fxyz     = f_malloc((/ 1.to.3, 1.to.nat/),&
                id='fxyz')
    rxyz2     = f_malloc((/ 1.to.3, 1.to.nat/),&
                id='rxyz2')
    fat       = f_malloc((/ 1.to.3, 1.to.nat/),&
                id='fat')
    fxyz2     = f_malloc((/ 1.to.3, 1.to.nat/),&
                id='fxyz2')
    rcov     = f_malloc((/ 1.to.nat/),id='rcov')
    iconnect = f_malloc((/ 1.to.2, 1.to.1000/),id='iconnect')
!    ixyz_int = f_malloc((/ 1.to.3,1.to.nat/),&
!                id='nat')
    rotforce = f_malloc((/ 1.to.3, 1.to.nat/),&
                id='rotforce')
    hess     = f_malloc((/ 1.to.3*nat,&
                1.to.3*nat/),id='hess')
    rxyz_rot = f_malloc((/ 1.to.3, 1.to.nat,&
                0.to.saddle_nhistx_rot/),id='rxyz_rot')
    fxyz_rot = f_malloc((/ 1.to.3, 1.to.nat,&
                0.to.saddle_nhistx_rot/),id='fxyz_rot') 
    fxyzraw_rot = f_malloc((/ 1.to.3, 1.to.nat,&
                0.to.saddle_nhistx_rot/),id='fxyzraw_rot')
    rxyzraw_rot = f_malloc((/ 1.to.3, 1.to.nat,&
                0.to.saddle_nhistx_rot/),id='rxyzraw_rot')
    fstretch_rot = f_malloc((/ 1.to.3, 1.to.nat,&
                0.to.saddle_nhistx_rot/),id='fstretch_rot')
    eval_rot = f_malloc((/1.to.saddle_nhistx_rot/),id='eval_rot')
    res_rot = f_malloc((/1.to.saddle_nhistx_rot/),id='res_rot')
    rrr_rot = f_malloc((/ 1.to.3, 1.to.nat,&
                0.to.saddle_nhistx_rot/),id='rrr_rot')
    aa_rot = f_malloc((/1.to.saddle_nhistx_rot,&
             1.to.saddle_nhistx_rot/),id='aa_rot')
    ff_rot = f_malloc((/ 1.to.3, 1.to.nat,&
                0.to.saddle_nhistx_rot/),id='ff_rot')
    rr_rot = f_malloc((/ 1.to.3, 1.to.nat,&
                0.to.saddle_nhistx_rot/),id='rr_rot')
    dd_rot = f_malloc((/ 1.to.3, 1.to.nat/),&
                id='dd_rot')
    fff_rot = f_malloc((/ 1.to.3, 1.to.nat,&
                0.to.saddle_nhistx_rot/),id='fff_rot')
    scpr_rot = f_malloc((/ 1.to.saddle_nhistx_rot/),id='scpr_rot')
    rxyz_trans = f_malloc((/ 1.to.3, 1.to.nat,&
                0.to.saddle_nhistx_trans/),id='rxyz_trans')
    fxyz_trans = f_malloc((/ 1.to.3, 1.to.nat,&
                0.to.saddle_nhistx_trans/),id='fxyz_trans') 
    fxyzraw_trans = f_malloc((/ 1.to.3, 1.to.nat,&
                0.to.saddle_nhistx_trans/),id='fxyzraw_trans')
    rxyzraw_trans = f_malloc((/ 1.to.3, 1.to.nat,&
                0.to.saddle_nhistx_trans/),id='rxyzraw_trans')
    fstretch_trans = f_malloc((/ 1.to.3, 1.to.nat,&
                0.to.saddle_nhistx_trans/),id='fstretch_trans')
    eval_trans = f_malloc((/1.to.saddle_nhistx_trans/),&
                 id='eval_trans')
    res_trans = f_malloc((/1.to.saddle_nhistx_trans/),id='res_trans')
    rrr_trans = f_malloc((/ 1.to.3, 1.to.nat,&
                0.to.saddle_nhistx_trans/),id='rrr_trans')
    aa_trans = f_malloc((/1.to.saddle_nhistx_trans,&
                1.to.saddle_nhistx_trans/),id='aa_trans')
    ff_trans = f_malloc((/ 1.to.3, 1.to.nat,&
                0.to.saddle_nhistx_trans/),id='ff_trans')
    rr_trans = f_malloc((/ 1.to.3, 1.to.nat,&
                0.to.saddle_nhistx_trans/),id='rr_trans')
    dd_trans = f_malloc((/ 1.to.3, 1.to.nat/),id='dd_trans')
    fff_trans = f_malloc((/ 1.to.3, 1.to.nat,&
                -1.to.saddle_nhistx_trans/),id='fff_trans')
    scpr_trans = f_malloc((/ 1.to.saddle_nhistx_trans/),&
                 id='scpr_trans')

!    joblist = f_malloc_str((/1.to.2, 1.to.999/),id='joblist') !how??
   allocate(joblist(2,999))

    call allocate_connect_object(nat,nid,nsadmax,cobj)

    
    iconnect = 0
    !ixyz_int = 0
    call give_rcov(astruct_ptr,nat,rcov)
    !if in biomode, determine bonds betweens atoms once and for all
    !(it isassuemed that all conifugrations over which will be
    !iterated have the same bonds)
    if(saddle_biomode)then
        call findbonds('(MHGPS)',iproc,mhgps_verbosity,nat,rcov,&
        astruct_ptr%rxyz,nbond,iconnect)
    endif
    wold_trans = f_malloc((/ 1.to.nbond/),id='wold_trans')
    wold_rot = f_malloc((/ 1.to.nbond/),id='wold_rot')

    do ifolder = 1,999
        write(currDir,'(a,i3.3)')'input',ifolder
        call read_jobs(njobs,joblist)
!        if(trim(adjustl(operation_mode))=='simple'.or.&
!           trim(adjustl(operation_mode))=='hessian'.or.&
!           trim(adjustl(operation_mode))=='minimize')then
!            nend=999
!        elseif(trim(adjustl(operation_mode))=='connect'.or.&
!                       trim(adjustl(operation_mode))=='guessonly')then
!            nend=999-1
!        else
!            call yaml_warning('(MHGPS) operation mode '//&
!            trim(adjustl(operation_mode))//' unknown STOP')
!            stop '(MHGPS) operation mode unknown STOP'
!        endif

        do ijob = 1,njobs
!        do ifile = 1,nend
!        do ifile = 0,nend

            !read (first) file
!            write(filename,'(a,i3.3)')'pos',ifile
!            inquire(file=currDir//'/'//filename//'.xyz',&
!                    exist=xyzexists)
!            inquire(file=currDir//'/'//filename//'.ascii',&
!                    exist=asciiexists)
!            if(.not.(xyzexists.or.asciiexists))exit
            !reallocating astruct is dangerous as it is a pointer to 
            !a internal object of bigdft, therefore it should only be used for reading
!!$            call deallocate_atomic_structure(astruct)
!!$            call read_atomic_file(currDir//'/'//filename,iproc,&
!!$                    astruct)
!!$            call vcopy(3 * nat,astruct%rxyz(1,1),1,rxyz(1,1), 1)
!            call bigdft_get_rxyz(filename=currDir//'/'//filename,rxyz=rxyz)
            call bigdft_get_rxyz(filename=trim(adjustl(joblist(1,ijob))),rxyz=rxyz)

            if(trim(adjustl(operation_mode))=='guessonly')then
                !read second file
!                write(filename2,'(a,i3.3)')'pos',ifile+1
!                inquire(file=currDir//'/'//filename2//'.xyz',&
!                            exist=xyzexists)
!                inquire(file=currDir//'/'//filename2//'.ascii',&
!                            exist=asciiexists)
!                if(.not.(xyzexists.or.asciiexists))exit
!!$                call deallocate_atomic_structure(astruct)
!!$                call read_atomic_file(currDir//'/'//filename2,iproc,&
!!$                            astruct)
!!$                call vcopy(3*nat,astruct%rxyz(1,1),1,&
!!$                           rxyz2(1,1),1)
!                call bigdft_get_rxyz(filename=currDir//'/'//filename2,rxyz=rxyz2)
                call bigdft_get_rxyz(filename=joblist(2,ijob),rxyz=rxyz2)

                isad=isad+1
                write(isadc,'(i5.5)')isad
                !rmsd alignment (optional in mhgps approach)
                call superimpose(nat,rxyz(1,1),rxyz2(1,1))
                call get_ts_guess(nat,alat,rxyz(1,1),rxyz2(1,1),&
                     tsguess(1,1),minmodeguess(1,1),tsgenergy,&
                     tsgforces(1,1))
                write(comment,'(a)')&
                     'TS guess; forces below give guessed '//&
                     'minimummode.'
                call astruct_dump_to_file(astruct_ptr,&
                     currDir//'/sad'//trim(adjustl(isadc))//'_ig_finalM',&
                     comment,&
                     tsgenergy,rxyz=tsguess,forces=minmodeguess)

                call astruct_dump_to_file(astruct_ptr,&
                     currDir//'/sad'//trim(adjustl(isadc))//'_ig_finalF',&
                     comment,&
                     tsgenergy,rxyz=tsguess,forces=tsgforces)
            else if(trim(adjustl(operation_mode))=='connect')&
                                                                 then
                !read second file
!                write(filename2,'(a,i3.3)')'pos',ifile+1
!                inquire(file=currDir//'/'//filename2//'.xyz',&
!                            exist=xyzexists)
!                inquire(file=currDir//'/'//filename2//'.ascii',&
!                            exist=asciiexists)
!                if(.not.(xyzexists.or.asciiexists))exit
!!$                call deallocate_atomic_structure(astruct)
!!$                call read_atomic_file(currDir//'/'//filename2,iproc,&
!!$                            astruct)
!!$                call vcopy(3*nat,astruct%rxyz(1,1),1,&
!!$                           rxyz2(1,1),1)
!                call bigdft_get_rxyz(filename=currDir//'/'//filename2,rxyz=rxyz2)
                call bigdft_get_rxyz(filename=joblist(2,ijob),rxyz=rxyz2)

                !Evalute energies. They are needed in connect
                !for identification
                call energyandforces(nat,alat,rxyz,fat,fnoise,energy)
                call energyandforces(nat,alat,rxyz2,fat,fnoise,&
                         energy2)
                call fingerprint(nat,nid,alat,astruct_ptr%geocode,&
                         rcov,rxyz(1,1),fp(1))
                call fingerprint(nat,nid,alat,astruct_ptr%geocode,&
                         rcov,rxyz2(1,1),fp2(1))
                if(iproc==0)then
                    call yaml_comment('(MHGPS) Connect '//trim(adjustl(joblist(1,ijob)))//&
                               ' and '//trim(adjustl(joblist(2,ijob)))//' ....',hfill='-')
                endif
                isame=0
                nsad=0
                connected=.true.
!                call connect(nat,nid,alat,rcov,nbond,&
!                     iconnect,rxyz,rxyz2,energy,energy2,fp,fp2,&
!                     nsad,cobj,connected)
               call connect_recursively(nat,nid,alat,rcov,nbond,isame,&
                     iconnect,rxyz,rxyz2,energy,energy2,fp,fp2,&
                     nsad,cobj,connected)
                if(connected)then
                    if(iproc==0)call yaml_map('(MHGPS) '//&
                              'succesfully connected, intermediate'//&
                              ' transition states',nsad)
                else
                    if(iproc==0)call yaml_comment('(MHGPS) '//&
                               'Connection not established within '//&
                                trim(adjustl(yaml_toa(nsad)))//&
                                ' transition state computations')
                endif
            else if(trim(adjustl(operation_mode))=='simple')then
                isad=isad+1
                write(isadc,'(i3.3)')isad
                if(random_minmode_guess)then
                    do i=1,nat
                        minmode(1,i)=2.0_gp*&
                                (real(builtin_rand(idum),gp)-0.5_gp)
                        minmode(2,i)=2.0_gp*&
                                (real(builtin_rand(idum),gp)-0.5_gp)
                        minmode(3,i)=2.0_gp*&
                                (real(builtin_rand(idum),gp)-0.5_gp)
                    enddo
                    call write_mode(nat,currDir//'/pos'//&
                    trim(adjustl(isadc))//'_mode',minmode)
                else
                    call read_mode(nat,currDir//'/pos'//&
                    trim(adjustl(isadc))//'_mode',minmode)
                endif
                !!call random_seed
                !!call random_number(minmode)
                !!minmode=2.d0*(minmode-0.5d0)
                !normalize
                minmode = minmode/dnrm2(3*nat,minmode(1,1),1)
                ec=0.0_gp
                displ=0.0_gp
                call findsad(nat,alat,rcov,nbond,iconnect,&
                rxyz(1,1),energy,fxyz(1,1),minmode(1,1),displ,ec,&
                rotforce(1,1),converged)
                    if(.not.converged)then
                        call yaml_warning('Saddle '//yaml_toa(isad)//&
                            ' not converged')
                    endif
                    call fnrmandforcemax(fxyz(1,1),fnrm,&
                                        fmax,nat)
                    fnrm = sqrt(fnrm)
                    if (iproc == 0) then
                        write(comment,'(a,1pe10.3,5x1pe10.3)')&
                       'ATTENTION! Forces below give no forces, '//&
                       'but the final minmode| '//&
                       'fnrm, fmax = ',fnrm,fmax

                        call astruct_dump_to_file(astruct_ptr,&
                             currDir//'/sad'//trim(adjustl(isadc))//&
                             '_finalM',&
                             comment,&
                             energy,rxyz=rxyz,forces=minmode)

                        write(comment,'(a,1pe10.3,5x1pe10.3)')&
                             'fnrm, fmax = ',fnrm,fmax
                        call astruct_dump_to_file(astruct_ptr,&
                             currDir//'/sad'//trim(adjustl(isadc))//&
                             '_finalF',&
                             comment,&
                             energy,rxyz=rxyz,forces=fxyz)
                        
                        call write_mode(nat,currDir//'/sad'//&
                        trim(adjustl(isadc))//'_mode_final',&
                        minmode(1,1),rotforce(1,1))
                    endif
            else if(trim(adjustl(operation_mode))=='minimize')then
                isad=isad+1
                write(isadc,'(i3.3)')isad
                ec=0.0_gp
                call energyandforces(nat,alat,rxyz,fxyz,fnoise,energy)
                call minimize(imode,nat,alat,nbond,iconnect,&
                rxyz(1,1),fxyz(1,1),fnoise,energy,ec,converged,'')
                if(.not.converged)then
                    call yaml_warning('Minimization '//yaml_toa(isad)&
                         //' not converged')
                endif
                call fnrmandforcemax(fxyz(1,1),fnrm,fmax,nat)
                if (iproc == 0) then
                    write(comment,'(a,1pe10.3,5x1pe10.3)')&
                         'fnrm, fmax = ',fnrm,fmax

                    call astruct_dump_to_file(astruct_ptr,&
                         currDir//'/min'//trim(adjustl(isadc))//&
                         '_final',&
                         comment,&
                         energy,rxyz=rxyz,forces=fxyz)
                endif
            else if(trim(adjustl(operation_mode))=='hessian')then
                call energyandforces(nat,alat,rxyz,fxyz,fnoise,energy)
                call cal_hessian_fd(iproc,nat,alat,rxyz,hess)
                if(iproc==0)then
                    write(*,*)'(hess) HESSIAN:'
                    write(*,*)hess
                endif
                call DSYEV('V','L',3*nat,hess,3*nat,eval,WORK,LWORK,&
                     INFO)
                if (info.ne.0) stop 'DSYEV'
                    if(iproc==0)then
                        write(*,*)'(hess) EIGENVECTORS:'
                        write(*,*) hess
                        write(*,'(a,1x,es9.2,1x,es24.17)') '(hess)'//&
                        ' ---   App. eigenvalues in exact --------'//&
                        '--- fnrm:',sqrt(sum(fxyz**2)),energy
                        do j=1,3*nat
                            write(*,*) '(hess) eval ',j,eval(j)
                        enddo
                    endif
            else
                call yaml_warning('(MHGPS) operation mode '//&
                trim(adjustl(operation_mode))//' unknown STOP')
                stop '(MHGPS) operation mode unknown STOP'
            endif
        enddo
    enddo

    !finalize (dealloctaion etc...)
    if(efmethod=='BIGDFT')then
!        call free_restart_objects(rst)
!        call deallocate_atoms_data(atoms)
        nullify(astruct_ptr)
        !call run_objects_free_container(runObj)
!        call release_run_objects(runObj)
        call free_run_objects(runObj)
!        call free_input_variables(inputs_opt)
        call deallocate_state_properties(outs)
        call bigdft_finalize(ierr)
    elseif(efmethod=='LJ'.or.efmethod=='AMBER'.or.efmethod=='AMBEROF'.or.&
           efmethod=='LENSIc' .or. efmethod=='LENSIb')then
        call deallocate_atomic_structure(atom_struct)
        nullify(astruct_ptr)
    endif

    call f_free(work)
    call f_free(eval)
    call f_free(tsguess)
    call f_free(tsgforces)
    call f_free(minmodeguess)
    call f_free(minmode)
    call f_free(fp)
    call f_free(fp2)
    call f_free(rxyz)
    call f_free(fat)
    call f_free(fxyz) 
    call f_free(rxyz2)
    call f_free(fxyz2) 
    call f_free(rcov)
    call f_free(iconnect)
    !call f_free(ixyz_int)
    call f_free(rotforce)
    call f_free(hess)
    call f_free(rxyz_rot)
    call f_free(fxyz_rot)
    call f_free(fxyzraw_rot)
    call f_free(rxyzraw_rot)
    call f_free(fstretch_rot)
    call f_free(eval_rot)
    call f_free(res_rot)
    call f_free(rrr_rot)
    call f_free(aa_rot)
    call f_free(ff_rot)
    call f_free(rr_rot)
    call f_free(dd_rot)
    call f_free(fff_rot)
    call f_free(scpr_rot)
    call f_free(rxyz_trans)
    call f_free(fxyz_trans)
    call f_free(fxyzraw_trans)
    call f_free(rxyzraw_trans)
    call f_free(fstretch_trans)
    call f_free(eval_trans)
    call f_free(res_trans)
    call f_free(rrr_trans)
    call f_free(aa_trans)
    call f_free(ff_trans)
    call f_free(rr_trans)
    call f_free(dd_trans)
    call f_free(fff_trans)
    call f_free(scpr_trans)
    call f_free(wold_trans)
    call f_free(wold_rot)
    call deallocate_connect_object(cobj)

    


    if(iproc==0)call yaml_map('(MHGPS) Total calls to energy and '//&
                               'forces',nint(ef_counter))
    if(iproc==0)call yaml_map('(MHGPS) Run finished at',&
                               yaml_date_and_time_toa())
    call f_lib_finalize()
end program<|MERGE_RESOLUTION|>--- conflicted
+++ resolved
@@ -114,17 +114,8 @@
         if(iproc==0) call print_logo_mhgps()
 
         !reset input and output positions of run
-<<<<<<< HEAD
-        call bigdft_get_run_properties(run,run_id=run_id)
-        call bigdft_set_run_properties(run,run_id=trim(run_id)//&
-             trim(bigdft_run_id_toa()),posinp=trim(adjustl(filename))&
-             //trim(bigdft_run_id_toa()))
-=======
-        write(currDir,'(a,i3.3)')'input',ifolder
-        write(filename,'(a,i3.3)')'pos',ifile
         call bigdft_set_run_properties(run,&
-             & posinp_id=currDir//'/'//filename//trim(bigdft_run_id_toa()))
->>>>>>> 93ea7b77
+             & posinp_id=trim(adjustl(filename))//trim(bigdft_run_id_toa()))
 
         call run_objects_init(runObj,run)
 
