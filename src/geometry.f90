--- conflicted
+++ resolved
@@ -1254,26 +1254,21 @@
   real(gp), intent(inout) :: epot
   real(gp), dimension(3*at%nat), intent(inout) :: x
   logical, intent(out) :: fail
-  real(gp), dimension(3*at%nat), intent(inout) :: f
+  real(gp), dimension(3*at%nat), intent(out) :: f
   !local variables
   character(len=*), parameter :: subname='rundiis'
   real(gp), dimension(:,:), allocatable  :: previous_forces
   real(gp), dimension(:,:), allocatable  :: previous_pos
   real(gp), dimension(:,:), allocatable :: product_matrix
-<<<<<<< HEAD
-  integer :: lter, maxter, i, i_err, n, nrhs, lwork, infocode, j, i_stat, i_all,nfluct
-  real(gp) :: sumx, sumy, sumz, fluctsum, fluct, fmax, fnrm2
-=======
   integer :: lter, maxter, i, i_err, n, nrhs, lwork, infocode, j, i_stat, i_all
   real(gp) :: fluct,fmax,fnrm,fnoise,eprev
->>>>>>> f773015a
   character(len = 4) :: fn4
   character(len = 40) :: comment
   ! Local variables for Lapack.
   integer, dimension(:), allocatable :: interchanges
-  real(gp), dimension(:), allocatable :: work
-  real(gp), dimension(:), allocatable :: solution
-  real(gp), dimension(:,:), allocatable :: matrice
+  real(8), dimension(:), allocatable :: work
+  real(8), dimension(:), allocatable :: solution
+  real(8), dimension(:,:), allocatable :: matrice
   logical :: check
 
   ! We save pointers on data used to call bigdft() routine.
@@ -1284,55 +1279,16 @@
   allocate(product_matrix(in%history, in%history+ndebug),stat=i_stat)
   call memocc(i_stat,product_matrix,'product_matrix',subname)
 
-<<<<<<< HEAD
-  ! Initialization.
-  previous_forces = 0._gp
-  previous_pos    = 0._gp
-  product_matrix  = 0._gp
- 
-  fluctsum = 0._gp
-  nfluct   = 0
-=======
   fluct = 0.d0
->>>>>>> f773015a
-
-  ! We set the first step 
+
+  ! We set the first step and move to the second
   previous_forces(1,:) = f(:)
   previous_pos(1,:) = x(:)
 
-<<<<<<< HEAD
-  ! We set the first matrix element 
-  product_matrix(1,1) = dot_product(previous_forces(1,:),previous_forces(1,:))
-
-  ! We move to the second step
-  ! x(:) = x(:) + in%betax * f(:)
-  ! always better to use the atomic_* routines to move atoms
-  ! it performs modulo operation as well as constrained search
-  call atomic_axpy(at,x,in%betax,f,x)
-=======
   x(:) = x(:) + in%betax * f(:)
 !!$  !always better to use the atomic_* routines to move atoms
 !!$  !it performs modulo operation as well as constrained search
 !!$  call atomic_axpy(at,x,in%betax,f,x)
->>>>>>> f773015a
-
-  ! New force vector is evaluted. It will be stored as 
-  ! previous_forces(2,:) at the beggining of next loop.
-
-  in%inputPsiId=1
-  call call_bigdft(nproc,iproc,at,x,in,epot,f,rst,infocode)
-  ncount_bigdft=ncount_bigdft+1
-
-  call fnrmandforcemax(f,fnrm2,fmax,at)
-  if (fmax < 3.d-1) call updatefluctsum(at,f,nfluct,fluctsum,fluct)
-
-  if (iproc==0) then 
-     write(*,'(1x,a,1pe14.5,2(1x,a,1pe14.5))') 'FORCES norm(Ha/Bohr): maxval=', &
-          & fmax,'fnrm2=',    fnrm2    ,'fluct=', fluct
-     write(fn4,'(i4.4)') ncount_bigdft
-     write(comment,'(a,1pe10.3)')'DIIS:fnrm= ',sqrt(fnrm2)
-     call write_atomic_file('posout_'//fn4,epot,x,at,trim(comment))
-  endif
 
   do lter = 2, in%ncount_cluster_x
 
@@ -1340,14 +1296,12 @@
 
      allocate(interchanges(maxter+1+ndebug),stat=i_stat)
      call memocc(i_stat,interchanges,'interchanges',subname)
+     allocate(work((maxter+1) * (maxter+1)+ndebug),stat=i_stat)
+     call memocc(i_stat,work,'work',subname)
      allocate(solution(maxter+1+ndebug),stat=i_stat)
      call memocc(i_stat,solution,'solution',subname)
      allocate(matrice(maxter+1, maxter+1))
      call memocc(i_stat,matrice,'matrice',subname)
-
-     ! Initialization.
-     solution = 0._gp
-     matrice  = 0._gp
 
      ! If lter is greater than maxvec, we move the previous solution up by one
      if (lter .gt. maxter) then
@@ -1372,12 +1326,12 @@
      end do
 
      matrice(1:maxter,1:maxter) = product_matrix(1:maxter, 1:maxter)
-     matrice(1:maxter,maxter+1) = 1.0_gp
-     matrice(maxter+1,1:maxter) = 1.0_gp
-     matrice(maxter+1,maxter+1) = 0.0_gp
-
-     solution(1:maxter) = 0.0_gp
-     solution(maxter+1) = 1.0_gp
+     matrice(1:maxter,maxter+1) = 1.0d0
+     matrice(maxter+1,1:maxter) = 1.0d0
+     matrice(maxter+1,maxter+1) = 0.0d0
+
+     solution(1:maxter) = 0.0d0
+     solution(maxter+1) = 1.0d0
 
      ! We now need the routines from Lapack. We define a few values
      i_err = 0
@@ -1385,24 +1339,10 @@
      ! We call the routine for diagonalizing a tridiagonal  matrix
      n = maxter+1
      nrhs = 1    ! Number of right-hand arguments in B (Ax=B)
-
-     ! We find the best size for work array.
-     allocate(work(100+ndebug),stat=i_stat)
-     call memocc(i_stat,work,'work',subname)
-     call dsysv('U',n, nrhs, matrice, n, interchanges, solution,n,work,-1,i_err)
-     lwork=work(1)
-     i_all=-product(shape(work))*kind(work)
-     deallocate(work,stat=i_stat)
-     call memocc(i_stat,i_all,'work',subname)
-     allocate(work(lwork+ndebug),stat=i_stat)
-     call memocc(i_stat,work,'work',subname)
+     lwork = n*n
 
      ! We prepare the upper triangular matrix for lapack
      call dsysv('U',n, nrhs, matrice, n, interchanges, solution,n,work,lwork,i_err)
-
-     if ( i_err /= 0 ) then
-        if ( iproc == 0 ) write(*,*) 'WARNING DIIS: info calculation of solution', i_err
-     end if
 
      i_all=-product(shape(interchanges))*kind(interchanges)
      deallocate(interchanges,stat=i_stat)
@@ -1416,52 +1356,17 @@
 
      ! The solution that interests us is made of two parts
 
-     x(:) = 0.0_gp
+     x(:) = 0.0d0
      do i = 1, maxter
         x(:) = x(:) + solution(i) * previous_pos(i,:)
      end do
-<<<<<<< HEAD
-
-    ! This is the residuum vector
-     f(:) = 0.0_gp
-     do i = 1, maxter
-        f(:) = f(:) + solution(i) * previous_forces(i,:)
-     end do
-
-     ! Our new positions.
-     !x(:) = x(:) + in%betax * f(:)
-     call atomic_axpy(at,x,in%betax,f,x)
-
-     !reput the modulo operation on the atoms
-     call atomic_axpy(at,x,0.0_gp,x,x)
-=======
 !!$     !reput the modulo operation on the atoms
 !!$     call atomic_axpy(at,x,0.0_gp,x,x)
->>>>>>> f773015a
 
      i_all=-product(shape(solution))*kind(solution)
      deallocate(solution,stat=i_stat)
      call memocc(i_stat,i_all,'solution',subname)
 
-<<<<<<< HEAD
-    ! Now the force is evaluted for our new positions.
-     call call_bigdft(nproc,iproc,at,x,in,epot,f,rst,infocode)
-     ncount_bigdft=ncount_bigdft+1
-
-     call transforce(at,f,sumx,sumy,sumz)
-     if (iproc == 0) then
-        write(*,'(a,1x,1pe24.17)') 'translational force along x=', sumx  
-        write(*,'(a,1x,1pe24.17)') 'translational force along y=', sumy  
-        write(*,'(a,1x,1pe24.17)') 'translational force along z=', sumz  
-     end if
-
-     call fnrmandforcemax(f,fnrm2,fmax,at)
-     if (fmax < 3.d-1) call updatefluctsum(at,f,nfluct,fluctsum,fluct)
-
-     if (iproc==0) then 
-        write(*,'(1x,a,1pe14.5,2(1x,a,1pe14.5))') 'FORCES norm(Ha/Bohr): maxval=', &
-             & fmax,'fnrm2=',    fnrm2    ,'fluct=', fluct
-=======
      in%inputPsiId=1
      eprev=epot
      call call_bigdft(nproc,iproc,at,x,in,epot,f,fnoise,rst,infocode)
@@ -1484,16 +1389,15 @@
 
 !        write(*,'(1x,a,1pe14.5,2(1x,a,1pe14.5))') 'FORCES norm(Ha/Bohr): maxval=', &
 !             & fmax,'fnrm=',    fnrm    ,'fluct=', fluct
->>>>>>> f773015a
         write(fn4,'(i4.4)') ncount_bigdft
-        write(comment,'(a,1pe10.3)')'DIIS:fnrm= ',sqrt(fnrm2)
+        write(comment,'(a,1pe10.3)')'DIIS:fnrm= ',sqrt(fnrm)
         call write_atomic_file('posout_'//fn4,epot,x,at,trim(comment))
      endif
 
-     call convcheck(fnrm2,fmax,fluct*in%frac_fluct,in%forcemax,check)
+     call convcheck(fnrm,fmax,fluct*in%frac_fluct,in%forcemax,check)
 
      if(check)then
-        if (iproc==0) write(16,'(1x,a,3(1x,1pe14.5))') 'fnrm2,fluct*frac_fluct,fluct', fnrm2,fluct*in%frac_fluct,fluct
+        if (iproc==0) write(16,'(1x,a,3(1x,1pe14.5))') 'fnrm2,fluct*frac_fluct,fluct', fnrm,fluct*in%frac_fluct,fluct
         if (iproc==0) write(16,*) 'DIIS converged'
         exit
      endif
@@ -1505,11 +1409,8 @@
       exit
      endif
 
-<<<<<<< HEAD
-=======
      x(:) = x(:) + in%betax * f(:)
      !call atomic_axpy(at,x,in%betax,f,x)
->>>>>>> f773015a
   end do
 
   i_all=-product(shape(previous_forces))*kind(previous_forces)
