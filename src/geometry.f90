!> @file
!!  Routines to do geometry optimisation
!! @author
!!    Copyright (C) 2007-2011 BigDFT group
!!    This file is distributed under the terms of the
!!    GNU General Public License, see ~/COPYING file
!!    or http://www.gnu.org/copyleft/gpl.txt .
!!    For the list of contributors, see ~/AUTHORS 

!> Geometry optimization, parametrisation routine.
subroutine geopt_init()
  use minpar
  implicit none

  parmin%approach  = 'unknown'
  parmin%iter      = 0
  parmin%iflag     = 0
  parmin%verbosity = 1
  parmin%MSAVE=7
  parmin%MP=16
  parmin%LP=16
  parmin%MAXFEV=10
  parmin%GTOL=9.d-1
  parmin%XTOL=1.d-15
  parmin%FTOL=1.d-6
  parmin%STPMIN=1.d-20
  parmin%STPMAX=20.d0
  parmin%DIAGCO=.FALSE.
  parmin%IWRITE=.FALSE.

END SUBROUTINE geopt_init


!> Geometry optimization, parametrisation routine.
subroutine geopt_set_verbosity(verb)
  use minpar
  implicit none
  !Arguments
  integer, intent(in) :: verb
  parmin%verbosity = verb
END SUBROUTINE geopt_set_verbosity


!> Geometry optimization
subroutine geopt(runObj,outs,nproc,iproc,ncount_bigdft)
  use module_base
  use module_interfaces, except_this_one => geopt
  use module_types
  use yaml_output
  use minpar
  implicit none
  type(run_objects), intent(inout) :: runObj
  type(DFT_global_output), intent(inout) :: outs
  integer, intent(in) :: nproc,iproc
  integer, intent(inout) :: ncount_bigdft
<<<<<<< HEAD
=======
  real(gp), dimension(3*at%astruct%nat), intent(inout) :: pos
  real(gp), dimension(6), intent(inout) :: strten
  real(gp), dimension(3*at%astruct%nat), intent(inout) :: fxyz
>>>>>>> 14c7d159
  !local variables
  logical :: fail
  integer :: ibfgs
  character(len=6) :: outfile, fmt
  character(len=5) :: fn4
  character(len=40) :: comment
  character(len=60) :: filename
  !-------------------------------------------

  !Geometry Initialization
  call geopt_init()

  filename=trim(runObj%inputs%dir_output)//'geopt.mon'
  open(unit=16,file=filename,status='unknown',position='append')
  if (iproc ==0 ) write(16,*) '----------------------------------------------------------------------------'

  if (iproc == 0 .and. parmin%verbosity > 0)  write(16,'(a)')  & 
     '# Geometry optimization log file, grep for GEOPT for consistent output'
  if (iproc == 0 .and. parmin%verbosity > 0) write(16,'(a)')  & 
      '# COUNT  IT  GEOPT_METHOD  ENERGY                 DIFF       FMAX       FNRM      FRAC*FLUC FLUC      ADD. INFO'

  !if (iproc ==0 .and. parmin%verbosity > 0) write(* ,'(a)') & 
  !    '# COUNT  IT  GEOPT_METHOD  ENERGY                 DIFF       FMAX       FNRM      FRAC*FLUC FLUC      ADD. INFO'

  !assign the geometry optimisation method
  parmin%approach=runObj%inputs%geopt_approach

  outs%strten=0 !not used for the moment

  outs%energy=0.d0
  ncount_bigdft=0
  if (iproc == 0) then
     outfile = 'posout'
     if (trim(parmin%approach)=='AB6MD') outfile = 'posmd '
     fmt = "(i4.4)"
     if (trim(parmin%approach)=='AB6MD') fmt = '(i5.5)'
     write(fn4,fmt) ncount_bigdft
     write(comment,'(a)')'INITIAL CONFIGURATION '
     call write_atomic_file(trim(runObj%inputs%dir_output)//trim(outfile)//'_'//trim(fn4),&
          & outs%energy,runObj%rxyz,runObj%atoms,trim(comment),forces=outs%fxyz)
     call yaml_new_document()
     call yaml_comment('Geometry minimization using ' // trim(parmin%approach),hfill='-')
     call yaml_map('Begin of minimization using ',parmin%approach)
     !write(*,'(a,1x,a)') ' Begin of minimization using ',parmin%approach
  end if

  select case(trim(parmin%approach))

  case('LBFGS')
  !if (trim(parmin%approach)=='LBFGS') then
  
     ibfgs=0
     do
        ibfgs=ibfgs+1
        if (iproc ==0) call yaml_map('ENTERING LBFGS,ibfgs',ibfgs)
        call lbfgsdriver(runObj,outs,nproc,iproc,ncount_bigdft,fail)
        if (.not. fail .or. ibfgs .ge. 5) exit
     end do

     if (fail) then
        if (iproc ==0) call yaml_map('ENTERING CG after LBFGS failure,ibfgs',ibfgs)
        !if (iproc ==0) write(*,*) '# ENTERING CG after LBFGS failure'
        call conjgrad(runObj,outs,nproc,iproc,ncount_bigdft)
     end if

!  if(trim(parmin%approach)=='LBFGS') then
!
!     if (iproc ==0) write(*,*) '# ENTERING BFGS'
!
!     call bfgs(nproc,iproc,pos,fxyz,outs%energy,at,rst,in,ncount_bigdft,fail)
!
!     if (fail) then 
!        if (iproc ==0) write(*,*) '# ENTERING CG after BFGS failure'
!        call conjgrad(nproc,iproc,pos,at,outs%energy,fxyz,rst,in,ncount_bigdft)
!     end if
!
  case('BFGS','PBFGS')
  !else if(trim(parmin%approach)=='BFGS' .or. trim(parmin%approach)=='PBFGS') then
     call bfgsdriver(runObj,outs,nproc,iproc,ncount_bigdft)

  case('SDCG')
  !else if(trim(parmin%approach)=='SDCG') then
     if (iproc ==0) call yaml_map('ENTERING CG',ncount_bigdft)
     !if (iproc ==0) write(*,*) '# ENTERING CG'
!     call yaml_open_map('Geometry optimization')
     call conjgrad(runObj,outs,nproc,iproc,ncount_bigdft)
!     call yaml_close_map()

  case('VSSD')
  !else if(trim(parmin%approach)=='VSSD') then
     if (iproc ==0) call yaml_map('ENTERING VSSD',ncount_bigdft)
     !if (iproc ==0) write(*,*) '# ENTERING VSSD'
     call vstepsd(runObj,outs,nproc,iproc,ncount_bigdft)

  case('FIRE')
  !else if(trim(parmin%approach)=='FIRE') then
     if (iproc ==0) call yaml_map('ENTERING FIRE',ncount_bigdft)
     !if (iproc ==0) write(*,*) '# ENTERING FIRE'
     call fire(runObj,outs,nproc,iproc,ncount_bigdft,fail)

  case('DIIS')   
  !else if(trim(parmin%approach)=='DIIS') then
     if (iproc ==0) call yaml_map('ENTERING DIIS',ncount_bigdft)
     !if (iproc ==0) write(*,*) '# ENTERING DIIS'
     call rundiis(runObj,outs,nproc,iproc,ncount_bigdft,fail)

  case('AB6MD')
  !else if(trim(parmin%approach)=='AB6MD') then
     if (iproc ==0) call yaml_map('ENTERING Molecular Dynamics (ABINIT implementation)',ncount_bigdft)
     !if (iproc ==0) write(*,*) '# ENTERING Molecular Dynamics (ABINIT implementation)'
     call ab6md(runObj,outs,nproc,iproc,ncount_bigdft,fail)

  case default
  !else
     call yaml_warning('ERROR: geometry optimization method undefined (' // trim(parmin%approach) &
          & // '), exiting...')
     !write(*,*) 'ERROR: geometry optimization method undefined, exiting...',trim(parmin%approach)
     stop

  end select
  !endif

  close(16)

  if (iproc==0) call yaml_map('End of minimization using ',parmin%approach)
  !if (iproc==0) write(*,'(a,1x,a)') 'End of minimization using ',parmin%approach

  if (iproc==0) call finaliseCompress()

END SUBROUTINE geopt


!> Molecular Dynamics
subroutine ab6md(runObj,outs,nproc,iproc,ncount_bigdft,fail)
  use module_base
  use module_types
  use scfloop_API
  use ab6_moldyn
!  use module_interfaces, only: memocc
  implicit none
  !Arguments
  integer, intent(in) :: nproc,iproc
  integer, intent(inout) :: ncount_bigdft
<<<<<<< HEAD
  type(run_objects), intent(inout) :: runObj
  type(DFT_global_output), intent(inout) :: outs
=======
  type(atoms_data), intent(inout) :: at
  type(input_variables), intent(inout) :: in
  type(restart_objects), intent(inout) :: rst
  real(gp), intent(inout) :: epot
  real(gp), dimension(3*at%astruct%nat), intent(inout) :: x
  real(gp), dimension(3*at%astruct%nat), intent(inout) :: f
>>>>>>> 14c7d159
  logical, intent(out) :: fail
  !Local variables
  character(len=*), parameter :: subname='ab6md'
  ! 1 atomic mass unit, in electronic mass
  real(gp), parameter :: amu2emass=1.660538782d-27/9.10938215d-31
  integer, allocatable, dimension(:,:) :: iatfix
  real(gp), allocatable, dimension(:,:,:,:) :: xfhist
  real(gp), allocatable, dimension(:,:) :: vel, xred, fred
  real(gp), allocatable, dimension(:) :: amass
  real(gp), dimension(3) :: acell
  real(gp), dimension(3,3) :: rprim
  real(gp), dimension(3,3,1) :: symrel
  integer :: nxfh, iat, idim, iexit, i_stat,i_all

  ! We save pointers on data used to call bigdft() routine.
  if (ncount_bigdft == 0) then
     call scfloop_init(nproc, runObj)
  end if

  ! Prepare the objects used by ABINIT.
<<<<<<< HEAD
  allocate(amass(runObj%atoms%nat),stat=i_stat)
  call memocc(i_stat,amass,'amass',subname)
  allocate(xfhist(3, runObj%atoms%nat + 4, 2, runObj%inputs%ncount_cluster_x+1))
  call memocc(i_stat,xfhist,'xfhist',subname)
  allocate(vel(3, runObj%atoms%nat),stat=i_stat)
  call memocc(i_stat,vel,'vel',subname)
  allocate(xred(3, runObj%atoms%nat),stat=i_stat)
  call memocc(i_stat,xred,'xred',subname)
  allocate(iatfix(3, runObj%atoms%nat),stat=i_stat)
  call memocc(i_stat,iatfix,'iatfix',subname)
  allocate(fred(3, runObj%atoms%nat),stat=i_stat)
  call memocc(i_stat,fred,'fred',subname)

  nxfh = 0
  !acell = (/ runObj%atoms%alat1, runObj%atoms%alat2, runObj%atoms%alat3 /)
  acell(1)=runObj%atoms%alat1
  acell(2)=runObj%atoms%alat2
  acell(3)=runObj%atoms%alat3
=======
  allocate(amass(at%astruct%nat),stat=i_stat)
  call memocc(i_stat,amass,'amass',subname)
  allocate(xfhist(3, at%astruct%nat + 4, 2, in%ncount_cluster_x+1))
  call memocc(i_stat,xfhist,'xfhist',subname)
  allocate(vel(3, at%astruct%nat),stat=i_stat)
  call memocc(i_stat,vel,'vel',subname)
  allocate(xred(3, at%astruct%nat),stat=i_stat)
  call memocc(i_stat,xred,'xred',subname)
  allocate(iatfix(3, at%astruct%nat),stat=i_stat)
  call memocc(i_stat,iatfix,'iatfix',subname)
  allocate(fred(3, at%astruct%nat),stat=i_stat)
  call memocc(i_stat,fred,'fred',subname)

  nxfh = 0
  !acell = (/ at%astruct%cell_dim(1), at%astruct%cell_dim(2), at%astruct%cell_dim(3) /)
  acell(1)=at%astruct%cell_dim(1)
  acell(2)=at%astruct%cell_dim(2)
  acell(3)=at%astruct%cell_dim(3)
>>>>>>> 14c7d159
  rprim(:,:) = 0.0_gp
  rprim(1,1) = real(1, gp)
  rprim(2,2) = real(1, gp)
  rprim(3,3) = real(1, gp)
  symrel(:,:,1) = 0.0_gp
  symrel(1,1,1) = real(1, gp)
  symrel(2,2,1) = real(1, gp)
  symrel(3,3,1) = real(1, gp)
<<<<<<< HEAD
  do iat = 1, runObj%atoms%nat
     amass(iat) = amu2emass * runObj%atoms%amu(runObj%atoms%iatype(iat))
=======
  do iat = 1, at%astruct%nat
     amass(iat) = amu2emass * at%amu(at%astruct%iatype(iat))
>>>>>>> 14c7d159
     do idim = 1, 3
        xred(idim, iat) = runObj%rxyz(idim, iat) / acell(idim)
        fred(idim, iat) = - outs%fxyz(idim, iat) / acell(idim)
     end do
<<<<<<< HEAD
     select case(runObj%atoms%ifrztyp(iat))
=======
     select case(at%astruct%ifrztyp(iat))
>>>>>>> 14c7d159
     case(0)
        iatfix(:, iat) = 0
     case(1)
        iatfix(:, iat) = 1
     case(2)
        iatfix(:, iat) = 0
        iatfix(2, iat) = 1
     case(3)
        iatfix(:, iat) = 1
        iatfix(2, iat) = 0
     end select
  end do

  !read the velocities from input file, if present
  call read_velocities(iproc,'velocities.xyz',runObj%atoms,vel)
  !vel(:,:) = zero

  ! Call the ABINIT routine.
  ! currently, we force optcell == 0
<<<<<<< HEAD
  call moldyn(acell, amass, iproc, runObj%inputs%ncount_cluster_x+1, nxfh, runObj%atoms%nat, &
       & rprim, outs%energy, iexit, &
       & 0, runObj%inputs%ionmov, runObj%inputs%ncount_cluster_x, runObj%inputs%dtion, runObj%inputs%noseinert, &
       & runObj%inputs%mditemp, runObj%inputs%mdftemp, runObj%inputs%friction, runObj%inputs%mdwall, runObj%inputs%nnos, &
       & runObj%inputs%qmass, runObj%inputs%bmass, runObj%inputs%vmass, iatfix, runObj%inputs%strtarget, &
       & runObj%inputs%strprecon, runObj%inputs%strfact, runObj%inputs%forcemax, &
       & 1, symrel, vel, xfhist, fred, xred)

  do iat = 1, runObj%atoms%nat, 1
     outs%fxyz(1, iat) = fred(1, iat) * acell(1)
     outs%fxyz(2, iat) = fred(2, iat) * acell(2)
     outs%fxyz(3, iat) = fred(3, iat) * acell(3)
=======
  call moldyn(acell, amass, iproc, in%ncount_cluster_x+1, nxfh, at%astruct%nat, &
       & rprim, epot, iexit, &
       & 0, in%ionmov, in%ncount_cluster_x, in%dtion, in%noseinert, &
       & in%mditemp, in%mdftemp, in%friction, in%mdwall, in%nnos, &
       & in%qmass, in%bmass, in%vmass, iatfix, in%strtarget, &
       & in%strprecon, in%strfact, in%forcemax, &
       & 1, symrel, vel, xfhist, fred, xred)

  do iat = 1, at%astruct%nat, 1
     do idim = 1, 3, 1
        f(idim + 3 * (iat - 1)) = fred(idim, iat) * acell(idim)
     end do
>>>>>>> 14c7d159
  end do

  !De-Allocations
  i_all=-product(shape(fred))*kind(fred)
  deallocate(fred,stat=i_stat)
  call memocc(i_stat,i_all,'fred',subname)
  i_all=-product(shape(iatfix))*kind(iatfix)
  deallocate(iatfix,stat=i_stat)
  call memocc(i_stat,i_all,'iatfix',subname)
  i_all=-product(shape(xred))*kind(xred)
  deallocate(xred,stat=i_stat)
  call memocc(i_stat,i_all,'xred',subname)
  i_all=-product(shape(vel))*kind(vel)
  deallocate(vel,stat=i_stat)
  call memocc(i_stat,i_all,'vel',subname)
  i_all=-product(shape(amass))*kind(amass)
  deallocate(amass,stat=i_stat)
  call memocc(i_stat,i_all,'amass',subname)
  i_all=-product(shape(xfhist))*kind(xfhist)
  deallocate(xfhist,stat=i_stat)
  call memocc(i_stat,i_all,'xfhist',subname)

  fail = (iexit == 0)
END SUBROUTINE ab6md


!> MODIFIED version for refined time limit on restart of global.f90.
!! Only difference: Calls routine CPUtime(tt)
subroutine timeleft(tt)
  use module_base
  implicit none
  real(gp), intent(out) :: tt
  !local variables
  integer :: ierr
  real(kind=4) :: tcpu
  real(gp) :: timelimit

  open(unit=55,file='CPUlimit',status='unknown')
  read(55,*,iostat=ierr) timelimit ! in hours
  if(ierr/=0)timelimit=1d6
  close(55)
  call cpu_time(tcpu)
  tt=timelimit-real(tcpu,gp)/3600._gp ! in hours
END SUBROUTINE timeleft


subroutine convcheck(fmax,fluctfrac_fluct,forcemax,check) !n(c) fnrm (arg:1)
  use module_base
  implicit none
  real(gp), intent(in):: fmax, fluctfrac_fluct,forcemax !n(c) fnrm
!  logical, intent(out)::check
  integer, intent(inout)::check

!  check=.false.
!  if ( fmax < max(forcemax,fluctfrac_fluct)) check=.true.
  if ( fmax < max(forcemax,fluctfrac_fluct)) then 
    check=check+1
  else
    check=0
  endif

END SUBROUTINE convcheck


subroutine fnrmandforcemax(ff,fnrm,fmax,nat)
  use module_base
  implicit none
  integer, intent(in) :: nat
  real(gp), intent(in):: ff(3,nat)
  real(gp), intent(out):: fnrm, fmax
  real(gp):: t1,t2,t3
  integer:: iat

  fmax=0._gp
  do iat=1,nat
     t1=ff(1,iat)**2
     t2=ff(2,iat)**2
     t3=ff(3,iat)**2
     fmax=max(fmax,sqrt(t1+t2+t3))
  enddo

  !this is the norm of the forces of non-blocked atoms
  !one has to discuss whether also the center mass shift should be added
  fnrm=dot(3*nat,ff(1,1),1,ff(1,1),1)
END SUBROUTINE fnrmandforcemax


subroutine fnrmandforcemax_old(ff,fnrm,fmax,at)
  use module_base
  use module_types
  implicit none
  type(atoms_data), intent(in) :: at
  real(gp), intent(in):: ff(3,at%astruct%nat)
  real(gp), intent(out):: fnrm, fmax
  real(gp):: t1,t2,t3
  integer:: iat

  fmax=0._gp
  do iat=1,at%astruct%nat
     call frozen_alpha(at%astruct%ifrztyp(iat),1,ff(1,iat)**2,t1)
     call frozen_alpha(at%astruct%ifrztyp(iat),2,ff(2,iat)**2,t2)
     call frozen_alpha(at%astruct%ifrztyp(iat),3,ff(3,iat)**2,t3)
     fmax=max(fmax,sqrt(t1+t2+t3))
  enddo

  !This is the norm of the forces of non-blocked atoms
  call atomic_dot(at,ff,ff,fnrm)
END SUBROUTINE fnrmandforcemax_old


subroutine updatefluctsum(fnoise,fluct) !n(c) nat (arg:1)
  use module_base
  use module_types
  implicit none
  !n(c) integer, intent(in) :: nat
  real(gp),intent(in):: fnoise
  real(gp),intent(inout):: fluct

   if (fluct == 0.d0) then
     fluct=fnoise
   else
     fluct=.8d0*fluct+.2d0*fnoise
   endif

END SUBROUTINE updatefluctsum


!> Should we evaluate the translational force also with blocked atoms?
subroutine transforce(at,fxyz,sumx,sumy,sumz)
  use module_base
  use module_types
  implicit none
  type(atoms_data), intent(in) :: at
  real(gp),intent(in):: fxyz(3,at%astruct%nat)
  real(gp), intent(out) :: sumx,sumy,sumz
  integer :: iat

  !atomic_dot with one
  sumx=0._gp 
  sumy=0._gp 
  sumz=0._gp
  do iat=1,at%astruct%nat

     sumx=sumx+fxyz(1,iat) 
     sumy=sumy+fxyz(2,iat) 
     sumz=sumz+fxyz(3,iat)

  end do
END SUBROUTINE transforce


!> Should we evaluate the translational force also with blocked atoms?
subroutine transforce_forfluct(at,fxyz,sumx,sumy,sumz)
  use module_base
  use module_types
  implicit none
  type(atoms_data), intent(in) :: at
  real(gp),intent(in):: fxyz(3,at%astruct%nat)
  real(gp), intent(out) :: sumx,sumy,sumz
  integer :: iat
  real(gp) :: alphax,alphay,alphaz

  !atomic_dot with one
  sumx=0._gp 
  sumy=0._gp 
  sumz=0._gp
  do iat=1,at%astruct%nat

     call frozen_alpha(at%astruct%ifrztyp(iat),1,1.0_gp,alphax)
     call frozen_alpha(at%astruct%ifrztyp(iat),2,1.0_gp,alphay)
     call frozen_alpha(at%astruct%ifrztyp(iat),3,1.0_gp,alphaz)

     sumx=sumx+alphax*fxyz(1,iat) 
     sumy=sumy+alphay*fxyz(2,iat) 
     sumz=sumz+alphaz*fxyz(3,iat)

  end do
END SUBROUTINE transforce_forfluct


!> DIIS relax. Original source from ART from N. Mousseau.
!! Adaptations to BigDFT by D. Caliste.
!! WARNING: strten not minimized here
subroutine rundiis(runObj,outs,nproc,iproc,ncount_bigdft,fail)
  use module_base
  use module_types
  use module_interfaces
  implicit none
  integer, intent(in) :: nproc,iproc
  integer, intent(inout) :: ncount_bigdft
<<<<<<< HEAD
  type(run_objects), intent(inout) :: runObj
  type(DFT_global_output), intent(inout) :: outs
  logical, intent(out) :: fail
=======
  type(atoms_data), intent(inout) :: at
  type(input_variables), intent(inout) :: in
  type(restart_objects), intent(inout) :: rst
  real(gp), intent(inout) :: epot
  real(gp), dimension(3*at%astruct%nat), intent(inout) :: x
  logical, intent(out) :: fail
  real(gp), dimension(3*at%astruct%nat), intent(inout) :: f
>>>>>>> 14c7d159
  !local variables
  character(len=*), parameter :: subname='rundiis'
  real(gp), dimension(:,:,:), allocatable  :: previous_forces
  real(gp), dimension(:,:,:), allocatable  :: previous_pos
  real(gp), dimension(:,:), allocatable :: product_matrix
  integer :: lter, maxter, i, i_err, n, nrhs, lwork, infocode, j, i_stat, i_all
  real(gp) :: fluct, fmax, fnrm,etotprev
  character(len = 4) :: fn4
  character(len = 40) :: comment
  ! Local variables for Lapack.
  integer, dimension(:), allocatable :: interchanges
  real(kind=8), dimension(:), allocatable :: work
  real(kind=8), dimension(:), allocatable :: solution
  real(kind=8), dimension(:,:), allocatable :: matrice
  !logical :: check
  integer :: check
  check=0
  fluct=0.0_gp

  ! We save pointers on data used to call bigdft() routine.
<<<<<<< HEAD
  allocate(previous_forces(3, outs%fdim, runObj%inputs%history+ndebug),stat=i_stat)
  call memocc(i_stat,previous_forces,'previous_forces',subname)
  allocate(previous_pos(3, RUNOBJ%ATOMS%NAT, runObj%inputs%history+ndebug),stat=i_stat)
=======
  allocate(previous_forces(in%history, at%astruct%nat * 3+ndebug),stat=i_stat)
  call memocc(i_stat,previous_forces,'previous_forces',subname)
  allocate(previous_pos(in%history, at%astruct%nat * 3+ndebug),stat=i_stat)
>>>>>>> 14c7d159
  call memocc(i_stat,previous_pos,'previous_pos',subname)
  allocate(product_matrix(runObj%inputs%history, runObj%inputs%history+ndebug),stat=i_stat)
  call memocc(i_stat,product_matrix,'product_matrix',subname)


  ! Set to zero the arrays
<<<<<<< HEAD
  call razero(runObj%inputs%history**2,product_matrix)
  call razero(runObj%inputs%history*outs%fdim*3,previous_forces)
  call razero(runObj%inputs%history*runObj%atoms%nat*3,previous_pos)
=======
  call razero(in%history**2,product_matrix)
  call razero(in%history*at%astruct%nat*3,previous_forces)
  call razero(in%history*at%astruct%nat*3,previous_pos)
>>>>>>> 14c7d159

  ! We set the first step and move to the second
  call vcopy(3 * outs%fdim, outs%fxyz (1,1), 1, previous_forces(1,1,1), 1)
  call vcopy(3 * runObj%atoms%nat, runObj%rxyz(1,1), 1, previous_pos(1,1,1), 1)
  
  call axpy(3 * runObj%atoms%nat, runObj%inputs%betax, outs%fxyz(1,1), 1, runObj%rxyz(1,1), 1)
!!$  !always better to use the atomic_* routines to move atoms
!!$  !it performs modulo operation as well as constrained search
!!$  call atomic_axpy(at,x,runObj%inputs%betax,f,x)


  do lter = 1, runObj%inputs%ncount_cluster_x - 1

     maxter = min(lter, runObj%inputs%history)

     allocate(interchanges(maxter+1+ndebug),stat=i_stat)
     call memocc(i_stat,interchanges,'interchanges',subname)
     allocate(work((maxter+1) * (maxter+1)+ndebug),stat=i_stat)
     call memocc(i_stat,work,'work',subname)
     allocate(solution(maxter+1+ndebug),stat=i_stat)
     call memocc(i_stat,solution,'solution',subname)
     allocate(matrice(maxter+1, maxter+1))
     call memocc(i_stat,matrice,'matrice',subname)

     ! If lter is greater than maxvec, we move the previous solution up by one
     if (lter > maxter) then
        do i=2, maxter
           previous_forces(:,:,i-1) = previous_forces(:,:,i)
           previous_pos(:,:,i-1)    = previous_pos(:,:,i)
           do j=2, maxter
              product_matrix(i-1,j-1) = product_matrix(i,j)
           end do
        end do
     end if

     ! we first add the force to the previous_force vector and the
     ! position to the previous_pos vector
     call vcopy(3 * runObj%atoms%nat, outs%fxyz(1,1), 1, previous_forces(1,1,maxter), 1)
     call vcopy(3 * runObj%atoms%nat, runObj%rxyz(1,1), 1, previous_pos(1,1,maxter), 1)

     ! And we add the scalar products to the matrix
     do i = 1, maxter
        product_matrix(i,maxter) = dot(3 * runObj%atoms%nat,previous_forces(1,1,i),1,outs%fxyz(1,1),1)
        product_matrix(maxter,i) = product_matrix(i,maxter)
     end do

     matrice(1:maxter,1:maxter) = product_matrix(1:maxter, 1:maxter)
     matrice(1:maxter,maxter+1) = 1.0d0
     matrice(maxter+1,1:maxter) = 1.0d0
     matrice(maxter+1,maxter+1) = 0.0d0

     solution(1:maxter) = 0.0d0
     solution(maxter+1) = 1.0d0

     ! We now need the routines from Lapack. We define a few values
     i_err = 0

     ! We call the routine for diagonalizing a tridiagonal  matrix
     n = maxter+1
     nrhs = 1    ! Number of right-hand arguments in B (Ax=B)
     lwork = n*n

     ! We prepare the upper triangular matrix for lapack
     !call dsysv('U',n, nrhs, matrice, n, interchanges, solution,n,work,lwork,i_err)
     call gesv(n, nrhs, matrice(1,1), n, interchanges(1), solution(1), n, i_err)

     i_all=-product(shape(interchanges))*kind(interchanges)
     deallocate(interchanges,stat=i_stat)
     call memocc(i_stat,i_all,'interchanges',subname)
     i_all=-product(shape(work))*kind(work)
     deallocate(work,stat=i_stat)
     call memocc(i_stat,i_all,'work',subname)
     i_all=-product(shape(matrice))*kind(matrice)
     deallocate(matrice,stat=i_stat)
     call memocc(i_stat,i_all,'matrice',subname)


     ! The solution that interests us is made of two parts
     call razero(3 * runObj%atoms%nat, runObj%rxyz)
     do i = 1, maxter
        call axpy(3 * runObj%atoms%nat, solution(i), previous_pos(1,1,i), 1, runObj%rxyz(1,1), 1)
     end do
!!$     !reput the modulo operation on the atoms
!!$     call atomic_axpy(at,x,0.0_gp,x,x)

     i_all=-product(shape(solution))*kind(solution)
     deallocate(solution,stat=i_stat)
     call memocc(i_stat,i_all,'solution',subname)

     runObj%inputs%inputPsiId=1
     etotprev=outs%energy

     call call_bigdft(runObj,outs,nproc,iproc,infocode)

!!$     if (iproc == 0) then
!!$        call transforce(at,f,sumx,sumy,sumz)
!!$        write(*,'(a,1x,1pe24.17)') 'translational force along x=', sumx  
!!$        write(*,'(a,1x,1pe24.17)') 'translational force along y=', sumy  
!!$        write(*,'(a,1x,1pe24.17)') 'translational force along z=', sumz  
!!$     end if

     ncount_bigdft=ncount_bigdft+1

<<<<<<< HEAD
     call fnrmandforcemax(outs%fxyz,fnrm,fmax,runObj%atoms%nat)
     if (fmax < 3.d-1) call updatefluctsum(outs%fnoise,fluct) !n(m)
     call convcheck(fmax,fluct*runObj%inputs%frac_fluct,runObj%inputs%forcemax,check) !n(m)
=======
     call fnrmandforcemax(f,fnrm,fmax,at%astruct%nat)
     if (fmax < 3.d-1) call updatefluctsum(fnoise,fluct) !n(m)
     call convcheck(fmax,fluct*in%frac_fluct,in%forcemax,check) !n(m)
>>>>>>> 14c7d159

     if (iproc==0) then 
        write(16,'(I5,1x,I5,2x,a10,2x,1pe21.14,2x,e9.2,es11.3,3(1pe10.2),2x,i3)')  & 
          ncount_bigdft,lter,"GEOPT_DIIS",outs%energy,outs%energy-etotprev, &
          & fmax,sqrt(fnrm),fluct*runObj%inputs%frac_fluct,fluct,check

!        write(*,'(1x,a,1pe14.5,2(1x,a,1pe14.5))') 'FORCES norm(Ha/Bohr): maxval=', &
!             & fmax,'fnrm=',    fnrm    ,'fluct=', fluct
        write(fn4,'(i4.4)') ncount_bigdft
        write(comment,'(a,1pe10.3)')'DIIS:fnrm= ',sqrt(fnrm)
        call write_atomic_file(trim(runObj%inputs%dir_output)//'posout_'//fn4, &
             & outs%energy,runObj%rxyz,runObj%atoms,trim(comment),forces=outs%fxyz)
     endif

     if(check > 5)then
        if (iproc==0) write(16,'(1x,a,3(1x,1pe14.5))') 'fnrm2,fluct*frac_fluct,fluct', fnrm,fluct*runObj%inputs%frac_fluct,fluct
        if (iproc==0) write(16,*) 'DIIS converged'
        exit
     endif

     if(ncount_bigdft>runObj%inputs%ncount_cluster_x-1)  then 
      if (iproc==0)  &
           write(16,*) 'DIIS exited before the geometry optimization converged because more than ',& 
                            runObj%inputs%ncount_cluster_x,' wavefunction optimizations were required'
      exit
     endif

     call axpy(3 * runObj%atoms%nat, runObj%inputs%betax, outs%fxyz(1,1), 1, runObj%rxyz(1,1), 1)
  end do

  i_all=-product(shape(previous_forces))*kind(previous_forces)
  deallocate(previous_forces,stat=i_stat)
  call memocc(i_stat,i_all,'previous_forces',subname)
  i_all=-product(shape(previous_pos))*kind(previous_pos)
  deallocate(previous_pos,stat=i_stat)
  call memocc(i_stat,i_all,'previous_pos',subname)
  i_all=-product(shape(product_matrix))*kind(product_matrix)
  deallocate(product_matrix,stat=i_stat)
  call memocc(i_stat,i_all,'product_matrix',subname)

  fail = (ncount_bigdft>runObj%inputs%ncount_cluster_x-1)
END SUBROUTINE rundiis


!> Implementation of the damped MD based geometry optimizer FIRE, PRL 97, 170201 (2006)
!! The MD-Integrator is the common velocity verlet, all masses are equal to 1.d0
!! Implemented in August 2010, Maximilian Amsler, Basel University 
!! Suggestion for maximal timestep as tmax=2*pi*sqrt(alphaVSSD)*1.2d-1
!! Choose the initial timestep as tinit=tmax*0.5d0
subroutine fire(runObj,outs,nproc,iproc,ncount_bigdft,fail) 
  use module_base
  use module_types
  use module_interfaces
  use minpar
  use yaml_output

  implicit none
  integer, intent(in) :: nproc,iproc
  integer, intent(inout) :: ncount_bigdft
<<<<<<< HEAD
  type(run_objects), intent(inout) :: runObj
  type(DFT_global_output), intent(inout) :: outs
  logical, intent(inout) :: fail
=======
  type(atoms_data), intent(inout) :: at
  type(input_variables), intent(inout) :: in
  type(restart_objects), intent(inout) :: rst
  real(gp), intent(inout) :: etot
  real(gp), dimension(3*at%astruct%nat), intent(inout) :: rxyz
  logical, intent(inout) :: fail
  real(gp), dimension(3*at%astruct%nat), intent(inout) :: fxyz
>>>>>>> 14c7d159

  real(gp) :: fluct,fnrm
  real(gp) :: fmax,vmax
  integer :: check
  integer :: infocode,iat
  character(len=4) :: fn4
  character(len=40) :: comment

  !n(c) character(len=*), parameter :: subname='fire'

!Fire parameters:
  real(gp):: alpha,P,finc,fdec,falpha,alphastart,dt,dtmax,vnrm
<<<<<<< HEAD
  real(gp):: velcur(3*runObj%atoms%nat), velpred(3*runObj%atoms%nat),poscur(3*runObj%atoms%nat),&
       & pospred(3*runObj%atoms%nat),fcur(3*runObj%atoms%nat),fpred(3*runObj%atoms%nat),&
       & mass(3*runObj%atoms%nat)
  real(gp):: eprev,anoise !n(c) ecur
=======
  real(gp):: velcur(3*at%astruct%nat), velpred(3*at%astruct%nat),poscur(3*at%astruct%nat),pospred(3*at%astruct%nat)
  real(gp):: fcur(3*at%astruct%nat),fpred(3*at%astruct%nat),mass(3*at%astruct%nat)
  real(gp):: epred,eprev,anoise !n(c) ecur
>>>>>>> 14c7d159
  integer:: Nmin,nstep,it

  fluct=0.0_gp
  check=0
  ! Set FIRE parameters
  Nmin=5
  finc=1.1_gp
  fdec=0.5_gp
  alphastart=0.25_gp
  anoise=1.e-8_gp

  alpha=alphastart
  falpha=0.99_gp
  nstep=1
  dt=runObj%inputs%dtinit

  dtmax=runObj%inputs%dtmax

  fail=.false.
  fnrm=1.e10_gp
  velcur=0.0_gp
  call vcopy(3*runObj%atoms%nat, runObj%rxyz(1,1), 1, poscur(1), 1)
  call vcopy(3*runObj%atoms%nat, outs%fxyz(1,1), 1, fcur(1), 1)
  mass=1.0_gp
  !n(c) ecur=etot
  eprev=0.0_gp

<<<<<<< HEAD
  Big_loop: do it=1,runObj%inputs%ncount_cluster_x-1
     do iat=1,3*runObj%atoms%nat
=======
  Big_loop: do it=1,in%ncount_cluster_x-1
     do iat=1,3*at%astruct%nat
>>>>>>> 14c7d159
        pospred(iat)=poscur(iat)+dt*velcur(iat)+dt*dt*0.5_gp*fcur(iat)/mass(iat)
     enddo

     runObj%inputs%inputPsiId=1
     call vcopy(3 * runObj%atoms%nat, pospred(1), 1, runObj%rxyz(1,1), 1)
     call call_bigdft(runObj,outs,nproc,iproc,infocode)
     call vcopy(3 * runObj%atoms%nat, outs%fxyz(1,1), 1, fpred(1), 1)
     ncount_bigdft=ncount_bigdft+1
<<<<<<< HEAD
     call fnrmandforcemax(fpred,fnrm,fmax,runObj%atoms%nat)
   !  call convcheck(fmax,fluct*runObj%inputs%frac_fluct,runObj%inputs%forcemax,check) !n(m)

     do iat=1,3*runObj%atoms%nat
        velpred(iat)=velcur(iat)+0.5_gp*dt*(fpred(iat))/mass(iat)+0.5_gp*dt*fcur(iat)/mass(iat)
     enddo
     P=dot_product(fpred,velpred)
     call fnrmandforcemax(velpred,vnrm,vmax,runObj%atoms%nat)
=======
     call fnrmandforcemax(fpred,fnrm,fmax,at%astruct%nat)
   !  call convcheck(fmax,fluct*in%frac_fluct,in%forcemax,check) !n(m)

     do iat=1,3*at%astruct%nat
        velpred(iat)=velcur(iat)+0.5_gp*dt*(fpred(iat))/mass(iat)+0.5_gp*dt*fcur(iat)/mass(iat)
     enddo
     P=dot_product(fpred,velpred)
     call fnrmandforcemax(velpred,vnrm,vmax,at%astruct%nat)
>>>>>>> 14c7d159

     if (iproc == 0) then
        write(fn4,'(i4.4)') ncount_bigdft
        write(comment,'(a,1pe10.3)')'FIRE:fnrm= ',sqrt(fnrm)
        call  write_atomic_file(trim(runObj%inputs%dir_output)//'posout_'//fn4,&
             & outs%energy,pospred,runObj%atoms,trim(comment),forces=fpred)
     endif
     if (fmax < 3.d-1) call updatefluctsum(outs%fnoise,fluct) !n(m)

     if (iproc==0.and.parmin%verbosity > 0) then
         write(16,'(I5,1x,I5,2x,a10,2x,1pe21.14,2x,e9.2,1(1pe11.3),3(1pe10.2),  & 
         & 2x,a6,es8.2e1,2x,a3,es8.2e1,2x,a6,es9.2,2x,a6,I5,2x,a2,es9.2)') &
         & ncount_bigdft,it,"GEOPT_FIRE",outs%energy,outs%energy-eprev,fmax,sqrt(fnrm),fluct*runObj%inputs%frac_fluct,fluct, &
         & "alpha=",alpha, "dt=",dt, "vnrm=",sqrt(vnrm), "nstep=",nstep,"P=",P

         call yaml_open_map('Geometry')
            call yaml_map('Ncount_BigDFT',ncount_bigdft)
            call yaml_map('Geometry step',it)
            call yaml_map('Geometry Method','GEOPT_FIRE')
            call yaml_map('epred',(/ outs%energy,outs%energy-eprev /),fmt='(1pe21.14)')
            call geometry_output(fmax,fnrm,fluct)
            call yaml_map('Alpha', alpha, fmt='(es7.2e1)')
            call yaml_map('dt',dt, fmt='(es7.2e1)')
            call yaml_map('vnrm',sqrt(vnrm), fmt='(es8.2)')
            call yaml_map('nstep',nstep, fmt='(I5)')
            call yaml_map('P',P, fmt='(es9.2)')
            call geometry_output(fmax,fnrm,fluct)
         call yaml_close_map()
         !write(* ,'(I5,1x,I5,2x,a10,2x,1pe21.14,2x,e9.2,1(1pe11.3),3(1pe10.2), & 
         !& 2x,a6,es7.2e1,2x,a3,es7.2e1,2x,a6,es8.2,2x,a6,I5,2x,a2,es9.2)') &
         !& ncount_bigdft,it,"GEOPT_FIRE",epred,epred-eprev,fmax,sqrt(fnrm),fluct*runObj%inputs%frac_fluct,fluct, &
         !& "alpha=",alpha, "dt=",dt, "vnrm=",sqrt(vnrm), "nstep=",nstep,"P=",P 
         !eprev=epred
     end if

     eprev=outs%energy

     call convcheck(fmax,fluct*runObj%inputs%frac_fluct, runObj%inputs%forcemax,check) !n(m)
     if (ncount_bigdft >= runObj%inputs%ncount_cluster_x-1) then
         !Too many iterations
         exit Big_loop
     end if

     if(check > 5) then
        if(iproc==0)  call yaml_map('Iterations when FIRE converged',it)
        !if(iproc==0)  write(16,'(a,i0,a)') "   FIRE converged in ",it," iterations"
        !Exit from the loop (the calculation is finished).
        exit Big_loop
     endif

!Update variables
     fcur=fpred
     poscur=pospred
!Normal verlet velocity update
!  velcur=velpred

!!FIRE Update
<<<<<<< HEAD
     call fnrmandforcemax(fpred,fnrm,fmax,runObj%atoms%nat)
     fnrm=sqrt(fnrm)
     call fnrmandforcemax(velpred,vnrm,vmax,runObj%atoms%nat)
=======
     call fnrmandforcemax(fpred,fnrm,fmax,at%astruct%nat)
     fnrm=sqrt(fnrm)
     call fnrmandforcemax(velpred,vnrm,vmax,at%astruct%nat)
>>>>>>> 14c7d159
     vnrm=sqrt(vnrm)
!Modified velocity update, suggested by Alireza
!  velcur(:)=(1.0_gp-alpha)*velpred(:)+fpred(:)*min(alpha*vnrm/fnrm,2.0_gp*runObj%inputs%betax)!alpha*fpred(:)/fnrm*vnrm
!Original FIRE velocitiy update
     velcur(:)=(1.0_gp-alpha)*velpred(:)+alpha*fpred(:)/fnrm*vnrm
     if(P > -anoise*vnrm .and. nstep > Nmin) then
        dt=min(dt*finc,dtmax)
!        alpha=max(alpha*falpha,0.1_gp) !Limit the decrease of alpha
        alpha=alpha*falpha
     elseif(P.le.-anoise*vnrm) then
        nstep=0
        dt=dt*fdec
        velcur=0.d0
        alpha=alphastart
     endif
     nstep=nstep+1

     !if (iproc==0) write(10,*) epred, vnrm*0.5d0
   end do Big_loop
        
! Output the final energy, atomic positions and forces
   call vcopy(3*runObj%atoms%nat, pospred(1), 1, runObj%rxyz(1,1), 1)
   call vcopy(3*runObj%atoms%nat, fpred(1), 1, outs%fxyz(1,1), 1)

END SUBROUTINE fire


!> Display geometry quantities
subroutine geometry_output(fmax,fnrm,fluct)
   use module_base
   use yaml_output
   implicit none
   real(gp), intent(in) :: fmax    !< Maximal absolute value of atomic forces
   real(gp), intent(in) :: fnrm    !< Norm of atomic forces
   real(gp), intent(in) :: fluct   !< Fluctuation of atomic forces
   !write(*,'(1x,a,1pe14.5,2(1x,a,1pe14.5))') 'FORCES norm(Ha/Bohr): maxval=',fmax,'fnrm2=',fnrm,'fluct=', fluct
   call yaml_open_map('FORCES norm(Ha/Bohr)',flow=.true.)
      call yaml_map(' maxval',fmax,fmt='(1pe14.5)')
      call yaml_map('fnrm2',fnrm,fmt='(1pe14.5)')
      call yaml_map('fluct',fluct,fmt='(1pe14.5)')
   call yaml_close_map()
end subroutine geometry_output<|MERGE_RESOLUTION|>--- conflicted
+++ resolved
@@ -53,12 +53,6 @@
   type(DFT_global_output), intent(inout) :: outs
   integer, intent(in) :: nproc,iproc
   integer, intent(inout) :: ncount_bigdft
-<<<<<<< HEAD
-=======
-  real(gp), dimension(3*at%astruct%nat), intent(inout) :: pos
-  real(gp), dimension(6), intent(inout) :: strten
-  real(gp), dimension(3*at%astruct%nat), intent(inout) :: fxyz
->>>>>>> 14c7d159
   !local variables
   logical :: fail
   integer :: ibfgs
@@ -98,7 +92,7 @@
      write(fn4,fmt) ncount_bigdft
      write(comment,'(a)')'INITIAL CONFIGURATION '
      call write_atomic_file(trim(runObj%inputs%dir_output)//trim(outfile)//'_'//trim(fn4),&
-          & outs%energy,runObj%rxyz,runObj%atoms,trim(comment),forces=outs%fxyz)
+          & outs%energy,runObj%atoms%astruct%rxyz,runObj%atoms,trim(comment),forces=outs%fxyz)
      call yaml_new_document()
      call yaml_comment('Geometry minimization using ' // trim(parmin%approach),hfill='-')
      call yaml_map('Begin of minimization using ',parmin%approach)
@@ -202,17 +196,8 @@
   !Arguments
   integer, intent(in) :: nproc,iproc
   integer, intent(inout) :: ncount_bigdft
-<<<<<<< HEAD
   type(run_objects), intent(inout) :: runObj
   type(DFT_global_output), intent(inout) :: outs
-=======
-  type(atoms_data), intent(inout) :: at
-  type(input_variables), intent(inout) :: in
-  type(restart_objects), intent(inout) :: rst
-  real(gp), intent(inout) :: epot
-  real(gp), dimension(3*at%astruct%nat), intent(inout) :: x
-  real(gp), dimension(3*at%astruct%nat), intent(inout) :: f
->>>>>>> 14c7d159
   logical, intent(out) :: fail
   !Local variables
   character(len=*), parameter :: subname='ab6md'
@@ -233,45 +218,24 @@
   end if
 
   ! Prepare the objects used by ABINIT.
-<<<<<<< HEAD
-  allocate(amass(runObj%atoms%nat),stat=i_stat)
+  allocate(amass(runObj%atoms%astruct%nat),stat=i_stat)
   call memocc(i_stat,amass,'amass',subname)
-  allocate(xfhist(3, runObj%atoms%nat + 4, 2, runObj%inputs%ncount_cluster_x+1))
+  allocate(xfhist(3, runObj%atoms%astruct%nat + 4, 2, runObj%inputs%ncount_cluster_x+1))
   call memocc(i_stat,xfhist,'xfhist',subname)
-  allocate(vel(3, runObj%atoms%nat),stat=i_stat)
+  allocate(vel(3, runObj%atoms%astruct%nat),stat=i_stat)
   call memocc(i_stat,vel,'vel',subname)
-  allocate(xred(3, runObj%atoms%nat),stat=i_stat)
+  allocate(xred(3, runObj%atoms%astruct%nat),stat=i_stat)
   call memocc(i_stat,xred,'xred',subname)
-  allocate(iatfix(3, runObj%atoms%nat),stat=i_stat)
+  allocate(iatfix(3, runObj%atoms%astruct%nat),stat=i_stat)
   call memocc(i_stat,iatfix,'iatfix',subname)
-  allocate(fred(3, runObj%atoms%nat),stat=i_stat)
+  allocate(fred(3, runObj%atoms%astruct%nat),stat=i_stat)
   call memocc(i_stat,fred,'fred',subname)
 
   nxfh = 0
-  !acell = (/ runObj%atoms%alat1, runObj%atoms%alat2, runObj%atoms%alat3 /)
-  acell(1)=runObj%atoms%alat1
-  acell(2)=runObj%atoms%alat2
-  acell(3)=runObj%atoms%alat3
-=======
-  allocate(amass(at%astruct%nat),stat=i_stat)
-  call memocc(i_stat,amass,'amass',subname)
-  allocate(xfhist(3, at%astruct%nat + 4, 2, in%ncount_cluster_x+1))
-  call memocc(i_stat,xfhist,'xfhist',subname)
-  allocate(vel(3, at%astruct%nat),stat=i_stat)
-  call memocc(i_stat,vel,'vel',subname)
-  allocate(xred(3, at%astruct%nat),stat=i_stat)
-  call memocc(i_stat,xred,'xred',subname)
-  allocate(iatfix(3, at%astruct%nat),stat=i_stat)
-  call memocc(i_stat,iatfix,'iatfix',subname)
-  allocate(fred(3, at%astruct%nat),stat=i_stat)
-  call memocc(i_stat,fred,'fred',subname)
-
-  nxfh = 0
-  !acell = (/ at%astruct%cell_dim(1), at%astruct%cell_dim(2), at%astruct%cell_dim(3) /)
-  acell(1)=at%astruct%cell_dim(1)
-  acell(2)=at%astruct%cell_dim(2)
-  acell(3)=at%astruct%cell_dim(3)
->>>>>>> 14c7d159
+  !acell = (/ runObj%atoms%astruct%cell_dim(1), runObj%atoms%astruct%cell_dim(2), runObj%atoms%astruct%cell_dim(3) /)
+  acell(1)=runObj%atoms%astruct%cell_dim(1)
+  acell(2)=runObj%atoms%astruct%cell_dim(2)
+  acell(3)=runObj%atoms%astruct%cell_dim(3)
   rprim(:,:) = 0.0_gp
   rprim(1,1) = real(1, gp)
   rprim(2,2) = real(1, gp)
@@ -280,22 +244,13 @@
   symrel(1,1,1) = real(1, gp)
   symrel(2,2,1) = real(1, gp)
   symrel(3,3,1) = real(1, gp)
-<<<<<<< HEAD
-  do iat = 1, runObj%atoms%nat
-     amass(iat) = amu2emass * runObj%atoms%amu(runObj%atoms%iatype(iat))
-=======
-  do iat = 1, at%astruct%nat
-     amass(iat) = amu2emass * at%amu(at%astruct%iatype(iat))
->>>>>>> 14c7d159
+  do iat = 1, runObj%atoms%astruct%nat
+     amass(iat) = amu2emass * runObj%atoms%amu(runObj%atoms%astruct%iatype(iat))
      do idim = 1, 3
-        xred(idim, iat) = runObj%rxyz(idim, iat) / acell(idim)
+        xred(idim, iat) = runObj%atoms%astruct%rxyz(idim, iat) / acell(idim)
         fred(idim, iat) = - outs%fxyz(idim, iat) / acell(idim)
      end do
-<<<<<<< HEAD
-     select case(runObj%atoms%ifrztyp(iat))
-=======
-     select case(at%astruct%ifrztyp(iat))
->>>>>>> 14c7d159
+     select case(runObj%atoms%astruct%ifrztyp(iat))
      case(0)
         iatfix(:, iat) = 0
      case(1)
@@ -315,8 +270,7 @@
 
   ! Call the ABINIT routine.
   ! currently, we force optcell == 0
-<<<<<<< HEAD
-  call moldyn(acell, amass, iproc, runObj%inputs%ncount_cluster_x+1, nxfh, runObj%atoms%nat, &
+  call moldyn(acell, amass, iproc, runObj%inputs%ncount_cluster_x+1, nxfh, runObj%atoms%astruct%nat, &
        & rprim, outs%energy, iexit, &
        & 0, runObj%inputs%ionmov, runObj%inputs%ncount_cluster_x, runObj%inputs%dtion, runObj%inputs%noseinert, &
        & runObj%inputs%mditemp, runObj%inputs%mdftemp, runObj%inputs%friction, runObj%inputs%mdwall, runObj%inputs%nnos, &
@@ -324,24 +278,10 @@
        & runObj%inputs%strprecon, runObj%inputs%strfact, runObj%inputs%forcemax, &
        & 1, symrel, vel, xfhist, fred, xred)
 
-  do iat = 1, runObj%atoms%nat, 1
+  do iat = 1, runObj%atoms%astruct%nat, 1
      outs%fxyz(1, iat) = fred(1, iat) * acell(1)
      outs%fxyz(2, iat) = fred(2, iat) * acell(2)
      outs%fxyz(3, iat) = fred(3, iat) * acell(3)
-=======
-  call moldyn(acell, amass, iproc, in%ncount_cluster_x+1, nxfh, at%astruct%nat, &
-       & rprim, epot, iexit, &
-       & 0, in%ionmov, in%ncount_cluster_x, in%dtion, in%noseinert, &
-       & in%mditemp, in%mdftemp, in%friction, in%mdwall, in%nnos, &
-       & in%qmass, in%bmass, in%vmass, iatfix, in%strtarget, &
-       & in%strprecon, in%strfact, in%forcemax, &
-       & 1, symrel, vel, xfhist, fred, xred)
-
-  do iat = 1, at%astruct%nat, 1
-     do idim = 1, 3, 1
-        f(idim + 3 * (iat - 1)) = fred(idim, iat) * acell(idim)
-     end do
->>>>>>> 14c7d159
   end do
 
   !De-Allocations
@@ -532,19 +472,9 @@
   implicit none
   integer, intent(in) :: nproc,iproc
   integer, intent(inout) :: ncount_bigdft
-<<<<<<< HEAD
   type(run_objects), intent(inout) :: runObj
   type(DFT_global_output), intent(inout) :: outs
   logical, intent(out) :: fail
-=======
-  type(atoms_data), intent(inout) :: at
-  type(input_variables), intent(inout) :: in
-  type(restart_objects), intent(inout) :: rst
-  real(gp), intent(inout) :: epot
-  real(gp), dimension(3*at%astruct%nat), intent(inout) :: x
-  logical, intent(out) :: fail
-  real(gp), dimension(3*at%astruct%nat), intent(inout) :: f
->>>>>>> 14c7d159
   !local variables
   character(len=*), parameter :: subname='rundiis'
   real(gp), dimension(:,:,:), allocatable  :: previous_forces
@@ -565,36 +495,24 @@
   fluct=0.0_gp
 
   ! We save pointers on data used to call bigdft() routine.
-<<<<<<< HEAD
   allocate(previous_forces(3, outs%fdim, runObj%inputs%history+ndebug),stat=i_stat)
   call memocc(i_stat,previous_forces,'previous_forces',subname)
-  allocate(previous_pos(3, RUNOBJ%ATOMS%NAT, runObj%inputs%history+ndebug),stat=i_stat)
-=======
-  allocate(previous_forces(in%history, at%astruct%nat * 3+ndebug),stat=i_stat)
-  call memocc(i_stat,previous_forces,'previous_forces',subname)
-  allocate(previous_pos(in%history, at%astruct%nat * 3+ndebug),stat=i_stat)
->>>>>>> 14c7d159
+  allocate(previous_pos(3, RUNOBJ%ATOMS%astruct%NAT, runObj%inputs%history+ndebug),stat=i_stat)
   call memocc(i_stat,previous_pos,'previous_pos',subname)
   allocate(product_matrix(runObj%inputs%history, runObj%inputs%history+ndebug),stat=i_stat)
   call memocc(i_stat,product_matrix,'product_matrix',subname)
 
 
   ! Set to zero the arrays
-<<<<<<< HEAD
   call razero(runObj%inputs%history**2,product_matrix)
   call razero(runObj%inputs%history*outs%fdim*3,previous_forces)
-  call razero(runObj%inputs%history*runObj%atoms%nat*3,previous_pos)
-=======
-  call razero(in%history**2,product_matrix)
-  call razero(in%history*at%astruct%nat*3,previous_forces)
-  call razero(in%history*at%astruct%nat*3,previous_pos)
->>>>>>> 14c7d159
+  call razero(runObj%inputs%history*runObj%atoms%astruct%nat*3,previous_pos)
 
   ! We set the first step and move to the second
   call vcopy(3 * outs%fdim, outs%fxyz (1,1), 1, previous_forces(1,1,1), 1)
-  call vcopy(3 * runObj%atoms%nat, runObj%rxyz(1,1), 1, previous_pos(1,1,1), 1)
+  call vcopy(3 * runObj%atoms%astruct%nat, runObj%atoms%astruct%rxyz(1,1), 1, previous_pos(1,1,1), 1)
   
-  call axpy(3 * runObj%atoms%nat, runObj%inputs%betax, outs%fxyz(1,1), 1, runObj%rxyz(1,1), 1)
+  call axpy(3 * runObj%atoms%astruct%nat, runObj%inputs%betax, outs%fxyz(1,1), 1, runObj%atoms%astruct%rxyz(1,1), 1)
 !!$  !always better to use the atomic_* routines to move atoms
 !!$  !it performs modulo operation as well as constrained search
 !!$  call atomic_axpy(at,x,runObj%inputs%betax,f,x)
@@ -626,12 +544,12 @@
 
      ! we first add the force to the previous_force vector and the
      ! position to the previous_pos vector
-     call vcopy(3 * runObj%atoms%nat, outs%fxyz(1,1), 1, previous_forces(1,1,maxter), 1)
-     call vcopy(3 * runObj%atoms%nat, runObj%rxyz(1,1), 1, previous_pos(1,1,maxter), 1)
+     call vcopy(3 * runObj%atoms%astruct%nat, outs%fxyz(1,1), 1, previous_forces(1,1,maxter), 1)
+     call vcopy(3 * runObj%atoms%astruct%nat, runObj%atoms%astruct%rxyz(1,1), 1, previous_pos(1,1,maxter), 1)
 
      ! And we add the scalar products to the matrix
      do i = 1, maxter
-        product_matrix(i,maxter) = dot(3 * runObj%atoms%nat,previous_forces(1,1,i),1,outs%fxyz(1,1),1)
+        product_matrix(i,maxter) = dot(3 * runObj%atoms%astruct%nat,previous_forces(1,1,i),1,outs%fxyz(1,1),1)
         product_matrix(maxter,i) = product_matrix(i,maxter)
      end do
 
@@ -667,9 +585,9 @@
 
 
      ! The solution that interests us is made of two parts
-     call razero(3 * runObj%atoms%nat, runObj%rxyz)
+     call razero(3 * runObj%atoms%astruct%nat, runObj%atoms%astruct%rxyz)
      do i = 1, maxter
-        call axpy(3 * runObj%atoms%nat, solution(i), previous_pos(1,1,i), 1, runObj%rxyz(1,1), 1)
+        call axpy(3 * runObj%atoms%astruct%nat, solution(i), previous_pos(1,1,i), 1, runObj%atoms%astruct%rxyz(1,1), 1)
      end do
 !!$     !reput the modulo operation on the atoms
 !!$     call atomic_axpy(at,x,0.0_gp,x,x)
@@ -692,15 +610,9 @@
 
      ncount_bigdft=ncount_bigdft+1
 
-<<<<<<< HEAD
-     call fnrmandforcemax(outs%fxyz,fnrm,fmax,runObj%atoms%nat)
+     call fnrmandforcemax(outs%fxyz,fnrm,fmax,outs%fdim)
      if (fmax < 3.d-1) call updatefluctsum(outs%fnoise,fluct) !n(m)
      call convcheck(fmax,fluct*runObj%inputs%frac_fluct,runObj%inputs%forcemax,check) !n(m)
-=======
-     call fnrmandforcemax(f,fnrm,fmax,at%astruct%nat)
-     if (fmax < 3.d-1) call updatefluctsum(fnoise,fluct) !n(m)
-     call convcheck(fmax,fluct*in%frac_fluct,in%forcemax,check) !n(m)
->>>>>>> 14c7d159
 
      if (iproc==0) then 
         write(16,'(I5,1x,I5,2x,a10,2x,1pe21.14,2x,e9.2,es11.3,3(1pe10.2),2x,i3)')  & 
@@ -712,7 +624,7 @@
         write(fn4,'(i4.4)') ncount_bigdft
         write(comment,'(a,1pe10.3)')'DIIS:fnrm= ',sqrt(fnrm)
         call write_atomic_file(trim(runObj%inputs%dir_output)//'posout_'//fn4, &
-             & outs%energy,runObj%rxyz,runObj%atoms,trim(comment),forces=outs%fxyz)
+             & outs%energy,runObj%atoms%astruct%rxyz,runObj%atoms,trim(comment),forces=outs%fxyz)
      endif
 
      if(check > 5)then
@@ -728,7 +640,7 @@
       exit
      endif
 
-     call axpy(3 * runObj%atoms%nat, runObj%inputs%betax, outs%fxyz(1,1), 1, runObj%rxyz(1,1), 1)
+     call axpy(3 * runObj%atoms%astruct%nat, runObj%inputs%betax, outs%fxyz(1,1), 1, runObj%atoms%astruct%rxyz(1,1), 1)
   end do
 
   i_all=-product(shape(previous_forces))*kind(previous_forces)
@@ -760,19 +672,9 @@
   implicit none
   integer, intent(in) :: nproc,iproc
   integer, intent(inout) :: ncount_bigdft
-<<<<<<< HEAD
   type(run_objects), intent(inout) :: runObj
   type(DFT_global_output), intent(inout) :: outs
   logical, intent(inout) :: fail
-=======
-  type(atoms_data), intent(inout) :: at
-  type(input_variables), intent(inout) :: in
-  type(restart_objects), intent(inout) :: rst
-  real(gp), intent(inout) :: etot
-  real(gp), dimension(3*at%astruct%nat), intent(inout) :: rxyz
-  logical, intent(inout) :: fail
-  real(gp), dimension(3*at%astruct%nat), intent(inout) :: fxyz
->>>>>>> 14c7d159
 
   real(gp) :: fluct,fnrm
   real(gp) :: fmax,vmax
@@ -785,16 +687,10 @@
 
 !Fire parameters:
   real(gp):: alpha,P,finc,fdec,falpha,alphastart,dt,dtmax,vnrm
-<<<<<<< HEAD
-  real(gp):: velcur(3*runObj%atoms%nat), velpred(3*runObj%atoms%nat),poscur(3*runObj%atoms%nat),&
-       & pospred(3*runObj%atoms%nat),fcur(3*runObj%atoms%nat),fpred(3*runObj%atoms%nat),&
-       & mass(3*runObj%atoms%nat)
+  real(gp):: velcur(3*runObj%atoms%astruct%nat), velpred(3*runObj%atoms%astruct%nat),poscur(3*runObj%atoms%astruct%nat),&
+       & pospred(3*runObj%atoms%astruct%nat),fcur(3*runObj%atoms%astruct%nat),fpred(3*runObj%atoms%astruct%nat),&
+       & mass(3*runObj%atoms%astruct%nat)
   real(gp):: eprev,anoise !n(c) ecur
-=======
-  real(gp):: velcur(3*at%astruct%nat), velpred(3*at%astruct%nat),poscur(3*at%astruct%nat),pospred(3*at%astruct%nat)
-  real(gp):: fcur(3*at%astruct%nat),fpred(3*at%astruct%nat),mass(3*at%astruct%nat)
-  real(gp):: epred,eprev,anoise !n(c) ecur
->>>>>>> 14c7d159
   integer:: Nmin,nstep,it
 
   fluct=0.0_gp
@@ -816,46 +712,30 @@
   fail=.false.
   fnrm=1.e10_gp
   velcur=0.0_gp
-  call vcopy(3*runObj%atoms%nat, runObj%rxyz(1,1), 1, poscur(1), 1)
-  call vcopy(3*runObj%atoms%nat, outs%fxyz(1,1), 1, fcur(1), 1)
+  call vcopy(3*runObj%atoms%astruct%nat, runObj%atoms%astruct%rxyz(1,1), 1, poscur(1), 1)
+  call vcopy(3*outs%fdim, outs%fxyz(1,1), 1, fcur(1), 1)
   mass=1.0_gp
   !n(c) ecur=etot
   eprev=0.0_gp
 
-<<<<<<< HEAD
   Big_loop: do it=1,runObj%inputs%ncount_cluster_x-1
-     do iat=1,3*runObj%atoms%nat
-=======
-  Big_loop: do it=1,in%ncount_cluster_x-1
-     do iat=1,3*at%astruct%nat
->>>>>>> 14c7d159
+     do iat=1,3*runObj%atoms%astruct%nat
         pospred(iat)=poscur(iat)+dt*velcur(iat)+dt*dt*0.5_gp*fcur(iat)/mass(iat)
      enddo
 
      runObj%inputs%inputPsiId=1
-     call vcopy(3 * runObj%atoms%nat, pospred(1), 1, runObj%rxyz(1,1), 1)
+     call vcopy(3 * runObj%atoms%astruct%nat, pospred(1), 1, runObj%atoms%astruct%rxyz(1,1), 1)
      call call_bigdft(runObj,outs,nproc,iproc,infocode)
-     call vcopy(3 * runObj%atoms%nat, outs%fxyz(1,1), 1, fpred(1), 1)
+     call vcopy(3 * outs%fdim, outs%fxyz(1,1), 1, fpred(1), 1)
      ncount_bigdft=ncount_bigdft+1
-<<<<<<< HEAD
-     call fnrmandforcemax(fpred,fnrm,fmax,runObj%atoms%nat)
+     call fnrmandforcemax(fpred,fnrm,fmax,outs%fdim)
    !  call convcheck(fmax,fluct*runObj%inputs%frac_fluct,runObj%inputs%forcemax,check) !n(m)
 
-     do iat=1,3*runObj%atoms%nat
+     do iat=1,3*runObj%atoms%astruct%nat
         velpred(iat)=velcur(iat)+0.5_gp*dt*(fpred(iat))/mass(iat)+0.5_gp*dt*fcur(iat)/mass(iat)
      enddo
      P=dot_product(fpred,velpred)
-     call fnrmandforcemax(velpred,vnrm,vmax,runObj%atoms%nat)
-=======
-     call fnrmandforcemax(fpred,fnrm,fmax,at%astruct%nat)
-   !  call convcheck(fmax,fluct*in%frac_fluct,in%forcemax,check) !n(m)
-
-     do iat=1,3*at%astruct%nat
-        velpred(iat)=velcur(iat)+0.5_gp*dt*(fpred(iat))/mass(iat)+0.5_gp*dt*fcur(iat)/mass(iat)
-     enddo
-     P=dot_product(fpred,velpred)
-     call fnrmandforcemax(velpred,vnrm,vmax,at%astruct%nat)
->>>>>>> 14c7d159
+     call fnrmandforcemax(velpred,vnrm,vmax,runObj%atoms%astruct%nat)
 
      if (iproc == 0) then
         write(fn4,'(i4.4)') ncount_bigdft
@@ -913,15 +793,9 @@
 !  velcur=velpred
 
 !!FIRE Update
-<<<<<<< HEAD
-     call fnrmandforcemax(fpred,fnrm,fmax,runObj%atoms%nat)
+     call fnrmandforcemax(fpred,fnrm,fmax,outs%fdim)
      fnrm=sqrt(fnrm)
-     call fnrmandforcemax(velpred,vnrm,vmax,runObj%atoms%nat)
-=======
-     call fnrmandforcemax(fpred,fnrm,fmax,at%astruct%nat)
-     fnrm=sqrt(fnrm)
-     call fnrmandforcemax(velpred,vnrm,vmax,at%astruct%nat)
->>>>>>> 14c7d159
+     call fnrmandforcemax(velpred,vnrm,vmax,runObj%atoms%astruct%nat)
      vnrm=sqrt(vnrm)
 !Modified velocity update, suggested by Alireza
 !  velcur(:)=(1.0_gp-alpha)*velpred(:)+fpred(:)*min(alpha*vnrm/fnrm,2.0_gp*runObj%inputs%betax)!alpha*fpred(:)/fnrm*vnrm
@@ -943,8 +817,8 @@
    end do Big_loop
         
 ! Output the final energy, atomic positions and forces
-   call vcopy(3*runObj%atoms%nat, pospred(1), 1, runObj%rxyz(1,1), 1)
-   call vcopy(3*runObj%atoms%nat, fpred(1), 1, outs%fxyz(1,1), 1)
+   call vcopy(3*runObj%atoms%astruct%nat, pospred(1), 1, runObj%atoms%astruct%rxyz(1,1), 1)
+   call vcopy(3*outs%fdim, fpred(1), 1, outs%fxyz(1,1), 1)
 
 END SUBROUTINE fire
 
