--- conflicted
+++ resolved
@@ -55,18 +55,17 @@
   parmin%iter      = 0
   parmin%iflag     = 0
   parmin%verbosity = 1
-parmin%MSAVE=7
-parmin%MP=16
-parmin%LP=16
-parmin%MAXFEV=10
-parmin%GTOL=9.d-1
-parmin%XTOL=1.d-15
-parmin%FTOL=1.d-6
-parmin%STPMIN=1.d-20
-parmin%STPMAX=20.d0
-parmin%DIAGCO=.FALSE.
-parmin%IWRITE=.FALSE.
-
+  parmin%MSAVE=7
+  parmin%MP=16
+  parmin%LP=16
+  parmin%MAXFEV=10
+  parmin%GTOL=9.d-1
+  parmin%XTOL=1.d-15
+  parmin%FTOL=1.d-6
+  parmin%STPMIN=1.d-20
+  parmin%STPMAX=20.d0
+  parmin%DIAGCO=.FALSE.
+  parmin%IWRITE=.FALSE.
 
 
 END SUBROUTINE geopt_init
@@ -400,6 +399,7 @@
         in%inputPsiId=1
         in%output_grid=0
         in%output_wf=.false.
+
         call call_bigdft(nproc,iproc,at,tpos,in,tetot,gpf,fnoise,rst,infocode)
 !!$        if (iproc == 0) then
 !!$           call transforce(at,gpf,sumx,sumy,sumz)
@@ -408,6 +408,7 @@
 !!$           write(*,'(a,1x,1pe24.17)') 'translational force along z=', sumz
 !!$        end if
         ncount_bigdft=ncount_bigdft+1
+
 
         !C projection of gradients at beta=0 and beta onto hh
         y0=0._gp
@@ -512,10 +513,10 @@
            if (parmin%verbosity > 0) then
 !              write(16,'(i5,1x,e12.5,1x,e21.14,a,1x,e9.2)')it,sqrt(fnrm),etot,' GEOPT CG ',beta/in%betax
 !              write(16,'(1x,a,3(1x,1pe14.5))') 'fnrm2,fluct*frac_fluct,fluct', fnrm,fluct*in%frac_fluct,fluct
-           write(16,'(I5,1x,I5,2x,a10,2x,1pe21.14,2x,e9.2,1(1pe11.3),3(1pe10.2),2x,a,1pe7.2E1)') &
-           &ncount_bigdft,it,"GEOPT_CG  ",etot,etot-etotprev,fmax,sqrt(fnrm),fluct*in%frac_fluct,fluct,"b/b0=",beta/in%betax
-           write(* ,'(I5,1x,I5,2x,a10,2x,1pe21.14,2x,e9.2,1(1pe11.3),3(1pe10.2),2x,a,1pe7.2E1)') &
-           &ncount_bigdft,it,"GEOPT_CG  ",etot,etot-etotprev,fmax,sqrt(fnrm),fluct*in%frac_fluct,fluct,"b/b0=",beta/in%betax
+           write(16,'(I5,1x,I5,2x,a10,2x,1pe21.14,2x,e9.2,1(1pe11.3),3(1pe10.2),2x,a,1pe8.2E1)') &
+                ncount_bigdft,it,"GEOPT_CG  ",etot,etot-etotprev,fmax,sqrt(fnrm),fluct*in%frac_fluct,fluct,"b/b0=",beta/in%betax
+           write(* ,'(I5,1x,I5,2x,a10,2x,1pe21.14,2x,e9.2,1(1pe11.3),3(1pe10.2),2x,a,1pe8.2E1)') &
+                ncount_bigdft,it,"GEOPT_CG  ",etot,etot-etotprev,fmax,sqrt(fnrm),fluct*in%frac_fluct,fluct,"b/b0=",beta/in%betax
            end if
            write(*,'(1x,a,1pe14.5,2(1x,a,1pe14.5))')&
                 'FORCES norm(Ha/Bohr): maxval=',    fmax,'fnrm=',    fnrm   , 'fluct=',fluct
@@ -775,10 +776,10 @@
 
 
         if (iproc==0 .and. parmin%verbosity > 0) then
-        write(16,'(I5,1x,I5,2x,a10,2x,1pe21.14,2x,e9.2,1(1pe11.3),3(1pe10.2),2x,a,1pe7.2E1,2x,a,I2)') &
-        &ncount_bigdft,itsd,"GEOPT_SD  ",etot, etot-etotprev,fmax,sqrt(fnrm),fluct*in%frac_fluct,fluct,& 
-        &"b/b0=",beta/in%betax,"nsat=",nsatur
-        write(* ,'(I5,1x,I5,2x,a10,2x,1pe21.14,2x,e9.2,1(1pe11.3),3(1pe10.2),2x,a,1pe7.2E1,2x,a,I2)') &
+        write(16,'(I5,1x,I5,2x,a10,2x,1pe21.14,2x,e9.2,1(1pe11.3),3(1pe10.2),2x,a,1pe8.2E1,2x,a,I2)') &
+             ncount_bigdft,itsd,"GEOPT_SD  ",etot, etot-etotprev,fmax,sqrt(fnrm),fluct*in%frac_fluct,fluct,& 
+             "b/b0=",beta/in%betax,"nsat=",nsatur
+        write(* ,'(I5,1x,I5,2x,a10,2x,1pe21.14,2x,e9.2,1(1pe11.3),3(1pe10.2),2x,a,1pe8.2E1,2x,a,I2)') &
         &ncount_bigdft,itsd,"GEOPT_SD  ",etot, etot-etotprev,fmax,sqrt(fnrm),fluct*in%frac_fluct,fluct, & 
         &"b/b0=",beta/in%betax,"nsat=",nsatur
         etotprev=etot 
@@ -928,9 +929,9 @@
   call fnrmandforcemax(ffold,fnrm,fmax,at%nat)   
   if (fmax < 3.d-1) call updatefluctsum(at%nat,fnoise,fluct)
   if (iproc == 0) then
-     if (parmin%verbosity > 0)   write(16,'(I5,1x,I5,2x,a10,2x,1pe21.14,2x,e9.2,1(1pe11.3),3(1pe10.2),2x,a,1pe7.2E1)') &
+     if (parmin%verbosity > 0)   write(16,'(I5,1x,I5,2x,a10,2x,1pe21.14,2x,e9.2,1(1pe11.3),3(1pe10.2),2x,a,1pe8.2E1)') &
      &ncount_bigdft,itsd,"GEOPT_VSSD",etotold,etotold-etotprev,fmax,sqrt(fnrm),fluct*in%frac_fluct,fluct,"beta=",beta
-     if (parmin%verbosity > 0)   write(* ,'(I5,1x,I5,2x,a10,2x,1pe21.14,2x,e9.2,1(1pe11.3),3(1pe10.2),2x,a,1pe7.2E1)') &
+     if (parmin%verbosity > 0)   write(* ,'(I5,1x,I5,2x,a10,2x,1pe21.14,2x,e9.2,1(1pe11.3),3(1pe10.2),2x,a,1pe8.2E1)') &
      &ncount_bigdft,itsd,"GEOPT_VSSD",etotold,etotold-etotprev,fmax,sqrt(fnrm),fluct*in%frac_fluct,fluct,"beta=",beta
      etotprev=etotold
 !!$     call transforce(at,ffold,sumx,sumy,sumz)                         
@@ -1040,14 +1041,14 @@
         fnrmold=fnrm
         betalastold=betalast
      endif
-
+  
      if (iproc == 0.and.parmin%verbosity > 0) & 
-     &write(16,'(I5,1x,I5,2x,a10,2x,1pe21.14,2x,e9.2,1(1pe11.3),3(1pe10.2),2x,a,1pe7.2E1,2x,a,1pe7.2E1)') &
-     &ncount_bigdft,itsd,"GEOPT_VSSD",etot,etot-etotprev,fmax,sqrt(fnrm),fluct*in%frac_fluct,fluct,& 
-     &"beta=",beta,"last beta=",betalast
+          write(16,'(I5,1x,I5,2x,a10,2x,1pe21.14,2x,e9.2,1(1pe11.3),3(1pe10.2),2x,a,1pe8.2E1,2x,a,1pe8.2E1)') &
+          ncount_bigdft,itsd,"GEOPT_VSSD",etot,etot-etotprev,fmax,sqrt(fnrm),fluct*in%frac_fluct,fluct,& 
+          "beta=",beta,"last beta=",betalast
      if (iproc == 0.and.parmin%verbosity > 0) & 
-     &write(* ,'(I5,1x,I5,2x,a10,2x,1pe21.14,2x,e9.2,1(1pe11.3),3(1pe10.2),2x,a,1pe7.2E1,2x,a,1pe7.2E1)') &
-     &ncount_bigdft,itsd,"GEOPT_VSSD",etot,etot-etotprev,fmax,sqrt(fnrm),fluct*in%frac_fluct,fluct,& 
+          write(* ,'(I5,1x,I5,2x,a10,2x,1pe21.14,2x,e9.2,1(1pe11.3),3(1pe10.2),2x,a,1pe8.2E1,2x,a,1pe8.2E1)') &
+          ncount_bigdft,itsd,"GEOPT_VSSD",etot,etot-etotprev,fmax,sqrt(fnrm),fluct*in%frac_fluct,fluct,& 
      &"beta=",beta,"last beta=",betalast
      etotprev=etot
 !     if (iproc == 0) write(16,'(i5,1x,e12.5,1x,e21.14,a,e10.3,1x,e10.3)') itsd,sqrt(fnrm),etot,' GEOPT VSSD ',beta,betalast
@@ -1058,11 +1059,11 @@
 
   enddo loop_ntsd
   if (iproc == 0.and.parmin%verbosity > 0) & 
-     &write(16,'(I5,1x,I5,2x,a10,2x,1pe21.14,2x,e9.2,1(1pe11.3),3(1pe10.2),2x,a,1pe7.2E1,2x,a,1pe7.2E1)') &
-     &ncount_bigdft,itsd,"GEOPT_VSSD",etot,etot-etotprev,fmax,sqrt(fnrm),fluct*in%frac_fluct,fluct,& 
-     &"beta=",beta,"last beta=",betalast
+       write(16,'(I5,1x,I5,2x,a10,2x,1pe21.14,2x,e9.2,1(1pe11.3),3(1pe10.2),2x,a,1pe8.2E1,2x,a,1pe8.2E1)') &
+       ncount_bigdft,itsd,"GEOPT_VSSD",etot,etot-etotprev,fmax,sqrt(fnrm),fluct*in%frac_fluct,fluct,& 
+       "beta=",beta,"last beta=",betalast
   if (iproc == 0.and.parmin%verbosity > 0) & 
-     &write(* ,'(I5,1x,I5,2x,a10,2x,1pe21.14,2x,e9.2,1(1pe11.3),3(1pe10.2),2x,a,1pe7.2E1,2x,a,1pe7.2E1)') &
+     &write(* ,'(I5,1x,I5,2x,a10,2x,1pe21.14,2x,e9.2,1(1pe11.3),3(1pe10.2),2x,a,1pe8.2E1,2x,a,1pe8.2E1)') &
      &ncount_bigdft,itsd,"GEOPT_VSSD",etot,etot-etotprev,fmax,sqrt(fnrm),fluct*in%frac_fluct,fluct,& 
      &"beta=",beta,"last beta=",betalast
   if (iproc == 0 .and. itsd == nitsd+1) &
@@ -1267,6 +1268,7 @@
   !logical :: check
   integer :: check
   check=0
+  fluct=0.0_gp
 
   ! We save pointers on data used to call bigdft() routine.
   allocate(previous_forces(in%history, AT%NAT * 3+ndebug),stat=i_stat)
@@ -1277,6 +1279,11 @@
   call memocc(i_stat,product_matrix,'product_matrix',subname)
 
 
+  !zet to zero the arrays
+  call razero(in%history**2,product_matrix)
+  call razero(in%history*at%nat*3,previous_forces)
+  call razero(in%history*at%nat*3,previous_pos)
+
   ! We set the first step and move to the second
   previous_forces(1,:) = f(:)
   previous_pos(1,:) = x(:)
@@ -1285,6 +1292,7 @@
 !!$  !always better to use the atomic_* routines to move atoms
 !!$  !it performs modulo operation as well as constrained search
 !!$  call atomic_axpy(at,x,in%betax,f,x)
+
 
   do lter = 2, in%ncount_cluster_x
 
@@ -1300,7 +1308,7 @@
      call memocc(i_stat,matrice,'matrice',subname)
 
      ! If lter is greater than maxvec, we move the previous solution up by one
-     if (lter .gt. maxter) then
+     if (lter > maxter) then
         do i=2, maxter
            previous_forces(i-1,:) = previous_forces(i,:)
            previous_pos(i-1,:)    = previous_pos(i,:)
@@ -1350,6 +1358,7 @@
      deallocate(matrice,stat=i_stat)
      call memocc(i_stat,i_all,'matrice',subname)
 
+
      ! The solution that interests us is made of two parts
 
      x(:) = 0.0d0
@@ -1365,6 +1374,7 @@
 
      in%inputPsiId=1
      etotprev=epot
+
      call call_bigdft(nproc,iproc,at,x,in,epot,f,fnoise,rst,infocode)
 
 !!$     if (iproc == 0) then
@@ -1377,6 +1387,7 @@
      ncount_bigdft=ncount_bigdft+1
 
      call fnrmandforcemax(f,fnrm,fmax,at%nat)
+
      if (fmax < 3.d-1) call updatefluctsum(at%nat,fnoise,fluct)
 
      if (iproc==0) then 
@@ -1423,22 +1434,11 @@
 END SUBROUTINE rundiis
 !!***
 
-<<<<<<< HEAD
  
-!!****f* BigDFT/lbfgsdriver
-!! FUNCTION
-!!   Driver for the LBFGS routine found on the Nocedal Homepage
-!!   The subroutines have only been modified slightly, so a VIMDIFF will show all modifications!
-!!   This is helpfull when we are looking for the source of problems during BFGS runs
-!! SOURCE
-!!
-=======
-
 !! Driver for the LBFGS routine found on the Nocedal Homepage
 !! The subroutines have only been modified slightly, so a VIMDIFF will show all modifications!
 !! This is helpfull when we are looking for the source of problems during BFGS runs
 
->>>>>>> 8bc78622
 subroutine lbfgsdriver(nproc,iproc,rxyz,fxyz,etot,at,rst,in,ncount_bigdft,fail) 
   use module_base
   use module_types
@@ -1558,11 +1558,11 @@
 
               if (fmax < 3.d-1) call updatefluctsum(at%nat,fnoise,fluct)
    if (iproc==0.and.ICALL.ne.0.and.parmin%verbosity > 0) & 
-              &write(16,'(I5,1x,I5,2x,a10,2x,1pe21.14,2x,e9.2,1(1pe11.3),3(1pe10.2),2x,a,I3,2x,a,1pe7.2E1)')&
+              &write(16,'(I5,1x,I5,2x,a10,2x,1pe21.14,2x,e9.2,1(1pe11.3),3(1pe10.2),2x,a,I3,2x,a,1pe8.2E1)')&
               &ncount_bigdft,ICALL,"GEOPT_BFGS",etot,etot-etotprev,fmax,sqrt(fnrm),fluct*in%frac_fluct,fluct&
               &,"BFGS-it=",parmin%finstep,"alpha=",parmin%alpha
    if (iproc==0.and.ICALL.ne.0.and.parmin%verbosity > 0) & 
-              & write(* ,'(I5,1x,I5,2x,a10,2x,1pe21.14,2x,e9.2,1(1pe11.3),3(1pe10.2),2x,a,I3,2x,a,1pe7.2E1)')&
+              & write(* ,'(I5,1x,I5,2x,a10,2x,1pe21.14,2x,e9.2,1(1pe11.3),3(1pe10.2),2x,a,I3,2x,a,1pe8.2E1)')&
               &ncount_bigdft,ICALL,"GEOPT_BFGS",etot,etot-etotprev,fmax,sqrt(fnrm),fluct*in%frac_fluct,fluct&
               &,"BFGS-it=",parmin%finstep,"alpha=",parmin%alpha
               etotprev=etot
@@ -1574,13 +1574,13 @@
               open(unit=16,file='geopt.mon',status='unknown',position='APPEND')
 
       if(check.gt.5) then
-      if(iproc==0)  write(16,'(a,i,a)') "   BFGS converged in ",ICALL," iterations"
-      if (iproc == 0) then
-              write(fn4,'(i4.4)') ncount_bigdft
-              write(comment,'(a,1pe10.3)')'BFGS:fnrm= ',sqrt(fnrm)
-              call  write_atomic_file('posout_'//fn4,etot,rxyz,at,trim(comment))
-      endif
-      goto 100
+         if(iproc==0)  write(16,'(a,i0,a)') "   BFGS converged in ",ICALL," iterations"
+         if (iproc == 0) then
+            write(fn4,'(i4.4)') ncount_bigdft
+            write(comment,'(a,1pe10.3)')'BFGS:fnrm= ',sqrt(fnrm)
+            call  write_atomic_file('posout_'//fn4,etot,rxyz,at,trim(comment))
+         endif
+         goto 100
       endif
 
       
@@ -1632,7 +1632,7 @@
       call memocc(i_stat,i_all,'W',subname)
 
       return 
-      END
+    END subroutine lbfgsdriver
 
 
 subroutine atomic_copymoving_forward(atoms,n,x,nr,xa)
@@ -2187,14 +2187,7 @@
               ENDIF
             IF (FINISH) WRITE(parmin%MP,100)
       ENDIF
-<<<<<<< HEAD
-      IF (FINISH) WRITE(parmin%MP,100)
-    ENDIF
-
-=======
-!
- 10   FORMAT('*************************************************')
->>>>>>> 8bc78622
+!
  20   FORMAT('  N=',I5,'   NUMBER OF CORRECTIONS=',I2,/,  '       INITIAL VALUES')
  30   FORMAT('  F= ',1PD10.3,'   GNORM= ',1PD10.3)
  40   FORMAT(' VECTOR X= ')
