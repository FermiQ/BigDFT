--- conflicted
+++ resolved
@@ -188,10 +188,7 @@
   use module_types
   use scfloop_API
   use ab6_moldyn
-<<<<<<< HEAD
-=======
 !  use module_interfaces, only: memocc
->>>>>>> af62613e
   implicit none
   !Arguments
   integer, intent(in) :: nproc,iproc
