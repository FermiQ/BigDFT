subroutine timeleft(tt)
! MODIFIED version for refined time limit on restart of global.f90.
! Only difference: Calls routine CPUtime(tt)
    implicit real*8 (a-h,o-z)
          open(unit=55,file='CPUlimit',status='unknown')
          read(55,*,iostat=ierr) timelimit ! in hours
          if(ierr/=0)timelimit=1d6
          close(55)
          call cpu_time(tcpu)
          tt=timelimit-tcpu/3600d0 ! in hours
end subroutine timeleft

<<<<<<< HEAD
=======

>>>>>>> d69aa06f
subroutine conjgrad(nproc,iproc,at,rxyz,etot,fxyz,rst,ncount_cluster,in)
  use module_base
  use module_types
  use module_interfaces, except_this_one => conjgrad
  implicit none
  integer, intent(in) :: nproc,iproc
  integer, intent(inout) :: ncount_cluster
  real(gp), intent(out) :: etot
  type(atoms_data), intent(inout) :: at
  type(input_variables), intent(inout) :: in
  type(restart_objects), intent(inout) :: rst
  real(gp), dimension(3,at%nat), intent(inout) :: rxyz
  real(gp), dimension(3,at%nat), intent(out) :: fxyz
  !local variables
  character(len=*), parameter :: subname='conjgrad'  
  integer :: nfail,it,iat,i_all,i_stat,infocode
  real(gp) :: anoise,fluct,flucto,fluctoo,avbeta,avnum,fnrm,etotprec,beta0,beta
  real(gp) :: y0,y1,tt,sumx,sumy,sumz,obenx,obeny,obenz,unten,rlambda,tetot,forcemax
  real(gp), dimension(:,:), allocatable :: tpos,gpf,hh

  allocate(tpos(3,at%nat+ndebug),stat=i_stat)
  call memocc(i_stat,tpos,'tpos',subname)
  allocate(gpf(3,at%nat+ndebug),stat=i_stat)
  call memocc(i_stat,gpf,'gpf',subname)
  allocate(hh(3,at%nat+ndebug),stat=i_stat)
  call memocc(i_stat,hh,'hh',subname)

  anoise=1.e-4_gp
  fluct=0._gp
  flucto=0._gp
  fluctoo=0._gp

  !write the first position
  if (iproc.eq.0) call  wtposout(ncount_cluster,etot,rxyz,at)
  !    Open a log file for conjgrad
  open(unit=16,file='conjgrad.prc',access='append')

  if (in%betax <= 0._gp) then
     call detbetax(nproc,iproc,at,rxyz,rst,in)
  endif

  avbeta=0._gp
  avnum=0._gp
  nfail=0
 
  !start with a steepest descent algorithm
  call steepdes(nproc,iproc,at,rxyz,etot,fxyz,rst,ncount_cluster,fluct,flucto,fluctoo,fnrm,in)

  !calculate the max of the forces
  forcemax=maxval(abs(fxyz))

  !control whether the convergence criterion is reached after SD
  if (fnrm < sqrt(1._gp*at%nat)*(fluct+flucto+fluctoo)*in%frac_fluct/3._gp .or. &
       forcemax < in%forcemax ) then
     if (iproc.eq.0) write(16,*) 'Converged before entering CG',iproc
     call close_and_deallocate
     return
  endif

  redo_cg: do
     etotprec=etot
     do iat=1,at%nat
        hh(1,iat)=fxyz(1,iat)
        hh(2,iat)=fxyz(2,iat)
        hh(3,iat)=fxyz(3,iat)
     end do

     beta0=4._gp*in%betax
     it=0
     loop_cg: do
        it=it+1

        !C line minimize along hh ----

        do iat=1,at%nat
           if (at%lfrztyp(iat)) then
              tpos(1,iat)=rxyz(1,iat)
              tpos(2,iat)=rxyz(2,iat)
              tpos(3,iat)=rxyz(3,iat)
           else
              if (at%geocode == 'P') then
                 tpos(1,iat)=modulo(rxyz(1,iat)+beta0*hh(1,iat),at%alat1)
                 tpos(2,iat)=modulo(rxyz(2,iat)+beta0*hh(2,iat),at%alat2)
                 tpos(3,iat)=modulo(rxyz(3,iat)+beta0*hh(3,iat),at%alat3)
              else if (at%geocode == 'S') then
                 tpos(1,iat)=modulo(rxyz(1,iat)+beta0*hh(1,iat),at%alat1)
                 tpos(2,iat)=rxyz(2,iat)+beta0*hh(2,iat)
                 tpos(3,iat)=modulo(rxyz(3,iat)+beta0*hh(3,iat),at%alat3)
              else
                 tpos(1,iat)=rxyz(1,iat)+beta0*hh(1,iat)
                 tpos(2,iat)=rxyz(2,iat)+beta0*hh(2,iat)
                 tpos(3,iat)=rxyz(3,iat)+beta0*hh(3,iat)
              end if
           end if
        end do

        in%inputPsiId=1
        in%output_grid=.false.
        in%output_wf=.false.
        call call_bigdft(nproc,iproc,at,tpos,in,tetot,gpf,rst,infocode)

!!$        !useless, already done in call_bigdft routine
!!$        do iat=1,at%nat
!!$           rxyz_old(1,iat)=tpos(1,iat) 
!!$           rxyz_old(2,iat)=tpos(2,iat) 
!!$           rxyz_old(3,iat)=tpos(3,iat)
!!$        enddo

        ncount_cluster=ncount_cluster+1

        !C projection of gradients at beta=0 and beta onto hh
        y0=0._gp
        y1=0._gp
        do iat=1,at%nat
           y0=y0+fxyz(1,iat)*hh(1,iat)+fxyz(2,iat)*hh(2,iat)+fxyz(3,iat)*hh(3,iat)
           y1=y1+gpf(1,iat)*hh(1,iat)+gpf(2,iat)*hh(2,iat)+gpf(3,iat)*hh(3,iat)
        end do
        tt=y0/(y0-y1)
        if (iproc.eq.0) then
           write(16,'(a,2(1x,e10.3),2x,e12.5)')  'y0,y1,y0/(y0-y1)',y0,y1,tt
           write(*,'(a,2(1x,e10.3),2x,e12.5)')  'y0,y1,y0/(y0-y1)',y0,y1,tt
        end if

        beta=beta0*max(min(tt,2._gp),-.25_gp)
        !        beta=beta0*max(min(tt,1._gp),-.25_gp)
        !        beta=beta0*max(min(tt,10._gp),-1._gp)
        !        beta=beta0*tt
        do iat=1,at%nat
           tpos(1,iat)=rxyz(1,iat)
           tpos(2,iat)=rxyz(2,iat)
           tpos(3,iat)=rxyz(3,iat)
           if ( .not. at%lfrztyp(iat)) then
              if (at%geocode == 'P') then
                 rxyz(1,iat)=modulo(rxyz(1,iat)+beta*hh(1,iat),at%alat1)
                 rxyz(2,iat)=modulo(rxyz(2,iat)+beta*hh(2,iat),at%alat2)
                 rxyz(3,iat)=modulo(rxyz(3,iat)+beta*hh(3,iat),at%alat3)
              else if (at%geocode == 'S') then
                 rxyz(1,iat)=modulo(rxyz(1,iat)+beta*hh(1,iat),at%alat1)
                 rxyz(2,iat)=rxyz(2,iat)+beta*hh(2,iat)
                 rxyz(3,iat)=modulo(rxyz(3,iat)+beta*hh(3,iat),at%alat3)
              else
                 rxyz(1,iat)=rxyz(1,iat)+beta*hh(1,iat)
                 rxyz(2,iat)=rxyz(2,iat)+beta*hh(2,iat)
                 rxyz(3,iat)=rxyz(3,iat)+beta*hh(3,iat)
              end if

           end if
        end do
        avbeta=avbeta+beta/in%betax
        avnum=avnum+1._gp

        !C new gradient
        do iat=1,at%nat
           gpf(1,iat)=fxyz(1,iat)
           gpf(2,iat)=fxyz(2,iat)
           gpf(3,iat)=fxyz(3,iat)
        end do

        call call_bigdft(nproc,iproc,at,rxyz,in,etot,fxyz,rst,infocode)

!!$        !useless, already done in call_bigdft routine
!!$        do iat=1,at%nat
!!$           rxyz_old(1,iat) = rxyz(1,iat) 
!!$           rxyz_old(2,iat) = rxyz(2,iat) 
!!$           rxyz_old(3,iat) = rxyz(3,iat)
!!$        enddo

        ncount_cluster=ncount_cluster+1
        sumx=0._gp 
        sumy=0._gp 
        sumz=0._gp

        do iat=1,at%nat
           sumx=sumx+fxyz(1,iat) 
           sumy=sumy+fxyz(2,iat) 
           sumz=sumz+fxyz(3,iat)
        end do

        !if the energy goes up (a small tolerance of anoise is allowed)
        !switch back to SD
        if (etot > etotprec+anoise) then

           if (iproc.eq.0) write(16,*) 'switching back to SD:etot,etotprec',it,etot,etotprec
           if (iproc.eq.0) write(*,*) ' switching back to SD:etot,etotprec',it,etot,etotprec
           do iat=1,at%nat
              rxyz(1,iat)=tpos(1,iat)
              rxyz(2,iat)=tpos(2,iat)
              rxyz(3,iat)=tpos(3,iat)
           end do

           call steepdes(nproc,iproc,at,rxyz,etot,fxyz,rst,ncount_cluster,&
                fluct,flucto,fluctoo,fnrm,in)

           !calculate the max of the forces
           forcemax=maxval(abs(fxyz))

           if (fnrm < sqrt(1._gp*at%nat)*(fluct+flucto+fluctoo)*in%frac_fluct/3._gp .or. &
               forcemax < in%forcemax ) then
              if (iproc.eq.0) write(16,*) 'Converged in switch back SD',iproc
              call close_and_deallocate
              return
           endif
           cycle redo_cg
        endif

        etotprec=etot
        if (iproc.eq.0) call wtposout(ncount_cluster,etot,rxyz,at)
        !if (iproc.eq.0) write(17,'(a,i5,1x,e17.10,1x,e9.2)') 'CG ',ncount_cluster,etot,sqrt(fnrm)
        fluctoo=flucto
        flucto=fluct
        fluct=sumx**2+sumy**2+sumz**2

        obenx=0._gp
        obeny=0._gp
        obenz=0._gp
        unten=0._gp
        fnrm=0._gp
        forcemax=0._gp
        do iat=1,at%nat
           obenx=obenx+(fxyz(1,iat)-gpf(1,iat))*fxyz(1,iat)
           obeny=obeny+(fxyz(2,iat)-gpf(2,iat))*fxyz(2,iat)
           obenz=obenz+(fxyz(3,iat)-gpf(3,iat))*fxyz(3,iat)
           unten=unten+gpf(1,iat)**2+gpf(2,iat)**2+gpf(3,iat)**2
           if (.not. at%lfrztyp(iat)) then
              fnrm=fnrm+fxyz(1,iat)**2+fxyz(2,iat)**2+fxyz(3,iat)**2
              forcemax=max(forcemax,abs(fxyz(1,iat)),abs(fxyz(2,iat)),abs(fxyz(3,iat)))
           end if
        end do
        if (iproc.eq.0) then
           write(16,'(i5,1x,e12.5,1x,e21.14,a,1x,e9.2)')it,sqrt(fnrm),etot,' CG ',beta/in%betax
           write(16,*) 'fnrm2,flucts',&
                fnrm,sqrt(real(at%nat,kind=8))*(fluct+flucto+fluctoo)*in%frac_fluct/3._gp
           write(*,'(1x,a,1pe14.5,2(1x,a,1pe14.5))')&
                'FORCES norm(Ha/Bohr): maxval=',    forcemax,'fnrm=',    fnrm    ,&
                'fluct=',sqrt(real(at%nat,kind=8))*(fluct+flucto+fluctoo)*in%frac_fluct/3._gp
        end if

        if (fnrm < sqrt(1._gp*at%nat)*(fluct+flucto+fluctoo)*in%frac_fluct/3._gp .or. &
             forcemax < in%forcemax) exit loop_cg

        if (ncount_cluster.gt.in%ncount_cluster_x) then 
           if (iproc.eq.0) write(*,*) 'ncount_cluster in CG',ncount_cluster
           exit loop_cg
        endif


          if(iproc==0)call timeleft(tt)
          call MPI_BCAST(tt,1,MPI_DOUBLE_PRECISION,0,MPI_COMM_WORLD,i_stat)
          if(tt<0)then
              call close_and_deallocate
              return
          endif




        !if no convergence is reached after 500 CG steps
        !switch back to SD
        if (it.eq.500) then
           if (iproc.eq.0) then
              write(16,*) &
                   'NO conv in CG after 500 its: switching back to SD',it,fnrm,etot
              write(*,*) 'NO conv in CG after 500 its: switching back to SD',it,fnrm,etot
           end if
           do iat=1,at%nat
              rxyz(1,iat)=tpos(1,iat)
              rxyz(2,iat)=tpos(2,iat)
              rxyz(3,iat)=tpos(3,iat)
           end do

           call steepdes(nproc,iproc,at,rxyz,etot,fxyz,rst,ncount_cluster,&
                fluct,flucto,fluctoo,fnrm,in)

           !calculate the max of the forces
           forcemax=maxval(abs(fxyz))

           if (fnrm < sqrt(1._gp*at%nat)*(fluct+flucto+fluctoo)*in%frac_fluct/3._gp .or. &
                forcemax < in%forcemax) then
              if (iproc.eq.0) write(16,*) 'Converged in back up SD',iproc
              call close_and_deallocate
              return
           endif

           nfail=nfail+1
           if (nfail.ge.100) stop 'too many failures of CONJG'
           cycle redo_cg
        endif

        rlambda=(obenx+obeny+obenz)/unten
        do iat=1,at%nat
           hh(1,iat)=fxyz(1,iat)+rlambda*hh(1,iat)
           hh(2,iat)=fxyz(2,iat)+rlambda*hh(2,iat)
           hh(3,iat)=fxyz(3,iat)+rlambda*hh(3,iat)
        end do
     end do loop_cg
     exit redo_cg
  end do redo_cg

  !!        write(6,*) 'CG finished',it,fnrm,etot
  if (iproc.eq.0) then
     write(16,*) 'average CG stepsize in terms of betax',avbeta/avnum,iproc
     write(*,*) 'average CG stepsize in terms of betax',avbeta/avnum,iproc
  end if

  call close_and_deallocate

contains

  subroutine close_and_deallocate
    use module_base
    !    Close the file
    close(unit=16)
    i_all=-product(shape(tpos))*kind(tpos)
    deallocate(tpos,stat=i_stat)
    call memocc(i_stat,i_all,'tpos',subname)
    i_all=-product(shape(gpf))*kind(gpf)
    deallocate(gpf,stat=i_stat)
    call memocc(i_stat,i_all,'gpf',subname)
    i_all=-product(shape(hh))*kind(hh)
    deallocate(hh,stat=i_stat)
    call memocc(i_stat,i_all,'hh',subname)
  end subroutine close_and_deallocate
  
  subroutine steepdes(nproc,iproc,at,rxyz,etot,ff,rst,ncount_cluster,&
       fluct,flucto,fluctoo,fnrm,in)
    use module_base
    use module_types
    use module_interfaces
    implicit none
    integer, intent(in) :: nproc,iproc
    type(atoms_data), intent(inout) :: at
    type(input_variables), intent(inout) :: in
    type(restart_objects), intent(inout) :: rst
    integer, intent(inout) :: ncount_cluster
    real(gp), dimension(3,at%nat), intent(inout) :: rxyz
    real(gp), intent(out) :: fluct,flucto,fluctoo,fnrm,etot
    real(gp), dimension(3,at%nat), intent(out) ::ff
    !local variables
    character(len=*), parameter :: subname='steepdes'
    logical :: care
    integer :: nsatur,iat,itot,nitsd,itsd
    real(gp) :: etotitm2,fnrmitm2,etotitm1,fnrmitm1,anoise,sumx,sumy,sumz
    real(gp) :: forcemax,t1,t2,t3,de1,de2,df1,df2
    real(gp), allocatable, dimension(:,:) :: tpos

    allocate(tpos(3,at%nat+ndebug),stat=i_stat)
    call memocc(i_stat,tpos,'tpos',subname)

    anoise=0.d-4

    beta=in%betax
    care=.true.
    nsatur=0
    etotitm2=1.e100_gp
    fnrmitm2=1.e100_gp
    etotitm1=1.e100_gp
    fnrmitm1=1.e100_gp

    do iat=1,at%nat
       tpos(1,iat)=rxyz(1,iat)
       tpos(2,iat)=rxyz(2,iat)
       tpos(3,iat)=rxyz(3,iat)
    end do

    itot=0

    redo_sd: do
       if (ncount_cluster.gt.in%ncount_cluster_x) then 
          if (iproc.eq.0) then
             write(*,*) 'ncount_cluster in SD1',ncount_cluster
             write(16,*) 'SD FINISHED',iproc
          end if

          i_all=-product(shape(tpos))*kind(tpos)
          deallocate(tpos,stat=i_stat)
          call memocc(i_stat,i_all,'tpos',subname)
          return
       endif

       nitsd=500
       itsd=0
       loop_sd: do
          itsd=itsd+1
          itot=itot+1

          in%inputPsiId=1
          in%output_grid=.false.
          in%output_wf=.false.
          call call_bigdft(nproc,iproc,at,rxyz,in,etot,ff,rst,infocode)

          ncount_cluster=ncount_cluster+1

          !if the energy goes up (a small tolerance is allowed by anoise)
          !reduce the value of beta
          !this procedure stops in the case beta is much too small compared with the initial one
          if (care .and. etot > etotitm1+anoise) then
             do iat=1,at%nat
                rxyz(1,iat)=tpos(1,iat)
                rxyz(2,iat)=tpos(2,iat)
                rxyz(3,iat)=tpos(3,iat)
             end do
             beta=.5_gp*beta
             if (iproc == 0) write(16,'(a,1x,e9.2,1x,i5,2(1x,e21.14))') &
                  'SD reset, beta,itsd,etot,etotitm1= ',beta,itsd,etot,etotitm1
             if (beta <= 1.d-1*in%betax) then
                if (iproc == 0) write(16,*) &
                     'beta getting too small, do not care anymore if energy goes up'
                care=.false.
             endif
             cycle redo_sd
          endif

          t1=0._gp 
          t2=0._gp 
          t3=0._gp
          forcemax=0._gp
          do iat=1,at%nat
             if (.not. at%lfrztyp(iat)) then
                t1=t1+ff(1,iat)**2 
                t2=t2+ff(2,iat)**2 
                t3=t3+ff(3,iat)**2
                forcemax=max(forcemax,abs(ff(1,iat)),abs(ff(2,iat)),abs(ff(3,iat)))
             end if
          enddo

          !this is the norm of the forces of non-blocked atoms
          fnrm=t1+t2+t3

          !first and second derivatives of the energy and of the norm of the forces
          !(in units of beta steps)
          de1=etot-etotitm1
          de2=etot-2._gp*etotitm1+etotitm2
          df1=fnrm-fnrmitm1
          df2=fnrm-2._gp*fnrmitm1+fnrmitm2

          if (iproc.eq.0) then
             write(16,'(5(1x,e11.4),1x,i3)') fnrm/fnrmitm1, de1,de2,df1,df2,nsatur
             write(*,'(1x,a,1pe14.5,2(1x,a,1pe14.5))')&
                  'FORCES norm(Ha/Bohr): maxval=',    forcemax,'fnrm=',    fnrm    ,'fluct=', &
                  sqrt(real(at%nat,kind=8))*(fluct+flucto+fluctoo)*in%frac_fluct/3._gp
          end if

          !control whether we are in a situation in which SD do not change things too much
          if (care .and. itsd >= 3 .and. beta == in%betax .and. &
               df1 < anoise .and. &                              !forces are decreasing
               de1 > -.1_gp .and. de1 < anoise .and. &            !energy slowly decreasing
               fnrm <= .1_gp .and. fnrm/fnrmitm1 > .8_gp .and. &   !norm of forces is saturating
               de2 > -2._gp*anoise .and. df2 > -2._gp*anoise) then !close to a local minimum (E&F)
             nsatur=nsatur+1
          else
             nsatur=0
          endif

          if (iproc.eq.0) then 
             write(16,'(i5,1x,e12.5,1x,e21.14,a)') itsd,sqrt(fnrm),etot,' SD '
             call wtposout(ncount_cluster,etot,rxyz,at)
             !write(17,'(a,i5,1x,e17.10,1x,e9.2)') 'SD ',ncount_cluster,etot,sqrt(fnrm)
          end if

          fluctoo=flucto
          flucto=fluct
          sumx=0.0_gp 
          sumy=0.0_gp 
          sumz=0.0_gp
          do iat=1,at%nat
             sumx=sumx+ff(1,iat) 
             sumy=sumy+ff(2,iat) 
             sumz=sumz+ff(3,iat)
          end do
          fluct=sumx**2+sumy**2+sumz**2
          if (iproc.eq.0) write(16,*) &
               'fnrm2,flucts',fnrm,sqrt(1.0_gp*at%nat)*(fluct+flucto+fluctoo)*in%frac_fluct/3.0_gp

          !exit statements

          !the norm of the forces is of the same order of the fluctuations
          !or we are much too close to the fixed point from the SD viewpoint
          !or the forces are below the fixed tolerance
          if (fnrm < sqrt(1._gp*at%nat)*(fluct+flucto+fluctoo)*in%frac_fluct/3._gp .or. &
               nsatur > 5 .or. forcemax < in%forcemax) &
               exit loop_sd

          !maximum number of allowed iterations reached
          if (ncount_cluster > in%ncount_cluster_x) then 
             if (iproc.eq.0) write(*,*) 'ncount_cluster in SD2',ncount_cluster
             exit loop_sd
          endif

          !maximum number of allowed SD steps reached, locally or globally
          if (itsd >= nitsd) then 
             if (iproc.eq.0) write(16,'(a,i5,1x,e10.3,1x,e21.14)') &
                  'SD: NO CONVERGENCE:itsd,fnrm,etot',itsd,fnrm,etot
             exit loop_sd
          endif
          if (itot >= nitsd) then
             if (iproc.eq.0) write(16,'(a,i5,i5,1x,e10.3,1x,e21.14)') &
                  'SD: NO CONVERGENCE:itsd,itot,fnrm,etot:',itsd,itot,fnrm,etot
             exit loop_sd
          endif

          etotitm2=etotitm1
          etotitm1=etot
          fnrmitm2=fnrmitm1
          fnrmitm1=fnrm

          beta=min(1.2_gp*beta,in%betax)

          if (beta == in%betax) then 
             if (iproc.eq.0) write(16,*) 'beta=betax'
             care=.true.
          endif
          if (iproc.eq.0) write(16,*) 'beta=',beta
          do iat=1,at%nat
             tpos(1,iat)=rxyz(1,iat)
             tpos(2,iat)=rxyz(2,iat)
             tpos(3,iat)=rxyz(3,iat)
             if ( .not. at%lfrztyp(iat)) then
                if (at%geocode == 'P') then
                   rxyz(1,iat)=modulo(rxyz(1,iat)+beta*ff(1,iat),at%alat1)
                   rxyz(2,iat)=modulo(rxyz(2,iat)+beta*ff(2,iat),at%alat2)
                   rxyz(3,iat)=modulo(rxyz(3,iat)+beta*ff(3,iat),at%alat3)
                else if (at%geocode == 'S') then
                   rxyz(1,iat)=modulo(rxyz(1,iat)+beta*ff(1,iat),at%alat1)
                   rxyz(2,iat)=rxyz(2,iat)+beta*ff(2,iat)
                   rxyz(3,iat)=modulo(rxyz(3,iat)+beta*ff(3,iat),at%alat3)
                else
                   rxyz(1,iat)=rxyz(1,iat)+beta*ff(1,iat)
                   rxyz(2,iat)=rxyz(2,iat)+beta*ff(2,iat)
                   rxyz(3,iat)=rxyz(3,iat)+beta*ff(3,iat)
                end if
             end if
          end do
       end do loop_sd
       exit redo_sd
    end do redo_sd

    if (iproc.eq.0) write(16,*) 'SD FINISHED',iproc

    i_all=-product(shape(tpos))*kind(tpos)
    deallocate(tpos,stat=i_stat)
    call memocc(i_stat,i_all,'tpos',subname)

  end subroutine steepdes

  subroutine detbetax(nproc,iproc,at,pos,rst,in)
    ! determines stepsize betax
    use module_types
    use module_interfaces
    implicit none
    integer, intent(in) :: nproc,iproc
    type(atoms_data), intent(inout) :: at
    type(input_variables), intent(inout) :: in
    type(restart_objects), intent(inout) :: rst
    real(gp), dimension(3,at%nat), intent(inout) :: pos
    !local variables
    integer :: nsuc
    real(gp) :: beta0,beta,sum,t1,t2,t3,etotm1,etot0,etotp1,der2,tt
    real(gp), dimension(:,:), allocatable :: tpos,ff,gg

    allocate(tpos(3,at%nat+ndebug),stat=i_stat)
    call memocc(i_stat,tpos,'tpos',subname)
    allocate(ff(3,at%nat+ndebug),stat=i_stat)
    call memocc(i_stat,ff,'ff',subname)
    allocate(gg(3,at%nat+ndebug),stat=i_stat)
    call memocc(i_stat,gg,'gg',subname)

    beta0=abs(in%betax)
    beta=1.e100_gp

    nsuc=0
    loop_detbeta: do
  
       in%inputPsiId=1
       in%output_grid=.false.
       in%output_wf=.false.
       call call_bigdft(nproc,iproc,at,pos,in,etotm1,ff,rst,infocode)

       ncount_cluster=ncount_cluster+1
       sum=0.0_gp

       do iat=1,at%nat
          tpos(1,iat)=pos(1,iat)
          tpos(2,iat)=pos(2,iat)
          tpos(3,iat)=pos(3,iat)
          t1=beta0*ff(1,iat)
          t2=beta0*ff(2,iat)
          t3=beta0*ff(3,iat)
          sum=sum+t1**2+t2**2+t3**2
          if (.not. at%lfrztyp(iat)) then
             if (at%geocode == 'P') then
                pos(1,iat)=modulo(pos(1,iat)+t1,at%alat1)
                pos(2,iat)=modulo(pos(2,iat)+t2,at%alat2)
                pos(3,iat)=modulo(pos(3,iat)+t3,at%alat3)
             else if (at%geocode == 'S') then
                pos(1,iat)=modulo(pos(1,iat)+t1,at%alat1)
                pos(2,iat)=pos(2,iat)+t2
                pos(3,iat)=modulo(pos(3,iat)+t3,at%alat3)
             else
                pos(1,iat)=pos(1,iat)+t1
                pos(2,iat)=pos(2,iat)+t2
                pos(3,iat)=pos(3,iat)+t3
             end if
          end if
       enddo

       call call_bigdft(nproc,iproc,at,pos,in,etot0,gg,rst,infocode)

       ncount_cluster=ncount_cluster+1

       if (etot0.gt.etotm1) then
          do iat=1,at%nat
             pos(1,iat)=tpos(1,iat)
             pos(2,iat)=tpos(2,iat)
             pos(3,iat)=tpos(3,iat)
          enddo
          beta0=.5_gp*beta0
          if (iproc.eq.0) write(16,*) 'beta0 reset',beta0
          cycle loop_detbeta
       endif
       do iat=1,at%nat
          if (at%lfrztyp(iat)) then
             tpos(1,iat)=pos(1,iat)
             tpos(2,iat)=pos(2,iat)
             tpos(3,iat)=pos(3,iat)
          else
             if (at%geocode == 'P') then
                tpos(1,iat)=modulo(pos(1,iat)+beta0*ff(1,iat),at%alat1)
                tpos(2,iat)=modulo(pos(2,iat)+beta0*ff(2,iat),at%alat2)
                tpos(3,iat)=modulo(pos(3,iat)+beta0*ff(3,iat),at%alat3)
             else if (at%geocode == 'S') then
                tpos(1,iat)=modulo(pos(1,iat)+beta0*ff(1,iat),at%alat1)
                tpos(2,iat)=pos(2,iat)+beta0*ff(2,iat)
                tpos(3,iat)=modulo(pos(3,iat)+beta0*ff(3,iat),at%alat3)
             else
                tpos(1,iat)=pos(1,iat)+beta0*ff(1,iat)
                tpos(2,iat)=pos(2,iat)+beta0*ff(2,iat)
                tpos(3,iat)=pos(3,iat)+beta0*ff(3,iat)
             end if
          end if
       enddo

       call call_bigdft(nproc,iproc,at,tpos,in,etotp1,gg,rst,infocode)

       ncount_cluster=ncount_cluster+1

       if (iproc.eq.0) write(16,'(a,3(1x,e21.14))') 'etotm1,etot0,etotp1',etotm1,etot0,etotp1
       der2=(etotp1+etotm1-2.0_gp*etot0)/sum
       tt=.25_gp/der2
       beta0=.125_gp/der2
       if (iproc.eq.0) write(16,*) 'der2,tt=',der2,tt
       if (der2.gt.0.0_gp) then
          nsuc=nsuc+1
          beta=min(beta,.5_gp/der2)
       endif
       do iat=1,at%nat
          if ( .not. at%lfrztyp(iat)) then
             if (at%geocode == 'P') then
                pos(1,iat)=modulo(pos(1,iat)+tt*ff(1,iat),at%alat1)
                pos(2,iat)=modulo(pos(2,iat)+tt*ff(2,iat),at%alat2)
                pos(3,iat)=modulo(pos(3,iat)+tt*ff(3,iat),at%alat3)
             else if (at%geocode == 'S') then
                pos(1,iat)=modulo(pos(1,iat)+tt*ff(1,iat),at%alat1)
                pos(2,iat)=pos(2,iat)+tt*ff(2,iat)
                pos(3,iat)=modulo(pos(3,iat)+tt*ff(3,iat),at%alat3)
             else
                pos(1,iat)=pos(1,iat)+tt*ff(1,iat)
                pos(2,iat)=pos(2,iat)+tt*ff(2,iat)
                pos(3,iat)=pos(3,iat)+tt*ff(3,iat)
             end if
          end if
       enddo

       if (nsuc < 3) cycle loop_detbeta

       exit loop_detbeta
    end do loop_detbeta
    in%betax=beta

    if (iproc.eq.0) write(16,*) 'betax=',in%betax

    i_all=-product(shape(tpos))*kind(tpos)
    deallocate(tpos,stat=i_stat)
    call memocc(i_stat,i_all,'tpos',subname)
    i_all=-product(shape(ff))*kind(ff)
    deallocate(ff,stat=i_stat)
    call memocc(i_stat,i_all,'ff',subname)
    i_all=-product(shape(gg))*kind(gg)
    deallocate(gg,stat=i_stat)
    call memocc(i_stat,i_all,'gg',subname)

  end subroutine detbetax

end subroutine conjgrad

subroutine wtposout(igeostep,energy,rxyz,atoms)
  use module_base
  use module_types
  implicit none
  type(atoms_data), intent(in) :: atoms
  integer, intent(in) :: igeostep
  real(gp), intent(in) :: energy
  real(gp), dimension(3,atoms%nat), intent(in) :: rxyz
  !local variables
  character(len=2) :: symbol
  character(len=3) :: suffix
  character(len=3) :: fn
  character(len=10) :: name
  character(len=20) :: filename
  integer :: iat,j,ichg,ispol
  real(gp) :: xmax,ymax,zmax

  write(fn,'(i3.3)') igeostep
  !filename = 'posout_'//fn//'.ascii'
  filename = 'posout_'//fn//'.xyz'
  open(unit=9,file=filename)
  xmax=0.0_gp
  ymax=0.0_gp
  zmax=0.0_gp

  do iat=1,atoms%nat
     xmax=max(rxyz(1,iat),xmax)
     ymax=max(rxyz(2,iat),ymax)
     zmax=max(rxyz(3,iat),zmax)
  enddo
  write(9,*) atoms%nat,' atomicd0 '!, energy,igeostep
  !write(9,*) xmax+5.d0, 0.d0, ymax+5.d0
  !write(9,*) 0.d0, 0.d0, zmax+5.d0
  if (atoms%geocode == 'P') then
     write(9,'(a,3(1x,1pe21.14))')'periodic',atoms%alat1,atoms%alat2,atoms%alat3
  else if (atoms%geocode == 'S') then
     write(9,'(a,3(1x,1pe21.14))')'surface',atoms%alat1,atoms%alat2,atoms%alat3
  else
     write(9,*)' energy,igeostep ', energy,igeostep
  end if
  do iat=1,atoms%nat
     name=trim(atoms%atomnames(atoms%iatype(iat)))
     if (name(3:3)=='_') then
        symbol=name(1:2)
        suffix=name(4:6)
     else if (name(2:2)=='_') then
        symbol=name(1:1)
        suffix=name(3:5)
     else
        symbol=name(1:2)
        suffix=' '
     end if

     call charge_and_spol(atoms%natpol(iat),ichg,ispol)

     !takes into account the blocked atoms and the input polarisation
     if (atoms%lfrztyp(iat) .and. ispol == 0 .and. ichg == 0 ) then
        write(9,'(a2,4x,3(1x,1pe21.14),2x,a4)')symbol,(rxyz(j,iat),j=1,3),'   f'
     else if (atoms%lfrztyp(iat) .and. ispol /= 0 .and. ichg == 0) then
        write(9,'(a2,4x,3(1x,1pe21.14),i7,2x,a4)')symbol,(rxyz(j,iat),j=1,3),&
             ispol,'   f'
     else if (atoms%lfrztyp(iat) .and. ichg /= 0) then
        write(9,'(a2,4x,3(1x,1pe21.14),2(i7),2x,a4)')symbol,(rxyz(j,iat),j=1,3),&
             ispol,ichg,'   f'
     else if (ispol /= 0 .and. ichg == 0) then
        write(9,'(a2,4x,3(1x,1pe21.14),i7)')symbol,(rxyz(j,iat),j=1,3),ispol
     else if (ichg /= 0) then
        write(9,'(a2,4x,3(1x,1pe21.14),2(i7))')symbol,(rxyz(j,iat),j=1,3),ispol,ichg
     else
        write(9,'(a2,4x,3(1x,1pe21.14),2x,a4)')symbol,(rxyz(j,iat),j=1,3)
     end if
  enddo
  close(unit=9)

end subroutine wtposout<|MERGE_RESOLUTION|>--- conflicted
+++ resolved
@@ -10,10 +10,6 @@
           tt=timelimit-tcpu/3600d0 ! in hours
 end subroutine timeleft
 
-<<<<<<< HEAD
-=======
-
->>>>>>> d69aa06f
 subroutine conjgrad(nproc,iproc,at,rxyz,etot,fxyz,rst,ncount_cluster,in)
   use module_base
   use module_types
