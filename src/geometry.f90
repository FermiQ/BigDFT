--- conflicted
+++ resolved
@@ -13,22 +13,13 @@
   implicit none
 
   type parameterminimization
-<<<<<<< HEAD
      !>general parameters for all methods
      character (len=10) :: approach
      integer :: iter
      integer :: iflag
      integer :: history
+     logical::converged
      !>parameters for print information
-=======
-     !general parameters for all methods
-     character(10)::approach
-     integer::iter
-     integer::iflag
-     integer::history
-     logical::converged
-     !parameters for print information
->>>>>>> abec559c
      integer :: verbosity
      integer :: MSAVE
      integer :: MP
