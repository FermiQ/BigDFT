!> @file
!!  Routines to do geometry optmization
!! @author
!!    Copyright (C) 2007-2011 BigDFT group
!!    This file is distributed under the terms of the
!!    GNU General Public License, see ~/COPYING file
!!    or http://www.gnu.org/copyleft/gpl.txt .
!!    For the list of contributors, see ~/AUTHORS 

!> Geometry optimization, parametrisation routine.
subroutine geopt_init()
  use minpar
  implicit none

  parmin%approach  = 'unknown'
  parmin%iter      = 0
  parmin%iflag     = 0
  parmin%verbosity = 1
  parmin%MSAVE=7
  parmin%MP=16
  parmin%LP=16
  parmin%MAXFEV=10
  parmin%GTOL=9.d-1
  parmin%XTOL=1.d-15
  parmin%FTOL=1.d-6
  parmin%STPMIN=1.d-20
  parmin%STPMAX=20.d0
  parmin%DIAGCO=.FALSE.
  parmin%IWRITE=.FALSE.

END SUBROUTINE geopt_init


!> Geometry optimization, parametrisation routine.
subroutine geopt_set_verbosity(verb)
  use minpar
  implicit none
  !Arguments
  integer, intent(in) :: verb
  parmin%verbosity = verb
END SUBROUTINE geopt_set_verbosity


!> Geometry optimization
subroutine geopt(runObj,outs,nproc,iproc,ncount_bigdft)
  use module_base
  use module_interfaces, except_this_one => geopt
  use module_types
  use yaml_output
  use dictionaries
  use minpar
  implicit none
  !Arguments
  type(run_objects), intent(inout) :: runObj
  type(DFT_global_output), intent(inout) :: outs
  integer, intent(in) :: nproc,iproc
  integer, intent(out) :: ncount_bigdft
  !local variables
  integer, parameter :: ugeopt = 16
  logical :: fail
  integer :: ibfgs,ierr
  character(len=6) :: outfile, fmt
  character(len=5) :: fn4
  character(len=40) :: comment
  character(len=60) :: filename
  !-------------------------------------------

  !Geometry Initialization
  call geopt_init()

  filename=trim(runObj%inputs%dir_output)//'geopt.mon'
  !open(unit=ugeopt,file=filename,status='unknown',position='append')
  !without istat this opening should crash 
  !do nothing if the unit is already opened
  if (iproc == 0) &
     call yaml_set_stream(unit=ugeopt,filename=trim(filename),tabbing=0,record_length=100,setdefault=.false.,istat=ierr)
  if (iproc ==0 ) call yaml_comment('Geopt file opened, name: '//trim(filename)//', timestamp: '//trim(yaml_date_and_time_toa()),&
       hfill='-',unit=ugeopt)
  !write(ugeopt,*) '----------------------------------------------------------------------------'

  if (iproc == 0 .and. parmin%verbosity > 0 .and. ierr /= 0)  &!write(ugeopt,'(a)')  & 
     call yaml_comment('Geometry optimization log file, grep for GEOPT for consistent output',unit=ugeopt)
  if (iproc == 0 .and. parmin%verbosity > 0) write(ugeopt,'(a)')  & 
      '# COUNT  IT  GEOPT_METHOD  ENERGY                 DIFF       FMAX       FNRM      FRAC*FLUC FLUC      ADD. INFO'

  !if (iproc ==0 .and. parmin%verbosity > 0) write(* ,'(a)') & 
  !    '# COUNT  IT  GEOPT_METHOD  ENERGY                 DIFF       FMAX       FNRM      FRAC*FLUC FLUC      ADD. INFO'

  !assign the geometry optmization method
  parmin%approach=runObj%inputs%geopt_approach

  outs%strten=0 !not used for the moment

  outs%energy=0.d0
  ncount_bigdft=0
  if (iproc == 0) then
     outfile = 'posout'
     if (trim(parmin%approach)=='AB6MD') outfile = 'posmd '
     fmt = "(i4.4)"
     if (trim(parmin%approach)=='AB6MD') fmt = '(i5.5)'
     write(fn4,fmt) ncount_bigdft
     write(comment,'(a)')'INITIAL CONFIGURATION '
     call write_atomic_file(trim(runObj%inputs%dir_output)//trim(outfile)//'_'//trim(fn4),&
          & outs%energy,runObj%atoms%astruct%rxyz,runObj%atoms,trim(comment),forces=outs%fxyz)
     call yaml_new_document()
     call yaml_comment('Geometry minimization using ' // trim(parmin%approach),hfill='-')
     call yaml_map('Begin of minimization using ',parmin%approach)
     !write(*,'(a,1x,a)') ' Begin of minimization using ',parmin%approach
  end if

  select case(trim(parmin%approach))

  case('LBFGS')
     ibfgs=0
     do
        ibfgs=ibfgs+1
        if (iproc ==0) call yaml_map('ENTERING LBFGS,ibfgs',ibfgs)
        call lbfgsdriver(runObj,outs,nproc,iproc,ncount_bigdft,fail)
        if (.not. fail .or. ibfgs .ge. 5) exit
     end do

     if (fail) then
        if (iproc ==0) call yaml_map('ENTERING CG after LBFGS failure,ibfgs',ibfgs)
        call conjgrad(runObj,outs,nproc,iproc,ncount_bigdft)
     end if

!  if(trim(parmin%approach)=='LBFGS') then
!
!     if (iproc ==0) write(*,*) '# ENTERING BFGS'
!
!     call bfgs(nproc,iproc,pos,fxyz,outs%energy,at,rst,in,ncount_bigdft,fail)
!
!     if (fail) then 
!        if (iproc ==0) write(*,*) '# ENTERING CG after BFGS failure'
!        call conjgrad(nproc,iproc,pos,at,outs%energy,fxyz,rst,in,ncount_bigdft)
!     end if
!
  case('BFGS','PBFGS')
     call bfgsdriver(runObj,outs,nproc,iproc,ncount_bigdft)
  case('SDCG')
     if (iproc ==0) call yaml_map('ENTERING CG',ncount_bigdft)
     call conjgrad(runObj,outs,nproc,iproc,ncount_bigdft)
  case('VSSD')
     if (iproc ==0) call yaml_map('ENTERING VSSD',ncount_bigdft)
     call vstepsd(runObj,outs,nproc,iproc,ncount_bigdft)
  case('FIRE')
     if (iproc ==0) call yaml_map('ENTERING FIRE',ncount_bigdft)
     call fire(runObj,outs,nproc,iproc,ncount_bigdft,fail)
  case('DIIS')   
     if (iproc ==0) call yaml_map('ENTERING DIIS',ncount_bigdft)
     call rundiis(runObj,outs,nproc,iproc,ncount_bigdft,fail)
  case('AB6MD')
     if (iproc ==0) call yaml_map('ENTERING Molecular Dynamics (ABINIT implementation)',ncount_bigdft)
     call ab6md(runObj,outs,nproc,iproc,ncount_bigdft,fail)
  case default
     call f_err_throw('Geometry optimization method undefined ('//trim(parmin%approach)//')',&
          err_name='BIGDFT_RUNTIME_ERROR')
     return
  end select

  if (iproc==0) call yaml_close_stream(unit=ugeopt)

  if (iproc==0) call yaml_map('End of minimization using ',parmin%approach)

  if (iproc==0) call finaliseCompress()

END SUBROUTINE geopt


!> Molecular Dynamics
subroutine ab6md(runObj,outs,nproc,iproc,ncount_bigdft,fail)
  use module_base
  use module_types
  use scfloop_API
  use ab6_moldyn
!  use module_interfaces, only: memocc
  implicit none
  !Arguments
  integer, intent(in) :: nproc,iproc
  integer, intent(inout) :: ncount_bigdft
  type(run_objects), intent(inout) :: runObj
  type(DFT_global_output), intent(inout) :: outs
  logical, intent(out) :: fail
  !Local variables
  character(len=*), parameter :: subname='ab6md'
  ! 1 atomic mass unit, in electronic mass
  real(gp), parameter :: amu2emass=1.660538782d-27/9.10938215d-31
  integer, allocatable, dimension(:,:) :: iatfix
  real(gp), allocatable, dimension(:,:,:,:) :: xfhist
  real(gp), allocatable, dimension(:,:) :: vel, xred, fred
  real(gp), allocatable, dimension(:) :: amass
  real(gp), dimension(3) :: acell
  real(gp), dimension(3,3) :: rprim
  real(gp), dimension(3,3,1) :: symrel
  integer :: nxfh, iat, idim, iexit, i_stat,i_all

  ! We save pointers on data used to call bigdft() routine.
  if (ncount_bigdft == 0) then
     call scfloop_init(nproc, runObj)
  end if

  ! Prepare the objects used by ABINIT.
  allocate(amass(runObj%atoms%astruct%nat),stat=i_stat)
  call memocc(i_stat,amass,'amass',subname)
  allocate(xfhist(3, runObj%atoms%astruct%nat + 4, 2, runObj%inputs%ncount_cluster_x+1))
  call memocc(i_stat,xfhist,'xfhist',subname)
  allocate(vel(3, runObj%atoms%astruct%nat),stat=i_stat)
  call memocc(i_stat,vel,'vel',subname)
  allocate(xred(3, runObj%atoms%astruct%nat),stat=i_stat)
  call memocc(i_stat,xred,'xred',subname)
  allocate(iatfix(3, runObj%atoms%astruct%nat),stat=i_stat)
  call memocc(i_stat,iatfix,'iatfix',subname)
  allocate(fred(3, runObj%atoms%astruct%nat),stat=i_stat)
  call memocc(i_stat,fred,'fred',subname)

  nxfh = 0
  !acell = (/ runObj%atoms%astruct%cell_dim(1), runObj%atoms%astruct%cell_dim(2), runObj%atoms%astruct%cell_dim(3) /)
  acell(1)=runObj%atoms%astruct%cell_dim(1)
  acell(2)=runObj%atoms%astruct%cell_dim(2)
  acell(3)=runObj%atoms%astruct%cell_dim(3)
  rprim(:,:) = 0.0_gp
  rprim(1,1) = real(1, gp)
  rprim(2,2) = real(1, gp)
  rprim(3,3) = real(1, gp)
  symrel(:,:,1) = 0.0_gp
  symrel(1,1,1) = real(1, gp)
  symrel(2,2,1) = real(1, gp)
  symrel(3,3,1) = real(1, gp)
  do iat = 1, runObj%atoms%astruct%nat
     amass(iat) = amu2emass * runObj%atoms%amu(runObj%atoms%astruct%iatype(iat))
     do idim = 1, 3
        xred(idim, iat) = runObj%atoms%astruct%rxyz(idim, iat) / acell(idim)
        fred(idim, iat) = - outs%fxyz(idim, iat) / acell(idim)
     end do
     select case(runObj%atoms%astruct%ifrztyp(iat))
     case(0)
        iatfix(:, iat) = 0
     case(1)
        iatfix(:, iat) = 1
     case(2)
        iatfix(:, iat) = 0
        iatfix(2, iat) = 1
     case(3)
        iatfix(:, iat) = 1
        iatfix(2, iat) = 0
     end select
  end do

  !read the velocities from input file, if present
  call read_velocities(iproc,'velocities.xyz',runObj%atoms,vel)
  !vel(:,:) = zero

  ! Call the ABINIT routine.
  ! currently, we force optcell == 0
  call moldyn(acell, amass, iproc, runObj%inputs%ncount_cluster_x+1, nxfh, runObj%atoms%astruct%nat, &
       & rprim, outs%energy, iexit, &
       & 0, runObj%inputs%ionmov, runObj%inputs%ncount_cluster_x, runObj%inputs%dtion, runObj%inputs%noseinert, &
       & runObj%inputs%mditemp, runObj%inputs%mdftemp, runObj%inputs%friction, runObj%inputs%mdwall, runObj%inputs%nnos, &
       & runObj%inputs%qmass, runObj%inputs%bmass, runObj%inputs%vmass, iatfix, runObj%inputs%strtarget, &
       & runObj%inputs%strprecon, runObj%inputs%strfact, runObj%inputs%forcemax, &
       & 1, symrel, vel, xfhist, fred, xred)

  do iat = 1, runObj%atoms%astruct%nat, 1
     outs%fxyz(1, iat) = fred(1, iat) * acell(1)
     outs%fxyz(2, iat) = fred(2, iat) * acell(2)
     outs%fxyz(3, iat) = fred(3, iat) * acell(3)
  end do

  !De-Allocations
  i_all=-product(shape(fred))*kind(fred)
  deallocate(fred,stat=i_stat)
  call memocc(i_stat,i_all,'fred',subname)
  i_all=-product(shape(iatfix))*kind(iatfix)
  deallocate(iatfix,stat=i_stat)
  call memocc(i_stat,i_all,'iatfix',subname)
  i_all=-product(shape(xred))*kind(xred)
  deallocate(xred,stat=i_stat)
  call memocc(i_stat,i_all,'xred',subname)
  i_all=-product(shape(vel))*kind(vel)
  deallocate(vel,stat=i_stat)
  call memocc(i_stat,i_all,'vel',subname)
  i_all=-product(shape(amass))*kind(amass)
  deallocate(amass,stat=i_stat)
  call memocc(i_stat,i_all,'amass',subname)
  i_all=-product(shape(xfhist))*kind(xfhist)
  deallocate(xfhist,stat=i_stat)
  call memocc(i_stat,i_all,'xfhist',subname)

  fail = (iexit == 0)
END SUBROUTINE ab6md


!> MODIFIED version for refined time limit on restart of global.f90.
!! Only difference: Calls routine CPUtime(tt)
subroutine timeleft(tt)
  use module_base
  implicit none
  real(gp), intent(out) :: tt
  !local variables
  integer :: ierr
  real(kind=4) :: tcpu
  real(gp) :: timelimit

  open(unit=55,file='CPUlimit',status='unknown')
  read(55,*,iostat=ierr) timelimit ! in hours
  if(ierr/=0)timelimit=1d6
  close(55)
  call cpu_time(tcpu)
  tt=timelimit-real(tcpu,gp)/3600._gp ! in hours
END SUBROUTINE timeleft


subroutine convcheck(fmax,fluctfrac_fluct,forcemax,check) !n(c) fnrm (arg:1)
  use module_base
  implicit none
  real(gp), intent(in):: fmax, fluctfrac_fluct,forcemax !n(c) fnrm
!  logical, intent(out)::check
  integer, intent(inout)::check

!  check=.false.
!  if ( fmax < max(forcemax,fluctfrac_fluct)) check=.true.
  if ( fmax < max(forcemax,fluctfrac_fluct)) then 
    check=check+1
  else
    check=0
  endif

END SUBROUTINE convcheck


subroutine fnrmandforcemax(ff,fnrm,fmax,nat)
  use module_base
  implicit none
  integer, intent(in) :: nat
  real(gp), intent(in):: ff(3,nat)
  real(gp), intent(out):: fnrm, fmax
  real(gp):: t1,t2,t3
  integer:: iat

  fmax=0._gp
  do iat=1,nat
     t1=ff(1,iat)**2
     t2=ff(2,iat)**2
     t3=ff(3,iat)**2
     fmax=max(fmax,sqrt(t1+t2+t3))
  enddo

  !this is the norm of the forces of non-blocked atoms
  !one has to discuss whether also the center mass shift should be added
  fnrm=dot(3*nat,ff(1,1),1,ff(1,1),1)
END SUBROUTINE fnrmandforcemax


subroutine fnrmandforcemax_old(ff,fnrm,fmax,at)
  use module_base
  use module_types
  implicit none
  type(atoms_data), intent(in) :: at
  real(gp), intent(in):: ff(3,at%astruct%nat)
  real(gp), intent(out):: fnrm, fmax
  real(gp):: t1,t2,t3
  integer:: iat

  fmax=0._gp
  do iat=1,at%astruct%nat
     call frozen_alpha(at%astruct%ifrztyp(iat),1,ff(1,iat)**2,t1)
     call frozen_alpha(at%astruct%ifrztyp(iat),2,ff(2,iat)**2,t2)
     call frozen_alpha(at%astruct%ifrztyp(iat),3,ff(3,iat)**2,t3)
     fmax=max(fmax,sqrt(t1+t2+t3))
  enddo

  !This is the norm of the forces of non-blocked atoms
  call atomic_dot(at,ff,ff,fnrm)
END SUBROUTINE fnrmandforcemax_old


subroutine updatefluctsum(fnoise,fluct) !n(c) nat (arg:1)
  use module_base
  use module_types
  implicit none
  !n(c) integer, intent(in) :: nat
  real(gp),intent(in):: fnoise
  real(gp),intent(inout):: fluct

   if (fluct == 0.d0) then
     fluct=fnoise
   else
     fluct=.8d0*fluct+.2d0*fnoise
   endif

END SUBROUTINE updatefluctsum


!> Should we evaluate the translational force also with blocked atoms?
subroutine transforce(at,fxyz,sumx,sumy,sumz)
  use module_base
  use module_types
  implicit none
  type(atoms_data), intent(in) :: at
  real(gp),intent(in):: fxyz(3,at%astruct%nat)
  real(gp), intent(out) :: sumx,sumy,sumz
  integer :: iat

  !atomic_dot with one
  sumx=0._gp 
  sumy=0._gp 
  sumz=0._gp
  do iat=1,at%astruct%nat

     sumx=sumx+fxyz(1,iat) 
     sumy=sumy+fxyz(2,iat) 
     sumz=sumz+fxyz(3,iat)

  end do
END SUBROUTINE transforce


!> Should we evaluate the translational force also with blocked atoms?
subroutine transforce_forfluct(at,fxyz,sumx,sumy,sumz)
  use module_base
  use module_types
  implicit none
  type(atoms_data), intent(in) :: at
  real(gp),intent(in):: fxyz(3,at%astruct%nat)
  real(gp), intent(out) :: sumx,sumy,sumz
  integer :: iat
  real(gp) :: alphax,alphay,alphaz

  !atomic_dot with one
  sumx=0._gp 
  sumy=0._gp 
  sumz=0._gp
  do iat=1,at%astruct%nat

     call frozen_alpha(at%astruct%ifrztyp(iat),1,1.0_gp,alphax)
     call frozen_alpha(at%astruct%ifrztyp(iat),2,1.0_gp,alphay)
     call frozen_alpha(at%astruct%ifrztyp(iat),3,1.0_gp,alphaz)

     sumx=sumx+alphax*fxyz(1,iat) 
     sumy=sumy+alphay*fxyz(2,iat) 
     sumz=sumz+alphaz*fxyz(3,iat)

  end do
END SUBROUTINE transforce_forfluct


!> DIIS relax. Original source from ART from N. Mousseau.
!! Adaptations to BigDFT by D. Caliste.
!! WARNING: strten not minimized here
subroutine rundiis(runObj,outs,nproc,iproc,ncount_bigdft,fail)
  use module_base
  use module_types
  use module_interfaces
  implicit none
  !Arguments
  integer, intent(in) :: nproc,iproc
  integer, intent(inout) :: ncount_bigdft
  type(run_objects), intent(inout) :: runObj
  type(DFT_global_output), intent(inout) :: outs
  logical, intent(out) :: fail
  !local variables
  integer, parameter :: ugeopt=16
  character(len=*), parameter :: subname='rundiis'
  real(gp), dimension(:,:,:), allocatable  :: previous_forces
  real(gp), dimension(:,:,:), allocatable  :: previous_pos
  real(gp), dimension(:,:), allocatable :: product_matrix
  integer :: lter, maxter, i, i_err, n, nrhs, lwork, infocode, j, i_stat, i_all
  real(gp) :: fluct, fmax, fnrm,etotprev
  character(len = 4) :: fn4
  character(len = 40) :: comment
  ! Local variables for Lapack.
  integer, dimension(:), allocatable :: interchanges
  real(kind=8), dimension(:), allocatable :: work
  real(kind=8), dimension(:), allocatable :: solution
  real(kind=8), dimension(:,:), allocatable :: matrice
  !logical :: check
  integer :: check
  check=0
  fluct=0.0_gp

  ! We save pointers on data used to call bigdft() routine.
  allocate(previous_forces(3, outs%fdim, runObj%inputs%history+ndebug),stat=i_stat)
  call memocc(i_stat,previous_forces,'previous_forces',subname)
  allocate(previous_pos(3, RUNOBJ%ATOMS%astruct%NAT, runObj%inputs%history+ndebug),stat=i_stat)
  call memocc(i_stat,previous_pos,'previous_pos',subname)
  allocate(product_matrix(runObj%inputs%history, runObj%inputs%history+ndebug),stat=i_stat)
  call memocc(i_stat,product_matrix,'product_matrix',subname)


  ! Set to zero the arrays
  call to_zero(runObj%inputs%history**2,product_matrix)
  call to_zero(runObj%inputs%history*outs%fdim*3,previous_forces)
  call to_zero(runObj%inputs%history*runObj%atoms%astruct%nat*3,previous_pos)

  ! We set the first step and move to the second
  call vcopy(3 * outs%fdim, outs%fxyz (1,1), 1, previous_forces(1,1,1), 1)
  call vcopy(3 * runObj%atoms%astruct%nat, runObj%atoms%astruct%rxyz(1,1), 1, previous_pos(1,1,1), 1)
  
  call axpy(3 * runObj%atoms%astruct%nat, runObj%inputs%betax, outs%fxyz(1,1), 1, runObj%atoms%astruct%rxyz(1,1), 1)
!!$  !always better to use the atomic_* routines to move atoms
!!$  !it performs modulo operation as well as constrained search
!!$  call atomic_axpy(at,x,runObj%inputs%betax,f,x)


  do lter = 1, runObj%inputs%ncount_cluster_x - 1

     maxter = min(lter, runObj%inputs%history)

     allocate(interchanges(maxter+1+ndebug),stat=i_stat)
     call memocc(i_stat,interchanges,'interchanges',subname)
     allocate(work((maxter+1) * (maxter+1)+ndebug),stat=i_stat)
     call memocc(i_stat,work,'work',subname)
     allocate(solution(maxter+1+ndebug),stat=i_stat)
     call memocc(i_stat,solution,'solution',subname)
     allocate(matrice(maxter+1, maxter+1))
     call memocc(i_stat,matrice,'matrice',subname)

     ! If lter is greater than maxvec, we move the previous solution up by one
     if (lter > maxter) then
        do i=2, maxter
           previous_forces(:,:,i-1) = previous_forces(:,:,i)
           previous_pos(:,:,i-1)    = previous_pos(:,:,i)
           do j=2, maxter
              product_matrix(i-1,j-1) = product_matrix(i,j)
           end do
        end do
     end if

     ! we first add the force to the previous_force vector and the
     ! position to the previous_pos vector
     call vcopy(3 * runObj%atoms%astruct%nat, outs%fxyz(1,1), 1, previous_forces(1,1,maxter), 1)
     call vcopy(3 * runObj%atoms%astruct%nat, runObj%atoms%astruct%rxyz(1,1), 1, previous_pos(1,1,maxter), 1)

     ! And we add the scalar products to the matrix
     do i = 1, maxter
        product_matrix(i,maxter) = dot(3 * runObj%atoms%astruct%nat,previous_forces(1,1,i),1,outs%fxyz(1,1),1)
        product_matrix(maxter,i) = product_matrix(i,maxter)
     end do

     matrice(1:maxter,1:maxter) = product_matrix(1:maxter, 1:maxter)
     matrice(1:maxter,maxter+1) = 1.0d0
     matrice(maxter+1,1:maxter) = 1.0d0
     matrice(maxter+1,maxter+1) = 0.0d0

     solution(1:maxter) = 0.0d0
     solution(maxter+1) = 1.0d0

     ! We now need the routines from Lapack. We define a few values
     i_err = 0

     ! We call the routine for diagonalizing a tridiagonal  matrix
     n = maxter+1
     nrhs = 1    ! Number of right-hand arguments in B (Ax=B)
     lwork = n*n

     ! We prepare the upper triangular matrix for lapack
     !call dsysv('U',n, nrhs, matrice, n, interchanges, solution,n,work,lwork,i_err)
     call gesv(n, nrhs, matrice(1,1), n, interchanges(1), solution(1), n, i_err)

     i_all=-product(shape(interchanges))*kind(interchanges)
     deallocate(interchanges,stat=i_stat)
     call memocc(i_stat,i_all,'interchanges',subname)
     i_all=-product(shape(work))*kind(work)
     deallocate(work,stat=i_stat)
     call memocc(i_stat,i_all,'work',subname)
     i_all=-product(shape(matrice))*kind(matrice)
     deallocate(matrice,stat=i_stat)
     call memocc(i_stat,i_all,'matrice',subname)


     ! The solution that interests us is made of two parts
     call to_zero(3 * runObj%atoms%astruct%nat, runObj%atoms%astruct%rxyz)
     do i = 1, maxter
        call axpy(3 * runObj%atoms%astruct%nat, solution(i), previous_pos(1,1,i), 1, runObj%atoms%astruct%rxyz(1,1), 1)
     end do
!!$     !reput the modulo operation on the atoms
!!$     call atomic_axpy(at,x,0.0_gp,x,x)

     i_all=-product(shape(solution))*kind(solution)
     deallocate(solution,stat=i_stat)
     call memocc(i_stat,i_all,'solution',subname)

     runObj%inputs%inputPsiId=1
     etotprev=outs%energy

     call call_bigdft(runObj,outs,nproc,iproc,infocode)

!!$     if (iproc == 0) then
!!$        call transforce(at,f,sumx,sumy,sumz)
!!$        write(*,'(a,1x,1pe24.17)') 'translational force along x=', sumx  
!!$        write(*,'(a,1x,1pe24.17)') 'translational force along y=', sumy  
!!$        write(*,'(a,1x,1pe24.17)') 'translational force along z=', sumz  
!!$     end if

     ncount_bigdft=ncount_bigdft+1

     call fnrmandforcemax(outs%fxyz,fnrm,fmax,outs%fdim)
     if (fmax < 3.d-1) call updatefluctsum(outs%fnoise,fluct) !n(m)
     call convcheck(fmax,fluct*runObj%inputs%frac_fluct,runObj%inputs%forcemax,check) !n(m)

     if (iproc==0) then 
        write(ugeopt,'(I5,1x,I5,2x,a10,2x,1pe21.14,2x,e9.2,es11.3,3(1pe10.2),2x,i3)')  & 
          ncount_bigdft,lter,"GEOPT_DIIS",outs%energy,outs%energy-etotprev, &
          & fmax,sqrt(fnrm),fluct*runObj%inputs%frac_fluct,fluct,check

!        write(*,'(1x,a,1pe14.5,2(1x,a,1pe14.5))') 'FORCES norm(Ha/Bohr): maxval=', &
!             & fmax,'fnrm=',    fnrm    ,'fluct=', fluct
        write(fn4,'(i4.4)') ncount_bigdft
        write(comment,'(a,1pe10.3)')'DIIS:fnrm= ',sqrt(fnrm)
        call write_atomic_file(trim(runObj%inputs%dir_output)//'posout_'//fn4, &
             & outs%energy,runObj%atoms%astruct%rxyz,runObj%atoms,trim(comment),forces=outs%fxyz)
     endif

     if(check > 5)then
<<<<<<< HEAD
        if (iproc==0) write(ugeopt,'(1x,a,3(1x,1pe14.5))') 'fnrm2,fluct*frac_fluct,fluct', fnrm,fluct*runObj%inputs%frac_fluct,fluct
        if (iproc==0) write(ugeopt,*) 'DIIS converged'
=======
        if (iproc==0) write(16,'(1x,a,3(1x,1pe14.5))') '# fnrm2,fluct*frac_fluct,fluct', fnrm,fluct*runObj%inputs%frac_fluct,fluct
        if (iproc==0) write(16,*) '# DIIS converged'
>>>>>>> a2b2392a
        exit
     endif

     if(ncount_bigdft>runObj%inputs%ncount_cluster_x-1)  then 
      if (iproc==0)  &
           write(ugeopt,*) 'DIIS exited before the geometry optimization converged because more than ',& 
                            runObj%inputs%ncount_cluster_x,' wavefunction optimizations were required'
      exit
     endif

     call axpy(3 * runObj%atoms%astruct%nat, runObj%inputs%betax, outs%fxyz(1,1), 1, runObj%atoms%astruct%rxyz(1,1), 1)
  end do

  i_all=-product(shape(previous_forces))*kind(previous_forces)
  deallocate(previous_forces,stat=i_stat)
  call memocc(i_stat,i_all,'previous_forces',subname)
  i_all=-product(shape(previous_pos))*kind(previous_pos)
  deallocate(previous_pos,stat=i_stat)
  call memocc(i_stat,i_all,'previous_pos',subname)
  i_all=-product(shape(product_matrix))*kind(product_matrix)
  deallocate(product_matrix,stat=i_stat)
  call memocc(i_stat,i_all,'product_matrix',subname)

  fail = (ncount_bigdft>runObj%inputs%ncount_cluster_x-1)
END SUBROUTINE rundiis


!> Implementation of the damped MD based geometry optimizer FIRE, PRL 97, 170201 (2006)
!! The MD-Integrator is the common velocity verlet, all masses are equal to 1.d0
!! Implemented in August 2010, Maximilian Amsler, Basel University 
!! Suggestion for maximal timestep as tmax=2*pi*sqrt(alphaVSSD)*1.2d-1
!! Choose the initial timestep as tinit=tmax*0.5d0
subroutine fire(runObj,outs,nproc,iproc,ncount_bigdft,fail) 
  use module_base
  use module_types
  use module_interfaces
  use minpar
  use yaml_output
  use communications_base

  implicit none
  !Arguments
  integer, intent(in) :: nproc,iproc
  integer, intent(inout) :: ncount_bigdft
  type(run_objects), intent(inout) :: runObj
  type(DFT_global_output), intent(inout) :: outs
  logical, intent(inout) :: fail
  !Local variables
  integer, parameter :: ugeopt=16
  real(gp) :: fluct,fnrm
  real(gp) :: fmax,vmax,maxdiff
  integer :: check
  integer :: infocode,iat
  character(len=4) :: fn4
  character(len=40) :: comment

  !n(c) character(len=*), parameter :: subname='fire'

!Fire parameters:
  real(gp):: alpha,P,finc,fdec,falpha,alphastart,dt,dtmax,vnrm
  real(gp):: velcur(3*runObj%atoms%astruct%nat), velpred(3*runObj%atoms%astruct%nat),poscur(3*runObj%atoms%astruct%nat),&
       & pospred(3*runObj%atoms%astruct%nat),fcur(3*runObj%atoms%astruct%nat),fpred(3*runObj%atoms%astruct%nat),&
       & mass(3*runObj%atoms%astruct%nat)
  real(gp):: eprev,anoise !n(c) ecur
  integer:: Nmin,nstep,it

  fluct=0.0_gp
  check=0
  ! Set FIRE parameters
  Nmin=5
  finc=1.1_gp
  fdec=0.5_gp
  alphastart=0.25_gp
  anoise=1.e-8_gp

  alpha=alphastart
  falpha=0.99_gp
  nstep=1
  dt=runObj%inputs%dtinit

  dtmax=runObj%inputs%dtmax

  fail=.false.
  fnrm=1.e10_gp
  velcur=0.0_gp
  call vcopy(3*runObj%atoms%astruct%nat, runObj%atoms%astruct%rxyz(1,1), 1, poscur(1), 1)
  call vcopy(3*outs%fdim, outs%fxyz(1,1), 1, fcur(1), 1)
  mass=1.0_gp
  !n(c) ecur=etot
  eprev=0.0_gp

  Big_loop: do it=1,runObj%inputs%ncount_cluster_x-1
     do iat=1,3*runObj%atoms%astruct%nat
        pospred(iat)=poscur(iat)+dt*velcur(iat)+dt*dt*0.5_gp*fcur(iat)/mass(iat)
     enddo

     runObj%inputs%inputPsiId=1
     call vcopy(3 * runObj%atoms%astruct%nat, pospred(1), 1, runObj%atoms%astruct%rxyz(1,1), 1)
     call call_bigdft(runObj,outs,nproc,iproc,infocode)
     call vcopy(3 * outs%fdim, outs%fxyz(1,1), 1, fpred(1), 1)
     ncount_bigdft=ncount_bigdft+1
     call fnrmandforcemax(fpred,fnrm,fmax,outs%fdim)
   !  call convcheck(fmax,fluct*runObj%inputs%frac_fluct,runObj%inputs%forcemax,check) !n(m)

     do iat=1,3*runObj%atoms%astruct%nat
        velpred(iat)=velcur(iat)+0.5_gp*dt*(fpred(iat))/mass(iat)+0.5_gp*dt*fcur(iat)/mass(iat)
     enddo
     P=dot_product(fpred,velpred)
     call fnrmandforcemax(velpred,vnrm,vmax,runObj%atoms%astruct%nat)

     if (iproc == 0) then
        write(fn4,'(i4.4)') ncount_bigdft
        write(comment,'(a,1pe10.3)')'FIRE:fnrm= ',sqrt(fnrm)
        call  write_atomic_file(trim(runObj%inputs%dir_output)//'posout_'//fn4,&
             & outs%energy,pospred,runObj%atoms,trim(comment),forces=fpred)
     endif
     if (fmax < 3.d-1) call updatefluctsum(outs%fnoise,fluct) !n(m)

     if (iproc==0.and.parmin%verbosity > 0) then
         write(ugeopt,'(I5,1x,I5,2x,a10,2x,1pe21.14,2x,e9.2,1(1pe11.3),3(1pe10.2),  & 
         & 2x,a6,es8.2e1,2x,a3,es8.2e1,2x,a6,es9.2,2x,a6,I5,2x,a2,es9.2)') &
         & ncount_bigdft,it,"GEOPT_FIRE",outs%energy,outs%energy-eprev,fmax,sqrt(fnrm),fluct*runObj%inputs%frac_fluct,fluct, &
         & "alpha=",alpha, "dt=",dt, "vnrm=",sqrt(vnrm), "nstep=",nstep,"P=",P

         call yaml_open_map('Geometry')
            call yaml_map('Ncount_BigDFT',ncount_bigdft)
            call yaml_map('Geometry step',it)
            call yaml_map('Geometry Method','GEOPT_FIRE')
            call yaml_map('epred',(/ outs%energy,outs%energy-eprev /),fmt='(1pe21.14)')
            call yaml_map('Alpha', alpha, fmt='(es7.2e1)')
            call yaml_map('dt',dt, fmt='(es7.2e1)')
            call yaml_map('vnrm',sqrt(vnrm), fmt='(es8.2)')
            call yaml_map('nstep',nstep, fmt='(I5)')
            call yaml_map('P',P, fmt='(es9.2)')
            call geometry_output(fmax,fnrm,fluct)
         call yaml_close_map()
         !write(* ,'(I5,1x,I5,2x,a10,2x,1pe21.14,2x,e9.2,1(1pe11.3),3(1pe10.2), & 
         !& 2x,a6,es7.2e1,2x,a3,es7.2e1,2x,a6,es8.2,2x,a6,I5,2x,a2,es9.2)') &
         !& ncount_bigdft,it,"GEOPT_FIRE",epred,epred-eprev,fmax,sqrt(fnrm),fluct*runObj%inputs%frac_fluct,fluct, &
         !& "alpha=",alpha, "dt=",dt, "vnrm=",sqrt(vnrm), "nstep=",nstep,"P=",P 
         !eprev=epred
     end if

     eprev=outs%energy

     call convcheck(fmax,fluct*runObj%inputs%frac_fluct, runObj%inputs%forcemax,check) !n(m)
     if (ncount_bigdft >= runObj%inputs%ncount_cluster_x-1) then
         !Too many iterations
         exit Big_loop
     end if

     if(check > 5) then
        if(iproc==0)  call yaml_map('Iterations when FIRE converged',it)
        !if(iproc==0)  write(ugeopt,'(a,i0,a)') "   FIRE converged in ",it," iterations"
        !Exit from the loop (the calculation is finished).
        exit Big_loop
     endif

!Update variables
     fcur=fpred
     poscur=pospred
!Normal verlet velocity update
!  velcur=velpred

!!FIRE Update
     call fnrmandforcemax(fpred,fnrm,fmax,outs%fdim)
     fnrm=sqrt(fnrm)
     call fnrmandforcemax(velpred,vnrm,vmax,runObj%atoms%astruct%nat)
     vnrm=sqrt(vnrm)
!Modified velocity update, suggested by Alireza
!  velcur(:)=(1.0_gp-alpha)*velpred(:)+fpred(:)*min(alpha*vnrm/fnrm,2.0_gp*runObj%inputs%betax)!alpha*fpred(:)/fnrm*vnrm
!Original FIRE velocitiy update
     velcur(:)=(1.0_gp-alpha)*velpred(:)+alpha*fpred(:)/fnrm*vnrm
     if(P > -anoise*vnrm .and. nstep > Nmin) then
        dt=min(dt*finc,dtmax)
!        alpha=max(alpha*falpha,0.1_gp) !Limit the decrease of alpha
        alpha=alpha*falpha
     elseif(P.le.-anoise*vnrm) then
        nstep=0
        dt=dt*fdec
        velcur=0.d0
        alpha=alphastart
     endif
     nstep=nstep+1

     ! Check velcur consistency.
     call check_array_consistency(maxdiff, nproc, velcur, bigdft_mpi%mpi_comm)
     if (iproc==0 .and. maxdiff > epsilon(1.0_gp)) &
          call yaml_warning('Fire velocities not identical! '//&
          '(difference:'//trim(yaml_toa(maxdiff))//' )')

     !if (iproc==0) write(10,*) epred, vnrm*0.5d0
   end do Big_loop
        
! Output the final energy, atomic positions and forces
   call vcopy(3*runObj%atoms%astruct%nat, pospred(1), 1, runObj%atoms%astruct%rxyz(1,1), 1)
   call vcopy(3*outs%fdim, fpred(1), 1, outs%fxyz(1,1), 1)

END SUBROUTINE fire


!> Display geometry quantities
subroutine geometry_output(fmax,fnrm,fluct)
   use module_base
   use yaml_output
   implicit none
   real(gp), intent(in) :: fmax    !< Maximal absolute value of atomic forces
   real(gp), intent(in) :: fnrm    !< Norm of atomic forces
   real(gp), intent(in) :: fluct   !< Fluctuation of atomic forces
   !write(*,'(1x,a,1pe14.5,2(1x,a,1pe14.5))') 'FORCES norm(Ha/Bohr): maxval=',fmax,'fnrm2=',fnrm,'fluct=', fluct
   call yaml_open_map('FORCES norm(Ha/Bohr)',flow=.true.)
      call yaml_map(' maxval',fmax,fmt='(1pe14.5)')
      call yaml_map('fnrm2',fnrm,fmt='(1pe14.5)')
      call yaml_map('fluct',fluct,fmt='(1pe14.5)')
   call yaml_close_map()
end subroutine geometry_output<|MERGE_RESOLUTION|>--- conflicted
+++ resolved
@@ -612,13 +612,10 @@
      endif
 
      if(check > 5)then
-<<<<<<< HEAD
-        if (iproc==0) write(ugeopt,'(1x,a,3(1x,1pe14.5))') 'fnrm2,fluct*frac_fluct,fluct', fnrm,fluct*runObj%inputs%frac_fluct,fluct
-        if (iproc==0) write(ugeopt,*) 'DIIS converged'
-=======
-        if (iproc==0) write(16,'(1x,a,3(1x,1pe14.5))') '# fnrm2,fluct*frac_fluct,fluct', fnrm,fluct*runObj%inputs%frac_fluct,fluct
-        if (iproc==0) write(16,*) '# DIIS converged'
->>>>>>> a2b2392a
+        if (iproc==0) then
+           write(ugeopt,'(1x,a,3(1x,1pe14.5))') '# fnrm2,fluct*frac_fluct,fluct', fnrm,fluct*runObj%inputs%frac_fluct,fluct
+           write(ugeopt,*) '# DIIS converged'
+        end if
         exit
      endif
 
