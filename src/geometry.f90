--- conflicted
+++ resolved
@@ -1435,10 +1435,13 @@
 !!***
 
  
-!! Driver for the LBFGS routine found on the Nocedal Homepage
-!! The subroutines have only been modified slightly, so a VIMDIFF will show all modifications!
-!! This is helpfull when we are looking for the source of problems during BFGS runs
-
+!!****f* BigDFT/lbfgsdriver
+!! FUNCTION
+!!   Driver for the LBFGS routine found on the Nocedal Homepage
+!!   The subroutines have only been modified slightly, so a VIMDIFF will show all modifications!
+!!   This is helpfull when we are looking for the source of problems during BFGS runs
+!! SOURCE
+!!
 subroutine lbfgsdriver(nproc,iproc,rxyz,fxyz,etot,at,rst,in,ncount_bigdft,fail) 
   use module_base
   use module_types
@@ -2187,25 +2190,7 @@
               ENDIF
             IF (FINISH) WRITE(parmin%MP,100)
       ENDIF
-<<<<<<< HEAD
-      IF (IPRINT(2).EQ.2.OR.IPRINT(2).EQ.3)THEN
-         IF (FINISH)THEN
-            IF(IPROC==0)    WRITE(parmin%MP,90)
-         ELSE
-            IF(IPROC==0)    WRITE(parmin%MP,40)
-         ENDIF
-         IF(IPROC==0)  WRITE(parmin%MP,50)(X(I),I=1,N)
-         IF (IPRINT(2).EQ.3)THEN
-            IF(IPROC==0)  WRITE(parmin%MP,60)
-            IF(IPROC==0)  WRITE(parmin%MP,50)(G(I),I=1,N)
-         ENDIF
-      ENDIF
-      IF (FINISH) WRITE(parmin%MP,100)
-    ENDIF
-
-=======
-!
->>>>>>> 03d21362
+!
  20   FORMAT('  N=',I5,'   NUMBER OF CORRECTIONS=',I2,/,  '       INITIAL VALUES')
  30   FORMAT('  F= ',1PD10.3,'   GNORM= ',1PD10.3)
  40   FORMAT(' VECTOR X= ')
