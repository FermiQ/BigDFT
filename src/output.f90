--- conflicted
+++ resolved
@@ -371,12 +371,7 @@
         call yaml_sequence(advance='no')
         call yaml_open_map(flow=.true.)
           call yaml_map( 'Rc', &
-<<<<<<< HEAD
-             & in%gen_kpt(:, i) * (/ atoms%alat1, atoms%alat2, atoms%alat3 /) / two_pi,&
-=======
-             & in%kpt(:, i) * (/ atoms%astruct%cell_dim(1), atoms%astruct%cell_dim(2), &
-             & atoms%astruct%cell_dim(3) /) / two_pi,&
->>>>>>> 14c7d159
+             & in%gen_kpt(:, i) * atoms%astruct%cell_dim / two_pi,&
              & fmt='(f7.4)')
           call yaml_map( 'Bz', &
              & in%gen_kpt(:, i), &
