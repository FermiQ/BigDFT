!>  @file
!!  File where most relevant screen output are collected
!!  Routines which are present in this file should have *all* arguments as intent(in)
!!  Also, the master process only should acces these routines
!! @author
!!    Copyright (C) 2011-2013 BigDFT group
!!    This file is distributed under the terms of the
!!    GNU General Public License, see ~/COPYING file
!!    or http://www.gnu.org/copyleft/gpl.txt .
!!    For the list of contributors, see ~/AUTHORS 


!> Display the logo of BigDFT subroutine print_logo()
subroutine print_logo()
  use module_base
  use yaml_output
  implicit none
  integer :: namelen,ierr
  character(len=MPI_MAX_PROCESSOR_NAME) :: nodename_local
  integer :: nthreads
  !integer, parameter :: ln = 1024
!$ integer :: omp_get_max_threads

!  call yaml_comment('Daubechies Wavelets for DFT Pseudopotential Calculations',hfill='=')


  call yaml_open_map('Code logo')
!logo of BigDFT, new version
  call yaml_scalar('"__________________________________ A fast and precise DFT wavelet code')
  call yaml_scalar('|     |     |     |     |     |                                        ')
  call yaml_scalar('|     |     |     |     |     |      BBBB         i       gggggg       ')
  call yaml_scalar('|_____|_____|_____|_____|_____|     B    B               g             ')
  call yaml_scalar('|     |  :  |  :  |     |     |    B     B        i     g              ')
  call yaml_scalar('|     |-0+--|-0+--|     |     |    B    B         i     g        g     ')
  call yaml_scalar('|_____|__:__|__:__|_____|_____|___ BBBBB          i     g         g    ')
  call yaml_scalar('|  :  |     |     |  :  |     |    B    B         i     g         g    ')
  call yaml_scalar('|--+0-|     |     |-0+--|     |    B     B     iiii     g         g    ')                                  
  call yaml_scalar('|__:__|_____|_____|__:__|_____|    B     B        i      g        g    ')
  call yaml_scalar('|     |  :  |  :  |     |     |    B BBBB        i        g      g     ')
  call yaml_scalar('|     |-0+--|-0+--|     |     |    B        iiiii          gggggg      ')
  call yaml_scalar('|_____|__:__|__:__|_____|_____|__BBBBB                                 ')
  call yaml_scalar('|     |     |     |  :  |     |                           TTTTTTTTT    ')
  call yaml_scalar('|     |     |     |--+0-|     |  DDDDDD          FFFFF        T        ')
  call yaml_scalar('|_____|_____|_____|__:__|_____| D      D        F        TTTT T        ')
  call yaml_scalar('|     |     |     |  :  |     |D        D      F        T     T        ')
  call yaml_scalar('|     |     |     |--+0-|     |D         D     FFFF     T     T        ')
  call yaml_scalar('|_____|_____|_____|__:__|_____|D___      D     F         T    T        ')
  call yaml_scalar('|     |     |  :  |     |     |D         D     F          TTTTT        ')
  call yaml_scalar('|     |     |--+0-|     |     | D        D     F         T    T        ')
  call yaml_scalar('|_____|_____|__:__|_____|_____|          D     F        T     T        ')                                       
  call yaml_scalar('|     |     |     |     |     |         D               T    T         ')
  call yaml_scalar('|     |     |     |     |     |   DDDDDD       F         TTTT          ')
  call yaml_scalar('|_____|_____|_____|_____|_____|______                    www.bigdft.org   "') 

  !old version 
!!$  call yaml_scalar('      TTTT         F       DDDDD    ')     
!!$  call yaml_scalar('     T    T               D         ')     
!!$  call yaml_scalar('    T     T        F     D          ')     
!!$  call yaml_scalar('    T    T         F     D        D ')     
!!$  call yaml_scalar('    TTTTT          F     D         D')     
!!$  call yaml_scalar('    T    T         F     D         D')     
!!$  call yaml_scalar('    T     T        F     D         D')     
!!$  call yaml_scalar('    T      T       F     D         D')     
!!$  call yaml_scalar('    T     T     FFFF     D         D')     
!!$  call yaml_scalar('    T TTTT         F      D        D')     
!!$  call yaml_scalar('    T             F        D      D ')     
!!$  call yaml_scalar('TTTTTTTTT    FFFFF          DDDDDD  ')     
!!$  call yaml_scalar('  gggggg          iiiii    BBBBBBBBB')     
!!$  call yaml_scalar(' g      g        i             B    ')     
!!$  call yaml_scalar('g        g      i         BBBB B    ')     
!!$  call yaml_scalar('g         g     iiii     B     B    ')     
!!$  call yaml_scalar('g         g     i       B      B    ')     
!!$  call yaml_scalar('g         g     i        B     B    ')     
!!$  call yaml_scalar('g         g     i         B    B    ')     
!!$  call yaml_scalar('g         g     i          BBBBB    ')     
!!$  call yaml_scalar(' g        g     i         B    B    ')     
!!$  call yaml_scalar('          g     i        B     B    ')     
!!$  call yaml_scalar('         g               B    B     ')     
!!$  call yaml_scalar('    ggggg       i         BBBB      ') 
  call yaml_close_map()

  call yaml_map('Reference Paper','The Journal of Chemical Physics 129, 014109 (2008)')
  call yaml_map('Version Number',package_version)
  call yaml_map('Timestamp of this run',yaml_date_and_time_toa())

  call MPI_GET_PROCESSOR_NAME(nodename_local,namelen,ierr)
  if (ierr ==0) call yaml_map('Root process Hostname',trim(nodename_local))
  call yaml_map('Number of MPI tasks',bigdft_mpi%nproc)
  
  nthreads = 0
!$  nthreads=omp_get_max_threads()
  call yaml_map('OpenMP parallelization',nthreads>0)
  if (nthreads > 0) then
     call yaml_map('Maximal OpenMP threads per MPI task',nthreads)
  endif

END SUBROUTINE print_logo


subroutine print_configure_options()
  use yaml_output
  implicit none
  integer, parameter :: ln = 1024
  character(len = ln), dimension(4) :: buf

  call yaml_comment('Code compiling options',hfill='-')
  call yaml_open_map("Compilation options")
  call bigdft_config_get_user_args(buf(1), ln)
  call yaml_map("Configure arguments", '"'//trim(buf(1))//'"')
  call bigdft_config_get_compilers(buf(1), buf(2), buf(3), ln)
  call yaml_map("Compilers (CC, FC, CXX)", buf(1:3))
  call bigdft_config_get_compiler_flags(buf(1), buf(2), buf(3), buf(4), ln)
  call yaml_open_map("Compiler flags")
  if (len_trim(buf(1))>0) call yaml_map("CFLAGS",   trim(buf(1)))
  if (len_trim(buf(2))>0) call yaml_map("FCFLAGS",  trim(buf(2)))
  if (len_trim(buf(3))>0) call yaml_map("CXXFLAGS", trim(buf(3)))
  if (len_trim(buf(4))>0) call yaml_map("CPPFLAGS", trim(buf(4)))
  call yaml_close_map()
!!$  call bigdft_config_get_linker(buf(1), buf(2), buf(3), buf(4), ln)
!!$  call yaml_open_map("Linker")
!!$   call yaml_map("LD",      trim(buf(1)))
!!$   call yaml_map("LDFLAGS", trim(buf(2)))
!!$   call yaml_map("LIBS",    trim(buf(3)))
!!$   call yaml_map("Full linking options", trim(buf(4)))
!!$  call yaml_close_map()

 call yaml_close_map()

end subroutine print_configure_options


!> Print all general parameters
subroutine print_general_parameters(in,atoms)
  use module_base
  use module_types
  use defs_basis
  use m_ab6_symmetry
  use yaml_output
  use module_input_keys, only: input_keys_equal
  implicit none
  !Arguments
  type(input_variables), intent(in) :: in
  type(atoms_data), intent(in) :: atoms

  integer :: nSym, ierr, iat, i
  integer :: sym(3, 3, AB6_MAX_SYMMETRIES)
  integer :: symAfm(AB6_MAX_SYMMETRIES)
  real(gp) :: transNon(3, AB6_MAX_SYMMETRIES)
  real(gp) :: genAfm(3)
  character(len=15) :: spaceGroup
  character(len=len(in%run_name)) :: prefix
  integer :: spaceGroupId, pointGroupMagn
  !integer, parameter :: maxLen = 50, width = 24
  !character(len = width), dimension(maxLen) :: at, fixed, add
  !integer :: ityp,lg
  character(len = 11) :: potden
  character(len = 12) :: dos

  ! Output for atoms
  if (trim(in%run_name) == '') then
     call yaml_comment('Input Atomic System (file: posinp.'//trim(atoms%astruct%inputfile_format)//')',hfill='-')
     prefix = 'input'
  else
     prefix = in%run_name
     call yaml_comment('Input Atomic System (file: '//trim(prefix)//'.'//trim(atoms%astruct%inputfile_format)//')',hfill='-')
  end if

  ! Atomic systems
  call yaml_open_map('Atomic System Properties')
     call yaml_map('Number of atomic types', atoms%astruct%ntypes, fmt='(i0)')
     call yaml_map('Number of atoms', atoms%astruct%nat, fmt='(i0)')
     if (atoms%astruct%nat > 0) then
        call yaml_map('Types of atoms',atoms%astruct%atomnames)
        !call yaml_map('Types of atoms',flow=.true.)
        !do ityp=1,atoms%astruct%ntypes
        !   call yaml_sequence(trim(atoms%astruct%atomnames(ityp)))
        !end do
        ! Fixed positions
        if (maxval(atoms%astruct%ifrztyp) /= 0) then
           call yaml_open_sequence('Fixed atoms',flow=.true.)
           ! The fixed atom column
           do iat=1,atoms%astruct%nat
              if (atoms%astruct%ifrztyp(iat) /= 0) then
                 call yaml_sequence('at.' // trim(yaml_toa(iat,fmt='(i4.4)')) // &
                      & '(' // trim(atoms%astruct%atomnames(atoms%astruct%iatype(iat))) // ')' &
                      & // trim(yaml_toa(atoms%astruct%ifrztyp(iat),fmt='(i0)')))
              end if
           end do
           call yaml_close_sequence()
        end if
     end if
     !Boundary Conditions
     !call yaml_map('Geometry Code',trim(atoms%astruct%geocode))
     select case(atoms%astruct%geocode)
     case('P')
        call yaml_map('Boundary Conditions','Periodic',advance='no')
        call yaml_comment('Code: '//atoms%astruct%geocode)
        call yaml_map('Box Sizes (AU)',(/atoms%astruct%cell_dim(1),atoms%astruct%cell_dim(2),&
             atoms%astruct%cell_dim(3)/),fmt='(1pe12.5)')
     case('S')
        call yaml_map('Boundary Conditions','Surface',advance='no')
        call yaml_comment('Code: '//atoms%astruct%geocode)
        call yaml_map('Box Sizes (AU)',(/atoms%astruct%cell_dim(1),atoms%astruct%cell_dim(2),&
             atoms%astruct%cell_dim(3)/),fmt='(1pe12.5)')
     case('W')
        call yaml_map('Boundary Conditions','Wire',advance='no')
        call yaml_comment('Code: '//atoms%astruct%geocode)
        call yaml_map('Box Sizes (AU)',(/atoms%astruct%cell_dim(1),atoms%astruct%cell_dim(2),&
             atoms%astruct%cell_dim(3)/),fmt='(1pe12.5)')
     case('F')
        call yaml_map('Boundary Conditions','Free',advance='no')
        call yaml_comment('Code: '//atoms%astruct%geocode)
     end select
     !Symmetries
     if (atoms%astruct%geocode /= 'F' .and. .not. in%disableSym) then
     !if (.not. in%disableSym) then
        call symmetry_get_matrices(atoms%astruct%sym%symObj, nSym, sym, transNon, symAfm, ierr)
        call symmetry_get_group(atoms%astruct%sym%symObj, spaceGroup, &
             & spaceGroupId, pointGroupMagn, genAfm, ierr)
        if (ierr == AB6_ERROR_SYM_NOT_PRIMITIVE) write(spaceGroup, "(A)") "not prim."
     else 
        nSym = 0
        spaceGroup = 'disabled'
     end if
     call yaml_map('Number of Symmetries',nSym)
     call yaml_map('Space group',trim(spaceGroup))
  call yaml_close_map()

  !write(*,'(1x,a,a,a)') '--- (file: posinp.', &
  !     & atoms%astruct%inputfile_format, ') --------------------------------------- in atomic system'
  !write(*, "(A)")   "   Atomic system                  Fixed positions           Additional data"
  !do i = 1, maxLen
  !   write(at(i), "(a)") " "
  !   write(fixed(i), "(a)") " "
  !   write(add(i), "(a)") " "
  !end do
  !write(fixed(1), '(a)') "No fixed atom"
  !write(add(1), '(a)') "No symmetry for open BC"
  
  ! The atoms column
  !write(at(1), '(a,a)')  "Bound. C.= ", atoms%astruct%geocode
  !write(at(2), '(a,i5)') "N. types = ", atoms%astruct%ntypes
  !write(at(3), '(a,i5)') "N. atoms = ", atoms%astruct%nat
  !lg = 12
  !i = 4
  !write(at(i),'(a)' )    "Types    = "
  !do ityp=1,atoms%astruct%ntypes - 1
  !   if (lg + 4 + len(trim(atoms%astruct%atomnames(ityp))) >= width) then
  !      i = i + 1
  !      lg = 12
  !      write(at(i),'(a)') "           "
  !   end if
  !   write(at(i)(lg:),'(3a)') "'", trim(atoms%astruct%atomnames(ityp)), "', "
  !   lg = lg + 4 + len(trim(atoms%astruct%atomnames(ityp)))
  !end do
  !!Case no atom
  !if (atoms%astruct%ntypes > 0) then
  !   if (lg + 2 + len(trim(atoms%astruct%atomnames(ityp))) >= width) then
  !      i = i + 1
  !      lg = 12
  !      write(at(i),'(a)') "           "
  !   end if
  !   write(at(i)(lg:),'(3a)') "'", trim(atoms%astruct%atomnames(ityp)), "'"
  !end if

  ! The fixed atom column
  !i = 1
  !do iat=1,atoms%astruct%nat
  !   if (atoms%astruct%ifrztyp(iat)/=0) then
  !      if (i > maxLen) exit
  !      write(fixed(i),'(a,i4,a,a,a,i3)') &
  !           "at.", iat,' (', &
  !           & trim(atoms%astruct%atomnames(atoms%astruct%iatype(iat))),&
  !           ') ',atoms%astruct%ifrztyp(iat)
  !      i = i + 1
  !   end if
  !end do
  !if (i > maxLen) write(fixed(maxLen), '(a)') " (...)"

  ! The additional data column
  !if (atoms%astruct%geocode /= 'F' .and. .not. in%disableSym) then
  !   call symmetry_get_matrices(atoms%astruct%sym%symObj, nSym, sym, transNon, symAfm, ierr)
  !   call symmetry_get_group(atoms%astruct%sym%symObj, spaceGroup, &
  !        & spaceGroupId, pointGroupMagn, genAfm, ierr)
  !   if (ierr == AB6_ERROR_SYM_NOT_PRIMITIVE) write(spaceGroup, "(A)") "not prim."
  !   write(add(1), '(a,i0)')       "N. sym.   = ", nSym
  !   write(add(2), '(a,a,a)')      "Sp. group = ", trim(spaceGroup)
  !else if (atoms%astruct%geocode /= 'F' .and. in%disableSym) then
  !   write(add(1), '(a)')          "N. sym.   = disabled"
  !   write(add(2), '(a)')          "Sp. group = disabled"
  !else
  !   write(add(1), '(a)')          "N. sym.   = free BC"
  !   write(add(2), '(a)')          "Sp. group = free BC"
  !end if
  !i = 3
  !if (in%nvirt > 0) then
  !   write(add(i), '(a,i5,a)')     "Virt. orb.= ", in%nvirt, " orb."
  !   write(add(i + 1), '(a,i5,a)') "Plot dens.= ", abs(in%nplot), " orb."
  !else
  !   write(add(i), '(a)')          "Virt. orb.= none"
  !   write(add(i + 1), '(a)')      "Plot dens.= none"
  !end if
  !i = i + 2
  !if (in%nspin==4) then
  !   write(add(i),'(a)')           "Spin pol. = non-coll."
  !else if (in%nspin==2) then
  !   write(add(i),'(a)')           "Spin pol. = collinear"
  !else if (in%nspin==1) then
  !   write(add(i),'(a)')           "Spin pol. = no"
  !end if

  ! Printing
  !do i = 1, maxLen
  !   if (len(trim(at(i))) > 0 .or. len(trim(fixed(i))) > 0 .or. len(trim(add(i))) > 0) then
  !      write(*,"(1x,a,1x,a,1x,a,1x,a,1x,a)") at(i), "|", fixed(i), "|", add(i)
  !   end if
  !end do

  !Geometry imput Parameters
  if (in%ncount_cluster_x > 0) then
     call yaml_comment('Geometry optimization Input Parameters (file: '//trim(prefix)//'.geopt)',hfill='-')
     call yaml_open_map('Geometry Optimization Parameters')
        call yaml_map('Maximum steps',in%ncount_cluster_x)
        call yaml_map('Algorithm', in%geopt_approach)
        call yaml_map('Random atomic displacement', in%randdis, fmt='(1pe7.1)')
        call yaml_map('Fluctuation in forces',in%frac_fluct,fmt='(1pe7.1)')
        call yaml_map('Maximum in forces',in%forcemax,fmt='(1pe7.1)')
        call yaml_map('Steepest descent step',in%betax,fmt='(1pe7.1)')
        if (trim(in%geopt_approach) == "DIIS") then
           call yaml_map('DIIS history', in%history)
        end if
     call yaml_close_map()
     if (input_keys_equal(trim(in%geopt_approach),"AB6MD")) then
        call yaml_open_map('Molecular Dynamics Parameters')
           call yaml_map('ionmov',in%ionmov)
           call yaml_map('dtion', in%dtion,fmt='(0pf7.0)')
           if (in%ionmov > 7) then
              call yaml_map('Start Temperature', in%mditemp, fmt='(f5.0)')
              call yaml_map('Stop Temperature',  in%mdftemp, fmt='(f5.0)')
           end if
           if (in%ionmov == 8) then
              call yaml_map('Nose inertia', in%noseinert,fmt='(f15.5)')
           else if (in%ionmov == 9) then
              call yaml_map('Friction', in%friction,fmt='(f15.5)')
              call yaml_map('MD wall',in%mdwall,fmt='(f15.5)')
           else if (in%ionmov == 13) then
              call yaml_map('nnos', in%nnos,fmt='(f15.5)')
              call yaml_map('qmass',in%qmass,fmt='(f15.5)')
              call yaml_map('bmass',in%bmass,fmt='(f15.5)')
              call yaml_map('vmass',in%vmass,fmt='(f15.5)')
           end if
        call yaml_close_map()
     end if
     !write(*,'(1x,a)') '--- (file: input.geopt) ------------------------------------- Geopt Input Parameters'
     !write(*, "(A)")   "       Generic param.              Geo. optim.                MD param."
     !write(*, "(1x,a,i7,1x,a,1x,a,1pe7.1,1x,a,1x,a,i7)") &
     !     & "      Max. steps=", in%ncount_cluster_x, "|", &
     !     & "Fluct. in forces=", in%frac_fluct,       "|", &
     !     & "          ionmov=", in%ionmov
     !write(*, "(1x,a,a7,1x,a,1x,a,1pe7.1,1x,a,1x,a,0pf7.0)") &
     !     & "       algorithm=", in%geopt_approach, "|", &
     !     & "  Max. in forces=", in%forcemax,       "|", &
     !     & "           dtion=", in%dtion
     !if (trim(in%geopt_approach) /= "DIIS") then
     !   write(*, "(1x,a,1pe7.1,1x,a,1x,a,1pe7.1,1x,a)", advance="no") &
     !        & "random at.displ.=", in%randdis, "|", &
     !        & "  steep. descent=", in%betax,   "|"
     !else
     !   write(*, "(1x,a,1pe7.1,1x,a,1x,a,1pe7.1,2x,a,1I2,1x,a)", advance="no") &
     !        & "random at.displ.=", in%randdis,           "|", &
     !        & "step=", in%betax, "history=", in%history, "|"
     !end if
     !if (in%ionmov > 7) then
     !   write(*, "(1x,a,1f5.0,1x,a,1f5.0)") &
     !        & "start T=", in%mditemp, "stop T=", in%mdftemp
     !else
     !   write(*,*)
     !end if
     !
     !if (in%ionmov == 8) then
     !   write(*,'(1x,a,f15.5)') "TODO: pretty printing!", in%noseinert
     !else if (in%ionmov == 9) then
     !   write(*,*) "TODO: pretty printing!", in%friction
     !   write(*,*) "TODO: pretty printing!", in%mdwall
     !else if (in%ionmov == 13) then
     !   write(*,*) "TODO: pretty printing!", in%nnos
     !   write(*,*) "TODO: pretty printing!", in%qmass
     !   write(*,*) "TODO: pretty printing!", in%bmass, in%vmass
     !end if
  end if

  !Output for K points
  if (atoms%astruct%geocode /= 'F') then
     call yaml_comment('K points description (Reduced and Brillouin zone coordinates, Weight)',hfill='-')
     !write(*,'(1x,a)') '--- (file: input.kpt) ----------------------------------------------------- k-points'
     if (in%disableSym .and. in%gen_nkpt > 1) then
        call yaml_warning('symmetries have been disabled, k points are not irreductible.')
        !write(*, "(1x,A)") "WARNING: symmetries have been disabled, k points are not irreductible."
     end if
     call yaml_open_sequence('K points')!,advance='no')
     !call yaml_comment('Reduced coordinates  BZ coordinates  weight',hfill=' ')
     !write(*, "(1x,a)")    "       red. coordinates         weight       id        BZ coordinates"
     do i = 1, in%gen_nkpt, 1
        call yaml_sequence(advance='no')
        call yaml_open_map(flow=.true.)
          call yaml_map( 'Rc', &
             & in%gen_kpt(:, i) * atoms%astruct%cell_dim / two_pi,&
             & fmt='(f7.4)')
          call yaml_map( 'Bz', &
             & in%gen_kpt(:, i), &
             & fmt='(f7.4)')
          call yaml_map('Wgt',in%gen_wkpt(i),fmt='(f6.4)')
        call yaml_close_map(advance='no')
        call yaml_comment(trim(yaml_toa(i,fmt='(i4.4)')))
        !write(*, "(1x,3f9.5,2x,f9.5,5x,I4,1x,3f9.5)") &
        !     & in%kpt(:, i) * (/ atoms%astruct%cell_dim(1), atoms%astruct%cell_dim(2), atoms%astruct%cell_dim(3) /) / two_pi, &
        !     & in%wkpt(i), i, in%kpt(:, i)
     end do
     call yaml_close_sequence()

     if (in%nkptv > 0) then
        call yaml_open_sequence('K points for band structure calculation')
        !write(*, "(1x,a)")    " K points for band structure calculation"
        !write(*, "(1x,a)")    "       red. coordinates         weight       id        BZ coordinates"
        do i = 1, in%nkptv, 1
          call yaml_sequence(advance='no')
          call yaml_open_map(trim(yaml_toa(i,fmt='(i0)')),flow=.true.)
          call yaml_map( 'Red C.', &
             & in%kptv(:, i) * (/ atoms%astruct%cell_dim(1), atoms%astruct%cell_dim(2), &
             & atoms%astruct%cell_dim(3) /) / two_pi,&
             & fmt='(f9.5)')
          call yaml_map( 'Bz C.', &
             & in%kptv(:, i), &
             & fmt='(f9.5)')
          call yaml_map('Weight',1.0d0 / real(size(in%kptv, 2), gp),fmt='(f9.5)')
          call yaml_close_map()
        !   write(*, "(1x,3f9.5,2x,f9.5,5x,I4,1x,3f9.5)") &
        !        & in%kptv(:, i) * (/ atoms%astruct%cell_dim(1), atoms%astruct%cell_dim(2), atoms%astruct%cell_dim(3) /) / two_pi, &
        !        & 1.0d0 / real(size(in%kptv, 2), gp), i, in%kptv(:, i)
        end do
        call yaml_close_sequence()
     end if
  end if

  ! Printing for mixing parameters.
  if (in%iscf > SCF_KIND_DIRECT_MINIMIZATION) then
     if (in%iscf < 10) then
        write(potden, "(A)") "potential"
     else
        write(potden, "(A)") "density"
     end if
     call yaml_comment('Mixing (file: '//trim(prefix)//'.mix)',hfill='-')
     call yaml_open_map('Mixing parameters')
        call yaml_map('Target',trim(potden))
        call yaml_map('Additional bands', in%norbsempty)
        call yaml_map('Mixing Coefficients', in%alphamix,fmt='(0pe10.2)')
        call yaml_map('Scheme',modulo(in%iscf, 10))
        call yaml_map('Electronic temperature',in%Tel,fmt='(1pe12.2)')
        call yaml_map('DIIS',in%alphadiis,fmt='(0pe12.2)')
        call yaml_map('Maximum iterations',in%itrpmax)
        call yaml_map('Occupied scheme',trim(smearing_names(in%occopt)))
        call yaml_map('Rp norm',in%rpnrm_cv,fmt='(1pe12.2)')
        if (in%verbosity > 2) then
           write(dos, "(A)") "dos.gnuplot"
        else
           write(dos, "(A)") "no verb. < 3"
        end if
        call yaml_map('output DOS',trim(dos))
     call yaml_close_map()
     !write(*,'(1x,a)') '--- (file: input.mix) ------------------------------------------------------- Mixing'
     !write(*,"(1x,A12,A12,1x,A1,1x,A12,I12,1x,A1,1x,A11,F10.2)") &
     !     & "     Target=", potden,        "|", &
     !     & " Add. bands=", in%norbsempty, "|", &
     !     & "    Coeff.=", in%alphamix
     !write(*,"(1x,A12,I12,1x,A1,1x,A12,1pe12.2,1x,A1,1x,A11,0pe10.2)") &
     !     & "     Scheme=", modulo(in%iscf, 10), "|", &
     !     & "Elec. temp.=", in%Tel,              "|", &
     !     & "      DIIS=", in%alphadiis
     !write(*,"(1x,A12,I12,1x,A1,1x,A12,A12,1x,A1)") &
     !     & "  Max iter.=", in%itrpmax,    "|", &
     !     & "Occ. scheme=", smearing_names(in%occopt), "|"
     !if (in%verbosity > 2) then
     !   write(dos, "(A)") "dos.gnuplot"
     !else
     !   write(dos, "(A)") "no verb. < 3"
     !end if
     !write(*,"(1x,A12,1pe12.2,1x,A1,1x,2A12,1x,A1)") &
     !    & "   Rp norm.=", in%rpnrm_cv,    "|", " output DOS=", dos, "|"
  end if

END SUBROUTINE print_general_parameters


!> Print all dft input parameters
subroutine print_dft_parameters(in,atoms)
  use module_base
  use module_types
  use yaml_output
  use module_xc
  implicit none
  type(input_variables), intent(in) :: in
  type(atoms_data), intent(in) :: atoms

  call yaml_comment('Input parameters',hfill='-')

  call yaml_open_map('DFT parameters')
    call yaml_open_map('eXchange Correlation')
      call yaml_map('XC ID',in%ixc,fmt='(i8)',label='ixc')
      call xc_dump()
      if (in%nspin>=2) then
         call yaml_map('Polarisation',in%mpol)
         !write(*,'(1x,a,i7,1x,a)')&
         !     'Polarisation=',in%mpol, '|'
      end if
      if (in%nspin==4) then
         call yaml_map('Spin polarization','non collinear')
      else if (in%nspin==2) then
         call yaml_map('Spin polarization','collinear')
      else if (in%nspin==1) then
         call yaml_map('Spin polarization',.false.)
      end if
    call yaml_close_map()

    if (in%ncharge > 0) call yaml_map('Net Charge (Ions-Electrons)',in%ncharge,fmt='(i8)')
    if (sqrt(sum(in%elecfield(:)**2)) > 0.0_gp) &
      call yaml_map('External Electric Field (Ha/a0)',in%elecfield(:),fmt='(1pe8.1)')
  call yaml_close_map()

  call yaml_open_map('Basis set definition')
    call yaml_map('Suggested Grid Spacings (a0)', (/in%hx,in%hy,in%hz/),fmt='(f5.2)')
    call yaml_map('Coarse and Fine Radii Multipliers', (/in%crmult,in%frmult/),fmt='(f4.1)')
  call yaml_close_map()


  call yaml_open_map('Self-Consistent Cycle Parameters')
    call yaml_open_map('Wavefunction')
      call yaml_map('Gradient Norm Threshold',in%gnrm_cv,fmt='(1pe8.1)',label='gnrm_cv')
      call yaml_map('CG Steps for Preconditioner',in%ncong,fmt='(i5)')
      call yaml_map('DIIS History length',in%idsx)
      call yaml_map('Max. Wfn Iterations',in%itermax,label='itermax')
      call yaml_map('Max. Subspace Diagonalizations',in%nrepmax)
      call yaml_map('Input wavefunction policy',  trim(input_psi_names(in%inputPsiId)), advance="no")
      call yaml_comment(trim(yaml_toa(in%inputPsiId)))
      call yaml_map('Output wavefunction policy', trim(wf_format_names(in%output_wf_format)), advance="no")
      call yaml_comment(trim(yaml_toa(in%output_wf_format)))
      call yaml_map('Output grid policy',trim(output_denspot_names(in%output_denspot)),advance='no')
      call yaml_comment(trim(yaml_toa(in%output_denspot)))
      call yaml_map('Output grid format',trim(output_denspot_format_names(in%output_denspot_format)),advance='no')
      call yaml_comment(trim(yaml_toa(in%output_denspot_format)))
      call yaml_map('Virtual orbitals',in%nvirt,fmt='(i0)')
      call yaml_map('Number of plotted density orbitals',abs(in%nplot),fmt='(i0)')
  
    call yaml_close_map()

    call yaml_open_map('Density/Potential')
       call yaml_map('Max. Iterations',in%itrpmax)
    call yaml_close_map()
  call yaml_close_map()

  if (atoms%astruct%geocode == 'F') then
     call yaml_open_map('Post Optimization Parameters')

     call yaml_open_map('Finite-Size Effect estimation')
     call yaml_map('Scheduled',(in%rbuf > 0.0_gp))
     if (in%rbuf > 0.0_gp) then
        call yaml_map('Extension',in%rbuf,fmt='(f4.1)')
        call yaml_map('No. of CG steps',in%ncongt)
     end if
     call yaml_close_map()
     call yaml_close_map()
  end if

!!$  write(*,'(1x,a)')&
!!$       '--- (file: input.dft) --------------------------------------------- Input Parameters'
!!$  write(*,'(1x,a)')&
!!$       '    System Choice       Resolution Radii        SCF Iteration      Finite Size Corr.'
!!$  write(*,'(1x,a,f7.3,1x,a,f5.2,1x,a,1pe8.1,1x,a,l4)')&
!!$       '  Max. hgrid=',in%hx,   '|  Coarse Wfs.=',in%crmult,'| Wavefns Conv.=',in%gnrm_cv,&
!!$       '| Calculate=',(in%rbuf > 0.0_gp)
!!$  write(*,'(1x,a,i7,1x,a,f5.2,1x,a,i5,a,i2,1x,a,f4.1)')&
!!$       '       XC id=',in%ixc,     '|    Fine Wfs.=',in%frmult,'| Max. N. Iter.=',in%itermax,&
!!$       'x',in%nrepmax,'| Extension=',in%rbuf
!!$  write(*,'(1x,a,i7,1x,a,1x,a,i8,1x,a,i4)')&
!!$       'total charge=',in%ncharge, '|                   ','| CG Prec.Steps=',in%ncong,&
!!$       '|  CG Steps=',in%ncongt
!!$  write(*,'(1x,a,1pe7.1,1x,a,1x,a,i8)')&
!!$       ' elec. field=',sqrt(sum(in%elecfield(:)**2)),'|                   ','| DIIS Hist. N.=',in%idsx


  !write(*, "(1x,A19,I5,A,1x,A1,1x,A19,I6,A)") &
  !     & "Input wf. policy=", in%inputPsiId, " (" // input_psi_names(in%inputPsiId) // ")", "|", &
  !     & "Output wf. policy=", in%output_wf_format, " (" // wf_format_names(in%output_wf_format) // ")"

  !write(*, "(1x,A19,I5,A,1x,A1,1x,A19,I6,A)") &
  !     & "Output grid policy=", in%output_denspot, "   (" // output_denspot_names(in%output_denspot) // ")", "|", &
  !     & "Output grid format=", in%output_denspot_format, &
  !     "         (" // output_denspot_format_names(in%output_denspot_format) // ")"

END SUBROUTINE print_dft_parameters


!> Write input parameters
subroutine write_input_parameters(in)!,atoms)
  use module_base
  use module_types
  use yaml_output
  implicit none
  type(input_variables), intent(in) :: in
!  type(atoms_data), intent(in) :: atoms
  !local variables
  character(len = 11) :: potden
  !start yaml output
  !call yaml_indent_map('Physical System Parameters')
  !write(70,'(a)')repeat(' ',yaml_indent)//'Physical System Parameters:'
  !yaml_indent=yaml_indent+3
!  write(70,'(a,t55,a)')repeat(' ',yaml_indent)//'Boundary Conditions:',atoms%astruct%geocode
!  if (atoms%astruct%geocode /= 'F')write(70,'(a,t55,a,3(1x,f5.3,a))')&
!       repeat(' ',yaml_indent)//'Box Sizes (a0):','[',atoms%astruct%cell_dim(1),',',atoms%astruct%cell_dim(2),',',atoms%astruct%cell_dim(3),' ]'

!  yaml_indent=yaml_indent-3


  if (in%iscf > SCF_KIND_DIRECT_MINIMIZATION) then
     !write(70,'(a)')repeat(' ',yaml_indent)//'Mixing Parameters:'
     !yaml_indent=yaml_indent+3
       if (in%iscf < 10) then
        write(potden, "(A)") "potential"
     else
        write(potden, "(A)") "density"
     end if
     write(70,'(a,t55,a)')'Target:',potden
!     write(70,'(a,t55,I12)')'Scheme:',modulo(in%iscf, 10)
!!$     write(*,"(1x,A12,A12,1x,A1,1x,A12,I12,1x,A1,1x,A11,F10.2)") &
!!$          & "     Target=", potden,        "|", &
!!$          & " Add. bands=", in%norbsempty, "|", &
!!$          & "    Coeff.=", in%alphamix
!!$     write(*,"(1x,A12,I12,1x,A1,1x,A12,1pe12.2,1x,A1,1x,A11,0pe10.2)") &
!!$          & "     Scheme=", modulo(in%iscf, 10), "|", &
!!$          & "Elec. temp.=", in%Tel,              "|", &
!!$          & "      DIIS=", in%alphadiis
!!$     write(*,"(1x,A12,I12,1x,A1,1x,A12,A12,1x,A1)") &
!!$          & "  Max iter.=", in%itrpmax,    "|", &
!!$          & "Occ. scheme=", smearing_names(in%occopt), "|"
!!$     if (in%verbosity > 2) then
!!$        write(dos, "(A)") "dos.gnuplot"
!!$     else
!!$        write(dos, "(A)") "no verb. < 3"
!!$     end if
!!$     write(*,"(1x,A12,1pe12.2,1x,A1,1x,2A12,1x,A1)") &
!!$          & "   Rp norm.=", in%rpnrm_cv,    "|", " output DOS=", dos, "|"
  end if
  !write(70,'(a)')repeat(' ',yaml_indent)//'Post Optimization Treatments:'
  if (in%rbuf > 0.0_gp) then
     !write(70,'(a)')repeat(' ',yaml_indent)//'Finite-Size Correction Estimation:'
     !write(70,'(a,t55,f4.1)')repeat(' ',yaml_indent)//'Radius (a0):',in%rbuf
     !write(70,'(a,t55,i4)')repeat(' ',yaml_indent)//'CG Steps for the FS Correction:',in%ncongt
  end if
  stop
end subroutine write_input_parameters


!> Write the energies for a given iteration
subroutine write_energies(iter,iscf,energs,gnrm,gnrm_zero,comment,only_energies)
  use module_base
  use module_types
  use yaml_output
  implicit none
  !Arguments
  integer, intent(in) :: iter !< Iteration Id
  integer, intent(in) :: iscf
  type(energy_terms), intent(in) :: energs
  real(gp), intent(in) :: gnrm,gnrm_zero
  character(len=*), intent(in) :: comment
  logical,intent(in),optional :: only_energies
  !local variables
  logical :: write_only_energies

  if (present(only_energies)) then
      write_only_energies=only_energies
  else
      write_only_energies=.false.
  end if

  if (len(trim(comment)) > 0 .and. .not.write_only_energies) then
     if (verbose >0) call yaml_newline()
     call write_iter()
     if (verbose >0) call yaml_comment(trim(comment))    
  end if

  if (iscf < 1 .and. verbose > 0) then
     call yaml_newline()
     call yaml_open_map('Energies',flow=.true.)
  !call yaml_flow_map()
  !call yaml_indent_map('Energies')
     if (energs%ekin /= 0.0_gp)&
          call yaml_map('Ekin',energs%ekin,fmt='(1pe18.11)')
     if (energs%epot /= 0.0_gp)&
          call yaml_map('Epot',energs%epot,fmt='(1pe18.11)')
     if (energs%eproj /= 0.0_gp)&
          call yaml_map('Enl',energs%eproj,fmt='(1pe18.11)')
     if (energs%eh /= 0.0_gp)&
          call yaml_map('EH',energs%eh,fmt='(1pe18.11)')
     if (energs%exc /= 0.0_gp)&
          call yaml_map('EXC',energs%exc,fmt='(1pe18.11)')
     if (energs%evxc /= 0.0_gp)&
          call yaml_map('EvXC',energs%evxc,fmt='(1pe18.11)')
     if (energs%eexctX /= 0.0_gp)&
          call yaml_map('EexctX',energs%eexctX,fmt='(1pe18.11)')
     if (energs%evsic /= 0.0_gp)&
          call yaml_map('EvSIC',energs%evsic,fmt='(1pe18.11)')
     if (len(trim(comment)) > 0) then
        if (energs%eion /= 0.0_gp)&
             call yaml_map('Eion',energs%eion,fmt='(1pe18.11)')
        if (energs%edisp /= 0.0_gp)&
             call yaml_map('Edisp',energs%edisp,fmt='(1pe18.11)')
        if (energs%excrhoc /= 0.0_gp)&
             call yaml_map('Exc(rhoc)',energs%excrhoc,fmt='(1pe18.11)')
        if (energs%eTS /= 0.0_gp)&
             call yaml_map('TS',energs%eTS,fmt='(1pe18.11)')

     end if
     call yaml_close_map()
  end if

  if (.not.write_only_energies) then
     call yaml_newline()
     if (len(trim(comment)) == 0) then
        call write_iter()
        if (verbose >0) call yaml_newline()
     else if (verbose > 1) then
        call yaml_map('SCF criterion',iscf,fmt='(i6)')
     end if
  end if


  contains

    subroutine write_iter()
      implicit none
      if (iter > 0) call yaml_map('iter',iter,fmt='(i6)')
      if (iscf > 1) then
         call yaml_map('tr(H)',energs%trH,fmt='(1pe24.17)')
      else
         if (energs%eTS==0.0_gp) then
            call yaml_map('EKS',energs%energy,fmt='(1pe24.17)')
         else
            call yaml_map('FKS',energs%energy,fmt='(1pe24.17)')
         end if
      end if
      if (gnrm > 0.0_gp) call yaml_map('gnrm',gnrm,fmt='(1pe9.2)')
      if (gnrm_zero > 0.0_gp) &
           call yaml_map('gnrm0',gnrm_zero,fmt='(1pe8.1)')
      if (iscf > 1) then
         if (energs%trH_prev /=0.0_gp) &
              call yaml_map('D',energs%trH-energs%trH_prev,fmt='(1pe9.2)')
      else
         if (energs%e_prev /=0.0_gp) &
              call yaml_map('D',energs%energy-energs%e_prev,fmt='(1pe9.2)')
      end if

    end subroutine write_iter
end subroutine write_energies


!> Write the eigenvalues-related information
subroutine write_eigenvalues_data(etol,orbs,mom_vec)
  use module_base
  use module_types
  use yaml_output
  implicit none
  real(gp), intent(in) :: etol
  type(orbitals_data), intent(in) :: orbs
  real(gp), dimension(:,:,:), pointer :: mom_vec
  !local variables
  logical :: degup,degdw
  integer :: ikptw,iorb,ikpt,jorb,isorb,nwrtmsg,ndegen
  real(gp) :: spinsignw,mx,my,mz,mpol,tolerance
  character(len=64) :: message
  character(len=150) :: commentline
  real(wp), dimension(2) :: preval

  commentline=repeat(' ',len(commentline))

  if (etol > 1.0_gp) then
     tolerance=0.0_gp
  else
     tolerance=etol
  end if

  if (verbose > 1) then
     call yaml_comment('Eigenvalues and New Occupation Numbers')
     !call yaml_open_map('Eigenvalues and New Occupation Numbers')
     !write(*,'(1x,a)')&
     !     &   '--------------------------------------- Kohn-Sham Eigenvalues and Occupation Numbers'
     ! Calculate and print the magnetisation
     if (orbs%nspin == 2) then
        mpol = 0._gp
        do ikpt=1,orbs%nkpts
           isorb = (ikpt - 1) * orbs%norb
           do iorb = 1, orbs%norbu
              mpol = mpol + orbs%occup(isorb + iorb) * orbs%kwgts(ikpt)
           end do
           do iorb = orbs%norbu + 1, orbs%norb, 1
              mpol = mpol - orbs%occup(isorb + iorb) * orbs%kwgts(ikpt)
           end do
        end do
        !write(*,"(1x,A,f9.6)")"Total magnetisation: ", mpol
        call yaml_map("Total magnetization",mpol,fmt='(f9.6)')
     end if
     !if (orbs%nspinor ==4) then
     !   write(*,'(1x,a)')&
     !        &   '           Eigenvalue                                      m_x       m_y       m_z'
     !end if

     call yaml_open_sequence('Orbitals',flow=.true.)
     call yaml_newline()

     do ikpt=1,orbs%nkpts
        if (orbs%nkpts > 1 .and. orbs%nspinor >= 2) then
           write(commentline,"(1x,A,I4.4,A,3F12.6)") &
                &   "Kpt #", ikpt, " BZ coord. = ", orbs%kpts(:, ikpt)
           !write(*,'(a)')trim(commentline)
           call yaml_comment(trim(commentline))
           ikptw=ikpt
        else
           ikptw=UNINITIALIZED(1)
        end if
        preval=0.0_wp
        nwrtmsg=0
        ndegen=0
        isorb = (ikpt - 1) * orbs%norb
        if (orbs%nspin==1.or.orbs%nspinor==4) then
           spinsignw=UNINITIALIZED(1.0_gp)
           do iorb=1,orbs%norb
              if (orbs%nspinor ==4 .and. associated(mom_vec)) then
                 mx=(mom_vec(2,iorb,1)/mom_vec(1,iorb,1))
                 my=(mom_vec(3,iorb,1)/mom_vec(1,iorb,1))
                 mz=(mom_vec(4,iorb,1)/mom_vec(1,iorb,1))
              else
                 mx=UNINITIALIZED(1.0_gp)
                 my=UNINITIALIZED(1.0_gp)
                 mz=UNINITIALIZED(1.0_gp)
              end if
              degup = find_degeneracy_up(iorb+isorb)
              call yaml_sequence()
              call write_orbital_data(orbs%eval(isorb + iorb),orbs%occup(isorb+iorb),&
                   spinsignw,ikptw,mx,my,mz)
              !yaml output (carriage return)
              if (iorb == orbs%norb .and. ikpt == orbs%nkpts) then
                 call yaml_close_sequence(advance='no')
                 !print *,'there',nwrtmsg,message
              end if
              call yaml_comment(trim(yaml_toa(iorb,fmt='(i5.5)')),advance='no')
              if (nwrtmsg==1) then
                 call yaml_comment(adjustl(message))
              else
                 call yaml_newline()
                 !call yaml_stream_attributes()
              end if
           end do
        else
           mx=UNINITIALIZED(1.0_gp)
           my=UNINITIALIZED(1.0_gp)
           mz=UNINITIALIZED(1.0_gp)

           do iorb=1,min(orbs%norbu,orbs%norbd)
              jorb=orbs%norbu+iorb
              call yaml_sequence()
              call write_orbital_data(orbs%eval(isorb + iorb),orbs%occup(isorb+iorb),&
                   1.0_gp,ikptw,mx,my,mz)
              call yaml_sequence()
              call write_orbital_data(orbs%eval(isorb + jorb),orbs%occup(isorb+jorb),&
                   -1.0_gp,ikptw,mx,my,mz)
              !yaml output (carriage return)
              degup=find_degeneracy_up(iorb+isorb)
              degdw=find_degeneracy_up(jorb+isorb)
              nwrtmsg=0
              if (degup .or. degdw) nwrtmsg=1
              if (degup .and. degdw) message='  <-deg->  '
              if (iorb == orbs%norbu .and. orbs%norbu==orbs%norbd .and. ikpt == orbs%nkpts) then
                 call yaml_close_sequence(advance='no')
              end if
              call yaml_comment(trim(yaml_toa(iorb,fmt='(i5.5)')),advance='no')
              if (nwrtmsg==1) then
                 call yaml_comment(adjustl(message))
              else

                 call yaml_newline()
              end if

           end do
           if (orbs%norbu > orbs%norbd) then
              do iorb=orbs%norbd+1,orbs%norbu
                 call yaml_sequence()
                 call write_orbital_data(orbs%eval(isorb+iorb),orbs%occup(isorb+iorb),&
                      1.0_gp,ikptw,mx,my,mz)
                 !yaml output (carriage return)
                 degup = find_degeneracy_up(iorb+isorb)
                 if (iorb == orbs%norbu .and. ikpt == orbs%nkpts) then
                    call yaml_close_sequence(advance='no')
                 end if
                 call yaml_comment(trim(yaml_toa(iorb,fmt='(i5.5)')),advance='no')
                 if (nwrtmsg==1) then
                    call yaml_comment(adjustl(message))
                 else
                    call yaml_newline()
                 end if
              end do
           else if (orbs%norbd > orbs%norbu) then
              do iorb=2*orbs%norbu+1,orbs%norbu+orbs%norbd
                 call yaml_sequence()
                 call write_orbital_data(orbs%eval(isorb+iorb),orbs%occup(isorb+iorb),&
                      -1.0_gp,ikptw,mx,my,mz)
                 !yaml output (carriage return)
                 degdw = find_degeneracy_down(iorb+isorb)
                 if (iorb == orbs%norbd .and. ikpt == orbs%nkpts) then
                    call yaml_close_sequence(advance='no')
                 end if
                 call yaml_comment(trim(yaml_toa(iorb,fmt='(i5.5)')),advance='no')
                 if (nwrtmsg==1) then
                    call yaml_comment(adjustl(message))
                 else
                    call yaml_newline()
                 end if
              end do
           end if
        end if
     end do
     ! Close the map of Eigenvalues and New Occupations Numbers
     !call yaml_close_map()
  end if
  !find fermi level
  if (orbs%efermi /= uninitialized(orbs%efermi)) then
     call yaml_map('Fermi Energy',orbs%efermi,fmt='(1pe21.14)')
  end if


contains

  function find_degeneracy_up(iorb) result(wrt)
    implicit none
    integer, intent(in) :: iorb
!    logical find_degeneracy_up
    !local variables
    logical :: wrt

    if (nwrtmsg==0 .and. iorb+1 < orbs%norbu) then
       wrt = abs(orbs%eval(iorb)-orbs%eval(iorb+1)) <= tolerance
       if (wrt) preval(1)=orbs%eval(iorb)
    else
       wrt = abs(orbs%eval(iorb)-preval(1)) <= tolerance
    end if
    !print *,'etol',etol,orbs%eval(iorb),preval(1),wrt,iorb
    nwrtmsg=0

    !disable degeneracy finder, problems to be fixed
    wrt=.false.

    if (wrt) then
       nwrtmsg=1
       message='  <-deg    '
    end if

    if (.not. wrt) preval(1)=orbs%eval(iorb)
  end function find_degeneracy_up

  function find_degeneracy_down(iorb) result(wrt)
    implicit none
    integer, intent(in) :: iorb
!    logical find_degeneracy_down
    !local variables
    logical :: wrt

    if (nwrtmsg==0 .and. iorb+1 < orbs%norb) then
       wrt = abs(orbs%eval(iorb)-orbs%eval(iorb+1)) <= tolerance
       if (wrt) preval(2)=orbs%eval(iorb)
    else
       wrt = abs(orbs%eval(iorb)-preval(2)) <= tolerance
    end if

    !disable degeneracy finder, problems to be fixed
    wrt=.false.


    nwrtmsg=0
    if (wrt) then
       nwrtmsg=1
       message='    deg->  '
    end if

    if (.not. wrt) preval(2)=orbs%eval(iorb)
   
  end function find_degeneracy_down

END SUBROUTINE write_eigenvalues_data


!>Writing rules, control if the last eigenvector is degenerate
!!do this for each spin
!!for each spin it is supposed that only the last group is not completely passed
!!and also that the components of each of the group but the last are the same for up and 
!!down polarisation. Do not work properly in the other cases
subroutine write_ig_eigenvectors(etol,orbse,nspin,norb,norbu,norbd)
   use module_base
   use module_types
   use yaml_output
   implicit none
   integer, intent(in) :: nspin,norb,norbu,norbd
   real(gp), intent(in) :: etol
   type(orbitals_data), intent(in) :: orbse
   !local variables
   character(len=64) :: message
   character(len=25) :: gapstring
   integer :: iorb,ndegen,nwrtmsg,ikpt,iorbst,ikptw
   real(gp) :: HLIGgap,mx,my,mz,spinsignw
   real(wp), dimension(2) :: preval
  character(len=150) :: commentline

  commentline=repeat(' ',len(commentline))


   !loop over all the k-points of the IG 
   iorbst=0 !starting orbital in the k-points distribution
   !check if norbu and norbd are equal
   if (nspin==2 .and. orbse%norbu /= orbse%norbd) then
      write(*,*)'ERROR (write_ig_eigenvectors): the IG orbs structure should have norbu=norbd',orbse%norbu,orbse%norbd
      stop
   end if

  call yaml_open_sequence('Input Guess Orbitals',flow=.true.)!,advance='no')
  call yaml_newline()

  !always without spinors in the IG
  mx=UNINITIALIZED(1.0_gp)
  my=UNINITIALIZED(1.0_gp)
  mz=UNINITIALIZED(1.0_gp)


   do ikpt=1,orbse%nkpts
      if (orbse%nkpts > 1 .and. orbse%nspinor >= 2) then
         write(commentline,"(1x,A,I4.4,A,3F12.6)") &
              &   "Kpt #", ikpt, " BZ coord. = ", orbse%kpts(:, ikpt)
         !write(*,'(a)')trim(commentline)
         call yaml_comment(trim(commentline))
         ikptw=ikpt
      else
         ikptw=UNINITIALIZED(1)
      end if

      preval=0.0_wp
      nwrtmsg=0
      ndegen=0
      do iorb=1,orbse%norbu
         if (nspin==1) then
            spinsignw=UNINITIALIZED(1.0_gp)
            if (nwrtmsg==1) then
               if (abs(orbse%eval(iorb+iorbst)-preval(1)) <= etol) then
                  !degeneracy found
                  message='  <- found degeneracy'
                  ndegen=ndegen+1
               else
                  nwrtmsg=0
               end if
            end if
            if (abs(iorb - norb) <= 5) then
               nwrtmsg=1
               message=' <- '
            end if
            if (iorb == norb) then
               !calculate the IG HOMO-LUMO gap
               if(norb<orbse%norbu) then 
                  HLIGgap=orbse%eval(iorb+1+iorbst)-orbse%eval(iorb+iorbst)
                  write(gapstring,'(a,f8.4,a)') ', H-L IG gap: ',HLIGgap*Ha_eV,' eV'
               else
                  gapstring=''
               end if
               nwrtmsg=1
               message=' <- Last InputGuess eval'//gapstring
               preval(1)=orbse%eval(iorb+iorbst)
            end if
            if (iorb-1 == norb) then
               nwrtmsg=1
               message=' <- First virtual eval '
            end if
            call yaml_sequence()
            call write_orbital_data(orbse%eval(iorbst+iorb),&
                 orbse%occup(iorbst+iorb),spinsignw,ikptw,mx,my,mz)

            if (nwrtmsg == 1) then
               !write(*,'(1x,a,i0,a,1x,1pe21.14,a)') &
               !   &   'evale(',iorb,')=',orbse%eval(iorb+iorbst),trim(message)
            else
               !if ((iorb <= 5 .or. iorb >= orbse%norbu-5) .or. verbose > 0) & 
               !write(*,'(1x,a,i0,a,1x,1pe21.14)') &
               !   &   'evale(',iorb,')=',orbse%eval(iorb+iorbst)
            end if
         else
            if (nwrtmsg==1) then
               if (abs(orbse%eval(iorb+iorbst)-preval(1)) <= etol .and. &
                  &   abs(orbse%eval(iorb+orbse%norbu+iorbst)-preval(2)) <= etol) then
               !degeneracy found
               message='  <-deg->  '
               !ndegen=ndegen+1 removed, only for non magnetized cases
            else if (abs(orbse%eval(iorb+iorbst)-preval(1)) <= etol) then
               !degeneracy found
               message='  <-deg    '
            else if (abs(orbse%eval(iorb+orbse%norbu+iorbst)-preval(2)) <= etol) then
               !degeneracy found
               message='    deg->  '
            else
               nwrtmsg=0
            end if
         end if
         if (iorb == norbu .and. iorb == norbd) then
            nwrtmsg=1
            message='  <-Last-> ' 
            preval(1)=orbse%eval(iorb+iorbst)
            preval(2)=orbse%eval(iorb+orbse%norbu+iorbst)
         else if (iorb == norbu) then
            nwrtmsg=1
            message='  <-Last   '
            preval(1)=orbse%eval(iorb+iorbst)
         else if (iorb == norbd) then
            nwrtmsg=1
            message='    Last-> '
            preval(2)=orbse%eval(iorb+orbse%norbu+iorbst)
         end if
         if ((iorb <= 5 .or. iorb >= orbse%norbu-5) .or. verbose > 0) then
            call yaml_sequence()
            call write_orbital_data(orbse%eval(iorb+iorbst),&
                 orbse%occup(iorb+iorbst),&
                 1.0_gp,ikptw,mx,my,mz)
            call yaml_sequence()
            call write_orbital_data(orbse%eval(iorb+iorbst+orbse%norbu),&
                 orbse%occup(iorb+iorbst+orbse%norbu),&
                 -1.0_gp,ikptw,mx,my,mz)
         end if
         
         if (nwrtmsg==1) then
            !write(*,'(1x,a,i4,a,1x,1pe21.14,a12,a,i4,a,1x,1pe21.14)') &
            !   &   'evale(',iorb,',u)=',orbse%eval(iorb+iorbst),message,&
            !   &   'evale(',iorb,',d)=',orbse%eval(iorb+orbse%norbu+iorbst)
         else
            !if ((iorb <= 5 .or. iorb >= orbse%norbu-5) .or. verbose > 0) & 
            !write(*,'(1x,a,i4,a,1x,1pe21.14,12x,a,i4,a,1x,1pe21.14)') &
            !   &   'evale(',iorb,',u)=',orbse%eval(iorb+iorbst),&
            !   &   'evale(',iorb,',d)=',orbse%eval(iorb+orbse%norbu+iorbst)
         end if
      end if
      if (iorb == orbse%norbu .and. ikpt == orbse%nkpts) then
         call yaml_close_sequence(advance='no')
      end if
      if (nwrtmsg==1) then
         call yaml_comment(adjustl(message))
      else
         call yaml_newline()
      end if
   end do
   !increment k-points shift
   iorbst=iorbst+orbse%norb
end do

if (orbse%efermi /= uninitialized(orbse%efermi)) then
   call yaml_map('Fermi Energy',orbse%efermi,fmt='(1pe21.11)')
end if

!call yaml_stream_attributes()

END SUBROUTINE write_ig_eigenvectors


!> Write orbital information with NO advance
subroutine write_orbital_data(eval,occup,spinsign,ikpt,mx,my,mz)
  use module_base
  use yaml_output
  implicit none
  integer, intent(in) :: ikpt !< k-point id 
  real(gp), intent(in) :: eval !< orbital energy
  real(gp), intent(in) :: occup !< orbital occupation number
  real(gp), intent(in) :: spinsign !< orbital spin (collinear and averaged)
  real(gp), intent(in) :: mx,my,mz !< spin magnetisation directions
  !local variables
  logical :: smallfmt


  call yaml_open_map(flow=.true.)
  !change the format if the spin and the k-point are initialized at the same way
  smallfmt=ikpt /= UNINITIALIZED(ikpt) .and. spinsign /= UNINITIALIZED(spinsign)

  if (smallfmt) then
     call yaml_map('e',eval,fmt='(1pe13.6)')
  else
     call yaml_map('e',eval,fmt='(1pe19.12)')
  end if

  if (occup /= UNINITIALIZED(occup)) then
     if (smallfmt) then
        call yaml_map('f',occup,fmt='(f5.3)')
     else
        call yaml_map('f',occup,fmt='(f6.4)')
     end if
  end if
  if (spinsign /= UNINITIALIZED(spinsign)) call yaml_map('s',int(spinsign),fmt='(i2)')
  if (ikpt /= UNINITIALIZED(ikpt)) then
     !if (int(spinsign)==-1) then
     !   call yaml_stream_attributes()
     !end if
     call yaml_map('k',ikpt,fmt='(i5)')
  end if
  if (mx /= UNINITIALIZED(mx) .and. my /= UNINITIALIZED(my) .and. mz /= UNINITIALIZED(mz)) &
     call yaml_map('M',(/mx,my,mz/),fmt='(f8.5)')
  call yaml_close_map(advance='no')
 
END SUBROUTINE write_orbital_data


!> Write DIIS weights
subroutine write_diis_weights(ncplx,idsx,ngroup,nkpts,itdiis,rds)
  use module_base
  use yaml_output
  implicit none
  integer, intent(in) :: ncplx,idsx,ngroup,nkpts,itdiis
  real(tp), dimension(ncplx,idsx+1,ngroup,nkpts), intent(in) :: rds
  !local variables
  integer :: j,igroup,ikpt
  character(len=2) :: mesupdw
  if (verbose < 10) then  
     !we restrict the printing to the first k point only.
     if (ngroup==1) then
        if (verbose >0) then
!!$           write(*,'(1x,a,2x,18(1x,1pe9.2))')&
!!$             'DIIS wgts:',reshape(rds(1:ncplx,1:itdiis+1,1,1),&
!!$             (/ncplx*(itdiis+1)/))!,&
           !yaml output
           call yaml_newline()
           call yaml_open_sequence('DIIS weights',flow=.true.)
           do j=1,itdiis+1
              call yaml_sequence(yaml_toa(rds(1,j,1,1),fmt='(1pe9.2)'))
           end do
           call yaml_close_sequence()
           !call yaml_map('DIIS weights',&
           !     (/(rds(1:ncplx,j,1,1),j=1,itdiis+1)/),fmt='(1pe9.2)')
        end if
!        write(70,'(1x,a,1pe9.2)',advance='no')'DIIS wgts: [ ',rds(1:ncplx,1,1,1)
        do j=2,itdiis+1
!           write(70,'(a,1pe9.2)',advance='no')', ',rds(1:ncplx,j,1,1)
        end do
!        write(70,'(a)')']'
        !'(',ttr,tti,')'
     else if (verbose >0) then
        do igroup=1,ngroup
           if (igroup==1) mesupdw='up'
           if (igroup==2) mesupdw='dw'
           write(*,'(1x,a,2x,18(1x,1pe9.2))')'DIIS wgts'//mesupdw//':',&
                (rds(1:ncplx,j,igroup,1),j=1,itdiis+1)
        end do
     end if
  else if (verbose >0) then
     do ikpt = 1, nkpts
        if (ngroup==1) then
           write(*,'(1x,a,I3.3,a,2x,9(1x,(1pe9.2)))')'DIIS wgts (kpt #', ikpt, &
                & ')',(rds(1:ncplx,j,1,ikpt),j=1,itdiis+1)
        else
           do igroup=1,ngroup
              if (igroup==1) mesupdw='up'
              if (igroup==2) mesupdw='dw'
              write(*,'(1x,a,I3.3,a,2x,9(1x,a,2(1pe9.2),a))')'DIIS wgts (kpt #', ikpt, &
                   & ')'//mesupdw//':',('(',rds(1:ncplx,j,igroup,ikpt),')',j=1,itdiis+1)
           end do
        end if
     end do
  end if
END SUBROUTINE write_diis_weights

!> Print gnrms (residue per orbital)
subroutine write_gnrms(nkpts,norb,gnrms)
  use module_base
  use yaml_output
  implicit none
  integer, intent(in) :: norb,nkpts
  real(wp), dimension(norb,nkpts), intent(in) :: gnrms
  !local variables
  integer :: ikpt,iorb

  call yaml_newline()
  call yaml_open_sequence('Residues per orbital',flow=.true.)
  call yaml_newline()

  do ikpt=1,nkpts
     if (nkpts > 1) call yaml_comment('Kpt #'//adjustl(trim(yaml_toa(ikpt,fmt='(i4.4)'))))
     do iorb=1,norb
        call yaml_sequence(trim(yaml_toa(gnrms(iorb,ikpt),fmt='(1pe19.12)')),advance='no')
        if (ikpt == nkpts .and. iorb == norb)   call yaml_close_sequence(advance='no')
        call yaml_comment(trim(yaml_toa(iorb,fmt='(i5.5)')))
     end do
  end do
  
END SUBROUTINE write_gnrms


!> Print the atomic forces
subroutine write_forces(atoms,fxyz)
   use module_base
   use module_types
   use yaml_output
   implicit none
   !Arguments
   type(atoms_data), intent(in) :: atoms                !< Atoms data
   real(gp), dimension(3,atoms%astruct%nat), intent(in) :: fxyz !< Atomic forces
   !Local variables
   real(gp) :: sumx,sumy,sumz
   integer :: iat

   sumx=0.d0
   sumy=0.d0
   sumz=0.d0
   call yaml_comment('Atomic Forces',hfill='-')
   call yaml_open_sequence('Atomic Forces (Ha/Bohr)')
   do iat=1,atoms%astruct%nat
      call yaml_sequence(advance='no')
      call yaml_open_map(flow=.true.)
      call yaml_map(trim(atoms%astruct%atomnames(atoms%astruct%iatype(iat))),fxyz(1:3,iat),fmt='(1pe20.12)')
      !call yaml_map('AU',fxyz(1:3,iat),fmt='(1pe20.12)')
      !call yaml_map('eV/A',fxyz(1:3,iat)*Ha_eV/Bohr_Ang,fmt='(1pe9.2)')
      call yaml_close_map(advance='no')
      call yaml_comment(trim(yaml_toa(iat,fmt='(i4.4)')))
!      write(*,'(1x,i5,1x,a6,3(1x,1pe12.5))') &
!      iat,trim(atoms%astruct%atomnames(atoms%astruct%iatype(iat))),(fxyz(j,iat),j=1,3)
      sumx=sumx+fxyz(1,iat)
      sumy=sumy+fxyz(2,iat)
      sumz=sumz+fxyz(3,iat)
   end do
   call yaml_close_sequence()
   !$$        if (.not. inputs%gaussian_help .or. .true.) then !zero of the forces calculated
   !$$           write(*,'(1x,a)')'the sum of the forces is'
   !$$           write(*,'(1x,a16,3x,1pe16.8)')'x direction',sumx
   !$$           write(*,'(1x,a16,3x,1pe16.8)')'y direction',sumy
   !$$           write(*,'(1x,a16,3x,1pe16.8)')'z direction',sumz
   !$$        end if
END SUBROUTINE write_forces

<<<<<<< HEAD

=======
>>>>>>> ffa93dbe
!> Write stress tensor matrix
subroutine write_strten_info(fullinfo,strten,volume,pressure,message)
  use module_base
  use yaml_output
  implicit none
  logical, intent(in) :: fullinfo
  real(gp), intent(in) :: volume,pressure
  character(len=*), intent(in) :: message
  real(gp), dimension(6), intent(in) :: strten
  !local variables
  
  call yaml_open_sequence(trim(message)//' stress tensor matrix (Ha/Bohr^3)')
  call yaml_sequence(yaml_toa((/strten(1),strten(6),strten(5)/),fmt='(1pg20.12)'))
  call yaml_sequence(yaml_toa((/strten(6),strten(2),strten(4)/),fmt='(1pg20.12)'))
  call yaml_sequence(yaml_toa((/strten(5),strten(4),strten(3)/),fmt='(1pg20.12)'))
  call yaml_close_sequence()
  !write(*,'(1x,a)')'Stress Tensor, '//trim(message)//' contribution (Ha/Bohr^3):'
  !write(*,'(1x,t10,10x,a,t30,10x,a,t50,10x,a)')'x','y','z'
  !write(*,'(1x,a,t10,1pe20.12,t30,1pe20.12,t50,1pe20.12)')'x',strten(1),strten(6),strten(5)
  !write(*,'(1x,a,t30,1pe20.12,t50,1pe20.12)')'y',strten(2),strten(4)
  !write(*,'(1x,a,t50,1pe20.12)')'z',strten(3)

  if (fullinfo) then
     call yaml_open_map('Pressure')
     call yaml_map('Ha/Bohr^3',pressure,fmt='(1pg22.14)')
     call yaml_map('GPa',pressure*AU_GPa,fmt='(1pg14.6)')
     call yaml_map('PV (Ha)',pressure*volume,fmt='(1pg22.14)')
     call yaml_close_map()
     !write(*,'(1x,a,1pe22.14,a,1pe14.6,a,1pe22.14)')'Pressure:',pressure,&
     !     ' (',pressure*AU_GPa,' GPa), P V:',pressure*volume
  end if

END SUBROUTINE write_strten_info


!> Assign some of the physical system variables
!! Performs also some cross-checks with other variables
!! The pointers in atoms structure have to be associated or nullified.
subroutine print_atomic_variables(atoms, radii_cf, hmax, ixc, dispersion)
  use module_base
  use module_types
  use module_xc
  use vdwcorrection
  use yaml_output
  implicit none
  type(atoms_data), intent(inout) :: atoms
  real(gp), intent(in) :: hmax
  integer, intent(in) :: ixc, dispersion
  real(gp), dimension(atoms%astruct%ntypes,3), intent(in) :: radii_cf
  !Local variables
  logical :: nonloc
  integer :: i,j,l,ityp,iat,natyp,mproj,inlcc
  real(gp) :: minrad
  real(gp), dimension(3,3) :: hij
  real(gp), dimension(2,2,3) :: offdiagarr
  character(len=500) :: name_xc1, name_xc2

  !If no atoms...
  if (atoms%astruct%ntypes == 0) return

  !print the pseudopotential matrices
  do l=1,3
     do i=1,2
        do j=i+1,3
           offdiagarr(i,j-i,l)=0._gp
           if (l==1) then
              if (i==1) then
                 if (j==2)   offdiagarr(i,j-i,l)=-0.5_gp*sqrt(3._gp/5._gp)
                 if (j==3)   offdiagarr(i,j-i,l)=0.5_gp*sqrt(5._gp/21._gp)
              else
                 offdiagarr(i,j-i,l)=-0.5_gp*sqrt(100._gp/63._gp)
              end if
           else if (l==2) then
              if (i==1) then
                 if (j==2)   offdiagarr(i,j-i,l)=-0.5_gp*sqrt(5._gp/7._gp)
                 if (j==3)   offdiagarr(i,j-i,l)=1._gp/6._gp*sqrt(35._gp/11._gp)
              else
                 offdiagarr(i,j-i,l)=-7._gp/3._gp*sqrt(1._gp/11._gp)
              end if
           else if (l==3) then
              if (i==1) then
                 if (j==2)   offdiagarr(i,j-i,l)=-0.5_gp*sqrt(7._gp/9._gp)
                 if (j==3)   offdiagarr(i,j-i,l)=0.5_gp*sqrt(63._gp/143._gp)
              else
                 offdiagarr(i,j-i,l)=-9._gp*sqrt(1._gp/143._gp)
              end if
           end if
        end do
     end do
  end do

!  write(*,'(1x,a)')&
  !       '------------------------------------ Pseudopotential coefficients (Upper Triangular)'
  inlcc=0
  call yaml_comment('System Properties',hfill='-')
  call yaml_open_sequence('Properties of atoms in the system')
  do ityp=1,atoms%astruct%ntypes
     call yaml_sequence(advance='no')
     call yaml_map('Symbol',trim(atoms%astruct%atomnames(ityp)),advance='no')
     call yaml_comment('Type No. '//trim(yaml_toa(ityp,fmt='(i2.2)')))
     call yaml_map('No. of Electrons',atoms%nelpsp(ityp))
     natyp=0
     do iat=1,atoms%astruct%nat
        if (atoms%astruct%iatype(iat) == ityp) natyp=natyp+1
     end do
     call yaml_map('No. of Atoms',natyp)

     call yaml_open_map('Radii of active regions (AU)')!,flow=.true.)
       call yaml_map('Coarse',radii_cf(ityp,1),fmt='(f8.5)')
       call yaml_map('Fine',radii_cf(ityp,2),fmt='(f8.5)')
       call yaml_map('Coarse PSP',radii_cf(ityp,3),fmt='(f8.5)')
       if (atoms%radii_cf(ityp, 1) == UNINITIALIZED(1.0_gp)) then
          call yaml_map('Source','Hard-Coded')
       else
          call yaml_map('Source','PSP File')
       end if
     call yaml_close_map()

     minrad=1.e10_gp
     do i=0,4
        if (atoms%psppar(i,0,ityp)/=0._gp) then
           minrad=min(minrad,atoms%psppar(i,0,ityp))
        end if
     end do
     if (radii_cf(ityp,2) /=0.0_gp) then
        call yaml_map('Grid Spacing threshold (AU)',2.5_gp*minrad,fmt='(f5.2)')
     else
        call yaml_map('Grid Spacing threshold (AU)',1.25_gp*minrad,fmt='(f5.2)')
     end if
     !control whether the grid spacing is too high
     if (hmax > 2.5_gp*minrad) then
        call yaml_warning('Chosen Grid spacings seem too high for this atom. At you own risk!')
     end if

     select case(atoms%npspcode(ityp))
     case(2)
        call yaml_map('Pseudopotential type','GTH')
     case(3)
        call yaml_map('Pseudopotential type','HGH')
     case(10)
        call yaml_map('Pseudopotential type','HGH-K')
     case(12)
        call yaml_map('Pseudopotential type','HGH-K + NLCC')
     end select
     if (atoms%psppar(0,0,ityp)/=0) then
        call yaml_open_map('Local Pseudo Potential (HGH convention)')
          call yaml_map('Rloc',atoms%psppar(0,0,ityp),fmt='(f9.5)')
          call yaml_map('Coefficients (c1 .. c4)',atoms%psppar(0,1:4,ityp),fmt='(f9.5)')
        call yaml_close_map()
     end if
     !nlcc term
     if (atoms%npspcode(ityp) == 12) then
        inlcc=inlcc+1
        call yaml_open_map('Non Linear Core Correction term')
            call yaml_map('Rcore',atoms%nlccpar(0,inlcc),fmt='(f9.5)')
            call yaml_map('Core charge',atoms%nlccpar(1,inlcc),fmt='(f9.5)')
        call yaml_close_map()
     end if
     !see if nonlocal terms are present
     nonloc=.false.
     verify_nl: do l=1,3
        do i=3,0,-1
           j=i
           if (atoms%psppar(l,i,ityp) /= 0._gp) exit
        end do
        if (j /=0) then
           nonloc=.true.
           exit verify_nl
        end if
     end do verify_nl
     if (nonloc) then
        call yaml_open_sequence('NonLocal PSP Parameters')
        do l=1,3
           do i=3,0,-1
              j=i
              if (atoms%psppar(l,i,ityp) /= 0._gp) exit
           end do
           if (j /=0) then
              call yaml_sequence(advance='no')
              call yaml_map('Channel (l)',l-1)
              call yaml_map('Rloc',atoms%psppar(l,0,ityp),fmt='(f9.5)')
              hij=0._gp
              do i=1,j
                 hij(i,i)=atoms%psppar(l,i,ityp)
              end do
              if (atoms%npspcode(ityp) == 3) then !traditional HGH convention
                 hij(1,2)=offdiagarr(1,1,l)*atoms%psppar(l,2,ityp)
                 hij(1,3)=offdiagarr(1,2,l)*atoms%psppar(l,3,ityp)
                 hij(2,3)=offdiagarr(2,1,l)*atoms%psppar(l,3,ityp)
              else if (atoms%npspcode(ityp) == 10 &
                  .or. atoms%npspcode(ityp) == 12) then !HGH-K convention
                 hij(1,2)=atoms%psppar(l,4,ityp)
                 hij(1,3)=atoms%psppar(l,5,ityp)
                 hij(2,3)=atoms%psppar(l,6,ityp)
              end if
              call yaml_open_sequence('h_ij matrix')
                call yaml_sequence(trim(yaml_toa(hij(1,1:3),fmt='(f9.5)')))
                call yaml_sequence(trim(yaml_toa((/hij(1,2),hij(2,2),hij(2,3)/),fmt='(f9.5)')))
                call yaml_sequence(trim(yaml_toa((/hij(1,3),hij(2,3),hij(3,3)/),fmt='(f9.5)')))
              call yaml_close_sequence()
           end if
        end do
        call yaml_close_sequence()
     end if
     call numb_proj(ityp,atoms%astruct%ntypes,atoms%psppar,atoms%npspcode,mproj)
     call yaml_map('No. of projectors',mproj)

     !control if the PSP is calculated with the same XC value
     if (atoms%ixcpsp(ityp) < 0) then
        call xc_get_name(name_xc1, atoms%ixcpsp(ityp), XC_MIXED)
     else
        call xc_get_name(name_xc1, atoms%ixcpsp(ityp), XC_ABINIT)
     end if
     if (ixc < 0) then
        call xc_get_name(name_xc2, ixc, XC_MIXED)
     else
        call xc_get_name(name_xc2, ixc, XC_ABINIT)
     end if
     call yaml_map('PSP XC','"'//trim(name_xc1)//'"')
     if (trim(name_xc1) /= trim(name_xc2)) then
        call yaml_warning('Input XC is "'//trim(name_xc2) // '"')
     end if
  end do
  call yaml_close_sequence()
!!!  tt=dble(norb)/dble(nproc)
!!!  norbp=int((1.d0-eps_mach*tt) + tt)
!!!  !if (verb.eq.0) write(*,'(1x,a,1x,i0)') 'norbp=',norbp

  call vdwcorrection_warnings(atoms, dispersion, ixc)

  ! if linear scaling applied with more then InputGuess, then go read input.lin for radii
  !  if (in%linear /= 'OFF' .and. in%linear /= 'LIG') then
  !     lin%nlr=atoms%astruct%nat
  !     call allocateBasicArrays(atoms, lin)
  !     call readLinearParameters(verb, nproc, lin, atoms, atomNames)
  !  end if
END SUBROUTINE print_atomic_variables

subroutine print_memory_estimation(mem)
  use module_types
  use yaml_output
  implicit none
  type(memory_estimation), intent(in) :: mem

  call yaml_comment('Estimation of Memory Consumption',hfill='-')
  call yaml_open_map('Memory requirements for principal quantities (MiB.KiB)')
    call yaml_map('Subspace Matrix',trim(MibdotKib(mem%submat)),advance='no')
      call yaml_comment('(Number of Orbitals:'//trim(yaml_toa(mem%norb))//')',tabbing=50)
    call yaml_map('Single orbital',trim(MibdotKib(mem%oneorb)),advance='no')
      call yaml_comment('(Number of Components:'//trim(yaml_toa(mem%ncomponents))//')',tabbing=50)
    call yaml_map('All (distributed) orbitals',trim(MibdotKib(mem%allpsi_mpi)),advance='no')
      call yaml_comment('(Number of Orbitals per MPI task:'//trim(yaml_toa(mem%norbp))//')',tabbing=50)
    call yaml_map('Wavefunction storage size',trim(MibdotKib(mem%psistorage)),advance='no')
      call yaml_comment('(DIIS/SD workspaces included)',tabbing=50)
    call yaml_map('Nonlocal Pseudopotential Arrays',trim(MibdotKib(mem%projarr)))
    call yaml_map('Full Uncompressed (ISF) grid',trim(MibdotKib(mem%grid)))
    call yaml_map('Workspaces storage size',trim(MibdotKib(mem%workarr)))
  call yaml_close_map()

  call yaml_open_map('Accumulated memory requirements during principal run stages (MiB.KiB)')
     call yaml_map('Kernel calculation',trim(MibdotKib(mem%kernel)))
     call yaml_map('Density Construction',trim(MibdotKib(mem%density)))
     call yaml_map('Poisson Solver',trim(MibdotKib(mem%psolver)))
     call yaml_map('Hamiltonian application',trim(MibdotKib(mem%ham)))
     call yaml_map('Orbitals Orthonormalization',trim(MibdotKib(mem%ham+mem%submat)))
!           call yaml_comment('Wfn, Work, Den, Ker ',tabbing=50)
  call yaml_close_map()
  call yaml_map('Estimated Memory Peak (MB)',yaml_toa(mega(mem%peak)))

contains

  function mega(omemory)
    implicit none
    real(kind=8), intent(in) :: omemory
    integer(kind=8) :: mega
    mega=int(omemory/1048576.d0,kind=8)
  end function mega

  function kappa(omemory)
    implicit none
    real(kind=8), intent(in) :: omemory
    integer :: kappa
    kappa=ceiling((omemory-aint(omemory/1048576.d0)*1048576.d0)/1024.d0)
  end function kappa

  function MiBdotKiB(omemory)
    implicit none
    real(kind=8), intent(in) :: omemory
    character(len=50) MiBdotKiB

    MiBdotKiB=repeat(' ',len(MiBdotKiB))

    MiBdotKiB=trim(adjustl(yaml_toa(int(mega(omemory)))))//'.'//&
         trim(adjustl(yaml_toa(int(kappa(omemory)))))
    
  end function MiBdotKiB

END SUBROUTINE print_memory_estimation

subroutine print_atoms_and_grid(Glr, atoms, rxyz, shift, hx, hy, hz)
  use module_defs
  use module_types
  use yaml_output
  implicit none
  type(atoms_data), intent(in) :: atoms
  type(locreg_descriptors), intent(in) :: Glr
  real(gp), dimension(3, atoms%astruct%nat), intent(in) :: rxyz
  real(gp), dimension(3), intent(in) :: shift
  real(gp), intent(in) :: hx, hy, hz

  integer :: iat, iunit

  if (atoms%astruct%ntypes > 0) then
     call yaml_comment('Atom Positions',hfill='-')
     call yaml_open_sequence('Atomic positions within the cell (Atomic and Grid Units)')
     do iat=1,atoms%astruct%nat
        call yaml_sequence(advance='no')
        call yaml_open_map(trim(atoms%astruct%atomnames(atoms%astruct%iatype(iat))),flow=.true.)
        call yaml_map('AU',rxyz(1:3,iat),fmt='(1pg12.5)')
        call yaml_map('GU',(/rxyz(1,iat)/hx,rxyz(2,iat)/hy,rxyz(3,iat)/hz/),fmt='(1pg12.5)')
        call yaml_close_map(advance='no')
        call yaml_comment(trim(yaml_toa(iat,fmt='(i4.4)')))
     enddo
     call yaml_close_sequence()
     call yaml_map('Rigid Shift Applied (AU)',(/-shift(1),-shift(2),-shift(3)/),fmt='(1pg12.5)')
     ! New version
     call yaml_open_map('Atomic structure')
     call yaml_get_default_stream(unit = iunit)
     call wtyaml(iunit, UNINITIALIZED(1.d0), rxyz, atoms, .false., rxyz, &
          & .true., shift, (/ hx, hy, hz /))
     call yaml_close_map()
  end if
  call yaml_comment('Grid properties',hfill='-')
  call yaml_map('Box Grid spacings',(/hx,hy,hz/),fmt='(f7.4)')
  call yaml_open_map('Sizes of the simulation domain')
  call yaml_map('AU',(/atoms%astruct%cell_dim(1),atoms%astruct%cell_dim(2),atoms%astruct%cell_dim(3)/),fmt='(1pg12.5)')
  call yaml_map('Angstroem',(/atoms%astruct%cell_dim(1)*Bohr_Ang,&
       atoms%astruct%cell_dim(2)*Bohr_Ang,atoms%astruct%cell_dim(3)*Bohr_Ang/),fmt='(1pg12.5)')
  call yaml_map('Grid Spacing Units',(/Glr%d%n1,Glr%d%n2,Glr%d%n3/),fmt='(i4)')
  call yaml_open_map('High resolution region boundaries (GU)',flow=.false.)
  call yaml_map('From',(/Glr%d%nfl1,Glr%d%nfl2,Glr%d%nfl3/),fmt='(i4)')
  call yaml_map('To',(/Glr%d%nfu1,Glr%d%nfu2,Glr%d%nfu3/),fmt='(i4)')
  call yaml_close_map()
  call yaml_close_map()
!!$      write(*,'(1x,a,19x,a)') 'Shifted atomic positions, Atomic Units:','grid spacing units:'
!!$      do iat=1,atoms%astruct%nat
!!$         write(*,'(1x,i5,1x,a6,3(1x,1pe12.5),3x,3(1x,0pf9.3))') &
!!$            &   iat,trim(atoms%astruct%atomnames(atoms%astruct%iatype(iat))),&
!!$            &   (rxyz(j,iat),j=1,3),rxyz(1,iat)/hx,rxyz(2,iat)/hy,rxyz(3,iat)/hz
!!$      enddo
!!$      write(*,'(1x,a,3(1x,1pe12.5),a,3(1x,0pf7.4))') &
!!$         &   '   Shift of=',-cxmin,-cymin,-czmin,' H grids=',hx,hy,hz
!!$      write(*,'(1x,a,3(1x,1pe12.5),3x,3(1x,i9))')&
!!$         &   '  Box Sizes=',atoms%astruct%cell_dim(1),atoms%astruct%cell_dim(2),atoms%astruct%cell_dim(3),n1,n2,n3
!!$      write(*,'(1x,a,3x,3(3x,i4,a1,i0))')&
!!$         &   '      Extremes for the high resolution grid points:',&
!!$         &   nfl1,'<',nfu1,nfl2,'<',nfu2,nfl3,'<',nfu3

!!$   if (Glr%hybrid_on) then
!!$      if (iproc == 0) write(*,*)'wavelet localization is ON'
!!$   else
!!$      if (iproc == 0) write(*,*)'wavelet localization is OFF'
!!$   endif
  call yaml_map('High Res. box is treated separately',Glr%hybrid_on)
END SUBROUTINE print_atoms_and_grid

subroutine print_wfd(wfd)
  use module_types, only: wavefunctions_descriptors
  use yaml_output
  implicit none
  type(wavefunctions_descriptors), intent(in) :: wfd

  call yaml_open_map('Wavefunctions Descriptors, full simulation domain')
  !write(*,'(1x,a)')&
  !   &   '------------------------------------------------- Wavefunctions Descriptors Creation'

  !write(*,'(2(1x,a,i10))') &
  !     &   'Coarse resolution grid: Number of segments= ',Glr%wfd%nseg_c,'points=',Glr%wfd%nvctr_c
  call yaml_open_map('Coarse resolution grid')!,flow=.true.)
  call yaml_map('No. of segments',wfd%nseg_c)
  call yaml_map('No. of points',wfd%nvctr_c)
  call yaml_close_map()

  !write(*,'(2(1x,a,i10))')
  !'  Fine resolution grid: Number of segments= ',Glr%wfd%nseg_f,'points=',Glr%wfd%nvctr_f
  call yaml_open_map('Fine resolution grid')!,flow=.true.)
  call yaml_map('No. of segments',wfd%nseg_f)
  call yaml_map('No. of points',wfd%nvctr_f)
  call yaml_close_map()
  call yaml_close_map()
  
END SUBROUTINE print_wfd

subroutine print_nlpsp(nlpsp)
  use module_defs, only: gp
  use module_types, only: DFT_PSP_projectors
  use yaml_output
  implicit none
  type(DFT_PSP_projectors), intent(in) :: nlpsp
  !local variables
  integer :: iat,ilr,sizemask,maxmask,totmask,totpack

  call yaml_open_map('NonLocal PSP Projectors Descriptors')
  if (nlpsp%on_the_fly) then
     call yaml_map('Creation strategy','On-the-fly')
  else
     call yaml_map('Creation strategy','Once-and-for-all')
  end if
  call yaml_map('Total number of projectors',nlpsp%nproj)
  call yaml_map('Total number of components',nlpsp%nprojel)
  call yaml_map('Percent of zero components',nint(100.0_gp*nlpsp%zerovol))
  !calculate the amount of memory spent in the descriptor for the wavefunction
  maxmask=0
  totmask=0
  totpack=0
  do iat=1,nlpsp%natoms
     if (nlpsp%pspd(iat)%mproj>0) then
        totpack=max(totpack,nlpsp%pspd(iat)%plr%wfd%nvctr_c+&
             7*nlpsp%pspd(iat)%plr%wfd%nvctr_f)
     end if
     sizemask=0
     if (associated(nlpsp%pspd(iat)%tolr)) then
        do ilr=1,nlpsp%pspd(iat)%nlr
           sizemask=sizemask+&
                nlpsp%pspd(iat)%tolr(ilr)%nmseg_c+nlpsp%pspd(iat)%tolr(ilr)%nmseg_f
        end do
     end if
     maxmask=max(maxmask,sizemask)
     totmask=totmask+sizemask
  end do
  totpack=totpack*4
  if (associated(nlpsp%scpr)) totpack=totpack+size(nlpsp%scpr)
  if (associated(nlpsp%cproj)) totpack=totpack+size(nlpsp%cproj)*2
  if (totpack /=0) &
       call yaml_map('Size of workspaces',totpack)
  if (maxmask /=0) &
       call yaml_map('Maximum size of masking arrays for a projector',3*maxmask)
  if (totmask /=0) &
       call yaml_map('Cumulative size of masking arrays',3*totmask)

  call yaml_close_map()
END SUBROUTINE print_nlpsp

subroutine print_orbitals(orbs, geocode)
  use module_types, only: orbitals_data
  use module_defs, only: gp
  use yaml_output
  implicit none
  type(orbitals_data), intent(in) :: orbs
  character(len = 1), intent(in) :: geocode
  
  integer :: jproc, nproc, jpst, norbme, norbyou, nelec
  integer :: ikpts, iorb1, iorb
  real(gp) :: rocc

  nelec = int(sum(orbs%occup) + 1d-12) / orbs%nkpts

  call yaml_comment('Occupation Numbers',hfill='-')
  call yaml_map('Total Number of Electrons',nelec,fmt='(i8)')

  ! Number of orbitals
  if (orbs%nspin==1) then
     call yaml_map('Spin treatment','Averaged')
     if (mod(nelec,2).ne.0) then
        call yaml_warning('Odd number of electrons, no closed shell system')
        !write(*,'(1x,a)') 'WARNING: odd number of electrons, no closed shell system'
     end if
  else if(orbs%nspin==4) then
     call yaml_map('Spin treatment','Spinorial (non-collinearity possible)')
  else 
     call yaml_map('Spin treatment','Collinear')
  end if

  !distribution of wavefunction arrays between processors
  !tuned for the moment only on the cubic distribution
  call yaml_open_map('Orbitals Repartition')
  jpst=0
  nproc = size(orbs%norb_par, 1)
  do jproc=0,nproc-1
     norbme=orbs%norb_par(jproc,0)
     norbyou=orbs%norb_par(min(jproc+1,nproc-1),0)
     if (norbme /= norbyou .or. jproc == nproc-1) then
        call yaml_map('MPI tasks '//trim(yaml_toa(jpst,fmt='(i0)'))//'-'//trim(yaml_toa(jproc,fmt='(i0)')),norbme,fmt='(i0)')
        !write(*,'(3(a,i0),a)')&
        !     ' Processes from ',jpst,' to ',jproc,' treat ',norbme,' orbitals '
        jpst=jproc+1
     end if
  end do
  !write(*,'(3(a,i0),a)')&
  !     ' Processes from ',jpst,' to ',nproc-1,' treat ',norbyou,' orbitals '
  call yaml_close_map()
  
  call yaml_map('Total Number of Orbitals',orbs%norb,fmt='(i8)')
!!$     if (verb) then
!!$        if (iunit /= 0) then
!!$           call yaml_map('Occupation numbers coming from', trim(radical) // '.occ')
!!$        else
!!$           call yaml_map('Occupation numbers coming from','System properties')
!!$        end if
!!$     end if

  call yaml_open_sequence('Input Occupation Numbers')
  do ikpts=1,orbs%nkpts
     if (geocode /= 'F') then
        call yaml_comment('Kpt #' // adjustl(trim(yaml_toa(ikpts,fmt='(i4.4)'))) // ' BZ coord. = ' // &
        & trim(yaml_toa(orbs%kpts(:, ikpts),fmt='(f12.6)')))
     end if
     call yaml_sequence(advance='no')
     call yaml_open_map('Occupation Numbers',flow=.true.)
     !write(*,'(1x,a,t28,i8)') 'Total Number of Orbitals',norb
     iorb1=1
     rocc=orbs%occup(1+(ikpts-1)*orbs%norb)
     do iorb=1,orbs%norb
        if (orbs%occup(iorb+(ikpts-1)*orbs%norb) /= rocc) then
           if (iorb1 == iorb-1) then
              call yaml_map('Orbital No.'//trim(yaml_toa(iorb1)),rocc,fmt='(f6.4)')
              !write(*,'(1x,a,i0,a,f6.4)') 'occup(',iorb1,')= ',rocc
           else
           call yaml_map('Orbitals No.'//trim(yaml_toa(iorb1))//'-'//&
                adjustl(trim(yaml_toa(iorb-1))),rocc,fmt='(f6.4)')
           !write(*,'(1x,a,i0,a,i0,a,f6.4)') 'occup(',iorb1,':',iorb-1,')= ',rocc
           end if
           rocc=orbs%occup(iorb+(ikpts-1)*orbs%norb)
           iorb1=iorb
        end if
     enddo
     if (iorb1 == orbs%norb) then
        call yaml_map('Orbital No.'//trim(yaml_toa(orbs%norb)),orbs%occup(ikpts*orbs%norb),fmt='(f6.4)')
        !write(*,'(1x,a,i0,a,f6.4)') 'occup(',norb,')= ',occup(norb)
     else
        call yaml_map('Orbitals No.'//trim(yaml_toa(iorb1))//'-'//&
             adjustl(trim(yaml_toa(orbs%norb))),orbs%occup(ikpts*orbs%norb),fmt='(f6.4)')
        !write(*,'(1x,a,i0,a,i0,a,f6.4)') 'occup(',iorb1,':',norb,')= ',occup(norb)
     end if
     call yaml_close_map()
  end do
  call yaml_close_sequence()
END SUBROUTINE print_orbitals<|MERGE_RESOLUTION|>--- conflicted
+++ resolved
@@ -1339,10 +1339,7 @@
    !$$        end if
 END SUBROUTINE write_forces
 
-<<<<<<< HEAD
-
-=======
->>>>>>> ffa93dbe
+
 !> Write stress tensor matrix
 subroutine write_strten_info(fullinfo,strten,volume,pressure,message)
   use module_base
