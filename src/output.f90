!> @file
!!  File where most relavant screen output are collected
!!  Routines which are present in this file should have *all* arguments as intent(in)
!!  Also, the master process only should acces these routines
!! @author
!!    Copyright (C) 2011 BigDFT group
!!    This file is distributed under the terms of the
!!    GNU General Public License, see ~/COPYING file
!!    or http://www.gnu.org/copyleft/gpl.txt .
!!    For the list of contributors, see ~/AUTHORS 


!> Display the logo of BigDFT 
subroutine print_logo()
  use module_base
  implicit none
  integer :: length
  character(len = 64) :: fmt

  fmt=repeat(' ',64)
  length = 26 - 6 - len(package_version)
  write(fmt, "(A,I0,A)") "(23x,a,", length, "x,a)"

  write(*,'(23x,a)')'      TTTT         F       DDDDD    '
  write(*,'(23x,a)')'     T    T               D         '
  write(*,'(23x,a)')'    T     T        F     D          '
  write(*,'(23x,a)')'    T    T         F     D        D '
  write(*,'(23x,a)')'    TTTTT          F     D         D'
  write(*,'(23x,a)')'    T    T         F     D         D'
  write(*,'(23x,a)')'    T     T        F     D         D'
  write(*,'(23x,a)')'    T      T       F     D         D'
  write(*,'(23x,a)')'    T     T     FFFF     D         D'
  write(*,'(23x,a)')'    T TTTT         F      D        D'
  write(*,'(23x,a)')'    T             F        D      D '
  write(*,'(23x,a)')'TTTTTTTTT    FFFFF          DDDDDD  ' 
  !write(*,'(23x,a)')'---------------------------------------'
  write(*,'(23x,a)')'  gggggg          iiiii    BBBBBBBBB'
  write(*,'(23x,a)')' g      g        i             B    '
  write(*,'(23x,a)')'g        g      i         BBBB B    '
  write(*,'(23x,a)')'g         g     iiii     B     B    '
  write(*,'(23x,a)')'g         g     i       B      B    '
  write(*,'(23x,a)')'g         g     i        B     B    '
  write(*,'(23x,a)')'g         g     i         B    B    '
  write(*,'(23x,a)')'g         g     i          BBBBB    '
  write(*,'(23x,a)')' g        g     i         B    B    '  
  write(*,'(23x,a)')'          g     i        B     B    ' 
  write(*,'(23x,a)')'         g               B    B     '
  write(*,trim(fmt))'    ggggg       i         BBBB      ', &
       & '(Ver ' // package_version // ')'
  write(*,'(1x,a)')&
       '------------------------------------------------------------------------------------'
  write(*,'(1x,a)')&
       '|              Daubechies Wavelets for DFT Pseudopotential Calculations            |'
  write(*,'(1x,a)')&
       '------------------------------------------------------------------------------------'
  write(*,'(1x,a)')&
       '                                  The Journal of Chemical Physics 129, 014109 (2008)'
  write(*,*)
END SUBROUTINE print_logo

!> Print all general parameters
subroutine print_general_parameters(nproc,input,atoms)
  use module_base
  use module_types
  use defs_basis
  use m_ab6_symmetry
  implicit none
  !Arguments
  integer, intent(in) :: nproc
  type(input_variables), intent(in) :: input
  type(atoms_data), intent(in) :: atoms

  integer :: nSym, ierr, ityp, iat, i, lg
  integer :: sym(3, 3, AB6_MAX_SYMMETRIES)
  integer :: symAfm(AB6_MAX_SYMMETRIES)
  real(gp) :: transNon(3, AB6_MAX_SYMMETRIES)
  real(gp) :: genAfm(3)
  character(len=15) :: spaceGroup
  integer :: spaceGroupId, pointGroupMagn
  integer, parameter :: maxLen = 50, width = 24
  character(len = width) :: at(maxLen), fixed(maxLen), add(maxLen)
  character(len = 11) :: potden
  character(len = 12) :: dos
  integer :: nthreads
!$ integer :: omp_get_max_threads

  ! Output for atoms and k-points
  write(*,'(1x,a,a,a)') '--- (file: posinp.', &
       & atoms%format, ') --------------------------------------- Input atomic system'
  write(*, "(A)")   "   Atomic system                  Fixed positions           Additional data"
  do i = 1, maxLen
     write(at(i), "(a)") " "
     write(fixed(i), "(a)") " "
     write(add(i), "(a)") " "
  end do
  write(fixed(1), '(a)') "No fixed atom"
  write(add(1), '(a)') "No symmetry for open BC"
  
  ! The atoms column
  write(at(1), '(a,a)')  "Bound. C.= ", atoms%geocode
  write(at(2), '(a,i5)') "N. types = ", atoms%ntypes
  write(at(3), '(a,i5)') "N. atoms = ", atoms%nat
  lg = 12
  i = 4
  write(at(i),'(a)' )    "Types    = "
  do ityp=1,atoms%ntypes - 1
     if (lg + 4 + len(trim(atoms%atomnames(ityp))) >= width) then
        i = i + 1
        lg = 12
        write(at(i),'(a)') "           "
     end if
     write(at(i)(lg:),'(3a)') "'", trim(atoms%atomnames(ityp)), "', "
     lg = lg + 4 + len(trim(atoms%atomnames(ityp)))
  enddo
  if (lg + 2 + len(trim(atoms%atomnames(ityp))) >= width) then
     i = i + 1
     lg = 12
     write(at(i),'(a)') "           "
  end if
  write(at(i)(lg:),'(3a)') "'", trim(atoms%atomnames(ityp)), "'"

  ! The fixed atom column
  i = 1
  do iat=1,atoms%nat
     if (atoms%ifrztyp(iat)/=0) then
        if (i > maxLen) exit
        write(fixed(i),'(a,i4,a,a,a,i3)') &
             "at.", iat,' (', &
             & trim(atoms%atomnames(atoms%iatype(iat))),&
             ') ',atoms%ifrztyp(iat)
        i = i + 1
     end if
  enddo
  if (i > maxLen) write(fixed(maxLen), '(a)') " (...)"

  ! The additional data column
  if (atoms%geocode /= 'F' .and. .not. input%disableSym) then
     call symmetry_get_matrices(atoms%sym%symObj, nSym, sym, transNon, symAfm, ierr)
     call symmetry_get_group(atoms%sym%symObj, spaceGroup, &
          & spaceGroupId, pointGroupMagn, genAfm, ierr)
     if (ierr == AB6_ERROR_SYM_NOT_PRIMITIVE) write(spaceGroup, "(A)") "not prim."
     write(add(1), '(a,i0)')       "N. sym.   = ", nSym
     write(add(2), '(a,a,a)')      "Sp. group = ", trim(spaceGroup)
  else if (atoms%geocode /= 'F' .and. input%disableSym) then
     write(add(1), '(a)')          "N. sym.   = disabled"
     write(add(2), '(a)')          "Sp. group = disabled"
  else
     write(add(1), '(a)')          "N. sym.   = free BC"
     write(add(2), '(a)')          "Sp. group = free BC"
  end if
  i = 3
  if (input%nvirt > 0) then
     write(add(i), '(a,i5,a)')     "Virt. orb.= ", input%nvirt, " orb."
     write(add(i + 1), '(a,i5,a)') "Plot dens.= ", abs(input%nplot), " orb."
  else
     write(add(i), '(a)')          "Virt. orb.= none"
     write(add(i + 1), '(a)')      "Plot dens.= none"
  end if
  i = i + 2
  if (input%nspin==4) then
     write(add(i),'(a)')           "Spin pol. = non-coll."
  else if (input%nspin==2) then
     write(add(i),'(a)')           "Spin pol. = collinear"
  else if (input%nspin==1) then
     write(add(i),'(a)')           "Spin pol. = no"
  end if

  ! Printing
  do i = 1, maxLen
     if (len(trim(at(i))) > 0 .or. len(trim(fixed(i))) > 0 .or. len(trim(add(i))) > 0) then
        write(*,"(1x,a,1x,a,1x,a,1x,a,1x,a)") at(i), "|", fixed(i), "|", add(i)
     end if
  end do

  if (atoms%geocode /= 'F') then
     write(*,'(1x,a)') '--- (file: input.kpt) ----------------------------------------------------- k-points'
     if (input%disableSym .and. input%nkpt > 1) then
        write(*, "(1x,A)") "WARNING: symmetries have been disabled, k points are not irreductible."
     end if
     write(*, "(1x,a)")    "       red. coordinates         weight       id        BZ coordinates"
     do i = 1, input%nkpt, 1
        write(*, "(1x,3f9.5,2x,f9.5,5x,I4,1x,3f9.5)") &
             & input%kpt(:, i) * (/ atoms%alat1, atoms%alat2, atoms%alat3 /) / two_pi, &
             & input%wkpt(i), i, input%kpt(:, i)
     end do
     if (input%nkptv > 0) then
        write(*, "(1x,a)")    " K points for band structure calculation"
        write(*, "(1x,a)")    "       red. coordinates         weight       id        BZ coordinates"
        do i = 1, input%nkptv, 1
           write(*, "(1x,3f9.5,2x,f9.5,5x,I4,1x,3f9.5)") &
                & input%kptv(:, i) * (/ atoms%alat1, atoms%alat2, atoms%alat3 /) / two_pi, &
                & 1.0d0 / real(size(input%kptv, 2), gp), i, input%kptv(:, i)
        end do
     end if
  end if

  ! Printing for mixing parameters.
  if (input%iscf /= SCF_KIND_DIRECT_MINIMIZATION) then
     if (input%iscf < 10) then
        write(potden, "(A)") "potential"
     else
        write(potden, "(A)") "density"
     end if
     write(*,'(1x,a)') '--- (file: input.mix) ------------------------------------------------------- Mixing'
     write(*,"(1x,A12,A12,1x,A1,1x,A12,I12,1x,A1,1x,A11,F10.2)") &
          & "     Target=", potden,        "|", &
          & " Add. bands=", input%norbsempty, "|", &
          & "    Coeff.=", input%alphamix
     write(*,"(1x,A12,I12,1x,A1,1x,A12,1pe12.2,1x,A1,1x,A11,0pe10.2)") &
          & "     Scheme=", modulo(input%iscf, 10), "|", &
          & "Elec. temp.=", input%Tel,              "|", &
          & "      DIIS=", input%alphadiis
     write(*,"(1x,A12,I12,1x,A1,1x,A12,A12,1x,A1)") &
          & "  Max iter.=", input%itrpmax,    "|", &
          & "Occ. scheme=", smearing_names(input%occopt), "|"
     if (input%verbosity > 2) then
        write(dos, "(A)") "dos.gnuplot"
     else
        write(dos, "(A)") "no verb. < 3"
     end if
     write(*,"(1x,A12,1pe12.2,1x,A1,1x,2A12,1x,A1)") &
          & "   Rp norm.=", input%rpnrm_cv,    "|", " output DOS=", dos, "|"
  end if

  if (input%ncount_cluster_x > 0) then
     write(*,'(1x,a)') '--- (file: input.geopt) ------------------------------------- Geopt Input Parameters'
     write(*, "(A)")   "       Generic param.              Geo. optim.                MD param."

     write(*, "(1x,a,i7,1x,a,1x,a,1pe7.1,1x,a,1x,a,i7)") &
          & "      Max. steps=", input%ncount_cluster_x, "|", &
          & "Fluct. in forces=", input%frac_fluct,       "|", &
          & "          ionmov=", input%ionmov
     write(*, "(1x,a,a7,1x,a,1x,a,1pe7.1,1x,a,1x,a,0pf7.0)") &
          & "       algorithm=", input%geopt_approach, "|", &
          & "  Max. in forces=", input%forcemax,       "|", &
          & "           dtion=", input%dtion
     if (trim(input%geopt_approach) /= "DIIS") then
        write(*, "(1x,a,1pe7.1,1x,a,1x,a,1pe7.1,1x,a)", advance="no") &
             & "random at.displ.=", input%randdis, "|", &
             & "  steep. descent=", input%betax,   "|"
     else
        write(*, "(1x,a,1pe7.1,1x,a,1x,a,1pe7.1,2x,a,1I2,1x,a)", advance="no") &
             & "random at.displ.=", input%randdis,           "|", &
             & "step=", input%betax, "history=", input%history, "|"
     end if
     if (input%ionmov > 7) then
        write(*, "(1x,a,1f5.0,1x,a,1f5.0)") &
             & "start T=", input%mditemp, "stop T=", input%mdftemp
     else
        write(*,*)
     end if
     
     if (input%ionmov == 8) then
        write(*,'(1x,a,f15.5)') "TODO: pretty printing!", input%noseinert
     else if (input%ionmov == 9) then
        write(*,*) "TODO: pretty printing!", input%friction
        write(*,*) "TODO: pretty printing!", input%mdwall
     else if (input%ionmov == 13) then
        write(*,*) "TODO: pretty printing!", input%nnos
        write(*,*) "TODO: pretty printing!", input%qmass
        write(*,*) "TODO: pretty printing!", input%bmass, input%vmass
     end if
  end if

  write(*,*)
  ! Numbers of MPI processes and OpenMP threads
  write(*,'(1x,a,1x,i0)') 'Number of MPI processes',nproc
  nthreads = 0
!$  nthreads=omp_get_max_threads()
  if (nthreads == 0) then
      write(*,'(1x,a)') 'MPI process does not use OpenMP'
  else
      write(*,'(1x,a,1x,i0)') 'Number of maximal OpenMP threads per MPI process',nthreads
  end if

END SUBROUTINE print_general_parameters

!> Print all dft input parameters
subroutine print_dft_parameters(in,atoms)
  use module_base
  use module_types
  use yaml_output
  use module_xc
  implicit none
  type(input_variables), intent(in) :: in
  type(atoms_data), intent(in) :: atoms
  !local variables
  character(len=500) :: name_xc

  call yaml_indent_map('DFT parameters')
  call yaml_indent_map('eXchange Correlation')
  call yaml_map('XC ID',yaml_toa(in%ixc,fmt='(i8)'),label='ixc')
  if (in%ixc < 0) then
     call xc_get_name(name_xc,in%ixc,XC_MIXED)
  else
     call xc_get_name(name_xc,in%ixc,XC_ABINIT)
  end if
  call yaml_map('Name',trim(name_xc))
!  call yaml_indent_map('References',verbatim='yes')
!  call xc_dump()
!  call yaml_close_indent_map()
  call yaml_close_indent_map()
  if (in%ncharge > 0) call yaml_map('Net Charge (Ions-Electrons)',yaml_toa(in%ncharge,fmt='(i8)'))
  if (sqrt(sum(in%elecfield(:)**2)) > 0.0_gp) &
       call yaml_map('External Electric Field (Ha/a0)',&
       yaml_toa(in%elecfield(:),fmt='(1pe8.1)'))

  call yaml_close_indent_map()
  call yaml_indent_map('Basis set definition')
  call yaml_map('Suggested Grid Spacings (a0)',&
       yaml_toa((/in%hx,in%hy,in%hz/),fmt='(f5.2)'))
  call yaml_map('Coarse and Fine Radii Multipliers',&
       yaml_toa((/in%crmult,in%frmult/),fmt='(f4.1)'))
  call yaml_close_indent_map()

  call yaml_indent_map('Ground State Optimization')
  call yaml_indent_map('Wavefunction')
  call yaml_map('Gradient Norm Threshold',yaml_toa(in%gnrm_cv,fmt='(1pe8.1)'),label='gnrm_cv')
  call yaml_map('CG Steps for Preconditioner',yaml_toa(in%ncong))
  call yaml_map('DIIS History length',yaml_toa(in%idsx))
  call yaml_map('Max. Wfn Iterations',yaml_toa(in%itermax),label='itermax')
  call yaml_map('Max. Subspace Diagonalizations',yaml_toa(in%nrepmax))
  call yaml_close_indent_map()
  call yaml_indent_map('Density/Potential')
  call yaml_map('Max. Iterations',yaml_toa(in%itrpmax))
  call yaml_close_indent_map()
  call yaml_close_indent_map()

  write(*,'(1x,a)')&
       '--- (file: input.dft) --------------------------------------------- Input Parameters'
  write(*,'(1x,a)')&
       '    System Choice       Resolution Radii        SCF Iteration      Finite Size Corr.'
  write(*,'(1x,a,f7.3,1x,a,f5.2,1x,a,1pe8.1,1x,a,l4)')&
       '  Max. hgrid=',in%hx,   '|  Coarse Wfs.=',in%crmult,'| Wavefns Conv.=',in%gnrm_cv,&
       '| Calculate=',(in%rbuf > 0.0_gp)
  write(*,'(1x,a,i7,1x,a,f5.2,1x,a,i5,a,i2,1x,a,f4.1)')&
       '       XC id=',in%ixc,     '|    Fine Wfs.=',in%frmult,'| Max. N. Iter.=',in%itermax,&
       'x',in%nrepmax,'| Extension=',in%rbuf
  write(*,'(1x,a,i7,1x,a,1x,a,i8,1x,a,i4)')&
       'total charge=',in%ncharge, '|                   ','| CG Prec.Steps=',in%ncong,&
       '|  CG Steps=',in%ncongt
  write(*,'(1x,a,1pe7.1,1x,a,1x,a,i8)')&
       ' elec. field=',sqrt(sum(in%elecfield(:)**2)),'|                   ','| DIIS Hist. N.=',in%idsx
  if (in%nspin>=2) then
     write(*,'(1x,a,i7,1x,a)')&
          'Polarisation=',in%mpol, '|'
  end if
  if (atoms%geocode /= 'F') then
     write(*,'(1x,a,1x,a,3(1x,1pe12.5))')&
          '  Geom. Code=    '//atoms%geocode//'   |',&
          '  Box Sizes (Bohr) =',atoms%alat1,atoms%alat2,atoms%alat3

  end if
  write(*, "(1x,A19,I5,A,1x,A1,1x,A19,I6,A)") &
       & "Input wf. policy=", in%inputPsiId, " (" // input_psi_names(in%inputPsiId) // ")", "|", &
       & "Output wf. policy=", in%output_wf_format, " (" // wf_format_names(in%output_wf_format) // ")"
  write(*, "(1x,A19,I5,A,1x,A1,1x,A19,I6,A)") &
       & "Output grid policy=", in%output_denspot, "   (" // output_denspot_names(in%output_denspot) // ")", "|", &
       & "Output grid format=", in%output_denspot_format, &
       "         (" // output_denspot_format_names(in%output_denspot_format) // ")"

END SUBROUTINE print_dft_parameters

subroutine write_input_parameters(in)!,atoms)
  use module_base
  use module_types
  use yaml_output
  implicit none
  type(input_variables), intent(in) :: in
!  type(atoms_data), intent(in) :: atoms
  !local variables
  character(len = 11) :: potden
  !start yaml output
  !call yaml_indent_map('Physical System Parameters')
  !write(70,'(a)')repeat(' ',yaml_indent)//'Physical System Parameters:'
  !yaml_indent=yaml_indent+3
!  write(70,'(a,t55,a)')repeat(' ',yaml_indent)//'Boundary Conditions:',atoms%geocode
!  if (atoms%geocode /= 'F')write(70,'(a,t55,a,3(1x,f5.3,a))')&
!       repeat(' ',yaml_indent)//'Box Sizes (a0):','[',atoms%alat1,',',atoms%alat2,',',atoms%alat3,' ]'

!  yaml_indent=yaml_indent-3


  if (in%iscf /= SCF_KIND_DIRECT_MINIMIZATION) then
     !write(70,'(a)')repeat(' ',yaml_indent)//'Mixing Parameters:'
     !yaml_indent=yaml_indent+3
       if (in%iscf < 10) then
        write(potden, "(A)") "potential"
     else
        write(potden, "(A)") "density"
     end if
     write(70,'(a,t55,a)')'Target:',potden
!     write(70,'(a,t55,I12)')'Scheme:',modulo(in%iscf, 10)
!!$     write(*,"(1x,A12,A12,1x,A1,1x,A12,I12,1x,A1,1x,A11,F10.2)") &
!!$          & "     Target=", potden,        "|", &
!!$          & " Add. bands=", input%norbsempty, "|", &
!!$          & "    Coeff.=", input%alphamix
!!$     write(*,"(1x,A12,I12,1x,A1,1x,A12,1pe12.2,1x,A1,1x,A11,0pe10.2)") &
!!$          & "     Scheme=", modulo(input%iscf, 10), "|", &
!!$          & "Elec. temp.=", input%Tel,              "|", &
!!$          & "      DIIS=", input%alphadiis
!!$     write(*,"(1x,A12,I12,1x,A1,1x,A12,A12,1x,A1)") &
!!$          & "  Max iter.=", input%itrpmax,    "|", &
!!$          & "Occ. scheme=", smearing_names(input%occopt), "|"
!!$     if (input%verbosity > 2) then
!!$        write(dos, "(A)") "dos.gnuplot"
!!$     else
!!$        write(dos, "(A)") "no verb. < 3"
!!$     end if
!!$     write(*,"(1x,A12,1pe12.2,1x,A1,1x,2A12,1x,A1)") &
!!$          & "   Rp norm.=", input%rpnrm_cv,    "|", " output DOS=", dos, "|"
  !   yaml_indent=yaml_indent-3
  end if
  !yaml_indent=yaml_indent-3
  !write(70,'(a)')repeat(' ',yaml_indent)//'Post Optimization Treatments:'
  !yaml_indent=yaml_indent+3
  if (in%rbuf > 0.0_gp) then
     !write(70,'(a)')repeat(' ',yaml_indent)//'Finite-Size Correction Estimation:'
     !yaml_indent=yaml_indent+3
     !write(70,'(a,t55,f4.1)')repeat(' ',yaml_indent)//'Radius (a0):',in%rbuf
     !write(70,'(a,t55,i4)')repeat(' ',yaml_indent)//'CG Steps for the FS Correction:',in%ncongt
     !yaml_indent=yaml_indent-3
  end if
  !yaml_indent=yaml_indent-3
  stop
end subroutine write_input_parameters

subroutine write_energies(iter,iscf,energs,gnrm,gnrm_zero,comment)
  use module_base
  use module_types
  use yaml_output
  implicit none
  integer, intent(in) :: iter,iscf
  type(energy_terms), intent(in) :: energs
  real(gp), intent(in) :: gnrm,gnrm_zero
  character(len=*), intent(in) :: comment
  !local variables

  if (iscf < 1) then
     call yaml_flow_map('Energy terms')
  !call yaml_flow_map()
  !call yaml_indent_map('Energies')
     if (energs%ekin /= 0.0_gp)&
          call yaml_map('ekin',yaml_toa(energs%ekin,fmt='(1pe18.11)'))
     if (energs%epot /= 0.0_gp)&
          call yaml_map('epot',yaml_toa(energs%epot,fmt='(1pe18.11)'))
     if (energs%eproj /= 0.0_gp)&
          call yaml_map('eproj',yaml_toa(energs%eproj,fmt='(1pe18.11)'))
     if (energs%eh  /= 0.0_gp)&
          call yaml_map('eha',yaml_toa(energs%eh,fmt='(1pe18.11)'))
     if (energs%exc  /= 0.0_gp)&
     call yaml_map('exc',yaml_toa(energs%exc,fmt='(1pe18.11)'))
     if (energs%evxc  /= 0.0_gp)&
          call yaml_map('evxc',yaml_toa(energs%evxc,fmt='(1pe18.11)'))
     if (energs%eexctX  /= 0.0_gp)&
          call yaml_map('eexctX',yaml_toa(energs%eexctX,fmt='(1pe18.11)'))
     if (energs%evsic  /= 0.0_gp)&
          call yaml_map('evSIC',yaml_toa(energs%evsic,fmt='(1pe18.11)'))
     call yaml_close_flow_map()
     !call yaml_flow_newline()
  end if

  if (iter > 0) call yaml_map('iter',yaml_toa(iter,fmt='(i6)'))
  if (iscf > 1) then
     call yaml_map('tr(H)',yaml_toa(energs%trH,fmt='(1pe24.17)'))
  else
     call yaml_map('E_KS',yaml_toa(energs%eKS,fmt='(1pe24.17)'))
  end if
  if (gnrm > 0.0_gp) call yaml_map('gnrm',yaml_toa(gnrm,fmt='(1pe9.2)'))
  if (gnrm_zero > 0.0_gp) &
       call yaml_map('gnrm_0',yaml_toa(gnrm_zero,fmt='(1pe9.2)'))

  !call yaml_close_indent_map()

  if (iscf<1) then
     if (verbose >0) then
        write( *,'(1x,a,3(1x,1pe18.11))') 'ekin_sum,epot_sum,eproj_sum',  & 
             energs%ekin,energs%epot,energs%eproj
         if (energs%eh /= 0.0_gp)& !only hartree decides since it should be removed
              write( *,'(1x,a,3(1x,1pe18.11))') '   ehart,   eexcu,    vexcu',&
              energs%eh,energs%exc,energs%evxc
     end if
  end if

  if (iscf > 1) then
     if (gnrm_zero == 0.0_gp .and. gnrm > 0.0_gp) then
        write( *,'(1x,a,i6,2x,1pe24.17,1x,1pe9.2)') 'iter, tr(H),gnrm',iter,energs%trH,gnrm
     else if (gnrm > 0.0_gp) then
        write( *,'(1x,a,i6,2x,1pe24.17,2(1x,1pe9.2))') 'iter, tr(H),gnrm,gnrm_zero',iter,energs%trH,gnrm,gnrm_zero
     end if
  else
     if (gnrm_zero == 0.0_gp .and. gnrm > 0.0_gp) then
        write( *,'(a,1x,a,i6,2x,1pe24.17,1x,1pe9.2)') trim(' '//comment),'iter,total energy,gnrm',iter,energs%eKS,gnrm
     else if (gnrm > 0.0_gp) then
        write( *,'(a,1x,a,i6,2x,1pe24.17,2(1x,1pe9.2))')  trim(' '//comment),&
             'iter,total energy,gnrm,gnrm_zero',iter,energs%eKS,gnrm,gnrm_zero
     end if
  end if

!stop

end subroutine write_energies

!> Write the eigenvalues-related information
subroutine write_eigenvalues_data(nproc,orbs,mom_vec)
  use module_base
  use module_types
  use yaml_output
  implicit none
  integer, intent(in) :: nproc
  type(orbitals_data), intent(in) :: orbs
  real(gp), dimension(:,:,:), pointer :: mom_vec
  !local variables
  logical :: dowrite
  integer :: ikptw,iorb,ikpt,jorb,isorb,md
  real(gp) :: spinsignw,mx,my,mz,mpol
  character(len=150) :: commentline

  commentline=repeat(' ',len(commentline))

  write(*,'(1x,a)')&
       &   '--------------------------------------- Kohn-Sham Eigenvalues and Occupation Numbers'
  ! Calculate and print the magnetisation
  if (orbs%nspin == 2) then
     mpol = 0._gp
     do ikpt=1,orbs%nkpts
        isorb = (ikpt - 1) * orbs%norb
        do iorb = 1, orbs%norbu
           mpol = mpol + orbs%occup(isorb + iorb) * orbs%kwgts(ikpt)
        end do
        do iorb = orbs%norbu + 1, orbs%norb, 1
           mpol = mpol - orbs%occup(isorb + iorb) * orbs%kwgts(ikpt)
        end do
     end do
     write(*,"(1x,A,f9.6)")"Total magnetisation: ", mpol
     call yaml_map("Total magnetization",yaml_toa(mpol,fmt='(f9.6)'))
  end if
  if (orbs%nspinor ==4) then
     write(*,'(1x,a)')&
          &   '           Eigenvalue                                      m_x       m_y       m_z'
  end if

  call yaml_map('Orbitals',advance='no')
  call yaml_flow_sequence()
  call yaml_flow_newline()

  do ikpt=1,orbs%nkpts
     if (orbs%nkpts > 1 .and. orbs%nspinor >= 2) then
        write(commentline,"(1x,A,I4.4,A,3F12.6)") &
             &   "Kpt #", ikpt, " BZ coord. = ", orbs%kpts(:, ikpt)
        write(*,'(a)')trim(commentline)
        call yaml_comment(trim(commentline))
        ikptw=ikpt
     else
        ikptw=UNINITIALIZED(1)
     end if
     isorb = (ikpt - 1) * orbs%norb
     if (orbs%nspin==1.or.orbs%nspinor==4) then
        spinsignw=UNINITIALIZED(1.0_gp)
        do iorb=1,orbs%norb
           dowrite =(iorb <= 5 .or. iorb >= orbs%norb-5) .or. verbose > 0
           if (orbs%nspinor ==4 .and. associated(mom_vec)) then
              mx=(mom_vec(2,iorb,1)/mom_vec(1,iorb,1))
              my=(mom_vec(3,iorb,1)/mom_vec(1,iorb,1))
              mz=(mom_vec(4,iorb,1)/mom_vec(1,iorb,1))
              if (dowrite) & 
                   write(*,'(1x,a,i4,a,1x,1pe21.14,1x,0pf6.4,16x,(1x,3(0pf10.5)))') &
                   'e(',iorb,')=',orbs%eval(isorb + iorb),orbs%occup(isorb+iorb),&
                   (mom_vec(md,iorb,1)/mom_vec(1,iorb,1),md=2,4)
           else
              mx=UNINITIALIZED(1.0_gp)
              my=UNINITIALIZED(1.0_gp)
              mz=UNINITIALIZED(1.0_gp)
              if (dowrite) then 
                 write(*,'(1x,a,i4,a,1x,1pe21.14,1x,0pf6.4)') 'e(',iorb,')=',orbs%eval(isorb + iorb),orbs%occup(isorb+iorb)
              end if
           end if
           call yaml_sequence_element()
           call write_orbital_data(orbs%eval(isorb + iorb),orbs%occup(isorb+iorb),&
                spinsignw,ikptw,mx,my,mz)
           !yaml output (carriage return)
           if (iorb == orbs%norb .and. ikpt == orbs%nkpts) then
              call yaml_close_flow_sequence()
           else
              call yaml_close_sequence_element()
           end if
           call yaml_flow_newline()
        end do
     else
        mx=UNINITIALIZED(1.0_gp)
        my=UNINITIALIZED(1.0_gp)
        mz=UNINITIALIZED(1.0_gp)
        
        do iorb=1,min(orbs%norbu,orbs%norbd)
           jorb=orbs%norbu+iorb
           dowrite =(iorb <= 5 .or. iorb >= min(orbs%norbu,orbs%norbd)-5)  .or. verbose > 0
           if (dowrite) & 
                write(*,'(1x,a,i4,a,1x,1pe21.14,1x,0pf6.4,6x,0pf6.4,1x,a,i4,a,1x,1pe21.14)') &
                &   'e(',iorb,',u)=',orbs%eval(isorb + iorb),orbs%occup(isorb + iorb),&
                orbs%occup(isorb + jorb),'e(',iorb,',d)=',orbs%eval(isorb + jorb)
           call yaml_sequence_element()
           call write_orbital_data(orbs%eval(isorb + iorb),orbs%occup(isorb+iorb),&
                1.0_gp,ikptw,mx,my,mz)
           call yaml_close_sequence_element()
           call yaml_sequence_element()
           call write_orbital_data(orbs%eval(isorb + jorb),orbs%occup(isorb+jorb),&
                -1.0_gp,ikptw,mx,my,mz)
           !yaml output (carriage return)

           if (iorb == orbs%norbu .and. orbs%norbu==orbs%norbd .and. ikpt == orbs%nkpts) then
              call yaml_close_flow_sequence()
           else
              call yaml_close_sequence_element()
           end if
           call yaml_flow_newline()
        end do
        if (orbs%norbu > orbs%norbd) then
           do iorb=orbs%norbd+1,orbs%norbu
              dowrite =(iorb <= 5 .or. iorb >= orbs%norbu-5) .or. verbose > 0
              if (dowrite) & 
                   write(*,'(1x,a,i4,a,1x,1pe21.14,1x,0pf6.4)') 'e(',iorb,',u)=',orbs%eval(isorb + iorb),orbs%occup(isorb+iorb)
              call yaml_sequence_element()
              call write_orbital_data(orbs%eval(isorb + iorb),orbs%occup(isorb+iorb),&
                   1.0_gp,ikptw,mx,my,mz)
              !yaml output (carriage return)
              if (iorb == orbs%norbu .and. ikpt == orbs%nkpts) then
                 call yaml_close_flow_sequence()
              else
                 call yaml_close_sequence_element()
              end if
              call yaml_flow_newline()
           end do
        else if (orbs%norbd > orbs%norbu) then
           do iorb=2*orbs%norbu+1,orbs%norbu+orbs%norbd
              dowrite =(iorb <= 5 .or. iorb >= orbs%norbd-5) .or. verbose > 0
              if (dowrite) & 
                   write(*,'(46x,0pf6.4,1x,a,i4,a,1x,1pe21.14)') orbs%occup(isorb + iorb),&
                   &   'e(',iorb-orbs%norbu,',d)=',orbs%eval(isorb + iorb)
              call yaml_sequence_element()
              call write_orbital_data(orbs%eval(isorb + iorb),orbs%occup(isorb+iorb),&
                   -1.0_gp,ikptw,mx,my,mz)
              !yaml output (carriage return)
              call yaml_flow_newline()
              if (iorb == orbs%norbd .and. ikpt == orbs%nkpts) then
                 call yaml_close_flow_sequence()
              else
                 call yaml_close_sequence_element()
              end if
              call yaml_flow_newline()
           end do
        end if
     end if
  end do
!  call yaml_close_flow_sequence()
end subroutine write_eigenvalues_data

!>Writing rules, control if the last eigenvector is degenerate
!!do this for each spin
!!for each spin it is supposed that only the last group is not completely passed
!!and also that the components of each of the group but the last are the same for up and 
!!down polarisation. Do not work properly in the other cases
subroutine write_ig_eigenvectors(etol,orbse,nspin,norb,norbu,norbd)
   use module_base
   use module_types
   use yaml_output
   implicit none
   integer, intent(in) :: nspin,norb,norbu,norbd
   real(gp), intent(in) :: etol
   type(orbitals_data), intent(in) :: orbse
   !local variables
   character(len=64) :: message
   character(len=25) :: gapstring
   integer :: iorb,ndegen,nwrtmsg,ikpt,iorbst,ikptw
   real(gp) :: HLIGgap,mx,my,mz,spinsignw
   real(wp), dimension(2) :: preval
  character(len=150) :: commentline

  commentline=repeat(' ',len(commentline))


   !loop over all the k-points of the IG 
   iorbst=0 !starting orbital in the k-points distribution
   !check if norbu and norbd are equal
   if (nspin==2 .and. orbse%norbu /= orbse%norbd) then
      write(*,*)'ERROR (write_ig_eigenvectors): the IG orbs structure should have norbu=norbd',orbse%norbu,orbse%norbd
      stop
   end if

  call yaml_map('Input Guess Orbitals',advance='no')
  call yaml_flow_sequence()
  call yaml_flow_newline()

  !always without spinors in the IG
  mx=UNINITIALIZED(1.0_gp)
  my=UNINITIALIZED(1.0_gp)
  mz=UNINITIALIZED(1.0_gp)


   do ikpt=1,orbse%nkpts
      if (orbse%nkpts > 1 .and. orbse%nspinor >= 2) then
         write(commentline,"(1x,A,I4.4,A,3F12.6)") &
              &   "Kpt #", ikpt, " BZ coord. = ", orbse%kpts(:, ikpt)
         write(*,'(a)')trim(commentline)
         call yaml_comment(trim(commentline))
         ikptw=ikpt
      else
         ikptw=UNINITIALIZED(1)
      end if

      preval=0.0_wp
      nwrtmsg=0
      ndegen=0
      do iorb=1,orbse%norbu
         if (nspin==1) then
            spinsignw=UNINITIALIZED(1.0_gp)
            if (nwrtmsg==1) then
               if (abs(orbse%eval(iorb+iorbst)-preval(1)) <= etol) then
                  !degeneracy found
                  message='  <- found degeneracy'
                  ndegen=ndegen+1
               else
                  nwrtmsg=0
               end if
            end if
            if (abs(iorb - norb) <= 5) then
               nwrtmsg=1
               message=' <- '
            end if
            if (iorb == norb) then
               !calculate the IG HOMO-LUMO gap
               if(norb<orbse%norbu) then !I added after they left Basel.
                  HLIGgap=orbse%eval(iorb+1+iorbst)-orbse%eval(iorb+iorbst)
                  write(gapstring,'(a,f8.4,a)') ', H-L IG gap: ',HLIGgap*ha2ev,' eV'
               else
                  gapstring=''
               end if
               nwrtmsg=1
               message=' <- Last InputGuess eval'//gapstring
               preval(1)=orbse%eval(iorb+iorbst)
            end if
            if (iorb-1 == norb) then
               nwrtmsg=1
               message=' <- First virtual eval '
            end if
            call yaml_sequence_element()
            call write_orbital_data(orbse%eval(iorbst+iorb),&
                 orbse%occup(iorbst+iorb),spinsignw,ikptw,mx,my,mz)

            if (nwrtmsg == 1) then
               write(*,'(1x,a,i0,a,1x,1pe21.14,a)') &
                  &   'evale(',iorb,')=',orbse%eval(iorb+iorbst),trim(message)
            else
               if ((iorb <= 5 .or. iorb >= orbse%norbu-5) .or. verbose > 0) & 
               write(*,'(1x,a,i0,a,1x,1pe21.14)') &
                  &   'evale(',iorb,')=',orbse%eval(iorb+iorbst)
            end if
         else
            if (nwrtmsg==1) then
               if (abs(orbse%eval(iorb+iorbst)-preval(1)) <= etol .and. &
                  &   abs(orbse%eval(iorb+orbse%norbu+iorbst)-preval(2)) <= etol) then
               !degeneracy found
               message='  <-deg->  '
               !ndegen=ndegen+1 removed, only for non magnetized cases
            else if (abs(orbse%eval(iorb+iorbst)-preval(1)) <= etol) then
               !degeneracy found
               message='  <-deg    '
            else if (abs(orbse%eval(iorb+orbse%norbu+iorbst)-preval(2)) <= etol) then
               !degeneracy found
               message='    deg->  '
            else
               nwrtmsg=0
            end if
         end if
         if (iorb == norbu .and. iorb == norbd) then
            nwrtmsg=1
            message='  <-Last-> ' 
            preval(1)=orbse%eval(iorb+iorbst)
            preval(2)=orbse%eval(iorb+orbse%norbu+iorbst)
         else if (iorb == norbu) then
            nwrtmsg=1
            message='  <-Last   '
            preval(1)=orbse%eval(iorb+iorbst)
         else if (iorb == norbd) then
            nwrtmsg=1
            message='    Last-> '
            preval(2)=orbse%eval(iorb+orbse%norbu+iorbst)
         end if
         if ((iorb <= 5 .or. iorb >= orbse%norbu-5) .or. verbose > 0) then
            call write_orbital_data(orbse%eval(iorb+iorbst),&
                 orbse%occup(iorb+iorbst),&
                 1.0_gp,ikptw,mx,my,mz)
            call yaml_close_sequence_element()
            call yaml_sequence_element()
            call write_orbital_data(orbse%eval(iorb+iorbst+orbse%norbu),&
                 orbse%occup(iorb+iorbst+orbse%norbu),&
                 -1.0_gp,ikptw,mx,my,mz)
         end if
         
         if (nwrtmsg==1) then
            write(*,'(1x,a,i4,a,1x,1pe21.14,a12,a,i4,a,1x,1pe21.14)') &
               &   'evale(',iorb,',u)=',orbse%eval(iorb+iorbst),message,&
               &   'evale(',iorb,',d)=',orbse%eval(iorb+orbse%norbu+iorbst)
         else
            if ((iorb <= 5 .or. iorb >= orbse%norbu-5) .or. verbose > 0) & 
            write(*,'(1x,a,i4,a,1x,1pe21.14,12x,a,i4,a,1x,1pe21.14)') &
               &   'evale(',iorb,',u)=',orbse%eval(iorb+iorbst),&
               &   'evale(',iorb,',d)=',orbse%eval(iorb+orbse%norbu+iorbst)
         end if
      end if
      if (iorb == orbse%norbu .and. ikpt == orbse%nkpts) then
         if (nwrtmsg==1) then
            call yaml_close_flow_sequence(advance='no')
         else
            call yaml_close_flow_sequence()
         end if
      else
         call yaml_close_sequence_element()
      end if
      if (nwrtmsg==1) then
         call yaml_comment(adjustl(message))
      else
         call yaml_flow_newline()
      end if
   end do
   !increment k-points shift
   iorbst=iorbst+orbse%norb
end do
END SUBROUTINE write_ig_eigenvectors


!> Write orbital information with NO advance
subroutine write_orbital_data(eval,occup,spinsign,ikpt,mx,my,mz)
  use module_base
  use yaml_output
  implicit none
  integer, intent(in) :: ikpt !< k-point id 
  real(gp), intent(in) :: eval !< orbital energy
  real(gp), intent(in) :: occup !< orbital occupation number
  real(gp), intent(in) :: spinsign !< orbital spin (collinear and averaged)
  real(gp), intent(in) :: mx,my,mz !< spin magnetisation directions
  !local variables

  call yaml_flow_map()
  call yaml_map('e',yaml_toa(eval,fmt='(1pe21.14)'))
  if (occup /= UNINITIALIZED(occup)) call yaml_map('f',yaml_toa(occup,fmt='(f6.4)'))
  if (spinsign /= UNINITIALIZED(spinsign)) call yaml_map('s',yaml_toa(int(spinsign),fmt='(i2)'))
  if (ikpt /= UNINITIALIZED(ikpt)) call yaml_map('kpt',yaml_toa(ikpt,fmt='(i5)'))
  if (mx /= UNINITIALIZED(mx) .and. my /= UNINITIALIZED(my) .and. mz /= UNINITIALIZED(mz)) &
     call yaml_map('M',yaml_toa((/mx,my,mz/),fmt='(f8.5)'))
  call yaml_close_flow_map(advance='no')
 
<<<<<<< HEAD
end subroutine write_orbital_data
=======
end subroutine write_orbital_data

subroutine write_diis_weights(ncplx,idsx,ngroup,nkpts,itdiis,rds)
  use module_base
  use yaml_output
  implicit none
  integer, intent(in) :: ncplx,idsx,ngroup,nkpts,itdiis
  real(tp), dimension(ncplx,idsx+1,ngroup,nkpts), intent(in) :: rds
  !local variables
  integer :: j,igroup,ikpt
  character(len=2) :: mesupdw
  if (verbose < 10) then  
     !we restrict the printing to the first k point only.
     if (ngroup==1) then
        if (verbose >0) write(*,'(1x,a,2x,18(1x,1pe9.2))')'DIIS wgts:',(rds(1:ncplx,j,1,1),j=1,itdiis+1)!,&
        !yaml output
        call yaml_map('DIIS weights',yaml_toa(rds(1:ncplx,1,1,1),fmt='(1pe9.2)'))
!        write(70,'(1x,a,1pe9.2)',advance='no')'DIIS wgts: [ ',rds(1:ncplx,1,1,1)
        do j=2,itdiis+1
!           write(70,'(a,1pe9.2)',advance='no')', ',rds(1:ncplx,j,1,1)
        end do
!        write(70,'(a)')']'
        !'(',ttr,tti,')'
     else if (verbose >0) then
        do igroup=1,ngroup
           if (igroup==1) mesupdw='up'
           if (igroup==2) mesupdw='dw'
           write(*,'(1x,a,2x,18(1x,1pe9.2))')'DIIS wgts'//mesupdw//':',&
                (rds(1:ncplx,j,igroup,1),j=1,itdiis+1)
        end do
     end if
  else if (verbose >0) then
     do ikpt = 1, nkpts
        if (ngroup==1) then
           write(*,'(1x,a,I3.3,a,2x,9(1x,(1pe9.2)))')'DIIS wgts (kpt #', ikpt, &
                & ')',(rds(1:ncplx,j,1,ikpt),j=1,itdiis+1)
        else
           do igroup=1,ngroup
              if (igroup==1) mesupdw='up'
              if (igroup==2) mesupdw='dw'
              write(*,'(1x,a,I3.3,a,2x,9(1x,a,2(1pe9.2),a))')'DIIS wgts (kpt #', ikpt, &
                   & ')'//mesupdw//':',('(',rds(1:ncplx,j,igroup,ikpt),')',j=1,itdiis+1)
           end do
        end if
     end do
  end if
END SUBROUTINE write_diis_weights
>>>>>>> 424007d3
<|MERGE_RESOLUTION|>--- conflicted
+++ resolved
@@ -849,9 +849,6 @@
      call yaml_map('M',yaml_toa((/mx,my,mz/),fmt='(f8.5)'))
   call yaml_close_flow_map(advance='no')
  
-<<<<<<< HEAD
-end subroutine write_orbital_data
-=======
 end subroutine write_orbital_data
 
 subroutine write_diis_weights(ncplx,idsx,ngroup,nkpts,itdiis,rds)
@@ -899,4 +896,3 @@
      end do
   end if
 END SUBROUTINE write_diis_weights
->>>>>>> 424007d3
