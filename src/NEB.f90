!> @file 
!! NEB routines
!! The IO with the external program is performed using atomic units. 
!! The restart file is in atomic units too.
!! Both output files ( int and dat files ) are in angstrom and eV.
!!
!! PES energies and gradients are obtained calling the NEB_driver.sh and 
!! reading the gen_output_file.
!!
!! References :
!! - G. Henkelman, B.P. Uberuaga, H. Jonsson; J.Chem.Phys., 113, 9901, (2000)
!! - G. Henkelman and H. Jonsson; J.Chem.Phys., 113, 9978, (2000)
!! - H. Jonsson, G. Mills, K.W. Jacobsen, "Nudged elastic band method for finding
!!   minimum energy paths of transitions", in Classical and Quantum Dynamics in 
!!   Condensed Phase Simulations, edited by B.J.Berne, G.Ciccotti, D.F.Coker 
!!   (World Scientific, Singapore, 1998), pag. 385 .
!!
!! @author
!!!!!!!!!!!!!!!!!!!!!!!!!!!!!!!!!!!!!!!!!!!!!!!!!!!!!!!!!!!!!!!!!!!!!!!!!!!!!!!!
!!          COPYRIGHT (C) 2003 Carlo Sbraccia.                                !!
!!                   modifications: 2009 Damien Caliste (DC)                  !!
!!          This file is distributed under the terms                          !!
!!          of the GNU General Public License.                                !!
!!          See http://www.gnu.org/copyleft/gpl.txt .                         !!
!!                                                                            !!
!!    THE SOFTWARE IS PROVIDED "AS IS", WITHOUT WARRANTY OF ANY KIND,         !!
!!    EXPRESS OR IMPLIED, INCLUDING BUT NOT LIMITED TO THE WARRANTIES OF      !!
!!    MERCHANTABILITY, FITNESS FOR A PARTICULAR PURPOSE AND                   !!
!!    NONINFRINGEMENT.  IN NO EVENT SHALL CARLO SBRACCIA BE LIABLE FOR ANY    !!
!!    CLAIM, DAMAGES OR OTHER LIABILITY, WHETHER IN AN ACTION OF CONTRACT,    !!
!!    TORT OR OTHERWISE, ARISING FROM, OUT OF OR IN CONNECTION WITH THE       !!
!!    SOFTWARE OR THE USE OR OTHER DEALINGS IN THE SOFTWARE.                  !!
!!!!!!!!!!!!!!!!!!!!!!!!!!!!!!!!!!!!!!!!!!!!!!!!!!!!!!!!!!!!!!!!!!!!!!!!!!!!!!!!
!!
!! @todo
!!  Group NEB modules


!> Module for NEB calculations (variables)
MODULE NEB_variables
  use module_defs
  use module_types

  IMPLICIT NONE
 
  CHARACTER (LEN=80)                     :: scratch_dir
  CHARACTER (LEN=80)                     :: data_file, interpolation_file
  CHARACTER (LEN=80)                     :: restart_file
  CHARACTER (LEN=80)                     :: job_name
  LOGICAL                                :: restart, external_call
  real (gp), DIMENSION(:,:), ALLOCATABLE :: fix_atom
  REAL (gp)                              :: tolerance

  integer, dimension(4) :: mpi_info
  character(len=60), dimension(:), allocatable :: arr_posinp,arr_radical
  type(input_variables), dimension(:), allocatable :: ins
  type(atoms_data), dimension(:), allocatable :: atoms
  type(restart_objects) :: rst

END MODULE NEB_variables

!> Module for NEB calculations
MODULE NEB_routines
  use module_defs
  use module_types
  use module_images
  use module_interfaces
  USE NEB_variables
  
  IMPLICIT NONE

  CHARACTER (LEN=*), PARAMETER ::                                              &
  fmt1 = "(3(2X,F12.8),3(2X,I1),3(2X,F12.8))",                                 &
  fmt2 = "(3(2X,F12.8))",                                                      &
  fmt3 = "(2X,F16.8)",                                                         &
  fmt4 = "(' iteration: ',I3,5X,'E activation =',F10.6,5X,'error =',F10.6)",   &
  fmt5 = "(' image: ',I2,'   Energy=  ',F16.8,'   Error=',F8.5)"

  type(NEB_data), private :: neb_
  type(run_image), dimension(:), allocatable :: imgs
  type(mpi_environment), private :: neb_mpi

  CONTAINS

    SUBROUTINE read_input
      use yaml_output
      use dictionaries
      use module_interfaces

      IMPLICIT NONE

      INTEGER :: i, j, num_of_images, istart, istop
      CHARACTER (LEN=20) :: minimization_scheme
      INTEGER, PARAMETER :: unit = 10
      REAL (gp), DIMENSION(:,:), ALLOCATABLE :: d_R
      real(gp), dimension(3) :: acell1, acell2
      logical :: climbing, optimization
      logical, dimension(:), allocatable :: read_posinp
      integer :: max_iterations, ierr, nconfig, algorithm
      real(gp) :: convergence, damp, k_min, k_max, ds, temp_req
      type(mpi_environment) :: bigdft_mpi_svg
      character(len=60) :: run_id
      CHARACTER (LEN=80) :: first_config, last_config
      type(dictionary), pointer :: dict

      NAMELIST /NEB/ first_config,        &
                     last_config,         &
         scratch_dir,         &
         job_name,            &
         restart,             &
         climbing,            &
         optimization,        &
         minimization_scheme, &
         damp,                &
         temp_req,            &
         k_max, k_min,        &
         ds,                  &
         max_iterations,      &
         tolerance,           &
         convergence,         &
         num_of_images


      call bigdft_init(mpi_info, nconfig, run_id, ierr)
      neb_mpi = mpi_environment_null()
      neb_mpi%igroup = mpi_info(1)
      neb_mpi%ngroup = mpi_info(2)
      neb_mpi%iproc  = mpi_info(3)
      neb_mpi%nproc  = mpi_info(4)
      neb_mpi%mpi_comm = MPI_COMM_NULL
      if (neb_mpi%nproc > 1) then
         call create_rank_comm(bigdft_mpi%mpi_comm, neb_mpi%mpi_comm)
      end if

!! default values are assigned
      external_call     = (mpi_info(4) == 1) .and. (mpi_info(2) == 1)

      scratch_dir       = "./"

      restart           = .FALSE.
      neb_%climbing     = .FALSE.
      neb_%optimization = .FALSE.
      
      minimization_scheme = "quick-min"
      neb_%damp           = 1.D0
      neb_%temp_req       = 0.D0
      
      neb_%k_max = 0.1D0
      neb_%k_min = 0.1D0
      
      neb_%ds = 0.5D0
      
      neb_%max_iterations = 1
      
      tolerance   = 1.0D-4
      neb_%convergence = 5.0D-2

      open(unit = 123, file = trim(run_id)//".neb", action = "read")
      READ(123 , NML=NEB )
      close(123)
      IF ( num_of_images <= 2 ) THEN
        WRITE(*,'(T1,"read_input: neb_%nimages must be larger than 2")')
        STOP
      END IF

      job_name          = "neb"
      if (trim(run_id) /= "input") write(job_name, "(A)") trim(run_id)
      neb_%climbing = climbing
      neb_%optimization = optimization
      neb_%convergence = convergence
      neb_%damp = damp
      neb_%k_min = k_min
      neb_%k_max = k_max
      neb_%ds = ds
      neb_%temp_req = temp_req
      neb_%max_iterations = max_iterations

      allocate(arr_radical(abs(num_of_images)))
      allocate(arr_posinp(abs(num_of_images)))
      call bigdft_get_run_ids(num_of_images,trim(run_id),arr_radical,arr_posinp,ierr)

      allocate( ins(num_of_images), atoms(num_of_images) )
      allocate( read_posinp(num_of_images) )
      istart = 1

      ! Trick here, only super master will read the input files...
      bigdft_mpi_svg = bigdft_mpi
      bigdft_mpi%mpi_comm = MPI_COMM_WORLD
      call mpi_comm_rank(MPI_COMM_WORLD, bigdft_mpi%iproc, ierr)
      call mpi_comm_size(MPI_COMM_WORLD, bigdft_mpi%nproc, ierr)
      bigdft_mpi%igroup = 0
      bigdft_mpi%ngroup = num_of_images
      do i = 1, num_of_images
<<<<<<< HEAD
=======
         call atoms_nullify(atoms(i))
>>>>>>> 5ae3c1b9
         call read_atomic_file(trim(arr_posinp(i)), bigdft_mpi%iproc, atoms(i)%astruct, status = ierr)
         if (ierr /= 0) then
            if (i == 1 .or. i == num_of_images) stop "Missing images"
            ! we read the last valid image instead.
            call read_atomic_file(trim(arr_posinp(istart)), bigdft_mpi%iproc, atoms(i)%astruct)
            read_posinp(i) = .false.
         else
            istart = i
            read_posinp(i) = .true.
         end if

         dict => read_input_dict_from_files(trim(arr_radical(i)), bigdft_mpi)
         call standard_inputfile_names(ins(i),trim(arr_radical(i)))
         call inputs_from_dict(ins(i), atoms(i), dict, .true.)
         call dict_free(dict)

         call init_atomic_values((bigdft_mpi%iproc == 0), atoms(i), ins(1)%ixc)
         call read_atomic_variables(atoms(i), trim(ins(1)%file_igpop), ins(1)%nspin)
      end do
      bigdft_mpi = bigdft_mpi_svg

      data_file          = trim(job_name) // ".NEB.dat"
      interpolation_file = trim(job_name) // ".NEB.int"
      restart_file       = trim(job_name) // ".NEB.restart"

!! initial and final configuration are read only if a new simulation
!! is started ( restart = .FALSE. ) 
      
      IF ( minimization_scheme == "steepest_descent" ) THEN
         algorithm = 1
      ELSE IF ( minimization_scheme == "fletcher-reeves" ) THEN
         algorithm = 2
      ELSE IF ( minimization_scheme == "polak-ribiere" ) THEN
         algorithm = 3
      ELSE IF ( minimization_scheme == "quick-min" ) THEN
         algorithm = 4
      ELSE IF ( minimization_scheme == "damped-verlet" ) THEN
         algorithm = 5
      ELSE IF ( minimization_scheme == "sim-annealing" ) THEN
         algorithm = 6
      ELSE
         WRITE(*,'(T2,"read_input: minimization_scheme ", A20)') &
              minimization_scheme
         WRITE(*,'(T2,"            does not exist")') 
         STOP 
      END IF

      acell1 = atoms(1)%astruct%cell_dim
      if (acell1(1) == 0.) acell1(1) = maxval(atoms(1)%astruct%rxyz(1,:)) - minval(atoms(1)%astruct%rxyz(1,:))
      if (acell1(2) == 0.) acell1(2) = maxval(atoms(1)%astruct%rxyz(2,:)) - minval(atoms(1)%astruct%rxyz(2,:))
      if (acell1(3) == 0.) acell1(3) = maxval(atoms(1)%astruct%rxyz(3,:)) - minval(atoms(1)%astruct%rxyz(3,:))

      IF ( atoms(1)%astruct%nat /= atoms(num_of_images)%astruct%nat ) THEN
         WRITE(*,'(T2,"read_input: number of atoms is not constant")')
         WRITE(*,'(T2,"            N = ", I8, I8 )') atoms(1)%astruct%nat, atoms(num_of_images)%astruct%nat
         STOP  
      END IF
      acell2 = atoms(num_of_images)%astruct%cell_dim
      if (acell2(1) == 0.) acell2(1) = maxval(atoms(num_of_images)%astruct%rxyz(1,:)) - &
           & minval(atoms(num_of_images)%astruct%rxyz(1,:))
      if (acell2(2) == 0.) acell2(2) = maxval(atoms(num_of_images)%astruct%rxyz(2,:)) - &
           & minval(atoms(num_of_images)%astruct%rxyz(2,:))
      if (acell2(3) == 0.) acell2(3) = maxval(atoms(num_of_images)%astruct%rxyz(3,:)) - &
           & minval(atoms(num_of_images)%astruct%rxyz(3,:))

      if (atoms(1)%astruct%geocode == 'F') then
        acell1 = max(acell1, acell2)
        acell2 = acell1
      end if

!! some consistency checks are done
      IF ( maxval(abs(acell2 - acell1)) > 1.d-6 ) THEN
         WRITE(*,'(T2,"read_input: box size is not constant")')
         WRITE(*,'(T2,"           dLx = ", F10.6 )') acell1(1) - acell2(1)
         WRITE(*,'(T2,"           dLy = ", F10.6 )') acell1(2) - acell2(2)
         WRITE(*,'(T2,"           dLz = ", F10.6 )') acell1(3) - acell2(3)
         STOP  
      END IF

!!$      IF ( restart ) THEN
!!$        vel_file = TRIM( scratch_dir )//"/velocities_file"
!!$        inquire(FILE = vel_file, EXIST = file_exists)
!!$        IF ( ( neb_%algorithm >= 4 ) .AND. file_exists ) THEN
!!$!!DEBUG          PRINT *, "reading ", vel_file
!!$           allocate(vel0(ndim, neb_%nimages))
!!$           OPEN( UNIT = unit, FILE = vel_file, STATUS = "OLD", ACTION = "READ" )
!!$           DO i = 1, neb_%nimages
!!$              READ(unit,*)
!!$              DO j = 1, ndim, 3 
!!$                 READ(unit,fmt2) vel0(j,i),     & 
!!$                      vel0((j+1),i), &
!!$                      vel0((j+2),i)
!!$              END DO
!!$           END DO
!!$           CLOSE( UNIT = unit )
!!$           call set_init_vel(neb_, vel0)
!!$           deallocate(vel0)
!!$        END IF
!!$      
!!$      ELSE

      ALLOCATE( d_R(3, atoms(1)%astruct%nat) )           

      istart = 1
      ! We set the coordinates for all empty images.
      DO i = 2, num_of_images
         if (read_posinp(i)) then
            istop = i
            d_R = ( atoms(istop)%astruct%rxyz - atoms(istart)%astruct%rxyz ) / &
                 DBLE( istop - istart )
            do j = istart + 1, istop - 1, 1
               atoms(j)%astruct%rxyz = atoms(j - 1)%astruct%rxyz + d_R
            end do
            istart = i
         end if
      END DO

      ALLOCATE( fix_atom(3, atoms(1)%astruct%nat) )
      fix_atom = 1
      WHERE ( ABS( d_R ) <=  tolerance ) fix_atom = 0

      DEALLOCATE( d_R )

!!$     END IF

      if (.not. external_call) then
         call restart_objects_new(rst)
         call restart_objects_set_mode(rst, ins(1)%inputpsiid)
         call restart_objects_set_nat(rst, atoms(1)%astruct%nat, "read_input")
         call restart_objects_set_mat_acc(rst, mpi_info(1), ins(1)%matacc)
         call yaml_close_all_streams()
      end if

      allocate(imgs(num_of_images))
      do i = 1, num_of_images
         call image_init(imgs(i), ins(i), atoms(i), rst, algorithm)
      end do

      deallocate( read_posinp )

    END SUBROUTINE read_input

    
    SUBROUTINE search_MEP
      use yaml_output

      IMPLICIT NONE

      INTEGER :: iteration, unt, ierr, i
      real(gp) :: err
      LOGICAL :: stat
      CHARACTER (LEN=4), PARAMETER :: exit_file = "EXIT"  
      character(len = 256) :: filename

!!$      IF ( .NOT. restart) THEN
!!$         CALL write_restart(restart_file, neb_%ndim, neb_%nimages, V, pos, fix_atom, PES_gradient)
!!$      END IF

      if (mpi_info(1) == 0 .and. mpi_info(3) == 0) &
           & call yaml_open_sequence("NEB minimization loop", unit = 6)
      iteration = 0
      minimization: do
         if (external_call) then
            CALL PES_IO(imgs, (neb_%optimization .or. (.not. restart .and. iteration == 0)),stat)
            if (.not. stat) exit minimization
         else
            call PES_internal(imgs, (neb_%optimization .or. (.not. restart .and. iteration == 0)), iteration)
         end if

         call compute_neb_pos(imgs, iteration, neb_)

         if (mpi_info(1) == 0 .and. mpi_info(3) == 0) then
!!$            CALL write_restart(restart_file, neb_%ndim, neb_%nimages, V, pos, fix_atom, PES_gradient)
            if (imgs(1)%algorithm >= 4) then
               CALL write_restart_vel(trim(scratch_dir) // "velocities_file", imgs)
            end if

            if (iteration > 0) then
               CALL write_dat_files(trim(job_name), imgs, iteration)
               call yaml_swap_stream(6, unt, ierr)
               call yaml_sequence(advance='no')
               call images_output_step(imgs, iteration = iteration, tol = neb_%convergence)
               call yaml_set_default_stream(unt, ierr)
            end if
         end if

         if (iteration > 0 .or. neb_%max_iterations == 1) then
            err = maxval(images_get_errors(imgs))

            IF ( ( err * Ha_eV / Bohr_Ang ) <= neb_%convergence .or. neb_%max_iterations == 1)  THEN
               exit minimization
            END IF
         end if

         iteration = iteration + 1

         IF ( iteration > neb_%max_iterations ) THEN
            exit minimization
         END IF

         inquire(FILE = exit_file, EXIST = stat)
         IF ( stat ) THEN
            call delete(trim(exit_file),len(trim(exit_file)), stat)

            WRITE(*,*) " WARNING :  soft exit required"
            WRITE(*,*) " STOPPING ...                 "

            exit minimization
         END IF
      end do minimization
      if (mpi_info(1) == 0 .and. mpi_info(3) == 0) &
           & call yaml_close_sequence(unit = 6)

      if (mpi_info(1) == 0 .and. mpi_info(3) == 0) then
         call yaml_swap_stream(6, unt, ierr)
         call yaml_comment('Final results',hfill='-')
         call images_output_step(imgs, full = .true.)
         call yaml_set_default_stream(unt, ierr)

         do i = 1, size(imgs), 1
            filename=trim('final_'//trim(arr_posinp(i)))
            call write_atomic_file(filename, imgs(i)%outs%energy,imgs(i)%run%atoms%astruct%rxyz, &
                 & imgs(i)%run%atoms,'FINAL CONFIGURATION',forces=imgs(i)%outs%fxyz)
         end do
      end if
    END SUBROUTINE search_MEP

    subroutine PES_internal( imgs, flag, iteration )
      use yaml_output
      implicit none
      type(run_image), dimension(:), intent(inout) :: imgs
      integer, intent(in) :: iteration
      logical, intent(in) :: flag

      integer :: i
      logical, dimension(size(imgs)) :: update
      integer, dimension(size(imgs)) :: igroup

      ! update() is a mask of images to compute.
      update = .true.
      where ( images_get_errors(imgs) * Ha_eV / Bohr_Ang <= neb_%convergence ) update = .false.
      if (.not. flag) then
         update(1) = .false.
         update(size(imgs)) = .false.
      end if

      ! Do the calculations, distributing among taskgroups.
      call images_distribute_tasks(igroup, update, size(imgs), neb_mpi%nproc)
      do i = 1, size(imgs)
         if (igroup(i) - 1 == mpi_info(3)) then
            call image_calculate(imgs(i), iteration, i)
            imgs(i)%outs%fxyz = imgs(i)%outs%fxyz * fix_atom
        end if
      end do
      call images_collect_results(imgs, igroup, size(imgs), neb_mpi)
    END SUBROUTINE PES_internal

    SUBROUTINE PES_IO( imgs, flag , stat )

      IMPLICIT NONE

      type(run_image), dimension(:), intent(inout) :: imgs
      LOGICAL, INTENT(IN)        :: flag
      LOGICAL, INTENT(OUT)       :: stat
      INTEGER                    :: i, replica
      INTEGER                    :: N_in, N_fin
      REAL (gp)            :: temp_V
      REAL (gp), PARAMETER :: corruption_flag = 9999999.99999999
      INTEGER, PARAMETER         :: unit = 10     
      REAL (gp), PARAMETER :: epsi = 1.0D-8

      call write_restart(trim(restart_file), imgs, fix_atom)

      IF ( flag ) THEN

         CALL SYSTEM( "./NEB_driver.sh all " // trim(job_name) // &
              & " " // trim(scratch_dir) // " " // trim(arr_posinp(1)))

        N_in  = 1
        N_fin = size(imgs)

      ELSE
         
         CALL SYSTEM( "./NEB_driver.sh free_only " // trim(job_name) // &
              & " " // trim(scratch_dir) // " " // trim(arr_posinp(1)))

        N_in  = 2
        N_fin = ( size(imgs) - 1 )

      END IF

      stat = .TRUE.

      OPEN( UNIT = unit, FILE = "gen_output_file", STATUS = "OLD", &
            ACTION = "READ" )

        DO replica = N_in, N_fin

          READ(unit,*) temp_V

          IF ( ABS( temp_V - corruption_flag ) <= epsi ) THEN
                 
             stat = .FALSE. 

             RETURN

          END IF

          imgs(replica)%outs%energy = temp_V

          DO i = 1, imgs(replica)%outs%fdim, 1

            READ(unit,*) imgs(replica)%outs%fxyz(1,i), &
                 imgs(replica)%outs%fxyz(2,i), &
                 imgs(replica)%outs%fxyz(3,i)

          END DO

          imgs(replica)%outs%fxyz = imgs(replica)%outs%fxyz * fix_atom

        END DO

      CLOSE( UNIT = unit )   

    END SUBROUTINE PES_IO

    SUBROUTINE deallocation
      use yaml_output
      use dynamic_memory
      IMPLICIT NONE

      integer :: i, ierr

      IF ( ALLOCATED( fix_atom ) )         DEALLOCATE( fix_atom )

      if (allocated(imgs)) then
         do i = 1, size(imgs)
            call image_deallocate(imgs(i), .true.)
         end do
         deallocate(imgs)
      end if

      if (allocated(atoms)) then
         do i = 1, size(atoms)
            call deallocate_atoms(atoms(i), "deallocation")
         end do
         deallocate(atoms)
      end if

      if (allocated(ins)) then
         do i = 1, size(ins)
            call free_input_variables(ins(i))
         end do
         deallocate( ins )
      end if

      deallocate(arr_posinp,arr_radical)

      if (.not. external_call) then
         call free_restart_objects(rst, "deallocation")
         call f_lib_finalize()
      end if

      call mpi_environment_free(neb_mpi)
      call bigdft_finalize(ierr)
    END SUBROUTINE deallocation

END MODULE NEB_routines

PROGRAM NEB

  USE NEB_routines

  IMPLICIT NONE

  CALL read_input

  CALL search_MEP

  CALL deallocation

END PROGRAM NEB<|MERGE_RESOLUTION|>--- conflicted
+++ resolved
@@ -191,10 +191,7 @@
       bigdft_mpi%igroup = 0
       bigdft_mpi%ngroup = num_of_images
       do i = 1, num_of_images
-<<<<<<< HEAD
-=======
          call atoms_nullify(atoms(i))
->>>>>>> 5ae3c1b9
          call read_atomic_file(trim(arr_posinp(i)), bigdft_mpi%iproc, atoms(i)%astruct, status = ierr)
          if (ierr /= 0) then
             if (i == 1 .or. i == num_of_images) stop "Missing images"
