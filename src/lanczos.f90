--- conflicted
+++ resolved
@@ -1,17 +1,15 @@
-!!****f* BigDFT/lanczos
-!! FUNCTION
-!!   Lanczos diagonalization
-!! COPYRIGHT
-!!    Copyright (C) 2009 ESRF (AM, LG)
+!> @file
+!!  Lanczos diagonalisation used by XANES calculation
+!! @author
+!!    Copyright (C) 2009-2011 BigDFT group (AM, LG)
 !!    This file is distributed under the terms of the
 !!    GNU General Public License, see ~/COPYING file
 !!    or http://www.gnu.org/copyleft/gpl.txt .
 !!    For the list of contributors, see ~/AUTHORS 
-!!
-!! SOURCE
-!!
+
+!>   Lanczos diagonalization
+
 subroutine xabs_lanczos(iproc,nproc,at,hx,hy,hz,rxyz,&
-<<<<<<< HEAD
      radii_cf,nlpspd,proj,lr,ngatherarr,ndimpot,potential,&
      ekin_sum,epot_sum,eproj_sum,nspin,GPU,in_iat_absorber,&
      in , PAWD  )! aggiunger a interface
@@ -99,10 +97,6 @@
   case default
      STOP "unknown in%Linit_absorber    "
   end select
-  write(filename,'(A,A,A,I1,A,A,I1,A,I1,A,I0)') "gproje_", trim(at%atomnames(at%iatype(  in_iat_absorber ))) ,&
-       "_", in%N_absorber,   "s" ,   "_pow=" ,  in%rpower_absorber,"_Labs=", &
-       in%L_absorber,"_npaw=",in%NPAW_absorber
- 
 
   
   if(   at%paw_NofL( at%iatype(   in_iat_absorber ) ) .gt. 0   ) then     
@@ -115,6 +109,7 @@
      STOP     
   endif
   call full_local_potential(iproc,nproc,ndimpot,lr%d%n1i*lr%d%n2i*lr%d%n3i,in%nspin,&
+       lr%d%n1i*lr%d%n2i*lr%d%n3i*in%nspin,0,&
        ha%orbs%norb,ha%orbs%norbp,ngatherarr,potential,pot)
   
   ha%in_iat_absorber=in_iat_absorber
@@ -142,6 +137,8 @@
   ha%Gabs_coeffs=>Gabs_coeffs
   ha%PAWD=> PAWD
 
+  ha%eSIC_DC=0.0_gp
+  ha%SIC=>SIC
 
 
   call EP_inizializza(ha) 
@@ -199,228 +196,6 @@
   call memocc(i_stat,i_all,'Gabs_coeffs',subname)
 
   call free_full_potential(nproc,pot,subname)
-=======
-   radii_cf,nlpspd,proj,lr,ngatherarr,ndimpot,potential,&
-   ekin_sum,epot_sum,eproj_sum,nspin,SIC,GPU,in_iat_absorber,&
-   in  )! aggiunger a interface
-   use module_base
-   use module_types
-   use lanczos_interface
-   use lanczos_base
-   ! per togliere il bug 
-   use module_interfaces ,except_this_one => xabs_lanczos
-
-   implicit none
-
-   integer, intent(in) :: iproc,nproc,ndimpot,nspin
-   real(gp), intent(in) :: hx,hy,hz
-   type(atoms_data), target :: at
-   type(nonlocal_psp_descriptors), target :: nlpspd
-   type(locreg_descriptors), target :: lr
-   integer, dimension(0:nproc-1,2), target :: ngatherarr 
-   real(gp), dimension(3,at%nat), target :: rxyz
-   real(gp), dimension(at%ntypes,3), intent(in), target ::  radii_cf
-   real(wp), dimension(nlpspd%nprojel), target :: proj
-   real(wp), dimension(max(ndimpot,1),nspin), target :: potential
-
-   real(gp) :: ekin_sum,epot_sum,eproj_sum
-   type(GPU_pointers), intent(inout) , target :: GPU
-   type(SIC_data), intent(inout) , target :: SIC
-
-   integer, intent(in) :: in_iat_absorber
-
-
-   type(input_variables),intent(in) :: in
-
-   !local variables
-   character(len=*), parameter :: subname='lanczos'
-   integer :: i_stat,i_all
-   type(lanczos_args) :: ha
-   integer :: i
-
-   type(gaussian_basis), target ::  Gabsorber
-   real(wp),   pointer  :: Gabs_coeffs(:)
-   real(wp), dimension(:), pointer  :: pot
-   real(wp),  pointer, dimension(:,:)  :: dum_coeffs
-   character(len=800) :: filename
-   logical :: projeexists
-
-   if(iproc==0) print *, " IN ROUTINE LANCZOS "
-
-   !create the orbitals descriptors, for virtual and inputguess orbitals
-   call orbitals_descriptors(iproc,nproc,1,1,0,in%nspin,1,in%nkpt,in%kpt,in%wkpt,ha%orbs)
-
-   if (GPUconv) then
-      call prepare_gpu_for_locham(lr%d%n1,lr%d%n2,lr%d%n3,in%nspin,&
-      hx,hy,hz,lr%wfd,ha%orbs,GPU)
-   end if
-   GPU%full_locham=.true.
-
-   allocate(ha%orbs%eval(ha%orbs%norb+ndebug),stat=i_stat)
-   call memocc(i_stat,ha%orbs%eval,'ha%orbs%eval',subname)
-   ha%orbs%occup(1:ha%orbs%norb)=1.0_gp
-   ha%orbs%spinsgn(1:ha%orbs%norb)=1.0_gp
-   ha%orbs%eval(1:ha%orbs%norb)=1.0_gp
-   !call allocate_comms(nproc,ha%comms,subname)
-   call orbitals_communicators(iproc,nproc,lr,ha%orbs,ha%comms)  
-
-   allocate(Gabs_coeffs(2*in%L_absorber+1+ndebug),stat=i_stat)
-   call memocc(i_stat,Gabs_coeffs,'Gabs_coeffs',subname)
-
-   write(filename,'(A,A,A,I1)') "gproje_", &
-   & trim(at%atomnames(at%iatype(  in_iat_absorber ))) , "_1s_",  in%L_absorber
-
-   inquire(FILE=trim(filename),EXIST=projeexists)
-
-   if( projeexists .and. .not. in%abscalc_eqdiff   ) then
-
-      if(iproc==0) then
-         print *, "reading  precalculated  projection on pseudofunctions"
-         print '(a,i6,a,a10,a)', "for 1s of atom number ", in_iat_absorber, &
-         & " ( atomname = ", at%atomnames(at%iatype(  in_iat_absorber ))," )"
-         print '(a,i6)', "After application of a 2*L-pole  with L= ", in%L_absorber
-         print '(a,a20)'," from file " , trim(filename)
-      endif
-
-      nullify( dum_coeffs  ) 
-      nullify(Gabsorber%nshell)
-      nullify(Gabsorber%nam)
-      nullify(Gabsorber%ndoc)
-      nullify(Gabsorber%xp)
-      nullify(Gabsorber%psiat)
-
-      call read_gaussian_information (ha%orbs,Gabsorber,dum_coeffs , filename, .true. )    
-      Gabsorber%rxyz(:,1)=rxyz(:, in_iat_absorber )
-
-      i_all=-product(shape(dum_coeffs))*kind(dum_coeffs)
-      deallocate(dum_coeffs,stat=i_stat)
-      call memocc(i_stat,i_all,'coeffs',subname)
-
-      Gabs_coeffs(:)=in%Gabs_coeffs(:)
-
-   else
-
-      if(iproc==0) then
-         print *, "calculating  projection on pseudofunctions"
-         print *, "for 1s of atom number ", in_iat_absorber, &
-         & " ( atomname = ", at%atomnames(at%iatype(  in_iat_absorber ))," )"
-         print *, "After application of a 2*L-pole  with L= ", in%L_absorber
-      endif
-      call GetExcitedOrbitalAsG(in_iat_absorber ,Gabsorber,&
-      at,rxyz,nproc,iproc,   in%L_absorber ,  in%abscalc_eqdiff )
-
-      allocate(dum_coeffs(2*in%L_absorber+1,1+ndebug),stat=i_stat)
-      call memocc(i_stat,dum_coeffs,'dum_coeffs',subname)
-
-      dum_coeffs(:,1) = in%Gabs_coeffs(:)
-
-      Gabs_coeffs(:)=in%Gabs_coeffs(:)
-
-      if( iproc.eq.0) then
-         print *,"writing them on file " , filename
-         call write_gaussian_information( 0 ,1 ,ha%orbs,Gabsorber,dum_coeffs ,filename)
-      endif
-
-      i_all=-product(shape(dum_coeffs))*kind(dum_coeffs)
-      deallocate(dum_coeffs,stat=i_stat)
-      call memocc(i_stat,i_all,'coeffs',subname)
-
-   endif
-
-   !allocate the potential in the full box
-   call full_local_potential(iproc,nproc,ndimpot,lr%d%n1i*lr%d%n2i*lr%d%n3i,in%nspin,&
-        lr%d%n1i*lr%d%n2i*lr%d%n3i*in%nspin,0,&
-        ha%orbs%norb,ha%orbs%norbp,ngatherarr,potential,pot)
-
-
-   ha%iproc=iproc
-   ha%nproc=nproc
-   ha%at=>at !!
-   ha%hx=hx 
-   ha%hy=hy
-   ha%hz=hz
-   ha%rxyz=>rxyz
-
-   ha%radii_cf=>radii_cf
-   ha%nlpspd=>nlpspd !!
-   ha%proj=>proj !!
-   ha%lr=>lr !!!
-   ha%ngatherarr=>ngatherarr
-   ha%ndimpot=ndimpot
-   ha%potential=>pot
-   ha%ekin_sum=ekin_sum
-   ha%epot_sum=epot_sum
-   ha%eproj_sum=eproj_sum
-   ha%eSIC_DC=0.0_gp
-   ha%nspin=nspin
-   ha%GPU=>GPU !!
-   ha%SIC=>SIC
-   ha%Gabsorber=>Gabsorber 
-   ha%Gabs_coeffs=>Gabs_coeffs
-
-   call EP_inizializza(ha) 
-
-   call EP_memorizza_stato(Gabsorber) 
-
-   if(.true.) then
-      LB_nsteps =in%nsteps
-      call LB_allocate_for_lanczos( )
-      call EP_allocate_for_eigenprob(LB_nsteps)
-      call EP_make_dummy_vectors(10)
-
-
-      call LB_passeggia(0,LB_nsteps,      get_EP_dim, EP_initialize_start , EP_normalizza,&
-      EP_Moltiplica, EP_GramSchmidt ,EP_set_all_random, EP_copy,   EP_mat_mult, &
-      EP_scalare,EP_add_from_vect_with_fact     )
-
-
-      if(ha%iproc==0) then
-         open(unit=22,file="alphabeta")
-         write(22,*) LB_nsteps, EP_norma2_initialized_state
-         print *, " alpha and beta from lanczos "
-         WRITE(*,'(I5,1ES23.16)')    LB_nsteps, EP_norma2_initialized_state
-         do i=0, LB_nsteps-1
-         write(22,*) LB_alpha(i), LB_beta(i)
-         WRITE(*,'(2ES23.16)')  LB_alpha(i), LB_beta(i)
-         enddo
-
-         close(unit=22)
-      endif
-
-      call LB_de_allocate_for_lanczos( )
-
-
-   endif
-
-
-
-   call deallocate_comms(ha%comms,subname)
-
-   call EP_free()
-
-   if (GPUconv) then
-      call free_gpu(GPU,ha%orbs%norbp)
-   end if
-
-   call deallocate_orbs(ha%orbs,subname)
-
-   i_all=-product(shape(Gabsorber%rxyz))*kind(Gabsorber%rxyz)
-   deallocate(Gabsorber%rxyz,stat=i_stat)
-   call memocc(i_stat,i_all,'Gabsorber%rxyz',subname)
-
-   call deallocate_gwf(Gabsorber, subname)
-
-   i_all=-product(shape(ha%orbs%eval))*kind(ha%orbs%eval)
-   deallocate(ha%orbs%eval,stat=i_stat)
-   call memocc(i_stat,i_all,'ha%orbs%eval',subname)
-
-   i_all=-product(shape(Gabs_coeffs))*kind(Gabs_coeffs)
-   deallocate(Gabs_coeffs,stat=i_stat)
-   call memocc(i_stat,i_all,'Gabs_coeffs',subname)
-
-
-   call deallocate_abscalc_input(in, subname)
->>>>>>> 9e2eb496
 
 
 END SUBROUTINE xabs_lanczos
@@ -433,7 +208,6 @@
 !! SOURCE
 !!
 subroutine xabs_chebychev(iproc,nproc,at,hx,hy,hz,rxyz,&
-<<<<<<< HEAD
      radii_cf,nlpspd,proj,lr,ngatherarr,ndimpot,potential,&
      ekin_sum,epot_sum,eproj_sum,nspin,GPU,in_iat_absorber,in, PAWD   )! aggiunger a interface
 
@@ -470,7 +244,6 @@
   real(8) :: shift, tol
   integer :: i, cercacount
 
-  real(wp), pointer :: Gabs_coeffs(:)
   real(wp), pointer, dimension (:,:) :: dum_coeffs
   real(wp), dimension(:), pointer  :: pot
  
@@ -560,7 +333,9 @@
   ha%GPU=>GPU !!
   ha%Gabs_coeffs=>in%Gabs_coeffs
   ha%PAWD=> PAWD
-
+  ha%eSIC_DC=0.0_gp
+  ha%SIC=>SIC
+  
   call EP_inizializza(ha)  
  
 !!$  if(.false.) then
@@ -695,314 +470,6 @@
 !!$     deallocate(Gabsorber%rxyz,stat=i_stat)
 !!$     call memocc(i_stat,i_all,'Gabsorber%rxyz',subname)
 !!$  endif
-=======
-   radii_cf,nlpspd,proj,lr,ngatherarr,ndimpot,potential,&
-   ekin_sum,epot_sum,eproj_sum,nspin,SIC,GPU,in_iat_absorber,in  )! aggiunger a interface
-
-   use module_base
-   use module_types
-   use lanczos_interface
-   use lanczos_base
-   ! per togliere il bug 
-   use module_interfaces, except_this_one => xabs_chebychev
-
-   implicit none
-   integer  :: iproc,nproc,ndimpot,nspin
-   real(gp)  :: hx,hy,hz
-   type(atoms_data), target :: at
-   type(nonlocal_psp_descriptors), target :: nlpspd
-   type(locreg_descriptors), target :: lr
-   integer, dimension(0:nproc-1,2), target :: ngatherarr 
-   real(gp), dimension(3,at%nat), target :: rxyz
-   real(gp), dimension(at%ntypes,3), intent(in), target ::  radii_cf
-   real(wp), dimension(nlpspd%nprojel), target :: proj
-   real(wp), dimension(max(ndimpot,1),nspin), target :: potential
-
-   real(gp) :: ekin_sum,epot_sum,eproj_sum
-   type(GPU_pointers), intent(inout) , target :: GPU
-   type(SIC_data), intent(inout) , target :: SIC
-   integer, intent(in) :: in_iat_absorber
-
-   type(input_variables),intent(in) :: in
-
-   !Local variables
-   character(len=*), parameter :: subname='chebychev'
-   integer :: i_stat,i_all
-   type(lanczos_args) :: ha
-   real(8) :: shift, tol
-   integer :: i, cercacount
-
-   type(gaussian_basis), target ::  Gabsorber
-   real(wp), pointer :: Gabs_coeffs(:)
-   real(wp), dimension(:), pointer :: pot
-   real(wp), pointer, dimension (:,:) :: dum_coeffs
-   character(len=80) :: filename
-   logical :: projeexists
-   real(gp) :: eval_min, eval_max, fact_cheb, cheb_shift
-   integer :: accontentati_di
-   real(gp) :: Pi
-
-   if (iproc==0) print *, " IN ROUTINE  chebychev  "
-
-   Pi=acos(-1.0_gp)
-
-   !create the orbitals descriptors, for virtual and inputguess orbitals
-   call orbitals_descriptors(iproc,nproc,1,1,0,in%nspin,1,in%nkpt,in%kpt,in%wkpt,ha%orbs)
-
-   if (GPUconv) then
-      call prepare_gpu_for_locham(lr%d%n1,lr%d%n2,lr%d%n3,in%nspin,&
-      hx,hy,hz,lr%wfd,ha%orbs,GPU)
-   end if
-   GPU%full_locham=.true.
-
-
-   allocate(ha%orbs%eval(ha%orbs%norb+ndebug),stat=i_stat)
-   call memocc(i_stat,ha%orbs%eval,'ha%orbs%eval',subname)
-   ha%orbs%occup(1:ha%orbs%norb)=1.0_gp
-   ha%orbs%spinsgn(1:ha%orbs%norb)=1.0_gp
-   ha%orbs%eval(1:ha%orbs%norb)=1.0_gp
-
-   call orbitals_communicators(iproc,nproc,lr,ha%orbs,ha%comms)  
-
-   allocate(Gabs_coeffs(2*in%L_absorber+1+ndebug),stat=i_stat)
-   call memocc(i_stat,Gabs_coeffs,'Gabs_coeffs',subname)
-
-
-   write(filename,'(A,A,A,I1)') "gproje_", trim(at%atomnames(at%iatype(  in_iat_absorber ))) , "_1s_",  in%L_absorber
-
-   inquire(FILE=trim(filename),EXIST=projeexists)
-
-   if( projeexists .and. .not. in%abscalc_eqdiff   ) then
-
-      if(iproc==0) then
-         print *, "reading  precalculated  projection on pseudofunctions"
-         print '(a,i6,a,a10,a)', "for 1s of atom number ", in_iat_absorber, &
-         & " ( atomname = ", at%atomnames(at%iatype(  in_iat_absorber ))," )"
-         print '(a,i6)', "After application of a 2*L-pole  with L= ", in%L_absorber
-         print '(a,a20)'," from file " , trim(filename)
-      endif
-
-      nullify( dum_coeffs  ) 
-
-      nullify(Gabsorber%nshell)
-      nullify(Gabsorber%nam)
-      nullify(Gabsorber%ndoc)
-      nullify(Gabsorber%xp)
-      nullify(Gabsorber%psiat)
-
-      call read_gaussian_information(ha%orbs,Gabsorber,dum_coeffs , filename, .true. )
-      Gabsorber%rxyz(:,1)=rxyz(:, in_iat_absorber )
-
-      i_all=-product(shape(dum_coeffs))*kind(dum_coeffs)
-      deallocate(dum_coeffs,stat=i_stat)
-      call memocc(i_stat,i_all,'dum_coeffs',subname)
-
-      Gabs_coeffs(:)=in%Gabs_coeffs(:)
-   else
-      if(iproc==0) then
-         print *, "calculating  projection on pseudofunctions"
-         print *, "for 1s of atom number ", in_iat_absorber, " ( atomname = ", &
-         & at%atomnames(at%iatype(  in_iat_absorber ))," )"
-         print *, "After application of a 2*L-pole  with L= ", in%L_absorber
-      endif
-
-      call GetExcitedOrbitalAsG(in_iat_absorber ,Gabsorber,&
-      at,rxyz,nproc,iproc,   in%L_absorber ,  in%abscalc_eqdiff )
-
-      allocate(dum_coeffs(2*in%L_absorber+1,1+ndebug),stat=i_stat)
-      call memocc(i_stat,dum_coeffs,'dum_coeffs',subname)
-
-      dum_coeffs(:,1) = in%Gabs_coeffs(:)
-
-      Gabs_coeffs(:)=in%Gabs_coeffs(:)
-
-      if( iproc.eq.0) then
-         print *,"writing them on file " , filename
-         call write_gaussian_information( 0 ,1 ,ha%orbs,Gabsorber,dum_coeffs ,trim(filename))
-      endif
-
-
-      i_all=-product(shape(dum_coeffs))*kind(dum_coeffs)
-      deallocate(dum_coeffs,stat=i_stat)
-      call memocc(i_stat,i_all,'coeffs',subname)
-
-   endif
-
-   !allocate the potential in the full box
-   call full_local_potential(iproc,nproc,ndimpot,lr%d%n1i*lr%d%n2i*lr%d%n3i,in%nspin,&
-        lr%d%n1i*lr%d%n2i*lr%d%n3i*in%nspin,0,&
-        ha%orbs%norb,ha%orbs%norbp,ngatherarr,potential,pot)
-
-   print *, "OK "
-   !associate hamapp_arg pointers
-   ha%iproc=iproc
-   ha%nproc=nproc
-   ha%at=>at !!
-   ha%hx=hx 
-   ha%hy=hy
-   ha%hz=hz
-   ha%rxyz=>rxyz
-
-   ha%radii_cf=>radii_cf
-   ha%nlpspd=>nlpspd !!
-   ha%proj=>proj !!
-   ha%lr=>lr !!!
-   ha%ngatherarr=>ngatherarr
-   ha%ndimpot=ndimpot
-   ha%potential=>pot
-   ha%ekin_sum=ekin_sum
-   ha%epot_sum=epot_sum
-   ha%eproj_sum=eproj_sum
-   ha%eSIC_DC=0.0_gp
-   ha%nspin=nspin
-   ha%GPU=>GPU !!
-   ha%SIC=>SIC
-   ha%Gabsorber=>Gabsorber 
-   ha%Gabs_coeffs=>Gabs_coeffs
-
-   call EP_inizializza(ha)  
-   print *, "OK 1"
-
-   call  EP_memorizza_stato(Gabsorber) 
-
-   print *, "OK 2"
-
-   if(.false.) then
-
-      ! trova il valore massimo 
-      shift =-0.0
-      tol   =1.0D-8
-      accontentati_di=1
-
-      cercacount = LB_cerca( 10, shift, tol, set_EP_shift, EP_allocate_for_eigenprob, EP_make_dummy_vectors, &
-      get_EP_dim, EP_initialize_start , EP_normalizza, EP_Moltiplica, EP_GramSchmidt, &
-      EP_set_all_random, EP_copy , EP_mat_mult,  EP_scalare,EP_add_from_vect_with_fact,accontentati_di)
-
-      if(iproc==0) then
-         print *, " maximal eigenvalues " 
-         print *, LB_eval
-      endif
-      eval_max = LB_eval(0)
-
-      ! trova il valore minimo 
-      shift =-10000
-
-
-      cercacount = LB_cerca( 10, shift, tol, set_EP_shift, EP_allocate_for_eigenprob, EP_make_dummy_vectors, &
-      get_EP_dim, EP_initialize_start , EP_normalizza, EP_Moltiplica, EP_GramSchmidt, &
-      EP_set_all_random, EP_copy , EP_mat_mult,  EP_scalare,EP_add_from_vect_with_fact,accontentati_di)
-
-      if(iproc==0) then
-         print *, " minima eigenvalues" 
-         print *, LB_eval
-      endif
-      eval_min = LB_eval(0)+10000
-
-   else
-      eval_min = GetBottom(  at, iproc)-1.0
-      eval_max = 4.0*Pi*Pi*(1.0/hx/hx + 1.0/hy/hy + 1.0/hz/hz  )/2.0*1.01+1
-   endif
-
-
-
-   cheb_shift=0.5*(eval_min+ eval_max) 
-   fact_cheb = (2-0.0001)/(eval_max-eval_min)
-
-   print *, "OK 4"
-
-
-   if(.true.) then
-
-      call EP_memorizza_stato(Gabsorber) ! se uno stato e' memorizzato EP_initialize_start usa quello, se no random
-      LB_nsteps = in%nsteps
-
-      print *, "OK 45"
-
-      call LB_allocate_for_chebychev( )
-      call EP_allocate_for_eigenprob(3) ! invece di nsteps, giusto qualche vettore per fare i calcoli
-      call EP_make_dummy_vectors(2)
-
-
-      call set_EP_shift(-cheb_shift) 
-      print *, "OK 5"
-
-      call LB_passeggia_Chebychev (LB_nsteps, cheb_shift,  fact_cheb,     get_EP_dim, EP_initialize_start , EP_normalizza,&
-      EP_Moltiplica, EP_GramSchmidt ,EP_set_all_random, EP_copy,   EP_mat_mult, &
-      EP_scalare,EP_add_from_vect_with_fact  , EP_multbyfact  )
-
-      if(ha%iproc==0) then
-         print *, "coefficients from Chebychev "
-         WRITE(*,'(I5,2ES23.16)')   2*LB_nsteps, cheb_shift,  fact_cheb
-         print *,"... " 
-         do i=0, 2*LB_nsteps-1
-         if(i>2*LB_nsteps-1 -10) then
-            WRITE(*,'(1ES23.16)')   LB_alpha(i)
-         endif
-         enddo
-      endif
-   endif
-
-   call free_full_potential(nproc,pot,subname)
-
-   nullify(ha%potential)
-
-   !deallocate communication and orbitals descriptors
-   call deallocate_comms(ha%comms,subname)
-
-   call EP_free()
-   call  LB_de_allocate_for_lanczos( )
-
-   !!$ this free is already executed by bigdft
-   !!$
-   if (GPUconv) then
-      call free_gpu(GPU,ha%orbs%norbp)
-   end if
-
-   i_all=-product(shape(ha%orbs%eval))*kind(ha%orbs%eval)
-   deallocate(ha%orbs%eval,stat=i_stat)
-   call memocc(i_stat,i_all,'ha%orbs%eval',subname)
-
-   i_all=-product(shape(Gabs_coeffs))*kind(Gabs_coeffs)
-   deallocate(Gabs_coeffs,stat=i_stat)
-   call memocc(i_stat,i_all,'Gabs_coeffs',subname)
-
-   call deallocate_orbs(ha%orbs,subname)
-
-   i_all=-product(shape(Gabsorber%rxyz))*kind(Gabsorber%rxyz)
-   deallocate(Gabsorber%rxyz,stat=i_stat)
-   call memocc(i_stat,i_all,'Gabsorber%rxyz',subname)
-
-   call deallocate_gwf(Gabsorber, subname)
-
-   call deallocate_abscalc_input(in, subname)
-
-
-   !!$  i_all=-product(shape(Gabsorber%nshell))*kind(Gabsorber%nshell)
-   !!$  deallocate(Gabsorber%nshell,stat=i_stat)
-   !!$  call memocc(i_stat,i_all,'Gabsorber%nshell',subname)
-   !!$
-   !!$  i_all=-product(shape(Gabsorber%nam))*kind(Gabsorber%nam)
-   !!$  deallocate(Gabsorber%nam,stat=i_stat)
-   !!$  call memocc(i_stat,i_all,'Gabsorber%nam',subname)
-   !!$
-   !!$  i_all=-product(shape(Gabsorber%ndoc))*kind(Gabsorber%ndoc)
-   !!$  deallocate(Gabsorber%ndoc,stat=i_stat)
-   !!$  call memocc(i_stat,i_all,'Gabsorber%ndoc',subname)
-   !!$
-   !!$  i_all=-product(shape(Gabsorber%xp))*kind(Gabsorber%xp)
-   !!$  deallocate(Gabsorber%xp,stat=i_stat)
-   !!$  call memocc(i_stat,i_all,'Gabsorber%xp',subname)
-   !!$
-   !!$  i_all=-product(shape(Gabsorber%psiat))*kind(Gabsorber%psiat)
-   !!$  deallocate(Gabsorber%psiat,stat=i_stat)
-   !!$  call memocc(i_stat,i_all,'Gabsorber%psiat',subname)
-   !!$
-   !!$  if( associated(Gabsorber%rxyz)) then
-   !!$     i_all=-product(shape(Gabsorber%rxyz))*kind(Gabsorber%rxyz)
-   !!$     deallocate(Gabsorber%rxyz,stat=i_stat)
-   !!$     call memocc(i_stat,i_all,'Gabsorber%rxyz',subname)
-   !!$  endif
->>>>>>> 9e2eb496
 
 END SUBROUTINE xabs_chebychev
 
@@ -1014,7 +481,6 @@
 !! SOURCE
 !!
 subroutine xabs_cg(iproc,nproc,at,hx,hy,hz,rxyz,&
-<<<<<<< HEAD
      radii_cf,nlpspd,proj,lr,ngatherarr,ndimpot,potential,&
      ekin_sum,epot_sum,eproj_sum,nspin,GPU,in_iat_absorber,&
      in , rhoXanes, PAWD , PPD )
@@ -1163,6 +629,10 @@
   ha%PAWD=> PAWD 
   ha%PPD=> PPD
 
+  ha%eSIC_DC=0.0_gp
+  ha%SIC=>SIC
+
+
   call EP_inizializza(ha) 
 
 
@@ -1227,268 +697,24 @@
   end if
 
   call deallocate_orbs(ha%orbs,subname)
-=======
-   radii_cf,nlpspd,proj,lr,ngatherarr,ndimpot,potential,&
-   ekin_sum,epot_sum,eproj_sum,nspin,SIC,GPU,in_iat_absorber,&
-   in , rhoXanes )
-   use module_base
-   use module_types
-   use lanczos_interface
-   use lanczos_base
-   ! per togliere il bug 
-   use module_interfaces ,except_this_one => xabs_lanczos
-
-   implicit none
-
-   integer  :: iproc,nproc,ndimpot,nspin
-   real(gp)  :: hx,hy,hz
-   type(atoms_data), target :: at
-   type(nonlocal_psp_descriptors), target :: nlpspd
-   type(locreg_descriptors), target :: lr
-   integer, dimension(0:nproc-1,2), target :: ngatherarr 
-   real(gp), dimension(3,at%nat), target :: rxyz
-   real(gp), dimension(at%ntypes,3), intent(in), target ::  radii_cf
-   real(wp), dimension(nlpspd%nprojel), target :: proj
-   real(wp), dimension(max(ndimpot,1),nspin), target :: potential
-   real(wp), dimension(max(ndimpot,1),nspin), target :: rhoXanes
-
-
-
-   real(gp) :: ekin_sum,epot_sum,eproj_sum
-   type(GPU_pointers), intent(inout) , target :: GPU
-   type(SIC_data), intent(inout) , target :: SIC
-   integer, intent(in) :: in_iat_absorber
-
-   type(input_variables),intent(in) :: in
-
-   !local variables
-   character(len=*), parameter :: subname='xabs_cg'
-   integer :: i_stat,i_all
-   type(lanczos_args) :: ha
-   integer :: i,j
-   real(gp) Ene,gamma,  res
-
-
-   type(gaussian_basis), target ::  Gabsorber
-   real(wp),   pointer  :: Gabs_coeffs(:)
-   real(wp), dimension(:), pointer  :: pot
-   real(wp),  pointer, dimension(:,:)  :: dum_coeffs
-   character(len=800) :: filename
-   logical :: projeexists
-   logical:: useold
-   real(gp) , pointer ::potentialclone(:,:)
-
-   if( iand( in%potshortcut,16)>0) then
-      allocate(potentialclone(max(ndimpot,1),nspin+ndebug),stat=i_stat)
-      call memocc(i_stat,potentialclone,'potentialclone',subname)
-      potentialclone=potential
-   endif
-
-   if(iproc==0) print *, " IN ROUTINE xabs_cg "
-
-   !create the orbitals descriptors, for virtual and inputguess orbitals
-   call orbitals_descriptors(iproc,nproc,1,1,0,in%nspin,1,in%nkpt,in%kpt,in%wkpt,ha%orbs)
-
-   if (GPUconv) then
-      call prepare_gpu_for_locham(lr%d%n1,lr%d%n2,lr%d%n3,in%nspin,&
-      hx,hy,hz,lr%wfd,ha%orbs,GPU)
-   end if
-   GPU%full_locham=.true.
-
-   allocate(ha%orbs%eval(ha%orbs%norb+ndebug),stat=i_stat)
-   call memocc(i_stat,ha%orbs%eval,'ha%orbs%eval',subname)
-   ha%orbs%occup(1:ha%orbs%norb)=1.0_gp
-   ha%orbs%spinsgn(1:ha%orbs%norb)=1.0_gp
-   ha%orbs%eval(1:ha%orbs%norb)=1.0_gp
-   !call allocate_comms(nproc,ha%comms,subname)
-   call orbitals_communicators(iproc,nproc,lr,ha%orbs,ha%comms)  
-
-   allocate(Gabs_coeffs(2*in%L_absorber+1+ndebug),stat=i_stat)
-   call memocc(i_stat,Gabs_coeffs,'Gabs_coeffs',subname)
-
-   write(filename,'(A,A,A,I1)') "gproje_", trim(at%atomnames(at%iatype(  in_iat_absorber ))) , "_1s_",  in%L_absorber
-
-   inquire(FILE=trim(filename),EXIST=projeexists)
-
-   if( projeexists .and. .not. in%abscalc_eqdiff   ) then
-
-      if(iproc==0) then
-         print *, "reading  precalculated  projection on pseudofunctions"
-         print '(a,i6,a,a10,a)', "for 1s of atom number ", in_iat_absorber, &
-         & " ( atomname = ", at%atomnames(at%iatype(  in_iat_absorber ))," )"
-         print '(a,i6)', "After application of a 2*L-pole  with L= ", in%L_absorber
-         print '(a,a20)'," from file " , trim(filename)
-      endif
-
-      nullify( dum_coeffs  ) 
-      nullify(Gabsorber%nshell)
-      nullify(Gabsorber%nam)
-      nullify(Gabsorber%ndoc)
-      nullify(Gabsorber%xp)
-      nullify(Gabsorber%psiat)
-
-      call read_gaussian_information (ha%orbs,Gabsorber,dum_coeffs , filename, .true. )    
-      Gabsorber%rxyz(:,1)=rxyz(:, in_iat_absorber )
-
-      i_all=-product(shape(dum_coeffs))*kind(dum_coeffs)
-      deallocate(dum_coeffs,stat=i_stat)
-      call memocc(i_stat,i_all,'coeffs',subname)
-
-      Gabs_coeffs(:)=in%Gabs_coeffs(:)
-
-   else
-
-      if(iproc==0) then
-         print *, "calculating  projection on pseudofunctions"
-         print *, "for 1s of atom number ", in_iat_absorber, " ( atomname = ", &
-         & at%atomnames(at%iatype(  in_iat_absorber ))," )"
-         print *, "After application of a 2*L-pole  with L= ", in%L_absorber
-      endif
-      call GetExcitedOrbitalAsG(in_iat_absorber ,Gabsorber,&
-      at,rxyz,nproc,iproc,   in%L_absorber ,  in%abscalc_eqdiff )
-
-      allocate(dum_coeffs(2*in%L_absorber+1,1+ndebug),stat=i_stat)
-      call memocc(i_stat,dum_coeffs,'dum_coeffs',subname)
-
-      dum_coeffs(:,1) = in%Gabs_coeffs(:)
-
-      Gabs_coeffs(:)=in%Gabs_coeffs(:)
-
-      if( iproc.eq.0) then
-         print *,"writing them on file " , filename
-         call write_gaussian_information( 0 ,1 ,ha%orbs,Gabsorber,dum_coeffs ,filename)
-      endif
-
-      i_all=-product(shape(dum_coeffs))*kind(dum_coeffs)
-      deallocate(dum_coeffs,stat=i_stat)
-      call memocc(i_stat,i_all,'coeffs',subname)
-
-   endif
-
-   !allocate the potential in the full box
-   call full_local_potential(iproc,nproc,ndimpot,lr%d%n1i*lr%d%n2i*lr%d%n3i,in%nspin,&
-        lr%d%n1i*lr%d%n2i*lr%d%n3i*in%nspin,0,&
-        ha%orbs%norb,ha%orbs%norbp,ngatherarr,potential,pot)
-
-   ha%iproc=iproc
-   ha%nproc=nproc
-   ha%at=>at !!
-   ha%hx=hx 
-   ha%hy=hy
-   ha%hz=hz
-   ha%rxyz=>rxyz
-
-   ha%radii_cf=>radii_cf
-   ha%nlpspd=>nlpspd !!
-   ha%proj=>proj !!
-   ha%lr=>lr !!!
-   ha%ngatherarr=>ngatherarr
-   ha%ndimpot=ndimpot
-   ha%potential=>pot
-   ha%ekin_sum=ekin_sum
-   ha%epot_sum=epot_sum
-   ha%eproj_sum=eproj_sum
-   ha%eSIC_DC=0.0_gp
-   ha%nspin=nspin
-   ha%GPU=>GPU !!
-   ha%SIC=>SIC
-   ha%Gabsorber=>Gabsorber 
-   ha%Gabs_coeffs=>Gabs_coeffs
-
-   call EP_inizializza(ha) 
-
-   call EP_memorizza_stato(Gabsorber) 
-
-   if(.true.) then
-      LB_nsteps =in%nsteps
-      call LB_allocate_for_lanczos( )
-      call EP_allocate_for_eigenprob(10)
-      call EP_make_dummy_vectors(10)
-
-
-      do i=0,70
-
-      ene = 0.22_gp + i*0.03_gp
-
-      if( iand( in%potshortcut,16)>0) then
-         potential=potentialclone
-         do j=1, ndimpot
-
-         if( mod(j-1,100)==0) then
-            print *, " dirac_hara punto",j
-         endif
-         call dirac_hara (rhoXanes(j,1), ene , potential(j,1))
-         enddo
-      endif
-
->>>>>>> 9e2eb496
-
-
-
-      gamma = 0.03_gp
-
-      if(i==0) then
-         useold=.false.
-      else
-         useold=.true.
-      endif
-
-      print *, "chiamo CG "
-      res =  LB_cg(    get_EP_dim, EP_initialize_start , EP_normalizza,&
-      EP_Moltiplica4spectra,  EP_copy,  &
-      EP_scalare,EP_add_from_vect_with_fact   , EP_multbyfact  ,EP_precondition, Ene, gamma, 1.0D-4, useold )
-
-<<<<<<< HEAD
-
-=======
-      print *, ene, res
-      open(unit=22,file="cgspectra", position='append')
-      write(22,*) ene, res
-      close(unit=22)
-
-      enddo
-
-
-      call LB_de_allocate_for_lanczos( )
-
-
-   endif
-
-   call deallocate_comms(ha%comms,subname)
-
-   call EP_free()
-
-   if (GPUconv) then
-      call free_gpu(GPU,ha%orbs%norbp)
-   end if
-
-   call deallocate_orbs(ha%orbs,subname)
-
-   i_all=-product(shape(Gabsorber%rxyz))*kind(Gabsorber%rxyz)
-   deallocate(Gabsorber%rxyz,stat=i_stat)
-   call memocc(i_stat,i_all,'Gabsorber%rxyz',subname)
-
-   call deallocate_gwf(Gabsorber, subname)
-
-   i_all=-product(shape(ha%orbs%eval))*kind(ha%orbs%eval)
-   deallocate(ha%orbs%eval,stat=i_stat)
-   call memocc(i_stat,i_all,'ha%orbs%eval',subname)
-
-   i_all=-product(shape(Gabs_coeffs))*kind(Gabs_coeffs)
-   deallocate(Gabs_coeffs,stat=i_stat)
-   call memocc(i_stat,i_all,'Gabs_coeffs',subname)
-
-
-   if( iand( in%potshortcut,16)>0) then
-      i_all=-product(shape(potentialclone))*kind(potentialclone)
-      deallocate(potentialclone,stat=i_stat)
-      call memocc(i_stat,i_all,'potentialclone',subname)
-   endif
-
-   call free_full_potential(nproc,pot,subname)
-
-   call deallocate_abscalc_input(in, subname)
->>>>>>> 9e2eb496
+
+
+  i_all=-product(shape(ha%orbs%eval))*kind(ha%orbs%eval)
+  deallocate(ha%orbs%eval,stat=i_stat)
+  call memocc(i_stat,i_all,'ha%orbs%eval',subname)
+
+  i_all=-product(shape(Gabs_coeffs))*kind(Gabs_coeffs)
+  deallocate(Gabs_coeffs,stat=i_stat)
+  call memocc(i_stat,i_all,'Gabs_coeffs',subname)
+
+
+  if( iand( in%potshortcut,16)>0) then
+     i_all=-product(shape(potentialclone))*kind(potentialclone)
+     deallocate(potentialclone,stat=i_stat)
+     call memocc(i_stat,i_all,'potentialclone',subname)
+  endif
+
+
 
 
   call free_full_potential(nproc,pot,subname)
@@ -1498,7 +724,6 @@
 !!***
 
 subroutine dirac_hara (rho, E , V)
-<<<<<<< HEAD
   use module_base
     
   implicit none
@@ -1628,51 +853,4 @@
   call memocc(i_stat,i_all,'expo',subname)
 
 end function GetBottom
-!!***
-=======
-   use module_base
-
-   implicit none
-
-   real(gp), intent(in   ) :: rho, E
-   real(gp), intent(inout) :: V
-   real(gp), parameter :: f= 1.919158d0  !( 4/(9*pi)**(1/3)  )
-   real(gp), parameter :: pi=3.141592653589793_gp
-
-   real(gp) Vcorr, rs, xk, EV,x
-   integer i
-
-   if(rho>1.0e-4) then
-      rs = (3.0_gp / (4.0_gp*pi*rho)) ** (1.0_gp/3.0_gp)
-   else
-      rs=1000.0_gp
-   endif
-
-   Vcorr=V
-
-   EV=E-Vcorr
-   if(EV<=0) then
-      return
-   endif
-
-   do i=1,10
-
-   EV=E-Vcorr
-
-   if(EV<=0) then
-      return
-   endif
-
-   xk =sqrt(2*EV  )
-
-   x = xk *rs/ f
-
-
-   if ((x-1)  < 1.0D-6) return
-   Vcorr =V - (f/pi/rs) * ( log(abs((1+x) / (1-x))) * (1-x**2) / (2*x))
-
-   end do
-   V=Vcorr
-   return
-END SUBROUTINE dirac_hara
->>>>>>> 9e2eb496
+!!***