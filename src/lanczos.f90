--- conflicted
+++ resolved
@@ -96,11 +96,7 @@
          if (ity.eq.atoms%astruct%iatype(iat)) exit
       end do
       call iguess_generator(atoms%nzatom(ity),atoms%nelpsp(ity),&
-<<<<<<< HEAD
-         &   real(atoms%nelpsp(ity),gp),nspin_ig,atoms%aocc(1:,iat),atoms%psppar(0:,0:,ity),&
-=======
          &   real(atoms%nelpsp(ity),gp),nspin_ig,atoms%aoig(iat)%aocc,atoms%psppar(0:,0:,ity),&
->>>>>>> ffa93dbe
          &   atoms%npspcode(ity),  &
          &   atoms%nlcc_ngv(ity),atoms%nlcc_ngc(ity),atoms%nlccpar(0:,ity),&
          &   ng-1,expo,psi,.false., gaenes_aux=gaenes_aux  )
