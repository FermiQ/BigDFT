--- conflicted
+++ resolved
@@ -1,11 +1,7 @@
-<<<<<<< HEAD
-
-
-subroutine xabs_lanczos(iproc,nproc,at,hx,hy,hz,rxyz,&
-=======
 !!****f* BigDFT/lanczos
 !! FUNCTION
 !!   Lanczos diagonalization
+subroutine xabs_lanczos(iproc,nproc,at,hx,hy,hz,rxyz,&
 !! COPYRIGHT
 !!    Copyright (C) 2009 ESRF (AM, LG)
 !!    This file is distributed under the terms of the
@@ -15,8 +11,6 @@
 !!
 !! SOURCE
 !!
-subroutine lanczos(iproc,nproc,at,hx,hy,hz,rxyz,&
->>>>>>> a2ba21cc
      radii_cf,nlpspd,proj,lr,ngatherarr,ndimpot,potential,&
      ekin_sum,epot_sum,eproj_sum,nspin,GPU,in_iat_absorber,&
      doorthoocc,Occ_norb,Occ_psit,Occ_eval,&
@@ -242,22 +236,15 @@
   call deallocate_abscalc_input(in, subname)
 
 
-<<<<<<< HEAD
 end subroutine xabs_lanczos
-
+!!***
 subroutine xabs_chebychev(iproc,nproc,at,hx,hy,hz,rxyz,&
-=======
-end subroutine lanczos
-!!***
-
 
 !!****f* BigDFT/chebychev
 !! FUNCTION
 !!   Chebychev polynomials to calculate the density of states
 !! SOURCE
 !!
-subroutine chebychev(iproc,nproc,at,hx,hy,hz,rxyz,&
->>>>>>> a2ba21cc
      radii_cf,nlpspd,proj,lr,ngatherarr,ndimpot,potential,&
      ekin_sum,epot_sum,eproj_sum,nspin,GPU,in_iat_absorber,in  )! aggiunger a interface
   use module_base
@@ -462,6 +449,7 @@
   cheb_shift=0.5*(eval_min+ eval_max) 
   fact_cheb = (2-0.0001)/(eval_max-eval_min)
         
+     
        print *, "OK 4"
  
   if(.true.) then
@@ -558,9 +546,5 @@
 !!$  endif
 
 
-<<<<<<< HEAD
 end subroutine xabs_chebychev
-=======
-end subroutine chebychev
-!!***
->>>>>>> a2ba21cc
+!!***