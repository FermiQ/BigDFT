--- conflicted
+++ resolved
@@ -6,6 +6,7 @@
 !!    GNU General Public License, see ~/COPYING file
 !!    or http://www.gnu.org/copyleft/gpl.txt .
 !!    For the list of contributors, see ~/AUTHORS 
+
 
 subroutine dirac_hara (rho, E , V)
    use module_base
@@ -47,7 +48,6 @@
 
       x = xk *rs/ f
 
-
       if ((x-1)  < 1.0D-6) return
       Vcorr =V - (f/pi/rs) * ( log(abs((1+x) / (1-x))) * (1-x**2) / (2*x))
 
@@ -79,12 +79,7 @@
    real(gp) , pointer :: expo(:)
    real(gp), dimension(ng,10) :: psi
 
-<<<<<<< HEAD
-   real(gp), dimension(10) :: gaenes_aux
-=======
-   integer :: i_stat
    real(gp), dimension(nmax_occ_ao) :: gaenes_aux
->>>>>>> e9b495ea
    integer :: nspinor, iat, nspin_ig
 
    ! if (in_iat_absorber.ne.0) then
