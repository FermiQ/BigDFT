--- conflicted
+++ resolved
@@ -385,18 +385,8 @@
   ha%GPU=>GPU !!
   ha%Gabsorber=>Gabsorber 
   ha%Gabs_coeffs=>Gabs_coeffs
-<<<<<<< HEAD
-  
-  !initialise the arguments for HamiltonianApplication
-
-
-  
-
+ 
   call EP_inizializza(ha)  
-=======
- 
-  call EP_inizializza(ha) 
->>>>>>> 32d2da4a
   
   call  EP_memorizza_stato(Gabsorber) 
 
