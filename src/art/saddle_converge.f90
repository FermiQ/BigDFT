<<<<<<< HEAD
!!****f* art/saddle_converge
!! FUNCTION
!!   This subroutine bring the configuration to a saddle point. It does that
!!   by first pushing the configuration outside of the harmonic well, using
!!   the initial direction selected in find_saddle. Once outside the harmonic
!!   well, as defined by the appearance of a negative eigenvalue (or
!!   reasonnable size) the configuration follows the direction corresponding
!!   to this eigenvalue until the force components parallel and perpdendicular
!!   to the eigendirection become close to zero.
!!
!! COPYRIGHT
=======
!> @file
!!    Routines to converge to the saddle point
!! @author
>>>>>>> 0d958b59
!!    Copyright (C) Normand Mousseau, June 2001
!!    Copyright (C) 2010 BigDFT group
!!    This file is distributed under the terms of the
!!    GNU General Public License, see ~/COPYING file
!!    or http://www.gnu.org/copyleft/gpl.txt .
!!    For the list of contributors, see ~/AUTHORS 
<<<<<<< HEAD
!!
!! SOURCE
!!
subroutine saddle_converge( ret, saddle_energy )

=======


!>    In the art method, converge to the saddle point
!!    This subroutine bring the configuration to a saddle point. It does that
!!    by first pushing the configuration outside of the harmonic well, using
!!    the initial direction selected in find_saddle. Once outside the harmonic
!!    well, as defined by the appearance of a negative eigenvalue (or
!!    reasonnable size) the configuration follows the direction corresponding
!!    to this eigenvalue until the force components parallel and perpdendicular
!!    to the eigendirection become close to zero.
subroutine saddle_converge(ret, saddle_energy, fpar, fperp)
  use random
>>>>>>> 0d958b59
  use defs
  use saddles
  use lanczos_defs
  use bigdft_forces
  use diis_defs
  implicit none

  !Arguments
  integer, intent(out) :: ret
  real(kind=8), intent(out) :: saddle_energy  ! Energy at saddle point.

  !Local variables
  logical :: new_projection              ! For lanczos.
                                         ! Loop indeces :
  integer :: i, kter, kter_init, liter, diter, step_rejected
  integer :: ierror, ierr                ! File and MPI control.
  integer :: infodiis
 
  real(kind=8) :: step                        ! This is the step in the hyperplane. 
  real(kind=8),dimension(3) :: boxl
  real(kind=8) :: a1
  real(kind=8) :: current_energy              ! Accepted energy.
  real(kind=8) :: current_fperp               ! fperp as a criteria of minimization. 
  real(kind=8) :: ftot_b                      ! ftot  for evaluation.
  real(kind=8) :: fpar_b                      ! fpar  for evaluation. 
  real(kind=8) :: fperp_b                     ! fperp for evaluation.
  real(kind=8), dimension(VECSIZE) :: pos_b        ! Position for evaluation.
  real(kind=8), dimension(VECSIZE) :: force_b      ! Total Force for evaluation.
  real(kind=8), dimension(VECSIZE) :: perp_force   ! Perpendicular force...
  real(kind=8), dimension(VECSIZE) :: perp_force_b ! ...& for evaluation.  
! __________________
  boxl = box * scala                  ! We compute at constant volume.

                                      ! Write header in log.file.
  if ( iproc == 0 ) then
   open( unit = FLOG, file = LOGFILE, status = 'unknown',& 
       & action = 'write', position = 'append', iostat = ierror )
   write(FLOG, '(a23,a8,a8,a12,a12,a12,a11,a7,a6,a5)')&
   &'E-Eref','m_perp','ftot','fpar','fperp','eigen','delr','npart','evalf','a1'
   write(FLOG, '(a23,a31,a27)' ) '( eV )', '( eV/Ang )', '( eV/Ang**2 )'
   close(FLOG)
  end if
                                      ! initialization
  saddle_energy = 0.0d0
  if ( .not. restart ) pas = 0
                                      ! If restarts in harmonic well.
  if ( restart .and. ( state_restart == 1 ) ) then 

     kter_init = iter_restart         ! init value of kter loop.
     initial_direction = direction_restart
     call displacement( posref, pos, delr, npart )
     deallocate(direction_restart)

     restart = .false.
                                      ! Write
     if ( iproc == 0 ) then
        write(*,*) 'BART: Restart  in harmonic well '
        write(*,*) 'BART: kter : ', kter_init
        write(*,*) 'BART: pos: ', pos(1), pos(2), pos(3)
     end if
  else
     kter_init = 0                    ! init value of kter loop.
  end if
! _________
!                HARMONIC WELL 

  If_restart: if ( ( .not. restart ) .and. NEW_EVENT ) then 

     eigenvalue = 0.0d0               ! Only for the report.
     a1         = 0.0d0               ! Only for the report. 
     step = 0.4*INCREMENT             ! The step in the hyperplane.
     new_projection = .true.          ! We do not use previously computed 
                                      ! lowest direction.
     Do_kter: do kter = kter_init, MAXKTER
                                      ! Reference energy and force.
        call calcforce( NATOMS, pos, boxl, force, current_energy, evalf_number, .false. )

        ! We now project out the direction of the initial displacement from the
        ! minimum from the force vector so that we can minimize the energy in
        ! the direction perpendicular to the direction of escape from harmonic well

        call force_projection( fpar, perp_force, fperp, ftot, force, initial_direction )
      
        try = 0                       ! Total # of iterationes in a given hyperplane. 
        m_perp = 0                    ! Perpendicular iterations accepted.
        step_rejected = 0             ! Perpendicular steps rejected.

        ! We relax perpendicularly using a simple variable-step steepest descent
        While_perpk: do 

          pos_b = pos + step * perp_force

          call calcforce( NATOMS, pos_b, boxl, force_b, total_energy, evalf_number, .false. )
                                      ! New force's components.
          call force_projection( fpar_b, perp_force_b, fperp_b, ftot_b, &
                       & force_b, initial_direction ) 

          if ( total_energy < current_energy ) then
             pos            = pos_b
             current_energy = total_energy
             fpar           = fpar_b
             perp_force     = perp_force_b
             fperp          = fperp_b
             ftot           = ftot_b
             force          = force_b

             step = 1.2 * step
             m_perp = m_perp + 1
             step_rejected = 0
          else
             step = 0.6 * step
             step_rejected = step_rejected + 1
          end if
          try = try + 1
         
          if ( fperp < FTHRESHOLD .or. m_perp > MAXKPERP &
              &  .or. step_rejected > 5 ) exit While_perpk

        end do While_perpk

        delta_e = current_energy - ref_energy
                                      ! Magnitude of the displacement (utils.f90).
        call displacement( posref, pos, delr, npart )

        if ( SAVE_CONF_INT ) call save_intermediate( 'K' ) 

                                      ! We start checking of negative eigenvalues 
        if ( kter >= KTER_MIN ) then  ! eigenvalues only after a few steps.

           if ( .not. setup_initial ) then
              !if ( iproc==0 ) write(*,*) "BART: INIT LANCZOS"  !debug
              call lanczos( NVECTOR_LANCZOS, new_projection, a1 )
              !if ( iproc==0 ) write(*,*) "BART: END  LANCZOS"  !debug
              new_projection = .false.
           else
              call check_min( 'I' ) 
              call write_step ( 'K', kter, a1, current_energy )
              call MPI_Barrier( MPI_COMM_WORLD, ierr )
              call end_art( )
           end if

        end if
                                      ! Write 
        call write_step ( 'K', kter, a1, current_energy )
                                      ! For restart ( restart.f90 )
        if ( write_restart_file ) then 
            state_restart = 1
            total_energy = current_energy
            if ( iproc == 0 ) call save_state( state_restart, kter+1, initial_direction )
        end if
        pas = pas + 1
                                      ! Is the configuration out of the harmonic basin?
        if ( eigenvalue < EIGEN_THRESH ) exit Do_kter 
                                      ! If not, we move the configuration along 
                                      ! the initial direction.
        pos = pos + BASIN_FACTOR * INCREMENT * initial_direction  

     end do Do_kter
                                      ! If after MAXKTER iterations we have not found
                                      ! an inflection the event is killed.
     if ( eigenvalue > EIGEN_THRESH ) then
        saddle_energy = current_energy ! For the report.
        ret = 80000 + kter 
        return
     end if
     
     ! The configuration is now out of the harmonic well, we can now bring
     ! it to the saddle point. 
     ! First, we must now orient the direction of the eigenvector corresponding to the
     ! negative eigendirection (called projection) such that it points away from minimum.

     fpar = dot_product( force, projection )
     if ( fpar > 0.0d0 ) projection = -1.0d0 * projection
      
     liter = 1                   ! init value of lanczos loop.
     diter = 1                   ! init value of diis loop. 
     switchDIIS= .false.
! _________
  else if ( restart .and. &
          ( state_restart == 2 .or. state_restart == 4 ) ) then ! Else If_restart

!           RESTART FROM A PREVIOUS ACTIVATION PROCESS 
 
     call allocate_activation ()
     projection      = direction_restart    
     previous_forces = diis_forces_restart  
     previous_pos    = diis_pos_restart    
     previous_norm   = diis_norm_restart  
     maxter     = maxter_r                  
     eigen_min  = eigen_min_r               
     eigenvalue = eigenvalue_r              
     nsteps_after_eigen_min = nsteps_after_eigen_min_r 

     deallocate(direction_restart) 
     deallocate(diis_forces_restart)
     deallocate(diis_pos_restart)
     deallocate(diis_norm_restart) 

     if ( state_restart == 2 ) then 
        liter = iter_restart 
        diter = 1
        switchDIIS= .false.           ! We go to apply_lanczos.
        if ( iproc == 0 ) write(*,*) "BART: Restart = 2"
     elseif ( state_restart == 4 ) then 
        diter = iter_restart 
        liter = 1
        switchDIIS= .true.            ! We go to apply_diis.
        if ( iproc == 0 ) write(*,*) "BART: Restart = 4"
     else                             !DEBUG
        if ( iproc == 0 ) write(*,*) "BART: HOUSTON, we've got a problem"
        call end_art () 
     end if 
     
     call displacement( posref, pos, delr, npart )
     if (iproc==0) write(*,*) "BART: delr npart", delr, npart
     call force_projection( fpar, perp_force, fperp, ftot, force, projection )
! _________
  else if ( .not. new_event ) then    ! Else If_restart

!                'REFINE' EVENT 
                                      ! we must compute the eigenvector
                                      ! with precision.
     posref = pos                     
     new_projection = .true. 
     !if ( iproc==0 ) write(*,*) "BART: INIT LANCZOS"  !debug
     do i = 1, 5
        call lanczos( NVECTOR_LANCZOS, new_projection, a1 )
        new_projection = .false.
     end do
     !if ( iproc==0 ) write(*,*) "BART: END  LANCZOS"  !debug

     call calcforce( NATOMS, pos, boxl, force, current_energy, evalf_number, .false. )

     delta_e = current_energy - ref_energy
     fpar = dot_product(force,projection)
     if( fpar > 0.0d0 ) projection = -1.0d0 * projection
                                      ! This will be just for divide the INCREMENT,
     liter = 100                      ! i.e, a small move.
! _________
  else                                ! Else If_restart
     write(*,*) 'BART: Problem with restart and state_restart : '
     write(*,*) 'BART: restart = ', restart, ' state_restart = ', state_restart
     stop
  end if If_restart
! _________ 
!                ACTIVATION PART

  if ( .not. restart ) call allocate_activation ()
  
  ret = 0
  end_activation = .false.

  While_activation: do
 
    if ( .not. switchDIIS ) then 
       call apply_lanczos ( liter, saddle_energy )
    else 
       call apply_diis( diter, saddle_energy )
       if ( diter > 1 ) liter = 1 
       diter = 1
       switchDIIS = .False.
    end if

    if ( end_activation ) exit 
  end do While_activation

  call deallocate_activation ()

END SUBROUTINE saddle_converge
<<<<<<< HEAD
!!***


!!****f* saddle_converge/force_projection
!! FUNCTION
!!   It calculates: 
!!    the magnitude the force in the direction of some 'direction' (F_par),
!!    the force vector perpendicular to that 'direction' (F_perp_V) and its
!!    magnitude(F_perp), and the norm of the total force (norm_F).
!!
!! SOURCE
!! 
subroutine force_projection ( F_par, F_perp_V, F_perp, norm_F, ref_F, direction )

  use defs , only : VECSIZE
  implicit none

  ! Arguments
  real(kind=8),                     intent(out) :: F_par     ! Norm of parallel force.
  real(kind=8), dimension(VECSIZE), intent(out) :: F_perp_V  ! Perpendicular force Vector. 
  real(kind=8),                     intent(out) :: F_perp    ! Norm of F_perp_V.
  real(kind=8),                     intent(out) :: norm_F    ! Norm of the input force.
  real(kind=8), dimension(VECSIZE), intent(in)  :: ref_F     ! Input force.
  real(kind=8), dimension(VECSIZE), intent(in)  :: direction ! Eigen direction.

  ! Internal variables 
  real(kind=8) :: F_perp2                  ! F_perp*F_perp.

  F_par  = dot_product( ref_F, direction )
  F_perp_V  = ref_F - F_par * direction  

  F_perp2 = dot_product( F_perp_V , F_perp_V )  
  F_perp  = sqrt( F_perp2 )
                                      ! This is = sqrt( dot_product( ref_F, ref_F ) ) 
                                      ! i.e, the norm of the force, but cheaper.
  norm_F = sqrt( F_par*F_par + F_perp2 ) 

END SUBROUTINE force_projection
!!***


!!****f* saddle_converge/write_step
!! FUNCTION
!!
!! SOURCE
!! 
subroutine write_step ( stage, it, a1, energy )

  use defs
  use saddles
  use lanczos_defs
  implicit None

  !Arguments
  character(len=1), intent(in) :: stage
  integer,          intent(in) :: it
  real(kind=8),          intent(in) :: a1
  real(kind=8),          intent(in) :: energy         

  !Local variables
  integer :: ierror
  character(len=2)  :: etape  

  etape = stage//"="

  if ( iproc == 0 ) then
     open( unit = FLOG, file = LOGFILE, status = 'unknown',& 
         & action = 'write', position = 'append', iostat = ierror )

     write( FLOG,'(i4,2x,a2,i4,x,F10.4,i3,i2,4f12.4,x,1f10.3,i4,i6,f7.2)')  &
     &           pas, etape, it, delta_e, m_perp, try, ftot, fpar, fperp,  & 
     &  eigenvalue, delr, npart, evalf_number, a1
     close( FLOG )

     write(*,'(a,i4,2x,a2,i4,x,(1p,e17.10,0p),x,2i3,4f12.6,x,1f10.4,i4,i6)') &
     & " BART:", pas, etape, it, energy,  m_perp, try, ftot, fpar, fperp,   &
     &  eigenvalue, delr, npart, evalf_number
  end if

END SUBROUTINE write_step
!!***


!!****f* saddle_converge/end_report
!! FUNCTION
!!   It calculates: 
!!     
!! SOURCE
!! 
subroutine end_report ( success, ret, saddle_energy )

  use defs
  use saddles
  use lanczos_defs
  implicit None

  !Arguments
  logical, intent(out)   :: success
  integer, intent(inout) :: ret
  real(kind=8), intent(in) :: saddle_energy 

  !Local variables
  integer :: i
  integer :: ierror                   ! File control.
  real(kind=8) :: a1
  real(kind=8) :: current_energy  
  real(kind=8), dimension(VECSIZE) :: perp_force 
  logical :: new_projection           ! For lanczos.
  character(len=10) :: converg        ! For report.
  character(len=4)  :: scounter
  character(len=20) :: fname
! __________________
  
  if ( ret < 80000 ) then 
     If_diis: if ( USE_DIIS .and. ftot < EXITTHRESH ) then

        fpar  = 0.0d0
        fperp = 0.0d0

        If_check: if ( DIIS_CHECK_EIGENVEC ) then
                                         ! Lanczos several times.
           new_projection = .true.
           !if ( iproc == 0 ) write(*,*) "BART: INIT LANCZOS"  !debug
           Do_lanc: do i = 1, 4
              call lanczos( NVECTOR_LANCZOS, new_projection, a1 )
              new_projection = .false.
                                         ! Exit of loop.  
              if ( eigenvalue < 0.0d0 ) exit Do_lanc
           end do Do_lanc
           !if ( iproc == 0 ) write(*,*) "BART: END  LANCZOS"  !debug

           if ( eigenvalue >= 0.0 ) then
              ret = 60000 + pas 
           else                          ! Else of eigenvalue.
                                         ! New fpar and fperp. 
              call force_projection( fpar, perp_force, fperp,&
                                    & ftot, force, projection )
              ret = 10000 + pas
           end if

        else                             ! Else of If_check 
           eigenvalue = 0.0d0
           ret = 10000 + pas 
        end if If_check
     else if ( ftot < EXITTHRESH ) then
                              ! Else of If_diis
        if ( eigenvalue > 0.0d0 ) then
           ret = 60000 + pas
        else 
           ret = 20000 + pas
        end if

     else 
        ret = 70000 + pas 
     end if If_diis
  end if

  if ( ret < 59999 )  then 
     converg = 'CONVERGED' 
     success = .true.
                                      ! We write the configuration in a sad.... file
     call convert_to_chain( mincounter, 4, scounter )
     fname = SADDLE // scounter
     if (iproc == 0 ) call store( fname ) 
     conf_saddle = fname
  else
     converg = 'FAILED'
     success = .false.
  end if 

  delta_e = saddle_energy - ref_energy
                                   ! Final report of saddle point 
  if ( iproc == 0 ) then
   open( unit = FLOG, file = LOGFILE, status = 'unknown',& 
       & action = 'write', position = 'append', iostat = ierror )
   write(FLOG,"(/' ','SADDLE',i5, a10,' |ret ',i6,' |delta energy= ',  &
        & f9.4, ' |force_(tot,par,perp)= ', 3f10.4,        &
        & ' |eigenval=',f9.4,' |npart= ', i4,' |delr= ', f8.3,' |evalf=', &
        & i6 ' |')")                                          & 
        & mincounter, adjustr(converg), ret, delta_e, ftot,  &  
        & fpar, fperp, eigenvalue, npart, delr, evalf_number
   write(*,"(/' ','BART: SADDLE',i5, a10,' |ret ',i6,' |delta energy= ',  &
        & f9.4, ' |force_(tot,par,perp)= ', 3f10.4,        &
        & ' |eigenval=',f9.4,' |npart= ', i4,' |delr= ', f8.3,' |evalf=', &
        & i6 ' |')")                                          & 
        & mincounter, adjustr(converg), ret, delta_e, ftot,  &  
        & fpar, fperp, eigenvalue, npart, delr, evalf_number

   if ( success ) then  
                                        ! Write  
      write(*,*) 'BART: Configuration stored in file ',fname
      write(FLOG,'(1X,A34,A17)') ' - Configuration stored in file : ', trim(fname)
      write(FLOG,'(1X,A34,(1p,e17.10,0p))') &
      &  ' - Total energy Saddle (eV)     : ', saddle_energy
      write(FLOG,*) ' '
   end if
   close(FLOG) 
  end if

END SUBROUTINE end_report 
!!***
=======
>>>>>>> 0d958b59
<|MERGE_RESOLUTION|>--- conflicted
+++ resolved
@@ -1,4 +1,3 @@
-<<<<<<< HEAD
 !!****f* art/saddle_converge
 !! FUNCTION
 !!   This subroutine bring the configuration to a saddle point. It does that
@@ -10,37 +9,17 @@
 !!   to the eigendirection become close to zero.
 !!
 !! COPYRIGHT
-=======
-!> @file
-!!    Routines to converge to the saddle point
-!! @author
->>>>>>> 0d958b59
 !!    Copyright (C) Normand Mousseau, June 2001
 !!    Copyright (C) 2010 BigDFT group
 !!    This file is distributed under the terms of the
 !!    GNU General Public License, see ~/COPYING file
 !!    or http://www.gnu.org/copyleft/gpl.txt .
 !!    For the list of contributors, see ~/AUTHORS 
-<<<<<<< HEAD
 !!
 !! SOURCE
 !!
 subroutine saddle_converge( ret, saddle_energy )
 
-=======
-
-
-!>    In the art method, converge to the saddle point
-!!    This subroutine bring the configuration to a saddle point. It does that
-!!    by first pushing the configuration outside of the harmonic well, using
-!!    the initial direction selected in find_saddle. Once outside the harmonic
-!!    well, as defined by the appearance of a negative eigenvalue (or
-!!    reasonnable size) the configuration follows the direction corresponding
-!!    to this eigenvalue until the force components parallel and perpdendicular
-!!    to the eigendirection become close to zero.
-subroutine saddle_converge(ret, saddle_energy, fpar, fperp)
-  use random
->>>>>>> 0d958b59
   use defs
   use saddles
   use lanczos_defs
@@ -233,6 +212,7 @@
      eigen_min  = eigen_min_r               
      eigenvalue = eigenvalue_r              
      nsteps_after_eigen_min = nsteps_after_eigen_min_r 
+     delta_e = total_energy - ref_energy
 
      deallocate(direction_restart) 
      deallocate(diis_forces_restart)
@@ -310,7 +290,6 @@
   call deallocate_activation ()
 
 END SUBROUTINE saddle_converge
-<<<<<<< HEAD
 !!***
 
 
@@ -511,6 +490,4 @@
   end if
 
 END SUBROUTINE end_report 
-!!***
-=======
->>>>>>> 0d958b59
+!!***