!!****m* art/bigdft_forces
!! FUNCTION
!!   Module which contains information for bigdft run inside art
!!
!! COPYRIGHT
!!    Copyright (C) 2001 Normand Mousseau
!!    Copyright (C) 2010 BigDFT group
!!    This file is distributed under the terms of the
!!    GNU General Public License, see ~/COPYING file
!!    or http://www.gnu.org/copyleft/gpl.txt .
!!    For the list of contributors, see ~/AUTHORS 
!! SOURCE
!!
module bigdft_forces

  use module_base!, only : gp,wp,dp,bohr2ang
  use module_types
  use module_interfaces
  use defs, only : iproc
  implicit none

  private

  ! Storage of required variables for a SCF loop calculation.
  logical :: initialised = .false.
  logical :: first_time  = .True.
  integer :: nproc, me
  type(atoms_data) :: at
  type(input_variables) :: in
  type(restart_objects) :: rst
  real(gp), parameter :: ht2ev = 27.2113834_gp

  public :: bigdft_init
  public :: calcforce
  public :: mingeo
  public :: bigdft_finalise

contains
!!***


!!****f* bigdft_forces/bigdft_init
!! FUNCTION
!!   Routine to initialize all BigDFT stuff
!! SOURCE
!!
<<<<<<< HEAD
subroutine bigdft_init( nat, typa, posa, boxl, nproc_, me_ )

  implicit none

  !Arguments
  integer,      intent(out) :: nat
  integer,      pointer     :: typa(:)
  real(kind=8), pointer     :: posa(:)
  real(kind=8), intent(out) :: boxl
  integer,      intent(in)  :: nproc_
  integer,      intent(in)  :: me_

  !Local variables
  character(len=*), parameter :: subname='bigdft_init'
  real(gp), dimension(:,:), pointer     :: rxyz
  real(gp), dimension(:,:), allocatable :: fcart
  integer  :: i, infocode, ierror
  real(gp) :: energy

  nproc = nproc_
  me = me_

                                      ! Initialize memory counting.
                                      ! Obsolete !!
!  call memocc( 0, me, 'count', 'start' )

                                      ! Read inputs.
  call read_input_variables( me_, "posinp", "input.dft",  &
       & "input.kpt", "input.geopt", "input.perf", in, at, rxyz )

                                      ! Transfer at data to ART variables.
  nat = at%nat

  allocate(posa(3 * nat))
  allocate(typa(nat))
  do i = 1, nat, 1
     posa(i)           = rxyz(1, i) * bohr2ang
     posa(i + nat)     = rxyz(2, i) * bohr2ang
     posa(i + 2 * nat) = rxyz(3, i) * bohr2ang
     typa(i) = at%iatype(i)
  end do
  boxl = at%alat1 * bohr2ang

                                      ! The BigDFT restart structure.
  call init_restart_objects( at, rst, subname )

  deallocate(rxyz)

=======
  subroutine bigdft_init(nat,typa,posa,boxl, nproc_, me_)

    implicit none

    integer, intent(in) :: nproc_, me_
    integer, intent(out) :: nat
    integer, pointer :: typa(:)
    real(kind=8), pointer :: posa(:)
    real(kind=8), intent(out) :: boxl

    character(len=*), parameter :: subname='bigdft_init'
    real(gp), dimension(:,:), pointer :: rxyz
    real(gp), dimension(:,:), allocatable :: fcart
    integer :: i, infocode, ierror
    real(gp) :: energy

    nproc = nproc_
    me = me_

    ! Initialize memory counting
    call memocc(0,me,'count','start')

    call read_input_variables(me_, "posinp", "input.dft", "input.kpt", &
         & "input.geopt", "input.perf", in, at, rxyz)

    ! Transfer at data to ART variables
    nat = at%nat
    allocate(posa(3 * nat))
    allocate(typa(nat))
    do i = 1, nat, 1
       posa(i)           = rxyz(1, i) * bohr2ang
       posa(i + nat)     = rxyz(2, i) * bohr2ang
       posa(i + 2 * nat) = rxyz(3, i) * bohr2ang
       typa(i) = at%iatype(i)
    end do
    boxl = at%alat1 * bohr2ang
    
    ! The restart structure.
    call init_restart_objects(me,in%iacceleration,at,rst,subname)

    ! First calculation of forces.
    allocate(fcart(3, at%nat))
    call MPI_Barrier(MPI_COMM_WORLD,ierror)
    call call_bigdft(nproc,me,at,rxyz,in,energy,fcart,rst,infocode)
    deallocate(rxyz)
    deallocate(fcart)

    in%inputPsiId=1

    initialised = .true.
>>>>>>> 33e9eca6
  END SUBROUTINE bigdft_init
!!***


!!****f* bigdft_forces/calcforce
!! FUNCTION
!!   Calculation of forces
!! SOURCE
!!
subroutine calcforce( nat, posa, boxl, forca, energy )

  implicit None

  !Arguments
  integer,      intent(in)                            :: nat
  real(kind=8), intent(in),  dimension(3*nat), target :: posa
  real(kind=8), intent(in)                            :: boxl
  real(kind=8), intent(out), dimension(3*nat), target :: forca
  real(kind=8), intent(out)                           :: energy

  !Local variables
  integer :: infocode, i, ierror
  real(gp), allocatable :: xcart(:,:), fcart(:,:)
  real(gp) :: tsumx, tsumy, tsumz

                                      ! We transfer acell into 'at'
  at%nat   = nat
  at%alat1 = boxl
  at%alat2 = boxl
  at%alat3 = boxl
                                      ! Need to transform posa into xcart
                                      ! 1D -> 2D array
  allocate(xcart(3, at%nat))
  do i = 1, at%nat, 1
     xcart(:, i) = (/ posa(i), posa(nat + i), posa(2 * nat + i) /) / bohr2ang
  end do

  allocate(fcart(3, at%nat))

  if ( first_time ) then

     in%inputPsiId = 0
     call MPI_Barrier(MPI_COMM_WORLD,ierror)
     call call_bigdft( nproc, me, at, xcart, in, energy, fcart, rst, infocode )

     in%inputPsiId = 1
     initialised   = .true.
     first_time    = .False.

  else 

     if ( .not. initialised ) then
      write(0,*) "No previous call to bigdft_init(). On strike, refuse to work."
      write(*,*) "No previous call to bigdft_init(). On strike, refuse to work."
      stop
     end if

                                      ! Get into BigDFT
     call MPI_Barrier(MPI_COMM_WORLD,ierror)
     call call_bigdft( nproc, me, at, xcart, in, energy, fcart, rst, infocode )

  end if

                                      ! Energy in eV 
  energy = energy * ht2ev

                                      ! We remove the net force.
  tsumx = 0.0_dp 
  tsumy = 0.0_dp 
  tsumz = 0.0_dp

  do i= 1, nat 
     tsumx = tsumx + fcart(1,i)
     tsumy = tsumy + fcart(2,i)
     tsumz = tsumz + fcart(3,i)
  end do

  tsumx = tsumx/Real(nat,dp)
  tsumy = tsumy/Real(nat,dp)
  tsumz = tsumz/Real(nat,dp)

  do i = 1, nat
     fcart(1,i) = fcart(1,i) - tsumx
     fcart(2,i) = fcart(2,i) - tsumy
     fcart(3,i) = fcart(3,i) - tsumz
  end do

                                      ! Forces into ev/ang and in 1D array.
  do i = 1, nat, 1
     forca( i )           = fcart(1, i) * ht2ev / bohr2ang
     forca( nat + i )     = fcart(2, i) * ht2ev / bohr2ang
     forca( 2 * nat + i ) = fcart(3, i) * ht2ev / bohr2ang
  end do

  deallocate(xcart)
  deallocate(fcart)

END SUBROUTINE calcforce
!!***


!!****f* bigdft_forces/mingeo
!! FUNCTION
!!   Minimise geometry
!! SOURCE
!!
subroutine mingeo( nat, boxl, posa, evalf_number, forca, total_energy )

  implicit none

  !Arguments
  integer,      intent(in)                      :: nat
  real(kind=8), intent(in)                      :: boxl
  real(kind=8), intent(out)                     :: total_energy
  real(kind=8), intent(inout), dimension(3*nat) :: posa
  integer,      intent(out)                     :: evalf_number
  real(kind=8), intent(out),   dimension(3*nat) :: forca

  !Local variables
  integer :: i, ierror
  integer :: infocode
  real(gp), allocatable :: xcart(:,:), fcart(:,:)

                                      ! We transfer acell into at
  at%nat = nat
  at%alat1 = boxl
  at%alat2 = boxl
  at%alat3 = boxl
                                      ! Need to transform posa into xcart
                                      ! 1D -> 2D array
  allocate(xcart(3, at%nat))
  do i = 1, at%nat, 1
     xcart(:, i) = (/ posa(i), posa(nat + i), posa(2 * nat + i) /) / bohr2ang
  end Do

  allocate(fcart(3, at%nat))

  if ( first_time ) then
     in%inputPsiId = 0

     call MPI_Barrier(MPI_COMM_WORLD,ierror)
     call call_bigdft( nproc, me, at, xcart, in, total_energy, fcart, rst, infocode )
     call geopt( nproc, me, xcart, at, fcart, total_energy, rst, in, evalf_number )

     in%inputPsiId = 1
     initialised   = .true.
     first_time    = .False.

  else

     if ( .not. initialised ) then
      write(0,*) "No previous call to bigdft_init(). On strike, refuse to work."
      write(*,*) "No previous call to bigdft_init(). On strike, refuse to work."
      stop
     end if

     call MPI_Barrier(MPI_COMM_WORLD,ierror)
     call geopt( nproc, me, xcart, at, fcart, total_energy, rst, in, evalf_number )

  end if

  total_energy = total_energy * ht2ev

                                      ! Positions into ang.
  do i = 1, nat, 1
     posa(i)           = xcart(1, i) * bohr2ang
     posa(nat + i)     = xcart(2, i) * bohr2ang
     posa(2 * nat + i) = xcart(3, i) * bohr2ang
  end do

                                      ! Forces into ev/ang.
  do i = 1, nat, 1
     forca(i)           = fcart(1, i) * ht2ev / bohr2ang
     forca(nat + i)     = fcart(2, i) * ht2ev / bohr2ang
     forca(2 * nat + i) = fcart(3, i) * ht2ev / bohr2ang
  end do
  
  deallocate(xcart)
  deallocate(fcart)

END SUBROUTINE mingeo
!!***


!!****f* bigdft_forces/bigdft_finalise
!! FUNCTION
!!   Routine to finalise all BigDFT stuff
!! SOURCE
!!
subroutine bigdft_finalise ( )

  implicit none

  !Local variable
  character(len=*), parameter :: subname='bigdft_finalise'

                                      ! Warning: for what this ??
  call free_restart_objects ( rst, subname )
   
                                      ! Warning, there is this note of Damian :
                                      ! To be completed
                                      ! but what ??? 

                                      ! finalize memory counting.
  call memocc( 0, 0, 'count', 'stop' )

END SUBROUTINE bigdft_finalise
!!***
end module bigdft_forces
!!***<|MERGE_RESOLUTION|>--- conflicted
+++ resolved
@@ -44,7 +44,6 @@
 !!   Routine to initialize all BigDFT stuff
 !! SOURCE
 !!
-<<<<<<< HEAD
 subroutine bigdft_init( nat, typa, posa, boxl, nproc_, me_ )
 
   implicit none
@@ -89,62 +88,10 @@
   boxl = at%alat1 * bohr2ang
 
                                       ! The BigDFT restart structure.
-  call init_restart_objects( at, rst, subname )
+    call init_restart_objects(me, in%iacceleration, at, rst, subname)
 
   deallocate(rxyz)
 
-=======
-  subroutine bigdft_init(nat,typa,posa,boxl, nproc_, me_)
-
-    implicit none
-
-    integer, intent(in) :: nproc_, me_
-    integer, intent(out) :: nat
-    integer, pointer :: typa(:)
-    real(kind=8), pointer :: posa(:)
-    real(kind=8), intent(out) :: boxl
-
-    character(len=*), parameter :: subname='bigdft_init'
-    real(gp), dimension(:,:), pointer :: rxyz
-    real(gp), dimension(:,:), allocatable :: fcart
-    integer :: i, infocode, ierror
-    real(gp) :: energy
-
-    nproc = nproc_
-    me = me_
-
-    ! Initialize memory counting
-    call memocc(0,me,'count','start')
-
-    call read_input_variables(me_, "posinp", "input.dft", "input.kpt", &
-         & "input.geopt", "input.perf", in, at, rxyz)
-
-    ! Transfer at data to ART variables
-    nat = at%nat
-    allocate(posa(3 * nat))
-    allocate(typa(nat))
-    do i = 1, nat, 1
-       posa(i)           = rxyz(1, i) * bohr2ang
-       posa(i + nat)     = rxyz(2, i) * bohr2ang
-       posa(i + 2 * nat) = rxyz(3, i) * bohr2ang
-       typa(i) = at%iatype(i)
-    end do
-    boxl = at%alat1 * bohr2ang
-    
-    ! The restart structure.
-    call init_restart_objects(me,in%iacceleration,at,rst,subname)
-
-    ! First calculation of forces.
-    allocate(fcart(3, at%nat))
-    call MPI_Barrier(MPI_COMM_WORLD,ierror)
-    call call_bigdft(nproc,me,at,rxyz,in,energy,fcart,rst,infocode)
-    deallocate(rxyz)
-    deallocate(fcart)
-
-    in%inputPsiId=1
-
-    initialised = .true.
->>>>>>> 33e9eca6
   END SUBROUTINE bigdft_init
 !!***
 
