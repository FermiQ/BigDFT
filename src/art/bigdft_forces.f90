--- conflicted
+++ resolved
@@ -146,9 +146,11 @@
      call copy_atoms_object(atoms_all,at,rxyz,natoms_calcul,total_nb_atoms,posquant)
      call initialize_atomic_file(me_,at,rxyz)
   endif
+                                      !standard names
+  call standard_inputfile_names(in)
                                       ! Read inputs.
-  call read_input_parameters( me_, "input.dft",  &
-       & "input.kpt", "input.mix", "input.geopt", "input.perf", in, at, rxyz )
+  call read_input_parameters(me_, in, at, rxyz)
+
                                       ! Transfer at data to ART variables.
   gnrm_l = in%gnrm_cv
   if ( my_gnrm == 1 ) then 
@@ -261,13 +263,7 @@
 !!
 subroutine mingeo( posa, forca, boxl, evalf_number, total_energy, success )
 
-<<<<<<< HEAD
-  implicit none
-=======
-    !standard names
-    call standard_inputfile_names(in)
-    call read_input_variables(me_, "posinp",in, at, rxyz)
->>>>>>> 4a87d176
+  implicit none
 
   !Arguments
   real(kind=8), intent(inout), dimension(3*atoms_all%nat) :: posa
