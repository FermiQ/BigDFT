--- conflicted
+++ resolved
@@ -146,44 +146,30 @@
       allocate(runObj%inputs)
       if (nat .eq. total_nb_atoms .and. .not. passivate) then 
          ! we just reread all atoms
-<<<<<<< HEAD
-         call read_atomic_file("posinp",me_,runObj%atoms,runObj%rxyz)
-=======
-         call read_atomic_file("posinp",me_,at%astruct)
-         call allocate_atoms_nat(at, subname)
-         call allocate_atoms_ntypes(at, subname)
->>>>>>> 14c7d159
+         call read_atomic_file("posinp",me_,runObj%atoms%astruct)
+         call allocate_atoms_nat(runObj%atoms, subname)
+         call allocate_atoms_ntypes(runObj%atoms, subname)
       else 
          !uses the big object to prepare. everything should
          ! be alright in the object exept the length
          call prepare_quantum_atoms_Si(atoms_all,posquant,natoms_calcul)
          !we just copy it in a smaller vect
-<<<<<<< HEAD
-         call copy_atoms_object(atoms_all,runObj%atoms,runObj%rxyz,natoms_calcul,total_nb_atoms,posquant)
-         call initialize_atomic_file(me_,runObj%atoms,runObj%rxyz)
-=======
-         call copy_atoms_object(atoms_all,at,at%astruct%rxyz,natoms_calcul,total_nb_atoms,posquant)
-         call initialize_atomic_file(me_,at,at%astruct%rxyz)
->>>>>>> 14c7d159
+         call copy_atoms_object(atoms_all,runObj%atoms,runObj%atoms%astruct%rxyz,natoms_calcul,total_nb_atoms,posquant)
+         call initialize_atomic_file(me_,runObj%atoms,runObj%atoms%astruct%rxyz)
       endif
       !standard names
       call standard_inputfile_names(runObj%inputs,'input',nproc)
       ! Read inputs.
-<<<<<<< HEAD
       call default_input_variables(runObj%inputs)
       call inputs_parse_params(runObj%inputs, me_, .true.)
       ! Shake atoms, if required.
-      call atoms_set_displacement(runObj%atoms, runObj%rxyz, runObj%inputs%randdis)
+      call astruct_set_displacement(runObj%atoms%astruct, runObj%inputs%randdis)
       ! Update atoms with symmetry information
-      call atoms_set_symmetries(runObj%atoms, runObj%rxyz, runObj%inputs%disableSym, &
+      call astruct_set_symmetries(runObj%atoms%astruct, runObj%inputs%disableSym, &
            & runObj%inputs%symTol, runObj%inputs%elecfield)
 
       ! Parse input files depending on atoms.
       call inputs_parse_add(runObj%inputs, runObj%atoms, me_, .true.)
-=======
-      call read_input_parameters(me_, in,.true.)
-      call read_input_parameters2(me_, in, at, at%astruct%rxyz)
->>>>>>> 14c7d159
 
       call init_atomic_values((me_ == 0), runObj%atoms, runObj%inputs%ixc)
       call read_atomic_variables(runObj%atoms, trim(runObj%inputs%file_igpop),runObj%inputs%nspin)
@@ -209,13 +195,8 @@
 
       !Arguments
 
-<<<<<<< HEAD
-      real(kind=8), intent(in),  dimension(3*runObj%atoms%nat), target :: posa
-      real(kind=8), intent(out), dimension(3*runObj%atoms%nat), target :: forca
-=======
-      real(kind=8), intent(in),  dimension(3*at%astruct%nat), target :: posa
-      real(kind=8), intent(out), dimension(3*at%astruct%nat), target :: forca
->>>>>>> 14c7d159
+      real(kind=8), intent(in),  dimension(3*runObj%atoms%astruct%nat), target :: posa
+      real(kind=8), intent(out), dimension(3*runObj%atoms%astruct%nat), target :: forca
       real(kind=8), dimension(3), intent(inout)           :: boxl
       real(kind=8), intent(out)                           :: energy
       integer,      intent(inout)                         :: evalf_number
@@ -232,30 +213,15 @@
          runObj%inputs%gnrm_cv = gnrm_l                                    
       end if
       ! We transfer acell into 'at'
-<<<<<<< HEAD
-      runObj%atoms%alat1 = boxl(1)/Bohr_Ang
-      runObj%atoms%alat2 = boxl(2)/Bohr_Ang
-      runObj%atoms%alat3 = boxl(3)/Bohr_Ang
+      runObj%atoms%astruct%cell_dim = boxl/Bohr_Ang
       ! Need to transform posa into xcart
       ! 1D -> 2D array
-      do i = 1, runObj%atoms%nat, 1
-         runObj%rxyz(:, i) = (/ posa(i), posa(runObj%atoms%nat + i), posa(2 * runObj%atoms%nat + i) /) / Bohr_Ang
+      do i = 1, runObj%atoms%astruct%nat, 1
+         runObj%atoms%astruct%rxyz(:, i) = (/ posa(i), posa(runObj%atoms%astruct%nat + i), &
+              & posa(2 * runObj%atoms%astruct%nat + i) /) / Bohr_Ang
       end do
 
-      call init_global_output(outs, runObj%atoms%nat)
-=======
-      at%astruct%cell_dim(1) = boxl(1)/Bohr_Ang
-      at%astruct%cell_dim(2) = boxl(2)/Bohr_Ang
-      at%astruct%cell_dim(3) = boxl(3)/Bohr_Ang
-      ! Need to transform posa into xcart
-      ! 1D -> 2D array
-      allocate(xcart(3, at%astruct%nat))
-      do i = 1, at%astruct%nat, 1
-         xcart(:, i) = (/ posa(i), posa(at%astruct%nat + i), posa(2 * at%astruct%nat + i) /) / Bohr_Ang
-      end do
-
-      allocate(fcart(3, at%astruct%nat))
->>>>>>> 14c7d159
+      call init_global_output(outs, runObj%atoms%astruct%nat)
 
       if ( first_time ) then              ! This is done by default at the beginning.
 
@@ -294,43 +260,22 @@
       ! Energy in eV 
       energy = outs%energy * ht2ev
       ! box in ang
-<<<<<<< HEAD
-      boxl(1) = runObj%atoms%alat1 * Bohr_Ang
-      boxl(2) = runObj%atoms%alat2 * Bohr_Ang
-      boxl(3) = runObj%atoms%alat3 * Bohr_Ang
-=======
-      boxl(1) = at%astruct%cell_dim(1) * Bohr_Ang
-      boxl(2) = at%astruct%cell_dim(2) * Bohr_Ang
-      boxl(3) = at%astruct%cell_dim(3) * Bohr_Ang
->>>>>>> 14c7d159
+      boxl = runObj%atoms%astruct%cell_dim * Bohr_Ang
 
       ! zero forces for blocked atoms:
       ! This was already done in clean_forces (forces.f90).
       ! But, up to now, ART only works with totally frozen atoms
       ! ( i.e "f" ). Therefore, this is a safe action.
-<<<<<<< HEAD
-      do i = 1, runObj%atoms%nat, 1
-         if ( runObj%atoms%ifrztyp(i) /= 0  .or. in_system(i) /= 0 ) outs%fxyz(:,i) = 0.0d0 
+      do i = 1, runObj%atoms%astruct%nat, 1
+         if ( runObj%atoms%astruct%ifrztyp(i) /= 0  .or. in_system(i) /= 0 ) outs%fxyz(:,i) = 0.0d0 
       end do 
 
-      call center_f( outs%fxyz, runObj%atoms%nat )     ! We remove the net force over our free atomos.
-
-      do i = 1, runObj%atoms%nat, 1                    ! Forces into ev/ang and in 1D array.
+      call center_f( outs%fxyz, runObj%atoms%astruct%nat )     ! We remove the net force over our free atomos.
+
+      do i = 1, runObj%atoms%astruct%nat, 1                    ! Forces into ev/ang and in 1D array.
          forca( i )                        = outs%fxyz(1, i) * ht2ev / Bohr_Ang
-         forca( runObj%atoms%nat + i )     = outs%fxyz(2, i) * ht2ev / Bohr_Ang
-         forca( 2 * runObj%atoms%nat + i ) = outs%fxyz(3, i) * ht2ev / Bohr_Ang
-=======
-      do i = 1, at%astruct%nat, 1
-         if ( at%astruct%ifrztyp(i) /= 0  .or. in_system(i) /= 0 ) fcart(:,i) = 0.0d0 
-      end do 
-
-      call center_f( fcart, at%astruct%nat )         ! We remove the net force over our free atomos.
-
-      do i = 1, at%astruct%nat, 1                    ! Forces into ev/ang and in 1D array.
-         forca( i )              = fcart(1, i) * ht2ev / Bohr_Ang
-         forca( at%astruct%nat + i )     = fcart(2, i) * ht2ev / Bohr_Ang
-         forca( 2 * at%astruct%nat + i ) = fcart(3, i) * ht2ev / Bohr_Ang
->>>>>>> 14c7d159
+         forca( runObj%atoms%astruct%nat + i )     = outs%fxyz(2, i) * ht2ev / Bohr_Ang
+         forca( 2 * runObj%atoms%astruct%nat + i ) = outs%fxyz(3, i) * ht2ev / Bohr_Ang
       end do
 
       call deallocate_global_output(outs)
@@ -366,34 +311,18 @@
 
       runObj%inputs%gnrm_cv = gnrm_l                 ! For relaxation, we use always the default value in input.dft
 
-<<<<<<< HEAD
-      runObj%atoms%alat1 = boxl(1)/Bohr_Ang
-      runObj%atoms%alat2 = boxl(2)/Bohr_Ang
-      runObj%atoms%alat3 = boxl(3)/Bohr_Ang
+      runObj%atoms%astruct%cell_dim = boxl/Bohr_Ang
       ! Need to transform posa into xcart
       ! 1D -> 2D array
-      do i = 1, runObj%atoms%nat, 1
-         runObj%rxyz(:, i) = (/ posa(i), posa(runObj%atoms%nat + i), posa(2 * runObj%atoms%nat + i) /) / Bohr_Ang
+      do i = 1, runObj%atoms%astruct%nat, 1
+         runObj%atoms%astruct%rxyz(:, i) = (/ posa(i), posa(runObj%atoms%astruct%nat + i), &
+              & posa(2 * runObj%atoms%astruct%nat + i) /) / Bohr_Ang
       end do
 
-      call init_global_output(outs, runObj%atoms%nat)
-      do i = 1, runObj%atoms%nat, 1
-         outs%fxyz(:, i) = (/ forca(i), forca(runObj%atoms%nat + i), forca(2 * runObj%atoms%nat + i) /) * Bohr_Ang / ht2ev
-=======
-      at%astruct%cell_dim(1) = boxl(1)/Bohr_Ang
-      at%astruct%cell_dim(2) = boxl(2)/Bohr_Ang
-      at%astruct%cell_dim(3) = boxl(3)/Bohr_Ang
-      ! Need to transform posa into xcart
-      ! 1D -> 2D array
-      allocate(xcart(3, at%astruct%nat))
-      do i = 1, at%astruct%nat, 1
-         xcart(:, i) = (/ posa(i), posa(at%astruct%nat + i), posa(2 * at%astruct%nat + i) /) / Bohr_Ang
-      end do
-
-      allocate(fcart(3, at%astruct%nat))
-      do i = 1, at%astruct%nat, 1
-         fcart(:, i) = (/ forca(i), forca(at%astruct%nat + i), forca(2 * at%astruct%nat + i) /) * Bohr_Ang / ht2ev
->>>>>>> 14c7d159
+      call init_global_output(outs, runObj%atoms%astruct%nat)
+      do i = 1, runObj%atoms%astruct%nat, 1
+         outs%fxyz(:, i) = (/ forca(i), forca(runObj%atoms%astruct%nat + i), &
+              & forca(2 * runObj%atoms%astruct%nat + i) /) * Bohr_Ang / ht2ev
       end do
 
       call MPI_Barrier(MPI_COMM_WORLD,ierror)
@@ -403,25 +332,12 @@
 
       total_energy = outs%energy * ht2ev
       ! box in ang
-<<<<<<< HEAD
-      boxl(1) = runObj%atoms%alat1 * Bohr_Ang
-      boxl(2) = runObj%atoms%alat2 * Bohr_Ang
-      boxl(3) = runObj%atoms%alat3 * Bohr_Ang
+      boxl = runObj%atoms%astruct%cell_dim * Bohr_Ang
       ! Positions into ang.
-      do i = 1, runObj%atoms%nat, 1
-         posa(i)                        = runObj%rxyz(1, i) * Bohr_Ang
-         posa(runObj%atoms%nat + i)     = runObj%rxyz(2, i) * Bohr_Ang
-         posa(2 * runObj%atoms%nat + i) = runObj%rxyz(3, i) * Bohr_Ang
-=======
-      boxl(1) = at%astruct%cell_dim(1) * Bohr_Ang
-      boxl(2) = at%astruct%cell_dim(2) * Bohr_Ang
-      boxl(3) = at%astruct%cell_dim(3) * Bohr_Ang
-      ! Positions into ang.
-      do i = 1, at%astruct%nat, 1
-         posa(i)              = xcart(1, i) * Bohr_Ang
-         posa(at%astruct%nat + i)     = xcart(2, i) * Bohr_Ang
-         posa(2 * at%astruct%nat + i) = xcart(3, i) * Bohr_Ang
->>>>>>> 14c7d159
+      do i = 1, runObj%atoms%astruct%nat, 1
+         posa(i)                        = runObj%atoms%astruct%rxyz(1, i) * Bohr_Ang
+         posa(runObj%atoms%astruct%nat + i)     = runObj%atoms%astruct%rxyz(2, i) * Bohr_Ang
+         posa(2 * runObj%atoms%astruct%nat + i) = runObj%atoms%astruct%rxyz(3, i) * Bohr_Ang
       end do
 
       call deallocate_global_output(outs)
@@ -454,11 +370,7 @@
       logical, dimension(natoms) :: mask
 
       ! degrees of freedom 
-<<<<<<< HEAD
-      mask = runObj%atoms%ifrztyp .eq. 0 .and. in_system .eq. 0
-=======
-      mask = at%astruct%ifrztyp .eq. 0 .and. in_system .eq. 0
->>>>>>> 14c7d159
+      mask = runObj%atoms%astruct%ifrztyp .eq. 0 .and. in_system .eq. 0
       natoms_f = count(mask)
 
       xtotal = 0.0d0
@@ -701,38 +613,19 @@
       runObj%inputs%inputPsiId = 0 
       runObj%inputs%gnrm_cv = gnrm_l 
       ! We transfer acell into 'at'
-<<<<<<< HEAD
-      runObj%atoms%alat1 = boxl(1)/Bohr_Ang
-      runObj%atoms%alat2 = boxl(2)/Bohr_Ang
-      runObj%atoms%alat3 = boxl(3)/Bohr_Ang
-
-      do i = 1, runObj%atoms%nat, 1
-         runObj%rxyz(:, i) = (/ posa(i), posa(runObj%atoms%nat + i), posa(2 * runObj%atoms%nat + i) /) / Bohr_Ang
+      runObj%atoms%astruct%cell_dim = boxl/Bohr_Ang
+
+      do i = 1, runObj%atoms%astruct%nat, 1
+         runObj%atoms%astruct%rxyz(:, i) = (/ posa(i), posa(runObj%atoms%astruct%nat + i), &
+              & posa(2 * runObj%atoms%astruct%nat + i) /) / Bohr_Ang
       end do
 
-=======
-      at%astruct%cell_dim(1) = boxl(1)/Bohr_Ang
-      at%astruct%cell_dim(2) = boxl(2)/Bohr_Ang
-      at%astruct%cell_dim(3) = boxl(3)/Bohr_Ang
-
-      allocate(xcart(3, at%astruct%nat))
-      do i = 1, at%astruct%nat, 1
-         xcart(:, i) = (/ posa(i), posa(at%astruct%nat + i), posa(2 * at%astruct%nat + i) /) / Bohr_Ang
-      end do
-
-      allocate(fcart(3, at%astruct%nat))
-
->>>>>>> 14c7d159
       call MPI_Barrier(MPI_COMM_WORLD,ierror)
       call call_bigdft(runObj, outs, nproc, me, infocode )
       evalf_number = evalf_number + 1
       runObj%inputs%inputPsiId = 1
 
-<<<<<<< HEAD
-      call fnrmandforcemax(outs%fxyz,fnrm,fmax, runObj%atoms%nat)
-=======
-      call fnrmandforcemax(fcart,fnrm,fmax, at%astruct%nat)
->>>>>>> 14c7d159
+      call fnrmandforcemax(outs%fxyz,fnrm,fmax, outs%fdim)
 
       if ( fmax > runObj%inputs%forcemax ) then
 
@@ -755,25 +648,12 @@
 
          total_energy = outs%energy * ht2ev
          ! box in ang
-<<<<<<< HEAD
-         boxl(1) = runObj%atoms%alat1 * Bohr_Ang
-         boxl(2) = runObj%atoms%alat2 * Bohr_Ang
-         boxl(3) = runObj%atoms%alat3 * Bohr_Ang
+         boxl = runObj%atoms%astruct%cell_dim * Bohr_Ang
          ! Positions into ang.
-         do i = 1, runObj%atoms%nat, 1
-            posa(i)                        = runObj%rxyz(1, i) * Bohr_Ang
-            posa(runObj%atoms%nat + i)     = runObj%rxyz(2, i) * Bohr_Ang
-            posa(2 * runObj%atoms%nat + i) = runObj%rxyz(3, i) * Bohr_Ang
-=======
-         boxl(1) = at%astruct%cell_dim(1) * Bohr_Ang
-         boxl(2) = at%astruct%cell_dim(2) * Bohr_Ang
-         boxl(3) = at%astruct%cell_dim(3) * Bohr_Ang
-         ! Positions into ang.
-         do i = 1, at%astruct%nat, 1
-            posa(i)              = xcart(1, i) * Bohr_Ang
-            posa(at%astruct%nat + i)     = xcart(2, i) * Bohr_Ang
-            posa(2 * at%astruct%nat + i) = xcart(3, i) * Bohr_Ang
->>>>>>> 14c7d159
+         do i = 1, runObj%atoms%astruct%nat, 1
+            posa(i)                        = runObj%atoms%astruct%rxyz(1, i) * Bohr_Ang
+            posa(runObj%atoms%astruct%nat + i)     = runObj%atoms%astruct%rxyz(2, i) * Bohr_Ang
+            posa(2 * runObj%atoms%astruct%nat + i) = runObj%atoms%astruct%rxyz(3, i) * Bohr_Ang
          end do
 
       end if 
