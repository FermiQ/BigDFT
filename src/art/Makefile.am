EXTRA_DIST = README 

#	bart.sh

if USE_MPI
mpi_include =
else
mpi_include = mpif.h
endif

art_source = \
	defs.f90 \
	random.f90 \
	restart.f90 \
	utils.f90 \
	write_refconfig.f90


<<<<<<< HEAD
AM_FCFLAGS = -I. -I$(srcdir) -I../modules
=======
AM_FCFLAGS = -I. -I$(srcdir) -I../modules -I../ @MPI_INCLUDE@
>>>>>>> d70c0115

noinst_LIBRARIES = libart.a

libart_a_SOURCES = $(art_source)

mpif.h:
	touch mpif.h &&\
	 echo "integer :: MPI_SUM, MPI_COMM_WORLD" >> mpif.h &&\
	 echo "integer, parameter :: MPI_DOUBLE_PRECISION=1, MPI_REAL=1, MPI_INTEGER=1" >> mpif.h &&\
	 echo "integer :: MPI_STATUSES_IGNORE, MPI_LOGICAL, MPI_REAL8" >> mpif.h &&\
	 echo "integer :: MPI_MIN, MPI_MAX,MPI_CHARACTER" >> mpif.h


#dependencies
<<<<<<< HEAD
restart.o: defs.o

utils.o: defs.o

write_refconfig.o: defs.o
=======
read_parameters.o: defs.o lanczos.o find_saddle.o

bigdft_forces.o: defs.o

find_saddle.o: defs.o lanczos.o

initialize.o: defs.o lanczos.o

initialize_potential.o: defs.o bigdft_forces.o

lanczos.o: defs.o random.o  bigdft_forces.o

restart.o: defs.o

min_converge.o: defs.o bigdft_forces.o

saddle_converge.o: defs.o bigdft_forces.o find_saddle.o

utils.o: defs.o

write_refconfig.o: defs.o

diis.o: defs.o bigdft_forces.o random.o

defs.o : $(mpi_include)
>>>>>>> d70c0115
<|MERGE_RESOLUTION|>--- conflicted
+++ resolved
@@ -1,6 +1,7 @@
-EXTRA_DIST = README 
+vpath %.h ../modules
 
-#	bart.sh
+EXTRA_DIST = README \
+	bart.sh
 
 if USE_MPI
 mpi_include =
@@ -16,55 +17,17 @@
 	write_refconfig.f90
 
 
-<<<<<<< HEAD
-AM_FCFLAGS = -I. -I$(srcdir) -I../modules
-=======
-AM_FCFLAGS = -I. -I$(srcdir) -I../modules -I../ @MPI_INCLUDE@
->>>>>>> d70c0115
+AM_FCFLAGS = -I. -I$(srcdir) -I../modules @MPI_INCLUDE@
 
 noinst_LIBRARIES = libart.a
 
 libart_a_SOURCES = $(art_source)
 
-mpif.h:
-	touch mpif.h &&\
-	 echo "integer :: MPI_SUM, MPI_COMM_WORLD" >> mpif.h &&\
-	 echo "integer, parameter :: MPI_DOUBLE_PRECISION=1, MPI_REAL=1, MPI_INTEGER=1" >> mpif.h &&\
-	 echo "integer :: MPI_STATUSES_IGNORE, MPI_LOGICAL, MPI_REAL8" >> mpif.h &&\
-	 echo "integer :: MPI_MIN, MPI_MAX,MPI_CHARACTER" >> mpif.h
-
-
 #dependencies
-<<<<<<< HEAD
 restart.o: defs.o
 
 utils.o: defs.o
 
 write_refconfig.o: defs.o
-=======
-read_parameters.o: defs.o lanczos.o find_saddle.o
 
-bigdft_forces.o: defs.o
-
-find_saddle.o: defs.o lanczos.o
-
-initialize.o: defs.o lanczos.o
-
-initialize_potential.o: defs.o bigdft_forces.o
-
-lanczos.o: defs.o random.o  bigdft_forces.o
-
-restart.o: defs.o
-
-min_converge.o: defs.o bigdft_forces.o
-
-saddle_converge.o: defs.o bigdft_forces.o find_saddle.o
-
-utils.o: defs.o
-
-write_refconfig.o: defs.o
-
-diis.o: defs.o bigdft_forces.o random.o
-
-defs.o : $(mpi_include)
->>>>>>> d70c0115
+defs.o : $(mpi_include)