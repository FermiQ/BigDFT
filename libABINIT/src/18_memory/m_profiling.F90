!!****m* ABINIT/m_profiling
!! NAME
!! m_profiling
!!
!! FUNCTION
!! This module contains routines to profile the code.
!! Currently only memory occupation are provided here.
!! Ideally, timab should be incorporated here.
!!
!! COPYRIGHT
!! Copyright (C) 2010 ABINIT group
!! This file is distributed under the terms of the
!! GNU General Public License, see ~abinit/COPYING
!! or http://www.gnu.org/copyleft/gpl.txt .

#if defined HAVE_CONFIG_H
#include "config.inc"
#endif
  
  module m_profiling
    implicit none

    private

    !Memory profiling
    type :: memstat
       character(len=36) :: routine,array
       integer(kind=8) :: memory,peak
    end type memstat

    ! Save values for memocc.
#if defined DEBUG_MODE
    integer, parameter :: ndebug = 5
#else
    integer, parameter :: ndebug = 0
#endif
    real :: memorylimit = 0.e0
    logical :: meminit = .false.
    integer, parameter :: mallocFile = 98
    character(len=256) :: filename=repeat(' ',256)
    integer :: stdout=6
    type(memstat), save :: memloc,memtot
    integer :: memalloc,memdealloc,memproc = 0
    !Debug option for memocc, set in the input file
    !logical :: memdebug=.true.
    integer :: malloc_level=2

    !interface for the memory allocation control, depends on ndebug
    interface memocc
       module procedure mo_dp1,mo_dp2,mo_dp3,mo_dp4,mo_dp5,mo_dp6,mo_dp7,&
            mo_sp1,mo_sp2,mo_sp3,mo_sp4,mo_sp5,mo_sp6,mo_sp7,&
            mo_i1,mo_i2,mo_i3,mo_i4,mo_i5,mo_i6,mo_i7,&
            mo_l1,mo_l2,mo_l3,mo_l4,mo_l5,mo_l6,mo_l7,&
            mo_c1, mo_cmpdp1, &
            memocc_internal  !central routine to be used for deallocation
    end interface

    public :: ndebug
    public :: memocc
    public :: memocc_set_state
    public :: memocc_set_stdout
    public :: memocc_set_filename
    public :: memocc_set_memory_limit
    public :: memocc_report
    public :: d_nan,r_nan

  contains

    !> State of malloc.prc file and of counters
    !!  @param istatus 0 no file malloc.prc is created, only memory allocation counters running
    !!                 1 file malloc.prc is created in a light version (only current information is written)
    !!                 2 file malloc.prc is created with full information inside (default state if not specified)
    !! The status can only be downgraded. A stop signal is produced if status is increased
    subroutine memocc_set_state(istatus)
      integer, intent(in) :: istatus
      !local variable
      integer :: istat_del
      if (istatus > malloc_level) then
         !here we should replace by yaml_warning
         !write(7,*) 'WARNING: malloc_level can be only downgraded, ignoring'
         return
      end if

      malloc_level = istatus
      
      if (istatus == 2) return !the default situation

      if (istatus == 1 .and. memproc==0) then 
         !clean the file situation (delete the previously existing file)
         close(unit=mallocFile)                        
<<<<<<< HEAD
         !call delete('malloc.prc',len('malloc.prc'),istat_del)
         open(unit=mallocFile,file='malloc.prc',status='unknown',action='write')
=======
         !call delete(trim(filename),len(trim(filename)),istat_del)
         open(unit=mallocFile,file=trim(filename),status='unknown',action='write')
>>>>>>> b175c7b3
      end if

      if (istatus == 0 .and. memproc==0) then
         !the file should be deleted
         close(unit=mallocFile)
         !open(unit=mallocFile,file='malloc.prc',status='replace')
         !close(unit=mallocFile)
         call delete(trim(filename),len(trim(filename)),istat_del)
      end if
    end subroutine memocc_set_state

    subroutine memocc_set_memory_limit(limit)
      real, intent(in) :: limit

      memorylimit = limit
      filename=repeat(' ',len(filename))
      filename='malloc.prc'
    end subroutine memocc_set_memory_limit

    subroutine memocc_set_filename(file)
      character(len=*), intent(in) :: file
      !local variables
      integer :: ipos

      ipos=min(len(trim(file)),len(filename))
      filename=repeat(' ',len(filename))
      filename(1:ipos)=file(1:ipos)
      
    end subroutine memocc_set_filename
    
    subroutine memocc_report()
      call memocc(0,0,'count', 'stop')
    end subroutine memocc_report

    !> Put to zero memocc counters
    subroutine memocc_variables_init()
      memtot%memory=int(0,kind=8)
      memtot%peak=int(0,kind=8)
      memalloc=0
      memdealloc=0

      memloc%routine='routine'
      memloc%array='array'
      memloc%memory=int(0,kind=8) !fake initialisation to print the first routine
      memloc%peak=int(0,kind=8)
    end subroutine memocc_variables_init

    subroutine memocc_open_file()
      open(unit=mallocFile,file=trim(filename),status='unknown')
      !if (memdebug) then
         write(mallocFile,'(a,t40,a,t70,4(1x,a12))')&
              '(Data in KB) Routine','Array name    ',&
              'Array size','Total Memory'
      !else
      !write(mallocFile,'(a,t40,a,t70,4(1x,a12))')&
      !     '(Data in KB) Routine','Peak Array    ',&
      !     'Routine Mem','Routine Peak','Memory Stat.','Memory Peak'
      !end if
    end subroutine memocc_open_file

    subroutine memocc_set_stdout(unit)
      implicit none
      integer, intent(in) :: unit

      stdout=unit

    end subroutine memocc_set_stdout


    !!****f* ABINIT/memory_occupation
    !! FUNCTION
    !! Control the memory occupation by calculating the overall size of the allocated arrays
    !! DESCRIPTION
    !!   when allocating allocating an array "stuff" of dimension n in the routine "dosome":
    !!      allocate(stuff(n),stat=i_stat)
    !!      call memocc(i_stat,stuff,'stuff','dosome')
    !!   when deallocating:
    !!      i_all=-product(shape(stuff))*kind(stuff)
    !!      deallocate(stuff,stat=i_stat)
    !!      call memocc(i_stat,i_all,'stuff','dosome')
    !!   The counters are initialized once by the first allocation
    !!   and stopped with:
    !!      call memocc(0,0,'count','stop')
    !!   At the end of the calculation a short report is printed on the screen,
    !!   some information can be also written on disk following the needs
    !!
    !!   The file malloc.prc is not deleted if the final total memory is not equal
    !!   to zero.
    !!   memdebug (parameter)
    !!     == .true.  verbose format (useful with utils/scripts/memcheck.py)
    !!                then display a line per allocation or deallocation
    !!                a routine at the end parses the file
    !!     == .false. compact format
    !! COPYRIGHT
    !!    Copyright (C) 2007-2010, BigDFT group (Luigi Genovese)
    !!    This file is distributed under the terms of the
    !!    GNU General Public License, see ~/COPYING file
    !!    or http://www.gnu.org/copyleft/gpl.txt .
    !!    For the list of contributors, see ~/AUTHORS 
    !! SOURCE
    !!
    subroutine memory_occupation(istat,isize,array,routine)

      implicit none

      ! Arguments
      integer, intent(in) :: istat,isize
      character(len=*), intent(in) :: array,routine

      ! Local variables
      logical :: lmpinit
      integer :: ierr,istat_del

      include 'mpif.h'

      !print *,memproc,array,routine
      ! Initialised first
      if (.not.meminit) then

         call memocc_variables_init()
         !Use MPI to have the mpi rank
         call MPI_INITIALIZED(lmpinit,ierr)
         if (lmpinit) then
            call MPI_COMM_RANK(MPI_COMM_WORLD,memproc,ierr)
         else
            !no-mpi case 
            memproc=0
         end if

         !open the writing file for the root process
         if (memproc == 0 .and. malloc_level > 0) then
            if (len(trim(filename))==0) then
               filename='malloc.prc'
            end if
            call memocc_open_file()
         end if
         meminit = .true.
      end if

      select case(array)
      case('count')
         if (trim(routine)=='stop' .and. memproc==0) then
            if (malloc_level > 0) then
               if (malloc_level == 1) rewind(mallocFile)
               write(mallocFile,'(a,t40,a,t70,4(1x,i12))')&
                    trim(memloc%routine),trim(memloc%array),&
                    memloc%memory/int(1024,kind=8),memloc%peak/int(1024,kind=8),&
                    memtot%memory/int(1024,kind=8),&
                    (memtot%peak+memloc%peak-memloc%memory)/int(1024,kind=8)
               close(unit=mallocFile)
            end if
	    !write it in Yaml Format without yaml module
            write(stdout,'(1x,a)')'Memory Consumption Report:'
            write(stdout,'(1x,a,i0)')'  Tot. No. of Allocations  : ',memalloc
            write(stdout,'(1x,a,i0)')'  Tot. No. of Deallocations: ',memdealloc
            write(stdout,'(1x,a,i0)')'  Remaining Memory (B)     : ',memtot%memory
            write(stdout,'(1x,a)')   '  Memory occupation: '
            write(stdout,'(1x,a,i0)')'     Peak Value (MB): ',memtot%peak/int(1048576,kind=8)
            write(stdout,'(1x,a)')   '     for the array: '//trim(memtot%array)       
            write(stdout,'(1x,a)')   '     in the routine: '//trim(memtot%routine)       
            !here we can add a routine which open the malloc.prc file in case of some 
            !memory allocation problem, and which eliminates it for a successful run
            if (malloc_level == 1 .and. memalloc == memdealloc .and. memtot%memory==int(0,kind=8)) then
               !open(unit=mallocFile,file='malloc.prc',status='unknown',action='write')
               !remove file should be put here
               call delete(trim(filename),len(trim(filename)),istat_del)

               !write(unit=mallocFile,fmt='()',advance='no')
               !close(unit=mallocFile)
            else
               call memory_malloc_check(memalloc,memdealloc)
            end if
         else if (trim(routine)/='stop') then
            write(*,*) "memocc: ",array," ",routine
            write(*,"(a,i0,a)") "Error[",memproc,"]: Use memocc and the word 'count' only with the word 'stop'."
            stop
         end if

      case default
         !control of the allocation/deallocation status
         if (istat/=0) then
            if (isize>=0) then
               write(*,*)' subroutine ',routine,': problem of allocation of array ',array,&
                    ', error code=',istat,' exiting...'
               if (memproc == 0 .and. malloc_level > 0) close(unit=mallocFile)
               call MPI_ABORT(MPI_COMM_WORLD,ierr)
            else if (isize<0) then
               write(*,*)' subroutine ',routine,': problem of deallocation of array ',array,&
                    ', error code=',istat,' exiting...'
               if (memproc == 0 .and. malloc_level > 0) close(unit=mallocFile)
               call MPI_ABORT(MPI_COMM_WORLD,ierr)
            end if
         end if
         !total counter, for all the processes
         memtot%memory=memtot%memory+int(isize,kind=8)
         if (memtot%memory > memtot%peak) then
            memtot%peak=memtot%memory
            memtot%routine=routine
            memtot%array=array
         end if
         if (isize>0) then
            memalloc=memalloc+1
         else if (isize<0) then
            memdealloc=memdealloc+1
         end if

         if (memorylimit /= 0.e0 .and. &
              memtot%memory > int(real(memorylimit,kind=8)*1073741824.d0,kind=8)) then !memory limit is in GB
            write(*,'(1x,a,f7.3,2(a,i0),a)')&
                 'ERROR: Memory limit of ',memorylimit,&
                 ' GB reached for memproc ',memproc,' : total memory is ',memtot%memory,' B.'
            write(*,'(1x,2(a,i0))')&
                 '       this happened for array '//trim(memtot%array)//' in routine '//trim(memtot%routine)
               call MPI_ABORT(MPI_COMM_WORLD,ierr)
         end if

         select case(memproc)
         case (0)
            if (malloc_level ==2) then
               !to be used for inspecting an array which is not deallocated
               write(mallocFile,'(a,t40,a,t70,4(1x,i12))')trim(routine),trim(array),isize,memtot%memory
            else if (malloc_level ==1) then
               !Compact format
               if (trim(memloc%routine) /= routine) then
                  if (memloc%memory /= int(0,kind=8)) then
                     rewind(mallocFile)
                     write(mallocFile,'(a,t40,a,t70,4(1x,i12))')&
                          trim(memloc%routine),trim(memloc%array),&
                          memloc%memory/int(1024,kind=8),memloc%peak/int(1024,kind=8),&
                          memtot%memory/int(1024,kind=8),&
                          (memtot%memory+memloc%peak-memloc%memory)/int(1024,kind=8)
                  end if
                  memloc%routine=routine
                  memloc%array=array
                  memloc%memory=isize
                  memloc%peak=isize
               else
                  memloc%memory=memloc%memory+isize
                  if (memloc%memory > memloc%peak) then
                     memloc%peak=memloc%memory
                     memloc%array=array
                  end if
               end if
            end if
         case default
            return
         end select
      end select
    END SUBROUTINE memory_occupation
    !!***


    !!****f* ABINIT/memory_malloc_check
    !! FUNCTION
    !!   Check the malloc.prc file (verbose format)
    !! SOURCE
    !!
    subroutine memory_malloc_check(nalloc,ndealloc)
      implicit none
      !Arguments
      integer, intent(in) :: nalloc,ndealloc
      !Local variables
      if (malloc_level==2 .and. nalloc /= ndealloc) then
         !Use # to be yaml compliant (is a comment in yaml)
         write(*,*) &
              "#Use the python script 'memcheck.py' in utils/scripts to check"//&
              trim(filename)//" file"
      end if
    END SUBROUTINE memory_malloc_check
    !!***


    !!****f* ABINIT/d_nan
    !! FUNCTION
    !!   Function which specify NaN according to IEEE specifications
    !! SOURCE
    !!
    function d_nan()


      implicit none
      double precision :: d_nan
      !local variables
      double precision :: dnan
      integer, dimension(2) :: inan
      equivalence (dnan, inan)
      ! This first assignment is for big-endian machines
      inan(1) = 2147483647
      ! The second assignment is for little-endian machines
      inan(2) = 2147483647
      d_nan = dnan
    end function d_nan
    !!***

    !!****f* ABINIT/r_nan
    !! FUNCTION
    !!   Function which specify NaN according to IEEE specifications
    !! SOURCE
    !!
    function r_nan()


      implicit none
      real :: r_nan
      !local variables
      real :: rnan
      integer :: inan
      equivalence (rnan, inan)
      inan = 2147483647
      r_nan = rnan
    end function r_nan
    !!***

    !routine used for deallocations
    subroutine memocc_internal(istat,isize,array,routine)
      implicit none
      character(len=*), intent(in) :: array,routine
      integer, intent(in) :: istat,isize
      call memory_occupation(istat,isize,array,routine) !this routine is in profiling/memory.f90
    end subroutine memocc_internal

    subroutine dp_padding(npaddim,nstart,array)
      implicit none
      integer, intent(in) :: npaddim,nstart
      double precision, dimension(*) :: array
      !local variables
      integer :: i
      do i=1,npaddim*ndebug
         array(nstart+i)= d_nan() !this function is in profiling/memory.f90
      end do
    end subroutine dp_padding

    subroutine sp_padding(npaddim,nstart,array)
      implicit none
      integer, intent(in) :: npaddim,nstart
      real, dimension(*) :: array
      !local variables
      integer :: i
      do i=1,npaddim*ndebug
         array(nstart+i)= r_nan() !this function is in profiling/memory.f90
      end do
    end subroutine sp_padding

    subroutine i_padding(npaddim,nstart,array)
      implicit none
      integer, intent(in) :: npaddim,nstart
      integer, dimension(*) :: array
      !local variables
      integer :: i
      do i=1,npaddim*ndebug
         array(nstart+i)= int(r_nan()) !this function is in profiling/timem.f90
      end do
    end subroutine i_padding

    subroutine l_padding(npaddim,nstart,array)


      implicit none
      integer, intent(in) :: npaddim,nstart
      logical, dimension(*) :: array
      !local variables
      integer :: i
      do i=1,npaddim*ndebug
         array(nstart+i)=.false.
      end do
    end subroutine l_padding

    subroutine c_padding(npaddim,nstart,array)


      implicit none
      integer, intent(in) :: npaddim,nstart
      character(len=20), dimension(*) :: array
      !local variables
      integer :: i
      do i=1,npaddim*ndebug
         array(nstart+i)='AAAAAAAAAAAAAAAAAAAA'
      end do
    end subroutine c_padding

    !beginning of the verbose section
    subroutine mo_dp1(istat,array,aname,rname)
      implicit none
      character(len=*), intent(in) :: aname,rname
      integer, intent(in) :: istat
      double precision, dimension(:), intent(in) :: array
      !local variables
      integer :: ndim
      if (ndebug /=0) then
         ndim=product(shape(array))-ndebug
         call dp_padding(1,ndim,array)
      end if
      call memory_occupation(istat,product(shape(array))*kind(array),aname,rname)
    end subroutine mo_dp1

    subroutine mo_dp2(istat,array,aname,rname)
      implicit none
      character(len=*), intent(in) :: aname,rname
      integer, intent(in) :: istat
      double precision, dimension(:,:), intent(in) :: array
      !local variables
      integer :: ndim,npaddim
      integer, dimension(2) :: iashp
      if (ndebug /=0) then
         iashp=shape(array)
         npaddim=product(iashp(1:1))
         ndim=product(shape(array))-ndebug*npaddim
         call dp_padding(npaddim,ndim,array)
      end if
      call memory_occupation(istat,product(shape(array))*kind(array),aname,rname)
    end subroutine mo_dp2

    subroutine mo_dp3(istat,array,aname,rname)
      implicit none
      character(len=*), intent(in) :: aname,rname
      integer, intent(in) :: istat
      double precision, dimension(:,:,:), intent(in) :: array
      !local variables
      integer :: ndim,npaddim
      integer, dimension(3) :: iashp
      if (ndebug /=0) then
         iashp=shape(array)
         npaddim=product(iashp(1:2))
         ndim=product(shape(array))-ndebug*npaddim
         call dp_padding(npaddim,ndim,array)
      end if
      call memory_occupation(istat,product(shape(array))*kind(array),aname,rname)
    end subroutine mo_dp3

    subroutine mo_dp4(istat,array,aname,rname)
      implicit none
      character(len=*), intent(in) :: aname,rname
      integer, intent(in) :: istat
      double precision, dimension(:,:,:,:), intent(in) :: array
      !local variables
      integer :: ndim,npaddim
      integer, dimension(4) :: iashp
      if (ndebug /=0) then
         iashp=shape(array)
         npaddim=product(iashp(1:3))
         ndim=product(shape(array))-ndebug*npaddim
         call dp_padding(npaddim,ndim,array)
      end if
      call memory_occupation(istat,product(shape(array))*kind(array),aname,rname)
    end subroutine mo_dp4

    subroutine mo_dp5(istat,array,aname,rname)
      implicit none
      character(len=*), intent(in) :: aname,rname
      integer, intent(in) :: istat
      double precision, dimension(:,:,:,:,:), intent(in) :: array
      !local variables
      integer :: ndim,npaddim
      integer, dimension(5) :: iashp
      if (ndebug /=0) then
         iashp=shape(array)
         npaddim=product(iashp(1:4))
         ndim=product(shape(array))-ndebug*npaddim
         call dp_padding(npaddim,ndim,array)
      end if
      call memory_occupation(istat,product(shape(array))*kind(array),aname,rname)
    end subroutine mo_dp5

    subroutine mo_dp6(istat,array,aname,rname)
      implicit none
      character(len=*), intent(in) :: aname,rname
      integer, intent(in) :: istat
      double precision, dimension(:,:,:,:,:,:), intent(in) :: array
      !local variables
      integer :: ndim,npaddim
      integer, dimension(6) :: iashp
      if (ndebug /=0) then
         iashp=shape(array)
         npaddim=product(iashp(1:5))
         ndim=product(shape(array))-ndebug*npaddim
         call dp_padding(npaddim,ndim,array)
      end if
      call memory_occupation(istat,product(shape(array))*kind(array),aname,rname)
    end subroutine mo_dp6

    subroutine mo_dp7(istat,array,aname,rname)
      implicit none
      character(len=*), intent(in) :: aname,rname
      integer, intent(in) :: istat
      double precision, dimension(:,:,:,:,:,:,:), intent(in) :: array
      !local variables
      integer :: ndim,npaddim
      integer, dimension(7) :: iashp
      if (ndebug /=0) then
         iashp=shape(array)
         npaddim=product(iashp(1:6))
         ndim=product(shape(array))-ndebug*npaddim
         call dp_padding(npaddim,ndim,array)
      end if
      call memory_occupation(istat,product(shape(array))*kind(array),aname,rname)
    end subroutine mo_dp7

    subroutine mo_sp1(istat,array,aname,rname)
      implicit none
      character(len=*), intent(in) :: aname,rname
      integer, intent(in) :: istat
      real, dimension(:), intent(in) :: array
      !local variables
      integer :: ndim
      if (ndebug /=0) then
         ndim=product(shape(array))-ndebug
         call sp_padding(1,ndim,array)
      end if
      call memory_occupation(istat,product(shape(array))*kind(array),aname,rname)
    end subroutine mo_sp1

    subroutine mo_sp2(istat,array,aname,rname)
      implicit none
      character(len=*), intent(in) :: aname,rname
      integer, intent(in) :: istat
      real, dimension(:,:), intent(in) :: array
      !local variables
      integer :: ndim,npaddim
      integer, dimension(2) :: iashp
      if (ndebug /=0) then
         iashp=shape(array)
         npaddim=product(iashp(1:1))
         ndim=product(shape(array))-ndebug*npaddim
         call sp_padding(npaddim,ndim,array)
      end if
      call memory_occupation(istat,product(shape(array))*kind(array),aname,rname)
    end subroutine mo_sp2

    subroutine mo_sp3(istat,array,aname,rname)
      implicit none
      character(len=*), intent(in) :: aname,rname
      integer, intent(in) :: istat
      real, dimension(:,:,:), intent(in) :: array
      !local variables
      integer :: ndim,npaddim
      integer, dimension(3) :: iashp
      if (ndebug /=0) then
         iashp=shape(array)
         npaddim=product(iashp(1:2))
         ndim=product(shape(array))-ndebug*npaddim
         call sp_padding(npaddim,ndim,array)
      end if
      call memory_occupation(istat,product(shape(array))*kind(array),aname,rname)
    end subroutine mo_sp3

    subroutine mo_sp4(istat,array,aname,rname)
      implicit none
      character(len=*), intent(in) :: aname,rname
      integer, intent(in) :: istat
      real, dimension(:,:,:,:), intent(in) :: array
      !local variables
      integer :: ndim,npaddim
      integer, dimension(4) :: iashp
      if (ndebug /=0) then
         iashp=shape(array)
         npaddim=product(iashp(1:3))
         ndim=product(shape(array))-ndebug*npaddim
         call sp_padding(npaddim,ndim,array)
      end if
      call memory_occupation(istat,product(shape(array))*kind(array),aname,rname)
    end subroutine mo_sp4

    subroutine mo_sp5(istat,array,aname,rname)
      implicit none
      character(len=*), intent(in) :: aname,rname
      integer, intent(in) :: istat
      real, dimension(:,:,:,:,:), intent(in) :: array
      !local variables
      integer :: ndim,npaddim
      integer, dimension(5) :: iashp
      if (ndebug /=0) then
         iashp=shape(array)
         npaddim=product(iashp(1:4))
         ndim=product(shape(array))-ndebug*npaddim
         call sp_padding(npaddim,ndim,array)
      end if
      call memory_occupation(istat,product(shape(array))*kind(array),aname,rname)
    end subroutine mo_sp5

    subroutine mo_sp6(istat,array,aname,rname)
      implicit none
      character(len=*), intent(in) :: aname,rname
      integer, intent(in) :: istat
      real, dimension(:,:,:,:,:,:), intent(in) :: array
      !local variables
      integer :: ndim,npaddim
      integer, dimension(6) :: iashp
      if (ndebug /=0) then
         iashp=shape(array)
         npaddim=product(iashp(1:5))
         ndim=product(shape(array))-ndebug*npaddim
         call sp_padding(npaddim,ndim,array)
      end if
      call memory_occupation(istat,product(shape(array))*kind(array),aname,rname)
    end subroutine mo_sp6

    subroutine mo_sp7(istat,array,aname,rname)
      implicit none
      character(len=*), intent(in) :: aname,rname
      integer, intent(in) :: istat
      real, dimension(:,:,:,:,:,:,:), intent(in) :: array
      !local variables
      integer :: ndim,npaddim
      integer, dimension(7) :: iashp
      if (ndebug /=0) then
         iashp=shape(array)
         npaddim=product(iashp(1:6))
         ndim=product(shape(array))-ndebug*npaddim
         call sp_padding(npaddim,ndim,array)
      end if
      call memory_occupation(istat,product(shape(array))*kind(array),aname,rname)
    end subroutine mo_sp7

    subroutine mo_i1(istat,array,aname,rname)
      implicit none
      character(len=*), intent(in) :: aname,rname
      integer, intent(in) :: istat
      integer, dimension(:), intent(in) :: array
      !local variables
      integer :: ndim
      if (ndebug /=0) then
         ndim=product(shape(array))-ndebug
         call i_padding(1,ndim,array)
      end if
      call memory_occupation(istat,product(shape(array))*kind(array),aname,rname)
    end subroutine mo_i1

    subroutine mo_i2(istat,array,aname,rname)
      implicit none
      character(len=*), intent(in) :: aname,rname
      integer, intent(in) :: istat
      integer, dimension(:,:), intent(in) :: array
      !local variables
      integer :: ndim,npaddim
      integer, dimension(2) :: iashp
      if (ndebug /=0) then
         iashp=shape(array)
         npaddim=product(iashp(1:1))
         ndim=product(shape(array))-ndebug*npaddim
         call i_padding(npaddim,ndim,array)
      end if
      call memory_occupation(istat,product(shape(array))*kind(array),aname,rname)
    end subroutine mo_i2

    subroutine mo_i3(istat,array,aname,rname)
      implicit none
      character(len=*), intent(in) :: aname,rname
      integer, intent(in) :: istat
      integer, dimension(:,:,:), intent(in) :: array
      !local variables
      integer :: ndim,npaddim
      integer, dimension(3) :: iashp
      if (ndebug /=0) then
         iashp=shape(array)
         npaddim=product(iashp(1:2))
         ndim=product(shape(array))-ndebug*npaddim
         call i_padding(npaddim,ndim,array)
      end if
      call memory_occupation(istat,product(shape(array))*kind(array),aname,rname)
    end subroutine mo_i3

    subroutine mo_i4(istat,array,aname,rname)
      implicit none
      character(len=*), intent(in) :: aname,rname
      integer, intent(in) :: istat
      integer, dimension(:,:,:,:), intent(in) :: array
      !local variables
      integer :: ndim,npaddim
      integer, dimension(4) :: iashp
      if (ndebug /=0) then
         iashp=shape(array)
         npaddim=product(iashp(1:3))
         ndim=product(shape(array))-ndebug*npaddim
         call i_padding(npaddim,ndim,array)
      end if
      call memory_occupation(istat,product(shape(array))*kind(array),aname,rname)
    end subroutine mo_i4

    subroutine mo_i5(istat,array,aname,rname)
      implicit none
      character(len=*), intent(in) :: aname,rname
      integer, intent(in) :: istat
      integer, dimension(:,:,:,:,:), intent(in) :: array
      !local variables
      integer :: ndim,npaddim
      integer, dimension(5) :: iashp
      if (ndebug /=0) then
         iashp=shape(array)
         npaddim=product(iashp(1:4))
         ndim=product(shape(array))-ndebug*npaddim
         call i_padding(npaddim,ndim,array)
      end if
      call memory_occupation(istat,product(shape(array))*kind(array),aname,rname)
    end subroutine mo_i5

    subroutine mo_i6(istat,array,aname,rname)
      implicit none
      character(len=*), intent(in) :: aname,rname
      integer, intent(in) :: istat
      integer, dimension(:,:,:,:,:,:), intent(in) :: array
      !local variables
      integer :: ndim,npaddim
      integer, dimension(6) :: iashp
      if (ndebug /=0) then
         iashp=shape(array)
         npaddim=product(iashp(1:5))
         ndim=product(shape(array))-ndebug*npaddim
         call i_padding(npaddim,ndim,array)
      end if
      call memory_occupation(istat,product(shape(array))*kind(array),aname,rname)
    end subroutine mo_i6

    subroutine mo_i7(istat,array,aname,rname)
      implicit none
      character(len=*), intent(in) :: aname,rname
      integer, intent(in) :: istat
      integer, dimension(:,:,:,:,:,:,:), intent(in) :: array
      !local variables
      integer :: ndim,npaddim
      integer, dimension(7) :: iashp
      if (ndebug /=0) then
         iashp=shape(array)
         npaddim=product(iashp(1:6))
         ndim=product(shape(array))-ndebug*npaddim
         call i_padding(npaddim,ndim,array)
      end if
      call memory_occupation(istat,product(shape(array))*kind(array),aname,rname)
    end subroutine mo_i7

    subroutine mo_l1(istat,array,aname,rname)
      implicit none
      character(len=*), intent(in) :: aname,rname
      integer, intent(in) :: istat
      logical, dimension(:), intent(in) :: array
      !local variables
      integer :: ndim
      if (ndebug /=0) then
         ndim=product(shape(array))-ndebug
         call l_padding(1,ndim,array)
      end if
      call memory_occupation(istat,product(shape(array))*kind(array),aname,rname)
    end subroutine mo_l1

    subroutine mo_l2(istat,array,aname,rname)
      implicit none
      character(len=*), intent(in) :: aname,rname
      integer, intent(in) :: istat
      logical, dimension(:,:), intent(in) :: array
      !local variables
      integer :: ndim,npaddim
      integer, dimension(2) :: iashp
      if (ndebug /=0) then
         iashp=shape(array)
         npaddim=product(iashp(1:1))
         ndim=product(shape(array))-ndebug*npaddim
         call l_padding(npaddim,ndim,array)
      end if
      call memory_occupation(istat,product(shape(array))*kind(array),aname,rname)
    end subroutine mo_l2

    subroutine mo_l3(istat,array,aname,rname)
      implicit none
      character(len=*), intent(in) :: aname,rname
      integer, intent(in) :: istat
      logical, dimension(:,:,:), intent(in) :: array
      !local variables
      integer :: ndim,npaddim
      integer, dimension(3) :: iashp
      if (ndebug /=0) then
         iashp=shape(array)
         npaddim=product(iashp(1:2))
         ndim=product(shape(array))-ndebug*npaddim
         call l_padding(npaddim,ndim,array)
      end if
      call memory_occupation(istat,product(shape(array))*kind(array),aname,rname)
    end subroutine mo_l3

    subroutine mo_l4(istat,array,aname,rname)
      implicit none
      character(len=*), intent(in) :: aname,rname
      integer, intent(in) :: istat
      logical, dimension(:,:,:,:), intent(in) :: array
      !local variables
      integer :: ndim,npaddim
      integer, dimension(4) :: iashp
      if (ndebug /=0) then
         iashp=shape(array)
         npaddim=product(iashp(1:3))
         ndim=product(shape(array))-ndebug*npaddim
         call l_padding(npaddim,ndim,array)
      end if
      call memory_occupation(istat,product(shape(array))*kind(array),aname,rname)
    end subroutine mo_l4

    subroutine mo_l5(istat,array,aname,rname)
      implicit none
      character(len=*), intent(in) :: aname,rname
      integer, intent(in) :: istat
      logical, dimension(:,:,:,:,:), intent(in) :: array
      !local variables
      integer :: ndim,npaddim
      integer, dimension(5) :: iashp
      if (ndebug /=0) then
         iashp=shape(array)
         npaddim=product(iashp(1:4))
         ndim=product(shape(array))-ndebug*npaddim
         call l_padding(npaddim,ndim,array)
      end if
      call memory_occupation(istat,product(shape(array))*kind(array),aname,rname)
    end subroutine mo_l5

    subroutine mo_l6(istat,array,aname,rname)
      implicit none
      character(len=*), intent(in) :: aname,rname
      integer, intent(in) :: istat
      logical, dimension(:,:,:,:,:,:), intent(in) :: array
      !local variables
      integer :: ndim,npaddim
      integer, dimension(6) :: iashp
      if (ndebug /=0) then
         iashp=shape(array)
         npaddim=product(iashp(1:5))
         ndim=product(shape(array))-ndebug*npaddim
         call l_padding(npaddim,ndim,array)
      end if
      call memory_occupation(istat,product(shape(array))*kind(array),aname,rname)
    end subroutine mo_l6

    subroutine mo_l7(istat,array,aname,rname)
      implicit none
      character(len=*), intent(in) :: aname,rname
      integer, intent(in) :: istat
      logical, dimension(:,:,:,:,:,:,:), intent(in) :: array
      !local variables
      integer :: ndim,npaddim
      integer, dimension(7) :: iashp
      if (ndebug /=0) then
         iashp=shape(array)
         npaddim=product(iashp(1:6))
         ndim=product(shape(array))-ndebug*npaddim
         call l_padding(npaddim,ndim,array)
      end if
      call memory_occupation(istat,product(shape(array))*kind(array),aname,rname)
    end subroutine mo_l7

    subroutine mo_c1(istat,array,aname,rname)
      implicit none
      character(len=*), intent(in) :: aname,rname
      integer, intent(in) :: istat
      character(len=*), dimension(:), intent(in) :: array
      !local variables
      integer :: ndim
      if (ndebug /=0) then
         ndim=product(shape(array))-ndebug
         call c_padding(1,ndim,array)
      end if
      call memory_occupation(istat,product(shape(array))*kind(array),aname,rname)
    end subroutine mo_c1




    subroutine mo_cmpdp1(istat,array,aname,rname)
      implicit none
      character(len=*), intent(in) :: aname,rname
      integer, intent(in) :: istat
      complex(kind=8), dimension(:), intent(in) :: array
      !local variables
      integer :: ndim
      if (ndebug /=0) then
         ndim=product(shape(array))-ndebug
         stop "I don't have this function!!!!!"
         !call cmpdp_padding(1,ndim,array)
      end if
      call memory_occupation(istat,product(shape(array))*kind(array),aname,rname)
    end subroutine mo_cmpdp1



end module m_profiling<|MERGE_RESOLUTION|>--- conflicted
+++ resolved
@@ -88,13 +88,8 @@
       if (istatus == 1 .and. memproc==0) then 
          !clean the file situation (delete the previously existing file)
          close(unit=mallocFile)                        
-<<<<<<< HEAD
-         !call delete('malloc.prc',len('malloc.prc'),istat_del)
-         open(unit=mallocFile,file='malloc.prc',status='unknown',action='write')
-=======
          !call delete(trim(filename),len(trim(filename)),istat_del)
          open(unit=mallocFile,file=trim(filename),status='unknown',action='write')
->>>>>>> b175c7b3
       end if
 
       if (istatus == 0 .and. memproc==0) then
