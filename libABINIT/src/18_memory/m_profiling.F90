!!****m* ABINIT/m_profiling
!! NAME
!! m_profiling
!!
!! FUNCTION
!! This module contains routines to profile the code.
!! Currently only memory occupation are provided here.
!! Ideally, timab should be incorporated here.
!!
!! COPYRIGHT
!! Copyright (C) 2010 ABINIT group
!! This file is distributed under the terms of the
!! GNU General Public License, see ~abinit/COPYING
!! or http://www.gnu.org/copyleft/gpl.txt .

#if defined HAVE_CONFIG_H
#include "config.inc"
#endif
  
  module m_profiling
    implicit none

    private

    !Memory profiling
    type :: memstat
       character(len=36) :: routine,array
       integer(kind=8) :: memory,peak
    end type memstat

    ! Save values for memocc.
#if defined DEBUG_MODE
    integer, parameter :: ndebug = 5
#else
    integer, parameter :: ndebug = 0
#endif
    real :: memorylimit = 0.e0
    logical :: meminit = .false.
    integer, parameter :: mallocFile = 98
    type(memstat) :: memloc,memtot
    integer :: memalloc,memdealloc,memproc = 0
    !Debug option for memocc, set in the input file
    !logical :: memdebug=.true.
    integer :: malloc_level=2

    !interface for the memory allocation control, depends on ndebug
    interface memocc
       module procedure mo_dp1,mo_dp2,mo_dp3,mo_dp4,mo_dp5,mo_dp6,mo_dp7,&
            mo_sp1,mo_sp2,mo_sp3,mo_sp4,mo_sp5,mo_sp6,mo_sp7,&
            mo_i1,mo_i2,mo_i3,mo_i4,mo_i5,mo_i6,mo_i7,&
            mo_l1,mo_l2,mo_l3,mo_l4,mo_l5,mo_l6,mo_l7,&
            mo_c1, mo_cmpdp1, &
            memocc_internal  !central routine to be used for deallocation
    end interface

    public :: ndebug
    public :: memocc
    public :: memocc_set_state
    public :: memocc_set_memory_limit
    public :: d_nan,r_nan

  contains

    !> State of malloc.prc file and of counters
    !!  @param istatus 0 no file malloc.prc is created, only memory allocation counters running
    !!                 1 file malloc.prc is created in a light version (only current information is written)
    !!                 2 file malloc.prc is created with full information inside (default state if not specified)
    !! The status can only be downgraded. A stop signal is produced if status is increased
    subroutine memocc_set_state(istatus)
      integer, intent(in) :: istatus
      !local variable
      integer :: istat_del
      if (istatus > malloc_level)then
         write(7,*) 'WARNING: malloc_level can be only downgraded, ignoring'
         return
      end if

      malloc_level = istatus
      
      if (istatus == 2) return !the default situation

      if (istatus == 1 .and. memproc==0) then 
         !clean the file situation (delete the previously existing file)
         close(unit=mallocFile)                        
         call delete('malloc.prc',len('malloc.prc'),istat_del)
         open(unit=mallocFile,file='malloc.prc',status='unknown',action='write')
      end if

      if (istatus == 0 .and. memproc==0) then
         !the file should be deleted
         close(unit=mallocFile)
         !open(unit=mallocFile,file='malloc.prc',status='replace')
         !close(unit=mallocFile)
         call delete('malloc.prc',len('malloc.prc'),istat_del)
      end if
    end subroutine memocc_set_state


    subroutine memocc_set_memory_limit(limit)
      real, intent(in) :: limit

      memorylimit = limit
    end subroutine memocc_set_memory_limit

    !> Put to zero memocc counters
    subroutine memocc_variables_init()
      memtot%memory=int(0,kind=8)
      memtot%peak=int(0,kind=8)
      memalloc=0
      memdealloc=0

      memloc%routine='routine'
      memloc%array='array'
      memloc%memory=int(0,kind=8) !fake initialisation to print the first routine
      memloc%peak=int(0,kind=8)
    end subroutine memocc_variables_init

    subroutine memocc_open_file()
      open(unit=mallocFile,file='malloc.prc',status='unknown')
      !if (memdebug) then
         write(mallocFile,'(a,t40,a,t70,4(1x,a12))')&
              '(Data in KB) Routine','Array name    ',&
              'Array size','Total Memory'
      !else
      !write(mallocFile,'(a,t40,a,t70,4(1x,a12))')&
      !     '(Data in KB) Routine','Peak Array    ',&
      !     'Routine Mem','Routine Peak','Memory Stat.','Memory Peak'
      !end if
    end subroutine memocc_open_file



    !!****f* ABINIT/memory_occupation
    !! FUNCTION
    !! Control the memory occupation by calculating the overall size of the allocated arrays
    !! DESCRIPTION
    !!   when allocating allocating an array "stuff" of dimension n in the routine "dosome":
    !!      allocate(stuff(n),stat=i_stat)
    !!      call memocc(i_stat,product(shape(stuff))*kind(stuff),'stuff','dosome')
    !!   when deallocating:
    !!      i_all=-product(shape(stuff))*kind(stuff)
    !!      deallocate(stuff,stat=i_stat)
    !!      call memocc(i_stat,i_all,'stuff','dosome')
    !!   The counters are initialized once by the first allocation
    !!   and stopped with:
    !!      call memocc(0,0,'count','stop')
    !!   At the end of the calculation a short report is printed on the screen,
    !!   some information can be also written on disk following the needs
    !!
    !!   The file malloc.prc is not deleted if the final total memory is not equal
    !!   to zero.
    !!   memdebug (parameter)
    !!     == .true.  verbose format (useful with utils/scripts/memcheck.py)
    !!                then display a line per allocation or deallocation
    !!                a routine at the end parses the file
    !!     == .false. compact format
    !! COPYRIGHT
    !!    Copyright (C) 2007-2010, BigDFT group (Luigi Genovese)
    !!    This file is distributed under the terms of the
    !!    GNU General Public License, see ~/COPYING file
    !!    or http://www.gnu.org/copyleft/gpl.txt .
    !!    For the list of contributors, see ~/AUTHORS 
    !! SOURCE
    !!
    subroutine memory_occupation(istat,isize,array,routine)

      implicit none

      ! Arguments
      integer, intent(in) :: istat,isize
      character(len=*), intent(in) :: array,routine

      ! Local variables
      logical :: lmpinit
      integer :: ierr,istat_del

      include 'mpif.h'

      !print *,memproc,array,routine
      ! Initialised first
      if (.not.meminit) then

         call memocc_variables_init()
         !Use MPI to have the mpi rank
         call MPI_INITIALIZED(lmpinit,ierr)
         if (lmpinit) then
            call MPI_COMM_RANK(MPI_COMM_WORLD,memproc,ierr)
         else
            !no-mpi case 
            memproc=0
         end if

         !open the writing file for the root process
         if (memproc == 0 .and. malloc_level > 0) then
            call memocc_open_file()
         end if
         meminit = .true.
      end if

      select case(array)
      case('count')
         if (trim(routine)=='stop' .and. memproc==0) then
            if (malloc_level > 0) then
               if (malloc_level == 1) rewind(mallocFile)
               write(mallocFile,'(a,t40,a,t70,4(1x,i12))')&
                    trim(memloc%routine),trim(memloc%array),&
                    memloc%memory/int(1024,kind=8),memloc%peak/int(1024,kind=8),&
                    memtot%memory/int(1024,kind=8),&
                    (memtot%peak+memloc%peak-memloc%memory)/int(1024,kind=8)
               close(unit=mallocFile)
            end if
            write(*,'(1x,a)')&
                 '-------------------------MEMORY CONSUMPTION REPORT-----------------------------'
            write(*,'(1x,2(i0,a,1x),i0)')&
                 memalloc,' allocations and',memdealloc,' deallocations, remaining memory(B):',&
                 memtot%memory
            write(*,'(1x,a,i0,a)') 'memory occupation peak: ',memtot%peak/int(1048576,kind=8),' MB'
            write(*,'(4(1x,a))') 'for the array ',trim(memtot%array),&
                 'in the routine',trim(memtot%routine)
            !here we can add a routine which open the malloc.prc file in case of some 
            !memory allocation problem, and which eliminates it for a successful run
            if (malloc_level == 1 .and. memalloc == memdealloc .and. memtot%memory==int(0,kind=8)) then
               !open(unit=mallocFile,file='malloc.prc',status='unknown',action='write')
               !remove file should be put here
               call delete('malloc.prc',len('malloc.prc'),istat_del)

               !write(unit=mallocFile,fmt='()',advance='no')
               !close(unit=mallocFile)
            else
               call memory_malloc_check(memalloc,memdealloc)
            end if
         else if (trim(routine)/='stop') then
            write(*,*) "memocc: ",array," ",routine
            write(*,"(a,i0,a)") "Error[",memproc,"]: Use memocc and the word 'count' only with the word 'stop'."
            stop
         end if

      case default
         !control of the allocation/deallocation status
         if (istat/=0) then
            if (isize>=0) then
               write(*,*)' subroutine ',routine,': problem of allocation of array ',array,&
                    ', error code=',istat,' exiting...'
               if (memproc == 0 .and. malloc_level > 0) close(unit=mallocFile)
               call MPI_ABORT(MPI_COMM_WORLD,ierr)
            else if (isize<0) then
               write(*,*)' subroutine ',routine,': problem of deallocation of array ',array,&
                    ', error code=',istat,' exiting...'
               if (memproc == 0 .and. malloc_level > 0) close(unit=mallocFile)
               call MPI_ABORT(MPI_COMM_WORLD,ierr)
            end if
         end if
         !total counter, for all the processes
         memtot%memory=memtot%memory+int(isize,kind=8)
         if (memtot%memory > memtot%peak) then
            memtot%peak=memtot%memory
            memtot%routine=routine
            memtot%array=array
         end if
         if (isize>0) then
            memalloc=memalloc+1
         else if (isize<0) then
            memdealloc=memdealloc+1
         end if

         if (memorylimit /= 0.e0 .and. &
              memtot%memory > int(real(memorylimit,kind=8)*1073741824.d0,kind=8)) then !memory limit is in GB
            write(*,'(1x,a,f7.3,2(a,i0),a)')&
                 'ERROR: Memory limit of ',memorylimit,&
                 ' GB reached for memproc ',memproc,' : total memory is ',memtot%memory,' B.'
            write(*,'(1x,2(a,i0))')&
                 '       this happened for array '//trim(memtot%array)//' in routine '//trim(memtot%routine)
               call MPI_ABORT(MPI_COMM_WORLD,ierr)
         end if

         select case(memproc)
         case (0)
            if (malloc_level ==2) then
               !to be used for inspecting an array which is not deallocated
               write(mallocFile,'(a,t40,a,t70,4(1x,i12))')trim(routine),trim(array),isize,memtot%memory
            else if (malloc_level ==1) then
               !Compact format
               if (trim(memloc%routine) /= routine) then
                  if (memloc%memory /= int(0,kind=8)) then
                     rewind(mallocFile)
                     write(mallocFile,'(a,t40,a,t70,4(1x,i12))')&
                          trim(memloc%routine),trim(memloc%array),&
                          memloc%memory/int(1024,kind=8),memloc%peak/int(1024,kind=8),&
                          memtot%memory/int(1024,kind=8),&
                          (memtot%memory+memloc%peak-memloc%memory)/int(1024,kind=8)
                  end if
                  memloc%routine=routine
                  memloc%array=array
                  memloc%memory=isize
                  memloc%peak=isize
               else
                  memloc%memory=memloc%memory+isize
                  if (memloc%memory > memloc%peak) then
                     memloc%peak=memloc%memory
                     memloc%array=array
                  end if
               end if
            end if
         case default
            return
         end select
      end select
    END SUBROUTINE memory_occupation
    !!***


    !!****f* ABINIT/memory_malloc_check
    !! FUNCTION
    !!   Check the malloc.prc file (verbose format)
    !! SOURCE
    !!
    subroutine memory_malloc_check(nalloc,ndealloc)


      implicit none
      !Arguments
      integer, intent(in) :: nalloc,ndealloc
      !Local variables
      if (malloc_level==2 .and. nalloc /= ndealloc) then
         write(*,*) &
              "Use the python script 'memcheck.py' in utils/scripts to check 'malloc.prc' file"
      end if
    END SUBROUTINE memory_malloc_check
    !!***


    !!****f* ABINIT/d_nan
    !! FUNCTION
    !!   Function which specify NaN according to IEEE specifications
    !! SOURCE
    !!
    function d_nan()


      implicit none
      double precision :: d_nan
      !local variables
      double precision :: dnan
      integer, dimension(2) :: inan
      equivalence (dnan, inan)
      ! This first assignment is for big-endian machines
      inan(1) = 2147483647
      ! The second assignment is for little-endian machines
      inan(2) = 2147483647
      d_nan = dnan
    end function d_nan
    !!***

    !!****f* ABINIT/r_nan
    !! FUNCTION
    !!   Function which specify NaN according to IEEE specifications
    !! SOURCE
    !!
    function r_nan()


      implicit none
      real :: r_nan
      !local variables
      real :: rnan
      integer :: inan
      equivalence (rnan, inan)
      inan = 2147483647
      r_nan = rnan
    end function r_nan
    !!***

    !routine used for deallocations
    subroutine memocc_internal(istat,isize,array,routine)
      implicit none
      character(len=*), intent(in) :: array,routine
      integer, intent(in) :: istat,isize
      call memory_occupation(istat,isize,array,routine) !this routine is in profiling/memory.f90
    end subroutine memocc_internal

    subroutine dp_padding(npaddim,nstart,array)
      implicit none
      integer, intent(in) :: npaddim,nstart
      double precision, dimension(*) :: array
      !local variables
      integer :: i
      do i=1,npaddim*ndebug
         array(nstart+i)= d_nan() !this function is in profiling/memory.f90
      end do
    end subroutine dp_padding

    subroutine sp_padding(npaddim,nstart,array)
      implicit none
      integer, intent(in) :: npaddim,nstart
      real, dimension(*) :: array
      !local variables
      integer :: i
      do i=1,npaddim*ndebug
         array(nstart+i)= r_nan() !this function is in profiling/memory.f90
      end do
    end subroutine sp_padding

    subroutine i_padding(npaddim,nstart,array)
      implicit none
      integer, intent(in) :: npaddim,nstart
      integer, dimension(*) :: array
      !local variables
      integer :: i
      do i=1,npaddim*ndebug
         array(nstart+i)= r_nan() !this function is in profiling/timem.f90
      end do
    end subroutine i_padding

    subroutine l_padding(npaddim,nstart,array)


      implicit none
      integer, intent(in) :: npaddim,nstart
      logical, dimension(*) :: array
      !local variables
      integer :: i
      do i=1,npaddim*ndebug
         array(nstart+i)=.false.
      end do
    end subroutine l_padding

    subroutine c_padding(npaddim,nstart,array)


      implicit none
      integer, intent(in) :: npaddim,nstart
      character(len=20), dimension(*) :: array
      !local variables
      integer :: i
      do i=1,npaddim*ndebug
         array(nstart+i)='AAAAAAAAAAAAAAAAAAAA'
      end do
    end subroutine c_padding

    !beginning of the verbose section
    subroutine mo_dp1(istat,array,aname,rname)
      implicit none
      character(len=*), intent(in) :: aname,rname
      integer, intent(in) :: istat
      double precision, dimension(:), intent(in) :: array
      !local variables
      integer :: ndim
      if (ndebug /=0) then
         ndim=product(shape(array))-ndebug
         call dp_padding(1,ndim,array)
      end if
      call memory_occupation(istat,product(shape(array))*kind(array),aname,rname)
    end subroutine mo_dp1

    subroutine mo_dp2(istat,array,aname,rname)
      implicit none
      character(len=*), intent(in) :: aname,rname
      integer, intent(in) :: istat
      double precision, dimension(:,:), intent(in) :: array
      !local variables
      integer :: ndim,npaddim
      integer, dimension(2) :: iashp
      if (ndebug /=0) then
         iashp=shape(array)
         npaddim=product(iashp(1:1))
         ndim=product(shape(array))-ndebug*npaddim
         call dp_padding(npaddim,ndim,array)
      end if
      call memory_occupation(istat,product(shape(array))*kind(array),aname,rname)
    end subroutine mo_dp2

    subroutine mo_dp3(istat,array,aname,rname)
      implicit none
      character(len=*), intent(in) :: aname,rname
      integer, intent(in) :: istat
      double precision, dimension(:,:,:), intent(in) :: array
      !local variables
      integer :: ndim,npaddim
      integer, dimension(3) :: iashp
      if (ndebug /=0) then
         iashp=shape(array)
         npaddim=product(iashp(1:2))
         ndim=product(shape(array))-ndebug*npaddim
         call dp_padding(npaddim,ndim,array)
      end if
      call memory_occupation(istat,product(shape(array))*kind(array),aname,rname)
    end subroutine mo_dp3

    subroutine mo_dp4(istat,array,aname,rname)
      implicit none
      character(len=*), intent(in) :: aname,rname
      integer, intent(in) :: istat
      double precision, dimension(:,:,:,:), intent(in) :: array
      !local variables
      integer :: ndim,npaddim
      integer, dimension(4) :: iashp
      if (ndebug /=0) then
         iashp=shape(array)
         npaddim=product(iashp(1:3))
         ndim=product(shape(array))-ndebug*npaddim
         call dp_padding(npaddim,ndim,array)
      end if
      call memory_occupation(istat,product(shape(array))*kind(array),aname,rname)
    end subroutine mo_dp4

    subroutine mo_dp5(istat,array,aname,rname)
      implicit none
      character(len=*), intent(in) :: aname,rname
      integer, intent(in) :: istat
      double precision, dimension(:,:,:,:,:), intent(in) :: array
      !local variables
      integer :: ndim,npaddim
      integer, dimension(5) :: iashp
      if (ndebug /=0) then
         iashp=shape(array)
         npaddim=product(iashp(1:4))
         ndim=product(shape(array))-ndebug*npaddim
         call dp_padding(npaddim,ndim,array)
      end if
      call memory_occupation(istat,product(shape(array))*kind(array),aname,rname)
    end subroutine mo_dp5

    subroutine mo_dp6(istat,array,aname,rname)
      implicit none
      character(len=*), intent(in) :: aname,rname
      integer, intent(in) :: istat
      double precision, dimension(:,:,:,:,:,:), intent(in) :: array
      !local variables
      integer :: ndim,npaddim
      integer, dimension(6) :: iashp
      if (ndebug /=0) then
         iashp=shape(array)
         npaddim=product(iashp(1:5))
         ndim=product(shape(array))-ndebug*npaddim
         call dp_padding(npaddim,ndim,array)
      end if
      call memory_occupation(istat,product(shape(array))*kind(array),aname,rname)
    end subroutine mo_dp6

    subroutine mo_dp7(istat,array,aname,rname)
      implicit none
      character(len=*), intent(in) :: aname,rname
      integer, intent(in) :: istat
      double precision, dimension(:,:,:,:,:,:,:), intent(in) :: array
      !local variables
      integer :: ndim,npaddim
      integer, dimension(7) :: iashp
      if (ndebug /=0) then
         iashp=shape(array)
         npaddim=product(iashp(1:6))
         ndim=product(shape(array))-ndebug*npaddim
         call dp_padding(npaddim,ndim,array)
      end if
      call memory_occupation(istat,product(shape(array))*kind(array),aname,rname)
    end subroutine mo_dp7

    subroutine mo_sp1(istat,array,aname,rname)
      implicit none
      character(len=*), intent(in) :: aname,rname
      integer, intent(in) :: istat
      real, dimension(:), intent(in) :: array
      !local variables
      integer :: ndim
      if (ndebug /=0) then
         ndim=product(shape(array))-ndebug
         call sp_padding(1,ndim,array)
      end if
      call memory_occupation(istat,product(shape(array))*kind(array),aname,rname)
    end subroutine mo_sp1

    subroutine mo_sp2(istat,array,aname,rname)
      implicit none
      character(len=*), intent(in) :: aname,rname
      integer, intent(in) :: istat
      real, dimension(:,:), intent(in) :: array
      !local variables
      integer :: ndim,npaddim
      integer, dimension(2) :: iashp
      if (ndebug /=0) then
         iashp=shape(array)
         npaddim=product(iashp(1:1))
         ndim=product(shape(array))-ndebug*npaddim
         call sp_padding(npaddim,ndim,array)
      end if
      call memory_occupation(istat,product(shape(array))*kind(array),aname,rname)
    end subroutine mo_sp2

    subroutine mo_sp3(istat,array,aname,rname)
      implicit none
      character(len=*), intent(in) :: aname,rname
      integer, intent(in) :: istat
      real, dimension(:,:,:), intent(in) :: array
      !local variables
      integer :: ndim,npaddim
      integer, dimension(3) :: iashp
      if (ndebug /=0) then
         iashp=shape(array)
         npaddim=product(iashp(1:2))
         ndim=product(shape(array))-ndebug*npaddim
         call sp_padding(npaddim,ndim,array)
      end if
      call memory_occupation(istat,product(shape(array))*kind(array),aname,rname)
    end subroutine mo_sp3

    subroutine mo_sp4(istat,array,aname,rname)
      implicit none
      character(len=*), intent(in) :: aname,rname
      integer, intent(in) :: istat
      real, dimension(:,:,:,:), intent(in) :: array
      !local variables
      integer :: ndim,npaddim
      integer, dimension(4) :: iashp
      if (ndebug /=0) then
         iashp=shape(array)
         npaddim=product(iashp(1:3))
         ndim=product(shape(array))-ndebug*npaddim
         call sp_padding(npaddim,ndim,array)
      end if
      call memory_occupation(istat,product(shape(array))*kind(array),aname,rname)
    end subroutine mo_sp4

    subroutine mo_sp5(istat,array,aname,rname)
      implicit none
      character(len=*), intent(in) :: aname,rname
      integer, intent(in) :: istat
      real, dimension(:,:,:,:,:), intent(in) :: array
      !local variables
      integer :: ndim,npaddim
      integer, dimension(5) :: iashp
      if (ndebug /=0) then
         iashp=shape(array)
         npaddim=product(iashp(1:4))
         ndim=product(shape(array))-ndebug*npaddim
         call sp_padding(npaddim,ndim,array)
      end if
      call memory_occupation(istat,product(shape(array))*kind(array),aname,rname)
    end subroutine mo_sp5

    subroutine mo_sp6(istat,array,aname,rname)
      implicit none
      character(len=*), intent(in) :: aname,rname
      integer, intent(in) :: istat
      real, dimension(:,:,:,:,:,:), intent(in) :: array
      !local variables
      integer :: ndim,npaddim
      integer, dimension(6) :: iashp
      if (ndebug /=0) then
         iashp=shape(array)
         npaddim=product(iashp(1:5))
         ndim=product(shape(array))-ndebug*npaddim
         call sp_padding(npaddim,ndim,array)
      end if
      call memory_occupation(istat,product(shape(array))*kind(array),aname,rname)
    end subroutine mo_sp6

    subroutine mo_sp7(istat,array,aname,rname)
      implicit none
      character(len=*), intent(in) :: aname,rname
      integer, intent(in) :: istat
      real, dimension(:,:,:,:,:,:,:), intent(in) :: array
      !local variables
      integer :: ndim,npaddim
      integer, dimension(7) :: iashp
      if (ndebug /=0) then
         iashp=shape(array)
         npaddim=product(iashp(1:6))
         ndim=product(shape(array))-ndebug*npaddim
         call sp_padding(npaddim,ndim,array)
      end if
      call memory_occupation(istat,product(shape(array))*kind(array),aname,rname)
    end subroutine mo_sp7

    subroutine mo_i1(istat,array,aname,rname)
      implicit none
      character(len=*), intent(in) :: aname,rname
      integer, intent(in) :: istat
      integer, dimension(:), intent(in) :: array
      !local variables
      integer :: ndim
      if (ndebug /=0) then
         ndim=product(shape(array))-ndebug
         call i_padding(1,ndim,array)
      end if
      call memory_occupation(istat,product(shape(array))*kind(array),aname,rname)
    end subroutine mo_i1

    subroutine mo_i2(istat,array,aname,rname)
      implicit none
      character(len=*), intent(in) :: aname,rname
      integer, intent(in) :: istat
      integer, dimension(:,:), intent(in) :: array
      !local variables
      integer :: ndim,npaddim
      integer, dimension(2) :: iashp
      if (ndebug /=0) then
         iashp=shape(array)
         npaddim=product(iashp(1:1))
         ndim=product(shape(array))-ndebug*npaddim
         call i_padding(npaddim,ndim,array)
      end if
      call memory_occupation(istat,product(shape(array))*kind(array),aname,rname)
    end subroutine mo_i2

    subroutine mo_i3(istat,array,aname,rname)
      implicit none
      character(len=*), intent(in) :: aname,rname
      integer, intent(in) :: istat
      integer, dimension(:,:,:), intent(in) :: array
      !local variables
      integer :: ndim,npaddim
      integer, dimension(3) :: iashp
      if (ndebug /=0) then
         iashp=shape(array)
         npaddim=product(iashp(1:2))
         ndim=product(shape(array))-ndebug*npaddim
         call i_padding(npaddim,ndim,array)
      end if
      call memory_occupation(istat,product(shape(array))*kind(array),aname,rname)
    end subroutine mo_i3

    subroutine mo_i4(istat,array,aname,rname)
      implicit none
      character(len=*), intent(in) :: aname,rname
      integer, intent(in) :: istat
      integer, dimension(:,:,:,:), intent(in) :: array
      !local variables
      integer :: ndim,npaddim
      integer, dimension(4) :: iashp
      if (ndebug /=0) then
         iashp=shape(array)
         npaddim=product(iashp(1:3))
         ndim=product(shape(array))-ndebug*npaddim
         call i_padding(npaddim,ndim,array)
      end if
      call memory_occupation(istat,product(shape(array))*kind(array),aname,rname)
    end subroutine mo_i4

    subroutine mo_i5(istat,array,aname,rname)
      implicit none
      character(len=*), intent(in) :: aname,rname
      integer, intent(in) :: istat
      integer, dimension(:,:,:,:,:), intent(in) :: array
      !local variables
      integer :: ndim,npaddim
      integer, dimension(5) :: iashp
      if (ndebug /=0) then
         iashp=shape(array)
         npaddim=product(iashp(1:4))
         ndim=product(shape(array))-ndebug*npaddim
         call i_padding(npaddim,ndim,array)
      end if
      call memory_occupation(istat,product(shape(array))*kind(array),aname,rname)
    end subroutine mo_i5

    subroutine mo_i6(istat,array,aname,rname)
      implicit none
      character(len=*), intent(in) :: aname,rname
      integer, intent(in) :: istat
      integer, dimension(:,:,:,:,:,:), intent(in) :: array
      !local variables
      integer :: ndim,npaddim
      integer, dimension(6) :: iashp
      if (ndebug /=0) then
         iashp=shape(array)
         npaddim=product(iashp(1:5))
         ndim=product(shape(array))-ndebug*npaddim
         call i_padding(npaddim,ndim,array)
      end if
      call memory_occupation(istat,product(shape(array))*kind(array),aname,rname)
    end subroutine mo_i6

    subroutine mo_i7(istat,array,aname,rname)
      implicit none
      character(len=*), intent(in) :: aname,rname
      integer, intent(in) :: istat
      integer, dimension(:,:,:,:,:,:,:), intent(in) :: array
      !local variables
      integer :: ndim,npaddim
      integer, dimension(7) :: iashp
      if (ndebug /=0) then
         iashp=shape(array)
         npaddim=product(iashp(1:6))
         ndim=product(shape(array))-ndebug*npaddim
         call i_padding(npaddim,ndim,array)
      end if
      call memory_occupation(istat,product(shape(array))*kind(array),aname,rname)
    end subroutine mo_i7

    subroutine mo_l1(istat,array,aname,rname)
      implicit none
      character(len=*), intent(in) :: aname,rname
      integer, intent(in) :: istat
      logical, dimension(:), intent(in) :: array
      !local variables
      integer :: ndim
      if (ndebug /=0) then
         ndim=product(shape(array))-ndebug
         call l_padding(1,ndim,array)
      end if
      call memory_occupation(istat,product(shape(array))*kind(array),aname,rname)
    end subroutine mo_l1

    subroutine mo_l2(istat,array,aname,rname)
      implicit none
      character(len=*), intent(in) :: aname,rname
      integer, intent(in) :: istat
      logical, dimension(:,:), intent(in) :: array
      !local variables
      integer :: ndim,npaddim
      integer, dimension(2) :: iashp
      if (ndebug /=0) then
         iashp=shape(array)
         npaddim=product(iashp(1:1))
         ndim=product(shape(array))-ndebug*npaddim
         call l_padding(npaddim,ndim,array)
      end if
      call memory_occupation(istat,product(shape(array))*kind(array),aname,rname)
    end subroutine mo_l2

    subroutine mo_l3(istat,array,aname,rname)
      implicit none
      character(len=*), intent(in) :: aname,rname
      integer, intent(in) :: istat
      logical, dimension(:,:,:), intent(in) :: array
      !local variables
      integer :: ndim,npaddim
      integer, dimension(3) :: iashp
      if (ndebug /=0) then
         iashp=shape(array)
         npaddim=product(iashp(1:2))
         ndim=product(shape(array))-ndebug*npaddim
         call l_padding(npaddim,ndim,array)
      end if
      call memory_occupation(istat,product(shape(array))*kind(array),aname,rname)
    end subroutine mo_l3

    subroutine mo_l4(istat,array,aname,rname)
      implicit none
      character(len=*), intent(in) :: aname,rname
      integer, intent(in) :: istat
      logical, dimension(:,:,:,:), intent(in) :: array
      !local variables
      integer :: ndim,npaddim
      integer, dimension(4) :: iashp
      if (ndebug /=0) then
         iashp=shape(array)
         npaddim=product(iashp(1:3))
         ndim=product(shape(array))-ndebug*npaddim
         call l_padding(npaddim,ndim,array)
      end if
      call memory_occupation(istat,product(shape(array))*kind(array),aname,rname)
    end subroutine mo_l4

    subroutine mo_l5(istat,array,aname,rname)
      implicit none
      character(len=*), intent(in) :: aname,rname
      integer, intent(in) :: istat
      logical, dimension(:,:,:,:,:), intent(in) :: array
      !local variables
      integer :: ndim,npaddim
      integer, dimension(5) :: iashp
      if (ndebug /=0) then
         iashp=shape(array)
         npaddim=product(iashp(1:4))
         ndim=product(shape(array))-ndebug*npaddim
         call l_padding(npaddim,ndim,array)
      end if
      call memory_occupation(istat,product(shape(array))*kind(array),aname,rname)
    end subroutine mo_l5

    subroutine mo_l6(istat,array,aname,rname)
      implicit none
      character(len=*), intent(in) :: aname,rname
      integer, intent(in) :: istat
      logical, dimension(:,:,:,:,:,:), intent(in) :: array
      !local variables
      integer :: ndim,npaddim
      integer, dimension(6) :: iashp
      if (ndebug /=0) then
         iashp=shape(array)
         npaddim=product(iashp(1:5))
         ndim=product(shape(array))-ndebug*npaddim
         call l_padding(npaddim,ndim,array)
      end if
      call memory_occupation(istat,product(shape(array))*kind(array),aname,rname)
    end subroutine mo_l6

    subroutine mo_l7(istat,array,aname,rname)
      implicit none
      character(len=*), intent(in) :: aname,rname
      integer, intent(in) :: istat
      logical, dimension(:,:,:,:,:,:,:), intent(in) :: array
      !local variables
      integer :: ndim,npaddim
      integer, dimension(7) :: iashp
      if (ndebug /=0) then
         iashp=shape(array)
         npaddim=product(iashp(1:6))
         ndim=product(shape(array))-ndebug*npaddim
         call l_padding(npaddim,ndim,array)
      end if
      call memory_occupation(istat,product(shape(array))*kind(array),aname,rname)
    end subroutine mo_l7

    subroutine mo_c1(istat,array,aname,rname)
      implicit none
      character(len=*), intent(in) :: aname,rname
      integer, intent(in) :: istat
      character(len=*), dimension(:), intent(in) :: array
      !local variables
      integer :: ndim
      if (ndebug /=0) then
         ndim=product(shape(array))-ndebug
         call c_padding(1,ndim,array)
      end if
      call memory_occupation(istat,product(shape(array))*kind(array),aname,rname)
    end subroutine mo_c1




    subroutine mo_cmpdp1(istat,array,aname,rname)
      implicit none
      character(len=*), intent(in) :: aname,rname
      integer, intent(in) :: istat
      complex(kind=8), dimension(:), intent(in) :: array
      !local variables
      integer :: ndim
      if (ndebug /=0) then
         ndim=product(shape(array))-ndebug
<<<<<<< HEAD
=======
         stop "I don't have this function!!!!!"
>>>>>>> 7f8d1228
         !call cmpdp_padding(1,ndim,array)
      end if
      call memory_occupation(istat,product(shape(array))*kind(array),aname,rname)
    end subroutine mo_cmpdp1



end module m_profiling<|MERGE_RESOLUTION|>--- conflicted
+++ resolved
@@ -928,10 +928,7 @@
       integer :: ndim
       if (ndebug /=0) then
          ndim=product(shape(array))-ndebug
-<<<<<<< HEAD
-=======
          stop "I don't have this function!!!!!"
->>>>>>> 7f8d1228
          !call cmpdp_padding(1,ndim,array)
       end if
       call memory_occupation(istat,product(shape(array))*kind(array),aname,rname)
