## Process this file with automake to produce Makefile.in
if USE_MPI
mpi_include =
else
mpi_include = mpif.h
endif

EXTRA_DIST = 72_geomoptim/isokinetic.F90 \
	72_geomoptim/isotemp.F90 \
	72_geomoptim/isothermal.F90 \
	72_geomoptim/langevin.F90 \
	72_geomoptim/moldyn.F90 \
	72_geomoptim/nose.F90 \
	72_geomoptim/others.F90 \
	72_geomoptim/quenched.F90 \
	72_geomoptim/velocity_verlet.F90 \
<<<<<<< HEAD
	12_hide_mpi/xallgather_mpi.F90 \
	12_hide_mpi/xallgatherv_mpi.F90 \
	12_hide_mpi/xalltoall_mpi.F90 \
	12_hide_mpi/xalltoallv_mpi.F90 \
	12_hide_mpi/xcast_mpi.F90 \
	12_hide_mpi/xexch_mpi.F90 \
	12_hide_mpi/xgather_mpi.F90 \
	12_hide_mpi/xgatherv_mpi.F90 \
	12_hide_mpi/xmax_mpi.F90 \
	12_hide_mpi/xmin_mpi.F90 \
	12_hide_mpi/xrecv_mpi.F90 \
	12_hide_mpi/xsend_mpi.F90 \
	12_hide_mpi/xsum_master.F90 \
	12_hide_mpi/xsum_mpi.F90 \
		42_libpaw/abi_common_for_bigdft.h \
		42_geometry/symmetry-main.c \
		42_geometry/symmetry.h
=======
	12_hide_mpi/xmpi_allgather.finc \
	12_hide_mpi/xmpi_allgatherv.finc \
	12_hide_mpi/xmpi_alltoall.finc \
	12_hide_mpi/xmpi_alltoallv.finc \
	12_hide_mpi/xmpi_bcast.finc \
	12_hide_mpi/xmpi_exch.finc \
	12_hide_mpi/xmpi_gather.finc \
	12_hide_mpi/xmpi_gatherv.finc \
	12_hide_mpi/xmpi_ialltoall.finc \
	12_hide_mpi/xmpi_irecv.finc \
	12_hide_mpi/xmpi_isend.finc \
	12_hide_mpi/xmpi_max.finc \
	12_hide_mpi/xmpi_min.finc \
	12_hide_mpi/xmpi_recv.finc \
	12_hide_mpi/xmpi_scatterv.finc \
	12_hide_mpi/xmpi_send.finc \
	12_hide_mpi/xmpi_sum.finc \
	12_hide_mpi/xmpi_sum_master.finc \
	incs/abi_common.h
>>>>>>> a2b2392a

lib_LIBRARIES = libabinit.a

if USE_LIBXC
if BUILD_LIB_BIGDFT
LIBXC_DEFS = -DHAVE_LIBXC
endif
else
LIBXC_DEFS =
endif

# Special treatment for libpaw
# Deactivate temporarily some mandatory code sections
LIBPAW_DEFS = @FCDEFS@-UHAVE_DFT_BIGDFT @FCDEFS@-UHAVE_DFT_LIBXC

# Force HAVE_MPI and HAVE_MPI1.
# Don't use the HAVE_CONFIG_H
MPI_DEFS = -DHAVE_MPI -DHAVE_MPI1

DEFS = $(MPI_DEFS) $(LIBXC_DEFS) $(LIBPAW_DEFS)

AM_FCFLAGS = @MPI_INCLUDE@ @LIBXC_INCLUDE@ -I$(srcdir)/72_geomoptim -I$(srcdir)/incs

# Hack for XLF strange DEFS option.
PPFCCOMPILE = $(FC) $(DEFS:-D%=@FCDEFS@-D%) $(DEFAULT_INCLUDES) $(INCLUDES) \
	$(AM_CPPFLAGS) $(CPPFLAGS) $(AM_FCFLAGS) $(FCFLAGS)

libabinit_a_SOURCES = \
	01_interfaces_ext/interfaces_linalg.F90 \
	10_defs/defs_basis.F90 \
	10_defs/defs_datatypes.F90 \
	10_defs/defs_parameters.F90 \
	12_hide_mpi/interfaces_12_hide_mpi.F90 \
	12_hide_mpi/m_xmpi.F90 \
	12_hide_mpi/m_xomp.F90 \
	14_hidewrite/interfaces_14_hidewrite.F90 \
	14_hidewrite/wrtout.F90 \
	14_hidewrite/m_fstrings.F90 \
	14_hidewrite/m_io_tools.F90 \
	16_hideleave/interfaces_16_hideleave.F90 \
	16_hideleave/leave_new.F90 \
	16_hideleave/m_errors.F90 \
	16_hideleave/m_xieee.F90 \
	18_timing/interfaces_18_timing.F90 \
	18_timing/timab.F90 \
	18_memory/m_profiling.F90 \
	28_numeric_noabirule/interfaces_28_numeric_noabirule.F90 \
	28_numeric_noabirule/m_splines.F90 \
	28_numeric_noabirule/sort_dp.F90 \
	28_numeric_noabirule/sort_int.F90 \
	28_numeric_noabirule/uniformrandom.F90 \
	32_util/interfaces_32_util.F90 \
	32_util/canon9.F90 \
	32_util/derfc.F90 \
	32_util/mati3inv.F90 \
	32_util/matr3inv.F90 \
	32_util/matrginv.F90 \
	32_util/wrap2_pmhalf.F90 \
	41_xc_lowlevel/interfaces_41_xc_lowlevel.F90 \
	41_xc_lowlevel/drivexc.F90 \
	41_xc_lowlevel/invcb.F90 \
	41_xc_lowlevel/mkdenpos.F90 \
	41_xc_lowlevel/m_libxc_functionals.F90 \
	41_xc_lowlevel/size_dvxc.F90 \
	41_xc_lowlevel/xchcth.F90 \
	41_xc_lowlevel/xchelu.F90 \
	41_xc_lowlevel/xclb.F90 \
	41_xc_lowlevel/xcpbe.F90 \
	41_xc_lowlevel/xcpzca.F90 \
	41_xc_lowlevel/xcspol.F90 \
	41_xc_lowlevel/xctetr.F90 \
	41_xc_lowlevel/xcwign.F90 \
	41_xc_lowlevel/xcxalp.F90 \
	42_geometry/bldgrpaf.F90 \
	42_geometry/bldgrp.F90 \
	42_geometry/bonds_lgth_angles.F90 \
	42_geometry/chkdilatmx.F90 \
	42_geometry/chkgrp.F90 \
	42_geometry/chkorthsy.F90 \
	42_geometry/chkprimit.F90 \
	42_geometry/gensymshub4.F90 \
	42_geometry/gensymshub.F90 \
	42_geometry/gensymspgr.F90 \
	42_geometry/getptgroupma.F90 \
	42_geometry/getspinrot.F90 \
	42_geometry/gridgcart.F90 \
	42_geometry/holocell.F90 \
	42_geometry/m_ab6_symmetry.F90 \
	42_geometry/metric.F90 \
	42_geometry/mkrdim.F90 \
	42_geometry/operat.F90 \
	42_geometry/prtspgroup.F90 \
	42_geometry/ptgmadata.F90 \
	42_geometry/smallprim.F90 \
	42_geometry/spgdata.F90 \
	42_geometry/strainsym.F90 \
	42_geometry/strconv.F90 \
	42_geometry/stresssym.F90 \
	42_geometry/sym2cart.F90 \
	42_geometry/symanal.F90 \
	42_geometry/symatm.F90 \
	42_geometry/symaxes.F90 \
	42_geometry/symbrav.F90 \
	42_geometry/symchk.F90 \
	42_geometry/symdet.F90 \
	42_geometry/symfind.F90 \
	42_geometry/symlatt.F90 \
	42_geometry/symlist_bcc.F90 \
	42_geometry/symlist_fcc.F90 \
	42_geometry/symlist_others.F90 \
	42_geometry/symlist_prim.F90 \
	42_geometry/symmultsg.F90 \
	42_geometry/symplanes.F90 \
	42_geometry/symptgroup.F90 \
	42_geometry/symredcart.F90 \
	42_geometry/symrelrot.F90 \
	42_geometry/symsgcube.F90 \
	42_geometry/symsghexa.F90 \
	42_geometry/symsgmono.F90 \
	42_geometry/symsgortho.F90 \
	42_geometry/symsgtetra.F90 \
	42_geometry/symspgr.F90 \
	42_geometry/symzat.F90 \
	42_geometry/xredxcart.F90 \
<<<<<<< HEAD
		42_libpaw/interfaces_42_libpaw.F90   \
		42_libpaw/m_atompaw.F90              \
		42_libpaw/m_gaussfit.F90             \
		42_libpaw/m_paral_atom.F90           \
		42_libpaw/m_paw_numeric.F90          \
		42_libpaw/m_pawang.F90               \
		42_libpaw/m_pawcprj.F90              \
		42_libpaw/m_pawio.F90                \
		42_libpaw/m_pawpsp.F90               \
		42_libpaw/m_pawrad.F90               \
		42_libpaw/m_pawrhoij.F90             \
		42_libpaw/m_pawtab.F90               \
		42_libpaw/m_pawxc.F90                \
		42_libpaw/m_sphharm.F90              \
		42_libpaw/m_xml_converters.F90       \
		42_libpaw/m_xml_pawpseudo.F90        \
		42_libpaw/m_xml_pawpseudo_types.F90  \
=======
	42_libpaw/interfaces_42_libpaw.F90 \
	42_libpaw/m_atompaw.F90 \
	42_libpaw/m_gaussfit.F90 \
	42_libpaw/m_paral_atom.F90 \
	42_libpaw/m_paw_an.F90 \
	42_libpaw/m_pawang.F90 \
	42_libpaw/m_pawcprj.F90 \
	42_libpaw/m_pawdij.F90 \
	42_libpaw/m_pawfgrtab.F90 \
	42_libpaw/m_paw_finegrid.F90 \
	42_libpaw/m_paw_ij.F90 \
	42_libpaw/m_pawio.F90 \
	42_libpaw/m_paw_numeric.F90 \
	42_libpaw/m_pawpsp.F90 \
	42_libpaw/m_pawrad.F90 \
	42_libpaw/m_pawrhoij.F90 \
	42_libpaw/m_pawtab.F90 \
	42_libpaw/m_pawxc.F90 \
	42_libpaw/m_pawxmlps.F90 \
	42_libpaw/m_sphharm.F90 \
>>>>>>> a2b2392a
	42_geometry/interfaces_42_geometry.F90 \
	50_abitypes_defs/defs_abitypes.F90 \
	56_mixing/aprxdr.F90 \
	56_mixing/dotprodm_v.F90 \
	56_mixing/dotprodm_vn.F90 \
	56_mixing/findminscf.F90 \
	56_mixing/interfaces_56_mixing.F90 \
	56_mixing/m_ab6_mixing.F90 \
	56_mixing/scfcge.F90 \
	56_mixing/scfeig.F90 \
	56_mixing/scfopt.F90 \
	56_mixing/sqnormm_v.F90 \
	56_recipspace/interfaces_56_recipspace.F90 \
	56_recipspace/irrzg.F90 \
	56_recipspace/m_ab6_kpoints.F90 \
	56_recipspace/getkgrid.F90 \
	56_recipspace/smpbz.F90 \
	56_recipspace/symkpt.F90 \
	56_recipspace/testkgrid.F90 \
	67_common/ewald.F90 \
	67_common/ewald2.F90 \
	67_common/fconv.F90 \
	67_common/prtxvf.F90 \
	72_geomoptim/ab6_moldyn.F90 \
	72_geomoptim/xfpack.F90 \
	42_geometry/symmetry.c

CLEANFILES = mpif.h *.@MODULE_EXT@

#dependencies
mpif.h:
	touch mpif.h &&\
	 echo "integer, parameter :: MPI_SUM=1, MPI_COMM_WORLD=1" >> mpif.h &&\
	 echo "integer, parameter :: MPI_COMM_NULL=1, MPI_COMM_SELF=1" >> mpif.h &&\
	 echo "integer, parameter :: MPI_LOR=1, MPI_COMPLEX=1" >> mpif.h &&\
	 echo "integer, parameter :: MPI_UNDEFINED=1, MPI_MAX_ERROR_STRING=1" >> mpif.h &&\
	 echo "integer, parameter :: MPI_DOUBLE_COMPLEX=1, MPI_STATUS_IGNORE=1" >> mpif.h &&\
	 echo "integer, parameter :: MPI_STATUS_SIZE=1, MPI_ERR_UNKNOWN=1" >> mpif.h &&\
	 echo "integer, parameter :: MPI_TAG_UB=1" >> mpif.h &&\
	 echo "integer, parameter :: MPI_DOUBLE_PRECISION=1, MPI_REAL=1, MPI_INTEGER=1" >> mpif.h &&\
	 echo "integer, parameter :: MPI_STATUSES_IGNORE=1, MPI_LOGICAL=1" >> mpif.h &&\
	 echo "integer, parameter :: MPI_MIN=1, MPI_MAX=1,MPI_CHARACTER=1,MPI_REAL8=1" >> mpif.h

# Automatic ones...
include $(srcdir)/deps<|MERGE_RESOLUTION|>--- conflicted
+++ resolved
@@ -14,25 +14,6 @@
 	72_geomoptim/others.F90 \
 	72_geomoptim/quenched.F90 \
 	72_geomoptim/velocity_verlet.F90 \
-<<<<<<< HEAD
-	12_hide_mpi/xallgather_mpi.F90 \
-	12_hide_mpi/xallgatherv_mpi.F90 \
-	12_hide_mpi/xalltoall_mpi.F90 \
-	12_hide_mpi/xalltoallv_mpi.F90 \
-	12_hide_mpi/xcast_mpi.F90 \
-	12_hide_mpi/xexch_mpi.F90 \
-	12_hide_mpi/xgather_mpi.F90 \
-	12_hide_mpi/xgatherv_mpi.F90 \
-	12_hide_mpi/xmax_mpi.F90 \
-	12_hide_mpi/xmin_mpi.F90 \
-	12_hide_mpi/xrecv_mpi.F90 \
-	12_hide_mpi/xsend_mpi.F90 \
-	12_hide_mpi/xsum_master.F90 \
-	12_hide_mpi/xsum_mpi.F90 \
-		42_libpaw/abi_common_for_bigdft.h \
-		42_geometry/symmetry-main.c \
-		42_geometry/symmetry.h
-=======
 	12_hide_mpi/xmpi_allgather.finc \
 	12_hide_mpi/xmpi_allgatherv.finc \
 	12_hide_mpi/xmpi_alltoall.finc \
@@ -51,8 +32,9 @@
 	12_hide_mpi/xmpi_send.finc \
 	12_hide_mpi/xmpi_sum.finc \
 	12_hide_mpi/xmpi_sum_master.finc \
+	42_geometry/symmetry-main.c \
+	42_geometry/symmetry.h \
 	incs/abi_common.h
->>>>>>> a2b2392a
 
 lib_LIBRARIES = libabinit.a
 
@@ -177,25 +159,6 @@
 	42_geometry/symspgr.F90 \
 	42_geometry/symzat.F90 \
 	42_geometry/xredxcart.F90 \
-<<<<<<< HEAD
-		42_libpaw/interfaces_42_libpaw.F90   \
-		42_libpaw/m_atompaw.F90              \
-		42_libpaw/m_gaussfit.F90             \
-		42_libpaw/m_paral_atom.F90           \
-		42_libpaw/m_paw_numeric.F90          \
-		42_libpaw/m_pawang.F90               \
-		42_libpaw/m_pawcprj.F90              \
-		42_libpaw/m_pawio.F90                \
-		42_libpaw/m_pawpsp.F90               \
-		42_libpaw/m_pawrad.F90               \
-		42_libpaw/m_pawrhoij.F90             \
-		42_libpaw/m_pawtab.F90               \
-		42_libpaw/m_pawxc.F90                \
-		42_libpaw/m_sphharm.F90              \
-		42_libpaw/m_xml_converters.F90       \
-		42_libpaw/m_xml_pawpseudo.F90        \
-		42_libpaw/m_xml_pawpseudo_types.F90  \
-=======
 	42_libpaw/interfaces_42_libpaw.F90 \
 	42_libpaw/m_atompaw.F90 \
 	42_libpaw/m_gaussfit.F90 \
@@ -216,7 +179,6 @@
 	42_libpaw/m_pawxc.F90 \
 	42_libpaw/m_pawxmlps.F90 \
 	42_libpaw/m_sphharm.F90 \
->>>>>>> a2b2392a
 	42_geometry/interfaces_42_geometry.F90 \
 	50_abitypes_defs/defs_abitypes.F90 \
 	56_mixing/aprxdr.F90 \
@@ -256,9 +218,13 @@
 	 echo "integer, parameter :: MPI_DOUBLE_COMPLEX=1, MPI_STATUS_IGNORE=1" >> mpif.h &&\
 	 echo "integer, parameter :: MPI_STATUS_SIZE=1, MPI_ERR_UNKNOWN=1" >> mpif.h &&\
 	 echo "integer, parameter :: MPI_TAG_UB=1" >> mpif.h &&\
-	 echo "integer, parameter :: MPI_DOUBLE_PRECISION=1, MPI_REAL=1, MPI_INTEGER=1" >> mpif.h &&\
+	 echo "integer, parameter :: MPI_DOUBLE_PRECISION=1, MPI_REAL=1, MPI_INTEGER=1, MPI_INTEGER8=1" >> mpif.h &&\
 	 echo "integer, parameter :: MPI_STATUSES_IGNORE=1, MPI_LOGICAL=1" >> mpif.h &&\
 	 echo "integer, parameter :: MPI_MIN=1, MPI_MAX=1,MPI_CHARACTER=1,MPI_REAL8=1" >> mpif.h
+	 echo "integer, parameter :: MPI_ANY_SOURCE=1, MPI_SUCCESS=1, MPI_GROUP_NULL=1" >> mpif.h
+	 echo "integer, parameter :: MPI_REQUEST_NULL=1, MPI_PACKED=1, MPI_ERRORS_RETURN=1" >> mpif.h
+	 echo "integer, parameter :: MPI_ERR_COMM=1, MPI_ERR_GROUP=1" >> mpif.h
+	 echo "real(kind=8), external :: MPI_WTICK" >> mpif.h
 
 # Automatic ones...
 include $(srcdir)/deps