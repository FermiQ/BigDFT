--- conflicted
+++ resolved
@@ -173,91 +173,6 @@
                   else
                      sep=0.d0
                   endif
-<<<<<<< HEAD
-
-                  psigrdold=wave2(ng,ll,psi(0,iocc,ll+1,ispin),expxpr,r,1,nint)
-                  psigrd=psigrdold
-                  rold=-rr(1)
-                  r=0.d0
-                  der2=0.d0
-                  do k=1,nint
-                     roldold=rold
-                     rold=r
-                     r=rr(k)
-!     wavefunction on grid
-                     psigrdoldold=psigrdold
-                     psigrdold=psigrd
-                     psigrd=wave2(ng,ll,psi(0,iocc,ll+1,ispin),expxpr,r,k,nint)
-!     kinetic energy
-                     d1=(psigrd-psigrdold)/(r-rold)
-                     d1old=(psigrdold-psigrdoldold)/(rold-roldold)
-                     d2=(d1-d1old)/(r-roldold)
-                     if (k.ge.3) der2=der2+exp(-2.d0*rold)*.5d0*(r-roldold)*d2**2
-                     !if(ll==0.and.iocc==1)write(69,'(a,6(e12.5,1x))')"r,&
-                     !         psi2", r,psigrd,&
-                     !         d1,d2,&
-                     !         0.5d0*(r-roldold)*d2**2,  & 
-                     !         exp(-3.d0*rold)*.5d0*(r-roldold)*d2**2 
-!     separabel part
-                     if (ll.le.lpx-1) then
-                        sep = (scpr1(ispin)*hsep(1,ll+1,ispin)   &
-                             + scpr2(ispin)*hsep(2,ll+1,ispin)   &
-                             + scpr3(ispin)*hsep(4,ll+1,ispin))  &
-                             *rnrm1*r**ll*exp(-.5d0*(r/r_l(ll+1))**2)+  &
-                             (scpr1(ispin)*hsep(2,ll+1,ispin)   &
-                             + scpr2(ispin)*hsep(3,ll+1,ispin)   &
-                             + scpr3(ispin)*hsep(5,ll+1,ispin))  &
-                             *rnrm2*r**(ll+2)  &
-                             *exp(-.5d0*(r/r_l2(ll+1))**2)     &
-                             +(scpr1(ispin)*hsep(4,ll+1,ispin)   &
-                             + scpr2(ispin)*hsep(5,ll+1,ispin)   &
-                             + scpr3(ispin)*hsep(6,ll+1,ispin))  &
-                             *rnrm3*r**(ll+4)  &
-                             *exp(-.5d0*(r/r_l2(ll+1))**2)
-                        enl = enl+sep*(psigrd*r**ll)*zz*rw(k)/fourpi
-
-                     else
-                        sep=0.d0
-                     endif
-                  enddo
-                  dertwo=dertwo+der2**2
-                  if (verbose) write(6,'(a,i3,i3,i3,e10.3)') &
-                    ' iocc,ll,ispin,der2 ',iocc,ll,ispin,der2
-               endif
-            enddo
-         enddo
-      enddo
-      eh     =          ehart + vxc - exc - enl
-      etotal = eigsum - ehart - vxc + exc
-     
-      if(verbose)then ! condition in previos versions was energ
-         write(6,*) 
-         write(6,*)' Pseudo atom energies'
-         write(6,*)' ____________________'
-         write(6,*) 
-         write(6,'(a,e26.17)') ' Sec. Dervative Softness   =',sqrt(dertwo)
-         write(6,'(a,f16.10)')' non local energy          =',enl
-         write(6,'(a,f16.10)')' hartree energy with XC    =',eh
-         write(6,'(a,f16.10)')' exchange + corr energy    =',exc
-         write(6,'(a,f16.10)')' vxc    correction         =',vxc
-         write(6,'(a)')' -------------------------------------------'
-         write(6,'(a,f16.10)')' el-el  interaction energy =',ehart
-         write(6,'(a,f16.10)')' external energy           =',eext
-         write(6,'(a,f16.10)')' sum of eigenvalues        =',eigsum
-         write(6,'(a)')' -------------------------------------------'
-         write(6,'(a,f16.10)')' total energy              =',etotal
-         denfull=0.0d0
-         write(6,*)
-         do k=1,nint
-            denfull=denfull+rhogrd(k,1)*rw(k)
-         enddo
-         write(6,'(a,e10.4)')' atomic+electronic charge ',zion-denfull
-         write(6,*)
-      end if
-      !write(*,*)'From etot.f90 ekin=',ekin !Santanu
-      return
-      end
-=======
                enddo
                !             write(*,'(a,f20.12,3i3,f10.3)')
                !    :       'DEBUG: ekin component',(ekin-dd)/zz,ll,ispin,iocc,zz
@@ -294,5 +209,4 @@
       write(6,*)
    end if
    return
-end
->>>>>>> 8f2d8b6d
+end