--- conflicted
+++ resolved
@@ -193,7 +193,6 @@
    enexc=enexc+Exc*rw(j)*rho(j,1)
    eps(j)=eps(j)+Exc
    pot(j,1)=pot(j,1)+Vxc(1)*rw(j)
-   sign(1)=rd(j)*grad(1)*(grad(1)**2+2.d0*gradcut**2)/(sqrt(gradcut**2+grad(1)**2))**3
    do i=-0,8
       pot(j+i,1)=pot(j+i,1)+(sign(1)*c(i)*dEdg(1))*rw(j)
    end do
@@ -224,7 +223,6 @@
    enexc=enexc+Exc*rw(j)*rho(j,1)
    eps(j)=eps(j)+Exc
    pot(j,1)=pot(j,1)+Vxc(1)*rw(j)
-   sign(1)=rd(j)*grad(1)*(grad(1)**2+2.d0*gradcut**2)/(sqrt(gradcut**2+grad(1)**2))**3
    do i=-1,8
       pot(j+i,1)=pot(j+i,1)+(sign(1)*c(i)*dEdg(1))*rw(j)
    end do
@@ -256,7 +254,6 @@
    enexc=enexc+Exc*rw(j)*rho(j,1)
    eps(j)=eps(j)+Exc
    pot(j,1)=pot(j,1)+Vxc(1)*rw(j)
-   sign(1)=rd(j)*grad(1)*(grad(1)**2+2.d0*gradcut**2)/(sqrt(gradcut**2+grad(1)**2))**3
    do i=-2,8
       pot(j+i,1)=pot(j+i,1)+(sign(1)*c(i)*dEdg(1))*rw(j)
    end do
@@ -289,7 +286,6 @@
    enexc=enexc+Exc*rw(j)*rho(j,1)
    eps(j)=eps(j)+Exc
    pot(j,1)=pot(j,1)+Vxc(1)*rw(j)
-   sign(1)=rd(j)*grad(1)*(grad(1)**2+2.d0*gradcut**2)/(sqrt(gradcut**2+grad(1)**2))**3
    do i=-3,8
       pot(j+i,1)=pot(j+i,1)+(sign(1)*c(i)*dEdg(1))*rw(j)
    end do
@@ -323,7 +319,6 @@
    enexc=enexc+Exc*rw(j)*rho(j,1)
    eps(j)=eps(j)+Exc
    pot(j,1)=pot(j,1)+Vxc(1)*rw(j)
-   sign(1)=rd(j)*grad(1)*(grad(1)**2+2.d0*gradcut**2)/(sqrt(gradcut**2+grad(1)**2))**3
    do i=-4,8
       pot(j+i,1)=pot(j+i,1)+(sign(1)*c(i)*dEdg(1))*rw(j)
    end do
@@ -358,7 +353,6 @@
    enexc=enexc+Exc*rw(j)*rho(j,1)
    eps(j)=eps(j)+Exc
    pot(j,1)=pot(j,1)+Vxc(1)*rw(j)
-   sign(1)=rd(j)*grad(1)*(grad(1)**2+2.d0*gradcut**2)/(sqrt(gradcut**2+grad(1)**2))**3
    do i=-5,8
       pot(j+i,1)=pot(j+i,1)+(sign(1)*c(i)*dEdg(1))*rw(j)
    end do
@@ -394,7 +388,6 @@
    enexc=enexc+Exc*rw(j)*rho(j,1)
    eps(j)=eps(j)+Exc
    pot(j,1)=pot(j,1)+Vxc(1)*rw(j)
-   sign(1)=rd(j)*grad(1)*(grad(1)**2+2.d0*gradcut**2)/(sqrt(gradcut**2+grad(1)**2))**3
    do i=-6,8
       pot(j+i,1)=pot(j+i,1)+(sign(1)*c(i)*dEdg(1))*rw(j)
    end do
@@ -418,87 +411,20 @@
     c(8)=-0.1942501942501942d-4
    grad=0.d0
    do i=-7,8
-<<<<<<< HEAD
-   grad(1)=grad(1)+c(i)*rho(j+i,1)
-   enddo
-   grad(1)=rd(j)*grad(1)**2/sqrt(gradcut**2+grad(1)**2)
-   !if (grad(1).ge.0.d0) then 
-   !sign(1)=rd(j)
-   !else
-   !sign(1)=-rd(j)
-   !endif
-   !grad(1)=sign(1)*grad(1)
-      do is=1,nspol
-      rhosub(is)=rho(j,is)
-      enddo
-   call xcfunction(nspol,rhosub,grad,Exc,Vxc,dEdg)
-=======
-      grad(1)=grad(1)+c(i)*rho(j+i,1)
-   end do
-   if (grad(1).ge.0.d0) then 
-      sign(1)=rd(j)
-   else
-      sign(1)=-rd(j)
-   end if
-   grad(1)=sign(1)*grad(1)
-   rhoj=rho(j,:)
-   call xcfunction(nspol,rhoj,grad,Exc,Vxc,dEdg)
->>>>>>> 8f2d8b6d
-   enexc=enexc+Exc*rw(j)*rho(j,1)
-   eps(j)=eps(j)+Exc
-   pot(j,1)=pot(j,1)+Vxc(1)*rw(j)
-   sign(1)=rd(j)*grad(1)*(grad(1)**2+2.d0*gradcut**2)/(sqrt(gradcut**2+grad(1)**2))**3
+      grad(1)=grad(1)+c(i)*rho(j+i,1)
+   end do
+   if (grad(1).ge.0.d0) then 
+      sign(1)=rd(j)
+   else
+      sign(1)=-rd(j)
+   end if
+   grad(1)=sign(1)*grad(1)
+   rhoj=rho(j,:)
+   call xcfunction(nspol,rhoj,grad,Exc,Vxc,dEdg)
+   enexc=enexc+Exc*rw(j)*rho(j,1)
+   eps(j)=eps(j)+Exc
+   pot(j,1)=pot(j,1)+Vxc(1)*rw(j)
    do i=-7,8
-<<<<<<< HEAD
-   pot(j+i,1)=pot(j+i,1)+(sign(1)*c(i)*dEdg(1))*rw(j)
-   enddo
-   !write(6,'(a,i3,(10(1x,e12.5)))') " GGAsimple", j,rhosub,grad,Exc,Vxc,dEdg
-
-
-
-    c(-8)=9.71250971250971d-6
-    c(-7)=-0.1776001776001776d-3
-    c(-6)=0.1554001554001554d-2
-    c(-5)=-0.87024087024087d-2
-    c(-4)=0.3535353535353535d-1
-    c(-3)=-0.1131313131313131d0
-    c(-2)=0.3111111111111111d0
-    c(-1)=-0.888888888888889d0
-    c(0)=0.d0
-    c(1)=0.888888888888889d0
-    c(2)=-0.3111111111111111d0
-    c(3)=0.1131313131313131d0
-    c(4)=-0.3535353535353535d-1
-    c(5)=0.87024087024087d-2
-    c(6)=-0.1554001554001554d-2
-    c(7)=0.1776001776001776d-3
-    c(8)=-9.71250971250971d-6
-   do 100,j=9,nrad-8
-   grad=0.d0
-   do i=-8,8
-   grad(1)=grad(1)+c(i)*rho(j+i,1)
-   enddo
-   grad(1)=rd(j)*grad(1)**2/sqrt(gradcut**2+grad(1)**2)
-!   if (grad(1).ge.0.d0) then
-!   sign(1)=rd(j)
-!   else
-!   sign(1)=-rd(j)
-!   endif
-!   grad(1)=sign(1)*grad(1)
-      do is=1,nspol
-      rhosub(is)=rho(j,is)
-      enddo
-   call xcfunction(nspol,rhosub,grad,Exc,Vxc,dEdg)
-   enexc=enexc+Exc*rw(j)*rho(j,1)
-   eps(j)=eps(j)+Exc
-   pot(j,1)=pot(j,1)+Vxc(1)*rw(j)
-   sign(1)=rd(j)*grad(1)*(grad(1)**2+2.d0*gradcut**2)/(sqrt(gradcut**2+grad(1)**2))**3
-   write(777,'(a,i8,e12.5,(10(1x,e22.15)))') " GGAsimple", j,r(j),rhosub,grad,sign(1)/rd(j)
-   do i=-8,8
-   pot(j+i,1)=pot(j+i,1)+(sign(1)*c(i)*dEdg(1))*rw(j)
-   enddo
-100   continue
-=======
       pot(j+i,1)=pot(j+i,1)+(sign(1)*c(i)*dEdg(1))*rw(j)
    end do
 
@@ -541,7 +467,6 @@
          pot(j+i,1)=pot(j+i,1)+(sign(1)*c(i)*dEdg(1))*rw(j)
       end do
    end do
->>>>>>> 8f2d8b6d
 
    j=nrad-7
    grad=0.d0
@@ -559,7 +484,6 @@
    enexc=enexc+Exc*rw(j)*rho(j,1)
    eps(j)=eps(j)+Exc
    pot(j,1)=pot(j,1)+Vxc(1)*rw(j)
-   sign(1)=rd(j)*grad(1)*(grad(1)**2+2.d0*gradcut**2)/(sqrt(gradcut**2+grad(1)**2))**3
    do i=-8,7
       pot(j+i,1)=pot(j+i,1)+(sign(1)*c(i)*dEdg(1))*rw(j)
    end do
@@ -580,7 +504,6 @@
    enexc=enexc+Exc*rw(j)*rho(j,1)
    eps(j)=eps(j)+Exc
    pot(j,1)=pot(j,1)+Vxc(1)*rw(j)
-   sign(1)=rd(j)*grad(1)*(grad(1)**2+2.d0*gradcut**2)/(sqrt(gradcut**2+grad(1)**2))**3
    do i=-8,6
       pot(j+i,1)=pot(j+i,1)+(sign(1)*c(i)*dEdg(1))*rw(j)
    end do
@@ -601,7 +524,6 @@
    enexc=enexc+Exc*rw(j)*rho(j,1)
    eps(j)=eps(j)+Exc
    pot(j,1)=pot(j,1)+Vxc(1)*rw(j)
-   sign(1)=rd(j)*grad(1)*(grad(1)**2+2.d0*gradcut**2)/(sqrt(gradcut**2+grad(1)**2))**3
    do i=-8,5
       pot(j+i,1)=pot(j+i,1)+(sign(1)*c(i)*dEdg(1))*rw(j)
    end do
@@ -622,7 +544,6 @@
    enexc=enexc+Exc*rw(j)*rho(j,1)
    eps(j)=eps(j)+Exc
    pot(j,1)=pot(j,1)+Vxc(1)*rw(j)
-   sign(1)=rd(j)*grad(1)*(grad(1)**2+2.d0*gradcut**2)/(sqrt(gradcut**2+grad(1)**2))**3
    do i=-8,4
       pot(j+i,1)=pot(j+i,1)+(sign(1)*c(i)*dEdg(1))*rw(j)
    end do
@@ -643,7 +564,6 @@
    enexc=enexc+Exc*rw(j)*rho(j,1)
    eps(j)=eps(j)+Exc
    pot(j,1)=pot(j,1)+Vxc(1)*rw(j)
-   sign(1)=rd(j)*grad(1)*(grad(1)**2+2.d0*gradcut**2)/(sqrt(gradcut**2+grad(1)**2))**3
    do i=-8,3
       pot(j+i,1)=pot(j+i,1)+(sign(1)*c(i)*dEdg(1))*rw(j)
    end do
@@ -664,7 +584,6 @@
    enexc=enexc+Exc*rw(j)*rho(j,1)
    eps(j)=eps(j)+Exc
    pot(j,1)=pot(j,1)+Vxc(1)*rw(j)
-   sign(1)=rd(j)*grad(1)*(grad(1)**2+2.d0*gradcut**2)/(sqrt(gradcut**2+grad(1)**2))**3
    do i=-8,2
       pot(j+i,1)=pot(j+i,1)+(sign(1)*c(i)*dEdg(1))*rw(j)
    end do
@@ -685,7 +604,6 @@
    enexc=enexc+Exc*rw(j)*rho(j,1)
    eps(j)=eps(j)+Exc
    pot(j,1)=pot(j,1)+Vxc(1)*rw(j)
-   sign(1)=rd(j)*grad(1)*(grad(1)**2+2.d0*gradcut**2)/(sqrt(gradcut**2+grad(1)**2))**3
    do i=-8,1
       pot(j+i,1)=pot(j+i,1)+(sign(1)*c(i)*dEdg(1))*rw(j)
    end do
@@ -706,7 +624,6 @@
    enexc=enexc+Exc*rw(j)*rho(j,1)
    eps(j)=eps(j)+Exc
    pot(j,1)=pot(j,1)+Vxc(1)*rw(j)
-   sign(1)=rd(j)*grad(1)*(grad(1)**2+2.d0*gradcut**2)/(sqrt(gradcut**2+grad(1)**2))**3
    do i=-8,0
       pot(j+i,1)=pot(j+i,1)+(sign(1)*c(i)*dEdg(1))*rw(j)
    end do
@@ -778,8 +695,6 @@
    eps(j)=eps(j)+Exc
    pot(j,1)=pot(j,1)+Vxc(1)*rw(j)
    pot(j,2)=pot(j,2)+Vxc(2)*rw(j)
-   sign(1)=rd(j)*grad(1)*(grad(1)**2+2.d0*gradcut**2)/(sqrt(gradcut**2+grad(1)**2))**3
-   sign(2)=rd(j)*grad(2)*(grad(2)**2+2.d0*gradcut**2)/(sqrt(gradcut**2+grad(2)**2))**3
    do i=-0,8
       pot(j+i,1)=pot(j+i,1)+(sign(1)*c(i)*dEdg(1))*rw(j)
       pot(j+i,2)=pot(j+i,2)+(sign(2)*c(i)*dEdg(2))*rw(j)
@@ -820,8 +735,6 @@
    eps(j)=eps(j)+Exc
    pot(j,1)=pot(j,1)+Vxc(1)*rw(j)
    pot(j,2)=pot(j,2)+Vxc(2)*rw(j)
-   sign(1)=rd(j)*grad(1)*(grad(1)**2+2.d0*gradcut**2)/(sqrt(gradcut**2+grad(1)**2))**3
-   sign(2)=rd(j)*grad(2)*(grad(2)**2+2.d0*gradcut**2)/(sqrt(gradcut**2+grad(2)**2))**3
    do i=-1,8
       pot(j+i,1)=pot(j+i,1)+(sign(1)*c(i)*dEdg(1))*rw(j)
       pot(j+i,2)=pot(j+i,2)+(sign(2)*c(i)*dEdg(2))*rw(j)
@@ -861,8 +774,6 @@
    eps(j)=eps(j)+Exc
    pot(j,1)=pot(j,1)+Vxc(1)*rw(j)
    pot(j,2)=pot(j,2)+Vxc(2)*rw(j)
-   sign(1)=rd(j)*grad(1)*(grad(1)**2+2.d0*gradcut**2)/(sqrt(gradcut**2+grad(1)**2))**3
-   sign(2)=rd(j)*grad(2)*(grad(2)**2+2.d0*gradcut**2)/(sqrt(gradcut**2+grad(2)**2))**3
    do i=-2,8
       pot(j+i,1)=pot(j+i,1)+(sign(1)*c(i)*dEdg(1))*rw(j)
       pot(j+i,2)=pot(j+i,2)+(sign(2)*c(i)*dEdg(2))*rw(j)
@@ -903,8 +814,6 @@
    eps(j)=eps(j)+Exc
    pot(j,1)=pot(j,1)+Vxc(1)*rw(j)
    pot(j,2)=pot(j,2)+Vxc(2)*rw(j)
-   sign(1)=rd(j)*grad(1)*(grad(1)**2+2.d0*gradcut**2)/(sqrt(gradcut**2+grad(1)**2))**3
-   sign(2)=rd(j)*grad(2)*(grad(2)**2+2.d0*gradcut**2)/(sqrt(gradcut**2+grad(2)**2))**3
    do i=-3,8
       pot(j+i,1)=pot(j+i,1)+(sign(1)*c(i)*dEdg(1))*rw(j)
       pot(j+i,2)=pot(j+i,2)+(sign(2)*c(i)*dEdg(2))*rw(j)
@@ -946,8 +855,6 @@
    eps(j)=eps(j)+Exc
    pot(j,1)=pot(j,1)+Vxc(1)*rw(j)
    pot(j,2)=pot(j,2)+Vxc(2)*rw(j)
-   sign(1)=rd(j)*grad(1)*(grad(1)**2+2.d0*gradcut**2)/(sqrt(gradcut**2+grad(1)**2))**3
-   sign(2)=rd(j)*grad(2)*(grad(2)**2+2.d0*gradcut**2)/(sqrt(gradcut**2+grad(2)**2))**3
    do i=-4,8
       pot(j+i,1)=pot(j+i,1)+(sign(1)*c(i)*dEdg(1))*rw(j)
       pot(j+i,2)=pot(j+i,2)+(sign(2)*c(i)*dEdg(2))*rw(j)
@@ -990,8 +897,6 @@
    eps(j)=eps(j)+Exc
    pot(j,1)=pot(j,1)+Vxc(1)*rw(j)
    pot(j,2)=pot(j,2)+Vxc(2)*rw(j)
-   sign(1)=rd(j)*grad(1)*(grad(1)**2+2.d0*gradcut**2)/(sqrt(gradcut**2+grad(1)**2))**3
-   sign(2)=rd(j)*grad(2)*(grad(2)**2+2.d0*gradcut**2)/(sqrt(gradcut**2+grad(2)**2))**3
    do i=-5,8
       pot(j+i,1)=pot(j+i,1)+(sign(1)*c(i)*dEdg(1))*rw(j)
       pot(j+i,2)=pot(j+i,2)+(sign(2)*c(i)*dEdg(2))*rw(j)
@@ -1035,8 +940,6 @@
    eps(j)=eps(j)+Exc
    pot(j,1)=pot(j,1)+Vxc(1)*rw(j)
    pot(j,2)=pot(j,2)+Vxc(2)*rw(j)
-   sign(1)=rd(j)*grad(1)*(grad(1)**2+2.d0*gradcut**2)/(sqrt(gradcut**2+grad(1)**2))**3
-   sign(2)=rd(j)*grad(2)*(grad(2)**2+2.d0*gradcut**2)/(sqrt(gradcut**2+grad(2)**2))**3
    do i=-6,8
       pot(j+i,1)=pot(j+i,1)+(sign(1)*c(i)*dEdg(1))*rw(j)
       pot(j+i,2)=pot(j+i,2)+(sign(2)*c(i)*dEdg(2))*rw(j)
@@ -1081,72 +984,7 @@
    eps(j)=eps(j)+Exc
    pot(j,1)=pot(j,1)+Vxc(1)*rw(j)
    pot(j,2)=pot(j,2)+Vxc(2)*rw(j)
-   sign(1)=rd(j)*grad(1)*(grad(1)**2+2.d0*gradcut**2)/(sqrt(gradcut**2+grad(1)**2))**3
-   sign(2)=rd(j)*grad(2)*(grad(2)**2+2.d0*gradcut**2)/(sqrt(gradcut**2+grad(2)**2))**3
    do i=-7,8
-<<<<<<< HEAD
-   pot(j+i,1)=pot(j+i,1)+(sign(1)*c(i)*dEdg(1))*rw(j)
-   pot(j+i,2)=pot(j+i,2)+(sign(2)*c(i)*dEdg(2))*rw(j)
-   enddo
-   !write(6,'(a,i5,(10(1x,e22.15)))') " GGApolar", j,rhosub,grad,Exc,Vxc,dEdg
-
-
-    c(-8)=9.71250971250971d-6
-    c(-7)=-0.1776001776001776d-3
-    c(-6)=0.1554001554001554d-2
-    c(-5)=-0.87024087024087d-2
-    c(-4)=0.3535353535353535d-1
-    c(-3)=-0.1131313131313131d0
-    c(-2)=0.3111111111111111d0
-    c(-1)=-0.888888888888889d0
-    c(0)=0.d0
-    c(1)=0.888888888888889d0
-    c(2)=-0.3111111111111111d0
-    c(3)=0.1131313131313131d0
-    c(4)=-0.3535353535353535d-1
-    c(5)=0.87024087024087d-2
-    c(6)=-0.1554001554001554d-2
-    c(7)=0.1776001776001776d-3
-    c(8)=-9.71250971250971d-6
-   do 100,j=9,nrad-8
-   grad(1)=0.d0
-   grad(2)=0.d0
-   do i=-8,8
-   grad(1)=grad(1)+c(i)*rho(j+i,1)
-   grad(2)=grad(2)+c(i)*rho(j+i,2)
-   enddo
-   grad(1)=rd(j)*grad(1)**2/sqrt(gradcut**2+grad(1)**2)
-   grad(2)=rd(j)*grad(2)**2/sqrt(gradcut**2+grad(2)**2)
-!   if (grad(1).ge.0.d0) then 
-!   sign(1)=rd(j)
-!   else
-!   sign(1)=-rd(j)
-!   endif
-!   if (grad(2).ge.0.d0) then 
-!   sign(2)=rd(j)
-!   else
-!   sign(2)=-rd(j)
-!   endif
-!   grad(1)=sign(1)*grad(1)
-!   grad(2)=sign(2)*grad(2)
-      do is=1,nspol
-      rhosub(is)=rho(j,is)
-      enddo
-   !write(6,'(a,i3,(10(1x,e12.5)))') " GGAp", j,rhosub,grad,rd(j)
-   call xcfunction(nspol,rhosub,grad,Exc,Vxc,dEdg)
-   enexc=enexc+Exc*rw(j)*(rho(j,1)+rho(j,2))
-   eps(j)=eps(j)+Exc
-   pot(j,1)=pot(j,1)+Vxc(1)*rw(j)
-   pot(j,2)=pot(j,2)+Vxc(2)*rw(j)
-   sign(1)=rd(j)*grad(1)*(grad(1)**2+2.d0*gradcut**2)/(sqrt(gradcut**2+grad(1)**2))**3
-   sign(2)=rd(j)*grad(2)*(grad(2)**2+2.d0*gradcut**2)/(sqrt(gradcut**2+grad(2)**2))**3
-   do i=-8,8
-   pot(j+i,1)=pot(j+i,1)+(sign(1)*c(i)*dEdg(1))*rw(j)
-   pot(j+i,2)=pot(j+i,2)+(sign(2)*c(i)*dEdg(2))*rw(j)
-   enddo
-   !write(6,'(a,i5,(10(1x,e22.15)))') " GGApolar", j,rhosub,grad,Exc,Vxc,dEdg
-100   continue
-=======
       pot(j+i,1)=pot(j+i,1)+(sign(1)*c(i)*dEdg(1))*rw(j)
       pot(j+i,2)=pot(j+i,2)+(sign(2)*c(i)*dEdg(2))*rw(j)
    end do
@@ -1198,7 +1036,6 @@
          pot(j+i,2)=pot(j+i,2)+(sign(2)*c(i)*dEdg(2))*rw(j)
       end do
    end do
->>>>>>> 8f2d8b6d
 
    j=nrad-7
    grad=0.d0
@@ -1223,8 +1060,6 @@
    eps(j)=eps(j)+Exc
    pot(j,1)=pot(j,1)+Vxc(1)*rw(j)
    pot(j,2)=pot(j,2)+Vxc(2)*rw(j)
-   sign(1)=rd(j)*grad(1)*(grad(1)**2+2.d0*gradcut**2)/(sqrt(gradcut**2+grad(1)**2))**3
-   sign(2)=rd(j)*grad(2)*(grad(2)**2+2.d0*gradcut**2)/(sqrt(gradcut**2+grad(2)**2))**3
    do i=-8,7
       pot(j+i,1)=pot(j+i,1)+(sign(1)*c(i)*dEdg(1))*rw(j)
       pot(j+i,2)=pot(j+i,2)+(sign(2)*c(i)*dEdg(2))*rw(j)
@@ -1253,8 +1088,6 @@
    eps(j)=eps(j)+Exc
    pot(j,1)=pot(j,1)+Vxc(1)*rw(j)
    pot(j,2)=pot(j,2)+Vxc(2)*rw(j)
-   sign(1)=rd(j)*grad(1)*(grad(1)**2+2.d0*gradcut**2)/(sqrt(gradcut**2+grad(1)**2))**3
-   sign(2)=rd(j)*grad(2)*(grad(2)**2+2.d0*gradcut**2)/(sqrt(gradcut**2+grad(2)**2))**3
    do i=-8,6
       pot(j+i,1)=pot(j+i,1)+(sign(1)*c(i)*dEdg(1))*rw(j)
       pot(j+i,2)=pot(j+i,2)+(sign(2)*c(i)*dEdg(2))*rw(j)
@@ -1283,8 +1116,6 @@
    eps(j)=eps(j)+Exc
    pot(j,1)=pot(j,1)+Vxc(1)*rw(j)
    pot(j,2)=pot(j,2)+Vxc(2)*rw(j)
-   sign(1)=rd(j)*grad(1)*(grad(1)**2+2.d0*gradcut**2)/(sqrt(gradcut**2+grad(1)**2))**3
-   sign(2)=rd(j)*grad(2)*(grad(2)**2+2.d0*gradcut**2)/(sqrt(gradcut**2+grad(2)**2))**3
    do i=-8,5
       pot(j+i,1)=pot(j+i,1)+(sign(1)*c(i)*dEdg(1))*rw(j)
       pot(j+i,2)=pot(j+i,2)+(sign(2)*c(i)*dEdg(2))*rw(j)
@@ -1313,8 +1144,6 @@
    eps(j)=eps(j)+Exc
    pot(j,1)=pot(j,1)+Vxc(1)*rw(j)
    pot(j,2)=pot(j,2)+Vxc(2)*rw(j)
-   sign(1)=rd(j)*grad(1)*(grad(1)**2+2.d0*gradcut**2)/(sqrt(gradcut**2+grad(1)**2))**3
-   sign(2)=rd(j)*grad(2)*(grad(2)**2+2.d0*gradcut**2)/(sqrt(gradcut**2+grad(2)**2))**3
    do i=-8,4
       pot(j+i,1)=pot(j+i,1)+(sign(1)*c(i)*dEdg(1))*rw(j)
       pot(j+i,2)=pot(j+i,2)+(sign(2)*c(i)*dEdg(2))*rw(j)
@@ -1343,8 +1172,6 @@
    eps(j)=eps(j)+Exc
    pot(j,1)=pot(j,1)+Vxc(1)*rw(j)
    pot(j,2)=pot(j,2)+Vxc(2)*rw(j)
-   sign(1)=rd(j)*grad(1)*(grad(1)**2+2.d0*gradcut**2)/(sqrt(gradcut**2+grad(1)**2))**3
-   sign(2)=rd(j)*grad(2)*(grad(2)**2+2.d0*gradcut**2)/(sqrt(gradcut**2+grad(2)**2))**3
    do i=-8,3
       pot(j+i,1)=pot(j+i,1)+(sign(1)*c(i)*dEdg(1))*rw(j)
       pot(j+i,2)=pot(j+i,2)+(sign(2)*c(i)*dEdg(2))*rw(j)
@@ -1373,8 +1200,6 @@
    eps(j)=eps(j)+Exc
    pot(j,1)=pot(j,1)+Vxc(1)*rw(j)
    pot(j,2)=pot(j,2)+Vxc(2)*rw(j)
-   sign(1)=rd(j)*grad(1)*(grad(1)**2+2.d0*gradcut**2)/(sqrt(gradcut**2+grad(1)**2))**3
-   sign(2)=rd(j)*grad(2)*(grad(2)**2+2.d0*gradcut**2)/(sqrt(gradcut**2+grad(2)**2))**3
    do i=-8,2
       pot(j+i,1)=pot(j+i,1)+(sign(1)*c(i)*dEdg(1))*rw(j)
       pot(j+i,2)=pot(j+i,2)+(sign(2)*c(i)*dEdg(2))*rw(j)
@@ -1403,8 +1228,6 @@
    eps(j)=eps(j)+Exc
    pot(j,1)=pot(j,1)+Vxc(1)*rw(j)
    pot(j,2)=pot(j,2)+Vxc(2)*rw(j)
-   sign(1)=rd(j)*grad(1)*(grad(1)**2+2.d0*gradcut**2)/(sqrt(gradcut**2+grad(1)**2))**3
-   sign(2)=rd(j)*grad(2)*(grad(2)**2+2.d0*gradcut**2)/(sqrt(gradcut**2+grad(2)**2))**3
    do i=-8,1
       pot(j+i,1)=pot(j+i,1)+(sign(1)*c(i)*dEdg(1))*rw(j)
       pot(j+i,2)=pot(j+i,2)+(sign(2)*c(i)*dEdg(2))*rw(j)
@@ -1433,8 +1256,6 @@
    eps(j)=eps(j)+Exc
    pot(j,1)=pot(j,1)+Vxc(1)*rw(j)
    pot(j,2)=pot(j,2)+Vxc(2)*rw(j)
-   sign(1)=rd(j)*grad(1)*(grad(1)**2+2.d0*gradcut**2)/(sqrt(gradcut**2+grad(1)**2))**3
-   sign(2)=rd(j)*grad(2)*(grad(2)**2+2.d0*gradcut**2)/(sqrt(gradcut**2+grad(2)**2))**3
    do i=-8,0
       pot(j+i,1)=pot(j+i,1)+(sign(1)*c(i)*dEdg(1))*rw(j)
       pot(j+i,2)=pot(j+i,2)+(sign(2)*c(i)*dEdg(2))*rw(j)
