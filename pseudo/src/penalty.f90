!> @file
!!   penalty routine for amoeba
!! @author
!!    Alex Willand, under the supervision of Stefan Goedecker
!!    gpu accelerated routines by Raffael Widmer
!!    parts of this program were based on the fitting program by matthias krack
!!    http://cvs.berlios.de/cgi-bin/viewcvs.cgi/cp2k/potentials/goedecker/pseudo/v2.2/
!!
!!    Copyright (C) 2010-2013 BigDFT group
!!    This file is distributed under the terms of the
!!    GNU General Public License, see ~/COPYING file
!!    or http://www.gnu.org/copyleft/gpl.txt .
!!    For the list of contributors, see ~/AUTHORS


!> penalty routine for amoeba
subroutine penalty(energ,verbose,pp,penal,  &
        iproc,nproc,iter,penref)
   
   use pseudovars
   use penaltyvars
   use gatomvars

   implicit none

   !Arguments
   logical, intent(in) :: energ, verbose
   integer, intent(in) :: iproc,nproc, iter
   real(kind=8), dimension(maxdim) :: pp
   real(kind=8), dimension(7) :: pen_cont
   real(kind=8), dimension(4*nproc) :: exverbose
   real(kind=8), intent(out) :: penal
   real(kind=8), intent(in) :: penref
   !Local variables
   integer :: iorb,nocc,l,ispin,i,ierr,k
   real(kind=8) :: dd,ekin_pen,eref,excit
   real(kind=8) :: pen_h, pen_k, pen_loc,pen_r,penalorb,r,t,tk
   
   include 'mpif.h'
   
   ! set res() =-1 for orbitals with zero charge and wght(nocc,l+1,ispin,5) set to zero
   ! this avoids unnecessary computations of res() in the routine resid()
   
   ! when we print out detailed info with verbose,
   ! we actually do not want to miss any residues
   
   do iorb=1,norb
      nocc=no(iorb)
      l=lo(iorb)
      ispin=1
      if (so(iorb).lt.0) ispin=2
      if ( (wght(nocc,l+1,ispin,5).eq.0.0d0) .and.  &
           (occup(nocc,l+1,ispin).lt.1.0d-8) .and.  &
           ( .not. verbose) )  then
         res(nocc,l+1,ispin) = -1.d0
      else
         res(nocc,l+1,ispin) = 0.d0
      endif
   enddo
   ! unpack variables
   ! print*,'penalty: maxdim=',maxdim
   ! convention for spin treatment with libxc using the pol variable
   call ppack (verbose, pp(1), 'unpack')
   
   call cpu_time(t)
   time(1)=time(1)-t
   call gatom(energ,verbose)
   call cpu_time(t)
   time(1)=time(1)+t
   penal=0d0
   !     diff for dcharg and echarge is calc. in (%)
   do iorb=1,norb
      nocc=no(iorb)
      l=lo(iorb)
      ispin=1
      if (so(iorb).lt.0) ispin=2
      
      penalorb= &
           ((aeval(nocc,l+1,ispin)-ev(iorb))  &
           *wght(nocc,l+1,ispin,1))**2 +  &
           ((chrg(nocc,l+1,ispin)-crcov(iorb))  &
           *wght(nocc,l+1,ispin,2))**2 +  &
           (100.d0*(1.d0-dhrg(nocc,l+1,ispin)/dcrcov(iorb))  &
           *wght(nocc,l+1,ispin,3))**2 +  &
           (100.d0*(1.d0-ehrg(nocc,l+1,ispin)/ddcrcov(iorb))  &
           *wght(nocc,l+1,ispin,4))**2 +  & 
           (res(nocc,l+1,ispin)*wght(nocc,l+1,ispin,5))**2 +  &
           (wfnode(nocc,l+1,ispin,1)*wght(nocc,l+1,ispin,6))**2 +  &
           (wfnode(nocc,l+1,ispin,2)*wght(nocc,l+1,ispin,7))**2 +  &
           (wfnode(nocc,l+1,ispin,3)*wght(nocc,l+1,ispin,8))**2  
      
      if (penalorb**2>= 0d0) then
         !                some isnan test... 
         !                we dont want to add nan to the penalty,
         !                but rather give info for debugging
         penal=penal+penalorb
      else
         write(6,*) 'warning, nan penalty for orbital',iorb, penalorb
         
         write(6,*) 'debug: nocc,l,ispin',nocc,l,ispin
         write(6,*) 'ae/ps evals',aeval(nocc,l+1,ispin),ev(iorb)
         write(6,*) 'node integrals ', wfnode(nocc,l+1,ispin,:)
         write(6,*) 'all wghts',wght(nocc,l+1,ispin,1:8)
         write(6,*)
      end if
   enddo
   !     for now, keep this contribution here, no special output
   penal=penal + (psir0*wghtp0)**2
   
   !     add weight for narrow radii
   !     use: error in norm conversation of projectors
   !          is approximately a power law of the radius
   !
   !         1-|projector|  ~ 1d-6 (hgrid/r)**12
   
   !     write(16,*)'debug: sqpenal without rad',penal
   pen_r=0d0
   do l=1,lpx
      pen_r=pen_r+(hgridmax/r_l(l))**24
   end do
   !     just use the same convention for rloc
   pen_r=pen_r+(hgridmax/rloc)**24
   !     prefactors
   pen_r=pen_r*1d-12*wghtrad**2
   !     write(16,*)'debug: sqpenal with rad',penal
   
   !     add an empirical term to penalize all hsep larger than ~10
   !     also calculate kij and penalize values larger than ~ 2,
   !     otherwise we might favor big splittings.
   !     use a power law such that h~10 and k~2 contribute each about
   !     1% of wghthij to the penalty, but larger values are strictly
   !     penalized.
   pen_h=0d0
   pen_k=0d0
   do l=1,lpx
      do i=1,6
         if (hsep(i,l,1).eq.0)cycle
         pen_h= pen_h+(hsep(i,l,1)*0.1d0)**12
         if (hsep(i,l,2).eq.0)cycle
         pen_h= pen_h+(hsep(i,l,2)*0.1d0)**12
         tk=2d0*(hsep(i,l,1)-hsep(i,l,2))/(2*l-1)
         if (tk.eq.0)cycle
         !          we may want to try different weights on kij later
         pen_k= pen_k+(tk*0.5d0)**12
      end do
   end do
   !     the prefactor of 100 for the weight can be dismissed
   pen_h=pen_h*wghthij**2*1d-4
   pen_k=pen_k*wghthij**2*1d-4
   
   !     let us add one more empirical term to keep the local part "local"
   pen_loc=0d0
   do k=1,nint
      r=rr(k)
      if (r<rcov) cycle
      if (r>1.5*rcov) exit
      !        local potential vloc(r)
      dd=exp(-.5d0*(r/rloc)**2)*  &
           (gpot(1) + gpot(2)*(r/rloc)**2+    &
           gpot(3)*(r/rloc)**4 +  &
           gpot(4)*(r/rloc)**6 )
      pen_loc=pen_loc+dd**2
   end do
   pen_loc=pen_loc*wghtloc**2
   
   !     if we're not in the middle of a fit,
   !     give some more information about these penalty terms
   if (verbose) then
      write(6,*)
      write(6,*) 'empirical penalty terms from psppar'
      write(6,*) '___________________________________'
      write(6,*) 
      write(6,*) 'narrow radii   ',sqrt(pen_r)
      write(6,*) 'large  hij     ',sqrt(pen_h)
      write(6,*) 'large  kij     ',sqrt(pen_k)
      write(6,*) 'vloc(r>rcov)   ',sqrt(pen_loc)
      write(6,*)
      
   end if
   
   pen_cont(7)=pen_r+ pen_h+pen_k + pen_loc
   
   
   !cccccccccccccccccccccccccccccccccccccccccccccccccccccccccccccccccccccccccccccccccccccccccc
   !---------------- parallel computation of excitation energies and softness ----------------
   !cccccccccccccccccccccccccccccccccccccccccccccccccccccccccccccccccccccccccccccccccccccccccc
   
   ! first, make sure that excitation energies of value zero are ignored
   if (excitae.eq.0d0)wghtexci=0d0
   
   ! if the weight for softness is nonzero,
   ! calculate the change in kinetic energy when
   ! transforming psi into a daubechies wavelet basis
   
   if (wghtsoft .gt. 0d0 .and. nhgrid .gt. 0 ) then ! .and. mod(iter,nskip).eq.0)
      call ekin_wvlt(verbose,iproc,nproc,ng,ngmx,  &
           noccmx,lmx,nspin,nsmx,  &
           nhgrid, hgridmin,hgridmax, nhpow,ampl,crmult,  &
           frmult, xp,psi,occup,ekin_pen,time)
      ! important: here we scale the radii for the coarse and fine grid with the parameter rcov.
   else
      ekin_pen=0d0
   end if
   
   if (nproc.eq.1) then
      ! serial case: one configuration, no excitation energies
      pen_cont(4)=wghtconf**2*penal
      pen_cont(6)=wghtsoft**2*ekin_pen
      penal=sqrt(penal+sum(pen_cont(6:7)))
      ! write(16,*)'debug:ekin_pen,penal',ekin_pen,penal,wghtsoft
   else 
      ! parallel case
      ! set up penalty contributions to be summed over all processes
      call cpu_time(t)
      time(2)=time(2)-t
      
      ! compute excitation energy for this configuration. 
      ! for this, get total energy of configuration 1.
      if (iproc.eq.0) eref=etotal
      call mpi_bcast(eref,1,mpi_double_precision,0,  &
           mpi_comm_world,ierr)
      if (ierr.ne.0) write(*,*)'mpi_bcast ierr',ierr
      excit=etotal-eref
      
      ! sum up penalty contributions from this mpi process
      pen_cont(1)=wghtconf**2 *penal
      pen_cont(2)=wghtexci**2 *(excit-excitae)**2
      pen_cont(3)=wghtsoft**2 *ekin_pen
      
      ! write(6,*)'debug lines for penalty over processes'
      ! write(6,*)'wghtconf,penal',wghtconf ,penal
      ! write(6,*)'wghtexci,(excit-excitae)**2',&
      !    &       wghtexci,(excit-excitae)**2
      ! write(6,*)'wghtsoft,ekin_pen',wghtsoft,ekin_pen
      ! write(6,*)'products',pen_cont(1:3)
      
      ! sum up over all processes, that is over all configurations
      ! and over the orbitals and hgrid samples of the wavelet transform
      call mpi_allreduce(pen_cont(1:3),pen_cont(4:6),3,  &
           mpi_double_precision,mpi_sum,mpi_comm_world,ierr)
      if (ierr.ne.0) write(*,*)'mpi_allreduce ierr',ierr
      call cpu_time(t)
<<<<<<< HEAD
      time(1)=time(1)+t
      penal=0d0
!     diff for dcharg and echarge is calc. in (%)
      !write(6,'(a)')"iorb,incov,chrg,crcov,wght"
      do iorb=1,norb
         nocc=no(iorb)
         l=lo(iorb)
         ispin=1
         if (so(iorb).lt.0) ispin=2

              penalorb= &
              ((aeval(nocc,l+1,ispin)-ev(iorb))  &
              *wght(nocc,l+1,ispin,1,ncov))**2 +  &
              ((chrg(nocc,l+1,ispin,1)-crcov(iorb,1))  &
              *wght(nocc,l+1,ispin,2,1))**2 +  &
              (100.d0*(1.d0-dhrg(nocc,l+1,ispin)/dcrcov(iorb))  &
              *wght(nocc,l+1,ispin,3,ncov))**2 +  &
              (100.d0*(1.d0-ehrg(nocc,l+1,ispin)/ddcrcov(iorb))  &
              *wght(nocc,l+1,ispin,4,ncov))**2 +  & 
              (res(nocc,l+1,ispin)*wght(nocc,l+1,ispin,5,ncov))**2 +  &
              (wfnode(nocc,l+1,ispin,1)*wght(nocc,l+1,ispin,6,ncov))**2 +  &
              (wfnode(nocc,l+1,ispin,2)*wght(nocc,l+1,ispin,7,ncov))**2 +  &
              (wfnode(nocc,l+1,ispin,3)*wght(nocc,l+1,ispin,8,ncov))**2  
              !write(6,'(2(i2,1x),3(1x,e25.17))')iorb,1,chrg(nocc,l+1,ispin,1),crcov(iorb,1),wght(nocc,l+1,ispin,2,1)
              if (ncov.gt.1) then
              do incov=2,ncov
              penalorb=penalorb+((chrg(nocc,l+1,ispin,incov)-crcov(iorb,incov)) &
              *wght(nocc,l+1,ispin,2,incov))**2
              !write(6,'(2(i2,1x),3(1x,e25.17))')iorb,incov,chrg(nocc,l+1,ispin,incov),crcov(iorb,incov),wght(nocc,l+1,ispin,2,incov)
              end do
              end if
           !write(6,*)"iorb,nocc,l,ispin",iorb,nocc,l,ispin
               if(penalorb**2>= 0d0) then
!                some isNaN test... 
!                we dont want to add NaN to the penalty,
!                but rather give info for debugging
                 penal=penal+penalorb
               else
                 write(6,*)'WARNING, NaN penalty for orbital',iorb, penalorb


                 write(6,*)'DEBUG: nocc,l,ispin',nocc,l,ispin
                 write(6,*)'AE/PS evals',aeval(nocc,l+1,ispin),ev(iorb)
                 write(6,*)'node integrals ', wfnode(nocc,l+1,ispin,:)
                 write(6,*)'all wghts',wght(nocc,l+1,ispin,1:8,1:ncov1)
                 write(6,*)
               end if
      enddo
!     for now, keep this contribution here, no special output
      penal=penal + psir0*wghtp0**2

!     add weight for narrow radii
!     use: error in norm conversation of projectors
!          is approximately a power law of the radius
!
!         1-|projector|  ~ 1d-6 (hgrid/r)**12

!     write(16,*)'DEBUG: sqpenal without rad',penal
      pen_r=0d0
      do l=1,lpx
          pen_r=pen_r+(hgridmax/r_l(l))**24
      end do
!     just use the same convention for rloc
      pen_r=pen_r+(hgridmax/rloc)**24
!     prefactors
      pen_r=pen_r*1d-12*wghtrad**2
!     write(16,*)'DEBUG: sqpenal with rad',penal

!     add an empirical term to penalize all hsep larger than ~10
!     also calculate kij and penalize values larger than ~ 2,
!     otherwise we might favor big splittings.
!     Use a power law such that h~10 and k~2 contribute each about
!     1% of wghthij to the penalty, but larger values are strictly
!     penalized.
      pen_h=0d0
      pen_k=0d0
      do l=1,lpx
        do i=1,6
           if(hsep(i,l,1).eq.0)cycle
           pen_h= pen_h+(hsep(i,l,1)*0.1d0)**12
           if(hsep(i,l,2).eq.0)cycle
           pen_h= pen_h+(hsep(i,l,2)*0.1d0)**12
           tk=2d0*(hsep(i,l,1)-hsep(i,l,2))/(2*l-1)
           if(tk.eq.0)cycle
!          we may want to try different weights on kij later
           pen_k= pen_k+(tk*0.5d0)**12
        end do
      end do
!     the prefactor of 100 for the weight can be dismissed
      pen_h=pen_h*wghthij**2*1d-4
      pen_k=pen_k*wghthij**2*1d-4

!     Let us add one more empirical term to keep the local part "local"
      pen_loc=0d0
      do k=1,nint
         r=rr(k)
         if(r<rcov(ncov)) cycle
         if(r>1.5*rcov(ncov)) exit
!        local potential Vloc(r)
         dd=exp(-.5d0*(r/rloc)**2)*  &
                   (gpot(1) + gpot(2)*(r/rloc)**2+    &
                    gpot(3)*(r/rloc)**4 +  &
                    gpot(4)*(r/rloc)**6 )
         pen_loc=pen_loc+dd**2
      end do
      pen_loc=pen_loc*wghtloc**2

!     if we're not in the middle of a fit,
!     give some more information about these penalty terms
      if(verbose)then
        write(6,*)
        write(6,*)'Empirical penalty terms from psppar'
        write(6,*)'___________________________________'
        write(6,*)
        write(6,*)'narrow radii    ',sqrt(pen_r)
        write(6,*)'large  hij      ',sqrt(pen_h)
        write(6,*)'large  kij      ',sqrt(pen_k)
        write(6,*)'Vloc(r>rcov)    ',sqrt(pen_loc)
        write(6,*)'Sec. Der. Smooth',sqrt(dertwo)
        write(6,*)'Psi(r=0) high S ',psir0
        write(6,*)
!       write(6,*)'Verbose=',verbose,'nproc=',nproc!Santanu
      end if
           
      pen_cont(9)=pen_r+ pen_h+pen_k + pen_loc



!cccccccccccccccccccccccccccccccccccccccccccccccccccccccccccccccccccccccccccccccccccccccccc
!---------------- parallel computation of excitation energies and softness ----------------
!cccccccccccccccccccccccccccccccccccccccccccccccccccccccccccccccccccccccccccccccccccccccccc

!     first, make sure that excitation energies of value zero are ignored
      if(excitAE.eq.0d0)wghtexci=0d0
=======
      time(2)=time(2)+t
      penal=sqrt(sum(pen_cont(4:7)))
      !        write(6,*)'mpi reduced:',pen_cont(4:6)
      !        write(6,*)'pen7=', pen_cont(7),'; sqrtsum=penal',penal
>>>>>>> 8f2d8b6d
      
   end if
   
   !     if the penalty is below the reference - usually the currently
   !     lowest vertex of the simplex -  write out the major components:
   
   if (penal<penref) then
      if (nproc.eq.1) then
         write(6,'(2i8,4(1x,1pe20.10))')  iter, ntime, penal, sqrt(pen_cont(6)), sqrt(pen_cont(7)),&
              sqrt(pen_cont(4))
      else
<<<<<<< HEAD
         ekin_pen=0d0
      end if

      if(nproc.eq.1)then
!        Serial case: One configuration, no excitation energies
         pen_cont(5)=wghtconf**2*penal
         pen_cont(7)=wghtsoft**2*ekin_pen
         pen_cont(8)=wghtKE**2*sqrt(dertwo)
         penal=sqrt(penal+sum(pen_cont(5:9)))
!        write(16,*)'DEBUG:ekin_pen,penal',ekin_pen,penal,wghtsoft
      else 
!        parallel case
!        Set up penalty contributions to be summed over all processes
         call cpu_time(t)
         time(2)=time(2)-t

!        compute excitation energy for this configuration. 
!        for this, get total energy of configuration 1.
         if(iproc.eq.0) eref=etotal
         call MPI_BCAST(eref,1,MPI_DOUBLE_PRECISION,0,  &
                               MPI_COMM_WORLD,ierr)
         if(ierr.ne.0)write(*,*)'MPI_BCAST ierr',ierr
         excit=etotal-eref
         !write(6,'(a,i2,1x,3(e25.17,1x))')"iproc,eref,etotal,diff",iproc,eref,etotal,etotal-eref


!        Sum up penalty contributions from this MPI process
         pen_cont(1)=wghtconf**2 *penal
         pen_cont(2)=wghtexci**2 *(excit-excitAE)**2
         pen_cont(3)=wghtsoft**2 *ekin_pen
         pen_cont(4)=wghtKE**2*sqrt(dertwo) !! Penalty for KE Santanu 

!        write(6,*)'DEBUG lines for penalty over processes'
!        write(6,*)'wghtconf,penal',wghtconf ,penal
!        write(6,*)'wghtexci,(excit-excitAE)**2',&
!    &       wghtexci,(excit-excitAE)**2
!        write(6,*)'wghtsoft,ekin_pen',wghtsoft,ekin_pen
!        write(6,*)'products',pen_cont(1:3)

!        sum up over all processes, that is over all configurations
!        and over the orbitals and hgrid samples of the wavelet transform
         call MPI_ALLREDUCE(pen_cont(1:4),pen_cont(5:8),4,  &
               MPI_DOUBLE_PRECISION,MPI_SUM,MPI_COMM_WORLD,ierr)
         if(ierr.ne.0)write(*,*)'MPI_ALLREDUCE ierr',ierr
         call cpu_time(t)
         time(2)=time(2)+t
         penal=sqrt(sum(pen_cont(5:9)))
!        write(6,*)'MPI reduced:',pen_cont(4:6)
!        write(6,*)'pen7=', pen_cont(7),'; sqrtsum=penal',penal

      end if
!     Adding Penalty due to KE !! Santanu and Stefan
      !write(6,*)'Penalty due to KE'
     


!     If the penalty is below the reference - usually the currently
!     lowest vertex of the simplex -  write out the major components:

      if (verbose.eqv.'F') then
      !write(6,*)'KE_penalty weight=',wghtKE,'KE=',ekin,'penalty=',wghtKE*ekin
      if(penal<penref)then  
          if(nproc.eq.1)then
             write(6,'(2i8,4(1x,e20.10))')  &
                 iter, ntime, penal, sqrt(pen_cont(7)),  &
                 sqrt(pen_cont(9)),sqrt(pen_cont(5))
          else
             pen_cont(5:9)=sqrt(pen_cont(5:9))
             write(6, '(2i8,7(1x,e20.10))')   &
                  iter, ntime, penal,pen_cont(7),pen_cont(9),  &
                  pen_cont(5:6),sqrt(sum(pen_cont(1:2)))
          end if
!         write the vertex to the dumpfile without transforming  psppar
!         this gives the psppar of all vertices ever found to be the lowest

!         disabling this should speed up things a little
            
!         backspace(99)
          if(iproc.eq.0)then
            write(99,'(e11.3,a)')penal,' penalty' 
            write(99,'(5e11.3,t65,a)')rloc,gpot,  ' rloc, gpot'
            write(99,'(5e11.3,t65,a)')rcore,gcore,'rcore, gcore'
               do l=1,lpx
                  write(99,'(f7.3,t8,6e11.3,t76,a)') r_l(l),  &
                       (hsep(i,l,1),i=1,6),'r_l,hij(up)'
                  if (l.gt.1-nspol .and. nspin.eq.2)  &
                       write(99,'(t8,6e11.3,t76,a)')  &
                       (hsep(i,l,2),i=1,6),'      hij(dn)'
               enddo
            write(99,*)  
          end if
=======
         pen_cont(4:7)=sqrt(pen_cont(4:7))
         write(6, '(2i8,7(1x,1pe20.10))') iter, ntime, penal, pen_cont(6),pen_cont(7), pen_cont(4:5), &
              sqrt(sum(pen_cont(1:2)))
>>>>>>> 8f2d8b6d
      end if
      !         write the vertex to the dumpfile without transforming  psppar
      !         this gives the psppar of all vertices ever found to be the lowest
      
      !         disabling this should speed up things a little
      
      !         backspace(99)
      if (iproc.eq.0) then
         write(99,'(1pe11.3,a)') penal,' penalty' 
         write(99,'(5(1pe11.3),t65,a)') rloc,gpot,  ' rloc, gpot'
         write(99,'(5(1pe11.3),t65,a)') rcore,gcore,'rcore, gcore'
         do l=1,lpx
            write(99,'(f7.3,t8,6e11.3,t76,a)') r_l(l), (hsep(i,l,1),i=1,6),'r_l,hij(up)'
            if (l.gt.1-nspol .and. nspin.eq.2)  &
                 write(99,'(t8,6e11.3,t76,a)') (hsep(i,l,2),i=1,6),'      hij(dn)'
         enddo
         write(99,*)  
      end if
   end if
   
   
   if (nproc>1.and.verbose) then
      !         write out the excitation energies
      !         get excitation energies from all processes  
      !         using mpiallreduce may be a clumsy way of doing this
      exverbose=0d0
      exverbose(2*iproc+1)=excit
      exverbose(2*iproc+2)=sqrt(pen_cont(2))
      !         note: write out energies in the convention they have been read
      call mpi_allreduce(exverbose(1),  &
           exverbose(2*nproc+1),2*nproc,  &
           mpi_double_precision,mpi_sum,mpi_comm_world,ierr)
      write(6,'(/,1x,a)') 'excitation energies'
      write(6,'(1x,a,/)') '___________________'
      write(6,'(1x,a)')    'configuration,    de=etot-etot1,    (de-de_ae)*weight'
      do i=1,nproc
         write(6,'(10x,i4,3e20.12)')  &
              i-1,exverbose(2*nproc+2*i-1),  &
              exverbose(2*nproc+2*i)
      end do
      write(6,*)
   end if
   ierr=0
   if (nproc>1) call mpi_barrier(mpi_comm_world,ierr)  
   if (ierr.ne.0) write(*,*)'mpi_barrier ierr',ierr
   
end subroutine penalty<|MERGE_RESOLUTION|>--- conflicted
+++ resolved
@@ -240,147 +240,10 @@
            mpi_double_precision,mpi_sum,mpi_comm_world,ierr)
       if (ierr.ne.0) write(*,*)'mpi_allreduce ierr',ierr
       call cpu_time(t)
-<<<<<<< HEAD
-      time(1)=time(1)+t
-      penal=0d0
-!     diff for dcharg and echarge is calc. in (%)
-      !write(6,'(a)')"iorb,incov,chrg,crcov,wght"
-      do iorb=1,norb
-         nocc=no(iorb)
-         l=lo(iorb)
-         ispin=1
-         if (so(iorb).lt.0) ispin=2
-
-              penalorb= &
-              ((aeval(nocc,l+1,ispin)-ev(iorb))  &
-              *wght(nocc,l+1,ispin,1,ncov))**2 +  &
-              ((chrg(nocc,l+1,ispin,1)-crcov(iorb,1))  &
-              *wght(nocc,l+1,ispin,2,1))**2 +  &
-              (100.d0*(1.d0-dhrg(nocc,l+1,ispin)/dcrcov(iorb))  &
-              *wght(nocc,l+1,ispin,3,ncov))**2 +  &
-              (100.d0*(1.d0-ehrg(nocc,l+1,ispin)/ddcrcov(iorb))  &
-              *wght(nocc,l+1,ispin,4,ncov))**2 +  & 
-              (res(nocc,l+1,ispin)*wght(nocc,l+1,ispin,5,ncov))**2 +  &
-              (wfnode(nocc,l+1,ispin,1)*wght(nocc,l+1,ispin,6,ncov))**2 +  &
-              (wfnode(nocc,l+1,ispin,2)*wght(nocc,l+1,ispin,7,ncov))**2 +  &
-              (wfnode(nocc,l+1,ispin,3)*wght(nocc,l+1,ispin,8,ncov))**2  
-              !write(6,'(2(i2,1x),3(1x,e25.17))')iorb,1,chrg(nocc,l+1,ispin,1),crcov(iorb,1),wght(nocc,l+1,ispin,2,1)
-              if (ncov.gt.1) then
-              do incov=2,ncov
-              penalorb=penalorb+((chrg(nocc,l+1,ispin,incov)-crcov(iorb,incov)) &
-              *wght(nocc,l+1,ispin,2,incov))**2
-              !write(6,'(2(i2,1x),3(1x,e25.17))')iorb,incov,chrg(nocc,l+1,ispin,incov),crcov(iorb,incov),wght(nocc,l+1,ispin,2,incov)
-              end do
-              end if
-           !write(6,*)"iorb,nocc,l,ispin",iorb,nocc,l,ispin
-               if(penalorb**2>= 0d0) then
-!                some isNaN test... 
-!                we dont want to add NaN to the penalty,
-!                but rather give info for debugging
-                 penal=penal+penalorb
-               else
-                 write(6,*)'WARNING, NaN penalty for orbital',iorb, penalorb
-
-
-                 write(6,*)'DEBUG: nocc,l,ispin',nocc,l,ispin
-                 write(6,*)'AE/PS evals',aeval(nocc,l+1,ispin),ev(iorb)
-                 write(6,*)'node integrals ', wfnode(nocc,l+1,ispin,:)
-                 write(6,*)'all wghts',wght(nocc,l+1,ispin,1:8,1:ncov1)
-                 write(6,*)
-               end if
-      enddo
-!     for now, keep this contribution here, no special output
-      penal=penal + psir0*wghtp0**2
-
-!     add weight for narrow radii
-!     use: error in norm conversation of projectors
-!          is approximately a power law of the radius
-!
-!         1-|projector|  ~ 1d-6 (hgrid/r)**12
-
-!     write(16,*)'DEBUG: sqpenal without rad',penal
-      pen_r=0d0
-      do l=1,lpx
-          pen_r=pen_r+(hgridmax/r_l(l))**24
-      end do
-!     just use the same convention for rloc
-      pen_r=pen_r+(hgridmax/rloc)**24
-!     prefactors
-      pen_r=pen_r*1d-12*wghtrad**2
-!     write(16,*)'DEBUG: sqpenal with rad',penal
-
-!     add an empirical term to penalize all hsep larger than ~10
-!     also calculate kij and penalize values larger than ~ 2,
-!     otherwise we might favor big splittings.
-!     Use a power law such that h~10 and k~2 contribute each about
-!     1% of wghthij to the penalty, but larger values are strictly
-!     penalized.
-      pen_h=0d0
-      pen_k=0d0
-      do l=1,lpx
-        do i=1,6
-           if(hsep(i,l,1).eq.0)cycle
-           pen_h= pen_h+(hsep(i,l,1)*0.1d0)**12
-           if(hsep(i,l,2).eq.0)cycle
-           pen_h= pen_h+(hsep(i,l,2)*0.1d0)**12
-           tk=2d0*(hsep(i,l,1)-hsep(i,l,2))/(2*l-1)
-           if(tk.eq.0)cycle
-!          we may want to try different weights on kij later
-           pen_k= pen_k+(tk*0.5d0)**12
-        end do
-      end do
-!     the prefactor of 100 for the weight can be dismissed
-      pen_h=pen_h*wghthij**2*1d-4
-      pen_k=pen_k*wghthij**2*1d-4
-
-!     Let us add one more empirical term to keep the local part "local"
-      pen_loc=0d0
-      do k=1,nint
-         r=rr(k)
-         if(r<rcov(ncov)) cycle
-         if(r>1.5*rcov(ncov)) exit
-!        local potential Vloc(r)
-         dd=exp(-.5d0*(r/rloc)**2)*  &
-                   (gpot(1) + gpot(2)*(r/rloc)**2+    &
-                    gpot(3)*(r/rloc)**4 +  &
-                    gpot(4)*(r/rloc)**6 )
-         pen_loc=pen_loc+dd**2
-      end do
-      pen_loc=pen_loc*wghtloc**2
-
-!     if we're not in the middle of a fit,
-!     give some more information about these penalty terms
-      if(verbose)then
-        write(6,*)
-        write(6,*)'Empirical penalty terms from psppar'
-        write(6,*)'___________________________________'
-        write(6,*)
-        write(6,*)'narrow radii    ',sqrt(pen_r)
-        write(6,*)'large  hij      ',sqrt(pen_h)
-        write(6,*)'large  kij      ',sqrt(pen_k)
-        write(6,*)'Vloc(r>rcov)    ',sqrt(pen_loc)
-        write(6,*)'Sec. Der. Smooth',sqrt(dertwo)
-        write(6,*)'Psi(r=0) high S ',psir0
-        write(6,*)
-!       write(6,*)'Verbose=',verbose,'nproc=',nproc!Santanu
-      end if
-           
-      pen_cont(9)=pen_r+ pen_h+pen_k + pen_loc
-
-
-
-!cccccccccccccccccccccccccccccccccccccccccccccccccccccccccccccccccccccccccccccccccccccccccc
-!---------------- parallel computation of excitation energies and softness ----------------
-!cccccccccccccccccccccccccccccccccccccccccccccccccccccccccccccccccccccccccccccccccccccccccc
-
-!     first, make sure that excitation energies of value zero are ignored
-      if(excitAE.eq.0d0)wghtexci=0d0
-=======
       time(2)=time(2)+t
       penal=sqrt(sum(pen_cont(4:7)))
       !        write(6,*)'mpi reduced:',pen_cont(4:6)
       !        write(6,*)'pen7=', pen_cont(7),'; sqrtsum=penal',penal
->>>>>>> 8f2d8b6d
       
    end if
    
@@ -392,103 +255,9 @@
          write(6,'(2i8,4(1x,1pe20.10))')  iter, ntime, penal, sqrt(pen_cont(6)), sqrt(pen_cont(7)),&
               sqrt(pen_cont(4))
       else
-<<<<<<< HEAD
-         ekin_pen=0d0
-      end if
-
-      if(nproc.eq.1)then
-!        Serial case: One configuration, no excitation energies
-         pen_cont(5)=wghtconf**2*penal
-         pen_cont(7)=wghtsoft**2*ekin_pen
-         pen_cont(8)=wghtKE**2*sqrt(dertwo)
-         penal=sqrt(penal+sum(pen_cont(5:9)))
-!        write(16,*)'DEBUG:ekin_pen,penal',ekin_pen,penal,wghtsoft
-      else 
-!        parallel case
-!        Set up penalty contributions to be summed over all processes
-         call cpu_time(t)
-         time(2)=time(2)-t
-
-!        compute excitation energy for this configuration. 
-!        for this, get total energy of configuration 1.
-         if(iproc.eq.0) eref=etotal
-         call MPI_BCAST(eref,1,MPI_DOUBLE_PRECISION,0,  &
-                               MPI_COMM_WORLD,ierr)
-         if(ierr.ne.0)write(*,*)'MPI_BCAST ierr',ierr
-         excit=etotal-eref
-         !write(6,'(a,i2,1x,3(e25.17,1x))')"iproc,eref,etotal,diff",iproc,eref,etotal,etotal-eref
-
-
-!        Sum up penalty contributions from this MPI process
-         pen_cont(1)=wghtconf**2 *penal
-         pen_cont(2)=wghtexci**2 *(excit-excitAE)**2
-         pen_cont(3)=wghtsoft**2 *ekin_pen
-         pen_cont(4)=wghtKE**2*sqrt(dertwo) !! Penalty for KE Santanu 
-
-!        write(6,*)'DEBUG lines for penalty over processes'
-!        write(6,*)'wghtconf,penal',wghtconf ,penal
-!        write(6,*)'wghtexci,(excit-excitAE)**2',&
-!    &       wghtexci,(excit-excitAE)**2
-!        write(6,*)'wghtsoft,ekin_pen',wghtsoft,ekin_pen
-!        write(6,*)'products',pen_cont(1:3)
-
-!        sum up over all processes, that is over all configurations
-!        and over the orbitals and hgrid samples of the wavelet transform
-         call MPI_ALLREDUCE(pen_cont(1:4),pen_cont(5:8),4,  &
-               MPI_DOUBLE_PRECISION,MPI_SUM,MPI_COMM_WORLD,ierr)
-         if(ierr.ne.0)write(*,*)'MPI_ALLREDUCE ierr',ierr
-         call cpu_time(t)
-         time(2)=time(2)+t
-         penal=sqrt(sum(pen_cont(5:9)))
-!        write(6,*)'MPI reduced:',pen_cont(4:6)
-!        write(6,*)'pen7=', pen_cont(7),'; sqrtsum=penal',penal
-
-      end if
-!     Adding Penalty due to KE !! Santanu and Stefan
-      !write(6,*)'Penalty due to KE'
-     
-
-
-!     If the penalty is below the reference - usually the currently
-!     lowest vertex of the simplex -  write out the major components:
-
-      if (verbose.eqv.'F') then
-      !write(6,*)'KE_penalty weight=',wghtKE,'KE=',ekin,'penalty=',wghtKE*ekin
-      if(penal<penref)then  
-          if(nproc.eq.1)then
-             write(6,'(2i8,4(1x,e20.10))')  &
-                 iter, ntime, penal, sqrt(pen_cont(7)),  &
-                 sqrt(pen_cont(9)),sqrt(pen_cont(5))
-          else
-             pen_cont(5:9)=sqrt(pen_cont(5:9))
-             write(6, '(2i8,7(1x,e20.10))')   &
-                  iter, ntime, penal,pen_cont(7),pen_cont(9),  &
-                  pen_cont(5:6),sqrt(sum(pen_cont(1:2)))
-          end if
-!         write the vertex to the dumpfile without transforming  psppar
-!         this gives the psppar of all vertices ever found to be the lowest
-
-!         disabling this should speed up things a little
-            
-!         backspace(99)
-          if(iproc.eq.0)then
-            write(99,'(e11.3,a)')penal,' penalty' 
-            write(99,'(5e11.3,t65,a)')rloc,gpot,  ' rloc, gpot'
-            write(99,'(5e11.3,t65,a)')rcore,gcore,'rcore, gcore'
-               do l=1,lpx
-                  write(99,'(f7.3,t8,6e11.3,t76,a)') r_l(l),  &
-                       (hsep(i,l,1),i=1,6),'r_l,hij(up)'
-                  if (l.gt.1-nspol .and. nspin.eq.2)  &
-                       write(99,'(t8,6e11.3,t76,a)')  &
-                       (hsep(i,l,2),i=1,6),'      hij(dn)'
-               enddo
-            write(99,*)  
-          end if
-=======
          pen_cont(4:7)=sqrt(pen_cont(4:7))
          write(6, '(2i8,7(1x,1pe20.10))') iter, ntime, penal, pen_cont(6),pen_cont(7), pen_cont(4:5), &
               sqrt(sum(pen_cont(1:2)))
->>>>>>> 8f2d8b6d
       end if
       !         write the vertex to the dumpfile without transforming  psppar
       !         this gives the psppar of all vertices ever found to be the lowest
