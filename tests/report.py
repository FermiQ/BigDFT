#!/usr/bin/env python
# -*- coding: us-ascii -*-
#----------------------------------------------------------------------------
# Build the final report (read *.report from fldiff.py)
# Date: 06/07/2011
#----------------------------------------------------------------------------

import fnmatch
import os
import re
import sys

#Regular expression
re_discrepancy = re.compile("Max [dD]iscrepancy[^:]*:[ ]+([^ ]+)[ ]+\(([^ ]+)")

def callback(pattern,dirname,names):
    "Return the files given by the pattern"
    for name in names:
        if fnmatch.fnmatch(name,pattern):
            files.append(os.path.join(dirname,name))

#List of files
files = []
os.path.walk(".",callback,"*.report")
#Sort files
files.sort()

#Check if the output is a tty to print in colour
if sys.stdout.isatty():
    start_fail = "\033[0;31m"
    start_success = "\033[0;32m"
    start_pass = "\033[0;33m"
    end = "\033[m"
else:
    start_fail = ""
    start_success = ""
    start_pass = ""
    end = ""

Exit = 0
print "Final report:"
for file in files:
    dir = os.path.normpath(os.path.dirname(file))
    fic = "(%s)" % os.path.basename(file)
    #Max value
    try:
        max_discrepancy = float(open(file).readline())
        discrepancy = re_discrepancy.findall(open(file).read())
    except:
        discrepancy = False
    if discrepancy:
        diff = float(discrepancy[0][0])
        if diff > max_discrepancy:
            start = start_fail
            state = "%7.1e > (%7.1e)    failed" % (diff,max_discrepancy)
            Exit = 1
<<<<<<< HEAD
        print "%s%-24s %-27s %s%s" % (start,dir,fic,state,end)
=======
        elif discrepancy[0][1] == "passed":
            start = start_pass
            state = "%7.1e < (%7.1e)    passed" % (diff,max_discrepancy)
        else:
            start = start_success
            state = "%7.1e < (%7.1e) succeeded" % (diff,max_discrepancy)
        print "%s%-23s %-28s %s%s" % (start,dir,fic,state,end)
    else:
        start = start_fail
        state = "cannot parse file.     failed"
        print "%s%-23s %-28s %s%s" % (start,dir,fic,state,end)
>>>>>>> b524ff23
#Error code
sys.exit(Exit)<|MERGE_RESOLUTION|>--- conflicted
+++ resolved
@@ -2,7 +2,7 @@
 # -*- coding: us-ascii -*-
 #----------------------------------------------------------------------------
 # Build the final report (read *.report from fldiff.py)
-# Date: 06/07/2011
+# Date: 28/03/2011
 #----------------------------------------------------------------------------
 
 import fnmatch
@@ -54,9 +54,6 @@
             start = start_fail
             state = "%7.1e > (%7.1e)    failed" % (diff,max_discrepancy)
             Exit = 1
-<<<<<<< HEAD
-        print "%s%-24s %-27s %s%s" % (start,dir,fic,state,end)
-=======
         elif discrepancy[0][1] == "passed":
             start = start_pass
             state = "%7.1e < (%7.1e)    passed" % (diff,max_discrepancy)
@@ -68,6 +65,5 @@
         start = start_fail
         state = "cannot parse file.     failed"
         print "%s%-23s %-28s %s%s" % (start,dir,fic,state,end)
->>>>>>> b524ff23
 #Error code
 sys.exit(Exit)