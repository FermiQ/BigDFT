## Process this file with automake to produce Makefile.in

SUBDIRS = 

EXTRA_DIST = xc.out.ref

CLEANFILES = xc.out xc.tmp.*

if USE_DGEMMSY
libs_dgemmsy = $(top_builddir)/src/dgemmsy/libdgemmsy.a
else
libs_dgemmsy =
endif
<<<<<<< HEAD
=======
if USE_CUDA_GPU
libs_cuda=CUDA/libGPU.a
else
libs_cuda=
endif
if USE_OCL
libs_ocl=OpenCL/libOCL.a -lstdc++
else
libs_ocl=
endif
>>>>>>> 3303fe96

check_PROGRAMS = test_xc

test_xc_SOURCES = test_xc.f90 
<<<<<<< HEAD
test_xc_LDADD =  -lbigdft $(libs_dgemmsy)
=======
test_xc_LDADD =  -lbigdft $(libs_dgemmsy) $(libs_cuda) $(libs_ocl)
>>>>>>> 3303fe96
test_xc_LDFLAGS = -L$(top_builddir)/src

AM_FCFLAGS = -I$(top_builddir)/src/modules

xc.out: test_xc
	./test_xc > xc.out

check: xc.out xc.out.ref
	@cut -b -70 xc.out > xc.tmp.out
	@cut -b -70 $(srcdir)/xc.out.ref > xc.tmp.ref
	python $(top_srcdir)/tests/fldiff.py xc.tmp.out xc.tmp.ref | tee fldiff.report
	@rm -f xc.tmp.*<|MERGE_RESOLUTION|>--- conflicted
+++ resolved
@@ -11,8 +11,6 @@
 else
 libs_dgemmsy =
 endif
-<<<<<<< HEAD
-=======
 if USE_CUDA_GPU
 libs_cuda=CUDA/libGPU.a
 else
@@ -23,16 +21,11 @@
 else
 libs_ocl=
 endif
->>>>>>> 3303fe96
 
 check_PROGRAMS = test_xc
 
 test_xc_SOURCES = test_xc.f90 
-<<<<<<< HEAD
-test_xc_LDADD =  -lbigdft $(libs_dgemmsy)
-=======
 test_xc_LDADD =  -lbigdft $(libs_dgemmsy) $(libs_cuda) $(libs_ocl)
->>>>>>> 3303fe96
 test_xc_LDFLAGS = -L$(top_builddir)/src
 
 AM_FCFLAGS = -I$(top_builddir)/src/modules
