---
Default tolerances:
 Epsilon: 1.1e-11
 
Keys to ignore:
 - Code logo
 - Compilation options
 - MPI task*
 - Timings for root process
 - Maximal OpenMP threads per MPI task
 - OpenMP threads per task
 - OpenMP parallelization
 - Memory* 
 - Orbitals Repartition*
 - Rho Commun
 - Total number of components
 - GPU acceleration
 - High Res. box is treated separately
 - Grid Spacing threshold (AU)
 - Direct and transposed data repartition
 - Write Waves Time
 - Reading Waves Time
 - Maxdiff*
 - Tolerances for this check
 - Material acceleration
 - Number of OpenCL devices per node
 - Version Number
 - Root process Hostname
 - Input ixc parameter corresponds to XC
 - Wavefunction written No.
 - accel
 - Max No. of dictionaries used
 - Occupation numbers coming from
 - Number of dictionary folders allocated
 - Maximum size of masking arrays for a projector
 - Cumulative size of masking arrays
 - Dictionary for lin
 - Raw version
 - Size of the global database
 - Total No. of Taskgroups created
 - sparse matmul load balancing naive / optimized
 - preconditioning load balancing before
 - preconditioning load balancing after
 - preconditioning load balancing min/max before # to be deleted as soon as refs are updated
 - preconditioning load balancing min/max after # to be deleted as soon as refs are updated
 - task with max load
 - nonlocal forces; maximal number of atoms per iteration, number of iterations
 - number of taskgroups
 - taskgroups overview
 - outdir
 - Atomic positions within the cell (Atomic and Grid Units)
 - Rigid Shift Applied (AU)
 #- number of tasks
 #- IDs
 #- start / end
 #- start / end disjoint
Patterns to ignore:
 - Timestamp
 - memory
 - FLAGS

Expected Test CPUtime: #
 C: #[expected, error]
  athelas: [ 6.0, 1.0 ]

yaml_test:
 Tax: 1.8e-6
 Total: 2.0e-5
 Keys to ignore:
   - Error code
   - Address*
   - date
   - Id
   - Summary
   - ERR_ALLOCATE
   - Routine dictionary
   - Errors found while (de)allocating ab and b
   - Calling sequence of Main program (routines with * are not closed yet)
   - Additional Info
   - Something to use b
   - Something to use ab
   - Entering Thread No.
   - Elapsed time (ns)
   - Elapsed time (mus)
   - Test for pid
   - loc of address and metadata
 Patterns to ignore:
   - errcode
   - Time
   - Global dictionary
   - time

#Runs which update and override the default
AgBulk:
 Grid Spacing threshold (AU): 1.e-2
 Residues per orbital: 2.2e-8
 EH: 2.51e-11
 EXC: 4.52e-11
 Ekin: 1.81e-11
 Enl: 3.71e-11
 Epot: 3.21e-11
 EvXC: 7.1e-11
 tr(H): 4.1e-11
 # Necessary for GPU runs, to be updated...
 Keys to ignore:
  - Residues per orbital
  - Calculating wavelets expansion of projectors, found warnings


SiBulk:
 Wavefunctions Iterations: 4.4e-8 # 1.1e-10
 Residues per orbital: 8.0e-10
 maxval: 3.18e-10
 # Ekin: 2.1e-11
 # Enl: 2.1e-11
 # Epot: 1.0e-10
 # EvXC: 1.1e-10
 Last Iteration: 7.01e-10
 Atomic Forces (Ha/Bohr): 7.01e-10
 Clean forces norm (Ha/Bohr): 3.3e-10
 Average noise forces: 9.3e-10
 HOMO LUMO gap (AU, eV): 1.8e-10
 PV (Ha): 1.89e-10
 Optimization of virtual orbitals: 7.0101e-8
 e_occupied: 1.42e-11
 Orbitals: 1.42e-11	
 GPa: 2.0e-9
 # Necessary for GPU runs, to be updated...
 Keys to ignore:
  - Residues per orbital


SiH4:
 #due to lack of functionality in fldiff, since energies field is updated
 Energies: &etol 4.6e-9
 Eion: &eion 4.2e-9
 EH: *etol
 EXC: *etol
 Eion: *etol
 Ekin: *etol
 Enl: *etol
 Epot: *etol
 EvXC: *etol
 Epsilon: 1.4e-10
 Ion-Ion interaction energy: *eion
 Atomic Forces (Ha/Bohr): 2.e-9
 maxval: 2.e-9
 Average noise forces: 2.2e-10
 Average CG stepsize in terms of betax: 1.1e-5

Mn2:
 Keys to ignore:
  - proc
 Epsilon: 2.e-10
 Enl: 3.1e-10
 Ekin: 3.1e-10
 Average noise forces: 3.4e-10
 Atomic Forces (Ha/Bohr):
  - Mn: 2.5e-10
 Clean forces norm (Ha/Bohr):
  maxval: 2.5e-10

GPU:
 EvXC: 1.1e-10

Graphene:
 Input Hamiltonian: 1.1e-10
 EH: 1.1e-10
 Epot: 1.0e-10

TiMix:
 Epsilon: 1.e-10

GEOPT-BFGS: 
 Epsilon: 2.71e-10
 Mg: 1.01e-9

GEOPT-LBFGS: 
 Epsilon: 4.8e-10
 etot: 1.3e-9
 EKS: 1.3e-9
 EH: 1.81e-9
 Epot: 1.1e-9
 Eion: 8.5e-10
 Enl: 1.33e-9
 DIIS weights: 1.1e-5
 Mg: 1.01e-9
 
NaCl:
 Epsilon: 2.e-9
 Mean L2 norm of gaussian-wavelet difference: 1.21e-4

NH3:
 Epsilon: 1.1e-10

CH3-:
 Epsilon: 5.1e-9
 gnrm: 1.1e-5
 EKS: 1.6e-8
 D: 1.e-8
 Average CG stepsize in terms of betax: 3.801e-4
 Atomic Forces (Ha/Bohr): 4.0e-7
 Average noise forces: 6.2e-8
 Clean forces norm (Ha/Bohr): 3.6e-7
 Raw forces norm (Ha/Bohr): 4.1e-7
 Ion-Ion interaction energy: 3.1e-6
 FORCES norm(Ha/Bohr): 1.1e-6
 Forces: 1.1e-7
 Keys to ignore:
 - b/b0

scalability:
 Energies: 1.e-9
 EKS: 2.14e-10
 Total electronic charge: 2.1e-11
 Expected kinetic energy: 1.1e-10


ElecField:
 Epsilon: 1.1e-10 


FeHyb:
 EKS: 6.e-11
 y: 1.51e-11


Li+:
 Epsilon: 1.1e-10
 D: 1.01e-10
 Epot: 1.01e-10


O2-Spin:
 Epsilon: 1.1e-10


H2-spin:
 Estimation of Finite-Size Corrections:
  Corrected Energies:
   Epot: 2.1e-11
  Total energy with tail correction: 1.51e-11


H-Rydberg_H:
 Gradient Norm: 5.8e-9
 Eigenvalues and eigenstate residue: 5.1e-9
 norm(P): 1.1e-10

TiSmear:
 Epsilon: 5.e-11
 EKS: 5.6e-11

H2O-CP2K:
 Total energy with tail correction: 1.8e-11
 Epot: 1.01e-10

test.splsad.ref.yaml:
 Epsilon: 1.1e-10
 Electric Dipole Moment (Debye): 1.21e-8

test.minhop.ref.yaml:
 Energies: &etol1 6.0e-9
 Eion: &eion1 5.1e-11
 EH: *etol1
 EXC: *etol1
 Ekin: *etol1
 Enl: *etol1
 Epot: *etol1
 EvXC: *etol1
 EKS: 9.7e-10
 Ion-Ion interaction energy: *eion1
 fluct: 1.2e-9
 maxval: 7.1e-11
 Atomic Forces (Ha/Bohr): 5.1e-11
 Average noise forces: 1.1e-10
 etot: 1.85e-11
 Orbitals: 6.1e-9
 Positions: 1.1e-9
 Keys to ignore:
   - (MH) cpu(hrs)
   - WARNINGS
   - XC ID

test.testforces.ref.yaml:
 Epsilon: 1.2e-10

H2O-bader:
 Epsilon: 3.0e-11
 EKS: 6.0e-11

N2:
 Epsilon: 1.2e-10

mixpotential:
 Epot: 1.1e-10
 energy: 7.5e-11
 Omega: 7.4e-11
 Ekin: 1.1e-10
 EXC: 1.1e-10
 EvXC: 1.1e-10
 Enl: 2.1e-11

IO-wf_plain-read:
 Energies: 1.1e-10

CH4-D3:
 EH: &ener 1.1e-10
 Epot: *ener
 EKS: &ener2 3.3e-11
 Eion: *ener
 Ekin: *ener
 Enl: *ener2
 etot: 2.92e-11
 Etot: 2.9e-11
 Ion-Ion interaction energy: 9.0e-11

NLCC: &NLCCs
 Energies: 1.2e-10
 EKS: 5.9e-11
 Total electronic charge: 1.2e-11
 norm(P): 1.0e-10
 GPa: 3.0e-11

NLCC: &NLCCsnew
 EH: 5.1e-10
 EXC: 4.7e-09
 Ekin: 1.3e-09
 Enl: 2.91e-10
 Epot: 1.6e-09
 EvXC: 4.9e-9
 EKS: 4.6e-9
 Orbitals: 1.2e-10
 Atomic Forces (Ha/Bohr): 5.0e-11
 Clean forces norm (Ha/Bohr): 5.0e-11
 Total electronic charge: 1.2e-11
 Value for Exc[rhoc]: 3.8e-9
 PV (Ha): 5.9e-11
 Exc(rhoc): 3.8e-9
 norm(P): 1.0e-10
 GPa: 1.6e-10

#deepcopy of the above defined cases
NLCC_free-O2: *NLCCs
NLCC_free: *NLCCsnew
NLCC_periodic-O2: *NLCCsnew
NLCC_periodic: *NLCCs

taskgroups:
  Energies: 1.1e-10
  EKS: 1.1e-10
  P vector: 1.1e-10
  Total electronic charge: 1.41e-11

base:
  norm(P): 1.1e-9
  Epot: 1.1e-10
  EH: 1.01e-10
  Ekin: 1.1e-10
  energy: 1.4e-11
  Omega: 1.32e-11

Davidson-SiH4:
  e_virtual: 1.7e-11
  Eigenvalues and eigenstate residue: 1.8e-10

SIC_PZ:
  EH: 1.001e-10

TDDFT:
  Epsilon: 1.1e-10
  e_virtual: 6.0e-7
  Eigenvalues and eigenstate residue: 1.2e-4
  Epot: 1.1e-10
  Gradient Norm: 1.01e-4 #too big?
  L2 Norm - 1 and Rayleigh quotient (Davidson): 1.1e-6
  Excitation Energy and Oscillator Strength: 1.3e-4
  Transition energies (eV): 3.01e-4

BigDFT2Wannier.b2w.ref.yaml:
  amnk_guess(nb): 1.31e-10

cleanup:
 Ekin: 5.1e-9
 Enl: 8.7e-10
 Atomic Forces (Ha/Bohr): 3.2e-10
 Average noise forces: 3.1e-10
 Clean forces norm (Ha/Bohr): 3.7e-9
 Raw forces norm (Ha/Bohr): 3.5e-9
 Epot: 3.9e-9
 Orbitals: 6.1e-10
 EH: 3.8e-9
 EXC: 1.9e-9
 EvXC: 2.3e-9
 Enl: 1.27e-9
 Omega: 2.12e-9
 Pulay Forces (Ha/Bohr): 1.9e-9
 energy: 2.3e-9

directmin:
 Patterns to ignore:
 - Wavefunction written
 Epsilon: 3.5e-10
 mean alpha: 1.1e-04
 max alpha: 1.1e-04
 Ekin: 6.1e-10
 eBS: 6.1e-10
 norm(P): 1.1e-7

experimentalmode:
 D: 1.1e-04
 Epsilon: 8.e-10
 Ekin: 1.9e-06
 Enl: 2.7e-07
 Omega: 1.5e-05
 EH: 2.5e-04
 Epot: 2.3e-04
 EXC: 3.6e-05
 EvXC: 4.8e-05
 energy: 7.8e-07
 multiplicator for the confinement: 4.5e-07
 Atomic Forces (Ha/Bohr): 1.3e-07
 Raw forces norm (Ha/Bohr): 1.1e-7
 Clean forces norm (Ha/Bohr): 1.1e-07
 Orbitals: 1.1e-04
 Average noise forces: 7.6e-08

restartdisk_charge:
 Epot: 1.1e-10
 EH: 1.1e-10
 Ekin: 1.1e-10
 Patterns to ignore:
 - Wavefunction written

restartdisk_read:
 EH: 1.1e-10
 Epot: 1.1e-10

H2-freq: &freq
 (F) Frequencies (Hartree): 5.e-10
 D: 1.e-10
 EKS: 2.6e-11
 (F) Vibrational entropy: 1.1e-8

C6H6-freq: *freq

rotate_read1:
 eBS: 2.6e-11
 EvXC: 1.1e-10
 EXC: 1.1e-10
 orthog_energy: 2.4e-11
 energy: 8.7e-11
 energydiff: 8.3e-11
 Omega: 8.1e-11
 D: 1.1e-10

rotate_read2:
 eBS: 2.6e-11
 EXC: 1.1e-10
 orthog_energy: 3.0e-9
 energy: 7.4e-11
 Omega: 7.1e-11
 Epot: 1.1e-9
 
rotate_write:
 EvXC: 1.1e-10
 EXC: 1.1e-10
 energy: 2.2e-11
 Omega: 2.1e-11
 Patterns to ignore:
 - Wavefunction written

GEOPT-newIG:
  Ion-Ion interaction energy: 2.3e-11
  D: 1.1e-10
  Energies: 1.1e-8
  etot: 2.62e-11
  EKS: 1.0e-8

rotatesmall_write:
  Keys to ignore:
  - Wavefunction written No.

wrappers.out:
 EH: 1.1e-10
 Epot: 1.01e-10
 fnrm2: 1.1e-10

rotatesmall_read:
 Epsilon: 2.4e-11
 overlap: 2.0e-08
 frag eval: 3.0e-10
 energy: 4.2e-10
 orthog energy: 1.9e-10

molecule_dmix:
 Enl: 6.6e-9
 EXC: 9.1e-10
 EvXC: 1.2e-9
 EH: 1.1e-08
 Ekin: 1.1e-8
 Epot: 7.1e-09
 energy: 3.6e-10
 Omega: 6.2e-9
 Atomic Forces (Ha/Bohr): 4.7e-11
 Clean forces norm (Ha/Bohr): 5.1e-11
 Raw forces norm (Ha/Bohr): 6.2e-11
 Average noise forces: 1.1e-8
 e: 1.4e-10
 Total charge: 1.1e-08

molecule_pmix:
 EXC: 1.1e-9
 EvXC: 6.6e-9
 EH: 1.1e-8
 Ekin: 1.1e-08
 Enl: 6.6e-09
 Epot: 7.1e-9
 Total charge: 1.1e-10
 energy: 8.9e-9
 Omega: 6.2e-9
 Epot: 7.1e-09
 Atomic Forces (Ha/Bohr): 4.6e-11
 Clean forces norm (Ha/Bohr): 5.0e-11
 e: 1.4e-10
 Raw forces norm (Ha/Bohr): 6.2e-11

molecule_dmin:
 Enl: 6.6e-9
 EXC: 9.1e-10
 EvXC: 1.2e-9
 EH: 1.1e-08
 Ekin: 1.1e-08
 Epot: 7.1e-09
 energydiff: 2.2e-10
 energy: 8.1e-9
 Omega: 6.2e-9
 Total charge: 1.1e-10
 eBS: 7.2e-9
 e: 1.4e-10
 Average noise forces: 4.1e-11

molecule_foe:
 Enl: 6.6e-9
 Epot: 1.1e-8
 EXC: 9.1e-10
 EvXC: 1.1e-8
 EH: 1.1e-8
 Ekin: 1.1e-8
 charge diff: 1.1e-8
 energy: 6.9e-10
 Omega: 8.6e-9
 Total charge: 2.5e-10
 eF: 3.5e-9
 guess for new ef: 3.0e-9
 D eF: 4.1e-9
 Tr(K): 1.1e-07
 D Tr: 1.1e-7
 tr(KS) before purification: 5.1e-10

hybrid-directmin:
 Epsilon: 1.4e-11
 Enl: 1.8e-10
 eBS: 4.5e-09
 Omega: 4.5e-09
 energy: 4.4e-09
 multiplicator for the confinement: 8.9e-11
 Epot: 5.1e-09
 EH: 5.1e-9
 EXC: 6.1e-10
 EvXC: 8.1e-10
 Ekin: 1.1e-09
 Atomic Forces (Ha/Bohr): 8.7e-11
 Clean forces norm (Ha/Bohr): 8.0e-11
 Raw forces norm (Ha/Bohr): 3.3e-11
 Average noise forces: 1.1e-10

cdft_ohoh:
 Epsilon: 7.1e-10

cdft_oh-:
 Epot: 1.1e-10
 EH: 1.1e-10

cdft_oh-a:
 EH: 1.1e-10
 Epot: 1.01e-10

fructose:
 Epot: 1.1e-09
 Ekin: 1.1e-09
 Enl: 1.1e-10
 EXC: 1.1e-10
 Epsilon: 1.1e-11
 D: 1.1e-10
 D eF: 3.9e-5
 D Tr: 5.4e-6
 eF: 5.4e-5
 guess for new ef: 5.4e-5
 EH: 1.01e-9
 EvXC: 1.1e-10
 energy: 1.44e-10
 Omega: 1.44e-10
 Tr(K): 5.0e-06
 tr(KS) before purification: 1.9e-6
 Total charge: 2.1e-10
 charge diff: 5.4e-6
 multiplicator for the confinement: 1.4e-11
 ebs: 1.1e-8
 ebs_check: 1.1e-8
 net quadropole: 1.1e-10
 Keys to ignore:
  - Calculating wavelets expansion of projectors, found warnings
  - found warnings

GEOPT-all_lbfgs:
 Epot: 2.01e-11

geopt_foe:
 D eF: 7.1e-6
 D: 1.e-10
 eF: 2.5e-7
 guess for new ef: 2.5e-7
 Epot: 1.1e-10
 EH: 1.1e-10
 Ekin: 1.1e-10
 charge diff: 7.1e-6
 diff from idempotency: 2.1e-09
 tr(KS) before purification: 2.6e-07
 Tr(K) : 1.3e-6
 D Tr: 7.1e-06
 decay length of error function: 1.1e-5
 ebs: 2.1e-7
 ebs_check: 1.1e-8
 diff: 2.1e-7
 Positions: 2.1e-9
 Omega: 1.2e-11

geopt_diag:
 Epot: 1.1e-10
 EH: 1.1e-10
 D: 1.0e-10
 D eF: 1.1e-10
 eF: 1.0e-10
 Omega: 1.2e-11

water_foe:
 EvXC: 1.1e-10
 EXC: 1.1e-10
 EH: 1.1e-9
 Ekin: 1.1e-9
 energy: 1.8e-10
 Omega: 1.7e-10
 etot: 1.6e-10
 D: 1.1e-9
 charge diff: 2.1e-9
 eF: 2.4e-8
 D eF: 2.3e-8
 D Tr: 3.1e-11
 guess for new ef: 1.1e-9

water_dirmin:
 max alpha: 1.1e-04
 mean alpha: 1.1e-03
 EXC: 1.1e-10
 EvXC: 1.1e-10
 EH: 1.1e-9
 Epot: 1.1e-9
 energy: 1.7e-10
 Omega: 1.7e-10
 etot: 1.7e-10
 energydiff: 2.6e-11
 D: 1.1e-09
 Keys to ignore:
  - WARNINGS

water_mixdens:
 EvXC: 1.1e-10
 EXC: 1.1e-10
 EH: 1.0e-9
 Epot: 1.1e-9
 D: 1.1e-9
 max alpha: 1.1e-4
 mean alpha: 1.1e-4
 energy: 1.8e-10
 energydiff: 2.5e-11
 etot: 1.7e-10
 Omega: 1.7e-10
 Keys to ignore:
  - WARNINGS

water_mixpot:
 EvXC: 1.1e-10
 EXC: 1.1e-10
 EH: 1.1e-9
 Epot: 1.1e-09
 max alpha: 1.1e-4
 mean alpha: 1.1e-4
 energy: 1.8e-10
 Omega: 1.8e-10
 etot: 1.8e-10
 Keys to ignore:
  - WARNINGS

deltascf_read_charge:
 Ekin: 1.1e-9
 EXC: 1.1e-10
 EvXC: 1.1e-10
 Epot: 1.1e-09
 Enl: 1.1e-9
 eBS: 2.9e-10
 Total ionic charge: 1.5e-11
 energy: 3.4e-10
 Atomic Forces (Ha/Bohr): 2.1e-10
 Average noise forces: 1.1e-10
 Clean forces norm (Ha/Bohr): 2.1e-10
 e: 3.8e-11
 Omega: 3.2e-10
 Raw forces norm (Ha/Bohr): 1.6e-10
 EH: 1.1e-9

deltascf_write_neut:
 eBS: 6.1e-9
 EH: 6.1e-9
 EXC: 4.1e-10
 EvXC: 6.1e-10
 Ekin: 4.1e-09
 Epot: 7.1e-09
 Omega: 6.1e-9
 Total ionic charge: 1.4e-11
 e: 1.1e-10
 Enl: 4.1e-9
 energy: 2.4e-10
 D: 6.1e-9

foe:
 Epot: 1.1e-10
 Ekin: 1.1e-10
 energy: 1.4e-10
 EH: 1.1e-9
 Omega: 1.7e-10
 EXC: 7.1e-10
 Ekin: 1.1e-10
 Total charge: 2.1e-11
 EvXC: 1.1e-10
 eF: 4.2e-8
 Pulay Forces (Ha/Bohr): 1.2e-11
 Atomic Forces (Ha/Bohr): 4.0e-11
 mean alpha: 1.1e-4
 max alpha: 1.1e-4
 D eF: 7.1e-8
 Tr(K): 1.1e-8
 charge diff: 2.1e-8
 D Tr: 7.0e-8
 tr(KS) before purification: 7.0e-8
 decay length of error function: 1.1e-5
 ebs: 7.1e-8
 diff: 7.1e-8
 ebs_check: 1.1e-10
 guess for new ef: 4.2e-8
 D: 1.1e-10

onlyhigh:
 Energies: 2.1e-9
 energy: 3.13e-10
 Omega: 8.0e-10
 Orbitals: 1.1e-9
 Pulay Forces (Ha/Bohr): 1.4e-10
 Atomic Forces (Ha/Bohr): 1.2e-10
 fnrm2: 1.3e-11
 Average noise forces: 4.1e-10
 maxval: 1.3e-10

rotatesmall_read1:
 Epsilon: 1.1e-11

rotatesmall_read2:
 Average noise forces: 1.1e-10 

linearcubic_cubic:
 Epsilon: 1.1e-10
 Ekin: 1.1e-9
 EH: 1.01e-9
 energy: 1.83e-10
 EKS: 2.6e-10
 Epot: 1.1e-9

linearcubic_linear:
 Epsilon: 1.1e-10
 EH: 1.1e-9
 Epot: 1.01e-9
 Ekin: 1.1e-9
 energy: 1.9e-10
 Omega: 9.2e-10
 EvXC: 1.1e-9
 EXC: 2.1e-10

experimentalfoe_long:
 Atomic Forces (Ha/Bohr): 1.4e-05
 Clean forces norm (Ha/Bohr): 1.2e-05
 Average noise forces: 3.3e-6
 Raw forces norm (Ha/Bohr): 1.4e-5
 EH: 2.1e-3
 EXC: 2.7e-04
 Ekin: 7.3e-6
 Enl: 6.7e-6
 Epot: 2.0e-3
 EvXC: 3.5e-4
 eF: 2.5e-05
 guess for new ef: 2.5e-05
 tr(KS) before purification: 1.1e-5
 Tr(K): 8.7e-4
 Total charge: 8.1e-10
 Total ionic charge: 1.6e-11
 D Tr: 8.6e-04
 D eF: 2.5e-05
 multiplicator for the confinement: 2.1e-5
 energy: 1.3e-4
 Omega: 7.2e-04
 charge diff: 8.7e-4
 D: 1.2e-4
 Kohn-Sham residue: 1.9e-04
 delta: 1.1e-10
 kappa: 1.1e-4
 mean kappa: 1.1e-4
 diff from idempotency: 1.1e-6
 delta out: 1.1e-10
 ebs_check: 2.1e-9
 diff: 1.3e-8
 ebs: 6.0e-10
 decay length of error function: 1.1e-5
 ebs: 2.1e-9
 relative diff: 2.1e-11

experimentalfoe_short:
 EH: 2.0e-05
 EXC: 7.1e-06
 Ekin: 1.5e-07
 Enl: 3.0e-08
 Epot: 1.3e-05
 EvXC: 3.8e-06
 energy: 3.9e-06
 tr(KS) before purification: 4.0e-06
 Raw forces norm (Ha/Bohr): 5.5e-07
 Tr(K): 8.0e-07
 eF: 3.6e-05
 guess for new ef: 3.6e-05
 D Tr: 8.0e-07
 D eF: 2.3e-05
 charge diff: 8.0e-07
 Omega: 4.0e-06
 Atomic Forces (Ha/Bohr): 5.8e-07
 Average noise forces: 2.6e-07
 Clean forces norm (Ha/Bohr): 5.1e-07
 diff from idempotency: 3.1e-09
 D: 1.1e-4
 decay length of error function: 1.1e-5

experimentalfoe_medium:
 charge diff: 2.5e-7
 eF: 8.3e-8
 guess for new ef: 8.3e-8
 D Tr: 1.1e-6
 D eF: 6.6e-8 
 Tr(K): 2.5e-7
 ebs: 2.5e-7
 ebs_check: 4.4e-8
 Epot: 1.1e-9
 EH: 1.1e-9
 EXC: 1.01e-10
 EvXC: 1.01e-10
 Total charge: 4.1e-11
 energy: 2.9e-10
 Omega: 8.1e-10
 decay length of error function: 1.1e-5

newpulay:
 EXC: 1.1e-10
 energy: 1.6e-9
 Omega: 1.6e-9
 Ekin: 1.1e-9
 Enl: 1.1e-10
 Total ionic charge: 1.8e-11
 Total charge: 1.01e-10

paracetamol:
 EXC: 1.1e-10
 EvXC: 1.1e-10
 EH: 1.1e-09
 Ekin: 1.1e-09
 eF: 1.6e-6
 Epot: 1.1e-09
 Omega: 1.1e-9
 energy: 1.5e-10
 Total charge: 2.1e-11
 charge diff: 2.0e-6
 D eF: 1.6e-6
 Tr(K): 2.0e-6
 D Tr: 1.9e-6
 tr(KS) before purification: 1.6e-6
 guess for new ef: 7.5e-7
 ebs_check: 9.1e-9
 ebs: 7.5e-7
 diff: 7.5e-7
 relative diff: 1.9e-6

reformatcomplete_write:
 Epot: 1.1e-10

reformatcomplete_read35:
 energy: 5.4e-11
 Omega: 5.4e-11

reformatcomplete_read36:
 energy: 5.4e-11
 Omega: 5.4e-11
 EvXC: 1.1e-10

reformatcomplete_read45:
 energy: 2.5e-11
 Omega: 2.5e-11
 Atomic Forces (Ha/Bohr): 1.2e-11

reformatcomplete_write:
 EH: 1.1e-10
 Epot: 1.1e-10

reformat_read:
 energy: 4.1e-9
 Omega: 1.4e-10
 etot: 5.0e-11
 EH: 2.1e-9
 EXC: 4.1e-9
 EvXC: 4.1e-10
 Enl: 3.6e-9
 Epot: 4.1e-9
 Ekin: 1.1e-9
 Omega: 4.1e-9
 Atomic Forces (Ha/Bohr): 3.6e-9
 Average noise forces: 1.1e-10
 Clean forces norm (Ha/Bohr): 2.5e-9
 etot: 3.5e-9
 Ion-Ion interaction energy: 3.6e-9
 Raw forces norm (Ha/Bohr): 3.6e-9
 e: 4.9e-10
 Positions: 3.5e-09

reformat_write:
 Kohn-Sham residue: 4.1e-4
 Ekin: 3.1e-10
 energy: 8.1e-11
 Omega: 2.1e-10
 EXC: 1.1e-10
 Enl: 3.1e-10
 EH: 1.1e-9
 Raw forces norm (Ha/Bohr): 3.1e-10
 Clean forces norm (Ha/Bohr): 3.1e-10
 e: 1.3e-11
 EvXC: 1.1e-10

explicit_locregcenters:
 EvXC: 1.1e-10
 Total electronic charge: 4.1e-11
 EKS: 1.1e-9
 EH: 1.1e-9

intermediateforces:
 Atomic Forces (Ha/Bohr): 4.9e-7
 Average noise forces: 3.5e-7
 Clean forces norm (Ha/Bohr): 1.5e-6
 Raw forces norm (Ha/Bohr): 1.7e-6
 e: 1.6e-6
 energy: 2.8e-7
 Omega: 1.3e-8
 EXC: 1.6e-6
 EvXC: 1.1e-6
 EH: 6.9e-7
 Ekin: 2.1e-9
 Enl: 1.6e-6
 Epot: 8.97e-8
 multiplicator for the confinement: 1.6e-11
 D: 4.6e-7
 maxval: 4.2e-7
 fnrm2: 3.2e-7

DIIShistory:
 Atomic Forces (Ha/Bohr): 1.9e-9
 Clean forces norm (Ha/Bohr): 1.1e-9
 Raw forces norm (Ha/Bohr): 1.7e-9
 Average noise forces: 2.1e-10
 e: 7.1e-9
 EH: 4.2e-7
 EXC: 6.5e-8
 Ekin: 2.3e-8
 Enl: 6.6e-9
 Epot: 3.8e-7
 EvXC: 8.5e-8
 energy: 5.1e-9
 multiplicator for the confinement: 5.4e-9
 Omega: 2.4e-8
 Total charge: 2.01e-11
 Locreg:
 EH: 2.0e-8
 Pulay forces (Ha/Bohr): 7.8e-09
 Max deviation from unity in reorthonormalize_coeff: 1.1e-9

sparsity:
 Total charge: 1.1e-10
 Omega: 1.1e-9
 Clean forces norm (Ha/Bohr): 7.7e-11
 Raw forces norm (Ha/Bohr): 1.1e-9
 Total ionic charge: 2.41e-11
 charge diff: 1.1e-9
 energy: 1.1e-9
 EXC: 1.1e-10
 EvXC: 1.01e-9
 Epot: 1.1e-9
 Enl: 1.01e-10
 Ekin: 1.01e-9
 eF: 1.1e-9
 D eF: 1.1e-9
 ebs_check: 2.1e-10
 ebs: 2.1e-10
 diff: 1.1e-9
 D Tr: 1.1e-10

PBE_densmixlin:
 Ekin: 1.1e-10
 Epot: 1.1e-10
 energy: 1.1e-10
 Omega: 2.0e-1
 EvXC: 1.1e-10
 EXC: 1.01e-10
 EH: 1.0e-9
 Total charge: 2.1e-11
 Keys to ignore:
  - Calculating wavelets expansion of projectors, found warnings
  - found warnings

PBE_potmixlin:
 EH: 1.0e-9
 Ekin: 1.1e-10
 Epot: 1.1e-10
 EXC: 1.1e-10
 EvXC: 1.1e-10
 energy: 1.1e-10
 Omega: 1.1e-10
 delta out: 1.1e-9
 Total charge: 2.1e-11
 Keys to ignore:
  - Calculating wavelets expansion of projectors, found warnings
  - found warnings

PBE_potmixdiis:
 Atomic Forces (Ha/Bohr): 6.3e-8
 Clean forces norm (Ha/Bohr): 6.3e-8
 Raw forces norm (Ha/Bohr): 2.6e-8
 Average noise forces: 3.0e-8
 Orbitals: 6.3e-8
 energy: 2.5e-7
 EXC: 2.0e-8
 EvXC: 2.7e-8
 Omega: 4.3e-8
 Epot: 2.5e-7
 EH: 6.3e-8
 Ekin: 1.2e-8
 Enl: 2.2e-9
 Total charge: 2.1e-11
 multiplicator for the confinement: 4.3e-8

PBE_densmixdiis:
 Epot: 1.1e-10
 EvXC: 1.1e-10
 EXC: 1.1e-10
 Enl: 1.1e-10
 energy: 1.1e-10
 Omega: 1.1e-10
 Ekin: 1.1e-9
 Total charge: 2.1e-11
 EH: 1.0e-9

test-bigdft-tool:
 positions: 5.1e-8

geoptconstrained_BFGS:
 Ekin: 1.7e-9
 EXC: 2.9e-10
 Epot: 9.0e-9
 EH: 2.1e-9
 Enl: 9.1e-11
 EvXC: 3.8e-10
 eF: 2.8e-8
 guess for new ef: 2.8e-8
 D eF: 2.0e-8
 charge diff: 1.1e-10
 D Tr: 3.1e-11
 D: 1.1e-10
 Positions: 1.1e-9
 Atomic Forces (Ha/Bohr): 3.4e-9
 Average noise forces: 2.0e-9
 Raw forces norm (Ha/Bohr): 8.5e-10
 Clean forces norm (Ha/Bohr): 7.8e-10
 ebs_check: 7.0e-10
 ebs: 7.0e-10
 Ion-Ion interaction energy: 2.2e-9
 Positions: 1.1e-8
 Omega: 1.6e-9
 energy: 1.3e-11

geoptconstrained_SDCG:
 eF: 8.7e-8
 guess for new ef: 8.7e-8
 D eF: 1.0e-7
 EH: 2.1e-10
 Epot: 1.1e-10
 Ekin: 2.1e-10
 EXC: 3.1e-11
 EvXC: 4.1e-11
 charge diff: 7.2e-11
 D Tr: 1.1e-9
 Omega: 1.7e-10
 D: 1.1e-10
 tr(KS) before purification: 1.2e-11
 Clean forces norm (Ha/Bohr): 2.1e-9
 Atomic Forces (Ha/Bohr): 3.4e-9
 Average noise forces: 2.0e-9
 Raw forces norm (Ha/Bohr): 6.9e-11
 ebs_check: 7.8e-11
 ebs: 7.8e-11
 Ion-Ion interaction energy: 2.3e-10
 Atomic structure: 3.1e-9

O2spin_diag:
 Atomic Forces (Ha/Bohr): 2.6e-7
 Average noise forces: 8.6e-8
 Clean forces norm (Ha/Bohr): 9.0e-7
 Raw forces norm (Ha/Bohr): 9.0e-7
 Orbitals: 2.7e-7
 EH: 1.8e-6
 EXC: 3.4e-7
 Ekin: 2.1e-6
 Enl: 1.4e-6
 Epot: 2.5e-6
 EvXC: 1.4e-6
 Omega: 2.5e-7
 energy: 7.3e-8
 multiplicator for the confinement: 1.4e-6
 D: 1.1e-9
 kappa: 1.1e-4

O2spin_foe:
 Atomic Forces (Ha/Bohr): 1.5e-8
 EH: 5.1e-8
 EXC: 6.55e-9
 Ekin: 4.8e-9
 Epot: 1.4e-7
 EvXC: 8.69e-9
 Enl: 2.6e-9
 Tr(K): 1.4e-7
 charge diff: 1.4e-7
 eF: 1.1-10
 D eF: 4.4e-8
 guess for new ef: 4.1e-9
 ebs: 1.7e-8
 ebs_check: 1.7e-8
 Omega: 2.3e-9
 energy: 1.1e-7
 Raw forces norm (Ha/Bohr): 7.5e-8
 Clean forces norm (Ha/Bohr): 7.5e-8
 Average noise forces: 3.2e-8
 Total charge: 7.5e-8
 decay length of error function: 1.1e-5
 diff: 4.8e-9
 D Tr: 2.1e-7
 relative diff: 3.6e-11
 fnrm2: 4.19e-8

O2spin_dirmin:
 Atomic Forces (Ha/Bohr): 1.1e-5
 Average noise forces: 2.4e-5
 Clean forces norm (Ha/Bohr): 6.4e-5
 Electric Dipole Moment (AU): 2.4e-5
 Electric Dipole Moment (Debye): 2.4e-5
 eBS: 6.1e-6
 fnrm: 1.1e-5
 EH: 8.9e-6
 EXC: 5.6e-6
 Ekin: 6.9e-6
 Enl: 1.9e-7
 Epot: 1.3e-5
 EvXC: 6.0e-6
 energydiff: 6.0e-6
 energy: 1.1e-6
 Omega: 6.1e-6
 Raw forces norm (Ha/Bohr): 5.1e-5
 D: 2.1e-6
 DIIS weights: 1.5
 Max deviation from unity in reorthonormalize_coeff: 1.1e-6
 Mean deviation from unity in reorthonormalize_coeff: 1.1e-7
 delta: 1.1e-10

verysparse:
 Total charge: 2.3e-8
 EH: 4.8e-7
 EXC: 1.4e-8
 Enl: 1.4e-9
 Epot: 5.0e-7
 Ekin: 1.8e-8
 EvXC: 1.7e-8
 ebs: 4.8e-7
 ebs_check: 4.8e-7
 eF: 3.8e-8
 D eF: 4.1e-8
 guess for new ef: 3.8e-8
 Omega: 8.3e-8
 energy: 4.4e-9
 D Tr: 3.1e-5
 Tr(K): 2.8e-5
 charge diff: 2.8e-5
 relative diff: 2.6e-11
 diff: 9.2e-10
 Total ionic charge: 1.1e-10
 e: 1.2e-9
 decay length of error function: 1.1e-5
 Clean forces norm (Ha/Bohr): 6.2e-10
 Raw forces norm (Ha/Bohr): 7.8e-10
 Atomic Forces (Ha/Bohr): 3.1e-9
 Average noise forces: 1.0e-9
 Energy (Hartree): 2.1e-9
 Keys to ignore:
  - Calculating wavelets expansion of projectors, found warnings
  - found warnings

expfoegeopt:
 guess for new ef: 2.5e-8
 eF: 2.5e-8
 D eF: 2.3e-8
 charge diff: 2.3e-8
 ebs: 2.3e-8
 ebs_check: 1.5e-9
 D Tr: 1.01e-6
 Epot: 2.3e-8
 EvXC: 2.3e-8
 EXC: 2.3e-8
 Ekin: 1.1e-10
 Tr(K): 2.3e-8
 decay length of error function: 1.1e-5
 Omega: 2.4e-11
 energy: 2.2e-11
 epred: 1.9e-11
 trace(KS): 3.3e-11
 Total charge: 3.1e-11

log_model:
 System pseudo energy (Ha): 3.6e-11
 Keys to ignore:
  - Reference Paper

FF_LENOSKY-vssd:
  etot: 2.05e-7
  last beta: 1.7
  beta: 0.4
  fnrm2: 1.9e-7
  maxval: 3.5e-5
  Forces: 5.01e-5
  Keys to ignore:
  - WARNINGS

FF_LENOSKY-sdcg:
  etot: 2.6e-11
  maxval: 1.01e-9
  Keys to ignore:
  - WARNINGS

FF_LENOSKY-sqnm:
  Keys to ignore:
  - WARNINGS

FF_LENOSKY-lbfgs:
  Keys to ignore:
  - WARNINGS


FF_LJ-vssd:
  Keys to ignore:
  - WARNINGS
  
periodic_silicon:
 Epot: 3.0e-10
 Enl: 1.1e-9
 EXC: 1.1e-10
 Omega: 5.1e-11
 ebs_check: 1.1e-10
 charge diff: 1.4e-10
 ebs: 1.2e-10
 Energy (Hartree): 2.9e-11
 energy: 2.9e-11
 charge diff: 3.8e-10
 Total ionic charge: 1.4e-11
 Pressure: 1.5e-10

periodic_wateredge:
 Epot: 1.1e-9
 Omega: 1.8e-10
 Enl: 1.1e-10
 EH: 1.0e-9
 EXC: 1.1e-10
 EvXC: 1.1e-10
 Ekin: 1.1e-9
 energy: 1.6e-10
 Total charge: 1.1e-10
 PV (Ha): 2.7e-9
 Energy (Hartree): 7.1e-11
 Total ionic charge: 2.7e-11
 Pressure: 7.4e-10

periodic_water:
 EH: 3.1e-9
 Epot: 2.1e-9
 EXC: 1.1e-9
 EvXC: 1.0e-9
 Ekin: 2.0e-9
 Enl: 1.1e-9
 Energy (Hartree): 7.3e-11
 Omega: 2.0e-10
 ebs_check: 2.5e-9
 ebs: 2.5e-9
 eF: 8.9e-9
 D eF: 1.0e-8
 energy: 1.4e-10
 guess for new ef: 9.1e-9
 number of corrected points: 1
 charge diff: 5.2e-7
 diff: 1.1e-10
 Tr(K): 5.0e-7
 D Tr: 2.1e-7
 Total ionic charge: 6.0e-11
 Pressure: 6.4e-10

surface_boronnitride:
 Enl: 1.01e-9
 Epot: 1.0e-9
<<<<<<< HEAD
 Omega: 9.5e-11
 energy: 2.8e-11
 Energy (Hartree): 2.8e-11
=======
 Omega: 1.2e-10
 energy: 3.2e-11
 Energy (Hartree): 3.2e-11
>>>>>>> 87d626ea
 Total charge: 1.0e-10
 Total ionic charge: 2.4e-11
 Keys to ignore:
  - Calculating wavelets expansion of projectors, found warnings
  - found warnings

surface_graphene:
 Epot: 1.0e-9
 Enl: 1.1e-9
 Omega: 8.5e-11
 ebs_check: 1.2e-10
 ebs: 1.0e-10
 charge diff: 1.5e-7
 Tr(K): 2.0e-7
 guess for new ef: 1.1e-9
 eF: 7.1e-10
 D eF: 1.1e-9
 diff: 2.1e-11<|MERGE_RESOLUTION|>--- conflicted
+++ resolved
@@ -1280,6 +1280,32 @@
   Keys to ignore:
   - WARNINGS
 
+FF_LJ-bfgs:
+  etot: 6.3e-6
+  Keys to ignore:
+  - WARNINGS
+
+FF_LJ-diis:
+  Keys to ignore:
+  - WARNINGS
+
+FF_LJ-fire:
+  Keys to ignore:
+  - WARNINGS
+
+FF_LJ-sdcg:
+  Keys to ignore:
+  - WARNINGS
+
+FF_LJ-lbfgs:
+  Keys to ignore:
+  - WARNINGS
+
+FF_LJ-sqnm:
+  Geometry: 1.e-8
+  Keys to ignore:
+  - WARNINGS
+
 
 FF_LJ-vssd:
   Keys to ignore:
@@ -1340,15 +1366,9 @@
 surface_boronnitride:
  Enl: 1.01e-9
  Epot: 1.0e-9
-<<<<<<< HEAD
- Omega: 9.5e-11
- energy: 2.8e-11
- Energy (Hartree): 2.8e-11
-=======
  Omega: 1.2e-10
  energy: 3.2e-11
  Energy (Hartree): 3.2e-11
->>>>>>> 87d626ea
  Total charge: 1.0e-10
  Total ionic charge: 2.4e-11
  Keys to ignore:
