---
Default tolerances:
 Epsilon: 1.1e-11
 
Keys to ignore:
 - Code logo
 - MPI task*
 - Timings for root process
 - Maximal OpenMP threads per MPI task
 - OpenMP threads per task
 - OpenMP parallelization
 - Memory* 
 - Orbitals Repartition*
 - Rho Commun
 - Total number of components
 - GPU acceleration
 - High Res. box is treated separately
 - Grid Spacing threshold (AU)
 - Direct and transposed data repartition
 - Write Waves Time
 - Reading Waves Time
 - Maxdiff*
 - Tolerances for this check
 - Material acceleration
 - Number of OpenCL devices per node
 - Version Number
 - Root process Hostname
 - Input ixc parameter corresponds to XC
 - Wavefunction written No.
Patterns to ignore:
 - Timestamp
 - memory
 - FLAGS

Expected Test CPUtime: #
 C: #[expected, error]
  athelas: [ 6.0, 1.0 ]

yaml_test:
 Tax: 1.8e-6
 Total: 2.0e-5
 Keys to ignore:
   - Error code
   - Address*
   - date
   - Id
 Patterns to ignore:
   - errcode
   - time
   - Time

#Runs which update and override the default
SiH4:
 #due to lack of functionality in fldiff, since energies field is updated
 Energies: &etol 4.6e-9
 Eion: &eion 3.4e-9
 EH: *etol
 EXC: *etol
 Eion: *etol
 Ekin: *etol
 Enl: *etol
 Epot: *etol
 EvXC: *etol
 Epsilon: 1.4e-10
 Ion-Ion interaction energy: *eion
 Atomic Forces (Ha/Bohr): 2.e-9
 maxval: 2.e-9
 Average noise forces: 1.5e-10
 Average CG stepsize in terms of betax: 1.1e-5

AgBulk:
 Grid Spacing threshold (AU): 1.e-2
 Residues per orbital: 2.2e-8
 EH: 2.5e-11
 EXC: 4.51e-11
 Ekin: 1.8e-11
 Enl: 3.7e-11
 Epot: 3.2e-11
 EvXC: 7.1e-11
 tr(H): 4.1e-11
 # Necessary for GPU runs, to be updated...
 Keys to ignore:
  - Residues per orbital
  - Calculating wavelets expansion of projectors, found warnings

SiBulk:
 Residues per orbital: 8.0e-10
 maxval: 1.2e-11
 Enl: 2.1e-11
 Epot: 1.0e-10
 EvXC: 1.1e-10
 Atomic Forces (Ha/Bohr): 1.2e-11
 Clean forces norm (Ha/Bohr): 1.2e-11
 # Necessary for GPU runs, to be updated...
 Keys to ignore:
  - Residues per orbital

Mn2:
 Keys to ignore:
  - proc
 Epsilon: 2.e-10
 Enl: 3.1e-10
 Ekin: 3.1e-10
 Average noise forces: 3.4e-10
 Atomic Forces (Ha/Bohr):
  - Mn: 2.5e-10
 Clean forces norm (Ha/Bohr):
  maxval: 2.5e-10

GPU:
 EvXC: 1.1e-10

Graphene:
 EH: 1.1e-10

TiMix:
 Epsilon: 1.e-10

GEOPT-BFGS: 
 Epsilon: 2.71e-10

GEOPT-LBFGS: 
 Epsilon: 4.1e-10
 EH: 1.11e-9
 Epot: 3.3e-10
 Eion: 8.5e-10
 Enl: 6.5e-10
 DIIS weights: 1.1e-5
 
NaCl:
 Epsilon: 2.e-9
 Mean L2 norm of gaussian-wavelet difference: 1.21e-4

NH3:
 Epsilon: 1.1e-10

CH3-:
 Epsilon: 5.1e-9
 gnrm: 1.1e-5
 EKS: 1.6e-8
 D: 1.e-8
 Average CG stepsize in terms of betax: 3.4e-4
 Atomic Forces (Ha/Bohr): 4.0e-7
 Average noise forces: 5.3e-8
 Clean forces norm (Ha/Bohr): 3.6e-7
 Raw forces norm (Ha/Bohr): 4.0e-7
 Ion-Ion interaction energy: 3.1e-6
 FORCES norm(Ha/Bohr): 1.1e-6
 Forces: 1.1e-7
 Keys to ignore:
 - b/b0

scalability:
 Energies: 1.e-9
 EKS: 2.0e-10
 Total electronic charge: 1.9e-11

ElecField:
 Epsilon: 1.1e-10 

FeHyb:
 EKS: 6.e-11

Li+:
 EKS: 2.e-11

O2-Spin:
 Epsilon: 1.1e-10

H2-spin:
 Estimation of Finite-Size Corrections:
  Corrected Energies:
   Epot: 2.1e-11
  Total energy with tail correction: 1.51e-11

TiSmear:
 Epsilon: 5.e-11
 EKS: 5.6e-11

H2O-CP2K:
 Total energy with tail correction: 1.8e-11

test.splsad.ref.yaml:
 Epsilon: 1.1e-10
 Electric Dipole Moment (Debye): 1.21e-8

test.minhop.ref.yaml:
 Energies: &etol1 6.0e-9
 Eion: &eion1 4.1e-11
 EH: *etol1
 EXC: *etol1
 Ekin: *etol1
 Enl: *etol1
 Epot: *etol1
 EvXC: *etol1
 EKS: 9.7e-10
 Ion-Ion interaction energy: *eion1
 fluct: 1.2e-9
 maxval: 7.1e-11
 Atomic Forces (Ha/Bohr): 2.0e-11
 Average noise forces: 1.0e-10
 etot: 1.84e-11
 Orbitals: 6.1e-9
 Keys to ignore:
   - (MH) cpu(hrs)
   - WARNINGS
   - XC ID

test.testforces.ref.yaml:
 Epsilon: 1.2e-10

H2O-bader:
 Epsilon: 3.0e-11
 EKS: 6.0e-11

H2O-CP2K:
 Total energy with tail correction: 1.8e-11

N2:
 Epsilon: 1.2e-10

mixpotential:
 Epot: 1.1e-10
 energy: 5.0e-11
 Omega: 4.8e-11
 Ekin: 1.1e-10

IO-wf_plain-read:
 Energies: 1.1e-10

CH4-D3:
 EH: &ener 1.1e-10
 Epot: *ener
 EKS: &ener2 3.3e-11
 Eion: *ener
 Ekin: *ener
 Enl: *ener2
 etot: 2.92e-11
 Etot: 2.9e-11
 Ion-Ion interaction energy: 9.0e-11

NLCC: &NLCCs
 Energies: 1.2e-10
 EKS: 5.1e-11
 Total electronic charge: 1.2e-11

NLCC: &NLCCsnew
 EH: 5.1e-10
 EXC: 4.7e-09
 Ekin: 1.3e-09
 Enl: 2.91e-10
 Epot: 1.6e-09
 EvXC: 4.9e-9
 EKS: 4.6e-9
 Orbitals: 1.2e-10
 Atomic Forces (Ha/Bohr): 5.0e-11
 Clean forces norm (Ha/Bohr): 5.0e-11
 Total electronic charge: 1.2e-11
 Value for Exc[rhoc]: 3.8e-9
 PV (Ha): 5.9e-11
 Exc(rhoc): 3.8e-9

#deepcopy of the above defined cases
NLCC_free-O2: *NLCCs
NLCC_free: *NLCCsnew
NLCC_periodic-O2: *NLCCsnew
NLCC_periodic: *NLCCs

taskgroups:
  Energies: 1.1e-10
  EKS: 1.1e-10
  P vector: 1.1e-10

base:
  norm(P): 1.1e-9
  Epot: 1.1e-10
  EH: 1.0e-10

Davidson-SiH4:
  e_virtual: 1.7e-11
  Eigenvalues and eigenstate residue: 1.3e-10

TDDFT:
  Epsilon: 1.1e-10
  e_virtual: 1.61e-9
  Eigenvalues and eigenstate residue: 1.1e-7
  Epot: 1.1e-10
  Gradient Norm: 4.11e-9
  L2 Norm - 1 and Rayleigh quotient (Davidson): 1.1e-7
  Excitation Energy and Oscillator Strength: 1.7e-6
  Transition energies (eV): 1.1e-4

BigDFT2Wannier.b2w.ref.yaml:
  amnk_guess(nb): 1.31e-10

cleanup:
 Ekin: 1.2e-9
 Enl: 8.7e-10
 Atomic Forces (Ha/Bohr): 3.2e-10
 Average noise forces: 3.1e-10
 Clean forces norm (Ha/Bohr): 1.6e-10
<<<<<<< HEAD
 Raw forces norm (Ha/Bohr): 7.9e-11
=======
 Raw forces norm (Ha/Bohr): 8.5e-11
>>>>>>> b1e8cd13
 Epot: 1.6e-9
 Orbitals: 4.2e-10
 EH: 2.4e-9
 EXC: 4.7e-10
 EvXC: 6.2e-10
 Omega: 2.7e-10
 Pulay Forces (Ha/Bohr): 2.9e-10
 energy: 2.8e-10

directmin:
 Patterns to ignore:
 - Wavefunction written
 Epsilon: 3.5e-10
 mean alpha: 1.1e-04
 max alpha: 1.1e-04

experimentalmode:
 D: 1.1e-06
 Epsilon: 8.e-10
 Ekin: 9.2e-07
 Enl: 1.1e-07
 Omega: 4.1e-06
 EH: 4.1e-05
 Epot: 3.6e-05
 EXC: 7.8e-06
 EvXC: 1.1e-05
 energy: 4.2e-07
 multiplicator for the confinement: 2.4e-07
 Atomic Forces (Ha/Bohr): 8.7e-08
 Raw forces norm (Ha/Bohr): 9.9e-8
 Clean forces norm (Ha/Bohr): 1.1e-07
 Orbitals: 1.1e-06
 Average noise forces: 2.3e-08

restartdisk_charge:
 Epot: 1.1e-10
 EH: 1.1e-10
 Patterns to ignore:
 - Wavefunction written

restartdisk_read:
 EH: 1.0e-10

H2-freq:
 (F) Frequencies (Hartree): 5.e-10
 
rotate_write:
 Patterns to ignore:
 - Wavefunction written

GEOPT-newIG:
  Ion-Ion interaction energy: 2.3e-11
  D: 1.1e-10
  Energies: 1.1e-8
  etot: 2.62e-11
  EKS: 7.6e-10

rotatesmall_write:
  Keys to ignore:
  - Wavefunction written No.

wrappers.out:
 EH: 1.1e-10

rotatesmall_read:
 Epsilon: 2.4e-11
 overlap: 2.0e-08
 frag eval: 3.0e-10
 energy: 4.2e-10
 orthog energy: 1.9e-10

molecule_dmix:
 Enl: 1.1e-10

molecule_pmix:
 Enl: 1.1e-10

molecule_dmin:
 eBS: 5.1e-11
 Enl: 1.1e-10

molecule_foe:
 Enl: 1.1e-10
 Epot: 1.1e-9

hybrid-directmin:
 Epsilon: 1.4e-11
 Enl: 1.6e-10
 eBS: 2.8e-09
 Omega: 2.9e-09
 energy: 4.4e-09
 multiplicator for the confinement: 7.3e-11
 Epot: 3.1e-09
 EH: 3.0e-9
 EXC: 3.1e-10
 EvXC: 4.1e-10
 Ekin: 1.1e-09
 Atomic Forces (Ha/Bohr): 4.1e-11

cdft_ohoh:
 Epsilon: 7.1e-10

cdft_oh-:
 Epot: 1.1e-10
 EH: 1.1e-10

cdft_oh-a:
 EH: 1.1e-10

fructose:
 Epot: 1.1e-09
 Ekin: 1.1e-09
 Epsilon: 1.1e-11
 D: 1.1e-10
 D eF: 1.1e-9
 eF: 2.3e-10
 EH: 1.0e-9
 EvXC: 1.1e-10
 energy: 1.1e-10
 Omega: 1.3e-10
 Total charge: 2.1e-10
 charge diff: 1.1e-10
 multiplicator for the confinement: 1.4e-11
 Keys to ignore:
  - Calculating wavelets expansion of projectors, found warnings
  - found warnings

geopt_foe:
 D eF: 1.1e-10
 eF: 6.0e-11
 Epot: 1.1e-10
 eF: 1.1e-10
 EH: 1.1e-10

geopt_diag:
 Epot: 1.1e-10
 EH: 1.1e-10
 D: 1.0e-10

water_foe:
 EvXC: 1.1e-10

deltascf_read_charge:
 Epot: 1.1e-09
 eBS: 2.6e-11
 Total ionic charge: 1.5e-11

deltascf_write_neut:
 eBS: 1.7e-11
 Total ionic charge: 1.4e-11

foe:
 Epot: 1.1e-10
 energy: 1.1e-10
 EH: 1.0e-9
 Omega: 1.0e-10
 EXC: 1.0e-10
 Total charge: 2.1e-11
 EvXC: 1.1e-10

onlyhigh:
 EH: 1.1e-10
 Epot: 1.1e-10
 energy: 1.42e-11
 Omega: 1.43e-11

rotatesmall_read1:
 Epsilon: 1.1e-11

rotatesmall_read2:
 Average noise forces: 1.1e-10 <|MERGE_RESOLUTION|>--- conflicted
+++ resolved
@@ -299,11 +299,7 @@
  Atomic Forces (Ha/Bohr): 3.2e-10
  Average noise forces: 3.1e-10
  Clean forces norm (Ha/Bohr): 1.6e-10
-<<<<<<< HEAD
- Raw forces norm (Ha/Bohr): 7.9e-11
-=======
  Raw forces norm (Ha/Bohr): 8.5e-11
->>>>>>> b1e8cd13
  Epot: 1.6e-9
  Orbitals: 4.2e-10
  EH: 2.4e-9
