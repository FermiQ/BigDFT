--- conflicted
+++ resolved
@@ -772,11 +772,7 @@
  relative difference: 6.3e-11
  trace(KS): 2.5e-10
  eval: 1.1e-6
-<<<<<<< HEAD
  trace: 1.8e-11
-=======
- trace: 1.4e-11
->>>>>>> d31be52c
  Keys to ignore:
   - Calculating wavelets expansion of projectors, found warnings
   - found warnings
@@ -1855,11 +1851,7 @@
  EBS higher temperature: 1.4e-11
  Maxdiff for transpose (checksum): 3.0e-11
  multiplicator for the confinement: 1.9e-11
-<<<<<<< HEAD
  trace: 3.8e-11
-=======
- trace: 3.4e-11
->>>>>>> d31be52c
 
 multipoles_waterQMQM:
  Epot: 1.1e-10
