---
Default tolerances:
 Epsilon: 1.1e-11
 
Keys to ignore:
 - Code logo
 - Compilation options
 - MPI task*
 - Timings for root process
 - Maximal OpenMP threads per MPI task
 - OpenMP threads per task
 - OpenMP parallelization
 - Memory* 
 - Orbitals Repartition*
 - Rho Commun
 - Total number of components
 - GPU acceleration
 - High Res. box is treated separately
 - Grid Spacing threshold (AU)
 - Direct and transposed data repartition
 - Write Waves Time
 - Reading Waves Time
 - Maxdiff*
 - Tolerances for this check
 - Material acceleration
 - Number of OpenCL devices per node
 - Version Number
 - Root process Hostname
 - Input ixc parameter corresponds to XC
 - Wavefunction written No.
 - accel
 - Max No. of dictionaries used
 - Occupation numbers coming from
 - Number of dictionary folders allocated
 - Maximum size of masking arrays for a projector
 - Cumulative size of masking arrays
 - Dictionary for lin
 - Raw version
 - Size of the global database
 - Total No. of Taskgroups created
 - sparse matmul load balancing naive / optimized
 - preconditioning load balancing before
 - preconditioning load balancing after
 - preconditioning load balancing min/max before # to be deleted as soon as refs are updated
 - preconditioning load balancing min/max after # to be deleted as soon as refs are updated
 - task with max load
 - nonlocal forces; maximal number of atoms per iteration, number of iterations
 - number of taskgroups
 - taskgroups overview
 - outdir
 - Atomic positions within the cell (Atomic and Grid Units)
 - Rigid Shift Applied (AU)
 - Walltime since initialization
 #- number of tasks
 #- IDs
 #- start / end
 #- start / end disjoint
Patterns to ignore:
 - Timestamp
 - memory
 - FLAGS

Expected Test CPUtime: #
 C: #[expected, error]
  athelas: [ 6.0, 1.0 ]

yaml_test:
 Tax: 1.8e-6
 Total: 2.0e-5
 Keys to ignore:
   - Error code
   - Address*
   - date
   - Id
   - Summary
   - ERR_ALLOCATE
   - Routine dictionary
   - Errors found while (de)allocating ab and b
   - Calling sequence of Main program (routines with * are not closed yet)
   - Additional Info
   - Something to use b
   - Something to use ab
   - Entering Thread No.
   - Elapsed time (ns)
   - Elapsed time (mus)
   - Test for pid
   - loc of address and metadata
 Patterns to ignore:
   - errcode
   - Time
   - Global dictionary
   - time

#Runs which update and override the default
AgBulk:
 Grid Spacing threshold (AU): 1.e-2
 Residues per orbital: 2.2e-8
 EH: 2.51e-11
 EXC: 4.52e-11
 Ekin: 1.81e-11
 Enl: 3.71e-11
 Epot: 3.21e-11
 EvXC: 7.1e-11
 tr(H): 4.1e-11
 # Necessary for GPU runs, to be updated...
 Keys to ignore:
  - Residues per orbital
  - Calculating wavelets expansion of projectors, found warnings


SiBulk:
 Wavefunctions Iterations: 4.4e-8 # 1.1e-10
 Residues per orbital: 8.0e-10
 maxval: 3.18e-10
 # Ekin: 2.1e-11
 # Enl: 2.1e-11
 # Epot: 1.0e-10
 # EvXC: 1.1e-10
 Last Iteration: 7.01e-10
 Atomic Forces (Ha/Bohr): 7.01e-10
 Clean forces norm (Ha/Bohr): 3.3e-10
 Average noise forces: 9.3e-10
 HOMO LUMO gap (AU, eV): 1.8e-10
 PV (Ha): 1.89e-10
 Optimization of virtual orbitals: 7.0101e-8
 e_occupied: 1.42e-11
 Orbitals: 1.42e-11	
 GPa: 2.0e-9
 # Necessary for GPU runs, to be updated...
 Keys to ignore:
  - Residues per orbital


SiH4:
 #due to lack of functionality in fldiff, since energies field is updated
 Energies: &etol 4.6e-9
 Eion: &eion 4.2e-9
 EH: *etol
 EXC: *etol
 Eion: *etol
 Ekin: *etol
 Enl: *etol
 Epot: *etol
 EvXC: *etol
 Epsilon: 1.4e-10
 Ion-Ion interaction energy: *eion
 Atomic Forces (Ha/Bohr): 2.e-9
 Positions: 1.1e-9
 maxval: 2.e-9
 Average noise forces: 2.2e-10
 Average CG stepsize in terms of betax: 1.1e-5

Mn2:
 Keys to ignore:
  - proc
 Epsilon: 2.e-10
 Enl: 3.1e-10
 Ekin: 3.1e-10
 Average noise forces: 3.4e-10
 Atomic Forces (Ha/Bohr):
  - Mn: 2.5e-10
 Clean forces norm (Ha/Bohr):
  maxval: 2.5e-10

GPU:
 EvXC: 1.1e-10

Graphene:
 Input Hamiltonian: 1.1e-10
 EH: 1.1e-10
 Epot: 1.0e-10

TiMix:
 Epsilon: 1.e-10

GEOPT-BFGS: 
 Epsilon: 2.71e-10
 Mg: 1.01e-9

GEOPT-LBFGS: 
 Epsilon: 4.8e-10
 etot: 1.3e-9
 EKS: 1.3e-9
 EH: 1.81e-9
 Epot: 1.1e-9
 Eion: 8.5e-10
 Enl: 1.33e-9
 DIIS weights: 1.1e-5
 Mg: 2.1e-9
 
NaCl:
 Epsilon: 2.e-9
 Mean L2 norm of gaussian-wavelet difference: 1.21e-4

NH3:
 Epsilon: 1.1e-10

CH3-:
 Epsilon: 5.1e-9
 gnrm: 1.1e-5
 EKS: 1.6e-8
 D: 1.e-8
 Average CG stepsize in terms of betax: 3.801e-4
 Atomic Forces (Ha/Bohr): 4.0e-7
 Average noise forces: 6.2e-8
 Clean forces norm (Ha/Bohr): 3.6e-7
 Raw forces norm (Ha/Bohr): 4.1e-7
 Ion-Ion interaction energy: 3.1e-6
 FORCES norm(Ha/Bohr): 1.1e-6
 Forces: 1.1e-7
 Keys to ignore:
 - b/b0

scalability:
 Energies: 1.e-9
 EKS: 2.14e-10
 Total electronic charge: 2.1e-11
 Expected kinetic energy: 1.1e-10


ElecField:
 Epsilon: 1.1e-10 


FeHyb:
 EKS: 6.e-11
 y: 1.51e-11
 Energy (Hartree): 4.9e-11 


Li+:
 Epsilon: 1.1e-10
 D: 1.01e-10
 Epot: 1.01e-10


O2-Spin:
 Epsilon: 1.1e-10


H2-spin:
 Estimation of Finite-Size Corrections:
  Corrected Energies:
   Epot: 2.1e-11
  Total energy with tail correction: 1.51e-11


H-Rydberg_H:
 Gradient Norm: 5.8e-9
 Eigenvalues and eigenstate residue: 5.1e-9
 norm(P): 1.1e-10

TiSmear:
 Epsilon: 5.e-11
 EKS: 5.6e-11

H2O-CP2K:
 Total energy with tail correction: 1.8e-11
 Epot: 1.01e-10

test.splsad.ref.yaml:
 Epsilon: 1.1e-10
 Electric Dipole Moment (Debye): 1.21e-8

test.minhop.ref.yaml:
 Energies: &etol1 6.0e-9
 Eion: &eion1 5.1e-11
 EH: *etol1
 EXC: *etol1
 Ekin: *etol1
 Enl: *etol1
 Epot: *etol1
 EvXC: *etol1
 EKS: 9.7e-10
 Ion-Ion interaction energy: *eion1
 fluct: 1.2e-9
 maxval: 7.1e-11
 Atomic Forces (Ha/Bohr): 5.1e-11
 Average noise forces: 1.1e-10
 etot: 1.85e-11
 Orbitals: 6.1e-9
 Positions: 1.1e-9
 curv: 5.51e-11
 fd2: 2.7e-10
 Keys to ignore:
   - (MH) cpu(hrs)
   - WARNINGS
   - XC ID

test.testforces.ref.yaml:
 Epsilon: 1.2e-10

H2O-bader:
 Epsilon: 3.0e-11
 EKS: 6.0e-11

N2:
 Epsilon: 1.2e-10

mixpotential:
 Epot: 1.1e-10
 energy: 7.5e-11
 Omega: 7.4e-11
 Ekin: 1.1e-10
 EXC: 1.1e-10
 EvXC: 1.1e-10
 Enl: 2.1e-11
 Energy (Hartree): 5.9e-11

IO-wf_plain-read:
 Energies: 1.1e-10
 GPa: 1.8e-5

IO-wf_plain:
 GPa: 3.9e-5

IO-wf_binary-read:
 GPa: 1.8e-5

IO-wf_binary:
 GPa: 3.9e-5

NEB.NEB.ref.yaml:
  Energy (eV): 4.7e-9

CH4-D3:
 Energy (Hartree): 2.9e-11
 EH: &ener 1.1e-10
 Epot: *ener
 EKS: &ener2 3.3e-11
 Eion: *ener
 Ekin: *ener
 Enl: *ener2
 etot: 2.92e-11
 Etot: 2.9e-11
 Ion-Ion interaction energy: 9.0e-11
 Energy (Hartree): 1.7e-11

NLCC: &NLCCs
 Energies: 1.2e-10
 EKS: 5.9e-11
 Total electronic charge: 1.2e-11
 norm(P): 1.0e-10
 GPa: 3.8e-11

NLCC: &NLCCsnew
 EH: 5.1e-10
 EXC: 4.7e-09
 Ekin: 1.3e-09
 Enl: 2.91e-10
 Epot: 1.6e-09
 EvXC: 4.9e-9
 EKS: 4.6e-9
 Orbitals: 1.2e-10
 Atomic Forces (Ha/Bohr): 5.0e-11
 Clean forces norm (Ha/Bohr): 5.0e-11
 Total electronic charge: 1.2e-11
 Value for Exc[rhoc]: 3.8e-9
 PV (Ha): 5.9e-11
 Exc(rhoc): 3.8e-9
 norm(P): 1.0e-10
 GPa: 1.6e-10

#deepcopy of the above defined cases
NLCC_free-O2: *NLCCs
NLCC_free: *NLCCsnew
NLCC_periodic-O2: *NLCCsnew
NLCC_periodic: *NLCCs

taskgroups:
  Energies: 1.1e-10
  EKS: 1.1e-10
  P vector: 1.1e-10
  Total electronic charge: 1.5e-11

base:
  norm(P): 1.1e-9
  Epot: 1.1e-10
  EH: 1.01e-10
  Ekin: 1.1e-10
  energy: 1.4e-11
  Omega: 1.32e-11
  charge diff: 1.1e-10
  trace(KS): 4.1e-11
  D Tr: 4.1e-11

Davidson-SiH4:
  e_virtual: 1.7e-11
  Eigenvalues and eigenstate residue: 1.8e-10

SIC_PZ:
  EH: 1.001e-10

TDDFT:
  Epsilon: 1.1e-10
  e_virtual: 6.0e-7
  Eigenvalues and eigenstate residue: 1.2e-4
  Epot: 1.1e-10
  Gradient Norm: 1.01e-4 #too big?
  L2 Norm - 1 and Rayleigh quotient (Davidson): 1.1e-6
  Excitation Energy and Oscillator Strength: 1.3e-4
  Transition energies (eV): 3.01e-4

BigDFT2Wannier.b2w.ref.yaml:
  amnk_guess(nb): 1.31e-10

cleanup:
 Ekin: 5.1e-9
 Enl: 8.7e-10
 Atomic Forces (Ha/Bohr): 3.2e-10
 Average noise forces: 3.1e-10
 Clean forces norm (Ha/Bohr): 3.7e-9
 Raw forces norm (Ha/Bohr): 3.5e-9
 Epot: 3.9e-9
 Orbitals: 6.1e-10
 EH: 3.8e-9
 EXC: 1.9e-9
 EvXC: 2.3e-9
 Enl: 1.27e-9
 Omega: 2.12e-9
 Pulay Forces (Ha/Bohr): 1.9e-9
 energy: 2.3e-9
 Energy (Hartree): 1.8e-10
 ebs_check: 1.5e-9
 charge diff: 2.7e-7
 Tr(K): 2.7e-7
 guess for new ef: 3.1e-9
 eF: 2.8e-9
 D Tr: 1.1e-8
 ebs: 1.5e-9
 HOMO energy: 1.8e-10
 LUMO energy: 1.6e-10
 HOMO-LUMO gap (eV): 3.5e-9
 HOMO-LUMO gap (Ha): 1.3e-10
 D eF: 1.1e-8

directmin:
 Patterns to ignore:
 - Wavefunction written
 Epsilon: 3.5e-10
 mean alpha: 1.1e-04
 max alpha: 1.1e-04
 Ekin: 6.1e-10
 eBS: 6.1e-10
 norm(P): 1.1e-7

experimentalmode:
 D: 1.1e-04
 Epsilon: 8.e-10
 Ekin: 1.9e-06
 Enl: 2.7e-07
 Omega: 1.5e-05
 EH: 2.5e-04
 Epot: 2.3e-04
 EXC: 3.6e-05
 EvXC: 4.8e-05
 energy: 7.8e-07
 multiplicator for the confinement: 4.5e-07
 Atomic Forces (Ha/Bohr): 1.3e-07
 Raw forces norm (Ha/Bohr): 1.1e-7
 Clean forces norm (Ha/Bohr): 1.1e-07
 Orbitals: 1.1e-04
 Average noise forces: 7.6e-08

restartdisk_charge:
 Epot: 1.1e-10
 EH: 1.1e-10
 Ekin: 1.1e-10
 Patterns to ignore:
 - Wavefunction written

restartdisk_read:
 EH: 1.1e-10
 Epot: 1.1e-10

H2-freq: &freq
 (F) Frequencies (Hartree): 5.e-10
 D: 1.e-10
 EKS: 2.6e-11
 (F) Vibrational entropy: 1.1e-8
 (F) Frequencies (THz): 4.8e-3
 (F) Frequencies (cm-1): 4.9e-3

C6H6-freq: *freq

rotate_read1:
 eBS: 2.6e-11
 EvXC: 1.1e-10
 EXC: 1.1e-10
 orthog_energy: 2.4e-11
 energy: 8.7e-11
 energydiff: 8.3e-11
 Omega: 8.1e-11
 D: 1.1e-10
 Energy (Hartree): 2.6e-11

rotate_read2:
 eBS: 2.6e-11
 EXC: 1.1e-10
 orthog_energy: 3.0e-9
 energy: 7.4e-11
 Omega: 7.1e-11
 Epot: 1.1e-9
 Energy (Hartree): 3.3e-11
 
rotate_write:
 EvXC: 1.1e-10
 EXC: 1.1e-10
 energy: 2.2e-11
 Omega: 2.1e-11
 Patterns to ignore:
 - Wavefunction written

GEOPT-newIG:
  Ion-Ion interaction energy: 2.3e-11
  D: 1.1e-10
  Energies: 1.1e-8
  etot: 2.62e-11
  EKS: 1.0e-8
  Energy (Hartree): 1.2e-11

GEOPT-all_vssd:
  Keys to ignore:
  - WARNINGS

rotatesmall_write:
  Keys to ignore:
  - Wavefunction written No.

wrappers.out:
 EH: 1.1e-10
 Epot: 1.01e-10
 fnrm2: 1.1e-10

rotatesmall_read:
 Epsilon: 2.4e-11
 overlap: 2.0e-08
 frag eval: 3.0e-10
 energy: 4.2e-10
 orthog energy: 1.9e-10

molecule_dmix:
 Enl: 6.6e-9
 EXC: 9.1e-10
 EvXC: 1.2e-9
 EH: 1.1e-08
 Ekin: 1.1e-8
 Epot: 9.1e-09
 energy: 5.5e-10
 Omega: 1.4e-8
 Atomic Forces (Ha/Bohr): 4.7e-11
 Clean forces norm (Ha/Bohr): 5.1e-11
 Raw forces norm (Ha/Bohr): 6.2e-11
 Average noise forces: 1.1e-8
 e: 1.4e-10
 Total charge: 1.1e-08
 Energy (Hartree): 8.4e-11

molecule_pmix:
 EXC: 1.1e-9
 EvXC: 6.6e-9
 EH: 1.1e-8
 Ekin: 1.1e-08
 Enl: 6.6e-09
 Epot: 9.1e-9
 Total charge: 1.1e-10
 energy: 8.9e-9
 Omega: 1.4e-8
 Epot: 9.1e-09
 Atomic Forces (Ha/Bohr): 4.6e-11
 Clean forces norm (Ha/Bohr): 5.0e-11
 e: 1.4e-10
 Raw forces norm (Ha/Bohr): 6.2e-11
 Energy (Hartree): 8.3e-11
 Average noise forces: 1.1e-10

molecule_dmin:
 Enl: 6.6e-9
 EXC: 9.1e-10
 EvXC: 1.2e-9
 EH: 1.1e-08
 Ekin: 1.1e-08
 Epot: 9.1e-09
 energydiff: 4.1e-10
 energy: 8.1e-9
 Omega: 1.4e-8
 Total charge: 1.1e-10
 eBS: 7.2e-9
 e: 1.4e-10
 Average noise forces: 4.1e-11
 Energy (Hartree): 5.0e-11

molecule_foe:
 Enl: 6.6e-9
 Epot: 1.1e-8
 EXC: 9.1e-10
 EvXC: 1.1e-8
 EH: 1.1e-8
 Ekin: 1.1e-8
 charge diff: 1.1e-8
 energy: 6.9e-10
 Omega: 8.6e-9
 Total charge: 2.5e-10
 eF: 5.0e-9
 guess for new ef: 5.0e-9
 D eF: 5.3e-9
 Tr(K): 1.1e-07
 D Tr: 1.1e-7
 tr(KS) before purification: 5.1e-10
 ebs_check: 5.0e-10
 ebs: 5.0e-10
 Energy (Hartree): 5.1e-11
 diff: 1.7e-11

hybrid-directmin:
 Epsilon: 1.4e-11
 Enl: 1.8e-10
 eBS: 4.5e-09
 Omega: 4.5e-09
 energy: 4.4e-09
 multiplicator for the confinement: 8.9e-11
 Epot: 5.1e-09
 EH: 5.1e-9
 EXC: 6.1e-10
 EvXC: 8.1e-10
 Ekin: 1.1e-09
 Atomic Forces (Ha/Bohr): 8.7e-11
 Clean forces norm (Ha/Bohr): 8.0e-11
 Raw forces norm (Ha/Bohr): 3.3e-11
 Average noise forces: 1.1e-10
 Energy (Hartree): 7.4e-11

cdft_ohoh:
 Epsilon: 7.1e-10

cdft_oh-:
 Epot: 1.1e-10
 EH: 1.1e-10

cdft_oh-a:
 EH: 1.1e-10
 Epot: 1.01e-10

fructose:
 Epot: 1.1e-09
 Ekin: 1.1e-09
 Enl: 1.1e-10
 EXC: 1.1e-10
 Epsilon: 1.1e-11
 D: 1.1e-10
 D eF: 3.9e-5
 D Tr: 5.4e-6
 eF: 5.4e-5
 guess for new ef: 5.4e-5
 EH: 1.01e-9
 EvXC: 1.1e-10
 energy: 1.44e-10
 Omega: 1.44e-10
 Tr(K): 5.0e-06
 tr(KS) before purification: 1.9e-6
 Total charge: 2.1e-10
 charge diff: 5.4e-6
 multiplicator for the confinement: 1.4e-11
 ebs: 1.1e-8
 ebs_check: 1.1e-8
 net quadropole: 1.1e-10
 Energy (Hartree): 1.3e-10
 Keys to ignore:
  - Calculating wavelets expansion of projectors, found warnings
  - found warnings

GEOPT-all_lbfgs:
 Epot: 2.01e-11
 Eion: 1.2e-11
 Ekin: 2.1e-11

geopt_foe:
 D eF: 7.1e-6
 D: 1.e-10
 eF: 2.5e-7
 guess for new ef: 2.5e-7
 Epot: 1.1e-10
 EH: 1.1e-10
 Ekin: 1.1e-10
 charge diff: 7.1e-6
 diff from idempotency: 2.1e-09
 tr(KS) before purification: 2.6e-07
 Tr(K) : 1.3e-6
 D Tr: 7.1e-06
 decay length of error function: 1.1e-5
 ebs: 2.1e-7
 ebs_check: 1.1e-8
 diff: 2.1e-7
 Positions: 2.1e-9
 Omega: 1.2e-11

geopt_diag:
 Epot: 1.1e-10
 EH: 1.1e-10
 D: 1.0e-10
 D eF: 1.1e-10
 eF: 1.0e-10
 Omega: 1.2e-11

water_foe:
 EvXC: 1.1e-10
 EXC: 1.1e-10
 EH: 1.1e-9
 Ekin: 1.1e-9
 energy: 1.8e-10
 Omega: 1.7e-10
 etot: 1.6e-10
 D: 1.1e-9
 charge diff: 3.9e-8
 eF: 2.4e-8
 D eF: 2.3e-8
 D Tr: 1.1e-10
 guess for new ef: 4.1e-9
 Tr(K): 1.1e-7
 ebs_check: 1.6e-11
 Energy (Hartree): 5.0e-11
 diff: 1.4e-11

water_dirmin:
 max alpha: 1.1e-04
 mean alpha: 1.1e-03
 EXC: 1.1e-10
 EvXC: 1.1e-10
 EH: 1.1e-9
 Epot: 1.1e-9
 energy: 1.7e-10
 Omega: 1.7e-10
 etot: 1.7e-10
 energydiff: 2.6e-11
 D: 1.1e-09
 Energy (Hartree): 4.6e-11
 Keys to ignore:
  - WARNINGS

water_mixdens:
 EvXC: 1.1e-10
 EXC: 1.1e-10
 EH: 1.0e-9
 Epot: 1.1e-9
 D: 1.1e-9
 max alpha: 1.1e-4
 mean alpha: 1.1e-4
 energy: 1.8e-10
 energydiff: 2.5e-11
 etot: 1.7e-10
 Omega: 1.7e-10
 Energy (Hartree): 4.8e-11
 Keys to ignore:
  - WARNINGS

water_mixpot:
 EvXC: 1.1e-10
 EXC: 1.1e-10
 EH: 1.1e-9
 Epot: 1.1e-09
 max alpha: 1.1e-4
 mean alpha: 1.1e-4
 energy: 1.8e-10
 Omega: 1.8e-10
 etot: 1.8e-10
 Energy (Hartree): 5.2e-11
 Keys to ignore:
  - WARNINGS

deltascf_read_charge:
 Ekin: 1.1e-9
 EXC: 1.1e-10
 EvXC: 1.1e-10
 Epot: 1.1e-09
 Enl: 1.1e-9
 eBS: 2.9e-10
 Total ionic charge: 1.5e-11
 energy: 3.4e-10
 Atomic Forces (Ha/Bohr): 2.1e-10
 Average noise forces: 1.1e-10
 Clean forces norm (Ha/Bohr): 2.1e-10
 e: 3.8e-11
 Omega: 3.2e-10
 Raw forces norm (Ha/Bohr): 2.1e-10
 EH: 1.1e-9
 Energy (Hartree): 1.3e-10

deltascf_write_neut:
 eBS: 6.1e-9
 EH: 6.1e-9
 EXC: 4.1e-10
 EvXC: 6.1e-10
 Ekin: 4.1e-09
 Epot: 7.1e-09
 Omega: 6.1e-9
 Total ionic charge: 1.4e-11
 e: 1.1e-10
 Enl: 4.1e-9
 energy: 2.4e-10
 D: 6.1e-9
 Energy (Hartree): 4.6e-11

foe:
 Epot: 1.1e-10
 Ekin: 1.1e-10
 energy: 1.4e-10
 EH: 1.1e-9
 Omega: 1.7e-10
 EXC: 7.1e-10
 Ekin: 1.1e-10
 Total charge: 2.1e-11
 EvXC: 1.1e-10
 eF: 4.2e-8
 Pulay Forces (Ha/Bohr): 1.2e-11
 Atomic Forces (Ha/Bohr): 4.0e-11
 mean alpha: 1.1e-4
 max alpha: 1.1e-4
 D eF: 7.1e-8
 Tr(K): 1.1e-8
 charge diff: 2.1e-8
 D Tr: 7.0e-8
 tr(KS) before purification: 7.0e-8
 decay length of error function: 1.1e-5
 ebs: 7.1e-8
 diff: 7.1e-8
 ebs_check: 1.1e-10
 guess for new ef: 4.2e-8
 D: 1.1e-10
 Energy (Hartree): 1.3e-10

onlyhigh:
 Energies: 2.1e-9
 energy: 3.13e-10
 Omega: 8.0e-10
 Orbitals: 1.1e-9
 Pulay Forces (Ha/Bohr): 1.4e-10
 Atomic Forces (Ha/Bohr): 1.2e-10
 fnrm2: 1.3e-11
 Average noise forces: 4.1e-10
 maxval: 1.3e-10
 Energy (Hartree): 1.6e-11

rotatesmall_read1:
 Epsilon: 1.1e-11

rotatesmall_read2:
 Average noise forces: 1.1e-10 

linearcubic_cubic:
 Epsilon: 1.1e-10
 Ekin: 1.1e-9
 EH: 1.01e-9
 energy: 1.83e-10
 EKS: 2.7e-10
 Epot: 1.1e-9
 Energy (Hartree): 2.7e-10

linearcubic_linear:
 Epsilon: 1.1e-10
 EH: 1.1e-9
 Epot: 1.01e-9
 Ekin: 1.1e-9
 energy: 1.9e-10
 Omega: 9.2e-10
 EvXC: 1.1e-9
 EXC: 2.1e-10
 Energy (Hartree): 1.4e-10

experimentalfoe_long:
 Atomic Forces (Ha/Bohr): 1.4e-05
 Clean forces norm (Ha/Bohr): 1.2e-05
 Average noise forces: 3.3e-6
 Raw forces norm (Ha/Bohr): 1.4e-5
 EH: 2.1e-3
 EXC: 2.7e-04
 Ekin: 7.3e-6
 Enl: 6.7e-6
 Epot: 2.0e-3
 EvXC: 3.5e-4
 eF: 2.5e-05
 guess for new ef: 2.5e-05
 tr(KS) before purification: 1.1e-5
 Tr(K): 8.7e-4
 Total charge: 8.1e-10
 Total ionic charge: 1.6e-11
 D Tr: 8.6e-04
 D eF: 2.5e-05
 multiplicator for the confinement: 2.1e-5
 energy: 1.3e-4
 Omega: 7.2e-04
 charge diff: 8.7e-4
 D: 1.2e-4
 Kohn-Sham residue: 1.9e-04
 delta: 1.1e-10
 kappa: 1.1e-4
 mean kappa: 1.1e-4
 diff from idempotency: 1.1e-6
 delta out: 1.1e-10
 ebs_check: 2.1e-9
 diff: 1.3e-8
 ebs: 6.0e-10
 decay length of error function: 1.1e-5
 ebs: 2.1e-9
<<<<<<< HEAD
 relative diff: 3.3e-11
 Energy (Hartree): 3.4e-10
=======
 relative diff: 2.2e-11
 Energy (Hartree): 4.6e-10
>>>>>>> 6e1357d2

experimentalfoe_short:
 EH: 2.0e-05
 EXC: 7.1e-06
 Ekin: 1.5e-07
 Enl: 3.0e-08
 Epot: 1.3e-05
 EvXC: 3.8e-06
 energy: 3.9e-06
 tr(KS) before purification: 4.0e-06
 Raw forces norm (Ha/Bohr): 5.5e-07
 Tr(K): 8.0e-07
 eF: 3.6e-05
 guess for new ef: 3.6e-05
 D Tr: 8.0e-07
 D eF: 2.3e-05
 charge diff: 8.0e-07
 Omega: 4.0e-06
 Atomic Forces (Ha/Bohr): 5.8e-07
 Average noise forces: 2.6e-07
 Clean forces norm (Ha/Bohr): 5.1e-07
 diff from idempotency: 3.1e-09
 D: 1.1e-4
 decay length of error function: 1.1e-5
 Energy (Hartree): 6.1e-11

experimentalfoe_medium:
 charge diff: 2.5e-7
 eF: 8.3e-8
 guess for new ef: 8.3e-8
 D Tr: 1.1e-6
 D eF: 6.6e-8 
 Tr(K): 2.5e-7
 ebs: 2.5e-7
 ebs_check: 4.4e-8
 Epot: 1.1e-9
 EH: 1.1e-9
 EXC: 1.01e-10
 EvXC: 1.01e-10
 Total charge: 4.1e-11
 energy: 2.9e-10
 Omega: 8.1e-10
 decay length of error function: 1.1e-5
 Energy (Hartree): 2.7e-10

newpulay:
 EXC: 1.1e-10
 energy: 1.6e-9
 Omega: 1.6e-9
 Ekin: 1.1e-9
 Enl: 1.1e-10
 Total ionic charge: 1.8e-11
 Total charge: 1.01e-10

paracetamol:
 EXC: 1.1e-10
 EvXC: 1.1e-10
 EH: 1.1e-09
 Ekin: 1.1e-09
 eF: 1.6e-6
 Epot: 1.1e-09
 Omega: 1.1e-9
 energy: 1.5e-10
 Total charge: 2.1e-11
 charge diff: 2.0e-6
 D eF: 1.6e-6
 Tr(K): 2.0e-6
 D Tr: 1.9e-6
 tr(KS) before purification: 1.6e-6
 guess for new ef: 7.5e-7
 ebs_check: 9.1e-9
 ebs: 7.5e-7
 diff: 7.5e-7
 relative diff: 1.9e-6
 Energy (Hartree): 1.3e-11

reformatcomplete_read35:
 energy: 8.7e-10
 Omega: 4.7e-10
 Atomic Forces (Ha/Bohr): 9.2e-9
 e: 1.6e-8
 value: 1.6e-8
 Clean forces norm (Ha/Bohr): 6.8e-9
 Raw forces norm (Ha/Bohr): 5.4e-9
 Average noise forces: 8.8e-9
 Epot: 2.1e-7
 eBS: 3.6e-7
 EXC: 6.4e-8
 EvXC: 8.5e-8
 EH: 3.8e-7
 Energy (Hartree): 1.6e-8

reformatcomplete_read36:
 energy: 8.6e-10
 Omega: 4.6e-10
 EvXC: 8.5e-8
 Epot: 2.1e-7
 Atomic Forces (Ha/Bohr): 9.2e-9
 Clean forces norm (Ha/Bohr): 6.8e-9
 Raw forces norm (Ha/Bohr): 5.4e-9
 Average noise forces: 8.8e-9
 e: 1.6e-8
 value: 1.6e-8
 Energy (Hartree): 8.6e-9
 eBS: 3.6e-7
 EXC: 6.4e-8
 EH: 3.8e-7

reformatcomplete_read45:
 energy: 8.8e-10
 Omega: 4.0e-10
 Atomic Forces (Ha/Bohr): 9.2e-9
 e: 1.6e-8
 Energy (Hartree): 8.8e-10
 Clean forces norm (Ha/Bohr): 6.4e-9
 Raw forces norm (Ha/Bohr): 4.8e-9
 Average noise forces: 8.8e-9
 Epot: 2.1e-7
 eBS: 3.6e-7
 EXC: 6.4e-8
 EvXC: 8.5e-8
 EH: 3.8e-7
 value: 1.6e-8

reformatcomplete_write:
 EH: 1.6e-7
 Epot: 8.9e-8
 EXC: 2.6e-8
 EvXC: 3.4e-8
 Atomic Forces (Ha/Bohr): 1.2e-8
 Raw forces norm (Ha/Bohr): 1.4e-8
 Average noise forces: 2.2e-8
 Clean forces norm (Ha/Bohr): 2.5e-9
 e: 1.6e-8
 eBS: 1.5e-7
 fnrm: 4.9e-8
 D: 1.5e-7

reformat_read:
 energy: 4.1e-9
 Omega: 1.4e-10
 etot: 5.0e-11
 EH: 2.1e-9
 EXC: 4.1e-9
 EvXC: 4.1e-10
 Enl: 3.6e-9
 Epot: 6.1e-9
 Ekin: 1.1e-9
 Omega: 4.1e-9
 Atomic Forces (Ha/Bohr): 3.6e-9
 Average noise forces: 2.0e-10
 Clean forces norm (Ha/Bohr): 2.9e-9
 etot: 3.5e-9
 Ion-Ion interaction energy: 4.3e-9
 Raw forces norm (Ha/Bohr): 3.6e-9
 e: 5.2e-10
 Positions: 3.5e-09
 Energy (Hartree): 3.2e-11

reformat_write:
 Kohn-Sham residue: 4.1e-4
 Ekin: 3.1e-10
 energy: 8.1e-11
 Omega: 2.1e-10
 EXC: 1.1e-10
 Enl: 3.1e-10
 EH: 1.1e-9
 Raw forces norm (Ha/Bohr): 3.1e-10
 Clean forces norm (Ha/Bohr): 3.1e-10
 e: 1.3e-11
 EvXC: 1.1e-10
 Energy (Hartree): 2.8e-11
 Atomic Forces (Ha/Bohr): 1.2e-11

explicit_locregcenters:
 EvXC: 1.1e-10
 Total electronic charge: 4.1e-11
 EKS: 1.1e-9
 EH: 1.1e-9
 Energy (Hartree): 3.3e-10

intermediateforces:
 Atomic Forces (Ha/Bohr): 4.9e-7
 Average noise forces: 3.5e-7
 Clean forces norm (Ha/Bohr): 1.5e-6
 Raw forces norm (Ha/Bohr): 1.7e-6
 e: 1.6e-6
 energy: 2.8e-7
 Omega: 1.3e-8
 EXC: 1.6e-6
 EvXC: 1.1e-6
 EH: 6.9e-7
 Ekin: 2.1e-9
 Enl: 1.6e-6
 Epot: 8.97e-8
 multiplicator for the confinement: 1.6e-11
 D: 4.6e-7
 maxval: 4.2e-7
 fnrm2: 3.2e-7

DIIShistory:
 Atomic Forces (Ha/Bohr): 1.9e-9
 Clean forces norm (Ha/Bohr): 1.1e-9
 Raw forces norm (Ha/Bohr): 1.7e-9
 Average noise forces: 2.1e-10
 e: 7.1e-9
 EH: 4.2e-7
 EXC: 6.5e-8
 Ekin: 2.3e-8
 Enl: 6.6e-9
 Epot: 3.8e-7
 EvXC: 8.5e-8
 energy: 5.1e-9
 multiplicator for the confinement: 5.4e-9
 Omega: 2.4e-8
 Total charge: 2.01e-11
 Locreg:
 EH: 2.0e-8
 Pulay forces (Ha/Bohr): 7.8e-09
 Max deviation from unity in reorthonormalize_coeff: 1.1e-9
 Energy (Hartree): 1.3e-10

sparsity:
 Total charge: 1.1e-10
 Omega: 1.1e-9
 Clean forces norm (Ha/Bohr): 7.7e-11
 Raw forces norm (Ha/Bohr): 1.1e-9
 Total ionic charge: 2.41e-11
 charge diff: 1.1e-9
 energy: 1.1e-9
 EXC: 1.1e-10
 EvXC: 1.01e-9
 Epot: 1.1e-9
 Enl: 1.01e-10
 Ekin: 1.01e-9
 eF: 1.1e-9
 D eF: 1.1e-9
 ebs_check: 2.1e-10
 ebs: 2.1e-10
 diff: 1.1e-9
 D Tr: 1.1e-10
 Energy (Hartree): 9.6e-10

PBE_densmixlin:
 Ekin: 1.1e-10
 Epot: 1.1e-10
 energy: 1.1e-10
 Omega: 2.0e-1
 EvXC: 1.1e-10
 EXC: 1.01e-10
 EH: 1.0e-9
 Total charge: 2.1e-11
 Energy (Hartree): 4.8e-11
 Keys to ignore:
  - Calculating wavelets expansion of projectors, found warnings
  - found warnings

PBE_potmixlin:
 EH: 1.0e-9
 Ekin: 1.1e-10
 Epot: 1.1e-10
 EXC: 1.1e-10
 EvXC: 1.1e-10
 energy: 1.1e-10
 Omega: 1.1e-10
 delta out: 1.1e-9
 Total charge: 2.1e-11
 Energy (Hartree): 2.7-e11
 Keys to ignore:
  - Calculating wavelets expansion of projectors, found warnings
  - found warnings

PBE_potmixdiis:
 Atomic Forces (Ha/Bohr): 6.3e-8
 Clean forces norm (Ha/Bohr): 6.3e-8
 Raw forces norm (Ha/Bohr): 2.6e-8
 Average noise forces: 3.0e-8
 Orbitals: 6.3e-8
 energy: 2.5e-7
 EXC: 2.0e-8
 EvXC: 2.7e-8
 Omega: 4.3e-8
 Epot: 2.5e-7
 EH: 6.3e-8
 Ekin: 1.2e-8
 Enl: 2.2e-9
 Total charge: 2.1e-11
 multiplicator for the confinement: 4.3e-8
 Energy (Hartree): 2.2e-9

PBE_densmixdiis:
 Epot: 1.1e-10
 EvXC: 1.1e-10
 EXC: 1.1e-10
 Enl: 1.1e-10
 energy: 1.1e-10
 Omega: 1.1e-10
 Ekin: 1.1e-9
 Total charge: 2.1e-11
 EH: 1.1e-9
 Energy (Hartree): 4.8e-11

test-bigdft-tool:
 positions: 5.1e-8

geoptconstrained_BFGS:
 Ekin: 1.7e-9
 EXC: 2.9e-10
 Epot: 9.0e-9
 EH: 2.1e-9
 Enl: 9.1e-11
 EvXC: 3.8e-10
 eF: 2.8e-8
 guess for new ef: 2.8e-8
 D eF: 2.0e-8
 charge diff: 1.1e-10
 D Tr: 3.1e-11
 D: 1.1e-10
 Positions: 1.1e-9
 Atomic Forces (Ha/Bohr): 3.4e-9
 Average noise forces: 2.0e-9
 Raw forces norm (Ha/Bohr): 8.5e-10
 Clean forces norm (Ha/Bohr): 7.8e-10
 ebs_check: 7.0e-10
 ebs: 7.0e-10
 Ion-Ion interaction energy: 2.2e-9
 Positions: 1.1e-8
 Omega: 1.6e-9
 energy: 1.3e-11

geoptconstrained_SDCG:
 eF: 8.7e-8
 guess for new ef: 8.7e-8
 D eF: 1.0e-7
 EH: 2.1e-10
 Epot: 1.1e-10
 Ekin: 2.1e-10
 EXC: 3.1e-11
 EvXC: 4.1e-11
 charge diff: 7.2e-11
 D Tr: 1.1e-9
 Omega: 1.7e-10
 D: 1.1e-10
 tr(KS) before purification: 1.5e-11
 Clean forces norm (Ha/Bohr): 2.1e-9
 Atomic Forces (Ha/Bohr): 3.4e-9
 Average noise forces: 2.0e-9
 Raw forces norm (Ha/Bohr): 6.9e-11
 ebs_check: 7.8e-11
 ebs: 7.8e-11
 Ion-Ion interaction energy: 2.3e-10
 Atomic structure: 3.1e-9

O2spin_diag:
 Atomic Forces (Ha/Bohr): 2.8e-7
 Average noise forces: 9.5e-8
 Clean forces norm (Ha/Bohr): 9.9e-7
 Raw forces norm (Ha/Bohr): 9.9e-7
 Orbitals: 2.7e-7
 EH: 1.9e-6
 EXC: 3.5e-7
 Ekin: 2.3e-6
 Enl: 1.4e-6
 Epot: 2.8e-6
 EvXC: 1.4e-6
 Omega: 2.8e-7
 energy: 8.0e-8
 Energy (Hartree): 8.0e-8
 multiplicator for the confinement: 1.4e-6
 D: 1.1e-9
 kappa: 1.1e-4

O2spin_foe:
 Atomic Forces (Ha/Bohr): 1.5e-8
 EH: 5.1e-8
 EXC: 6.55e-9
 Ekin: 4.8e-9
 Epot: 1.4e-7
 EvXC: 8.69e-9
 Enl: 2.6e-9
 Tr(K): 1.4e-7
 charge diff: 1.4e-7
 eF: 1.1-10
 D eF: 4.4e-8
 guess for new ef: 4.1e-9
 ebs: 1.7e-8
 ebs_check: 1.7e-8
 Omega: 2.3e-9
 energy: 1.1e-7
 Raw forces norm (Ha/Bohr): 7.5e-8
 Clean forces norm (Ha/Bohr): 7.5e-8
 Average noise forces: 3.2e-8
 Total charge: 7.5e-8
 decay length of error function: 1.1e-5
 diff: 4.8e-9
 D Tr: 2.1e-7
 relative diff: 3.6e-11
 fnrm2: 4.19e-8
 Energy (Hartree): 2.4e-10

O2spin_dirmin:
 Atomic Forces (Ha/Bohr): 1.2e-5
 Average noise forces: 2.4e-5
 Clean forces norm (Ha/Bohr): 7.4e-5
 Raw forces norm (Ha/Bohr): 7.4e-5
 Electric Dipole Moment (AU): 2.4e-5
 Electric Dipole Moment (Debye): 2.4e-5
 eBS: 6.1e-6
 fnrm: 1.1e-5
 EH: 1.1e-5
 EXC: 5.6e-6
 Ekin: 8.5e-6
 Enl: 1.9e-7
 Epot: 1.56e-5
 EvXC: 6.0e-6
 energydiff: 6.0e-6
 energy: 1.22e-6
 Energy (Hartree): 1.3e-6
 Omega: 6.1e-6
 D: 2.1e-6
 DIIS weights: 1.5
 Max deviation from unity in reorthonormalize_coeff: 1.1e-6
 Mean deviation from unity in reorthonormalize_coeff: 1.1e-7
 delta: 1.1e-10

verysparse:
 Total charge: 2.3e-8
 EH: 4.8e-7
 EXC: 1.4e-8
 Enl: 1.4e-9
 Epot: 5.0e-7
 Ekin: 1.8e-8
 EvXC: 1.7e-8
 ebs: 4.8e-7
 ebs_check: 4.8e-7
 eF: 3.8e-8
 D eF: 4.1e-8
 guess for new ef: 3.8e-8
 Omega: 8.3e-8
 energy: 4.4e-9
 D Tr: 3.1e-5
 Tr(K): 2.8e-5
 charge diff: 2.8e-5
 relative diff: 2.6e-11
 diff: 9.2e-10
 Total ionic charge: 1.1e-10
 e: 1.2e-9
 decay length of error function: 1.1e-5
 Clean forces norm (Ha/Bohr): 6.2e-10
 Raw forces norm (Ha/Bohr): 7.8e-10
 Atomic Forces (Ha/Bohr): 3.1e-9
 Average noise forces: 1.0e-9
 Energy (Hartree): 2.1e-9
 Keys to ignore:
  - Calculating wavelets expansion of projectors, found warnings
  - found warnings

expfoegeopt:
 guess for new ef: 4.2e-8
 eF: 2.5e-8
 D eF: 2.3e-8
 charge diff: 2.3e-8
 ebs: 2.3e-8
 ebs_check: 1.5e-9
 D Tr: 1.01e-6
 Epot: 2.3e-8
 EvXC: 2.3e-8
 EXC: 2.3e-8
 Ekin: 1.1e-10
 Tr(K): 2.3e-8
 decay length of error function: 1.1e-5
 Omega: 3.3e-11
 energy: 3.3e-11
 epred: 2.2e-11
 trace(KS): 3.3e-11
 Total charge: 3.1e-11
 Energy (Hartree): 1.5e-11

log_model:
 System pseudo energy (Ha): 3.6e-11
 Keys to ignore:
  - Reference Paper

FF_LENOSKY-vssd:
  etot: 2.05e-7
  last beta: 1.7
  beta: 0.4
  fnrm2: 1.9e-7
  maxval: 3.5e-5
  Forces: 5.01e-5
  Keys to ignore:
  - WARNINGS

FF_LENOSKY-sdcg:
  etot: 3.9e-11
  maxval: 1.01e-9
  Keys to ignore:
  - WARNINGS

FF_LENOSKY-sqnm:
  Keys to ignore:
  - WARNINGS

FF_LENOSKY-lbfgs:
  FORCES norm(Ha/Bohr): 9.01e-6
  Forces: 1.e-4
  etot: 4.9e-6
  Alpha: 0.00101
  Keys to ignore:
  - WARNINGS

FF_LJ-bfgs:
  etot: 3.1e-5
  Keys to ignore:
  - WARNINGS

FF_LENOSKY-bfgs:
  etot: 2.4e-11
  Keys to ignore:
  - WARNINGS


FF_LENOSKY-diis:
  FORCES norm(Ha/Bohr): 1.01e-6
  etot: 4.6e-8
  Keys to ignore:
  - WARNINGS

FF_LJ-diis:
  Keys to ignore:
  - WARNINGS

FF_LJ-fire:
  epred: 1.2e-11
  Keys to ignore:
  - WARNINGS

FF_LJ-sdcg:
  Keys to ignore:
  - WARNINGS

FF_LJ-lbfgs:
  Keys to ignore:
  - WARNINGS

FF_LJ-sqnm:
  Geometry: 1.e-8
  Keys to ignore:
  - WARNINGS


FF_LJ-vssd:
  Keys to ignore:
  - WARNINGS
  
periodic_silicon:
 Epot: 1.1e-9
 Enl: 1.1e-9
 EXC: 1.1e-10
 Omega: 5.91e-11
 ebs_check: 1.1e-10
 charge diff: 5.0e-10
 ebs: 1.2e-10
 Energy (Hartree): 2.9e-11
 energy: 2.9e-11
 Total ionic charge: 2.1e-11
 Pressure: 1.5e-10

periodic_wateredge:
 Epot: 1.1e-9
 Omega: 3.0e-10
 Enl: 2.1e-10
 EH: 1.0e-9
 EXC: 1.1e-10
 EvXC: 1.1e-10
 Ekin: 1.1e-9
 energy: 2.9e-10
 Total charge: 1.1e-10
 PV (Ha): 2.7e-9
 Energy (Hartree): 1.8e-10
 Total charge: 1.1e-10
 Total ionic charge: 2.7e-11
 Pressure: 7.4e-10

periodic_water:
 EH: 3.1e-9
 Epot: 2.1e-9
 EXC: 1.1e-9
 EvXC: 1.1e-9
 Ekin: 2.0e-9
 Enl: 1.1e-9
 Energy (Hartree): 1.7e-10
 Omega: 2.8e-10
 ebs_check: 2.5e-9
 ebs: 2.5e-9
 eF: 9.2e-9
 D eF: 1.3e-8
 energy: 2.8e-10
 guess for new ef: 9.1e-9
 number of corrected points: 1
 charge diff: 5.2e-7
 diff: 1.2e-10
 Tr(K): 5.0e-7
 D Tr: 1.0e-6
 Total ionic charge: 6.0e-11
 Pressure: 6.4e-10
 Clean forces norm (Ha/Bohr): 1.9e-11
 Total charge: 1.1e-10
 Ion-Ion interaction energy: 1.6e-11

surface_boronnitride:
 Enl: 1.01e-9
 Epot: 1.0e-9
 Omega: 1.6e-10
 energy: 3.2e-11
 Energy (Hartree): 3.2e-11
 Total charge: 1.0e-10
 Total ionic charge: 2.4e-11
 Keys to ignore:
  - Calculating wavelets expansion of projectors, found warnings
  - found warnings

surface_graphene:
 Energies: 1.01e-9
 Omega: 2.21e-10
 energy: 1.9e-11
 ebs_check: 2.8e-10
 ebs: 2.8e-10
 charge diff: 1.5e-7
 Tr(K): 2.0e-7
 guess for new ef: 1.1e-9
 eF: 7.1e-10
 D eF: 1.1e-9
 diff: 2.2e-11
 Total ionic charge: 1.2e-11
 Energy (Hartree): 1.9e-11
 Total charge: 1.1e-10

dev.ref.yaml:
 Epot: 1.1e-10

multipoles_OH-:
 eF: 2.6e-6
 guess for new ef: 2.6e-6
 charge diff: 6.8e-8
 D Tr: 6.8e-8
 Tr(K): 6.71e-8
 ebs_check: 2.1e-9
 ebs: 1.6e-10
 relative diff: 4.6e-9
 diff: 2.1e-9
 multiplicator for the confinement: 8.5e-10
 Epot: 1.3e-10
 EH: 2.1e-10
 Ekin: 6.1e-11
 EXC: 2.1e-11
 EvXC: 3.1e-11
 energy: 3.0e-11
 D eF: 2.1e-8
 Total charge: 4.31e-11
 trace(KS): 4.3e-11
 diff from reference kernel: 1.1e-8
 Atomic Forces (Ha/Bohr): 3.3e-11
 Clean forces norm (Ha/Bohr): 3.4e-11
 Raw forces norm (Ha/Bohr): 3.7e-11
 Average noise forces: 1.1e-10
 decay length of error function: 1.1e-5

Xabsb2B.xabs.ref.yaml:
  Keys to ignore:
  - WARNINGS<|MERGE_RESOLUTION|>--- conflicted
+++ resolved
@@ -901,13 +901,8 @@
  ebs: 6.0e-10
  decay length of error function: 1.1e-5
  ebs: 2.1e-9
-<<<<<<< HEAD
  relative diff: 3.3e-11
- Energy (Hartree): 3.4e-10
-=======
- relative diff: 2.2e-11
  Energy (Hartree): 4.6e-10
->>>>>>> 6e1357d2
 
 experimentalfoe_short:
  EH: 2.0e-05
