---
Default tolerances:
 Epsilon: 1.1e-11
 
Keys to ignore:
 - Code logo
 - Compilation options
 - MPI task*
 - Timings for root process
 - Maximal OpenMP threads per MPI task
 - OpenMP threads per task
 - OpenMP parallelization
 - Memory* 
 - Orbitals Repartition*
 - Rho Commun
 - Total number of components
 - GPU acceleration
 - High Res. box is treated separately
 - Grid Spacing threshold (AU)
 - Direct and transposed data repartition
 - Write Waves Time
 - Reading Waves Time
 - Maxdifference*
 - Tolerances for this check
 - Material acceleration
 - Number of OpenCL devices per node
 - Version Number
 - Root process Hostname
 - Input ixc parameter corresponds to XC
 - Wavefunction written No.
 - accel
 - Max No. of dictionaries used
 - Occupation numbers coming from
 - Number of dictionary folders allocated
 - Maximum size of masking arrays for a projector
 - Cumulative size of masking arrays
 - Dictionary for lin
 - Raw version
 - Size of the global database
 - Total No. of Taskgroups created
 - sparse matmul load balancing naive / optimized
 - preconditioning load balancing before
 - preconditioning load balancing after
 - preconditioning load balancing min/max before # to be deleted as soon as refs are updated
 - preconditioning load balancing min/max after # to be deleted as soon as refs are updated
 - task with max load
 - nonlocal forces; maximal number of atoms per iteration, number of iterations
 - number of taskgroups
 - taskgroups overview
 - outdir
 - Atomic positions within the cell (Atomic and Grid Units)
 - Rigid Shift Applied (AU)
 - Walltime since initialization
 - Support function repartition
 - Output grid format # to be removed for updated references
 - Support Function Repartition
 - Iostat for format
 - check_overlap
 - check_sumrho
 - Leaked force
 - psolver_accel
 - psolver_groupsize
 - gps_method
 - solvent
 - Operation  1
 - check
 - main
 - noise
 - penalty
 - SCF criterion
 #- avg pot difference (actual/min)
 #- number of tasks
 #- IDs
 #- start / end
 #- start / end disjoint
Patterns to ignore:
 - Timestamp
 - memory
 - FLAGS
 - input_guess



Expected Test CPUtime: #
 C: #[expected, error]
  athelas: [ 6.0, 1.0 ]

yaml_test:
 Tax: 1.8e-6
 Total: 2.0e-5
 Keys to ignore:
   - Error code
   - Address*
   - date
   - Id
   - Summary
   - ERR_ALLOCATE
   - Routine dictionary
   - Errors found while (de)allocating ab and b
   - Calling sequence of Main program (routines with * are not closed yet)
   - Additional Info
   - Something to use b
   - Something to use ab
   - Entering Thread No.
   - Elapsed time (ns)
   - Elapsed time (mus)
   - Test for pid
   - loc of address and metadata
   - Actual address of first element of ptr1
   - Predicted address for the starting point of ptr1
   - address of first element vs address of objects
   - Timings for search
 Patterns to ignore:
   - errcode
   - Time
   - Global dictionary
   - time
   - Count

xc:
 nosp: 3.1e-6
 scol: 2.72e-5
 Patterns to ignore:
   - time

psp:
  checksum: 1.43e-14


#Runs which update and override the default
AgBulk:
 Grid Spacing threshold (AU): 1.e-2
 Residues per orbital: 2.2e-8
 EH: 2.51e-11
 EXC: 4.52e-11
 Ekin: 1.81e-11
 Enl: 3.71e-11
 Epot: 3.21e-11
 EvXC: 7.1e-11
 tr(H): 4.1e-11
 # Necessary for GPU runs, to be updated...
 Keys to ignore:
  - Residues per orbital
  - Calculating wavelets expansion of projectors, found warnings


SiBulk:
 Wavefunctions Iterations: 4.4e-8 # 1.1e-10
 Residues per orbital: 8.0e-10
 maxval: 3.18e-10
 # Ekin: 2.1e-11
 # Enl: 2.1e-11
 # Epot: 1.0e-10
 # EvXC: 1.1e-10
 Last Iteration: 7.01e-10
 Atomic Forces (Ha/Bohr): 7.01e-10
 Clean forces norm (Ha/Bohr): 3.3e-10
 Average noise forces: 9.3e-10
 HOMO LUMO gap (AU, eV): 1.8e-10
 PV (Ha): 1.89e-10
 Optimization of virtual orbitals: 1.29e-7
 e_occupied: 1.42e-11
 Orbitals: 1.42e-11	
 GPa: 2.0e-9
 # Necessary for GPU runs, to be updated...
 Keys to ignore:
  - Residues per orbital


SiH4:
 #due to lack of functionality in fldifference, since energies field is updated
 Energies: &etol 4.6e-9
 Eion: 6.6e-9
 EH: 5.9e-9
 EXC: *etol
 Ekin: *etol
 Enl: *etol
 Epot: 6.6e-9
 EvXC: *etol
 Epsilon: 1.4e-10
 Ion-Ion interaction energy: 6.6e-9
 Atomic Forces (Ha/Bohr): 2.e-9
 Positions: 1.1e-9
 maxval: 2.e-9
 Average noise forces: 2.92e-10
 Average CG stepsize in terms of betax: 1.1e-5
 H: 1.1e-9
 e: 1.98e-10

Mn2:
 Keys to ignore:
  - proc
 Epsilon: 2.e-10
 Enl: 3.1e-10
 Ekin: 3.1e-10
 Average noise forces: 3.4e-10
 Atomic Forces (Ha/Bohr):
  - Mn: 2.5e-10
 Clean forces norm (Ha/Bohr):
  maxval: 2.5e-10

GPU:
 EvXC: 1.1e-10

Graphene:
 Input Hamiltonian: 1.1e-10
 EH: 1.1e-10
 Epot: 1.0e-10

TiMix:
 Epsilon: 1.e-10

GEOPT-BFGS: 
 Epsilon: 2.71e-10
 Mg: 1.01e-9

GEOPT-LBFGS: 
 Epsilon: 4.8e-10
 etot: 1.3e-9
 EKS: 1.3e-9
 EH: 1.81e-9
 Epot: 1.1e-9
 Eion: 8.5e-10
 Enl: 1.33e-9
 DIIS weights: 1.1e-5
 Mg: 2.1e-9
 
NaCl:
 Epsilon: 2.e-9
 Mean L2 norm of gaussian-wavelet difference: 1.358e-4

NH3:
 Epsilon: 1.1e-10

CH3-:
 Epsilon: 5.1e-9
 gnrm: 1.1e-5
 EKS: 1.6e-8
 D: 1.e-8
 Positions: 4.01e-7
 Average CG stepsize in terms of betax: 3.801e-4
 Atomic Forces (Ha/Bohr): 4.0e-7
 Average noise forces: 6.2e-8
 Clean forces norm (Ha/Bohr): 3.6e-7
 Raw forces norm (Ha/Bohr): 4.1e-7
 Ion-Ion interaction energy: 3.1e-6
 FORCES norm(Ha/Bohr): 1.1e-6
 Forces: 1.1e-7
 Keys to ignore:
 - b/b0
 - Molecule was shifted

scalability:
 Energies: 1.e-9
 EKS: 2.14e-10
 Total electronic charge: 2.1e-11
 Expected kinetic energy: 1.1e-10


ElecField:
 Epsilon: 1.1e-10 


FeHyb:
 EKS: 6.e-11
 y: 1.51e-11
 Energy (Hartree): 4.9e-11 


Li+:
 Epsilon: 1.1e-10
 D: 1.01e-10
 Epot: 1.01e-10


O2-Spin:
 Epsilon: 1.1e-10
 norm(P): 1.0e-9


H2-spin:
 Estimation of Finite-Size Corrections:
  Corrected Energies:
   Epot: 2.1e-11
  Total energy with tail correction: 1.51e-11


H-Rydberg_H:
 Gradient Norm: 5.8e-9
 Eigenvalues and eigenstate residue: 5.1e-9
 norm(P): 1.1e-10

TiSmear:
 Epsilon: 5.e-11
 EKS: 5.6e-11

H2O-CP2K:
 Total energy with tail correction: 1.8e-11
 Epot: 1.01e-10

test.splsad.ref.yaml:
 Epsilon: 1.1e-10
 Electric Dipole Moment (Debye): 1.21e-8
 Keys to ignore:
   - Molecule was shifted

test.minhop.ref.yaml:
 Energies: &etol1 6.0e-9
 Eion: &eion1 5.1e-11
 EH: *etol1
 EXC: *etol1
 Ekin: *etol1
 Enl: *etol1
 Epot: *etol1
 EvXC: *etol1
 EKS: 9.7e-10
 Ion-Ion interaction energy: *eion1
 fluct: 1.2e-9
 maxval: 7.1e-11
 Atomic Forces (Ha/Bohr): 5.1e-11
 Average noise forces: 1.1e-10
 etot: 1.85e-11
 Orbitals: 6.1e-9
 Positions: 1.1e-9
 curv: 5.51e-11
 fd2: 2.93e-10
 Keys to ignore:
   - (MH) cpu(hrs)
   - WARNINGS
   - XC ID

test.testforces.ref.yaml:
 Epsilon: 1.2e-10
 Maxdiff for overlap calculation: 9.8e-09
 eF: 3.0e-07
 multiplicator for the confinement: 3.1e-9
 EBS: 2.0e-09
 EBS higher temperature: 2.0e-09
 EH: 2.2e-09
 EXC: 2.7e-10
 Ekin: 3.1e-10
 Epot: 1.6e-09
 EvXC: 3.5e-10



H2O-bader:
 Epsilon: 3.0e-11
 EKS: 6.0e-11

N2:
 Epsilon: 1.2e-10

mixpotential:
 Epot: 1.1e-10
 energy: 7.5e-11
 Omega: 7.4e-11
 Ekin: 1.1e-10
 EXC: 1.1e-10
 EvXC: 1.1e-10
 Enl: 2.1e-11
 Energy (Hartree): 5.9e-11
 Maxdiff for overlap calculation: 1.5e-07
 Maxdiff for transpose (checksum): 1.2e-10

IO-wf_plain-read:
 Energies: 1.1e-10
 GPa: 1.8e-5

IO-wf_plain:
 GPa: 3.9e-5

IO-wf_binary-read:
 GPa: 1.8e-5

IO-wf_binary:
 GPa: 3.9e-5

NEB.NEB.ref.yaml:
  Energy (eV): 4.7e-9

CH4-D3:
 Energy (Hartree): 2.9e-11
 EH: &ener 1.1e-10
 Epot: *ener
 EKS: &ener2 3.32e-11
 Eion: *ener
 Ekin: *ener
 Enl: *ener2
 etot: 2.92e-11
 Etot: 2.9e-11
 Ion-Ion interaction energy: 9.0e-11
 Positions: 1.01e-9

NLCC: &NLCCs
 Energies: 1.2e-10
 EKS: 5.9e-11
 Total electronic charge: 1.2e-11
 norm(P): 2.0e-10
 GPa: 4.5e-11

NLCC: &NLCCsnew
 EH: 5.1e-10
 EXC: 4.7e-09
 Ekin: 1.3e-09
 Enl: 2.91e-10
 Epot: 1.6e-09
 EvXC: 4.9e-9
 EKS: 4.6e-9
 Orbitals: 1.2e-10
 Atomic Forces (Ha/Bohr): 5.0e-11
 Clean forces norm (Ha/Bohr): 5.0e-11
 Total electronic charge: 1.2e-11
 Value for Exc[rhoc]: 3.8e-9
 PV (Ha): 5.9e-11
 Exc(rhoc): 3.8e-9
 norm(P): 1.0e-10
 GPa: 1.6e-10

#deepcopy of the above defined cases
NLCC_free-O2: *NLCCs
NLCC_free: *NLCCsnew
NLCC_periodic-O2: *NLCCsnew
NLCC_periodic: *NLCCs

taskgroups:
  Energies: 1.1e-10
  EKS: 1.1e-10
  P vector: 1.1e-10
  Total electronic charge: 1.5e-11

base:
  norm(P): 1.1e-9
  Epot: 1.1e-10
  EH: 1.01e-10
  Ekin: 1.1e-10
  energy: 1.4e-11
  Omega: 1.32e-11
  D Tr(K): 1.1e-10
  trace(KS): 4.1e-11
  D Tr: 4.1e-11
  Unitary check of the multipole calculations: 2.1e-2
  Maxdiff for overlap calculation: 5.1e-08
  Maxdiff for transpose (checksum): 1.2e-10 
  Pseudo Fermi level for occupations: 7.5e-10

Davidson-SiH4:
  e_virtual: 1.7e-11
  Eigenvalues and eigenstate residue: 1.8e-10

SIC_PZ:
  EH: 1.001e-10

TDDFT:
  Epsilon: 1.1e-10
  e_virtual: 6.0e-7
  Eigenvalues and eigenstate residue: 1.2e-4
  Epot: 1.1e-10
  Gradient Norm: 1.01e-4 #too big?
  L2 Norm - 1 and Rayleigh quotient (Davidson): 1.1e-6
  Excitation Energy and Oscillator Strength: 1.3e-4
  Transition energies (eV): 3.01e-4

BigDFT2Wannier.b2w.ref.yaml:
  amnk_guess(nb): 1.31e-10

cleanup:
 Ekin: 5.1e-9
 Enl: 8.7e-10
 Atomic Forces (Ha/Bohr): 3.8e-10
 Average noise forces: 3.3e-10
 Clean forces norm (Ha/Bohr): 3.7e-9
 Raw forces norm (Ha/Bohr): 3.5e-9
 Epot: 3.9e-9
 Orbitals: 6.1e-10
 EH: 3.8e-9
 EXC: 1.9e-9
 EvXC: 2.3e-9
 Enl: 1.27e-9
 Omega: 2.12e-9
 Pulay Forces (Ha/Bohr): 1.9e-9
 energy: 2.3e-9
 Energy (Hartree): 1.81e-10
 EBS higher temperature: 1.6e-9
 D Tr(K): 2.7e-7
 Tr(K): 3.0e-7
 guess for new ef: 3.1e-9
 eF: 2.8e-9
 D Tr: 1.1e-6
 EBS: 1.6e-9
 HOMO energy: 1.9e-10
 LUMO energy: 1.6e-10
 HOMO-LUMO gap (eV): 4.5e-9
 HOMO-LUMO gap (Ha): 1.7e-10
 D eF: 1.1e-8
 Pseudo Fermi level for occupations: 4.1e-10
 Force Norm (Hartree/Bohr): 4.1e-10
 Maxdiff for overlap calculation: 1.7e-9
 Maxdiff for transpose (checksum): 1.5e-11    
 e: 6.3e-10

directmin:
 Patterns to ignore:
 - Wavefunction written
 Epsilon: 3.5e-10
 mean alpha: 1.1e-04
 max alpha: 1.1e-04
 Ekin: 8.1e-10
 eBS: 6.1e-10
 norm(P): 1.1e-7

experimentalmode:
 D: 1.1e-04
 Epsilon: 8.e-10
 Ekin: 1.9e-06
 Enl: 2.7e-07
 Omega: 1.5e-05
 EH: 2.5e-04
 Epot: 2.3e-04
 EXC: 3.6e-05
 EvXC: 4.8e-05
 energy: 7.8e-07
 multiplicator for the confinement: 4.5e-07
 Atomic Forces (Ha/Bohr): 1.3e-07
 Raw forces norm (Ha/Bohr): 1.1e-7
 Clean forces norm (Ha/Bohr): 1.1e-07
 Orbitals: 1.1e-04
 Average noise forces: 7.6e-08
 Maxdiff for overlap calculation: 8.2e-07 

restartdisk_charge:
 Epot: 1.1e-10
 EH: 1.1e-10
 Ekin: 1.1e-10
 Maxdiff for overlap calculation: 6.0e-09
 Maxdiff for transpose (checksum): 1.5e-11
 Patterns to ignore:
 - Wavefunction written

restartdisk_read:
 EH: 1.1e-10
 Epot: 1.1e-10
 Maxdiff for overlap calculation: 5.5e-09
 Maxdiff for transpose (checksum): 3.0e-11

H2-freq: &freq
 (F) Frequencies (Hartree): 5.e-10
 D: 1.e-10
 EKS: 2.6e-11
 (F) Vibrational entropy: 2.0e-8
 (F) Frequencies (THz): 4.8e-3
 (F) Frequencies (cm-1): 4.9e-3
 (F) Vibrational Energy (cm-1 and Hartree): 2.01e-11
 (F) Total Energy (Hartree): 2.1e-11
 Keys to ignore:
   - Molecule was shifted


C6H6-freq: *freq

rotate_read1:
 eBS: 2.6e-11
 EvXC: 1.1e-10
 EXC: 1.1e-10
 orthog_energy: 2.4e-11
 energy: 8.7e-11
 energydiff: 8.3e-11
 Omega: 8.1e-11
 D: 1.1e-10
 Energy (Hartree): 2.6e-11
 Maxdiff for transpose (checksum): 9.4e-10

rotate_read2:
 eBS: 2.6e-11
 EXC: 1.1e-10
 orthog_energy: 3.0e-9
 energy: 7.4e-11
 Omega: 7.1e-11
 Epot: 1.1e-9
 Energy (Hartree): 3.4e-11
 Maxdiff for transpose (checksum): 9.4e-10
 
rotate_write:
 EvXC: 1.1e-10
 EXC: 1.1e-10
 energy: 2.2e-11
 Omega: 2.1e-11
 Maxdiff for transpose (checksum): 9.4e-10
 Patterns to ignore:
 - Wavefunction written

GEOPT-newIG:
  Ion-Ion interaction energy: 2.3e-11
  D: 1.1e-10
  Energies: 1.1e-8
  etot: 2.62e-11
  EKS: 1.0e-8
  Energy (Hartree): 1.2e-11

GEOPT-all_sdcg:
  Keys to ignore:
    - Molecule was shifted

GEOPT-all_vssd:
  Keys to ignore:
  - WARNINGS
  - Molecule was shifted

rotatesmall_write:
  Maxdiff for transpose (checksum): 5.9e-11
  Keys to ignore:
  - Wavefunction written No.

wrappers.out:
 EH: 1.1e-10
 Epot: 1.01e-10
 fnrm2: 1.1e-10

rotatesmall_read:
 Epsilon: 2.4e-11
 overlap: 2.0e-08
 frag eval: 3.0e-10
 energy: 4.2e-10
 orthog energy: 1.9e-10

molecule_dmix:
 Enl: 6.6e-9
 EXC: 9.1e-10
 EvXC: 1.2e-9
 EH: 1.1e-08
 Ekin: 1.1e-8
 Epot: 9.1e-09
 energy: 5.5e-10
 Omega: 1.4e-8
 Atomic Forces (Ha/Bohr): 4.7e-11
 Clean forces norm (Ha/Bohr): 5.1e-11
 Raw forces norm (Ha/Bohr): 6.2e-11
 Average noise forces: 1.1e-8
 e: 1.4e-10
 Total charge: 1.1e-08
 Energy (Hartree): 8.4e-11

molecule_pmix:
 EXC: 1.1e-9
 EvXC: 6.6e-9
 EH: 1.1e-8
 Ekin: 1.1e-08
 Enl: 6.6e-09
 Epot: 9.1e-9
 Total charge: 1.1e-10
 energy: 8.9e-9
 Omega: 1.4e-8
 Epot: 9.1e-09
 Atomic Forces (Ha/Bohr): 4.6e-11
 Clean forces norm (Ha/Bohr): 5.0e-11
 e: 1.4e-10
 Raw forces norm (Ha/Bohr): 6.2e-11
 Energy (Hartree): 8.6e-11
 Average noise forces: 1.1e-10

molecule_dmin:
 Enl: 6.6e-9
 EXC: 9.1e-10
 EvXC: 1.2e-9
 EH: 1.1e-08
 Ekin: 1.1e-08
 Epot: 9.1e-09
 energydiff: 4.1e-10
 energy: 8.1e-9
 Omega: 1.4e-8
 Total charge: 1.1e-10
 eBS: 7.2e-9
 e: 1.4e-10
 Average noise forces: 4.1e-11
 Energy (Hartree): 6.9e-11

molecule_foe:
 Enl: 6.6e-9
 Epot: 1.1e-8
 EXC: 9.1e-10
 EvXC: 1.1e-8
 EH: 1.1e-8
 Ekin: 1.1e-8
 D Tr(K): 1.1e-8
 energy: 6.9e-10
 Omega: 8.6e-9
 Total charge: 2.5e-10
 eF: 7.2e-9
 guess for new ef: 7.0e-9
 D eF: 7.2e-9
 Tr(K): 1.1e-07
 D Tr: 1.1e-7
 tr(KS) before purification: 5.1e-10
 EBS higher temperature: 3.52e-9
 EBS: 3.52e-9
 Energy (Hartree): 6.26e-11
 difference: 1.7e-11

hybrid-directmin:
 Epsilon: 1.4e-11
 Enl: 1.8e-10
 eBS: 4.5e-09
 Omega: 4.5e-09
 energy: 4.4e-09
 multiplicator for the confinement: 8.9e-11
 Epot: 5.1e-09
 EH: 5.1e-9
 EXC: 6.1e-10
 EvXC: 8.1e-10
 Ekin: 1.1e-09
 Atomic Forces (Ha/Bohr): 8.7e-11
 Clean forces norm (Ha/Bohr): 8.0e-11
 Raw forces norm (Ha/Bohr): 3.3e-11
 Average noise forces: 1.1e-10
 Energy (Hartree): 7.4e-11
 Maxdiff for transpose (checksum): 1.2e-10

cdft_ohohfoe:
 Epsilon: 7.1e-10
 Tr(K): 1.1e-08
 guess for new ef: 1.1e-09
 eF: 1.1e-07

cdft_ohoh:
 Epsilon: 7.1e-10
 D: 1.1e-8
 eBS: 9.8e-10

cdft_oh-:
 Epot: 1.1e-10
 EH: 1.1e-10
 Maxdiff for overlap calculation: 4.9e-09
 Maxdiff for transpose (checksum): 5.9e-11   

cdft_oh-a:
 EH: 1.1e-10
 Epot: 1.01e-10
 Maxdiff for overlap calculation: 4.7e-09
 Maxdiff for transpose (checksum): 7.3e-11   

fructose:
 Epot: 2.1e-09
 Ekin: 1.1e-09
 Enl: 1.1e-10
 EXC: 1.1e-10
 Epsilon: 1.1e-11
 D: 1.1e-10
 D eF: 3.9e-5
 D Tr: 5.4e-6
 eF: 5.4e-5
 guess for new ef: 5.4e-5
 EH: 2.0e-9
 EvXC: 1.1e-10
 energy: 1.44e-10
 Omega: 1.44e-10
 Tr(K): 5.0e-06
 Total charge: 2.5e-10
 D Tr(K): 5.4e-6
 multiplicator for the confinement: 1.4e-11
 EBS: 1.1e-8
 EBS higher temperature: 1.1e-8
 net quadropole: 1.1e-10
 Energy (Hartree): 1.3e-10
 Charge analysis (charge / net charge): 7.6e-10
 Pseudo Fermi level for occupations: 2.2e-7
 net charge: 1.0e-8
 Maxdiff for overlap calculation: 3.6e-7
 Maxdiff for transpose (checksum): 2.4e-10
 ef: 1.1e-7
 difference: 1.4e-9
 relative difference: 6.3e-11
 trace(KS): 2.5e-10
 eval: 1.1e-6
 trace: 1.2e-11
 Keys to ignore:
  - Calculating wavelets expansion of projectors, found warnings
  - found warnings

GEOPT-all_fire:
 Keys to ignore:
   - Molecule was shifted

GEOPT-all_bfgs:
 Keys to ignore:
   - Molecule was shifted

GEOPT-all_diis:
 Keys to ignore:
   - Molecule was shifted


GEOPT-all_lbfgs:
 Epot: 2.01e-11
 Eion: 1.2e-11
 Ekin: 2.1e-11
 Keys to ignore:
   - Molecule was shifted


geopt_foe:
 D eF: 7.1e-6
 D: 1.e-10
 eF: 4.7e-7
 guess for new ef: 4.7e-7
 Epot: 3.1e-10
 EH: 3.0e-10
 EXC: 4.1e-11
 EvXC: 4.1e-11
 Ekin: 1.1e-10
 D Tr(K): 7.1e-6
 difference from idempotency: 2.1e-09
 tr(KS) before purification: 2.6e-07
 Tr(K) : 1.3e-6
 D Tr: 7.1e-06
 decay length of error function: 1.1e-5
 EBS: 2.1e-7
 EBS higher temperature: 1.1e-8
 difference: 2.1e-7
 Positions: 2.1e-9
 Omega: 1.2e-11
 Total charge: 1.3e-10
 guess for new ef: 4.7e-07
 trace(KS): 1.4e-10
 Maxdiff for overlap calculation: 4.5e-08
 Maxdiff for transpose (checksum): 1.2e-10


geopt_diag:
 Epot: 1.1e-10
 EH: 1.1e-10
 D: 1.0e-10
 D eF: 1.1e-10
 eF: 1.0e-10
 Omega: 1.2e-11
 Maxdiff for overlap calculation: 7.7e-09
 Maxdiff for transpose (checksum): 1.1e-10

water_foe:
 EvXC: 1.1e-10
 EXC: 1.1e-10
 EH: 1.1e-9
 Ekin: 1.1e-9
 energy: 1.8e-10
 Omega: 1.7e-10
 etot: 1.6e-10
 D: 1.1e-9
 D Tr(K): 3.9e-8
 eF: 2.4e-8
 D eF: 2.3e-8
 D Tr: 1.1e-9
 guess for new ef: 6.0e-9
 Tr(K): 1.1e-7
 EBS: 4.96e-9
 EBS higher temperature: 4.97e-9
 Energy (Hartree): 5.0e-11
 difference: 1.4e-11
 Maxdiff for transpose (checksum): 2.4e-10

water_dirmin:
 max alpha: 1.1e-04
 mean alpha: 1.1e-03
 EXC: 1.1e-10
 EvXC: 1.1e-10
 EH: 1.1e-9
 Epot: 1.1e-9
 Enl: 1.1e-10
 eBS: 2.99e-11
 energy: 1.7e-10
 Omega: 1.7e-10
 etot: 1.7e-10
 energydiff: 2.6e-11
 D: 1.1e-09
 Energy (Hartree): 4.6e-11
 Maxdiff for transpose (checksum): 2.4e-10
 Keys to ignore:
  - WARNINGS

water_mixdens:
 EvXC: 1.1e-10
 EXC: 1.1e-10
 EH: 1.0e-9
 Epot: 1.1e-9
 Enl: 1.1e-10
 D: 1.1e-9
 max alpha: 1.1e-4
 mean alpha: 1.1e-4
 energy: 1.8e-10
 energydiff: 2.5e-11
 etot: 1.7e-10
 Omega: 1.7e-10
 Energy (Hartree): 4.8e-11
 Maxdiff for transpose (checksum): 2.4e-10
 Keys to ignore:
  - WARNINGS

water_mixpot:
 EvXC: 1.1e-10
 EXC: 1.1e-10
 EH: 1.1e-9
 Epot: 1.1e-09
 Ekin: 1.0e-9
 max alpha: 1.1e-4
 mean alpha: 1.1e-4
 energy: 1.8e-10
 Omega: 1.8e-10
 etot: 1.8e-10
 Energy (Hartree): 5.2e-11
 Maxdiff for transpose (checksum): 2.4e-10
 Keys to ignore:
  - WARNINGS

deltascf_read_charge:
 Ekin: 1.1e-9
 EXC: 1.1e-10
 EvXC: 1.1e-10
 Epot: 1.1e-09
 Enl: 1.1e-9
 eBS: 2.9e-10
 Total ionic charge: 1.5e-11
 energy: 3.4e-10
 Atomic Forces (Ha/Bohr): 2.1e-10
 Average noise forces: 1.1e-10
 Clean forces norm (Ha/Bohr): 2.1e-10
 e: 3.8e-11
 Omega: 3.2e-10
 Raw forces norm (Ha/Bohr): 2.1e-10
 EH: 1.1e-9
 Energy (Hartree): 1.3e-10
 D: 1.01e-9
 Maxdiff for transpose (checksum): 9.4e-10

deltascf_write_neut:
 eBS: 6.1e-9
 EH: 6.1e-9
 EXC: 4.1e-10
 EvXC: 6.1e-10
 Ekin: 4.1e-09
 Epot: 7.1e-09
 Omega: 6.1e-9
 Total ionic charge: 1.4e-11
 e: 1.1e-10
 Enl: 4.1e-9
 energy: 2.4e-10
 D: 6.1e-9
 Energy (Hartree): 9.4e-11
 Maxdiff for transpose (checksum): 9.4e-10

foe:
 Epot: 1.1e-10
 Ekin: 1.1e-10
 energy: 1.4e-10
 EH: 1.1e-9
 Omega: 1.7e-10
 EXC: 7.1e-10
 Ekin: 1.1e-10
 Total charge: 2.1e-11
 EvXC: 1.1e-10
 eF: 4.2e-8
 Pulay Forces (Ha/Bohr): 1.2e-11
 Atomic Forces (Ha/Bohr): 4.0e-11
 mean alpha: 1.1e-4
 max alpha: 1.1e-4
 D eF: 7.1e-8
 Tr(K): 1.1e-8
 D Tr(K): 2.1e-8
 D Tr: 7.0e-8
 tr(KS) before purification: 7.0e-8
 decay length of error function: 1.1e-5
 EBS: 7.1e-8
 difference: 7.1e-8
 EBS higher temperature: 1.1e-10
 guess for new ef: 4.2e-8
 D: 1.1e-10
 Energy (Hartree): 1.3e-10
 norm(P): 1.1e-07
 trace: 8.7e-11
 Maxdiff for overlap calculation: 3.2e-07
 Maxdiff for transpose (checksum): 2.4e-10

onlyhigh:
 Energies: 2.1e-9
 energy: 3.13e-10
 Omega: 8.0e-10
 Orbitals: 1.1e-9
 Pulay Forces (Ha/Bohr): 1.4e-10
 Atomic Forces (Ha/Bohr): 1.2e-10
 fnrm2: 1.3e-11
 Average noise forces: 4.1e-10
 maxval: 1.3e-10
 Energy (Hartree): 1.6e-11
 Maxdiff for overlap calculation: 2.4e-08
 Maxdiff for transpose (checksum): 3.0e-11

rotatesmall_read1:
 Epsilon: 1.1e-11
 Maxdiff for transpose (checksum): 3.0e-11

rotatesmall_read2:
 Average noise forces: 1.1e-10 
 Maxdiff for transpose (checksum): 3.0e-11

linearcubic_cubic:
 Epsilon: 1.1e-10
 Ekin: 1.1e-9
 EH: 1.01e-9
 energy: 1.83e-10
 EKS: 2.7e-10
 Epot: 1.1e-9
 Energy (Hartree): 2.7e-10

linearcubic_linear:
 Epsilon: 1.1e-10
 EH: 1.1e-9
 Epot: 1.01e-9
 Ekin: 1.1e-9
 energy: 1.9e-10
 Omega: 9.2e-10
 EvXC: 1.1e-9
 EXC: 2.1e-10
 Energy (Hartree): 1.4e-10
 Maxdiff for transpose (checksum): 2.4e-10

experimentalfoe_long:
 Atomic Forces (Ha/Bohr): 1.4e-05
 Clean forces norm (Ha/Bohr): 1.2e-05
 Average noise forces: 3.3e-6
 Raw forces norm (Ha/Bohr): 1.4e-5
 EH: 2.1e-3
 EXC: 2.7e-04
 Ekin: 7.3e-6
 Enl: 6.7e-6
 Epot: 2.0e-3
 EvXC: 3.5e-4
 eF: 2.5e-05
 guess for new ef: 2.5e-05
 tr(KS) before purification: 1.1e-5
 Tr(K): 8.7e-4
 Total charge: 8.1e-10
 Total ionic charge: 1.6e-11
 D Tr: 8.6e-04
 D eF: 2.5e-05
 multiplicator for the confinement: 2.1e-5
 energy: 1.3e-4
 Omega: 7.2e-04
 D Tr(K): 8.7e-4
 D: 1.2e-4
 Kohn-Sham residue: 1.9e-04
 delta: 1.1e-10
 kappa: 1.1e-4
 mean kappa: 1.1e-4
 difference from idempotency: 1.1e-6
 delta out: 1.1e-10
 EBS higher temperature: 4.72e-9
 difference: 1.3e-8
 EBS: 4.73e-9
 decay length of error function: 1.1e-5
 relative difference: 3.4e-11
 Energy (Hartree): 4.6e-10
 trace(KS): 2.72e-10
 Maxdiff for transpose (checksum): 4.7e-10

experimentalfoe_short:
 EH: 2.0e-05
 EXC: 7.1e-06
 Ekin: 1.5e-07
 Enl: 3.0e-08
 Epot: 1.3e-05
 EvXC: 3.8e-06
 energy: 3.9e-06
 tr(KS) before purification: 4.0e-06
 Raw forces norm (Ha/Bohr): 5.5e-07
 Tr(K): 8.0e-07
 eF: 3.6e-05
 guess for new ef: 3.6e-05
 D Tr: 8.0e-07
 D eF: 2.3e-05
 D Tr(K): 8.0e-07
 Omega: 4.0e-06
 Atomic Forces (Ha/Bohr): 5.8e-07
 Average noise forces: 2.6e-07
 Clean forces norm (Ha/Bohr): 5.1e-07
 difference from idempotency: 3.1e-09
 D: 1.1e-4
 decay length of error function: 1.1e-5
 Energy (Hartree): 6.1e-11
 EBS: 4.1e-11
 EBS higher temperature: 4.0e-11
 trace(KS): 1.5e-11
 Maxdiff for transpose (checksum): 3.5e-10

experimentalfoe_medium:
 D Tr(K): 2.5e-7
 eF: 8.3e-8
 guess for new ef: 8.3e-8
 D Tr: 1.1e-6
 D eF: 6.6e-8 
 Tr(K): 1.01e-6
 EBS: 2.5e-7
 EBS higher temperature: 4.4e-8
 Epot: 1.1e-9
 EH: 1.1e-9
 EXC: 1.01e-10
 EvXC: 1.01e-10
 Total charge: 4.1e-11
 energy: 2.9e-10
 Omega: 8.1e-10
 decay length of error function: 1.1e-5
 Energy (Hartree): 2.7e-10
 Maxdiff for transpose (checksum): 4.7e-10

newpulay:
 EXC: 1.1e-10
 energy: 1.6e-9
 Omega: 1.6e-9
 Ekin: 1.1e-9
 Enl: 1.1e-10
 Total ionic charge: 1.8e-11
 Total charge: 1.01e-10

paracetamol:
 EXC: 1.1e-10
 EvXC: 1.1e-10
 EH: 1.1e-09
 Ekin: 1.1e-09
 eF: 1.6e-6
 Epot: 1.1e-09
 Omega: 1.1e-9
 energy: 1.5e-10
 Total charge: 1.1e-10
 D Tr(K): 3.3e-6
 D eF: 1.6e-6
 Tr(K): 3.3e-6
 D Tr: 3.2e-6
 tr(KS) before purification: 1.6e-6
 guess for new ef: 7.5e-7
 EBS higher temperature: 9.1e-9
 EBS: 7.5e-7
 difference: 7.5e-7
 relative difference: 1.9e-6
 Energy (Hartree): 1.3e-11
 mean conf prefac: 1.1e-5
 Maxdiff for overlap calculation: 9.7e-08
 trace(KS): 1.2e-10

reformatcomplete_read35:
 energy: 8.7e-10
 Omega: 4.7e-10
 Atomic Forces (Ha/Bohr): 9.2e-9
 e: 1.6e-8
 value: 1.6e-8
 Clean forces norm (Ha/Bohr): 6.8e-9
 Raw forces norm (Ha/Bohr): 5.4e-9
 Average noise forces: 8.8e-9
 Epot: 2.1e-7
 eBS: 3.6e-7
 EXC: 6.4e-8
 EvXC: 8.5e-8
 EH: 3.8e-7
 Energy (Hartree): 1.6e-8
 Maxdiff for transpose (checksum): 4.7e-10

reformatcomplete_read36:
 energy: 8.6e-10
 Omega: 4.6e-10
 EvXC: 8.5e-8
 Epot: 2.1e-7
 Atomic Forces (Ha/Bohr): 9.2e-9
 Clean forces norm (Ha/Bohr): 6.8e-9
 Raw forces norm (Ha/Bohr): 5.4e-9
 Average noise forces: 8.8e-9
 e: 1.6e-8
 value: 1.6e-8
 Energy (Hartree): 8.6e-9
 eBS: 3.6e-7
 EXC: 6.4e-8
 EH: 3.8e-7

reformatcomplete_read45:
 energy: 8.8e-10
 Omega: 4.0e-10
 Atomic Forces (Ha/Bohr): 9.2e-9
 e: 1.6e-8
 Energy (Hartree): 8.8e-10
 Clean forces norm (Ha/Bohr): 6.4e-9
 Raw forces norm (Ha/Bohr): 4.8e-9
 Average noise forces: 8.8e-9
 Epot: 2.1e-7
 eBS: 3.6e-7
 EXC: 6.4e-8
 EvXC: 8.5e-8
 EH: 3.8e-7
 value: 1.6e-8
 Maxdiff for transpose (checksum): 1.2e-10

reformatcomplete_write:
 EH: 1.6e-7
 Epot: 8.9e-8
 EXC: 2.6e-8
 EvXC: 3.4e-8
 Atomic Forces (Ha/Bohr): 1.2e-8
 Raw forces norm (Ha/Bohr): 1.4e-8
 Average noise forces: 2.2e-8
 Clean forces norm (Ha/Bohr): 2.5e-9
 e: 1.6e-8
 eBS: 1.5e-7
 fnrm: 4.9e-8
 D: 1.5e-7
 Maxdiff for transpose (checksum): 1.2e-10

reformat_read:
 energy: 4.1e-9
 Omega: 1.4e-10
 etot: 5.0e-11
 EH: 2.1e-9
 EXC: 4.1e-9
 EvXC: 4.1e-10
 Enl: 3.6e-9
 Epot: 6.1e-9
 Ekin: 1.1e-9
 Omega: 4.1e-9
 Atomic Forces (Ha/Bohr): 3.6e-9
 Average noise forces: 2.0e-10
 Clean forces norm (Ha/Bohr): 2.9e-9
 etot: 3.5e-9
 Ion-Ion interaction energy: 4.3e-9
 Raw forces norm (Ha/Bohr): 3.7e-9
 e: 5.3e-10
 Positions: 3.5e-09
 Energy (Hartree): 4.5e-11
 Force Norm (Hartree/Bohr): 1.6e-11
 Total charge: 3.0e-11
 Maxdiff for transpose (checksum): 9.4e-10

reformat_write:
 Kohn-Sham residue: 4.1e-4
 Ekin: 3.1e-10
 energy: 8.1e-11
 Omega: 2.1e-10
 EXC: 1.1e-10
 Enl: 3.1e-10
 EH: 1.1e-9
 Raw forces norm (Ha/Bohr): 3.1e-10
 Clean forces norm (Ha/Bohr): 3.1e-10
 e: 1.3e-11
 EvXC: 1.1e-10
 Energy (Hartree): 3.2e-11
 Atomic Forces (Ha/Bohr): 1.2e-11
 Force Norm (Hartree/Bohr): 1.8e-11
 Maxdiff for transpose (checksum): 1.2e-9

explicit_locregcenters:
 EvXC: 1.1e-10
 Total electronic charge: 4.1e-11
 EKS: 1.1e-9
 EH: 1.1e-9
 Energy (Hartree): 3.3e-10

intermediateforces:
 Atomic Forces (Ha/Bohr): 4.9e-7
 Average noise forces: 3.5e-7
 Clean forces norm (Ha/Bohr): 1.5e-6
 Raw forces norm (Ha/Bohr): 1.7e-6
 e: 1.6e-6
 energy: 2.8e-7
 Omega: 1.3e-8
 EXC: 1.6e-6
 EvXC: 1.1e-6
 EH: 6.9e-7
 Ekin: 2.1e-9
 Enl: 1.6e-6
 Epot: 8.97e-8
 multiplicator for the confinement: 1.6e-11
 D: 4.6e-7
 maxval: 4.2e-7
 fnrm2: 3.2e-7

DIIShistory:
 Atomic Forces (Ha/Bohr): 1.9e-9
 Clean forces norm (Ha/Bohr): 1.1e-9
 Raw forces norm (Ha/Bohr): 1.7e-9
 Force Norm (Hartree/Bohr): 5.3e-11
 Average noise forces: 2.1e-10
 e: 7.1e-9
 EH: 4.2e-7
 EXC: 6.5e-8
 Ekin: 2.3e-8
 Enl: 6.6e-9
 Epot: 3.8e-7
 EvXC: 8.5e-8
 energy: 5.1e-9
 multiplicator for the confinement: 5.4e-9
 Omega: 2.4e-8
 Total charge: 2.01e-11
 mean conf prefac: 1.01e-04
 Energy (Hartree): 5.37e-11
 Maxdiff for transpose (checksum): 1.2e-10


Locreg:
 EH: 2.0e-8
 Pulay forces (Ha/Bohr): 7.8e-09
 Max deviation from unity in reorthonormalize_coeff: 1.1e-9
 Energy (Hartree): 1.3e-10
 Force Norm (Hartree/Bohr): 1.79e-10
 mean conf prefac: 1.0e-04
 norm(P): 1.0e-9

sparsity:
 Total charge: 1.1e-10
 Omega: 1.1e-9
 Clean forces norm (Ha/Bohr): 7.7e-11
 Raw forces norm (Ha/Bohr): 1.1e-9
 Total ionic charge: 2.41e-11
 D Tr(K): 1.1e-9
 energy: 1.1e-9
 EXC: 1.1e-10
 EvXC: 1.01e-9
 Epot: 1.1e-9
 Enl: 1.01e-10
 Ekin: 1.01e-9
 eF: 1.1e-9
 D eF: 1.1e-9
 EBS higher temperature: 2.1e-10
 EBS: 2.1e-10
 difference: 1.1e-9
 D Tr: 1.1e-10
 Energy (Hartree): 9.6e-10
 Force Norm (Hartree/Bohr): 1.2e-11
 Maxdiff for transpose (checksum): 4.7e-10
 Average noise forces: 1.1e-10

PBE_densmixlin:
 Ekin: 1.1e-10
 Epot: 1.1e-10
 Enl: 1.01e-10
 energy: 1.1e-10
 Omega: 2.0e-1
 EvXC: 1.1e-10
 EXC: 1.01e-10
 EH: 1.0e-9
 Total charge: 2.1e-11
 Energy (Hartree): 4.8e-11
 fnrm2: 1.6e-11
 Maxdiff for transpose (checksum): 2.4e-10
 Keys to ignore:
  - Calculating wavelets expansion of projectors, found warnings
  - found warnings

PBE_potmixlin:
 EH: 1.0e-9
 Ekin: 1.1e-10
 Epot: 1.1e-10
 EXC: 1.1e-10
 EvXC: 1.1e-10
 energy: 1.1e-10
 Omega: 1.1e-10
 delta out: 1.1e-9
 Total charge: 2.1e-11
 Energy (Hartree): 2.7e-11
 Maxdiff for transpose (checksum): 2.4e-10
 Keys to ignore:
  - Calculating wavelets expansion of projectors, found warnings
  - found warnings

PBE_potmixdiis:
 Atomic Forces (Ha/Bohr): 6.3e-8
 Clean forces norm (Ha/Bohr): 6.3e-8
 Raw forces norm (Ha/Bohr): 2.6e-8
 Force Norm (Hartree/Bohr): 3.0e-10
 Average noise forces: 3.0e-8
 Orbitals: 6.3e-8
 energy: 2.5e-7
 EXC: 2.0e-8
 EvXC: 2.7e-8
 Omega: 4.3e-8
 Epot: 2.5e-7
 EH: 6.3e-8
 Ekin: 1.2e-8
 Enl: 2.2e-9
 Total charge: 2.1e-11
 multiplicator for the confinement: 4.3e-8
 Energy (Hartree): 2.6e-9
 Force Norm (Hartree/Bohr): 5.4e-10
 Maxdiff for transpose (checksum): 2.4e-10

PBE_densmixdiis:
 Epot: 1.1e-10
 EvXC: 1.1e-10
 EXC: 1.1e-10
 Enl: 1.1e-10
 energy: 1.1e-10
 Omega: 1.1e-10
 Ekin: 1.1e-9
 Total charge: 2.1e-11
 EH: 1.1e-9
 Energy (Hartree): 4.8e-11
 Maxdiff for transpose (checksum): 2.4e-10

test-bigdft-tool:
 positions: 5.1e-8

geoptconstrained_BFGS:
 Ekin: 1.7e-9
 EXC: 2.9e-10
 Epot: 9.0e-9
 EH: 2.1e-9
 Enl: 9.1e-11
 EvXC: 3.8e-10
 eF: 1.1e-7
 guess for new ef: 2.8e-8
 D eF: 2.0e-8
 D Tr(K): 1.1e-10
 D Tr: 3.1e-11
 D: 1.1e-10
 Positions: 1.1e-9
 Atomic Forces (Ha/Bohr): 3.4e-9
 Average noise forces: 2.0e-9
 Raw forces norm (Ha/Bohr): 8.5e-10
 Clean forces norm (Ha/Bohr): 7.8e-10
 EBS higher temperature: 7.0e-10
 EBS: 7.0e-10
 Ion-Ion interaction energy: 2.2e-9
 Positions: 1.1e-8
 Omega: 1.6e-9
 energy: 2.7e-11
 Maxdiff for transpose (checksum): 1.2e-10
 difference: 4.1e-11
 Total charge: 6.1e-11
 trace(KS): 5.6e-11

geoptconstrained_SDCG:
 eF: 8.7e-8
 guess for new ef: 8.7e-8
 D eF: 1.21e-7
 EH: 2.1e-10
 Epot: 1.1e-10
 Ekin: 2.1e-10
 EXC: 3.1e-11
 EvXC: 4.1e-11
 D Tr(K): 1.1e-10
 D Tr: 1.1e-9
 Omega: 1.7e-10
 D: 1.1e-10
 tr(KS) before purification: 1.7e-11
 Clean forces norm (Ha/Bohr): 2.1e-9
 Atomic Forces (Ha/Bohr): 3.4e-9
 Average noise forces: 2.0e-9
 Raw forces norm (Ha/Bohr): 6.9e-11
 EBS higher temperature: 7.8e-11
 EBS: 7.8e-11
 Ion-Ion interaction energy: 2.3e-10
 Atomic structure: 3.1e-9
 trace(KS): 1.74e-11
 Total charge: 2.1e-11
 Maxdiff for transpose (checksum): 1.2e-10
 difference: 2.7e-11

O2spin_diag:
 Atomic Forces (Ha/Bohr): 2.8e-7
 Average noise forces: 9.5e-8
 Clean forces norm (Ha/Bohr): 9.9e-7
 Raw forces norm (Ha/Bohr): 9.9e-7
 Orbitals: 2.7e-7
 EH: 1.9e-6
 EXC: 3.5e-7
 Ekin: 2.3e-6
 Enl: 1.4e-6
 Epot: 2.8e-6
 EvXC: 1.4e-6
 Omega: 2.8e-7
 energy: 8.0e-8
 Energy (Hartree): 8.0e-8
 multiplicator for the confinement: 1.4e-6
 D: 1.1e-9
 kappa: 1.1e-4
 Force Norm (Hartree/Bohr): 3.7e-8
 Maxdiff for transpose (checksum): 5.9e-11

O2spin_foe:
 Atomic Forces (Ha/Bohr): 2.6e-8
 EH: 2.5e-7
 EXC: 2.1e-8
 Ekin: 4.8e-9
 Epot: 1.4e-7
 EvXC: 2.7e-8
 Enl: 2.6e-9
 Tr(K): 6.0e-6
 D Tr(K): 1.01e-4
 eF: 1.1-10
 D eF: 4.4e-8
 guess for new ef: 4.1e-9
 EBS: 8.6e-8
 EBS higher temperature: 1.2e-7
 Omega: 2.3e-9
 energy: 1.1e-7
 Raw forces norm (Ha/Bohr): 7.5e-8
 Clean forces norm (Ha/Bohr): 9.9e-8
 Average noise forces: 3.2e-8
 Total charge: 1.1e-7
 decay length of error function: 1.1e-5
 difference: 1.9e-7
 D Tr: 2.1e-7
 relative difference: 5.2e-8
 Energy (Hartree): 8.7e-8
 Force Norm (Hartree/Bohr): 3.7e-8
 Maxdiff for transpose (checksum): 2.4e-10
 trace(KS): 1.1e-7

O2spin_dirmin:
 Atomic Forces (Ha/Bohr): 2.44e-5
 Average noise forces: 2.4e-5
 Clean forces norm (Ha/Bohr): 1.2e-4
 Raw forces norm (Ha/Bohr): 1.3e-4
 Electric Dipole Moment (AU): 2.4e-5
 Electric Dipole Moment (Debye): 3.2e-5
 eBS: 1.52e-5
 EH: 2.63e-5
 EXC: 5.6e-6
 Ekin: 7.56e-6
 Enl: 1.9e-7
 Epot: 2.02e-5
 EvXC: 6.0e-6
 energydiff: 6.0e-6
 energy: 3.14e-6
 fnrm: 1.6e-4
 Energy (Hartree): 3.13e-6
 Omega: 6.1e-6
 D: 1.1e-4
 DIIS weights: 5.6
 Max deviation from unity in reorthonormalize_coeff: 1.1e-6
 Mean deviation from unity in reorthonormalize_coeff: 1.1e-7
 delta: 1.1e-10
 delta out: 1.1e-10
 Force Norm (Hartree/Bohr): 3.45e-5
 Maxdiff for transpose (checksum): 5.9e-11

verysparse:
 Total charge: 2.3e-8
 EH: 4.8e-7
 EXC: 1.4e-8
 Enl: 2.2e-9
 Epot: 5.0e-7
 Ekin: 1.8e-8
 EvXC: 1.7e-8
 EBS: 4.8e-7
 EBS higher temperature: 4.8e-7
 eF: 3.8e-8
 D eF: 4.1e-8
 guess for new ef: 3.8e-8
 Omega: 8.3e-8
 energy: 4.4e-9
 D Tr: 3.1e-5
 Tr(K): 2.8e-5
 D Tr(K): 2.8e-5
 relative difference: 2.6e-11
 Ion-Ion interaction energy: 8.01e-11
 difference: 9.2e-10
 Total ionic charge: 1.1e-10
 e: 1.2e-9
 decay length of error function: 1.1e-5
 Clean forces norm (Ha/Bohr): 6.2e-10
 Raw forces norm (Ha/Bohr): 7.8e-10
 Atomic Forces (Ha/Bohr): 3.1e-9
 Average noise forces: 1.0e-9
 Energy (Hartree): 4.4e-9
 Ion-Ion interaction energy: 8.1e-11
 Maxdiff for overlap calculation: 7.1e-06
 Maxdiff for transpose (checksum): 4.7e-10
 Keys to ignore:
  - Calculating wavelets expansion of projectors, found warnings
  - found warnings

expfoegeopt:
 guess for new ef: 4.6e-8
 eF: 2.5e-8
 D eF: 2.3e-8
 D Tr(K): 2.3e-8
 EBS: 2.3e-8
 EBS higher temperature: 1.5e-9
 D Tr: 1.01e-6
 Epot: 2.3e-8
 EvXC: 2.3e-8
 EXC: 2.3e-8
 Ekin: 1.1e-10
 Tr(K): 2.3e-8
 decay length of error function: 1.1e-5
 Omega: 3.3e-11
 energy: 3.3e-11
 epred: 2.2e-11
 trace(KS): 3.3e-11
 Total charge: 3.1e-11
 Energy (Hartree): 1.5e-11
 Maxdiff for transpose (checksum): 2.4e-10

log_model:
 System pseudo energy (Ha): 3.6e-11
 Keys to ignore:
  - Reference Paper

FF_LENOSKY-vssd:
  etot: 3.601e-7
  last beta: 3.401
  beta: 0.601
  fnrm2: 3.32e-7
  maxval: 6.802e-5
  Forces: 8.01e-5
  Keys to ignore:
  - WARNINGS

FF_LENOSKY-ab6md:
  Keys to ignore:
  - WARNINGS


FF_LENOSKY-sdcg:
  etot: 6.1e-11
  maxval: 1.01e-9
  Keys to ignore:
  - WARNINGS

FF_LENOSKY-sqnm:
  Keys to ignore:
  - WARNINGS

FF_LENOSKY-lbfgs:
  FORCES norm(Ha/Bohr): 9.01e-6
  Forces: 1.e-4
  etot: 7.36e-6
  maxval: 1.3e-5
  Alpha: 0.00101
  Keys to ignore:
  - WARNINGS
  - disablesym

FF_LJ-bfgs:
  etot: 9.3e-5
  Keys to ignore:
  - WARNINGS
  - disablesym

FF_LJ-ab6md:
  Keys to ignore:
  - WARNINGS


FF_LENOSKY-bfgs:
  etot: 1.75e-10
  maxval: 1.0e-10
  fnrm2: 1.01e-10
  Energy: 2.29e-10
  Keys to ignore:
  - WARNINGS


FF_LENOSKY-diis:
  FORCES norm(Ha/Bohr): 1.11e-6
  etot: 1.35e-7
  Keys to ignore:
  - WARNINGS

FF_LJ-diis:
  Keys to ignore:
  - WARNINGS
  - disablesym

FF_LJ-fire:
  epred: 1.7e-11
  Keys to ignore:
  - WARNINGS
  - disablesym

FF_LJ-sdcg:
  maxval: 1.1e-9
  Keys to ignore:
  - WARNINGS
  - disablesym

FF_LJ-lbfgs:
  etot: 3.17e-8
  Forces: 1.01e-5
  Energy: 2.21e-8
  fnrm2: 1.01e-5
  maxval: 1.01e-5
  Keys to ignore:
  - WARNINGS
  - disablesym

FF_LJ-sqnm:
  Geometry: 1.01e-8
  fnrm2: 1.1e-6
  maxval: 1.01e-7
  Keys to ignore:
  - WARNINGS
  - disablesym


FF_LJ-vssd:
  etot: 2.2e-4
  maxval: 3e-4
  last beta: 3.5e-2
  beta: 1.81e-2
  fnrm2: 0.37
  Forces: 0.33
  Keys to ignore:
  - WARNINGS
  - disablesym
  
periodic_silicon:
 Epot: 1.1e-9
 Enl: 1.1e-9
 EXC: 1.1e-10
 Omega: 9.5e-11
 EBS higher temperature: 1.31e-10
 D Tr(K): 6.3e-10
 EBS: 1.34e-10
 Energy (Hartree): 3.15e-11
 energy: 3.15e-11
 Total ionic charge: 6.7e-11
 Pressure: 1.5e-10
 D Tr: 1.0e-9
 trace: 5.7e-10
 Maxdiff for transpose (checksum): 2.4e-10

periodic_wateredge:
 Epot: 1.1e-9
 Omega: 3.0e-10
 Enl: 2.1e-10
 EH: 1.0e-9
 EXC: 1.1e-10
 EvXC: 2.1e-10
 Ekin: 1.1e-9
 energy: 2.9e-10
 Total charge: 1.1e-10
 PV (Ha): 2.7e-9
 Energy (Hartree): 1.8e-10
 Total charge: 1.1e-10
 Total ionic charge: 2.7e-11
 Pressure: 7.4e-10
 Maxdiff for transpose (checksum): 1.2e-10

periodic_water:
 EH: 3.1e-9
 Epot: 2.1e-9
 EXC: 1.1e-9
 EvXC: 1.1e-9
 Ekin: 2.0e-9
 Enl: 1.1e-9
 Energy (Hartree): 3.4e-10
 Omega: 5.9e-10
 EBS higher temperature: 2.5e-9
 EBS: 2.5e-9
 eF: 3.0e-7
 D eF: 3.0e-7
 energy: 5.9e-10
 guess for new ef: 3.0e-7
 number of corrected points: 1
 D Tr(K): 5.2e-7
 difference: 6.5e-10
 Tr(K): 5.0e-7
 D Tr: 1.0e-6
 Total ionic charge: 9.5e-11
 Pressure: 6.4e-10
 Clean forces norm (Ha/Bohr): 1.9e-11
 Total charge: 2.1e-10
 Ion-Ion interaction energy: 1.6e-11
 Force Norm (Hartree/Bohr): 2.0e-11
 fnrm2: 2.6e-11
 trace(KS): 1.1e-10
 relative difference: 1.5e-11
 Maxdiff for transpose (checksum): 4.7e-10


surface_boronnitride:
 Ekin: 1.0e-9
 Enl: 1.01e-9
 Epot: 1.0e-9
 Omega: 2.7e-10
 energy: 5.5e-11
 Energy (Hartree): 5.5e-11
 Total charge: 1.0e-10
 Total ionic charge: 4.2e-11
 Clean forces norm (Ha/Bohr): 1.3e-11
 fnrm2: 1.4e-11
 Maxdiff for transpose (checksum): 9.4e-10
 Keys to ignore:
  - Calculating wavelets expansion of projectors, found warnings
  - found warnings

surface_graphene:
 Energies: 1.01e-9
 Omega: 2.21e-10
 energy: 2.5e-11
 EBS higher temperature: 2.8e-10
 EBS: 2.8e-10
 D Tr(K): 1.5e-7
 Tr(K): 2.0e-7
 guess for new ef: 1.1e-9
 eF: 8.1e-10
 D eF: 1.1e-9
 difference: 2.2e-11
 Total ionic charge: 1.2e-11
 Energy (Hartree): 2.5e-11
 Total charge: 1.1e-10
 energy: 2.0e-11
 trace: 7.0e-10
 D Tr: 2.1e-11
 Maxdiff for transpose (checksum): 4.7e-10
 trace(KS): 1.2e-11
 
dev.ref.yaml:
 Epot: 1.1e-10

multipoles_OH-:
 eF: 2.6e-6
 guess for new ef: 2.6e-6
 D Tr(K): 6.8e-8
 D Tr: 6.8e-8
 Tr(K): 2.1e-7
 EBS higher temperature: 7.1e-9
 EBS: 1.6e-10
 relative difference: 4.6e-9
 difference: 7.1e-9
 multiplicator for the confinement: 1.7e-9
 Epot: 1.3e-10
 EH: 2.1e-10
 Ekin: 1.1e-10
 Charge analysis (charge / net charge): 6.8e-8
 EXC: 3.1e-11
 EvXC: 4.1e-11
 energy: 3.0e-11
 D eF: 2.7e-7
 Total charge: 4.31e-11
 trace(KS): 4.3e-11
 difference from reference kernel: 1.1e-8
 Atomic Forces (Ha/Bohr): 3.3e-11
 Clean forces norm (Ha/Bohr): 3.4e-11
 Raw forces norm (Ha/Bohr): 5.1e-11
 Average noise forces: 1.01e-9
 decay length of error function: 1.1e-5
 number of corrected points: 92
 total charge correction: 5.2e-8
 Unitary check of the multipole calculations: 6.1e-2
 Force Norm (Hartree/Bohr): 1.2e-11
 Maxdiff for transpose (checksum): 1.5e-11

multipoles_waterQM:
 Epot: 1.1e-10
 Ekin: 1.1e-10
 EBS: 1.2e-11
 EBS higher temperature: 1.3e-11
 Maxdiff for transpose (checksum): 3.0e-11
 multiplicator for the confinement: 1.9e-11
 trace: 3.0e-11

multipoles_waterQMQM:
 Epot: 1.1e-10
 EH: 1.1e-10
 Average noise forces: 1.0e-10
 number of corrected points: 6.0
 multiplicator for the confinement: 1.6e-10

#multipoles_water:
# Ekin: 1.1e-10
# EXC: 3.1e-11
# Epot: 2.1e-10
# EvXC: 4.1e-11
# eF: 2.2e-7
# guess for new ef: 2.2e-7
# number of corrected points: 17
# multiplicator for the confinement: 3.5e-10
# EH: 2.1e-10
# D eF: 2.7e-7
# EBS higher temperature: 1.5e-10
# EBS: 1.6e-10
# D Tr: 5.8e-10
# Total charge: 2.1e-11
# D Tr(K): 5.9e-10
# number of corrected points: 17.0
# total charge correction: 8.6e-11
# trace(KS): 2.1e-11
# Unitary check of the multipole calculations: 2.1e-2
# number of corrected points: 20
# Tr(K): 1.1e-09
# difference: 8.7-11
# relative difference: 2.4e-11
# Maxdiff for transpose (checksum): 1.5e-11
# Raw forces norm (Ha/Bohr): 1.2e-11

multipoles_CH4:
 Atomic Forces (Ha/Bohr): 1.5e-11
 Charge analysis (charge / net charge): 2.7e-10
 Pseudo Fermi level for occupations: 8.2e-10
 net charge: 6.0e-7
 Energy (Hartree): 1.3e-11
 Total charge: 1.5e-10
 net quadropole: 1.1e-7
 eF: 6.5e-6
 D eF: 4.8e-6
 D Tr: 2.3e-9
 guess for new ef: 6.5e-6
 EBS: 8.2e-10
 EBS higher temperature: 1.2e-9
 relative_difference: 2.6e-10
 trace(KS): 1.5e-10
 Tr(K): 2.1e-9
 energy: 2.2e-11
 Omega: 2.1e-11
 D Tr(K): 2.3e-9
 total charge correction: 2.5e-8
 relative difference: 2.6e-10
 Epot: 8.1e-10
 EH: 9.1e-10
 EXC: 2.9e-10
 EvXC: 3.6e-10
 Ekin: 1.1e-10
 difference from reference kernel: 1.1e-9
 difference: 8.9e-10
 number of corrected points: 27.0
 eval: 1.1e-8
 Unitary check of the multipole calculations: 9.1e-2
 avg pot difference (actual/min): 1.0e-04
 trace: 1.3e-11

multipoles_periodic:
  D eF: 7.91e-8
  EH: 7.0e-10
  EXC: 8.1e-11
  EvXC: 1.1e-10
  Epot: 4.1e-10
  HOMO energy: 4.4e-11
  HOMO-LUMO gap (Ha): 3.8e-11
  HOMO-LUMO gap (eV): 1.1e-9
  Pseudo Fermi level for occupations: 1.3e-10
  Tr(K): 3.1e-09
  D Tr(K): 2.8e-9
  eF: 1.14e-07
  EBS: 6.4e-10
  EBS higher temperature: 6.4e-10
  guess for new ef: 1.14e-07
  Atomic Forces (Ha/Bohr): 1.7e-10
  Force Norm (Hartree/Bohr): 1.2e-10
  Clean forces norm (Ha/Bohr): 1.1e-10
  PV (Ha): 1.5e-10
  Charge analysis (charge / net charge): 1.9e-10
  D Tr: 1.1e-10
  Total charge: 2.4e-11
  difference: 2.7e-11
  trace: 3.4e-11
  trace(KS): 2.5e-11
  e: 4.11-11
  Average noise forces: 1.1e-10
  Maxdiff for transpose (checksum): 1.5e-11

Xabsb2B.xabs.ref.yaml:
  Keys to ignore:
  - WARNINGS

dev.ref.yaml:
  Epot: 1.01e-10
  
igortho_19:
 Atomic Forces (Ha/Bohr): 7.3e-7
 Clean forces norm (Ha/Bohr): 2.1e-7
 Raw forces norm (Ha/Bohr): 3.6e-7
 net quadropole: 2.1e-6
 net dipole: 1.1e-6
 Energy (Hartree): 2.4e-9
 Multipole coefficients: 1.1e-6
 Charge analysis (charge / net charge): 4.1e-7
 Pseudo Fermi level for occupations: 3.97e-8
 net charge: 1.0e-7
 Average noise forces: 7.8e-7
 eF: 3.7e-5
 EXC: 2.8e-6
 Epot: 5.8e-5
 EvXC: 3.4e-6
 EH: 2.5e-5
 Ekin: 1.8e-7
 Enl: 1.6e-8
 Omega: 1.1e-8
 D eF: 2.9e-5
 EBS: 2.5e-5
 EBS higher temperature: 2.5e-5
 guess for new ef: 3.9e-5
 energy: 4.1e-8
 D Tr(K): 1.1e-6
 D Tr: 2.6e-8
 number of corrected points: 14
 difference: 5.9e-9
 trace(KS): 5.6e-9
 Total charge: 5.9e-9
 relative difference: 1.6e-9
 difference from reference kernel: 3.0e-8
 D: 4.1e-8
 Tr(K): 1.0e-7
 total charge correction: 1.5e-11
 multiplicator for the confinement: 4.3e-11
 radius for normalization: 1.1e-2
 Force Norm (Hartree/Bohr): 4.93e-8
 Maxdiff for transpose (checksum): 1.8e-10
 ef: 2.8e-06
 P vector: 1.001e-05

igortho_44:
 Atomic Forces (Ha/Bohr): 8.2e-7
 Average noise forces: 6.0e-8
 Clean forces norm (Ha/Bohr): 7.9e-7
 Energy (Hartree): 9.7e-9
 Raw forces norm (Ha/Bohr): 7.8e-7
 EH: 7.2e-4
 EXC: 2.7e-5
 Epot: 1.5e-3
 EvXC: 3.6e-5
 Enl: 2.1e-8
 Ekin: 1.0e-9
 Total charge: 1.5e-08
 guess for new ef: 2.0e-05
 Tr(K): 4.5e-07
 D Tr(K): 4.5e-07
 eF: 2.0e-05
 D Tr: 4.4e-7
 D eF: 8.4e-6
 difference: 4.6e-7
 EBS: 7.2e-04
 EBS higher temperature: 7.2e-04
 relative difference: 9.5e-10
 trace(KS): 1.5e-08
 energy: 1.1e-06
 Omega: 3.0e-10
 Charge analysis (charge / net charge): 1.6e-6
 Pseudo Fermi level for occupations: 2.8e-6
 net charge: 1.1e-5
 eval: 1.1e-4
 Multipole coefficients: 1.4e-6
 number of corrected points: 8
 net quadropole: 7.1e-5
 net dipole: 1.1e-7
 D: 1.1e-4
 delta: 1.0e-9
 #radius for normalization: 1.1e-1
 Tolerance for the following test: 1.01e-10
 Force Norm (Hartree/Bohr): 9.8e-7
 Unitary check of the multipole calculations: 1.0e-2
 Multipole coefficients: 1.6e-6
 avg pot difference (actual/min): 0.95
 trace: 1.3e-10
 Maxdiff for transpose (checksum): 4.7e-10
 norm(P): 1.0e-5
 Q matrix: 1.0e-4
 Keys to ignore:
  - Calculating wavelets expansion of projectors, found warnings
  - found warnings

igortho_94:
 Atomic Forces (Ha/Bohr): 2.6e-5
 net quadropole: 1.1e-5
 net dipole: 2.1e-6
 Energy (Hartree): 2.6e-8
 Multipole coefficients: 7.1e-10
 Total charge: 4.8e-8
 Clean forces norm (Ha/Bohr): 3.4e-5
 Average noise forces: 2.8e-5
 Raw forces norm (Ha/Bohr): 5.0e-5
 EH: 3.5e-4
 EXC: 3.4e-5
 Ekin: 1.7e-7
 Enl: 1.4e-8
 Epot: 6.2e-4
 EvXC: 4.4e-5
 total charge correction: 5.7e-8
 guess for new ef: 1.3e-5
 Tr(K): 3.0e-7
 D Tr(K): 3.0e-7
 eF: 3.1e-5
 D Tr: 3.0e-7
 D eF: 1.1e-5
 difference: 5.7e-8
 difference from reference kernel: 1.1e-8
 EBS: 3.2e-4
 EBS higher temperature: 3.2e-4
 relative difference: 1.5e-8
 trace(KS): 4.8e-8
 D: 1.1e-4
 energy: 2.6e-8
 Omega: 1.1e-8
 Charge analysis (charge / net charge): 2.0e-6
 Pseudo Fermi level for occupations: 2.45e-5
 net charge: 1.1e-5
 eval: 3.01e-5
 Multipole coefficients: 1.23e-5
 number of corrected points: 134
 delta: 6.1e-11
 radius for normalization: 1.1e-2
 multiplicator for the confinement: 4.38e-11
 Force Norm (Hartree/Bohr): 4.3e-8
 Maxdiff for transpose (checksum): 1.2e-10
 Q matrix: 1.1e-04
 P vector: 2.01e-05 
 norm(P): 3.9e-05

extendedfrags_nofrags:
 eF: 1.7e-9
 guess for new ef: 2.0e-9
 D Tr(K): 1.9e-8
 Tr(K): 2.1e-8
 D Tr: 1.0e-9
 D eF: 1.1e-8
 EBS higher temperature: 7.8e-11
 EBS: 7.8e-11
 EXC: 1.1e-10
 Energies: 1.1e-10
 Pressure: 3.4e-11
 Omega: 1.3e-11

extendedfrags_read:
 Omega: 2.9e-10
 eF: 1.5e-9
 D Tr(K): 6.0e-9
 Tr(K): 1.1e-8
 D eF: 1.1e-9
 guess for new ef: 1.5e-9
 EBS: 2.9e-10
 EH: 1.1e-9
 EBS higher temperature: 2.7e-10
 Energies: 2.1e-10
 EXC: 1.01e-10
 D Tr: 1.1e-10
 Average noise forces: 1.1e-10
 Pressure: 5.6e-11
 maxval: 2.2e-11
 Total charge: 5.1e-11
 Force Norm (Hartree/Bohr): 5.9e-11
 Atomic Forces (Ha/Bohr): 2.4e-11
 Epot: 3.1e-10
 Keys to ignore: [WARNINGS]

extendedfrags_readrotated:
 Ekin: 1.1e-10
 energy: 1.4e-11
 eF: 1.0e-8
 D eF: 1.1e-8
 guess for new ef: 2.61e-9
 D Tr: 1.1e-9
 EBS higher temperature: 2.9e-10
 EBS: 2.7e-10
 D Tr(K): 6.0e-9
 Pressure: 4.7e-11
 Epot: 3.0e-10
 EXC: 1.01e-10
 EvXC: 1.01e-10
 EH: 1.1e-9
 Total charge: 4.1e-11
 Force Norm (Hartree/Bohr): 6.4e-11
 fnrm2: 6.9e-11
 energy: 1.2e-11
 Atomic Forces (Ha/Bohr): 2.3e-11
 Omega: 2.9e-10
 Average noise forces: 1.1e-10
 Clean forces norm (Ha/Bohr): 2.3e-11
 Keys to ignore: [WARNINGS]


extendedfrags_write:
 Epot: 1.2e-9
 EH: 1.3e-9
 Ekin: 1.1e-10
 EXC: 2.01e-10
 EvXC: 3.1e-10
 D Tr: 3.1e-8
 D eF: 5.0e-9
 EBS higher temperature: 1.3e-9
 EBS: 1.3e-9
 guess for new ef: 6.0e-9
 Tr(K): 6.1e-8
 Total charge: 6.01e-11
 D Tr(K): 5.8e-8
 trace(KS): 6.18e-11
 eF: 7.0e-9
 Pressure: 6.9e-11
 decay length of error function: 1.1e-6
 Clean forces norm (Ha/Bohr): 1.2e-11
 fnrm2: 6.6e-11
 maxval: 2.1e-11
 Atomic Forces (Ha/Bohr): 2.1e-11
 Force Norm (Hartree/Bohr): 5.6e-11
 difference: 1.65e-11
 e: 2.2e-11
 
Cavity_H2OfrigidPCG:
 Atomic Forces (Ha/Bohr): 2.5e-6
 Force Norm (Hartree/Bohr): 2.3e-6
 maxval: 5.8e-6
 fnrm2: 2.8e-6
 Iteration quality: 4.0e-7
 alpha: 0.6
 Epot: 5.7e-5
 EH: 5.7e-5
 Energies: 5.1e-7
 EKS: &energy 4.95e-7
 Energy (Hartree): *energy 
 Average noise forces: 6.01e-8
 Integral of the density in the nonvacuum region: 3.6e-8
 Ekin: 1.66e-07
 Total electronic charge: 1.53e-09
 beta: 0.00011
 norm(P): 1.01e-6
 ratio: 1.01e-05
 total: 5.121e-06
 x: 2.55e-06
 y: 5.09e-06
 z: 1.63e-07
 Keys to ignore:
   - rmult
   - Electronic charge changed by rho compression

MD-wf-Expl:
 Keys to ignore:
   - Molecule was shifted


Cavity_H2OfsccsPCG:
 Atomic Forces (Ha/Bohr): 9.4e-10
 Iteration quality: 6.8e-7
 Energies: 4.01e-9
 Average noise forces: 1.01e-9
 EH: 4.6e-05
 Epot: 4.2-05
 ratio: 5.81e-06
 EXC: 2.44e-07
 Ekin: 1.8e-06
 Enl: 1.49e-07
 EvXC: 3.05e-07
 Integral of the density in the nonvacuum region: 7.84e-08
 P vector: 1.01e-07
 Total electronic charge: 1.46e-09
 alpha: 0.397
 beta: 0.0002
 EKS: 2.44e-07
 Energy (Hartree): 2.44e-07
 Force Norm (Hartree/Bohr): 4.68e-07
 H: 9.94e-07
 O: 2.01e-07
 fnrm2: 4.39e-07
 maxval: 5.42e-07
 total: 6.04e-07
 x: 2.82e-07
 y: 6.03e-07
 z: 1.35e-07
 Keys to ignore:
   - Electronic charge changed by rho compression

pexsi:
  Energy (Hartree): 2.3e-11
  Omega: 4.2e-11
  energy: 3.8e-11
  EXC: 1.0e-10
  Enl: 1.1e-10
  Total energy (H*DM): 1.6e-11
  Total energy (S*EDM): 1.6e-11
  Total free energy: 1.6e-11
  Total charge: 1.1e-10
  Keys to ignore:
    - Calculating wavelets expansion of projectors, found warnings
    - found warnings
    - Total number of cores
    - Number of cores used
    - Processor grid dimensions
    - number of columns (min/max/avg)
    - number of non-zero elements (min/max/avg)

counterions:
  EH: 1.1e-10
  EKS: 2.4e-11
  Energy (Hartree): 1.6e-11
  Epot: 1.1e-10
  EvXC: 1.1e-10
  Ekin: 1.1e-10

largesystems_dnalarge:
  D Tr: 1.1e-07
  D eF: 1.1e-9
  EXC: 2.1e-8
  Ekin: 1.1e-07
  Energy (Hartree): 2.4e-10
  Epot: 3.1e-07
  EvXC: 4.1e-08
  Enl: 1.1e-8
  Force Norm (Hartree/Bohr): 6.8e-11
  Omega: 9.4e-10
  Pseudo Fermi level for occupations: 1.1e-9
  D Tr(K): 6.5e-08
  difference: 4.6e-09
  eF: 2.1e-10
  EBS: 3.4e-07
  EBS higher temperature: 3.5e-07
  energy: 9.4e-10
  eval: 1.1e-06
  fnrm2: 1.8e-10
  guess for new ef: 1.1e-9
  multiplicator for the confinement: 5.7e-09
  net charge: 1.1e-05
  occ: 1.1e-5
  q0: 1.1e-08
  q1: 1.1e-07
  q2: 1.1e-07
  total net charge: 2.0e-06
  trace of quadropole matrix: 1.4e-06
  Charge analysis (charge / net charge): 2.4e-8
  Atomic Forces (Ha/Bohr): 5.5e-11
  Delta r: 1.1e-8
  r: 3.7e-11
  HOMO-LUMO gap (eV): 2.1e-11

largesystems_dnawater:
  total net charge: 2.9e-07
  Charge analysis (charge / net charge): 1.7e-1
  Omega: 4.1e-11
  Pseudo Fermi level for occupations: 3.5e-8
  eval: 1.1e-5
  net charge: 1.1e-6
  Ion-Ion interaction energy: 3.1e-11
  D: 1.0e-10
  D Tr: 1.2e-08
  D eF: 1.1e-08
  Delta r: 1.0e-9
  Energy (Hartree): 3.37e-11
  EvXC: 1.0e-08
  HOMO-LUMO gap (Ha): 6.9e-11
  HOMO-LUMO gap (eV): 1.9e-09
  LUMO energy: 6.9e-11
  PV (Ha): 2.2e-11
  D Tr(K): 1.2e-08
  eF: 4.4e-09
  EBS: 1.1e-10
  EBS higher temperature: 1.1e-10
  energy: 4.1e-11
  guess for new ef: 4.5e-09
  multiplicator for the confinement: 4.9e-10
  occ: 1.1e-07
  trace of quadropole matrix: 1.2e-08
  trace(KS): 1.2e-11
  Keys to ignore:
    - atom

H2Omultipoles_1:
  EBS: 9.8e-10
  EBS higher temperature: 9.8e-10
  EH: 1.1e-9
  EXC: 1.8e-10
  Ekin: 4.1e-10
  Enl: 8.1e-11
  Epot: 1.1e-9
  EvXC: 2.2e-10
  Charge analysis (charge / net charge): 9.9e-11
  Pseudo Fermi level for occupations: 2.5e-11
  Omega: 2.7e-11
  Total charge: 2.6e-11
  Tr(K): 1.1e-07
  eF: 1.1e-07
  energy: 2.5e-11
  multiplicator for the confinement: 4.7e-11
  trace(KS): 2.6e-11
  Maxdiff for transpose (checksum): 1.5e-11
  difference: 1.3e-11

H2Omultipoles_11:
  EBS: 9.3e-10
  EBS higher temperature: 9.3e-10
  EH: 1.1e-9
  EXC: 1.7e-10
  Ekin: 3.1e-10
  Enl: 7.1e-11
  Epot: 1.1e-9
  EvXC: 2.1e-10
  Charge analysis (charge / net charge): 1.1e-10
  Omega: 2.4e-11
  Total charge: 2.6e-11
  Tr(K): 1.1e-07
  eF: 1.1e-07
  energy: 2.3e-11
  multiplicator for the confinement: 4.4e-11
  trace(KS): 2.6e-11
  Maxdiff for transpose (checksum): 1.5e-11
  Pseudo Fermi level for occupations: 2.1e-11
  difference: 1.3e-11

H2Omultipoles_12:
  EBS: 1.2e-9
  EBS higher temperature: 1.2e-9
  EH: 1.3e-9
  EXC: 2.0e-10
  Ekin: 4.1e-10
  Enl: 9.1e-11
  Epot: 5.1e-9
  EvXC: 2.5e-10
  Pseudo Fermi level for occupations: 2.6e-11
  Charge analysis (charge / net charge): 1.2e-10
  Omega: 3.0e-11
  Total charge: 2.6e-11
  Tr(K): 1.1e-07
  eF: 1.1e-07
  energy: 2.9e-11
  multiplicator for the confinement: 5.3e-11
  trace(KS): 2.6e-11
  Maxdiff for transpose (checksum): 1.5e-11
  difference: 1.3e-11

#H2Omultipoles_13:
#  EBS: 7.3e-10
#  EBS higher temperature: 7.3e-10
#  EH: 8.1e-10
#  EXC: 1.3e-10
#  Ekin: 3.1e-10
#  Enl: 6.1e-11
#  Epot: 8.1e-10
#  EvXC: 1.7e-10
#  Pseudo Fermi level for occupations: 2.6e-06
#  Charge analysis (charge / net charge): 7.9e-11
#  Omega: 1.9e-11
#  Total charge: 1.9e-11
#  Tr(K): 1.1e-07
#  eF: 1.1e-07
#  energy: 1.8e-11
#  multiplicator for the confinement: 3.4e-11
#  trace(KS): 1.9e-11
#  Maxdiff for transpose (checksum): 1.5e-11

H2Omultipoles_2:
  EBS: 1.1e-9
  EBS higher temperature: 1.1e-9
  EH: 1.2e-9
  EXC: 1.9e-10
  Ekin: 4.1e-10
  Enl: 9.1e-11
  Epot: 1.1e-9
  EvXC: 2.6e-10
  Charge analysis (charge / net charge): 1.1e-10
  Omega: 2.9e-11
  Total charge: 2.6e-11
  Tr(K): 1.1e-07
  eF: 1.1e-07
  energy: 2.7e-11
  multiplicator for the confinement: 5.1e-11
  trace(KS): 2.6e-11
  Maxdiff for transpose (checksum): 1.5e-11
  difference: 1.3e-11
  Pseudo Fermi level for occupations: 2.8e-11

#H2Omultipoles_3:
#  EBS: 9.6e-10
#  EBS higher temperature: 9.1e-10
#  EH: 1.2e-9
#  EXC: 1.7e-10
#  Ekin: 4.1e-10
#  Epot: 1.1e-9
#  Enl: 8.1e-11
#  EvXC: 2.0e-10
#  Pseudo Fermi level for occupations: 2.0e-06
#  Charge analysis (charge / net charge): 5.2e-11
#  Omega: 2.5e-11
#  Total charge: 1.9e-11
#  Tr(K): 1.1e-07
#  eF: 1.1e-07
#  energy: 2.4e-11
#  multiplicator for the confinement: 4.5e-11
#  trace(KS): 1.9e-11
#  Maxdiff for transpose (checksum): 1.5e-11

matrixtaskgroups_no:
  D Tr(K): 1.100000000000009e-10
  EBS: 1.1e-9
  EBS higher temperature: 1.2e-09
  Ekin: 1.0e-8
  EH: 1.1e-08
  Epot: 1.0e-8
  EvXC: 1.0e-9
  Enl: 1.0e-9
  Energy (Hartree): 2.7e-09
  Ion-Ion interaction energy: 2.9e-10
  Omega: 2.6e-09
  Total charge: 2.0e-10
  difference: 7.8e-11
  energy: 2.7e-09
<<<<<<< HEAD
  trace: 4.1e-07
=======
  trace: 5.9e-07
>>>>>>> 9519902d
  trace(KS): 5.1e-11
  HOMO-LUMO gap (eV): 3.4e-11
  Raw forces norm (Ha/Bohr): 3.6e-9
  Clean forces norm (Ha/Bohr): 3.6e-9
  Force Norm (Hartree/Bohr): 8.9e-11
  Gross support functions moments: 1.1e-9
  Total ionic charge: 9.6e-11
  Maxdiff for transpose (checksum): 3.0e-11 
  Keys to ignore:
   - Calculating wavelets expansion of projectors, found warnings
   - found warnings

matrixtaskgroups_yes:
  D Tr(K): 1.1e-10
  EBS: 1.1e-9
  EBS higher temperature: 1.2e-09
  EH: 1.1e-08
  Epot: 1.0e-8
  EvXC: 1.0e-9
  Enl: 1.0e-9
  Ekin: 1.0e-08
  Energy (Hartree): 2.7e-09
  Ion-Ion interaction energy: 2.9e-10
  Omega: 2.6e-09
  Total charge: 2.0e-10
  difference: 5.9e-11
  energy: 2.7e-09
<<<<<<< HEAD
  trace: 3.9e-07
=======
  trace: 6.2e-07
>>>>>>> 9519902d
  trace(KS): 3.8e-11
  HOMO-LUMO gap (eV): 3.4e-11
  Raw forces norm (Ha/Bohr): 3.6e-9
  Clean forces norm (Ha/Bohr): 3.6e-9
  Force Norm (Hartree/Bohr): 8.9e-11
  Gross support functions moments: 1.1e-9
  Total ionic charge: 9.6e-11
  Maxdiff for transpose (checksum): 3.0e-11 
  Keys to ignore:
   - Calculating wavelets expansion of projectors, found warnings
   - found warnings

test-foeccs:
  EBS: 1.1e-10
  EBS higher temperature: 1.0e-10
  difference: 7.9e-11
  trace(KS): 5.9e-11
  value: 2.8e-11<|MERGE_RESOLUTION|>--- conflicted
+++ resolved
@@ -2481,11 +2481,7 @@
   Total charge: 2.0e-10
   difference: 7.8e-11
   energy: 2.7e-09
-<<<<<<< HEAD
-  trace: 4.1e-07
-=======
   trace: 5.9e-07
->>>>>>> 9519902d
   trace(KS): 5.1e-11
   HOMO-LUMO gap (eV): 3.4e-11
   Raw forces norm (Ha/Bohr): 3.6e-9
@@ -2513,11 +2509,7 @@
   Total charge: 2.0e-10
   difference: 5.9e-11
   energy: 2.7e-09
-<<<<<<< HEAD
-  trace: 3.9e-07
-=======
   trace: 6.2e-07
->>>>>>> 9519902d
   trace(KS): 3.8e-11
   HOMO-LUMO gap (eV): 3.4e-11
   Raw forces norm (Ha/Bohr): 3.6e-9
