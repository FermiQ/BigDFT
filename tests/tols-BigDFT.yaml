---
Default tolerances:
 Epsilon: 1.1e-11
 
Keys to ignore:
 - Code logo
 - MPI task*
 - Timings for root process
 - Maximal OpenMP threads per MPI task
 - OpenMP threads per task
 - OpenMP parallelization
 - Memory* 
 - Orbitals Repartition*
 - Rho Commun
 - Total number of components
 - GPU acceleration
 - High Res. box is treated separately
 - Grid Spacing threshold (AU)
 - Direct and transposed data repartition
 - Write Waves Time
 - Reading Waves Time
 - Maxdiff*
 - Tolerances for this check
 - Material acceleration
 - Number of OpenCL devices per node
 - Version Number
 - Root process Hostname
 - Input ixc parameter corresponds to XC
 - Wavefunction written No.
 - accel
 - Max No. of dictionaries used
 - Occupation numbers coming from
Patterns to ignore:
 - Timestamp
 - memory
 - FLAGS

Expected Test CPUtime: #
 C: #[expected, error]
  athelas: [ 6.0, 1.0 ]

yaml_test:
 Tax: 1.8e-6
 Total: 2.0e-5
 Keys to ignore:
   - Error code
   - Address*
   - date
   - Id
 Patterns to ignore:
   - errcode
   - time
   - Time

#Runs which update and override the default
SiH4:
 #due to lack of functionality in fldiff, since energies field is updated
 Energies: &etol 4.6e-9
 Eion: &eion 3.4e-9
 EH: *etol
 EXC: *etol
 Eion: *etol
 Ekin: *etol
 Enl: *etol
 Epot: *etol
 EvXC: *etol
 Epsilon: 1.4e-10
 Ion-Ion interaction energy: *eion
 Atomic Forces (Ha/Bohr): 2.e-9
 maxval: 2.e-9
 Average noise forces: 1.5e-10
 Average CG stepsize in terms of betax: 1.1e-5

AgBulk:
 Grid Spacing threshold (AU): 1.e-2
 Residues per orbital: 2.2e-8
 EH: 2.51e-11
 EXC: 4.52e-11
 Ekin: 1.81e-11
 Enl: 3.71e-11
 Epot: 3.21e-11
 EvXC: 7.1e-11
 tr(H): 4.1e-11
 # Necessary for GPU runs, to be updated...
 Keys to ignore:
  - Residues per orbital
  - Calculating wavelets expansion of projectors, found warnings

SiBulk:
 Residues per orbital: 8.0e-10
 maxval: 1.2e-11
 Enl: 2.1e-11
 Epot: 1.0e-10
 EvXC: 1.1e-10
 Atomic Forces (Ha/Bohr): 1.5e-11
 Clean forces norm (Ha/Bohr): 1.2e-11
<<<<<<< HEAD
 Average noise forces: 1.48e-11
=======
 Average noise forces: 1.75e-11
>>>>>>> 75c42c3a
 # Necessary for GPU runs, to be updated...
 Keys to ignore:
  - Residues per orbital

Mn2:
 Keys to ignore:
  - proc
 Epsilon: 2.e-10
 Enl: 3.1e-10
 Ekin: 3.1e-10
 Average noise forces: 3.4e-10
 Atomic Forces (Ha/Bohr):
  - Mn: 2.5e-10
 Clean forces norm (Ha/Bohr):
  maxval: 2.5e-10

GPU:
 EvXC: 1.1e-10

Graphene:
 EH: 1.1e-10

TiMix:
 Epsilon: 1.e-10

GEOPT-BFGS: 
 Epsilon: 2.71e-10

GEOPT-LBFGS: 
 Epsilon: 4.8e-10
 etot: 1.3e-9
 EKS: 1.3e-9
 EH: 1.81e-9
 Epot: 1.1e-9
 Eion: 8.5e-10
 Enl: 1.33e-9
 DIIS weights: 1.1e-5
 
NaCl:
 Epsilon: 2.e-9
 Mean L2 norm of gaussian-wavelet difference: 1.21e-4

NH3:
 Epsilon: 1.1e-10

CH3-:
 Epsilon: 5.1e-9
 gnrm: 1.1e-5
 EKS: 1.6e-8
 D: 1.e-8
 Average CG stepsize in terms of betax: 3.801e-4
 Atomic Forces (Ha/Bohr): 4.0e-7
 Average noise forces: 6.2e-8
 Clean forces norm (Ha/Bohr): 3.6e-7
 Raw forces norm (Ha/Bohr): 4.1e-7
 Ion-Ion interaction energy: 3.1e-6
 FORCES norm(Ha/Bohr): 1.1e-6
 Forces: 1.1e-7
 Keys to ignore:
 - b/b0

scalability:
 Energies: 1.e-9
 EKS: 2.0e-10
 Total electronic charge: 1.9e-11

ElecField:
 Epsilon: 1.1e-10 

FeHyb:
 EKS: 6.e-11
 y: 1.51e-11

Li+:
 EKS: 2.e-11

O2-Spin:
 Epsilon: 1.1e-10

H2-spin:
 Estimation of Finite-Size Corrections:
  Corrected Energies:
   Epot: 2.1e-11
  Total energy with tail correction: 1.51e-11

TiSmear:
 Epsilon: 5.e-11
 EKS: 5.6e-11

H2O-CP2K:
 Total energy with tail correction: 1.8e-11

test.splsad.ref.yaml:
 Epsilon: 1.1e-10
 Electric Dipole Moment (Debye): 1.21e-8

test.minhop.ref.yaml:
 Energies: &etol1 6.0e-9
 Eion: &eion1 4.1e-11
 EH: *etol1
 EXC: *etol1
 Ekin: *etol1
 Enl: *etol1
 Epot: *etol1
 EvXC: *etol1
 EKS: 9.7e-10
 Ion-Ion interaction energy: *eion1
 fluct: 1.2e-9
 maxval: 7.1e-11
 Atomic Forces (Ha/Bohr): 2.0e-11
 Average noise forces: 1.0e-10
 etot: 1.84e-11
 Orbitals: 6.1e-9
 Keys to ignore:
   - (MH) cpu(hrs)
   - WARNINGS
   - XC ID

test.testforces.ref.yaml:
 Epsilon: 1.2e-10

H2O-bader:
 Epsilon: 3.0e-11
 EKS: 6.0e-11

H2O-CP2K:
 Total energy with tail correction: 1.8e-11

N2:
 Epsilon: 1.2e-10

mixpotential:
 Epot: 1.1e-10
 energy: 6.55e-11
 Omega: 6.55e-11
 Ekin: 1.1e-10
 EXC: 1.1e-10

IO-wf_plain-read:
 Energies: 1.1e-10

CH4-D3:
 EH: &ener 1.1e-10
 Epot: *ener
 EKS: &ener2 3.3e-11
 Eion: *ener
 Ekin: *ener
 Enl: *ener2
 etot: 2.92e-11
 Etot: 2.9e-11
 Ion-Ion interaction energy: 9.0e-11

NLCC: &NLCCs
 Energies: 1.2e-10
 EKS: 5.1e-11
 Total electronic charge: 1.2e-11

NLCC: &NLCCsnew
 EH: 5.1e-10
 EXC: 4.7e-09
 Ekin: 1.3e-09
 Enl: 2.91e-10
 Epot: 1.6e-09
 EvXC: 4.9e-9
 EKS: 4.6e-9
 Orbitals: 1.2e-10
 Atomic Forces (Ha/Bohr): 5.0e-11
 Clean forces norm (Ha/Bohr): 5.0e-11
 Total electronic charge: 1.2e-11
 Value for Exc[rhoc]: 3.8e-9
 PV (Ha): 5.9e-11
 Exc(rhoc): 3.8e-9

#deepcopy of the above defined cases
NLCC_free-O2: *NLCCs
NLCC_free: *NLCCsnew
NLCC_periodic-O2: *NLCCsnew
NLCC_periodic: *NLCCs

taskgroups:
  Energies: 1.1e-10
  EKS: 1.1e-10
  P vector: 1.1e-10

base:
  norm(P): 1.1e-9
  Epot: 1.1e-10
  EH: 1.0e-10

Davidson-SiH4:
  e_virtual: 1.7e-11
  Eigenvalues and eigenstate residue: 1.8e-10

TDDFT:
  Epsilon: 1.1e-10
  e_virtual: 5.6e-8
  Eigenvalues and eigenstate residue: 5.0e-6
  Epot: 1.1e-10
  Gradient Norm: 2.0e-8
  L2 Norm - 1 and Rayleigh quotient (Davidson): 1.1e-6
  Excitation Energy and Oscillator Strength: 1.7e-6
  Transition energies (eV): 1.1e-4

BigDFT2Wannier.b2w.ref.yaml:
  amnk_guess(nb): 1.31e-10

cleanup:
 Ekin: 2.8e-9
 Enl: 8.7e-10
 Atomic Forces (Ha/Bohr): 3.2e-10
 Average noise forces: 3.1e-10
 Clean forces norm (Ha/Bohr): 1.75e-10
 Raw forces norm (Ha/Bohr): 1.85e-10
 Epot: 1.91e-9
 Orbitals: 4.2e-10
 EH: 2.4e-9
 EXC: 4.7e-10
 EvXC: 8.7e-10
 Omega: 6.3e-10
 Pulay Forces (Ha/Bohr): 1.9e-9
 energy: 2.8e-10

directmin:
 Patterns to ignore:
 - Wavefunction written
 Epsilon: 3.5e-10
 mean alpha: 1.1e-04
 max alpha: 1.1e-04
 Ekin: 4.1e-10
 norm(P): 1.1e-7

experimentalmode:
 D: 1.1e-06
 Epsilon: 8.e-10
 Ekin: 9.4e-07
 Enl: 1.1e-07
 Omega: 4.1e-06
 EH: 4.2e-05
 Epot: 3.7e-05
 EXC: 7.9e-06
 EvXC: 1.1e-05
 energy: 4.3e-07
 multiplicator for the confinement: 2.4e-07
 Atomic Forces (Ha/Bohr): 8.7e-08
 Raw forces norm (Ha/Bohr): 1.1e-7
 Clean forces norm (Ha/Bohr): 1.1e-07
 Orbitals: 1.1e-06
 Average noise forces: 7.6e-08

restartdisk_charge:
 Epot: 1.1e-10
 EH: 1.1e-10
 Ekin: 1.1e-10
 Patterns to ignore:
 - Wavefunction written

restartdisk_read:
 EH: 1.0e-10

H2-freq:
 (F) Frequencies (Hartree): 5.e-10

rotate_read1:
 eBS: 2.6e-11
 EvXC: 1.1e-10
 orthog_energy: 2.4e-11
 energy: 8.7e-11
 energydiff: 8.3e-11
 Omega: 8.1e-11
 D: 1.1e-10

rotate_read2:
 eBS: 2.6e-11
 orthog_energy: 3.0e-9
 energy: 7.4e-11
 Omega: 7.1e-11
 Epot: 1.1e-9
 
rotate_write:
 EvXC: 1.1e-10
 EXC: 1.1e-10
 energy: 2.2e-11
 Omega: 2.1e-11
 Patterns to ignore:
 - Wavefunction written

GEOPT-newIG:
  Ion-Ion interaction energy: 2.3e-11
  D: 1.1e-10
  Energies: 1.1e-8
  etot: 2.62e-11
  EKS: 7.6e-10

rotatesmall_write:
  Keys to ignore:
  - Wavefunction written No.

wrappers.out:
 EH: 1.1e-10

rotatesmall_read:
 Epsilon: 2.4e-11
 overlap: 2.0e-08
 frag eval: 3.0e-10
 energy: 4.2e-10
 orthog energy: 1.9e-10

molecule_dmix:
 Enl: 6.6e-9
 EXC: 9.1e-10
 EvXC: 1.2e-9
 EH: 1.1e-08
 Ekin: 1.1e-8
 Epot: 7.1e-09
 energy: 3.6e-10
 Omega: 6.2e-9
 Atomic Forces (Ha/Bohr): 4.7e-11
 Clean forces norm (Ha/Bohr): 5.1e-11
 Raw forces norm (Ha/Bohr): 6.2e-11
 Average noise forces: 1.1e-8
 e: 1.4e-10
 Total charge: 1.1e-08

molecule_pmix:
 EXC: 1.1e-9
 EvXC: 6.6e-9
 EH: 1.1e-8
 Ekin: 1.1e-08
 Enl: 6.6e-09
 Epot: 7.1e-9
 Total charge: 1.1e-10
 energy: 8.9e-9
 Omega: 6.2e-9
 Epot: 7.1e-09
 Atomic Forces (Ha/Bohr): 4.6e-11
 Clean forces norm (Ha/Bohr): 5.0e-11
 e: 1.4e-10
 Raw forces norm (Ha/Bohr): 6.2e-11

molecule_dmin:
 Enl: 6.6e-9
 EXC: 9.1e-10
 EvXC: 1.2e-9
 EH: 1.1e-08
 Ekin: 2.1e-09
 Epot: 7.1e-09
 energydiff: 2.2e-10
 energy: 2.1e-10
 Omega: 6.2e-9
 Total charge: 1.1e-10
 eBS: 7.2e-9
 e: 1.4e-10
 Average noise forces: 4.1e-11

molecule_foe:
 Enl: 6.6e-9
 Epot: 1.1e-8
 EXC: 9.1e-10
 EvXC: 1.1e-8
 EH: 1.1e-08
 Ekin: 2.1e-09
 charge diff: 1.1e-8
 energy: 6.9e-10
 Omega: 8.6e-9
 Total charge: 2.5e-10
 eF: 1.1e-10
 Tr(K): 1.1e-07
 D Tr: 1.1e-8

hybrid-directmin:
 Epsilon: 1.4e-11
 Enl: 1.7e-10
 eBS: 4.5e-09
 Omega: 4.5e-09
 energy: 4.4e-09
 multiplicator for the confinement: 8.9e-11
 Epot: 5.1e-09
 EH: 5.1e-9
 EXC: 5.1e-10
 EvXC: 7.1e-10
 Ekin: 1.1e-09
 Atomic Forces (Ha/Bohr): 6.4e-11
 Clean forces norm (Ha/Bohr): 1.9e-11
 Raw forces norm (Ha/Bohr): 3.1e-11

cdft_ohoh:
 Epsilon: 7.1e-10

cdft_oh-:
 Epot: 1.1e-10
 EH: 1.1e-10

cdft_oh-a:
 EH: 1.1e-10

fructose:
 Epot: 1.1e-09
 Ekin: 1.1e-09
 Enl: 1.1e-10
 EXC: 1.1e-10
 Epsilon: 1.1e-11
 D: 1.1e-10
 D eF: 1.1e-9
 eF: 2.3e-10
 EH: 1.0e-9
 EvXC: 1.1e-10
 energy: 1.1e-10
 Omega: 1.3e-10
 Total charge: 2.1e-10
 charge diff: 1.1e-10
 multiplicator for the confinement: 1.4e-11
 Keys to ignore:
  - Calculating wavelets expansion of projectors, found warnings
  - found warnings

geopt_foe:
 D eF: 1.1e-10
 eF: 6.0e-11
 Epot: 1.1e-10
 eF: 1.1e-10
 EH: 1.1e-10

geopt_diag:
 Epot: 1.1e-10
 EH: 1.1e-10
 D: 1.0e-10

water_foe:
 EvXC: 1.1e-10
 EXC: 1.1e-10
 EH: 1.1e-9
 Ekin: 1.1e-9
 energy: 1.8e-10
 Omega: 1.7e-10
 etot: 1.6e-10
 D: 1.1e-9
 charge diff: 1.1e-9

water_dirmin:
 max alpha: 1.1e-04
 mean alpha: 1.1e-03
 EXC: 1.1e-10
 EvXC: 1.1e-10
 EH: 1.1e-9
 energy: 1.7e-10
 Omega: 1.7e-10
 etot: 1.7e-10
 energydiff: 2.6e-11
 D: 1.1e-09
 Keys to ignore:
  - WARNINGS

water_mixdens:
 EvXC: 1.1e-10
 EXC: 1.1e-10
 EH: 1.0e-9
 Epot: 1.1e-9
 D: 1.1e-10
 max alpha: 1.1e-4
 mean alpha: 1.1e-4
 energy: 1.8e-10
 energydiff: 2.5e-11
 etot: 1.7e-10
 Omega: 1.7e-10
 Keys to ignore:
  - WARNINGS

water_mixpot:
 EvXC: 1.1e-10
 EXC: 1.1e-10
 EH: 1.1e-9
 Epot: 1.1e-09
 max alpha: 1.1e-4
 mean alpha: 1.1e-4
 energy: 1.8e-10
 Omega: 1.8e-10
 etot: 1.8e-10
 Keys to ignore:
  - WARNINGS

deltascf_read_charge:
 EXC: 1.1e-10
 EvXC: 1.1e-10
 Epot: 1.1e-09
 Enl: 1.1e-9
 eBS: 2.9e-10
 Total ionic charge: 1.5e-11
 energy: 3.4e-10
 Atomic Forces (Ha/Bohr): 2.1e-10
 Average noise forces: 1.1e-10
 Clean forces norm (Ha/Bohr): 2.1e-10
 e: 3.8e-11
 Omega: 3.2e-10
 Raw forces norm (Ha/Bohr): 8.1e-11
 EH: 1.1e-9

deltascf_write_neut:
 eBS: 6.1e-9
 EH: 6.1e-9
 EXC: 4.1e-10
 EvXC: 6.1e-10
 Ekin: 4.1e-09
 Epot: 6.1e-09
 Omega: 6.1e-9
 Total ionic charge: 1.4e-11
 e: 1.1e-10
 Enl: 4.1e-9
 energy: 2.4e-10
 D: 6.1e-9

foe:
 Epot: 1.1e-10
 energy: 1.1e-10
 EH: 1.0e-9
 Omega: 1.64e-10
 EXC: 1.0e-10
 Total charge: 2.1e-11
 EvXC: 1.1e-10
 eF: 1.01e-10
 Pulay Forces (Ha/Bohr): 1.2e-11
 Atomic Forces (Ha/Bohr): 4.0e-11
 mean alpha: 1.1e-4
 max alpha: 1.1e-4

onlyhigh:
 EH: 1.1e-10
 Epot: 1.1e-10
 energy: 1.43e-11
 Omega: 1.43e-11

rotatesmall_read1:
 Epsilon: 1.1e-11

rotatesmall_read2:
 Average noise forces: 1.1e-10 

linearcubic_cubic:
 Epsilon: 1.1e-10
 Ekin: 1.0e-9
 EH: 1.01e-9
 energy: 1.83e-10
 EKS: 2.44e-10

linearcubic_linear:
 Epsilon: 1.1e-10
 EH: 1.0-e9
 Epot: 1.01e-9
 energy: 1.84e-10
 Omega: 1.82e-10

highertaylor_experimental_order2:
 Atomic Forces (Ha/Bohr): 1.8e-8
 Average noise forces: 2.0e-7
 Clean forces norm (Ha/Bohr): 7.2e-8
 Raw forces norm (Ha/Bohr): 7.5e-08
 charge diff: 2.9e-06
 multiplicator for the confinement: 5.4e-10
 Omega: 1.3e-06
 Tr(K): 2.9e-06
 eF: 7.1e-08
 D Tr: 1.8e-06
 D eF: 7.2e-08
 energy: 1.6e-07
 EH: 1.5e-06
 EXC: 3.1e-07
 Ekin: 1.4e-07
 Enl: 1.7e-08
 Epot: 1.4e-06
 EvXC: 4.0e-07
 D: 1.1e-07
 Total charge: 3.1e-11

highertaylor_experimental_order3:
 Atomic Forces (Ha/Bohr): 1.4e-8
 Average noise forces: 2.0e-07
 Clean forces norm (Ha/Bohr): 1.6e-07
 Raw forces norm (Ha/Bohr): 1.6e-07
 charge diff: 3.3e-05
 multiplicator for the confinement: 5.1e-10
 Omega: 5.8e-06
 Tr(K): 3.3e-05
 eF: 3.6e-07
 D Tr: 1.5e-05
 D eF: 3.2e-07
 energy: 1.4e-07
 EH: 1.2e-05
 EXC: 3.3e-06
 Ekin: 1.8e-07
 Enl: 1.5e-08
 Epot: 8.8e-06
 EvXC: 4.3e-06
 D: 2.1e-10
 delta: 1.1e-10
 Total charge: 1.3e-09

highertaylor_experimental_order4:
 Atomic Forces (Ha/Bohr): 6.5e-9
 Average noise forces: 3.1e-7
 Clean forces norm (Ha/Bohr): 8.1e-7
 Raw forces norm (Ha/Bohr): 7.7e-9
 EH: 2.9e-5
 EXC: 5.0e-6
 Ekin: 5.1e-6
 Enl: 7.8e-7
 Epot: 2.6e-5
 EvXC: 6.5e-6
 det: 1.4e-1
 Tr(K): 2.4e-2
 D Tr: 1.5e-2
 D eF: 3.2e-2
 bisec/eval bounds: 3.2e-2
 charge diff: 2.4e-2
 eF: 4.9e-7
 energy: 2.9e-8
 multiplicator for the confinement: 5.4e-10
 Omega: 2.1e-5
 Total charge: 2.1e-11
 D: 1.1e-6

newpulay:
 EXC: 1.1e-10
 energy: 1.6e-9
 Omega: 1.6e-9
 Ekin: 1.1e-9
 Enl: 1.1e-10
 Total ionic charge: 1.8e-11
 Total charge: 1.01e-10

paracetamol:
 EXC: 1.1e-10
 EvXC: 1.1e-10
 EH: 1.1e-09
 eF: 1.1e-10
 Epot: 1.1e-09
 Omega: 1.1e-9
 energy: 1.5e-10
 Total charge: 2.1e-11
 charge diff: 1.1e-9

reformatcomplete_write:
 Epot: 1.1e-10

reformatcomplete_read35:
 energy: 5.4e-11
 Omega: 5.4e-11

reformatcomplete_read36:
 energy: 5.4e-11
 Omega: 5.4e-11
 EvXC: 1.1e-10

reformatcomplete_read45:
 energy: 2.5e-11
 Omega: 2.5e-11
 Atomic Forces (Ha/Bohr): 1.2e-11

reformatcomplete_write:
 EH: 1.1e-10
 Epot: 1.1e-10

reformat_read:
 energy: 2.9e-10
 Omega: 1.4e-10
 etot: 5.0e-11
 EH: 2.1e-9
 EXC: 1.1e-10
 EvXC: 4.1e-10
 Enl: 3.6e-9
 Epot: 4.1e-9
 Ekin: 1.1e-9
 Omega: 1.5e-10
 Atomic Forces (Ha/Bohr): 3.6e-9
 Average noise forces: 1.1e-10
 Clean forces norm (Ha/Bohr): 2.5e-9
 etot: 3.5e-9
 Ion-Ion interaction energy: 3.6e-9
 Raw forces norm (Ha/Bohr): 3.6e-9
 e: 4.9e-10
 Positions: 3.5e-09

reformat_write:
 Kohn-Sham residue: 4.1e-4
 Ekin: 3.1e-10
 energy: 8.1e-11
 Omega: 2.1e-10
 EXC: 1.1e-10
 Enl: 3.1e-10
 EH: 1.1e-9
 Raw forces norm (Ha/Bohr): 3.1e-10
 Clean forces norm (Ha/Bohr): 3.1e-10
 e: 1.3e-11
 EvXC: 1.1e-10

explicit_locregcenters:
 EvXC: 1.1e-10
 Total electronic charge: 4.1e-11
 EKS: 1.1e-9
 EH: 1.1e-9

intermediateforces:
 Atomic Forces (Ha/Bohr): 2.8e-7
 Average noise forces: 1.5e-8
 Clean forces norm (Ha/Bohr): 9.1e-9
 Raw forces norm (Ha/Bohr): 1.1e-8
 e: 3.6e-9
 energy: 2.8e-7
 Omega: 9.5e-9
 EXC: 7.7e-8
 EvXC: 1.1e-7
 EH: 6.8e-7
 Ekin: 1.9e-9
 Enl: 2.1e-10
 Epot: 8.6e-8
 multiplicator for the confinement: 1.6e-11

DIIShistory:
 Atomic Forces (Ha/Bohr): 7.5e-10
 Clean forces norm (Ha/Bohr): 1.1e-9
 Raw forces norm (Ha/Bohr): 4.2e-10
 Average noise forces: 2.1e-10
 e: 9.2e-10
 EH: 4.6e-8
 EXC: 6.9e-9
 Ekin: 1.5e-8
 Enl: 1.9e-9
 Epot: 5.0e-8
 EvXC: 9.0e-9
 energy: 1.1e-9
 multiplicator for the confinement: 6.9e-11
 Omega: 1.2e-8<|MERGE_RESOLUTION|>--- conflicted
+++ resolved
@@ -94,11 +94,7 @@
  EvXC: 1.1e-10
  Atomic Forces (Ha/Bohr): 1.5e-11
  Clean forces norm (Ha/Bohr): 1.2e-11
-<<<<<<< HEAD
- Average noise forces: 1.48e-11
-=======
  Average noise forces: 1.75e-11
->>>>>>> 75c42c3a
  # Necessary for GPU runs, to be updated...
  Keys to ignore:
   - Residues per orbital
