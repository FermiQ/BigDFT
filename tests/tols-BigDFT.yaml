--- conflicted
+++ resolved
@@ -836,11 +836,7 @@
  eF: 8.3e-8
  guess for new ef: 8.3e-8
  D Tr: 1.1e-6
-<<<<<<< HEAD
  D eF: 6.6e-8 
-=======
- D eF: 5.61e-8 
->>>>>>> 318569fe
  Tr(K): 2.5e-7
  ebs: 2.5e-7
  ebs_check: 4.4e-8
@@ -1086,11 +1082,7 @@
  kappa: 1.1e-4
 
 O2spin_foe:
-<<<<<<< HEAD
  Atomic Forces (Ha/Bohr): 1.3e-8
-=======
- Atomic Forces (Ha/Bohr): 1.24e-8
->>>>>>> 318569fe
  EH: 5.1e-8
  EXC: 6.55e-9
  Ekin: 4.8e-9
@@ -1113,29 +1105,25 @@
  decay length of error function: 1.1e-5
  diff: 4.8e-9
  D Tr: 2.1e-7
-<<<<<<< HEAD
  relative diff: 2.7e-11
-=======
- relative diff: 2.6e-11
  fnrm2: 4.19e-8
->>>>>>> 318569fe
 
 O2spin_dirmin:
- Atomic Forces (Ha/Bohr): 9.1e-6
+ Atomic Forces (Ha/Bohr): 1.1e-5
  Average noise forces: 2.4e-5
- Clean forces norm (Ha/Bohr): 5.6e-5
+ Clean forces norm (Ha/Bohr): 6.4e-5
  Electric Dipole Moment (AU): 2.4e-5
  Electric Dipole Moment (Debye): 2.4e-5
  eBS: 6.1e-6
  fnrm: 1.1e-5
- EH: 7.9e-6
+ EH: 8.9e-6
  EXC: 5.6e-6
- Ekin: 6.6e-6
+ Ekin: 6.8e-6
  Enl: 1.9e-7
  Epot: 1.2e-5
  EvXC: 6.0e-6
  energydiff: 6.0e-6
- energy: 9.2e-7
+ energy: 1.1e-6
  Omega: 6.1e-6
  Raw forces norm (Ha/Bohr): 4.8e-5
  D: 2.1e-6
