---
Default tolerances:
 Epsilon: 1.1e-11
 
Keys to ignore:
 - Code logo
 - MPI task*
 - Timings for root process
 - Maximal OpenMP threads per MPI task
 - OpenMP threads per task
 - OpenMP parallelization
 - Memory* 
 - Orbitals Repartition*
 - Rho Commun
 - Total number of components
 - GPU acceleration
 - High Res. box is treated separately
 - Grid Spacing threshold (AU)
 - Direct and transposed data repartition
 - Write Waves Time
 - Reading Waves Time
 - Maxdiff*
 - Tolerances for this check
 - Material acceleration
 - Number of OpenCL devices per node
 - Version Number
 - Root process Hostname
Patterns to ignore:
 - Timestamp
 - memory

Expected Test CPUtime: #
 C: #[expected, error]
  athelas: [ 6.0, 1.0 ]

yaml_test:
 Keys to ignore:
   - Error code
   - Address*
   - date

#Runs which update and override the default
SiH4:
 #due to lack of functionality in fldiff, since energies field is updated
 Energies: &etol 4.6e-9
 Eion: &eion 3.4e-9
 EH: *etol
 EXC: *etol
 Eion: *etol
 Ekin: *etol
 Enl: *etol
 Epot: *etol
 EvXC: *etol
 Epsilon: 1.4e-10
 Ion-Ion interaction energy: *eion
 Atomic Forces (Ha/Bohr): 2.e-9
 maxval: 2.e-9
 Average noise forces: 1.5e-10
 Average CG stepsize in terms of betax: 1.1e-5

AgBulk:
 Grid Spacing threshold (AU): 1.e-2
 Residues per orbital: 2.2e-8
 EH: 1.6e-11
 EXC: 2.9e-11
 Ekin: 1.2e-11
 Enl: 2.3e-11
 Epot: 2.1e-11
 EvXC: 3.7e-11
 tr(H): 2.5e-11
 # Necessary for GPU runs, to be updated...
 Keys to ignore:
  - Residues per orbital
  - Calculating wavelets expansion of projectors, found warnings

SiBulk:
 Atomic Forces (Ha/Bohr): 1.2e-11
 Residues per orbital: 8.0e-10
 maxval: 1.2e-11
 Enl: 2.1e-11
 Epot: 1.0e-10
 EvXC: 1.1e-10
 Atomic Forces (Ha/Bohr): 1.2e-11
 Clean forces norm (Ha/Bohr): 1.2e-11
 # Necessary for GPU runs, to be updated...
 Keys to ignore:
  - Residues per orbital

Mn2:
 Keys to ignore:
  - proc
 Epsilon: 2.e-10
 Enl: 3.1e-10
 Ekin: 3.1e-10
 Average noise forces: 3.4e-10
 Atomic Forces (Ha/Bohr):
  - Mn: 2.5e-10
 Clean forces norm (Ha/Bohr):
  maxval: 2.5e-10

GPU:
 EvXC: 1.1e-10

Graphene:
 EH: 1.1e-10

TiMix:
 Epsilon: 1.e-10

GEOPT-BFGS: 
 Epsilon: 2.71e-10

GEOPT-LBFGS: 
 Epsilon: 4.1e-10
 EH: 1.11e-9
 Epot: 3.3e-10
 Eion: 8.5e-10
 Enl: 6.5e-10
 DIIS weights: 1.1e-5
 
NaCl:
 Epsilon: 2.e-9
 Mean L2 norm of gaussian-wavelet difference: 1.2e-4

NH3:
 Epsilon: 1.1e-10

CH3-:
 Epsilon: 5.1e-9
 gnrm: 1.1e-5
 EKS: 1.6e-8
 D: 1.e-8
 Average CG stepsize in terms of betax: 3.4e-4
 Atomic Forces (Ha/Bohr): 4.0e-7
 Average noise forces: 5.3e-8
 Clean forces norm (Ha/Bohr): 3.6e-7
 Raw forces norm (Ha/Bohr): 4.0e-7
 Ion-Ion interaction energy: 3.0e-6
 FORCES norm(Ha/Bohr): 1.1e-6
 Forces: 1.1e-7
 Keys to ignore:
 - b/b0

scalability:
 Energies: 1.e-9
 EKS: 2.0e-10
<<<<<<< HEAD
 EH: 1.e-9
=======
>>>>>>> 1fb014e5
 Total electronic charge: 1.9e-11

ElecField:
 Epsilon: 1.1e-10 

FeHyb:
 EKS: 6.e-11

Li+:
 EKS: 2.e-11

O2-Spin:
 Epsilon: 1.1e-10

H2-spin:
 Estimation of Finite-Size Corrections:
  Corrected Energies:
   Epot: 2.1e-11
  Total energy with tail correction: 1.51e-11

TiSmear:
 Epsilon: 5.e-11
 EKS: 5.5e-11

H2O-CP2K:
 Total energy with tail correction: 1.8e-11

test.splsad.ref.yaml:
 Epsilon: 1.1e-10
 Electric Dipole Moment (Debye): 1.2e-8

test.minhop.ref.yaml:
 Energies: &etol1 6.0e-9
 Eion: &eion1 4.1e-11
 EH: *etol1
 EXC: *etol1
 Ekin: *etol1
 Enl: *etol1
 Epot: *etol1
 EvXC: *etol1
 EKS: 9.7e-10
 Ion-Ion interaction energy: *eion1
 fluct: 1.2e-9
 maxval: 7.1e-11
 Atomic Forces (Ha/Bohr): 2.0e-11
 Average noise forces: 1.0e-10
 etot: 1.84e-11
 Orbitals: 6.1e-9
 Keys to ignore:
   - (MH) cpu(hrs)
   - WARNINGS

test.testforces.ref.yaml:
 Epsilon: 1.2e-10

H2O-bader:
 Epsilon: 3.0e-11
 EKS: 6.0e-11

H2O-CP2K:
 Total energy with tail correction: 1.8e-11

N2:
 Epsilon: 1.2e-10

mixpotential:
 Epsilon: 2.e-11

IO-wf_plain-read:
 Energies: 1.1e-10

CH4-D3:
 EH: &ener 1.1e-10
 Epot: *ener
 EKS: &ener2 3.3e-11
 Eion: *ener
 Ekin: *ener
 Enl: *ener2
 etot: 2.92e-11
 Etot: 2.9e-11
 Ion-Ion interaction energy: 9.0e-11

<<<<<<< HEAD
scalability:
 Energies: 1.e-9
 EKS: 2.e-10
 Total electronic charge: 1.4e-11

NLCC_periodic: &NLCCs
=======
NLCC: &NLCCs
>>>>>>> 1fb014e5
 Energies: 1.2e-10
 EKS: 5.e-11
 Total electronic charge: 1.2e-11

#deepcopy of the above defined cases
NLCC_free-O2: *NLCCs
NLCC_free: *NLCCs
NLCC_periodic-O2: *NLCCs
NLCC_periodic: *NLCCs

taskgroups:
  Energies: 1.1e-10
  EKS: 1.1e-10
  P vector: 1.1e-10

base:
  norm(P): 1.1e-9

Davidson-SiH4:
  e_virtual: 1.7e-11
  Eigenvalues and eigenstate residue: 1.3e-10

TDDFT:
  Epsilon: 1.1e-10
  e_virtual: 1.3e-9
  Eigenvalues and eigenstate residue: 1.1e-7
  Epot: 1.1e-10
  Gradient Norm: 3.1e-9
  L2 Norm - 1 and Rayleigh quotient (Davidson): 1.1e-7
  Excitation Energy and Oscillator Strength: 1.7e-6
  Transition energies (eV): 1.1e-4

BigDFT2Wannier.b2w.ref.yaml:
  amnk_guess(nb): 1.31e-10

cleanup:
 Atomic Forces (Ha/Bohr): 2.45e-10
 Average noise forces: 3.1e-10
 Clean forces norm (Ha/Bohr): 1.6e-10
 Raw forces norm (Ha/Bohr): 2.4e-10

directmin:
 Patterns to ignore:
 - Wavefunction written

restartdisk_charge:
 Patterns to ignore:
 - Wavefunction written<|MERGE_RESOLUTION|>--- conflicted
+++ resolved
@@ -144,10 +144,7 @@
 scalability:
  Energies: 1.e-9
  EKS: 2.0e-10
-<<<<<<< HEAD
- EH: 1.e-9
-=======
->>>>>>> 1fb014e5
+ Total electronic charge: 1.9e-11
  Total electronic charge: 1.9e-11
 
 ElecField:
@@ -230,16 +227,7 @@
  Etot: 2.9e-11
  Ion-Ion interaction energy: 9.0e-11
 
-<<<<<<< HEAD
-scalability:
- Energies: 1.e-9
- EKS: 2.e-10
- Total electronic charge: 1.4e-11
-
 NLCC_periodic: &NLCCs
-=======
-NLCC: &NLCCs
->>>>>>> 1fb014e5
  Energies: 1.2e-10
  EKS: 5.e-11
  Total electronic charge: 1.2e-11
