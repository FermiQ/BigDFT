---
Default tolerances:
 Epsilon: 1.1e-11
 
Keys to ignore:
 - Code logo
 - Compilation options
 - MPI task*
 - Timings for root process
 - Maximal OpenMP threads per MPI task
 - OpenMP threads per task
 - OpenMP parallelization
 - Memory* 
 - Orbitals Repartition*
 - Rho Commun
 - Total number of components
 - GPU acceleration
 - High Res. box is treated separately
 - Grid Spacing threshold (AU)
 - Direct and transposed data repartition
 - Write Waves Time
 - Reading Waves Time
 - Maxdiff*
 - Tolerances for this check
 - Material acceleration
 - Number of OpenCL devices per node
 - Version Number
 - Root process Hostname
 - Input ixc parameter corresponds to XC
 - Wavefunction written No.
 - accel
 - Max No. of dictionaries used
 - Occupation numbers coming from
 - Number of dictionary folders allocated
 - Maximum size of masking arrays for a projector
 - Cumulative size of masking arrays
 - Dictionary for lin
 - Raw version
 - Size of the global database
 - Total No. of Taskgroups created
 - sparse matmul load balancing naive / optimized
 - preconditioning load balancing min/max before
 - preconditioning load balancing min/max after
 - task with max load
 - nonlocal forces; maximal number of atoms per iteration, number of iterations
 - number of taskgroups
 - taskgroups overview
 - outdir
 - Atomic positions within the cell (Atomic and Grid Units)
 - Rigid Shift Applied (AU)
 #- number of tasks
 #- IDs
 #- start / end
 #- start / end disjoint
Patterns to ignore:
 - Timestamp
 - memory
 - FLAGS

Expected Test CPUtime: #
 C: #[expected, error]
  athelas: [ 6.0, 1.0 ]

yaml_test:
 Tax: 1.8e-6
 Total: 2.0e-5
 Keys to ignore:
   - Error code
   - Address*
   - date
   - Id
   - Summary
   - ERR_ALLOCATE
   - Routine dictionary
   - Errors found while (de)allocating ab and b
   - Calling sequence of Main program (routines with * are not closed yet)
   - Additional Info
   - Something to use b
   - Something to use ab
   - Entering Thread No.
   - Elapsed time (ns)
   - Elapsed time (mus)
   - Test for pid
 Patterns to ignore:
   - errcode
   - Time
   - Global dictionary
   - time

#Runs which update and override the default
AgBulk:
 Grid Spacing threshold (AU): 1.e-2
 Residues per orbital: 2.2e-8
 EH: 2.51e-11
 EXC: 4.52e-11
 Ekin: 1.81e-11
 Enl: 3.71e-11
 Epot: 3.21e-11
 EvXC: 7.1e-11
 tr(H): 4.1e-11
 # Necessary for GPU runs, to be updated...
 Keys to ignore:
  - Residues per orbital
  - Calculating wavelets expansion of projectors, found warnings


SiBulk:
 Wavefunctions Iterations: 4.4e-8 # 1.1e-10
 Residues per orbital: 8.0e-10
 maxval: 3.18e-10
 # Ekin: 2.1e-11
 # Enl: 2.1e-11
 # Epot: 1.0e-10
 # EvXC: 1.1e-10
 Last Iteration: 7.01e-10
 Atomic Forces (Ha/Bohr): 7.01e-10
 Clean forces norm (Ha/Bohr): 3.3e-10
 Average noise forces: 9.3e-10
 HOMO LUMO gap (AU, eV): 1.8e-10
 PV (Ha): 1.89e-10
 Optimization of virtual orbitals: 7.0101e-8
 e_occupied: 1.42e-11
 Orbitals: 1.42e-11	
 # Necessary for GPU runs, to be updated...
 Keys to ignore:
  - Residues per orbital


SiH4:
 #due to lack of functionality in fldiff, since energies field is updated
 Energies: &etol 4.6e-9
<<<<<<< HEAD
 Eion: &eion 4.1e-9
=======
 Eion: &eion 4.2e-9
>>>>>>> 62399b1b
 EH: *etol
 EXC: *etol
 Eion: *etol
 Ekin: *etol
 Enl: *etol
 Epot: *etol
 EvXC: *etol
 Epsilon: 1.4e-10
 Ion-Ion interaction energy: *eion
 Atomic Forces (Ha/Bohr): 2.e-9
 maxval: 2.e-9
 Average noise forces: 2.2e-10
 Average CG stepsize in terms of betax: 1.1e-5

Mn2:
 Keys to ignore:
  - proc
 Epsilon: 2.e-10
 Enl: 3.1e-10
 Ekin: 3.1e-10
 Average noise forces: 3.4e-10
 Atomic Forces (Ha/Bohr):
  - Mn: 2.5e-10
 Clean forces norm (Ha/Bohr):
  maxval: 2.5e-10

GPU:
 EvXC: 1.1e-10

Graphene:
 Input Hamiltonian: 1.1e-10
 EH: 1.1e-10
 Epot: 1.0e-10

TiMix:
 Epsilon: 1.e-10

GEOPT-BFGS: 
 Epsilon: 2.71e-10
 Mg: 1.01e-9

GEOPT-LBFGS: 
 Epsilon: 4.8e-10
 etot: 1.3e-9
 EKS: 1.3e-9
 EH: 1.81e-9
 Epot: 1.1e-9
 Eion: 8.5e-10
 Enl: 1.33e-9
 DIIS weights: 1.1e-5
 Mg: 1.01e-9
 
NaCl:
 Epsilon: 2.e-9
 Mean L2 norm of gaussian-wavelet difference: 1.21e-4

NH3:
 Epsilon: 1.1e-10

CH3-:
 Epsilon: 5.1e-9
 gnrm: 1.1e-5
 EKS: 1.6e-8
 D: 1.e-8
 Average CG stepsize in terms of betax: 3.801e-4
 Atomic Forces (Ha/Bohr): 4.0e-7
 Average noise forces: 6.2e-8
 Clean forces norm (Ha/Bohr): 3.6e-7
 Raw forces norm (Ha/Bohr): 4.1e-7
 Ion-Ion interaction energy: 3.1e-6
 FORCES norm(Ha/Bohr): 1.1e-6
 Forces: 1.1e-7
 Keys to ignore:
 - b/b0

scalability:
 Energies: 1.e-9
 EKS: 2.14e-10
 Total electronic charge: 2.1e-11
 Expected kinetic energy: 1.1e-10


ElecField:
 Epsilon: 1.1e-10 


FeHyb:
 EKS: 6.e-11
 y: 1.51e-11


Li+:
 Epsilon: 1.1e-10
 D: 1.01e-10
 Epot: 1.01e-10


O2-Spin:
 Epsilon: 1.1e-10


H2-spin:
 Estimation of Finite-Size Corrections:
  Corrected Energies:
   Epot: 2.1e-11
  Total energy with tail correction: 1.51e-11


H-Rydberg_H:
 Gradient Norm: 5.8e-9
 Eigenvalues and eigenstate residue: 5.1e-9
 norm(P): 1.1e-10

TiSmear:
 Epsilon: 5.e-11
 EKS: 5.6e-11

H2O-CP2K:
 Total energy with tail correction: 1.8e-11
 Epot: 1.01e-10

test.splsad.ref.yaml:
 Epsilon: 1.1e-10
 Electric Dipole Moment (Debye): 1.21e-8

test.minhop.ref.yaml:
 Energies: &etol1 6.0e-9
 Eion: &eion1 4.1e-11
 EH: *etol1
 EXC: *etol1
 Ekin: *etol1
 Enl: *etol1
 Epot: *etol1
 EvXC: *etol1
 EKS: 9.7e-10
 Ion-Ion interaction energy: *eion1
 fluct: 1.2e-9
 maxval: 7.1e-11
 Atomic Forces (Ha/Bohr): 2.0e-11
 Average noise forces: 1.0e-10
 etot: 1.85e-11
 Orbitals: 6.1e-9
 Keys to ignore:
   - (MH) cpu(hrs)
   - WARNINGS
   - XC ID

test.testforces.ref.yaml:
 Epsilon: 1.2e-10

H2O-bader:
 Epsilon: 3.0e-11
 EKS: 6.0e-11

N2:
 Epsilon: 1.2e-10

mixpotential:
 Epot: 1.1e-10
 energy: 7.5e-11
 Omega: 7.4e-11
 Ekin: 1.1e-10
 EXC: 1.1e-10
 EvXC: 1.1e-10
 Enl: 2.1e-11

IO-wf_plain-read:
 Energies: 1.1e-10

CH4-D3:
 EH: &ener 1.1e-10
 Epot: *ener
 EKS: &ener2 3.3e-11
 Eion: *ener
 Ekin: *ener
 Enl: *ener2
 etot: 2.92e-11
 Etot: 2.9e-11
 Ion-Ion interaction energy: 9.0e-11

NLCC: &NLCCs
 Energies: 1.2e-10
 EKS: 5.9e-11
 Total electronic charge: 1.2e-11
 norm(P): 1.0e-10

NLCC: &NLCCsnew
 EH: 5.1e-10
 EXC: 4.7e-09
 Ekin: 1.3e-09
 Enl: 2.91e-10
 Epot: 1.6e-09
 EvXC: 4.9e-9
 EKS: 4.6e-9
 Orbitals: 1.2e-10
 Atomic Forces (Ha/Bohr): 5.0e-11
 Clean forces norm (Ha/Bohr): 5.0e-11
 Total electronic charge: 1.2e-11
 Value for Exc[rhoc]: 3.8e-9
 PV (Ha): 5.9e-11
 Exc(rhoc): 3.8e-9
 norm(P): 1.0e-10

#deepcopy of the above defined cases
NLCC_free-O2: *NLCCs
NLCC_free: *NLCCsnew
NLCC_periodic-O2: *NLCCsnew
NLCC_periodic: *NLCCs

taskgroups:
  Energies: 1.1e-10
  EKS: 1.1e-10
  P vector: 1.1e-10
  Total electronic charge: 1.41e-11

base:
  norm(P): 1.1e-9
  Epot: 1.1e-10
  EH: 1.01e-10
  Ekin: 1.1e-10
  energy: 1.4e-11
  Omega: 1.32e-11

Davidson-SiH4:
  e_virtual: 1.7e-11
  Eigenvalues and eigenstate residue: 1.8e-10

SIC_PZ:
  EH: 1.001e-10

TDDFT:
  Epsilon: 1.1e-10
  e_virtual: 6.0e-7
  Eigenvalues and eigenstate residue: 1.2e-4
  Epot: 1.1e-10
  Gradient Norm: 1.01e-4 #too big?
  L2 Norm - 1 and Rayleigh quotient (Davidson): 1.1e-6
  Excitation Energy and Oscillator Strength: 1.3e-4
  Transition energies (eV): 3.01e-4

BigDFT2Wannier.b2w.ref.yaml:
  amnk_guess(nb): 1.31e-10

cleanup:
 Ekin: 5.1e-9
 Enl: 8.7e-10
 Atomic Forces (Ha/Bohr): 3.2e-10
 Average noise forces: 3.1e-10
 Clean forces norm (Ha/Bohr): 3.7e-9
 Raw forces norm (Ha/Bohr): 3.5e-9
 Epot: 3.9e-9
 Orbitals: 6.1e-10
 EH: 3.8e-9
 EXC: 1.9e-9
 EvXC: 2.3e-9
 Enl: 1.27e-9
 Omega: 2.12e-9
 Pulay Forces (Ha/Bohr): 1.9e-9
 energy: 2.3e-9

directmin:
 Patterns to ignore:
 - Wavefunction written
 Epsilon: 3.5e-10
 mean alpha: 1.1e-04
 max alpha: 1.1e-04
 Ekin: 6.1e-10
 eBS: 6.1e-10
 norm(P): 1.1e-7

experimentalmode:
 D: 1.1e-04
 Epsilon: 8.e-10
 Ekin: 1.9e-06
 Enl: 2.7e-07
 Omega: 1.5e-05
 EH: 2.5e-04
 Epot: 2.3e-04
 EXC: 3.6e-05
 EvXC: 4.8e-05
 energy: 7.8e-07
 multiplicator for the confinement: 4.5e-07
 Atomic Forces (Ha/Bohr): 1.3e-07
 Raw forces norm (Ha/Bohr): 1.1e-7
 Clean forces norm (Ha/Bohr): 1.1e-07
 Orbitals: 1.1e-04
 Average noise forces: 7.6e-08

restartdisk_charge:
 Epot: 1.1e-10
 EH: 1.1e-10
 Ekin: 1.1e-10
 Patterns to ignore:
 - Wavefunction written

restartdisk_read:
 EH: 1.1e-10
 Epot: 1.1e-10

H2-freq: &freq
 (F) Frequencies (Hartree): 5.e-10
 D: 1.e-10
 EKS: 2.6e-11
 (F) Vibrational entropy: 1.1e-8

C6H6-freq: *freq

rotate_read1:
 eBS: 2.6e-11
 EvXC: 1.1e-10
 EXC: 1.1e-10
 orthog_energy: 2.4e-11
 energy: 8.7e-11
 energydiff: 8.3e-11
 Omega: 8.1e-11
 D: 1.1e-10

rotate_read2:
 eBS: 2.6e-11
 EXC: 1.1e-10
 orthog_energy: 3.0e-9
 energy: 7.4e-11
 Omega: 7.1e-11
 Epot: 1.1e-9
 
rotate_write:
 EvXC: 1.1e-10
 EXC: 1.1e-10
 energy: 2.2e-11
 Omega: 2.1e-11
 Patterns to ignore:
 - Wavefunction written

GEOPT-newIG:
  Ion-Ion interaction energy: 2.3e-11
  D: 1.1e-10
  Energies: 1.1e-8
  etot: 2.62e-11
  EKS: 1.0e-8

rotatesmall_write:
  Keys to ignore:
  - Wavefunction written No.

wrappers.out:
 EH: 1.1e-10
 Epot: 1.01e-10
 fnrm2: 1.1e-10

rotatesmall_read:
 Epsilon: 2.4e-11
 overlap: 2.0e-08
 frag eval: 3.0e-10
 energy: 4.2e-10
 orthog energy: 1.9e-10

molecule_dmix:
 Enl: 6.6e-9
 EXC: 9.1e-10
 EvXC: 1.2e-9
 EH: 1.1e-08
 Ekin: 1.1e-8
 Epot: 7.1e-09
 energy: 3.6e-10
 Omega: 6.2e-9
 Atomic Forces (Ha/Bohr): 4.7e-11
 Clean forces norm (Ha/Bohr): 5.1e-11
 Raw forces norm (Ha/Bohr): 6.2e-11
 Average noise forces: 1.1e-8
 e: 1.4e-10
 Total charge: 1.1e-08

molecule_pmix:
 EXC: 1.1e-9
 EvXC: 6.6e-9
 EH: 1.1e-8
 Ekin: 1.1e-08
 Enl: 6.6e-09
 Epot: 7.1e-9
 Total charge: 1.1e-10
 energy: 8.9e-9
 Omega: 6.2e-9
 Epot: 7.1e-09
 Atomic Forces (Ha/Bohr): 4.6e-11
 Clean forces norm (Ha/Bohr): 5.0e-11
 e: 1.4e-10
 Raw forces norm (Ha/Bohr): 6.2e-11

molecule_dmin:
 Enl: 6.6e-9
 EXC: 9.1e-10
 EvXC: 1.2e-9
 EH: 1.1e-08
 Ekin: 1.1e-08
 Epot: 7.1e-09
 energydiff: 2.2e-10
 energy: 8.1e-9
 Omega: 6.2e-9
 Total charge: 1.1e-10
 eBS: 7.2e-9
 e: 1.4e-10
 Average noise forces: 4.1e-11

molecule_foe:
 Enl: 6.6e-9
 Epot: 1.1e-8
 EXC: 9.1e-10
 EvXC: 1.1e-8
 EH: 1.1e-8
 Ekin: 1.1e-8
 charge diff: 1.1e-8
 energy: 6.9e-10
 Omega: 8.6e-9
 Total charge: 2.5e-10
 eF: 3.0e-9
 guess for new ef: 3.0e-9
 D eF: 3.0e-9
 Tr(K): 1.1e-07
 D Tr: 1.1e-7
 tr(KS) before purification: 5.1e-10

hybrid-directmin:
 Epsilon: 1.4e-11
 Enl: 1.8e-10
 eBS: 4.5e-09
 Omega: 4.5e-09
 energy: 4.4e-09
 multiplicator for the confinement: 8.9e-11
 Epot: 5.1e-09
 EH: 5.1e-9
 EXC: 6.1e-10
 EvXC: 8.1e-10
 Ekin: 1.1e-09
 Atomic Forces (Ha/Bohr): 8.7e-11
 Clean forces norm (Ha/Bohr): 8.0e-11
 Raw forces norm (Ha/Bohr): 3.3e-11
 Average noise forces: 1.1e-10

cdft_ohoh:
 Epsilon: 7.1e-10

cdft_oh-:
 Epot: 1.1e-10
 EH: 1.1e-10

cdft_oh-a:
 EH: 1.1e-10
 Epot: 1.01e-10

fructose:
 Epot: 1.1e-09
 Ekin: 1.1e-09
 Enl: 1.1e-10
 EXC: 1.1e-10
 Epsilon: 1.1e-11
 D: 1.1e-10
 D eF: 3.9e-5
 D Tr: 5.4e-6
 eF: 5.4e-5
 guess for new ef: 5.4e-5
 EH: 1.01e-9
 EvXC: 1.1e-10
 energy: 1.44e-10
 Omega: 1.44e-10
 Tr(K): 5.0e-06
 tr(KS) before purification: 1.9e-6
 Total charge: 2.1e-10
 charge diff: 5.4e-6
 multiplicator for the confinement: 1.4e-11
 ebs: 1.1e-8
 ebs_check: 1.1e-8
 net quadropole: 1.1e-10
 Keys to ignore:
  - Calculating wavelets expansion of projectors, found warnings
  - found warnings

GEOPT-all_lbfgs:
 Epot: 2.01e-11

geopt_foe:
 D eF: 7.1e-6
 D: 1.e-10
 eF: 2.5e-7
 guess for new ef: 2.5e-7
 Epot: 1.1e-10
 EH: 1.1e-10
 Ekin: 1.1e-10
 charge diff: 7.1e-6
 diff from idempotency: 2.1e-09
 tr(KS) before purification: 2.6e-07
 Tr(K) : 1.3e-6
 D Tr: 7.1e-06
 decay length of error function: 1.1e-5
 ebs: 2.1e-7
 ebs_check: 1.1e-8
 diff: 2.1e-7
 Positions: 2.1e-9
 Omega: 1.2e-11

geopt_diag:
 Epot: 1.1e-10
 EH: 1.1e-10
 D: 1.0e-10
 D eF: 1.1e-10
 eF: 1.0e-10
 Omega: 1.2e-11

water_foe:
 EvXC: 1.1e-10
 EXC: 1.1e-10
 EH: 1.1e-9
 Ekin: 1.1e-9
 energy: 1.8e-10
 Omega: 1.7e-10
 etot: 1.6e-10
 D: 1.1e-9
 charge diff: 2.1e-9
 eF: 2.4e-8
 D eF: 2.3e-8
 D Tr: 3.1e-11
 guess for new ef: 1.1e-9

water_dirmin:
 max alpha: 1.1e-04
 mean alpha: 1.1e-03
 EXC: 1.1e-10
 EvXC: 1.1e-10
 EH: 1.1e-9
 Epot: 1.1e-9
 energy: 1.7e-10
 Omega: 1.7e-10
 etot: 1.7e-10
 energydiff: 2.6e-11
 D: 1.1e-09
 Keys to ignore:
  - WARNINGS

water_mixdens:
 EvXC: 1.1e-10
 EXC: 1.1e-10
 EH: 1.0e-9
 Epot: 1.1e-9
 D: 1.1e-10
 max alpha: 1.1e-4
 mean alpha: 1.1e-4
 energy: 1.8e-10
 energydiff: 2.5e-11
 etot: 1.7e-10
 Omega: 1.7e-10
 Keys to ignore:
  - WARNINGS

water_mixpot:
 EvXC: 1.1e-10
 EXC: 1.1e-10
 EH: 1.1e-9
 Epot: 1.1e-09
 max alpha: 1.1e-4
 mean alpha: 1.1e-4
 energy: 1.8e-10
 Omega: 1.8e-10
 etot: 1.8e-10
 Keys to ignore:
  - WARNINGS

deltascf_read_charge:
 Ekin: 1.1e-9
 EXC: 1.1e-10
 EvXC: 1.1e-10
 Epot: 1.1e-09
 Enl: 1.1e-9
 eBS: 2.9e-10
 Total ionic charge: 1.5e-11
 energy: 3.4e-10
 Atomic Forces (Ha/Bohr): 2.1e-10
 Average noise forces: 1.1e-10
 Clean forces norm (Ha/Bohr): 2.1e-10
 e: 3.8e-11
 Omega: 3.2e-10
 Raw forces norm (Ha/Bohr): 1.6e-10
 EH: 1.1e-9

deltascf_write_neut:
 eBS: 6.1e-9
 EH: 6.1e-9
 EXC: 4.1e-10
 EvXC: 6.1e-10
 Ekin: 4.1e-09
 Epot: 7.1e-09
 Omega: 6.1e-9
 Total ionic charge: 1.4e-11
 e: 1.1e-10
 Enl: 4.1e-9
 energy: 2.4e-10
 D: 6.1e-9

foe:
 Epot: 1.1e-10
 Ekin: 1.1e-10
 energy: 1.4e-10
 EH: 1.1e-9
 Omega: 1.7e-10
 EXC: 7.1e-10
 Ekin: 1.1e-10
 Total charge: 2.1e-11
 EvXC: 1.1e-10
 eF: 4.2e-8
 Pulay Forces (Ha/Bohr): 1.2e-11
 Atomic Forces (Ha/Bohr): 4.0e-11
 mean alpha: 1.1e-4
 max alpha: 1.1e-4
 D eF: 7.1e-8
 Tr(K): 1.1e-8
 charge diff: 2.1e-8
 D Tr: 7.0e-8
 tr(KS) before purification: 7.0e-8
 decay length of error function: 1.1e-5
 ebs: 7.1e-8
 diff: 7.1e-8
 ebs_check: 1.1e-10
 guess for new ef: 4.2e-8
 D: 1.1e-10

onlyhigh:
 Energies: 2.1e-9
 energy: 3.13e-10
 Omega: 8.0e-10
 Orbitals: 1.1e-9
 Pulay Forces (Ha/Bohr): 1.4e-10
 Atomic Forces (Ha/Bohr): 1.2e-10
 fnrm2: 1.3e-11
 Average noise forces: 4.1e-10
 maxval: 1.3e-10

rotatesmall_read1:
 Epsilon: 1.1e-11

rotatesmall_read2:
 Average noise forces: 1.1e-10 

linearcubic_cubic:
 Epsilon: 1.1e-10
 Ekin: 1.1e-9
 EH: 1.01e-9
 energy: 1.83e-10
 EKS: 2.6e-10
 Epot: 1.1e-9

linearcubic_linear:
 Epsilon: 1.1e-10
 EH: 1.1e-9
 Epot: 1.01e-9
 Ekin: 1.1e-9
 energy: 1.9e-10
 Omega: 9.2e-10
 EvXC: 1.1e-9
 EXC: 2.1e-10

experimentalfoe_long:
 Atomic Forces (Ha/Bohr): 1.4e-05
 Clean forces norm (Ha/Bohr): 1.2e-05
 Average noise forces: 3.3e-6
 Raw forces norm (Ha/Bohr): 1.4e-5
 EH: 2.1e-3
 EXC: 2.7e-04
 Ekin: 7.3e-6
 Enl: 6.7e-6
 Epot: 2.0e-3
 EvXC: 3.5e-4
 eF: 2.5e-05
 guess for new ef: 2.5e-05
 tr(KS) before purification: 1.1e-5
 Tr(K): 8.7e-4
 Total charge: 8.1e-10
 Total ionic charge: 1.6e-11
 D Tr: 8.6e-04
 D eF: 2.5e-05
 multiplicator for the confinement: 2.1e-5
 energy: 1.3e-4
 Omega: 7.2e-04
 charge diff: 8.7e-4
 D: 1.2e-4
 Kohn-Sham residue: 1.9e-04
 delta: 1.1e-10
 kappa: 1.1e-4
 mean kappa: 1.1e-4
 diff from idempotency: 1.1e-6
 delta out: 1.1e-10
 ebs_check: 2.1e-9
 diff: 1.3e-8
 ebs: 6.0e-10
 decay length of error function: 1.1e-5
 ebs: 2.1e-9

experimentalfoe_short:
 EH: 2.0e-05
 EXC: 7.1e-06
 Ekin: 1.5e-07
 Enl: 3.0e-08
 Epot: 1.3e-05
 EvXC: 3.8e-06
 energy: 3.9e-06
 tr(KS) before purification: 4.0e-06
 Raw forces norm (Ha/Bohr): 5.5e-07
 Tr(K): 8.0e-07
 eF: 3.6e-05
 guess for new ef: 3.6e-05
 D Tr: 8.0e-07
 D eF: 2.3e-05
 charge diff: 8.0e-07
 Omega: 4.0e-06
 Atomic Forces (Ha/Bohr): 5.8e-07
 Average noise forces: 2.6e-07
 Clean forces norm (Ha/Bohr): 5.1e-07
 diff from idempotency: 3.1e-09
 D: 1.1e-4
 decay length of error function: 1.1e-5

experimentalfoe_medium:
 charge diff: 2.5e-7
 eF: 8.3e-8
 guess for new ef: 8.3e-8
 D Tr: 1.1e-6
 D eF: 6.6e-8 
 Tr(K): 2.5e-7
 ebs: 2.5e-7
 ebs_check: 4.4e-8
 Epot: 1.1e-9
 EH: 1.1e-9
 EXC: 1.01e-10
 EvXC: 1.01e-10
 Total charge: 4.1e-11
 energy: 2.9e-10
 Omega: 8.1e-10
 decay length of error function: 1.1e-5

newpulay:
 EXC: 1.1e-10
 energy: 1.6e-9
 Omega: 1.6e-9
 Ekin: 1.1e-9
 Enl: 1.1e-10
 Total ionic charge: 1.8e-11
 Total charge: 1.01e-10

paracetamol:
 EXC: 1.1e-10
 EvXC: 1.1e-10
 EH: 1.1e-09
 Ekin: 1.1e-09
 eF: 1.6e-6
 Epot: 1.1e-09
 Omega: 1.1e-9
 energy: 1.5e-10
 Total charge: 2.1e-11
 charge diff: 2.0e-6
 D eF: 1.6e-6
 Tr(K): 2.0e-6
 D Tr: 1.9e-6
 tr(KS) before purification: 1.6e-6
 guess for new ef: 7.5e-7
 ebs_check: 9.1e-9
 ebs: 7.5e-7
 diff: 7.5e-7
 relative diff: 1.9e-6

reformatcomplete_write:
 Epot: 1.1e-10

reformatcomplete_read35:
 energy: 5.4e-11
 Omega: 5.4e-11

reformatcomplete_read36:
 energy: 5.4e-11
 Omega: 5.4e-11
 EvXC: 1.1e-10

reformatcomplete_read45:
 energy: 2.5e-11
 Omega: 2.5e-11
 Atomic Forces (Ha/Bohr): 1.2e-11

reformatcomplete_write:
 EH: 1.1e-10
 Epot: 1.1e-10

reformat_read:
 energy: 4.1e-9
 Omega: 1.4e-10
 etot: 5.0e-11
 EH: 2.1e-9
 EXC: 4.1e-9
 EvXC: 4.1e-10
 Enl: 3.6e-9
 Epot: 4.1e-9
 Ekin: 1.1e-9
 Omega: 4.1e-9
 Atomic Forces (Ha/Bohr): 3.6e-9
 Average noise forces: 1.1e-10
 Clean forces norm (Ha/Bohr): 2.5e-9
 etot: 3.5e-9
 Ion-Ion interaction energy: 3.6e-9
 Raw forces norm (Ha/Bohr): 3.6e-9
 e: 4.9e-10
 Positions: 3.5e-09

reformat_write:
 Kohn-Sham residue: 4.1e-4
 Ekin: 3.1e-10
 energy: 8.1e-11
 Omega: 2.1e-10
 EXC: 1.1e-10
 Enl: 3.1e-10
 EH: 1.1e-9
 Raw forces norm (Ha/Bohr): 3.1e-10
 Clean forces norm (Ha/Bohr): 3.1e-10
 e: 1.3e-11
 EvXC: 1.1e-10

explicit_locregcenters:
 EvXC: 1.1e-10
 Total electronic charge: 4.1e-11
 EKS: 1.1e-9
 EH: 1.1e-9

intermediateforces:
 Atomic Forces (Ha/Bohr): 4.9e-7
 Average noise forces: 3.5e-7
 Clean forces norm (Ha/Bohr): 1.5e-6
 Raw forces norm (Ha/Bohr): 1.7e-6
 e: 1.6e-6
 energy: 2.8e-7
 Omega: 1.3e-8
 EXC: 1.6e-6
 EvXC: 1.1e-6
 EH: 6.9e-7
 Ekin: 2.1e-9
 Enl: 1.6e-6
 Epot: 8.97e-8
 multiplicator for the confinement: 1.6e-11
 D: 4.6e-7
 maxval: 4.2e-7
 fnrm2: 3.2e-7

DIIShistory:
 Atomic Forces (Ha/Bohr): 1.9e-9
 Clean forces norm (Ha/Bohr): 1.1e-9
 Raw forces norm (Ha/Bohr): 1.7e-9
 Average noise forces: 2.1e-10
 e: 7.1e-9
 EH: 4.2e-7
 EXC: 6.5e-8
 Ekin: 2.3e-8
 Enl: 6.6e-9
 Epot: 3.8e-7
 EvXC: 8.5e-8
 energy: 5.1e-9
 multiplicator for the confinement: 5.4e-9
 Omega: 2.4e-8
 Total charge: 2.01e-11
 Locreg:
 EH: 2.0e-8
 Pulay forces (Ha/Bohr): 7.8e-09
 Max deviation from unity in reorthonormalize_coeff: 1.1e-9

sparsity:
 Total charge: 1.1e-10
 Omega: 1.1e-9
 Clean forces norm (Ha/Bohr): 7.7e-11
 Raw forces norm (Ha/Bohr): 1.1e-9
 Total ionic charge: 2.41e-11
 charge diff: 1.1e-9
 energy: 1.1e-9
 EXC: 1.1e-10
 EvXC: 1.01e-9
 Epot: 1.1e-9
 Enl: 1.01e-10
 Ekin: 1.01e-9
 eF: 1.1e-9
 D eF: 1.1e-9
 ebs_check: 2.1e-10
 ebs: 2.1e-10
 diff: 1.1e-9
 D Tr: 1.1e-10

PBE_densmixlin:
 Ekin: 1.1e-10
 Epot: 1.1e-10
 energy: 1.1e-10
 Omega: 2.0e-1
 EvXC: 1.1e-10
 EXC: 1.01e-10
 EH: 1.0e-9
 Total charge: 2.1e-11
 Keys to ignore:
  - Calculating wavelets expansion of projectors, found warnings
  - found warnings

PBE_potmixlin:
 EH: 1.0e-9
 Ekin: 1.1e-10
 Epot: 1.1e-10
 EXC: 1.1e-10
 EvXC: 1.1e-10
 energy: 1.1e-10
 Omega: 1.1e-10
 delta out: 1.1e-9
 Total charge: 2.1e-11
 Keys to ignore:
  - Calculating wavelets expansion of projectors, found warnings
  - found warnings

PBE_potmixdiis:
 Atomic Forces (Ha/Bohr): 6.3e-8
 Clean forces norm (Ha/Bohr): 6.3e-8
 Raw forces norm (Ha/Bohr): 2.6e-8
 Average noise forces: 3.0e-8
 Orbitals: 6.3e-8
 energy: 2.5e-7
 EXC: 2.0e-8
 EvXC: 2.7e-8
 Omega: 4.3e-8
 Epot: 2.5e-7
 EH: 6.3e-8
 Ekin: 1.2e-8
 Enl: 2.2e-9
 Total charge: 2.1e-11
 multiplicator for the confinement: 4.3e-8

PBE_densmixdiis:
 Epot: 1.1e-10
 EvXC: 1.1e-10
 EXC: 1.1e-10
 Enl: 1.1e-10
 energy: 1.1e-10
 Omega: 1.1e-10
 Ekin: 1.1e-9
 Total charge: 2.1e-11
 EH: 1.0e-9

test-bigdft-tool:
 positions: 5.1e-8

geoptconstrained:
 eF: 1.1e-8
 guess for new ef: 1.1e-8
 D eF: 1.1e-8
 EH: 1.1e-10
 charge diff: 4.2e-11
 D Tr: 1.1e-9
 Omega: 1.2e-11

O2spin_diag:
 Atomic Forces (Ha/Bohr): 2.2e-7
 Average noise forces: 7.7e-8
 Clean forces norm (Ha/Bohr): 8.0e-7
 Raw forces norm (Ha/Bohr): 7.6e-7
 Orbitals: 2.7e-7
 EH: 1.7e-6
 EXC: 3.4e-7
 Ekin: 1.9e-6
 Enl: 1.4e-6
 Epot: 2.2e-6
 EvXC: 1.4e-6
 Omega: 2.4e-7
 energy: 6.7e-8
 multiplicator for the confinement: 1.4e-6
 D: 1.1e-9
 kappa: 1.1e-4

O2spin_foe:
 Atomic Forces (Ha/Bohr): 1.5e-8
 EH: 5.1e-8
 EXC: 6.55e-9
 Ekin: 4.8e-9
 Epot: 1.4e-7
 EvXC: 8.69e-9
 Enl: 2.6e-9
 Tr(K): 1.4e-7
 charge diff: 1.4e-7
 eF: 1.1-10
 D eF: 4.4e-8
 guess for new ef: 4.1e-9
 ebs: 1.7e-8
 ebs_check: 1.7e-8
 Omega: 2.3e-9
 energy: 1.1e-7
 Raw forces norm (Ha/Bohr): 7.5e-8
 Clean forces norm (Ha/Bohr): 7.5e-8
 Average noise forces: 3.2e-8
 Total charge: 7.5e-8
 decay length of error function: 1.1e-5
 diff: 4.8e-9
 D Tr: 2.1e-7
<<<<<<< HEAD
 relative diff: 2.7e-11

O2spin_dirmin:
 Atomic Forces (Ha/Bohr): 9.8e-6
 Average noise forces: 2.4e-5
 Clean forces norm (Ha/Bohr): 6.1e-5
=======
 relative diff: 3.5e-11
 fnrm2: 4.19e-8

O2spin_dirmin:
 Atomic Forces (Ha/Bohr): 1.1e-5
 Average noise forces: 2.4e-5
 Clean forces norm (Ha/Bohr): 6.4e-5
>>>>>>> 62399b1b
 Electric Dipole Moment (AU): 2.4e-5
 Electric Dipole Moment (Debye): 2.4e-5
 eBS: 6.1e-6
 fnrm: 1.1e-5
<<<<<<< HEAD
 EH: 8.6e-6
 EXC: 5.6e-6
 Ekin: 6.9e-6
=======
 EH: 8.9e-6
 EXC: 5.6e-6
 Ekin: 6.8e-6
>>>>>>> 62399b1b
 Enl: 1.9e-7
 Epot: 1.3e-5
 EvXC: 6.0e-6
 energydiff: 6.0e-6
<<<<<<< HEAD
 energy: 1.0e-6
=======
 energy: 1.1e-6
>>>>>>> 62399b1b
 Omega: 6.1e-6
 Raw forces norm (Ha/Bohr): 5.1e-5
 D: 2.1e-6
 DIIS weights: 1.5
 Max deviation from unity in reorthonormalize_coeff: 1.1e-6
 Mean deviation from unity in reorthonormalize_coeff: 1.1e-7
 delta: 1.1e-10

verysparse:
 Total charge: 5.0e-10
 EH: 1.1e-8
 EXC: 1.1e-9
 Enl: 1.1e-10
 Epot: 1.1e-9
 ebs: 1.1e-9
 ebs_check: 1.1e-9
 Omega: 4.4e-9
 energy: 4.4e-9
 Total ionic charge: 1.1e-10
 decay length of error function: 1.1e-5
 Clean forces norm (Ha/Bohr): 2.1e-11
 Raw forces norm (Ha/Bohr): 1.1e-10
 Keys to ignore:
  - Calculating wavelets expansion of projectors, found warnings
  - found warnings

expfoegeopt:
 guess for new ef: 2.0e-8
 eF: 2.0e-8
 D eF: 2.3e-8
 charge diff: 2.3e-8
 ebs: 2.3e-8
 ebs_check: 1.5e-9
 D Tr: 1.01e-6
 Epot: 2.3e-8
 EvXC: 2.3e-8
 EXC: 2.3e-8
 Tr(K): 2.3e-8
 decay length of error function: 1.1e-5
 Omega: 2.4e-11
 energy: 2.2e-11
 epred: 1.9e-11

log_model:
 System pseudo energy (Ha): 3.6e-11
 Keys to ignore:
  - Reference Paper<|MERGE_RESOLUTION|>--- conflicted
+++ resolved
@@ -129,11 +129,7 @@
 SiH4:
  #due to lack of functionality in fldiff, since energies field is updated
  Energies: &etol 4.6e-9
-<<<<<<< HEAD
- Eion: &eion 4.1e-9
-=======
  Eion: &eion 4.2e-9
->>>>>>> 62399b1b
  EH: *etol
  EXC: *etol
  Eion: *etol
@@ -1129,14 +1125,6 @@
  decay length of error function: 1.1e-5
  diff: 4.8e-9
  D Tr: 2.1e-7
-<<<<<<< HEAD
- relative diff: 2.7e-11
-
-O2spin_dirmin:
- Atomic Forces (Ha/Bohr): 9.8e-6
- Average noise forces: 2.4e-5
- Clean forces norm (Ha/Bohr): 6.1e-5
-=======
  relative diff: 3.5e-11
  fnrm2: 4.19e-8
 
@@ -1144,29 +1132,18 @@
  Atomic Forces (Ha/Bohr): 1.1e-5
  Average noise forces: 2.4e-5
  Clean forces norm (Ha/Bohr): 6.4e-5
->>>>>>> 62399b1b
  Electric Dipole Moment (AU): 2.4e-5
  Electric Dipole Moment (Debye): 2.4e-5
  eBS: 6.1e-6
  fnrm: 1.1e-5
-<<<<<<< HEAD
- EH: 8.6e-6
+ EH: 8.9e-6
  EXC: 5.6e-6
  Ekin: 6.9e-6
-=======
- EH: 8.9e-6
- EXC: 5.6e-6
- Ekin: 6.8e-6
->>>>>>> 62399b1b
  Enl: 1.9e-7
  Epot: 1.3e-5
  EvXC: 6.0e-6
  energydiff: 6.0e-6
-<<<<<<< HEAD
- energy: 1.0e-6
-=======
  energy: 1.1e-6
->>>>>>> 62399b1b
  Omega: 6.1e-6
  Raw forces norm (Ha/Bohr): 5.1e-5
  D: 2.1e-6
