---
Default tolerances:
 Epsilon: 1.1e-11
 
Keys to ignore:
 - Code logo
 - MPI task*
 - Timings for root process
 - Maximal OpenMP threads per MPI task
 - OpenMP threads per task
 - OpenMP parallelization
 - Memory* 
 - Orbitals Repartition*
 - Rho Commun
 - Total number of components
 - GPU acceleration
 - High Res. box is treated separately
 - Grid Spacing threshold (AU)
 - Direct and transposed data repartition
 - Write Waves Time
 - Reading Waves Time
 - Maxdiff*
 - Tolerances for this check
 - Material acceleration
 - Number of OpenCL devices per node
 - Version Number
 - Root process Hostname
 - Input ixc parameter corresponds to XC
 - Wavefunction written No.
 - accel
 - Max No. of dictionaries used
Patterns to ignore:
 - Timestamp
 - memory
 - FLAGS

Expected Test CPUtime: #
 C: #[expected, error]
  athelas: [ 6.0, 1.0 ]

yaml_test:
 Tax: 1.8e-6
 Total: 2.0e-5
 Keys to ignore:
   - Error code
   - Address*
   - date
   - Id
 Patterns to ignore:
   - errcode
   - time
   - Time

#Runs which update and override the default
SiH4:
 #due to lack of functionality in fldiff, since energies field is updated
 Energies: &etol 4.6e-9
 Eion: &eion 3.4e-9
 EH: *etol
 EXC: *etol
 Eion: *etol
 Ekin: *etol
 Enl: *etol
 Epot: *etol
 EvXC: *etol
 Epsilon: 1.4e-10
 Ion-Ion interaction energy: *eion
 Atomic Forces (Ha/Bohr): 2.e-9
 maxval: 2.e-9
 Average noise forces: 1.5e-10
 Average CG stepsize in terms of betax: 1.1e-5

AgBulk:
 Grid Spacing threshold (AU): 1.e-2
 Residues per orbital: 2.2e-8
 EH: 2.51e-11
 EXC: 4.52e-11
 Ekin: 1.81e-11
 Enl: 3.71e-11
 Epot: 3.21e-11
 EvXC: 7.1e-11
 tr(H): 4.1e-11
 # Necessary for GPU runs, to be updated...
 Keys to ignore:
  - Residues per orbital
  - Calculating wavelets expansion of projectors, found warnings

SiBulk:
 Residues per orbital: 8.0e-10
 maxval: 1.2e-11
 Enl: 2.1e-11
 Epot: 1.0e-10
 EvXC: 1.1e-10
 Atomic Forces (Ha/Bohr): 1.2e-11
 Clean forces norm (Ha/Bohr): 1.2e-11
 # Necessary for GPU runs, to be updated...
 Keys to ignore:
  - Residues per orbital

Mn2:
 Keys to ignore:
  - proc
 Epsilon: 2.e-10
 Enl: 3.1e-10
 Ekin: 3.1e-10
 Average noise forces: 3.4e-10
 Atomic Forces (Ha/Bohr):
  - Mn: 2.5e-10
 Clean forces norm (Ha/Bohr):
  maxval: 2.5e-10

GPU:
 EvXC: 1.1e-10

Graphene:
 EH: 1.1e-10

TiMix:
 Epsilon: 1.e-10

GEOPT-BFGS: 
 Epsilon: 2.71e-10

GEOPT-LBFGS: 
 Epsilon: 4.8e-10
 etot: 1.3e-9
 EKS: 1.3e-9
 EH: 1.81e-9
 Epot: 1.1e-9
 Eion: 8.5e-10
 Enl: 1.33e-9
 DIIS weights: 1.1e-5
 
NaCl:
 Epsilon: 2.e-9
 Mean L2 norm of gaussian-wavelet difference: 1.21e-4

NH3:
 Epsilon: 1.1e-10

CH3-:
 Epsilon: 5.1e-9
 gnrm: 1.1e-5
 EKS: 1.6e-8
 D: 1.e-8
 Average CG stepsize in terms of betax: 3.501e-4
 Atomic Forces (Ha/Bohr): 4.0e-7
 Average noise forces: 5.31e-8
 Clean forces norm (Ha/Bohr): 3.6e-7
 Raw forces norm (Ha/Bohr): 4.0e-7
 Ion-Ion interaction energy: 3.1e-6
 FORCES norm(Ha/Bohr): 1.1e-6
 Forces: 1.1e-7
 Keys to ignore:
 - b/b0

scalability:
 Energies: 1.e-9
 EKS: 2.0e-10
 Total electronic charge: 1.9e-11

ElecField:
 Epsilon: 1.1e-10 

FeHyb:
 EKS: 6.e-11
 y: 1.51e-11

Li+:
 EKS: 2.e-11

O2-Spin:
 Epsilon: 1.1e-10

H2-spin:
 Estimation of Finite-Size Corrections:
  Corrected Energies:
   Epot: 2.1e-11
  Total energy with tail correction: 1.51e-11

TiSmear:
 Epsilon: 5.e-11
 EKS: 5.6e-11

H2O-CP2K:
 Total energy with tail correction: 1.8e-11

test.splsad.ref.yaml:
 Epsilon: 1.1e-10
 Electric Dipole Moment (Debye): 1.21e-8

test.minhop.ref.yaml:
 Energies: &etol1 6.0e-9
 Eion: &eion1 4.1e-11
 EH: *etol1
 EXC: *etol1
 Ekin: *etol1
 Enl: *etol1
 Epot: *etol1
 EvXC: *etol1
 EKS: 9.7e-10
 Ion-Ion interaction energy: *eion1
 fluct: 1.2e-9
 maxval: 7.1e-11
 Atomic Forces (Ha/Bohr): 2.0e-11
 Average noise forces: 1.0e-10
 etot: 1.84e-11
 Orbitals: 6.1e-9
 Keys to ignore:
   - (MH) cpu(hrs)
   - WARNINGS
   - XC ID

test.testforces.ref.yaml:
 Epsilon: 1.2e-10

H2O-bader:
 Epsilon: 3.0e-11
 EKS: 6.0e-11

H2O-CP2K:
 Total energy with tail correction: 1.8e-11

N2:
 Epsilon: 1.2e-10

mixpotential:
 Epot: 1.1e-10
 energy: 6.55e-11
 Omega: 6.55e-11
 Ekin: 1.1e-10
 EXC: 1.1e-10

IO-wf_plain-read:
 Energies: 1.1e-10

CH4-D3:
 EH: &ener 1.1e-10
 Epot: *ener
 EKS: &ener2 3.3e-11
 Eion: *ener
 Ekin: *ener
 Enl: *ener2
 etot: 2.92e-11
 Etot: 2.9e-11
 Ion-Ion interaction energy: 9.0e-11

NLCC: &NLCCs
 Energies: 1.2e-10
 EKS: 5.1e-11
 Total electronic charge: 1.2e-11

NLCC: &NLCCsnew
 EH: 5.1e-10
 EXC: 4.7e-09
 Ekin: 1.3e-09
 Enl: 2.91e-10
 Epot: 1.6e-09
 EvXC: 4.9e-9
 EKS: 4.6e-9
 Orbitals: 1.2e-10
 Atomic Forces (Ha/Bohr): 5.0e-11
 Clean forces norm (Ha/Bohr): 5.0e-11
 Total electronic charge: 1.2e-11
 Value for Exc[rhoc]: 3.8e-9
 PV (Ha): 5.9e-11
 Exc(rhoc): 3.8e-9

#deepcopy of the above defined cases
NLCC_free-O2: *NLCCs
NLCC_free: *NLCCsnew
NLCC_periodic-O2: *NLCCsnew
NLCC_periodic: *NLCCs

taskgroups:
  Energies: 1.1e-10
  EKS: 1.1e-10
  P vector: 1.1e-10

base:
  norm(P): 1.1e-9
  Epot: 1.1e-10
  EH: 1.0e-10

Davidson-SiH4:
  e_virtual: 1.7e-11
  Eigenvalues and eigenstate residue: 1.3e-10

TDDFT:
  Epsilon: 1.1e-10
  e_virtual: 1.61e-9
  Eigenvalues and eigenstate residue: 1.1e-7
  Epot: 1.1e-10
  Gradient Norm: 4.11e-9
  L2 Norm - 1 and Rayleigh quotient (Davidson): 1.1e-7
  Excitation Energy and Oscillator Strength: 1.7e-6
  Transition energies (eV): 1.1e-4

BigDFT2Wannier.b2w.ref.yaml:
  amnk_guess(nb): 1.31e-10

cleanup:
 Ekin: 2.51e-9
 Enl: 8.7e-10
 Atomic Forces (Ha/Bohr): 3.2e-10
 Average noise forces: 3.1e-10
 Clean forces norm (Ha/Bohr): 1.75e-10
 Raw forces norm (Ha/Bohr): 1.7e-10
 Epot: 1.91e-9
 Orbitals: 4.2e-10
 EH: 2.4e-9
 EXC: 4.7e-10
 EvXC: 8.7e-10
 Omega: 6.3e-10
 Pulay Forces (Ha/Bohr): 1.9e-9
 energy: 2.8e-10

directmin:
 Patterns to ignore:
 - Wavefunction written
 Epsilon: 3.5e-10
 mean alpha: 1.1e-04
 max alpha: 1.1e-04
<<<<<<< HEAD
 Electric Dipole Moment (Debye): 1.1e-07
=======
 norm(P): 1.1e-7
>>>>>>> a0ae7b4c

experimentalmode:
 D: 1.1e-06
 Epsilon: 8.e-10
 Ekin: 9.4e-07
 Enl: 1.1e-07
 Omega: 4.1e-06
 EH: 4.2e-05
 Epot: 3.7e-05
 EXC: 7.9e-06
 EvXC: 1.1e-05
 energy: 4.3e-07
 multiplicator for the confinement: 2.4e-07
 Atomic Forces (Ha/Bohr): 8.7e-08
 Raw forces norm (Ha/Bohr): 1.1e-7
 Clean forces norm (Ha/Bohr): 1.1e-07
 Orbitals: 1.1e-06
 Average noise forces: 2.3e-08

restartdisk_charge:
 Epot: 1.1e-10
 EH: 1.1e-10
 Ekin: 1.1e-10
 Patterns to ignore:
 - Wavefunction written

restartdisk_read:
 EH: 1.0e-10

H2-freq:
 (F) Frequencies (Hartree): 5.e-10

rotate_read1:
 eBS: 2.6e-11
 EvXC: 1.1e-10
 orthog_energy: 2.4e-11
 energy: 8.7e-11
 energydiff: 8.3e-11
 Omega: 8.1e-11
 D: 1.1e-10

rotate_read2:
 eBS: 2.6e-11
 orthog_energy: 3.0e-9
 energy: 7.4e-11
 Omega: 7.1e-11
 
rotate_write:
 EvXC: 1.1e-10
 energy: 2.2e-11
 Omega: 2.1e-11
 Patterns to ignore:
 - Wavefunction written

GEOPT-newIG:
  Ion-Ion interaction energy: 2.3e-11
  D: 1.1e-10
  Energies: 1.1e-8
  etot: 2.62e-11
  EKS: 7.6e-10

rotatesmall_write:
  Keys to ignore:
  - Wavefunction written No.

wrappers.out:
 EH: 1.1e-10

rotatesmall_read:
 Epsilon: 2.4e-11
 overlap: 2.0e-08
 frag eval: 3.0e-10
 energy: 4.2e-10
 orthog energy: 1.9e-10

molecule_dmix:
 Enl: 6.6e-9
 EXC: 9.1e-10
 EvXC: 1.2e-9
 EH: 1.1e-08
 Ekin: 1.1e-8
 Epot: 7.1e-09
 energy: 3.6e-10
 Omega: 6.2e-9
 Atomic Forces (Ha/Bohr): 4.7e-11
 Clean forces norm (Ha/Bohr): 5.1e-11
 Raw forces norm (Ha/Bohr): 6.2e-11
 e: 1.4e-10

molecule_pmix:
 EXC: 1.1e-9
 EvXC: 6.6e-9
 EH: 1.1e-8
 Ekin: 1.1e-08
 Enl: 6.6e-09
 Epot: 7.1e-9
 Total charge: 1.1e-10
 energy: 8.9e-9
 Omega: 6.2e-9
 Epot: 7.1e-09
 Atomic Forces (Ha/Bohr): 4.6e-11
 Clean forces norm (Ha/Bohr): 5.0e-11
 e: 1.4e-10
 Raw forces norm (Ha/Bohr): 6.2e-11

molecule_dmin:
 Enl: 6.6e-9
 EXC: 9.1e-10
 EvXC: 1.2e-9
 EH: 1.1e-08
 Ekin: 2.1e-09
 Epot: 7.1e-09
 energydiff: 2.2e-10
 energy: 2.1e-10
 Omega: 6.2e-9
 Total charge: 1.1e-10
 eBS: 7.2e-9
 e: 1.4e-10
 Average noise forces: 4.1e-11

molecule_foe:
 Enl: 6.6e-9
 Epot: 1.1e-8
 EXC: 9.1e-10
 EvXC: 1.1e-8
 EH: 1.1e-08
 Ekin: 2.1e-09
 charge diff: 1.1e-8
 energy: 6.9e-10
 Omega: 8.6e-9
 Total charge: 2.5e-10
 eF: 1.1e-10

hybrid-directmin:
 Epsilon: 1.4e-11
 Enl: 1.6e-10
 eBS: 2.8e-09
 Omega: 2.9e-09
 energy: 4.4e-09
 multiplicator for the confinement: 8.7e-11
 Epot: 3.1e-09
 EH: 3.1e-9
 EXC: 3.1e-10
 EvXC: 4.1e-10
 Ekin: 1.1e-09
 Atomic Forces (Ha/Bohr): 4.1e-11

cdft_ohoh:
 Epsilon: 7.1e-10

cdft_oh-:
 Epot: 1.1e-10
 EH: 1.1e-10

cdft_oh-a:
 EH: 1.1e-10

fructose:
 Epot: 1.1e-09
 Ekin: 1.1e-09
 Enl: 1.1e-10
 EXC: 1.1e-10
 Epsilon: 1.1e-11
 D: 1.1e-10
 D eF: 1.1e-9
 eF: 2.3e-10
 EH: 1.0e-9
 EvXC: 1.1e-10
 energy: 1.1e-10
 Omega: 1.3e-10
 Total charge: 2.1e-10
 charge diff: 1.1e-10
 multiplicator for the confinement: 1.4e-11
 Keys to ignore:
  - Calculating wavelets expansion of projectors, found warnings
  - found warnings

geopt_foe:
 D eF: 1.1e-10
 eF: 6.0e-11
 Epot: 1.1e-10
 eF: 1.1e-10
 EH: 1.1e-10

geopt_diag:
 Epot: 1.1e-10
 EH: 1.1e-10
 D: 1.0e-10

water_foe:
 EvXC: 1.1e-10
 EXC: 1.1e-10
 EH: 1.1e-9
 energy: 1.8e-10
 Omega: 1.7e-10
 etot: 1.6e-10
 D: 1.1e-9

water_dirmin:
 max alpha: 1.1e-04
 mean alpha: 1.1e-04
 EXC: 1.1e-10
 EvXC: 1.1e-10
 EH: 1.0e-9
 energy: 1.7e-10
 Omega: 1.7e-10
 etot: 1.7e-10
 energydiff: 2.6e-11
 D: 1.1e-09
 Keys to ignore:
  - WARNINGS

water_mixdens:
 EvXC: 1.1e-10
 EXC: 1.1e-10
 EH: 1.0e-9
 Epot: 1.1e-9
 D: 1.1e-10
 max alpha: 1.1e-4
 mean alpha: 1.1e-4
 energy: 1.8e-10
 energydiff: 2.5e-11
 etot: 1.7e-10
 Omega: 1.7e-10
 Keys to ignore:
  - WARNINGS

water_mixpot:
 EvXC: 1.1e-10
 EXC: 1.1e-10
 EH: 1.1e-9
 Epot: 1.1e-09
 max alpha: 1.1e-4
 mean alpha: 1.1e-4
 energy: 1.8e-10
 Omega: 1.8e-10
 etot: 1.8e-10
 Keys to ignore:
  - WARNINGS

deltascf_read_charge:
 EXC: 1.1e-10
 EvXC: 1.1e-10
 Epot: 1.1e-09
 Enl: 1.1e-9
 eBS: 2.5e-10
 Total ionic charge: 1.5e-11
 energy: 3.4e-10
 Atomic Forces (Ha/Bohr): 1.9e-10
 Average noise forces: 1.1e-10
 Clean forces norm (Ha/Bohr): 8.8e-11
 e: 3.6e-11
 Omega: 3.2e-10
 Raw forces norm (Ha/Bohr): 7.7e-11
 EH: 1.1e-9

deltascf_write_neut:
 eBS: 5.9e-9
 EH: 6.1e-9
 EXC: 4.1e-10
 EvXC: 6.1e-10
 Ekin: 4.1e-09
 Epot: 6.1e-09
 Omega: 3.1e-9
 Total ionic charge: 1.4e-11
 e: 1.1e-10
 Enl: 4.1e-9
 energy: 2.4e-10
 D: 6.1e-9

foe:
 Epot: 1.1e-10
 energy: 1.1e-10
 EH: 1.0e-9
 Omega: 1.64e-10
 EXC: 1.0e-10
 Total charge: 2.1e-11
 EvXC: 1.1e-10
 eF: 1.01e-10
 Pulay Forces (Ha/Bohr): 1.2e-11
 Atomic Forces (Ha/Bohr): 4.0e-11
 mean alpha: 1.1e-4
 max alpha: 1.1e-4

onlyhigh:
 EH: 1.1e-10
 Epot: 1.1e-10
 energy: 1.43e-11
 Omega: 1.43e-11

rotatesmall_read1:
 Epsilon: 1.1e-11

rotatesmall_read2:
 Average noise forces: 1.1e-10 

linearcubic_cubic:
 Epsilon: 1.1e-10
 Ekin: 1.0e-9
 EH: 1.01e-9
 energy: 1.83e-10
 EKS: 2.44e-10

linearcubic_linear:
 Epsilon: 1.1e-10
 EH: 1.0-e9
 Epot: 1.01e-9
 energy: 1.84e-10
 Omega: 1.82e-10

highertaylor_experimental_order2:
 Atomic Forces (Ha/Bohr): 1.8e-8
 Average noise forces: 2.0e-7
 Clean forces norm (Ha/Bohr): 7.2e-8
 Raw forces norm (Ha/Bohr): 7.5e-08
 charge diff: 2.9e-06
 multiplicator for the confinement: 5.4e-10
 Omega: 1.3e-06
 Tr(K): 2.9e-06
 eF: 7.1e-08
 D Tr: 1.8e-06
 D eF: 7.2e-08
 energy: 1.6e-07
 EH: 1.5e-06
 EXC: 3.1e-07
 Ekin: 1.4e-07
 Enl: 1.7e-08
 Epot: 1.4e-06
 EvXC: 4.0e-07
 D: 1.1e-07
 Total charge: 3.1e-11

highertaylor_experimental_order3:
 Atomic Forces (Ha/Bohr): 1.4e-8
 Average noise forces: 2.0e-07
 Clean forces norm (Ha/Bohr): 1.6e-07
 Raw forces norm (Ha/Bohr): 1.6e-07
 charge diff: 3.3e-05
 multiplicator for the confinement: 5.1e-10
 Omega: 5.8e-06
 Tr(K): 3.3e-05
 eF: 3.6e-07
 D Tr: 1.5e-05
 D eF: 3.2e-07
 energy: 1.4e-07
 EH: 1.2e-05
 EXC: 3.3e-06
 Ekin: 1.8e-07
 Enl: 1.5e-08
 Epot: 8.8e-06
 EvXC: 4.3e-06
 D: 2.1e-10
 delta: 1.1e-10
 Total charge: 1.3e-09

highertaylor_experimental_order4:
 Atomic Forces (Ha/Bohr): 6.5e-9
 Average noise forces: 3.1e-7
 Clean forces norm (Ha/Bohr): 8.1e-7
 Raw forces norm (Ha/Bohr): 7.7e-9
 EH: 2.9e-5
 EXC: 5.0e-6
 Ekin: 5.1e-6
 Enl: 7.8e-7
 Epot: 2.6e-5
 EvXC: 6.5e-6
 det: 1.4e-1
 Tr(K): 2.4e-2
 D Tr: 1.5e-2
 D eF: 3.2e-2
 bisec/eval bounds: 3.2e-2
 charge diff: 2.4e-2
 eF: 4.9e-7
 energy: 2.9e-8
 multiplicator for the confinement: 5.4e-10
 Omega: 2.1e-5
 Total charge: 2.1e-11
 D: 1.1e-6

newpulay:
 EXC: 1.1e-10
 energy: 1.6e-9
 Omega: 1.6e-9
 Ekin: 1.1e-9
 Enl: 1.1e-10
 Total ionic charge: 1.8e-11
 Total charge: 1.01e-10

paracetamol:
 EXC: 1.1e-10
 EvXC: 1.1e-10
 EH: 1.1e-09
 eF: 1.1e-10
 Epot: 1.1e-09
 Omega: 1.1e-9
 energy: 1.5e-10
 Total charge: 2.1e-11

reformatcomplete_write:
 Epot: 1.1e-10

reformatcomplete_read35:
 energy: 5.4e-11
 Omega: 5.4e-11

reformatcomplete_read36:
 energy: 5.4e-11
 Omega: 5.4e-11

reformatcomplete_read45:
 energy: 2.5e-11
 Omega: 2.5e-11

reformatcomplete_write:
 EH: 1.1e-10
 Epot: 1.1e-10

reformat_read:
 energy: 2.5e-10
 Omega: 1.4e-10
 etot: 5.0e-11
 EH: 2.1e-9
 EXC: 1.1e-10
 EvXC: 4.1e-10
 Enl: 3.6e-9
 Epot: 4.1e-9
 Ekin: 1.1e-9
 Omega: 1.4e-10
 Atomic Forces (Ha/Bohr): 3.6e-9
 Average noise forces: 1.1e-10
 Clean forces norm (Ha/Bohr): 2.5e-9
 etot: 2.5e-10
 Ion-Ion interaction energy: 3.6e-9
 Raw forces norm (Ha/Bohr): 3.6e-9
 e: 4.9e-10

reformat_write:
 Kohn-Sham residue: 4.1e-4
 Ekin: 3.1e-10
 energy: 8.1e-11
 Omega: 2.1e-10
 EXC: 1.1e-10
 Enl: 3.1e-10
 EH: 1.1e-9
 Raw forces norm (Ha/Bohr): 3.1e-10
 Clean forces norm (Ha/Bohr): 3.1e-10
 e: 1.3e-11

explicit_locregcenters:
 EvXC: 1.1e-10
 Total electronic charge: 4.1e-11
 EKS: 1.1e-9
 EH: 1.1e-9

intermediateforces:
 Atomic Forces (Ha/Bohr): 1.3e-9
 Average noise forces: 5.7e-9
 Clean forces norm (Ha/Bohr): 3.7e-9
 Raw forces norm (Ha/Bohr): 4.1e-9
 e: 2.4e-10
 energy: 6.1e-10
 Omega: 7.8e-10
 EXC: 7.1e-10
 EvXC: 1.1e-9
 EH: 3.1e-09
 Ekin: 2.1e-10
 Enl: 2.1e-11
 Epot: 2.8e-09
 multiplicator for the confinement: 1.6e-11<|MERGE_RESOLUTION|>--- conflicted
+++ resolved
@@ -321,11 +321,7 @@
  Epsilon: 3.5e-10
  mean alpha: 1.1e-04
  max alpha: 1.1e-04
-<<<<<<< HEAD
- Electric Dipole Moment (Debye): 1.1e-07
-=======
  norm(P): 1.1e-7
->>>>>>> a0ae7b4c
 
 experimentalmode:
  D: 1.1e-06
