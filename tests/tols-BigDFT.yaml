--- conflicted
+++ resolved
@@ -172,13 +172,9 @@
  y: 1.51e-11
 
 Li+:
-<<<<<<< HEAD
  Epsilon: 1.1e-10
-=======
- EKS: 2.e-11
  D: 1.01e-10
  Epot: 1.01e-10
->>>>>>> ffa93dbe
 
 O2-Spin:
  Epsilon: 1.1e-10
@@ -325,12 +321,8 @@
  EH: 2.4001e-9
  EXC: 4.7e-10
  EvXC: 8.7e-10
-<<<<<<< HEAD
- Omega: 6.3e-10
-=======
  Enl: 9.1e-10
  Omega: 1.6e-9
->>>>>>> ffa93dbe
  Pulay Forces (Ha/Bohr): 1.9e-9
  energy: 2.3e-9
 
@@ -358,11 +350,7 @@
  Atomic Forces (Ha/Bohr): 1.3e-07
  Raw forces norm (Ha/Bohr): 1.1e-7
  Clean forces norm (Ha/Bohr): 1.1e-07
-<<<<<<< HEAD
- Orbitals: 1.1e-06
-=======
  Orbitals: 1.1e-04
->>>>>>> ffa93dbe
  Average noise forces: 7.6e-08
 
 restartdisk_charge:
@@ -382,10 +370,7 @@
 rotate_read1:
  eBS: 2.6e-11
  EvXC: 1.1e-10
-<<<<<<< HEAD
-=======
- EXC: 1.1e-10
->>>>>>> ffa93dbe
+ EXC: 1.1e-10
  orthog_energy: 2.4e-11
  energy: 8.7e-11
  energydiff: 8.3e-11
@@ -394,10 +379,7 @@
 
 rotate_read2:
  eBS: 2.6e-11
-<<<<<<< HEAD
-=======
- EXC: 1.1e-10
->>>>>>> ffa93dbe
+ EXC: 1.1e-10
  orthog_energy: 3.0e-9
  energy: 7.4e-11
  Omega: 7.1e-11
@@ -469,11 +451,7 @@
  EXC: 9.1e-10
  EvXC: 1.2e-9
  EH: 1.1e-08
-<<<<<<< HEAD
- Ekin: 2.1e-09
-=======
  Ekin: 1.1e-08
->>>>>>> ffa93dbe
  Epot: 7.1e-09
  energydiff: 2.2e-10
  energy: 2.1e-10
@@ -489,45 +467,25 @@
  EXC: 9.1e-10
  EvXC: 1.1e-8
  EH: 1.1e-08
-<<<<<<< HEAD
- Ekin: 2.1e-09
-=======
  Ekin: 1.1e-8
->>>>>>> ffa93dbe
  charge diff: 1.1e-8
  energy: 6.9e-10
  Omega: 8.6e-9
  Total charge: 2.5e-10
  eF: 1.1e-10
  Tr(K): 1.1e-07
-<<<<<<< HEAD
- D Tr: 1.1e-8
-
-hybrid-directmin:
- Epsilon: 1.4e-11
- Enl: 1.7e-10
-=======
  D Tr: 1.1e-7
  tr(KS) before purification: 5.1e-10
 
 hybrid-directmin:
  Epsilon: 1.4e-11
  Enl: 1.8e-10
->>>>>>> ffa93dbe
  eBS: 4.5e-09
  Omega: 4.5e-09
  energy: 4.4e-09
  multiplicator for the confinement: 8.9e-11
  Epot: 5.1e-09
  EH: 5.1e-9
-<<<<<<< HEAD
- EXC: 5.1e-10
- EvXC: 7.1e-10
- Ekin: 1.1e-09
- Atomic Forces (Ha/Bohr): 6.4e-11
- Clean forces norm (Ha/Bohr): 1.9e-11
- Raw forces norm (Ha/Bohr): 3.1e-11
-=======
  EXC: 6.1e-10
  EvXC: 8.1e-10
  Ekin: 1.1e-09
@@ -535,7 +493,6 @@
  Clean forces norm (Ha/Bohr): 8.0e-11
  Raw forces norm (Ha/Bohr): 3.3e-11
  Average noise forces: 1.1e-10
->>>>>>> ffa93dbe
 
 cdft_ohoh:
  Epsilon: 7.1e-10
@@ -571,14 +528,9 @@
   - found warnings
 
 geopt_foe:
-<<<<<<< HEAD
- D eF: 1.1e-10
+ D eF: 7.1e-6
  D: 1.e-10
  eF: 1.1e-10
-=======
- D eF: 7.1e-6
- eF: 7.1e-6
->>>>>>> ffa93dbe
  Epot: 1.1e-10
  EH: 1.1e-10
  charge diff: 7.1e-6
@@ -603,14 +555,10 @@
  Omega: 1.7e-10
  etot: 1.6e-10
  D: 1.1e-9
-<<<<<<< HEAD
- charge diff: 1.1e-9
-=======
  charge diff: 2.1e-9
  eF: 2.4e-8
  D eF: 2.3e-8
  D Tr: 3.1e-11
->>>>>>> ffa93dbe
 
 water_dirmin:
  max alpha: 1.1e-04
@@ -676,11 +624,7 @@
  EXC: 4.1e-10
  EvXC: 6.1e-10
  Ekin: 4.1e-09
-<<<<<<< HEAD
- Epot: 6.1e-09
-=======
  Epot: 7.1e-09
->>>>>>> ffa93dbe
  Omega: 6.1e-9
  Total ionic charge: 1.4e-11
  e: 1.1e-10
@@ -701,14 +645,11 @@
  Atomic Forces (Ha/Bohr): 4.0e-11
  mean alpha: 1.1e-4
  max alpha: 1.1e-4
-<<<<<<< HEAD
-=======
  D eF: 7.1e-8
  Tr(K): 1.1e-08
  charge diff: 4.2e-11
  D Tr: 7.0e-8
  tr(KS) before purification: 7.0e-8
->>>>>>> ffa93dbe
 
 onlyhigh:
  EH: 1.1e-10
@@ -733,79 +674,6 @@
  Epsilon: 1.1e-10
  EH: 1.1e-9
  Epot: 1.01e-9
-<<<<<<< HEAD
- energy: 1.84e-10
- Omega: 1.82e-10
-
-highertaylor_experimental_order2:
- Atomic Forces (Ha/Bohr): 1.8e-8
- Average noise forces: 2.0e-7
- Clean forces norm (Ha/Bohr): 7.2e-8
- Raw forces norm (Ha/Bohr): 7.5e-08
- charge diff: 2.9e-06
- multiplicator for the confinement: 5.4e-10
- Omega: 1.3e-06
- Tr(K): 2.9e-06
- eF: 7.1e-08
- D Tr: 1.8e-06
- D eF: 7.2e-08
- energy: 1.6e-07
- EH: 1.5e-06
- EXC: 3.1e-07
- Ekin: 1.4e-07
- Enl: 1.7e-08
- Epot: 1.4e-06
- EvXC: 4.0e-07
- D: 1.1e-07
- Total charge: 3.1e-11
-
-highertaylor_experimental_order3:
- Atomic Forces (Ha/Bohr): 1.4e-8
- Average noise forces: 2.0e-07
- Clean forces norm (Ha/Bohr): 1.6e-07
- Raw forces norm (Ha/Bohr): 1.6e-07
- charge diff: 3.3e-05
- multiplicator for the confinement: 5.1e-10
- Omega: 5.8e-06
- Tr(K): 3.3e-05
- eF: 3.6e-07
- D Tr: 1.5e-05
- D eF: 3.2e-07
- energy: 1.4e-07
- EH: 1.2e-05
- EXC: 3.3e-06
- Ekin: 1.8e-07
- Enl: 1.5e-08
- Epot: 8.8e-06
- EvXC: 4.3e-06
- D: 2.1e-10
- delta: 1.1e-10
- Total charge: 1.3e-09
-
-highertaylor_experimental_order4:
- Atomic Forces (Ha/Bohr): 6.5e-9
- Average noise forces: 3.1e-7
- Clean forces norm (Ha/Bohr): 8.1e-7
- Raw forces norm (Ha/Bohr): 7.7e-9
- EH: 2.9e-5
- EXC: 5.0e-6
- Ekin: 5.1e-6
- Enl: 7.8e-7
- Epot: 2.6e-5
- EvXC: 6.5e-6
- det: 1.4e-1
- Tr(K): 2.4e-2
- D Tr: 1.5e-2
- D eF: 3.2e-2
- bisec/eval bounds: 3.2e-2
- charge diff: 2.4e-2
- eF: 4.9e-7
- energy: 2.9e-8
- multiplicator for the confinement: 5.4e-10
- Omega: 2.1e-5
- Total charge: 2.1e-11
- D: 1.1e-6
-=======
  energy: 1.841e-10
  Omega: 9.2e-10
 
@@ -862,7 +730,6 @@
  D: 1.1e-4
 
 
->>>>>>> ffa93dbe
 
 newpulay:
  EXC: 1.1e-10
@@ -877,40 +744,16 @@
  EXC: 1.1e-10
  EvXC: 1.1e-10
  EH: 1.1e-09
-<<<<<<< HEAD
-=======
  Ekin: 1.1e-09
->>>>>>> ffa93dbe
  eF: 1.1e-10
  Epot: 1.1e-09
  Omega: 1.1e-9
  energy: 1.5e-10
  Total charge: 2.1e-11
  charge diff: 1.1e-9
-<<<<<<< HEAD
-=======
  D eF: 1.1e-9
 
 reformatcomplete_write:
- Epot: 1.1e-10
-
-reformatcomplete_read35:
- energy: 5.4e-11
- Omega: 5.4e-11
-
-reformatcomplete_read36:
- energy: 5.4e-11
- Omega: 5.4e-11
- EvXC: 1.1e-10
-
-reformatcomplete_read45:
- energy: 2.5e-11
- Omega: 2.5e-11
- Atomic Forces (Ha/Bohr): 1.2e-11
->>>>>>> ffa93dbe
-
-reformatcomplete_write:
- EH: 1.1e-10
  Epot: 1.1e-10
 
 reformatcomplete_read35:
@@ -956,53 +799,6 @@
  Ekin: 3.1e-10
  energy: 8.1e-11
  Omega: 2.1e-10
-<<<<<<< HEAD
- EXC: 1.1e-10
- Enl: 3.1e-10
- EH: 1.1e-9
- Raw forces norm (Ha/Bohr): 3.1e-10
- Clean forces norm (Ha/Bohr): 3.1e-10
- e: 1.3e-11
- EvXC: 1.1e-10
-
-explicit_locregcenters:
- EvXC: 1.1e-10
- Total electronic charge: 4.1e-11
- EKS: 1.1e-9
- EH: 1.1e-9
-
-intermediateforces:
- Atomic Forces (Ha/Bohr): 2.8e-7
- Average noise forces: 1.5e-8
- Clean forces norm (Ha/Bohr): 9.1e-9
- Raw forces norm (Ha/Bohr): 1.1e-8
- e: 3.6e-9
- energy: 2.8e-7
- Omega: 9.5e-9
- EXC: 7.7e-8
- EvXC: 1.1e-7
- EH: 6.8e-7
- Ekin: 1.9e-9
- Enl: 2.1e-10
- Epot: 8.6e-8
- multiplicator for the confinement: 1.6e-11
-
-DIIShistory:
- Atomic Forces (Ha/Bohr): 7.5e-10
- Clean forces norm (Ha/Bohr): 1.1e-9
- Raw forces norm (Ha/Bohr): 4.2e-10
- Average noise forces: 2.1e-10
- e: 9.2e-10
- EH: 4.6e-8
- EXC: 6.9e-9
- Ekin: 1.5e-8
- Enl: 1.9e-9
- Epot: 5.0e-8
- EvXC: 9.0e-9
- energy: 1.1e-9
- multiplicator for the confinement: 6.9e-11
- Omega: 1.2e-8
-=======
  EXC: 1.1e-10
  Enl: 3.1e-10
  EH: 1.1e-9
@@ -1104,5 +900,4 @@
  EvXC: 1.1e-10
  Enl: 1.1e-10
  energy: 3.7e-11
- Omega: 4.5e-11
->>>>>>> ffa93dbe
+ Omega: 4.5e-11