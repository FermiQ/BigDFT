---
Default tolerances:
 Epsilon: 1.1e-11
 
Keys to ignore:
 - Code logo
 - Compilation options
 - MPI task*
 - Timings for root process
 - Maximal OpenMP threads per MPI task
 - OpenMP threads per task
 - OpenMP parallelization
 - Memory* 
 - Orbitals Repartition*
 - Rho Commun
 - Total number of components
 - GPU acceleration
 - High Res. box is treated separately
 - Grid Spacing threshold (AU)
 - Direct and transposed data repartition
 - Write Waves Time
 - Reading Waves Time
 - Maxdiff*
 - Tolerances for this check
 - Material acceleration
 - Number of OpenCL devices per node
 - Version Number
 - Root process Hostname
 - Input ixc parameter corresponds to XC
 - Wavefunction written No.
 - accel
 - Max No. of dictionaries used
 - Occupation numbers coming from
 - Number of dictionary folders allocated
 - Maximum size of masking arrays for a projector
 - Cumulative size of masking arrays
 - Dictionary for lin
 - Raw version
 - Size of the global database
 - Total No. of Taskgroups created
 - sparse matmul load balancing naive / optimized
 - preconditioning load balancing before
 - preconditioning load balancing after
 - preconditioning load balancing min/max before # to be deleted as soon as refs are updated
 - preconditioning load balancing min/max after # to be deleted as soon as refs are updated
 - task with max load
 - nonlocal forces; maximal number of atoms per iteration, number of iterations
 - number of taskgroups
 - taskgroups overview
 - outdir
 - Atomic positions within the cell (Atomic and Grid Units)
 - Rigid Shift Applied (AU)
 - Walltime since initialization
 - Support function repartition
 - Output grid format # to be removed for updated references
 - Support Function Repartition
 - Iostat for format
 #- number of tasks
 #- IDs
 #- start / end
 #- start / end disjoint
Patterns to ignore:
 - Timestamp
 - memory
 - FLAGS


Expected Test CPUtime: #
 C: #[expected, error]
  athelas: [ 6.0, 1.0 ]

yaml_test:
 Tax: 1.8e-6
 Total: 2.0e-5
 Keys to ignore:
   - Error code
   - Address*
   - date
   - Id
   - Summary
   - ERR_ALLOCATE
   - Routine dictionary
   - Errors found while (de)allocating ab and b
   - Calling sequence of Main program (routines with * are not closed yet)
   - Additional Info
   - Something to use b
   - Something to use ab
   - Entering Thread No.
   - Elapsed time (ns)
   - Elapsed time (mus)
   - Test for pid
   - loc of address and metadata
 Patterns to ignore:
   - errcode
   - Time
   - Global dictionary
   - time

xc:
 Patterns to ignore:
   - time

#Runs which update and override the default
AgBulk:
 Grid Spacing threshold (AU): 1.e-2
 Residues per orbital: 2.2e-8
 EH: 2.51e-11
 EXC: 4.52e-11
 Ekin: 1.81e-11
 Enl: 3.71e-11
 Epot: 3.21e-11
 EvXC: 7.1e-11
 tr(H): 4.1e-11
 # Necessary for GPU runs, to be updated...
 Keys to ignore:
  - Residues per orbital
  - Calculating wavelets expansion of projectors, found warnings


SiBulk:
 Wavefunctions Iterations: 4.4e-8 # 1.1e-10
 Residues per orbital: 8.0e-10
 maxval: 3.18e-10
 # Ekin: 2.1e-11
 # Enl: 2.1e-11
 # Epot: 1.0e-10
 # EvXC: 1.1e-10
 Last Iteration: 7.01e-10
 Atomic Forces (Ha/Bohr): 7.01e-10
 Clean forces norm (Ha/Bohr): 3.3e-10
 Average noise forces: 9.3e-10
 HOMO LUMO gap (AU, eV): 1.8e-10
 PV (Ha): 1.89e-10
 Optimization of virtual orbitals: 1.29e-7
 e_occupied: 1.42e-11
 Orbitals: 1.42e-11	
 GPa: 2.0e-9
 # Necessary for GPU runs, to be updated...
 Keys to ignore:
  - Residues per orbital


SiH4:
 #due to lack of functionality in fldiff, since energies field is updated
 Energies: &etol 4.6e-9
 Eion: &eion 4.2e-9
 EH: *etol
 EXC: *etol
 Eion: *etol
 Ekin: *etol
 Enl: *etol
 Epot: *etol
 EvXC: *etol
 Epsilon: 1.4e-10
 Ion-Ion interaction energy: *eion
 Atomic Forces (Ha/Bohr): 2.e-9
 Positions: 1.1e-9
 maxval: 2.e-9
 Average noise forces: 2.2e-10
 Average CG stepsize in terms of betax: 1.1e-5
 H: 1.1e-9

Mn2:
 Keys to ignore:
  - proc
 Epsilon: 2.e-10
 Enl: 3.1e-10
 Ekin: 3.1e-10
 Average noise forces: 3.4e-10
 Atomic Forces (Ha/Bohr):
  - Mn: 2.5e-10
 Clean forces norm (Ha/Bohr):
  maxval: 2.5e-10

GPU:
 EvXC: 1.1e-10

Graphene:
 Input Hamiltonian: 1.1e-10
 EH: 1.1e-10
 Epot: 1.0e-10

TiMix:
 Epsilon: 1.e-10

GEOPT-BFGS: 
 Epsilon: 2.71e-10
 Mg: 1.01e-9

GEOPT-LBFGS: 
 Epsilon: 4.8e-10
 etot: 1.3e-9
 EKS: 1.3e-9
 EH: 1.81e-9
 Epot: 1.1e-9
 Eion: 8.5e-10
 Enl: 1.33e-9
 DIIS weights: 1.1e-5
 Mg: 2.1e-9
 
NaCl:
 Epsilon: 2.e-9
 Mean L2 norm of gaussian-wavelet difference: 1.358e-4

NH3:
 Epsilon: 1.1e-10

CH3-:
 Epsilon: 5.1e-9
 gnrm: 1.1e-5
 EKS: 1.6e-8
 D: 1.e-8
 Positions: 4.01e-7
 Average CG stepsize in terms of betax: 3.801e-4
 Atomic Forces (Ha/Bohr): 4.0e-7
 Average noise forces: 6.2e-8
 Clean forces norm (Ha/Bohr): 3.6e-7
 Raw forces norm (Ha/Bohr): 4.1e-7
 Ion-Ion interaction energy: 3.1e-6
 FORCES norm(Ha/Bohr): 1.1e-6
 Forces: 1.1e-7
 Keys to ignore:
 - b/b0

scalability:
 Energies: 1.e-9
 EKS: 2.14e-10
 Total electronic charge: 2.1e-11
 Expected kinetic energy: 1.1e-10


ElecField:
 Epsilon: 1.1e-10 


FeHyb:
 EKS: 6.e-11
 y: 1.51e-11
 Energy (Hartree): 4.9e-11 


Li+:
 Epsilon: 1.1e-10
 D: 1.01e-10
 Epot: 1.01e-10


O2-Spin:
 Epsilon: 1.1e-10


H2-spin:
 Estimation of Finite-Size Corrections:
  Corrected Energies:
   Epot: 2.1e-11
  Total energy with tail correction: 1.51e-11


H-Rydberg_H:
 Gradient Norm: 5.8e-9
 Eigenvalues and eigenstate residue: 5.1e-9
 norm(P): 1.1e-10

TiSmear:
 Epsilon: 5.e-11
 EKS: 5.6e-11

H2O-CP2K:
 Total energy with tail correction: 1.8e-11
 Epot: 1.01e-10

test.splsad.ref.yaml:
 Epsilon: 1.1e-10
 Electric Dipole Moment (Debye): 1.21e-8

test.minhop.ref.yaml:
 Energies: &etol1 6.0e-9
 Eion: &eion1 5.1e-11
 EH: *etol1
 EXC: *etol1
 Ekin: *etol1
 Enl: *etol1
 Epot: *etol1
 EvXC: *etol1
 EKS: 9.7e-10
 Ion-Ion interaction energy: *eion1
 fluct: 1.2e-9
 maxval: 7.1e-11
 Atomic Forces (Ha/Bohr): 5.1e-11
 Average noise forces: 1.1e-10
 etot: 1.85e-11
 Orbitals: 6.1e-9
 Positions: 1.1e-9
 curv: 5.51e-11
 fd2: 2.85e-10
 Keys to ignore:
   - (MH) cpu(hrs)
   - WARNINGS
   - XC ID

test.testforces.ref.yaml:
 Epsilon: 1.2e-10

H2O-bader:
 Epsilon: 3.0e-11
 EKS: 6.0e-11

N2:
 Epsilon: 1.2e-10

mixpotential:
 Epot: 1.1e-10
 energy: 7.5e-11
 Omega: 7.4e-11
 Ekin: 1.1e-10
 EXC: 1.1e-10
 EvXC: 1.1e-10
 Enl: 2.1e-11
 Energy (Hartree): 5.9e-11

IO-wf_plain-read:
 Energies: 1.1e-10
 GPa: 1.8e-5

IO-wf_plain:
 GPa: 3.9e-5

IO-wf_binary-read:
 GPa: 1.8e-5

IO-wf_binary:
 GPa: 3.9e-5

NEB.NEB.ref.yaml:
  Energy (eV): 4.7e-9

CH4-D3:
 Energy (Hartree): 2.9e-11
 EH: &ener 1.1e-10
 Epot: *ener
 EKS: &ener2 3.3e-11
 Eion: *ener
 Ekin: *ener
 Enl: *ener2
 etot: 2.92e-11
 Etot: 2.9e-11
 Ion-Ion interaction energy: 9.0e-11
 Positions: 1.01e-9

NLCC: &NLCCs
 Energies: 1.2e-10
 EKS: 5.9e-11
 Total electronic charge: 1.2e-11
 norm(P): 1.0e-10
 GPa: 4.2e-11

NLCC: &NLCCsnew
 EH: 5.1e-10
 EXC: 4.7e-09
 Ekin: 1.3e-09
 Enl: 2.91e-10
 Epot: 1.6e-09
 EvXC: 4.9e-9
 EKS: 4.6e-9
 Orbitals: 1.2e-10
 Atomic Forces (Ha/Bohr): 5.0e-11
 Clean forces norm (Ha/Bohr): 5.0e-11
 Total electronic charge: 1.2e-11
 Value for Exc[rhoc]: 3.8e-9
 PV (Ha): 5.9e-11
 Exc(rhoc): 3.8e-9
 norm(P): 1.0e-10
 GPa: 1.6e-10

#deepcopy of the above defined cases
NLCC_free-O2: *NLCCs
NLCC_free: *NLCCsnew
NLCC_periodic-O2: *NLCCsnew
NLCC_periodic: *NLCCs

taskgroups:
  Energies: 1.1e-10
  EKS: 1.1e-10
  P vector: 1.1e-10
  Total electronic charge: 1.5e-11

base:
  norm(P): 1.1e-9
  Epot: 1.1e-10
  EH: 1.01e-10
  Ekin: 1.1e-10
  energy: 1.4e-11
  Omega: 1.32e-11
  charge diff: 1.1e-10
  trace(KS): 4.1e-11
  D Tr: 4.1e-11

Davidson-SiH4:
  e_virtual: 1.7e-11
  Eigenvalues and eigenstate residue: 1.8e-10

SIC_PZ:
  EH: 1.001e-10

TDDFT:
  Epsilon: 1.1e-10
  e_virtual: 6.0e-7
  Eigenvalues and eigenstate residue: 1.2e-4
  Epot: 1.1e-10
  Gradient Norm: 1.01e-4 #too big?
  L2 Norm - 1 and Rayleigh quotient (Davidson): 1.1e-6
  Excitation Energy and Oscillator Strength: 1.3e-4
  Transition energies (eV): 3.01e-4

BigDFT2Wannier.b2w.ref.yaml:
  amnk_guess(nb): 1.31e-10

cleanup:
 Ekin: 5.1e-9
 Enl: 8.7e-10
 Atomic Forces (Ha/Bohr): 3.2e-10
 Average noise forces: 3.1e-10
 Clean forces norm (Ha/Bohr): 3.7e-9
 Raw forces norm (Ha/Bohr): 3.5e-9
 Epot: 3.9e-9
 Orbitals: 6.1e-10
 EH: 3.8e-9
 EXC: 1.9e-9
 EvXC: 2.3e-9
 Enl: 1.27e-9
 Omega: 2.12e-9
 Pulay Forces (Ha/Bohr): 1.9e-9
 energy: 2.3e-9
 Energy (Hartree): 1.81e-10
 ebs_check: 1.5e-9
 charge diff: 2.7e-7
 Tr(K): 2.7e-7
 guess for new ef: 3.1e-9
 eF: 2.8e-9
 D Tr: 1.1e-8
 ebs: 1.5e-9
 HOMO energy: 1.8e-10
 LUMO energy: 1.6e-10
 HOMO-LUMO gap (eV): 3.5e-9
 HOMO-LUMO gap (Ha): 1.3e-10
 D eF: 1.1e-8

directmin:
 Patterns to ignore:
 - Wavefunction written
 Epsilon: 3.5e-10
 mean alpha: 1.1e-04
 max alpha: 1.1e-04
 Ekin: 6.1e-10
 eBS: 6.1e-10
 norm(P): 1.1e-7

experimentalmode:
 D: 1.1e-04
 Epsilon: 8.e-10
 Ekin: 1.9e-06
 Enl: 2.7e-07
 Omega: 1.5e-05
 EH: 2.5e-04
 Epot: 2.3e-04
 EXC: 3.6e-05
 EvXC: 4.8e-05
 energy: 7.8e-07
 multiplicator for the confinement: 4.5e-07
 Atomic Forces (Ha/Bohr): 1.3e-07
 Raw forces norm (Ha/Bohr): 1.1e-7
 Clean forces norm (Ha/Bohr): 1.1e-07
 Orbitals: 1.1e-04
 Average noise forces: 7.6e-08

restartdisk_charge:
 Epot: 1.1e-10
 EH: 1.1e-10
 Ekin: 1.1e-10
 Patterns to ignore:
 - Wavefunction written

restartdisk_read:
 EH: 1.1e-10
 Epot: 1.1e-10

H2-freq: &freq
 (F) Frequencies (Hartree): 5.e-10
 D: 1.e-10
 EKS: 2.6e-11
 (F) Vibrational entropy: 2.0e-8
 (F) Frequencies (THz): 4.8e-3
 (F) Frequencies (cm-1): 4.9e-3
 (F) Vibrational Energy (cm-1 and Hartree): 2.01e-11
 (F) Total Energy (Hartree): 2.1e-11

C6H6-freq: *freq

rotate_read1:
 eBS: 2.6e-11
 EvXC: 1.1e-10
 EXC: 1.1e-10
 orthog_energy: 2.4e-11
 energy: 8.7e-11
 energydiff: 8.3e-11
 Omega: 8.1e-11
 D: 1.1e-10
 Energy (Hartree): 2.6e-11

rotate_read2:
 eBS: 2.6e-11
 EXC: 1.1e-10
 orthog_energy: 3.0e-9
 energy: 7.4e-11
 Omega: 7.1e-11
 Epot: 1.1e-9
 Energy (Hartree): 3.3e-11
 
rotate_write:
 EvXC: 1.1e-10
 EXC: 1.1e-10
 energy: 2.2e-11
 Omega: 2.1e-11
 Patterns to ignore:
 - Wavefunction written

GEOPT-newIG:
  Ion-Ion interaction energy: 2.3e-11
  D: 1.1e-10
  Energies: 1.1e-8
  etot: 2.62e-11
  EKS: 1.0e-8
  Energy (Hartree): 1.2e-11

GEOPT-all_vssd:
  Keys to ignore:
  - WARNINGS

rotatesmall_write:
  Keys to ignore:
  - Wavefunction written No.

wrappers.out:
 EH: 1.1e-10
 Epot: 1.01e-10
 fnrm2: 1.1e-10

rotatesmall_read:
 Epsilon: 2.4e-11
 overlap: 2.0e-08
 frag eval: 3.0e-10
 energy: 4.2e-10
 orthog energy: 1.9e-10

molecule_dmix:
 Enl: 6.6e-9
 EXC: 9.1e-10
 EvXC: 1.2e-9
 EH: 1.1e-08
 Ekin: 1.1e-8
 Epot: 9.1e-09
 energy: 5.5e-10
 Omega: 1.4e-8
 Atomic Forces (Ha/Bohr): 4.7e-11
 Clean forces norm (Ha/Bohr): 5.1e-11
 Raw forces norm (Ha/Bohr): 6.2e-11
 Average noise forces: 1.1e-8
 e: 1.4e-10
 Total charge: 1.1e-08
 Energy (Hartree): 8.4e-11

molecule_pmix:
 EXC: 1.1e-9
 EvXC: 6.6e-9
 EH: 1.1e-8
 Ekin: 1.1e-08
 Enl: 6.6e-09
 Epot: 9.1e-9
 Total charge: 1.1e-10
 energy: 8.9e-9
 Omega: 1.4e-8
 Epot: 9.1e-09
 Atomic Forces (Ha/Bohr): 4.6e-11
 Clean forces norm (Ha/Bohr): 5.0e-11
 e: 1.4e-10
 Raw forces norm (Ha/Bohr): 6.2e-11
 Energy (Hartree): 8.6e-11
 Average noise forces: 1.1e-10

molecule_dmin:
 Enl: 6.6e-9
 EXC: 9.1e-10
 EvXC: 1.2e-9
 EH: 1.1e-08
 Ekin: 1.1e-08
 Epot: 9.1e-09
 energydiff: 4.1e-10
 energy: 8.1e-9
 Omega: 1.4e-8
 Total charge: 1.1e-10
 eBS: 7.2e-9
 e: 1.4e-10
 Average noise forces: 4.1e-11
 Energy (Hartree): 6.0e-11

molecule_foe:
 Enl: 6.6e-9
 Epot: 1.1e-8
 EXC: 9.1e-10
 EvXC: 1.1e-8
 EH: 1.1e-8
 Ekin: 1.1e-8
 charge diff: 1.1e-8
 energy: 6.9e-10
 Omega: 8.6e-9
 Total charge: 2.5e-10
 eF: 7.2e-9
 guess for new ef: 7.0e-9
 D eF: 7.2e-9
 Tr(K): 1.1e-07
 D Tr: 1.1e-7
 tr(KS) before purification: 5.1e-10
 ebs_check: 9.4e-10
 ebs: 9.3e-10
 Energy (Hartree): 5.1e-11
 diff: 1.7e-11

hybrid-directmin:
 Epsilon: 1.4e-11
 Enl: 1.8e-10
 eBS: 4.5e-09
 Omega: 4.5e-09
 energy: 4.4e-09
 multiplicator for the confinement: 8.9e-11
 Epot: 5.1e-09
 EH: 5.1e-9
 EXC: 6.1e-10
 EvXC: 8.1e-10
 Ekin: 1.1e-09
 Atomic Forces (Ha/Bohr): 8.7e-11
 Clean forces norm (Ha/Bohr): 8.0e-11
 Raw forces norm (Ha/Bohr): 3.3e-11
 Average noise forces: 1.1e-10
 Energy (Hartree): 7.4e-11

cdft_ohohfoe:
 Epsilon: 7.1e-10

cdft_ohoh:
 Epsilon: 7.1e-10
 D: 1.1e-8

cdft_oh-:
 Epot: 1.1e-10
 EH: 1.1e-10

cdft_oh-a:
 EH: 1.1e-10
 Epot: 1.01e-10

fructose:
 Epot: 1.1e-09
 Ekin: 1.1e-09
 Enl: 1.1e-10
 EXC: 1.1e-10
 Epsilon: 1.1e-11
 D: 1.1e-10
 D eF: 3.9e-5
 D Tr: 5.4e-6
 eF: 5.4e-5
 guess for new ef: 5.4e-5
 EH: 1.01e-9
 EvXC: 1.1e-10
 energy: 1.44e-10
 Omega: 1.44e-10
 Tr(K): 5.0e-06
 tr(KS) before purification: 1.9e-6
 Total charge: 2.1e-10
 charge diff: 5.4e-6
 multiplicator for the confinement: 1.4e-11
 ebs: 1.1e-8
 ebs_check: 1.1e-8
 net quadropole: 1.1e-10
 Energy (Hartree): 1.3e-10
 Charge analysis (charge / net charge): 5.96e-10
 Pseudo Fermi level for occupations: 3.7e-10
 net charge: 1.0e-8
 Keys to ignore:
  - Calculating wavelets expansion of projectors, found warnings
  - found warnings

GEOPT-all_lbfgs:
 Epot: 2.01e-11
 Eion: 1.2e-11
 Ekin: 2.1e-11

geopt_foe:
 D eF: 7.1e-6
 D: 1.e-10
 eF: 2.5e-7
 guess for new ef: 2.5e-7
 Epot: 1.1e-10
 EH: 1.1e-10
 Ekin: 1.1e-10
 charge diff: 7.1e-6
 diff from idempotency: 2.1e-09
 tr(KS) before purification: 2.6e-07
 Tr(K) : 1.3e-6
 D Tr: 7.1e-06
 decay length of error function: 1.1e-5
 ebs: 2.1e-7
 ebs_check: 1.1e-8
 diff: 2.1e-7
 Positions: 2.1e-9
 Omega: 1.2e-11

geopt_diag:
 Epot: 1.1e-10
 EH: 1.1e-10
 D: 1.0e-10
 D eF: 1.1e-10
 eF: 1.0e-10
 Omega: 1.2e-11

water_foe:
 EvXC: 1.1e-10
 EXC: 1.1e-10
 EH: 1.1e-9
 Ekin: 1.1e-9
 energy: 1.8e-10
 Omega: 1.7e-10
 etot: 1.6e-10
 D: 1.1e-9
 charge diff: 3.9e-8
 eF: 2.4e-8
 D eF: 2.3e-8
 D Tr: 1.1e-9
 guess for new ef: 6.0e-9
 Tr(K): 1.1e-7
 ebs_check: 1.6e-11
 Energy (Hartree): 5.0e-11
 diff: 1.4e-11

water_dirmin:
 max alpha: 1.1e-04
 mean alpha: 1.1e-03
 EXC: 1.1e-10
 EvXC: 1.1e-10
 EH: 1.1e-9
 Epot: 1.1e-9
 Enl: 1.1e-10
 eBS: 1.5e-11
 energy: 1.7e-10
 Omega: 1.7e-10
 etot: 1.7e-10
 energydiff: 2.6e-11
 D: 1.1e-09
 Energy (Hartree): 4.6e-11
 Keys to ignore:
  - WARNINGS

water_mixdens:
 EvXC: 1.1e-10
 EXC: 1.1e-10
 EH: 1.0e-9
 Epot: 1.1e-9
 Enl: 1.1e-10
 D: 1.1e-9
 max alpha: 1.1e-4
 mean alpha: 1.1e-4
 energy: 1.8e-10
 energydiff: 2.5e-11
 etot: 1.7e-10
 Omega: 1.7e-10
 Energy (Hartree): 4.8e-11
 Keys to ignore:
  - WARNINGS

water_mixpot:
 EvXC: 1.1e-10
 EXC: 1.1e-10
 EH: 1.1e-9
 Epot: 1.1e-09
 max alpha: 1.1e-4
 mean alpha: 1.1e-4
 energy: 1.8e-10
 Omega: 1.8e-10
 etot: 1.8e-10
 Energy (Hartree): 5.2e-11
 Keys to ignore:
  - WARNINGS

deltascf_read_charge:
 Ekin: 1.1e-9
 EXC: 1.1e-10
 EvXC: 1.1e-10
 Epot: 1.1e-09
 Enl: 1.1e-9
 eBS: 2.9e-10
 Total ionic charge: 1.5e-11
 energy: 3.4e-10
 Atomic Forces (Ha/Bohr): 2.1e-10
 Average noise forces: 1.1e-10
 Clean forces norm (Ha/Bohr): 2.1e-10
 e: 3.8e-11
 Omega: 3.2e-10
 Raw forces norm (Ha/Bohr): 2.1e-10
 EH: 1.1e-9
 Energy (Hartree): 1.3e-10

deltascf_write_neut:
 eBS: 6.1e-9
 EH: 6.1e-9
 EXC: 4.1e-10
 EvXC: 6.1e-10
 Ekin: 4.1e-09
 Epot: 7.1e-09
 Omega: 6.1e-9
 Total ionic charge: 1.4e-11
 e: 1.1e-10
 Enl: 4.1e-9
 energy: 2.4e-10
 D: 6.1e-9
 Energy (Hartree): 4.9e-11

foe:
 Epot: 1.1e-10
 Ekin: 1.1e-10
 energy: 1.4e-10
 EH: 1.1e-9
 Omega: 1.7e-10
 EXC: 7.1e-10
 Ekin: 1.1e-10
 Total charge: 2.1e-11
 EvXC: 1.1e-10
 eF: 4.2e-8
 Pulay Forces (Ha/Bohr): 1.2e-11
 Atomic Forces (Ha/Bohr): 4.0e-11
 mean alpha: 1.1e-4
 max alpha: 1.1e-4
 D eF: 7.1e-8
 Tr(K): 1.1e-8
 charge diff: 2.1e-8
 D Tr: 7.0e-8
 tr(KS) before purification: 7.0e-8
 decay length of error function: 1.1e-5
 ebs: 7.1e-8
 diff: 7.1e-8
 ebs_check: 1.1e-10
 guess for new ef: 4.2e-8
 D: 1.1e-10
 Energy (Hartree): 1.3e-10

onlyhigh:
 Energies: 2.1e-9
 energy: 3.13e-10
 Omega: 8.0e-10
 Orbitals: 1.1e-9
 Pulay Forces (Ha/Bohr): 1.4e-10
 Atomic Forces (Ha/Bohr): 1.2e-10
 fnrm2: 1.3e-11
 Average noise forces: 4.1e-10
 maxval: 1.3e-10
 Energy (Hartree): 1.6e-11

rotatesmall_read1:
 Epsilon: 1.1e-11

rotatesmall_read2:
 Average noise forces: 1.1e-10 

linearcubic_cubic:
 Epsilon: 1.1e-10
 Ekin: 1.1e-9
 EH: 1.01e-9
 energy: 1.83e-10
 EKS: 2.7e-10
 Epot: 1.1e-9
 Energy (Hartree): 2.7e-10

linearcubic_linear:
 Epsilon: 1.1e-10
 EH: 1.1e-9
 Epot: 1.01e-9
 Ekin: 1.1e-9
 energy: 1.9e-10
 Omega: 9.2e-10
 EvXC: 1.1e-9
 EXC: 2.1e-10
 Energy (Hartree): 1.4e-10

experimentalfoe_long:
 Atomic Forces (Ha/Bohr): 1.4e-05
 Clean forces norm (Ha/Bohr): 1.2e-05
 Average noise forces: 3.3e-6
 Raw forces norm (Ha/Bohr): 1.4e-5
 EH: 2.1e-3
 EXC: 2.7e-04
 Ekin: 7.3e-6
 Enl: 6.7e-6
 Epot: 2.0e-3
 EvXC: 3.5e-4
 eF: 2.5e-05
 guess for new ef: 2.5e-05
 tr(KS) before purification: 1.1e-5
 Tr(K): 8.7e-4
 Total charge: 8.1e-10
 Total ionic charge: 1.6e-11
 D Tr: 8.6e-04
 D eF: 2.5e-05
 multiplicator for the confinement: 2.1e-5
 energy: 1.3e-4
 Omega: 7.2e-04
 charge diff: 8.7e-4
 D: 1.2e-4
 Kohn-Sham residue: 1.9e-04
 delta: 1.1e-10
 kappa: 1.1e-4
 mean kappa: 1.1e-4
 diff from idempotency: 1.1e-6
 delta out: 1.1e-10
 ebs_check: 2.1e-9
 diff: 1.3e-8
 ebs: 6.0e-10
 decay length of error function: 1.1e-5
 ebs: 2.1e-9
 relative diff: 3.3e-11
 Energy (Hartree): 4.6e-10

experimentalfoe_short:
 EH: 2.0e-05
 EXC: 7.1e-06
 Ekin: 1.5e-07
 Enl: 3.0e-08
 Epot: 1.3e-05
 EvXC: 3.8e-06
 energy: 3.9e-06
 tr(KS) before purification: 4.0e-06
 Raw forces norm (Ha/Bohr): 5.5e-07
 Tr(K): 8.0e-07
 eF: 3.6e-05
 guess for new ef: 3.6e-05
 D Tr: 8.0e-07
 D eF: 2.3e-05
 charge diff: 8.0e-07
 Omega: 4.0e-06
 Atomic Forces (Ha/Bohr): 5.8e-07
 Average noise forces: 2.6e-07
 Clean forces norm (Ha/Bohr): 5.1e-07
 diff from idempotency: 3.1e-09
 D: 1.1e-4
 decay length of error function: 1.1e-5
 Energy (Hartree): 6.1e-11

experimentalfoe_medium:
 charge diff: 2.5e-7
 eF: 8.3e-8
 guess for new ef: 8.3e-8
 D Tr: 1.1e-6
 D eF: 6.6e-8 
 Tr(K): 2.5e-7
 ebs: 2.5e-7
 ebs_check: 4.4e-8
 Epot: 1.1e-9
 EH: 1.1e-9
 EXC: 1.01e-10
 EvXC: 1.01e-10
 Total charge: 4.1e-11
 energy: 2.9e-10
 Omega: 8.1e-10
 decay length of error function: 1.1e-5
 Energy (Hartree): 2.7e-10

newpulay:
 EXC: 1.1e-10
 energy: 1.6e-9
 Omega: 1.6e-9
 Ekin: 1.1e-9
 Enl: 1.1e-10
 Total ionic charge: 1.8e-11
 Total charge: 1.01e-10

paracetamol:
 EXC: 1.1e-10
 EvXC: 1.1e-10
 EH: 1.1e-09
 Ekin: 1.1e-09
 eF: 1.6e-6
 Epot: 1.1e-09
 Omega: 1.1e-9
 energy: 1.5e-10
 Total charge: 2.1e-11
 charge diff: 3.3e-6
 D eF: 1.6e-6
 Tr(K): 3.3e-6
 D Tr: 3.2e-6
 tr(KS) before purification: 1.6e-6
 guess for new ef: 7.5e-7
 ebs_check: 9.1e-9
 ebs: 7.5e-7
 diff: 7.5e-7
 relative diff: 1.9e-6
 Energy (Hartree): 1.3e-11
 mean conf prefac: 1.1e-5

reformatcomplete_read35:
 energy: 8.7e-10
 Omega: 4.7e-10
 Atomic Forces (Ha/Bohr): 9.2e-9
 e: 1.6e-8
 value: 1.6e-8
 Clean forces norm (Ha/Bohr): 6.8e-9
 Raw forces norm (Ha/Bohr): 5.4e-9
 Average noise forces: 8.8e-9
 Epot: 2.1e-7
 eBS: 3.6e-7
 EXC: 6.4e-8
 EvXC: 8.5e-8
 EH: 3.8e-7
 Energy (Hartree): 1.6e-8

reformatcomplete_read36:
 energy: 8.6e-10
 Omega: 4.6e-10
 EvXC: 8.5e-8
 Epot: 2.1e-7
 Atomic Forces (Ha/Bohr): 9.2e-9
 Clean forces norm (Ha/Bohr): 6.8e-9
 Raw forces norm (Ha/Bohr): 5.4e-9
 Average noise forces: 8.8e-9
 e: 1.6e-8
 value: 1.6e-8
 Energy (Hartree): 8.6e-9
 eBS: 3.6e-7
 EXC: 6.4e-8
 EH: 3.8e-7

reformatcomplete_read45:
 energy: 8.8e-10
 Omega: 4.0e-10
 Atomic Forces (Ha/Bohr): 9.2e-9
 e: 1.6e-8
 Energy (Hartree): 8.8e-10
 Clean forces norm (Ha/Bohr): 6.4e-9
 Raw forces norm (Ha/Bohr): 4.8e-9
 Average noise forces: 8.8e-9
 Epot: 2.1e-7
 eBS: 3.6e-7
 EXC: 6.4e-8
 EvXC: 8.5e-8
 EH: 3.8e-7
 value: 1.6e-8

reformatcomplete_write:
 EH: 1.6e-7
 Epot: 8.9e-8
 EXC: 2.6e-8
 EvXC: 3.4e-8
 Atomic Forces (Ha/Bohr): 1.2e-8
 Raw forces norm (Ha/Bohr): 1.4e-8
 Average noise forces: 2.2e-8
 Clean forces norm (Ha/Bohr): 2.5e-9
 e: 1.6e-8
 eBS: 1.5e-7
 fnrm: 4.9e-8
 D: 1.5e-7

reformat_read:
 energy: 4.1e-9
 Omega: 1.4e-10
 etot: 5.0e-11
 EH: 2.1e-9
 EXC: 4.1e-9
 EvXC: 4.1e-10
 Enl: 3.6e-9
 Epot: 6.1e-9
 Ekin: 1.1e-9
 Omega: 4.1e-9
 Atomic Forces (Ha/Bohr): 3.6e-9
 Average noise forces: 2.0e-10
 Clean forces norm (Ha/Bohr): 2.9e-9
 etot: 3.5e-9
 Ion-Ion interaction energy: 4.3e-9
 Raw forces norm (Ha/Bohr): 3.6e-9
 e: 5.3e-10
 Positions: 3.5e-09
 Energy (Hartree): 3.5e-11

reformat_write:
 Kohn-Sham residue: 4.1e-4
 Ekin: 3.1e-10
 energy: 8.1e-11
 Omega: 2.1e-10
 EXC: 1.1e-10
 Enl: 3.1e-10
 EH: 1.1e-9
 Raw forces norm (Ha/Bohr): 3.1e-10
 Clean forces norm (Ha/Bohr): 3.1e-10
 e: 1.3e-11
 EvXC: 1.1e-10
 Energy (Hartree): 2.8e-11
 Atomic Forces (Ha/Bohr): 1.2e-11

explicit_locregcenters:
 EvXC: 1.1e-10
 Total electronic charge: 4.1e-11
 EKS: 1.1e-9
 EH: 1.1e-9
 Energy (Hartree): 3.3e-10

intermediateforces:
 Atomic Forces (Ha/Bohr): 4.9e-7
 Average noise forces: 3.5e-7
 Clean forces norm (Ha/Bohr): 1.5e-6
 Raw forces norm (Ha/Bohr): 1.7e-6
 e: 1.6e-6
 energy: 2.8e-7
 Omega: 1.3e-8
 EXC: 1.6e-6
 EvXC: 1.1e-6
 EH: 6.9e-7
 Ekin: 2.1e-9
 Enl: 1.6e-6
 Epot: 8.97e-8
 multiplicator for the confinement: 1.6e-11
 D: 4.6e-7
 maxval: 4.2e-7
 fnrm2: 3.2e-7

DIIShistory:
 Atomic Forces (Ha/Bohr): 1.9e-9
 Clean forces norm (Ha/Bohr): 1.1e-9
 Raw forces norm (Ha/Bohr): 1.7e-9
 Average noise forces: 2.1e-10
 e: 7.1e-9
 EH: 4.2e-7
 EXC: 6.5e-8
 Ekin: 2.3e-8
 Enl: 6.6e-9
 Epot: 3.8e-7
 EvXC: 8.5e-8
 energy: 5.1e-9
 multiplicator for the confinement: 5.4e-9
 Omega: 2.4e-8
 Total charge: 2.01e-11
 Locreg:
 EH: 2.0e-8
 Pulay forces (Ha/Bohr): 7.8e-09
 Max deviation from unity in reorthonormalize_coeff: 1.1e-9
 Energy (Hartree): 1.3e-10

sparsity:
 Total charge: 1.1e-10
 Omega: 1.1e-9
 Clean forces norm (Ha/Bohr): 7.7e-11
 Raw forces norm (Ha/Bohr): 1.1e-9
 Total ionic charge: 2.41e-11
 charge diff: 1.1e-9
 energy: 1.1e-9
 EXC: 1.1e-10
 EvXC: 1.01e-9
 Epot: 1.1e-9
 Enl: 1.01e-10
 Ekin: 1.01e-9
 eF: 1.1e-9
 D eF: 1.1e-9
 ebs_check: 2.1e-10
 ebs: 2.1e-10
 diff: 1.1e-9
 D Tr: 1.1e-10
 Energy (Hartree): 9.6e-10

PBE_densmixlin:
 Ekin: 1.1e-10
 Epot: 1.1e-10
 energy: 1.1e-10
 Omega: 2.0e-1
 EvXC: 1.1e-10
 EXC: 1.01e-10
 EH: 1.0e-9
 Total charge: 2.1e-11
 Energy (Hartree): 4.8e-11
 Keys to ignore:
  - Calculating wavelets expansion of projectors, found warnings
  - found warnings

PBE_potmixlin:
 EH: 1.0e-9
 Ekin: 1.1e-10
 Epot: 1.1e-10
 EXC: 1.1e-10
 EvXC: 1.1e-10
 energy: 1.1e-10
 Omega: 1.1e-10
 delta out: 1.1e-9
 Total charge: 2.1e-11
 Energy (Hartree): 2.7-e11
 Keys to ignore:
  - Calculating wavelets expansion of projectors, found warnings
  - found warnings

PBE_potmixdiis:
 Atomic Forces (Ha/Bohr): 6.3e-8
 Clean forces norm (Ha/Bohr): 6.3e-8
 Raw forces norm (Ha/Bohr): 2.6e-8
 Average noise forces: 3.0e-8
 Orbitals: 6.3e-8
 energy: 2.5e-7
 EXC: 2.0e-8
 EvXC: 2.7e-8
 Omega: 4.3e-8
 Epot: 2.5e-7
 EH: 6.3e-8
 Ekin: 1.2e-8
 Enl: 2.2e-9
 Total charge: 2.1e-11
 multiplicator for the confinement: 4.3e-8
 Energy (Hartree): 2.2e-9

PBE_densmixdiis:
 Epot: 1.1e-10
 EvXC: 1.1e-10
 EXC: 1.1e-10
 Enl: 1.1e-10
 energy: 1.1e-10
 Omega: 1.1e-10
 Ekin: 1.1e-9
 Total charge: 2.1e-11
 EH: 1.1e-9
 Energy (Hartree): 4.8e-11

test-bigdft-tool:
 positions: 5.1e-8

geoptconstrained_BFGS:
 Ekin: 1.7e-9
 EXC: 2.9e-10
 Epot: 9.0e-9
 EH: 2.1e-9
 Enl: 9.1e-11
 EvXC: 3.8e-10
 eF: 2.8e-8
 guess for new ef: 2.8e-8
 D eF: 2.0e-8
 charge diff: 1.1e-10
 D Tr: 3.1e-11
 D: 1.1e-10
 Positions: 1.1e-9
 Atomic Forces (Ha/Bohr): 3.4e-9
 Average noise forces: 2.0e-9
 Raw forces norm (Ha/Bohr): 8.5e-10
 Clean forces norm (Ha/Bohr): 7.8e-10
 ebs_check: 7.0e-10
 ebs: 7.0e-10
 Ion-Ion interaction energy: 2.2e-9
 Positions: 1.1e-8
 Omega: 1.6e-9
 energy: 1.3e-11

geoptconstrained_SDCG:
 eF: 8.7e-8
 guess for new ef: 8.7e-8
 D eF: 1.0e-7
 EH: 2.1e-10
 Epot: 1.1e-10
 Ekin: 2.1e-10
 EXC: 3.1e-11
 EvXC: 4.1e-11
 charge diff: 1.1e-10
 D Tr: 1.1e-9
 Omega: 1.7e-10
 D: 1.1e-10
 tr(KS) before purification: 1.5e-11
 Clean forces norm (Ha/Bohr): 2.1e-9
 Atomic Forces (Ha/Bohr): 3.4e-9
 Average noise forces: 2.0e-9
 Raw forces norm (Ha/Bohr): 6.9e-11
 ebs_check: 7.8e-11
 ebs: 7.8e-11
 Ion-Ion interaction energy: 2.3e-10
 Atomic structure: 3.1e-9

O2spin_diag:
 Atomic Forces (Ha/Bohr): 2.8e-7
 Average noise forces: 9.5e-8
 Clean forces norm (Ha/Bohr): 9.9e-7
 Raw forces norm (Ha/Bohr): 9.9e-7
 Orbitals: 2.7e-7
 EH: 1.9e-6
 EXC: 3.5e-7
 Ekin: 2.3e-6
 Enl: 1.4e-6
 Epot: 2.8e-6
 EvXC: 1.4e-6
 Omega: 2.8e-7
 energy: 8.0e-8
 Energy (Hartree): 8.0e-8
 multiplicator for the confinement: 1.4e-6
 D: 1.1e-9
 kappa: 1.1e-4

O2spin_foe:
 Atomic Forces (Ha/Bohr): 1.5e-8
 EH: 5.1e-8
 EXC: 6.55e-9
 Ekin: 4.8e-9
 Epot: 1.4e-7
 EvXC: 8.69e-9
 Enl: 2.6e-9
 Tr(K): 1.4e-7
 charge diff: 1.4e-7
 eF: 1.1-10
 D eF: 4.4e-8
 guess for new ef: 4.1e-9
 ebs: 1.7e-8
 ebs_check: 1.7e-8
 Omega: 2.3e-9
 energy: 1.1e-7
 Raw forces norm (Ha/Bohr): 7.5e-8
 Clean forces norm (Ha/Bohr): 8.9e-8
 Average noise forces: 3.2e-8
 Total charge: 7.5e-8
 decay length of error function: 1.1e-5
 diff: 4.8e-9
 D Tr: 2.1e-7
 relative diff: 3.6e-11
 fnrm2: 4.19e-8
 Energy (Hartree): 2.4e-10

O2spin_dirmin:
 Atomic Forces (Ha/Bohr): 1.5e-5
 Average noise forces: 2.4e-5
 Clean forces norm (Ha/Bohr): 9.3e-5
 Raw forces norm (Ha/Bohr): 9.3e-5
 Electric Dipole Moment (AU): 2.4e-5
 Electric Dipole Moment (Debye): 2.62e-5
 eBS: 7.6e-6
 fnrm: 1.1e-5
 EH: 1.3e-5
 EXC: 5.6e-6
 Ekin: 8.5e-6
 Enl: 1.9e-7
 Epot: 1.56e-5
 EvXC: 6.0e-6
 energydiff: 6.0e-6
 energy: 1.6e-6
 Energy (Hartree): 1.6e-6
 Omega: 6.1e-6
 D: 1.1e-4
 DIIS weights: 3.9
 Max deviation from unity in reorthonormalize_coeff: 1.1e-6
 Mean deviation from unity in reorthonormalize_coeff: 1.1e-7
 delta: 1.1e-10
 delta out: 1.1e-10

verysparse:
 Total charge: 2.3e-8
 EH: 4.8e-7
 EXC: 1.4e-8
 Enl: 2.2e-9
 Epot: 5.0e-7
 Ekin: 1.8e-8
 EvXC: 1.7e-8
 ebs: 4.8e-7
 ebs_check: 4.8e-7
 eF: 3.8e-8
 D eF: 4.1e-8
 guess for new ef: 3.8e-8
 Omega: 8.3e-8
 energy: 4.4e-9
 D Tr: 3.1e-5
 Tr(K): 2.8e-5
 charge diff: 2.8e-5
 relative diff: 2.6e-11
 Ion-Ion interaction energy: 8.01e-11
 diff: 9.2e-10
 Total ionic charge: 1.1e-10
 e: 1.2e-9
 decay length of error function: 1.1e-5
 Clean forces norm (Ha/Bohr): 6.2e-10
 Raw forces norm (Ha/Bohr): 7.8e-10
 Atomic Forces (Ha/Bohr): 3.1e-9
 Average noise forces: 1.0e-9
 Energy (Hartree): 4.4e-9
 Ion-Ion interaction energy: 8.1e-11
 Keys to ignore:
  - Calculating wavelets expansion of projectors, found warnings
  - found warnings

expfoegeopt:
 guess for new ef: 4.6e-8
 eF: 2.5e-8
 D eF: 2.3e-8
 charge diff: 2.3e-8
 ebs: 2.3e-8
 ebs_check: 1.5e-9
 D Tr: 1.01e-6
 Epot: 2.3e-8
 EvXC: 2.3e-8
 EXC: 2.3e-8
 Ekin: 1.1e-10
 Tr(K): 2.3e-8
 decay length of error function: 1.1e-5
 Omega: 3.3e-11
 energy: 3.3e-11
 epred: 2.2e-11
 trace(KS): 3.3e-11
 Total charge: 3.1e-11
 Energy (Hartree): 1.5e-11

log_model:
 System pseudo energy (Ha): 3.6e-11
 Keys to ignore:
  - Reference Paper

FF_LENOSKY-vssd:
  etot: 3.54e-7
  last beta: 3.301
  beta: 0.501
  fnrm2: 3.26e-7
  maxval: 6.802e-5
  Forces: 8.01e-5
  Keys to ignore:
  - WARNINGS

FF_LENOSKY-ab6md:
  Keys to ignore:
  - WARNINGS


FF_LENOSKY-sdcg:
  etot: 3.9e-11
  maxval: 1.01e-9
  Keys to ignore:
  - WARNINGS

FF_LENOSKY-sqnm:
  Keys to ignore:
  - WARNINGS

FF_LENOSKY-lbfgs:
  FORCES norm(Ha/Bohr): 9.01e-6
  Forces: 1.e-4
  etot: 6.2e-6
  maxval: 1.1e-5
  Alpha: 0.00101
  Keys to ignore:
  - WARNINGS
  - disablesym

FF_LJ-bfgs:
  etot: 9.3e-5
  Keys to ignore:
  - WARNINGS
  - disablesym

FF_LJ-ab6md:
  Keys to ignore:
  - WARNINGS


FF_LENOSKY-bfgs:
  etot: 1.5e-10
  maxval: 1.0e-10
  fnrm2: 1.01e-10
  Keys to ignore:
  - WARNINGS


FF_LENOSKY-diis:
  FORCES norm(Ha/Bohr): 1.11e-6
  etot: 1.35e-7
  Keys to ignore:
  - WARNINGS

FF_LJ-diis:
  Keys to ignore:
  - WARNINGS
  - disablesym

FF_LJ-fire:
  epred: 1.51e-11
  Keys to ignore:
  - WARNINGS
  - disablesym

FF_LJ-sdcg:
  maxval: 1.1e-9
  Keys to ignore:
  - WARNINGS
  - disablesym

FF_LJ-lbfgs:
  etot: 2.18e-8
  Forces: 1.01e-5
  Energy: 1.54e-8
  fnrm2: 1.01e-5
  maxval: 1.71e-7
  Keys to ignore:
  - WARNINGS
  - disablesym

FF_LJ-sqnm:
  Geometry: 1.01e-8
  fnrm2: 1.1e-6
  Keys to ignore:
  - WARNINGS
  - disablesym


FF_LJ-vssd:
  etot: 2.2e-4
  maxval: 3e-4
  last beta: 3.5e-2
  beta: 1.81e-2
  fnrm2: 0.37
  Forces: 0.33
  Keys to ignore:
  - WARNINGS
  - disablesym
  
periodic_silicon:
 Epot: 1.1e-9
 Enl: 1.1e-9
 EXC: 1.1e-10
 Omega: 8.56e-11
 ebs_check: 1.1e-10
 charge diff: 5.0e-10
 ebs: 1.2e-10
 Energy (Hartree): 2.9e-11
 energy: 2.9e-11
 Total ionic charge: 6.7e-11
 Pressure: 1.5e-10
 D Tr: 1.0e-9

periodic_wateredge:
 Epot: 1.1e-9
 Omega: 3.0e-10
 Enl: 2.1e-10
 EH: 1.0e-9
 EXC: 1.1e-10
 EvXC: 1.1e-10
 Ekin: 1.1e-9
 energy: 2.9e-10
 Total charge: 1.1e-10
 PV (Ha): 2.7e-9
 Energy (Hartree): 1.8e-10
 Total charge: 1.1e-10
 Total ionic charge: 2.7e-11
 Pressure: 7.4e-10

periodic_water:
 EH: 3.1e-9
 Epot: 2.1e-9
 EXC: 1.1e-9
 EvXC: 1.1e-9
 Ekin: 2.0e-9
 Enl: 1.1e-9
 Energy (Hartree): 3.4e-10
 Omega: 5.9e-10
 ebs_check: 2.5e-9
 ebs: 2.5e-9
 eF: 9.2e-9
 D eF: 1.4e-8
<<<<<<< HEAD
 energy: 2.8e-10
=======
 energy: 5.9e-10
>>>>>>> a2cbc211
 guess for new ef: 9.1e-9
 number of corrected points: 1
 charge diff: 5.2e-7
 diff: 1.2e-10
 Tr(K): 5.0e-7
 D Tr: 1.0e-6
 Total ionic charge: 9.5e-11
 Pressure: 6.4e-10
 Clean forces norm (Ha/Bohr): 1.9e-11
 Total charge: 2.1e-10
 Ion-Ion interaction energy: 1.6e-11

surface_boronnitride:
 Enl: 1.01e-9
 Epot: 1.0e-9
 Omega: 1.9e-10
 energy: 3.9e-11
 Energy (Hartree): 3.9e-11
 Total charge: 1.0e-10
 Total ionic charge: 4.2e-11
 Keys to ignore:
  - Calculating wavelets expansion of projectors, found warnings
  - found warnings

surface_graphene:
 Energies: 1.01e-9
 Omega: 2.21e-10
 energy: 2.5e-11
 ebs_check: 2.8e-10
 ebs: 2.8e-10
 charge diff: 1.5e-7
 Tr(K): 2.0e-7
 guess for new ef: 1.1e-9
 eF: 7.1e-10
 D eF: 1.1e-9
 diff: 2.2e-11
 Total ionic charge: 1.2e-11
 Energy (Hartree): 2.5e-11
 Total charge: 1.1e-10

dev.ref.yaml:
 Epot: 1.1e-10

multipoles_OH-:
 eF: 2.6e-6
 guess for new ef: 2.6e-6
 charge diff: 6.8e-8
 D Tr: 6.8e-8
 Tr(K): 6.71e-8
 ebs_check: 2.1e-9
 ebs: 1.6e-10
 relative diff: 4.6e-9
 diff: 2.1e-9
 multiplicator for the confinement: 1.7e-9
 Epot: 1.3e-10
 EH: 2.1e-10
 Ekin: 7.0e-11
 Charge analysis (charge / net charge): 6.8e-8
 EXC: 2.1e-11
 EvXC: 3.1e-11
 energy: 3.0e-11
 D eF: 2.1e-8
 Total charge: 4.31e-11
 trace(KS): 4.3e-11
 diff from reference kernel: 1.1e-8
 Atomic Forces (Ha/Bohr): 3.3e-11
 Clean forces norm (Ha/Bohr): 3.4e-11
 Raw forces norm (Ha/Bohr): 3.7e-11
 Average noise forces: 1.01e-9
 decay length of error function: 1.1e-5
 number of corrected points: 92
 total charge correction: 5.2e-8

multipoles_water:
 Ekin: 1.1e-10
 eF: 3.21e-9
 guess for new ef: 1.0e-8
 number of corrected points: 7
 multiplicator for the confinement: 1.8e-10
 EH: 1.1e-10
 D eF: 1.1e-8
 Epot: 1.1e-10
 ebs_check: 2.32e-11
 ebs: 2.32e-11

multipoles_CH4:
 Atomic Forces (Ha/Bohr): 1.5e-11
 q0: 1.1e-10
 Charge analysis (charge / net charge): 2.7e-10
 Pseudo Fermi level for occupations: 5.6e-10
 net charge: 1.0e-10
 Energy (Hartree): 1.3e-11
 Total charge: 1.5e-10
 net quadropole: 1.1e-7
 eF: 6.5e-6
 D eF: 4.8e-6
 D Tr: 2.3e-9
 guess for new ef: 6.5e-6
 ebs: 8.2e-10
 ebs_check: 1.2e-9
 relative_diff: 2.6e-10
 trace(KS): 1.5e-10
 Tr(K): 2.1e-9
 energy: 2.2e-11
 Omega: 2.1e-11
 charge diff: 2.3e-9
 total charge correction: 2.5e-8
 relative diff: 2.6e-10
 Epot: 8.1e-10
 EH: 9.1e-10
 EXC: 2.9e-10
 EvXC: 3.6e-10
 Ekin: 1.1e-10
 diff from reference kernel: 1.1e-9
 diff: 8.9e-10
 number of corrected points: 8.0

Xabsb2B.xabs.ref.yaml:
  Keys to ignore:
  - WARNINGS

dev.ref.yaml:
  Epot: 1.01e-10
  
igortho_19:
 Atomic Forces (Ha/Bohr): 7.3e-7
 Clean forces norm (Ha/Bohr): 2.1e-7
 Raw forces norm (Ha/Bohr): 3.6e-7
 net quadropole: 2.1e-6
 net dipole: 1.1e-6
 Energy (Hartree): 2.4e-9
 Multipole coefficients: 1.1e-6
 Charge analysis (charge / net charge): 4.1e-7
 Pseudo Fermi level for occupations: 3.0e-8
 net charge: 1.1e-8
 Average noise forces: 7.8e-7
 eF: 3.6e-5
 EXC: 2.8e-6
 Epot: 5.8e-5
 EvXC: 3.2e-6
 EH: 2.5e-5
 Ekin: 1.8e-7
 Enl: 1.6e-8
 Omega: 1.1e-8
 D eF: 2.9e-5
 ebs: 2.5e-5
 ebs_check: 2.5e-5
 guess for new ef: 3.9e-5
 energy: 4.1e-8
 charge diff: 1.7e-8
 D Tr: 2.6e-8
 number of corrected points: 14
 diff: 5.9e-9
 trace(KS): 5.5e-9
 Total charge: 5.9e-9
 relative diff: 1.6e-9
 diff from reference kernel: 3.0e-8
 D: 3.0e-8
 Tr(K): 1.7e-8
 total charge correction: 1.5e-11
 multiplicator for the confinement: 2.6e-11
 radius for normalization: 1.1e-2

igortho_44:
 Atomic Forces (Ha/Bohr): 8.2e-7
 Average noise forces: 5.7e-8
 Clean forces norm (Ha/Bohr): 7.9e-7
 Energy (Hartree): 3.1e-9
 Raw forces norm (Ha/Bohr): 7.8e-7
 EH: 6.6e-4
 EXC: 2.5e-5
 Epot: 1.3e-3
 EvXC: 3.2e-5
 Enl: 2.1e-8
 Ekin: 1.0e-9
 Total charge: 1.4e-08
 guess for new ef: 1.8e-05
 Tr(K): 3.0e-07
 charge diff: 3.0e-07
 eF: 1.8e-05
 D Tr: 3.0e-7
 D eF: 7.5e-6
 diff: 4.6e-7
 ebs: 6.5e-04
 ebs_check: 6.5e-04
 relative diff: 8.6e-10
 trace(KS): 1.4e-08
 energy: 6.6e-07
 Omega: 3.0e-10
 Charge analysis (charge / net charge): 1.4e-6
 Pseudo Fermi level for occupations: 2.48e-6
 net charge: 1.1e-5
 eval: 1.1e-4
 Multipole coefficients: 1.4e-6
 number of corrected points: 8
 net quadropole: 7.1e-5
 net dipole: 1.1e-7
 D: 1.1e-4
 delta: 1.1e-10
 radius for normalization: 1.1e-1
 Keys to ignore:
  - Calculating wavelets expansion of projectors, found warnings
  - found warnings

igortho_94:
 Atomic Forces (Ha/Bohr): 2.6e-5
 net quadropole: 1.1e-5
 net dipole: 2.1e-6
 Energy (Hartree): 2.1e-9
 Multipole coefficients: 7.1e-10
 Total charge: 2.7e-9
 Clean forces norm (Ha/Bohr): 3.4e-5
 Average noise forces: 2.8e-5
 Raw forces norm (Ha/Bohr): 5.0e-5
 EH: 3.5e-4
 EXC: 3.4e-5
 Ekin: 1.7e-7
 Enl: 1.4e-8
 Epot: 6.2e-4
 EvXC: 4.4e-5
 total charge correction: 3.3e-8
 guess for new ef: 1.3e-5
 Tr(K): 3.0e-7
 charge diff: 3.0e-7
 eF: 1.3e-5
 D Tr: 3.0e-7
 D eF: 1.1e-5
 diff: 5.4e-9
 diff from reference kernel: 1.1e-8
 ebs: 3.2e-4
 ebs_check: 3.2e-4
 relative diff: 1.4e-9
 trace(KS): 2.7e-9
 D: 1.1e-4
 energy: 2.4e-8
 Omega: 1.1e-8
 Charge analysis (charge / net charge): 2.0e-6
 Pseudo Fermi level for occupations: 1.1e-6
 net charge: 1.1e-5
 eval: 1.1e-7
 Multipole coefficients: 1.2e-5
 number of corrected points: 83
 delta: 4.1e-11
 radius for normalization: 1.1e-2
<<<<<<< HEAD
 multiplicator for the confinement: 3.5e-11
=======
 multiplicator for the confinement: 3.1e-11

extendedfrags_nofrags:
 eF: 1.6e-9
 guess for new ef: 2.0e-9
 charge diff: 1.7e-8
 Tr(K): 2.1e-8
 D Tr: 1.0e-9
 D eF: 1.1e-8
 ebs_check: 4.03e-11
 ebs: 4.07e-11
 EXC: 1.1e-10
 Pressure: 3.3e-11

extendedfrags_read:
 Omega: 6.7e-11
 eF: 8.31e-10
 charge diff: 2.3e-9
 Tr(K): 1.1e-8
 D eF: 1.1e-9
 guess for new ef: 1.4e-9
 ebs: 6.1e-11
 ebs_check: 6.1e-11
 Energies: 1.1e-10
 D Tr: 1.1e-10
 Average noise forces: 1.0e-10
 Pressure: 5.5e-11
 Force Norm (Hartree/Bohr): 2.4e-11

extendedfrags_readrotated:
 energy: 1.4e-11
 Omega: 6.7e-11
 eF: 6.11e-10
 D eF: 1.1e-9
 guess for new ef: 1.0e-9
 D Tr: 1.1e-10
 ebs_check: 6.1e-11
 ebs: 6.1e-11
 charge diff: 2.0e-9
 Pressure: 4.6e-11
 Epot: 1.1e-10
 Force Norm (Hartree/Bohr): 2.6e-11

extendedfrags_write:
 Epot: 7.0e-10
 EH: 7.1e-10
 Ekin: 1.1e-10
 EXC: 1.1e-10
 EvXC: 1.1e-10
 D Tr: 3.1e-8
 D eF: 5.0e-9
 ebs_check: 6.7e-10
 ebs: 6.7e-10
 guess for new ef: 6.0e-9
 Tr(K): 4.01e-8
 Total charge: 3.0e-11
 charge diff: 3.2e-8
 trace(KS): 3.3e-11
 eF: 7.0e-9
 Pressure: 6.9e-11
 decay length of error function: 1.1e-6
 fnrm2: 2.8e-11
 Force Norm (Hartree/Bohr): 2.4e-11
>>>>>>> a2cbc211
<|MERGE_RESOLUTION|>--- conflicted
+++ resolved
@@ -1463,6 +1463,7 @@
   etot: 1.5e-10
   maxval: 1.0e-10
   fnrm2: 1.01e-10
+  Energy: 1.1e-10
   Keys to ignore:
   - WARNINGS
 
@@ -1562,11 +1563,7 @@
  ebs: 2.5e-9
  eF: 9.2e-9
  D eF: 1.4e-8
-<<<<<<< HEAD
- energy: 2.8e-10
-=======
  energy: 5.9e-10
->>>>>>> a2cbc211
  guess for new ef: 9.1e-9
  number of corrected points: 1
  charge diff: 5.2e-7
@@ -1703,10 +1700,10 @@
  Pseudo Fermi level for occupations: 3.0e-8
  net charge: 1.1e-8
  Average noise forces: 7.8e-7
- eF: 3.6e-5
+ eF: 3.7e-5
  EXC: 2.8e-6
  Epot: 5.8e-5
- EvXC: 3.2e-6
+ EvXC: 3.4e-6
  EH: 2.5e-5
  Ekin: 1.8e-7
  Enl: 1.6e-8
@@ -1720,11 +1717,11 @@
  D Tr: 2.6e-8
  number of corrected points: 14
  diff: 5.9e-9
- trace(KS): 5.5e-9
+ trace(KS): 5.6e-9
  Total charge: 5.9e-9
  relative diff: 1.6e-9
  diff from reference kernel: 3.0e-8
- D: 3.0e-8
+ D: 4.1e-8
  Tr(K): 1.7e-8
  total charge correction: 1.5e-11
  multiplicator for the confinement: 2.6e-11
@@ -1811,10 +1808,7 @@
  number of corrected points: 83
  delta: 4.1e-11
  radius for normalization: 1.1e-2
-<<<<<<< HEAD
  multiplicator for the confinement: 3.5e-11
-=======
- multiplicator for the confinement: 3.1e-11
 
 extendedfrags_nofrags:
  eF: 1.6e-9
@@ -1829,31 +1823,31 @@
  Pressure: 3.3e-11
 
 extendedfrags_read:
- Omega: 6.7e-11
- eF: 8.31e-10
+ Omega: 7.4e-11
+ eF: 8.8e-10
  charge diff: 2.3e-9
  Tr(K): 1.1e-8
  D eF: 1.1e-9
- guess for new ef: 1.4e-9
- ebs: 6.1e-11
+ guess for new ef: 1.5e-9
+ ebs: 6.2e-11
  ebs_check: 6.1e-11
  Energies: 1.1e-10
  D Tr: 1.1e-10
  Average noise forces: 1.0e-10
- Pressure: 5.5e-11
+ Pressure: 5.6e-11
  Force Norm (Hartree/Bohr): 2.4e-11
 
 extendedfrags_readrotated:
  energy: 1.4e-11
- Omega: 6.7e-11
+ Omega: 7.6e-11
  eF: 6.11e-10
  D eF: 1.1e-9
  guess for new ef: 1.0e-9
  D Tr: 1.1e-10
  ebs_check: 6.1e-11
- ebs: 6.1e-11
+ ebs: 6.2e-11
  charge diff: 2.0e-9
- Pressure: 4.6e-11
+ Pressure: 4.7e-11
  Epot: 1.1e-10
  Force Norm (Hartree/Bohr): 2.6e-11
 
@@ -1876,5 +1870,4 @@
  Pressure: 6.9e-11
  decay length of error function: 1.1e-6
  fnrm2: 2.8e-11
- Force Norm (Hartree/Bohr): 2.4e-11
->>>>>>> a2cbc211
+ Force Norm (Hartree/Bohr): 2.4e-11