---
Default tolerances:
 Epsilon: 1.1e-11
 
Keys to ignore:
 - Code logo
 - Compilation options
 - MPI task*
 - Timings for root process
 - Maximal OpenMP threads per MPI task
 - OpenMP threads per task
 - OpenMP parallelization
 - Memory* 
 - Orbitals Repartition*
 - Rho Commun
 - Total number of components
 - GPU acceleration
 - High Res. box is treated separately
 - Grid Spacing threshold (AU)
 - Direct and transposed data repartition
 - Write Waves Time
 - Reading Waves Time
 - Maxdifference*
 - Tolerances for this check
 - Material acceleration
 - Number of OpenCL devices per node
 - Version Number
 - Root process Hostname
 - Input ixc parameter corresponds to XC
 - Wavefunction written No.
 - accel
 - Max No. of dictionaries used
 - Occupation numbers coming from
 - Number of dictionary folders allocated
 - Maximum size of masking arrays for a projector
 - Cumulative size of masking arrays
 - Dictionary for lin
 - Raw version
 - Size of the global database
 - Total No. of Taskgroups created
 - sparse matmul load balancing naive / optimized
 - preconditioning load balancing before
 - preconditioning load balancing after
 - preconditioning load balancing min/max before # to be deleted as soon as refs are updated
 - preconditioning load balancing min/max after # to be deleted as soon as refs are updated
 - task with max load
 - nonlocal forces; maximal number of atoms per iteration, number of iterations
 - number of taskgroups
 - taskgroups overview
 - outdir
 - Atomic positions within the cell (Atomic and Grid Units)
 - Rigid Shift Applied (AU)
 - Walltime since initialization
 - Support function repartition
 - Output grid format # to be removed for updated references
 - Support Function Repartition
 - Iostat for format
 - check_overlap
 - check_sumrho
 - Leaked force
 - psolver_accel
 - psolver_groupsize
 - gps_method
 - solvent
 - Operation  1
 - check
 - main
 - noise
 - penalty
 #- avg pot difference (actual/min)
 #- number of tasks
 #- IDs
 #- start / end
 #- start / end disjoint
Patterns to ignore:
 - Timestamp
 - memory
 - FLAGS
 - input_guess


Expected Test CPUtime: #
 C: #[expected, error]
  athelas: [ 6.0, 1.0 ]

yaml_test:
 Tax: 1.8e-6
 Total: 2.0e-5
 Keys to ignore:
   - Error code
   - Address*
   - date
   - Id
   - Summary
   - ERR_ALLOCATE
   - Routine dictionary
   - Errors found while (de)allocating ab and b
   - Calling sequence of Main program (routines with * are not closed yet)
   - Additional Info
   - Something to use b
   - Something to use ab
   - Entering Thread No.
   - Elapsed time (ns)
   - Elapsed time (mus)
   - Test for pid
   - loc of address and metadata
   - Actual address of first element of ptr1
   - Predicted address for the starting point of ptr1
   - address of first element vs address of objects
   - Timings for search
 Patterns to ignore:
   - errcode
   - Time
   - Global dictionary
   - time
   - Count

xc:
 nosp: 3.1e-6
 scol: 2.72e-5
 Patterns to ignore:
   - time

psp:
  checksum: 1.43e-14


#Runs which update and override the default
AgBulk:
 Grid Spacing threshold (AU): 1.e-2
 Residues per orbital: 2.2e-8
 EH: 2.51e-11
 EXC: 4.52e-11
 Ekin: 1.81e-11
 Enl: 3.71e-11
 Epot: 3.21e-11
 EvXC: 7.1e-11
 tr(H): 4.1e-11
 # Necessary for GPU runs, to be updated...
 Keys to ignore:
  - Residues per orbital
  - Calculating wavelets expansion of projectors, found warnings


SiBulk:
 Wavefunctions Iterations: 4.4e-8 # 1.1e-10
 Residues per orbital: 8.0e-10
 maxval: 3.18e-10
 # Ekin: 2.1e-11
 # Enl: 2.1e-11
 # Epot: 1.0e-10
 # EvXC: 1.1e-10
 Last Iteration: 7.01e-10
 Atomic Forces (Ha/Bohr): 7.01e-10
 Clean forces norm (Ha/Bohr): 3.3e-10
 Average noise forces: 9.3e-10
 HOMO LUMO gap (AU, eV): 1.8e-10
 PV (Ha): 1.89e-10
 Optimization of virtual orbitals: 1.29e-7
 e_occupied: 1.42e-11
 Orbitals: 1.42e-11	
 GPa: 2.0e-9
 # Necessary for GPU runs, to be updated...
 Keys to ignore:
  - Residues per orbital


SiH4:
 #due to lack of functionality in fldifference, since energies field is updated
 Energies: &etol 4.6e-9
 Eion: 6.6e-9
 EH: 5.9e-9
 EXC: *etol
 Ekin: *etol
 Enl: *etol
 Epot: 6.6e-9
 EvXC: *etol
 Epsilon: 1.4e-10
 Ion-Ion interaction energy: 6.6e-9
 Atomic Forces (Ha/Bohr): 2.e-9
 Positions: 1.1e-9
 maxval: 2.e-9
 Average noise forces: 2.92e-10
 Average CG stepsize in terms of betax: 1.1e-5
 H: 1.1e-9
 e: 1.98e-10

Mn2:
 Keys to ignore:
  - proc
 Epsilon: 2.e-10
 Enl: 3.1e-10
 Ekin: 3.1e-10
 Average noise forces: 3.4e-10
 Atomic Forces (Ha/Bohr):
  - Mn: 2.5e-10
 Clean forces norm (Ha/Bohr):
  maxval: 2.5e-10

GPU:
 EvXC: 1.1e-10

Graphene:
 Input Hamiltonian: 1.1e-10
 EH: 1.1e-10
 Epot: 1.0e-10

TiMix:
 Epsilon: 1.e-10

GEOPT-BFGS: 
 Epsilon: 2.71e-10
 Mg: 1.01e-9

GEOPT-LBFGS: 
 Epsilon: 4.8e-10
 etot: 1.3e-9
 EKS: 1.3e-9
 EH: 1.81e-9
 Epot: 1.1e-9
 Eion: 8.5e-10
 Enl: 1.33e-9
 DIIS weights: 1.1e-5
 Mg: 2.1e-9
 
NaCl:
 Epsilon: 2.e-9
 Mean L2 norm of gaussian-wavelet difference: 1.358e-4

NH3:
 Epsilon: 1.1e-10

CH3-:
 Epsilon: 5.1e-9
 gnrm: 1.1e-5
 EKS: 1.6e-8
 D: 1.e-8
 Positions: 4.01e-7
 Average CG stepsize in terms of betax: 3.801e-4
 Atomic Forces (Ha/Bohr): 4.0e-7
 Average noise forces: 6.2e-8
 Clean forces norm (Ha/Bohr): 3.6e-7
 Raw forces norm (Ha/Bohr): 4.1e-7
 Ion-Ion interaction energy: 3.1e-6
 FORCES norm(Ha/Bohr): 1.1e-6
 Forces: 1.1e-7
 Keys to ignore:
 - b/b0

scalability:
 Energies: 1.e-9
 EKS: 2.14e-10
 Total electronic charge: 2.1e-11
 Expected kinetic energy: 1.1e-10


ElecField:
 Epsilon: 1.1e-10 


FeHyb:
 EKS: 6.e-11
 y: 1.51e-11
 Energy (Hartree): 4.9e-11 


Li+:
 Epsilon: 1.1e-10
 D: 1.01e-10
 Epot: 1.01e-10


O2-Spin:
 Epsilon: 1.1e-10


H2-spin:
 Estimation of Finite-Size Corrections:
  Corrected Energies:
   Epot: 2.1e-11
  Total energy with tail correction: 1.51e-11


H-Rydberg_H:
 Gradient Norm: 5.8e-9
 Eigenvalues and eigenstate residue: 5.1e-9
 norm(P): 1.1e-10

TiSmear:
 Epsilon: 5.e-11
 EKS: 5.6e-11

H2O-CP2K:
 Total energy with tail correction: 1.8e-11
 Epot: 1.01e-10

test.splsad.ref.yaml:
 Epsilon: 1.1e-10
 Electric Dipole Moment (Debye): 1.21e-8

test.minhop.ref.yaml:
 Energies: &etol1 6.0e-9
 Eion: &eion1 5.1e-11
 EH: *etol1
 EXC: *etol1
 Ekin: *etol1
 Enl: *etol1
 Epot: *etol1
 EvXC: *etol1
 EKS: 9.7e-10
 Ion-Ion interaction energy: *eion1
 fluct: 1.2e-9
 maxval: 7.1e-11
 Atomic Forces (Ha/Bohr): 5.1e-11
 Average noise forces: 1.1e-10
 etot: 1.85e-11
 Orbitals: 6.1e-9
 Positions: 1.1e-9
 curv: 5.51e-11
 fd2: 2.93e-10
 Keys to ignore:
   - (MH) cpu(hrs)
   - WARNINGS
   - XC ID

test.testforces.ref.yaml:
 Epsilon: 1.2e-10
 Maxdiff for overlap calculation: 9.8e-09

H2O-bader:
 Epsilon: 3.0e-11
 EKS: 6.0e-11

N2:
 Epsilon: 1.2e-10

mixpotential:
 Epot: 1.1e-10
 energy: 7.5e-11
 Omega: 7.4e-11
 Ekin: 1.1e-10
 EXC: 1.1e-10
 EvXC: 1.1e-10
 Enl: 2.1e-11
 Energy (Hartree): 5.9e-11
 Maxdiff for overlap calculation: 1.5e-07
 Maxdiff for transpose (checksum): 1.2e-10

IO-wf_plain-read:
 Energies: 1.1e-10
 GPa: 1.8e-5

IO-wf_plain:
 GPa: 3.9e-5

IO-wf_binary-read:
 GPa: 1.8e-5

IO-wf_binary:
 GPa: 3.9e-5

NEB.NEB.ref.yaml:
  Energy (eV): 4.7e-9

CH4-D3:
 Energy (Hartree): 2.9e-11
 EH: &ener 1.1e-10
 Epot: *ener
 EKS: &ener2 3.32e-11
 Eion: *ener
 Ekin: *ener
 Enl: *ener2
 etot: 2.92e-11
 Etot: 2.9e-11
 Ion-Ion interaction energy: 9.0e-11
 Positions: 1.01e-9

NLCC: &NLCCs
 Energies: 1.2e-10
 EKS: 5.9e-11
 Total electronic charge: 1.2e-11
 norm(P): 2.0e-10
 GPa: 4.5e-11

NLCC: &NLCCsnew
 EH: 5.1e-10
 EXC: 4.7e-09
 Ekin: 1.3e-09
 Enl: 2.91e-10
 Epot: 1.6e-09
 EvXC: 4.9e-9
 EKS: 4.6e-9
 Orbitals: 1.2e-10
 Atomic Forces (Ha/Bohr): 5.0e-11
 Clean forces norm (Ha/Bohr): 5.0e-11
 Total electronic charge: 1.2e-11
 Value for Exc[rhoc]: 3.8e-9
 PV (Ha): 5.9e-11
 Exc(rhoc): 3.8e-9
 norm(P): 1.0e-10
 GPa: 1.6e-10

#deepcopy of the above defined cases
NLCC_free-O2: *NLCCs
NLCC_free: *NLCCsnew
NLCC_periodic-O2: *NLCCsnew
NLCC_periodic: *NLCCs

taskgroups:
  Energies: 1.1e-10
  EKS: 1.1e-10
  P vector: 1.1e-10
  Total electronic charge: 1.5e-11

base:
  norm(P): 1.1e-9
  Epot: 1.1e-10
  EH: 1.01e-10
  Ekin: 1.1e-10
  energy: 1.4e-11
  Omega: 1.32e-11
  D Tr(K): 1.1e-10
  trace(KS): 4.1e-11
  D Tr: 4.1e-11
  Unitary check of the multipole calculations: 2.1e-2
  Maxdiff for overlap calculation: 3.5e-08
  Maxdiff for transpose (checksum): 1.2e-10 

Davidson-SiH4:
  e_virtual: 1.7e-11
  Eigenvalues and eigenstate residue: 1.8e-10

SIC_PZ:
  EH: 1.001e-10

TDDFT:
  Epsilon: 1.1e-10
  e_virtual: 6.0e-7
  Eigenvalues and eigenstate residue: 1.2e-4
  Epot: 1.1e-10
  Gradient Norm: 1.01e-4 #too big?
  L2 Norm - 1 and Rayleigh quotient (Davidson): 1.1e-6
  Excitation Energy and Oscillator Strength: 1.3e-4
  Transition energies (eV): 3.01e-4

BigDFT2Wannier.b2w.ref.yaml:
  amnk_guess(nb): 1.31e-10

cleanup:
 Ekin: 5.1e-9
 Enl: 8.7e-10
 Atomic Forces (Ha/Bohr): 3.2e-10
 Average noise forces: 3.1e-10
 Clean forces norm (Ha/Bohr): 3.7e-9
 Raw forces norm (Ha/Bohr): 3.5e-9
 Epot: 3.9e-9
 Orbitals: 6.1e-10
 EH: 3.8e-9
 EXC: 1.9e-9
 EvXC: 2.3e-9
 Enl: 1.27e-9
 Omega: 2.12e-9
 Pulay Forces (Ha/Bohr): 1.9e-9
 energy: 2.3e-9
 Energy (Hartree): 1.81e-10
 EBS higher temperature: 1.6e-9
 D Tr(K): 2.7e-7
 Tr(K): 3.0e-7
 guess for new ef: 3.1e-9
 eF: 2.8e-9
 D Tr: 1.1e-6
 EBS: 1.6e-9
 HOMO energy: 1.9e-10
 LUMO energy: 1.6e-10
 HOMO-LUMO gap (eV): 4.5e-9
 HOMO-LUMO gap (Ha): 1.7e-10
 D eF: 1.1e-8
 Pseudo Fermi level for occupations: 4.1e-10
 Force Norm (Hartree/Bohr): 3.8e-10
 Maxdiff for overlap calculation: 1.7e-9
 Maxdiff for transpose (checksum): 1.5e-11    
 e: 6.3e-10

directmin:
 Patterns to ignore:
 - Wavefunction written
 Epsilon: 3.5e-10
 mean alpha: 1.1e-04
 max alpha: 1.1e-04
 Ekin: 6.1e-10
 eBS: 6.1e-10
 norm(P): 1.1e-7

experimentalmode:
 D: 1.1e-04
 Epsilon: 8.e-10
 Ekin: 1.9e-06
 Enl: 2.7e-07
 Omega: 1.5e-05
 EH: 2.5e-04
 Epot: 2.3e-04
 EXC: 3.6e-05
 EvXC: 4.8e-05
 energy: 7.8e-07
 multiplicator for the confinement: 4.5e-07
 Atomic Forces (Ha/Bohr): 1.3e-07
 Raw forces norm (Ha/Bohr): 1.1e-7
 Clean forces norm (Ha/Bohr): 1.1e-07
 Orbitals: 1.1e-04
 Average noise forces: 7.6e-08
 Maxdiff for overlap calculation: 8.2e-07 

restartdisk_charge:
 Epot: 1.1e-10
 EH: 1.1e-10
 Ekin: 1.1e-10
 Maxdiff for overlap calculation: 4.9e-09
 Maxdiff for transpose (checksum): 1.5e-11
 Patterns to ignore:
 - Wavefunction written

restartdisk_read:
 EH: 1.1e-10
 Epot: 1.1e-10
 Maxdiff for overlap calculation: 4.1e-09
 Maxdiff for transpose (checksum): 3.0e-11

H2-freq: &freq
 (F) Frequencies (Hartree): 5.e-10
 D: 1.e-10
 EKS: 2.6e-11
 (F) Vibrational entropy: 2.0e-8
 (F) Frequencies (THz): 4.8e-3
 (F) Frequencies (cm-1): 4.9e-3
 (F) Vibrational Energy (cm-1 and Hartree): 2.01e-11
 (F) Total Energy (Hartree): 2.1e-11

C6H6-freq: *freq

rotate_read1:
 eBS: 2.6e-11
 EvXC: 1.1e-10
 EXC: 1.1e-10
 orthog_energy: 2.4e-11
 energy: 8.7e-11
 energydiff: 8.3e-11
 Omega: 8.1e-11
 D: 1.1e-10
 Energy (Hartree): 2.6e-11

rotate_read2:
 eBS: 2.6e-11
 EXC: 1.1e-10
 orthog_energy: 3.0e-9
 energy: 7.4e-11
 Omega: 7.1e-11
 Epot: 1.1e-9
 Energy (Hartree): 3.4e-11
 
rotate_write:
 EvXC: 1.1e-10
 EXC: 1.1e-10
 energy: 2.2e-11
 Omega: 2.1e-11
 Patterns to ignore:
 - Wavefunction written

GEOPT-newIG:
  Ion-Ion interaction energy: 2.3e-11
  D: 1.1e-10
  Energies: 1.1e-8
  etot: 2.62e-11
  EKS: 1.0e-8
  Energy (Hartree): 1.2e-11

GEOPT-all_vssd:
  Keys to ignore:
  - WARNINGS

rotatesmall_write:
  Maxdiff for transpose (checksum): 5.9e-11
  Keys to ignore:
  - Wavefunction written No.

wrappers.out:
 EH: 1.1e-10
 Epot: 1.01e-10
 fnrm2: 1.1e-10

rotatesmall_read:
 Epsilon: 2.4e-11
 overlap: 2.0e-08
 frag eval: 3.0e-10
 energy: 4.2e-10
 orthog energy: 1.9e-10

molecule_dmix:
 Enl: 6.6e-9
 EXC: 9.1e-10
 EvXC: 1.2e-9
 EH: 1.1e-08
 Ekin: 1.1e-8
 Epot: 9.1e-09
 energy: 5.5e-10
 Omega: 1.4e-8
 Atomic Forces (Ha/Bohr): 4.7e-11
 Clean forces norm (Ha/Bohr): 5.1e-11
 Raw forces norm (Ha/Bohr): 6.2e-11
 Average noise forces: 1.1e-8
 e: 1.4e-10
 Total charge: 1.1e-08
 Energy (Hartree): 8.4e-11

molecule_pmix:
 EXC: 1.1e-9
 EvXC: 6.6e-9
 EH: 1.1e-8
 Ekin: 1.1e-08
 Enl: 6.6e-09
 Epot: 9.1e-9
 Total charge: 1.1e-10
 energy: 8.9e-9
 Omega: 1.4e-8
 Epot: 9.1e-09
 Atomic Forces (Ha/Bohr): 4.6e-11
 Clean forces norm (Ha/Bohr): 5.0e-11
 e: 1.4e-10
 Raw forces norm (Ha/Bohr): 6.2e-11
 Energy (Hartree): 8.6e-11
 Average noise forces: 1.1e-10

molecule_dmin:
 Enl: 6.6e-9
 EXC: 9.1e-10
 EvXC: 1.2e-9
 EH: 1.1e-08
 Ekin: 1.1e-08
 Epot: 9.1e-09
 energydiff: 4.1e-10
 energy: 8.1e-9
 Omega: 1.4e-8
 Total charge: 1.1e-10
 eBS: 7.2e-9
 e: 1.4e-10
 Average noise forces: 4.1e-11
 Energy (Hartree): 6.9e-11

molecule_foe:
 Enl: 6.6e-9
 Epot: 1.1e-8
 EXC: 9.1e-10
 EvXC: 1.1e-8
 EH: 1.1e-8
 Ekin: 1.1e-8
 D Tr(K): 1.1e-8
 energy: 6.9e-10
 Omega: 8.6e-9
 Total charge: 2.5e-10
 eF: 7.2e-9
 guess for new ef: 7.0e-9
 D eF: 7.2e-9
 Tr(K): 1.1e-07
 D Tr: 1.1e-7
 tr(KS) before purification: 5.1e-10
 EBS higher temperature: 3.52e-9
 EBS: 3.52e-9
 Energy (Hartree): 6.26e-11
 difference: 1.7e-11

hybrid-directmin:
 Epsilon: 1.4e-11
 Enl: 1.8e-10
 eBS: 4.5e-09
 Omega: 4.5e-09
 energy: 4.4e-09
 multiplicator for the confinement: 8.9e-11
 Epot: 5.1e-09
 EH: 5.1e-9
 EXC: 6.1e-10
 EvXC: 8.1e-10
 Ekin: 1.1e-09
 Atomic Forces (Ha/Bohr): 8.7e-11
 Clean forces norm (Ha/Bohr): 8.0e-11
 Raw forces norm (Ha/Bohr): 3.3e-11
 Average noise forces: 1.1e-10
 Energy (Hartree): 7.4e-11
 Maxdiff for transpose (checksum): 1.2e-10

cdft_ohohfoe:
 Epsilon: 7.1e-10
 Tr(K): 1.1e-08
 guess for new ef: 1.1e-09
 eF: 1.1e-07

cdft_ohoh:
 Epsilon: 7.1e-10
 D: 1.1e-8
 eBS: 7.5e-10

cdft_oh-:
 Epot: 1.1e-10
 EH: 1.1e-10
 Maxdiff for overlap calculation: 4.9e-09
 Maxdiff for transpose (checksum): 5.9e-11   

cdft_oh-a:
 EH: 1.1e-10
 Epot: 1.01e-10
 Maxdiff for overlap calculation: 4.7e-09
 Maxdiff for transpose (checksum): 7.3e-11   

fructose:
 Epot: 2.1e-09
 Ekin: 1.1e-09
 Enl: 1.1e-10
 EXC: 1.1e-10
 Epsilon: 1.1e-11
 D: 1.1e-10
 D eF: 3.9e-5
 D Tr: 5.4e-6
 eF: 5.4e-5
 guess for new ef: 5.4e-5
 EH: 2.0e-9
 EvXC: 1.1e-10
 energy: 1.44e-10
 Omega: 1.44e-10
 Tr(K): 5.0e-06
 Total charge: 2.5e-10
 D Tr(K): 5.4e-6
 multiplicator for the confinement: 1.4e-11
 EBS: 1.1e-8
 EBS higher temperature: 1.1e-8
 net quadropole: 1.1e-10
 Energy (Hartree): 1.3e-10
 Charge analysis (charge / net charge): 7.6e-10
 Pseudo Fermi level for occupations: 4.3e-10
 net charge: 1.0e-8
 Maxdiff for overlap calculation: 3.3e-7
 Maxdiff for transpose (checksum): 2.4e-10
 ef: 1.1e-7
 difference: 1.4e-9
 relative difference: 6.1e-11
 trace(KS): 2.5e-10
 Keys to ignore:
  - Calculating wavelets expansion of projectors, found warnings
  - found warnings

GEOPT-all_lbfgs:
 Epot: 2.01e-11
 Eion: 1.2e-11
 Ekin: 2.1e-11

geopt_foe:
 D eF: 7.1e-6
 D: 1.e-10
 eF: 4.7e-7
 guess for new ef: 4.7e-7
 Epot: 3.1e-10
 EH: 3.0e-10
 EXC: 4.1e-11
 EvXC: 4.1e-11
 Ekin: 1.1e-10
 D Tr(K): 7.1e-6
 difference from idempotency: 2.1e-09
 tr(KS) before purification: 2.6e-07
 Tr(K) : 1.3e-6
 D Tr: 7.1e-06
 decay length of error function: 1.1e-5
 EBS: 2.1e-7
 EBS higher temperature: 1.1e-8
 difference: 2.1e-7
 Positions: 2.1e-9
 Omega: 1.2e-11
 Total charge: 1.3e-10
 guess for new ef: 4.7e-07
 trace(KS): 1.4e-10
 Maxdiff for overlap calculation: 1.2e-08
 Maxdiff for transpose (checksum): 1.2e-10

geopt_diag:
 Epot: 1.1e-10
 EH: 1.1e-10
 D: 1.0e-10
 D eF: 1.1e-10
 eF: 1.0e-10
 Omega: 1.2e-11
 Maxdiff for overlap calculation: 7.6e-09
 Maxdiff for transpose (checksum): 8.8e-11

water_foe:
 EvXC: 1.1e-10
 EXC: 1.1e-10
 EH: 1.1e-9
 Ekin: 1.1e-9
 energy: 1.8e-10
 Omega: 1.7e-10
 etot: 1.6e-10
 D: 1.1e-9
 D Tr(K): 3.9e-8
 eF: 2.4e-8
 D eF: 2.3e-8
 D Tr: 1.1e-9
 guess for new ef: 6.0e-9
 Tr(K): 1.1e-7
 EBS: 4.96e-9
 EBS higher temperature: 4.97e-9
 Energy (Hartree): 5.0e-11
 difference: 1.4e-11

water_dirmin:
 max alpha: 1.1e-04
 mean alpha: 1.1e-03
 EXC: 1.1e-10
 EvXC: 1.1e-10
 EH: 1.1e-9
 Epot: 1.1e-9
 Enl: 1.1e-10
 eBS: 2.99e-11
 energy: 1.7e-10
 Omega: 1.7e-10
 etot: 1.7e-10
 energydiff: 2.6e-11
 D: 1.1e-09
 Energy (Hartree): 4.6e-11
 Keys to ignore:
  - WARNINGS

water_mixdens:
 EvXC: 1.1e-10
 EXC: 1.1e-10
 EH: 1.0e-9
 Epot: 1.1e-9
 Enl: 1.1e-10
 D: 1.1e-9
 max alpha: 1.1e-4
 mean alpha: 1.1e-4
 energy: 1.8e-10
 energydiff: 2.5e-11
 etot: 1.7e-10
 Omega: 1.7e-10
 Energy (Hartree): 4.8e-11
 Keys to ignore:
  - WARNINGS

water_mixpot:
 EvXC: 1.1e-10
 EXC: 1.1e-10
 EH: 1.1e-9
 Epot: 1.1e-09
 Ekin: 1.0e-9
 max alpha: 1.1e-4
 mean alpha: 1.1e-4
 energy: 1.8e-10
 Omega: 1.8e-10
 etot: 1.8e-10
 Energy (Hartree): 5.2e-11
 Keys to ignore:
  - WARNINGS

deltascf_read_charge:
 Ekin: 1.1e-9
 EXC: 1.1e-10
 EvXC: 1.1e-10
 Epot: 1.1e-09
 Enl: 1.1e-9
 eBS: 2.9e-10
 Total ionic charge: 1.5e-11
 energy: 3.4e-10
 Atomic Forces (Ha/Bohr): 2.1e-10
 Average noise forces: 1.1e-10
 Clean forces norm (Ha/Bohr): 2.1e-10
 e: 3.8e-11
 Omega: 3.2e-10
 Raw forces norm (Ha/Bohr): 2.1e-10
 EH: 1.1e-9
 Energy (Hartree): 1.3e-10
 D: 1.01e-9

deltascf_write_neut:
 eBS: 6.1e-9
 EH: 6.1e-9
 EXC: 4.1e-10
 EvXC: 6.1e-10
 Ekin: 4.1e-09
 Epot: 7.1e-09
 Omega: 6.1e-9
 Total ionic charge: 1.4e-11
 e: 1.1e-10
 Enl: 4.1e-9
 energy: 2.4e-10
 D: 6.1e-9
 Energy (Hartree): 4.9e-11

foe:
 Epot: 1.1e-10
 Ekin: 1.1e-10
 energy: 1.4e-10
 EH: 1.1e-9
 Omega: 1.7e-10
 EXC: 7.1e-10
 Ekin: 1.1e-10
 Total charge: 2.1e-11
 EvXC: 1.1e-10
 eF: 4.2e-8
 Pulay Forces (Ha/Bohr): 1.2e-11
 Atomic Forces (Ha/Bohr): 4.0e-11
 mean alpha: 1.1e-4
 max alpha: 1.1e-4
 D eF: 7.1e-8
 Tr(K): 1.1e-8
 D Tr(K): 2.1e-8
 D Tr: 7.0e-8
 tr(KS) before purification: 7.0e-8
 decay length of error function: 1.1e-5
 EBS: 7.1e-8
 difference: 7.1e-8
 EBS higher temperature: 1.1e-10
 guess for new ef: 4.2e-8
 D: 1.1e-10
 Energy (Hartree): 1.3e-10
 norm(P): 1.1e-07
 trace: 2.0e-11
 Maxdiff for overlap calculation: 1.4e-07
 Maxdiff for transpose (checksum): 2.4e-10

onlyhigh:
 Energies: 2.1e-9
 energy: 3.13e-10
 Omega: 8.0e-10
 Orbitals: 1.1e-9
 Pulay Forces (Ha/Bohr): 1.4e-10
 Atomic Forces (Ha/Bohr): 1.2e-10
 fnrm2: 1.3e-11
 Average noise forces: 4.1e-10
 maxval: 1.3e-10
 Energy (Hartree): 1.6e-11
 Maxdiff for overlap calculation: 2.0e-08
 Maxdiff for transpose (checksum): 3.0e-11

rotatesmall_read1:
 Epsilon: 1.1e-11
 Maxdiff for transpose (checksum): 3.0e-11

rotatesmall_read2:
 Average noise forces: 1.1e-10 
 Maxdiff for transpose (checksum): 3.0e-11

linearcubic_cubic:
 Epsilon: 1.1e-10
 Ekin: 1.1e-9
 EH: 1.01e-9
 energy: 1.83e-10
 EKS: 2.7e-10
 Epot: 1.1e-9
 Energy (Hartree): 2.7e-10

linearcubic_linear:
 Epsilon: 1.1e-10
 EH: 1.1e-9
 Epot: 1.01e-9
 Ekin: 1.1e-9
 energy: 1.9e-10
 Omega: 9.2e-10
 EvXC: 1.1e-9
 EXC: 2.1e-10
 Energy (Hartree): 1.4e-10
 Maxdiff for transpose (checksum): 2.4e-10

experimentalfoe_long:
 Atomic Forces (Ha/Bohr): 1.4e-05
 Clean forces norm (Ha/Bohr): 1.2e-05
 Average noise forces: 3.3e-6
 Raw forces norm (Ha/Bohr): 1.4e-5
 EH: 2.1e-3
 EXC: 2.7e-04
 Ekin: 7.3e-6
 Enl: 6.7e-6
 Epot: 2.0e-3
 EvXC: 3.5e-4
 eF: 2.5e-05
 guess for new ef: 2.5e-05
 tr(KS) before purification: 1.1e-5
 Tr(K): 8.7e-4
 Total charge: 8.1e-10
 Total ionic charge: 1.6e-11
 D Tr: 8.6e-04
 D eF: 2.5e-05
 multiplicator for the confinement: 2.1e-5
 energy: 1.3e-4
 Omega: 7.2e-04
 D Tr(K): 8.7e-4
 D: 1.2e-4
 Kohn-Sham residue: 1.9e-04
 delta: 1.1e-10
 kappa: 1.1e-4
 mean kappa: 1.1e-4
 difference from idempotency: 1.1e-6
 delta out: 1.1e-10
 EBS higher temperature: 4.72e-9
 difference: 1.3e-8
 EBS: 4.73e-9
 decay length of error function: 1.1e-5
 relative difference: 3.4e-11
 Energy (Hartree): 4.6e-10
 trace(KS): 2.72e-10
 Maxdiff for transpose (checksum): 4.7e-10

experimentalfoe_short:
 EH: 2.0e-05
 EXC: 7.1e-06
 Ekin: 1.5e-07
 Enl: 3.0e-08
 Epot: 1.3e-05
 EvXC: 3.8e-06
 energy: 3.9e-06
 tr(KS) before purification: 4.0e-06
 Raw forces norm (Ha/Bohr): 5.5e-07
 Tr(K): 8.0e-07
 eF: 3.6e-05
 guess for new ef: 3.6e-05
 D Tr: 8.0e-07
 D eF: 2.3e-05
 D Tr(K): 8.0e-07
 Omega: 4.0e-06
 Atomic Forces (Ha/Bohr): 5.8e-07
 Average noise forces: 2.6e-07
 Clean forces norm (Ha/Bohr): 5.1e-07
 difference from idempotency: 3.1e-09
 D: 1.1e-4
 decay length of error function: 1.1e-5
 Energy (Hartree): 6.1e-11
 EBS: 4.1e-11
 EBS higher temperature: 4.0e-11
 trace(KS): 1.5e-11
 Maxdiff for transpose (checksum): 3.5e-10

experimentalfoe_medium:
 D Tr(K): 2.5e-7
 eF: 8.3e-8
 guess for new ef: 8.3e-8
 D Tr: 1.1e-6
 D eF: 6.6e-8 
 Tr(K): 2.5e-7
 EBS: 2.5e-7
 EBS higher temperature: 4.4e-8
 Epot: 1.1e-9
 EH: 1.1e-9
 EXC: 1.01e-10
 EvXC: 1.01e-10
 Total charge: 4.1e-11
 energy: 2.9e-10
 Omega: 8.1e-10
 decay length of error function: 1.1e-5
 Energy (Hartree): 2.7e-10
 Maxdiff for transpose (checksum): 4.7e-10

newpulay:
 EXC: 1.1e-10
 energy: 1.6e-9
 Omega: 1.6e-9
 Ekin: 1.1e-9
 Enl: 1.1e-10
 Total ionic charge: 1.8e-11
 Total charge: 1.01e-10

paracetamol:
 EXC: 1.1e-10
 EvXC: 1.1e-10
 EH: 1.1e-09
 Ekin: 1.1e-09
 eF: 1.6e-6
 Epot: 1.1e-09
 Omega: 1.1e-9
 energy: 1.5e-10
 Total charge: 7.1e-11
 D Tr(K): 3.3e-6
 D eF: 1.6e-6
 Tr(K): 3.3e-6
 D Tr: 3.2e-6
 tr(KS) before purification: 1.6e-6
 guess for new ef: 7.5e-7
 EBS higher temperature: 9.1e-9
 EBS: 7.5e-7
 difference: 7.5e-7
 relative difference: 1.9e-6
 Energy (Hartree): 1.3e-11
 mean conf prefac: 1.1e-5
 Maxdiff for overlap calculation: 9.7e-08
 trace(KS): 7.1e-11

reformatcomplete_read35:
 energy: 8.7e-10
 Omega: 4.7e-10
 Atomic Forces (Ha/Bohr): 9.2e-9
 e: 1.6e-8
 value: 1.6e-8
 Clean forces norm (Ha/Bohr): 6.8e-9
 Raw forces norm (Ha/Bohr): 5.4e-9
 Average noise forces: 8.8e-9
 Epot: 2.1e-7
 eBS: 3.6e-7
 EXC: 6.4e-8
 EvXC: 8.5e-8
 EH: 3.8e-7
 Energy (Hartree): 1.6e-8
 Maxdiff for transpose (checksum): 4.7e-10

reformatcomplete_read36:
 energy: 8.6e-10
 Omega: 4.6e-10
 EvXC: 8.5e-8
 Epot: 2.1e-7
 Atomic Forces (Ha/Bohr): 9.2e-9
 Clean forces norm (Ha/Bohr): 6.8e-9
 Raw forces norm (Ha/Bohr): 5.4e-9
 Average noise forces: 8.8e-9
 e: 1.6e-8
 value: 1.6e-8
 Energy (Hartree): 8.6e-9
 eBS: 3.6e-7
 EXC: 6.4e-8
 EH: 3.8e-7

reformatcomplete_read45:
 energy: 8.8e-10
 Omega: 4.0e-10
 Atomic Forces (Ha/Bohr): 9.2e-9
 e: 1.6e-8
 Energy (Hartree): 8.8e-10
 Clean forces norm (Ha/Bohr): 6.4e-9
 Raw forces norm (Ha/Bohr): 4.8e-9
 Average noise forces: 8.8e-9
 Epot: 2.1e-7
 eBS: 3.6e-7
 EXC: 6.4e-8
 EvXC: 8.5e-8
 EH: 3.8e-7
 value: 1.6e-8
 Maxdiff for transpose (checksum): 5.9e-11

reformatcomplete_write:
 EH: 1.6e-7
 Epot: 8.9e-8
 EXC: 2.6e-8
 EvXC: 3.4e-8
 Atomic Forces (Ha/Bohr): 1.2e-8
 Raw forces norm (Ha/Bohr): 1.4e-8
 Average noise forces: 2.2e-8
 Clean forces norm (Ha/Bohr): 2.5e-9
 e: 1.6e-8
 eBS: 1.5e-7
 fnrm: 4.9e-8
 D: 1.5e-7
 Maxdiff for transpose (checksum): 1.2e-10

reformat_read:
 energy: 4.1e-9
 Omega: 1.4e-10
 etot: 5.0e-11
 EH: 2.1e-9
 EXC: 4.1e-9
 EvXC: 4.1e-10
 Enl: 3.6e-9
 Epot: 6.1e-9
 Ekin: 1.1e-9
 Omega: 4.1e-9
 Atomic Forces (Ha/Bohr): 3.6e-9
 Average noise forces: 2.0e-10
 Clean forces norm (Ha/Bohr): 2.9e-9
 etot: 3.5e-9
 Ion-Ion interaction energy: 4.3e-9
 Raw forces norm (Ha/Bohr): 3.7e-9
 e: 5.3e-10
 Positions: 3.5e-09
 Energy (Hartree): 3.6e-11
 Force Norm (Hartree/Bohr): 1.6e-11
 Total charge: 3.0e-11

reformat_write:
 Kohn-Sham residue: 4.1e-4
 Ekin: 3.1e-10
 energy: 8.1e-11
 Omega: 2.1e-10
 EXC: 1.1e-10
 Enl: 3.1e-10
 EH: 1.1e-9
 Raw forces norm (Ha/Bohr): 3.1e-10
 Clean forces norm (Ha/Bohr): 3.1e-10
 e: 1.3e-11
 EvXC: 1.1e-10
 Energy (Hartree): 3.2e-11
 Atomic Forces (Ha/Bohr): 1.2e-11
 Force Norm (Hartree/Bohr): 1.8e-11
 Maxdiff for transpose (checksum): 7.0e-10

explicit_locregcenters:
 EvXC: 1.1e-10
 Total electronic charge: 4.1e-11
 EKS: 1.1e-9
 EH: 1.1e-9
 Energy (Hartree): 3.3e-10

intermediateforces:
 Atomic Forces (Ha/Bohr): 4.9e-7
 Average noise forces: 3.5e-7
 Clean forces norm (Ha/Bohr): 1.5e-6
 Raw forces norm (Ha/Bohr): 1.7e-6
 e: 1.6e-6
 energy: 2.8e-7
 Omega: 1.3e-8
 EXC: 1.6e-6
 EvXC: 1.1e-6
 EH: 6.9e-7
 Ekin: 2.1e-9
 Enl: 1.6e-6
 Epot: 8.97e-8
 multiplicator for the confinement: 1.6e-11
 D: 4.6e-7
 maxval: 4.2e-7
 fnrm2: 3.2e-7

DIIShistory:
 Atomic Forces (Ha/Bohr): 1.9e-9
 Clean forces norm (Ha/Bohr): 1.1e-9
 Raw forces norm (Ha/Bohr): 1.7e-9
 Force Norm (Hartree/Bohr): 5.3e-11
 Average noise forces: 2.1e-10
 e: 7.1e-9
 EH: 4.2e-7
 EXC: 6.5e-8
 Ekin: 2.3e-8
 Enl: 6.6e-9
 Epot: 3.8e-7
 EvXC: 8.5e-8
 energy: 5.1e-9
 multiplicator for the confinement: 5.4e-9
 Omega: 2.4e-8
 Total charge: 2.01e-11
 mean conf prefac: 1.01e-04
 Energy (Hartree): 5.37e-11
 Maxdiff for transpose (checksum): 1.2e-10


Locreg:
 EH: 2.0e-8
 Pulay forces (Ha/Bohr): 7.8e-09
 Max deviation from unity in reorthonormalize_coeff: 1.1e-9
 Energy (Hartree): 1.3e-10
 Force Norm (Hartree/Bohr): 1.79e-10
 mean conf prefac: 1.0e-04
 norm(P): 1.0e-9

sparsity:
 Total charge: 1.1e-10
 Omega: 1.1e-9
 Clean forces norm (Ha/Bohr): 7.7e-11
 Raw forces norm (Ha/Bohr): 1.1e-9
 Total ionic charge: 2.41e-11
 D Tr(K): 1.1e-9
 energy: 1.1e-9
 EXC: 1.1e-10
 EvXC: 1.01e-9
 Epot: 1.1e-9
 Enl: 1.01e-10
 Ekin: 1.01e-9
 eF: 1.1e-9
 D eF: 1.1e-9
 EBS higher temperature: 2.1e-10
 EBS: 2.1e-10
 difference: 1.1e-9
 D Tr: 1.1e-10
 Energy (Hartree): 9.6e-10
 Force Norm (Hartree/Bohr): 1.2e-11
 Maxdiff for transpose (checksum): 4.7e-10

PBE_densmixlin:
 Ekin: 1.1e-10
 Epot: 1.1e-10
 Enl: 1.01e-10
 energy: 1.1e-10
 Omega: 2.0e-1
 EvXC: 1.1e-10
 EXC: 1.01e-10
 EH: 1.0e-9
 Total charge: 2.1e-11
 Energy (Hartree): 4.8e-11
 fnrm2: 1.401e-11
 Maxdiff for transpose (checksum): 2.4e-10
 Keys to ignore:
  - Calculating wavelets expansion of projectors, found warnings
  - found warnings

PBE_potmixlin:
 EH: 1.0e-9
 Ekin: 1.1e-10
 Epot: 1.1e-10
 EXC: 1.1e-10
 EvXC: 1.1e-10
 energy: 1.1e-10
 Omega: 1.1e-10
 delta out: 1.1e-9
 Total charge: 2.1e-11
 Energy (Hartree): 2.7e-11
 Maxdiff for transpose (checksum): 2.4e-10
 Keys to ignore:
  - Calculating wavelets expansion of projectors, found warnings
  - found warnings

PBE_potmixdiis:
 Atomic Forces (Ha/Bohr): 6.3e-8
 Clean forces norm (Ha/Bohr): 6.3e-8
 Raw forces norm (Ha/Bohr): 2.6e-8
 Force Norm (Hartree/Bohr): 3.0e-10
 Average noise forces: 3.0e-8
 Orbitals: 6.3e-8
 energy: 2.5e-7
 EXC: 2.0e-8
 EvXC: 2.7e-8
 Omega: 4.3e-8
 Epot: 2.5e-7
 EH: 6.3e-8
 Ekin: 1.2e-8
 Enl: 2.2e-9
 Total charge: 2.1e-11
 multiplicator for the confinement: 4.3e-8
 Energy (Hartree): 2.6e-9
 Force Norm (Hartree/Bohr): 5.4e-10
 Maxdiff for transpose (checksum): 2.4e-10

PBE_densmixdiis:
 Epot: 1.1e-10
 EvXC: 1.1e-10
 EXC: 1.1e-10
 Enl: 1.1e-10
 energy: 1.1e-10
 Omega: 1.1e-10
 Ekin: 1.1e-9
 Total charge: 2.1e-11
 EH: 1.1e-9
 Energy (Hartree): 4.8e-11
 Maxdiff for transpose (checksum): 2.4e-10

test-bigdft-tool:
 positions: 5.1e-8

geoptconstrained_BFGS:
 Ekin: 1.7e-9
 EXC: 2.9e-10
 Epot: 9.0e-9
 EH: 2.1e-9
 Enl: 9.1e-11
 EvXC: 3.8e-10
 eF: 1.1e-7
 guess for new ef: 2.8e-8
 D eF: 2.0e-8
 D Tr(K): 1.1e-10
 D Tr: 3.1e-11
 D: 1.1e-10
 Positions: 1.1e-9
 Atomic Forces (Ha/Bohr): 3.4e-9
 Average noise forces: 2.0e-9
 Raw forces norm (Ha/Bohr): 8.5e-10
 Clean forces norm (Ha/Bohr): 7.8e-10
 EBS higher temperature: 7.0e-10
 EBS: 7.0e-10
 Ion-Ion interaction energy: 2.2e-9
 Positions: 1.1e-8
 Omega: 1.6e-9
 energy: 1.3e-11
 Maxdiff for transpose (checksum): 1.2e-10
 difference: 3.9e-11

geoptconstrained_SDCG:
 eF: 8.7e-8
 guess for new ef: 8.7e-8
 D eF: 1.21e-7
 EH: 2.1e-10
 Epot: 1.1e-10
 Ekin: 2.1e-10
 EXC: 3.1e-11
 EvXC: 4.1e-11
 D Tr(K): 1.1e-10
 D Tr: 1.1e-9
 Omega: 1.7e-10
 D: 1.1e-10
 tr(KS) before purification: 1.7e-11
 Clean forces norm (Ha/Bohr): 2.1e-9
 Atomic Forces (Ha/Bohr): 3.4e-9
 Average noise forces: 2.0e-9
 Raw forces norm (Ha/Bohr): 6.9e-11
 EBS higher temperature: 7.8e-11
 EBS: 7.8e-11
 Ion-Ion interaction energy: 2.3e-10
 Atomic structure: 3.1e-9
 trace(KS): 1.74e-11
 Total charge: 2.1e-11
 Maxdiff for transpose (checksum): 5.9e-11
 difference: 1.9e-11

O2spin_diag:
 Atomic Forces (Ha/Bohr): 2.8e-7
 Average noise forces: 9.5e-8
 Clean forces norm (Ha/Bohr): 9.9e-7
 Raw forces norm (Ha/Bohr): 9.9e-7
 Orbitals: 2.7e-7
 EH: 1.9e-6
 EXC: 3.5e-7
 Ekin: 2.3e-6
 Enl: 1.4e-6
 Epot: 2.8e-6
 EvXC: 1.4e-6
 Omega: 2.8e-7
 energy: 8.0e-8
 Energy (Hartree): 8.0e-8
 multiplicator for the confinement: 1.4e-6
 D: 1.1e-9
 kappa: 1.1e-4
<<<<<<< HEAD
 Force Norm (Hartree/Bohr): 3.1e-8
=======
 Force Norm (Hartree/Bohr): 3.7e-8
 Maxdiff for transpose (checksum): 5.9e-11
>>>>>>> 095c15cb

O2spin_foe:
 Atomic Forces (Ha/Bohr): 2.0e-8
 EH: 2.0e-7
 EXC: 1.7e-8
 Ekin: 4.8e-9
 Epot: 1.4e-7
 EvXC: 2.2e-8
 Enl: 2.6e-9
 Tr(K): 6.0e-6
 D Tr(K): 1.01e-4
 eF: 1.1-10
 D eF: 4.4e-8
 guess for new ef: 4.1e-9
 EBS: 6.7e-8
 EBS higher temperature: 1.1e-7
 Omega: 2.3e-9
 energy: 1.1e-7
 Raw forces norm (Ha/Bohr): 7.5e-8
 Clean forces norm (Ha/Bohr): 8.9e-8
 Average noise forces: 3.2e-8
 Total charge: 8.2e-8
 decay length of error function: 1.1e-5
 difference: 1.8e-7
 D Tr: 2.1e-7
 relative difference: 5.1e-8
 fnrm2: 7.7e-8
 Energy (Hartree): 6.8e-8
 Force Norm (Hartree/Bohr): 2.9e-8
 Maxdiff for transpose (checksum): 2.4e-10
 trace(KS): 8.2e-8

O2spin_dirmin:
 Atomic Forces (Ha/Bohr): 2.08e-5
 Average noise forces: 2.4e-5
 Clean forces norm (Ha/Bohr): 1.12e-4
 Raw forces norm (Ha/Bohr): 1.3e-4
 Electric Dipole Moment (AU): 2.4e-5
 Electric Dipole Moment (Debye): 3.0e-5
 eBS: 9.59e-6
 fnrm2: 9.9e-5
 EH: 1.84e-5
 EXC: 5.6e-6
 Ekin: 8.5e-6
 Enl: 1.9e-7
 Epot: 1.56e-5
 EvXC: 6.0e-6
 energydiff: 6.0e-6
 energy: 2.29e-6
 fnrm: 1.1e-5
 Energy (Hartree): 2.26e-6
 Omega: 6.1e-6
 D: 1.1e-4
 DIIS weights: 5.21
 Max deviation from unity in reorthonormalize_coeff: 1.1e-6
 Mean deviation from unity in reorthonormalize_coeff: 1.1e-7
 delta: 1.1e-10
 delta out: 1.1e-10
 Force Norm (Hartree/Bohr): 2.94e-5
 Maxdiff for transpose (checksum): 5.9e-11

verysparse:
 Total charge: 2.3e-8
 EH: 4.8e-7
 EXC: 1.4e-8
 Enl: 2.2e-9
 Epot: 5.0e-7
 Ekin: 1.8e-8
 EvXC: 1.7e-8
 EBS: 4.8e-7
 EBS higher temperature: 4.8e-7
 eF: 3.8e-8
 D eF: 4.1e-8
 guess for new ef: 3.8e-8
 Omega: 8.3e-8
 energy: 4.4e-9
 D Tr: 3.1e-5
 Tr(K): 2.8e-5
 D Tr(K): 2.8e-5
 relative difference: 2.6e-11
 Ion-Ion interaction energy: 8.01e-11
 difference: 9.2e-10
 Total ionic charge: 1.1e-10
 e: 1.2e-9
 decay length of error function: 1.1e-5
 Clean forces norm (Ha/Bohr): 6.2e-10
 Raw forces norm (Ha/Bohr): 7.8e-10
 Atomic Forces (Ha/Bohr): 3.1e-9
 Average noise forces: 1.0e-9
 Energy (Hartree): 4.4e-9
 Ion-Ion interaction energy: 8.1e-11
 Maxdiff for overlap calculation: 4.6e-06
 Maxdiff for transpose (checksum): 4.7e-10
 Keys to ignore:
  - Calculating wavelets expansion of projectors, found warnings
  - found warnings

expfoegeopt:
 guess for new ef: 4.6e-8
 eF: 2.5e-8
 D eF: 2.3e-8
 D Tr(K): 2.3e-8
 EBS: 2.3e-8
 EBS higher temperature: 1.5e-9
 D Tr: 1.01e-6
 Epot: 2.3e-8
 EvXC: 2.3e-8
 EXC: 2.3e-8
 Ekin: 1.1e-10
 Tr(K): 2.3e-8
 decay length of error function: 1.1e-5
 Omega: 3.3e-11
 energy: 3.3e-11
 epred: 2.2e-11
 trace(KS): 3.3e-11
 Total charge: 3.1e-11
 Energy (Hartree): 1.5e-11
 Maxdiff for transpose (checksum): 2.4e-10

log_model:
 System pseudo energy (Ha): 3.6e-11
 Keys to ignore:
  - Reference Paper

FF_LENOSKY-vssd:
  etot: 3.601e-7
  last beta: 3.401
  beta: 0.601
  fnrm2: 3.32e-7
  maxval: 6.802e-5
  Forces: 8.01e-5
  Keys to ignore:
  - WARNINGS

FF_LENOSKY-ab6md:
  Keys to ignore:
  - WARNINGS


FF_LENOSKY-sdcg:
  etot: 6.1e-11
  maxval: 1.01e-9
  Keys to ignore:
  - WARNINGS

FF_LENOSKY-sqnm:
  Keys to ignore:
  - WARNINGS

FF_LENOSKY-lbfgs:
  FORCES norm(Ha/Bohr): 9.01e-6
  Forces: 1.e-4
  etot: 7.36e-6
  maxval: 1.3e-5
  Alpha: 0.00101
  Keys to ignore:
  - WARNINGS
  - disablesym

FF_LJ-bfgs:
  etot: 9.3e-5
  Keys to ignore:
  - WARNINGS
  - disablesym

FF_LJ-ab6md:
  Keys to ignore:
  - WARNINGS


FF_LENOSKY-bfgs:
  etot: 1.5e-10
  maxval: 1.0e-10
  fnrm2: 1.01e-10
  Energy: 2.07e-10
  Keys to ignore:
  - WARNINGS


FF_LENOSKY-diis:
  FORCES norm(Ha/Bohr): 1.11e-6
  etot: 1.35e-7
  Keys to ignore:
  - WARNINGS

FF_LJ-diis:
  Keys to ignore:
  - WARNINGS
  - disablesym

FF_LJ-fire:
  epred: 1.51e-11
  Keys to ignore:
  - WARNINGS
  - disablesym

FF_LJ-sdcg:
  maxval: 1.1e-9
  Keys to ignore:
  - WARNINGS
  - disablesym

FF_LJ-lbfgs:
  etot: 3.17e-8
  Forces: 1.01e-5
  Energy: 2.21e-8
  fnrm2: 1.01e-5
  maxval: 1.01e-5
  Keys to ignore:
  - WARNINGS
  - disablesym

FF_LJ-sqnm:
  Geometry: 1.01e-8
  fnrm2: 1.1e-6
  maxval: 1.01e-7
  Keys to ignore:
  - WARNINGS
  - disablesym


FF_LJ-vssd:
  etot: 2.2e-4
  maxval: 3e-4
  last beta: 3.5e-2
  beta: 1.81e-2
  fnrm2: 0.37
  Forces: 0.33
  Keys to ignore:
  - WARNINGS
  - disablesym
  
periodic_silicon:
 Epot: 1.1e-9
 Enl: 1.1e-9
 EXC: 1.1e-10
 Omega: 9.5e-11
 EBS higher temperature: 1.31e-10
 D Tr(K): 6.3e-10
 EBS: 1.34e-10
 Energy (Hartree): 3.15e-11
 energy: 3.15e-11
 Total ionic charge: 6.7e-11
 Pressure: 1.5e-10
 D Tr: 1.0e-9
 trace: 4.8e-10
 Maxdiff for transpose (checksum): 2.4e-10

periodic_wateredge:
 Epot: 1.1e-9
 Omega: 3.0e-10
 Enl: 2.1e-10
 EH: 1.0e-9
 EXC: 1.1e-10
 EvXC: 2.1e-10
 Ekin: 1.1e-9
 energy: 2.9e-10
 Total charge: 1.1e-10
 PV (Ha): 2.7e-9
 Energy (Hartree): 1.8e-10
 Total charge: 1.1e-10
 Total ionic charge: 2.7e-11
 Pressure: 7.4e-10
 Maxdiff for transpose (checksum): 1.2e-10

periodic_water:
 EH: 3.1e-9
 Epot: 2.1e-9
 EXC: 1.1e-9
 EvXC: 1.1e-9
 Ekin: 2.0e-9
 Enl: 1.1e-9
 Energy (Hartree): 3.4e-10
 Omega: 5.9e-10
 EBS higher temperature: 2.5e-9
 EBS: 2.5e-9
 eF: 3.0e-7
 D eF: 3.0e-7
 energy: 5.9e-10
<<<<<<< HEAD
 guess for new ef: 2.0e-7
 number of corrected points: 1
 charge diff: 5.2e-7
 diff: 6.5e-10
=======
 guess for new ef: 3.0e-7
 number of corrected points: 1
 D Tr(K): 5.2e-7
 difference: 6.5e-10
>>>>>>> 095c15cb
 Tr(K): 5.0e-7
 D Tr: 1.0e-6
 Total ionic charge: 9.5e-11
 Pressure: 6.4e-10
 Clean forces norm (Ha/Bohr): 1.9e-11
 Total charge: 2.1e-10
 Ion-Ion interaction energy: 1.6e-11
 Force Norm (Hartree/Bohr): 2.0e-11
 fnrm2: 2.6e-11
 trace(KS): 1.1e-10
 relative difference: 1.5e-11
 Maxdiff for transpose (checksum): 4.7e-10


surface_boronnitride:
 Ekin: 1.0e-9
 Enl: 1.01e-9
 Epot: 1.0e-9
 Omega: 2.6e-10
 energy: 5.4e-11
 Energy (Hartree): 5.4e-11
 Total charge: 1.0e-10
 Total ionic charge: 4.2e-11
 Clean forces norm (Ha/Bohr): 1.3e-11
 fnrm2: 1.4e-11
 Maxdiff for transpose (checksum): 9.4e-10
 Keys to ignore:
  - Calculating wavelets expansion of projectors, found warnings
  - found warnings

surface_graphene:
 Energies: 1.01e-9
 Omega: 2.21e-10
 energy: 2.5e-11
 EBS higher temperature: 2.8e-10
 EBS: 2.8e-10
 D Tr(K): 1.5e-7
 Tr(K): 2.0e-7
 guess for new ef: 1.1e-9
 eF: 8.1e-10
 D eF: 1.1e-9
 difference: 2.2e-11
 Total ionic charge: 1.2e-11
 Energy (Hartree): 2.5e-11
 Total charge: 1.1e-10
 energy: 2.0e-11
 trace: 7.0e-10
 D Tr: 2.1e-11
 Maxdiff for transpose (checksum): 4.7e-10
 
dev.ref.yaml:
 Epot: 1.1e-10

multipoles_OH-:
 eF: 2.6e-6
 guess for new ef: 2.6e-6
 D Tr(K): 6.8e-8
 D Tr: 6.8e-8
 Tr(K): 2.1e-7
 EBS higher temperature: 6.1e-9
 EBS: 1.6e-10
 relative difference: 4.6e-9
 difference: 6.1e-9
 multiplicator for the confinement: 1.7e-9
 Epot: 1.3e-10
 EH: 2.1e-10
 Ekin: 1.1e-10
 Charge analysis (charge / net charge): 6.8e-8
 EXC: 3.1e-11
 EvXC: 4.1e-11
 energy: 3.0e-11
 D eF: 2.7e-7
 Total charge: 4.31e-11
 trace(KS): 4.3e-11
 difference from reference kernel: 1.1e-8
 Atomic Forces (Ha/Bohr): 3.3e-11
 Clean forces norm (Ha/Bohr): 3.4e-11
 Raw forces norm (Ha/Bohr): 5.1e-11
 Average noise forces: 1.01e-9
 decay length of error function: 1.1e-5
 number of corrected points: 92
 total charge correction: 5.2e-8
 Unitary check of the multipole calculations: 6.1e-2
 Force Norm (Hartree/Bohr): 1.2e-11
 Maxdiff for transpose (checksum): 1.5e-11

multipoles_water:
 Ekin: 1.1e-10
 EXC: 3.1e-11
 Epot: 2.1e-10
 EvXC: 4.1e-11
 eF: 2.2e-7
 guess for new ef: 2.2e-7
 number of corrected points: 17
 multiplicator for the confinement: 3.0e-10
 EH: 2.1e-10
 D eF: 2.7e-7
 EBS higher temperature: 1.5e-10
 EBS: 1.6e-10
 D Tr: 5.8e-10
 Total charge: 2.1e-11
 D Tr(K): 5.9e-10
 number of corrected points: 17.0
 total charge correction: 8.6e-11
 trace(KS): 2.1e-11
 Unitary check of the multipole calculations: 2.1e-2
 number of corrected points: 20
 Tr(K): 1.1e-09
 difference: 8.7-11
 relative difference: 2.4e-11
 Maxdiff for transpose (checksum): 1.5e-11
 Raw forces norm (Ha/Bohr): 1.2e-11

multipoles_CH4:
 Atomic Forces (Ha/Bohr): 1.5e-11
 Charge analysis (charge / net charge): 2.7e-10
 Pseudo Fermi level for occupations: 8.2e-10
 net charge: 1.0e-10
 Energy (Hartree): 1.3e-11
 Total charge: 1.5e-10
 net quadropole: 1.1e-7
 eF: 6.5e-6
 D eF: 4.8e-6
 D Tr: 2.3e-9
 guess for new ef: 6.5e-6
 EBS: 8.2e-10
 EBS higher temperature: 1.2e-9
 relative_difference: 2.6e-10
 trace(KS): 1.5e-10
 Tr(K): 2.1e-9
 energy: 2.2e-11
 Omega: 2.1e-11
 D Tr(K): 2.3e-9
 total charge correction: 2.5e-8
 relative difference: 2.6e-10
 Epot: 8.1e-10
 EH: 9.1e-10
 EXC: 2.9e-10
 EvXC: 3.6e-10
 Ekin: 1.1e-10
 difference from reference kernel: 1.1e-9
 difference: 8.9e-10
 number of corrected points: 27.0
 eval: 1.1e-8
 Unitary check of the multipole calculations: 9.1e-2
 avg pot difference (actual/min): 1.0e-04

multipoles_periodic:
  D eF: 7.91e-8
  EH: 6.1e-10
  EXC: 8.1e-11
  EvXC: 9.1e-11
  Epot: 3.1e-10
  HOMO energy: 4.0e-11
  HOMO-LUMO gap (Ha): 3.4e-11
  HOMO-LUMO gap (eV): 9.2e-10
  Pseudo Fermi level for occupations: 1.3e-10
  Tr(K): 3.1e-09
  D Tr(K): 2.8e-9
  eF: 1.14e-07
  EBS: 5.8e-10
  EBS higher temperature: 5.8e-10
  guess for new ef: 1.14e-07
  Atomic Forces (Ha/Bohr): 1.7e-10
  Force Norm (Hartree/Bohr): 1.0e-10
  Clean forces norm (Ha/Bohr): 8.9e-11
  PV (Ha): 1.3e-10
  Charge analysis (charge / net charge): 1.7e-10
  D Tr: 1.1e-10
  Total charge: 2.4e-11
  difference: 2.7e-11
  trace: 2.9e-11
  trace(KS): 2.5e-11
  e: 4.11-11
  Average noise forces: 1.1e-10
  Maxdiff for transpose (checksum): 1.5e-11

Xabsb2B.xabs.ref.yaml:
  Keys to ignore:
  - WARNINGS

dev.ref.yaml:
  Epot: 1.01e-10
  
igortho_19:
 Atomic Forces (Ha/Bohr): 7.3e-7
 Clean forces norm (Ha/Bohr): 2.1e-7
 Raw forces norm (Ha/Bohr): 3.6e-7
 net quadropole: 2.1e-6
 net dipole: 1.1e-6
 Energy (Hartree): 2.4e-9
 Multipole coefficients: 1.1e-6
 Charge analysis (charge / net charge): 4.1e-7
 Pseudo Fermi level for occupations: 3.97e-8
 net charge: 1.1e-8
 Average noise forces: 7.8e-7
 eF: 3.7e-5
 EXC: 2.8e-6
 Epot: 5.8e-5
 EvXC: 3.4e-6
 EH: 2.5e-5
 Ekin: 1.8e-7
 Enl: 1.6e-8
 Omega: 1.1e-8
 D eF: 2.9e-5
 EBS: 2.5e-5
 EBS higher temperature: 2.5e-5
 guess for new ef: 3.9e-5
 energy: 4.1e-8
 D Tr(K): 1.1e-6
 D Tr: 2.6e-8
 number of corrected points: 14
 difference: 5.9e-9
 trace(KS): 5.6e-9
 Total charge: 5.9e-9
 relative difference: 1.6e-9
 difference from reference kernel: 3.0e-8
 D: 4.1e-8
 Tr(K): 1.0e-7
 total charge correction: 1.5e-11
 multiplicator for the confinement: 4.3e-11
 radius for normalization: 1.1e-2
 Force Norm (Hartree/Bohr): 4.93e-8
 Maxdiff for transpose (checksum): 1.8e-10
 ef: 2.8e-06
 P vector: 1.001e-05

igortho_44:
 Atomic Forces (Ha/Bohr): 8.2e-7
 Average noise forces: 6.0e-8
 Clean forces norm (Ha/Bohr): 7.9e-7
 Energy (Hartree): 9.1e-9
 Raw forces norm (Ha/Bohr): 7.8e-7
 EH: 7.2e-4
 EXC: 2.7e-5
 Epot: 1.5e-3
 EvXC: 3.6e-5
 Enl: 2.1e-8
 Ekin: 1.0e-9
 Total charge: 1.5e-08
 guess for new ef: 2.0e-05
 Tr(K): 4.5e-07
 D Tr(K): 4.5e-07
 eF: 2.0e-05
 D Tr: 4.4e-7
 D eF: 8.4e-6
 difference: 4.6e-7
 EBS: 7.2e-04
 EBS higher temperature: 7.2e-04
 relative difference: 9.5e-10
 trace(KS): 1.5e-08
 energy: 7.1e-07
 Omega: 3.0e-10
 Charge analysis (charge / net charge): 1.6e-6
 Pseudo Fermi level for occupations: 2.8e-6
 net charge: 1.1e-5
 eval: 1.1e-4
 Multipole coefficients: 1.4e-6
 number of corrected points: 8
 net quadropole: 7.1e-5
 net dipole: 1.1e-7
 D: 1.1e-4
 delta: 1.0e-9
 #radius for normalization: 1.1e-1
 Tolerance for the following test: 1.01e-10
 Force Norm (Hartree/Bohr): 9.3e-7
 Unitary check of the multipole calculations: 1.0e-2
 Multipole coefficients: 1.6e-6
 avg pot difference (actual/min): 0.95
 trace: 7.2e-11
 Maxdiff for transpose (checksum): 4.7e-10
 Keys to ignore:
  - Calculating wavelets expansion of projectors, found warnings
  - found warnings

igortho_94:
 Atomic Forces (Ha/Bohr): 2.6e-5
 net quadropole: 1.1e-5
 net dipole: 2.1e-6
 Energy (Hartree): 2.1e-9
 Multipole coefficients: 7.1e-10
 Total charge: 2.7e-9
 Clean forces norm (Ha/Bohr): 3.4e-5
 Average noise forces: 2.8e-5
 Raw forces norm (Ha/Bohr): 5.0e-5
 EH: 3.5e-4
 EXC: 3.4e-5
 Ekin: 1.7e-7
 Enl: 1.4e-8
 Epot: 6.2e-4
 EvXC: 4.4e-5
 total charge correction: 3.3e-8
 guess for new ef: 1.3e-5
 Tr(K): 3.0e-7
 D Tr(K): 3.0e-7
 eF: 1.3e-5
 D Tr: 3.0e-7
 D eF: 1.1e-5
 difference: 5.4e-9
 difference from reference kernel: 1.1e-8
 EBS: 3.2e-4
 EBS higher temperature: 3.2e-4
 relative difference: 1.4e-9
 trace(KS): 2.7e-9
 D: 1.1e-4
 energy: 2.4e-8
 Omega: 1.1e-8
 Charge analysis (charge / net charge): 2.0e-6
 Pseudo Fermi level for occupations: 1.1e-6
 net charge: 1.1e-5
 eval: 1.1e-7
 Multipole coefficients: 1.2e-5
 number of corrected points: 116
 delta: 4.1e-11
 radius for normalization: 1.1e-2
 multiplicator for the confinement: 4.38e-11
 Force Norm (Hartree/Bohr): 4.3e-8
 Maxdiff for transpose (checksum): 5.9e-11

extendedfrags_nofrags:
 eF: 1.7e-9
 guess for new ef: 2.0e-9
 D Tr(K): 1.9e-8
 Tr(K): 2.1e-8
 D Tr: 1.0e-9
 D eF: 1.1e-8
 EBS higher temperature: 7.8e-11
 EBS: 7.8e-11
 EXC: 1.1e-10
 Energies: 1.1e-10
 Pressure: 3.4e-11
 Omega: 1.3e-11

extendedfrags_read:
 Omega: 2.7e-10
 eF: 1.5e-9
 D Tr(K): 6.0e-9
 Tr(K): 1.1e-8
 D eF: 1.1e-9
 guess for new ef: 1.5e-9
 EBS: 2.8e-10
 EH: 1.1e-9
 EBS higher temperature: 2.6e-10
 Energies: 2.1e-10
 EXC: 1.01e-10
 D Tr: 1.1e-10
 Average noise forces: 1.1e-10
 Pressure: 5.6e-11
 maxval: 1.6e-11
 Total charge: 4.1e-11
 Force Norm (Hartree/Bohr): 4.5e-11
 Atomic Forces (Ha/Bohr): 1.7e-11
 Epot: 3.1e-10
 Keys to ignore: [WARNINGS]

extendedfrags_readrotated:
 Ekin: 1.1e-10
 energy: 1.4e-11
 eF: 1.0e-8
 D eF: 1.1e-8
 guess for new ef: 2.61e-9
 D Tr: 1.1e-9
 EBS higher temperature: 2.7e-10
 EBS: 2.7e-10
 D Tr(K): 6.0e-9
 Pressure: 4.7e-11
 Epot: 3.0e-10
 EXC: 1.01e-10
 EvXC: 1.01e-10
 EH: 1.1e-9
 Total charge: 4.1e-11
 Force Norm (Hartree/Bohr): 4.8e-11
 fnrm2: 6.9e-11
 energy: 1.2e-11
 Atomic Forces (Ha/Bohr): 1.7e-11
 Omega: 2.7e-10
 Average noise forces: 1.1e-10
<<<<<<< HEAD
 Clean forces norm (Ha/Bohr): 1.3e-11
=======
 Clean forces norm (Ha/Bohr): 1.7e-11
>>>>>>> 095c15cb
 Keys to ignore: [WARNINGS]


extendedfrags_write:
 Epot: 1.2e-9
 EH: 1.3e-9
 Ekin: 1.1e-10
 EXC: 2.01e-10
 EvXC: 3.1e-10
 D Tr: 3.1e-8
 D eF: 5.0e-9
 EBS higher temperature: 1.3e-9
 EBS: 1.3e-9
 guess for new ef: 6.0e-9
 Tr(K): 6.1e-8
 Total charge: 6.01e-11
 D Tr(K): 5.8e-8
 trace(KS): 6.18e-11
 eF: 7.0e-9
 Pressure: 6.9e-11
 decay length of error function: 1.1e-6
 Clean forces norm (Ha/Bohr): 1.2e-11
 fnrm2: 5.6e-11
 maxval: 1.7e-11
 Atomic Forces (Ha/Bohr): 1.7e-11
 Force Norm (Hartree/Bohr): 4.7e-11
 difference: 1.65e-11
 e: 2.2e-11
 
Cavity_H2OfrigidPCG:
 Atomic Forces (Ha/Bohr): 2.5e-6
 Force Norm (Hartree/Bohr): 2.3e-6
 maxval: 5.8e-6
 fnrm2: 2.8e-6
 Iteration quality: 4.0e-7
 alpha: 0.6
 Epot: 5.7e-5
 EH: 5.7e-5
 Energies: 5.1e-7
 EKS: &energy 4.95e-7
 Energy (Hartree): *energy 
 Average noise forces: 6.01e-8
 Integral of the density in the nonvacuum region: 3.6e-8
 Ekin: 1.66e-07
 Total electronic charge: 1.53e-09
 beta: 0.00011
 norm(P): 1.01e-6
 ratio: 1.01e-05
 total: 5.121e-06
 x: 2.55e-06
 y: 5.09e-06
 z: 1.63e-07
 Keys to ignore:
   - rmult
   - Electronic charge changed by rho compression

Cavity_H2OfsccsPCG:
 Atomic Forces (Ha/Bohr): 9.4e-10
 Iteration quality: 6.8e-7
 Energies: 4.01e-9
 Average noise forces: 1.01e-9
 EH: 4.6e-05
 Epot: 4.2-05
 ratio: 5.81e-06
 EXC: 2.44e-07
 Ekin: 1.8e-06
 Enl: 1.49e-07
 EvXC: 3.05e-07
 Integral of the density in the nonvacuum region: 7.84e-08
 P vector: 1.01e-07
 Total electronic charge: 1.46e-09
 alpha: 0.397
 beta: 0.0002
 EKS: 2.44e-07
 Energy (Hartree): 2.44e-07
 Force Norm (Hartree/Bohr): 4.68e-07
 H: 9.94e-07
 O: 2.01e-07
 fnrm2: 4.39e-07
 maxval: 5.42e-07
 total: 6.04e-07
 x: 2.82e-07
 y: 6.03e-07
 z: 1.35e-07
 Keys to ignore:
   - Electronic charge changed by rho compression

pexsi:
  Energy (Hartree): 2.3e-11
  Omega: 4.2e-11
  energy: 3.8e-11
  EXC: 1.0e-10
  Enl: 1.1e-10
  Total energy (H*DM): 1.6e-11
  Total energy (S*EDM): 1.6e-11
  Total free energy: 1.6e-11
  Total charge: 1.1e-10
  Keys to ignore:
    - Calculating wavelets expansion of projectors, found warnings
    - found warnings
    - Total number of cores
    - Number of cores used
    - Processor grid dimensions
    - number of columns (min/max/avg)
    - number of non-zero elements (min/max/avg)

counterions:
  EH: 1.1e-10
  EKS: 2.4e-11
  Energy (Hartree): 1.6e-11
  Epot: 1.1e-10
  EvXC: 1.1e-10
  Ekin: 1.1e-10

largesystems_dnalarge:
  D Tr: 1.1e-07
  D eF: 1.1e-9
  EXC: 2.1e-8
  Ekin: 1.1e-07
  Energy (Hartree): 2.4e-10
  Epot: 3.1e-07
  EvXC: 4.1e-08
  Enl: 1.1e-8
  Force Norm (Hartree/Bohr): 6.8e-11
  Omega: 9.4e-10
  Pseudo Fermi level for occupations: 1.1e-9
  D Tr(K): 6.5e-08
  difference: 4.6e-09
  eF: 2.1e-10
  EBS: 3.4e-07
  EBS higher temperature: 3.5e-07
  energy: 9.4e-10
  eval: 1.1e-06
  fnrm2: 1.8e-10
  guess for new ef: 1.1e-9
  multiplicator for the confinement: 5.7e-09
  net charge: 1.1e-05
  occ: 1.1e-5
  q0: 1.1e-08
  q1: 1.1e-07
  q2: 1.1e-07
  total net charge: 2.0e-06
  trace of quadropole matrix: 1.4e-06
  Charge analysis (charge / net charge): 2.4e-8
  Atomic Forces (Ha/Bohr): 5.5e-11
  Delta r: 1.1e-8
  r: 3.7e-11
  HOMO-LUMO gap (eV): 2.1e-11

largesystems_dnawater:
  total net charge: 2.9e-07
  Charge analysis (charge / net charge): 1.7e-1
  Omega: 4.1e-11
  Pseudo Fermi level for occupations: 3.5e-8
  eval: 1.1e-5
  net charge: 1.1e-6
  Ion-Ion interaction energy: 3.1e-11
  D: 1.0e-10
  D Tr: 1.2e-08
  D eF: 1.1e-08
  Delta r: 1.0e-9
  Energy (Hartree): 3.37e-11
  EvXC: 1.0e-08
  HOMO-LUMO gap (Ha): 6.9e-11
  HOMO-LUMO gap (eV): 1.9e-09
  LUMO energy: 6.9e-11
  PV (Ha): 2.2e-11
  D Tr(K): 1.2e-08
  eF: 4.4e-09
  EBS: 1.1e-10
  EBS higher temperature: 1.1e-10
  energy: 4.1e-11
  guess for new ef: 4.5e-09
  multiplicator for the confinement: 4.9e-10
  occ: 1.1e-07
  trace of quadropole matrix: 1.2e-08
  trace(KS): 1.2e-11
  Keys to ignore:
    - atom

H2Omultipoles_1:
  EBS: 9.3e-10
  EBS higher temperature: 9.3e-10
  EH: 1.1e-9
  EXC: 1.7e-10
  Ekin: 3.1e-10
  Enl: 7.1e-11
  Epot: 1.1e-9
  EvXC: 2.2e-10
  Charge analysis (charge / net charge): 9.8e-11
  Pseudo Fermi level for occupations: 2.5e-11
  Omega: 2.5e-11
  Total charge: 2.6e-11
  Tr(K): 1.1e-07
  eF: 1.1e-07
  energy: 2.4e-11
  multiplicator for the confinement: 4.5e-11
  trace(KS): 2.5e-11
  Maxdiff for transpose (checksum): 1.5e-11
  difference: 1.3e-11

H2Omultipoles_11:
  EBS: 9.0e-10
  EBS higher temperature: 9.0e-10
  EH: 1.1e-9
  EXC: 1.7e-10
  Ekin: 3.1e-10
  Enl: 7.1e-11
  Epot: 1.1e-9
  EvXC: 2.1e-10
  Charge analysis (charge / net charge): 1.0e-10
  Omega: 2.3e-11
  Total charge: 2.6e-11
  Tr(K): 1.1e-07
  eF: 1.1e-07
  energy: 2.2e-11
  multiplicator for the confinement: 4.3e-11
  trace(KS): 2.5e-11
  Maxdiff for transpose (checksum): 1.5e-11
  Pseudo Fermi level for occupations: 1.8e-11
  difference: 1.3e-11

H2Omultipoles_12:
  EBS: 1.2e-9
  EBS higher temperature: 1.2e-9
  EH: 1.3e-9
  EXC: 2.0e-10
  Ekin: 4.1e-10
  Enl: 8.1e-11
  Epot: 5.1e-9
  EvXC: 2.5e-10
  Pseudo Fermi level for occupations: 2.6e-11
  Charge analysis (charge / net charge): 1.2e-10
  Omega: 2.9e-11
  Total charge: 2.6e-11
  Tr(K): 1.1e-07
  eF: 1.1e-07
  energy: 2.6e-11
  multiplicator for the confinement: 5.2e-11
  trace(KS): 2.6e-11
  Maxdiff for transpose (checksum): 1.5e-11
  difference: 1.3e-11

#H2Omultipoles_13:
#  EBS: 7.3e-10
#  EBS higher temperature: 7.3e-10
#  EH: 8.1e-10
#  EXC: 1.3e-10
#  Ekin: 3.1e-10
#  Enl: 6.1e-11
#  Epot: 8.1e-10
#  EvXC: 1.7e-10
#  Pseudo Fermi level for occupations: 2.6e-06
#  Charge analysis (charge / net charge): 7.9e-11
#  Omega: 1.9e-11
#  Total charge: 1.9e-11
#  Tr(K): 1.1e-07
#  eF: 1.1e-07
#  energy: 1.8e-11
#  multiplicator for the confinement: 3.4e-11
#  trace(KS): 1.9e-11
#  Maxdiff for transpose (checksum): 1.5e-11

H2Omultipoles_2:
  EBS: 8.9e-10
  EBS higher temperature: 8.9e-10
  EH: 9.0e-10
  EXC: 1.7e-10
  Ekin: 3.1e-10
  Enl: 7.1e-11
  Epot: 1.1e-9
  EvXC: 2.6e-10
  Charge analysis (charge / net charge): 9.8e-11
  Omega: 2.3e-11
  Total charge: 2.5e-11
  Tr(K): 1.1e-07
  eF: 1.1e-07
  energy: 2.2e-11
  multiplicator for the confinement: 4.2e-11
  trace(KS): 2.5e-11
  Maxdiff for transpose (checksum): 1.5e-11
  difference: 1.3e-11
  Pseudo Fermi level for occupations: 1.8e-11

#H2Omultipoles_3:
#  EBS: 9.6e-10
#  EBS higher temperature: 9.1e-10
#  EH: 1.2e-9
#  EXC: 1.7e-10
#  Ekin: 4.1e-10
#  Epot: 1.1e-9
#  Enl: 8.1e-11
#  EvXC: 2.0e-10
#  Pseudo Fermi level for occupations: 2.0e-06
#  Charge analysis (charge / net charge): 5.2e-11
#  Omega: 2.5e-11
#  Total charge: 1.9e-11
#  Tr(K): 1.1e-07
#  eF: 1.1e-07
#  energy: 2.4e-11
#  multiplicator for the confinement: 4.5e-11
#  trace(KS): 1.9e-11
#  Maxdiff for transpose (checksum): 1.5e-11<|MERGE_RESOLUTION|>--- conflicted
+++ resolved
@@ -1415,12 +1415,8 @@
  multiplicator for the confinement: 1.4e-6
  D: 1.1e-9
  kappa: 1.1e-4
-<<<<<<< HEAD
- Force Norm (Hartree/Bohr): 3.1e-8
-=======
  Force Norm (Hartree/Bohr): 3.7e-8
  Maxdiff for transpose (checksum): 5.9e-11
->>>>>>> 095c15cb
 
 O2spin_foe:
  Atomic Forces (Ha/Bohr): 2.0e-8
@@ -1700,17 +1696,10 @@
  eF: 3.0e-7
  D eF: 3.0e-7
  energy: 5.9e-10
-<<<<<<< HEAD
- guess for new ef: 2.0e-7
- number of corrected points: 1
- charge diff: 5.2e-7
- diff: 6.5e-10
-=======
  guess for new ef: 3.0e-7
  number of corrected points: 1
  D Tr(K): 5.2e-7
  difference: 6.5e-10
->>>>>>> 095c15cb
  Tr(K): 5.0e-7
  D Tr: 1.0e-6
  Total ionic charge: 9.5e-11
@@ -2088,11 +2077,7 @@
  Atomic Forces (Ha/Bohr): 1.7e-11
  Omega: 2.7e-10
  Average noise forces: 1.1e-10
-<<<<<<< HEAD
- Clean forces norm (Ha/Bohr): 1.3e-11
-=======
  Clean forces norm (Ha/Bohr): 1.7e-11
->>>>>>> 095c15cb
  Keys to ignore: [WARNINGS]
 
 
