---
Default tolerances:
 Epsilon: 1.1e-11
 
Keys to ignore:
 - Code logo
 - Compilation options
 - MPI task*
 - Timings for root process
 - Maximal OpenMP threads per MPI task
 - OpenMP threads per task
 - OpenMP parallelization
 - Memory* 
 - Orbitals Repartition*
 - Rho Commun
 - Total number of components
 - GPU acceleration
 - High Res. box is treated separately
 - Grid Spacing threshold (AU)
 - Direct and transposed data repartition
 - Write Waves Time
 - Reading Waves Time
 - Maxdifference*
 - Tolerances for this check
 - Material acceleration
 - Number of OpenCL devices per node
 - Version Number
 - Root process Hostname
 - Input ixc parameter corresponds to XC
 - Wavefunction written No.
 - accel
 - Max No. of dictionaries used
 - Occupation numbers coming from
 - Number of dictionary folders allocated
 - Maximum size of masking arrays for a projector
 - Cumulative size of masking arrays
 - Dictionary for lin
 - Raw version
 - Size of the global database
 - Total No. of Taskgroups created
 - sparse matmul load balancing naive / optimized
 - preconditioning load balancing before
 - preconditioning load balancing after
 - preconditioning load balancing min/max before # to be deleted as soon as refs are updated
 - preconditioning load balancing min/max after # to be deleted as soon as refs are updated
 - task with max load
 - nonlocal forces; maximal number of atoms per iteration, number of iterations
 - number of taskgroups
 - taskgroups overview
 - outdir
 - Atomic positions within the cell (Atomic and Grid Units)
 - Rigid Shift Applied (AU)
 - Walltime since initialization
 - Support function repartition
 - Output grid format # to be removed for updated references
 - Support Function Repartition
 - Iostat for format
 - check_overlap
 - check_sumrho
 - Leaked force
 - psolver_accel
 - psolver_groupsize
 - gps_method
 - solvent
 - Operation  1
 - check
 - main
 - noise
 - penalty
 - SCF criterion
 #- avg pot difference (actual/min)
 #- number of tasks
 #- IDs
 #- start / end
 #- start / end disjoint
Patterns to ignore:
 - Timestamp
 - memory
 - FLAGS
 - input_guess



Expected Test CPUtime: #
 C: #[expected, error]
  athelas: [ 6.0, 1.0 ]

yaml_test:
 Tax: 1.8e-6
 Total: 2.0e-5
 Keys to ignore:
   - Error code
   - Address*
   - date
   - Id
   - Summary
   - ERR_ALLOCATE
   - Routine dictionary
   - Errors found while (de)allocating ab and b
   - Calling sequence of Main program (routines with * are not closed yet)
   - Additional Info
   - Something to use b
   - Something to use ab
   - Entering Thread No.
   - Elapsed time (ns)
   - Elapsed time (mus)
   - Test for pid
   - loc of address and metadata
   - Actual address of first element of ptr1
   - Predicted address for the starting point of ptr1
   - address of first element vs address of objects
   - Timings for search
 Patterns to ignore:
   - errcode
   - Time
   - Global dictionary
   - time
   - Count

xc:
 nosp: 3.1e-6
 scol: 2.72e-5
 Patterns to ignore:
   - time

psp:
  checksum: 1.43e-14


#Runs which update and override the default
AgBulk:
 Grid Spacing threshold (AU): 1.e-2
 Residues per orbital: 2.2e-8
 EH: 2.51e-11
 EXC: 4.52e-11
 Ekin: 1.81e-11
 Enl: 3.71e-11
 Epot: 3.21e-11
 EvXC: 7.1e-11
 tr(H): 4.1e-11
 # Necessary for GPU runs, to be updated...
 Keys to ignore:
  - Residues per orbital
  - Calculating wavelets expansion of projectors, found warnings


SiBulk:
 Wavefunctions Iterations: 4.4e-8 # 1.1e-10
 Residues per orbital: 8.0e-10
 maxval: 3.18e-10
 # Ekin: 2.1e-11
 # Enl: 2.1e-11
 # Epot: 1.0e-10
 # EvXC: 1.1e-10
 Last Iteration: 7.01e-10
 Atomic Forces (Ha/Bohr): 7.01e-10
 Clean forces norm (Ha/Bohr): 3.3e-10
 Average noise forces: 9.3e-10
 HOMO LUMO gap (AU, eV): 1.8e-10
 PV (Ha): 1.89e-10
 Optimization of virtual orbitals: 1.29e-7
 e_occupied: 1.42e-11
 Orbitals: 1.42e-11	
 GPa: 2.0e-9
 # Necessary for GPU runs, to be updated...
 Keys to ignore:
  - Residues per orbital


SiH4:
 #due to lack of functionality in fldifference, since energies field is updated
 Energies: &etol 4.6e-9
 Eion: 6.6e-9
 EH: 5.9e-9
 EXC: *etol
 Ekin: *etol
 Enl: *etol
 Epot: 6.6e-9
 EvXC: *etol
 Epsilon: 1.4e-10
 Ion-Ion interaction energy: 6.6e-9
 Atomic Forces (Ha/Bohr): 2.e-9
 Positions: 1.1e-9
 maxval: 2.e-9
 Average noise forces: 2.92e-10
 Average CG stepsize in terms of betax: 1.1e-5
 H: 1.1e-9
 e: 1.98e-10

Mn2:
 Keys to ignore:
  - proc
 Epsilon: 2.e-10
 Enl: 3.1e-10
 Ekin: 3.1e-10
 Average noise forces: 3.4e-10
 Atomic Forces (Ha/Bohr):
  - Mn: 2.5e-10
 Clean forces norm (Ha/Bohr):
  maxval: 2.5e-10

GPU:
 EvXC: 1.1e-10

Graphene:
 Input Hamiltonian: 1.1e-10
 EH: 1.1e-10
 Epot: 1.0e-10

TiMix:
 Epsilon: 1.e-10

GEOPT-BFGS: 
 Epsilon: 2.71e-10
 Mg: 1.01e-9

GEOPT-LBFGS: 
 Epsilon: 4.8e-10
 etot: 1.3e-9
 EKS: 1.3e-9
 EH: 1.81e-9
 Epot: 1.1e-9
 Eion: 8.5e-10
 Enl: 1.33e-9
 DIIS weights: 1.1e-5
 Mg: 2.1e-9
 
NaCl:
 Epsilon: 2.e-9
 Mean L2 norm of gaussian-wavelet difference: 1.358e-4

NH3:
 Epsilon: 1.1e-10

CH3-:
 Epsilon: 5.1e-9
 gnrm: 1.1e-5
 EKS: 1.6e-8
 D: 1.e-8
 Positions: 4.11e-7
 Average CG stepsize in terms of betax: 3.801e-4
 Atomic Forces (Ha/Bohr): 4.0e-7
 Average noise forces: 6.2e-8
 Clean forces norm (Ha/Bohr): 3.6e-7
 Raw forces norm (Ha/Bohr): 4.1e-7
 Ion-Ion interaction energy: 3.1e-6
 FORCES norm(Ha/Bohr): 1.1e-6
 Forces: 1.1e-7
 Keys to ignore:
 - b/b0
 - Molecule was shifted

scalability:
 Energies: 1.e-9
 EKS: 2.14e-10
 Total electronic charge: 2.1e-11
 Expected kinetic energy: 1.1e-10


ElecField:
 Epsilon: 1.1e-10 


FeHyb:
 EKS: 6.e-11
 y: 1.51e-11
 Energy (Hartree): 4.9e-11 


Li+:
 Epsilon: 1.1e-10
 D: 1.01e-10
 Epot: 1.01e-10


O2-Spin:
 Epsilon: 1.1e-10
 norm(P): 1.0e-9


H2-spin:
 Estimation of Finite-Size Corrections:
  Corrected Energies:
   Epot: 2.1e-11
  Total energy with tail correction: 1.51e-11


H-Rydberg_H:
 Gradient Norm: 5.8e-9
 Eigenvalues and eigenstate residue: 5.1e-9
 norm(P): 1.1e-10

TiSmear:
 Epsilon: 5.e-11
 EKS: 5.6e-11

H2O-CP2K:
 Total energy with tail correction: 1.8e-11
 Epot: 1.01e-10

test.splsad.ref.yaml:
 Epsilon: 1.1e-10
 Electric Dipole Moment (Debye): 1.21e-8
 Keys to ignore:
   - Molecule was shifted

test.minhop.ref.yaml:
 Energies: &etol1 6.0e-9
 Eion: &eion1 5.1e-11
 EH: *etol1
 EXC: *etol1
 Ekin: *etol1
 Enl: *etol1
 Epot: *etol1
 EvXC: *etol1
 EKS: 9.7e-10
 Ion-Ion interaction energy: *eion1
 fluct: 1.2e-9
 maxval: 7.1e-11
 Atomic Forces (Ha/Bohr): 5.1e-11
 Average noise forces: 1.1e-10
 etot: 1.85e-11
 Orbitals: 6.1e-9
 Positions: 1.1e-9
 curv: 5.51e-11
 fd2: 2.93e-10
 Keys to ignore:
   - (MH) cpu(hrs)
   - WARNINGS
   - XC ID

test.testforces.ref.yaml:
 Epsilon: 1.2e-10
 Maxdiff for overlap calculation: 9.8e-09
 eF: 3.0e-07
 multiplicator for the confinement: 3.65e-9
 EBS: 3.93e-09
 EBS higher temperature: 3.93e-09
 EH: 4.11e-09
 EXC: 4.91e-10
 Ekin: 4.1e-10
 Epot: 2.91e-09
 EvXC: 6.51e-10



H2O-bader:
 Epsilon: 3.0e-11
 EKS: 6.0e-11

N2:
 Epsilon: 1.2e-10

mixpotential:
 Epot: 1.1e-10
 energy: 7.5e-11
 Omega: 7.4e-11
 Ekin: 1.1e-10
 EXC: 1.1e-10
 EvXC: 1.1e-10
 Enl: 2.1e-11
 EH: 1.0e-10
 Energy (Hartree): 5.9e-11
 Maxdiff for overlap calculation: 1.5e-07
 Maxdiff for transpose (checksum): 1.2e-10

IO-wf_plain-read:
 Energies: 1.1e-10
 GPa: 1.8e-5

IO-wf_plain:
 GPa: 3.9e-5

IO-wf_binary-read:
 GPa: 1.8e-5

IO-wf_binary:
 GPa: 3.9e-5

NEB.NEB.ref.yaml:
  Energy (eV): 4.7e-9

CH4-D3:
 Energy (Hartree): 2.9e-11
 EH: &ener 1.1e-10
 Epot: *ener
 EKS: &ener2 3.32e-11
 Eion: *ener
 Ekin: *ener
 Enl: *ener2
 etot: 2.92e-11
 Etot: 2.9e-11
 Ion-Ion interaction energy: 9.0e-11
 Positions: 1.01e-9

NLCC: &NLCCs
 Energies: 1.2e-10
 EKS: 5.9e-11
 Total electronic charge: 1.2e-11
 norm(P): 2.0e-10
 GPa: 4.5e-11

NLCC: &NLCCsnew
 EH: 5.1e-10
 EXC: 4.7e-09
 Ekin: 1.3e-09
 Enl: 2.91e-10
 Epot: 1.6e-09
 EvXC: 4.9e-9
 EKS: 4.6e-9
 Orbitals: 1.2e-10
 Atomic Forces (Ha/Bohr): 5.0e-11
 Clean forces norm (Ha/Bohr): 5.0e-11
 Total electronic charge: 1.2e-11
 Value for Exc[rhoc]: 3.8e-9
 PV (Ha): 5.9e-11
 Exc(rhoc): 3.8e-9
 norm(P): 1.0e-10
 GPa: 1.6e-10

#deepcopy of the above defined cases
NLCC_free-O2: *NLCCs
NLCC_free: *NLCCsnew
NLCC_periodic-O2: *NLCCsnew
NLCC_periodic: *NLCCs

taskgroups:
  Energies: 1.1e-10
  EKS: 1.1e-10
  P vector: 1.1e-10
  Total electronic charge: 1.5e-11

base:
  norm(P): 1.1e-9
  Epot: 1.1e-10
  EH: 1.01e-10
  Ekin: 1.1e-10
  energy: 1.4e-11
  Omega: 1.32e-11
  D Tr(K): 1.1e-10
  trace(KS): 4.1e-11
  D Tr: 4.1e-11
  Unitary check of the multipole calculations: 2.1e-2
  Maxdiff for overlap calculation: 5.1e-08
  Maxdiff for transpose (checksum): 1.2e-10 
  Pseudo Fermi level for occupations: 7.5e-10

Davidson-SiH4:
  e_virtual: 1.7e-11
  Eigenvalues and eigenstate residue: 1.8e-10

SIC_PZ:
  EH: 1.001e-10

TDDFT:
  Epsilon: 1.1e-10
  e_virtual: 6.0e-7
  Eigenvalues and eigenstate residue: 1.2e-4
  Epot: 1.1e-10
  Gradient Norm: 1.01e-4 #too big?
  L2 Norm - 1 and Rayleigh quotient (Davidson): 1.1e-6
  Excitation Energy and Oscillator Strength: 1.3e-4
  Transition energies (eV): 3.01e-4

BigDFT2Wannier.b2w.ref.yaml:
  amnk_guess(nb): 1.31e-10

cleanup:
 Ekin: 5.1e-9
 Enl: 8.7e-10
 Atomic Forces (Ha/Bohr): 3.83e-10
 Average noise forces: 1.01e-9
 Clean forces norm (Ha/Bohr): 3.7e-9
 Raw forces norm (Ha/Bohr): 3.5e-9
 Epot: 3.9e-9
 Orbitals: 6.1e-10
 EH: 3.8e-9
 EXC: 1.9e-9
 EvXC: 2.3e-9
 Enl: 1.27e-9
 Omega: 2.12e-9
 Pulay Forces (Ha/Bohr): 1.9e-9
 energy: 2.3e-9
 Energy (Hartree): 1.81e-10
 EBS higher temperature: 1.6e-9
 D Tr(K): 2.7e-7
 Tr(K): 3.0e-7
 guess for new ef: 3.1e-9
 eF: 2.8e-9
 D Tr: 1.1e-6
 EBS: 1.6e-9
 HOMO energy: 1.9e-10
 LUMO energy: 1.6e-10
 HOMO-LUMO gap (eV): 4.5e-9
 HOMO-LUMO gap (Ha): 1.7e-10
 D eF: 1.1e-8
 Pseudo Fermi level for occupations: 4.1e-10
 Force Norm (Hartree/Bohr): 4.1e-10
 Maxdiff for overlap calculation: 1.7e-9
 Maxdiff for transpose (checksum): 1.5e-11    
 e: 6.3e-10
 trace(KS): 1.2e-11

directmin:
 Patterns to ignore:
 - Wavefunction written
 Epsilon: 3.5e-10
 mean alpha: 1.1e-04
 max alpha: 1.1e-04
 Ekin: 8.1e-10
 eBS: 6.1e-10
 norm(P): 1.1e-7

experimentalmode:
 D: 1.1e-04
 Epsilon: 8.e-10
 Ekin: 1.9e-06
 Enl: 2.7e-07
 Omega: 1.5e-05
 EH: 2.5e-04
 Epot: 2.3e-04
 EXC: 3.6e-05
 EvXC: 4.8e-05
 energy: 7.8e-07
 multiplicator for the confinement: 4.5e-07
 Atomic Forces (Ha/Bohr): 1.3e-07
 Raw forces norm (Ha/Bohr): 1.1e-7
 Clean forces norm (Ha/Bohr): 1.1e-07
 Orbitals: 1.1e-04
 Average noise forces: 7.6e-08
 Maxdiff for overlap calculation: 8.2e-07 

restartdisk_charge:
 Epot: 1.1e-10
 EH: 1.1e-10
 Ekin: 1.1e-10
 Maxdiff for overlap calculation: 6.0e-09
 Maxdiff for transpose (checksum): 1.5e-11
 Patterns to ignore:
 - Wavefunction written

restartdisk_read:
 EH: 1.1e-10
 Epot: 1.1e-10
 Maxdiff for overlap calculation: 5.5e-09
 Maxdiff for transpose (checksum): 3.0e-11

H2-freq: &freq
 (F) Frequencies (Hartree): 5.e-10
 D: 1.e-10
 EKS: 2.6e-11
 (F) Vibrational entropy: 2.0e-8
 (F) Frequencies (THz): 4.8e-3
 (F) Frequencies (cm-1): 4.9e-3
 (F) Vibrational Energy (cm-1 and Hartree): 2.01e-11
 (F) Total Energy (Hartree): 2.1e-11
 Keys to ignore:
   - Molecule was shifted


C6H6-freq: *freq

rotate_read1:
 eBS: 2.6e-11
 EvXC: 1.1e-10
 EXC: 1.1e-10
 orthog_energy: 2.4e-11
 energy: 8.7e-11
 energydiff: 8.3e-11
 Omega: 8.1e-11
 D: 1.1e-10
 Energy (Hartree): 2.6e-11
 Maxdiff for transpose (checksum): 9.4e-10

rotate_read2:
 eBS: 2.6e-11
 EXC: 1.1e-10
 orthog_energy: 3.0e-9
 energy: 7.4e-11
 Omega: 7.1e-11
 Epot: 1.1e-9
 Energy (Hartree): 3.4e-11
 Maxdiff for transpose (checksum): 9.4e-10
 
rotate_write:
 EvXC: 1.1e-10
 EXC: 1.1e-10
 energy: 2.2e-11
 Omega: 2.1e-11
 Maxdiff for transpose (checksum): 9.4e-10
 Patterns to ignore:
 - Wavefunction written

GEOPT-newIG:
  Ion-Ion interaction energy: 2.3e-11
  D: 1.1e-10
  Energies: 1.1e-8
  etot: 2.62e-11
  EKS: 1.0e-8
  Energy (Hartree): 1.2e-11

GEOPT-all_sdcg:
  Keys to ignore:
    - Molecule was shifted

GEOPT-all_vssd:
  Keys to ignore:
  - WARNINGS
  - Molecule was shifted

rotatesmall_write:
  Maxdiff for transpose (checksum): 5.9e-11
  Keys to ignore:
  - Wavefunction written No.

wrappers.out:
 EH: 1.1e-10
 Epot: 1.01e-10
 fnrm2: 1.1e-10

rotatesmall_read:
 Epsilon: 2.4e-11
 overlap: 2.0e-08
 frag eval: 3.0e-10
 energy: 4.2e-10
 orthog energy: 1.9e-10

molecule_dmix:
 Enl: 6.6e-9
 EXC: 9.1e-10
 EvXC: 1.2e-9
 EH: 1.1e-08
 Ekin: 1.1e-8
 Epot: 9.1e-09
 energy: 5.5e-10
 Omega: 1.4e-8
 Atomic Forces (Ha/Bohr): 4.7e-11
 Clean forces norm (Ha/Bohr): 5.1e-11
 Raw forces norm (Ha/Bohr): 6.2e-11
 Average noise forces: 1.1e-8
 e: 1.4e-10
 Total charge: 1.1e-08
 Energy (Hartree): 8.4e-11

molecule_pmix:
 EXC: 1.1e-9
 EvXC: 6.6e-9
 EH: 1.1e-8
 Ekin: 1.1e-08
 Enl: 6.6e-09
 Epot: 9.1e-9
 Total charge: 1.1e-10
 energy: 8.9e-9
 Omega: 1.4e-8
 Epot: 9.1e-09
 Atomic Forces (Ha/Bohr): 4.6e-11
 Clean forces norm (Ha/Bohr): 5.0e-11
 e: 1.4e-10
 Raw forces norm (Ha/Bohr): 6.2e-11
 Energy (Hartree): 8.6e-11
 Average noise forces: 1.1e-10

molecule_dmin:
 Enl: 6.6e-9
 EXC: 9.1e-10
 EvXC: 1.2e-9
 EH: 1.1e-08
 Ekin: 1.1e-08
 Epot: 9.1e-09
 energydiff: 4.1e-10
 energy: 8.1e-9
 Omega: 1.4e-8
 Total charge: 1.1e-10
 eBS: 7.2e-9
 e: 1.4e-10
 Average noise forces: 4.1e-11
 Energy (Hartree): 6.9e-11

molecule_foe:
 Enl: 6.6e-9
 Epot: 1.1e-8
 EXC: 9.1e-10
 EvXC: 1.1e-8
 EH: 1.1e-8
 Ekin: 1.1e-8
 D Tr(K): 1.1e-8
 energy: 6.9e-10
 Omega: 8.6e-9
 Total charge: 2.5e-10
 eF: 7.2e-9
 guess for new ef: 7.0e-9
 D eF: 7.2e-9
 Tr(K): 1.1e-07
 D Tr: 1.1e-7
 tr(KS) before purification: 5.1e-10
 EBS higher temperature: 3.52e-9
 EBS: 3.52e-9
 Energy (Hartree): 6.26e-11
 difference: 1.7e-11

hybrid-directmin:
 Epsilon: 1.4e-11
 Enl: 1.8e-10
 eBS: 4.5e-09
 Omega: 4.5e-09
 energy: 4.4e-09
 multiplicator for the confinement: 8.9e-11
 Epot: 5.1e-09
 EH: 5.1e-9
 EXC: 6.1e-10
 EvXC: 8.1e-10
 Ekin: 1.1e-09
 Atomic Forces (Ha/Bohr): 8.7e-11
 Clean forces norm (Ha/Bohr): 8.0e-11
 Raw forces norm (Ha/Bohr): 3.3e-11
 Average noise forces: 1.1e-10
 Energy (Hartree): 7.4e-11
 Maxdiff for transpose (checksum): 1.2e-10

cdft_ohohfoe:
 Epsilon: 7.1e-10
 Tr(K): 1.1e-08
 guess for new ef: 1.1e-09
 eF: 1.1e-07
 eBS: 1.1e-9

cdft_ohoh:
 Epsilon: 7.1e-10
 D: 1.1e-8
 eBS: 1.8e-9

cdft_oh-:
 Epot: 1.1e-10
 EH: 1.1e-10
 Maxdiff for overlap calculation: 4.9e-09
 Maxdiff for transpose (checksum): 5.9e-11   

cdft_oh-a:
 EH: 1.1e-10
 Epot: 1.01e-10
 Maxdiff for overlap calculation: 4.7e-09
 Maxdiff for transpose (checksum): 7.3e-11   

fructose:
 Epot: 2.1e-09
 Ekin: 1.1e-09
 Enl: 1.1e-10
 EXC: 1.1e-10
 Epsilon: 1.1e-11
 D: 1.1e-10
 D eF: 3.9e-5
 D Tr: 5.4e-6
 eF: 5.4e-5
 guess for new ef: 5.4e-5
 EH: 2.0e-9
 EvXC: 1.1e-10
 energy: 1.44e-10
 Omega: 1.44e-10
 Tr(K): 5.0e-06
 Total charge: 2.5e-10
 D Tr(K): 5.4e-6
 multiplicator for the confinement: 1.4e-11
 EBS: 1.1e-8
 EBS higher temperature: 1.1e-8
 net quadropole: 1.1e-10
 Energy (Hartree): 1.3e-10
 Charge analysis (charge / net charge): 7.6e-10
 Pseudo Fermi level for occupations: 2.2e-7
 net charge: 1.0e-8
 Maxdiff for overlap calculation: 3.6e-7
 Maxdiff for transpose (checksum): 2.4e-10
 ef: 1.1e-7
 difference: 1.4e-9
 relative difference: 6.3e-11
 trace(KS): 2.5e-10
 eval: 1.1e-6
 trace: 1.8e-11
 Average noise forces: 1.01e-10
 Keys to ignore:
  - Calculating wavelets expansion of projectors, found warnings
  - found warnings

GEOPT-all_fire:
 Keys to ignore:
   - Molecule was shifted

GEOPT-all_bfgs:
 Keys to ignore:
   - Molecule was shifted

GEOPT-all_diis:
 Keys to ignore:
   - Molecule was shifted


GEOPT-all_lbfgs:
 Epot: 2.01e-11
 Eion: 1.2e-11
 Ekin: 2.1e-11
 Keys to ignore:
   - Molecule was shifted


geopt_foe:
 D eF: 7.1e-6
 D: 1.e-10
 eF: 4.7e-7
 guess for new ef: 4.7e-7
 Epot: 3.1e-10
 EH: 3.0e-10
 EXC: 4.1e-11
 EvXC: 4.1e-11
 Ekin: 1.1e-10
 D Tr(K): 7.1e-6
 difference from idempotency: 2.1e-09
 tr(KS) before purification: 2.6e-07
 Tr(K) : 1.3e-6
 D Tr: 7.1e-06
 decay length of error function: 1.1e-5
 EBS: 2.1e-7
 EBS higher temperature: 1.1e-8
 difference: 2.1e-7
 Positions: 2.1e-9
 Omega: 1.2e-11
 Total charge: 1.3e-10
 guess for new ef: 4.7e-07
 trace(KS): 1.4e-10
 Maxdiff for overlap calculation: 4.5e-08
 Maxdiff for transpose (checksum): 1.2e-10


geopt_diag:
 Epot: 1.1e-10
 EH: 1.1e-10
 D: 1.0e-10
 D eF: 1.1e-10
 eF: 1.0e-10
 Omega: 1.2e-11
 Maxdiff for overlap calculation: 7.7e-09
 Maxdiff for transpose (checksum): 1.1e-10

water_foe:
 EvXC: 1.1e-10
 EXC: 1.1e-10
 EH: 1.1e-9
 Ekin: 1.1e-9
 energy: 1.8e-10
 Omega: 1.7e-10
 etot: 1.6e-10
 D: 1.1e-9
 D Tr(K): 3.9e-8
 eF: 2.4e-8
 D eF: 2.3e-8
 D Tr: 1.1e-9
 guess for new ef: 6.0e-9
 Tr(K): 1.1e-7
 EBS: 4.96e-9
 EBS higher temperature: 4.97e-9
 Energy (Hartree): 5.0e-11
 difference: 1.4e-11
 Maxdiff for transpose (checksum): 2.4e-10

water_dirmin:
 max alpha: 1.1e-04
 mean alpha: 1.1e-03
 EXC: 1.1e-10
 EvXC: 1.1e-10
 EH: 1.1e-9
 Epot: 1.1e-9
 Enl: 1.1e-10
 eBS: 2.99e-11
 energy: 1.7e-10
 Omega: 1.7e-10
 etot: 1.7e-10
 energydiff: 2.6e-11
 D: 1.1e-09
 Energy (Hartree): 4.6e-11
 Maxdiff for transpose (checksum): 2.4e-10
 Keys to ignore:
  - WARNINGS

water_mixdens:
 EvXC: 1.1e-10
 EXC: 1.1e-10
 EH: 1.0e-9
 Epot: 1.1e-9
 Enl: 1.1e-10
 D: 1.1e-9
 max alpha: 1.1e-4
 mean alpha: 1.1e-4
 energy: 1.8e-10
 energydiff: 2.5e-11
 etot: 1.7e-10
 Omega: 1.7e-10
 Energy (Hartree): 4.8e-11
 Maxdiff for transpose (checksum): 2.4e-10
 Keys to ignore:
  - WARNINGS

water_mixpot:
 EvXC: 1.1e-10
 EXC: 1.1e-10
 EH: 1.1e-9
 Epot: 1.1e-09
 Ekin: 1.0e-9
 max alpha: 1.1e-4
 mean alpha: 1.1e-4
 energy: 1.8e-10
 Omega: 1.8e-10
 etot: 1.8e-10
 Energy (Hartree): 5.2e-11
 Maxdiff for transpose (checksum): 2.4e-10
 Keys to ignore:
  - WARNINGS

deltascf_read_charge:
 Ekin: 1.1e-9
 EXC: 1.1e-10
 EvXC: 1.1e-10
 Epot: 1.1e-09
 Enl: 1.1e-9
 eBS: 2.9e-10
 Total ionic charge: 1.5e-11
 energy: 3.4e-10
 Atomic Forces (Ha/Bohr): 2.1e-10
 Average noise forces: 1.1e-10
 Clean forces norm (Ha/Bohr): 2.1e-10
 e: 3.8e-11
 Omega: 3.2e-10
 Raw forces norm (Ha/Bohr): 2.1e-10
 EH: 1.1e-9
 Energy (Hartree): 1.3e-10
 D: 1.01e-9
 Maxdiff for transpose (checksum): 9.4e-10

deltascf_write_neut:
 eBS: 6.1e-9
 EH: 6.1e-9
 EXC: 4.1e-10
 EvXC: 6.1e-10
 Ekin: 4.1e-09
 Epot: 7.1e-09
 Omega: 6.1e-9
 Total ionic charge: 1.4e-11
 e: 1.1e-10
 Enl: 4.1e-9
 energy: 2.4e-10
 D: 6.1e-9
 Energy (Hartree): 9.4e-11
 Maxdiff for transpose (checksum): 9.4e-10

foe:
 Epot: 1.1e-10
 Ekin: 1.1e-10
 energy: 1.4e-10
 EH: 1.1e-9
 Omega: 1.7e-10
 EXC: 7.1e-10
 Ekin: 1.1e-10
 Total charge: 2.1e-11
 EvXC: 1.1e-10
 eF: 4.2e-8
 Pulay Forces (Ha/Bohr): 1.2e-11
 Atomic Forces (Ha/Bohr): 4.0e-11
 mean alpha: 1.1e-4
 max alpha: 1.1e-4
 D eF: 7.1e-8
 Tr(K): 1.1e-8
 D Tr(K): 2.1e-8
 D Tr: 7.0e-8
 tr(KS) before purification: 7.0e-8
 decay length of error function: 1.1e-5
 EBS: 7.1e-8
 difference: 7.1e-8
 EBS higher temperature: 1.1e-10
 guess for new ef: 4.2e-8
 D: 1.1e-10
 Energy (Hartree): 1.3e-10
 norm(P): 1.1e-07
<<<<<<< HEAD
 trace: 1.41e-10
=======
 trace: 4.3e-10
>>>>>>> 7db00684
 Maxdiff for overlap calculation: 3.2e-07
 Maxdiff for transpose (checksum): 4.7e-10

onlyhigh:
 Energies: 2.1e-9
 energy: 3.13e-10
 Omega: 8.0e-10
 Orbitals: 1.1e-9
 Pulay Forces (Ha/Bohr): 1.4e-10
 Atomic Forces (Ha/Bohr): 1.2e-10
 fnrm2: 1.3e-11
 Average noise forces: 4.1e-10
 maxval: 1.3e-10
 Energy (Hartree): 1.6e-11
 Maxdiff for overlap calculation: 2.6e-08
 Maxdiff for transpose (checksum): 3.0e-11

rotatesmall_read1:
 Epsilon: 1.1e-11
 Maxdiff for transpose (checksum): 8.8e-11

rotatesmall_read2:
 Average noise forces: 1.1e-10 
 Maxdiff for transpose (checksum): 5.9e-11

linearcubic_cubic:
 Epsilon: 1.1e-10
 Ekin: 1.1e-9
 EH: 1.01e-9
 energy: 1.83e-10
 EKS: 2.7e-10
 Epot: 1.1e-9
 Energy (Hartree): 2.7e-10

linearcubic_linear:
 Epsilon: 1.1e-10
 EH: 1.1e-9
 Epot: 1.01e-9
 Ekin: 1.1e-9
 energy: 1.9e-10
 Omega: 9.2e-10
 EvXC: 1.1e-9
 EXC: 2.1e-10
 Energy (Hartree): 1.4e-10
 Maxdiff for transpose (checksum): 2.4e-10

experimentalfoe_long:
 Atomic Forces (Ha/Bohr): 1.4e-05
 Clean forces norm (Ha/Bohr): 1.2e-05
 Average noise forces: 3.3e-6
 Raw forces norm (Ha/Bohr): 1.4e-5
 EH: 2.1e-3
 EXC: 2.7e-04
 Ekin: 7.3e-6
 Enl: 6.7e-6
 Epot: 2.0e-3
 EvXC: 3.5e-4
 eF: 2.5e-05
 guess for new ef: 2.5e-05
 tr(KS) before purification: 1.1e-5
 Tr(K): 8.7e-4
 Total charge: 8.1e-10
 Total ionic charge: 1.6e-11
 D Tr: 8.6e-04
 D eF: 2.5e-05
 multiplicator for the confinement: 2.1e-5
 energy: 1.3e-4
 Omega: 7.2e-04
 D Tr(K): 8.7e-4
 D: 1.2e-4
 Kohn-Sham residue: 1.9e-04
 delta: 1.1e-10
 kappa: 1.1e-4
 mean kappa: 1.1e-4
 difference from idempotency: 1.1e-6
 delta out: 1.1e-10
 EBS higher temperature: 4.72e-9
 difference: 1.3e-8
 EBS: 4.73e-9
 decay length of error function: 1.1e-5
 relative difference: 3.4e-11
 Energy (Hartree): 4.6e-10
 trace(KS): 2.72e-10
 Maxdiff for transpose (checksum): 4.7e-10

experimentalfoe_short:
 EH: 2.0e-05
 EXC: 7.1e-06
 Ekin: 1.5e-07
 Enl: 3.0e-08
 Epot: 1.3e-05
 EvXC: 3.8e-06
 energy: 3.9e-06
 tr(KS) before purification: 4.0e-06
 Raw forces norm (Ha/Bohr): 5.5e-07
 Tr(K): 8.0e-07
 eF: 3.6e-05
 guess for new ef: 3.6e-05
 D Tr: 8.0e-07
 D eF: 2.3e-05
 D Tr(K): 8.0e-07
 Omega: 4.0e-06
 Atomic Forces (Ha/Bohr): 5.8e-07
 Average noise forces: 2.6e-07
 Clean forces norm (Ha/Bohr): 5.1e-07
 difference from idempotency: 3.1e-09
 D: 1.1e-4
 decay length of error function: 1.1e-5
 Energy (Hartree): 6.1e-11
 EBS: 4.1e-11
 EBS higher temperature: 4.0e-11
 trace(KS): 1.5e-11
 Maxdiff for transpose (checksum): 3.5e-10

experimentalfoe_medium:
 D Tr(K): 2.5e-7
 eF: 8.3e-8
 guess for new ef: 8.3e-8
 D Tr: 1.1e-6
 D eF: 6.6e-8 
 Tr(K): 1.01e-6
 EBS: 2.5e-7
 EBS higher temperature: 4.4e-8
 Epot: 1.1e-9
 EH: 1.1e-9
 EXC: 1.01e-10
 EvXC: 1.01e-10
 Total charge: 4.1e-11
 energy: 2.9e-10
 Omega: 8.1e-10
 decay length of error function: 1.1e-5
 Energy (Hartree): 2.7e-10
 Maxdiff for transpose (checksum): 4.7e-10

newpulay:
 EXC: 1.1e-10
 energy: 1.6e-9
 Omega: 1.6e-9
 Ekin: 1.1e-9
 Enl: 1.1e-10
 Total ionic charge: 1.8e-11
 Total charge: 1.01e-10

paracetamol:
 EXC: 1.1e-10
 EvXC: 1.1e-10
 EH: 1.1e-09
 Ekin: 1.1e-09
 eF: 1.6e-6
 Epot: 1.1e-09
 Omega: 1.1e-9
 energy: 1.5e-10
 Total charge: 1.4e-10
 D Tr(K): 3.3e-6
 D eF: 1.6e-6
 Tr(K): 3.3e-6
 D Tr: 3.2e-6
 tr(KS) before purification: 1.6e-6
 guess for new ef: 7.5e-7
 EBS higher temperature: 9.1e-9
 EBS: 7.5e-7
 difference: 7.5e-7
 relative difference: 1.9e-6
 Energy (Hartree): 1.3e-11
 mean conf prefac: 1.1e-5
 Maxdiff for overlap calculation: 9.7e-08
 trace(KS): 1.4e-10

reformatcomplete_read35:
 energy: 8.7e-10
 Omega: 4.7e-10
 Atomic Forces (Ha/Bohr): 9.2e-9
 e: 1.6e-8
 value: 1.6e-8
 Clean forces norm (Ha/Bohr): 6.8e-9
 Raw forces norm (Ha/Bohr): 5.4e-9
 Average noise forces: 8.8e-9
 Epot: 2.1e-7
 eBS: 3.6e-7
 EXC: 6.4e-8
 EvXC: 8.5e-8
 EH: 3.8e-7
 Energy (Hartree): 1.6e-8
 Maxdiff for transpose (checksum): 4.7e-10

reformatcomplete_read36:
 energy: 8.6e-10
 Omega: 4.6e-10
 EvXC: 8.5e-8
 Epot: 2.1e-7
 Atomic Forces (Ha/Bohr): 9.2e-9
 Clean forces norm (Ha/Bohr): 6.8e-9
 Raw forces norm (Ha/Bohr): 5.4e-9
 Average noise forces: 8.8e-9
 e: 1.6e-8
 value: 1.6e-8
 Energy (Hartree): 8.6e-9
 eBS: 3.6e-7
 EXC: 6.4e-8
 EH: 3.8e-7

reformatcomplete_read45:
 energy: 8.8e-10
 Omega: 4.0e-10
 Atomic Forces (Ha/Bohr): 9.2e-9
 e: 1.6e-8
 Energy (Hartree): 8.8e-10
 Clean forces norm (Ha/Bohr): 6.4e-9
 Raw forces norm (Ha/Bohr): 4.8e-9
 Average noise forces: 8.8e-9
 Epot: 2.1e-7
 eBS: 3.6e-7
 EXC: 6.4e-8
 EvXC: 8.5e-8
 EH: 3.8e-7
 value: 1.6e-8
 Maxdiff for transpose (checksum): 1.2e-10

reformatcomplete_write:
 EH: 1.6e-7
 Epot: 8.9e-8
 EXC: 2.6e-8
 EvXC: 3.4e-8
 Atomic Forces (Ha/Bohr): 1.2e-8
 Raw forces norm (Ha/Bohr): 1.4e-8
 Average noise forces: 2.2e-8
 Clean forces norm (Ha/Bohr): 2.5e-9
 e: 1.6e-8
 eBS: 1.5e-7
 fnrm: 4.9e-8
 D: 1.5e-7
 Maxdiff for transpose (checksum): 1.2e-10

reformat_read:
 energy: 4.1e-9
 Omega: 1.4e-10
 etot: 5.0e-11
 EH: 2.1e-9
 EXC: 4.1e-9
 EvXC: 4.1e-10
 Enl: 3.6e-9
 Epot: 6.1e-9
 Ekin: 1.1e-9
 Omega: 4.1e-9
 Atomic Forces (Ha/Bohr): 3.6e-9
 Average noise forces: 2.0e-10
 Clean forces norm (Ha/Bohr): 2.9e-9
 etot: 3.5e-9
 Ion-Ion interaction energy: 4.3e-9
 Raw forces norm (Ha/Bohr): 3.7e-9
 e: 5.3e-10
 Positions: 3.5e-09
 Energy (Hartree): 4.5e-11
 Force Norm (Hartree/Bohr): 1.6e-11
 Total charge: 3.0e-11
 Maxdiff for transpose (checksum): 9.4e-10

reformat_write:
 Kohn-Sham residue: 4.1e-4
 Ekin: 3.1e-10
 energy: 8.1e-11
 Omega: 2.1e-10
 EXC: 1.1e-10
 Enl: 3.1e-10
 EH: 1.1e-9
 Raw forces norm (Ha/Bohr): 3.1e-10
 Clean forces norm (Ha/Bohr): 3.1e-10
 e: 1.3e-11
 EvXC: 1.1e-10
 Energy (Hartree): 3.2e-11
 Atomic Forces (Ha/Bohr): 1.2e-11
 Force Norm (Hartree/Bohr): 1.8e-11
 Maxdiff for transpose (checksum): 1.2e-9

explicit_locregcenters:
 EvXC: 1.1e-10
 Total electronic charge: 4.1e-11
 EKS: 1.1e-9
 EH: 1.1e-9
 Energy (Hartree): 3.3e-10

intermediateforces:
 Atomic Forces (Ha/Bohr): 4.9e-7
 Average noise forces: 3.5e-7
 Clean forces norm (Ha/Bohr): 1.5e-6
 Raw forces norm (Ha/Bohr): 1.7e-6
 e: 1.6e-6
 energy: 2.8e-7
 Omega: 1.3e-8
 EXC: 1.6e-6
 EvXC: 1.1e-6
 EH: 6.9e-7
 Ekin: 2.1e-9
 Enl: 1.6e-6
 Epot: 8.97e-8
 multiplicator for the confinement: 1.6e-11
 D: 4.6e-7
 maxval: 4.2e-7
 fnrm2: 3.2e-7

DIIShistory:
 Atomic Forces (Ha/Bohr): 1.9e-9
 Clean forces norm (Ha/Bohr): 1.1e-9
 Raw forces norm (Ha/Bohr): 1.7e-9
 Force Norm (Hartree/Bohr): 5.3e-11
 Average noise forces: 2.1e-10
 e: 7.1e-9
 EH: 4.2e-7
 EXC: 6.5e-8
 Ekin: 2.3e-8
 Enl: 6.6e-9
 Epot: 3.8e-7
 EvXC: 8.5e-8
 energy: 5.1e-9
 multiplicator for the confinement: 5.4e-9
 Omega: 2.4e-8
 Total charge: 2.01e-11
 mean conf prefac: 1.01e-04
 Energy (Hartree): 5.37e-11
 Maxdiff for transpose (checksum): 1.2e-10


Locreg:
 EH: 2.0e-8
 Pulay forces (Ha/Bohr): 7.8e-09
 Max deviation from unity in reorthonormalize_coeff: 1.1e-9
 Energy (Hartree): 1.3e-10
 Force Norm (Hartree/Bohr): 1.79e-10
 mean conf prefac: 1.0e-04
 norm(P): 1.0e-9

sparsity:
 Total charge: 1.1e-10
 Omega: 1.1e-9
 Clean forces norm (Ha/Bohr): 7.7e-11
 Raw forces norm (Ha/Bohr): 1.1e-9
 Total ionic charge: 2.41e-11
 D Tr(K): 1.1e-9
 energy: 1.1e-9
 EXC: 1.1e-10
 EvXC: 1.01e-9
 Epot: 1.1e-9
 Enl: 1.01e-10
 Ekin: 1.01e-9
 eF: 1.1e-9
 D eF: 1.1e-9
 EBS higher temperature: 2.1e-10
 EBS: 2.1e-10
 difference: 1.1e-9
 D Tr: 1.1e-10
 Energy (Hartree): 9.6e-10
 Force Norm (Hartree/Bohr): 1.2e-11
 Maxdiff for transpose (checksum): 4.7e-10
 Average noise forces: 1.1e-10

PBE_densmixlin:
 Ekin: 1.1e-10
 Epot: 1.1e-10
 Enl: 1.01e-10
 energy: 1.1e-10
 Omega: 2.0e-1
 EvXC: 1.1e-10
 EXC: 1.01e-10
 EH: 1.0e-9
 Total charge: 2.1e-11
 Energy (Hartree): 4.8e-11
 fnrm2: 1.6e-11
 Maxdiff for transpose (checksum): 2.4e-10
 Keys to ignore:
  - Calculating wavelets expansion of projectors, found warnings
  - found warnings

PBE_potmixlin:
 EH: 1.0e-9
 Ekin: 1.1e-10
 Epot: 1.1e-10
 EXC: 1.1e-10
 EvXC: 1.1e-10
 energy: 1.1e-10
 Omega: 1.1e-10
 delta out: 1.1e-9
 Total charge: 2.1e-11
 Energy (Hartree): 2.7e-11
 Maxdiff for transpose (checksum): 2.4e-10
 Keys to ignore:
  - Calculating wavelets expansion of projectors, found warnings
  - found warnings

PBE_potmixdiis:
 Atomic Forces (Ha/Bohr): 6.3e-8
 Clean forces norm (Ha/Bohr): 6.3e-8
 Raw forces norm (Ha/Bohr): 2.6e-8
 Force Norm (Hartree/Bohr): 3.0e-10
 Average noise forces: 3.0e-8
 Orbitals: 6.3e-8
 energy: 2.5e-7
 EXC: 2.0e-8
 EvXC: 2.7e-8
 Omega: 4.3e-8
 Epot: 2.5e-7
 EH: 6.3e-8
 Ekin: 1.2e-8
 Enl: 2.2e-9
 Total charge: 2.1e-11
 multiplicator for the confinement: 4.3e-8
 Energy (Hartree): 2.6e-9
 Force Norm (Hartree/Bohr): 5.4e-10
 Maxdiff for transpose (checksum): 2.4e-10

PBE_densmixdiis:
 Epot: 1.1e-10
 EvXC: 1.1e-10
 EXC: 1.1e-10
 Enl: 1.1e-10
 energy: 1.1e-10
 Omega: 1.1e-10
 Ekin: 1.1e-9
 Total charge: 2.1e-11
 EH: 1.1e-9
 Energy (Hartree): 4.8e-11
 Maxdiff for transpose (checksum): 2.4e-10

test-bigdft-tool:
 positions: 5.1e-8

geoptconstrained_BFGS:
 Ekin: 1.7e-9
 EXC: 2.9e-10
 Epot: 9.0e-9
 EH: 2.1e-9
 Enl: 9.1e-11
 EvXC: 3.8e-10
 eF: 1.1e-7
 guess for new ef: 2.8e-8
 D eF: 2.0e-8
 D Tr(K): 1.1e-10
 D Tr: 3.1e-11
 D: 1.1e-10
 Positions: 1.1e-9
 Atomic Forces (Ha/Bohr): 3.4e-9
 Average noise forces: 2.0e-9
 Raw forces norm (Ha/Bohr): 8.5e-10
 Clean forces norm (Ha/Bohr): 7.8e-10
 EBS higher temperature: 7.0e-10
 EBS: 7.0e-10
 Ion-Ion interaction energy: 2.2e-9
 Positions: 1.1e-8
 Omega: 1.6e-9
 energy: 2.7e-11
 Maxdiff for transpose (checksum): 1.2e-10
 difference: 4.5-11
 Total charge: 6.1e-11
 trace(KS): 5.8e-11

geoptconstrained_SDCG:
 eF: 8.7e-8
 guess for new ef: 8.7e-8
 D eF: 1.21e-7
 EH: 2.1e-10
 Epot: 1.1e-10
 Ekin: 2.1e-10
 EXC: 3.1e-11
 EvXC: 4.1e-11
 D Tr(K): 1.1e-10
 D Tr: 1.1e-9
 Omega: 1.7e-10
 D: 1.1e-10
 tr(KS) before purification: 1.7e-11
 Clean forces norm (Ha/Bohr): 2.1e-9
 Atomic Forces (Ha/Bohr): 3.4e-9
 Average noise forces: 2.0e-9
 Raw forces norm (Ha/Bohr): 6.9e-11
 EBS higher temperature: 7.8e-11
 EBS: 7.8e-11
 Ion-Ion interaction energy: 2.3e-10
 Atomic structure: 3.1e-9
 trace(KS): 1.74e-11
 Total charge: 2.1e-11
 Maxdiff for transpose (checksum): 1.2e-10
 difference: 2.7e-11

O2spin_diag:
 Atomic Forces (Ha/Bohr): 1.1e-6
 Average noise forces: 9.5e-8
 Clean forces norm (Ha/Bohr): 2.7e-6
 Raw forces norm (Ha/Bohr): 9.9e-7
 Orbitals: 2.7e-7
 EH: 1.9e-6
 EXC: 3.5e-7
 Ekin: 2.3e-6
 Enl: 1.4e-6
 Epot: 2.8e-6
 EvXC: 1.4e-6
 Omega: 2.8e-7
 energy: 8.0e-8
 Energy (Hartree): 8.0e-8
 multiplicator for the confinement: 1.4e-6
 D: 1.1e-9
 kappa: 1.1e-4
 Force Norm (Hartree/Bohr): 1.5e-6
 Maxdiff for transpose (checksum): 5.9e-11
 delta: 1.1e-10

O2spin_foe:
 Atomic Forces (Ha/Bohr): 2.64e-8
 EH: 2.5e-7
 EXC: 2.1e-8
 Ekin: 4.8e-9
 Epot: 1.4e-7
 EvXC: 2.7e-8
 Enl: 2.6e-9
 Tr(K): 6.0e-6
 D Tr(K): 1.01e-4
 eF: 1.1-10
 D eF: 4.4e-8
 guess for new ef: 4.1e-9
 EBS: 8.8e-8
 EBS higher temperature: 1.2e-7
 Omega: 2.3e-9
 energy: 1.1e-7
 Raw forces norm (Ha/Bohr): 9.9e-8
 Clean forces norm (Ha/Bohr): 9.9e-8
 Average noise forces: 3.2e-8
 Total charge: 1.1e-7
 decay length of error function: 1.1e-5
 difference: 1.9e-7
 D Tr: 2.1e-7
 relative difference: 5.2e-8
 Energy (Hartree): 8.8e-8
 Force Norm (Hartree/Bohr): 3.73e-8
 Maxdiff for transpose (checksum): 2.4e-10
 trace(KS): 1.1e-7
 fnrm2: 1.01e-7

O2spin_dirmin:
 Atomic Forces (Ha/Bohr): 2.44e-5
 Average noise forces: 2.4e-5
 Clean forces norm (Ha/Bohr): 1.2e-4
 Raw forces norm (Ha/Bohr): 1.3e-4
 Electric Dipole Moment (AU): 2.4e-5
 Electric Dipole Moment (Debye): 3.2e-5
 eBS: 1.52e-5
 EH: 2.63e-5
 EXC: 5.6e-6
 Ekin: 7.56e-6
 Enl: 1.9e-7
 Epot: 2.02e-5
 EvXC: 6.0e-6
 energydiff: 6.0e-6
 energy: 3.14e-6
 fnrm: 1.6e-4
 Energy (Hartree): 3.13e-6
 Omega: 6.1e-6
 D: 1.1e-4
 DIIS weights: 5.6
 Max deviation from unity in reorthonormalize_coeff: 1.1e-6
 Mean deviation from unity in reorthonormalize_coeff: 1.1e-7
 delta: 1.1e-10
 delta out: 1.1e-10
 Force Norm (Hartree/Bohr): 3.45e-5
 Maxdiff for transpose (checksum): 5.9e-11
 number of corrected points: 24.0

verysparse:
 Total charge: 2.3e-8
 EH: 4.8e-7
 EXC: 1.4e-8
 Enl: 2.2e-9
 Epot: 5.0e-7
 Ekin: 1.8e-8
 EvXC: 1.7e-8
 EBS: 4.8e-7
 EBS higher temperature: 4.8e-7
 eF: 3.8e-8
 D eF: 4.1e-8
 guess for new ef: 3.8e-8
 Omega: 8.3e-8
 energy: 4.4e-9
 D Tr: 3.1e-5
 Tr(K): 2.8e-5
 D Tr(K): 2.8e-5
 relative difference: 2.6e-11
 Ion-Ion interaction energy: 8.01e-11
 difference: 9.2e-10
 Total ionic charge: 1.1e-10
 e: 1.2e-9
 decay length of error function: 1.1e-5
 Clean forces norm (Ha/Bohr): 6.2e-10
 Raw forces norm (Ha/Bohr): 7.8e-10
 Atomic Forces (Ha/Bohr): 3.1e-9
 Average noise forces: 1.0e-9
 Energy (Hartree): 4.4e-9
 Ion-Ion interaction energy: 8.1e-11
 Maxdiff for overlap calculation: 1.2e-05
 Maxdiff for transpose (checksum): 4.7e-10
 Keys to ignore:
  - Calculating wavelets expansion of projectors, found warnings
  - found warnings

expfoegeopt:
 guess for new ef: 4.6e-8
 eF: 2.5e-8
 D eF: 2.3e-8
 D Tr(K): 2.3e-8
 EBS: 2.3e-8
 EBS higher temperature: 1.5e-9
 D Tr: 1.01e-6
 Epot: 2.3e-8
 EvXC: 2.3e-8
 EXC: 2.3e-8
 Ekin: 1.1e-10
 Tr(K): 2.3e-8
 decay length of error function: 1.1e-5
 Omega: 3.3e-11
 energy: 3.3e-11
 epred: 2.2e-11
 trace(KS): 3.3e-11
 Total charge: 3.1e-11
 Energy (Hartree): 1.5e-11
 Maxdiff for transpose (checksum): 2.4e-10

log_model:
 System pseudo energy (Ha): 3.6e-11
 Keys to ignore:
  - Reference Paper

FF_LENOSKY-vssd:
  etot: 3.601e-7
  last beta: 3.401
  beta: 0.601
  fnrm2: 3.32e-7
  maxval: 6.802e-5
  Forces: 8.01e-5
  Keys to ignore:
  - WARNINGS

FF_LENOSKY-ab6md:
  Keys to ignore:
  - WARNINGS


FF_LENOSKY-sdcg:
  etot: 6.1e-11
  maxval: 1.01e-9
  Keys to ignore:
  - WARNINGS

FF_LENOSKY-sqnm:
  Keys to ignore:
  - WARNINGS

FF_LENOSKY-lbfgs:
  FORCES norm(Ha/Bohr): 9.01e-6
  Forces: 1.e-4
  etot: 7.9e-6
  maxval: 1.41e-5
  Alpha: 0.00101
  Keys to ignore:
  - WARNINGS
  - disablesym

FF_LJ-bfgs:
  etot: 9.3e-5
  Keys to ignore:
  - WARNINGS
  - disablesym

FF_LJ-ab6md:
  Keys to ignore:
  - WARNINGS


FF_LENOSKY-bfgs:
  etot: 1.75e-10
  maxval: 1.0e-10
  fnrm2: 1.01e-10
  Energy: 2.29e-10
  Keys to ignore:
  - WARNINGS


FF_LENOSKY-diis:
  FORCES norm(Ha/Bohr): 1.11e-6
  etot: 1.39e-7
  Keys to ignore:
  - WARNINGS

FF_LJ-diis:
  Keys to ignore:
  - WARNINGS
  - disablesym

FF_LJ-fire:
  epred: 1.7e-11
  Keys to ignore:
  - WARNINGS
  - disablesym

FF_LJ-sdcg:
  maxval: 1.1e-9
  Keys to ignore:
  - WARNINGS
  - disablesym

FF_LJ-lbfgs:
  etot: 3.31e-8
  Forces: 1.01e-5
  Energy: 2.31e-8
  fnrm2: 1.01e-5
  maxval: 1.01e-5
  Keys to ignore:
  - WARNINGS
  - disablesym

FF_LJ-sqnm:
  Geometry: 1.01e-8
  fnrm2: 1.1e-6
  maxval: 1.01e-7
  Keys to ignore:
  - WARNINGS
  - disablesym


FF_LJ-vssd:
  etot: 2.2e-4
  maxval: 3e-4
  last beta: 3.5e-2
  beta: 1.81e-2
  fnrm2: 0.37
  Forces: 0.33
  Keys to ignore:
  - WARNINGS
  - disablesym
  
periodic_silicon:
 Epot: 1.1e-9
 Enl: 1.1e-9
 EXC: 1.1e-10
 Omega: 1.1e-10
 EBS higher temperature: 1.31e-10
 D Tr(K): 6.3e-10
 EBS: 2.01e-10
 Energy (Hartree): 3.15e-11
 energy: 3.15e-11
 Total ionic charge: 6.7e-11
 Pressure: 1.5e-10
 D Tr: 1.0e-9
 trace: 5.7e-10
 EH: 1.01e-10
 Atomic Forces (Ha/Bohr): 1.6e-11
 Maxdiff for transpose (checksum): 2.4e-10

periodic_wateredge:
 Epot: 1.1e-9
 Omega: 3.0e-10
 Enl: 2.1e-10
 EH: 1.1e-9
 EXC: 1.1e-10
 EvXC: 2.1e-10
 Ekin: 1.1e-9
 energy: 2.9e-10
 Total charge: 1.1e-10
 PV (Ha): 2.7e-9
 Energy (Hartree): 1.8e-10
 Total charge: 1.1e-10
 Total ionic charge: 2.7e-11
 Pressure: 7.4e-10
 Maxdiff for transpose (checksum): 1.2e-10
 Force Norm (Hartree/Bohr): 1.3e-11

periodic_water:
 EH: 3.1e-9
 Epot: 2.1e-9
 EXC: 1.1e-9
 EvXC: 1.1e-9
 Ekin: 2.0e-9
 Enl: 1.1e-9
 Energy (Hartree): 3.4e-10
 Omega: 5.9e-10
 EBS higher temperature: 2.5e-9
 EBS: 2.5e-9
 eF: 3.0e-7
 D eF: 3.0e-7
 energy: 5.9e-10
 guess for new ef: 3.0e-7
 number of corrected points: 1
 D Tr(K): 5.2e-7
 difference: 6.5e-10
 Tr(K): 5.0e-7
 D Tr: 1.0e-6
 Total ionic charge: 9.5e-11
 Pressure: 6.4e-10
 Clean forces norm (Ha/Bohr): 1.9e-11
 Total charge: 2.1e-10
 Ion-Ion interaction energy: 1.6e-11
 Force Norm (Hartree/Bohr): 2.0e-11
 fnrm2: 2.6e-11
 trace(KS): 1.1e-10
 relative difference: 1.5e-11
 Maxdiff for transpose (checksum): 4.7e-10


surface_boronnitride:
 EH: 1.0e-9
 Ekin: 1.0e-9
 Enl: 1.01e-9
 Epot: 1.0e-9
 Omega: 2.7e-10
 energy: 5.8e-11
 Energy (Hartree): 5.8e-11
 Total charge: 1.0e-10
 Total ionic charge: 4.2e-11
 Clean forces norm (Ha/Bohr): 1.3e-11
 fnrm2: 1.4e-11
 Maxdiff for transpose (checksum): 9.4e-10
 Keys to ignore:
  - Calculating wavelets expansion of projectors, found warnings
  - found warnings

surface_graphene:
 Energies: 1.01e-9
 Omega: 2.21e-10
 energy: 2.5e-11
 EBS higher temperature: 2.8e-10
 EBS: 2.8e-10
 D Tr(K): 1.5e-7
 Tr(K): 2.0e-7
 guess for new ef: 1.1e-9
 eF: 8.1e-10
 D eF: 1.1e-9
 difference: 2.2e-11
 Total ionic charge: 1.2e-11
 Energy (Hartree): 2.5e-11
 Total charge: 1.1e-10
 energy: 2.0e-11
 trace: 1.4e-9
 D Tr: 2.1e-11
 Maxdiff for transpose (checksum): 4.7e-10
 trace(KS): 1.2e-11
 
dev.ref.yaml:
 Epot: 1.1e-10

multipoles_OH-:
 eF: 2.6e-6
 guess for new ef: 2.6e-6
 D Tr(K): 6.8e-8
 D Tr: 6.8e-8
 Tr(K): 2.1e-7
 EBS higher temperature: 7.1e-9
 EBS: 1.6e-10
 relative difference: 4.6e-9
 difference: 7.1e-9
 multiplicator for the confinement: 1.7e-9
 Epot: 1.3e-10
 EH: 2.1e-10
 Ekin: 1.1e-10
 Charge analysis (charge / net charge): 6.8e-8
 EXC: 3.1e-11
 EvXC: 4.1e-11
 energy: 3.0e-11
 D eF: 2.7e-7
 Total charge: 4.31e-11
 trace(KS): 4.3e-11
 difference from reference kernel: 1.1e-8
 Atomic Forces (Ha/Bohr): 3.3e-11
 Clean forces norm (Ha/Bohr): 3.4e-11
 Raw forces norm (Ha/Bohr): 5.1e-11
 Average noise forces: 1.01e-9
 decay length of error function: 1.1e-5
 number of corrected points: 92
 total charge correction: 5.2e-8
 Unitary check of the multipole calculations: 6.1e-2
 Force Norm (Hartree/Bohr): 1.2e-11
 Maxdiff for transpose (checksum): 1.5e-11

multipoles_waterQM:
 Epot: 1.1e-10
 Ekin: 1.1e-10
 EBS: 1.3e-11
 EBS higher temperature: 1.4e-11
 Maxdiff for transpose (checksum): 3.0e-11
 multiplicator for the confinement: 1.9e-11
 trace: 3.8e-11

multipoles_waterQMQM:
 Epot: 1.1e-10
 EH: 1.1e-10
 EBS: 1.4e-11
 EBS higher temperature: 1.4e-11
 Average noise forces: 1.0e-10
 number of corrected points: 6.0
 multiplicator for the confinement: 3.7e-10
 eF: 1.01e-10

#multipoles_water:
# Ekin: 1.1e-10
# EXC: 3.1e-11
# Epot: 2.1e-10
# EvXC: 4.1e-11
# eF: 2.2e-7
# guess for new ef: 2.2e-7
# number of corrected points: 17
# multiplicator for the confinement: 3.5e-10
# EH: 2.1e-10
# D eF: 2.7e-7
# EBS higher temperature: 1.5e-10
# EBS: 1.6e-10
# D Tr: 5.8e-10
# Total charge: 2.1e-11
# D Tr(K): 5.9e-10
# number of corrected points: 17.0
# total charge correction: 8.6e-11
# trace(KS): 2.1e-11
# Unitary check of the multipole calculations: 2.1e-2
# number of corrected points: 20
# Tr(K): 1.1e-09
# difference: 8.7-11
# relative difference: 2.4e-11
# Maxdiff for transpose (checksum): 1.5e-11
# Raw forces norm (Ha/Bohr): 1.2e-11

multipoles_CH4:
 Atomic Forces (Ha/Bohr): 1.5e-11
 Charge analysis (charge / net charge): 2.7e-10
 Pseudo Fermi level for occupations: 8.2e-10
 net charge: 6.0e-7
 Energy (Hartree): 1.3e-11
 Total charge: 1.5e-10
 net quadropole: 1.1e-7
 eF: 6.5e-6
 D eF: 4.8e-6
 D Tr: 2.3e-9
 guess for new ef: 6.5e-6
 EBS: 8.2e-10
 EBS higher temperature: 1.2e-9
 relative_difference: 2.6e-10
 trace(KS): 1.5e-10
 Tr(K): 2.1e-9
 energy: 2.2e-11
 Omega: 2.1e-11
 D Tr(K): 2.3e-9
 total charge correction: 2.5e-8
 relative difference: 2.6e-10
 Epot: 8.1e-10
 EH: 9.1e-10
 EXC: 2.9e-10
 EvXC: 3.6e-10
 Ekin: 1.1e-10
 difference from reference kernel: 1.1e-9
 difference: 8.9e-10
 number of corrected points: 27.0
 eval: 1.1e-8
 Unitary check of the multipole calculations: 9.1e-2
 avg pot difference (actual/min): 1.0e-04
 trace: 1.3e-11

multipoles_periodic:
  D eF: 7.91e-8
  EH: 7.0e-10
  EXC: 8.1e-11
  EvXC: 1.1e-10
  Epot: 4.1e-10
  HOMO energy: 4.4e-11
  HOMO-LUMO gap (Ha): 3.8e-11
  HOMO-LUMO gap (eV): 1.1e-9
  Pseudo Fermi level for occupations: 1.3e-10
  Tr(K): 3.1e-09
  D Tr(K): 2.8e-9
  eF: 1.14e-07
  EBS: 6.4e-10
  EBS higher temperature: 6.4e-10
  guess for new ef: 1.14e-07
  Atomic Forces (Ha/Bohr): 1.7e-10
  Force Norm (Hartree/Bohr): 1.2e-10
  Clean forces norm (Ha/Bohr): 1.1e-10
  PV (Ha): 1.5e-10
  Charge analysis (charge / net charge): 1.9e-10
  D Tr: 1.1e-10
  Total charge: 2.4e-11
  difference: 2.7e-11
  trace: 3.4e-11
  trace(KS): 2.5e-11
  e: 4.11-11
  Average noise forces: 1.1e-10
  Maxdiff for transpose (checksum): 1.5e-11

Xabsb2B.xabs.ref.yaml:
  Keys to ignore:
  - WARNINGS

dev.ref.yaml:
  Epot: 1.01e-10
  
igortho_19:
 Atomic Forces (Ha/Bohr): 7.3e-7
 Clean forces norm (Ha/Bohr): 2.1e-7
 Raw forces norm (Ha/Bohr): 3.6e-7
 net quadropole: 2.1e-6
 net dipole: 1.1e-6
 Energy (Hartree): 2.4e-9
 Multipole coefficients: 1.1e-6
 Charge analysis (charge / net charge): 4.1e-7
 Pseudo Fermi level for occupations: 3.97e-8
 net charge: 1.0e-7
 Average noise forces: 7.8e-7
 eF: 3.7e-5
 EXC: 2.8e-6
 Epot: 5.8e-5
 EvXC: 3.4e-6
 EH: 2.5e-5
 Ekin: 1.8e-7
 Enl: 1.6e-8
 Omega: 1.1e-8
 D eF: 2.9e-5
 EBS: 2.5e-5
 EBS higher temperature: 2.5e-5
 guess for new ef: 3.9e-5
 energy: 4.1e-8
 D Tr(K): 1.1e-6
 D Tr: 2.6e-8
 number of corrected points: 14
 difference: 5.9e-9
 trace(KS): 5.6e-9
 Total charge: 5.9e-9
 relative difference: 1.6e-9
 difference from reference kernel: 3.0e-8
 D: 4.1e-8
 Tr(K): 1.0e-7
 total charge correction: 1.5e-11
 multiplicator for the confinement: 4.3e-11
 radius for normalization: 1.1e-2
 Force Norm (Hartree/Bohr): 4.93e-8
 Maxdiff for transpose (checksum): 1.8e-10
 ef: 2.8e-06
 P vector: 1.001e-05

igortho_44:
 Atomic Forces (Ha/Bohr): 8.2e-7
 Average noise forces: 6.0e-8
 Clean forces norm (Ha/Bohr): 7.9e-7
 Energy (Hartree): 9.7e-9
 Raw forces norm (Ha/Bohr): 7.8e-7
 EH: 7.2e-4
 EXC: 2.7e-5
 Epot: 1.5e-3
 EvXC: 3.6e-5
 Enl: 2.1e-8
 Ekin: 1.0e-9
 Total charge: 1.5e-08
 guess for new ef: 2.0e-05
 Tr(K): 1.1e-06
 D Tr(K): 1.0e-06
 eF: 2.0e-05
 D Tr: 4.4e-7
 D eF: 8.4e-6
 difference: 4.6e-7
 EBS: 7.2e-04
 EBS higher temperature: 7.2e-04
 relative difference: 9.5e-10
 trace(KS): 1.5e-08
 energy: 1.1e-06
 Omega: 3.0e-10
 Charge analysis (charge / net charge): 1.6e-6
 Pseudo Fermi level for occupations: 2.8e-6
 net charge: 1.1e-5
 eval: 1.1e-4
 Multipole coefficients: 1.4e-6
 number of corrected points: 8
 net quadropole: 7.1e-5
 net dipole: 1.1e-7
 D: 1.1e-4
 delta: 1.0e-9
 #radius for normalization: 1.1e-1
 Tolerance for the following test: 1.01e-10
 Force Norm (Hartree/Bohr): 9.8e-7
 Unitary check of the multipole calculations: 1.0e-2
 Multipole coefficients: 1.6e-6
 avg pot difference (actual/min): 0.95
 trace: 1.3e-10
 Maxdiff for transpose (checksum): 4.7e-10
 norm(P): 1.0e-5
 Q matrix: 1.1e-4
 Keys to ignore:
  - Calculating wavelets expansion of projectors, found warnings
  - found warnings

igortho_94:
 Atomic Forces (Ha/Bohr): 2.6e-5
 net quadropole: 1.1e-5
 net dipole: 2.1e-6
 Energy (Hartree): 2.6e-8
 Multipole coefficients: 7.1e-10
 Total charge: 4.8e-8
 Clean forces norm (Ha/Bohr): 3.4e-5
 Average noise forces: 2.8e-5
 Raw forces norm (Ha/Bohr): 5.0e-5
 EH: 3.5e-4
 EXC: 3.4e-5
 Ekin: 1.7e-7
 Enl: 1.4e-8
 Epot: 6.2e-4
 EvXC: 4.4e-5
 total charge correction: 5.7e-8
 guess for new ef: 1.3e-5
 Tr(K): 3.0e-7
 D Tr(K): 3.0e-7
 eF: 3.1e-5
 D Tr: 3.0e-7
 D eF: 1.1e-5
 difference: 5.7e-8
 difference from reference kernel: 1.1e-8
 EBS: 3.2e-4
 EBS higher temperature: 3.2e-4
 relative difference: 1.5e-8
 trace(KS): 4.8e-8
 D: 1.1e-4
 energy: 2.6e-8
 Omega: 1.1e-8
 Charge analysis (charge / net charge): 2.0e-6
 Pseudo Fermi level for occupations: 2.45e-5
 net charge: 1.1e-5
 eval: 3.01e-5
 Multipole coefficients: 1.23e-5
 number of corrected points: 134
 delta: 6.1e-11
 radius for normalization: 1.1e-2
 multiplicator for the confinement: 4.38e-11
 Force Norm (Hartree/Bohr): 4.3e-8
 Maxdiff for transpose (checksum): 1.2e-10
 Q matrix: 1.1e-04
 P vector: 2.01e-05 
 norm(P): 3.9e-05

extendedfrags_nofrags:
 eF: 1.7e-9
 guess for new ef: 2.0e-9
 D Tr(K): 1.9e-8
 Tr(K): 2.1e-8
 D Tr: 1.0e-9
 D eF: 1.1e-8
 EBS higher temperature: 7.8e-11
 EBS: 7.8e-11
 EXC: 1.1e-10
 Energies: 1.1e-10
 Pressure: 3.4e-11
 Omega: 1.3e-11

extendedfrags_read:
 Omega: 2.9e-10
 eF: 1.5e-9
 D Tr(K): 6.0e-9
 Tr(K): 1.1e-8
 D eF: 1.1e-9
 guess for new ef: 1.5e-9
 EBS: 2.9e-10
 EH: 1.1e-9
 EBS higher temperature: 2.7e-10
 Energies: 2.1e-10
 EXC: 1.01e-10
 D Tr: 1.1e-10
 Average noise forces: 1.1e-10
 Pressure: 5.6e-11
 maxval: 2.2e-11
 Total charge: 5.1e-11
 Force Norm (Hartree/Bohr): 5.9e-11
 Atomic Forces (Ha/Bohr): 2.4e-11
 Epot: 3.1e-10
 Keys to ignore: [WARNINGS]

extendedfrags_readrotated:
 Ekin: 1.1e-10
 energy: 1.4e-11
 eF: 1.0e-8
 D eF: 1.1e-8
 guess for new ef: 2.61e-9
 D Tr: 1.1e-9
 EBS higher temperature: 2.9e-10
 EBS: 2.7e-10
 D Tr(K): 6.0e-9
 Pressure: 4.7e-11
 Epot: 3.0e-10
 EXC: 1.01e-10
 EvXC: 1.01e-10
 EH: 1.1e-9
 Total charge: 4.1e-11
 Force Norm (Hartree/Bohr): 6.4e-11
 fnrm2: 6.9e-11
 energy: 1.2e-11
 Atomic Forces (Ha/Bohr): 2.3e-11
 Omega: 2.9e-10
 Average noise forces: 1.1e-10
 Clean forces norm (Ha/Bohr): 2.3e-11
 Keys to ignore: [WARNINGS]


extendedfrags_write:
 Epot: 1.5e-9
 EH: 1.5e-9
 Ekin: 1.1e-10
 EXC: 2.01e-10
 EvXC: 3.1e-10
 D Tr: 3.1e-8
 D eF: 5.0e-9
 EBS higher temperature: 1.4e-9
 EBS: 1.4e-9
 guess for new ef: 6.0e-9
 Tr(K): 6.1e-8
 Total charge: 6.01e-11
 D Tr(K): 5.8e-8
 trace(KS): 6.18e-11
 eF: 7.0e-9
 Pressure: 6.9e-11
 decay length of error function: 1.1e-6
 Clean forces norm (Ha/Bohr): 1.2e-11
 fnrm2: 6.6e-11
 maxval: 2.1e-11
 Atomic Forces (Ha/Bohr): 2.1e-11
 Force Norm (Hartree/Bohr): 5.6e-11
 difference: 1.65e-11
 e: 2.2e-11
 
Cavity_H2OfrigidPCG:
 Atomic Forces (Ha/Bohr): 2.5e-6
 Force Norm (Hartree/Bohr): 2.3e-6
 maxval: 5.8e-6
 fnrm2: 2.8e-6
 Iteration quality: 4.0e-7
 alpha: 0.6
 Epot: 5.7e-5
 EH: 5.7e-5
 Energies: 5.1e-7
 EKS: &energy 4.95e-7
 Energy (Hartree): *energy 
 Average noise forces: 6.01e-8
 Integral of the density in the nonvacuum region: 3.6e-8
 Ekin: 1.66e-07
 Total electronic charge: 1.53e-09
 beta: 0.00011
 norm(P): 1.01e-6
 ratio: 1.01e-05
 total: 5.121e-06
 x: 2.55e-06
 y: 5.09e-06
 z: 1.63e-07
 Keys to ignore:
   - rmult
   - Electronic charge changed by rho compression

MD-wf-Expl:
 Keys to ignore:
   - Molecule was shifted
   - Overlapping communication of
   - No. of OMP Threads


Cavity_H2OfsccsPCG:
 Atomic Forces (Ha/Bohr): 9.4e-10
 Iteration quality: 6.8e-7
 Energies: 4.01e-9
 Average noise forces: 1.01e-9
 EH: 4.6e-05
 Epot: 4.2-05
 ratio: 5.81e-06
 EXC: 2.44e-07
 Ekin: 1.8e-06
 Enl: 1.49e-07
 EvXC: 3.05e-07
 Integral of the density in the nonvacuum region: 7.84e-08
 P vector: 1.01e-07
 Total electronic charge: 1.46e-09
 alpha: 0.397
 beta: 0.0002
 EKS: 2.44e-07
 Energy (Hartree): 2.44e-07
 Force Norm (Hartree/Bohr): 4.68e-07
 H: 9.94e-07
 O: 2.01e-07
 fnrm2: 4.39e-07
 maxval: 5.42e-07
 total: 6.04e-07
 x: 2.82e-07
 y: 6.03e-07
 z: 1.35e-07
 Keys to ignore:
   - Electronic charge changed by rho compression

pexsi:
  Energy (Hartree): 2.3e-11
  Omega: 4.2e-11
  energy: 3.8e-11
  EXC: 1.0e-10
  Enl: 1.1e-10
  Total energy (H*DM): 1.6e-11
  Total energy (S*EDM): 1.6e-11
  Total free energy: 1.6e-11
  Total charge: 1.1e-10
  Keys to ignore:
    - Calculating wavelets expansion of projectors, found warnings
    - found warnings
    - Total number of cores
    - Number of cores used
    - Processor grid dimensions
    - number of columns (min/max/avg)
    - number of non-zero elements (min/max/avg)

counterions:
  EH: 1.1e-10
  EKS: 2.4e-11
  Energy (Hartree): 1.6e-11
  Epot: 1.1e-10
  EvXC: 1.1e-10
  Ekin: 1.1e-10

largesystems_dnalarge:
  D Tr: 1.1e-07
  D eF: 1.1e-9
  EXC: 2.1e-8
  Ekin: 1.1e-07
  Energy (Hartree): 2.4e-10
  Epot: 3.1e-07
  EvXC: 4.1e-08
  Enl: 1.1e-8
  Force Norm (Hartree/Bohr): 6.8e-11
  Omega: 9.4e-10
  Pseudo Fermi level for occupations: 1.1e-9
  D Tr(K): 6.5e-08
  difference: 4.6e-09
  eF: 2.1e-10
  EBS: 3.4e-07
  EBS higher temperature: 3.5e-07
  energy: 9.4e-10
  eval: 1.1e-06
  fnrm2: 1.8e-10
  guess for new ef: 1.1e-9
  multiplicator for the confinement: 5.7e-09
  net charge: 1.1e-05
  occ: 1.1e-5
  q0: 1.1e-08
  q1: 1.1e-07
  q2: 1.1e-07
  total net charge: 2.0e-06
  trace of quadropole matrix: 1.4e-06
  Charge analysis (charge / net charge): 2.4e-8
  Atomic Forces (Ha/Bohr): 5.5e-11
  Delta r: 1.1e-8
  r: 3.7e-11
  HOMO-LUMO gap (eV): 2.1e-11

largesystems_dnawater:
  total net charge: 2.9e-07
  Charge analysis (charge / net charge): 1.7e-1
  Omega: 4.1e-11
  Pseudo Fermi level for occupations: 3.5e-8
  eval: 1.1e-5
  net charge: 1.1e-6
  Ion-Ion interaction energy: 3.1e-11
  D: 1.0e-10
  D Tr: 1.2e-08
  D eF: 1.1e-08
  Delta r: 1.0e-9
  Energy (Hartree): 3.37e-11
  EvXC: 1.0e-08
  HOMO-LUMO gap (Ha): 6.9e-11
  HOMO-LUMO gap (eV): 1.9e-09
  LUMO energy: 6.9e-11
  PV (Ha): 2.2e-11
  D Tr(K): 1.2e-08
  eF: 4.4e-09
  EBS: 1.1e-10
  EBS higher temperature: 1.1e-10
  energy: 4.1e-11
  guess for new ef: 4.5e-09
  multiplicator for the confinement: 4.9e-10
  occ: 1.1e-07
  trace of quadropole matrix: 1.2e-08
  trace(KS): 1.2e-11
  Keys to ignore:
    - atom

H2Omultipoles_1:
  EBS: 9.8e-10
  EBS higher temperature: 9.8e-10
  EH: 1.1e-9
  EXC: 1.8e-10
  Ekin: 4.1e-10
  Enl: 8.1e-11
  Epot: 1.1e-9
  EvXC: 2.2e-10
  Charge analysis (charge / net charge): 9.9e-11
  Pseudo Fermi level for occupations: 2.5e-11
  Omega: 2.7e-11
  Total charge: 2.6e-11
  Tr(K): 1.1e-07
  eF: 1.1e-07
  energy: 2.5e-11
  multiplicator for the confinement: 4.7e-11
  trace(KS): 2.6e-11
  Maxdiff for transpose (checksum): 1.5e-11
  difference: 1.3e-11

H2Omultipoles_11:
  EBS: 9.3e-10
  EBS higher temperature: 9.3e-10
  EH: 1.1e-9
  EXC: 1.7e-10
  Ekin: 4.1e-10
  Enl: 7.1e-11
  Epot: 1.1e-9
  EvXC: 2.1e-10
  Charge analysis (charge / net charge): 1.1e-10
  Omega: 2.4e-11
  Total charge: 2.6e-11
  Tr(K): 1.1e-07
  eF: 1.1e-07
  energy: 2.3e-11
  multiplicator for the confinement: 4.4e-11
  trace(KS): 2.6e-11
  Maxdiff for transpose (checksum): 1.5e-11
  Pseudo Fermi level for occupations: 2.1e-11
  difference: 1.3e-11

H2Omultipoles_12:
  EBS: 1.2e-9
  EBS higher temperature: 1.2e-9
  EH: 1.3e-9
  EXC: 2.0e-10
  Ekin: 4.1e-10
  Enl: 9.1e-11
  Epot: 5.1e-9
  EvXC: 2.5e-10
  Pseudo Fermi level for occupations: 2.6e-11
  Charge analysis (charge / net charge): 1.2e-10
  Omega: 3.0e-11
  Total charge: 2.6e-11
  Tr(K): 1.1e-07
  eF: 1.1e-07
  energy: 2.9e-11
  multiplicator for the confinement: 5.3e-11
  trace(KS): 2.6e-11
  Maxdiff for transpose (checksum): 1.5e-11
  difference: 1.3e-11

#H2Omultipoles_13:
#  EBS: 7.3e-10
#  EBS higher temperature: 7.3e-10
#  EH: 8.1e-10
#  EXC: 1.3e-10
#  Ekin: 3.1e-10
#  Enl: 6.1e-11
#  Epot: 8.1e-10
#  EvXC: 1.7e-10
#  Pseudo Fermi level for occupations: 2.6e-06
#  Charge analysis (charge / net charge): 7.9e-11
#  Omega: 1.9e-11
#  Total charge: 1.9e-11
#  Tr(K): 1.1e-07
#  eF: 1.1e-07
#  energy: 1.8e-11
#  multiplicator for the confinement: 3.4e-11
#  trace(KS): 1.9e-11
#  Maxdiff for transpose (checksum): 1.5e-11

H2Omultipoles_2:
  EBS: 1.1e-9
  EBS higher temperature: 1.1e-9
  EH: 1.2e-9
  EXC: 1.9e-10
  Ekin: 4.1e-10
  Enl: 9.1e-11
  Epot: 1.1e-9
  EvXC: 2.6e-10
  Charge analysis (charge / net charge): 1.1e-10
  Omega: 2.9e-11
  Total charge: 2.6e-11
  Tr(K): 1.1e-07
  eF: 1.1e-07
  energy: 2.7e-11
  multiplicator for the confinement: 5.1e-11
  trace(KS): 2.6e-11
  Maxdiff for transpose (checksum): 1.5e-11
  difference: 1.3e-11
  Pseudo Fermi level for occupations: 2.8e-11

#H2Omultipoles_3:
#  EBS: 9.6e-10
#  EBS higher temperature: 9.1e-10
#  EH: 1.2e-9
#  EXC: 1.7e-10
#  Ekin: 4.1e-10
#  Epot: 1.1e-9
#  Enl: 8.1e-11
#  EvXC: 2.0e-10
#  Pseudo Fermi level for occupations: 2.0e-06
#  Charge analysis (charge / net charge): 5.2e-11
#  Omega: 2.5e-11
#  Total charge: 1.9e-11
#  Tr(K): 1.1e-07
#  eF: 1.1e-07
#  energy: 2.4e-11
#  multiplicator for the confinement: 4.5e-11
#  trace(KS): 1.9e-11
#  Maxdiff for transpose (checksum): 1.5e-11

matrixtaskgroups_no:
  D Tr(K): 1.100000000000009e-10
  EBS: 1.1e-9
  EBS higher temperature: 1.2e-09
  Ekin: 1.0e-8
  EH: 1.1e-08
  Epot: 1.0e-8
  EvXC: 1.0e-9
  EXC: 1.1e-9
  Enl: 1.0e-9
  Energy (Hartree): 3.0e-09
  Ion-Ion interaction energy: 2.9e-10
  Omega: 2.8e-09
  Total charge: 2.0e-10
  difference: 7.8e-11
  energy: 3.0e-09
<<<<<<< HEAD
  trace: 1.01e-06
=======
  trace: 1.50e-06
>>>>>>> 7db00684
  trace(KS): 5.1e-11
  HOMO-LUMO gap (eV): 3.4e-11
  Raw forces norm (Ha/Bohr): 3.6e-9
  Clean forces norm (Ha/Bohr): 3.6e-9
  Force Norm (Hartree/Bohr): 8.9e-11
  Gross support functions moments: 1.1e-9
  Total ionic charge: 9.6e-11
  Maxdiff for transpose (checksum): 3.0e-11 
  Atomic Forces (Ha/Bohr): 1.2e-11
  Keys to ignore:
   - Calculating wavelets expansion of projectors, found warnings
   - found warnings

matrixtaskgroups_yes:
  D Tr(K): 1.1e-10
  EBS: 1.2e-9
  EBS higher temperature: 1.2e-09
  EH: 1.1e-08
  Epot: 1.0e-8
  EvXC: 1.0e-9
  EXC: 1.1e-9
  Enl: 1.0e-9
  Ekin: 1.0e-08
  Energy (Hartree): 3.0e-09
  Ion-Ion interaction energy: 2.9e-10
  Omega: 2.8e-09
  Total charge: 2.0e-10
  difference: 7.06e-11
  energy: 3.0e-09
<<<<<<< HEAD
  trace: 9.92e-07
  trace(KS): 4.8e-11
=======
  trace: 1.51e-06
  trace(KS): 3.8e-11
>>>>>>> 7db00684
  HOMO-LUMO gap (eV): 3.4e-11
  Raw forces norm (Ha/Bohr): 3.6e-9
  Clean forces norm (Ha/Bohr): 3.9e-9
  Force Norm (Hartree/Bohr): 9.6e-11
  Gross support functions moments: 1.1e-9
  Total ionic charge: 9.6e-11
  Maxdiff for transpose (checksum): 3.0e-11 
  Keys to ignore:
   - Calculating wavelets expansion of projectors, found warnings
   - found warnings

test-foeccs:
  EBS: 1.1e-10
  EBS higher temperature: 1.0e-10
  difference: 9.6e-11
  trace(KS): 7.6e-11
  value: 2.8e-11

lj_connect.mhgps.ref.yaml:
<<<<<<< HEAD
  (MHGPS) minmode overlap: 1.89e-10
  Energy: 3.14e-10
=======
  (MHGPS) minmode overlap: 3.3e-10
  Energy: 5.4e-10
>>>>>>> 7db00684
  Keys to ignore:
  - (MHGPS) Run finished at<|MERGE_RESOLUTION|>--- conflicted
+++ resolved
@@ -359,7 +359,7 @@
  EXC: 1.1e-10
  EvXC: 1.1e-10
  Enl: 2.1e-11
- EH: 1.0e-10
+ EH: 1.0e-9
  Energy (Hartree): 5.9e-11
  Maxdiff for overlap calculation: 1.5e-07
  Maxdiff for transpose (checksum): 1.2e-10
@@ -977,11 +977,7 @@
  D: 1.1e-10
  Energy (Hartree): 1.3e-10
  norm(P): 1.1e-07
-<<<<<<< HEAD
- trace: 1.41e-10
-=======
  trace: 4.3e-10
->>>>>>> 7db00684
  Maxdiff for overlap calculation: 3.2e-07
  Maxdiff for transpose (checksum): 4.7e-10
 
@@ -1733,6 +1729,7 @@
  EH: 1.01e-10
  Atomic Forces (Ha/Bohr): 1.6e-11
  Maxdiff for transpose (checksum): 2.4e-10
+ fnrm2: 1.11e-11
 
 periodic_wateredge:
  Epot: 1.1e-9
@@ -2502,11 +2499,7 @@
   Total charge: 2.0e-10
   difference: 7.8e-11
   energy: 3.0e-09
-<<<<<<< HEAD
-  trace: 1.01e-06
-=======
   trace: 1.50e-06
->>>>>>> 7db00684
   trace(KS): 5.1e-11
   HOMO-LUMO gap (eV): 3.4e-11
   Raw forces norm (Ha/Bohr): 3.6e-9
@@ -2536,13 +2529,8 @@
   Total charge: 2.0e-10
   difference: 7.06e-11
   energy: 3.0e-09
-<<<<<<< HEAD
-  trace: 9.92e-07
+  trace: 1.51e-06
   trace(KS): 4.8e-11
-=======
-  trace: 1.51e-06
-  trace(KS): 3.8e-11
->>>>>>> 7db00684
   HOMO-LUMO gap (eV): 3.4e-11
   Raw forces norm (Ha/Bohr): 3.6e-9
   Clean forces norm (Ha/Bohr): 3.9e-9
@@ -2550,6 +2538,7 @@
   Gross support functions moments: 1.1e-9
   Total ionic charge: 9.6e-11
   Maxdiff for transpose (checksum): 3.0e-11 
+  C: 1.14e-11
   Keys to ignore:
    - Calculating wavelets expansion of projectors, found warnings
    - found warnings
@@ -2562,12 +2551,7 @@
   value: 2.8e-11
 
 lj_connect.mhgps.ref.yaml:
-<<<<<<< HEAD
-  (MHGPS) minmode overlap: 1.89e-10
-  Energy: 3.14e-10
-=======
   (MHGPS) minmode overlap: 3.3e-10
   Energy: 5.4e-10
->>>>>>> 7db00684
   Keys to ignore:
   - (MHGPS) Run finished at