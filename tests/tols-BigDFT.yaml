--- conflicted
+++ resolved
@@ -847,11 +847,7 @@
  eF: 8.3e-8
  guess for new ef: 8.3e-8
  D Tr: 1.1e-6
-<<<<<<< HEAD
  D eF: 6.6e-8 
-=======
- D eF: 5.7e-8 
->>>>>>> a7b335d2
  Tr(K): 2.5e-7
  ebs: 2.5e-7
  ebs_check: 4.4e-8
@@ -1080,13 +1076,8 @@
 
 O2spin_diag:
  Atomic Forces (Ha/Bohr): 2.2e-7
-<<<<<<< HEAD
  Average noise forces: 7.7e-8
  Clean forces norm (Ha/Bohr): 8.0e-7
-=======
- Average noise forces: 7.4e-8
- Clean forces norm (Ha/Bohr): 7.6e-7
->>>>>>> a7b335d2
  Raw forces norm (Ha/Bohr): 7.6e-7
  Orbitals: 2.7e-7
  EH: 1.7e-6
@@ -1102,11 +1093,7 @@
  kappa: 1.1e-4
 
 O2spin_foe:
-<<<<<<< HEAD
- Atomic Forces (Ha/Bohr): 1.3e-8
-=======
  Atomic Forces (Ha/Bohr): 1.5e-8
->>>>>>> a7b335d2
  EH: 5.1e-8
  EXC: 6.55e-9
  Ekin: 4.8e-9
@@ -1122,17 +1109,10 @@
  ebs_check: 1.7e-8
  Omega: 2.3e-9
  energy: 1.1e-7
-<<<<<<< HEAD
- Raw forces norm (Ha/Bohr): 3.4e-8
- Clean forces norm (Ha/Bohr): 4.1e-8
- Average noise forces: 3.2e-8
- Total charge: 6.1e-8
-=======
  Raw forces norm (Ha/Bohr): 7.5e-8
  Clean forces norm (Ha/Bohr): 7.5e-8
  Average noise forces: 3.2e-8
  Total charge: 7.5e-8
->>>>>>> a7b335d2
  decay length of error function: 1.1e-5
  diff: 4.8e-9
  D Tr: 2.1e-7
@@ -1178,12 +1158,8 @@
  Clean forces norm (Ha/Bohr): 2.1e-11
  Raw forces norm (Ha/Bohr): 1.1e-10
  Keys to ignore:
-<<<<<<< HEAD
          - Calculating wavelets expansion of projectors, found warnings
          - found warnings
-=======
-  - Calculating wavelets expansion of projectors, found warnings
-  - found warnings
 
 expfoegeopt:
  guess for new ef: 2.0e-8
@@ -1199,5 +1175,4 @@
  Tr(K): 2.3e-8
  decay length of error function: 1.1e-5
  Omega: 1.6e-11
- energy: 1.4e-11
->>>>>>> a7b335d2
+ energy: 1.4e-11