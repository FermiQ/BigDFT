--- conflicted
+++ resolved
@@ -82,21 +82,14 @@
 Mn2:
  Keys to ignore:
   - proc
- Epsilon: 2.e-10a
+ Epsilon: 2.e-10
  Enl: 2.1e-10
  Ekin: 3.1e-10
-<<<<<<< HEAD
- Enl: 2.1e-10
- Atomic Forces (Ha/Bohr): 2.3e-10
- Average noise forces: 3.2e-10
- Clean forces norm (Ha/Bohr): 2.3e-10
-=======
  Average noise forces: 3.4e-10
  Atomic Forces (Ha/Bohr):
   - Mn: 2.3e-10
  Clean forces norm (Ha/Bohr):
   maxval: 2.3e-10
->>>>>>> 4f444dc5
 
 GPU:
  EvXC: 1.1e-10
@@ -130,15 +123,6 @@
  gnrm: 1.1e-5
  EKS: 1.6e-8
  D: 1.e-8
-<<<<<<< HEAD
- Average CG stepsize in terms of betax: 3.1e-4
- Atomic Forces (Ha/Bohr): 2.5e-7
- Average noise forces: 4.5e-8
- Clean forces norm (Ha/Bohr): 1.8e-7
- Raw forces norm (Ha/Bohr): 2.5e-7
- Ion-Ion interaction energy: 5.5e-7
- FORCES norm(Ha/Bohr): 8.3e-9
-=======
  Average CG stepsize in terms of betax: 3.4e-4
  Atomic Forces (Ha/Bohr): 4.0e-7
  Average noise forces: 5.3e-8
@@ -147,7 +131,6 @@
  Ion-Ion interaction energy: 3.0e-6
  FORCES norm(Ha/Bohr): 1.1e-6
  Forces: 1.1e-7
->>>>>>> 4f444dc5
  Keys to ignore:
  - b/b0
 
@@ -261,11 +244,7 @@
   L2 Norm - 1 and Rayleigh quotient (Davidson): 1.1e-7
 
 BigDFT2Wannier.b2w.ref.yaml:
-<<<<<<< HEAD
   amnk_guess(nb): 1.31e-10
-=======
-  amnk_guess(nb): 8.01e-11
->>>>>>> 4f444dc5
 
 cleanup:
  Atomic Forces (Ha/Bohr): 1.5e-10
