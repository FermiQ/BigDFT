--- conflicted
+++ resolved
@@ -107,11 +107,7 @@
 
 H2O-bader:
  Epsilon: 3.0e-11
-<<<<<<< HEAD
- EKS: 5.7e-11
-=======
  EKS: 6.0e-11
->>>>>>> 2c67e007
 
 N2:
  Epsilon: 1.2e-10
