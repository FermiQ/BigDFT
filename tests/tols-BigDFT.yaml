--- conflicted
+++ resolved
@@ -68,23 +68,13 @@
 AgBulk:
  Grid Spacing threshold (AU): 1.e-2
  Residues per orbital: 2.2e-8
-<<<<<<< HEAD
  EH: 2.5e-11
  EXC: 4.51e-11
  Ekin: 1.8e-11
  Enl: 3.7e-11
  Epot: 3.2e-11
- EvXC: 5.8e-11
+ EvXC: 7.1e-11
  tr(H): 4.1e-11
-=======
- EH: 1.6e-11
- EXC: 2.9e-11
- Ekin: 1.2e-11
- Enl: 2.3e-11
- Epot: 2.1e-11
- EvXC: 7.1e-11
- tr(H): 2.5e-11
->>>>>>> 49acf68d
  # Necessary for GPU runs, to be updated...
  Keys to ignore:
   - Residues per orbital
