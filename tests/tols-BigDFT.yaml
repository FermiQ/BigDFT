--- conflicted
+++ resolved
@@ -100,11 +100,7 @@
  
 NaCl:
  Epsilon: 2.e-9
-<<<<<<< HEAD
  Mean L2 norm of gaussian-wavelet difference: 1.2e-4
-=======
- Mean L2 norm of gaussian-wavelet difference: 6.8e-5
->>>>>>> c27655b2
 
 NH3:
  Epsilon: 1.1e-10
