--- conflicted
+++ resolved
@@ -25,13 +25,7 @@
  - Number of OpenCL devices per node
 Patterns to ignore:
  - Timestamp
-<<<<<<< HEAD
-
-Patterns to ignore:
- - Timestamp
-=======
  - memory
->>>>>>> 710e4b74
 
 Expected Test CPUtime: #
  C: #[expected, error]
@@ -41,10 +35,7 @@
  Keys to ignore:
    - Error code
    - Address*
-<<<<<<< HEAD
-=======
    - date
->>>>>>> 710e4b74
 
 #Runs which update and override the default
 SiH4:
@@ -94,17 +85,11 @@
  Epsilon: 2.e-10
  Enl: 3.1e-10
  Ekin: 3.1e-10
- Enl: 2.1e-10
- Atomic Forces (Ha/Bohr): 2.3e-10
  Average noise forces: 3.4e-10
-<<<<<<< HEAD
- Clean forces norm (Ha/Bohr): 2.3e-10
-=======
  Atomic Forces (Ha/Bohr):
   - Mn: 2.5e-10
  Clean forces norm (Ha/Bohr):
   maxval: 2.5e-10
->>>>>>> 710e4b74
 
 GPU:
  EvXC: 1.1e-10
@@ -184,12 +169,6 @@
  Electric Dipole Moment (Debye): 1.2e-8
 
 test.minhop.ref.yaml:
-<<<<<<< HEAD
-  Energies: 1.1e-10
-  Keys to ignore:
-    - (MH) cpu(hrs)
-    - WARNINGS
-=======
  Energies: &etol1 6.0e-9
  Eion: &eion1 4.1e-11
  EH: *etol1
@@ -209,7 +188,6 @@
  Keys to ignore:
    - (MH) cpu(hrs)
    - WARNINGS
->>>>>>> 710e4b74
 
 test.testforces.ref.yaml:
  Epsilon: 1.2e-10
