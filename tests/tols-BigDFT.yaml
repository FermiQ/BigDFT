--- conflicted
+++ resolved
@@ -170,13 +170,8 @@
 
 Li+:
  EKS: 2.e-11
-<<<<<<< HEAD
  D: 1.01e-10
  Epot: 1.01e-10
-=======
- D: 1.1e-10
- Epot: 1.1e-10
->>>>>>> e977d90a
 
 O2-Spin:
  Epsilon: 1.1e-10
