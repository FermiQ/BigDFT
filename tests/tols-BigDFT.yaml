---
Default tolerances:
 Epsilon: 1.1e-11
 
Keys to ignore:
 - Code logo
 - MPI task*
 - Timings for root process
 - Maximal OpenMP threads per MPI task
 - OpenMP threads per task
 - OpenMP parallelization
 - Memory* 
 - Orbitals Repartition*
 - Rho Commun
 - Total number of components
 - GPU acceleration
 - High Res. box is treated separately
 - Grid Spacing threshold (AU)
 - Direct and transposed data repartition
 - Write Waves Time
 - Reading Waves Time
 - Maxdiff*
 - Tolerances for this check
 - Material acceleration
 - Number of OpenCL devices per node
 - Version Number
 - Root process Hostname
 - Input ixc parameter corresponds to XC
Patterns to ignore:
 - Timestamp
 - memory
 - FLAGS

Expected Test CPUtime: #
 C: #[expected, error]
  athelas: [ 6.0, 1.0 ]

yaml_test:
 Tax: 1.8e-6
 Total: 2.0e-5
 Keys to ignore:
   - Error code
   - Address*
   - date
   - Id
 Patterns to ignore:
   - errcode
   - time
   - Time

#Runs which update and override the default
SiH4:
 #due to lack of functionality in fldiff, since energies field is updated
 Energies: &etol 4.6e-9
 Eion: &eion 3.4e-9
 EH: *etol
 EXC: *etol
 Eion: *etol
 Ekin: *etol
 Enl: *etol
 Epot: *etol
 EvXC: *etol
 Epsilon: 1.4e-10
 Ion-Ion interaction energy: *eion
 Atomic Forces (Ha/Bohr): 2.e-9
 maxval: 2.e-9
 Average noise forces: 1.5e-10
 Average CG stepsize in terms of betax: 1.1e-5

AgBulk:
 Grid Spacing threshold (AU): 1.e-2
 Residues per orbital: 2.2e-8
 EH: 2.5e-11
 EXC: 4.51e-11
 Ekin: 1.8e-11
 Enl: 3.7e-11
 Epot: 3.2e-11
 EvXC: 7.1e-11
<<<<<<< HEAD
 tr(H): 2.52e-11
=======
 tr(H): 4.1e-11
>>>>>>> 5e81c40c
 # Necessary for GPU runs, to be updated...
 Keys to ignore:
  - Residues per orbital
  - Calculating wavelets expansion of projectors, found warnings

SiBulk:
 Residues per orbital: 8.0e-10
 maxval: 1.2e-11
 Enl: 2.1e-11
 Epot: 1.0e-10
 EvXC: 1.1e-10
 Atomic Forces (Ha/Bohr): 1.2e-11
 Clean forces norm (Ha/Bohr): 1.2e-11
 # Necessary for GPU runs, to be updated...
 Keys to ignore:
  - Residues per orbital

Mn2:
 Keys to ignore:
  - proc
 Epsilon: 2.e-10
 Enl: 3.1e-10
 Ekin: 3.1e-10
 Average noise forces: 3.4e-10
 Atomic Forces (Ha/Bohr):
  - Mn: 2.5e-10
 Clean forces norm (Ha/Bohr):
  maxval: 2.5e-10

GPU:
 EvXC: 1.1e-10

Graphene:
 EH: 1.1e-10

TiMix:
 Epsilon: 1.e-10

GEOPT-BFGS: 
 Epsilon: 2.71e-10

GEOPT-LBFGS: 
 Epsilon: 4.1e-10
 EH: 1.11e-9
 Epot: 3.3e-10
 Eion: 8.5e-10
 Enl: 6.5e-10
 DIIS weights: 1.1e-5
 
NaCl:
 Epsilon: 2.e-9
 Mean L2 norm of gaussian-wavelet difference: 1.21e-4

NH3:
 Epsilon: 1.1e-10

CH3-:
 Epsilon: 5.1e-9
 gnrm: 1.1e-5
 EKS: 1.6e-8
 D: 1.e-8
 Average CG stepsize in terms of betax: 3.4e-4
 Atomic Forces (Ha/Bohr): 4.0e-7
 Average noise forces: 5.3e-8
 Clean forces norm (Ha/Bohr): 3.6e-7
 Raw forces norm (Ha/Bohr): 4.0e-7
 Ion-Ion interaction energy: 3.1e-6
 FORCES norm(Ha/Bohr): 1.1e-6
 Forces: 1.1e-7
 Keys to ignore:
 - b/b0

scalability:
 Energies: 1.e-9
 EKS: 2.0e-10
 Total electronic charge: 1.9e-11

ElecField:
 Epsilon: 1.1e-10 

FeHyb:
 EKS: 6.e-11

Li+:
 EKS: 2.e-11

O2-Spin:
 Epsilon: 1.1e-10

H2-spin:
 Estimation of Finite-Size Corrections:
  Corrected Energies:
   Epot: 2.1e-11
  Total energy with tail correction: 1.51e-11

TiSmear:
 Epsilon: 5.e-11
 EKS: 5.5e-11

H2O-CP2K:
 Total energy with tail correction: 1.8e-11

test.splsad.ref.yaml:
 Epsilon: 1.1e-10
 Electric Dipole Moment (Debye): 1.21e-8

test.minhop.ref.yaml:
 Energies: &etol1 6.0e-9
 Eion: &eion1 4.1e-11
 EH: *etol1
 EXC: *etol1
 Ekin: *etol1
 Enl: *etol1
 Epot: *etol1
 EvXC: *etol1
 EKS: 9.7e-10
 Ion-Ion interaction energy: *eion1
 fluct: 1.2e-9
 maxval: 7.1e-11
 Atomic Forces (Ha/Bohr): 2.0e-11
 Average noise forces: 1.0e-10
 etot: 1.84e-11
 Orbitals: 6.1e-9
 Keys to ignore:
   - (MH) cpu(hrs)
   - WARNINGS

test.testforces.ref.yaml:
 Epsilon: 1.2e-10

H2O-bader:
 Epsilon: 3.0e-11
 EKS: 6.0e-11

H2O-CP2K:
 Total energy with tail correction: 1.8e-11

N2:
 Epsilon: 1.2e-10

mixpotential:
 Epsilon: 2.e-11

IO-wf_plain-read:
 Energies: 1.1e-10

CH4-D3:
 EH: &ener 1.1e-10
 Epot: *ener
 EKS: &ener2 3.3e-11
 Eion: *ener
 Ekin: *ener
 Enl: *ener2
 etot: 2.92e-11
 Etot: 2.9e-11
 Ion-Ion interaction energy: 9.0e-11

NLCC: &NLCCs
 Energies: 1.2e-10
 EKS: 5.e-11
 Total electronic charge: 1.2e-11

NLCC: &NLCCsnew
 EH: 5.1e-10
 EXC: 4.7e-09
 Ekin: 1.3e-09
 Enl: 2.91e-10
 Epot: 1.6e-09
 EvXC: 4.9e-9
 EKS: 4.6e-9
 Orbitals: 1.2e-10
 Atomic Forces (Ha/Bohr): 5.0e-11
 Clean forces norm (Ha/Bohr): 5.0e-11
 Total electronic charge: 1.2e-11
 Value for Exc[rhoc]: 3.8e-9
 PV (Ha): 5.9e-11
 Exc(rhoc): 3.8e-9

#deepcopy of the above defined cases
NLCC_free-O2: *NLCCs
NLCC_free: *NLCCsnew
NLCC_periodic-O2: *NLCCsnew
NLCC_periodic: *NLCCs

taskgroups:
  Energies: 1.1e-10
  EKS: 1.1e-10
  P vector: 1.1e-10

base:
  norm(P): 1.1e-9

Davidson-SiH4:
  e_virtual: 1.7e-11
  Eigenvalues and eigenstate residue: 1.3e-10

TDDFT:
  Epsilon: 1.1e-10
  e_virtual: 1.61e-9
  Eigenvalues and eigenstate residue: 1.1e-7
  Epot: 1.1e-10
  Gradient Norm: 4.11e-9
  L2 Norm - 1 and Rayleigh quotient (Davidson): 1.1e-7
  Excitation Energy and Oscillator Strength: 1.7e-6
  Transition energies (eV): 1.1e-4

BigDFT2Wannier.b2w.ref.yaml:
  amnk_guess(nb): 1.31e-10

cleanup:
 Atomic Forces (Ha/Bohr): 3.1e-10
 Average noise forces: 3.1e-10
 Clean forces norm (Ha/Bohr): 1.6e-10
 Raw forces norm (Ha/Bohr): 2.4e-10

directmin:
 Patterns to ignore:
 - Wavefunction written

restartdisk_charge:
 Patterns to ignore:
 - Wavefunction written

H2-freq:
 (F) Frequencies (Hartree): 5.e-10
 
rotate_write:
 Patterns to ignore:
 - Wavefunction written

GEOPT-newIG:
  Ion-Ion interaction energy: 2.3e-11
  D: 1.1e-10
  Energies: 1.1e-8
  etot: 1.481e-11
  EKS: 7.4e-10

rotatesmall_write:
  Keys to ignore:
  - Wavefunction written No.

wrappers.out:
 EH: 1.1e-10<|MERGE_RESOLUTION|>--- conflicted
+++ resolved
@@ -76,11 +76,7 @@
  Enl: 3.7e-11
  Epot: 3.2e-11
  EvXC: 7.1e-11
-<<<<<<< HEAD
- tr(H): 2.52e-11
-=======
  tr(H): 4.1e-11
->>>>>>> 5e81c40c
  # Necessary for GPU runs, to be updated...
  Keys to ignore:
   - Residues per orbital
