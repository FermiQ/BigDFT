---
Default tolerances:
 Epsilon: 1.1e-11
 
Keys to ignore:
 - Code logo
 - MPI task*
 - Timings for root process
 - Maximal OpenMP threads per MPI task
 - OpenMP threads per task
 - OpenMP parallelization
 - Memory* 
 - Orbitals Repartition*
 - Rho Commun
 - Total number of components
 - GPU acceleration
 - High Res. box is treated separately
 - Grid Spacing threshold (AU)
 - Direct and transposed data repartition
 - Write Waves Time
 - Reading Waves Time
 - Maxdiff*
 - Tolerances for this check
 - Material acceleration
 - Number of OpenCL devices per node
 - Version Number
 - Root process Hostname
 - Input ixc parameter corresponds to XC
 - Wavefunction written No.
Patterns to ignore:
 - Timestamp
 - memory
 - FLAGS

Expected Test CPUtime: #
 C: #[expected, error]
  athelas: [ 6.0, 1.0 ]

yaml_test:
 Tax: 1.8e-6
 Total: 2.0e-5
 Keys to ignore:
   - Error code
   - Address*
   - date
   - Id
 Patterns to ignore:
   - errcode
   - time
   - Time

#Runs which update and override the default
SiH4:
 #due to lack of functionality in fldiff, since energies field is updated
 Energies: &etol 4.6e-9
 Eion: &eion 3.4e-9
 EH: *etol
 EXC: *etol
 Eion: *etol
 Ekin: *etol
 Enl: *etol
 Epot: *etol
 EvXC: *etol
 Epsilon: 1.4e-10
 Ion-Ion interaction energy: *eion
 Atomic Forces (Ha/Bohr): 2.e-9
 maxval: 2.e-9
 Average noise forces: 1.5e-10
 Average CG stepsize in terms of betax: 1.1e-5

AgBulk:
 Grid Spacing threshold (AU): 1.e-2
 Residues per orbital: 2.2e-8
 EH: 2.5e-11
 EXC: 4.51e-11
 Ekin: 1.8e-11
 Enl: 3.7e-11
 Epot: 3.2e-11
 EvXC: 7.1e-11
 tr(H): 4.1e-11
 # Necessary for GPU runs, to be updated...
 Keys to ignore:
  - Residues per orbital
  - Calculating wavelets expansion of projectors, found warnings

SiBulk:
 Residues per orbital: 8.0e-10
 maxval: 1.2e-11
 Enl: 2.1e-11
 Epot: 1.0e-10
 EvXC: 1.1e-10
 Atomic Forces (Ha/Bohr): 1.2e-11
 Clean forces norm (Ha/Bohr): 1.2e-11
 # Necessary for GPU runs, to be updated...
 Keys to ignore:
  - Residues per orbital

Mn2:
 Keys to ignore:
  - proc
 Epsilon: 2.e-10
 Enl: 3.1e-10
 Ekin: 3.1e-10
 Average noise forces: 3.4e-10
 Atomic Forces (Ha/Bohr):
  - Mn: 2.5e-10
 Clean forces norm (Ha/Bohr):
  maxval: 2.5e-10

GPU:
 EvXC: 1.1e-10

Graphene:
 EH: 1.1e-10

TiMix:
 Epsilon: 1.e-10

GEOPT-BFGS: 
 Epsilon: 2.71e-10

GEOPT-LBFGS: 
 Epsilon: 4.1e-10
 EH: 1.11e-9
 Epot: 3.3e-10
 Eion: 8.5e-10
 Enl: 6.5e-10
 DIIS weights: 1.1e-5
 
NaCl:
 Epsilon: 2.e-9
 Mean L2 norm of gaussian-wavelet difference: 1.21e-4

NH3:
 Epsilon: 1.1e-10

CH3-:
 Epsilon: 5.1e-9
 gnrm: 1.1e-5
 EKS: 1.6e-8
 D: 1.e-8
 Average CG stepsize in terms of betax: 3.4e-4
 Atomic Forces (Ha/Bohr): 4.0e-7
 Average noise forces: 5.3e-8
 Clean forces norm (Ha/Bohr): 3.6e-7
 Raw forces norm (Ha/Bohr): 4.0e-7
 Ion-Ion interaction energy: 3.1e-6
 FORCES norm(Ha/Bohr): 1.1e-6
 Forces: 1.1e-7
 Keys to ignore:
 - b/b0

scalability:
 Energies: 1.e-9
 EKS: 2.0e-10
 Total electronic charge: 1.9e-11

ElecField:
 Epsilon: 1.1e-10 

FeHyb:
 EKS: 6.e-11

Li+:
 EKS: 2.e-11

O2-Spin:
 Epsilon: 1.1e-10

H2-spin:
 Estimation of Finite-Size Corrections:
  Corrected Energies:
   Epot: 2.1e-11
  Total energy with tail correction: 1.51e-11

TiSmear:
 Epsilon: 5.e-11
 EKS: 5.5e-11

H2O-CP2K:
 Total energy with tail correction: 1.8e-11

test.splsad.ref.yaml:
 Epsilon: 1.1e-10
 Electric Dipole Moment (Debye): 1.21e-8

test.minhop.ref.yaml:
 Energies: &etol1 6.0e-9
 Eion: &eion1 4.1e-11
 EH: *etol1
 EXC: *etol1
 Ekin: *etol1
 Enl: *etol1
 Epot: *etol1
 EvXC: *etol1
 EKS: 9.7e-10
 Ion-Ion interaction energy: *eion1
 fluct: 1.2e-9
 maxval: 7.1e-11
 Atomic Forces (Ha/Bohr): 2.0e-11
 Average noise forces: 1.0e-10
 etot: 1.84e-11
 Orbitals: 6.1e-9
 Keys to ignore:
   - (MH) cpu(hrs)
   - WARNINGS
   - XC ID

test.testforces.ref.yaml:
 Epsilon: 1.2e-10

H2O-bader:
 Epsilon: 3.0e-11
 EKS: 6.0e-11

H2O-CP2K:
 Total energy with tail correction: 1.8e-11

N2:
 Epsilon: 1.2e-10

mixpotential:
 Epot: 1.1e-10
 energy: 2.0e-11
 Omega: 2.5e-11
 Ekin: 1.1e-10

IO-wf_plain-read:
 Energies: 1.1e-10

CH4-D3:
 EH: &ener 1.1e-10
 Epot: *ener
 EKS: &ener2 3.3e-11
 Eion: *ener
 Ekin: *ener
 Enl: *ener2
 etot: 2.92e-11
 Etot: 2.9e-11
 Ion-Ion interaction energy: 9.0e-11

NLCC: &NLCCs
 Energies: 1.2e-10
 EKS: 5.e-11
 Total electronic charge: 1.2e-11

NLCC: &NLCCsnew
 EH: 5.1e-10
 EXC: 4.7e-09
 Ekin: 1.3e-09
 Enl: 2.91e-10
 Epot: 1.6e-09
 EvXC: 4.9e-9
 EKS: 4.6e-9
 Orbitals: 1.2e-10
 Atomic Forces (Ha/Bohr): 5.0e-11
 Clean forces norm (Ha/Bohr): 5.0e-11
 Total electronic charge: 1.2e-11
 Value for Exc[rhoc]: 3.8e-9
 PV (Ha): 5.9e-11
 Exc(rhoc): 3.8e-9

#deepcopy of the above defined cases
NLCC_free-O2: *NLCCs
NLCC_free: *NLCCsnew
NLCC_periodic-O2: *NLCCsnew
NLCC_periodic: *NLCCs

taskgroups:
  Energies: 1.1e-10
  EKS: 1.1e-10
  P vector: 1.1e-10

base:
  norm(P): 1.1e-9
  Epot: 1.1e-10

Davidson-SiH4:
  e_virtual: 1.7e-11
  Eigenvalues and eigenstate residue: 1.3e-10

TDDFT:
  Epsilon: 1.1e-10
  e_virtual: 1.61e-9
  Eigenvalues and eigenstate residue: 1.1e-7
  Epot: 1.1e-10
  Gradient Norm: 4.11e-9
  L2 Norm - 1 and Rayleigh quotient (Davidson): 1.1e-7
  Excitation Energy and Oscillator Strength: 1.7e-6
  Transition energies (eV): 1.1e-4

BigDFT2Wannier.b2w.ref.yaml:
  amnk_guess(nb): 1.31e-10

cleanup:
<<<<<<< HEAD
 Ekin: 1.2e-9
=======
 Ekin: 9.1e-10
>>>>>>> a9c68cf0
 Enl: 8.7e-10
 Atomic Forces (Ha/Bohr): 3.2e-10
 Average noise forces: 3.1e-10
 Clean forces norm (Ha/Bohr): 1.6e-10
<<<<<<< HEAD
 Raw forces norm (Ha/Bohr): 8.5e-11
 Epot: 1.6e-9
=======
 Raw forces norm (Ha/Bohr): 7.9e-11
 Epot: 1.2e-9
>>>>>>> a9c68cf0
 Orbitals: 4.2e-10
 EH: 2.4e-9
 EXC: 4.7e-10
 EvXC: 6.2e-10
<<<<<<< HEAD
 Omega: 2.7e-10
=======
 Omega: 2.3e-10
>>>>>>> a9c68cf0
 Pulay Forces (Ha/Bohr): 2.9e-10
 energy: 2.8e-10

directmin:
 Patterns to ignore:
 - Wavefunction written
 Epsilon: 3.5e-10
 mean alpha: 1.1e-04
 max alpha: 1.1e-04

experimentalmode:
 D: 1.1e-06
 Epsilon: 8.e-10
 Ekin: 9.2e-07
 Enl: 1.1e-07
 Omega: 4.1e-06
 EH: 4.1e-05
 Epot: 3.6e-05
 EXC: 7.8e-06
 EvXC: 1.1e-05
 energy: 4.2e-07
 multiplicator for the confinement: 2.4e-07
 Atomic Forces (Ha/Bohr): 8.7e-08
 Raw forces norm (Ha/Bohr): 9.9e-8
 Clean forces norm (Ha/Bohr): 1.1e-07
 Orbitals: 1.1e-06
 Average noise forces: 2.3e-08

restartdisk_charge:
 Epot: 1.1e-10
 Patterns to ignore:
 - Wavefunction written

H2-freq:
 (F) Frequencies (Hartree): 5.e-10
 
rotate_write:
 Patterns to ignore:
 - Wavefunction written

GEOPT-newIG:
  Ion-Ion interaction energy: 2.3e-11
  D: 1.1e-10
  Energies: 1.1e-8
  etot: 1.481e-11
  EKS: 7.4e-10

rotatesmall_write:
  Keys to ignore:
  - Wavefunction written No.

wrappers.out:
 EH: 1.1e-10

rotatesmall_read:
 Epsilon: 2.4e-11
 overlap: 2.0e-08
 frag eval: 3.0e-10
 energy: 4.2e-10
 orthog energy: 1.9e-10

molecule_dmix:
 Enl: 1.1e-10

molecule_pmix:
 Enl: 1.1e-10

molecule_dmin:
 eBS: 5.1e-11
 Enl: 1.1e-10

molecule_foe:
 Enl: 1.1e-10
 Epot: 1.1e-9

hybrid-directmin:
 Epsilon: 1.4e-11
 Enl: 1.6e-10
 eBS: 2.8e-09
 Omega: 2.9e-09
 energy: 4.4e-09
 multiplicator for the confinement: 7.3e-11
 Epot: 3.1e-09
 EH: 3.0e-9
 EXC: 3.1e-10
 EvXC: 4.1e-10
 Ekin: 1.1e-09
 Atomic Forces (Ha/Bohr): 4.1e-11

cdft_ohoh:
 Epsilon: 7.1e-10

cdft_oh-:
 Epot: 1.1e-10
 EH: 1.1e-10

cdft_oh-a:
 EH: 1.1e-10

fructose:
 Epot: 1.1e-09
 Ekin: 1.1e-09
 Epsilon: 1.1e-11
 D: 1.1e-10
 D eF: 1.1e-9
 eF: 2.3e-10
 EH: 1.0e-9
 EvXC: 1.1e-10
<<<<<<< HEAD
 energy: 1.1e-10
 Omega: 1.3e-10
=======
 energy: 4.7e-11
 Omega: 4.7e-11
>>>>>>> a9c68cf0
 Total charge: 2.1e-10
 charge diff: 1.1e-10
 Keys to ignore:
  - Calculating wavelets expansion of projectors, found warnings
  - found warnings

geopt_foe:
 D eF: 1.1e-10
 eF: 6.0e-11
 Epot: 1.1e-10
 eF: 1.1e-10
<<<<<<< HEAD
 EH: 1.1e-10
=======
>>>>>>> a9c68cf0

geopt_diag:
 Epot: 1.1e-10
 EH: 1.1e-10
<<<<<<< HEAD
 D: 1.0e-10
=======
>>>>>>> a9c68cf0

water_foe:
 EvXC: 1.1e-10

deltascf_read_charge:
 Epot: 1.1e-09
 eBS: 2.6e-11
 Total ionic charge: 1.5e-11

deltascf_write_neut:
 eBS: 1.7e-11
 Total ionic charge: 1.4e-11

foe:
 Epot: 1.1e-10
<<<<<<< HEAD
 energy: 1.1e-10
 EH: 1.0e-9
 Omega: 1.0e-10
=======
 energy: 2.9e-11
 EH: 1.0e-9
 Omega: 3.2e-11
>>>>>>> a9c68cf0
 EXC: 1.0e-10
 Total charge: 2.1e-11
 EvXC: 1.1e-10

onlyhigh:
 EH: 1.1e-10
 Epot: 1.1e-10

rotatesmall_read1:
 Epsilon: 1.1e-11

rotatesmall_read2:
 Average noise forces: 1.1e-10 <|MERGE_RESOLUTION|>--- conflicted
+++ resolved
@@ -175,7 +175,7 @@
 
 TiSmear:
  Epsilon: 5.e-11
- EKS: 5.5e-11
+ EKS: 5.6e-11
 
 H2O-CP2K:
  Total energy with tail correction: 1.8e-11
@@ -221,8 +221,8 @@
 
 mixpotential:
  Epot: 1.1e-10
- energy: 2.0e-11
- Omega: 2.5e-11
+ energy: 5.0e-11
+ Omega: 4.8e-11
  Ekin: 1.1e-10
 
 IO-wf_plain-read:
@@ -241,7 +241,7 @@
 
 NLCC: &NLCCs
  Energies: 1.2e-10
- EKS: 5.e-11
+ EKS: 5.1e-11
  Total electronic charge: 1.2e-11
 
 NLCC: &NLCCsnew
@@ -274,6 +274,7 @@
 base:
   norm(P): 1.1e-9
   Epot: 1.1e-10
+  EH: 1.0e-10
 
 Davidson-SiH4:
   e_virtual: 1.7e-11
@@ -293,31 +294,18 @@
   amnk_guess(nb): 1.31e-10
 
 cleanup:
-<<<<<<< HEAD
  Ekin: 1.2e-9
-=======
- Ekin: 9.1e-10
->>>>>>> a9c68cf0
  Enl: 8.7e-10
  Atomic Forces (Ha/Bohr): 3.2e-10
  Average noise forces: 3.1e-10
  Clean forces norm (Ha/Bohr): 1.6e-10
-<<<<<<< HEAD
  Raw forces norm (Ha/Bohr): 8.5e-11
  Epot: 1.6e-9
-=======
- Raw forces norm (Ha/Bohr): 7.9e-11
- Epot: 1.2e-9
->>>>>>> a9c68cf0
  Orbitals: 4.2e-10
  EH: 2.4e-9
  EXC: 4.7e-10
  EvXC: 6.2e-10
-<<<<<<< HEAD
  Omega: 2.7e-10
-=======
- Omega: 2.3e-10
->>>>>>> a9c68cf0
  Pulay Forces (Ha/Bohr): 2.9e-10
  energy: 2.8e-10
 
@@ -348,8 +336,12 @@
 
 restartdisk_charge:
  Epot: 1.1e-10
+ EH: 1.1e-10
  Patterns to ignore:
  - Wavefunction written
+
+restartdisk_read:
+ EH: 1.0e-10
 
 H2-freq:
  (F) Frequencies (Hartree): 5.e-10
@@ -362,8 +354,8 @@
   Ion-Ion interaction energy: 2.3e-11
   D: 1.1e-10
   Energies: 1.1e-8
-  etot: 1.481e-11
-  EKS: 7.4e-10
+  etot: 2.62e-11
+  EKS: 7.6e-10
 
 rotatesmall_write:
   Keys to ignore:
@@ -426,13 +418,8 @@
  eF: 2.3e-10
  EH: 1.0e-9
  EvXC: 1.1e-10
-<<<<<<< HEAD
  energy: 1.1e-10
  Omega: 1.3e-10
-=======
- energy: 4.7e-11
- Omega: 4.7e-11
->>>>>>> a9c68cf0
  Total charge: 2.1e-10
  charge diff: 1.1e-10
  Keys to ignore:
@@ -444,18 +431,12 @@
  eF: 6.0e-11
  Epot: 1.1e-10
  eF: 1.1e-10
-<<<<<<< HEAD
- EH: 1.1e-10
-=======
->>>>>>> a9c68cf0
+ EH: 1.1e-10
 
 geopt_diag:
  Epot: 1.1e-10
  EH: 1.1e-10
-<<<<<<< HEAD
  D: 1.0e-10
-=======
->>>>>>> a9c68cf0
 
 water_foe:
  EvXC: 1.1e-10
@@ -471,15 +452,9 @@
 
 foe:
  Epot: 1.1e-10
-<<<<<<< HEAD
  energy: 1.1e-10
  EH: 1.0e-9
  Omega: 1.0e-10
-=======
- energy: 2.9e-11
- EH: 1.0e-9
- Omega: 3.2e-11
->>>>>>> a9c68cf0
  EXC: 1.0e-10
  Total charge: 2.1e-11
  EvXC: 1.1e-10
@@ -487,6 +462,8 @@
 onlyhigh:
  EH: 1.1e-10
  Epot: 1.1e-10
+ energy: 1.42e-11
+ Omega: 1.43e-11
 
 rotatesmall_read1:
  Epsilon: 1.1e-11
