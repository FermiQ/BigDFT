--- conflicted
+++ resolved
@@ -1311,13 +1311,8 @@
  Epot: 1.56e-5
  EvXC: 6.0e-6
  energydiff: 6.0e-6
-<<<<<<< HEAD
  energy: 1.5e-6
  Energy (Hartree): 1.5e-6
-=======
- energy: 1.22e-6
- Energy (Hartree): 1.3e-6
->>>>>>> a62d5f20
  Omega: 6.1e-6
  D: 1.1e-4
  DIIS weights: 3.9
