---
Default tolerances:
 Epsilon: 1.1e-11
 
Keys to ignore:
 - Code logo
 - MPI task*
 - Timings for root process
 - Maximal OpenMP threads per MPI task
 - OpenMP threads per task
 - OpenMP parallelization
 - Memory* 
 - Orbitals Repartition*
 - Rho Commun
 - Total number of components
 - GPU acceleration
 - High Res. box is treated separately
 - Grid Spacing threshold (AU)
 - Direct and transposed data repartition
 - Write Waves Time
 - Reading Waves Time
 - Maxdiff*
 - Tolerances for this check
 - Material acceleration
 - Number of OpenCL devices per node
 - Version Number
 - Root process Hostname
Patterns to ignore:
 - Timestamp
 - memory

Expected Test CPUtime: #
 C: #[expected, error]
  athelas: [ 6.0, 1.0 ]

yaml_test:
 Tax: 1.8e-6
 Total: 2.0e-5
 Keys to ignore:
   - Error code
   - Address*
   - date
   - Id
 Patterns to ignore:
   - errcode

#Runs which update and override the default
SiH4:
 #due to lack of functionality in fldiff, since energies field is updated
 Energies: &etol 4.6e-9
 Eion: &eion 3.4e-9
 EH: *etol
 EXC: *etol
 Eion: *etol
 Ekin: *etol
 Enl: *etol
 Epot: *etol
 EvXC: *etol
 Epsilon: 1.4e-10
 Ion-Ion interaction energy: *eion
 Atomic Forces (Ha/Bohr): 2.e-9
 maxval: 2.e-9
 Average noise forces: 1.5e-10
 Average CG stepsize in terms of betax: 1.1e-5

AgBulk:
 Grid Spacing threshold (AU): 1.e-2
 Residues per orbital: 2.2e-8
 EH: 1.6e-11
 EXC: 2.9e-11
 Ekin: 1.2e-11
 Enl: 2.3e-11
 Epot: 2.1e-11
 EvXC: 3.7e-11
 tr(H): 2.5e-11
 # Necessary for GPU runs, to be updated...
 Keys to ignore:
  - Residues per orbital
  - Calculating wavelets expansion of projectors, found warnings

SiBulk:
 Atomic Forces (Ha/Bohr): 1.2e-11
 Residues per orbital: 8.0e-10
 maxval: 1.2e-11
 Enl: 2.1e-11
 Epot: 1.0e-10
 EvXC: 1.1e-10
 Atomic Forces (Ha/Bohr): 1.2e-11
 Clean forces norm (Ha/Bohr): 1.2e-11
 # Necessary for GPU runs, to be updated...
 Keys to ignore:
  - Residues per orbital

Mn2:
 Keys to ignore:
  - proc
 Epsilon: 2.e-10
 Enl: 3.1e-10
 Ekin: 3.1e-10
 Average noise forces: 3.4e-10
 Atomic Forces (Ha/Bohr):
  - Mn: 2.5e-10
 Clean forces norm (Ha/Bohr):
  maxval: 2.5e-10

GPU:
 EvXC: 1.1e-10

Graphene:
 EH: 1.1e-10

TiMix:
 Epsilon: 1.e-10

GEOPT-BFGS: 
 Epsilon: 2.71e-10

GEOPT-LBFGS: 
 Epsilon: 4.1e-10
 EH: 1.11e-9
 Epot: 3.3e-10
 Eion: 8.5e-10
 Enl: 6.5e-10
 DIIS weights: 1.1e-5
 
NaCl:
 Epsilon: 2.e-9
 Mean L2 norm of gaussian-wavelet difference: 1.2e-4

NH3:
 Epsilon: 1.1e-10

CH3-:
 Epsilon: 5.1e-9
 gnrm: 1.1e-5
 EKS: 1.6e-8
 D: 1.e-8
 Average CG stepsize in terms of betax: 3.4e-4
 Atomic Forces (Ha/Bohr): 4.0e-7
 Average noise forces: 5.3e-8
 Clean forces norm (Ha/Bohr): 3.6e-7
 Raw forces norm (Ha/Bohr): 4.0e-7
 Ion-Ion interaction energy: 3.0e-6
 FORCES norm(Ha/Bohr): 1.1e-6
 Forces: 1.1e-7
 Keys to ignore:
 - b/b0

scalability:
 Energies: 1.e-9
 EKS: 2.0e-10
<<<<<<< HEAD
=======
 EH: 1.e-9
>>>>>>> 9f61963b
 Total electronic charge: 1.9e-11

ElecField:
 Epsilon: 1.1e-10 

FeHyb:
 EKS: 6.e-11

Li+:
 EKS: 2.e-11

O2-Spin:
 Epsilon: 1.1e-10

H2-spin:
 Estimation of Finite-Size Corrections:
  Corrected Energies:
   Epot: 2.1e-11
  Total energy with tail correction: 1.51e-11

TiSmear:
 Epsilon: 5.e-11
 EKS: 5.5e-11

H2O-CP2K:
 Total energy with tail correction: 1.8e-11

test.splsad.ref.yaml:
 Epsilon: 1.1e-10
 Electric Dipole Moment (Debye): 1.2e-8

test.minhop.ref.yaml:
 Energies: &etol1 6.0e-9
 Eion: &eion1 4.1e-11
 EH: *etol1
 EXC: *etol1
 Ekin: *etol1
 Enl: *etol1
 Epot: *etol1
 EvXC: *etol1
 EKS: 9.7e-10
 Ion-Ion interaction energy: *eion1
 fluct: 1.2e-9
 maxval: 7.1e-11
 Atomic Forces (Ha/Bohr): 2.0e-11
 Average noise forces: 1.0e-10
 etot: 1.84e-11
 Orbitals: 6.1e-9
 Keys to ignore:
   - (MH) cpu(hrs)
   - WARNINGS

test.testforces.ref.yaml:
 Epsilon: 1.2e-10

H2O-bader:
 Epsilon: 3.0e-11
 EKS: 6.0e-11

H2O-CP2K:
 Total energy with tail correction: 1.8e-11

N2:
 Epsilon: 1.2e-10

mixpotential:
 Epsilon: 2.e-11

IO-wf_plain-read:
 Energies: 1.1e-10

CH4-D3:
 EH: &ener 1.1e-10
 Epot: *ener
 EKS: &ener2 3.3e-11
 Eion: *ener
 Ekin: *ener
 Enl: *ener2
 etot: 2.92e-11
 Etot: 2.9e-11
 Ion-Ion interaction energy: 9.0e-11

<<<<<<< HEAD
NLCC: &NLCCs
=======
scalability:
 Energies: 1.e-9
 EKS: 2.e-10
 Total electronic charge: 1.4e-11

NLCC_periodic: &NLCCs
>>>>>>> 9f61963b
 Energies: 1.2e-10
 EKS: 5.e-11
 Total electronic charge: 1.2e-11

#deepcopy of the above defined cases
NLCC_free-O2: *NLCCs
NLCC_free: *NLCCs
NLCC_periodic-O2: *NLCCs
NLCC_periodic: *NLCCs

taskgroups:
  Energies: 1.1e-10
  EKS: 1.1e-10
  P vector: 1.1e-10

base:
  norm(P): 1.1e-9

Davidson-SiH4:
  e_virtual: 1.7e-11
  Eigenvalues and eigenstate residue: 1.3e-10

TDDFT:
  Epsilon: 1.1e-10
  e_virtual: 1.3e-9
  Eigenvalues and eigenstate residue: 1.1e-7
  Epot: 1.1e-10
  Gradient Norm: 3.1e-9
  L2 Norm - 1 and Rayleigh quotient (Davidson): 1.1e-7
  Excitation Energy and Oscillator Strength: 1.7e-6
  Transition energies (eV): 1.1e-4

BigDFT2Wannier.b2w.ref.yaml:
  amnk_guess(nb): 1.31e-10

cleanup:
 Atomic Forces (Ha/Bohr): 2.45e-10
 Average noise forces: 3.1e-10
 Clean forces norm (Ha/Bohr): 1.6e-10
 Raw forces norm (Ha/Bohr): 2.4e-10

directmin:
 Patterns to ignore:
 - Wavefunction written

restartdisk_charge:
 Patterns to ignore:
 - Wavefunction written<|MERGE_RESOLUTION|>--- conflicted
+++ resolved
@@ -149,10 +149,7 @@
 scalability:
  Energies: 1.e-9
  EKS: 2.0e-10
-<<<<<<< HEAD
-=======
- EH: 1.e-9
->>>>>>> 9f61963b
+ Total electronic charge: 1.9e-11
  Total electronic charge: 1.9e-11
 
 ElecField:
@@ -235,16 +232,7 @@
  Etot: 2.9e-11
  Ion-Ion interaction energy: 9.0e-11
 
-<<<<<<< HEAD
-NLCC: &NLCCs
-=======
-scalability:
- Energies: 1.e-9
- EKS: 2.e-10
- Total electronic charge: 1.4e-11
-
 NLCC_periodic: &NLCCs
->>>>>>> 9f61963b
  Energies: 1.2e-10
  EKS: 5.e-11
  Total electronic charge: 1.2e-11
