---
Default tolerances:
 Epsilon: 1.1e-11
 
Keys to ignore:
 - Code logo
 - MPI task*
 - Timings for root process
 - Maximal OpenMP threads per MPI task
 - OpenMP threads per task
 - OpenMP parallelization
 - Memory* 
 - Orbitals Repartition*
 - Rho Commun
 - Total number of components
 - GPU acceleration
 - High Res. box is treated separately
 - Grid Spacing threshold (AU)
 - Direct and transposed data repartition
 - Write Waves Time
 - Reading Waves Time
 - Maxdiff*
 - Tolerances for this check
 - Material acceleration
 - Number of OpenCL devices per node
 - Version Number
 - Root process Hostname
 - Input ixc parameter corresponds to XC
 - Wavefunction written No.
Patterns to ignore:
 - Timestamp
 - memory
 - FLAGS

Expected Test CPUtime: #
 C: #[expected, error]
  athelas: [ 6.0, 1.0 ]

yaml_test:
 Tax: 1.8e-6
 Total: 2.0e-5
 Keys to ignore:
   - Error code
   - Address*
   - date
   - Id
 Patterns to ignore:
   - errcode
   - time
   - Time

#Runs which update and override the default
SiH4:
 #due to lack of functionality in fldiff, since energies field is updated
 Energies: &etol 4.6e-9
 Eion: &eion 3.4e-9
 EH: *etol
 EXC: *etol
 Eion: *etol
 Ekin: *etol
 Enl: *etol
 Epot: *etol
 EvXC: *etol
 Epsilon: 1.4e-10
 Ion-Ion interaction energy: *eion
 Atomic Forces (Ha/Bohr): 2.e-9
 maxval: 2.e-9
 Average noise forces: 1.5e-10
 Average CG stepsize in terms of betax: 1.1e-5

AgBulk:
 Grid Spacing threshold (AU): 1.e-2
 Residues per orbital: 2.2e-8
 EH: 2.5e-11
 EXC: 4.51e-11
 Ekin: 1.8e-11
 Enl: 3.7e-11
 Epot: 3.2e-11
 EvXC: 7.1e-11
 tr(H): 4.1e-11
 # Necessary for GPU runs, to be updated...
 Keys to ignore:
  - Residues per orbital
  - Calculating wavelets expansion of projectors, found warnings

SiBulk:
 Residues per orbital: 8.0e-10
 maxval: 1.2e-11
 Enl: 2.1e-11
 Epot: 1.0e-10
 EvXC: 1.1e-10
 Atomic Forces (Ha/Bohr): 1.2e-11
 Clean forces norm (Ha/Bohr): 1.2e-11
 # Necessary for GPU runs, to be updated...
 Keys to ignore:
  - Residues per orbital

Mn2:
 Keys to ignore:
  - proc
 Epsilon: 2.e-10
 Enl: 3.1e-10
 Ekin: 3.1e-10
 Average noise forces: 3.4e-10
 Atomic Forces (Ha/Bohr):
  - Mn: 2.5e-10
 Clean forces norm (Ha/Bohr):
  maxval: 2.5e-10

GPU:
 EvXC: 1.1e-10

Graphene:
 EH: 1.1e-10

TiMix:
 Epsilon: 1.e-10

GEOPT-BFGS: 
 Epsilon: 2.71e-10

GEOPT-LBFGS: 
 Epsilon: 4.1e-10
 EH: 1.11e-9
 Epot: 3.3e-10
 Eion: 8.5e-10
 Enl: 6.5e-10
 DIIS weights: 1.1e-5
 
NaCl:
 Epsilon: 2.e-9
 Mean L2 norm of gaussian-wavelet difference: 1.21e-4

NH3:
 Epsilon: 1.1e-10

CH3-:
 Epsilon: 5.1e-9
 gnrm: 1.1e-5
 EKS: 1.6e-8
 D: 1.e-8
 Average CG stepsize in terms of betax: 3.4e-4
 Atomic Forces (Ha/Bohr): 4.0e-7
 Average noise forces: 5.3e-8
 Clean forces norm (Ha/Bohr): 3.6e-7
 Raw forces norm (Ha/Bohr): 4.0e-7
 Ion-Ion interaction energy: 3.1e-6
 FORCES norm(Ha/Bohr): 1.1e-6
 Forces: 1.1e-7
 Keys to ignore:
 - b/b0

scalability:
 Energies: 1.e-9
 EKS: 2.0e-10
 Total electronic charge: 1.9e-11

ElecField:
 Epsilon: 1.1e-10 

FeHyb:
 EKS: 6.e-11

Li+:
 EKS: 2.e-11

O2-Spin:
 Epsilon: 1.1e-10

H2-spin:
 Estimation of Finite-Size Corrections:
  Corrected Energies:
   Epot: 2.1e-11
  Total energy with tail correction: 1.51e-11

TiSmear:
 Epsilon: 5.e-11
 EKS: 5.6e-11

H2O-CP2K:
 Total energy with tail correction: 1.8e-11

test.splsad.ref.yaml:
 Epsilon: 1.1e-10
 Electric Dipole Moment (Debye): 1.21e-8

test.minhop.ref.yaml:
 Energies: &etol1 6.0e-9
 Eion: &eion1 4.1e-11
 EH: *etol1
 EXC: *etol1
 Ekin: *etol1
 Enl: *etol1
 Epot: *etol1
 EvXC: *etol1
 EKS: 9.7e-10
 Ion-Ion interaction energy: *eion1
 fluct: 1.2e-9
 maxval: 7.1e-11
 Atomic Forces (Ha/Bohr): 2.0e-11
 Average noise forces: 1.0e-10
 etot: 1.84e-11
 Orbitals: 6.1e-9
 Keys to ignore:
   - (MH) cpu(hrs)
   - WARNINGS
   - XC ID

test.testforces.ref.yaml:
 Epsilon: 1.2e-10

H2O-bader:
 Epsilon: 3.0e-11
 EKS: 6.0e-11

H2O-CP2K:
 Total energy with tail correction: 1.8e-11

N2:
 Epsilon: 1.2e-10

mixpotential:
 Epot: 1.1e-10
 energy: 5.0e-11
 Omega: 4.8e-11
 Ekin: 1.1e-10

IO-wf_plain-read:
 Energies: 1.1e-10

CH4-D3:
 EH: &ener 1.1e-10
 Epot: *ener
 EKS: &ener2 3.3e-11
 Eion: *ener
 Ekin: *ener
 Enl: *ener2
 etot: 2.92e-11
 Etot: 2.9e-11
 Ion-Ion interaction energy: 9.0e-11

NLCC: &NLCCs
 Energies: 1.2e-10
 EKS: 5.1e-11
 Total electronic charge: 1.2e-11

NLCC: &NLCCsnew
 EH: 5.1e-10
 EXC: 4.7e-09
 Ekin: 1.3e-09
 Enl: 2.91e-10
 Epot: 1.6e-09
 EvXC: 4.9e-9
 EKS: 4.6e-9
 Orbitals: 1.2e-10
 Atomic Forces (Ha/Bohr): 5.0e-11
 Clean forces norm (Ha/Bohr): 5.0e-11
 Total electronic charge: 1.2e-11
 Value for Exc[rhoc]: 3.8e-9
 PV (Ha): 5.9e-11
 Exc(rhoc): 3.8e-9

#deepcopy of the above defined cases
NLCC_free-O2: *NLCCs
NLCC_free: *NLCCsnew
NLCC_periodic-O2: *NLCCsnew
NLCC_periodic: *NLCCs

taskgroups:
  Energies: 1.1e-10
  EKS: 1.1e-10
  P vector: 1.1e-10

base:
  norm(P): 1.1e-9
  Epot: 1.1e-10
  EH: 1.0e-10

Davidson-SiH4:
  e_virtual: 1.7e-11
  Eigenvalues and eigenstate residue: 1.3e-10

TDDFT:
  Epsilon: 1.1e-10
  e_virtual: 1.61e-9
  Eigenvalues and eigenstate residue: 1.1e-7
  Epot: 1.1e-10
  Gradient Norm: 4.11e-9
  L2 Norm - 1 and Rayleigh quotient (Davidson): 1.1e-7
  Excitation Energy and Oscillator Strength: 1.7e-6
  Transition energies (eV): 1.1e-4

BigDFT2Wannier.b2w.ref.yaml:
  amnk_guess(nb): 1.31e-10

cleanup:
 Ekin: 1.2e-9
 Enl: 8.7e-10
 Atomic Forces (Ha/Bohr): 3.2e-10
 Average noise forces: 3.1e-10
 Clean forces norm (Ha/Bohr): 1.6e-10
 Raw forces norm (Ha/Bohr): 8.5e-11
 Epot: 1.6e-9
 Orbitals: 4.2e-10
 EH: 2.4e-9
 EXC: 4.7e-10
 EvXC: 6.2e-10
 Omega: 2.7e-10
 Pulay Forces (Ha/Bohr): 2.9e-10
 energy: 2.8e-10

directmin:
 Patterns to ignore:
 - Wavefunction written
 Epsilon: 3.5e-10
 mean alpha: 1.1e-04
 max alpha: 1.1e-04

experimentalmode:
 D: 1.1e-06
 Epsilon: 8.e-10
 Ekin: 9.2e-07
 Enl: 1.1e-07
 Omega: 4.1e-06
 EH: 4.1e-05
 Epot: 3.6e-05
 EXC: 7.8e-06
 EvXC: 1.1e-05
 energy: 4.2e-07
 multiplicator for the confinement: 2.4e-07
 Atomic Forces (Ha/Bohr): 8.7e-08
 Raw forces norm (Ha/Bohr): 9.9e-8
 Clean forces norm (Ha/Bohr): 1.1e-07
 Orbitals: 1.1e-06
 Average noise forces: 2.3e-08

restartdisk_charge:
 Epot: 1.1e-10
 EH: 1.1e-10
 Patterns to ignore:
 - Wavefunction written

restartdisk_read:
 EH: 1.0e-10

H2-freq:
 (F) Frequencies (Hartree): 5.e-10
 
rotate_write:
 Patterns to ignore:
 - Wavefunction written

GEOPT-newIG:
  Ion-Ion interaction energy: 2.3e-11
  D: 1.1e-10
  Energies: 1.1e-8
<<<<<<< HEAD
  etot: 1.481e-11
  EKS: 1.0e-8
=======
  etot: 2.62e-11
  EKS: 7.6e-10
>>>>>>> b1e8cd13

rotatesmall_write:
  Keys to ignore:
  - Wavefunction written No.

wrappers.out:
 EH: 1.1e-10

rotatesmall_read:
 Epsilon: 2.4e-11
 overlap: 2.0e-08
 frag eval: 3.0e-10
 energy: 4.2e-10
 orthog energy: 1.9e-10

molecule_dmix:
 Enl: 1.1e-10

molecule_pmix:
 Enl: 1.1e-10

molecule_dmin:
 eBS: 5.1e-11
 Enl: 1.1e-10

molecule_foe:
 Enl: 1.1e-10
 Epot: 1.1e-9

hybrid-directmin:
 Epsilon: 1.4e-11
 Enl: 1.6e-10
 eBS: 2.8e-09
 Omega: 2.9e-09
 energy: 4.4e-09
 multiplicator for the confinement: 7.3e-11
 Epot: 3.1e-09
 EH: 3.0e-9
 EXC: 3.1e-10
 EvXC: 4.1e-10
 Ekin: 1.1e-09
 Atomic Forces (Ha/Bohr): 4.1e-11

cdft_ohoh:
 Epsilon: 7.1e-10

cdft_oh-:
 Epot: 1.1e-10
 EH: 1.1e-10

cdft_oh-a:
 EH: 1.1e-10

fructose:
 Epot: 1.1e-09
 Ekin: 1.1e-09
 Epsilon: 1.1e-11
 D: 1.1e-10
 D eF: 1.1e-9
 eF: 2.3e-10
 EH: 1.0e-9
 EvXC: 1.1e-10
 energy: 1.1e-10
 Omega: 1.3e-10
 Total charge: 2.1e-10
 charge diff: 1.1e-10
 Keys to ignore:
  - Calculating wavelets expansion of projectors, found warnings
  - found warnings

geopt_foe:
 D eF: 1.1e-10
 eF: 6.0e-11
 Epot: 1.1e-10
 eF: 1.1e-10
 EH: 1.1e-10

geopt_diag:
 Epot: 1.1e-10
 EH: 1.1e-10
 D: 1.0e-10

water_foe:
 EvXC: 1.1e-10

deltascf_read_charge:
 Epot: 1.1e-09
 eBS: 2.6e-11
 Total ionic charge: 1.5e-11

deltascf_write_neut:
 eBS: 1.7e-11
 Total ionic charge: 1.4e-11

foe:
 Epot: 1.1e-10
 energy: 1.1e-10
 EH: 1.0e-9
 Omega: 1.0e-10
 EXC: 1.0e-10
 Total charge: 2.1e-11
 EvXC: 1.1e-10

onlyhigh:
 EH: 1.1e-10
 Epot: 1.1e-10
 energy: 1.42e-11
 Omega: 1.43e-11

rotatesmall_read1:
 Epsilon: 1.1e-11

rotatesmall_read2:
 Average noise forces: 1.1e-10 <|MERGE_RESOLUTION|>--- conflicted
+++ resolved
@@ -354,13 +354,8 @@
   Ion-Ion interaction energy: 2.3e-11
   D: 1.1e-10
   Energies: 1.1e-8
-<<<<<<< HEAD
-  etot: 1.481e-11
+  etot: 2.62e-11
   EKS: 1.0e-8
-=======
-  etot: 2.62e-11
-  EKS: 7.6e-10
->>>>>>> b1e8cd13
 
 rotatesmall_write:
   Keys to ignore:
