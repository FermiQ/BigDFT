---
Default tolerances:
 Epsilon: 1.1e-11
 
Keys to ignore:
 - Code logo
 - Compilation options
 - MPI task*
 - Timings for root process
 - Maximal OpenMP threads per MPI task
 - OpenMP threads per task
 - OpenMP parallelization
 - Memory* 
 - Orbitals Repartition*
 - Rho Commun
 - Total number of components
 - GPU acceleration
 - High Res. box is treated separately
 - Grid Spacing threshold (AU)
 - Direct and transposed data repartition
 - Write Waves Time
 - Reading Waves Time
 - Maxdiff*
 - Tolerances for this check
 - Material acceleration
 - Number of OpenCL devices per node
 - Version Number
 - Root process Hostname
 - Input ixc parameter corresponds to XC
 - Wavefunction written No.
 - accel
 - Max No. of dictionaries used
 - Occupation numbers coming from
 - Number of dictionary folders allocated
 - Maximum size of masking arrays for a projector
 - Cumulative size of masking arrays
 - Dictionary for lin
 - Raw version
 - Size of the global database
 - Total No. of Taskgroups created
 - sparse matmul load balancing naive / optimized
 - preconditioning load balancing before
 - preconditioning load balancing after
 - preconditioning load balancing min/max before # to be deleted as soon as refs are updated
 - preconditioning load balancing min/max after # to be deleted as soon as refs are updated
 - task with max load
 - nonlocal forces; maximal number of atoms per iteration, number of iterations
 - number of taskgroups
 - taskgroups overview
 - outdir
 - Atomic positions within the cell (Atomic and Grid Units)
 - Rigid Shift Applied (AU)
 - Walltime since initialization
 - Support function repartition
 - Output grid format # to be removed for updated references
 - Support Function Repartition
 - Iostat for format
 - check_overlap
 - check_sumrho
 #- number of tasks
 #- IDs
 #- start / end
 #- start / end disjoint
Patterns to ignore:
 - Timestamp
 - memory
 - FLAGS


Expected Test CPUtime: #
 C: #[expected, error]
  athelas: [ 6.0, 1.0 ]

yaml_test:
 Tax: 1.8e-6
 Total: 2.0e-5
 Keys to ignore:
   - Error code
   - Address*
   - date
   - Id
   - Summary
   - ERR_ALLOCATE
   - Routine dictionary
   - Errors found while (de)allocating ab and b
   - Calling sequence of Main program (routines with * are not closed yet)
   - Additional Info
   - Something to use b
   - Something to use ab
   - Entering Thread No.
   - Elapsed time (ns)
   - Elapsed time (mus)
   - Test for pid
   - loc of address and metadata
 Patterns to ignore:
   - errcode
   - Time
   - Global dictionary
   - time

xc:
 nosp: 2.01e-6
 scol: 2.2e-5
 Patterns to ignore:
   - time

psp:
  checksum: 1.43e-14


#Runs which update and override the default
AgBulk:
 Grid Spacing threshold (AU): 1.e-2
 Residues per orbital: 2.2e-8
 EH: 2.51e-11
 EXC: 4.52e-11
 Ekin: 1.81e-11
 Enl: 3.71e-11
 Epot: 3.21e-11
 EvXC: 7.1e-11
 tr(H): 4.1e-11
 # Necessary for GPU runs, to be updated...
 Keys to ignore:
  - Residues per orbital
  - Calculating wavelets expansion of projectors, found warnings


SiBulk:
 Wavefunctions Iterations: 4.4e-8 # 1.1e-10
 Residues per orbital: 8.0e-10
 maxval: 3.18e-10
 # Ekin: 2.1e-11
 # Enl: 2.1e-11
 # Epot: 1.0e-10
 # EvXC: 1.1e-10
 Last Iteration: 7.01e-10
 Atomic Forces (Ha/Bohr): 7.01e-10
 Clean forces norm (Ha/Bohr): 3.3e-10
 Average noise forces: 9.3e-10
 HOMO LUMO gap (AU, eV): 1.8e-10
 PV (Ha): 1.89e-10
 Optimization of virtual orbitals: 1.29e-7
 e_occupied: 1.42e-11
 Orbitals: 1.42e-11	
 GPa: 2.0e-9
 # Necessary for GPU runs, to be updated...
 Keys to ignore:
  - Residues per orbital


SiH4:
 #due to lack of functionality in fldiff, since energies field is updated
 Energies: &etol 4.6e-9
 Eion: &eion 4.2e-9
 EH: *etol
 EXC: *etol
 Eion: *etol
 Ekin: *etol
 Enl: *etol
 Epot: *etol
 EvXC: *etol
 Epsilon: 1.4e-10
 Ion-Ion interaction energy: *eion
 Atomic Forces (Ha/Bohr): 2.e-9
 Positions: 1.1e-9
 maxval: 2.e-9
 Average noise forces: 2.2e-10
 Average CG stepsize in terms of betax: 1.1e-5
 H: 1.1e-9

Mn2:
 Keys to ignore:
  - proc
 Epsilon: 2.e-10
 Enl: 3.1e-10
 Ekin: 3.1e-10
 Average noise forces: 3.4e-10
 Atomic Forces (Ha/Bohr):
  - Mn: 2.5e-10
 Clean forces norm (Ha/Bohr):
  maxval: 2.5e-10

GPU:
 EvXC: 1.1e-10

Graphene:
 Input Hamiltonian: 1.1e-10
 EH: 1.1e-10
 Epot: 1.0e-10

TiMix:
 Epsilon: 1.e-10

GEOPT-BFGS: 
 Epsilon: 2.71e-10
 Mg: 1.01e-9

GEOPT-LBFGS: 
 Epsilon: 4.8e-10
 etot: 1.3e-9
 EKS: 1.3e-9
 EH: 1.81e-9
 Epot: 1.1e-9
 Eion: 8.5e-10
 Enl: 1.33e-9
 DIIS weights: 1.1e-5
 Mg: 2.1e-9
 
NaCl:
 Epsilon: 2.e-9
 Mean L2 norm of gaussian-wavelet difference: 1.358e-4

NH3:
 Epsilon: 1.1e-10

CH3-:
 Epsilon: 5.1e-9
 gnrm: 1.1e-5
 EKS: 1.6e-8
 D: 1.e-8
 Positions: 4.01e-7
 Average CG stepsize in terms of betax: 3.801e-4
 Atomic Forces (Ha/Bohr): 4.0e-7
 Average noise forces: 6.2e-8
 Clean forces norm (Ha/Bohr): 3.6e-7
 Raw forces norm (Ha/Bohr): 4.1e-7
 Ion-Ion interaction energy: 3.1e-6
 FORCES norm(Ha/Bohr): 1.1e-6
 Forces: 1.1e-7
 Keys to ignore:
 - b/b0

scalability:
 Energies: 1.e-9
 EKS: 2.14e-10
 Total electronic charge: 2.1e-11
 Expected kinetic energy: 1.1e-10


ElecField:
 Epsilon: 1.1e-10 


FeHyb:
 EKS: 6.e-11
 y: 1.51e-11
 Energy (Hartree): 4.9e-11 


Li+:
 Epsilon: 1.1e-10
 D: 1.01e-10
 Epot: 1.01e-10


O2-Spin:
 Epsilon: 1.1e-10


H2-spin:
 Estimation of Finite-Size Corrections:
  Corrected Energies:
   Epot: 2.1e-11
  Total energy with tail correction: 1.51e-11


H-Rydberg_H:
 Gradient Norm: 5.8e-9
 Eigenvalues and eigenstate residue: 5.1e-9
 norm(P): 1.1e-10

TiSmear:
 Epsilon: 5.e-11
 EKS: 5.6e-11

H2O-CP2K:
 Total energy with tail correction: 1.8e-11
 Epot: 1.01e-10

test.splsad.ref.yaml:
 Epsilon: 1.1e-10
 Electric Dipole Moment (Debye): 1.21e-8

test.minhop.ref.yaml:
 Energies: &etol1 6.0e-9
 Eion: &eion1 5.1e-11
 EH: *etol1
 EXC: *etol1
 Ekin: *etol1
 Enl: *etol1
 Epot: *etol1
 EvXC: *etol1
 EKS: 9.7e-10
 Ion-Ion interaction energy: *eion1
 fluct: 1.2e-9
 maxval: 7.1e-11
 Atomic Forces (Ha/Bohr): 5.1e-11
 Average noise forces: 1.1e-10
 etot: 1.85e-11
 Orbitals: 6.1e-9
 Positions: 1.1e-9
 curv: 5.51e-11
 fd2: 2.93e-10
 Keys to ignore:
   - (MH) cpu(hrs)
   - WARNINGS
   - XC ID

test.testforces.ref.yaml:
 Epsilon: 1.2e-10

H2O-bader:
 Epsilon: 3.0e-11
 EKS: 6.0e-11

N2:
 Epsilon: 1.2e-10

mixpotential:
 Epot: 1.1e-10
 energy: 7.5e-11
 Omega: 7.4e-11
 Ekin: 1.1e-10
 EXC: 1.1e-10
 EvXC: 1.1e-10
 Enl: 2.1e-11
 Energy (Hartree): 5.9e-11

IO-wf_plain-read:
 Energies: 1.1e-10
 GPa: 1.8e-5

IO-wf_plain:
 GPa: 3.9e-5

IO-wf_binary-read:
 GPa: 1.8e-5

IO-wf_binary:
 GPa: 3.9e-5

NEB.NEB.ref.yaml:
  Energy (eV): 4.7e-9

CH4-D3:
 Energy (Hartree): 2.9e-11
 EH: &ener 1.1e-10
 Epot: *ener
 EKS: &ener2 3.32e-11
 Eion: *ener
 Ekin: *ener
 Enl: *ener2
 etot: 2.92e-11
 Etot: 2.9e-11
 Ion-Ion interaction energy: 9.0e-11
 Positions: 1.01e-9

NLCC: &NLCCs
 Energies: 1.2e-10
 EKS: 5.9e-11
 Total electronic charge: 1.2e-11
 norm(P): 1.0e-10
 GPa: 4.5e-11

NLCC: &NLCCsnew
 EH: 5.1e-10
 EXC: 4.7e-09
 Ekin: 1.3e-09
 Enl: 2.91e-10
 Epot: 1.6e-09
 EvXC: 4.9e-9
 EKS: 4.6e-9
 Orbitals: 1.2e-10
 Atomic Forces (Ha/Bohr): 5.0e-11
 Clean forces norm (Ha/Bohr): 5.0e-11
 Total electronic charge: 1.2e-11
 Value for Exc[rhoc]: 3.8e-9
 PV (Ha): 5.9e-11
 Exc(rhoc): 3.8e-9
 norm(P): 1.0e-10
 GPa: 1.6e-10

#deepcopy of the above defined cases
NLCC_free-O2: *NLCCs
NLCC_free: *NLCCsnew
NLCC_periodic-O2: *NLCCsnew
NLCC_periodic: *NLCCs

taskgroups:
  Energies: 1.1e-10
  EKS: 1.1e-10
  P vector: 1.1e-10
  Total electronic charge: 1.5e-11

base:
  norm(P): 1.1e-9
  Epot: 1.1e-10
  EH: 1.01e-10
  Ekin: 1.1e-10
  energy: 1.4e-11
  Omega: 1.32e-11
  charge diff: 1.1e-10
  trace(KS): 4.1e-11
  D Tr: 4.1e-11

Davidson-SiH4:
  e_virtual: 1.7e-11
  Eigenvalues and eigenstate residue: 1.8e-10

SIC_PZ:
  EH: 1.001e-10

TDDFT:
  Epsilon: 1.1e-10
  e_virtual: 6.0e-7
  Eigenvalues and eigenstate residue: 1.2e-4
  Epot: 1.1e-10
  Gradient Norm: 1.01e-4 #too big?
  L2 Norm - 1 and Rayleigh quotient (Davidson): 1.1e-6
  Excitation Energy and Oscillator Strength: 1.3e-4
  Transition energies (eV): 3.01e-4

BigDFT2Wannier.b2w.ref.yaml:
  amnk_guess(nb): 1.31e-10

cleanup:
 Ekin: 5.1e-9
 Enl: 8.7e-10
 Atomic Forces (Ha/Bohr): 3.2e-10
 Average noise forces: 3.1e-10
 Clean forces norm (Ha/Bohr): 3.7e-9
 Raw forces norm (Ha/Bohr): 3.5e-9
 Epot: 3.9e-9
 Orbitals: 6.1e-10
 EH: 3.8e-9
 EXC: 1.9e-9
 EvXC: 2.3e-9
 Enl: 1.27e-9
 Omega: 2.12e-9
 Pulay Forces (Ha/Bohr): 1.9e-9
 energy: 2.3e-9
 Energy (Hartree): 1.81e-10
 ebs_check: 1.5e-9
 charge diff: 2.7e-7
 Tr(K): 2.7e-7
 guess for new ef: 3.1e-9
 eF: 2.8e-9
 D Tr: 1.1e-8
 ebs: 1.5e-9
 HOMO energy: 1.8e-10
 LUMO energy: 1.6e-10
 HOMO-LUMO gap (eV): 3.5e-9
 HOMO-LUMO gap (Ha): 1.3e-10
 D eF: 1.1e-8

directmin:
 Patterns to ignore:
 - Wavefunction written
 Epsilon: 3.5e-10
 mean alpha: 1.1e-04
 max alpha: 1.1e-04
 Ekin: 6.1e-10
 eBS: 6.1e-10
 norm(P): 1.1e-7

experimentalmode:
 D: 1.1e-04
 Epsilon: 8.e-10
 Ekin: 1.9e-06
 Enl: 2.7e-07
 Omega: 1.5e-05
 EH: 2.5e-04
 Epot: 2.3e-04
 EXC: 3.6e-05
 EvXC: 4.8e-05
 energy: 7.8e-07
 multiplicator for the confinement: 4.5e-07
 Atomic Forces (Ha/Bohr): 1.3e-07
 Raw forces norm (Ha/Bohr): 1.1e-7
 Clean forces norm (Ha/Bohr): 1.1e-07
 Orbitals: 1.1e-04
 Average noise forces: 7.6e-08

restartdisk_charge:
 Epot: 1.1e-10
 EH: 1.1e-10
 Ekin: 1.1e-10
 Patterns to ignore:
 - Wavefunction written

restartdisk_read:
 EH: 1.1e-10
 Epot: 1.1e-10

H2-freq: &freq
 (F) Frequencies (Hartree): 5.e-10
 D: 1.e-10
 EKS: 2.6e-11
 (F) Vibrational entropy: 2.0e-8
 (F) Frequencies (THz): 4.8e-3
 (F) Frequencies (cm-1): 4.9e-3
 (F) Vibrational Energy (cm-1 and Hartree): 2.01e-11
 (F) Total Energy (Hartree): 2.1e-11

C6H6-freq: *freq

rotate_read1:
 eBS: 2.6e-11
 EvXC: 1.1e-10
 EXC: 1.1e-10
 orthog_energy: 2.4e-11
 energy: 8.7e-11
 energydiff: 8.3e-11
 Omega: 8.1e-11
 D: 1.1e-10
 Energy (Hartree): 2.6e-11

rotate_read2:
 eBS: 2.6e-11
 EXC: 1.1e-10
 orthog_energy: 3.0e-9
 energy: 7.4e-11
 Omega: 7.1e-11
 Epot: 1.1e-9
 Energy (Hartree): 3.3e-11
 
rotate_write:
 EvXC: 1.1e-10
 EXC: 1.1e-10
 energy: 2.2e-11
 Omega: 2.1e-11
 Patterns to ignore:
 - Wavefunction written

GEOPT-newIG:
  Ion-Ion interaction energy: 2.3e-11
  D: 1.1e-10
  Energies: 1.1e-8
  etot: 2.62e-11
  EKS: 1.0e-8
  Energy (Hartree): 1.2e-11

GEOPT-all_vssd:
  Keys to ignore:
  - WARNINGS

rotatesmall_write:
  Keys to ignore:
  - Wavefunction written No.

wrappers.out:
 EH: 1.1e-10
 Epot: 1.01e-10
 fnrm2: 1.1e-10

rotatesmall_read:
 Epsilon: 2.4e-11
 overlap: 2.0e-08
 frag eval: 3.0e-10
 energy: 4.2e-10
 orthog energy: 1.9e-10

molecule_dmix:
 Enl: 6.6e-9
 EXC: 9.1e-10
 EvXC: 1.2e-9
 EH: 1.1e-08
 Ekin: 1.1e-8
 Epot: 9.1e-09
 energy: 5.5e-10
 Omega: 1.4e-8
 Atomic Forces (Ha/Bohr): 4.7e-11
 Clean forces norm (Ha/Bohr): 5.1e-11
 Raw forces norm (Ha/Bohr): 6.2e-11
 Average noise forces: 1.1e-8
 e: 1.4e-10
 Total charge: 1.1e-08
 Energy (Hartree): 8.4e-11

molecule_pmix:
 EXC: 1.1e-9
 EvXC: 6.6e-9
 EH: 1.1e-8
 Ekin: 1.1e-08
 Enl: 6.6e-09
 Epot: 9.1e-9
 Total charge: 1.1e-10
 energy: 8.9e-9
 Omega: 1.4e-8
 Epot: 9.1e-09
 Atomic Forces (Ha/Bohr): 4.6e-11
 Clean forces norm (Ha/Bohr): 5.0e-11
 e: 1.4e-10
 Raw forces norm (Ha/Bohr): 6.2e-11
 Energy (Hartree): 8.6e-11
 Average noise forces: 1.1e-10

molecule_dmin:
 Enl: 6.6e-9
 EXC: 9.1e-10
 EvXC: 1.2e-9
 EH: 1.1e-08
 Ekin: 1.1e-08
 Epot: 9.1e-09
 energydiff: 4.1e-10
 energy: 8.1e-9
 Omega: 1.4e-8
 Total charge: 1.1e-10
 eBS: 7.2e-9
 e: 1.4e-10
 Average noise forces: 4.1e-11
 Energy (Hartree): 6.0e-11

molecule_foe:
 Enl: 6.6e-9
 Epot: 1.1e-8
 EXC: 9.1e-10
 EvXC: 1.1e-8
 EH: 1.1e-8
 Ekin: 1.1e-8
 charge diff: 1.1e-8
 energy: 6.9e-10
 Omega: 8.6e-9
 Total charge: 2.5e-10
 eF: 7.2e-9
 guess for new ef: 7.0e-9
 D eF: 7.2e-9
 Tr(K): 1.1e-07
 D Tr: 1.1e-7
 tr(KS) before purification: 5.1e-10
 ebs_check: 9.4e-10
 ebs: 9.3e-10
 Energy (Hartree): 5.1e-11
 diff: 1.7e-11

hybrid-directmin:
 Epsilon: 1.4e-11
 Enl: 1.8e-10
 eBS: 4.5e-09
 Omega: 4.5e-09
 energy: 4.4e-09
 multiplicator for the confinement: 8.9e-11
 Epot: 5.1e-09
 EH: 5.1e-9
 EXC: 6.1e-10
 EvXC: 8.1e-10
 Ekin: 1.1e-09
 Atomic Forces (Ha/Bohr): 8.7e-11
 Clean forces norm (Ha/Bohr): 8.0e-11
 Raw forces norm (Ha/Bohr): 3.3e-11
 Average noise forces: 1.1e-10
 Energy (Hartree): 7.4e-11

cdft_ohohfoe:
 Epsilon: 7.1e-10

cdft_ohoh:
 Epsilon: 7.1e-10
 D: 1.1e-8

cdft_oh-:
 Epot: 1.1e-10
 EH: 1.1e-10

cdft_oh-a:
 EH: 1.1e-10
 Epot: 1.01e-10

fructose:
 Epot: 1.1e-09
 Ekin: 1.1e-09
 Enl: 1.1e-10
 EXC: 1.1e-10
 Epsilon: 1.1e-11
 D: 1.1e-10
 D eF: 3.9e-5
 D Tr: 5.4e-6
 eF: 5.4e-5
 guess for new ef: 5.4e-5
 EH: 1.01e-9
 EvXC: 1.1e-10
 energy: 1.44e-10
 Omega: 1.44e-10
 Tr(K): 5.0e-06
 tr(KS) before purification: 1.9e-6
 Total charge: 2.1e-10
 charge diff: 5.4e-6
 multiplicator for the confinement: 1.4e-11
 ebs: 1.1e-8
 ebs_check: 1.1e-8
 net quadropole: 1.1e-10
 Energy (Hartree): 1.3e-10
 Charge analysis (charge / net charge): 5.96e-10
 Pseudo Fermi level for occupations: 3.7e-10
 net charge: 1.0e-8
 Keys to ignore:
  - Calculating wavelets expansion of projectors, found warnings
  - found warnings

GEOPT-all_lbfgs:
 Epot: 2.01e-11
 Eion: 1.2e-11
 Ekin: 2.1e-11

geopt_foe:
 D eF: 7.1e-6
 D: 1.e-10
 eF: 2.5e-7
 guess for new ef: 2.5e-7
 Epot: 1.1e-10
 EH: 1.1e-10
 Ekin: 1.1e-10
 charge diff: 7.1e-6
 diff from idempotency: 2.1e-09
 tr(KS) before purification: 2.6e-07
 Tr(K) : 1.3e-6
 D Tr: 7.1e-06
 decay length of error function: 1.1e-5
 ebs: 2.1e-7
 ebs_check: 1.1e-8
 diff: 2.1e-7
 Positions: 2.1e-9
 Omega: 1.2e-11

geopt_diag:
 Epot: 1.1e-10
 EH: 1.1e-10
 D: 1.0e-10
 D eF: 1.1e-10
 eF: 1.0e-10
 Omega: 1.2e-11

water_foe:
 EvXC: 1.1e-10
 EXC: 1.1e-10
 EH: 1.1e-9
 Ekin: 1.1e-9
 energy: 1.8e-10
 Omega: 1.7e-10
 etot: 1.6e-10
 D: 1.1e-9
 charge diff: 3.9e-8
 eF: 2.4e-8
 D eF: 2.3e-8
 D Tr: 1.1e-9
 guess for new ef: 6.0e-9
 Tr(K): 1.1e-7
 ebs_check: 1.6e-11
 Energy (Hartree): 5.0e-11
 diff: 1.4e-11

water_dirmin:
 max alpha: 1.1e-04
 mean alpha: 1.1e-03
 EXC: 1.1e-10
 EvXC: 1.1e-10
 EH: 1.1e-9
 Epot: 1.1e-9
 Enl: 1.1e-10
 eBS: 1.5e-11
 energy: 1.7e-10
 Omega: 1.7e-10
 etot: 1.7e-10
 energydiff: 2.6e-11
 D: 1.1e-09
 Energy (Hartree): 4.6e-11
 Keys to ignore:
  - WARNINGS

water_mixdens:
 EvXC: 1.1e-10
 EXC: 1.1e-10
 EH: 1.0e-9
 Epot: 1.1e-9
 Enl: 1.1e-10
 D: 1.1e-9
 max alpha: 1.1e-4
 mean alpha: 1.1e-4
 energy: 1.8e-10
 energydiff: 2.5e-11
 etot: 1.7e-10
 Omega: 1.7e-10
 Energy (Hartree): 4.8e-11
 Keys to ignore:
  - WARNINGS

water_mixpot:
 EvXC: 1.1e-10
 EXC: 1.1e-10
 EH: 1.1e-9
 Epot: 1.1e-09
 max alpha: 1.1e-4
 mean alpha: 1.1e-4
 energy: 1.8e-10
 Omega: 1.8e-10
 etot: 1.8e-10
 Energy (Hartree): 5.2e-11
 Keys to ignore:
  - WARNINGS

deltascf_read_charge:
 Ekin: 1.1e-9
 EXC: 1.1e-10
 EvXC: 1.1e-10
 Epot: 1.1e-09
 Enl: 1.1e-9
 eBS: 2.9e-10
 Total ionic charge: 1.5e-11
 energy: 3.4e-10
 Atomic Forces (Ha/Bohr): 2.1e-10
 Average noise forces: 1.1e-10
 Clean forces norm (Ha/Bohr): 2.1e-10
 e: 3.8e-11
 Omega: 3.2e-10
 Raw forces norm (Ha/Bohr): 2.1e-10
 EH: 1.1e-9
 Energy (Hartree): 1.3e-10

deltascf_write_neut:
 eBS: 6.1e-9
 EH: 6.1e-9
 EXC: 4.1e-10
 EvXC: 6.1e-10
 Ekin: 4.1e-09
 Epot: 7.1e-09
 Omega: 6.1e-9
 Total ionic charge: 1.4e-11
 e: 1.1e-10
 Enl: 4.1e-9
 energy: 2.4e-10
 D: 6.1e-9
 Energy (Hartree): 4.9e-11

foe:
 Epot: 1.1e-10
 Ekin: 1.1e-10
 energy: 1.4e-10
 EH: 1.1e-9
 Omega: 1.7e-10
 EXC: 7.1e-10
 Ekin: 1.1e-10
 Total charge: 2.1e-11
 EvXC: 1.1e-10
 eF: 4.2e-8
 Pulay Forces (Ha/Bohr): 1.2e-11
 Atomic Forces (Ha/Bohr): 4.0e-11
 mean alpha: 1.1e-4
 max alpha: 1.1e-4
 D eF: 7.1e-8
 Tr(K): 1.1e-8
 charge diff: 2.1e-8
 D Tr: 7.0e-8
 tr(KS) before purification: 7.0e-8
 decay length of error function: 1.1e-5
 ebs: 7.1e-8
 diff: 7.1e-8
 ebs_check: 1.1e-10
 guess for new ef: 4.2e-8
 D: 1.1e-10
 Energy (Hartree): 1.3e-10

onlyhigh:
 Energies: 2.1e-9
 energy: 3.13e-10
 Omega: 8.0e-10
 Orbitals: 1.1e-9
 Pulay Forces (Ha/Bohr): 1.4e-10
 Atomic Forces (Ha/Bohr): 1.2e-10
 fnrm2: 1.3e-11
 Average noise forces: 4.1e-10
 maxval: 1.3e-10
 Energy (Hartree): 1.6e-11

rotatesmall_read1:
 Epsilon: 1.1e-11

rotatesmall_read2:
 Average noise forces: 1.1e-10 

linearcubic_cubic:
 Epsilon: 1.1e-10
 Ekin: 1.1e-9
 EH: 1.01e-9
 energy: 1.83e-10
 EKS: 2.7e-10
 Epot: 1.1e-9
 Energy (Hartree): 2.7e-10

linearcubic_linear:
 Epsilon: 1.1e-10
 EH: 1.1e-9
 Epot: 1.01e-9
 Ekin: 1.1e-9
 energy: 1.9e-10
 Omega: 9.2e-10
 EvXC: 1.1e-9
 EXC: 2.1e-10
 Energy (Hartree): 1.4e-10

experimentalfoe_long:
 Atomic Forces (Ha/Bohr): 1.4e-05
 Clean forces norm (Ha/Bohr): 1.2e-05
 Average noise forces: 3.3e-6
 Raw forces norm (Ha/Bohr): 1.4e-5
 EH: 2.1e-3
 EXC: 2.7e-04
 Ekin: 7.3e-6
 Enl: 6.7e-6
 Epot: 2.0e-3
 EvXC: 3.5e-4
 eF: 2.5e-05
 guess for new ef: 2.5e-05
 tr(KS) before purification: 1.1e-5
 Tr(K): 8.7e-4
 Total charge: 8.1e-10
 Total ionic charge: 1.6e-11
 D Tr: 8.6e-04
 D eF: 2.5e-05
 multiplicator for the confinement: 2.1e-5
 energy: 1.3e-4
 Omega: 7.2e-04
 charge diff: 8.7e-4
 D: 1.2e-4
 Kohn-Sham residue: 1.9e-04
 delta: 1.1e-10
 kappa: 1.1e-4
 mean kappa: 1.1e-4
 diff from idempotency: 1.1e-6
 delta out: 1.1e-10
 ebs_check: 2.1e-9
 diff: 1.3e-8
 ebs: 6.0e-10
 decay length of error function: 1.1e-5
 ebs: 2.1e-9
 relative diff: 3.3e-11
<<<<<<< HEAD
 Energy (Hartree): 1.3e-10
=======
 Energy (Hartree): 4.6e-10
>>>>>>> 4103fb9e

experimentalfoe_short:
 EH: 2.0e-05
 EXC: 7.1e-06
 Ekin: 1.5e-07
 Enl: 3.0e-08
 Epot: 1.3e-05
 EvXC: 3.8e-06
 energy: 3.9e-06
 tr(KS) before purification: 4.0e-06
 Raw forces norm (Ha/Bohr): 5.5e-07
 Tr(K): 8.0e-07
 eF: 3.6e-05
 guess for new ef: 3.6e-05
 D Tr: 8.0e-07
 D eF: 2.3e-05
 charge diff: 8.0e-07
 Omega: 4.0e-06
 Atomic Forces (Ha/Bohr): 5.8e-07
 Average noise forces: 2.6e-07
 Clean forces norm (Ha/Bohr): 5.1e-07
 diff from idempotency: 3.1e-09
 D: 1.1e-4
 decay length of error function: 1.1e-5
 Energy (Hartree): 6.1e-11

experimentalfoe_medium:
 charge diff: 2.5e-7
 eF: 8.3e-8
 guess for new ef: 8.3e-8
 D Tr: 1.1e-6
 D eF: 6.6e-8 
 Tr(K): 2.5e-7
 ebs: 2.5e-7
 ebs_check: 4.4e-8
 Epot: 1.1e-9
 EH: 1.1e-9
 EXC: 1.01e-10
 EvXC: 1.01e-10
 Total charge: 4.1e-11
 energy: 2.9e-10
 Omega: 8.1e-10
 decay length of error function: 1.1e-5
 Energy (Hartree): 2.7e-10

newpulay:
 EXC: 1.1e-10
 energy: 1.6e-9
 Omega: 1.6e-9
 Ekin: 1.1e-9
 Enl: 1.1e-10
 Total ionic charge: 1.8e-11
 Total charge: 1.01e-10

paracetamol:
 EXC: 1.1e-10
 EvXC: 1.1e-10
 EH: 1.1e-09
 Ekin: 1.1e-09
 eF: 1.6e-6
 Epot: 1.1e-09
 Omega: 1.1e-9
 energy: 1.5e-10
 Total charge: 2.1e-11
 charge diff: 3.3e-6
 D eF: 1.6e-6
 Tr(K): 3.3e-6
 D Tr: 3.2e-6
 tr(KS) before purification: 1.6e-6
 guess for new ef: 7.5e-7
 ebs_check: 9.1e-9
 ebs: 7.5e-7
 diff: 7.5e-7
 relative diff: 1.9e-6
 Energy (Hartree): 1.3e-11
 mean conf prefac: 1.1e-5

reformatcomplete_read35:
 energy: 8.7e-10
 Omega: 4.7e-10
 Atomic Forces (Ha/Bohr): 9.2e-9
 e: 1.6e-8
 value: 1.6e-8
 Clean forces norm (Ha/Bohr): 6.8e-9
 Raw forces norm (Ha/Bohr): 5.4e-9
 Average noise forces: 8.8e-9
 Epot: 2.1e-7
 eBS: 3.6e-7
 EXC: 6.4e-8
 EvXC: 8.5e-8
 EH: 3.8e-7
 Energy (Hartree): 1.6e-8

reformatcomplete_read36:
 energy: 8.6e-10
 Omega: 4.6e-10
 EvXC: 8.5e-8
 Epot: 2.1e-7
 Atomic Forces (Ha/Bohr): 9.2e-9
 Clean forces norm (Ha/Bohr): 6.8e-9
 Raw forces norm (Ha/Bohr): 5.4e-9
 Average noise forces: 8.8e-9
 e: 1.6e-8
 value: 1.6e-8
 Energy (Hartree): 8.6e-9
 eBS: 3.6e-7
 EXC: 6.4e-8
 EH: 3.8e-7

reformatcomplete_read45:
 energy: 8.8e-10
 Omega: 4.0e-10
 Atomic Forces (Ha/Bohr): 9.2e-9
 e: 1.6e-8
 Energy (Hartree): 8.8e-10
 Clean forces norm (Ha/Bohr): 6.4e-9
 Raw forces norm (Ha/Bohr): 4.8e-9
 Average noise forces: 8.8e-9
 Epot: 2.1e-7
 eBS: 3.6e-7
 EXC: 6.4e-8
 EvXC: 8.5e-8
 EH: 3.8e-7
 value: 1.6e-8

reformatcomplete_write:
 EH: 1.6e-7
 Epot: 8.9e-8
 EXC: 2.6e-8
 EvXC: 3.4e-8
 Atomic Forces (Ha/Bohr): 1.2e-8
 Raw forces norm (Ha/Bohr): 1.4e-8
 Average noise forces: 2.2e-8
 Clean forces norm (Ha/Bohr): 2.5e-9
 e: 1.6e-8
 eBS: 1.5e-7
 fnrm: 4.9e-8
 D: 1.5e-7

reformat_read:
 energy: 4.1e-9
 Omega: 1.4e-10
 etot: 5.0e-11
 EH: 2.1e-9
 EXC: 4.1e-9
 EvXC: 4.1e-10
 Enl: 3.6e-9
 Epot: 6.1e-9
 Ekin: 1.1e-9
 Omega: 4.1e-9
 Atomic Forces (Ha/Bohr): 3.6e-9
 Average noise forces: 2.0e-10
 Clean forces norm (Ha/Bohr): 2.9e-9
 etot: 3.5e-9
 Ion-Ion interaction energy: 4.3e-9
 Raw forces norm (Ha/Bohr): 3.6e-9
 e: 5.3e-10
 Positions: 3.5e-09
 Energy (Hartree): 3.5e-11

reformat_write:
 Kohn-Sham residue: 4.1e-4
 Ekin: 3.1e-10
 energy: 8.1e-11
 Omega: 2.1e-10
 EXC: 1.1e-10
 Enl: 3.1e-10
 EH: 1.1e-9
 Raw forces norm (Ha/Bohr): 3.1e-10
 Clean forces norm (Ha/Bohr): 3.1e-10
 e: 1.3e-11
 EvXC: 1.1e-10
 Energy (Hartree): 2.8e-11
 Atomic Forces (Ha/Bohr): 1.2e-11

explicit_locregcenters:
 EvXC: 1.1e-10
 Total electronic charge: 4.1e-11
 EKS: 1.1e-9
 EH: 1.1e-9
 Energy (Hartree): 3.3e-10

intermediateforces:
 Atomic Forces (Ha/Bohr): 4.9e-7
 Average noise forces: 3.5e-7
 Clean forces norm (Ha/Bohr): 1.5e-6
 Raw forces norm (Ha/Bohr): 1.7e-6
 e: 1.6e-6
 energy: 2.8e-7
 Omega: 1.3e-8
 EXC: 1.6e-6
 EvXC: 1.1e-6
 EH: 6.9e-7
 Ekin: 2.1e-9
 Enl: 1.6e-6
 Epot: 8.97e-8
 multiplicator for the confinement: 1.6e-11
 D: 4.6e-7
 maxval: 4.2e-7
 fnrm2: 3.2e-7

DIIShistory:
 Atomic Forces (Ha/Bohr): 1.9e-9
 Clean forces norm (Ha/Bohr): 1.1e-9
 Raw forces norm (Ha/Bohr): 1.7e-9
 Force Norm (Hartree/Bohr): 5.3e-11
 Average noise forces: 2.1e-10
 e: 7.1e-9
 EH: 4.2e-7
 EXC: 6.5e-8
 Ekin: 2.3e-8
 Enl: 6.6e-9
 Epot: 3.8e-7
 EvXC: 8.5e-8
 energy: 5.1e-9
 multiplicator for the confinement: 5.4e-9
 Omega: 2.4e-8
 Total charge: 2.01e-11
 Locreg:
 EH: 2.0e-8
 Pulay forces (Ha/Bohr): 7.8e-09
 Max deviation from unity in reorthonormalize_coeff: 1.1e-9
 Energy (Hartree): 1.3e-10
 Force Norm (Hartree/Bohr): 1.12e-10

sparsity:
 Total charge: 1.1e-10
 Omega: 1.1e-9
 Clean forces norm (Ha/Bohr): 7.7e-11
 Raw forces norm (Ha/Bohr): 1.1e-9
 Total ionic charge: 2.41e-11
 charge diff: 1.1e-9
 energy: 1.1e-9
 EXC: 1.1e-10
 EvXC: 1.01e-9
 Epot: 1.1e-9
 Enl: 1.01e-10
 Ekin: 1.01e-9
 eF: 1.1e-9
 D eF: 1.1e-9
 ebs_check: 2.1e-10
 ebs: 2.1e-10
 diff: 1.1e-9
 D Tr: 1.1e-10
 Energy (Hartree): 9.6e-10

PBE_densmixlin:
 Ekin: 1.1e-10
 Epot: 1.1e-10
 energy: 1.1e-10
 Omega: 2.0e-1
 EvXC: 1.1e-10
 EXC: 1.01e-10
 EH: 1.0e-9
 Total charge: 2.1e-11
 Energy (Hartree): 4.8e-11
 Keys to ignore:
  - Calculating wavelets expansion of projectors, found warnings
  - found warnings

PBE_potmixlin:
 EH: 1.0e-9
 Ekin: 1.1e-10
 Epot: 1.1e-10
 EXC: 1.1e-10
 EvXC: 1.1e-10
 energy: 1.1e-10
 Omega: 1.1e-10
 delta out: 1.1e-9
 Total charge: 2.1e-11
 Energy (Hartree): 2.7-e11
 Keys to ignore:
  - Calculating wavelets expansion of projectors, found warnings
  - found warnings

PBE_potmixdiis:
 Atomic Forces (Ha/Bohr): 6.3e-8
 Clean forces norm (Ha/Bohr): 6.3e-8
 Raw forces norm (Ha/Bohr): 2.6e-8
 Force Norm (Hartree/Bohr): 3.0e-10
 Average noise forces: 3.0e-8
 Orbitals: 6.3e-8
 energy: 2.5e-7
 EXC: 2.0e-8
 EvXC: 2.7e-8
 Omega: 4.3e-8
 Epot: 2.5e-7
 EH: 6.3e-8
 Ekin: 1.2e-8
 Enl: 2.2e-9
 Total charge: 2.1e-11
 multiplicator for the confinement: 4.3e-8
 Energy (Hartree): 2.2e-9
 Force Norm (Hartree/Bohr): 1.56e-10

PBE_densmixdiis:
 Epot: 1.1e-10
 EvXC: 1.1e-10
 EXC: 1.1e-10
 Enl: 1.1e-10
 energy: 1.1e-10
 Omega: 1.1e-10
 Ekin: 1.1e-9
 Total charge: 2.1e-11
 EH: 1.1e-9
 Energy (Hartree): 4.8e-11

test-bigdft-tool:
 positions: 5.1e-8

geoptconstrained_BFGS:
 Ekin: 1.7e-9
 EXC: 2.9e-10
 Epot: 9.0e-9
 EH: 2.1e-9
 Enl: 9.1e-11
 EvXC: 3.8e-10
 eF: 2.8e-8
 guess for new ef: 2.8e-8
 D eF: 2.0e-8
 charge diff: 1.1e-10
 D Tr: 3.1e-11
 D: 1.1e-10
 Positions: 1.1e-9
 Atomic Forces (Ha/Bohr): 3.4e-9
 Average noise forces: 2.0e-9
 Raw forces norm (Ha/Bohr): 8.5e-10
 Clean forces norm (Ha/Bohr): 7.8e-10
 ebs_check: 7.0e-10
 ebs: 7.0e-10
 Ion-Ion interaction energy: 2.2e-9
 Positions: 1.1e-8
 Omega: 1.6e-9
 energy: 1.3e-11

geoptconstrained_SDCG:
 eF: 8.7e-8
 guess for new ef: 8.7e-8
 D eF: 1.0e-7
 EH: 2.1e-10
 Epot: 1.1e-10
 Ekin: 2.1e-10
 EXC: 3.1e-11
 EvXC: 4.1e-11
 charge diff: 1.1e-10
 D Tr: 1.1e-9
 Omega: 1.7e-10
 D: 1.1e-10
 tr(KS) before purification: 1.5e-11
 Clean forces norm (Ha/Bohr): 2.1e-9
 Atomic Forces (Ha/Bohr): 3.4e-9
 Average noise forces: 2.0e-9
 Raw forces norm (Ha/Bohr): 6.9e-11
 ebs_check: 7.8e-11
 ebs: 7.8e-11
 Ion-Ion interaction energy: 2.3e-10
 Atomic structure: 3.1e-9

O2spin_diag:
 Atomic Forces (Ha/Bohr): 2.8e-7
 Average noise forces: 9.5e-8
 Clean forces norm (Ha/Bohr): 9.9e-7
 Raw forces norm (Ha/Bohr): 9.9e-7
 Orbitals: 2.7e-7
 EH: 1.9e-6
 EXC: 3.5e-7
 Ekin: 2.3e-6
 Enl: 1.4e-6
 Epot: 2.8e-6
 EvXC: 1.4e-6
 Omega: 2.8e-7
 energy: 8.0e-8
 Energy (Hartree): 8.0e-8
 multiplicator for the confinement: 1.4e-6
 D: 1.1e-9
 kappa: 1.1e-4
<<<<<<< HEAD
 Force Norm (Hartree/Bohr): 1.1e-8
=======
 Force Norm (Hartree/Bohr): 1.91e-8
>>>>>>> 4103fb9e

O2spin_foe:
 Atomic Forces (Ha/Bohr): 1.5e-8
 EH: 5.1e-8
 EXC: 6.55e-9
 Ekin: 4.8e-9
 Epot: 1.4e-7
 EvXC: 8.69e-9
 Enl: 2.6e-9
 Tr(K): 1.4e-7
 charge diff: 1.4e-7
 eF: 1.1-10
 D eF: 4.4e-8
 guess for new ef: 4.1e-9
 ebs: 1.7e-8
 ebs_check: 1.7e-8
 Omega: 2.3e-9
 energy: 1.1e-7
 Raw forces norm (Ha/Bohr): 7.5e-8
 Clean forces norm (Ha/Bohr): 8.9e-8
 Average noise forces: 3.2e-8
 Total charge: 7.5e-8
 decay length of error function: 1.1e-5
 diff: 4.8e-9
 D Tr: 2.1e-7
 relative diff: 3.6e-11
 fnrm2: 4.19e-8
 Energy (Hartree): 2.4e-10
 Force Norm (Hartree/Bohr): 2.88e-10

O2spin_dirmin:
 Atomic Forces (Ha/Bohr): 1.6e-5
 Average noise forces: 2.4e-5
 Clean forces norm (Ha/Bohr): 9.3e-5
 Raw forces norm (Ha/Bohr): 9.3e-5
 Electric Dipole Moment (AU): 2.4e-5
 Electric Dipole Moment (Debye): 2.62e-5
 eBS: 8.03e-6
 fnrm2: 9.9e-5
 EH: 1.39e-5
 EXC: 5.6e-6
 Ekin: 8.5e-6
 Enl: 1.9e-7
 Epot: 1.56e-5
 EvXC: 6.0e-6
 energydiff: 6.0e-6
 energy: 1.69e-6
 fnrm: 1.1e-5
 Energy (Hartree): 1.68e-6
 Omega: 6.1e-6
 D: 1.1e-4
 DIIS weights: 3.9
 Max deviation from unity in reorthonormalize_coeff: 1.1e-6
 Mean deviation from unity in reorthonormalize_coeff: 1.1e-7
 delta: 1.1e-10
 delta out: 1.1e-10
<<<<<<< HEAD
 Force Norm (Hartree/Bohr): 7.4e-6
=======
 Force Norm (Hartree/Bohr): 2.26e-5
>>>>>>> 4103fb9e

verysparse:
 Total charge: 2.3e-8
 EH: 4.8e-7
 EXC: 1.4e-8
 Enl: 2.2e-9
 Epot: 5.0e-7
 Ekin: 1.8e-8
 EvXC: 1.7e-8
 ebs: 4.8e-7
 ebs_check: 4.8e-7
 eF: 3.8e-8
 D eF: 4.1e-8
 guess for new ef: 3.8e-8
 Omega: 8.3e-8
 energy: 4.4e-9
 D Tr: 3.1e-5
 Tr(K): 2.8e-5
 charge diff: 2.8e-5
 relative diff: 2.6e-11
 Ion-Ion interaction energy: 8.01e-11
 diff: 9.2e-10
 Total ionic charge: 1.1e-10
 e: 1.2e-9
 decay length of error function: 1.1e-5
 Clean forces norm (Ha/Bohr): 6.2e-10
 Raw forces norm (Ha/Bohr): 7.8e-10
 Atomic Forces (Ha/Bohr): 3.1e-9
 Average noise forces: 1.0e-9
 Energy (Hartree): 4.4e-9
 Ion-Ion interaction energy: 8.1e-11
 Keys to ignore:
  - Calculating wavelets expansion of projectors, found warnings
  - found warnings

expfoegeopt:
 guess for new ef: 4.6e-8
 eF: 2.5e-8
 D eF: 2.3e-8
 charge diff: 2.3e-8
 ebs: 2.3e-8
 ebs_check: 1.5e-9
 D Tr: 1.01e-6
 Epot: 2.3e-8
 EvXC: 2.3e-8
 EXC: 2.3e-8
 Ekin: 1.1e-10
 Tr(K): 2.3e-8
 decay length of error function: 1.1e-5
 Omega: 3.3e-11
 energy: 3.3e-11
 epred: 2.2e-11
 trace(KS): 3.3e-11
 Total charge: 3.1e-11
 Energy (Hartree): 1.5e-11

log_model:
 System pseudo energy (Ha): 3.6e-11
 Keys to ignore:
  - Reference Paper

FF_LENOSKY-vssd:
  etot: 3.601e-7
  last beta: 3.401
  beta: 0.601
  fnrm2: 3.32e-7
  maxval: 6.802e-5
  Forces: 8.01e-5
  Keys to ignore:
  - WARNINGS

FF_LENOSKY-ab6md:
  Keys to ignore:
  - WARNINGS


FF_LENOSKY-sdcg:
  etot: 6.1e-11
  maxval: 1.01e-9
  Keys to ignore:
  - WARNINGS

FF_LENOSKY-sqnm:
  Keys to ignore:
  - WARNINGS

FF_LENOSKY-lbfgs:
  FORCES norm(Ha/Bohr): 9.01e-6
  Forces: 1.e-4
  etot: 6.2e-6
  maxval: 1.1e-5
  Alpha: 0.00101
  Keys to ignore:
  - WARNINGS
  - disablesym

FF_LJ-bfgs:
  etot: 9.3e-5
  Keys to ignore:
  - WARNINGS
  - disablesym

FF_LJ-ab6md:
  Keys to ignore:
  - WARNINGS


FF_LENOSKY-bfgs:
  etot: 1.5e-10
  maxval: 1.0e-10
  fnrm2: 1.01e-10
  Energy: 1.48e-10
  Keys to ignore:
  - WARNINGS


FF_LENOSKY-diis:
  FORCES norm(Ha/Bohr): 1.11e-6
  etot: 1.35e-7
  Keys to ignore:
  - WARNINGS

FF_LJ-diis:
  Keys to ignore:
  - WARNINGS
  - disablesym

FF_LJ-fire:
  epred: 1.51e-11
  Keys to ignore:
  - WARNINGS
  - disablesym

FF_LJ-sdcg:
  maxval: 1.1e-9
  Keys to ignore:
  - WARNINGS
  - disablesym

FF_LJ-lbfgs:
  etot: 2.18e-8
  Forces: 1.01e-5
  Energy: 1.54e-8
  fnrm2: 1.01e-5
  maxval: 1.01e-5
  Keys to ignore:
  - WARNINGS
  - disablesym

FF_LJ-sqnm:
  Geometry: 1.01e-8
  fnrm2: 1.1e-6
  Keys to ignore:
  - WARNINGS
  - disablesym


FF_LJ-vssd:
  etot: 2.2e-4
  maxval: 3e-4
  last beta: 3.5e-2
  beta: 1.81e-2
  fnrm2: 0.37
  Forces: 0.33
  Keys to ignore:
  - WARNINGS
  - disablesym
  
periodic_silicon:
 Epot: 1.1e-9
 Enl: 1.1e-9
 EXC: 1.1e-10
 Omega: 8.56e-11
 ebs_check: 1.1e-10
 charge diff: 5.0e-10
 ebs: 1.2e-10
 Energy (Hartree): 2.91e-11
 energy: 2.91e-11
 Total ionic charge: 6.7e-11
 Pressure: 1.5e-10
 D Tr: 1.0e-9

periodic_wateredge:
 Epot: 1.1e-9
<<<<<<< HEAD
 Omega: 1.9e-10
=======
 Omega: 3.0e-10
>>>>>>> 4103fb9e
 Enl: 2.1e-10
 EH: 1.0e-9
 EXC: 1.1e-10
 EvXC: 1.1e-10
 Ekin: 1.1e-9
 energy: 2.9e-10
 Total charge: 1.1e-10
 PV (Ha): 2.7e-9
 Energy (Hartree): 1.8e-10
 Total charge: 1.1e-10
 Total ionic charge: 2.7e-11
 Pressure: 7.4e-10

periodic_water:
 EH: 3.1e-9
 Epot: 2.1e-9
 EXC: 1.1e-9
 EvXC: 1.1e-9
 Ekin: 2.0e-9
 Enl: 1.1e-9
 Energy (Hartree): 3.4e-10
 Omega: 5.9e-10
 ebs_check: 2.5e-9
 ebs: 2.5e-9
 eF: 9.2e-9
 D eF: 1.4e-8
 energy: 5.9e-10
 guess for new ef: 9.1e-9
 number of corrected points: 1
 charge diff: 5.2e-7
 diff: 1.2e-10
 Tr(K): 5.0e-7
 D Tr: 1.0e-6
 Total ionic charge: 9.5e-11
 Pressure: 6.4e-10
 Clean forces norm (Ha/Bohr): 1.9e-11
 Total charge: 2.1e-10
 Ion-Ion interaction energy: 1.6e-11

surface_boronnitride:
 Enl: 1.01e-9
 Epot: 1.0e-9
 Omega: 1.96e-10
<<<<<<< HEAD
 energy: 3.3e-11
 Energy (Hartree): 3.3e-11
 Total charge: 1.0e-10
 Total ionic charge: 4.18e-11
 Clean forces norm (Ha/Bohr): 1.3e-11
=======
 energy: 3.9e-11
 Energy (Hartree): 3.9e-11
 Total charge: 1.0e-10
 Total ionic charge: 4.2e-11
>>>>>>> 4103fb9e
 Keys to ignore:
  - Calculating wavelets expansion of projectors, found warnings
  - found warnings

surface_graphene:
 Energies: 1.01e-9
 Omega: 2.21e-10
 energy: 2.5e-11
 ebs_check: 2.8e-10
 ebs: 2.8e-10
 charge diff: 1.5e-7
 Tr(K): 2.0e-7
 guess for new ef: 1.1e-9
 eF: 7.1e-10
 D eF: 1.1e-9
 diff: 2.2e-11
 Total ionic charge: 1.2e-11
<<<<<<< HEAD
 Total charge: 1.01e-10
 Energy (Hartree): 1.2e-11
 energy: 1.2e-11
=======
 Energy (Hartree): 2.5e-11
 Total charge: 1.1e-10

dev.ref.yaml:
 Epot: 1.1e-10
>>>>>>> 4103fb9e

multipoles_OH-:
 eF: 2.6e-6
 guess for new ef: 2.6e-6
 charge diff: 6.8e-8
 D Tr: 6.8e-8
 Tr(K): 6.71e-8
 ebs_check: 2.1e-9
 ebs: 1.6e-10
 relative diff: 4.6e-9
 diff: 2.1e-9
 multiplicator for the confinement: 1.7e-9
 Epot: 1.3e-10
 EH: 2.1e-10
 Ekin: 7.0e-11
 Charge analysis (charge / net charge): 6.8e-8
 EXC: 2.1e-11
 EvXC: 3.1e-11
 energy: 3.0e-11
 D eF: 2.1e-8
 Total charge: 4.31e-11
 trace(KS): 4.3e-11
 diff from reference kernel: 1.1e-8
 Atomic Forces (Ha/Bohr): 3.3e-11
 Clean forces norm (Ha/Bohr): 3.4e-11
 Raw forces norm (Ha/Bohr): 3.7e-11
 Average noise forces: 1.01e-9
 decay length of error function: 1.1e-5
 number of corrected points: 92
 total charge correction: 5.2e-8

multipoles_water:
 Ekin: 1.1e-10
 eF: 3.21e-9
 guess for new ef: 1.0e-8
 number of corrected points: 7
 multiplicator for the confinement: 1.8e-10
 EH: 1.1e-10
 D eF: 1.1e-8
 Epot: 1.1e-10
 ebs_check: 2.7e-11
 ebs: 2.7e-11

multipoles_CH4:
 Atomic Forces (Ha/Bohr): 1.5e-11
 q0: 1.1e-10
 Charge analysis (charge / net charge): 2.7e-10
 Pseudo Fermi level for occupations: 7.6e-10
 net charge: 1.0e-10
 Energy (Hartree): 1.3e-11
 Total charge: 1.5e-10
 net quadropole: 1.1e-7
 eF: 6.5e-6
 D eF: 4.8e-6
 D Tr: 2.3e-9
 guess for new ef: 6.5e-6
 ebs: 8.2e-10
 ebs_check: 1.2e-9
 relative_diff: 2.6e-10
 trace(KS): 1.5e-10
 Tr(K): 2.1e-9
 energy: 2.2e-11
 Omega: 2.1e-11
 charge diff: 2.3e-9
 total charge correction: 2.5e-8
 relative diff: 2.6e-10
 Epot: 8.1e-10
 EH: 9.1e-10
 EXC: 2.9e-10
 EvXC: 3.6e-10
 Ekin: 1.1e-10
 diff from reference kernel: 1.1e-9
 diff: 8.9e-10
 number of corrected points: 8.0

Xabsb2B.xabs.ref.yaml:
  Keys to ignore:
  - WARNINGS

dev.ref.yaml:
  Epot: 1.01e-10
  
igortho_19:
 Atomic Forces (Ha/Bohr): 7.3e-7
 Clean forces norm (Ha/Bohr): 2.1e-7
 Raw forces norm (Ha/Bohr): 3.6e-7
 net quadropole: 2.1e-6
 net dipole: 1.1e-6
 Energy (Hartree): 2.4e-9
 Multipole coefficients: 1.1e-6
 Charge analysis (charge / net charge): 4.1e-7
 Pseudo Fermi level for occupations: 3.0e-8
 net charge: 1.1e-8
 Average noise forces: 7.8e-7
 eF: 3.7e-5
 EXC: 2.8e-6
 Epot: 5.8e-5
 EvXC: 3.4e-6
 EH: 2.5e-5
 Ekin: 1.8e-7
 Enl: 1.6e-8
 Omega: 1.1e-8
 D eF: 2.9e-5
 ebs: 2.5e-5
 ebs_check: 2.5e-5
 guess for new ef: 3.9e-5
 energy: 4.1e-8
 charge diff: 1.7e-8
 D Tr: 2.6e-8
 number of corrected points: 14
 diff: 5.9e-9
 trace(KS): 5.6e-9
 Total charge: 5.9e-9
 relative diff: 1.6e-9
 diff from reference kernel: 3.0e-8
 D: 4.1e-8
 Tr(K): 1.7e-8
 total charge correction: 1.5e-11
 multiplicator for the confinement: 2.6e-11
 radius for normalization: 1.1e-2

igortho_44:
 Atomic Forces (Ha/Bohr): 8.2e-7
 Average noise forces: 5.7e-8
 Clean forces norm (Ha/Bohr): 7.9e-7
 Energy (Hartree): 3.1e-9
 Raw forces norm (Ha/Bohr): 7.8e-7
 EH: 6.6e-4
 EXC: 2.5e-5
 Epot: 1.3e-3
 EvXC: 3.2e-5
 Enl: 2.1e-8
 Ekin: 1.0e-9
 Total charge: 1.4e-08
 guess for new ef: 1.8e-05
<<<<<<< HEAD
 Tr(K): 3.4e-07
 charge diff: 3.0e-07
 eF: 1.8e-05
 D Tr: 3.4e-7
=======
 Tr(K): 4.5e-07
 charge diff: 4.5e-07
 eF: 1.8e-05
 D Tr: 4.4e-7
>>>>>>> 4103fb9e
 D eF: 7.5e-6
 diff: 4.6e-7
 ebs: 6.5e-04
 ebs_check: 6.5e-04
 relative diff: 8.6e-10
 trace(KS): 1.4e-08
 energy: 7.1e-07
 Omega: 3.0e-10
 Charge analysis (charge / net charge): 1.4e-6
 Pseudo Fermi level for occupations: 2.48e-6
 net charge: 1.1e-5
 eval: 1.1e-4
 Multipole coefficients: 1.4e-6
 number of corrected points: 8
 net quadropole: 7.1e-5
 net dipole: 1.1e-7
 D: 1.1e-4
 delta: 1.1e-10
 radius for normalization: 1.1e-1
 Keys to ignore:
  - Calculating wavelets expansion of projectors, found warnings
  - found warnings

igortho_94:
 Atomic Forces (Ha/Bohr): 2.6e-5
 net quadropole: 1.1e-5
 net dipole: 2.1e-6
 Energy (Hartree): 2.1e-9
 Multipole coefficients: 7.1e-10
 Total charge: 2.7e-9
 Clean forces norm (Ha/Bohr): 3.4e-5
 Average noise forces: 2.8e-5
 Raw forces norm (Ha/Bohr): 5.0e-5
 EH: 3.5e-4
 EXC: 3.4e-5
 Ekin: 1.7e-7
 Enl: 1.4e-8
 Epot: 6.2e-4
 EvXC: 4.4e-5
 total charge correction: 3.3e-8
 guess for new ef: 1.3e-5
 Tr(K): 3.0e-7
 charge diff: 3.0e-7
 eF: 1.3e-5
 D Tr: 3.0e-7
 D eF: 1.1e-5
 diff: 5.4e-9
 diff from reference kernel: 1.1e-8
 ebs: 3.2e-4
 ebs_check: 3.2e-4
 relative diff: 1.4e-9
 trace(KS): 2.7e-9
 D: 1.1e-4
 energy: 2.4e-8
 Omega: 1.1e-8
 Charge analysis (charge / net charge): 2.0e-6
 Pseudo Fermi level for occupations: 1.1e-6
 net charge: 1.1e-5
 eval: 1.1e-7
 Multipole coefficients: 1.2e-5
 number of corrected points: 83
 delta: 4.1e-11
 radius for normalization: 1.1e-2
 multiplicator for the confinement: 3.5e-11

extendedfrags_nofrags:
 eF: 1.6e-9
 guess for new ef: 2.0e-9
 charge diff: 1.7e-8
 Tr(K): 2.1e-8
 D Tr: 1.0e-9
 D eF: 1.1e-8
 ebs_check: 7.8e-11
 ebs: 7.8e-11
 EXC: 1.1e-10
 Energies: 1.1e-10
 Pressure: 3.3e-11

extendedfrags_read:
<<<<<<< HEAD
 Omega: 6.7e-11
 eF: 1.5e-9
=======
 Omega: 1.5e-10
 eF: 1.4e-9
>>>>>>> 4103fb9e
 charge diff: 2.3e-9
 Tr(K): 1.1e-8
 D eF: 1.1e-9
 guess for new ef: 1.5e-9
 ebs: 1.4e-10
 ebs_check: 1.4e-10
 Energies: 2.1e-10
 EXC: 1.01e-10
 D Tr: 1.1e-10
 Average noise forces: 1.0e-10
 Pressure: 5.6e-11
 maxval: 1.5e-11
 Total charge: 2.1e-11
 Force Norm (Hartree/Bohr): 4.5e-11
 Atomic Forces (Ha/Bohr): 1.7e-11

extendedfrags_readrotated:
 energy: 1.4e-11
 eF: 7.21e-10
 D eF: 1.1e-8
 guess for new ef: 1.0e-9
 D Tr: 1.1e-9
 ebs_check: 1.4e-10
 ebs: 1.4e-10
 charge diff: 2.0e-9
 Pressure: 4.7e-11
 Epot: 1.1e-10
 EvXC: 1.01e-10
<<<<<<< HEAD
 Force Norm (Hartree/Bohr): 2.6e-11
 fnrm2: 6.8e-11
 energy: 1.2e-11
=======
 Total charge: 2.1e-11
 fnrm2: 5.81e-11
 Force Norm (Hartree/Bohr): 4.8e-11
 Atomic Forces (Ha/Bohr): 1.7e-11
>>>>>>> 4103fb9e

extendedfrags_write:
 Epot: 7.0e-10
 EH: 7.1e-10
 Ekin: 1.1e-10
 EXC: 1.1e-10
 EvXC: 2.1e-10
 D Tr: 3.1e-8
 D eF: 5.0e-9
 ebs_check: 6.7e-10
 ebs: 6.7e-10
 guess for new ef: 6.0e-9
 Tr(K): 4.01e-8
 Total charge: 3.0e-11
 charge diff: 3.2e-8
 trace(KS): 3.3e-11
 eF: 7.0e-9
 Pressure: 6.9e-11
 decay length of error function: 1.1e-6
 Clean forces norm (Ha/Bohr): 1.2e-11
 fnrm2: 5.6e-11
 maxval: 1.7e-11
 Atomic Forces (Ha/Bohr): 1.7e-11
 Force Norm (Hartree/Bohr): 4.7e-11
 
Cavity_H2OfrigidPCG:
 Atomic Forces (Ha/Bohr): 2.5e-6
 Force Norm (Hartree/Bohr): 2.3e-6
 maxval: 5.8e-6
 fnrm2: 2.8e-6
 Iteration quality: 4.0e-7
 alpha: 0.6
 beta: 8.06e-5
 Epot: 5.7e-5
 EH: 5.7e-5
 Energies: 5.1e-7
 EKS: &energy 4.95e-7
 Energy (Hartree): *energy 
 Average noise forces: 6.01e-8
 Integral of the density in the nonvacuum region: 3.6e-8
 Ekin: 1.66e-07
 Total electronic charge: 1.25e-09
 beta: 0.000101
 norm(P): 1.01e-8
 ratio: 1.01e-05
 total: 5.121e-06
 x: 2.55e-06
 y: 5.09e-06
 z: 1.63e-07
 Keys to ignore:
   - rmult
   - Electronic charge changed by rho compression

Cavity_H2OfsccsPCG:
 Atomic Forces (Ha/Bohr): 9.4e-10
 Iteration quality: 6.8e-7
 Energies: 4.01e-9
 Average noise forces: 1.01e-9
 EH: 4.6e-05
 EKS: 2.43e-07
 Energy (Hartree): 2.43e-07
 Epot: 4.2-05
 Force Norm (Hartree/Bohr): 4.59e-07
 H: 9.8e-07
 O: 1.95e-07
 fnrm2: 4.3e-07
 maxval: 5.3e-07
 ratio: 5.81e-06
 total: 5.91e-07
 x: 2.77e-07
 y: 5.9e-07
 z: 1.33e-07
 EXC: 2.40e-07
 Ekin: 1.07e-06
 Enl: 1.45e-07
 EvXC: 3.01e-07
 Integral of the density in the nonvacuum region: 7.73e-08
 P vector: 1.01e-07
 Total electronic charge: 1.46e-09
 alpha: 0.397
 beta: 0.00019
 Keys to ignore:
   - Electronic charge changed by rho compression<|MERGE_RESOLUTION|>--- conflicted
+++ resolved
@@ -933,11 +933,7 @@
  decay length of error function: 1.1e-5
  ebs: 2.1e-9
  relative diff: 3.3e-11
-<<<<<<< HEAD
- Energy (Hartree): 1.3e-10
-=======
  Energy (Hartree): 4.6e-10
->>>>>>> 4103fb9e
 
 experimentalfoe_short:
  EH: 2.0e-05
@@ -1314,11 +1310,7 @@
  multiplicator for the confinement: 1.4e-6
  D: 1.1e-9
  kappa: 1.1e-4
-<<<<<<< HEAD
- Force Norm (Hartree/Bohr): 1.1e-8
-=======
  Force Norm (Hartree/Bohr): 1.91e-8
->>>>>>> 4103fb9e
 
 O2spin_foe:
  Atomic Forces (Ha/Bohr): 1.5e-8
@@ -1375,11 +1367,7 @@
  Mean deviation from unity in reorthonormalize_coeff: 1.1e-7
  delta: 1.1e-10
  delta out: 1.1e-10
-<<<<<<< HEAD
- Force Norm (Hartree/Bohr): 7.4e-6
-=======
  Force Norm (Hartree/Bohr): 2.26e-5
->>>>>>> 4103fb9e
 
 verysparse:
  Total charge: 2.3e-8
@@ -1564,11 +1552,7 @@
 
 periodic_wateredge:
  Epot: 1.1e-9
-<<<<<<< HEAD
- Omega: 1.9e-10
-=======
  Omega: 3.0e-10
->>>>>>> 4103fb9e
  Enl: 2.1e-10
  EH: 1.0e-9
  EXC: 1.1e-10
@@ -1612,18 +1596,11 @@
  Enl: 1.01e-9
  Epot: 1.0e-9
  Omega: 1.96e-10
-<<<<<<< HEAD
- energy: 3.3e-11
- Energy (Hartree): 3.3e-11
- Total charge: 1.0e-10
- Total ionic charge: 4.18e-11
- Clean forces norm (Ha/Bohr): 1.3e-11
-=======
  energy: 3.9e-11
  Energy (Hartree): 3.9e-11
  Total charge: 1.0e-10
  Total ionic charge: 4.2e-11
->>>>>>> 4103fb9e
+ Clean forces norm (Ha/Bohr): 1.3e-11
  Keys to ignore:
   - Calculating wavelets expansion of projectors, found warnings
   - found warnings
@@ -1641,17 +1618,12 @@
  D eF: 1.1e-9
  diff: 2.2e-11
  Total ionic charge: 1.2e-11
-<<<<<<< HEAD
- Total charge: 1.01e-10
- Energy (Hartree): 1.2e-11
- energy: 1.2e-11
-=======
  Energy (Hartree): 2.5e-11
  Total charge: 1.1e-10
-
+ energy: 1.2e-11
+ 
 dev.ref.yaml:
  Epot: 1.1e-10
->>>>>>> 4103fb9e
 
 multipoles_OH-:
  eF: 2.6e-6
@@ -1787,17 +1759,10 @@
  Ekin: 1.0e-9
  Total charge: 1.4e-08
  guess for new ef: 1.8e-05
-<<<<<<< HEAD
- Tr(K): 3.4e-07
- charge diff: 3.0e-07
- eF: 1.8e-05
- D Tr: 3.4e-7
-=======
  Tr(K): 4.5e-07
  charge diff: 4.5e-07
  eF: 1.8e-05
  D Tr: 4.4e-7
->>>>>>> 4103fb9e
  D eF: 7.5e-6
  diff: 4.6e-7
  ebs: 6.5e-04
@@ -1877,13 +1842,8 @@
  Pressure: 3.3e-11
 
 extendedfrags_read:
-<<<<<<< HEAD
- Omega: 6.7e-11
+ Omega: 1.5e-10
  eF: 1.5e-9
-=======
- Omega: 1.5e-10
- eF: 1.4e-9
->>>>>>> 4103fb9e
  charge diff: 2.3e-9
  Tr(K): 1.1e-8
  D eF: 1.1e-9
@@ -1912,16 +1872,11 @@
  Pressure: 4.7e-11
  Epot: 1.1e-10
  EvXC: 1.01e-10
-<<<<<<< HEAD
- Force Norm (Hartree/Bohr): 2.6e-11
+ Total charge: 2.1e-11
+ Force Norm (Hartree/Bohr): 4.8e-11
  fnrm2: 6.8e-11
  energy: 1.2e-11
-=======
- Total charge: 2.1e-11
- fnrm2: 5.81e-11
- Force Norm (Hartree/Bohr): 4.8e-11
  Atomic Forces (Ha/Bohr): 1.7e-11
->>>>>>> 4103fb9e
 
 extendedfrags_write:
  Epot: 7.0e-10
