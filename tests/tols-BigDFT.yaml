---
Default tolerances:
 Epsilon: 1.1e-11
 
Keys to ignore:
 - Code logo
 - Compilation options
 - MPI task*
 - Timings for root process
 - Maximal OpenMP threads per MPI task
 - OpenMP threads per task
 - OpenMP parallelization
 - Memory* 
 - Orbitals Repartition*
 - Rho Commun
 - Total number of components
 - GPU acceleration
 - High Res. box is treated separately
 - Grid Spacing threshold (AU)
 - Direct and transposed data repartition
 - Write Waves Time
 - Reading Waves Time
 - Maxdiff*
 - Tolerances for this check
 - Material acceleration
 - Number of OpenCL devices per node
 - Version Number
 - Root process Hostname
 - Input ixc parameter corresponds to XC
 - Wavefunction written No.
 - accel
 - Max No. of dictionaries used
 - Occupation numbers coming from
 - Number of dictionary folders allocated
 - Maximum size of masking arrays for a projector
 - Cumulative size of masking arrays
 - Dictionary for lin
 - Raw version
 - Size of the global database
 - Total No. of Taskgroups created
 - sparse matmul load balancing naive / optimized
 - preconditioning load balancing before
 - preconditioning load balancing after
 - preconditioning load balancing min/max before # to be deleted as soon as refs are updated
 - preconditioning load balancing min/max after # to be deleted as soon as refs are updated
 - task with max load
 - nonlocal forces; maximal number of atoms per iteration, number of iterations
 - number of taskgroups
 - taskgroups overview
 - outdir
 - Atomic positions within the cell (Atomic and Grid Units)
 - Rigid Shift Applied (AU)
 - Walltime since initialization
 - Output grid format # to be removed for updated references
 #- number of tasks
 #- IDs
 #- start / end
 #- start / end disjoint
Patterns to ignore:
 - Timestamp
 - memory
 - FLAGS

Expected Test CPUtime: #
 C: #[expected, error]
  athelas: [ 6.0, 1.0 ]

yaml_test:
 Tax: 1.8e-6
 Total: 2.0e-5
 Keys to ignore:
   - Error code
   - Address*
   - date
   - Id
   - Summary
   - ERR_ALLOCATE
   - Routine dictionary
   - Errors found while (de)allocating ab and b
   - Calling sequence of Main program (routines with * are not closed yet)
   - Additional Info
   - Something to use b
   - Something to use ab
   - Entering Thread No.
   - Elapsed time (ns)
   - Elapsed time (mus)
   - Test for pid
   - loc of address and metadata
 Patterns to ignore:
   - errcode
   - Time
   - Global dictionary
   - time

#Runs which update and override the default
AgBulk:
 Grid Spacing threshold (AU): 1.e-2
 Residues per orbital: 2.2e-8
 EH: 2.51e-11
 EXC: 4.52e-11
 Ekin: 1.81e-11
 Enl: 3.71e-11
 Epot: 3.21e-11
 EvXC: 7.1e-11
 tr(H): 4.1e-11
 # Necessary for GPU runs, to be updated...
 Keys to ignore:
  - Residues per orbital
  - Calculating wavelets expansion of projectors, found warnings


SiBulk:
 Wavefunctions Iterations: 4.4e-8 # 1.1e-10
 Residues per orbital: 8.0e-10
 maxval: 3.18e-10
 # Ekin: 2.1e-11
 # Enl: 2.1e-11
 # Epot: 1.0e-10
 # EvXC: 1.1e-10
 Last Iteration: 7.01e-10
 Atomic Forces (Ha/Bohr): 7.01e-10
 Clean forces norm (Ha/Bohr): 3.3e-10
 Average noise forces: 9.3e-10
 HOMO LUMO gap (AU, eV): 1.8e-10
 PV (Ha): 1.89e-10
 Optimization of virtual orbitals: 7.0101e-8
 e_occupied: 1.42e-11
 Orbitals: 1.42e-11	
 GPa: 2.0e-9
 # Necessary for GPU runs, to be updated...
 Keys to ignore:
  - Residues per orbital


SiH4:
 #due to lack of functionality in fldiff, since energies field is updated
 Energies: &etol 4.6e-9
 Eion: &eion 4.2e-9
 EH: *etol
 EXC: *etol
 Eion: *etol
 Ekin: *etol
 Enl: *etol
 Epot: *etol
 EvXC: *etol
 Epsilon: 1.4e-10
 Ion-Ion interaction energy: *eion
 Atomic Forces (Ha/Bohr): 2.e-9
 maxval: 2.e-9
 Average noise forces: 2.2e-10
 Average CG stepsize in terms of betax: 1.1e-5
 H: 1.1e-9

Mn2:
 Keys to ignore:
  - proc
 Epsilon: 2.e-10
 Enl: 3.1e-10
 Ekin: 3.1e-10
 Average noise forces: 3.4e-10
 Atomic Forces (Ha/Bohr):
  - Mn: 2.5e-10
 Clean forces norm (Ha/Bohr):
  maxval: 2.5e-10

GPU:
 EvXC: 1.1e-10

Graphene:
 Input Hamiltonian: 1.1e-10
 EH: 1.1e-10
 Epot: 1.0e-10

TiMix:
 Epsilon: 1.e-10

GEOPT-BFGS: 
 Epsilon: 2.71e-10
 Mg: 1.01e-9

GEOPT-LBFGS: 
 Epsilon: 4.8e-10
 etot: 1.3e-9
 EKS: 1.3e-9
 EH: 1.81e-9
 Epot: 1.1e-9
 Eion: 8.5e-10
 Enl: 1.33e-9
 DIIS weights: 1.1e-5
 Mg: 2.01e-9
 
NaCl:
 Epsilon: 2.e-9
 Mean L2 norm of gaussian-wavelet difference: 1.21e-4

NH3:
 Epsilon: 1.1e-10

CH3-:
 Epsilon: 5.1e-9
 gnrm: 1.1e-5
 EKS: 1.6e-8
 D: 1.e-8
 Positions: 2.0e-7
 Average CG stepsize in terms of betax: 3.801e-4
 Atomic Forces (Ha/Bohr): 4.0e-7
 Average noise forces: 6.2e-8
 Clean forces norm (Ha/Bohr): 3.6e-7
 Raw forces norm (Ha/Bohr): 4.1e-7
 Ion-Ion interaction energy: 3.1e-6
 FORCES norm(Ha/Bohr): 1.1e-6
 Forces: 1.1e-7
 Keys to ignore:
 - b/b0

scalability:
 Energies: 1.e-9
 EKS: 2.14e-10
 Total electronic charge: 2.1e-11
 Expected kinetic energy: 1.1e-10


ElecField:
 Epsilon: 1.1e-10 


FeHyb:
 EKS: 6.e-11
 y: 1.51e-11
 Energy (Hartree): 2.9e-11 


Li+:
 Epsilon: 1.1e-10
 D: 1.01e-10
 Epot: 1.01e-10


O2-Spin:
 Epsilon: 1.1e-10


H2-spin:
 Estimation of Finite-Size Corrections:
  Corrected Energies:
   Epot: 2.1e-11
  Total energy with tail correction: 1.51e-11


H-Rydberg_H:
 Gradient Norm: 5.8e-9
 Eigenvalues and eigenstate residue: 5.1e-9
 norm(P): 1.1e-10

TiSmear:
 Epsilon: 5.e-11
 EKS: 5.6e-11

H2O-CP2K:
 Total energy with tail correction: 1.8e-11
 Epot: 1.01e-10

test.splsad.ref.yaml:
 Epsilon: 1.1e-10
 Electric Dipole Moment (Debye): 1.21e-8

test.minhop.ref.yaml:
 Energies: &etol1 6.0e-9
 Eion: &eion1 5.1e-11
 EH: *etol1
 EXC: *etol1
 Ekin: *etol1
 Enl: *etol1
 Epot: *etol1
 EvXC: *etol1
 EKS: 9.7e-10
 Ion-Ion interaction energy: *eion1
 fluct: 1.2e-9
 maxval: 7.1e-11
 Atomic Forces (Ha/Bohr): 5.1e-11
 Average noise forces: 1.1e-10
 etot: 1.85e-11
 Orbitals: 6.1e-9
 Positions: 1.1e-9
 curv: 5.51e-11
 fd2: 2.76e-10
 Keys to ignore:
   - (MH) cpu(hrs)
   - WARNINGS
   - XC ID

test.testforces.ref.yaml:
 Epsilon: 1.2e-10

H2O-bader:
 Epsilon: 3.0e-11
 EKS: 6.0e-11

N2:
 Epsilon: 1.2e-10

mixpotential:
 Epot: 1.1e-10
 energy: 7.5e-11
 Omega: 7.4e-11
 Ekin: 1.1e-10
 EXC: 1.1e-10
 EvXC: 1.1e-10
 Enl: 2.1e-11
 Energy (Hartree): 1.49e-11

IO-wf_plain-read:
 Energies: 1.1e-10
 GPa: 1.8e-5

IO-wf_plain:
 GPa: 3.9e-5

IO-wf_binary-read:
 GPa: 1.8e-5

IO-wf_binary:
 GPa: 3.9e-5

NEB.NEB.ref.yaml:
  Energy (eV): 4.7e-9

CH4-D3:
 EH: &ener 1.1e-10
 Epot: *ener
 EKS: &ener2 3.3e-11
 Eion: *ener
 Ekin: *ener
 Enl: *ener2
 etot: 2.92e-11
 Etot: 2.9e-11
 Ion-Ion interaction energy: 9.0e-11
 Energy (Hartree): 1.23e-11

NLCC: &NLCCs
 Energies: 1.2e-10
 EKS: 5.9e-11
 Total electronic charge: 1.2e-11
 norm(P): 1.0e-10
 GPa: 3.8e-11

NLCC: &NLCCsnew
 EH: 5.1e-10
 EXC: 4.7e-09
 Ekin: 1.3e-09
 Enl: 2.91e-10
 Epot: 1.6e-09
 EvXC: 4.9e-9
 EKS: 4.6e-9
 Orbitals: 1.2e-10
 Atomic Forces (Ha/Bohr): 5.0e-11
 Clean forces norm (Ha/Bohr): 5.0e-11
 Total electronic charge: 1.2e-11
 Value for Exc[rhoc]: 3.8e-9
 PV (Ha): 5.9e-11
 Exc(rhoc): 3.8e-9
 norm(P): 1.0e-10
 GPa: 1.6e-10

#deepcopy of the above defined cases
NLCC_free-O2: *NLCCs
NLCC_free: *NLCCsnew
NLCC_periodic-O2: *NLCCsnew
NLCC_periodic: *NLCCs

taskgroups:
  Energies: 1.1e-10
  EKS: 1.1e-10
  P vector: 1.1e-10
  Total electronic charge: 1.41e-11

base:
  norm(P): 1.1e-9
  Epot: 1.1e-10
  EH: 1.01e-10
  Ekin: 1.1e-10
  energy: 1.4e-11
  Omega: 1.32e-11
  charge diff: 1.1e-10
  trace(KS): 4.1e-11
  D Tr: 4.1e-11

Davidson-SiH4:
  e_virtual: 1.7e-11
  Eigenvalues and eigenstate residue: 1.8e-10

SIC_PZ:
  EH: 1.001e-10

TDDFT:
  Epsilon: 1.1e-10
  e_virtual: 6.0e-7
  Eigenvalues and eigenstate residue: 1.2e-4
  Epot: 1.1e-10
  Gradient Norm: 1.01e-4 #too big?
  L2 Norm - 1 and Rayleigh quotient (Davidson): 1.1e-6
  Excitation Energy and Oscillator Strength: 1.3e-4
  Transition energies (eV): 3.01e-4

BigDFT2Wannier.b2w.ref.yaml:
  amnk_guess(nb): 1.31e-10

cleanup:
 Ekin: 5.1e-9
 Enl: 8.7e-10
 Atomic Forces (Ha/Bohr): 3.2e-10
 Average noise forces: 3.1e-10
 Clean forces norm (Ha/Bohr): 3.7e-9
 Raw forces norm (Ha/Bohr): 3.5e-9
 Epot: 3.9e-9
 Orbitals: 6.1e-10
 EH: 3.8e-9
 EXC: 1.9e-9
 EvXC: 2.3e-9
 Enl: 1.27e-9
 Omega: 2.12e-9
 Pulay Forces (Ha/Bohr): 1.9e-9
 energy: 2.3e-9
 Energy (Hartree): 1.8e-10
 ebs_check: 1.5e-9
 charge diff: 2.7e-7
 Tr(K): 2.7e-7
 guess for new ef: 3.1e-9
 eF: 2.8e-9
 D Tr: 1.1e-8
 ebs: 1.5e-9
 HOMO energy: 1.8e-10
 LUMO energy: 1.6e-10
 HOMO-LUMO gap (eV): 3.5e-9
 HOMO-LUMO gap (Ha): 1.3e-10
 D eF: 1.1e-8

directmin:
 Patterns to ignore:
 - Wavefunction written
 Epsilon: 3.5e-10
 mean alpha: 1.1e-04
 max alpha: 1.1e-04
 Ekin: 6.1e-10
 eBS: 6.1e-10
 norm(P): 1.1e-7

experimentalmode:
 D: 1.1e-04
 Epsilon: 8.e-10
 Ekin: 1.9e-06
 Enl: 2.7e-07
 Omega: 1.5e-05
 EH: 2.5e-04
 Epot: 2.3e-04
 EXC: 3.6e-05
 EvXC: 4.8e-05
 energy: 7.8e-07
 multiplicator for the confinement: 4.5e-07
 Atomic Forces (Ha/Bohr): 1.3e-07
 Raw forces norm (Ha/Bohr): 1.1e-7
 Clean forces norm (Ha/Bohr): 1.1e-07
 Orbitals: 1.1e-04
 Average noise forces: 7.6e-08

restartdisk_charge:
 Epot: 1.1e-10
 EH: 1.1e-10
 Ekin: 1.1e-10
 Patterns to ignore:
 - Wavefunction written

restartdisk_read:
 EH: 1.1e-10
 Epot: 1.1e-10

H2-freq: &freq
 (F) Frequencies (Hartree): 5.e-10
 D: 1.e-10
 EKS: 2.6e-11
 (F) Vibrational entropy: 1.1e-8
 (F) Frequencies (THz): 4.8e-3
 (F) Frequencies (cm-1): 4.9e-3

C6H6-freq: *freq

rotate_read1:
 eBS: 2.6e-11
 EvXC: 1.1e-10
 EXC: 1.1e-10
 orthog_energy: 2.4e-11
 energy: 8.7e-11
 energydiff: 8.3e-11
 Omega: 8.1e-11
 D: 1.1e-10
 Energy (Hartree): 2.6e-11

rotate_read2:
 eBS: 2.6e-11
 EXC: 1.1e-10
 orthog_energy: 3.0e-9
 energy: 7.4e-11
 Omega: 7.1e-11
 Epot: 1.1e-9
 Energy (Hartree): 3.3e-11
 
rotate_write:
 EvXC: 1.1e-10
 EXC: 1.1e-10
 energy: 2.2e-11
 Omega: 2.1e-11
 Patterns to ignore:
 - Wavefunction written

GEOPT-newIG:
  Ion-Ion interaction energy: 2.3e-11
  D: 1.1e-10
  Energies: 1.1e-8
  etot: 2.62e-11
  EKS: 1.0e-8

GEOPT-all_vssd:
  Keys to ignore:
  - WARNINGS

rotatesmall_write:
  Keys to ignore:
  - Wavefunction written No.

wrappers.out:
 EH: 1.1e-10
 Epot: 1.01e-10
 fnrm2: 1.1e-10

rotatesmall_read:
 Epsilon: 2.4e-11
 overlap: 2.0e-08
 frag eval: 3.0e-10
 energy: 4.2e-10
 orthog energy: 1.9e-10

molecule_dmix:
 Enl: 6.6e-9
 EXC: 9.1e-10
 EvXC: 1.2e-9
 EH: 1.1e-08
 Ekin: 1.1e-8
 Epot: 9.1e-09
 energy: 5.5e-10
 Omega: 1.4e-8
 Atomic Forces (Ha/Bohr): 4.7e-11
 Clean forces norm (Ha/Bohr): 5.1e-11
 Raw forces norm (Ha/Bohr): 6.2e-11
 Average noise forces: 1.1e-8
 e: 1.4e-10
 Total charge: 1.1e-08
 Energy (Hartree): 8.4e-11

molecule_pmix:
 EXC: 1.1e-9
 EvXC: 6.6e-9
 EH: 1.1e-8
 Ekin: 1.1e-08
 Enl: 6.6e-09
 Epot: 9.1e-9
 Total charge: 1.1e-10
 energy: 8.9e-9
 Omega: 1.4e-8
 Epot: 9.1e-09
 Atomic Forces (Ha/Bohr): 4.6e-11
 Clean forces norm (Ha/Bohr): 5.0e-11
 e: 1.4e-10
 Raw forces norm (Ha/Bohr): 6.2e-11
 Energy (Hartree): 8.3e-11
 Average noise forces: 1.1e-10

molecule_dmin:
 Enl: 6.6e-9
 EXC: 9.1e-10
 EvXC: 1.2e-9
 EH: 1.1e-08
 Ekin: 1.1e-08
 Epot: 9.1e-09
 energydiff: 4.1e-10
 energy: 8.1e-9
 Omega: 1.4e-8
 Total charge: 1.1e-10
 eBS: 7.2e-9
 e: 1.4e-10
 Average noise forces: 4.1e-11
 Energy (Hartree): 5.0e-11

molecule_foe:
 Enl: 6.6e-9
 Epot: 1.1e-8
 EXC: 9.1e-10
 EvXC: 1.1e-8
 EH: 1.1e-8
 Ekin: 1.1e-8
 charge diff: 1.1e-8
 energy: 6.9e-10
 Omega: 8.6e-9
 Total charge: 2.5e-10
 eF: 6.0e-9
 guess for new ef: 6.0e-9
 D eF: 6.6e-9
 Tr(K): 1.1e-07
 D Tr: 1.1e-7
 tr(KS) before purification: 5.1e-10
 ebs_check: 5.0e-10
 ebs: 5.0e-10
 Energy (Hartree): 5.1e-11
 diff: 1.7e-11

hybrid-directmin:
 Epsilon: 1.4e-11
 Enl: 1.8e-10
 eBS: 4.5e-09
 Omega: 4.5e-09
 energy: 4.4e-09
 multiplicator for the confinement: 8.9e-11
 Epot: 5.1e-09
 EH: 5.1e-9
 EXC: 6.1e-10
 EvXC: 8.1e-10
 Ekin: 1.1e-09
 Atomic Forces (Ha/Bohr): 8.7e-11
 Clean forces norm (Ha/Bohr): 8.0e-11
 Raw forces norm (Ha/Bohr): 3.3e-11
 Average noise forces: 1.1e-10
 Energy (Hartree): 2.8e-11

cdft_ohoh:
 Epsilon: 7.1e-10

cdft_oh-:
 Epot: 1.1e-10
 EH: 1.1e-10

cdft_oh-a:
 EH: 1.1e-10
 Epot: 1.01e-10

fructose:
 Epot: 1.1e-09
 Ekin: 1.1e-09
 Enl: 1.1e-10
 EXC: 1.1e-10
 Epsilon: 1.1e-11
 D: 1.1e-10
 D eF: 3.9e-5
 D Tr: 5.4e-6
 eF: 5.4e-5
 guess for new ef: 5.4e-5
 EH: 1.01e-9
 EvXC: 1.1e-10
 energy: 1.44e-10
 Omega: 1.44e-10
 Tr(K): 5.0e-06
 tr(KS) before purification: 1.9e-6
 Total charge: 2.1e-10
 charge diff: 5.4e-6
 multiplicator for the confinement: 1.4e-11
 ebs: 1.1e-8
 ebs_check: 1.1e-8
 net quadropole: 1.1e-10
 Energy (Hartree): 4.9e-11
 Keys to ignore:
  - Calculating wavelets expansion of projectors, found warnings
  - found warnings

GEOPT-all_lbfgs:
 Epot: 2.01e-11

geopt_foe:
 D eF: 7.1e-6
 D: 1.e-10
 eF: 2.5e-7
 guess for new ef: 2.5e-7
 Epot: 1.1e-10
 EH: 1.1e-10
 Ekin: 1.1e-10
 charge diff: 7.1e-6
 diff from idempotency: 2.1e-09
 tr(KS) before purification: 2.6e-07
 Tr(K) : 1.3e-6
 D Tr: 7.1e-06
 decay length of error function: 1.1e-5
 ebs: 2.1e-7
 ebs_check: 1.1e-8
 diff: 2.1e-7
 Positions: 2.1e-9
 Omega: 1.2e-11

geopt_diag:
 Epot: 1.1e-10
 EH: 1.1e-10
 D: 1.0e-10
 D eF: 1.1e-10
 eF: 1.0e-10
 Omega: 1.2e-11

water_foe:
 EvXC: 1.1e-10
 EXC: 1.1e-10
 EH: 1.1e-9
 Ekin: 1.1e-9
 energy: 1.8e-10
 Omega: 1.7e-10
 etot: 1.6e-10
 D: 1.1e-9
 charge diff: 3.9e-8
 eF: 2.4e-8
 D eF: 2.3e-8
 D Tr: 1.1e-9
 guess for new ef: 4.1e-9
 Tr(K): 1.1e-7
 ebs_check: 1.6e-11
 Energy (Hartree): 5.0e-11
 diff: 1.4e-11

water_dirmin:
 max alpha: 1.1e-04
 mean alpha: 1.1e-03
 EXC: 1.1e-10
 EvXC: 1.1e-10
 EH: 1.1e-9
 Epot: 1.1e-9
 energy: 1.7e-10
 Omega: 1.7e-10
 etot: 1.7e-10
 energydiff: 2.6e-11
 D: 1.1e-09
 Energy (Hartree): 4.6e-11
 Keys to ignore:
  - WARNINGS

water_mixdens:
 EvXC: 1.1e-10
 EXC: 1.1e-10
 EH: 1.0e-9
 Epot: 1.1e-9
 D: 1.1e-9
 max alpha: 1.1e-4
 mean alpha: 1.1e-4
 energy: 1.8e-10
 energydiff: 2.5e-11
 etot: 1.7e-10
 Omega: 1.7e-10
 Energy (Hartree): 4.8e-11
 Keys to ignore:
  - WARNINGS

water_mixpot:
 EvXC: 1.1e-10
 EXC: 1.1e-10
 EH: 1.1e-9
 Epot: 1.1e-09
 max alpha: 1.1e-4
 mean alpha: 1.1e-4
 energy: 1.8e-10
 Omega: 1.8e-10
 etot: 1.8e-10
 Energy (Hartree): 5.2e-11
 Keys to ignore:
  - WARNINGS

deltascf_read_charge:
 Ekin: 1.1e-9
 EXC: 1.1e-10
 EvXC: 1.1e-10
 Epot: 1.1e-09
 Enl: 1.1e-9
 eBS: 2.9e-10
 Total ionic charge: 1.5e-11
 energy: 3.4e-10
 Atomic Forces (Ha/Bohr): 2.1e-10
 Average noise forces: 1.1e-10
 Clean forces norm (Ha/Bohr): 2.1e-10
 e: 3.8e-11
 Omega: 3.2e-10
 Raw forces norm (Ha/Bohr): 2.1e-10
 EH: 1.1e-9
 Energy (Hartree): 1.3e-10

deltascf_write_neut:
 eBS: 6.1e-9
 EH: 6.1e-9
 EXC: 4.1e-10
 EvXC: 6.1e-10
 Ekin: 4.1e-09
 Epot: 7.1e-09
 Omega: 6.1e-9
 Total ionic charge: 1.4e-11
 e: 1.1e-10
 Enl: 4.1e-9
 energy: 2.4e-10
 D: 6.1e-9
 Energy (Hartree): 4.6e-11

foe:
 Epot: 1.1e-10
 Ekin: 1.1e-10
 energy: 1.4e-10
 EH: 1.1e-9
 Omega: 1.7e-10
 EXC: 7.1e-10
 Ekin: 1.1e-10
 Total charge: 2.1e-11
 EvXC: 1.1e-10
 eF: 4.2e-8
 Pulay Forces (Ha/Bohr): 1.2e-11
 Atomic Forces (Ha/Bohr): 4.0e-11
 mean alpha: 1.1e-4
 max alpha: 1.1e-4
 D eF: 7.1e-8
 Tr(K): 1.1e-8
 charge diff: 2.1e-8
 D Tr: 7.0e-8
 tr(KS) before purification: 7.0e-8
 decay length of error function: 1.1e-5
 ebs: 7.1e-8
 diff: 7.1e-8
 ebs_check: 1.1e-10
 guess for new ef: 4.2e-8
 D: 1.1e-10
 Energy (Hartree): 2.73e-11

onlyhigh:
 Energies: 2.1e-9
 energy: 3.13e-10
 Omega: 8.0e-10
 Orbitals: 1.1e-9
 Pulay Forces (Ha/Bohr): 1.4e-10
 Atomic Forces (Ha/Bohr): 1.2e-10
 fnrm2: 1.3e-11
 Average noise forces: 4.1e-10
 maxval: 1.3e-10

rotatesmall_read1:
 Epsilon: 1.1e-11

rotatesmall_read2:
 Average noise forces: 1.1e-10 

linearcubic_cubic:
 Epsilon: 1.1e-10
 Ekin: 1.1e-9
 EH: 1.01e-9
 energy: 1.83e-10
 EKS: 2.6e-10
 Epot: 1.1e-9

linearcubic_linear:
 Epsilon: 1.1e-10
 EH: 1.1e-9
 Epot: 1.01e-9
 Ekin: 1.1e-9
 energy: 1.9e-10
 Omega: 9.2e-10
 EvXC: 1.1e-9
 EXC: 2.1e-10

experimentalfoe_long:
 Atomic Forces (Ha/Bohr): 1.4e-05
 Clean forces norm (Ha/Bohr): 1.2e-05
 Average noise forces: 3.3e-6
 Raw forces norm (Ha/Bohr): 1.4e-5
 EH: 2.1e-3
 EXC: 2.7e-04
 Ekin: 7.3e-6
 Enl: 6.7e-6
 Epot: 2.0e-3
 EvXC: 3.5e-4
 eF: 2.5e-05
 guess for new ef: 2.5e-05
 tr(KS) before purification: 1.1e-5
 Tr(K): 8.7e-4
 Total charge: 8.1e-10
 Total ionic charge: 1.6e-11
 D Tr: 8.6e-04
 D eF: 2.5e-05
 multiplicator for the confinement: 2.1e-5
 energy: 1.3e-4
 Omega: 7.2e-04
 charge diff: 8.7e-4
 D: 1.2e-4
 Kohn-Sham residue: 1.9e-04
 delta: 1.1e-10
 kappa: 1.1e-4
 mean kappa: 1.1e-4
 diff from idempotency: 1.1e-6
 delta out: 1.1e-10
 ebs_check: 2.1e-9
 diff: 1.3e-8
 ebs: 6.0e-10
 decay length of error function: 1.1e-5
 ebs: 2.1e-9
 relative diff: 3.3e-11
 Energy (Hartree): 1.2e-10

experimentalfoe_short:
 EH: 2.0e-05
 EXC: 7.1e-06
 Ekin: 1.5e-07
 Enl: 3.0e-08
 Epot: 1.3e-05
 EvXC: 3.8e-06
 energy: 3.9e-06
 tr(KS) before purification: 4.0e-06
 Raw forces norm (Ha/Bohr): 5.5e-07
 Tr(K): 8.0e-07
 eF: 3.6e-05
 guess for new ef: 3.6e-05
 D Tr: 8.0e-07
 D eF: 2.3e-05
 charge diff: 8.0e-07
 Omega: 4.0e-06
 Atomic Forces (Ha/Bohr): 5.8e-07
 Average noise forces: 2.6e-07
 Clean forces norm (Ha/Bohr): 5.1e-07
 diff from idempotency: 3.1e-09
 D: 1.1e-4
 decay length of error function: 1.1e-5
 Energy (Hartree): 1.4e-11

experimentalfoe_medium:
 charge diff: 2.5e-7
 eF: 8.3e-8
 guess for new ef: 8.3e-8
 D Tr: 1.1e-6
 D eF: 6.6e-8 
 Tr(K): 2.5e-7
 ebs: 2.5e-7
 ebs_check: 4.4e-8
 Epot: 1.1e-9
 EH: 1.1e-9
 EXC: 1.01e-10
 EvXC: 1.01e-10
 Total charge: 4.1e-11
 energy: 2.9e-10
 Omega: 8.1e-10
 decay length of error function: 1.1e-5
 Energy (Hartree): 1.4e-10

newpulay:
 EXC: 1.1e-10
 energy: 1.6e-9
 Omega: 1.6e-9
 Ekin: 1.1e-9
 Enl: 1.1e-10
 Total ionic charge: 1.8e-11
 Total charge: 1.01e-10

paracetamol:
 EXC: 1.1e-10
 EvXC: 1.1e-10
 EH: 1.1e-09
 Ekin: 1.1e-09
 eF: 1.6e-6
 Epot: 1.1e-09
 Omega: 1.1e-9
 energy: 1.5e-10
 Total charge: 2.1e-11
 charge diff: 2.0e-6
 D eF: 1.6e-6
 Tr(K): 2.0e-6
 D Tr: 1.9e-6
 tr(KS) before purification: 1.6e-6
 guess for new ef: 7.5e-7
 ebs_check: 9.1e-9
 ebs: 7.5e-7
 diff: 7.5e-7
 relative diff: 1.9e-6
 Energy (Hartree): 1.3e-11

reformatcomplete_read35:
 energy: 8.7e-10
 Omega: 4.7e-10
 Atomic Forces (Ha/Bohr): 9.2e-9
 e: 1.6e-8
 value: 1.6e-8
 Clean forces norm (Ha/Bohr): 6.8e-9
 Raw forces norm (Ha/Bohr): 5.4e-9
 Average noise forces: 8.8e-9
 Epot: 2.1e-7
 eBS: 3.6e-7
 EXC: 6.4e-8
 EvXC: 8.5e-8
 EH: 3.8e-7
 Energy (Hartree): 1.6e-8

reformatcomplete_read36:
 energy: 8.6e-10
 Omega: 4.6e-10
 EvXC: 8.5e-8
 Epot: 2.1e-7
 Atomic Forces (Ha/Bohr): 9.2e-9
 Clean forces norm (Ha/Bohr): 6.8e-9
 Raw forces norm (Ha/Bohr): 5.4e-9
 Average noise forces: 8.8e-9
 e: 1.6e-8
 value: 1.6e-8
 Energy (Hartree): 8.6e-9
 eBS: 3.6e-7
 EXC: 6.4e-8
 EH: 3.8e-7

reformatcomplete_read45:
 energy: 8.8e-10
 Omega: 4.0e-10
 Atomic Forces (Ha/Bohr): 9.2e-9
 e: 1.6e-8
 Energy (Hartree): 8.8e-10
 Clean forces norm (Ha/Bohr): 6.4e-9
 Raw forces norm (Ha/Bohr): 4.8e-9
 Average noise forces: 8.8e-9
 Epot: 2.1e-7
 eBS: 3.6e-7
 EXC: 6.4e-8
 EvXC: 8.5e-8
 EH: 3.8e-7
 value: 1.6e-8

reformatcomplete_write:
 EH: 1.6e-7
 Epot: 8.9e-8
 EXC: 2.6e-8
 EvXC: 3.4e-8
 Atomic Forces (Ha/Bohr): 1.2e-8
 Raw forces norm (Ha/Bohr): 1.4e-8
 Average noise forces: 2.2e-8
 Clean forces norm (Ha/Bohr): 2.5e-9
 e: 1.6e-8
 eBS: 1.5e-7
 fnrm: 4.9e-8
 D: 1.5e-7

reformat_read:
 energy: 4.1e-9
 Omega: 1.4e-10
 etot: 5.0e-11
 EH: 2.1e-9
 EXC: 4.1e-9
 EvXC: 4.1e-10
 Enl: 3.6e-9
 Epot: 6.1e-9
 Ekin: 1.1e-9
 Omega: 4.1e-9
 Atomic Forces (Ha/Bohr): 3.6e-9
 Average noise forces: 2.0e-10
 Clean forces norm (Ha/Bohr): 2.9e-9
 etot: 3.5e-9
 Ion-Ion interaction energy: 4.3e-9
 Raw forces norm (Ha/Bohr): 3.6e-9
 e: 5.3e-10
 Positions: 3.5e-09
 Energy (Hartree): 3.3e-11

reformat_write:
 Kohn-Sham residue: 4.1e-4
 Ekin: 3.1e-10
 energy: 8.1e-11
 Omega: 2.1e-10
 EXC: 1.1e-10
 Enl: 3.1e-10
 EH: 1.1e-9
 Raw forces norm (Ha/Bohr): 3.1e-10
 Clean forces norm (Ha/Bohr): 3.1e-10
 e: 1.3e-11
 EvXC: 1.1e-10
 Energy (Hartree): 2.8e-11
 Atomic Forces (Ha/Bohr): 1.2e-11

explicit_locregcenters:
 EvXC: 1.1e-10
 Total electronic charge: 4.1e-11
 EKS: 1.1e-9
 EH: 1.1e-9
 Energy (Hartree): 9.12e-11

intermediateforces:
 Atomic Forces (Ha/Bohr): 4.9e-7
 Average noise forces: 3.5e-7
 Clean forces norm (Ha/Bohr): 1.5e-6
 Raw forces norm (Ha/Bohr): 1.7e-6
 e: 1.6e-6
 energy: 2.8e-7
 Omega: 1.3e-8
 EXC: 1.6e-6
 EvXC: 1.1e-6
 EH: 6.9e-7
 Ekin: 2.1e-9
 Enl: 1.6e-6
 Epot: 8.97e-8
 multiplicator for the confinement: 1.6e-11
 D: 4.6e-7
 maxval: 4.2e-7
 fnrm2: 3.2e-7

DIIShistory:
 Atomic Forces (Ha/Bohr): 1.9e-9
 Clean forces norm (Ha/Bohr): 1.1e-9
 Raw forces norm (Ha/Bohr): 1.7e-9
 Average noise forces: 2.1e-10
 e: 7.1e-9
 EH: 4.2e-7
 EXC: 6.5e-8
 Ekin: 2.3e-8
 Enl: 6.6e-9
 Epot: 3.8e-7
 EvXC: 8.5e-8
 energy: 5.1e-9
 multiplicator for the confinement: 5.4e-9
 Omega: 2.4e-8
 Total charge: 2.01e-11
 Locreg:
 EH: 2.0e-8
 Pulay forces (Ha/Bohr): 7.8e-09
 Max deviation from unity in reorthonormalize_coeff: 1.1e-9
 Energy (Hartree): 5.2e-11

sparsity:
 Total charge: 1.1e-10
 Omega: 1.1e-9
 Clean forces norm (Ha/Bohr): 7.7e-11
 Raw forces norm (Ha/Bohr): 1.1e-9
 Total ionic charge: 2.41e-11
 charge diff: 1.1e-9
 energy: 1.1e-9
 EXC: 1.1e-10
 EvXC: 1.01e-9
 Epot: 1.1e-9
 Enl: 1.01e-10
 Ekin: 1.01e-9
 eF: 1.1e-9
 D eF: 1.1e-9
 ebs_check: 2.1e-10
 ebs: 2.1e-10
 diff: 1.1e-9
 D Tr: 1.1e-10
 Energy (Hartree): 4.09e-10

PBE_densmixlin:
 Ekin: 1.1e-10
 Epot: 1.1e-10
 energy: 1.1e-10
 Omega: 2.0e-1
 EvXC: 1.1e-10
 EXC: 1.01e-10
 EH: 1.0e-9
 Total charge: 2.1e-11
 Energy (Hartree): 2.84e-11
 Keys to ignore:
  - Calculating wavelets expansion of projectors, found warnings
  - found warnings

PBE_potmixlin:
 EH: 1.0e-9
 Ekin: 1.1e-10
 Epot: 1.1e-10
 EXC: 1.1e-10
 EvXC: 1.1e-10
 energy: 1.1e-10
 Omega: 1.1e-10
 delta out: 1.1e-9
 Total charge: 2.1e-11
 Energy (Hartree): 2.7-e1i
 Keys to ignore:
  - Calculating wavelets expansion of projectors, found warnings
  - found warnings

PBE_potmixdiis:
 Atomic Forces (Ha/Bohr): 6.3e-8
 Clean forces norm (Ha/Bohr): 6.3e-8
 Raw forces norm (Ha/Bohr): 2.6e-8
 Average noise forces: 3.0e-8
 Orbitals: 6.3e-8
 energy: 2.5e-7
 EXC: 2.0e-8
 EvXC: 2.7e-8
 Omega: 4.3e-8
 Epot: 2.5e-7
 EH: 6.3e-8
 Ekin: 1.2e-8
 Enl: 2.2e-9
 Total charge: 2.1e-11
 multiplicator for the confinement: 4.3e-8
 Energy (Hartree): 2.2e-9

PBE_densmixdiis:
 Epot: 1.1e-10
 EvXC: 1.1e-10
 EXC: 1.1e-10
 Enl: 1.1e-10
 energy: 1.1e-10
 Omega: 1.1e-10
 Ekin: 1.1e-9
 Total charge: 2.1e-11
 EH: 1.0e-9
 Energy (Hartree): 3.17e-11

test-bigdft-tool:
 positions: 5.1e-8

geoptconstrained_BFGS:
 Ekin: 1.7e-9
 EXC: 2.9e-10
 Epot: 9.0e-9
 EH: 2.1e-9
 Enl: 9.1e-11
 EvXC: 3.8e-10
 eF: 2.8e-8
 guess for new ef: 2.8e-8
 D eF: 2.0e-8
 charge diff: 1.1e-10
 D Tr: 3.1e-11
 D: 1.1e-10
 Positions: 1.1e-9
 Atomic Forces (Ha/Bohr): 3.4e-9
 Average noise forces: 2.0e-9
 Raw forces norm (Ha/Bohr): 8.5e-10
 Clean forces norm (Ha/Bohr): 7.8e-10
 ebs_check: 7.0e-10
 ebs: 7.0e-10
 Ion-Ion interaction energy: 2.2e-9
 Positions: 1.1e-8
 Omega: 1.6e-9
 energy: 1.3e-11

geoptconstrained_SDCG:
 eF: 8.7e-8
 guess for new ef: 8.7e-8
 D eF: 1.0e-7
 EH: 2.1e-10
 Epot: 1.1e-10
 Ekin: 2.1e-10
 EXC: 3.1e-11
 EvXC: 4.1e-11
 charge diff: 7.2e-11
 D Tr: 1.1e-9
 Omega: 1.7e-10
 D: 1.1e-10
 tr(KS) before purification: 1.5e-11
 Clean forces norm (Ha/Bohr): 2.1e-9
 Atomic Forces (Ha/Bohr): 3.4e-9
 Average noise forces: 2.0e-9
 Raw forces norm (Ha/Bohr): 6.9e-11
 ebs_check: 7.8e-11
 ebs: 7.8e-11
 Ion-Ion interaction energy: 2.3e-10
 Atomic structure: 3.1e-9

O2spin_diag:
 Atomic Forces (Ha/Bohr): 2.8e-7
 Average noise forces: 9.5e-8
 Clean forces norm (Ha/Bohr): 9.9e-7
 Raw forces norm (Ha/Bohr): 9.9e-7
 Orbitals: 2.7e-7
 EH: 1.9e-6
 EXC: 3.5e-7
 Ekin: 2.3e-6
 Enl: 1.4e-6
 Epot: 2.8e-6
 EvXC: 1.4e-6
 Omega: 2.8e-7
 energy: 8.0e-8
 Energy (Hartree): 8.0e-8
 multiplicator for the confinement: 1.4e-6
 D: 1.1e-9
 kappa: 1.1e-4

O2spin_foe:
 Atomic Forces (Ha/Bohr): 1.5e-8
 EH: 5.1e-8
 EXC: 6.55e-9
 Ekin: 4.8e-9
 Epot: 1.4e-7
 EvXC: 8.69e-9
 Enl: 2.6e-9
 Tr(K): 1.4e-7
 charge diff: 1.4e-7
 eF: 1.1-10
 D eF: 4.4e-8
 guess for new ef: 4.1e-9
 ebs: 1.7e-8
 ebs_check: 1.7e-8
 Omega: 2.3e-9
 energy: 1.1e-7
 Raw forces norm (Ha/Bohr): 7.5e-8
 Clean forces norm (Ha/Bohr): 8.9e-8
 Average noise forces: 3.2e-8
 Total charge: 7.5e-8
 decay length of error function: 1.1e-5
 diff: 4.8e-9
 D Tr: 2.1e-7
 relative diff: 3.6e-11
 fnrm2: 4.19e-8
 Energy (Hartree): 2.4e-10

O2spin_dirmin:
 Atomic Forces (Ha/Bohr): 1.5e-5
 Average noise forces: 2.4e-5
 Clean forces norm (Ha/Bohr): 9.3e-5
 Raw forces norm (Ha/Bohr): 9.3e-5
 Electric Dipole Moment (AU): 2.4e-5
 Electric Dipole Moment (Debye): 2.4e-5
 eBS: 7.6e-6
 fnrm: 1.1e-5
 EH: 1.3e-5
 EXC: 5.6e-6
 Ekin: 8.5e-6
 Enl: 1.9e-7
 Epot: 1.56e-5
 EvXC: 6.0e-6
 energydiff: 6.0e-6
 energy: 1.6e-6
 Energy (Hartree): 1.6e-6
 Omega: 6.1e-6
 D: 1.1e-4
 DIIS weights: 3.9
 Max deviation from unity in reorthonormalize_coeff: 1.1e-6
 Mean deviation from unity in reorthonormalize_coeff: 1.1e-7
 delta: 1.1e-10
 delta out: 1.1e-10

verysparse:
 Total charge: 2.3e-8
 EH: 4.8e-7
 EXC: 1.4e-8
 Enl: 2.2e-9
 Epot: 5.0e-7
 Ekin: 1.8e-8
 EvXC: 1.7e-8
 ebs: 4.8e-7
 ebs_check: 4.8e-7
 eF: 3.8e-8
 D eF: 4.1e-8
 guess for new ef: 3.8e-8
 Omega: 8.3e-8
 energy: 4.4e-9
 D Tr: 3.1e-5
 Tr(K): 2.8e-5
 charge diff: 2.8e-5
 relative diff: 2.6e-11
 diff: 9.2e-10
 Total ionic charge: 1.1e-10
 e: 1.2e-9
 decay length of error function: 1.1e-5
 Clean forces norm (Ha/Bohr): 6.2e-10
 Raw forces norm (Ha/Bohr): 7.8e-10
 Atomic Forces (Ha/Bohr): 3.1e-9
 Average noise forces: 1.0e-9
 Energy (Hartree): 2.2e-9
 Keys to ignore:
  - Calculating wavelets expansion of projectors, found warnings
  - found warnings

expfoegeopt:
 guess for new ef: 4.2e-8
 eF: 2.5e-8
 D eF: 2.3e-8
 charge diff: 2.3e-8
 ebs: 2.3e-8
 ebs_check: 1.5e-9
 D Tr: 1.01e-6
 Epot: 2.3e-8
 EvXC: 2.3e-8
 EXC: 2.3e-8
 Ekin: 1.1e-10
 Tr(K): 2.3e-8
 decay length of error function: 1.1e-5
 Omega: 2.4e-11
 energy: 2.2e-11
 epred: 1.9e-11
 trace(KS): 3.3e-11
 Total charge: 3.1e-11
 Energy (Hartree): 1.3e-11

log_model:
 System pseudo energy (Ha): 3.6e-11
 Keys to ignore:
  - Reference Paper

FF_LENOSKY-vssd:
  etot: 2.05e-7
  last beta: 1.7
  beta: 0.4
  fnrm2: 1.9e-7
  maxval: 3.5e-5
  Forces: 5.01e-5
  Keys to ignore:
  - WARNINGS

FF_LENOSKY-sdcg:
  etot: 3.9e-11
  maxval: 1.01e-9
  Keys to ignore:
  - WARNINGS

FF_LENOSKY-sqnm:
  Keys to ignore:
  - WARNINGS

FF_LENOSKY-lbfgs:
  FORCES norm(Ha/Bohr): 9.01e-6
  Forces: 1.e-4
  etot: 4.9e-6
  Alpha: 0.00101
  Keys to ignore:
  - WARNINGS
  - disablesym

FF_LJ-bfgs:
  etot: 9.3e-5
  Keys to ignore:
  - WARNINGS
  - disablesym

FF_LJ-ab6md:
  Keys to ignore:
  - WARNINGS


FF_LENOSKY-bfgs:
  etot: 7.3e-11
  maxval: 1.0e-10
  fnrm2: 1.01e-10
  Keys to ignore:
  - WARNINGS


FF_LENOSKY-diis:
  FORCES norm(Ha/Bohr): 1.01e-6
  etot: 7.2e-8
  Keys to ignore:
  - WARNINGS

FF_LJ-diis:
  Keys to ignore:
  - WARNINGS
  - disablesym

FF_LJ-fire:
  epred: 1.2e-11
  Keys to ignore:
  - WARNINGS
  - disablesym

FF_LJ-sdcg:
  maxval: 1.1e-9
  Keys to ignore:
  - WARNINGS
  - disablesym

FF_LJ-lbfgs:
  etot: 2.11e-8
  Forces: 1.01e-5
  Energy: 1.48e-8
  fnrm2: 1.01e-5
  maxval: 1.55e-7
  Keys to ignore:
  - WARNINGS
  - disablesym

FF_LJ-sqnm:
  Geometry: 1.01e-8
  fnrm2: 1.1e-6
  Keys to ignore:
  - WARNINGS
  - disablesym


FF_LJ-vssd:
  etot: 2.2e-4
  maxval: 3e-4
  last beta: 3.5e-2
  beta: 1.81e-2
  fnrm2: 0.37
  Forces: 0.33
  Keys to ignore:
  - WARNINGS
  - disablesym
  
periodic_silicon:
 Epot: 3.0e-10
 Enl: 1.1e-9
 EXC: 1.1e-10
 Omega: 6.3e-11
 ebs_check: 1.1e-10
 charge diff: 5.0e-10
 ebs: 1.2e-10
 Energy (Hartree): 2.9e-11
 energy: 2.9e-11
 Total ionic charge: 2.5e-11
 Pressure: 1.5e-10

periodic_wateredge:
 Epot: 1.1e-9
 Omega: 1.8e-10
 Enl: 2.1e-10
 EH: 1.0e-9
 EXC: 1.1e-10
 EvXC: 1.1e-10
 Ekin: 1.1e-9
 energy: 1.6e-10
 Total charge: 1.1e-10
 PV (Ha): 2.7e-9
 Energy (Hartree): 8.45e-11
 Total ionic charge: 2.7e-11
 Pressure: 7.4e-10

periodic_water:
 EH: 3.1e-9
 Epot: 2.1e-9
 EXC: 1.1e-9
 EvXC: 1.1e-9
 Ekin: 2.0e-9
 Enl: 1.1e-9
 Energy (Hartree): 7.4e-11
 Omega: 2.7e-10
 ebs_check: 2.5e-9
 ebs: 2.5e-9
 eF: 9.2e-9
 D eF: 1.3e-8
 energy: 2.8e-10
 guess for new ef: 9.1e-9
 number of corrected points: 1
 charge diff: 5.2e-7
 diff: 1.2e-10
 Tr(K): 5.0e-7
 D Tr: 1.0e-6
 Total ionic charge: 6.0e-11
 Pressure: 6.4e-10
 Clean forces norm (Ha/Bohr): 1.9e-11
 Ion-Ion interaction energy: 1.6e-11
 Total charge: 1.1e-10

surface_boronnitride:
 Enl: 1.01e-9
 Epot: 1.0e-9
 Omega: 1.6e-10
 energy: 3.2e-11
 Energy (Hartree): 3.2e-11
 Total charge: 1.0e-10
 Total ionic charge: 2.4e-11
 Keys to ignore:
  - Calculating wavelets expansion of projectors, found warnings
  - found warnings

surface_graphene:
 Energies: 1.01e-9
 Omega: 2.21e-10
 ebs_check: 2.8e-10
 ebs: 2.8e-10
 charge diff: 1.5e-7
 Tr(K): 2.0e-7
 guess for new ef: 1.1e-9
 eF: 7.1e-10
 D eF: 1.1e-9
 diff: 2.1e-11
 Total ionic charge: 1.2e-11

multipoles_OH-:
 eF: 2.6e-6
 guess for new ef: 2.6e-6
 charge diff: 6.8e-8
 D Tr: 6.8e-8
 Tr(K): 6.71e-8
 ebs_check: 2.1e-9
 ebs: 1.6e-10
 relative diff: 4.6e-9
 diff: 2.1e-9
 multiplicator for the confinement: 1.7e-9
 Epot: 1.3e-10
 EH: 2.1e-10
 Ekin: 7.0e-11
 Loewdin charge analysis (charge / net charge): 6.8e-8
 EXC: 2.1e-11
 EvXC: 3.1e-11
 energy: 3.0e-11
 D eF: 2.1e-8
 Total charge: 4.31e-11
 trace(KS): 4.3e-11
 diff from reference kernel: 1.1e-8
 Atomic Forces (Ha/Bohr): 3.3e-11
 Clean forces norm (Ha/Bohr): 3.4e-11
 Raw forces norm (Ha/Bohr): 3.7e-11
 Average noise forces: 1.01e-9
 decay length of error function: 1.1e-5
 number of corrected points: 77
 total charge correction: 4.6e-8

multipoles_water:
 eF: 2.9e-9
 guess for new ef: 1.0e-8
 number of corrected points: 7
 multiplicator for the confinement: 1.6e-10
 EH: 1.1e-10
 D eF: 1.1e-8
 Epot: 1.1e-10
 ebs_check: 2.32e-11
 ebs: 2.32e-11

Xabsb2B.xabs.ref.yaml:
  Keys to ignore:
  - WARNINGS

dev.ref.yaml:
  Epot: 1.01e-10
  
igortho_19:
 Atomic Forces (Ha/Bohr): 5.3e-7
 Clean forces norm (Ha/Bohr): 2.1e-7
 Raw forces norm (Ha/Bohr): 3.6e-7
 net quadropole: 2.1e-6
 net dipole: 1.1e-6
 Energy (Hartree): 8.2e-10
 Multipole coefficients: 1.1e-6
 Loewdin charge analysis (charge / net charge): 4.1e-7
 Average noise forces: 7.8e-7
 eF: 1.9e-5
 EXC: 1.5e-6
 Epot: 2.1e-5
 EvXC: 1.9e-6
 EH: 1.1e-5
 Ekin: 6.3e-8
 Enl: 6.2e-9
 Omega: 3.8e-9
 D eF: 1.3e-5
 ebs: 9.9e-6
 ebs_check: 9.9e-6
 guess for new ef: 1.9e-5
 energy: 8.5e-9
 charge diff: 5.8e-9
 D Tr: 1.1e-8
 number of corrected points: 6
 diff: 3.8e-9
 trace(KS): 4.4e-9
 Total charge: 4.4e-9
 relative diff: 9.7e-10
 diff from reference kernel: 3.0e-8
 D: 2.1e-9
 Tr(K): 6.0e-9
 total charge correction: 1.5e-11
 multiplicator for the confinement: 1.8e-11

igortho_44:
 Atomic Forces (Ha/Bohr): 2.6e-7
 Average noise forces: 7.7e-9
 Clean forces norm (Ha/Bohr): 5.0e-7
 Energy (Hartree): 9.3e-10
 Raw forces norm (Ha/Bohr): 5.0e-7
 EH: 2.8e-4
 EXC: 1.1e-5
 Epot: 5.5e-4
 EvXC: 1.4e-5
 Total charge: 6.7e-09
 guess for new ef: 5.9e-06
 Tr(K): 1.7e-07
 charge diff: 1.7e-07
 eF: 5.9e-06
<<<<<<< HEAD
 D Tr: 1.7e-7
=======
 D Tr: 2.9e-8
>>>>>>> 916d06e5
 D eF: 1.6e-6
 diff: 4.6e-7
 ebs: 2.8e-04
 ebs_check: 2.8e-04
 relative diff: 3.2e-10
 trace(KS): 6.8e-09
 energy: 4.1e-07
 Omega: 8.8e-11
 Loewdin charge analysis (charge / net charge): 4.1e-7
 Multipole coefficients: 4.2e-7
 number of corrected points: 8
 net quadropole: 6.0e-5
<<<<<<< HEAD
 net dipole: 1.1e-7
=======
 net dipole: 3.0e-8
>>>>>>> 916d06e5
 D: 2.1e-8
 Keys to ignore:
  - Calculating wavelets expansion of projectors, found warnings
  - found warnings

igortho_94:
 Atomic Forces (Ha/Bohr): 2.6e-5
 net quadropole: 1.1e-5
 net dipole: 2.1e-6
 Energy (Hartree): 2.1e-9
 Multipole coefficients: 7.1e-10
 Total charge: 2.7e-9
 Clean forces norm (Ha/Bohr): 3.4e-5
 Average noise forces: 2.8e-5
 Raw forces norm (Ha/Bohr): 5.0e-5
 EH: 3.5e-4
 EXC: 3.4e-5
 Ekin: 1.7e-7
 Enl: 1.4e-8
 Epot: 6.2e-4
 EvXC: 4.4e-5
 total charge correction: 1.3e-8
 guess for new ef: 1.3e-5
 Tr(K): 2.1e-8
 charge diff: 2.1e-8
 eF: 1.3e-5
 D Tr: 2.0e-8
 D eF: 1.1e-5
 diff: 5.4e-9
 diff from reference kernel: 6.1e-9
 ebs: 3.2e-4
 ebs_check: 3.2e-4
 relative diff: 1.4e-9
 trace(KS): 2.7e-9
 D: 1.1e-7
 energy: 2.4e-8
 Omega: 1.1e-8
 Loewdin charge analysis (charge / net charge): 2.0e-6
 Multipole coefficients: 1.2e-5
 number of corrected points: 43
 delta: 4.1e-11<|MERGE_RESOLUTION|>--- conflicted
+++ resolved
@@ -1660,11 +1660,7 @@
  Tr(K): 1.7e-07
  charge diff: 1.7e-07
  eF: 5.9e-06
-<<<<<<< HEAD
  D Tr: 1.7e-7
-=======
- D Tr: 2.9e-8
->>>>>>> 916d06e5
  D eF: 1.6e-6
  diff: 4.6e-7
  ebs: 2.8e-04
@@ -1677,11 +1673,7 @@
  Multipole coefficients: 4.2e-7
  number of corrected points: 8
  net quadropole: 6.0e-5
-<<<<<<< HEAD
  net dipole: 1.1e-7
-=======
- net dipole: 3.0e-8
->>>>>>> 916d06e5
  D: 2.1e-8
  Keys to ignore:
   - Calculating wavelets expansion of projectors, found warnings
