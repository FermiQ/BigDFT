---
Default tolerances:
 Epsilon: 1.1e-11
 
Keys to ignore:
 - Code logo
 - Compilation options
 - MPI task*
 - Timings for root process
 - Maximal OpenMP threads per MPI task
 - OpenMP threads per task
 - OpenMP parallelization
 - Memory* 
 - Orbitals Repartition*
 - Rho Commun
 - Total number of components
 - GPU acceleration
 - High Res. box is treated separately
 - Grid Spacing threshold (AU)
 - Direct and transposed data repartition
 - Write Waves Time
 - Reading Waves Time
 - Maxdiff*
 - Tolerances for this check
 - Material acceleration
 - Number of OpenCL devices per node
 - Version Number
 - Root process Hostname
 - Input ixc parameter corresponds to XC
 - Wavefunction written No.
 - accel
 - Max No. of dictionaries used
 - Occupation numbers coming from
 - Number of dictionary folders allocated
 - Maximum size of masking arrays for a projector
 - Cumulative size of masking arrays
 - Dictionary for lin
 - Raw version
 - Size of the global database
 - Total No. of Taskgroups created
 - sparse matmul load balancing naive / optimized
 - preconditioning load balancing before
 - preconditioning load balancing after
 - preconditioning load balancing min/max before # to be deleted as soon as refs are updated
 - preconditioning load balancing min/max after # to be deleted as soon as refs are updated
 - task with max load
 - nonlocal forces; maximal number of atoms per iteration, number of iterations
 - number of taskgroups
 - taskgroups overview
 - outdir
 - Atomic positions within the cell (Atomic and Grid Units)
 - Rigid Shift Applied (AU)
 - Walltime since initialization
 - Support function repartition
 - Output grid format # to be removed for updated references
 - Support Function Repartition
 - Iostat for format
 - check_overlap
 - check_sumrho
 - Leaked force
 - psolver_accel
 - psolver_groupsize
 - gps_method
 - solvent
 #- number of tasks
 #- IDs
 #- start / end
 #- start / end disjoint
Patterns to ignore:
 - Timestamp
 - memory
 - FLAGS


Expected Test CPUtime: #
 C: #[expected, error]
  athelas: [ 6.0, 1.0 ]

yaml_test:
 Tax: 1.8e-6
 Total: 2.0e-5
 Keys to ignore:
   - Error code
   - Address*
   - date
   - Id
   - Summary
   - ERR_ALLOCATE
   - Routine dictionary
   - Errors found while (de)allocating ab and b
   - Calling sequence of Main program (routines with * are not closed yet)
   - Additional Info
   - Something to use b
   - Something to use ab
   - Entering Thread No.
   - Elapsed time (ns)
   - Elapsed time (mus)
   - Test for pid
   - loc of address and metadata
   - Actual address of first element of ptr1
   - Predicted address for the starting point of ptr1
   - address of first element vs address of objects
 Patterns to ignore:
   - errcode
   - Time
   - Global dictionary
   - time
   - Count

xc:
 nosp: 3.1e-6
 scol: 2.72e-5
 Patterns to ignore:
   - time

psp:
  checksum: 1.43e-14


#Runs which update and override the default
AgBulk:
 Grid Spacing threshold (AU): 1.e-2
 Residues per orbital: 2.2e-8
 EH: 2.51e-11
 EXC: 4.52e-11
 Ekin: 1.81e-11
 Enl: 3.71e-11
 Epot: 3.21e-11
 EvXC: 7.1e-11
 tr(H): 4.1e-11
 # Necessary for GPU runs, to be updated...
 Keys to ignore:
  - Residues per orbital
  - Calculating wavelets expansion of projectors, found warnings


SiBulk:
 Wavefunctions Iterations: 4.4e-8 # 1.1e-10
 Residues per orbital: 8.0e-10
 maxval: 3.18e-10
 # Ekin: 2.1e-11
 # Enl: 2.1e-11
 # Epot: 1.0e-10
 # EvXC: 1.1e-10
 Last Iteration: 7.01e-10
 Atomic Forces (Ha/Bohr): 7.01e-10
 Clean forces norm (Ha/Bohr): 3.3e-10
 Average noise forces: 9.3e-10
 HOMO LUMO gap (AU, eV): 1.8e-10
 PV (Ha): 1.89e-10
 Optimization of virtual orbitals: 1.29e-7
 e_occupied: 1.42e-11
 Orbitals: 1.42e-11	
 GPa: 2.0e-9
 # Necessary for GPU runs, to be updated...
 Keys to ignore:
  - Residues per orbital


SiH4:
 #due to lack of functionality in fldiff, since energies field is updated
 Energies: &etol 4.6e-9
 Eion: &eion 4.2e-9
 EH: *etol
 EXC: *etol
 Eion: *etol
 Ekin: *etol
 Enl: *etol
 Epot: *etol
 EvXC: *etol
 Epsilon: 1.4e-10
 Ion-Ion interaction energy: *eion
 Atomic Forces (Ha/Bohr): 2.e-9
 Positions: 1.1e-9
 maxval: 2.e-9
 Average noise forces: 2.2e-10
 Average CG stepsize in terms of betax: 1.1e-5
 H: 1.1e-9

Mn2:
 Keys to ignore:
  - proc
 Epsilon: 2.e-10
 Enl: 3.1e-10
 Ekin: 3.1e-10
 Average noise forces: 3.4e-10
 Atomic Forces (Ha/Bohr):
  - Mn: 2.5e-10
 Clean forces norm (Ha/Bohr):
  maxval: 2.5e-10

GPU:
 EvXC: 1.1e-10

Graphene:
 Input Hamiltonian: 1.1e-10
 EH: 1.1e-10
 Epot: 1.0e-10

TiMix:
 Epsilon: 1.e-10

GEOPT-BFGS: 
 Epsilon: 2.71e-10
 Mg: 1.01e-9

GEOPT-LBFGS: 
 Epsilon: 4.8e-10
 etot: 1.3e-9
 EKS: 1.3e-9
 EH: 1.81e-9
 Epot: 1.1e-9
 Eion: 8.5e-10
 Enl: 1.33e-9
 DIIS weights: 1.1e-5
 Mg: 2.1e-9
 
NaCl:
 Epsilon: 2.e-9
 Mean L2 norm of gaussian-wavelet difference: 1.358e-4

NH3:
 Epsilon: 1.1e-10

CH3-:
 Epsilon: 5.1e-9
 gnrm: 1.1e-5
 EKS: 1.6e-8
 D: 1.e-8
 Positions: 4.01e-7
 Average CG stepsize in terms of betax: 3.801e-4
 Atomic Forces (Ha/Bohr): 4.0e-7
 Average noise forces: 6.2e-8
 Clean forces norm (Ha/Bohr): 3.6e-7
 Raw forces norm (Ha/Bohr): 4.1e-7
 Ion-Ion interaction energy: 3.1e-6
 FORCES norm(Ha/Bohr): 1.1e-6
 Forces: 1.1e-7
 Keys to ignore:
 - b/b0

scalability:
 Energies: 1.e-9
 EKS: 2.14e-10
 Total electronic charge: 2.1e-11
 Expected kinetic energy: 1.1e-10


ElecField:
 Epsilon: 1.1e-10 


FeHyb:
 EKS: 6.e-11
 y: 1.51e-11
 Energy (Hartree): 4.9e-11 


Li+:
 Epsilon: 1.1e-10
 D: 1.01e-10
 Epot: 1.01e-10


O2-Spin:
 Epsilon: 1.1e-10


H2-spin:
 Estimation of Finite-Size Corrections:
  Corrected Energies:
   Epot: 2.1e-11
  Total energy with tail correction: 1.51e-11


H-Rydberg_H:
 Gradient Norm: 5.8e-9
 Eigenvalues and eigenstate residue: 5.1e-9
 norm(P): 1.1e-10

TiSmear:
 Epsilon: 5.e-11
 EKS: 5.6e-11

H2O-CP2K:
 Total energy with tail correction: 1.8e-11
 Epot: 1.01e-10

test.splsad.ref.yaml:
 Epsilon: 1.1e-10
 Electric Dipole Moment (Debye): 1.21e-8

test.minhop.ref.yaml:
 Energies: &etol1 6.0e-9
 Eion: &eion1 5.1e-11
 EH: *etol1
 EXC: *etol1
 Ekin: *etol1
 Enl: *etol1
 Epot: *etol1
 EvXC: *etol1
 EKS: 9.7e-10
 Ion-Ion interaction energy: *eion1
 fluct: 1.2e-9
 maxval: 7.1e-11
 Atomic Forces (Ha/Bohr): 5.1e-11
 Average noise forces: 1.1e-10
 etot: 1.85e-11
 Orbitals: 6.1e-9
 Positions: 1.1e-9
 curv: 5.51e-11
 fd2: 2.93e-10
 Keys to ignore:
   - (MH) cpu(hrs)
   - WARNINGS
   - XC ID

test.testforces.ref.yaml:
 Epsilon: 1.2e-10

H2O-bader:
 Epsilon: 3.0e-11
 EKS: 6.0e-11

N2:
 Epsilon: 1.2e-10

mixpotential:
 Epot: 1.1e-10
 energy: 7.5e-11
 Omega: 7.4e-11
 Ekin: 1.1e-10
 EXC: 1.1e-10
 EvXC: 1.1e-10
 Enl: 2.1e-11
 Energy (Hartree): 5.9e-11

IO-wf_plain-read:
 Energies: 1.1e-10
 GPa: 1.8e-5

IO-wf_plain:
 GPa: 3.9e-5

IO-wf_binary-read:
 GPa: 1.8e-5

IO-wf_binary:
 GPa: 3.9e-5

NEB.NEB.ref.yaml:
  Energy (eV): 4.7e-9

CH4-D3:
 Energy (Hartree): 2.9e-11
 EH: &ener 1.1e-10
 Epot: *ener
 EKS: &ener2 3.32e-11
 Eion: *ener
 Ekin: *ener
 Enl: *ener2
 etot: 2.92e-11
 Etot: 2.9e-11
 Ion-Ion interaction energy: 9.0e-11
 Positions: 1.01e-9

NLCC: &NLCCs
 Energies: 1.2e-10
 EKS: 5.9e-11
 Total electronic charge: 1.2e-11
 norm(P): 1.0e-10
 GPa: 4.5e-11

NLCC: &NLCCsnew
 EH: 5.1e-10
 EXC: 4.7e-09
 Ekin: 1.3e-09
 Enl: 2.91e-10
 Epot: 1.6e-09
 EvXC: 4.9e-9
 EKS: 4.6e-9
 Orbitals: 1.2e-10
 Atomic Forces (Ha/Bohr): 5.0e-11
 Clean forces norm (Ha/Bohr): 5.0e-11
 Total electronic charge: 1.2e-11
 Value for Exc[rhoc]: 3.8e-9
 PV (Ha): 5.9e-11
 Exc(rhoc): 3.8e-9
 norm(P): 1.0e-10
 GPa: 1.6e-10

#deepcopy of the above defined cases
NLCC_free-O2: *NLCCs
NLCC_free: *NLCCsnew
NLCC_periodic-O2: *NLCCsnew
NLCC_periodic: *NLCCs

taskgroups:
  Energies: 1.1e-10
  EKS: 1.1e-10
  P vector: 1.1e-10
  Total electronic charge: 1.5e-11

base:
  norm(P): 1.1e-9
  Epot: 1.1e-10
  EH: 1.01e-10
  Ekin: 1.1e-10
  energy: 1.4e-11
  Omega: 1.32e-11
  charge diff: 1.1e-10
  trace(KS): 4.1e-11
  D Tr: 4.1e-11
  Unitary check of the multipole calculations: 2.1e-2

Davidson-SiH4:
  e_virtual: 1.7e-11
  Eigenvalues and eigenstate residue: 1.8e-10

SIC_PZ:
  EH: 1.001e-10

TDDFT:
  Epsilon: 1.1e-10
  e_virtual: 6.0e-7
  Eigenvalues and eigenstate residue: 1.2e-4
  Epot: 1.1e-10
  Gradient Norm: 1.01e-4 #too big?
  L2 Norm - 1 and Rayleigh quotient (Davidson): 1.1e-6
  Excitation Energy and Oscillator Strength: 1.3e-4
  Transition energies (eV): 3.01e-4

BigDFT2Wannier.b2w.ref.yaml:
  amnk_guess(nb): 1.31e-10

cleanup:
 Ekin: 5.1e-9
 Enl: 8.7e-10
 Atomic Forces (Ha/Bohr): 3.2e-10
 Average noise forces: 3.1e-10
 Clean forces norm (Ha/Bohr): 3.7e-9
 Raw forces norm (Ha/Bohr): 3.5e-9
 Epot: 3.9e-9
 Orbitals: 6.1e-10
 EH: 3.8e-9
 EXC: 1.9e-9
 EvXC: 2.3e-9
 Enl: 1.27e-9
 Omega: 2.12e-9
 Pulay Forces (Ha/Bohr): 1.9e-9
 energy: 2.3e-9
 Energy (Hartree): 1.81e-10
 ebs_check: 1.5e-9
 charge diff: 2.7e-7
 Tr(K): 2.7e-7
 guess for new ef: 3.1e-9
 eF: 2.8e-9
 D Tr: 1.1e-8
 ebs: 1.5e-9
 HOMO energy: 1.8e-10
 LUMO energy: 1.6e-10
 HOMO-LUMO gap (eV): 3.5e-9
 HOMO-LUMO gap (Ha): 1.3e-10
 D eF: 1.1e-8

directmin:
 Patterns to ignore:
 - Wavefunction written
 Epsilon: 3.5e-10
 mean alpha: 1.1e-04
 max alpha: 1.1e-04
 Ekin: 6.1e-10
 eBS: 6.1e-10
 norm(P): 1.1e-7

experimentalmode:
 D: 1.1e-04
 Epsilon: 8.e-10
 Ekin: 1.9e-06
 Enl: 2.7e-07
 Omega: 1.5e-05
 EH: 2.5e-04
 Epot: 2.3e-04
 EXC: 3.6e-05
 EvXC: 4.8e-05
 energy: 7.8e-07
 multiplicator for the confinement: 4.5e-07
 Atomic Forces (Ha/Bohr): 1.3e-07
 Raw forces norm (Ha/Bohr): 1.1e-7
 Clean forces norm (Ha/Bohr): 1.1e-07
 Orbitals: 1.1e-04
 Average noise forces: 7.6e-08

restartdisk_charge:
 Epot: 1.1e-10
 EH: 1.1e-10
 Ekin: 1.1e-10
 Patterns to ignore:
 - Wavefunction written

restartdisk_read:
 EH: 1.1e-10
 Epot: 1.1e-10

H2-freq: &freq
 (F) Frequencies (Hartree): 5.e-10
 D: 1.e-10
 EKS: 2.6e-11
 (F) Vibrational entropy: 2.0e-8
 (F) Frequencies (THz): 4.8e-3
 (F) Frequencies (cm-1): 4.9e-3
 (F) Vibrational Energy (cm-1 and Hartree): 2.01e-11
 (F) Total Energy (Hartree): 2.1e-11

C6H6-freq: *freq

rotate_read1:
 eBS: 2.6e-11
 EvXC: 1.1e-10
 EXC: 1.1e-10
 orthog_energy: 2.4e-11
 energy: 8.7e-11
 energydiff: 8.3e-11
 Omega: 8.1e-11
 D: 1.1e-10
 Energy (Hartree): 2.6e-11

rotate_read2:
 eBS: 2.6e-11
 EXC: 1.1e-10
 orthog_energy: 3.0e-9
 energy: 7.4e-11
 Omega: 7.1e-11
 Epot: 1.1e-9
 Energy (Hartree): 3.4e-11
 
rotate_write:
 EvXC: 1.1e-10
 EXC: 1.1e-10
 energy: 2.2e-11
 Omega: 2.1e-11
 Patterns to ignore:
 - Wavefunction written

GEOPT-newIG:
  Ion-Ion interaction energy: 2.3e-11
  D: 1.1e-10
  Energies: 1.1e-8
  etot: 2.62e-11
  EKS: 1.0e-8
  Energy (Hartree): 1.2e-11

GEOPT-all_vssd:
  Keys to ignore:
  - WARNINGS

rotatesmall_write:
  Keys to ignore:
  - Wavefunction written No.

wrappers.out:
 EH: 1.1e-10
 Epot: 1.01e-10
 fnrm2: 1.1e-10

rotatesmall_read:
 Epsilon: 2.4e-11
 overlap: 2.0e-08
 frag eval: 3.0e-10
 energy: 4.2e-10
 orthog energy: 1.9e-10

molecule_dmix:
 Enl: 6.6e-9
 EXC: 9.1e-10
 EvXC: 1.2e-9
 EH: 1.1e-08
 Ekin: 1.1e-8
 Epot: 9.1e-09
 energy: 5.5e-10
 Omega: 1.4e-8
 Atomic Forces (Ha/Bohr): 4.7e-11
 Clean forces norm (Ha/Bohr): 5.1e-11
 Raw forces norm (Ha/Bohr): 6.2e-11
 Average noise forces: 1.1e-8
 e: 1.4e-10
 Total charge: 1.1e-08
 Energy (Hartree): 8.4e-11

molecule_pmix:
 EXC: 1.1e-9
 EvXC: 6.6e-9
 EH: 1.1e-8
 Ekin: 1.1e-08
 Enl: 6.6e-09
 Epot: 9.1e-9
 Total charge: 1.1e-10
 energy: 8.9e-9
 Omega: 1.4e-8
 Epot: 9.1e-09
 Atomic Forces (Ha/Bohr): 4.6e-11
 Clean forces norm (Ha/Bohr): 5.0e-11
 e: 1.4e-10
 Raw forces norm (Ha/Bohr): 6.2e-11
 Energy (Hartree): 8.6e-11
 Average noise forces: 1.1e-10

molecule_dmin:
 Enl: 6.6e-9
 EXC: 9.1e-10
 EvXC: 1.2e-9
 EH: 1.1e-08
 Ekin: 1.1e-08
 Epot: 9.1e-09
 energydiff: 4.1e-10
 energy: 8.1e-9
 Omega: 1.4e-8
 Total charge: 1.1e-10
 eBS: 7.2e-9
 e: 1.4e-10
 Average noise forces: 4.1e-11
 Energy (Hartree): 6.9e-11

molecule_foe:
 Enl: 6.6e-9
 Epot: 1.1e-8
 EXC: 9.1e-10
 EvXC: 1.1e-8
 EH: 1.1e-8
 Ekin: 1.1e-8
 charge diff: 1.1e-8
 energy: 6.9e-10
 Omega: 8.6e-9
 Total charge: 2.5e-10
 eF: 7.2e-9
 guess for new ef: 7.0e-9
 D eF: 7.2e-9
 Tr(K): 1.1e-07
 D Tr: 1.1e-7
 tr(KS) before purification: 5.1e-10
 ebs_check: 3.3e-9
 ebs: 3.3e-9
 Energy (Hartree): 6.2e-11
 diff: 1.7e-11

hybrid-directmin:
 Epsilon: 1.4e-11
 Enl: 1.8e-10
 eBS: 4.5e-09
 Omega: 4.5e-09
 energy: 4.4e-09
 multiplicator for the confinement: 8.9e-11
 Epot: 5.1e-09
 EH: 5.1e-9
 EXC: 6.1e-10
 EvXC: 8.1e-10
 Ekin: 1.1e-09
 Atomic Forces (Ha/Bohr): 8.7e-11
 Clean forces norm (Ha/Bohr): 8.0e-11
 Raw forces norm (Ha/Bohr): 3.3e-11
 Average noise forces: 1.1e-10
 Energy (Hartree): 7.4e-11

cdft_ohohfoe:
 Epsilon: 7.1e-10

cdft_ohoh:
 Epsilon: 7.1e-10
 D: 1.1e-8

cdft_oh-:
 Epot: 1.1e-10
 EH: 1.1e-10

cdft_oh-a:
 EH: 1.1e-10
 Epot: 1.01e-10

fructose:
 Epot: 1.1e-09
 Ekin: 1.1e-09
 Enl: 1.1e-10
 EXC: 1.1e-10
 Epsilon: 1.1e-11
 D: 1.1e-10
 D eF: 3.9e-5
 D Tr: 5.4e-6
 eF: 5.4e-5
 guess for new ef: 5.4e-5
 EH: 1.01e-9
 EvXC: 1.1e-10
 energy: 1.44e-10
 Omega: 1.44e-10
 Tr(K): 5.0e-06
 tr(KS) before purification: 1.9e-6
 Total charge: 2.1e-10
 charge diff: 5.4e-6
 multiplicator for the confinement: 1.4e-11
 ebs: 1.1e-8
 ebs_check: 1.1e-8
 net quadropole: 1.1e-10
 Energy (Hartree): 1.3e-10
 Charge analysis (charge / net charge): 7.6e-10
 Pseudo Fermi level for occupations: 4.3e-10
 net charge: 1.0e-8
 Keys to ignore:
  - Calculating wavelets expansion of projectors, found warnings
  - found warnings

GEOPT-all_lbfgs:
 Epot: 2.01e-11
 Eion: 1.2e-11
 Ekin: 2.1e-11

geopt_foe:
 D eF: 7.1e-6
 D: 1.e-10
 eF: 4.3e-7
 guess for new ef: 2.5e-7
 Epot: 3.1e-10
 EH: 3.0e-10
 EXC: 3.1e-11
 EvXC: 4.1e-11
 Ekin: 1.1e-10
 charge diff: 7.1e-6
 diff from idempotency: 2.1e-09
 tr(KS) before purification: 2.6e-07
 Tr(K) : 1.3e-6
 D Tr: 7.1e-06
 decay length of error function: 1.1e-5
 ebs: 2.1e-7
 ebs_check: 1.1e-8
 diff: 2.1e-7
 Positions: 2.1e-9
 Omega: 1.2e-11
 Total charge: 1.3e-10
 guess for new ef: 4.2e-07
 trace(KS): 1.3e-10

geopt_diag:
 Epot: 1.1e-10
 EH: 1.1e-10
 D: 1.0e-10
 D eF: 1.1e-10
 eF: 1.0e-10
 Omega: 1.2e-11

water_foe:
 EvXC: 1.1e-10
 EXC: 1.1e-10
 EH: 1.1e-9
 Ekin: 1.1e-9
 energy: 1.8e-10
 Omega: 1.7e-10
 etot: 1.6e-10
 D: 1.1e-9
 charge diff: 3.9e-8
 eF: 2.4e-8
 D eF: 2.3e-8
 D Tr: 1.1e-9
 guess for new ef: 6.0e-9
 Tr(K): 1.1e-7
 ebs_check: 1.6e-11
 Energy (Hartree): 5.0e-11
 diff: 1.4e-11

water_dirmin:
 max alpha: 1.1e-04
 mean alpha: 1.1e-03
 EXC: 1.1e-10
 EvXC: 1.1e-10
 EH: 1.1e-9
 Epot: 1.1e-9
 Enl: 1.1e-10
 eBS: 1.5e-11
 energy: 1.7e-10
 Omega: 1.7e-10
 etot: 1.7e-10
 energydiff: 2.6e-11
 D: 1.1e-09
 Energy (Hartree): 4.6e-11
 Keys to ignore:
  - WARNINGS

water_mixdens:
 EvXC: 1.1e-10
 EXC: 1.1e-10
 EH: 1.0e-9
 Epot: 1.1e-9
 Enl: 1.1e-10
 D: 1.1e-9
 max alpha: 1.1e-4
 mean alpha: 1.1e-4
 energy: 1.8e-10
 energydiff: 2.5e-11
 etot: 1.7e-10
 Omega: 1.7e-10
 Energy (Hartree): 4.8e-11
 Keys to ignore:
  - WARNINGS

water_mixpot:
 EvXC: 1.1e-10
 EXC: 1.1e-10
 EH: 1.1e-9
 Epot: 1.1e-09
 Ekin: 1.0e-9
 max alpha: 1.1e-4
 mean alpha: 1.1e-4
 energy: 1.8e-10
 Omega: 1.8e-10
 etot: 1.8e-10
 Energy (Hartree): 5.2e-11
 Keys to ignore:
  - WARNINGS

deltascf_read_charge:
 Ekin: 1.1e-9
 EXC: 1.1e-10
 EvXC: 1.1e-10
 Epot: 1.1e-09
 Enl: 1.1e-9
 eBS: 2.9e-10
 Total ionic charge: 1.5e-11
 energy: 3.4e-10
 Atomic Forces (Ha/Bohr): 2.1e-10
 Average noise forces: 1.1e-10
 Clean forces norm (Ha/Bohr): 2.1e-10
 e: 3.8e-11
 Omega: 3.2e-10
 Raw forces norm (Ha/Bohr): 2.1e-10
 EH: 1.1e-9
 Energy (Hartree): 1.3e-10

deltascf_write_neut:
 eBS: 6.1e-9
 EH: 6.1e-9
 EXC: 4.1e-10
 EvXC: 6.1e-10
 Ekin: 4.1e-09
 Epot: 7.1e-09
 Omega: 6.1e-9
 Total ionic charge: 1.4e-11
 e: 1.1e-10
 Enl: 4.1e-9
 energy: 2.4e-10
 D: 6.1e-9
 Energy (Hartree): 4.9e-11

foe:
 Epot: 1.1e-10
 Ekin: 1.1e-10
 energy: 1.4e-10
 EH: 1.1e-9
 Omega: 1.7e-10
 EXC: 7.1e-10
 Ekin: 1.1e-10
 Total charge: 2.1e-11
 EvXC: 1.1e-10
 eF: 4.2e-8
 Pulay Forces (Ha/Bohr): 1.2e-11
 Atomic Forces (Ha/Bohr): 4.0e-11
 mean alpha: 1.1e-4
 max alpha: 1.1e-4
 D eF: 7.1e-8
 Tr(K): 1.1e-8
 charge diff: 2.1e-8
 D Tr: 7.0e-8
 tr(KS) before purification: 7.0e-8
 decay length of error function: 1.1e-5
 ebs: 7.1e-8
 diff: 7.1e-8
 ebs_check: 1.1e-10
 guess for new ef: 4.2e-8
 D: 1.1e-10
 Energy (Hartree): 1.3e-10

onlyhigh:
 Energies: 2.1e-9
 energy: 3.13e-10
 Omega: 8.0e-10
 Orbitals: 1.1e-9
 Pulay Forces (Ha/Bohr): 1.4e-10
 Atomic Forces (Ha/Bohr): 1.2e-10
 fnrm2: 1.3e-11
 Average noise forces: 4.1e-10
 maxval: 1.3e-10
 Energy (Hartree): 1.6e-11

rotatesmall_read1:
 Epsilon: 1.1e-11

rotatesmall_read2:
 Average noise forces: 1.1e-10 

linearcubic_cubic:
 Epsilon: 1.1e-10
 Ekin: 1.1e-9
 EH: 1.01e-9
 energy: 1.83e-10
 EKS: 2.7e-10
 Epot: 1.1e-9
 Energy (Hartree): 2.7e-10

linearcubic_linear:
 Epsilon: 1.1e-10
 EH: 1.1e-9
 Epot: 1.01e-9
 Ekin: 1.1e-9
 energy: 1.9e-10
 Omega: 9.2e-10
 EvXC: 1.1e-9
 EXC: 2.1e-10
 Energy (Hartree): 1.4e-10

experimentalfoe_long:
 Atomic Forces (Ha/Bohr): 1.4e-05
 Clean forces norm (Ha/Bohr): 1.2e-05
 Average noise forces: 3.3e-6
 Raw forces norm (Ha/Bohr): 1.4e-5
 EH: 2.1e-3
 EXC: 2.7e-04
 Ekin: 7.3e-6
 Enl: 6.7e-6
 Epot: 2.0e-3
 EvXC: 3.5e-4
 eF: 2.5e-05
 guess for new ef: 2.5e-05
 tr(KS) before purification: 1.1e-5
 Tr(K): 8.7e-4
 Total charge: 8.1e-10
 Total ionic charge: 1.6e-11
 D Tr: 8.6e-04
 D eF: 2.5e-05
 multiplicator for the confinement: 2.1e-5
 energy: 1.3e-4
 Omega: 7.2e-04
 charge diff: 8.7e-4
 D: 1.2e-4
 Kohn-Sham residue: 1.9e-04
 delta: 1.1e-10
 kappa: 1.1e-4
 mean kappa: 1.1e-4
 diff from idempotency: 1.1e-6
 delta out: 1.1e-10
 ebs_check: 4.3e-9
 diff: 1.3e-8
 ebs: 4.3e-9
 decay length of error function: 1.1e-5
 ebs: 2.1e-9
 relative diff: 3.3e-11
 Energy (Hartree): 4.6e-10
 trace(KS): 2.5e-10

experimentalfoe_short:
 EH: 2.0e-05
 EXC: 7.1e-06
 Ekin: 1.5e-07
 Enl: 3.0e-08
 Epot: 1.3e-05
 EvXC: 3.8e-06
 energy: 3.9e-06
 tr(KS) before purification: 4.0e-06
 Raw forces norm (Ha/Bohr): 5.5e-07
 Tr(K): 8.0e-07
 eF: 3.6e-05
 guess for new ef: 3.6e-05
 D Tr: 8.0e-07
 D eF: 2.3e-05
 charge diff: 8.0e-07
 Omega: 4.0e-06
 Atomic Forces (Ha/Bohr): 5.8e-07
 Average noise forces: 2.6e-07
 Clean forces norm (Ha/Bohr): 5.1e-07
 diff from idempotency: 3.1e-09
 D: 1.1e-4
 decay length of error function: 1.1e-5
 Energy (Hartree): 6.1e-11
 ebs: 4.0e-11
 ebs_check: 3.9e-11
 trace(KS): 1.5e-11

experimentalfoe_medium:
 charge diff: 2.5e-7
 eF: 8.3e-8
 guess for new ef: 8.3e-8
 D Tr: 1.1e-6
 D eF: 6.6e-8 
 Tr(K): 2.5e-7
 ebs: 2.5e-7
 ebs_check: 4.4e-8
 Epot: 1.1e-9
 EH: 1.1e-9
 EXC: 1.01e-10
 EvXC: 1.01e-10
 Total charge: 4.1e-11
 energy: 2.9e-10
 Omega: 8.1e-10
 decay length of error function: 1.1e-5
 Energy (Hartree): 2.7e-10

newpulay:
 EXC: 1.1e-10
 energy: 1.6e-9
 Omega: 1.6e-9
 Ekin: 1.1e-9
 Enl: 1.1e-10
 Total ionic charge: 1.8e-11
 Total charge: 1.01e-10

paracetamol:
 EXC: 1.1e-10
 EvXC: 1.1e-10
 EH: 1.1e-09
 Ekin: 1.1e-09
 eF: 1.6e-6
 Epot: 1.1e-09
 Omega: 1.1e-9
 energy: 1.5e-10
 Total charge: 2.1e-11
 charge diff: 3.3e-6
 D eF: 1.6e-6
 Tr(K): 3.3e-6
 D Tr: 3.2e-6
 tr(KS) before purification: 1.6e-6
 guess for new ef: 7.5e-7
 ebs_check: 9.1e-9
 ebs: 7.5e-7
 diff: 7.5e-7
 relative diff: 1.9e-6
 Energy (Hartree): 1.3e-11
 mean conf prefac: 1.1e-5

reformatcomplete_read35:
 energy: 8.7e-10
 Omega: 4.7e-10
 Atomic Forces (Ha/Bohr): 9.2e-9
 e: 1.6e-8
 value: 1.6e-8
 Clean forces norm (Ha/Bohr): 6.8e-9
 Raw forces norm (Ha/Bohr): 5.4e-9
 Average noise forces: 8.8e-9
 Epot: 2.1e-7
 eBS: 3.6e-7
 EXC: 6.4e-8
 EvXC: 8.5e-8
 EH: 3.8e-7
 Energy (Hartree): 1.6e-8

reformatcomplete_read36:
 energy: 8.6e-10
 Omega: 4.6e-10
 EvXC: 8.5e-8
 Epot: 2.1e-7
 Atomic Forces (Ha/Bohr): 9.2e-9
 Clean forces norm (Ha/Bohr): 6.8e-9
 Raw forces norm (Ha/Bohr): 5.4e-9
 Average noise forces: 8.8e-9
 e: 1.6e-8
 value: 1.6e-8
 Energy (Hartree): 8.6e-9
 eBS: 3.6e-7
 EXC: 6.4e-8
 EH: 3.8e-7

reformatcomplete_read45:
 energy: 8.8e-10
 Omega: 4.0e-10
 Atomic Forces (Ha/Bohr): 9.2e-9
 e: 1.6e-8
 Energy (Hartree): 8.8e-10
 Clean forces norm (Ha/Bohr): 6.4e-9
 Raw forces norm (Ha/Bohr): 4.8e-9
 Average noise forces: 8.8e-9
 Epot: 2.1e-7
 eBS: 3.6e-7
 EXC: 6.4e-8
 EvXC: 8.5e-8
 EH: 3.8e-7
 value: 1.6e-8

reformatcomplete_write:
 EH: 1.6e-7
 Epot: 8.9e-8
 EXC: 2.6e-8
 EvXC: 3.4e-8
 Atomic Forces (Ha/Bohr): 1.2e-8
 Raw forces norm (Ha/Bohr): 1.4e-8
 Average noise forces: 2.2e-8
 Clean forces norm (Ha/Bohr): 2.5e-9
 e: 1.6e-8
 eBS: 1.5e-7
 fnrm: 4.9e-8
 D: 1.5e-7

reformat_read:
 energy: 4.1e-9
 Omega: 1.4e-10
 etot: 5.0e-11
 EH: 2.1e-9
 EXC: 4.1e-9
 EvXC: 4.1e-10
 Enl: 3.6e-9
 Epot: 6.1e-9
 Ekin: 1.1e-9
 Omega: 4.1e-9
 Atomic Forces (Ha/Bohr): 3.6e-9
 Average noise forces: 2.0e-10
 Clean forces norm (Ha/Bohr): 2.9e-9
 etot: 3.5e-9
 Ion-Ion interaction energy: 4.3e-9
 Raw forces norm (Ha/Bohr): 3.7e-9
 e: 5.3e-10
 Positions: 3.5e-09
 Energy (Hartree): 3.6e-11
 Force Norm (Hartree/Bohr): 1.6e-11
 Total charge: 3.0e-11

reformat_write:
 Kohn-Sham residue: 4.1e-4
 Ekin: 3.1e-10
 energy: 8.1e-11
 Omega: 2.1e-10
 EXC: 1.1e-10
 Enl: 3.1e-10
 EH: 1.1e-9
 Raw forces norm (Ha/Bohr): 3.1e-10
 Clean forces norm (Ha/Bohr): 3.1e-10
 e: 1.3e-11
 EvXC: 1.1e-10
 Energy (Hartree): 3.2e-11
 Atomic Forces (Ha/Bohr): 1.2e-11
 Force Norm (Hartree/Bohr): 1.8e-11

explicit_locregcenters:
 EvXC: 1.1e-10
 Total electronic charge: 4.1e-11
 EKS: 1.1e-9
 EH: 1.1e-9
 Energy (Hartree): 3.3e-10

intermediateforces:
 Atomic Forces (Ha/Bohr): 4.9e-7
 Average noise forces: 3.5e-7
 Clean forces norm (Ha/Bohr): 1.5e-6
 Raw forces norm (Ha/Bohr): 1.7e-6
 e: 1.6e-6
 energy: 2.8e-7
 Omega: 1.3e-8
 EXC: 1.6e-6
 EvXC: 1.1e-6
 EH: 6.9e-7
 Ekin: 2.1e-9
 Enl: 1.6e-6
 Epot: 8.97e-8
 multiplicator for the confinement: 1.6e-11
 D: 4.6e-7
 maxval: 4.2e-7
 fnrm2: 3.2e-7

DIIShistory:
 Atomic Forces (Ha/Bohr): 1.9e-9
 Clean forces norm (Ha/Bohr): 1.1e-9
 Raw forces norm (Ha/Bohr): 1.7e-9
 Force Norm (Hartree/Bohr): 5.3e-11
 Average noise forces: 2.1e-10
 e: 7.1e-9
 EH: 4.2e-7
 EXC: 6.5e-8
 Ekin: 2.3e-8
 Enl: 6.6e-9
 Epot: 3.8e-7
 EvXC: 8.5e-8
 energy: 5.1e-9
 multiplicator for the confinement: 5.4e-9
 Omega: 2.4e-8
 Total charge: 2.01e-11
 Locreg:
 EH: 2.0e-8
 Pulay forces (Ha/Bohr): 7.8e-09
 Max deviation from unity in reorthonormalize_coeff: 1.1e-9
 Energy (Hartree): 1.3e-10
 Force Norm (Hartree/Bohr): 1.79e-10
 mean conf prefac: 1.0e-04

sparsity:
 Total charge: 1.1e-10
 Omega: 1.1e-9
 Clean forces norm (Ha/Bohr): 7.7e-11
 Raw forces norm (Ha/Bohr): 1.1e-9
 Total ionic charge: 2.41e-11
 charge diff: 1.1e-9
 energy: 1.1e-9
 EXC: 1.1e-10
 EvXC: 1.01e-9
 Epot: 1.1e-9
 Enl: 1.01e-10
 Ekin: 1.01e-9
 eF: 1.1e-9
 D eF: 1.1e-9
 ebs_check: 2.1e-10
 ebs: 2.1e-10
 diff: 1.1e-9
 D Tr: 1.1e-10
 Energy (Hartree): 9.6e-10
 Force Norm (Hartree/Bohr): 1.2e-11

PBE_densmixlin:
 Ekin: 1.1e-10
 Epot: 1.1e-10
 energy: 1.1e-10
 Omega: 2.0e-1
 EvXC: 1.1e-10
 EXC: 1.01e-10
 EH: 1.0e-9
 Total charge: 2.1e-11
 Energy (Hartree): 4.8e-11
 Keys to ignore:
  - Calculating wavelets expansion of projectors, found warnings
  - found warnings

PBE_potmixlin:
 EH: 1.0e-9
 Ekin: 1.1e-10
 Epot: 1.1e-10
 EXC: 1.1e-10
 EvXC: 1.1e-10
 energy: 1.1e-10
 Omega: 1.1e-10
 delta out: 1.1e-9
 Total charge: 2.1e-11
 Energy (Hartree): 2.7-e11
 Keys to ignore:
  - Calculating wavelets expansion of projectors, found warnings
  - found warnings

PBE_potmixdiis:
 Atomic Forces (Ha/Bohr): 6.3e-8
 Clean forces norm (Ha/Bohr): 6.3e-8
 Raw forces norm (Ha/Bohr): 2.6e-8
 Force Norm (Hartree/Bohr): 3.0e-10
 Average noise forces: 3.0e-8
 Orbitals: 6.3e-8
 energy: 2.5e-7
 EXC: 2.0e-8
 EvXC: 2.7e-8
 Omega: 4.3e-8
 Epot: 2.5e-7
 EH: 6.3e-8
 Ekin: 1.2e-8
 Enl: 2.2e-9
 Total charge: 2.1e-11
 multiplicator for the confinement: 4.3e-8
 Energy (Hartree): 2.4e-9
 Force Norm (Hartree/Bohr): 5.4e-10

PBE_densmixdiis:
 Epot: 1.1e-10
 EvXC: 1.1e-10
 EXC: 1.1e-10
 Enl: 1.1e-10
 energy: 1.1e-10
 Omega: 1.1e-10
 Ekin: 1.1e-9
 Total charge: 2.1e-11
 EH: 1.1e-9
 Energy (Hartree): 4.8e-11

test-bigdft-tool:
 positions: 5.1e-8

geoptconstrained_BFGS:
 Ekin: 1.7e-9
 EXC: 2.9e-10
 Epot: 9.0e-9
 EH: 2.1e-9
 Enl: 9.1e-11
 EvXC: 3.8e-10
 eF: 2.8e-8
 guess for new ef: 2.8e-8
 D eF: 2.0e-8
 charge diff: 1.1e-10
 D Tr: 3.1e-11
 D: 1.1e-10
 Positions: 1.1e-9
 Atomic Forces (Ha/Bohr): 3.4e-9
 Average noise forces: 2.0e-9
 Raw forces norm (Ha/Bohr): 8.5e-10
 Clean forces norm (Ha/Bohr): 7.8e-10
 ebs_check: 7.0e-10
 ebs: 7.0e-10
 Ion-Ion interaction energy: 2.2e-9
 Positions: 1.1e-8
 Omega: 1.6e-9
 energy: 1.3e-11

geoptconstrained_SDCG:
 eF: 8.7e-8
 guess for new ef: 8.7e-8
 D eF: 1.1e-7
 EH: 2.1e-10
 Epot: 1.1e-10
 Ekin: 2.1e-10
 EXC: 3.1e-11
 EvXC: 4.1e-11
 charge diff: 1.1e-10
 D Tr: 1.1e-9
 Omega: 1.7e-10
 D: 1.1e-10
 tr(KS) before purification: 1.7e-11
 Clean forces norm (Ha/Bohr): 2.1e-9
 Atomic Forces (Ha/Bohr): 3.4e-9
 Average noise forces: 2.0e-9
 Raw forces norm (Ha/Bohr): 6.9e-11
 ebs_check: 7.8e-11
 ebs: 7.8e-11
 Ion-Ion interaction energy: 2.3e-10
 Atomic structure: 3.1e-9
 trace(KS): 1.5e-11

O2spin_diag:
 Atomic Forces (Ha/Bohr): 2.8e-7
 Average noise forces: 9.5e-8
 Clean forces norm (Ha/Bohr): 9.9e-7
 Raw forces norm (Ha/Bohr): 9.9e-7
 Orbitals: 2.7e-7
 EH: 1.9e-6
 EXC: 3.5e-7
 Ekin: 2.3e-6
 Enl: 1.4e-6
 Epot: 2.8e-6
 EvXC: 1.4e-6
 Omega: 2.8e-7
 energy: 8.0e-8
 Energy (Hartree): 8.0e-8
 multiplicator for the confinement: 1.4e-6
 D: 1.1e-9
 kappa: 1.1e-4
 Force Norm (Hartree/Bohr): 3.09e-8

O2spin_foe:
 Atomic Forces (Ha/Bohr): 1.5e-8
 EH: 5.1e-8
 EXC: 6.55e-9
 Ekin: 4.8e-9
 Epot: 1.4e-7
 EvXC: 8.69e-9
 Enl: 2.6e-9
 Tr(K): 1.4e-7
 charge diff: 1.4e-7
 eF: 1.1-10
 D eF: 4.4e-8
 guess for new ef: 4.1e-9
 ebs: 1.7e-8
 ebs_check: 1.7e-8
 Omega: 2.3e-9
 energy: 1.1e-7
 Raw forces norm (Ha/Bohr): 7.5e-8
 Clean forces norm (Ha/Bohr): 8.9e-8
 Average noise forces: 3.2e-8
 Total charge: 7.5e-8
 decay length of error function: 1.1e-5
 diff: 4.8e-9
 D Tr: 2.1e-7
 relative diff: 3.6e-11
 fnrm2: 4.19e-8
 Energy (Hartree): 2.4e-10
 Force Norm (Hartree/Bohr): 1.3e-9

O2spin_dirmin:
 Atomic Forces (Ha/Bohr): 1.6e-5
 Average noise forces: 2.4e-5
 Clean forces norm (Ha/Bohr): 9.3e-5
 Raw forces norm (Ha/Bohr): 9.3e-5
 Electric Dipole Moment (AU): 2.4e-5
 Electric Dipole Moment (Debye): 2.62e-5
 eBS: 8.03e-6
 fnrm2: 9.9e-5
 EH: 1.39e-5
 EXC: 5.6e-6
 Ekin: 8.5e-6
 Enl: 1.9e-7
 Epot: 1.56e-5
 EvXC: 6.0e-6
 energydiff: 6.0e-6
 energy: 1.69e-6
 fnrm: 1.1e-5
 Energy (Hartree): 1.68e-6
 Omega: 6.1e-6
 D: 1.1e-4
 DIIS weights: 4.101
 Max deviation from unity in reorthonormalize_coeff: 1.1e-6
 Mean deviation from unity in reorthonormalize_coeff: 1.1e-7
 delta: 1.1e-10
 delta out: 1.1e-10
 Force Norm (Hartree/Bohr): 2.26e-5

verysparse:
 Total charge: 2.3e-8
 EH: 4.8e-7
 EXC: 1.4e-8
 Enl: 2.2e-9
 Epot: 5.0e-7
 Ekin: 1.8e-8
 EvXC: 1.7e-8
 ebs: 4.8e-7
 ebs_check: 4.8e-7
 eF: 3.8e-8
 D eF: 4.1e-8
 guess for new ef: 3.8e-8
 Omega: 8.3e-8
 energy: 4.4e-9
 D Tr: 3.1e-5
 Tr(K): 2.8e-5
 charge diff: 2.8e-5
 relative diff: 2.6e-11
 Ion-Ion interaction energy: 8.01e-11
 diff: 9.2e-10
 Total ionic charge: 1.1e-10
 e: 1.2e-9
 decay length of error function: 1.1e-5
 Clean forces norm (Ha/Bohr): 6.2e-10
 Raw forces norm (Ha/Bohr): 7.8e-10
 Atomic Forces (Ha/Bohr): 3.1e-9
 Average noise forces: 1.0e-9
 Energy (Hartree): 4.4e-9
 Ion-Ion interaction energy: 8.1e-11
 Keys to ignore:
  - Calculating wavelets expansion of projectors, found warnings
  - found warnings

expfoegeopt:
 guess for new ef: 4.6e-8
 eF: 2.5e-8
 D eF: 2.3e-8
 charge diff: 2.3e-8
 ebs: 2.3e-8
 ebs_check: 1.5e-9
 D Tr: 1.01e-6
 Epot: 2.3e-8
 EvXC: 2.3e-8
 EXC: 2.3e-8
 Ekin: 1.1e-10
 Tr(K): 2.3e-8
 decay length of error function: 1.1e-5
 Omega: 3.3e-11
 energy: 3.3e-11
 epred: 2.2e-11
 trace(KS): 3.3e-11
 Total charge: 3.1e-11
 Energy (Hartree): 1.5e-11

log_model:
 System pseudo energy (Ha): 3.6e-11
 Keys to ignore:
  - Reference Paper

FF_LENOSKY-vssd:
  etot: 3.601e-7
  last beta: 3.401
  beta: 0.601
  fnrm2: 3.32e-7
  maxval: 6.802e-5
  Forces: 8.01e-5
  Keys to ignore:
  - WARNINGS

FF_LENOSKY-ab6md:
  Keys to ignore:
  - WARNINGS


FF_LENOSKY-sdcg:
  etot: 6.1e-11
  maxval: 1.01e-9
  Keys to ignore:
  - WARNINGS

FF_LENOSKY-sqnm:
  Keys to ignore:
  - WARNINGS

FF_LENOSKY-lbfgs:
  FORCES norm(Ha/Bohr): 9.01e-6
  Forces: 1.e-4
  etot: 6.2e-6
  maxval: 1.1e-5
  Alpha: 0.00101
  Keys to ignore:
  - WARNINGS
  - disablesym

FF_LJ-bfgs:
  etot: 9.3e-5
  Keys to ignore:
  - WARNINGS
  - disablesym

FF_LJ-ab6md:
  Keys to ignore:
  - WARNINGS


FF_LENOSKY-bfgs:
  etot: 1.5e-10
  maxval: 1.0e-10
  fnrm2: 1.01e-10
  Energy: 2.07e-10
  Keys to ignore:
  - WARNINGS


FF_LENOSKY-diis:
  FORCES norm(Ha/Bohr): 1.11e-6
  etot: 1.35e-7
  Keys to ignore:
  - WARNINGS

FF_LJ-diis:
  Keys to ignore:
  - WARNINGS
  - disablesym

FF_LJ-fire:
  epred: 1.51e-11
  Keys to ignore:
  - WARNINGS
  - disablesym

FF_LJ-sdcg:
  maxval: 1.1e-9
  Keys to ignore:
  - WARNINGS
  - disablesym

FF_LJ-lbfgs:
  etot: 2.18e-8
  Forces: 1.01e-5
  Energy: 1.54e-8
  fnrm2: 1.01e-5
  maxval: 1.01e-5
  Keys to ignore:
  - WARNINGS
  - disablesym

FF_LJ-sqnm:
  Geometry: 1.01e-8
  fnrm2: 1.1e-6
  maxval: 1.01e-7
  Keys to ignore:
  - WARNINGS
  - disablesym


FF_LJ-vssd:
  etot: 2.2e-4
  maxval: 3e-4
  last beta: 3.5e-2
  beta: 1.81e-2
  fnrm2: 0.37
  Forces: 0.33
  Keys to ignore:
  - WARNINGS
  - disablesym
  
periodic_silicon:
 Epot: 1.1e-9
 Enl: 1.1e-9
 EXC: 1.1e-10
 Omega: 9.5e-11
 ebs_check: 1.1e-10
 charge diff: 5.0e-10
 ebs: 1.2e-10
 Energy (Hartree): 3.15e-11
 energy: 3.15e-11
 Total ionic charge: 6.7e-11
 Pressure: 1.5e-10
 D Tr: 1.0e-9

periodic_wateredge:
 Epot: 1.1e-9
 Omega: 3.0e-10
 Enl: 2.1e-10
 EH: 1.0e-9
 EXC: 1.1e-10
 EvXC: 2.1e-10
 Ekin: 1.1e-9
 energy: 2.9e-10
 Total charge: 1.1e-10
 PV (Ha): 2.7e-9
 Energy (Hartree): 1.8e-10
 Total charge: 1.1e-10
 Total ionic charge: 2.7e-11
 Pressure: 7.4e-10

periodic_water:
 EH: 3.1e-9
 Epot: 2.1e-9
 EXC: 1.1e-9
 EvXC: 1.1e-9
 Ekin: 2.0e-9
 Enl: 1.1e-9
 Energy (Hartree): 3.4e-10
 Omega: 5.9e-10
 ebs_check: 2.5e-9
 ebs: 2.5e-9
 eF: 9.2e-9
 D eF: 1.4e-8
 energy: 5.9e-10
 guess for new ef: 9.1e-9
 number of corrected points: 1
 charge diff: 5.2e-7
 diff: 1.2e-10
 Tr(K): 5.0e-7
 D Tr: 1.0e-6
 Total ionic charge: 9.5e-11
 Pressure: 6.4e-10
 Clean forces norm (Ha/Bohr): 1.9e-11
 Total charge: 2.1e-10
 Ion-Ion interaction energy: 1.6e-11
 Force Norm (Hartree/Bohr): 1.42e-11

surface_boronnitride:
 Enl: 1.01e-9
 Epot: 1.0e-9
 Omega: 1.96e-10
 energy: 3.9e-11
 Energy (Hartree): 3.9e-11
 Total charge: 1.0e-10
 Total ionic charge: 4.2e-11
 Clean forces norm (Ha/Bohr): 1.3e-11
 fnrm2: 1.2e-11
 Keys to ignore:
  - Calculating wavelets expansion of projectors, found warnings
  - found warnings

surface_graphene:
 Energies: 1.01e-9
 Omega: 2.21e-10
 energy: 2.5e-11
 ebs_check: 2.8e-10
 ebs: 2.8e-10
 charge diff: 1.5e-7
 Tr(K): 2.0e-7
 guess for new ef: 1.1e-9
 eF: 7.1e-10
 D eF: 1.1e-9
 diff: 2.2e-11
 Total ionic charge: 1.2e-11
 Energy (Hartree): 2.5e-11
 Total charge: 1.1e-10
 energy: 1.2e-11
 
dev.ref.yaml:
 Epot: 1.1e-10

multipoles_OH-:
 eF: 2.6e-6
 guess for new ef: 2.6e-6
 charge diff: 6.8e-8
 D Tr: 6.8e-8
 Tr(K): 6.71e-8
 ebs_check: 2.1e-9
 ebs: 1.6e-10
 relative diff: 4.6e-9
 diff: 2.1e-9
 multiplicator for the confinement: 1.7e-9
 Epot: 1.3e-10
 EH: 2.1e-10
 Ekin: 7.0e-11
 Charge analysis (charge / net charge): 6.8e-8
 EXC: 2.1e-11
 EvXC: 3.1e-11
 energy: 3.0e-11
 D eF: 2.1e-8
 Total charge: 4.31e-11
 trace(KS): 4.3e-11
 diff from reference kernel: 1.1e-8
 Atomic Forces (Ha/Bohr): 3.3e-11
 Clean forces norm (Ha/Bohr): 3.4e-11
 Raw forces norm (Ha/Bohr): 3.7e-11
 Average noise forces: 1.01e-9
 decay length of error function: 1.1e-5
 number of corrected points: 92
 total charge correction: 5.2e-8
 Unitary check of the multipole calculations: 6.1e-2

multipoles_water:
 Ekin: 1.1e-10
 EXC: 2.1e-11
 Epot: 2.1e-10
 EvXC: 3.1e-11
 eF: 3.9e-8
 guess for new ef: 4.0e-8
 number of corrected points: 17
 multiplicator for the confinement: 1.8e-10
 EH: 1.1e-10
 D eF: 2.0e-8
 ebs_check: 1.2e-10
 ebs: 1.2e-10
 D Tr: 3.1e-11
 Total charge: 1.4e-11
 charge diff: 3.2e-11
 number of corrected points: 17.0
 total charge correction: 8.6e-11
 trace(KS): 1.4e-11
 Unitary check of the multipole calculations: 2.1e-2
 number of corrected points: 20


multipoles_CH4:
 Atomic Forces (Ha/Bohr): 1.5e-11
 Charge analysis (charge / net charge): 2.7e-10
 Pseudo Fermi level for occupations: 8.2e-10
 net charge: 1.0e-10
 Energy (Hartree): 1.3e-11
 Total charge: 1.5e-10
 net quadropole: 1.1e-7
 eF: 6.5e-6
 D eF: 4.8e-6
 D Tr: 2.3e-9
 guess for new ef: 6.5e-6
 ebs: 8.2e-10
 ebs_check: 1.2e-9
 relative_diff: 2.6e-10
 trace(KS): 1.5e-10
 Tr(K): 2.1e-9
 energy: 2.2e-11
 Omega: 2.1e-11
 charge diff: 2.3e-9
 total charge correction: 2.5e-8
 relative diff: 2.6e-10
 Epot: 8.1e-10
 EH: 9.1e-10
 EXC: 2.9e-10
 EvXC: 3.6e-10
 Ekin: 1.1e-10
 diff from reference kernel: 1.1e-9
 diff: 8.9e-10
 number of corrected points: 27.0
 eval: 1.1e-8
 Unitary check of the multipole calculations: 9.1e-2

Xabsb2B.xabs.ref.yaml:
  Keys to ignore:
  - WARNINGS

dev.ref.yaml:
  Epot: 1.01e-10
  
igortho_19:
 Atomic Forces (Ha/Bohr): 7.3e-7
 Clean forces norm (Ha/Bohr): 2.1e-7
 Raw forces norm (Ha/Bohr): 3.6e-7
 net quadropole: 2.1e-6
 net dipole: 1.1e-6
 Energy (Hartree): 2.4e-9
 Multipole coefficients: 1.1e-6
 Charge analysis (charge / net charge): 4.1e-7
 Pseudo Fermi level for occupations: 3.74e-8
 net charge: 1.1e-8
 Average noise forces: 7.8e-7
 eF: 3.7e-5
 EXC: 2.8e-6
 Epot: 5.8e-5
 EvXC: 3.4e-6
 EH: 2.5e-5
 Ekin: 1.8e-7
 Enl: 1.6e-8
 Omega: 1.1e-8
 D eF: 2.9e-5
 ebs: 2.5e-5
 ebs_check: 2.5e-5
 guess for new ef: 3.9e-5
 energy: 4.1e-8
 charge diff: 1.7e-8
 D Tr: 2.6e-8
 number of corrected points: 14
 diff: 5.9e-9
 trace(KS): 5.6e-9
 Total charge: 5.9e-9
 relative diff: 1.6e-9
 diff from reference kernel: 3.0e-8
 D: 4.1e-8
 Tr(K): 1.7e-8
 total charge correction: 1.5e-11
 multiplicator for the confinement: 3.13e-11
 radius for normalization: 1.1e-2
 Force Norm (Hartree/Bohr): 3.91e-8

igortho_44:
 Atomic Forces (Ha/Bohr): 8.2e-7
 Average noise forces: 6.0e-8
 Clean forces norm (Ha/Bohr): 7.9e-7
 Energy (Hartree): 3.1e-9
 Raw forces norm (Ha/Bohr): 7.8e-7
 EH: 7.2e-4
 EXC: 2.7e-5
 Epot: 1.5e-3
 EvXC: 3.6e-5
 Enl: 2.1e-8
 Ekin: 1.0e-9
 Total charge: 1.5e-08
 guess for new ef: 2.0e-05
 Tr(K): 4.5e-07
 charge diff: 4.5e-07
 eF: 2.0e-05
 D Tr: 4.4e-7
 D eF: 8.4e-6
 diff: 4.6e-7
 ebs: 7.2e-04
 ebs_check: 7.2e-04
 relative diff: 9.5e-10
 trace(KS): 1.5e-08
 energy: 7.1e-07
 Omega: 3.0e-10
 Charge analysis (charge / net charge): 1.6e-6
 Pseudo Fermi level for occupations: 2.8e-6
 net charge: 1.1e-5
 eval: 1.1e-4
 Multipole coefficients: 1.4e-6
 number of corrected points: 8
 net quadropole: 7.1e-5
 net dipole: 1.1e-7
 D: 1.1e-4
 delta: 1.1e-10
 #radius for normalization: 1.1e-1
 Tolerance for the following test: 1.01e-10
<<<<<<< HEAD
 Force Norm (Hartree/Bohr): 7.93e-7
=======
 Force Norm (Hartree/Bohr): 9.3e-7
>>>>>>> 4ff0cf32
 Unitary check of the multipole calculations: 1.0e-2
 Multipole coefficients: 1.6e-6
 Keys to ignore:
  - Calculating wavelets expansion of projectors, found warnings
  - found warnings

igortho_94:
 Atomic Forces (Ha/Bohr): 2.6e-5
 net quadropole: 1.1e-5
 net dipole: 2.1e-6
 Energy (Hartree): 2.1e-9
 Multipole coefficients: 7.1e-10
 Total charge: 2.7e-9
 Clean forces norm (Ha/Bohr): 3.4e-5
 Average noise forces: 2.8e-5
 Raw forces norm (Ha/Bohr): 5.0e-5
 EH: 3.5e-4
 EXC: 3.4e-5
 Ekin: 1.7e-7
 Enl: 1.4e-8
 Epot: 6.2e-4
 EvXC: 4.4e-5
 total charge correction: 3.3e-8
 guess for new ef: 1.3e-5
 Tr(K): 3.0e-7
 charge diff: 3.0e-7
 eF: 1.3e-5
 D Tr: 3.0e-7
 D eF: 1.1e-5
 diff: 5.4e-9
 diff from reference kernel: 1.1e-8
 ebs: 3.2e-4
 ebs_check: 3.2e-4
 relative diff: 1.4e-9
 trace(KS): 2.7e-9
 D: 1.1e-4
 energy: 2.4e-8
 Omega: 1.1e-8
 Charge analysis (charge / net charge): 2.0e-6
 Pseudo Fermi level for occupations: 1.1e-6
 net charge: 1.1e-5
 eval: 1.1e-7
 Multipole coefficients: 1.2e-5
 number of corrected points: 116
 delta: 4.1e-11
 radius for normalization: 1.1e-2
 multiplicator for the confinement: 3.97e-11
 Force Norm (Hartree/Bohr): 3.7e-8

extendedfrags_nofrags:
 eF: 1.6e-9
 guess for new ef: 2.0e-9
 charge diff: 1.8e-8
 Tr(K): 2.1e-8
 D Tr: 1.0e-9
 D eF: 1.1e-8
 ebs_check: 7.8e-11
 ebs: 7.8e-11
 EXC: 1.1e-10
 Energies: 1.1e-10
 Pressure: 3.4e-11

extendedfrags_read:
 Omega: 1.5e-10
 eF: 1.5e-9
 charge diff: 2.3e-9
 Tr(K): 1.1e-8
 D eF: 1.1e-9
 guess for new ef: 1.5e-9
 ebs: 1.4e-10
 ebs_check: 1.4e-10
 Energies: 2.1e-10
 EXC: 1.01e-10
 D Tr: 1.1e-10
 Average noise forces: 1.0e-10
 Pressure: 5.6e-11
 maxval: 1.5e-11
 Total charge: 2.1e-11
 Force Norm (Hartree/Bohr): 4.5e-11
 Atomic Forces (Ha/Bohr): 1.7e-11
 Keys to ignore: [WARNINGS]

extendedfrags_readrotated:
 energy: 1.4e-11
 eF: 2.62e-9
 D eF: 1.1e-8
 guess for new ef: 2.61e-9
 D Tr: 1.1e-9
 ebs_check: 1.4e-10
 ebs: 1.4e-10
 charge diff: 2.0e-9
 Pressure: 4.7e-11
 Epot: 1.1e-10
 EvXC: 1.01e-10
 Total charge: 2.1e-11
 Force Norm (Hartree/Bohr): 4.8e-11
 fnrm2: 6.9e-11
 energy: 1.2e-11
 Atomic Forces (Ha/Bohr): 1.7e-11
 Omega: 7.08e-11
 Average noise forces: 1.1e-10
 Keys to ignore: [WARNINGS]


extendedfrags_write:
 Epot: 1.2e-9
 EH: 1.1e-9
 Ekin: 1.1e-10
 EXC: 2.01e-10
 EvXC: 3.1e-10
 D Tr: 3.1e-8
 D eF: 5.0e-9
 ebs_check: 1.04e-9
 ebs: 1.04e-9
 guess for new ef: 6.0e-9
 Tr(K): 4.01e-8
 Total charge: 6.01e-11
 charge diff: 3.2e-8
 trace(KS): 6.18e-11
 eF: 7.0e-9
 Pressure: 6.9e-11
 decay length of error function: 1.1e-6
 Clean forces norm (Ha/Bohr): 1.2e-11
 fnrm2: 5.6e-11
 maxval: 1.7e-11
 Atomic Forces (Ha/Bohr): 1.7e-11
 Force Norm (Hartree/Bohr): 4.7e-11
 diff: 1.65e-11
 
Cavity_H2OfrigidPCG:
 Atomic Forces (Ha/Bohr): 2.5e-6
 Force Norm (Hartree/Bohr): 2.3e-6
 maxval: 5.8e-6
 fnrm2: 2.8e-6
 Iteration quality: 4.0e-7
 alpha: 0.6
 Epot: 5.7e-5
 EH: 5.7e-5
 Energies: 5.1e-7
 EKS: &energy 4.95e-7
 Energy (Hartree): *energy 
 Average noise forces: 6.01e-8
 Integral of the density in the nonvacuum region: 3.6e-8
 Ekin: 1.66e-07
 Total electronic charge: 1.48e-09
 beta: 0.00011
 norm(P): 1.01e-6
 ratio: 1.01e-05
 total: 5.121e-06
 x: 2.55e-06
 y: 5.09e-06
 z: 1.63e-07
 Keys to ignore:
   - rmult
   - Electronic charge changed by rho compression

Cavity_H2OfsccsPCG:
 Atomic Forces (Ha/Bohr): 9.4e-10
 Iteration quality: 6.8e-7
 Energies: 4.01e-9
 Average noise forces: 1.01e-9
 EH: 4.6e-05
 Epot: 4.2-05
 ratio: 5.81e-06
 EXC: 2.44e-07
 Ekin: 1.8e-06
 Enl: 1.49e-07
 EvXC: 3.05e-07
 Integral of the density in the nonvacuum region: 7.84e-08
 P vector: 1.01e-07
 Total electronic charge: 1.46e-09
 alpha: 0.397
 beta: 0.0002
 EKS: 2.44e-07
 Energy (Hartree): 2.44e-07
 Force Norm (Hartree/Bohr): 4.68e-07
 H: 9.94e-07
 O: 2.01e-07
 fnrm2: 4.39e-07
 maxval: 5.42e-07
 total: 6.04e-07
 x: 2.82e-07
 y: 6.03e-07
 z: 1.35e-07
 Keys to ignore:
   - Electronic charge changed by rho compression

pexsi:
  Energy (Hartree): 2.3e-11
  Omega: 4.2e-11
  energy: 3.8e-11
  EXC: 1.0e-10
  Enl: 1.1e-10
  Total energy (H*DM): 1.6e-11
  Total energy (S*EDM): 1.6e-11
  Total free energy: 1.6e-11
  Total charge: 1.1e-10
  Keys to ignore:
    - Calculating wavelets expansion of projectors, found warnings
    - found warnings
    - Total number of cores
    - Number of cores used
    - Processor grid dimensions
    - number of columns (min/max/avg)
    - number of non-zero elements (min/max/avg)

counterions:
  EH: 1.1e-10
  EKS: 2.4e-11
  Energy (Hartree): 1.6e-11
  Epot: 1.1e-10
  EvXC: 1.1e-10
  Ekin: 1.1e-10<|MERGE_RESOLUTION|>--- conflicted
+++ resolved
@@ -1826,11 +1826,7 @@
  delta: 1.1e-10
  #radius for normalization: 1.1e-1
  Tolerance for the following test: 1.01e-10
-<<<<<<< HEAD
- Force Norm (Hartree/Bohr): 7.93e-7
-=======
  Force Norm (Hartree/Bohr): 9.3e-7
->>>>>>> 4ff0cf32
  Unitary check of the multipole calculations: 1.0e-2
  Multipole coefficients: 1.6e-6
  Keys to ignore:
