--- conflicted
+++ resolved
@@ -1667,11 +1667,7 @@
  Energy (Hartree): 2.5e-11
  Total charge: 1.1e-10
  energy: 2.0e-11
-<<<<<<< HEAD
- trace: 4.61e-10
-=======
  trace: 6.3e-10
->>>>>>> 1807156e
  
 dev.ref.yaml:
  Epot: 1.1e-10
