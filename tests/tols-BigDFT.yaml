---
Default tolerances:
 Epsilon: 1.1e-11
 
Keys to ignore:
 - Code logo
 - MPI task*
 - Timings for root process
 - Maximal OpenMP threads per MPI task
 - OpenMP threads per task
 - OpenMP parallelization
 - Memory* 
 - Orbitals Repartition*
 - Rho Commun
 - Total number of components
 - GPU acceleration
 - High Res. box is treated separately
 - Grid Spacing threshold (AU)
 - Direct and transposed data repartition
 - Write Waves Time
 - Reading Waves Time
 - Maxdiff*
 - Tolerances for this check
 - Material acceleration
 - Number of OpenCL devices per node
 - Version Number
 - Root process Hostname
 - Input ixc parameter corresponds to XC
Patterns to ignore:
 - Timestamp
 - memory
 - FLAGS

Expected Test CPUtime: #
 C: #[expected, error]
  athelas: [ 6.0, 1.0 ]

yaml_test:
 Tax: 1.8e-6
 Total: 2.0e-5
 Keys to ignore:
   - Error code
   - Address*
   - date
   - Id
 Patterns to ignore:
   - errcode
   - time
   - Time

#Runs which update and override the default
SiH4:
 #due to lack of functionality in fldiff, since energies field is updated
 Energies: &etol 4.6e-9
 Eion: &eion 3.4e-9
 EH: *etol
 EXC: *etol
 Eion: *etol
 Ekin: *etol
 Enl: *etol
 Epot: *etol
 EvXC: *etol
 Epsilon: 1.4e-10
 Ion-Ion interaction energy: *eion
 Atomic Forces (Ha/Bohr): 2.e-9
 maxval: 2.e-9
 Average noise forces: 1.5e-10
 Average CG stepsize in terms of betax: 1.1e-5

AgBulk:
 Grid Spacing threshold (AU): 1.e-2
 Residues per orbital: 2.2e-8
 EH: 1.6e-11
 EXC: 2.9e-11
 Ekin: 1.2e-11
 Enl: 2.3e-11
 Epot: 2.1e-11
 EvXC: 7.1e-11
 tr(H): 2.5e-11
 # Necessary for GPU runs, to be updated...
 Keys to ignore:
  - Residues per orbital
  - Calculating wavelets expansion of projectors, found warnings

SiBulk:
 Residues per orbital: 8.0e-10
 maxval: 1.2e-11
 Enl: 2.1e-11
 Epot: 1.0e-10
 EvXC: 1.1e-10
 Atomic Forces (Ha/Bohr): 1.2e-11
 Clean forces norm (Ha/Bohr): 1.2e-11
 # Necessary for GPU runs, to be updated...
 Keys to ignore:
  - Residues per orbital

Mn2:
 Keys to ignore:
  - proc
 Epsilon: 2.e-10
 Enl: 3.1e-10
 Ekin: 3.1e-10
 Average noise forces: 3.4e-10
 Atomic Forces (Ha/Bohr):
  - Mn: 2.5e-10
 Clean forces norm (Ha/Bohr):
  maxval: 2.5e-10

GPU:
 EvXC: 1.1e-10

Graphene:
 EH: 1.1e-10

TiMix:
 Epsilon: 1.e-10

GEOPT-BFGS: 
 Epsilon: 2.71e-10

GEOPT-LBFGS: 
 Epsilon: 4.1e-10
 EH: 1.11e-9
 Epot: 3.3e-10
 Eion: 8.5e-10
 Enl: 6.5e-10
 DIIS weights: 1.1e-5
 
NaCl:
 Epsilon: 2.e-9
 Mean L2 norm of gaussian-wavelet difference: 1.21e-4

NH3:
 Epsilon: 1.1e-10

CH3-:
 Epsilon: 5.1e-9
 gnrm: 1.1e-5
 EKS: 1.6e-8
 D: 1.e-8
 Average CG stepsize in terms of betax: 3.4e-4
 Atomic Forces (Ha/Bohr): 4.0e-7
 Average noise forces: 5.3e-8
 Clean forces norm (Ha/Bohr): 3.6e-7
 Raw forces norm (Ha/Bohr): 4.0e-7
 Ion-Ion interaction energy: 3.1e-6
 FORCES norm(Ha/Bohr): 1.1e-6
 Forces: 1.1e-7
 Keys to ignore:
 - b/b0

scalability:
 Energies: 1.e-9
 EKS: 2.0e-10
 Total electronic charge: 1.9e-11

ElecField:
 Epsilon: 1.1e-10 

FeHyb:
 EKS: 6.e-11

Li+:
 EKS: 2.e-11

O2-Spin:
 Epsilon: 1.1e-10

H2-spin:
 Estimation of Finite-Size Corrections:
  Corrected Energies:
   Epot: 2.1e-11
  Total energy with tail correction: 1.51e-11

TiSmear:
 Epsilon: 5.e-11
 EKS: 5.5e-11

H2O-CP2K:
 Total energy with tail correction: 1.8e-11

test.splsad.ref.yaml:
 Epsilon: 1.1e-10
 Electric Dipole Moment (Debye): 1.21e-8

test.minhop.ref.yaml:
 Energies: &etol1 6.0e-9
 Eion: &eion1 4.1e-11
 EH: *etol1
 EXC: *etol1
 Ekin: *etol1
 Enl: *etol1
 Epot: *etol1
 EvXC: *etol1
 EKS: 9.7e-10
 Ion-Ion interaction energy: *eion1
 fluct: 1.2e-9
 maxval: 7.1e-11
 Atomic Forces (Ha/Bohr): 2.0e-11
 Average noise forces: 1.0e-10
 etot: 1.84e-11
 Orbitals: 6.1e-9
 Keys to ignore:
   - (MH) cpu(hrs)
   - WARNINGS

test.testforces.ref.yaml:
 Epsilon: 1.2e-10

H2O-bader:
 Epsilon: 3.0e-11
 EKS: 6.0e-11

H2O-CP2K:
 Total energy with tail correction: 1.8e-11

N2:
 Epsilon: 1.2e-10

mixpotential:
 Epsilon: 2.e-11

IO-wf_plain-read:
 Energies: 1.1e-10

CH4-D3:
 EH: &ener 1.1e-10
 Epot: *ener
 EKS: &ener2 3.3e-11
 Eion: *ener
 Ekin: *ener
 Enl: *ener2
 etot: 2.92e-11
 Etot: 2.9e-11
 Ion-Ion interaction energy: 9.0e-11

NLCC: &NLCCs
 Energies: 1.2e-10
 EKS: 5.e-11
 Total electronic charge: 1.2e-11

NLCC: &NLCCsnew
 EH: 5.1e-10
 EXC: 4.7e-09
 Ekin: 1.3e-09
 Enl: 2.91e-10
 Epot: 1.6e-09
 EvXC: 4.9e-9
 EKS: 4.6e-9
 Orbitals: 1.2e-10
 Atomic Forces (Ha/Bohr): 5.0e-11
 Clean forces norm (Ha/Bohr): 5.0e-11
 Total electronic charge: 1.2e-11
 Value for Exc[rhoc]: 3.8e-9
 PV (Ha): 5.9e-11
 Exc(rhoc): 3.8e-9

#deepcopy of the above defined cases
NLCC_free-O2: *NLCCs
NLCC_free: *NLCCsnew
NLCC_periodic-O2: *NLCCsnew
NLCC_periodic: *NLCCs

taskgroups:
  Energies: 1.1e-10
  EKS: 1.1e-10
  P vector: 1.1e-10

base:
  norm(P): 1.1e-9

Davidson-SiH4:
  e_virtual: 1.7e-11
  Eigenvalues and eigenstate residue: 1.3e-10

TDDFT:
  Epsilon: 1.1e-10
  e_virtual: 1.61e-9
  Eigenvalues and eigenstate residue: 1.1e-7
  Epot: 1.1e-10
  Gradient Norm: 4.11e-9
  L2 Norm - 1 and Rayleigh quotient (Davidson): 1.1e-7
  Excitation Energy and Oscillator Strength: 1.7e-6
  Transition energies (eV): 1.1e-4

BigDFT2Wannier.b2w.ref.yaml:
  amnk_guess(nb): 1.31e-10

cleanup:
 Atomic Forces (Ha/Bohr): 3.1e-10
 Average noise forces: 3.1e-10
 Clean forces norm (Ha/Bohr): 1.6e-10
 Raw forces norm (Ha/Bohr): 2.4e-10

directmin:
 Patterns to ignore:
 - Wavefunction written

restartdisk_charge:
 Patterns to ignore:
 - Wavefunction written

H2-freq:
 (F) Frequencies (Hartree): 5.e-10
 
rotate_write:
 Patterns to ignore:
 - Wavefunction written

GEOPT-newIG:
  Ion-Ion interaction energy: 2.3e-11
  D: 1.1e-10
<<<<<<< HEAD
  Energies: 1.1e-8
  EKS: 7.4e-10
=======
  etot: 1.481e-11
  Energies: 4.81e-9
  EKS: 5.7e-10
>>>>>>> 16531408

rotatesmall_write:
  Keys to ignore:
  - Wavefunction written No.<|MERGE_RESOLUTION|>--- conflicted
+++ resolved
@@ -310,14 +310,9 @@
 GEOPT-newIG:
   Ion-Ion interaction energy: 2.3e-11
   D: 1.1e-10
-<<<<<<< HEAD
   Energies: 1.1e-8
+  etot: 1.481e-11
   EKS: 7.4e-10
-=======
-  etot: 1.481e-11
-  Energies: 4.81e-9
-  EKS: 5.7e-10
->>>>>>> 16531408
 
 rotatesmall_write:
   Keys to ignore:
