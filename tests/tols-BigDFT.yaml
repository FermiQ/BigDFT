--- conflicted
+++ resolved
@@ -316,11 +316,7 @@
  EXC: 1.1e-10
  EvXC: 1.1e-10
  Enl: 2.1e-11
-<<<<<<< HEAD
  Energy (Hartree): 5.9e-11
-=======
- Energy (Hartree): 1.52e-11
->>>>>>> a706bdb5
 
 IO-wf_plain-read:
  Energies: 1.1e-10
