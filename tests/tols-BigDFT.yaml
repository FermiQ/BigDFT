---
Default tolerances:
 Epsilon: 1.1e-11
 P vector: 3.e-4
 norm(P): 3.e-4
 
Keys to ignore:
 - Code logo
 - Compilation options
 - MPI task*
 - Timings for root process
 - Maximal OpenMP threads per MPI task
 - OpenMP threads per task
 - OpenMP parallelization
 - Memory* 
 - Orbitals Repartition*
 - Rho Commun
 - Total number of components
 - GPU acceleration
 - High Res. box is treated separately
 - Grid Spacing threshold (AU)
 - Direct and transposed data repartition
 - Write Waves Time
 - Reading Waves Time
 - Maxdifference*
 - Tolerances for this check
 - Material acceleration
 - Number of OpenCL devices per node
 - Version Number
 - Root process Hostname
 - Input ixc parameter corresponds to XC
 - Wavefunction written No.
 - accel
 - Max No. of dictionaries used
 - Occupation numbers coming from
 - Number of dictionary folders allocated
 - Maximum size of masking arrays for a projector
 - Cumulative size of masking arrays
 - Dictionary for lin
 - Raw version
 - Size of the global database
 - Total No. of Taskgroups created
 - sparse matmul load balancing naive / optimized
 - preconditioning load balancing before
 - preconditioning load balancing after
 - preconditioning load balancing min/max before # to be deleted as soon as refs are updated
 - preconditioning load balancing min/max after # to be deleted as soon as refs are updated
 - task with max load
 - nonlocal forces; maximal number of atoms per iteration, number of iterations
 - number of taskgroups
 - taskgroups overview
 - outdir
 - Atomic positions within the cell (Atomic and Grid Units)
 - Rigid Shift Applied (AU)
 - Walltime since initialization
 - Support function repartition
 - Output grid format # to be removed for updated references
 - Support Function Repartition
 - Iostat for format
 - check_overlap
 - check_sumrho
 - Leaked force
 - psolver_accel
 - psolver_groupsize
 - gps_method
 - solvent
 - Operation  1
 - check
 - main
 - noise
 - penalty
 - SCF criterion
 #- avg pot difference (actual/min)
 #- number of tasks
 #- IDs
 #- start / end
 #- start / end disjoint
Patterns to ignore:
 - Timestamp
 - memory
 - FLAGS
 - input_guess



Expected Test CPUtime: #
 C: #[expected, error]
  athelas: [ 6.0, 1.0 ]

yaml_test:
 Tax: 1.8e-6
 Total: 2.0e-5
 Keys to ignore:
   - Error code
   - Address*
   - date
   - Id
   - Summary
   - ERR_ALLOCATE
   - Routine dictionary
   - Errors found while (de)allocating ab and b
   - Calling sequence of Main program (routines with * are not closed yet)
   - Additional Info
   - Something to use b
   - Something to use ab
   - Entering Thread No.
   - Elapsed time (ns)
   - Elapsed time (mus)
   - Test for pid
   - loc of address and metadata
   - Actual address of first element of ptr1
   - Predicted address for the starting point of ptr1
   - address of first element vs address of objects
   - Timings for search
 Patterns to ignore:
   - errcode
   - Time
   - Global dictionary
   - time
   - Count

xc:
 nosp: 3.1e-6
 scol: 2.72e-5
 Patterns to ignore:
   - time

psp:
  checksum: 1.43e-14


#Runs which update and override the default
AgBulk:
 Grid Spacing threshold (AU): 1.e-2
 Residues per orbital: 2.2e-8
 EH: 2.51e-11
 EXC: 4.52e-11
 Ekin: 1.81e-11
 Enl: 3.71e-11
 Epot: 3.21e-11
 EvXC: 7.1e-11
 tr(H): 4.1e-11
 # Necessary for GPU runs, to be updated...
 Keys to ignore:
  - Residues per orbital
  - Calculating wavelets expansion of projectors, found warnings


SiBulk:
 Wavefunctions Iterations: 4.4e-8 # 1.1e-10
 Residues per orbital: 8.0e-10
 maxval: 3.18e-10
 # Ekin: 2.1e-11
 # Enl: 2.1e-11
 # Epot: 1.0e-10
 # EvXC: 1.1e-10
 Last Iteration: 7.01e-10
 Atomic Forces (Ha/Bohr): 7.01e-10
 Clean forces norm (Ha/Bohr): 3.3e-10
 Average noise forces: 9.3e-10
 HOMO LUMO gap (AU, eV): 1.8e-10
 PV (Ha): 1.89e-10
 Optimization of virtual orbitals: 1.29e-7
 e_occupied: 1.42e-11
 Orbitals: 1.42e-11	
 GPa: 2.0e-9
 # Necessary for GPU runs, to be updated...
 Keys to ignore:
  - Residues per orbital


SiH4:
 #due to lack of functionality in fldifference, since energies field is updated
 Energies: &etol 4.6e-9
 Eion: 6.6e-9
 EH: 5.9e-9
 EXC: *etol
 Ekin: *etol
 Enl: *etol
 Epot: 6.6e-9
 EvXC: *etol
 Epsilon: 1.4e-10
 Ion-Ion interaction energy: 6.6e-9
 Atomic Forces (Ha/Bohr): 2.e-9
 Positions: 1.1e-9
 maxval: 2.e-9
 Average noise forces: 2.92e-10
 Average CG stepsize in terms of betax: 1.1e-5
 H: 1.1e-9
 e: 1.98e-10

Mn2:
 Keys to ignore:
  - proc
 Epsilon: 2.e-10
 Enl: 3.1e-10
 Ekin: 3.1e-10
 Average noise forces: 3.4e-10
 Atomic Forces (Ha/Bohr):
  - Mn: 2.5e-10
 Clean forces norm (Ha/Bohr):
  maxval: 2.5e-10

GPU:
 EvXC: 1.1e-10

Graphene:
 Input Hamiltonian: 1.1e-10
 EH: 1.1e-10
 Epot: 1.0e-10

TiMix:
 Epsilon: 1.e-10

GEOPT-BFGS: 
 Epsilon: 2.71e-10
 Mg: 1.01e-9

GEOPT-LBFGS: 
 Epsilon: 4.8e-10
 etot: 1.3e-9
 EKS: 1.3e-9
 EH: 1.81e-9
 Epot: 1.1e-9
 Eion: 8.5e-10
 Enl: 1.33e-9
 DIIS weights: 1.1e-5
 Mg: 2.1e-9
 
NaCl:
 Epsilon: 2.e-9
 Mean L2 norm of gaussian-wavelet difference: 1.358e-4

NH3:
 Epsilon: 1.1e-10

CH3-:
 Epsilon: 5.1e-9
 gnrm: 1.1e-5
 EKS: 1.6e-8
 D: 1.e-8
 Positions: 4.11e-7
 Average CG stepsize in terms of betax: 3.801e-4
 Atomic Forces (Ha/Bohr): 4.0e-7
 Average noise forces: 6.2e-8
 Clean forces norm (Ha/Bohr): 3.6e-7
 Raw forces norm (Ha/Bohr): 4.1e-7
 Ion-Ion interaction energy: 3.1e-6
 FORCES norm(Ha/Bohr): 1.1e-6
 Forces: 1.1e-7
 Keys to ignore:
 - b/b0
 - Molecule was shifted

scalability:
 Energies: 1.e-9
 EKS: 2.14e-10
 Total electronic charge: 2.1e-11
 Expected kinetic energy: 1.1e-10


ElecField:
 Epsilon: 1.1e-10 


FeHyb:
 EKS: 6.e-11
 y: 1.51e-11
 Energy (Hartree): 4.9e-11 


Li+:
 Epsilon: 1.1e-10
 D: 1.01e-10
 Epot: 1.01e-10


O2-Spin:
 Epsilon: 1.1e-10
 norm(P): 1.0e-9


H2-spin:
 Estimation of Finite-Size Corrections:
  Corrected Energies:
   Epot: 2.1e-11
  Total energy with tail correction: 1.51e-11


H-Rydberg_H:
 Gradient Norm: 5.8e-9
 Eigenvalues and eigenstate residue: 5.1e-9
 norm(P): 1.1e-10

TiSmear:
 Epsilon: 5.e-11
 EKS: 5.6e-11

H2O-CP2K:
 Total energy with tail correction: 1.8e-11
 Epot: 1.01e-10

test.splsad.ref.yaml:
 Epsilon: 1.1e-10
 Electric Dipole Moment (Debye): 1.21e-8
 Keys to ignore:
   - Molecule was shifted

test.minhop.ref.yaml:
 Energies: &etol1 6.0e-9
 Eion: &eion1 5.1e-11
 EH: *etol1
 EXC: *etol1
 Ekin: *etol1
 Enl: *etol1
 Epot: *etol1
 EvXC: *etol1
 EKS: 9.7e-10
 Ion-Ion interaction energy: *eion1
 fluct: 1.2e-9
 maxval: 7.1e-11
 Atomic Forces (Ha/Bohr): 5.1e-11
 Average noise forces: 1.1e-10
 etot: 1.85e-11
 Orbitals: 6.1e-9
 Positions: 1.1e-9
 curv: 5.51e-11
 fd2: 2.93e-10
 Keys to ignore:
   - (MH) cpu(hrs)
   - WARNINGS
   - XC ID

test.testforces.ref.yaml:
 Epsilon: 1.2e-10
 Maxdiff for overlap calculation: 9.8e-09
 eF: 3.0e-07
 multiplicator for the confinement: 3.65e-9
 EBS: 3.93e-09
 EBS higher temperature: 3.93e-09
 EH: 4.11e-09
 EXC: 4.91e-10
 Ekin: 4.1e-10
 Epot: 2.91e-09
 EvXC: 6.51e-10



H2O-bader:
 Epsilon: 3.0e-11
 EKS: 6.0e-11

N2:
 Epsilon: 1.2e-10

mixpotential:
 Epot: 1.1e-10
 energy: 7.5e-11
 Omega: 7.4e-11
 Ekin: 1.1e-10
 EXC: 1.1e-10
 EvXC: 1.1e-10
 Enl: 2.1e-11
 EH: 1.0e-9
 Energy (Hartree): 5.9e-11
 Maxdiff for overlap calculation: 1.5e-07
 Maxdiff for transpose (checksum): 1.2e-10

IO-wf_plain-read:
 Energies: 1.1e-10
 GPa: 1.8e-5

IO-wf_plain:
 GPa: 3.9e-5

IO-wf_binary-read:
 GPa: 1.8e-5

IO-wf_binary:
 GPa: 3.9e-5

NEB.NEB.ref.yaml:
  Energy (eV): 4.7e-9

CH4-D3:
 Energy (Hartree): 2.9e-11
 EH: &ener 1.1e-10
 Epot: *ener
 EKS: &ener2 3.32e-11
 Eion: *ener
 Ekin: *ener
 Enl: *ener2
 etot: 2.92e-11
 Etot: 2.9e-11
 Ion-Ion interaction energy: 9.0e-11
 Positions: 1.01e-9

NLCC: &NLCCs
 Energies: 1.2e-10
 EKS: 5.9e-11
 Total electronic charge: 1.2e-11
 norm(P): 2.0e-10
 GPa: 4.5e-11

NLCC: &NLCCsnew
 EH: 5.1e-10
 EXC: 4.7e-09
 Ekin: 1.3e-09
 Enl: 2.91e-10
 Epot: 1.6e-09
 EvXC: 4.9e-9
 EKS: 4.6e-9
 Orbitals: 1.2e-10
 Atomic Forces (Ha/Bohr): 5.0e-11
 Clean forces norm (Ha/Bohr): 5.0e-11
 Total electronic charge: 1.2e-11
 Value for Exc[rhoc]: 3.8e-9
 PV (Ha): 5.9e-11
 Exc(rhoc): 3.8e-9
 norm(P): 1.0e-10
 GPa: 1.6e-10

#deepcopy of the above defined cases
NLCC_free-O2: *NLCCs
NLCC_free: *NLCCsnew
NLCC_periodic-O2: *NLCCsnew
NLCC_periodic: *NLCCs

taskgroups:
  Energies: 1.1e-10
  EKS: 1.1e-10
  P vector: 1.1e-10
  Total electronic charge: 1.5e-11

base:
  norm(P): 1.1e-9
  Epot: 1.1e-10
  EH: 1.01e-10
  Ekin: 1.1e-10
  energy: 1.4e-11
  Omega: 1.32e-11
  D Tr(K): 1.1e-10
  trace(KS): 4.1e-11
  D Tr: 4.1e-11
  Unitary check of the multipole calculations: 2.1e-2
  Maxdiff for overlap calculation: 5.1e-08
  Maxdiff for transpose (checksum): 1.2e-10 
  Pseudo Fermi level for occupations: 7.5e-10

Davidson-SiH4:
  e_virtual: 1.7e-11
  Eigenvalues and eigenstate residue: 1.8e-10

SIC_PZ:
  EH: 1.001e-10

TDDFT:
  Epsilon: 1.1e-10
  e_virtual: 6.0e-7
  Eigenvalues and eigenstate residue: 1.2e-4
  Epot: 1.1e-10
  Gradient Norm: 1.01e-4 #too big?
  L2 Norm - 1 and Rayleigh quotient (Davidson): 1.1e-6
  Excitation Energy and Oscillator Strength: 1.3e-4
  Transition energies (eV): 3.01e-4

BigDFT2Wannier.b2w.ref.yaml:
  amnk_guess(nb): 1.31e-10

cleanup:
 Ekin: 5.1e-9
 Enl: 8.7e-10
 Atomic Forces (Ha/Bohr): 3.94e-10
 Average noise forces: 1.01e-9
 Clean forces norm (Ha/Bohr): 3.7e-9
 Raw forces norm (Ha/Bohr): 3.5e-9
 Epot: 3.9e-9
 Orbitals: 6.1e-10
 EH: 3.8e-9
 EXC: 1.9e-9
 EvXC: 2.3e-9
 Enl: 1.27e-9
 Omega: 2.12e-9
 Pulay Forces (Ha/Bohr): 1.9e-9
 energy: 2.3e-9
 Energy (Hartree): 1.81e-10
 EBS higher temperature: 1.6e-9
 D Tr(K): 2.7e-7
 Tr(K): 3.0e-7
 guess for new ef: 3.1e-9
 eF: 2.8e-9
 D Tr: 1.1e-6
 EBS: 1.6e-9
 HOMO energy: 1.9e-10
 LUMO energy: 1.6e-10
 HOMO-LUMO gap (eV): 4.5e-9
 HOMO-LUMO gap (Ha): 1.7e-10
 D eF: 1.1e-8
 Pseudo Fermi level for occupations: 4.1e-10
 Force Norm (Hartree/Bohr): 4.1e-10
 Maxdiff for overlap calculation: 1.7e-9
 Maxdiff for transpose (checksum): 1.5e-11    
 e: 6.3e-10
 trace(KS): 1.2e-11

directmin:
 Patterns to ignore:
 - Wavefunction written
 Epsilon: 3.5e-10
 mean alpha: 1.1e-04
 max alpha: 1.1e-04
 Ekin: 8.1e-10
 eBS: 6.1e-10
 norm(P): 1.1e-7

experimentalmode:
 D: 1.1e-04
 Epsilon: 8.e-10
 Ekin: 1.9e-06
 Enl: 2.7e-07
 Omega: 1.5e-05
 EH: 2.5e-04
 Epot: 2.3e-04
 EXC: 3.6e-05
 EvXC: 4.8e-05
 energy: 7.8e-07
 multiplicator for the confinement: 4.5e-07
 Atomic Forces (Ha/Bohr): 1.3e-07
 Raw forces norm (Ha/Bohr): 1.1e-7
 Clean forces norm (Ha/Bohr): 1.1e-07
 Orbitals: 1.1e-04
 Average noise forces: 7.6e-08
 Maxdiff for overlap calculation: 8.2e-07 

restartdisk_charge:
 Epot: 1.1e-10
 EH: 1.1e-10
 Ekin: 1.1e-10
 Maxdiff for overlap calculation: 6.0e-09
 Maxdiff for transpose (checksum): 1.5e-11
 Patterns to ignore:
 - Wavefunction written

restartdisk_read:
 EH: 1.1e-10
 Epot: 1.1e-10
 Maxdiff for overlap calculation: 5.5e-09
 Maxdiff for transpose (checksum): 3.0e-11

H2-freq: &freq
 (F) Frequencies (Hartree): 5.e-10
 D: 1.e-10
 EKS: 2.6e-11
 (F) Vibrational entropy: 2.0e-8
 (F) Frequencies (THz): 4.8e-3
 (F) Frequencies (cm-1): 4.9e-3
 (F) Vibrational Energy (cm-1 and Hartree): 2.01e-11
 (F) Total Energy (Hartree): 2.1e-11
 Keys to ignore:
   - Molecule was shifted


C6H6-freq: *freq

rotate_read1:
 eBS: 2.6e-11
 EvXC: 1.1e-10
 EXC: 1.1e-10
 orthog_energy: 2.4e-11
 energy: 8.7e-11
 energydiff: 8.3e-11
 Omega: 8.1e-11
 D: 1.1e-10
 Energy (Hartree): 2.6e-11
 Maxdiff for transpose (checksum): 9.4e-10

rotate_read2:
 eBS: 2.6e-11
 EXC: 1.1e-10
 orthog_energy: 3.0e-9
 energy: 7.4e-11
 Omega: 7.1e-11
 Epot: 1.1e-9
 Energy (Hartree): 3.4e-11
 Maxdiff for transpose (checksum): 9.4e-10
 
rotate_write:
 EvXC: 1.1e-10
 EXC: 1.1e-10
 energy: 2.2e-11
 Omega: 2.1e-11
 Maxdiff for transpose (checksum): 9.4e-10
 Patterns to ignore:
 - Wavefunction written

GEOPT-newIG:
  Ion-Ion interaction energy: 2.3e-11
  D: 1.1e-10
  Energies: 1.1e-8
  etot: 2.62e-11
  EKS: 1.0e-8
  Energy (Hartree): 1.2e-11

GEOPT-all_sdcg:
  Keys to ignore:
    - Molecule was shifted

GEOPT-all_vssd:
  Keys to ignore:
  - WARNINGS
  - Molecule was shifted

rotatesmall_write:
  Maxdiff for transpose (checksum): 5.9e-11
  Keys to ignore:
  - Wavefunction written No.

wrappers.out:
 EH: 1.1e-10
 Epot: 1.01e-10
 fnrm2: 1.1e-10

rotatesmall_read:
 Epsilon: 2.4e-11
 overlap: 2.0e-08
 frag eval: 3.0e-10
 energy: 4.2e-10
 orthog energy: 1.9e-10

molecule_dmix:
 Enl: 6.6e-9
 EXC: 9.1e-10
 EvXC: 1.2e-9
 EH: 1.1e-08
 Ekin: 1.1e-8
 Epot: 9.1e-09
 energy: 5.5e-10
 Omega: 1.4e-8
 Atomic Forces (Ha/Bohr): 4.7e-11
 Clean forces norm (Ha/Bohr): 5.1e-11
 Raw forces norm (Ha/Bohr): 6.2e-11
 Average noise forces: 1.1e-8
 e: 1.4e-10
 Total charge: 1.1e-08
 Energy (Hartree): 8.4e-11

molecule_pmix:
 EXC: 1.1e-9
 EvXC: 6.6e-9
 EH: 1.1e-8
 Ekin: 1.1e-08
 Enl: 6.6e-09
 Epot: 9.1e-9
 Total charge: 1.1e-10
 energy: 8.9e-9
 Omega: 1.4e-8
 Epot: 9.1e-09
 Atomic Forces (Ha/Bohr): 4.6e-11
 Clean forces norm (Ha/Bohr): 5.0e-11
 e: 1.4e-10
 Raw forces norm (Ha/Bohr): 6.2e-11
 Energy (Hartree): 8.6e-11
 Average noise forces: 1.1e-10

molecule_dmin:
 Enl: 6.6e-9
 EXC: 9.1e-10
 EvXC: 1.2e-9
 EH: 1.1e-08
 Ekin: 1.1e-08
 Epot: 9.1e-09
 energydiff: 4.1e-10
 energy: 8.1e-9
 Omega: 1.4e-8
 Total charge: 1.1e-10
 eBS: 7.2e-9
 e: 1.4e-10
 Average noise forces: 4.1e-11
 Energy (Hartree): 6.9e-11

molecule_foe:
 Enl: 6.6e-9
 Epot: 1.1e-8
 EXC: 9.1e-10
 EvXC: 1.1e-8
 EH: 1.1e-8
 Ekin: 1.1e-8
 D Tr(K): 1.1e-8
 energy: 6.9e-10
 Omega: 8.6e-9
 Total charge: 2.5e-10
 eF: 7.2e-9
 guess for new ef: 7.0e-9
 D eF: 7.2e-9
 Tr(K): 1.1e-07
 D Tr: 1.1e-7
 tr(KS) before purification: 5.1e-10
 EBS higher temperature: 3.52e-9
 EBS: 3.52e-9
 Energy (Hartree): 6.26e-11
 difference: 1.7e-11

hybrid-directmin:
 Epsilon: 1.4e-11
 Enl: 1.8e-10
 eBS: 4.5e-09
 Omega: 4.5e-09
 energy: 4.4e-09
 multiplicator for the confinement: 8.9e-11
 Epot: 5.1e-09
 EH: 5.1e-9
 EXC: 6.1e-10
 EvXC: 8.1e-10
 Ekin: 1.1e-09
 Atomic Forces (Ha/Bohr): 8.7e-11
 Clean forces norm (Ha/Bohr): 8.0e-11
 Raw forces norm (Ha/Bohr): 3.3e-11
 Average noise forces: 1.1e-10
 Energy (Hartree): 7.4e-11
 Maxdiff for transpose (checksum): 2.4e-10

cdft_ohohfoe:
 Epsilon: 7.1e-10
 Tr(K): 1.1e-08
 guess for new ef: 1.1e-09
 eF: 1.1e-07
 eBS: 1.1e-9

cdft_ohoh:
 Epsilon: 7.1e-10
 D: 1.1e-8
 eBS: 1.8e-9

cdft_oh-:
 Epot: 1.1e-10
 EH: 1.1e-10
 Maxdiff for overlap calculation: 4.9e-09
 Maxdiff for transpose (checksum): 5.9e-11   

cdft_oh-a:
 EH: 1.1e-10
 Epot: 1.01e-10
 Maxdiff for overlap calculation: 4.7e-09
 Maxdiff for transpose (checksum): 7.3e-11   

fructose:
 Epot: 2.1e-09
 Ekin: 1.1e-09
 Enl: 1.1e-10
 EXC: 1.1e-10
 Epsilon: 1.1e-11
 D: 1.1e-10
 D eF: 3.9e-5
 D Tr: 5.4e-6
 eF: 5.4e-5
 guess for new ef: 5.4e-5
 EH: 2.0e-9
 EvXC: 1.1e-10
 energy: 1.44e-10
 Omega: 1.44e-10
 Tr(K): 5.0e-06
 Total charge: 2.5e-10
 D Tr(K): 5.4e-6
 multiplicator for the confinement: 1.4e-11
 EBS: 1.1e-8
 EBS higher temperature: 1.1e-8
 net quadropole: 1.1e-10
 Energy (Hartree): 1.3e-10
 Charge analysis (charge / net charge): 7.6e-10
 Pseudo Fermi level for occupations: 2.2e-7
 net charge: 1.0e-8
 Maxdiff for overlap calculation: 3.6e-7
 Maxdiff for transpose (checksum): 3.5e-10
 ef: 1.1e-7
 difference: 1.4e-9
 relative difference: 6.3e-11
 trace(KS): 2.5e-10
 eval: 1.1e-6
 trace: 1.9e-11
 Average noise forces: 1.01e-10
 Keys to ignore:
  - Calculating wavelets expansion of projectors, found warnings
  - found warnings

GEOPT-all_fire:
 Keys to ignore:
   - Molecule was shifted

GEOPT-all_bfgs:
 Keys to ignore:
   - Molecule was shifted

GEOPT-all_diis:
 Keys to ignore:
   - Molecule was shifted


GEOPT-all_lbfgs:
 Epot: 2.01e-11
 Eion: 1.2e-11
 Ekin: 2.1e-11
 Keys to ignore:
   - Molecule was shifted


geopt_foe:
 D eF: 7.1e-6
 D: 1.e-10
 eF: 4.7e-7
 guess for new ef: 4.7e-7
 Epot: 3.1e-10
 EH: 3.0e-10
 EXC: 4.1e-11
 EvXC: 4.1e-11
 Ekin: 1.1e-10
 D Tr(K): 7.1e-6
 difference from idempotency: 2.1e-09
 tr(KS) before purification: 2.6e-07
 Tr(K) : 1.3e-6
 D Tr: 7.1e-06
 decay length of error function: 1.1e-5
 EBS: 2.1e-7
 EBS higher temperature: 1.1e-8
 difference: 2.1e-7
 Positions: 2.1e-9
 Omega: 1.2e-11
 Total charge: 1.3e-10
 guess for new ef: 4.7e-07
 trace(KS): 1.4e-10
 Maxdiff for overlap calculation: 4.5e-08
 Maxdiff for transpose (checksum): 1.2e-10


geopt_diag:
 Epot: 1.1e-10
 EH: 1.1e-10
 D: 1.0e-10
 D eF: 1.1e-10
 eF: 1.0e-10
 Omega: 1.2e-11
 Maxdiff for overlap calculation: 7.7e-09
 Maxdiff for transpose (checksum): 1.1e-10

water_foe:
 EvXC: 1.1e-10
 EXC: 1.1e-10
 EH: 1.1e-9
 Ekin: 1.1e-9
 Epot: 1.0e-9
 energy: 1.8e-10
 Omega: 1.7e-10
 etot: 1.6e-10
 D: 1.1e-9
 D Tr(K): 3.9e-8
 eF: 2.4e-8
 D eF: 2.3e-8
 D Tr: 1.1e-9
 guess for new ef: 6.0e-9
 Tr(K): 1.1e-7
 EBS: 4.96e-9
 EBS higher temperature: 4.97e-9
 Energy (Hartree): 5.0e-11
 difference: 1.4e-11
 Maxdiff for transpose (checksum): 2.4e-10

water_dirmin:
 max alpha: 1.1e-04
 mean alpha: 1.1e-03
 EXC: 1.1e-10
 EvXC: 1.1e-10
 EH: 1.1e-9
 Epot: 1.1e-9
 Enl: 1.1e-10
 eBS: 2.99e-11
 energy: 1.7e-10
 Omega: 1.7e-10
 etot: 1.7e-10
 energydiff: 2.6e-11
 D: 1.1e-09
 Energy (Hartree): 4.6e-11
 Maxdiff for transpose (checksum): 2.4e-10
 Keys to ignore:
  - WARNINGS

water_mixdens:
 EvXC: 1.1e-10
 EXC: 1.1e-10
 EH: 1.0e-9
 Epot: 1.1e-9
 Enl: 1.1e-10
 Ekin: 1.0e-9
 D: 1.1e-9
 max alpha: 1.1e-4
 mean alpha: 1.1e-4
 energy: 1.8e-10
 energydiff: 2.5e-11
 etot: 1.7e-10
 Omega: 1.7e-10
 Energy (Hartree): 4.8e-11
 Maxdiff for transpose (checksum): 2.4e-10
 Keys to ignore:
  - WARNINGS

water_mixpot:
 EvXC: 1.1e-10
 EXC: 1.1e-10
 EH: 1.1e-9
 Epot: 1.1e-09
 Ekin: 1.0e-9
 max alpha: 1.1e-4
 mean alpha: 1.1e-4
 energy: 1.8e-10
 Omega: 1.8e-10
 etot: 1.8e-10
 Energy (Hartree): 5.2e-11
 Maxdiff for transpose (checksum): 2.4e-10
 Keys to ignore:
  - WARNINGS

deltascf_read_charge:
 Ekin: 1.1e-9
 EXC: 1.1e-10
 EvXC: 1.1e-10
 Epot: 1.1e-09
 Enl: 1.1e-9
 eBS: 2.9e-10
 Total ionic charge: 1.5e-11
 energy: 3.4e-10
 Atomic Forces (Ha/Bohr): 2.1e-10
 Average noise forces: 1.1e-10
 Clean forces norm (Ha/Bohr): 2.1e-10
 e: 3.8e-11
 Omega: 3.2e-10
 Raw forces norm (Ha/Bohr): 2.1e-10
 EH: 1.1e-9
 Energy (Hartree): 1.3e-10
 D: 1.01e-9
 Maxdiff for transpose (checksum): 9.4e-10

deltascf_write_neut:
 eBS: 6.1e-9
 EH: 6.1e-9
 EXC: 4.1e-10
 EvXC: 6.1e-10
 Ekin: 4.1e-09
 Epot: 7.1e-09
 Omega: 6.1e-9
 Total ionic charge: 1.4e-11
 e: 1.1e-10
 Enl: 4.1e-9
 energy: 2.4e-10
 D: 6.1e-9
 Energy (Hartree): 9.4e-11
 Maxdiff for transpose (checksum): 9.4e-10

foe:
 Epot: 1.1e-10
 Ekin: 1.1e-10
 energy: 1.4e-10
 EH: 1.1e-9
 Omega: 1.7e-10
 EXC: 7.1e-10
 Ekin: 1.1e-10
 Total charge: 2.1e-11
 EvXC: 1.1e-10
 eF: 4.2e-8
 Pulay Forces (Ha/Bohr): 1.2e-11
 Atomic Forces (Ha/Bohr): 4.0e-11
 mean alpha: 1.1e-4
 max alpha: 1.1e-4
 D eF: 7.1e-8
 Tr(K): 1.1e-8
 D Tr(K): 2.1e-8
 D Tr: 7.0e-8
 tr(KS) before purification: 7.0e-8
 decay length of error function: 1.1e-5
 EBS: 7.1e-8
 difference: 7.1e-8
 EBS higher temperature: 1.1e-10
 guess for new ef: 4.2e-8
 D: 1.1e-10
 Energy (Hartree): 1.3e-10
 norm(P): 1.1e-07
 trace: 4.3e-10
 Maxdiff for overlap calculation: 7.1e-07
 Maxdiff for transpose (checksum): 4.7e-10

onlyhigh:
 Energies: 2.1e-9
 energy: 3.13e-10
 Omega: 8.0e-10
 Orbitals: 1.1e-9
 Pulay Forces (Ha/Bohr): 1.4e-10
 Atomic Forces (Ha/Bohr): 1.2e-10
 fnrm2: 1.3e-11
 Average noise forces: 4.1e-10
 maxval: 1.3e-10
 Energy (Hartree): 1.6e-11
 Maxdiff for overlap calculation: 2.6e-08
 Maxdiff for transpose (checksum): 3.0e-11

rotatesmall_read1:
 Epsilon: 1.1e-11
 Maxdiff for transpose (checksum): 8.8e-11

rotatesmall_read2:
 Average noise forces: 1.1e-10 
 Maxdiff for transpose (checksum): 5.9e-11

linearcubic_cubic:
 Epsilon: 1.1e-10
 Ekin: 1.1e-9
 EH: 1.01e-9
 energy: 1.83e-10
 EKS: 2.7e-10
 Epot: 1.1e-9
 Energy (Hartree): 2.7e-10

linearcubic_linear:
 Epsilon: 1.1e-10
 EH: 1.1e-9
 Epot: 1.01e-9
 Ekin: 1.1e-9
 energy: 1.9e-10
 Omega: 9.2e-10
 EvXC: 1.1e-9
 EXC: 2.1e-10
 Energy (Hartree): 1.4e-10
 Maxdiff for transpose (checksum): 2.4e-10

experimentalfoe_long:
 Atomic Forces (Ha/Bohr): 1.4e-05
 Clean forces norm (Ha/Bohr): 1.2e-05
 Average noise forces: 3.3e-6
 Raw forces norm (Ha/Bohr): 1.4e-5
 EH: 2.1e-3
 EXC: 2.7e-04
 Ekin: 7.3e-6
 Enl: 6.7e-6
 Epot: 2.0e-3
 EvXC: 3.5e-4
 eF: 2.5e-05
 guess for new ef: 2.5e-05
 tr(KS) before purification: 1.1e-5
 Tr(K): 8.7e-4
 Total charge: 8.1e-10
 Total ionic charge: 1.6e-11
 D Tr: 8.6e-04
 D eF: 2.5e-05
 multiplicator for the confinement: 2.1e-5
 energy: 1.3e-4
 Omega: 7.2e-04
 D Tr(K): 8.7e-4
 D: 1.2e-4
 Kohn-Sham residue: 1.9e-04
 delta: 1.1e-10
 kappa: 1.1e-4
 mean kappa: 1.1e-4
 difference from idempotency: 1.1e-6
 delta out: 1.1e-10
 EBS higher temperature: 4.72e-9
 difference: 1.3e-8
 EBS: 4.73e-9
 decay length of error function: 1.1e-5
 relative difference: 3.4e-11
 Energy (Hartree): 4.6e-10
 trace(KS): 2.72e-10
 Maxdiff for transpose (checksum): 4.7e-10

experimentalfoe_short:
 EH: 2.0e-05
 EXC: 7.1e-06
 Ekin: 1.5e-07
 Enl: 3.0e-08
 Epot: 1.3e-05
 EvXC: 3.8e-06
 energy: 3.9e-06
 tr(KS) before purification: 4.0e-06
 Raw forces norm (Ha/Bohr): 5.5e-07
 Tr(K): 8.0e-07
 eF: 3.6e-05
 guess for new ef: 3.6e-05
 D Tr: 8.0e-07
 D eF: 2.3e-05
 D Tr(K): 8.0e-07
 Omega: 4.0e-06
 Atomic Forces (Ha/Bohr): 5.8e-07
 Average noise forces: 2.6e-07
 Clean forces norm (Ha/Bohr): 5.1e-07
 difference from idempotency: 3.1e-09
 D: 1.1e-4
 decay length of error function: 1.1e-5
 Energy (Hartree): 6.1e-11
 EBS: 4.1e-11
 EBS higher temperature: 4.0e-11
 trace(KS): 1.5e-11
 Maxdiff for transpose (checksum): 3.5e-10

experimentalfoe_medium:
 D Tr(K): 2.5e-7
 eF: 8.3e-8
 guess for new ef: 8.3e-8
 D Tr: 1.1e-6
 D eF: 6.6e-8 
 Tr(K): 1.01e-6
 EBS: 2.5e-7
 EBS higher temperature: 4.4e-8
 Epot: 1.1e-9
 EH: 1.1e-9
 EXC: 1.01e-10
 EvXC: 1.01e-10
 Total charge: 4.1e-11
 energy: 2.9e-10
 Omega: 8.1e-10
 decay length of error function: 1.1e-5
 Energy (Hartree): 2.7e-10
 Maxdiff for transpose (checksum): 4.7e-10

newpulay:
 EXC: 1.1e-10
 energy: 1.6e-9
 Omega: 1.6e-9
 Ekin: 1.1e-9
 Enl: 1.1e-10
 Total ionic charge: 1.8e-11
 Total charge: 1.01e-10

paracetamol:
 EXC: 1.1e-10
 EvXC: 1.1e-10
 EH: 1.1e-09
 Ekin: 1.1e-09
 eF: 1.6e-6
 Epot: 1.1e-09
 Omega: 1.1e-9
 energy: 1.5e-10
 Total charge: 1.4e-10
 D Tr(K): 3.3e-6
 D eF: 1.6e-6
 Tr(K): 3.3e-6
 D Tr: 3.2e-6
 tr(KS) before purification: 1.6e-6
 guess for new ef: 7.5e-7
 EBS higher temperature: 9.1e-9
 EBS: 7.5e-7
 difference: 7.5e-7
 relative difference: 1.9e-6
 Energy (Hartree): 1.3e-11
 mean conf prefac: 1.1e-5
 Maxdiff for overlap calculation: 9.7e-08
 trace(KS): 1.4e-10

reformatcomplete_read35:
 energy: 8.7e-10
 Omega: 4.7e-10
 Atomic Forces (Ha/Bohr): 9.2e-9
 e: 1.6e-8
 value: 1.6e-8
 Clean forces norm (Ha/Bohr): 6.8e-9
 Raw forces norm (Ha/Bohr): 5.4e-9
 Average noise forces: 8.8e-9
 Epot: 2.1e-7
 eBS: 3.6e-7
 EXC: 6.4e-8
 EvXC: 8.5e-8
 EH: 3.8e-7
 Energy (Hartree): 1.6e-8
 Maxdiff for transpose (checksum): 4.7e-10

reformatcomplete_read36:
 energy: 8.6e-10
 Omega: 4.6e-10
 EvXC: 8.5e-8
 Epot: 2.1e-7
 Atomic Forces (Ha/Bohr): 9.2e-9
 Clean forces norm (Ha/Bohr): 6.8e-9
 Raw forces norm (Ha/Bohr): 5.4e-9
 Average noise forces: 8.8e-9
 e: 1.6e-8
 value: 1.6e-8
 Energy (Hartree): 8.6e-9
 eBS: 3.6e-7
 EXC: 6.4e-8
 EH: 3.8e-7

reformatcomplete_read45:
 energy: 8.8e-10
 Omega: 4.0e-10
 Atomic Forces (Ha/Bohr): 9.2e-9
 e: 1.6e-8
 Energy (Hartree): 8.8e-10
 Clean forces norm (Ha/Bohr): 6.4e-9
 Raw forces norm (Ha/Bohr): 4.8e-9
 Average noise forces: 8.8e-9
 Epot: 2.1e-7
 eBS: 3.6e-7
 EXC: 6.4e-8
 EvXC: 8.5e-8
 EH: 3.8e-7
 value: 1.6e-8
 Maxdiff for transpose (checksum): 1.2e-10

reformatcomplete_write:
 EH: 1.6e-7
 Epot: 8.9e-8
 EXC: 2.6e-8
 EvXC: 3.4e-8
 Atomic Forces (Ha/Bohr): 1.2e-8
 Raw forces norm (Ha/Bohr): 1.4e-8
 Average noise forces: 2.2e-8
 Clean forces norm (Ha/Bohr): 2.5e-9
 e: 1.6e-8
 eBS: 1.5e-7
 fnrm: 4.9e-8
 D: 1.5e-7
 Maxdiff for transpose (checksum): 1.2e-10

reformat_read:
 energy: 4.1e-9
 Omega: 1.4e-10
 etot: 5.0e-11
 EH: 2.1e-9
 EXC: 4.1e-9
 EvXC: 4.1e-10
 Enl: 3.6e-9
 Epot: 6.1e-9
 Ekin: 1.1e-9
 Omega: 4.1e-9
 Atomic Forces (Ha/Bohr): 3.6e-9
 Average noise forces: 2.0e-10
 Clean forces norm (Ha/Bohr): 2.9e-9
 etot: 3.5e-9
 Ion-Ion interaction energy: 4.3e-9
 Raw forces norm (Ha/Bohr): 3.7e-9
 e: 5.3e-10
 Positions: 3.5e-09
 Energy (Hartree): 4.5e-11
 Force Norm (Hartree/Bohr): 1.6e-11
 Total charge: 3.0e-11
 Maxdiff for transpose (checksum): 9.4e-10

reformat_write:
 Kohn-Sham residue: 4.1e-4
 Ekin: 3.1e-10
 energy: 8.1e-11
 Omega: 2.1e-10
 EXC: 1.1e-10
 Enl: 3.1e-10
 EH: 1.1e-9
 Raw forces norm (Ha/Bohr): 3.1e-10
 Clean forces norm (Ha/Bohr): 3.1e-10
 e: 1.3e-11
 EvXC: 1.1e-10
 Energy (Hartree): 3.2e-11
 Atomic Forces (Ha/Bohr): 1.2e-11
 Force Norm (Hartree/Bohr): 1.8e-11
 Maxdiff for transpose (checksum): 1.2e-9

explicit_locregcenters:
 EvXC: 1.1e-10
 Total electronic charge: 4.1e-11
 EKS: 1.1e-9
 EH: 1.1e-9
 Energy (Hartree): 3.3e-10

intermediateforces:
 Atomic Forces (Ha/Bohr): 4.9e-7
 Average noise forces: 3.5e-7
 Clean forces norm (Ha/Bohr): 1.5e-6
 Raw forces norm (Ha/Bohr): 1.7e-6
 e: 1.6e-6
 energy: 2.8e-7
 Omega: 1.3e-8
 EXC: 1.6e-6
 EvXC: 1.1e-6
 EH: 6.9e-7
 Ekin: 2.1e-9
 Enl: 1.6e-6
 Epot: 8.97e-8
 multiplicator for the confinement: 1.6e-11
 D: 4.6e-7
 maxval: 4.2e-7
 fnrm2: 3.2e-7

DIIShistory:
 Atomic Forces (Ha/Bohr): 1.9e-9
 Clean forces norm (Ha/Bohr): 1.1e-9
 Raw forces norm (Ha/Bohr): 1.7e-9
 Force Norm (Hartree/Bohr): 5.3e-11
 Average noise forces: 2.1e-10
 e: 7.1e-9
 EH: 4.2e-7
 EXC: 6.5e-8
 Ekin: 2.3e-8
 Enl: 6.6e-9
 Epot: 3.8e-7
 EvXC: 8.5e-8
 energy: 5.1e-9
 multiplicator for the confinement: 5.4e-9
 Omega: 2.4e-8
 Total charge: 2.01e-11
 mean conf prefac: 1.01e-04
 Energy (Hartree): 5.37e-11
 Maxdiff for transpose (checksum): 1.2e-10


Locreg:
 EH: 2.0e-8
 Pulay forces (Ha/Bohr): 7.8e-09
 Max deviation from unity in reorthonormalize_coeff: 1.1e-9
 Energy (Hartree): 1.3e-10
 Force Norm (Hartree/Bohr): 1.79e-10
 mean conf prefac: 1.0e-04
 norm(P): 1.0e-9

sparsity:
 Total charge: 1.1e-10
 Omega: 1.1e-9
 Clean forces norm (Ha/Bohr): 7.7e-11
 Raw forces norm (Ha/Bohr): 1.1e-9
 Total ionic charge: 2.41e-11
 D Tr(K): 1.1e-9
 energy: 1.1e-9
 EXC: 1.1e-10
 EvXC: 1.01e-9
 Epot: 1.1e-9
 Enl: 1.01e-10
 Ekin: 1.01e-9
 eF: 1.1e-9
 D eF: 1.1e-9
 EBS higher temperature: 2.1e-10
 EBS: 2.1e-10
 difference: 1.1e-9
 D Tr: 1.1e-10
 Energy (Hartree): 9.6e-10
 Force Norm (Hartree/Bohr): 1.2e-11
 Maxdiff for transpose (checksum): 4.7e-10
 Average noise forces: 1.1e-10

PBE_densmixlin:
 Ekin: 1.1e-10
 Epot: 1.1e-10
 Enl: 1.01e-10
 energy: 1.1e-10
 Omega: 2.0e-1
 EvXC: 1.1e-10
 EXC: 1.01e-10
 EH: 1.0e-9
 Total charge: 2.1e-11
 Energy (Hartree): 4.8e-11
 fnrm2: 1.6e-11
 Maxdiff for transpose (checksum): 2.4e-10
 Keys to ignore:
  - Calculating wavelets expansion of projectors, found warnings
  - found warnings

PBE_potmixlin:
 EH: 1.0e-9
 Ekin: 1.1e-10
 Epot: 1.1e-10
 EXC: 1.1e-10
 EvXC: 1.1e-10
 energy: 1.1e-10
 Omega: 1.1e-10
 delta out: 1.1e-9
 Total charge: 2.1e-11
 Energy (Hartree): 2.7e-11
 Maxdiff for transpose (checksum): 2.4e-10
 Keys to ignore:
  - Calculating wavelets expansion of projectors, found warnings
  - found warnings

PBE_potmixdiis:
 Atomic Forces (Ha/Bohr): 6.3e-8
 Clean forces norm (Ha/Bohr): 6.3e-8
 Raw forces norm (Ha/Bohr): 2.6e-8
 Force Norm (Hartree/Bohr): 3.0e-10
 Average noise forces: 3.0e-8
 Orbitals: 6.3e-8
 energy: 2.5e-7
 EXC: 2.0e-8
 EvXC: 2.7e-8
 Omega: 4.3e-8
 Epot: 2.5e-7
 EH: 6.3e-8
 Ekin: 1.2e-8
 Enl: 2.2e-9
 Total charge: 2.1e-11
 multiplicator for the confinement: 4.3e-8
 Energy (Hartree): 2.6e-9
 Force Norm (Hartree/Bohr): 5.4e-10
 Maxdiff for transpose (checksum): 2.4e-10

PBE_densmixdiis:
 Epot: 1.1e-10
 EvXC: 1.1e-10
 EXC: 1.1e-10
 Enl: 1.1e-10
 energy: 1.1e-10
 Omega: 1.1e-10
 Ekin: 1.1e-9
 Total charge: 2.1e-11
 EH: 1.1e-9
 Energy (Hartree): 4.8e-11
 Maxdiff for transpose (checksum): 2.4e-10

test-bigdft-tool:
 positions: 5.1e-8

geoptconstrained_BFGS:
 Ekin: 1.7e-9
 EXC: 2.9e-10
 Epot: 9.0e-9
 EH: 2.1e-9
 Enl: 9.1e-11
 EvXC: 3.8e-10
 eF: 1.1e-7
 guess for new ef: 2.8e-8
 D eF: 2.0e-8
 D Tr(K): 1.1e-10
 D Tr: 3.1e-11
 D: 1.1e-10
 Positions: 1.1e-9
 Atomic Forces (Ha/Bohr): 3.4e-9
 Average noise forces: 2.0e-9
 Raw forces norm (Ha/Bohr): 8.5e-10
 Clean forces norm (Ha/Bohr): 7.8e-10
 EBS higher temperature: 7.0e-10
 EBS: 7.0e-10
 Ion-Ion interaction energy: 2.2e-9
 Positions: 1.1e-8
 Omega: 1.6e-9
 energy: 2.7e-11
 Maxdiff for transpose (checksum): 1.8e-10
 difference: 4.5-11
 Total charge: 6.1e-11
 trace(KS): 5.8e-11

geoptconstrained_SDCG:
 eF: 8.7e-8
 guess for new ef: 8.7e-8
 D eF: 1.21e-7
 EH: 2.1e-10
 Epot: 1.1e-10
 Ekin: 2.1e-10
 EXC: 3.1e-11
 EvXC: 4.1e-11
 D Tr(K): 1.1e-10
 D Tr: 1.1e-9
 Omega: 1.7e-10
 D: 1.1e-10
 tr(KS) before purification: 1.7e-11
 Clean forces norm (Ha/Bohr): 2.1e-9
 Atomic Forces (Ha/Bohr): 3.4e-9
 Average noise forces: 2.0e-9
 Raw forces norm (Ha/Bohr): 6.9e-11
 EBS higher temperature: 7.8e-11
 EBS: 7.8e-11
 Ion-Ion interaction energy: 2.3e-10
 Atomic structure: 3.1e-9
 trace(KS): 1.74e-11
 Total charge: 2.1e-11
 Maxdiff for transpose (checksum): 1.2e-10
 difference: 2.7e-11

O2spin_diag:
 Atomic Forces (Ha/Bohr): 1.1e-6
 Average noise forces: 9.5e-8
 Clean forces norm (Ha/Bohr): 2.7e-6
 Raw forces norm (Ha/Bohr): 2.51e-6
 Orbitals: 2.7e-7
 EH: 1.9e-6
 EXC: 3.5e-7
 Ekin: 2.3e-6
 Enl: 1.4e-6
 Epot: 2.8e-6
 EvXC: 1.4e-6
 Omega: 2.8e-7
 energy: 8.0e-8
 Energy (Hartree): 8.0e-8
 multiplicator for the confinement: 1.4e-6
 D: 1.1e-9
 kappa: 1.1e-4
 Force Norm (Hartree/Bohr): 1.5e-6
 Maxdiff for transpose (checksum): 5.9e-11
 delta: 1.1e-10

O2spin_foe:
 Atomic Forces (Ha/Bohr): 2.64e-8
 EH: 2.5e-7
 EXC: 2.1e-8
 Ekin: 4.8e-9
 Epot: 1.4e-7
 EvXC: 2.7e-8
 Enl: 2.6e-9
 Tr(K): 6.0e-6
 D Tr(K): 1.01e-4
 eF: 1.1-10
 D eF: 4.4e-8
 guess for new ef: 4.1e-9
 EBS: 8.8e-8
 EBS higher temperature: 1.2e-7
 Omega: 2.3e-9
 energy: 1.1e-7
 Raw forces norm (Ha/Bohr): 9.9e-8
 Clean forces norm (Ha/Bohr): 9.9e-8
 Average noise forces: 3.2e-8
 Total charge: 1.1e-7
 decay length of error function: 1.1e-5
 difference: 1.9e-7
 D Tr: 2.1e-7
 relative difference: 5.2e-8
 Energy (Hartree): 8.8e-8
 Force Norm (Hartree/Bohr): 3.73e-8
 Maxdiff for transpose (checksum): 2.4e-10
 trace(KS): 1.1e-7
 fnrm2: 1.01e-7

O2spin_dirmin:
 Atomic Forces (Ha/Bohr): 2.44e-5
 Average noise forces: 2.4e-5
 Clean forces norm (Ha/Bohr): 1.2e-4
 Raw forces norm (Ha/Bohr): 1.3e-4
 Electric Dipole Moment (AU): 2.4e-5
 Electric Dipole Moment (Debye): 3.2e-5
 eBS: 1.52e-5
 EH: 2.63e-5
 EXC: 5.6e-6
 Ekin: 7.56e-6
 Enl: 1.9e-7
 Epot: 2.02e-5
 EvXC: 6.0e-6
 energydiff: 6.0e-6
 energy: 3.14e-6
 fnrm: 1.6e-4
 Energy (Hartree): 3.13e-6
 Omega: 6.1e-6
 D: 1.1e-4
 DIIS weights: 5.6
 Max deviation from unity in reorthonormalize_coeff: 1.1e-6
 Mean deviation from unity in reorthonormalize_coeff: 1.1e-7
 delta: 1.1e-10
 delta out: 1.1e-10
 Force Norm (Hartree/Bohr): 3.45e-5
 Maxdiff for transpose (checksum): 5.9e-11
 number of corrected points: 24.0

verysparse:
 Total charge: 2.3e-8
 EH: 4.8e-7
 EXC: 1.4e-8
 Enl: 2.2e-9
 Epot: 5.0e-7
 Ekin: 1.8e-8
 EvXC: 1.7e-8
 EBS: 4.8e-7
 EBS higher temperature: 4.8e-7
 eF: 3.8e-8
 D eF: 4.1e-8
 guess for new ef: 3.8e-8
 Omega: 8.3e-8
 energy: 4.4e-9
 D Tr: 3.1e-5
 Tr(K): 2.8e-5
 D Tr(K): 2.8e-5
 relative difference: 2.6e-11
 Ion-Ion interaction energy: 8.01e-11
 difference: 9.2e-10
 Total ionic charge: 1.1e-10
 e: 1.2e-9
 decay length of error function: 1.1e-5
 Clean forces norm (Ha/Bohr): 6.2e-10
 Raw forces norm (Ha/Bohr): 7.8e-10
 Atomic Forces (Ha/Bohr): 3.1e-9
 Average noise forces: 1.0e-9
 Energy (Hartree): 4.4e-9
 Ion-Ion interaction energy: 8.1e-11
 Maxdiff for overlap calculation: 1.2e-05
 Maxdiff for transpose (checksum): 9.4e-10
 Keys to ignore:
  - Calculating wavelets expansion of projectors, found warnings
  - found warnings

expfoegeopt:
 guess for new ef: 4.6e-8
 eF: 2.5e-8
 D eF: 2.3e-8
 D Tr(K): 2.3e-8
 EBS: 2.3e-8
 EBS higher temperature: 1.5e-9
 D Tr: 1.01e-6
 Epot: 2.3e-8
 EvXC: 2.3e-8
 EXC: 2.3e-8
 Ekin: 1.1e-10
 Tr(K): 2.3e-8
 decay length of error function: 1.1e-5
 Omega: 3.3e-11
 energy: 3.3e-11
 epred: 2.2e-11
 trace(KS): 3.3e-11
 Total charge: 3.1e-11
 Energy (Hartree): 1.5e-11
 Maxdiff for transpose (checksum): 2.4e-10

log_model:
 System pseudo energy (Ha): 3.6e-11
 Keys to ignore:
  - Reference Paper

FF_LENOSKY-vssd:
  etot: 3.601e-7
  last beta: 3.401
  beta: 0.601
  fnrm2: 3.32e-7
  maxval: 6.802e-5
  Forces: 8.01e-5
  Keys to ignore:
  - WARNINGS

FF_LENOSKY-ab6md:
  Keys to ignore:
  - WARNINGS


FF_LENOSKY-sdcg:
  etot: 6.1e-11
  maxval: 1.01e-9
  Keys to ignore:
  - WARNINGS

FF_LENOSKY-sqnm:
  Keys to ignore:
  - WARNINGS

FF_LENOSKY-lbfgs:
  FORCES norm(Ha/Bohr): 9.01e-6
  Forces: 1.e-4
  etot: 7.9e-6
  maxval: 1.41e-5
  Alpha: 0.00101
  Keys to ignore:
  - WARNINGS
  - disablesym

FF_LJ-bfgs:
  etot: 9.3e-5
  Keys to ignore:
  - WARNINGS
  - disablesym

FF_LJ-ab6md:
  Keys to ignore:
  - WARNINGS


FF_LENOSKY-bfgs:
  etot: 1.75e-10
  maxval: 1.0e-10
  fnrm2: 1.01e-10
  Energy: 2.29e-10
  Keys to ignore:
  - WARNINGS


FF_LENOSKY-diis:
  FORCES norm(Ha/Bohr): 1.11e-6
  etot: 1.39e-7
  Keys to ignore:
  - WARNINGS

FF_LJ-diis:
  Keys to ignore:
  - WARNINGS
  - disablesym

FF_LJ-fire:
  epred: 1.7e-11
  Keys to ignore:
  - WARNINGS
  - disablesym

FF_LJ-sdcg:
  maxval: 1.1e-9
  Keys to ignore:
  - WARNINGS
  - disablesym

FF_LJ-lbfgs:
  etot: 3.31e-8
  Forces: 1.01e-5
  Energy: 2.31e-8
  fnrm2: 1.01e-5
  maxval: 1.01e-5
  Keys to ignore:
  - WARNINGS
  - disablesym

FF_LJ-sqnm:
  Geometry: 1.01e-8
  fnrm2: 1.1e-6
  maxval: 1.01e-7
  Keys to ignore:
  - WARNINGS
  - disablesym


FF_LJ-vssd:
  etot: 2.2e-4
  maxval: 3e-4
  last beta: 3.5e-2
  beta: 1.81e-2
  fnrm2: 0.37
  Forces: 0.33
  Keys to ignore:
  - WARNINGS
  - disablesym
  
periodic_silicon:
 Epot: 1.1e-9
 Enl: 1.1e-9
 EXC: 1.1e-10
 Omega: 1.1e-10
 EBS higher temperature: 1.31e-10
 D Tr(K): 6.3e-10
 EBS: 2.01e-10
 Energy (Hartree): 3.15e-11
 energy: 3.15e-11
 Total ionic charge: 6.7e-11
 Pressure: 1.5e-10
 D Tr: 1.0e-9
 trace: 5.7e-10
 EH: 1.01e-10
 Atomic Forces (Ha/Bohr): 1.6e-11
 Maxdiff for transpose (checksum): 2.4e-10
 fnrm2: 1.11e-11

periodic_wateredge:
 Epot: 1.1e-9
 Omega: 3.0e-10
 Enl: 2.1e-10
 EH: 1.1e-9
 EXC: 1.1e-10
 EvXC: 2.1e-10
 Ekin: 1.1e-9
 energy: 2.9e-10
 Total charge: 1.1e-10
 PV (Ha): 2.7e-9
 Energy (Hartree): 1.8e-10
 Total charge: 1.1e-10
 Total ionic charge: 2.7e-11
 Pressure: 7.4e-10
 Maxdiff for transpose (checksum): 1.2e-10
 Force Norm (Hartree/Bohr): 1.3e-11

periodic_water:
 EH: 3.1e-9
 Epot: 2.1e-9
 EXC: 1.1e-9
 EvXC: 1.1e-9
 Ekin: 2.0e-9
 Enl: 1.1e-9
 Energy (Hartree): 3.4e-10
 Omega: 5.9e-10
 EBS higher temperature: 2.5e-9
 EBS: 2.5e-9
 eF: 3.0e-7
 D eF: 3.0e-7
 energy: 5.9e-10
 guess for new ef: 3.0e-7
 number of corrected points: 1
 D Tr(K): 5.2e-7
 difference: 6.5e-10
 Tr(K): 5.0e-7
 D Tr: 1.0e-6
 Total ionic charge: 9.5e-11
 Pressure: 6.4e-10
 Clean forces norm (Ha/Bohr): 1.9e-11
 Total charge: 2.1e-10
 Ion-Ion interaction energy: 1.6e-11
 Force Norm (Hartree/Bohr): 2.0e-11
 fnrm2: 2.6e-11
 trace(KS): 1.1e-10
 relative difference: 1.5e-11
 Maxdiff for transpose (checksum): 4.7e-10


surface_boronnitride:
 EH: 1.0e-9
 Ekin: 1.0e-9
 Enl: 1.01e-9
 Epot: 1.0e-9
 EvXC: 1.1e-09
 Omega: 2.7e-10
 energy: 5.8e-11
 Energy (Hartree): 5.8e-11
 Total charge: 1.0e-10
 Total ionic charge: 4.2e-11
 Clean forces norm (Ha/Bohr): 1.5e-11
 fnrm2: 1.4e-11
 Maxdiff for transpose (checksum): 9.4e-10
 Keys to ignore:
  - Calculating wavelets expansion of projectors, found warnings
  - found warnings

surface_graphene:
 Energies: 1.01e-9
 Omega: 2.21e-10
 energy: 2.5e-11
 EBS higher temperature: 2.8e-10
 EBS: 2.8e-10
 D Tr(K): 1.5e-7
 Tr(K): 2.0e-7
 guess for new ef: 1.1e-9
 eF: 8.1e-10
 D eF: 1.1e-9
 difference: 2.2e-11
 Total ionic charge: 1.2e-11
 Energy (Hartree): 2.5e-11
 Total charge: 1.1e-10
 energy: 2.0e-11
 trace: 1.4e-9
 D Tr: 2.1e-11
 Maxdiff for transpose (checksum): 4.7e-10
 trace(KS): 1.2e-11
 
dev.ref.yaml:
 Epot: 1.1e-10

multipoles_OH-:
 eF: 2.6e-6
 guess for new ef: 2.6e-6
 D Tr(K): 6.8e-8
 D Tr: 6.8e-8
 Tr(K): 2.1e-7
 EBS higher temperature: 7.1e-9
 EBS: 1.6e-10
 relative difference: 4.6e-9
 difference: 7.1e-9
 multiplicator for the confinement: 1.7e-9
 Epot: 1.3e-10
 EH: 2.1e-10
 Ekin: 1.1e-10
 Charge analysis (charge / net charge): 6.8e-8
 EXC: 3.1e-11
 EvXC: 4.1e-11
 energy: 3.0e-11
 D eF: 2.7e-7
 Total charge: 4.31e-11
 trace(KS): 4.3e-11
 difference from reference kernel: 1.1e-8
 Atomic Forces (Ha/Bohr): 3.3e-11
 Clean forces norm (Ha/Bohr): 3.4e-11
 Raw forces norm (Ha/Bohr): 5.1e-11
 Average noise forces: 1.01e-9
 decay length of error function: 1.1e-5
 number of corrected points: 92
 total charge correction: 5.2e-8
 Unitary check of the multipole calculations: 6.1e-2
 Force Norm (Hartree/Bohr): 1.2e-11
 Maxdiff for transpose (checksum): 1.5e-11

multipoles_waterQM:
 Epot: 1.1e-10
 Ekin: 1.1e-10
 EBS: 1.3e-11
 EBS higher temperature: 1.4e-11
 Maxdiff for transpose (checksum): 3.0e-11
 multiplicator for the confinement: 1.9e-11
 trace: 3.8e-11

multipoles_waterQMQM:
 Epot: 1.1e-10
 EH: 1.1e-10
 EBS: 1.4e-11
 EBS higher temperature: 1.4e-11
 Average noise forces: 1.0e-10
 number of corrected points: 6.0
 multiplicator for the confinement: 3.7e-10
 eF: 1.01e-10

#multipoles_water:
# Ekin: 1.1e-10
# EXC: 3.1e-11
# Epot: 2.1e-10
# EvXC: 4.1e-11
# eF: 2.2e-7
# guess for new ef: 2.2e-7
# number of corrected points: 17
# multiplicator for the confinement: 3.5e-10
# EH: 2.1e-10
# D eF: 2.7e-7
# EBS higher temperature: 1.5e-10
# EBS: 1.6e-10
# D Tr: 5.8e-10
# Total charge: 2.1e-11
# D Tr(K): 5.9e-10
# number of corrected points: 17.0
# total charge correction: 8.6e-11
# trace(KS): 2.1e-11
# Unitary check of the multipole calculations: 2.1e-2
# number of corrected points: 20
# Tr(K): 1.1e-09
# difference: 8.7-11
# relative difference: 2.4e-11
# Maxdiff for transpose (checksum): 1.5e-11
# Raw forces norm (Ha/Bohr): 1.2e-11

multipoles_CH4:
 Atomic Forces (Ha/Bohr): 1.5e-11
 Charge analysis (charge / net charge): 2.7e-10
 Pseudo Fermi level for occupations: 8.2e-10
 net charge: 6.0e-7
 Energy (Hartree): 1.3e-11
 Total charge: 1.5e-10
 net quadropole: 1.1e-7
 eF: 6.5e-6
 D eF: 4.8e-6
 D Tr: 2.3e-9
 guess for new ef: 6.5e-6
 EBS: 8.2e-10
 EBS higher temperature: 1.2e-9
 relative_difference: 2.6e-10
 trace(KS): 1.5e-10
 Tr(K): 2.1e-9
 energy: 2.2e-11
 Omega: 2.1e-11
 D Tr(K): 2.3e-9
 total charge correction: 2.5e-8
 relative difference: 2.6e-10
 Epot: 8.1e-10
 EH: 9.1e-10
 EXC: 2.9e-10
 EvXC: 3.6e-10
 Ekin: 1.1e-10
 difference from reference kernel: 1.1e-9
 difference: 8.9e-10
 number of corrected points: 27.0
 eval: 1.1e-8
 Unitary check of the multipole calculations: 9.1e-2
 avg pot difference (actual/min): 1.0e-04
 trace: 1.3e-11
 Maxdiff for transpose (checksum): 1.5e-11

multipoles_periodic:
  D eF: 7.91e-8
  EH: 7.1e-10
  EXC: 1.1e-10
  EvXC: 1.2e-10
  Epot: 4.1e-10
  HOMO energy: 4.8e-11
  HOMO-LUMO gap (Ha): 4.1e-11
  HOMO-LUMO gap (eV): 1.2e-9
  Pseudo Fermi level for occupations: 1.3e-10
  Tr(K): 3.1e-09
  D Tr(K): 2.8e-9
  eF: 1.14e-07
  EBS: 6.9e-10
  EBS higher temperature: 6.9e-10
  guess for new ef: 1.14e-07
  Atomic Forces (Ha/Bohr): 1.7e-10
  Force Norm (Hartree/Bohr): 1.2e-10
  Clean forces norm (Ha/Bohr): 1.1e-10
  PV (Ha): 1.6e-10
  Charge analysis (charge / net charge): 1.9e-10
  D Tr: 1.1e-10
  Total charge: 2.4e-11
  difference: 2.7e-11
  trace: 3.7e-11
  trace(KS): 2.5e-11
  e: 4.11-11
  Average noise forces: 1.1e-10
  Maxdiff for transpose (checksum): 1.5e-11

Xabsb2B.xabs.ref.yaml:
  Keys to ignore:
  - WARNINGS

dev.ref.yaml:
  Epot: 1.01e-10
  
igortho_19:
 Atomic Forces (Ha/Bohr): 7.3e-7
 Clean forces norm (Ha/Bohr): 2.1e-7
 Raw forces norm (Ha/Bohr): 3.6e-7
 net quadropole: 2.1e-6
 net dipole: 1.1e-6
 Energy (Hartree): 2.4e-9
 Multipole coefficients: 1.1e-6
 Charge analysis (charge / net charge): 4.1e-7
 Pseudo Fermi level for occupations: 3.97e-8
 net charge: 1.0e-7
 Average noise forces: 7.8e-7
 eF: 3.7e-5
 EXC: 2.8e-6
 Epot: 5.8e-5
 EvXC: 3.4e-6
 EH: 2.5e-5
 Ekin: 1.8e-7
 Enl: 1.6e-8
 Omega: 1.1e-8
 D eF: 2.9e-5
 EBS: 2.5e-5
 EBS higher temperature: 2.5e-5
 guess for new ef: 3.9e-5
 energy: 4.1e-8
 D Tr(K): 1.1e-6
 D Tr: 2.6e-8
 number of corrected points: 14
 difference: 5.9e-9
 trace(KS): 5.6e-9
 Total charge: 5.9e-9
 relative difference: 1.6e-9
 difference from reference kernel: 3.0e-8
 D: 4.1e-8
 Tr(K): 1.0e-7
 total charge correction: 1.5e-11
 multiplicator for the confinement: 4.3e-11
 radius for normalization: 1.1e-2
 Force Norm (Hartree/Bohr): 4.93e-8
 Maxdiff for transpose (checksum): 1.8e-10
 ef: 2.8e-06
 P vector: 1.001e-05

igortho_44:
 Atomic Forces (Ha/Bohr): 8.2e-7
 Average noise forces: 6.0e-8
 Clean forces norm (Ha/Bohr): 7.9e-7
 Energy (Hartree): 9.7e-9
 Raw forces norm (Ha/Bohr): 7.8e-7
 EH: 7.2e-4
 EXC: 2.7e-5
 Epot: 1.5e-3
 EvXC: 3.6e-5
 Enl: 2.1e-8
 Ekin: 1.0e-9
 Total charge: 1.5e-08
 guess for new ef: 2.0e-05
 Tr(K): 1.1e-06
 D Tr(K): 1.0e-06
 eF: 2.0e-05
 D Tr: 4.4e-7
 D eF: 8.4e-6
 difference: 4.6e-7
 EBS: 7.2e-04
 EBS higher temperature: 7.2e-04
 relative difference: 9.5e-10
 trace(KS): 1.5e-08
 energy: 1.1e-06
 Omega: 3.0e-10
 Charge analysis (charge / net charge): 1.6e-6
 Pseudo Fermi level for occupations: 2.8e-6
 net charge: 1.1e-5
 eval: 1.1e-4
 Multipole coefficients: 1.4e-6
 number of corrected points: 8
 net quadropole: 7.1e-5
 net dipole: 1.1e-7
 D: 1.1e-4
 delta: 1.0e-9
 #radius for normalization: 1.1e-1
 Tolerance for the following test: 1.01e-10
 Force Norm (Hartree/Bohr): 9.8e-7
 Unitary check of the multipole calculations: 1.0e-2
 Multipole coefficients: 1.6e-6
 avg pot difference (actual/min): 0.95
 trace: 1.3e-10
 Maxdiff for transpose (checksum): 9.4e-10
 norm(P): 1.0e-5
 Q matrix: 1.1e-4
 Keys to ignore:
  - Calculating wavelets expansion of projectors, found warnings
  - found warnings

igortho_94:
 Atomic Forces (Ha/Bohr): 2.6e-5
 net quadropole: 1.1e-5
 net dipole: 2.1e-6
 Energy (Hartree): 2.6e-8
 Multipole coefficients: 7.1e-10
 Total charge: 4.8e-8
 Clean forces norm (Ha/Bohr): 3.4e-5
 Average noise forces: 2.8e-5
 Raw forces norm (Ha/Bohr): 5.0e-5
 EH: 3.5e-4
 EXC: 3.4e-5
 Ekin: 1.7e-7
 Enl: 1.4e-8
 Epot: 6.2e-4
 EvXC: 4.4e-5
 total charge correction: 5.7e-8
 guess for new ef: 1.3e-5
 Tr(K): 3.0e-7
 D Tr(K): 3.0e-7
 eF: 3.1e-5
 D Tr: 3.0e-7
 D eF: 1.1e-5
 difference: 5.7e-8
 difference from reference kernel: 1.1e-8
 EBS: 3.2e-4
 EBS higher temperature: 3.2e-4
 relative difference: 1.5e-8
 trace(KS): 4.8e-8
 D: 1.1e-4
 energy: 2.6e-8
 Omega: 1.1e-8
 Charge analysis (charge / net charge): 2.0e-6
 Pseudo Fermi level for occupations: 2.45e-5
 net charge: 1.1e-5
 eval: 3.01e-5
 Multipole coefficients: 1.23e-5
 number of corrected points: 134
 delta: 6.1e-11
 radius for normalization: 1.1e-2
 multiplicator for the confinement: 4.38e-11
 Force Norm (Hartree/Bohr): 4.3e-8
 Maxdiff for transpose (checksum): 1.2e-10
 Q matrix: 1.1e-04
 P vector: 2.01e-05 
 norm(P): 3.9e-05

extendedfrags_nofrags:
 eF: 1.1e-8
 guess for new ef: 2.0e-9
 D Tr(K): 1.9e-8
 Tr(K): 2.1e-8
 D Tr: 1.0e-9
 D eF: 1.1e-8
 EBS higher temperature: 7.8e-11
 EBS: 7.8e-11
 EXC: 1.1e-10
 Energies: 1.1e-10
 Pressure: 3.4e-11
 Omega: 1.3e-11
 PV (Ha): 3.7e-11

extendedfrags_read:
 Omega: 3.0e-7
 eF: 6.2e-7
 D Tr(K): 6.0e-9
 Tr(K): 1.0e-6
 D eF: 1.1e-9
 guess for new ef: 1.5e-9
 EBS: 2.9e-7
 EH: 3.0e-7
 EBS higher temperature: 2.9e-7
 Energies: 2.1e-10
 EXC: 2.8e-8
 EvXC: 3.6e-8
 D Tr: 1.1e-10
 Average noise forces: 1.1e-10
 Pressure: 6.1e-11
 maxval: 2.2e-11
 Total charge: 5.0e-8
 Force Norm (Hartree/Bohr): 5.9e-11
 Atomic Forces (Ha/Bohr): 2.4e-11
 Epot: 2.9e-7
 difference: 8.6e-11
 relative difference: 1.9e-11
 energy: 7.7e-11
 Keys to ignore: [WARNINGS]

extendedfrags_readrotated:
 Ekin: 1.1e-10
 energy: 1.4e-11
 eF: 1.1e-7
 D eF: 1.1e-8
 guess for new ef: 2.61e-9
 D Tr: 1.1e-9
 EBS higher temperature: 2.9e-7
 EBS: 2.9e-7
 D Tr(K): 6.0e-9
 Pressure: 6.9e-11
 Epot: 2.9e-7
 EXC: 2.8e-8
 EvXC: 3.6e-8
 EH: 3.0e-7
 Total charge: 5.0e-8
 Force Norm (Hartree/Bohr): 6.4e-11
 fnrm2: 6.9e-11
 energy: 5.8e-11
 Atomic Forces (Ha/Bohr): 2.3e-11
 Omega: 3.0e-7
 Average noise forces: 1.1e-10
 Clean forces norm (Ha/Bohr): 2.3e-11
 difference: 1.1e-10
 relative difference: 1.9e-11
 trace(KS): 1.4e-11
 Keys to ignore: [WARNINGS]


extendedfrags_write:
 Epot: 1.5e-9
 EH: 1.5e-9
 Ekin: 1.1e-10
 EXC: 2.01e-10
 EvXC: 3.1e-10
 D Tr: 3.1e-8
 D eF: 5.0e-9
 EBS higher temperature: 1.4e-9
 EBS: 1.4e-9
 guess for new ef: 6.0e-9
 Tr(K): 6.1e-8
 Total charge: 6.01e-11
 D Tr(K): 5.8e-8
 trace(KS): 6.18e-11
 eF: 7.0e-9
 Pressure: 6.9e-11
 decay length of error function: 1.1e-6
 Clean forces norm (Ha/Bohr): 5.1e-10
 fnrm2: 6.6e-11
 Atomic Forces (Ha/Bohr): 7.2e-9
 Force Norm (Hartree/Bohr): 6.2e-11
 difference: 1.65e-11
 e: 6.5e-11
 maxval: 1.11e-9
 
Cavity_H2OfrigidPCG:
 Atomic Forces (Ha/Bohr): 2.5e-6
 Force Norm (Hartree/Bohr): 2.3e-6
 maxval: 5.8e-6
 fnrm2: 2.8e-6
 Iteration quality: 4.0e-7
 alpha: 0.6
 Epot: 5.7e-5
 EH: 5.7e-5
 Energies: 5.1e-7
 EKS: &energy 4.95e-7
 Energy (Hartree): *energy 
 Average noise forces: 6.01e-8
 Integral of the density in the nonvacuum region: 3.6e-8
 Ekin: 1.66e-07
 Total electronic charge: 1.53e-09
 beta: 0.00011
 norm(P): 1.01e-6
 ratio: 1.01e-05
 total: 5.121e-06
 x: 2.55e-06
 y: 5.09e-06
 z: 1.63e-07
 Keys to ignore:
   - rmult
   - Electronic charge changed by rho compression

MD-wf-Expl:
 Keys to ignore:
   - Molecule was shifted
   - Overlapping communication of
   - No. of OMP Threads


Cavity_H2OfsccsPCG:
 Atomic Forces (Ha/Bohr): 9.4e-10
 Iteration quality: 6.8e-7
 Energies: 4.01e-9
 Average noise forces: 1.01e-9
 EH: 4.6e-05
 Epot: 4.2-05
 ratio: 5.81e-06
 EXC: 2.44e-07
 Ekin: 1.8e-06
 Enl: 1.49e-07
 EvXC: 3.05e-07
 Integral of the density in the nonvacuum region: 7.84e-08
 P vector: 1.01e-07
 Total electronic charge: 1.46e-09
 alpha: 0.397
 beta: 0.0002
 EKS: 2.44e-07
 Energy (Hartree): 2.44e-07
 Force Norm (Hartree/Bohr): 4.68e-07
 H: 9.94e-07
 O: 2.01e-07
 fnrm2: 4.39e-07
 maxval: 5.42e-07
 total: 6.04e-07
 x: 2.82e-07
 y: 6.03e-07
 z: 1.35e-07
 Keys to ignore:
   - Electronic charge changed by rho compression

pexsi:
  Energy (Hartree): 2.3e-11
  Omega: 4.2e-11
  energy: 3.8e-11
  EXC: 1.0e-10
  Enl: 1.1e-10
  Total energy (H*DM): 1.6e-11
  Total energy (S*EDM): 1.6e-11
  Total free energy: 1.6e-11
  Total charge: 1.1e-10
  Keys to ignore:
    - Calculating wavelets expansion of projectors, found warnings
    - found warnings
    - Total number of cores
    - Number of cores used
    - Processor grid dimensions
    - number of columns (min/max/avg)
    - number of non-zero elements (min/max/avg)

counterions:
  EH: 1.1e-10
  EKS: 2.4e-11
  Energy (Hartree): 1.6e-11
  Epot: 1.1e-10
  EvXC: 1.1e-10
  Ekin: 1.1e-10

largesystems_dnalarge:
  D Tr: 1.1e-07
  D eF: 1.1e-9
  EXC: 2.1e-8
  Ekin: 1.1e-07
  Energy (Hartree): 2.4e-10
  Epot: 3.1e-07
  EvXC: 4.1e-08
  Enl: 1.1e-8
  Force Norm (Hartree/Bohr): 6.8e-11
  Omega: 9.4e-10
  Pseudo Fermi level for occupations: 1.1e-9
  D Tr(K): 6.5e-08
  difference: 4.6e-09
  eF: 2.1e-10
  EBS: 3.4e-07
  EBS higher temperature: 3.5e-07
  energy: 9.4e-10
  eval: 1.1e-06
  fnrm2: 1.8e-10
  guess for new ef: 1.1e-9
  multiplicator for the confinement: 5.7e-09
  net charge: 1.1e-05
  occ: 1.1e-5
  q0: 1.1e-08
  q1: 1.1e-07
  q2: 1.1e-07
  total net charge: 2.0e-06
  trace of quadropole matrix: 1.4e-06
  Charge analysis (charge / net charge): 2.4e-8
  Atomic Forces (Ha/Bohr): 5.5e-11
  Delta r: 1.1e-8
  r: 3.7e-11
  HOMO-LUMO gap (eV): 2.1e-11

largesystems_dnawater:
  total net charge: 2.9e-07
  Charge analysis (charge / net charge): 1.7e-1
  Omega: 4.1e-11
  Pseudo Fermi level for occupations: 3.5e-8
  eval: 1.1e-5
  net charge: 1.1e-6
  Ion-Ion interaction energy: 3.1e-11
  D: 1.0e-10
  D Tr: 1.2e-08
  D eF: 1.1e-08
  Delta r: 1.0e-9
  Energy (Hartree): 3.37e-11
  EvXC: 1.0e-08
  HOMO-LUMO gap (Ha): 6.9e-11
  HOMO-LUMO gap (eV): 1.9e-09
  LUMO energy: 6.9e-11
  PV (Ha): 2.2e-11
  D Tr(K): 1.2e-08
  eF: 4.4e-09
  EBS: 1.1e-10
  EBS higher temperature: 1.1e-10
  energy: 4.1e-11
  guess for new ef: 4.5e-09
  multiplicator for the confinement: 4.9e-10
  occ: 1.1e-07
  trace of quadropole matrix: 1.2e-08
  trace(KS): 1.2e-11
  Keys to ignore:
    - atom

H2Omultipoles_1:
  EBS: 9.8e-10
  EBS higher temperature: 9.8e-10
  EH: 1.1e-9
  EXC: 1.8e-10
  Ekin: 4.1e-10
  Enl: 8.1e-11
  Epot: 1.1e-9
  EvXC: 2.2e-10
  Charge analysis (charge / net charge): 9.9e-11
  Pseudo Fermi level for occupations: 2.5e-11
  Omega: 2.7e-11
  Total charge: 2.6e-11
  Tr(K): 1.1e-07
  eF: 1.1e-07
  energy: 2.5e-11
  multiplicator for the confinement: 4.7e-11
  trace(KS): 2.6e-11
  Maxdiff for transpose (checksum): 1.5e-11
  difference: 1.3e-11

H2Omultipoles_11:
  EBS: 9.3e-10
  EBS higher temperature: 9.3e-10
  EH: 1.1e-9
  EXC: 1.7e-10
  Ekin: 4.1e-10
  Enl: 7.1e-11
  Epot: 1.1e-9
  EvXC: 2.1e-10
  Charge analysis (charge / net charge): 1.1e-10
  Omega: 2.4e-11
  Total charge: 2.6e-11
  Tr(K): 1.1e-07
  eF: 1.1e-07
  energy: 2.3e-11
  multiplicator for the confinement: 4.4e-11
  trace(KS): 2.6e-11
  Maxdiff for transpose (checksum): 1.5e-11
  Pseudo Fermi level for occupations: 2.1e-11
  difference: 1.3e-11

H2Omultipoles_12:
  EBS: 1.2e-9
  EBS higher temperature: 1.2e-9
  EH: 1.3e-9
  EXC: 2.0e-10
  Ekin: 4.1e-10
  Enl: 9.1e-11
  Epot: 5.1e-9
  EvXC: 2.5e-10
  Pseudo Fermi level for occupations: 2.6e-11
  Charge analysis (charge / net charge): 1.2e-10
  Omega: 3.0e-11
  Total charge: 2.6e-11
  Tr(K): 1.1e-07
  eF: 1.1e-07
  energy: 2.9e-11
  multiplicator for the confinement: 5.3e-11
  trace(KS): 2.6e-11
  Maxdiff for transpose (checksum): 1.5e-11
  difference: 1.3e-11

#H2Omultipoles_13:
#  EBS: 7.3e-10
#  EBS higher temperature: 7.3e-10
#  EH: 8.1e-10
#  EXC: 1.3e-10
#  Ekin: 3.1e-10
#  Enl: 6.1e-11
#  Epot: 8.1e-10
#  EvXC: 1.7e-10
#  Pseudo Fermi level for occupations: 2.6e-06
#  Charge analysis (charge / net charge): 7.9e-11
#  Omega: 1.9e-11
#  Total charge: 1.9e-11
#  Tr(K): 1.1e-07
#  eF: 1.1e-07
#  energy: 1.8e-11
#  multiplicator for the confinement: 3.4e-11
#  trace(KS): 1.9e-11
#  Maxdiff for transpose (checksum): 1.5e-11

H2Omultipoles_2:
  EBS: 1.1e-9
  EBS higher temperature: 1.1e-9
  EH: 1.2e-9
  EXC: 1.9e-10
  Ekin: 4.1e-10
  Enl: 9.1e-11
  Epot: 1.1e-9
  EvXC: 2.6e-10
  Charge analysis (charge / net charge): 1.1e-10
  Omega: 2.9e-11
  Total charge: 2.6e-11
  Tr(K): 1.1e-07
  eF: 1.1e-07
  energy: 2.7e-11
  multiplicator for the confinement: 5.1e-11
  trace(KS): 2.6e-11
  Maxdiff for transpose (checksum): 1.5e-11
  difference: 1.3e-11
  Pseudo Fermi level for occupations: 2.8e-11

#H2Omultipoles_3:
#  EBS: 9.6e-10
#  EBS higher temperature: 9.1e-10
#  EH: 1.2e-9
#  EXC: 1.7e-10
#  Ekin: 4.1e-10
#  Epot: 1.1e-9
#  Enl: 8.1e-11
#  EvXC: 2.0e-10
#  Pseudo Fermi level for occupations: 2.0e-06
#  Charge analysis (charge / net charge): 5.2e-11
#  Omega: 2.5e-11
#  Total charge: 1.9e-11
#  Tr(K): 1.1e-07
#  eF: 1.1e-07
#  energy: 2.4e-11
#  multiplicator for the confinement: 4.5e-11
#  trace(KS): 1.9e-11
#  Maxdiff for transpose (checksum): 1.5e-11

matrixtaskgroups_no:
  D Tr(K): 1.100000000000009e-10
  EBS: 1.1e-9
  EBS higher temperature: 1.2e-09
  Ekin: 1.0e-8
  EH: 1.1e-08
  Epot: 1.0e-8
  EvXC: 1.0e-9
  EXC: 1.1e-9
  Enl: 2.0e-9
  Energy (Hartree): 3.0e-09
  Ion-Ion interaction energy: 2.9e-10
  Omega: 2.8e-09
  Total charge: 2.0e-10
  difference: 8.0e-11
  energy: 3.0e-09
  trace: 1.50e-06
  trace(KS): 5.1e-11
  HOMO-LUMO gap (eV): 6.13e-11
  Raw forces norm (Ha/Bohr): 3.6e-9
  Clean forces norm (Ha/Bohr): 3.6e-9
  Force Norm (Hartree/Bohr): 8.9e-11
  Gross support functions moments: 1.1e-9
  Total ionic charge: 9.6e-11
  Maxdiff for transpose (checksum): 3.0e-11 
  Atomic Forces (Ha/Bohr): 1.2e-11
  Keys to ignore:
   - Calculating wavelets expansion of projectors, found warnings
   - found warnings

matrixtaskgroups_yes:
  D Tr(K): 1.1e-10
  EBS: 1.2e-9
  EBS higher temperature: 1.2e-09
  EH: 1.1e-08
  Epot: 1.0e-8
  EvXC: 1.0e-9
  EXC: 1.1e-9
  Enl: 1.0e-9
  Ekin: 1.0e-08
  Energy (Hartree): 3.0e-09
  Ion-Ion interaction energy: 2.9e-10
  Omega: 2.8e-09
  Total charge: 2.0e-10
  difference: 7.1e-11
  energy: 3.0e-09
  trace: 1.51e-06
  trace(KS): 4.8e-11
  HOMO-LUMO gap (eV): 5.1e-11
  Raw forces norm (Ha/Bohr): 3.6e-9
  Clean forces norm (Ha/Bohr): 3.9e-9
  Force Norm (Hartree/Bohr): 9.6e-11
  Gross support functions moments: 1.1e-9
  Total ionic charge: 9.6e-11
  Maxdiff for transpose (checksum): 3.0e-11 
  C: 1.14e-11
  Keys to ignore:
   - Calculating wavelets expansion of projectors, found warnings
   - found warnings

test-foeccs:
  EBS: 1.1e-10
  EBS higher temperature: 1.1e-10
  difference: 9.6e-11
  trace(KS): 7.6e-11
  value: 2.8e-11

lj_connect.mhgps.ref.yaml:
  (MHGPS) minmode overlap: 3.3e-10
  Energy: 5.4e-10
  Keys to ignore:
  - (MHGPS) Run finished at

<<<<<<< HEAD
MD_LJ-NVE:
    T: 0.005
MD_LJ-NVT:
    T: 0.005
=======
GEOPT-all_sqnmbiomode:
  EH: 1.1e-10
  Epot: 1.1e-10
>>>>>>> 709301d0
<|MERGE_RESOLUTION|>--- conflicted
+++ resolved
@@ -2570,13 +2570,10 @@
   Keys to ignore:
   - (MHGPS) Run finished at
 
-<<<<<<< HEAD
+GEOPT-all_sqnmbiomode:
+  EH: 1.1e-10
+  Epot: 1.1e-10
 MD_LJ-NVE:
     T: 0.005
 MD_LJ-NVT:
-    T: 0.005
-=======
-GEOPT-all_sqnmbiomode:
-  EH: 1.1e-10
-  Epot: 1.1e-10
->>>>>>> 709301d0
+    T: 0.005