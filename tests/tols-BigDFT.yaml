--- conflicted
+++ resolved
@@ -333,16 +333,6 @@
  Epsilon: 1.2e-10
  Maxdiff for overlap calculation: 9.8e-09
  eF: 3.0e-07
-<<<<<<< HEAD
- multiplicator for the confinement: 3.1e-9
- EBS: 2.0e-09
- EBS higher temperature: 2.0e-09
- EH: 2.2e-09
- EXC: 2.7e-10
- Ekin: 3.1e-10
- Epot: 1.6e-09
- EvXC: 3.5e-10
-=======
  multiplicator for the confinement: 3.65e-9
  EBS: 3.12e-09
  EBS higher temperature: 3.12e-09
@@ -351,7 +341,6 @@
  Ekin: 4.1e-10
  Epot: 2.31e-09
  EvXC: 5.21e-10
->>>>>>> b4d6331a
 
 
 
@@ -783,12 +772,8 @@
  relative difference: 6.3e-11
  trace(KS): 2.5e-10
  eval: 1.1e-6
-<<<<<<< HEAD
- trace: 1.4e-11
-=======
  trace: 1.8e-11
  Average noise forces: 1.01e-10
->>>>>>> b4d6331a
  Keys to ignore:
   - Calculating wavelets expansion of projectors, found warnings
   - found warnings
@@ -990,11 +975,7 @@
  D: 1.1e-10
  Energy (Hartree): 1.3e-10
  norm(P): 1.1e-07
-<<<<<<< HEAD
- trace: 9.1e-11
-=======
  trace: 1.5e-10
->>>>>>> b4d6331a
  Maxdiff for overlap calculation: 3.2e-07
  Maxdiff for transpose (checksum): 2.4e-10
 
@@ -1873,11 +1854,7 @@
  EBS higher temperature: 1.4e-11
  Maxdiff for transpose (checksum): 3.0e-11
  multiplicator for the confinement: 1.9e-11
-<<<<<<< HEAD
- trace: 3.4e-11
-=======
  trace: 3.8e-11
->>>>>>> b4d6331a
 
 multipoles_waterQMQM:
  Epot: 1.1e-10
@@ -2513,11 +2490,7 @@
   Total charge: 2.0e-10
   difference: 7.8e-11
   energy: 3.0e-09
-<<<<<<< HEAD
-  trace: 9.1e-07
-=======
   trace: 1.1e-06
->>>>>>> b4d6331a
   trace(KS): 5.1e-11
   HOMO-LUMO gap (eV): 3.4e-11
   Raw forces norm (Ha/Bohr): 3.6e-9
@@ -2545,11 +2518,7 @@
   Total charge: 2.0e-10
   difference: 5.9e-11
   energy: 3.0e-09
-<<<<<<< HEAD
-  trace: 9.4e-07
-=======
   trace: 6.12e-07
->>>>>>> b4d6331a
   trace(KS): 3.8e-11
   HOMO-LUMO gap (eV): 3.4e-11
   Raw forces norm (Ha/Bohr): 3.6e-9
