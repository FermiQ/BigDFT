--- conflicted
+++ resolved
@@ -133,11 +133,7 @@
  Ion-Ion interaction energy: *eion
  Atomic Forces (Ha/Bohr): 2.e-9
  maxval: 2.e-9
-<<<<<<< HEAD
  Average noise forces: 2.2e-10
-=======
- Average noise forces: 1.7e-10
->>>>>>> 09b92d68
  Average CG stepsize in terms of betax: 1.1e-5
 
 Mn2:
