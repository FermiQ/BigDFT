---
Default tolerances:
 Epsilon: 1.1e-11
 
Keys to ignore:
 - Code logo
 - Compilation options
 - MPI task*
 - Timings for root process
 - Maximal OpenMP threads per MPI task
 - OpenMP threads per task
 - OpenMP parallelization
 - Memory* 
 - Orbitals Repartition*
 - Rho Commun
 - Total number of components
 - GPU acceleration
 - High Res. box is treated separately
 - Grid Spacing threshold (AU)
 - Direct and transposed data repartition
 - Write Waves Time
 - Reading Waves Time
 - Maxdifference*
 - Tolerances for this check
 - Material acceleration
 - Number of OpenCL devices per node
 - Version Number
 - Root process Hostname
 - Input ixc parameter corresponds to XC
 - Wavefunction written No.
 - accel
 - Max No. of dictionaries used
 - Occupation numbers coming from
 - Number of dictionary folders allocated
 - Maximum size of masking arrays for a projector
 - Cumulative size of masking arrays
 - Dictionary for lin
 - Raw version
 - Size of the global database
 - Total No. of Taskgroups created
 - sparse matmul load balancing naive / optimized
 - preconditioning load balancing before
 - preconditioning load balancing after
 - preconditioning load balancing min/max before # to be deleted as soon as refs are updated
 - preconditioning load balancing min/max after # to be deleted as soon as refs are updated
 - task with max load
 - nonlocal forces; maximal number of atoms per iteration, number of iterations
 - number of taskgroups
 - taskgroups overview
 - outdir
 - Atomic positions within the cell (Atomic and Grid Units)
 - Rigid Shift Applied (AU)
 - Walltime since initialization
 - Support function repartition
 - Output grid format # to be removed for updated references
 - Support Function Repartition
 - Iostat for format
 - check_overlap
 - check_sumrho
 - Leaked force
 - psolver_accel
 - psolver_groupsize
 - gps_method
 - solvent
 - Operation  1
 - check
 - main
 - noise
 - penalty
 - SCF criterion
 #- avg pot difference (actual/min)
 #- number of tasks
 #- IDs
 #- start / end
 #- start / end disjoint
Patterns to ignore:
 - Timestamp
 - memory
 - FLAGS
 - input_guess



Expected Test CPUtime: #
 C: #[expected, error]
  athelas: [ 6.0, 1.0 ]

yaml_test:
 Tax: 1.8e-6
 Total: 2.0e-5
 Keys to ignore:
   - Error code
   - Address*
   - date
   - Id
   - Summary
   - ERR_ALLOCATE
   - Routine dictionary
   - Errors found while (de)allocating ab and b
   - Calling sequence of Main program (routines with * are not closed yet)
   - Additional Info
   - Something to use b
   - Something to use ab
   - Entering Thread No.
   - Elapsed time (ns)
   - Elapsed time (mus)
   - Test for pid
   - loc of address and metadata
   - Actual address of first element of ptr1
   - Predicted address for the starting point of ptr1
   - address of first element vs address of objects
   - Timings for search
 Patterns to ignore:
   - errcode
   - Time
   - Global dictionary
   - time
   - Count

xc:
 nosp: 3.1e-6
 scol: 2.72e-5
 Patterns to ignore:
   - time

psp:
  checksum: 1.43e-14


#Runs which update and override the default
AgBulk:
 Grid Spacing threshold (AU): 1.e-2
 Residues per orbital: 2.2e-8
 EH: 2.51e-11
 EXC: 4.52e-11
 Ekin: 1.81e-11
 Enl: 3.71e-11
 Epot: 3.21e-11
 EvXC: 7.1e-11
 tr(H): 4.1e-11
 # Necessary for GPU runs, to be updated...
 Keys to ignore:
  - Residues per orbital
  - Calculating wavelets expansion of projectors, found warnings


SiBulk:
 Wavefunctions Iterations: 4.4e-8 # 1.1e-10
 Residues per orbital: 8.0e-10
 maxval: 3.18e-10
 # Ekin: 2.1e-11
 # Enl: 2.1e-11
 # Epot: 1.0e-10
 # EvXC: 1.1e-10
 Last Iteration: 7.01e-10
 Atomic Forces (Ha/Bohr): 7.01e-10
 Clean forces norm (Ha/Bohr): 3.3e-10
 Average noise forces: 9.3e-10
 HOMO LUMO gap (AU, eV): 1.8e-10
 PV (Ha): 1.89e-10
 Optimization of virtual orbitals: 1.29e-7
 e_occupied: 1.42e-11
 Orbitals: 1.42e-11	
 GPa: 2.0e-9
 # Necessary for GPU runs, to be updated...
 Keys to ignore:
  - Residues per orbital


SiH4:
 #due to lack of functionality in fldifference, since energies field is updated
 Energies: &etol 4.6e-9
 Eion: 6.6e-9
 EH: 5.9e-9
 EXC: *etol
 Ekin: *etol
 Enl: *etol
 Epot: 6.6e-9
 EvXC: *etol
 Epsilon: 1.4e-10
 Ion-Ion interaction energy: 6.6e-9
 Atomic Forces (Ha/Bohr): 2.e-9
 Positions: 1.1e-9
 maxval: 2.e-9
 Average noise forces: 2.92e-10
 Average CG stepsize in terms of betax: 1.1e-5
 H: 1.1e-9
 e: 1.98e-10

Mn2:
 Keys to ignore:
  - proc
 Epsilon: 2.e-10
 Enl: 3.1e-10
 Ekin: 3.1e-10
 Average noise forces: 3.4e-10
 Atomic Forces (Ha/Bohr):
  - Mn: 2.5e-10
 Clean forces norm (Ha/Bohr):
  maxval: 2.5e-10

GPU:
 EvXC: 1.1e-10

Graphene:
 Input Hamiltonian: 1.1e-10
 EH: 1.1e-10
 Epot: 1.0e-10

TiMix:
 Epsilon: 1.e-10

GEOPT-BFGS: 
 Epsilon: 2.71e-10
 Mg: 1.01e-9

GEOPT-LBFGS: 
 Epsilon: 4.8e-10
 etot: 1.3e-9
 EKS: 1.3e-9
 EH: 1.81e-9
 Epot: 1.1e-9
 Eion: 8.5e-10
 Enl: 1.33e-9
 DIIS weights: 1.1e-5
 Mg: 2.1e-9
 
NaCl:
 Epsilon: 2.e-9
 Mean L2 norm of gaussian-wavelet difference: 1.358e-4

NH3:
 Epsilon: 1.1e-10

CH3-:
 Epsilon: 5.1e-9
 gnrm: 1.1e-5
 EKS: 1.6e-8
 D: 1.e-8
 Positions: 4.11e-7
 Average CG stepsize in terms of betax: 3.801e-4
 Atomic Forces (Ha/Bohr): 4.0e-7
 Average noise forces: 6.2e-8
 Clean forces norm (Ha/Bohr): 3.6e-7
 Raw forces norm (Ha/Bohr): 4.1e-7
 Ion-Ion interaction energy: 3.1e-6
 FORCES norm(Ha/Bohr): 1.1e-6
 Forces: 1.1e-7
 Keys to ignore:
 - b/b0
 - Molecule was shifted

scalability:
 Energies: 1.e-9
 EKS: 2.14e-10
 Total electronic charge: 2.1e-11
 Expected kinetic energy: 1.1e-10


ElecField:
 Epsilon: 1.1e-10 


FeHyb:
 EKS: 6.e-11
 y: 1.51e-11
 Energy (Hartree): 4.9e-11 


Li+:
 Epsilon: 1.1e-10
 D: 1.01e-10
 Epot: 1.01e-10


O2-Spin:
 Epsilon: 1.1e-10
 norm(P): 1.0e-9


H2-spin:
 Estimation of Finite-Size Corrections:
  Corrected Energies:
   Epot: 2.1e-11
  Total energy with tail correction: 1.51e-11


H-Rydberg_H:
 Gradient Norm: 5.8e-9
 Eigenvalues and eigenstate residue: 5.1e-9
 norm(P): 1.1e-10

TiSmear:
 Epsilon: 5.e-11
 EKS: 5.6e-11

H2O-CP2K:
 Total energy with tail correction: 1.8e-11
 Epot: 1.01e-10

test.splsad.ref.yaml:
 Epsilon: 1.1e-10
 Electric Dipole Moment (Debye): 1.21e-8
 Keys to ignore:
   - Molecule was shifted

test.minhop.ref.yaml:
 Energies: &etol1 6.0e-9
 Eion: &eion1 5.1e-11
 EH: *etol1
 EXC: *etol1
 Ekin: *etol1
 Enl: *etol1
 Epot: *etol1
 EvXC: *etol1
 EKS: 9.7e-10
 Ion-Ion interaction energy: *eion1
 fluct: 1.2e-9
 maxval: 7.1e-11
 Atomic Forces (Ha/Bohr): 5.1e-11
 Average noise forces: 1.1e-10
 etot: 1.85e-11
 Orbitals: 6.1e-9
 Positions: 1.1e-9
 curv: 5.51e-11
 fd2: 2.93e-10
 Keys to ignore:
   - (MH) cpu(hrs)
   - WARNINGS
   - XC ID

test.testforces.ref.yaml:
 Epsilon: 1.2e-10
 Maxdiff for overlap calculation: 9.8e-09
 eF: 3.0e-07
 multiplicator for the confinement: 3.65e-9
 EBS: 3.12e-09
 EBS higher temperature: 3.12e-09
 EH: 3.21e-09
 EXC: 3.91e-10
 Ekin: 4.1e-10
 Epot: 2.31e-09
 EvXC: 5.21e-10



H2O-bader:
 Epsilon: 3.0e-11
 EKS: 6.0e-11

N2:
 Epsilon: 1.2e-10

mixpotential:
 Epot: 1.1e-10
 energy: 7.5e-11
 Omega: 7.4e-11
 Ekin: 1.1e-10
 EXC: 1.1e-10
 EvXC: 1.1e-10
 Enl: 2.1e-11
 Energy (Hartree): 5.9e-11
 Maxdiff for overlap calculation: 1.5e-07
 Maxdiff for transpose (checksum): 1.2e-10

IO-wf_plain-read:
 Energies: 1.1e-10
 GPa: 1.8e-5

IO-wf_plain:
 GPa: 3.9e-5

IO-wf_binary-read:
 GPa: 1.8e-5

IO-wf_binary:
 GPa: 3.9e-5

NEB.NEB.ref.yaml:
  Energy (eV): 4.7e-9

CH4-D3:
 Energy (Hartree): 2.9e-11
 EH: &ener 1.1e-10
 Epot: *ener
 EKS: &ener2 3.32e-11
 Eion: *ener
 Ekin: *ener
 Enl: *ener2
 etot: 2.92e-11
 Etot: 2.9e-11
 Ion-Ion interaction energy: 9.0e-11
 Positions: 1.01e-9

NLCC: &NLCCs
 Energies: 1.2e-10
 EKS: 5.9e-11
 Total electronic charge: 1.2e-11
 norm(P): 2.0e-10
 GPa: 4.5e-11

NLCC: &NLCCsnew
 EH: 5.1e-10
 EXC: 4.7e-09
 Ekin: 1.3e-09
 Enl: 2.91e-10
 Epot: 1.6e-09
 EvXC: 4.9e-9
 EKS: 4.6e-9
 Orbitals: 1.2e-10
 Atomic Forces (Ha/Bohr): 5.0e-11
 Clean forces norm (Ha/Bohr): 5.0e-11
 Total electronic charge: 1.2e-11
 Value for Exc[rhoc]: 3.8e-9
 PV (Ha): 5.9e-11
 Exc(rhoc): 3.8e-9
 norm(P): 1.0e-10
 GPa: 1.6e-10

#deepcopy of the above defined cases
NLCC_free-O2: *NLCCs
NLCC_free: *NLCCsnew
NLCC_periodic-O2: *NLCCsnew
NLCC_periodic: *NLCCs

taskgroups:
  Energies: 1.1e-10
  EKS: 1.1e-10
  P vector: 1.1e-10
  Total electronic charge: 1.5e-11

base:
  norm(P): 1.1e-9
  Epot: 1.1e-10
  EH: 1.01e-10
  Ekin: 1.1e-10
  energy: 1.4e-11
  Omega: 1.32e-11
  D Tr(K): 1.1e-10
  trace(KS): 4.1e-11
  D Tr: 4.1e-11
  Unitary check of the multipole calculations: 2.1e-2
  Maxdiff for overlap calculation: 5.1e-08
  Maxdiff for transpose (checksum): 1.2e-10 
  Pseudo Fermi level for occupations: 7.5e-10

Davidson-SiH4:
  e_virtual: 1.7e-11
  Eigenvalues and eigenstate residue: 1.8e-10

SIC_PZ:
  EH: 1.001e-10

TDDFT:
  Epsilon: 1.1e-10
  e_virtual: 6.0e-7
  Eigenvalues and eigenstate residue: 1.2e-4
  Epot: 1.1e-10
  Gradient Norm: 1.01e-4 #too big?
  L2 Norm - 1 and Rayleigh quotient (Davidson): 1.1e-6
  Excitation Energy and Oscillator Strength: 1.3e-4
  Transition energies (eV): 3.01e-4

BigDFT2Wannier.b2w.ref.yaml:
  amnk_guess(nb): 1.31e-10

cleanup:
 Ekin: 5.1e-9
 Enl: 8.7e-10
 Atomic Forces (Ha/Bohr): 3.8e-10
 Average noise forces: 3.3e-10
 Clean forces norm (Ha/Bohr): 3.7e-9
 Raw forces norm (Ha/Bohr): 3.5e-9
 Epot: 3.9e-9
 Orbitals: 6.1e-10
 EH: 3.8e-9
 EXC: 1.9e-9
 EvXC: 2.3e-9
 Enl: 1.27e-9
 Omega: 2.12e-9
 Pulay Forces (Ha/Bohr): 1.9e-9
 energy: 2.3e-9
 Energy (Hartree): 1.81e-10
 EBS higher temperature: 1.6e-9
 D Tr(K): 2.7e-7
 Tr(K): 3.0e-7
 guess for new ef: 3.1e-9
 eF: 2.8e-9
 D Tr: 1.1e-6
 EBS: 1.6e-9
 HOMO energy: 1.9e-10
 LUMO energy: 1.6e-10
 HOMO-LUMO gap (eV): 4.5e-9
 HOMO-LUMO gap (Ha): 1.7e-10
 D eF: 1.1e-8
 Pseudo Fermi level for occupations: 4.1e-10
 Force Norm (Hartree/Bohr): 4.1e-10
 Maxdiff for overlap calculation: 1.7e-9
 Maxdiff for transpose (checksum): 1.5e-11    
 e: 6.3e-10
 trace(KS): 1.2e-11

directmin:
 Patterns to ignore:
 - Wavefunction written
 Epsilon: 3.5e-10
 mean alpha: 1.1e-04
 max alpha: 1.1e-04
 Ekin: 8.1e-10
 eBS: 6.1e-10
 norm(P): 1.1e-7

experimentalmode:
 D: 1.1e-04
 Epsilon: 8.e-10
 Ekin: 1.9e-06
 Enl: 2.7e-07
 Omega: 1.5e-05
 EH: 2.5e-04
 Epot: 2.3e-04
 EXC: 3.6e-05
 EvXC: 4.8e-05
 energy: 7.8e-07
 multiplicator for the confinement: 4.5e-07
 Atomic Forces (Ha/Bohr): 1.3e-07
 Raw forces norm (Ha/Bohr): 1.1e-7
 Clean forces norm (Ha/Bohr): 1.1e-07
 Orbitals: 1.1e-04
 Average noise forces: 7.6e-08
 Maxdiff for overlap calculation: 8.2e-07 

restartdisk_charge:
 Epot: 1.1e-10
 EH: 1.1e-10
 Ekin: 1.1e-10
 Maxdiff for overlap calculation: 6.0e-09
 Maxdiff for transpose (checksum): 1.5e-11
 Patterns to ignore:
 - Wavefunction written

restartdisk_read:
 EH: 1.1e-10
 Epot: 1.1e-10
 Maxdiff for overlap calculation: 5.5e-09
 Maxdiff for transpose (checksum): 3.0e-11

H2-freq: &freq
 (F) Frequencies (Hartree): 5.e-10
 D: 1.e-10
 EKS: 2.6e-11
 (F) Vibrational entropy: 2.0e-8
 (F) Frequencies (THz): 4.8e-3
 (F) Frequencies (cm-1): 4.9e-3
 (F) Vibrational Energy (cm-1 and Hartree): 2.01e-11
 (F) Total Energy (Hartree): 2.1e-11
 Keys to ignore:
   - Molecule was shifted


C6H6-freq: *freq

rotate_read1:
 eBS: 2.6e-11
 EvXC: 1.1e-10
 EXC: 1.1e-10
 orthog_energy: 2.4e-11
 energy: 8.7e-11
 energydiff: 8.3e-11
 Omega: 8.1e-11
 D: 1.1e-10
 Energy (Hartree): 2.6e-11
 Maxdiff for transpose (checksum): 9.4e-10

rotate_read2:
 eBS: 2.6e-11
 EXC: 1.1e-10
 orthog_energy: 3.0e-9
 energy: 7.4e-11
 Omega: 7.1e-11
 Epot: 1.1e-9
 Energy (Hartree): 3.4e-11
 Maxdiff for transpose (checksum): 9.4e-10
 
rotate_write:
 EvXC: 1.1e-10
 EXC: 1.1e-10
 energy: 2.2e-11
 Omega: 2.1e-11
 Maxdiff for transpose (checksum): 9.4e-10
 Patterns to ignore:
 - Wavefunction written

GEOPT-newIG:
  Ion-Ion interaction energy: 2.3e-11
  D: 1.1e-10
  Energies: 1.1e-8
  etot: 2.62e-11
  EKS: 1.0e-8
  Energy (Hartree): 1.2e-11

GEOPT-all_sdcg:
  Keys to ignore:
    - Molecule was shifted

GEOPT-all_vssd:
  Keys to ignore:
  - WARNINGS
  - Molecule was shifted

rotatesmall_write:
  Maxdiff for transpose (checksum): 5.9e-11
  Keys to ignore:
  - Wavefunction written No.

wrappers.out:
 EH: 1.1e-10
 Epot: 1.01e-10
 fnrm2: 1.1e-10

rotatesmall_read:
 Epsilon: 2.4e-11
 overlap: 2.0e-08
 frag eval: 3.0e-10
 energy: 4.2e-10
 orthog energy: 1.9e-10

molecule_dmix:
 Enl: 6.6e-9
 EXC: 9.1e-10
 EvXC: 1.2e-9
 EH: 1.1e-08
 Ekin: 1.1e-8
 Epot: 9.1e-09
 energy: 5.5e-10
 Omega: 1.4e-8
 Atomic Forces (Ha/Bohr): 4.7e-11
 Clean forces norm (Ha/Bohr): 5.1e-11
 Raw forces norm (Ha/Bohr): 6.2e-11
 Average noise forces: 1.1e-8
 e: 1.4e-10
 Total charge: 1.1e-08
 Energy (Hartree): 8.4e-11

molecule_pmix:
 EXC: 1.1e-9
 EvXC: 6.6e-9
 EH: 1.1e-8
 Ekin: 1.1e-08
 Enl: 6.6e-09
 Epot: 9.1e-9
 Total charge: 1.1e-10
 energy: 8.9e-9
 Omega: 1.4e-8
 Epot: 9.1e-09
 Atomic Forces (Ha/Bohr): 4.6e-11
 Clean forces norm (Ha/Bohr): 5.0e-11
 e: 1.4e-10
 Raw forces norm (Ha/Bohr): 6.2e-11
 Energy (Hartree): 8.6e-11
 Average noise forces: 1.1e-10

molecule_dmin:
 Enl: 6.6e-9
 EXC: 9.1e-10
 EvXC: 1.2e-9
 EH: 1.1e-08
 Ekin: 1.1e-08
 Epot: 9.1e-09
 energydiff: 4.1e-10
 energy: 8.1e-9
 Omega: 1.4e-8
 Total charge: 1.1e-10
 eBS: 7.2e-9
 e: 1.4e-10
 Average noise forces: 4.1e-11
 Energy (Hartree): 6.9e-11

molecule_foe:
 Enl: 6.6e-9
 Epot: 1.1e-8
 EXC: 9.1e-10
 EvXC: 1.1e-8
 EH: 1.1e-8
 Ekin: 1.1e-8
 D Tr(K): 1.1e-8
 energy: 6.9e-10
 Omega: 8.6e-9
 Total charge: 2.5e-10
 eF: 7.2e-9
 guess for new ef: 7.0e-9
 D eF: 7.2e-9
 Tr(K): 1.1e-07
 D Tr: 1.1e-7
 tr(KS) before purification: 5.1e-10
 EBS higher temperature: 3.52e-9
 EBS: 3.52e-9
 Energy (Hartree): 6.26e-11
 difference: 1.7e-11

hybrid-directmin:
 Epsilon: 1.4e-11
 Enl: 1.8e-10
 eBS: 4.5e-09
 Omega: 4.5e-09
 energy: 4.4e-09
 multiplicator for the confinement: 8.9e-11
 Epot: 5.1e-09
 EH: 5.1e-9
 EXC: 6.1e-10
 EvXC: 8.1e-10
 Ekin: 1.1e-09
 Atomic Forces (Ha/Bohr): 8.7e-11
 Clean forces norm (Ha/Bohr): 8.0e-11
 Raw forces norm (Ha/Bohr): 3.3e-11
 Average noise forces: 1.1e-10
 Energy (Hartree): 7.4e-11
 Maxdiff for transpose (checksum): 1.2e-10

cdft_ohohfoe:
 Epsilon: 7.1e-10
 Tr(K): 1.1e-08
 guess for new ef: 1.1e-09
 eF: 1.1e-07

cdft_ohoh:
 Epsilon: 7.1e-10
 D: 1.1e-8
 eBS: 9.8e-10

cdft_oh-:
 Epot: 1.1e-10
 EH: 1.1e-10
 Maxdiff for overlap calculation: 4.9e-09
 Maxdiff for transpose (checksum): 5.9e-11   

cdft_oh-a:
 EH: 1.1e-10
 Epot: 1.01e-10
 Maxdiff for overlap calculation: 4.7e-09
 Maxdiff for transpose (checksum): 7.3e-11   

fructose:
 Epot: 2.1e-09
 Ekin: 1.1e-09
 Enl: 1.1e-10
 EXC: 1.1e-10
 Epsilon: 1.1e-11
 D: 1.1e-10
 D eF: 3.9e-5
 D Tr: 5.4e-6
 eF: 5.4e-5
 guess for new ef: 5.4e-5
 EH: 2.0e-9
 EvXC: 1.1e-10
 energy: 1.44e-10
 Omega: 1.44e-10
 Tr(K): 5.0e-06
 Total charge: 2.5e-10
 D Tr(K): 5.4e-6
 multiplicator for the confinement: 1.4e-11
 EBS: 1.1e-8
 EBS higher temperature: 1.1e-8
 net quadropole: 1.1e-10
 Energy (Hartree): 1.3e-10
 Charge analysis (charge / net charge): 7.6e-10
 Pseudo Fermi level for occupations: 2.2e-7
 net charge: 1.0e-8
 Maxdiff for overlap calculation: 3.6e-7
 Maxdiff for transpose (checksum): 2.4e-10
 ef: 1.1e-7
 difference: 1.4e-9
 relative difference: 6.3e-11
 trace(KS): 2.5e-10
 eval: 1.1e-6
 trace: 1.8e-11
<<<<<<< HEAD
=======
 Average noise forces: 1.01e-10
>>>>>>> 5dab1fc9
 Keys to ignore:
  - Calculating wavelets expansion of projectors, found warnings
  - found warnings

GEOPT-all_fire:
 Keys to ignore:
   - Molecule was shifted

GEOPT-all_bfgs:
 Keys to ignore:
   - Molecule was shifted

GEOPT-all_diis:
 Keys to ignore:
   - Molecule was shifted


GEOPT-all_lbfgs:
 Epot: 2.01e-11
 Eion: 1.2e-11
 Ekin: 2.1e-11
 Keys to ignore:
   - Molecule was shifted


geopt_foe:
 D eF: 7.1e-6
 D: 1.e-10
 eF: 4.7e-7
 guess for new ef: 4.7e-7
 Epot: 3.1e-10
 EH: 3.0e-10
 EXC: 4.1e-11
 EvXC: 4.1e-11
 Ekin: 1.1e-10
 D Tr(K): 7.1e-6
 difference from idempotency: 2.1e-09
 tr(KS) before purification: 2.6e-07
 Tr(K) : 1.3e-6
 D Tr: 7.1e-06
 decay length of error function: 1.1e-5
 EBS: 2.1e-7
 EBS higher temperature: 1.1e-8
 difference: 2.1e-7
 Positions: 2.1e-9
 Omega: 1.2e-11
 Total charge: 1.3e-10
 guess for new ef: 4.7e-07
 trace(KS): 1.4e-10
 Maxdiff for overlap calculation: 4.5e-08
 Maxdiff for transpose (checksum): 1.2e-10


geopt_diag:
 Epot: 1.1e-10
 EH: 1.1e-10
 D: 1.0e-10
 D eF: 1.1e-10
 eF: 1.0e-10
 Omega: 1.2e-11
 Maxdiff for overlap calculation: 7.7e-09
 Maxdiff for transpose (checksum): 1.1e-10

water_foe:
 EvXC: 1.1e-10
 EXC: 1.1e-10
 EH: 1.1e-9
 Ekin: 1.1e-9
 energy: 1.8e-10
 Omega: 1.7e-10
 etot: 1.6e-10
 D: 1.1e-9
 D Tr(K): 3.9e-8
 eF: 2.4e-8
 D eF: 2.3e-8
 D Tr: 1.1e-9
 guess for new ef: 6.0e-9
 Tr(K): 1.1e-7
 EBS: 4.96e-9
 EBS higher temperature: 4.97e-9
 Energy (Hartree): 5.0e-11
 difference: 1.4e-11
 Maxdiff for transpose (checksum): 2.4e-10

water_dirmin:
 max alpha: 1.1e-04
 mean alpha: 1.1e-03
 EXC: 1.1e-10
 EvXC: 1.1e-10
 EH: 1.1e-9
 Epot: 1.1e-9
 Enl: 1.1e-10
 eBS: 2.99e-11
 energy: 1.7e-10
 Omega: 1.7e-10
 etot: 1.7e-10
 energydiff: 2.6e-11
 D: 1.1e-09
 Energy (Hartree): 4.6e-11
 Maxdiff for transpose (checksum): 2.4e-10
 Keys to ignore:
  - WARNINGS

water_mixdens:
 EvXC: 1.1e-10
 EXC: 1.1e-10
 EH: 1.0e-9
 Epot: 1.1e-9
 Enl: 1.1e-10
 D: 1.1e-9
 max alpha: 1.1e-4
 mean alpha: 1.1e-4
 energy: 1.8e-10
 energydiff: 2.5e-11
 etot: 1.7e-10
 Omega: 1.7e-10
 Energy (Hartree): 4.8e-11
 Maxdiff for transpose (checksum): 2.4e-10
 Keys to ignore:
  - WARNINGS

water_mixpot:
 EvXC: 1.1e-10
 EXC: 1.1e-10
 EH: 1.1e-9
 Epot: 1.1e-09
 Ekin: 1.0e-9
 max alpha: 1.1e-4
 mean alpha: 1.1e-4
 energy: 1.8e-10
 Omega: 1.8e-10
 etot: 1.8e-10
 Energy (Hartree): 5.2e-11
 Maxdiff for transpose (checksum): 2.4e-10
 Keys to ignore:
  - WARNINGS

deltascf_read_charge:
 Ekin: 1.1e-9
 EXC: 1.1e-10
 EvXC: 1.1e-10
 Epot: 1.1e-09
 Enl: 1.1e-9
 eBS: 2.9e-10
 Total ionic charge: 1.5e-11
 energy: 3.4e-10
 Atomic Forces (Ha/Bohr): 2.1e-10
 Average noise forces: 1.1e-10
 Clean forces norm (Ha/Bohr): 2.1e-10
 e: 3.8e-11
 Omega: 3.2e-10
 Raw forces norm (Ha/Bohr): 2.1e-10
 EH: 1.1e-9
 Energy (Hartree): 1.3e-10
 D: 1.01e-9
 Maxdiff for transpose (checksum): 9.4e-10

deltascf_write_neut:
 eBS: 6.1e-9
 EH: 6.1e-9
 EXC: 4.1e-10
 EvXC: 6.1e-10
 Ekin: 4.1e-09
 Epot: 7.1e-09
 Omega: 6.1e-9
 Total ionic charge: 1.4e-11
 e: 1.1e-10
 Enl: 4.1e-9
 energy: 2.4e-10
 D: 6.1e-9
 Energy (Hartree): 9.4e-11
 Maxdiff for transpose (checksum): 9.4e-10

foe:
 Epot: 1.1e-10
 Ekin: 1.1e-10
 energy: 1.4e-10
 EH: 1.1e-9
 Omega: 1.7e-10
 EXC: 7.1e-10
 Ekin: 1.1e-10
 Total charge: 2.1e-11
 EvXC: 1.1e-10
 eF: 4.2e-8
 Pulay Forces (Ha/Bohr): 1.2e-11
 Atomic Forces (Ha/Bohr): 4.0e-11
 mean alpha: 1.1e-4
 max alpha: 1.1e-4
 D eF: 7.1e-8
 Tr(K): 1.1e-8
 D Tr(K): 2.1e-8
 D Tr: 7.0e-8
 tr(KS) before purification: 7.0e-8
 decay length of error function: 1.1e-5
 EBS: 7.1e-8
 difference: 7.1e-8
 EBS higher temperature: 1.1e-10
 guess for new ef: 4.2e-8
 D: 1.1e-10
 Energy (Hartree): 1.3e-10
 norm(P): 1.1e-07
<<<<<<< HEAD
 trace: 1.5e-10
=======
 trace: 1.4e-10
>>>>>>> 5dab1fc9
 Maxdiff for overlap calculation: 3.2e-07
 Maxdiff for transpose (checksum): 2.4e-10

onlyhigh:
 Energies: 2.1e-9
 energy: 3.13e-10
 Omega: 8.0e-10
 Orbitals: 1.1e-9
 Pulay Forces (Ha/Bohr): 1.4e-10
 Atomic Forces (Ha/Bohr): 1.2e-10
 fnrm2: 1.3e-11
 Average noise forces: 4.1e-10
 maxval: 1.3e-10
 Energy (Hartree): 1.6e-11
 Maxdiff for overlap calculation: 2.6e-08
 Maxdiff for transpose (checksum): 3.0e-11

rotatesmall_read1:
 Epsilon: 1.1e-11
 Maxdiff for transpose (checksum): 3.0e-11

rotatesmall_read2:
 Average noise forces: 1.1e-10 
 Maxdiff for transpose (checksum): 3.0e-11

linearcubic_cubic:
 Epsilon: 1.1e-10
 Ekin: 1.1e-9
 EH: 1.01e-9
 energy: 1.83e-10
 EKS: 2.7e-10
 Epot: 1.1e-9
 Energy (Hartree): 2.7e-10

linearcubic_linear:
 Epsilon: 1.1e-10
 EH: 1.1e-9
 Epot: 1.01e-9
 Ekin: 1.1e-9
 energy: 1.9e-10
 Omega: 9.2e-10
 EvXC: 1.1e-9
 EXC: 2.1e-10
 Energy (Hartree): 1.4e-10
 Maxdiff for transpose (checksum): 2.4e-10

experimentalfoe_long:
 Atomic Forces (Ha/Bohr): 1.4e-05
 Clean forces norm (Ha/Bohr): 1.2e-05
 Average noise forces: 3.3e-6
 Raw forces norm (Ha/Bohr): 1.4e-5
 EH: 2.1e-3
 EXC: 2.7e-04
 Ekin: 7.3e-6
 Enl: 6.7e-6
 Epot: 2.0e-3
 EvXC: 3.5e-4
 eF: 2.5e-05
 guess for new ef: 2.5e-05
 tr(KS) before purification: 1.1e-5
 Tr(K): 8.7e-4
 Total charge: 8.1e-10
 Total ionic charge: 1.6e-11
 D Tr: 8.6e-04
 D eF: 2.5e-05
 multiplicator for the confinement: 2.1e-5
 energy: 1.3e-4
 Omega: 7.2e-04
 D Tr(K): 8.7e-4
 D: 1.2e-4
 Kohn-Sham residue: 1.9e-04
 delta: 1.1e-10
 kappa: 1.1e-4
 mean kappa: 1.1e-4
 difference from idempotency: 1.1e-6
 delta out: 1.1e-10
 EBS higher temperature: 4.72e-9
 difference: 1.3e-8
 EBS: 4.73e-9
 decay length of error function: 1.1e-5
 relative difference: 3.4e-11
 Energy (Hartree): 4.6e-10
 trace(KS): 2.72e-10
 Maxdiff for transpose (checksum): 4.7e-10

experimentalfoe_short:
 EH: 2.0e-05
 EXC: 7.1e-06
 Ekin: 1.5e-07
 Enl: 3.0e-08
 Epot: 1.3e-05
 EvXC: 3.8e-06
 energy: 3.9e-06
 tr(KS) before purification: 4.0e-06
 Raw forces norm (Ha/Bohr): 5.5e-07
 Tr(K): 8.0e-07
 eF: 3.6e-05
 guess for new ef: 3.6e-05
 D Tr: 8.0e-07
 D eF: 2.3e-05
 D Tr(K): 8.0e-07
 Omega: 4.0e-06
 Atomic Forces (Ha/Bohr): 5.8e-07
 Average noise forces: 2.6e-07
 Clean forces norm (Ha/Bohr): 5.1e-07
 difference from idempotency: 3.1e-09
 D: 1.1e-4
 decay length of error function: 1.1e-5
 Energy (Hartree): 6.1e-11
 EBS: 4.1e-11
 EBS higher temperature: 4.0e-11
 trace(KS): 1.5e-11
 Maxdiff for transpose (checksum): 3.5e-10

experimentalfoe_medium:
 D Tr(K): 2.5e-7
 eF: 8.3e-8
 guess for new ef: 8.3e-8
 D Tr: 1.1e-6
 D eF: 6.6e-8 
 Tr(K): 1.01e-6
 EBS: 2.5e-7
 EBS higher temperature: 4.4e-8
 Epot: 1.1e-9
 EH: 1.1e-9
 EXC: 1.01e-10
 EvXC: 1.01e-10
 Total charge: 4.1e-11
 energy: 2.9e-10
 Omega: 8.1e-10
 decay length of error function: 1.1e-5
 Energy (Hartree): 2.7e-10
 Maxdiff for transpose (checksum): 4.7e-10

newpulay:
 EXC: 1.1e-10
 energy: 1.6e-9
 Omega: 1.6e-9
 Ekin: 1.1e-9
 Enl: 1.1e-10
 Total ionic charge: 1.8e-11
 Total charge: 1.01e-10

paracetamol:
 EXC: 1.1e-10
 EvXC: 1.1e-10
 EH: 1.1e-09
 Ekin: 1.1e-09
 eF: 1.6e-6
 Epot: 1.1e-09
 Omega: 1.1e-9
 energy: 1.5e-10
 Total charge: 1.4e-10
 D Tr(K): 3.3e-6
 D eF: 1.6e-6
 Tr(K): 3.3e-6
 D Tr: 3.2e-6
 tr(KS) before purification: 1.6e-6
 guess for new ef: 7.5e-7
 EBS higher temperature: 9.1e-9
 EBS: 7.5e-7
 difference: 7.5e-7
 relative difference: 1.9e-6
 Energy (Hartree): 1.3e-11
 mean conf prefac: 1.1e-5
 Maxdiff for overlap calculation: 9.7e-08
 trace(KS): 1.4e-10

reformatcomplete_read35:
 energy: 8.7e-10
 Omega: 4.7e-10
 Atomic Forces (Ha/Bohr): 9.2e-9
 e: 1.6e-8
 value: 1.6e-8
 Clean forces norm (Ha/Bohr): 6.8e-9
 Raw forces norm (Ha/Bohr): 5.4e-9
 Average noise forces: 8.8e-9
 Epot: 2.1e-7
 eBS: 3.6e-7
 EXC: 6.4e-8
 EvXC: 8.5e-8
 EH: 3.8e-7
 Energy (Hartree): 1.6e-8
 Maxdiff for transpose (checksum): 4.7e-10

reformatcomplete_read36:
 energy: 8.6e-10
 Omega: 4.6e-10
 EvXC: 8.5e-8
 Epot: 2.1e-7
 Atomic Forces (Ha/Bohr): 9.2e-9
 Clean forces norm (Ha/Bohr): 6.8e-9
 Raw forces norm (Ha/Bohr): 5.4e-9
 Average noise forces: 8.8e-9
 e: 1.6e-8
 value: 1.6e-8
 Energy (Hartree): 8.6e-9
 eBS: 3.6e-7
 EXC: 6.4e-8
 EH: 3.8e-7

reformatcomplete_read45:
 energy: 8.8e-10
 Omega: 4.0e-10
 Atomic Forces (Ha/Bohr): 9.2e-9
 e: 1.6e-8
 Energy (Hartree): 8.8e-10
 Clean forces norm (Ha/Bohr): 6.4e-9
 Raw forces norm (Ha/Bohr): 4.8e-9
 Average noise forces: 8.8e-9
 Epot: 2.1e-7
 eBS: 3.6e-7
 EXC: 6.4e-8
 EvXC: 8.5e-8
 EH: 3.8e-7
 value: 1.6e-8
 Maxdiff for transpose (checksum): 1.2e-10

reformatcomplete_write:
 EH: 1.6e-7
 Epot: 8.9e-8
 EXC: 2.6e-8
 EvXC: 3.4e-8
 Atomic Forces (Ha/Bohr): 1.2e-8
 Raw forces norm (Ha/Bohr): 1.4e-8
 Average noise forces: 2.2e-8
 Clean forces norm (Ha/Bohr): 2.5e-9
 e: 1.6e-8
 eBS: 1.5e-7
 fnrm: 4.9e-8
 D: 1.5e-7
 Maxdiff for transpose (checksum): 1.2e-10

reformat_read:
 energy: 4.1e-9
 Omega: 1.4e-10
 etot: 5.0e-11
 EH: 2.1e-9
 EXC: 4.1e-9
 EvXC: 4.1e-10
 Enl: 3.6e-9
 Epot: 6.1e-9
 Ekin: 1.1e-9
 Omega: 4.1e-9
 Atomic Forces (Ha/Bohr): 3.6e-9
 Average noise forces: 2.0e-10
 Clean forces norm (Ha/Bohr): 2.9e-9
 etot: 3.5e-9
 Ion-Ion interaction energy: 4.3e-9
 Raw forces norm (Ha/Bohr): 3.7e-9
 e: 5.3e-10
 Positions: 3.5e-09
 Energy (Hartree): 4.5e-11
 Force Norm (Hartree/Bohr): 1.6e-11
 Total charge: 3.0e-11
 Maxdiff for transpose (checksum): 9.4e-10

reformat_write:
 Kohn-Sham residue: 4.1e-4
 Ekin: 3.1e-10
 energy: 8.1e-11
 Omega: 2.1e-10
 EXC: 1.1e-10
 Enl: 3.1e-10
 EH: 1.1e-9
 Raw forces norm (Ha/Bohr): 3.1e-10
 Clean forces norm (Ha/Bohr): 3.1e-10
 e: 1.3e-11
 EvXC: 1.1e-10
 Energy (Hartree): 3.2e-11
 Atomic Forces (Ha/Bohr): 1.2e-11
 Force Norm (Hartree/Bohr): 1.8e-11
 Maxdiff for transpose (checksum): 1.2e-9

explicit_locregcenters:
 EvXC: 1.1e-10
 Total electronic charge: 4.1e-11
 EKS: 1.1e-9
 EH: 1.1e-9
 Energy (Hartree): 3.3e-10

intermediateforces:
 Atomic Forces (Ha/Bohr): 4.9e-7
 Average noise forces: 3.5e-7
 Clean forces norm (Ha/Bohr): 1.5e-6
 Raw forces norm (Ha/Bohr): 1.7e-6
 e: 1.6e-6
 energy: 2.8e-7
 Omega: 1.3e-8
 EXC: 1.6e-6
 EvXC: 1.1e-6
 EH: 6.9e-7
 Ekin: 2.1e-9
 Enl: 1.6e-6
 Epot: 8.97e-8
 multiplicator for the confinement: 1.6e-11
 D: 4.6e-7
 maxval: 4.2e-7
 fnrm2: 3.2e-7

DIIShistory:
 Atomic Forces (Ha/Bohr): 1.9e-9
 Clean forces norm (Ha/Bohr): 1.1e-9
 Raw forces norm (Ha/Bohr): 1.7e-9
 Force Norm (Hartree/Bohr): 5.3e-11
 Average noise forces: 2.1e-10
 e: 7.1e-9
 EH: 4.2e-7
 EXC: 6.5e-8
 Ekin: 2.3e-8
 Enl: 6.6e-9
 Epot: 3.8e-7
 EvXC: 8.5e-8
 energy: 5.1e-9
 multiplicator for the confinement: 5.4e-9
 Omega: 2.4e-8
 Total charge: 2.01e-11
 mean conf prefac: 1.01e-04
 Energy (Hartree): 5.37e-11
 Maxdiff for transpose (checksum): 1.2e-10


Locreg:
 EH: 2.0e-8
 Pulay forces (Ha/Bohr): 7.8e-09
 Max deviation from unity in reorthonormalize_coeff: 1.1e-9
 Energy (Hartree): 1.3e-10
 Force Norm (Hartree/Bohr): 1.79e-10
 mean conf prefac: 1.0e-04
 norm(P): 1.0e-9

sparsity:
 Total charge: 1.1e-10
 Omega: 1.1e-9
 Clean forces norm (Ha/Bohr): 7.7e-11
 Raw forces norm (Ha/Bohr): 1.1e-9
 Total ionic charge: 2.41e-11
 D Tr(K): 1.1e-9
 energy: 1.1e-9
 EXC: 1.1e-10
 EvXC: 1.01e-9
 Epot: 1.1e-9
 Enl: 1.01e-10
 Ekin: 1.01e-9
 eF: 1.1e-9
 D eF: 1.1e-9
 EBS higher temperature: 2.1e-10
 EBS: 2.1e-10
 difference: 1.1e-9
 D Tr: 1.1e-10
 Energy (Hartree): 9.6e-10
 Force Norm (Hartree/Bohr): 1.2e-11
 Maxdiff for transpose (checksum): 4.7e-10
 Average noise forces: 1.1e-10

PBE_densmixlin:
 Ekin: 1.1e-10
 Epot: 1.1e-10
 Enl: 1.01e-10
 energy: 1.1e-10
 Omega: 2.0e-1
 EvXC: 1.1e-10
 EXC: 1.01e-10
 EH: 1.0e-9
 Total charge: 2.1e-11
 Energy (Hartree): 4.8e-11
 fnrm2: 1.6e-11
 Maxdiff for transpose (checksum): 2.4e-10
 Keys to ignore:
  - Calculating wavelets expansion of projectors, found warnings
  - found warnings

PBE_potmixlin:
 EH: 1.0e-9
 Ekin: 1.1e-10
 Epot: 1.1e-10
 EXC: 1.1e-10
 EvXC: 1.1e-10
 energy: 1.1e-10
 Omega: 1.1e-10
 delta out: 1.1e-9
 Total charge: 2.1e-11
 Energy (Hartree): 2.7e-11
 Maxdiff for transpose (checksum): 2.4e-10
 Keys to ignore:
  - Calculating wavelets expansion of projectors, found warnings
  - found warnings

PBE_potmixdiis:
 Atomic Forces (Ha/Bohr): 6.3e-8
 Clean forces norm (Ha/Bohr): 6.3e-8
 Raw forces norm (Ha/Bohr): 2.6e-8
 Force Norm (Hartree/Bohr): 3.0e-10
 Average noise forces: 3.0e-8
 Orbitals: 6.3e-8
 energy: 2.5e-7
 EXC: 2.0e-8
 EvXC: 2.7e-8
 Omega: 4.3e-8
 Epot: 2.5e-7
 EH: 6.3e-8
 Ekin: 1.2e-8
 Enl: 2.2e-9
 Total charge: 2.1e-11
 multiplicator for the confinement: 4.3e-8
 Energy (Hartree): 2.6e-9
 Force Norm (Hartree/Bohr): 5.4e-10
 Maxdiff for transpose (checksum): 2.4e-10

PBE_densmixdiis:
 Epot: 1.1e-10
 EvXC: 1.1e-10
 EXC: 1.1e-10
 Enl: 1.1e-10
 energy: 1.1e-10
 Omega: 1.1e-10
 Ekin: 1.1e-9
 Total charge: 2.1e-11
 EH: 1.1e-9
 Energy (Hartree): 4.8e-11
 Maxdiff for transpose (checksum): 2.4e-10

test-bigdft-tool:
 positions: 5.1e-8

geoptconstrained_BFGS:
 Ekin: 1.7e-9
 EXC: 2.9e-10
 Epot: 9.0e-9
 EH: 2.1e-9
 Enl: 9.1e-11
 EvXC: 3.8e-10
 eF: 1.1e-7
 guess for new ef: 2.8e-8
 D eF: 2.0e-8
 D Tr(K): 1.1e-10
 D Tr: 3.1e-11
 D: 1.1e-10
 Positions: 1.1e-9
 Atomic Forces (Ha/Bohr): 3.4e-9
 Average noise forces: 2.0e-9
 Raw forces norm (Ha/Bohr): 8.5e-10
 Clean forces norm (Ha/Bohr): 7.8e-10
 EBS higher temperature: 7.0e-10
 EBS: 7.0e-10
 Ion-Ion interaction energy: 2.2e-9
 Positions: 1.1e-8
 Omega: 1.6e-9
 energy: 2.7e-11
 Maxdiff for transpose (checksum): 1.2e-10
 difference: 4.5-11
 Total charge: 6.1e-11
 trace(KS): 5.8e-11

geoptconstrained_SDCG:
 eF: 8.7e-8
 guess for new ef: 8.7e-8
 D eF: 1.21e-7
 EH: 2.1e-10
 Epot: 1.1e-10
 Ekin: 2.1e-10
 EXC: 3.1e-11
 EvXC: 4.1e-11
 D Tr(K): 1.1e-10
 D Tr: 1.1e-9
 Omega: 1.7e-10
 D: 1.1e-10
 tr(KS) before purification: 1.7e-11
 Clean forces norm (Ha/Bohr): 2.1e-9
 Atomic Forces (Ha/Bohr): 3.4e-9
 Average noise forces: 2.0e-9
 Raw forces norm (Ha/Bohr): 6.9e-11
 EBS higher temperature: 7.8e-11
 EBS: 7.8e-11
 Ion-Ion interaction energy: 2.3e-10
 Atomic structure: 3.1e-9
 trace(KS): 1.74e-11
 Total charge: 2.1e-11
 Maxdiff for transpose (checksum): 1.2e-10
 difference: 2.7e-11

O2spin_diag:
 Atomic Forces (Ha/Bohr): 2.8e-7
 Average noise forces: 9.5e-8
 Clean forces norm (Ha/Bohr): 9.9e-7
 Raw forces norm (Ha/Bohr): 9.9e-7
 Orbitals: 2.7e-7
 EH: 1.9e-6
 EXC: 3.5e-7
 Ekin: 2.3e-6
 Enl: 1.4e-6
 Epot: 2.8e-6
 EvXC: 1.4e-6
 Omega: 2.8e-7
 energy: 8.0e-8
 Energy (Hartree): 8.0e-8
 multiplicator for the confinement: 1.4e-6
 D: 1.1e-9
 kappa: 1.1e-4
 Force Norm (Hartree/Bohr): 3.7e-8
 Maxdiff for transpose (checksum): 5.9e-11

O2spin_foe:
 Atomic Forces (Ha/Bohr): 2.62e-8
 EH: 2.5e-7
 EXC: 2.1e-8
 Ekin: 4.8e-9
 Epot: 1.4e-7
 EvXC: 2.7e-8
 Enl: 2.6e-9
 Tr(K): 6.0e-6
 D Tr(K): 1.01e-4
 eF: 1.1-10
 D eF: 4.4e-8
 guess for new ef: 4.1e-9
 EBS: 8.7e-8
 EBS higher temperature: 1.2e-7
 Omega: 2.3e-9
 energy: 1.1e-7
 Raw forces norm (Ha/Bohr): 9.9e-8
 Clean forces norm (Ha/Bohr): 9.9e-8
 Average noise forces: 3.2e-8
 Total charge: 1.1e-7
 decay length of error function: 1.1e-5
 difference: 1.9e-7
 D Tr: 2.1e-7
 relative difference: 5.2e-8
 Energy (Hartree): 8.8e-8
 Force Norm (Hartree/Bohr): 3.71e-8
 Maxdiff for transpose (checksum): 2.4e-10
 trace(KS): 1.1e-7
 fnrm2: 1.01e-7

O2spin_dirmin:
 Atomic Forces (Ha/Bohr): 2.44e-5
 Average noise forces: 2.4e-5
 Clean forces norm (Ha/Bohr): 1.2e-4
 Raw forces norm (Ha/Bohr): 1.3e-4
 Electric Dipole Moment (AU): 2.4e-5
 Electric Dipole Moment (Debye): 3.2e-5
 eBS: 1.52e-5
 EH: 2.63e-5
 EXC: 5.6e-6
 Ekin: 7.56e-6
 Enl: 1.9e-7
 Epot: 2.02e-5
 EvXC: 6.0e-6
 energydiff: 6.0e-6
 energy: 3.14e-6
 fnrm: 1.6e-4
 Energy (Hartree): 3.13e-6
 Omega: 6.1e-6
 D: 1.1e-4
 DIIS weights: 5.6
 Max deviation from unity in reorthonormalize_coeff: 1.1e-6
 Mean deviation from unity in reorthonormalize_coeff: 1.1e-7
 delta: 1.1e-10
 delta out: 1.1e-10
 Force Norm (Hartree/Bohr): 3.45e-5
 Maxdiff for transpose (checksum): 5.9e-11

verysparse:
 Total charge: 2.3e-8
 EH: 4.8e-7
 EXC: 1.4e-8
 Enl: 2.2e-9
 Epot: 5.0e-7
 Ekin: 1.8e-8
 EvXC: 1.7e-8
 EBS: 4.8e-7
 EBS higher temperature: 4.8e-7
 eF: 3.8e-8
 D eF: 4.1e-8
 guess for new ef: 3.8e-8
 Omega: 8.3e-8
 energy: 4.4e-9
 D Tr: 3.1e-5
 Tr(K): 2.8e-5
 D Tr(K): 2.8e-5
 relative difference: 2.6e-11
 Ion-Ion interaction energy: 8.01e-11
 difference: 9.2e-10
 Total ionic charge: 1.1e-10
 e: 1.2e-9
 decay length of error function: 1.1e-5
 Clean forces norm (Ha/Bohr): 6.2e-10
 Raw forces norm (Ha/Bohr): 7.8e-10
 Atomic Forces (Ha/Bohr): 3.1e-9
 Average noise forces: 1.0e-9
 Energy (Hartree): 4.4e-9
 Ion-Ion interaction energy: 8.1e-11
 Maxdiff for overlap calculation: 7.1e-06
 Maxdiff for transpose (checksum): 4.7e-10
 Keys to ignore:
  - Calculating wavelets expansion of projectors, found warnings
  - found warnings

expfoegeopt:
 guess for new ef: 4.6e-8
 eF: 2.5e-8
 D eF: 2.3e-8
 D Tr(K): 2.3e-8
 EBS: 2.3e-8
 EBS higher temperature: 1.5e-9
 D Tr: 1.01e-6
 Epot: 2.3e-8
 EvXC: 2.3e-8
 EXC: 2.3e-8
 Ekin: 1.1e-10
 Tr(K): 2.3e-8
 decay length of error function: 1.1e-5
 Omega: 3.3e-11
 energy: 3.3e-11
 epred: 2.2e-11
 trace(KS): 3.3e-11
 Total charge: 3.1e-11
 Energy (Hartree): 1.5e-11
 Maxdiff for transpose (checksum): 2.4e-10

log_model:
 System pseudo energy (Ha): 3.6e-11
 Keys to ignore:
  - Reference Paper

FF_LENOSKY-vssd:
  etot: 3.601e-7
  last beta: 3.401
  beta: 0.601
  fnrm2: 3.32e-7
  maxval: 6.802e-5
  Forces: 8.01e-5
  Keys to ignore:
  - WARNINGS

FF_LENOSKY-ab6md:
  Keys to ignore:
  - WARNINGS


FF_LENOSKY-sdcg:
  etot: 6.1e-11
  maxval: 1.01e-9
  Keys to ignore:
  - WARNINGS

FF_LENOSKY-sqnm:
  Keys to ignore:
  - WARNINGS

FF_LENOSKY-lbfgs:
  FORCES norm(Ha/Bohr): 9.01e-6
  Forces: 1.e-4
  etot: 7.40e-6
  maxval: 1.3e-5
  Alpha: 0.00101
  Keys to ignore:
  - WARNINGS
  - disablesym

FF_LJ-bfgs:
  etot: 9.3e-5
  Keys to ignore:
  - WARNINGS
  - disablesym

FF_LJ-ab6md:
  Keys to ignore:
  - WARNINGS


FF_LENOSKY-bfgs:
  etot: 1.75e-10
  maxval: 1.0e-10
  fnrm2: 1.01e-10
  Energy: 2.29e-10
  Keys to ignore:
  - WARNINGS


FF_LENOSKY-diis:
  FORCES norm(Ha/Bohr): 1.11e-6
  etot: 1.35e-7
  Keys to ignore:
  - WARNINGS

FF_LJ-diis:
  Keys to ignore:
  - WARNINGS
  - disablesym

FF_LJ-fire:
  epred: 1.7e-11
  Keys to ignore:
  - WARNINGS
  - disablesym

FF_LJ-sdcg:
  maxval: 1.1e-9
  Keys to ignore:
  - WARNINGS
  - disablesym

FF_LJ-lbfgs:
  etot: 3.31e-8
  Forces: 1.01e-5
  Energy: 2.31e-8
  fnrm2: 1.01e-5
  maxval: 1.01e-5
  Keys to ignore:
  - WARNINGS
  - disablesym

FF_LJ-sqnm:
  Geometry: 1.01e-8
  fnrm2: 1.1e-6
  maxval: 1.01e-7
  Keys to ignore:
  - WARNINGS
  - disablesym


FF_LJ-vssd:
  etot: 2.2e-4
  maxval: 3e-4
  last beta: 3.5e-2
  beta: 1.81e-2
  fnrm2: 0.37
  Forces: 0.33
  Keys to ignore:
  - WARNINGS
  - disablesym
  
periodic_silicon:
 Epot: 1.1e-9
 Enl: 1.1e-9
 EXC: 1.1e-10
 Omega: 1.1e-10
 EBS higher temperature: 1.31e-10
 D Tr(K): 6.3e-10
 EBS: 2.01e-10
 Energy (Hartree): 3.15e-11
 energy: 3.15e-11
 Total ionic charge: 6.7e-11
 Pressure: 1.5e-10
 D Tr: 1.0e-9
 trace: 5.7e-10
 EH: 1.01e-10
 Maxdiff for transpose (checksum): 2.4e-10

periodic_wateredge:
 Epot: 1.1e-9
 Omega: 3.0e-10
 Enl: 2.1e-10
 EH: 1.0e-9
 EXC: 1.1e-10
 EvXC: 2.1e-10
 Ekin: 1.1e-9
 energy: 2.9e-10
 Total charge: 1.1e-10
 PV (Ha): 2.7e-9
 Energy (Hartree): 1.8e-10
 Total charge: 1.1e-10
 Total ionic charge: 2.7e-11
 Pressure: 7.4e-10
 Maxdiff for transpose (checksum): 1.2e-10

periodic_water:
 EH: 3.1e-9
 Epot: 2.1e-9
 EXC: 1.1e-9
 EvXC: 1.1e-9
 Ekin: 2.0e-9
 Enl: 1.1e-9
 Energy (Hartree): 3.4e-10
 Omega: 5.9e-10
 EBS higher temperature: 2.5e-9
 EBS: 2.5e-9
 eF: 3.0e-7
 D eF: 3.0e-7
 energy: 5.9e-10
 guess for new ef: 3.0e-7
 number of corrected points: 1
 D Tr(K): 5.2e-7
 difference: 6.5e-10
 Tr(K): 5.0e-7
 D Tr: 1.0e-6
 Total ionic charge: 9.5e-11
 Pressure: 6.4e-10
 Clean forces norm (Ha/Bohr): 1.9e-11
 Total charge: 2.1e-10
 Ion-Ion interaction energy: 1.6e-11
 Force Norm (Hartree/Bohr): 2.0e-11
 fnrm2: 2.6e-11
 trace(KS): 1.1e-10
 relative difference: 1.5e-11
 Maxdiff for transpose (checksum): 4.7e-10


surface_boronnitride:
 Ekin: 1.0e-9
 Enl: 1.01e-9
 Epot: 1.0e-9
 Omega: 2.7e-10
 energy: 5.5e-11
 Energy (Hartree): 5.5e-11
 Total charge: 1.0e-10
 Total ionic charge: 4.2e-11
 Clean forces norm (Ha/Bohr): 1.3e-11
 fnrm2: 1.4e-11
 Maxdiff for transpose (checksum): 9.4e-10
 Keys to ignore:
  - Calculating wavelets expansion of projectors, found warnings
  - found warnings

surface_graphene:
 Energies: 1.01e-9
 Omega: 2.21e-10
 energy: 2.5e-11
 EBS higher temperature: 2.8e-10
 EBS: 2.8e-10
 D Tr(K): 1.5e-7
 Tr(K): 2.0e-7
 guess for new ef: 1.1e-9
 eF: 8.1e-10
 D eF: 1.1e-9
 difference: 2.2e-11
 Total ionic charge: 1.2e-11
 Energy (Hartree): 2.5e-11
 Total charge: 1.1e-10
 energy: 2.0e-11
 trace: 9.2e-10
 D Tr: 2.1e-11
 Maxdiff for transpose (checksum): 4.7e-10
 trace(KS): 1.2e-11
 
dev.ref.yaml:
 Epot: 1.1e-10

multipoles_OH-:
 eF: 2.6e-6
 guess for new ef: 2.6e-6
 D Tr(K): 6.8e-8
 D Tr: 6.8e-8
 Tr(K): 2.1e-7
 EBS higher temperature: 7.1e-9
 EBS: 1.6e-10
 relative difference: 4.6e-9
 difference: 7.1e-9
 multiplicator for the confinement: 1.7e-9
 Epot: 1.3e-10
 EH: 2.1e-10
 Ekin: 1.1e-10
 Charge analysis (charge / net charge): 6.8e-8
 EXC: 3.1e-11
 EvXC: 4.1e-11
 energy: 3.0e-11
 D eF: 2.7e-7
 Total charge: 4.31e-11
 trace(KS): 4.3e-11
 difference from reference kernel: 1.1e-8
 Atomic Forces (Ha/Bohr): 3.3e-11
 Clean forces norm (Ha/Bohr): 3.4e-11
 Raw forces norm (Ha/Bohr): 5.1e-11
 Average noise forces: 1.01e-9
 decay length of error function: 1.1e-5
 number of corrected points: 92
 total charge correction: 5.2e-8
 Unitary check of the multipole calculations: 6.1e-2
 Force Norm (Hartree/Bohr): 1.2e-11
 Maxdiff for transpose (checksum): 1.5e-11

multipoles_waterQM:
 Epot: 1.1e-10
 Ekin: 1.1e-10
 EBS: 1.3e-11
 EBS higher temperature: 1.4e-11
 Maxdiff for transpose (checksum): 3.0e-11
 multiplicator for the confinement: 1.9e-11
<<<<<<< HEAD
 trace: 3.8e-11
=======
 trace: 3.6e-11
>>>>>>> 5dab1fc9

multipoles_waterQMQM:
 Epot: 1.1e-10
 EH: 1.1e-10
 EBS: 1.4e-11
 EBS higher temperature: 1.4e-11
 Average noise forces: 1.0e-10
 number of corrected points: 6.0
 multiplicator for the confinement: 3.7e-10
 eF: 1.01e-10

#multipoles_water:
# Ekin: 1.1e-10
# EXC: 3.1e-11
# Epot: 2.1e-10
# EvXC: 4.1e-11
# eF: 2.2e-7
# guess for new ef: 2.2e-7
# number of corrected points: 17
# multiplicator for the confinement: 3.5e-10
# EH: 2.1e-10
# D eF: 2.7e-7
# EBS higher temperature: 1.5e-10
# EBS: 1.6e-10
# D Tr: 5.8e-10
# Total charge: 2.1e-11
# D Tr(K): 5.9e-10
# number of corrected points: 17.0
# total charge correction: 8.6e-11
# trace(KS): 2.1e-11
# Unitary check of the multipole calculations: 2.1e-2
# number of corrected points: 20
# Tr(K): 1.1e-09
# difference: 8.7-11
# relative difference: 2.4e-11
# Maxdiff for transpose (checksum): 1.5e-11
# Raw forces norm (Ha/Bohr): 1.2e-11

multipoles_CH4:
 Atomic Forces (Ha/Bohr): 1.5e-11
 Charge analysis (charge / net charge): 2.7e-10
 Pseudo Fermi level for occupations: 8.2e-10
 net charge: 6.0e-7
 Energy (Hartree): 1.3e-11
 Total charge: 1.5e-10
 net quadropole: 1.1e-7
 eF: 6.5e-6
 D eF: 4.8e-6
 D Tr: 2.3e-9
 guess for new ef: 6.5e-6
 EBS: 8.2e-10
 EBS higher temperature: 1.2e-9
 relative_difference: 2.6e-10
 trace(KS): 1.5e-10
 Tr(K): 2.1e-9
 energy: 2.2e-11
 Omega: 2.1e-11
 D Tr(K): 2.3e-9
 total charge correction: 2.5e-8
 relative difference: 2.6e-10
 Epot: 8.1e-10
 EH: 9.1e-10
 EXC: 2.9e-10
 EvXC: 3.6e-10
 Ekin: 1.1e-10
 difference from reference kernel: 1.1e-9
 difference: 8.9e-10
 number of corrected points: 27.0
 eval: 1.1e-8
 Unitary check of the multipole calculations: 9.1e-2
 avg pot difference (actual/min): 1.0e-04
 trace: 1.3e-11

multipoles_periodic:
  D eF: 7.91e-8
  EH: 7.0e-10
  EXC: 8.1e-11
  EvXC: 1.1e-10
  Epot: 4.1e-10
  HOMO energy: 4.4e-11
  HOMO-LUMO gap (Ha): 3.8e-11
  HOMO-LUMO gap (eV): 1.1e-9
  Pseudo Fermi level for occupations: 1.3e-10
  Tr(K): 3.1e-09
  D Tr(K): 2.8e-9
  eF: 1.14e-07
  EBS: 6.4e-10
  EBS higher temperature: 6.4e-10
  guess for new ef: 1.14e-07
  Atomic Forces (Ha/Bohr): 1.7e-10
  Force Norm (Hartree/Bohr): 1.2e-10
  Clean forces norm (Ha/Bohr): 1.1e-10
  PV (Ha): 1.5e-10
  Charge analysis (charge / net charge): 1.9e-10
  D Tr: 1.1e-10
  Total charge: 2.4e-11
  difference: 2.7e-11
  trace: 3.4e-11
  trace(KS): 2.5e-11
  e: 4.11-11
  Average noise forces: 1.1e-10
  Maxdiff for transpose (checksum): 1.5e-11

Xabsb2B.xabs.ref.yaml:
  Keys to ignore:
  - WARNINGS

dev.ref.yaml:
  Epot: 1.01e-10
  
igortho_19:
 Atomic Forces (Ha/Bohr): 7.3e-7
 Clean forces norm (Ha/Bohr): 2.1e-7
 Raw forces norm (Ha/Bohr): 3.6e-7
 net quadropole: 2.1e-6
 net dipole: 1.1e-6
 Energy (Hartree): 2.4e-9
 Multipole coefficients: 1.1e-6
 Charge analysis (charge / net charge): 4.1e-7
 Pseudo Fermi level for occupations: 3.97e-8
 net charge: 1.0e-7
 Average noise forces: 7.8e-7
 eF: 3.7e-5
 EXC: 2.8e-6
 Epot: 5.8e-5
 EvXC: 3.4e-6
 EH: 2.5e-5
 Ekin: 1.8e-7
 Enl: 1.6e-8
 Omega: 1.1e-8
 D eF: 2.9e-5
 EBS: 2.5e-5
 EBS higher temperature: 2.5e-5
 guess for new ef: 3.9e-5
 energy: 4.1e-8
 D Tr(K): 1.1e-6
 D Tr: 2.6e-8
 number of corrected points: 14
 difference: 5.9e-9
 trace(KS): 5.6e-9
 Total charge: 5.9e-9
 relative difference: 1.6e-9
 difference from reference kernel: 3.0e-8
 D: 4.1e-8
 Tr(K): 1.0e-7
 total charge correction: 1.5e-11
 multiplicator for the confinement: 4.3e-11
 radius for normalization: 1.1e-2
 Force Norm (Hartree/Bohr): 4.93e-8
 Maxdiff for transpose (checksum): 1.8e-10
 ef: 2.8e-06
 P vector: 1.001e-05

igortho_44:
 Atomic Forces (Ha/Bohr): 8.2e-7
 Average noise forces: 6.0e-8
 Clean forces norm (Ha/Bohr): 7.9e-7
 Energy (Hartree): 9.7e-9
 Raw forces norm (Ha/Bohr): 7.8e-7
 EH: 7.2e-4
 EXC: 2.7e-5
 Epot: 1.5e-3
 EvXC: 3.6e-5
 Enl: 2.1e-8
 Ekin: 1.0e-9
 Total charge: 1.5e-08
 guess for new ef: 2.0e-05
 Tr(K): 4.5e-07
 D Tr(K): 4.5e-07
 eF: 2.0e-05
 D Tr: 4.4e-7
 D eF: 8.4e-6
 difference: 4.6e-7
 EBS: 7.2e-04
 EBS higher temperature: 7.2e-04
 relative difference: 9.5e-10
 trace(KS): 1.5e-08
 energy: 1.1e-06
 Omega: 3.0e-10
 Charge analysis (charge / net charge): 1.6e-6
 Pseudo Fermi level for occupations: 2.8e-6
 net charge: 1.1e-5
 eval: 1.1e-4
 Multipole coefficients: 1.4e-6
 number of corrected points: 8
 net quadropole: 7.1e-5
 net dipole: 1.1e-7
 D: 1.1e-4
 delta: 1.0e-9
 #radius for normalization: 1.1e-1
 Tolerance for the following test: 1.01e-10
 Force Norm (Hartree/Bohr): 9.8e-7
 Unitary check of the multipole calculations: 1.0e-2
 Multipole coefficients: 1.6e-6
 avg pot difference (actual/min): 0.95
 trace: 1.3e-10
 Maxdiff for transpose (checksum): 4.7e-10
 norm(P): 1.0e-5
 Q matrix: 1.0e-4
 Keys to ignore:
  - Calculating wavelets expansion of projectors, found warnings
  - found warnings

igortho_94:
 Atomic Forces (Ha/Bohr): 2.6e-5
 net quadropole: 1.1e-5
 net dipole: 2.1e-6
 Energy (Hartree): 2.6e-8
 Multipole coefficients: 7.1e-10
 Total charge: 4.8e-8
 Clean forces norm (Ha/Bohr): 3.4e-5
 Average noise forces: 2.8e-5
 Raw forces norm (Ha/Bohr): 5.0e-5
 EH: 3.5e-4
 EXC: 3.4e-5
 Ekin: 1.7e-7
 Enl: 1.4e-8
 Epot: 6.2e-4
 EvXC: 4.4e-5
 total charge correction: 5.7e-8
 guess for new ef: 1.3e-5
 Tr(K): 3.0e-7
 D Tr(K): 3.0e-7
 eF: 3.1e-5
 D Tr: 3.0e-7
 D eF: 1.1e-5
 difference: 5.7e-8
 difference from reference kernel: 1.1e-8
 EBS: 3.2e-4
 EBS higher temperature: 3.2e-4
 relative difference: 1.5e-8
 trace(KS): 4.8e-8
 D: 1.1e-4
 energy: 2.6e-8
 Omega: 1.1e-8
 Charge analysis (charge / net charge): 2.0e-6
 Pseudo Fermi level for occupations: 2.45e-5
 net charge: 1.1e-5
 eval: 3.01e-5
 Multipole coefficients: 1.23e-5
 number of corrected points: 134
 delta: 6.1e-11
 radius for normalization: 1.1e-2
 multiplicator for the confinement: 4.38e-11
 Force Norm (Hartree/Bohr): 4.3e-8
 Maxdiff for transpose (checksum): 1.2e-10
 Q matrix: 1.1e-04
 P vector: 2.01e-05 
 norm(P): 3.9e-05

extendedfrags_nofrags:
 eF: 1.7e-9
 guess for new ef: 2.0e-9
 D Tr(K): 1.9e-8
 Tr(K): 2.1e-8
 D Tr: 1.0e-9
 D eF: 1.1e-8
 EBS higher temperature: 7.8e-11
 EBS: 7.8e-11
 EXC: 1.1e-10
 Energies: 1.1e-10
 Pressure: 3.4e-11
 Omega: 1.3e-11

extendedfrags_read:
 Omega: 2.9e-10
 eF: 1.5e-9
 D Tr(K): 6.0e-9
 Tr(K): 1.1e-8
 D eF: 1.1e-9
 guess for new ef: 1.5e-9
 EBS: 2.9e-10
 EH: 1.1e-9
 EBS higher temperature: 2.7e-10
 Energies: 2.1e-10
 EXC: 1.01e-10
 D Tr: 1.1e-10
 Average noise forces: 1.1e-10
 Pressure: 5.6e-11
 maxval: 2.2e-11
 Total charge: 5.1e-11
 Force Norm (Hartree/Bohr): 5.9e-11
 Atomic Forces (Ha/Bohr): 2.4e-11
 Epot: 3.1e-10
 Keys to ignore: [WARNINGS]

extendedfrags_readrotated:
 Ekin: 1.1e-10
 energy: 1.4e-11
 eF: 1.0e-8
 D eF: 1.1e-8
 guess for new ef: 2.61e-9
 D Tr: 1.1e-9
 EBS higher temperature: 2.9e-10
 EBS: 2.7e-10
 D Tr(K): 6.0e-9
 Pressure: 4.7e-11
 Epot: 3.0e-10
 EXC: 1.01e-10
 EvXC: 1.01e-10
 EH: 1.1e-9
 Total charge: 4.1e-11
 Force Norm (Hartree/Bohr): 6.4e-11
 fnrm2: 6.9e-11
 energy: 1.2e-11
 Atomic Forces (Ha/Bohr): 2.3e-11
 Omega: 2.9e-10
 Average noise forces: 1.1e-10
 Clean forces norm (Ha/Bohr): 2.3e-11
 Keys to ignore: [WARNINGS]


extendedfrags_write:
 Epot: 1.2e-9
 EH: 1.3e-9
 Ekin: 1.1e-10
 EXC: 2.01e-10
 EvXC: 3.1e-10
 D Tr: 3.1e-8
 D eF: 5.0e-9
 EBS higher temperature: 1.3e-9
 EBS: 1.3e-9
 guess for new ef: 6.0e-9
 Tr(K): 6.1e-8
 Total charge: 6.01e-11
 D Tr(K): 5.8e-8
 trace(KS): 6.18e-11
 eF: 7.0e-9
 Pressure: 6.9e-11
 decay length of error function: 1.1e-6
 Clean forces norm (Ha/Bohr): 1.2e-11
 fnrm2: 6.6e-11
 maxval: 2.1e-11
 Atomic Forces (Ha/Bohr): 2.1e-11
 Force Norm (Hartree/Bohr): 5.6e-11
 difference: 1.65e-11
 e: 2.2e-11
 
Cavity_H2OfrigidPCG:
 Atomic Forces (Ha/Bohr): 2.5e-6
 Force Norm (Hartree/Bohr): 2.3e-6
 maxval: 5.8e-6
 fnrm2: 2.8e-6
 Iteration quality: 4.0e-7
 alpha: 0.6
 Epot: 5.7e-5
 EH: 5.7e-5
 Energies: 5.1e-7
 EKS: &energy 4.95e-7
 Energy (Hartree): *energy 
 Average noise forces: 6.01e-8
 Integral of the density in the nonvacuum region: 3.6e-8
 Ekin: 1.66e-07
 Total electronic charge: 1.53e-09
 beta: 0.00011
 norm(P): 1.01e-6
 ratio: 1.01e-05
 total: 5.121e-06
 x: 2.55e-06
 y: 5.09e-06
 z: 1.63e-07
 Keys to ignore:
   - rmult
   - Electronic charge changed by rho compression

MD-wf-Expl:
 Keys to ignore:
   - Molecule was shifted
   - Overlapping communication of
   - No. of OMP Threads


Cavity_H2OfsccsPCG:
 Atomic Forces (Ha/Bohr): 9.4e-10
 Iteration quality: 6.8e-7
 Energies: 4.01e-9
 Average noise forces: 1.01e-9
 EH: 4.6e-05
 Epot: 4.2-05
 ratio: 5.81e-06
 EXC: 2.44e-07
 Ekin: 1.8e-06
 Enl: 1.49e-07
 EvXC: 3.05e-07
 Integral of the density in the nonvacuum region: 7.84e-08
 P vector: 1.01e-07
 Total electronic charge: 1.46e-09
 alpha: 0.397
 beta: 0.0002
 EKS: 2.44e-07
 Energy (Hartree): 2.44e-07
 Force Norm (Hartree/Bohr): 4.68e-07
 H: 9.94e-07
 O: 2.01e-07
 fnrm2: 4.39e-07
 maxval: 5.42e-07
 total: 6.04e-07
 x: 2.82e-07
 y: 6.03e-07
 z: 1.35e-07
 Keys to ignore:
   - Electronic charge changed by rho compression

pexsi:
  Energy (Hartree): 2.3e-11
  Omega: 4.2e-11
  energy: 3.8e-11
  EXC: 1.0e-10
  Enl: 1.1e-10
  Total energy (H*DM): 1.6e-11
  Total energy (S*EDM): 1.6e-11
  Total free energy: 1.6e-11
  Total charge: 1.1e-10
  Keys to ignore:
    - Calculating wavelets expansion of projectors, found warnings
    - found warnings
    - Total number of cores
    - Number of cores used
    - Processor grid dimensions
    - number of columns (min/max/avg)
    - number of non-zero elements (min/max/avg)

counterions:
  EH: 1.1e-10
  EKS: 2.4e-11
  Energy (Hartree): 1.6e-11
  Epot: 1.1e-10
  EvXC: 1.1e-10
  Ekin: 1.1e-10

largesystems_dnalarge:
  D Tr: 1.1e-07
  D eF: 1.1e-9
  EXC: 2.1e-8
  Ekin: 1.1e-07
  Energy (Hartree): 2.4e-10
  Epot: 3.1e-07
  EvXC: 4.1e-08
  Enl: 1.1e-8
  Force Norm (Hartree/Bohr): 6.8e-11
  Omega: 9.4e-10
  Pseudo Fermi level for occupations: 1.1e-9
  D Tr(K): 6.5e-08
  difference: 4.6e-09
  eF: 2.1e-10
  EBS: 3.4e-07
  EBS higher temperature: 3.5e-07
  energy: 9.4e-10
  eval: 1.1e-06
  fnrm2: 1.8e-10
  guess for new ef: 1.1e-9
  multiplicator for the confinement: 5.7e-09
  net charge: 1.1e-05
  occ: 1.1e-5
  q0: 1.1e-08
  q1: 1.1e-07
  q2: 1.1e-07
  total net charge: 2.0e-06
  trace of quadropole matrix: 1.4e-06
  Charge analysis (charge / net charge): 2.4e-8
  Atomic Forces (Ha/Bohr): 5.5e-11
  Delta r: 1.1e-8
  r: 3.7e-11
  HOMO-LUMO gap (eV): 2.1e-11

largesystems_dnawater:
  total net charge: 2.9e-07
  Charge analysis (charge / net charge): 1.7e-1
  Omega: 4.1e-11
  Pseudo Fermi level for occupations: 3.5e-8
  eval: 1.1e-5
  net charge: 1.1e-6
  Ion-Ion interaction energy: 3.1e-11
  D: 1.0e-10
  D Tr: 1.2e-08
  D eF: 1.1e-08
  Delta r: 1.0e-9
  Energy (Hartree): 3.37e-11
  EvXC: 1.0e-08
  HOMO-LUMO gap (Ha): 6.9e-11
  HOMO-LUMO gap (eV): 1.9e-09
  LUMO energy: 6.9e-11
  PV (Ha): 2.2e-11
  D Tr(K): 1.2e-08
  eF: 4.4e-09
  EBS: 1.1e-10
  EBS higher temperature: 1.1e-10
  energy: 4.1e-11
  guess for new ef: 4.5e-09
  multiplicator for the confinement: 4.9e-10
  occ: 1.1e-07
  trace of quadropole matrix: 1.2e-08
  trace(KS): 1.2e-11
  Keys to ignore:
    - atom

H2Omultipoles_1:
  EBS: 9.8e-10
  EBS higher temperature: 9.8e-10
  EH: 1.1e-9
  EXC: 1.8e-10
  Ekin: 4.1e-10
  Enl: 8.1e-11
  Epot: 1.1e-9
  EvXC: 2.2e-10
  Charge analysis (charge / net charge): 9.9e-11
  Pseudo Fermi level for occupations: 2.5e-11
  Omega: 2.7e-11
  Total charge: 2.6e-11
  Tr(K): 1.1e-07
  eF: 1.1e-07
  energy: 2.5e-11
  multiplicator for the confinement: 4.7e-11
  trace(KS): 2.6e-11
  Maxdiff for transpose (checksum): 1.5e-11
  difference: 1.3e-11

H2Omultipoles_11:
  EBS: 9.3e-10
  EBS higher temperature: 9.3e-10
  EH: 1.1e-9
  EXC: 1.7e-10
  Ekin: 4.1e-10
  Enl: 7.1e-11
  Epot: 1.1e-9
  EvXC: 2.1e-10
  Charge analysis (charge / net charge): 1.1e-10
  Omega: 2.4e-11
  Total charge: 2.6e-11
  Tr(K): 1.1e-07
  eF: 1.1e-07
  energy: 2.3e-11
  multiplicator for the confinement: 4.4e-11
  trace(KS): 2.6e-11
  Maxdiff for transpose (checksum): 1.5e-11
  Pseudo Fermi level for occupations: 2.1e-11
  difference: 1.3e-11

H2Omultipoles_12:
  EBS: 1.2e-9
  EBS higher temperature: 1.2e-9
  EH: 1.3e-9
  EXC: 2.0e-10
  Ekin: 4.1e-10
  Enl: 9.1e-11
  Epot: 5.1e-9
  EvXC: 2.5e-10
  Pseudo Fermi level for occupations: 2.6e-11
  Charge analysis (charge / net charge): 1.2e-10
  Omega: 3.0e-11
  Total charge: 2.6e-11
  Tr(K): 1.1e-07
  eF: 1.1e-07
  energy: 2.9e-11
  multiplicator for the confinement: 5.3e-11
  trace(KS): 2.6e-11
  Maxdiff for transpose (checksum): 1.5e-11
  difference: 1.3e-11

#H2Omultipoles_13:
#  EBS: 7.3e-10
#  EBS higher temperature: 7.3e-10
#  EH: 8.1e-10
#  EXC: 1.3e-10
#  Ekin: 3.1e-10
#  Enl: 6.1e-11
#  Epot: 8.1e-10
#  EvXC: 1.7e-10
#  Pseudo Fermi level for occupations: 2.6e-06
#  Charge analysis (charge / net charge): 7.9e-11
#  Omega: 1.9e-11
#  Total charge: 1.9e-11
#  Tr(K): 1.1e-07
#  eF: 1.1e-07
#  energy: 1.8e-11
#  multiplicator for the confinement: 3.4e-11
#  trace(KS): 1.9e-11
#  Maxdiff for transpose (checksum): 1.5e-11

H2Omultipoles_2:
  EBS: 1.1e-9
  EBS higher temperature: 1.1e-9
  EH: 1.2e-9
  EXC: 1.9e-10
  Ekin: 4.1e-10
  Enl: 9.1e-11
  Epot: 1.1e-9
  EvXC: 2.6e-10
  Charge analysis (charge / net charge): 1.1e-10
  Omega: 2.9e-11
  Total charge: 2.6e-11
  Tr(K): 1.1e-07
  eF: 1.1e-07
  energy: 2.7e-11
  multiplicator for the confinement: 5.1e-11
  trace(KS): 2.6e-11
  Maxdiff for transpose (checksum): 1.5e-11
  difference: 1.3e-11
  Pseudo Fermi level for occupations: 2.8e-11

#H2Omultipoles_3:
#  EBS: 9.6e-10
#  EBS higher temperature: 9.1e-10
#  EH: 1.2e-9
#  EXC: 1.7e-10
#  Ekin: 4.1e-10
#  Epot: 1.1e-9
#  Enl: 8.1e-11
#  EvXC: 2.0e-10
#  Pseudo Fermi level for occupations: 2.0e-06
#  Charge analysis (charge / net charge): 5.2e-11
#  Omega: 2.5e-11
#  Total charge: 1.9e-11
#  Tr(K): 1.1e-07
#  eF: 1.1e-07
#  energy: 2.4e-11
#  multiplicator for the confinement: 4.5e-11
#  trace(KS): 1.9e-11
#  Maxdiff for transpose (checksum): 1.5e-11

matrixtaskgroups_no:
  D Tr(K): 1.100000000000009e-10
  EBS: 1.1e-9
  EBS higher temperature: 1.2e-09
  Ekin: 1.0e-8
  EH: 1.1e-08
  Epot: 1.0e-8
  EvXC: 1.0e-9
  Enl: 1.0e-9
  Energy (Hartree): 3.0e-09
  Ion-Ion interaction energy: 2.9e-10
  Omega: 2.8e-09
  Total charge: 2.0e-10
  difference: 7.8e-11
  energy: 3.0e-09
  trace: 1.1e-06
  trace(KS): 5.1e-11
  HOMO-LUMO gap (eV): 3.4e-11
  Raw forces norm (Ha/Bohr): 3.6e-9
  Clean forces norm (Ha/Bohr): 3.6e-9
  Force Norm (Hartree/Bohr): 8.9e-11
  Gross support functions moments: 1.1e-9
  Total ionic charge: 9.6e-11
  Maxdiff for transpose (checksum): 3.0e-11 
  Keys to ignore:
   - Calculating wavelets expansion of projectors, found warnings
   - found warnings

matrixtaskgroups_yes:
  D Tr(K): 1.1e-10
  EBS: 1.2e-9
  EBS higher temperature: 1.2e-09
  EH: 1.1e-08
  Epot: 1.0e-8
  EvXC: 1.0e-9
  Enl: 1.0e-9
  Ekin: 1.0e-08
  Energy (Hartree): 3.0e-09
  Ion-Ion interaction energy: 2.9e-10
  Omega: 2.8e-09
  Total charge: 2.0e-10
  difference: 5.9e-11
  energy: 3.0e-09
  trace: 1.02e-07
  trace(KS): 3.8e-11
  HOMO-LUMO gap (eV): 3.4e-11
  Raw forces norm (Ha/Bohr): 3.6e-9
  Clean forces norm (Ha/Bohr): 3.9e-9
  Force Norm (Hartree/Bohr): 9.6e-11
  Gross support functions moments: 1.1e-9
  Total ionic charge: 9.6e-11
  Maxdiff for transpose (checksum): 3.0e-11 
  Keys to ignore:
   - Calculating wavelets expansion of projectors, found warnings
   - found warnings

test-foeccs:
  EBS: 1.1e-10
  EBS higher temperature: 1.0e-10
  difference: 7.9e-11
  trace(KS): 5.9e-11
  value: 2.8e-11

lj_connect.mhgps.ref.yaml:
  (MHGPS) minmode overlap: 5.6e-11
  Energy: 8.26e-11
  Keys to ignore:
  - (MHGPS) Run finished at
  <|MERGE_RESOLUTION|>--- conflicted
+++ resolved
@@ -773,10 +773,7 @@
  trace(KS): 2.5e-10
  eval: 1.1e-6
  trace: 1.8e-11
-<<<<<<< HEAD
-=======
  Average noise forces: 1.01e-10
->>>>>>> 5dab1fc9
  Keys to ignore:
   - Calculating wavelets expansion of projectors, found warnings
   - found warnings
@@ -978,11 +975,7 @@
  D: 1.1e-10
  Energy (Hartree): 1.3e-10
  norm(P): 1.1e-07
-<<<<<<< HEAD
  trace: 1.5e-10
-=======
- trace: 1.4e-10
->>>>>>> 5dab1fc9
  Maxdiff for overlap calculation: 3.2e-07
  Maxdiff for transpose (checksum): 2.4e-10
 
@@ -1861,11 +1854,7 @@
  EBS higher temperature: 1.4e-11
  Maxdiff for transpose (checksum): 3.0e-11
  multiplicator for the confinement: 1.9e-11
-<<<<<<< HEAD
  trace: 3.8e-11
-=======
- trace: 3.6e-11
->>>>>>> 5dab1fc9
 
 multipoles_waterQMQM:
  Epot: 1.1e-10
