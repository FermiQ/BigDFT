---
Default tolerances:
 Epsilon: 1.1e-11
 
Keys to ignore:
 - Code logo
 - MPI task*
 - Timings for root process
 - Maximal OpenMP threads per MPI task
 - OpenMP threads per task
 - OpenMP parallelization
 - Memory* 
 - Orbitals Repartition*
 - Rho Commun
 - Total number of components
 - GPU acceleration
 - High Res. box is treated separately
 - Grid Spacing threshold (AU)
 - Direct and transposed data repartition
 - Write Waves Time
 - Reading Waves Time
 - Maxdiff*
 - Tolerances for this check
 - Material acceleration
 - Number of OpenCL devices per node
 - Version Number
 - Root process Hostname
 - Input ixc parameter corresponds to XC
 - Wavefunction written No.
 - accel
 - Max No. of dictionaries used
 - Occupation numbers coming from
 - Number of dictionary folders allocated
 - Maximum size of masking arrays for a projector
 - Cumulative size of masking arrays
 - Dictionary for lin
 - Raw version
 - Size of the global database
Patterns to ignore:
 - Timestamp
 - memory
 - FLAGS

Expected Test CPUtime: #
 C: #[expected, error]
  athelas: [ 6.0, 1.0 ]

yaml_test:
 Tax: 1.8e-6
 Total: 2.0e-5
 Keys to ignore:
   - Error code
   - Address*
   - date
   - Id
   - Summary
   - ERR_ALLOCATE
   - Routine dictionary
   - Errors found while (de)allocating ab and b
   - Calling sequence of Main program (routines with * are not closed yet)
   - Additional Info
   - Something to use b
   - Something to use ab
   - Entering Thread No.
   - Elapsed time (ns)
   - Elapsed time (mus)
 Patterns to ignore:
   - errcode
   - Time
   - Global dictionary
   - time

#Runs which update and override the default
AgBulk:
 Grid Spacing threshold (AU): 1.e-2
 Residues per orbital: 2.2e-8
 EH: 2.51e-11
 EXC: 4.52e-11
 Ekin: 1.81e-11
 Enl: 3.71e-11
 Epot: 3.21e-11
 EvXC: 7.1e-11
 tr(H): 4.1e-11
 # Necessary for GPU runs, to be updated...
 Keys to ignore:
  - Residues per orbital
  - Calculating wavelets expansion of projectors, found warnings


SiBulk:
 Wavefunctions Iterations: 4.4e-8 # 1.1e-10
 Residues per orbital: 8.0e-10
 maxval: 3.18e-10
 # Ekin: 2.1e-11
 # Enl: 2.1e-11
 # Epot: 1.0e-10
 # EvXC: 1.1e-10
 Last Iteration: 7.01e-10
 Atomic Forces (Ha/Bohr): 7.01e-10
 Clean forces norm (Ha/Bohr): 3.3e-10
 Average noise forces: 9.3e-10
 HOMO LUMO gap (AU, eV): 1.8e-10
 PV (Ha): 1.89e-10
 Optimization of virtual orbitals: 5.56e-8
 e_occupied: 1.42e-11
 Orbitals: 1.42e-11	
 # Necessary for GPU runs, to be updated...
 Keys to ignore:
  - Residues per orbital


SiH4:
 #due to lack of functionality in fldiff, since energies field is updated
 Energies: &etol 4.6e-9
 Eion: &eion 3.4e-9
 EH: *etol
 EXC: *etol
 Eion: *etol
 Ekin: *etol
 Enl: *etol
 Epot: *etol
 EvXC: *etol
 Epsilon: 1.4e-10
 Ion-Ion interaction energy: *eion
 Atomic Forces (Ha/Bohr): 2.e-9
 maxval: 2.e-9
 Average noise forces: 1.5e-10
 Average CG stepsize in terms of betax: 1.1e-5

Mn2:
 Keys to ignore:
  - proc
 Epsilon: 2.e-10
 Enl: 3.1e-10
 Ekin: 3.1e-10
 Average noise forces: 3.4e-10
 Atomic Forces (Ha/Bohr):
  - Mn: 2.5e-10
 Clean forces norm (Ha/Bohr):
  maxval: 2.5e-10

GPU:
 EvXC: 1.1e-10

Graphene:
 Input Hamiltonian: 1.1e-10
 EH: 1.1e-10
 Epot: 1.0e-10

TiMix:
 Epsilon: 1.e-10

GEOPT-BFGS: 
 Epsilon: 2.71e-10

GEOPT-LBFGS: 
 Epsilon: 4.8e-10
 etot: 1.3e-9
 EKS: 1.3e-9
 EH: 1.81e-9
 Epot: 1.1e-9
 Eion: 8.5e-10
 Enl: 1.33e-9
 DIIS weights: 1.1e-5
 
NaCl:
 Epsilon: 2.e-9
 Mean L2 norm of gaussian-wavelet difference: 1.21e-4

NH3:
 Epsilon: 1.1e-10

CH3-:
 Epsilon: 5.1e-9
 gnrm: 1.1e-5
 EKS: 1.6e-8
 D: 1.e-8
 Average CG stepsize in terms of betax: 3.801e-4
 Atomic Forces (Ha/Bohr): 4.0e-7
 Average noise forces: 6.2e-8
 Clean forces norm (Ha/Bohr): 3.6e-7
 Raw forces norm (Ha/Bohr): 4.1e-7
 Ion-Ion interaction energy: 3.1e-6
 FORCES norm(Ha/Bohr): 1.1e-6
 Forces: 1.1e-7
 Keys to ignore:
 - b/b0

scalability:
 Energies: 1.e-9
 EKS: 2.14e-10
 Total electronic charge: 1.9e-11
 Expected kinetic energy: 1.1e-10


ElecField:
 Epsilon: 1.1e-10 


FeHyb:
 EKS: 6.e-11
 y: 1.51e-11


Li+:
 Epsilon: 1.1e-10
 D: 1.01e-10
 Epot: 1.01e-10


O2-Spin:
 Epsilon: 1.1e-10


H2-spin:
 Estimation of Finite-Size Corrections:
  Corrected Energies:
   Epot: 2.1e-11
  Total energy with tail correction: 1.51e-11


H-Rydberg_H:
 Gradient Norm: 5.8e-9
 Eigenvalues and eigenstate residue: 5.1e-9
 norm(P): 1.1e-10

TiSmear:
 Epsilon: 5.e-11
 EKS: 5.6e-11

H2O-CP2K:
 Total energy with tail correction: 1.8e-11

test.splsad.ref.yaml:
 Epsilon: 1.1e-10
 Electric Dipole Moment (Debye): 1.21e-8

test.minhop.ref.yaml:
 Energies: &etol1 6.0e-9
 Eion: &eion1 4.1e-11
 EH: *etol1
 EXC: *etol1
 Ekin: *etol1
 Enl: *etol1
 Epot: *etol1
 EvXC: *etol1
 EKS: 9.7e-10
 Ion-Ion interaction energy: *eion1
 fluct: 1.2e-9
 maxval: 7.1e-11
 Atomic Forces (Ha/Bohr): 2.0e-11
 Average noise forces: 1.0e-10
 etot: 1.85e-11
 Orbitals: 6.1e-9
 Keys to ignore:
   - (MH) cpu(hrs)
   - WARNINGS
   - XC ID

test.testforces.ref.yaml:
 Epsilon: 1.2e-10

H2O-bader:
 Epsilon: 3.0e-11
 EKS: 6.0e-11

H2O-CP2K:
 Total energy with tail correction: 1.8e-11

N2:
 Epsilon: 1.2e-10

mixpotential:
 Epot: 1.1e-10
 energy: 7.07e-11
 Omega: 6.58e-11
 Ekin: 1.1e-10
 EXC: 1.1e-10

IO-wf_plain-read:
 Energies: 1.1e-10

CH4-D3:
 EH: &ener 1.1e-10
 Epot: *ener
 EKS: &ener2 3.3e-11
 Eion: *ener
 Ekin: *ener
 Enl: *ener2
 etot: 2.92e-11
 Etot: 2.9e-11
 Ion-Ion interaction energy: 9.0e-11

NLCC: &NLCCs
 Energies: 1.2e-10
 EKS: 5.1e-11
 Total electronic charge: 1.2e-11

NLCC: &NLCCsnew
 EH: 5.1e-10
 EXC: 4.7e-09
 Ekin: 1.3e-09
 Enl: 2.91e-10
 Epot: 1.6e-09
 EvXC: 4.9e-9
 EKS: 4.6e-9
 Orbitals: 1.2e-10
 Atomic Forces (Ha/Bohr): 5.0e-11
 Clean forces norm (Ha/Bohr): 5.0e-11
 Total electronic charge: 1.2e-11
 Value for Exc[rhoc]: 3.8e-9
 PV (Ha): 5.9e-11
 Exc(rhoc): 3.8e-9

#deepcopy of the above defined cases
NLCC_free-O2: *NLCCs
NLCC_free: *NLCCsnew
NLCC_periodic-O2: *NLCCsnew
NLCC_periodic: *NLCCs

taskgroups:
  Energies: 1.1e-10
  EKS: 1.1e-10
  P vector: 1.1e-10

base:
  norm(P): 1.1e-9
  Epot: 1.1e-10
  EH: 1.01e-10
  Ekin: 1.1e-10
  energy: 1.4e-11
  Omega: 1.32e-11

Davidson-SiH4:
  e_virtual: 1.7e-11
  Eigenvalues and eigenstate residue: 1.8e-10

TDDFT:
  Epsilon: 1.1e-10
  e_virtual: 6.0e-7
  Eigenvalues and eigenstate residue: 1.2e-4
  Epot: 1.1e-10
  Gradient Norm: 1.01e-4 #too big?
  L2 Norm - 1 and Rayleigh quotient (Davidson): 1.1e-6
  Excitation Energy and Oscillator Strength: 1.3e-4
  Transition energies (eV): 3.01e-4

BigDFT2Wannier.b2w.ref.yaml:
  amnk_guess(nb): 1.31e-10

cleanup:
 Ekin: 2.8e-9
 Enl: 8.7e-10
 Atomic Forces (Ha/Bohr): 3.2e-10
 Average noise forces: 3.1e-10
<<<<<<< HEAD
 Clean forces norm (Ha/Bohr): 3.7e-9
 Raw forces norm (Ha/Bohr): 2.6e-10
 Epot: 3.9e-9
 Orbitals: 5.7e-10
 EH: 3.7e-9
=======
 Clean forces norm (Ha/Bohr): 2.28e-10
 Raw forces norm (Ha/Bohr): 3.04e-10
 Epot: 3.3e-9
 Orbitals: 4.71e-10
 EH: 2.9e-9
>>>>>>> 55f338f9
 EXC: 1.9e-9
 EvXC: 8.7e-10
 Enl: 9.1e-10
 Omega: 2.12e-9
 Pulay Forces (Ha/Bohr): 1.9e-9
 energy: 2.3e-9

directmin:
 Patterns to ignore:
 - Wavefunction written
 Epsilon: 3.5e-10
 mean alpha: 1.1e-04
 max alpha: 1.1e-04
 Ekin: 5.1e-10
 norm(P): 1.1e-7

experimentalmode:
 D: 1.1e-04
 Epsilon: 8.e-10
 Ekin: 1.9e-06
 Enl: 2.7e-07
 Omega: 1.5e-05
 EH: 2.5e-04
 Epot: 2.3e-04
 EXC: 3.6e-05
 EvXC: 4.8e-05
 energy: 7.8e-07
 multiplicator for the confinement: 4.5e-07
 Atomic Forces (Ha/Bohr): 1.3e-07
 Raw forces norm (Ha/Bohr): 1.1e-7
 Clean forces norm (Ha/Bohr): 1.1e-07
 Orbitals: 1.1e-04
 Average noise forces: 7.6e-08

restartdisk_charge:
 Epot: 1.1e-10
 EH: 1.1e-10
 Ekin: 1.1e-10
 Patterns to ignore:
 - Wavefunction written

restartdisk_read:
 EH: 1.1e-10
 Epot: 1.1e-10

H2-freq: &freq
 (F) Frequencies (Hartree): 5.e-10
 D: 1.e-10
 EKS: 2.e-11
 (F) Vibrational entropy =: 1.1e-8

C6H6-freq: *freq

rotate_read1:
 eBS: 2.6e-11
 EvXC: 1.1e-10
 EXC: 1.1e-10
 orthog_energy: 2.4e-11
 energy: 8.7e-11
 energydiff: 8.3e-11
 Omega: 8.1e-11
 D: 1.1e-10

rotate_read2:
 eBS: 2.6e-11
 EXC: 1.1e-10
 orthog_energy: 3.0e-9
 energy: 7.4e-11
 Omega: 7.1e-11
 Epot: 1.1e-9
 
rotate_write:
 EvXC: 1.1e-10
 EXC: 1.1e-10
 energy: 2.2e-11
 Omega: 2.1e-11
 Patterns to ignore:
 - Wavefunction written

GEOPT-newIG:
  Ion-Ion interaction energy: 2.3e-11
  D: 1.1e-10
  Energies: 1.1e-8
  etot: 2.62e-11
  EKS: 1.0e-8

rotatesmall_write:
  Keys to ignore:
  - Wavefunction written No.

wrappers.out:
 EH: 1.1e-10
 fnrm2: 1.1e-10

rotatesmall_read:
 Epsilon: 2.4e-11
 overlap: 2.0e-08
 frag eval: 3.0e-10
 energy: 4.2e-10
 orthog energy: 1.9e-10

molecule_dmix:
 Enl: 6.6e-9
 EXC: 9.1e-10
 EvXC: 1.2e-9
 EH: 1.1e-08
 Ekin: 1.1e-8
 Epot: 7.1e-09
 energy: 3.6e-10
 Omega: 6.2e-9
 Atomic Forces (Ha/Bohr): 4.7e-11
 Clean forces norm (Ha/Bohr): 5.1e-11
 Raw forces norm (Ha/Bohr): 6.2e-11
 Average noise forces: 1.1e-8
 e: 1.4e-10
 Total charge: 1.1e-08

molecule_pmix:
 EXC: 1.1e-9
 EvXC: 6.6e-9
 EH: 1.1e-8
 Ekin: 1.1e-08
 Enl: 6.6e-09
 Epot: 7.1e-9
 Total charge: 1.1e-10
 energy: 8.9e-9
 Omega: 6.2e-9
 Epot: 7.1e-09
 Atomic Forces (Ha/Bohr): 4.6e-11
 Clean forces norm (Ha/Bohr): 5.0e-11
 e: 1.4e-10
 Raw forces norm (Ha/Bohr): 6.2e-11

molecule_dmin:
 Enl: 6.6e-9
 EXC: 9.1e-10
 EvXC: 1.2e-9
 EH: 1.1e-08
 Ekin: 1.1e-08
 Epot: 7.1e-09
 energydiff: 2.2e-10
 energy: 2.1e-10
 Omega: 6.2e-9
 Total charge: 1.1e-10
 eBS: 7.2e-9
 e: 1.4e-10
 Average noise forces: 4.1e-11

molecule_foe:
 Enl: 6.6e-9
 Epot: 1.1e-8
 EXC: 9.1e-10
 EvXC: 1.1e-8
 EH: 1.1e-08
 Ekin: 1.1e-8
 charge diff: 1.1e-8
 energy: 6.9e-10
 Omega: 8.6e-9
 Total charge: 2.5e-10
 eF: 1.1e-10
 D eF: 1.1e-10
 Tr(K): 1.1e-07
 D Tr: 1.1e-7
 tr(KS) before purification: 5.1e-10

hybrid-directmin:
 Epsilon: 1.4e-11
 Enl: 1.8e-10
 eBS: 4.5e-09
 Omega: 4.5e-09
 energy: 4.4e-09
 multiplicator for the confinement: 8.9e-11
 Epot: 5.1e-09
 EH: 5.1e-9
 EXC: 6.1e-10
 EvXC: 8.1e-10
 Ekin: 1.1e-09
 Atomic Forces (Ha/Bohr): 8.7e-11
 Clean forces norm (Ha/Bohr): 8.0e-11
 Raw forces norm (Ha/Bohr): 3.3e-11
 Average noise forces: 1.1e-10

cdft_ohoh:
 Epsilon: 7.1e-10

cdft_oh-:
 Epot: 1.1e-10
 EH: 1.1e-10

cdft_oh-a:
 EH: 1.1e-10

fructose:
 Epot: 1.1e-09
 Ekin: 1.1e-09
 Enl: 1.1e-10
 EXC: 1.1e-10
 Epsilon: 1.1e-11
 D: 1.1e-10
 D eF: 3.9e-5
 D Tr: 5.4e-6
 eF: 5.4e-5
 EH: 1.01e-9
 EvXC: 1.1e-10
 energy: 1.43e-10
 Omega: 1.41e-10
 Tr(K): 5.0e-06
 tr(KS) before purification: 1.9e-6
 Total charge: 2.1e-10
 charge diff: 5.4e-6
 multiplicator for the confinement: 1.4e-11
 ebs: 1.1e-8
 ebs_check: 1.1e-8
 net quadropole: 1.1e-10
 Keys to ignore:
  - Calculating wavelets expansion of projectors, found warnings
  - found warnings

geopt_foe:
 D eF: 7.1e-6
 D: 1.e-10
 eF: 2.2e-7
 Epot: 1.1e-10
 EH: 1.1e-10
 Ekin: 1.1e-10
 charge diff: 7.1e-6
 diff from idempotency: 2.1e-09
 tr(KS) before purification: 2.6e-07
 Tr(K) : 1.3e-6
 D Tr: 7.1e-06
 decay length of error function: 1.1e-5
 ebs: 2.1e-7
 ebs_check: 1.1e-8
 diff: 2.1e-7
 Positions: 2.1e-9

geopt_diag:
 Epot: 1.1e-10
 EH: 1.1e-10
 D: 1.0e-10
 D eF: 1.1e-10
 eF: 1.0e-10

water_foe:
 EvXC: 1.1e-10
 EXC: 1.1e-10
 EH: 1.1e-9
 Ekin: 1.1e-9
 energy: 1.8e-10
 Omega: 1.7e-10
 etot: 1.6e-10
 D: 1.1e-9
 charge diff: 2.1e-9
 eF: 2.4e-8
 D eF: 2.3e-8
 D Tr: 3.1e-11

water_dirmin:
 max alpha: 1.1e-04
 mean alpha: 1.1e-03
 EXC: 1.1e-10
 EvXC: 1.1e-10
 EH: 1.1e-9
 energy: 1.7e-10
 Omega: 1.7e-10
 etot: 1.7e-10
 energydiff: 2.6e-11
 D: 1.1e-09
 Keys to ignore:
  - WARNINGS

water_mixdens:
 EvXC: 1.1e-10
 EXC: 1.1e-10
 EH: 1.0e-9
 Epot: 1.1e-9
 D: 1.1e-10
 max alpha: 1.1e-4
 mean alpha: 1.1e-4
 energy: 1.8e-10
 energydiff: 2.5e-11
 etot: 1.7e-10
 Omega: 1.7e-10
 Keys to ignore:
  - WARNINGS

water_mixpot:
 EvXC: 1.1e-10
 EXC: 1.1e-10
 EH: 1.1e-9
 Epot: 1.1e-09
 max alpha: 1.1e-4
 mean alpha: 1.1e-4
 energy: 1.8e-10
 Omega: 1.8e-10
 etot: 1.8e-10
 Keys to ignore:
  - WARNINGS

deltascf_read_charge:
 EXC: 1.1e-10
 EvXC: 1.1e-10
 Epot: 1.1e-09
 Enl: 1.1e-9
 eBS: 2.9e-10
 Total ionic charge: 1.5e-11
 energy: 3.4e-10
 Atomic Forces (Ha/Bohr): 2.1e-10
 Average noise forces: 1.1e-10
 Clean forces norm (Ha/Bohr): 2.1e-10
 e: 3.8e-11
 Omega: 3.2e-10
 Raw forces norm (Ha/Bohr): 8.1e-11
 EH: 1.1e-9

deltascf_write_neut:
 eBS: 6.1e-9
 EH: 6.1e-9
 EXC: 4.1e-10
 EvXC: 6.1e-10
 Ekin: 4.1e-09
 Epot: 7.1e-09
 Omega: 6.1e-9
 Total ionic charge: 1.4e-11
 e: 1.1e-10
 Enl: 4.1e-9
 energy: 2.4e-10
 D: 6.1e-9

foe:
 Epot: 1.1e-10
 Ekin: 1.1e-10
 energy: 1.378e-10
 EH: 1.0e-9
 Omega: 1.64e-10
 EXC: 7.1e-10
 Ekin: 1.1e-10
 Total charge: 2.1e-11
 EvXC: 1.1e-10
 eF: 4.2e-8
 Pulay Forces (Ha/Bohr): 1.2e-11
 Atomic Forces (Ha/Bohr): 4.0e-11
 mean alpha: 1.1e-4
 max alpha: 1.1e-4
 D eF: 7.1e-8
 Tr(K): 1.1e-08
 charge diff: 2.1e-8
 D Tr: 7.0e-8
 tr(KS) before purification: 7.0e-8
 decay length of error function: 1.1e-5
 ebs: 7.1e-8
 diff: 7.1e-8
 ebs_check: 1.1e-10

onlyhigh:
 Energies: 2.1e-9
 energy: 3.13e-10
 Omega: 8.0e-10
 Orbitals: 1.1e-9
 Pulay Forces (Ha/Bohr): 1.4e-10
 Atomic Forces (Ha/Bohr): 1.2e-10
 fnrm2: 1.3e-11
 Average noise forces: 4.1e-10
 maxval: 1.3e-10

rotatesmall_read1:
 Epsilon: 1.1e-11

rotatesmall_read2:
 Average noise forces: 1.1e-10 

linearcubic_cubic:
 Epsilon: 1.1e-10
 Ekin: 1.1e-9
 EH: 1.01e-9
 energy: 1.83e-10
 EKS: 2.6e-10
 Epot: 1.1e-9

linearcubic_linear:
 Epsilon: 1.1e-10
 EH: 1.1e-9
 Epot: 1.01e-9
 Ekin: 1.1e-9
 energy: 1.841e-10
 Omega: 9.2e-10
 EvXC: 1.1e-9

experimentalfoe_long:
 Atomic Forces (Ha/Bohr): 1.4e-05
 Clean forces norm (Ha/Bohr): 1.2e-05
 Average noise forces: 3.3e-6
 Raw forces norm (Ha/Bohr): 1.4e-5
 EH: 2.1e-3
 EXC: 2.7e-04
 Ekin: 7.3e-6
 Enl: 6.7e-6
 Epot: 2.0e-3
 EvXC: 3.5e-4
 eF: 2.5e-05
 tr(KS) before purification: 1.1e-5
 Tr(K): 8.7e-4
 Total charge: 8.1e-10
 Total ionic charge: 1.6e-11
 D Tr: 8.6e-04
 D eF: 2.5e-05
 multiplicator for the confinement: 2.1e-5
 energy: 1.3e-4
 Omega: 7.2e-04
 charge diff: 8.7e-4
 D: 1.2e-4
 Kohn-Sham residue: 1.9e-04
 delta: 1.1e-10
 kappa: 1.1e-4
 mean kappa: 1.1e-4
 diff from idempotency: 1.1e-6
 delta out: 1.1e-10
 ebs_check: 2.1e-9
 diff: 1.3e-8
 ebs: 6.0e-10
 decay length of error function: 1.1e-5
 ebs: 2.1e-9

experimentalfoe_short:
 EH: 2.0e-05
 EXC: 7.1e-06
 Ekin: 1.5e-07
 Enl: 3.0e-08
 Epot: 1.3e-05
 EvXC: 3.8e-06
 energy: 3.9e-06
 tr(KS) before purification: 4.0e-06
 Raw forces norm (Ha/Bohr): 5.5e-07
 Tr(K): 8.0e-07
 eF: 3.6e-05
 D Tr: 8.0e-07
 D eF: 2.3e-05
 charge diff: 8.0e-07
 Omega: 4.0e-06
 Atomic Forces (Ha/Bohr): 5.8e-07
 Average noise forces: 2.6e-07
 Clean forces norm (Ha/Bohr): 5.1e-07
 diff from idempotency: 3.1e-09
 D: 1.1e-4
 decay length of error function: 1.1e-5

experimentalfoe_medium:
 charge diff: 2.5e-7
 eF: 8.3e-8
 D Tr: 1.1e-6
 D eF: 3.4e-8 
 Tr(K): 2.5e-7
 ebs: 2.5e-7
 ebs_check: 4.4e-8
 Epot: 1.1e-9
 EH: 1.1e-9
 Total charge: 3.1e-11
 energy: 1.4e-10
 Omega: 8.1e-10
 decay length of error function: 1.1e-5

newpulay:
 EXC: 1.1e-10
 energy: 1.6e-9
 Omega: 1.6e-9
 Ekin: 1.1e-9
 Enl: 1.1e-10
 Total ionic charge: 1.8e-11
 Total charge: 1.01e-10

paracetamol:
 EXC: 1.1e-10
 EvXC: 1.1e-10
 EH: 1.1e-09
 Ekin: 1.1e-09
 eF: 1.6e-6
 Epot: 1.1e-09
 Omega: 1.1e-9
 energy: 1.5e-10
 Total charge: 2.1e-11
 charge diff: 1.6e-6
 D eF: 1.6e-6
 Tr(K): 1.6e-6
 D Tr: 1.6e-6
 tr(KS) before purification: 1.6e-6

reformatcomplete_write:
 Epot: 1.1e-10

reformatcomplete_read35:
 energy: 5.4e-11
 Omega: 5.4e-11

reformatcomplete_read36:
 energy: 5.4e-11
 Omega: 5.4e-11
 EvXC: 1.1e-10

reformatcomplete_read45:
 energy: 2.5e-11
 Omega: 2.5e-11
 Atomic Forces (Ha/Bohr): 1.2e-11

reformatcomplete_write:
 EH: 1.1e-10
 Epot: 1.1e-10

reformat_read:
 energy: 2.9e-10
 Omega: 1.4e-10
 etot: 5.0e-11
 EH: 2.1e-9
 EXC: 1.1e-10
 EvXC: 4.1e-10
 Enl: 3.6e-9
 Epot: 4.1e-9
 Ekin: 1.1e-9
 Omega: 1.5e-10
 Atomic Forces (Ha/Bohr): 3.6e-9
 Average noise forces: 1.1e-10
 Clean forces norm (Ha/Bohr): 2.5e-9
 etot: 3.5e-9
 Ion-Ion interaction energy: 3.6e-9
 Raw forces norm (Ha/Bohr): 3.6e-9
 e: 4.9e-10
 Positions: 3.5e-09

reformat_write:
 Kohn-Sham residue: 4.1e-4
 Ekin: 3.1e-10
 energy: 8.1e-11
 Omega: 2.1e-10
 EXC: 1.1e-10
 Enl: 3.1e-10
 EH: 1.1e-9
 Raw forces norm (Ha/Bohr): 3.1e-10
 Clean forces norm (Ha/Bohr): 3.1e-10
 e: 1.3e-11
 EvXC: 1.1e-10

explicit_locregcenters:
 EvXC: 1.1e-10
 Total electronic charge: 4.1e-11
 EKS: 1.1e-9
 EH: 1.1e-9

intermediateforces:
 Atomic Forces (Ha/Bohr): 4.9e-7
 Average noise forces: 3.5e-7
 Clean forces norm (Ha/Bohr): 1.5e-6
 Raw forces norm (Ha/Bohr): 1.7e-6
 e: 1.6e-6
 energy: 2.8e-7
 Omega: 1.3e-8
 EXC: 1.6e-6
 EvXC: 1.1e-6
 EH: 6.9e-7
 Ekin: 2.1e-9
 Enl: 1.6e-6
 Epot: 8.97e-8
 multiplicator for the confinement: 1.6e-11
 D: 4.6e-7
 maxval: 4.2e-7
 fnrm2: 3.2e-7

DIIShistory:
 Atomic Forces (Ha/Bohr): 1.9e-9
 Clean forces norm (Ha/Bohr): 1.1e-9
 Raw forces norm (Ha/Bohr): 1.7e-9
 Average noise forces: 2.1e-10
 e: 7.1e-9
 EH: 4.2e-7
 EXC: 6.5e-8
 Ekin: 2.3e-8
 Enl: 6.6e-9
 Epot: 3.8e-7
 EvXC: 8.5e-8
 energy: 5.1e-9
 multiplicator for the confinement: 5.4e-9
 Omega: 2.4e-8
 Total charge: 2.01e-11
 Locreg:
 EH: 2.0e-8
 Pulay forces (Ha/Bohr): 7.8e-09
 Max deviation from unity in reorthonormalize_coeff: 1.1e-9

sparsity:
 Total charge: 1.1e-10
 Omega: 1.03e-9
 Clean forces norm (Ha/Bohr): 7.7e-11
 Raw forces norm (Ha/Bohr): 1.1e-9
 Total ionic charge: 2.41e-11
 charge diff: 1.1e-9
 energy: 1.1e-9
 EXC: 1.1e-10
 Epot: 1.1e-9
 eF: 1.1e-9
 D eF: 1.1e-9
 ebs_check: 2.1e-10
 ebs: 2.1e-10
 diff: 1.1e-9
 D Tr: 1.1e-10

PBE_densmixlin:
 Ekin: 1.1e-10
 Epot: 1.1e-10
 energy: 1.1e-10
 Omega: 2.0e-1
 EvXC: 1.1e-10
 EXC: 1.01e-10
 EH: 1.0e-9
 Total charge: 2.01e-11
 Keys to ignore:
  - Calculating wavelets expansion of projectors, found warnings
  - found warnings

PBE_potmixlin:
 Ekin: 1.1e-10
 Epot: 1.1e-10
 EXC: 1.1e-10
 EvXC: 1.1e-10
 energy: 1.1e-10
 Omega: 1.1e-10
 delta out: 1.1e-9
 Total charge: 2.01e-11
 Keys to ignore:
  - Calculating wavelets expansion of projectors, found warnings
  - found warnings

PBE_potmixdiis:
 Atomic Forces (Ha/Bohr): 6.3e-8
 Clean forces norm (Ha/Bohr): 6.3e-8
 Raw forces norm (Ha/Bohr): 2.6e-8
 Average noise forces: 3.0e-8
 Orbitals: 6.3e-8
 energy: 2.5e-7
 EXC: 2.0e-8
 EvXC: 2.7e-8
 Omega: 4.3e-8
 Epot: 2.5e-7
 EH: 6.3e-8
 Ekin: 1.2e-8
 Enl: 2.2e-9
 Total charge: 2.01e-11
 multiplicator for the confinement: 4.3e-8

PBE_densmixdiis:
 Epot: 1.1e-10
 EvXC: 1.1e-10
 EXC: 1.1e-10
 Enl: 1.1e-10
 energy: 1.1e-10
 Omega: 1.1e-10
 Ekin: 1.1e-9
 Total charge: 2.01e-11
 EH: 1.0e-9

test-bigdft-tool:
 positions: 5.1e-8

geoptconstrained:
 eF: 1.1e-8
 D eF: 1.1e-8
 EH: 1.1e-10
 charge diff: 4.2e-11
 D Tr: 1.1e-9<|MERGE_RESOLUTION|>--- conflicted
+++ resolved
@@ -353,19 +353,11 @@
  Enl: 8.7e-10
  Atomic Forces (Ha/Bohr): 3.2e-10
  Average noise forces: 3.1e-10
-<<<<<<< HEAD
  Clean forces norm (Ha/Bohr): 3.7e-9
- Raw forces norm (Ha/Bohr): 2.6e-10
+ Raw forces norm (Ha/Bohr): 3.04e-10
  Epot: 3.9e-9
  Orbitals: 5.7e-10
  EH: 3.7e-9
-=======
- Clean forces norm (Ha/Bohr): 2.28e-10
- Raw forces norm (Ha/Bohr): 3.04e-10
- Epot: 3.3e-9
- Orbitals: 4.71e-10
- EH: 2.9e-9
->>>>>>> 55f338f9
  EXC: 1.9e-9
  EvXC: 8.7e-10
  Enl: 9.1e-10
