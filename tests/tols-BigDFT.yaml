--- conflicted
+++ resolved
@@ -1789,11 +1789,7 @@
  eF: 2.2e-7
  guess for new ef: 2.2e-7
  number of corrected points: 17
-<<<<<<< HEAD
  multiplicator for the confinement: 2.1e-10
-=======
- multiplicator for the confinement: 1.97e-10
->>>>>>> 65f34195
  EH: 2.1e-10
  D eF: 2.7e-7
  EBS higher temperature: 1.5e-10
