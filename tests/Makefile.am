## Process this file with automake to produce Makefile.in

SUBDIRS = \
	  fft \
	  PSolver \
	  DFT \
	  H2-freq \
	  NEB \
	  XabsCheb \
	  SPLSAD \
<<<<<<< HEAD
	  Linear
=======
	  TDDFT
>>>>>>> 9b2b778a


#This will run the automatic tests also for minima hopping
if USE_MINIMA_HOPPING
SUBDIRS += MINHOP
endif

if USE_CUDA_GPU
SUBDIRS += CUDA
endif

if USE_OCL
SUBDIRS += OpenCL
oclrun_message = oclrun
else
oclrun_message =
endif

if HAVE_ETSF_IO
SUBDIRS += ETSF_IO
endif


if USE_MPI
mpirun_message = mpirun
else
mpirun_message =
endif

head_message: all-recursive
	@echo "======================================================="
	@echo "Type 'make check' in the directory tests      "

foot_message: $(mpirun_message) $(oclrun_message) head_message
	@echo "======================================================="

mpirun: head_message
	@echo "     Use the environment variable run_parallel"
	@echo "     ex: export run_parallel='mpirun -np 2'  "

oclrun: head_message $(mpirun_message)
	@echo "     Use the environment variable run_ocl"
	@echo "     ex: export run_ocl='on' to use OpenCL acceleration"

EXTRA_DIST = \
	README \
	fldiff.py \
	report.py

CLEANFILES =

all: head_message foot_message

check:
	@if test $(MAKELEVEL) = 0 ; then python $(top_srcdir)/tests/report.py ; fi<|MERGE_RESOLUTION|>--- conflicted
+++ resolved
@@ -8,11 +8,8 @@
 	  NEB \
 	  XabsCheb \
 	  SPLSAD \
-<<<<<<< HEAD
+	  TDDFT \
 	  Linear
-=======
-	  TDDFT
->>>>>>> 9b2b778a
 
 
 #This will run the automatic tests also for minima hopping
