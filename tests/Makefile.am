--- conflicted
+++ resolved
@@ -22,10 +22,15 @@
 SUBDIRS += OpenCL
 endif
 
-<<<<<<< HEAD
+if USE_CUDA_GPU
+SUBDIRS += CUDA
+endif
 
-=======
->>>>>>> 0f68f071
+if USE_OCL
+SUBDIRS += OpenCL
+endif
+
+
 if USE_MPI
 mpirun_message=mpirun
 else
