## Process this file with automake to produce Makefile.in

SUBDIRS = \
	  fft \
	  PSolver \
	  H2-freq \
	  NEB \
	  NH3 \
	  XabsCheb \
<<<<<<< HEAD
	  FeHyb \
	  Graphene
=======
	  DFT
>>>>>>> d6b229bf


#This will run the automatic tests also for GPU
if USE_CUDA_GPU
SUBDIRS += GPU
endif

#This will run the automatic tests also for minima hopping
if USE_MINIMA_HOPPING
SUBDIRS += MINHOP
endif

if USE_MPI
mpirun_message=mpirun
else
mpirun_message=
endif

head_message: all-recursive
	@echo "=============================================="
	@echo "Type 'make check' in the directory tests      "

foot_message: $(mpirun_message) head_message
	@echo "=============================================="

mpirun: head_message
	@echo "     Use the environment variable run_parallel"
	@echo "     ex: export run_parallel='mpirun -np 2'  "


EXTRA_DIST = \
	README \
	fldiff.py \
	inguess.dat \
	report.py

CLEANFILES =

all: head_message $(mpirun_message) foot_message

check:
	@if test $(MAKELEVEL) = 0 ; then python $(top_srcdir)/tests/report.py ; fi<|MERGE_RESOLUTION|>--- conflicted
+++ resolved
@@ -5,14 +5,8 @@
 	  PSolver \
 	  H2-freq \
 	  NEB \
-	  NH3 \
 	  XabsCheb \
-<<<<<<< HEAD
-	  FeHyb \
-	  Graphene
-=======
 	  DFT
->>>>>>> d6b229bf
 
 
 #This will run the automatic tests also for GPU
