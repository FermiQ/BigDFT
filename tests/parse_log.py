--- conflicted
+++ resolved
@@ -275,34 +275,6 @@
   parser = parse_arguments()
   (args, argtmp) = parser.parse_args()
 
-<<<<<<< HEAD
-def bars_data(dict):
-  """Extract the data for plotting the different categories in bar chart"""
-  import pylab
-  toext=["Communications","Convolutions","BLAS-LAPACK","Linear Algebra",
-              "Other","PS Computation","Potential",
-              "Flib LowLevel","Initialization"]
-
-  ind=pylab.np.arange(1)
-  width=0.35
-  bot=pylab.np.array([0])
-  plts=[]
-  key_legend=[]
-  values_legend=[]
-  icol=1.0
-  for cat in toext:
-    try:
-      dat=pylab.np.array([dict[cat][0]])
-      print 'data',dat
-      plt=pylab.bar(ind,dat,width,bottom=bot,color=pylab.cm.jet(icol/len(toext)))
-      plts.append(plt)
-      key_legend.append(plt[0])
-      values_legend.append(cat)
-      bot+=dat
-      icol+=1.0
-    except:
-	print "category",cat,"not present"
-=======
 class BigDFTiming:
   def __init__(self,filename):
     #here a try-catch section should be added for multiple documents
@@ -340,8 +312,7 @@
         icol+=1.0
       except Exception,e:
         #print 'EXCEPTION FOUND',e
-        print "cat",cat,"not found"
->>>>>>> 517faff4
+	print "category",cat,"not present"
   
     pylab.ylabel('Percent')
     pylab.title('Time bar chart')
@@ -407,25 +378,15 @@
 #check if timedata is given
 if args.timedata is not None:
   #load the first yaml document
-<<<<<<< HEAD
-  timing = yaml.load(open(args.timedata, "r").read(), Loader = yaml.CLoader)
-  dict_routines = timing["Routines timing and number of calls"]
-  #timing["WFN_OPT"]["Classes"].pop("Categories")  #not needed anymore
-  sys.stdout.write(yaml.dump(timing["WFN_OPT"]["Classes"],default_flow_style=False,explicit_start=True))
-  bars_data(timing["WFN_OPT"]["Classes"])
-  data=dump_timing_level(dict_routines)
-=======
   bt=BigDFTiming(args.timedata)
   print "hosts",bt.hostnames
   #timing = yaml.load(open(args.timedata, "r").read(), Loader = yaml.CLoader)
   #dict_routines = timing["Routines timing and number of calls"]
-  #timing["WFN_OPT"]["Classes"].pop("Categories")  
   #sys.stdout.write(yaml.dump(timing["WFN_OPT"]["Classes"],default_flow_style=False,explicit_start=True))
   #bt.bars_data(bt.scf["Classes"]) #timing["WFN_OPT"]["Classes"])
   bt.load_unbalancing(bt.scf["Classes"]) #timing["WFN_OPT"]["Classes"])
   data=dump_timing_level(bt.routines) #dict_routines)
   #sys.stdout.write(yaml.dump(data,default_flow_style=False,explicit_start=True))
->>>>>>> 517faff4
   #ilev=1
   #for lev in data["names"]:
   #  sys.stdout.write(yaml.dump({"Level "+str(ilev):lev},default_flow_style=False,explicit_start=True))
