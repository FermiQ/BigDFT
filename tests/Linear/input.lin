100  0               max number of iterations for the inguess basis functions, max number for the optimization of the basis functions
1.d-2                convergence criterion
0  8  1.d-1          DIISHistMin, DIISHistMax, step size for SD
F   2.d2             start with SD, start criterion for DIIS
5                    number of iterations in the preconditioner
min                  getCoeff: diag or min
2000 1.d-5           max number of iterations in the minimization of the coefficients, convergence criterion
0                    number of iterations in the selfconsistency cycle to optimize coefficients and basis functions.
<<<<<<< HEAD
T                    plot basis functions: true or false
C  4  1.d-3          number of basis functions per atom, prefactor for confinement potential
H  1  1.d-3          number of basis functions per atom, prefactor for confinement potential
=======
F                    plot basis functions: true or false
C  4  1.d-6          number of basis functions per atom, prefactor for confinement potential
H  1  1.d-6          number of basis functions per atom, prefactor for confinement potential
>>>>>>> 5f19a869
<|MERGE_RESOLUTION|>--- conflicted
+++ resolved
@@ -6,12 +6,6 @@
 min                  getCoeff: diag or min
 2000 1.d-5           max number of iterations in the minimization of the coefficients, convergence criterion
 0                    number of iterations in the selfconsistency cycle to optimize coefficients and basis functions.
-<<<<<<< HEAD
-T                    plot basis functions: true or false
-C  4  1.d-3          number of basis functions per atom, prefactor for confinement potential
-H  1  1.d-3          number of basis functions per atom, prefactor for confinement potential
-=======
 F                    plot basis functions: true or false
 C  4  1.d-6          number of basis functions per atom, prefactor for confinement potential
 H  1  1.d-6          number of basis functions per atom, prefactor for confinement potential
->>>>>>> 5f19a869
