#!/usr/bin/env python
# -*- coding: us-ascii -*-
#----------------------------------------------------------------------------
# Use to perform comparison between references and output files
# 1 - read the output
# 2 - search all floating point expressions
# 3 - replace it to have a comparable text
# 4 - compare each floating point expressions

# Use diff because difflib has some troubles (TD)
# Date: 13/02/2014
#----------------------------------------------------------------------------

#import difflib
import commands
import getopt
import os
import re
import sys
import tempfile

#Check the version of python
version = map(int,sys.version_info[0:3])
if  version < [2,3,0]:
    sys.stderr.write("Detected version %d.%d.%d\n" % tuple(version))
    sys.stderr.write("Minimal required version is python 2.3.0: Use the command diff\n")
    os.system("diff %s %s" % (file1,file2))
    sys.exit(1)

#Match the version number ex. 1.1.9
re_version = re.compile("[(]ver[ ]+[0-9.\-a-z]+[)]",re.IGNORECASE)
#Match a floating number (d or D are not permitted)
re_float = re.compile("([- ]?[0-9]+[.][0-9]*([DEde][-+]?[0-9]+)?)")

#Maximum discrepancy between float results (default)
max_discrepancy = 1.1e-10
#Use for non-significant discrepancy (float <= min_digits digits)
min_digits = 5

def usage():
    print "fldiff.py [--mode=m] [--discrepancy=d] [--mindigits=e] [--help] file1 file2"
    print "  --mode=[bigdft,neb,psolver,pseudo] to compare 'bigdft', 'NEB', 'PS_Check' or pseudo output files"
    print "  --discrepancy=%7.1e                maximal discrepancy between results" % max_discrepancy
    print "  --mindigits=%d                        minimal number of digits for relevant float comparison" % min_digits
    print "  --help                               display this message"
    sys.exit(1)

def n_digits(figure):
    """Return the number of decimals of the given figure."""
    n = 0
    for ch in figure:
        if ch == "e":
            return n
        elif ch in "0123456789":
            n += 1
    return n

#Check arguments
try:
    optlist, args = getopt.getopt(sys.argv[1:],"mde:h",["mode=","discrepancy=","mindigits=","help"])
except getopt.error:
    sys.stderr.write("Error in arguments\n")
    usage()
#By default, all modes are False
bigdft  = False
neb     = False
psolver = False
pseudo  = False
for opt,arg in optlist:
    if opt == "-m" or opt == "--mode":
        bigdft  = (arg == "bigdft")
        neb     = (arg == "neb")
        psolver = (arg == "psolver")
        pseudo  = (arg == "pseudo")
    elif opt == "-d" or opt == "--discrepancy":
        max_discrepancy=float(arg)
    elif opt == "-e" or opt == "--mindigits":
        min_digits=int(arg)
    elif opt == "-h" or opt == "--help":
        usage()
if len(args) != 2:
    sys.stderr.write("Error in arguments\n")
    usage()


#Arguments
file1 = args[0]
file2 = args[1]

#Check if the output is a tty to print in colour
start_fail = "\033[0;31m"
start_success = "\033[0;32m"
start_pass = "\033[0;33m"
end = "\033[m"
#if sys.stdout.isatty():
#    start_fail = "\033[0;31m"
#    start_success = "\033[0;32m"
#    start_pass = "\033[0;33m"
#    end = "\033[m"
#else:
#    start_fail = ""
#    start_success = ""
#    start_pass = ""
#    end = ""

#Define a junk line
if bigdft:
    #Test if the line should not be compared (bigdft output)
    def line_junk(line):
        "True if the line must not be compared"
        return re_version.search(line) \
            or " |" in line \
            or "CPU time" in line \
            or "SP-TIMINGS" in line \
            or "Load" in line \
            or "memory" in line \
            or "MB" in line \
            or "proc" in line \
            or "Processes" in line \
            or "allocation" in line \
            or "~W" in line \
            or "for the array" in line \
            or "WRITE WAVES" in line \
            or "wavefunction written" in line \
            or "READING WAVES" in line \
            or "average CG stepsize" in line \
            or "GPU data" in line \
            or "Exact exchange calculation" in line \
            or "time for" in line \
            or "orthonormalization:" in line \
            or "Hamiltonian application:" in line \
            or "orthoconstraint:" in line \
            or "preconditioning:" in line \
            or "other:" in line \
            or "statistics:" in line \
            or "total time:" in line \
            or "DIIS" in line \
            or "Communication overlap ratio" in line \
            or "Timestamp" in line \
            or "Logfile already existing" in line \
	        or "Gathering the potential" in line \
            or "<BigDFT>" in line \
            or "logfiles" in line \
            or "alpha" in line \
            or "wavefunctions need NO reformatting" in line \
            or "WARNING:" in line \
            or "/logfiles/" in line \
            or "--" in line \
            or "Walltime since initialization" in line \
            or "Max No. of dictionaries used" in line \
            or "Version Number" in line \
            or "RUN TIME" in line
#	    or "GEOPT" in line
elif neb:
    # Test if the line should not be compared (NEB output)
    def line_junk(line):
        "True if the line must not be compared"
        return re_version.search(line) \
            or "datadir" in line \
            or "workdir" in line \
            or "Reading atomic input" in line \
            or "Start job" in line \
            or "--with" in line
elif psolver:
    #Remove some lines (PS_Check)
    def line_junk(line):
        "True if the line must not be compared"
        return "MEMORY" in line \
            or "CPLX" in line \
            or "CPU time" in line \
            or "memory" in line \
            or "allocation" in line \
            or "Energy diff" in line \
            or "original" in line \
            or "Max diff at" in line \
            or "result" in line \
            or "for the array" in line
elif pseudo:
    #Remove lines containing the word time
    def line_junk(line):
        "True if the line must not be compared"
        return "time" in line \
            or "date" in line \
            or "changes" in line \
            or "nodes" in line
else:
    def line_junk(line):
        "Always False except for Hostname"
<<<<<<< HEAD
        return "Hostname" in line
=======
        return "Hostname" in line \
            or "Memory Peak of process" in line \
            or "Walltime since initialization" in line \
            or "RUN TIME" in line
>>>>>>> 4593cebc

#Check the last line
end_line = "Memory Consumption Report" 
#end_line_old = "MEMORY CONSUMPTION REPORT"

#Read the first file
try:
    original1 = open(file1).read().replace('\r','').splitlines(True)
except IOError:
    sys.stderr.write("The file '%s' does not exist!\n" % file1)
    sys.exit(1)
#Read the second file
try:
    original2 = open(file2).read().replace('\r','').splitlines(True)
except IOError:
    sys.stderr.write("The file '%s' does not exist!\n" % file2)
    sys.exit(1)

maximum = 0.0
ns_discrepancy = False #Non significant discrepancy.
context_discrepancy = ""
context_lines = ""

#First we compare the first two lines in the case of an added prefix 
#(as in platine computer of CCRT)
#We detect a pattern
if bigdft:
    pattern = '                             BBBB         i       ggggg    '
else:
    pattern = ''

try:
    p1 = original1[0].index(pattern)
    p2 = original2[0].index(pattern)
except ValueError:
    #First line not found ??
    p1 = -1
    p2 = -1
except IndexError:
    sys.stdout.write(start_fail+"One file is blank!\n"+end)
    sys.exit(1)

if p1 >= 0 and p2 >= 0 and p1 != p2:
    #we try something
    prefix1 = original1[0].replace(pattern,'')[:-1]
    prefix2 = original2[0].replace(pattern,'')[:-1]
    if prefix1 != '':
        #We remove the prefix
        original1 = map(lambda x: x.replace(prefix1,''), original1)
    if prefix2 != '':
        #We remove the prefix
        original2 = map(lambda x: x.replace(prefix2,''), original2)

#Remove post output
end_left = False
for line in original1:
    end_left = end_line in line
    if end_left:
        break
end_right = False
for line in original2:
    end_right = end_line in line
    if end_right:
        break

#if bigdft:
#    #Do not compare if a file is not properly finished
#    if not end_left:
#        print "WARNING: The file '%s' is not properly finished!" % file1
#    if not end_right:
#        print "WARNING: The file '%s' is not properly finished!" % file2
#    if not (end_left and end_right): 
#        start = start_fail
#        message = "failed    < "
#        print "%sMax discrepancy : %s (%s%s)%s" % (start,"Nan",message,max_discrepancy,end)
#        sys.exit(1)

#Remove line_junk before comparing (the line number is wrong)
memory = 0
if bigdft or psolver:
    time = None
#Open 2 temporary files
t1 = tempfile.NamedTemporaryFile()
nl_t1 = 0
for line in original1:
    if not line_junk(line):
        nl_t1 += 1
        t1.write(line)
    else:
        #Only for BigDFT and PSolver
        if bigdft or psolver:
            #Keep sum of elapsed time
            if "CPU time/ELAPSED time" in line:
                if time == None:
                    time = float(line.split()[-2])
                else:
                    time += float(line.split()[-2])
            #Test if memory remaining is 0
            if "Remaining Memory" in line:
                memory = int(line.split()[-1])
t1.flush()

t2 = tempfile.NamedTemporaryFile()
nl_t2 = 0
for line in original2:
    if not line_junk(line):
        t2.write(line)
        nl_t2 += 1
t2.flush()

#Generate comparison using the unix diff command
compare = iter(commands.getoutput("diff -a -b -d %s %s" %(t1.name,t2.name)).splitlines(True))

t1.close()
t2.close()

print "max_discrepancy=%8.2e   file=%s   ref=%s" % (max_discrepancy,file1,file2)
try:
    line = compare.next()
    EOF = False
    #Display the maximum discrepancy
except StopIteration:
    #Nothing to compare
    print '%sNothing to compare (all lines are identical)%s' % (start_success,end),
    EOF = True

context_lines = None
while not EOF:
    #A new context is detected
    context = line
    print_context = False
    left = list()
    line = compare.next()
    while line[0] == "<":
        left.append(line)
        try:
            line = compare.next()
        except StopIteration:
            #We have reached the end of file
            EOF = True
            break
    right = list()
    if line[0] == "-":
        line = compare.next()
    while line[0] == ">":
        right.append(line)
        try:
            line = compare.next()
        except StopIteration:
            #We have reached the end of file
            EOF = True
            break
    #We have a new context and two lists to compare
    n1 = len(left)
    n2 = len(right)
    i1 = -1
    i2 = -1
    while i1 < n1-1 and i2 < n2-1:
        i1 += 1
        i2 += 1
        line1 = left[i1]
        line2 = right[i2]
        #We avoid some lines (try before to be more robust)
        if line_junk(line1) or line_junk(line2):
            continue
        floats1 = list()
        for (one,two) in re_float.findall(line1):
            #'d' is not recognised by python
            one = one.lower().replace("d","e")
            floats1.append((float(one), n_digits(one)))
        floats2 = list()
        for (one,two) in re_float.findall(line2):
            #'d' is not recognised by python
            one = one.lower().replace("d","e")
            floats2.append((float(one), n_digits(one)))
        #Replace all floating point by XXX and ' ' characters
        new1 = re_float.sub('XXX',line1[2:]).replace(' ','')
        new2 = re_float.sub('XXX',line2[2:]).replace(' ','')
        if new1 != new2 and i1 == 0:
            #For the first difference, we display the context
            print context,
        print_context = True
        if new1 != new2:
            print line1,
            print line2,
        n = len(floats1)
        if n == len(floats2):
            diff_discrepancy = False
            for i in range(n):
                tt = abs(floats1[i][0]-floats2[i][0])
                if min(floats1[i][1], floats2[i][1]) > min_digits:
                    #Case of significant discrepancy.
                    if maximum < tt:
                        context_discrepancy = " (line %s)" % context.split("c")[0].split(",")[0]
                        context_lines = "\n"+context_discrepancy[1:]+"\n"+line1+line2
                        maximum = max(maximum,tt)
                    if tt > max_discrepancy:
                        diff_discrepancy = True
                else:
                    #Case of discrepancy on non significant values.
                    if tt > max_discrepancy:
                        diff_discrepancy = True
                        ns_discrepancy = True
            if diff_discrepancy and new1 == new2:
                if not print_context:
                    print context,
                    print_context = True
                print line1,
                print line2,
        elif (maximum < 99):
            print "%s the number of floating point differs" % context[:-1]
            context_discrepancy = " (line %s)" % context.split("c")[0].split(",")[0]
            context_lines = "\n"+context_discrepancy[1:]+"\n"+line1+line2
            maximum = 99
    #Add lines if necessary
    while i1 < n1-1:
        i1 += 1
        if n1 > 0 and not line_junk(left[i1]):
            if not print_context:
                print context,
            print_context = True
            print left[i1],
            #Check if supplementary lines are floating numbers
            #TD (16/11/2011): Do no check!
            #floats = list()
            #for (one,two) in re_float.findall(left[i1]):
            #    #'d' is not recognised by python
            #    one = one.lower().replace("d","e")
            #    floats.append((float(one), n_digits(one)))
            #if len(floats) > 0:
            #    maximum = 99
    while i2 < n2-1:
        i2 += 1
        if n2 > 0 and not line_junk(right[i2]):
            if not print_context:
                print context,
            print_context = True
            print right[i2],
            #Check if supplementary lines are floating numbers
            #TD (16/11/2011): Do no check!
            #floats = list()
            #for (one,two) in re_float.findall(right[i2]):
            #    #'d' is not recognised by python
            #    one = one.lower().replace("d","e")
            #    floats.append((float(one), n_digits(one)))
            #if len(floats) > 0:
            #    maximum = 99

if context_lines is not None:
    print context_lines
else:
    print

#Check if the test is OK.
if maximum > max_discrepancy or memory:
    start = start_fail
    if memory:
        message = "failed-memory remaining-(%sB) " % memory
    else:
        message = "failed    < "
elif ns_discrepancy:
    start = start_pass
    message = "passed    < "
else:
    start = start_success
    message = "succeeded < "

if (bigdft or psolver) and time != None:
    print "%sMax discrepancy %s: %s (%s%s) -- time %7.2f%s " % \
        (start,context_discrepancy,maximum,message,max_discrepancy,time,end)
elif nl_t1 == 0 and nl_t2 == 0:
    #No lines in the output as waited
    print "%sNo output as reference%s" % (start,end)
else:
    print "%sMax discrepancy %s: %s (%s%s)%s" % \
        (start,context_discrepancy,maximum,message,max_discrepancy,end)

sys.exit(0)<|MERGE_RESOLUTION|>--- conflicted
+++ resolved
@@ -186,14 +186,10 @@
 else:
     def line_junk(line):
         "Always False except for Hostname"
-<<<<<<< HEAD
-        return "Hostname" in line
-=======
         return "Hostname" in line \
             or "Memory Peak of process" in line \
             or "Walltime since initialization" in line \
             or "RUN TIME" in line
->>>>>>> 4593cebc
 
 #Check the last line
 end_line = "Memory Consumption Report" 
