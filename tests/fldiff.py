--- conflicted
+++ resolved
@@ -5,11 +5,7 @@
 # 2 - search all floating point expressions
 # 3 - replace it to have a comparable text
 # 4 - compare each floating point expressions
-<<<<<<< HEAD
-# Date: 25/12/2008
-=======
 # Date: 22/04/2009
->>>>>>> c96aad5c
 #----------------------------------------------------------------------------
 
 import difflib
@@ -35,16 +31,10 @@
 max_discrepancy = 1.1e-10
 
 def usage():
-<<<<<<< HEAD
-    print "fldiff.py [--bigdft] [--discrepancy=d] file1 file2"
-    print "  --bigdft to compare 'bigdft' output files"
-    print "  --discrepancy=d Maximal discrepancy between results" % max_discrepancy
-=======
     print "fldiff.py [--bigdft] [--discrepancy=d] [--help] file1 file2"
     print "  --bigdft to compare 'bigdft' output files"
     print "  --discrepancy=%7.1e Maximal discrepancy between results" % max_discrepancy
     print "  --help   display this message"
->>>>>>> c96aad5c
     sys.exit(1)
 
 #Maximum discrepancy between float results
@@ -52,11 +42,7 @@
 
 #Check arguments
 try:
-<<<<<<< HEAD
-    optlist, args = getopt.getopt(sys.argv[1:],"bd:",["bigdft","discrepancy="])
-=======
     optlist, args = getopt.getopt(sys.argv[1:],"bd:h",["bigdft","discrepancy=","help"])
->>>>>>> c96aad5c
 except getopt.error:
     sys.stderr.write("Error in arguments\n")
     usage()
@@ -66,11 +52,8 @@
         bigdft = True
     elif opt == "-d" or opt == "--discrepancy":
         max_discrepancy=float(arg)
-<<<<<<< HEAD
-=======
     elif opt == "-h" or opt == "--help":
         usage()
->>>>>>> c96aad5c
 if len(args) != 2:
     sys.stderr.write("Error in arguments\n")
     usage()
