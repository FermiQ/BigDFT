--- conflicted
+++ resolved
@@ -225,38 +225,22 @@
 
 #Remove line_junk before comparing (the line number is wrong)
 if bigdft:
-<<<<<<< HEAD
-    time = None
-    memory = None
-=======
     time = 0
->>>>>>> 9390edff
+    memory = 0
 #Open 2 temporary files
 t1 = tempfile.NamedTemporaryFile()
 for line in original1:
     if not line_junk(line):
         t1.write(line)
     else:
-<<<<<<< HEAD
         #Only for BigDFT
         if bigdft:
             #Keep sum of elapsed time
             if "CPU time/ELAPSED time" in line:
-                if time:
-                    time += float(line.split()[-2])
-                else:
-                    time = float(line.split()[-2])
+                time += float(line.split()[-2])
             #Test if memory remaining is 0
             if "remaining memory" in line:
                 memory = int(line.split()[-1])
-                if memory == 0:
-                    memory = None
-=======
-        #Keep CPU/elapsed time
-        if bigdft and "CPU time/ELAPSED time" in line:
-            lline = line.split()
-            time += float(lline[-2])
->>>>>>> 9390edff
 t1.flush()
 t2 = tempfile.NamedTemporaryFile()
 for line in original2:
@@ -396,7 +380,7 @@
 if maximum > max_discrepancy or memory:
     start = start_fail
     if memory:
-        message = "failed -- memory remaining (%sB) --" % memory
+        message = "failed-memory remaining-(%sB) " % memory
     else:
         message = "failed    < "
 elif ns_discrepancy:
