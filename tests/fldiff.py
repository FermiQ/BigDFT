#!/usr/bin/env python
# -*- coding: us-ascii -*-
#----------------------------------------------------------------------------
# Use to perform comparison between references and output files
# 1 - read the output
# 2 - search all floating point expressions
# 3 - replace it to have a comparable text
# 4 - compare each floating point expressions

# Use diff because difflib has some troubles (TD)
# Date: 17/11/2011
#----------------------------------------------------------------------------

#import difflib
import commands
import getopt
import os
import re
import sys
import tempfile

#Check the version of python
version = map(int,sys.version_info[0:3])
if  version < [2,3,0]:
    sys.stderr.write("Detected version %d.%d.%d\n" % tuple(version))
    sys.stderr.write("Minimal required version is python 2.3.0: Use the command diff\n")
    os.system("diff %s %s" % (file1,file2))
    sys.exit(1)

#Match the version number ex. 1.1.9
re_version = re.compile("[(]ver[ ]+[0-9.\-a-z]+[)]",re.IGNORECASE)
#Match a floating number (d or D are not permitted)
re_float = re.compile("([- ]?[0-9]+[.][0-9]*([DEde][-+]?[0-9]+)?)")

#Maximum discrepancy between float results (default)
max_discrepancy = 1.1e-10

def usage():
    print "fldiff.py [--mode=m] [--discrepancy=d] [--help] file1 file2"
    print "  --mode=[bigdft,neb,psolver] to compare 'bigdft', 'NEB' or 'PS_Check' output files"
    print "  --discrepancy=%7.1e Maximal discrepancy between results" % max_discrepancy
    print "  --help   display this message"
    sys.exit(1)

def n_digits(figure):
    """Return the number of decimals of the given figure."""
    n = 0
    for ch in figure:
        if ch == "e":
            return n
        elif ch in "0123456789":
            n += 1
    return n

#Check arguments
try:
    optlist, args = getopt.getopt(sys.argv[1:],"md:h",["mode=","discrepancy=","help"])
except getopt.error:
    sys.stderr.write("Error in arguments\n")
    usage()
#By default, all modes are False
bigdft  = False
neb     = False
psolver = False
for opt,arg in optlist:
    if opt == "-m" or opt == "--mode":
        bigdft  = (arg == "bigdft")
        neb     = (arg == "neb")
        psolver = (arg == "psolver")
    elif opt == "-d" or opt == "--discrepancy":
        max_discrepancy=float(arg)
    elif opt == "-h" or opt == "--help":
        usage()
if len(args) != 2:
    sys.stderr.write("Error in arguments\n")
    usage()

#Display the maximum discrepancy
print max_discrepancy

#Arguments
file1 = args[0]
file2 = args[1]

#Check if the output is a tty to print in colour
start_fail = "\033[0;31m"
start_success = "\033[0;32m"
start_pass = "\033[0;33m"
end = "\033[m"
#if sys.stdout.isatty():
#    start_fail = "\033[0;31m"
#    start_success = "\033[0;32m"
#    start_pass = "\033[0;33m"
#    end = "\033[m"
#else:
#    start_fail = ""
#    start_success = ""
#    start_pass = ""
#    end = ""

#Define a junk line
if bigdft:
    #Test if the line should not be compared (bigdft output)
    def line_junk(line):
        "True if the line must not be compared"
        return re_version.search(line) \
            or " |" in line \
            or "CPU time" in line \
            or "SP-TIMINGS" in line \
            or "Load" in line \
            or "memory" in line \
            or "MB" in line \
            or "proc" in line \
            or "Processes" in line \
            or "allocation" in line \
            or "~W" in line \
            or "for the array" in line \
            or "WRITE WAVES" in line \
            or "wavefunction written" in line \
            or "READING WAVES" in line \
            or "average CG stepsize" in line \
            or "GPU data" in line \
<<<<<<< HEAD
            or "time for" in line \
            or "orthonormalization:" in line \
            or "Hamiltonian application:" in line \
            or "orthoconstraint:" in line \
            or "preconditioning:" in line \
            or "other:" in line \
            or "statistics:" in line \
            or "total time:" in line \
            or "DIIS" in line 
#	    or "GEOPT" in line
=======
            or "Exact exchange calculation" in line
>>>>>>> 48c0c475
elif neb:
    # Test if the line should not be compared (NEB output)
    def line_junk(line):
        "True if the line must not be compared"
        return re_version.search(line) \
            or "datadir" in line \
            or "workdir" in line \
            or "Reading atomic input" in line \
            or "Start job" in line
elif psolver:
    #Remove some lines (PS_Check)
    def line_junk(line):
        "True if the line must not be compared"
        return "MEMORY" in line \
            or "CPLX" in line \
            or "CPU time" in line \
            or "memory" in line \
            or "allocation" in line \
            or "Energy diff" in line \
            or "original" in line \
            or "Max diff at" in line \
            or "result" in line \
            or "for the array" in line
else:
    def line_junk(line):
        "Always False"
        return False

#Check the last line
end_line = "MEMORY CONSUMPTION REPORT"

#Read the first file
try:
    original1 = open(file1).read().replace('\r','').splitlines(True)
except IOError:
    sys.stderr.write("The file '%s' does not exist!\n" % file1)
    sys.exit(1)
#Read the second file
try:
    original2 = open(file2).read().replace('\r','').splitlines(True)
except IOError:
    sys.stderr.write("The file '%s' does not exist!\n" % file2)
    sys.exit(1)

maximum = 0.0
#Use for non-significant discrepancy (float <= min_digits digits)
min_digits = 5
ns_discrepancy = False #Non significant discrepancy.
context_discrepancy = ""
context_lines = ""

#First we compare the first two lines in the case of an added prefix 
#(as in platine computer of CCRT)
#We detect a pattern
if bigdft:
    pattern = '                             BBBB         i       ggggg    '
else:
    pattern = ''

try:
    p1 = original1[0].index(pattern)
    p2 = original2[0].index(pattern)
except ValueError:
    #First line not found ??
    p1 = -1
    p2 = -1
except IndexError:
    sys.stdout.write(start_fail+"One file is blank!\n"+end)
    sys.exit(1)

if p1 >= 0 and p2 >= 0 and p1 != p2:
    #we try something
    prefix1 = original1[0].replace(pattern,'')[:-1]
    prefix2 = original2[0].replace(pattern,'')[:-1]
    if prefix1 != '':
        #We remove the prefix
        original1 = map(lambda x: x.replace(prefix1,''), original1)
    if prefix2 != '':
        #We remove the prefix
        original2 = map(lambda x: x.replace(prefix2,''), original2)

#Remove post output
end_left = False
for line in original1:
    end_left = end_line in line
    if end_left:
        break
end_right = False
for line in original2:
    end_right = end_line in line
    if end_right:
        break

if bigdft:
    #Do not compare if a file is not properly finished
    if not end_left:
        print "WARNING: The file '%s' is not properly finished!" % file1
    if not end_right:
        print "WARNING: The file '%s' is not properly finished!" % file2
    if not (end_left and end_right): 
        start = start_fail
        message = "failed    < "
        print "%sMax discrepancy : %s (%s%s)%s" % (start,"Nan",message,max_discrepancy,end)
        sys.exit(1)

#Remove line_junk before comparing (the line number is wrong)
memory = 0
if bigdft or psolver:
    time = None
#Open 2 temporary files
t1 = tempfile.NamedTemporaryFile()
for line in original1:
    if not line_junk(line):
        t1.write(line)
    else:
        #Only for BigDFT and PSolver
        if bigdft or psolver:
            #Keep sum of elapsed time
            if "CPU time/ELAPSED time" in line:
                if time == None:
                    time = float(line.split()[-2])
                else:
                    time += float(line.split()[-2])
            #Test if memory remaining is 0
            if "remaining memory" in line:
                memory = int(line.split()[-1])
t1.flush()
t2 = tempfile.NamedTemporaryFile()
for line in original2:
    if not line_junk(line):
        t2.write(line)
t2.flush()

#Generate comparison using the unix diff command
compare = iter(commands.getoutput("diff -b -d %s %s" %(t1.name,t2.name)).splitlines(True))

t1.close()
t2.close()

try:
    line = compare.next()
    EOF = False
except StopIteration:
    #Nothing to compare
    EOF = True

context_lines = None
while not EOF:
    #A new context is detected
    context = line
    print_context = False
    left = list()
    line = compare.next()
    while line[0] == "<":
        left.append(line)
        try:
            line = compare.next()
        except StopIteration:
            #We have reached the end of file
            EOF = True
            break
    right = list()
    if line[0] == "-":
        line = compare.next()
    while line[0] == ">":
        right.append(line)
        try:
            line = compare.next()
        except StopIteration:
            #We have reached the end of file
            EOF = True
            break
    #We have a new context and two lists to compare
    n1 = len(left)
    n2 = len(right)
    i1 = -1
    i2 = -1
    while i1 < n1-1 and i2 < n2-1:
        i1 += 1
        i2 += 1
        line1 = left[i1]
        line2 = right[i2]
        #We avoid some lines (try before to be more robust)
        if line_junk(line1) or line_junk(line2):
            continue
        floats1 = list()
        for (one,two) in re_float.findall(line1):
            #'d' is not recognised by python
            one = one.lower().replace("d","e")
            floats1.append((float(one), n_digits(one)))
        floats2 = list()
        for (one,two) in re_float.findall(line2):
            #'d' is not recognised by python
            one = one.lower().replace("d","e")
            floats2.append((float(one), n_digits(one)))
        #Replace all floating point by XXX and ' ' characters
        new1 = re_float.sub('XXX',line1[2:]).replace(' ','')
        new2 = re_float.sub('XXX',line2[2:]).replace(' ','')
        if new1 != new2 and i1 == 0:
            #For the first difference, we display the context
            print context,
        print_context = True
        if new1 != new2:
            print line1,
            print line2,
        n = len(floats1)
        if n == len(floats2):
            diff_discrepancy = False
            for i in range(n):
                tt = abs(floats1[i][0]-floats2[i][0])
                if min(floats1[i][1], floats2[i][1]) > min_digits:
                    #Case of significant discrepancy.
                    if maximum < tt:
                        context_discrepancy = " (line %s)" % context.split("c")[0].split(",")[0]
                        context_lines = "\n"+context_discrepancy[1:]+"\n"+line1+line2
                        maximum = max(maximum,tt)
                    if tt > max_discrepancy:
                        diff_discrepancy = True
                else:
                    #Case of discrepancy on non significant values.
                    if tt > max_discrepancy:
                        diff_discrepancy = True
                        ns_discrepancy = True
            if diff_discrepancy and new1 == new2:
                if not print_context:
                    print context,
                    print_context = True
                print line1,
                print line2,
        elif (maximum < 99):
            print "%s the number of floating point differs" % context[:-1]
            context_discrepancy = " (line %s)" % context.split("c")[0].split(",")[0]
            context_lines = "\n"+context_discrepancy[1:]+"\n"+line1+line2
            maximum = 99
    #Add lines if necessary
    while i1 < n1-1:
        i1 += 1
        if n1 > 0 and not line_junk(left[i1]):
            if not print_context:
                print context,
            print_context = True
            print left[i1],
            #Check if supplementary lines are floating numbers
            #TD (16/11/2011): Do no check!
            #floats = list()
            #for (one,two) in re_float.findall(left[i1]):
            #    #'d' is not recognised by python
            #    one = one.lower().replace("d","e")
            #    floats.append((float(one), n_digits(one)))
            #if len(floats) > 0:
            #    maximum = 99
    while i2 < n2-1:
        i2 += 1
        if n2 > 0 and not line_junk(right[i2]):
            if not print_context:
                print context,
            print_context = True
            print right[i2],
            #Check if supplementary lines are floating numbers
            #TD (16/11/2011): Do no check!
            #floats = list()
            #for (one,two) in re_float.findall(right[i2]):
            #    #'d' is not recognised by python
            #    one = one.lower().replace("d","e")
            #    floats.append((float(one), n_digits(one)))
            #if len(floats) > 0:
            #    maximum = 99

if context_lines is not None:
    print context_lines,
else:
    print

#Check if the test is OK.
if maximum > max_discrepancy or memory:
    start = start_fail
    if memory:
        message = "failed-memory remaining-(%sB) " % memory
    else:
        message = "failed    < "
elif ns_discrepancy:
    start = start_pass
    message = "passed    < "
else:
    start = start_success
    message = "succeeded < "

if (bigdft or psolver) and time != None:
    print "%sMax discrepancy %s: %s (%s%s) -- time %7.2f%s " % \
        (start,context_discrepancy,maximum,message,max_discrepancy,time,end)
else:
    print "%sMax discrepancy %s: %s (%s%s)%s" % \
        (start,context_discrepancy,maximum,message,max_discrepancy,end)

sys.exit(0)<|MERGE_RESOLUTION|>--- conflicted
+++ resolved
@@ -120,7 +120,7 @@
             or "READING WAVES" in line \
             or "average CG stepsize" in line \
             or "GPU data" in line \
-<<<<<<< HEAD
+            or "Exact exchange calculation" in line \
             or "time for" in line \
             or "orthonormalization:" in line \
             or "Hamiltonian application:" in line \
@@ -131,9 +131,6 @@
             or "total time:" in line \
             or "DIIS" in line 
 #	    or "GEOPT" in line
-=======
-            or "Exact exchange calculation" in line
->>>>>>> 48c0c475
 elif neb:
     # Test if the line should not be compared (NEB output)
     def line_junk(line):
