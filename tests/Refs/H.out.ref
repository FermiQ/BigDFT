--- conflicted
+++ resolved
@@ -21,11 +21,7 @@
                         D        D     F         T    T    
                                  D     F        T     T    
                                 D               T    T     
-<<<<<<< HEAD
-                           DDDDD       F         TTTT                     (Ver 1.2.2)
-=======
                            DDDDD       F         TTTT                     (Ver 1.2.3)
->>>>>>> 2d1c6968
  ------------------------------------------------------------------------------------
  |              Daubechies Wavelets for DFT Pseudopotential Calculations            |
  ------------------------------------------------------------------------------------
@@ -42,15 +38,9 @@
  ===================== BigDFT Wavefunction Optimization =============== inputPsiId= 0
  ------------------------------------------------------------------- Input Parameters
      System Choice       Resolution Radii        SCF Iteration      Finite Size Corr.
-<<<<<<< HEAD
- Grid spacing=  0.450 |  Coarse Wfs.= 5.00 | Wavefns Conv.= 1.0E-04 | Calculate=   T
-        XC id=      1 |    Fine Wfs.= 8.00 | Max. N. Iter.=   50x10 | Extension= 5.0
- total charge=      0 |                    | CG Prec.Steps=      15 |  CG Steps=  30
-=======
  Max. hgrid =  0.450 |  Coarse Wfs.= 5.00 | Wavefns Conv.= 1.0E-04 | Calculate=   T
         XC id=      1 |    Fine Wfs.= 8.00 | Max. N. Iter.=   50x10 | Extension= 5.0
  total charge=      0 |                    | CG Prec.Steps=       7 |  CG Steps=  30
->>>>>>> 2d1c6968
   elec. field=0.0E+00 |                    | DIIS Hist. N.=       6
  ------------------------------------------------------------------ System Properties
   Atom    N.Electr.  PSP Code  Radii: Coarse     Fine  CoarsePSP    Calculated   File
@@ -72,16 +62,17 @@
  wavelet localization is ON
  ------------------------------------------------------------ Poisson Kernel Creation
  Calculating Poisson solver kernel, free BC...done.
- Memory occ. per proc. (Bytes):  Density=7077888  Kernel=7301384
+ Memory occ. per proc. (Bytes):  Density=884736  Kernel=978536
                                  Full Grid Arrays=6028568
+ Load Balancing for Poisson Solver related operations:
+ LB_density        : processors   0  -  7 work at 100%
+  LB_kernel        : processors   0  -  6 work at 100%
+                     processor       7   works at  46%
+ Complete LB per proc.= 1/3 LB_density + 2/3 LB_kernel
  ------------------------------------------------- Wavefunctions Descriptors Creation
  Coarse resolution grid: Number of segments=        717 points=     14411
    Fine resolution grid: Number of segments=         21 points=        81
-<<<<<<< HEAD
- Wavefunction memory occupation per orbital (Bytes): 119824
-=======
  Wavefunction memory occupation per orbital (Bytes): 119872
->>>>>>> 2d1c6968
  ------------------------------------------------------------ PSP Projectors Creation
  Type    Name Number of atoms Number of projectors
     1       H               1                    0
@@ -91,217 +82,113 @@
  Percent of zero components =                    0
  ------------------------------------------------------------------ Memory Estimation
  Number of atoms=    1 Number of orbitals=     1 Sim. Box Dimensions=    30   30   30
- Estimation performed for 1 processors.
+ Estimation performed for 8 processors.
  Memory occupation for principal arrays:
-               Poisson Solver Kernel (K):     6 MB   987 KB
-              Poisson Solver Density (D):     6 MB   768 KB
+               Poisson Solver Kernel (K):     0 MB   956 KB
+              Poisson Solver Density (D):     0 MB   864 KB
      Single Wavefunction for one orbital:     0 MB   118 KB
-    All Wavefunctions for each processor:     0 MB   235 KB
-       Wavefunctions + DIIS per proc (W):     1 MB   615 KB
+    All Wavefunctions for each processor:     0 MB   352 KB
+       Wavefunctions + DIIS per proc (W):     1 MB   732 KB
      Nonlocal Pseudopotential Arrays (P):     0 MB     0 KB
     Arrays of full uncompressed grid (U):     5 MB   768 KB
  Estimation of Memory requirements for principal code sections:
   Kernel calculation | Density Construction | Poisson Solver | Hamiltonian application
-       ~11*K         |     ~W+(~3)*U+P      |   ~8*D+K+W+P   |       ~W+(~3)*U+P 
-        76MB         |        21MB          |       62MB     |            23MB
- The overall memory requirement needed for this calculation is thus: 76 MB
+       ~19*K         |     W+(~4)*U+D+K+P   |   ~12*D+K+W+P  |    ~W+(~5)*U+D+K+P 
+        17MB         |        21MB          |       12MB     |            23MB
+ The overall memory requirement needed for this calculation is thus: 23 MB
  By reducing the DIIS history and/or increasing the number of processors the amount of
   memory can be reduced but for this system it will never be less than 20 MB
  ion-ion interaction energy  0.00000000000000E+00
  ----------------------------------------------------------- Ionic Potential Creation
-<<<<<<< HEAD
- total ionic charge, leaked charge            -1.000001010917   0.000E+00
- PSolver, free  BC, dimensions:    91   91   91   proc    1   ixc:  0 ...done.
-=======
  total ionic charge, leaked charge            -1.000001010918   0.000E+00
  PSolver, free  BC, dimensions:    91   91   91   proc    8   ixc:  0 ...done.
->>>>>>> 2d1c6968
  ------------------------------------------------------- Input Wavefunctions Creation
  Input wavefunction data for atom      H NOT found, automatic generation... done.
  Generating 1 Atomic Input Orbitals
+ Processes from 0 to 0 treat 1 inguess orbitals 
+ Processes from 1 to 7 treat 0 inguess orbitals 
  Calculating AIO wavefunctions... done.
  Writing wavefunctions in wavelet form ........................................ done.
  Deviation from normalization of the imported orbitals    1.37E-06
  Calculation of charge density... done. Total electronic charge=       0.999999968852
- PSolver, free  BC, dimensions:    91   91   91   proc    1   ixc:  1 ...done.
+ PSolver, free  BC, dimensions:    91   91   91   proc    8   ixc:  1 ...done.
  Hamiltonian application... done. ekin_sum,eks:       0.9151455470       0.9150500454
  ekin_sum,epot_sum,eproj_sum  9.15145546998E-01 -9.05278465058E-01  0.00000000000E+00
     ehart,   eexcu,    vexcu  4.40092509249E-01 -3.46327751785E-01 -4.52492222568E-01
  Input Wavefunctions Orthogonalization: Overlap Matrix... Linear Algebra...
-<<<<<<< HEAD
- evale(1)=  9.86708196965176E-03 <- Last eigenvalue for input wavefunctions
-=======
  evale(1)=  9.86708194037059E-03 <- Last eigenvalue for input wavefunctions
->>>>>>> 2d1c6968
  Building orthogonal Wavefunctions... done.
  expected accuracy in kinetic energy due to grid size 9.55E-05
  suggested value for gnrm_cv  9.55E-05
  ---------------------------------------------------------------------------- iter= 1
  Calculation of charge density... done. Total electronic charge=       0.999999968852
- PSolver, free  BC, dimensions:    91   91   91   proc    1   ixc:  1 ...done.
+ PSolver, free  BC, dimensions:    91   91   91   proc    8   ixc:  1 ...done.
  Hamiltonian application... done, orthoconstraint... done, preconditioning... done.
  DIIS weights    1.00E+00  1.00E+00
  Orthogonalization... done.
-<<<<<<< HEAD
- ekin_sum,epot_sum,eproj_sum  9.15145546989E-01 -9.05278465019E-01  0.00000000000E+00
-    ehart,   eexcu,    vexcu  4.40092509250E-01 -3.46327751785E-01 -4.52492222568E-01
- iter,total energy,gnrm     1  -3.24060956497148833E-01  3.03E-01
- ---------------------------------------------------------------------------- iter= 2
- Calculation of charge density... done. Total electronic charge=       0.999999992023
- PSolver, free  BC, dimensions:    91   91   91   proc    1   ixc:  1 ...done.
-=======
  ekin_sum,epot_sum,eproj_sum  9.15145546998E-01 -9.05278465058E-01  0.00000000000E+00
     ehart,   eexcu,    vexcu  4.40092509249E-01 -3.46327751785E-01 -4.52492222568E-01
  iter,total energy,gnrm     1  -3.24060956526355248E-01  3.03E-01
  ---------------------------------------------------------------------------- iter= 2
  Calculation of charge density... done. Total electronic charge=       0.999999979986
  PSolver, free  BC, dimensions:    91   91   91   proc    8   ixc:  1 ...done.
->>>>>>> 2d1c6968
  Hamiltonian application... done, orthoconstraint... done, preconditioning... done.
  DIIS weights   -1.45E-02  1.01E+00 -4.16E-03
  Orthogonalization... done.
-<<<<<<< HEAD
- ekin_sum,epot_sum,eproj_sum  2.58088694259E-01 -5.12758327227E-01  0.00000000000E+00
-    ehart,   eexcu,    vexcu  2.13567603280E-01 -1.80625600508E-01 -2.35059423402E-01
- iter,total energy,gnrm     2  -4.13803413353657668E-01  1.90E-01
- ---------------------------------------------------------------------------- iter= 3
- Calculation of charge density... done. Total electronic charge=       0.999999989531
- PSolver, free  BC, dimensions:    91   91   91   proc    1   ixc:  1 ...done.
-=======
  ekin_sum,epot_sum,eproj_sum  4.32095968867E-01 -6.52476000337E-01  0.00000000000E+00
     ehart,   eexcu,    vexcu  2.87591242664E-01 -2.35607902643E-01 -3.07044913988E-01
  iter,total energy,gnrm     2  -4.36534262789057159E-01  3.01E-01
  ---------------------------------------------------------------------------- iter= 3
  Calculation of charge density... done. Total electronic charge=       0.999999984832
  PSolver, free  BC, dimensions:    91   91   91   proc    8   ixc:  1 ...done.
->>>>>>> 2d1c6968
  Hamiltonian application... done, orthoconstraint... done, preconditioning... done.
  DIIS weights    1.04E-02  1.52E-01  8.38E-01 -2.25E-04
  Orthogonalization... done.
-<<<<<<< HEAD
- ekin_sum,epot_sum,eproj_sum  3.80557150697E-01 -6.17068292611E-01  0.00000000000E+00
-    ehart,   eexcu,    vexcu  2.71726546725E-01 -2.23657277961E-01 -2.91371030455E-01
- iter,total energy,gnrm     3  -4.40523936144222361E-01  1.39E-01
- ---------------------------------------------------------------------------- iter= 4
- Calculation of charge density... done. Total electronic charge=       0.999999987650
- PSolver, free  BC, dimensions:    91   91   91   proc    1   ixc:  1 ...done.
-=======
  ekin_sum,epot_sum,eproj_sum  4.14915360116E-01 -6.48580197988E-01  0.00000000000E+00
     ehart,   eexcu,    vexcu  2.80650369587E-01 -2.30633673890E-01 -3.00545408921E-01
  iter,total energy,gnrm     3  -4.44403472427727597E-01  5.61E-02
  ---------------------------------------------------------------------------- iter= 4
  Calculation of charge density... done. Total electronic charge=       0.999999984664
  PSolver, free  BC, dimensions:    91   91   91   proc    8   ixc:  1 ...done.
->>>>>>> 2d1c6968
  Hamiltonian application... done, orthoconstraint... done, preconditioning... done.
  DIIS weights    7.04E-03  3.62E-03  2.17E-01  7.73E-01 -1.73E-05
  Orthogonalization... done.
-<<<<<<< HEAD
- ekin_sum,epot_sum,eproj_sum  4.01056620454E-01 -6.37077876195E-01  0.00000000000E+00
-    ehart,   eexcu,    vexcu  2.77402764257E-01 -2.28077661732E-01 -2.97188159942E-01
- iter,total energy,gnrm     4  -4.44313521787772447E-01  4.60E-02
- ---------------------------------------------------------------------------- iter= 5
- Calculation of charge density... done. Total electronic charge=       0.999999985425
- PSolver, free  BC, dimensions:    91   91   91   proc    1   ixc:  1 ...done.
-=======
  ekin_sum,epot_sum,eproj_sum  4.23597660251E-01 -6.55061449042E-01  0.00000000000E+00
     ehart,   eexcu,    vexcu  2.84052559730E-01 -2.33142822575E-01 -3.03836740525E-01
  iter,total energy,gnrm     4  -4.44822430572275218E-01  1.97E-02
  ---------------------------------------------------------------------------- iter= 5
  Calculation of charge density... done. Total electronic charge=       0.999999984494
  PSolver, free  BC, dimensions:    91   91   91   proc    8   ixc:  1 ...done.
->>>>>>> 2d1c6968
  Hamiltonian application... done, orthoconstraint... done, preconditioning... done.
  DIIS weights    2.77E-03 -1.31E-02  8.21E-03  1.27E-01  8.75E-01 -1.05E-06
  Orthogonalization... done.
-<<<<<<< HEAD
- ekin_sum,epot_sum,eproj_sum  4.23752102676E-01 -6.54755679892E-01  0.00000000000E+00
-    ehart,   eexcu,    vexcu  2.84617896982E-01 -2.33520632550E-01 -3.04330365991E-01
- iter,total energy,gnrm     5  -4.44811740756910490E-01  2.17E-02
- ---------------------------------------------------------------------------- iter= 6
- Calculation of charge density... done. Total electronic charge=       0.999999984920
- PSolver, free  BC, dimensions:    91   91   91   proc    1   ixc:  1 ...done.
-=======
  ekin_sum,epot_sum,eproj_sum  4.26045394754E-01 -6.56982707151E-01  0.00000000000E+00
     ehart,   eexcu,    vexcu  2.84803787452E-01 -2.33711779591E-01 -3.04583636814E-01
  iter,total energy,gnrm     5  -4.44869242626251216E-01  6.57E-03
  ---------------------------------------------------------------------------- iter= 6
  Calculation of charge density... done. Total electronic charge=       0.999999984369
  PSolver, free  BC, dimensions:    91   91   91   proc    8   ixc:  1 ...done.
->>>>>>> 2d1c6968
  Hamiltonian application... done, orthoconstraint... done, preconditioning... done.
  DIIS weights    6.05E-04 -6.09E-03 -1.04E-02 -1.42E-02  1.99E-01  8.31E-01 -7.11E-08
  Orthogonalization... done.
-<<<<<<< HEAD
- ekin_sum,epot_sum,eproj_sum  4.25349681473E-01 -6.56251432496E-01  0.00000000000E+00
-    ehart,   eexcu,    vexcu  2.84829757613E-01 -2.33708402568E-01 -3.04578208217E-01
- iter,total energy,gnrm     6  -4.44861702986994234E-01  9.94E-03
- ---------------------------------------------------------------------------- iter= 7
- Calculation of charge density... done. Total electronic charge=       0.999999984456
- PSolver, free  BC, dimensions:    91   91   91   proc    1   ixc:  1 ...done.
-=======
  ekin_sum,epot_sum,eproj_sum  4.27270310240E-01 -6.57935093911E-01  0.00000000000E+00
     ehart,   eexcu,    vexcu  2.85167935208E-01 -2.33988406350E-01 -3.04946927341E-01
  iter,total energy,gnrm     6  -4.44874197887829781E-01  1.78E-03
  ---------------------------------------------------------------------------- iter= 7
  Calculation of charge density... done. Total electronic charge=       0.999999984311
  PSolver, free  BC, dimensions:    91   91   91   proc    8   ixc:  1 ...done.
->>>>>>> 2d1c6968
  Hamiltonian application... done, orthoconstraint... done, preconditioning... done.
  DIIS weights   -2.82E-05  9.82E-04 -5.22E-04 -2.62E-02 -7.43E-02  1.10E+00 -3.29E-09
  Orthogonalization... done.
-<<<<<<< HEAD
- ekin_sum,epot_sum,eproj_sum  4.26854663148E-01 -6.57603050698E-01  0.00000000000E+00
-    ehart,   eexcu,    vexcu  2.85057450777E-01 -2.33903377866E-01 -3.04835282629E-01
- iter,total energy,gnrm     7  -4.44873933564711832E-01  1.99E-03
- ---------------------------------------------------------------------------- iter= 8
- Calculation of charge density... done. Total electronic charge=       0.999999984307
- PSolver, free  BC, dimensions:    91   91   91   proc    1   ixc:  1 ...done.
- Hamiltonian application... done, orthoconstraint... done, preconditioning... done.
- DIIS weights   -1.29E-04 -7.97E-03 -3.48E-02  5.98E-02  2.64E-01  7.19E-01 -1.64E-09
- Orthogonalization... done.
- ekin_sum,epot_sum,eproj_sum  4.27484953421E-01 -6.58127645365E-01  0.00000000000E+00
-    ehart,   eexcu,    vexcu  2.85199093934E-01 -2.34015365128E-01 -3.04982507205E-01
- iter,total energy,gnrm     8  -4.44874643800062419E-01  3.70E-04
- ---------------------------------------------------------------------------- iter= 9
- Calculation of charge density... done. Total electronic charge=       0.999999984292
- PSolver, free  BC, dimensions:    91   91   91   proc    1   ixc:  1 ...done.
- Hamiltonian application... done, orthoconstraint... done, preconditioning... done.
- DIIS weights   -2.47E-03 -1.37E-02  3.10E-02  4.05E-02  1.94E-02  9.25E-01 -5.17E-10
- Orthogonalization... done.
- ekin_sum,epot_sum,eproj_sum  4.27575835067E-01 -6.58195485461E-01  0.00000000000E+00
-    ehart,   eexcu,    vexcu  2.85229140858E-01 -2.34037801117E-01 -3.05011931154E-01
- iter,total energy,gnrm     9  -4.44874661215375000E-01  1.82E-04
- ---------------------------------------------------------------------------- iter= 10
-=======
  ekin_sum,epot_sum,eproj_sum  4.27566171404E-01 -6.58183067700E-01  0.00000000000E+00
     ehart,   eexcu,    vexcu  2.85232471811E-01 -2.34039777630E-01 -3.05014502108E-01
  iter,total energy,gnrm     7  -4.44874643628978494E-01  4.88E-04
  ---------------------------------------------------------------------------- iter= 8
->>>>>>> 2d1c6968
  Calculation of charge density... done. Total electronic charge=       0.999999984286
- PSolver, free  BC, dimensions:    91   91   91   proc    1   ixc:  1 ...done.
+ PSolver, free  BC, dimensions:    91   91   91   proc    8   ixc:  1 ...done.
  Hamiltonian application... done, orthoconstraint... done, preconditioning... done.
  DIIS weights   -2.27E-04 -9.81E-04 -3.14E-03 -1.36E-02  1.13E-01  9.05E-01 -2.18E-10
  Orthogonalization... done.
-<<<<<<< HEAD
- ekin_sum,epot_sum,eproj_sum  4.27608810775E-01 -6.58220822459E-01  0.00000000000E+00
-    ehart,   eexcu,    vexcu  2.85239135408E-01 -2.34045342925E-01 -3.05021825332E-01
- iter,total energy,gnrm    10  -4.44874664685203591E-01  6.43E-05
- ---------------------------------------------------------------------------- iter= 11
- Calculation of charge density... done. Total electronic charge=       0.999999984282
- PSolver, free  BC, dimensions:    91   91   91   proc    1   ixc:  1 ...done.
- Hamiltonian application... done. 11 minimization iterations required
- --------------------------------------------------- End of Wavefunction Optimisation
- final  ekin,  epot,  eproj   4.27627046837E-01 -6.58235092217E-01  0.00000000000E+00
- final ehart, eexcu,  vexcu   2.85244339879E-01 -2.34049303762E-01 -3.05027023755E-01
- FINAL iter,total energy,gnrm    11  -4.44874665266303759E-01  6.43E-05
- -------------------------------------------------------------- Kohn-Sham Eigenvalues
- eval(   1)= -2.30608045379947E-01
- ----------------------------------------------------------------- Forces Calculation
- Calculation of charge density... done. Total electronic charge=       0.999999984282
- PSolver, free  BC, dimensions:    91   91   91   proc    1   ixc:  0 ...done.
-=======
  ekin_sum,epot_sum,eproj_sum  4.27617165233E-01 -6.58227360591E-01  0.00000000000E+00
     ehart,   eexcu,    vexcu  2.85241520087E-01 -2.34047163851E-01 -3.05024214433E-01
  iter,total energy,gnrm     8  -4.44874664862255964E-01  8.64E-05
@@ -318,7 +205,6 @@
  ----------------------------------------------------------------- Forces Calculation
  Calculation of charge density... done. Total electronic charge=       0.999999984283
  PSolver, free  BC, dimensions:    91   91   91   proc    8   ixc:  0 ...done.
->>>>>>> 2d1c6968
  Calculate local forces...done. Leaked force:  0.00000E+00
  Calculate projectors derivatives... done, calculate nonlocal forces... done.
  ---------------------------------------------- Estimation of Finite-Size Corrections
@@ -332,15 +218,9 @@
  Wavefunction memory occupation in the extended grid (Bytes): 600608
  Calculating tail corrections on 1 orbitals per processor.
       orbitals are processed separately........................................ done.
-<<<<<<< HEAD
-   Corrected ekin,epot,eproj  4.22510786377E-01 -6.53742549995E-01  0.00000000000E+00
- Total energy with tail correction -4.45498383504251250E-01
- CPU time for root process     0         9.36         9.20
-=======
    Corrected ekin,epot,eproj  4.22511005146E-01 -6.53742603013E-01  0.00000000000E+00
  Total energy with tail correction -4.45498385077189085E-01
  CPU time for root process     0         4.72         4.72
->>>>>>> 2d1c6968
  Final values of the Forces for each atom
      1      H  1.29669E-04  1.29669E-04  1.29669E-04
  the sum of the forces is
@@ -348,12 +228,6 @@
       y direction     1.29669133E-04
       z direction     1.29669133E-04
  -------------------------MEMORY CONSUMPTION REPORT-----------------------------
-<<<<<<< HEAD
- 1124 allocations and 1124 deallocations, remaining memory(B):0
- memory occupation peak: 77 MB
- for the array  cosinarr in the routine kernelfft
-=======
  1019 allocations and 1019 deallocations, remaining memory(B):0
  memory occupation peak: 61 MB
- for the array  mod_my in the routine ana_rot_per_old
->>>>>>> 2d1c6968
+ for the array  mod_my in the routine ana_rot_per_old