                             BBBB         i       ggggg    
                            B    B               g         
                           B     B        i     g          
                           B    B         i     g        g 
                           BBBBB          i     g         g
                           B    B         i     g         g
                           B     B        i     g         g
                           B      B       i     g         g
                           B     B     iiii     g         g
                           B BBBB         i      g        g
                           B             i        g      g 
                       BBBBBBBBB    iiiii          gggggg  
                         DDDDDD          FFFFF    TTTTTTTTT
                        D      D        F             T    
                       D        D      F         TTTT T    
                       D         D     FFFF     T     T    
                       D         D     F       T      T    
                       D         D     F        T     T    
                       D         D     F         T    T    
                       D         D     F          TTTTT    
                        D        D     F         T    T    
                                 D     F        T     T    
                                D               T    T     
<<<<<<< HEAD
                           DDDDD       F         TTTT                     (Ver 1.2.2)
=======
                           DDDDD       F         TTTT                     (Ver 1.2.3)
>>>>>>> 2d1c6968
 ------------------------------------------------------------------------------------
 |              Daubechies Wavelets for DFT Pseudopotential Calculations            |
 ------------------------------------------------------------------------------------
                                   The Journal of Chemical Physics 129, 014109 (2008)
 Number of atoms     = 1
 Number of atom types= 1
 Atoms of type 1 are C
 Max. number of wavefnctn optim 1
 Convergence criterion for forces: fraction of noise   1.00E+00
                                 : maximal component   0.00E+00
 Random displacement amplitude   0.00E+00
 Steepest descent step   4.00E+00
 Spin-polarised calculation:  NO 
 ===================== BigDFT Wavefunction Optimization =============== inputPsiId= 0
 ------------------------------------------------------------------- Input Parameters
     System Choice       Resolution Radii        SCF Iteration      Finite Size Corr.
<<<<<<< HEAD
 Grid spacing=  0.450 |  Coarse Wfs.= 5.00 | Wavefns Conv.= 1.0E-04 | Calculate=   T
        XC id=      1 |    Fine Wfs.= 9.00 | Max. N. Iter.=   50x10 | Extension= 5.0
 total charge=      0 |                    | CG Prec.Steps=      15 |  CG Steps=  30
=======
 Max. hgrid =  0.450 |  Coarse Wfs.= 5.00 | Wavefns Conv.= 1.0E-04 | Calculate=   T
        XC id=      1 |    Fine Wfs.= 9.00 | Max. N. Iter.=   50x10 | Extension= 5.0
 total charge=      0 |                    | CG Prec.Steps=       7 |  CG Steps=  30
>>>>>>> 2d1c6968
  elec. field=0.0E+00 |                    | DIIS Hist. N.=       6
 ------------------------------------------------------------------ System Properties
  Atom    N.Electr.  PSP Code  Radii: Coarse     Fine  CoarsePSP    Calculated   File
      C          4       2            1.48231  0.25000  0.50754                   X    
 ------------------------------------ Pseudopotential coefficients (Upper Triangular)
 Atom Name    rloc      C1        C2        C3        C4  
        C   0.34647  -8.57533   1.23413
     l=0      rl        h1j       h2j       h3j 
            0.30452   9.53419
 Total Number of Electrons        4
 Processes from 0 to 3 treat 1 orbitals 
 Processes from 4 to 7 treat 0 orbitals 
 The occupation numbers are read from the file "occup.dat" (4 lines read)
 Total Number of Orbitals        4
 occup(1)= 2.0000
 occup(2:4)= 0.6667
 Shifted atomic positions, Atomic Units:                   grid spacing units:
     1      C  7.20000E+00  7.20000E+00  7.20000E+00       16.000    16.000    16.000
    Shift of=  7.20000E+00  7.20000E+00  7.20000E+00 Grid Spacings=  0.45  0.45  0.45
   Box Sizes=  1.44000E+01  1.44000E+01  1.44000E+01           32        32        32
       Extremes for the high resolution grid points:        11<21     11<21     11<21
 wavelet localization is ON
 ------------------------------------------------------------ Poisson Kernel Creation
 Calculating Poisson solver kernel, free BC...done.
 Memory occ. per proc. (Bytes):  Density=7077888  Kernel=7301384
                                 Full Grid Arrays=6859000
 ------------------------------------------------- Wavefunctions Descriptors Creation
 Coarse resolution grid: Number of segments=        853 points=     18805
<<<<<<< HEAD
   Fine resolution grid: Number of segments=         81 points=       515
 Wavefunction memory occupation per orbital (Bytes): 179280
=======
   Fine resolution grid: Number of segments=         75 points=       500
 Wavefunction memory occupation per orbital (Bytes): 178496
>>>>>>> 2d1c6968
 ------------------------------------------------------------ PSP Projectors Creation
 Type    Name Number of atoms Number of projectors
    1       C               1                    1
                                            ------   On-the-fly projectors application
 Total number of projectors =                    1
 Total number of components =                 7885
 Percent of zero components =                    0
 ------------------------------------------------------------------ Memory Estimation
 Number of atoms=    1 Number of orbitals=     4 Sim. Box Dimensions=    32   32   32
 Estimation performed for 1 processors.
 Memory occupation for principal arrays:
<<<<<<< HEAD
               Poisson Solver Kernel (K):     6 MB   987 KB
              Poisson Solver Density (D):     6 MB   768 KB
     Single Wavefunction for one orbital:     0 MB   176 KB
    All Wavefunctions for each processor:     1 MB   377 KB
       Wavefunctions + DIIS per proc (W):     9 MB   589 KB
     Nonlocal Pseudopotential Arrays (P):     0 MB    63 KB
=======
               Poisson Solver Kernel (K):     0 MB   956 KB
              Poisson Solver Density (D):     0 MB   864 KB
     Single Wavefunction for one orbital:     0 MB   175 KB
    All Wavefunctions for each processor:     0 MB   523 KB
       Wavefunctions + DIIS per proc (W):     2 MB   567 KB
     Nonlocal Pseudopotential Arrays (P):     0 MB    62 KB
>>>>>>> 2d1c6968
    Arrays of full uncompressed grid (U):     6 MB   555 KB
 Estimation of Memory requirements for principal code sections:
  Kernel calculation | Density Construction | Poisson Solver | Hamiltonian application
       ~11*K         |     ~W+(~3)*U+P      |   ~8*D+K+W+P   |       ~W+(~3)*U+P 
        76MB         |        31MB          |       70MB     |            33MB
 The overall memory requirement needed for this calculation is thus: 76 MB
 By reducing the DIIS history and/or increasing the number of processors the amount of
  memory can be reduced but for this system it will never be less than 24 MB
 ion-ion interaction energy  0.00000000000000E+00
 ----------------------------------------------------------- Ionic Potential Creation
 total ionic charge, leaked charge            -4.000000000000   0.000E+00
 PSolver, free  BC, dimensions:    95   95   95   proc    1   ixc:  0 ...done.
 ------------------------------------------------------- Input Wavefunctions Creation
 Input wavefunction data for atom      C NOT found, automatic generation... done.
 Generating 4 Atomic Input Orbitals
 Calculating AIO wavefunctions... done.
 Writing wavefunctions in wavelet form ........................................ done.
 Deviation from normalization of the imported orbitals    2.63E-05
<<<<<<< HEAD
 Calculation of charge density... done. Total electronic charge=       3.999999938277
 PSolver, free  BC, dimensions:    95   95   95   proc    1   ixc:  1 ...done.
 Hamiltonian application... done. ekin_sum,eks:       3.5471934985       3.5465992603
 ekin_sum,epot_sum,eproj_sum  3.54719349854E+00 -5.48192039305E+00  6.59170104764E-01
    ehart,   eexcu,    vexcu  4.49059878027E+00 -1.40660805221E+00 -1.83798690440E+00
 Input Wavefunctions Orthogonalization: Overlap Matrix... Linear Algebra...
 evale(1)= -4.69840318653812E-01
 evale(2)= -1.67938818608792E-01
 evale(3)= -1.67938818608791E-01
 evale(4)= -1.67936591633781E-01 <- Last eigenvalue for input wavefunctions
=======
 Calculation of charge density... done. Total electronic charge=       3.999999938269
 PSolver, free  BC, dimensions:    95   95   95   proc    8   ixc:  1 ...done.
 Hamiltonian application... done. ekin_sum,eks:       3.5471935652       3.5465992603
 ekin_sum,epot_sum,eproj_sum  3.54719356520E+00 -5.48192039775E+00  6.59170117061E-01
    ehart,   eexcu,    vexcu  4.49059877542E+00 -1.40660805055E+00 -1.83798690221E+00
 Input Wavefunctions Orthogonalization: Overlap Matrix... Linear Algebra...
 evale(1)= -4.69840302244674E-01
 evale(2)= -1.67938803527884E-01
 evale(3)= -1.67938803527883E-01
 evale(4)= -1.67936559631988E-01 <- Last eigenvalue for input wavefunctions
>>>>>>> 2d1c6968
 Building orthogonal Wavefunctions... done.
 expected accuracy in kinetic energy due to grid size 5.94E-04
 suggested value for gnrm_cv  1.49E-04
 ---------------------------------------------------------------------------- iter= 1
<<<<<<< HEAD
 Calculation of charge density... done. Total electronic charge=       3.999999938277
 PSolver, free  BC, dimensions:    95   95   95   proc    1   ixc:  1 ...done.
 Hamiltonian application... done, orthoconstraint... done, preconditioning... done.
 DIIS weights    1.00E+00  1.00E+00
 Orthogonalization... done.
 ekin_sum,epot_sum,eproj_sum  3.54719349854E+00 -5.48192039289E+00  6.59170104595E-01
    ehart,   eexcu,    vexcu  4.49059878030E+00 -1.40660805222E+00 -1.83798690442E+00
 iter,total energy,gnrm     1  -5.33477671785608720E+00  4.06E-02
 ---------------------------------------------------------------------------- iter= 2
 Calculation of charge density... done. Total electronic charge=       3.999999944133
 PSolver, free  BC, dimensions:    95   95   95   proc    1   ixc:  1 ...done.
=======
 Calculation of charge density... done. Total electronic charge=       3.999999938269
 PSolver, free  BC, dimensions:    95   95   95   proc    8   ixc:  1 ...done.
 Hamiltonian application... done, orthoconstraint... done, preconditioning... done.
 DIIS weights    1.00E+00  1.00E+00
 Orthogonalization... done.
 ekin_sum,epot_sum,eproj_sum  3.54719356521E+00 -5.48192039759E+00  6.59170116893E-01
    ehart,   eexcu,    vexcu  4.49059877545E+00 -1.40660805056E+00 -1.83798690222E+00
 iter,total energy,gnrm     1  -5.33477663928504775E+00  4.06E-02
 ---------------------------------------------------------------------------- iter= 2
 Calculation of charge density... done. Total electronic charge=       3.999999943327
 PSolver, free  BC, dimensions:    95   95   95   proc    8   ixc:  1 ...done.
>>>>>>> 2d1c6968
 Hamiltonian application... done, orthoconstraint... done, preconditioning... done.
 DIIS weights   -1.81E-01  1.18E+00 -2.04E-04
 Orthogonalization... done.
<<<<<<< HEAD
 ekin_sum,epot_sum,eproj_sum  3.38022213757E+00 -5.41769002108E+00  6.36270415388E-01
    ehart,   eexcu,    vexcu  4.35640468592E+00 -1.36772912166E+00 -1.78688287136E+00
 iter,total energy,gnrm     2  -5.33844840434657986E+00  1.20E-02
 ---------------------------------------------------------------------------- iter= 3
 Calculation of charge density... done. Total electronic charge=       3.999999944666
 PSolver, free  BC, dimensions:    95   95   95   proc    1   ixc:  1 ...done.
=======
 ekin_sum,epot_sum,eproj_sum  3.41310525495E+00 -5.43001783322E+00  6.39710146013E-01
    ehart,   eexcu,    vexcu  4.38259918307E+00 -1.37522025448E+00 -1.79672343416E+00
 iter,total energy,gnrm     2  -5.33829843564265083E+00  2.14E-02
 ---------------------------------------------------------------------------- iter= 3
 Calculation of charge density... done. Total electronic charge=       3.999999944648
 PSolver, free  BC, dimensions:    95   95   95   proc    8   ixc:  1 ...done.
>>>>>>> 2d1c6968
 Hamiltonian application... done, orthoconstraint... done, preconditioning... done.
 DIIS weights   -2.32E-02 -9.94E-02  1.12E+00 -4.79E-06
 Orthogonalization... done.
<<<<<<< HEAD
 ekin_sum,epot_sum,eproj_sum  3.39598705860E+00 -5.43378166063E+00  6.50841672854E-01
    ehart,   eexcu,    vexcu  4.37225242078E+00 -1.37238484761E+00 -1.79301525040E+00
 iter,total energy,gnrm     3  -5.33857494716082304E+00  2.02E-03
 ---------------------------------------------------------------------------- iter= 4
 Calculation of charge density... done. Total electronic charge=       3.999999944921
 PSolver, free  BC, dimensions:    95   95   95   proc    1   ixc:  1 ...done.
=======
 ekin_sum,epot_sum,eproj_sum  3.39796388178E+00 -5.43431280870E+00  6.50059194030E-01
    ehart,   eexcu,    vexcu  4.37295862756E+00 -1.37256536960E+00 -1.79325128790E+00
 iter,total energy,gnrm     3  -5.33856244214497266E+00  6.66E-03
 ---------------------------------------------------------------------------- iter= 4
 Calculation of charge density... done. Total electronic charge=       3.999999944892
 PSolver, free  BC, dimensions:    95   95   95   proc    8   ixc:  1 ...done.
>>>>>>> 2d1c6968
 Hamiltonian application... done, orthoconstraint... done, preconditioning... done.
 DIIS weights   -7.28E-03  2.05E-02 -7.48E-03  9.94E-01 -5.71E-07
 Orthogonalization... done.
<<<<<<< HEAD
 ekin_sum,epot_sum,eproj_sum  3.39368011377E+00 -5.43198888377E+00  6.49227427700E-01
    ehart,   eexcu,    vexcu  4.36992844423E+00 -1.37174448974E+00 -1.79217486417E+00
 iter,total energy,gnrm     4  -5.33857941209641762E+00  5.12E-04
 ---------------------------------------------------------------------------- iter= 5
 Calculation of charge density... done. Total electronic charge=       3.999999944909
 PSolver, free  BC, dimensions:    95   95   95   proc    1   ixc:  1 ...done.
=======
 ekin_sum,epot_sum,eproj_sum  3.39463063642E+00 -5.43250663207E+00  6.49045243863E-01
    ehart,   eexcu,    vexcu  4.37020031862E+00 -1.37181618375E+00 -1.79226902259E+00
 iter,total energy,gnrm     4  -5.33857823156803057E+00  1.52E-03
 ---------------------------------------------------------------------------- iter= 5
 Calculation of charge density... done. Total electronic charge=       3.999999944898
 PSolver, free  BC, dimensions:    95   95   95   proc    8   ixc:  1 ...done.
>>>>>>> 2d1c6968
 Hamiltonian application... done, orthoconstraint... done, preconditioning... done.
 DIIS weights   -9.40E-04  3.49E-03 -6.24E-02 -1.89E-01  1.25E+00 -4.07E-08
 Orthogonalization... done.
<<<<<<< HEAD
 ekin_sum,epot_sum,eproj_sum  3.39369555811E+00 -5.43223837287E+00  6.49756828470E-01
    ehart,   eexcu,    vexcu  4.37025462104E+00 -1.37184120158E+00 -1.79230219404E+00
 iter,total energy,gnrm     5  -5.33857961487102362E+00  1.86E-04
 ---------------------------------------------------------------------------- iter= 6
 Calculation of charge density... done. Total electronic charge=       3.999999944906
 PSolver, free  BC, dimensions:    95   95   95   proc    1   ixc:  1 ...done.
=======
 ekin_sum,epot_sum,eproj_sum  3.39412730656E+00 -5.43247832582E+00  6.49631216663E-01
    ehart,   eexcu,    vexcu  4.37032554903E+00 -1.37185735489E+00 -1.79232336227E+00
 iter,total energy,gnrm     5  -5.33857934424180769E+00  4.35E-04
 ---------------------------------------------------------------------------- iter= 6
 Calculation of charge density... done. Total electronic charge=       3.999999944900
 PSolver, free  BC, dimensions:    95   95   95   proc    8   ixc:  1 ...done.
>>>>>>> 2d1c6968
 Hamiltonian application... done, orthoconstraint... done, preconditioning... done.
 DIIS weights    5.46E-05 -3.95E-05  1.61E-02  1.55E-02 -3.88E-01  1.36E+00 -2.51E-09
 Orthogonalization... done.
<<<<<<< HEAD
 ekin_sum,epot_sum,eproj_sum  3.39340456941E+00 -5.43203675710E+00  6.49746885264E-01
    ehart,   eexcu,    vexcu  4.37014609537E+00 -1.37181188910E+00 -1.79226364166E+00
 iter,total energy,gnrm     6  -5.33857964522590223E+00  5.34E-05
 ---------------------------------------------------------------------------- iter= 7
 Calculation of charge density... done. Total electronic charge=       3.999999944907
 PSolver, free  BC, dimensions:    95   95   95   proc    1   ixc:  1 ...done.
 Hamiltonian application... done. 7 minimization iterations required
 --------------------------------------------------- End of Wavefunction Optimisation
 final  ekin,  epot,  eproj   3.39333242875E+00 -5.43198562302E+00  6.49752289930E-01
 final ehart, eexcu,  vexcu   4.37012907402E+00 -1.37180741502E+00 -1.79225774672E+00
 FINAL iter,total energy,gnrm     7  -5.33857964667050133E+00  5.34E-05
 -------------------------------------------------------------- Kohn-Sham Eigenvalues
 eval(   1)= -4.98160549931487E-01
 eval(   2)= -1.96290479124489E-01
 eval(   3)= -1.96290479124488E-01
 eval(   4)= -1.96288748508339E-01
 ----------------------------------------------------------------- Forces Calculation
 Calculation of charge density... done. Total electronic charge=       3.999999944907
 PSolver, free  BC, dimensions:    95   95   95   proc    1   ixc:  0 ...done.
=======
 ekin_sum,epot_sum,eproj_sum  3.39356227186E+00 -5.43214926446E+00  6.49708492598E-01
    ehart,   eexcu,    vexcu  4.37015307277E+00 -1.37181265569E+00 -1.79226468216E+00
 iter,total energy,gnrm     6  -5.33857954629047171E+00  1.69E-04
 ---------------------------------------------------------------------------- iter= 7
 Calculation of charge density... done. Total electronic charge=       3.999999944899
 PSolver, free  BC, dimensions:    95   95   95   proc    8   ixc:  1 ...done.
 Hamiltonian application... done, orthoconstraint... done, preconditioning... done.
 DIIS weights   -1.17E-04  1.29E-03 -1.33E-03 -2.02E-02 -1.83E-01  1.20E+00 -1.39E-10
 Orthogonalization... done.
 ekin_sum,epot_sum,eproj_sum  3.39339056548E+00 -5.43202609783E+00  6.49746368811E-01
    ehart,   eexcu,    vexcu  4.37014180660E+00 -1.37181078513E+00 -1.79226219114E+00
 iter,total energy,gnrm     7  -5.33857956413328427E+00  5.60E-05
 ---------------------------------------------------------------------------- iter= 8
 Calculation of charge density... done. Total electronic charge=       3.999999944902
 PSolver, free  BC, dimensions:    95   95   95   proc    8   ixc:  1 ...done.
 Hamiltonian application... done. 8 minimization iterations required
 --------------------------------------------------- End of Wavefunction Optimisation
 final  ekin,  epot,  eproj   3.39332278385E+00 -5.43197738149E+00  6.49751562660E-01
 final ehart, eexcu,  vexcu   4.37012666965E+00 -1.37180680756E+00 -1.79225694692E+00
 FINAL iter,total energy,gnrm     8  -5.33857956526451627E+00  5.60E-05
 -------------------------------------------------------------- Kohn-Sham Eigenvalues
 eval(   1)= -4.98161109309289E-01
 eval(   2)= -1.96291001399386E-01
 eval(   3)= -1.96291001399386E-01
 eval(   4)= -1.96289250707767E-01
 Difference:evsum,energybs -1.3889030542896E+00 -1.3889030349808E+00
 ----------------------------------------------------------------- Forces Calculation
 Calculation of charge density... done. Total electronic charge=       3.999999944902
 PSolver, free  BC, dimensions:    95   95   95   proc    8   ixc:  0 ...done.
>>>>>>> 2d1c6968
 Calculate local forces...done. Leaked force:  0.00000E+00
 Calculate projectors derivatives... done, calculate nonlocal forces... done.
 ---------------------------------------------- Estimation of Finite-Size Corrections
 F-S Correction for an effective space of  5.000 AU more around each external atom
                   requires the adding of     11 additional grid points around cell
    Effective box size,   Atomic Units:                   grid spacing units:
               2.43000E+01  2.43000E+01  2.43000E+01           54        54        54
   Extremes for the new high resolution grid points:        22<32     22<32     22<32
 Coarse resolution grid: Number of segments=       2377 points=     86791
<<<<<<< HEAD
   Fine resolution grid: Number of segments=         81 points=       515
 Wavefunction memory occupation in the extended grid (Bytes): 723168
 Calculating tail corrections on 4 orbitals per processor.
      orbitals are processed separately........................................ done.
   Corrected ekin,epot,eproj  3.38031856273E+00 -5.41961174132E+00  6.49652950802E-01
 Total energy with tail correction -5.33931897011161105E+00
 CPU time for root process     0        12.72        12.67
=======
   Fine resolution grid: Number of segments=         73 points=       491
 Wavefunction memory occupation in the extended grid (Bytes): 721824
 Calculating tail corrections on 1 orbitals per processor.
      orbitals are processed separately........................................ done.
   Corrected ekin,epot,eproj  3.38031421987E+00 -5.41961062192E+00  6.49654076971E-01
 Total energy with tail correction -5.33931885536457074E+00
 CPU time for root process     0         5.77         5.76
>>>>>>> 2d1c6968
 Final values of the Forces for each atom
     1      C  1.40162E-04  1.40162E-04  1.40162E-04
 the sum of the forces is
<<<<<<< HEAD
      x direction     3.75095424E-05
      y direction     3.75095424E-05
      z direction     3.75095424E-05
 -------------------------MEMORY CONSUMPTION REPORT-----------------------------
 1635 allocations and 1635 deallocations, remaining memory(B):0
 memory occupation peak: 77 MB
 for the array  cosinarr in the routine kernelfft
=======
      x direction     1.40161747E-04
      y direction     1.40161747E-04
      z direction     1.40161747E-04
 -------------------------MEMORY CONSUMPTION REPORT-----------------------------
 993 allocations and 993 deallocations, remaining memory(B):0
 memory occupation peak: 68 MB
 for the array  mod_my in the routine ana_rot_per_old
>>>>>>> 2d1c6968
<|MERGE_RESOLUTION|>--- conflicted
+++ resolved
@@ -21,11 +21,7 @@
                         D        D     F         T    T    
                                  D     F        T     T    
                                 D               T    T     
-<<<<<<< HEAD
-                           DDDDD       F         TTTT                     (Ver 1.2.2)
-=======
                            DDDDD       F         TTTT                     (Ver 1.2.3)
->>>>>>> 2d1c6968
  ------------------------------------------------------------------------------------
  |              Daubechies Wavelets for DFT Pseudopotential Calculations            |
  ------------------------------------------------------------------------------------
@@ -42,15 +38,9 @@
  ===================== BigDFT Wavefunction Optimization =============== inputPsiId= 0
  ------------------------------------------------------------------- Input Parameters
      System Choice       Resolution Radii        SCF Iteration      Finite Size Corr.
-<<<<<<< HEAD
- Grid spacing=  0.450 |  Coarse Wfs.= 5.00 | Wavefns Conv.= 1.0E-04 | Calculate=   T
-        XC id=      1 |    Fine Wfs.= 9.00 | Max. N. Iter.=   50x10 | Extension= 5.0
- total charge=      0 |                    | CG Prec.Steps=      15 |  CG Steps=  30
-=======
  Max. hgrid =  0.450 |  Coarse Wfs.= 5.00 | Wavefns Conv.= 1.0E-04 | Calculate=   T
         XC id=      1 |    Fine Wfs.= 9.00 | Max. N. Iter.=   50x10 | Extension= 5.0
  total charge=      0 |                    | CG Prec.Steps=       7 |  CG Steps=  30
->>>>>>> 2d1c6968
   elec. field=0.0E+00 |                    | DIIS Hist. N.=       6
  ------------------------------------------------------------------ System Properties
   Atom    N.Electr.  PSP Code  Radii: Coarse     Fine  CoarsePSP    Calculated   File
@@ -75,17 +65,17 @@
  wavelet localization is ON
  ------------------------------------------------------------ Poisson Kernel Creation
  Calculating Poisson solver kernel, free BC...done.
- Memory occ. per proc. (Bytes):  Density=7077888  Kernel=7301384
+ Memory occ. per proc. (Bytes):  Density=884736  Kernel=978536
                                  Full Grid Arrays=6859000
+ Load Balancing for Poisson Solver related operations:
+ LB_density        : processors   0  -  7 work at 100%
+  LB_kernel        : processors   0  -  6 work at 100%
+                     processor       7   works at  46%
+ Complete LB per proc.= 1/3 LB_density + 2/3 LB_kernel
  ------------------------------------------------- Wavefunctions Descriptors Creation
  Coarse resolution grid: Number of segments=        853 points=     18805
-<<<<<<< HEAD
-   Fine resolution grid: Number of segments=         81 points=       515
- Wavefunction memory occupation per orbital (Bytes): 179280
-=======
    Fine resolution grid: Number of segments=         75 points=       500
  Wavefunction memory occupation per orbital (Bytes): 178496
->>>>>>> 2d1c6968
  ------------------------------------------------------------ PSP Projectors Creation
  Type    Name Number of atoms Number of projectors
     1       C               1                    1
@@ -95,53 +85,34 @@
  Percent of zero components =                    0
  ------------------------------------------------------------------ Memory Estimation
  Number of atoms=    1 Number of orbitals=     4 Sim. Box Dimensions=    32   32   32
- Estimation performed for 1 processors.
+ Estimation performed for 8 processors.
  Memory occupation for principal arrays:
-<<<<<<< HEAD
-               Poisson Solver Kernel (K):     6 MB   987 KB
-              Poisson Solver Density (D):     6 MB   768 KB
-     Single Wavefunction for one orbital:     0 MB   176 KB
-    All Wavefunctions for each processor:     1 MB   377 KB
-       Wavefunctions + DIIS per proc (W):     9 MB   589 KB
-     Nonlocal Pseudopotential Arrays (P):     0 MB    63 KB
-=======
                Poisson Solver Kernel (K):     0 MB   956 KB
               Poisson Solver Density (D):     0 MB   864 KB
      Single Wavefunction for one orbital:     0 MB   175 KB
     All Wavefunctions for each processor:     0 MB   523 KB
        Wavefunctions + DIIS per proc (W):     2 MB   567 KB
      Nonlocal Pseudopotential Arrays (P):     0 MB    62 KB
->>>>>>> 2d1c6968
     Arrays of full uncompressed grid (U):     6 MB   555 KB
  Estimation of Memory requirements for principal code sections:
   Kernel calculation | Density Construction | Poisson Solver | Hamiltonian application
-       ~11*K         |     ~W+(~3)*U+P      |   ~8*D+K+W+P   |       ~W+(~3)*U+P 
-        76MB         |        31MB          |       70MB     |            33MB
- The overall memory requirement needed for this calculation is thus: 76 MB
+       ~19*K         |     W+(~4)*U+D+K+P   |   ~12*D+K+W+P  |    ~W+(~5)*U+D+K+P 
+        17MB         |        25MB          |       13MB     |            27MB
+ The overall memory requirement needed for this calculation is thus: 27 MB
  By reducing the DIIS history and/or increasing the number of processors the amount of
   memory can be reduced but for this system it will never be less than 24 MB
  ion-ion interaction energy  0.00000000000000E+00
  ----------------------------------------------------------- Ionic Potential Creation
  total ionic charge, leaked charge            -4.000000000000   0.000E+00
- PSolver, free  BC, dimensions:    95   95   95   proc    1   ixc:  0 ...done.
+ PSolver, free  BC, dimensions:    95   95   95   proc    8   ixc:  0 ...done.
  ------------------------------------------------------- Input Wavefunctions Creation
  Input wavefunction data for atom      C NOT found, automatic generation... done.
  Generating 4 Atomic Input Orbitals
+ Processes from 0 to 3 treat 1 inguess orbitals 
+ Processes from 4 to 7 treat 0 inguess orbitals 
  Calculating AIO wavefunctions... done.
  Writing wavefunctions in wavelet form ........................................ done.
  Deviation from normalization of the imported orbitals    2.63E-05
-<<<<<<< HEAD
- Calculation of charge density... done. Total electronic charge=       3.999999938277
- PSolver, free  BC, dimensions:    95   95   95   proc    1   ixc:  1 ...done.
- Hamiltonian application... done. ekin_sum,eks:       3.5471934985       3.5465992603
- ekin_sum,epot_sum,eproj_sum  3.54719349854E+00 -5.48192039305E+00  6.59170104764E-01
-    ehart,   eexcu,    vexcu  4.49059878027E+00 -1.40660805221E+00 -1.83798690440E+00
- Input Wavefunctions Orthogonalization: Overlap Matrix... Linear Algebra...
- evale(1)= -4.69840318653812E-01
- evale(2)= -1.67938818608792E-01
- evale(3)= -1.67938818608791E-01
- evale(4)= -1.67936591633781E-01 <- Last eigenvalue for input wavefunctions
-=======
  Calculation of charge density... done. Total electronic charge=       3.999999938269
  PSolver, free  BC, dimensions:    95   95   95   proc    8   ixc:  1 ...done.
  Hamiltonian application... done. ekin_sum,eks:       3.5471935652       3.5465992603
@@ -152,24 +123,10 @@
  evale(2)= -1.67938803527884E-01
  evale(3)= -1.67938803527883E-01
  evale(4)= -1.67936559631988E-01 <- Last eigenvalue for input wavefunctions
->>>>>>> 2d1c6968
  Building orthogonal Wavefunctions... done.
  expected accuracy in kinetic energy due to grid size 5.94E-04
  suggested value for gnrm_cv  1.49E-04
  ---------------------------------------------------------------------------- iter= 1
-<<<<<<< HEAD
- Calculation of charge density... done. Total electronic charge=       3.999999938277
- PSolver, free  BC, dimensions:    95   95   95   proc    1   ixc:  1 ...done.
- Hamiltonian application... done, orthoconstraint... done, preconditioning... done.
- DIIS weights    1.00E+00  1.00E+00
- Orthogonalization... done.
- ekin_sum,epot_sum,eproj_sum  3.54719349854E+00 -5.48192039289E+00  6.59170104595E-01
-    ehart,   eexcu,    vexcu  4.49059878030E+00 -1.40660805222E+00 -1.83798690442E+00
- iter,total energy,gnrm     1  -5.33477671785608720E+00  4.06E-02
- ---------------------------------------------------------------------------- iter= 2
- Calculation of charge density... done. Total electronic charge=       3.999999944133
- PSolver, free  BC, dimensions:    95   95   95   proc    1   ixc:  1 ...done.
-=======
  Calculation of charge density... done. Total electronic charge=       3.999999938269
  PSolver, free  BC, dimensions:    95   95   95   proc    8   ixc:  1 ...done.
  Hamiltonian application... done, orthoconstraint... done, preconditioning... done.
@@ -181,103 +138,45 @@
  ---------------------------------------------------------------------------- iter= 2
  Calculation of charge density... done. Total electronic charge=       3.999999943327
  PSolver, free  BC, dimensions:    95   95   95   proc    8   ixc:  1 ...done.
->>>>>>> 2d1c6968
  Hamiltonian application... done, orthoconstraint... done, preconditioning... done.
  DIIS weights   -1.81E-01  1.18E+00 -2.04E-04
  Orthogonalization... done.
-<<<<<<< HEAD
- ekin_sum,epot_sum,eproj_sum  3.38022213757E+00 -5.41769002108E+00  6.36270415388E-01
-    ehart,   eexcu,    vexcu  4.35640468592E+00 -1.36772912166E+00 -1.78688287136E+00
- iter,total energy,gnrm     2  -5.33844840434657986E+00  1.20E-02
- ---------------------------------------------------------------------------- iter= 3
- Calculation of charge density... done. Total electronic charge=       3.999999944666
- PSolver, free  BC, dimensions:    95   95   95   proc    1   ixc:  1 ...done.
-=======
  ekin_sum,epot_sum,eproj_sum  3.41310525495E+00 -5.43001783322E+00  6.39710146013E-01
     ehart,   eexcu,    vexcu  4.38259918307E+00 -1.37522025448E+00 -1.79672343416E+00
  iter,total energy,gnrm     2  -5.33829843564265083E+00  2.14E-02
  ---------------------------------------------------------------------------- iter= 3
  Calculation of charge density... done. Total electronic charge=       3.999999944648
  PSolver, free  BC, dimensions:    95   95   95   proc    8   ixc:  1 ...done.
->>>>>>> 2d1c6968
  Hamiltonian application... done, orthoconstraint... done, preconditioning... done.
  DIIS weights   -2.32E-02 -9.94E-02  1.12E+00 -4.79E-06
  Orthogonalization... done.
-<<<<<<< HEAD
- ekin_sum,epot_sum,eproj_sum  3.39598705860E+00 -5.43378166063E+00  6.50841672854E-01
-    ehart,   eexcu,    vexcu  4.37225242078E+00 -1.37238484761E+00 -1.79301525040E+00
- iter,total energy,gnrm     3  -5.33857494716082304E+00  2.02E-03
- ---------------------------------------------------------------------------- iter= 4
- Calculation of charge density... done. Total electronic charge=       3.999999944921
- PSolver, free  BC, dimensions:    95   95   95   proc    1   ixc:  1 ...done.
-=======
  ekin_sum,epot_sum,eproj_sum  3.39796388178E+00 -5.43431280870E+00  6.50059194030E-01
     ehart,   eexcu,    vexcu  4.37295862756E+00 -1.37256536960E+00 -1.79325128790E+00
  iter,total energy,gnrm     3  -5.33856244214497266E+00  6.66E-03
  ---------------------------------------------------------------------------- iter= 4
  Calculation of charge density... done. Total electronic charge=       3.999999944892
  PSolver, free  BC, dimensions:    95   95   95   proc    8   ixc:  1 ...done.
->>>>>>> 2d1c6968
  Hamiltonian application... done, orthoconstraint... done, preconditioning... done.
  DIIS weights   -7.28E-03  2.05E-02 -7.48E-03  9.94E-01 -5.71E-07
  Orthogonalization... done.
-<<<<<<< HEAD
- ekin_sum,epot_sum,eproj_sum  3.39368011377E+00 -5.43198888377E+00  6.49227427700E-01
-    ehart,   eexcu,    vexcu  4.36992844423E+00 -1.37174448974E+00 -1.79217486417E+00
- iter,total energy,gnrm     4  -5.33857941209641762E+00  5.12E-04
- ---------------------------------------------------------------------------- iter= 5
- Calculation of charge density... done. Total electronic charge=       3.999999944909
- PSolver, free  BC, dimensions:    95   95   95   proc    1   ixc:  1 ...done.
-=======
  ekin_sum,epot_sum,eproj_sum  3.39463063642E+00 -5.43250663207E+00  6.49045243863E-01
     ehart,   eexcu,    vexcu  4.37020031862E+00 -1.37181618375E+00 -1.79226902259E+00
  iter,total energy,gnrm     4  -5.33857823156803057E+00  1.52E-03
  ---------------------------------------------------------------------------- iter= 5
  Calculation of charge density... done. Total electronic charge=       3.999999944898
  PSolver, free  BC, dimensions:    95   95   95   proc    8   ixc:  1 ...done.
->>>>>>> 2d1c6968
  Hamiltonian application... done, orthoconstraint... done, preconditioning... done.
  DIIS weights   -9.40E-04  3.49E-03 -6.24E-02 -1.89E-01  1.25E+00 -4.07E-08
  Orthogonalization... done.
-<<<<<<< HEAD
- ekin_sum,epot_sum,eproj_sum  3.39369555811E+00 -5.43223837287E+00  6.49756828470E-01
-    ehart,   eexcu,    vexcu  4.37025462104E+00 -1.37184120158E+00 -1.79230219404E+00
- iter,total energy,gnrm     5  -5.33857961487102362E+00  1.86E-04
- ---------------------------------------------------------------------------- iter= 6
- Calculation of charge density... done. Total electronic charge=       3.999999944906
- PSolver, free  BC, dimensions:    95   95   95   proc    1   ixc:  1 ...done.
-=======
  ekin_sum,epot_sum,eproj_sum  3.39412730656E+00 -5.43247832582E+00  6.49631216663E-01
     ehart,   eexcu,    vexcu  4.37032554903E+00 -1.37185735489E+00 -1.79232336227E+00
  iter,total energy,gnrm     5  -5.33857934424180769E+00  4.35E-04
  ---------------------------------------------------------------------------- iter= 6
  Calculation of charge density... done. Total electronic charge=       3.999999944900
  PSolver, free  BC, dimensions:    95   95   95   proc    8   ixc:  1 ...done.
->>>>>>> 2d1c6968
  Hamiltonian application... done, orthoconstraint... done, preconditioning... done.
  DIIS weights    5.46E-05 -3.95E-05  1.61E-02  1.55E-02 -3.88E-01  1.36E+00 -2.51E-09
  Orthogonalization... done.
-<<<<<<< HEAD
- ekin_sum,epot_sum,eproj_sum  3.39340456941E+00 -5.43203675710E+00  6.49746885264E-01
-    ehart,   eexcu,    vexcu  4.37014609537E+00 -1.37181188910E+00 -1.79226364166E+00
- iter,total energy,gnrm     6  -5.33857964522590223E+00  5.34E-05
- ---------------------------------------------------------------------------- iter= 7
- Calculation of charge density... done. Total electronic charge=       3.999999944907
- PSolver, free  BC, dimensions:    95   95   95   proc    1   ixc:  1 ...done.
- Hamiltonian application... done. 7 minimization iterations required
- --------------------------------------------------- End of Wavefunction Optimisation
- final  ekin,  epot,  eproj   3.39333242875E+00 -5.43198562302E+00  6.49752289930E-01
- final ehart, eexcu,  vexcu   4.37012907402E+00 -1.37180741502E+00 -1.79225774672E+00
- FINAL iter,total energy,gnrm     7  -5.33857964667050133E+00  5.34E-05
- -------------------------------------------------------------- Kohn-Sham Eigenvalues
- eval(   1)= -4.98160549931487E-01
- eval(   2)= -1.96290479124489E-01
- eval(   3)= -1.96290479124488E-01
- eval(   4)= -1.96288748508339E-01
- ----------------------------------------------------------------- Forces Calculation
- Calculation of charge density... done. Total electronic charge=       3.999999944907
- PSolver, free  BC, dimensions:    95   95   95   proc    1   ixc:  0 ...done.
-=======
  ekin_sum,epot_sum,eproj_sum  3.39356227186E+00 -5.43214926446E+00  6.49708492598E-01
     ehart,   eexcu,    vexcu  4.37015307277E+00 -1.37181265569E+00 -1.79226468216E+00
  iter,total energy,gnrm     6  -5.33857954629047171E+00  1.69E-04
@@ -307,7 +206,6 @@
  ----------------------------------------------------------------- Forces Calculation
  Calculation of charge density... done. Total electronic charge=       3.999999944902
  PSolver, free  BC, dimensions:    95   95   95   proc    8   ixc:  0 ...done.
->>>>>>> 2d1c6968
  Calculate local forces...done. Leaked force:  0.00000E+00
  Calculate projectors derivatives... done, calculate nonlocal forces... done.
  ---------------------------------------------- Estimation of Finite-Size Corrections
@@ -317,15 +215,6 @@
                2.43000E+01  2.43000E+01  2.43000E+01           54        54        54
    Extremes for the new high resolution grid points:        22<32     22<32     22<32
  Coarse resolution grid: Number of segments=       2377 points=     86791
-<<<<<<< HEAD
-   Fine resolution grid: Number of segments=         81 points=       515
- Wavefunction memory occupation in the extended grid (Bytes): 723168
- Calculating tail corrections on 4 orbitals per processor.
-      orbitals are processed separately........................................ done.
-   Corrected ekin,epot,eproj  3.38031856273E+00 -5.41961174132E+00  6.49652950802E-01
- Total energy with tail correction -5.33931897011161105E+00
- CPU time for root process     0        12.72        12.67
-=======
    Fine resolution grid: Number of segments=         73 points=       491
  Wavefunction memory occupation in the extended grid (Bytes): 721824
  Calculating tail corrections on 1 orbitals per processor.
@@ -333,24 +222,13 @@
    Corrected ekin,epot,eproj  3.38031421987E+00 -5.41961062192E+00  6.49654076971E-01
  Total energy with tail correction -5.33931885536457074E+00
  CPU time for root process     0         5.77         5.76
->>>>>>> 2d1c6968
  Final values of the Forces for each atom
      1      C  1.40162E-04  1.40162E-04  1.40162E-04
  the sum of the forces is
-<<<<<<< HEAD
-      x direction     3.75095424E-05
-      y direction     3.75095424E-05
-      z direction     3.75095424E-05
- -------------------------MEMORY CONSUMPTION REPORT-----------------------------
- 1635 allocations and 1635 deallocations, remaining memory(B):0
- memory occupation peak: 77 MB
- for the array  cosinarr in the routine kernelfft
-=======
       x direction     1.40161747E-04
       y direction     1.40161747E-04
       z direction     1.40161747E-04
  -------------------------MEMORY CONSUMPTION REPORT-----------------------------
  993 allocations and 993 deallocations, remaining memory(B):0
  memory occupation peak: 68 MB
- for the array  mod_my in the routine ana_rot_per_old
->>>>>>> 2d1c6968
+ for the array  mod_my in the routine ana_rot_per_old