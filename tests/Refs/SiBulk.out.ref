--- conflicted
+++ resolved
@@ -53,7 +53,7 @@
      l=1      rl        h1j       h2j       h3j 
             0.48428   2.72701
  Total Number of Electrons       32
- Processes from 0 to 3 treat 4 orbitals 
+ Processes from 0 to 7 treat 2 orbitals 
  Total Number of Orbitals        16
  occup(1:16)= 2.0000
  Shifted atomic positions, Atomic Units:                   grid spacing units:
@@ -71,10 +71,10 @@
  wavelet localization is OFF
  ------------------------------------------------------------ Poisson Kernel Creation
  Poisson solver for periodic BC, no kernel calculation...done.
- Memory occ. per proc. (Bytes):  Density=221184  Kernel=35000
+ Memory occ. per proc. (Bytes):  Density=110592  Kernel=20000
                                  Full Grid Arrays=884736
  Load Balancing for Poisson Solver related operations:
- LB_density        : processors   0  -  3 work at 100%
+ LB_density        : processors   0  -  7 work at 100%
  Complete LB per proc.= 1/3 LB_density + 2/3 LB_kernel
  ------------------------------------------------- Wavefunctions Descriptors Creation
  Coarse resolution grid: Number of segments=        576 points=     13824
@@ -89,77 +89,43 @@
  Calculating wavelets expansion of projectors... done.
  ------------------------------------------------------------------ Memory Estimation
  Number of atoms=    8 Number of orbitals=    16 Sim. Box Dimensions=    23   23   23
- Estimation performed for 4 processors.
+ Estimation performed for 8 processors.
  Memory occupation for principal arrays:
-               Poisson Solver Kernel (K):     0 MB   244 KB
-              Poisson Solver Density (D):     0 MB   216 KB
+               Poisson Solver Kernel (K):     0 MB   132 KB
+              Poisson Solver Density (D):     0 MB   108 KB
      Single Wavefunction for one orbital:     0 MB   732 KB
-    All Wavefunctions for each processor:     8 MB   586 KB
-       Wavefunctions + DIIS per proc (W):    42 MB   879 KB
+    All Wavefunctions for each processor:     4 MB   293 KB
+       Wavefunctions + DIIS per proc (W):    21 MB   440 KB
      Nonlocal Pseudopotential Arrays (P):     8 MB   564 KB
     Arrays of full uncompressed grid (U):     0 MB    96 KB
  Estimation of Memory requirements for principal code sections:
   Kernel calculation | Density Construction | Poisson Solver | Hamiltonian application
        ~19*K         |     W+(~4)*U+D+K+P   |   ~12*D+K+W+P  |    ~W+(~5)*U+D+K+P 
-         4MB         |        52MB          |       54MB     |            52MB
- The overall memory requirement needed for this calculation is thus: 54 MB
+         2MB         |        30MB          |       31MB     |            30MB
+ The overall memory requirement needed for this calculation is thus: 31 MB
  By reducing the DIIS history and/or increasing the number of processors the amount of
   memory can be reduced but for this system it will never be less than 11 MB
- Wavefunctions memory occupation for root processor (Bytes): 2995968
+ Wavefunctions memory occupation for root processor (Bytes): 1497984
  ion-ion interaction energy -3.47783399134106E+01
  ----------------------------------------------------------- Ionic Potential Creation
  total ionic charge, leaked charge           -32.000000000000   0.000E+00
- PSolver, periodic BC, dimensions:    48   48   48   proc    4   ixc:  0 ...done.
+ PSolver, periodic BC, dimensions:    48   48   48   proc    8   ixc:  0 ...done.
  ------------------------------------------------------- Input Wavefunctions Creation
  Generating 32 Atomic Input Orbitals
- Wavefunctions memory occupation for root processor (Bytes): 2995968
- Processes from 0 to 3 treat 8 inguess orbitals 
+ Wavefunctions memory occupation for root processor (Bytes): 1497984
+ Processes from 0 to 7 treat 4 inguess orbitals 
  Calculating AIO wavefunctions: 
  Generation of input wavefunction data for atom     Si: 
    Elec. Configuration: s 2.00 , p 2/3 2/3 2/3 , ... done.
- Wavefunctions memory occupation for root processor (Bytes): 5991936
+ Wavefunctions memory occupation for root processor (Bytes): 2995968
  Writing wavefunctions in wavelet form... done.
  Deviation from normalization of the imported orbitals    6.93E-02
  Calculation of charge density... done. Total electronic charge=      31.999999999944
- PSolver, periodic BC, dimensions:    48   48   48   proc    4   ixc:  1 ...done.
+ PSolver, periodic BC, dimensions:    48   48   48   proc    8   ixc:  1 ...done.
  Hamiltonian application... done. ekin_sum,eks:      11.5176089078      11.1353757265
  ekin_sum,epot_sum,eproj_sum  1.15176089078E+01 -1.78297591274E+01  8.02024138048E+00
     ehart,   eexcu,    vexcu  1.83669130365E+00 -9.43309408114E+00 -1.23007510856E+01
  Input Wavefunctions Orthogonalization: Overlap Matrix... Linear Algebra...
-<<<<<<< HEAD
- evale(1)= -1.83333171773520E-01
- evale(2)= -3.18683462725256E-02
- evale(3)= -3.18683462725254E-02
- evale(4)= -3.18683462725237E-02
- evale(5)= -3.18683462678106E-02
- evale(6)= -3.18683462678096E-02
- evale(7)= -3.18683462678091E-02
- evale(8)=  1.49669380514502E-01
- evale(9)=  1.49669380514503E-01
- evale(10)=  1.49669380514503E-01
- evale(11)=  1.49669380517812E-01 <-
- evale(12)=  1.49669380517813E-01 <-
- evale(13)=  1.49669380517813E-01 <-
- evale(14)=  2.69117340829949E-01 <-
- evale(15)=  2.69117340833519E-01 <-
- evale(16)=  2.69117340833520E-01 <- Last eigenvalue for input wavefunctions
- evale(17)=  3.75073462184182E-01 <- First virtual eigenvalue
- evale(18)=  3.75073462184184E-01 <-
- evale(19)=  3.75073462200899E-01 <-
- evale(20)=  3.78003785322792E-01 <-
- evale(21)=  3.78003785322799E-01 <-
- evale(22)=  3.78003785322801E-01
- evale(23)=  3.78003785352270E-01
- evale(24)=  3.78003785352271E-01
- evale(25)=  3.78003785352272E-01
- evale(26)=  3.85276293546618E-01
- evale(27)=  6.52689610340629E-01
- evale(28)=  6.52689610340632E-01
- evale(29)=  6.52689610340644E-01
- evale(30)=  6.52689610345347E-01
- evale(31)=  6.52689610345349E-01
- evale(32)=  6.52689610345359E-01
-=======
  evale(1)= -1.83333171773526E-01
  evale(2)= -3.18683462724541E-02
  evale(3)= -3.18683462724531E-02
@@ -192,144 +158,86 @@
  evale(30)=  6.52689610345109E-01
  evale(31)=  6.52689610345110E-01
  evale(32)=  6.52689610345112E-01
->>>>>>> f0e311fc
  Building orthogonal Wavefunctions... done.
  ---------------------------------------------------------------------------- iter= 1
- Calculation of charge density... done. Total electronic charge=      31.999999999957
- PSolver, periodic BC, dimensions:    48   48   48   proc    4   ixc:  1 ...done.
+ Calculation of charge density... done. Total electronic charge=      31.999999999956
+ PSolver, periodic BC, dimensions:    48   48   48   proc    8   ixc:  1 ...done.
  Hamiltonian application... done, orthoconstraint... done, preconditioning... done.
  DIIS weights    1.00E+00  1.00E+00
  Orthogonalization... done.
  ekin_sum,epot_sum,eproj_sum  1.27844271126E+01 -1.71283928221E+01  7.23045032635E+00
-<<<<<<< HEAD
-    ehart,   eexcu,    vexcu  2.08913615684E+00 -9.53492341503E+00 -1.24346543676E+01
- iter,total energy,gnrm     1  -3.10812605007277512E+01  9.38E-02
-=======
     ehart,   eexcu,    vexcu  2.08913615684E+00 -9.53492341502E+00 -1.24346543676E+01
  iter,total energy,gnrm     1  -3.10812605007271969E+01  9.38E-02
->>>>>>> f0e311fc
  ---------------------------------------------------------------------------- iter= 2
- Calculation of charge density... done. Total electronic charge=      31.999999999925
- PSolver, periodic BC, dimensions:    48   48   48   proc    4   ixc:  1 ...done.
+ Calculation of charge density... done. Total electronic charge=      31.999999999924
+ PSolver, periodic BC, dimensions:    48   48   48   proc    8   ixc:  1 ...done.
  Hamiltonian application... done, orthoconstraint... done, preconditioning... done.
  DIIS weights   -6.08E-01  1.61E+00 -3.70E-03
  Orthogonalization... done.
  ekin_sum,epot_sum,eproj_sum  1.31692276522E+01 -1.68972766880E+01  6.68677976445E+00
     ehart,   eexcu,    vexcu  2.36999131767E+00 -9.65489257689E+00 -1.25925854854E+01
-<<<<<<< HEAD
- iter,total energy,gnrm     2  -3.12519075939800075E+01  5.10E-02
-=======
  iter,total energy,gnrm     2  -3.12519075939799400E+01  5.10E-02
->>>>>>> f0e311fc
  ---------------------------------------------------------------------------- iter= 3
- Calculation of charge density... done. Total electronic charge=      31.999999999893
- PSolver, periodic BC, dimensions:    48   48   48   proc    4   ixc:  1 ...done.
+ Calculation of charge density... done. Total electronic charge=      31.999999999892
+ PSolver, periodic BC, dimensions:    48   48   48   proc    8   ixc:  1 ...done.
  Hamiltonian application... done, orthoconstraint... done, preconditioning... done.
  DIIS weights    5.07E-01 -1.67E+00  2.17E+00 -6.18E-04
  Orthogonalization... done.
  ekin_sum,epot_sum,eproj_sum  1.33884394491E+01 -1.68041813088E+01  6.44611616115E+00
-<<<<<<< HEAD
-    ehart,   eexcu,    vexcu  2.53180876973E+00 -9.72370941248E+00 -1.26832120504E+01
- iter,total energy,gnrm     3  -3.13202717437890357E+01  2.89E-02
- ---------------------------------------------------------------------------- iter= 4
- Calculation of charge density... done. Total electronic charge=      31.999999999862
- PSolver, periodic BC, dimensions:    48   48   48   proc    4   ixc:  1 ...done.
-=======
     ehart,   eexcu,    vexcu  2.53180876973E+00 -9.72370941248E+00 -1.26832120503E+01
  iter,total energy,gnrm     3  -3.13202717437891707E+01  2.89E-02
  ---------------------------------------------------------------------------- iter= 4
  Calculation of charge density... done. Total electronic charge=      31.999999999861
  PSolver, periodic BC, dimensions:    48   48   48   proc    8   ixc:  1 ...done.
->>>>>>> f0e311fc
  Hamiltonian application... done, orthoconstraint... done, preconditioning... done.
  DIIS weights   -8.81E-02  3.20E-01 -7.66E-01  1.53E+00 -5.74E-05
  Orthogonalization... done.
  ekin_sum,epot_sum,eproj_sum  1.34300408946E+01 -1.67212852057E+01  6.31008274677E+00
     ehart,   eexcu,    vexcu  2.54564214573E+00 -9.73189130236E+00 -1.26940211270E+01
-<<<<<<< HEAD
- iter,total energy,gnrm     4  -3.13430137987449271E+01  1.04E-02
-=======
  iter,total energy,gnrm     4  -3.13430137987449484E+01  1.04E-02
->>>>>>> f0e311fc
  ---------------------------------------------------------------------------- iter= 5
  Calculation of charge density... done. Total electronic charge=      31.999999999819
- PSolver, periodic BC, dimensions:    48   48   48   proc    4   ixc:  1 ...done.
+ PSolver, periodic BC, dimensions:    48   48   48   proc    8   ixc:  1 ...done.
  Hamiltonian application... done, orthoconstraint... done, preconditioning... done.
  DIIS weights    3.40E-02 -9.98E-02  2.98E-01 -9.24E-01  1.69E+00 -4.72E-06
  Orthogonalization... done.
  ekin_sum,epot_sum,eproj_sum  1.34473841464E+01 -1.66922993999E+01  6.25986155568E+00
     ehart,   eexcu,    vexcu  2.54438781917E+00 -9.73241496219E+00 -1.26947226486E+01
-<<<<<<< HEAD
- iter,total energy,gnrm     5  -3.13454737440395164E+01  3.96E-03
-=======
  iter,total energy,gnrm     5  -3.13454737440396052E+01  3.96E-03
->>>>>>> f0e311fc
  ---------------------------------------------------------------------------- iter= 6
- Calculation of charge density... done. Total electronic charge=      31.999999999815
- PSolver, periodic BC, dimensions:    48   48   48   proc    4   ixc:  1 ...done.
+ Calculation of charge density... done. Total electronic charge=      31.999999999814
+ PSolver, periodic BC, dimensions:    48   48   48   proc    8   ixc:  1 ...done.
  Hamiltonian application... done, orthoconstraint... done, preconditioning... done.
  DIIS weights   -9.31E-03  2.32E-02 -7.82E-02  2.90E-01 -7.19E-01  1.49E+00 -3.15E-07
  Orthogonalization... done.
  ekin_sum,epot_sum,eproj_sum  1.34433229624E+01 -1.66975658496E+01  6.26731808998E+00
     ehart,   eexcu,    vexcu  2.54241943793E+00 -9.73146804369E+00 -1.26934771367E+01
-<<<<<<< HEAD
- iter,total energy,gnrm     6  -3.13456750555815411E+01  1.33E-03
-=======
  iter,total energy,gnrm     6  -3.13456750555816690E+01  1.33E-03
->>>>>>> f0e311fc
  ---------------------------------------------------------------------------- iter= 7
- Calculation of charge density... done. Total electronic charge=      31.999999999820
- PSolver, periodic BC, dimensions:    48   48   48   proc    4   ixc:  1 ...done.
+ Calculation of charge density... done. Total electronic charge=      31.999999999819
+ PSolver, periodic BC, dimensions:    48   48   48   proc    8   ixc:  1 ...done.
  Hamiltonian application... done, orthoconstraint... done, preconditioning... done.
  DIIS weights    3.36E-03 -5.53E-03 -5.29E-03  9.08E-02 -5.99E-01  1.52E+00 -2.09E-08
  Orthogonalization... done.
  ekin_sum,epot_sum,eproj_sum  1.34422936537E+01 -1.67002600190E+01  6.27145969177E+00
     ehart,   eexcu,    vexcu  2.54288842887E+00 -9.73158248357E+00 -1.26936277008E+01
-<<<<<<< HEAD
- iter,total energy,gnrm     7  -3.13456897986126926E+01  4.26E-04
-=======
  iter,total energy,gnrm     7  -3.13456897986125611E+01  4.26E-04
->>>>>>> f0e311fc
  ---------------------------------------------------------------------------- iter= 8
- Calculation of charge density... done. Total electronic charge=      31.999999999823
- PSolver, periodic BC, dimensions:    48   48   48   proc    4   ixc:  1 ...done.
+ Calculation of charge density... done. Total electronic charge=      31.999999999822
+ PSolver, periodic BC, dimensions:    48   48   48   proc    8   ixc:  1 ...done.
  Hamiltonian application... done, orthoconstraint... done, preconditioning... done.
  DIIS weights    2.35E-03 -1.19E-02  1.97E-02  5.77E-02 -3.64E-01  1.30E+00 -3.54E-09
  Orthogonalization... done.
  ekin_sum,epot_sum,eproj_sum  1.34410887309E+01 -1.67008686311E+01  6.27313224996E+00
     ehart,   eexcu,    vexcu  2.54271921352E+00 -9.73148851278E+00 -1.26935038219E+01
-<<<<<<< HEAD
- iter,total energy,gnrm     8  -3.13456914681436949E+01  9.15E-05
-=======
  iter,total energy,gnrm     8  -3.13456914681438228E+01  9.15E-05
->>>>>>> f0e311fc
  ---------------------------------------------------------------------------- iter= 9
- Calculation of charge density... done. Total electronic charge=      31.999999999823
- PSolver, periodic BC, dimensions:    48   48   48   proc    4   ixc:  1 ...done.
+ Calculation of charge density... done. Total electronic charge=      31.999999999822
+ PSolver, periodic BC, dimensions:    48   48   48   proc    8   ixc:  1 ...done.
  Hamiltonian application... done. 9 minimization iterations required
  --------------------------------------------------- End of Wavefunction Optimisation
  final  ekin,  epot,  eproj   1.34408647905E+01 -1.67007175037E+01  6.27313834936E+00
  final ehart, eexcu,  vexcu   2.54264340826E+00 -9.73145965898E+00 -1.26934657979E+01
-<<<<<<< HEAD
- FINAL iter,total energy,gnrm     9  -3.13456915466777453E+01  9.15E-05
- -------------------------------------------------------------- Kohn-Sham Eigenvalues
- eval(   1)= -1.72086468007619E-01
- eval(   2)= -1.84765175832499E-02
- eval(   3)= -1.84765175832494E-02
- eval(   4)= -1.84765175832490E-02
- eval(   5)= -1.84765175818993E-02
- eval(   6)= -1.84765175818985E-02
- eval(   7)= -1.84765175818977E-02
- eval(   8)=  1.62956378709125E-01
- eval(   9)=  1.62956378709126E-01
- eval(  10)=  1.62956378709126E-01
- eval(  11)=  1.62956378715926E-01
- eval(  12)=  1.62956378715926E-01
- eval(  13)=  1.62956378715927E-01
- eval(  14)=  2.70616706409525E-01
- eval(  15)=  2.70616706433710E-01
- eval(  16)=  2.70616706433712E-01
-=======
  FINAL iter,total energy,gnrm     9  -3.13456915466779940E+01  9.15E-05
  -------------------------------------------------------------- Kohn-Sham Eigenvalues
  eval(   1)= -1.72086468007621E-01
@@ -348,36 +256,17 @@
  eval(  14)=  2.70616706409529E-01
  eval(  15)=  2.70616706433716E-01
  eval(  16)=  2.70616706433716E-01
->>>>>>> f0e311fc
  ----------------------------------------------------------------- Forces Calculation
- Calculation of charge density... done. Total electronic charge=      31.999999999823
- PSolver, periodic BC, dimensions:    48   48   48   proc    4   ixc:  0 ...done.
+ Calculation of charge density... done. Total electronic charge=      31.999999999822
+ PSolver, periodic BC, dimensions:    48   48   48   proc    8   ixc:  0 ...done.
  Calculate local forces...done. Leaked force:  0.00000E+00
  Calculate nonlocal forces... Calculating wavelets expansion of projectors... done.
  done.
  ~~~~~~~~~~~~~~~~~~~~~~~~~~~~~~~~~~~~~~~~~~~~~~~~~~~~~~~
  Iterative subspace diagonalization of virtual orbitals.
- Wavefunctions memory occupation for root processor (Bytes): 2995968
+ Wavefunctions memory occupation for root processor (Bytes): 1497984
  Orthogonality to occupied psi... done. first  Hamiltonian application... done.
       sqnorm                Rayleigh quotient
-<<<<<<< HEAD
-   1  1.00000000000000E+00  3.90811915680347E-01
-   2  9.99999999999990E-01  3.90811915680349E-01
-   3  1.00000000000000E+00  3.90811915687169E-01
-   4  1.00000000000001E+00  3.92465241010458E-01
-   5  9.99999999999993E-01  3.92465241010464E-01
-   6  9.99999999999992E-01  3.92465241010456E-01
-   7  9.99999999999997E-01  3.92465241026381E-01
-   8  1.00000000000000E+00  3.92465241026379E-01
-   9  9.99999999999997E-01  3.92465241026383E-01
-  10  9.99999999999997E-01  4.09509877365029E-01
-  11  9.99999999999985E-01  6.74691501577461E-01
-  12  9.99999999999996E-01  6.74691501577470E-01
-  13  9.99999999999999E-01  6.74691501577460E-01
-  14  1.00000000000000E+00  6.74691501596601E-01
-  15  9.99999999999993E-01  6.74691501596599E-01
-  16  9.99999999999992E-01  6.74691501596605E-01
-=======
    1  9.99999999999998E-01  3.90811915680348E-01
    2  9.99999999999995E-01  3.90811915680349E-01
    3  9.99999999999993E-01  3.90811915687168E-01
@@ -394,22 +283,15 @@
   14  9.99999999999996E-01  6.74691501596307E-01
   15  9.99999999999999E-01  6.74691501596305E-01
   16  9.99999999999998E-01  6.74691501596306E-01
->>>>>>> f0e311fc
  ~~~~~~~~~~~~~~~~~~~~~~~~~~~~~~~~~~~~~~~~~~~~~~~~~~~~~~~~~~~~~~~~~~~~~~~~~~~~~~iter  1
  |gradient|=gnrm and exit criterion   7.51654E-02  1.00000E-04
  Orthogonality of gradients to occupied psi... done. Preconditioning... done.
  Orthogonality of preconditioned gradients to occupied psi... done.
  Hamiltonian application... done. Expanding subspace matrices... done.
  Diagonalization... done. Update v with eigenvectors... done. The refined eigenvalues are
-<<<<<<< HEAD
-   1 3.09548817238890E-01 1.23347412084803E+00
-   2 3.09548817238968E-01 1.23347412084931E+00
-   3 3.09548817238972E-01 1.23347412084936E+00
-=======
    1 3.09548817238988E-01 1.23347412084800E+00
    2 3.09548817238995E-01 1.23347412084810E+00
    3 3.09548817238999E-01 1.23347412084815E+00
->>>>>>> f0e311fc
  done.
  Orthogonality to occupied psi... done. Hamiltonian application... done. 
  ~~~~~~~~~~~~~~~~~~~~~~~~~~~~~~~~~~~~~~~~~~~~~~~~~~~~~~~~~~~~~~~~~~~~~~~~~~~~~~iter  2
@@ -418,15 +300,9 @@
  Orthogonality of preconditioned gradients to occupied psi... done.
  Hamiltonian application... done. Expanding subspace matrices... done.
  Diagonalization... done. Update v with eigenvectors... done. The refined eigenvalues are
-<<<<<<< HEAD
-   1 2.91595244586529E-01 1.64771553499986E+00
-   2 2.91595244586609E-01 2.06526974920036E+00
-   3 2.91595244586611E-01 2.06526974922160E+00
-=======
    1 2.91595244586608E-01 1.64771553499298E+00
    2 2.91595244586615E-01 2.06526974922019E+00
    3 2.91595244586617E-01 2.06526974922269E+00
->>>>>>> f0e311fc
  done.
  Orthogonality to occupied psi... done. Hamiltonian application... done. 
  ~~~~~~~~~~~~~~~~~~~~~~~~~~~~~~~~~~~~~~~~~~~~~~~~~~~~~~~~~~~~~~~~~~~~~~~~~~~~~~iter  3
@@ -435,15 +311,9 @@
  Orthogonality of preconditioned gradients to occupied psi... done.
  Hamiltonian application... done. Expanding subspace matrices... done.
  Diagonalization... done. Update v with eigenvectors... done. The refined eigenvalues are
-<<<<<<< HEAD
-   1 2.87615595568616E-01 1.54992278405462E+00
-   2 2.87615595568641E-01 1.54992278406919E+00
-   3 2.87615595568644E-01 1.54992278407050E+00
-=======
    1 2.87615595568640E-01 1.54992278406737E+00
    2 2.87615595568643E-01 1.54992278406923E+00
    3 2.87615595568643E-01 1.54992278406969E+00
->>>>>>> f0e311fc
  done.
  Orthogonality to occupied psi... done. Hamiltonian application... done. 
  ~~~~~~~~~~~~~~~~~~~~~~~~~~~~~~~~~~~~~~~~~~~~~~~~~~~~~~~~~~~~~~~~~~~~~~~~~~~~~~iter  4
@@ -452,15 +322,9 @@
  Orthogonality of preconditioned gradients to occupied psi... done.
  Hamiltonian application... done. Expanding subspace matrices... done.
  Diagonalization... done. Update v with eigenvectors... done. The refined eigenvalues are
-<<<<<<< HEAD
-   1 2.86624784258337E-01 1.95203330348648E+00
-   2 2.86624784258342E-01 2.18268397129119E+00
-   3 2.86624784258344E-01 2.18268397133187E+00
-=======
    1 2.86624784258344E-01 1.95203330347555E+00
    2 2.86624784258345E-01 2.18268397133157E+00
    3 2.86624784258345E-01 2.18268397133780E+00
->>>>>>> f0e311fc
  done.
  Orthogonality to occupied psi... done. Hamiltonian application... done. 
  ~~~~~~~~~~~~~~~~~~~~~~~~~~~~~~~~~~~~~~~~~~~~~~~~~~~~~~~~~~~~~~~~~~~~~~~~~~~~~~iter  5
@@ -469,15 +333,9 @@
  Orthogonality of preconditioned gradients to occupied psi... done.
  Hamiltonian application... done. Expanding subspace matrices... done.
  Diagonalization... done. Update v with eigenvectors... done. The refined eigenvalues are
-<<<<<<< HEAD
-   1 2.86380622163422E-01 1.60035672050866E+00
-   2 2.86380622163423E-01 1.60035672051361E+00
-   3 2.86380622163424E-01 1.60035672053681E+00
-=======
    1 2.86380622163421E-01 1.60035672050749E+00
    2 2.86380622163423E-01 1.60035672050762E+00
    3 2.86380622163424E-01 1.60035672051350E+00
->>>>>>> f0e311fc
  done.
  Orthogonality to occupied psi... done. Hamiltonian application... done. 
  ~~~~~~~~~~~~~~~~~~~~~~~~~~~~~~~~~~~~~~~~~~~~~~~~~~~~~~~~~~~~~~~~~~~~~~~~~~~~~~iter  6
@@ -486,15 +344,9 @@
  Orthogonality of preconditioned gradients to occupied psi... done.
  Hamiltonian application... done. Expanding subspace matrices... done.
  Diagonalization... done. Update v with eigenvectors... done. The refined eigenvalues are
-<<<<<<< HEAD
-   1 2.86318729402818E-01 2.32405103999397E+00
-   2 2.86318729402821E-01 2.32405104001387E+00
-   3 2.86318729402823E-01 2.32405104010392E+00
-=======
    1 2.86318729402818E-01 2.32405103998672E+00
    2 2.86318729402818E-01 2.32405103998864E+00
    3 2.86318729402819E-01 2.32405104001082E+00
->>>>>>> f0e311fc
  done.
  Orthogonality to occupied psi... done. Hamiltonian application... done. 
  ~~~~~~~~~~~~~~~~~~~~~~~~~~~~~~~~~~~~~~~~~~~~~~~~~~~~~~~~~~~~~~~~~~~~~~~~~~~~~~iter  7
@@ -503,15 +355,9 @@
  Orthogonality of preconditioned gradients to occupied psi... done.
  Hamiltonian application... done. Expanding subspace matrices... done.
  Diagonalization... done. Update v with eigenvectors... done. The refined eigenvalues are
-<<<<<<< HEAD
-   1 2.86302996918220E-01 1.60324172661845E+00
-   2 2.86302996918220E-01 1.60324172662129E+00
-   3 2.86302996918221E-01 1.60324172665255E+00
-=======
    1 2.86302996918218E-01 1.60324172660793E+00
    2 2.86302996918219E-01 1.60324172660995E+00
    3 2.86302996918219E-01 1.60324172661678E+00
->>>>>>> f0e311fc
  done.
  Orthogonality to occupied psi... done. Hamiltonian application... done. 
  ~~~~~~~~~~~~~~~~~~~~~~~~~~~~~~~~~~~~~~~~~~~~~~~~~~~~~~~~~~~~~~~~~~~~~~~~~~~~~~iter  8
@@ -520,15 +366,9 @@
  Orthogonality of preconditioned gradients to occupied psi... done.
  Hamiltonian application... done. Expanding subspace matrices... done.
  Diagonalization... done. Update v with eigenvectors... done. The refined eigenvalues are
-<<<<<<< HEAD
-   1 2.86298923934922E-01 2.47200047028418E+00
-   2 2.86298923934925E-01 2.47200047029285E+00
-   3 2.86298923934925E-01 2.47200047042815E+00
-=======
    1 2.86298923934926E-01 2.47200047024752E+00
    2 2.86298923934926E-01 2.47200047025107E+00
    3 2.86298923934927E-01 2.47200047027555E+00
->>>>>>> f0e311fc
  done.
  Orthogonality to occupied psi... done. Hamiltonian application... done. 
  ~~~~~~~~~~~~~~~~~~~~~~~~~~~~~~~~~~~~~~~~~~~~~~~~~~~~~~~~~~~~~~~~~~~~~~~~~~~~~~iter  9
@@ -537,15 +377,9 @@
  Orthogonality of preconditioned gradients to occupied psi... done.
  Hamiltonian application... done. Expanding subspace matrices... done.
  Diagonalization... done. Update v with eigenvectors... done. The refined eigenvalues are
-<<<<<<< HEAD
-   1 2.86297867561474E-01 1.62611041630116E+00
-   2 2.86297867561477E-01 1.62611041631979E+00
-   3 2.86297867561479E-01 1.62611041636882E+00
-=======
    1 2.86297867561474E-01 1.62611041631497E+00
    2 2.86297867561476E-01 1.62611041632982E+00
    3 2.86297867561476E-01 1.62611041633929E+00
->>>>>>> f0e311fc
  done.
  Orthogonality to occupied psi... done. Hamiltonian application... done. 
  ~~~~~~~~~~~~~~~~~~~~~~~~~~~~~~~~~~~~~~~~~~~~~~~~~~~~~~~~~~~~~~~~~~~~~~~~~~~~~~iter 10
@@ -554,15 +388,9 @@
  Orthogonality of preconditioned gradients to occupied psi... done.
  Hamiltonian application... done. Expanding subspace matrices... done.
  Diagonalization... done. Update v with eigenvectors... done. The refined eigenvalues are
-<<<<<<< HEAD
-   1 2.86297588638986E-01 2.67368671770529E+00
-   2 2.86297588638987E-01 2.67368671786507E+00
-   3 2.86297588638991E-01 2.67368671821281E+00
-=======
    1 2.86297588638985E-01 2.67368671787963E+00
    2 2.86297588638987E-01 2.67368671793423E+00
    3 2.86297588638989E-01 2.67368671796069E+00
->>>>>>> f0e311fc
  done.
  Orthogonality to occupied psi... done. Hamiltonian application... done. 
  ~~~~~~~~~~~~~~~~~~~~~~~~~~~~~~~~~~~~~~~~~~~~~~~~~~~~~~~~~~~~~~~~~~~~~~~~~~~~~~iter 11
@@ -571,15 +399,9 @@
  Orthogonality of preconditioned gradients to occupied psi... done.
  Hamiltonian application... done. Expanding subspace matrices... done.
  Diagonalization... done. Update v with eigenvectors... done. The refined eigenvalues are
-<<<<<<< HEAD
-   1 2.86297514917808E-01 1.66581919050206E+00
-   2 2.86297514917810E-01 1.66581919057499E+00
-   3 2.86297514917811E-01 1.66581919066499E+00
-=======
    1 2.86297514917810E-01 1.66581919047934E+00
    2 2.86297514917810E-01 1.66581919052823E+00
    3 2.86297514917810E-01 1.66581919057933E+00
->>>>>>> f0e311fc
  done.
  Orthogonality to occupied psi... done. Hamiltonian application... done. 
  ~~~~~~~~~~~~~~~~~~~~~~~~~~~~~~~~~~~~~~~~~~~~~~~~~~~~~~~~~~~~~~~~~~~~~~~~~~~~~~iter 12
@@ -588,57 +410,15 @@
  Orthogonality of preconditioned gradients to occupied psi... done.
  Hamiltonian application... done. Expanding subspace matrices... done.
  Diagonalization... done. Update v with eigenvectors... done. The refined eigenvalues are
-<<<<<<< HEAD
-   1 2.86297495039940E-01 2.85174710096129E+00
-   2 2.86297495039941E-01 2.85174710220287E+00
-   3 2.86297495039944E-01 2.85174710407202E+00
-=======
    1 2.86297495039942E-01 2.85174710369478E+00
    2 2.86297495039943E-01 2.85174710370457E+00
    3 2.86297495039944E-01 2.85174710372464E+00
->>>>>>> f0e311fc
  done.
  Orthogonality to occupied psi... done. Hamiltonian application... done. 
  ~~~~~~~~~~~~~~~~~~~~~~~~~~~~~~~~~~~~~~~~~~~~~~~~~~~~~~~~~~~~~~~~~~~~~~~~~~~~~~iter 13
  |gradient|=gnrm and exit criterion   6.90230E-05  1.00000E-04
  Davidsons method: Convergence after  12 iterations.
  Complete list of energy eigenvalues
-<<<<<<< HEAD
- e_occupied(   1)= -1.72086468007619E-01
- e_occupied(   2)= -1.84765175832499E-02
- e_occupied(   3)= -1.84765175832494E-02
- e_occupied(   4)= -1.84765175832490E-02
- e_occupied(   5)= -1.84765175818993E-02
- e_occupied(   6)= -1.84765175818985E-02
- e_occupied(   7)= -1.84765175818977E-02
- e_occupied(   8)=  1.62956378709125E-01
- e_occupied(   9)=  1.62956378709126E-01
- e_occupied(  10)=  1.62956378709126E-01
- e_occupied(  11)=  1.62956378715926E-01
- e_occupied(  12)=  1.62956378715926E-01
- e_occupied(  13)=  1.62956378715927E-01
- e_occupied(  14)=  2.70616706409525E-01
- e_occupied(  15)=  2.70616706433710E-01
- e_occupied(  16)=  2.70616706433712E-01
- HOMO LUMO gap   = 1.56807886062277E-02
- e_virtual(   1)=  2.86297495039940E-01
- e_virtual(   2)=  2.86297495039941E-01
- e_virtual(   3)=  2.86297495039944E-01
- e_virtual(   4)=  2.86297495043927E-01
- e_virtual(   5)=  2.86297495043928E-01
- e_virtual(   6)=  2.86297495043929E-01
- e_virtual(   7)=  3.59242726482994E-01
- e_virtual(   8)=  3.59242726482995E-01
- e_virtual(   9)=  3.59242726486912E-01
- e_virtual(  10)=  3.85967315946915E-01
- e_virtual(  11)=  6.34127475612507E-01
- e_virtual(  12)=  6.34127475612510E-01
- e_virtual(  13)=  6.34127475612514E-01
- e_virtual(  14)=  6.34127475638399E-01
- e_virtual(  15)=  6.34127475638402E-01
- e_virtual(  16)=  6.34127475638403E-01
- CPU time/ELAPSED time for root process     0       116.27       116.14
-=======
  e_occupied(   1)= -1.72086468007621E-01
  e_occupied(   2)= -1.84765175832487E-02
  e_occupied(   3)= -1.84765175832487E-02
@@ -673,30 +453,20 @@
  e_virtual(  15)=  6.34127475638391E-01
  e_virtual(  16)=  6.34127475638391E-01
  CPU time/ELAPSED time for root process     0        60.64        60.33
->>>>>>> f0e311fc
  Final values of the Forces for each atom
-     1     Si  1.73481E-09  1.73481E-09  1.73479E-09
-     2     Si  1.73481E-09  1.73481E-09  1.73479E-09
-     3     Si  1.73481E-09  1.73481E-09  1.73479E-09
-     4     Si  1.73481E-09  1.73481E-09  1.73479E-09
+     1     Si  1.73481E-09  1.73481E-09  1.73480E-09
+     2     Si  1.73481E-09  1.73481E-09  1.73480E-09
+     3     Si  1.73481E-09  1.73481E-09  1.73480E-09
+     4     Si  1.73481E-09  1.73481E-09  1.73480E-09
      5     Si  1.55351E-09  1.55351E-09  1.55350E-09
      6     Si  1.55351E-09  1.55351E-09  1.55350E-09
      7     Si  1.55351E-09  1.55351E-09  1.55350E-09
      8     Si  1.55351E-09  1.55351E-09  1.55350E-09
  the sum of the forces is
-<<<<<<< HEAD
-      x direction     1.31532798E-08
-      y direction     1.31532811E-08
-      z direction     1.31531431E-08
- -------------------------MEMORY CONSUMPTION REPORT-----------------------------
- 2443 allocations and 2443 deallocations, remaining memory(B):0
- memory occupation peak: 64 MB
-=======
       x direction     1.31532776E-08
       y direction     1.31532761E-08
       z direction     1.31531880E-08
  -------------------------MEMORY CONSUMPTION REPORT-----------------------------
  1952 allocations and 1952 deallocations, remaining memory(B):0
  memory occupation peak: 62 MB
->>>>>>> f0e311fc
  for the array  wz in the routine gaussians_to_wavelets_orb