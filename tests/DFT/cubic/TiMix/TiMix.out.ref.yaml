--- conflicted
+++ resolved
@@ -28,11 +28,7 @@
  
  Reference Paper                       : The Journal of Chemical Physics 129, 014109 (2008)
  Version Number                        : 1.7.0.32
-<<<<<<< HEAD
- Timestamp of this run                 : 2013-11-04 15:45:09.617
-=======
  Timestamp of this run                 : 2013-11-07 08:27:53.796
->>>>>>> 2cfe1ba5
  Root process Hostname                 : girofle
  Number of MPI tasks                   :  3
  OpenMP parallelization                :  Yes
@@ -41,28 +37,17 @@
   #------------------------------------------------------------------ Code compiling options
  Compilation options:
    Configure arguments:
-<<<<<<< HEAD
-     " 'FC=/opt/openmpi-1.6.5_intel/bin/mpif90' 'CC=icc' 'CXX=icpc' 'FCFLAGS=-O2 -openmp' 
-=======
      " 'FC=/opt/openmpi-1.6.5_intel/bin/mpif90' 'CC=icc' 'FCFLAGS=-O2 -xSSE4.2 -openmp' 
->>>>>>> 2cfe1ba5
      '--with-ext-linalg=/opt/intel/composer_xe_2013_sp1.0.080/mkl/lib/intel64/libmkl_blas95_l
      p64 /opt/intel/composer_xe_2013_sp1.0.080/mkl/lib/intel64/libmkl_lapack95_lp64 
      -L/opt/intel/composer_xe_2013_sp1.0.080/mkl/lib/intel64 -lmkl_scalapack_lp64 
      -lmkl_cdft_core -lmkl_intel_lp64 -lmkl_core -lmkl_intel_thread 
      -lmkl_blacs_intelmpi_lp64 -lpthread -lm'"
  
-<<<<<<< HEAD
-   Compilers (CC, FC, CXX)             :  [ icc, /opt/openmpi-1.6.5_intel/bin/mpif90, icpc ]
-   Compiler flags:
-     CFLAGS                            : -g -O2
-     FCFLAGS                           : -O2 -openmp
-=======
    Compilers (CC, FC, CXX)             :  [ icc, /opt/openmpi-1.6.5_intel/bin/mpif90, g++ ]
    Compiler flags:
      CFLAGS                            : -g -O2
      FCFLAGS                           : -O2 -xSSE4.2 -openmp
->>>>>>> 2cfe1ba5
      CXXFLAGS                          : -g -O2
   #------------------------------------------------------------------------ Input parameters
  perf:
@@ -380,11 +365,7 @@
    Expected kinetic energy             :  25.0822283779
    Energies: {Ekin:  2.50984902080E+01, Epot: -3.60162246612E+01, Enl: -3.29662977669E+00, 
                 EH:  4.86467482286E+01,  EXC: -7.21408278897E+00, EvXC: -9.36171835460E+00}
-<<<<<<< HEAD
-   EKS                                 : -5.81639222910140177E+01
-=======
    EKS                                 : -5.81639222910140035E+01
->>>>>>> 2cfe1ba5
    Input Guess Overlap Matrices: {Calculated:  Yes, Diagonalized:  Yes}
    Noise added to input eigenvalues to determine occupation numbers:  1.00000E-03
     #Eigenvalues and New Occupation Numbers
@@ -400,11 +381,7 @@
  {e: -1.645233053812E-01, f:  0.0000},  # 00009
  {e: -1.627768671408E-01, f:  0.0000},  # 00010
  {e: -1.392572087248E-01, f:  0.0000}] # 00011
-<<<<<<< HEAD
-   Fermi Energy                        : -1.71611008472470E-01
-=======
    Fermi Energy                        : -1.71611008472469E-01
->>>>>>> 2cfe1ba5
    IG wavefunctions defined            :  Yes
    Accuracy estimation for this run:
      Energy                            :  1.63E-02
@@ -418,21 +395,6 @@
  GPU acceleration:  No, Rho Commun: ALLRED, Total electronic charge:  12.999995629993, 
  Poisson Solver: {BC: Free, Box:  [  139,  127,  127 ], MPI tasks:  3}, 
  Hamiltonian Applied:  Yes, Orthoconstraint:  Yes, Preconditioning:  Yes, 
-<<<<<<< HEAD
- iter:  1, tr(H): -9.32404196738249347E+00, gnrm:  1.61E-01, gnrm0:  2.1E-01, 
- SDalpha:  2.000E+00, Orthogonalization Method:  0}
-       -  { #---------------------------------------------------------------------- iter: 2
- Hamiltonian Applied:  Yes, Orthoconstraint:  Yes, Preconditioning:  Yes, 
- iter:  2, tr(H): -9.79412673070642370E+00, gnrm:  1.30E-01, gnrm0:  1.9E-01, D: -4.70E-01, 
- SDalpha:  2.000E+00, Orthogonalization Method:  0}
-       -  { #---------------------------------------------------------------------- iter: 3
- Hamiltonian Applied:  Yes, Orthoconstraint:  Yes, Preconditioning:  Yes, 
- iter:  3, tr(H): -9.94941132251651794E+00, gnrm:  1.38E-01, gnrm0:  2.2E-01, D: -1.55E-01, 
- SDalpha:  2.000E+00, Orthogonalization Method:  0}
-       -  &final0001  { #---------------------------------------------------------- iter: 4
- Hamiltonian Applied:  Yes, 
- iter:  4, FKS: -5.82753881209297617E+01, gnrm:  1.38E-01, gnrm0:  2.2E-01, D: -1.11E-01,  #final
-=======
  iter:  1, tr(H): -9.32404196738282742E+00, gnrm:  1.61E-01, gnrm0:  2.1E-01, 
  SDalpha:  2.000E+00, Orthogonalization Method:  0}
        -  { #---------------------------------------------------------------------- iter: 2
@@ -446,33 +408,18 @@
        -  &final0001  { #---------------------------------------------------------- iter: 4
  Hamiltonian Applied:  Yes, 
  iter:  4, FKS: -5.82753881209296480E+01, gnrm:  1.38E-01, gnrm0:  2.2E-01, D: -1.11E-01,  #final
->>>>>>> 2cfe1ba5
  Energies: {Ekin:  2.22420905160E+01, Epot: -2.98364634030E+01, Enl: -2.72911540494E+00, 
               EH:  5.28240194662E+01,  EXC: -7.79337970160E+00, EvXC: -1.01168430710E+01, 
             Eion:  2.54955460189E+00,   TS:  8.98334224158E-04}, 
  SCF criterion:  0}
         #No convergence within the allowed number of minimization steps
-<<<<<<< HEAD
-       Non-Hermiticity of Hamiltonian in the Subspace:  1.21E-30
-=======
        Non-Hermiticity of Hamiltonian in the Subspace:  8.87E-31
->>>>>>> 2cfe1ba5
     #Eigenvalues and New Occupation Numbers
    Orbitals: [
  {e: -1.972901329608E+00, f:  2.0000},  # 00001
  {e: -1.082473995492E+00, f:  2.0000},  # 00002
  {e: -1.080894923165E+00, f:  2.0000},  # 00003
  {e: -1.022055933822E+00, f:  2.0000},  # 00004
-<<<<<<< HEAD
- {e: -9.659615404165E-02, f:  2.0000},  # 00005
- {e: -1.204579156656E-02, f:  2.0000},  # 00006
- {e:  4.057393606126E-02, f:  0.6643},  # 00007
- {e:  4.094781088661E-02, f:  0.3357},  # 00008
- {e:  4.954603333161E-02, f:  0.0000},  # 00009
- {e:  5.030026621256E-02, f:  0.0000},  # 00010
- {e:  8.265776402506E-02, f:  0.0000}] # 00011
-   Fermi Energy                        :  4.02670706968450E-02
-=======
  {e: -9.659615404166E-02, f:  2.0000},  # 00005
  {e: -1.204579156657E-02, f:  2.0000},  # 00006
  {e:  4.057393606125E-02, f:  0.6643},  # 00007
@@ -481,7 +428,6 @@
  {e:  5.030026621255E-02, f:  0.0000},  # 00010
  {e:  8.265776402505E-02, f:  0.0000}] # 00011
    Fermi Energy                        :  4.02670706968356E-02
->>>>>>> 2cfe1ba5
  - Hamiltonian Optimization: &itrp002
    - Subspace Optimization: &itrep002-01
        Wavefunctions Iterations:
@@ -490,21 +436,6 @@
  itrp:  2, Mixing on: Density, RhoPot delta per volume unit:  &rpnrm0002  2.70E-06, 
  Poisson Solver: {BC: Free, Box:  [  139,  127,  127 ], MPI tasks:  3}, 
  Hamiltonian Applied:  Yes, Orthoconstraint:  Yes, Preconditioning:  Yes, 
-<<<<<<< HEAD
- iter:  1, tr(H): -1.08653200884711829E+01, gnrm:  2.06E-01, gnrm0:  1.2E-01, D: -9.16E-01, 
- SDalpha:  2.000E+00, Orthogonalization Method:  0}
-       -  { #---------------------------------------------------------------------- iter: 2
- Hamiltonian Applied:  Yes, Orthoconstraint:  Yes, Preconditioning:  Yes, 
- iter:  2, tr(H): -1.08048422477150208E+01, gnrm:  2.49E-01, gnrm0:  1.2E-01, D:  6.05E-02, 
- SDalpha:  1.000E+00, Orthogonalization Method:  0}
-       -  { #---------------------------------------------------------------------- iter: 3
- Hamiltonian Applied:  Yes, Orthoconstraint:  Yes, Preconditioning:  Yes, 
- iter:  3, tr(H): -1.10272745395856973E+01, gnrm:  6.27E-02, gnrm0:  2.6E-02, D: -2.22E-01, 
- SDalpha:  1.050E+00, Orthogonalization Method:  0}
-       -  &FINAL001  { #----------------------------------------------------------- iter: 4
- Hamiltonian Applied:  Yes, 
- iter:  4, FKS: -5.84434551849624739E+01, gnrm:  6.27E-02, gnrm0:  2.6E-02, D: -1.68E-01,  #FINAL
-=======
  iter:  1, tr(H): -1.08653200884714423E+01, gnrm:  2.06E-01, gnrm0:  1.2E-01, D: -9.16E-01, 
  SDalpha:  2.000E+00, Orthogonalization Method:  0}
        -  { #---------------------------------------------------------------------- iter: 2
@@ -518,17 +449,12 @@
        -  &FINAL001  { #----------------------------------------------------------- iter: 4
  Hamiltonian Applied:  Yes, 
  iter:  4, FKS: -5.84434551849625024E+01, gnrm:  6.27E-02, gnrm0:  2.6E-02, D: -1.68E-01,  #FINAL
->>>>>>> 2cfe1ba5
  Energies: {Ekin:  1.85619185221E+01, Epot: -2.82611773410E+01, Enl: -1.49025914811E+00, 
               EH:  5.20995356588E+01,  EXC: -7.70747967423E+00, EvXC: -1.00043919520E+01, 
             Eion:  2.54955460189E+00,   TS:  8.68438825109E-04}, 
  SCF criterion:  0}
         #No convergence within the allowed number of minimization steps
-<<<<<<< HEAD
-       Non-Hermiticity of Hamiltonian in the Subspace:  2.91E-30
-=======
        Non-Hermiticity of Hamiltonian in the Subspace:  8.16E-30
->>>>>>> 2cfe1ba5
         #WARNING: Wavefunctions not converged after cycle  1
     #Eigenvalues and New Occupation Numbers
    Orbitals: [
@@ -538,21 +464,12 @@
  {e: -1.086911977198E+00, f:  2.0000},  # 00004
  {e: -1.251496474281E-01, f:  2.0000},  # 00005
  {e: -5.504832175777E-02, f:  2.0000},  # 00006
-<<<<<<< HEAD
- {e: -2.847668252682E-03, f:  0.6232},  # 00007
- {e: -2.570245748044E-03, f:  0.3768},  # 00008
- {e:  1.391342122264E-02, f:  0.0000},  # 00009
- {e:  1.503566283222E-02, f:  0.0000},  # 00010
- {e:  4.089221531330E-02, f:  0.0000}] # 00011
-   Fermi Energy                        : -3.19513090011510E-03
-=======
  {e: -2.847668252706E-03, f:  0.6232},  # 00007
  {e: -2.570245748050E-03, f:  0.3768},  # 00008
  {e:  1.391342122263E-02, f:  0.0000},  # 00009
  {e:  1.503566283221E-02, f:  0.0000},  # 00010
  {e:  4.089221531329E-02, f:  0.0000}] # 00011
    Fermi Energy                        : -3.19513090013140E-03
->>>>>>> 2cfe1ba5
   #---------------------------------------------------------------------- Forces Calculation
  GPU acceleration                      :  No
  Rho Commun                            : RED_SCT
@@ -575,20 +492,6 @@
  Raw forces norm (Ha/Bohr): {maxval:  1.245278259101E-01, fnrm2:  2.365289532955E-02}
   #--------------------------------------------------------------------------- Atomic Forces
  Atomic Forces (Ha/Bohr):
-<<<<<<< HEAD
- -  {Ti: [-1.072917896801E-01,  1.301042606983E-18,  1.301042606983E-18]} # 0001
- -  {Na: [ 1.072917896801E-01,  8.673617379884E-19,  8.673617379884E-19]} # 0002
-  #----------------------------------------------------------------- Timing for root process
- Timings for root process:
-   CPU time (s)                        :  15.61
-   Elapsed time (s)                    :  7.97
-  #WARNING: Self-consistent cycle did not meet convergence criteria
-  #-------------------------------- Warnings obtained during the run, check their relevance!
- WARNINGS: [Input XC is "XC: Perdew, Burke & Ernzerhof", 
- Odd number of electrons, no closed shell system, 
-            Wavefunctions not converged after cycle  1, 
-            Self-consistent cycle did not meet convergence criteria]
-=======
  -  {Ti: [-1.072917896801E-01,  8.673617379884E-19,  8.673617379884E-19]} # 0001
  -  {Na: [ 1.072917896801E-01,  8.673617379884E-19,  4.336808689942E-19]} # 0002
   #----------------------------------------------------------------- Timing for root process
@@ -602,7 +505,6 @@
  - Odd number of electrons, no closed shell system
  - Wavefunctions not converged after cycle  1
  - Self-consistent cycle did not meet convergence criteria
->>>>>>> 2cfe1ba5
  Memory Consumption Report:
    Tot. No. of Allocations             :  2862
    Tot. No. of Deallocations           :  2862
