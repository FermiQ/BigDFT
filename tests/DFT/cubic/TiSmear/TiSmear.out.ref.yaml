---
 Code logo:
   "__________________________________ A fast and precise DFT wavelet code
   |     |     |     |     |     |
   |     |     |     |     |     |      BBBB         i       gggggg
   |_____|_____|_____|_____|_____|     B    B               g
   |     |  :  |  :  |     |     |    B     B        i     g
   |     |-0+--|-0+--|     |     |    B    B         i     g        g
   |_____|__:__|__:__|_____|_____|___ BBBBB          i     g         g
   |  :  |     |     |  :  |     |    B    B         i     g         g
   |--+0-|     |     |-0+--|     |    B     B     iiii     g         g
   |__:__|_____|_____|__:__|_____|    B     B        i      g        g
   |     |  :  |  :  |     |     |    B BBBB        i        g      g
   |     |-0+--|-0+--|     |     |    B        iiiii          gggggg
   |_____|__:__|__:__|_____|_____|__BBBBB
   |     |     |     |  :  |     |                           TTTTTTTTT
   |     |     |     |--+0-|     |  DDDDDD          FFFFF        T
   |_____|_____|_____|__:__|_____| D      D        F        TTTT T
   |     |     |     |  :  |     |D        D      F        T     T
   |     |     |     |--+0-|     |D         D     FFFF     T     T
   |_____|_____|_____|__:__|_____|D___      D     F         T    T
   |     |     |  :  |     |     |D         D     F          TTTTT
   |     |     |--+0-|     |     | D        D     F         T    T
   |_____|_____|__:__|_____|_____|          D     F        T     T
   |     |     |     |     |     |         D               T    T
   |     |     |     |     |     |   DDDDDD       F         TTTT
   |_____|_____|_____|_____|_____|______                    www.bigdft.org   "
 
 Reference Paper                       : The Journal of Chemical Physics 129, 014109 (2008)
 Version Number                        : 1.7.0.32
<<<<<<< HEAD
 Timestamp of this run                 : 2013-11-04 15:45:19.045
=======
 Timestamp of this run                 : 2013-11-07 08:28:03.966
>>>>>>> 2cfe1ba5
 Root process Hostname                 : girofle
 Number of MPI tasks                   :  3
 OpenMP parallelization                :  Yes
 Maximal OpenMP threads per MPI task   :  2
 MPI tasks of root process node        :  3
  #------------------------------------------------------------------ Code compiling options
 Compilation options:
   Configure arguments:
<<<<<<< HEAD
     " 'FC=/opt/openmpi-1.6.5_intel/bin/mpif90' 'CC=icc' 'CXX=icpc' 'FCFLAGS=-O2 -openmp' 
=======
     " 'FC=/opt/openmpi-1.6.5_intel/bin/mpif90' 'CC=icc' 'FCFLAGS=-O2 -xSSE4.2 -openmp' 
>>>>>>> 2cfe1ba5
     '--with-ext-linalg=/opt/intel/composer_xe_2013_sp1.0.080/mkl/lib/intel64/libmkl_blas95_l
     p64 /opt/intel/composer_xe_2013_sp1.0.080/mkl/lib/intel64/libmkl_lapack95_lp64 
     -L/opt/intel/composer_xe_2013_sp1.0.080/mkl/lib/intel64 -lmkl_scalapack_lp64 
     -lmkl_cdft_core -lmkl_intel_lp64 -lmkl_core -lmkl_intel_thread 
     -lmkl_blacs_intelmpi_lp64 -lpthread -lm'"
 
<<<<<<< HEAD
   Compilers (CC, FC, CXX)             :  [ icc, /opt/openmpi-1.6.5_intel/bin/mpif90, icpc ]
   Compiler flags:
     CFLAGS                            : -g -O2
     FCFLAGS                           : -O2 -openmp
=======
   Compilers (CC, FC, CXX)             :  [ icc, /opt/openmpi-1.6.5_intel/bin/mpif90, g++ ]
   Compiler flags:
     CFLAGS                            : -g -O2
     FCFLAGS                           : -O2 -xSSE4.2 -openmp
>>>>>>> 2cfe1ba5
     CXXFLAGS                          : -g -O2
  #------------------------------------------------------------------------ Input parameters
 perf:
   debug                               : No #     debug option
   fftcache                            : 8192 #   cache size for the FFT
   accel                               : NO #     acceleration
   ocl_platform                        : ~ #      Chosen OCL platform
   ocl_devices                         : ~ #      Chosen OCL devices
   blas                                : No #     CUBLAS acceleration
   projrad                             : 15.000 # Radius of the projector as a function of the maxrad
   exctxpar                            : OP2P #   Exact exchange parallelisation scheme
   ig_diag                             : Yes #    Input guess: (T:Direct, F:Iterative) diag. of Ham.
   ig_norbp                            : 5 #      Input guess: Orbitals per process for iterative diag.
   ig_blocks: [300, 800] #                        Input guess: Block sizes for orthonormalisation
   ig_tol                              : 0.1E-03 # Input guess: Tolerance criterion
   methortho                           : 0 #      Orthogonalisation
   rho_commun                          : DEF #    Density communication scheme (DBL, RSC, MIX)
   psolver_groupsize                   : 0 #      Size of Poisson Solver taskgroups (0=nproc)
   psolver_accel                       : 0 #      Acceleration of the Poisson Solver (0=none, 1=CUDA)
   unblock_comms                       : OFF #    Overlap Communications of fields (OFF,DEN,POT)
   linear                              : OFF #    Linear Input Guess approach
   tolsym                              : 0.1E-07 # Tolerance for symmetry detection
   signaling                           : No #     Expose calculation results on Network
   signaltimeout                       : 0 #      Time out on startup for signal connection (in seconds)
   domain                              : ~ #      Domain to add to the hostname to find the IP
   inguess_geopt                       : 0 #      0= wavlet input guess, 1= real space input guess
   store_index                         : Yes #    linear scaling: store indices or recalculate them
   verbosity                           : 2 #      verbosity of the output
   outdir                              : ./ #     Writing directory
   psp_onfly                           : Yes #    Calculate pseudopotential projectors on the fly
   pdsyev_blocksize                    : -8 #     SCALAPACK linear scaling blocksize
   pdgemm_blocksize                    : -8 #     SCALAPACK linear scaling blocksize
   maxproc_pdsyev                      : 4 #      SCALAPACK linear scaling max num procs
   maxproc_pdgemm                      : 4 #      SCALAPACK linear scaling max num procs
   ef_interpol_det                     : 0.10E-19 # FOE: max determinant of cubic interpolation matrix
   ef_interpol_chargediff              : 0.10E+02 # FOE: max charge difference for interpolation
   mixing_after_inputguess             : Yes #    mixing step after linear input guess (T/F)
   iterative_orthogonalization         : No #     iterative_orthogonalization for input guess orbitals
   check_sumrho                        : 2 #      enables linear sumrho check
   experimental_mode                   : No #     linear scaling: activate the experimental mode
 dft:
   hgrids: [0.45000, 0.45000, 0.45000] #          grid spacing in the three directions (bohr)
   rmult: [5.00, 9.00] #                          c(f)rmult*radii_cf(:,1(2))=coarse(fine) atom-basec radius
   ixc                                 : 11 #     exchange-correlation parameter (LDA=1,PBE=11)
   ncharge                             : 0 #      charge of the system
   elecfield: [0.0000, 0.0000, 0.0000] #          electric field (Ex,Ey,Ez)
   nspin                               : 1 #      spin polarization
   mpol                                : 0 #      total magnetic moment
   gnrm_cv                             : 0.1E-05 # convergence criterion gradient
   itermax                             : 4 #      max. # of wfn. opt. steps
   nrepmax                             : 1 #      max. # of re-diag. runs
   ncong                               : 6 #      # of CG it. for preconditioning eq.
   idsx                                : 0 #      wfn. diis history
   dispersion                          : 0 #      dispersion correction potential (values 1,2,3,4,5), 0=none
   inputpsiid                          : 0
   output_wf                           : 0
   output_denspot                      : 0
   rbuf                                : 0.00 #   length of the tail (AU)
   ncongt                              : 30 #     # tail CG iterations
   norbv                               : 0 #      Davidson subspace dim.
   nvirt                               : 0 #      # of opt. orbs
   nplot                               : 0 #      # of plottec orbs
   disablesym                          : Yes #    disable the symmetry detection
 kpt:
   method                              : manual # K-point sampling method
   kpt: #                                         Kpt coordinates
   -  [0., 0., 0.]
   wkpt: [1.] #                                   Kpt weights
   bands                               : No #     For doing band structure calculation
 geopt:
   method                              : none #   Geometry optimisation method
   ncount_cluster_x                    : 1 #      Maximum number of force evaluations
   frac_fluct                          : 1.
   forcemax                            : 0.
   randdis                             : 0. #     random displacement amplitude
   betax                               : 4. #     Stepsize for the geometry optimisation
 mix:
   iscf                                : 17 #     mixing parameters
   itrpmax                             : 2 #      maximum number of diagonalisation iterations
   rpnrm_cv                            : 0.1E-06 # stop criterion on the residue of potential or density
   norbsempty                          : 4 #      No. of additional bands
   Tel                                 : 0.10E-02 # electronic temperature
   occopt                              : 3 #      smearing method
   alphamix                            : 0.950 #  Multiplying factors for the mixing
   alphadiis                           : 2.000 #  Multiplying factors for the electronic DIIS
 sic:
   sic_approach                        : none #   SIC method
   sic_alpha                           : 0. #     SIC downscaling parameter
 tddft:
   tddft_approach                      : none #   TDDFT method
  #--------------------------------------------------------------------------------------- |
 Data Writing directory                : ./data/
  #-------------------------------------------------- Input Atomic System (file: posinp.xyz)
 Atomic System Properties:
   Number of atomic types              :  2
   Number of atoms                     :  2
   Types of atoms                      :  [ Ti, Na ]
   Boundary Conditions                 : Free #Code: F
   Number of Symmetries                :  0
   Space group                         : disabled
  #------------------------------ Geometry optimization Input Parameters (file: input.geopt)
 Geometry Optimization Parameters:
   Maximum steps                       :  1
   Algorithm                           : none
   Random atomic displacement          :  0.0E+00
   Fluctuation in forces               :  1.0E+00
   Maximum in forces                   :  0.0E+00
   Steepest descent step               :  4.0E+00
  #---------------------------------------------------------------- Mixing (file: input.mix)
 Mixing parameters:
   Target                              : density
   Additional bands                    :  4
   Mixing Coefficients                 :  0.95E+00
   Scheme                              :  7
   Electronic temperature              :  1.00E-03
   DIIS                                :  0.20E+01
   Maximum iterations                  :  2
   Occupied scheme                     : Cold (bumb)
   Rp norm                             :  1.00E-07
   output DOS                          : no verb. < 3
 Material acceleration                 :  No #iproc=0
  #------------------------------------------------------------------------ Input parameters
 DFT parameters:
   eXchange Correlation:
     XC ID                             :  &ixc  11
     Exchange-Correlation reference    : "XC: Perdew, Burke & Ernzerhof"
     XC functional implementation      : ABINIT
     Spin polarization                 :  No
 Basis set definition:
   Suggested Grid Spacings (a0)        :  [  0.45,  0.45,  0.45 ]
   Coarse and Fine Radii Multipliers   :  [  5.0,  9.0 ]
 Self-Consistent Cycle Parameters:
   Wavefunction:
     Gradient Norm Threshold           :  &gnrm_cv  1.0E-06
     CG Steps for Preconditioner       :  6
     DIIS History length               :  0
     Max. Wfn Iterations               :  &itermax  4
     Max. Subspace Diagonalizations    :  1
     Input wavefunction policy         : LCAO # 0
     Output wavefunction policy        : none # 0
     Output grid policy                : none # 0
     Output grid format                : text # 0
     Virtual orbitals                  :  0
     Number of plotted density orbitals:  0
   Density/Potential:
     Max. Iterations                   :  2
 Post Optimization Parameters:
   Finite-Size Effect estimation:
     Scheduled                         :  No
  #----------------------------------------------------------------------- System Properties
 Properties of atoms in the system:
 - Symbol                              : Ti #Type No.  01
   No. of Electrons                    :  12
   No. of Atoms                        :  1
   Radii of active regions (AU):
     Coarse                            :  1.72977
     Fine                              :  0.24253
     Coarse PSP                        :  0.56295
     Source                            : Hard-Coded
   Grid Spacing threshold (AU)         :  0.61
   Pseudopotential type                : HGH-K
   Local Pseudo Potential (HGH convention):
     Rloc                              :  0.38000
     Coefficients (c1 .. c4)           :  [  8.71144, -0.70029,  0.00000,  0.00000 ]
   NonLocal PSP Parameters:
   - Channel (l)                       :  0
     Rloc                              :  0.33777
     h_ij matrix:
     -  [  2.57526,  3.69297,  0.00000 ]
     -  [  3.69297, -4.76760,  0.00000 ]
     -  [  0.00000,  0.00000,  0.00000 ]
   - Channel (l)                       :  1
     Rloc                              :  0.24253
     h_ij matrix:
     -  [ -4.63054,  8.87088,  0.00000 ]
     -  [  8.87088, -10.49616,  0.00000 ]
     -  [  0.00000,  0.00000,  0.00000 ]
   - Channel (l)                       :  2
     Rloc                              :  0.24332
     h_ij matrix:
     -  [ -9.40665,  0.00000,  0.00000 ]
     -  [  0.00000,  0.00000,  0.00000 ]
     -  [  0.00000,  0.00000,  0.00000 ]
   No. of projectors                   :  13
   PSP XC                              : "XC: Perdew, Burke & Ernzerhof"
 - Symbol                              : Na #Type No.  02
   No. of Electrons                    :  1
   No. of Atoms                        :  1
   Radii of active regions (AU):
     Coarse                            :  2.19884
     Fine                              :  0.00000
     Coarse PSP                        :  1.22158
     Source                            : PSP File
   Grid Spacing threshold (AU)         :  0.83
   Pseudopotential type                : HGH
   Local Pseudo Potential (HGH convention):
     Rloc                              :  0.88551
     Coefficients (c1 .. c4)           :  [ -1.23887,  0.00000,  0.00000,  0.00000 ]
   NonLocal PSP Parameters:
   - Channel (l)                       :  0
     Rloc                              :  0.66110
     h_ij matrix:
     -  [  1.84727, -0.22541,  0.00000 ]
     -  [ -0.22541,  0.58200,  0.00000 ]
     -  [  0.00000,  0.00000,  0.00000 ]
   - Channel (l)                       :  1
     Rloc                              :  0.85712
     h_ij matrix:
     -  [  0.47113,  0.00000,  0.00000 ]
     -  [  0.00000,  0.00000,  0.00000 ]
     -  [  0.00000,  0.00000,  0.00000 ]
   No. of projectors                   :  5
   PSP XC                              : "XC: Teter 93"
    #WARNING: Input XC is "XC: Perdew, Burke & Ernzerhof"
  #-------------------------------------------------------------------------- Atom Positions
 Atomic positions within the cell (Atomic and Grid Units):
 - Ti: {AU:  [  8.6240,  10.800,  10.800 ], GU:  [  19.164,  24.000,  24.000 ]} # 0001
 - Na: {AU:  [  13.331,  10.800,  10.800 ], GU:  [  29.624,  24.000,  24.000 ]} # 0002
 Rigid Shift Applied (AU)              :  [  8.9773,  10.800,  10.800 ]
  #------------------------------------------------------------------------- Grid properties
 Box Grid spacings                     :  [  0.4500,  0.4500,  0.4500 ]
 Sizes of the simulation domain:
   AU                                  :  [  24.300,  21.600,  21.600 ]
   Angstroem                           :  [  12.859,  11.430,  11.430 ]
   Grid Spacing Units                  :  [  54,  48,  48 ]
   High resolution region boundaries (GU):
     From                              :  [  15,  20,  20 ]
     To                                :  [  24,  28,  28 ]
 High Res. box is treated separately   :  Yes
  #------------------------------------------------------------------- Kernel Initialization
 Poisson Kernel Initialization:
   MPI tasks                           :  3
   OpenMP threads per MPI task         :  2
 Poisson Kernel Creation:
   Boundary Conditions                 : Free
   Memory Requirements per MPI task:
     Density (MB)                      :  5.88
     Kernel (MB)                       :  5.97
     Full Grid Arrays (MB)             :  17.10
     Load Balancing of calculations:
       Density:
         MPI tasks 0- 1                : 100%
         MPI task 2                    :  98%
       Kernel:
         MPI tasks 0- 2                : 100%
       Complete LB per task            : 1/3 LB_density + 2/3 LB_kernel
 Wavefunctions Descriptors, full simulation domain:
   Coarse resolution grid:
     No. of segments                   :  1885
     No. of points                     :  64871
   Fine resolution grid:
     No. of segments                   :  69
     No. of points                     :  474
  #---------------------------------------------------------------------- Occupation Numbers
 Total Number of Electrons             :  13
 Spin treatment                        : Averaged
  #WARNING: Odd number of electrons, no closed shell system
 Orbitals Repartition:
   MPI tasks  0- 0                     :  4
   MPI tasks  1- 1                     :  3
   MPI tasks  2- 2                     :  4
 Total Number of Orbitals              :  11
 Occupation numbers coming from        : System properties
 Input Occupation Numbers:
 - Occupation Numbers: {Orbitals No. 1-6:  2.0000, Orbital No. 7:  1.0000, 
                       Orbitals No. 8-11:  0.0000}
 Wavefunctions memory occupation for root MPI process:  2 MB 82 KB 928 B
 NonLocal PSP Projectors Descriptors:
   Creation strategy                   : On-the-fly
   Total number of projectors          :  18
   Total number of components          :  305525
   Percent of zero components          :  18
  #-------------------------------------------------------- Estimation of Memory Consumption
 Memory requirements for principal quantities (MiB.KiB):
   Subspace Matrix                     : 0.1 #    (Number of Orbitals: 11)
   Single orbital                      : 0.533 #  (Number of Components: 68189)
   All (distributed) orbitals          : 6.249 #  (Number of Orbitals per MPI task: 4)
   Wavefunction storage size           : 6.249 #  (DIIS/SD workspaces included)
   Nonlocal Pseudopotential Arrays     : 2.339
   Full Uncompressed (ISF) grid        : 17.108
   Workspaces storage size             : 1.448
 Accumulated memory requirements during principal run stages (MiB.KiB):
   Kernel calculation                  : 113.385
   Density Construction                : 165.1
   Poisson Solver                      : 85.91
   Hamiltonian application             : 166.72
 Estimated Memory Peak (MB)            :  166
 Ion-Ion interaction energy            :  2.54955460188745E+00
  #---------------------------------------------------------------- Ionic Potential Creation
 Total ionic charge                    : -13.000000000000
 Poisson Solver:
   BC                                  : Free
   Box                                 :  [  139,  127,  127 ]
   MPI tasks                           :  3
  #----------------------------------- Wavefunctions from PSP Atomic Orbitals Initialization
 Input Hamiltonian:
   Total No. of Atomic Input Orbitals  :  11
   No. of Semicore Orbitals            :  4
   Inputguess Orbitals Repartition:
     MPI tasks  0- 1                   :  4
     MPI tasks  2- 2                   :  3
   Atomic Input Orbital Generation:
   -  {Atom Type: Ti, Electronic configuration: {(s): [ 2.00], (p): [ 2.00,  2.00,  2.00], d: [
  2/5,  2/5,  2/5,  2/5,  2/5], s: [ 2.00]}}
   -  {Atom Type: Na, Electronic configuration: {s: [ 1.00]}}
   Wavelet conversion succeeded        :  Yes
   Deviation from normalization        :  1.12E-03
   GPU acceleration                    :  No
   Rho Commun                          : ALLRED
   Total electronic charge             :  12.999995613254
   Poisson Solver:
     BC                                : Free
     Box                               :  [  139,  127,  127 ]
     MPI tasks                         :  3
   Expected kinetic energy             :  25.0822283779
   Energies: {Ekin:  2.50981757709E+01, Epot: -3.60154225826E+01, Enl: -3.29798760802E+00, 
                EH:  4.86463401283E+01,  EXC: -7.21357498760E+00, EvXC: -9.36099590583E+00}
   EKS                                 : -5.81645990279833143E+01
   Input Guess Overlap Matrices: {Calculated:  Yes, Diagonalized:  Yes}
   Noise added to input eigenvalues to determine occupation numbers:  1.00000E-03
    #Eigenvalues and New Occupation Numbers
   Orbitals: [
 {e: -2.367459268961E+00, f:  2.0000},  # 00001
 {e: -1.438048106947E+00, f:  2.0000},  # 00002
 {e: -1.433732870266E+00, f:  2.0000},  # 00003
 {e: -1.433407587872E+00, f:  2.0000},  # 00004
 {e: -1.976026103688E-01, f:  2.0000},  # 00005
 {e: -1.725799144381E-01, f:  1.4631},  # 00006
 {e: -1.726259725015E-01, f:  1.5369},  # 00007
 {e: -1.663648095955E-01, f:  0.0000},  # 00008
 {e: -1.650511783966E-01, f:  0.0000},  # 00009
 {e: -1.620188737164E-01, f:  0.0000},  # 00010
 {e: -1.392426636907E-01, f:  0.0000}] # 00011
   Fermi Energy                        : -1.72220684321765E-01
   IG wavefunctions defined            :  Yes
   Accuracy estimation for this run:
     Energy                            :  1.59E-02
     Convergence Criterion             :  1.45E-03
  #------------------------------------------------------------------- Self-Consistent Cycle
 Ground State Optimization:
 - Hamiltonian Optimization: &itrp001
   - Subspace Optimization: &itrep001-01
       Wavefunctions Iterations:
       -  { #---------------------------------------------------------------------- iter: 1
 GPU acceleration:  No, Rho Commun: ALLRED, Total electronic charge:  12.999995640948, 
 Poisson Solver: {BC: Free, Box:  [  139,  127,  127 ], MPI tasks:  3}, 
 Hamiltonian Applied:  Yes, Orthoconstraint:  Yes, Preconditioning:  Yes, 
<<<<<<< HEAD
 iter:  1, tr(H): -9.38569351631516646E+00, gnrm:  1.64E-01, gnrm0:  2.7E-01, 
 SDalpha:  2.000E+00, Orthogonalization Method:  0}
       -  { #---------------------------------------------------------------------- iter: 2
 Hamiltonian Applied:  Yes, Orthoconstraint:  Yes, Preconditioning:  Yes, 
 iter:  2, tr(H): -9.84724947712142828E+00, gnrm:  1.30E-01, gnrm0:  2.7E-01, D: -4.62E-01, 
 SDalpha:  2.000E+00, Orthogonalization Method:  0}
       -  { #---------------------------------------------------------------------- iter: 3
 Hamiltonian Applied:  Yes, Orthoconstraint:  Yes, Preconditioning:  Yes, 
 iter:  3, tr(H): -9.99812592068683337E+00, gnrm:  1.35E-01, gnrm0:  3.4E-01, D: -1.51E-01, 
 SDalpha:  2.000E+00, Orthogonalization Method:  0}
       -  &final0001  { #---------------------------------------------------------- iter: 4
 Hamiltonian Applied:  Yes, 
 iter:  4, EKS: -5.82707503874720203E+01, gnrm:  1.35E-01, gnrm0:  3.4E-01, D: -1.06E-01,  #final
=======
 iter:  1, tr(H): -9.38569351631506166E+00, gnrm:  1.64E-01, gnrm0:  2.7E-01, 
 SDalpha:  2.000E+00, Orthogonalization Method:  0}
       -  { #---------------------------------------------------------------------- iter: 2
 Hamiltonian Applied:  Yes, Orthoconstraint:  Yes, Preconditioning:  Yes, 
 iter:  2, tr(H): -9.84724947712133591E+00, gnrm:  1.30E-01, gnrm0:  2.7E-01, D: -4.62E-01, 
 SDalpha:  2.000E+00, Orthogonalization Method:  0}
       -  { #---------------------------------------------------------------------- iter: 3
 Hamiltonian Applied:  Yes, Orthoconstraint:  Yes, Preconditioning:  Yes, 
 iter:  3, tr(H): -9.99812592068673922E+00, gnrm:  1.35E-01, gnrm0:  3.4E-01, D: -1.51E-01, 
 SDalpha:  2.000E+00, Orthogonalization Method:  0}
       -  &final0001  { #---------------------------------------------------------- iter: 4
 Hamiltonian Applied:  Yes, 
 iter:  4, EKS: -5.82707503874719634E+01, gnrm:  1.35E-01, gnrm0:  3.4E-01, D: -1.06E-01,  #final
>>>>>>> 2cfe1ba5
 Energies: {Ekin:  2.22785087633E+01, Epot: -2.99003422148E+01, Enl: -2.73849304512E+00, 
              EH:  5.27819267319E+01,  EXC: -7.78869509621E+00, EvXC: -1.01106433354E+01, 
            Eion:  2.54955460189E+00}, 
 SCF criterion:  0}
        #No convergence within the allowed number of minimization steps
<<<<<<< HEAD
       Non-Hermiticity of Hamiltonian in the Subspace:  1.47E-30
=======
       Non-Hermiticity of Hamiltonian in the Subspace:  6.79E-30
>>>>>>> 2cfe1ba5
    #Eigenvalues and New Occupation Numbers
   Orbitals: [
 {e: -1.976711335443E+00, f:  2.0000},  # 00001
 {e: -1.086590209272E+00, f:  2.0000},  # 00002
 {e: -1.083763814174E+00, f:  2.0000},  # 00003
 {e: -1.025900756353E+00, f:  2.0000},  # 00004
 {e: -9.694211187163E-02, f:  2.0000},  # 00005
 {e: -1.248618454187E-02, f:  2.0000},  # 00006
 {e:  3.914850285009E-02, f:  0.8866},  # 00007
 {e:  3.980244315617E-02, f:  0.1134},  # 00008
 {e:  4.794259513267E-02, f:  0.0000},  # 00009
<<<<<<< HEAD
 {e:  4.870173452380E-02, f:  0.0000},  # 00010
 {e:  8.112702866463E-02, f:  0.0000}] # 00011
   Fermi Energy                        :  3.91752038886063E-02
=======
 {e:  4.870173452381E-02, f:  0.0000},  # 00010
 {e:  8.112702866464E-02, f:  0.0000}] # 00011
   Fermi Energy                        :  3.91752038886113E-02
>>>>>>> 2cfe1ba5
 - Hamiltonian Optimization: &itrp002
   - Subspace Optimization: &itrep002-01
       Wavefunctions Iterations:
       -  { #---------------------------------------------------------------------- iter: 1
 GPU acceleration:  No, Rho Commun: ALLRED, Total electronic charge:  12.999997736762, 
 itrp:  2, Mixing on: Density, RhoPot delta per volume unit:  &rpnrm0002  2.70E-06, 
 Poisson Solver: {BC: Free, Box:  [  139,  127,  127 ], MPI tasks:  3}, 
 Hamiltonian Applied:  Yes, Orthoconstraint:  Yes, Preconditioning:  Yes, 
<<<<<<< HEAD
 iter:  1, tr(H): -1.09069478585282731E+01, gnrm:  1.90E-01, gnrm0:  1.4E-01, D: -9.09E-01, 
 SDalpha:  2.000E+00, Orthogonalization Method:  0}
       -  { #---------------------------------------------------------------------- iter: 2
 Hamiltonian Applied:  Yes, Orthoconstraint:  Yes, Preconditioning:  Yes, 
 iter:  2, tr(H): -1.08447177444227023E+01, gnrm:  2.27E-01, gnrm0:  1.5E-01, D:  6.22E-02, 
 SDalpha:  1.000E+00, Orthogonalization Method:  0}
       -  { #---------------------------------------------------------------------- iter: 3
 Hamiltonian Applied:  Yes, Orthoconstraint:  Yes, Preconditioning:  Yes, 
 iter:  3, tr(H): -1.10673809284600946E+01, gnrm:  5.65E-02, gnrm0:  3.9E-02, D: -2.23E-01, 
 SDalpha:  1.050E+00, Orthogonalization Method:  0}
       -  &FINAL001  { #----------------------------------------------------------- iter: 4
 Hamiltonian Applied:  Yes, 
 iter:  4, EKS: -5.84357920565402225E+01, gnrm:  5.65E-02, gnrm0:  3.9E-02, D: -1.65E-01,  #FINAL
=======
 iter:  1, tr(H): -1.09069478585281843E+01, gnrm:  1.90E-01, gnrm0:  1.4E-01, D: -9.09E-01, 
 SDalpha:  2.000E+00, Orthogonalization Method:  0}
       -  { #---------------------------------------------------------------------- iter: 2
 Hamiltonian Applied:  Yes, Orthoconstraint:  Yes, Preconditioning:  Yes, 
 iter:  2, tr(H): -1.08447177444226135E+01, gnrm:  2.27E-01, gnrm0:  1.5E-01, D:  6.22E-02, 
 SDalpha:  1.000E+00, Orthogonalization Method:  0}
       -  { #---------------------------------------------------------------------- iter: 3
 Hamiltonian Applied:  Yes, Orthoconstraint:  Yes, Preconditioning:  Yes, 
 iter:  3, tr(H): -1.10673809284600164E+01, gnrm:  5.65E-02, gnrm0:  3.9E-02, D: -2.23E-01, 
 SDalpha:  1.050E+00, Orthogonalization Method:  0}
       -  &FINAL001  { #----------------------------------------------------------- iter: 4
 Hamiltonian Applied:  Yes, 
 iter:  4, EKS: -5.84357920565401940E+01, gnrm:  5.65E-02, gnrm0:  3.9E-02, D: -1.65E-01,  #FINAL
>>>>>>> 2cfe1ba5
 Energies: {Ekin:  1.85974285640E+01, Epot: -2.83177769562E+01, Enl: -1.49778352671E+00, 
              EH:  5.20627955486E+01,  EXC: -7.70336564338E+00, EvXC: -9.99894645242E+00, 
            Eion:  2.54955460189E+00}, 
 SCF criterion:  0}
        #No convergence within the allowed number of minimization steps
<<<<<<< HEAD
       Non-Hermiticity of Hamiltonian in the Subspace:  1.40E-30
=======
       Non-Hermiticity of Hamiltonian in the Subspace:  1.64E-30
>>>>>>> 2cfe1ba5
        #WARNING: Wavefunctions not converged after cycle  1
    #Eigenvalues and New Occupation Numbers
   Orbitals: [
 {e: -2.042792206033E+00, f:  2.0000},  # 00001
 {e: -1.147483078576E+00, f:  2.0000},  # 00002
 {e: -1.145645903947E+00, f:  2.0000},  # 00003
 {e: -1.090323897477E+00, f:  2.0000},  # 00004
 {e: -1.257444279686E-01, f:  2.0000},  # 00005
 {e: -5.536808792815E-02, f:  2.0000},  # 00006
<<<<<<< HEAD
 {e: -3.734242012661E-03, f:  0.7821},  # 00007
 {e: -3.294009127376E-03, f:  0.2179},  # 00008
=======
 {e: -3.734242012665E-03, f:  0.7821},  # 00007
 {e: -3.294009127373E-03, f:  0.2179},  # 00008
>>>>>>> 2cfe1ba5
 {e:  1.245565006020E-02, f:  0.0000},  # 00009
 {e:  1.360107512079E-02, f:  0.0000},  # 00010
 {e:  3.952923745175E-02, f:  0.0000}] # 00011
<<<<<<< HEAD
   Fermi Energy                        : -3.76945797817047E-03
=======
   Fermi Energy                        : -3.76945797817205E-03
>>>>>>> 2cfe1ba5
  #---------------------------------------------------------------------- Forces Calculation
 GPU acceleration                      :  No
 Rho Commun                            : RED_SCT
 Total electronic charge               :  12.999997569358
 Poisson Solver:
   BC                                  : Free
   Box                                 :  [  139,  127,  127 ]
   MPI tasks                           :  3
 Electric Dipole Moment (AU):
   P vector                            :  [ -6.3298E+00, -3.3522E-02, -3.3694E-02 ]
   norm(P)                             :  6.329977E+00
 Electric Dipole Moment (Debye):
   P vector                            :  [ -1.6089E+01, -8.5204E-02, -8.5642E-02 ]
   norm(P)                             :  1.608920E+01
 Calculate local forces: {Leaked force:  0.00000E+00}
 Calculate Non Local forces            :  Yes
 Average noise forces: {x:  1.94984049E-02, y:  3.01112871E-03, z:  3.05270838E-03, 
                    total:  1.99643111E-02}
<<<<<<< HEAD
 Clean forces norm (Ha/Bohr): {maxval:  1.102050177490E-01, fnrm2:  2.429029187410E-02}
 Raw forces norm (Ha/Bohr): {maxval:  1.239925816338E-01, fnrm2:  2.470530673574E-02}
  #--------------------------------------------------------------------------- Atomic Forces
 Atomic Forces (Ha/Bohr):
 -  {Ti: [-1.102050177490E-01,  4.336808689942E-19,  8.673617379884E-19]} # 0001
 -  {Na: [ 1.102050177490E-01,  4.336808689942E-19,  8.673617379884E-19]} # 0002
  #----------------------------------------------------------------- Timing for root process
 Timings for root process:
   CPU time (s)                        :  15.58
   Elapsed time (s)                    :  7.90
  #WARNING: Self-consistent cycle did not meet convergence criteria
  #-------------------------------- Warnings obtained during the run, check their relevance!
 WARNINGS: [Input XC is "XC: Perdew, Burke & Ernzerhof", 
 Odd number of electrons, no closed shell system, 
            Wavefunctions not converged after cycle  1, 
            Self-consistent cycle did not meet convergence criteria]
=======
 Clean forces norm (Ha/Bohr): {maxval:  1.102050177490E-01, fnrm2:  2.429029187411E-02}
 Raw forces norm (Ha/Bohr): {maxval:  1.239925816338E-01, fnrm2:  2.470530673574E-02}
  #--------------------------------------------------------------------------- Atomic Forces
 Atomic Forces (Ha/Bohr):
 -  {Ti: [-1.102050177490E-01,  8.673617379884E-19,  8.673617379884E-19]} # 0001
 -  {Na: [ 1.102050177490E-01,  4.336808689942E-19,  4.336808689942E-19]} # 0002
  #----------------------------------------------------------------- Timing for root process
 Timings for root process:
   CPU time (s)                        :  16.19
   Elapsed time (s)                    :  8.33
  #WARNING: Self-consistent cycle did not meet convergence criteria
  #-------------------------------- Warnings obtained during the run, check their relevance!
 WARNINGS:
 - Input XC is "XC: Perdew, Burke & Ernzerhof"
 - Odd number of electrons, no closed shell system
 - Wavefunctions not converged after cycle  1
 - Self-consistent cycle did not meet convergence criteria
>>>>>>> 2cfe1ba5
 Memory Consumption Report:
   Tot. No. of Allocations             :  2862
   Tot. No. of Deallocations           :  2862
   Remaining Memory (B)                :  0
   Memory occupation:
     Peak Value (MB)                   :  110
     for the array                     : f_i
     in the routine                    : vxcpostprocessing<|MERGE_RESOLUTION|>--- conflicted
+++ resolved
@@ -28,11 +28,7 @@
  
  Reference Paper                       : The Journal of Chemical Physics 129, 014109 (2008)
  Version Number                        : 1.7.0.32
-<<<<<<< HEAD
- Timestamp of this run                 : 2013-11-04 15:45:19.045
-=======
  Timestamp of this run                 : 2013-11-07 08:28:03.966
->>>>>>> 2cfe1ba5
  Root process Hostname                 : girofle
  Number of MPI tasks                   :  3
  OpenMP parallelization                :  Yes
@@ -41,28 +37,17 @@
   #------------------------------------------------------------------ Code compiling options
  Compilation options:
    Configure arguments:
-<<<<<<< HEAD
-     " 'FC=/opt/openmpi-1.6.5_intel/bin/mpif90' 'CC=icc' 'CXX=icpc' 'FCFLAGS=-O2 -openmp' 
-=======
      " 'FC=/opt/openmpi-1.6.5_intel/bin/mpif90' 'CC=icc' 'FCFLAGS=-O2 -xSSE4.2 -openmp' 
->>>>>>> 2cfe1ba5
      '--with-ext-linalg=/opt/intel/composer_xe_2013_sp1.0.080/mkl/lib/intel64/libmkl_blas95_l
      p64 /opt/intel/composer_xe_2013_sp1.0.080/mkl/lib/intel64/libmkl_lapack95_lp64 
      -L/opt/intel/composer_xe_2013_sp1.0.080/mkl/lib/intel64 -lmkl_scalapack_lp64 
      -lmkl_cdft_core -lmkl_intel_lp64 -lmkl_core -lmkl_intel_thread 
      -lmkl_blacs_intelmpi_lp64 -lpthread -lm'"
  
-<<<<<<< HEAD
-   Compilers (CC, FC, CXX)             :  [ icc, /opt/openmpi-1.6.5_intel/bin/mpif90, icpc ]
-   Compiler flags:
-     CFLAGS                            : -g -O2
-     FCFLAGS                           : -O2 -openmp
-=======
    Compilers (CC, FC, CXX)             :  [ icc, /opt/openmpi-1.6.5_intel/bin/mpif90, g++ ]
    Compiler flags:
      CFLAGS                            : -g -O2
      FCFLAGS                           : -O2 -xSSE4.2 -openmp
->>>>>>> 2cfe1ba5
      CXXFLAGS                          : -g -O2
   #------------------------------------------------------------------------ Input parameters
  perf:
@@ -410,21 +395,6 @@
  GPU acceleration:  No, Rho Commun: ALLRED, Total electronic charge:  12.999995640948, 
  Poisson Solver: {BC: Free, Box:  [  139,  127,  127 ], MPI tasks:  3}, 
  Hamiltonian Applied:  Yes, Orthoconstraint:  Yes, Preconditioning:  Yes, 
-<<<<<<< HEAD
- iter:  1, tr(H): -9.38569351631516646E+00, gnrm:  1.64E-01, gnrm0:  2.7E-01, 
- SDalpha:  2.000E+00, Orthogonalization Method:  0}
-       -  { #---------------------------------------------------------------------- iter: 2
- Hamiltonian Applied:  Yes, Orthoconstraint:  Yes, Preconditioning:  Yes, 
- iter:  2, tr(H): -9.84724947712142828E+00, gnrm:  1.30E-01, gnrm0:  2.7E-01, D: -4.62E-01, 
- SDalpha:  2.000E+00, Orthogonalization Method:  0}
-       -  { #---------------------------------------------------------------------- iter: 3
- Hamiltonian Applied:  Yes, Orthoconstraint:  Yes, Preconditioning:  Yes, 
- iter:  3, tr(H): -9.99812592068683337E+00, gnrm:  1.35E-01, gnrm0:  3.4E-01, D: -1.51E-01, 
- SDalpha:  2.000E+00, Orthogonalization Method:  0}
-       -  &final0001  { #---------------------------------------------------------- iter: 4
- Hamiltonian Applied:  Yes, 
- iter:  4, EKS: -5.82707503874720203E+01, gnrm:  1.35E-01, gnrm0:  3.4E-01, D: -1.06E-01,  #final
-=======
  iter:  1, tr(H): -9.38569351631506166E+00, gnrm:  1.64E-01, gnrm0:  2.7E-01, 
  SDalpha:  2.000E+00, Orthogonalization Method:  0}
        -  { #---------------------------------------------------------------------- iter: 2
@@ -438,17 +408,12 @@
        -  &final0001  { #---------------------------------------------------------- iter: 4
  Hamiltonian Applied:  Yes, 
  iter:  4, EKS: -5.82707503874719634E+01, gnrm:  1.35E-01, gnrm0:  3.4E-01, D: -1.06E-01,  #final
->>>>>>> 2cfe1ba5
  Energies: {Ekin:  2.22785087633E+01, Epot: -2.99003422148E+01, Enl: -2.73849304512E+00, 
               EH:  5.27819267319E+01,  EXC: -7.78869509621E+00, EvXC: -1.01106433354E+01, 
             Eion:  2.54955460189E+00}, 
  SCF criterion:  0}
         #No convergence within the allowed number of minimization steps
-<<<<<<< HEAD
-       Non-Hermiticity of Hamiltonian in the Subspace:  1.47E-30
-=======
        Non-Hermiticity of Hamiltonian in the Subspace:  6.79E-30
->>>>>>> 2cfe1ba5
     #Eigenvalues and New Occupation Numbers
    Orbitals: [
  {e: -1.976711335443E+00, f:  2.0000},  # 00001
@@ -460,15 +425,9 @@
  {e:  3.914850285009E-02, f:  0.8866},  # 00007
  {e:  3.980244315617E-02, f:  0.1134},  # 00008
  {e:  4.794259513267E-02, f:  0.0000},  # 00009
-<<<<<<< HEAD
- {e:  4.870173452380E-02, f:  0.0000},  # 00010
- {e:  8.112702866463E-02, f:  0.0000}] # 00011
-   Fermi Energy                        :  3.91752038886063E-02
-=======
  {e:  4.870173452381E-02, f:  0.0000},  # 00010
  {e:  8.112702866464E-02, f:  0.0000}] # 00011
    Fermi Energy                        :  3.91752038886113E-02
->>>>>>> 2cfe1ba5
  - Hamiltonian Optimization: &itrp002
    - Subspace Optimization: &itrep002-01
        Wavefunctions Iterations:
@@ -477,21 +436,6 @@
  itrp:  2, Mixing on: Density, RhoPot delta per volume unit:  &rpnrm0002  2.70E-06, 
  Poisson Solver: {BC: Free, Box:  [  139,  127,  127 ], MPI tasks:  3}, 
  Hamiltonian Applied:  Yes, Orthoconstraint:  Yes, Preconditioning:  Yes, 
-<<<<<<< HEAD
- iter:  1, tr(H): -1.09069478585282731E+01, gnrm:  1.90E-01, gnrm0:  1.4E-01, D: -9.09E-01, 
- SDalpha:  2.000E+00, Orthogonalization Method:  0}
-       -  { #---------------------------------------------------------------------- iter: 2
- Hamiltonian Applied:  Yes, Orthoconstraint:  Yes, Preconditioning:  Yes, 
- iter:  2, tr(H): -1.08447177444227023E+01, gnrm:  2.27E-01, gnrm0:  1.5E-01, D:  6.22E-02, 
- SDalpha:  1.000E+00, Orthogonalization Method:  0}
-       -  { #---------------------------------------------------------------------- iter: 3
- Hamiltonian Applied:  Yes, Orthoconstraint:  Yes, Preconditioning:  Yes, 
- iter:  3, tr(H): -1.10673809284600946E+01, gnrm:  5.65E-02, gnrm0:  3.9E-02, D: -2.23E-01, 
- SDalpha:  1.050E+00, Orthogonalization Method:  0}
-       -  &FINAL001  { #----------------------------------------------------------- iter: 4
- Hamiltonian Applied:  Yes, 
- iter:  4, EKS: -5.84357920565402225E+01, gnrm:  5.65E-02, gnrm0:  3.9E-02, D: -1.65E-01,  #FINAL
-=======
  iter:  1, tr(H): -1.09069478585281843E+01, gnrm:  1.90E-01, gnrm0:  1.4E-01, D: -9.09E-01, 
  SDalpha:  2.000E+00, Orthogonalization Method:  0}
        -  { #---------------------------------------------------------------------- iter: 2
@@ -505,17 +449,12 @@
        -  &FINAL001  { #----------------------------------------------------------- iter: 4
  Hamiltonian Applied:  Yes, 
  iter:  4, EKS: -5.84357920565401940E+01, gnrm:  5.65E-02, gnrm0:  3.9E-02, D: -1.65E-01,  #FINAL
->>>>>>> 2cfe1ba5
  Energies: {Ekin:  1.85974285640E+01, Epot: -2.83177769562E+01, Enl: -1.49778352671E+00, 
               EH:  5.20627955486E+01,  EXC: -7.70336564338E+00, EvXC: -9.99894645242E+00, 
             Eion:  2.54955460189E+00}, 
  SCF criterion:  0}
         #No convergence within the allowed number of minimization steps
-<<<<<<< HEAD
-       Non-Hermiticity of Hamiltonian in the Subspace:  1.40E-30
-=======
        Non-Hermiticity of Hamiltonian in the Subspace:  1.64E-30
->>>>>>> 2cfe1ba5
         #WARNING: Wavefunctions not converged after cycle  1
     #Eigenvalues and New Occupation Numbers
    Orbitals: [
@@ -525,21 +464,12 @@
  {e: -1.090323897477E+00, f:  2.0000},  # 00004
  {e: -1.257444279686E-01, f:  2.0000},  # 00005
  {e: -5.536808792815E-02, f:  2.0000},  # 00006
-<<<<<<< HEAD
- {e: -3.734242012661E-03, f:  0.7821},  # 00007
- {e: -3.294009127376E-03, f:  0.2179},  # 00008
-=======
  {e: -3.734242012665E-03, f:  0.7821},  # 00007
  {e: -3.294009127373E-03, f:  0.2179},  # 00008
->>>>>>> 2cfe1ba5
  {e:  1.245565006020E-02, f:  0.0000},  # 00009
  {e:  1.360107512079E-02, f:  0.0000},  # 00010
  {e:  3.952923745175E-02, f:  0.0000}] # 00011
-<<<<<<< HEAD
-   Fermi Energy                        : -3.76945797817047E-03
-=======
    Fermi Energy                        : -3.76945797817205E-03
->>>>>>> 2cfe1ba5
   #---------------------------------------------------------------------- Forces Calculation
  GPU acceleration                      :  No
  Rho Commun                            : RED_SCT
@@ -558,24 +488,6 @@
  Calculate Non Local forces            :  Yes
  Average noise forces: {x:  1.94984049E-02, y:  3.01112871E-03, z:  3.05270838E-03, 
                     total:  1.99643111E-02}
-<<<<<<< HEAD
- Clean forces norm (Ha/Bohr): {maxval:  1.102050177490E-01, fnrm2:  2.429029187410E-02}
- Raw forces norm (Ha/Bohr): {maxval:  1.239925816338E-01, fnrm2:  2.470530673574E-02}
-  #--------------------------------------------------------------------------- Atomic Forces
- Atomic Forces (Ha/Bohr):
- -  {Ti: [-1.102050177490E-01,  4.336808689942E-19,  8.673617379884E-19]} # 0001
- -  {Na: [ 1.102050177490E-01,  4.336808689942E-19,  8.673617379884E-19]} # 0002
-  #----------------------------------------------------------------- Timing for root process
- Timings for root process:
-   CPU time (s)                        :  15.58
-   Elapsed time (s)                    :  7.90
-  #WARNING: Self-consistent cycle did not meet convergence criteria
-  #-------------------------------- Warnings obtained during the run, check their relevance!
- WARNINGS: [Input XC is "XC: Perdew, Burke & Ernzerhof", 
- Odd number of electrons, no closed shell system, 
-            Wavefunctions not converged after cycle  1, 
-            Self-consistent cycle did not meet convergence criteria]
-=======
  Clean forces norm (Ha/Bohr): {maxval:  1.102050177490E-01, fnrm2:  2.429029187411E-02}
  Raw forces norm (Ha/Bohr): {maxval:  1.239925816338E-01, fnrm2:  2.470530673574E-02}
   #--------------------------------------------------------------------------- Atomic Forces
@@ -593,7 +505,6 @@
  - Odd number of electrons, no closed shell system
  - Wavefunctions not converged after cycle  1
  - Self-consistent cycle did not meet convergence criteria
->>>>>>> 2cfe1ba5
  Memory Consumption Report:
    Tot. No. of Allocations             :  2862
    Tot. No. of Deallocations           :  2862
