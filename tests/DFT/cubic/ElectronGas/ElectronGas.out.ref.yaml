--- conflicted
+++ resolved
@@ -27,17 +27,10 @@
        ggggg       i         BBBB
 
  Reference Paper                       : The Journal of Chemical Physics 129, 014109 (2008)
-<<<<<<< HEAD
  Version Number                        : 1.7-dev.22
- Timestamp of this run                 : 2012-12-23 15:12:49.825
+ Timestamp of this run                 : 2013-01-09 09:54:11.555
  Root process Hostname                 : athelas
  Number of MPI tasks                   :  2
-=======
- Version Number                        : 1.7-dev.21
- Timestamp of this run                 : 2013-01-08 12:14:59.236
- Root process Hostname                 : localhost
- Number of MPI tasks                   :  1
->>>>>>> 5e7ae0c5
  OpenMP parallelization                :  Yes
  Maximal OpenMP threads per MPI task   :  2
  #... (file:input.perf)..................................................Performance Options
@@ -109,11 +102,6 @@
  Atomic System Properties:
    Number of atomic types              :  0
    Number of atoms                     :  0
-<<<<<<< HEAD
-=======
-   Types of atoms                      :  []
-   Fixed atoms: []
->>>>>>> 5e7ae0c5
    Boundary Conditions                 : Periodic #Code: P
    Box Sizes (AU)                      :  [  1.50000E+01,  1.50000E+01,  1.50000E+01 ]
    Number of Symmetries                :  0
@@ -318,11 +306,7 @@
  Hamiltonian Applied:  Yes, Orthoconstraint:  Yes, Preconditioning:  Yes, 
  Energies: {Ekin:  6.57985636617E-02, Epot: -2.19625199190E-01, EH:  1.15591720910E-06, 
              EXC: -1.69082408412E-01, EvXC: -2.19627511024E-01}, 
-<<<<<<< HEAD
  iter:  6, EKS: -1.03282688832583736E-01, gnrm:  9.57E-04, D: -5.73E-06, 
-=======
- iter:  6, EKS: -1.03282688832583236E-01, gnrm:  9.57E-04, D: -5.73E-06, 
->>>>>>> 5e7ae0c5
  DIIS weights: [ 6.57E-06, -3.52E-03, -1.29E-01,  5.78E-01, -1.26E+00,  1.81E+00, -5.82E-08], 
  Orthogonalization Method:  0}
        -  { #---------------------------------------------------------------------- iter: 7
@@ -340,11 +324,7 @@
  Hamiltonian Applied:  Yes, Orthoconstraint:  Yes, Preconditioning:  Yes, 
  Energies: {Ekin:  6.57974187859E-02, Epot: -2.19625336043E-01, EH:  8.92681450492E-07, 
              EXC: -1.69082108107E-01, EvXC: -2.19627121406E-01}, 
-<<<<<<< HEAD
  iter:  8, EKS: -1.03283796639447950E-01, gnrm:  6.43E-05, D: -1.18E-07, 
-=======
- iter:  8, EKS: -1.03283796639447423E-01, gnrm:  6.43E-05, D: -1.18E-07, 
->>>>>>> 5e7ae0c5
  DIIS weights: [-1.05E-02,  5.47E-02, -1.46E-01,  3.50E-01, -7.16E-01,  1.47E+00, -2.44E-10], 
  Orthogonalization Method:  0}
        -  &FINAL001  { #----------------------------------------------------------- iter: 9
@@ -402,23 +382,13 @@
    -  [  2.073328897534E-11,  1.979119220891E-06,  8.051501692044E-12 ]
    -  [  2.137257800964E-11,  8.051501692044E-12,  1.979261561217E-06 ]
    Pressure:
-<<<<<<< HEAD
      Ha/Bohr^3                         :  1.97919472482451E-06
      GPa                               :  5.822991E-02
      PV (Ha)                           :  6.67978219628271E-03
   #----------------------------------------------------------------- Timing for root process
  Timings for root process:
-   CPU time (s)                        :  13.64
-   Elapsed time (s)                    :  7.39
-=======
-     Ha/Bohr^3                         :  1.97919472482502E-06
-     GPa                               :  5.822991E-02
-     PV (Ha)                           :  6.67978219628443E-03
-  #----------------------------------------------------------------- Timing for root process
- Timings for root process:
-   CPU time (s)                        :  13.54
-   Elapsed time (s)                    :  3.39
->>>>>>> 5e7ae0c5
+   CPU time (s)                        :  13.93
+   Elapsed time (s)                    :  7.21
   #-------------------------------- Warnings obtained during the run, check their relevance!
  WARNINGS:
  - symmetries have been disabled, k points are not irreductible.
