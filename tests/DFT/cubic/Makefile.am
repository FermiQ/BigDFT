# Give here the list of existing tests
<<<<<<< HEAD
TESTDIRS =C \
          Li+ \
=======
TESTDIRS = C \
	  Li+ \
>>>>>>> af62613e
	  H2-spin \
	  SiH4 \
	  NaCl \
	  Ca2 \
	  H2O-CP2K \
	  SiBulk \
	  AgBulk \
	  TiMix \
	  TiSmear \
	  O2-Spin \
	  ElectField \
	  ElectronGas \
	  NLCC

<<<<<<< HEAD
=======
EXTRA_TESTDIRS =
>>>>>>> af62613e

EXTRA_DIST = 

#This will run the automatic tests also for GPU
if USE_CUDA_GPU
  TESTDIRS += GPU
endif
if USE_OCL
  TESTDIRS += OCL
else
#Add H (box too small) and Graphene (different algorithm) only if we do not use OCL (see README)
#OCL not implemented with spin=4 (Fehyb and Mn2)
  TESTDIRS += H Graphene FeHyb Mn2 SIC
endif

# Give here the pseudo-potentials used by each test.
H.psp: psppar.H
C.psp: psppar.C
Li+.psp: psppar.Li
H2-spin.psp: HGH/psppar.H
SiH4.psp: HGH-K/psppar.H HGH-K/psppar.Si
TiMix.psp: HGH-K/psppar.Ti HGH/psppar.Na
TiSmear.psp: HGH-K/psppar.Ti HGH/psppar.Na
NaCl.psp: HGH/psppar.Na HGH/psppar.Cl
Ca2.psp: psppar.Ca
Mn2.psp: psppar.Mn
H2O-CP2K.psp: HGH/psppar.H HGH/psppar.O
SiBulk.psp: HGH-K/psppar.Si
AgBulk.psp: HGH/psppar.Ag
Graphene.psp: psppar.C
FeHyb.psp: HGH/psppar.Fe
GPU.psp: HGH/psppar.Si
OCL.psp: HGH/psppar.Si
O2-Spin.psp: HGH-K/psppar.O
ElectField.psp: HGH-K/psppar.H HGH-K/psppar.O
#SIC.psp: HGH/psppar.H \
#	HGH/psppar.C \
#	HGH/psppar.O \
#	HGH/psppar.N

SIC.post-in:
	if [ ! -d data-PZ ] ; then mkdir data-PZ; fi
	mv wavefunctions.gau data-PZ/

# Define the precision for specific directories.
%.report: %.ref
	@case $< in \
          *.memguess.ref | *.out.ref) mode="--mode=bigdft";; \
          *) mode="";; \
        esac ; \
        case $* in \
          Ca2.out*)             prec="4.e-10" ;; \
          NaCl.out*)            prec="2.e-9" ;; \
          SiBulk.out*)          prec="2.e-7" ;; \
          AgBulk.out*)          prec="6.e-8" ;; \
          SiH4.out*)            prec="5.e-9" ;; \
	  SIC*.out*)            prec="1.e-9" ;; \
	  Mn2.out*)             prec="5.e-10" ;; \
          ElecField.out*)       prec="1.e-9" ;; \
          *)                    prec="1.1e-10" ;; \
        esac ; \
	python $(abs_top_srcdir)/tests/fldiff.py $$mode --discrepancy=$$prec $*".out" $< | tee $@

%.report.yaml: %.ref.yaml
	export PYTHONPATH=${PYTHONPATH} ; \
	export LD_LIBRARY_PATH=${LD_LIBRARY_PATH} ; \
	name=`basename $< .out.ref.yaml | sed "s/[^_]*_\?\(.*\)$$/\1/"`  ;\
	tols=`basename $< .out.ref.yaml` ;\
	if test -n "$$name" ; then log=log-$$name.yaml ; else log=log.yaml ; fi ;\
	python $(abs_top_srcdir)/tests/fldiff_yaml.py \
		-r $< -d $$log -t $(abs_top_srcdir)/tests/tols-BigDFT.yaml --label=$$tols -o $@ 

include $(srcdir)/../../check.mk

<|MERGE_RESOLUTION|>--- conflicted
+++ resolved
@@ -1,11 +1,6 @@
 # Give here the list of existing tests
-<<<<<<< HEAD
-TESTDIRS =C \
-          Li+ \
-=======
 TESTDIRS = C \
 	  Li+ \
->>>>>>> af62613e
 	  H2-spin \
 	  SiH4 \
 	  NaCl \
@@ -20,10 +15,7 @@
 	  ElectronGas \
 	  NLCC
 
-<<<<<<< HEAD
-=======
 EXTRA_TESTDIRS =
->>>>>>> af62613e
 
 EXTRA_DIST = 
 
