--- conflicted
+++ resolved
@@ -28,11 +28,7 @@
  
  Reference Paper                       : The Journal of Chemical Physics 129, 014109 (2008)
  Version Number                        : 1.7.0.32
-<<<<<<< HEAD
- Timestamp of this run                 : 2013-11-04 15:52:43.757
-=======
  Timestamp of this run                 : 2013-11-07 08:35:30.653
->>>>>>> 2cfe1ba5
  Root process Hostname                 : girofle
  Number of MPI tasks                   :  3
  OpenMP parallelization                :  Yes
@@ -41,28 +37,17 @@
   #------------------------------------------------------------------ Code compiling options
  Compilation options:
    Configure arguments:
-<<<<<<< HEAD
-     " 'FC=/opt/openmpi-1.6.5_intel/bin/mpif90' 'CC=icc' 'CXX=icpc' 'FCFLAGS=-O2 -openmp' 
-=======
      " 'FC=/opt/openmpi-1.6.5_intel/bin/mpif90' 'CC=icc' 'FCFLAGS=-O2 -xSSE4.2 -openmp' 
->>>>>>> 2cfe1ba5
      '--with-ext-linalg=/opt/intel/composer_xe_2013_sp1.0.080/mkl/lib/intel64/libmkl_blas95_l
      p64 /opt/intel/composer_xe_2013_sp1.0.080/mkl/lib/intel64/libmkl_lapack95_lp64 
      -L/opt/intel/composer_xe_2013_sp1.0.080/mkl/lib/intel64 -lmkl_scalapack_lp64 
      -lmkl_cdft_core -lmkl_intel_lp64 -lmkl_core -lmkl_intel_thread 
      -lmkl_blacs_intelmpi_lp64 -lpthread -lm'"
  
-<<<<<<< HEAD
-   Compilers (CC, FC, CXX)             :  [ icc, /opt/openmpi-1.6.5_intel/bin/mpif90, icpc ]
-   Compiler flags:
-     CFLAGS                            : -g -O2
-     FCFLAGS                           : -O2 -openmp
-=======
    Compilers (CC, FC, CXX)             :  [ icc, /opt/openmpi-1.6.5_intel/bin/mpif90, g++ ]
    Compiler flags:
      CFLAGS                            : -g -O2
      FCFLAGS                           : -O2 -xSSE4.2 -openmp
->>>>>>> 2cfe1ba5
      CXXFLAGS                          : -g -O2
   #------------------------------------------------------------------------ Input parameters
  perf:
@@ -360,11 +345,7 @@
  Energies: {Ekin:  1.13297974818E+01, Epot: -2.66506168379E+01, Enl:  1.46844541618E+00, 
               EH:  2.41435884817E+01,  EXC: -4.25727264030E+00, EvXC: -5.57136450296E+00, 
            EvSIC: -5.34661305268E+00}, 
-<<<<<<< HEAD
- iter:  1, EKS: -1.89588392625075208E+01, gnrm:  3.84E-01, 
-=======
  iter:  1, EKS: -1.89588392625075066E+01, gnrm:  3.84E-01, 
->>>>>>> 2cfe1ba5
  SDalpha:  2.000E+00, Orthogonalization Method:  0}
        -  { #---------------------------------------------------------------------- iter: 2
  GPU acceleration:  No, Rho Commun: RED_SCT, Total electronic charge:  9.999999812608, 
@@ -391,11 +372,7 @@
  Energies: {Ekin:  1.39546703419E+01, Epot: -2.84581682196E+01, Enl:  1.55089285934E+00, 
               EH:  2.69222948379E+01,  EXC: -4.76341530096E+00, EvXC: -6.23919927772E+00, 
            EvSIC: -6.40751199670E+00}, 
-<<<<<<< HEAD
- iter:  4, EKS: -1.96151856390625596E+01, gnrm:  1.64E-01, D: -3.73E-02, 
-=======
  iter:  4, EKS: -1.96151856390625490E+01, gnrm:  1.64E-01, D: -3.73E-02, 
->>>>>>> 2cfe1ba5
  SDalpha:  2.000E+00, Orthogonalization Method:  0}
        -  &FINAL001  { #----------------------------------------------------------- iter: 5
  GPU acceleration:  No, Rho Commun: RED_SCT, Total electronic charge:  9.999999792110, 
@@ -446,15 +423,6 @@
  Calculate Non Local forces            :  Yes
  Average noise forces: {x:  4.86157400E-03, y:  4.86150053E-03, z:  1.40658084E-01, 
                     total:  1.40826012E-01}
-<<<<<<< HEAD
- Clean forces norm (Ha/Bohr): {maxval:  1.861535805796E-01, fnrm2:  5.813687798540E-02}
- Raw forces norm (Ha/Bohr): {maxval:  2.297542685574E-01, fnrm2:  7.798568590205E-02}
-  #--------------------------------------------------------------------------- Atomic Forces
- Atomic Forces (Ha/Bohr):
- -  {H: [-6.319551389861E-04, -6.319551394282E-04,  1.485451845332E-01]} # 0001
- -  {C: [ 1.225280957865E-03,  1.225280958722E-03,  3.760650493418E-02]} # 0002
- -  {N: [-5.933258188791E-04, -5.933258192942E-04, -1.861516894673E-01]} # 0003
-=======
  Clean forces norm (Ha/Bohr): {maxval:  1.861535805796E-01, fnrm2:  5.813687798541E-02}
  Raw forces norm (Ha/Bohr): {maxval:  2.297542685574E-01, fnrm2:  7.798568590206E-02}
   #--------------------------------------------------------------------------- Atomic Forces
@@ -462,7 +430,6 @@
  -  {H: [-6.319551389872E-04, -6.319551394294E-04,  1.485451845332E-01]} # 0001
  -  {C: [ 1.225280957867E-03,  1.225280958725E-03,  3.760650493420E-02]} # 0002
  -  {N: [-5.933258188802E-04, -5.933258192953E-04, -1.861516894674E-01]} # 0003
->>>>>>> 2cfe1ba5
  Generation of input wavefunction data for atom: H
  Electronic configuration: {s: [ 1.00]}
  Generation of input wavefunction data for atom: C
@@ -537,16 +504,12 @@
  Total Charge considered on the centers:  9.722858062150
   #----------------------------------------------------------------- Timing for root process
  Timings for root process:
-<<<<<<< HEAD
-   CPU time (s)                        :  33.58
-   Elapsed time (s)                    :  19.59
-=======
    CPU time (s)                        :  33.41
    Elapsed time (s)                    :  19.39
->>>>>>> 2cfe1ba5
   #-------------------------------- Warnings obtained during the run, check their relevance!
- WARNINGS: [KS Hamiltonian is not Hermitian in the subspace, diff: 1.08E-02, 
- Wavefunctions not converged after cycle  1]
+ WARNINGS:
+ - KS Hamiltonian is not Hermitian in the subspace, diff: 1.08E-02
+ - Wavefunctions not converged after cycle  1
  Memory Consumption Report:
    Tot. No. of Allocations             :  1497
    Tot. No. of Deallocations           :  1497
