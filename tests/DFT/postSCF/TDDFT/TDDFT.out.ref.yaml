---
 Code logo:
         TTTT         F       DDDDD
        T    T               D
       T     T        F     D
       T    T         F     D        D
       TTTTT          F     D         D
       T    T         F     D         D
       T     T        F     D         D
       T      T       F     D         D
       T     T     FFFF     D         D
       T TTTT         F      D        D
       T             F        D      D
   TTTTTTTTT    FFFFF          DDDDDD
     gggggg          iiiii    BBBBBBBBB
    g      g        i             B
   g        g      i         BBBB B
   g         g     iiii     B     B
   g         g     i       B      B
   g         g     i        B     B
   g         g     i         B    B
   g         g     i          BBBBB
    g        g     i         B    B
             g     i        B     B
            g               B    B
       ggggg       i         BBBB
 
 Reference Paper                       : The Journal of Chemical Physics 129, 014109 (2008)
 Version Number                        : 1.7-dev.22
<<<<<<< HEAD
 Timestamp of this run                 : 2013-01-15 14:59:23.763
 Root process Hostname                 : localhost
 Number of MPI tasks                   :  1
 OpenMP parallelization                :  Yes
 Maximal OpenMP threads per MPI task   :  4
=======
 Timestamp of this run                 : 2013-01-30 17:39:47.718
 Root process Hostname                 : badiane
 Number of MPI tasks                   :  4
 OpenMP parallelization                :  Yes
 Maximal OpenMP threads per MPI task   :  1
>>>>>>> 547af30a
 #... (file:input.perf)..................................................Performance Options
 #|debug F                      Debug option                                                 
 #|fftcache 8192                Cache size for the FFT                                       
 #|accel NO                     Acceleration (NO, CUDAGPU, OCLGPU, OCLCPU, OCLACC)           
 #|OCL_platform                 Chosen OCL platform                                          
 #|blas F                       CUBLAS acceleration                                          
 #|projrad  1.50E+01            Radius of the projector as a function of the maxrad          
 #|exctxpar OP2P                Exact exchange parallelisation scheme                        
 #|ig_diag T                    Input guess: (T:Direct, F:Iterative) diag. of Ham.           
 #|ig_norbp 5                   Input guess: Orbitals per process for iterative diag.        
 #|ig_blocks 300 800            Input guess: Block sizes for orthonormalisation              
 #|ig_tol  1.00E-04             Input guess: Tolerance criterion                             
 #|methortho 0                  Orthogonalisation (0=Cholesky,1=GS/Chol,2=Loewdin)           
 #|rho_commun DEF               Density communication scheme (DBL, RSC, MIX)                 
 #|psolver_groupsize 0          Size of Poisson Solver taskgroups (0=nproc)                  
 #|psolver_accel 0              Acceleration of the Poisson Solver (0=none, 1=CUDA)          
 #|unblock_comms OFF            Overlap Communications of fields (OFF,DEN,POT)               
 #|linear OFF                   Linear Input Guess approach (OFF, LIG, FUL, TMO)             
 #|tolsym  1.00E-08             Tolerance for symmetry detection                             
 #|signaling F                  Expose calculation results on Network                        
 #|signalTimeout 0              Time out on startup for signal connection                    
 #|domain                       Domain to add to the hostname to find the IP                 
 #|verbosity 2                  verbosity of the output 0=low, 2=high                        
 #|outdir ./                    Writing directory                                            
 #|psp_onfly T                  Calculate pseudopotential projectors on the fly              
 #... (file:input.dft)............................................DFT Calculation Parameters
 #|0.40 0.40 0.40  hx,hy,hz: grid spacing in the three directions                            
 #|7.0  8.0       c(f)rmult: c(f)rmult*radii_cf(:,1(2))=coarse(fine) atom-based radius       
 #|1              ixc: exchange-correlation parameter (LDA=1,PBE=11)                         
 #|0 0.0  0.0 0.0 charge of the system, Electric field (Ex,Ey,Ez)                            
 #|1  0           nspin=1 non-spin polarization, mpol=total magnetic moment                  
 #|1.E-04         gnrm_cv: convergence criterion gradient                                    
 #|50 10          itermax,nrepmax: max. # of wfn. opt. steps and of re-diag. runs            
 #|6  6           ncong, idsx: # of CG it. for preconditioning eq., wfn. diis history        
 #|0              dispersion correction potential (values 1,2,3), 0=none                     
 #|0 0            InputPsiId, output_wf, output_denspot                                      
 #|0.0  30        rbuf, ncongt: length of the tail (AU),# tail CG iterations                 
 #|8  4           Davidson subspace dim., # of opt. orbs, # of plotted orbs                  
 #|T              disable the symmetry detection                                             
 #... (file:input.mix.. not present)......................................Mixing Parameters 
 #|0              Mixing parameters                                                          
 #|1              Maximum number of diagonalisation iterations                               
 #|1.e-4          Stop criterion on the residue of potential or density                      
 #|0 0.0 1        No. of additional bands, elec. temperature, smearing method                
 #|0.0 2.0        Multiplying factors for the mixing and the electronic DIIS                 
 #... (file:input.geopt.. not present)..................................Geometry Parameters 
 #|BFGS           Geometry optimisation method                                               
 #|1              Maximum number of force evaluations                                        
 #|1.0 0.0        fract_fluct,forcemax                                                       
 #|0.0            random displacement amplitude                                              
 #|4.0            Stepsize for the geometry optimisation                                     
 #... (file:input.tddft)...................................................TD-DFT Parameters
 #|TDA            TDDFT Method                                                               
 # ==== WARNING: the following lines have not been processed by the parser ====
 #|8 8 2                                                                                     
 #... (file:input.sic.. not present).........................................SIC Parameters 
 #|NONE           SIC method: NONE, PZ, NK                                                   
 #|0.0            SIC downscaling parameter                                                  
 #|0.0            Reference occupation fref (NK case only)                                   
 #... (file:input.kpt.. not present).....................Brillouin Zone Sampling Parameters 
 #|manual         K-point sampling method                                                    
 #|1              Number of K-points                                                         
 #|0. 0. 0. 1.    K-pt coords, K-pt weigth                                                   
  #--------------------------------------------------------------------------------------- |
 Data Writing directory                : ./data/
  #-------------------------------------------------- Input Atomic System (file: posinp.xyz)
 Atomic System Properties:
   Number of atomic types              :  1
   Number of atoms                     :  2
   Types of atoms                      :  [ N ]
   Boundary Conditions                 : Free #Code: F
   Number of Symmetries                :  0
   Space group                         : disabled
  #------------------------------ Geometry optimization Input Parameters (file: input.geopt)
 Geometry Optimization Parameters:
   Maximum steps                       :  1
   Algorithm                           : BFGS
   Random atomic displacement          :  0.0E+00
   Fluctuation in forces               :  1.0E+00
   Maximum in forces                   :  0.0E+00
   Steepest descent step               :  4.0E+00
 Material acceleration                 :  No #iproc=0
  #------------------------------------------------------------------------ Input parameters
 DFT parameters:
   eXchange Correlation:
     XC ID                             :  &ixc  1
     Exchange-Correlation reference    : "XC: Teter 93"
     XC functional implementation      : ABINIT
     Spin polarization                 :  No
 Basis set definition:
   Suggested Grid Spacings (a0)        :  [  0.40,  0.40,  0.40 ]
   Coarse and Fine Radii Multipliers   :  [  7.0,  8.0 ]
 Self-Consistent Cycle Parameters:
   Wavefunction:
     Gradient Norm Threshold           :  &gnrm_cv  1.0E-04
     CG Steps for Preconditioner       :  6
     DIIS History length               :  6
     Max. Wfn Iterations               :  &itermax  50
     Max. Subspace Diagonalizations    :  10
     Input wavefunction policy         : LCAO # 0
     Output wavefunction policy        : none # 0
     Output grid policy                : none # 0
     Output grid format                : text # 0
     Virtual orbitals                  :  4
     Number of plotted density orbitals:  0
   Density/Potential:
     Max. Iterations                   :  1
 Post Optimization Parameters:
   Finite-Size Effect estimation:
     Scheduled                         :  No
  #----------------------------------------------------------------------- System Properties
 Properties of atoms in the system:
 - Symbol                              : N #Type No.  01
   No. of Electrons                    :  5
   No. of Atoms                        :  2
   Radii of active regions (AU):
     Coarse                            :  1.27237
     Fine                              :  0.25000
     Coarse PSP                        :  0.48171
     Source                            : PSP File
   Grid Spacing threshold (AU)         :  0.64
   Pseudopotential type                : GTH
   Local Pseudo Potential (HGH convention):
     Rloc                              :  0.28890
     Coefficients (c1 .. c4)           :  [ -12.20464,  1.75782,  0.00000,  0.00000 ]
   NonLocal PSP Parameters:
   - Channel (l)                       :  0
     Rloc                              :  0.25691
     h_ij matrix:
     -  [  13.52281,  0.00000,  0.00000 ]
     -  [  0.00000,  0.00000,  0.00000 ]
     -  [  0.00000,  0.00000,  0.00000 ]
   No. of projectors                   :  1
   PSP XC                              : "XC: Teter 93"
  #-------------------------------------------------------------------------- Atom Positions
 Atomic positions within the cell (Atomic and Grid Units):
 - N: {AU:  [  8.8000,  8.8000,  8.7465 ], GU:  [  22.000,  22.000,  21.866 ]} # 0001
 - N: {AU:  [  8.8000,  8.8000,  10.854 ], GU:  [  22.000,  22.000,  27.134 ]} # 0002
 Rigid Shift Applied (AU)              :  [  8.8000,  8.8000,  8.7465 ]
  #------------------------------------------------------------------------- Grid properties
 Box Grid spacings                     :  [  0.4000,  0.4000,  0.4000 ]
 Sizes of the simulation domain:
   AU                                  :  [  17.600,  17.600,  19.600 ]
   Angstroem                           :  [  9.3135,  9.3135,  10.372 ]
   Grid Spacing Units                  :  [  44,  44,  49 ]
   High resolution region boundaries (GU):
     From                              :  [  17,  17,  17 ]
     To                                :  [  27,  27,  32 ]
 High Res. box is treated separately   :  Yes
  #------------------------------------------------------------------- Kernel Initialization
 Poisson Kernel Initialization:
<<<<<<< HEAD
   MPI tasks                           :  1
   OpenMP threads per MPI task         :  4
 Poisson Kernel Creation:
   Boundary Conditions                 : Free
   Memory Requirements per MPI task:
     Density (MB)                      :  14.83
     Kernel (MB)                       :  15.19
     Full Grid Arrays (MB)             :  13.94
=======
   MPI tasks                           :  4
   OpenMP threads per MPI task         :  1
 Poisson Kernel Creation:
   Boundary Conditions                 : Free
   Memory Requirements per MPI task:
     Density (MB)                      :  3.74
     Kernel (MB)                       :  3.89
     Full Grid Arrays (MB)             :  13.94
     Load Balancing of calculations:
       Density:
         MPI tasks 0- 2                : 100%
         MPI task 3                    :  97%
       Kernel:
         MPI tasks 0- 2                : 100%
         MPI task 3                    :  90%
       Complete LB per task            : 1/3 LB_density + 2/3 LB_kernel
>>>>>>> 547af30a
 Wavefunctions Descriptors, full simulation domain:
   Coarse resolution grid:
     No. of segments                   :  1798
     No. of points                     :  54474
   Fine resolution grid:
     No. of segments                   :  128
     No. of points                     :  872
  #---------------------------------------------------------------------- Occupation Numbers
 Total Number of Electrons             :  10
 Spin treatment                        : Averaged
<<<<<<< HEAD
=======
 Orbitals Repartition:
   MPI tasks  0- 0                     :  2
   MPI tasks  1- 3                     :  1
>>>>>>> 547af30a
 Total Number of Orbitals              :  5
 Occupation numbers coming from        : System properties
 Input Occupation Numbers:
 - Occupation Numbers: {Orbitals No. 1-5:  2.0000}
<<<<<<< HEAD
 Wavefunctions memory occupation for root MPI process:  2 MB 318 KB 336 B
=======
 Wavefunctions memory occupation for root MPI process:  0 MB 946 KB 544 B
>>>>>>> 547af30a
 NonLocal PSP Projectors Descriptors:
   Creation strategy                   : On-the-fly
   Total number of projectors          :  2
   Total number of components          :  7297
   Percent of zero components          :  0
  #-------------------------------------------------------- Estimation of Memory Consumption
 Memory requirements for principal quantities (MiB.KiB):
   Subspace Matrix                     : 0.1 #    (Number of Orbitals: 5)
   Single orbital                      : 0.474 #  (Number of Components: 60578)
<<<<<<< HEAD
   All (distributed) orbitals          : 4.637 #  (Number of Orbitals per MPI task: 5)
   Wavefunction storage size           : 32.361 # (DIIS/SD workspaces included)
=======
   All (distributed) orbitals          : 2.792 #  (Number of Orbitals per MPI task: 2)
   Wavefunction storage size           : 13.887 # (DIIS/SD workspaces included)
>>>>>>> 547af30a
   Nonlocal Pseudopotential Arrays     : 0.58
   Full Uncompressed (ISF) grid        : 13.960
   Workspaces storage size             : 1.159
 Memory requirements for principal code sections (MiB.KiB):
<<<<<<< HEAD
   Kernel calculation                  : 167.109
   Density Construction                : 114.361
   Poisson Solver                      : 166.258
   Hamiltonian application             : 115.279
 Estimated Memory Peak (MB)            :  167
=======
   Kernel calculation                  : 73.972
   Density Construction                : 65.220
   Poisson Solver                      : 62.653
   Hamiltonian application             : 66.138
 Estimated Memory Peak (MB)            :  73
>>>>>>> 547af30a
 Ion-Ion interaction energy            :  1.18650663395881E+01
  #---------------------------------------------------------------- Ionic Potential Creation
 Total ionic charge                    : -10.000000000000
 Poisson Solver:
   BC                                  : Free
   Box                                 :  [  119,  119,  129 ]
<<<<<<< HEAD
   MPI tasks                           :  1
  #----------------------------------- Wavefunctions from PSP Atomic Orbitals initialization
 Input Hamiltonian:
   Total No. of Atomic Input Orbitals  :  8
=======
   MPI tasks                           :  4
  #----------------------------------- Wavefunctions from PSP Atomic Orbitals initialization
 Input Hamiltonian:
   Total No. of Atomic Input Orbitals  :  8
   Inputguess Orbitals Repartition:
     MPI tasks  0- 0                   :  4
     MPI tasks  1- 1                   :  2
     MPI tasks  2- 3                   :  1
>>>>>>> 547af30a
   Atomic Input Orbital Generation:
   -  {Atom Type: N, Electronic configuration: {s: [ 2.00], p: [ 1.00,  1.00,  1.00]}}
   Wavelet conversion succeeded        :  Yes
   Deviation from normalization        :  1.17E-06
   GPU acceleration                    :  No
<<<<<<< HEAD
   Total electronic charge             :  9.999999657238
   Poisson Solver:
     BC                                : Free
     Box                               :  [  119,  119,  129 ]
     MPI tasks                         :  1
   Expected kinetic energy             :  13.8912952695
   Energies: {Ekin:  1.38924319005E+01, Epot: -2.18504262939E+01, Enl:  2.33046513907E+00, 
                EH:  2.72933442625E+01,  EXC: -4.69717920393E+00, EvXC: -6.15193033564E+00}
   EKS                                 : -1.96010560455454979E+01
=======
   Rho Commun                          : RED_SCT
   Total electronic charge             :  9.999999657239
   Poisson Solver:
     BC                                : Free
     Box                               :  [  119,  119,  129 ]
     MPI tasks                         :  4
   Expected kinetic energy             :  13.8912952695
   Energies: {Ekin:  1.38924319005E+01, Epot: -2.18504262939E+01, Enl:  2.33046513907E+00, 
                EH:  2.72933442625E+01,  EXC: -4.69717920393E+00, EvXC: -6.15193033564E+00}
   EKS                                 : -1.96010560455363283E+01
>>>>>>> 547af30a
   Input Guess Overlap Matrices: {Calculated:  Yes, Diagonalized:  Yes}
    #Eigenvalues and New Occupation Numbers
   Orbitals: [
 {e: -1.040283007418E+00, f:  2.0000},  # 00001
 {e: -5.267494617851E-01, f:  2.0000},  # 00002
 {e: -4.417819305257E-01, f:  2.0000},  # 00003
 {e: -4.417818175831E-01, f:  2.0000},  # 00004
 {e: -3.951864359397E-01, f:  2.0000},  # 00005
 {e: -1.019394140190E-01, f:  0.0000},  # 00006
 {e: -1.019392009747E-01, f:  0.0000},  # 00007
 {e:  6.775953788387E-01, f:  0.0000}] # 00008
   IG wavefunctions defined            :  Yes
   Accuracy estimation for this run:
     Energy                            :  1.14E-03
     Convergence Criterion             :  2.27E-04
  #------------------------------------------------------------------- Self-Consistent Cycle
 Ground State Optimization:
 - Hamiltonian Optimization: &itrp001
   - Subspace Optimization: &itrep001-01
       Wavefunctions Iterations:
       -  { #---------------------------------------------------------------------- iter: 1
<<<<<<< HEAD
 GPU acceleration:  No, Total electronic charge:  9.999999703284, 
 Poisson Solver: {BC: Free, Box:  [  119,  119,  129 ], MPI tasks:  1}, 
 Hamiltonian Applied:  Yes, Orthoconstraint:  Yes, Preconditioning:  Yes, 
 Energies: {Ekin:  1.31426034771E+01, Epot: -2.15640347299E+01, Enl:  1.85813182578E+00, 
              EH:  2.63218966863E+01,  EXC: -4.58091191362E+00, EvXC: -5.99842452270E+00}, 
 iter:  1, EKS: -1.96026171647294554E+01, gnrm:  3.16E-01, D: -1.56E-03, 
 DIIS weights: [ 1.00E+00,  1.00E+00], Orthogonalization Method:  0}
       -  { #---------------------------------------------------------------------- iter: 2
 GPU acceleration:  No, Total electronic charge:  9.999999704335, 
 Poisson Solver: {BC: Free, Box:  [  119,  119,  129 ], MPI tasks:  1}, 
 Hamiltonian Applied:  Yes, Orthoconstraint:  Yes, Preconditioning:  Yes, 
 Energies: {Ekin:  1.44525592652E+01, Epot: -2.17206504074E+01, Enl:  1.88046005937E+00, 
              EH:  2.78230375889E+01,  EXC: -4.80993004133E+00, EvXC: -6.30076535228E+00}, 
 iter:  2, EKS: -1.98547670212776382E+01, gnrm:  1.06E-01, D: -2.52E-01, 
 DIIS weights: [-4.18E-02,  1.04E+00, -3.63E-03], Orthogonalization Method:  0}
       -  { #---------------------------------------------------------------------- iter: 3
 GPU acceleration:  No, Total electronic charge:  9.999999694902, 
 Poisson Solver: {BC: Free, Box:  [  119,  119,  129 ], MPI tasks:  1}, 
 Hamiltonian Applied:  Yes, Orthoconstraint:  Yes, Preconditioning:  Yes, 
 Energies: {Ekin:  1.44519082576E+01, Epot: -2.17400321752E+01, Enl:  1.75189685292E+00, 
              EH:  2.76825466260E+01,  EXC: -4.77705467451E+00, EvXC: -6.25744062488E+00}, 
 iter:  3, EKS: -1.98733214006292336E+01, gnrm:  4.49E-02, D: -1.86E-02, 
 DIIS weights: [-4.14E-02, -3.57E-01,  1.40E+00, -2.21E-04], Orthogonalization Method:  0}
       -  { #---------------------------------------------------------------------- iter: 4
 GPU acceleration:  No, Total electronic charge:  9.999999681509, 
 Poisson Solver: {BC: Free, Box:  [  119,  119,  129 ], MPI tasks:  1}, 
 Hamiltonian Applied:  Yes, Orthoconstraint:  Yes, Preconditioning:  Yes, 
 Energies: {Ekin:  1.45275518233E+01, Epot: -2.18265963154E+01, Enl:  1.76268248131E+00, 
              EH:  2.76848732259E+01,  EXC: -4.77476638588E+00, EvXC: -6.25447450058E+00}, 
 iter:  4, EKS: -1.98764607823880688E+01, gnrm:  1.31E-02, D: -3.14E-03, 
 DIIS weights: [ 9.34E-03,  1.55E-02, -1.91E-01,  1.17E+00, -1.48E-05], 
 Orthogonalization Method:  0}
       -  { #---------------------------------------------------------------------- iter: 5
 GPU acceleration:  No, Total electronic charge:  9.999999678092, 
 Poisson Solver: {BC: Free, Box:  [  119,  119,  129 ], MPI tasks:  1}, 
 Hamiltonian Applied:  Yes, Orthoconstraint:  Yes, Preconditioning:  Yes, 
 Energies: {Ekin:  1.45385246718E+01, Epot: -2.18387601736E+01, Enl:  1.75115103923E+00, 
              EH:  2.76717455852E+01,  EXC: -4.77294961693E+00, EvXC: -6.25208028546E+00}, 
 iter:  5, EKS: -1.98766330396384667E+01, gnrm:  3.83E-03, D: -1.72E-04, 
 DIIS weights: [-4.59E-04,  2.47E-02, -9.12E-02, -1.82E-01,  1.25E+00, -1.42E-06], 
 Orthogonalization Method:  0}
       -  { #---------------------------------------------------------------------- iter: 6
 GPU acceleration:  No, Total electronic charge:  9.999999676889, 
 Poisson Solver: {BC: Free, Box:  [  119,  119,  129 ], MPI tasks:  1}, 
 Hamiltonian Applied:  Yes, Orthoconstraint:  Yes, Preconditioning:  Yes, 
 Energies: {Ekin:  1.45493530716E+01, Epot: -2.18484787910E+01, Enl:  1.75101569383E+00, 
              EH:  2.76728675692E+01,  EXC: -4.77330997612E+00, EvXC: -6.25255881609E+00}, 
 iter:  6, EKS: -1.98766624152268001E+01, gnrm:  1.95E-03, D: -2.94E-05, 
 DIIS weights: [-4.05E-04, -8.92E-03,  3.61E-02, -2.38E-02, -4.08E-01,  1.40E+00, -2.00E-07], 
 Orthogonalization Method:  0}
       -  { #---------------------------------------------------------------------- iter: 7
 GPU acceleration:  No, Total electronic charge:  9.999999676709, 
 Poisson Solver: {BC: Free, Box:  [  119,  119,  129 ], MPI tasks:  1}, 
 Hamiltonian Applied:  Yes, Orthoconstraint:  Yes, Preconditioning:  Yes, 
 Energies: {Ekin:  1.45526149731E+01, Epot: -2.18509650290E+01, Enl:  1.75007224291E+00, 
              EH:  2.76727180729E+01,  EXC: -4.77334186344E+00, EvXC: -6.25260150688E+00}, 
 iter:  7, EKS: -1.98766699028500575E+01, gnrm:  1.10E-03, D: -7.49E-06, 
 DIIS weights: [-1.01E-03,  5.58E-03, -1.10E-03, -2.14E-03, -3.89E-01,  1.39E+00, -6.84E-08], 
 Orthogonalization Method:  0}
       -  { #---------------------------------------------------------------------- iter: 8
 GPU acceleration:  No, Total electronic charge:  9.999999676736, 
 Poisson Solver: {BC: Free, Box:  [  119,  119,  129 ], MPI tasks:  1}, 
 Hamiltonian Applied:  Yes, Orthoconstraint:  Yes, Preconditioning:  Yes, 
 Energies: {Ekin:  1.45537140994E+01, Epot: -2.18516133098E+01, Enl:  1.74951955721E+00, 
              EH:  2.76726266668E+01,  EXC: -4.77336594587E+00, EvXC: -6.25263337579E+00}, 
 iter:  8, EKS: -1.98766725505095359E+01, gnrm:  6.15E-04, D: -2.65E-06, 
 DIIS weights: [-1.47E-03, -4.51E-03,  4.30E-02,  3.22E-02, -1.14E+00,  2.07E+00, -1.20E-08], 
 Orthogonalization Method:  0}
       -  { #---------------------------------------------------------------------- iter: 9
 GPU acceleration:  No, Total electronic charge:  9.999999676749, 
 Poisson Solver: {BC: Free, Box:  [  119,  119,  129 ], MPI tasks:  1}, 
=======
 GPU acceleration:  No, Rho Commun: RED_SCT, Total electronic charge:  9.999999703284, 
 Poisson Solver: {BC: Free, Box:  [  119,  119,  129 ], MPI tasks:  4}, 
 Hamiltonian Applied:  Yes, Orthoconstraint:  Yes, Preconditioning:  Yes, 
 Energies: {Ekin:  1.31426034771E+01, Epot: -2.15640347299E+01, Enl:  1.85813182578E+00, 
              EH:  2.63218966863E+01,  EXC: -4.58091191362E+00, EvXC: -5.99842452270E+00}, 
 iter:  1, EKS: -1.96026171647244887E+01, gnrm:  3.16E-01, D: -1.56E-03, 
 DIIS weights: [ 1.00E+00,  1.00E+00], Orthogonalization Method:  0}
       -  { #---------------------------------------------------------------------- iter: 2
 GPU acceleration:  No, Rho Commun: RED_SCT, Total electronic charge:  9.999999704335, 
 Poisson Solver: {BC: Free, Box:  [  119,  119,  129 ], MPI tasks:  4}, 
 Hamiltonian Applied:  Yes, Orthoconstraint:  Yes, Preconditioning:  Yes, 
 Energies: {Ekin:  1.44525592652E+01, Epot: -2.17206504074E+01, Enl:  1.88046005937E+00, 
              EH:  2.78230375889E+01,  EXC: -4.80993004133E+00, EvXC: -6.30076535228E+00}, 
 iter:  2, EKS: -1.98547670212714031E+01, gnrm:  1.06E-01, D: -2.52E-01, 
 DIIS weights: [-4.18E-02,  1.04E+00, -3.63E-03], Orthogonalization Method:  0}
       -  { #---------------------------------------------------------------------- iter: 3
 GPU acceleration:  No, Rho Commun: RED_SCT, Total electronic charge:  9.999999694902, 
 Poisson Solver: {BC: Free, Box:  [  119,  119,  129 ], MPI tasks:  4}, 
 Hamiltonian Applied:  Yes, Orthoconstraint:  Yes, Preconditioning:  Yes, 
 Energies: {Ekin:  1.44519082576E+01, Epot: -2.17400321752E+01, Enl:  1.75189685292E+00, 
              EH:  2.76825466260E+01,  EXC: -4.77705467451E+00, EvXC: -6.25744062488E+00}, 
 iter:  3, EKS: -1.98733214006231762E+01, gnrm:  4.49E-02, D: -1.86E-02, 
 DIIS weights: [-4.14E-02, -3.57E-01,  1.40E+00, -2.21E-04], Orthogonalization Method:  0}
       -  { #---------------------------------------------------------------------- iter: 4
 GPU acceleration:  No, Rho Commun: RED_SCT, Total electronic charge:  9.999999681509, 
 Poisson Solver: {BC: Free, Box:  [  119,  119,  129 ], MPI tasks:  4}, 
 Hamiltonian Applied:  Yes, Orthoconstraint:  Yes, Preconditioning:  Yes, 
 Energies: {Ekin:  1.45275518233E+01, Epot: -2.18265963154E+01, Enl:  1.76268248131E+00, 
              EH:  2.76848732259E+01,  EXC: -4.77476638588E+00, EvXC: -6.25447450058E+00}, 
 iter:  4, EKS: -1.98764607823823738E+01, gnrm:  1.31E-02, D: -3.14E-03, 
 DIIS weights: [ 9.34E-03,  1.55E-02, -1.91E-01,  1.17E+00, -1.48E-05], 
 Orthogonalization Method:  0}
       -  { #---------------------------------------------------------------------- iter: 5
 GPU acceleration:  No, Rho Commun: RED_SCT, Total electronic charge:  9.999999678092, 
 Poisson Solver: {BC: Free, Box:  [  119,  119,  129 ], MPI tasks:  4}, 
 Hamiltonian Applied:  Yes, Orthoconstraint:  Yes, Preconditioning:  Yes, 
 Energies: {Ekin:  1.45385246718E+01, Epot: -2.18387601736E+01, Enl:  1.75115103923E+00, 
              EH:  2.76717455852E+01,  EXC: -4.77294961693E+00, EvXC: -6.25208028546E+00}, 
 iter:  5, EKS: -1.98766330396321393E+01, gnrm:  3.83E-03, D: -1.72E-04, 
 DIIS weights: [-4.59E-04,  2.47E-02, -9.12E-02, -1.82E-01,  1.25E+00, -1.42E-06], 
 Orthogonalization Method:  0}
       -  { #---------------------------------------------------------------------- iter: 6
 GPU acceleration:  No, Rho Commun: RED_SCT, Total electronic charge:  9.999999676890, 
 Poisson Solver: {BC: Free, Box:  [  119,  119,  129 ], MPI tasks:  4}, 
 Hamiltonian Applied:  Yes, Orthoconstraint:  Yes, Preconditioning:  Yes, 
 Energies: {Ekin:  1.45493530716E+01, Epot: -2.18484787910E+01, Enl:  1.75101569383E+00, 
              EH:  2.76728675692E+01,  EXC: -4.77330997612E+00, EvXC: -6.25255881609E+00}, 
 iter:  6, EKS: -1.98766624152205260E+01, gnrm:  1.95E-03, D: -2.94E-05, 
 DIIS weights: [-4.05E-04, -8.92E-03,  3.61E-02, -2.38E-02, -4.08E-01,  1.40E+00, -2.00E-07], 
 Orthogonalization Method:  0}
       -  { #---------------------------------------------------------------------- iter: 7
 GPU acceleration:  No, Rho Commun: RED_SCT, Total electronic charge:  9.999999676709, 
 Poisson Solver: {BC: Free, Box:  [  119,  119,  129 ], MPI tasks:  4}, 
 Hamiltonian Applied:  Yes, Orthoconstraint:  Yes, Preconditioning:  Yes, 
 Energies: {Ekin:  1.45526149731E+01, Epot: -2.18509650290E+01, Enl:  1.75007224291E+00, 
              EH:  2.76727180729E+01,  EXC: -4.77334186344E+00, EvXC: -6.25260150688E+00}, 
 iter:  7, EKS: -1.98766699028435561E+01, gnrm:  1.10E-03, D: -7.49E-06, 
 DIIS weights: [-1.01E-03,  5.58E-03, -1.10E-03, -2.14E-03, -3.89E-01,  1.39E+00, -6.84E-08], 
 Orthogonalization Method:  0}
       -  { #---------------------------------------------------------------------- iter: 8
 GPU acceleration:  No, Rho Commun: RED_SCT, Total electronic charge:  9.999999676736, 
 Poisson Solver: {BC: Free, Box:  [  119,  119,  129 ], MPI tasks:  4}, 
 Hamiltonian Applied:  Yes, Orthoconstraint:  Yes, Preconditioning:  Yes, 
 Energies: {Ekin:  1.45537140994E+01, Epot: -2.18516133098E+01, Enl:  1.74951955721E+00, 
              EH:  2.76726266668E+01,  EXC: -4.77336594587E+00, EvXC: -6.25263337579E+00}, 
 iter:  8, EKS: -1.98766725505037378E+01, gnrm:  6.15E-04, D: -2.65E-06, 
 DIIS weights: [-1.47E-03, -4.51E-03,  4.30E-02,  3.22E-02, -1.14E+00,  2.07E+00, -1.20E-08], 
 Orthogonalization Method:  0}
       -  { #---------------------------------------------------------------------- iter: 9
 GPU acceleration:  No, Rho Commun: RED_SCT, Total electronic charge:  9.999999676749, 
 Poisson Solver: {BC: Free, Box:  [  119,  119,  129 ], MPI tasks:  4}, 
>>>>>>> 547af30a
 Hamiltonian Applied:  Yes, Orthoconstraint:  Yes, Preconditioning:  Yes, 
 Energies: {Ekin:  1.45545923999E+01, Epot: -2.18520984137E+01, Enl:  1.74906051143E+00, 
              EH:  2.76725715998E+01,  EXC: -4.77339545433E+00, EvXC: -6.25267240391E+00}, 
<<<<<<< HEAD
 iter:  9, EKS: -1.98766738131329426E+01, gnrm:  2.05E-04, D: -1.26E-06, 
 DIIS weights: [-2.11E-03, -8.05E-03,  6.66E-02,  1.56E-01, -7.86E-01,  1.57E+00, -1.44E-09], 
 Orthogonalization Method:  0}
       -  { #--------------------------------------------------------------------- iter: 10
 GPU acceleration:  No, Total electronic charge:  9.999999676737, 
 Poisson Solver: {BC: Free, Box:  [  119,  119,  129 ], MPI tasks:  1}, 
 Hamiltonian Applied:  Yes, Orthoconstraint:  Yes, Preconditioning:  Yes, 
 Energies: {Ekin:  1.45547720983E+01, Epot: -2.18522019312E+01, Enl:  1.74890397926E+00, 
              EH:  2.76724910166E+01,  EXC: -4.77339424310E+00, EvXC: -6.25267084438E+00}, 
 iter:  10, EKS: -1.98766739293459160E+01, gnrm:  5.38E-05, D: -1.16E-07, 
 DIIS weights: [-4.70E-04, -8.79E-03,  2.63E-02,  5.46E-02, -4.22E-01,  1.35E+00, -1.44E-10], 
 Orthogonalization Method:  0}
       -  &FINAL001  { #---------------------------------------------------------- iter: 11
 GPU acceleration:  No, Total electronic charge:  9.999999676732, 
 Poisson Solver: {BC: Free, Box:  [  119,  119,  129 ], MPI tasks:  1}, 
 Hamiltonian Applied:  Yes, 
 iter:  11, EKS: -1.98766739343111567E+01, gnrm:  5.38E-05, D: -4.97E-09,  #FINAL
=======
 iter:  9, EKS: -1.98766738131260006E+01, gnrm:  2.05E-04, D: -1.26E-06, 
 DIIS weights: [-2.11E-03, -8.05E-03,  6.66E-02,  1.56E-01, -7.86E-01,  1.57E+00, -1.44E-09], 
 Orthogonalization Method:  0}
       -  { #--------------------------------------------------------------------- iter: 10
 GPU acceleration:  No, Rho Commun: RED_SCT, Total electronic charge:  9.999999676737, 
 Poisson Solver: {BC: Free, Box:  [  119,  119,  129 ], MPI tasks:  4}, 
 Hamiltonian Applied:  Yes, Orthoconstraint:  Yes, Preconditioning:  Yes, 
 Energies: {Ekin:  1.45547720983E+01, Epot: -2.18522019312E+01, Enl:  1.74890397926E+00, 
              EH:  2.76724910166E+01,  EXC: -4.77339424310E+00, EvXC: -6.25267084438E+00}, 
 iter:  10, EKS: -1.98766739293409422E+01, gnrm:  5.38E-05, D: -1.16E-07, 
 DIIS weights: [-4.70E-04, -8.79E-03,  2.63E-02,  5.46E-02, -4.22E-01,  1.35E+00, -1.44E-10], 
 Orthogonalization Method:  0}
       -  &FINAL001  { #---------------------------------------------------------- iter: 11
 GPU acceleration:  No, Rho Commun: RED_SCT, Total electronic charge:  9.999999676732, 
 Poisson Solver: {BC: Free, Box:  [  119,  119,  129 ], MPI tasks:  4}, 
 Hamiltonian Applied:  Yes, 
 iter:  11, EKS: -1.98766739343046019E+01, gnrm:  5.38E-05, D: -4.96E-09,  #FINAL
>>>>>>> 547af30a
 Energies: {Ekin:  1.45547865028E+01, Epot: -2.18522192735E+01, Enl:  1.74889289694E+00, 
              EH:  2.76724765942E+01,  EXC: -4.77339293128E+00, EvXC: -6.25266912544E+00, 
            Eion:  1.18650663396E+01}, 
 SCF criterion:  0}
<<<<<<< HEAD
       Non-Hermiticity of Hamiltonian in the Subspace:  1.53E-31
=======
       Non-Hermiticity of Hamiltonian in the Subspace:  5.21E-31
>>>>>>> 547af30a
        #Eigenvalues and New Occupation Numbers
       Orbitals: [
 {e: -1.031850050206E+00, f:  2.0000},  # 00001
 {e: -4.968963771169E-01, f:  2.0000},  # 00002
 {e: -4.317314700157E-01, f:  2.0000},  # 00003
 {e: -4.317313511647E-01, f:  2.0000},  # 00004
 {e: -3.820606884143E-01, f:  2.0000}] # 00005
 Last Iteration                        : *FINAL001
  #---------------------------------------------------------------------- Forces Calculation
 GPU acceleration                      :  No
<<<<<<< HEAD
=======
 Rho Commun                            : RED_SCT
>>>>>>> 547af30a
 Total electronic charge               :  9.999999676732
 Poisson Solver:
   BC                                  : Free
   Box                                 :  [  119,  119,  129 ]
<<<<<<< HEAD
   MPI tasks                           :  1
=======
   MPI tasks                           :  4
>>>>>>> 547af30a
 Electric Dipole Moment (AU):
   P vector                            :  [ -1.1978E-05, -1.1978E-05, -1.0326E-04 ]
   norm(P)                             :  1.046433E-04
 Electric Dipole Moment (Debye):
   P vector                            :  [ -3.0445E-05, -3.0445E-05, -2.6247E-04 ]
   norm(P)                             :  2.659767E-04
 Calculate local forces: {Leaked force:  0.00000E+00}
 Calculate Non Local forces            :  Yes
 Average noise forces: {x:  1.41216941E-05, y:  1.41216941E-05, z: -3.44378091E-05, 
                    total:  3.98096368E-05}
<<<<<<< HEAD
 Clean forces norm (Ha/Bohr): {maxval:  5.704952144641E-02, fnrm2:  6.509295794530E-03}
 Raw forces norm (Ha/Bohr): {maxval:  5.707387478142E-02, fnrm2:  6.509297383594E-03}
  #--------------------------------------------------------------------------- Atomic Forces
 Atomic Forces (Ha/Bohr):
 -  {N:  [  8.470329472543E-22,  8.470329472543E-22,  5.704952144641E-02 ]} # 0001
 -  {N:  [  6.352747104407E-22,  6.352747104407E-22, -5.704952144641E-02 ]} # 0002
=======
 Clean forces norm (Ha/Bohr): {maxval:  5.704952144639E-02, fnrm2:  6.509295794524E-03}
 Raw forces norm (Ha/Bohr): {maxval:  5.707387478137E-02, fnrm2:  6.509297383588E-03}
  #--------------------------------------------------------------------------- Atomic Forces
 Atomic Forces (Ha/Bohr):
 -  {N:  [ -2.117582368136E-22,  6.352747104407E-22,  5.704952144639E-02 ]} # 0001
 -  {N:  [  2.117582368136E-22,  1.058791184068E-21, -5.704952144639E-02 ]} # 0002
>>>>>>> 547af30a
  #---------------------------------- Iterative subspace diagonalization of virtual orbitals
 Generation of input wavefunction data for atom: N
 Electronic configuration: {s: [ 2.00], p: [ 1.00,  1.00,  1.00]}
 Wavelet conversion succeeded          :  Yes
 Deviation from normalization          :  9.81E-01
 L2 Norm - 1 and Rayleigh quotient (Davidson):
    #Kpt #0001  BZ coord. =  [  0.000000,  0.000000,  0.000000 ]
<<<<<<< HEAD
 - Orbitals                            :  [  2.220446E-16,  3.719674E+00 ] # 0001
 - Orbitals                            :  [  0.000000E+00,  3.921821E-01 ] # 0002
 - Orbitals                            :  [  2.220446E-16,  9.163505E-01 ] # 0003
 - Orbitals                            :  [  8.881784E-16,  1.300703E+00 ] # 0004
 - Orbitals                            :  [  8.881784E-16,  2.324807E+00 ] # 0005
 - Orbitals                            :  [ -8.881784E-16,  1.153703E+00 ] # 0006
 - Orbitals                            :  [ -1.332268E-15,  1.745927E+00 ] # 0007
 - Orbitals                            :  [ -4.440892E-16,  1.089846E+00 ] # 0008
=======
 -  [  7.771561E-16,  3.719674E+00 ]
    # 0001
 -  [  3.774758E-15,  3.921821E-01 ]
    # 0002
 -  [ -3.108624E-15,  9.163505E-01 ]
    # 0003
 -  [ -2.664535E-15,  1.300703E+00 ]
    # 0004
 -  [  2.220446E-16,  2.324807E+00 ]
    # 0005
 -  [ -2.220446E-16,  1.153703E+00 ]
    # 0006
 -  [  1.332268E-15,  1.745927E+00 ]
    # 0007
 -  [  2.442491E-15,  1.089846E+00 ]
    # 0008
>>>>>>> 547af30a
  #-------------------------------------------------------------------------------  iter=  1
 Gradient Norm: {Value:  3.42219E+00, Exit criterion:  1.00E-04}
 Eigenvalues and eigenstate residue:
 -  [  6.5173E-03,  5.9591E+00 ]
 -  [  5.2139E-02,  1.0528E+00 ]
 -  [  3.2567E-01,  2.5469E+00 ]
 -  [  3.3044E-01,  1.9340E+00 ]
 -  [  4.4528E-01,  3.8216E+00 ]
 -  [  5.6188E-01,  1.3228E+00 ]
 -  [  6.1029E-01,  3.2054E+00 ]
 -  [  6.8233E-01,  1.5953E+00 ]
  #-------------------------------------------------------------------------------  iter=  2
 Gradient Norm: {Value:  6.27100E-01, Exit criterion:  1.00E-04}
 Eigenvalues and eigenstate residue:
 -  [ -5.9806E-02,  4.9025E-01 ]
 -  [ -5.8278E-02,  5.4802E-01 ]
 -  [  1.2277E-01,  7.4969E-01 ]
 -  [  1.5066E-01,  6.8580E-01 ]
 -  [  2.4391E-01,  7.0582E-01 ]
 -  [  2.6693E-01,  8.6324E-01 ]
 -  [  3.0224E-01,  8.9634E-01 ]
 -  [  3.9388E-01,  1.1299E+00 ]
  #-------------------------------------------------------------------------------  iter=  3
 Gradient Norm: {Value:  5.02627E-01, Exit criterion:  1.00E-04}
 Eigenvalues and eigenstate residue:
 -  [ -8.1575E-02,  4.0614E-01 ]
 -  [ -7.6887E-02,  3.8089E-01 ]
 -  [  6.8801E-02,  5.6491E-01 ]
 -  [  9.9882E-02,  6.1757E-01 ]
 -  [  1.4984E-01,  6.2946E-01 ]
 -  [  1.8018E-01,  6.4821E-01 ]
 -  [  2.1171E-01,  6.1293E-01 ]
 -  [  3.4689E-01,  5.7810E-01 ]
  #-------------------------------------------------------------------------------  iter=  4
 Gradient Norm: {Value:  2.75267E-01, Exit criterion:  1.00E-04}
 Eigenvalues and eigenstate residue:
 -  [ -8.6431E-02,  1.7628E-01 ]
 -  [ -8.4201E-02,  2.1913E-01 ]
 -  [  4.9868E-02,  3.3657E-01 ]
 -  [  8.4241E-02,  3.3274E-01 ]
 -  [  9.8296E-02,  6.3435E-01 ]
 -  [  1.4919E-01,  4.3723E-01 ]
 -  [  1.7009E-01,  4.4251E-01 ]
 -  [  3.2615E-01,  3.7861E-01 ]
  #-------------------------------------------------------------------------------  iter=  5
 Gradient Norm: {Value:  1.92120E-01, Exit criterion:  1.00E-04}
 Eigenvalues and eigenstate residue:
 -  [ -8.7574E-02,  9.9627E-02 ]
 -  [ -8.6744E-02,  1.6309E-01 ]
 -  [  4.0934E-02,  2.4605E-01 ]
 -  [  7.8020E-02,  2.2489E-01 ]
 -  [  8.1009E-02,  3.7833E-01 ]
 -  [  1.3254E-01,  2.8480E-01 ]
 -  [  1.5656E-01,  3.0214E-01 ]
 -  [  3.0629E-01,  3.2674E-01 ]
  #-------------------------------------------------------------------------------  iter=  6
 Gradient Norm: {Value:  1.17112E-01, Exit criterion:  1.00E-04}
 Eigenvalues and eigenstate residue:
 -  [ -8.7834E-02,  4.4192E-02 ]
 -  [ -8.7547E-02,  7.6383E-02 ]
 -  [  3.7012E-02,  1.5966E-01 ]
 -  [  7.5116E-02,  1.4692E-01 ]
 -  [  7.5591E-02,  2.3146E-01 ]
 -  [  1.2237E-01,  1.9753E-01 ]
 -  [  1.5239E-01,  1.6629E-01 ]
 -  [  2.7844E-01,  4.1844E-01 ]
  #-------------------------------------------------------------------------------  iter=  7
 Gradient Norm: {Value:  8.43855E-02, Exit criterion:  1.00E-04}
 Eigenvalues and eigenstate residue:
 -  [ -8.7894E-02,  2.3244E-02 ]
 -  [ -8.7804E-02,  5.0514E-02 ]
 -  [  3.5245E-02,  1.1067E-01 ]
 -  [  7.3676E-02,  1.1464E-01 ]
 -  [  7.3861E-02,  1.2515E-01 ]
 -  [  1.1574E-01,  1.6592E-01 ]
 -  [  1.5057E-01,  1.0963E-01 ]
 -  [  2.4025E-01,  4.6537E-01 ]
  #-------------------------------------------------------------------------------  iter=  8
 Gradient Norm: {Value:  5.58553E-02, Exit criterion:  1.00E-04}
 Eigenvalues and eigenstate residue:
 -  [ -8.7908E-02,  1.0236E-02 ]
 -  [ -8.7879E-02,  2.3509E-02 ]
 -  [  3.4321E-02,  7.5484E-02 ]
 -  [  7.2922E-02,  7.8256E-02 ]
 -  [  7.3248E-02,  7.7279E-02 ]
 -  [  1.1012E-01,  1.3445E-01 ]
 -  [  1.4925E-01,  8.2045E-02 ]
 -  [  1.9853E-01,  4.9951E-01 ]
  #-------------------------------------------------------------------------------  iter=  9
 Gradient Norm: {Value:  4.42123E-02, Exit criterion:  1.00E-04}
 Eigenvalues and eigenstate residue:
 -  [ -8.7912E-02,  5.5308E-03 ]
 -  [ -8.7903E-02,  1.5000E-02 ]
 -  [  3.3717E-02,  5.9255E-02 ]
 -  [  7.2516E-02,  6.3657E-02 ]
 -  [  7.3014E-02,  4.5137E-02 ]
 -  [  1.0355E-01,  1.5642E-01 ]
 -  [  1.4685E-01,  8.7636E-02 ]
 -  [  1.6640E-01,  4.6207E-01 ]
  #------------------------------------------------------------------------------  iter=  10
 Gradient Norm: {Value:  3.28245E-02, Exit criterion:  1.00E-04}
 Eigenvalues and eigenstate residue:
 -  [ -8.7913E-02,  2.7547E-03 ]
 -  [ -8.7910E-02,  7.3308E-03 ]
 -  [  3.3304E-02,  4.7607E-02 ]
 -  [  7.2291E-02,  4.4520E-02 ]
 -  [  7.2913E-02,  2.8958E-02 ]
 -  [  9.5585E-02,  1.6966E-01 ]
 -  [  1.3923E-01,  1.4284E-01 ]
 -  [  1.5392E-01,  3.3808E-01 ]
  #------------------------------------------------------------------------------  iter=  11
 Gradient Norm: {Value:  2.67533E-02, Exit criterion:  1.00E-04}
 Eigenvalues and eigenstate residue:
 -  [ -8.7913E-02,  1.7102E-03 ]
 -  [ -8.7912E-02,  4.6214E-03 ]
 -  [  3.3030E-02,  3.8627E-02 ]
 -  [  7.2161E-02,  3.6696E-02 ]
 -  [  7.2866E-02,  1.9289E-02 ]
 -  [  8.8052E-02,  1.9054E-01 ]
 -  [  1.3187E-01,  2.1505E-01 ]
 -  [  1.5168E-01,  1.5311E-01 ]
  #------------------------------------------------------------------------------  iter=  12
 Gradient Norm: {Value:  2.02861E-02, Exit criterion:  1.00E-04}
 Eigenvalues and eigenstate residue:
 -  [ -8.7913E-02,  1.0432E-03 ]
 -  [ -8.7913E-02,  2.3754E-03 ]
 -  [  3.2871E-02,  3.0759E-02 ]
 -  [  7.2085E-02,  2.6329E-02 ]
 -  [  7.2842E-02,  1.2918E-02 ]
 -  [  8.2699E-02,  1.6550E-01 ]
 -  [  1.2812E-01,  1.6162E-01 ]
 -  [  1.5100E-01,  7.4250E-02 ]
  #------------------------------------------------------------------------------  iter=  13
 Gradient Norm: {Value:  1.56546E-02, Exit criterion:  1.00E-04}
 Eigenvalues and eigenstate residue:
 -  [ -8.7913E-02,  7.5372E-04 ]
 -  [ -8.7913E-02,  1.5184E-03 ]
 -  [  3.2782E-02,  2.2202E-02 ]
 -  [  7.2039E-02,  2.2011E-02 ]
 -  [  7.2829E-02,  1.0042E-02 ]
 -  [  7.9217E-02,  1.3610E-01 ]
 -  [  1.2617E-01,  1.1525E-01 ]
 -  [  1.5067E-01,  4.7514E-02 ]
  #------------------------------------------------------------------------------  iter=  14
 Gradient Norm: {Value:  1.19229E-02, Exit criterion:  1.00E-04}
 Eigenvalues and eigenstate residue:
 -  [ -8.7913E-02,  4.3230E-04 ]
 -  [ -8.7913E-02,  8.7044E-04 ]
 -  [  3.2735E-02,  1.7407E-02 ]
 -  [  7.2010E-02,  1.6268E-02 ]
 -  [  7.2821E-02,  6.8270E-03 ]
 -  [  7.7055E-02,  1.1206E-01 ]
 -  [  1.2513E-01,  8.7297E-02 ]
 -  [  1.5048E-01,  3.6349E-02 ]
  #------------------------------------------------------------------------------  iter=  15
 Gradient Norm: {Value:  9.03389E-03, Exit criterion:  1.00E-04}
 Eigenvalues and eigenstate residue:
 -  [ -8.7913E-02,  2.7683E-04 ]
 -  [ -8.7913E-02,  6.2152E-04 ]
 -  [  3.2709E-02,  1.1835E-02 ]
 -  [  7.1992E-02,  1.3635E-02 ]
 -  [  7.2816E-02,  6.0136E-03 ]
 -  [  7.5670E-02,  8.5447E-02 ]
 -  [  1.2454E-01,  6.3836E-02 ]
 -  [  1.5033E-01,  2.7933E-02 ]
  #------------------------------------------------------------------------------  iter=  16
 Gradient Norm: {Value:  6.96014E-03, Exit criterion:  1.00E-04}
 Eigenvalues and eigenstate residue:
 -  [ -8.7913E-02,  1.4714E-04 ]
 -  [ -8.7913E-02,  4.1244E-04 ]
 -  [  3.2695E-02,  9.3424E-03 ]
 -  [  7.1981E-02,  1.0310E-02 ]
 -  [  7.2813E-02,  4.0569E-03 ]
 -  [  7.4766E-02,  7.2964E-02 ]
 -  [  1.2418E-01,  5.1931E-02 ]
 -  [  1.5023E-01,  2.5002E-02 ]
  #------------------------------------------------------------------------------  iter=  17
<<<<<<< HEAD
 Gradient: {gnrm:  5.35732E-03, Exit criterion:  1.00000000000000005E-04}
 Eigenvalues:
 - Orbitals                            :  [ -8.79133372242474E-02,  9.06705839815382E-05 ]
 - Orbitals                            :  [ -8.7913E-02,  3.0494E-04 ]
 - Orbitals                            :  [  3.2687E-02,  6.4317E-03 ]
 - Orbitals                            :  [  7.1974E-02,  8.5636E-03 ]
 - Orbitals                            :  [  7.2811E-02,  3.8321E-03 ]
 - Orbitals                            :  [  7.4162E-02,  5.5216E-02 ]
 - Orbitals                            :  [  1.2396E-01,  3.8271E-02 ]
 - Orbitals                            :  [  1.5013E-01,  2.1373E-02 ]
  #------------------------------------------------------------------------------  iter=  18
 Gradient: {gnrm:  4.10589E-03, Exit criterion:  1.00000000000000005E-04}
 Eigenvalues:
 - Orbitals                            :  [ -8.79133375721116E-02,  5.22949370987246E-05 ]
 - Orbitals                            :  [ -8.7913E-02,  2.1242E-04 ]
 - Orbitals                            :  [  3.2683E-02,  5.0341E-03 ]
 - Orbitals                            :  [  7.1969E-02,  6.4841E-03 ]
 - Orbitals                            :  [  7.2810E-02,  2.6355E-03 ]
 - Orbitals                            :  [  7.3749E-02,  4.6988E-02 ]
 - Orbitals                            :  [  1.2381E-01,  3.1575E-02 ]
 - Orbitals                            :  [  1.5005E-01,  2.1141E-02 ]
  #------------------------------------------------------------------------------  iter=  19
 Gradient: {gnrm:  3.26097E-03, Exit criterion:  1.00000000000000005E-04}
 Eigenvalues:
 - Orbitals                            :  [ -8.79133377062679E-02,  3.39105310555925E-05 ]
 - Orbitals                            :  [ -8.7913E-02,  1.5807E-04 ]
 - Orbitals                            :  [  3.2680E-02,  3.6341E-03 ]
 - Orbitals                            :  [  7.1966E-02,  5.4132E-03 ]
 - Orbitals                            :  [  7.2809E-02,  2.4707E-03 ]
 - Orbitals                            :  [  7.3466E-02,  3.7241E-02 ]
 - Orbitals                            :  [  1.2371E-01,  2.5949E-02 ]
 - Orbitals                            :  [  1.4996E-01,  1.9173E-02 ]
  #------------------------------------------------------------------------------  iter=  20
 Gradient: {gnrm:  2.48778E-03, Exit criterion:  1.00000000000000005E-04}
 Eigenvalues:
 - Orbitals                            :  [ -8.79133377604690E-02,  2.23038278499726E-05 ]
 - Orbitals                            :  [ -8.7913E-02,  1.1350E-04 ]
 - Orbitals                            :  [  3.2679E-02,  2.8235E-03 ]
 - Orbitals                            :  [  7.1964E-02,  4.0952E-03 ]
 - Orbitals                            :  [  7.2808E-02,  1.8305E-03 ]
 - Orbitals                            :  [  7.3269E-02,  3.1596E-02 ]
 - Orbitals                            :  [  1.2364E-01,  2.0786E-02 ]
 - Orbitals                            :  [  1.4988E-01,  2.0250E-02 ]
  #------------------------------------------------------------------------------  iter=  21
 Gradient: {gnrm:  1.99502E-03, Exit criterion:  1.00000000000000005E-04}
 Eigenvalues:
 - Orbitals                            :  [ -8.79133377849758E-02,  1.62497285842096E-05 ]
 - Orbitals                            :  [ -8.79130935994271E-02,  8.42031752476848E-05 ]
 - Orbitals                            :  [  3.2678E-02,  2.0942E-03 ]
 - Orbitals                            :  [  7.1963E-02,  3.3952E-03 ]
 - Orbitals                            :  [  7.2807E-02,  1.7508E-03 ]
 - Orbitals                            :  [  7.3132E-02,  2.5723E-02 ]
 - Orbitals                            :  [  1.2358E-01,  1.8809E-02 ]
 - Orbitals                            :  [  1.4980E-01,  1.9202E-02 ]
  #------------------------------------------------------------------------------  iter=  22
 Gradient: {gnrm:  1.52140E-03, Exit criterion:  1.00000000000000005E-04}
 Eigenvalues:
 - Orbitals                            :  [ -8.79133377964714E-02,  1.25496158083089E-05 ]
 - Orbitals                            :  [ -8.79130939894513E-02,  6.19443279352685E-05 ]
 - Orbitals                            :  [  3.2678E-02,  1.6161E-03 ]
 - Orbitals                            :  [  7.1963E-02,  2.5774E-03 ]
 - Orbitals                            :  [  7.2807E-02,  1.4046E-03 ]
 - Orbitals                            :  [  7.3035E-02,  2.1688E-02 ]
 - Orbitals                            :  [  1.2354E-01,  1.5187E-02 ]
 - Orbitals                            :  [  1.4971E-01,  2.0756E-02 ]
  #------------------------------------------------------------------------------  iter=  23
 Gradient: {gnrm:  1.21135E-03, Exit criterion:  1.00000000000000005E-04}
 Eigenvalues:
 - Orbitals                            :  [ -8.79133378022903E-02,  1.03888786676615E-05 ]
 - Orbitals                            :  [ -8.79130942068398E-02,  4.60586661005115E-05 ]
 - Orbitals                            :  [  3.2677E-02,  1.1929E-03 ]
 - Orbitals                            :  [  7.1962E-02,  2.1081E-03 ]
 - Orbitals                            :  [  7.2807E-02,  1.4490E-03 ]
 - Orbitals                            :  [  7.2967E-02,  1.7542E-02 ]
 - Orbitals                            :  [  1.2350E-01,  1.4267E-02 ]
 - Orbitals                            :  [  1.4962E-01,  1.9647E-02 ]
  #------------------------------------------------------------------------------  iter=  24
 Gradient: {gnrm:  9.33576E-04, Exit criterion:  1.00000000000000005E-04}
 Eigenvalues:
 - Orbitals                            :  [ -8.79133378052999E-02,  9.16934051435716E-06 ]
 - Orbitals                            :  [ -8.79130943242194E-02,  3.44893811754355E-05 ]
 - Orbitals                            :  [  3.2677E-02,  9.4400E-04 ]
 - Orbitals                            :  [  7.1962E-02,  1.6105E-03 ]
 - Orbitals                            :  [  7.2806E-02,  1.3112E-03 ]
 - Orbitals                            :  [  7.2919E-02,  1.5013E-02 ]
 - Orbitals                            :  [  1.2346E-01,  1.2139E-02 ]
 - Orbitals                            :  [  1.4952E-01,  2.1947E-02 ]
  #------------------------------------------------------------------------------  iter=  25
 Gradient: {gnrm:  7.34916E-04, Exit criterion:  1.00000000000000005E-04}
 Eigenvalues:
 - Orbitals                            :  [ -8.79133378069279E-02,  8.46117857917230E-06 ]
 - Orbitals                            :  [ -8.79130943895933E-02,  2.57163198051283E-05 ]
 - Orbitals                            :  [  3.2677E-02,  6.8680E-04 ]
 - Orbitals                            :  [  7.1962E-02,  1.2992E-03 ]
 - Orbitals                            :  [  7.2806E-02,  1.4775E-03 ]
 - Orbitals                            :  [  7.2886E-02,  1.2138E-02 ]
 - Orbitals                            :  [  1.2343E-01,  1.1691E-02 ]
 - Orbitals                            :  [  1.4941E-01,  2.0317E-02 ]
  #------------------------------------------------------------------------------  iter=  26
 Gradient: {gnrm:  5.69011E-04, Exit criterion:  1.00000000000000005E-04}
 Eigenvalues:
 - Orbitals                            :  [ -8.79133378078060E-02,  8.07373154191616E-06 ]
 - Orbitals                            :  [ -8.79130944254325E-02,  2.00716846585656E-05 ]
 - Orbitals                            :  [  3.2677E-02,  5.4995E-04 ]
 - Orbitals                            :  [  7.1962E-02,  9.9608E-04 ]
 - Orbitals                            :  [  7.2805E-02,  1.5895E-03 ]
 - Orbitals                            :  [  7.2863E-02,  1.0418E-02 ]
 - Orbitals                            :  [  1.2341E-01,  1.0580E-02 ]
 - Orbitals                            :  [  1.4930E-01,  2.2598E-02 ]
  #------------------------------------------------------------------------------  iter=  27
 Gradient: {gnrm:  4.53293E-04, Exit criterion:  1.00000000000000005E-04}
 Eigenvalues:
 - Orbitals                            :  [ -8.79133378082918E-02,  7.84805508761127E-06 ]
 - Orbitals                            :  [ -8.79130944455364E-02,  1.58015023204795E-05 ]
 - Orbitals                            :  [  3.2677E-02,  3.9531E-04 ]
 - Orbitals                            :  [  7.1961E-02,  8.1567E-04 ]
 - Orbitals                            :  [  7.2804E-02,  1.8419E-03 ]
 - Orbitals                            :  [  7.2847E-02,  8.3293E-03 ]
 - Orbitals                            :  [  1.2338E-01,  1.0364E-02 ]
 - Orbitals                            :  [  1.4919E-01,  2.1495E-02 ]
  #------------------------------------------------------------------------------  iter=  28
 Gradient: {gnrm:  3.48245E-04, Exit criterion:  1.00000000000000005E-04}
 Eigenvalues:
 - Orbitals                            :  [ -8.79133378085583E-02,  7.72814922018234E-06 ]
 - Orbitals                            :  [ -8.79130944565267E-02,  1.31998736838242E-05 ]
 - Orbitals                            :  [  3.2677E-02,  3.1999E-04 ]
 - Orbitals                            :  [  7.1961E-02,  6.1844E-04 ]
 - Orbitals                            :  [  7.2803E-02,  2.1015E-03 ]
 - Orbitals                            :  [  7.2837E-02,  7.1789E-03 ]
 - Orbitals                            :  [  1.2336E-01,  9.7353E-03 ]
 - Orbitals                            :  [  1.4906E-01,  2.3960E-02 ]
  #------------------------------------------------------------------------------  iter=  29
 Gradient: {gnrm:  2.83557E-04, Exit criterion:  1.00000000000000005E-04}
 Eigenvalues:
 - Orbitals                            :  [ -8.79133378087063E-02,  7.65847037975413E-06 ]
 - Orbitals                            :  [ -8.79130944626911E-02,  1.13059467451674E-05 ]
 - Orbitals                            :  [  3.2677E-02,  2.2974E-04 ]
 - Orbitals                            :  [  7.1961E-02,  5.1832E-04 ]
 - Orbitals                            :  [  7.2801E-02,  2.2268E-03 ]
 - Orbitals                            :  [  7.2830E-02,  5.5130E-03 ]
 - Orbitals                            :  [  1.2334E-01,  9.3557E-03 ]
 - Orbitals                            :  [  1.4893E-01,  2.2849E-02 ]
  #------------------------------------------------------------------------------  iter=  30
 Gradient: {gnrm:  2.17172E-04, Exit criterion:  1.00000000000000005E-04}
 Eigenvalues:
 - Orbitals                            :  [ -8.79133378087885E-02,  7.62350194534308E-06 ]
 - Orbitals                            :  [ -8.79130944660846E-02,  1.03156260148518E-05 ]
 - Orbitals                            :  [  3.2677E-02,  1.9041E-04 ]
 - Orbitals                            :  [  7.1961E-02,  3.9017E-04 ]
 - Orbitals                            :  [  7.2800E-02,  2.4687E-03 ]
 - Orbitals                            :  [  7.2826E-02,  4.8198E-03 ]
 - Orbitals                            :  [  1.2332E-01,  9.2307E-03 ]
 - Orbitals                            :  [  1.4879E-01,  2.5770E-02 ]
  #------------------------------------------------------------------------------  iter=  31
 Gradient: {gnrm:  1.78957E-04, Exit criterion:  1.00000000000000005E-04}
 Eigenvalues:
 - Orbitals                            :  [ -8.79133378088334E-02,  7.60098207484561E-06 ]
 - Orbitals                            :  [ -8.79130944679721E-02,  9.57221682549018E-06 ]
 - Orbitals                            :  [  3.2677E-02,  1.3325E-04 ]
 - Orbitals                            :  [  7.1961E-02,  3.3196E-04 ]
 - Orbitals                            :  [  7.2798E-02,  2.2576E-03 ]
 - Orbitals                            :  [  7.2823E-02,  3.4998E-03 ]
 - Orbitals                            :  [  1.2330E-01,  8.4847E-03 ]
 - Orbitals                            :  [  1.4864E-01,  2.4558E-02 ]
  #------------------------------------------------------------------------------  iter=  32
 Gradient: {gnrm:  1.37038E-04, Exit criterion:  1.00000000000000005E-04}
 Eigenvalues:
 - Orbitals                            :  [ -8.79133378088592E-02,  7.59091970068065E-06 ]
 - Orbitals                            :  [ -8.79130944690244E-02,  9.24892626840092E-06 ]
 - Orbitals                            :  [  3.2677E-02,  1.1708E-04 ]
 - Orbitals                            :  [  7.1961E-02,  2.4752E-04 ]
 - Orbitals                            :  [  7.2797E-02,  2.3712E-03 ]
 - Orbitals                            :  [  7.2821E-02,  3.2258E-03 ]
 - Orbitals                            :  [  1.2329E-01,  9.0065E-03 ]
 - Orbitals                            :  [  1.4848E-01,  2.7735E-02 ]
  #------------------------------------------------------------------------------  iter=  33
 Gradient: {gnrm:  1.11435E-04, Exit criterion:  1.00000000000000005E-04}
 Eigenvalues:
 - Orbitals                            :  [ -8.79133378088733E-02,  7.58360494498323E-06 ]
 - Orbitals                            :  [ -8.79130944696101E-02,  8.98967167480748E-06 ]
 - Orbitals                            :  [  3.26768864814268E-02,  7.69860690776192E-05 ]
 - Orbitals                            :  [  7.1961E-02,  2.0882E-04 ]
 - Orbitals                            :  [  7.2796E-02,  1.9169E-03 ]
 - Orbitals                            :  [  7.2820E-02,  2.2171E-03 ]
 - Orbitals                            :  [  1.2327E-01,  7.8700E-03 ]
 - Orbitals                            :  [  1.4832E-01,  2.6608E-02 ]
  #------------------------------------------------------------------------------  iter=  34
 Gradient: {gnrm:  8.46672E-05, Exit criterion:  1.00000000000000005E-04}
=======
 Gradient Norm: {Value:  5.35732E-03, Exit criterion:  1.00E-04}
 Eigenvalues and eigenstate residue:
 -  [ -8.79133372242480E-02,  9.06705828410037E-05 ]
 -  [ -8.7913E-02,  3.0494E-04 ]
 -  [  3.2687E-02,  6.4317E-03 ]
 -  [  7.1974E-02,  8.5636E-03 ]
 -  [  7.2811E-02,  3.8321E-03 ]
 -  [  7.4162E-02,  5.5216E-02 ]
 -  [  1.2396E-01,  3.8271E-02 ]
 -  [  1.5013E-01,  2.1373E-02 ]
  #------------------------------------------------------------------------------  iter=  18
 Gradient Norm: {Value:  4.10589E-03, Exit criterion:  1.00E-04}
 Eigenvalues and eigenstate residue:
 -  [ -8.79133375721123E-02,  5.22949364813027E-05 ]
 -  [ -8.7913E-02,  2.1242E-04 ]
 -  [  3.2683E-02,  5.0341E-03 ]
 -  [  7.1969E-02,  6.4841E-03 ]
 -  [  7.2810E-02,  2.6355E-03 ]
 -  [  7.3749E-02,  4.6988E-02 ]
 -  [  1.2381E-01,  3.1575E-02 ]
 -  [  1.5005E-01,  2.1141E-02 ]
  #------------------------------------------------------------------------------  iter=  19
 Gradient Norm: {Value:  3.26097E-03, Exit criterion:  1.00E-04}
 Eigenvalues and eigenstate residue:
 -  [ -8.79133377062687E-02,  3.39105318031592E-05 ]
 -  [ -8.7913E-02,  1.5807E-04 ]
 -  [  3.2680E-02,  3.6341E-03 ]
 -  [  7.1966E-02,  5.4132E-03 ]
 -  [  7.2809E-02,  2.4707E-03 ]
 -  [  7.3466E-02,  3.7241E-02 ]
 -  [  1.2371E-01,  2.5949E-02 ]
 -  [  1.4996E-01,  1.9173E-02 ]
  #------------------------------------------------------------------------------  iter=  20
 Gradient Norm: {Value:  2.48778E-03, Exit criterion:  1.00E-04}
 Eigenvalues and eigenstate residue:
 -  [ -8.79133377604690E-02,  2.23038279147141E-05 ]
 -  [ -8.7913E-02,  1.1350E-04 ]
 -  [  3.2679E-02,  2.8235E-03 ]
 -  [  7.1964E-02,  4.0952E-03 ]
 -  [  7.2808E-02,  1.8305E-03 ]
 -  [  7.3269E-02,  3.1596E-02 ]
 -  [  1.2364E-01,  2.0786E-02 ]
 -  [  1.4988E-01,  2.0250E-02 ]
  #------------------------------------------------------------------------------  iter=  21
 Gradient Norm: {Value:  1.99502E-03, Exit criterion:  1.00E-04}
 Eigenvalues and eigenstate residue:
 -  [ -8.79133377849762E-02,  1.62497294516213E-05 ]
 -  [ -8.79130935994273E-02,  8.42031787378168E-05 ]
 -  [  3.2678E-02,  2.0942E-03 ]
 -  [  7.1963E-02,  3.3952E-03 ]
 -  [  7.2807E-02,  1.7508E-03 ]
 -  [  7.3132E-02,  2.5723E-02 ]
 -  [  1.2358E-01,  1.8809E-02 ]
 -  [  1.4980E-01,  1.9202E-02 ]
  #------------------------------------------------------------------------------  iter=  22
 Gradient Norm: {Value:  1.52140E-03, Exit criterion:  1.00E-04}
 Eigenvalues and eigenstate residue:
 -  [ -8.79133377964717E-02,  1.25496144448830E-05 ]
 -  [ -8.79130939894516E-02,  6.19443167357907E-05 ]
 -  [  3.2678E-02,  1.6161E-03 ]
 -  [  7.1963E-02,  2.5774E-03 ]
 -  [  7.2807E-02,  1.4046E-03 ]
 -  [  7.3035E-02,  2.1688E-02 ]
 -  [  1.2354E-01,  1.5187E-02 ]
 -  [  1.4971E-01,  2.0756E-02 ]
  #------------------------------------------------------------------------------  iter=  23
 Gradient Norm: {Value:  1.21135E-03, Exit criterion:  1.00E-04}
 Eigenvalues and eigenstate residue:
 -  [ -8.79133378022911E-02,  1.03888790749854E-05 ]
 -  [ -8.79130942068399E-02,  4.60586669814524E-05 ]
 -  [  3.2677E-02,  1.1929E-03 ]
 -  [  7.1962E-02,  2.1081E-03 ]
 -  [  7.2807E-02,  1.4490E-03 ]
 -  [  7.2967E-02,  1.7542E-02 ]
 -  [  1.2350E-01,  1.4267E-02 ]
 -  [  1.4962E-01,  1.9647E-02 ]
  #------------------------------------------------------------------------------  iter=  24
 Gradient Norm: {Value:  9.33576E-04, Exit criterion:  1.00E-04}
 Eigenvalues and eigenstate residue:
 -  [ -8.79133378053006E-02,  9.16933997016969E-06 ]
 -  [ -8.79130943242193E-02,  3.44893693204523E-05 ]
 -  [  3.2677E-02,  9.4400E-04 ]
 -  [  7.1962E-02,  1.6105E-03 ]
 -  [  7.2806E-02,  1.3112E-03 ]
 -  [  7.2919E-02,  1.5013E-02 ]
 -  [  1.2346E-01,  1.2139E-02 ]
 -  [  1.4952E-01,  2.1947E-02 ]
  #------------------------------------------------------------------------------  iter=  25
 Gradient Norm: {Value:  7.34916E-04, Exit criterion:  1.00E-04}
 Eigenvalues and eigenstate residue:
 -  [ -8.79133378069281E-02,  8.46117883748442E-06 ]
 -  [ -8.79130943895935E-02,  2.57163221275238E-05 ]
 -  [  3.2677E-02,  6.8680E-04 ]
 -  [  7.1962E-02,  1.2992E-03 ]
 -  [  7.2806E-02,  1.4775E-03 ]
 -  [  7.2886E-02,  1.2138E-02 ]
 -  [  1.2343E-01,  1.1691E-02 ]
 -  [  1.4941E-01,  2.0317E-02 ]
  #------------------------------------------------------------------------------  iter=  26
 Gradient Norm: {Value:  5.69011E-04, Exit criterion:  1.00E-04}
 Eigenvalues and eigenstate residue:
 -  [ -8.79133378078067E-02,  8.07373129802768E-06 ]
 -  [ -8.79130944254329E-02,  2.00716788200137E-05 ]
 -  [  3.2677E-02,  5.4995E-04 ]
 -  [  7.1962E-02,  9.9608E-04 ]
 -  [  7.2805E-02,  1.5895E-03 ]
 -  [  7.2863E-02,  1.0418E-02 ]
 -  [  1.2341E-01,  1.0580E-02 ]
 -  [  1.4930E-01,  2.2598E-02 ]
  #------------------------------------------------------------------------------  iter=  27
 Gradient Norm: {Value:  4.53293E-04, Exit criterion:  1.00E-04}
 Eigenvalues and eigenstate residue:
 -  [ -8.79133378082921E-02,  7.84805540168683E-06 ]
 -  [ -8.79130944455367E-02,  1.58015108514124E-05 ]
 -  [  3.2677E-02,  3.9531E-04 ]
 -  [  7.1961E-02,  8.1567E-04 ]
 -  [  7.2804E-02,  1.8419E-03 ]
 -  [  7.2847E-02,  8.3293E-03 ]
 -  [  1.2338E-01,  1.0364E-02 ]
 -  [  1.4919E-01,  2.1495E-02 ]
  #------------------------------------------------------------------------------  iter=  28
 Gradient Norm: {Value:  3.48244E-04, Exit criterion:  1.00E-04}
 Eigenvalues and eigenstate residue:
 -  [ -8.79133378085584E-02,  7.72814852602935E-06 ]
 -  [ -8.79130944565272E-02,  1.31998562158028E-05 ]
 -  [  3.2677E-02,  3.1999E-04 ]
 -  [  7.1961E-02,  6.1844E-04 ]
 -  [  7.2803E-02,  2.1015E-03 ]
 -  [  7.2837E-02,  7.1790E-03 ]
 -  [  1.2336E-01,  9.7354E-03 ]
 -  [  1.4906E-01,  2.3960E-02 ]
  #------------------------------------------------------------------------------  iter=  29
 Gradient Norm: {Value:  2.83558E-04, Exit criterion:  1.00E-04}
 Eigenvalues and eigenstate residue:
 -  [ -8.79133378087068E-02,  7.65847092597700E-06 ]
 -  [ -8.79130944626911E-02,  1.13059636681763E-05 ]
 -  [  3.2677E-02,  2.2974E-04 ]
 -  [  7.1961E-02,  5.1832E-04 ]
 -  [  7.2801E-02,  2.2268E-03 ]
 -  [  7.2830E-02,  5.5130E-03 ]
 -  [  1.2334E-01,  9.3557E-03 ]
 -  [  1.4893E-01,  2.2849E-02 ]
  #------------------------------------------------------------------------------  iter=  30
 Gradient Norm: {Value:  2.17171E-04, Exit criterion:  1.00E-04}
 Eigenvalues and eigenstate residue:
 -  [ -8.79133378087888E-02,  7.62350138224781E-06 ]
 -  [ -8.79130944660848E-02,  1.03156092603571E-05 ]
 -  [  3.2677E-02,  1.9041E-04 ]
 -  [  7.1961E-02,  3.9017E-04 ]
 -  [  7.2800E-02,  2.4687E-03 ]
 -  [  7.2826E-02,  4.8198E-03 ]
 -  [  1.2332E-01,  9.2307E-03 ]
 -  [  1.4879E-01,  2.5770E-02 ]
  #------------------------------------------------------------------------------  iter=  31
 Gradient Norm: {Value:  1.78959E-04, Exit criterion:  1.00E-04}
 Eigenvalues and eigenstate residue:
 -  [ -8.79133378088344E-02,  7.60098270980364E-06 ]
 -  [ -8.79130944679725E-02,  9.57223840193822E-06 ]
 -  [  3.2677E-02,  1.3325E-04 ]
 -  [  7.1961E-02,  3.3196E-04 ]
 -  [  7.2798E-02,  2.2576E-03 ]
 -  [  7.2823E-02,  3.4998E-03 ]
 -  [  1.2330E-01,  8.4847E-03 ]
 -  [  1.4864E-01,  2.4558E-02 ]
  #------------------------------------------------------------------------------  iter=  32
 Gradient Norm: {Value:  1.37037E-04, Exit criterion:  1.00E-04}
 Eigenvalues and eigenstate residue:
 -  [ -8.79133378088596E-02,  7.59091947703587E-06 ]
 -  [ -8.79130944690242E-02,  9.24891877898949E-06 ]
 -  [  3.2677E-02,  1.1708E-04 ]
 -  [  7.1961E-02,  2.4752E-04 ]
 -  [  7.2797E-02,  2.3711E-03 ]
 -  [  7.2821E-02,  3.2257E-03 ]
 -  [  1.2329E-01,  9.0063E-03 ]
 -  [  1.4848E-01,  2.7734E-02 ]
  #------------------------------------------------------------------------------  iter=  33
 Gradient Norm: {Value:  1.11436E-04, Exit criterion:  1.00E-04}
 Eigenvalues and eigenstate residue:
 -  [ -8.79133378088738E-02,  7.58360511884315E-06 ]
 -  [ -8.79130944696109E-02,  8.98967880672765E-06 ]
 -  [  3.26768864814292E-02,  7.69857365044194E-05 ]
 -  [  7.1961E-02,  2.0882E-04 ]
 -  [  7.2796E-02,  1.9169E-03 ]
 -  [  7.2820E-02,  2.2170E-03 ]
 -  [  1.2327E-01,  7.8700E-03 ]
 -  [  1.4832E-01,  2.6608E-02 ]
  #------------------------------------------------------------------------------  iter=  34
 Gradient Norm: {Value:  8.46661E-05, Exit criterion:  1.00E-04}
>>>>>>> 547af30a
 Iteration for Davidson convergence    :  33
 Complete list of energy eigenvalues:
    #Kpt #0001  BZ coord. =  [  0.000000,  0.000000,  0.000000 ]
 - e_occupied                          : -1.03185005020555E+00 # 0001
 - e_occupied                          : -4.96896377116882E-01 # 0002
<<<<<<< HEAD
 - e_occupied                          : -4.31731470015720E-01 # 0003
 - e_occupied                          : -4.31731351164720E-01 # 0004
 - e_occupied                          : -3.82060688414310E-01 # 0005
 - HOMO LUMO gap (AU, eV)              :  [  2.94147350605437E-01,  8.00415646872654E+00 ]
 - e_virtual                           : -8.79133378088733E-02 # 0001
 - e_virtual                           : -8.79130944696101E-02 # 0002
 - e_virtual                           :  3.26768864814268E-02 # 0003
 - e_virtual                           :  7.19613432584025E-02 # 0004
 - e_virtual                           :  7.27963742966893E-02 # 0005
 - e_virtual                           :  7.28199618908296E-02 # 0006
 - e_virtual                           :  1.23271659881249E-01 # 0007
 - e_virtual                           :  1.48320568414175E-01 # 0008
 GPU acceleration                      :  No
 Total electronic charge               :  9.999999676732
  #------------------------------------------------------ Linear-Response TDDFT calculations
  #-------------------------------------------------------------- TAMM-DANCOFF APPROXIMATION
 Excitation Energy and Oscillator Strength:
 -  [  7.701E+00,  7.725E-31 ] # 0001
 -  [  7.701E+00,  1.063E-31 ] # 0002
 -  [  8.521E+00,  1.680E-30 ] # 0003
 -  [  8.940E+00,  6.576E-32 ] # 0004
 -  [  8.941E+00,  2.816E-31 ] # 0005
 -  [  9.356E+00,  5.625E-13 ] # 0006
 -  [  9.356E+00,  6.345E-27 ] # 0007
 -  [  9.363E+00,  6.561E-08 ] # 0008
 -  [  9.378E+00,  6.083E-07 ] # 0009
 -  [  1.030E+01,  8.619E-05 ] # 0010
 -  [  1.030E+01,  1.299E-05 ] # 0011
 -  [  1.071E+01,  3.366E-30 ] # 0012
 -  [  1.072E+01,  5.749E-31 ] # 0013
 -  [  1.121E+01,  9.780E-31 ] # 0014
 -  [  1.178E+01,  4.904E-04 ] # 0015
 -  [  1.229E+01,  2.116E-27 ] # 0016
 -  [  1.234E+01,  7.416E-27 ] # 0017
 -  [  1.234E+01,  2.429E-26 ] # 0018
 -  [  1.236E+01,  1.437E-01 ] # 0019
 -  [  1.236E+01,  1.462E-01 ] # 0020
 -  [  1.237E+01,  4.903E-01 ] # 0021
 -  [  1.259E+01,  5.672E-28 ] # 0022
 -  [  1.260E+01,  4.942E-28 ] # 0023
 -  [  1.268E+01,  2.609E-01 ] # 0024
 -  [  1.268E+01,  2.634E-01 ] # 0025
 -  [  1.364E+01,  3.955E-30 ] # 0026
 -  [  1.367E+01,  3.005E-04 ] # 0027
 -  [  1.368E+01,  7.986E-30 ] # 0028
 -  [  1.368E+01,  9.074E-30 ] # 0029
 -  [  1.368E+01,  4.228E-30 ] # 0030
 -  [  1.368E+01,  1.920E-29 ] # 0031
 -  [  1.371E+01,  5.705E-30 ] # 0032
 -  [  1.371E+01,  1.384E-04 ] # 0033
 -  [  1.371E+01,  1.658E-04 ] # 0034
 -  [  1.373E+01,  4.698E-25 ] # 0035
 -  [  1.373E+01,  1.631E-04 ] # 0036
 -  [  1.377E+01,  8.880E-05 ] # 0037
 -  [  1.377E+01,  9.705E-05 ] # 0038
 -  [  1.427E+01,  3.042E-01 ] # 0039
 -  [  1.435E+01,  2.129E-27 ] # 0040
 -  [  1.439E+01,  4.645E-01 ] # 0041
 -  [  1.440E+01,  1.172E-25 ] # 0042
 -  [  1.440E+01,  1.730E-03 ] # 0043
 -  [  1.443E+01,  3.402E-01 ] # 0044
 -  [  1.460E+01,  5.683E-04 ] # 0045
 -  [  1.507E+01,  1.256E-29 ] # 0046
 -  [  1.508E+01,  1.739E-28 ] # 0047
 -  [  1.521E+01,  1.830E-01 ] # 0048
 -  [  1.534E+01,  3.609E-01 ] # 0049
 -  [  1.543E+01,  9.188E-28 ] # 0050
 -  [  1.548E+01,  4.239E-29 ] # 0051
 -  [  1.548E+01,  2.384E-29 ] # 0052
 -  [  1.553E+01,  1.998E-03 ] # 0053
 -  [  1.553E+01,  3.093E-04 ] # 0054
 -  [  1.563E+01,  2.272E-01 ] # 0055
 -  [  1.573E+01,  9.302E-28 ] # 0056
 -  [  1.576E+01,  1.418E-28 ] # 0057
 -  [  1.586E+01,  1.521E-01 ] # 0058
 -  [  1.619E+01,  1.418E-04 ] # 0059
 -  [  1.685E+01,  2.632E-26 ] # 0060
 -  [  1.687E+01,  1.178E-01 ] # 0061
 -  [  1.752E+01,  6.002E-30 ] # 0062
 -  [  1.784E+01,  1.705E-02 ] # 0063
 -  [  2.435E+01,  2.461E+00 ] # 0064
 -  [  2.541E+01,  7.972E-31 ] # 0065
 -  [  2.541E+01,  6.827E-31 ] # 0066
 -  [  2.730E+01,  8.867E-08 ] # 0067
 -  [  2.734E+01,  1.092E-06 ] # 0068
 -  [  2.896E+01,  1.537E-30 ] # 0069
 -  [  2.905E+01,  1.322E-05 ] # 0070
 -  [  3.002E+01,  5.414E-29 ] # 0071
 -  [  3.003E+01,  1.528E-31 ] # 0072
 -  [  3.003E+01,  1.854E-30 ] # 0073
 -  [  3.027E+01,  3.068E-04 ] # 0074
 -  [  3.027E+01,  2.744E-04 ] # 0075
 -  [  3.051E+01,  1.766E-01 ] # 0076
 -  [  3.141E+01,  9.639E-29 ] # 0077
 -  [  3.163E+01,  9.772E-05 ] # 0078
 -  [  3.209E+01,  1.279E-30 ] # 0079
 -  [  3.227E+01,  7.178E-05 ] # 0080
 Transition energies (eV):
 -  [Energy:  7.70065,  {Transition:  [  5,  1 ], Coeff:  5.193E-01}, 
  {Transition:  [  5,  2 ], Coeff:  4.799E-01}, 
  {Transition:  [  5,  1 ], Coeff:  5.193E-01}, 
  {Transition:  [  5,  2 ], Coeff:  4.799E-01}] # 0001
 -  [Energy:  7.70113,  {Transition:  [  5,  1 ], Coeff:  4.799E-01}, 
  {Transition:  [  5,  2 ], Coeff:  5.193E-01}, 
  {Transition:  [  5,  1 ], Coeff:  4.799E-01}, 
  {Transition:  [  5,  2 ], Coeff:  5.193E-01}] # 0002
 -  [Energy:  8.52100,  {Transition:  [  3,  1 ], Coeff:  4.999E-01}, 
  {Transition:  [  4,  2 ], Coeff:  4.997E-01}, 
  {Transition:  [  3,  1 ], Coeff:  4.999E-01}, 
  {Transition:  [  4,  2 ], Coeff:  4.997E-01}] # 0003
 -  [Energy:  8.93953,  {Transition:  [  3,  2 ], Coeff:  5.000E-01}, 
  {Transition:  [  4,  1 ], Coeff:  5.000E-01}, 
  {Transition:  [  3,  2 ], Coeff:  5.000E-01}, 
  {Transition:  [  4,  1 ], Coeff:  5.000E-01}] # 0004
 -  [Energy:  8.94085,  {Transition:  [  3,  1 ], Coeff:  4.998E-01}, 
  {Transition:  [  4,  2 ], Coeff:  5.001E-01}, 
  {Transition:  [  3,  1 ], Coeff:  4.998E-01}, 
  {Transition:  [  4,  2 ], Coeff:  5.001E-01}] # 0005
 -  [Energy:  9.35577,  {Transition:  [  3,  2 ], Coeff:  5.000E-01}, 
  {Transition:  [  4,  1 ], Coeff:  5.000E-01}, 
  {Transition:  [  3,  2 ], Coeff:  5.000E-01}, 
  {Transition:  [  4,  1 ], Coeff:  5.000E-01}] # 0006
 -  [Energy:  9.35577,  {Transition:  [  3,  2 ], Coeff:  5.000E-01}, 
  {Transition:  [  4,  1 ], Coeff:  5.000E-01}, 
  {Transition:  [  3,  2 ], Coeff:  5.000E-01}, 
  {Transition:  [  4,  1 ], Coeff:  5.000E-01}] # 0007
 -  [Energy:  9.36343,  {Transition:  [  5,  1 ], Coeff:  5.137E-01}, 
  {Transition:  [  5,  2 ], Coeff:  4.810E-01}, 
  {Transition:  [  5,  1 ], Coeff:  5.137E-01}, 
  {Transition:  [  5,  2 ], Coeff:  4.810E-01}] # 0008
 -  [Energy:  9.37763,  {Transition:  [  5,  1 ], Coeff:  4.816E-01}, 
  {Transition:  [  5,  2 ], Coeff:  5.143E-01}, 
  {Transition:  [  5,  1 ], Coeff:  4.816E-01}, 
  {Transition:  [  5,  2 ], Coeff:  5.143E-01}] # 0009
 -  [Energy:  10.29962,  {Transition:  [  3,  2 ], Coeff:  4.997E-01}, 
  {Transition:  [  4,  1 ], Coeff:  4.997E-01}, 
  {Transition:  [  3,  2 ], Coeff:  4.997E-01}, 
  {Transition:  [  4,  1 ], Coeff:  4.997E-01}] # 0010
 -  [Energy:  10.30163,  {Transition:  [  3,  1 ], Coeff:  4.999E-01}, 
  {Transition:  [  4,  2 ], Coeff:  4.996E-01}, 
  {Transition:  [  3,  1 ], Coeff:  4.999E-01}, 
  {Transition:  [  4,  2 ], Coeff:  4.996E-01}] # 0011
 -  [Energy:  10.71408,  {Transition:  [  2,  1 ], Coeff:  5.177E-01}, 
  {Transition:  [  2,  2 ], Coeff:  4.809E-01}, 
  {Transition:  [  2,  1 ], Coeff:  5.177E-01}, 
  {Transition:  [  2,  2 ], Coeff:  4.809E-01}] # 0012
 -  [Energy:  10.71523,  {Transition:  [  2,  1 ], Coeff:  4.809E-01}, 
  {Transition:  [  2,  2 ], Coeff:  5.177E-01}, 
  {Transition:  [  2,  1 ], Coeff:  4.809E-01}, 
  {Transition:  [  2,  2 ], Coeff:  5.177E-01}] # 0013
 -  [Energy:  11.20568,  {Transition:  [  5,  3 ], Coeff:  7.069E-01}, 
  {Transition:  [  5,  3 ], Coeff:  7.069E-01}] # 0014
 -  [Energy:  11.78005,  {Transition:  [  2,  4 ], Coeff:  5.560E-02}, 
  {Transition:  [  3,  5 ], Coeff:  7.827E-02}, 
  {Transition:  [  4,  6 ], Coeff:  7.820E-02}, 
  {Transition:  [  5,  3 ], Coeff:  6.957E-01}, 
  {Transition:  [  2,  4 ], Coeff:  5.560E-02}, 
  {Transition:  [  3,  5 ], Coeff:  7.827E-02}, 
  {Transition:  [  4,  6 ], Coeff:  7.820E-02}, 
  {Transition:  [  5,  3 ], Coeff:  6.957E-01}] # 0015
 -  [Energy:  12.29360,  {Transition:  [  5,  4 ], Coeff:  7.068E-01}, 
  {Transition:  [  5,  4 ], Coeff:  7.068E-01}] # 0016
 -  [Energy:  12.34181,  {Transition:  [  3,  3 ], Coeff:  8.170E-02}, 
  {Transition:  [  5,  5 ], Coeff:  6.999E-01}, 
  {Transition:  [  5,  6 ], Coeff:  5.689E-02}, 
  {Transition:  [  3,  3 ], Coeff:  8.170E-02}, 
  {Transition:  [  5,  5 ], Coeff:  6.999E-01}, 
  {Transition:  [  5,  6 ], Coeff:  5.689E-02}] # 0017
 -  [Energy:  12.34239,  {Transition:  [  4,  3 ], Coeff:  8.182E-02}, 
  {Transition:  [  5,  5 ], Coeff:  5.692E-02}, 
  {Transition:  [  5,  6 ], Coeff:  6.999E-01}, 
  {Transition:  [  4,  3 ], Coeff:  8.182E-02}, 
  {Transition:  [  5,  5 ], Coeff:  5.692E-02}, 
  {Transition:  [  5,  6 ], Coeff:  6.999E-01}] # 0018
 -  [Energy:  12.35939,  {Transition:  [  5,  5 ], Coeff:  7.047E-01}, 
  {Transition:  [  5,  5 ], Coeff:  7.047E-01}] # 0019
 -  [Energy:  12.36075,  {Transition:  [  5,  4 ], Coeff:  6.927E-02}, 
  {Transition:  [  5,  6 ], Coeff:  7.011E-01}, 
  {Transition:  [  5,  4 ], Coeff:  6.927E-02}, 
  {Transition:  [  5,  6 ], Coeff:  7.011E-01}] # 0020
 -  [Energy:  12.36805,  {Transition:  [  5,  4 ], Coeff:  7.017E-01}, 
  {Transition:  [  5,  6 ], Coeff:  6.889E-02}, 
  {Transition:  [  5,  4 ], Coeff:  7.017E-01}, 
  {Transition:  [  5,  6 ], Coeff:  6.889E-02}] # 0021
 -  [Energy:  12.59497,  {Transition:  [  3,  3 ], Coeff:  4.649E-01}, 
  {Transition:  [  4,  3 ], Coeff:  5.259E-01}, 
  {Transition:  [  5,  6 ], Coeff:  6.677E-02}, 
  {Transition:  [  3,  3 ], Coeff:  4.649E-01}, 
  {Transition:  [  4,  3 ], Coeff:  5.259E-01}, 
  {Transition:  [  5,  6 ], Coeff:  6.677E-02}] # 0022
 -  [Energy:  12.59502,  {Transition:  [  3,  3 ], Coeff:  5.259E-01}, 
  {Transition:  [  4,  3 ], Coeff:  4.649E-01}, 
  {Transition:  [  5,  5 ], Coeff:  6.650E-02}, 
  {Transition:  [  3,  3 ], Coeff:  5.259E-01}, 
  {Transition:  [  4,  3 ], Coeff:  4.649E-01}, 
  {Transition:  [  5,  5 ], Coeff:  6.650E-02}] # 0023
 -  [Energy:  12.68044,  {Transition:  [  2,  1 ], Coeff:  5.035E-02}, 
  {Transition:  [  3,  3 ], Coeff:  5.433E-01}, 
  {Transition:  [  4,  3 ], Coeff:  4.465E-01}, 
  {Transition:  [  2,  1 ], Coeff:  5.035E-02}, 
  {Transition:  [  3,  3 ], Coeff:  5.433E-01}, 
  {Transition:  [  4,  3 ], Coeff:  4.465E-01}] # 0024
 -  [Energy:  12.68084,  {Transition:  [  3,  3 ], Coeff:  4.466E-01}, 
  {Transition:  [  4,  3 ], Coeff:  5.433E-01}, 
  {Transition:  [  3,  3 ], Coeff:  4.466E-01}, 
  {Transition:  [  4,  3 ], Coeff:  5.433E-01}] # 0025
 -  [Energy:  13.63669,  {Transition:  [  3,  5 ], Coeff:  5.008E-01}, 
  {Transition:  [  4,  6 ], Coeff:  4.939E-01}, 
  {Transition:  [  3,  5 ], Coeff:  5.008E-01}, 
  {Transition:  [  4,  6 ], Coeff:  4.939E-01}] # 0026
 -  [Energy:  13.67256,  {Transition:  [  3,  5 ], Coeff:  1.864E-01}, 
  {Transition:  [  3,  6 ], Coeff:  7.849E-02}, 
  {Transition:  [  4,  5 ], Coeff:  1.143E-01}, 
  {Transition:  [  4,  6 ], Coeff:  1.614E-01}, 
  {Transition:  [  5,  7 ], Coeff:  6.468E-01}, 
  {Transition:  [  3,  5 ], Coeff:  1.864E-01}, 
  {Transition:  [  3,  6 ], Coeff:  7.849E-02}, 
  {Transition:  [  4,  5 ], Coeff:  1.143E-01}, 
  {Transition:  [  4,  6 ], Coeff:  1.614E-01}, 
  {Transition:  [  5,  7 ], Coeff:  6.468E-01}] # 0027
 -  [Energy:  13.67949,  {Transition:  [  3,  4 ], Coeff:  5.177E-01}, 
  {Transition:  [  4,  4 ], Coeff:  4.760E-01}, 
  {Transition:  [  3,  4 ], Coeff:  5.177E-01}, 
  {Transition:  [  4,  4 ], Coeff:  4.760E-01}] # 0028
 -  [Energy:  13.68014,  {Transition:  [  3,  4 ], Coeff:  4.766E-01}, 
  {Transition:  [  4,  4 ], Coeff:  5.206E-01}, 
  {Transition:  [  3,  4 ], Coeff:  4.766E-01}, 
  {Transition:  [  4,  4 ], Coeff:  5.206E-01}] # 0029
 -  [Energy:  13.68265,  {Transition:  [  3,  4 ], Coeff:  6.511E-02}, 
  {Transition:  [  3,  6 ], Coeff:  4.905E-01}, 
  {Transition:  [  4,  5 ], Coeff:  4.962E-01}, 
  {Transition:  [  5,  7 ], Coeff:  6.304E-02}, 
  {Transition:  [  3,  4 ], Coeff:  6.511E-02}, 
  {Transition:  [  3,  6 ], Coeff:  4.905E-01}, 
  {Transition:  [  4,  5 ], Coeff:  4.962E-01}, 
  {Transition:  [  5,  7 ], Coeff:  6.304E-02}] # 0030
 -  [Energy:  13.68300,  {Transition:  [  3,  5 ], Coeff:  4.934E-01}, 
  {Transition:  [  4,  6 ], Coeff:  5.007E-01}, 
  {Transition:  [  3,  5 ], Coeff:  4.934E-01}, 
  {Transition:  [  4,  6 ], Coeff:  5.007E-01}] # 0031
 -  [Energy:  13.70573,  {Transition:  [  5,  7 ], Coeff:  7.041E-01}, 
  {Transition:  [  5,  7 ], Coeff:  7.041E-01}] # 0032
 -  [Energy:  13.70975,  {Transition:  [  3,  5 ], Coeff:  2.976E-01}, 
  {Transition:  [  3,  6 ], Coeff:  4.092E-01}, 
  {Transition:  [  4,  5 ], Coeff:  4.194E-01}, 
  {Transition:  [  4,  6 ], Coeff:  2.405E-01}, 
  {Transition:  [  5,  7 ], Coeff:  9.788E-02}, 
  {Transition:  [  3,  5 ], Coeff:  2.976E-01}, 
  {Transition:  [  3,  6 ], Coeff:  4.092E-01}, 
  {Transition:  [  4,  5 ], Coeff:  4.194E-01}, 
  {Transition:  [  4,  6 ], Coeff:  2.405E-01}, 
  {Transition:  [  5,  7 ], Coeff:  9.788E-02}] # 0033
 -  [Energy:  13.70991,  {Transition:  [  3,  5 ], Coeff:  3.978E-01}, 
  {Transition:  [  3,  6 ], Coeff:  2.593E-01}, 
  {Transition:  [  4,  5 ], Coeff:  2.642E-01}, 
  {Transition:  [  4,  6 ], Coeff:  4.446E-01}, 
  {Transition:  [  5,  7 ], Coeff:  8.166E-02}, 
  {Transition:  [  3,  5 ], Coeff:  3.978E-01}, 
  {Transition:  [  3,  6 ], Coeff:  2.593E-01}, 
  {Transition:  [  4,  5 ], Coeff:  2.642E-01}, 
  {Transition:  [  4,  6 ], Coeff:  4.446E-01}, 
  {Transition:  [  5,  7 ], Coeff:  8.166E-02}] # 0034
 -  [Energy:  13.72919,  {Transition:  [  3,  6 ], Coeff:  5.008E-01}, 
  {Transition:  [  4,  5 ], Coeff:  4.943E-01}, 
  {Transition:  [  3,  6 ], Coeff:  5.008E-01}, 
  {Transition:  [  4,  5 ], Coeff:  4.943E-01}] # 0035
 -  [Energy:  13.72926,  {Transition:  [  3,  6 ], Coeff:  5.066E-01}, 
  {Transition:  [  4,  5 ], Coeff:  4.883E-01}, 
  {Transition:  [  3,  6 ], Coeff:  5.066E-01}, 
  {Transition:  [  4,  5 ], Coeff:  4.883E-01}] # 0036
 -  [Energy:  13.77239,  {Transition:  [  3,  4 ], Coeff:  5.021E-01}, 
  {Transition:  [  4,  4 ], Coeff:  4.954E-01}, 
  {Transition:  [  3,  4 ], Coeff:  5.021E-01}, 
  {Transition:  [  4,  4 ], Coeff:  4.954E-01}] # 0037
 -  [Energy:  13.77334,  {Transition:  [  3,  4 ], Coeff:  4.956E-01}, 
  {Transition:  [  4,  4 ], Coeff:  5.022E-01}, 
  {Transition:  [  3,  4 ], Coeff:  4.956E-01}, 
  {Transition:  [  4,  4 ], Coeff:  5.022E-01}] # 0038
 -  [Energy:  14.26534,  {Transition:  [  2,  1 ], Coeff:  1.332E-01}, 
  {Transition:  [  2,  2 ], Coeff:  1.269E-01}, 
  {Transition:  [  2,  3 ], Coeff:  6.275E-01}, 
  {Transition:  [  3,  1 ], Coeff:  1.520E-01}, 
  {Transition:  [  3,  8 ], Coeff:  1.046E-01}, 
  {Transition:  [  4,  2 ], Coeff:  1.526E-01}, 
  {Transition:  [  4,  8 ], Coeff:  9.925E-02}, 
  {Transition:  [  2,  1 ], Coeff:  1.332E-01}, 
  {Transition:  [  2,  2 ], Coeff:  1.269E-01}, 
  {Transition:  [  2,  3 ], Coeff:  6.275E-01}, 
  {Transition:  [  3,  1 ], Coeff:  1.520E-01}, 
  {Transition:  [  3,  8 ], Coeff:  1.046E-01}, 
  {Transition:  [  4,  2 ], Coeff:  1.526E-01}, 
  {Transition:  [  4,  8 ], Coeff:  9.925E-02}] # 0039
 -  [Energy:  14.34575,  {Transition:  [  2,  3 ], Coeff:  7.067E-01}, 
  {Transition:  [  2,  3 ], Coeff:  7.067E-01}] # 0040
 -  [Energy:  14.39227,  {Transition:  [  2,  1 ], Coeff:  4.826E-01}, 
  {Transition:  [  2,  2 ], Coeff:  3.860E-01}, 
  {Transition:  [  2,  3 ], Coeff:  2.079E-01}, 
  {Transition:  [  2,  8 ], Coeff:  1.294E-01}, 
  {Transition:  [  3,  7 ], Coeff:  1.743E-01}, 
  {Transition:  [  4,  7 ], Coeff:  1.271E-01}, 
  {Transition:  [  2,  1 ], Coeff:  4.826E-01}, 
  {Transition:  [  2,  2 ], Coeff:  3.860E-01}, 
  {Transition:  [  2,  3 ], Coeff:  2.079E-01}, 
  {Transition:  [  2,  8 ], Coeff:  1.294E-01}, 
  {Transition:  [  3,  7 ], Coeff:  1.743E-01}, 
  {Transition:  [  4,  7 ], Coeff:  1.271E-01}] # 0041
 -  [Energy:  14.39658,  {Transition:  [  5,  8 ], Coeff:  7.066E-01}, 
  {Transition:  [  5,  8 ], Coeff:  7.066E-01}] # 0042
 -  [Energy:  14.39750,  {Transition:  [  5,  8 ], Coeff:  7.034E-01}, 
  {Transition:  [  5,  8 ], Coeff:  7.034E-01}] # 0043
 -  [Energy:  14.43000,  {Transition:  [  2,  1 ], Coeff:  3.879E-01}, 
  {Transition:  [  2,  2 ], Coeff:  4.844E-01}, 
  {Transition:  [  3,  7 ], Coeff:  2.065E-01}, 
  {Transition:  [  3,  8 ], Coeff:  6.445E-02}, 
  {Transition:  [  4,  3 ], Coeff:  5.150E-02}, 
  {Transition:  [  4,  7 ], Coeff:  2.411E-01}, 
  {Transition:  [  4,  8 ], Coeff:  5.514E-02}, 
  {Transition:  [  2,  1 ], Coeff:  3.879E-01}, 
  {Transition:  [  2,  2 ], Coeff:  4.844E-01}, 
  {Transition:  [  3,  7 ], Coeff:  2.065E-01}, 
  {Transition:  [  3,  8 ], Coeff:  6.445E-02}, 
  {Transition:  [  4,  3 ], Coeff:  5.150E-02}, 
  {Transition:  [  4,  7 ], Coeff:  2.411E-01}, 
  {Transition:  [  4,  8 ], Coeff:  5.514E-02}] # 0044
 -  [Energy:  14.59929,  {Transition:  [  2,  4 ], Coeff:  3.160E-01}, 
  {Transition:  [  3,  5 ], Coeff:  4.078E-01}, 
  {Transition:  [  4,  6 ], Coeff:  4.080E-01}, 
  {Transition:  [  5,  3 ], Coeff:  7.129E-02}, 
  {Transition:  [  5,  7 ], Coeff:  2.386E-01}, 
  {Transition:  [  2,  4 ], Coeff:  3.160E-01}, 
  {Transition:  [  3,  5 ], Coeff:  4.078E-01}, 
  {Transition:  [  4,  6 ], Coeff:  4.080E-01}, 
  {Transition:  [  5,  3 ], Coeff:  7.129E-02}, 
  {Transition:  [  5,  7 ], Coeff:  2.386E-01}] # 0045
 -  [Energy:  15.07333,  {Transition:  [  3,  7 ], Coeff:  5.038E-01}, 
  {Transition:  [  4,  7 ], Coeff:  4.960E-01}, 
  {Transition:  [  3,  7 ], Coeff:  5.038E-01}, 
  {Transition:  [  4,  7 ], Coeff:  4.960E-01}] # 0046
 -  [Energy:  15.08034,  {Transition:  [  3,  7 ], Coeff:  4.960E-01}, 
  {Transition:  [  4,  7 ], Coeff:  5.038E-01}, 
  {Transition:  [  3,  7 ], Coeff:  4.960E-01}, 
  {Transition:  [  4,  7 ], Coeff:  5.038E-01}] # 0047
 -  [Energy:  15.20821,  {Transition:  [  2,  1 ], Coeff:  1.370E-01}, 
  {Transition:  [  2,  2 ], Coeff:  1.383E-01}, 
  {Transition:  [  2,  8 ], Coeff:  5.779E-02}, 
  {Transition:  [  3,  7 ], Coeff:  4.699E-01}, 
  {Transition:  [  3,  8 ], Coeff:  8.986E-02}, 
  {Transition:  [  4,  7 ], Coeff:  4.696E-01}, 
  {Transition:  [  4,  8 ], Coeff:  8.608E-02}, 
  {Transition:  [  2,  1 ], Coeff:  1.370E-01}, 
  {Transition:  [  2,  2 ], Coeff:  1.383E-01}, 
  {Transition:  [  2,  8 ], Coeff:  5.779E-02}, 
  {Transition:  [  3,  7 ], Coeff:  4.699E-01}, 
  {Transition:  [  3,  8 ], Coeff:  8.986E-02}, 
  {Transition:  [  4,  7 ], Coeff:  4.696E-01}, 
  {Transition:  [  4,  8 ], Coeff:  8.608E-02}] # 0048
 -  [Energy:  15.33836,  {Transition:  [  2,  1 ], Coeff:  2.078E-01}, 
  {Transition:  [  2,  2 ], Coeff:  2.082E-01}, 
  {Transition:  [  3,  7 ], Coeff:  4.405E-01}, 
  {Transition:  [  3,  8 ], Coeff:  1.173E-01}, 
  {Transition:  [  4,  7 ], Coeff:  4.384E-01}, 
  {Transition:  [  4,  8 ], Coeff:  1.131E-01}, 
  {Transition:  [  2,  1 ], Coeff:  2.078E-01}, 
  {Transition:  [  2,  2 ], Coeff:  2.082E-01}, 
  {Transition:  [  3,  7 ], Coeff:  4.405E-01}, 
  {Transition:  [  3,  8 ], Coeff:  1.173E-01}, 
  {Transition:  [  4,  7 ], Coeff:  4.384E-01}, 
  {Transition:  [  4,  8 ], Coeff:  1.131E-01}] # 0049
 -  [Energy:  15.43290,  {Transition:  [  2,  4 ], Coeff:  7.068E-01}, 
  {Transition:  [  2,  4 ], Coeff:  7.068E-01}] # 0050
 -  [Energy:  15.47600,  {Transition:  [  2,  5 ], Coeff:  6.772E-01}, 
  {Transition:  [  2,  6 ], Coeff:  2.030E-01}, 
  {Transition:  [  2,  5 ], Coeff:  6.772E-01}, 
  {Transition:  [  2,  6 ], Coeff:  2.030E-01}] # 0051
 -  [Energy:  15.47677,  {Transition:  [  2,  5 ], Coeff:  2.029E-01}, 
  {Transition:  [  2,  6 ], Coeff:  6.771E-01}, 
  {Transition:  [  2,  5 ], Coeff:  2.029E-01}, 
  {Transition:  [  2,  6 ], Coeff:  6.771E-01}] # 0052
 -  [Energy:  15.53314,  {Transition:  [  2,  5 ], Coeff:  1.402E-01}, 
  {Transition:  [  2,  6 ], Coeff:  6.902E-01}, 
  {Transition:  [  2,  5 ], Coeff:  1.402E-01}, 
  {Transition:  [  2,  6 ], Coeff:  6.902E-01}] # 0053
 -  [Energy:  15.53325,  {Transition:  [  2,  5 ], Coeff:  6.923E-01}, 
  {Transition:  [  2,  6 ], Coeff:  1.390E-01}, 
  {Transition:  [  2,  5 ], Coeff:  6.923E-01}, 
  {Transition:  [  2,  6 ], Coeff:  1.390E-01}] # 0054
 -  [Energy:  15.62833,  {Transition:  [  2,  1 ], Coeff:  8.512E-02}, 
  {Transition:  [  2,  2 ], Coeff:  9.321E-02}, 
  {Transition:  [  2,  3 ], Coeff:  1.653E-01}, 
  {Transition:  [  2,  6 ], Coeff:  5.708E-02}, 
  {Transition:  [  2,  8 ], Coeff:  6.166E-02}, 
  {Transition:  [  3,  1 ], Coeff:  9.892E-02}, 
  {Transition:  [  3,  7 ], Coeff:  6.022E-02}, 
  {Transition:  [  3,  8 ], Coeff:  4.696E-01}, 
  {Transition:  [  4,  2 ], Coeff:  1.006E-01}, 
  {Transition:  [  4,  7 ], Coeff:  6.983E-02}, 
  {Transition:  [  4,  8 ], Coeff:  4.468E-01}, 
  {Transition:  [  2,  1 ], Coeff:  8.512E-02}, 
  {Transition:  [  2,  2 ], Coeff:  9.321E-02}, 
  {Transition:  [  2,  3 ], Coeff:  1.653E-01}, 
  {Transition:  [  2,  6 ], Coeff:  5.708E-02}, 
  {Transition:  [  2,  8 ], Coeff:  6.166E-02}, 
  {Transition:  [  3,  1 ], Coeff:  9.892E-02}, 
  {Transition:  [  3,  7 ], Coeff:  6.022E-02}, 
  {Transition:  [  3,  8 ], Coeff:  4.696E-01}, 
  {Transition:  [  4,  2 ], Coeff:  1.006E-01}, 
  {Transition:  [  4,  7 ], Coeff:  6.983E-02}, 
  {Transition:  [  4,  8 ], Coeff:  4.468E-01}] # 0055
 -  [Energy:  15.72805,  {Transition:  [  3,  8 ], Coeff:  5.156E-01}, 
  {Transition:  [  4,  8 ], Coeff:  4.833E-01}, 
  {Transition:  [  3,  8 ], Coeff:  5.156E-01}, 
  {Transition:  [  4,  8 ], Coeff:  4.833E-01}] # 0056
 -  [Energy:  15.76121,  {Transition:  [  3,  8 ], Coeff:  4.835E-01}, 
  {Transition:  [  4,  8 ], Coeff:  5.158E-01}, 
  {Transition:  [  3,  8 ], Coeff:  4.835E-01}, 
  {Transition:  [  4,  8 ], Coeff:  5.158E-01}] # 0057
 -  [Energy:  15.86006,  {Transition:  [  2,  1 ], Coeff:  1.049E-01}, 
  {Transition:  [  2,  2 ], Coeff:  1.043E-01}, 
  {Transition:  [  3,  7 ], Coeff:  7.719E-02}, 
  {Transition:  [  3,  8 ], Coeff:  4.684E-01}, 
  {Transition:  [  4,  7 ], Coeff:  7.619E-02}, 
  {Transition:  [  4,  8 ], Coeff:  4.962E-01}, 
  {Transition:  [  2,  1 ], Coeff:  1.049E-01}, 
  {Transition:  [  2,  2 ], Coeff:  1.043E-01}, 
  {Transition:  [  3,  7 ], Coeff:  7.719E-02}, 
  {Transition:  [  3,  8 ], Coeff:  4.684E-01}, 
  {Transition:  [  4,  7 ], Coeff:  7.619E-02}, 
  {Transition:  [  4,  8 ], Coeff:  4.962E-01}] # 0058
 -  [Energy:  16.19116,  {Transition:  [  2,  4 ], Coeff:  6.288E-01}, 
  {Transition:  [  3,  5 ], Coeff:  2.065E-01}, 
  {Transition:  [  4,  6 ], Coeff:  2.064E-01}, 
  {Transition:  [  5,  3 ], Coeff:  9.855E-02}, 
  {Transition:  [  5,  7 ], Coeff:  8.906E-02}, 
  {Transition:  [  2,  4 ], Coeff:  6.288E-01}, 
  {Transition:  [  3,  5 ], Coeff:  2.065E-01}, 
  {Transition:  [  4,  6 ], Coeff:  2.064E-01}, 
  {Transition:  [  5,  3 ], Coeff:  9.855E-02}, 
  {Transition:  [  5,  7 ], Coeff:  8.906E-02}] # 0059
 -  [Energy:  16.85121,  {Transition:  [  2,  7 ], Coeff:  7.071E-01}, 
  {Transition:  [  2,  7 ], Coeff:  7.071E-01}] # 0060
 -  [Energy:  16.86822,  {Transition:  [  2,  7 ], Coeff:  7.068E-01}, 
  {Transition:  [  2,  7 ], Coeff:  7.068E-01}] # 0061
 -  [Energy:  17.52176,  {Transition:  [  2,  8 ], Coeff:  7.070E-01}, 
  {Transition:  [  2,  8 ], Coeff:  7.070E-01}] # 0062
 -  [Energy:  17.83518,  {Transition:  [  2,  1 ], Coeff:  1.123E-01}, 
  {Transition:  [  2,  2 ], Coeff:  1.051E-01}, 
  {Transition:  [  2,  8 ], Coeff:  6.888E-01}, 
  {Transition:  [  2,  1 ], Coeff:  1.123E-01}, 
  {Transition:  [  2,  2 ], Coeff:  1.051E-01}, 
  {Transition:  [  2,  8 ], Coeff:  6.888E-01}] # 0063
 -  [Energy:  24.34848,  {Transition:  [  1,  4 ], Coeff:  1.624E-01}, 
  {Transition:  [  2,  3 ], Coeff:  1.787E-01}, 
  {Transition:  [  3,  1 ], Coeff:  4.500E-01}, 
  {Transition:  [  3,  8 ], Coeff:  1.357E-01}, 
  {Transition:  [  4,  2 ], Coeff:  4.498E-01}, 
  {Transition:  [  4,  8 ], Coeff:  1.270E-01}, 
  {Transition:  [  1,  4 ], Coeff:  1.624E-01}, 
  {Transition:  [  2,  3 ], Coeff:  1.787E-01}, 
  {Transition:  [  3,  1 ], Coeff:  4.500E-01}, 
  {Transition:  [  3,  8 ], Coeff:  1.357E-01}, 
  {Transition:  [  4,  2 ], Coeff:  4.498E-01}, 
  {Transition:  [  4,  8 ], Coeff:  1.270E-01}] # 0064
 -  [Energy:  25.40724,  {Transition:  [  1,  1 ], Coeff:  5.179E-01}, 
  {Transition:  [  1,  2 ], Coeff:  4.813E-01}, 
  {Transition:  [  1,  1 ], Coeff:  5.179E-01}, 
  {Transition:  [  1,  2 ], Coeff:  4.813E-01}] # 0065
 -  [Energy:  25.40815,  {Transition:  [  1,  1 ], Coeff:  4.813E-01}, 
  {Transition:  [  1,  2 ], Coeff:  5.179E-01}, 
  {Transition:  [  1,  1 ], Coeff:  4.813E-01}, 
  {Transition:  [  1,  2 ], Coeff:  5.179E-01}] # 0066
 -  [Energy:  27.30011,  {Transition:  [  1,  1 ], Coeff:  5.130E-01}, 
  {Transition:  [  1,  2 ], Coeff:  4.800E-01}, 
  {Transition:  [  1,  8 ], Coeff:  6.221E-02}, 
  {Transition:  [  1,  1 ], Coeff:  5.130E-01}, 
  {Transition:  [  1,  2 ], Coeff:  4.800E-01}, 
  {Transition:  [  1,  8 ], Coeff:  6.221E-02}] # 0067
 -  [Energy:  27.33552,  {Transition:  [  1,  1 ], Coeff:  4.819E-01}, 
  {Transition:  [  1,  2 ], Coeff:  5.150E-01}, 
  {Transition:  [  1,  1 ], Coeff:  4.819E-01}, 
  {Transition:  [  1,  2 ], Coeff:  5.150E-01}] # 0068
 -  [Energy:  28.95539,  {Transition:  [  1,  3 ], Coeff:  7.071E-01}, 
  {Transition:  [  1,  3 ], Coeff:  7.071E-01}] # 0069
 -  [Energy:  29.05172,  {Transition:  [  1,  3 ], Coeff:  7.067E-01}, 
  {Transition:  [  1,  3 ], Coeff:  7.067E-01}] # 0070
 -  [Energy:  30.02328,  {Transition:  [  1,  4 ], Coeff:  7.066E-01}, 
  {Transition:  [  1,  4 ], Coeff:  7.066E-01}] # 0071
 -  [Energy:  30.02851,  {Transition:  [  1,  5 ], Coeff:  7.071E-01}, 
  {Transition:  [  1,  5 ], Coeff:  7.071E-01}] # 0072
 -  [Energy:  30.02917,  {Transition:  [  1,  6 ], Coeff:  7.066E-01}, 
  {Transition:  [  1,  6 ], Coeff:  7.066E-01}] # 0073
 -  [Energy:  30.27167,  {Transition:  [  1,  5 ], Coeff:  5.942E-01}, 
  {Transition:  [  1,  6 ], Coeff:  3.825E-01}, 
  {Transition:  [  1,  5 ], Coeff:  5.942E-01}, 
  {Transition:  [  1,  6 ], Coeff:  3.825E-01}] # 0074
 -  [Energy:  30.27373,  {Transition:  [  1,  5 ], Coeff:  3.824E-01}, 
  {Transition:  [  1,  6 ], Coeff:  5.940E-01}, 
  {Transition:  [  1,  5 ], Coeff:  3.824E-01}, 
  {Transition:  [  1,  6 ], Coeff:  5.940E-01}] # 0075
 -  [Energy:  30.50896,  {Transition:  [  1,  4 ], Coeff:  6.880E-01}, 
  {Transition:  [  3,  1 ], Coeff:  1.086E-01}, 
  {Transition:  [  4,  2 ], Coeff:  1.086E-01}, 
  {Transition:  [  1,  4 ], Coeff:  6.880E-01}, 
  {Transition:  [  3,  1 ], Coeff:  1.086E-01}, 
  {Transition:  [  4,  2 ], Coeff:  1.086E-01}] # 0076
 -  [Energy:  31.41033,  {Transition:  [  1,  7 ], Coeff:  7.071E-01}, 
  {Transition:  [  1,  7 ], Coeff:  7.071E-01}] # 0077
 -  [Energy:  31.62547,  {Transition:  [  1,  7 ], Coeff:  7.067E-01}, 
  {Transition:  [  1,  7 ], Coeff:  7.067E-01}] # 0078
 -  [Energy:  32.08993,  {Transition:  [  1,  8 ], Coeff:  7.071E-01}, 
  {Transition:  [  1,  8 ], Coeff:  7.071E-01}] # 0079
 -  [Energy:  32.27302,  {Transition:  [  1,  8 ], Coeff:  7.043E-01}, 
  {Transition:  [  1,  8 ], Coeff:  7.043E-01}] # 0080
 Excitation energies (Ha, eV, dipoles):
 -  [  0.31464,  8.56173,  0.00013,  0.00016,  0.00026 ] # 0001
 -  [  0.31472,  8.56397,  0.00003, -0.00081,  0.00182 ] # 0002
 -  [  0.34382,  9.35577, -0.00728, -0.00661, -0.00879 ] # 0003
 -  [  0.35362,  9.62236, -0.19299,  0.17176, -0.67705 ] # 0004
 -  [  0.35367,  9.62389,  0.12587,  0.98657,  0.02100 ] # 0005
 -  [  0.42354,  11.52515, -0.74659, -0.40566, -0.01419 ] # 0006
 -  [  0.45271,  12.31878, -0.39567, -0.02177,  0.03862 ] # 0007
 -  [  0.45372,  12.34628,  0.00141, -0.01191,  0.00848 ] # 0008
 -  [  0.45375,  12.34719, -0.00182,  0.01332, -0.03386 ] # 0009
 -  [  0.46283,  12.59415,  0.00643,  0.04128, -0.83065 ] # 0010
 -  [  0.46299,  12.59862,  0.00309, -0.00189,  0.00563 ] # 0011
 -  [  0.46704,  12.70886, -0.32355, -0.22520, -0.00306 ] # 0012
 -  [  0.46735,  12.71724,  0.00621,  0.14324, -0.54049 ] # 0013
 -  [  0.50284,  13.68285, -0.00250,  0.01609, -0.02890 ] # 0014
 -  [  0.50333,  13.69644, -0.17392,  0.00162, -0.30719 ] # 0015
 -  [  0.50337,  13.69732,  0.00044,  0.11121,  0.99195 ] # 0016
 -  [  0.50444,  13.72644, -0.00001,  0.00006,  0.00006 ] # 0017
 -  [  0.50445,  13.72671,  0.00003, -0.00182, -0.10415 ] # 0018
 -  [  0.50454,  13.72924, -0.00051,  0.00225, -0.00245 ] # 0019
 -  [  0.50855,  13.83839,  0.00000, -0.00019,  0.00008 ] # 0020
 -  [  0.52209,  14.20686,  0.00032, -0.00025, -0.01128 ] # 0021
 -  [  0.52894,  14.39314, -0.00538,  0.00486,  0.00356 ] # 0022
 -  [  0.55543,  15.11406, -0.00004,  0.00006,  0.00084 ] # 0023
 -  [  0.55609,  15.13194, -0.00324, -0.00006, -0.00150 ] # 0024
 -  [  0.56273,  15.31264, -0.00004, -0.00004, -0.00481 ] # 0025
 -  [  0.56978,  15.50461,  0.00998, -0.00843, -0.00647 ] # 0026
 -  [  0.56983,  15.50593, -0.00025,  0.00039,  0.00234 ] # 0027
 -  [  0.57699,  15.70080,  0.00017, -0.00024, -0.00063 ] # 0028
 -  [  0.58017,  15.78718, -0.04294,  0.03231,  0.02461 ] # 0029
 -  [  0.61957,  16.85933,  0.00082,  0.00074, -0.00027 ] # 0030
 -  [  0.63932,  17.39671,  0.00126, -0.00028,  0.00032 ] # 0031
 -  [  0.64752,  17.61993,  0.00657, -0.00695, -0.00509 ] # 0032
 -  [  0.96808,  26.34280,  0.03632, -0.02599, -0.01958 ] # 0033
 -  [  0.96825,  26.34730,  0.00083,  0.00072,  0.00257 ] # 0034
 -  [  1.06578,  29.00127, -0.00134,  0.00028, -0.00038 ] # 0035
 -  [  1.10740,  30.13395,  0.00485, -0.00542, -0.00468 ] # 0036
 -  [  1.10776,  30.14374, -0.00014,  0.00024,  0.01666 ] # 0037
 -  [  1.10779,  30.14448,  0.00498, -0.00412, -0.00207 ] # 0038
 -  [  1.15816,  31.51511, -0.00002,  0.00005,  0.00026 ] # 0039
 -  [  1.18208,  32.16599, -0.00095,  0.00131,  0.00172 ] # 0040
  #----------------------------------------------------------------- Timing for root process
 Timings for root process:
   CPU time (s)                        :  123.37
   Elapsed time (s)                    :  31.16
 Memory Consumption Report:
   Tot. No. of Allocations  : 14929
   Tot. No. of Deallocations: 14929
   Remaining Memory (B)     : 0
   Memory occupation: 
      Peak Value (MB): 905
      for the array: cosinarr
=======
 - e_occupied                          : -4.31731470015721E-01 # 0003
 - e_occupied                          : -4.31731351164719E-01 # 0004
 - e_occupied                          : -3.82060688414310E-01 # 0005
 - HOMO LUMO gap (AU, eV)              :  [  2.94147350605436E-01,  8.00415646872653E+00 ]
 - e_virtual                           : -8.79133378088738E-02 # 0001
 - e_virtual                           : -8.79130944696109E-02 # 0002
 - e_virtual                           :  3.26768864814292E-02 # 0003
 - e_virtual                           :  7.19613432584055E-02 # 0004
 - e_virtual                           :  7.27963742944695E-02 # 0005
 - e_virtual                           :  7.28199618888726E-02 # 0006
 - e_virtual                           :  1.23271659859286E-01 # 0007
 - e_virtual                           :  1.48320567942261E-01 # 0008
 GPU acceleration                      :  No
 Rho Commun                            : RED_SCT
 Total electronic charge               :  9.999999676732
  #----------------------------------------------------------------- Timing for root process
 Timings for root process:
   CPU time (s)                        :  43.41
   Elapsed time (s)                    :  43.68
 Memory Consumption Report:
   Tot. No. of Allocations  : 9174
   Tot. No. of Deallocations: 9174
   Remaining Memory (B)     : 0
   Memory occupation: 
      Peak Value (MB): 291
      for the array: zmpi1
>>>>>>> 547af30a
      in the routine: G_Poisson_Solver<|MERGE_RESOLUTION|>--- conflicted
+++ resolved
@@ -27,19 +27,11 @@
  
  Reference Paper                       : The Journal of Chemical Physics 129, 014109 (2008)
  Version Number                        : 1.7-dev.22
-<<<<<<< HEAD
- Timestamp of this run                 : 2013-01-15 14:59:23.763
- Root process Hostname                 : localhost
- Number of MPI tasks                   :  1
- OpenMP parallelization                :  Yes
- Maximal OpenMP threads per MPI task   :  4
-=======
  Timestamp of this run                 : 2013-01-30 17:39:47.718
  Root process Hostname                 : badiane
  Number of MPI tasks                   :  4
  OpenMP parallelization                :  Yes
  Maximal OpenMP threads per MPI task   :  1
->>>>>>> 547af30a
  #... (file:input.perf)..................................................Performance Options
  #|debug F                      Debug option                                                 
  #|fftcache 8192                Cache size for the FFT                                       
@@ -191,16 +183,6 @@
  High Res. box is treated separately   :  Yes
   #------------------------------------------------------------------- Kernel Initialization
  Poisson Kernel Initialization:
-<<<<<<< HEAD
-   MPI tasks                           :  1
-   OpenMP threads per MPI task         :  4
- Poisson Kernel Creation:
-   Boundary Conditions                 : Free
-   Memory Requirements per MPI task:
-     Density (MB)                      :  14.83
-     Kernel (MB)                       :  15.19
-     Full Grid Arrays (MB)             :  13.94
-=======
    MPI tasks                           :  4
    OpenMP threads per MPI task         :  1
  Poisson Kernel Creation:
@@ -217,7 +199,6 @@
          MPI tasks 0- 2                : 100%
          MPI task 3                    :  90%
        Complete LB per task            : 1/3 LB_density + 2/3 LB_kernel
->>>>>>> 547af30a
  Wavefunctions Descriptors, full simulation domain:
    Coarse resolution grid:
      No. of segments                   :  1798
@@ -228,21 +209,14 @@
   #---------------------------------------------------------------------- Occupation Numbers
  Total Number of Electrons             :  10
  Spin treatment                        : Averaged
-<<<<<<< HEAD
-=======
  Orbitals Repartition:
    MPI tasks  0- 0                     :  2
    MPI tasks  1- 3                     :  1
->>>>>>> 547af30a
  Total Number of Orbitals              :  5
  Occupation numbers coming from        : System properties
  Input Occupation Numbers:
  - Occupation Numbers: {Orbitals No. 1-5:  2.0000}
-<<<<<<< HEAD
- Wavefunctions memory occupation for root MPI process:  2 MB 318 KB 336 B
-=======
  Wavefunctions memory occupation for root MPI process:  0 MB 946 KB 544 B
->>>>>>> 547af30a
  NonLocal PSP Projectors Descriptors:
    Creation strategy                   : On-the-fly
    Total number of projectors          :  2
@@ -252,42 +226,23 @@
  Memory requirements for principal quantities (MiB.KiB):
    Subspace Matrix                     : 0.1 #    (Number of Orbitals: 5)
    Single orbital                      : 0.474 #  (Number of Components: 60578)
-<<<<<<< HEAD
-   All (distributed) orbitals          : 4.637 #  (Number of Orbitals per MPI task: 5)
-   Wavefunction storage size           : 32.361 # (DIIS/SD workspaces included)
-=======
    All (distributed) orbitals          : 2.792 #  (Number of Orbitals per MPI task: 2)
    Wavefunction storage size           : 13.887 # (DIIS/SD workspaces included)
->>>>>>> 547af30a
    Nonlocal Pseudopotential Arrays     : 0.58
    Full Uncompressed (ISF) grid        : 13.960
    Workspaces storage size             : 1.159
  Memory requirements for principal code sections (MiB.KiB):
-<<<<<<< HEAD
-   Kernel calculation                  : 167.109
-   Density Construction                : 114.361
-   Poisson Solver                      : 166.258
-   Hamiltonian application             : 115.279
- Estimated Memory Peak (MB)            :  167
-=======
    Kernel calculation                  : 73.972
    Density Construction                : 65.220
    Poisson Solver                      : 62.653
    Hamiltonian application             : 66.138
  Estimated Memory Peak (MB)            :  73
->>>>>>> 547af30a
  Ion-Ion interaction energy            :  1.18650663395881E+01
   #---------------------------------------------------------------- Ionic Potential Creation
  Total ionic charge                    : -10.000000000000
  Poisson Solver:
    BC                                  : Free
    Box                                 :  [  119,  119,  129 ]
-<<<<<<< HEAD
-   MPI tasks                           :  1
-  #----------------------------------- Wavefunctions from PSP Atomic Orbitals initialization
- Input Hamiltonian:
-   Total No. of Atomic Input Orbitals  :  8
-=======
    MPI tasks                           :  4
   #----------------------------------- Wavefunctions from PSP Atomic Orbitals initialization
  Input Hamiltonian:
@@ -296,23 +251,11 @@
      MPI tasks  0- 0                   :  4
      MPI tasks  1- 1                   :  2
      MPI tasks  2- 3                   :  1
->>>>>>> 547af30a
    Atomic Input Orbital Generation:
    -  {Atom Type: N, Electronic configuration: {s: [ 2.00], p: [ 1.00,  1.00,  1.00]}}
    Wavelet conversion succeeded        :  Yes
    Deviation from normalization        :  1.17E-06
    GPU acceleration                    :  No
-<<<<<<< HEAD
-   Total electronic charge             :  9.999999657238
-   Poisson Solver:
-     BC                                : Free
-     Box                               :  [  119,  119,  129 ]
-     MPI tasks                         :  1
-   Expected kinetic energy             :  13.8912952695
-   Energies: {Ekin:  1.38924319005E+01, Epot: -2.18504262939E+01, Enl:  2.33046513907E+00, 
-                EH:  2.72933442625E+01,  EXC: -4.69717920393E+00, EvXC: -6.15193033564E+00}
-   EKS                                 : -1.96010560455454979E+01
-=======
    Rho Commun                          : RED_SCT
    Total electronic charge             :  9.999999657239
    Poisson Solver:
@@ -323,7 +266,6 @@
    Energies: {Ekin:  1.38924319005E+01, Epot: -2.18504262939E+01, Enl:  2.33046513907E+00, 
                 EH:  2.72933442625E+01,  EXC: -4.69717920393E+00, EvXC: -6.15193033564E+00}
    EKS                                 : -1.96010560455363283E+01
->>>>>>> 547af30a
    Input Guess Overlap Matrices: {Calculated:  Yes, Diagonalized:  Yes}
     #Eigenvalues and New Occupation Numbers
    Orbitals: [
@@ -332,9 +274,9 @@
  {e: -4.417819305257E-01, f:  2.0000},  # 00003
  {e: -4.417818175831E-01, f:  2.0000},  # 00004
  {e: -3.951864359397E-01, f:  2.0000},  # 00005
- {e: -1.019394140190E-01, f:  0.0000},  # 00006
- {e: -1.019392009747E-01, f:  0.0000},  # 00007
- {e:  6.775953788387E-01, f:  0.0000}] # 00008
+ {e: -1.019394140191E-01, f:  0.0000},  # 00006
+ {e: -1.019392009748E-01, f:  0.0000},  # 00007
+ {e:  6.775953788386E-01, f:  0.0000}] # 00008
    IG wavefunctions defined            :  Yes
    Accuracy estimation for this run:
      Energy                            :  1.14E-03
@@ -345,79 +287,6 @@
    - Subspace Optimization: &itrep001-01
        Wavefunctions Iterations:
        -  { #---------------------------------------------------------------------- iter: 1
-<<<<<<< HEAD
- GPU acceleration:  No, Total electronic charge:  9.999999703284, 
- Poisson Solver: {BC: Free, Box:  [  119,  119,  129 ], MPI tasks:  1}, 
- Hamiltonian Applied:  Yes, Orthoconstraint:  Yes, Preconditioning:  Yes, 
- Energies: {Ekin:  1.31426034771E+01, Epot: -2.15640347299E+01, Enl:  1.85813182578E+00, 
-              EH:  2.63218966863E+01,  EXC: -4.58091191362E+00, EvXC: -5.99842452270E+00}, 
- iter:  1, EKS: -1.96026171647294554E+01, gnrm:  3.16E-01, D: -1.56E-03, 
- DIIS weights: [ 1.00E+00,  1.00E+00], Orthogonalization Method:  0}
-       -  { #---------------------------------------------------------------------- iter: 2
- GPU acceleration:  No, Total electronic charge:  9.999999704335, 
- Poisson Solver: {BC: Free, Box:  [  119,  119,  129 ], MPI tasks:  1}, 
- Hamiltonian Applied:  Yes, Orthoconstraint:  Yes, Preconditioning:  Yes, 
- Energies: {Ekin:  1.44525592652E+01, Epot: -2.17206504074E+01, Enl:  1.88046005937E+00, 
-              EH:  2.78230375889E+01,  EXC: -4.80993004133E+00, EvXC: -6.30076535228E+00}, 
- iter:  2, EKS: -1.98547670212776382E+01, gnrm:  1.06E-01, D: -2.52E-01, 
- DIIS weights: [-4.18E-02,  1.04E+00, -3.63E-03], Orthogonalization Method:  0}
-       -  { #---------------------------------------------------------------------- iter: 3
- GPU acceleration:  No, Total electronic charge:  9.999999694902, 
- Poisson Solver: {BC: Free, Box:  [  119,  119,  129 ], MPI tasks:  1}, 
- Hamiltonian Applied:  Yes, Orthoconstraint:  Yes, Preconditioning:  Yes, 
- Energies: {Ekin:  1.44519082576E+01, Epot: -2.17400321752E+01, Enl:  1.75189685292E+00, 
-              EH:  2.76825466260E+01,  EXC: -4.77705467451E+00, EvXC: -6.25744062488E+00}, 
- iter:  3, EKS: -1.98733214006292336E+01, gnrm:  4.49E-02, D: -1.86E-02, 
- DIIS weights: [-4.14E-02, -3.57E-01,  1.40E+00, -2.21E-04], Orthogonalization Method:  0}
-       -  { #---------------------------------------------------------------------- iter: 4
- GPU acceleration:  No, Total electronic charge:  9.999999681509, 
- Poisson Solver: {BC: Free, Box:  [  119,  119,  129 ], MPI tasks:  1}, 
- Hamiltonian Applied:  Yes, Orthoconstraint:  Yes, Preconditioning:  Yes, 
- Energies: {Ekin:  1.45275518233E+01, Epot: -2.18265963154E+01, Enl:  1.76268248131E+00, 
-              EH:  2.76848732259E+01,  EXC: -4.77476638588E+00, EvXC: -6.25447450058E+00}, 
- iter:  4, EKS: -1.98764607823880688E+01, gnrm:  1.31E-02, D: -3.14E-03, 
- DIIS weights: [ 9.34E-03,  1.55E-02, -1.91E-01,  1.17E+00, -1.48E-05], 
- Orthogonalization Method:  0}
-       -  { #---------------------------------------------------------------------- iter: 5
- GPU acceleration:  No, Total electronic charge:  9.999999678092, 
- Poisson Solver: {BC: Free, Box:  [  119,  119,  129 ], MPI tasks:  1}, 
- Hamiltonian Applied:  Yes, Orthoconstraint:  Yes, Preconditioning:  Yes, 
- Energies: {Ekin:  1.45385246718E+01, Epot: -2.18387601736E+01, Enl:  1.75115103923E+00, 
-              EH:  2.76717455852E+01,  EXC: -4.77294961693E+00, EvXC: -6.25208028546E+00}, 
- iter:  5, EKS: -1.98766330396384667E+01, gnrm:  3.83E-03, D: -1.72E-04, 
- DIIS weights: [-4.59E-04,  2.47E-02, -9.12E-02, -1.82E-01,  1.25E+00, -1.42E-06], 
- Orthogonalization Method:  0}
-       -  { #---------------------------------------------------------------------- iter: 6
- GPU acceleration:  No, Total electronic charge:  9.999999676889, 
- Poisson Solver: {BC: Free, Box:  [  119,  119,  129 ], MPI tasks:  1}, 
- Hamiltonian Applied:  Yes, Orthoconstraint:  Yes, Preconditioning:  Yes, 
- Energies: {Ekin:  1.45493530716E+01, Epot: -2.18484787910E+01, Enl:  1.75101569383E+00, 
-              EH:  2.76728675692E+01,  EXC: -4.77330997612E+00, EvXC: -6.25255881609E+00}, 
- iter:  6, EKS: -1.98766624152268001E+01, gnrm:  1.95E-03, D: -2.94E-05, 
- DIIS weights: [-4.05E-04, -8.92E-03,  3.61E-02, -2.38E-02, -4.08E-01,  1.40E+00, -2.00E-07], 
- Orthogonalization Method:  0}
-       -  { #---------------------------------------------------------------------- iter: 7
- GPU acceleration:  No, Total electronic charge:  9.999999676709, 
- Poisson Solver: {BC: Free, Box:  [  119,  119,  129 ], MPI tasks:  1}, 
- Hamiltonian Applied:  Yes, Orthoconstraint:  Yes, Preconditioning:  Yes, 
- Energies: {Ekin:  1.45526149731E+01, Epot: -2.18509650290E+01, Enl:  1.75007224291E+00, 
-              EH:  2.76727180729E+01,  EXC: -4.77334186344E+00, EvXC: -6.25260150688E+00}, 
- iter:  7, EKS: -1.98766699028500575E+01, gnrm:  1.10E-03, D: -7.49E-06, 
- DIIS weights: [-1.01E-03,  5.58E-03, -1.10E-03, -2.14E-03, -3.89E-01,  1.39E+00, -6.84E-08], 
- Orthogonalization Method:  0}
-       -  { #---------------------------------------------------------------------- iter: 8
- GPU acceleration:  No, Total electronic charge:  9.999999676736, 
- Poisson Solver: {BC: Free, Box:  [  119,  119,  129 ], MPI tasks:  1}, 
- Hamiltonian Applied:  Yes, Orthoconstraint:  Yes, Preconditioning:  Yes, 
- Energies: {Ekin:  1.45537140994E+01, Epot: -2.18516133098E+01, Enl:  1.74951955721E+00, 
-              EH:  2.76726266668E+01,  EXC: -4.77336594587E+00, EvXC: -6.25263337579E+00}, 
- iter:  8, EKS: -1.98766725505095359E+01, gnrm:  6.15E-04, D: -2.65E-06, 
- DIIS weights: [-1.47E-03, -4.51E-03,  4.30E-02,  3.22E-02, -1.14E+00,  2.07E+00, -1.20E-08], 
- Orthogonalization Method:  0}
-       -  { #---------------------------------------------------------------------- iter: 9
- GPU acceleration:  No, Total electronic charge:  9.999999676749, 
- Poisson Solver: {BC: Free, Box:  [  119,  119,  129 ], MPI tasks:  1}, 
-=======
  GPU acceleration:  No, Rho Commun: RED_SCT, Total electronic charge:  9.999999703284, 
  Poisson Solver: {BC: Free, Box:  [  119,  119,  129 ], MPI tasks:  4}, 
  Hamiltonian Applied:  Yes, Orthoconstraint:  Yes, Preconditioning:  Yes, 
@@ -489,29 +358,9 @@
        -  { #---------------------------------------------------------------------- iter: 9
  GPU acceleration:  No, Rho Commun: RED_SCT, Total electronic charge:  9.999999676749, 
  Poisson Solver: {BC: Free, Box:  [  119,  119,  129 ], MPI tasks:  4}, 
->>>>>>> 547af30a
  Hamiltonian Applied:  Yes, Orthoconstraint:  Yes, Preconditioning:  Yes, 
  Energies: {Ekin:  1.45545923999E+01, Epot: -2.18520984137E+01, Enl:  1.74906051143E+00, 
               EH:  2.76725715998E+01,  EXC: -4.77339545433E+00, EvXC: -6.25267240391E+00}, 
-<<<<<<< HEAD
- iter:  9, EKS: -1.98766738131329426E+01, gnrm:  2.05E-04, D: -1.26E-06, 
- DIIS weights: [-2.11E-03, -8.05E-03,  6.66E-02,  1.56E-01, -7.86E-01,  1.57E+00, -1.44E-09], 
- Orthogonalization Method:  0}
-       -  { #--------------------------------------------------------------------- iter: 10
- GPU acceleration:  No, Total electronic charge:  9.999999676737, 
- Poisson Solver: {BC: Free, Box:  [  119,  119,  129 ], MPI tasks:  1}, 
- Hamiltonian Applied:  Yes, Orthoconstraint:  Yes, Preconditioning:  Yes, 
- Energies: {Ekin:  1.45547720983E+01, Epot: -2.18522019312E+01, Enl:  1.74890397926E+00, 
-              EH:  2.76724910166E+01,  EXC: -4.77339424310E+00, EvXC: -6.25267084438E+00}, 
- iter:  10, EKS: -1.98766739293459160E+01, gnrm:  5.38E-05, D: -1.16E-07, 
- DIIS weights: [-4.70E-04, -8.79E-03,  2.63E-02,  5.46E-02, -4.22E-01,  1.35E+00, -1.44E-10], 
- Orthogonalization Method:  0}
-       -  &FINAL001  { #---------------------------------------------------------- iter: 11
- GPU acceleration:  No, Total electronic charge:  9.999999676732, 
- Poisson Solver: {BC: Free, Box:  [  119,  119,  129 ], MPI tasks:  1}, 
- Hamiltonian Applied:  Yes, 
- iter:  11, EKS: -1.98766739343111567E+01, gnrm:  5.38E-05, D: -4.97E-09,  #FINAL
-=======
  iter:  9, EKS: -1.98766738131260006E+01, gnrm:  2.05E-04, D: -1.26E-06, 
  DIIS weights: [-2.11E-03, -8.05E-03,  6.66E-02,  1.56E-01, -7.86E-01,  1.57E+00, -1.44E-09], 
  Orthogonalization Method:  0}
@@ -529,16 +378,11 @@
  Poisson Solver: {BC: Free, Box:  [  119,  119,  129 ], MPI tasks:  4}, 
  Hamiltonian Applied:  Yes, 
  iter:  11, EKS: -1.98766739343046019E+01, gnrm:  5.38E-05, D: -4.96E-09,  #FINAL
->>>>>>> 547af30a
  Energies: {Ekin:  1.45547865028E+01, Epot: -2.18522192735E+01, Enl:  1.74889289694E+00, 
               EH:  2.76724765942E+01,  EXC: -4.77339293128E+00, EvXC: -6.25266912544E+00, 
             Eion:  1.18650663396E+01}, 
  SCF criterion:  0}
-<<<<<<< HEAD
-       Non-Hermiticity of Hamiltonian in the Subspace:  1.53E-31
-=======
        Non-Hermiticity of Hamiltonian in the Subspace:  5.21E-31
->>>>>>> 547af30a
         #Eigenvalues and New Occupation Numbers
        Orbitals: [
  {e: -1.031850050206E+00, f:  2.0000},  # 00001
@@ -549,44 +393,28 @@
  Last Iteration                        : *FINAL001
   #---------------------------------------------------------------------- Forces Calculation
  GPU acceleration                      :  No
-<<<<<<< HEAD
-=======
  Rho Commun                            : RED_SCT
->>>>>>> 547af30a
  Total electronic charge               :  9.999999676732
  Poisson Solver:
    BC                                  : Free
    Box                                 :  [  119,  119,  129 ]
-<<<<<<< HEAD
-   MPI tasks                           :  1
-=======
    MPI tasks                           :  4
->>>>>>> 547af30a
  Electric Dipole Moment (AU):
    P vector                            :  [ -1.1978E-05, -1.1978E-05, -1.0326E-04 ]
    norm(P)                             :  1.046433E-04
  Electric Dipole Moment (Debye):
    P vector                            :  [ -3.0445E-05, -3.0445E-05, -2.6247E-04 ]
-   norm(P)                             :  2.659767E-04
+   norm(P)                             :  2.659766E-04
  Calculate local forces: {Leaked force:  0.00000E+00}
  Calculate Non Local forces            :  Yes
- Average noise forces: {x:  1.41216941E-05, y:  1.41216941E-05, z: -3.44378091E-05, 
+ Average noise forces: {x:  1.41216941E-05, y:  1.41216941E-05, z: -3.44378090E-05, 
                     total:  3.98096368E-05}
-<<<<<<< HEAD
- Clean forces norm (Ha/Bohr): {maxval:  5.704952144641E-02, fnrm2:  6.509295794530E-03}
- Raw forces norm (Ha/Bohr): {maxval:  5.707387478142E-02, fnrm2:  6.509297383594E-03}
-  #--------------------------------------------------------------------------- Atomic Forces
- Atomic Forces (Ha/Bohr):
- -  {N:  [  8.470329472543E-22,  8.470329472543E-22,  5.704952144641E-02 ]} # 0001
- -  {N:  [  6.352747104407E-22,  6.352747104407E-22, -5.704952144641E-02 ]} # 0002
-=======
  Clean forces norm (Ha/Bohr): {maxval:  5.704952144639E-02, fnrm2:  6.509295794524E-03}
  Raw forces norm (Ha/Bohr): {maxval:  5.707387478137E-02, fnrm2:  6.509297383588E-03}
   #--------------------------------------------------------------------------- Atomic Forces
  Atomic Forces (Ha/Bohr):
  -  {N:  [ -2.117582368136E-22,  6.352747104407E-22,  5.704952144639E-02 ]} # 0001
  -  {N:  [  2.117582368136E-22,  1.058791184068E-21, -5.704952144639E-02 ]} # 0002
->>>>>>> 547af30a
   #---------------------------------- Iterative subspace diagonalization of virtual orbitals
  Generation of input wavefunction data for atom: N
  Electronic configuration: {s: [ 2.00], p: [ 1.00,  1.00,  1.00]}
@@ -594,16 +422,6 @@
  Deviation from normalization          :  9.81E-01
  L2 Norm - 1 and Rayleigh quotient (Davidson):
     #Kpt #0001  BZ coord. =  [  0.000000,  0.000000,  0.000000 ]
-<<<<<<< HEAD
- - Orbitals                            :  [  2.220446E-16,  3.719674E+00 ] # 0001
- - Orbitals                            :  [  0.000000E+00,  3.921821E-01 ] # 0002
- - Orbitals                            :  [  2.220446E-16,  9.163505E-01 ] # 0003
- - Orbitals                            :  [  8.881784E-16,  1.300703E+00 ] # 0004
- - Orbitals                            :  [  8.881784E-16,  2.324807E+00 ] # 0005
- - Orbitals                            :  [ -8.881784E-16,  1.153703E+00 ] # 0006
- - Orbitals                            :  [ -1.332268E-15,  1.745927E+00 ] # 0007
- - Orbitals                            :  [ -4.440892E-16,  1.089846E+00 ] # 0008
-=======
  -  [  7.771561E-16,  3.719674E+00 ]
     # 0001
  -  [  3.774758E-15,  3.921821E-01 ]
@@ -620,7 +438,6 @@
     # 0007
  -  [  2.442491E-15,  1.089846E+00 ]
     # 0008
->>>>>>> 547af30a
   #-------------------------------------------------------------------------------  iter=  1
  Gradient Norm: {Value:  3.42219E+00, Exit criterion:  1.00E-04}
  Eigenvalues and eigenstate residue:
@@ -798,196 +615,6 @@
  -  [  1.2418E-01,  5.1931E-02 ]
  -  [  1.5023E-01,  2.5002E-02 ]
   #------------------------------------------------------------------------------  iter=  17
-<<<<<<< HEAD
- Gradient: {gnrm:  5.35732E-03, Exit criterion:  1.00000000000000005E-04}
- Eigenvalues:
- - Orbitals                            :  [ -8.79133372242474E-02,  9.06705839815382E-05 ]
- - Orbitals                            :  [ -8.7913E-02,  3.0494E-04 ]
- - Orbitals                            :  [  3.2687E-02,  6.4317E-03 ]
- - Orbitals                            :  [  7.1974E-02,  8.5636E-03 ]
- - Orbitals                            :  [  7.2811E-02,  3.8321E-03 ]
- - Orbitals                            :  [  7.4162E-02,  5.5216E-02 ]
- - Orbitals                            :  [  1.2396E-01,  3.8271E-02 ]
- - Orbitals                            :  [  1.5013E-01,  2.1373E-02 ]
-  #------------------------------------------------------------------------------  iter=  18
- Gradient: {gnrm:  4.10589E-03, Exit criterion:  1.00000000000000005E-04}
- Eigenvalues:
- - Orbitals                            :  [ -8.79133375721116E-02,  5.22949370987246E-05 ]
- - Orbitals                            :  [ -8.7913E-02,  2.1242E-04 ]
- - Orbitals                            :  [  3.2683E-02,  5.0341E-03 ]
- - Orbitals                            :  [  7.1969E-02,  6.4841E-03 ]
- - Orbitals                            :  [  7.2810E-02,  2.6355E-03 ]
- - Orbitals                            :  [  7.3749E-02,  4.6988E-02 ]
- - Orbitals                            :  [  1.2381E-01,  3.1575E-02 ]
- - Orbitals                            :  [  1.5005E-01,  2.1141E-02 ]
-  #------------------------------------------------------------------------------  iter=  19
- Gradient: {gnrm:  3.26097E-03, Exit criterion:  1.00000000000000005E-04}
- Eigenvalues:
- - Orbitals                            :  [ -8.79133377062679E-02,  3.39105310555925E-05 ]
- - Orbitals                            :  [ -8.7913E-02,  1.5807E-04 ]
- - Orbitals                            :  [  3.2680E-02,  3.6341E-03 ]
- - Orbitals                            :  [  7.1966E-02,  5.4132E-03 ]
- - Orbitals                            :  [  7.2809E-02,  2.4707E-03 ]
- - Orbitals                            :  [  7.3466E-02,  3.7241E-02 ]
- - Orbitals                            :  [  1.2371E-01,  2.5949E-02 ]
- - Orbitals                            :  [  1.4996E-01,  1.9173E-02 ]
-  #------------------------------------------------------------------------------  iter=  20
- Gradient: {gnrm:  2.48778E-03, Exit criterion:  1.00000000000000005E-04}
- Eigenvalues:
- - Orbitals                            :  [ -8.79133377604690E-02,  2.23038278499726E-05 ]
- - Orbitals                            :  [ -8.7913E-02,  1.1350E-04 ]
- - Orbitals                            :  [  3.2679E-02,  2.8235E-03 ]
- - Orbitals                            :  [  7.1964E-02,  4.0952E-03 ]
- - Orbitals                            :  [  7.2808E-02,  1.8305E-03 ]
- - Orbitals                            :  [  7.3269E-02,  3.1596E-02 ]
- - Orbitals                            :  [  1.2364E-01,  2.0786E-02 ]
- - Orbitals                            :  [  1.4988E-01,  2.0250E-02 ]
-  #------------------------------------------------------------------------------  iter=  21
- Gradient: {gnrm:  1.99502E-03, Exit criterion:  1.00000000000000005E-04}
- Eigenvalues:
- - Orbitals                            :  [ -8.79133377849758E-02,  1.62497285842096E-05 ]
- - Orbitals                            :  [ -8.79130935994271E-02,  8.42031752476848E-05 ]
- - Orbitals                            :  [  3.2678E-02,  2.0942E-03 ]
- - Orbitals                            :  [  7.1963E-02,  3.3952E-03 ]
- - Orbitals                            :  [  7.2807E-02,  1.7508E-03 ]
- - Orbitals                            :  [  7.3132E-02,  2.5723E-02 ]
- - Orbitals                            :  [  1.2358E-01,  1.8809E-02 ]
- - Orbitals                            :  [  1.4980E-01,  1.9202E-02 ]
-  #------------------------------------------------------------------------------  iter=  22
- Gradient: {gnrm:  1.52140E-03, Exit criterion:  1.00000000000000005E-04}
- Eigenvalues:
- - Orbitals                            :  [ -8.79133377964714E-02,  1.25496158083089E-05 ]
- - Orbitals                            :  [ -8.79130939894513E-02,  6.19443279352685E-05 ]
- - Orbitals                            :  [  3.2678E-02,  1.6161E-03 ]
- - Orbitals                            :  [  7.1963E-02,  2.5774E-03 ]
- - Orbitals                            :  [  7.2807E-02,  1.4046E-03 ]
- - Orbitals                            :  [  7.3035E-02,  2.1688E-02 ]
- - Orbitals                            :  [  1.2354E-01,  1.5187E-02 ]
- - Orbitals                            :  [  1.4971E-01,  2.0756E-02 ]
-  #------------------------------------------------------------------------------  iter=  23
- Gradient: {gnrm:  1.21135E-03, Exit criterion:  1.00000000000000005E-04}
- Eigenvalues:
- - Orbitals                            :  [ -8.79133378022903E-02,  1.03888786676615E-05 ]
- - Orbitals                            :  [ -8.79130942068398E-02,  4.60586661005115E-05 ]
- - Orbitals                            :  [  3.2677E-02,  1.1929E-03 ]
- - Orbitals                            :  [  7.1962E-02,  2.1081E-03 ]
- - Orbitals                            :  [  7.2807E-02,  1.4490E-03 ]
- - Orbitals                            :  [  7.2967E-02,  1.7542E-02 ]
- - Orbitals                            :  [  1.2350E-01,  1.4267E-02 ]
- - Orbitals                            :  [  1.4962E-01,  1.9647E-02 ]
-  #------------------------------------------------------------------------------  iter=  24
- Gradient: {gnrm:  9.33576E-04, Exit criterion:  1.00000000000000005E-04}
- Eigenvalues:
- - Orbitals                            :  [ -8.79133378052999E-02,  9.16934051435716E-06 ]
- - Orbitals                            :  [ -8.79130943242194E-02,  3.44893811754355E-05 ]
- - Orbitals                            :  [  3.2677E-02,  9.4400E-04 ]
- - Orbitals                            :  [  7.1962E-02,  1.6105E-03 ]
- - Orbitals                            :  [  7.2806E-02,  1.3112E-03 ]
- - Orbitals                            :  [  7.2919E-02,  1.5013E-02 ]
- - Orbitals                            :  [  1.2346E-01,  1.2139E-02 ]
- - Orbitals                            :  [  1.4952E-01,  2.1947E-02 ]
-  #------------------------------------------------------------------------------  iter=  25
- Gradient: {gnrm:  7.34916E-04, Exit criterion:  1.00000000000000005E-04}
- Eigenvalues:
- - Orbitals                            :  [ -8.79133378069279E-02,  8.46117857917230E-06 ]
- - Orbitals                            :  [ -8.79130943895933E-02,  2.57163198051283E-05 ]
- - Orbitals                            :  [  3.2677E-02,  6.8680E-04 ]
- - Orbitals                            :  [  7.1962E-02,  1.2992E-03 ]
- - Orbitals                            :  [  7.2806E-02,  1.4775E-03 ]
- - Orbitals                            :  [  7.2886E-02,  1.2138E-02 ]
- - Orbitals                            :  [  1.2343E-01,  1.1691E-02 ]
- - Orbitals                            :  [  1.4941E-01,  2.0317E-02 ]
-  #------------------------------------------------------------------------------  iter=  26
- Gradient: {gnrm:  5.69011E-04, Exit criterion:  1.00000000000000005E-04}
- Eigenvalues:
- - Orbitals                            :  [ -8.79133378078060E-02,  8.07373154191616E-06 ]
- - Orbitals                            :  [ -8.79130944254325E-02,  2.00716846585656E-05 ]
- - Orbitals                            :  [  3.2677E-02,  5.4995E-04 ]
- - Orbitals                            :  [  7.1962E-02,  9.9608E-04 ]
- - Orbitals                            :  [  7.2805E-02,  1.5895E-03 ]
- - Orbitals                            :  [  7.2863E-02,  1.0418E-02 ]
- - Orbitals                            :  [  1.2341E-01,  1.0580E-02 ]
- - Orbitals                            :  [  1.4930E-01,  2.2598E-02 ]
-  #------------------------------------------------------------------------------  iter=  27
- Gradient: {gnrm:  4.53293E-04, Exit criterion:  1.00000000000000005E-04}
- Eigenvalues:
- - Orbitals                            :  [ -8.79133378082918E-02,  7.84805508761127E-06 ]
- - Orbitals                            :  [ -8.79130944455364E-02,  1.58015023204795E-05 ]
- - Orbitals                            :  [  3.2677E-02,  3.9531E-04 ]
- - Orbitals                            :  [  7.1961E-02,  8.1567E-04 ]
- - Orbitals                            :  [  7.2804E-02,  1.8419E-03 ]
- - Orbitals                            :  [  7.2847E-02,  8.3293E-03 ]
- - Orbitals                            :  [  1.2338E-01,  1.0364E-02 ]
- - Orbitals                            :  [  1.4919E-01,  2.1495E-02 ]
-  #------------------------------------------------------------------------------  iter=  28
- Gradient: {gnrm:  3.48245E-04, Exit criterion:  1.00000000000000005E-04}
- Eigenvalues:
- - Orbitals                            :  [ -8.79133378085583E-02,  7.72814922018234E-06 ]
- - Orbitals                            :  [ -8.79130944565267E-02,  1.31998736838242E-05 ]
- - Orbitals                            :  [  3.2677E-02,  3.1999E-04 ]
- - Orbitals                            :  [  7.1961E-02,  6.1844E-04 ]
- - Orbitals                            :  [  7.2803E-02,  2.1015E-03 ]
- - Orbitals                            :  [  7.2837E-02,  7.1789E-03 ]
- - Orbitals                            :  [  1.2336E-01,  9.7353E-03 ]
- - Orbitals                            :  [  1.4906E-01,  2.3960E-02 ]
-  #------------------------------------------------------------------------------  iter=  29
- Gradient: {gnrm:  2.83557E-04, Exit criterion:  1.00000000000000005E-04}
- Eigenvalues:
- - Orbitals                            :  [ -8.79133378087063E-02,  7.65847037975413E-06 ]
- - Orbitals                            :  [ -8.79130944626911E-02,  1.13059467451674E-05 ]
- - Orbitals                            :  [  3.2677E-02,  2.2974E-04 ]
- - Orbitals                            :  [  7.1961E-02,  5.1832E-04 ]
- - Orbitals                            :  [  7.2801E-02,  2.2268E-03 ]
- - Orbitals                            :  [  7.2830E-02,  5.5130E-03 ]
- - Orbitals                            :  [  1.2334E-01,  9.3557E-03 ]
- - Orbitals                            :  [  1.4893E-01,  2.2849E-02 ]
-  #------------------------------------------------------------------------------  iter=  30
- Gradient: {gnrm:  2.17172E-04, Exit criterion:  1.00000000000000005E-04}
- Eigenvalues:
- - Orbitals                            :  [ -8.79133378087885E-02,  7.62350194534308E-06 ]
- - Orbitals                            :  [ -8.79130944660846E-02,  1.03156260148518E-05 ]
- - Orbitals                            :  [  3.2677E-02,  1.9041E-04 ]
- - Orbitals                            :  [  7.1961E-02,  3.9017E-04 ]
- - Orbitals                            :  [  7.2800E-02,  2.4687E-03 ]
- - Orbitals                            :  [  7.2826E-02,  4.8198E-03 ]
- - Orbitals                            :  [  1.2332E-01,  9.2307E-03 ]
- - Orbitals                            :  [  1.4879E-01,  2.5770E-02 ]
-  #------------------------------------------------------------------------------  iter=  31
- Gradient: {gnrm:  1.78957E-04, Exit criterion:  1.00000000000000005E-04}
- Eigenvalues:
- - Orbitals                            :  [ -8.79133378088334E-02,  7.60098207484561E-06 ]
- - Orbitals                            :  [ -8.79130944679721E-02,  9.57221682549018E-06 ]
- - Orbitals                            :  [  3.2677E-02,  1.3325E-04 ]
- - Orbitals                            :  [  7.1961E-02,  3.3196E-04 ]
- - Orbitals                            :  [  7.2798E-02,  2.2576E-03 ]
- - Orbitals                            :  [  7.2823E-02,  3.4998E-03 ]
- - Orbitals                            :  [  1.2330E-01,  8.4847E-03 ]
- - Orbitals                            :  [  1.4864E-01,  2.4558E-02 ]
-  #------------------------------------------------------------------------------  iter=  32
- Gradient: {gnrm:  1.37038E-04, Exit criterion:  1.00000000000000005E-04}
- Eigenvalues:
- - Orbitals                            :  [ -8.79133378088592E-02,  7.59091970068065E-06 ]
- - Orbitals                            :  [ -8.79130944690244E-02,  9.24892626840092E-06 ]
- - Orbitals                            :  [  3.2677E-02,  1.1708E-04 ]
- - Orbitals                            :  [  7.1961E-02,  2.4752E-04 ]
- - Orbitals                            :  [  7.2797E-02,  2.3712E-03 ]
- - Orbitals                            :  [  7.2821E-02,  3.2258E-03 ]
- - Orbitals                            :  [  1.2329E-01,  9.0065E-03 ]
- - Orbitals                            :  [  1.4848E-01,  2.7735E-02 ]
-  #------------------------------------------------------------------------------  iter=  33
- Gradient: {gnrm:  1.11435E-04, Exit criterion:  1.00000000000000005E-04}
- Eigenvalues:
- - Orbitals                            :  [ -8.79133378088733E-02,  7.58360494498323E-06 ]
- - Orbitals                            :  [ -8.79130944696101E-02,  8.98967167480748E-06 ]
- - Orbitals                            :  [  3.26768864814268E-02,  7.69860690776192E-05 ]
- - Orbitals                            :  [  7.1961E-02,  2.0882E-04 ]
- - Orbitals                            :  [  7.2796E-02,  1.9169E-03 ]
- - Orbitals                            :  [  7.2820E-02,  2.2171E-03 ]
- - Orbitals                            :  [  1.2327E-01,  7.8700E-03 ]
- - Orbitals                            :  [  1.4832E-01,  2.6608E-02 ]
-  #------------------------------------------------------------------------------  iter=  34
- Gradient: {gnrm:  8.46672E-05, Exit criterion:  1.00000000000000005E-04}
-=======
  Gradient Norm: {Value:  5.35732E-03, Exit criterion:  1.00E-04}
  Eigenvalues and eigenstate residue:
  -  [ -8.79133372242480E-02,  9.06705828410037E-05 ]
@@ -1176,578 +803,11 @@
  -  [  1.4832E-01,  2.6608E-02 ]
   #------------------------------------------------------------------------------  iter=  34
  Gradient Norm: {Value:  8.46661E-05, Exit criterion:  1.00E-04}
->>>>>>> 547af30a
  Iteration for Davidson convergence    :  33
  Complete list of energy eigenvalues:
     #Kpt #0001  BZ coord. =  [  0.000000,  0.000000,  0.000000 ]
  - e_occupied                          : -1.03185005020555E+00 # 0001
  - e_occupied                          : -4.96896377116882E-01 # 0002
-<<<<<<< HEAD
- - e_occupied                          : -4.31731470015720E-01 # 0003
- - e_occupied                          : -4.31731351164720E-01 # 0004
- - e_occupied                          : -3.82060688414310E-01 # 0005
- - HOMO LUMO gap (AU, eV)              :  [  2.94147350605437E-01,  8.00415646872654E+00 ]
- - e_virtual                           : -8.79133378088733E-02 # 0001
- - e_virtual                           : -8.79130944696101E-02 # 0002
- - e_virtual                           :  3.26768864814268E-02 # 0003
- - e_virtual                           :  7.19613432584025E-02 # 0004
- - e_virtual                           :  7.27963742966893E-02 # 0005
- - e_virtual                           :  7.28199618908296E-02 # 0006
- - e_virtual                           :  1.23271659881249E-01 # 0007
- - e_virtual                           :  1.48320568414175E-01 # 0008
- GPU acceleration                      :  No
- Total electronic charge               :  9.999999676732
-  #------------------------------------------------------ Linear-Response TDDFT calculations
-  #-------------------------------------------------------------- TAMM-DANCOFF APPROXIMATION
- Excitation Energy and Oscillator Strength:
- -  [  7.701E+00,  7.725E-31 ] # 0001
- -  [  7.701E+00,  1.063E-31 ] # 0002
- -  [  8.521E+00,  1.680E-30 ] # 0003
- -  [  8.940E+00,  6.576E-32 ] # 0004
- -  [  8.941E+00,  2.816E-31 ] # 0005
- -  [  9.356E+00,  5.625E-13 ] # 0006
- -  [  9.356E+00,  6.345E-27 ] # 0007
- -  [  9.363E+00,  6.561E-08 ] # 0008
- -  [  9.378E+00,  6.083E-07 ] # 0009
- -  [  1.030E+01,  8.619E-05 ] # 0010
- -  [  1.030E+01,  1.299E-05 ] # 0011
- -  [  1.071E+01,  3.366E-30 ] # 0012
- -  [  1.072E+01,  5.749E-31 ] # 0013
- -  [  1.121E+01,  9.780E-31 ] # 0014
- -  [  1.178E+01,  4.904E-04 ] # 0015
- -  [  1.229E+01,  2.116E-27 ] # 0016
- -  [  1.234E+01,  7.416E-27 ] # 0017
- -  [  1.234E+01,  2.429E-26 ] # 0018
- -  [  1.236E+01,  1.437E-01 ] # 0019
- -  [  1.236E+01,  1.462E-01 ] # 0020
- -  [  1.237E+01,  4.903E-01 ] # 0021
- -  [  1.259E+01,  5.672E-28 ] # 0022
- -  [  1.260E+01,  4.942E-28 ] # 0023
- -  [  1.268E+01,  2.609E-01 ] # 0024
- -  [  1.268E+01,  2.634E-01 ] # 0025
- -  [  1.364E+01,  3.955E-30 ] # 0026
- -  [  1.367E+01,  3.005E-04 ] # 0027
- -  [  1.368E+01,  7.986E-30 ] # 0028
- -  [  1.368E+01,  9.074E-30 ] # 0029
- -  [  1.368E+01,  4.228E-30 ] # 0030
- -  [  1.368E+01,  1.920E-29 ] # 0031
- -  [  1.371E+01,  5.705E-30 ] # 0032
- -  [  1.371E+01,  1.384E-04 ] # 0033
- -  [  1.371E+01,  1.658E-04 ] # 0034
- -  [  1.373E+01,  4.698E-25 ] # 0035
- -  [  1.373E+01,  1.631E-04 ] # 0036
- -  [  1.377E+01,  8.880E-05 ] # 0037
- -  [  1.377E+01,  9.705E-05 ] # 0038
- -  [  1.427E+01,  3.042E-01 ] # 0039
- -  [  1.435E+01,  2.129E-27 ] # 0040
- -  [  1.439E+01,  4.645E-01 ] # 0041
- -  [  1.440E+01,  1.172E-25 ] # 0042
- -  [  1.440E+01,  1.730E-03 ] # 0043
- -  [  1.443E+01,  3.402E-01 ] # 0044
- -  [  1.460E+01,  5.683E-04 ] # 0045
- -  [  1.507E+01,  1.256E-29 ] # 0046
- -  [  1.508E+01,  1.739E-28 ] # 0047
- -  [  1.521E+01,  1.830E-01 ] # 0048
- -  [  1.534E+01,  3.609E-01 ] # 0049
- -  [  1.543E+01,  9.188E-28 ] # 0050
- -  [  1.548E+01,  4.239E-29 ] # 0051
- -  [  1.548E+01,  2.384E-29 ] # 0052
- -  [  1.553E+01,  1.998E-03 ] # 0053
- -  [  1.553E+01,  3.093E-04 ] # 0054
- -  [  1.563E+01,  2.272E-01 ] # 0055
- -  [  1.573E+01,  9.302E-28 ] # 0056
- -  [  1.576E+01,  1.418E-28 ] # 0057
- -  [  1.586E+01,  1.521E-01 ] # 0058
- -  [  1.619E+01,  1.418E-04 ] # 0059
- -  [  1.685E+01,  2.632E-26 ] # 0060
- -  [  1.687E+01,  1.178E-01 ] # 0061
- -  [  1.752E+01,  6.002E-30 ] # 0062
- -  [  1.784E+01,  1.705E-02 ] # 0063
- -  [  2.435E+01,  2.461E+00 ] # 0064
- -  [  2.541E+01,  7.972E-31 ] # 0065
- -  [  2.541E+01,  6.827E-31 ] # 0066
- -  [  2.730E+01,  8.867E-08 ] # 0067
- -  [  2.734E+01,  1.092E-06 ] # 0068
- -  [  2.896E+01,  1.537E-30 ] # 0069
- -  [  2.905E+01,  1.322E-05 ] # 0070
- -  [  3.002E+01,  5.414E-29 ] # 0071
- -  [  3.003E+01,  1.528E-31 ] # 0072
- -  [  3.003E+01,  1.854E-30 ] # 0073
- -  [  3.027E+01,  3.068E-04 ] # 0074
- -  [  3.027E+01,  2.744E-04 ] # 0075
- -  [  3.051E+01,  1.766E-01 ] # 0076
- -  [  3.141E+01,  9.639E-29 ] # 0077
- -  [  3.163E+01,  9.772E-05 ] # 0078
- -  [  3.209E+01,  1.279E-30 ] # 0079
- -  [  3.227E+01,  7.178E-05 ] # 0080
- Transition energies (eV):
- -  [Energy:  7.70065,  {Transition:  [  5,  1 ], Coeff:  5.193E-01}, 
-  {Transition:  [  5,  2 ], Coeff:  4.799E-01}, 
-  {Transition:  [  5,  1 ], Coeff:  5.193E-01}, 
-  {Transition:  [  5,  2 ], Coeff:  4.799E-01}] # 0001
- -  [Energy:  7.70113,  {Transition:  [  5,  1 ], Coeff:  4.799E-01}, 
-  {Transition:  [  5,  2 ], Coeff:  5.193E-01}, 
-  {Transition:  [  5,  1 ], Coeff:  4.799E-01}, 
-  {Transition:  [  5,  2 ], Coeff:  5.193E-01}] # 0002
- -  [Energy:  8.52100,  {Transition:  [  3,  1 ], Coeff:  4.999E-01}, 
-  {Transition:  [  4,  2 ], Coeff:  4.997E-01}, 
-  {Transition:  [  3,  1 ], Coeff:  4.999E-01}, 
-  {Transition:  [  4,  2 ], Coeff:  4.997E-01}] # 0003
- -  [Energy:  8.93953,  {Transition:  [  3,  2 ], Coeff:  5.000E-01}, 
-  {Transition:  [  4,  1 ], Coeff:  5.000E-01}, 
-  {Transition:  [  3,  2 ], Coeff:  5.000E-01}, 
-  {Transition:  [  4,  1 ], Coeff:  5.000E-01}] # 0004
- -  [Energy:  8.94085,  {Transition:  [  3,  1 ], Coeff:  4.998E-01}, 
-  {Transition:  [  4,  2 ], Coeff:  5.001E-01}, 
-  {Transition:  [  3,  1 ], Coeff:  4.998E-01}, 
-  {Transition:  [  4,  2 ], Coeff:  5.001E-01}] # 0005
- -  [Energy:  9.35577,  {Transition:  [  3,  2 ], Coeff:  5.000E-01}, 
-  {Transition:  [  4,  1 ], Coeff:  5.000E-01}, 
-  {Transition:  [  3,  2 ], Coeff:  5.000E-01}, 
-  {Transition:  [  4,  1 ], Coeff:  5.000E-01}] # 0006
- -  [Energy:  9.35577,  {Transition:  [  3,  2 ], Coeff:  5.000E-01}, 
-  {Transition:  [  4,  1 ], Coeff:  5.000E-01}, 
-  {Transition:  [  3,  2 ], Coeff:  5.000E-01}, 
-  {Transition:  [  4,  1 ], Coeff:  5.000E-01}] # 0007
- -  [Energy:  9.36343,  {Transition:  [  5,  1 ], Coeff:  5.137E-01}, 
-  {Transition:  [  5,  2 ], Coeff:  4.810E-01}, 
-  {Transition:  [  5,  1 ], Coeff:  5.137E-01}, 
-  {Transition:  [  5,  2 ], Coeff:  4.810E-01}] # 0008
- -  [Energy:  9.37763,  {Transition:  [  5,  1 ], Coeff:  4.816E-01}, 
-  {Transition:  [  5,  2 ], Coeff:  5.143E-01}, 
-  {Transition:  [  5,  1 ], Coeff:  4.816E-01}, 
-  {Transition:  [  5,  2 ], Coeff:  5.143E-01}] # 0009
- -  [Energy:  10.29962,  {Transition:  [  3,  2 ], Coeff:  4.997E-01}, 
-  {Transition:  [  4,  1 ], Coeff:  4.997E-01}, 
-  {Transition:  [  3,  2 ], Coeff:  4.997E-01}, 
-  {Transition:  [  4,  1 ], Coeff:  4.997E-01}] # 0010
- -  [Energy:  10.30163,  {Transition:  [  3,  1 ], Coeff:  4.999E-01}, 
-  {Transition:  [  4,  2 ], Coeff:  4.996E-01}, 
-  {Transition:  [  3,  1 ], Coeff:  4.999E-01}, 
-  {Transition:  [  4,  2 ], Coeff:  4.996E-01}] # 0011
- -  [Energy:  10.71408,  {Transition:  [  2,  1 ], Coeff:  5.177E-01}, 
-  {Transition:  [  2,  2 ], Coeff:  4.809E-01}, 
-  {Transition:  [  2,  1 ], Coeff:  5.177E-01}, 
-  {Transition:  [  2,  2 ], Coeff:  4.809E-01}] # 0012
- -  [Energy:  10.71523,  {Transition:  [  2,  1 ], Coeff:  4.809E-01}, 
-  {Transition:  [  2,  2 ], Coeff:  5.177E-01}, 
-  {Transition:  [  2,  1 ], Coeff:  4.809E-01}, 
-  {Transition:  [  2,  2 ], Coeff:  5.177E-01}] # 0013
- -  [Energy:  11.20568,  {Transition:  [  5,  3 ], Coeff:  7.069E-01}, 
-  {Transition:  [  5,  3 ], Coeff:  7.069E-01}] # 0014
- -  [Energy:  11.78005,  {Transition:  [  2,  4 ], Coeff:  5.560E-02}, 
-  {Transition:  [  3,  5 ], Coeff:  7.827E-02}, 
-  {Transition:  [  4,  6 ], Coeff:  7.820E-02}, 
-  {Transition:  [  5,  3 ], Coeff:  6.957E-01}, 
-  {Transition:  [  2,  4 ], Coeff:  5.560E-02}, 
-  {Transition:  [  3,  5 ], Coeff:  7.827E-02}, 
-  {Transition:  [  4,  6 ], Coeff:  7.820E-02}, 
-  {Transition:  [  5,  3 ], Coeff:  6.957E-01}] # 0015
- -  [Energy:  12.29360,  {Transition:  [  5,  4 ], Coeff:  7.068E-01}, 
-  {Transition:  [  5,  4 ], Coeff:  7.068E-01}] # 0016
- -  [Energy:  12.34181,  {Transition:  [  3,  3 ], Coeff:  8.170E-02}, 
-  {Transition:  [  5,  5 ], Coeff:  6.999E-01}, 
-  {Transition:  [  5,  6 ], Coeff:  5.689E-02}, 
-  {Transition:  [  3,  3 ], Coeff:  8.170E-02}, 
-  {Transition:  [  5,  5 ], Coeff:  6.999E-01}, 
-  {Transition:  [  5,  6 ], Coeff:  5.689E-02}] # 0017
- -  [Energy:  12.34239,  {Transition:  [  4,  3 ], Coeff:  8.182E-02}, 
-  {Transition:  [  5,  5 ], Coeff:  5.692E-02}, 
-  {Transition:  [  5,  6 ], Coeff:  6.999E-01}, 
-  {Transition:  [  4,  3 ], Coeff:  8.182E-02}, 
-  {Transition:  [  5,  5 ], Coeff:  5.692E-02}, 
-  {Transition:  [  5,  6 ], Coeff:  6.999E-01}] # 0018
- -  [Energy:  12.35939,  {Transition:  [  5,  5 ], Coeff:  7.047E-01}, 
-  {Transition:  [  5,  5 ], Coeff:  7.047E-01}] # 0019
- -  [Energy:  12.36075,  {Transition:  [  5,  4 ], Coeff:  6.927E-02}, 
-  {Transition:  [  5,  6 ], Coeff:  7.011E-01}, 
-  {Transition:  [  5,  4 ], Coeff:  6.927E-02}, 
-  {Transition:  [  5,  6 ], Coeff:  7.011E-01}] # 0020
- -  [Energy:  12.36805,  {Transition:  [  5,  4 ], Coeff:  7.017E-01}, 
-  {Transition:  [  5,  6 ], Coeff:  6.889E-02}, 
-  {Transition:  [  5,  4 ], Coeff:  7.017E-01}, 
-  {Transition:  [  5,  6 ], Coeff:  6.889E-02}] # 0021
- -  [Energy:  12.59497,  {Transition:  [  3,  3 ], Coeff:  4.649E-01}, 
-  {Transition:  [  4,  3 ], Coeff:  5.259E-01}, 
-  {Transition:  [  5,  6 ], Coeff:  6.677E-02}, 
-  {Transition:  [  3,  3 ], Coeff:  4.649E-01}, 
-  {Transition:  [  4,  3 ], Coeff:  5.259E-01}, 
-  {Transition:  [  5,  6 ], Coeff:  6.677E-02}] # 0022
- -  [Energy:  12.59502,  {Transition:  [  3,  3 ], Coeff:  5.259E-01}, 
-  {Transition:  [  4,  3 ], Coeff:  4.649E-01}, 
-  {Transition:  [  5,  5 ], Coeff:  6.650E-02}, 
-  {Transition:  [  3,  3 ], Coeff:  5.259E-01}, 
-  {Transition:  [  4,  3 ], Coeff:  4.649E-01}, 
-  {Transition:  [  5,  5 ], Coeff:  6.650E-02}] # 0023
- -  [Energy:  12.68044,  {Transition:  [  2,  1 ], Coeff:  5.035E-02}, 
-  {Transition:  [  3,  3 ], Coeff:  5.433E-01}, 
-  {Transition:  [  4,  3 ], Coeff:  4.465E-01}, 
-  {Transition:  [  2,  1 ], Coeff:  5.035E-02}, 
-  {Transition:  [  3,  3 ], Coeff:  5.433E-01}, 
-  {Transition:  [  4,  3 ], Coeff:  4.465E-01}] # 0024
- -  [Energy:  12.68084,  {Transition:  [  3,  3 ], Coeff:  4.466E-01}, 
-  {Transition:  [  4,  3 ], Coeff:  5.433E-01}, 
-  {Transition:  [  3,  3 ], Coeff:  4.466E-01}, 
-  {Transition:  [  4,  3 ], Coeff:  5.433E-01}] # 0025
- -  [Energy:  13.63669,  {Transition:  [  3,  5 ], Coeff:  5.008E-01}, 
-  {Transition:  [  4,  6 ], Coeff:  4.939E-01}, 
-  {Transition:  [  3,  5 ], Coeff:  5.008E-01}, 
-  {Transition:  [  4,  6 ], Coeff:  4.939E-01}] # 0026
- -  [Energy:  13.67256,  {Transition:  [  3,  5 ], Coeff:  1.864E-01}, 
-  {Transition:  [  3,  6 ], Coeff:  7.849E-02}, 
-  {Transition:  [  4,  5 ], Coeff:  1.143E-01}, 
-  {Transition:  [  4,  6 ], Coeff:  1.614E-01}, 
-  {Transition:  [  5,  7 ], Coeff:  6.468E-01}, 
-  {Transition:  [  3,  5 ], Coeff:  1.864E-01}, 
-  {Transition:  [  3,  6 ], Coeff:  7.849E-02}, 
-  {Transition:  [  4,  5 ], Coeff:  1.143E-01}, 
-  {Transition:  [  4,  6 ], Coeff:  1.614E-01}, 
-  {Transition:  [  5,  7 ], Coeff:  6.468E-01}] # 0027
- -  [Energy:  13.67949,  {Transition:  [  3,  4 ], Coeff:  5.177E-01}, 
-  {Transition:  [  4,  4 ], Coeff:  4.760E-01}, 
-  {Transition:  [  3,  4 ], Coeff:  5.177E-01}, 
-  {Transition:  [  4,  4 ], Coeff:  4.760E-01}] # 0028
- -  [Energy:  13.68014,  {Transition:  [  3,  4 ], Coeff:  4.766E-01}, 
-  {Transition:  [  4,  4 ], Coeff:  5.206E-01}, 
-  {Transition:  [  3,  4 ], Coeff:  4.766E-01}, 
-  {Transition:  [  4,  4 ], Coeff:  5.206E-01}] # 0029
- -  [Energy:  13.68265,  {Transition:  [  3,  4 ], Coeff:  6.511E-02}, 
-  {Transition:  [  3,  6 ], Coeff:  4.905E-01}, 
-  {Transition:  [  4,  5 ], Coeff:  4.962E-01}, 
-  {Transition:  [  5,  7 ], Coeff:  6.304E-02}, 
-  {Transition:  [  3,  4 ], Coeff:  6.511E-02}, 
-  {Transition:  [  3,  6 ], Coeff:  4.905E-01}, 
-  {Transition:  [  4,  5 ], Coeff:  4.962E-01}, 
-  {Transition:  [  5,  7 ], Coeff:  6.304E-02}] # 0030
- -  [Energy:  13.68300,  {Transition:  [  3,  5 ], Coeff:  4.934E-01}, 
-  {Transition:  [  4,  6 ], Coeff:  5.007E-01}, 
-  {Transition:  [  3,  5 ], Coeff:  4.934E-01}, 
-  {Transition:  [  4,  6 ], Coeff:  5.007E-01}] # 0031
- -  [Energy:  13.70573,  {Transition:  [  5,  7 ], Coeff:  7.041E-01}, 
-  {Transition:  [  5,  7 ], Coeff:  7.041E-01}] # 0032
- -  [Energy:  13.70975,  {Transition:  [  3,  5 ], Coeff:  2.976E-01}, 
-  {Transition:  [  3,  6 ], Coeff:  4.092E-01}, 
-  {Transition:  [  4,  5 ], Coeff:  4.194E-01}, 
-  {Transition:  [  4,  6 ], Coeff:  2.405E-01}, 
-  {Transition:  [  5,  7 ], Coeff:  9.788E-02}, 
-  {Transition:  [  3,  5 ], Coeff:  2.976E-01}, 
-  {Transition:  [  3,  6 ], Coeff:  4.092E-01}, 
-  {Transition:  [  4,  5 ], Coeff:  4.194E-01}, 
-  {Transition:  [  4,  6 ], Coeff:  2.405E-01}, 
-  {Transition:  [  5,  7 ], Coeff:  9.788E-02}] # 0033
- -  [Energy:  13.70991,  {Transition:  [  3,  5 ], Coeff:  3.978E-01}, 
-  {Transition:  [  3,  6 ], Coeff:  2.593E-01}, 
-  {Transition:  [  4,  5 ], Coeff:  2.642E-01}, 
-  {Transition:  [  4,  6 ], Coeff:  4.446E-01}, 
-  {Transition:  [  5,  7 ], Coeff:  8.166E-02}, 
-  {Transition:  [  3,  5 ], Coeff:  3.978E-01}, 
-  {Transition:  [  3,  6 ], Coeff:  2.593E-01}, 
-  {Transition:  [  4,  5 ], Coeff:  2.642E-01}, 
-  {Transition:  [  4,  6 ], Coeff:  4.446E-01}, 
-  {Transition:  [  5,  7 ], Coeff:  8.166E-02}] # 0034
- -  [Energy:  13.72919,  {Transition:  [  3,  6 ], Coeff:  5.008E-01}, 
-  {Transition:  [  4,  5 ], Coeff:  4.943E-01}, 
-  {Transition:  [  3,  6 ], Coeff:  5.008E-01}, 
-  {Transition:  [  4,  5 ], Coeff:  4.943E-01}] # 0035
- -  [Energy:  13.72926,  {Transition:  [  3,  6 ], Coeff:  5.066E-01}, 
-  {Transition:  [  4,  5 ], Coeff:  4.883E-01}, 
-  {Transition:  [  3,  6 ], Coeff:  5.066E-01}, 
-  {Transition:  [  4,  5 ], Coeff:  4.883E-01}] # 0036
- -  [Energy:  13.77239,  {Transition:  [  3,  4 ], Coeff:  5.021E-01}, 
-  {Transition:  [  4,  4 ], Coeff:  4.954E-01}, 
-  {Transition:  [  3,  4 ], Coeff:  5.021E-01}, 
-  {Transition:  [  4,  4 ], Coeff:  4.954E-01}] # 0037
- -  [Energy:  13.77334,  {Transition:  [  3,  4 ], Coeff:  4.956E-01}, 
-  {Transition:  [  4,  4 ], Coeff:  5.022E-01}, 
-  {Transition:  [  3,  4 ], Coeff:  4.956E-01}, 
-  {Transition:  [  4,  4 ], Coeff:  5.022E-01}] # 0038
- -  [Energy:  14.26534,  {Transition:  [  2,  1 ], Coeff:  1.332E-01}, 
-  {Transition:  [  2,  2 ], Coeff:  1.269E-01}, 
-  {Transition:  [  2,  3 ], Coeff:  6.275E-01}, 
-  {Transition:  [  3,  1 ], Coeff:  1.520E-01}, 
-  {Transition:  [  3,  8 ], Coeff:  1.046E-01}, 
-  {Transition:  [  4,  2 ], Coeff:  1.526E-01}, 
-  {Transition:  [  4,  8 ], Coeff:  9.925E-02}, 
-  {Transition:  [  2,  1 ], Coeff:  1.332E-01}, 
-  {Transition:  [  2,  2 ], Coeff:  1.269E-01}, 
-  {Transition:  [  2,  3 ], Coeff:  6.275E-01}, 
-  {Transition:  [  3,  1 ], Coeff:  1.520E-01}, 
-  {Transition:  [  3,  8 ], Coeff:  1.046E-01}, 
-  {Transition:  [  4,  2 ], Coeff:  1.526E-01}, 
-  {Transition:  [  4,  8 ], Coeff:  9.925E-02}] # 0039
- -  [Energy:  14.34575,  {Transition:  [  2,  3 ], Coeff:  7.067E-01}, 
-  {Transition:  [  2,  3 ], Coeff:  7.067E-01}] # 0040
- -  [Energy:  14.39227,  {Transition:  [  2,  1 ], Coeff:  4.826E-01}, 
-  {Transition:  [  2,  2 ], Coeff:  3.860E-01}, 
-  {Transition:  [  2,  3 ], Coeff:  2.079E-01}, 
-  {Transition:  [  2,  8 ], Coeff:  1.294E-01}, 
-  {Transition:  [  3,  7 ], Coeff:  1.743E-01}, 
-  {Transition:  [  4,  7 ], Coeff:  1.271E-01}, 
-  {Transition:  [  2,  1 ], Coeff:  4.826E-01}, 
-  {Transition:  [  2,  2 ], Coeff:  3.860E-01}, 
-  {Transition:  [  2,  3 ], Coeff:  2.079E-01}, 
-  {Transition:  [  2,  8 ], Coeff:  1.294E-01}, 
-  {Transition:  [  3,  7 ], Coeff:  1.743E-01}, 
-  {Transition:  [  4,  7 ], Coeff:  1.271E-01}] # 0041
- -  [Energy:  14.39658,  {Transition:  [  5,  8 ], Coeff:  7.066E-01}, 
-  {Transition:  [  5,  8 ], Coeff:  7.066E-01}] # 0042
- -  [Energy:  14.39750,  {Transition:  [  5,  8 ], Coeff:  7.034E-01}, 
-  {Transition:  [  5,  8 ], Coeff:  7.034E-01}] # 0043
- -  [Energy:  14.43000,  {Transition:  [  2,  1 ], Coeff:  3.879E-01}, 
-  {Transition:  [  2,  2 ], Coeff:  4.844E-01}, 
-  {Transition:  [  3,  7 ], Coeff:  2.065E-01}, 
-  {Transition:  [  3,  8 ], Coeff:  6.445E-02}, 
-  {Transition:  [  4,  3 ], Coeff:  5.150E-02}, 
-  {Transition:  [  4,  7 ], Coeff:  2.411E-01}, 
-  {Transition:  [  4,  8 ], Coeff:  5.514E-02}, 
-  {Transition:  [  2,  1 ], Coeff:  3.879E-01}, 
-  {Transition:  [  2,  2 ], Coeff:  4.844E-01}, 
-  {Transition:  [  3,  7 ], Coeff:  2.065E-01}, 
-  {Transition:  [  3,  8 ], Coeff:  6.445E-02}, 
-  {Transition:  [  4,  3 ], Coeff:  5.150E-02}, 
-  {Transition:  [  4,  7 ], Coeff:  2.411E-01}, 
-  {Transition:  [  4,  8 ], Coeff:  5.514E-02}] # 0044
- -  [Energy:  14.59929,  {Transition:  [  2,  4 ], Coeff:  3.160E-01}, 
-  {Transition:  [  3,  5 ], Coeff:  4.078E-01}, 
-  {Transition:  [  4,  6 ], Coeff:  4.080E-01}, 
-  {Transition:  [  5,  3 ], Coeff:  7.129E-02}, 
-  {Transition:  [  5,  7 ], Coeff:  2.386E-01}, 
-  {Transition:  [  2,  4 ], Coeff:  3.160E-01}, 
-  {Transition:  [  3,  5 ], Coeff:  4.078E-01}, 
-  {Transition:  [  4,  6 ], Coeff:  4.080E-01}, 
-  {Transition:  [  5,  3 ], Coeff:  7.129E-02}, 
-  {Transition:  [  5,  7 ], Coeff:  2.386E-01}] # 0045
- -  [Energy:  15.07333,  {Transition:  [  3,  7 ], Coeff:  5.038E-01}, 
-  {Transition:  [  4,  7 ], Coeff:  4.960E-01}, 
-  {Transition:  [  3,  7 ], Coeff:  5.038E-01}, 
-  {Transition:  [  4,  7 ], Coeff:  4.960E-01}] # 0046
- -  [Energy:  15.08034,  {Transition:  [  3,  7 ], Coeff:  4.960E-01}, 
-  {Transition:  [  4,  7 ], Coeff:  5.038E-01}, 
-  {Transition:  [  3,  7 ], Coeff:  4.960E-01}, 
-  {Transition:  [  4,  7 ], Coeff:  5.038E-01}] # 0047
- -  [Energy:  15.20821,  {Transition:  [  2,  1 ], Coeff:  1.370E-01}, 
-  {Transition:  [  2,  2 ], Coeff:  1.383E-01}, 
-  {Transition:  [  2,  8 ], Coeff:  5.779E-02}, 
-  {Transition:  [  3,  7 ], Coeff:  4.699E-01}, 
-  {Transition:  [  3,  8 ], Coeff:  8.986E-02}, 
-  {Transition:  [  4,  7 ], Coeff:  4.696E-01}, 
-  {Transition:  [  4,  8 ], Coeff:  8.608E-02}, 
-  {Transition:  [  2,  1 ], Coeff:  1.370E-01}, 
-  {Transition:  [  2,  2 ], Coeff:  1.383E-01}, 
-  {Transition:  [  2,  8 ], Coeff:  5.779E-02}, 
-  {Transition:  [  3,  7 ], Coeff:  4.699E-01}, 
-  {Transition:  [  3,  8 ], Coeff:  8.986E-02}, 
-  {Transition:  [  4,  7 ], Coeff:  4.696E-01}, 
-  {Transition:  [  4,  8 ], Coeff:  8.608E-02}] # 0048
- -  [Energy:  15.33836,  {Transition:  [  2,  1 ], Coeff:  2.078E-01}, 
-  {Transition:  [  2,  2 ], Coeff:  2.082E-01}, 
-  {Transition:  [  3,  7 ], Coeff:  4.405E-01}, 
-  {Transition:  [  3,  8 ], Coeff:  1.173E-01}, 
-  {Transition:  [  4,  7 ], Coeff:  4.384E-01}, 
-  {Transition:  [  4,  8 ], Coeff:  1.131E-01}, 
-  {Transition:  [  2,  1 ], Coeff:  2.078E-01}, 
-  {Transition:  [  2,  2 ], Coeff:  2.082E-01}, 
-  {Transition:  [  3,  7 ], Coeff:  4.405E-01}, 
-  {Transition:  [  3,  8 ], Coeff:  1.173E-01}, 
-  {Transition:  [  4,  7 ], Coeff:  4.384E-01}, 
-  {Transition:  [  4,  8 ], Coeff:  1.131E-01}] # 0049
- -  [Energy:  15.43290,  {Transition:  [  2,  4 ], Coeff:  7.068E-01}, 
-  {Transition:  [  2,  4 ], Coeff:  7.068E-01}] # 0050
- -  [Energy:  15.47600,  {Transition:  [  2,  5 ], Coeff:  6.772E-01}, 
-  {Transition:  [  2,  6 ], Coeff:  2.030E-01}, 
-  {Transition:  [  2,  5 ], Coeff:  6.772E-01}, 
-  {Transition:  [  2,  6 ], Coeff:  2.030E-01}] # 0051
- -  [Energy:  15.47677,  {Transition:  [  2,  5 ], Coeff:  2.029E-01}, 
-  {Transition:  [  2,  6 ], Coeff:  6.771E-01}, 
-  {Transition:  [  2,  5 ], Coeff:  2.029E-01}, 
-  {Transition:  [  2,  6 ], Coeff:  6.771E-01}] # 0052
- -  [Energy:  15.53314,  {Transition:  [  2,  5 ], Coeff:  1.402E-01}, 
-  {Transition:  [  2,  6 ], Coeff:  6.902E-01}, 
-  {Transition:  [  2,  5 ], Coeff:  1.402E-01}, 
-  {Transition:  [  2,  6 ], Coeff:  6.902E-01}] # 0053
- -  [Energy:  15.53325,  {Transition:  [  2,  5 ], Coeff:  6.923E-01}, 
-  {Transition:  [  2,  6 ], Coeff:  1.390E-01}, 
-  {Transition:  [  2,  5 ], Coeff:  6.923E-01}, 
-  {Transition:  [  2,  6 ], Coeff:  1.390E-01}] # 0054
- -  [Energy:  15.62833,  {Transition:  [  2,  1 ], Coeff:  8.512E-02}, 
-  {Transition:  [  2,  2 ], Coeff:  9.321E-02}, 
-  {Transition:  [  2,  3 ], Coeff:  1.653E-01}, 
-  {Transition:  [  2,  6 ], Coeff:  5.708E-02}, 
-  {Transition:  [  2,  8 ], Coeff:  6.166E-02}, 
-  {Transition:  [  3,  1 ], Coeff:  9.892E-02}, 
-  {Transition:  [  3,  7 ], Coeff:  6.022E-02}, 
-  {Transition:  [  3,  8 ], Coeff:  4.696E-01}, 
-  {Transition:  [  4,  2 ], Coeff:  1.006E-01}, 
-  {Transition:  [  4,  7 ], Coeff:  6.983E-02}, 
-  {Transition:  [  4,  8 ], Coeff:  4.468E-01}, 
-  {Transition:  [  2,  1 ], Coeff:  8.512E-02}, 
-  {Transition:  [  2,  2 ], Coeff:  9.321E-02}, 
-  {Transition:  [  2,  3 ], Coeff:  1.653E-01}, 
-  {Transition:  [  2,  6 ], Coeff:  5.708E-02}, 
-  {Transition:  [  2,  8 ], Coeff:  6.166E-02}, 
-  {Transition:  [  3,  1 ], Coeff:  9.892E-02}, 
-  {Transition:  [  3,  7 ], Coeff:  6.022E-02}, 
-  {Transition:  [  3,  8 ], Coeff:  4.696E-01}, 
-  {Transition:  [  4,  2 ], Coeff:  1.006E-01}, 
-  {Transition:  [  4,  7 ], Coeff:  6.983E-02}, 
-  {Transition:  [  4,  8 ], Coeff:  4.468E-01}] # 0055
- -  [Energy:  15.72805,  {Transition:  [  3,  8 ], Coeff:  5.156E-01}, 
-  {Transition:  [  4,  8 ], Coeff:  4.833E-01}, 
-  {Transition:  [  3,  8 ], Coeff:  5.156E-01}, 
-  {Transition:  [  4,  8 ], Coeff:  4.833E-01}] # 0056
- -  [Energy:  15.76121,  {Transition:  [  3,  8 ], Coeff:  4.835E-01}, 
-  {Transition:  [  4,  8 ], Coeff:  5.158E-01}, 
-  {Transition:  [  3,  8 ], Coeff:  4.835E-01}, 
-  {Transition:  [  4,  8 ], Coeff:  5.158E-01}] # 0057
- -  [Energy:  15.86006,  {Transition:  [  2,  1 ], Coeff:  1.049E-01}, 
-  {Transition:  [  2,  2 ], Coeff:  1.043E-01}, 
-  {Transition:  [  3,  7 ], Coeff:  7.719E-02}, 
-  {Transition:  [  3,  8 ], Coeff:  4.684E-01}, 
-  {Transition:  [  4,  7 ], Coeff:  7.619E-02}, 
-  {Transition:  [  4,  8 ], Coeff:  4.962E-01}, 
-  {Transition:  [  2,  1 ], Coeff:  1.049E-01}, 
-  {Transition:  [  2,  2 ], Coeff:  1.043E-01}, 
-  {Transition:  [  3,  7 ], Coeff:  7.719E-02}, 
-  {Transition:  [  3,  8 ], Coeff:  4.684E-01}, 
-  {Transition:  [  4,  7 ], Coeff:  7.619E-02}, 
-  {Transition:  [  4,  8 ], Coeff:  4.962E-01}] # 0058
- -  [Energy:  16.19116,  {Transition:  [  2,  4 ], Coeff:  6.288E-01}, 
-  {Transition:  [  3,  5 ], Coeff:  2.065E-01}, 
-  {Transition:  [  4,  6 ], Coeff:  2.064E-01}, 
-  {Transition:  [  5,  3 ], Coeff:  9.855E-02}, 
-  {Transition:  [  5,  7 ], Coeff:  8.906E-02}, 
-  {Transition:  [  2,  4 ], Coeff:  6.288E-01}, 
-  {Transition:  [  3,  5 ], Coeff:  2.065E-01}, 
-  {Transition:  [  4,  6 ], Coeff:  2.064E-01}, 
-  {Transition:  [  5,  3 ], Coeff:  9.855E-02}, 
-  {Transition:  [  5,  7 ], Coeff:  8.906E-02}] # 0059
- -  [Energy:  16.85121,  {Transition:  [  2,  7 ], Coeff:  7.071E-01}, 
-  {Transition:  [  2,  7 ], Coeff:  7.071E-01}] # 0060
- -  [Energy:  16.86822,  {Transition:  [  2,  7 ], Coeff:  7.068E-01}, 
-  {Transition:  [  2,  7 ], Coeff:  7.068E-01}] # 0061
- -  [Energy:  17.52176,  {Transition:  [  2,  8 ], Coeff:  7.070E-01}, 
-  {Transition:  [  2,  8 ], Coeff:  7.070E-01}] # 0062
- -  [Energy:  17.83518,  {Transition:  [  2,  1 ], Coeff:  1.123E-01}, 
-  {Transition:  [  2,  2 ], Coeff:  1.051E-01}, 
-  {Transition:  [  2,  8 ], Coeff:  6.888E-01}, 
-  {Transition:  [  2,  1 ], Coeff:  1.123E-01}, 
-  {Transition:  [  2,  2 ], Coeff:  1.051E-01}, 
-  {Transition:  [  2,  8 ], Coeff:  6.888E-01}] # 0063
- -  [Energy:  24.34848,  {Transition:  [  1,  4 ], Coeff:  1.624E-01}, 
-  {Transition:  [  2,  3 ], Coeff:  1.787E-01}, 
-  {Transition:  [  3,  1 ], Coeff:  4.500E-01}, 
-  {Transition:  [  3,  8 ], Coeff:  1.357E-01}, 
-  {Transition:  [  4,  2 ], Coeff:  4.498E-01}, 
-  {Transition:  [  4,  8 ], Coeff:  1.270E-01}, 
-  {Transition:  [  1,  4 ], Coeff:  1.624E-01}, 
-  {Transition:  [  2,  3 ], Coeff:  1.787E-01}, 
-  {Transition:  [  3,  1 ], Coeff:  4.500E-01}, 
-  {Transition:  [  3,  8 ], Coeff:  1.357E-01}, 
-  {Transition:  [  4,  2 ], Coeff:  4.498E-01}, 
-  {Transition:  [  4,  8 ], Coeff:  1.270E-01}] # 0064
- -  [Energy:  25.40724,  {Transition:  [  1,  1 ], Coeff:  5.179E-01}, 
-  {Transition:  [  1,  2 ], Coeff:  4.813E-01}, 
-  {Transition:  [  1,  1 ], Coeff:  5.179E-01}, 
-  {Transition:  [  1,  2 ], Coeff:  4.813E-01}] # 0065
- -  [Energy:  25.40815,  {Transition:  [  1,  1 ], Coeff:  4.813E-01}, 
-  {Transition:  [  1,  2 ], Coeff:  5.179E-01}, 
-  {Transition:  [  1,  1 ], Coeff:  4.813E-01}, 
-  {Transition:  [  1,  2 ], Coeff:  5.179E-01}] # 0066
- -  [Energy:  27.30011,  {Transition:  [  1,  1 ], Coeff:  5.130E-01}, 
-  {Transition:  [  1,  2 ], Coeff:  4.800E-01}, 
-  {Transition:  [  1,  8 ], Coeff:  6.221E-02}, 
-  {Transition:  [  1,  1 ], Coeff:  5.130E-01}, 
-  {Transition:  [  1,  2 ], Coeff:  4.800E-01}, 
-  {Transition:  [  1,  8 ], Coeff:  6.221E-02}] # 0067
- -  [Energy:  27.33552,  {Transition:  [  1,  1 ], Coeff:  4.819E-01}, 
-  {Transition:  [  1,  2 ], Coeff:  5.150E-01}, 
-  {Transition:  [  1,  1 ], Coeff:  4.819E-01}, 
-  {Transition:  [  1,  2 ], Coeff:  5.150E-01}] # 0068
- -  [Energy:  28.95539,  {Transition:  [  1,  3 ], Coeff:  7.071E-01}, 
-  {Transition:  [  1,  3 ], Coeff:  7.071E-01}] # 0069
- -  [Energy:  29.05172,  {Transition:  [  1,  3 ], Coeff:  7.067E-01}, 
-  {Transition:  [  1,  3 ], Coeff:  7.067E-01}] # 0070
- -  [Energy:  30.02328,  {Transition:  [  1,  4 ], Coeff:  7.066E-01}, 
-  {Transition:  [  1,  4 ], Coeff:  7.066E-01}] # 0071
- -  [Energy:  30.02851,  {Transition:  [  1,  5 ], Coeff:  7.071E-01}, 
-  {Transition:  [  1,  5 ], Coeff:  7.071E-01}] # 0072
- -  [Energy:  30.02917,  {Transition:  [  1,  6 ], Coeff:  7.066E-01}, 
-  {Transition:  [  1,  6 ], Coeff:  7.066E-01}] # 0073
- -  [Energy:  30.27167,  {Transition:  [  1,  5 ], Coeff:  5.942E-01}, 
-  {Transition:  [  1,  6 ], Coeff:  3.825E-01}, 
-  {Transition:  [  1,  5 ], Coeff:  5.942E-01}, 
-  {Transition:  [  1,  6 ], Coeff:  3.825E-01}] # 0074
- -  [Energy:  30.27373,  {Transition:  [  1,  5 ], Coeff:  3.824E-01}, 
-  {Transition:  [  1,  6 ], Coeff:  5.940E-01}, 
-  {Transition:  [  1,  5 ], Coeff:  3.824E-01}, 
-  {Transition:  [  1,  6 ], Coeff:  5.940E-01}] # 0075
- -  [Energy:  30.50896,  {Transition:  [  1,  4 ], Coeff:  6.880E-01}, 
-  {Transition:  [  3,  1 ], Coeff:  1.086E-01}, 
-  {Transition:  [  4,  2 ], Coeff:  1.086E-01}, 
-  {Transition:  [  1,  4 ], Coeff:  6.880E-01}, 
-  {Transition:  [  3,  1 ], Coeff:  1.086E-01}, 
-  {Transition:  [  4,  2 ], Coeff:  1.086E-01}] # 0076
- -  [Energy:  31.41033,  {Transition:  [  1,  7 ], Coeff:  7.071E-01}, 
-  {Transition:  [  1,  7 ], Coeff:  7.071E-01}] # 0077
- -  [Energy:  31.62547,  {Transition:  [  1,  7 ], Coeff:  7.067E-01}, 
-  {Transition:  [  1,  7 ], Coeff:  7.067E-01}] # 0078
- -  [Energy:  32.08993,  {Transition:  [  1,  8 ], Coeff:  7.071E-01}, 
-  {Transition:  [  1,  8 ], Coeff:  7.071E-01}] # 0079
- -  [Energy:  32.27302,  {Transition:  [  1,  8 ], Coeff:  7.043E-01}, 
-  {Transition:  [  1,  8 ], Coeff:  7.043E-01}] # 0080
- Excitation energies (Ha, eV, dipoles):
- -  [  0.31464,  8.56173,  0.00013,  0.00016,  0.00026 ] # 0001
- -  [  0.31472,  8.56397,  0.00003, -0.00081,  0.00182 ] # 0002
- -  [  0.34382,  9.35577, -0.00728, -0.00661, -0.00879 ] # 0003
- -  [  0.35362,  9.62236, -0.19299,  0.17176, -0.67705 ] # 0004
- -  [  0.35367,  9.62389,  0.12587,  0.98657,  0.02100 ] # 0005
- -  [  0.42354,  11.52515, -0.74659, -0.40566, -0.01419 ] # 0006
- -  [  0.45271,  12.31878, -0.39567, -0.02177,  0.03862 ] # 0007
- -  [  0.45372,  12.34628,  0.00141, -0.01191,  0.00848 ] # 0008
- -  [  0.45375,  12.34719, -0.00182,  0.01332, -0.03386 ] # 0009
- -  [  0.46283,  12.59415,  0.00643,  0.04128, -0.83065 ] # 0010
- -  [  0.46299,  12.59862,  0.00309, -0.00189,  0.00563 ] # 0011
- -  [  0.46704,  12.70886, -0.32355, -0.22520, -0.00306 ] # 0012
- -  [  0.46735,  12.71724,  0.00621,  0.14324, -0.54049 ] # 0013
- -  [  0.50284,  13.68285, -0.00250,  0.01609, -0.02890 ] # 0014
- -  [  0.50333,  13.69644, -0.17392,  0.00162, -0.30719 ] # 0015
- -  [  0.50337,  13.69732,  0.00044,  0.11121,  0.99195 ] # 0016
- -  [  0.50444,  13.72644, -0.00001,  0.00006,  0.00006 ] # 0017
- -  [  0.50445,  13.72671,  0.00003, -0.00182, -0.10415 ] # 0018
- -  [  0.50454,  13.72924, -0.00051,  0.00225, -0.00245 ] # 0019
- -  [  0.50855,  13.83839,  0.00000, -0.00019,  0.00008 ] # 0020
- -  [  0.52209,  14.20686,  0.00032, -0.00025, -0.01128 ] # 0021
- -  [  0.52894,  14.39314, -0.00538,  0.00486,  0.00356 ] # 0022
- -  [  0.55543,  15.11406, -0.00004,  0.00006,  0.00084 ] # 0023
- -  [  0.55609,  15.13194, -0.00324, -0.00006, -0.00150 ] # 0024
- -  [  0.56273,  15.31264, -0.00004, -0.00004, -0.00481 ] # 0025
- -  [  0.56978,  15.50461,  0.00998, -0.00843, -0.00647 ] # 0026
- -  [  0.56983,  15.50593, -0.00025,  0.00039,  0.00234 ] # 0027
- -  [  0.57699,  15.70080,  0.00017, -0.00024, -0.00063 ] # 0028
- -  [  0.58017,  15.78718, -0.04294,  0.03231,  0.02461 ] # 0029
- -  [  0.61957,  16.85933,  0.00082,  0.00074, -0.00027 ] # 0030
- -  [  0.63932,  17.39671,  0.00126, -0.00028,  0.00032 ] # 0031
- -  [  0.64752,  17.61993,  0.00657, -0.00695, -0.00509 ] # 0032
- -  [  0.96808,  26.34280,  0.03632, -0.02599, -0.01958 ] # 0033
- -  [  0.96825,  26.34730,  0.00083,  0.00072,  0.00257 ] # 0034
- -  [  1.06578,  29.00127, -0.00134,  0.00028, -0.00038 ] # 0035
- -  [  1.10740,  30.13395,  0.00485, -0.00542, -0.00468 ] # 0036
- -  [  1.10776,  30.14374, -0.00014,  0.00024,  0.01666 ] # 0037
- -  [  1.10779,  30.14448,  0.00498, -0.00412, -0.00207 ] # 0038
- -  [  1.15816,  31.51511, -0.00002,  0.00005,  0.00026 ] # 0039
- -  [  1.18208,  32.16599, -0.00095,  0.00131,  0.00172 ] # 0040
-  #----------------------------------------------------------------- Timing for root process
- Timings for root process:
-   CPU time (s)                        :  123.37
-   Elapsed time (s)                    :  31.16
- Memory Consumption Report:
-   Tot. No. of Allocations  : 14929
-   Tot. No. of Deallocations: 14929
-   Remaining Memory (B)     : 0
-   Memory occupation: 
-      Peak Value (MB): 905
-      for the array: cosinarr
-=======
  - e_occupied                          : -4.31731470015721E-01 # 0003
  - e_occupied                          : -4.31731351164719E-01 # 0004
  - e_occupied                          : -3.82060688414310E-01 # 0005
@@ -1774,5 +834,4 @@
    Memory occupation: 
       Peak Value (MB): 291
       for the array: zmpi1
->>>>>>> 547af30a
       in the routine: G_Poisson_Solver