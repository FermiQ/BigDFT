                             TTTT         F       DDDDD    
                            T    T               D         
                           T     T        F     D          
                           T    T         F     D        D 
                           TTTTT          F     D         D
                           T    T         F     D         D
                           T     T        F     D         D
                           T      T       F     D         D
                           T     T     FFFF     D         D
                           T TTTT         F      D        D
                           T             F        D      D 
                       TTTTTTTTT    FFFFF          DDDDDD  
                         gggggg          iiiii    BBBBBBBBB
                        g      g        i             B    
                       g        g      i         BBBB B    
                       g         g     iiii     B     B    
                       g         g     i       B      B    
                       g         g     i        B     B    
                       g         g     i         B    B    
                       g         g     i          BBBBB    
                        g        g     i         B    B    
                                 g     i        B     B    
                                g               B    B     
                           ggggg       i         BBBB                (Ver 1.7-dev.10)
 ------------------------------------------------------------------------------------
 |              Daubechies Wavelets for DFT Pseudopotential Calculations            |
 ------------------------------------------------------------------------------------
                                   The Journal of Chemical Physics 129, 014109 (2008)

 |... (file:input.perf)...........................................Performance Options
 |debug F                    Debug option
 |fftcache 8192              Cache size for the FFT
 |accel NO                   Acceleration (NO, CUDAGPU, OCLGPU)
 |blas F                     CUBLAS acceleration
 |projrad  1.50E+01          Radius of the projector as a function of the maxrad
 |exctxpar OP2P              Exact exchange parallelisation scheme
 |ig_diag T                  Input guess: (T:Direct, F:Iterative) diag. of Ham.
 |ig_norbp 5                 Input guess: Orbitals per process for iterative diag.
 |ig_blocks  300 800         Input guess: Block sizes for orthonormalisation
 |ig_tol  1.00E-04           Input guess: Tolerance criterion
 |methortho 0                Orthogonalisation (0=Cholesky,1=GS/Chol,2=Loewdin)
 |rho_commun DBL             Density communication scheme
 |unblock_comms OFF          Overlap Communications of fields (OFF,DEN,POT)
 |linear OFF                 Linear Input Guess approach (OFF, LIG, FUL, TMO)
 |tolsym -1.00E+00           Tolerance for symmetry detection
 |signaling F                Expose calculation results on Network
 |signalTimeout 0            Time out on startup for signal connection
 |domain                     Domain to add to the hostname to find the IP
 |verbosity 2                verbosity of the output 0=low, 2=high
 |psp_onfly F                Calculate pseudopotential projectors on the fly
 |... (file:input.dft).....................................DFT Calculation Parameters
 |0.500 0.500 0.500  hx,hy,hz: grid spacing in the three directions                  
 |5.0  8.0       c(f)rmult: c(f)rmult*radii_cf(:,1(2))=coarse(fine) atom-based radius
 |1              ixc: exchange-correlation parameter (LDA=1,PBE=11)                  
 |0 0.0   0.0 0. charge of the system, Electric field (Ex,Ey,Ez)                     
 |1  0           nspin=1 non-spin polarization, mpol=total magnetic moment           
 |1.E-02         gnrm_cv: convergence criterion gradient                             
 |150 2          itermax,nrepmax: max. # of wfn. opt. steps and of re-diag. runs     
 |6 6            ncong, idsx: # of CG it. for preconditioning eq., wfn. diis history 
 |0              dispersion correction potential (values 1,2,3), 0=none              
 |0 0  2         InputPsiId, output_wf, output_denspot                               
 |0.0  30        rbuf, ncongt: length of the tail (AU),# tail CG iterations          
 |4 4 4          Davidson subspace dim., # of opt. orbs, # of plotted orbs           
 |F              disable the symmetry detection                                      
 |... (file:input.mix.. not present)...............................Mixing Parameters 
 |0              Mixing parameters                                                   
 |1              Maximum number of diagonalisation iterations                        
 |1.e-4          Stop criterion on the residue of potential or density               
 |0 0.0 1        No. of additional bands, elec. temperature, smearing method         
 |0.0 2.0        Multiplying factors for the mixing and the electronic DIIS          
 |... (file:input.geopt.. not present)...........................Geometry Parameters 
 |BFGS           Geometry optimisation method                                        
 |1              Maximum number of force evaluations                                 
 |1.0 0.0        fract_fluct,forcemax                                                
 |0.0            random displacement amplitude                                       
 |4.0            Stepsize for the geometry optimisation                              
 |... (file:input.tddft.. not present).............................TD-DFT Parameters 
 |NONE           TDDFT Method                                                        
 |... (file:input.sic.. not present)..................................SIC Parameters 
 |NONE           SIC method: NONE, PZ, NK                                            
 |0.0            SIC downscaling parameter                                           
 |0.0            Reference occupation fref (NK case only)                            
 |... (file:input.kpt.. not present)..............Brillouin Zone Sampling Parameters 
 |manual         K-point sampling method                                             
 |1              Number of K-points                                                  
 |0. 0. 0. 1.    K-pt coords, K-pt weigth                                            
 |----------------------------------------------------------------------------------
 |  Data Writing directory:    data/
 --- (file: posinp.xyz  ) --------------------------------------- Input atomic system
   Atomic system                  Fixed positions           Additional data
 Bound. C.= F             | No fixed atom            | N. sym.   = free BC     
 N. types =     2         |                          | Sp. group = free BC     
 N. atoms =     5         |                          | Virt. orb.=     4 orb.  
 Types    = 'Si', 'H'     |                          | Plot dens.=     4 orb.  
                          |                          | Spin pol. = no          
 --- (file: input.geopt) ------------------------------------- Geopt Input Parameters
       Generic param.              Geo. optim.                MD param.
       Max. steps=      1 | Fluct. in forces=1.0E+00 |           ionmov=     -1
        algorithm=BFGS    |   Max. in forces=0.0E+00 |            dtion=     0.
 random at.displ.=0.0E+00 |   steep. descent=4.0E+00 |

 Number of MPI processes 2
 Number of maximal OpenMP threads per MPI process 2
 No material acceleration (iproc=0)

 ===================== BigDFT Wavefunction Optimization =============== inputPsiId= 0
 DFT parameters:
   eXchange Correlation:
     XC ID                             : &ixc  1
     Name                              : "XC: Teter 93"
 Basis set definition:
   Suggested Grid Spacings (a0)        :  [  0.50,  0.50,  0.50 ]
   Coarse and Fine Radii Multipliers   :  [  5.0,  8.0 ]
 Ground State Optimization:
   Wavefunction:
     Gradient Norm Threshold           : &gnrm_cv  1.0E-02
     CG Steps for Preconditioner       :  6
     DIIS History length               :  6
     Max. Wfn Iterations               : &itermax  150
     Max. Subspace Diagonalizations    :  2
   Density/Potential:
     Max. Iterations                   :  1
 --- (file: input.dft) --------------------------------------------- Input Parameters
     System Choice       Resolution Radii        SCF Iteration      Finite Size Corr.
   Max. hgrid=  0.500 |  Coarse Wfs.= 5.00 | Wavefns Conv.= 1.0E-02 | Calculate=   F
        XC id=      1 |    Fine Wfs.= 8.00 | Max. N. Iter.=  150x 2 | Extension= 0.0
 total charge=      0 |                    | CG Prec.Steps=       6 |  CG Steps=  30
  elec. field=0.0E+00 |                    | DIIS Hist. N.=       6
   Input wf. policy=    0 (LCAO          ) |  Output wf. policy=     0 (none        )
 Output grid policy=    2   (dens. + pot.) | Output grid format=     0         (text)
 Exchange-corr. ref.                                                   (XC: Teter 93)
                                                    XC functional provided by ABINIT.
 ------------------------------------------------------------------ System Properties
  Atom    N.Electr.  PSP Code  Radii: Coarse     Fine  CoarsePSP    Calculated   File
     Si          4       2            1.71389  0.50000  0.91005                   X    
      H          1       2            1.36000  0.15000  0.00000                   X    
 ------------------------------------ Pseudopotential coefficients (Upper Triangular)
 Atom Name    rloc      C1        C2        C3        C4  
       Si   0.44000  -6.91363
     l=0      rl        h1j       h2j       h3j 
            0.42433   3.20813   0.00000
                                2.58888
     l=1      rl        h1j       h2j       h3j 
            0.48536   2.65622
 Atom Name    rloc      C1        C2        C3        C4  
        H   0.20000  -4.06633   0.67783
 Shifted atomic positions, Atomic Units:                   grid spacing units:
     1     Si  8.50000E+00  8.50000E+00  8.50000E+00       17.000    17.000    17.000
     2      H  1.01200E+01  1.01200E+01  1.01200E+01       20.240    20.240    20.240
     3      H  6.88000E+00  6.88000E+00  1.01200E+01       13.760    13.760    20.240
     4      H  1.01200E+01  6.88000E+00  6.88000E+00       20.240    13.760    13.760
     5      H  6.88000E+00  1.01200E+01  6.88000E+00       13.760    20.240    13.760
    Shift of=  8.50000E+00  8.50000E+00  8.50000E+00 H grids=  0.5000  0.5000  0.5000
   Box Sizes=  1.70000E+01  1.70000E+01  1.70000E+01           34        34        34
       Extremes for the high resolution grid points:         9<25      9<25      9<25
 wavelet localization is ON
 ------------------------------------------------------------ Poisson Kernel Creation
 Calculating Poisson solver kernel, free BC...done.
 Memory occ. per proc. (Bytes):  Density=4000000  Kernel=4162008
                                 Full Grid Arrays=7762392
 Load Balancing for Poisson Solver related operations:
 LB_density        : processors   0  -  1 work at 100%
  LB_kernel        : processors   0  -  0 work at 100%
                     processor         1   works at    98%
 Complete LB per proc.= 1/3 LB_density + 2/3 LB_kernel
 ------------------------------------------------- Wavefunctions Descriptors Creation
 Coarse resolution grid: Number of segments=        981 points=     23247
   Fine resolution grid: Number of segments=        197 points=      2109
 Total Number of Electrons        8
 Processes from 0 to 1 treat 2 orbitals 
 Total Number of Orbitals         4
 occup(1:4)= 2.0000
 Wavefunctions memory occupation for root MPI process:     0 MB   593 KB   928 B
 ------------------------------------------------------------ PSP Projectors Creation
 Type    Name Number of atoms Number of projectors
    1      Si               1                    5
    2       H               4                    0
                                            ------
 Total number of projectors =                    5
 Total number of components =               139000
 Percent of zero components =                   22
 Calculating wavelets expansion of projectors... done.
 ------------------------------------------------------------------ Memory Estimation
 Number of atoms=    5 Number of orbitals=     4 Sim. Box Dimensions=    34   34   34
 Estimation performed for 2 processors.
 Memory occupation for principal arrays:
               Poisson Solver Kernel (K):     3 MB   993 KB
              Poisson Solver Density (D):     3 MB   835 KB
     Single Wavefunction for one orbital:     0 MB   297 KB
    All Wavefunctions for each processor:     1 MB   758 KB
       Wavefunctions + DIIS per proc (W):     8 MB   717 KB
     Nonlocal Pseudopotential Arrays (P):     1 MB    62 KB
    Arrays of full uncompressed grid (U):     7 MB   413 KB
 Estimation of Memory requirements for principal code sections:
  Kernel calculation | Density Construction | Poisson Solver | Hamiltonian application
       ~19*K         |   W+~3*U+~ 3*D+K+P   |   ~12*D+K+W+P  |   W+~3*U+~ 3*D+K+P 
        75MB         |        44MB          |       59MB     |            44MB
 The overall memory requirement needed for this calculation is thus: 75 MB
 By reducing the DIIS history and/or increasing the number of processors the amount of
  memory can be reduced but for this system it will never be less than 28 MB
 ion-ion interaction energy  7.01168186244404E+00
 ----------------------------------------------------------- Ionic Potential Creation
 total ionic charge, leaked charge            -7.999922323890   0.000E+00
 Poisson Solver:
   BC                                  : Isolated
   Dimensions                          :  [  99,  99,  99 ]
   MPI tasks                           :  2
 Input Hamiltonian: { #------------------------------- Atomic Orbitals of PSP wavefunctions
 Total No. of Atomic Input Orbitals:  8,  #WARNING:A bigger number of virtual orbitals may be needed for better convergence
 Suggested nvirt:  8, 
 Inputguess Orbitals Repartition: {MPI tasks  0- 1:  4}, 
 Atomic Input Orbital Generation: [
 {Atom Type: Si, Electronic configuration: {s: [ 2.00], p: [ 2/3,  2/3,  2/3]}},  {
 Atom Type: H, Electronic configuration: {s: [ 1.00]}}], 
 Wavelet conversion succeeded:  Yes, Deviation from normalization:  2.53E-04, 
             GPU acceleration:  No, Total electronic charge:  7.999999769983, 
 Poisson Solver: {BC: Isolated, Dimensions:  [  99,  99,  99 ], MPI tasks:  2}, 
 Expected kinetic energy:  5.0504007013, 
 Energies: {Ekin:  5.05234648185E+00, Epot: -7.84137073400E+00, Enl:  8.69628646465E-01, 
              EH:  1.12511019713E+01,  EXC: -2.59134717327E+00, EvXC: -3.38358426227E+00}, 
 EKS: -5.36657862555088538E+00, 
 IG Overlap Matrices: {Calculated:  Yes, Diagonalized:  Yes}, 
  #-------------------------------------------- Kohn-Sham Eigenvalues and Occupation Numbers
 Orbitals: [
 {e: -4.952687160503E-01, f:  2.0000}, 
<<<<<<< HEAD
 {e: -2.917267570325E-01, f:  2.0000}, 
 {e: -2.917267570325E-01, f:  2.0000}, 
 {e: -2.917055695020E-01, f:  2.0000}, 
 {e:  2.264566673656E-01, f:  0.0000}, 
 {e:  2.264566673656E-01, f:  0.0000}, 
 {e:  2.264956998336E-01, f:  0.0000}, 
=======
 {e: -2.917267570325E-01, f:  2.0000},
 {e: -2.917267570325E-01, f:  2.0000},
 {e: -2.917055695020E-01, f:  2.0000},
 {e:  2.264566673656E-01, f:  0.0000}, 
 {e:  2.264566673656E-01, f:  0.0000},
 {e:  2.264956998336E-01, f:  0.0000},
>>>>>>> 4b468f70
 {e:  2.937526013880E-01, f:  0.0000}], 
 IG wavefunctions defined:  Yes, 
 Accuracy estimation for this run: {Energy:  1.95E-03, Convergence Criterion:  4.86E-04}}
 Ground State Optimization:
 - Hamiltonian Optimization: &itrp0001
   - Subspace Optimization:&itrep0001
       Wavefunctions Iterations:
       -  { #---------------------------------------------------------------------- iter: 1
 GPU acceleration:  No, Total electronic charge:  7.999999919162, 
 Poisson Solver: {BC: Isolated, Dimensions:  [  99,  99,  99 ], MPI tasks:  2}, 
 Hamiltonian Applied:  Yes, Orthocostraint:  Yes, Preconditioning:  Yes, 
 Energies: {Ekin:  3.49353169202E+00, Epot: -7.23008918261E+00, Enl:  9.17024465733E-01, 
              EH:  1.10792966041E+01,  EXC: -2.41397975460E+00, EvXC: -3.14987029367E+00}, 
 iter:  1, EKS: -6.15125722740757208E+00, gnrm:  1.31E-01, 
 DIIS weights: [ 1.00E+00,  1.00E+00], Orthogonalization Method:  0}
       -  { #---------------------------------------------------------------------- iter: 2
 GPU acceleration:  No, Total electronic charge:  7.999999909944, 
 Poisson Solver: {BC: Isolated, Dimensions:  [  99,  99,  99 ], MPI tasks:  2}, 
 Hamiltonian Applied:  Yes, Orthocostraint:  Yes, Preconditioning:  Yes, 
 Energies: {Ekin:  3.56440811574E+00, Epot: -7.28566548529E+00, Enl:  8.28612823034E-01, 
              EH:  1.10702187680E+01,  EXC: -2.43486951735E+00, EvXC: -3.17743819667E+00}, 
 iter:  2, EKS: -6.20861277271683232E+00, gnrm:  5.69E-02, 
 DIIS weights: [-5.60E-01,  1.56E+00, -2.23E-03], Orthogonalization Method:  0}
       -  { #---------------------------------------------------------------------- iter: 3
 GPU acceleration:  No, Total electronic charge:  7.999999889848, 
 Poisson Solver: {BC: Isolated, Dimensions:  [  99,  99,  99 ], MPI tasks:  2}, 
 Hamiltonian Applied:  Yes, Orthocostraint:  Yes, Preconditioning:  Yes, 
 Energies: {Ekin:  3.67831678290E+00, Epot: -7.34902830751E+00, Enl:  7.90372134646E-01, 
              EH:  1.11113508725E+01,  EXC: -2.46612433573E+00, EvXC: -3.21861711173E+00}, 
 iter:  3, EKS: -6.22751562401887160E+00, gnrm:  2.73E-02, 
 DIIS weights: [ 1.04E-01, -5.71E-01,  1.47E+00, -1.92E-04], Orthogonalization Method:  0}
       -  { #---------------------------------------------------------------------- iter: 4
 GPU acceleration:  No, Total electronic charge:  7.999999884220, 
 Poisson Solver: {BC: Isolated, Dimensions:  [  99,  99,  99 ], MPI tasks:  2}, 
 Hamiltonian Applied:  Yes, Orthocostraint:  Yes, Preconditioning:  Yes, 
 Energies: {Ekin:  3.72352640949E+00, Epot: -7.37170267032E+00, Enl:  7.76052415945E-01, 
              EH:  1.11269788990E+01,  EXC: -2.47839885243E+00, EvXC: -3.23478413374E+00}, 
 iter:  4, EKS: -6.23103560013006952E+00, gnrm:  1.27E-02, 
 DIIS weights: [ 1.49E-03,  4.89E-02, -5.58E-01,  1.51E+00, -2.03E-05], 
 Orthogonalization Method:  0}
       -  { #---------------------------------------------------------------------- iter: 5
 GPU acceleration:  No, Total electronic charge:  7.999999883890, 
 Poisson Solver: {BC: Isolated, Dimensions:  [  99,  99,  99 ], MPI tasks:  2}, 
 Hamiltonian Applied:  Yes, Orthocostraint:  Yes, Preconditioning:  Yes, 
 Energies: {Ekin:  3.73994043350E+00, Epot: -7.37806012876E+00, Enl:  7.69969709930E-01, 
              EH:  1.11329246411E+01,  EXC: -2.48254173807E+00, EvXC: -3.24023989895E+00}, 
 iter:  5, EKS: -6.23169460312852674E+00, gnrm:  4.75E-03, 
 DIIS weights: [-7.44E-04,  2.34E-03,  8.79E-02, -5.66E-01,  1.48E+00, -2.46E-06], 
 Orthogonalization Method:  0}
       -  &FINAL  { #-------------------------------------------------------------- iter: 6
 GPU acceleration:  No, Total electronic charge:  7.999999884202, 
 Poisson Solver: {BC: Isolated, Dimensions:  [  99,  99,  99 ], MPI tasks:  2}, 
 Hamiltonian Applied:  Yes, 
 iter:  6, EKS: -6.23177257559736031E+00, gnrm:  4.75E-03,  #FINAL
 Energies: {Ekin:  3.74309237735E+00, Epot: -7.37868037100E+00, Enl:  7.68034522730E-01, 
              EH:  1.11337692302E+01,  EXC: -2.48307595172E+00, EvXC: -3.24094421484E+00, 
            Eion:  7.01168186244E+00}, 
 SCF criterion:  0}
        #-------------------------------------------- Kohn-Sham Eigenvalues and Occupation Numbers
       Orbitals: [
 {e: -4.963348134198E-01, f:  2.0000}, 
 {e: -3.124821540002E-01, f:  2.0000}, 
 {e: -3.124821540002E-01, f:  2.0000}, 
 {e: -3.124776140418E-01, f:  2.0000}]
 writing external_potential     
 writing local_potential     
 ----------------------------------------------------------------- Forces Calculation
 GPU acceleration                      :  No
 Total electronic charge               :  7.999999884202
 Poisson Solver:
   BC                                  : Isolated
   Dimensions                          :  [  99,  99,  99 ]
   MPI tasks                           :  2
 ------------------------------------------------------------- Electric Dipole Moment
  |P| =   1.459769E-03 (AU)       (Px,Py,Pz)=   -8.4280E-04  -8.4280E-04  -8.4280E-04
  |P| =   3.710363E-03 (Debye)    (Px,Py,Pz)=   -2.1422E-03  -2.1422E-03  -2.1422E-03
 writing electronic_density     
 writing hartree_potential     
 Calculate local forces...done. Leaked force:  0.00000E+00
 Calculate nonlocal forces... Calculating wavelets expansion of projectors... done.
 done.
 average noise along x direction:   4.29633502E-05
 average noise along y direction:   4.29633502E-05
 average noise along z direction:   4.29633502E-05
 total average noise            :   7.44147054E-05
 clean forces norm (Ha/Bohr): maxval=  3.788002554521E-04  fnrm2=  5.435425961767E-07
 raw forces:                  maxval=  3.896432273907E-04  fnrm2=  5.490801445590E-07
 ~~~~~~~~~~~~~~~~~~~~~~~~~~~~~~~~~~~~~~~~~~~~~~~~~~~~~~~
 Iterative subspace diagonalization of virtual orbitals.
 Generation of input wavefunction data for atom     Si:
 Electronic configuration: {s: [ 2.00], p: [ 2/3,  2/3,  2/3]}
 done.
 Generation of input wavefunction data for atom      H:
 Electronic configuration: {s: [ 1.00]}
 done.
 Wavelet conversion succeeded          :  Yes
 Deviation from normalization          :  5.14E-01
 Orthogonality to occupied psi... done. first  done.
       1-sqnorm   Rayleigh quotient
   1  3.330669E-16  5.90870E-01
   2  2.220446E-16  3.42772E-01
   3  0.000000E+00  5.23481E-01
   4  1.110223E-16  3.83732E-01
 ~~~~~~~~~~~~~~~~~~~~~~~~~~~~~~~~~~~~~~~~~~~~~~~~~~~~~~~~~~~~~~~~~~~~~~~~~~~~ iter= 1
 |gradient|=gnrm and exit criterion   1.32322E+00  1.00000E-02
 Orthogonality of gradients to occupied psi... done. Preconditioning... done.
 Orthogonality of preconditioned gradients to occupied psi... done.
 done. Expanding subspace matrices... done.
 Diagonalization... done. Update v with eigenvectors... done. Eigenvalues, gnrm
     1  1.7388E-02 1.53E+00
     2  2.6596E-02 1.11E+00
     3  6.7732E-02 1.46E+00
     4  1.8937E-01 1.15E+00
 Orthogonality to occupied psi... done. done. 
 ~~~~~~~~~~~~~~~~~~~~~~~~~~~~~~~~~~~~~~~~~~~~~~~~~~~~~~~~~~~~~~~~~~~~~~~~~~~~ iter= 2
 |gradient|=gnrm and exit criterion   3.68038E-01  1.00000E-02
 Orthogonality of gradients to occupied psi... done. Preconditioning... done.
 Orthogonality of preconditioned gradients to occupied psi... done.
 done. Expanding subspace matrices... done.
 Diagonalization... done. Update v with eigenvectors... done. Eigenvalues, gnrm
     1  4.7680E-03 1.74E-01
     2  6.1603E-03 2.03E-01
     3  2.1242E-02 3.38E-01
     4  7.8790E-02 5.97E-01
 Orthogonality to occupied psi... done. done. 
 ~~~~~~~~~~~~~~~~~~~~~~~~~~~~~~~~~~~~~~~~~~~~~~~~~~~~~~~~~~~~~~~~~~~~~~~~~~~~ iter= 3
 |gradient|=gnrm and exit criterion   2.71984E-01  1.00000E-02
 Orthogonality of gradients to occupied psi... done. Preconditioning... done.
 Orthogonality of preconditioned gradients to occupied psi... done.
 done. Expanding subspace matrices... done.
 Diagonalization... done. Update v with eigenvectors... done. Eigenvalues, gnrm
     1  2.8432E-03 9.34E-02
     2  3.3504E-03 1.22E-01
     3  9.2938E-03 2.46E-01
     4  3.8014E-02 4.60E-01
 Orthogonality to occupied psi... done. done. 
 ~~~~~~~~~~~~~~~~~~~~~~~~~~~~~~~~~~~~~~~~~~~~~~~~~~~~~~~~~~~~~~~~~~~~~~~~~~~~ iter= 4
 |gradient|=gnrm and exit criterion   1.71916E-01  1.00000E-02
 Orthogonality of gradients to occupied psi... done. Preconditioning... done.
 Orthogonality of preconditioned gradients to occupied psi... done.
 done. Expanding subspace matrices... done.
 Diagonalization... done. Update v with eigenvectors... done. Eigenvalues, gnrm
     1  2.2932E-03 4.84E-02
     2  2.6128E-03 5.59E-02
     3  5.3135E-03 1.39E-01
     4  2.2126E-02 3.06E-01
 Orthogonality to occupied psi... done. done. 
 ~~~~~~~~~~~~~~~~~~~~~~~~~~~~~~~~~~~~~~~~~~~~~~~~~~~~~~~~~~~~~~~~~~~~~~~~~~~~ iter= 5
 |gradient|=gnrm and exit criterion   1.24011E-01  1.00000E-02
 Orthogonality of gradients to occupied psi... done. Preconditioning... done.
 Orthogonality of preconditioned gradients to occupied psi... done.
 done. Expanding subspace matrices... done.
 Diagonalization... done. Update v with eigenvectors... done. Eigenvalues, gnrm
     1  2.0893E-03 3.25E-02
     2  2.3430E-03 4.43E-02
     3  3.6459E-03 1.10E-01
     4  1.5033E-02 2.15E-01
 Orthogonality to occupied psi... done. done. 
 ~~~~~~~~~~~~~~~~~~~~~~~~~~~~~~~~~~~~~~~~~~~~~~~~~~~~~~~~~~~~~~~~~~~~~~~~~~~~ iter= 6
 |gradient|=gnrm and exit criterion   7.79712E-02  1.00000E-02
 Orthogonality of gradients to occupied psi... done. Preconditioning... done.
 Orthogonality of preconditioned gradients to occupied psi... done.
 done. Expanding subspace matrices... done.
 Diagonalization... done. Update v with eigenvectors... done. Eigenvalues, gnrm
     1  2.0041E-03 2.06E-02
     2  2.2393E-03 2.36E-02
     3  2.8553E-03 6.59E-02
     4  1.1826E-02 1.38E-01
 Orthogonality to occupied psi... done. done. 
 ~~~~~~~~~~~~~~~~~~~~~~~~~~~~~~~~~~~~~~~~~~~~~~~~~~~~~~~~~~~~~~~~~~~~~~~~~~~~ iter= 7
 |gradient|=gnrm and exit criterion   5.76567E-02  1.00000E-02
 Orthogonality of gradients to occupied psi... done. Preconditioning... done.
 Orthogonality of preconditioned gradients to occupied psi... done.
 done. Expanding subspace matrices... done.
 Diagonalization... done. Update v with eigenvectors... done. Eigenvalues, gnrm
     1  1.9631E-03 1.51E-02
     2  2.1952E-03 1.83E-02
     3  2.4306E-03 5.46E-02
     4  1.0192E-02 9.88E-02
 Orthogonality to occupied psi... done. done. 
 ~~~~~~~~~~~~~~~~~~~~~~~~~~~~~~~~~~~~~~~~~~~~~~~~~~~~~~~~~~~~~~~~~~~~~~~~~~~~ iter= 8
 |gradient|=gnrm and exit criterion   3.89752E-02  1.00000E-02
 Orthogonality of gradients to occupied psi... done. Preconditioning... done.
 Orthogonality of preconditioned gradients to occupied psi... done.
 done. Expanding subspace matrices... done.
 Diagonalization... done. Update v with eigenvectors... done. Eigenvalues, gnrm
     1  1.9423E-03 1.04E-02
     2  2.1743E-03 1.03E-02
     3  2.2059E-03 3.53E-02
     4  9.3784E-03 6.79E-02
 Orthogonality to occupied psi... done. done. 
 ~~~~~~~~~~~~~~~~~~~~~~~~~~~~~~~~~~~~~~~~~~~~~~~~~~~~~~~~~~~~~~~~~~~~~~~~~~~~ iter= 9
 |gradient|=gnrm and exit criterion   2.93195E-02  1.00000E-02
 Orthogonality of gradients to occupied psi... done. Preconditioning... done.
 Orthogonality of preconditioned gradients to occupied psi... done.
 done. Expanding subspace matrices... done.
 Diagonalization... done. Update v with eigenvectors... done. Eigenvalues, gnrm
     1  1.93108779713592E-03 7.94E-03
     2  2.0744E-03 1.03E-02
     3  2.1686E-03 2.81E-02
     4  8.9339E-03 4.98E-02
 Orthogonality to occupied psi... done. done. 
 ~~~~~~~~~~~~~~~~~~~~~~~~~~~~~~~~~~~~~~~~~~~~~~~~~~~~~~~~~~~~~~~~~~~~~~~~~~~ iter= 10
 |gradient|=gnrm and exit criterion   2.10851E-02  1.00000E-02
 Orthogonality of gradients to occupied psi... done. Preconditioning... done.
 Orthogonality of preconditioned gradients to occupied psi... done.
 done. Expanding subspace matrices... done.
 Diagonalization... done. Update v with eigenvectors... done. Eigenvalues, gnrm
     1  1.92498980914015E-03 5.66E-03
     2  2.0050E-03 1.95E-02
     3  2.16393743897766E-03 5.65E-03
     4  8.6943E-03 3.66E-02
 Orthogonality to occupied psi... done. done. 
 ~~~~~~~~~~~~~~~~~~~~~~~~~~~~~~~~~~~~~~~~~~~~~~~~~~~~~~~~~~~~~~~~~~~~~~~~~~~ iter= 11
 |gradient|=gnrm and exit criterion   1.59118E-02  1.00000E-02
 Orthogonality of gradients to occupied psi... done. Preconditioning... done.
 Orthogonality of preconditioned gradients to occupied psi... done.
 done. Expanding subspace matrices... done.
 Diagonalization... done. Update v with eigenvectors... done. Eigenvalues, gnrm
     1  1.92160705809196E-03 4.34E-03
     2  1.9658E-03 1.54E-02
     3  2.16169683692050E-03 4.29E-03
     4  8.5612E-03 2.72E-02
 Orthogonality to occupied psi... done. done. 
 ~~~~~~~~~~~~~~~~~~~~~~~~~~~~~~~~~~~~~~~~~~~~~~~~~~~~~~~~~~~~~~~~~~~~~~~~~~~ iter= 12
 |gradient|=gnrm and exit criterion   1.16705E-02  1.00000E-02
 Orthogonality of gradients to occupied psi... done. Preconditioning... done.
 Orthogonality of preconditioned gradients to occupied psi... done.
 done. Expanding subspace matrices... done.
 Diagonalization... done. Update v with eigenvectors... done. Eigenvalues, gnrm
     1  1.91973462355288E-03 3.12E-03
     2  1.9441E-03 1.08E-02
     3  2.16058084532547E-03 2.71E-03
     4  8.4861E-03 2.03E-02
 Orthogonality to occupied psi... done. done. 
 ~~~~~~~~~~~~~~~~~~~~~~~~~~~~~~~~~~~~~~~~~~~~~~~~~~~~~~~~~~~~~~~~~~~~~~~~~~~ iter= 13
 |gradient|=gnrm and exit criterion   8.89322E-03  1.00000E-02
 Davidson's method: Convergence after  12 iterations.
 WARNING!! HLgap is negative, convergence problem?
 Complete list of energy eigenvalues
 e_occupied(   1)= -4.96334813419801E-01
 e_occupied(   2)= -3.12482154000178E-01
 e_occupied(   3)= -3.12482154000178E-01
 e_occupied(   4)= -3.12477614041788E-01
 HOMO LUMO gap   = 3.14397348665341E-01 (  8.5552 eV)
 e_virtual(   1)=  1.91973462355288E-03
 e_virtual(   2)=  1.94406261244542E-03
 e_virtual(   3)=  2.16058084532547E-03
 e_virtual(   4)=  8.48605143818120E-03
 CPU time/ELAPSED time for root process     0        17.86        30.66
 Final values of the Forces for each atom
     1     Si  6.04012E-06  6.04012E-06  6.04012E-06
     2      H -1.94048E-04 -1.94048E-04 -1.94048E-04
     3      H  2.10829E-04  2.10829E-04 -2.33649E-04
     4      H -2.33649E-04  2.10829E-04  2.10829E-04
     5      H  2.10829E-04 -2.33649E-04  2.10829E-04
 -------------------------MEMORY CONSUMPTION REPORT-----------------------------
 2665 allocations and 2665 deallocations, remaining memory(B): 0
 memory occupation peak: 70 MB
 for the array  wz in the routine gaussians_to_wavelets_orb<|MERGE_RESOLUTION|>--- conflicted
+++ resolved
@@ -223,21 +223,12 @@
   #-------------------------------------------- Kohn-Sham Eigenvalues and Occupation Numbers
  Orbitals: [
  {e: -4.952687160503E-01, f:  2.0000}, 
-<<<<<<< HEAD
  {e: -2.917267570325E-01, f:  2.0000}, 
  {e: -2.917267570325E-01, f:  2.0000}, 
  {e: -2.917055695020E-01, f:  2.0000}, 
  {e:  2.264566673656E-01, f:  0.0000}, 
  {e:  2.264566673656E-01, f:  0.0000}, 
  {e:  2.264956998336E-01, f:  0.0000}, 
-=======
- {e: -2.917267570325E-01, f:  2.0000},
- {e: -2.917267570325E-01, f:  2.0000},
- {e: -2.917055695020E-01, f:  2.0000},
- {e:  2.264566673656E-01, f:  0.0000}, 
- {e:  2.264566673656E-01, f:  0.0000},
- {e:  2.264956998336E-01, f:  0.0000},
->>>>>>> 4b468f70
  {e:  2.937526013880E-01, f:  0.0000}], 
  IG wavefunctions defined:  Yes, 
  Accuracy estimation for this run: {Energy:  1.95E-03, Convergence Criterion:  4.86E-04}}
@@ -251,7 +242,7 @@
  Hamiltonian Applied:  Yes, Orthocostraint:  Yes, Preconditioning:  Yes, 
  Energies: {Ekin:  3.49353169202E+00, Epot: -7.23008918261E+00, Enl:  9.17024465733E-01, 
               EH:  1.10792966041E+01,  EXC: -2.41397975460E+00, EvXC: -3.14987029367E+00}, 
- iter:  1, EKS: -6.15125722740757208E+00, gnrm:  1.31E-01, 
+ iter:  1, EKS: -6.15125722740757563E+00, gnrm:  1.31E-01, 
  DIIS weights: [ 1.00E+00,  1.00E+00], Orthogonalization Method:  0}
        -  { #---------------------------------------------------------------------- iter: 2
  GPU acceleration:  No, Total electronic charge:  7.999999909944, 
@@ -337,9 +328,9 @@
  Deviation from normalization          :  5.14E-01
  Orthogonality to occupied psi... done. first  done.
        1-sqnorm   Rayleigh quotient
-   1  3.330669E-16  5.90870E-01
-   2  2.220446E-16  3.42772E-01
-   3  0.000000E+00  5.23481E-01
+   1  1.110223E-16  5.90870E-01
+   2  4.440892E-16  3.42772E-01
+   3  1.110223E-16  5.23481E-01
    4  1.110223E-16  3.83732E-01
  ~~~~~~~~~~~~~~~~~~~~~~~~~~~~~~~~~~~~~~~~~~~~~~~~~~~~~~~~~~~~~~~~~~~~~~~~~~~~ iter= 1
  |gradient|=gnrm and exit criterion   1.32322E+00  1.00000E-02
@@ -435,7 +426,7 @@
  Orthogonality of preconditioned gradients to occupied psi... done.
  done. Expanding subspace matrices... done.
  Diagonalization... done. Update v with eigenvectors... done. Eigenvalues, gnrm
-     1  1.93108779713592E-03 7.94E-03
+     1  1.93108779713597E-03 7.94E-03
      2  2.0744E-03 1.03E-02
      3  2.1686E-03 2.81E-02
      4  8.9339E-03 4.98E-02
@@ -448,7 +439,7 @@
  Diagonalization... done. Update v with eigenvectors... done. Eigenvalues, gnrm
      1  1.92498980914015E-03 5.66E-03
      2  2.0050E-03 1.95E-02
-     3  2.16393743897766E-03 5.65E-03
+     3  2.16393743897772E-03 5.65E-03
      4  8.6943E-03 3.66E-02
  Orthogonality to occupied psi... done. done. 
  ~~~~~~~~~~~~~~~~~~~~~~~~~~~~~~~~~~~~~~~~~~~~~~~~~~~~~~~~~~~~~~~~~~~~~~~~~~~ iter= 11
@@ -457,9 +448,9 @@
  Orthogonality of preconditioned gradients to occupied psi... done.
  done. Expanding subspace matrices... done.
  Diagonalization... done. Update v with eigenvectors... done. Eigenvalues, gnrm
-     1  1.92160705809196E-03 4.34E-03
+     1  1.92160705809199E-03 4.34E-03
      2  1.9658E-03 1.54E-02
-     3  2.16169683692050E-03 4.29E-03
+     3  2.16169683692056E-03 4.29E-03
      4  8.5612E-03 2.72E-02
  Orthogonality to occupied psi... done. done. 
  ~~~~~~~~~~~~~~~~~~~~~~~~~~~~~~~~~~~~~~~~~~~~~~~~~~~~~~~~~~~~~~~~~~~~~~~~~~~ iter= 12
@@ -468,9 +459,9 @@
  Orthogonality of preconditioned gradients to occupied psi... done.
  done. Expanding subspace matrices... done.
  Diagonalization... done. Update v with eigenvectors... done. Eigenvalues, gnrm
-     1  1.91973462355288E-03 3.12E-03
+     1  1.91973462355287E-03 3.12E-03
      2  1.9441E-03 1.08E-02
-     3  2.16058084532547E-03 2.71E-03
+     3  2.16058084532540E-03 2.71E-03
      4  8.4861E-03 2.03E-02
  Orthogonality to occupied psi... done. done. 
  ~~~~~~~~~~~~~~~~~~~~~~~~~~~~~~~~~~~~~~~~~~~~~~~~~~~~~~~~~~~~~~~~~~~~~~~~~~~ iter= 13
@@ -483,18 +474,22 @@
  e_occupied(   3)= -3.12482154000178E-01
  e_occupied(   4)= -3.12477614041788E-01
  HOMO LUMO gap   = 3.14397348665341E-01 (  8.5552 eV)
- e_virtual(   1)=  1.91973462355288E-03
- e_virtual(   2)=  1.94406261244542E-03
- e_virtual(   3)=  2.16058084532547E-03
- e_virtual(   4)=  8.48605143818120E-03
- CPU time/ELAPSED time for root process     0        17.86        30.66
+ e_virtual(   1)=  1.91973462355287E-03
+ e_virtual(   2)=  1.94406261244549E-03
+ e_virtual(   3)=  2.16058084532540E-03
+ e_virtual(   4)=  8.48605143818149E-03
+ CPU time/ELAPSED time for root process     0        18.29        31.58
  Final values of the Forces for each atom
      1     Si  6.04012E-06  6.04012E-06  6.04012E-06
      2      H -1.94048E-04 -1.94048E-04 -1.94048E-04
      3      H  2.10829E-04  2.10829E-04 -2.33649E-04
      4      H -2.33649E-04  2.10829E-04  2.10829E-04
      5      H  2.10829E-04 -2.33649E-04  2.10829E-04
- -------------------------MEMORY CONSUMPTION REPORT-----------------------------
- 2665 allocations and 2665 deallocations, remaining memory(B): 0
- memory occupation peak: 70 MB
- for the array  wz in the routine gaussians_to_wavelets_orb+ Memory Consumption Report:
+   Tot. No. of Allocations  : 2629
+   Tot. No. of Deallocations: 2629
+   Remaining Memory (B)     : 0
+   Memory occupation: 
+      Peak Value (MB): 70
+      for the array: wz
+      in the routine: gaussians_to_wavelets_orb