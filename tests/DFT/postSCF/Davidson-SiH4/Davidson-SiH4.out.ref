--- conflicted
+++ resolved
@@ -1,105 +1,2 @@
-<<<<<<< HEAD
  <BigDFT> log of the run will be written in logfile: ./log.yaml
- <BigDFT> Logfile already existing, move previous file in: ./logfiles/log.23:28:53.444.yaml
- done.
- done.
- done.
- done. Expanding subspace matrices... done.
- Diagonalization... done. Update v with eigenvectors... done. Eigenvalues, gnrm
-     1  1.7388E-02 1.53E+00
-     2  2.6596E-02 1.11E+00
-     3  6.7732E-02 1.46E+00
-     4  1.8937E-01 1.15E+00
- Orthogonality to occupied psi... done. done. 
- done.
- done. Expanding subspace matrices... done.
- Diagonalization... done. Update v with eigenvectors... done. Eigenvalues, gnrm
-     1  4.7680E-03 1.74E-01
-     2  6.1603E-03 2.03E-01
-     3  2.1242E-02 3.38E-01
-     4  7.8790E-02 5.97E-01
- Orthogonality to occupied psi... done. done. 
- done.
- done. Expanding subspace matrices... done.
- Diagonalization... done. Update v with eigenvectors... done. Eigenvalues, gnrm
-     1  2.8432E-03 9.34E-02
-     2  3.3504E-03 1.22E-01
-     3  9.2938E-03 2.46E-01
-     4  3.8014E-02 4.60E-01
- Orthogonality to occupied psi... done. done. 
- done.
- done. Expanding subspace matrices... done.
- Diagonalization... done. Update v with eigenvectors... done. Eigenvalues, gnrm
-     1  2.2932E-03 4.84E-02
-     2  2.6128E-03 5.59E-02
-     3  5.3135E-03 1.39E-01
-     4  2.2126E-02 3.06E-01
- Orthogonality to occupied psi... done. done. 
- done.
- done. Expanding subspace matrices... done.
- Diagonalization... done. Update v with eigenvectors... done. Eigenvalues, gnrm
-     1  2.0893E-03 3.25E-02
-     2  2.3430E-03 4.43E-02
-     3  3.6459E-03 1.10E-01
-     4  1.5033E-02 2.15E-01
- Orthogonality to occupied psi... done. done. 
- done.
- done. Expanding subspace matrices... done.
- Diagonalization... done. Update v with eigenvectors... done. Eigenvalues, gnrm
-     1  2.0041E-03 2.06E-02
-     2  2.2393E-03 2.36E-02
-     3  2.8553E-03 6.59E-02
-     4  1.1826E-02 1.38E-01
- Orthogonality to occupied psi... done. done. 
- done.
- done. Expanding subspace matrices... done.
- Diagonalization... done. Update v with eigenvectors... done. Eigenvalues, gnrm
-     1  1.9631E-03 1.51E-02
-     2  2.1952E-03 1.83E-02
-     3  2.4306E-03 5.46E-02
-     4  1.0192E-02 9.88E-02
- Orthogonality to occupied psi... done. done. 
- done.
- done. Expanding subspace matrices... done.
- Diagonalization... done. Update v with eigenvectors... done. Eigenvalues, gnrm
-     1  1.9423E-03 1.04E-02
-     2  2.1743E-03 1.03E-02
-     3  2.2059E-03 3.53E-02
-     4  9.3784E-03 6.79E-02
- Orthogonality to occupied psi... done. done. 
- done.
- done. Expanding subspace matrices... done.
- Diagonalization... done. Update v with eigenvectors... done. Eigenvalues, gnrm
-     1  1.93108779433983E-03 7.94E-03
-     2  2.0744E-03 1.03E-02
-     3  2.1686E-03 2.81E-02
-     4  8.9339E-03 4.98E-02
- Orthogonality to occupied psi... done. done. 
- done.
- done. Expanding subspace matrices... done.
- Diagonalization... done. Update v with eigenvectors... done. Eigenvalues, gnrm
-     1  1.92498980630644E-03 5.66E-03
-     2  2.0050E-03 1.95E-02
-     3  2.16393743615275E-03 5.65E-03
-     4  8.6943E-03 3.66E-02
- Orthogonality to occupied psi... done. done. 
- done.
- done. Expanding subspace matrices... done.
- Diagonalization... done. Update v with eigenvectors... done. Eigenvalues, gnrm
-     1  1.92160705523810E-03 4.34E-03
-     2  1.9658E-03 1.54E-02
-     3  2.16169683409512E-03 4.29E-03
-     4  8.5612E-03 2.72E-02
- Orthogonality to occupied psi... done. done. 
- done.
- done. Expanding subspace matrices... done.
- Diagonalization... done. Update v with eigenvectors... done. Eigenvalues, gnrm
-     1  1.91973462068701E-03 3.12E-03
-     2  1.9441E-03 1.08E-02
-     3  2.16058084249899E-03 2.71E-03
-     4  8.4861E-03 2.03E-02
- Orthogonality to occupied psi... done. done. 
- Davidson's method: Convergence after  12 iterations.
-=======
- <BigDFT> log of the run will be written in logfile: ./log.yaml
->>>>>>> 5e7ae0c5
+ <BigDFT> Logfile already existing, move previous file in: ./logfiles/log.09:12:06.041.yaml