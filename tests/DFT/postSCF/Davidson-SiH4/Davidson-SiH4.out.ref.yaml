--- conflicted
+++ resolved
@@ -25,23 +25,14 @@
              g     i        B     B
             g               B    B
        ggggg       i         BBBB
- 
+
  Reference Paper                       : The Journal of Chemical Physics 129, 014109 (2008)
-<<<<<<< HEAD
  Version Number                        : 1.7-dev.22
- Timestamp of this run                 : 2012-12-27 23:28:53.459
+ Timestamp of this run                 : 2013-01-10 09:12:06.042
  Root process Hostname                 : athelas
  Number of MPI tasks                   :  2
  OpenMP parallelization                :  Yes
  Maximal OpenMP threads per MPI task   :  2
-=======
- Version Number                        : 1.7-dev.21
- Timestamp of this run                 : 2013-01-08 16:29:58.016
- Root process Hostname                 : localhost
- Number of MPI tasks                   :  1
- OpenMP parallelization                :  Yes
- Maximal OpenMP threads per MPI task   :  4
->>>>>>> 5e7ae0c5
  #... (file:input.perf)..................................................Performance Options
  #|debug F                      Debug option                                                 
  #|fftcache 8192                Cache size for the FFT                                       
@@ -215,13 +206,8 @@
  High Res. box is treated separately   :  Yes
   #------------------------------------------------------------------- Kernel Initialization
  Poisson Kernel Initialization:
-<<<<<<< HEAD
    MPI tasks                           :  2
    OpenMP threads per MPI task         :  2
-=======
-   MPI tasks                           :  1
-   OpenMP threads per MPI task         :  4
->>>>>>> 5e7ae0c5
  Poisson Kernel Creation:
    Boundary Conditions                 : Free
    Memory Requirements per MPI task:
@@ -245,20 +231,13 @@
   #---------------------------------------------------------------------- Occupation Numbers
  Total Number of Electrons             :  8
  Spin treatment                        : Averaged
-<<<<<<< HEAD
  Orbitals Repartition:
    MPI tasks  0- 1                     :  2
-=======
->>>>>>> 5e7ae0c5
  Total Number of Orbitals              :  4
  Occupation numbers coming from        : System properties
  Input Occupation Numbers:
  - Occupation Numbers: {Orbitals No. 1-4:  2.0000}
-<<<<<<< HEAD
  Wavefunctions memory occupation for root MPI process:  0 MB 593 KB 928 B
-=======
- Wavefunctions memory occupation for root MPI process:  1 MB 163 KB 832 B
->>>>>>> 5e7ae0c5
  NonLocal PSP Projectors Descriptors:
    Creation strategy                   : Once-and-for-all
    Total number of projectors          :  5
@@ -274,67 +253,41 @@
    Full Uncompressed (ISF) grid        : 7.413
    Workspaces storage size             : 0.619
  Memory requirements for principal code sections (MiB.KiB):
-<<<<<<< HEAD
    Kernel calculation                  : 75.425
    Density Construction                : 44.114
    Poisson Solver                      : 59.518
    Hamiltonian application             : 44.833
  Estimated Memory Peak (MB)            :  75
-=======
-   Kernel calculation                  : 86.478
-   Density Construction                : 59.598
-   Poisson Solver                      : 86.201
-   Hamiltonian application             : 60.293
- Estimated Memory Peak (MB)            :  86
->>>>>>> 5e7ae0c5
  Ion-Ion interaction energy            :  7.01168186244404E+00
   #---------------------------------------------------------------- Ionic Potential Creation
  Total ionic charge                    : -7.999922323890
  Poisson Solver:
    BC                                  : Free
    Box                                 :  [  99,  99,  99 ]
-<<<<<<< HEAD
    MPI tasks                           :  2
-=======
-   MPI tasks                           :  1
->>>>>>> 5e7ae0c5
   #----------------------------------- Wavefunctions from PSP Atomic Orbitals initialization
  Input Hamiltonian:
    Total No. of Atomic Input Orbitals  :  8
     #WARNING: A bigger number of virtual orbitals may be needed for better convergence
    Suggested nvirt                     :  8
-<<<<<<< HEAD
    Inputguess Orbitals Repartition:
      MPI tasks  0- 1                   :  4
-=======
->>>>>>> 5e7ae0c5
    Atomic Input Orbital Generation:
    -  {Atom Type: Si, Electronic configuration: {s: [ 2.00], p: [ 2/3,  2/3,  2/3]}}
    -  {Atom Type: H, Electronic configuration: {s: [ 1.00]}}
    Wavelet conversion succeeded        :  Yes
    Deviation from normalization        :  2.53E-04
    GPU acceleration                    :  No
-<<<<<<< HEAD
    Rho Commun                          : RED_SCT
-=======
->>>>>>> 5e7ae0c5
    Total electronic charge             :  7.999999769983
    Poisson Solver:
      BC                                : Free
      Box                               :  [  99,  99,  99 ]
-<<<<<<< HEAD
      MPI tasks                         :  2
    Expected kinetic energy             :  5.0504007013
    Energies: {Ekin:  5.05234648185E+00, Epot: -7.84137073443E+00, Enl:  8.69628646466E-01, 
                 EH:  1.12511019713E+01,  EXC: -2.59134717327E+00, EvXC: -3.38358426227E+00}
    EKS                                 : -5.36657862598430402E+00
-=======
-     MPI tasks                         :  1
-   Expected kinetic energy             :  5.0504007013
-   Energies: {Ekin:  5.05234648185E+00, Epot: -7.84137073443E+00, Enl:  8.69628646466E-01, 
-                EH:  1.12511019713E+01,  EXC: -2.59134717327E+00, EvXC: -3.38358426227E+00}
-   EKS                                 : -5.36657862598475699E+00
->>>>>>> 5e7ae0c5
    Input Guess Overlap Matrices: {Calculated:  Yes, Diagonalized:  Yes}
     #Eigenvalues and New Occupation Numbers
    Orbitals: [
@@ -356,7 +309,6 @@
    - Subspace Optimization: &itrep001-01
        Wavefunctions Iterations:
        -  { #---------------------------------------------------------------------- iter: 1
-<<<<<<< HEAD
  GPU acceleration:  No, Rho Commun: RED_SCT, Total electronic charge:  7.999999919162, 
  Poisson Solver: {BC: Free, Box:  [  99,  99,  99 ], MPI tasks:  2}, 
  Hamiltonian Applied:  Yes, Orthoconstraint:  Yes, Preconditioning:  Yes, 
@@ -370,7 +322,7 @@
  Hamiltonian Applied:  Yes, Orthoconstraint:  Yes, Preconditioning:  Yes, 
  Energies: {Ekin:  3.56440811629E+00, Epot: -7.28566548597E+00, Enl:  8.28612823006E-01, 
               EH:  1.10702187681E+01,  EXC: -2.43486951744E+00, EvXC: -3.17743819679E+00}, 
- iter:  2, EKS: -6.20861277298839109E+00, gnrm:  5.69E-02, D: -5.74E-02, 
+ iter:  2, EKS: -6.20861277298838754E+00, gnrm:  5.69E-02, D: -5.74E-02, 
  DIIS weights: [-5.60E-01,  1.56E+00, -2.23E-03], Orthogonalization Method:  0}
        -  { #---------------------------------------------------------------------- iter: 3
  GPU acceleration:  No, Rho Commun: RED_SCT, Total electronic charge:  7.999999889848, 
@@ -386,7 +338,7 @@
  Hamiltonian Applied:  Yes, Orthoconstraint:  Yes, Preconditioning:  Yes, 
  Energies: {Ekin:  3.72352641030E+00, Epot: -7.37170267122E+00, Enl:  7.76052415898E-01, 
               EH:  1.11269788992E+01,  EXC: -2.47839885253E+00, EvXC: -3.23478413388E+00}, 
- iter:  4, EKS: -6.23103560040469429E+00, gnrm:  1.27E-02, D: -3.52E-03, 
+ iter:  4, EKS: -6.23103560040469073E+00, gnrm:  1.27E-02, D: -3.52E-03, 
  DIIS weights: [ 1.49E-03,  4.89E-02, -5.58E-01,  1.51E+00, -2.03E-05], 
  Orthogonalization Method:  0}
        -  { #---------------------------------------------------------------------- iter: 5
@@ -403,63 +355,11 @@
  Poisson Solver: {BC: Free, Box:  [  99,  99,  99 ], MPI tasks:  2}, 
  Hamiltonian Applied:  Yes, 
  iter:  6, EKS: -6.23177257587153566E+00, gnrm:  4.75E-03, D: -7.80E-05,  #FINAL
-=======
- GPU acceleration:  No, Total electronic charge:  7.999999919162, 
- Poisson Solver: {BC: Free, Box:  [  99,  99,  99 ], MPI tasks:  1}, 
- Hamiltonian Applied:  Yes, Orthoconstraint:  Yes, Preconditioning:  Yes, 
- Energies: {Ekin:  3.49353169238E+00, Epot: -7.23008918308E+00, Enl:  9.17024465597E-01, 
-              EH:  1.10792966041E+01,  EXC: -2.41397975470E+00, EvXC: -3.14987029379E+00}, 
- iter:  1, EKS: -6.15125722765541294E+00, gnrm:  1.31E-01, D: -7.85E-01, 
- DIIS weights: [ 1.00E+00,  1.00E+00], Orthogonalization Method:  0}
-       -  { #---------------------------------------------------------------------- iter: 2
- GPU acceleration:  No, Total electronic charge:  7.999999909945, 
- Poisson Solver: {BC: Free, Box:  [  99,  99,  99 ], MPI tasks:  1}, 
- Hamiltonian Applied:  Yes, Orthoconstraint:  Yes, Preconditioning:  Yes, 
- Energies: {Ekin:  3.56440811629E+00, Epot: -7.28566548597E+00, Enl:  8.28612823006E-01, 
-              EH:  1.10702187681E+01,  EXC: -2.43486951744E+00, EvXC: -3.17743819679E+00}, 
- iter:  2, EKS: -6.20861277298858472E+00, gnrm:  5.69E-02, D: -5.74E-02, 
- DIIS weights: [-5.60E-01,  1.56E+00, -2.23E-03], Orthogonalization Method:  0}
-       -  { #---------------------------------------------------------------------- iter: 3
- GPU acceleration:  No, Total electronic charge:  7.999999889849, 
- Poisson Solver: {BC: Free, Box:  [  99,  99,  99 ], MPI tasks:  1}, 
- Hamiltonian Applied:  Yes, Orthoconstraint:  Yes, Preconditioning:  Yes, 
- Energies: {Ekin:  3.67831678363E+00, Epot: -7.34902830835E+00, Enl:  7.90372134617E-01, 
-              EH:  1.11113508727E+01,  EXC: -2.46612433582E+00, EvXC: -3.21861711185E+00}, 
- iter:  3, EKS: -6.22751562429333649E+00, gnrm:  2.73E-02, D: -1.89E-02, 
- DIIS weights: [ 1.04E-01, -5.71E-01,  1.47E+00, -1.92E-04], Orthogonalization Method:  0}
-       -  { #---------------------------------------------------------------------- iter: 4
- GPU acceleration:  No, Total electronic charge:  7.999999884220, 
- Poisson Solver: {BC: Free, Box:  [  99,  99,  99 ], MPI tasks:  1}, 
- Hamiltonian Applied:  Yes, Orthoconstraint:  Yes, Preconditioning:  Yes, 
- Energies: {Ekin:  3.72352641030E+00, Epot: -7.37170267122E+00, Enl:  7.76052415898E-01, 
-              EH:  1.11269788992E+01,  EXC: -2.47839885253E+00, EvXC: -3.23478413388E+00}, 
- iter:  4, EKS: -6.23103560040533733E+00, gnrm:  1.27E-02, D: -3.52E-03, 
- DIIS weights: [ 1.49E-03,  4.89E-02, -5.58E-01,  1.51E+00, -2.03E-05], 
- Orthogonalization Method:  0}
-       -  { #---------------------------------------------------------------------- iter: 5
- GPU acceleration:  No, Total electronic charge:  7.999999883891, 
- Poisson Solver: {BC: Free, Box:  [  99,  99,  99 ], MPI tasks:  1}, 
- Hamiltonian Applied:  Yes, Orthoconstraint:  Yes, Preconditioning:  Yes, 
- Energies: {Ekin:  3.73994043431E+00, Epot: -7.37806012966E+00, Enl:  7.69969709883E-01, 
-              EH:  1.11329246413E+01,  EXC: -2.48254173817E+00, EvXC: -3.24023989909E+00}, 
- iter:  5, EKS: -6.23169460340310533E+00, gnrm:  4.75E-03, D: -6.59E-04, 
- DIIS weights: [-7.44E-04,  2.34E-03,  8.79E-02, -5.66E-01,  1.48E+00, -2.46E-06], 
- Orthogonalization Method:  0}
-       -  &FINAL001  { #----------------------------------------------------------- iter: 6
- GPU acceleration:  No, Total electronic charge:  7.999999884202, 
- Poisson Solver: {BC: Free, Box:  [  99,  99,  99 ], MPI tasks:  1}, 
- Hamiltonian Applied:  Yes, 
- iter:  6, EKS: -6.23177257587235456E+00, gnrm:  4.75E-03, D: -7.80E-05,  #FINAL
->>>>>>> 5e7ae0c5
  Energies: {Ekin:  3.74309237815E+00, Epot: -7.37868037190E+00, Enl:  7.68034522684E-01, 
               EH:  1.11337692304E+01,  EXC: -2.48307595182E+00, EvXC: -3.24094421498E+00, 
             Eion:  7.01168186244E+00}, 
  SCF criterion:  0}
-<<<<<<< HEAD
        Non-Hermiticity of Hamiltonian in the Subspace:  9.98E-32
-=======
-       Non-Hermiticity of Hamiltonian in the Subspace:  4.97E-32
->>>>>>> 5e7ae0c5
         #Eigenvalues and New Occupation Numbers
        Orbitals: [
  {e: -4.963348134305E-01, f:  2.0000},  # 00001
@@ -467,18 +367,11 @@
  {e: -3.124821540198E-01, f:  2.0000},  # 00003
  {e: -3.124776140614E-01, f:  2.0000}] # 00004
  Last Iteration                        : *FINAL001
-<<<<<<< HEAD
- Writing external_potential            : 
- Writing local_potential               : 
-  #---------------------------------------------------------------------- Forces Calculation
- GPU acceleration                      :  No
- Rho Commun                            : RED_SCT
-=======
  Writing external potential in file    : external_potential
  Writing local potential in file       : local_potential
   #---------------------------------------------------------------------- Forces Calculation
  GPU acceleration                      :  No
->>>>>>> 5e7ae0c5
+ Rho Commun                            : RED_SCT
  Total electronic charge               :  7.999999884202
  Poisson Solver:
    BC                                  : Free
@@ -490,11 +383,10 @@
  Electric Dipole Moment (Debye):
    P vector                            :  [ -2.1422E-03, -2.1422E-03, -2.1422E-03 ]
    norm(P)                             :  3.710363E-03
-<<<<<<< HEAD
- Writing electronic_density            : 
- Writing hartree_potential             : 
+ Writing electronic density in file    : electronic_density
+ Writing Hartree potential in file     : hartree_potential
  Calculate local forces: {Leaked force:  0.00000E+00}
- Non Local forces calculated           :  Yes
+ Calculate Non Local forces            :  Yes
  Average noise forces: {x:  4.29633498E-05, y:  4.29633498E-05, z:  4.29633498E-05, 
                     total:  7.44147047E-05}
  Clean forces norm (Ha/Bohr): {maxval:  3.788003457956E-04, fnrm2:  5.435428626954E-07}
@@ -506,23 +398,6 @@
  -  {H:  [  2.108288644417E-04,  2.108288644441E-04, -2.336494849193E-04 ]} # 0003
  -  {H:  [ -2.336494849272E-04,  2.108288644436E-04,  2.108288644492E-04 ]} # 0004
  -  {H:  [  2.108288644421E-04, -2.336494849290E-04,  2.108288644501E-04 ]} # 0005
-=======
- Writing electronic density in file    : electronic_density
- Writing Hartree potential in file     : hartree_potential
- Calculate local forces: {Leaked force:  0.00000E+00}
- Calculate Non Local forces            :  Yes
- Average noise forces: {x:  4.29633498E-05, y:  4.29633498E-05, z:  4.29633498E-05, 
-                    total:  7.44147047E-05}
- Clean forces norm (Ha/Bohr): {maxval:  3.788003457944E-04, fnrm2:  5.435428626979E-07}
- Raw forces norm (Ha/Bohr): {maxval:  3.896433176816E-04, fnrm2:  5.490804109681E-07}
-  #--------------------------------------------------------------------------- Atomic Forces
- Atomic Forces (Ha/Bohr):
- -  {Si:  [  6.040124140672E-06,  6.040124139206E-06,  6.040124125772E-06 ]} # 0001
- -  {H:  [ -1.940483680966E-04, -1.940483680987E-04, -1.940483680933E-04 ]} # 0002
- -  {H:  [  2.108288644423E-04,  2.108288644440E-04, -2.336494849241E-04 ]} # 0003
- -  {H:  [ -2.336494849282E-04,  2.108288644447E-04,  2.108288644464E-04 ]} # 0004
- -  {H:  [  2.108288644419E-04, -2.336494849291E-04,  2.108288644452E-04 ]} # 0005
->>>>>>> 5e7ae0c5
   #---------------------------------- Iterative subspace diagonalization of virtual orbitals
  Generation of input wavefunction data for atom: Si
  Electronic configuration: {s: [ 2.00], p: [ 2/3,  2/3,  2/3]}
@@ -530,106 +405,12 @@
  Electronic configuration: {s: [ 1.00]}
  Wavelet conversion succeeded          :  Yes
  Deviation from normalization          :  5.14E-01
-<<<<<<< HEAD
- Orthogonality to occupied psi: {first: done}
- Davidson:
-   Orbital No. 1                       :  [  5.218048E-15,  5.908703E-01 ]
-   Orbital No. 2                       :  [  3.552714E-15,  3.427716E-01 ]
-   Orbital No. 3                       :  [  2.997602E-15,  5.234807E-01 ]
-   Orbital No. 4                       :  [ -2.220446E-16,  3.837324E-01 ]
-  #-------------------------------------------------------------------------------  iter=  1
- Gradient=gnrm                         :  1.32322E+00
- Exit criterion                        :  1.00000000000000002E-02
-  #Orthogonality of gradients to occupied psi...
-  #Preconditioning...
-  #Orthogonality of preconditioned gradients to occupied psi...
-  #-------------------------------------------------------------------------------  iter=  2
- Gradient=gnrm                         :  3.68038E-01
- Exit criterion                        :  1.00000000000000002E-02
-  #Orthogonality of gradients to occupied psi...
-  #Preconditioning...
-  #Orthogonality of preconditioned gradients to occupied psi...
-  #-------------------------------------------------------------------------------  iter=  3
- Gradient=gnrm                         :  2.71984E-01
- Exit criterion                        :  1.00000000000000002E-02
-  #Orthogonality of gradients to occupied psi...
-  #Preconditioning...
-  #Orthogonality of preconditioned gradients to occupied psi...
-  #-------------------------------------------------------------------------------  iter=  4
- Gradient=gnrm                         :  1.71916E-01
- Exit criterion                        :  1.00000000000000002E-02
-  #Orthogonality of gradients to occupied psi...
-  #Preconditioning...
-  #Orthogonality of preconditioned gradients to occupied psi...
-  #-------------------------------------------------------------------------------  iter=  5
- Gradient=gnrm                         :  1.24011E-01
- Exit criterion                        :  1.00000000000000002E-02
-  #Orthogonality of gradients to occupied psi...
-  #Preconditioning...
-  #Orthogonality of preconditioned gradients to occupied psi...
-  #-------------------------------------------------------------------------------  iter=  6
- Gradient=gnrm                         :  7.79712E-02
- Exit criterion                        :  1.00000000000000002E-02
-  #Orthogonality of gradients to occupied psi...
-  #Preconditioning...
-  #Orthogonality of preconditioned gradients to occupied psi...
-  #-------------------------------------------------------------------------------  iter=  7
- Gradient=gnrm                         :  5.76567E-02
- Exit criterion                        :  1.00000000000000002E-02
-  #Orthogonality of gradients to occupied psi...
-  #Preconditioning...
-  #Orthogonality of preconditioned gradients to occupied psi...
-  #-------------------------------------------------------------------------------  iter=  8
- Gradient=gnrm                         :  3.89752E-02
- Exit criterion                        :  1.00000000000000002E-02
-  #Orthogonality of gradients to occupied psi...
-  #Preconditioning...
-  #Orthogonality of preconditioned gradients to occupied psi...
-  #-------------------------------------------------------------------------------  iter=  9
- Gradient=gnrm                         :  2.93195E-02
- Exit criterion                        :  1.00000000000000002E-02
-  #Orthogonality of gradients to occupied psi...
-  #Preconditioning...
-  #Orthogonality of preconditioned gradients to occupied psi...
-  #------------------------------------------------------------------------------  iter=  10
- Gradient=gnrm                         :  2.10851E-02
- Exit criterion                        :  1.00000000000000002E-02
-  #Orthogonality of gradients to occupied psi...
-  #Preconditioning...
-  #Orthogonality of preconditioned gradients to occupied psi...
-  #------------------------------------------------------------------------------  iter=  11
- Gradient=gnrm                         :  1.59118E-02
- Exit criterion                        :  1.00000000000000002E-02
-  #Orthogonality of gradients to occupied psi...
-  #Preconditioning...
-  #Orthogonality of preconditioned gradients to occupied psi...
-  #------------------------------------------------------------------------------  iter=  12
- Gradient=gnrm                         :  1.16705E-02
- Exit criterion                        :  1.00000000000000002E-02
-  #Orthogonality of gradients to occupied psi...
-  #Preconditioning...
-  #Orthogonality of preconditioned gradients to occupied psi...
-  #------------------------------------------------------------------------------  iter=  13
- Gradient=gnrm                         :  8.89322E-03
- Exit criterion                        :  1.00000000000000002E-02
- Complete list of energy eigenvalues:
-    #Kpt #0001  BZ coord. =  [  0.000000,  0.000000,  0.000000 ]
- - e_occupied: {Orbital No. 1: -4.96334813430494E-01, Orbital No. 2: -3.12482154019828E-01, 
-                Orbital No. 3: -3.12482154019827E-01, Orbital No. 4: -3.12477614061431E-01}
-   HOMO LUMO gap (AU, eV)              :  [  3.14397348682118E-01,  8.55518693955537E+00 ]
-   e_virtual: {Orbital No. 1:  1.91973462068701E-03, Orbital No. 2:  1.94406260964912E-03, 
-               Orbital No. 3:  2.16058084249899E-03, Orbital No. 4:  8.48605144215062E-03}
-  #----------------------------------------------------------------- Timing for root process
- Timings for root process:
-   CPU time (s)                        :  23.06
-   Elapsed time (s)                    :  15.67
-=======
  1-sqnorm Rayleigh quotient (Davidson):
     #Kpt #0001  BZ coord. =  [  0.000000,  0.000000,  0.000000 ]
- - - Orbitals                            :  [  0.000000E+00,  5.908703E-01 ] # 0001
- - Orbitals                            :  [ -4.440892E-16,  3.427716E-01 ] # 0002
- - Orbitals                            :  [  6.661338E-16,  5.234807E-01 ] # 0003
- - Orbitals                            :  [  8.881784E-16,  3.837324E-01 ] # 0004
+ - Orbitals                            :  [  5.218048E-15,  5.908703E-01 ] # 0001
+ - Orbitals                            :  [  3.552714E-15,  3.427716E-01 ] # 0002
+ - Orbitals                            :  [  2.997602E-15,  5.234807E-01 ] # 0003
+ - Orbitals                            :  [ -2.220446E-16,  3.837324E-01 ] # 0004
   #-------------------------------------------------------------------------------  iter=  1
  Gradient: {gnrm:  1.32322E+00, Exit criterion:  1.00000000000000002E-02}
  Eigenvalues:
@@ -689,30 +470,30 @@
   #-------------------------------------------------------------------------------  iter=  9
  Gradient: {gnrm:  2.93195E-02, Exit criterion:  1.00000000000000002E-02}
  Eigenvalues:
- - Orbitals                            :  [  1.93108779423380E-03,  7.93609818056264E-03 ]
+ - Orbitals                            :  [  1.93108779434000E-03,  7.93609820815898E-03 ]
  - Orbitals                            :  [  2.0744E-03,  1.0343E-02 ]
  - Orbitals                            :  [  2.1686E-03,  2.8120E-02 ]
  - Orbitals                            :  [  8.9339E-03,  4.9778E-02 ]
   #------------------------------------------------------------------------------  iter=  10
  Gradient: {gnrm:  2.10851E-02, Exit criterion:  1.00000000000000002E-02}
  Eigenvalues:
- - Orbitals                            :  [  1.92498980624754E-03,  5.66193679214434E-03 ]
+ - Orbitals                            :  [  1.92498980630641E-03,  5.66193681204382E-03 ]
  - Orbitals                            :  [  2.0050E-03,  1.9451E-02 ]
- - Orbitals                            :  [  2.16393743610377E-03,  5.65408620760669E-03 ]
+ - Orbitals                            :  [  2.16393743615269E-03,  5.65408617035052E-03 ]
  - Orbitals                            :  [  8.6943E-03,  3.6551E-02 ]
   #------------------------------------------------------------------------------  iter=  11
  Gradient: {gnrm:  1.59118E-02, Exit criterion:  1.00000000000000002E-02}
  Eigenvalues:
- - Orbitals                            :  [  1.92160705520471E-03,  4.33756246958689E-03 ]
+ - Orbitals                            :  [  1.92160705523812E-03,  4.33756248568523E-03 ]
  - Orbitals                            :  [  1.9658E-03,  1.5431E-02 ]
- - Orbitals                            :  [  2.16169683406752E-03,  4.29097303004916E-03 ]
+ - Orbitals                            :  [  2.16169683409513E-03,  4.29097302546035E-03 ]
  - Orbitals                            :  [  8.5612E-03,  2.7155E-02 ]
   #------------------------------------------------------------------------------  iter=  12
  Gradient: {gnrm:  1.16705E-02, Exit criterion:  1.00000000000000002E-02}
  Eigenvalues:
- - Orbitals                            :  [  1.91973462066858E-03,  3.12174365649467E-03 ]
+ - Orbitals                            :  [  1.91973462068699E-03,  3.12174366693610E-03 ]
  - Orbitals                            :  [  1.9441E-03,  1.0845E-02 ]
- - Orbitals                            :  [  2.16058084248335E-03,  2.71075285221752E-03 ]
+ - Orbitals                            :  [  2.16058084249893E-03,  2.71075285365217E-03 ]
  - Orbitals                            :  [  8.4861E-03,  2.0251E-02 ]
   #------------------------------------------------------------------------------  iter=  13
  Gradient: {gnrm:  8.89322E-03, Exit criterion:  1.00000000000000002E-02}
@@ -721,29 +502,23 @@
     #Kpt #0001  BZ coord. =  [  0.000000,  0.000000,  0.000000 ]
  - e_occupied                          : -4.96334813430494E-01 # 0001
  - e_occupied                          : -3.12482154019828E-01 # 0002
- - e_occupied                          : -3.12482154019828E-01 # 0003
- - e_occupied                          : -3.12477614061430E-01 # 0004
- - HOMO LUMO gap (AU, eV)              :  [  3.14397348682098E-01,  8.55518693955485E+00 ]
- - e_virtual                           :  1.91973462066858E-03 # 0001
- - e_virtual                           :  1.94406260971670E-03 # 0002
- - e_virtual                           :  2.16058084248335E-03 # 0003
- - e_virtual                           :  8.48605144323141E-03 # 0004
+ - e_occupied                          : -3.12482154019827E-01 # 0003
+ - e_occupied                          : -3.12477614061431E-01 # 0004
+ - HOMO LUMO gap (AU, eV)              :  [  3.14397348682118E-01,  8.55518693955537E+00 ]
+ - e_virtual                           :  1.91973462068699E-03 # 0001
+ - e_virtual                           :  1.94406260964917E-03 # 0002
+ - e_virtual                           :  2.16058084249893E-03 # 0003
+ - e_virtual                           :  8.48605144215051E-03 # 0004
   #----------------------------------------------------------------- Timing for root process
  Timings for root process:
-   CPU time (s)                        :  20.15
-   Elapsed time (s)                    :  5.61
->>>>>>> 5e7ae0c5
+   CPU time (s)                        :  21.56
+   Elapsed time (s)                    :  13.58
   #-------------------------------- Warnings obtained during the run, check their relevance!
  WARNINGS:
  - A bigger number of virtual orbitals may be needed for better convergence
  Memory Consumption Report:
-<<<<<<< HEAD
    Tot. No. of Allocations  : 2737
    Tot. No. of Deallocations: 2737
-=======
-   Tot. No. of Allocations  : 3986
-   Tot. No. of Deallocations: 3986
->>>>>>> 5e7ae0c5
    Remaining Memory (B)     : 0
    Memory occupation: 
       Peak Value (MB): 70
