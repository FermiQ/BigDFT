--- conflicted
+++ resolved
@@ -12,13 +12,8 @@
 	  TiMix \
 	  TiSmear \
 	  O2-Spin \
-<<<<<<< HEAD
 	  TDDFT \
 	  SIC
-=======
-	  ElectField \
-	  TDDFT
->>>>>>> a4c48e5b
 
 #This will run the automatic tests also for GPU
 if USE_CUDA_GPU
@@ -60,14 +55,10 @@
 O2-Spin.psp: HGH-K/psppar.O
 ElectField.psp: HGH-K/psppar.H HGH-K/psppar.O
 TDDFT.psp: psppar.N
-<<<<<<< HEAD
 SIC.psp: HGH/psppar.H \
 	HGH/psppar.C \
 	HGH/psppar.O \
 	HGH/psppar.N
-=======
->>>>>>> a4c48e5b
-
 # Define the precision for specific directories.
 %.report: %.ref
 	@case $< in \
