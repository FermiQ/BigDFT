--- conflicted
+++ resolved
@@ -57,7 +57,6 @@
 O2-Spin.psp: HGH-K/psppar.O
 ElectField.psp: HGH-K/psppar.H HGH-K/psppar.O
 TDDFT.psp: psppar.N
-<<<<<<< HEAD
 Linear.psp Linear_withder.psp: HGH/psppar.C extra/psppar.H
 Locreg.psp : HGH-K/psppar.H HGH-K/psppar.Si
 #SIC.psp: HGH/psppar.H \
@@ -68,13 +67,6 @@
 SIC.post-in:
 	if [ ! -d data-PZ ] ; then mkdir data-PZ; fi
 	mv wavefunctions.gau data-PZ/
-
-=======
-SIC.psp: HGH/psppar.H \
-	HGH/psppar.C \
-	HGH/psppar.O \
-	HGH/psppar.N
->>>>>>> 228b6c14
 # Define the precision for specific directories.
 %.report: %.ref
 	@case $< in \
@@ -90,11 +82,8 @@
 	  TDDFT.out*)       prec="2.e-9" ;; \
 	  SIC*.out*)        prec="1.e-9" ;; \
 	  Mn2.out*)         prec="1.5e-10" ;; \
-<<<<<<< HEAD
+          ElecField.out*)   prec="1.e-9" ;; \
 	  Linear.out*)         prec="1.e-8" ;; \
-=======
-          ElecField.out*)   prec="1.e-9" ;; \
->>>>>>> 228b6c14
           *)                prec="1.1e-10" ;; \
         esac ; \
 	python $(abs_top_srcdir)/tests/fldiff.py $$mode --discrepancy=$$prec $*".out" $< | tee $@
