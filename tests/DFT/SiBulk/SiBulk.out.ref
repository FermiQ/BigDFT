                             TTTT         F       DDDDD    
                            T    T               D         
                           T     T        F     D          
                           T    T         F     D        D 
                           TTTTT          F     D         D
                           T    T         F     D         D
                           T     T        F     D         D
                           T      T       F     D         D
                           T     T     FFFF     D         D
                           T TTTT         F      D        D
                           T             F        D      D 
                       TTTTTTTTT    FFFFF          DDDDDD  
                         gggggg          iiiii    BBBBBBBBB
                        g      g        i             B    
                       g        g      i         BBBB B    
                       g         g     iiii     B     B    
                       g         g     i       B      B    
                       g         g     i        B     B    
                       g         g     i         B    B    
                       g         g     i          BBBBB    
                        g        g     i         B    B    
                                 g     i        B     B    
                                g               B    B     
                           ggggg       i         BBBB                 (Ver 1.5-dev.5)
 ------------------------------------------------------------------------------------
 |              Daubechies Wavelets for DFT Pseudopotential Calculations            |
 ------------------------------------------------------------------------------------
                                   The Journal of Chemical Physics 129, 014109 (2008)
 Reading atomic input positions from file:posinp.xyz
 File 'myparameters' is missing... using default values:
   Input guess: direct diagonalization of Hamiltonian
   Orthogonalization method: Cholesky
 
 Performance options (file 'input.perf' not present):
 |   'debug' option disabled
 |   'fftcache' = 8192
 
 ---------------------------------------------------------------- Input atomic system
   Atomic system                  Fixed positions           Additional data
 Bound. C.= P             | No fixed atom            | N. sym.   = disabled    
 N. types =     1         |                          | Sp. group = disabled    
 N. atoms =     8         |                          | Virt. orb.= none        
 Types    = 'Si'          |                          | Plot dens.= none        
                          |                          | Spin pol. = no          
 --------------------------------------------------------------------------- k-points
        red. coordinates         weight      id         BZ coordinates
   0.00000  0.00000  0.00000    1.00000        1    0.00000  0.00000  0.00000
 ===================== BigDFT Wavefunction Optimization =============== inputPsiId= 0
 ------------------------------------------------------------------- Input Parameters
     System Choice       Resolution Radii        SCF Iteration      Finite Size Corr.
 Max. hgrid  =  0.450 |  Coarse Wfs.= 6.00 | Wavefns Conv.= 1.0E-04 | Calculate=   F
        XC id=      1 |    Fine Wfs.= 8.00 | Max. N. Iter.=   50x10 | Extension= 0.0
 total charge=      0 |                    | CG Prec.Steps=       2 |  CG Steps=  30
  elec. field=0.0E+00 |                    | DIIS Hist. N.=       6
   Geom. Code=    P   |   Box Sizes (Bohr) =  1.02609E+01  1.02609E+01  1.02609E+01
 ------------------------------------------------------------------ System Properties
  Atom    N.Electr.  PSP Code  Radii: Coarse     Fine  CoarsePSP    Calculated   File
     Si          4       3            1.80603  0.42274  0.90802         X              
 ------------------------------------ Pseudopotential coefficients (Upper Triangular)
 Atom Name    rloc      C1        C2        C3        C4  
       Si   0.44000  -7.33610
     l=0      rl        h1j       h2j       h3j 
            0.42274   5.90693  -1.26189
                                3.25820
     l=1      rl        h1j       h2j       h3j 
            0.48428   2.72701
 Total Number of Electrons       32
 Processes from 0 to 1 treat 3 orbitals 
 Processes from 2 to 6 treat 2 orbitals 
 Total Number of Orbitals        16
 occup(1:16)= 2.0000
 Shifted atomic positions, Atomic Units:                   grid spacing units:
     1     Si  0.00000E+00  0.00000E+00  0.00000E+00        0.000     0.000     0.000
     2     Si  5.13043E+00  5.13043E+00  0.00000E+00       12.000    12.000     0.000
     3     Si  5.13043E+00  0.00000E+00  5.13043E+00       12.000     0.000    12.000
     4     Si  0.00000E+00  5.13043E+00  5.13043E+00        0.000    12.000    12.000
     5     Si  2.56521E+00  2.56521E+00  2.56521E+00        6.000     6.000     6.000
     6     Si  7.69564E+00  7.69564E+00  2.56521E+00       18.000    18.000     6.000
     7     Si  7.69564E+00  2.56521E+00  7.69564E+00       18.000     6.000    18.000
     8     Si  2.56521E+00  7.69564E+00  7.69564E+00        6.000    18.000    18.000
    Shift of=  0.00000E+00  0.00000E+00  0.00000E+00 H grids=  0.4275  0.4275  0.4275
   Box Sizes=  1.02609E+01  1.02609E+01  1.02609E+01           23        23        23
       Extremes for the high resolution grid points:         0<23      0<23      0<23
 wavelet localization is OFF
 ------------------------------------------------------------ Poisson Kernel Creation
 Poisson solver for periodic BC, no kernel calculation...done.
 Memory occ. per proc. (Bytes):  Density=129024  Kernel=20000
                                 Full Grid Arrays=884736
 Load Balancing for Poisson Solver related operations:
 LB_density        : processors   0  -  5 work at 100%
                     processor       6   works at  86%
 Complete LB per proc.= 1/3 LB_density + 2/3 LB_kernel
 ------------------------------------------------- Wavefunctions Descriptors Creation
 Coarse resolution grid: Number of segments=        576 points=     13824
   Fine resolution grid: Number of segments=        962 points=     11400
 Wavefunctions memory occupation for root processor (Bytes): 2246976
 ------------------------------------------------------------ PSP Projectors Creation
 Type    Name Number of atoms Number of projectors
    1      Si               8                    5
                                            ------
 Total number of projectors =                   40
 Total number of components =              1120720
 Percent of zero components =                   22
 Calculating wavelets expansion of projectors... done.
 ------------------------------------------------------------------ Memory Estimation
 Number of atoms=    8 Number of orbitals=    16 Sim. Box Dimensions=    23   23   23
 Estimation performed for 7 processors.
 Memory occupation for principal arrays:
               Poisson Solver Kernel (K):     0 MB   132 KB
              Poisson Solver Density (D):     0 MB   126 KB
     Single Wavefunction for one orbital:     0 MB   732 KB
    All Wavefunctions for each processor:     6 MB   440 KB
       Wavefunctions + DIIS per proc (W):    32 MB   148 KB
     Nonlocal Pseudopotential Arrays (P):     8 MB   564 KB
    Arrays of full uncompressed grid (U):     0 MB    96 KB
 Estimation of Memory requirements for principal code sections:
  Kernel calculation | Density Construction | Poisson Solver | Hamiltonian application
       ~19*K         |     W+(~4)*U+D+K+P   |   ~12*D+K+W+P  |    ~W+(~5)*U+D+K+P 
         2MB         |        41MB          |       42MB     |            41MB
 The overall memory requirement needed for this calculation is thus: 42 MB
 By reducing the DIIS history and/or increasing the number of processors the amount of
  memory can be reduced but for this system it will never be less than 11 MB
 ion-ion interaction energy -3.47783399134106E+01
 ----------------------------------------------------------- Ionic Potential Creation
 total ionic charge, leaked charge           -32.000000000000   0.000E+00
 PSolver, periodic BC, dimensions:    48   48   48   proc    7 ... done.
 ------------------------------------------------------- Input Wavefunctions Creation
 Generating 32 Atomic Input Orbitals
 WARNING: A bigger number of virtual orbitals may be needed for better convergence.
          Put nvirt= 32
 Processes from 0 to 3 treat 5 inguess orbitals 
 Processes from 4 to 6 treat 4 inguess orbitals 
 Calculating AIO wavefunctions: 
 Generation of input wavefunction data for atom     Si: 
   Elec. Configuration: s 2.00 , p 2/3 2/3 2/3 , ... done.
 Wavefunctions memory occupation for root processor (Bytes): 3744960
 Writing wavefunctions in wavelet form... done.
 Deviation from normalization of the imported orbitals    6.93E-02
 Calculation of charge density... done. Total electronic charge=      31.999999999944
 PSolver, periodic BC, dimensions:    48   48   48   proc    7 ... done.
 Hamiltonian application... done. ekin_sum,eks:      11.5176089078      11.1353757265
 ekin_sum,epot_sum,eproj_sum  1.15176089078E+01 -1.78297591274E+01  8.02024138048E+00
    ehart,   eexcu,    vexcu  1.83669130365E+00 -9.43309408114E+00 -1.23007510856E+01
<<<<<<< HEAD
 Input Wavefunctions Orthogonalization: 
 Overlap Matrix... Direct diagonalization...
 evale(1)= -1.83333171773499E-01
 evale(2)= -3.18683462725229E-02
 evale(3)= -3.18683462725223E-02
 evale(4)= -3.18683462725214E-02
 evale(5)= -3.18683462678085E-02
 evale(6)= -3.18683462678082E-02
 evale(7)= -3.18683462678079E-02
 evale(8)=  1.49669380514517E-01
 evale(9)=  1.49669380514517E-01
 evale(10)=  1.49669380514518E-01
 evale(11)=  1.49669380517827E-01 <-
 evale(12)=  1.49669380517827E-01 <-
 evale(13)=  1.49669380517828E-01 <-
 evale(14)=  2.69117340829956E-01 <-
 evale(15)=  2.69117340833527E-01 <-
=======
 Input Wavefunctions Orthogonalization: Overlap Matrix... Direct diagonalization...
 evale(1)= -1.83333171773527E-01
 evale(2)= -3.18683462724541E-02
 evale(3)= -3.18683462724533E-02
 evale(4)= -3.18683462724517E-02
 evale(5)= -3.18683462677409E-02
 evale(6)= -3.18683462677397E-02
 evale(7)= -3.18683462677375E-02
 evale(8)=  1.49669380514577E-01
 evale(9)=  1.49669380514578E-01
 evale(10)=  1.49669380514579E-01
 evale(11)=  1.49669380517887E-01 <-
 evale(12)=  1.49669380517888E-01 <-
 evale(13)=  1.49669380517889E-01 <-
 evale(14)=  2.69117340830021E-01 <-
 evale(15)=  2.69117340833591E-01 <-
>>>>>>> 65b7d490
 evale(16)=  2.69117340833527E-01 <- Last InputGuess eval, H-L IG gap:   2.8832 eV
 evale(17)=  3.75073462184190E-01 <- First virtual eval
 evale(18)=  3.75073462184236E-01 <-
 evale(19)=  3.75073462200952E-01 <-
 evale(20)=  3.78003785322934E-01 <-
 evale(21)=  3.78003785322935E-01 <-
 evale(22)=  3.78003785322936E-01
 evale(23)=  3.78003785352410E-01
 evale(24)=  3.78003785352411E-01
 evale(25)=  3.78003785352411E-01
 evale(26)=  3.85276293546714E-01
 evale(27)=  6.52689610340396E-01
 evale(28)=  6.52689610340398E-01
 evale(29)=  6.52689610340398E-01
 evale(30)=  6.52689610345109E-01
 evale(31)=  6.52689610345111E-01
 evale(32)=  6.52689610345113E-01
 Building orthogonal Wavefunctions... done.
 ---------------------------------------------------------------------------- iter= 1
 Calculation of charge density... done. Total electronic charge=      31.999999999956
 PSolver, periodic BC, dimensions:    48   48   48   proc    7 ... done.
 Hamiltonian application... done,  orthoconstraint... done,  preconditioning... done.
 DIIS weights    1.00E+00  1.00E+00
 Orthogonalization... done.
 ekin_sum,epot_sum,eproj_sum  1.27844271126E+01 -1.71283928221E+01  7.23045032635E+00
    ehart,   eexcu,    vexcu  2.08913615684E+00 -9.53492341502E+00 -1.24346543676E+01
 iter,total energy,gnrm     1  -3.10812605007273319E+01  9.38E-02
 ---------------------------------------------------------------------------- iter= 2
 Calculation of charge density... done. Total electronic charge=      31.999999999918
 PSolver, periodic BC, dimensions:    48   48   48   proc    7 ... done.
 Hamiltonian application... done,  orthoconstraint... done,  preconditioning... done.
 DIIS weights   -4.63E-01  1.46E+00 -4.34E-03
 Orthogonalization... done.
 ekin_sum,epot_sum,eproj_sum  1.32177070153E+01 -1.69042544363E+01  6.67047976778E+00
    ehart,   eexcu,    vexcu  2.41583487237E+00 -9.67349286512E+00 -1.26170695316E+01
 iter,total energy,gnrm     2  -3.12666657724394383E+01  4.86E-02
 ---------------------------------------------------------------------------- iter= 3
 Calculation of charge density... done. Total electronic charge=      31.999999999893
 PSolver, periodic BC, dimensions:    48   48   48   proc    7 ... done.
 Hamiltonian application... done,  orthoconstraint... done,  preconditioning... done.
 DIIS weights    3.47E-01 -1.51E+00  2.17E+00 -2.91E-04
 Orthogonalization... done.
 ekin_sum,epot_sum,eproj_sum  1.33774793951E+01 -1.67916849975E+01  6.43975225885E+00
    ehart,   eexcu,    vexcu  2.53213809709E+00 -9.72406229336E+00 -1.26836820505E+01
 iter,total energy,gnrm     3  -3.13253115968579081E+01  2.83E-02
 ---------------------------------------------------------------------------- iter= 4
 Calculation of charge density... done. Total electronic charge=      31.999999999849
 PSolver, periodic BC, dimensions:    48   48   48   proc    7 ... done.
 Hamiltonian application... done,  orthoconstraint... done,  preconditioning... done.
 DIIS weights   -8.16E-02  3.70E-01 -6.87E-01  1.40E+00 -2.40E-05
 Orthogonalization... done.
 ekin_sum,epot_sum,eproj_sum  1.34243488360E+01 -1.66976943480E+01  6.28541325466E+00
    ehart,   eexcu,    vexcu  2.53994233311E+00 -9.73022659442E+00 -1.26918374206E+01
 iter,total energy,gnrm     4  -3.13446036777279176E+01  9.00E-03
 ---------------------------------------------------------------------------- iter= 5
 Calculation of charge density... done. Total electronic charge=      31.999999999823
 PSolver, periodic BC, dimensions:    48   48   48   proc    7 ... done.
 Hamiltonian application... done,  orthoconstraint... done,  preconditioning... done.
 DIIS weights    2.08E-02 -7.69E-02  1.59E-01 -7.02E-01  1.60E+00 -1.60E-06
 Orthogonalization... done.
 ekin_sum,epot_sum,eproj_sum  1.34394776945E+01 -1.66923847652E+01  6.26562187367E+00
    ehart,   eexcu,    vexcu  2.54192937556E+00 -9.73136249210E+00 -1.26933369560E+01
 iter,total energy,gnrm     5  -3.13455800220835386E+01  3.25E-03
 ---------------------------------------------------------------------------- iter= 6
 Calculation of charge density... done. Total electronic charge=      31.999999999815
 PSolver, periodic BC, dimensions:    48   48   48   proc    7 ... done.
 Hamiltonian application... done,  orthoconstraint... done,  preconditioning... done.
 DIIS weights   -6.48E-03  1.88E-02 -4.20E-02  2.82E-01 -8.45E-01  1.59E+00 -9.05E-08
 Orthogonalization... done.
 ekin_sum,epot_sum,eproj_sum  1.34415208574E+01 -1.66988065638E+01  6.27015828335E+00
    ehart,   eexcu,    vexcu  2.54218041205E+00 -9.73132270082E+00 -1.26932853206E+01
 iter,total energy,gnrm     6  -3.13456851286543454E+01  9.48E-04
 ---------------------------------------------------------------------------- iter= 7
 Calculation of charge density... done. Total electronic charge=      31.999999999820
 PSolver, periodic BC, dimensions:    48   48   48   proc    7 ... done.
 Hamiltonian application... done,  orthoconstraint... done,  preconditioning... done.
 DIIS weights    1.86E-03 -4.05E-03  3.52E-03  2.98E-02 -2.87E-01  1.26E+00 -1.02E-08
 Orthogonalization... done.
 ekin_sum,epot_sum,eproj_sum  1.34416587641E+01 -1.67005200106E+01  6.27220848249E+00
    ehart,   eexcu,    vexcu  2.54271703375E+00 -9.73149892927E+00 -1.26935175228E+01
 iter,total energy,gnrm     7  -3.13456911175541393E+01  2.77E-04
 ---------------------------------------------------------------------------- iter= 8
 Calculation of charge density... done. Total electronic charge=      31.999999999822
 PSolver, periodic BC, dimensions:    48   48   48   proc    7 ... done.
 Hamiltonian application... done,  orthoconstraint... done,  preconditioning... done.
 DIIS weights    1.03E-03 -1.37E-02  3.48E-02  3.87E-02 -6.04E-01  1.54E+00 -9.44E-10
 Orthogonalization... done.
 ekin_sum,epot_sum,eproj_sum  1.34410842307E+01 -1.67007125929E+01  6.27291900517E+00
    ehart,   eexcu,    vexcu  2.54264945547E+00 -9.73146300856E+00 -1.26934702139E+01
 iter,total energy,gnrm     8  -3.13456915205751017E+01  7.55E-05
 ---------------------------------------------------------------------------- iter= 9
 Calculation of charge density... done. Total electronic charge=      31.999999999822
 PSolver, periodic BC, dimensions:    48   48   48   proc    7 ... done.
 Hamiltonian application... done. 9 minimization iterations required
 --------------------------------------------------- End of Wavefunction Optimisation
 final  ekin,  epot,  eproj   1.34408565839E+01 -1.67006139209E+01  6.27300639139E+00
 final ehart, eexcu,  vexcu   2.54260219253E+00 -9.73144501043E+00 -1.26934464985E+01
 FINAL iter,total energy,gnrm     9  -3.13456915634316715E+01  7.55E-05
 --------------------------------------- Kohn-Sham Eigenvalues and Occupation Numbers
 e(   1)= -1.72087456679701E-01 2.0000
 e(   2)= -1.84777125800691E-02 2.0000
 e(   3)= -1.84777125800662E-02 2.0000
 e(   4)= -1.84777125800656E-02 2.0000
 e(   5)= -1.84777124797738E-02 2.0000
 e(   6)= -1.84777124797730E-02 2.0000
 e(   7)= -1.84777124797710E-02 2.0000
 e(   8)=  1.62955376547948E-01 2.0000
 e(   9)=  1.62955376547949E-01 2.0000
 e(  10)=  1.62955376547953E-01 2.0000
 e(  11)=  1.62955376552342E-01 2.0000
 e(  12)=  1.62955376552342E-01 2.0000
 e(  13)=  1.62955376552342E-01 2.0000
 e(  14)=  2.70615333175024E-01 2.0000
 e(  15)=  2.70615333290079E-01 2.0000
 e(  16)=  2.70615333290080E-01 2.0000
 ----------------------------------------------------------------- Forces Calculation
 Calculation of charge density... done. Total electronic charge=      31.999999999822
 PSolver, periodic BC, dimensions:    48   48   48   proc    7 ... done.
 Calculate local forces...done. Leaked force:  0.00000E+00
 Calculate nonlocal forces... Calculating wavelets expansion of projectors... done.
 done.
 average noise along x direction:   9.82515325E-08
 average noise along y direction:   9.82515249E-08
 average noise along z direction:   9.82515058E-08
 total average noise            :   1.70176626E-07
 clean forces norm (Ha/Bohr): maxval=  6.096197817263E-08  fnrm2=  2.896514615242E-14
 Wavefunctions memory occupation for root processor (Bytes): 748992
 ~~~~~~~~~~~~~~~~~~~~~~~~~~~~~~~~~~~~~~~~~~~~~~~~~~~~~~~
 Iterative subspace diagonalization of virtual orbitals (Direct Minimization).
 Generation of input wavefunction data for atom     Si:
   Elec. Configuration: s 2.00 , p 2/3 2/3 2/3 , ... done.
 Writing wavefunctions in wavelet form... done.
 Deviation from normalization of the imported orbitals    7.12E+00
 Orthogonality to occupied psi... done.
 ~~~~~~~~~~~~~~~~~~~~~~~~~~~~~~~~~~~~~~~~~~~~~~~~~~~~~~~~~~~~~~~~~~~~~~~~~~~~ iter= 1
 Hamiltonian application... done,  orthoconstraint... done,  preconditioning... done.
 DIIS weights    1.00E+00  1.00E+00
 Orthogonalization... done.
 ekin_sum,epot_sum,eproj_sum  2.99403038610E+01 -1.83953191779E+00  9.28474031612E-01
 iter,total "energy",gnrm     1   2.90292459747774103E+01  2.09E+01
 ~~~~~~~~~~~~~~~~~~~~~~~~~~~~~~~~~~~~~~~~~~~~~~~~~~~~~~~~~~~~~~~~~~~~~~~~~~~~ iter= 2
 Hamiltonian application... done,  orthoconstraint... done,  preconditioning... done.
 DIIS weights   -3.97E-03  1.00E+00 -1.05E-01
 Orthogonalization... done.
 ekin_sum,epot_sum,eproj_sum  1.62286407531E+00 -1.01138682854E+00  6.12974448184E-01
 iter,total "energy",gnrm     2   1.22445169494789918E+00  6.19E-01
 ~~~~~~~~~~~~~~~~~~~~~~~~~~~~~~~~~~~~~~~~~~~~~~~~~~~~~~~~~~~~~~~~~~~~~~~~~~~~ iter= 3
 Hamiltonian application... done,  orthoconstraint... done,  preconditioning... done.
 DIIS weights    4.74E-03 -6.19E-01  1.61E+00 -2.45E-02
 Orthogonalization... done.
 ekin_sum,epot_sum,eproj_sum  1.47930473879E+00 -8.90835820395E-01  4.43498785266E-01
 iter,total "energy",gnrm     3   1.03196770366548396E+00  1.56E-01
 ~~~~~~~~~~~~~~~~~~~~~~~~~~~~~~~~~~~~~~~~~~~~~~~~~~~~~~~~~~~~~~~~~~~~~~~~~~~~ iter= 4
 Hamiltonian application... done,  orthoconstraint... done,  preconditioning... done.
 DIIS weights    4.76E-04  1.94E-01 -1.18E+00  1.98E+00 -5.94E-03
 Orthogonalization... done.
 ekin_sum,epot_sum,eproj_sum  1.47387595660E+00 -9.16837181619E-01  3.94943779504E-01
 iter,total "energy",gnrm     4   9.51982554483994603E-01  9.28E-02
 ~~~~~~~~~~~~~~~~~~~~~~~~~~~~~~~~~~~~~~~~~~~~~~~~~~~~~~~~~~~~~~~~~~~~~~~~~~~~ iter= 5
 Hamiltonian application... done,  orthoconstraint... done,  preconditioning... done.
 DIIS weights    1.30E-04 -9.42E-02  4.95E-01 -9.53E-01  1.55E+00 -3.08E-03
 Orthogonalization... done.
 ekin_sum,epot_sum,eproj_sum  1.49861698185E+00 -9.52443376481E-01  3.71251981767E-01
 iter,total "energy",gnrm     5   9.17425587137372656E-01  4.24E-02
 ~~~~~~~~~~~~~~~~~~~~~~~~~~~~~~~~~~~~~~~~~~~~~~~~~~~~~~~~~~~~~~~~~~~~~~~~~~~~ iter= 6
 Hamiltonian application... done,  orthoconstraint... done,  preconditioning... done.
 DIIS weights    1.76E-04 -2.65E-02  1.07E-01 -1.58E-01  5.82E-02  1.02E+00 -2.96E-03
 Orthogonalization... done.
 ekin_sum,epot_sum,eproj_sum  1.48321840658E+00 -9.34349972028E-01  3.59497338715E-01
 iter,total "energy",gnrm     6   9.08365773263902554E-01  2.97E-02
 ~~~~~~~~~~~~~~~~~~~~~~~~~~~~~~~~~~~~~~~~~~~~~~~~~~~~~~~~~~~~~~~~~~~~~~~~~~~~ iter= 7
 Hamiltonian application... done,  orthoconstraint... done,  preconditioning... done.
 DIIS weights   -1.02E-01  6.70E-01 -1.47E+00  3.50E+00 -7.86E+00  6.26E+00 -2.76E-03
 Orthogonalization... done.
 ekin_sum,epot_sum,eproj_sum  1.46871997039E+00 -9.20243471355E-01  3.55173784165E-01
 iter,total "energy",gnrm     7   9.03650283199352256E-01  2.75E-02
 ~~~~~~~~~~~~~~~~~~~~~~~~~~~~~~~~~~~~~~~~~~~~~~~~~~~~~~~~~~~~~~~~~~~~~~~~~~~~ iter= 8
 Hamiltonian application... done,  orthoconstraint... done,  preconditioning... done.
 DIIS weights    1.58E-01 -1.24E-01 -2.57E+00  1.50E+01 -1.66E+01  5.22E+00 -1.47E-03
 Orthogonalization... done.
 ekin_sum,epot_sum,eproj_sum  1.42586334365E+00 -8.82831115486E-01  3.46042452756E-01
 iter,total "energy",gnrm     8   8.89074680917291138E-01  2.68E-02
 ~~~~~~~~~~~~~~~~~~~~~~~~~~~~~~~~~~~~~~~~~~~~~~~~~~~~~~~~~~~~~~~~~~~~~~~~~~~~ iter= 9
 Hamiltonian application... done,  orthoconstraint... done,  preconditioning... done.
 DIIS weights   -1.68E-01  1.15E+00 -7.27E+00  9.96E+00 -5.32E+00  2.65E+00 -3.14E-04
 Orthogonalization... done.
 ekin_sum,epot_sum,eproj_sum  1.37473190771E+00 -8.42585874720E-01  3.36228193412E-01
 iter,total "energy",gnrm     9   8.68374226397301996E-01  2.29E-02
 ~~~~~~~~~~~~~~~~~~~~~~~~~~~~~~~~~~~~~~~~~~~~~~~~~~~~~~~~~~~~~~~~~~~~~~~~~~~ iter= 10
 Hamiltonian application... done,  orthoconstraint... done,  preconditioning... done.
 DIIS weights    9.19E-01 -3.04E+00  2.51E+00 -5.03E-01 -5.73E-01  1.69E+00 -1.64E-04
 Orthogonalization... done.
 ekin_sum,epot_sum,eproj_sum  1.37183350234E+00 -8.40528711395E-01  3.30515677028E-01
 iter,total "energy",gnrm    10   8.61820467972079785E-01  1.67E-02
 ~~~~~~~~~~~~~~~~~~~~~~~~~~~~~~~~~~~~~~~~~~~~~~~~~~~~~~~~~~~~~~~~~~~~~~~~~~~ iter= 11
 Hamiltonian application... done,  orthoconstraint... done,  preconditioning... done.
 DIIS weights   -2.47E-01 -1.54E-01  5.82E-01 -3.67E-01 -3.20E-01  1.51E+00 -4.66E-05
 Orthogonalization... done.
 ekin_sum,epot_sum,eproj_sum  1.36477151727E+00 -8.34451612458E-01  3.29148970877E-01
 iter,total "energy",gnrm    11   8.59468875688840228E-01  9.43E-03
 ~~~~~~~~~~~~~~~~~~~~~~~~~~~~~~~~~~~~~~~~~~~~~~~~~~~~~~~~~~~~~~~~~~~~~~~~~~~ iter= 12
 Hamiltonian application... done,  orthoconstraint... done,  preconditioning... done.
 DIIS weights   -3.42E-01  3.36E-01  8.53E-02  3.92E-01 -7.55E-01  1.28E+00 -1.51E-05
 Orthogonalization... done.
 ekin_sum,epot_sum,eproj_sum  1.36278170845E+00 -8.31547865832E-01  3.28017192568E-01
 iter,total "energy",gnrm    12   8.59251035188450252E-01  5.64E-03
 ~~~~~~~~~~~~~~~~~~~~~~~~~~~~~~~~~~~~~~~~~~~~~~~~~~~~~~~~~~~~~~~~~~~~~~~~~~~ iter= 13
 Hamiltonian application... done,  orthoconstraint... done,  preconditioning... done.
 DIIS weights    1.92E-01 -3.66E-01 -4.56E-01  1.99E+00 -2.98E+00  2.62E+00 -1.29E-05
 Orthogonalization... done.
 ekin_sum,epot_sum,eproj_sum  1.35997832328E+00 -8.28402871228E-01  3.27626685344E-01
 iter,total "energy",gnrm    13   8.59202137396937737E-01  3.31E-03
 ~~~~~~~~~~~~~~~~~~~~~~~~~~~~~~~~~~~~~~~~~~~~~~~~~~~~~~~~~~~~~~~~~~~~~~~~~~~ iter= 14
 Hamiltonian application... done,  orthoconstraint... done,  preconditioning... done.
 DIIS weights    9.23E-03  7.81E-03 -5.03E-01  8.67E-01 -5.73E-01  1.19E+00 -6.10E-06
 Orthogonalization... done.
 ekin_sum,epot_sum,eproj_sum  1.35811588771E+00 -8.26559190854E-01  3.27472260765E-01
 iter,total "energy",gnrm    14   8.59028957617749556E-01  2.85E-03
 ~~~~~~~~~~~~~~~~~~~~~~~~~~~~~~~~~~~~~~~~~~~~~~~~~~~~~~~~~~~~~~~~~~~~~~~~~~~ iter= 15
 Hamiltonian application... done,  orthoconstraint... done,  preconditioning... done.
 DIIS weights    2.40E-02  1.23E+00 -2.02E+00  9.49E-01 -4.10E+00  4.92E+00 -2.09E-06
 Orthogonalization... done.
 ekin_sum,epot_sum,eproj_sum  1.35796941733E+00 -8.26130822092E-01  3.27100795861E-01
 iter,total "energy",gnrm    15   8.58939391097617078E-01  1.42E-03
 ~~~~~~~~~~~~~~~~~~~~~~~~~~~~~~~~~~~~~~~~~~~~~~~~~~~~~~~~~~~~~~~~~~~~~~~~~~~ iter= 16
 Hamiltonian application... done,  orthoconstraint... done,  preconditioning... done.
 DIIS weights   -5.60E-01  8.44E-01 -3.30E-01  1.93E+00 -2.78E+00  1.90E+00 -6.59E-07
 Orthogonalization... done.
 ekin_sum,epot_sum,eproj_sum  1.35819772900E+00 -8.26108869888E-01  3.26812936106E-01
 iter,total "energy",gnrm    16   8.58901795213748098E-01  1.34E-03
 ~~~~~~~~~~~~~~~~~~~~~~~~~~~~~~~~~~~~~~~~~~~~~~~~~~~~~~~~~~~~~~~~~~~~~~~~~~~ iter= 17
 Hamiltonian application... done,  orthoconstraint... done,  preconditioning... done.
 DIIS weights    6.65E-02 -8.05E-02 -9.27E-02  3.17E-01 -9.99E-01  1.79E+00 -1.68E-07
 Orthogonalization... done.
 ekin_sum,epot_sum,eproj_sum  1.35817713475E+00 -8.26142102110E-01  3.26858920471E-01
 iter,total "energy",gnrm    17   8.58893953113328168E-01  6.99E-04
 ~~~~~~~~~~~~~~~~~~~~~~~~~~~~~~~~~~~~~~~~~~~~~~~~~~~~~~~~~~~~~~~~~~~~~~~~~~~ iter= 18
 Hamiltonian application... done,  orthoconstraint... done,  preconditioning... done.
 DIIS weights   -1.73E-02 -2.80E-02  7.63E-02  9.13E-02 -7.41E-01  1.62E+00 -5.75E-08
 Orthogonalization... done.
 ekin_sum,epot_sum,eproj_sum  1.35820705330E+00 -8.26286020567E-01  3.26971212924E-01
 iter,total "energy",gnrm    18   8.58892245655519249E-01  3.03E-04
 ~~~~~~~~~~~~~~~~~~~~~~~~~~~~~~~~~~~~~~~~~~~~~~~~~~~~~~~~~~~~~~~~~~~~~~~~~~~ iter= 19
 Hamiltonian application... done,  orthoconstraint... done,  preconditioning... done.
 DIIS weights   -1.66E-02  7.13E-02 -4.78E-01  1.57E+00 -3.05E+00  2.90E+00 -1.88E-08
 Orthogonalization... done.
 ekin_sum,epot_sum,eproj_sum  1.35816843096E+00 -8.26304573865E-01  3.27028072656E-01
 iter,total "energy",gnrm    19   8.58891929753785921E-01  1.86E-04
 ~~~~~~~~~~~~~~~~~~~~~~~~~~~~~~~~~~~~~~~~~~~~~~~~~~~~~~~~~~~~~~~~~~~~~~~~~~~ iter= 20
 Hamiltonian application... done,  orthoconstraint... done,  preconditioning... done.
 DIIS weights   -3.38E-02  3.68E-01 -1.26E+00  2.58E+00 -2.99E+00  2.34E+00 -6.78E-09
 Orthogonalization... done.
 ekin_sum,epot_sum,eproj_sum  1.35808067161E+00 -8.26224593751E-01  3.27035599853E-01
 iter,total "energy",gnrm    20   8.58891677715496460E-01  1.11E-04
 ~~~~~~~~~~~~~~~~~~~~~~~~~~~~~~~~~~~~~~~~~~~~~~~~~~~~~~~~~~~~~~~~~~~~~~~~~~~ iter= 21
 Hamiltonian application... done,  orthoconstraint... done,  preconditioning... done.
 DIIS weights   -1.16E-01  4.82E-01 -1.01E+00  1.15E+00 -1.20E+00  1.68E+00 -3.23E-09
 Orthogonalization... done.
 ekin_sum,epot_sum,eproj_sum  1.35809321875E+00 -8.26238534896E-01  3.27036919774E-01
 iter,total "energy",gnrm    21   8.58891603632351064E-01  7.74E-05
 ~~~~~~~~~~~~~~~~~~~~~~~~~~~~~~~~~~~~~~~~~~~~~~~~~~~~~~~~~~~~~~~~~~~~~~~~~~~ iter= 22
 Hamiltonian application... done. 22 minimization iterations required
 ------------------------------------------- End of Virtual Wavefunction Optimisation
 final  ekin,  epot,  eproj   1.35811836305E+00 -8.26261621983E-01  3.27034850312E-01
 FINAL iter,total "energy",gnrm    22   8.58891591382368924E-01  7.74E-05
 --------------------------------------- Kohn-Sham Eigenvalues and Occupation Numbers
 e(   1)=  2.86297192170570E-01 1.0000
 e(   2)=  2.86297192975869E-01 1.0000
 e(   3)=  2.86297206235931E-01 1.0000
 Complete list of energy eigenvalues
 e_occupied(   1)= -1.72087456679701E-01
 e_occupied(   2)= -1.84777125800691E-02
 e_occupied(   3)= -1.84777125800662E-02
 e_occupied(   4)= -1.84777125800656E-02
 e_occupied(   5)= -1.84777124797738E-02
 e_occupied(   6)= -1.84777124797730E-02
 e_occupied(   7)= -1.84777124797710E-02
 e_occupied(   8)=  1.62955376547948E-01
 e_occupied(   9)=  1.62955376547949E-01
 e_occupied(  10)=  1.62955376547953E-01
 e_occupied(  11)=  1.62955376552342E-01
 e_occupied(  12)=  1.62955376552342E-01
 e_occupied(  13)=  1.62955376552342E-01
 e_occupied(  14)=  2.70615333175024E-01
 e_occupied(  15)=  2.70615333290079E-01
 e_occupied(  16)=  2.70615333290080E-01
 HOMO LUMO gap   = 1.56818588804893E-02 (  0.4267 eV)
 e_virtual(   1)=  2.86297192170570E-01
 e_virtual(   2)=  2.86297192975869E-01
 e_virtual(   3)=  2.86297206235931E-01
 CPU time/ELAPSED time for root process     0        42.06        42.01
 Final values of the Forces for each atom
     1     Si  3.42779E-08  3.42779E-08  3.42779E-08
     2     Si  3.42779E-08  3.42779E-08  3.42779E-08
     3     Si  3.42779E-08  3.42779E-08  3.42779E-08
     4     Si  3.42779E-08  3.42779E-08  3.42779E-08
     5     Si  3.51964E-08  3.51964E-08  3.51964E-08
     6     Si  3.51964E-08  3.51964E-08  3.51964E-08
     7     Si  3.51964E-08  3.51964E-08  3.51964E-08
     8     Si  3.51964E-08  3.51964E-08  3.51964E-08
 -------------------------MEMORY CONSUMPTION REPORT-----------------------------
 2330 allocations and 2330 deallocations, remaining memory(B): 0
 memory occupation peak: 64 MB
 for the array  wz in the routine gaussians_to_wavelets_orb<|MERGE_RESOLUTION|>--- conflicted
+++ resolved
@@ -141,7 +141,6 @@
  Hamiltonian application... done. ekin_sum,eks:      11.5176089078      11.1353757265
  ekin_sum,epot_sum,eproj_sum  1.15176089078E+01 -1.78297591274E+01  8.02024138048E+00
     ehart,   eexcu,    vexcu  1.83669130365E+00 -9.43309408114E+00 -1.23007510856E+01
-<<<<<<< HEAD
  Input Wavefunctions Orthogonalization: 
  Overlap Matrix... Direct diagonalization...
  evale(1)= -1.83333171773499E-01
@@ -159,24 +158,6 @@
  evale(13)=  1.49669380517828E-01 <-
  evale(14)=  2.69117340829956E-01 <-
  evale(15)=  2.69117340833527E-01 <-
-=======
- Input Wavefunctions Orthogonalization: Overlap Matrix... Direct diagonalization...
- evale(1)= -1.83333171773527E-01
- evale(2)= -3.18683462724541E-02
- evale(3)= -3.18683462724533E-02
- evale(4)= -3.18683462724517E-02
- evale(5)= -3.18683462677409E-02
- evale(6)= -3.18683462677397E-02
- evale(7)= -3.18683462677375E-02
- evale(8)=  1.49669380514577E-01
- evale(9)=  1.49669380514578E-01
- evale(10)=  1.49669380514579E-01
- evale(11)=  1.49669380517887E-01 <-
- evale(12)=  1.49669380517888E-01 <-
- evale(13)=  1.49669380517889E-01 <-
- evale(14)=  2.69117340830021E-01 <-
- evale(15)=  2.69117340833591E-01 <-
->>>>>>> 65b7d490
  evale(16)=  2.69117340833527E-01 <- Last InputGuess eval, H-L IG gap:   2.8832 eV
  evale(17)=  3.75073462184190E-01 <- First virtual eval
  evale(18)=  3.75073462184236E-01 <-
