--- conflicted
+++ resolved
@@ -27,7 +27,7 @@
  ------------------------------------------------------------------------------------
                                    The Journal of Chemical Physics 129, 014109 (2008)
  
- |... (file:large.perf)...........................................Performance Options
+ |... (file:large.perf.. not present)............................Performance Options 
  |debug F                    Debug option
  |fftcache 8192              Cache size for the FFT
  |accel NO                   Acceleration (NO, CUDAGPU, OCLGPU)
@@ -44,7 +44,7 @@
  |linear OFF                 Linear Input Guess approach
  |tolsym -1.00E+00           Tolerance for symmetry detection
  |verbosity 2                verbosity of the output 0=low, 2=high
- |psp_onfly F                Calculate pseudopotential projectors on the fly
+ |psp_onfly T                Calculate pseudopotential projectors on the fly
  |... (file:large.dft).....................................DFT Calculation Parameters
  |0.48 0.48 0.48  hx,hy,hz: grid spacing in the three directions                     
  |4.0  5.0       c(f)rmult: c(f)rmult*radii_cf(:,1(2))=coarse(fine) atom-based radius
@@ -231,38 +231,11 @@
  >>>> Partition of the basis functions including the derivatives among the processes.
     | Processes from 0 to 7 treat 19 orbitals. |
  ------------------------------------------------------------------------------------
-<<<<<<< HEAD
- Initializing localization regions... done in 1.998E-02s.
- Initializing communications sumrho... done in 9.394E-05s.
- Initializing communications potential... done in 3.290E-05s.
- Initializing communications orthonormalization... done in 4.314E-01s.
- Initializing input guess... done in 9.829E-02s.
- ################################# Memory estimator ##################################
- WARNING: The memory requirements are underestimated by about 20-30%!
- Memory requirements of the largest arrays:
-   trace minimizing orbitals phi: 2MB
-   DIIS history of the trace minimizing orbitals phi: 8MB
-   The Hamiltonian applied to the orbital, i.e. hphi: 0MB
-   charge density / potential: 3MB
-   communication buffers sumrho: 12MB
-   communication buffers for gathering the potential: 9MB
-   communication buffers / workk arrays for orthonormalization: 7MB
-   auxilliary arrays for orthonormalization: 2MB
-   potential / orbital in real space (Hamiltonian application): 5MB
-   input guess, all orbitals: 0MB
-   input guess, communication buffers and auxilliary arrays for orthonormalization : 8MB
-   input guess, communication buffers for gathering the potential: 9MB
- >>> estimated memory peak: 33MB
- >>> peak section: Optimization of the basis functions
- #####################################################################################
- Initializing matrix compression... done in 6.469E-02s.
-=======
  Initializing localization regions... done in 2.998E-02s.
  Initializing communications sumrho... done in 1.090E-04s.
  Initializing communications potential... done in 3.195E-05s.
  Initializing communications orthonormalization... done in 7.924E-02s.
  Initializing matrix compression... done in 1.712E-03s.
->>>>>>> 395083e6
  ------------------------------------------------------- Input Wavefunctions Creation
  Generating 38 Atomic Input Orbitals
  Processes from 0 to 5 treat 5 inguess orbitals 
@@ -279,30 +252,6 @@
  PSolver, free  BC, dimensions:   143   97   93   proc    8 ... done.
  Posting sends / receives for communicating the potential... done.
  Gathering the potential... done.
-<<<<<<< HEAD
- Hamiltonian application for all atoms. This may take some time.
- Gathering the potential... done.
-   atom 1...  Hamiltonian application...done.
-   atom 2...  Hamiltonian application...done.
-   atom 3...  Hamiltonian application...done.
-   atom 4...  Hamiltonian application...done.
-   atom 5...    no Hamiltonian application required... done.
-   atom 6...    no Hamiltonian application required... done.
-   atom 7...  Hamiltonian application...done.
-   atom 8...  Hamiltonian application...done.
-   atom 9...  Hamiltonian application...done.
-   atom 10...  Hamiltonian application...done.
-   atom 11...  Hamiltonian application...done.
-   atom 12...  Hamiltonian application...done.
-   atom 13...  Hamiltonian application...done.
-   atom 14...  Hamiltonian application...done.
-   atom 15...  Hamiltonian application...done.
-   atom 16...    no Hamiltonian application required... done.
-   atom 17...    no Hamiltonian application required... done.
-   atom 18...    no Hamiltonian application required... done.
-   atom 19...    no Hamiltonian application required... done.
-   atom 20...    no Hamiltonian application required... done.
-=======
  Hamiltonian application for all locregs. This may take some time.
  Gathering the potential... done.
    locreg 1...  Hamiltonian application...done.
@@ -343,7 +292,6 @@
    locreg 36...    no Hamiltonian application required... done.
    locreg 37...    no Hamiltonian application required... done.
    locreg 38...    no Hamiltonian application required... done.
->>>>>>> 395083e6
 The minimization is performed using 8 processes.
  the specified memory allows to overlap 71624 iterations with communication
  Calculating Hamiltonian matrix for all atoms. This may take some time.
@@ -497,15 +445,6 @@
  Final values for fnrm, fnrmMax, trace:   4.7692629E-01  7.0560731E-01   5.0838724
  ============================= Basis functions created. =============================
  timings:
-<<<<<<< HEAD
-   -total time: 4.031E-01
-     - orthonormalization: 3.425E-02= 8.5%
-     - Hamiltonian application: 1.480E-01=36.7%
-     - orthoconstraint: 2.229E-02= 5.5%
-     - preconditioning: 1.844E-01=45.7%
-     - unitary optimization: 2.980E-07= 0.0%
-     - other: 1.417E-02= 3.5%
-=======
    -total time: 3.163E-01
      - orthonormalization: 2.926E-02= 9.3%
      - Hamiltonian application: 1.182E-01=37.4%
@@ -513,7 +452,6 @@
      - preconditioning: 1.286E-01=40.6%
      - unitary optimization: 0.000E+00= 0.0%
      - other: 1.385E-02= 4.4%
->>>>>>> 395083e6
  Posting sends / receives for the calculation of the charge density... done.
  ----------------------------------- Determination of the orbitals in this new basis.
  Gathering the potential... done.
@@ -630,19 +568,6 @@
  ############################################################################################
    itout, Delta DENSOUT, energy, energyDiff   1   2.79E-06   -4.07042750347482638E+01   -4.0704E+01
  ======================== Creation of the basis functions... ========================
-<<<<<<< HEAD
- Gathering the potential... done.
- Gathering the potential... done.
- ----------------------------------------------------------------------------- iter=1
- Orthonormalization... Hamiltonian application... Orthoconstraint... Preconditioning.
- iter, fnrm, fnrmMax, trace     1  3.6771209E-01  4.2456992E-01    -4.4412521320
- DIIS informations: history length=5, consecutive failures=0, total failures=0
- ----------------------------------------------------------------------------- iter=2
- Orthonormalization... Hamiltonian application... Orthoconstraint... Preconditioning.
- iter, fnrm, fnrmMax, trace     2  1.1759912E-01  1.4778257E-01    -5.5352089981
- WARNING: not converged within 2 iterations! Exiting loop due to limitations of iterations.
- Final values for fnrm, fnrmMax, trace:   1.1759912E-01  1.4778257E-01  -5.5352090
-=======
  creating new locregs...
  creating new locregs...
  creating new locregs...
@@ -661,7 +586,6 @@
  iter, fnrm, fnrmMax, trace     2  8.5831324E-02  1.0999081E-01    -5.5976903535
  WARNING: not converged within 2 iterations! Exiting loop due to limitations of iterations.
  Final values for fnrm, fnrmMax, trace:   8.5831324E-02  1.0999081E-01  -5.5976904
->>>>>>> 395083e6
  ============================= Basis functions created. =============================
  the new centers of the localization regions:
          1      7.528710293714E+00      8.938301618448E+00      7.420795815613E+00
@@ -703,18 +627,6 @@
         37      1.941069541040E+01      5.796362126083E+00      9.187408758943E+00
         38      2.111682113448E+01      8.052220331170E+00      7.378999380878E+00
  timings:
-<<<<<<< HEAD
-   -total time: 4.247E+00
-     - orthonormalization: 6.009E-01=14.2%
-     - Hamiltonian application: 1.706E-01= 4.0%
-     - orthoconstraint: 5.281E-01=12.4%
-     - preconditioning: 1.670E+00=39.3%
-     - unitary optimization: 0.000E+00= 0.0%
-     - other: 1.277E+00=30.1%
- calculating derivative basis functions... statistics: - 24 point to point communications, of which 0 could be overlapped with computation.
-             - 128 copies on the same processor.
-done.
-=======
    -total time: 4.746E-01
      - orthonormalization: 2.942E-02= 6.2%
      - Hamiltonian application: 1.512E-01=31.9%
@@ -724,38 +636,15 @@
      - other: 1.268E-01=26.7%
  Posting sends / receives for communicating the potential... done.
  calculating derivative basis functions...done.
->>>>>>> 395083e6
  Posting sends / receives for the calculation of the charge density... done.
  ----------------------------------- Determination of the orbitals in this new basis.
  Gathering the potential... done.
  Gathering the potential... done.
-<<<<<<< HEAD
-=======
- Gathering the potential... done.
->>>>>>> 395083e6
+ Gathering the potential... done.
  Hamiltonian application... done.
  Diagonalizing the Hamiltonian, sequential version... done.
  -------------------------------------------------
  some selected eigenvalues:
-<<<<<<< HEAD
-   eval(11)=-4.05368E-01
-   eval(12)=-4.01913E-01
-   eval(13)=-3.82377E-01
-   eval(14)=-3.57386E-01
-   eval(15)=-3.32051E-01
-   eval(16)=-3.26081E-01
-   eval(17)=-3.25339E-01
-   eval(18)=-2.88912E-01
-   eval(19)=-2.74375E-01  <-- last occupied orbital
-   eval(20)= 1.64109E-01  <-- first virtual orbital
-   eval(21)= 2.27912E-01
-   eval(22)= 2.49572E-01
-   eval(23)= 2.67064E-01
-   eval(24)= 2.78454E-01
-   eval(25)= 2.89467E-01
-   eval(26)= 2.96218E-01
-   eval(27)= 3.14479E-01
-=======
    eval(11)=-2.69937E-01
    eval(12)=-2.28979E-01
    eval(13)=-2.15447E-01
@@ -773,16 +662,11 @@
    eval(25)= 4.76004E-01
    eval(26)= 4.82330E-01
    eval(27)= 4.93169E-01
->>>>>>> 395083e6
  -------------------------------------------------
  Calculating charge density...
    calculating the density kernel... done.
    waiting for communication to complete... done.
-<<<<<<< HEAD
-   Calculation finished. TOTAL CHARGE =   3.799999394167E+01
-=======
    Calculation finished. TOTAL CHARGE =   3.799998507137E+01
->>>>>>> 395083e6
  ---------------------------------------------------------------- Updating potential.
  PSolver, free  BC, dimensions:   143   97   93   proc    8 ... done.
  Posting sends / receives for communicating the potential... done.
@@ -791,11 +675,7 @@
  at iteration 1 of the self consistency cycle:
    - WARNING: basis functions not converged!
    - coefficients obtained by diagonalization.
-<<<<<<< HEAD
-   it, Delta DENS, energy, energyDiff   1   2.73E-06   -5.02651384162262787E+01   -1.0255E+01
-=======
    it, Delta DENS, energy, energyDiff   1   1.88E-06   -4.07838067671999340E+01   -7.9532E-02
->>>>>>> 395083e6
  ############################################################################################
  ----------------------------------- Determination of the orbitals in this new basis.
  Gathering the potential... done.
@@ -805,25 +685,6 @@
  Diagonalizing the Hamiltonian, sequential version... done.
  -------------------------------------------------
  some selected eigenvalues:
-<<<<<<< HEAD
-   eval(11)=-2.05691E-01
-   eval(12)=-1.69635E-01
-   eval(13)=-1.58767E-01
-   eval(14)=-1.56476E-01
-   eval(15)=-1.32911E-01
-   eval(16)=-1.31637E-01
-   eval(17)=-1.22784E-01
-   eval(18)=-1.09252E-01
-   eval(19)=-6.63894E-02  <-- last occupied orbital
-   eval(20)= 4.41991E-01  <-- first virtual orbital
-   eval(21)= 4.43970E-01
-   eval(22)= 4.60506E-01
-   eval(23)= 4.86731E-01
-   eval(24)= 4.88066E-01
-   eval(25)= 5.23862E-01
-   eval(26)= 5.33132E-01
-   eval(27)= 5.36572E-01
-=======
    eval(11)=-3.00419E-01
    eval(12)=-2.63285E-01
    eval(13)=-2.54379E-01
@@ -841,16 +702,11 @@
    eval(25)= 4.30828E-01
    eval(26)= 4.48512E-01
    eval(27)= 4.50539E-01
->>>>>>> 395083e6
  -------------------------------------------------
  Calculating charge density...
    calculating the density kernel... done.
    waiting for communication to complete... done.
-<<<<<<< HEAD
-   Calculation finished. TOTAL CHARGE =   3.799999361870E+01
-=======
    Calculation finished. TOTAL CHARGE =   3.799998504073E+01
->>>>>>> 395083e6
  ---------------------------------------------------------------- Updating potential.
  PSolver, free  BC, dimensions:   143   97   93   proc    8 ... done.
  Posting sends / receives for communicating the potential... done.
@@ -859,11 +715,7 @@
  at iteration 2 of the self consistency cycle:
    - WARNING: basis functions not converged!
    - coefficients obtained by diagonalization.
-<<<<<<< HEAD
-   it, Delta DENS, energy, energyDiff   2   2.65E-06   -3.85001564163284513E+01    1.1765E+01
-=======
    it, Delta DENS, energy, energyDiff   2   8.74E-07   -4.19286564579599883E+01   -1.1448E+00
->>>>>>> 395083e6
  ############################################################################################
  ----------------------------------- Determination of the orbitals in this new basis.
  Gathering the potential... done.
@@ -873,25 +725,6 @@
  Diagonalizing the Hamiltonian, sequential version... done.
  -------------------------------------------------
  some selected eigenvalues:
-<<<<<<< HEAD
-   eval(11)=-2.76719E-01
-   eval(12)=-2.70712E-01
-   eval(13)=-2.56363E-01
-   eval(14)=-2.25815E-01
-   eval(15)=-2.20777E-01
-   eval(16)=-2.12544E-01
-   eval(17)=-1.97183E-01
-   eval(18)=-1.94727E-01
-   eval(19)=-1.85064E-01  <-- last occupied orbital
-   eval(20)= 3.36535E-01  <-- first virtual orbital
-   eval(21)= 3.68090E-01
-   eval(22)= 3.86706E-01
-   eval(23)= 4.08314E-01
-   eval(24)= 4.09731E-01
-   eval(25)= 4.13939E-01
-   eval(26)= 4.30390E-01
-   eval(27)= 4.42987E-01
-=======
    eval(11)=-3.04943E-01
    eval(12)=-2.67487E-01
    eval(13)=-2.57991E-01
@@ -909,16 +742,11 @@
    eval(25)= 4.26492E-01
    eval(26)= 4.44094E-01
    eval(27)= 4.45856E-01
->>>>>>> 395083e6
  -------------------------------------------------
  Calculating charge density...
    calculating the density kernel... done.
    waiting for communication to complete... done.
-<<<<<<< HEAD
-   Calculation finished. TOTAL CHARGE =   3.799999383668E+01
-=======
    Calculation finished. TOTAL CHARGE =   3.799998505664E+01
->>>>>>> 395083e6
  ---------------------------------------------------------------- Updating potential.
  PSolver, free  BC, dimensions:   143   97   93   proc    8 ... done.
  Posting sends / receives for communicating the potential... done.
@@ -927,29 +755,13 @@
  at iteration 3 of the self consistency cycle:
    - WARNING: basis functions not converged!
    - coefficients obtained by diagonalization.
-<<<<<<< HEAD
-   it, Delta DENS, energy, energyDiff   3   5.59E-07   -4.20015160950840425E+01   -3.5014E+00
- ############################################################################################
-   itout, Delta DENSOUT, energy, energyDiff   2   1.62E-06   -4.20015160950840425E+01   -1.9913E+00
-=======
    it, Delta DENS, energy, energyDiff   3   4.25E-07   -4.19806855424889420E+01   -5.2029E-02
  ############################################################################################
    itout, Delta DENSOUT, energy, energyDiff   2   1.55E-06   -4.19806855424889420E+01   -1.2764E+00
->>>>>>> 395083e6
  Posting sends / receives for the calculation of the charge density... done.
  Calculating charge density...
    calculating the density kernel... done.
    waiting for communication to complete... done.
-<<<<<<< HEAD
-   Calculation finished. TOTAL CHARGE =   3.799999383668E+01
- ------------------------------------- Building linear combinations... done.
- ================================================
- total time for linear scaling version: 2.457E+01s
-   of which:
-             - initialization: 6.323E-01s ( 2.6%)
-             - input guess: 2.101E+00s ( 8.6%)
-             - self consistency cycle: 1.805E+01s (73.5%)
-=======
    Calculation finished. TOTAL CHARGE =   3.799998505664E+01
  ------------------------------------- Building linear combinations... done.
  ================================================
@@ -958,7 +770,6 @@
              - initialization: 1.320E-01s ( 0.7%)
              - input guess: 2.575E+00s (14.1%)
              - self consistency cycle: 1.238E+01s (67.7%)
->>>>>>> 395083e6
              - forces: 0.000E+00s ( 0.0%)
  ================================================
  ---------------------------------------------------------- Gaussian Basis Projection
@@ -969,43 +780,6 @@
  ----------------------------------------------------------------- Forces Calculation
  PSolver, free  BC, dimensions:   143   97   93   proc    8 ... done.
  ------------------------------------------------------------- Electric Dipole Moment
-<<<<<<< HEAD
-  |P| =   6.679963E-02 (AU)       (Px,Py,Pz)=    4.2596E-02  -3.0679E-02  -4.1311E-02
-  |P| =   1.697877E-01 (Debye)    (Px,Py,Pz)=    1.0827E-01  -7.7979E-02  -1.0500E-01
- Calculate local forces...done. Leaked force:  0.00000E+00
- Calculate nonlocal forces... done.
- average noise along x direction:   7.79760253E-02
- average noise along y direction:  -3.05126154E-02
- average noise along z direction:   6.68286669E-03
- total average noise            :   8.39996483E-02
- clean forces norm (Ha/Bohr): maxval=  5.474680836483E-02  fnrm2=  2.973221510348E-02
- raw forces:                  maxval=  7.152074597452E-02  fnrm2=  3.690513427752E-02
- CPU time/ELAPSED time for root process     0        25.59        25.47
- Final values of the Forces for each atom
-     1      C  1.53211E-02 -6.67688E-03  4.41647E-03
-     2      C  5.37875E-02 -1.56854E-04  1.77620E-03
-     3      C  4.29355E-02  3.20138E-03  4.69412E-03
-     4      C  4.91693E-02 -1.64402E-02 -3.48650E-03
-     5      C  4.71195E-02 -2.14549E-02  5.08313E-03
-     6      C -2.33467E-03 -1.36314E-02  1.55379E-03
-     7      H -1.64138E-02 -1.80958E-02  2.47845E-02
-     8      H -1.64751E-02 -1.17351E-02 -2.53192E-02
-     9      H  1.20566E-02  2.02228E-02 -1.32313E-03
-    10      H -4.82375E-03  2.05425E-02  1.68408E-02
-    11      H -6.32220E-03  1.99795E-02 -1.93919E-02
-    12      H -1.86528E-02 -1.24091E-02 -3.16492E-02
-    13      H -1.80575E-02 -1.38597E-02  3.11852E-02
-    14      H -8.95608E-03  1.72178E-02  1.65540E-02
-    15      H -8.96828E-03  2.29478E-02 -2.31935E-02
-    16      H -1.97476E-02 -1.64964E-02 -3.02787E-02
-    17      H -1.46467E-02 -1.35629E-02  2.97924E-02
-    18      H -1.56873E-02  2.99241E-02  2.86595E-02
-    19      H -1.66926E-02  2.52128E-02 -3.42114E-02
-    20      H -5.26110E-02 -1.47294E-02  3.51341E-03
- -------------------------MEMORY CONSUMPTION REPORT-----------------------------
- 23572 allocations and 23572 deallocations, remaining memory(B): 0
- memory occupation peak: 339 MB
-=======
   |P| =   1.552098E-01 (AU)       (Px,Py,Pz)=   -1.1812E-01  -9.2707E-02   3.9292E-02
   |P| =   3.945039E-01 (Debye)    (Px,Py,Pz)=   -3.0022E-01  -2.3564E-01   9.9870E-02
  Calculate local forces...done. Leaked force:  0.00000E+00
@@ -1041,5 +815,4 @@
  -------------------------MEMORY CONSUMPTION REPORT-----------------------------
  89213 allocations and 89213 deallocations, remaining memory(B): 0
  memory occupation peak: 120 MB
->>>>>>> 395083e6
  for the array  work in the routine overlapPowerMinusOneHalf