--- conflicted
+++ resolved
@@ -192,7 +192,6 @@
  The overall memory requirement needed for this calculation is thus: 143 MB
  By reducing the DIIS history and/or increasing the number of processors the amount of
   memory can be reduced but for this system it will never be less than 37 MB
- WARNING: do not call check_communications in the linear scaling version!
  ion-ion interaction energy  1.42526806493844E+02
  ----------------------------------------------------------- Ionic Potential Creation
  total ionic charge, leaked charge           -38.000007356911   0.000E+00
@@ -202,7 +201,7 @@
  |... (file:large.lin)..............................................Linear Parameters
  |1  1           iterations with low accuracy, high accuracy                         
  |2  2           iterations to optimize the basis functions for low accuracy and high
- |-1  1.d0  4.d- iterations in the inner loop, enlargement factor for locreg, converg
+ |0   4.d-       iterations in the inner loop, convergence criterion                 
  |0  5  1.d0  1.d-DIISHistMin, DIISHistMax, step size for DIIS, step size for SD     
  |5              number of iterations in the preconditioner                          
  |s              cubic ('c') or spheric ('s') localization region                    
@@ -231,13 +230,6 @@
  >>>> Partition of the basis functions including the derivatives among the processes.
     | Processes from 0 to 1 treat 76 orbitals. |
  ------------------------------------------------------------------------------------
-<<<<<<< HEAD
- Initializing localization regions... done in 3.162E-02s.
- Initializing communications sumrho... done in 1.152E-04s.
- Initializing communications potential... done in 3.695E-05s.
- Initializing communications orthonormalization... done in 4.073E-01s.
- Initializing matrix compression... done in 1.691E-03s.
-=======
  Initializing localization regions... done in 5.646E-02s.
  Initializing communications sumrho... done in 5.794E-05s.
  Initializing communications potential... done in 2.193E-05s.
@@ -262,7 +254,6 @@
  >>> peak section: Calculation the Hamiltonian matrix
  #####################################################################################
  Initializing matrix compression... done in 6.181E-02s.
->>>>>>> 54e49dd9
  ------------------------------------------------------- Input Wavefunctions Creation
  Generating 38 Atomic Input Orbitals
  Processes from 0 to 1 treat 19 inguess orbitals 
@@ -435,15 +426,6 @@
  Final values for fnrm, fnrmMax, trace:   7.0340785E-01  1.1103954E+00   5.1679973
  ============================= Basis functions created. =============================
  timings:
-<<<<<<< HEAD
-   -total time: 4.154E-01
-     - orthonormalization: 3.695E-02= 8.9%
-     - Hamiltonian application: 1.458E-01=35.1%
-     - orthoconstraint: 3.165E-02= 7.6%
-     - preconditioning: 1.834E-01=44.2%
-     - unitary optimization: 1.192E-07= 0.0%
-     - other: 1.755E-02= 4.2%
-=======
    -total time: 2.211E+00
      - orthonormalization: 8.003E-02= 3.6%
      - Hamiltonian application: 8.734E-01=39.5%
@@ -451,7 +433,6 @@
      - preconditioning: 1.053E+00=47.6%
      - unitary optimization: 1.907E-06= 0.0%
      - other: 7.076E-02= 3.2%
->>>>>>> 54e49dd9
  Posting sends / receives for the calculation of the charge density... done.
  ----------------------------------- Determination of the orbitals in this new basis.
  Gathering the potential... done.
@@ -488,11 +469,7 @@
  at iteration 1 of the self consistency cycle:
    - WARNING: basis functions not converged!
    - coefficients obtained by diagonalization.
-<<<<<<< HEAD
-   it, Delta DENS, energy, energyDiff   1   5.10E-06   -4.65319733443279233E+01   -4.6532E+01
-=======
    it, Delta DENS, energy, energyDiff   1   5.10E-06   -4.65355105516488834E+01   -4.6536E+01
->>>>>>> 54e49dd9
  ############################################################################################
  ----------------------------------- Determination of the orbitals in this new basis.
  Gathering the potential... done.
@@ -530,11 +507,7 @@
  at iteration 2 of the self consistency cycle:
    - WARNING: basis functions not converged!
    - coefficients obtained by diagonalization.
-<<<<<<< HEAD
-   it, Delta DENS, energy, energyDiff   2   1.83E-06   -3.95356485008307175E+01    6.9963E+00
-=======
    it, Delta DENS, energy, energyDiff   2   1.83E-06   -3.95398048766321324E+01    6.9957E+00
->>>>>>> 54e49dd9
  ############################################################################################
  ----------------------------------- Determination of the orbitals in this new basis.
  Gathering the potential... done.
@@ -576,22 +549,8 @@
  ############################################################################################
    itout, Delta DENSOUT, energy, energyDiff   1   2.94E-06   -4.00145301167742389E+01   -4.0015E+01
  ======================== Creation of the basis functions... ========================
- creating new locregs...
- ----------------------------------------------------------------------------- iter=1
- Orthonormalization... Posting sends / receives for communicating the potential... done.
- Gathering the potential... done.
- Gathering the potential... done.
-<<<<<<< HEAD
- Hamiltonian application... Orthoconstraint... Preconditioning.
- iter, fnrm, fnrmMax, trace     1  3.6741446E-01  4.2444683E-01    -4.4412595002
- DIIS informations: history length=5, consecutive failures=0, total failures=0
- ----------------------------------------------------------------------------- iter=2
- Orthonormalization... Posting sends / receives for communicating the potential... done.
- Gathering the potential... done.
- Gathering the potential... done.
- Hamiltonian application... Orthoconstraint... Preconditioning.
- iter, fnrm, fnrmMax, trace     2  1.0719650E-01  1.4563911E-01    -5.5437443954
-=======
+ Gathering the potential... done.
+ Gathering the potential... done.
  ----------------------------------------------------------------------------- iter=1
  Orthonormalization... Hamiltonian application... Orthoconstraint... Preconditioning.
  iter, fnrm, fnrmMax, trace     1  3.6707190E-01  4.2462840E-01    -4.4441021805
@@ -599,63 +558,10 @@
  ----------------------------------------------------------------------------- iter=2
  Orthonormalization... Hamiltonian application... Orthoconstraint... Preconditioning.
  iter, fnrm, fnrmMax, trace     2  1.1745247E-01  1.4767750E-01    -5.5365888610
->>>>>>> 54e49dd9
  WARNING: not converged within 2 iterations! Exiting loop due to limitations of iterations.
  Final values for fnrm, fnrmMax, trace:   1.1745247E-01  1.4767750E-01  -5.5365889
  ============================= Basis functions created. =============================
- the new centers of the localization regions:
-         1      7.528710293714E+00      8.938301618448E+00      7.420795815613E+00
-         2      7.528710293714E+00      8.938301618448E+00      7.420795815613E+00
-         3      7.528710293714E+00      8.938301618448E+00      7.420795815613E+00
-         4      7.528710293714E+00      8.938301618448E+00      7.420795815613E+00
-         5      9.838185211214E+00      7.270426782451E+00      7.462382809669E+00
-         6      9.838185211214E+00      7.270426782451E+00      7.462382809669E+00
-         7      9.838185211214E+00      7.270426782451E+00      7.462382809669E+00
-         8      9.838185211214E+00      7.270426782451E+00      7.462382809669E+00
-         9      1.227267427415E+01      8.751974713728E+00      7.438920253127E+00
-        10      1.227267427415E+01      8.751974713728E+00      7.438920253127E+00
-        11      1.227267427415E+01      8.751974713728E+00      7.438920253127E+00
-        12      1.227267427415E+01      8.751974713728E+00      7.438920253127E+00
-        13      1.461045021164E+01      7.126571699717E+00      7.479371026420E+00
-        14      1.461045021164E+01      7.126571699717E+00      7.479371026420E+00
-        15      1.461045021164E+01      7.126571699717E+00      7.479371026420E+00
-        16      1.461045021164E+01      7.126571699717E+00      7.479371026420E+00
-        17      1.704163640147E+01      8.612192431559E+00      7.404081312484E+00
-        18      1.704163640147E+01      8.612192431559E+00      7.404081312484E+00
-        19      1.704163640147E+01      8.612192431559E+00      7.404081312484E+00
-        20      1.704163640147E+01      8.612192431559E+00      7.404081312484E+00
-        21      1.935582671574E+01      6.950551614109E+00      7.454901686351E+00
-        22      1.935582671574E+01      6.950551614109E+00      7.454901686351E+00
-        23      1.935582671574E+01      6.950551614109E+00      7.454901686351E+00
-        24      1.935582671574E+01      6.950551614109E+00      7.454901686351E+00
-        25      7.509827442377E+00      1.014378895253E+01      5.722913915628E+00
-        26      7.492521938826E+00      1.020524586959E+01      9.072824891244E+00
-        27      5.763178865516E+00      7.840589026705E+00      7.431643122214E+00
-        28      9.813895012616E+00      5.974898688848E+00      5.824035569127E+00
-        29      9.802169119287E+00      6.041222609684E+00      9.150902109709E+00
-        30      1.230393187858E+01      1.005453435501E+01      9.076476688313E+00
-        31      1.231343108277E+01      9.982741678222E+00      5.747051443371E+00
-        32      1.456501762015E+01      5.801479430201E+00      5.860335588980E+00
-        33      1.459258722519E+01      5.921041008828E+00      9.189663659344E+00
-        34      1.708052520145E+01      9.941720808256E+00      9.014564028748E+00
-        35      1.705566398394E+01      9.806173822223E+00      5.690336340656E+00
-        36      1.936512900517E+01      5.634754130410E+00      5.840556275491E+00
-        37      1.941069541040E+01      5.796362126083E+00      9.187408758943E+00
-        38      2.111682113448E+01      8.052220331170E+00      7.378999380878E+00
  timings:
-<<<<<<< HEAD
-   -total time: 5.606E-01
-     - orthonormalization: 4.339E-02= 7.7%
-     - Hamiltonian application: 1.862E-01=33.2%
-     - orthoconstraint: 4.641E-02= 8.3%
-     - preconditioning: 1.826E-01=32.6%
-     - unitary optimization: 1.192E-07= 0.0%
-     - other: 1.021E-01=18.2%
- Posting sends / receives for communicating the potential... done.
- calculating derivative basis functions... statistics: - 24 point to point communications, of which 0 could be overlapped with computation.
-             - 128 copies on the same processor.
-done.
-=======
    -total time: 2.295E+01
      - orthonormalization: 1.118E+00= 4.9%
      - Hamiltonian application: 9.309E-01= 4.1%
@@ -664,35 +570,14 @@
      - unitary optimization: 1.073E-06= 0.0%
      - other: 9.943E+00=43.3%
  calculating derivative basis functions...done.
->>>>>>> 54e49dd9
  Posting sends / receives for the calculation of the charge density... done.
  ----------------------------------- Determination of the orbitals in this new basis.
  Gathering the potential... done.
  Gathering the potential... done.
- Gathering the potential... done.
  Hamiltonian application... done.
  Diagonalizing the Hamiltonian, sequential version... done.
  -------------------------------------------------
  some selected eigenvalues:
-<<<<<<< HEAD
-   eval(11)=-2.32270E-01
-   eval(12)=-2.09394E-01
-   eval(13)=-2.02895E-01
-   eval(14)=-1.80111E-01
-   eval(15)=-1.66633E-01
-   eval(16)=-1.50337E-01
-   eval(17)=-1.49584E-01
-   eval(18)=-1.42712E-01
-   eval(19)=-1.29139E-01  <-- last occupied orbital
-   eval(20)= 3.94891E-01  <-- first virtual orbital
-   eval(21)= 4.12565E-01
-   eval(22)= 4.31581E-01
-   eval(23)= 4.56567E-01
-   eval(24)= 4.57293E-01
-   eval(25)= 4.79990E-01
-   eval(26)= 4.91157E-01
-   eval(27)= 4.96327E-01
-=======
    eval(11)=-4.05294E-01
    eval(12)=-4.02176E-01
    eval(13)=-3.82446E-01
@@ -710,16 +595,11 @@
    eval(25)= 2.89334E-01
    eval(26)= 2.96265E-01
    eval(27)= 3.14487E-01
->>>>>>> 54e49dd9
  -------------------------------------------------
  Calculating charge density...
    calculating the density kernel... done.
    waiting for communication to complete... done.
-<<<<<<< HEAD
-   Calculation finished. TOTAL CHARGE =   3.799999397298E+01
-=======
    Calculation finished. TOTAL CHARGE =   3.799999394863E+01
->>>>>>> 54e49dd9
  ---------------------------------------------------------------- Updating potential.
  PSolver, free  BC, dimensions:   143   97   93   proc    2 ... done.
  Posting sends / receives for communicating the potential... done.
@@ -728,11 +608,7 @@
  at iteration 1 of the self consistency cycle:
    - WARNING: basis functions not converged!
    - coefficients obtained by diagonalization.
-<<<<<<< HEAD
-   it, Delta DENS, energy, energyDiff   1   1.93E-06   -4.04628950032798116E+01   -4.5272E-01
-=======
    it, Delta DENS, energy, energyDiff   1   2.73E-06   -5.02644551174663547E+01   -1.0250E+01
->>>>>>> 54e49dd9
  ############################################################################################
  ----------------------------------- Determination of the orbitals in this new basis.
  Gathering the potential... done.
@@ -742,25 +618,6 @@
  Diagonalizing the Hamiltonian, sequential version... done.
  -------------------------------------------------
  some selected eigenvalues:
-<<<<<<< HEAD
-   eval(11)=-2.65999E-01
-   eval(12)=-2.52276E-01
-   eval(13)=-2.40650E-01
-   eval(14)=-2.13795E-01
-   eval(15)=-2.05305E-01
-   eval(16)=-1.93124E-01
-   eval(17)=-1.83205E-01
-   eval(18)=-1.78685E-01
-   eval(19)=-1.75615E-01  <-- last occupied orbital
-   eval(20)= 3.50092E-01  <-- first virtual orbital
-   eval(21)= 3.78023E-01
-   eval(22)= 3.97497E-01
-   eval(23)= 4.19457E-01
-   eval(24)= 4.22548E-01
-   eval(25)= 4.28517E-01
-   eval(26)= 4.43810E-01
-   eval(27)= 4.53549E-01
-=======
    eval(11)=-2.05738E-01
    eval(12)=-1.69822E-01
    eval(13)=-1.58843E-01
@@ -778,16 +635,11 @@
    eval(25)= 5.23961E-01
    eval(26)= 5.33120E-01
    eval(27)= 5.36642E-01
->>>>>>> 54e49dd9
  -------------------------------------------------
  Calculating charge density...
    calculating the density kernel... done.
    waiting for communication to complete... done.
-<<<<<<< HEAD
-   Calculation finished. TOTAL CHARGE =   3.799999399430E+01
-=======
    Calculation finished. TOTAL CHARGE =   3.799999362248E+01
->>>>>>> 54e49dd9
  ---------------------------------------------------------------- Updating potential.
  PSolver, free  BC, dimensions:   143   97   93   proc    2 ... done.
  Posting sends / receives for communicating the potential... done.
@@ -796,11 +648,7 @@
  at iteration 2 of the self consistency cycle:
    - WARNING: basis functions not converged!
    - coefficients obtained by diagonalization.
-<<<<<<< HEAD
-   it, Delta DENS, energy, energyDiff   2   9.42E-07   -4.17277391161443632E+01   -1.2648E+00
-=======
    it, Delta DENS, energy, energyDiff   2   2.65E-06   -3.85023966018557644E+01    1.1762E+01
->>>>>>> 54e49dd9
  ############################################################################################
  ----------------------------------- Determination of the orbitals in this new basis.
  Gathering the potential... done.
@@ -810,25 +658,6 @@
  Diagonalizing the Hamiltonian, sequential version... done.
  -------------------------------------------------
  some selected eigenvalues:
-<<<<<<< HEAD
-   eval(11)=-2.72260E-01
-   eval(12)=-2.57690E-01
-   eval(13)=-2.46782E-01
-   eval(14)=-2.20553E-01
-   eval(15)=-2.11652E-01
-   eval(16)=-1.98391E-01
-   eval(17)=-1.90134E-01
-   eval(18)=-1.83480E-01
-   eval(19)=-1.82156E-01  <-- last occupied orbital
-   eval(20)= 3.45486E-01  <-- first virtual orbital
-   eval(21)= 3.72103E-01
-   eval(22)= 3.91204E-01
-   eval(23)= 4.12994E-01
-   eval(24)= 4.16172E-01
-   eval(25)= 4.23442E-01
-   eval(26)= 4.38089E-01
-   eval(27)= 4.47396E-01
-=======
    eval(11)=-2.76768E-01
    eval(12)=-2.70693E-01
    eval(13)=-2.56495E-01
@@ -846,16 +675,11 @@
    eval(25)= 4.13354E-01
    eval(26)= 4.30306E-01
    eval(27)= 4.42913E-01
->>>>>>> 54e49dd9
  -------------------------------------------------
  Calculating charge density...
    calculating the density kernel... done.
    waiting for communication to complete... done.
-<<<<<<< HEAD
-   Calculation finished. TOTAL CHARGE =   3.799999398112E+01
-=======
    Calculation finished. TOTAL CHARGE =   3.799999384195E+01
->>>>>>> 54e49dd9
  ---------------------------------------------------------------- Updating potential.
  PSolver, free  BC, dimensions:   143   97   93   proc    2 ... done.
  Posting sends / receives for communicating the potential... done.
@@ -864,29 +688,13 @@
  at iteration 3 of the self consistency cycle:
    - WARNING: basis functions not converged!
    - coefficients obtained by diagonalization.
-<<<<<<< HEAD
-   it, Delta DENS, energy, energyDiff   3   4.57E-07   -4.17944571005477883E+01   -6.6718E-02
- ############################################################################################
-   itout, Delta DENSOUT, energy, energyDiff   2   1.62E-06   -4.17944571005477883E+01   -1.7843E+00
-=======
    it, Delta DENS, energy, energyDiff   3   5.59E-07   -4.20024242840640341E+01   -3.5000E+00
  ############################################################################################
    itout, Delta DENSOUT, energy, energyDiff   2   1.62E-06   -4.20024242840640341E+01   -1.9879E+00
->>>>>>> 54e49dd9
  Posting sends / receives for the calculation of the charge density... done.
  Calculating charge density...
    calculating the density kernel... done.
    waiting for communication to complete... done.
-<<<<<<< HEAD
-   Calculation finished. TOTAL CHARGE =   3.799999398112E+01
- ------------------------------------- Building linear combinations... done.
- ================================================
- total time for linear scaling version: 2.277E+01s
-   of which:
-             - initialization: 4.656E-01s ( 2.0%)
-             - input guess: 3.438E+00s (15.1%)
-             - self consistency cycle: 1.491E+01s (65.5%)
-=======
    Calculation finished. TOTAL CHARGE =   3.799999384195E+01
  ------------------------------------- Building linear combinations... done.
  ================================================
@@ -895,7 +703,6 @@
              - initialization: 5.114E-01s ( 0.6%)
              - input guess: 7.767E+00s ( 9.3%)
              - self consistency cycle: 6.431E+01s (77.3%)
->>>>>>> 54e49dd9
              - forces: 0.000E+00s ( 0.0%)
  ================================================
  ---------------------------------------------------------- Gaussian Basis Projection
@@ -906,44 +713,6 @@
  ----------------------------------------------------------------- Forces Calculation
  PSolver, free  BC, dimensions:   143   97   93   proc    2 ... done.
  ------------------------------------------------------------- Electric Dipole Moment
-<<<<<<< HEAD
-  |P| =   4.446949E-02 (AU)       (Px,Py,Pz)=   -3.0949E-02  -4.5368E-03  -3.1609E-02
-  |P| =   1.130301E-01 (Debye)    (Px,Py,Pz)=   -7.8664E-02  -1.1531E-02  -8.0342E-02
- Calculate local forces...done. Leaked force:  0.00000E+00
- Calculate nonlocal forces... done.
- average noise along x direction:   6.03143499E-02
- average noise along y direction:  -1.80061755E-02
- average noise along z direction:   4.94737987E-03
- total average noise            :   6.31388923E-02
- clean forces norm (Ha/Bohr): maxval=  4.440409810287E-02  fnrm2=  2.002415637901E-02
- raw forces:                  maxval=  5.753081688554E-02  fnrm2=  2.410549709903E-02
- CPU time/ELAPSED time for root process     0        23.79        23.74
- Final values of the Forces for each atom
-     1      C -8.17494E-03  2.55993E-03  2.42608E-03
-     2      C  2.55361E-02 -1.94737E-02  1.25674E-03
-     3      C  2.96773E-02  2.59594E-02  3.88384E-03
-     4      C  3.19042E-02 -2.88415E-02 -5.99326E-04
-     5      C  4.39263E-02  5.52706E-03  3.41373E-03
-     6      C  2.45535E-02 -1.52831E-02  2.33177E-03
-     7      H -1.52581E-02 -1.74807E-02  2.53901E-02
-     8      H -1.52287E-02 -1.22139E-02 -2.53536E-02
-     9      H  1.12796E-02  2.11828E-02 -6.11909E-04
-    10      H -4.90430E-03  1.43191E-02  1.69306E-02
-    11      H -5.67612E-03  1.33040E-02 -1.98185E-02
-    12      H -1.26352E-02 -6.99201E-03 -2.55977E-02
-    13      H -1.28943E-02 -8.94986E-03  2.55319E-02
-    14      H -7.30349E-03  1.09039E-02  1.72404E-02
-    15      H -6.83966E-03  1.65965E-02 -2.21951E-02
-    16      H -1.26269E-02 -1.26221E-02 -2.52967E-02
-    17      H -8.20694E-03 -8.82771E-03  2.34272E-02
-    18      H -8.14073E-03  1.99168E-02  2.41065E-02
-    19      H -9.35931E-03  1.58877E-02 -2.95785E-02
-    20      H -3.96284E-02 -1.54728E-02  3.11250E-03
- -------------------------MEMORY CONSUMPTION REPORT-----------------------------
- 36219 allocations and 36217 deallocations, remaining memory(B): 18198752
- memory occupation peak: 171 MB
- for the array  psir in the routine local_hamiltonian
-=======
   |P| =   6.502873E-02 (AU)       (Px,Py,Pz)=    3.9572E-02  -3.1186E-02  -4.1112E-02
   |P| =   1.652865E-01 (Debye)    (Px,Py,Pz)=    1.0058E-01  -7.9266E-02  -1.0450E-01
  Calculate local forces...done. Leaked force:  0.00000E+00
@@ -979,5 +748,4 @@
  -------------------------MEMORY CONSUMPTION REPORT-----------------------------
  545419 allocations and 545419 deallocations, remaining memory(B): 0
  memory occupation peak: 1088 MB
- for the array  work in the routine overlapPowerMinusOneHalf
->>>>>>> 54e49dd9
+ for the array  work in the routine overlapPowerMinusOneHalf