--- conflicted
+++ resolved
@@ -222,38 +222,11 @@
  >>>> Partition of the basis functions including the derivatives among the processes.
     | Processes from 0 to 7 treat 10 orbitals. |
  ------------------------------------------------------------------------------------
-<<<<<<< HEAD
- Initializing localization regions... done in 1.801E-02s.
- Initializing communications sumrho... done in 7.010E-05s.
- Initializing communications potential... done in 2.909E-05s.
- Initializing communications orthonormalization... done in 4.433E-01s.
- Initializing input guess... done in 9.786E-02s.
- ################################# Memory estimator ##################################
- WARNING: The memory requirements are underestimated by about 20-30%!
- Memory requirements of the largest arrays:
-   trace minimizing orbitals phi: 1MB
-   DIIS history of the trace minimizing orbitals phi: 3MB
-   The Hamiltonian applied to the orbital, i.e. hphi: 0MB
-   charge density / potential: 2MB
-   communication buffers sumrho: 16MB
-   communication buffers for gathering the potential: 7MB
-   communication buffers / workk arrays for orthonormalization: 15MB
-   auxilliary arrays for orthonormalization: 4MB
-   potential / orbital in real space (Hamiltonian application): 9MB
-   input guess, all orbitals: 0MB
-   input guess, communication buffers and auxilliary arrays for orthonormalization : 19MB
-   input guess, communication buffers for gathering the potential: 7MB
- >>> estimated memory peak: 40MB
- >>> peak section: Optimization of the basis functions
- #####################################################################################
- Initializing matrix compression... done in 2.180E-02s.
-=======
  Initializing localization regions... done in 2.053E-02s.
  Initializing communications sumrho... done in 5.388E-05s.
  Initializing communications potential... done in 2.980E-05s.
  Initializing communications orthonormalization... done in 2.929E-02s.
  Initializing matrix compression... done in 4.840E-04s.
->>>>>>> 395083e6
  ------------------------------------------------------- Input Wavefunctions Creation
  Generating 20 Atomic Input Orbitals
  Processes from 0 to 3 treat 3 inguess orbitals 
@@ -270,21 +243,6 @@
  PSolver, free  BC, dimensions:    97  101  119   proc    8 ... done.
  Posting sends / receives for communicating the potential... done.
  Gathering the potential... done.
-<<<<<<< HEAD
- Hamiltonian application for all atoms. This may take some time.
- Gathering the potential... done.
-   atom 1...  Hamiltonian application...done.
-   atom 2...  Hamiltonian application...done.
-   atom 3...  Hamiltonian application...done.
-   atom 4...  Hamiltonian application...done.
-   atom 5...  Hamiltonian application...done.
-   atom 6...  Hamiltonian application...done.
-   atom 7...  Hamiltonian application...done.
-   atom 8...  Hamiltonian application...done.
-   atom 9...  Hamiltonian application...done.
-   atom 10...  Hamiltonian application...done.
-   atom 11...  Hamiltonian application...done.
-=======
  Hamiltonian application for all locregs. This may take some time.
  Gathering the potential... done.
    locreg 1...  Hamiltonian application...done.
@@ -307,7 +265,6 @@
    locreg 18...  Hamiltonian application...done.
    locreg 19...  Hamiltonian application...done.
    locreg 20...  Hamiltonian application...done.
->>>>>>> 395083e6
 The minimization is performed using 8 processes.
  the specified memory allows to overlap 218453 iterations with communication
  Calculating Hamiltonian matrix for all atoms. This may take some time.
@@ -416,18 +373,6 @@
  Final values for fnrm, fnrmMax, trace:   7.3301572E-01  1.1074556E+00   3.6062731
  ============================= Basis functions created. =============================
  timings:
-<<<<<<< HEAD
-   -total time: 5.832E-01
-     - orthonormalization: 6.609E-02=11.3%
-     - Hamiltonian application: 1.790E-01=30.7%
-     - orthoconstraint: 3.472E-02= 6.0%
-     - preconditioning: 2.803E-01=48.1%
-     - unitary optimization: 1.192E-07= 0.0%
-     - other: 2.306E-02= 4.0%
- calculating derivative basis functions... statistics: - 32 point to point communications, of which 0 could be overlapped with computation.
-             - 48 copies on the same processor.
-done.
-=======
    -total time: 2.707E-01
      - orthonormalization: 3.718E-02=13.7%
      - Hamiltonian application: 8.803E-02=32.5%
@@ -436,7 +381,6 @@
      - unitary optimization: 0.000E+00= 0.0%
      - other: 2.805E-02=10.4%
  calculating derivative basis functions...done.
->>>>>>> 395083e6
  Posting sends / receives for the calculation of the charge density... done.
  ----------------------------------- Determination of the orbitals in this new basis.
  Gathering the potential... done.
@@ -652,18 +596,6 @@
  Final values for fnrm, fnrmMax, trace:   1.9073250E-01  2.7935170E-01   7.4287018
  ============================= Basis functions created. =============================
  timings:
-<<<<<<< HEAD
-   -total time: 5.835E-01
-     - orthonormalization: 6.611E-02=11.3%
-     - Hamiltonian application: 1.796E-01=30.8%
-     - orthoconstraint: 3.472E-02= 6.0%
-     - preconditioning: 2.803E-01=48.0%
-     - unitary optimization: 1.192E-07= 0.0%
-     - other: 2.279E-02= 3.9%
- calculating derivative basis functions... statistics: - 32 point to point communications, of which 0 could be overlapped with computation.
-             - 48 copies on the same processor.
-done.
-=======
    -total time: 2.519E-01
      - orthonormalization: 3.759E-02=14.9%
      - Hamiltonian application: 8.850E-02=35.1%
@@ -672,7 +604,6 @@
      - unitary optimization: 0.000E+00= 0.0%
      - other: 1.035E-02= 4.1%
  calculating derivative basis functions...done.
->>>>>>> 395083e6
  Posting sends / receives for the calculation of the charge density... done.
  ----------------------------------- Determination of the orbitals in this new basis.
  Gathering the potential... done.
@@ -875,27 +806,6 @@
  ############################################################################################
    itout, Delta DENSOUT, energy, energyDiff   2   2.84E-07   -2.07081639678688845E+01   -2.7472E-01
  ======================== Creation of the basis functions... ========================
-<<<<<<< HEAD
- Gathering the potential... done.
- Gathering the potential... done.
- ----------------------------------------------------------------------------- iter=1
- Orthonormalization... Hamiltonian application... Orthoconstraint... Preconditioning.
- iter, fnrm, fnrmMax, trace     1  2.5390332E-01  2.8703908E-01    -2.4636655476
- DIIS informations: history length=5, consecutive failures=0, total failures=0
- ----------------------------------------------------------------------------- iter=2
- Orthonormalization... Hamiltonian application... Orthoconstraint... Preconditioning.
- iter, fnrm, fnrmMax, trace     2  8.0732018E-02  9.9490191E-02    -2.8542214781
- DIIS informations: history length=5, consecutive failures=0, total failures=0
- ----------------------------------------------------------------------------- iter=3
- Orthonormalization... Hamiltonian application... Orthoconstraint... Preconditioning.
- iter, fnrm, fnrmMax, trace     3  3.5081669E-02  5.0329853E-02    -2.9009905502
- DIIS informations: history length=5, consecutive failures=0, total failures=0
- ----------------------------------------------------------------------------- iter=4
- Orthonormalization... Hamiltonian application... Orthoconstraint... Preconditioning.
- iter, fnrm, fnrmMax, trace     4  1.7848888E-02  2.1572738E-02    -2.9025917729
- WARNING: not converged within 4 iterations! Exiting loop due to limitations of iterations.
- Final values for fnrm, fnrmMax, trace:   1.7848888E-02  2.1572738E-02  -2.9025918
-=======
  creating new locregs...
  creating new locregs...
  creating new locregs...
@@ -928,7 +838,6 @@
  iter, fnrm, fnrmMax, trace     4  3.8441273E-02  5.2797538E-02    -2.6201513811
  WARNING: not converged within 4 iterations! Exiting loop due to limitations of iterations.
  Final values for fnrm, fnrmMax, trace:   3.8441273E-02  5.2797538E-02  -2.6201514
->>>>>>> 395083e6
  ============================= Basis functions created. =============================
  the new centers of the localization regions:
          1      7.424998805751E+00      7.067189372148E+00      7.535342928725E+00
@@ -952,18 +861,6 @@
         19      9.100207865192E+00      5.831140942751E+00      1.232986628838E+01
         20      7.424998863036E+00      8.221263967866E+00      1.399376846724E+01
  timings:
-<<<<<<< HEAD
-   -total time: 3.527E+00
-     - orthonormalization: 7.062E-01=20.0%
-     - Hamiltonian application: 3.935E-01=11.2%
-     - orthoconstraint: 2.455E-01= 7.0%
-     - preconditioning: 1.423E+00=40.3%
-     - unitary optimization: 3.576E-07= 0.0%
-     - other: 7.590E-01=21.5%
- calculating derivative basis functions... statistics: - 32 point to point communications, of which 0 could be overlapped with computation.
-             - 48 copies on the same processor.
-done.
-=======
    -total time: 6.734E-01
      - orthonormalization: 9.587E-02=14.2%
      - Hamiltonian application: 2.228E-01=33.1%
@@ -973,38 +870,15 @@
      - other: 1.051E-01=15.6%
  Posting sends / receives for communicating the potential... done.
  calculating derivative basis functions...done.
->>>>>>> 395083e6
  Posting sends / receives for the calculation of the charge density... done.
  ----------------------------------- Determination of the orbitals in this new basis.
  Gathering the potential... done.
  Gathering the potential... done.
-<<<<<<< HEAD
-=======
- Gathering the potential... done.
->>>>>>> 395083e6
- Hamiltonian application... done.
- Diagonalizing the Hamiltonian, sequential version... done.
- -------------------------------------------------
- some selected eigenvalues:
-<<<<<<< HEAD
-   eval(2)=-4.84268E-01
-   eval(3)=-4.02891E-01
-   eval(4)=-3.01306E-01
-   eval(5)=-2.72751E-01
-   eval(6)=-2.26322E-01
-   eval(7)=-2.05971E-01
-   eval(8)=-1.63209E-01
-   eval(9)=-1.61412E-01
-   eval(10)=-1.56868E-01  <-- last occupied orbital
-   eval(11)= 4.01389E-01  <-- first virtual orbital
-   eval(12)= 4.12626E-01
-   eval(13)= 4.47074E-01
-   eval(14)= 4.64936E-01
-   eval(15)= 5.02855E-01
-   eval(16)= 5.26000E-01
-   eval(17)= 5.28914E-01
-   eval(18)= 5.40150E-01
-=======
+ Gathering the potential... done.
+ Hamiltonian application... done.
+ Diagonalizing the Hamiltonian, sequential version... done.
+ -------------------------------------------------
+ some selected eigenvalues:
    eval(2)=-4.57694E-01
    eval(3)=-3.69684E-01
    eval(4)=-3.30788E-01
@@ -1022,16 +896,11 @@
    eval(16)= 5.09445E-01
    eval(17)= 5.22026E-01
    eval(18)= 5.50933E-01
->>>>>>> 395083e6
- -------------------------------------------------
- Calculating charge density...
-   calculating the density kernel... done.
-   waiting for communication to complete... done.
-<<<<<<< HEAD
-   Calculation finished. TOTAL CHARGE =   1.999999951582E+01
-=======
+ -------------------------------------------------
+ Calculating charge density...
+   calculating the density kernel... done.
+   waiting for communication to complete... done.
    Calculation finished. TOTAL CHARGE =   1.999999441161E+01
->>>>>>> 395083e6
  ---------------------------------------------------------------- Updating potential.
  PSolver, free  BC, dimensions:    97  101  119   proc    8 ... done.
  Posting sends / receives for communicating the potential... done.
@@ -1040,39 +909,16 @@
  at iteration 1 of the self consistency cycle:
    - WARNING: basis functions not converged!
    - coefficients obtained by diagonalization.
-<<<<<<< HEAD
-   it, Delta DENS, energy, energyDiff   1   2.26E-06   -1.99741147798946059E+01    1.0244E+00
-=======
    it, Delta DENS, energy, energyDiff   1   3.11E-06   -1.96925045721433065E+01    1.0157E+00
->>>>>>> 395083e6
- ############################################################################################
- ----------------------------------- Determination of the orbitals in this new basis.
- Gathering the potential... done.
- Gathering the potential... done.
- Gathering the potential... done.
- Hamiltonian application... done.
- Diagonalizing the Hamiltonian, sequential version... done.
- -------------------------------------------------
- some selected eigenvalues:
-<<<<<<< HEAD
-   eval(2)=-5.75568E-01
-   eval(3)=-4.87794E-01
-   eval(4)=-3.82967E-01
-   eval(5)=-3.58593E-01
-   eval(6)=-3.14181E-01
-   eval(7)=-2.86548E-01
-   eval(8)=-2.58187E-01
-   eval(9)=-2.50529E-01
-   eval(10)=-2.33480E-01  <-- last occupied orbital
-   eval(11)= 3.22428E-01  <-- first virtual orbital
-   eval(12)= 3.24145E-01
-   eval(13)= 3.43770E-01
-   eval(14)= 3.83921E-01
-   eval(15)= 4.07859E-01
-   eval(16)= 4.35179E-01
-   eval(17)= 4.48988E-01
-   eval(18)= 4.62165E-01
-=======
+ ############################################################################################
+ ----------------------------------- Determination of the orbitals in this new basis.
+ Gathering the potential... done.
+ Gathering the potential... done.
+ Gathering the potential... done.
+ Hamiltonian application... done.
+ Diagonalizing the Hamiltonian, sequential version... done.
+ -------------------------------------------------
+ some selected eigenvalues:
    eval(2)=-5.58004E-01
    eval(3)=-4.61013E-01
    eval(4)=-4.22691E-01
@@ -1090,16 +936,11 @@
    eval(16)= 4.21487E-01
    eval(17)= 4.31244E-01
    eval(18)= 4.39334E-01
->>>>>>> 395083e6
- -------------------------------------------------
- Calculating charge density...
-   calculating the density kernel... done.
-   waiting for communication to complete... done.
-<<<<<<< HEAD
-   Calculation finished. TOTAL CHARGE =   1.999999951675E+01
-=======
+ -------------------------------------------------
+ Calculating charge density...
+   calculating the density kernel... done.
+   waiting for communication to complete... done.
    Calculation finished. TOTAL CHARGE =   1.999999440712E+01
->>>>>>> 395083e6
  ---------------------------------------------------------------- Updating potential.
  PSolver, free  BC, dimensions:    97  101  119   proc    8 ... done.
  Posting sends / receives for communicating the potential... done.
@@ -1108,39 +949,16 @@
  at iteration 2 of the self consistency cycle:
    - WARNING: basis functions not converged!
    - coefficients obtained by diagonalization.
-<<<<<<< HEAD
-   it, Delta DENS, energy, energyDiff   2   1.18E-06   -2.13885396892938218E+01   -1.4144E+00
-=======
    it, Delta DENS, energy, energyDiff   2   1.57E-06   -2.13023369055159719E+01   -1.6098E+00
->>>>>>> 395083e6
- ############################################################################################
- ----------------------------------- Determination of the orbitals in this new basis.
- Gathering the potential... done.
- Gathering the potential... done.
- Gathering the potential... done.
- Hamiltonian application... done.
- Diagonalizing the Hamiltonian, sequential version... done.
- -------------------------------------------------
- some selected eigenvalues:
-<<<<<<< HEAD
-   eval(2)=-5.91527E-01
-   eval(3)=-5.05609E-01
-   eval(4)=-3.97875E-01
-   eval(5)=-3.73767E-01
-   eval(6)=-3.29934E-01
-   eval(7)=-3.03794E-01
-   eval(8)=-2.73843E-01
-   eval(9)=-2.67042E-01
-   eval(10)=-2.51429E-01  <-- last occupied orbital
-   eval(11)= 3.07362E-01  <-- first virtual orbital
-   eval(12)= 3.08417E-01
-   eval(13)= 3.29636E-01
-   eval(14)= 3.67334E-01
-   eval(15)= 3.92397E-01
-   eval(16)= 4.18608E-01
-   eval(17)= 4.31283E-01
-   eval(18)= 4.44393E-01
-=======
+ ############################################################################################
+ ----------------------------------- Determination of the orbitals in this new basis.
+ Gathering the potential... done.
+ Gathering the potential... done.
+ Gathering the potential... done.
+ Hamiltonian application... done.
+ Diagonalizing the Hamiltonian, sequential version... done.
+ -------------------------------------------------
+ some selected eigenvalues:
    eval(2)=-5.73135E-01
    eval(3)=-4.76974E-01
    eval(4)=-4.36899E-01
@@ -1158,16 +976,11 @@
    eval(16)= 4.03129E-01
    eval(17)= 4.15195E-01
    eval(18)= 4.22950E-01
->>>>>>> 395083e6
- -------------------------------------------------
- Calculating charge density...
-   calculating the density kernel... done.
-   waiting for communication to complete... done.
-<<<<<<< HEAD
-   Calculation finished. TOTAL CHARGE =   1.999999951560E+01
-=======
+ -------------------------------------------------
+ Calculating charge density...
+   calculating the density kernel... done.
+   waiting for communication to complete... done.
    Calculation finished. TOTAL CHARGE =   1.999999440573E+01
->>>>>>> 395083e6
  ---------------------------------------------------------------- Updating potential.
  PSolver, free  BC, dimensions:    97  101  119   proc    8 ... done.
  Posting sends / receives for communicating the potential... done.
@@ -1176,39 +989,16 @@
  at iteration 3 of the self consistency cycle:
    - WARNING: basis functions not converged!
    - coefficients obtained by diagonalization.
-<<<<<<< HEAD
-   it, Delta DENS, energy, energyDiff   3   5.58E-07   -2.15155092379466737E+01   -1.2697E-01
-=======
    it, Delta DENS, energy, energyDiff   3   7.47E-07   -2.14142465637499555E+01   -1.1191E-01
->>>>>>> 395083e6
- ############################################################################################
- ----------------------------------- Determination of the orbitals in this new basis.
- Gathering the potential... done.
- Gathering the potential... done.
- Gathering the potential... done.
- Hamiltonian application... done.
- Diagonalizing the Hamiltonian, sequential version... done.
- -------------------------------------------------
- some selected eigenvalues:
-<<<<<<< HEAD
-   eval(2)=-6.00999E-01
-   eval(3)=-5.15424E-01
-   eval(4)=-4.06870E-01
-   eval(5)=-3.82809E-01
-   eval(6)=-3.39363E-01
-   eval(7)=-3.13537E-01
-   eval(8)=-2.83417E-01
-   eval(9)=-2.76746E-01
-   eval(10)=-2.61393E-01  <-- last occupied orbital
-   eval(11)= 2.97993E-01  <-- first virtual orbital
-   eval(12)= 2.99054E-01
-   eval(13)= 3.20066E-01
-   eval(14)= 3.57807E-01
-   eval(15)= 3.82780E-01
-   eval(16)= 4.08785E-01
-   eval(17)= 4.21731E-01
-   eval(18)= 4.34726E-01
-=======
+ ############################################################################################
+ ----------------------------------- Determination of the orbitals in this new basis.
+ Gathering the potential... done.
+ Gathering the potential... done.
+ Gathering the potential... done.
+ Hamiltonian application... done.
+ Diagonalizing the Hamiltonian, sequential version... done.
+ -------------------------------------------------
+ some selected eigenvalues:
    eval(2)=-5.82543E-01
    eval(3)=-4.86384E-01
    eval(4)=-4.45810E-01
@@ -1226,16 +1016,11 @@
    eval(16)= 3.93176E-01
    eval(17)= 4.05331E-01
    eval(18)= 4.13228E-01
->>>>>>> 395083e6
- -------------------------------------------------
- Calculating charge density...
-   calculating the density kernel... done.
-   waiting for communication to complete... done.
-<<<<<<< HEAD
-   Calculation finished. TOTAL CHARGE =   1.999999951485E+01
-=======
+ -------------------------------------------------
+ Calculating charge density...
+   calculating the density kernel... done.
+   waiting for communication to complete... done.
    Calculation finished. TOTAL CHARGE =   1.999999440496E+01
->>>>>>> 395083e6
  ---------------------------------------------------------------- Updating potential.
  PSolver, free  BC, dimensions:    97  101  119   proc    8 ... done.
  Posting sends / receives for communicating the potential... done.
@@ -1244,39 +1029,16 @@
  at iteration 4 of the self consistency cycle:
    - WARNING: basis functions not converged!
    - coefficients obtained by diagonalization.
-<<<<<<< HEAD
-   it, Delta DENS, energy, energyDiff   4   2.76E-07   -2.16179470550698483E+01   -1.0244E-01
-=======
    it, Delta DENS, energy, energyDiff   4   3.70E-07   -2.15167709967334702E+01   -1.0252E-01
->>>>>>> 395083e6
- ############################################################################################
- ----------------------------------- Determination of the orbitals in this new basis.
- Gathering the potential... done.
- Gathering the potential... done.
- Gathering the potential... done.
- Hamiltonian application... done.
- Diagonalizing the Hamiltonian, sequential version... done.
- -------------------------------------------------
- some selected eigenvalues:
-<<<<<<< HEAD
-   eval(2)=-6.05295E-01
-   eval(3)=-5.19844E-01
-   eval(4)=-4.10981E-01
-   eval(5)=-3.86929E-01
-   eval(6)=-3.43643E-01
-   eval(7)=-3.18026E-01
-   eval(8)=-2.87760E-01
-   eval(9)=-2.81166E-01
-   eval(10)=-2.65978E-01  <-- last occupied orbital
-   eval(11)= 2.93707E-01  <-- first virtual orbital
-   eval(12)= 2.94755E-01
-   eval(13)= 3.15790E-01
-   eval(14)= 3.53414E-01
-   eval(15)= 3.78440E-01
-   eval(16)= 4.04339E-01
-   eval(17)= 4.17347E-01
-   eval(18)= 4.30308E-01
-=======
+ ############################################################################################
+ ----------------------------------- Determination of the orbitals in this new basis.
+ Gathering the potential... done.
+ Gathering the potential... done.
+ Gathering the potential... done.
+ Hamiltonian application... done.
+ Diagonalizing the Hamiltonian, sequential version... done.
+ -------------------------------------------------
+ some selected eigenvalues:
    eval(2)=-5.86716E-01
    eval(3)=-4.90640E-01
    eval(4)=-4.49902E-01
@@ -1294,16 +1056,11 @@
    eval(16)= 3.88650E-01
    eval(17)= 4.00925E-01
    eval(18)= 4.08818E-01
->>>>>>> 395083e6
- -------------------------------------------------
- Calculating charge density...
-   calculating the density kernel... done.
-   waiting for communication to complete... done.
-<<<<<<< HEAD
-   Calculation finished. TOTAL CHARGE =   1.999999951447E+01
-=======
+ -------------------------------------------------
+ Calculating charge density...
+   calculating the density kernel... done.
+   waiting for communication to complete... done.
    Calculation finished. TOTAL CHARGE =   1.999999440438E+01
->>>>>>> 395083e6
  ---------------------------------------------------------------- Updating potential.
  PSolver, free  BC, dimensions:    97  101  119   proc    8 ... done.
  Posting sends / receives for communicating the potential... done.
@@ -1312,29 +1069,13 @@
  at iteration 5 of the self consistency cycle:
    - WARNING: basis functions not converged!
    - coefficients obtained by diagonalization.
-<<<<<<< HEAD
-   it, Delta DENS, energy, energyDiff   5   1.35E-07   -2.16623395792882150E+01   -4.4393E-02
- ############################################################################################
-   itout, Delta DENSOUT, energy, energyDiff   3   2.07E-06   -2.16623395792882150E+01   -6.6386E-01
-=======
    it, Delta DENS, energy, energyDiff   5   1.82E-07   -2.15603527543596840E+01   -4.3582E-02
  ############################################################################################
    itout, Delta DENSOUT, energy, energyDiff   3   2.85E-06   -2.15603527543596840E+01   -8.5219E-01
->>>>>>> 395083e6
  Posting sends / receives for the calculation of the charge density... done.
  Calculating charge density...
    calculating the density kernel... done.
    waiting for communication to complete... done.
-<<<<<<< HEAD
-   Calculation finished. TOTAL CHARGE =   1.999999951447E+01
- ------------------------------------- Building linear combinations... done.
- ================================================
- total time for linear scaling version: 4.922E+01s
-   of which:
-             - initialization: 6.133E-01s ( 1.2%)
-             - input guess: 1.610E+00s ( 3.3%)
-             - self consistency cycle: 4.465E+01s (90.7%)
-=======
    Calculation finished. TOTAL CHARGE =   1.999999440438E+01
  ------------------------------------- Building linear combinations... done.
  ================================================
@@ -1343,7 +1084,6 @@
              - initialization: 6.940E-02s ( 0.3%)
              - input guess: 1.502E+00s ( 5.6%)
              - self consistency cycle: 2.379E+01s (89.1%)
->>>>>>> 395083e6
              - forces: 0.000E+00s ( 0.0%)
  ================================================
  ---------------------------------------------------------- Gaussian Basis Projection
@@ -1354,34 +1094,6 @@
  ----------------------------------------------------------------- Forces Calculation
  PSolver, free  BC, dimensions:    97  101  119   proc    8 ... done.
  ------------------------------------------------------------- Electric Dipole Moment
-<<<<<<< HEAD
-  |P| =   6.565992E-02 (AU)       (Px,Py,Pz)=   -2.4361E-02  -1.0005E-02   6.0147E-02
-  |P| =   1.668909E-01 (Debye)    (Px,Py,Pz)=   -6.1921E-02  -2.5430E-02   1.5288E-01
- Calculate local forces...done. Leaked force:  0.00000E+00
- Calculate nonlocal forces... done.
- average noise along x direction:   2.30917622E-03
- average noise along y direction:   6.30368591E-03
- average noise along z direction:  -6.38035145E-03
- total average noise            :   9.26162164E-03
- clean forces norm (Ha/Bohr): maxval=  1.836509177793E-02  fnrm2=  8.585053557169E-04
- raw forces:                  maxval=  2.198193373393E-02  fnrm2=  1.036672915291E-03
- CPU time/ELAPSED time for root process     0        49.89        49.60
- Final values of the Forces for each atom
-     1      C  1.76446E-03 -8.13908E-03 -5.80525E-03
-     2      C -1.92514E-04  1.03049E-02 -1.52003E-02
-     3      C -1.15738E-03  7.70554E-03  4.89808E-03
-     4      H -6.50281E-04  6.51360E-03  1.72319E-03
-     5      H -4.99249E-03 -3.07595E-03 -1.30101E-03
-     6      H  4.81557E-03 -3.43423E-03 -1.44368E-03
-     7      H -3.95262E-03  2.25899E-03  4.19247E-03
-     8      H  3.70710E-03  1.84634E-03  3.68831E-03
-     9      H -1.73558E-03 -5.07896E-03  5.98566E-03
-    10      H  2.41397E-03 -5.74415E-03  5.28447E-03
-    11      H -2.02330E-05 -3.15696E-03 -2.02194E-03
- -------------------------MEMORY CONSUMPTION REPORT-----------------------------
- 18970 allocations and 18970 deallocations, remaining memory(B): 0
- memory occupation peak: 213 MB
-=======
   |P| =   1.715739E-01 (AU)       (Px,Py,Pz)=   -2.0875E-02   2.4851E-02   1.6848E-01
   |P| =   4.360973E-01 (Debye)    (Px,Py,Pz)=   -5.3060E-02   6.3164E-02   4.2822E-01
  Calculate local forces...done. Leaked force:  0.00000E+00
@@ -1408,5 +1120,4 @@
  -------------------------MEMORY CONSUMPTION REPORT-----------------------------
  38510 allocations and 38510 deallocations, remaining memory(B): 0
  memory occupation peak: 73 MB
->>>>>>> 395083e6
  for the array  work in the routine overlapPowerMinusOneHalf