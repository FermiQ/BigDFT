--- conflicted
+++ resolved
@@ -26,7 +26,7 @@
  |              Daubechies Wavelets for DFT Pseudopotential Calculations            |
  ------------------------------------------------------------------------------------
                                    The Journal of Chemical Physics 129, 014109 (2008)
-
+ 
  |... (file:withder.perf).........................................Performance Options
  |debug F                    Debug option
  |fftcache 8192              Cache size for the FFT
@@ -93,11 +93,11 @@
        Max. steps=      1 | Fluct. in forces=1.0E+00 |           ionmov=     -1
         algorithm=BFGS    |   Max. in forces=0.0E+00 |            dtion=     0.
  random at.displ.=0.0E+00 |   steep. descent=4.0E+00 |
-
- Number of MPI processes 2
- Number of maximal OpenMP threads per MPI process 2
+ 
+ Number of MPI processes 8
+ MPI process does not use OpenMP
  No material acceleration (iproc=0)
-
+ 
  ===================== BigDFT Wavefunction Optimization =============== inputPsiId= 100
  --- (file: input.dft) --------------------------------------------- Input Parameters
      System Choice       Resolution Radii        SCF Iteration      Finite Size Corr.
@@ -121,7 +121,8 @@
  Atom Name    rloc      C1        C2        C3        C4  
         H   0.20000  -4.18024   0.72508
  Total Number of Electrons       20
- Processes from 0 to 1 treat 5 orbitals 
+ Processes from 0 to 1 treat 2 orbitals 
+ Processes from 2 to 7 treat 1 orbitals 
  Total Number of Orbitals        10
  occup(1:10)= 2.0000
  Shifted atomic positions, Atomic Units:                   grid spacing units:
@@ -142,17 +143,17 @@
  wavelet localization is ON
  ------------------------------------------------------------ Poisson Kernel Creation
  Calculating Poisson solver kernel, free BC...done.
- Memory occ. per proc. (Bytes):  Density=5184000  Kernel=5377240
+ Memory occ. per proc. (Bytes):  Density=1296000  Kernel=1368752
                                  Full Grid Arrays=9326744
  Load Balancing for Poisson Solver related operations:
- LB_density        : processors   0  -  1 work at 100%
-  LB_kernel        : processors   0  -  0 work at 100%
-                     processor         1   works at    98%
+ LB_density        : processors   0  -  7 work at 100%
+  LB_kernel        : processors   0  -  6 work at 100%
+                     processor         7   works at    79%
  Complete LB per proc.= 1/3 LB_density + 2/3 LB_kernel
  ------------------------------------------------- Wavefunctions Descriptors Creation
  Coarse resolution grid: Number of segments=       1215 points=     28830
    Fine resolution grid: Number of segments=        202 points=       964
- Wavefunctions memory occupation for root MPI process:     1 MB   365 KB   784 B
+ Wavefunctions memory occupation for root MPI process:     0 MB   555 KB   928 B
  ------------------------------------------------------------ PSP Projectors Creation
  Type    Name Number of atoms Number of projectors
     1       C               3                    1
@@ -163,26 +164,26 @@
  Percent of zero components =                    0
  ------------------------------------------------------------------ Memory Estimation
  Number of atoms=   11 Number of orbitals=    10 Sim. Box Dimensions=    33   35   44
- Estimation performed for 2 processors.
+ Estimation performed for 8 processors.
  Memory occupation for principal arrays:
-               Poisson Solver Kernel (K):     5 MB   132 KB
-              Poisson Solver Density (D):     4 MB   967 KB
+               Poisson Solver Kernel (K):     1 MB   313 KB
+              Poisson Solver Density (D):     1 MB   242 KB
      Single Wavefunction for one orbital:     0 MB   278 KB
-    All Wavefunctions for each processor:     4 MB    74 KB
-       Wavefunctions + DIIS per proc (W):    31 MB   221 KB
+    All Wavefunctions for each processor:     1 MB   644 KB
+       Wavefunctions + DIIS per proc (W):    12 MB   500 KB
      Nonlocal Pseudopotential Arrays (P):     0 MB    42 KB
     Arrays of full uncompressed grid (U):     8 MB   917 KB
  Estimation of Memory requirements for principal code sections:
   Kernel calculation | Density Construction | Poisson Solver | Hamiltonian application
        ~19*K         |   W+~3*U+~ 3*D+K+P   |   ~12*D+K+W+P  |   W+~3*U+~ 3*D+K+P 
-        97MB         |        74MB          |       95MB     |            74MB
- The overall memory requirement needed for this calculation is thus: 97 MB
+        24MB         |        40MB          |       28MB     |            41MB
+ The overall memory requirement needed for this calculation is thus: 41 MB
  By reducing the DIIS history and/or increasing the number of processors the amount of
   memory can be reduced but for this system it will never be less than 33 MB
  ion-ion interaction energy  4.99495026104655E+01
  ----------------------------------------------------------- Ionic Potential Creation
  total ionic charge, leaked charge           -20.000001305549   0.000E+00
- PSolver, free  BC, dimensions:    97  101  119   proc    2 ... done.
+ PSolver, free  BC, dimensions:    97  101  119   proc    8 ... done.
  ************************************************************************************
  ****************************** LINEAR SCALING VERSION ******************************
  |... (file:withder.lin)............................................Linear Parameters
@@ -210,31 +211,16 @@
  |F              mixed mode (without and with derivatives)                           
  |C 4 5.0d-2 3.0d-4 6.0  Atom name, number of basis functions per atom, prefactor for
  |H 1 5.0d-2 3.0d-4 6.0  Atom name, number of basis functions per atom, prefactor for
-<<<<<<< HEAD
- Wavefunctions memory occupation for root MPI process:     2 MB   731 KB   544 B
- Wavefunctions memory occupation for root MPI process:    10 MB   878 KB   128 B
- Wavefunctions memory occupation for root MPI process:     2 MB   731 KB   544 B
- Wavefunctions memory occupation for root MPI process:    10 MB   878 KB   128 B
-=======
  Wavefunctions memory occupation for root MPI process:     0 MB   833 KB   880 B
  Wavefunctions memory occupation for root MPI process:     2 MB   732 KB     0 B
  Wavefunctions memory occupation for root MPI process:     0 MB   833 KB   880 B
  Wavefunctions memory occupation for root MPI process:     2 MB   732 KB     0 B
->>>>>>> c24f2b4e
  ------------------------------------------------------------------------------------
  >>>> Partition of the basis functions among the processes.
-    | Processes from 0 to 1 treat 10 orbitals. |
+    | Processes from 0 to 3 treat 3 orbitals, |
+    | processes from 4 to 7 treat 2 orbitals. |
  -----------------------------------------------
  >>>> Partition of the basis functions including the derivatives among the processes.
-<<<<<<< HEAD
-    | Processes from 0 to 1 treat 40 orbitals. |
- ------------------------------------------------------------------------------------
- Initializing localization regions... done in 4.618E-02s.
- Initializing communications sumrho... done in 1.659E-04s.
- Initializing communications potential... done in 2.384E-05s.
- Initializing communications orthonormalization... done in 3.202E+00s.
- Initializing input guess... done in 3.712E-01s.
-=======
     | Processes from 0 to 7 treat 10 orbitals. |
  ------------------------------------------------------------------------------------
  Initializing localization regions... done in 1.816E-02s.
@@ -242,33 +228,29 @@
  Initializing communications potential... done in 3.219E-05s.
  Initializing communications orthonormalization... done in 4.421E-01s.
  Initializing input guess... done in 9.877E-02s.
->>>>>>> c24f2b4e
  ################################# Memory estimator ##################################
  WARNING: The memory requirements are underestimated by about 20-30%!
  Memory requirements of the largest arrays:
-   trace minimizing orbitals phi: 3MB
-   DIIS history of the trace minimizing orbitals phi: 14MB
+   trace minimizing orbitals phi: 1MB
+   DIIS history of the trace minimizing orbitals phi: 3MB
    The Hamiltonian applied to the orbital, i.e. hphi: 0MB
-   charge density / potential: 9MB
-   communication buffers sumrho: 86MB
-   communication buffers for gathering the potential: 8MB
-   communication buffers / workk arrays for orthonormalization: 38MB
-   auxilliary arrays for orthonormalization: 11MB
+   charge density / potential: 2MB
+   communication buffers sumrho: 16MB
+   communication buffers for gathering the potential: 7MB
+   communication buffers / workk arrays for orthonormalization: 15MB
+   auxilliary arrays for orthonormalization: 4MB
    potential / orbital in real space (Hamiltonian application): 9MB
    input guess, all orbitals: 0MB
-   input guess, communication buffers and auxilliary arrays for orthonormalization : 49MB
-   input guess, communication buffers for gathering the potential: 8MB
- >>> estimated memory peak: 114MB
- >>> peak section: Calculation the Hamiltonian matrix
+   input guess, communication buffers and auxilliary arrays for orthonormalization : 19MB
+   input guess, communication buffers for gathering the potential: 7MB
+ >>> estimated memory peak: 40MB
+ >>> peak section: Optimization of the basis functions
  #####################################################################################
-<<<<<<< HEAD
- Initializing matrix compression... done in 3.510E-04s.
-=======
  Initializing matrix compression... done in 2.170E-02s.
->>>>>>> c24f2b4e
  ------------------------------------------------------- Input Wavefunctions Creation
  Generating 20 Atomic Input Orbitals
- Processes from 0 to 1 treat 10 inguess orbitals 
+ Processes from 0 to 3 treat 3 inguess orbitals 
+ Processes from 4 to 7 treat 2 inguess orbitals 
  Calculating AIO wavefunctions: 
  Generation of input wavefunction data for atom      C: 
    Elec. Configuration: s 2.00 , p 2/3 2/3 2/3 , ... done.
@@ -276,19 +258,12 @@
    Elec. Configuration: s 1.00 , ... done.
  Writing wavefunctions in wavelet form... done.
  Deviation from normalization of the imported orbitals    3.17E-05
- Calculating charge density... Calculation of charge density... done. Total electronic charge=      19.999999484206
+ Calculating charge density... Calculation of charge density... done. Total electronic charge=      19.999999484208
 done.
- PSolver, free  BC, dimensions:    97  101  119   proc    2 ... done.
- Posting sends / receives for communicating the potential... done.
-<<<<<<< HEAD
- Gathering the potential... done.
- Hamiltonian application for all atoms. This may take some time.
- Gathering the potential... done.
-   atom 1...  Hamiltonian application...done.
-=======
+ PSolver, free  BC, dimensions:    97  101  119   proc    8 ... done.
+ Posting sends / receives for communicating the potential... done.
  Gathering the potential...  Hamiltonian application for all atoms. This may take some time.
  Gathering the potential...    atom 1...  Hamiltonian application...done.
->>>>>>> c24f2b4e
    atom 2...  Hamiltonian application...done.
    atom 3...  Hamiltonian application...done.
    atom 4...  Hamiltonian application...done.
@@ -299,8 +274,8 @@
    atom 9...  Hamiltonian application...done.
    atom 10...  Hamiltonian application...done.
    atom 11...  Hamiltonian application...done.
-The minimization is performed using 2 processes.
- the specified memory allows to overlap 65536 iterations with communication
+The minimization is performed using 8 processes.
+ the specified memory allows to overlap 218453 iterations with communication
  Calculating Hamiltonian matrix for all atoms. This may take some time.
    Calculating matrix for atom 1... done.
    Calculating matrix for atom 2... done.
@@ -316,7 +291,7 @@
  communicating matrices... jj          11
  done.
  ------------------------------- Minimizing trace in the basis of the atomic orbitals
-The minimization is performed using 2 processes.
+The minimization is performed using 8 processes.
  ============================== optmizing coefficients ==============================
  ----------------------------------------------------------------------------- iter=1
 max deviation from unity, position:  2.115004E+00  12  13
@@ -326,7 +301,7 @@
  fnrm, trace, mean alpha   1.00E+00   1.2191091974198E+01  5.50E-01
  ----------------------------------------------------------------------------- iter=3
 max deviation from unity, position:  6.030121E-02  16  16
- fnrm, trace, mean alpha   3.98E-01   1.2032968207584E+01  6.05E-01
+ fnrm, trace, mean alpha   3.98E-01   1.2032968207583E+01  6.05E-01
  ----------------------------------------------------------------------------- iter=4
 max deviation from unity, position:  2.071488E-02  3  3
  fnrm, trace, mean alpha   1.54E-01   1.2005024464144E+01  6.66E-01
@@ -340,7 +315,7 @@
 max deviation from unity, position:  3.071353E-03  1  1
  fnrm, trace, mean alpha   9.92E-03   1.1999791739294E+01  8.86E-01
  ----------------------------------------------------------------------------- iter=8
-max deviation from unity, position:  2.135784E-03  1  16
+max deviation from unity, position:  2.135784E-03  16  1
  fnrm, trace, mean alpha   7.08E-03   1.1999784041858E+01  9.74E-01
  ----------------------------------------------------------------------------- iter=9
 max deviation from unity, position:  2.137337E-03  16  1
@@ -351,24 +326,15 @@
  WARNING: not converged within 10 iterations! Exiting loop due to limitations of iterations.
  Final values for fnrm, trace:   5.9609083E-03  1.1999786E+01
  ====================================================================================
-<<<<<<< HEAD
- time for "buildLinearCombinations": 6.950E-01
-=======
->>>>>>> c24f2b4e
  ------------------------------------------------------------- Input guess generated.
  Posting sends / receives for communicating the potential... done.
  Posting sends / receives for communicating the potential... done.
- calculating derivative basis functions...done.
+ calculating derivative basis functions... statistics: - 32 point to point communications, of which 0 could be overlapped with computation.
+             - 48 copies on the same processor.
+done.
  Posting sends / receives for the calculation of the charge density... done.
  ----------------------------------- Determination of the orbitals in this new basis.
-<<<<<<< HEAD
- Gathering the potential... done.
- Gathering the potential... done.
- Gathering the potential... done.
- Hamiltonian application... done.
-=======
- Gathering the potential...  Gathering the potential...  Gathering the potential...  Hamiltonian application... done.
->>>>>>> c24f2b4e
+ Gathering the potential...  Gathering the potential...  Gathering the potential...  Hamiltonian application... done.
  Diagonalizing the Hamiltonian, sequential version... done.
  -------------------------------------------------
  some selected eigenvalues:
@@ -390,21 +356,10 @@
    eval(17)= 4.15385E-01
    eval(18)= 4.40149E-01
  -------------------------------------------------
-<<<<<<< HEAD
- time for diagonalizing the Hamiltonian: 1.899E-03
- time for sumrho:  2.0000E-02
- Posting sends / receives for communicating the potential... done.
- Posting sends / receives for communicating the potential... done.
- ======================== Creation of the basis functions... ========================
- Gathering the potential... done.
- Gathering the potential... done.
- ----------------------------------------------------------------------------- iter=1
-=======
  Posting sends / receives for communicating the potential... done.
  Posting sends / receives for communicating the potential... done.
  ======================== Creation of the basis functions... ========================
  Gathering the potential...  Gathering the potential...  ----------------------------------------------------------------------------- iter=1
->>>>>>> c24f2b4e
  Orthonormalization... Hamiltonian application... Orthoconstraint... Preconditioning.
  iter, fnrm, fnrmMax, trace     1  2.5373391E+00  3.7440603E+00    11.7895800034
  DIIS informations: history length=5, consecutive failures=0, total failures=0
@@ -415,21 +370,6 @@
  Final values for fnrm, fnrmMax, trace:   2.3971358E+00  3.6851544E+00   7.1524110
  ============================= Basis functions created. =============================
  timings:
-<<<<<<< HEAD
-   -total time: 2.533E+00
-     - orthonormalization: 8.637E-02= 3.4%
-     - Hamiltonian application: 6.919E-01=27.3%
-     - orthoconstraint: 1.275E-01= 5.0%
-     - preconditioning: 1.547E+00=61.1%
-     - unitary optimization: 5.043E-05= 0.0%
-     - other: 7.943E-02= 3.1%
- calculating derivative basis functions...done.
- Posting sends / receives for the calculation of the charge density... done.
- ----------------------------------- Determination of the orbitals in this new basis.
- Gathering the potential... done.
- Gathering the potential... done.
- Hamiltonian application... done.
-=======
    -total time: 5.857E-01
      - orthonormalization: 6.648E-02=11.3%
      - Hamiltonian application: 1.795E-01=30.6%
@@ -443,7 +383,6 @@
  Posting sends / receives for the calculation of the charge density... done.
  ----------------------------------- Determination of the orbitals in this new basis.
  Gathering the potential...  Gathering the potential...  Hamiltonian application... done.
->>>>>>> c24f2b4e
  Diagonalizing the Hamiltonian, sequential version... done.
  -------------------------------------------------
  some selected eigenvalues:
@@ -465,41 +404,22 @@
    eval(17)= 4.55101E-01
    eval(18)= 4.58028E-01
  -------------------------------------------------
-<<<<<<< HEAD
- time for diagonalizing the Hamiltonian: 1.825E-03
- Calculating charge density...
-   calculating the density kernel... done.
-   waiting for communication to complete... done.
-   Calculation finished. TOTAL CHARGE =   1.999999906111E+01
- time for sumrho: 1.474E+01
-=======
  Calculating charge density...
    calculating the density kernel... done.
    waiting for communication to complete... done.
    Calculation finished. TOTAL CHARGE =   1.999999906120E+01
->>>>>>> c24f2b4e
- ---------------------------------------------------------------- Updating potential.
- PSolver, free  BC, dimensions:    97  101  119   proc    2 ... done.
+ ---------------------------------------------------------------- Updating potential.
+ PSolver, free  BC, dimensions:    97  101  119   proc    8 ... done.
  Posting sends / receives for communicating the potential... done.
  Posting sends / receives for communicating the potential... done.
  ############################################################################################
  at iteration 1 of the self consistency cycle:
    - WARNING: basis functions not converged!
    - coefficients obtained by diagonalization.
-<<<<<<< HEAD
-   it, Delta DENS, energy, energyDiff   1   4.27E-06   -2.22026044417018511E+01   -2.2203E+01
- ############################################################################################
- ----------------------------------- Determination of the orbitals in this new basis.
- Gathering the potential... done.
- Gathering the potential... done.
- Gathering the potential... done.
- Hamiltonian application... done.
-=======
    it, Delta DENS, energy, energyDiff   1   4.27E-06   -2.22026044417080612E+01   -2.2203E+01
  ############################################################################################
  ----------------------------------- Determination of the orbitals in this new basis.
  Gathering the potential...  Gathering the potential...  Gathering the potential...  Hamiltonian application... done.
->>>>>>> c24f2b4e
  Diagonalizing the Hamiltonian, sequential version... done.
  -------------------------------------------------
  some selected eigenvalues:
@@ -521,41 +441,22 @@
    eval(17)= 5.77007E-01
    eval(18)= 5.98985E-01
  -------------------------------------------------
-<<<<<<< HEAD
- time for diagonalizing the Hamiltonian: 1.797E-03
- Calculating charge density...
-   calculating the density kernel... done.
-   waiting for communication to complete... done.
-   Calculation finished. TOTAL CHARGE =   1.999999915432E+01
- time for sumrho: 1.477E+01
-=======
  Calculating charge density...
    calculating the density kernel... done.
    waiting for communication to complete... done.
    Calculation finished. TOTAL CHARGE =   1.999999915439E+01
->>>>>>> c24f2b4e
- ---------------------------------------------------------------- Updating potential.
- PSolver, free  BC, dimensions:    97  101  119   proc    2 ... done.
+ ---------------------------------------------------------------- Updating potential.
+ PSolver, free  BC, dimensions:    97  101  119   proc    8 ... done.
  Posting sends / receives for communicating the potential... done.
  Posting sends / receives for communicating the potential... done.
  ############################################################################################
  at iteration 2 of the self consistency cycle:
    - WARNING: basis functions not converged!
    - coefficients obtained by diagonalization.
-<<<<<<< HEAD
-   it, Delta DENS, energy, energyDiff   2   2.11E-06   -1.91378941177343194E+01    3.0647E+00
- ############################################################################################
- ----------------------------------- Determination of the orbitals in this new basis.
- Gathering the potential... done.
- Gathering the potential... done.
- Gathering the potential... done.
- Hamiltonian application... done.
-=======
    it, Delta DENS, energy, energyDiff   2   2.11E-06   -1.91378941177419648E+01    3.0647E+00
  ############################################################################################
  ----------------------------------- Determination of the orbitals in this new basis.
  Gathering the potential...  Gathering the potential...  Gathering the potential...  Hamiltonian application... done.
->>>>>>> c24f2b4e
  Diagonalizing the Hamiltonian, sequential version... done.
  -------------------------------------------------
  some selected eigenvalues:
@@ -577,41 +478,22 @@
    eval(17)= 5.87301E-01
    eval(18)= 6.00744E-01
  -------------------------------------------------
-<<<<<<< HEAD
- time for diagonalizing the Hamiltonian: 1.786E-03
- Calculating charge density...
-   calculating the density kernel... done.
-   waiting for communication to complete... done.
-   Calculation finished. TOTAL CHARGE =   1.999999915043E+01
- time for sumrho: 1.471E+01
-=======
  Calculating charge density...
    calculating the density kernel... done.
    waiting for communication to complete... done.
    Calculation finished. TOTAL CHARGE =   1.999999915052E+01
->>>>>>> c24f2b4e
- ---------------------------------------------------------------- Updating potential.
- PSolver, free  BC, dimensions:    97  101  119   proc    2 ... done.
+ ---------------------------------------------------------------- Updating potential.
+ PSolver, free  BC, dimensions:    97  101  119   proc    8 ... done.
  Posting sends / receives for communicating the potential... done.
  Posting sends / receives for communicating the potential... done.
  ############################################################################################
  at iteration 3 of the self consistency cycle:
    - WARNING: basis functions not converged!
    - coefficients obtained by diagonalization.
-<<<<<<< HEAD
-   it, Delta DENS, energy, energyDiff   3   8.74E-07   -1.92422323335390217E+01   -1.0434E-01
- ############################################################################################
- ----------------------------------- Determination of the orbitals in this new basis.
- Gathering the potential... done.
- Gathering the potential... done.
- Gathering the potential... done.
- Hamiltonian application... done.
-=======
    it, Delta DENS, energy, energyDiff   3   8.74E-07   -1.92422323335468377E+01   -1.0434E-01
  ############################################################################################
  ----------------------------------- Determination of the orbitals in this new basis.
  Gathering the potential...  Gathering the potential...  Gathering the potential...  Hamiltonian application... done.
->>>>>>> c24f2b4e
  Diagonalizing the Hamiltonian, sequential version... done.
  -------------------------------------------------
  some selected eigenvalues:
@@ -633,41 +515,22 @@
    eval(17)= 6.01774E-01
    eval(18)= 6.17580E-01
  -------------------------------------------------
-<<<<<<< HEAD
- time for diagonalizing the Hamiltonian: 2.056E-03
- Calculating charge density...
-   calculating the density kernel... done.
-   waiting for communication to complete... done.
-   Calculation finished. TOTAL CHARGE =   1.999999915481E+01
- time for sumrho: 1.471E+01
-=======
  Calculating charge density...
    calculating the density kernel... done.
    waiting for communication to complete... done.
    Calculation finished. TOTAL CHARGE =   1.999999915489E+01
->>>>>>> c24f2b4e
- ---------------------------------------------------------------- Updating potential.
- PSolver, free  BC, dimensions:    97  101  119   proc    2 ... done.
+ ---------------------------------------------------------------- Updating potential.
+ PSolver, free  BC, dimensions:    97  101  119   proc    8 ... done.
  Posting sends / receives for communicating the potential... done.
  Posting sends / receives for communicating the potential... done.
  ############################################################################################
  at iteration 4 of the self consistency cycle:
    - WARNING: basis functions not converged!
    - coefficients obtained by diagonalization.
-<<<<<<< HEAD
-   it, Delta DENS, energy, energyDiff   4   4.38E-07   -1.90350452739935463E+01    2.0719E-01
- ############################################################################################
- ----------------------------------- Determination of the orbitals in this new basis.
- Gathering the potential... done.
- Gathering the potential... done.
- Gathering the potential... done.
- Hamiltonian application... done.
-=======
    it, Delta DENS, energy, energyDiff   4   4.38E-07   -1.90350452740014333E+01    2.0719E-01
  ############################################################################################
  ----------------------------------- Determination of the orbitals in this new basis.
  Gathering the potential...  Gathering the potential...  Gathering the potential...  Hamiltonian application... done.
->>>>>>> c24f2b4e
  Diagonalizing the Hamiltonian, sequential version... done.
  -------------------------------------------------
  some selected eigenvalues:
@@ -689,42 +552,23 @@
    eval(17)= 6.07333E-01
    eval(18)= 6.23060E-01
  -------------------------------------------------
-<<<<<<< HEAD
- time for diagonalizing the Hamiltonian: 1.836E-03
- Calculating charge density...
-   calculating the density kernel... done.
-   waiting for communication to complete... done.
-   Calculation finished. TOTAL CHARGE =   1.999999915588E+01
- time for sumrho: 1.477E+01
-=======
  Calculating charge density...
    calculating the density kernel... done.
    waiting for communication to complete... done.
    Calculation finished. TOTAL CHARGE =   1.999999915597E+01
->>>>>>> c24f2b4e
- ---------------------------------------------------------------- Updating potential.
- PSolver, free  BC, dimensions:    97  101  119   proc    2 ... done.
+ ---------------------------------------------------------------- Updating potential.
+ PSolver, free  BC, dimensions:    97  101  119   proc    8 ... done.
  Posting sends / receives for communicating the potential... done.
  Posting sends / receives for communicating the potential... done.
  ############################################################################################
  at iteration 5 of the self consistency cycle:
    - WARNING: basis functions not converged!
    - coefficients obtained by diagonalization.
-<<<<<<< HEAD
-   it, Delta DENS, energy, energyDiff   5   2.07E-07   -1.89778412240073635E+01    5.7204E-02
- ############################################################################################
-   itout, Delta DENSOUT, energy, energyDiff   1   3.40E-06   -1.89778412240073635E+01   -1.8978E+01
- ======================== Creation of the basis functions... ========================
- Gathering the potential... done.
- Gathering the potential... done.
- ----------------------------------------------------------------------------- iter=1
-=======
    it, Delta DENS, energy, energyDiff   5   2.07E-07   -1.89778412240152221E+01    5.7204E-02
  ############################################################################################
    itout, Delta DENSOUT, energy, energyDiff   1   3.40E-06   -1.89778412240152221E+01   -1.8978E+01
  ======================== Creation of the basis functions... ========================
  Gathering the potential...  Gathering the potential...  ----------------------------------------------------------------------------- iter=1
->>>>>>> c24f2b4e
  Orthonormalization... Hamiltonian application... Orthoconstraint... Preconditioning.
  iter, fnrm, fnrmMax, trace     1  2.3803617E+00  3.6612521E+00    11.1001467082
  DIIS informations: history length=5, consecutive failures=0, total failures=0
@@ -735,21 +579,6 @@
  Final values for fnrm, fnrmMax, trace:   7.6205094E-01  1.0322108E+00   7.5323640
  ============================= Basis functions created. =============================
  timings:
-<<<<<<< HEAD
-   -total time: 2.480E+00
-     - orthonormalization: 8.293E-02= 3.3%
-     - Hamiltonian application: 6.675E-01=26.9%
-     - orthoconstraint: 1.287E-01= 5.2%
-     - preconditioning: 1.521E+00=61.3%
-     - unitary optimization: 2.503E-06= 0.0%
-     - other: 7.960E-02= 3.2%
- calculating derivative basis functions...done.
- Posting sends / receives for the calculation of the charge density... done.
- ----------------------------------- Determination of the orbitals in this new basis.
- Gathering the potential... done.
- Gathering the potential... done.
- Hamiltonian application... done.
-=======
    -total time: 5.840E-01
      - orthonormalization: 6.682E-02=11.4%
      - Hamiltonian application: 1.788E-01=30.6%
@@ -763,7 +592,6 @@
  Posting sends / receives for the calculation of the charge density... done.
  ----------------------------------- Determination of the orbitals in this new basis.
  Gathering the potential...  Gathering the potential...  Hamiltonian application... done.
->>>>>>> c24f2b4e
  Diagonalizing the Hamiltonian, sequential version... done.
  -------------------------------------------------
  some selected eigenvalues:
@@ -785,41 +613,22 @@
    eval(17)= 5.57141E-01
    eval(18)= 5.60530E-01
  -------------------------------------------------
-<<<<<<< HEAD
- time for diagonalizing the Hamiltonian: 1.988E-03
- Calculating charge density...
-   calculating the density kernel... done.
-   waiting for communication to complete... done.
-   Calculation finished. TOTAL CHARGE =   1.999999943801E+01
- time for sumrho: 1.476E+01
-=======
  Calculating charge density...
    calculating the density kernel... done.
    waiting for communication to complete... done.
    Calculation finished. TOTAL CHARGE =   1.999999943810E+01
->>>>>>> c24f2b4e
- ---------------------------------------------------------------- Updating potential.
- PSolver, free  BC, dimensions:    97  101  119   proc    2 ... done.
+ ---------------------------------------------------------------- Updating potential.
+ PSolver, free  BC, dimensions:    97  101  119   proc    8 ... done.
  Posting sends / receives for communicating the potential... done.
  Posting sends / receives for communicating the potential... done.
  ############################################################################################
  at iteration 1 of the self consistency cycle:
    - WARNING: basis functions not converged!
    - coefficients obtained by diagonalization.
-<<<<<<< HEAD
-   it, Delta DENS, energy, energyDiff   1   2.28E-06   -2.12183432129149878E+01   -2.2405E+00
- ############################################################################################
- ----------------------------------- Determination of the orbitals in this new basis.
- Gathering the potential... done.
- Gathering the potential... done.
- Gathering the potential... done.
- Hamiltonian application... done.
-=======
    it, Delta DENS, energy, energyDiff   1   2.28E-06   -2.12183432129218943E+01   -2.2405E+00
  ############################################################################################
  ----------------------------------- Determination of the orbitals in this new basis.
  Gathering the potential...  Gathering the potential...  Gathering the potential...  Hamiltonian application... done.
->>>>>>> c24f2b4e
  Diagonalizing the Hamiltonian, sequential version... done.
  -------------------------------------------------
  some selected eigenvalues:
@@ -841,41 +650,22 @@
    eval(17)= 5.57499E-01
    eval(18)= 5.67877E-01
  -------------------------------------------------
-<<<<<<< HEAD
- time for diagonalizing the Hamiltonian: 2.104E-03
- Calculating charge density...
-   calculating the density kernel... done.
-   waiting for communication to complete... done.
-   Calculation finished. TOTAL CHARGE =   1.999999944135E+01
- time for sumrho: 1.477E+01
-=======
  Calculating charge density...
    calculating the density kernel... done.
    waiting for communication to complete... done.
    Calculation finished. TOTAL CHARGE =   1.999999944144E+01
->>>>>>> c24f2b4e
- ---------------------------------------------------------------- Updating potential.
- PSolver, free  BC, dimensions:    97  101  119   proc    2 ... done.
+ ---------------------------------------------------------------- Updating potential.
+ PSolver, free  BC, dimensions:    97  101  119   proc    8 ... done.
  Posting sends / receives for communicating the potential... done.
  Posting sends / receives for communicating the potential... done.
  ############################################################################################
  at iteration 2 of the self consistency cycle:
    - WARNING: basis functions not converged!
    - coefficients obtained by diagonalization.
-<<<<<<< HEAD
-   it, Delta DENS, energy, energyDiff   2   7.43E-07   -2.07023885153180629E+01    5.1595E-01
- ############################################################################################
- ----------------------------------- Determination of the orbitals in this new basis.
- Gathering the potential... done.
- Gathering the potential... done.
- Gathering the potential... done.
- Hamiltonian application... done.
-=======
    it, Delta DENS, energy, energyDiff   2   7.43E-07   -2.07023885153250262E+01    5.1595E-01
  ############################################################################################
  ----------------------------------- Determination of the orbitals in this new basis.
  Gathering the potential...  Gathering the potential...  Gathering the potential...  Hamiltonian application... done.
->>>>>>> c24f2b4e
  Diagonalizing the Hamiltonian, sequential version... done.
  -------------------------------------------------
  some selected eigenvalues:
@@ -897,38 +687,22 @@
    eval(17)= 5.45527E-01
    eval(18)= 5.53633E-01
  -------------------------------------------------
-<<<<<<< HEAD
- time for diagonalizing the Hamiltonian: 1.779E-03
- Calculating charge density...
-   calculating the density kernel... done.
-   waiting for communication to complete... done.
-   Calculation finished. TOTAL CHARGE =   1.999999943806E+01
- time for sumrho: 1.473E+01
-=======
  Calculating charge density...
    calculating the density kernel... done.
    waiting for communication to complete... done.
    Calculation finished. TOTAL CHARGE =   1.999999943815E+01
->>>>>>> c24f2b4e
- ---------------------------------------------------------------- Updating potential.
- PSolver, free  BC, dimensions:    97  101  119   proc    2 ... done.
+ ---------------------------------------------------------------- Updating potential.
+ PSolver, free  BC, dimensions:    97  101  119   proc    8 ... done.
  Posting sends / receives for communicating the potential... done.
  Posting sends / receives for communicating the potential... done.
  ############################################################################################
  at iteration 3 of the self consistency cycle:
    - WARNING: basis functions not converged!
    - coefficients obtained by diagonalization.
-   it, Delta DENS, energy, energyDiff   3   3.92E-07   -2.09376861706063266E+01   -2.3530E-01
- ############################################################################################
- ----------------------------------- Determination of the orbitals in this new basis.
-<<<<<<< HEAD
- Gathering the potential... done.
- Gathering the potential... done.
- Gathering the potential... done.
- Hamiltonian application... done.
-=======
- Gathering the potential...  Gathering the potential...  Gathering the potential...  Hamiltonian application... done.
->>>>>>> c24f2b4e
+   it, Delta DENS, energy, energyDiff   3   3.92E-07   -2.09376861706128921E+01   -2.3530E-01
+ ############################################################################################
+ ----------------------------------- Determination of the orbitals in this new basis.
+ Gathering the potential...  Gathering the potential...  Gathering the potential...  Hamiltonian application... done.
  Diagonalizing the Hamiltonian, sequential version... done.
  -------------------------------------------------
  some selected eigenvalues:
@@ -950,41 +724,22 @@
    eval(17)= 5.41492E-01
    eval(18)= 5.49851E-01
  -------------------------------------------------
-<<<<<<< HEAD
- time for diagonalizing the Hamiltonian: 1.778E-03
- Calculating charge density...
-   calculating the density kernel... done.
-   waiting for communication to complete... done.
-   Calculation finished. TOTAL CHARGE =   1.999999943727E+01
- time for sumrho: 1.478E+01
-=======
  Calculating charge density...
    calculating the density kernel... done.
    waiting for communication to complete... done.
    Calculation finished. TOTAL CHARGE =   1.999999943736E+01
->>>>>>> c24f2b4e
- ---------------------------------------------------------------- Updating potential.
- PSolver, free  BC, dimensions:    97  101  119   proc    2 ... done.
+ ---------------------------------------------------------------- Updating potential.
+ PSolver, free  BC, dimensions:    97  101  119   proc    8 ... done.
  Posting sends / receives for communicating the potential... done.
  Posting sends / receives for communicating the potential... done.
  ############################################################################################
  at iteration 4 of the self consistency cycle:
    - WARNING: basis functions not converged!
    - coefficients obtained by diagonalization.
-<<<<<<< HEAD
-   it, Delta DENS, energy, energyDiff   4   1.82E-07   -2.09703068148110248E+01   -3.2621E-02
- ############################################################################################
- ----------------------------------- Determination of the orbitals in this new basis.
- Gathering the potential... done.
- Gathering the potential... done.
- Gathering the potential... done.
- Hamiltonian application... done.
-=======
    it, Delta DENS, energy, energyDiff   4   1.82E-07   -2.09703068148175902E+01   -3.2621E-02
  ############################################################################################
  ----------------------------------- Determination of the orbitals in this new basis.
  Gathering the potential...  Gathering the potential...  Gathering the potential...  Hamiltonian application... done.
->>>>>>> c24f2b4e
  Diagonalizing the Hamiltonian, sequential version... done.
  -------------------------------------------------
  some selected eigenvalues:
@@ -1006,42 +761,23 @@
    eval(17)= 5.39291E-01
    eval(18)= 5.47546E-01
  -------------------------------------------------
-<<<<<<< HEAD
- time for diagonalizing the Hamiltonian: 1.778E-03
- Calculating charge density...
-   calculating the density kernel... done.
-   waiting for communication to complete... done.
-   Calculation finished. TOTAL CHARGE =   1.999999943677E+01
- time for sumrho: 1.473E+01
-=======
  Calculating charge density...
    calculating the density kernel... done.
    waiting for communication to complete... done.
    Calculation finished. TOTAL CHARGE =   1.999999943684E+01
->>>>>>> c24f2b4e
- ---------------------------------------------------------------- Updating potential.
- PSolver, free  BC, dimensions:    97  101  119   proc    2 ... done.
+ ---------------------------------------------------------------- Updating potential.
+ PSolver, free  BC, dimensions:    97  101  119   proc    8 ... done.
  Posting sends / receives for communicating the potential... done.
  Posting sends / receives for communicating the potential... done.
  ############################################################################################
  at iteration 5 of the self consistency cycle:
    - WARNING: basis functions not converged!
    - coefficients obtained by diagonalization.
-<<<<<<< HEAD
-   it, Delta DENS, energy, energyDiff   5   8.98E-08   -2.09984826737098302E+01   -2.8176E-02
- ############################################################################################
-   itout, Delta DENSOUT, energy, energyDiff   2   1.76E-06   -2.09984826737098302E+01   -2.0206E+00
- ======================== Creation of the basis functions... ========================
- Gathering the potential... done.
- Gathering the potential... done.
- ----------------------------------------------------------------------------- iter=1
-=======
    it, Delta DENS, energy, energyDiff   5   8.98E-08   -2.09984826737166799E+01   -2.8176E-02
  ############################################################################################
    itout, Delta DENSOUT, energy, energyDiff   2   1.76E-06   -2.09984826737166799E+01   -2.0206E+00
  ======================== Creation of the basis functions... ========================
  Gathering the potential...  Gathering the potential...  ----------------------------------------------------------------------------- iter=1
->>>>>>> c24f2b4e
  Orthonormalization... Hamiltonian application... Orthoconstraint... Preconditioning.
  iter, fnrm, fnrmMax, trace     1  2.5386903E-01  2.8702056E-01    -2.4636655736
  DIIS informations: history length=5, consecutive failures=0, total failures=0
@@ -1060,21 +796,6 @@
  Final values for fnrm, fnrmMax, trace:   1.1075883E-02  1.2597038E-02  -2.9097315
  ============================= Basis functions created. =============================
  timings:
-<<<<<<< HEAD
-   -total time: 5.099E+00
-     - orthonormalization: 1.656E-01= 3.2%
-     - Hamiltonian application: 1.470E+00=28.8%
-     - orthoconstraint: 2.549E-01= 5.0%
-     - preconditioning: 3.048E+00=59.8%
-     - unitary optimization: 3.099E-06= 0.0%
-     - other: 1.600E-01= 3.1%
- calculating derivative basis functions...done.
- Posting sends / receives for the calculation of the charge density... done.
- ----------------------------------- Determination of the orbitals in this new basis.
- Gathering the potential... done.
- Gathering the potential... done.
- Hamiltonian application... done.
-=======
    -total time: 1.242E+00
      - orthonormalization: 1.679E-01=13.5%
      - Hamiltonian application: 3.959E-01=31.9%
@@ -1088,7 +809,6 @@
  Posting sends / receives for the calculation of the charge density... done.
  ----------------------------------- Determination of the orbitals in this new basis.
  Gathering the potential...  Gathering the potential...  Hamiltonian application... done.
->>>>>>> c24f2b4e
  Diagonalizing the Hamiltonian, sequential version... done.
  -------------------------------------------------
  some selected eigenvalues:
@@ -1110,41 +830,22 @@
    eval(17)= 5.27982E-01
    eval(18)= 5.37437E-01
  -------------------------------------------------
-<<<<<<< HEAD
- time for diagonalizing the Hamiltonian: 1.806E-03
- Calculating charge density...
-   calculating the density kernel... done.
-   waiting for communication to complete... done.
-   Calculation finished. TOTAL CHARGE =   1.999999951896E+01
- time for sumrho: 1.477E+01
-=======
  Calculating charge density...
    calculating the density kernel... done.
    waiting for communication to complete... done.
    Calculation finished. TOTAL CHARGE =   1.999999951906E+01
->>>>>>> c24f2b4e
- ---------------------------------------------------------------- Updating potential.
- PSolver, free  BC, dimensions:    97  101  119   proc    2 ... done.
+ ---------------------------------------------------------------- Updating potential.
+ PSolver, free  BC, dimensions:    97  101  119   proc    8 ... done.
  Posting sends / receives for communicating the potential... done.
  Posting sends / receives for communicating the potential... done.
  ############################################################################################
  at iteration 1 of the self consistency cycle:
    - WARNING: basis functions not converged!
    - coefficients obtained by diagonalization.
-<<<<<<< HEAD
-   it, Delta DENS, energy, energyDiff   1   2.32E-06   -1.99182028443104997E+01    1.0803E+00
- ############################################################################################
- ----------------------------------- Determination of the orbitals in this new basis.
- Gathering the potential... done.
- Gathering the potential... done.
- Gathering the potential... done.
- Hamiltonian application... done.
-=======
    it, Delta DENS, energy, energyDiff   1   2.32E-06   -1.99182028443174488E+01    1.0803E+00
  ############################################################################################
  ----------------------------------- Determination of the orbitals in this new basis.
  Gathering the potential...  Gathering the potential...  Gathering the potential...  Hamiltonian application... done.
->>>>>>> c24f2b4e
  Diagonalizing the Hamiltonian, sequential version... done.
  -------------------------------------------------
  some selected eigenvalues:
@@ -1166,41 +867,22 @@
    eval(17)= 4.42967E-01
    eval(18)= 4.57950E-01
  -------------------------------------------------
-<<<<<<< HEAD
- time for diagonalizing the Hamiltonian: 1.797E-03
- Calculating charge density...
-   calculating the density kernel... done.
-   waiting for communication to complete... done.
-   Calculation finished. TOTAL CHARGE =   1.999999951937E+01
- time for sumrho: 1.469E+01
-=======
  Calculating charge density...
    calculating the density kernel... done.
    waiting for communication to complete... done.
    Calculation finished. TOTAL CHARGE =   1.999999951945E+01
->>>>>>> c24f2b4e
- ---------------------------------------------------------------- Updating potential.
- PSolver, free  BC, dimensions:    97  101  119   proc    2 ... done.
+ ---------------------------------------------------------------- Updating potential.
+ PSolver, free  BC, dimensions:    97  101  119   proc    8 ... done.
  Posting sends / receives for communicating the potential... done.
  Posting sends / receives for communicating the potential... done.
  ############################################################################################
  at iteration 2 of the self consistency cycle:
    - WARNING: basis functions not converged!
    - coefficients obtained by diagonalization.
-<<<<<<< HEAD
-   it, Delta DENS, energy, energyDiff   2   1.22E-06   -2.13881447077237681E+01   -1.4699E+00
- ############################################################################################
- ----------------------------------- Determination of the orbitals in this new basis.
- Gathering the potential... done.
- Gathering the potential... done.
- Gathering the potential... done.
- Hamiltonian application... done.
-=======
    it, Delta DENS, energy, energyDiff   2   1.22E-06   -2.13881447077320530E+01   -1.4699E+00
  ############################################################################################
  ----------------------------------- Determination of the orbitals in this new basis.
  Gathering the potential...  Gathering the potential...  Gathering the potential...  Hamiltonian application... done.
->>>>>>> c24f2b4e
  Diagonalizing the Hamiltonian, sequential version... done.
  -------------------------------------------------
  some selected eigenvalues:
@@ -1222,41 +904,22 @@
    eval(17)= 4.24559E-01
    eval(18)= 4.39341E-01
  -------------------------------------------------
-<<<<<<< HEAD
- time for diagonalizing the Hamiltonian: 2.375E-03
- Calculating charge density...
-   calculating the density kernel... done.
-   waiting for communication to complete... done.
-   Calculation finished. TOTAL CHARGE =   1.999999951827E+01
- time for sumrho: 1.469E+01
-=======
  Calculating charge density...
    calculating the density kernel... done.
    waiting for communication to complete... done.
    Calculation finished. TOTAL CHARGE =   1.999999951833E+01
->>>>>>> c24f2b4e
- ---------------------------------------------------------------- Updating potential.
- PSolver, free  BC, dimensions:    97  101  119   proc    2 ... done.
+ ---------------------------------------------------------------- Updating potential.
+ PSolver, free  BC, dimensions:    97  101  119   proc    8 ... done.
  Posting sends / receives for communicating the potential... done.
  Posting sends / receives for communicating the potential... done.
  ############################################################################################
  at iteration 3 of the self consistency cycle:
    - WARNING: basis functions not converged!
    - coefficients obtained by diagonalization.
-<<<<<<< HEAD
-   it, Delta DENS, energy, energyDiff   3   5.73E-07   -2.15211106126440370E+01   -1.3297E-01
- ############################################################################################
- ----------------------------------- Determination of the orbitals in this new basis.
- Gathering the potential... done.
- Gathering the potential... done.
- Gathering the potential... done.
- Hamiltonian application... done.
-=======
    it, Delta DENS, energy, energyDiff   3   5.73E-07   -2.15211106126514551E+01   -1.3297E-01
  ############################################################################################
  ----------------------------------- Determination of the orbitals in this new basis.
  Gathering the potential...  Gathering the potential...  Gathering the potential...  Hamiltonian application... done.
->>>>>>> c24f2b4e
  Diagonalizing the Hamiltonian, sequential version... done.
  -------------------------------------------------
  some selected eigenvalues:
@@ -1278,41 +941,22 @@
    eval(17)= 4.14692E-01
    eval(18)= 4.29333E-01
  -------------------------------------------------
-<<<<<<< HEAD
- time for diagonalizing the Hamiltonian: 1.820E-03
- Calculating charge density...
-   calculating the density kernel... done.
-   waiting for communication to complete... done.
-   Calculation finished. TOTAL CHARGE =   1.999999951747E+01
- time for sumrho: 1.474E+01
-=======
  Calculating charge density...
    calculating the density kernel... done.
    waiting for communication to complete... done.
    Calculation finished. TOTAL CHARGE =   1.999999951754E+01
->>>>>>> c24f2b4e
- ---------------------------------------------------------------- Updating potential.
- PSolver, free  BC, dimensions:    97  101  119   proc    2 ... done.
+ ---------------------------------------------------------------- Updating potential.
+ PSolver, free  BC, dimensions:    97  101  119   proc    8 ... done.
  Posting sends / receives for communicating the potential... done.
  Posting sends / receives for communicating the potential... done.
  ############################################################################################
  at iteration 4 of the self consistency cycle:
    - WARNING: basis functions not converged!
    - coefficients obtained by diagonalization.
-<<<<<<< HEAD
-   it, Delta DENS, energy, energyDiff   4   2.83E-07   -2.16269153462906587E+01   -1.0580E-01
- ############################################################################################
- ----------------------------------- Determination of the orbitals in this new basis.
- Gathering the potential... done.
- Gathering the potential... done.
- Gathering the potential... done.
- Hamiltonian application... done.
-=======
    it, Delta DENS, energy, energyDiff   4   2.83E-07   -2.16269153462984320E+01   -1.0580E-01
  ############################################################################################
  ----------------------------------- Determination of the orbitals in this new basis.
  Gathering the potential...  Gathering the potential...  Gathering the potential...  Hamiltonian application... done.
->>>>>>> c24f2b4e
  Diagonalizing the Hamiltonian, sequential version... done.
  -------------------------------------------------
  some selected eigenvalues:
@@ -1334,53 +978,25 @@
    eval(17)= 4.10160E-01
    eval(18)= 4.24756E-01
  -------------------------------------------------
-<<<<<<< HEAD
- time for diagonalizing the Hamiltonian: 1.805E-03
- Calculating charge density...
-   calculating the density kernel... done.
-   waiting for communication to complete... done.
-   Calculation finished. TOTAL CHARGE =   1.999999951708E+01
- time for sumrho: 1.473E+01
-=======
  Calculating charge density...
    calculating the density kernel... done.
    waiting for communication to complete... done.
    Calculation finished. TOTAL CHARGE =   1.999999951716E+01
->>>>>>> c24f2b4e
- ---------------------------------------------------------------- Updating potential.
- PSolver, free  BC, dimensions:    97  101  119   proc    2 ... done.
+ ---------------------------------------------------------------- Updating potential.
+ PSolver, free  BC, dimensions:    97  101  119   proc    8 ... done.
  Posting sends / receives for communicating the potential... done.
  Posting sends / receives for communicating the potential... done.
  ############################################################################################
  at iteration 5 of the self consistency cycle:
    - WARNING: basis functions not converged!
    - coefficients obtained by diagonalization.
-<<<<<<< HEAD
-   it, Delta DENS, energy, energyDiff   5   1.39E-07   -2.16728512568230656E+01   -4.5936E-02
- ############################################################################################
-   itout, Delta DENSOUT, energy, energyDiff   3   2.13E-06   -2.16728512568230656E+01   -6.7437E-01
-=======
    it, Delta DENS, energy, energyDiff   5   1.39E-07   -2.16728512568311231E+01   -4.5936E-02
  ############################################################################################
    itout, Delta DENSOUT, energy, energyDiff   3   2.13E-06   -2.16728512568311231E+01   -6.7437E-01
->>>>>>> c24f2b4e
  Posting sends / receives for the calculation of the charge density... done.
  Calculating charge density...
    calculating the density kernel... done.
    waiting for communication to complete... done.
-<<<<<<< HEAD
-   Calculation finished. TOTAL CHARGE =   1.999999951708E+01
- ------------------------------------- Building linear combinations... done.
- ================================================
- total time for linear scaling version: 2.919E+02s
-   of which:
-             - initialization: 3.698E+00s ( 1.3%)
-             - input guess: 5.811E+00s ( 2.0%)
-             - self consistency cycle: 2.665E+02s (91.3%)
-             - forces: 0.000E+00s ( 0.0%)
- ================================================
- PSolver, free  BC, dimensions:    97  101  119   proc    2 ... done.
-=======
    Calculation finished. TOTAL CHARGE =   1.999999951716E+01
  ------------------------------------- Building linear combinations... done.
  ================================================
@@ -1401,41 +1017,15 @@
  ------------------------------------------------------------- Electric Dipole Moment
   |P| =   6.018561E-02 (AU)       (Px,Py,Pz)=   -1.9119E-02  -2.5320E-03   5.7012E-02
   |P| =   1.529766E-01 (Debye)    (Px,Py,Pz)=   -4.8595E-02  -6.4357E-03   1.4491E-01
->>>>>>> c24f2b4e
  Calculate local forces...done. Leaked force:  0.00000E+00
  Calculate nonlocal forces... done.
  average noise along x direction:   2.30396811E-03
  average noise along y direction:   6.89118061E-03
  average noise along z direction:  -5.90160846E-03
  total average noise            :   9.36085582E-03
-<<<<<<< HEAD
- clean forces norm (Ha/Bohr): maxval=  1.795103191711E-02  fnrm2=  1.025635741686E-03
- raw forces:                  maxval=  2.160378265056E-02  fnrm2=  1.217830148656E-03
- Force values for all atoms in x, y, z direction.
-   1      C   9.7792250449E-04 -8.0586644741E-03 -7.8279100994E-03
-   2      C  -2.9541220683E-04  1.0799990261E-02 -1.4335706780E-02
-   3      C  -1.1252063443E-03  8.2947848312E-03  8.2833831423E-03
-   4      H  -6.0948228525E-04  7.1889660515E-03 -7.3186888981E-04
-   5      H  -6.1485158913E-03 -3.7040297810E-03 -1.5573317226E-03
-   6      H   6.4275404289E-03 -4.3161984536E-03 -1.7322313320E-03
-   7      H  -4.7772059193E-03  2.6549273575E-03  4.0814110759E-03
-   8      H   4.9107501330E-03  2.5063146611E-03  3.5650366143E-03
-   9      H  -2.7765576552E-03 -5.5251803342E-03  6.2396555892E-03
-   10      H   3.5581836696E-03 -6.1192774347E-03  5.8295696955E-03
-   11      H  -1.4201643387E-04 -3.7216326841E-03 -1.8140072931E-03
- ================================================
- total time for linear scaling version: 2.922E+02s
-   of which:
-             - initialization: 3.698E+00s ( 1.3%)
-             - input guess: 5.811E+00s ( 2.0%)
-             - self consistency cycle: 2.665E+02s (91.2%)
-             - forces: 3.686E-01s ( 0.1%)
- ================================================
-=======
  clean forces norm (Ha/Bohr): maxval=  1.795103191710E-02  fnrm2=  1.025635741686E-03
  raw forces:                  maxval=  2.160378265055E-02  fnrm2=  1.217830148657E-03
  CPU time/ELAPSED time for root process     0        51.40        51.21
->>>>>>> c24f2b4e
  Final values of the Forces for each atom
      1      C  9.77923E-04 -8.05866E-03 -7.82791E-03
      2      C -2.95412E-04  1.08000E-02 -1.43357E-02
@@ -1449,11 +1039,6 @@
     10      H  3.55818E-03 -6.11928E-03  5.82957E-03
     11      H -1.42016E-04 -3.72163E-03 -1.81401E-03
  -------------------------MEMORY CONSUMPTION REPORT-----------------------------
-<<<<<<< HEAD
- 50716 allocations and 50716 deallocations, remaining memory(B): 0
- memory occupation peak: 689 MB
-=======
  18216 allocations and 18216 deallocations, remaining memory(B): 0
  memory occupation peak: 162 MB
->>>>>>> c24f2b4e
  for the array  ovrlpCompressed_receive in the routine calculateOverlapMatrix3