WARNING: Unable to read mpd.hosts or list of hosts isn't provided. MPI job will be run on the current machine only.
                             TTTT         F       DDDDD    
                            T    T               D         
                           T     T        F     D          
                           T    T         F     D        D 
                           TTTTT          F     D         D
                           T    T         F     D         D
                           T     T        F     D         D
                           T      T       F     D         D
                           T     T     FFFF     D         D
                           T TTTT         F      D        D
                           T             F        D      D 
                       TTTTTTTTT    FFFFF          DDDDDD  
                         gggggg          iiiii    BBBBBBBBB
                        g      g        i             B    
                       g        g      i         BBBB B    
                       g         g     iiii     B     B    
                       g         g     i       B      B    
                       g         g     i        B     B    
                       g         g     i         B    B    
                       g         g     i          BBBBB    
                        g        g     i         B    B    
                                 g     i        B     B    
                                g               B    B     
<<<<<<< HEAD
                           ggggg       i         BBBB                (Ver 1.6-dev.21)
=======
                           ggggg       i         BBBB                     (Ver 1.6.0)
>>>>>>> cc6d2cba
 ------------------------------------------------------------------------------------
 |              Daubechies Wavelets for DFT Pseudopotential Calculations            |
 ------------------------------------------------------------------------------------
                                   The Journal of Chemical Physics 129, 014109 (2008)
 
 |... (file:withder.perf).........................................Performance Options
 |debug F                    Debug option
 |fftcache 8192              Cache size for the FFT
 |accel NO                   Acceleration (NO, CUDAGPU, OCLGPU)
 |blas F                     CUBLAS acceleration
 |projrad  1.50E+01          Radius of the projector as a function of the maxrad
 |exctxpar OP2P              Exact exchange parallelisation scheme
 |ig_diag T                  Input guess: (T:Direct, F:Iterative) diag. of Ham.
 |ig_norbp 5                 Input guess: Orbitals per process for iterative diag.
 |ig_blocks  300 800         Input guess: Block sizes for orthonormalisation
 |ig_tol  1.00E-04           Input guess: Tolerance criterion
 |methortho 0                Orthogonalisation (0=Cholesky,1=GS/Chol,2=Loewdin)
 |rho_commun DBL             Density communication scheme
 |unblock_comms OFF          Overlap Communications of fields (OFF,DEN,POT)
 |linear OFF                 Linear Input Guess approach
 |tolsym -1.00E+00           Tolerance for symmetry detection
 |verbosity 2                verbosity of the output 0=low, 2=high
 |psp_onfly F                Calculate pseudopotential projectors on the fly
 |... (file:withder.dft)...................................DFT Calculation Parameters
 |0.45 0.45 0.45  hx,hy,hz: grid spacing in the three directions                     
 |4.0  6.0       c(f)rmult: c(f)rmult*radii_cf(:,1(2))=coarse(fine) atom-based radius
 |1              ixc: exchange-correlation parameter (LDA=1,PBE=11)                  
 |0 0.0 0.0 0.0  charge of the system, Electric field (Ex,Ey,Ez)                     
 |1  0           nspin=1 non-spin polarization, mpol=total magnetic moment           
 |1.E-05         gnrm_cv: convergence criterion gradient                             
 |100 1          itermax,nrepmax: max. # of wfn. opt. steps and of re-diag. runs     
 |5  10          ncong, idsx: # of CG it. for preconditioning eq., wfn. diis history 
 |0              dispersion correction potential (values 1,2,3), 0=none              
 |100  0         InputPsiId, output_wf, output_denspot                               
 |0.0  30        rbuf, ncongt: length of the tail (AU),# tail CG iterations          
 |0  0           Davidson subspace dim., # of opt. orbs, # of plotted orbs           
 |T              disable the symmetry detection                                      
 |... (file:withder.mix.. not present).............................Mixing Parameters 
 |0              Mixing parameters                                                   
 |1              Maximum number of diagonalisation iterations                        
 |1.e-4          Stop criterion on the residue of potential or density               
 |0 0.0 1        No. of additional bands, elec. temperature, smearing method         
 |0.0 2.0        Multiplying factors for the mixing and the electronic DIIS          
 |... (file:withder.geopt.. not present).........................Geometry Parameters 
 |BFGS           Geometry optimisation method                                        
 |1              Maximum number of force evaluations                                 
 |1.0 0.0        fract_fluct,forcemax                                                
 |0.0            random displacement amplitude                                       
 |4.0            Stepsize for the geometry optimisation                              
 |... (file:withder.tddft.. not present)...........................TD-DFT Parameters 
 |NONE           TDDFT Method                                                        
 |... (file:withder.sic.. not present)................................SIC Parameters 
 |NONE           SIC method: NONE, PZ, NK                                            
 |0.0            SIC downscaling parameter                                           
 |0.0            Reference occupation fref (NK case only)                            
 |... (file:withder.kpt.. not present)............Brillouin Zone Sampling Parameters 
 |manual         K-point sampling method                                             
 |1              Number of K-points                                                  
 |0. 0. 0. 1.    K-pt coords, K-pt weigth                                            
 |----------------------------------------------------------------------------------
 |  Data Writing directory:    data-withder/
 --- (file: posinp.xyz  ) --------------------------------------- Input atomic system
   Atomic system                  Fixed positions           Additional data
 Bound. C.= F             | No fixed atom            | N. sym.   = free BC     
 N. types =     2         |                          | Sp. group = free BC     
 N. atoms =    11         |                          | Virt. orb.= none        
 Types    = 'C', 'H'      |                          | Plot dens.= none        
                          |                          | Spin pol. = no          
 --- (file: input.geopt) ------------------------------------- Geopt Input Parameters
       Generic param.              Geo. optim.                MD param.
       Max. steps=      1 | Fluct. in forces=1.0E+00 |           ionmov=     -1
        algorithm=BFGS    |   Max. in forces=0.0E+00 |            dtion=     0.
 random at.displ.=0.0E+00 |   steep. descent=4.0E+00 |
 
 Number of MPI processes 2
 Number of maximal OpenMP threads per MPI process 2
 No material acceleration (iproc=0)
 
 ===================== BigDFT Wavefunction Optimization =============== inputPsiId= 100
 --- (file: input.dft) --------------------------------------------- Input Parameters
     System Choice       Resolution Radii        SCF Iteration      Finite Size Corr.
   Max. hgrid=  0.450 |  Coarse Wfs.= 4.00 | Wavefns Conv.= 1.0E-05 | Calculate=   F
        XC id=      1 |    Fine Wfs.= 6.00 | Max. N. Iter.=  100x 1 | Extension= 0.0
 total charge=      0 |                    | CG Prec.Steps=       5 |  CG Steps=  30
  elec. field=0.0E+00 |                    | DIIS Hist. N.=      10
   Input wf. policy=  100 (Error         ) |  Output wf. policy=     0 (none        )
 Output grid policy=    0   (none        ) | Output grid format=     0         (text)
 Exchange-corr. ref.                                                   (XC: Teter 93)
                                                    XC functional provided by ABINIT.
 ------------------------------------------------------------------ System Properties
  Atom    N.Electr.  PSP Code  Radii: Coarse     Fine  CoarsePSP    Calculated   File
      C          4       3            1.58437  0.23268  0.76138         X              
      H          1       3            1.46342  0.20000  0.00000         X              
 ------------------------------------ Pseudopotential coefficients (Upper Triangular)
 Atom Name    rloc      C1        C2        C3        C4  
        C   0.34883  -8.51377   1.22843
     l=0      rl        h1j       h2j       h3j 
            0.30455   9.52284
 Atom Name    rloc      C1        C2        C3        C4  
        H   0.20000  -4.18024   0.72508
 Shifted atomic positions, Atomic Units:                   grid spacing units:
     1      C  7.42500E+00  7.06719E+00  7.53534E+00       16.500    15.705    16.745
     2      C  7.42501E+00  8.65878E+00  9.90000E+00       16.500    19.242    22.000
     3      C  7.42500E+00  7.06719E+00  1.22646E+01       16.500    15.705    27.255
     4      H  7.42500E+00  8.22126E+00  5.80623E+00       16.500    18.269    12.903
     5      H  5.74979E+00  5.83114E+00  7.47013E+00       12.777    12.958    16.600
     6      H  9.10021E+00  5.83114E+00  7.47013E+00       20.223    12.958    16.600
     7      H  5.76309E+00  9.91886E+00  9.90000E+00       12.807    22.042    22.000
     8      H  9.08691E+00  9.91886E+00  9.90000E+00       20.193    22.042    22.000
     9      H  5.74979E+00  5.83114E+00  1.23299E+01       12.777    12.958    27.400
    10      H  9.10021E+00  5.83114E+00  1.23299E+01       20.223    12.958    27.400
    11      H  7.42500E+00  8.22126E+00  1.39938E+01       16.500    18.269    31.097
    Shift of=  7.42500E+00  7.07648E+00  7.54893E+00 H grids=  0.4500  0.4500  0.4500
   Box Sizes=  1.48500E+01  1.57500E+01  1.98000E+01           33        35        44
       Extremes for the high resolution grid points:        11<22     11<24     11<33
 wavelet localization is ON
 ------------------------------------------------------------ Poisson Kernel Creation
 Calculating Poisson solver kernel, free BC...done.
 Memory occ. per proc. (Bytes):  Density=5184000  Kernel=5377240
                                 Full Grid Arrays=9326744
 Load Balancing for Poisson Solver related operations:
 LB_density        : processors   0  -  1 work at 100%
  LB_kernel        : processors   0  -  0 work at 100%
                     processor         1   works at    98%
 Complete LB per proc.= 1/3 LB_density + 2/3 LB_kernel
 ------------------------------------------------- Wavefunctions Descriptors Creation
 Coarse resolution grid: Number of segments=       1215 points=     28830
   Fine resolution grid: Number of segments=        202 points=       964
 Total Number of Electrons       20
 Processes from 0 to 1 treat 5 orbitals 
 Total Number of Orbitals        10
 occup(1:10)= 2.0000
 Wavefunctions memory occupation for root MPI process:     1 MB   365 KB   784 B
 ------------------------------------------------------------ PSP Projectors Creation
 Type    Name Number of atoms Number of projectors
    1       C               3                    1
    2       H               8                    0
                                            ------  On-the-fly projectors application
 Total number of projectors =                    3
 Total number of components =                 5282
 Percent of zero components =                    0
 ------------------------------------------------------------------ Memory Estimation
 Number of atoms=   11 Number of orbitals=    10 Sim. Box Dimensions=    33   35   44
 Estimation performed for 2 processors.
 Memory occupation for principal arrays:
               Poisson Solver Kernel (K):     5 MB   132 KB
              Poisson Solver Density (D):     4 MB   967 KB
     Single Wavefunction for one orbital:     0 MB   278 KB
    All Wavefunctions for each processor:     4 MB    74 KB
       Wavefunctions + DIIS per proc (W):    31 MB   221 KB
     Nonlocal Pseudopotential Arrays (P):     0 MB    42 KB
    Arrays of full uncompressed grid (U):     8 MB   917 KB
 Estimation of Memory requirements for principal code sections:
  Kernel calculation | Density Construction | Poisson Solver | Hamiltonian application
       ~19*K         |   W+~3*U+~ 3*D+K+P   |   ~12*D+K+W+P  |   W+~3*U+~ 3*D+K+P 
        97MB         |        74MB          |       95MB     |            74MB
 The overall memory requirement needed for this calculation is thus: 97 MB
 By reducing the DIIS history and/or increasing the number of processors the amount of
  memory can be reduced but for this system it will never be less than 33 MB
 ion-ion interaction energy  4.99495026104655E+01
 ----------------------------------------------------------- Ionic Potential Creation
 total ionic charge, leaked charge           -20.000001305549   0.000E+00
 PSolver, free  BC, dimensions:    97  101  119   proc    2 ... done.
 ************************************************************************************
 ****************************** LINEAR SCALING VERSION ******************************
 |... (file:withder.lin)............................................Linear Parameters
 |2  1           iterations with low accuracy, high accuracy                         
 |2  4           iterations to optimize the basis functions for low accuracy and high
 |0   4.d-       iterations in the inner loop, convergence criterion                 
 |0  5  1.d0  1.d-DIISHistMin, DIISHistMax, step size for DIIS, step size for SD     
 |5              number of iterations in the preconditioner                          
 |s              cubic ('c') or spheric ('s') localization region                    
 |-8  -8         block size for pdsyev/pdsygv, pdgemm (negative -> sequential)       
 |1  1           max number of process uses for pdsyev/pdsygv, pdgemm                
 |0  1           0-> exact Loewdin, 1-> taylor expansion ; Max number of iter. for th
 |1              in orthoconstraint: correction for non-orthogonality (0) or no corre
 |dens           mixing method: dens or pot                                          
 |0  1           low accuracy: mixing history (0-> SD, >0-> DIIS), number of iteratio
 |0  1           high accuracy: mixing history (0-> SD, >0-> DIIS), number of iterati
 |0.5d0 0.5d0 1.d-13  low accuracy: mixing parameter (when optimized / not optimized)
 |0.5d0 0.5d0    high accuracy: mixing parameter (when optimized / not optimized)    
 |1.d-11         convergence criterion for the low accuracy part                     
 |T  4           use the derivative basis functions, Order of confinement potential (
 |10  100        number of iterations for the input guess, memory available for overl
 |F              plot basis functions: true or false                                 
 |T              transform to global orbitals in the end (T/F)                       
 |1              number of orbitals per process for trace minimization during input g
 |F              mixed mode (without and with derivatives)                           
 |C 4 5.0d-2 3.0d-4 6.0  Atom name, number of basis functions per atom, prefactor for
 |H 1 5.0d-2 3.0d-4 6.0  Atom name, number of basis functions per atom, prefactor for
 ------------------------------------------------------------------------------------
 >>>> Partition of the basis functions among the processes.
    | Processes from 0 to 1 treat 10 orbitals. |
 -----------------------------------------------
 >>>> Partition of the basis functions including the derivatives among the processes.
    | Processes from 0 to 1 treat 40 orbitals. |
 ------------------------------------------------------------------------------------
<<<<<<< HEAD
 Initializing localization regions... done in 2.725E-02s.
 Initializing communications sumrho... done in 6.604E-05s.
 Initializing communications potential... done in 2.813E-05s.
 Initializing communications orthonormalization... done in 5.201E-01s.
 Initializing input guess... done in 1.227E-01s.
=======
 Initializing localization regions... done in 3.771E-02s.
 Initializing communications sumrho... done in 3.290E-05s.
 Initializing communications potential... done in 2.003E-05s.
 Initializing communications orthonormalization... done in 8.239E-02s.
 Initializing input guess... done in 1.137E-01s.
>>>>>>> cc6d2cba
 ################################# Memory estimator ##################################
 WARNING: The memory requirements are underestimated by about 20-30%!
 Memory requirements of the largest arrays:
   trace minimizing orbitals phi: 3MB
   DIIS history of the trace minimizing orbitals phi: 14MB
   The Hamiltonian applied to the orbital, i.e. hphi: 0MB
<<<<<<< HEAD
   charge density / potential: 2MB
   communication buffers sumrho: 16MB
   communication buffers for gathering the potential: 7MB
   communication buffers / workk arrays for orthonormalization: 16MB
   auxilliary arrays for orthonormalization: 5MB
   potential / orbital in real space (Hamiltonian application): 9MB
   input guess, all orbitals: 0MB
   input guess, communication buffers and auxilliary arrays for orthonormalization : 20MB
   input guess, communication buffers for gathering the potential: 7MB
 >>> estimated memory peak: 42MB
 >>> peak section: Optimization of the basis functions
 #####################################################################################
 Initializing matrix compression... done in 4.330E-04s.
=======
   charge density / potential: 9MB
   communication buffers sumrho: 86MB
   communication buffers for gathering the potential: 8MB
   communication buffers / workk arrays for orthonormalization: 38MB
   auxilliary arrays for orthonormalization: 11MB
   potential / orbital in real space (Hamiltonian application): 9MB
   input guess, all orbitals: 0MB
   input guess, communication buffers and auxilliary arrays for orthonormalization : 49MB
   input guess, communication buffers for gathering the potential: 8MB
 >>> estimated memory peak: 114MB
 >>> peak section: Calculation the Hamiltonian matrix
 #####################################################################################
 Initializing matrix compression... done in 2.095E-02s.
>>>>>>> cc6d2cba
 ------------------------------------------------------- Input Wavefunctions Creation
 Generating 20 Atomic Input Orbitals
 Processes from 0 to 1 treat 10 inguess orbitals 
 Calculating AIO wavefunctions: 
 Generation of input wavefunction data for atom      C: 
   Elec. Configuration: s 2.00 , p 2/3 2/3 2/3 , ... done.
 Generation of input wavefunction data for atom      H: 
   Elec. Configuration: s 1.00 , ... done.
 Writing wavefunctions in wavelet form... done.
 Deviation from normalization of the imported orbitals    3.17E-05
 Calculating charge density... Calculation of charge density... done. Total electronic charge=      19.999999484208
done.
 PSolver, free  BC, dimensions:    97  101  119   proc    2 ... done.
 Posting sends / receives for communicating the potential... done.
 Gathering the potential... done.
 Hamiltonian application for all locregs. This may take some time.
 Gathering the potential... done.
<<<<<<< HEAD
   locreg 1...  Hamiltonian application...done.
   locreg 2...  Hamiltonian application...done.
   locreg 3...  Hamiltonian application...done.
   locreg 4...  Hamiltonian application...done.
   locreg 5...  Hamiltonian application...done.
   locreg 6...  Hamiltonian application...done.
   locreg 7...  Hamiltonian application...done.
   locreg 8...  Hamiltonian application...done.
   locreg 9...  Hamiltonian application...done.
   locreg 10...  Hamiltonian application...done.
   locreg 11...  Hamiltonian application...done.
   locreg 12...  Hamiltonian application...done.
   locreg 13...  Hamiltonian application...done.
   locreg 14...  Hamiltonian application...done.
   locreg 15...  Hamiltonian application...done.
   locreg 16...  Hamiltonian application...done.
   locreg 17...  Hamiltonian application...done.
   locreg 18...  Hamiltonian application...done.
   locreg 19...  Hamiltonian application...done.
   locreg 20...  Hamiltonian application...done.
The minimization is performed using 8 processes.
 the specified memory allows to overlap 218453 iterations with communication
=======
   atom 1...  Hamiltonian application...done.
   atom 2...  Hamiltonian application...done.
   atom 3...  Hamiltonian application...done.
   atom 4...  Hamiltonian application...done.
   atom 5...  Hamiltonian application...done.
   atom 6...  Hamiltonian application...done.
   atom 7...  Hamiltonian application...done.
   atom 8...  Hamiltonian application...done.
   atom 9...  Hamiltonian application...done.
   atom 10...  Hamiltonian application...done.
   atom 11...  Hamiltonian application...done.
The minimization is performed using 2 processes.
 the specified memory allows to overlap 65536 iterations with communication
>>>>>>> cc6d2cba
 Calculating Hamiltonian matrix for all atoms. This may take some time.
   Calculating matrix for locreg 1... done.
   Calculating matrix for locreg 2... done.
   Calculating matrix for locreg 3... done.
   Calculating matrix for locreg 4... done.
   Calculating matrix for locreg 5... done.
   Calculating matrix for locreg 6... done.
   Calculating matrix for locreg 7... done.
   Calculating matrix for locreg 8... done.
   Calculating matrix for locreg 9... done.
   Calculating matrix for locreg 10... done.
   Calculating matrix for locreg 11... done.
   Calculating matrix for locreg 12... done.
   Calculating matrix for locreg 13... done.
   Calculating matrix for locreg 14... done.
   Calculating matrix for locreg 15... done.
   Calculating matrix for locreg 16... done.
   Calculating matrix for locreg 17... done.
   Calculating matrix for locreg 18... done.
   Calculating matrix for locreg 19... done.
   Calculating matrix for locreg 20... done.
 communicating matrices... jj          20
 done.
 ------------------------------- Minimizing trace in the basis of the atomic orbitals
The minimization is performed using 2 processes.
 ============================== optimizing coefficients ==============================
 ----------------------------------------------------------------------------- iter=1
max deviation from unity, position:  2.115004E+00  12  13
 fnrm, trace, mean alpha   3.62E+00   1.3811547738077E+01  5.00E-01
 ----------------------------------------------------------------------------- iter=2
max deviation from unity, position:  4.962721E-01  13  13
 fnrm, trace, mean alpha   1.00E+00   1.2188516406164E+01  5.50E-01
 ----------------------------------------------------------------------------- iter=3
max deviation from unity, position:  6.074003E-02  16  16
 fnrm, trace, mean alpha   3.96E-01   1.2030566157612E+01  6.05E-01
 ----------------------------------------------------------------------------- iter=4
max deviation from unity, position:  2.074212E-02  3  3
 fnrm, trace, mean alpha   1.53E-01   1.2002744785377E+01  6.66E-01
 ----------------------------------------------------------------------------- iter=5
max deviation from unity, position:  1.069895E-02  1  1
 fnrm, trace, mean alpha   5.57E-02   1.1998302820489E+01  7.32E-01
 ----------------------------------------------------------------------------- iter=6
max deviation from unity, position:  5.738969E-03  1  1
 fnrm, trace, mean alpha   2.03E-02   1.1997678247479E+01  8.05E-01
 ----------------------------------------------------------------------------- iter=7
max deviation from unity, position:  2.854822E-03  1  1
 fnrm, trace, mean alpha   7.55E-03   1.1997598064462E+01  8.86E-01
 ----------------------------------------------------------------------------- iter=8
max deviation from unity, position:  1.256528E-03  20  20
 fnrm, trace, mean alpha   2.82E-03   1.1997591430131E+01  9.74E-01
 ----------------------------------------------------------------------------- iter=9
<<<<<<< HEAD
max deviation from unity, position:  2.137337E-03  1  16
 fnrm, trace, mean alpha   6.35E-03   1.1999785052431E+01  1.07E+00
 ---------------------------------------------------------------------------- iter=10
max deviation from unity, position:  2.138850E-03  1  16
 fnrm, trace, mean alpha   5.96E-03   1.1999785994205E+01  1.18E+00
 WARNING: not converged within 10 iterations! Exiting loop due to limitations of iterations.
 Final values for fnrm, trace:   5.9609083E-03  1.1999786E+01
=======
max deviation from unity, position:  4.713571E-04  1  1
 fnrm, trace, mean alpha   1.26E-03   1.1997592421354E+01  1.07E+00
 ---------------------------------------------------------------------------- iter=10
max deviation from unity, position:  2.049569E-04  4  4
 fnrm, trace, mean alpha   9.22E-04   1.1997593079337E+01  1.18E+00
 converged in 10 iterations.
   Final values for fnrm, trace:   9.21572E-04   1.19976E+01
>>>>>>> cc6d2cba
 ====================================================================================
 ------------------------------------------------------------- Input guess generated.
 Posting sends / receives for communicating the potential... done.
 Posting sends / receives for communicating the potential... done.
 calculating derivative basis functions...done.
 Posting sends / receives for the calculation of the charge density... done.
 ----------------------------------- Determination of the orbitals in this new basis.
 Gathering the potential... done.
 Gathering the potential... done.
 Gathering the potential... done.
 Hamiltonian application... done.
 Diagonalizing the Hamiltonian, sequential version... done.
 -------------------------------------------------
 some selected eigenvalues:
   eval(2)=-6.74083E-01
   eval(3)=-5.55016E-01
   eval(4)=-4.69895E-01
   eval(5)=-4.56551E-01
   eval(6)=-4.28017E-01
   eval(7)=-3.62465E-01
   eval(8)=-3.55275E-01
   eval(9)=-3.39914E-01
   eval(10)=-3.03236E-01  <-- last occupied orbital
   eval(11)= 1.80532E-01  <-- first virtual orbital
   eval(12)= 1.89450E-01
   eval(13)= 3.05473E-01
   eval(14)= 3.20865E-01
   eval(15)= 3.24962E-01
   eval(16)= 3.87121E-01
   eval(17)= 4.15591E-01
   eval(18)= 4.40150E-01
 -------------------------------------------------
 Posting sends / receives for communicating the potential... done.
 Posting sends / receives for communicating the potential... done.
 ======================== Creation of the basis functions... ========================
 Gathering the potential... done.
 Gathering the potential... done.
 ----------------------------------------------------------------------------- iter=1
 Orthonormalization... Hamiltonian application... Orthoconstraint... Preconditioning.
 iter, fnrm, fnrmMax, trace     1  2.5365904E+00  3.7439908E+00    11.7883433821
 DIIS informations: history length=5, consecutive failures=0, total failures=0
 ----------------------------------------------------------------------------- iter=2
 Orthonormalization... Hamiltonian application... Orthoconstraint... Preconditioning.
 iter, fnrm, fnrmMax, trace     2  2.3961069E+00  3.6823536E+00     7.1490727709
 WARNING: not converged within 2 iterations! Exiting loop due to limitations of iterations.
 Final values for fnrm, fnrmMax, trace:   2.3961069E+00  3.6823536E+00   7.1490728
 ============================= Basis functions created. =============================
 timings:
<<<<<<< HEAD
   -total time: 6.408E-01
     - orthonormalization: 7.978E-02=12.5%
     - Hamiltonian application: 1.911E-01=29.8%
     - orthoconstraint: 5.256E-02= 8.2%
     - preconditioning: 2.824E-01=44.1%
     - unitary optimization: 0.000E+00= 0.0%
     - other: 3.488E-02= 5.4%
 calculating derivative basis functions... statistics: - 32 point to point communications, of which 0 could be overlapped with computation.
             - 48 copies on the same processor.
done.
=======
   -total time: 2.872E+00
     - orthonormalization: 7.620E-02= 2.7%
     - Hamiltonian application: 8.803E-01=30.7%
     - orthoconstraint: 1.059E-01= 3.7%
     - preconditioning: 1.738E+00=60.5%
     - unitary optimization: 1.073E-06= 0.0%
     - other: 7.152E-02= 2.5%
 calculating derivative basis functions...done.
>>>>>>> cc6d2cba
 Posting sends / receives for the calculation of the charge density... done.
 ----------------------------------- Determination of the orbitals in this new basis.
 Gathering the potential... done.
 Gathering the potential... done.
 Hamiltonian application... done.
 Diagonalizing the Hamiltonian, sequential version... done.
 -------------------------------------------------
 some selected eigenvalues:
   eval(2)=-5.61145E-01
   eval(3)=-4.58993E-01
   eval(4)=-2.80705E-01
   eval(5)=-2.54750E-01
   eval(6)=-2.46418E-01
   eval(7)=-2.34937E-01
   eval(8)=-2.28185E-01
   eval(9)=-2.19698E-01
   eval(10)=-2.10352E-01  <-- last occupied orbital
   eval(11)= 3.00244E-01  <-- first virtual orbital
   eval(12)= 3.23628E-01
   eval(13)= 3.31991E-01
   eval(14)= 3.94631E-01
   eval(15)= 4.19657E-01
   eval(16)= 4.23544E-01
   eval(17)= 4.55243E-01
   eval(18)= 4.58079E-01
 -------------------------------------------------
 Calculating charge density...
   calculating the density kernel... done.
   waiting for communication to complete... done.
   Calculation finished. TOTAL CHARGE =   1.999999906194E+01
 ---------------------------------------------------------------- Updating potential.
 PSolver, free  BC, dimensions:    97  101  119   proc    2 ... done.
 Posting sends / receives for communicating the potential... done.
 Posting sends / receives for communicating the potential... done.
 ############################################################################################
 at iteration 1 of the self consistency cycle:
   - WARNING: basis functions not converged!
   - coefficients obtained by diagonalization.
<<<<<<< HEAD
   it, Delta DENS, energy, energyDiff   1   4.27E-06   -2.22026044417081465E+01   -2.2203E+01
=======
   it, Delta DENS, energy, energyDiff   1   4.27E-06   -2.22034410621762959E+01   -2.2203E+01
>>>>>>> cc6d2cba
 ############################################################################################
 ----------------------------------- Determination of the orbitals in this new basis.
 Gathering the potential... done.
 Gathering the potential... done.
 Gathering the potential... done.
 Hamiltonian application... done.
 Diagonalizing the Hamiltonian, sequential version... done.
 -------------------------------------------------
 some selected eigenvalues:
   eval(2)=-3.87020E-01
   eval(3)=-3.01039E-01
   eval(4)=-1.26139E-01
   eval(5)=-1.14238E-01
   eval(6)=-1.02711E-01
   eval(7)=-9.76034E-02
   eval(8)=-8.02325E-02
   eval(9)=-5.09182E-02
   eval(10)=-1.20685E-02  <-- last occupied orbital
   eval(11)= 4.70217E-01  <-- first virtual orbital
   eval(12)= 4.89211E-01
   eval(13)= 5.19965E-01
   eval(14)= 5.30198E-01
   eval(15)= 5.61290E-01
   eval(16)= 5.63690E-01
   eval(17)= 5.77082E-01
   eval(18)= 5.99081E-01
 -------------------------------------------------
 Calculating charge density...
   calculating the density kernel... done.
   waiting for communication to complete... done.
   Calculation finished. TOTAL CHARGE =   1.999999915512E+01
 ---------------------------------------------------------------- Updating potential.
 PSolver, free  BC, dimensions:    97  101  119   proc    2 ... done.
 Posting sends / receives for communicating the potential... done.
 Posting sends / receives for communicating the potential... done.
 ############################################################################################
 at iteration 2 of the self consistency cycle:
   - WARNING: basis functions not converged!
   - coefficients obtained by diagonalization.
<<<<<<< HEAD
   it, Delta DENS, energy, energyDiff   2   2.11E-06   -1.91378941177419080E+01    3.0647E+00
=======
   it, Delta DENS, energy, energyDiff   2   2.11E-06   -1.91371660104076540E+01    3.0663E+00
>>>>>>> cc6d2cba
 ############################################################################################
 ----------------------------------- Determination of the orbitals in this new basis.
 Gathering the potential... done.
 Gathering the potential... done.
 Gathering the potential... done.
 Hamiltonian application... done.
 Diagonalizing the Hamiltonian, sequential version... done.
 -------------------------------------------------
 some selected eigenvalues:
   eval(2)=-3.74974E-01
   eval(3)=-2.88117E-01
   eval(4)=-1.15456E-01
   eval(5)=-9.49389E-02
   eval(6)=-8.52503E-02
   eval(7)=-7.82952E-02
   eval(8)=-6.38366E-02
   eval(9)=-4.81091E-02
   eval(10)=-1.24844E-02  <-- last occupied orbital
   eval(11)= 4.76527E-01  <-- first virtual orbital
   eval(12)= 4.93546E-01
   eval(13)= 5.24872E-01
   eval(14)= 5.40452E-01
   eval(15)= 5.76228E-01
   eval(16)= 5.81074E-01
   eval(17)= 5.87471E-01
   eval(18)= 6.00848E-01
 -------------------------------------------------
 Calculating charge density...
   calculating the density kernel... done.
   waiting for communication to complete... done.
   Calculation finished. TOTAL CHARGE =   1.999999915124E+01
 ---------------------------------------------------------------- Updating potential.
 PSolver, free  BC, dimensions:    97  101  119   proc    2 ... done.
 Posting sends / receives for communicating the potential... done.
 Posting sends / receives for communicating the potential... done.
 ############################################################################################
 at iteration 3 of the self consistency cycle:
   - WARNING: basis functions not converged!
   - coefficients obtained by diagonalization.
<<<<<<< HEAD
   it, Delta DENS, energy, energyDiff   3   8.74E-07   -1.92422323335468519E+01   -1.0434E-01
=======
   it, Delta DENS, energy, energyDiff   3   8.74E-07   -1.92417550074786305E+01   -1.0459E-01
>>>>>>> cc6d2cba
 ############################################################################################
 ----------------------------------- Determination of the orbitals in this new basis.
 Gathering the potential... done.
 Gathering the potential... done.
 Gathering the potential... done.
 Hamiltonian application... done.
 Diagonalizing the Hamiltonian, sequential version... done.
 -------------------------------------------------
 some selected eigenvalues:
   eval(2)=-3.58510E-01
   eval(3)=-2.71426E-01
   eval(4)=-9.91888E-02
   eval(5)=-7.93895E-02
   eval(6)=-6.96420E-02
   eval(7)=-6.26778E-02
   eval(8)=-4.80229E-02
   eval(9)=-3.05323E-02
   eval(10)= 5.82145E-03  <-- last occupied orbital
   eval(11)= 4.91325E-01  <-- first virtual orbital
   eval(12)= 5.09196E-01
   eval(13)= 5.40401E-01
   eval(14)= 5.54818E-01
   eval(15)= 5.90747E-01
   eval(16)= 5.94849E-01
   eval(17)= 6.01934E-01
   eval(18)= 6.17693E-01
 -------------------------------------------------
 Calculating charge density...
   calculating the density kernel... done.
   waiting for communication to complete... done.
   Calculation finished. TOTAL CHARGE =   1.999999915561E+01
 ---------------------------------------------------------------- Updating potential.
 PSolver, free  BC, dimensions:    97  101  119   proc    2 ... done.
 Posting sends / receives for communicating the potential... done.
 Posting sends / receives for communicating the potential... done.
 ############################################################################################
 at iteration 4 of the self consistency cycle:
   - WARNING: basis functions not converged!
   - coefficients obtained by diagonalization.
<<<<<<< HEAD
   it, Delta DENS, energy, energyDiff   4   4.38E-07   -1.90350452740014475E+01    2.0719E-01
=======
   it, Delta DENS, energy, energyDiff   4   4.38E-07   -1.90343883653605843E+01    2.0737E-01
>>>>>>> cc6d2cba
 ############################################################################################
 ----------------------------------- Determination of the orbitals in this new basis.
 Gathering the potential... done.
 Gathering the potential... done.
 Gathering the potential... done.
 Hamiltonian application... done.
 Diagonalizing the Hamiltonian, sequential version... done.
 -------------------------------------------------
 some selected eigenvalues:
   eval(2)=-3.52174E-01
   eval(3)=-2.65265E-01
   eval(4)=-9.32181E-02
   eval(5)=-7.28083E-02
   eval(6)=-6.30875E-02
   eval(7)=-5.61306E-02
   eval(8)=-4.16054E-02
   eval(9)=-2.46030E-02
   eval(10)= 1.16862E-02  <-- last occupied orbital
   eval(11)= 4.96687E-01  <-- first virtual orbital
   eval(12)= 5.14592E-01
   eval(13)= 5.45858E-01
   eval(14)= 5.60522E-01
   eval(15)= 5.96432E-01
   eval(16)= 6.00711E-01
   eval(17)= 6.07499E-01
   eval(18)= 6.23175E-01
 -------------------------------------------------
 Calculating charge density...
   calculating the density kernel... done.
   waiting for communication to complete... done.
   Calculation finished. TOTAL CHARGE =   1.999999915669E+01
 ---------------------------------------------------------------- Updating potential.
 PSolver, free  BC, dimensions:    97  101  119   proc    2 ... done.
 Posting sends / receives for communicating the potential... done.
 Posting sends / receives for communicating the potential... done.
 ############################################################################################
 at iteration 5 of the self consistency cycle:
   - WARNING: basis functions not converged!
   - coefficients obtained by diagonalization.
<<<<<<< HEAD
   it, Delta DENS, energy, energyDiff   5   2.07E-07   -1.89778412240151511E+01    5.7204E-02
 ############################################################################################
   itout, Delta DENSOUT, energy, energyDiff   1   3.40E-06   -1.89778412240151511E+01   -1.8978E+01
=======
   it, Delta DENS, energy, energyDiff   5   2.07E-07   -1.89771758560571726E+01    5.7213E-02
 ############################################################################################
   itout, Delta DENSOUT, energy, energyDiff   1   3.40E-06   -1.89771758560571726E+01   -1.8977E+01
>>>>>>> cc6d2cba
 ======================== Creation of the basis functions... ========================
 Gathering the potential... done.
 Gathering the potential... done.
 ----------------------------------------------------------------------------- iter=1
 Orthonormalization... Hamiltonian application... Orthoconstraint... Preconditioning.
 iter, fnrm, fnrmMax, trace     1  2.3793271E+00  3.6584347E+00    11.0985105055
 DIIS informations: history length=5, consecutive failures=0, total failures=0
 ----------------------------------------------------------------------------- iter=2
 Orthonormalization... Hamiltonian application... Orthoconstraint... Preconditioning.
 iter, fnrm, fnrmMax, trace     2  7.6176951E-01  1.0315257E+00     7.5338564461
 WARNING: not converged within 2 iterations! Exiting loop due to limitations of iterations.
 Final values for fnrm, fnrmMax, trace:   7.6176951E-01  1.0315257E+00   7.5338564
 ============================= Basis functions created. =============================
 timings:
<<<<<<< HEAD
   -total time: 6.386E-01
     - orthonormalization: 7.868E-02=12.3%
     - Hamiltonian application: 1.912E-01=29.9%
     - orthoconstraint: 5.245E-02= 8.2%
     - preconditioning: 2.816E-01=44.1%
     - unitary optimization: 1.192E-07= 0.0%
     - other: 3.464E-02= 5.4%
 calculating derivative basis functions... statistics: - 32 point to point communications, of which 0 could be overlapped with computation.
             - 48 copies on the same processor.
done.
=======
   -total time: 2.819E+00
     - orthonormalization: 6.006E-02= 2.1%
     - Hamiltonian application: 8.661E-01=30.7%
     - orthoconstraint: 1.017E-01= 3.6%
     - preconditioning: 1.725E+00=61.2%
     - unitary optimization: 1.907E-06= 0.0%
     - other: 6.618E-02= 2.3%
 calculating derivative basis functions...done.
>>>>>>> cc6d2cba
 Posting sends / receives for the calculation of the charge density... done.
 ----------------------------------- Determination of the orbitals in this new basis.
 Gathering the potential... done.
 Gathering the potential... done.
 Hamiltonian application... done.
 Diagonalizing the Hamiltonian, sequential version... done.
 -------------------------------------------------
 some selected eigenvalues:
   eval(2)=-4.42107E-01
   eval(3)=-3.42852E-01
   eval(4)=-2.21104E-01
   eval(5)=-2.06359E-01
   eval(6)=-1.75583E-01
   eval(7)=-1.58241E-01
   eval(8)=-1.24692E-01
   eval(9)=-1.16117E-01
   eval(10)=-1.05383E-01  <-- last occupied orbital
   eval(11)= 4.25379E-01  <-- first virtual orbital
   eval(12)= 4.26669E-01
   eval(13)= 4.55420E-01
   eval(14)= 4.78293E-01
   eval(15)= 5.20509E-01
   eval(16)= 5.33655E-01
   eval(17)= 5.57203E-01
   eval(18)= 5.60601E-01
 -------------------------------------------------
 Calculating charge density...
   calculating the density kernel... done.
   waiting for communication to complete... done.
   Calculation finished. TOTAL CHARGE =   1.999999943853E+01
 ---------------------------------------------------------------- Updating potential.
 PSolver, free  BC, dimensions:    97  101  119   proc    2 ... done.
 Posting sends / receives for communicating the potential... done.
 Posting sends / receives for communicating the potential... done.
 ############################################################################################
 at iteration 1 of the self consistency cycle:
   - WARNING: basis functions not converged!
   - coefficients obtained by diagonalization.
<<<<<<< HEAD
   it, Delta DENS, energy, energyDiff   1   2.28E-06   -2.12183432129219653E+01   -2.2405E+00
=======
   it, Delta DENS, energy, energyDiff   1   2.27E-06   -2.12172438835439436E+01   -2.2401E+00
>>>>>>> cc6d2cba
 ############################################################################################
 ----------------------------------- Determination of the orbitals in this new basis.
 Gathering the potential... done.
 Gathering the potential... done.
 Gathering the potential... done.
 Hamiltonian application... done.
 Diagonalizing the Hamiltonian, sequential version... done.
 -------------------------------------------------
 some selected eigenvalues:
   eval(2)=-4.26743E-01
   eval(3)=-3.38371E-01
   eval(4)=-2.14873E-01
   eval(5)=-1.95602E-01
   eval(6)=-1.63973E-01
   eval(7)=-1.52180E-01
   eval(8)=-1.08638E-01
   eval(9)=-1.08163E-01
   eval(10)=-1.07780E-01  <-- last occupied orbital
   eval(11)= 4.27746E-01  <-- first virtual orbital
   eval(12)= 4.36851E-01
   eval(13)= 4.74224E-01
   eval(14)= 4.86483E-01
   eval(15)= 5.29538E-01
   eval(16)= 5.44890E-01
   eval(17)= 5.57537E-01
   eval(18)= 5.67846E-01
 -------------------------------------------------
 Calculating charge density...
   calculating the density kernel... done.
   waiting for communication to complete... done.
   Calculation finished. TOTAL CHARGE =   1.999999944184E+01
 ---------------------------------------------------------------- Updating potential.
 PSolver, free  BC, dimensions:    97  101  119   proc    2 ... done.
 Posting sends / receives for communicating the potential... done.
 Posting sends / receives for communicating the potential... done.
 ############################################################################################
 at iteration 2 of the self consistency cycle:
   - WARNING: basis functions not converged!
   - coefficients obtained by diagonalization.
<<<<<<< HEAD
   it, Delta DENS, energy, energyDiff   2   7.43E-07   -2.07023885153250831E+01    5.1595E-01
=======
   it, Delta DENS, energy, energyDiff   2   7.44E-07   -2.07031970896275794E+01    5.1405E-01
>>>>>>> cc6d2cba
 ############################################################################################
 ----------------------------------- Determination of the orbitals in this new basis.
 Gathering the potential... done.
 Gathering the potential... done.
 Gathering the potential... done.
 Hamiltonian application... done.
 Diagonalizing the Hamiltonian, sequential version... done.
 -------------------------------------------------
 some selected eigenvalues:
   eval(2)=-4.44038E-01
   eval(3)=-3.52668E-01
   eval(4)=-2.30035E-01
   eval(5)=-2.11800E-01
   eval(6)=-1.80425E-01
   eval(7)=-1.68580E-01
   eval(8)=-1.25656E-01
   eval(9)=-1.23873E-01
   eval(10)=-1.21705E-01  <-- last occupied orbital
   eval(11)= 4.14292E-01  <-- first virtual orbital
   eval(12)= 4.21956E-01
   eval(13)= 4.57988E-01
   eval(14)= 4.71156E-01
   eval(15)= 5.15205E-01
   eval(16)= 5.30483E-01
   eval(17)= 5.45554E-01
   eval(18)= 5.53590E-01
 -------------------------------------------------
 Calculating charge density...
   calculating the density kernel... done.
   waiting for communication to complete... done.
   Calculation finished. TOTAL CHARGE =   1.999999943856E+01
 ---------------------------------------------------------------- Updating potential.
 PSolver, free  BC, dimensions:    97  101  119   proc    2 ... done.
 Posting sends / receives for communicating the potential... done.
 Posting sends / receives for communicating the potential... done.
 ############################################################################################
 at iteration 3 of the self consistency cycle:
   - WARNING: basis functions not converged!
   - coefficients obtained by diagonalization.
<<<<<<< HEAD
   it, Delta DENS, energy, energyDiff   3   3.92E-07   -2.09376861706128778E+01   -2.3530E-01
=======
   it, Delta DENS, energy, energyDiff   3   3.92E-07   -2.09383683784290042E+01   -2.3517E-01
>>>>>>> cc6d2cba
 ############################################################################################
 ----------------------------------- Determination of the orbitals in this new basis.
 Gathering the potential... done.
 Gathering the potential... done.
 Gathering the potential... done.
 Hamiltonian application... done.
 Diagonalizing the Hamiltonian, sequential version... done.
 -------------------------------------------------
 some selected eigenvalues:
   eval(2)=-4.48032E-01
   eval(3)=-3.56949E-01
   eval(4)=-2.34307E-01
   eval(5)=-2.15956E-01
   eval(6)=-1.84613E-01
   eval(7)=-1.72899E-01
   eval(8)=-1.29605E-01
   eval(9)=-1.28158E-01
   eval(10)=-1.26328E-01  <-- last occupied orbital
   eval(11)= 4.10300E-01  <-- first virtual orbital
   eval(12)= 4.18114E-01
   eval(13)= 4.54460E-01
   eval(14)= 4.67409E-01
   eval(15)= 5.11410E-01
   eval(16)= 5.26987E-01
   eval(17)= 5.41512E-01
   eval(18)= 5.49799E-01
 -------------------------------------------------
 Calculating charge density...
   calculating the density kernel... done.
   waiting for communication to complete... done.
   Calculation finished. TOTAL CHARGE =   1.999999943775E+01
 ---------------------------------------------------------------- Updating potential.
 PSolver, free  BC, dimensions:    97  101  119   proc    2 ... done.
 Posting sends / receives for communicating the potential... done.
 Posting sends / receives for communicating the potential... done.
 ############################################################################################
 at iteration 4 of the self consistency cycle:
   - WARNING: basis functions not converged!
   - coefficients obtained by diagonalization.
<<<<<<< HEAD
   it, Delta DENS, energy, energyDiff   4   1.82E-07   -2.09703068148176470E+01   -3.2621E-02
=======
   it, Delta DENS, energy, energyDiff   4   1.83E-07   -2.09711191935679864E+01   -3.2751E-02
>>>>>>> cc6d2cba
 ############################################################################################
 ----------------------------------- Determination of the orbitals in this new basis.
 Gathering the potential... done.
 Gathering the potential... done.
 Gathering the potential... done.
 Hamiltonian application... done.
 Diagonalizing the Hamiltonian, sequential version... done.
 -------------------------------------------------
 some selected eigenvalues:
   eval(2)=-4.50630E-01
   eval(3)=-3.59422E-01
   eval(4)=-2.36808E-01
   eval(5)=-2.18503E-01
   eval(6)=-1.87203E-01
   eval(7)=-1.75518E-01
   eval(8)=-1.32162E-01
   eval(9)=-1.30723E-01
   eval(10)=-1.28862E-01  <-- last occupied orbital
   eval(11)= 4.08014E-01  <-- first virtual orbital
   eval(12)= 4.15760E-01
   eval(13)= 4.52103E-01
   eval(14)= 4.65055E-01
   eval(15)= 5.09110E-01
   eval(16)= 5.24719E-01
   eval(17)= 5.39308E-01
   eval(18)= 5.47491E-01
 -------------------------------------------------
 Calculating charge density...
   calculating the density kernel... done.
   waiting for communication to complete... done.
   Calculation finished. TOTAL CHARGE =   1.999999943724E+01
 ---------------------------------------------------------------- Updating potential.
 PSolver, free  BC, dimensions:    97  101  119   proc    2 ... done.
 Posting sends / receives for communicating the potential... done.
 Posting sends / receives for communicating the potential... done.
 ############################################################################################
 at iteration 5 of the self consistency cycle:
   - WARNING: basis functions not converged!
   - coefficients obtained by diagonalization.
<<<<<<< HEAD
   it, Delta DENS, energy, energyDiff   5   8.98E-08   -2.09984826737165946E+01   -2.8176E-02
 ############################################################################################
   itout, Delta DENSOUT, energy, energyDiff   2   1.76E-06   -2.09984826737165946E+01   -2.0206E+00
=======
   it, Delta DENS, energy, energyDiff   5   8.99E-08   -2.09993176043346637E+01   -2.8198E-02
 ############################################################################################
   itout, Delta DENSOUT, energy, energyDiff   2   1.76E-06   -2.09993176043346637E+01   -2.0221E+00
>>>>>>> cc6d2cba
 ======================== Creation of the basis functions... ========================
 Gathering the potential... done.
 Gathering the potential... done.
 ----------------------------------------------------------------------------- iter=1
 Orthonormalization... Hamiltonian application... Orthoconstraint... Preconditioning.
<<<<<<< HEAD
 iter, fnrm, fnrmMax, trace     1  2.5386903E-01  2.8702056E-01    -2.4636655736
 DIIS informations: history length=5, consecutive failures=0, total failures=0
 ----------------------------------------------------------------------------- iter=2
 Orthonormalization... Hamiltonian application... Orthoconstraint... Preconditioning.
 iter, fnrm, fnrmMax, trace     2  7.5703401E-02  8.9939786E-02    -2.8574169552
 DIIS informations: history length=5, consecutive failures=0, total failures=0
 ----------------------------------------------------------------------------- iter=3
 Orthonormalization... Hamiltonian application... Orthoconstraint... Preconditioning.
 iter, fnrm, fnrmMax, trace     3  2.4656850E-02  2.8705910E-02    -2.9064712234
 DIIS informations: history length=5, consecutive failures=0, total failures=0
 ----------------------------------------------------------------------------- iter=4
 Orthonormalization... Hamiltonian application... Orthoconstraint... Preconditioning.
 iter, fnrm, fnrmMax, trace     4  1.1075883E-02  1.2597038E-02    -2.9097314533
 WARNING: not converged within 4 iterations! Exiting loop due to limitations of iterations.
 Final values for fnrm, fnrmMax, trace:   1.1075883E-02  1.2597038E-02  -2.9097315
 ============================= Basis functions created. =============================
 timings:
   -total time: 1.510E+00
     - orthonormalization: 2.098E-01=13.9%
     - Hamiltonian application: 4.297E-01=28.5%
     - orthoconstraint: 1.163E-01= 7.7%
     - preconditioning: 5.666E-01=37.5%
     - unitary optimization: 1.490E-07= 0.0%
     - other: 1.873E-01=12.4%
 calculating derivative basis functions... statistics: - 32 point to point communications, of which 0 could be overlapped with computation.
             - 48 copies on the same processor.
done.
=======
 iter, fnrm, fnrmMax, trace     1  2.5378604E-01  2.8695558E-01    -2.4645338001
 DIIS informations: history length=5, consecutive failures=0, total failures=0
 ----------------------------------------------------------------------------- iter=2
 Orthonormalization... Hamiltonian application... Orthoconstraint... Preconditioning.
 iter, fnrm, fnrmMax, trace     2  8.0694055E-02  9.9463291E-02    -2.8546249542
 DIIS informations: history length=5, consecutive failures=0, total failures=0
 ----------------------------------------------------------------------------- iter=3
 Orthonormalization... Hamiltonian application... Orthoconstraint... Preconditioning.
 iter, fnrm, fnrmMax, trace     3  3.5066535E-02  5.0275288E-02    -2.9013387261
 DIIS informations: history length=5, consecutive failures=0, total failures=0
 ----------------------------------------------------------------------------- iter=4
 Orthonormalization... Hamiltonian application... Orthoconstraint... Preconditioning.
 iter, fnrm, fnrmMax, trace     4  1.7841860E-02  2.1566154E-02    -2.9029396160
 WARNING: not converged within 4 iterations! Exiting loop due to limitations of iterations.
 Final values for fnrm, fnrmMax, trace:   1.7841860E-02  2.1566154E-02  -2.9029396
 ============================= Basis functions created. =============================
 timings:
   -total time: 1.878E+01
     - orthonormalization: 5.627E-01= 3.0%
     - Hamiltonian application: 1.690E+00= 9.0%
     - orthoconstraint: 7.307E-01= 3.9%
     - preconditioning: 7.994E+00=42.6%
     - unitary optimization: 3.457E-06= 0.0%
     - other: 7.798E+00=41.5%
 calculating derivative basis functions...done.
>>>>>>> cc6d2cba
 Posting sends / receives for the calculation of the charge density... done.
 ----------------------------------- Determination of the orbitals in this new basis.
 Gathering the potential... done.
 Gathering the potential... done.
 Hamiltonian application... done.
 Diagonalizing the Hamiltonian, sequential version... done.
 -------------------------------------------------
 some selected eigenvalues:
<<<<<<< HEAD
   eval(2)=-4.84056E-01
   eval(3)=-4.00403E-01
   eval(4)=-3.01076E-01
   eval(5)=-2.75529E-01
   eval(6)=-2.27197E-01
   eval(7)=-2.06982E-01
   eval(8)=-1.66973E-01
   eval(9)=-1.63103E-01
   eval(10)=-1.59122E-01  <-- last occupied orbital
   eval(11)= 4.02242E-01  <-- first virtual orbital
   eval(12)= 4.11810E-01
   eval(13)= 4.44392E-01
   eval(14)= 4.63610E-01
   eval(15)= 4.99776E-01
   eval(16)= 5.22562E-01
   eval(17)= 5.27982E-01
   eval(18)= 5.37437E-01
=======
   eval(2)=-4.84321E-01
   eval(3)=-4.02919E-01
   eval(4)=-3.01319E-01
   eval(5)=-2.72784E-01
   eval(6)=-2.26369E-01
   eval(7)=-2.06017E-01
   eval(8)=-1.63222E-01
   eval(9)=-1.61453E-01
   eval(10)=-1.56876E-01  <-- last occupied orbital
   eval(11)= 4.01377E-01  <-- first virtual orbital
   eval(12)= 4.12706E-01
   eval(13)= 4.47114E-01
   eval(14)= 4.64886E-01
   eval(15)= 5.02789E-01
   eval(16)= 5.26021E-01
   eval(17)= 5.28905E-01
   eval(18)= 5.40108E-01
>>>>>>> cc6d2cba
 -------------------------------------------------
 Calculating charge density...
   calculating the density kernel... done.
   waiting for communication to complete... done.
<<<<<<< HEAD
   Calculation finished. TOTAL CHARGE =   1.999999951906E+01
=======
   Calculation finished. TOTAL CHARGE =   1.999999951604E+01
>>>>>>> cc6d2cba
 ---------------------------------------------------------------- Updating potential.
 PSolver, free  BC, dimensions:    97  101  119   proc    2 ... done.
 Posting sends / receives for communicating the potential... done.
 Posting sends / receives for communicating the potential... done.
 ############################################################################################
 at iteration 1 of the self consistency cycle:
   - WARNING: basis functions not converged!
   - coefficients obtained by diagonalization.
<<<<<<< HEAD
   it, Delta DENS, energy, energyDiff   1   2.32E-06   -1.99182028443174346E+01    1.0803E+00
=======
   it, Delta DENS, energy, energyDiff   1   2.26E-06   -1.99748588059053702E+01    1.0245E+00
>>>>>>> cc6d2cba
 ############################################################################################
 ----------------------------------- Determination of the orbitals in this new basis.
 Gathering the potential... done.
 Gathering the potential... done.
 Gathering the potential... done.
 Hamiltonian application... done.
 Diagonalizing the Hamiltonian, sequential version... done.
 -------------------------------------------------
 some selected eigenvalues:
<<<<<<< HEAD
   eval(2)=-5.79051E-01
   eval(3)=-4.88642E-01
   eval(4)=-3.85835E-01
   eval(5)=-3.64455E-01
   eval(6)=-3.19334E-01
   eval(7)=-2.90556E-01
   eval(8)=-2.62491E-01
   eval(9)=-2.57729E-01
   eval(10)=-2.38843E-01  <-- last occupied orbital
   eval(11)= 3.17458E-01  <-- first virtual orbital
   eval(12)= 3.21653E-01
   eval(13)= 3.35911E-01
   eval(14)= 3.79563E-01
   eval(15)= 4.01243E-01
   eval(16)= 4.30313E-01
   eval(17)= 4.42967E-01
   eval(18)= 4.57950E-01
=======
   eval(2)=-5.75561E-01
   eval(3)=-4.87797E-01
   eval(4)=-3.82958E-01
   eval(5)=-3.58573E-01
   eval(6)=-3.14178E-01
   eval(7)=-2.86547E-01
   eval(8)=-2.58178E-01
   eval(9)=-2.50521E-01
   eval(10)=-2.33474E-01  <-- last occupied orbital
   eval(11)= 3.22528E-01  <-- first virtual orbital
   eval(12)= 3.24158E-01
   eval(13)= 3.43838E-01
   eval(14)= 3.83923E-01
   eval(15)= 4.07853E-01
   eval(16)= 4.35224E-01
   eval(17)= 4.49022E-01
   eval(18)= 4.62170E-01
>>>>>>> cc6d2cba
 -------------------------------------------------
 Calculating charge density...
   calculating the density kernel... done.
   waiting for communication to complete... done.
<<<<<<< HEAD
   Calculation finished. TOTAL CHARGE =   1.999999951945E+01
=======
   Calculation finished. TOTAL CHARGE =   1.999999951696E+01
>>>>>>> cc6d2cba
 ---------------------------------------------------------------- Updating potential.
 PSolver, free  BC, dimensions:    97  101  119   proc    2 ... done.
 Posting sends / receives for communicating the potential... done.
 Posting sends / receives for communicating the potential... done.
 ############################################################################################
 at iteration 2 of the self consistency cycle:
   - WARNING: basis functions not converged!
   - coefficients obtained by diagonalization.
<<<<<<< HEAD
   it, Delta DENS, energy, energyDiff   2   1.22E-06   -2.13881447077320814E+01   -1.4699E+00
=======
   it, Delta DENS, energy, energyDiff   2   1.18E-06   -2.13886199047983894E+01   -1.4138E+00
>>>>>>> cc6d2cba
 ############################################################################################
 ----------------------------------- Determination of the orbitals in this new basis.
 Gathering the potential... done.
 Gathering the potential... done.
 Gathering the potential... done.
 Hamiltonian application... done.
 Diagonalizing the Hamiltonian, sequential version... done.
 -------------------------------------------------
 some selected eigenvalues:
<<<<<<< HEAD
   eval(2)=-5.95703E-01
   eval(3)=-5.07109E-01
   eval(4)=-4.01265E-01
   eval(5)=-3.80247E-01
   eval(6)=-3.35475E-01
   eval(7)=-3.08463E-01
   eval(8)=-2.79008E-01
   eval(9)=-2.74894E-01
   eval(10)=-2.57437E-01  <-- last occupied orbital
   eval(11)= 3.02064E-01  <-- first virtual orbital
   eval(12)= 3.05054E-01
   eval(13)= 3.21286E-01
   eval(14)= 3.62288E-01
   eval(15)= 3.85134E-01
   eval(16)= 4.13019E-01
   eval(17)= 4.24559E-01
   eval(18)= 4.39341E-01
=======
   eval(2)=-5.91515E-01
   eval(3)=-5.05608E-01
   eval(4)=-3.97865E-01
   eval(5)=-3.73741E-01
   eval(6)=-3.29926E-01
   eval(7)=-3.03788E-01
   eval(8)=-2.73828E-01
   eval(9)=-2.67030E-01
   eval(10)=-2.51421E-01  <-- last occupied orbital
   eval(11)= 3.07437E-01  <-- first virtual orbital
   eval(12)= 3.08461E-01
   eval(13)= 3.29706E-01
   eval(14)= 3.67343E-01
   eval(15)= 3.92392E-01
   eval(16)= 4.18659E-01
   eval(17)= 4.31327E-01
   eval(18)= 4.44401E-01
>>>>>>> cc6d2cba
 -------------------------------------------------
 Calculating charge density...
   calculating the density kernel... done.
   waiting for communication to complete... done.
<<<<<<< HEAD
   Calculation finished. TOTAL CHARGE =   1.999999951833E+01
=======
   Calculation finished. TOTAL CHARGE =   1.999999951581E+01
>>>>>>> cc6d2cba
 ---------------------------------------------------------------- Updating potential.
 PSolver, free  BC, dimensions:    97  101  119   proc    2 ... done.
 Posting sends / receives for communicating the potential... done.
 Posting sends / receives for communicating the potential... done.
 ############################################################################################
 at iteration 3 of the self consistency cycle:
   - WARNING: basis functions not converged!
   - coefficients obtained by diagonalization.
<<<<<<< HEAD
   it, Delta DENS, energy, energyDiff   3   5.73E-07   -2.15211106126514693E+01   -1.3297E-01
=======
   it, Delta DENS, energy, energyDiff   3   5.58E-07   -2.15155815692403394E+01   -1.2696E-01
>>>>>>> cc6d2cba
 ############################################################################################
 ----------------------------------- Determination of the orbitals in this new basis.
 Gathering the potential... done.
 Gathering the potential... done.
 Gathering the potential... done.
 Hamiltonian application... done.
 Diagonalizing the Hamiltonian, sequential version... done.
 -------------------------------------------------
 some selected eigenvalues:
<<<<<<< HEAD
   eval(2)=-6.05515E-01
   eval(3)=-5.17259E-01
   eval(4)=-4.10535E-01
   eval(5)=-3.89579E-01
   eval(6)=-3.45169E-01
   eval(7)=-3.18514E-01
   eval(8)=-2.88930E-01
   eval(9)=-2.84918E-01
   eval(10)=-2.67740E-01  <-- last occupied orbital
   eval(11)= 2.92339E-01  <-- first virtual orbital
   eval(12)= 2.95368E-01
   eval(13)= 3.11392E-01
   eval(14)= 3.52443E-01
   eval(15)= 3.75210E-01
   eval(16)= 4.02876E-01
   eval(17)= 4.14692E-01
   eval(18)= 4.29333E-01
=======
   eval(2)=-6.00982E-01
   eval(3)=-5.15420E-01
   eval(4)=-4.06858E-01
   eval(5)=-3.82779E-01
   eval(6)=-3.39351E-01
   eval(7)=-3.13527E-01
   eval(8)=-2.83397E-01
   eval(9)=-2.76731E-01
   eval(10)=-2.61383E-01  <-- last occupied orbital
   eval(11)= 2.98073E-01  <-- first virtual orbital
   eval(12)= 2.99100E-01
   eval(13)= 3.20138E-01
   eval(14)= 3.57820E-01
   eval(15)= 3.82778E-01
   eval(16)= 4.08840E-01
   eval(17)= 4.21778E-01
   eval(18)= 4.34737E-01
>>>>>>> cc6d2cba
 -------------------------------------------------
 Calculating charge density...
   calculating the density kernel... done.
   waiting for communication to complete... done.
<<<<<<< HEAD
   Calculation finished. TOTAL CHARGE =   1.999999951754E+01
=======
   Calculation finished. TOTAL CHARGE =   1.999999951506E+01
>>>>>>> cc6d2cba
 ---------------------------------------------------------------- Updating potential.
 PSolver, free  BC, dimensions:    97  101  119   proc    2 ... done.
 Posting sends / receives for communicating the potential... done.
 Posting sends / receives for communicating the potential... done.
 ############################################################################################
 at iteration 4 of the self consistency cycle:
   - WARNING: basis functions not converged!
   - coefficients obtained by diagonalization.
<<<<<<< HEAD
   it, Delta DENS, energy, energyDiff   4   2.83E-07   -2.16269153462983752E+01   -1.0580E-01
=======
   it, Delta DENS, energy, energyDiff   4   2.76E-07   -2.16179820879579268E+01   -1.0240E-01
>>>>>>> cc6d2cba
 ############################################################################################
 ----------------------------------- Determination of the orbitals in this new basis.
 Gathering the potential... done.
 Gathering the potential... done.
 Gathering the potential... done.
 Hamiltonian application... done.
 Diagonalizing the Hamiltonian, sequential version... done.
 -------------------------------------------------
 some selected eigenvalues:
<<<<<<< HEAD
   eval(2)=-6.09971E-01
   eval(3)=-5.21831E-01
   eval(4)=-4.14772E-01
   eval(5)=-3.93833E-01
   eval(6)=-3.49566E-01
   eval(7)=-3.23150E-01
   eval(8)=-2.93440E-01
   eval(9)=-2.89485E-01
   eval(10)=-2.72480E-01  <-- last occupied orbital
   eval(11)= 2.87914E-01  <-- first virtual orbital
   eval(12)= 2.90899E-01
   eval(13)= 3.06974E-01
   eval(14)= 3.47898E-01
   eval(15)= 3.70727E-01
   eval(16)= 3.98275E-01
   eval(17)= 4.10160E-01
   eval(18)= 4.24756E-01
=======
   eval(2)=-6.05277E-01
   eval(3)=-5.19839E-01
   eval(4)=-4.10968E-01
   eval(5)=-3.86897E-01
   eval(6)=-3.43630E-01
   eval(7)=-3.18015E-01
   eval(8)=-2.87738E-01
   eval(9)=-2.81149E-01
   eval(10)=-2.65967E-01  <-- last occupied orbital
   eval(11)= 2.93786E-01  <-- first virtual orbital
   eval(12)= 2.94804E-01
   eval(13)= 3.15863E-01
   eval(14)= 3.53429E-01
   eval(15)= 3.78440E-01
   eval(16)= 4.04396E-01
   eval(17)= 4.17396E-01
   eval(18)= 4.30321E-01
>>>>>>> cc6d2cba
 -------------------------------------------------
 Calculating charge density...
   calculating the density kernel... done.
   waiting for communication to complete... done.
<<<<<<< HEAD
   Calculation finished. TOTAL CHARGE =   1.999999951716E+01
=======
   Calculation finished. TOTAL CHARGE =   1.999999951469E+01
>>>>>>> cc6d2cba
 ---------------------------------------------------------------- Updating potential.
 PSolver, free  BC, dimensions:    97  101  119   proc    2 ... done.
 Posting sends / receives for communicating the potential... done.
 Posting sends / receives for communicating the potential... done.
 ############################################################################################
 at iteration 5 of the self consistency cycle:
   - WARNING: basis functions not converged!
   - coefficients obtained by diagonalization.
<<<<<<< HEAD
   it, Delta DENS, energy, energyDiff   5   1.39E-07   -2.16728512568311373E+01   -4.5936E-02
 ############################################################################################
   itout, Delta DENSOUT, energy, energyDiff   3   2.13E-06   -2.16728512568311373E+01   -6.7437E-01
=======
   it, Delta DENS, energy, energyDiff   5   1.35E-07   -2.16623619470738333E+01   -4.4380E-02
 ############################################################################################
   itout, Delta DENSOUT, energy, energyDiff   3   2.07E-06   -2.16623619470738333E+01   -6.6304E-01
>>>>>>> cc6d2cba
 Posting sends / receives for the calculation of the charge density... done.
 Calculating charge density...
   calculating the density kernel... done.
   waiting for communication to complete... done.
<<<<<<< HEAD
   Calculation finished. TOTAL CHARGE =   1.999999951716E+01
 ------------------------------------- Building linear combinations... done.
 ================================================
 total time for linear scaling version: 4.888E+01s
   of which:
             - initialization: 7.187E-01s ( 1.5%)
             - input guess: 2.608E+00s ( 5.3%)
             - self consistency cycle: 4.322E+01s (88.4%)
=======
   Calculation finished. TOTAL CHARGE =   1.999999951469E+01
 ------------------------------------- Building linear combinations... done.
 ================================================
 total time for linear scaling version: 1.712E+02s
   of which:
             - initialization: 2.990E-01s ( 0.2%)
             - input guess: 5.208E+00s ( 3.0%)
             - self consistency cycle: 1.579E+02s (92.2%)
>>>>>>> cc6d2cba
             - forces: 0.000E+00s ( 0.0%)
 ================================================
 ---------------------------------------------------------- Gaussian Basis Projection
 Generation of input wavefunction data for atom      C:
   Elec. Configuration: s 2.00 , p 2/3 2/3 2/3 , ... done.
 Generation of input wavefunction data for atom      H:
   Elec. Configuration: s 1.00 , ... done.
 ----------------------------------------------------------------- Forces Calculation
 PSolver, free  BC, dimensions:    97  101  119   proc    2 ... done.
 ------------------------------------------------------------- Electric Dipole Moment
<<<<<<< HEAD
  |P| =   6.018561E-02 (AU)       (Px,Py,Pz)=   -1.9119E-02  -2.5320E-03   5.7012E-02
  |P| =   1.529766E-01 (Debye)    (Px,Py,Pz)=   -4.8595E-02  -6.4357E-03   1.4491E-01
 Calculate local forces...done. Leaked force:  0.00000E+00
 Calculate nonlocal forces... done.
 average noise along x direction:   2.30396811E-03
 average noise along y direction:   6.89118061E-03
 average noise along z direction:  -5.90160846E-03
 total average noise            :   9.36085582E-03
 clean forces norm (Ha/Bohr): maxval=  1.795103191711E-02  fnrm2=  1.025635741687E-03
 raw forces:                  maxval=  2.160378265056E-02  fnrm2=  1.217830148657E-03
 CPU time/ELAPSED time for root process     0        49.54        49.17
 Final values of the Forces for each atom
     1      C  9.77923E-04 -8.05866E-03 -7.82791E-03
     2      C -2.95412E-04  1.08000E-02 -1.43357E-02
     3      C -1.12521E-03  8.29478E-03  8.28338E-03
     4      H -6.09482E-04  7.18897E-03 -7.31869E-04
     5      H -6.14852E-03 -3.70403E-03 -1.55733E-03
     6      H  6.42754E-03 -4.31620E-03 -1.73223E-03
     7      H -4.77721E-03  2.65493E-03  4.08141E-03
     8      H  4.91075E-03  2.50631E-03  3.56504E-03
     9      H -2.77656E-03 -5.52518E-03  6.23966E-03
    10      H  3.55818E-03 -6.11928E-03  5.82957E-03
    11      H -1.42016E-04 -3.72163E-03 -1.81401E-03
 -------------------------MEMORY CONSUMPTION REPORT-----------------------------
 20499 allocations and 20499 deallocations, remaining memory(B): 0
 memory occupation peak: 172 MB
=======
  |P| =   6.563375E-02 (AU)       (Px,Py,Pz)=   -2.4347E-02  -1.0153E-02   6.0100E-02
  |P| =   1.668243E-01 (Debye)    (Px,Py,Pz)=   -6.1883E-02  -2.5806E-02   1.5276E-01
 Calculate local forces...done. Leaked force:  0.00000E+00
 Calculate nonlocal forces... done.
 average noise along x direction:   2.31148474E-03
 average noise along y direction:   6.27623050E-03
 average noise along z direction:  -6.39497844E-03
 total average noise            :   9.25363605E-03
 clean forces norm (Ha/Bohr): maxval=  1.836792019993E-02  fnrm2=  8.566158855338E-04
 raw forces:                  maxval=  2.198167241230E-02  fnrm2=  1.034192803653E-03
 CPU time/ELAPSED time for root process     0       172.69       171.98
 Final values of the Forces for each atom
     1      C  1.76585E-03 -8.14815E-03 -5.82606E-03
     2      C -1.94492E-04  1.02906E-02 -1.52133E-02
     3      C -1.14742E-03  7.65359E-03  4.83115E-03
     4      H -6.51924E-04  6.49934E-03  1.73304E-03
     5      H -4.98489E-03 -3.06780E-03 -1.29724E-03
     6      H  4.80973E-03 -3.42660E-03 -1.43645E-03
     7      H -3.95637E-03  2.26827E-03  4.19745E-03
     8      H  3.71028E-03  1.85777E-03  3.69434E-03
     9      H -1.73350E-03 -5.05886E-03  5.99149E-03
    10      H  2.40234E-03 -5.72346E-03  5.28704E-03
    11      H -1.96028E-05 -3.14473E-03 -1.96144E-03
 -------------------------MEMORY CONSUMPTION REPORT-----------------------------
 483057 allocations and 483057 deallocations, remaining memory(B): 0
 memory occupation peak: 726 MB
>>>>>>> cc6d2cba
 for the array  work in the routine overlapPowerMinusOneHalf<|MERGE_RESOLUTION|>--- conflicted
+++ resolved
@@ -22,11 +22,7 @@
                         g        g     i         B    B    
                                  g     i        B     B    
                                 g               B    B     
-<<<<<<< HEAD
-                           ggggg       i         BBBB                (Ver 1.6-dev.21)
-=======
                            ggggg       i         BBBB                     (Ver 1.6.0)
->>>>>>> cc6d2cba
  ------------------------------------------------------------------------------------
  |              Daubechies Wavelets for DFT Pseudopotential Calculations            |
  ------------------------------------------------------------------------------------
@@ -224,40 +220,17 @@
  >>>> Partition of the basis functions including the derivatives among the processes.
     | Processes from 0 to 1 treat 40 orbitals. |
  ------------------------------------------------------------------------------------
-<<<<<<< HEAD
- Initializing localization regions... done in 2.725E-02s.
- Initializing communications sumrho... done in 6.604E-05s.
- Initializing communications potential... done in 2.813E-05s.
- Initializing communications orthonormalization... done in 5.201E-01s.
- Initializing input guess... done in 1.227E-01s.
-=======
  Initializing localization regions... done in 3.771E-02s.
  Initializing communications sumrho... done in 3.290E-05s.
  Initializing communications potential... done in 2.003E-05s.
  Initializing communications orthonormalization... done in 8.239E-02s.
  Initializing input guess... done in 1.137E-01s.
->>>>>>> cc6d2cba
  ################################# Memory estimator ##################################
  WARNING: The memory requirements are underestimated by about 20-30%!
  Memory requirements of the largest arrays:
    trace minimizing orbitals phi: 3MB
    DIIS history of the trace minimizing orbitals phi: 14MB
    The Hamiltonian applied to the orbital, i.e. hphi: 0MB
-<<<<<<< HEAD
-   charge density / potential: 2MB
-   communication buffers sumrho: 16MB
-   communication buffers for gathering the potential: 7MB
-   communication buffers / workk arrays for orthonormalization: 16MB
-   auxilliary arrays for orthonormalization: 5MB
-   potential / orbital in real space (Hamiltonian application): 9MB
-   input guess, all orbitals: 0MB
-   input guess, communication buffers and auxilliary arrays for orthonormalization : 20MB
-   input guess, communication buffers for gathering the potential: 7MB
- >>> estimated memory peak: 42MB
- >>> peak section: Optimization of the basis functions
- #####################################################################################
- Initializing matrix compression... done in 4.330E-04s.
-=======
    charge density / potential: 9MB
    communication buffers sumrho: 86MB
    communication buffers for gathering the potential: 8MB
@@ -271,7 +244,6 @@
  >>> peak section: Calculation the Hamiltonian matrix
  #####################################################################################
  Initializing matrix compression... done in 2.095E-02s.
->>>>>>> cc6d2cba
  ------------------------------------------------------- Input Wavefunctions Creation
  Generating 20 Atomic Input Orbitals
  Processes from 0 to 1 treat 10 inguess orbitals 
@@ -287,32 +259,8 @@
  PSolver, free  BC, dimensions:    97  101  119   proc    2 ... done.
  Posting sends / receives for communicating the potential... done.
  Gathering the potential... done.
- Hamiltonian application for all locregs. This may take some time.
- Gathering the potential... done.
-<<<<<<< HEAD
-   locreg 1...  Hamiltonian application...done.
-   locreg 2...  Hamiltonian application...done.
-   locreg 3...  Hamiltonian application...done.
-   locreg 4...  Hamiltonian application...done.
-   locreg 5...  Hamiltonian application...done.
-   locreg 6...  Hamiltonian application...done.
-   locreg 7...  Hamiltonian application...done.
-   locreg 8...  Hamiltonian application...done.
-   locreg 9...  Hamiltonian application...done.
-   locreg 10...  Hamiltonian application...done.
-   locreg 11...  Hamiltonian application...done.
-   locreg 12...  Hamiltonian application...done.
-   locreg 13...  Hamiltonian application...done.
-   locreg 14...  Hamiltonian application...done.
-   locreg 15...  Hamiltonian application...done.
-   locreg 16...  Hamiltonian application...done.
-   locreg 17...  Hamiltonian application...done.
-   locreg 18...  Hamiltonian application...done.
-   locreg 19...  Hamiltonian application...done.
-   locreg 20...  Hamiltonian application...done.
-The minimization is performed using 8 processes.
- the specified memory allows to overlap 218453 iterations with communication
-=======
+ Hamiltonian application for all atoms. This may take some time.
+ Gathering the potential... done.
    atom 1...  Hamiltonian application...done.
    atom 2...  Hamiltonian application...done.
    atom 3...  Hamiltonian application...done.
@@ -326,29 +274,19 @@
    atom 11...  Hamiltonian application...done.
 The minimization is performed using 2 processes.
  the specified memory allows to overlap 65536 iterations with communication
->>>>>>> cc6d2cba
  Calculating Hamiltonian matrix for all atoms. This may take some time.
-   Calculating matrix for locreg 1... done.
-   Calculating matrix for locreg 2... done.
-   Calculating matrix for locreg 3... done.
-   Calculating matrix for locreg 4... done.
-   Calculating matrix for locreg 5... done.
-   Calculating matrix for locreg 6... done.
-   Calculating matrix for locreg 7... done.
-   Calculating matrix for locreg 8... done.
-   Calculating matrix for locreg 9... done.
-   Calculating matrix for locreg 10... done.
-   Calculating matrix for locreg 11... done.
-   Calculating matrix for locreg 12... done.
-   Calculating matrix for locreg 13... done.
-   Calculating matrix for locreg 14... done.
-   Calculating matrix for locreg 15... done.
-   Calculating matrix for locreg 16... done.
-   Calculating matrix for locreg 17... done.
-   Calculating matrix for locreg 18... done.
-   Calculating matrix for locreg 19... done.
-   Calculating matrix for locreg 20... done.
- communicating matrices... jj          20
+   Calculating matrix for atom 1... done.
+   Calculating matrix for atom 2... done.
+   Calculating matrix for atom 3... done.
+   Calculating matrix for atom 4... done.
+   Calculating matrix for atom 5... done.
+   Calculating matrix for atom 6... done.
+   Calculating matrix for atom 7... done.
+   Calculating matrix for atom 8... done.
+   Calculating matrix for atom 9... done.
+   Calculating matrix for atom 10... done.
+   Calculating matrix for atom 11... done.
+ communicating matrices... jj          11
  done.
  ------------------------------- Minimizing trace in the basis of the atomic orbitals
 The minimization is performed using 2 processes.
@@ -378,15 +316,6 @@
 max deviation from unity, position:  1.256528E-03  20  20
  fnrm, trace, mean alpha   2.82E-03   1.1997591430131E+01  9.74E-01
  ----------------------------------------------------------------------------- iter=9
-<<<<<<< HEAD
-max deviation from unity, position:  2.137337E-03  1  16
- fnrm, trace, mean alpha   6.35E-03   1.1999785052431E+01  1.07E+00
- ---------------------------------------------------------------------------- iter=10
-max deviation from unity, position:  2.138850E-03  1  16
- fnrm, trace, mean alpha   5.96E-03   1.1999785994205E+01  1.18E+00
- WARNING: not converged within 10 iterations! Exiting loop due to limitations of iterations.
- Final values for fnrm, trace:   5.9609083E-03  1.1999786E+01
-=======
 max deviation from unity, position:  4.713571E-04  1  1
  fnrm, trace, mean alpha   1.26E-03   1.1997592421354E+01  1.07E+00
  ---------------------------------------------------------------------------- iter=10
@@ -394,7 +323,6 @@
  fnrm, trace, mean alpha   9.22E-04   1.1997593079337E+01  1.18E+00
  converged in 10 iterations.
    Final values for fnrm, trace:   9.21572E-04   1.19976E+01
->>>>>>> cc6d2cba
  ====================================================================================
  ------------------------------------------------------------- Input guess generated.
  Posting sends / receives for communicating the potential... done.
@@ -443,18 +371,6 @@
  Final values for fnrm, fnrmMax, trace:   2.3961069E+00  3.6823536E+00   7.1490728
  ============================= Basis functions created. =============================
  timings:
-<<<<<<< HEAD
-   -total time: 6.408E-01
-     - orthonormalization: 7.978E-02=12.5%
-     - Hamiltonian application: 1.911E-01=29.8%
-     - orthoconstraint: 5.256E-02= 8.2%
-     - preconditioning: 2.824E-01=44.1%
-     - unitary optimization: 0.000E+00= 0.0%
-     - other: 3.488E-02= 5.4%
- calculating derivative basis functions... statistics: - 32 point to point communications, of which 0 could be overlapped with computation.
-             - 48 copies on the same processor.
-done.
-=======
    -total time: 2.872E+00
      - orthonormalization: 7.620E-02= 2.7%
      - Hamiltonian application: 8.803E-01=30.7%
@@ -463,7 +379,6 @@
      - unitary optimization: 1.073E-06= 0.0%
      - other: 7.152E-02= 2.5%
  calculating derivative basis functions...done.
->>>>>>> cc6d2cba
  Posting sends / receives for the calculation of the charge density... done.
  ----------------------------------- Determination of the orbitals in this new basis.
  Gathering the potential... done.
@@ -502,11 +417,7 @@
  at iteration 1 of the self consistency cycle:
    - WARNING: basis functions not converged!
    - coefficients obtained by diagonalization.
-<<<<<<< HEAD
-   it, Delta DENS, energy, energyDiff   1   4.27E-06   -2.22026044417081465E+01   -2.2203E+01
-=======
    it, Delta DENS, energy, energyDiff   1   4.27E-06   -2.22034410621762959E+01   -2.2203E+01
->>>>>>> cc6d2cba
  ############################################################################################
  ----------------------------------- Determination of the orbitals in this new basis.
  Gathering the potential... done.
@@ -546,11 +457,7 @@
  at iteration 2 of the self consistency cycle:
    - WARNING: basis functions not converged!
    - coefficients obtained by diagonalization.
-<<<<<<< HEAD
-   it, Delta DENS, energy, energyDiff   2   2.11E-06   -1.91378941177419080E+01    3.0647E+00
-=======
    it, Delta DENS, energy, energyDiff   2   2.11E-06   -1.91371660104076540E+01    3.0663E+00
->>>>>>> cc6d2cba
  ############################################################################################
  ----------------------------------- Determination of the orbitals in this new basis.
  Gathering the potential... done.
@@ -590,11 +497,7 @@
  at iteration 3 of the self consistency cycle:
    - WARNING: basis functions not converged!
    - coefficients obtained by diagonalization.
-<<<<<<< HEAD
-   it, Delta DENS, energy, energyDiff   3   8.74E-07   -1.92422323335468519E+01   -1.0434E-01
-=======
    it, Delta DENS, energy, energyDiff   3   8.74E-07   -1.92417550074786305E+01   -1.0459E-01
->>>>>>> cc6d2cba
  ############################################################################################
  ----------------------------------- Determination of the orbitals in this new basis.
  Gathering the potential... done.
@@ -634,11 +537,7 @@
  at iteration 4 of the self consistency cycle:
    - WARNING: basis functions not converged!
    - coefficients obtained by diagonalization.
-<<<<<<< HEAD
-   it, Delta DENS, energy, energyDiff   4   4.38E-07   -1.90350452740014475E+01    2.0719E-01
-=======
    it, Delta DENS, energy, energyDiff   4   4.38E-07   -1.90343883653605843E+01    2.0737E-01
->>>>>>> cc6d2cba
  ############################################################################################
  ----------------------------------- Determination of the orbitals in this new basis.
  Gathering the potential... done.
@@ -678,15 +577,9 @@
  at iteration 5 of the self consistency cycle:
    - WARNING: basis functions not converged!
    - coefficients obtained by diagonalization.
-<<<<<<< HEAD
-   it, Delta DENS, energy, energyDiff   5   2.07E-07   -1.89778412240151511E+01    5.7204E-02
- ############################################################################################
-   itout, Delta DENSOUT, energy, energyDiff   1   3.40E-06   -1.89778412240151511E+01   -1.8978E+01
-=======
    it, Delta DENS, energy, energyDiff   5   2.07E-07   -1.89771758560571726E+01    5.7213E-02
  ############################################################################################
    itout, Delta DENSOUT, energy, energyDiff   1   3.40E-06   -1.89771758560571726E+01   -1.8977E+01
->>>>>>> cc6d2cba
  ======================== Creation of the basis functions... ========================
  Gathering the potential... done.
  Gathering the potential... done.
@@ -701,18 +594,6 @@
  Final values for fnrm, fnrmMax, trace:   7.6176951E-01  1.0315257E+00   7.5338564
  ============================= Basis functions created. =============================
  timings:
-<<<<<<< HEAD
-   -total time: 6.386E-01
-     - orthonormalization: 7.868E-02=12.3%
-     - Hamiltonian application: 1.912E-01=29.9%
-     - orthoconstraint: 5.245E-02= 8.2%
-     - preconditioning: 2.816E-01=44.1%
-     - unitary optimization: 1.192E-07= 0.0%
-     - other: 3.464E-02= 5.4%
- calculating derivative basis functions... statistics: - 32 point to point communications, of which 0 could be overlapped with computation.
-             - 48 copies on the same processor.
-done.
-=======
    -total time: 2.819E+00
      - orthonormalization: 6.006E-02= 2.1%
      - Hamiltonian application: 8.661E-01=30.7%
@@ -721,7 +602,6 @@
      - unitary optimization: 1.907E-06= 0.0%
      - other: 6.618E-02= 2.3%
  calculating derivative basis functions...done.
->>>>>>> cc6d2cba
  Posting sends / receives for the calculation of the charge density... done.
  ----------------------------------- Determination of the orbitals in this new basis.
  Gathering the potential... done.
@@ -760,11 +640,7 @@
  at iteration 1 of the self consistency cycle:
    - WARNING: basis functions not converged!
    - coefficients obtained by diagonalization.
-<<<<<<< HEAD
-   it, Delta DENS, energy, energyDiff   1   2.28E-06   -2.12183432129219653E+01   -2.2405E+00
-=======
    it, Delta DENS, energy, energyDiff   1   2.27E-06   -2.12172438835439436E+01   -2.2401E+00
->>>>>>> cc6d2cba
  ############################################################################################
  ----------------------------------- Determination of the orbitals in this new basis.
  Gathering the potential... done.
@@ -804,11 +680,7 @@
  at iteration 2 of the self consistency cycle:
    - WARNING: basis functions not converged!
    - coefficients obtained by diagonalization.
-<<<<<<< HEAD
-   it, Delta DENS, energy, energyDiff   2   7.43E-07   -2.07023885153250831E+01    5.1595E-01
-=======
    it, Delta DENS, energy, energyDiff   2   7.44E-07   -2.07031970896275794E+01    5.1405E-01
->>>>>>> cc6d2cba
  ############################################################################################
  ----------------------------------- Determination of the orbitals in this new basis.
  Gathering the potential... done.
@@ -848,11 +720,7 @@
  at iteration 3 of the self consistency cycle:
    - WARNING: basis functions not converged!
    - coefficients obtained by diagonalization.
-<<<<<<< HEAD
-   it, Delta DENS, energy, energyDiff   3   3.92E-07   -2.09376861706128778E+01   -2.3530E-01
-=======
    it, Delta DENS, energy, energyDiff   3   3.92E-07   -2.09383683784290042E+01   -2.3517E-01
->>>>>>> cc6d2cba
  ############################################################################################
  ----------------------------------- Determination of the orbitals in this new basis.
  Gathering the potential... done.
@@ -892,11 +760,7 @@
  at iteration 4 of the self consistency cycle:
    - WARNING: basis functions not converged!
    - coefficients obtained by diagonalization.
-<<<<<<< HEAD
-   it, Delta DENS, energy, energyDiff   4   1.82E-07   -2.09703068148176470E+01   -3.2621E-02
-=======
    it, Delta DENS, energy, energyDiff   4   1.83E-07   -2.09711191935679864E+01   -3.2751E-02
->>>>>>> cc6d2cba
  ############################################################################################
  ----------------------------------- Determination of the orbitals in this new basis.
  Gathering the potential... done.
@@ -936,49 +800,14 @@
  at iteration 5 of the self consistency cycle:
    - WARNING: basis functions not converged!
    - coefficients obtained by diagonalization.
-<<<<<<< HEAD
-   it, Delta DENS, energy, energyDiff   5   8.98E-08   -2.09984826737165946E+01   -2.8176E-02
- ############################################################################################
-   itout, Delta DENSOUT, energy, energyDiff   2   1.76E-06   -2.09984826737165946E+01   -2.0206E+00
-=======
    it, Delta DENS, energy, energyDiff   5   8.99E-08   -2.09993176043346637E+01   -2.8198E-02
  ############################################################################################
    itout, Delta DENSOUT, energy, energyDiff   2   1.76E-06   -2.09993176043346637E+01   -2.0221E+00
->>>>>>> cc6d2cba
  ======================== Creation of the basis functions... ========================
  Gathering the potential... done.
  Gathering the potential... done.
  ----------------------------------------------------------------------------- iter=1
  Orthonormalization... Hamiltonian application... Orthoconstraint... Preconditioning.
-<<<<<<< HEAD
- iter, fnrm, fnrmMax, trace     1  2.5386903E-01  2.8702056E-01    -2.4636655736
- DIIS informations: history length=5, consecutive failures=0, total failures=0
- ----------------------------------------------------------------------------- iter=2
- Orthonormalization... Hamiltonian application... Orthoconstraint... Preconditioning.
- iter, fnrm, fnrmMax, trace     2  7.5703401E-02  8.9939786E-02    -2.8574169552
- DIIS informations: history length=5, consecutive failures=0, total failures=0
- ----------------------------------------------------------------------------- iter=3
- Orthonormalization... Hamiltonian application... Orthoconstraint... Preconditioning.
- iter, fnrm, fnrmMax, trace     3  2.4656850E-02  2.8705910E-02    -2.9064712234
- DIIS informations: history length=5, consecutive failures=0, total failures=0
- ----------------------------------------------------------------------------- iter=4
- Orthonormalization... Hamiltonian application... Orthoconstraint... Preconditioning.
- iter, fnrm, fnrmMax, trace     4  1.1075883E-02  1.2597038E-02    -2.9097314533
- WARNING: not converged within 4 iterations! Exiting loop due to limitations of iterations.
- Final values for fnrm, fnrmMax, trace:   1.1075883E-02  1.2597038E-02  -2.9097315
- ============================= Basis functions created. =============================
- timings:
-   -total time: 1.510E+00
-     - orthonormalization: 2.098E-01=13.9%
-     - Hamiltonian application: 4.297E-01=28.5%
-     - orthoconstraint: 1.163E-01= 7.7%
-     - preconditioning: 5.666E-01=37.5%
-     - unitary optimization: 1.490E-07= 0.0%
-     - other: 1.873E-01=12.4%
- calculating derivative basis functions... statistics: - 32 point to point communications, of which 0 could be overlapped with computation.
-             - 48 copies on the same processor.
-done.
-=======
  iter, fnrm, fnrmMax, trace     1  2.5378604E-01  2.8695558E-01    -2.4645338001
  DIIS informations: history length=5, consecutive failures=0, total failures=0
  ----------------------------------------------------------------------------- iter=2
@@ -1004,7 +833,6 @@
      - unitary optimization: 3.457E-06= 0.0%
      - other: 7.798E+00=41.5%
  calculating derivative basis functions...done.
->>>>>>> cc6d2cba
  Posting sends / receives for the calculation of the charge density... done.
  ----------------------------------- Determination of the orbitals in this new basis.
  Gathering the potential... done.
@@ -1013,25 +841,6 @@
  Diagonalizing the Hamiltonian, sequential version... done.
  -------------------------------------------------
  some selected eigenvalues:
-<<<<<<< HEAD
-   eval(2)=-4.84056E-01
-   eval(3)=-4.00403E-01
-   eval(4)=-3.01076E-01
-   eval(5)=-2.75529E-01
-   eval(6)=-2.27197E-01
-   eval(7)=-2.06982E-01
-   eval(8)=-1.66973E-01
-   eval(9)=-1.63103E-01
-   eval(10)=-1.59122E-01  <-- last occupied orbital
-   eval(11)= 4.02242E-01  <-- first virtual orbital
-   eval(12)= 4.11810E-01
-   eval(13)= 4.44392E-01
-   eval(14)= 4.63610E-01
-   eval(15)= 4.99776E-01
-   eval(16)= 5.22562E-01
-   eval(17)= 5.27982E-01
-   eval(18)= 5.37437E-01
-=======
    eval(2)=-4.84321E-01
    eval(3)=-4.02919E-01
    eval(4)=-3.01319E-01
@@ -1049,16 +858,11 @@
    eval(16)= 5.26021E-01
    eval(17)= 5.28905E-01
    eval(18)= 5.40108E-01
->>>>>>> cc6d2cba
- -------------------------------------------------
- Calculating charge density...
-   calculating the density kernel... done.
-   waiting for communication to complete... done.
-<<<<<<< HEAD
-   Calculation finished. TOTAL CHARGE =   1.999999951906E+01
-=======
+ -------------------------------------------------
+ Calculating charge density...
+   calculating the density kernel... done.
+   waiting for communication to complete... done.
    Calculation finished. TOTAL CHARGE =   1.999999951604E+01
->>>>>>> cc6d2cba
  ---------------------------------------------------------------- Updating potential.
  PSolver, free  BC, dimensions:    97  101  119   proc    2 ... done.
  Posting sends / receives for communicating the potential... done.
@@ -1067,39 +871,16 @@
  at iteration 1 of the self consistency cycle:
    - WARNING: basis functions not converged!
    - coefficients obtained by diagonalization.
-<<<<<<< HEAD
-   it, Delta DENS, energy, energyDiff   1   2.32E-06   -1.99182028443174346E+01    1.0803E+00
-=======
    it, Delta DENS, energy, energyDiff   1   2.26E-06   -1.99748588059053702E+01    1.0245E+00
->>>>>>> cc6d2cba
- ############################################################################################
- ----------------------------------- Determination of the orbitals in this new basis.
- Gathering the potential... done.
- Gathering the potential... done.
- Gathering the potential... done.
- Hamiltonian application... done.
- Diagonalizing the Hamiltonian, sequential version... done.
- -------------------------------------------------
- some selected eigenvalues:
-<<<<<<< HEAD
-   eval(2)=-5.79051E-01
-   eval(3)=-4.88642E-01
-   eval(4)=-3.85835E-01
-   eval(5)=-3.64455E-01
-   eval(6)=-3.19334E-01
-   eval(7)=-2.90556E-01
-   eval(8)=-2.62491E-01
-   eval(9)=-2.57729E-01
-   eval(10)=-2.38843E-01  <-- last occupied orbital
-   eval(11)= 3.17458E-01  <-- first virtual orbital
-   eval(12)= 3.21653E-01
-   eval(13)= 3.35911E-01
-   eval(14)= 3.79563E-01
-   eval(15)= 4.01243E-01
-   eval(16)= 4.30313E-01
-   eval(17)= 4.42967E-01
-   eval(18)= 4.57950E-01
-=======
+ ############################################################################################
+ ----------------------------------- Determination of the orbitals in this new basis.
+ Gathering the potential... done.
+ Gathering the potential... done.
+ Gathering the potential... done.
+ Hamiltonian application... done.
+ Diagonalizing the Hamiltonian, sequential version... done.
+ -------------------------------------------------
+ some selected eigenvalues:
    eval(2)=-5.75561E-01
    eval(3)=-4.87797E-01
    eval(4)=-3.82958E-01
@@ -1117,16 +898,11 @@
    eval(16)= 4.35224E-01
    eval(17)= 4.49022E-01
    eval(18)= 4.62170E-01
->>>>>>> cc6d2cba
- -------------------------------------------------
- Calculating charge density...
-   calculating the density kernel... done.
-   waiting for communication to complete... done.
-<<<<<<< HEAD
-   Calculation finished. TOTAL CHARGE =   1.999999951945E+01
-=======
+ -------------------------------------------------
+ Calculating charge density...
+   calculating the density kernel... done.
+   waiting for communication to complete... done.
    Calculation finished. TOTAL CHARGE =   1.999999951696E+01
->>>>>>> cc6d2cba
  ---------------------------------------------------------------- Updating potential.
  PSolver, free  BC, dimensions:    97  101  119   proc    2 ... done.
  Posting sends / receives for communicating the potential... done.
@@ -1135,39 +911,16 @@
  at iteration 2 of the self consistency cycle:
    - WARNING: basis functions not converged!
    - coefficients obtained by diagonalization.
-<<<<<<< HEAD
-   it, Delta DENS, energy, energyDiff   2   1.22E-06   -2.13881447077320814E+01   -1.4699E+00
-=======
    it, Delta DENS, energy, energyDiff   2   1.18E-06   -2.13886199047983894E+01   -1.4138E+00
->>>>>>> cc6d2cba
- ############################################################################################
- ----------------------------------- Determination of the orbitals in this new basis.
- Gathering the potential... done.
- Gathering the potential... done.
- Gathering the potential... done.
- Hamiltonian application... done.
- Diagonalizing the Hamiltonian, sequential version... done.
- -------------------------------------------------
- some selected eigenvalues:
-<<<<<<< HEAD
-   eval(2)=-5.95703E-01
-   eval(3)=-5.07109E-01
-   eval(4)=-4.01265E-01
-   eval(5)=-3.80247E-01
-   eval(6)=-3.35475E-01
-   eval(7)=-3.08463E-01
-   eval(8)=-2.79008E-01
-   eval(9)=-2.74894E-01
-   eval(10)=-2.57437E-01  <-- last occupied orbital
-   eval(11)= 3.02064E-01  <-- first virtual orbital
-   eval(12)= 3.05054E-01
-   eval(13)= 3.21286E-01
-   eval(14)= 3.62288E-01
-   eval(15)= 3.85134E-01
-   eval(16)= 4.13019E-01
-   eval(17)= 4.24559E-01
-   eval(18)= 4.39341E-01
-=======
+ ############################################################################################
+ ----------------------------------- Determination of the orbitals in this new basis.
+ Gathering the potential... done.
+ Gathering the potential... done.
+ Gathering the potential... done.
+ Hamiltonian application... done.
+ Diagonalizing the Hamiltonian, sequential version... done.
+ -------------------------------------------------
+ some selected eigenvalues:
    eval(2)=-5.91515E-01
    eval(3)=-5.05608E-01
    eval(4)=-3.97865E-01
@@ -1185,16 +938,11 @@
    eval(16)= 4.18659E-01
    eval(17)= 4.31327E-01
    eval(18)= 4.44401E-01
->>>>>>> cc6d2cba
- -------------------------------------------------
- Calculating charge density...
-   calculating the density kernel... done.
-   waiting for communication to complete... done.
-<<<<<<< HEAD
-   Calculation finished. TOTAL CHARGE =   1.999999951833E+01
-=======
+ -------------------------------------------------
+ Calculating charge density...
+   calculating the density kernel... done.
+   waiting for communication to complete... done.
    Calculation finished. TOTAL CHARGE =   1.999999951581E+01
->>>>>>> cc6d2cba
  ---------------------------------------------------------------- Updating potential.
  PSolver, free  BC, dimensions:    97  101  119   proc    2 ... done.
  Posting sends / receives for communicating the potential... done.
@@ -1203,39 +951,16 @@
  at iteration 3 of the self consistency cycle:
    - WARNING: basis functions not converged!
    - coefficients obtained by diagonalization.
-<<<<<<< HEAD
-   it, Delta DENS, energy, energyDiff   3   5.73E-07   -2.15211106126514693E+01   -1.3297E-01
-=======
    it, Delta DENS, energy, energyDiff   3   5.58E-07   -2.15155815692403394E+01   -1.2696E-01
->>>>>>> cc6d2cba
- ############################################################################################
- ----------------------------------- Determination of the orbitals in this new basis.
- Gathering the potential... done.
- Gathering the potential... done.
- Gathering the potential... done.
- Hamiltonian application... done.
- Diagonalizing the Hamiltonian, sequential version... done.
- -------------------------------------------------
- some selected eigenvalues:
-<<<<<<< HEAD
-   eval(2)=-6.05515E-01
-   eval(3)=-5.17259E-01
-   eval(4)=-4.10535E-01
-   eval(5)=-3.89579E-01
-   eval(6)=-3.45169E-01
-   eval(7)=-3.18514E-01
-   eval(8)=-2.88930E-01
-   eval(9)=-2.84918E-01
-   eval(10)=-2.67740E-01  <-- last occupied orbital
-   eval(11)= 2.92339E-01  <-- first virtual orbital
-   eval(12)= 2.95368E-01
-   eval(13)= 3.11392E-01
-   eval(14)= 3.52443E-01
-   eval(15)= 3.75210E-01
-   eval(16)= 4.02876E-01
-   eval(17)= 4.14692E-01
-   eval(18)= 4.29333E-01
-=======
+ ############################################################################################
+ ----------------------------------- Determination of the orbitals in this new basis.
+ Gathering the potential... done.
+ Gathering the potential... done.
+ Gathering the potential... done.
+ Hamiltonian application... done.
+ Diagonalizing the Hamiltonian, sequential version... done.
+ -------------------------------------------------
+ some selected eigenvalues:
    eval(2)=-6.00982E-01
    eval(3)=-5.15420E-01
    eval(4)=-4.06858E-01
@@ -1253,16 +978,11 @@
    eval(16)= 4.08840E-01
    eval(17)= 4.21778E-01
    eval(18)= 4.34737E-01
->>>>>>> cc6d2cba
- -------------------------------------------------
- Calculating charge density...
-   calculating the density kernel... done.
-   waiting for communication to complete... done.
-<<<<<<< HEAD
-   Calculation finished. TOTAL CHARGE =   1.999999951754E+01
-=======
+ -------------------------------------------------
+ Calculating charge density...
+   calculating the density kernel... done.
+   waiting for communication to complete... done.
    Calculation finished. TOTAL CHARGE =   1.999999951506E+01
->>>>>>> cc6d2cba
  ---------------------------------------------------------------- Updating potential.
  PSolver, free  BC, dimensions:    97  101  119   proc    2 ... done.
  Posting sends / receives for communicating the potential... done.
@@ -1271,39 +991,16 @@
  at iteration 4 of the self consistency cycle:
    - WARNING: basis functions not converged!
    - coefficients obtained by diagonalization.
-<<<<<<< HEAD
-   it, Delta DENS, energy, energyDiff   4   2.83E-07   -2.16269153462983752E+01   -1.0580E-01
-=======
    it, Delta DENS, energy, energyDiff   4   2.76E-07   -2.16179820879579268E+01   -1.0240E-01
->>>>>>> cc6d2cba
- ############################################################################################
- ----------------------------------- Determination of the orbitals in this new basis.
- Gathering the potential... done.
- Gathering the potential... done.
- Gathering the potential... done.
- Hamiltonian application... done.
- Diagonalizing the Hamiltonian, sequential version... done.
- -------------------------------------------------
- some selected eigenvalues:
-<<<<<<< HEAD
-   eval(2)=-6.09971E-01
-   eval(3)=-5.21831E-01
-   eval(4)=-4.14772E-01
-   eval(5)=-3.93833E-01
-   eval(6)=-3.49566E-01
-   eval(7)=-3.23150E-01
-   eval(8)=-2.93440E-01
-   eval(9)=-2.89485E-01
-   eval(10)=-2.72480E-01  <-- last occupied orbital
-   eval(11)= 2.87914E-01  <-- first virtual orbital
-   eval(12)= 2.90899E-01
-   eval(13)= 3.06974E-01
-   eval(14)= 3.47898E-01
-   eval(15)= 3.70727E-01
-   eval(16)= 3.98275E-01
-   eval(17)= 4.10160E-01
-   eval(18)= 4.24756E-01
-=======
+ ############################################################################################
+ ----------------------------------- Determination of the orbitals in this new basis.
+ Gathering the potential... done.
+ Gathering the potential... done.
+ Gathering the potential... done.
+ Hamiltonian application... done.
+ Diagonalizing the Hamiltonian, sequential version... done.
+ -------------------------------------------------
+ some selected eigenvalues:
    eval(2)=-6.05277E-01
    eval(3)=-5.19839E-01
    eval(4)=-4.10968E-01
@@ -1321,16 +1018,11 @@
    eval(16)= 4.04396E-01
    eval(17)= 4.17396E-01
    eval(18)= 4.30321E-01
->>>>>>> cc6d2cba
- -------------------------------------------------
- Calculating charge density...
-   calculating the density kernel... done.
-   waiting for communication to complete... done.
-<<<<<<< HEAD
-   Calculation finished. TOTAL CHARGE =   1.999999951716E+01
-=======
+ -------------------------------------------------
+ Calculating charge density...
+   calculating the density kernel... done.
+   waiting for communication to complete... done.
    Calculation finished. TOTAL CHARGE =   1.999999951469E+01
->>>>>>> cc6d2cba
  ---------------------------------------------------------------- Updating potential.
  PSolver, free  BC, dimensions:    97  101  119   proc    2 ... done.
  Posting sends / receives for communicating the potential... done.
@@ -1339,29 +1031,13 @@
  at iteration 5 of the self consistency cycle:
    - WARNING: basis functions not converged!
    - coefficients obtained by diagonalization.
-<<<<<<< HEAD
-   it, Delta DENS, energy, energyDiff   5   1.39E-07   -2.16728512568311373E+01   -4.5936E-02
- ############################################################################################
-   itout, Delta DENSOUT, energy, energyDiff   3   2.13E-06   -2.16728512568311373E+01   -6.7437E-01
-=======
    it, Delta DENS, energy, energyDiff   5   1.35E-07   -2.16623619470738333E+01   -4.4380E-02
  ############################################################################################
    itout, Delta DENSOUT, energy, energyDiff   3   2.07E-06   -2.16623619470738333E+01   -6.6304E-01
->>>>>>> cc6d2cba
  Posting sends / receives for the calculation of the charge density... done.
  Calculating charge density...
    calculating the density kernel... done.
    waiting for communication to complete... done.
-<<<<<<< HEAD
-   Calculation finished. TOTAL CHARGE =   1.999999951716E+01
- ------------------------------------- Building linear combinations... done.
- ================================================
- total time for linear scaling version: 4.888E+01s
-   of which:
-             - initialization: 7.187E-01s ( 1.5%)
-             - input guess: 2.608E+00s ( 5.3%)
-             - self consistency cycle: 4.322E+01s (88.4%)
-=======
    Calculation finished. TOTAL CHARGE =   1.999999951469E+01
  ------------------------------------- Building linear combinations... done.
  ================================================
@@ -1370,7 +1046,6 @@
              - initialization: 2.990E-01s ( 0.2%)
              - input guess: 5.208E+00s ( 3.0%)
              - self consistency cycle: 1.579E+02s (92.2%)
->>>>>>> cc6d2cba
              - forces: 0.000E+00s ( 0.0%)
  ================================================
  ---------------------------------------------------------- Gaussian Basis Projection
@@ -1381,34 +1056,6 @@
  ----------------------------------------------------------------- Forces Calculation
  PSolver, free  BC, dimensions:    97  101  119   proc    2 ... done.
  ------------------------------------------------------------- Electric Dipole Moment
-<<<<<<< HEAD
-  |P| =   6.018561E-02 (AU)       (Px,Py,Pz)=   -1.9119E-02  -2.5320E-03   5.7012E-02
-  |P| =   1.529766E-01 (Debye)    (Px,Py,Pz)=   -4.8595E-02  -6.4357E-03   1.4491E-01
- Calculate local forces...done. Leaked force:  0.00000E+00
- Calculate nonlocal forces... done.
- average noise along x direction:   2.30396811E-03
- average noise along y direction:   6.89118061E-03
- average noise along z direction:  -5.90160846E-03
- total average noise            :   9.36085582E-03
- clean forces norm (Ha/Bohr): maxval=  1.795103191711E-02  fnrm2=  1.025635741687E-03
- raw forces:                  maxval=  2.160378265056E-02  fnrm2=  1.217830148657E-03
- CPU time/ELAPSED time for root process     0        49.54        49.17
- Final values of the Forces for each atom
-     1      C  9.77923E-04 -8.05866E-03 -7.82791E-03
-     2      C -2.95412E-04  1.08000E-02 -1.43357E-02
-     3      C -1.12521E-03  8.29478E-03  8.28338E-03
-     4      H -6.09482E-04  7.18897E-03 -7.31869E-04
-     5      H -6.14852E-03 -3.70403E-03 -1.55733E-03
-     6      H  6.42754E-03 -4.31620E-03 -1.73223E-03
-     7      H -4.77721E-03  2.65493E-03  4.08141E-03
-     8      H  4.91075E-03  2.50631E-03  3.56504E-03
-     9      H -2.77656E-03 -5.52518E-03  6.23966E-03
-    10      H  3.55818E-03 -6.11928E-03  5.82957E-03
-    11      H -1.42016E-04 -3.72163E-03 -1.81401E-03
- -------------------------MEMORY CONSUMPTION REPORT-----------------------------
- 20499 allocations and 20499 deallocations, remaining memory(B): 0
- memory occupation peak: 172 MB
-=======
   |P| =   6.563375E-02 (AU)       (Px,Py,Pz)=   -2.4347E-02  -1.0153E-02   6.0100E-02
   |P| =   1.668243E-01 (Debye)    (Px,Py,Pz)=   -6.1883E-02  -2.5806E-02   1.5276E-01
  Calculate local forces...done. Leaked force:  0.00000E+00
@@ -1435,5 +1082,4 @@
  -------------------------MEMORY CONSUMPTION REPORT-----------------------------
  483057 allocations and 483057 deallocations, remaining memory(B): 0
  memory occupation peak: 726 MB
->>>>>>> cc6d2cba
  for the array  work in the routine overlapPowerMinusOneHalf