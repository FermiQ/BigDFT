---
 Code logo:
   "__________________________________ A fast and precise DFT wavelet code
   |     |     |     |     |     |
   |     |     |     |     |     |      BBBB         i       gggggg
   |_____|_____|_____|_____|_____|     B    B               g
   |     |  :  |  :  |     |     |    B     B        i     g
   |     |-0+--|-0+--|     |     |    B    B         i     g        g
   |_____|__:__|__:__|_____|_____|___ BBBBB          i     g         g
   |  :  |     |     |  :  |     |    B    B         i     g         g
   |--+0-|     |     |-0+--|     |    B     B     iiii     g         g
   |__:__|_____|_____|__:__|_____|    B     B        i      g        g
   |     |  :  |  :  |     |     |    B BBBB        i        g      g
   |     |-0+--|-0+--|     |     |    B        iiiii          gggggg
   |_____|__:__|__:__|_____|_____|__BBBBB
   |     |     |     |  :  |     |                           TTTTTTTTT
   |     |     |     |--+0-|     |  DDDDDD          FFFFF        T
   |_____|_____|_____|__:__|_____| D      D        F        TTTT T
   |     |     |     |  :  |     |D        D      F        T     T
   |     |     |     |--+0-|     |D         D     FFFF     T     T
   |_____|_____|_____|__:__|_____|D___      D     F         T    T
   |     |     |  :  |     |     |D         D     F          TTTTT
   |     |     |--+0-|     |     | D        D     F         T    T
   |_____|_____|__:__|_____|_____|          D     F        T     T
   |     |     |     |     |     |         D               T    T
   |     |     |     |     |     |   DDDDDD       F         TTTT
   |_____|_____|_____|_____|_____|______                    www.bigdft.org   "
 
 Reference Paper                       : The Journal of Chemical Physics 129, 014109 (2008)
 Version Number                        : 1.8a.2
 Timestamp of this run                 : 2015-12-11 07:59:52.513
 Root process Hostname                 : phys-comp-03
 Number of MPI tasks                   :  8
 OpenMP parallelization                :  Yes
 Maximal OpenMP threads per MPI task   :  1
 MPI tasks of root process node        :  8
  #------------------------------------------------------------------ Code compiling options
 Compilation options:
   Configure arguments:
     " 'FC=/opt/openmpi-1.6.4/bin/mpif90' 'CC=icc' 'FCFLAGS=-O2 -openmp' 
     '--with-ext-linalg=/opt/intel/composer_xe_2011_sp1.11.339/mkl/lib/intel64/libmkl_scalapa
     ck_lp64.a  -Wl,--start-group  
     /opt/intel/composer_xe_2011_sp1.11.339/mkl/lib/intel64/libmkl_cdft_core.a 
     /opt/intel/composer_xe_2011_sp1.11.339/mkl/lib/intel64/libmkl_intel_lp64.a 
     /opt/intel/composer_xe_2011_sp1.11.339/mkl/lib/intel64/libmkl_intel_thread.a 
     /opt/intel/composer_xe_2011_sp1.11.339/mkl/lib/intel64/libmkl_core.a 
     /opt/intel/composer_xe_2011_sp1.11.339/mkl/lib/intel64/libmkl_blacs_openmpi_lp64.a 
     -Wl,--end-group -openmp -lpthread -lm'"
   Compilers (CC, FC, CXX)             :  [ icc, /opt/openmpi-1.6.4/bin/mpif90, g++ ]
   Compiler flags:
     CFLAGS                            : -g -O2
     FCFLAGS                           : -O2 -openmp
     CXXFLAGS                          : -g -O2
  #------------------------------------------------------------------------ Input parameters
 radical                               : medium
 outdir                                : ./
 logfile                               : Yes
 run_from_files                        : Yes
 dft:
   rmult: [3.5, 4.5] #                            c(f)rmult*radii_cf(:,1(2))=coarse(fine) atom-based radius
   gnrm_cv                             : 1.e-5 #  convergence criterion gradient
   itermax                             : 100 #    Max. iterations of wfn. opt. steps
   ncong                               : 5 #      No. of CG it. for preconditioning eq.
   idsx                                : 10 #     Wfn. diis history
   inputpsiid                          : 100 #    Input guess wavefunctions
   disablesym                          : Yes #    Disable the symmetry detection
   hgrids: [0.45, 0.45, 0.45] #                   Grid spacing in the three directions (bohr)
   ixc                                 : 1 #      Exchange-correlation parameter (LDA=1,PBE=11)
   qcharge                             : 0 #      Charge of the system. Can be integer or real.
   elecfield: [0., 0., 0.] #                      Electric field (Ex,Ey,Ez)
   nspin                               : 1 #      Spin polarization treatment
   mpol                                : 0 #      Total magnetic moment
   itermin                             : 0 #      Min. iterations of wfn. opt. steps
   nrepmax                             : 1 #      Max. number of re-diag. runs
   dispersion                          : 0 #      Dispersion correction potential (values 1,2,3,4,5), 0=none
   output_wf                           : 0 #      Output of the support functions
   output_denspot                      : 0 #      Output of the density or the potential
   rbuf                                : 0. #     Length of the tail (AU)
   ncongt                              : 30 #     No. of tail CG iterations
   norbv                               : 0 #      Davidson subspace dimension (No. virtual orbitals)
   nvirt                               : 0 #      No. of virtual orbs
   nplot                               : 0 #      No. of plotted orbs
   gnrm_cv_virt                        : 1.e-4 #  convergence criterion gradient for virtual orbitals
   itermax_virt                        : 50 #     Max. iterations of wfn. opt. steps for virtual orbitals
   external_potential                  : 0.0 #    Multipole moments of an external potential
   calculate_strten                    : Yes #    Boolean to activate the calculation of the stress tensor. Might be set to No for 
    #                                              performance reasons
 perf:
   ef_interpol_det                     : 0.10E-19 # FOE max determinant of cubic interpolation matrix
   mixing_after_inputguess             : 2 #      Mixing step after linear input guess
   check_sumrho                        : 1 #      Enables linear sumrho check
   experimental_mode                   : Yes #    Activate the experimental mode in linear scaling
   kappa_conv                          : 0.7 #    Exit kappa for extended input guess (experimental mode)
   evbounds_nsatur                     : 100 #    Number of FOE cycles before the eigenvalue bounds are shrinked (linear)
<<<<<<< HEAD
    #                                              purification, 1 FOE, 2 renormalization)
=======
>>>>>>> bbe5a21d
   calculate_gap                       : Yes #    linear scaling calculate the HOMO LUMO gap
   correction_co_contra                : Yes #    linear scaling correction covariant / contravariant gradient
   debug                               : No #     Debug option
   profiling_depth                     : -1 #     maximum level of the profiling for the tracking of the routines
   fftcache                            : 8192 #   Cache size for the FFT
   accel                               : NO #     Acceleration (hardware)
   ocl_platform                        : ~ #      Chosen OCL platform
   ocl_devices                         : ~ #      Chosen OCL devices
   blas                                : No #     CUBLAS acceleration
   projrad                             : 15. #    Radius of the projector as a function of the maxrad
   exctxpar                            : OP2P #   Exact exchange parallelisation scheme
   ig_diag                             : Yes #    Input guess (T=Direct, F=Iterative) diag. of Ham.
   ig_norbp                            : 5 #      Input guess Orbitals per process for iterative diag.
   ig_blocks: [300, 800] #                        Input guess Block sizes for orthonormalisation
   ig_tol                              : 1.0e-4 # Input guess Tolerance criterion
   methortho                           : 0 #      Orthogonalisation
   rho_commun                          : DEF #    Density communication scheme (DBL, RSC, MIX)
   unblock_comms                       : OFF #    Overlap Communications of fields (OFF,DEN,POT)
   linear                              : OFF #    Linear Input Guess approach
   tolsym                              : 1.0e-8 # Tolerance for symmetry detection
   signaling                           : No #     Expose calculation results on Network
   signaltimeout                       : 0 #      Time out on startup for signal connection (in seconds)
   domain                              : ~ #      Domain to add to the hostname to find the IP
   inguess_geopt                       : 0 #      Input guess to be used during the optimization
   store_index                         : Yes #    Store indices or recalculate them for linear scaling
   verbosity                           : 2 #      Verbosity of the output
   psp_onfly                           : Yes #    Calculate pseudopotential projectors on the fly
   multipole_preserving                : No #     (EXPERIMENTAL) Preserve the multipole moment of the ionic density
   mp_isf                              : 16 #     (EXPERIMENTAL) Interpolating scaling function or lifted dual order for the multipole 
    #                                              preserving
   pdsyev_blocksize                    : -8 #     SCALAPACK linear scaling blocksize
   pdgemm_blocksize                    : -8 #     SCALAPACK linear scaling blocksize
   maxproc_pdsyev                      : 4 #      SCALAPACK linear scaling max num procs
   maxproc_pdgemm                      : 4 #      SCALAPACK linear scaling max num procs
   ef_interpol_chargediff              : 10. #    FOE max charge difference for interpolation
   iterative_orthogonalization         : No #     Iterative_orthogonalization for input guess orbitals
   check_overlap                       : 1 #      Enables linear overlap check
   write_orbitals                      : 0 #      Linear scaling write KS orbitals for cubic restart (might take lot of disk space!)
   explicit_locregcenters              : No #     Linear scaling explicitly specify localization centers
   calculate_KS_residue                : Yes #    Linear scaling calculate Kohn-Sham residue
   intermediate_forces                 : No #     Linear scaling calculate intermediate forces
   evboundsshrink_nsatur               : 4 #      maximal number of unsuccessful eigenvalue bounds shrinkings
   adjust_FOE_temperature              : Yes #    linear scaling dynamic adjustment of the decay length of the FOE error function
   loewdin_charge_analysis             : No #     linear scaling perform a Loewdin charge analysis at the end of the calculation
   coeff_weight_analysis               : No #     linear scaling perform a Loewdin charge analysis of the coefficients for fragment 
    #                                              calculations
   check_matrix_compression            : Yes #    linear scaling perform a check of the matrix compression routines
   fscale_lowerbound                   : 5.e-3 #  linear scaling lower bound for the error function decay length
   fscale_upperbound                   : 5.e-2 #  linear scaling upper bound for the error function decay length
   FOE_restart                         : 0 #      Restart method to be used for the FOE method
   imethod_overlap                     : 1 #      method to calculate the overlap matrices (1=old, 2=new)
   enable_matrix_taskgroups            : True #   enable the matrix taskgroups
   hamapp_radius_incr                  : 8 #      radius enlargement for the Hamiltonian application (in grid points)
   adjust_kernel_iterations            : True #   enable the adaptive ajustment of the number of kernel iterations
   adjust_kernel_threshold             : True #   enable the adaptive ajustment of the kernel convergence threshold according to the 
    #                                              support function convergence
   wf_extent_analysis                  : False #  perform an analysis of the extent of the support functions (and possibly KS orbitals)
   foe_gap                             : False #  Use the FOE method to calculate the HOMO-LUMO gap at the end of a calculation
 lin_general:
   hybrid                              : Yes #    activate the hybrid mode; if activated, only the low accuracy values will be relevant
   nit                                 : 20 #     number of iteration with low/high accuracy
   rpnrm_cv                            : 1.3E-006 # convergence criterion for low/high accuracy
   taylor_order                        : 6 #      order of the Taylor approximation; 0 -> exact
   conf_damping                        : -0.5 #   how the confinement should be decreased, only relevant for hybrid mode; negative -> 
    #                                              automatic
   max_inversion_error                 : 1.d0 #   linear scaling maximal error of the Taylor approximations to calculate the inverse of 
    #                                              the overlap matrix
   output_wf                           : 0 #      output basis functions; 0 no output, 1 formatted output, 2 Fortran bin, 3 ETSF
   output_mat                          : 0 #      output sparse matrices; 0 no output, 1 formatted sparse, 11 formatted dense, 21 
    #                                              formatted both
   output_coeff                        : 0 #      output KS coefficients; 0 no output, 1 formatted output
   output_fragments                    : 0 #      output support functions, kernel and coeffs; 0 fragments and full system, 1 
    #                                              fragments only, 2 full system only
   kernel_restart_mode                 : 0 #      method for restarting kernel; 0 kernel, 1 coefficients, 2 random, 3 diagonal, 4 
    #                                              support function weights
   kernel_restart_noise                : 0.0d0 #  add random noise to kernel or coefficients when restarting
   frag_num_neighbours                 : 0 #      number of neighbours to output for each fragment
   cdft_lag_mult_init                  : 0.05d0 # CDFT initial value for Lagrange multiplier
   cdft_conv_crit                      : 1.e-2 #  CDFT convergence threshold for the constrained charge
   calc_dipole                         : No #     calculate dipole
   calc_pulay: [No, No] #                         calculate Pulay forces (old/new version)
   subspace_diag                       : No #     diagonalization at the end
   extra_states                        : 0 #      extra states to optimize (dmin only)
   calculate_onsite_overlap            : No #     calculate the onsite overlap matrix (has only an effect if the matrices are all 
    #                                              written to disk)
   charge_multipoles                   : 0 #      Calculate the atom-centered multipole coefficients; 0 no, 1 old approach Loewdin, 2 
    #                                              new approach Projector
   support_function_multipoles         : False #  Calculate the multipole moments of the support functions
 lin_basis:
   nit                                 : 6 #      maximal number of iterations in the optimization of the support functions
   idsx                                : 3 #      DIIS history for optimization of the support functions (low/high accuracy); 0 -> SD
   gnrm_cv: [4.0000000000000001E-002, 1.0E-002] # convergence criterion for the optimization of the support functions (low/high accuracy)
   deltae_cv                           : 2.0E-003 # total relative energy difference to stop the optimization ('experimental_mode' only)
   gnrm_dyn                            : 2.1000000000000001E-002 # dynamic convergence criterion ('experimental_mode' only)
   alpha_diis                          : 0.5 #    multiplicator for DIIS
   alpha_sd                            : 0.5 #    initial step size for SD
   fix_basis                           : 1.0E-013 # fix the support functions if the density change is below this threshold
   correction_orthoconstraint          : 0 #      correction for the slight non-orthonormality in the orthoconstraint
   nit_ig                              : 50 #     maximal number of iterations to optimize the support functions in the extended input 
    #                                              guess (experimental mode only)
   gnrm_ig                             : 1.e-3 #  convergence criterion for the optimization of the support functions in the extended 
    #                                              input guess (experimental mode only)
   min_gnrm_for_dynamic                : 1.e-3 #  minimal gnrm to active the dynamic gnrm criterion
   nstep_prec                          : 5 #      number of iterations in the preconditioner
 lin_kernel:
   nit                                 : 2 #      number of iterations in the (self-consistent) optimization of the density kernel
   idsx                                : 2 #      mixing method; 0 -> linear mixing, >=1 -> Pulay mixing
   alphamix                            : 0.2 #    mixing parameter (low/high accuracy)
   rpnrm_cv                            : 1.0E-008 # convergence criterion (change in density/potential) for the kernel optimization
   linear_method                       : FOE #    method to optimize the density kernel
   eval_range_foe: [-1.5, 1.5] #                  lower and upper bound of the eigenvalue spectrum, will be adjusted 
    #                                              automatically if chosen unproperly
   fscale_foe                          : 1.0E-002 # decay length of the error function
   nstep: [1, 1] #                                number of steps taken when updating the coefficients via 
    #                                              direct minimization for each iteration of 
    #                                              the density kernel loop
   idsx_coeff: [0, 0] #                           DIIS history for direct mininimization
   gnrm_cv_coeff: [1.e-5, 1.e-5] #                convergence criterion on the gradient for direct minimization
   mixing_method                       : DEN #    quantity to be mixed
   alpha_sd_coeff                      : 0.2 #    initial step size for SD for direct minimization
   alpha_fit_coeff                     : No #     update the SD step size by fitting a quadratic polynomial to the energy along the 
    #                                              direction of the gradient during direct 
    #                                              mininimization.
   coeff_scaling_factor                : 1.0 #    factor to scale the gradient in direct minimization
   pexsi_npoles                        : 40 #     number of poles used by PEXSI
   pexsi_mumin                         : -1.0 #   initial guess for the lower bound of the chemical potential used by PEXSI
   pexsi_mumax                         : 1.0 #    initial guess for the upper bound of the chemical potential used by PEXSI
   pexsi_mu                            : 0.5 #    initial guess for the  chemical potential used by PEXSI
   pexsi_temperature                   : 1.e-3 #  temperature used by PEXSI
   pexsi_tol_charge                    : 1.e-3 #  charge tolerance used PEXSI
 lin_basis_params:
   S:
     ao_confinement                    : 1.0999999999999999E-002
     confinement                       : 1.0999999999999999E-002
     rloc                              : 6.5
     rloc_kernel                       : 8.0
     rloc_kernel_foe                   : 15.0
   N:
     ao_confinement                    : 1.9E-002
     confinement                       : 1.9E-002
     rloc                              : 5.7
     rloc_kernel                       : 8.0
     rloc_kernel_foe                   : 15.0
   C:
     ao_confinement                    : 1.9E-002
     confinement                       : 1.9E-002
     rloc                              : 5.7
     rloc_kernel                       : 8.0
     rloc_kernel_foe                   : 15.0
   O:
     ao_confinement                    : 1.9E-002
     confinement                       : 1.9E-002
     rloc                              : 5.7
     rloc_kernel                       : 8.0
     rloc_kernel_foe                   : 15.0
   H:
     nbasis                            : 1
     ao_confinement                    : 3.2000000000000001E-002
     confinement                       : 3.2000000000000001E-002
     rloc                              : 5.0
     rloc_kernel                       : 8.0
     rloc_kernel_foe                   : 15.0
   nbasis                              : 4 #      number of support functions per atom
   ao_confinement                      : 8.3e-3 # prefactor for the input guess confining potential
   confinement: [8.3e-3, 0.0] #                   prefactor for the confining potential (low/high accuracy)
   rloc: [7.0, 7.0] #                             localization radius for the support functions
   rloc_kernel                         : 9.0 #    localization radius for the density kernel
   rloc_kernel_foe                     : 14.0 #   cutoff radius for the FOE matrix vector multiplications
 psolver:
   kernel:
     screening                         : 0 #      mu screening parameter
     isf_order                         : 16 #     Order of the Interpolating Scaling Function family
     stress_tensor                     : Yes #    triggers the calculation of the stress tensor
   environment:
     cavity                            : none #   Type of the cavity
     cavitation                        : No #     triggers the evaluation of the extra cavtitation terms
     input_guess                       : No #     Triggers the input guess procedure of gps_algorithm
     fd_order                          : 16 #     Order of the Finite-difference derivatives for the GPS solver
     itermax                           : 50 #     Maximum number of iterations of the GPS outer loop
     minres                            : 1.e-6 #  Convergence threshold of the loop
   setup:
     accel                             : none #   Material Acceleration
     taskgroup_size                    : 0 #      Size of the taskgroups of the Poisson Solver
     global_data                       : No #     Charge density and Electrostatic potential are given by global arrays
     verbose                           : Yes #    Verbosity switch
     output                            : none #   Quantities to be plotted after the main solver routine
 kpt:
   method                              : manual # K-point sampling method
   kpt: #                                         Kpt coordinates
   -  [0., 0., 0.]
   wkpt: [1.] #                                   Kpt weights
   bands                               : No #     For doing band structure calculation
 geopt:
   method                              : none #   Geometry optimisation method
   ncount_cluster_x                    : 1 #      Maximum number of force evaluations
   frac_fluct                          : 1. #     Fraction of force fluctuations. Stop if fmax < forces_fluct*frac_fluct
   forcemax                            : 0. #     Max forces criterion when stop
   randdis                             : 0. #     Random displacement amplitude
   betax                               : 4. #     Stepsize for the geometry optimization
 md:
   mdsteps                             : 0 #      Number of MD steps
   print_frequency                     : 1 #      Printing frequency for energy.dat and Trajectory.xyz files
   temperature                         : 300.d0 # Initial temperature in Kelvin
   timestep                            : 20.d0 #  Time step for integration (in a.u.)
   no_translation                      : No #     logical input to set translational correction
   thermostat                          : none #   Activates a thermostat for MD
   wavefunction_extrapolation          : 0 #      Activates the wavefunction extrapolation for MD
 mix:
   iscf                                : 0 #      Mixing parameters
   itrpmax                             : 1 #      Maximum number of diagonalisation iterations
   rpnrm_cv                            : 1.e-4 #  Stop criterion on the residue of potential or density
   norbsempty                          : 0 #      No. of additional bands
   tel                                 : 0. #     Electronic temperature
   occopt                              : 1 #      Smearing method
   alphamix                            : 0. #     Multiplying factors for the mixing
   alphadiis                           : 2. #     Multiplying factors for the electronic DIIS
 sic:
   sic_approach                        : none #   SIC (self-interaction correction) method
   sic_alpha                           : 0. #     SIC downscaling parameter
 tddft:
   tddft_approach                      : none #   Time-Dependent DFT method
 mode:
   method                              : dft #    Run method of BigDFT call
 psppar.S:
   Pseudopotential type                : HGH-K
   Atomic number                       : 16
   No. of Electrons                    : 6
   Pseudopotential XC                  : 1
   Local Pseudo Potential (HGH convention):
     Rloc                              : 0.42
     Coefficients (c1 .. c4): [-6.55449184, 0.0, 0.0, 0.0]
   NonLocal PSP Parameters:
   - Channel (l)                       : 0
     Rloc                              : 0.36175665
     h_ij terms: [7.9053025, 4.4716983, 0.0, -1.7318813, 0.0, 0.0]
   - Channel (l)                       : 1
     Rloc                              : 0.40528502
     h_ij terms: [3.866579, 0.0, 0.0, 0.0, 0.0, 0.0]
   Source                              : Hard-Coded
   Radii of active regions (AU):
     Coarse                            : 1.382302380445572
     Fine                              : 0.36175665
     Coarse PSP                        : 1.075124073679889
     Source                            : Hard-Coded
 psppar.O:
   Pseudopotential type                : HGH-K
   Atomic number                       : 8
   No. of Electrons                    : 6
   Pseudopotential XC                  : 1
   Local Pseudo Potential (HGH convention):
     Rloc                              : 0.24762086
     Coefficients (c1 .. c4): [-16.58031797, 2.39570092, 0.0, 0.0]
   NonLocal PSP Parameters:
   - Channel (l)                       : 0
     Rloc                              : 0.22178614
     h_ij terms: [18.26691718, 0.0, 0.0, 0.0, 0.0, 0.0]
   - Channel (l)                       : 1
     Rloc                              : 0.2568289
     h_ij terms: [0.0, 0.0, 0.0, 0.0, 0.0, 0.0]
   Source                              : Hard-Coded
   Radii of active regions (AU):
     Coarse                            : 1.215575721499752
     Fine                              : 0.22178614
     Coarse PSP                        : 0.8560963333333335
     Source                            : Hard-Coded
 psppar.N:
   Pseudopotential type                : HGH-K
   Atomic number                       : 7
   No. of Electrons                    : 5
   Pseudopotential XC                  : 1
   Local Pseudo Potential (HGH convention):
     Rloc                              : 0.28917923
     Coefficients (c1 .. c4): [-12.23481988, 1.76640728, 0.0, 0.0]
   NonLocal PSP Parameters:
   - Channel (l)                       : 0
     Rloc                              : 0.25660487
     h_ij terms: [13.55224272, 0.0, 0.0, 0.0, 0.0, 0.0]
   - Channel (l)                       : 1
     Rloc                              : 0.27013369
     h_ij terms: [0.0, 0.0, 0.0, 0.0, 0.0, 0.0]
   Source                              : Hard-Coded
   Radii of active regions (AU):
     Coarse                            : 1.370256482166319
     Fine                              : 0.25660487
     Coarse PSP                        : 0.9004456333333333
     Source                            : Hard-Coded
 psppar.C:
   Pseudopotential type                : HGH-K
   Atomic number                       : 6
   No. of Electrons                    : 4
   Pseudopotential XC                  : 1
   Local Pseudo Potential (HGH convention):
     Rloc                              : 0.34883045
     Coefficients (c1 .. c4): [-8.5137711, 1.22843203, 0.0, 0.0]
   NonLocal PSP Parameters:
   - Channel (l)                       : 0
     Rloc                              : 0.30455321
     h_ij terms: [9.522841789999999, 0.0, 0.0, 0.0, 0.0, 0.0]
   - Channel (l)                       : 1
     Rloc                              : 0.2326773
     h_ij terms: [0.0, 0.0, 0.0, 0.0, 0.0, 0.0]
   Source                              : Hard-Coded
   Radii of active regions (AU):
     Coarse                            : 1.584366302812153
     Fine                              : 0.2326773
     Coarse PSP                        : 1.015177366666667
     Source                            : Hard-Coded
 psppar.H:
   Pseudopotential type                : HGH-K
   Atomic number                       : 1
   No. of Electrons                    : 1
   Pseudopotential XC                  : 1
   Local Pseudo Potential (HGH convention):
     Rloc                              : 0.2
     Coefficients (c1 .. c4): [-4.1802368, 0.72507482, 0.0, 0.0]
   Source                              : Hard-Coded
   Radii of active regions (AU):
     Coarse                            : 1.463418464633951
     Fine                              : 0.2
     Coarse PSP                        : 0.0
     Source                            : Hard-Coded
 posinp:
    #---------------------------------------------------------------------- Atomic positions
   units                               : angstroem
   positions:
   - S: [2.110810041427612, 1.3472900390625, 1.147340059280396]
   - O: [1.188789963722229, -4.20959997177124, 0.5974900126457214]
   - O: [-4.215010166168213, 2.833260059356689, -3.372770071029663]
   - O: [-3.650729894638062, 0.6806899905204773, -3.233860015869141]
   - N: [0.973800003528595, -2.348220109939575, 1.967810034751892]
   - N: [2.692820072174072, -2.451479911804199, 0.3897899985313416]
   - C: [1.68137001991272, -1.095829963684082, 2.061800003051758]
   - C: [2.882689952850342, -1.214120030403137, 1.105299949645996]
   - C: [0.8388000130653381, 0.1256500035524368, 1.651270031929016]
   - C: [2.92123007774353, 1.7209999263286591E-002, 0.2029500007629395]
   - C: [-0.186379998922348, -0.1607899963855744, 0.5153899788856506]
   - C: [-0.9343299865722656, 1.102589964866638, 5.9719998389482498E-002]
   - C: [1.579480051994324, -3.108710050582886, 0.9494600296020508]
   - C: [-1.894240021705627, 0.78711998462677, -1.096150040626526]
   - C: [-2.599669933319092, 2.057519912719727, -1.595960021018982]
   - C: [-3.517810106277466, 1.805080056190491, -2.775190114974976]
   - H: [2.08213996887207, -0.9287099838256836, 3.087069988250732]
   - H: [3.817130088806152, -1.263779997825622, 1.707970023155212]
   - H: [0.2547799944877625, 0.4894599914550781, 2.524840116500854]
   - H: [3.953749895095825, 0.2568399906158447, -0.1274300068616867]
   - H: [2.325890064239502, -0.1351500004529953, -0.7166900038719177]
   - H: [-0.9342700242996216, -0.8964200019836426, 0.8841800093650818]
   - H: [0.3012000024318695, -0.6210700273513794, -0.3634699881076813]
   - H: [0.1454000025987625, -2.618499994277954, 2.51774001121521]
   - H: [3.303960084915161, -2.828449964523315, -0.3491800129413605]
   - H: [-1.498209953308105, 1.533069968223572, 0.916379988193512]
   - H: [-0.2015500068664551, 1.855839967727661, -0.2997399866580963]
   - H: [-1.310140013694763, 0.3501800000667572, -1.936699986457825]
   - H: [-2.651969909667969, 4.481000080704689E-002, -0.7608799934387207]
   - H: [-1.832299947738647, 2.796600103378296, -1.913470029830933]
   - H: [-3.196330070495605, 2.495670080184937, -0.7670900225639343]
   - H: [-4.066420078277588, 3.652090072631835, -2.834059953689575]
   properties:
     format                            : xyz
     source                            : medium
  #--------------------------------------------------------------------------------------- |
 Data Writing directory                : ./
  #------------------------------------------------------ Input Atomic System (file: medium)
 Atomic System Properties:
   Number of atomic types              :  5
   Number of atoms                     :  32
   Types of atoms                      :  [ S, O, N, C, H ]
   Boundary Conditions                 : Free #Code: F
   Number of Symmetries                :  0
   Space group                         : disabled
  #----------------------------- Geometry optimization Input Parameters (file: medium.geopt)
 Geometry Optimization Parameters:
   Maximum steps                       :  1
   Algorithm                           : none
   Random atomic displacement          :  0.0E+00
   Fluctuation in forces               :  1.0E+00
   Maximum in forces                   :  0.0E+00
   Steepest descent step               :  4.0E+00
 Material acceleration                 :  No #iproc=0
  #------------------------------------------------------------------------ Input parameters
 DFT parameters:
   eXchange Correlation:
     XC ID                             :  &ixc  1
     Exchange-Correlation reference    : "XC: Teter 93"
     XC functional implementation      : ABINIT
     Spin polarization                 :  No
 Basis set definition:
   Suggested Grid Spacings (a0)        :  [  0.45,  0.45,  0.45 ]
   Coarse and Fine Radii Multipliers   :  [  3.5,  4.5 ]
 Self-Consistent Cycle Parameters:
   Wavefunction:
     Gradient Norm Threshold           :  &gnrm_cv  1.0E-05
     CG Steps for Preconditioner       :  5
     DIIS History length               :  10
     Max. Wfn Iterations               :  &itermax  100
     Max. Subspace Diagonalizations    :  1
     Input wavefunction policy         : INPUT_PSI_LINEAR_AO # 100
     Output wavefunction policy        : NONE # 0
     Output grid policy                : NONE # 0
     Virtual orbitals                  :  0
     Number of plotted density orbitals:  0
   Density/Potential:
     Max. Iterations                   :  1
 Post Optimization Parameters:
   Finite-Size Effect estimation:
     Scheduled                         :  No
  #----------------------------------------------------------------------- System Properties
 Properties of atoms in the system:
 - Symbol                              : S #Type No.  01
   No. of Electrons                    :  6
   No. of Atoms                        :  1
   Radii of active regions (AU):
     Coarse                            :  1.38230
     Fine                              :  0.36176
     Coarse PSP                        :  1.07512
     Source                            : Hard-Coded
   Grid Spacing threshold (AU)         :  0.90
   Pseudopotential type                : HGH-K
   Local Pseudo Potential (HGH convention):
     Rloc                              :  0.42000
     Coefficients (c1 .. c4)           :  [ -6.55449,  0.00000,  0.00000,  0.00000 ]
   NonLocal PSP Parameters:
   - Channel (l)                       :  0
     Rloc                              :  0.36176
     h_ij matrix:
     -  [  7.90530, -1.73188,  0.00000 ]
     -  [ -1.73188,  4.47170,  0.00000 ]
     -  [  0.00000,  0.00000,  0.00000 ]
   - Channel (l)                       :  1
     Rloc                              :  0.40529
     h_ij matrix:
     -  [  3.86658,  0.00000,  0.00000 ]
     -  [  0.00000,  0.00000,  0.00000 ]
     -  [  0.00000,  0.00000,  0.00000 ]
   No. of projectors                   :  5
   PSP XC                              : "XC: Teter 93"
 - Symbol                              : O #Type No.  02
   No. of Electrons                    :  6
   No. of Atoms                        :  3
   Radii of active regions (AU):
     Coarse                            :  1.21558
     Fine                              :  0.22179
     Coarse PSP                        :  0.85610
     Source                            : Hard-Coded
   Grid Spacing threshold (AU)         :  0.55
   Pseudopotential type                : HGH-K
   Local Pseudo Potential (HGH convention):
     Rloc                              :  0.24762
     Coefficients (c1 .. c4)           :  [ -16.58032,  2.39570,  0.00000,  0.00000 ]
   NonLocal PSP Parameters:
   - Channel (l)                       :  0
     Rloc                              :  0.22179
     h_ij matrix:
     -  [  18.26692,  0.00000,  0.00000 ]
     -  [  0.00000,  0.00000,  0.00000 ]
     -  [  0.00000,  0.00000,  0.00000 ]
   No. of projectors                   :  1
   PSP XC                              : "XC: Teter 93"
 - Symbol                              : N #Type No.  03
   No. of Electrons                    :  5
   No. of Atoms                        :  2
   Radii of active regions (AU):
     Coarse                            :  1.37026
     Fine                              :  0.25660
     Coarse PSP                        :  0.90045
     Source                            : Hard-Coded
   Grid Spacing threshold (AU)         :  0.64
   Pseudopotential type                : HGH-K
   Local Pseudo Potential (HGH convention):
     Rloc                              :  0.28918
     Coefficients (c1 .. c4)           :  [ -12.23482,  1.76641,  0.00000,  0.00000 ]
   NonLocal PSP Parameters:
   - Channel (l)                       :  0
     Rloc                              :  0.25660
     h_ij matrix:
     -  [  13.55224,  0.00000,  0.00000 ]
     -  [  0.00000,  0.00000,  0.00000 ]
     -  [  0.00000,  0.00000,  0.00000 ]
   No. of projectors                   :  1
   PSP XC                              : "XC: Teter 93"
 - Symbol                              : C #Type No.  04
   No. of Electrons                    :  4
   No. of Atoms                        :  10
   Radii of active regions (AU):
     Coarse                            :  1.58437
     Fine                              :  0.23268
     Coarse PSP                        :  1.01518
     Source                            : Hard-Coded
   Grid Spacing threshold (AU)         :  0.58
   Pseudopotential type                : HGH-K
   Local Pseudo Potential (HGH convention):
     Rloc                              :  0.34883
     Coefficients (c1 .. c4)           :  [ -8.51377,  1.22843,  0.00000,  0.00000 ]
   NonLocal PSP Parameters:
   - Channel (l)                       :  0
     Rloc                              :  0.30455
     h_ij matrix:
     -  [  9.52284,  0.00000,  0.00000 ]
     -  [  0.00000,  0.00000,  0.00000 ]
     -  [  0.00000,  0.00000,  0.00000 ]
   No. of projectors                   :  1
   PSP XC                              : "XC: Teter 93"
 - Symbol                              : H #Type No.  05
   No. of Electrons                    :  1
   No. of Atoms                        :  16
   Radii of active regions (AU):
     Coarse                            :  1.46342
     Fine                              :  0.20000
     Coarse PSP                        :  0.00000
     Source                            : Hard-Coded
   Grid Spacing threshold (AU)         :  0.50
   Pseudopotential type                : HGH-K
   Local Pseudo Potential (HGH convention):
     Rloc                              :  0.20000
     Coefficients (c1 .. c4)           :  [ -4.18024,  0.72507,  0.00000,  0.00000 ]
   No. of projectors                   :  0
   PSP XC                              : "XC: Teter 93"
  #-------------------------------------------------------------------------- Atom Positions
 Atomic structure:
   Units                               : angstroem
   Positions:
   - S: [ 8.834777991,  7.706965949,  6.818518970] # [  37.10,  32.36,  28.63 ] 0001
   - O: [ 7.912757913,  2.150075938,  6.268668923] # [  33.23,  9.03,  26.32 ] 0002
   - O: [ 2.508957783,  9.192935969,  2.298408840] # [  10.54,  38.60,  9.65 ] 0003
   - O: [ 3.073238055,  7.040365900,  2.437318895] # [  12.91,  29.57,  10.24 ] 0004
   - N: [ 7.697767953,  4.011455800,  7.638988945] # [  32.33,  16.85,  32.08 ] 0005
   - N: [ 9.416788021,  3.908195998,  6.060968909] # [  39.54,  16.41,  25.45 ] 0006
   - C: [ 8.405337969,  5.263845946,  7.732978914] # [  35.30,  22.10,  32.47 ] 0007
   - C: [ 9.606657902,  5.145555879,  6.776478860] # [  40.34,  21.61,  28.46 ] 0008
   - C: [ 7.562767962,  6.485325913,  7.322448943] # [  31.76,  27.23,  30.75 ] 0009
   - C: [ 9.645198027,  6.376885909,  5.874128911] # [  40.50,  26.78,  24.67 ] 0010
   - C: [ 6.537587950,  6.198885913,  6.186568890] # [  27.45,  26.03,  25.98 ] 0011
   - C: [ 5.789637963,  7.462265874,  5.730898909] # [  24.31,  31.34,  24.07 ] 0012
   - C: [ 8.303448001,  3.250965859,  6.620638940] # [  34.87,  13.65,  27.80 ] 0013
   - C: [ 4.829727927,  7.146795894,  4.575028870] # [  20.28,  30.01,  19.21 ] 0014
   - C: [ 4.124298016,  8.417195822,  4.075218890] # [  17.32,  35.35,  17.11 ] 0015
   - C: [ 3.206157843,  8.164755966,  2.895988796] # [  13.46,  34.29,  12.16 ] 0016
   - H: [ 8.806107918,  5.430965926,  8.758248899] # [  36.98,  22.81,  36.78 ] 0017
   - H: [ 10.54109804,  5.095895912,  7.379148934] # [  44.27,  21.40,  30.99 ] 0018
   - H: [ 6.978747944,  6.849135901,  8.196019027] # [  29.31,  28.76,  34.42 ] 0019
   - H: [ 10.67771784,  6.616515900,  5.543748904] # [  44.84,  27.79,  23.28 ] 0020
   - H: [ 9.049858013,  6.224525909,  4.954488907] # [  38.00,  26.14,  20.81 ] 0021
   - H: [ 5.789697925,  5.463255908,  6.555358920] # [  24.31,  22.94,  27.53 ] 0022
   - H: [ 7.025167952,  5.738605882,  5.307708923] # [  29.50,  24.10,  22.29 ] 0023
   - H: [ 6.869367952,  3.741175915,  8.188918922] # [  28.85,  15.71,  34.39 ] 0024
   - H: [ 10.02792803,  3.531225945,  5.321998898] # [  42.11,  14.83,  22.35 ] 0025
   - H: [ 5.225757996,  7.892745878,  6.587558899] # [  21.95,  33.14,  27.66 ] 0026
   - H: [ 6.522417942,  8.215515877,  5.371438924] # [  27.39,  34.50,  22.56 ] 0027
   - H: [ 5.413827935,  6.709855910,  3.734478924] # [  22.73,  28.18,  15.68 ] 0028
   - H: [ 4.071998040,  6.404485910,  4.910298917] # [  17.10,  26.89,  20.62 ] 0029
   - H: [ 4.891668001,  9.156276013,  3.757708881] # [  20.54,  38.45,  15.78 ] 0030
   - H: [ 3.527637879,  8.855345990,  4.904088888] # [  14.81,  37.19,  20.59 ] 0031
   - H: [ 2.657547871,  10.01176598,  2.837118957] # [  11.16,  42.04,  11.91 ] 0032
   Rigid Shift Applied (AU)            :  [  12.706,  12.018,  10.717 ]
  #------------------------------------------------------------------------- Grid properties
 Box Grid spacings                     :  [  0.4500,  0.4500,  0.4500 ]
 Sizes of the simulation domain:
   AU                                  :  [  25.200,  23.850,  21.600 ]
   Angstroem                           :  [  13.335,  12.621,  11.430 ]
   Grid Spacing Units                  :  [  56,  53,  48 ]
   High resolution region boundaries (GU):
     From                              :  [  9,  7,  8 ]
     To                                :  [  46,  44,  38 ]
 High Res. box is treated separately   :  Yes
  #------------------------------------------------------------------- Kernel Initialization
 Poisson Kernel Initialization:
    #---------------------------------------------------------------------- Input parameters
   kernel:
     screening                         : 0 #      mu screening parameter
     isf_order                         : 16 #     Order of the Interpolating Scaling Function family
     stress_tensor                     : Yes #    triggers the calculation of the stress tensor
   environment:
     cavity                            : none #   Type of the cavity
     cavitation                        : No #     triggers the evaluation of the extra cavtitation terms
     input_guess                       : No #     Triggers the input guess procedure of gps_algorithm
     fd_order                          : 16 #     Order of the Finite-difference derivatives for the GPS solver
     itermax                           : 50 #     Maximum number of iterations of the GPS outer loop
     minres                            : 1.e-6 #  Convergence threshold of the loop
   setup:
     accel                             : none #   Material Acceleration
     taskgroup_size                    : 0 #      Size of the taskgroups of the Poisson Solver
     global_data                       : No #     Charge density and Electrostatic potential are given by global arrays
     verbose                           : Yes #    Verbosity switch
     output                            : none #   Quantities to be plotted after the main solver routine
   MPI tasks                           :  8
   OpenMP threads per MPI task         :  1
 Poisson Kernel Creation:
   Boundary Conditions                 : Free
   Memory Requirements per MPI task:
     Density (MB)                      :  2.46
     Kernel (MB)                       :  2.55
     Full Grid Arrays (MB)             :  18.98
     Load Balancing of calculations:
       Density:
         MPI tasks 0-7                 : 100%
       Kernel:
         MPI tasks 0- 6                : 100%
         MPI task 7                    :  83%
       Complete LB per task            : 1/3 LB_density + 2/3 LB_kernel
 Wavefunctions Descriptors, full simulation domain:
   Coarse resolution grid:
     No. of segments                   :  1818
     No. of points                     :  50142
   Fine resolution grid:
     No. of segments                   :  486
     No. of points                     :  1538
  #---------------------------------------------------------------------- Occupation Numbers
 Total Number of Electrons             :  90
 Spin treatment                        : Averaged
 Orbitals Repartition:
   MPI tasks  0- 4                     :  6
   MPI tasks  5- 7                     :  5
 Total Number of Orbitals              :  45
 Input Occupation Numbers:
 - Occupation Numbers: {Orbitals No. 1-45:  2.0000}
 preconditioning load balancing before :  1.24E+00
 preconditioning load balancing after  :  1.07E+00
 task with max load                    :  [  1 ]
 Total No. Support Functions           :  80
 Support Function Repartition:
   Minimum                             :  8
   Maximum                             :  16
   Average                             :  10.0
 Wavefunctions memory occupation for root MPI process:  2 MB 807 KB 64 B
 NonLocal PSP Projectors Descriptors:
   Creation strategy                   : On-the-fly
   Total number of projectors          :  20
   Total number of components          :  32955
   Percent of zero components          :  0
   Size of workspaces                  :  26444
  #WARNING: Do not call check_communications in the linear scaling version!
  #-------------------------------------------------------- Estimation of Memory Consumption
 Memory requirements for principal quantities (MiB.KiB):
   Subspace Matrix                     : 0.2 #    (Number of Orbitals: 45)
   Single orbital                      : 0.476 #  (Number of Components: 60908)
   All (distributed) orbitals          : 8.374 #  (Number of Orbitals per MPI task: 6)
   Wavefunction storage size           : 64.135 # (DIIS/SD workspaces included)
   Nonlocal Pseudopotential Arrays     : 0.258
   Full Uncompressed (ISF) grid        : 18.1006
   Workspaces storage size             : 2.472
 Accumulated memory requirements during principal run stages (MiB.KiB):
   Kernel calculation                  : 48.826
   Density Construction                : 127.428
   Poisson Solver                      : 96.495
   Hamiltonian application             : 131.1007
   Orbitals Orthonormalization         : 131.1009
 Estimated Memory Peak (MB)            :  131
 NonLocal PSP Projectors Descriptors:
   Creation strategy                   : On-the-fly
   Total number of projectors          :  20
   Total number of components          :  32955
   Percent of zero components          :  0
   Size of workspaces                  :  26444
   Maximum size of masking arrays for a projector:  16305
   Cumulative size of masking arrays   :  104700
 total elements                        :  6400
 non-zero elements                     :  6342
  #segments:  106
 sparsity in %                         :  0.91
 sparse matmul load balancing naive / optimized:  [  1.60,  1.00 ]
 total elements                        :  6400
 non-zero elements                     :  4652
  #segments:  178
 sparsity in %                         :  27.31
 sparse matmul load balancing naive / optimized:  [  1.60,  1.00 ]
 check of kernel cutoff radius:
 -  {atom type: O, adjustment required:  Yes, new value:  9.30}
 -  {atom type: H, adjustment required:  Yes, new value:  8.60}
 -  {atom type: C, adjustment required:  Yes, new value:  9.30}
 -  {atom type: N, adjustment required:  Yes, new value:  9.30}
 -  {atom type: S, adjustment required:  Yes, new value:  10.10}
 total elements                        :  6400
 non-zero elements                     :  6342
  #segments:  106
 sparsity in %                         :  0.91
 sparse matmul load balancing naive / optimized:  [  1.60,  1.00 ]
 taskgroup summary:
   number of taskgroups                :  1
   taskgroups overview:
   -  {number of tasks:  8, start / end:  [  1,  4652 ], 
  start / end disjoint:  [  1,  4652 ]}
 taskgroup summary:
   number of taskgroups                :  1
   taskgroups overview:
   -  {number of tasks:  8, start / end:  [  1,  6342 ], 
  start / end disjoint:  [  1,  6342 ]}
 taskgroup summary:
   number of taskgroups                :  1
   taskgroups overview:
   -  {number of tasks:  8, start / end:  [  1,  6342 ], 
  start / end disjoint:  [  1,  6342 ]}
 Checking Compression/Uncompression of small sparse matrices:
   Tolerances for this check           :  1.00000001335143196E-10
   Maxdiff for compress                :  0.00000000000000000E+00
   Maxdiff for uncompress              :  0.00000000000000000E+00
   Tolerances for this check           :  1.00000001335143196E-10
   Maxdiff for compress                :  0.00000000000000000E+00
   Maxdiff for uncompress              :  0.00000000000000000E+00
 Checking Compression/Uncompression of large sparse matrices:
   Tolerances for this check           :  1.00000001335143196E-10
   Maxdiff for compress                :  0.00000000000000000E+00
   Maxdiff for uncompress              :  0.00000000000000000E+00
 Checking operations for potential communication:
   Tolerance for the following test    :  9.999999999999999799E-13
   calculation check, error sum        :  0.000000000000000000E+00
   Tolerance for the following test    :  1.000000000000000036E-10
   calculation check, error max        :  0.000000000000000000E+00
 Checking operations for sumrho:
   Tolerance for the following test    :  9.999999999999999988E-15
   transposition check, mean error     :  0.000000000000000000E+00
   transposition check, max error      :  0.000000000000000000E+00
 Checking Communications of Minimal Basis:
   Number of coarse and fine DoF (MasterMPI task):  [  11358,  285 ]
   Tolerances for this check: [ 9.58425012796346176E-07,  1.77635683940025046E-14]
   Maxdiff for transpose (checksum)    :  4.65661287307739258E-10
   Maxdiff for untranspose             :  0.00000000000000000E+00
 Checking Communications of Enlarged Minimal Basis:
   Number of coarse and fine DoF (MasterMPI task):  [  10652,  354 ]
   Tolerances for this check: [ 2.20050627937990947E-06,  1.77635683940025046E-14]
   Maxdiff for transpose (checksum)    :  1.39698386192321777E-09
   Maxdiff for untranspose             :  0.00000000000000000E+00
 Ion-Ion interaction energy            :  5.94925290783479E+02
  #---------------------------------------------------------------- Ionic Potential Creation
 Total ionic charge                    : -89.999998936075
 Poisson Solver:
   BC                                  : Free
   Box                                 :  [  143,  137,  127 ]
   MPI tasks                           :  8
 Interaction energy ions multipoles    :  0.0
 Interaction energy multipoles multipoles:  0.0
  #------------------------------------------------------------ Input Wavefunctions Creation
 Input Hamiltonian:
    #~~~~~~~~~~~~~~~~~~~~~~~~~~~~~~~~~~~~~~~~~~~~~~~~~~~~~~~~ Set the confinement prefactors
   Confinement prefactor for atomic orbitals:
   -  {atom type: S, value:  1.10E-02, origin: file}
   -  {atom type: O, value:  1.90E-02, origin: file}
   -  {atom type: N, value:  1.90E-02, origin: file}
   -  {atom type: C, value:  1.90E-02, origin: file}
   -  {atom type: H, value:  3.20E-02, origin: file}
   Total No. of Atomic Input Orbitals  :  80
   Inputguess Orbitals Repartition:
     Minimum                           :  8
     Maximum                           :  16
     Average                           :  10.0
   Atomic Input Orbital Generation:
   -  {Atom Type: S, Electronic configuration: {s: [ 2.00], p: [ 4/3,  4/3,  4/3]}}
   -  {Atom Type: O, Electronic configuration: {s: [ 2.00], p: [ 4/3,  4/3,  4/3]}}
   -  {Atom Type: N, Electronic configuration: {s: [ 2.00], p: [ 1.00,  1.00,  1.00]}}
   -  {Atom Type: C, Electronic configuration: {s: [ 2.00], p: [ 2/3,  2/3,  2/3]}}
   -  {Atom Type: H, Electronic configuration: {s: [ 1.00]}}
   Wavelet conversion succeeded        :  Yes
   Deviation from normalization        :  2.62E-04
   Total charge                        :  8.999997042890E+01
   Poisson Solver:
     BC                                : Free
     Box                               :  [  143,  137,  127 ]
     MPI tasks                         :  8
   orthonormalization of input guess   : standard
    #~~~~~~~~~~~~~~~~~~~~~~~~~~~~~~~~~~~~~~~~~~~~~~~~~~~~~~~~ Set the confinement prefactors
   Confinement prefactor for extended input guess:
   -  {max diff damping:  0.00E+00, damping value:  1.00E+00}
   -  {atom type: O, value:  1.90E-02, origin: from file}
   -  {atom type: H, value:  3.20E-02, origin: from file}
   -  {atom type: C, value:  1.90E-02, origin: from file}
   -  {atom type: N, value:  1.90E-02, origin: from file}
   -  {atom type: S, value:  1.10E-02, origin: from file}
    #-------------------------------------------- Extended input guess for experimental mode
   Extended input guess:
     support function optimization: &it_supfun000
     -  { #------------------------------------------------------------------------ iter: 1
 target function: TRACE, Hamiltonian Applied:  Yes, 
 Energies: {Ekin:  1.54999852670E+02, Epot: -1.63288549315E+02, Enl:  1.81790141373E+01}, 
 Orthoconstraint:  Yes, calculation of S^-1: direct calculation, 
 calculate S^x: {mode: sparse, powers: {x: -1}, order:  6, 
 error estimation: [
 max / mean error:  [  1.19E-11,  3.86E-13 ]]}, 
 correction orthoconstraint:  Yes, Preconditioning:  Yes, rel D:  0.00E+00, 
 iter:  1, fnrm:  4.55E-01, Omega: -8.845074485947657E+01, D: -8.85E+01, D best: -8.85E+01, 
 Optimization: {algorithm: DIIS, history length:  3, consecutive failures:  0, 
           total failures:  0}, 
 calculate S^x: {mode: sparse, powers: {x: -1/2}, order:  6, 
 error estimation: [
 max / mean error:  [  2.4E-08,  9.50E-10 ]]}, 
 Orthogonalization:  Yes}
     -  { #------------------------------------------------------------------------ iter: 2
 target function: TRACE, Hamiltonian Applied:  Yes, 
 Energies: {Ekin:  1.53532942648E+02, Epot: -1.66555558850E+02, Enl:  2.00795804334E+01}, 
 Orthoconstraint:  Yes, calculation of S^-1: direct calculation, 
 calculate S^x: {mode: sparse, powers: {x: -1}, order:  6, 
 error estimation: [
 max / mean error:  [  2.06E-13,  8.58E-15 ]]}, 
 correction orthoconstraint:  Yes, Preconditioning:  Yes, rel D:  3.71E-02, 
                      kappa:  7.405E-01, 
 iter:  2, fnrm:  2.49E-01, Omega: -9.172929701323449E+01, D: -3.28E+00, D best: -3.28E+00, 
 Optimization: {algorithm: DIIS, history length:  3, consecutive failures:  0, 
           total failures:  0}, 
 calculate S^x: {mode: sparse, powers: {x: -1/2}, order:  6, 
 error estimation: [
 max / mean error:  [  3.13E-11,  9.59E-13 ]]}, 
 Orthogonalization:  Yes}
     -  { #------------------------------------------------------------------------ iter: 3
 target function: TRACE, Hamiltonian Applied:  Yes, 
 Energies: {Ekin:  1.52489687574E+02, Epot: -1.68934584616E+02, Enl:  2.18703481411E+01}, 
 Orthoconstraint:  Yes, calculation of S^-1: direct calculation, 
 calculate S^x: {mode: sparse, powers: {x: -1}, order:  6, 
 error estimation: [
 max / mean error:  [  1.26E-14,  5.87E-16 ]]}, 
 correction orthoconstraint:  Yes, Preconditioning:  Yes, rel D:  5.30E-02, 
                      kappa:  5.971E-01, 
 iter:  3, fnrm:  1.06E-01, Omega: -9.313435453825196E+01, D: -1.41E+00, D best: -1.41E+00, 
 exit criterion: extended input guess}
     -  &final_supfun000  { #------------------------------------------------------ iter: 3
 target function: TRACE, 
 Energies: {Ekin:  1.52489687574E+02, Epot: -1.68934584616E+02, Enl:  2.18703481411E+01}, 
 iter:  3, fnrm:  1.06E-01, Omega: -9.313435453825196E+01, D: -1.41E+00, D best: -1.41E+00}
        #Support functions created
   Kernel update:
     Hamiltonian application required  :  Yes
     calculate overlap matrix          :  Yes
     max dev from unity                :  3.97E-04
     mean dev from unity               :  5.89E-05
     gap                               :  0.156839500821143
     lowest eigenvalue                 : -0.8306196828224188
     highest eigenvalue                :  0.7608117224044849
     method                            : FOE
      #~~~~~~~~~~~~~~~~~~~~~~~~~~~~~~~~~~~~~~~~~~~~~~~~~~~~~~~~~~~ FOE calculation of kernel
     S^-1/2                            : recalculate
     calculate S^x:
       mode                            : sparse
       powers:
         x                             : -1/2
       order                           :  6
       error estimation:
         max / mean error              :  [  7.08E-15,  3.51E-16 ]
     decay length of error function    :  1.000E-02
     decay length multiplicator        :  1.000E+00
     polynomial degree multiplicator   :  3.000E+00
     FOE to determine density kernel: &it_foe000-000-000-01-01
     -  { #---------------------------------------------------------------------- it FOE: 1
 bisec/eval bounds:  [ -0.10,  0.10, -1.50,  1.50 ], pol deg:  900, eF: -1.000000000E-01, 
       polynomials: recalculated,   eval/bisection bounds ok:  [  Yes,  Yes,  Yes,  No ]}
     -  { #---------------------------------------------------------------------- it FOE: 2
 bisec/eval bounds:  [ -0.10,  0.10, -1.50,  1.50 ], pol deg:  900, eF:  1.000000000E-01, 
       polynomials: from memory,    eval/bisection bounds ok:  [  Yes,  Yes,  Yes,  No ]}
     -  { #---------------------------------------------------------------------- it FOE: 3
 bisec/eval bounds:  [ -0.10,  0.19, -1.50,  1.50 ], pol deg:  900, eF:  1.900000000E-01, 
       polynomials: from memory, 
 Search new eF: {method: bisection / secant method, guess for new ef:  9.46169506E-02}, 
 iter:  3, Tr(K):  9.191781484E+01, charge diff:  1.917814839E+00}
     -  { #---------------------------------------------------------------------- it FOE: 4
 bisec/eval bounds:  [ -0.10,  0.19, -1.50,  1.50 ], pol deg:  900, eF:  9.461695056E-02, 
       polynomials: from memory,    eval/bisection bounds ok:  [  Yes,  Yes,  Yes,  Yes ], 
 interpol check: {D eF: -9.538305E-02, D Tr: -1.917812E+00, interpol possible:  Yes}, 
 Search new eF: {method: bisection / secant method, guess for new ef:  4.59626871E-02}, 
 iter:  4, Tr(K):  9.000000271E+01, charge diff:  2.713876626E-06}
     -  { #---------------------------------------------------------------------- it FOE: 5
 bisec/eval bounds:  [ -0.10,  0.09, -1.50,  1.50 ], pol deg:  900, eF:  4.596268712E-02, 
       polynomials: from memory,    eval/bisection bounds ok:  [  Yes,  Yes,  Yes,  Yes ], 
 interpol check: {D eF: -4.865426E-02, D Tr: -3.950448E-04, interpol possible:  Yes}, 
 Search new eF: {method: bisection / secant method, guess for new ef:  8.22862623E-02}, 
 iter:  5, Tr(K):  8.999960767E+01, charge diff: -3.923309419E-04}
     -  { #---------------------------------------------------------------------- it FOE: 6
 bisec/eval bounds:  [  0.05,  0.09, -1.50,  1.50 ], pol deg:  900, eF:  8.228626231E-02, 
       polynomials: from memory,    eval/bisection bounds ok:  [  Yes,  Yes,  Yes,  Yes ], 
 interpol check: {D eF:  3.632358E-02, D Tr:  3.962433E-04, interpol possible:  Yes}, 
 Search new eF: {det: -3.225E-08, limit:  1.000E-20, method: linear interpolation, 
    guess for new ef:  8.19276145E-02}, 
 iter:  6, Tr(K):  9.000000391E+01, charge diff:  3.912385012E-06}
     -  { #---------------------------------------------------------------------- it FOE: 7
 bisec/eval bounds:  [  0.05,  0.08, -1.50,  1.50 ], pol deg:  900, eF:  8.192761447E-02, 
       polynomials: from memory,    eval/bisection bounds ok:  [  Yes,  Yes,  Yes,  Yes ], 
 interpol check: {D eF: -3.586478E-04, D Tr: -1.573673E-07, interpol possible:  Yes}, 
 Search new eF: {det:  3.567E-12, limit:  1.000E-20, method: cubic interpolation, 
    guess for new ef:  7.80708290E-02}, 
 iter:  7, Tr(K):  9.000000376E+01, charge diff:  3.755017730E-06}
     -  { #---------------------------------------------------------------------- it FOE: 8
 bisec/eval bounds:  [  0.05,  0.08, -1.50,  1.50 ], pol deg:  900, eF:  7.807082900E-02, 
       polynomials: from memory,    eval/bisection bounds ok:  [  Yes,  Yes,  Yes,  Yes ], 
 interpol check: {D eF: -3.856785E-03, D Tr: -6.978217E-06, interpol possible:  Yes}, 
 Search new eF: {det: -2.446E-13, limit:  1.000E-20, method: cubic interpolation, 
    guess for new ef:  7.92820783E-02}, 
 iter:  8, Tr(K):  8.999999678E+01, charge diff: -3.223199769E-06}
     -  { #---------------------------------------------------------------------- it FOE: 9
 bisec/eval bounds:  [  0.08,  0.08, -1.50,  1.50 ], pol deg:  900, eF:  7.928207826E-02, 
       polynomials: from memory,    eval/bisection bounds ok:  [  Yes,  Yes,  Yes,  Yes ], 
 interpol check: {D eF:  1.211249E-03, D Tr:  2.199973E-06, interpol possible:  Yes}, 
 Search new eF: {det: -5.613E-17, limit:  1.000E-20, method: cubic interpolation, 
    guess for new ef:  7.97462906E-02}, 
 iter:  9, Tr(K):  8.999999898E+01, charge diff: -1.023226417E-06}
     -  { #--------------------------------------------------------------------- it FOE: 10
 bisec/eval bounds:  [  0.08,  0.08, -1.50,  1.50 ], pol deg:  900, eF:  7.974629062E-02, 
       polynomials: from memory,    eval/bisection bounds ok:  [  Yes,  Yes,  Yes,  Yes ], 
 interpol check: {D eF:  4.642124E-04, D Tr:  1.044004E-06, interpol possible:  Yes}, 
 Search new eF: {det: -2.097E-17, limit:  1.000E-20, method: cubic interpolation, 
    guess for new ef:  7.97371609E-02}, 
 iter:  10, Tr(K):  9.000000002E+01, charge diff:  2.077754857E-08}
     diff from reference kernel        :  7.460E-06
     ebs                               : -27.50237355732696
     ebs_check                         : -27.50237231858945
     diff                              :  1.2387375143418922E-006
     relative diff                     :  4.5041112970115909E-008
     modify fscale                     : increase
     trace(KS)                         :  90.00000002077752
     need to repeat with sharper decay (new):  No
      #~~~~~~~~~~~~~~~~~~~~~~~~~~~~~~~~~~~~~~~~~~~~~~~~~~ FOE calculation of kernel finished
     Kohn-Sham residue                 :  2.023E-01
     Coefficients available            :  No
   Hamiltonian update: {
 Energies: {Ekin:  1.52489687574E+02, Epot: -1.77880655749E+02, Enl:  2.18703481411E+01, 
              EH:  7.22433079022E+02,  EXC: -4.22680265415E+01, EvXC: -5.53494711349E+01}, 
    Total charge:  8.999997468256E+01, 
 Poisson Solver: {BC: Free, Box:  [  143,  137,  127 ], MPI tasks:  8}}
    #================================================================= Input guess generated
  #------------------------------------------------------------------- Self-Consistent Cycle
 Ground State Optimization:
    #~~~~~~~~~~~~~~~~~~~~~~~~~~~~~~~~~~~~~~~~~~~~~~~~~~~~~~~~ Set the confinement prefactors
 - Confinement prefactor for hybrid mode:
   -  {max diff damping:  0.00E+00, damping value:  1.00E+00}
   -  {atom type: O, value:  1.90E-02, origin: from file}
   -  {atom type: H, value:  3.20E-02, origin: from file}
   -  {atom type: C, value:  1.90E-02, origin: from file}
   -  {atom type: N, value:  1.90E-02, origin: from file}
   -  {atom type: S, value:  1.10E-02, origin: from file}
    #WARNING: No orthogonalizing of the support functions
    #========================================================= support function optimization
 - support function optimization: &it_supfun001
   -  { #-------------------------------------------------------------------------- iter: 1
 target function: HYBRID, Hamiltonian Applied:  Yes, 
 Energies: {Ekin:  1.47486201322E+02, Epot: -1.54132616929E+02, Enl:  1.15386347768E+01}, 
 Orthoconstraint:  Yes, 
 kernel update by renormalization: [
 calculate S^x: {mode: sparse, powers: {x: 1/2}, order:  6, 
 error estimation: [
 max / mean error:  [  7.86E-16,  5.67E-17 ]]}, 
 calculate S^x: {mode: sparse, powers: {x: 1/2, x: -1/2, x: -1}, order:  6, 
 error estimation: [
 max / mean error:  [  7.86E-16,  5.67E-17 ], 
 max / mean error:  [  7.08E-15,  3.51E-16 ], 
 max / mean error:  [  1.26E-14,  5.87E-16 ]]}, 
 ], calculation of S^-1: from memory, correction orthoconstraint:  Yes, 
        Preconditioning:  Yes, rel D:  0.00E+00, 
 iter:  1, fnrm:  2.88E-01, Omega: -1.321395720537959E+02, D: -1.32E+02, D best: -1.32E+02, 
 Optimization: {algorithm: DIIS, history length:  3, consecutive failures:  0, 
           total failures:  0}, 
 Orthogonalization:  No, Normalization:  Yes}
   -  { #-------------------------------------------------------------------------- iter: 2
 target function: HYBRID, Hamiltonian Applied:  Yes, 
 Energies: {Ekin:  1.47170466292E+02, Epot: -1.53307754854E+02, Enl:  1.13946956685E+01}, 
 Orthoconstraint:  Yes, 
 kernel update by renormalization: [
 calculate S^x: {mode: sparse, powers: {x: 1/2, x: -1/2, x: -1}, order:  6, 
 error estimation: [
 max / mean error:  [  4.37E-11,  6.48E-12 ], 
 max / mean error:  [  5.62E-10,  8.35E-11 ], 
 max / mean error:  [  1.39E-09,  2.06E-10 ]]}, 
 ], calculation of S^-1: from memory, correction orthoconstraint:  Yes, 
        Preconditioning:  Yes, rel D:  9.24E-03, kappa:  2.449E-01, kappa to history:  Yes, 
 iter:  2, fnrm:  3.15E-01, Omega: -1.333599419556414E+02, D: -1.22E+00, D best: -1.22E+00, 
 exit criterion: energy difference}
   -  &final_supfun001  { #-------------------------------------------------------- iter: 2
 target function: HYBRID, 
 Energies: {Ekin:  1.47170466292E+02, Epot: -1.53307754854E+02, Enl:  1.13946956685E+01}, 
 iter:  2, fnrm:  3.15E-01, Omega: -1.333599419556414E+02, D: -1.22E+00, D best: -1.22E+00}
      #Support functions created
   - Check boundary values:
     -  {type: overall, mean / max value:  [  1.18E-03,  4.07E-03 ], warnings:  0}
     -  {type: S, mean / max value:  [  2.01E-03,  2.46E-03 ], warnings:  0}
     -  {type: O, mean / max value:  [  2.0E-03,  4.07E-03 ], warnings:  0}
     -  {type: N, mean / max value:  [  1.83E-03,  3.19E-03 ], warnings:  0}
     -  {type: C, mean / max value:  [  1.06E-03,  2.29E-03 ], warnings:  0}
     -  {type: H, mean / max value:  [  3.45E-04,  4.85E-04 ], warnings:  0}
    #=================================================================== kernel optimization
 - kernel optimization: &it_kernel001
   -  #--------------------------------------------------------------------- kernel iter: 1
     Kernel update:
       Hamiltonian application required:  No
       max dev from unity              :  2.51E-02
       mean dev from unity             :  3.60E-03
       gap                             :  5.0173373104515306E-002
       lowest eigenvalue               : -0.9163048250108276
       highest eigenvalue              :  0.8318418742418513
       method                          : FOE
        #~~~~~~~~~~~~~~~~~~~~~~~~~~~~~~~~~~~~~~~~~~~~~~~~~~~~~~~~~ FOE calculation of kernel
       S^-1/2                          : from memory
       decay length of error function  :  1.250E-02
       decay length multiplicator      :  1.000E+00
       polynomial degree multiplicator :  3.000E+00
       FOE to determine density kernel: &it_foe001-001-001-01-01
       -  { #-------------------------------------------------------------------- it FOE: 1
 bisec/eval bounds:  [ -0.01,  0.17, -1.50,  1.50 ], pol deg:  720, eF: -9.362839108E-03, 
       polynomials: recalculated,   eval/bisection bounds ok:  [  Yes,  Yes,  Yes,  No ]}
       -  { #-------------------------------------------------------------------- it FOE: 2
 bisec/eval bounds:  [ -0.01,  0.17, -1.50,  1.50 ], pol deg:  720, eF:  1.688371609E-01, 
       polynomials: from memory,    eval/bisection bounds ok:  [  Yes,  Yes,  Yes,  No ]}
       -  { #-------------------------------------------------------------------- it FOE: 3
 bisec/eval bounds:  [ -0.01,  0.25, -1.50,  1.50 ], pol deg:  720, eF:  2.490271609E-01, 
       polynomials: from memory, 
 Search new eF: {method: bisection / secant method, guess for new ef:  1.23866640E-01}, 
 iter:  3, Tr(K):  9.706642950E+01, charge diff:  7.066429495E+00}
       -  { #-------------------------------------------------------------------- it FOE: 4
 bisec/eval bounds:  [ -0.01,  0.25, -1.50,  1.50 ], pol deg:  720, eF:  1.238666403E-01, 
       polynomials: from memory,    eval/bisection bounds ok:  [  Yes,  Yes,  Yes,  Yes ], 
 interpol check: {D eF: -1.251605E-01, D Tr: -9.093237E+00, interpol possible:  Yes}, 
 Search new eF: {method: bisection / secant method, guess for new ef:  1.69105394E-01}, 
 iter:  4, Tr(K):  8.797319257E+01, charge diff: -2.026807430E+00}
       -  { #-------------------------------------------------------------------- it FOE: 5
 bisec/eval bounds:  [  0.12,  0.25, -1.50,  1.50 ], pol deg:  720, eF:  1.691053938E-01, 
       polynomials: from memory,    eval/bisection bounds ok:  [  Yes,  Yes,  Yes,  Yes ], 
 interpol check: {D eF:  4.523875E-02, D Tr:  2.017985E+00, interpol possible:  Yes}, 
 Search new eF: {method: bisection / secant method, guess for new ef:  1.89135662E-01}, 
 iter:  5, Tr(K):  8.999117794E+01, charge diff: -8.822060967E-03}
       -  { #-------------------------------------------------------------------- it FOE: 6
 bisec/eval bounds:  [  0.17,  0.25, -1.50,  1.50 ], pol deg:  720, eF:  1.891356624E-01, 
       polynomials: from memory,    eval/bisection bounds ok:  [  Yes,  Yes,  Yes,  Yes ], 
 interpol check: {D eF:  2.003027E-02, D Tr:  4.213600E-01, interpol possible:  Yes}, 
 Search new eF: {det: -3.543E-08, limit:  1.000E-20, method: cubic interpolation, 
    guess for new ef:  1.69610412E-01}, 
 iter:  6, Tr(K):  9.041253795E+01, charge diff:  4.125379529E-01}
       -  { #-------------------------------------------------------------------- it FOE: 7
 bisec/eval bounds:  [  0.17,  0.19, -1.50,  1.50 ], pol deg:  720, eF:  1.696104122E-01, 
       polynomials: from memory,    eval/bisection bounds ok:  [  Yes,  Yes,  Yes,  Yes ], 
 interpol check: {D eF: -1.952525E-02, D Tr: -4.193579E-01, interpol possible:  Yes}, 
 Search new eF: {det: -2.668E-11, limit:  1.000E-20, method: cubic interpolation, 
    guess for new ef:  1.71056062E-01}, 
 iter:  7, Tr(K):  8.999318009E+01, charge diff: -6.819906356E-03}
       -  { #-------------------------------------------------------------------- it FOE: 8
 bisec/eval bounds:  [  0.17,  0.19, -1.50,  1.50 ], pol deg:  720, eF:  1.710560620E-01, 
       polynomials: from memory,    eval/bisection bounds ok:  [  Yes,  Yes,  Yes,  Yes ], 
 interpol check: {D eF:  1.445650E-03, D Tr:  5.033134E-03, interpol possible:  Yes}, 
 Search new eF: {det:  1.007E-14, limit:  1.000E-20, method: cubic interpolation, 
    guess for new ef:  1.71598014E-01}, 
 iter:  8, Tr(K):  8.999821323E+01, charge diff: -1.786772622E-03}
       -  { #-------------------------------------------------------------------- it FOE: 9
 bisec/eval bounds:  [  0.17,  0.19, -1.50,  1.50 ], pol deg:  720, eF:  1.715980141E-01, 
       polynomials: from memory,    eval/bisection bounds ok:  [  Yes,  Yes,  Yes,  Yes ], 
 interpol check: {D eF:  5.419521E-04, D Tr:  1.755057E-03, interpol possible:  Yes}, 
 Search new eF: {det: -9.641E-15, limit:  1.000E-20, method: cubic interpolation, 
    guess for new ef:  1.71607799E-01}, 
 iter:  9, Tr(K):  8.999996828E+01, charge diff: -3.171513313E-05}
       -  { #------------------------------------------------------------------- it FOE: 10
 bisec/eval bounds:  [  0.17,  0.19, -1.50,  1.50 ], pol deg:  720, eF:  1.716077993E-01, 
       polynomials: from memory,    eval/bisection bounds ok:  [  Yes,  Yes,  Yes,  Yes ], 
 interpol check: {D eF:  9.785198E-06, D Tr:  3.155809E-05, interpol possible:  Yes}, 
 Search new eF: {det:  1.679E-20, limit:  1.000E-20, method: cubic interpolation, 
    guess for new ef:  1.71607848E-01}, 
 iter:  10, Tr(K):  8.999999984E+01, charge diff: -1.570393522E-07}
       diff from reference kernel      :  2.636E-02
       ebs                             : -33.43135399818172
       ebs_check                       : -33.4303008186408
       diff                            :  1.0531795409178812E-003
       relative diff                   :  3.1502748616617865E-005
       modify fscale                   : increase
       trace(KS)                       :  89.99999986163708
       need to repeat with sharper decay (new):  No
        #~~~~~~~~~~~~~~~~~~~~~~~~~~~~~~~~~~~~~~~~~~~~~~~~ FOE calculation of kernel finished
       Coefficients available          :  No
     Hamiltonian update: {
 Energies: {Ekin:  1.52489687574E+02, Epot: -1.77880655749E+02, Enl:  2.18703481411E+01, 
              EH:  7.18934542438E+02,  EXC: -4.30157606691E+01, EvXC: -5.63385481279E+01}, 
    Total charge:  8.999998245420E+01, 
 Poisson Solver: {BC: Free, Box:  [  143,  137,  127 ], MPI tasks:  8}}
     summary: [ {kernel method: FOE, mix entity: DENS, mix hist:  2, conv crit:  3.15E-09, 
 iter:  1, delta:  5.83E-06, energy: -1.44117818193630342E+02, D: -1.441E+02}]
   -  #--------------------------------------------------------------------- kernel iter: 2
     Kernel update:
       Hamiltonian application required:  Yes
       max dev from unity              :  2.51E-02
       mean dev from unity             :  3.60E-03
       gap                             :  0.1416768606078196
       lowest eigenvalue               : -0.8597278225857508
       highest eigenvalue              :  0.7321986657807493
       method                          : FOE
        #~~~~~~~~~~~~~~~~~~~~~~~~~~~~~~~~~~~~~~~~~~~~~~~~~~~~~~~~~ FOE calculation of kernel
       S^-1/2                          : from memory
       decay length of error function  :  1.562E-02
       decay length multiplicator      :  1.000E+00
       polynomial degree multiplicator :  3.000E+00
       FOE to determine density kernel: &it_foe001-001-002-01-01
       -  { #-------------------------------------------------------------------- it FOE: 1
 bisec/eval bounds:  [  0.09,  0.25, -1.50,  1.50 ], pol deg:  576, eF:  9.221974803E-02, 
       polynomials: recalculated,   eval/bisection bounds ok:  [  Yes,  Yes,  No,  No ]}
       -  { #-------------------------------------------------------------------- it FOE: 2
 bisec/eval bounds:  [  0.01,  0.25, -1.50,  1.50 ], pol deg:  576, eF:  1.283164803E-02, 
       polynomials: from memory,    eval/bisection bounds ok:  [  Yes,  Yes,  Yes,  No ]}
       -  { #-------------------------------------------------------------------- it FOE: 3
 bisec/eval bounds:  [  0.01,  0.25, -1.50,  1.50 ], pol deg:  576, eF:  2.509959480E-01, 
       polynomials: from memory, 
 Search new eF: {method: bisection / secant method, guess for new ef:  7.78492201E-02}, 
 iter:  3, Tr(K):  9.542629093E+01, charge diff:  5.426290934E+00}
       -  { #-------------------------------------------------------------------- it FOE: 4
 bisec/eval bounds:  [  0.01,  0.25, -1.50,  1.50 ], pol deg:  576, eF:  7.784922015E-02, 
       polynomials: from memory,    eval/bisection bounds ok:  [  Yes,  Yes,  Yes,  Yes ], 
 interpol check: {D eF: -1.731467E-01, D Tr: -5.426289E+00, interpol possible:  Yes}, 
 Search new eF: {method: bisection / secant method, guess for new ef:  6.15946257E-02}, 
 iter:  4, Tr(K):  9.000000162E+01, charge diff:  1.620614398E-06}
       -  { #-------------------------------------------------------------------- it FOE: 5
 bisec/eval bounds:  [  0.01,  0.08, -1.50,  1.50 ], pol deg:  576, eF:  6.159462572E-02, 
       polynomials: from memory,    eval/bisection bounds ok:  [  Yes,  Yes,  Yes,  Yes ], 
 interpol check: {D eF: -1.625459E-02, D Tr:  9.183919E-07, interpol possible:  No}, 
 Search new eF: {method: bisection / secant method, guess for new ef:  4.94036446E-02}, 
 iter:  5, Tr(K):  9.000000254E+01, charge diff:  2.539006331E-06}
       -  { #-------------------------------------------------------------------- it FOE: 6
 bisec/eval bounds:  [  0.01,  0.06, -1.50,  1.50 ], pol deg:  576, eF:  4.940364464E-02, 
       polynomials: from memory,    eval/bisection bounds ok:  [  Yes,  Yes,  Yes,  Yes ], 
 Search new eF: {method: bisection / secant method, guess for new ef:  5.74630830E-02}, 
 iter:  6, Tr(K):  8.999998826E+01, charge diff: -1.174086640E-05}
       -  { #-------------------------------------------------------------------- it FOE: 7
 bisec/eval bounds:  [  0.05,  0.06, -1.50,  1.50 ], pol deg:  576, eF:  5.746308304E-02, 
       polynomials: from memory,    eval/bisection bounds ok:  [  Yes,  Yes,  Yes,  Yes ], 
 interpol check: {D eF:  8.059438E-03, D Tr:  1.386196E-05, interpol possible:  Yes}, 
 Search new eF: {method: bisection / secant method, guess for new ef:  5.48316134E-02}, 
 iter:  7, Tr(K):  9.000000212E+01, charge diff:  2.121097268E-06}
       -  { #-------------------------------------------------------------------- it FOE: 8
 bisec/eval bounds:  [  0.05,  0.06, -1.50,  1.50 ], pol deg:  576, eF:  5.483161337E-02, 
       polynomials: from memory,    eval/bisection bounds ok:  [  Yes,  Yes,  Yes,  Yes ], 
 interpol check: {D eF: -2.631470E-03, D Tr: -4.399354E-06, interpol possible:  Yes}, 
 Search new eF: {method: bisection / secant method, guess for new ef:  5.61708495E-02}, 
 iter:  8, Tr(K):  8.999999772E+01, charge diff: -2.278257170E-06}
       -  { #-------------------------------------------------------------------- it FOE: 9
 bisec/eval bounds:  [  0.05,  0.06, -1.50,  1.50 ], pol deg:  576, eF:  5.617084946E-02, 
       polynomials: from memory,    eval/bisection bounds ok:  [  Yes,  Yes,  Yes,  Yes ], 
 interpol check: {D eF:  1.339236E-03, D Tr:  2.448608E-06, interpol possible:  Yes}, 
 Search new eF: {det:  1.348E-15, limit:  1.000E-20, method: cubic interpolation, 
    guess for new ef:  5.60710449E-02}, 
 iter:  9, Tr(K):  9.000000017E+01, charge diff:  1.703507451E-07}
       diff from reference kernel      :  5.661E-05
       ebs                             : -31.06437087881084
       ebs_check                       : -31.06437170605902
       diff                            : -8.2724817929147321E-007
       relative diff                   :  2.6630128210828931E-008
       modify fscale                   : increase
       trace(KS)                       :  90.00000018913643
       need to repeat with sharper decay (new):  No
        #~~~~~~~~~~~~~~~~~~~~~~~~~~~~~~~~~~~~~~~~~~~~~~~~ FOE calculation of kernel finished
       Kohn-Sham residue               :  1.639E-01
       Coefficients available          :  No
     Hamiltonian update: {
 Energies: {Ekin:  1.47170466292E+02, Epot: -1.59445009367E+02, Enl:  1.13946956685E+01, 
              EH:  7.19924121835E+02,  EXC: -4.26729470347E+01, EvXC: -5.58849875388E+01}, 
    Total charge:  8.999997839412E+01, 
 Poisson Solver: {BC: Free, Box:  [  143,  137,  127 ], MPI tasks:  8}}
     summary: [ {kernel method: FOE, mix entity: DENS, mix hist:  2, conv crit:  3.15E-09, 
 iter:  2, delta:  1.56E-06, energy: -1.42851161425829673E+02, D:  1.267E+00}]
   -  &final_kernel001  { #-------------------------------------------------------- iter: 3
 summary: [ {kernel method: FOE, mix entity: DENS, mix hist:  2, conv crit:  3.15E-09, 
 iter:  3, delta:  1.56E-06, energy: -1.42851161425829673E+02, D:  1.267E+00}]}
    #================================================================= Summary of both steps
   self consistency summary: &it_sc001
   -  {iter:  1, Omega: HYBRID, mean conf prefac:  2.12E-02, damping:  1.00E+00, 
        iterations to converge support functions:  2, kernel optimization: FOE,  #WARNING: density optimization not converged
 iter low:  1, delta out:  1.407E-06, energy: -1.42851161425829673E+02, D: -1.429E+02}
   multiplicator for the confinement   :  5.9973542486891511E-002
    #WARNING: No orthogonalizing of the support functions
    #========================================================= support function optimization
 - support function optimization: &it_supfun002
   -  { #-------------------------------------------------------------------------- iter: 1
 target function: HYBRID, Hamiltonian Applied:  Yes, 
 Energies: {Ekin:  1.47170466292E+02, Epot: -1.58631890016E+02, Enl:  1.13946956685E+01}, 
 Orthoconstraint:  Yes, 
 kernel update by renormalization: [
 calculate S^x: {mode: sparse, powers: {x: 1/2}, order:  6, 
 error estimation: [
 max / mean error:  [  4.37E-11,  6.48E-12 ]]}, 
 calculate S^x: {mode: sparse, powers: {x: 1/2, x: -1/2, x: -1}, order:  6, 
 error estimation: [
 max / mean error:  [  4.37E-11,  6.48E-12 ], 
 max / mean error:  [  5.62E-10,  8.35E-11 ], 
 max / mean error:  [  1.39E-09,  2.06E-10 ]]}, 
 ], calculation of S^-1: from memory, correction orthoconstraint:  Yes, 
        Preconditioning:  Yes, rel D:  0.00E+00, 
 iter:  1, fnrm:  2.18E-01, Omega: -1.421659969556831E+02, D: -1.00E+01, D best: -1.00E+01, 
 Optimization: {algorithm: DIIS, history length:  3, consecutive failures:  0, 
           total failures:  0}, 
 Orthogonalization:  No, Normalization:  Yes}
   -  { #-------------------------------------------------------------------------- iter: 2
 target function: HYBRID, Hamiltonian Applied:  Yes, 
 Energies: {Ekin:  1.41803298021E+02, Epot: -1.53909259090E+02, Enl:  1.07640552406E+01}, 
 Orthoconstraint:  Yes, 
 kernel update by renormalization: [
 calculate S^x: {mode: sparse, powers: {x: 1/2, x: -1/2, x: -1}, order:  6, 
 error estimation: [
 max / mean error:  [  1.45E-08,  1.85E-09 ], 
 max / mean error:  [  1.85E-07,  2.36E-08 ], 
 max / mean error:  [  4.74E-07,  6.04E-08 ]]}, 
 ], calculation of S^-1: from memory, correction orthoconstraint:  Yes, 
        Preconditioning:  Yes, rel D:  8.27E-03, kappa:  3.431E-01, kappa to history:  Yes, 
 iter:  2, fnrm:  1.04E-01, Omega: -1.433416281885377E+02, D: -1.18E+00, D best: -1.18E+00, 
 exit criterion: energy difference}
   -  &final_supfun002  { #-------------------------------------------------------- iter: 2
 target function: HYBRID, 
 Energies: {Ekin:  1.41803298021E+02, Epot: -1.53909259090E+02, Enl:  1.07640552406E+01}, 
 iter:  2, fnrm:  1.04E-01, Omega: -1.433416281885377E+02, D: -1.18E+00, D best: -1.18E+00}
      #Support functions created
   - Check boundary values:
     -  {type: overall, mean / max value:  [  2.56E-03,  9.92E-03 ], warnings:  0}
     -  {type: S, mean / max value:  [  7.28E-03,  9.92E-03 ], warnings:  0}
     -  {type: O, mean / max value:  [  6.76E-03,  9.70E-03 ], warnings:  0}
     -  {type: N, mean / max value:  [  2.89E-03,  4.77E-03 ], warnings:  0}
     -  {type: C, mean / max value:  [  1.56E-03,  3.68E-03 ], warnings:  0}
     -  {type: H, mean / max value:  [  5.38E-04,  7.45E-04 ], warnings:  0}
    #=================================================================== kernel optimization
 - kernel optimization: &it_kernel002
   -  #--------------------------------------------------------------------- kernel iter: 1
     Kernel update:
       Hamiltonian application required:  No
       max dev from unity              :  4.60E-02
       mean dev from unity             :  7.08E-03
       gap                             :  0.18292077844575
       lowest eigenvalue               : -0.8742626427908777
       highest eigenvalue              :  0.7450106706142879
       method                          : FOE
        #~~~~~~~~~~~~~~~~~~~~~~~~~~~~~~~~~~~~~~~~~~~~~~~~~~~~~~~~~ FOE calculation of kernel
       S^-1/2                          : from memory
       decay length of error function  :  1.953E-02
       decay length multiplicator      :  1.000E+00
       polynomial degree multiplicator :  3.000E+00
       FOE to determine density kernel: &it_foe002-001-001-01-01
       -  { #-------------------------------------------------------------------- it FOE: 1
 bisec/eval bounds:  [ -0.01,  0.13, -1.50,  1.50 ], pol deg:  461, eF: -1.466375217E-02, 
       polynomials: recalculated,   eval/bisection bounds ok:  [  Yes,  Yes,  Yes,  No ]}
       -  { #-------------------------------------------------------------------- it FOE: 2
 bisec/eval bounds:  [ -0.01,  0.13, -1.50,  1.50 ], pol deg:  461, eF:  1.268058420E-01, 
       polynomials: from memory, 
 Search new eF: {method: bisection / secant method, guess for new ef:  2.45976317E-02}, 
 iter:  2, Tr(K):  9.044539407E+01, charge diff:  4.453940677E-01}
       -  { #-------------------------------------------------------------------- it FOE: 3
 bisec/eval bounds:  [ -0.01,  0.13, -1.50,  1.50 ], pol deg:  461, eF:  2.459763170E-02, 
       polynomials: from memory,    eval/bisection bounds ok:  [  Yes,  Yes,  Yes,  Yes ], 
 interpol check: {D eF: -1.022082E-01, D Tr: -4.454066E-01, interpol possible:  Yes}, 
 Search new eF: {method: bisection / secant method, guess for new ef:  5.01511262E-02}, 
 iter:  3, Tr(K):  8.999998743E+01, charge diff: -1.256705863E-05}
       -  { #-------------------------------------------------------------------- it FOE: 4
 bisec/eval bounds:  [  0.02,  0.13, -1.50,  1.50 ], pol deg:  461, eF:  5.015112617E-02, 
       polynomials: from memory,    eval/bisection bounds ok:  [  Yes,  Yes,  Yes,  Yes ], 
 interpol check: {D eF:  2.555349E-02, D Tr:  1.462953E-05, interpol possible:  Yes}, 
 Search new eF: {method: bisection / secant method, guess for new ef:  4.19614883E-02}, 
 iter:  4, Tr(K):  9.000000206E+01, charge diff:  2.062468951E-06}
       -  { #-------------------------------------------------------------------- it FOE: 5
 bisec/eval bounds:  [  0.02,  0.05, -1.50,  1.50 ], pol deg:  461, eF:  4.196148834E-02, 
       polynomials: from memory,    eval/bisection bounds ok:  [  Yes,  Yes,  Yes,  Yes ], 
 interpol check: {D eF: -8.189638E-03, D Tr: -1.108155E-05, interpol possible:  Yes}, 
 Search new eF: {det:  2.416E-09, limit:  1.000E-20, method: linear interpolation, 
    guess for new ef:  4.86268928E-02}, 
 iter:  5, Tr(K):  8.999999098E+01, charge diff: -9.019084544E-06}
       -  { #-------------------------------------------------------------------- it FOE: 6
 bisec/eval bounds:  [  0.04,  0.05, -1.50,  1.50 ], pol deg:  461, eF:  4.862689279E-02, 
       polynomials: from memory,    eval/bisection bounds ok:  [  Yes,  Yes,  Yes,  Yes ], 
 interpol check: {D eF:  6.665404E-03, D Tr:  5.026113E-06, interpol possible:  Yes}, 
 Search new eF: {det:  8.871E-13, limit:  1.000E-20, method: cubic interpolation, 
    guess for new ef:  4.96939875E-02}, 
 iter:  6, Tr(K):  8.999999601E+01, charge diff: -3.992971727E-06}
       -  { #-------------------------------------------------------------------- it FOE: 7
 bisec/eval bounds:  [  0.05,  0.05, -1.50,  1.50 ], pol deg:  461, eF:  4.969398751E-02, 
       polynomials: from memory,    eval/bisection bounds ok:  [  Yes,  Yes,  Yes,  Yes ], 
 interpol check: {D eF:  1.067095E-03, D Tr:  4.219257E-06, interpol possible:  Yes}, 
 Search new eF: {det: -3.138E-16, limit:  1.000E-20, method: cubic interpolation, 
    guess for new ef:  4.96376861E-02}, 
 iter:  7, Tr(K):  9.000000023E+01, charge diff:  2.262852803E-07}
       diff from reference kernel      :  7.841E-06
       ebs                             : -32.28524842985762
       ebs_check                       : -32.28524805384807
       diff                            :  3.7600954527761132E-007
       relative diff                   :  1.1646481398293196E-008
       modify fscale                   : increase
       trace(KS)                       :  90.00000501067787
       need to repeat with sharper decay (new):  No
        #~~~~~~~~~~~~~~~~~~~~~~~~~~~~~~~~~~~~~~~~~~~~~~~~ FOE calculation of kernel finished
       Coefficients available          :  No
     Hamiltonian update: {
 Energies: {Ekin:  1.47170466292E+02, Epot: -1.59445009367E+02, Enl:  1.13946956685E+01, 
              EH:  7.19868198431E+02,  EXC: -4.24996115217E+01, EvXC: -5.56559657258E+01}, 
    Total charge:  8.999998423797E+01, 
 Poisson Solver: {BC: Free, Box:  [  143,  137,  127 ], MPI tasks:  8}}
     summary: [ {kernel method: FOE, mix entity: DENS, mix hist:  2, conv crit:  1.04E-09, 
 iter:  1, delta:  1.66E-06, energy: -1.44071801873049026E+02, D: -1.221E+00}]
   -  #--------------------------------------------------------------------- kernel iter: 2
     Kernel update:
       Hamiltonian application required:  Yes
       max dev from unity              :  4.60E-02
       mean dev from unity             :  7.08E-03
       gap                             :  0.1829354150895044
       lowest eigenvalue               : -0.8995627083550133
       highest eigenvalue              :  0.7255483466954302
       method                          : FOE
        #~~~~~~~~~~~~~~~~~~~~~~~~~~~~~~~~~~~~~~~~~~~~~~~~~~~~~~~~~ FOE calculation of kernel
       S^-1/2                          : from memory
       decay length of error function  :  2.441E-02
       decay length multiplicator      :  1.000E+00
       polynomial degree multiplicator :  3.000E+00
       FOE to determine density kernel: &it_foe002-001-002-01-01
       -  { #-------------------------------------------------------------------- it FOE: 1
 bisec/eval bounds:  [ -0.01,  0.11, -1.50,  1.50 ], pol deg:  369, eF: -7.657499528E-03, 
       polynomials: recalculated,   eval/bisection bounds ok:  [  Yes,  Yes,  Yes,  No ]}
       -  { #-------------------------------------------------------------------- it FOE: 2
 bisec/eval bounds:  [ -0.01,  0.11, -1.50,  1.50 ], pol deg:  369, eF:  1.069328718E-01, 
       polynomials: from memory, 
 Search new eF: {method: bisection / secant method, guess for new ef:  2.10712194E-02}, 
 iter:  2, Tr(K):  9.054929431E+01, charge diff:  5.492943107E-01}
       -  { #-------------------------------------------------------------------- it FOE: 3
 bisec/eval bounds:  [ -0.01,  0.11, -1.50,  1.50 ], pol deg:  369, eF:  2.107121938E-02, 
       polynomials: from memory,    eval/bisection bounds ok:  [  Yes,  Yes,  Yes,  Yes ], 
 interpol check: {D eF: -8.586165E-02, D Tr: -5.492894E-01, interpol possible:  Yes}, 
 Search new eF: {method: bisection / secant method, guess for new ef:  1.37998638E-02}, 
 iter:  3, Tr(K):  9.000000487E+01, charge diff:  4.865511443E-06}
       -  { #-------------------------------------------------------------------- it FOE: 4
 bisec/eval bounds:  [ -0.01,  0.02, -1.50,  1.50 ], pol deg:  369, eF:  1.379986379E-02, 
       polynomials: from memory,    eval/bisection bounds ok:  [  Yes,  Yes,  Yes,  Yes ], 
 interpol check: {D eF: -7.271356E-03, D Tr: -5.351255E-06, interpol possible:  Yes}, 
 Search new eF: {method: bisection / secant method, guess for new ef:  1.59477202E-02}, 
 iter:  4, Tr(K):  8.999999951E+01, charge diff: -4.857437546E-07}
       diff from reference kernel      :  2.239E-04
       ebs                             : -33.6520757726847
       ebs_check                       : -33.65206276676478
       diff                            :  1.3005919925035414E-005
       relative diff                   :  3.8648195174908893E-007
       modify fscale                   : increase
       trace(KS)                       :  90.00000429687253
       need to repeat with sharper decay (new):  No
        #~~~~~~~~~~~~~~~~~~~~~~~~~~~~~~~~~~~~~~~~~~~~~~~~ FOE calculation of kernel finished
       Kohn-Sham residue               :  8.686E-02
       Coefficients available          :  No
     Hamiltonian update: {
 Energies: {Ekin:  1.41803298021E+02, Epot: -1.55680275378E+02, Enl:  1.07640552406E+01, 
              EH:  7.18312650433E+02,  EXC: -4.21325890331E+01, EvXC: -5.51717001664E+01}, 
    Total charge:  8.999998320126E+01, 
 Poisson Solver: {BC: Free, Box:  [  143,  137,  127 ], MPI tasks:  8}}
     summary: [ {kernel method: FOE, mix entity: DENS, mix hist:  2, conv crit:  1.04E-09, 
 iter:  2, delta:  1.23E-06, energy: -1.44000324288647562E+02, D:  7.148E-02}]
   -  &final_kernel002  { #-------------------------------------------------------- iter: 3
 summary: [ {kernel method: FOE, mix entity: DENS, mix hist:  2, conv crit:  1.04E-09, 
 iter:  3, delta:  1.23E-06, energy: -1.44000324288647562E+02, D:  7.148E-02}]}
    #================================================================= Summary of both steps
   self consistency summary: &it_sc002
   -  {iter:  2, Omega: HYBRID, mean conf prefac:  1.27E-03, damping:  1.00E+00, 
        iterations to converge support functions:  2, kernel optimization: FOE,  #WARNING: density optimization not converged
 iter low:  2, delta out:  1.045E-06, energy: -1.44000324288647562E+02, D: -1.149E+00}
    #========================================================================= final results
   self consistency summary:
   -  {iter:  2, 
 Energies: {Ekin:  1.41803298021E+02, Epot: -1.55680275378E+02, Enl:  1.07640552406E+01, 
              EH:  7.14916089431E+02,  EXC: -4.13615513265E+01, EvXC: -5.41543424163E+01}, 
        iter low:  2,            delta out:  1.045E-06, 
          energy: -1.44000324288647562E+02,                       D:  0.000E+00,  #FINAL
 }
 Total charge                          :  8.999998320126E+01
  #---------------------------------------------------------------------- Forces Calculation
 Poisson Solver:
   BC                                  : Free
   Box                                 :  [  143,  137,  127 ]
   MPI tasks                           :  8
 Calculate local forces                :  Yes
 Calculate Non Local forces            :  Yes
  #-------------------------------- Warnings obtained during the run, check their relevance!
 WARNINGS:
 - Do not call check_communications in the linear scaling version!
 - No orthogonalizing of the support functions
 - density optimization not converged
  #-------------------------------------------------------------------- Timing for root process
 Timings for root process:
   CPU time (s)                        :  28.59
   Elapsed time (s)                    :  29.40
 BigDFT infocode                       :  0
 Average noise forces: {x:  5.19097062E-02, y:  8.22396724E-03, z:  5.81652201E-02, 
                    total:  7.83928828E-02}
 Clean forces norm (Ha/Bohr): {maxval:  1.361956317353E-01, fnrm2:  7.884564232634E-02}
 Raw forces norm (Ha/Bohr): {maxval:  1.643170732283E-01, fnrm2:  8.977622717247E-02}
  #------------------------------------------------------------------------------ Atomic Forces
 Atomic Forces (Ha/Bohr):
 -  {S: [-3.056823666241E-02, -4.748402122148E-02, -2.359468311000E-02]} # 0001
 -  {O: [ 1.157237965317E-01, -2.345830437284E-03,  5.909522490256E-02]} # 0002
 -  {O: [ 8.985365476369E-02,  5.294521323853E-02,  8.759209567373E-02]} # 0003
 -  {O: [ 7.251042197478E-03,  3.760788726764E-02,  1.287114813507E-01]} # 0004
 -  {N: [ 1.023770653637E-02,  3.068735672169E-03, -3.524960308994E-02]} # 0005
 -  {N: [-2.576037686219E-02, -7.697872591695E-04,  2.154540726664E-02]} # 0006
 -  {C: [ 9.751693850939E-03,  4.085508100128E-02, -4.064424986341E-03]} # 0007
 -  {C: [-4.511225156113E-04,  4.220285285345E-02,  1.892291127857E-02]} # 0008
 -  {C: [-3.343908437437E-02, -1.406421624753E-02, -3.787211258522E-02]} # 0009
 -  {C: [-3.169059193564E-02, -1.782412868457E-02, -1.879307674400E-02]} # 0010
 -  {C: [ 3.701736841110E-03, -1.624003704027E-02, -2.430499396155E-02]} # 0011
 -  {C: [ 2.800114136049E-03,  7.820361853095E-03, -1.631038361932E-02]} # 0012
 -  {C: [-1.730315726909E-02, -1.657226818058E-02, -1.129495478492E-02]} # 0013
 -  {C: [ 4.918832604154E-03, -2.533048544313E-02, -1.470147449594E-02]} # 0014
 -  {C: [ 1.456740779391E-02,  6.558428928374E-03, -3.185556844373E-04]} # 0015
 -  {C: [ 2.061617569572E-02, -3.586867985334E-02, -3.807768739198E-03]} # 0016
 -  {H: [-1.289710148803E-02,  1.358428069953E-02,  4.530372594509E-03]} # 0017
 -  {H: [-4.517786178479E-03,  1.179591314932E-02,  8.271329424189E-03]} # 0018
 -  {H: [-1.967611397535E-02,  7.503396772891E-03, -4.399265541855E-03]} # 0019
 -  {H: [-1.387542719519E-03,  1.019035646186E-02,  2.664204935500E-03]} # 0020
 -  {H: [-1.875148347326E-02, -8.201306115986E-03, -2.309963091306E-03]} # 0021
 -  {H: [-7.490161553843E-03, -1.935794768108E-03, -1.094549028260E-02]} # 0022
 -  {H: [-3.082277771388E-04, -4.934038326981E-03, -6.944214712884E-03]} # 0023
 -  {H: [-2.976575506191E-02, -7.046527818713E-03,  3.980894047943E-03]} # 0024
 -  {H: [ 7.026160224743E-03, -8.538084028368E-03, -1.259993819649E-02]} # 0025
 -  {H: [-1.330557494156E-02, -6.817003005400E-03, -1.888703515692E-02]} # 0026
 -  {H: [-8.123981841720E-03, -5.643836698514E-03, -1.354535787961E-02]} # 0027
 -  {H: [-6.298141693273E-03, -8.720382924054E-03, -1.283662940531E-02]} # 0028
 -  {H: [-8.438015417982E-03, -5.315267056861E-03, -1.977494334253E-02]} # 0029
 -  {H: [-3.362545713067E-03, -4.243963366664E-03, -2.158911989023E-02]} # 0030
 -  {H: [-1.349787528634E-02, -9.778052017036E-03, -1.866794457598E-02]} # 0031
 -  {H: [ 5.845555649022E-04,  1.354120259590E-02, -2.501987597744E-03]} # 0032
 Energy (Hartree)                      : -1.44000324288647562E+02
 Force Norm (Hartree/Bohr)             :  2.80794662211274582E-01
 Memory Consumption Report:
   Tot. No. of Allocations             :  13750
   Tot. No. of Deallocations           :  13750
   Remaining Memory (B)                :  0
   Memory occupation:
     Peak Value (MB)                   :  590.711
     for the array                     : psir_noconf
     in the routine                    : psi_to_vlocpsi
     Memory Peak of process            : 632.672 MB
 Walltime since initialization         : 00:00:30.156099965
 Max No. of dictionaries used          :  7692 #( 877 still in use)
 Number of dictionary folders allocated:  1<|MERGE_RESOLUTION|>--- conflicted
+++ resolved
@@ -92,10 +92,6 @@
    experimental_mode                   : Yes #    Activate the experimental mode in linear scaling
    kappa_conv                          : 0.7 #    Exit kappa for extended input guess (experimental mode)
    evbounds_nsatur                     : 100 #    Number of FOE cycles before the eigenvalue bounds are shrinked (linear)
-<<<<<<< HEAD
-    #                                              purification, 1 FOE, 2 renormalization)
-=======
->>>>>>> bbe5a21d
    calculate_gap                       : Yes #    linear scaling calculate the HOMO LUMO gap
    correction_co_contra                : Yes #    linear scaling correction covariant / contravariant gradient
    debug                               : No #     Debug option
