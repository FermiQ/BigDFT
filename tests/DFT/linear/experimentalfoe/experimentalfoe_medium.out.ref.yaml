--- conflicted
+++ resolved
@@ -25,36 +25,18 @@
    |     |     |     |     |     |         D               T    T
    |     |     |     |     |     |   DDDDDD       F         TTTT
    |_____|_____|_____|_____|_____|______                    www.bigdft.org   "
-
+ 
  Reference Paper                       : The Journal of Chemical Physics 129, 014109 (2008)
-<<<<<<< HEAD
- Version Number                        : 1.7.6.1
- Timestamp of this run                 : 2014-12-04 10:00:47.960
- Root process Hostname                 : athelas
- Number of MPI tasks                   :  2
-=======
  Version Number                        : 1.7.5.13
  Timestamp of this run                 : 2014-10-29 12:42:28.014
  Root process Hostname                 : girofle
  Number of MPI tasks                   :  4
->>>>>>> a7b335d2
  OpenMP parallelization                :  Yes
  Maximal OpenMP threads per MPI task   :  2
- MPI tasks of root process node        :  2
+ MPI tasks of root process node        :  4
   #------------------------------------------------------------------ Code compiling options
  Compilation options:
    Configure arguments:
-<<<<<<< HEAD
-     " 'FCFLAGS=-O2 -fopenmp' 
-     '--with-ext-linalg=-L/opt/intel/composer_xe_2013.1.117/mkl/lib/intel64 -lmkl_rt 
-     -liomp5 -lm' 'CFLAGS=-O2 -fopenmp' 'CC=mpicc.openmpi' 'CXX=mpicxx.openmpi' 
-     'FC=mpif90.openmpi' 'F77=mpif77.openmpi'"
-
-   Compilers (CC, FC, CXX)             :  [ mpicc.openmpi, mpif90.openmpi, mpicxx.openmpi ]
-   Compiler flags:
-     CFLAGS                            : -O2 -fopenmp
-     FCFLAGS                           : -O2 -fopenmp
-=======
      " 'FC=/local/stephanm/openmpi-1.6.5_intel/bin/mpif90' 'CC=icc' 'FCFLAGS=-O2 -xSSE4.2 
      -openmp' 
      '--with-ext-linalg=/opt/intel/composer_xe_2013_sp1.0.080/mkl/lib/intel64/libmkl_blas95_l
@@ -67,51 +49,9 @@
    Compiler flags:
      CFLAGS                            : -g -O2
      FCFLAGS                           : -O2 -xSSE4.2 -openmp
->>>>>>> a7b335d2
      CXXFLAGS                          : -g -O2
   #------------------------------------------------------------------------ Input parameters
  radical                               : medium
- posinp:
-   units                               : angstroem
-   positions:
-   - S: [2.110810041427612, 1.3472900390625, 1.147340059280396]
-   - O: [1.188789963722229, -4.20959997177124, 0.5974900126457214]
-   - O: [-4.215010166168213, 2.833260059356689, -3.372770071029663]
-   - O: [-3.650729894638062, 0.6806899905204773, -3.233860015869141]
-   - N: [0.973800003528595, -2.348220109939575, 1.967810034751892]
-   - N: [2.692820072174072, -2.451479911804199, 0.3897899985313416]
-   - C: [1.68137001991272, -1.095829963684082, 2.061800003051758]
-   - C: [2.882689952850342, -1.214120030403137, 1.105299949645996]
-   - C: [0.8388000130653381, 0.1256500035524368, 1.651270031929016]
-   - C: [2.92123007774353, 1.7209999263286591E-002, 0.2029500007629395]
-   - C: [-0.186379998922348, -0.1607899963855744, 0.5153899788856506]
-   - C: [-0.9343299865722656, 1.102589964866638, 5.9719998389482498E-002]
-   - C: [1.579480051994324, -3.108710050582886, 0.9494600296020508]
-   - C: [-1.894240021705627, 0.78711998462677, -1.096150040626526]
-   - C: [-2.599669933319092, 2.057519912719727, -1.595960021018982]
-   - C: [-3.517810106277466, 1.805080056190491, -2.775190114974976]
-   - H: [2.08213996887207, -0.9287099838256836, 3.087069988250732]
-   - H: [3.817130088806152, -1.263779997825622, 1.707970023155212]
-   - H: [0.2547799944877625, 0.4894599914550781, 2.524840116500854]
-   - H: [3.953749895095825, 0.2568399906158447, -0.1274300068616867]
-   - H: [2.325890064239502, -0.1351500004529953, -0.7166900038719177]
-   - H: [-0.9342700242996216, -0.8964200019836426, 0.8841800093650818]
-   - H: [0.3012000024318695, -0.6210700273513794, -0.3634699881076813]
-   - H: [0.1454000025987625, -2.618499994277954, 2.51774001121521]
-   - H: [3.303960084915161, -2.828449964523315, -0.3491800129413605]
-   - H: [-1.498209953308105, 1.533069968223572, 0.916379988193512]
-   - H: [-0.2015500068664551, 1.855839967727661, -0.2997399866580963]
-   - H: [-1.310140013694763, 0.3501800000667572, -1.936699986457825]
-   - H: [-2.651969909667969, 4.481000080704689E-002, -0.7608799934387207]
-   - H: [-1.832299947738647, 2.796600103378296, -1.913470029830933]
-   - H: [-3.196330070495605, 2.495670080184937, -0.7670900225639343]
-   - H: [-4.066420078277588, 3.652090072631835, -2.834059953689575]
-   properties:
-     format                            : xyz
-     source                            : medium
- outdir                                : ./
- logfile                               : Yes
- run_from_files                        : Yes
  perf:
    debug                               : No #     Debug option
    fftcache                            : 8192 #   Cache size for the FFT
@@ -138,6 +78,7 @@
    inguess_geopt                       : 0 #      Input guess to be used during the optimization
    store_index                         : Yes #    Store indices or recalculate them for linear scaling
    verbosity                           : 2 #      Verbosity of the output
+   outdir                              : ./ #     Writing directory
    psp_onfly                           : Yes #    Calculate pseudopotential projectors on the fly
    multipole_preserving                : No #     (EXPERIMENTAL) Preserve the multipole moment of the ionic density
    pdsyev_blocksize                    : -8 #     SCALAPACK linear scaling blocksize
@@ -313,8 +254,44 @@
    rloc: [7.0, 7.0] #                             localization radius for the support functions
    rloc_kernel                         : 9.0 #    localization radius for the density kernel
    rloc_kernel_foe                     : 14.0 #   cutoff radius for the FOE matrix vector multiplications
- mode:
-   method                              : dft #    Run method of BigDFT call
+ posinp:
+   units                               : angstroem
+   positions:
+   - S: [2.110810041427612, 1.3472900390625, 1.147340059280396]
+   - O: [1.188789963722229, -4.20959997177124, 0.5974900126457214]
+   - O: [-4.215010166168213, 2.833260059356689, -3.372770071029663]
+   - O: [-3.650729894638062, 0.6806899905204773, -3.233860015869141]
+   - N: [0.973800003528595, -2.348220109939575, 1.967810034751892]
+   - N: [2.692820072174072, -2.451479911804199, 0.3897899985313416]
+   - C: [1.68137001991272, -1.095829963684082, 2.061800003051758]
+   - C: [2.882689952850342, -1.214120030403137, 1.105299949645996]
+   - C: [0.8388000130653381, 0.1256500035524368, 1.651270031929016]
+   - C: [2.92123007774353, 1.7209999263286591E-002, 0.2029500007629395]
+   - C: [-0.186379998922348, -0.1607899963855743, 0.5153899788856506]
+   - C: [-0.9343299865722656, 1.102589964866638, 5.9719998389482498E-002]
+   - C: [1.579480051994324, -3.108710050582886, 0.9494600296020507]
+   - C: [-1.894240021705627, 0.78711998462677, -1.096150040626526]
+   - C: [-2.599669933319092, 2.057519912719727, -1.595960021018982]
+   - C: [-3.517810106277466, 1.805080056190491, -2.775190114974976]
+   - H: [2.08213996887207, -0.9287099838256836, 3.087069988250732]
+   - H: [3.817130088806152, -1.263779997825623, 1.707970023155212]
+   - H: [0.2547799944877625, 0.4894599914550781, 2.524840116500854]
+   - H: [3.953749895095825, 0.2568399906158447, -0.1274300068616867]
+   - H: [2.325890064239502, -0.1351500004529953, -0.7166900038719177]
+   - H: [-0.9342700242996216, -0.8964200019836426, 0.8841800093650817]
+   - H: [0.3012000024318695, -0.6210700273513794, -0.3634699881076813]
+   - H: [0.1454000025987625, -2.618499994277954, 2.51774001121521]
+   - H: [3.303960084915161, -2.828449964523315, -0.3491800129413605]
+   - H: [-1.498209953308105, 1.533069968223572, 0.916379988193512]
+   - H: [-0.2015500068664551, 1.855839967727661, -0.2997399866580963]
+   - H: [-1.310140013694763, 0.3501800000667572, -1.936699986457825]
+   - H: [-2.651969909667969, 4.481000080704689E-002, -0.7608799934387207]
+   - H: [-1.832299947738647, 2.796600103378296, -1.913470029830933]
+   - H: [-3.196330070495605, 2.495670080184937, -0.7670900225639343]
+   - H: [-4.066420078277588, 3.652090072631836, -2.834059953689575]
+   properties:
+     format                            : xyz
+     source                            : medium
  psppar.S:
    Pseudopotential type                : HGH-K
    Atomic number                       : 16
@@ -414,7 +391,7 @@
      Coarse PSP                        : 0.0
      Source                            : Hard-Coded
   #--------------------------------------------------------------------------------------- |
- Data Writing directory                : ./
+ Data Writing directory                : ./data-medium/
   #-------------------------------------------------- Input Atomic System (file: medium.xyz)
  Atomic System Properties:
    Number of atomic types              :  5
@@ -572,41 +549,75 @@
    No. of projectors                   :  0
    PSP XC                              : "XC: Teter 93"
   #-------------------------------------------------------------------------- Atom Positions
+ Atomic positions within the cell (Atomic and Grid Units):
+ - S: {AU:  [  16.695,  14.564,  12.885 ], GU:  [  37.101,  32.365,  28.634 ]} # 0001
+ - O: {AU:  [  14.953,  4.0631,  11.846 ], GU:  [  33.229,  9.0290,  26.325 ]} # 0002
+ - O: {AU:  [  4.7412,  17.372,  4.3434 ], GU:  [  10.536,  38.605,  9.6519 ]} # 0003
+ - O: {AU:  [  5.8076,  13.304,  4.6059 ], GU:  [  12.906,  29.565,  10.235 ]} # 0004
+ - N: {AU:  [  14.547,  7.5806,  14.436 ], GU:  [  32.326,  16.846,  32.079 ]} # 0005
+ - N: {AU:  [  17.795,  7.3854,  11.454 ], GU:  [  39.545,  16.412,  25.452 ]} # 0006
+ - C: {AU:  [  15.884,  9.9472,  14.613 ], GU:  [  35.297,  22.105,  32.474 ]} # 0007
+ - C: {AU:  [  18.154,  9.7237,  12.806 ], GU:  [  40.342,  21.608,  28.457 ]} # 0008
+ - C: {AU:  [  14.292,  12.255,  13.837 ], GU:  [  31.759,  27.234,  30.750 ]} # 0009
+ - C: {AU:  [  18.227,  12.051,  11.100 ], GU:  [  40.504,  26.779,  24.668 ]} # 0010
+ - C: {AU:  [  12.354,  11.714,  11.691 ], GU:  [  27.454,  26.032,  25.980 ]} # 0011
+ - C: {AU:  [  10.941,  14.102,  10.830 ], GU:  [  24.313,  31.337,  24.066 ]} # 0012
+ - C: {AU:  [  15.691,  6.1434,  12.511 ], GU:  [  34.869,  13.652,  27.803 ]} # 0013
+ - C: {AU:  [  9.1269,  13.505,  8.6456 ], GU:  [  20.282,  30.012,  19.212 ]} # 0014
+ - C: {AU:  [  7.7938,  15.906,  7.7010 ], GU:  [  17.320,  35.347,  17.113 ]} # 0015
+ - C: {AU:  [  6.0588,  15.429,  5.4726 ], GU:  [  13.464,  34.287,  12.161 ]} # 0016
+ - H: {AU:  [  16.641,  10.263,  16.551 ], GU:  [  36.980,  22.807,  36.779 ]} # 0017
+ - H: {AU:  [  19.920,  9.6298,  13.945 ], GU:  [  44.266,  21.400,  30.988 ]} # 0018
+ - H: {AU:  [  13.188,  12.943,  15.488 ], GU:  [  29.306,  28.762,  34.418 ]} # 0019
+ - H: {AU:  [  20.178,  12.503,  10.476 ], GU:  [  44.840,  27.785,  23.280 ]} # 0020
+ - H: {AU:  [  17.102,  11.763,  9.3626 ], GU:  [  38.004,  26.139,  20.806 ]} # 0021
+ - H: {AU:  [  10.941,  10.324,  12.388 ], GU:  [  24.313,  22.942,  27.529 ]} # 0022
+ - H: {AU:  [  13.276,  10.844,  10.030 ], GU:  [  29.501,  24.099,  22.289 ]} # 0023
+ - H: {AU:  [  12.981,  7.0698,  15.475 ], GU:  [  28.847,  15.711,  34.388 ]} # 0024
+ - H: {AU:  [  18.950,  6.6730,  10.057 ], GU:  [  42.111,  14.829,  22.349 ]} # 0025
+ - H: {AU:  [  9.8753,  14.915,  12.449 ], GU:  [  21.945,  33.145,  27.664 ]} # 0026
+ - H: {AU:  [  12.326,  15.525,  10.151 ], GU:  [  27.390,  34.500,  22.557 ]} # 0027
+ - H: {AU:  [  10.231,  12.680,  7.0571 ], GU:  [  22.735,  28.177,  15.683 ]} # 0028
+ - H: {AU:  [  7.6950,  12.103,  9.2791 ], GU:  [  17.100,  26.895,  20.620 ]} # 0029
+ - H: {AU:  [  9.2439,  17.303,  7.1010 ], GU:  [  20.542,  38.451,  15.780 ]} # 0030
+ - H: {AU:  [  6.6663,  16.734,  9.2674 ], GU:  [  14.814,  37.187,  20.594 ]} # 0031
+ - H: {AU:  [  5.0220,  18.919,  5.3614 ], GU:  [  11.160,  42.043,  11.914 ]} # 0032
+ Rigid Shift Applied (AU)              :  [  12.706,  12.018,  10.717 ]
  Atomic structure:
    Units                               : angstroem
    Positions:
-   - S: [ 8.834777991,  7.706965949,  6.818518970] # [  37.10,  32.36,  28.63 ] 0001
-   - O: [ 7.912757913,  2.150075938,  6.268668923] # [  33.23,  9.03,  26.32 ] 0002
-   - O: [ 2.508957783,  9.192935969,  2.298408840] # [  10.54,  38.60,  9.65 ] 0003
-   - O: [ 3.073238055,  7.040365900,  2.437318895] # [  12.91,  29.57,  10.24 ] 0004
-   - N: [ 7.697767953,  4.011455800,  7.638988945] # [  32.33,  16.85,  32.08 ] 0005
-   - N: [ 9.416788021,  3.908195998,  6.060968909] # [  39.54,  16.41,  25.45 ] 0006
-   - C: [ 8.405337969,  5.263845946,  7.732978914] # [  35.30,  22.10,  32.47 ] 0007
-   - C: [ 9.606657902,  5.145555879,  6.776478860] # [  40.34,  21.61,  28.46 ] 0008
-   - C: [ 7.562767962,  6.485325913,  7.322448943] # [  31.76,  27.23,  30.75 ] 0009
-   - C: [ 9.645198027,  6.376885909,  5.874128911] # [  40.50,  26.78,  24.67 ] 0010
-   - C: [ 6.537587950,  6.198885913,  6.186568890] # [  27.45,  26.03,  25.98 ] 0011
-   - C: [ 5.789637963,  7.462265874,  5.730898909] # [  24.31,  31.34,  24.07 ] 0012
-   - C: [ 8.303448001,  3.250965859,  6.620638940] # [  34.87,  13.65,  27.80 ] 0013
-   - C: [ 4.829727927,  7.146795894,  4.575028870] # [  20.28,  30.01,  19.21 ] 0014
-   - C: [ 4.124298016,  8.417195822,  4.075218890] # [  17.32,  35.35,  17.11 ] 0015
-   - C: [ 3.206157843,  8.164755966,  2.895988796] # [  13.46,  34.29,  12.16 ] 0016
-   - H: [ 8.806107918,  5.430965926,  8.758248899] # [  36.98,  22.81,  36.78 ] 0017
-   - H: [ 10.54109804,  5.095895912,  7.379148934] # [  44.27,  21.40,  30.99 ] 0018
-   - H: [ 6.978747944,  6.849135901,  8.196019027] # [  29.31,  28.76,  34.42 ] 0019
-   - H: [ 10.67771784,  6.616515900,  5.543748904] # [  44.84,  27.79,  23.28 ] 0020
-   - H: [ 9.049858013,  6.224525909,  4.954488907] # [  38.00,  26.14,  20.81 ] 0021
-   - H: [ 5.789697925,  5.463255908,  6.555358920] # [  24.31,  22.94,  27.53 ] 0022
-   - H: [ 7.025167952,  5.738605882,  5.307708923] # [  29.50,  24.10,  22.29 ] 0023
-   - H: [ 6.869367952,  3.741175915,  8.188918922] # [  28.85,  15.71,  34.39 ] 0024
-   - H: [ 10.02792803,  3.531225945,  5.321998898] # [  42.11,  14.83,  22.35 ] 0025
-   - H: [ 5.225757996,  7.892745878,  6.587558899] # [  21.95,  33.14,  27.66 ] 0026
-   - H: [ 6.522417942,  8.215515877,  5.371438924] # [  27.39,  34.50,  22.56 ] 0027
-   - H: [ 5.413827935,  6.709855910,  3.734478924] # [  22.73,  28.18,  15.68 ] 0028
-   - H: [ 4.071998040,  6.404485910,  4.910298917] # [  17.10,  26.89,  20.62 ] 0029
-   - H: [ 4.891668001,  9.156276013,  3.757708881] # [  20.54,  38.45,  15.78 ] 0030
-   - H: [ 3.527637879,  8.855345990,  4.904088888] # [  14.81,  37.19,  20.59 ] 0031
-   - H: [ 2.657547871,  10.01176598,  2.837118957] # [  11.16,  42.04,  11.91 ] 0032
+   - S: [ 8.834777989,  7.706965947,  6.818518969] # [  37.10,  32.36,  28.63 ] 0001
+   - O: [ 7.912757911,  2.150075936,  6.268668922] # [  33.23,  9.03,  26.32 ] 0002
+   - O: [ 2.508957782,  9.192935968,  2.298408838] # [  10.54,  38.60,  9.65 ] 0003
+   - O: [ 3.073238053,  7.040365899,  2.437318894] # [  12.91,  29.57,  10.24 ] 0004
+   - N: [ 7.697767951,  4.011455798,  7.638988944] # [  32.33,  16.85,  32.08 ] 0005
+   - N: [ 9.416788020,  3.908195996,  6.060968908] # [  39.54,  16.41,  25.45 ] 0006
+   - C: [ 8.405337968,  5.263845945,  7.732978912] # [  35.30,  22.10,  32.47 ] 0007
+   - C: [ 9.606657901,  5.145555878,  6.776478859] # [  40.34,  21.61,  28.46 ] 0008
+   - C: [ 7.562767961,  6.485325912,  7.322448941] # [  31.76,  27.23,  30.75 ] 0009
+   - C: [ 9.645198025,  6.376885907,  5.874128910] # [  40.50,  26.78,  24.67 ] 0010
+   - C: [ 6.537587949,  6.198885912,  6.186568888] # [  27.45,  26.03,  25.98 ] 0011
+   - C: [ 5.789637961,  7.462265873,  5.730898908] # [  24.31,  31.34,  24.07 ] 0012
+   - C: [ 8.303448000,  3.250965858,  6.620638939] # [  34.87,  13.65,  27.80 ] 0013
+   - C: [ 4.829727926,  7.146795893,  4.575028869] # [  20.28,  30.01,  19.21 ] 0014
+   - C: [ 4.124298014,  8.417195821,  4.075218888] # [  17.32,  35.35,  17.11 ] 0015
+   - C: [ 3.206157841,  8.164755964,  2.895988794] # [  13.46,  34.29,  12.16 ] 0016
+   - H: [ 8.806107917,  5.430965924,  8.758248898] # [  36.98,  22.81,  36.78 ] 0017
+   - H: [ 10.54109804,  5.095895910,  7.379148933] # [  44.27,  21.40,  30.99 ] 0018
+   - H: [ 6.978747942,  6.849135900,  8.196019026] # [  29.31,  28.76,  34.42 ] 0019
+   - H: [ 10.67771784,  6.616515899,  5.543748903] # [  44.84,  27.79,  23.28 ] 0020
+   - H: [ 9.049858012,  6.224525908,  4.954488906] # [  38.00,  26.14,  20.81 ] 0021
+   - H: [ 5.789697923,  5.463255906,  6.555358919] # [  24.31,  22.94,  27.53 ] 0022
+   - H: [ 7.025167950,  5.738605881,  5.307708921] # [  29.50,  24.10,  22.29 ] 0023
+   - H: [ 6.869367950,  3.741175914,  8.188918921] # [  28.85,  15.71,  34.39 ] 0024
+   - H: [ 10.02792803,  3.531225944,  5.321998896] # [  42.11,  14.83,  22.35 ] 0025
+   - H: [ 5.225757994,  7.892745876,  6.587558898] # [  21.95,  33.14,  27.66 ] 0026
+   - H: [ 6.522417941,  8.215515876,  5.371438923] # [  27.39,  34.50,  22.56 ] 0027
+   - H: [ 5.413827934,  6.709855908,  3.734478923] # [  22.73,  28.18,  15.68 ] 0028
+   - H: [ 4.071998038,  6.404485909,  4.910298916] # [  17.10,  26.89,  20.62 ] 0029
+   - H: [ 4.891668000,  9.156276012,  3.757708880] # [  20.54,  38.45,  15.78 ] 0030
+   - H: [ 3.527637877,  8.855345988,  4.904088887] # [  14.81,  37.19,  20.59 ] 0031
+   - H: [ 2.657547869,  10.01176598,  2.837118956] # [  11.16,  42.04,  11.91 ] 0032
    Rigid Shift Applied (AU)            :  [  12.706,  12.018,  10.717 ]
   #------------------------------------------------------------------------- Grid properties
  Box Grid spacings                     :  [  0.4500,  0.4500,  0.4500 ]
@@ -620,20 +631,20 @@
  High Res. box is treated separately   :  Yes
   #------------------------------------------------------------------- Kernel Initialization
  Poisson Kernel Initialization:
-   MPI tasks                           :  2
+   MPI tasks                           :  4
    OpenMP threads per MPI task         :  2
  Poisson Kernel Creation:
    Boundary Conditions                 : Free
    Memory Requirements per MPI task:
-     Density (MB)                      :  9.84
-     Kernel (MB)                       :  10.05
+     Density (MB)                      :  4.92
+     Kernel (MB)                       :  5.10
      Full Grid Arrays (MB)             :  18.98
      Load Balancing of calculations:
        Density:
-         MPI tasks 0- 1                : 100%
+         MPI tasks 0- 3                : 100%
        Kernel:
-         MPI tasks 0- 0                : 100%
-         MPI task 1                    :  99%
+         MPI tasks 0- 2                : 100%
+         MPI task 3                    :  92%
        Complete LB per task            : 1/3 LB_density + 2/3 LB_kernel
  Wavefunctions Descriptors, full simulation domain:
    Coarse resolution grid:
@@ -646,8 +657,8 @@
  Total Number of Electrons             :  90
  Spin treatment                        : Averaged
  Orbitals Repartition:
-   MPI tasks  0- 0                     :  23
-   MPI tasks  1- 1                     :  22
+   MPI tasks  0- 0                     :  12
+   MPI tasks  1- 3                     :  11
  Total Number of Orbitals              :  45
  Input Occupation Numbers:
  - Occupation Numbers: {Orbitals No. 1-45:  2.0000}
@@ -655,15 +666,10 @@
  preconditioning load balancing min/max after:  [  2.92E+05,  3.17E+05 ]
  task with max load                    :  [  2 ]
  Support function repartition:
-<<<<<<< HEAD
-   MPI tasks  0- 1                     :  40
- Wavefunctions memory occupation for root MPI process:  10 MB 704 KB 416 B
-=======
    MPI tasks  0- 1                     :  21
    MPI tasks  2- 2                     :  20
    MPI tasks  3- 3                     :  18
  Wavefunctions memory occupation for root MPI process:  5 MB 590 KB 128 B
->>>>>>> a7b335d2
  NonLocal PSP Projectors Descriptors:
    Creation strategy                   : On-the-fly
    Total number of projectors          :  20
@@ -675,31 +681,26 @@
  Memory requirements for principal quantities (MiB.KiB):
    Subspace Matrix                     : 0.2 #    (Number of Orbitals: 45)
    Single orbital                      : 0.476 #  (Number of Components: 60908)
-   All (distributed) orbitals          : 32.66 #  (Number of Orbitals per MPI task: 23)
-   Wavefunction storage size           : 245.842 # (DIIS/SD workspaces included)
+   All (distributed) orbitals          : 16.747 # (Number of Orbitals per MPI task: 12)
+   Wavefunction storage size           : 128.261 # (DIIS/SD workspaces included)
    Nonlocal Pseudopotential Arrays     : 0.258
    Full Uncompressed (ISF) grid        : 18.1006
    Workspaces storage size             : 2.472
  Accumulated memory requirements during principal run stages (MiB.KiB):
-   Kernel calculation                  : 192.526
-   Density Construction                : 338.839
-   Poisson Solver                      : 374.339
-   Hamiltonian application             : 343.395
-   Orbitals Orthonormalization         : 343.397
- Estimated Memory Peak (MB)            :  374
+   Kernel calculation                  : 97.627
+   Density Construction                : 201.504
+   Poisson Solver                      : 192.724
+   Hamiltonian application             : 206.60
+   Orbitals Orthonormalization         : 206.62
+ Estimated Memory Peak (MB)            :  206
  NonLocal PSP Projectors Descriptors:
    Creation strategy                   : On-the-fly
    Total number of projectors          :  20
    Total number of components          :  32955
    Percent of zero components          :  0
    Size of workspaces                  :  26444
-<<<<<<< HEAD
-   Maximum size of masking arrays for a projector:  39120
-   Cumulative size of masking arrays   :  385362
-=======
    Maximum size of masking arrays for a projector:  21405
    Cumulative size of masking arrays   :  155523
->>>>>>> a7b335d2
  total elements                        :  6400
  non-zero elements                     :  6342
  sparsity in %                         :  0.91
@@ -728,32 +729,20 @@
  taskgroup summary:
    number of taskgroups                :  1
    taskgroups overview:
-<<<<<<< HEAD
-   -  {number of tasks:  2, IDs:  [  0,  1 ], 
-=======
    -  {number of tasks:  4, IDs: { 0: {s:  1, e:  4652},  1: {s:  1, e:  4652},  2: {s:  1, 
  e:  4652},  3: {s:  1, e:  4652}}, 
->>>>>>> a7b335d2
  start / end:  [  1,  4652 ], start / end disjoint:  [  1,  4652 ]}
  taskgroup summary:
    number of taskgroups                :  1
    taskgroups overview:
-<<<<<<< HEAD
-   -  {number of tasks:  2, IDs:  [  0,  1 ], 
-=======
    -  {number of tasks:  4, IDs: { 0: {s:  1, e:  6342},  1: {s:  1, e:  6342},  2: {s:  1, 
  e:  6342},  3: {s:  1, e:  6342}}, 
->>>>>>> a7b335d2
  start / end:  [  1,  6342 ], start / end disjoint:  [  1,  6342 ]}
  taskgroup summary:
    number of taskgroups                :  1
    taskgroups overview:
-<<<<<<< HEAD
-   -  {number of tasks:  2, IDs:  [  0,  1 ], 
-=======
    -  {number of tasks:  4, IDs: { 0: {s:  1, e:  6342},  1: {s:  1, e:  6342},  2: {s:  1, 
  e:  6342},  3: {s:  1, e:  6342}}, 
->>>>>>> a7b335d2
  start / end:  [  1,  6342 ], start / end disjoint:  [  1,  6342 ]}
  Checking Compression/Uncompression of large sparse matrices:
    Tolerances for this check           :  1.00000001335143196E-10
@@ -769,18 +758,6 @@
    transposition check, mean error     :  0.000000000000000000E+00
    transposition check, max error      :  0.000000000000000000E+00
  Checking Communications of Minimal Basis:
-<<<<<<< HEAD
-   Number of coarse and fine DoF (MasterMPI task):  [  28316,  869 ]
-   Tolerances for this check: [ 1.06328501419637729E-06,  1.77635683940025046E-14]
-   Maxdiff for transpose (checksum)    :  3.49245965480804443E-10
-   Maxdiff for overlap calculation     :  6.25848770141601562E-07
-   Maxdiff for untranspose             :  0.00000000000000000E+00
- Checking Communications of Enlarged Minimal Basis:
-   Number of coarse and fine DoF (MasterMPI task):  [  27339,  858 ]
-   Tolerances for this check: [ 2.86976253831543876E-06,  1.77635683940025046E-14]
-   Maxdiff for transpose (checksum)    :  1.39698386192321777E-09
-   Maxdiff for overlap calculation     :  2.83122062683105469E-06
-=======
    Number of coarse and fine DoF (MasterMPI task):  [  18994,  479 ]
    Tolerances for this check: [ 1.02278096603654266E-06,  1.77635683940025046E-14]
    Maxdiff for transpose (checksum)    :  4.65661287307739258E-10
@@ -791,30 +768,21 @@
    Tolerances for this check: [ 2.40858098453895707E-06,  1.77635683940025046E-14]
    Maxdiff for transpose (checksum)    :  1.62981450557708740E-09
    Maxdiff for overlap calculation     :  4.02331352233886719E-07
->>>>>>> a7b335d2
    Maxdiff for untranspose             :  0.00000000000000000E+00
- Ion-Ion interaction energy            :  5.94925290783479E+02
+ Ion-Ion interaction energy            :  5.94925290648570E+02
   #---------------------------------------------------------------- Ionic Potential Creation
-<<<<<<< HEAD
- Total ionic charge                    : -89.999998936071
-=======
  Total ionic charge                    : -89.999998936075
->>>>>>> a7b335d2
  Poisson Solver:
    BC                                  : Free
    Box                                 :  [  143,  137,  127 ]
-   MPI tasks                           :  2
+   MPI tasks                           :  4
   #------------------------------------------------------------ Input Wavefunctions Creation
  Input Hamiltonian:
    Total No. of Atomic Input Orbitals  :  80
    Inputguess Orbitals Repartition:
-<<<<<<< HEAD
-     MPI tasks  0- 1                   :  40
-=======
      MPI tasks  0- 1                   :  21
      MPI tasks  2- 2                   :  20
      MPI tasks  3- 3                   :  18
->>>>>>> a7b335d2
    Atomic Input Orbital Generation:
    -  {Atom Type: S, Electronic configuration: {s: [ 2.00], p: [ 4/3,  4/3,  4/3]}}
    -  {Atom Type: O, Electronic configuration: {s: [ 2.00], p: [ 4/3,  4/3,  4/3]}}
@@ -823,29 +791,24 @@
    -  {Atom Type: H, Electronic configuration: {s: [ 1.00]}}
    Wavelet conversion succeeded        :  Yes
    Deviation from normalization        :  2.62E-04
-   Total charge                        :  8.999997042889E+01
+   Total charge                        :  8.999997042890E+01
    Poisson Solver:
      BC                                : Free
      Box                               :  [  143,  137,  127 ]
-     MPI tasks                         :  2
+     MPI tasks                         :  4
    orthonormalization of input guess   : standard
     #-------------------------------------------- Extended input guess for experimental mode
    Extended input guess:
      support function optimization: &it_supfun000
      -  { #------------------------------------------------------------------------ iter: 1
  target function: TRACE, Hamiltonian Applied:  Yes, 
- Energies: {Ekin:  1.54999852670E+02, Epot: -1.63288549315E+02, Enl:  1.81790141373E+01}, 
+ Energies: {Ekin:  1.54999852639E+02, Epot: -1.63288549294E+02, Enl:  1.81790141375E+01}, 
  Orthoconstraint:  Yes, calculation of S^-1: direct calculation, 
  calculate S^x: {mode: sparse, powers: {x: -1}, order:  6, 
  error estimation: [
  max / mean error:  [  1.19E-11,  3.86E-13 ]]}, 
-<<<<<<< HEAD
- correction orthoconstraint:  Yes, Preconditioning:  Yes, rel D: -0.00E+00, 
- iter:  1, fnrm:  4.55E-01, Omega: -8.845074485949192E+01, D: -8.85E+01, D best: -8.85E+01, 
-=======
  correction orthoconstraint:  Yes, Preconditioning:  Yes, rel D:  0.00E+00, 
  iter:  1, fnrm:  4.55E-01, Omega: -8.845074487818931E+01, D: -8.85E+01, D best: -8.85E+01, 
->>>>>>> a7b335d2
  Optimization: {algorithm: DIIS, history length:  3, consecutive failures:  0, 
            total failures:  0}, 
  calculate S^x: {mode: sparse, powers: {x: -1/2}, order:  6, 
@@ -854,18 +817,14 @@
  Orthogonalization:  Yes}
      -  { #------------------------------------------------------------------------ iter: 2
  target function: TRACE, Hamiltonian Applied:  Yes, 
- Energies: {Ekin:  1.53532942648E+02, Epot: -1.66555558850E+02, Enl:  2.00795804334E+01}, 
+ Energies: {Ekin:  1.53532942620E+02, Epot: -1.66555558828E+02, Enl:  2.00795804317E+01}, 
  Orthoconstraint:  Yes, calculation of S^-1: direct calculation, 
  calculate S^x: {mode: sparse, powers: {x: -1}, order:  6, 
  error estimation: [
  max / mean error:  [  2.06E-13,  8.58E-15 ]]}, 
  correction orthoconstraint:  Yes, Preconditioning:  Yes, rel D:  3.71E-02, 
                       kappa:  7.405E-01, 
-<<<<<<< HEAD
- iter:  2, fnrm:  2.49E-01, Omega: -9.172929701324813E+01, D: -3.28E+00, D best: -3.28E+00, 
-=======
  iter:  2, fnrm:  2.49E-01, Omega: -9.172929702975762E+01, D: -3.28E+00, D best: -3.28E+00, 
->>>>>>> a7b335d2
  Optimization: {algorithm: DIIS, history length:  3, consecutive failures:  0, 
            total failures:  0}, 
  calculate S^x: {mode: sparse, powers: {x: -1/2}, order:  6, 
@@ -874,42 +833,27 @@
  Orthogonalization:  Yes}
      -  { #------------------------------------------------------------------------ iter: 3
  target function: TRACE, Hamiltonian Applied:  Yes, 
- Energies: {Ekin:  1.52489687574E+02, Epot: -1.68934584616E+02, Enl:  2.18703481411E+01}, 
+ Energies: {Ekin:  1.52489687550E+02, Epot: -1.68934584593E+02, Enl:  2.18703481368E+01}, 
  Orthoconstraint:  Yes, calculation of S^-1: direct calculation, 
  calculate S^x: {mode: sparse, powers: {x: -1}, order:  6, 
  error estimation: [
  max / mean error:  [  1.26E-14,  5.86E-16 ]]}, 
  correction orthoconstraint:  Yes, Preconditioning:  Yes, rel D:  5.30E-02, 
                       kappa:  5.971E-01, 
-<<<<<<< HEAD
- iter:  3, fnrm:  1.06E-01, Omega: -9.313435453826412E+01, D: -1.41E+00, D best: -1.41E+00, 
- exit criterion: extended input guess}
-     -  &final_supfun000  { #------------------------------------------------------ iter: 3
- target function: TRACE, 
- Energies: {Ekin:  1.52489687574E+02, Epot: -1.68934584616E+02, Enl:  2.18703481411E+01}, 
- iter:  3, fnrm:  1.06E-01, Omega: -9.313435453826412E+01, D: -1.41E+00, D best: -1.41E+00}
-=======
  iter:  3, fnrm:  1.06E-01, Omega: -9.313435455323884E+01, D: -1.41E+00, D best: -1.41E+00, 
  exit criterion: extended input guess}
      -  &final_supfun000  { #------------------------------------------------------ iter: 3
  target function: TRACE, 
  Energies: {Ekin:  1.52489687550E+02, Epot: -1.68934584593E+02, Enl:  2.18703481368E+01}, 
  iter:  3, fnrm:  1.06E-01, Omega: -9.313435455323884E+01, D: -1.41E+00, D best: -1.41E+00}
->>>>>>> a7b335d2
         #Support functions created
    Kernel update:
      max dev from unity                :  3.97E-04
      mean dev from unity               :  5.89E-05
      Hamiltonian application required  :  Yes
-<<<<<<< HEAD
-     gap                               :  0.1568395008212582
-     lowest eigenvalue                 : -0.8306196828224304
-     highest eigenvalue                :  0.7608117224045119
-=======
      gap                               :  0.1568395007761514
      lowest eigenvalue                 : -0.8306196826760787
      highest eigenvalue                :  0.7608117219887233
->>>>>>> a7b335d2
      method                            : FOE
       #~~~~~~~~~~~~~~~~~~~~~~~~~~~~~~~~~~~~~~~~~~~~~~~~~~~~~~~~~~~ FOE calculation of kernel
      S^-1/2                            : recalculate
@@ -934,67 +878,20 @@
  bisec/eval bounds:  [ -0.10,  0.19, -1.50,  1.50 ], pol deg:  900, eF:  1.900000000E-01, 
        polynomials: from memory, 
  Search new eF: {method: bisection / secant method, guess for new ef:  9.46169506E-02}, 
- iter:  3, Tr(K):  9.191781484E+01, charge diff:  1.917814839E+00}
+ iter:  3, Tr(K):  9.191781484E+01, charge diff:  1.917814841E+00}
      -  { #---------------------------------------------------------------------- it FOE: 4
- bisec/eval bounds:  [ -0.10,  0.19, -1.50,  1.50 ], pol deg:  900, eF:  9.461695056E-02, 
+ bisec/eval bounds:  [ -0.10,  0.19, -1.50,  1.50 ], pol deg:  900, eF:  9.461695055E-02, 
        polynomials: from memory,    eval/bisection bounds ok:  [  Yes,  Yes,  Yes,  Yes ], 
  interpol check: {D eF: -9.538305E-02, D Tr: -1.917812E+00, interpol possible:  Yes}, 
  Search new eF: {method: bisection / secant method, guess for new ef:  4.59626871E-02}, 
-<<<<<<< HEAD
- iter:  4, Tr(K):  9.000000271E+01, charge diff:  2.713874053E-06}
-=======
  iter:  4, Tr(K):  9.000000271E+01, charge diff:  2.713877024E-06}
->>>>>>> a7b335d2
      -  { #---------------------------------------------------------------------- it FOE: 5
- bisec/eval bounds:  [ -0.10,  0.09, -1.50,  1.50 ], pol deg:  900, eF:  4.596268712E-02, 
+ bisec/eval bounds:  [ -0.10,  0.09, -1.50,  1.50 ], pol deg:  900, eF:  4.596268711E-02, 
        polynomials: from memory,    eval/bisection bounds ok:  [  Yes,  Yes,  Yes,  Yes ], 
  interpol check: {D eF: -4.865426E-02, D Tr: -3.950448E-04, interpol possible:  Yes}, 
- Search new eF: {method: bisection / secant method, guess for new ef:  8.22862625E-02}, 
- iter:  5, Tr(K):  8.999960767E+01, charge diff: -3.923309444E-04}
+ Search new eF: {method: bisection / secant method, guess for new ef:  8.22862623E-02}, 
+ iter:  5, Tr(K):  8.999960767E+01, charge diff: -3.923309396E-04}
      -  { #---------------------------------------------------------------------- it FOE: 6
-<<<<<<< HEAD
- bisec/eval bounds:  [  0.05,  0.09, -1.50,  1.50 ], pol deg:  900, eF:  8.228626247E-02, 
-       polynomials: from memory,    eval/bisection bounds ok:  [  Yes,  Yes,  Yes,  Yes ], 
- interpol check: {D eF:  3.632358E-02, D Tr:  3.962433E-04, interpol possible:  Yes}, 
- Search new eF: {det: -3.225E-08, limit:  1.000E-20, method: cubic interpolation, 
-    guess for new ef:  8.22930283E-02}, 
- iter:  6, Tr(K):  9.000000391E+01, charge diff:  3.912382496E-06}
-     -  { #---------------------------------------------------------------------- it FOE: 7
- bisec/eval bounds:  [  0.05,  0.08, -1.50,  1.50 ], pol deg:  900, eF:  8.229302831E-02, 
-       polynomials: from memory,    eval/bisection bounds ok:  [  Yes,  Yes,  Yes,  Yes ], 
- interpol check: {D eF:  6.765846E-06, D Tr:  1.345299E-09, interpol possible:  Yes}, 
- Search new eF: {det: -6.601E-14, limit:  1.000E-20, method: cubic interpolation, 
-    guess for new ef:  7.73499631E-02}, 
- iter:  7, Tr(K):  9.000000391E+01, charge diff:  3.913727795E-06}
-     -  { #---------------------------------------------------------------------- it FOE: 8
- bisec/eval bounds:  [  0.05,  0.08, -1.50,  1.50 ], pol deg:  900, eF:  7.734996309E-02, 
-       polynomials: from memory,    eval/bisection bounds ok:  [  Yes,  Yes,  Yes,  Yes ], 
- interpol check: {D eF: -4.943065E-03, D Tr: -7.759839E-06, interpol possible:  Yes}, 
- Search new eF: {det:  6.838E-15, limit:  1.000E-20, method: cubic interpolation, 
-    guess for new ef:  7.88724392E-02}, 
- iter:  8, Tr(K):  8.999999615E+01, charge diff: -3.846111483E-06}
-     -  { #---------------------------------------------------------------------- it FOE: 9
- bisec/eval bounds:  [  0.08,  0.08, -1.50,  1.50 ], pol deg:  900, eF:  7.887243923E-02, 
-       polynomials: from memory,    eval/bisection bounds ok:  [  Yes,  Yes,  Yes,  Yes ], 
- interpol check: {D eF:  1.522476E-03, D Tr:  1.961267E-06, interpol possible:  Yes}, 
- Search new eF: {det:  2.935E-18, limit:  1.000E-20, method: cubic interpolation, 
-    guess for new ef:  7.97572303E-02}, 
- iter:  9, Tr(K):  8.999999812E+01, charge diff: -1.884844636E-06}
-     -  { #--------------------------------------------------------------------- it FOE: 10
- bisec/eval bounds:  [  0.08,  0.08, -1.50,  1.50 ], pol deg:  900, eF:  7.975723034E-02, 
-       polynomials: from memory,    eval/bisection bounds ok:  [  Yes,  Yes,  Yes,  Yes ], 
- interpol check: {D eF:  8.847911E-04, D Tr:  1.930514E-06, interpol possible:  Yes}, 
- Search new eF: {det: -1.390E-16, limit:  1.000E-20, method: cubic interpolation, 
-    guess for new ef:  7.97370914E-02}, 
- iter:  10, Tr(K):  9.000000005E+01, charge diff:  4.566949485E-08}
-     diff from reference kernel        :  7.430E-06
-     ebs                               : -27.50237355088212
-     ebs_check                         : -27.50237232111871
-     diff                              :  1.2297634057745199E-006
-     relative diff                     :  4.4714809923562992E-008
-     modify fscale                     : increase
-     trace(KS)                         :  90.00000004566951
-=======
  bisec/eval bounds:  [  0.05,  0.09, -1.50,  1.50 ], pol deg:  900, eF:  8.228626228E-02, 
        polynomials: from memory,    eval/bisection bounds ok:  [  Yes,  Yes,  Yes,  Yes ], 
  interpol check: {D eF:  3.632358E-02, D Tr:  3.962433E-04, interpol possible:  Yes}, 
@@ -1036,16 +933,15 @@
      relative diff                     :  4.4714841714308925E-008
      modify fscale                     : increase
      trace(KS)                         :  90.00000004566986
->>>>>>> a7b335d2
      need to repeat with sharper decay (new):  No
       #~~~~~~~~~~~~~~~~~~~~~~~~~~~~~~~~~~~~~~~~~~~~~~~~~~ FOE calculation of kernel finished
      Kohn-Sham residue                 :  2.023E-01
      Coefficients available            :  No
    Hamiltonian update: {
- Energies: {Ekin:  1.52489687574E+02, Epot: -1.77880655749E+02, Enl:  2.18703481411E+01, 
-              EH:  7.22433079022E+02,  EXC: -4.22680265415E+01, EvXC: -5.53494711349E+01}, 
-    Total charge:  8.999997470744E+01, 
- Poisson Solver: {BC: Free, Box:  [  143,  137,  127 ], MPI tasks:  2}}
+ Energies: {Ekin:  1.52489687550E+02, Epot: -1.77880655727E+02, Enl:  2.18703481368E+01, 
+              EH:  7.22433078893E+02,  EXC: -4.22680265389E+01, EvXC: -5.53494711314E+01}, 
+    Total charge:  8.999997470745E+01, 
+ Poisson Solver: {BC: Free, Box:  [  143,  137,  127 ], MPI tasks:  4}}
     #================================================================= Input guess generated
   #------------------------------------------------------------------- Self-Consistent Cycle
  Ground State Optimization:
@@ -1056,22 +952,11 @@
  }
    -  { #-------------------------------------------------------------------------- iter: 1
  target function: HYBRID, Hamiltonian Applied:  Yes, 
- Energies: {Ekin:  1.47486201322E+02, Epot: -1.54132616598E+02, Enl:  1.15386347768E+01}, 
+ Energies: {Ekin:  1.47486201301E+02, Epot: -1.54132616580E+02, Enl:  1.15386347746E+01}, 
  Orthoconstraint:  Yes, 
  kernel update by FOE: [
  calculate S^x: {mode: sparse, powers: {x: 1/2}, order:  6, 
  error estimation: [
-<<<<<<< HEAD
- max / mean error:  [  7.86E-16,  5.72E-17 ]]}, 
- calculate S^x: {mode: sparse, powers: {x: 1/2, x: -1/2, x: -1}, order:  6, 
- error estimation: [
- max / mean error:  [  7.86E-16,  5.72E-17 ], 
- max / mean error:  [  7.08E-15,  3.51E-16 ], 
- max / mean error:  [  1.26E-14,  5.86E-16 ]]}, 
- ], calculation of S^-1: from memory, correction orthoconstraint:  Yes, 
-        Preconditioning:  Yes, rel D: -0.00E+00, 
- iter:  1, fnrm:  2.88E-01, Omega: -1.321395720477072E+02, D: -1.32E+02, D best: -1.32E+02, 
-=======
  max / mean error:  [  7.86E-16,  5.68E-17 ]]}, 
  calculate S^x: {mode: sparse, powers: {x: 1/2, x: -1/2, x: -1}, order:  6, 
  error estimation: [
@@ -1081,13 +966,12 @@
  ], calculation of S^-1: from memory, correction orthoconstraint:  Yes, 
         Preconditioning:  Yes, rel D:  0.00E+00, 
  iter:  1, fnrm:  2.88E-01, Omega: -1.321395720458321E+02, D: -1.32E+02, D best: -1.32E+02, 
->>>>>>> a7b335d2
  Optimization: {algorithm: DIIS, history length:  3, consecutive failures:  0, 
            total failures:  0}, 
  Orthogonalization:  No, Normalization:  Yes}
    -  { #-------------------------------------------------------------------------- iter: 2
  target function: HYBRID, Hamiltonian Applied:  Yes, 
- Energies: {Ekin:  1.47170466279E+02, Epot: -1.53307754508E+02, Enl:  1.13946956671E+01}, 
+ Energies: {Ekin:  1.47170466256E+02, Epot: -1.53307754488E+02, Enl:  1.13946956647E+01}, 
  Orthoconstraint:  Yes, 
  kernel update by FOE: [
  calculate S^x: {mode: sparse, powers: {x: 1/2, x: -1/2, x: -1}, order:  6, 
@@ -1097,21 +981,12 @@
  max / mean error:  [  1.39E-09,  2.06E-10 ]]}, 
  ], calculation of S^-1: from memory, correction orthoconstraint:  Yes, 
         Preconditioning:  Yes, rel D:  9.24E-03, kappa:  2.449E-01, kappa to history:  Yes, 
-<<<<<<< HEAD
- iter:  2, fnrm:  3.15E-01, Omega: -1.333599419468634E+02, D: -1.22E+00, D best: -1.22E+00, 
- exit criterion: energy difference}
-   -  &final_supfun001  { #-------------------------------------------------------- iter: 2
- target function: HYBRID, 
- Energies: {Ekin:  1.47170466279E+02, Epot: -1.53307754508E+02, Enl:  1.13946956671E+01}, 
- iter:  2, fnrm:  3.15E-01, Omega: -1.333599419468634E+02, D: -1.22E+00, D best: -1.22E+00}
-=======
  iter:  2, fnrm:  3.15E-01, Omega: -1.333599419448173E+02, D: -1.22E+00, D best: -1.22E+00, 
  exit criterion: energy difference}
    -  &final_supfun001  { #-------------------------------------------------------- iter: 2
  target function: HYBRID, 
  Energies: {Ekin:  1.47170466256E+02, Epot: -1.53307754488E+02, Enl:  1.13946956647E+01}, 
  iter:  2, fnrm:  3.15E-01, Omega: -1.333599419448173E+02, D: -1.22E+00, D best: -1.22E+00}
->>>>>>> a7b335d2
       #Support functions created
     #=================================================================== kernel optimization
  - kernel optimization: &it_kernel001
@@ -1120,15 +995,9 @@
        max dev from unity              :  2.51E-02
        mean dev from unity             :  3.60E-03
        Hamiltonian application required:  No
-<<<<<<< HEAD
-       gap                             :  5.0173374909803115E-002
-       lowest eigenvalue               : -0.916304814153165
-       highest eigenvalue              :  0.8318418729324448
-=======
        gap                             :  5.0173374840731089E-002
        lowest eigenvalue               : -0.916304813992562
        highest eigenvalue              :  0.8318418725239196
->>>>>>> a7b335d2
        method                          : FOE
         #~~~~~~~~~~~~~~~~~~~~~~~~~~~~~~~~~~~~~~~~~~~~~~~~~~~~~~~~~ FOE calculation of kernel
        S^-1/2                          : from memory
@@ -1137,18 +1006,6 @@
        polynomial degree multiplicator :  3.000E+00
        FOE to determine density kernel: &it_foe001-001-01-01
        -  { #-------------------------------------------------------------------- it FOE: 1
-<<<<<<< HEAD
- bisec/eval bounds:  [ -0.01,  0.17, -1.50,  1.50 ], pol deg:  720, eF: -9.362908574E-03, 
-       polynomials: recalculated,   eval/bisection bounds ok:  [  Yes,  Yes,  Yes,  No ]}
-       -  { #-------------------------------------------------------------------- it FOE: 2
- bisec/eval bounds:  [ -0.01,  0.17, -1.50,  1.50 ], pol deg:  720, eF:  1.688370914E-01, 
-       polynomials: from memory,    eval/bisection bounds ok:  [  Yes,  Yes,  Yes,  No ]}
-       -  { #-------------------------------------------------------------------- it FOE: 3
- bisec/eval bounds:  [ -0.01,  0.25, -1.50,  1.50 ], pol deg:  720, eF:  2.490270914E-01, 
-       polynomials: from memory, 
- Search new eF: {method: bisection / secant method, guess for new ef:  1.23866619E-01}, 
- iter:  3, Tr(K):  9.706642100E+01, charge diff:  7.066421004E+00}
-=======
  bisec/eval bounds:  [ -0.01,  0.17, -1.50,  1.50 ], pol deg:  720, eF: -9.362909570E-03, 
        polynomials: recalculated,   eval/bisection bounds ok:  [  Yes,  Yes,  Yes,  No ]}
        -  { #-------------------------------------------------------------------- it FOE: 2
@@ -1159,87 +1016,52 @@
        polynomials: from memory, 
  Search new eF: {method: bisection / secant method, guess for new ef:  1.23866619E-01}, 
  iter:  3, Tr(K):  9.706642091E+01, charge diff:  7.066420906E+00}
->>>>>>> a7b335d2
        -  { #-------------------------------------------------------------------- it FOE: 4
- bisec/eval bounds:  [ -0.01,  0.25, -1.50,  1.50 ], pol deg:  720, eF:  1.238666193E-01, 
+ bisec/eval bounds:  [ -0.01,  0.25, -1.50,  1.50 ], pol deg:  720, eF:  1.238666189E-01, 
        polynomials: from memory,    eval/bisection bounds ok:  [  Yes,  Yes,  Yes,  Yes ], 
  interpol check: {D eF: -1.251605E-01, D Tr: -9.093229E+00, interpol possible:  Yes}, 
  Search new eF: {method: bisection / secant method, guess for new ef:  1.69105370E-01}, 
- iter:  4, Tr(K):  8.797319217E+01, charge diff: -2.026807828E+00}
+ iter:  4, Tr(K):  8.797319217E+01, charge diff: -2.026807834E+00}
        -  { #-------------------------------------------------------------------- it FOE: 5
-<<<<<<< HEAD
- bisec/eval bounds:  [  0.12,  0.25, -1.50,  1.50 ], pol deg:  720, eF:  1.691053704E-01, 
-       polynomials: from memory,    eval/bisection bounds ok:  [  Yes,  Yes,  Yes,  Yes ], 
- interpol check: {D eF:  4.523875E-02, D Tr:  2.017986E+00, interpol possible:  Yes}, 
- Search new eF: {method: bisection / secant method, guess for new ef:  1.89135628E-01}, 
- iter:  5, Tr(K):  8.999117784E+01, charge diff: -8.822158364E-03}
-=======
  bisec/eval bounds:  [  0.12,  0.25, -1.50,  1.50 ], pol deg:  720, eF:  1.691053699E-01, 
        polynomials: from memory,    eval/bisection bounds ok:  [  Yes,  Yes,  Yes,  Yes ], 
  interpol check: {D eF:  4.523875E-02, D Tr:  2.017986E+00, interpol possible:  Yes}, 
  Search new eF: {method: bisection / secant method, guess for new ef:  1.89135627E-01}, 
  iter:  5, Tr(K):  8.999117784E+01, charge diff: -8.822159929E-03}
->>>>>>> a7b335d2
        -  { #-------------------------------------------------------------------- it FOE: 6
- bisec/eval bounds:  [  0.17,  0.25, -1.50,  1.50 ], pol deg:  720, eF:  1.891356281E-01, 
+ bisec/eval bounds:  [  0.17,  0.25, -1.50,  1.50 ], pol deg:  720, eF:  1.891356275E-01, 
        polynomials: from memory,    eval/bisection bounds ok:  [  Yes,  Yes,  Yes,  Yes ], 
  interpol check: {D eF:  2.003026E-02, D Tr:  4.213576E-01, interpol possible:  Yes}, 
  Search new eF: {det: -3.543E-08, limit:  1.000E-20, method: cubic interpolation, 
     guess for new ef:  1.69610397E-01}, 
-<<<<<<< HEAD
- iter:  6, Tr(K):  9.041253548E+01, charge diff:  4.125354750E-01}
-=======
  iter:  6, Tr(K):  9.041253544E+01, charge diff:  4.125354448E-01}
->>>>>>> a7b335d2
        -  { #-------------------------------------------------------------------- it FOE: 7
- bisec/eval bounds:  [  0.17,  0.19, -1.50,  1.50 ], pol deg:  720, eF:  1.696103972E-01, 
+ bisec/eval bounds:  [  0.17,  0.19, -1.50,  1.50 ], pol deg:  720, eF:  1.696103969E-01, 
        polynomials: from memory,    eval/bisection bounds ok:  [  Yes,  Yes,  Yes,  Yes ], 
  interpol check: {D eF: -1.952523E-02, D Tr: -4.193554E-01, interpol possible:  Yes}, 
  Search new eF: {det: -2.668E-11, limit:  1.000E-20, method: cubic interpolation, 
     guess for new ef:  1.71056055E-01}, 
-<<<<<<< HEAD
- iter:  7, Tr(K):  8.999318004E+01, charge diff: -6.819964223E-03}
-=======
  iter:  7, Tr(K):  8.999318003E+01, charge diff: -6.819965176E-03}
->>>>>>> a7b335d2
        -  { #-------------------------------------------------------------------- it FOE: 8
- bisec/eval bounds:  [  0.17,  0.19, -1.50,  1.50 ], pol deg:  720, eF:  1.710560554E-01, 
-       polynomials: from memory,    eval/bisection bounds ok:  [  Yes,  Yes,  Yes,  Yes ], 
- interpol check: {D eF:  1.445658E-03, D Tr:  5.033168E-03, interpol possible:  Yes}, 
+ bisec/eval bounds:  [  0.17,  0.19, -1.50,  1.50 ], pol deg:  720, eF:  1.710560552E-01, 
+       polynomials: from memory,    eval/bisection bounds ok:  [  Yes,  Yes,  Yes,  Yes ], 
+ interpol check: {D eF:  1.445658E-03, D Tr:  5.033169E-03, interpol possible:  Yes}, 
  Search new eF: {det:  1.007E-14, limit:  1.000E-20, method: cubic interpolation, 
     guess for new ef:  1.71598015E-01}, 
-<<<<<<< HEAD
- iter:  8, Tr(K):  8.999821320E+01, charge diff: -1.786796224E-03}
-=======
  iter:  8, Tr(K):  8.999821320E+01, charge diff: -1.786796598E-03}
->>>>>>> a7b335d2
        -  { #-------------------------------------------------------------------- it FOE: 9
- bisec/eval bounds:  [  0.17,  0.19, -1.50,  1.50 ], pol deg:  720, eF:  1.715980146E-01, 
-       polynomials: from memory,    eval/bisection bounds ok:  [  Yes,  Yes,  Yes,  Yes ], 
- interpol check: {D eF:  5.419593E-04, D Tr:  1.755080E-03, interpol possible:  Yes}, 
+ bisec/eval bounds:  [  0.17,  0.19, -1.50,  1.50 ], pol deg:  720, eF:  1.715980145E-01, 
+       polynomials: from memory,    eval/bisection bounds ok:  [  Yes,  Yes,  Yes,  Yes ], 
+ interpol check: {D eF:  5.419594E-04, D Tr:  1.755081E-03, interpol possible:  Yes}, 
  Search new eF: {det: -9.641E-15, limit:  1.000E-20, method: cubic interpolation, 
     guess for new ef:  1.71607800E-01}, 
-<<<<<<< HEAD
- iter:  9, Tr(K):  8.999996828E+01, charge diff: -3.171588212E-05}
-=======
  iter:  9, Tr(K):  8.999996828E+01, charge diff: -3.171589309E-05}
->>>>>>> a7b335d2
        -  { #------------------------------------------------------------------- it FOE: 10
- bisec/eval bounds:  [  0.17,  0.19, -1.50,  1.50 ], pol deg:  720, eF:  1.716078001E-01, 
-       polynomials: from memory,    eval/bisection bounds ok:  [  Yes,  Yes,  Yes,  Yes ], 
- interpol check: {D eF:  9.785431E-06, D Tr:  3.155884E-05, interpol possible:  Yes}, 
+ bisec/eval bounds:  [  0.17,  0.19, -1.50,  1.50 ], pol deg:  720, eF:  1.716078000E-01, 
+       polynomials: from memory,    eval/bisection bounds ok:  [  Yes,  Yes,  Yes,  Yes ], 
+ interpol check: {D eF:  9.785434E-06, D Tr:  3.155885E-05, interpol possible:  Yes}, 
  Search new eF: {det:  1.679E-20, limit:  1.000E-20, method: cubic interpolation, 
     guess for new ef:  1.71607849E-01}, 
-<<<<<<< HEAD
- iter:  10, Tr(K):  8.999999984E+01, charge diff: -1.570458039E-07}
-       diff from reference kernel      :  2.636E-02
-       ebs                             : -33.43135362325872
-       ebs_check                       : -33.43030044394413
-       diff                            :  1.0531793145887036E-003
-       relative diff                   :  3.1502742199944608E-005
-       modify fscale                   : increase
-       trace(KS)                       :  89.99999986163058
-=======
  iter:  10, Tr(K):  8.999999984E+01, charge diff: -1.570460029E-07}
        diff from reference kernel      :  2.636E-02
        ebs                             : -33.43135361774871
@@ -1248,40 +1070,24 @@
        relative diff                   :  3.1502742470596504E-005
        modify fscale                   : increase
        trace(KS)                       :  89.99999986163037
->>>>>>> a7b335d2
        need to repeat with sharper decay (new):  No
         #~~~~~~~~~~~~~~~~~~~~~~~~~~~~~~~~~~~~~~~~~~~~~~~~ FOE calculation of kernel finished
        Coefficients available          :  No
      Hamiltonian update: {
-<<<<<<< HEAD
- Energies: {Ekin:  1.52489687574E+02, Epot: -1.77880655749E+02, Enl:  2.18703481411E+01, 
-              EH:  7.18934542814E+02,  EXC: -4.30157606846E+01, EvXC: -5.63385481483E+01}, 
-    Total charge:  8.999998245418E+01, 
- Poisson Solver: {BC: Free, Box:  [  143,  137,  127 ], MPI tasks:  2}}
-     summary: [ {kernel optimization: FOE, mixing quantity: DENS, mix hist:  2, 
- iter:  1, delta:  5.83E-06, energy: -1.44117818189927334E+02, D: -1.441E+02}]
-=======
  Energies: {Ekin:  1.52489687550E+02, Epot: -1.77880655727E+02, Enl:  2.18703481368E+01, 
               EH:  7.18934542684E+02,  EXC: -4.30157606815E+01, EvXC: -5.63385481442E+01}, 
     Total charge:  8.999998245419E+01, 
  Poisson Solver: {BC: Free, Box:  [  143,  137,  127 ], MPI tasks:  4}}
      summary: [ {kernel method: FOE, mix entity: DENS, mix hist:  2, conv crit:  3.15E-09, 
  iter:  1, delta:  5.83E-06, energy: -1.44117818190507137E+02, D: -1.441E+02}]
->>>>>>> a7b335d2
    -  #--------------------------------------------------------------------- kernel iter: 2
      Kernel update:
        max dev from unity              :  2.51E-02
        mean dev from unity             :  3.60E-03
        Hamiltonian application required:  Yes
-<<<<<<< HEAD
-       gap                             :  0.1416768689644575
-       lowest eigenvalue               : -0.8597278143730636
-       highest eigenvalue              :  0.732198667206628
-=======
        gap                             :  0.1416768687425481
        lowest eigenvalue               : -0.8597278142129194
        highest eigenvalue              :  0.7321986666411555
->>>>>>> a7b335d2
        method                          : FOE
         #~~~~~~~~~~~~~~~~~~~~~~~~~~~~~~~~~~~~~~~~~~~~~~~~~~~~~~~~~ FOE calculation of kernel
        S^-1/2                          : from memory
@@ -1290,50 +1096,31 @@
        polynomial degree multiplicator :  3.000E+00
        FOE to determine density kernel: &it_foe001-002-01-01
        -  { #-------------------------------------------------------------------- it FOE: 1
- bisec/eval bounds:  [  0.09,  0.25, -1.50,  1.50 ], pol deg:  576, eF:  9.221974877E-02, 
+ bisec/eval bounds:  [  0.09,  0.25, -1.50,  1.50 ], pol deg:  576, eF:  9.221974867E-02, 
        polynomials: recalculated,   eval/bisection bounds ok:  [  Yes,  Yes,  No,  No ]}
        -  { #-------------------------------------------------------------------- it FOE: 2
- bisec/eval bounds:  [  0.01,  0.25, -1.50,  1.50 ], pol deg:  576, eF:  1.283164877E-02, 
+ bisec/eval bounds:  [  0.01,  0.25, -1.50,  1.50 ], pol deg:  576, eF:  1.283164867E-02, 
        polynomials: from memory,    eval/bisection bounds ok:  [  Yes,  Yes,  Yes,  No ]}
        -  { #-------------------------------------------------------------------- it FOE: 3
- bisec/eval bounds:  [  0.01,  0.25, -1.50,  1.50 ], pol deg:  576, eF:  2.509959488E-01, 
+ bisec/eval bounds:  [  0.01,  0.25, -1.50,  1.50 ], pol deg:  576, eF:  2.509959487E-01, 
        polynomials: from memory, 
- Search new eF: {method: bisection / secant method, guess for new ef:  7.78492203E-02}, 
- iter:  3, Tr(K):  9.542629097E+01, charge diff:  5.426290974E+00}
+ Search new eF: {method: bisection / secant method, guess for new ef:  7.78492204E-02}, 
+ iter:  3, Tr(K):  9.542629097E+01, charge diff:  5.426290973E+00}
        -  { #-------------------------------------------------------------------- it FOE: 4
- bisec/eval bounds:  [  0.01,  0.25, -1.50,  1.50 ], pol deg:  576, eF:  7.784922032E-02, 
+ bisec/eval bounds:  [  0.01,  0.25, -1.50,  1.50 ], pol deg:  576, eF:  7.784922036E-02, 
        polynomials: from memory,    eval/bisection bounds ok:  [  Yes,  Yes,  Yes,  Yes ], 
  interpol check: {D eF: -1.731467E-01, D Tr: -5.426289E+00, interpol possible:  Yes}, 
  Search new eF: {method: bisection / secant method, guess for new ef:  6.15946260E-02}, 
-<<<<<<< HEAD
- iter:  4, Tr(K):  9.000000162E+01, charge diff:  1.620624730E-06}
-=======
  iter:  4, Tr(K):  9.000000162E+01, charge diff:  1.620625113E-06}
->>>>>>> a7b335d2
        -  { #-------------------------------------------------------------------- it FOE: 5
  bisec/eval bounds:  [  0.01,  0.08, -1.50,  1.50 ], pol deg:  576, eF:  6.159462603E-02, 
        polynomials: from memory,    eval/bisection bounds ok:  [  Yes,  Yes,  Yes,  Yes ], 
  interpol check: {D eF: -1.625459E-02, D Tr:  9.183902E-07, interpol possible:  No}, 
-<<<<<<< HEAD
- Search new eF: {method: bisection / secant method, guess for new ef:  4.94036451E-02}, 
- iter:  5, Tr(K):  9.000000254E+01, charge diff:  2.539014929E-06}
-=======
  Search new eF: {method: bisection / secant method, guess for new ef:  4.94036450E-02}, 
  iter:  5, Tr(K):  9.000000254E+01, charge diff:  2.539015327E-06}
->>>>>>> a7b335d2
        -  { #-------------------------------------------------------------------- it FOE: 6
- bisec/eval bounds:  [  0.01,  0.06, -1.50,  1.50 ], pol deg:  576, eF:  4.940364506E-02, 
-       polynomials: from memory,    eval/bisection bounds ok:  [  Yes,  Yes,  Yes,  Yes ], 
-<<<<<<< HEAD
- Search new eF: {method: bisection / secant method, guess for new ef:  5.74630797E-02}, 
- iter:  6, Tr(K):  8.999998826E+01, charge diff: -1.174085811E-05}
-       -  { #-------------------------------------------------------------------- it FOE: 7
- bisec/eval bounds:  [  0.05,  0.06, -1.50,  1.50 ], pol deg:  576, eF:  5.746307974E-02, 
-       polynomials: from memory,    eval/bisection bounds ok:  [  Yes,  Yes,  Yes,  Yes ], 
- interpol check: {D eF:  8.059435E-03, D Tr:  1.386194E-05, interpol possible:  Yes}, 
- Search new eF: {method: bisection / secant method, guess for new ef:  5.48316144E-02}, 
- iter:  7, Tr(K):  9.000000212E+01, charge diff:  2.121083256E-06}
-=======
+ bisec/eval bounds:  [  0.01,  0.06, -1.50,  1.50 ], pol deg:  576, eF:  4.940364504E-02, 
+       polynomials: from memory,    eval/bisection bounds ok:  [  Yes,  Yes,  Yes,  Yes ], 
  Search new eF: {method: bisection / secant method, guess for new ef:  5.74630796E-02}, 
  iter:  6, Tr(K):  8.999998826E+01, charge diff: -1.174085773E-05}
        -  { #-------------------------------------------------------------------- it FOE: 7
@@ -1342,34 +1129,17 @@
  interpol check: {D eF:  8.059435E-03, D Tr:  1.386194E-05, interpol possible:  Yes}, 
  Search new eF: {method: bisection / secant method, guess for new ef:  5.48316141E-02}, 
  iter:  7, Tr(K):  9.000000212E+01, charge diff:  2.121083810E-06}
->>>>>>> a7b335d2
        -  { #-------------------------------------------------------------------- it FOE: 8
- bisec/eval bounds:  [  0.05,  0.06, -1.50,  1.50 ], pol deg:  576, eF:  5.483161436E-02, 
+ bisec/eval bounds:  [  0.05,  0.06, -1.50,  1.50 ], pol deg:  576, eF:  5.483161409E-02, 
        polynomials: from memory,    eval/bisection bounds ok:  [  Yes,  Yes,  Yes,  Yes ], 
  interpol check: {D eF: -2.631465E-03, D Tr: -4.399352E-06, interpol possible:  Yes}, 
-<<<<<<< HEAD
- Search new eF: {method: bisection / secant method, guess for new ef:  5.61708521E-02}, 
- iter:  8, Tr(K):  8.999999772E+01, charge diff: -2.278268397E-06}
-=======
  Search new eF: {method: bisection / secant method, guess for new ef:  5.61708517E-02}, 
  iter:  8, Tr(K):  8.999999772E+01, charge diff: -2.278267971E-06}
->>>>>>> a7b335d2
        -  { #-------------------------------------------------------------------- it FOE: 9
- bisec/eval bounds:  [  0.05,  0.06, -1.50,  1.50 ], pol deg:  576, eF:  5.617085206E-02, 
-       polynomials: from memory,    eval/bisection bounds ok:  [  Yes,  Yes,  Yes,  Yes ], 
- interpol check: {D eF:  1.339238E-03, D Tr:  2.448611E-06, interpol possible:  Yes}, 
+ bisec/eval bounds:  [  0.05,  0.06, -1.50,  1.50 ], pol deg:  576, eF:  5.617085169E-02, 
+       polynomials: from memory,    eval/bisection bounds ok:  [  Yes,  Yes,  Yes,  Yes ], 
+ interpol check: {D eF:  1.339238E-03, D Tr:  2.448610E-06, interpol possible:  Yes}, 
  Search new eF: {det:  1.348E-15, limit:  1.000E-20, method: cubic interpolation, 
-<<<<<<< HEAD
-    guess for new ef:  5.60710525E-02}, 
- iter:  9, Tr(K):  9.000000017E+01, charge diff:  1.703422328E-07}
-       diff from reference kernel      :  5.661E-05
-       ebs                             : -31.06437059161596
-       ebs_check                       : -31.064371418869
-       diff                            : -8.2725304295649948E-007
-       relative diff                   :  2.6630285024341321E-008
-       modify fscale                   : increase
-       trace(KS)                       :  90.000000189128
-=======
     guess for new ef:  5.60710520E-02}, 
  iter:  9, Tr(K):  9.000000017E+01, charge diff:  1.703424175E-07}
        diff from reference kernel      :  5.661E-05
@@ -1379,29 +1149,11 @@
        relative diff                   :  2.6630290063058712E-008
        modify fscale                   : increase
        trace(KS)                       :  90.00000018912812
->>>>>>> a7b335d2
        need to repeat with sharper decay (new):  No
         #~~~~~~~~~~~~~~~~~~~~~~~~~~~~~~~~~~~~~~~~~~~~~~~~ FOE calculation of kernel finished
        Kohn-Sham residue               :  1.639E-01
        Coefficients available          :  No
      Hamiltonian update: {
-<<<<<<< HEAD
- Energies: {Ekin:  1.47170466279E+02, Epot: -1.59445009105E+02, Enl:  1.13946956671E+01, 
-              EH:  7.19924122126E+02,  EXC: -4.26729470474E+01, EvXC: -5.58849875555E+01}, 
-    Total charge:  8.999997839410E+01, 
- Poisson Solver: {BC: Free, Box:  [  143,  137,  127 ], MPI tasks:  2}}
-     summary: [ {kernel optimization: FOE, mixing quantity: DENS, mix hist:  2, 
- iter:  2, delta:  1.56E-06, energy: -1.42851161426387193E+02, D:  1.267E+00}]
-   -  &final_kernel001  { #-------------------------------------------------------- iter: 3
- summary: [ {kernel optimization: FOE, mixing quantity: DENS, mix hist:  2, 
- iter:  3, delta:  1.56E-06, energy: -1.42851161426387193E+02, D:  1.267E+00}]}
-    #================================================================= Summary of both steps
-   self consistency summary: &it_sc001
-   -  {iter:  1, target function: HYBRID, mean conf prefac:  2.12E-02, 
- iterations to converge support functions:  2, kernel optimization: FOE,  #WARNING: density optimization not converged
- iter low:  1, delta out:  1.407E-06, energy: -1.42851161426387193E+02, D: -1.429E+02}
-   multiplicator for the confinement   :  5.9973542304419744E-002
-=======
  Energies: {Ekin:  1.47170466256E+02, Epot: -1.59445009084E+02, Enl:  1.13946956647E+01, 
               EH:  7.19924121997E+02,  EXC: -4.26729470441E+01, EvXC: -5.58849875510E+01}, 
     Total charge:  8.999997839411E+01, 
@@ -1417,7 +1169,6 @@
         iterations to converge support functions:  2, kernel optimization: FOE,  #WARNING: density optimization not converged
  iter low:  1, delta out:  1.407E-06, energy: -1.42851161425429950E+02, D: -1.429E+02}
    multiplicator for the confinement   :  5.9973542304291215E-002
->>>>>>> a7b335d2
     #WARNING: No orthogonalizing of the support functions
     #========================================================= support function optimization
  - support function optimization: &it_supfun002
@@ -1425,7 +1176,7 @@
  }
    -  { #-------------------------------------------------------------------------- iter: 1
  target function: HYBRID, Hamiltonian Applied:  Yes, 
- Energies: {Ekin:  1.47170466279E+02, Epot: -1.58631889817E+02, Enl:  1.13946956671E+01}, 
+ Energies: {Ekin:  1.47170466256E+02, Epot: -1.58631889797E+02, Enl:  1.13946956647E+01}, 
  Orthoconstraint:  Yes, 
  kernel update by FOE: [
  calculate S^x: {mode: sparse, powers: {x: 1/2}, order:  6, 
@@ -1437,19 +1188,14 @@
  max / mean error:  [  5.62E-10,  8.35E-11 ], 
  max / mean error:  [  1.39E-09,  2.06E-10 ]]}, 
  ], calculation of S^-1: from memory, correction orthoconstraint:  Yes, 
-<<<<<<< HEAD
-        Preconditioning:  Yes, rel D: -0.00E+00, 
- iter:  1, fnrm:  2.18E-01, Omega: -1.421659969584102E+02, D: -1.00E+01, D best: -1.00E+01, 
-=======
         Preconditioning:  Yes, rel D:  0.00E+00, 
  iter:  1, fnrm:  2.18E-01, Omega: -1.421659969574445E+02, D: -1.00E+01, D best: -1.00E+01, 
->>>>>>> a7b335d2
  Optimization: {algorithm: DIIS, history length:  3, consecutive failures:  0, 
            total failures:  0}, 
  Orthogonalization:  No, Normalization:  Yes}
    -  { #-------------------------------------------------------------------------- iter: 2
  target function: HYBRID, Hamiltonian Applied:  Yes, 
- Energies: {Ekin:  1.41803298005E+02, Epot: -1.53909258890E+02, Enl:  1.07640552399E+01}, 
+ Energies: {Ekin:  1.41803297980E+02, Epot: -1.53909258868E+02, Enl:  1.07640552373E+01}, 
  Orthoconstraint:  Yes, 
  kernel update by FOE: [
  calculate S^x: {mode: sparse, powers: {x: 1/2, x: -1/2, x: -1}, order:  6, 
@@ -1459,21 +1205,12 @@
  max / mean error:  [  4.74E-07,  6.04E-08 ]]}, 
  ], calculation of S^-1: from memory, correction orthoconstraint:  Yes, 
         Preconditioning:  Yes, rel D:  8.27E-03, kappa:  3.431E-01, kappa to history:  Yes, 
-<<<<<<< HEAD
- iter:  2, fnrm:  1.04E-01, Omega: -1.433416281923646E+02, D: -1.18E+00, D best: -1.18E+00, 
- exit criterion: energy difference}
-   -  &final_supfun002  { #-------------------------------------------------------- iter: 2
- target function: HYBRID, 
- Energies: {Ekin:  1.41803298005E+02, Epot: -1.53909258890E+02, Enl:  1.07640552399E+01}, 
- iter:  2, fnrm:  1.04E-01, Omega: -1.433416281923646E+02, D: -1.18E+00, D best: -1.18E+00}
-=======
  iter:  2, fnrm:  1.04E-01, Omega: -1.433416281917712E+02, D: -1.18E+00, D best: -1.18E+00, 
  exit criterion: energy difference}
    -  &final_supfun002  { #-------------------------------------------------------- iter: 2
  target function: HYBRID, 
  Energies: {Ekin:  1.41803297980E+02, Epot: -1.53909258868E+02, Enl:  1.07640552373E+01}, 
  iter:  2, fnrm:  1.04E-01, Omega: -1.433416281917712E+02, D: -1.18E+00, D best: -1.18E+00}
->>>>>>> a7b335d2
       #Support functions created
     #=================================================================== kernel optimization
  - kernel optimization: &it_kernel002
@@ -1482,15 +1219,9 @@
        max dev from unity              :  4.60E-02
        mean dev from unity             :  7.08E-03
        Hamiltonian application required:  No
-<<<<<<< HEAD
-       gap                             :  0.1829207837478474
-       lowest eigenvalue               : -0.8742626372029748
-       highest eigenvalue              :  0.7450106717127969
-=======
        gap                             :  0.1829207836010379
        lowest eigenvalue               : -0.8742626370574664
        highest eigenvalue              :  0.7450106712073057
->>>>>>> a7b335d2
        method                          : FOE
         #~~~~~~~~~~~~~~~~~~~~~~~~~~~~~~~~~~~~~~~~~~~~~~~~~~~~~~~~~ FOE calculation of kernel
        S^-1/2                          : from memory
@@ -1499,58 +1230,23 @@
        polynomial degree multiplicator :  3.000E+00
        FOE to determine density kernel: &it_foe002-001-01-01
        -  { #-------------------------------------------------------------------- it FOE: 1
-<<<<<<< HEAD
- bisec/eval bounds:  [ -0.01,  0.13, -1.50,  1.50 ], pol deg:  461, eF: -1.466374459E-02, 
-=======
  bisec/eval bounds:  [ -0.01,  0.13, -1.50,  1.50 ], pol deg:  461, eF: -1.466374506E-02, 
->>>>>>> a7b335d2
        polynomials: recalculated,   eval/bisection bounds ok:  [  Yes,  Yes,  Yes,  No ]}
        -  { #-------------------------------------------------------------------- it FOE: 2
- bisec/eval bounds:  [ -0.01,  0.13, -1.50,  1.50 ], pol deg:  461, eF:  1.268058496E-01, 
+ bisec/eval bounds:  [ -0.01,  0.13, -1.50,  1.50 ], pol deg:  461, eF:  1.268058491E-01, 
        polynomials: from memory, 
  Search new eF: {method: bisection / secant method, guess for new ef:  2.45976336E-02}, 
-<<<<<<< HEAD
- iter:  2, Tr(K):  9.044539415E+01, charge diff:  4.453941483E-01}
-=======
  iter:  2, Tr(K):  9.044539413E+01, charge diff:  4.453941326E-01}
->>>>>>> a7b335d2
        -  { #-------------------------------------------------------------------- it FOE: 3
  bisec/eval bounds:  [ -0.01,  0.13, -1.50,  1.50 ], pol deg:  461, eF:  2.459763364E-02, 
        polynomials: from memory,    eval/bisection bounds ok:  [  Yes,  Yes,  Yes,  Yes ], 
  interpol check: {D eF: -1.022082E-01, D Tr: -4.454067E-01, interpol possible:  Yes}, 
-<<<<<<< HEAD
- Search new eF: {method: bisection / secant method, guess for new ef:  5.01511295E-02}, 
- iter:  3, Tr(K):  8.999998743E+01, charge diff: -1.256706389E-05}
-=======
  Search new eF: {method: bisection / secant method, guess for new ef:  5.01511294E-02}, 
  iter:  3, Tr(K):  8.999998743E+01, charge diff: -1.256706292E-05}
->>>>>>> a7b335d2
        -  { #-------------------------------------------------------------------- it FOE: 4
- bisec/eval bounds:  [  0.02,  0.13, -1.50,  1.50 ], pol deg:  461, eF:  5.015112952E-02, 
+ bisec/eval bounds:  [  0.02,  0.13, -1.50,  1.50 ], pol deg:  461, eF:  5.015112941E-02, 
        polynomials: from memory,    eval/bisection bounds ok:  [  Yes,  Yes,  Yes,  Yes ], 
  interpol check: {D eF:  2.555350E-02, D Tr:  1.462954E-05, interpol possible:  Yes}, 
-<<<<<<< HEAD
- Search new eF: {method: bisection / secant method, guess for new ef:  4.19614848E-02}, 
- iter:  4, Tr(K):  9.000000206E+01, charge diff:  2.062478359E-06}
-       -  { #-------------------------------------------------------------------- it FOE: 5
- bisec/eval bounds:  [  0.02,  0.05, -1.50,  1.50 ], pol deg:  461, eF:  4.196148483E-02, 
-       polynomials: from memory,    eval/bisection bounds ok:  [  Yes,  Yes,  Yes,  Yes ], 
- interpol check: {D eF: -8.189645E-03, D Tr: -1.108155E-05, interpol possible:  Yes}, 
- Search new eF: {det:  2.416E-09, limit:  1.000E-20, method: cubic interpolation, 
-    guess for new ef:  4.18663407E-02}, 
- iter:  5, Tr(K):  8.999999098E+01, charge diff: -9.019076089E-06}
-       -  { #-------------------------------------------------------------------- it FOE: 6
- bisec/eval bounds:  [  0.04,  0.05, -1.50,  1.50 ], pol deg:  461, eF:  4.186634065E-02, 
-       polynomials: from memory,    eval/bisection bounds ok:  [  Yes,  Yes,  Yes,  Yes ], 
- interpol check: {D eF: -9.514418E-05, D Tr:  2.718013E-07, interpol possible:  No}, 
- Search new eF: {method: bisection / secant method, guess for new ef:  4.72895721E-02}, 
- iter:  6, Tr(K):  8.999999125E+01, charge diff: -8.747274819E-06}
-       -  { #-------------------------------------------------------------------- it FOE: 7
- bisec/eval bounds:  [  0.04,  0.05, -1.50,  1.50 ], pol deg:  461, eF:  4.728957209E-02, 
-       polynomials: from memory,    eval/bisection bounds ok:  [  Yes,  Yes,  Yes,  Yes ], 
- Search new eF: {method: bisection / secant method, guess for new ef:  4.91588566E-02}, 
- iter:  7, Tr(K):  8.999999140E+01, charge diff: -8.595249341E-06}
-=======
  Search new eF: {method: bisection / secant method, guess for new ef:  4.19614844E-02}, 
  iter:  4, Tr(K):  9.000000206E+01, charge diff:  2.062478728E-06}
        -  { #-------------------------------------------------------------------- it FOE: 5
@@ -1571,71 +1267,43 @@
        polynomials: from memory,    eval/bisection bounds ok:  [  Yes,  Yes,  Yes,  Yes ], 
  Search new eF: {method: bisection / secant method, guess for new ef:  4.91588563E-02}, 
  iter:  7, Tr(K):  8.999999140E+01, charge diff: -8.595249881E-06}
->>>>>>> a7b335d2
        -  { #-------------------------------------------------------------------- it FOE: 8
- bisec/eval bounds:  [  0.05,  0.05, -1.50,  1.50 ], pol deg:  461, eF:  4.915885655E-02, 
-       polynomials: from memory,    eval/bisection bounds ok:  [  Yes,  Yes,  Yes,  Yes ], 
-<<<<<<< HEAD
- interpol check: {D eF:  1.869284E-03, D Tr:  6.676580E-06, interpol possible:  Yes}, 
- Search new eF: {method: bisection / secant method, guess for new ef:  4.96460322E-02}, 
- iter:  8, Tr(K):  8.999999808E+01, charge diff: -1.918669483E-06}
-=======
+ bisec/eval bounds:  [  0.05,  0.05, -1.50,  1.50 ], pol deg:  461, eF:  4.915885628E-02, 
+       polynomials: from memory,    eval/bisection bounds ok:  [  Yes,  Yes,  Yes,  Yes ], 
  interpol check: {D eF:  1.869285E-03, D Tr:  6.676580E-06, interpol possible:  Yes}, 
  Search new eF: {method: bisection / secant method, guess for new ef:  4.96460320E-02}, 
  iter:  8, Tr(K):  8.999999808E+01, charge diff: -1.918669682E-06}
->>>>>>> a7b335d2
        -  { #-------------------------------------------------------------------- it FOE: 9
- bisec/eval bounds:  [  0.05,  0.05, -1.50,  1.50 ], pol deg:  461, eF:  4.964603220E-02, 
-       polynomials: from memory,    eval/bisection bounds ok:  [  Yes,  Yes,  Yes,  Yes ], 
- interpol check: {D eF:  4.871756E-04, D Tr:  1.951813E-06, interpol possible:  Yes}, 
- Search new eF: {method: bisection / secant method, guess for new ef:  4.95201019E-02}, 
- iter:  9, Tr(K):  9.000000003E+01, charge diff:  3.314356434E-08}
+ bisec/eval bounds:  [  0.05,  0.05, -1.50,  1.50 ], pol deg:  461, eF:  4.964603200E-02, 
+       polynomials: from memory,    eval/bisection bounds ok:  [  Yes,  Yes,  Yes,  Yes ], 
+ interpol check: {D eF:  4.871757E-04, D Tr:  1.951813E-06, interpol possible:  Yes}, 
+ Search new eF: {method: bisection / secant method, guess for new ef:  4.95201017E-02}, 
+ iter:  9, Tr(K):  9.000000003E+01, charge diff:  3.314360697E-08}
        diff from reference kernel      :  7.962E-06
-<<<<<<< HEAD
-       ebs                             : -32.28524822145622
-       ebs_check                       : -32.28524781047755
-       diff                            :  4.1097867153894185E-007
-       relative diff                   :  1.272961163934346E-008
-       modify fscale                   : increase
-       trace(KS)                       :  90.00000481753614
-=======
        ebs                             : -32.28524821474242
        ebs_check                       : -32.28524780376361
        diff                            :  4.1097881364748901E-007
        relative diff                   :  1.2729616043646325E-008
        modify fscale                   : increase
        trace(KS)                       :  90.00000481753619
->>>>>>> a7b335d2
        need to repeat with sharper decay (new):  No
         #~~~~~~~~~~~~~~~~~~~~~~~~~~~~~~~~~~~~~~~~~~~~~~~~ FOE calculation of kernel finished
        Coefficients available          :  No
      Hamiltonian update: {
- Energies: {Ekin:  1.47170466279E+02, Epot: -1.59445009105E+02, Enl:  1.13946956671E+01, 
-              EH:  7.19868198648E+02,  EXC: -4.24996115299E+01, EvXC: -5.56559657367E+01}, 
+ Energies: {Ekin:  1.47170466256E+02, Epot: -1.59445009084E+02, Enl:  1.13946956647E+01, 
+              EH:  7.19868198518E+02,  EXC: -4.24996115266E+01, EvXC: -5.56559657323E+01}, 
     Total charge:  8.999998404482E+01, 
-<<<<<<< HEAD
- Poisson Solver: {BC: Free, Box:  [  143,  137,  127 ], MPI tasks:  2}}
-     summary: [ {kernel optimization: FOE, mixing quantity: DENS, mix hist:  2, 
- iter:  1, delta:  1.66E-06, energy: -1.44071801878780207E+02, D: -1.221E+00}]
-=======
  Poisson Solver: {BC: Free, Box:  [  143,  137,  127 ], MPI tasks:  4}}
      summary: [ {kernel method: FOE, mix entity: DENS, mix hist:  2, conv crit:  1.04E-09, 
  iter:  1, delta:  1.66E-06, energy: -1.44071801878295446E+02, D: -1.221E+00}]
->>>>>>> a7b335d2
    -  #--------------------------------------------------------------------- kernel iter: 2
      Kernel update:
        max dev from unity              :  4.60E-02
        mean dev from unity             :  7.08E-03
        Hamiltonian application required:  Yes
-<<<<<<< HEAD
-       gap                             :  0.1829354146549685
-       lowest eigenvalue               : -0.899562712740007
-       highest eigenvalue              :  0.7255483406040094
-=======
        gap                             :  0.182935414532545
        lowest eigenvalue               : -0.8995627125952729
        highest eigenvalue              :  0.7255483401252549
->>>>>>> a7b335d2
        method                          : FOE
         #~~~~~~~~~~~~~~~~~~~~~~~~~~~~~~~~~~~~~~~~~~~~~~~~~~~~~~~~~ FOE calculation of kernel
        S^-1/2                          : from memory
@@ -1644,25 +1312,11 @@
        polynomial degree multiplicator :  3.000E+00
        FOE to determine density kernel: &it_foe002-002-01-01
        -  { #-------------------------------------------------------------------- it FOE: 1
-<<<<<<< HEAD
- bisec/eval bounds:  [ -0.01,  0.11, -1.50,  1.50 ], pol deg:  369, eF: -7.775083704E-03, 
-=======
  bisec/eval bounds:  [ -0.01,  0.11, -1.50,  1.50 ], pol deg:  369, eF: -7.775083932E-03, 
->>>>>>> a7b335d2
        polynomials: recalculated,   eval/bisection bounds ok:  [  Yes,  Yes,  Yes,  No ]}
        -  { #-------------------------------------------------------------------- it FOE: 2
- bisec/eval bounds:  [ -0.01,  0.11, -1.50,  1.50 ], pol deg:  369, eF:  1.068152876E-01, 
+ bisec/eval bounds:  [ -0.01,  0.11, -1.50,  1.50 ], pol deg:  369, eF:  1.068152874E-01, 
        polynomials: from memory, 
-<<<<<<< HEAD
- Search new eF: {method: bisection / secant method, guess for new ef:  2.09563716E-02}, 
- iter:  2, Tr(K):  9.054476023E+01, charge diff:  5.447602312E-01}
-       -  { #-------------------------------------------------------------------- it FOE: 3
- bisec/eval bounds:  [ -0.01,  0.11, -1.50,  1.50 ], pol deg:  369, eF:  2.095637165E-02, 
-       polynomials: from memory,    eval/bisection bounds ok:  [  Yes,  Yes,  Yes,  Yes ], 
- interpol check: {D eF: -8.585892E-02, D Tr: -5.447552E-01, interpol possible:  Yes}, 
- Search new eF: {method: bisection / secant method, guess for new ef:  1.36842770E-02}, 
- iter:  3, Tr(K):  9.000000499E+01, charge diff:  4.990965408E-06}
-=======
  Search new eF: {method: bisection / secant method, guess for new ef:  2.09563714E-02}, 
  iter:  2, Tr(K):  9.054476023E+01, charge diff:  5.447602266E-01}
        -  { #-------------------------------------------------------------------- it FOE: 3
@@ -1671,22 +1325,10 @@
  interpol check: {D eF: -8.585892E-02, D Tr: -5.447552E-01, interpol possible:  Yes}, 
  Search new eF: {method: bisection / secant method, guess for new ef:  1.36842768E-02}, 
  iter:  3, Tr(K):  9.000000499E+01, charge diff:  4.990965309E-06}
->>>>>>> a7b335d2
        -  { #-------------------------------------------------------------------- it FOE: 4
- bisec/eval bounds:  [ -0.01,  0.02, -1.50,  1.50 ], pol deg:  369, eF:  1.368427699E-02, 
+ bisec/eval bounds:  [ -0.01,  0.02, -1.50,  1.50 ], pol deg:  369, eF:  1.368427677E-02, 
        polynomials: from memory,    eval/bisection bounds ok:  [  Yes,  Yes,  Yes,  Yes ], 
  interpol check: {D eF: -7.272095E-03, D Tr: -5.796299E-06, interpol possible:  Yes}, 
-<<<<<<< HEAD
- Search new eF: {method: bisection / secant method, guess for new ef:  1.60074904E-02}, 
- iter:  4, Tr(K):  8.999999919E+01, charge diff: -8.053334852E-07}
-       diff from reference kernel      :  2.286E-04
-       ebs                             : -33.65207620027278
-       ebs_check                       : -33.65206302322736
-       diff                            :  1.3177045417478439E-005
-       relative diff                   :  3.9156708605609383E-007
-       modify fscale                   : increase
-       trace(KS)                       :  90.00000397728276
-=======
  Search new eF: {method: bisection / secant method, guess for new ef:  1.60074905E-02}, 
  iter:  4, Tr(K):  8.999999919E+01, charge diff: -8.053341816E-07}
        diff from reference kernel      :  2.286E-04
@@ -1696,28 +1338,14 @@
        relative diff                   :  3.9156710999263881E-007
        modify fscale                   : increase
        trace(KS)                       :  90.00000397728218
->>>>>>> a7b335d2
        need to repeat with sharper decay (new):  No
         #~~~~~~~~~~~~~~~~~~~~~~~~~~~~~~~~~~~~~~~~~~~~~~~~ FOE calculation of kernel finished
        Kohn-Sham residue               :  8.686E-02
        Coefficients available          :  No
      Hamiltonian update: {
- Energies: {Ekin:  1.41803298005E+02, Epot: -1.55680275770E+02, Enl:  1.07640552399E+01, 
-              EH:  7.18312649970E+02,  EXC: -4.21325890139E+01, EvXC: -5.51717001412E+01}, 
+ Energies: {Ekin:  1.41803297980E+02, Epot: -1.55680275749E+02, Enl:  1.07640552373E+01, 
+              EH:  7.18312649840E+02,  EXC: -4.21325890105E+01, EvXC: -5.51717001367E+01}, 
     Total charge:  8.999998288167E+01, 
-<<<<<<< HEAD
- Poisson Solver: {BC: Free, Box:  [  143,  137,  127 ], MPI tasks:  2}}
-     summary: [ {kernel optimization: FOE, mixing quantity: DENS, mix hist:  2, 
- iter:  2, delta:  1.23E-06, energy: -1.44000324259268154E+02, D:  7.148E-02}]
-   -  &final_kernel002  { #-------------------------------------------------------- iter: 3
- summary: [ {kernel optimization: FOE, mixing quantity: DENS, mix hist:  2, 
- iter:  3, delta:  1.23E-06, energy: -1.44000324259268154E+02, D:  7.148E-02}]}
-    #================================================================= Summary of both steps
-   self consistency summary: &it_sc002
-   -  {iter:  2, target function: HYBRID, mean conf prefac:  1.27E-03, 
- iterations to converge support functions:  2, kernel optimization: FOE,  #WARNING: density optimization not converged
- iter low:  2, delta out:  1.045E-06, energy: -1.44000324259268154E+02, D: -1.149E+00}
-=======
  Poisson Solver: {BC: Free, Box:  [  143,  137,  127 ], MPI tasks:  4}}
      summary: [ {kernel method: FOE, mix entity: DENS, mix hist:  2, conv crit:  1.04E-09, 
  iter:  2, delta:  1.23E-06, energy: -1.44000324258760884E+02, D:  7.148E-02}]
@@ -1729,67 +1357,24 @@
    -  {iter:  2, Omega: HYBRID, mean conf prefac:  1.27E-03, damping:  1.00E+00, 
         iterations to converge support functions:  2, kernel optimization: FOE,  #WARNING: density optimization not converged
  iter low:  2, delta out:  1.045E-06, energy: -1.44000324258760884E+02, D: -1.149E+00}
->>>>>>> a7b335d2
     #========================================================================= final results
    self consistency summary:
    -  {iter:  2, 
- Energies: {Ekin:  1.41803298005E+02, Epot: -1.55680275770E+02, Enl:  1.07640552399E+01, 
-              EH:  7.14916086271E+02,  EXC: -4.13615512110E+01, EvXC: -5.41543422649E+01}, 
+ Energies: {Ekin:  1.41803297980E+02, Epot: -1.55680275749E+02, Enl:  1.07640552373E+01, 
+              EH:  7.14916086142E+02,  EXC: -4.13615512076E+01, EvXC: -5.41543422603E+01}, 
         iter low:  2,            delta out:  1.045E-06, 
-<<<<<<< HEAD
-          energy: -1.44000324259268154E+02,                       D:  0.000E+00,  #FINAL
-=======
           energy: -1.44000324258760884E+02,                       D:  0.000E+00,  #FINAL
->>>>>>> a7b335d2
  }
  Total charge                          :  8.999998288167E+01
   #---------------------------------------------------------------------- Forces Calculation
  Poisson Solver:
    BC                                  : Free
    Box                                 :  [  143,  137,  127 ]
-   MPI tasks                           :  2
+   MPI tasks                           :  4
  Calculate local forces: {Leaked force:  0.00000E+00}
  Calculate Non Local forces            :  Yes
- Average noise forces: {x:  5.19096992E-02, y:  8.22392464E-03, z:  5.81652066E-02, 
+ Average noise forces: {x:  5.19096988E-02, y:  8.22392436E-03, z:  5.81652070E-02, 
                     total:  7.83928636E-02}
-<<<<<<< HEAD
- Clean forces norm (Ha/Bohr): {maxval:  1.361955876864E-01, fnrm2:  7.884561448043E-02}
- Raw forces norm (Ha/Bohr): {maxval:  1.643170207233E-01, fnrm2:  8.977619428976E-02}
-  #--------------------------------------------------------------------------- Atomic Forces
- Atomic Forces (Ha/Bohr):
- -  {S: [-3.056821873936E-02, -4.748399507044E-02, -2.359467354426E-02]} # 0001
- -  {O: [ 1.157237970089E-01, -2.345856681414E-03,  5.909521849389E-02]} # 0002
- -  {O: [ 8.985361498435E-02,  5.294523577004E-02,  8.759205436991E-02]} # 0003
- -  {O: [ 7.251021061333E-03,  3.760786404158E-02,  1.287114538840E-01]} # 0004
- -  {N: [ 1.023769986051E-02,  3.068730875188E-03, -3.524958913405E-02]} # 0005
- -  {N: [-2.576035781365E-02, -7.697983342519E-04,  2.154540258616E-02]} # 0006
- -  {C: [ 9.751702271237E-03,  4.085507841156E-02, -4.064413685540E-03]} # 0007
- -  {C: [-4.511055023902E-04,  4.220284599802E-02,  1.892292281024E-02]} # 0008
- -  {C: [-3.343909164699E-02, -1.406422325917E-02, -3.787208456844E-02]} # 0009
- -  {C: [-3.169055877753E-02, -1.782413787440E-02, -1.879309831855E-02]} # 0010
- -  {C: [ 3.701732971930E-03, -1.624005599819E-02, -2.430498812088E-02]} # 0011
- -  {C: [ 2.800109872721E-03,  7.820372500863E-03, -1.631036643799E-02]} # 0012
- -  {C: [-1.730316329597E-02, -1.657230032057E-02, -1.129496687188E-02]} # 0013
- -  {C: [ 4.918826066176E-03, -2.533048531510E-02, -1.470147569541E-02]} # 0014
- -  {C: [ 1.456740075152E-02,  6.558439095807E-03, -3.185605305375E-04]} # 0015
- -  {C: [ 2.061616581367E-02, -3.586871422699E-02, -3.807785881294E-03]} # 0016
- -  {H: [-1.289709964663E-02,  1.358428229009E-02,  4.530377566207E-03]} # 0017
- -  {H: [-4.517782846278E-03,  1.179591518614E-02,  8.271329051660E-03]} # 0018
- -  {H: [-1.967611512923E-02,  7.503401844096E-03, -4.399258483685E-03]} # 0019
- -  {H: [-1.387540350477E-03,  1.019036063959E-02,  2.664206657847E-03]} # 0020
- -  {H: [-1.875147888445E-02, -8.201302793317E-03, -2.309964340761E-03]} # 0021
- -  {H: [-7.490161984403E-03, -1.935789306612E-03, -1.094548656510E-02]} # 0022
- -  {H: [-3.082249797127E-04, -4.934034771680E-03, -6.944214896500E-03]} # 0023
- -  {H: [-2.976576117508E-02, -7.046527745311E-03,  3.980899653957E-03]} # 0024
- -  {H: [ 7.026165781216E-03, -8.538082514648E-03, -1.259994512410E-02]} # 0025
- -  {H: [-1.330557664132E-02, -6.816992262162E-03, -1.888702348783E-02]} # 0026
- -  {H: [-8.123975322679E-03, -5.643819999632E-03, -1.354535715962E-02]} # 0027
- -  {H: [-6.298138215350E-03, -8.720380671625E-03, -1.283663678431E-02]} # 0028
- -  {H: [-8.438022786123E-03, -5.315267170508E-03, -1.977494035857E-02]} # 0029
- -  {H: [-3.362538451449E-03, -4.243945710878E-03, -2.158911772348E-02]} # 0030
- -  {H: [-1.349787976766E-02, -9.778036611013E-03, -1.866793417313E-02]} # 0031
- -  {H: [ 5.845555132222E-04,  1.354121998493E-02, -2.501983187977E-03]} # 0032
-=======
  Clean forces norm (Ha/Bohr): {maxval:  1.361955880201E-01, fnrm2:  7.884561508279E-02}
  Raw forces norm (Ha/Bohr): {maxval:  1.643170211469E-01, fnrm2:  8.977619498765E-02}
   #--------------------------------------------------------------------------- Atomic Forces
@@ -1826,7 +1411,6 @@
  -  {H: [-3.362538445077E-03, -4.243945800314E-03, -2.158911781986E-02]} # 0030
  -  {H: [-1.349787966722E-02, -9.778036690734E-03, -1.866793447382E-02]} # 0031
  -  {H: [ 5.845555911876E-04,  1.354121969943E-02, -2.501983483803E-03]} # 0032
->>>>>>> a7b335d2
   #-------------------------------- Warnings obtained during the run, check their relevance!
  WARNINGS:
  - Do not call check_communications in the linear scaling version!
@@ -1838,20 +1422,6 @@
  - density optimization not converged
   #-------------------------------------------------------------------- Timing for root process
  Timings for root process:
-<<<<<<< HEAD
-   CPU time (s)                        :  119.50
-   Elapsed time (s)                    :  64.68
- Memory Consumption Report:
-   Tot. No. of Allocations             :  66336
-   Tot. No. of Deallocations           :  66336
-   Remaining Memory (B)                :  0
-   Memory occupation:
-     Peak Value (MB)                   :  1584.235
-     for the array                     : wt%nrecvdspls
-     in the routine                    : untranspose_localized
-     Memory Peak of process            : 1628.012 MB
- Max No. of dictionaries used          :  7053 #( 838 still in use)
-=======
    CPU time (s)                        :  120.81
    Elapsed time (s)                    :  68.91
  Memory Consumption Report:
@@ -1864,5 +1434,4 @@
      in the routine                    : LocalHamiltonianApplication
      Memory Peak of process            : 869.136 MB
  Max No. of dictionaries used          :  5539 #( 838 still in use)
->>>>>>> a7b335d2
  Number of dictionary folders allocated:  1