--- conflicted
+++ resolved
@@ -25,16 +25,11 @@
              g     i        B     B
             g               B    B
        ggggg       i         BBBB
- 
+
  Reference Paper                       : The Journal of Chemical Physics 129, 014109 (2008)
  Version Number                        : 1.7-dev.21
-<<<<<<< HEAD
- Timestamp of this run                 : 2012-12-07 16:13:50.506
- Root process Hostname                 : phys-comp-03
-=======
  Timestamp of this run                 : 2012-12-11 11:30:57.759
  Root process Hostname                 : moutarde
->>>>>>> b4f069ca
  #... (file:read.perf)...................................................Performance Options
  #|debug F                      Debug option                                                 
  #|fftcache 8192                Cache size for the FFT                                       
@@ -217,22 +212,6 @@
  High Res. box is treated separately   :  Yes
   #------------------------------------------------------------------- Kernel Initialization
  Poisson Kernel Initialization:
-<<<<<<< HEAD
-   MPI tasks                           :  8
-   OpenMP threads per task             :  1
- Poisson Kernel Creation:
-   Boundary Conditions                 : Free
-   Memory Requirements per MPI task:
-     Density (MB)                      :  2.67
-     Kernel (MB)                       :  2.84
-     Full Grid Arrays (MB)             :  20.77
-     Load Balancing of calculations:
-       Density:
-         MPI tasks 0- 7                : 100%
-       Kernel:
-         MPI tasks 0- 6                : 100%
-         MPI task 7                    :  63%
-=======
    MPI tasks                           :  6
  Poisson Kernel Creation:
    Boundary Conditions                 : Free
@@ -246,7 +225,6 @@
        Kernel:
          MPI tasks 0- 4                : 100%
          MPI task 5                    :  80%
->>>>>>> b4f069ca
        Complete LB per task            : 1/3 LB_density + 2/3 LB_kernel
  Wavefunctions Descriptors, full simulation domain:
    Coarse resolution grid:
@@ -259,21 +237,12 @@
  Total Number of Electrons             :  60
  Spin treatment                        : Averaged
  Orbitals Repartition:
-<<<<<<< HEAD
-   MPI tasks  0- 5                     :  4
-   MPI tasks  6- 7                     :  3
-=======
    MPI tasks  0- 5                     :  5
->>>>>>> b4f069ca
  Occupation numbers come from          : System properties
  Occupation Numbers:
    Total Number of Orbitals            :  30
    Orbitals No. 1- 30                  :  2.0000
-<<<<<<< HEAD
- Wavefunctions memory occupation for root MPI process:  3 MB 953 KB 640 B
-=======
  Wavefunctions memory occupation for root MPI process:  4 MB 936 KB 32 B
->>>>>>> b4f069ca
  NonLocal PSP Projectors Descriptors:
    Creation strategy                   : On-the-fly
    Total number of projectors          :  12
@@ -283,30 +252,12 @@
  Memory requirements for principal quantities (MiB.KiB):
    Subspace Matrix                     : 0.1 #    (Number of Orbitals: 30)
    Single orbital                      : 0.1007 # (Number of Components: 128820)
-<<<<<<< HEAD
-   All (distributed) orbitals          : 11.814 # (Number of Orbitals per MPI task: 4)
-   Wavefunction storage size           : 58.995 # (DIIS/SD workspaces included)
-=======
    All (distributed) orbitals          : 14.761 # (Number of Orbitals per MPI task: 5)
    Wavefunction storage size           : 73.729 # (DIIS/SD workspaces included)
->>>>>>> b4f069ca
    Nonlocal Pseudopotential Arrays     : 0.56
    Full Uncompressed (ISF) grid        : 20.786
    Workspaces storage size             : 2.70
  Memory requirements for principal code sections (MiB.KiB):
-<<<<<<< HEAD
-   Kernel calculation                  : 54.321
-   Density Construction                : 125.257
-   Poisson Solver                      : 93.942
-   Hamiltonian application             : 127.990
- Estimated Memory Peak (MB)            :  127
- Poisson Solver:
-   BC                                  : Free
-   Box                                 :  [  135,  143,  141 ]
-   MPI tasks                           :  8
- Input Hamiltonian: { #------------------------------------ Reading Wavefunctions from disk
- Poisson Solver: {BC: Free, Box:  [  135,  143,  141 ], MPI tasks:  8}, 
-=======
    Kernel calculation                  : 71.476
    Density Construction                : 143.578
    Poisson Solver                      : 120.248
@@ -318,78 +269,10 @@
    MPI tasks                           :  6
  Input Hamiltonian: { #------------------------------------ Reading Wavefunctions from disk
  Poisson Solver: {BC: Free, Box:  [  135,  143,  141 ], MPI tasks:  6}, 
->>>>>>> b4f069ca
  }
  Poisson Solver:
    BC                                  : Free
    Box                                 :  [  135,  143,  141 ]
-<<<<<<< HEAD
-   MPI tasks                           :  8
- Poisson Solver:
-   BC                                  : Free
-   Box                                 :  [  135,  143,  141 ]
-   MPI tasks                           :  8
- Poisson Solver:
-   BC                                  : Free
-   Box                                 :  [  135,  143,  141 ]
-   MPI tasks                           :  8
- Poisson Solver:
-   BC                                  : Free
-   Box                                 :  [  135,  143,  141 ]
-   MPI tasks                           :  8
- Poisson Solver:
-   BC                                  : Free
-   Box                                 :  [  135,  143,  141 ]
-   MPI tasks                           :  8
- Poisson Solver:
-   BC                                  : Free
-   Box                                 :  [  135,  143,  141 ]
-   MPI tasks                           :  8
- Poisson Solver:
-   BC                                  : Free
-   Box                                 :  [  135,  143,  141 ]
-   MPI tasks                           :  8
- Poisson Solver:
-   BC                                  : Free
-   Box                                 :  [  135,  143,  141 ]
-   MPI tasks                           :  8
- Poisson Solver:
-   BC                                  : Free
-   Box                                 :  [  135,  143,  141 ]
-   MPI tasks                           :  8
- Poisson Solver:
-   BC                                  : Free
-   Box                                 :  [  135,  143,  141 ]
-   MPI tasks                           :  8
- Poisson Solver:
-   BC                                  : Free
-   Box                                 :  [  135,  143,  141 ]
-   MPI tasks                           :  8
- Poisson Solver:
-   BC                                  : Free
-   Box                                 :  [  135,  143,  141 ]
-   MPI tasks                           :  8
- Poisson Solver:
-   BC                                  : Free
-   Box                                 :  [  135,  143,  141 ]
-   MPI tasks                           :  8
- Poisson Solver:
-   BC                                  : Free
-   Box                                 :  [  135,  143,  141 ]
-   MPI tasks                           :  8
- Poisson Solver:
-   BC                                  : Free
-   Box                                 :  [  135,  143,  141 ]
-   MPI tasks                           :  8
- Poisson Solver:
-   BC                                  : Free
-   Box                                 :  [  135,  143,  141 ]
-   MPI tasks                           :  8
- Non Local forces calculated           :  Yes
- Timings for root process:
-   CPU time (s)                        :  52.54
-   Elapsed time (s)                    :  53.44
-=======
    MPI tasks                           :  6
  Poisson Solver:
    BC                                  : Free
@@ -455,7 +338,6 @@
  Timings for root process:
    CPU time (s)                        :  71.65
    Elapsed time (s)                    :  73.23
->>>>>>> b4f069ca
 ---
   #------------------------------------------------------------------------ Input parameters
  DFT parameters:
@@ -555,22 +437,6 @@
  High Res. box is treated separately   :  Yes
   #------------------------------------------------------------------- Kernel Initialization
  Poisson Kernel Initialization:
-<<<<<<< HEAD
-   MPI tasks                           :  8
-   OpenMP threads per task             :  1
- Poisson Kernel Creation:
-   Boundary Conditions                 : Free
-   Memory Requirements per MPI task:
-     Density (MB)                      :  2.67
-     Kernel (MB)                       :  2.84
-     Full Grid Arrays (MB)             :  20.77
-     Load Balancing of calculations:
-       Density:
-         MPI tasks 0- 7                : 100%
-       Kernel:
-         MPI tasks 0- 6                : 100%
-         MPI task 7                    :  63%
-=======
    MPI tasks                           :  6
  Poisson Kernel Creation:
    Boundary Conditions                 : Free
@@ -584,7 +450,6 @@
        Kernel:
          MPI tasks 0- 4                : 100%
          MPI task 5                    :  80%
->>>>>>> b4f069ca
        Complete LB per task            : 1/3 LB_density + 2/3 LB_kernel
  Wavefunctions Descriptors, full simulation domain:
    Coarse resolution grid:
@@ -597,21 +462,12 @@
  Total Number of Electrons             :  60
  Spin treatment                        : Averaged
  Orbitals Repartition:
-<<<<<<< HEAD
-   MPI tasks  0- 5                     :  4
-   MPI tasks  6- 7                     :  3
-=======
    MPI tasks  0- 5                     :  5
->>>>>>> b4f069ca
  Occupation numbers come from          : System properties
  Occupation Numbers:
    Total Number of Orbitals            :  30
    Orbitals No. 1- 30                  :  2.0000
-<<<<<<< HEAD
- Wavefunctions memory occupation for root MPI process:  3 MB 953 KB 640 B
-=======
  Wavefunctions memory occupation for root MPI process:  4 MB 936 KB 32 B
->>>>>>> b4f069ca
  NonLocal PSP Projectors Descriptors:
    Creation strategy                   : On-the-fly
    Total number of projectors          :  12
@@ -621,30 +477,12 @@
  Memory requirements for principal quantities (MiB.KiB):
    Subspace Matrix                     : 0.1 #    (Number of Orbitals: 30)
    Single orbital                      : 0.1007 # (Number of Components: 128820)
-<<<<<<< HEAD
-   All (distributed) orbitals          : 11.814 # (Number of Orbitals per MPI task: 4)
-   Wavefunction storage size           : 58.995 # (DIIS/SD workspaces included)
-=======
    All (distributed) orbitals          : 14.761 # (Number of Orbitals per MPI task: 5)
    Wavefunction storage size           : 73.729 # (DIIS/SD workspaces included)
->>>>>>> b4f069ca
    Nonlocal Pseudopotential Arrays     : 0.56
    Full Uncompressed (ISF) grid        : 20.786
    Workspaces storage size             : 2.70
  Memory requirements for principal code sections (MiB.KiB):
-<<<<<<< HEAD
-   Kernel calculation                  : 54.321
-   Density Construction                : 125.257
-   Poisson Solver                      : 93.942
-   Hamiltonian application             : 127.990
- Estimated Memory Peak (MB)            :  127
- Poisson Solver:
-   BC                                  : Free
-   Box                                 :  [  135,  143,  141 ]
-   MPI tasks                           :  8
- Input Hamiltonian: { #------------------------------------------ Support functions Restart
- Poisson Solver: {BC: Free, Box:  [  135,  143,  141 ], MPI tasks:  8}, 
-=======
    Kernel calculation                  : 71.476
    Density Construction                : 143.578
    Poisson Solver                      : 120.248
@@ -656,78 +494,10 @@
    MPI tasks                           :  6
  Input Hamiltonian: { #------------------------------------------ Support functions Restart
  Poisson Solver: {BC: Free, Box:  [  135,  143,  141 ], MPI tasks:  6}, 
->>>>>>> b4f069ca
  }
  Poisson Solver:
    BC                                  : Free
    Box                                 :  [  135,  143,  141 ]
-<<<<<<< HEAD
-   MPI tasks                           :  8
- Poisson Solver:
-   BC                                  : Free
-   Box                                 :  [  135,  143,  141 ]
-   MPI tasks                           :  8
- Poisson Solver:
-   BC                                  : Free
-   Box                                 :  [  135,  143,  141 ]
-   MPI tasks                           :  8
- Poisson Solver:
-   BC                                  : Free
-   Box                                 :  [  135,  143,  141 ]
-   MPI tasks                           :  8
- Poisson Solver:
-   BC                                  : Free
-   Box                                 :  [  135,  143,  141 ]
-   MPI tasks                           :  8
- Poisson Solver:
-   BC                                  : Free
-   Box                                 :  [  135,  143,  141 ]
-   MPI tasks                           :  8
- Poisson Solver:
-   BC                                  : Free
-   Box                                 :  [  135,  143,  141 ]
-   MPI tasks                           :  8
- Poisson Solver:
-   BC                                  : Free
-   Box                                 :  [  135,  143,  141 ]
-   MPI tasks                           :  8
- Poisson Solver:
-   BC                                  : Free
-   Box                                 :  [  135,  143,  141 ]
-   MPI tasks                           :  8
- Poisson Solver:
-   BC                                  : Free
-   Box                                 :  [  135,  143,  141 ]
-   MPI tasks                           :  8
- Poisson Solver:
-   BC                                  : Free
-   Box                                 :  [  135,  143,  141 ]
-   MPI tasks                           :  8
- Poisson Solver:
-   BC                                  : Free
-   Box                                 :  [  135,  143,  141 ]
-   MPI tasks                           :  8
- Poisson Solver:
-   BC                                  : Free
-   Box                                 :  [  135,  143,  141 ]
-   MPI tasks                           :  8
- Poisson Solver:
-   BC                                  : Free
-   Box                                 :  [  135,  143,  141 ]
-   MPI tasks                           :  8
- Poisson Solver:
-   BC                                  : Free
-   Box                                 :  [  135,  143,  141 ]
-   MPI tasks                           :  8
- Poisson Solver:
-   BC                                  : Free
-   Box                                 :  [  135,  143,  141 ]
-   MPI tasks                           :  8
- Non Local forces calculated           :  Yes
- Timings for root process:
-   CPU time (s)                        :  46.75
-   Elapsed time (s)                    :  46.80
-=======
    MPI tasks                           :  6
  Poisson Solver:
    BC                                  : Free
@@ -793,7 +563,6 @@
  Timings for root process:
    CPU time (s)                        :  66.17
    Elapsed time (s)                    :  66.70
->>>>>>> b4f069ca
 ---
   #------------------------------------------------------------------------ Input parameters
  DFT parameters:
@@ -893,23 +662,6 @@
  High Res. box is treated separately   :  Yes
   #------------------------------------------------------------------- Kernel Initialization
  Poisson Kernel Initialization:
-<<<<<<< HEAD
-   MPI tasks                           :  8
-   OpenMP threads per task             :  1
- Poisson Kernel Creation:
-   Boundary Conditions                 : Free
-   Memory Requirements per MPI task:
-     Density (MB)                      :  2.94
-     Kernel (MB)                       :  2.84
-     Full Grid Arrays (MB)             :  21.95
-     Load Balancing of calculations:
-       Density:
-         MPI tasks 0- 6                : 100%
-         MPI task 7                    :  89%
-       Kernel:
-         MPI tasks 0- 6                : 100%
-         MPI task 7                    :  95%
-=======
    MPI tasks                           :  6
  Poisson Kernel Creation:
    Boundary Conditions                 : Free
@@ -923,7 +675,6 @@
        Kernel:
          MPI tasks 0- 4                : 100%
          MPI task 5                    :  81%
->>>>>>> b4f069ca
        Complete LB per task            : 1/3 LB_density + 2/3 LB_kernel
  Wavefunctions Descriptors, full simulation domain:
    Coarse resolution grid:
@@ -936,21 +687,12 @@
  Total Number of Electrons             :  60
  Spin treatment                        : Averaged
  Orbitals Repartition:
-<<<<<<< HEAD
-   MPI tasks  0- 5                     :  4
-   MPI tasks  6- 7                     :  3
-=======
    MPI tasks  0- 5                     :  5
->>>>>>> b4f069ca
  Occupation numbers come from          : System properties
  Occupation Numbers:
    Total Number of Orbitals            :  30
    Orbitals No. 1- 30                  :  2.0000
-<<<<<<< HEAD
- Wavefunctions memory occupation for root MPI process:  4 MB 8 KB 960 B
-=======
  Wavefunctions memory occupation for root MPI process:  5 MB 11 KB 176 B
->>>>>>> b4f069ca
  NonLocal PSP Projectors Descriptors:
    Creation strategy                   : On-the-fly
    Total number of projectors          :  12
@@ -960,30 +702,12 @@
  Memory requirements for principal quantities (MiB.KiB):
    Subspace Matrix                     : 0.1 #    (Number of Orbitals: 30)
    Single orbital                      : 1.3 #    (Number of Components: 131358)
-<<<<<<< HEAD
-   All (distributed) orbitals          : 12.27 #  (Number of Orbitals per MPI task: 4)
-   Wavefunction storage size           : 60.135 # (DIIS/SD workspaces included)
-=======
    All (distributed) orbitals          : 15.34 #  (Number of Orbitals per MPI task: 5)
    Wavefunction storage size           : 75.168 # (DIIS/SD workspaces included)
->>>>>>> b4f069ca
    Nonlocal Pseudopotential Arrays     : 0.56
    Full Uncompressed (ISF) grid        : 21.977
    Workspaces storage size             : 2.237
  Memory requirements for principal code sections (MiB.KiB):
-<<<<<<< HEAD
-   Kernel calculation                  : 56.574
-   Density Construction                : 130.727
-   Poisson Solver                      : 98.398
-   Hamiltonian application             : 133.743
- Estimated Memory Peak (MB)            :  133
- Poisson Solver:
-   BC                                  : Free
-   Box                                 :  [  135,  147,  145 ]
-   MPI tasks                           :  8
- Input Hamiltonian: { #------------------------------------------ Support functions Restart
- Poisson Solver: {BC: Free, Box:  [  135,  147,  145 ], MPI tasks:  8}, 
-=======
    Kernel calculation                  : 77.409
    Density Construction                : 149.634
    Poisson Solver                      : 125.656
@@ -995,78 +719,10 @@
    MPI tasks                           :  6
  Input Hamiltonian: { #------------------------------------------ Support functions Restart
  Poisson Solver: {BC: Free, Box:  [  135,  147,  145 ], MPI tasks:  6}, 
->>>>>>> b4f069ca
  }
  Poisson Solver:
    BC                                  : Free
    Box                                 :  [  135,  147,  145 ]
-<<<<<<< HEAD
-   MPI tasks                           :  8
- Poisson Solver:
-   BC                                  : Free
-   Box                                 :  [  135,  147,  145 ]
-   MPI tasks                           :  8
- Poisson Solver:
-   BC                                  : Free
-   Box                                 :  [  135,  147,  145 ]
-   MPI tasks                           :  8
- Poisson Solver:
-   BC                                  : Free
-   Box                                 :  [  135,  147,  145 ]
-   MPI tasks                           :  8
- Poisson Solver:
-   BC                                  : Free
-   Box                                 :  [  135,  147,  145 ]
-   MPI tasks                           :  8
- Poisson Solver:
-   BC                                  : Free
-   Box                                 :  [  135,  147,  145 ]
-   MPI tasks                           :  8
- Poisson Solver:
-   BC                                  : Free
-   Box                                 :  [  135,  147,  145 ]
-   MPI tasks                           :  8
- Poisson Solver:
-   BC                                  : Free
-   Box                                 :  [  135,  147,  145 ]
-   MPI tasks                           :  8
- Poisson Solver:
-   BC                                  : Free
-   Box                                 :  [  135,  147,  145 ]
-   MPI tasks                           :  8
- Poisson Solver:
-   BC                                  : Free
-   Box                                 :  [  135,  147,  145 ]
-   MPI tasks                           :  8
- Poisson Solver:
-   BC                                  : Free
-   Box                                 :  [  135,  147,  145 ]
-   MPI tasks                           :  8
- Poisson Solver:
-   BC                                  : Free
-   Box                                 :  [  135,  147,  145 ]
-   MPI tasks                           :  8
- Poisson Solver:
-   BC                                  : Free
-   Box                                 :  [  135,  147,  145 ]
-   MPI tasks                           :  8
- Poisson Solver:
-   BC                                  : Free
-   Box                                 :  [  135,  147,  145 ]
-   MPI tasks                           :  8
- Poisson Solver:
-   BC                                  : Free
-   Box                                 :  [  135,  147,  145 ]
-   MPI tasks                           :  8
- Poisson Solver:
-   BC                                  : Free
-   Box                                 :  [  135,  147,  145 ]
-   MPI tasks                           :  8
- Non Local forces calculated           :  Yes
- Timings for root process:
-   CPU time (s)                        :  50.78
-   Elapsed time (s)                    :  50.84
-=======
    MPI tasks                           :  6
  Poisson Solver:
    BC                                  : Free
@@ -1132,7 +788,6 @@
  Timings for root process:
    CPU time (s)                        :  72.54
    Elapsed time (s)                    :  74.38
->>>>>>> b4f069ca
 ---
   #------------------------------------------------------------------------ Input parameters
  DFT parameters:
@@ -1232,22 +887,6 @@
  High Res. box is treated separately   :  Yes
   #------------------------------------------------------------------- Kernel Initialization
  Poisson Kernel Initialization:
-<<<<<<< HEAD
-   MPI tasks                           :  8
-   OpenMP threads per task             :  1
- Poisson Kernel Creation:
-   Boundary Conditions                 : Free
-   Memory Requirements per MPI task:
-     Density (MB)                      :  2.78
-     Kernel (MB)                       :  2.84
-     Full Grid Arrays (MB)             :  21.36
-     Load Balancing of calculations:
-       Density:
-         MPI tasks 0- 7                : 100%
-       Kernel:
-         MPI tasks 0- 6                : 100%
-         MPI task 7                    :  95%
-=======
    MPI tasks                           :  6
  Poisson Kernel Creation:
    Boundary Conditions                 : Free
@@ -1261,7 +900,6 @@
        Kernel:
          MPI tasks 0- 4                : 100%
          MPI task 5                    :  81%
->>>>>>> b4f069ca
        Complete LB per task            : 1/3 LB_density + 2/3 LB_kernel
  Wavefunctions Descriptors, full simulation domain:
    Coarse resolution grid:
@@ -1274,21 +912,12 @@
  Total Number of Electrons             :  60
  Spin treatment                        : Averaged
  Orbitals Repartition:
-<<<<<<< HEAD
-   MPI tasks  0- 5                     :  4
-   MPI tasks  6- 7                     :  3
-=======
    MPI tasks  0- 5                     :  5
->>>>>>> b4f069ca
  Occupation numbers come from          : System properties
  Occupation Numbers:
    Total Number of Orbitals            :  30
    Orbitals No. 1- 30                  :  2.0000
-<<<<<<< HEAD
- Wavefunctions memory occupation for root MPI process:  3 MB 960 KB 256 B
-=======
  Wavefunctions memory occupation for root MPI process:  4 MB 944 KB 480 B
->>>>>>> b4f069ca
  NonLocal PSP Projectors Descriptors:
    Creation strategy                   : On-the-fly
    Total number of projectors          :  12
@@ -1298,30 +927,12 @@
  Memory requirements for principal quantities (MiB.KiB):
    Subspace Matrix                     : 0.1 #    (Number of Orbitals: 30)
    Single orbital                      : 0.1009 # (Number of Components: 129032)
-<<<<<<< HEAD
-   All (distributed) orbitals          : 11.833 # (Number of Orbitals per MPI task: 4)
-   Wavefunction storage size           : 59.68 #  (DIIS/SD workspaces included)
-=======
    All (distributed) orbitals          : 14.786 # (Number of Orbitals per MPI task: 5)
    Wavefunction storage size           : 73.856 # (DIIS/SD workspaces included)
->>>>>>> b4f069ca
    Nonlocal Pseudopotential Arrays     : 0.56
    Full Uncompressed (ISF) grid        : 21.365
    Workspaces storage size             : 2.129
  Memory requirements for principal code sections (MiB.KiB):
-<<<<<<< HEAD
-   Kernel calculation                  : 54.321
-   Density Construction                : 127.292
-   Poisson Solver                      : 95.359
-   Hamiltonian application             : 130.44
- Estimated Memory Peak (MB)            :  130
- Poisson Solver:
-   BC                                  : Free
-   Box                                 :  [  135,  145,  143 ]
-   MPI tasks                           :  8
- Input Hamiltonian: { #------------------------------------------ Support functions Restart
- Poisson Solver: {BC: Free, Box:  [  135,  145,  143 ], MPI tasks:  8}, 
-=======
    Kernel calculation                  : 74.331
    Density Construction                : 145.909
    Poisson Solver                      : 122.303
@@ -1333,78 +944,10 @@
    MPI tasks                           :  6
  Input Hamiltonian: { #------------------------------------------ Support functions Restart
  Poisson Solver: {BC: Free, Box:  [  135,  145,  143 ], MPI tasks:  6}, 
->>>>>>> b4f069ca
  }
  Poisson Solver:
    BC                                  : Free
    Box                                 :  [  135,  145,  143 ]
-<<<<<<< HEAD
-   MPI tasks                           :  8
- Poisson Solver:
-   BC                                  : Free
-   Box                                 :  [  135,  145,  143 ]
-   MPI tasks                           :  8
- Poisson Solver:
-   BC                                  : Free
-   Box                                 :  [  135,  145,  143 ]
-   MPI tasks                           :  8
- Poisson Solver:
-   BC                                  : Free
-   Box                                 :  [  135,  145,  143 ]
-   MPI tasks                           :  8
- Poisson Solver:
-   BC                                  : Free
-   Box                                 :  [  135,  145,  143 ]
-   MPI tasks                           :  8
- Poisson Solver:
-   BC                                  : Free
-   Box                                 :  [  135,  145,  143 ]
-   MPI tasks                           :  8
- Poisson Solver:
-   BC                                  : Free
-   Box                                 :  [  135,  145,  143 ]
-   MPI tasks                           :  8
- Poisson Solver:
-   BC                                  : Free
-   Box                                 :  [  135,  145,  143 ]
-   MPI tasks                           :  8
- Poisson Solver:
-   BC                                  : Free
-   Box                                 :  [  135,  145,  143 ]
-   MPI tasks                           :  8
- Poisson Solver:
-   BC                                  : Free
-   Box                                 :  [  135,  145,  143 ]
-   MPI tasks                           :  8
- Poisson Solver:
-   BC                                  : Free
-   Box                                 :  [  135,  145,  143 ]
-   MPI tasks                           :  8
- Poisson Solver:
-   BC                                  : Free
-   Box                                 :  [  135,  145,  143 ]
-   MPI tasks                           :  8
- Poisson Solver:
-   BC                                  : Free
-   Box                                 :  [  135,  145,  143 ]
-   MPI tasks                           :  8
- Poisson Solver:
-   BC                                  : Free
-   Box                                 :  [  135,  145,  143 ]
-   MPI tasks                           :  8
- Poisson Solver:
-   BC                                  : Free
-   Box                                 :  [  135,  145,  143 ]
-   MPI tasks                           :  8
- Poisson Solver:
-   BC                                  : Free
-   Box                                 :  [  135,  145,  143 ]
-   MPI tasks                           :  8
- Non Local forces calculated           :  Yes
- Timings for root process:
-   CPU time (s)                        :  50.13
-   Elapsed time (s)                    :  50.33
-=======
    MPI tasks                           :  6
  Poisson Solver:
    BC                                  : Free
@@ -1470,7 +1013,6 @@
  Timings for root process:
    CPU time (s)                        :  69.58
    Elapsed time (s)                    :  70.19
->>>>>>> b4f069ca
 ---
   #------------------------------------------------------------------------ Input parameters
  DFT parameters:
@@ -1570,22 +1112,6 @@
  High Res. box is treated separately   :  Yes
   #------------------------------------------------------------------- Kernel Initialization
  Poisson Kernel Initialization:
-<<<<<<< HEAD
-   MPI tasks                           :  8
-   OpenMP threads per task             :  1
- Poisson Kernel Creation:
-   Boundary Conditions                 : Free
-   Memory Requirements per MPI task:
-     Density (MB)                      :  2.67
-     Kernel (MB)                       :  2.84
-     Full Grid Arrays (MB)             :  20.77
-     Load Balancing of calculations:
-       Density:
-         MPI tasks 0- 7                : 100%
-       Kernel:
-         MPI tasks 0- 6                : 100%
-         MPI task 7                    :  63%
-=======
    MPI tasks                           :  6
  Poisson Kernel Creation:
    Boundary Conditions                 : Free
@@ -1599,7 +1125,6 @@
        Kernel:
          MPI tasks 0- 4                : 100%
          MPI task 5                    :  80%
->>>>>>> b4f069ca
        Complete LB per task            : 1/3 LB_density + 2/3 LB_kernel
  Wavefunctions Descriptors, full simulation domain:
    Coarse resolution grid:
@@ -1612,21 +1137,12 @@
  Total Number of Electrons             :  60
  Spin treatment                        : Averaged
  Orbitals Repartition:
-<<<<<<< HEAD
-   MPI tasks  0- 5                     :  4
-   MPI tasks  6- 7                     :  3
-=======
    MPI tasks  0- 5                     :  5
->>>>>>> b4f069ca
  Occupation numbers come from          : System properties
  Occupation Numbers:
    Total Number of Orbitals            :  30
    Orbitals No. 1- 30                  :  2.0000
-<<<<<<< HEAD
- Wavefunctions memory occupation for root MPI process:  3 MB 956 KB 512 B
-=======
  Wavefunctions memory occupation for root MPI process:  4 MB 939 KB 800 B
->>>>>>> b4f069ca
  NonLocal PSP Projectors Descriptors:
    Creation strategy                   : On-the-fly
    Total number of projectors          :  12
@@ -1636,30 +1152,12 @@
  Memory requirements for principal quantities (MiB.KiB):
    Subspace Matrix                     : 0.1 #    (Number of Orbitals: 30)
    Single orbital                      : 0.1008 # (Number of Components: 128912)
-<<<<<<< HEAD
-   All (distributed) orbitals          : 11.822 # (Number of Orbitals per MPI task: 4)
-   Wavefunction storage size           : 59.12 #  (DIIS/SD workspaces included)
-=======
    All (distributed) orbitals          : 14.772 # (Number of Orbitals per MPI task: 5)
    Wavefunction storage size           : 73.785 # (DIIS/SD workspaces included)
->>>>>>> b4f069ca
    Nonlocal Pseudopotential Arrays     : 0.56
    Full Uncompressed (ISF) grid        : 20.786
    Workspaces storage size             : 2.70
  Memory requirements for principal code sections (MiB.KiB):
-<<<<<<< HEAD
-   Kernel calculation                  : 54.321
-   Density Construction                : 125.299
-   Poisson Solver                      : 93.984
-   Hamiltonian application             : 128.7
- Estimated Memory Peak (MB)            :  128
- Poisson Solver:
-   BC                                  : Free
-   Box                                 :  [  135,  143,  141 ]
-   MPI tasks                           :  8
- Input Hamiltonian: { #------------------------------------------ Support functions Restart
- Poisson Solver: {BC: Free, Box:  [  135,  143,  141 ], MPI tasks:  8}, 
-=======
    Kernel calculation                  : 71.476
    Density Construction                : 143.634
    Poisson Solver                      : 120.304
@@ -1671,78 +1169,10 @@
    MPI tasks                           :  6
  Input Hamiltonian: { #------------------------------------------ Support functions Restart
  Poisson Solver: {BC: Free, Box:  [  135,  143,  141 ], MPI tasks:  6}, 
->>>>>>> b4f069ca
  }
  Poisson Solver:
    BC                                  : Free
    Box                                 :  [  135,  143,  141 ]
-<<<<<<< HEAD
-   MPI tasks                           :  8
- Poisson Solver:
-   BC                                  : Free
-   Box                                 :  [  135,  143,  141 ]
-   MPI tasks                           :  8
- Poisson Solver:
-   BC                                  : Free
-   Box                                 :  [  135,  143,  141 ]
-   MPI tasks                           :  8
- Poisson Solver:
-   BC                                  : Free
-   Box                                 :  [  135,  143,  141 ]
-   MPI tasks                           :  8
- Poisson Solver:
-   BC                                  : Free
-   Box                                 :  [  135,  143,  141 ]
-   MPI tasks                           :  8
- Poisson Solver:
-   BC                                  : Free
-   Box                                 :  [  135,  143,  141 ]
-   MPI tasks                           :  8
- Poisson Solver:
-   BC                                  : Free
-   Box                                 :  [  135,  143,  141 ]
-   MPI tasks                           :  8
- Poisson Solver:
-   BC                                  : Free
-   Box                                 :  [  135,  143,  141 ]
-   MPI tasks                           :  8
- Poisson Solver:
-   BC                                  : Free
-   Box                                 :  [  135,  143,  141 ]
-   MPI tasks                           :  8
- Poisson Solver:
-   BC                                  : Free
-   Box                                 :  [  135,  143,  141 ]
-   MPI tasks                           :  8
- Poisson Solver:
-   BC                                  : Free
-   Box                                 :  [  135,  143,  141 ]
-   MPI tasks                           :  8
- Poisson Solver:
-   BC                                  : Free
-   Box                                 :  [  135,  143,  141 ]
-   MPI tasks                           :  8
- Poisson Solver:
-   BC                                  : Free
-   Box                                 :  [  135,  143,  141 ]
-   MPI tasks                           :  8
- Poisson Solver:
-   BC                                  : Free
-   Box                                 :  [  135,  143,  141 ]
-   MPI tasks                           :  8
- Poisson Solver:
-   BC                                  : Free
-   Box                                 :  [  135,  143,  141 ]
-   MPI tasks                           :  8
- Poisson Solver:
-   BC                                  : Free
-   Box                                 :  [  135,  143,  141 ]
-   MPI tasks                           :  8
- Non Local forces calculated           :  Yes
- Timings for root process:
-   CPU time (s)                        :  50.24
-   Elapsed time (s)                    :  50.46
-=======
    MPI tasks                           :  6
  Poisson Solver:
    BC                                  : Free
@@ -1808,7 +1238,6 @@
  Timings for root process:
    CPU time (s)                        :  68.63
    Elapsed time (s)                    :  69.32
->>>>>>> b4f069ca
 ---
   #------------------------------------------------------------------------ Input parameters
  DFT parameters:
@@ -1908,23 +1337,6 @@
  High Res. box is treated separately   :  Yes
   #------------------------------------------------------------------- Kernel Initialization
  Poisson Kernel Initialization:
-<<<<<<< HEAD
-   MPI tasks                           :  8
-   OpenMP threads per task             :  1
- Poisson Kernel Creation:
-   Boundary Conditions                 : Free
-   Memory Requirements per MPI task:
-     Density (MB)                      :  2.94
-     Kernel (MB)                       :  2.84
-     Full Grid Arrays (MB)             :  21.95
-     Load Balancing of calculations:
-       Density:
-         MPI tasks 0- 6                : 100%
-         MPI task 7                    :  89%
-       Kernel:
-         MPI tasks 0- 6                : 100%
-         MPI task 7                    :  95%
-=======
    MPI tasks                           :  6
  Poisson Kernel Creation:
    Boundary Conditions                 : Free
@@ -1938,7 +1350,6 @@
        Kernel:
          MPI tasks 0- 4                : 100%
          MPI task 5                    :  81%
->>>>>>> b4f069ca
        Complete LB per task            : 1/3 LB_density + 2/3 LB_kernel
  Wavefunctions Descriptors, full simulation domain:
    Coarse resolution grid:
@@ -1951,21 +1362,12 @@
  Total Number of Electrons             :  60
  Spin treatment                        : Averaged
  Orbitals Repartition:
-<<<<<<< HEAD
-   MPI tasks  0- 5                     :  4
-   MPI tasks  6- 7                     :  3
-=======
    MPI tasks  0- 5                     :  5
->>>>>>> b4f069ca
  Occupation numbers come from          : System properties
  Occupation Numbers:
    Total Number of Orbitals            :  30
    Orbitals No. 1- 30                  :  2.0000
-<<<<<<< HEAD
- Wavefunctions memory occupation for root MPI process:  4 MB 16 KB 480 B
-=======
  Wavefunctions memory occupation for root MPI process:  5 MB 20 KB 800 B
->>>>>>> b4f069ca
  NonLocal PSP Projectors Descriptors:
    Creation strategy                   : On-the-fly
    Total number of projectors          :  12
@@ -1975,30 +1377,12 @@
  Memory requirements for principal quantities (MiB.KiB):
    Subspace Matrix                     : 0.1 #    (Number of Orbitals: 30)
    Single orbital                      : 1.5 #    (Number of Components: 131599)
-<<<<<<< HEAD
-   All (distributed) orbitals          : 12.50 #  (Number of Orbitals per MPI task: 4)
-   Wavefunction storage size           : 60.248 # (DIIS/SD workspaces included)
-=======
    All (distributed) orbitals          : 15.63 #  (Number of Orbitals per MPI task: 5)
    Wavefunction storage size           : 75.312 # (DIIS/SD workspaces included)
->>>>>>> b4f069ca
    Nonlocal Pseudopotential Arrays     : 0.57
    Full Uncompressed (ISF) grid        : 21.977
    Workspaces storage size             : 2.213
  Memory requirements for principal code sections (MiB.KiB):
-<<<<<<< HEAD
-   Kernel calculation                  : 56.574
-   Density Construction                : 130.762
-   Poisson Solver                      : 98.511
-   Hamiltonian application             : 133.666
- Estimated Memory Peak (MB)            :  133
- Poisson Solver:
-   BC                                  : Free
-   Box                                 :  [  135,  147,  145 ]
-   MPI tasks                           :  8
- Input Hamiltonian: { #------------------------------------------ Support functions Restart
- Poisson Solver: {BC: Free, Box:  [  135,  147,  145 ], MPI tasks:  8}, 
-=======
    Kernel calculation                  : 77.409
    Density Construction                : 149.700
    Poisson Solver                      : 125.801
@@ -2010,311 +1394,10 @@
    MPI tasks                           :  6
  Input Hamiltonian: { #------------------------------------------ Support functions Restart
  Poisson Solver: {BC: Free, Box:  [  135,  147,  145 ], MPI tasks:  6}, 
->>>>>>> b4f069ca
  }
  Poisson Solver:
    BC                                  : Free
    Box                                 :  [  135,  147,  145 ]
-<<<<<<< HEAD
-   MPI tasks                           :  8
- Poisson Solver:
-   BC                                  : Free
-   Box                                 :  [  135,  147,  145 ]
-   MPI tasks                           :  8
- Poisson Solver:
-   BC                                  : Free
-   Box                                 :  [  135,  147,  145 ]
-   MPI tasks                           :  8
- Poisson Solver:
-   BC                                  : Free
-   Box                                 :  [  135,  147,  145 ]
-   MPI tasks                           :  8
- Poisson Solver:
-   BC                                  : Free
-   Box                                 :  [  135,  147,  145 ]
-   MPI tasks                           :  8
- Poisson Solver:
-   BC                                  : Free
-   Box                                 :  [  135,  147,  145 ]
-   MPI tasks                           :  8
- Poisson Solver:
-   BC                                  : Free
-   Box                                 :  [  135,  147,  145 ]
-   MPI tasks                           :  8
- Poisson Solver:
-   BC                                  : Free
-   Box                                 :  [  135,  147,  145 ]
-   MPI tasks                           :  8
- Poisson Solver:
-   BC                                  : Free
-   Box                                 :  [  135,  147,  145 ]
-   MPI tasks                           :  8
- Poisson Solver:
-   BC                                  : Free
-   Box                                 :  [  135,  147,  145 ]
-   MPI tasks                           :  8
- Poisson Solver:
-   BC                                  : Free
-   Box                                 :  [  135,  147,  145 ]
-   MPI tasks                           :  8
- Poisson Solver:
-   BC                                  : Free
-   Box                                 :  [  135,  147,  145 ]
-   MPI tasks                           :  8
- Poisson Solver:
-   BC                                  : Free
-   Box                                 :  [  135,  147,  145 ]
-   MPI tasks                           :  8
- Poisson Solver:
-   BC                                  : Free
-   Box                                 :  [  135,  147,  145 ]
-   MPI tasks                           :  8
- Poisson Solver:
-   BC                                  : Free
-   Box                                 :  [  135,  147,  145 ]
-   MPI tasks                           :  8
- Poisson Solver:
-   BC                                  : Free
-   Box                                 :  [  135,  147,  145 ]
-   MPI tasks                           :  8
- Non Local forces calculated           :  Yes
- Timings for root process:
-   CPU time (s)                        :  50.66
-   Elapsed time (s)                    :  50.76
----
-  #------------------------------------------------------------------------ Input parameters
- DFT parameters:
-   eXchange Correlation:
-     XC ID                             :  &ixc  1
-     Name                              : "XC: Teter 93"
- Basis set definition:
-   Suggested Grid Spacings (a0)        :  [  0.42,  0.42,  0.42 ]
-   Coarse and Fine Radii Multipliers   :  [  5.0,  7.0 ]
- Ground State Optimization:
-   Wavefunction:
-     Gradient Norm Threshold           :  &gnrm_cv  1.0E-04
-     CG Steps for Preconditioner       :  6
-     DIIS History length               :  6
-     Max. Wfn Iterations               :  &itermax  50
-     Max. Subspace Diagonalizations    :  10
-   Density/Potential:
-     Max. Iterations                   :  1
- Post Optimization Parameters:
-   Finite-Size Effect estimation:
-     Scheduled                         :  No
-  #----------------------------------------------------------------------- System Properties
- Properties of atoms in the system:
- - Symbol                              : C #---------------------------------- Type No.  01
-   No. of Electrons                    :  4
-   No. of Atoms                        :  12
-   Radii of active regions (AU):
-     Coarse                            :  1.58437
-     Fine                              :  0.23268
-     Coarse PSP                        :  0.65261
-     Source                            : Hard-Coded
-   Grid Spacing threshold (AU)         :  0.58
-   Pseudopotential type                : HGH-K
-   Local Pseudo Potential (HGH convention):
-     Rloc                              :  0.34883
-     Coefficients (c1 .. c4)           :  [ -8.51377,  1.22843,  0.00000,  0.00000 ]
-   NonLocal PSP Parameters:
-   - Channel (l)                       :  0
-     Rloc                              :  0.30455
-     h_ij matrix:
-     -  [  9.52284,  0.00000,  0.00000 ]
-     -  [  0.00000,  0.00000,  0.00000 ]
-     -  [  0.00000,  0.00000,  0.00000 ]
-   No. of projectors                   :  1
-   PSP XC                              : "XC: Teter 93"
- - Symbol                              : H #---------------------------------- Type No.  02
-   No. of Electrons                    :  1
-   No. of Atoms                        :  12
-   Radii of active regions (AU):
-     Coarse                            :  1.46342
-     Fine                              :  0.20000
-     Coarse PSP                        :  0.00000
-     Source                            : Hard-Coded
-   Grid Spacing threshold (AU)         :  0.50
-   Pseudopotential type                : HGH-K
-   Local Pseudo Potential (HGH convention):
-     Rloc                              :  0.20000
-     Coefficients (c1 .. c4)           :  [ -4.18024,  0.72507,  0.00000,  0.00000 ]
-   No. of projectors                   :  0
-   PSP XC                              : "XC: Teter 93"
-  #-------------------------------------------------------------------------- Atom Positions
- Atomic positions within the cell (Atomic and Grid Units):
- - C: {AU:  [  7.9308,  14.339,  11.958 ], GU:  [  18.883,  34.142,  28.471 ]} # 0001
- - C: {AU:  [  7.9559,  12.664,  13.970 ], GU:  [  18.943,  30.153,  33.261 ]} # 0002
- - C: {AU:  [  7.9195,  10.088,  13.570 ], GU:  [  18.856,  24.019,  32.310 ]} # 0003
- - C: {AU:  [  7.9349,  9.2039,  11.109 ], GU:  [  18.893,  21.914,  26.451 ]} # 0004
- - C: {AU:  [  7.9323,  10.866,  9.0926 ], GU:  [  18.886,  25.872,  21.649 ]} # 0005
- - C: {AU:  [  7.9180,  13.435,  9.5187 ], GU:  [  18.852,  31.988,  22.664 ]} # 0006
- - H: {AU:  [  7.9238,  16.395,  12.324 ], GU:  [  18.866,  39.035,  29.343 ]} # 0007
- - H: {AU:  [  7.9316,  13.407,  15.953 ], GU:  [  18.885,  31.921,  37.983 ]} # 0008
- - H: {AU:  [  7.9169,  8.7861,  15.154 ], GU:  [  18.850,  20.919,  36.080 ]} # 0009
- - H: {AU:  [  7.9149,  7.1472,  10.761 ], GU:  [  18.845,  17.017,  25.622 ]} # 0010
- - H: {AU:  [  7.9184,  10.135,  7.1470 ], GU:  [  18.853,  24.130,  17.017 ]} # 0011
- - H: {AU:  [  7.9217,  14.747,  7.9365 ], GU:  [  18.861,  35.112,  18.896 ]} # 0012
- - C: {AU:  [  13.913,  14.353,  11.977 ], GU:  [  33.125,  34.173,  28.517 ]} # 0013
- - C: {AU:  [  13.917,  12.710,  13.995 ], GU:  [  33.136,  30.262,  33.322 ]} # 0014
- - C: {AU:  [  13.909,  10.111,  13.634 ], GU:  [  33.116,  24.073,  32.461 ]} # 0015
- - C: {AU:  [  13.911,  9.1716,  11.091 ], GU:  [  33.121,  21.837,  26.408 ]} # 0016
- - C: {AU:  [  13.910,  10.904,  9.0524 ], GU:  [  33.118,  25.961,  21.553 ]} # 0017
- - C: {AU:  [  13.922,  13.453,  9.5259 ], GU:  [  33.148,  32.031,  22.681 ]} # 0018
- - H: {AU:  [  13.917,  16.379,  12.320 ], GU:  [  33.136,  38.996,  29.333 ]} # 0019
- - H: {AU:  [  13.921,  13.400,  15.932 ], GU:  [  33.144,  31.905,  37.934 ]} # 0020
- - H: {AU:  [  13.917,  8.7755,  15.162 ], GU:  [  33.136,  20.894,  36.100 ]} # 0021
- - H: {AU:  [  13.917,  7.1253,  10.758 ], GU:  [  33.135,  16.965,  25.615 ]} # 0022
- - H: {AU:  [  13.915,  10.132,  7.1525 ], GU:  [  33.130,  24.123,  17.030 ]} # 0023
- - H: {AU:  [  13.922,  14.749,  7.9288 ], GU:  [  33.148,  35.117,  18.878 ]} # 0024
- Rigid Shift Applied (AU)              :  [  7.9210,  11.547,  11.805 ]
-  #------------------------------------------------------------------------- Grid properties
- Box Grid spacings                     :  [  0.4200,  0.4200,  0.4200 ]
- Sizes of the simulation domain:
-   AU                                  :  [  21.840,  23.520,  23.100 ]
-   Angstroem                           :  [  11.557,  12.446,  12.224 ]
-   Grid Spacing Units                  :  [  52,  56,  55 ]
-   High resolution region boundaries (GU):
-     From                              :  [  15,  14,  14 ]
-     To                                :  [  37,  42,  41 ]
- High Res. box is treated separately   :  Yes
-  #------------------------------------------------------------------- Kernel Initialization
- Poisson Kernel Initialization:
-   MPI tasks                           :  8
-   OpenMP threads per task             :  1
- Poisson Kernel Creation:
-   Boundary Conditions                 : Free
-   Memory Requirements per MPI task:
-     Density (MB)                      :  2.67
-     Kernel (MB)                       :  2.84
-     Full Grid Arrays (MB)             :  20.77
-     Load Balancing of calculations:
-       Density:
-         MPI tasks 0- 7                : 100%
-       Kernel:
-         MPI tasks 0- 6                : 100%
-         MPI task 7                    :  63%
-       Complete LB per task            : 1/3 LB_density + 2/3 LB_kernel
- Wavefunctions Descriptors, full simulation domain:
-   Coarse resolution grid:
-     No. of segments                   :  2710
-     No. of points                     :  98743
-   Fine resolution grid:
-     No. of segments                   :  834
-     No. of points                     :  4302
-  #---------------------------------------------------------------------- Occupation numbers
- Total Number of Electrons             :  60
- Spin treatment                        : Averaged
- Orbitals Repartition:
-   MPI tasks  0- 5                     :  4
-   MPI tasks  6- 7                     :  3
- Occupation numbers come from          : System properties
- Occupation Numbers:
-   Total Number of Orbitals            :  30
-   Orbitals No. 1- 30                  :  2.0000
- Wavefunctions memory occupation for root MPI process:  3 MB 954 KB 800 B
- NonLocal PSP Projectors Descriptors:
-   Creation strategy                   : On-the-fly
-   Total number of projectors          :  12
-   Total number of components          :  7088
-   Percent of zero components          :  0
-  #-------------------------------------------------------- Estimation of Memory Consumption
- Memory requirements for principal quantities (MiB.KiB):
-   Subspace Matrix                     : 0.1 #    (Number of Orbitals: 30)
-   Single orbital                      : 0.1007 # (Number of Components: 128857)
-   All (distributed) orbitals          : 11.817 # (Number of Orbitals per MPI task: 4)
-   Wavefunction storage size           : 58.1013 # (DIIS/SD workspaces included)
-   Nonlocal Pseudopotential Arrays     : 0.56
-   Full Uncompressed (ISF) grid        : 20.786
-   Workspaces storage size             : 2.70
- Memory requirements for principal code sections (MiB.KiB):
-   Kernel calculation                  : 54.321
-   Density Construction                : 125.276
-   Poisson Solver                      : 93.961
-   Hamiltonian application             : 127.1009
- Estimated Memory Peak (MB)            :  127
- Poisson Solver:
-   BC                                  : Free
-   Box                                 :  [  135,  143,  141 ]
-   MPI tasks                           :  8
- Input Hamiltonian: { #------------------------------------------ Support functions Restart
- Poisson Solver: {BC: Free, Box:  [  135,  143,  141 ], MPI tasks:  8}, 
- }
- Poisson Solver:
-   BC                                  : Free
-   Box                                 :  [  135,  143,  141 ]
-   MPI tasks                           :  8
- Poisson Solver:
-   BC                                  : Free
-   Box                                 :  [  135,  143,  141 ]
-   MPI tasks                           :  8
- Poisson Solver:
-   BC                                  : Free
-   Box                                 :  [  135,  143,  141 ]
-   MPI tasks                           :  8
- Poisson Solver:
-   BC                                  : Free
-   Box                                 :  [  135,  143,  141 ]
-   MPI tasks                           :  8
- Poisson Solver:
-   BC                                  : Free
-   Box                                 :  [  135,  143,  141 ]
-   MPI tasks                           :  8
- Poisson Solver:
-   BC                                  : Free
-   Box                                 :  [  135,  143,  141 ]
-   MPI tasks                           :  8
- Poisson Solver:
-   BC                                  : Free
-   Box                                 :  [  135,  143,  141 ]
-   MPI tasks                           :  8
- Poisson Solver:
-   BC                                  : Free
-   Box                                 :  [  135,  143,  141 ]
-   MPI tasks                           :  8
- Poisson Solver:
-   BC                                  : Free
-   Box                                 :  [  135,  143,  141 ]
-   MPI tasks                           :  8
- Poisson Solver:
-   BC                                  : Free
-   Box                                 :  [  135,  143,  141 ]
-   MPI tasks                           :  8
- Poisson Solver:
-   BC                                  : Free
-   Box                                 :  [  135,  143,  141 ]
-   MPI tasks                           :  8
- Poisson Solver:
-   BC                                  : Free
-   Box                                 :  [  135,  143,  141 ]
-   MPI tasks                           :  8
- Poisson Solver:
-   BC                                  : Free
-   Box                                 :  [  135,  143,  141 ]
-   MPI tasks                           :  8
- Poisson Solver:
-   BC                                  : Free
-   Box                                 :  [  135,  143,  141 ]
-   MPI tasks                           :  8
- Poisson Solver:
-   BC                                  : Free
-   Box                                 :  [  135,  143,  141 ]
-   MPI tasks                           :  8
- Poisson Solver:
-   BC                                  : Free
-   Box                                 :  [  135,  143,  141 ]
-   MPI tasks                           :  8
- Non Local forces calculated           :  Yes
- Timings for root process:
-   CPU time (s)                        :  50.26
-   Elapsed time (s)                    :  50.44
- Memory Consumption Report:
-   Tot. No. of Allocations  : 119055
-   Tot. No. of Deallocations: 119055
-   Remaining Memory (B)     : 0
-   Memory occupation: 
-      Peak Value (MB): 594
-=======
    MPI tasks                           :  6
  Poisson Solver:
    BC                                  : Free
@@ -2386,6 +1469,5 @@
    Remaining Memory (B)     : 0
    Memory occupation: 
       Peak Value (MB): 737
->>>>>>> b4f069ca
       for the array: nrecvdspls
       in the routine: transpose_communicate_psi