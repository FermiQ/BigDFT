--- conflicted
+++ resolved
@@ -27,7 +27,7 @@
 
  Reference Paper                       : The Journal of Chemical Physics 129, 014109 (2008)
  Version Number                        : 1.7-dev.22
- Timestamp of this run                 : 2012-12-27 23:43:02.954
+ Timestamp of this run                 : 2013-01-11 23:37:21.766
  Root process Hostname                 : athelas
  Number of MPI tasks                   :  2
  OpenMP parallelization                :  Yes
@@ -587,9 +587,8 @@
  Electric Dipole Moment (Debye):
    P vector                            :  [ -1.3691E+00,  8.6115E-01,  8.8937E-01 ]
    norm(P)                             :  1.845810E+00
-<<<<<<< HEAD
  Calculate local forces: {Leaked force:  0.00000E+00}
- Non Local forces calculated           :  Yes
+ Calculate Non Local forces            :  Yes
  Average noise forces: {x:  2.94196542E-04, y:  1.14898655E-03, z:  1.10690901E-03, 
                     total:  1.62233451E-03}
  Clean forces norm (Ha/Bohr): {maxval:  1.827869393718E-05, fnrm2:  6.812245221202E-10}
@@ -600,12 +599,9 @@
  -  {H:  [  1.558320541413E-05,  7.192900653360E-06,  6.287808939585E-06 ]} # 0002
  -  {H:  [ -7.769625373406E-06, -1.042128946190E-05, -9.735593160754E-06 ]} # 0003
   #----------------------------------------------------------------- Timing for root process
-=======
- Calculate Non Local forces            :  Yes
->>>>>>> 5e7ae0c5
  Timings for root process:
-   CPU time (s)                        :  146.45
-   Elapsed time (s)                    :  90.30
+   CPU time (s)                        :  131.80
+   Elapsed time (s)                    :  72.84
   #-------------------------------- Warnings obtained during the run, check their relevance!
  WARNINGS:
  - Do not call check_communications in the linear scaling version!
@@ -1097,9 +1093,8 @@
  Electric Dipole Moment (Debye):
    P vector                            :  [ -1.3801E+00,  8.5394E-01,  8.7765E-01 ]
    norm(P)                             :  1.845038E+00
-<<<<<<< HEAD
  Calculate local forces: {Leaked force:  0.00000E+00}
- Non Local forces calculated           :  Yes
+ Calculate Non Local forces            :  Yes
  Average noise forces: {x:  2.50644628E-04, y:  1.20946836E-03, z:  1.32345514E-03, 
                     total:  1.81029554E-03}
  Clean forces norm (Ha/Bohr): {maxval:  1.067439257963E-02, fnrm2:  2.293371379060E-04}
@@ -1110,12 +1105,9 @@
  -  {H:  [  1.307028475256E-03, -1.395422764005E-04, -1.869905058942E-04 ]} # 0002
  -  {H:  [  1.306904708390E-03,  7.647847738650E-03,  7.309866283342E-03 ]} # 0003
   #-------------------------------------------------------------------- Timing for root process
-=======
- Calculate Non Local forces            :  Yes
->>>>>>> 5e7ae0c5
  Timings for root process:
-   CPU time (s)                        :  137.23
-   Elapsed time (s)                    :  88.14
+   CPU time (s)                        :  136.45
+   Elapsed time (s)                    :  77.13
   #----------------------------------- Warnings obtained during the run, check their relevance!
  WARNINGS:
  - Do not call check_communications in the linear scaling version!
@@ -1559,9 +1551,8 @@
  Electric Dipole Moment (Debye):
    P vector                            :  [ -1.3911E+00,  8.4664E-01,  8.6579E-01 ]
    norm(P)                             :  1.844302E+00
-<<<<<<< HEAD
  Calculate local forces: {Leaked force:  0.00000E+00}
- Non Local forces calculated           :  Yes
+ Calculate Non Local forces            :  Yes
  Average noise forces: {x:  1.64145639E-04, y:  1.18072974E-03, z:  1.40666070E-03, 
                     total:  1.84384404E-03}
  Clean forces norm (Ha/Bohr): {maxval:  2.227997621972E-02, fnrm2:  9.979867565247E-04}
@@ -1572,12 +1563,9 @@
  -  {H:  [  2.644710486467E-03, -2.567684925697E-04, -3.477245901644E-04 ]} # 0002
  -  {H:  [  2.574136079425E-03,  1.598436113576E-02,  1.524080387293E-02 ]} # 0003
   #-------------------------------------------------------------------- Timing for root process
-=======
- Calculate Non Local forces            :  Yes
->>>>>>> 5e7ae0c5
  Timings for root process:
-   CPU time (s)                        :  123.83
-   Elapsed time (s)                    :  78.30
+   CPU time (s)                        :  115.74
+   Elapsed time (s)                    :  62.77
   #----------------------------------- Warnings obtained during the run, check their relevance!
  WARNINGS:
  - Do not call check_communications in the linear scaling version!
@@ -2069,25 +2057,21 @@
  Electric Dipole Moment (Debye):
    P vector                            :  [ -1.4024E+00,  8.3944E-01,  8.5398E-01 ]
    norm(P)                             :  1.844081E+00
-<<<<<<< HEAD
  Calculate local forces: {Leaked force:  0.00000E+00}
- Non Local forces calculated           :  Yes
+ Calculate Non Local forces            :  Yes
  Average noise forces: {x:  6.83704517E-05, y:  1.09380250E-03, z:  1.34684276E-03, 
                     total:  1.73639392E-03}
- Clean forces norm (Ha/Bohr): {maxval:  3.483829669552E-02, fnrm2:  2.436888829805E-03}
- Raw forces norm (Ha/Bohr): {maxval:  3.593822351656E-02, fnrm2:  2.440722049277E-03}
+ Clean forces norm (Ha/Bohr): {maxval:  3.483829669551E-02, fnrm2:  2.436888829804E-03}
+ Raw forces norm (Ha/Bohr): {maxval:  3.593822351656E-02, fnrm2:  2.440722049276E-03}
   #------------------------------------------------------------------------------ Atomic Forces
  Atomic Forces (Ha/Bohr):
- -  {O:  [ -7.786294514400E-03, -2.467885157238E-02, -2.332455400321E-02 ]} # 0001
- -  {H:  [  4.012207269222E-03, -3.434322210765E-04, -4.742449424967E-04 ]} # 0002
- -  {H:  [  3.774087245178E-03,  2.502228379346E-02,  2.379879894571E-02 ]} # 0003
+ -  {O:  [ -7.786294514402E-03, -2.467885157237E-02, -2.332455400321E-02 ]} # 0001
+ -  {H:  [  4.012207269221E-03, -3.434322210791E-04, -4.742449424991E-04 ]} # 0002
+ -  {H:  [  3.774087245181E-03,  2.502228379345E-02,  2.379879894570E-02 ]} # 0003
   #-------------------------------------------------------------------- Timing for root process
-=======
- Calculate Non Local forces            :  Yes
->>>>>>> 5e7ae0c5
  Timings for root process:
-   CPU time (s)                        :  137.73
-   Elapsed time (s)                    :  88.89
+   CPU time (s)                        :  146.99
+   Elapsed time (s)                    :  85.18
   #----------------------------------- Warnings obtained during the run, check their relevance!
  WARNINGS:
  - Do not call check_communications in the linear scaling version!
@@ -2097,9 +2081,9 @@
  Path integral                         :  1.54464E-03
   #------------------------------------------------------------------------------ Atomic Forces
  Atomic Forces (Ha/Bohr):
- -  {O:  [ -7.786294514400E-03, -2.467885157238E-02, -2.332455400321E-02 ]} # 0001
- -  {H:  [  4.012207269222E-03, -3.434322210765E-04, -4.742449424967E-04 ]} # 0002
- -  {H:  [  3.774087245178E-03,  2.502228379346E-02,  2.379879894571E-02 ]} # 0003
+ -  {O:  [ -7.786294514402E-03, -2.467885157237E-02, -2.332455400321E-02 ]} # 0001
+ -  {H:  [  4.012207269221E-03, -3.434322210791E-04, -4.742449424991E-04 ]} # 0002
+ -  {H:  [  3.774087245181E-03,  2.502228379345E-02,  2.379879894570E-02 ]} # 0003
   #----------------------------------------------------- Input Atomic System (file: posinp.xyz)
  Atomic System Properties:
    Number of atomic types              :  2
@@ -2419,7 +2403,7 @@
    BC                                  : Free
    Box                                 :  [  117,  115,  115 ]
    MPI tasks                           :  2
- Calculation finished. TOTAL CHARGE    :  7.999999318830E+00
+ Calculation finished. TOTAL CHARGE    :  7.999999318829E+00
  Poisson Solver:
    BC                                  : Free
    Box                                 :  [  117,  115,  115 ]
@@ -2506,25 +2490,21 @@
  Electric Dipole Moment (Debye):
    P vector                            :  [ -1.4135E+00,  8.3215E-01,  8.4196E-01 ]
    norm(P)                             :  1.843745E+00
-<<<<<<< HEAD
  Calculate local forces: {Leaked force:  0.00000E+00}
- Non Local forces calculated           :  Yes
+ Calculate Non Local forces            :  Yes
  Average noise forces: {x: -1.00719016E-04, y:  8.76779193E-04, z:  1.12787704E-03, 
                     total:  1.43212872E-03}
- Clean forces norm (Ha/Bohr): {maxval:  4.847686894010E-02, fnrm2:  4.711340616273E-03}
- Raw forces norm (Ha/Bohr): {maxval:  4.924681252792E-02, fnrm2:  4.713907797628E-03}
+ Clean forces norm (Ha/Bohr): {maxval:  4.847686894009E-02, fnrm2:  4.711340616272E-03}
+ Raw forces norm (Ha/Bohr): {maxval:  4.924681252792E-02, fnrm2:  4.713907797627E-03}
   #------------------------------------------------------------------------------ Atomic Forces
  Atomic Forces (Ha/Bohr):
- -  {O:  [ -1.035753955186E-02, -3.445147865073E-02, -3.249344265302E-02 ]} # 0001
- -  {H:  [  5.457122405342E-03, -3.950009081521E-04, -5.639070048989E-04 ]} # 0002
- -  {H:  [  4.900417146521E-03,  3.484647955888E-02,  3.305734965792E-02 ]} # 0003
+ -  {O:  [ -1.035753955186E-02, -3.445147865072E-02, -3.249344265302E-02 ]} # 0001
+ -  {H:  [  5.457122405341E-03, -3.950009081532E-04, -5.639070048999E-04 ]} # 0002
+ -  {H:  [  4.900417146522E-03,  3.484647955888E-02,  3.305734965792E-02 ]} # 0003
   #-------------------------------------------------------------------- Timing for root process
-=======
- Calculate Non Local forces            :  Yes
->>>>>>> 5e7ae0c5
  Timings for root process:
-   CPU time (s)                        :  105.19
-   Elapsed time (s)                    :  67.50
+   CPU time (s)                        :  113.79
+   Elapsed time (s)                    :  66.86
   #----------------------------------- Warnings obtained during the run, check their relevance!
  WARNINGS:
  - Do not call check_communications in the linear scaling version!
@@ -2534,9 +2514,9 @@
  Path integral                         :  1.87340E-03
   #------------------------------------------------------------------------------ Atomic Forces
  Atomic Forces (Ha/Bohr):
- -  {O:  [ -1.035753955186E-02, -3.445147865073E-02, -3.249344265302E-02 ]} # 0001
- -  {H:  [  5.457122405342E-03, -3.950009081521E-04, -5.639070048989E-04 ]} # 0002
- -  {H:  [  4.900417146521E-03,  3.484647955888E-02,  3.305734965792E-02 ]} # 0003
+ -  {O:  [ -1.035753955186E-02, -3.445147865072E-02, -3.249344265302E-02 ]} # 0001
+ -  {H:  [  5.457122405341E-03, -3.950009081532E-04, -5.639070048999E-04 ]} # 0002
+ -  {H:  [  4.900417146522E-03,  3.484647955888E-02,  3.305734965792E-02 ]} # 0003
  Memory Consumption Report:
    Tot. No. of Allocations  : 112259
    Tot. No. of Deallocations: 112259
