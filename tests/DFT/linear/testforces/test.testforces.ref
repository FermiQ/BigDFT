---
  #------------------------------------------------------------------------------------------- 
  #It performs the integration of the calculated forces over  5
  # random displacement (in the range [", -dx, ",",dx,"] a.u.)
  # and compares the result with the difference of the energy
  # between the final and the initial position: E2-E1 = -Integral F.dR"
  # The advantage is two fold:
  # 1) avoiding cancellation error in finite difference derivative,
  # 2) considering the forces over all atoms.
  #------------------------------------------------------------------------------------------- 
 <BigDFT> log of the run will be written in logfile: ./log.yaml
 
 Check correctness of forces
<<<<<<< HEAD
 Difference of total energies =  1.841450407070511E-003
 Integral force*displacement =   1.873433669012719E-003
 Difference =  -3.198326194220791E-005
=======
 Difference of total energies =  1.831450923553746E-003
 Integral force*displacement =   1.930234358457969E-003
 Difference =  -9.878343490422360E-005
>>>>>>> ffa93dbe
 <|MERGE_RESOLUTION|>--- conflicted
+++ resolved
@@ -11,13 +11,7 @@
  <BigDFT> log of the run will be written in logfile: ./log.yaml
  
  Check correctness of forces
-<<<<<<< HEAD
- Difference of total energies =  1.841450407070511E-003
- Integral force*displacement =   1.873433669012719E-003
- Difference =  -3.198326194220791E-005
-=======
  Difference of total energies =  1.831450923553746E-003
  Integral force*displacement =   1.930234358457969E-003
  Difference =  -9.878343490422360E-005
->>>>>>> ffa93dbe
  