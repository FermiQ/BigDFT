 import: linear
 dft:
   hgrids: 0.38
   rmult: [5.0, 7.0]
   inputpsiid: linear
   disablesym: Yes
<<<<<<< HEAD
 perf:
   ef_interpol_det: 0.10E-19
   mixing_after_inputguess: 2
   correction_co_contra: no
   check_sumrho: 2
   check_overlap: 2
 lin_general:
   nit: [10, 20]
   rpnrm_cv: [4.9999999999999998E-007, 4.9999999999999998E-008]
   conf_damping: 0.5
   calc_dipole: Yes
 lin_basis:
   nit: 3
   idsx: [5, 0]
   gnrm_cv: 4.0000000000000003E-005
   fix_basis: 1.0E-008
 lin_kernel:
   nit: [4, 6]
   rpnrm_cv: 1.0E-008
   fscale_foe: 5.0000000000000003E-002
 lin_basis_params:
   O:
     ao_confinement: 1.1999999999999999E-003
     confinement: [1.1999999999999999E-003, 0.0]
     rloc: 8.0
     rloc_kernel: 8.0
     rloc_kernel_foe: 20.0
   H:
     nbasis: 1
     ao_confinement: 1.1999999999999999E-003
     confinement: [1.1999999999999999E-003, 0.0]
     rloc: 8.0
     rloc_kernel: 8.0
     rloc_kernel_foe: 20.0
=======
 #perf:
 #  ef_interpol_det: 0.10E-19
 #  mixing_after_inputguess: 2
 #  correction_co_contra: no
 #  check_sumrho: 2
 #  check_overlap: 2
 #lin_general:
 #  nit: [10, 20]
 #  rpnrm_cv: [4.9999999999999998E-007, 4.9999999999999998E-008]
 #  conf_damping: 0.5
 #  calc_dipole: Yes
 #  calc_pulay: old
 #lin_basis:
 #  nit: 3
 #  idsx: [5, 0]
 #  gnrm_cv: 4.0000000000000003E-005
 #  fix_basis: 1.0E-008
 #lin_kernel:
 #  nit: [4, 6]
 #  rpnrm_cv: 1.0E-008
 #  fscale_foe: 5.0000000000000003E-002
 #lin_basis_params:
 #  O:
 #    ao_confinement: 1.1999999999999999E-003
 #    confinement: [1.1999999999999999E-003, 0.0]
 #    rloc: 6.0
 #    rloc_kernel: 8.0
 #    rloc_kernel_foe: 20.0
 #  H:
 #    nbasis: 1
 #    ao_confinement: 1.1999999999999999E-003
 #    confinement: [1.1999999999999999E-003, 0.0]
 #    rloc: 5.5
 #    rloc_kernel: 8.0
 #    rloc_kernel_foe: 20.0
>>>>>>> d96b0aa2
 posinp:
   positions:
   - O: [2.065621065394574, 0.7276197830051158, 0.7650374978227975]
   - H: [0.2609031030233364, 0.4497236554241762, 0.5729218373685834]
   - H: [2.217505931689284, 2.044733573632779, 2.030559672968256]
   properties:
     format: xyz
     source: posinp
   energy (Ha): -17.17977402367096<|MERGE_RESOLUTION|>--- conflicted
+++ resolved
@@ -4,42 +4,6 @@
    rmult: [5.0, 7.0]
    inputpsiid: linear
    disablesym: Yes
-<<<<<<< HEAD
- perf:
-   ef_interpol_det: 0.10E-19
-   mixing_after_inputguess: 2
-   correction_co_contra: no
-   check_sumrho: 2
-   check_overlap: 2
- lin_general:
-   nit: [10, 20]
-   rpnrm_cv: [4.9999999999999998E-007, 4.9999999999999998E-008]
-   conf_damping: 0.5
-   calc_dipole: Yes
- lin_basis:
-   nit: 3
-   idsx: [5, 0]
-   gnrm_cv: 4.0000000000000003E-005
-   fix_basis: 1.0E-008
- lin_kernel:
-   nit: [4, 6]
-   rpnrm_cv: 1.0E-008
-   fscale_foe: 5.0000000000000003E-002
- lin_basis_params:
-   O:
-     ao_confinement: 1.1999999999999999E-003
-     confinement: [1.1999999999999999E-003, 0.0]
-     rloc: 8.0
-     rloc_kernel: 8.0
-     rloc_kernel_foe: 20.0
-   H:
-     nbasis: 1
-     ao_confinement: 1.1999999999999999E-003
-     confinement: [1.1999999999999999E-003, 0.0]
-     rloc: 8.0
-     rloc_kernel: 8.0
-     rloc_kernel_foe: 20.0
-=======
  #perf:
  #  ef_interpol_det: 0.10E-19
  #  mixing_after_inputguess: 2
@@ -75,7 +39,6 @@
  #    rloc: 5.5
  #    rloc_kernel: 8.0
  #    rloc_kernel_foe: 20.0
->>>>>>> d96b0aa2
  posinp:
    positions:
    - O: [2.065621065394574, 0.7276197830051158, 0.7650374978227975]
