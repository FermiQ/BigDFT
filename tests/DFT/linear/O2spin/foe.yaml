  #---------------------------------------------------------------------- Minimal input file
  #This file indicates the minimal set of input variables which has to be given to perform 
  #the run. The code would produce the same output if this file is used as input.
 dft:
   hgrids: 0.36
   rmult: [5.0, 7.0]
   ixc: PBE (ABINIT)
   nspin: 2
   mpol: 4
   itermax: 30
   nrepmax: 5
   ncong: 5
   idsx: 4
   inputpsiid: linear
   disablesym: Yes
 perf:
   ef_interpol_det: 1.e-6
<<<<<<< HEAD
   ef_interpol_chargediff: 1.0 #1.e-4
=======
   #ef_interpol_chargediff: 1
>>>>>>> d96b0aa2
   check_matrix_compression: No
   correction_co_contra: Yes
 lin_general:
   hybrid: Yes
   nit: 100
   rpnrm_cv: 3.2e-6
   max_inversion_error: 5.0e-8
 lin_basis:
   nit: 4
   idsx: 4
   gnrm_cv: 1.0e-3
   deltae_cv: 5.0e-5
   min_gnrm_for_dynamic: 2.0e-3
   alpha_diis: 0.5
   alpha_sd: 0.5
   nstep_prec: 6
   fix_basis: 1.0e-12
   correction_orthoconstraint: 0
 lin_kernel:
   nstep: 10
   nit: 4
   idsx_coeff: [6, 0]
   idsx: 6
   alphamix: 0.05
   linear_method: FOE
   eval_range_foe: [-1.0, 1.0]
   fscale_foe: 5.0E-002
 lin_basis_params:
   O:
     nbasis: 9
     ao_confinement: 2.2e-2
     confinement: 2.2e-2
     rloc: 5.5
     rloc_kernel: 8.0
     rloc_kernel_foe: 15.0
 ig_occupation:
   O:
     2s: [1.0, 1.0]
     2p:
     - 1.0
     - 1.0
     - 1.0
     - 1/3
     - 1/3
     - 1/3
     3d: 0.0
 posinp:
   units: angstroem
   positions:
   - O: [0.0, 0.0, 0.0]
     IGSpin: 2
   - O: [0.0, 0.0, 1.208]
     IGSpin: 2
   properties:
     format: xyz
     source: posinp<|MERGE_RESOLUTION|>--- conflicted
+++ resolved
@@ -15,11 +15,7 @@
    disablesym: Yes
  perf:
    ef_interpol_det: 1.e-6
-<<<<<<< HEAD
-   ef_interpol_chargediff: 1.0 #1.e-4
-=======
    #ef_interpol_chargediff: 1
->>>>>>> d96b0aa2
    check_matrix_compression: No
    correction_co_contra: Yes
  lin_general:
