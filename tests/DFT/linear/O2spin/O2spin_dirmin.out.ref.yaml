---
 Code logo:
   "__________________________________ A fast and precise DFT wavelet code
   |     |     |     |     |     |
   |     |     |     |     |     |      BBBB         i       gggggg
   |_____|_____|_____|_____|_____|     B    B               g
   |     |  :  |  :  |     |     |    B     B        i     g
   |     |-0+--|-0+--|     |     |    B    B         i     g        g
   |_____|__:__|__:__|_____|_____|___ BBBBB          i     g         g
   |  :  |     |     |  :  |     |    B    B         i     g         g
   |--+0-|     |     |-0+--|     |    B     B     iiii     g         g
   |__:__|_____|_____|__:__|_____|    B     B        i      g        g
   |     |  :  |  :  |     |     |    B BBBB        i        g      g
   |     |-0+--|-0+--|     |     |    B        iiiii          gggggg
   |_____|__:__|__:__|_____|_____|__BBBBB
   |     |     |     |  :  |     |                           TTTTTTTTT
   |     |     |     |--+0-|     |  DDDDDD          FFFFF        T
   |_____|_____|_____|__:__|_____| D      D        F        TTTT T
   |     |     |     |  :  |     |D        D      F        T     T
   |     |     |     |--+0-|     |D         D     FFFF     T     T
   |_____|_____|_____|__:__|_____|D___      D     F         T    T
   |     |     |  :  |     |     |D         D     F          TTTTT
   |     |     |--+0-|     |     | D        D     F         T    T
   |_____|_____|__:__|_____|_____|          D     F        T     T
   |     |     |     |     |     |         D               T    T
   |     |     |     |     |     |   DDDDDD       F         TTTT
   |_____|_____|_____|_____|_____|______                    www.bigdft.org   "
 
 Reference Paper                       : The Journal of Chemical Physics 129, 014109 (2008)
 Version Number                        : 1.7.6.11
 Timestamp of this run                 : 2015-07-01 12:33:13.878
 Root process Hostname                 : phys-comp-03
 Number of MPI tasks                   :  8
 OpenMP parallelization                :  Yes
 Maximal OpenMP threads per MPI task   :  1
 MPI tasks of root process node        :  8
  #------------------------------------------------------------------ Code compiling options
 Compilation options:
   Configure arguments:
     " 'FC=/opt/openmpi-1.6.4/bin/mpif90' 'CC=icc' 'FCFLAGS=-O2 -openmp' 
     '--with-ext-linalg=/opt/intel/composer_xe_2011_sp1.11.339/mkl/lib/intel64/libmkl_scalapa
     ck_lp64.a  -Wl,--start-group  
     /opt/intel/composer_xe_2011_sp1.11.339/mkl/lib/intel64/libmkl_cdft_core.a 
     /opt/intel/composer_xe_2011_sp1.11.339/mkl/lib/intel64/libmkl_intel_lp64.a 
     /opt/intel/composer_xe_2011_sp1.11.339/mkl/lib/intel64/libmkl_intel_thread.a 
     /opt/intel/composer_xe_2011_sp1.11.339/mkl/lib/intel64/libmkl_core.a 
     /opt/intel/composer_xe_2011_sp1.11.339/mkl/lib/intel64/libmkl_blacs_openmpi_lp64.a 
     -Wl,--end-group -openmp -lpthread -lm'"
   Compilers (CC, FC, CXX)             :  [ icc, /opt/openmpi-1.6.4/bin/mpif90, g++ ]
   Compiler flags:
     CFLAGS                            : -g -O2
     FCFLAGS                           : -O2 -openmp
     CXXFLAGS                          : -g -O2
  #------------------------------------------------------------------------ Input parameters
 radical                               : dirmin
 outdir                                : ./
 logfile                               : Yes
 run_from_files                        : Yes
 dft:
   hgrids                              : 0.36 #   Grid spacing in the three directions (bohr)
   rmult: [5.0, 7.0] #                            c(f)rmult*radii_cf(:,1(2))=coarse(fine) atom-based radius
   ixc                                 : 11 #     Exchange-correlation parameter (LDA=1,PBE=11)
   nspin                               : 2 #      Spin polarization treatment
   mpol                                : 4 #      Total magnetic moment
   itermax                             : 30 #     Max. iterations of wfn. opt. steps
   nrepmax                             : 5 #      Max. number of re-diag. runs
   ncong                               : 5 #      No. of CG it. for preconditioning eq.
   idsx                                : 4 #      Wfn. diis history
   inputpsiid                          : 100 #    Input guess wavefunctions
   disablesym                          : Yes #    Disable the symmetry detection
   qcharge                             : 0 #      Charge of the system. Can be integer or real.
   elecfield: [0., 0., 0.] #                      Electric field (Ex,Ey,Ez)
   gnrm_cv                             : 1.e-4 #  convergence criterion gradient
   itermin                             : 0 #      Min. iterations of wfn. opt. steps
   dispersion                          : 0 #      Dispersion correction potential (values 1,2,3,4,5), 0=none
   output_wf                           : 0 #      Output of the support functions
   output_denspot                      : 0 #      Output of the density or the potential
   rbuf                                : 0. #     Length of the tail (AU)
   ncongt                              : 30 #     No. of tail CG iterations
   norbv                               : 0 #      Davidson subspace dimension (No. virtual orbitals)
   nvirt                               : 0 #      No. of virtual orbs
   nplot                               : 0 #      No. of plotted orbs
   solvent                             : vacuum # Electrostatic environment for Poisson Equation
   external_potential                  : 0.0 #    Multipole moments of an external potential
 perf:
   ef_interpol_det                     : 1.e-10 # FOE max determinant of cubic interpolation matrix
   ef_interpol_chargediff              : 1.0 #    FOE max charge difference for interpolation
   method_updatekernel                 : 2 #      linear scaling update density kernel during the sup. func. optimization (0 
    #                                              purification, 1 FOE, 2 renormalization)
   purification_quickreturn            : Yes #    linear scaling quick return in purification
   check_matrix_compression            : No #     linear scaling perform a check of the matrix compression routines
   correction_co_contra                : Yes #    linear scaling correction covariant / contravariant gradient
   adjust_kernel_iterations            : No #     enable the addaptive ajustment of the number of kernel iterations
   debug                               : No #     Debug option
   fftcache                            : 8192 #   Cache size for the FFT
   accel                               : NO #     Acceleration (hardware)
   ocl_platform                        : ~ #      Chosen OCL platform
   ocl_devices                         : ~ #      Chosen OCL devices
   blas                                : No #     CUBLAS acceleration
   projrad                             : 15. #    Radius of the projector as a function of the maxrad
   exctxpar                            : OP2P #   Exact exchange parallelisation scheme
   ig_diag                             : Yes #    Input guess (T=Direct, F=Iterative) diag. of Ham.
   ig_norbp                            : 5 #      Input guess Orbitals per process for iterative diag.
   ig_blocks: [300, 800] #                        Input guess Block sizes for orthonormalisation
   ig_tol                              : 1.0e-4 # Input guess Tolerance criterion
   methortho                           : 0 #      Orthogonalisation
   rho_commun                          : DEF #    Density communication scheme (DBL, RSC, MIX)
   psolver_groupsize                   : 0 #      Size of Poisson Solver taskgroups (0=nproc)
   psolver_accel                       : 0 #      Acceleration of the Poisson Solver (0=none, 1=CUDA)
   unblock_comms                       : OFF #    Overlap Communications of fields (OFF,DEN,POT)
   linear                              : OFF #    Linear Input Guess approach
   tolsym                              : 1.0e-8 # Tolerance for symmetry detection
   signaling                           : No #     Expose calculation results on Network
   signaltimeout                       : 0 #      Time out on startup for signal connection (in seconds)
   domain                              : ~ #      Domain to add to the hostname to find the IP
   inguess_geopt                       : 0 #      Input guess to be used during the optimization
   store_index                         : Yes #    Store indices or recalculate them for linear scaling
   verbosity                           : 2 #      Verbosity of the output
   psp_onfly                           : Yes #    Calculate pseudopotential projectors on the fly
   multipole_preserving                : No #     (EXPERIMENTAL) Preserve the multipole moment of the ionic density
   mp_isf                              : 16 #     (EXPERIMENTAL) Interpolating scalig function order for the multipole preserving
   pdsyev_blocksize                    : -8 #     SCALAPACK linear scaling blocksize
   pdgemm_blocksize                    : -8 #     SCALAPACK linear scaling blocksize
   maxproc_pdsyev                      : 4 #      SCALAPACK linear scaling max num procs
   maxproc_pdgemm                      : 4 #      SCALAPACK linear scaling max num procs
   mixing_after_inputguess             : 1 #      Mixing step after linear input gues
   iterative_orthogonalization         : No #     Iterative_orthogonalization for input guess orbitals
   check_sumrho                        : 2 #      Enables linear sumrho check
   check_overlap                       : 2 #      Enables linear overlap check
   experimental_mode                   : No #     Activate the experimental mode in linear scaling
   write_orbitals                      : 0 #      Linear scaling write KS orbitals for cubic restart (might take lot of disk space!)
   explicit_locregcenters              : No #     Linear scaling explicitely specify localization centers
   calculate_KS_residue                : Yes #    Linear scaling calculate Kohn-Sham residue
   intermediate_forces                 : No #     Linear scaling calculate intermediate forces
   kappa_conv                          : 0.1 #    Exit kappa for extended input guess (experimental mode)
   evbounds_nsatur                     : 3 #      Number of FOE cycles before the eigenvalue bounds are shrinked (linear)
   evboundsshrink_nsatur               : 4 #      maximal number of unsuccessful eigenvalue bounds shrinkings
   adjust_FOE_temperature              : Yes #    linear scaling dynamic adjustment of the decay length of the FOE error function
   calculate_gap                       : No #     linear scaling calculate the HOMO LUMO gap
   loewdin_charge_analysis             : No #     linear scaling perform a Loewdin charge analysis at the end of the calculation
   fscale_lowerbound                   : 5.e-3 #  linear scaling lower bound for the error function decay length
   fscale_upperbound                   : 5.e-2 #  linear scaling upper bound for the error function decay length
   FOE_restart                         : 0 #      Restart method to be used for the FOE method
   imethod_overlap                     : 1 #      method to calculate the overlap matrices (1=old, 2=new)
   enable_matrix_taskgroups            : True #   enable the matrix taskgroups
   hamapp_radius_incr                  : 8 #      radius enlargement for the Hamiltonian application (in grid points)
   wf_extent_analysis                  : False #  perform an analysis of the extent of the support functions (and possibly KS orbitals)
   gps_method                          : VAC #    method for the Generalized Poisson Equation
   foe_gap                             : False #  Use the FOE method to calculate the HOMO-LUMO gap at the end of a calculation
 lin_general:
   nit: [2, 3] #                                  number of iteration with low/high accuracy
   rpnrm_cv                            : 1.0e-6 # convergence criterion for low/high accuracy
   max_inversion_error                 : 5.0e-8 # linear scaling maximal error of the Taylor approximations to calculate the inverse of 
    #                                              the overlap matrix
   calc_dipole                         : Yes #    calculate dipole
   hybrid                              : No #     activate the hybrid mode; if activated, only the low accuracy values will be relevant
   conf_damping                        : -0.5 #   how the confinement should be decreased, only relevant for hybrid mode; negative -> 
    #                                              automatic
   taylor_order                        : 0 #      order of the Taylor approximation; 0 -> exact
   output_wf                           : 0 #      output basis functions; 0 no output, 1 formatted output, 2 Fortran bin, 3 ETSF
   output_mat                          : 0 #      output sparse matrices; 0 no output, 1 formatted sparse, 11 formatted dense, 21 
    #                                              formatted both
   output_coeff                        : 0 #      output KS coefficients; 0 no output, 1 formatted output
   calc_pulay: [No, No] #                         calculate Pulay forces (old/new version)
   subspace_diag                       : No #     diagonalization at the end
   extra_states                        : 0 #      extra states to optimize (dmin only)
   calculate_onsite_overlap            : No #     calculate the onsite overlap matrix (has only an effect if the matrices are all 
    #                                              written to disk)
   charge_multipoles                   : no #     Calculate the atom-centered multipole coefficients of the electronic charge
 lin_basis:
   nit                                 : 4 #      maximal number of iterations in the optimization of the support functions
   idsx                                : 4 #      DIIS history for optimization of the support functions (low/high accuracy); 0 -> SD
   gnrm_cv                             : 1.0e-3 # convergence criterion for the optimization of the support functions (low/high accuracy)
   deltae_cv                           : 5.0e-5 # total relative energy difference to stop the optimization ('experimental_mode' only)
   min_gnrm_for_dynamic                : 2.0e-3 # minimal gnrm to active the dynamic gnrm criterion
   alpha_diis                          : 0.5 #    multiplicator for DIIS
   alpha_sd                            : 0.5 #    initial step size for SD
   nstep_prec                          : 6 #      number of iterations in the preconditioner
   fix_basis                           : 1.0e-12 # fix the support functions if the density change is below this threshold
   correction_orthoconstraint          : 0 #      correction for the slight non-orthonormality in the orthoconstraint
   nit_ig                              : 50 #     maximal number of iterations to optimize the support functions in the extended input 
    #                                              guess (experimental mode only)
   gnrm_ig                             : 1.e-3 #  convergence criterion for the optimization of the support functions in the extended 
    #                                              input guess (experimental mode only)
   gnrm_dyn                            : 1.e-4 #  dynamic convergence criterion ('experimental_mode' only)
 lin_kernel:
   nstep                               : 8 #      number of steps taken when updating the coefficients via direct minimization for 
    #                                              each iteration of the density kernel loop
   nit                                 : 4 #      number of iterations in the (self-consistent) optimization of the density kernel
   idsx_coeff: [6, 0] #                           DIIS history for direct mininimization
   idsx                                : 6 #      mixing method; 0 -> linear mixing, >=1 -> Pulay mixing
   alphamix                            : 0.05 #   mixing parameter (low/high accuracy)
   linear_method                       : DIRMIN # method to optimize the density kernel
   eval_range_foe: [-1.0, 1.0] #                  lower and upper bound of the eigenvalue spectrum, will be adjusted 
    #                                              automatically if chosen unproperly
   fscale_foe                          : 5.0E-002 # decay length of the error function
   gnrm_cv_coeff: [1.e-5, 1.e-5] #                convergence criterion on the gradient for direct minimization
   rpnrm_cv: [1.e-10, 1.e-10] #                   convergence criterion (change in density/potential) for the kernel 
    #                                              optimization
   mixing_method                       : DEN #    quantity to be mixed
   alpha_sd_coeff                      : 0.2 #    initial step size for SD for direct minimization
   alpha_fit_coeff                     : No #     update the SD step size by fitting a quadratic polynomial to the energy along the 
    #                                              direction of the gradient during direct 
    #                                              mininimization.
 lin_basis_params:
   O:
     ao_confinement                    : 2.2e-2
     confinement: [2.2e-2, 0.0]
     rloc: [5.5, 6.0]
     rloc_kernel                       : 8.0
     rloc_kernel_foe                   : 15.0
   nbasis                              : 4 #      number of support functions per atom
   ao_confinement                      : 8.3e-3 # prefactor for the input guess confining potential
   confinement: [8.3e-3, 0.0] #                   prefactor for the confining potential (low/high accuracy)
   rloc: [7.0, 7.0] #                             localization radius for the support functions
   rloc_kernel                         : 9.0 #    localization radius for the density kernel
   rloc_kernel_foe                     : 14.0 #   cutoff radius for the FOE matrix vector multiplications
 kpt:
   method                              : manual # K-point sampling method
   kpt: #                                         Kpt coordinates
   -  [0., 0., 0.]
   wkpt: [1.] #                                   Kpt weights
   bands                               : No #     For doing band structure calculation
 geopt:
   method                              : none #   Geometry optimisation method
   ncount_cluster_x                    : 1 #      Maximum number of force evaluations
   frac_fluct                          : 1. #     Fraction of force fluctuations. Stop if fmax < forces_fluct*frac_fluct
   forcemax                            : 0. #     Max forces criterion when stop
   randdis                             : 0. #     Random displacement amplitude
   betax                               : 4. #     Stepsize for the geometry optimization
 mix:
   iscf                                : 0 #      Mixing parameters
   itrpmax                             : 1 #      Maximum number of diagonalisation iterations
   rpnrm_cv                            : 1e-4 #   Stop criterion on the residue of potential or density
   norbsempty                          : 0 #      No. of additional bands
   tel                                 : 0. #     Electronic temperature
   occopt                              : 1 #      Smearing method
   alphamix                            : 0. #     Multiplying factors for the mixing
   alphadiis                           : 2. #     Multiplying factors for the electronic DIIS
 sic:
   sic_approach                        : none #   SIC (self-interaction correction) method
   sic_alpha                           : 0. #     SIC downscaling parameter
 tddft:
   tddft_approach                      : none #   Time-Dependent DFT method
 mode:
   method                              : dft #    Run method of BigDFT call
   mm_paramset                         : default # Name of the hard-coded parameter set. Must be compatible to the chosen force field.
   mm_paramfile                        : none #   name of parameter file
 psppar.O:
   Pseudopotential type                : HGH-K
   Atomic number                       : 8
   No. of Electrons                    : 6
   Pseudopotential XC                  : 11
   Local Pseudo Potential (HGH convention):
     Rloc                              : 0.2445543
     Coefficients (c1 .. c4): [-16.6672148, 2.48731132, 0.0, 0.0]
   NonLocal PSP Parameters:
   - Channel (l)                       : 0
     Rloc                              : 0.22095592
     h_ij terms: [18.33745811, 0.0, 0.0, 0.0, 0.0, 0.0]
   - Channel (l)                       : 1
     Rloc                              : 0.21133247
     h_ij terms: [0.0, 0.0, 0.0, 0.0, 0.0, 0.0]
   Source                              : Hard-Coded
   Radii of active regions (AU):
     Coarse                            : 1.215575721499752
     Fine                              : 0.21133247
     Coarse PSP                        : 0.4734769714285714
     Source                            : Hard-Coded
 posinp:
    #---------------------------------------------------------------------- Atomic positions
   units                               : angstroem
   positions:
   - O: [0.0, 0.0, 0.0]
     IGSpin                            : 2
   - O: [0.0, 0.0, 1.208]
     IGSpin                            : 2
   properties:
     format                            : xyz
     source                            : posinp
  #--------------------------------------------------------------------------------------- |
 Data Writing directory                : ./
  #----------------------------------------- Input Atomic System (file: __not_a_value__.xyz)
 Atomic System Properties:
   Number of atomic types              :  1
   Number of atoms                     :  2
   Types of atoms                      :  [ O ]
   Boundary Conditions                 : Free #Code: F
   Number of Symmetries                :  0
   Space group                         : disabled
  #----------------------------- Geometry optimization Input Parameters (file: dirmin.geopt)
 Geometry Optimization Parameters:
   Maximum steps                       :  1
   Algorithm                           : none
   Random atomic displacement          :  0.0E+00
   Fluctuation in forces               :  1.0E+00
   Maximum in forces                   :  0.0E+00
   Steepest descent step               :  4.0E+00
 Material acceleration                 :  No #iproc=0
  #------------------------------------------------------------------------ Input parameters
 DFT parameters:
   eXchange Correlation:
     XC ID                             :  &ixc  11
     Exchange-Correlation reference    : "XC: Perdew, Burke & Ernzerhof"
     XC functional implementation      : ABINIT
     Polarisation                      :  4
     Spin polarization                 : collinear
 Basis set definition:
   Suggested Grid Spacings (a0)        :  [  0.36,  0.36,  0.36 ]
   Coarse and Fine Radii Multipliers   :  [  5.0,  7.0 ]
 Self-Consistent Cycle Parameters:
   Wavefunction:
     Gradient Norm Threshold           :  &gnrm_cv  1.0E-04
     CG Steps for Preconditioner       :  5
     DIIS History length               :  4
     Max. Wfn Iterations               :  &itermax  30
     Max. Subspace Diagonalizations    :  5
     Input wavefunction policy         : INPUT_PSI_LINEAR_AO # 100
     Output wavefunction policy        : NONE # 0
     Output grid policy                : NONE # 0
     Virtual orbitals                  :  0
     Number of plotted density orbitals:  0
   Density/Potential:
     Max. Iterations                   :  1
 Post Optimization Parameters:
   Finite-Size Effect estimation:
     Scheduled                         :  No
  #----------------------------------------------------------------------- System Properties
 Properties of atoms in the system:
 - Symbol                              : O #Type No.  01
   No. of Electrons                    :  6
   No. of Atoms                        :  2
   Radii of active regions (AU):
     Coarse                            :  1.21558
     Fine                              :  0.21133
     Coarse PSP                        :  0.47348
     Source                            : Hard-Coded
   Grid Spacing threshold (AU)         :  0.53
   Pseudopotential type                : HGH-K
   Local Pseudo Potential (HGH convention):
     Rloc                              :  0.24455
     Coefficients (c1 .. c4)           :  [ -16.66721,  2.48731,  0.00000,  0.00000 ]
   NonLocal PSP Parameters:
   - Channel (l)                       :  0
     Rloc                              :  0.22096
     h_ij matrix:
     -  [  18.33746,  0.00000,  0.00000 ]
     -  [  0.00000,  0.00000,  0.00000 ]
     -  [  0.00000,  0.00000,  0.00000 ]
   No. of projectors                   :  1
   PSP XC                              : "XC: Perdew, Burke & Ernzerhof"
  #-------------------------------------------------------------------------- Atom Positions
 Atomic structure:
   Units                               : angstroem
   Positions:
   -  {O: [ 3.143312633,  3.143312633,  3.206075919],  # [  16.50,  16.50,  16.83 ] 0001
 IGSpin:  2}
   -  {O: [ 3.143312633,  3.143312633,  4.414075919],  # [  16.50,  16.50,  23.17 ] 0002
 IGSpin:  2}
   Rigid Shift Applied (AU)            :  [  5.9400,  5.9400,  6.0586 ]
  #------------------------------------------------------------------------- Grid properties
 Box Grid spacings                     :  [  0.3600,  0.3600,  0.3600 ]
 Sizes of the simulation domain:
   AU                                  :  [  11.880,  11.880,  14.400 ]
   Angstroem                           :  [  6.2866,  6.2866,  7.6202 ]
   Grid Spacing Units                  :  [  33,  33,  40 ]
   High resolution region boundaries (GU):
     From                              :  [  13,  13,  13 ]
     To                                :  [  20,  20,  27 ]
 High Res. box is treated separately   :  Yes
  #------------------------------------------------------------------- Kernel Initialization
 Poisson Kernel Initialization:
   MPI tasks                           :  8
   OpenMP threads per MPI task         :  1
 Poisson Kernel Creation:
   Boundary Conditions                 : Free
   Memory Requirements per MPI task:
     Density (MB)                      :  1.07
     Kernel (MB)                       :  1.12
     Full Grid Arrays (MB)             :  7.97
     Load Balancing of calculations:
       Density:
         MPI tasks 0- 7                : 100%
       Kernel:
         MPI tasks 0- 6                : 100%
         MPI task 7                    :  77%
       Complete LB per task            : 1/3 LB_density + 2/3 LB_kernel
 Wavefunctions Descriptors, full simulation domain:
   Coarse resolution grid:
     No. of segments                   :  1110
     No. of points                     :  25768
   Fine resolution grid:
     No. of segments                   :  98
     No. of points                     :  560
  #---------------------------------------------------------------------- Occupation Numbers
 Total Number of Electrons             :  12
 Spin treatment                        : Collinear
 Orbitals Repartition:
   MPI tasks  0- 3                     :  2
   MPI tasks  4- 7                     :  1
 Total Number of Orbitals              :  12
 Input Occupation Numbers:
 - Occupation Numbers: {Orbitals No. 1-12:  1.0000}
 preconditioning load balancing before :  1.00E+00
 preconditioning load balancing after  :  1.00E+00
 task with max load                    :  [  0 ]
 Total No. Support Functions           :  16
 Support Function Repartition:
   Minimum                             :  2
   Maximum                             :  2
   Average                             :  2.0
 Wavefunctions memory occupation for root MPI process:  0 MB 463 KB 896 B
 NonLocal PSP Projectors Descriptors:
   Creation strategy                   : On-the-fly
   Total number of projectors          :  2
   Total number of components          :  5320
   Percent of zero components          :  0
   Size of workspaces                  :  21296
  #WARNING: Do not call check_communications in the linear scaling version!
  #-------------------------------------------------------- Estimation of Memory Consumption
 Memory requirements for principal quantities (MiB.KiB):
   Subspace Matrix                     : 0.1 #    (Number of Orbitals: 12)
   Single orbital                      : 0.232 #  (Number of Components: 29688)
   All (distributed) orbitals          : 1.368 #  (Number of Orbitals per MPI task: 2)
   Wavefunction storage size           : 4.1007 # (DIIS/SD workspaces included)
   Nonlocal Pseudopotential Arrays     : 0.42
   Full Uncompressed (ISF) grid        : 15.959
   Workspaces storage size             : 0.618
 Accumulated memory requirements during principal run stages (MiB.KiB):
   Kernel calculation                  : 21.520
   Density Construction                : 48.845
   Poisson Solver                      : 31.810
   Hamiltonian application             : 49.266
   Orbitals Orthonormalization         : 49.266
 Estimated Memory Peak (MB)            :  49
 NonLocal PSP Projectors Descriptors:
   Creation strategy                   : On-the-fly
   Total number of projectors          :  2
   Total number of components          :  5320
   Percent of zero components          :  0
   Size of workspaces                  :  21296
   Maximum size of masking arrays for a projector:  1920
   Cumulative size of masking arrays   :  3840
 total elements                        :  64
 non-zero elements                     :  64
  #segments:  8
 sparsity in %                         :  0.00
 sparse matmul load balancing naive / optimized:  [  1.00,  1.00 ]
 total elements                        :  64
 non-zero elements                     :  64
  #segments:  8
 sparsity in %                         :  0.00
 sparse matmul load balancing naive / optimized:  [  1.00,  1.00 ]
 check of kernel cutoff radius:
 -  {atom type: O, adjustment required:  Yes, new value:  8.38}
 total elements                        :  64
 non-zero elements                     :  64
  #segments:  8
 sparsity in %                         :  0.00
 sparse matmul load balancing naive / optimized:  [  1.00,  1.00 ]
 taskgroup summary:
   number of taskgroups                :  1
   taskgroups overview:
   -  {number of tasks:  8, start / end:  [  1,  64 ], start / end disjoint:  [  1,  64 ]}
 taskgroup summary:
   number of taskgroups                :  1
   taskgroups overview:
   -  {number of tasks:  8, start / end:  [  1,  64 ], start / end disjoint:  [  1,  64 ]}
 taskgroup summary:
   number of taskgroups                :  1
   taskgroups overview:
   -  {number of tasks:  8, start / end:  [  1,  64 ], start / end disjoint:  [  1,  64 ]}
 sparse matmul load balancing naive / optimized:  [  1.00,  1.00 ]
 sparse matmul load balancing naive / optimized:  [  1.00,  1.00 ]
 sparse matmul load balancing naive / optimized:  [  2.00,  2.00 ]
 sparse matmul load balancing naive / optimized:  [  2.00,  2.00 ]
 Checking operations for potential communication:
   Tolerance for the following test    :  9.999999999999999799E-13
   calculation check, error sum        :  0.000000000000000000E+00
   Tolerance for the following test    :  1.000000000000000036E-10
   calculation check, error max        :  0.000000000000000000E+00
 Checking operations for sumrho:
   Tolerance for the following test    :  9.999999999999999988E-15
   transposition check, mean error     :  0.000000000000000000E+00
   transposition check, max error      :  0.000000000000000000E+00
   Tolerance for the following test    :  9.999999999999999799E-13
   calculation check, error sum        :  5.097841329273243214E-14
   Tolerance for the following test    :  1.000000000000000036E-10
   calculation check, error max        :  5.684341886080801487E-13
 Checking Communications of Minimal Basis:
   Number of coarse and fine DoF (MasterMPI task):  [  5883,  70 ]
   Tolerances for this check: [ 1.88640002518614125E-06,  3.55271367880050093E-15]
   Maxdiff for transpose (checksum)    :  5.82076609134674072E-11
   Maxdiff for overlap calculation     :  6.98491930961608887E-10
   Maxdiff for untranspose             :  0.00000000000000000E+00
 Checking Communications of Enlarged Minimal Basis:
   Number of coarse and fine DoF (MasterMPI task):  [  3221,  70 ]
   Tolerances for this check: [ 2.96880003963773120E-06,  3.55271367880050093E-15]
   Maxdiff for transpose (checksum)    :  1.16415321826934814E-10
   Maxdiff for overlap calculation     :  9.31322574615478516E-10
   Maxdiff for untranspose             :  0.00000000000000000E+00
 Ion-Ion interaction energy            :  1.57701817823841E+01
  #---------------------------------------------------------------- Ionic Potential Creation
 Total ionic charge                    : -11.99999999999993
 Poisson Solver:
   BC                                  : Free
   Box                                 :  [  97,  97,  111 ]
   MPI tasks                           :  8
  #------------------------------------------------------------ Input Wavefunctions Creation
 Input Hamiltonian:
    #~~~~~~~~~~~~~~~~~~~~~~~~~~~~~~~~~~~~~~~~~~~~~~~~~~~~~~~~ Set the confinement prefactors
   Confinement prefactor for atomic orbitals:
   -  {atom type: O, value:  2.20E-02, origin: file}
   Total No. of Atomic Input Orbitals  :  16
   Inputguess Orbitals Repartition:
     Minimum                           :  2
     Maximum                           :  2
     Average                           :  2.0
   Atomic Input Orbital Generation:
   -  {Atom Type: O, Electronic configuration: {s: [ 1.00,  1.00], p: [ 1.00,  1.00,  1.00, 
                                                                           1/3,   1/3, 
                                                                           1/3]}}
   Wavelet conversion succeeded        :  Yes
   Deviation from normalization        :  2.37E-06
   Total charge                        :  1.199999915044E+01
   Poisson Solver:
     BC                                : Free
     Box                               :  [  97,  97,  111 ]
     MPI tasks                         :  8
   orthonormalization of input guess   : standard
   Kernel update:
     Hamiltonian application required  :  Yes
     calculate overlap matrix          :  Yes
     max dev from unity                :  2.38E-05
     mean dev from unity               :  5.28E-06
     method                            : diagonalization
     mode                              : sequential
     Cross-check among MPI tasks:
       max diff of eigenvectors        :  0.00E+00
       max diff of eigenvalues         :  0.00E+00
     method                            : diagonalization
     mode                              : sequential
     Cross-check among MPI tasks:
       max diff of eigenvectors        :  0.00E+00
       max diff of eigenvalues         :  0.00E+00
     communication strategy kernel     : ALLREDUCE
     Kohn-Sham residue                 :  2.510E-01
     Coefficients available            :  Yes
   Total magnetization                 :  4.000000
    #Eigenvalues and New Occupation Numbers
   Orbitals: [
 {e: -9.922747077742E-01, f:  1.0000, s:  1},  {e: -8.610396975124E-01, f:  1.0000, s: -1},  # 00001
 {e: -6.054407130459E-01, f:  1.0000, s:  1},  {e: -4.782900345153E-01, f:  1.0000, s: -1},  # 00002
 {e: -3.359379142787E-01, f:  1.0000, s:  1},  {e: -2.027972568063E-01, f:  1.0000, s: -1},  # 00003
 {e: -3.059595309786E-01, f:  1.0000, s:  1},  {e: -1.764101617426E-01, f:  1.0000, s: -1},  # 00004
 {e: -3.059575217421E-01, f:  1.0000, s:  1},  # 00005
 {e: -5.832843881239E-02, f:  1.0000, s:  1},  # 00006
 {e: -5.832564114957E-02, f:  1.0000, s:  1},  # 00007
 {e:  4.200204565517E-01, f:  1.0000, s:  1}] # 00008
   Hamiltonian update: {
 Energies: {Ekin:  2.93649710669E+01, Epot: -3.54606325180E+01, Enl:  2.76730166906E+00, 
              EH:  4.51136925110E+01,  EXC: -7.34099056639E+00, EvXC: -9.54286031466E+00}, 
    Total charge:  1.199999908619E+01, 
 Poisson Solver: {BC: Free, Box:  [  97,  97,  111 ], MPI tasks:  8}}
    #================================================================= Input guess generated
  #------------------------------------------------------------------- Self-Consistent Cycle
 Ground State Optimization:
    #~~~~~~~~~~~~~~~~~~~~~~~~~~~~~~~~~~~~~~~~~~~~~~~~~~~~~~~~ Set the confinement prefactors
 - Confinement prefactor for low accuracy:
   -  {max diff damping:  0.00E+00, damping value:  1.00E+00}
   -  {atom type: O, value:  2.20E-02, origin: from file}
    #========================================================= support function optimization
 - support function optimization: &it_supfun001
   -  { #-------------------------------------------------------------------------- iter: 1
 target function: TRACE, Hamiltonian Applied:  Yes, 
 Energies: {Ekin:  2.07511481975E+01, Epot: -2.32227433282E+01, Enl:  1.38520925549E+00}, 
 Orthoconstraint:  Yes, calculation of S^-1: direct calculation, 
 calculate S^x: {mode: sparse, powers: {x: -1}, order:  0, 
 error estimation: [
 spin up, max / mean error:  [  7.39E-16,  1.29E-16 ], 
 spin down, max / mean error:  [  7.39E-16,  1.29E-16 ]]}, 
 correction orthoconstraint:  Yes, Preconditioning:  Yes, 
 iter:  1, fnrm:  2.75E-01, Omega: -2.913965762391346E+01, D: -2.91E+01, D best: -2.91E+01, 
 Optimization: {algorithm: DIIS, history length:  4, consecutive failures:  0, 
           total failures:  0}, 
 calculate S^x: {mode: sparse, powers: {x: -1/2}, order:  0, 
 error estimation: [
 spin up, max / mean error:  [  2.89E-15,  6.73E-16 ], 
 spin down, max / mean error:  [  2.22E-15,  5.82E-16 ]]}, 
 Orthogonalization:  Yes, 
 spin up, Max deviation from unity in reorthonormalize_coeff:  2.73E-05, 
 spin up, Mean deviation from unity in reorthonormalize_coeff:  5.62E-06, 
 calculate S^x: {mode: dense, powers: {x: -1/2}, order:  0}, 
 spin down, Max deviation from unity in reorthonormalize_coeff:  1.86E-05, 
 spin down, Mean deviation from unity in reorthonormalize_coeff:  8.42E-06, 
 calculate S^x: {mode: dense, powers: {x: -1/2}, order:  0}, 
 communication strategy kernel: ALLREDUCE, reconstruct kernel:  Yes}
   -  { #-------------------------------------------------------------------------- iter: 2
 target function: TRACE, Hamiltonian Applied:  Yes, 
 Energies: {Ekin:  2.08526882428E+01, Epot: -2.34358072059E+01, Enl:  1.43574295334E+00}, 
 Orthoconstraint:  Yes, calculation of S^-1: direct calculation, 
 calculate S^x: {mode: sparse, powers: {x: -1}, order:  0, 
 error estimation: [
 spin up, max / mean error:  [  4.44E-16,  8.59E-17 ], 
 spin down, max / mean error:  [  2.22E-16,  6.14E-17 ]]}, 
 correction orthoconstraint:  Yes, Preconditioning:  Yes, 
 iter:  2, fnrm:  1.55E-01, Omega: -2.926163789329335E+01, D: -1.22E-01, D best: -1.22E-01, 
 Optimization: {algorithm: DIIS, history length:  4, consecutive failures:  0, 
           total failures:  0}, 
 calculate S^x: {mode: sparse, powers: {x: -1/2}, order:  0, 
 error estimation: [
 spin up, max / mean error:  [  2.89E-15,  5.63E-16 ], 
 spin down, max / mean error:  [  2.89E-15,  6.61E-16 ]]}, 
 Orthogonalization:  Yes, 
 spin up, Max deviation from unity in reorthonormalize_coeff:  1.40E-06, 
 spin up, Mean deviation from unity in reorthonormalize_coeff:  3.05E-07, 
 calculate S^x: {mode: dense, powers: {x: -1/2}, order:  0}, 
 spin down, Max deviation from unity in reorthonormalize_coeff:  1.29E-06, 
 spin down, Mean deviation from unity in reorthonormalize_coeff:  5.32E-07, 
 calculate S^x: {mode: dense, powers: {x: -1/2}, order:  0}, 
 communication strategy kernel: ALLREDUCE, reconstruct kernel:  Yes}
   -  { #-------------------------------------------------------------------------- iter: 3
 target function: TRACE, Hamiltonian Applied:  Yes, 
 Energies: {Ekin:  2.10140416663E+01, Epot: -2.36765632538E+01, Enl:  1.48614934094E+00}, 
 Orthoconstraint:  Yes, calculation of S^-1: direct calculation, 
 calculate S^x: {mode: sparse, powers: {x: -1}, order:  0, 
 error estimation: [
 spin up, max / mean error:  [  5.38E-16,  8.80E-17 ], 
 spin down, max / mean error:  [  7.7E-16,  1.12E-16 ]]}, 
 correction orthoconstraint:  Yes, Preconditioning:  Yes, 
 iter:  3, fnrm:  7.98E-02, Omega: -2.931963036668436E+01, D: -5.80E-02, D best: -5.80E-02, 
 Optimization: {algorithm: DIIS, history length:  4, consecutive failures:  0, 
           total failures:  0}, 
 calculate S^x: {mode: sparse, powers: {x: -1/2}, order:  0, 
 error estimation: [
 spin up, max / mean error:  [  3.11E-15,  7.93E-16 ], 
 spin down, max / mean error:  [  2.66E-15,  6.49E-16 ]]}, 
 Orthogonalization:  Yes, 
 spin up, Max deviation from unity in reorthonormalize_coeff:  5.44E-07, 
 spin up, Mean deviation from unity in reorthonormalize_coeff:  1.21E-07, 
 calculate S^x: {mode: dense, powers: {x: -1/2}, order:  0}, 
 spin down, Max deviation from unity in reorthonormalize_coeff:  8.82E-07, 
 spin down, Mean deviation from unity in reorthonormalize_coeff:  3.55E-07, 
 calculate S^x: {mode: dense, powers: {x: -1/2}, order:  0}, 
 communication strategy kernel: ALLREDUCE, reconstruct kernel:  Yes}
   -  { #-------------------------------------------------------------------------- iter: 4
 target function: TRACE, Hamiltonian Applied:  Yes, 
 Energies: {Ekin:  2.10057180327E+01, Epot: -2.36716401126E+01, Enl:  1.48501766399E+00}, 
 Orthoconstraint:  Yes, calculation of S^-1: direct calculation, 
 calculate S^x: {mode: sparse, powers: {x: -1}, order:  0, 
 error estimation: [
 spin up, max / mean error:  [  6.9E-16,  1.05E-16 ], 
 spin down, max / mean error:  [  2.81E-16,  7.77E-17 ]]}, 
 correction orthoconstraint:  Yes, Preconditioning:  Yes, 
 iter:  4, fnrm:  4.49E-02, Omega: -2.932869470539749E+01, D: -9.06E-03, D best: -9.06E-03, 
 exit criterion: net number of iterations}
   -  &final_supfun001  { #-------------------------------------------------------- iter: 4
 target function: TRACE, 
 Energies: {Ekin:  2.10057180327E+01, Epot: -2.36716401126E+01, Enl:  1.48501766399E+00}, 
 iter:  4, fnrm:  4.49E-02, Omega: -2.932869470539749E+01, D: -9.06E-03, D best: -9.06E-03}
      #Support functions created
   - Check boundary values:
     -  {type: overall, mean / max value:  [  8.59E-07,  2.73E-06 ], warnings:  0}
     -  {type: O, mean / max value:  [  8.59E-07,  2.73E-06 ], warnings:  0}
    #=================================================================== kernel optimization
 - kernel optimization: &it_kernel001
   -  #--------------------------------------------------------------------- kernel iter: 1
     Kernel update:
       Hamiltonian application required:  Yes
       max dev from unity              :  1.00E-07
       mean dev from unity             :  2.48E-08
       method                          : directmin
       expansion coefficients optimization: &it_coeff001_001_001
       -  { #------------------------------------------------------------------ it coeff: 1
 communication strategy kernel: ALLREDUCE, 
 calculate S^x: {mode: dense, powers: {x: -1}, order:  0, 
 spin up, max / mean error:  [  6.9E-16,  1.06E-16 ], 
 spin down, max / mean error:  [  2.81E-16,  7.77E-17 ]}, 
 DIIS weights: [ 1.00E+00,  1.00E+00], 
 spin up, Max deviation from unity in reorthonormalize_coeff:  5.11E-15, 
 spin up, Mean deviation from unity in reorthonormalize_coeff:  7.31E-16, 
 calculate S^x: {mode: dense, powers: {x: -1/2}, order:  0}, 
 spin down, Max deviation from unity in reorthonormalize_coeff:  2.46E-02, 
 spin down, Mean deviation from unity in reorthonormalize_coeff:  6.16E-03, 
 calculate S^x: {mode: dense, powers: {x: -1/2}, order:  0}, 
 communication strategy kernel: ALLREDUCE, method: DminDIIS, 
 iter:  1, fnrm:  6.41E-02, eBS:  0.00000000000000000E+00, D: -4.125E+00}
       -  { #------------------------------------------------------------------ it coeff: 2
 communication strategy kernel: ALLREDUCE, 
 calculate S^x: {mode: dense, powers: {x: -1}, order:  0, 
 spin up, max / mean error:  [  6.9E-16,  1.06E-16 ], 
 spin down, max / mean error:  [  2.81E-16,  7.77E-17 ]}, 
 DIIS weights: [ 4.87E-01,  5.13E-01, -1.60E-04], 
 spin up, Max deviation from unity in reorthonormalize_coeff:  3.11E-15, 
 spin up, Mean deviation from unity in reorthonormalize_coeff:  4.93E-16, 
 calculate S^x: {mode: dense, powers: {x: -1/2}, order:  0}, 
 spin down, Max deviation from unity in reorthonormalize_coeff:  1.77E-02, 
 spin down, Mean deviation from unity in reorthonormalize_coeff:  4.45E-03, 
 calculate S^x: {mode: dense, powers: {x: -1/2}, order:  0}, 
 communication strategy kernel: ALLREDUCE, method: DminDIIS, 
 iter:  2, fnrm:  6.09E-02, eBS: -4.12543538384087061E+00, D: -5.652E-03}
       -  { #------------------------------------------------------------------ it coeff: 3
 communication strategy kernel: ALLREDUCE, 
 calculate S^x: {mode: dense, powers: {x: -1}, order:  0, 
 spin up, max / mean error:  [  6.9E-16,  1.06E-16 ], 
 spin down, max / mean error:  [  2.81E-16,  7.77E-17 ]}, 
 DIIS weights: [ 1.63E-01,  1.73E-01,  6.64E-01, -3.12E-05], 
 spin up, Max deviation from unity in reorthonormalize_coeff:  8.88E-16, 
 spin up, Mean deviation from unity in reorthonormalize_coeff:  2.55E-16, 
 calculate S^x: {mode: dense, powers: {x: -1/2}, order:  0}, 
 spin down, Max deviation from unity in reorthonormalize_coeff:  5.94E-03, 
 spin down, Mean deviation from unity in reorthonormalize_coeff:  1.49E-03, 
 calculate S^x: {mode: dense, powers: {x: -1/2}, order:  0}, 
 communication strategy kernel: ALLREDUCE, method: DminDIIS, 
 iter:  3, fnrm:  3.28E-03, eBS: -4.13108713112630888E+00, D: -1.674E-06}
       -  { #------------------------------------------------------------------ it coeff: 4
 communication strategy kernel: ALLREDUCE, 
 calculate S^x: {mode: dense, powers: {x: -1}, order:  0, 
 spin up, max / mean error:  [  6.9E-16,  1.06E-16 ], 
 spin down, max / mean error:  [  2.81E-16,  7.77E-17 ]}, 
 DIIS weights: [ 1.73E-04,  6.15E-04,  4.80E-01,  5.19E-01, -5.76E-08], 
 spin up, Max deviation from unity in reorthonormalize_coeff:  8.88E-16, 
 spin up, Mean deviation from unity in reorthonormalize_coeff:  2.74E-16, 
 calculate S^x: {mode: dense, powers: {x: -1/2}, order:  0}, 
 spin down, Max deviation from unity in reorthonormalize_coeff:  3.39E-05, 
 spin down, Mean deviation from unity in reorthonormalize_coeff:  9.13E-06, 
 calculate S^x: {mode: dense, powers: {x: -1/2}, order:  0}, 
 communication strategy kernel: ALLREDUCE, method: DminDIIS, 
 iter:  4, fnrm:  3.02E-03, eBS: -4.13108880538059342E+00, D: -9.462E-06}
       -  { #------------------------------------------------------------------ it coeff: 5
 communication strategy kernel: ALLREDUCE, 
 calculate S^x: {mode: dense, powers: {x: -1}, order:  0, 
 spin up, max / mean error:  [  6.9E-16,  1.06E-16 ], 
 spin down, max / mean error:  [  2.81E-16,  7.77E-17 ]}, 
 DIIS weights: [-1.04E-04,  2.02E-06,  1.31E-01,  1.42E-01,  7.27E-01, -2.80E-08], 
 spin up, Max deviation from unity in reorthonormalize_coeff:  1.44E-15, 
 spin up, Mean deviation from unity in reorthonormalize_coeff:  3.38E-16, 
 calculate S^x: {mode: dense, powers: {x: -1/2}, order:  0}, 
 spin down, Max deviation from unity in reorthonormalize_coeff:  9.23E-06, 
 spin down, Mean deviation from unity in reorthonormalize_coeff:  2.36E-06, 
 calculate S^x: {mode: dense, powers: {x: -1/2}, order:  0}, 
 communication strategy kernel: ALLREDUCE, method: DminDIIS, 
 iter:  5, fnrm:  7.33E-05, eBS: -4.13109826731113294E+00, D: -2.055E-08}
       -  { #------------------------------------------------------------------ it coeff: 6
 communication strategy kernel: ALLREDUCE, 
 calculate S^x: {mode: dense, powers: {x: -1}, order:  0, 
 spin up, max / mean error:  [  6.9E-16,  1.06E-16 ], 
 spin down, max / mean error:  [  2.81E-16,  7.77E-17 ]}, 
 DIIS weights: [ 2.94E-04, -2.78E-04, -6.76E-01, -7.33E-01, -2.56E+00,  4.97E+00, 
                -1.48E-08], 
 spin up, Max deviation from unity in reorthonormalize_coeff:  6.44E-15, 
 spin up, Mean deviation from unity in reorthonormalize_coeff:  1.52E-15, 
 calculate S^x: {mode: dense, powers: {x: -1/2}, order:  0}, 
 spin down, Max deviation from unity in reorthonormalize_coeff:  4.77E-05, 
 spin down, Mean deviation from unity in reorthonormalize_coeff:  1.19E-05, 
 calculate S^x: {mode: dense, powers: {x: -1/2}, order:  0}, 
 communication strategy kernel: ALLREDUCE, method: DminDIIS, 
 iter:  6, fnrm:  6.25E-05, eBS: -4.13109828786076161E+00, D: -9.902E-08}
       -  { #------------------------------------------------------------------ it coeff: 7
 communication strategy kernel: ALLREDUCE, 
 calculate S^x: {mode: dense, powers: {x: -1}, order:  0, 
 spin up, max / mean error:  [  6.9E-16,  1.06E-16 ], 
 spin down, max / mean error:  [  2.81E-16,  7.77E-17 ]}, 
 DIIS weights: [ 2.46E-04,  2.72E-01,  2.95E-01,  8.44E-01, -2.80E+00,  2.38E+00, 
                -3.91E-09], 
 spin up, Max deviation from unity in reorthonormalize_coeff:  6.33E-15, 
 spin up, Mean deviation from unity in reorthonormalize_coeff:  1.55E-15, 
 calculate S^x: {mode: dense, powers: {x: -1/2}, order:  0}, 
 spin down, Max deviation from unity in reorthonormalize_coeff:  1.92E-05, 
 spin down, Mean deviation from unity in reorthonormalize_coeff:  4.93E-06, 
 calculate S^x: {mode: dense, powers: {x: -1/2}, order:  0}, 
 communication strategy kernel: ALLREDUCE, method: DminDIIS, 
 iter:  7, fnrm:  3.90E-05, eBS: -4.13109838687914799E+00, D: -5.224E-08}
       -  { #------------------------------------------------------------------ it coeff: 8
 communication strategy kernel: ALLREDUCE, 
 calculate S^x: {mode: dense, powers: {x: -1}, order:  0, 
 spin up, max / mean error:  [  6.9E-16,  1.06E-16 ], 
 spin down, max / mean error:  [  2.81E-16,  7.77E-17 ]}, 
 DIIS weights: [ 1.04E-01,  1.12E-01,  3.47E-01, -1.20E+00,  8.35E-01,  7.99E-01, 
                -1.11E-09], 
 spin up, Max deviation from unity in reorthonormalize_coeff:  3.00E-15, 
 spin up, Mean deviation from unity in reorthonormalize_coeff:  7.06E-16, 
 calculate S^x: {mode: dense, powers: {x: -1/2}, order:  0}, 
 spin down, Max deviation from unity in reorthonormalize_coeff:  7.30E-06, 
 spin down, Mean deviation from unity in reorthonormalize_coeff:  1.84E-06, 
 calculate S^x: {mode: dense, powers: {x: -1/2}, order:  0}, 
 communication strategy kernel: ALLREDUCE, method: DminDIIS, 
 iter:  8, fnrm:  1.92E-05, eBS: -4.13109843912164543E+00, D: -4.398E-09}
       Kohn-Sham residue               :  1.699E-01
       Coefficients available          :  Yes
     Hamiltonian update: {
 Energies: {Ekin:  2.10057180327E+01, Epot: -2.42674846686E+01, Enl:  1.48501766399E+00, 
              EH:  4.49626994820E+01,  EXC: -7.44439492135E+00, EvXC: -9.67002674733E+00}, 
    Total charge:  1.199999918714E+01, 
 Poisson Solver: {BC: Free, Box:  [  97,  97,  111 ], MPI tasks:  8}}
     summary: [ {kernel method: DMIN, mix entity: DENS, mix hist:  6, conv crit:  4.49E-12, 
 iter:  1, delta:  1.77E-06, energy: -3.10979843171387813E+01, D: -3.110E+01}]
   -  #--------------------------------------------------------------------- kernel iter: 2
     Kernel update:
       Hamiltonian application required:  Yes
       max dev from unity              :  1.00E-07
       mean dev from unity             :  2.48E-08
       method                          : directmin
       expansion coefficients optimization: &it_coeff001_001_002
       -  { #------------------------------------------------------------------ it coeff: 1
 communication strategy kernel: ALLREDUCE, 
 calculate S^x: {mode: dense, powers: {x: -1}, order:  0, 
 spin up, max / mean error:  [  6.9E-16,  1.06E-16 ], 
 spin down, max / mean error:  [  2.81E-16,  7.77E-17 ]}, 
 DIIS weights: [ 6.92E-06, -3.05E-02, -4.57E-01,  7.05E-01,  7.83E-01,  1.44E-04, 
                -1.37E-09], 
 spin up, Max deviation from unity in reorthonormalize_coeff:  2.22E-15, 
 spin up, Mean deviation from unity in reorthonormalize_coeff:  5.22E-16, 
 calculate S^x: {mode: dense, powers: {x: -1/2}, order:  0}, 
 spin down, Max deviation from unity in reorthonormalize_coeff:  7.37E-07, 
 spin down, Mean deviation from unity in reorthonormalize_coeff:  1.93E-07, 
 calculate S^x: {mode: dense, powers: {x: -1/2}, order:  0}, 
 communication strategy kernel: ALLREDUCE, method: DminDIIS, 
 iter:  1, fnrm:  1.24E-03, eBS: -4.13109844351926370E+00, D:  4.642E-02}
       -  { #------------------------------------------------------------------ it coeff: 2
 communication strategy kernel: ALLREDUCE, 
 calculate S^x: {mode: dense, powers: {x: -1}, order:  0, 
 spin up, max / mean error:  [  6.9E-16,  1.06E-16 ], 
 spin down, max / mean error:  [  2.81E-16,  7.77E-17 ]}, 
 DIIS weights: [-4.68E-02, -7.66E-01,  1.55E+00,  3.00E-01,  8.81E+00, -8.85E+00, 
                -1.16E-09], 
 spin up, Max deviation from unity in reorthonormalize_coeff:  1.58E-14, 
 spin up, Mean deviation from unity in reorthonormalize_coeff:  4.53E-15, 
 calculate S^x: {mode: dense, powers: {x: -1/2}, order:  0}, 
 spin down, Max deviation from unity in reorthonormalize_coeff:  8.88E-07, 
 spin down, Mean deviation from unity in reorthonormalize_coeff:  2.51E-07, 
 calculate S^x: {mode: dense, powers: {x: -1/2}, order:  0}, 
 communication strategy kernel: ALLREDUCE, method: DminDIIS, 
 iter:  2, fnrm:  1.23E-03, eBS: -4.08467983507954813E+00, D:  1.903E-07}
       -  { #------------------------------------------------------------------ it coeff: 3
 communication strategy kernel: ALLREDUCE, 
 calculate S^x: {mode: dense, powers: {x: -1}, order:  0, 
 spin up, max / mean error:  [  6.9E-16,  1.06E-16 ], 
 spin down, max / mean error:  [  2.81E-16,  7.77E-17 ]}, 
 DIIS weights: [-2.09E+00,  4.82E+00, -1.45E+00,  4.00E+01, -4.25E+01,  2.29E+00, 
                -5.69E-10], 
 spin up, Max deviation from unity in reorthonormalize_coeff:  8.10E-14, 
 spin up, Mean deviation from unity in reorthonormalize_coeff:  2.06E-14, 
 calculate S^x: {mode: dense, powers: {x: -1/2}, order:  0}, 
 spin down, Max deviation from unity in reorthonormalize_coeff:  2.76E-06, 
 spin down, Mean deviation from unity in reorthonormalize_coeff:  7.95E-07, 
 calculate S^x: {mode: dense, powers: {x: -1/2}, order:  0}, 
 communication strategy kernel: ALLREDUCE, method: DminDIIS, 
 iter:  3, fnrm:  1.28E-03, eBS: -4.08467964473624612E+00, D:  1.260E-06}
       -  { #------------------------------------------------------------------ it coeff: 4
 communication strategy kernel: ALLREDUCE, 
 calculate S^x: {mode: dense, powers: {x: -1}, order:  0, 
 spin up, max / mean error:  [  6.9E-16,  1.06E-16 ], 
 spin down, max / mean error:  [  2.81E-16,  7.77E-17 ]}, 
 DIIS weights: [ 3.88E-02,  3.27E-01,  1.07E+01, -8.41E+00,  1.00E+00, -2.62E+00, 
                -4.45E-10], 
 spin up, Max deviation from unity in reorthonormalize_coeff:  1.65E-14, 
 spin up, Mean deviation from unity in reorthonormalize_coeff:  4.11E-15, 
 calculate S^x: {mode: dense, powers: {x: -1/2}, order:  0}, 
 spin down, Max deviation from unity in reorthonormalize_coeff:  6.27E-06, 
 spin down, Mean deviation from unity in reorthonormalize_coeff:  1.57E-06, 
 calculate S^x: {mode: dense, powers: {x: -1/2}, order:  0}, 
 communication strategy kernel: ALLREDUCE, method: DminDIIS, 
 iter:  4, fnrm:  1.57E-03, eBS: -4.08467838516534343E+00, D: -3.447E-06}
       -  { #------------------------------------------------------------------ it coeff: 5
 communication strategy kernel: ALLREDUCE, 
 calculate S^x: {mode: dense, powers: {x: -1}, order:  0, 
 spin up, max / mean error:  [  6.9E-16,  1.06E-16 ], 
 spin down, max / mean error:  [  2.81E-16,  7.77E-17 ]}, 
 DIIS weights: [ 7.00E-02,  4.60E+00, -3.86E+00,  4.49E-01, -1.24E+00,  9.87E-01, 
                -6.17E-11], 
 spin up, Max deviation from unity in reorthonormalize_coeff:  9.55E-15, 
 spin up, Mean deviation from unity in reorthonormalize_coeff:  2.08E-15, 
 calculate S^x: {mode: dense, powers: {x: -1/2}, order:  0}, 
 spin down, Max deviation from unity in reorthonormalize_coeff:  4.47E-06, 
 spin down, Mean deviation from unity in reorthonormalize_coeff:  1.12E-06, 
 calculate S^x: {mode: dense, powers: {x: -1/2}, order:  0}, 
 communication strategy kernel: ALLREDUCE, method: DminDIIS, 
 iter:  5, fnrm:  4.51E-04, eBS: -4.08468183246958549E+00, D: -2.981E-07}
       -  { #------------------------------------------------------------------ it coeff: 6
 communication strategy kernel: ALLREDUCE, 
 calculate S^x: {mode: dense, powers: {x: -1}, order:  0, 
 spin up, max / mean error:  [  6.9E-16,  1.06E-16 ], 
 spin down, max / mean error:  [  2.81E-16,  7.77E-17 ]}, 
 DIIS weights: [-2.04E+00,  1.61E+00, -2.02E-01,  5.05E-01, -2.42E-01,  1.37E+00, 
                -9.42E-12], 
 spin up, Max deviation from unity in reorthonormalize_coeff:  6.00E-15, 
 spin up, Mean deviation from unity in reorthonormalize_coeff:  1.07E-15, 
 calculate S^x: {mode: dense, powers: {x: -1/2}, order:  0}, 
 spin down, Max deviation from unity in reorthonormalize_coeff:  8.72E-07, 
 spin down, Mean deviation from unity in reorthonormalize_coeff:  2.18E-07, 
 calculate S^x: {mode: dense, powers: {x: -1/2}, order:  0}, 
 communication strategy kernel: ALLREDUCE, method: DminDIIS, 
 iter:  6, fnrm:  8.64E-05, eBS: -4.08468213055295060E+00, D: -1.135E-08}
       -  { #------------------------------------------------------------------ it coeff: 7
 communication strategy kernel: ALLREDUCE, 
 calculate S^x: {mode: dense, powers: {x: -1}, order:  0, 
 spin up, max / mean error:  [  6.9E-16,  1.06E-16 ], 
 spin down, max / mean error:  [  2.81E-16,  7.77E-17 ]}, 
 DIIS weights: [-1.41E-02, -4.00E-04,  1.51E-02, -5.26E-02,  2.07E-01,  8.45E-01, 
                -3.79E-12], 
 spin up, Max deviation from unity in reorthonormalize_coeff:  3.44E-15, 
 spin up, Mean deviation from unity in reorthonormalize_coeff:  5.39E-16, 
 calculate S^x: {mode: dense, powers: {x: -1/2}, order:  0}, 
 spin down, Max deviation from unity in reorthonormalize_coeff:  2.78E-08, 
 spin down, Mean deviation from unity in reorthonormalize_coeff:  6.97E-09, 
 calculate S^x: {mode: dense, powers: {x: -1/2}, order:  0}, 
 communication strategy kernel: ALLREDUCE, method: DminDIIS, 
 iter:  7, fnrm:  8.73E-07, eBS: -4.08468214190134127E+00, D: -2.244E-12}
       Kohn-Sham residue               :  1.705E-01
       Coefficients available          :  Yes
     Hamiltonian update: {
 Energies: {Ekin:  2.10057180327E+01, Epot: -2.42357640007E+01, Enl:  1.48501766399E+00, 
              EH:  4.50101460144E+01,  EXC: -7.45283933862E+00, EvXC: -9.68095533316E+00}, 
    Total charge:  1.199999918712E+01, 
 Poisson Solver: {BC: Free, Box:  [  97,  97,  111 ], MPI tasks:  8}}
     summary: [ {kernel method: DMIN, mix entity: DENS, mix hist:  6, conv crit:  4.49E-12, 
 iter:  2, delta:  1.68E-06, energy: -3.10965303793814485E+01, D:  1.454E-03}]
   -  #--------------------------------------------------------------------- kernel iter: 3
     Kernel update:
       Hamiltonian application required:  Yes
       max dev from unity              :  1.00E-07
       mean dev from unity             :  2.48E-08
       method                          : directmin
       expansion coefficients optimization: &it_coeff001_001_003
       -  { #------------------------------------------------------------------ it coeff: 1
 communication strategy kernel: ALLREDUCE, 
 calculate S^x: {mode: dense, powers: {x: -1}, order:  0, 
 spin up, max / mean error:  [  6.9E-16,  1.06E-16 ], 
 spin down, max / mean error:  [  2.81E-16,  7.77E-17 ]}, 
 DIIS weights: [-1.23E-02,  4.70E-02, -6.02E-02,  1.75E-01,  8.53E-01, -2.11E-03, 
                -3.70E-12], 
 spin up, Max deviation from unity in reorthonormalize_coeff:  3.11E-15, 
 spin up, Mean deviation from unity in reorthonormalize_coeff:  4.95E-16, 
 calculate S^x: {mode: dense, powers: {x: -1/2}, order:  0}, 
 spin down, Max deviation from unity in reorthonormalize_coeff:  3.88E-07, 
 spin down, Mean deviation from unity in reorthonormalize_coeff:  9.72E-08, 
 calculate S^x: {mode: dense, powers: {x: -1/2}, order:  0}, 
 communication strategy kernel: ALLREDUCE, method: DminDIIS, 
 iter:  1, fnrm:  2.18E-02, eBS: -4.08468214190358569E+00, D:  8.246E-01}
       -  { #------------------------------------------------------------------ it coeff: 2
 communication strategy kernel: ALLREDUCE, 
 calculate S^x: {mode: dense, powers: {x: -1}, order:  0, 
 spin up, max / mean error:  [  6.9E-16,  1.06E-16 ], 
 spin down, max / mean error:  [  2.81E-16,  7.77E-17 ]}, 
 DIIS weights: [ 3.47E-02, -6.07E-02,  1.49E-01,  8.78E-01,  6.27E-02, -6.44E-02, 
                -3.74E-12], 
 spin up, Max deviation from unity in reorthonormalize_coeff:  2.89E-15, 
 spin up, Mean deviation from unity in reorthonormalize_coeff:  4.99E-16, 
 calculate S^x: {mode: dense, powers: {x: -1/2}, order:  0}, 
 spin down, Max deviation from unity in reorthonormalize_coeff:  5.28E-08, 
 spin down, Mean deviation from unity in reorthonormalize_coeff:  1.32E-08, 
 calculate S^x: {mode: dense, powers: {x: -1/2}, order:  0}, 
 communication strategy kernel: ALLREDUCE, method: DminDIIS, 
 iter:  2, fnrm:  2.19E-02, eBS: -3.26006462207966008E+00, D: -5.883E-07}
       -  { #------------------------------------------------------------------ it coeff: 3
 communication strategy kernel: ALLREDUCE, 
 calculate S^x: {mode: dense, powers: {x: -1}, order:  0, 
 spin up, max / mean error:  [  6.9E-16,  1.06E-16 ], 
 spin down, max / mean error:  [  2.81E-16,  7.77E-17 ]}, 
 DIIS weights: [-4.47E-02,  2.04E-01,  8.40E-01, -7.99E-02, -2.43E-01,  3.23E-01, 
                -3.85E-12], 
 spin up, Max deviation from unity in reorthonormalize_coeff:  5.33E-15, 
 spin up, Mean deviation from unity in reorthonormalize_coeff:  7.38E-16, 
 calculate S^x: {mode: dense, powers: {x: -1/2}, order:  0}, 
 spin down, Max deviation from unity in reorthonormalize_coeff:  7.41E-08, 
 spin down, Mean deviation from unity in reorthonormalize_coeff:  1.85E-08, 
 calculate S^x: {mode: dense, powers: {x: -1/2}, order:  0}, 
 communication strategy kernel: ALLREDUCE, method: DminDIIS, 
 iter:  3, fnrm:  2.18E-02, eBS: -3.26006521040119335E+00, D: -2.576E-06}
       -  { #------------------------------------------------------------------ it coeff: 4
 communication strategy kernel: ALLREDUCE, 
 calculate S^x: {mode: dense, powers: {x: -1}, order:  0, 
 spin up, max / mean error:  [  6.9E-16,  1.06E-16 ], 
 spin down, max / mean error:  [  2.81E-16,  7.77E-17 ]}, 
 DIIS weights: [ 1.72E-01,  8.29E-01, -2.62E-02, -1.91E-01,  2.34E-01, -1.77E-02, 
                -4.04E-12], 
 spin up, Max deviation from unity in reorthonormalize_coeff:  4.66E-15, 
 spin up, Mean deviation from unity in reorthonormalize_coeff:  6.61E-16, 
 calculate S^x: {mode: dense, powers: {x: -1/2}, order:  0}, 
 spin down, Max deviation from unity in reorthonormalize_coeff:  1.96E-09, 
 spin down, Mean deviation from unity in reorthonormalize_coeff:  8.10E-10, 
 calculate S^x: {mode: dense, powers: {x: -1/2}, order:  0}, 
 communication strategy kernel: ALLREDUCE, method: DminDIIS, 
 iter:  4, fnrm:  2.18E-02, eBS: -3.26006778595542013E+00, D:  1.092E-06}
       -  { #------------------------------------------------------------------ it coeff: 5
 communication strategy kernel: ALLREDUCE, 
 calculate S^x: {mode: dense, powers: {x: -1}, order:  0, 
 spin up, max / mean error:  [  6.9E-16,  1.06E-16 ], 
 spin down, max / mean error:  [  2.81E-16,  7.77E-17 ]}, 
 DIIS weights: [ 1.00E+00,  7.12E-01,  4.21E-01, -3.78E-01, -3.22E-01, -4.32E-01, 
                -4.49E-12], 
 spin up, Max deviation from unity in reorthonormalize_coeff:  2.89E-15, 
 spin up, Mean deviation from unity in reorthonormalize_coeff:  6.17E-16, 
 calculate S^x: {mode: dense, powers: {x: -1/2}, order:  0}, 
 spin down, Max deviation from unity in reorthonormalize_coeff:  6.80E-08, 
 spin down, Mean deviation from unity in reorthonormalize_coeff:  1.71E-08, 
 calculate S^x: {mode: dense, powers: {x: -1/2}, order:  0}, 
 communication strategy kernel: ALLREDUCE, method: DminDIIS, 
 iter:  5, fnrm:  2.18E-02, eBS: -3.26006669348989186E+00, D: -1.016E-06}
       -  { #------------------------------------------------------------------ it coeff: 6
 communication strategy kernel: ALLREDUCE, 
 calculate S^x: {mode: dense, powers: {x: -1}, order:  0, 
 spin up, max / mean error:  [  6.9E-16,  1.06E-16 ], 
 spin down, max / mean error:  [  2.81E-16,  7.77E-17 ]}, 
 DIIS weights: [-5.11E+02, -8.53E+02,  5.88E+02,  8.38E+02, -1.31E+02,  6.95E+01, 
                -1.93E-06], 
 spin up, Max deviation from unity in reorthonormalize_coeff:  1.72E-12, 
 spin up, Mean deviation from unity in reorthonormalize_coeff:  5.61E-13, 
 calculate S^x: {mode: dense, powers: {x: -1/2}, order:  0}, 
 spin down, Max deviation from unity in reorthonormalize_coeff:  2.09E-03, 
 spin down, Mean deviation from unity in reorthonormalize_coeff:  5.22E-04, 
 calculate S^x: {mode: dense, powers: {x: -1/2}, order:  0}, 
 communication strategy kernel: ALLREDUCE, method: DminDIIS, 
 iter:  6, fnrm:  2.18E-02, eBS: -3.26006770938177848E+00, D: -6.887E-04}
       -  { #------------------------------------------------------------------ it coeff: 7
 communication strategy kernel: ALLREDUCE, 
 calculate S^x: {mode: dense, powers: {x: -1}, order:  0, 
 spin up, max / mean error:  [  6.9E-16,  1.06E-16 ], 
 spin down, max / mean error:  [  2.81E-16,  7.77E-17 ]}, 
 DIIS weights: [-7.08E+00,  1.19E+01, -3.27E+01, -2.04E+01,  4.83E+01,  9.90E-01, 
                -5.97E-09], 
 spin up, Max deviation from unity in reorthonormalize_coeff:  1.73E-13, 
 spin up, Mean deviation from unity in reorthonormalize_coeff:  2.98E-14, 
 calculate S^x: {mode: dense, powers: {x: -1/2}, order:  0}, 
 spin down, Max deviation from unity in reorthonormalize_coeff:  9.84E-06, 
 spin down, Mean deviation from unity in reorthonormalize_coeff:  2.47E-06, 
 calculate S^x: {mode: dense, powers: {x: -1/2}, order:  0}, 
 communication strategy kernel: ALLREDUCE, method: DminDIIS, 
 iter:  7, fnrm:  6.92E-05, eBS: -3.26075638462934458E+00, D: -7.564E-09}
       -  { #------------------------------------------------------------------ it coeff: 8
 communication strategy kernel: ALLREDUCE, 
 calculate S^x: {mode: dense, powers: {x: -1}, order:  0, 
 spin up, max / mean error:  [  6.9E-16,  1.06E-16 ], 
 spin down, max / mean error:  [  2.81E-16,  7.77E-17 ]}, 
 DIIS weights: [-1.17E+00, -2.73E+01,  1.31E+00,  2.71E+01,  3.93E-01,  6.06E-01, 
                -6.36E-10], 
 spin up, Max deviation from unity in reorthonormalize_coeff:  1.35E-13, 
 spin up, Mean deviation from unity in reorthonormalize_coeff:  2.36E-14, 
 calculate S^x: {mode: dense, powers: {x: -1/2}, order:  0}, 
 spin down, Max deviation from unity in reorthonormalize_coeff:  3.03E-06, 
 spin down, Mean deviation from unity in reorthonormalize_coeff:  7.64E-07, 
 calculate S^x: {mode: dense, powers: {x: -1/2}, order:  0}, 
 communication strategy kernel: ALLREDUCE, method: DminDIIS, 
 iter:  8, fnrm:  2.27E-05, eBS: -3.26075639219358182E+00, D: -1.230E-09}
       Kohn-Sham residue               :  1.854E-01
       Coefficients available          :  Yes
     Hamiltonian update: {
 Energies: {Ekin:  2.10057180327E+01, Epot: -2.36723983027E+01, Enl:  1.48501766399E+00, 
              EH:  4.58669493977E+01,  EXC: -7.60725160292E+00, EvXC: -9.88093708627E+00}, 
    Total charge:  1.199999918681E+01, 
 Poisson Solver: {BC: Free, Box:  [  97,  97,  111 ], MPI tasks:  8}}
     summary: [ {kernel method: DMIN, mix entity: DENS, mix hist:  6, conv crit:  4.49E-12, 
 iter:  3, delta:  1.80E-07, energy: -3.10838385254034861E+01, D:  1.269E-02}]
   -  #--------------------------------------------------------------------- kernel iter: 4
     Kernel update:
       Hamiltonian application required:  Yes
       max dev from unity              :  1.00E-07
       mean dev from unity             :  2.48E-08
       method                          : directmin
       expansion coefficients optimization: &it_coeff001_001_004
       -  { #------------------------------------------------------------------ it coeff: 1
 communication strategy kernel: ALLREDUCE, 
 calculate S^x: {mode: dense, powers: {x: -1}, order:  0, 
 spin up, max / mean error:  [  6.9E-16,  1.06E-16 ], 
 spin down, max / mean error:  [  2.81E-16,  7.77E-17 ]}, 
 DIIS weights: [-2.65E+01, -7.15E-02,  2.66E+01,  4.04E-01,  5.77E-01,  2.01E-02, 
                -4.79E-10], 
 spin up, Max deviation from unity in reorthonormalize_coeff:  1.23E-13, 
 spin up, Mean deviation from unity in reorthonormalize_coeff:  2.19E-14, 
 calculate S^x: {mode: dense, powers: {x: -1/2}, order:  0}, 
 spin down, Max deviation from unity in reorthonormalize_coeff:  3.76E-06, 
 spin down, Mean deviation from unity in reorthonormalize_coeff:  9.45E-07, 
 calculate S^x: {mode: dense, powers: {x: -1/2}, order:  0}, 
 communication strategy kernel: ALLREDUCE, method: DminDIIS, 
 iter:  1, fnrm:  8.47E-04, eBS: -3.26075639342387191E+00, D:  3.906E-02}
       -  { #------------------------------------------------------------------ it coeff: 2
 communication strategy kernel: ALLREDUCE, 
 calculate S^x: {mode: dense, powers: {x: -1}, order:  0, 
 spin up, max / mean error:  [  6.9E-16,  1.06E-16 ], 
 spin down, max / mean error:  [  2.81E-16,  7.77E-17 ]}, 
 DIIS weights: [-4.44E+00,  4.45E+00,  3.89E-01,  5.86E-01, -5.47E-02,  7.62E-02, 
                -7.51E-10], 
 spin up, Max deviation from unity in reorthonormalize_coeff:  1.54E-14, 
 spin up, Mean deviation from unity in reorthonormalize_coeff:  3.16E-15, 
 calculate S^x: {mode: dense, powers: {x: -1/2}, order:  0}, 
 spin down, Max deviation from unity in reorthonormalize_coeff:  6.12E-06, 
 spin down, Mean deviation from unity in reorthonormalize_coeff:  1.53E-06, 
 calculate S^x: {mode: dense, powers: {x: -1/2}, order:  0}, 
 communication strategy kernel: ALLREDUCE, method: DminDIIS, 
 iter:  2, fnrm:  8.29E-04, eBS: -3.22169746627667264E+00, D: -5.168E-09}
       -  { #------------------------------------------------------------------ it coeff: 3
 communication strategy kernel: ALLREDUCE, 
 calculate S^x: {mode: dense, powers: {x: -1}, order:  0, 
 spin up, max / mean error:  [  6.9E-16,  1.06E-16 ], 
 spin down, max / mean error:  [  2.81E-16,  7.77E-17 ]}, 
 DIIS weights: [ 2.31E-04,  3.89E-01,  5.78E-01, -3.79E-01, -2.52E-01,  6.63E-01, 
                -6.90E-10], 
 spin up, Max deviation from unity in reorthonormalize_coeff:  5.55E-15, 
 spin up, Mean deviation from unity in reorthonormalize_coeff:  8.45E-16, 
 calculate S^x: {mode: dense, powers: {x: -1/2}, order:  0}, 
 spin down, Max deviation from unity in reorthonormalize_coeff:  4.53E-07, 
 spin down, Mean deviation from unity in reorthonormalize_coeff:  1.14E-07, 
 calculate S^x: {mode: dense, powers: {x: -1/2}, order:  0}, 
 communication strategy kernel: ALLREDUCE, method: DminDIIS, 
 iter:  3, fnrm:  8.28E-04, eBS: -3.22169747144475549E+00, D: -2.374E-08}
       -  { #------------------------------------------------------------------ it coeff: 4
 communication strategy kernel: ALLREDUCE, 
 calculate S^x: {mode: dense, powers: {x: -1}, order:  0, 
 spin up, max / mean error:  [  6.9E-16,  1.06E-16 ], 
 spin down, max / mean error:  [  2.81E-16,  7.77E-17 ]}, 
 DIIS weights: [ 4.26E-01,  6.03E-01, -7.63E-01,  2.77E+00,  4.61E+00, -6.65E+00, 
                -3.14E-10], 
 spin up, Max deviation from unity in reorthonormalize_coeff:  9.55E-15, 
 spin up, Mean deviation from unity in reorthonormalize_coeff:  2.57E-15, 
 calculate S^x: {mode: dense, powers: {x: -1/2}, order:  0}, 
 spin down, Max deviation from unity in reorthonormalize_coeff:  2.24E-07, 
 spin down, Mean deviation from unity in reorthonormalize_coeff:  5.92E-08, 
 calculate S^x: {mode: dense, powers: {x: -1/2}, order:  0}, 
 communication strategy kernel: ALLREDUCE, method: DminDIIS, 
 iter:  4, fnrm:  8.19E-04, eBS: -3.22169749518281723E+00, D:  1.454E-07}
       -  { #------------------------------------------------------------------ it coeff: 5
 communication strategy kernel: ALLREDUCE, 
 calculate S^x: {mode: dense, powers: {x: -1}, order:  0, 
 spin up, max / mean error:  [  6.9E-16,  1.06E-16 ], 
 spin down, max / mean error:  [  2.81E-16,  7.77E-17 ]}, 
 DIIS weights: [ 1.18E+00,  4.37E+00, -3.44E+01, -2.27E+01,  4.11E+01,  1.14E+01, 
                -2.46E-09], 
 spin up, Max deviation from unity in reorthonormalize_coeff:  1.21E-13, 
 spin up, Mean deviation from unity in reorthonormalize_coeff:  2.40E-14, 
 calculate S^x: {mode: dense, powers: {x: -1/2}, order:  0}, 
 spin down, Max deviation from unity in reorthonormalize_coeff:  8.17E-07, 
 spin down, Mean deviation from unity in reorthonormalize_coeff:  2.16E-07, 
 calculate S^x: {mode: dense, powers: {x: -1/2}, order:  0}, 
 communication strategy kernel: ALLREDUCE, method: DminDIIS, 
 iter:  5, fnrm:  8.71E-04, eBS: -3.22169734973384392E+00, D:  3.804E-07}
       -  { #------------------------------------------------------------------ it coeff: 6
 communication strategy kernel: ALLREDUCE, 
 calculate S^x: {mode: dense, powers: {x: -1}, order:  0, 
 spin up, max / mean error:  [  6.9E-16,  1.06E-16 ], 
 spin down, max / mean error:  [  2.81E-16,  7.77E-17 ]}, 
 DIIS weights: [-1.08E+01,  8.81E+01,  5.92E+01, -1.03E+02, -3.03E+01, -2.23E+00, 
                -1.91E-08], 
 spin up, Max deviation from unity in reorthonormalize_coeff:  2.60E-13, 
 spin up, Mean deviation from unity in reorthonormalize_coeff:  5.83E-14, 
 calculate S^x: {mode: dense, powers: {x: -1/2}, order:  0}, 
 spin down, Max deviation from unity in reorthonormalize_coeff:  3.31E-06, 
 spin down, Mean deviation from unity in reorthonormalize_coeff:  8.80E-07, 
 calculate S^x: {mode: dense, powers: {x: -1/2}, order:  0}, 
 communication strategy kernel: ALLREDUCE, method: DminDIIS, 
 iter:  6, fnrm:  9.98E-04, eBS: -3.22169696929083971E+00, D: -1.591E-06}
       -  { #------------------------------------------------------------------ it coeff: 7
 communication strategy kernel: ALLREDUCE, 
 calculate S^x: {mode: dense, powers: {x: -1}, order:  0, 
 spin up, max / mean error:  [  6.9E-16,  1.06E-16 ], 
 spin down, max / mean error:  [  2.81E-16,  7.77E-17 ]}, 
 DIIS weights: [ 7.50E+00,  5.84E+00, -1.19E+01,  1.10E+00, -2.23E+00,  7.42E-01, 
                -2.71E-09], 
 spin up, Max deviation from unity in reorthonormalize_coeff:  3.22E-14, 
 spin up, Mean deviation from unity in reorthonormalize_coeff:  6.39E-15, 
 calculate S^x: {mode: dense, powers: {x: -1/2}, order:  0}, 
 spin down, Max deviation from unity in reorthonormalize_coeff:  9.80E-07, 
 spin down, Mean deviation from unity in reorthonormalize_coeff:  2.64E-07, 
 calculate S^x: {mode: dense, powers: {x: -1/2}, order:  0}, 
 communication strategy kernel: ALLREDUCE, method: DminDIIS, 
 iter:  7, fnrm:  5.01E-05, eBS: -3.22169856006427224E+00, D: -1.999E-08}
       -  { #------------------------------------------------------------------ it coeff: 8
 communication strategy kernel: ALLREDUCE, 
 calculate S^x: {mode: dense, powers: {x: -1}, order:  0, 
 spin up, max / mean error:  [  6.9E-16,  1.06E-16 ], 
 spin down, max / mean error:  [  2.81E-16,  7.77E-17 ]}, 
 DIIS weights: [ 1.23E+00, -2.23E+00,  2.20E+00, -1.10E+00,  4.09E-01,  5.04E-01, 
                -8.04E-10], 
 spin up, Max deviation from unity in reorthonormalize_coeff:  5.33E-15, 
 spin up, Mean deviation from unity in reorthonormalize_coeff:  1.18E-15, 
 calculate S^x: {mode: dense, powers: {x: -1/2}, order:  0}, 
 spin down, Max deviation from unity in reorthonormalize_coeff:  3.62E-07, 
 spin down, Mean deviation from unity in reorthonormalize_coeff:  1.05E-07, 
 calculate S^x: {mode: dense, powers: {x: -1/2}, order:  0}, 
 communication strategy kernel: ALLREDUCE, method: DminDIIS, 
 iter:  8, fnrm:  2.29E-05, eBS: -3.22169858005530774E+00, D: -8.269E-10}
       Kohn-Sham residue               :  1.863E-01
       Coefficients available          :  Yes
     Hamiltonian update: {
 Energies: {Ekin:  2.10057180327E+01, Epot: -2.36451961633E+01, Enl:  1.48501766399E+00, 
              EH:  4.59086856142E+01,  EXC: -7.61643785254E+00, EvXC: -9.89279405452E+00}, 
    Total charge:  1.199999918679E+01, 
 Poisson Solver: {BC: Free, Box:  [  97,  97,  111 ], MPI tasks:  8}}
     summary: [ {kernel method: DMIN, mix entity: DENS, mix hist:  6, conv crit:  4.49E-12, 
 iter:  4, delta:  1.12E-07, energy: -3.10838462106828501E+01, D: -7.685E-06}]
   -  &final_kernel001  { #-------------------------------------------------------- iter: 5
 summary: [ {kernel method: DMIN, mix entity: DENS, mix hist:  6, conv crit:  4.49E-12, 
 iter:  5, delta:  1.12E-07, energy: -3.10838462106828501E+01, D: -7.685E-06}]}
    #================================================================= Summary of both steps
   self consistency summary: &it_sc001
   -  {iter:  1, Omega: TRACE,  #WARNING: support function optimization not converged
 kernel optimization: DIRMIN,  #WARNING: density optimization not converged
 iter low:  1, delta out:  1.736E-06, energy: -3.10838462106828501E+01, D: -3.108E+01}
    #~~~~~~~~~~~~~~~~~~~~~~~~~~~~~~~~~~~~~~~~~~~~~~~~~~~~~~~~ Set the confinement prefactors
 - Confinement prefactor for low accuracy:
   -  {max diff damping:  0.00E+00, damping value:  1.00E+00}
   -  {atom type: O, value:  2.20E-02, origin: from file}
    #========================================================= support function optimization
 - support function optimization: &it_supfun002
   -  { #-------------------------------------------------------------------------- iter: 1
 target function: TRACE, Hamiltonian Applied:  Yes, 
 Energies: {Ekin:  2.10057180327E+01, Epot: -2.30505558164E+01, Enl:  1.48501766399E+00}, 
 Orthoconstraint:  Yes, calculation of S^-1: direct calculation, 
 calculate S^x: {mode: sparse, powers: {x: -1}, order:  0, 
 error estimation: [
 spin up, max / mean error:  [  6.9E-16,  1.05E-16 ], 
 spin down, max / mean error:  [  2.81E-16,  7.77E-17 ]]}, 
 correction orthoconstraint:  Yes, Preconditioning:  Yes, 
 iter:  1, fnrm:  6.25E-02, Omega: -2.897884070299350E+01, D:  3.41E-01, D best:  3.41E-01, 
 Optimization: {algorithm: DIIS, history length:  4, consecutive failures:  0, 
           total failures:  0}, 
 calculate S^x: {mode: sparse, powers: {x: -1/2}, order:  0, 
 error estimation: [
 spin up, max / mean error:  [  2.0E-15,  4.96E-16 ], 
 spin down, max / mean error:  [  2.11E-15,  5.24E-16 ]]}, 
 Orthogonalization:  Yes, 
 spin up, Max deviation from unity in reorthonormalize_coeff:  8.95E-08, 
 spin up, Mean deviation from unity in reorthonormalize_coeff:  1.92E-08, 
 calculate S^x: {mode: dense, powers: {x: -1/2}, order:  0}, 
 spin down, Max deviation from unity in reorthonormalize_coeff:  2.26E-07, 
 spin down, Mean deviation from unity in reorthonormalize_coeff:  9.10E-08, 
 calculate S^x: {mode: dense, powers: {x: -1/2}, order:  0}, 
 communication strategy kernel: ALLREDUCE, reconstruct kernel:  Yes}
   -  { #-------------------------------------------------------------------------- iter: 2
 target function: TRACE, Hamiltonian Applied:  Yes, 
 Energies: {Ekin:  2.08386927458E+01, Epot: -2.28658874800E+01, Enl:  1.46308462240E+00}, 
 Orthoconstraint:  Yes, calculation of S^-1: direct calculation, 
 calculate S^x: {mode: sparse, powers: {x: -1}, order:  0, 
 error estimation: [
 spin up, max / mean error:  [  4.44E-16,  8.43E-17 ], 
 spin down, max / mean error:  [  4.44E-16,  6.83E-17 ]]}, 
 correction orthoconstraint:  Yes, Preconditioning:  Yes, 
 iter:  2, fnrm:  4.75E-02, Omega: -2.898742068716317E+01, D: -8.58E-03, D best: -8.58E-03, 
 Optimization: {algorithm: DIIS, history length:  4, consecutive failures:  0, 
           total failures:  0}, 
 calculate S^x: {mode: sparse, powers: {x: -1/2}, order:  0, 
 error estimation: [
 spin up, max / mean error:  [  1.44E-15,  3.77E-16 ], 
 spin down, max / mean error:  [  2.66E-15,  5.89E-16 ]]}, 
 Orthogonalization:  Yes, 
 spin up, Max deviation from unity in reorthonormalize_coeff:  1.18E-07, 
 spin up, Mean deviation from unity in reorthonormalize_coeff:  2.81E-08, 
 calculate S^x: {mode: dense, powers: {x: -1/2}, order:  0}, 
 spin down, Max deviation from unity in reorthonormalize_coeff:  1.92E-07, 
 spin down, Mean deviation from unity in reorthonormalize_coeff:  8.35E-08, 
 calculate S^x: {mode: dense, powers: {x: -1/2}, order:  0}, 
 communication strategy kernel: ALLREDUCE, reconstruct kernel:  Yes}
   -  { #-------------------------------------------------------------------------- iter: 3
 target function: TRACE, Hamiltonian Applied:  Yes, 
 Energies: {Ekin:  2.04983602908E+01, Epot: -2.25049547240E+01, Enl:  1.43791056432E+00}, 
 Orthoconstraint:  Yes, calculation of S^-1: direct calculation, 
 calculate S^x: {mode: sparse, powers: {x: -1}, order:  0, 
 error estimation: [
 spin up, max / mean error:  [  3.99E-16,  7.57E-17 ], 
 spin down, max / mean error:  [  2.57E-16,  6.75E-17 ]]}, 
 correction orthoconstraint:  Yes, Preconditioning:  Yes, 
 iter:  3, fnrm:  2.74E-02, Omega: -2.899656820147022E+01, D: -9.15E-03, D best: -9.15E-03, 
 Optimization: {algorithm: DIIS, history length:  4, consecutive failures:  0, 
           total failures:  0}, 
 calculate S^x: {mode: sparse, powers: {x: -1/2}, order:  0, 
 error estimation: [
 spin up, max / mean error:  [  1.44E-15,  4.99E-16 ], 
 spin down, max / mean error:  [  3.0E-15,  7.78E-16 ]]}, 
 Orthogonalization:  Yes, 
 spin up, Max deviation from unity in reorthonormalize_coeff:  1.42E-07, 
 spin up, Mean deviation from unity in reorthonormalize_coeff:  3.29E-08, 
 calculate S^x: {mode: dense, powers: {x: -1/2}, order:  0}, 
 spin down, Max deviation from unity in reorthonormalize_coeff:  2.05E-07, 
 spin down, Mean deviation from unity in reorthonormalize_coeff:  8.47E-08, 
 calculate S^x: {mode: dense, powers: {x: -1/2}, order:  0}, 
 communication strategy kernel: ALLREDUCE, reconstruct kernel:  Yes}
   -  { #-------------------------------------------------------------------------- iter: 4
 target function: TRACE, Hamiltonian Applied:  Yes, 
 Energies: {Ekin:  2.04002897110E+01, Epot: -2.24087433294E+01, Enl:  1.43869378092E+00}, 
 Orthoconstraint:  Yes, calculation of S^-1: direct calculation, 
 calculate S^x: {mode: sparse, powers: {x: -1}, order:  0, 
 error estimation: [
 spin up, max / mean error:  [  3.23E-16,  7.54E-17 ], 
 spin down, max / mean error:  [  2.22E-16,  6.24E-17 ]]}, 
 correction orthoconstraint:  Yes, Preconditioning:  Yes, 
 iter:  4, fnrm:  1.58E-02, Omega: -2.899872013856256E+01, D: -2.15E-03, D best: -2.15E-03, 
 exit criterion: net number of iterations}
   -  &final_supfun002  { #-------------------------------------------------------- iter: 4
 target function: TRACE, 
 Energies: {Ekin:  2.04002897110E+01, Epot: -2.24087433294E+01, Enl:  1.43869378092E+00}, 
 iter:  4, fnrm:  1.58E-02, Omega: -2.899872013856256E+01, D: -2.15E-03, D best: -2.15E-03}
      #Support functions created
   - Check boundary values:
     -  {type: overall, mean / max value:  [  1.68E-06,  6.52E-06 ], warnings:  0}
     -  {type: O, mean / max value:  [  1.68E-06,  6.52E-06 ], warnings:  0}
    #=================================================================== kernel optimization
 - kernel optimization: &it_kernel002
   -  #--------------------------------------------------------------------- kernel iter: 1
     Kernel update:
       Hamiltonian application required:  Yes
       max dev from unity              :  9.57E-08
       mean dev from unity             :  1.80E-08
       method                          : directmin
       expansion coefficients optimization: &it_coeff002_001_001
       -  { #------------------------------------------------------------------ it coeff: 1
 communication strategy kernel: ALLREDUCE, 
 calculate S^x: {mode: dense, powers: {x: -1}, order:  0, 
 spin up, max / mean error:  [  3.23E-16,  7.54E-17 ], 
 spin down, max / mean error:  [  2.22E-16,  6.08E-17 ]}, 
 DIIS weights: [ 1.00E+00,  1.00E+00], 
 spin up, Max deviation from unity in reorthonormalize_coeff:  6.44E-15, 
 spin up, Mean deviation from unity in reorthonormalize_coeff:  9.90E-16, 
 calculate S^x: {mode: dense, powers: {x: -1/2}, order:  0}, 
 spin down, Max deviation from unity in reorthonormalize_coeff:  4.94E-04, 
 spin down, Mean deviation from unity in reorthonormalize_coeff:  1.24E-04, 
 calculate S^x: {mode: dense, powers: {x: -1/2}, order:  0}, 
 communication strategy kernel: ALLREDUCE, method: DminDIIS, 
 iter:  1, fnrm:  9.12E-03, eBS: -3.22169858088217609E+00, D: -5.213E-02}
       -  { #------------------------------------------------------------------ it coeff: 2
 communication strategy kernel: ALLREDUCE, 
 calculate S^x: {mode: dense, powers: {x: -1}, order:  0, 
 spin up, max / mean error:  [  3.23E-16,  7.54E-17 ], 
 spin down, max / mean error:  [  2.22E-16,  6.08E-17 ]}, 
 DIIS weights: [ 5.11E-01,  4.89E-01, -9.82E-07], 
 spin up, Max deviation from unity in reorthonormalize_coeff:  5.88E-15, 
 spin up, Mean deviation from unity in reorthonormalize_coeff:  7.99E-16, 
 calculate S^x: {mode: dense, powers: {x: -1/2}, order:  0}, 
 spin down, Max deviation from unity in reorthonormalize_coeff:  3.81E-04, 
 spin down, Mean deviation from unity in reorthonormalize_coeff:  9.61E-05, 
 calculate S^x: {mode: dense, powers: {x: -1/2}, order:  0}, 
 communication strategy kernel: ALLREDUCE, method: DminDIIS, 
 iter:  2, fnrm:  9.54E-03, eBS: -3.27382439701086136E+00, D: -1.329E-04}
       -  { #------------------------------------------------------------------ it coeff: 3
 communication strategy kernel: ALLREDUCE, 
 calculate S^x: {mode: dense, powers: {x: -1}, order:  0, 
 spin up, max / mean error:  [  3.23E-16,  7.54E-17 ], 
 spin down, max / mean error:  [  2.22E-16,  6.08E-17 ]}, 
 DIIS weights: [ 2.56E-01,  2.46E-01,  4.98E-01, -2.22E-07], 
 spin up, Max deviation from unity in reorthonormalize_coeff:  4.66E-15, 
 spin up, Mean deviation from unity in reorthonormalize_coeff:  6.17E-16, 
 calculate S^x: {mode: dense, powers: {x: -1/2}, order:  0}, 
 spin down, Max deviation from unity in reorthonormalize_coeff:  1.92E-04, 
 spin down, Mean deviation from unity in reorthonormalize_coeff:  4.83E-05, 
 calculate S^x: {mode: dense, powers: {x: -1/2}, order:  0}, 
 communication strategy kernel: ALLREDUCE, method: DminDIIS, 
 iter:  3, fnrm:  4.08E-04, eBS: -3.27395733899578456E+00, D: -1.664E-07}
       -  { #------------------------------------------------------------------ it coeff: 4
 communication strategy kernel: ALLREDUCE, 
 calculate S^x: {mode: dense, powers: {x: -1}, order:  0, 
 spin up, max / mean error:  [  3.23E-16,  7.54E-17 ], 
 spin down, max / mean error:  [  2.22E-16,  6.08E-17 ]}, 
 DIIS weights: [ 3.28E-02,  3.21E-02,  2.93E-01,  6.42E-01, -4.55E-08], 
 spin up, Max deviation from unity in reorthonormalize_coeff:  4.00E-15, 
 spin up, Mean deviation from unity in reorthonormalize_coeff:  5.76E-16, 
 calculate S^x: {mode: dense, powers: {x: -1/2}, order:  0}, 
 spin down, Max deviation from unity in reorthonormalize_coeff:  2.47E-05, 
 spin down, Mean deviation from unity in reorthonormalize_coeff:  6.24E-06, 
 calculate S^x: {mode: dense, powers: {x: -1/2}, order:  0}, 
 communication strategy kernel: ALLREDUCE, method: DminDIIS, 
 iter:  4, fnrm:  1.82E-04, eBS: -3.27395750543405928E+00, D: -5.022E-08}
       -  { #------------------------------------------------------------------ it coeff: 5
 communication strategy kernel: ALLREDUCE, 
 calculate S^x: {mode: dense, powers: {x: -1}, order:  0, 
 spin up, max / mean error:  [  3.23E-16,  7.54E-17 ], 
 spin down, max / mean error:  [  2.22E-16,  6.08E-17 ]}, 
 DIIS weights: [-4.71E-02, -4.53E-02, -1.12E-01, -5.84E-02,  1.26E+00, -1.53E-08], 
 spin up, Max deviation from unity in reorthonormalize_coeff:  5.33E-15, 
 spin up, Mean deviation from unity in reorthonormalize_coeff:  8.53E-16, 
 calculate S^x: {mode: dense, powers: {x: -1/2}, order:  0}, 
 spin down, Max deviation from unity in reorthonormalize_coeff:  3.52E-05, 
 spin down, Mean deviation from unity in reorthonormalize_coeff:  8.87E-06, 
 calculate S^x: {mode: dense, powers: {x: -1/2}, order:  0}, 
 communication strategy kernel: ALLREDUCE, method: DminDIIS, 
 iter:  5, fnrm:  5.75E-05, eBS: -3.27395755565214319E+00, D: -2.148E-08}
       -  { #------------------------------------------------------------------ it coeff: 6
 communication strategy kernel: ALLREDUCE, 
 calculate S^x: {mode: dense, powers: {x: -1}, order:  0, 
 spin up, max / mean error:  [  3.23E-16,  7.54E-17 ], 
 spin down, max / mean error:  [  2.22E-16,  6.08E-17 ]}, 
 DIIS weights: [-5.62E-03, -5.51E-03, -5.88E-02, -1.34E-01, -3.50E-02,  1.24E+00, 
                -8.86E-09], 
 spin up, Max deviation from unity in reorthonormalize_coeff:  2.00E-15, 
 spin up, Mean deviation from unity in reorthonormalize_coeff:  4.20E-16, 
 calculate S^x: {mode: dense, powers: {x: -1/2}, order:  0}, 
 spin down, Max deviation from unity in reorthonormalize_coeff:  4.25E-06, 
 spin down, Mean deviation from unity in reorthonormalize_coeff:  1.07E-06, 
 calculate S^x: {mode: dense, powers: {x: -1/2}, order:  0}, 
 communication strategy kernel: ALLREDUCE, method: DminDIIS, 
 iter:  6, fnrm:  4.08E-05, eBS: -3.27395757712759528E+00, D: -1.395E-08}
       -  { #------------------------------------------------------------------ it coeff: 7
 communication strategy kernel: ALLREDUCE, 
 calculate S^x: {mode: dense, powers: {x: -1}, order:  0, 
 spin up, max / mean error:  [  3.23E-16,  7.54E-17 ], 
 spin down, max / mean error:  [  2.22E-16,  6.08E-17 ]}, 
 DIIS weights: [ 1.90E-04,  6.33E-02,  1.41E-01, -2.40E-01, -1.50E+00,  2.53E+00, 
                -5.01E-09], 
 spin up, Max deviation from unity in reorthonormalize_coeff:  1.02E-14, 
 spin up, Mean deviation from unity in reorthonormalize_coeff:  1.63E-15, 
 calculate S^x: {mode: dense, powers: {x: -1/2}, order:  0}, 
 spin down, Max deviation from unity in reorthonormalize_coeff:  7.68E-08, 
 spin down, Mean deviation from unity in reorthonormalize_coeff:  2.73E-08, 
 calculate S^x: {mode: dense, powers: {x: -1/2}, order:  0}, 
 communication strategy kernel: ALLREDUCE, method: DminDIIS, 
 iter:  7, fnrm:  3.33E-05, eBS: -3.27395759108232154E+00, D: -1.821E-08}
       -  { #------------------------------------------------------------------ it coeff: 8
 communication strategy kernel: ALLREDUCE, 
 calculate S^x: {mode: dense, powers: {x: -1}, order:  0, 
 spin up, max / mean error:  [  3.23E-16,  7.54E-17 ], 
 spin down, max / mean error:  [  2.22E-16,  6.08E-17 ]}, 
 DIIS weights: [ 5.23E-02,  1.42E-01,  1.49E-01, -1.42E+00, -1.59E-01,  2.23E+00, 
                -4.59E-10], 
 spin up, Max deviation from unity in reorthonormalize_coeff:  5.77E-15, 
 spin up, Mean deviation from unity in reorthonormalize_coeff:  1.30E-15, 
 calculate S^x: {mode: dense, powers: {x: -1/2}, order:  0}, 
 spin down, Max deviation from unity in reorthonormalize_coeff:  2.13E-07, 
 spin down, Mean deviation from unity in reorthonormalize_coeff:  6.23E-08, 
 calculate S^x: {mode: dense, powers: {x: -1/2}, order:  0}, 
 communication strategy kernel: ALLREDUCE, method: DminDIIS, 
 iter:  8, fnrm:  2.20E-05, eBS: -3.27395760929038149E+00, D: -1.246E-08}
       Kohn-Sham residue               :  1.715E-01
       Coefficients available          :  Yes
     Hamiltonian update: {
 Energies: {Ekin:  2.04002897110E+01, Epot: -2.30403277640E+01, Enl:  1.43869378092E+00, 
              EH:  4.59063028345E+01,  EXC: -7.61863419055E+00, EvXC: -9.89555477901E+00}, 
    Total charge:  1.199999920868E+01, 
 Poisson Solver: {BC: Free, Box:  [  97,  97,  111 ], MPI tasks:  8}}
     summary: [ {kernel method: DMIN, mix entity: DENS, mix hist:  6, conv crit:  1.58E-12, 
 iter:  1, delta:  8.90E-07, energy: -3.11331580853735659E+01, D: -4.931E-02}]
   -  #--------------------------------------------------------------------- kernel iter: 2
     Kernel update:
       Hamiltonian application required:  Yes
       max dev from unity              :  9.57E-08
       mean dev from unity             :  1.80E-08
       method                          : directmin
       expansion coefficients optimization: &it_coeff002_001_002
       -  { #------------------------------------------------------------------ it coeff: 1
 communication strategy kernel: ALLREDUCE, 
 calculate S^x: {mode: dense, powers: {x: -1}, order:  0, 
 spin up, max / mean error:  [  3.23E-16,  7.54E-17 ], 
 spin down, max / mean error:  [  2.22E-16,  6.08E-17 ]}, 
 DIIS weights: [ 3.08E-02,  2.34E-01, -7.85E-01, -7.45E-01,  2.26E+00,  1.01E-03, 
                -8.61E-10], 
 spin up, Max deviation from unity in reorthonormalize_coeff:  5.77E-15, 
 spin up, Mean deviation from unity in reorthonormalize_coeff:  1.16E-15, 
 calculate S^x: {mode: dense, powers: {x: -1/2}, order:  0}, 
 spin down, Max deviation from unity in reorthonormalize_coeff:  1.72E-07, 
 spin down, Mean deviation from unity in reorthonormalize_coeff:  5.01E-08, 
 calculate S^x: {mode: dense, powers: {x: -1/2}, order:  0}, 
 communication strategy kernel: ALLREDUCE, method: DminDIIS, 
 iter:  1, fnrm:  5.25E-04, eBS: -3.27395762175530081E+00, D: -2.556E-02}
       -  { #------------------------------------------------------------------ it coeff: 2
 communication strategy kernel: ALLREDUCE, 
 calculate S^x: {mode: dense, powers: {x: -1}, order:  0, 
 spin up, max / mean error:  [  3.23E-16,  7.54E-17 ], 
 spin down, max / mean error:  [  2.22E-16,  6.08E-17 ]}, 
 DIIS weights: [ 1.90E-01, -6.17E-01, -7.65E-01,  2.19E+00,  1.22E-01, -1.20E-01, 
                -1.00E-09], 
 spin up, Max deviation from unity in reorthonormalize_coeff:  6.22E-15, 
 spin up, Mean deviation from unity in reorthonormalize_coeff:  1.19E-15, 
 calculate S^x: {mode: dense, powers: {x: -1/2}, order:  0}, 
 spin down, Max deviation from unity in reorthonormalize_coeff:  1.63E-07, 
 spin down, Mean deviation from unity in reorthonormalize_coeff:  4.72E-08, 
 calculate S^x: {mode: dense, powers: {x: -1/2}, order:  0}, 
 communication strategy kernel: ALLREDUCE, method: DminDIIS, 
 iter:  2, fnrm:  5.25E-04, eBS: -3.29952173046227415E+00, D: -1.670E-10}
       -  { #------------------------------------------------------------------ it coeff: 3
 communication strategy kernel: ALLREDUCE, 
 calculate S^x: {mode: dense, powers: {x: -1}, order:  0, 
 spin up, max / mean error:  [  3.23E-16,  7.54E-17 ], 
 spin down, max / mean error:  [  2.22E-16,  6.08E-17 ]}, 
 DIIS weights: [-4.54E-01, -3.46E-01,  1.80E+00,  1.41E+00, -7.81E-01, -6.32E-01, 
                -1.17E-09], 
 spin up, Max deviation from unity in reorthonormalize_coeff:  1.29E-14, 
 spin up, Mean deviation from unity in reorthonormalize_coeff:  1.78E-15, 
 calculate S^x: {mode: dense, powers: {x: -1/2}, order:  0}, 
 spin down, Max deviation from unity in reorthonormalize_coeff:  1.26E-07, 
 spin down, Mean deviation from unity in reorthonormalize_coeff:  3.63E-08, 
 calculate S^x: {mode: dense, powers: {x: -1/2}, order:  0}, 
 communication strategy kernel: ALLREDUCE, method: DminDIIS, 
 iter:  3, fnrm:  5.25E-04, eBS: -3.29952173062931475E+00, D:  6.210E-10}
       -  { #------------------------------------------------------------------ it coeff: 4
 communication strategy kernel: ALLREDUCE, 
 calculate S^x: {mode: dense, powers: {x: -1}, order:  0, 
 spin up, max / mean error:  [  3.23E-16,  7.54E-17 ], 
 spin down, max / mean error:  [  2.22E-16,  6.08E-17 ]}, 
 DIIS weights: [-7.61E-01,  1.76E+00,  1.15E+00,  4.89E-01,  1.33E+00, -2.97E+00, 
                -1.28E-09], 
 spin up, Max deviation from unity in reorthonormalize_coeff:  1.64E-14, 
 spin up, Mean deviation from unity in reorthonormalize_coeff:  2.83E-15, 
 calculate S^x: {mode: dense, powers: {x: -1/2}, order:  0}, 
 spin down, Max deviation from unity in reorthonormalize_coeff:  5.12E-08, 
 spin down, Mean deviation from unity in reorthonormalize_coeff:  1.47E-08, 
 calculate S^x: {mode: dense, powers: {x: -1/2}, order:  0}, 
 communication strategy kernel: ALLREDUCE, method: DminDIIS, 
 iter:  4, fnrm:  5.25E-04, eBS: -3.29952173000835769E+00, D: -5.768E-10}
       -  { #------------------------------------------------------------------ it coeff: 5
 communication strategy kernel: ALLREDUCE, 
 calculate S^x: {mode: dense, powers: {x: -1}, order:  0, 
 spin up, max / mean error:  [  3.23E-16,  7.54E-17 ], 
 spin down, max / mean error:  [  2.22E-16,  6.08E-17 ]}, 
 DIIS weights: [ 9.97E-01,  3.50E+00, -3.82E-01,  6.92E-01, -3.01E+00, -7.98E-01, 
                -1.53E-09], 
 spin up, Max deviation from unity in reorthonormalize_coeff:  2.75E-14, 
 spin up, Mean deviation from unity in reorthonormalize_coeff:  4.52E-15, 
 calculate S^x: {mode: dense, powers: {x: -1/2}, order:  0}, 
 spin down, Max deviation from unity in reorthonormalize_coeff:  9.26E-08, 
 spin down, Mean deviation from unity in reorthonormalize_coeff:  2.73E-08, 
 calculate S^x: {mode: dense, powers: {x: -1/2}, order:  0}, 
 communication strategy kernel: ALLREDUCE, method: DminDIIS, 
 iter:  5, fnrm:  5.25E-04, eBS: -3.29952173058516962E+00, D: -8.740E-10}
       -  { #------------------------------------------------------------------ it coeff: 6
 communication strategy kernel: ALLREDUCE, 
 calculate S^x: {mode: dense, powers: {x: -1}, order:  0, 
 spin up, max / mean error:  [  3.23E-16,  7.54E-17 ], 
 spin down, max / mean error:  [  2.22E-16,  6.08E-17 ]}, 
 DIIS weights: [ 8.95E+01, -7.12E+01, -8.17E+01,  9.21E+01, -1.53E+02,  1.25E+02, 
                -1.13E-06], 
 spin up, Max deviation from unity in reorthonormalize_coeff:  4.78E-13, 
 spin up, Mean deviation from unity in reorthonormalize_coeff:  8.38E-14, 
 calculate S^x: {mode: dense, powers: {x: -1/2}, order:  0}, 
 spin down, Max deviation from unity in reorthonormalize_coeff:  3.78E-06, 
 spin down, Mean deviation from unity in reorthonormalize_coeff:  1.22E-06, 
 calculate S^x: {mode: dense, powers: {x: -1/2}, order:  0}, 
 communication strategy kernel: ALLREDUCE, method: DminDIIS, 
 iter:  6, fnrm:  5.24E-04, eBS: -3.29952173145916428E+00, D:  1.627E-07}
       -  { #------------------------------------------------------------------ it coeff: 7
 communication strategy kernel: ALLREDUCE, 
 calculate S^x: {mode: dense, powers: {x: -1}, order:  0, 
 spin up, max / mean error:  [  3.23E-16,  7.54E-17 ], 
 spin down, max / mean error:  [  2.22E-16,  6.08E-17 ]}, 
 DIIS weights: [ 5.84E+00,  1.22E+01, -1.29E+01,  5.33E+00, -1.00E+01,  5.78E-01, 
                -4.93E-08], 
 spin up, Max deviation from unity in reorthonormalize_coeff:  6.35E-14, 
 spin up, Mean deviation from unity in reorthonormalize_coeff:  1.05E-14, 
 calculate S^x: {mode: dense, powers: {x: -1/2}, order:  0}, 
 spin down, Max deviation from unity in reorthonormalize_coeff:  1.88E-06, 
 spin down, Mean deviation from unity in reorthonormalize_coeff:  6.42E-07, 
 calculate S^x: {mode: dense, powers: {x: -1/2}, order:  0}, 
 communication strategy kernel: ALLREDUCE, method: DminDIIS, 
 iter:  7, fnrm:  4.19E-04, eBS: -3.29952156874414726E+00, D: -5.484E-07}
       -  { #------------------------------------------------------------------ it coeff: 8
 communication strategy kernel: ALLREDUCE, 
 calculate S^x: {mode: dense, powers: {x: -1}, order:  0, 
 spin up, max / mean error:  [  3.23E-16,  7.54E-17 ], 
 spin down, max / mean error:  [  2.22E-16,  6.08E-17 ]}, 
 DIIS weights: [ 4.67E+00, -3.46E+00,  1.10E+01, -1.21E+01,  2.61E-01,  5.60E-01, 
                -2.86E-09], 
 spin up, Max deviation from unity in reorthonormalize_coeff:  3.73E-14, 
 spin up, Mean deviation from unity in reorthonormalize_coeff:  6.33E-15, 
 calculate S^x: {mode: dense, powers: {x: -1/2}, order:  0}, 
 spin down, Max deviation from unity in reorthonormalize_coeff:  8.69E-07, 
 spin down, Mean deviation from unity in reorthonormalize_coeff:  3.04E-07, 
 calculate S^x: {mode: dense, powers: {x: -1/2}, order:  0}, 
 communication strategy kernel: ALLREDUCE, method: DminDIIS, 
 iter:  8, fnrm:  8.21E-05, eBS: -3.29952211714906607E+00, D: -1.767E-08}
       Kohn-Sham residue               :  1.710E-01
       Coefficients available          :  Yes
     Hamiltonian update: {
 Energies: {Ekin:  2.04002897110E+01, Epot: -2.30574854778E+01, Enl:  1.43869378092E+00, 
              EH:  4.58789169974E+01,  EXC: -7.61401087590E+00, EvXC: -9.88956144346E+00}, 
    Total charge:  1.199999920869E+01, 
 Poisson Solver: {BC: Free, Box:  [  97,  97,  111 ], MPI tasks:  8}}
     summary: [ {kernel method: DMIN, mix entity: DENS, mix hist:  6, conv crit:  1.58E-12, 
 iter:  2, delta:  8.46E-07, energy: -3.11327067823154096E+01, D:  4.513E-04}]
   -  #--------------------------------------------------------------------- kernel iter: 3
     Kernel update:
       Hamiltonian application required:  Yes
       max dev from unity              :  9.57E-08
       mean dev from unity             :  1.80E-08
       method                          : directmin
       expansion coefficients optimization: &it_coeff002_001_003
       -  { #------------------------------------------------------------------ it coeff: 1
 communication strategy kernel: ALLREDUCE, 
 calculate S^x: {mode: dense, powers: {x: -1}, order:  0, 
 spin up, max / mean error:  [  3.23E-16,  7.54E-17 ], 
 spin down, max / mean error:  [  2.22E-16,  6.08E-17 ]}, 
 DIIS weights: [-2.20E-01,  6.22E-01,  7.91E-01, -7.56E-02, -5.12E-02, -6.68E-02, 
                -1.24E-10], 
 spin up, Max deviation from unity in reorthonormalize_coeff:  1.44E-15, 
 spin up, Mean deviation from unity in reorthonormalize_coeff:  4.01E-16, 
 calculate S^x: {mode: dense, powers: {x: -1/2}, order:  0}, 
 spin down, Max deviation from unity in reorthonormalize_coeff:  2.02E-06, 
 spin down, Mean deviation from unity in reorthonormalize_coeff:  5.12E-07, 
 calculate S^x: {mode: dense, powers: {x: -1/2}, order:  0}, 
 communication strategy kernel: ALLREDUCE, method: DminDIIS, 
 iter:  1, fnrm:  9.81E-03, eBS: -3.29952213482403911E+00, D: -4.759E-01}
       -  { #------------------------------------------------------------------ it coeff: 2
 communication strategy kernel: ALLREDUCE, 
 calculate S^x: {mode: dense, powers: {x: -1}, order:  0, 
 spin up, max / mean error:  [  3.23E-16,  7.54E-17 ], 
 spin down, max / mean error:  [  2.22E-16,  6.08E-17 ]}, 
 DIIS weights: [ 4.80E-01,  6.97E-01, -7.23E-02, -4.38E-02,  6.16E-03, -6.76E-02, 
                -1.23E-10], 
 spin up, Max deviation from unity in reorthonormalize_coeff:  1.55E-15, 
 spin up, Mean deviation from unity in reorthonormalize_coeff:  3.46E-16, 
 calculate S^x: {mode: dense, powers: {x: -1/2}, order:  0}, 
 spin down, Max deviation from unity in reorthonormalize_coeff:  7.62E-07, 
 spin down, Mean deviation from unity in reorthonormalize_coeff:  2.08E-07, 
 calculate S^x: {mode: dense, powers: {x: -1/2}, order:  0}, 
 communication strategy kernel: ALLREDUCE, method: DminDIIS, 
 iter:  2, fnrm:  1.04E-02, eBS: -3.77543176731331620E+00, D: -1.647E-06}
       -  { #------------------------------------------------------------------ it coeff: 3
 communication strategy kernel: ALLREDUCE, 
 calculate S^x: {mode: dense, powers: {x: -1}, order:  0, 
 spin up, max / mean error:  [  3.23E-16,  7.54E-17 ], 
 spin down, max / mean error:  [  2.22E-16,  6.08E-17 ]}, 
 DIIS weights: [ 1.20E+00, -7.63E-02, -4.73E-02,  2.75E-02,  2.33E+00, -2.43E+00, 
                -8.44E-11], 
 spin up, Max deviation from unity in reorthonormalize_coeff:  6.00E-15, 
 spin up, Mean deviation from unity in reorthonormalize_coeff:  1.37E-15, 
 calculate S^x: {mode: dense, powers: {x: -1/2}, order:  0}, 
 spin down, Max deviation from unity in reorthonormalize_coeff:  6.38E-06, 
 spin down, Mean deviation from unity in reorthonormalize_coeff:  1.60E-06, 
 calculate S^x: {mode: dense, powers: {x: -1/2}, order:  0}, 
 communication strategy kernel: ALLREDUCE, method: DminDIIS, 
 iter:  3, fnrm:  1.04E-02, eBS: -3.77543341472327665E+00, D:  3.689E-06}
       -  { #------------------------------------------------------------------ it coeff: 4
 communication strategy kernel: ALLREDUCE, 
 calculate S^x: {mode: dense, powers: {x: -1}, order:  0, 
 spin up, max / mean error:  [  3.23E-16,  7.54E-17 ], 
 spin down, max / mean error:  [  2.22E-16,  6.08E-17 ]}, 
 DIIS weights: [ 3.05E-01,  6.78E-01, -2.03E+00,  6.56E+00,  9.02E+00, -1.35E+01, 
                -1.23E-08], 
 spin up, Max deviation from unity in reorthonormalize_coeff:  1.93E-14, 
 spin up, Mean deviation from unity in reorthonormalize_coeff:  5.94E-15, 
 calculate S^x: {mode: dense, powers: {x: -1/2}, order:  0}, 
 spin down, Max deviation from unity in reorthonormalize_coeff:  6.11E-06, 
 spin down, Mean deviation from unity in reorthonormalize_coeff:  1.56E-06, 
 calculate S^x: {mode: dense, powers: {x: -1/2}, order:  0}, 
 communication strategy kernel: ALLREDUCE, method: DminDIIS, 
 iter:  4, fnrm:  1.05E-02, eBS: -3.77542972569243851E+00, D: -2.625E-05}
       -  { #------------------------------------------------------------------ it coeff: 5
 communication strategy kernel: ALLREDUCE, 
 calculate S^x: {mode: dense, powers: {x: -1}, order:  0, 
 spin up, max / mean error:  [  3.23E-16,  7.54E-17 ], 
 spin down, max / mean error:  [  2.22E-16,  6.08E-17 ]}, 
 DIIS weights: [ 8.21E-01, -3.18E+00,  1.78E+01,  1.70E+01, -3.26E+01,  1.11E+00, 
                -2.51E-08], 
 spin up, Max deviation from unity in reorthonormalize_coeff:  4.26E-14, 
 spin up, Mean deviation from unity in reorthonormalize_coeff:  1.37E-14, 
 calculate S^x: {mode: dense, powers: {x: -1/2}, order:  0}, 
 spin down, Max deviation from unity in reorthonormalize_coeff:  1.11E-04, 
 spin down, Mean deviation from unity in reorthonormalize_coeff:  2.78E-05, 
 calculate S^x: {mode: dense, powers: {x: -1/2}, order:  0}, 
 communication strategy kernel: ALLREDUCE, method: DminDIIS, 
 iter:  5, fnrm:  9.65E-03, eBS: -3.77545597488913032E+00, D: -4.259E-05}
       -  { #------------------------------------------------------------------ it coeff: 6
 communication strategy kernel: ALLREDUCE, 
 calculate S^x: {mode: dense, powers: {x: -1}, order:  0, 
 spin up, max / mean error:  [  3.23E-16,  7.54E-17 ], 
 spin down, max / mean error:  [  2.22E-16,  6.08E-17 ]}, 
 DIIS weights: [-9.10E+00, -4.24E+01,  1.37E+02, -8.73E+01,  1.86E+00,  8.15E-01, 
                -1.53E-07], 
 spin up, Max deviation from unity in reorthonormalize_coeff:  2.85E-13, 
 spin up, Mean deviation from unity in reorthonormalize_coeff:  5.46E-14, 
 calculate S^x: {mode: dense, powers: {x: -1/2}, order:  0}, 
 spin down, Max deviation from unity in reorthonormalize_coeff:  4.82E-04, 
 spin down, Mean deviation from unity in reorthonormalize_coeff:  1.20E-04, 
 calculate S^x: {mode: dense, powers: {x: -1/2}, order:  0}, 
 communication strategy kernel: ALLREDUCE, method: DminDIIS, 
 iter:  6, fnrm:  8.05E-03, eBS: -3.77549856860806488E+00, D: -9.791E-05}
       -  { #------------------------------------------------------------------ it coeff: 7
 communication strategy kernel: ALLREDUCE, 
 calculate S^x: {mode: dense, powers: {x: -1}, order:  0, 
 spin up, max / mean error:  [  3.23E-16,  7.54E-17 ], 
 spin down, max / mean error:  [  2.22E-16,  6.08E-17 ]}, 
 DIIS weights: [ 2.49E+01, -3.33E+01,  7.32E+00,  1.64E-01,  8.57E-01,  1.00E+00, 
                -2.10E-08], 
 spin up, Max deviation from unity in reorthonormalize_coeff:  8.13E-14, 
 spin up, Mean deviation from unity in reorthonormalize_coeff:  1.44E-14, 
 calculate S^x: {mode: dense, powers: {x: -1/2}, order:  0}, 
 spin down, Max deviation from unity in reorthonormalize_coeff:  2.42E-05, 
 spin down, Mean deviation from unity in reorthonormalize_coeff:  6.05E-06, 
 calculate S^x: {mode: dense, powers: {x: -1/2}, order:  0}, 
 communication strategy kernel: ALLREDUCE, method: DminDIIS, 
 iter:  7, fnrm:  7.78E-05, eBS: -3.77559648070690823E+00, D: -4.015E-08}
       -  { #------------------------------------------------------------------ it coeff: 8
 communication strategy kernel: ALLREDUCE, 
 calculate S^x: {mode: dense, powers: {x: -1}, order:  0, 
 spin up, max / mean error:  [  3.23E-16,  7.54E-17 ], 
 spin down, max / mean error:  [  2.22E-16,  6.08E-17 ]}, 
 DIIS weights: [ 1.04E-01,  7.27E-02, -1.19E-01, -8.72E-02, -3.43E-01,  1.37E+00, 
                -1.63E-08], 
 spin up, Max deviation from unity in reorthonormalize_coeff:  3.77E-15, 
 spin up, Mean deviation from unity in reorthonormalize_coeff:  6.69E-16, 
 calculate S^x: {mode: dense, powers: {x: -1/2}, order:  0}, 
 spin down, Max deviation from unity in reorthonormalize_coeff:  1.16E-05, 
 spin down, Mean deviation from unity in reorthonormalize_coeff:  2.90E-06, 
 calculate S^x: {mode: dense, powers: {x: -1/2}, order:  0}, 
 communication strategy kernel: ALLREDUCE, method: DminDIIS, 
 iter:  8, fnrm:  5.35E-05, eBS: -3.77559652086170372E+00, D: -2.555E-08}
       Kohn-Sham residue               :  1.642E-01
       Coefficients available          :  Yes
     Hamiltonian update: {
 Energies: {Ekin:  2.04002897110E+01, Epot: -2.33769402801E+01, Enl:  1.43869378092E+00, 
              EH:  4.53736177379E+01,  EXC: -7.52885786147E+00, EvXC: -9.77919946515E+00}, 
    Total charge:  1.199999920885E+01, 
 Poisson Solver: {BC: Free, Box:  [  97,  97,  111 ], MPI tasks:  8}}
     summary: [ {kernel method: DMIN, mix entity: DENS, mix hist:  6, conv crit:  1.58E-12, 
 iter:  3, delta:  7.93E-08, energy: -3.11286908982569983E+01, D:  4.016E-03}]
   -  #--------------------------------------------------------------------- kernel iter: 4
     Kernel update:
       Hamiltonian application required:  Yes
       max dev from unity              :  9.57E-08
       mean dev from unity             :  1.80E-08
       method                          : directmin
       expansion coefficients optimization: &it_coeff002_001_004
       -  { #------------------------------------------------------------------ it coeff: 1
 communication strategy kernel: ALLREDUCE, 
 calculate S^x: {mode: dense, powers: {x: -1}, order:  0, 
 spin up, max / mean error:  [  3.23E-16,  7.54E-17 ], 
 spin down, max / mean error:  [  2.22E-16,  6.08E-17 ]}, 
 DIIS weights: [ 1.28E-01,  2.89E-03, -1.70E-01, -3.10E-01,  1.10E+00,  2.52E-01, 
                -1.53E-08], 
 spin up, Max deviation from unity in reorthonormalize_coeff:  2.22E-15, 
 spin up, Mean deviation from unity in reorthonormalize_coeff:  5.60E-16, 
 calculate S^x: {mode: dense, powers: {x: -1/2}, order:  0}, 
 spin down, Max deviation from unity in reorthonormalize_coeff:  1.53E-05, 
 spin down, Mean deviation from unity in reorthonormalize_coeff:  3.83E-06, 
 calculate S^x: {mode: dense, powers: {x: -1/2}, order:  0}, 
 communication strategy kernel: ALLREDUCE, method: DminDIIS, 
 iter:  1, fnrm:  7.69E-05, eBS: -3.77559654640679287E+00, D:  4.704E-04}
       -  { #------------------------------------------------------------------ it coeff: 2
 communication strategy kernel: ALLREDUCE, 
 calculate S^x: {mode: dense, powers: {x: -1}, order:  0, 
 spin up, max / mean error:  [  3.23E-16,  7.54E-17 ], 
 spin down, max / mean error:  [  2.22E-16,  6.08E-17 ]}, 
 DIIS weights: [-9.51E-02,  1.15E-01,  3.89E-01, -8.90E-01, -4.36E+00,  5.84E+00, 
                -1.08E-08], 
 spin up, Max deviation from unity in reorthonormalize_coeff:  4.10E-14, 
 spin up, Mean deviation from unity in reorthonormalize_coeff:  7.85E-15, 
 calculate S^x: {mode: dense, powers: {x: -1/2}, order:  0}, 
 spin down, Max deviation from unity in reorthonormalize_coeff:  6.37E-06, 
 spin down, Mean deviation from unity in reorthonormalize_coeff:  1.60E-06, 
 calculate S^x: {mode: dense, powers: {x: -1/2}, order:  0}, 
 communication strategy kernel: ALLREDUCE, method: DminDIIS, 
 iter:  2, fnrm:  6.40E-05, eBS: -3.77512615780269645E+00, D: -3.214E-08}
       -  { #------------------------------------------------------------------ it coeff: 3
 communication strategy kernel: ALLREDUCE, 
 calculate S^x: {mode: dense, powers: {x: -1}, order:  0, 
 spin up, max / mean error:  [  3.23E-16,  7.54E-17 ], 
 spin down, max / mean error:  [  2.22E-16,  6.08E-17 ]}, 
 DIIS weights: [-9.90E-04,  1.88E-01, -1.49E+00, -9.04E-01,  1.70E+00,  1.51E+00, 
                -3.73E-09], 
 spin up, Max deviation from unity in reorthonormalize_coeff:  9.99E-15, 
 spin up, Mean deviation from unity in reorthonormalize_coeff:  1.98E-15, 
 calculate S^x: {mode: dense, powers: {x: -1/2}, order:  0}, 
 spin down, Max deviation from unity in reorthonormalize_coeff:  4.07E-07, 
 spin down, Mean deviation from unity in reorthonormalize_coeff:  1.36E-07, 
 calculate S^x: {mode: dense, powers: {x: -1/2}, order:  0}, 
 communication strategy kernel: ALLREDUCE, method: DminDIIS, 
 iter:  3, fnrm:  4.06E-05, eBS: -3.77512618994390747E+00, D: -1.462E-08}
       -  { #------------------------------------------------------------------ it coeff: 4
 communication strategy kernel: ALLREDUCE, 
 calculate S^x: {mode: dense, powers: {x: -1}, order:  0, 
 spin up, max / mean error:  [  3.23E-16,  7.54E-17 ], 
 spin down, max / mean error:  [  2.22E-16,  6.08E-17 ]}, 
 DIIS weights: [ 3.07E-02, -1.19E+00,  2.44E-04,  8.76E-01,  8.42E-01,  4.42E-01, 
                -2.24E-09], 
 spin up, Max deviation from unity in reorthonormalize_coeff:  4.66E-15, 
 spin up, Mean deviation from unity in reorthonormalize_coeff:  9.18E-16, 
 calculate S^x: {mode: dense, powers: {x: -1/2}, order:  0}, 
 spin down, Max deviation from unity in reorthonormalize_coeff:  3.99E-07, 
 spin down, Mean deviation from unity in reorthonormalize_coeff:  1.14E-07, 
 calculate S^x: {mode: dense, powers: {x: -1/2}, order:  0}, 
 communication strategy kernel: ALLREDUCE, method: DminDIIS, 
 iter:  4, fnrm:  7.18E-05, eBS: -3.77512620456249026E+00, D: -6.146E-09}
       -  { #------------------------------------------------------------------ it coeff: 5
 communication strategy kernel: ALLREDUCE, 
 calculate S^x: {mode: dense, powers: {x: -1}, order:  0, 
 spin up, max / mean error:  [  3.23E-16,  7.54E-17 ], 
 spin down, max / mean error:  [  2.22E-16,  6.08E-17 ]}, 
 DIIS weights: [-9.38E-01,  4.63E-01,  6.03E-01, -1.25E-01,  9.18E-02,  9.05E-01, 
                -7.28E-10], 
 spin up, Max deviation from unity in reorthonormalize_coeff:  2.33E-15, 
 spin up, Mean deviation from unity in reorthonormalize_coeff:  6.08E-16, 
 calculate S^x: {mode: dense, powers: {x: -1/2}, order:  0}, 
 spin down, Max deviation from unity in reorthonormalize_coeff:  3.56E-07, 
 spin down, Mean deviation from unity in reorthonormalize_coeff:  9.79E-08, 
 calculate S^x: {mode: dense, powers: {x: -1/2}, order:  0}, 
 communication strategy kernel: ALLREDUCE, method: DminDIIS, 
 iter:  5, fnrm:  6.70E-05, eBS: -3.77512621070883281E+00, D: -7.265E-09}
       -  { #------------------------------------------------------------------ it coeff: 6
 communication strategy kernel: ALLREDUCE, 
 calculate S^x: {mode: dense, powers: {x: -1}, order:  0, 
 spin up, max / mean error:  [  3.23E-16,  7.54E-17 ], 
 spin down, max / mean error:  [  2.22E-16,  6.08E-17 ]}, 
 DIIS weights: [ 1.12E-01,  6.72E-01, -1.02E+00, -6.21E-01,  3.50E-02,  1.82E+00, 
                -8.29E-11], 
 spin up, Max deviation from unity in reorthonormalize_coeff:  6.11E-15, 
 spin up, Mean deviation from unity in reorthonormalize_coeff:  1.22E-15, 
 calculate S^x: {mode: dense, powers: {x: -1/2}, order:  0}, 
 spin down, Max deviation from unity in reorthonormalize_coeff:  1.19E-07, 
 spin down, Mean deviation from unity in reorthonormalize_coeff:  4.73E-08, 
 calculate S^x: {mode: dense, powers: {x: -1/2}, order:  0}, 
 communication strategy kernel: ALLREDUCE, method: DminDIIS, 
 iter:  6, fnrm:  5.57E-05, eBS: -3.77512621797422909E+00, D: -1.035E-08}
       -  { #------------------------------------------------------------------ it coeff: 7
 communication strategy kernel: ALLREDUCE, 
 calculate S^x: {mode: dense, powers: {x: -1}, order:  0, 
 spin up, max / mean error:  [  3.23E-16,  7.54E-17 ], 
 spin down, max / mean error:  [  2.22E-16,  6.08E-17 ]}, 
 DIIS weights: [ 3.22E-01, -4.16E-01, -2.65E-01, -2.03E-02,  7.72E-01,  6.08E-01, 
                -2.82E-11], 
 spin up, Max deviation from unity in reorthonormalize_coeff:  3.55E-15, 
 spin up, Mean deviation from unity in reorthonormalize_coeff:  7.10E-16, 
 calculate S^x: {mode: dense, powers: {x: -1/2}, order:  0}, 
 spin down, Max deviation from unity in reorthonormalize_coeff:  4.34E-08, 
 spin down, Mean deviation from unity in reorthonormalize_coeff:  1.79E-08, 
 calculate S^x: {mode: dense, powers: {x: -1/2}, order:  0}, 
 communication strategy kernel: ALLREDUCE, method: DminDIIS, 
 iter:  7, fnrm:  3.37E-06, eBS: -3.77512622831982947E+00, D: -3.709E-11}
       Kohn-Sham residue               :  1.642E-01
       Coefficients available          :  Yes
     Hamiltonian update: {
 Energies: {Ekin:  2.04002897110E+01, Epot: -2.33766651947E+01, Enl:  1.43869378092E+00, 
              EH:  4.53740722343E+01,  EXC: -7.52878910571E+00, EvXC: -9.77911550658E+00}, 
    Total charge:  1.199999920885E+01, 
 Poisson Solver: {BC: Free, Box:  [  97,  97,  111 ], MPI tasks:  8}}
     summary: [ {kernel method: DMIN, mix entity: DENS, mix hist:  6, conv crit:  1.58E-12, 
 iter:  4, delta:  7.27E-08, energy: -3.11286902793688967E+01, D:  6.189E-07}]
   -  &final_kernel002  { #-------------------------------------------------------- iter: 5
 summary: [ {kernel method: DMIN, mix entity: DENS, mix hist:  6, conv crit:  1.58E-12, 
 iter:  5, delta:  7.27E-08, energy: -3.11286902793688967E+01, D:  6.189E-07}]}
    #================================================================= Summary of both steps
   self consistency summary: &it_sc002
   -  {iter:  2, Omega: TRACE,  #WARNING: support function optimization not converged
 kernel optimization: DIRMIN,  #WARNING: density optimization not converged
 iter low:  2, delta out:  8.805E-07, energy: -3.11286902793688967E+01, D: -4.484E-02}
    #~~~~~~~~~~~~~~~~~~~~~~~~~~~~~~~~~~~~~~~~~~~~~~~~~~~~~~~~ Set the confinement prefactors
 - Confinement prefactor for high accuracy:
   -  {max diff damping:  0.00E+00, damping value:  1.00E+00}
   -  {atom type: O, value:  0.00E+00, origin: from file}
    #========================================================= Adjustments for high accuracy
    #~~~~~~~~~~~~~~~~~~~~~~~~~~~~~~~~~~~~~~~~~~~~~~~~~~~~~~~~ Set the confinement prefactors
 - Confinement prefactor for high accuracy:
   -  {max diff damping:  0.00E+00, damping value:  1.00E+00}
   -  {atom type: O, value:  0.00E+00, origin: from file}
   Increasing the localization radius for the high accuracy part:  Yes
   Locreg increased                    :  Yes
   NonLocal PSP Projectors Descriptors:
     Creation strategy                 : On-the-fly
     Total number of projectors        :  2
     Total number of components        :  5320
     Percent of zero components        :  0
     Size of workspaces                :  21296
     Maximum size of masking arrays for a projector:  1920
     Cumulative size of masking arrays :  3840
   check of kernel cutoff radius:
   -  {atom type: O, adjustment required:  Yes, new value:  8.88}
   total elements                      :  64
   non-zero elements                   :  64
    #segments:  8
   sparsity in %                       :  0.00
   sparse matmul load balancing naive / optimized:  [  1.00,  1.00 ]
   total elements                      :  64
   non-zero elements                   :  64
    #segments:  8
   sparsity in %                       :  0.00
   sparse matmul load balancing naive / optimized:  [  1.00,  1.00 ]
   check of kernel cutoff radius:
   -  {atom type: O, adjustment required:  No}
   total elements                      :  64
   non-zero elements                   :  64
    #segments:  8
   sparsity in %                       :  0.00
   sparse matmul load balancing naive / optimized:  [  1.00,  1.00 ]
   taskgroup summary:
     number of taskgroups              :  1
     taskgroups overview:
     -  {number of tasks:  8, start / end:  [  1,  64 ], 
    start / end disjoint:  [  1,  64 ]}
   taskgroup summary:
     number of taskgroups              :  1
     taskgroups overview:
     -  {number of tasks:  8, start / end:  [  1,  64 ], 
    start / end disjoint:  [  1,  64 ]}
   taskgroup summary:
     number of taskgroups              :  1
     taskgroups overview:
     -  {number of tasks:  8, start / end:  [  1,  64 ], 
    start / end disjoint:  [  1,  64 ]}
   sparse matmul load balancing naive / optimized:  [  1.00,  1.00 ]
   sparse matmul load balancing naive / optimized:  [  1.00,  1.00 ]
   sparse matmul load balancing naive / optimized:  [  2.00,  2.00 ]
   sparse matmul load balancing naive / optimized:  [  2.00,  2.00 ]
   Kernel update:
     Hamiltonian application required  :  Yes
     calculate overlap matrix          :  Yes
     max dev from unity                :  9.57E-08
     mean dev from unity               :  1.80E-08
     method                            : directmin
     expansion coefficients optimization: &it_coeff003_000_000
     -  { #-------------------------------------------------------------------- it coeff: 1
 communication strategy kernel: ALLREDUCE, 
 calculate S^x: {mode: dense, powers: {x: -1}, order:  0, 
 spin up, max / mean error:  [  4.54E-16,  1.02E-16 ], 
 spin down, max / mean error:  [  2.22E-16,  5.69E-17 ]}, 
 DIIS weights: [ 5.38E-02, -3.48E-02, -1.66E-01,  1.63E-02,  1.17E+00, -3.87E-02, 
                -3.86E-11], 
 spin up, Max deviation from unity in reorthonormalize_coeff:  1.78E-15, 
 spin up, Mean deviation from unity in reorthonormalize_coeff:  6.32E-16, 
 calculate S^x: {mode: dense, powers: {x: -1/2}, order:  0}, 
 spin down, Max deviation from unity in reorthonormalize_coeff:  1.58E-08, 
 spin down, Mean deviation from unity in reorthonormalize_coeff:  5.02E-09, 
 calculate S^x: {mode: dense, powers: {x: -1/2}, order:  0}, 
 communication strategy kernel: ALLREDUCE, method: DminDIIS, 
 iter:  1, fnrm:  2.54E-04, eBS: -3.77512622835692024E+00, D: -3.574E-04}
     -  { #-------------------------------------------------------------------- it coeff: 2
 communication strategy kernel: ALLREDUCE, 
 calculate S^x: {mode: dense, powers: {x: -1}, order:  0, 
 spin up, max / mean error:  [  4.54E-16,  1.02E-16 ], 
 spin down, max / mean error:  [  2.22E-16,  5.69E-17 ]}, 
 DIIS weights: [-1.48E-02, -7.85E-02, -1.68E-02,  1.18E+00, -1.33E+00,  1.26E+00, 
                -1.63E-11], 
 spin up, Max deviation from unity in reorthonormalize_coeff:  6.00E-15, 
 spin up, Mean deviation from unity in reorthonormalize_coeff:  1.35E-15, 
 calculate S^x: {mode: dense, powers: {x: -1/2}, order:  0}, 
 spin down, Max deviation from unity in reorthonormalize_coeff:  4.09E-08, 
 spin down, Mean deviation from unity in reorthonormalize_coeff:  1.07E-08, 
 calculate S^x: {mode: dense, powers: {x: -1/2}, order:  0}, 
 communication strategy kernel: ALLREDUCE, method: DminDIIS, 
 iter:  2, fnrm:  2.64E-04, eBS: -3.77548360684343587E+00, D:  1.412E-08}
     -  { #-------------------------------------------------------------------- it coeff: 3
 communication strategy kernel: ALLREDUCE, 
 calculate S^x: {mode: dense, powers: {x: -1}, order:  0, 
 spin up, max / mean error:  [  4.54E-16,  1.02E-16 ], 
 spin down, max / mean error:  [  2.22E-16,  5.69E-17 ]}, 
 DIIS weights: [-2.90E-02, -3.32E-02,  1.18E+00, -2.21E+00,  1.26E+00,  8.32E-01, 
                -9.90E-12], 
 spin up, Max deviation from unity in reorthonormalize_coeff:  6.88E-15, 
 spin up, Mean deviation from unity in reorthonormalize_coeff:  2.15E-15, 
 calculate S^x: {mode: dense, powers: {x: -1/2}, order:  0}, 
 spin down, Max deviation from unity in reorthonormalize_coeff:  7.17E-08, 
 spin down, Mean deviation from unity in reorthonormalize_coeff:  1.95E-08, 
 calculate S^x: {mode: dense, powers: {x: -1/2}, order:  0}, 
 communication strategy kernel: ALLREDUCE, method: DminDIIS, 
 iter:  3, fnrm:  2.72E-04, eBS: -3.77548359272802125E+00, D:  2.130E-08}
     -  { #-------------------------------------------------------------------- it coeff: 4
 communication strategy kernel: ALLREDUCE, 
 calculate S^x: {mode: dense, powers: {x: -1}, order:  0, 
 spin up, max / mean error:  [  4.54E-16,  1.02E-16 ], 
 spin down, max / mean error:  [  2.22E-16,  5.69E-17 ]}, 
 DIIS weights: [-4.33E-02,  1.17E+00, -2.32E+00,  1.23E+00,  8.24E-01,  1.39E-01, 
                -1.06E-11], 
 spin up, Max deviation from unity in reorthonormalize_coeff:  7.11E-15, 
 spin up, Mean deviation from unity in reorthonormalize_coeff:  2.21E-15, 
 calculate S^x: {mode: dense, powers: {x: -1/2}, order:  0}, 
 spin down, Max deviation from unity in reorthonormalize_coeff:  7.85E-08, 
 spin down, Mean deviation from unity in reorthonormalize_coeff:  2.15E-08, 
 calculate S^x: {mode: dense, powers: {x: -1/2}, order:  0}, 
 communication strategy kernel: ALLREDUCE, method: DminDIIS, 
 iter:  4, fnrm:  2.84E-04, eBS: -3.77548357142882463E+00, D:  4.644E-09}
     -  { #-------------------------------------------------------------------- it coeff: 5
 communication strategy kernel: ALLREDUCE, 
 calculate S^x: {mode: dense, powers: {x: -1}, order:  0, 
 spin up, max / mean error:  [  4.54E-16,  1.02E-16 ], 
 spin down, max / mean error:  [  2.22E-16,  5.69E-17 ]}, 
 DIIS weights: [ 1.13E+00, -2.50E+00,  1.25E+00,  1.53E+00, -2.36E+00,  1.96E+00, 
                -8.95E-12], 
 spin up, Max deviation from unity in reorthonormalize_coeff:  1.51E-14, 
 spin up, Mean deviation from unity in reorthonormalize_coeff:  2.57E-15, 
 calculate S^x: {mode: dense, powers: {x: -1/2}, order:  0}, 
 spin down, Max deviation from unity in reorthonormalize_coeff:  8.09E-08, 
 spin down, Mean deviation from unity in reorthonormalize_coeff:  2.23E-08, 
 calculate S^x: {mode: dense, powers: {x: -1/2}, order:  0}, 
 communication strategy kernel: ALLREDUCE, method: DminDIIS, 
 iter:  5, fnrm:  2.87E-04, eBS: -3.77548356678528085E+00, D: -9.660E-10}
     -  { #-------------------------------------------------------------------- it coeff: 6
 communication strategy kernel: ALLREDUCE, 
 calculate S^x: {mode: dense, powers: {x: -1}, order:  0, 
 spin up, max / mean error:  [  4.54E-16,  1.02E-16 ], 
 spin down, max / mean error:  [  2.22E-16,  5.69E-17 ]}, 
 DIIS weights: [ 5.05E+00,  1.14E+00,  7.80E+00, -7.77E+00, -6.49E-01, -4.56E+00, 
                -1.78E-09], 
 spin up, Max deviation from unity in reorthonormalize_coeff:  1.62E-14, 
 spin up, Mean deviation from unity in reorthonormalize_coeff:  5.20E-15, 
 calculate S^x: {mode: dense, powers: {x: -1/2}, order:  0}, 
 spin down, Max deviation from unity in reorthonormalize_coeff:  8.36E-08, 
 spin down, Mean deviation from unity in reorthonormalize_coeff:  4.81E-08, 
 calculate S^x: {mode: dense, powers: {x: -1/2}, order:  0}, 
 communication strategy kernel: ALLREDUCE, method: DminDIIS, 
 iter:  6, fnrm:  2.86E-04, eBS: -3.77548356775130767E+00, D: -2.536E-07}
     -  { #-------------------------------------------------------------------- it coeff: 7
 communication strategy kernel: ALLREDUCE, 
 calculate S^x: {mode: dense, powers: {x: -1}, order:  0, 
 spin up, max / mean error:  [  4.54E-16,  1.02E-16 ], 
 spin down, max / mean error:  [  2.22E-16,  5.69E-17 ]}, 
 DIIS weights: [ 3.01E-01, -5.55E-02,  1.24E+01, -9.62E+00, -2.91E+00,  8.75E-01, 
                -1.32E-09], 
 spin up, Max deviation from unity in reorthonormalize_coeff:  3.66E-14, 
 spin up, Mean deviation from unity in reorthonormalize_coeff:  1.02E-14, 
 calculate S^x: {mode: dense, powers: {x: -1/2}, order:  0}, 
 spin down, Max deviation from unity in reorthonormalize_coeff:  2.10E-08, 
 spin down, Mean deviation from unity in reorthonormalize_coeff:  9.98E-09, 
 calculate S^x: {mode: dense, powers: {x: -1/2}, order:  0}, 
 communication strategy kernel: ALLREDUCE, method: DminDIIS, 
 iter:  7, fnrm:  1.55E-05, eBS: -3.77548382133638150E+00, D: -1.413E-09}
     -  { #-------------------------------------------------------------------- it coeff: 8
 communication strategy kernel: ALLREDUCE, 
 calculate S^x: {mode: dense, powers: {x: -1}, order:  0, 
 spin up, max / mean error:  [  4.54E-16,  1.02E-16 ], 
 spin down, max / mean error:  [  2.22E-16,  5.69E-17 ]}, 
 DIIS weights: [-6.62E+00, -1.73E+01,  1.68E+01,  6.62E+00, -1.04E+00,  2.51E+00, 
                -8.57E-10], 
 spin up, Max deviation from unity in reorthonormalize_coeff:  5.97E-14, 
 spin up, Mean deviation from unity in reorthonormalize_coeff:  1.76E-14, 
 calculate S^x: {mode: dense, powers: {x: -1/2}, order:  0}, 
 spin down, Max deviation from unity in reorthonormalize_coeff:  5.43E-08, 
 spin down, Mean deviation from unity in reorthonormalize_coeff:  2.90E-08, 
 calculate S^x: {mode: dense, powers: {x: -1/2}, order:  0}, 
 communication strategy kernel: ALLREDUCE, method: DminDIIS, 
 iter:  8, fnrm:  1.34E-05, eBS: -3.77548382274891248E+00, D: -2.282E-09}
     Kohn-Sham residue                 :  1.641E-01
     Coefficients available            :  Yes
    #========================================================= support function optimization
 - support function optimization: &it_supfun003
   -  { #-------------------------------------------------------------------------- iter: 1
 target function: ENERGY, Hamiltonian Applied:  Yes, 
 Energies: {Ekin:  2.04002897110E+01, Epot: -2.33771183268E+01, Enl:  1.43869378092E+00}, 
 Orthoconstraint:  Yes,  #WARNING: multiply the gradient by 2.0, check this!
 calculation of S^-1: direct calculation, 
 calculate S^x: {mode: sparse, powers: {x: -1}, order:  0, 
 error estimation: [
 spin up, max / mean error:  [  4.54E-16,  1.02E-16 ], 
 spin down, max / mean error:  [  2.22E-16,  5.86E-17 ]]}, 
 correction orthoconstraint:  Yes,  #WARNING: divide the band stucture energy by 2.0, check this!
 Preconditioning:  Yes, 
 iter:  1, fnrm:  2.84E-01, Omega: -3.112868843774051E+01, D: -2.13E+00, D best: -2.13E+00, 
 Optimization: {algorithm: DIIS, history length:  4, consecutive failures:  0, 
           total failures:  0}, 
 calculate S^x: {mode: sparse, powers: {x: -1/2}, order:  0, 
 error estimation: [
 spin up, max / mean error:  [  2.0E-15,  5.93E-16 ], 
 spin down, max / mean error:  [  2.11E-15,  5.61E-16 ]]}, 
 Orthogonalization:  Yes, 
 spin up, Max deviation from unity in reorthonormalize_coeff:  1.12E-05, 
 spin up, Mean deviation from unity in reorthonormalize_coeff:  2.35E-06, 
 calculate S^x: {mode: dense, powers: {x: -1/2}, order:  0}, 
 spin down, Max deviation from unity in reorthonormalize_coeff:  5.20E-06, 
 spin down, Mean deviation from unity in reorthonormalize_coeff:  1.75E-06, 
 calculate S^x: {mode: dense, powers: {x: -1/2}, order:  0}, 
 communication strategy kernel: ALLREDUCE, reconstruct kernel:  Yes}
   -  { #-------------------------------------------------------------------------- iter: 2
 target function: ENERGY, Hamiltonian Applied:  Yes, 
 Energies: {Ekin:  1.92333398312E+01, Epot: -2.22454448595E+01, Enl:  1.33326287442E+00}, 
 Orthoconstraint:  Yes,  #WARNING: multiply the gradient by 2.0, check this!
 calculation of S^-1: direct calculation, 
 calculate S^x: {mode: sparse, powers: {x: -1}, order:  0, 
 error estimation: [
 spin up, max / mean error:  [  4.44E-16,  8.96E-17 ], 
 spin down, max / mean error:  [  5.79E-16,  1.05E-16 ]]}, 
 correction orthoconstraint:  Yes,  #WARNING: divide the band stucture energy by 2.0, check this!
 Preconditioning:  Yes, 
 iter:  2, fnrm:  1.67E-01, Omega: -3.140984671442327E+01, D: -2.81E-01, D best: -2.81E-01, 
 Optimization: {algorithm: DIIS, history length:  4, consecutive failures:  0, 
           total failures:  0}, 
 calculate S^x: {mode: sparse, powers: {x: -1/2}, order:  0, 
 error estimation: [
 spin up, max / mean error:  [  1.96E-15,  6.62E-16 ], 
 spin down, max / mean error:  [  1.78E-15,  4.20E-16 ]]}, 
 Orthogonalization:  Yes, 
 spin up, Max deviation from unity in reorthonormalize_coeff:  1.24E-04, 
 spin up, Mean deviation from unity in reorthonormalize_coeff:  2.63E-05, 
 calculate S^x: {mode: dense, powers: {x: -1/2}, order:  0}, 
 spin down, Max deviation from unity in reorthonormalize_coeff:  1.70E-05, 
 spin down, Mean deviation from unity in reorthonormalize_coeff:  4.55E-06, 
 calculate S^x: {mode: dense, powers: {x: -1/2}, order:  0}, 
 communication strategy kernel: ALLREDUCE, reconstruct kernel:  Yes}
   -  { #-------------------------------------------------------------------------- iter: 3
 target function: ENERGY, Hamiltonian Applied:  Yes, 
 Energies: {Ekin:  1.79861606388E+01, Epot: -2.10297201793E+01, Enl:  1.31048009975E+00}, 
 Orthoconstraint:  Yes,  #WARNING: multiply the gradient by 2.0, check this!
 calculation of S^-1: direct calculation, 
 calculate S^x: {mode: sparse, powers: {x: -1}, order:  0, 
 error estimation: [
 spin up, max / mean error:  [  2.74E-16,  8.06E-17 ], 
 spin down, max / mean error:  [  4.44E-16,  8.91E-17 ]]}, 
 correction orthoconstraint:  Yes,  #WARNING: divide the band stucture energy by 2.0, check this!
 Preconditioning:  Yes, 
 iter:  3, fnrm:  1.38E-01, Omega: -3.151631959113354E+01, D: -1.06E-01, D best: -1.06E-01, 
 Optimization: {algorithm: DIIS, history length:  4, consecutive failures:  0, 
           total failures:  0}, 
 calculate S^x: {mode: sparse, powers: {x: -1/2}, order:  0, 
 error estimation: [
 spin up, max / mean error:  [  2.44E-15,  5.53E-16 ], 
 spin down, max / mean error:  [  2.0E-15,  5.11E-16 ]]}, 
 Orthogonalization:  Yes, 
 spin up, Max deviation from unity in reorthonormalize_coeff:  1.14E-05, 
 spin up, Mean deviation from unity in reorthonormalize_coeff:  2.37E-06, 
 calculate S^x: {mode: dense, powers: {x: -1/2}, order:  0}, 
 spin down, Max deviation from unity in reorthonormalize_coeff:  1.85E-05, 
 spin down, Mean deviation from unity in reorthonormalize_coeff:  4.96E-06, 
 calculate S^x: {mode: dense, powers: {x: -1/2}, order:  0}, 
 communication strategy kernel: ALLREDUCE, reconstruct kernel:  Yes}
   -  { #-------------------------------------------------------------------------- iter: 4
 target function: ENERGY, Hamiltonian Applied:  Yes, 
 Energies: {Ekin:  1.76273989006E+01, Epot: -2.06763869182E+01, Enl:  1.30806280648E+00}, 
 Orthoconstraint:  Yes,  #WARNING: multiply the gradient by 2.0, check this!
 calculation of S^-1: direct calculation, 
 calculate S^x: {mode: sparse, powers: {x: -1}, order:  0, 
 error estimation: [
 spin up, max / mean error:  [  4.44E-16,  1.11E-16 ], 
 spin down, max / mean error:  [  6.42E-16,  1.17E-16 ]]}, 
 correction orthoconstraint:  Yes,  #WARNING: divide the band stucture energy by 2.0, check this!
 Preconditioning:  Yes, 
 iter:  4, fnrm:  7.22E-02, Omega: -3.153095408427186E+01, D: -1.46E-02, D best: -1.46E-02, 
 exit criterion: net number of iterations}
   -  &final_supfun003  { #-------------------------------------------------------- iter: 4
 target function: ENERGY, 
 Energies: {Ekin:  1.76273989006E+01, Epot: -2.06763869182E+01, Enl:  1.30806280648E+00}, 
 iter:  4, fnrm:  7.22E-02, Omega: -3.153095408427186E+01, D: -1.46E-02, D best: -1.46E-02}
      #Support functions created
   - Check boundary values:
     -  {type: overall, mean / max value:  [  1.29E-03,  5.66E-03 ], warnings:  0}
     -  {type: O, mean / max value:  [  1.29E-03,  5.66E-03 ], warnings:  0}
    #=================================================================== kernel optimization
 - kernel optimization: &it_kernel003
   -  #--------------------------------------------------------------------- kernel iter: 1
     Kernel update:
       Hamiltonian application required:  No
       max dev from unity              :  7.80E-05
       mean dev from unity             :  1.40E-05
       method                          : directmin
       expansion coefficients optimization: &it_coeff003_001_001
       -  { #------------------------------------------------------------------ it coeff: 1
 communication strategy kernel: ALLREDUCE, 
 calculate S^x: {mode: dense, powers: {x: -1}, order:  0, 
 spin up, max / mean error:  [  4.44E-16,  1.08E-16 ], 
 spin down, max / mean error:  [  6.42E-16,  1.24E-16 ]}, 
 spin up, Max deviation from unity in reorthonormalize_coeff:  2.00E-15, 
 spin up, Mean deviation from unity in reorthonormalize_coeff:  3.45E-16, 
 calculate S^x: {mode: dense, powers: {x: -1/2}, order:  0}, 
 spin down, Max deviation from unity in reorthonormalize_coeff:  1.14E-06, 
 spin down, Mean deviation from unity in reorthonormalize_coeff:  2.85E-07, 
 calculate S^x: {mode: dense, powers: {x: -1/2}, order:  0}, 
 communication strategy kernel: ALLREDUCE, method: DminSD, 
 iter:  1, fnrm:  2.19E-03, eBS: -3.77548382503116731E+00, D: -4.023E-01, 
          alpha:  2.000E-01}
       -  { #------------------------------------------------------------------ it coeff: 2
 communication strategy kernel: ALLREDUCE, 
 calculate S^x: {mode: dense, powers: {x: -1}, order:  0, 
 spin up, max / mean error:  [  4.44E-16,  1.08E-16 ], 
 spin down, max / mean error:  [  6.42E-16,  1.24E-16 ]}, 
 spin up, Max deviation from unity in reorthonormalize_coeff:  1.33E-15, 
 spin up, Mean deviation from unity in reorthonormalize_coeff:  2.82E-16, 
 calculate S^x: {mode: dense, powers: {x: -1/2}, order:  0}, 
 spin down, Max deviation from unity in reorthonormalize_coeff:  4.07E-07, 
 spin down, Mean deviation from unity in reorthonormalize_coeff:  1.02E-07, 
 calculate S^x: {mode: dense, powers: {x: -1/2}, order:  0}, 
 communication strategy kernel: ALLREDUCE, method: DminSD, 
 iter:  2, fnrm:  1.31E-03, eBS: -4.17775405348974704E+00, D: -1.651E-06, 
          alpha:  2.000E-01}
       -  { #------------------------------------------------------------------ it coeff: 3
 communication strategy kernel: ALLREDUCE, 
 calculate S^x: {mode: dense, powers: {x: -1}, order:  0, 
 spin up, max / mean error:  [  4.44E-16,  1.08E-16 ], 
 spin down, max / mean error:  [  6.42E-16,  1.24E-16 ]}, 
 spin up, Max deviation from unity in reorthonormalize_coeff:  4.76E-16, 
 spin up, Mean deviation from unity in reorthonormalize_coeff:  2.10E-16, 
 calculate S^x: {mode: dense, powers: {x: -1/2}, order:  0}, 
 spin down, Max deviation from unity in reorthonormalize_coeff:  1.46E-07, 
 spin down, Mean deviation from unity in reorthonormalize_coeff:  3.65E-08, 
 calculate S^x: {mode: dense, powers: {x: -1/2}, order:  0}, 
 communication strategy kernel: ALLREDUCE, method: DminSD, 
 iter:  3, fnrm:  7.92E-04, eBS: -4.17775570454174527E+00, D: -6.072E-07, 
          alpha:  2.000E-01}
       -  { #------------------------------------------------------------------ it coeff: 4
 communication strategy kernel: ALLREDUCE, 
 calculate S^x: {mode: dense, powers: {x: -1}, order:  0, 
 spin up, max / mean error:  [  4.44E-16,  1.08E-16 ], 
 spin down, max / mean error:  [  6.42E-16,  1.24E-16 ]}, 
 spin up, Max deviation from unity in reorthonormalize_coeff:  1.78E-15, 
 spin up, Mean deviation from unity in reorthonormalize_coeff:  3.48E-16, 
 calculate S^x: {mode: dense, powers: {x: -1/2}, order:  0}, 
 spin down, Max deviation from unity in reorthonormalize_coeff:  5.29E-08, 
 spin down, Mean deviation from unity in reorthonormalize_coeff:  1.33E-08, 
 calculate S^x: {mode: dense, powers: {x: -1/2}, order:  0}, 
 communication strategy kernel: ALLREDUCE, method: DminSD, 
 iter:  4, fnrm:  4.88E-04, eBS: -4.17775631177097928E+00, D: -2.332E-07, 
          alpha:  2.000E-01}
       -  { #------------------------------------------------------------------ it coeff: 5
 communication strategy kernel: ALLREDUCE, 
 calculate S^x: {mode: dense, powers: {x: -1}, order:  0, 
 spin up, max / mean error:  [  4.44E-16,  1.08E-16 ], 
 spin down, max / mean error:  [  6.42E-16,  1.24E-16 ]}, 
 spin up, Max deviation from unity in reorthonormalize_coeff:  9.99E-16, 
 spin up, Mean deviation from unity in reorthonormalize_coeff:  2.85E-16, 
 calculate S^x: {mode: dense, powers: {x: -1/2}, order:  0}, 
 spin down, Max deviation from unity in reorthonormalize_coeff:  1.94E-08, 
 spin down, Mean deviation from unity in reorthonormalize_coeff:  4.95E-09, 
 calculate S^x: {mode: dense, powers: {x: -1/2}, order:  0}, 
 communication strategy kernel: ALLREDUCE, method: DminSD, 
 iter:  5, fnrm:  3.12E-04, eBS: -4.17775654493434345E+00, D: -9.762E-08, 
          alpha:  2.000E-01}
       -  { #------------------------------------------------------------------ it coeff: 6
 communication strategy kernel: ALLREDUCE, 
 calculate S^x: {mode: dense, powers: {x: -1}, order:  0, 
 spin up, max / mean error:  [  4.44E-16,  1.08E-16 ], 
 spin down, max / mean error:  [  6.42E-16,  1.24E-16 ]}, 
 spin up, Max deviation from unity in reorthonormalize_coeff:  8.88E-16, 
 spin up, Mean deviation from unity in reorthonormalize_coeff:  2.76E-16, 
 calculate S^x: {mode: dense, powers: {x: -1/2}, order:  0}, 
 spin down, Max deviation from unity in reorthonormalize_coeff:  7.29E-09, 
 spin down, Mean deviation from unity in reorthonormalize_coeff:  2.04E-09, 
 calculate S^x: {mode: dense, powers: {x: -1/2}, order:  0}, 
 communication strategy kernel: ALLREDUCE, method: DminSD, 
 iter:  6, fnrm:  2.14E-04, eBS: -4.17775664254936174E+00, D: -4.746E-08, 
          alpha:  2.000E-01}
       -  { #------------------------------------------------------------------ it coeff: 7
 communication strategy kernel: ALLREDUCE, 
 calculate S^x: {mode: dense, powers: {x: -1}, order:  0, 
 spin up, max / mean error:  [  4.44E-16,  1.08E-16 ], 
 spin down, max / mean error:  [  6.42E-16,  1.24E-16 ]}, 
 spin up, Max deviation from unity in reorthonormalize_coeff:  1.44E-15, 
 spin up, Mean deviation from unity in reorthonormalize_coeff:  4.03E-16, 
 calculate S^x: {mode: dense, powers: {x: -1/2}, order:  0}, 
 spin down, Max deviation from unity in reorthonormalize_coeff:  3.32E-09, 
 spin down, Mean deviation from unity in reorthonormalize_coeff:  1.10E-09, 
 calculate S^x: {mode: dense, powers: {x: -1/2}, order:  0}, 
 communication strategy kernel: ALLREDUCE, method: DminSD, 
 iter:  7, fnrm:  1.61E-04, eBS: -4.17775669001069438E+00, D: -2.815E-08, 
          alpha:  2.000E-01}
       -  { #------------------------------------------------------------------ it coeff: 8
 communication strategy kernel: ALLREDUCE, 
 calculate S^x: {mode: dense, powers: {x: -1}, order:  0, 
 spin up, max / mean error:  [  4.44E-16,  1.08E-16 ], 
 spin down, max / mean error:  [  6.42E-16,  1.24E-16 ]}, 
 spin up, Max deviation from unity in reorthonormalize_coeff:  8.88E-16, 
 spin up, Mean deviation from unity in reorthonormalize_coeff:  2.65E-16, 
 calculate S^x: {mode: dense, powers: {x: -1/2}, order:  0}, 
 spin down, Max deviation from unity in reorthonormalize_coeff:  3.09E-09, 
 spin down, Mean deviation from unity in reorthonormalize_coeff:  8.32E-10, 
 calculate S^x: {mode: dense, powers: {x: -1/2}, order:  0}, 
 communication strategy kernel: ALLREDUCE, method: DminSD, 
 iter:  8, fnrm:  1.34E-04, eBS: -4.17775671815916994E+00, D: -2.014E-08, 
          alpha:  2.000E-01}
       Coefficients available          :  Yes
     Hamiltonian update: {
 Energies: {Ekin:  2.04002897110E+01, Epot: -2.33771183268E+01, Enl:  1.43869378092E+00, 
              EH:  4.53734839358E+01,  EXC: -7.52792392436E+00, EvXC: -9.77802146510E+00}, 
    Total charge:  1.199999935672E+01, 
 Poisson Solver: {BC: Free, Box:  [  97,  97,  111 ], MPI tasks:  8}}
     summary: [ {kernel method: DMIN, mix entity: DENS, mix hist:  6, conv crit:  7.22E-12, 
 iter:  1, delta:  5.81E-06, energy: -3.15309613510062974E+01, D: -4.023E-01}]
   -  #--------------------------------------------------------------------- kernel iter: 2
     Kernel update:
       Hamiltonian application required:  Yes
       max dev from unity              :  7.80E-05
       mean dev from unity             :  1.40E-05
       method                          : directmin
       expansion coefficients optimization: &it_coeff003_001_002
       -  { #------------------------------------------------------------------ it coeff: 1
 communication strategy kernel: ALLREDUCE, 
 calculate S^x: {mode: dense, powers: {x: -1}, order:  0, 
 spin up, max / mean error:  [  4.44E-16,  1.08E-16 ], 
 spin down, max / mean error:  [  6.42E-16,  1.24E-16 ]}, 
 spin up, Max deviation from unity in reorthonormalize_coeff:  8.88E-16, 
 spin up, Mean deviation from unity in reorthonormalize_coeff:  2.43E-16, 
 calculate S^x: {mode: dense, powers: {x: -1/2}, order:  0}, 
 spin down, Max deviation from unity in reorthonormalize_coeff:  1.88E-07, 
 spin down, Mean deviation from unity in reorthonormalize_coeff:  4.71E-08, 
 calculate S^x: {mode: dense, powers: {x: -1/2}, order:  0}, 
 communication strategy kernel: ALLREDUCE, method: DminSD, 
 iter:  1, fnrm:  8.92E-04, eBS: -4.17775673829695648E+00, D: -2.375E-01, 
          alpha:  2.000E-01}
       -  { #------------------------------------------------------------------ it coeff: 2
 communication strategy kernel: ALLREDUCE, 
 calculate S^x: {mode: dense, powers: {x: -1}, order:  0, 
 spin up, max / mean error:  [  4.44E-16,  1.08E-16 ], 
 spin down, max / mean error:  [  6.42E-16,  1.24E-16 ]}, 
 spin up, Max deviation from unity in reorthonormalize_coeff:  1.78E-15, 
 spin up, Mean deviation from unity in reorthonormalize_coeff:  3.91E-16, 
 calculate S^x: {mode: dense, powers: {x: -1/2}, order:  0}, 
 spin down, Max deviation from unity in reorthonormalize_coeff:  6.70E-08, 
 spin down, Mean deviation from unity in reorthonormalize_coeff:  1.68E-08, 
 calculate S^x: {mode: dense, powers: {x: -1/2}, order:  0}, 
 communication strategy kernel: ALLREDUCE, method: DminSD, 
 iter:  2, fnrm:  5.38E-04, eBS: -4.41522204565722198E+00, D: -2.791E-07, 
          alpha:  2.000E-01}
       -  { #------------------------------------------------------------------ it coeff: 3
 communication strategy kernel: ALLREDUCE, 
 calculate S^x: {mode: dense, powers: {x: -1}, order:  0, 
 spin up, max / mean error:  [  4.44E-16,  1.08E-16 ], 
 spin down, max / mean error:  [  6.42E-16,  1.24E-16 ]}, 
 spin up, Max deviation from unity in reorthonormalize_coeff:  1.55E-15, 
 spin up, Mean deviation from unity in reorthonormalize_coeff:  2.93E-16, 
 calculate S^x: {mode: dense, powers: {x: -1/2}, order:  0}, 
 spin down, Max deviation from unity in reorthonormalize_coeff:  2.39E-08, 
 spin down, Mean deviation from unity in reorthonormalize_coeff:  6.00E-09, 
 calculate S^x: {mode: dense, powers: {x: -1/2}, order:  0}, 
 communication strategy kernel: ALLREDUCE, method: DminSD, 
 iter:  3, fnrm:  3.29E-04, eBS: -4.41522232480590837E+00, D: -1.060E-07, 
          alpha:  2.000E-01}
       -  { #------------------------------------------------------------------ it coeff: 4
 communication strategy kernel: ALLREDUCE, 
 calculate S^x: {mode: dense, powers: {x: -1}, order:  0, 
 spin up, max / mean error:  [  4.44E-16,  1.08E-16 ], 
 spin down, max / mean error:  [  6.42E-16,  1.24E-16 ]}, 
 spin up, Max deviation from unity in reorthonormalize_coeff:  6.66E-16, 
 spin up, Mean deviation from unity in reorthonormalize_coeff:  3.20E-16, 
 calculate S^x: {mode: dense, powers: {x: -1/2}, order:  0}, 
 spin down, Max deviation from unity in reorthonormalize_coeff:  8.53E-09, 
 spin down, Mean deviation from unity in reorthonormalize_coeff:  2.19E-09, 
 calculate S^x: {mode: dense, powers: {x: -1/2}, order:  0}, 
 communication strategy kernel: ALLREDUCE, method: DminSD, 
 iter:  4, fnrm:  2.09E-04, eBS: -4.41522243079267973E+00, D: -4.382E-08, 
          alpha:  2.000E-01}
       -  { #------------------------------------------------------------------ it coeff: 5
 communication strategy kernel: ALLREDUCE, 
 calculate S^x: {mode: dense, powers: {x: -1}, order:  0, 
 spin up, max / mean error:  [  4.44E-16,  1.08E-16 ], 
 spin down, max / mean error:  [  6.42E-16,  1.24E-16 ]}, 
 spin up, Max deviation from unity in reorthonormalize_coeff:  1.33E-15, 
 spin up, Mean deviation from unity in reorthonormalize_coeff:  3.16E-16, 
 calculate S^x: {mode: dense, powers: {x: -1/2}, order:  0}, 
 spin down, Max deviation from unity in reorthonormalize_coeff:  3.05E-09, 
 spin down, Mean deviation from unity in reorthonormalize_coeff:  8.89E-10, 
 calculate S^x: {mode: dense, powers: {x: -1/2}, order:  0}, 
 communication strategy kernel: ALLREDUCE, method: DminSD, 
 iter:  5, fnrm:  1.43E-04, eBS: -4.41522247460786765E+00, D: -2.122E-08, 
          alpha:  2.000E-01}
       -  { #------------------------------------------------------------------ it coeff: 6
 communication strategy kernel: ALLREDUCE, 
 calculate S^x: {mode: dense, powers: {x: -1}, order:  0, 
 spin up, max / mean error:  [  4.44E-16,  1.08E-16 ], 
 spin down, max / mean error:  [  6.42E-16,  1.24E-16 ]}, 
 spin up, Max deviation from unity in reorthonormalize_coeff:  2.89E-15, 
 spin up, Mean deviation from unity in reorthonormalize_coeff:  4.61E-16, 
 calculate S^x: {mode: dense, powers: {x: -1/2}, order:  0}, 
 spin down, Max deviation from unity in reorthonormalize_coeff:  1.69E-09, 
 spin down, Mean deviation from unity in reorthonormalize_coeff:  5.05E-10, 
 calculate S^x: {mode: dense, powers: {x: -1/2}, order:  0}, 
 communication strategy kernel: ALLREDUCE, method: DminSD, 
 iter:  6, fnrm:  1.08E-04, eBS: -4.41522249583119564E+00, D: -1.277E-08, 
          alpha:  2.000E-01}
       -  { #------------------------------------------------------------------ it coeff: 7
 communication strategy kernel: ALLREDUCE, 
 calculate S^x: {mode: dense, powers: {x: -1}, order:  0, 
 spin up, max / mean error:  [  4.44E-16,  1.08E-16 ], 
 spin down, max / mean error:  [  6.42E-16,  1.24E-16 ]}, 
 spin up, Max deviation from unity in reorthonormalize_coeff:  8.11E-16, 
 spin up, Mean deviation from unity in reorthonormalize_coeff:  2.65E-16, 
 calculate S^x: {mode: dense, powers: {x: -1/2}, order:  0}, 
 spin down, Max deviation from unity in reorthonormalize_coeff:  1.57E-09, 
 spin down, Mean deviation from unity in reorthonormalize_coeff:  4.08E-10, 
 calculate S^x: {mode: dense, powers: {x: -1/2}, order:  0}, 
 communication strategy kernel: ALLREDUCE, method: DminSD, 
 iter:  7, fnrm:  9.09E-05, eBS: -4.41522250860219412E+00, D: -9.390E-09, 
          alpha:  2.000E-01}
       -  { #------------------------------------------------------------------ it coeff: 8
 communication strategy kernel: ALLREDUCE, 
 calculate S^x: {mode: dense, powers: {x: -1}, order:  0, 
 spin up, max / mean error:  [  4.44E-16,  1.08E-16 ], 
 spin down, max / mean error:  [  6.42E-16,  1.24E-16 ]}, 
 spin up, Max deviation from unity in reorthonormalize_coeff:  8.88E-16, 
 spin up, Mean deviation from unity in reorthonormalize_coeff:  2.59E-16, 
 calculate S^x: {mode: dense, powers: {x: -1/2}, order:  0}, 
 spin down, Max deviation from unity in reorthonormalize_coeff:  1.47E-09, 
 spin down, Mean deviation from unity in reorthonormalize_coeff:  3.70E-10, 
 calculate S^x: {mode: dense, powers: {x: -1/2}, order:  0}, 
 communication strategy kernel: ALLREDUCE, method: DminSD, 
 iter:  8, fnrm:  8.22E-05, eBS: -4.41522251799254573E+00, D: -7.846E-09, 
          alpha:  2.000E-01}
       Kohn-Sham residue               :  7.765E-02
       Coefficients available          :  Yes
     alpha                             :  0.1
     energydiff                        :  1.8679327081983388E-002
     Hamiltonian update: {
 Energies: {Ekin:  1.76273989006E+01, Epot: -2.08386457490E+01, Enl:  1.30806280648E+00, 
              EH:  4.51014607850E+01,  EXC: -7.47653653624E+00, EvXC: -9.71075604077E+00}, 
    Total charge:  1.199999935673E+01, 
 Poisson Solver: {BC: Free, Box:  [  97,  97,  111 ], MPI tasks:  8}}
     summary: [ {kernel method: DMIN, mix entity: DENS, mix hist:  6, conv crit:  7.22E-12, 
 iter:  2, delta:  5.52E-06, energy: -3.15122820239243140E+01, D:  1.868E-02}]
   -  #--------------------------------------------------------------------- kernel iter: 3
     Kernel update:
       Hamiltonian application required:  Yes
       max dev from unity              :  7.80E-05
       mean dev from unity             :  1.40E-05
       method                          : directmin
       expansion coefficients optimization: &it_coeff003_001_003
       -  { #------------------------------------------------------------------ it coeff: 1
 communication strategy kernel: ALLREDUCE, 
 calculate S^x: {mode: dense, powers: {x: -1}, order:  0, 
 spin up, max / mean error:  [  4.44E-16,  1.08E-16 ], 
 spin down, max / mean error:  [  6.42E-16,  1.24E-16 ]}, 
 spin up, Max deviation from unity in reorthonormalize_coeff:  1.11E-15, 
 spin up, Mean deviation from unity in reorthonormalize_coeff:  3.24E-16, 
 calculate S^x: {mode: dense, powers: {x: -1/2}, order:  0}, 
 spin down, Max deviation from unity in reorthonormalize_coeff:  2.23E-05, 
 spin down, Mean deviation from unity in reorthonormalize_coeff:  5.58E-06, 
 calculate S^x: {mode: dense, powers: {x: -1/2}, order:  0}, 
 communication strategy kernel: ALLREDUCE, method: DminSD, 
 iter:  1, fnrm:  1.93E-02, eBS: -4.41522252583897235E+00, D: -4.337E+00, 
          alpha:  1.000E-01}
       -  { #------------------------------------------------------------------ it coeff: 2
 communication strategy kernel: ALLREDUCE, 
 calculate S^x: {mode: dense, powers: {x: -1}, order:  0, 
 spin up, max / mean error:  [  4.44E-16,  1.08E-16 ], 
 spin down, max / mean error:  [  6.42E-16,  1.24E-16 ]}, 
 spin up, Max deviation from unity in reorthonormalize_coeff:  7.77E-16, 
 spin up, Mean deviation from unity in reorthonormalize_coeff:  2.60E-16, 
 calculate S^x: {mode: dense, powers: {x: -1/2}, order:  0}, 
 spin down, Max deviation from unity in reorthonormalize_coeff:  1.51E-05, 
 spin down, Mean deviation from unity in reorthonormalize_coeff:  3.77E-06, 
 calculate S^x: {mode: dense, powers: {x: -1/2}, order:  0}, 
 communication strategy kernel: ALLREDUCE, method: DminSD, 
 iter:  2, fnrm:  1.59E-02, eBS: -8.75253569684042887E+00, D: -1.373E-04, 
          alpha:  1.000E-01}
       -  { #------------------------------------------------------------------ it coeff: 3
 communication strategy kernel: ALLREDUCE, 
 calculate S^x: {mode: dense, powers: {x: -1}, order:  0, 
 spin up, max / mean error:  [  4.44E-16,  1.08E-16 ], 
 spin down, max / mean error:  [  6.42E-16,  1.24E-16 ]}, 
 spin up, Max deviation from unity in reorthonormalize_coeff:  6.66E-16, 
 spin up, Mean deviation from unity in reorthonormalize_coeff:  2.64E-16, 
 calculate S^x: {mode: dense, powers: {x: -1/2}, order:  0}, 
 spin down, Max deviation from unity in reorthonormalize_coeff:  1.02E-05, 
 spin down, Mean deviation from unity in reorthonormalize_coeff:  2.54E-06, 
 calculate S^x: {mode: dense, powers: {x: -1/2}, order:  0}, 
 communication strategy kernel: ALLREDUCE, method: DminSD, 
 iter:  3, fnrm:  1.30E-02, eBS: -8.75267300705521833E+00, D: -9.262E-05, 
          alpha:  1.000E-01}
       -  { #------------------------------------------------------------------ it coeff: 4
 communication strategy kernel: ALLREDUCE, 
 calculate S^x: {mode: dense, powers: {x: -1}, order:  0, 
 spin up, max / mean error:  [  4.44E-16,  1.08E-16 ], 
 spin down, max / mean error:  [  6.42E-16,  1.24E-16 ]}, 
 spin up, Max deviation from unity in reorthonormalize_coeff:  9.99E-16, 
 spin up, Mean deviation from unity in reorthonormalize_coeff:  2.79E-16, 
 calculate S^x: {mode: dense, powers: {x: -1/2}, order:  0}, 
 spin down, Max deviation from unity in reorthonormalize_coeff:  6.84E-06, 
 spin down, Mean deviation from unity in reorthonormalize_coeff:  1.71E-06, 
 calculate S^x: {mode: dense, powers: {x: -1/2}, order:  0}, 
 communication strategy kernel: ALLREDUCE, method: DminSD, 
 iter:  4, fnrm:  1.07E-02, eBS: -8.75276562757836984E+00, D: -6.248E-05, 
          alpha:  1.000E-01}
       -  { #------------------------------------------------------------------ it coeff: 5
 communication strategy kernel: ALLREDUCE, 
 calculate S^x: {mode: dense, powers: {x: -1}, order:  0, 
 spin up, max / mean error:  [  4.44E-16,  1.08E-16 ], 
 spin down, max / mean error:  [  6.42E-16,  1.24E-16 ]}, 
 spin up, Max deviation from unity in reorthonormalize_coeff:  8.88E-16, 
 spin up, Mean deviation from unity in reorthonormalize_coeff:  2.52E-16, 
 calculate S^x: {mode: dense, powers: {x: -1/2}, order:  0}, 
 spin down, Max deviation from unity in reorthonormalize_coeff:  4.61E-06, 
 spin down, Mean deviation from unity in reorthonormalize_coeff:  1.15E-06, 
 calculate S^x: {mode: dense, powers: {x: -1/2}, order:  0}, 
 communication strategy kernel: ALLREDUCE, method: DminSD, 
 iter:  5, fnrm:  8.78E-03, eBS: -8.75282810549890122E+00, D: -4.215E-05, 
          alpha:  1.000E-01}
       -  { #------------------------------------------------------------------ it coeff: 6
 communication strategy kernel: ALLREDUCE, 
 calculate S^x: {mode: dense, powers: {x: -1}, order:  0, 
 spin up, max / mean error:  [  4.44E-16,  1.08E-16 ], 
 spin down, max / mean error:  [  6.42E-16,  1.24E-16 ]}, 
 spin up, Max deviation from unity in reorthonormalize_coeff:  8.60E-16, 
 spin up, Mean deviation from unity in reorthonormalize_coeff:  2.93E-16, 
 calculate S^x: {mode: dense, powers: {x: -1/2}, order:  0}, 
 spin down, Max deviation from unity in reorthonormalize_coeff:  3.11E-06, 
 spin down, Mean deviation from unity in reorthonormalize_coeff:  7.78E-07, 
 calculate S^x: {mode: dense, powers: {x: -1/2}, order:  0}, 
 communication strategy kernel: ALLREDUCE, method: DminSD, 
 iter:  6, fnrm:  7.21E-03, eBS: -8.75287025503205918E+00, D: -2.844E-05, 
          alpha:  1.000E-01}
       -  { #------------------------------------------------------------------ it coeff: 7
 communication strategy kernel: ALLREDUCE, 
 calculate S^x: {mode: dense, powers: {x: -1}, order:  0, 
 spin up, max / mean error:  [  4.44E-16,  1.08E-16 ], 
 spin down, max / mean error:  [  6.42E-16,  1.24E-16 ]}, 
 spin up, Max deviation from unity in reorthonormalize_coeff:  8.88E-16, 
 spin up, Mean deviation from unity in reorthonormalize_coeff:  1.88E-16, 
 calculate S^x: {mode: dense, powers: {x: -1/2}, order:  0}, 
 spin down, Max deviation from unity in reorthonormalize_coeff:  2.10E-06, 
 spin down, Mean deviation from unity in reorthonormalize_coeff:  5.25E-07, 
 calculate S^x: {mode: dense, powers: {x: -1/2}, order:  0}, 
 communication strategy kernel: ALLREDUCE, method: DminSD, 
 iter:  7, fnrm:  5.93E-03, eBS: -8.75289869569023082E+00, D: -1.920E-05, 
          alpha:  1.000E-01}
       -  { #------------------------------------------------------------------ it coeff: 8
 communication strategy kernel: ALLREDUCE, 
 calculate S^x: {mode: dense, powers: {x: -1}, order:  0, 
 spin up, max / mean error:  [  4.44E-16,  1.08E-16 ], 
 spin down, max / mean error:  [  6.42E-16,  1.24E-16 ]}, 
 spin up, Max deviation from unity in reorthonormalize_coeff:  1.11E-15, 
 spin up, Mean deviation from unity in reorthonormalize_coeff:  3.04E-16, 
 calculate S^x: {mode: dense, powers: {x: -1/2}, order:  0}, 
 spin down, Max deviation from unity in reorthonormalize_coeff:  1.41E-06, 
 spin down, Mean deviation from unity in reorthonormalize_coeff:  3.54E-07, 
 calculate S^x: {mode: dense, powers: {x: -1/2}, order:  0}, 
 communication strategy kernel: ALLREDUCE, method: DminSD, 
 iter:  8, fnrm:  4.87E-03, eBS: -8.75291789150623956E+00, D: -1.296E-05, 
          alpha:  1.000E-01}
       Kohn-Sham residue               :  1.841E-01
       Coefficients available          :  Yes
     alpha                             :  5.0000000000000003E-002
     energydiff                        :  0.2394259615337972
     Hamiltonian update: {
 Energies: {Ekin:  1.76273989006E+01, Epot: -2.38307286893E+01, Enl:  1.30806280648E+00, 
              EH:  4.02508581337E+01,  EXC: -6.57485168019E+00, EvXC: -8.53560282170E+00}, 
    Total charge:  1.199999935695E+01, 
 Poisson Solver: {BC: Free, Box:  [  97,  97,  111 ], MPI tasks:  8}}
     summary: [ {kernel method: DMIN, mix entity: DENS, mix hist:  6, conv crit:  7.22E-12, 
 iter:  3, delta:  1.26E-07, energy: -3.12728560623905167E+01, D:  2.394E-01}]
   -  #--------------------------------------------------------------------- kernel iter: 4
     Kernel update:
       Hamiltonian application required:  Yes
       max dev from unity              :  7.80E-05
       mean dev from unity             :  1.40E-05
       method                          : directmin
       expansion coefficients optimization: &it_coeff003_001_004
       -  { #------------------------------------------------------------------ it coeff: 1
 communication strategy kernel: ALLREDUCE, 
 calculate S^x: {mode: dense, powers: {x: -1}, order:  0, 
 spin up, max / mean error:  [  4.44E-16,  1.08E-16 ], 
 spin down, max / mean error:  [  6.42E-16,  1.24E-16 ]}, 
 spin up, Max deviation from unity in reorthonormalize_coeff:  1.55E-15, 
 spin up, Mean deviation from unity in reorthonormalize_coeff:  4.04E-16, 
 calculate S^x: {mode: dense, powers: {x: -1/2}, order:  0}, 
 spin down, Max deviation from unity in reorthonormalize_coeff:  2.34E-07, 
 spin down, Mean deviation from unity in reorthonormalize_coeff:  5.86E-08, 
 calculate S^x: {mode: dense, powers: {x: -1/2}, order:  0}, 
 communication strategy kernel: ALLREDUCE, method: DminSD, 
 iter:  1, fnrm:  3.97E-03, eBS: -8.75293085262545034E+00, D:  8.485E-04, 
          alpha:  5.000E-02}
       -  { #------------------------------------------------------------------ it coeff: 2
 communication strategy kernel: ALLREDUCE, 
 calculate S^x: {mode: dense, powers: {x: -1}, order:  0, 
 spin up, max / mean error:  [  4.44E-16,  1.08E-16 ], 
 spin down, max / mean error:  [  6.42E-16,  1.24E-16 ]}, 
 spin up, Max deviation from unity in reorthonormalize_coeff:  1.11E-15, 
 spin up, Mean deviation from unity in reorthonormalize_coeff:  4.05E-16, 
 calculate S^x: {mode: dense, powers: {x: -1/2}, order:  0}, 
 spin down, Max deviation from unity in reorthonormalize_coeff:  1.94E-07, 
 spin down, Mean deviation from unity in reorthonormalize_coeff:  4.86E-08, 
 calculate S^x: {mode: dense, powers: {x: -1/2}, order:  0}, 
 communication strategy kernel: ALLREDUCE, method: DminSD, 
 iter:  2, fnrm:  3.61E-03, eBS: -8.75208238041104281E+00, D: -3.743E-06, 
          alpha:  5.000E-02}
       -  { #------------------------------------------------------------------ it coeff: 3
 communication strategy kernel: ALLREDUCE, 
 calculate S^x: {mode: dense, powers: {x: -1}, order:  0, 
 spin up, max / mean error:  [  4.44E-16,  1.08E-16 ], 
 spin down, max / mean error:  [  6.42E-16,  1.24E-16 ]}, 
 spin up, Max deviation from unity in reorthonormalize_coeff:  1.55E-15, 
 spin up, Mean deviation from unity in reorthonormalize_coeff:  3.19E-16, 
 calculate S^x: {mode: dense, powers: {x: -1/2}, order:  0}, 
 spin down, Max deviation from unity in reorthonormalize_coeff:  1.61E-07, 
 spin down, Mean deviation from unity in reorthonormalize_coeff:  4.03E-08, 
 calculate S^x: {mode: dense, powers: {x: -1/2}, order:  0}, 
 communication strategy kernel: ALLREDUCE, method: DminSD, 
 iter:  3, fnrm:  3.29E-03, eBS: -8.75208612366427019E+00, D: -3.107E-06, 
          alpha:  5.000E-02}
       -  { #------------------------------------------------------------------ it coeff: 4
 communication strategy kernel: ALLREDUCE, 
 calculate S^x: {mode: dense, powers: {x: -1}, order:  0, 
 spin up, max / mean error:  [  4.44E-16,  1.08E-16 ], 
 spin down, max / mean error:  [  6.42E-16,  1.24E-16 ]}, 
 spin up, Max deviation from unity in reorthonormalize_coeff:  1.11E-15, 
 spin up, Mean deviation from unity in reorthonormalize_coeff:  3.45E-16, 
 calculate S^x: {mode: dense, powers: {x: -1/2}, order:  0}, 
 spin down, Max deviation from unity in reorthonormalize_coeff:  1.33E-07, 
 spin down, Mean deviation from unity in reorthonormalize_coeff:  3.34E-08, 
 calculate S^x: {mode: dense, powers: {x: -1/2}, order:  0}, 
 communication strategy kernel: ALLREDUCE, method: DminSD, 
 iter:  4, fnrm:  3.00E-03, eBS: -8.75208923099789970E+00, D: -2.580E-06, 
          alpha:  5.000E-02}
       -  { #------------------------------------------------------------------ it coeff: 5
 communication strategy kernel: ALLREDUCE, 
 calculate S^x: {mode: dense, powers: {x: -1}, order:  0, 
 spin up, max / mean error:  [  4.44E-16,  1.08E-16 ], 
 spin down, max / mean error:  [  6.42E-16,  1.24E-16 ]}, 
 spin up, Max deviation from unity in reorthonormalize_coeff:  6.66E-16, 
 spin up, Mean deviation from unity in reorthonormalize_coeff:  2.85E-16, 
 calculate S^x: {mode: dense, powers: {x: -1/2}, order:  0}, 
 spin down, Max deviation from unity in reorthonormalize_coeff:  1.11E-07, 
 spin down, Mean deviation from unity in reorthonormalize_coeff:  2.77E-08, 
 calculate S^x: {mode: dense, powers: {x: -1/2}, order:  0}, 
 communication strategy kernel: ALLREDUCE, method: DminSD, 
 iter:  5, fnrm:  2.73E-03, eBS: -8.75209181094088962E+00, D: -2.143E-06, 
          alpha:  5.000E-02}
       -  { #------------------------------------------------------------------ it coeff: 6
 communication strategy kernel: ALLREDUCE, 
 calculate S^x: {mode: dense, powers: {x: -1}, order:  0, 
 spin up, max / mean error:  [  4.44E-16,  1.08E-16 ], 
 spin down, max / mean error:  [  6.42E-16,  1.24E-16 ]}, 
 spin up, Max deviation from unity in reorthonormalize_coeff:  8.88E-16, 
 spin up, Mean deviation from unity in reorthonormalize_coeff:  2.95E-16, 
 calculate S^x: {mode: dense, powers: {x: -1/2}, order:  0}, 
 spin down, Max deviation from unity in reorthonormalize_coeff:  9.17E-08, 
 spin down, Mean deviation from unity in reorthonormalize_coeff:  2.29E-08, 
 calculate S^x: {mode: dense, powers: {x: -1/2}, order:  0}, 
 communication strategy kernel: ALLREDUCE, method: DminSD, 
 iter:  6, fnrm:  2.49E-03, eBS: -8.75209395347869190E+00, D: -1.780E-06, 
          alpha:  5.000E-02}
       -  { #------------------------------------------------------------------ it coeff: 7
 communication strategy kernel: ALLREDUCE, 
 calculate S^x: {mode: dense, powers: {x: -1}, order:  0, 
 spin up, max / mean error:  [  4.44E-16,  1.08E-16 ], 
 spin down, max / mean error:  [  6.42E-16,  1.24E-16 ]}, 
 spin up, Max deviation from unity in reorthonormalize_coeff:  1.11E-15, 
 spin up, Mean deviation from unity in reorthonormalize_coeff:  2.97E-16, 
 calculate S^x: {mode: dense, powers: {x: -1/2}, order:  0}, 
 spin down, Max deviation from unity in reorthonormalize_coeff:  7.60E-08, 
 spin down, Mean deviation from unity in reorthonormalize_coeff:  1.90E-08, 
 calculate S^x: {mode: dense, powers: {x: -1/2}, order:  0}, 
 communication strategy kernel: ALLREDUCE, method: DminSD, 
 iter:  7, fnrm:  2.27E-03, eBS: -8.75209573322240608E+00, D: -1.479E-06, 
          alpha:  5.000E-02}
       -  { #------------------------------------------------------------------ it coeff: 8
 communication strategy kernel: ALLREDUCE, 
 calculate S^x: {mode: dense, powers: {x: -1}, order:  0, 
 spin up, max / mean error:  [  4.44E-16,  1.08E-16 ], 
 spin down, max / mean error:  [  6.42E-16,  1.24E-16 ]}, 
 spin up, Max deviation from unity in reorthonormalize_coeff:  1.33E-15, 
 spin up, Mean deviation from unity in reorthonormalize_coeff:  3.83E-16, 
 calculate S^x: {mode: dense, powers: {x: -1/2}, order:  0}, 
 spin down, Max deviation from unity in reorthonormalize_coeff:  6.30E-08, 
 spin down, Mean deviation from unity in reorthonormalize_coeff:  1.58E-08, 
 calculate S^x: {mode: dense, powers: {x: -1/2}, order:  0}, 
 communication strategy kernel: ALLREDUCE, method: DminSD, 
 iter:  8, fnrm:  2.07E-03, eBS: -8.75209721203642133E+00, D: -1.229E-06, 
          alpha:  5.000E-02}
       Kohn-Sham residue               :  1.841E-01
       Coefficients available          :  Yes
     alpha                             :  5.5000000000000007E-002
     energydiff                        : -1.8749942057638691E-005
     Hamiltonian update: {
 Energies: {Ekin:  1.76273989006E+01, Epot: -2.38302052288E+01, Enl:  1.30806280648E+00, 
              EH:  4.02517136089E+01,  EXC: -6.57484270033E+00, EvXC: -8.53559815571E+00}, 
    Total charge:  1.199999935697E+01, 
 Poisson Solver: {BC: Free, Box:  [  97,  97,  111 ], MPI tasks:  8}}
     summary: [ {kernel method: DMIN, mix entity: DENS, mix hist:  6, conv crit:  7.22E-12, 
 iter:  4, delta:  1.38E-07, energy: -3.12728748123325744E+01, D: -1.875E-05}]
   -  &final_kernel003  { #-------------------------------------------------------- iter: 5
 summary: [ {kernel method: DMIN, mix entity: DENS, mix hist:  6, conv crit:  7.22E-12, 
 iter:  5, delta:  1.38E-07, energy: -3.12728748123325744E+01, D: -1.875E-05}]}
    #================================================================= Summary of both steps
   self consistency summary: &it_sc003
   -  {iter:  3, Omega: ENERGY,  #WARNING: support function optimization not converged
 kernel optimization: DIRMIN,  #WARNING: density optimization not converged
 iter high:  3, delta out:  5.807E-06, energy: -3.12728748123325744E+01, D: -1.442E-01}
    #~~~~~~~~~~~~~~~~~~~~~~~~~~~~~~~~~~~~~~~~~~~~~~~~~~~~~~~~ Set the confinement prefactors
 - Confinement prefactor for high accuracy:
   -  {max diff damping:  0.00E+00, damping value:  1.00E+00}
   -  {atom type: O, value:  0.00E+00, origin: from file}
    #========================================================= support function optimization
 - support function optimization: &it_supfun004
   -  { #-------------------------------------------------------------------------- iter: 1
 target function: ENERGY, Hamiltonian Applied:  Yes, 
 Energies: {Ekin:  1.76273989006E+01, Epot: -2.38313521178E+01, Enl:  1.30806280648E+00}, 
 Orthoconstraint:  Yes,  #WARNING: multiply the gradient by 2.0, check this!
 calculation of S^-1: direct calculation, 
 calculate S^x: {mode: sparse, powers: {x: -1}, order:  0, 
 error estimation: [
 spin up, max / mean error:  [  4.44E-16,  1.11E-16 ], 
 spin down, max / mean error:  [  6.42E-16,  1.17E-16 ]]}, 
 correction orthoconstraint:  Yes,  #WARNING: divide the band stucture energy by 2.0, check this!
 Preconditioning:  Yes, 
 iter:  1, fnrm:  2.97E-01, Omega: -3.127290196201552E+01, D:  2.43E-01, D best:  2.43E-01, 
 Optimization: {algorithm: DIIS, history length:  4, consecutive failures:  0, 
           total failures:  0}, 
 calculate S^x: {mode: sparse, powers: {x: -1/2}, order:  0, 
 error estimation: [
 spin up, max / mean error:  [  2.0E-15,  5.23E-16 ], 
 spin down, max / mean error:  [  2.11E-15,  5.95E-16 ]]}, 
 Orthogonalization:  Yes, 
 spin up, Max deviation from unity in reorthonormalize_coeff:  1.73E-04, 
 spin up, Mean deviation from unity in reorthonormalize_coeff:  3.36E-05, 
 calculate S^x: {mode: dense, powers: {x: -1/2}, order:  0}, 
 spin down, Max deviation from unity in reorthonormalize_coeff:  4.25E-05, 
 spin down, Mean deviation from unity in reorthonormalize_coeff:  1.28E-05, 
 calculate S^x: {mode: dense, powers: {x: -1/2}, order:  0}, 
 communication strategy kernel: ALLREDUCE, reconstruct kernel:  Yes}
   -  { #-------------------------------------------------------------------------- iter: 2
 target function: ENERGY, Hamiltonian Applied:  Yes, 
 Energies: {Ekin:  1.89785254660E+01, Epot: -2.55178356985E+01, Enl:  1.53830674182E+00}, 
 Orthoconstraint:  Yes,  #WARNING: multiply the gradient by 2.0, check this!
 calculation of S^-1: direct calculation, 
 calculate S^x: {mode: sparse, powers: {x: -1}, order:  0, 
 error estimation: [
 spin up, max / mean error:  [  7.11E-16,  1.12E-16 ], 
 spin down, max / mean error:  [  4.44E-16,  9.60E-17 ]]}, 
 correction orthoconstraint:  Yes,  #WARNING: divide the band stucture energy by 2.0, check this!
 Preconditioning:  Yes, 
 iter:  2, fnrm:  2.00E-01, Omega: -3.148309314927036E+01, D: -2.10E-01, D best: -2.10E-01, 
 Optimization: {algorithm: DIIS, history length:  4, consecutive failures:  0, 
           total failures:  0}, 
 calculate S^x: {mode: sparse, powers: {x: -1/2}, order:  0, 
 error estimation: [
 spin up, max / mean error:  [  9.99E-16,  3.06E-16 ], 
 spin down, max / mean error:  [  1.11E-15,  3.86E-16 ]]}, 
 Orthogonalization:  Yes, 
 spin up, Max deviation from unity in reorthonormalize_coeff:  1.72E-05, 
 spin up, Mean deviation from unity in reorthonormalize_coeff:  5.06E-06, 
 calculate S^x: {mode: dense, powers: {x: -1/2}, order:  0}, 
 spin down, Max deviation from unity in reorthonormalize_coeff:  3.13E-05, 
 spin down, Mean deviation from unity in reorthonormalize_coeff:  1.04E-05, 
 calculate S^x: {mode: dense, powers: {x: -1/2}, order:  0}, 
 communication strategy kernel: ALLREDUCE, reconstruct kernel:  Yes}
   -  { #-------------------------------------------------------------------------- iter: 3
 target function: ENERGY, Hamiltonian Applied:  Yes, 
 Energies: {Ekin:  2.01149956630E+01, Epot: -2.66857487664E+01, Enl:  1.54133386212E+00}, 
 Orthoconstraint:  Yes,  #WARNING: multiply the gradient by 2.0, check this!
 calculation of S^-1: direct calculation, 
 calculate S^x: {mode: sparse, powers: {x: -1}, order:  0, 
 error estimation: [
 spin up, max / mean error:  [  4.44E-16,  8.06E-17 ], 
 spin down, max / mean error:  [  6.38E-16,  1.05E-16 ]]}, 
 correction orthoconstraint:  Yes,  #WARNING: divide the band stucture energy by 2.0, check this!
 Preconditioning:  Yes, 
 iter:  3, fnrm:  1.18E-01, Omega: -3.153998833962420E+01, D: -5.69E-02, D best: -5.69E-02, 
 Optimization: {algorithm: DIIS, history length:  4, consecutive failures:  0, 
           total failures:  0}, 
 calculate S^x: {mode: sparse, powers: {x: -1/2}, order:  0, 
 error estimation: [
 spin up, max / mean error:  [  1.15E-15,  4.53E-16 ], 
 spin down, max / mean error:  [  1.44E-15,  4.54E-16 ]]}, 
 Orthogonalization:  Yes, 
 spin up, Max deviation from unity in reorthonormalize_coeff:  2.03E-05, 
 spin up, Mean deviation from unity in reorthonormalize_coeff:  3.71E-06, 
 calculate S^x: {mode: dense, powers: {x: -1/2}, order:  0}, 
 spin down, Max deviation from unity in reorthonormalize_coeff:  6.48E-06, 
 spin down, Mean deviation from unity in reorthonormalize_coeff:  1.78E-06, 
 calculate S^x: {mode: dense, powers: {x: -1/2}, order:  0}, 
 communication strategy kernel: ALLREDUCE, reconstruct kernel:  Yes}
   -  { #-------------------------------------------------------------------------- iter: 4
 target function: ENERGY, Hamiltonian Applied:  Yes, 
 Energies: {Ekin:  2.03446025613E+01, Epot: -2.69305701450E+01, Enl:  1.55380353799E+00}, 
 Orthoconstraint:  Yes,  #WARNING: multiply the gradient by 2.0, check this!
 calculation of S^-1: direct calculation, 
 calculate S^x: {mode: sparse, powers: {x: -1}, order:  0, 
 error estimation: [
 spin up, max / mean error:  [  2.22E-16,  5.80E-17 ], 
 spin down, max / mean error:  [  4.44E-16,  7.92E-17 ]]}, 
 correction orthoconstraint:  Yes,  #WARNING: divide the band stucture energy by 2.0, check this!
 Preconditioning:  Yes, 
 iter:  4, fnrm:  4.52E-02, Omega: -3.154567956816605E+01, D: -5.69E-03, D best: -5.69E-03, 
 exit criterion: net number of iterations}
   -  &final_supfun004  { #-------------------------------------------------------- iter: 4
 target function: ENERGY, 
 Energies: {Ekin:  2.03446025613E+01, Epot: -2.69305701450E+01, Enl:  1.55380353799E+00}, 
 iter:  4, fnrm:  4.52E-02, Omega: -3.154567956816605E+01, D: -5.69E-03, D best: -5.69E-03}
      #Support functions created
   - Check boundary values:
     -  {type: overall, mean / max value:  [  4.59E-04,  2.44E-03 ], warnings:  0}
     -  {type: O, mean / max value:  [  4.59E-04,  2.44E-03 ], warnings:  0}
    #=================================================================== kernel optimization
 - kernel optimization: &it_kernel004
   -  #--------------------------------------------------------------------- kernel iter: 1
     Kernel update:
       Hamiltonian application required:  No
       max dev from unity              :  1.04E-05
       mean dev from unity             :  1.88E-06
       method                          : directmin
       expansion coefficients optimization: &it_coeff004_001_001
       -  { #------------------------------------------------------------------ it coeff: 1
 communication strategy kernel: ALLREDUCE, 
 calculate S^x: {mode: dense, powers: {x: -1}, order:  0, 
 spin up, max / mean error:  [  2.22E-16,  5.96E-17 ], 
 spin down, max / mean error:  [  2.22E-16,  6.88E-17 ]}, 
 spin up, Max deviation from unity in reorthonormalize_coeff:  1.55E-15, 
 spin up, Mean deviation from unity in reorthonormalize_coeff:  2.71E-16, 
 calculate S^x: {mode: dense, powers: {x: -1/2}, order:  0}, 
 spin down, Max deviation from unity in reorthonormalize_coeff:  3.04E-06, 
 spin down, Mean deviation from unity in reorthonormalize_coeff:  7.61E-07, 
 calculate S^x: {mode: dense, powers: {x: -1/2}, order:  0}, 
 communication strategy kernel: ALLREDUCE, method: DminSD, 
 iter:  1, fnrm:  3.59E-03, eBS: -8.75209844121684988E+00, D: -2.756E-01, 
          alpha:  2.000E-01}
       -  { #------------------------------------------------------------------ it coeff: 2
 communication strategy kernel: ALLREDUCE, 
 calculate S^x: {mode: dense, powers: {x: -1}, order:  0, 
 spin up, max / mean error:  [  2.22E-16,  5.96E-17 ], 
 spin down, max / mean error:  [  2.22E-16,  6.88E-17 ]}, 
 spin up, Max deviation from unity in reorthonormalize_coeff:  6.66E-16, 
 spin up, Mean deviation from unity in reorthonormalize_coeff:  1.79E-16, 
 calculate S^x: {mode: dense, powers: {x: -1/2}, order:  0}, 
 spin down, Max deviation from unity in reorthonormalize_coeff:  1.23E-06, 
 spin down, Mean deviation from unity in reorthonormalize_coeff:  3.08E-07, 
 calculate S^x: {mode: dense, powers: {x: -1/2}, order:  0}, 
 communication strategy kernel: ALLREDUCE, method: DminSD, 
 iter:  2, fnrm:  2.30E-03, eBS: -9.02770697902086994E+00, D: -5.191E-06, 
          alpha:  2.000E-01}
       -  { #------------------------------------------------------------------ it coeff: 3
 communication strategy kernel: ALLREDUCE, 
 calculate S^x: {mode: dense, powers: {x: -1}, order:  0, 
 spin up, max / mean error:  [  2.22E-16,  5.96E-17 ], 
 spin down, max / mean error:  [  2.22E-16,  6.88E-17 ]}, 
 spin up, Max deviation from unity in reorthonormalize_coeff:  8.88E-16, 
 spin up, Mean deviation from unity in reorthonormalize_coeff:  1.89E-16, 
 calculate S^x: {mode: dense, powers: {x: -1/2}, order:  0}, 
 spin down, Max deviation from unity in reorthonormalize_coeff:  4.97E-07, 
 spin down, Mean deviation from unity in reorthonormalize_coeff:  1.25E-07, 
 calculate S^x: {mode: dense, powers: {x: -1/2}, order:  0}, 
 communication strategy kernel: ALLREDUCE, method: DminSD, 
 iter:  3, fnrm:  1.48E-03, eBS: -9.02771216964891465E+00, D: -2.155E-06, 
          alpha:  2.000E-01}
       -  { #------------------------------------------------------------------ it coeff: 4
 communication strategy kernel: ALLREDUCE, 
 calculate S^x: {mode: dense, powers: {x: -1}, order:  0, 
 spin up, max / mean error:  [  2.22E-16,  5.96E-17 ], 
 spin down, max / mean error:  [  2.22E-16,  6.88E-17 ]}, 
 spin up, Max deviation from unity in reorthonormalize_coeff:  6.66E-16, 
 spin up, Mean deviation from unity in reorthonormalize_coeff:  1.97E-16, 
 calculate S^x: {mode: dense, powers: {x: -1/2}, order:  0}, 
 spin down, Max deviation from unity in reorthonormalize_coeff:  2.02E-07, 
 spin down, Mean deviation from unity in reorthonormalize_coeff:  5.08E-08, 
 calculate S^x: {mode: dense, powers: {x: -1/2}, order:  0}, 
 communication strategy kernel: ALLREDUCE, method: DminSD, 
 iter:  4, fnrm:  9.60E-04, eBS: -9.02771432445486433E+00, D: -9.178E-07, 
          alpha:  2.000E-01}
       -  { #------------------------------------------------------------------ it coeff: 5
 communication strategy kernel: ALLREDUCE, 
 calculate S^x: {mode: dense, powers: {x: -1}, order:  0, 
 spin up, max / mean error:  [  2.22E-16,  5.96E-17 ], 
 spin down, max / mean error:  [  2.22E-16,  6.88E-17 ]}, 
 spin up, Max deviation from unity in reorthonormalize_coeff:  8.88E-16, 
 spin up, Mean deviation from unity in reorthonormalize_coeff:  2.02E-16, 
 calculate S^x: {mode: dense, powers: {x: -1/2}, order:  0}, 
 spin down, Max deviation from unity in reorthonormalize_coeff:  8.27E-08, 
 spin down, Mean deviation from unity in reorthonormalize_coeff:  2.09E-08, 
 calculate S^x: {mode: dense, powers: {x: -1/2}, order:  0}, 
 communication strategy kernel: ALLREDUCE, method: DminSD, 
 iter:  5, fnrm:  6.37E-04, eBS: -9.02771524222694133E+00, D: -4.088E-07, 
          alpha:  2.000E-01}
       -  { #------------------------------------------------------------------ it coeff: 6
 communication strategy kernel: ALLREDUCE, 
 calculate S^x: {mode: dense, powers: {x: -1}, order:  0, 
 spin up, max / mean error:  [  2.22E-16,  5.96E-17 ], 
 spin down, max / mean error:  [  2.22E-16,  6.88E-17 ]}, 
 spin up, Max deviation from unity in reorthonormalize_coeff:  8.88E-16, 
 spin up, Mean deviation from unity in reorthonormalize_coeff:  2.26E-16, 
 calculate S^x: {mode: dense, powers: {x: -1/2}, order:  0}, 
 spin down, Max deviation from unity in reorthonormalize_coeff:  3.41E-08, 
 spin down, Mean deviation from unity in reorthonormalize_coeff:  8.83E-09, 
 calculate S^x: {mode: dense, powers: {x: -1/2}, order:  0}, 
 communication strategy kernel: ALLREDUCE, method: DminSD, 
 iter:  6, fnrm:  4.37E-04, eBS: -9.02771565101308582E+00, D: -1.958E-07, 
          alpha:  2.000E-01}
       -  { #------------------------------------------------------------------ it coeff: 7
 communication strategy kernel: ALLREDUCE, 
 calculate S^x: {mode: dense, powers: {x: -1}, order:  0, 
 spin up, max / mean error:  [  2.22E-16,  5.96E-17 ], 
 spin down, max / mean error:  [  2.22E-16,  6.88E-17 ]}, 
 spin up, Max deviation from unity in reorthonormalize_coeff:  8.88E-16, 
 spin up, Mean deviation from unity in reorthonormalize_coeff:  2.44E-16, 
 calculate S^x: {mode: dense, powers: {x: -1/2}, order:  0}, 
 spin down, Max deviation from unity in reorthonormalize_coeff:  1.42E-08, 
 spin down, Mean deviation from unity in reorthonormalize_coeff:  3.97E-09, 
 calculate S^x: {mode: dense, powers: {x: -1/2}, order:  0}, 
 communication strategy kernel: ALLREDUCE, method: DminSD, 
 iter:  7, fnrm:  3.14E-04, eBS: -9.02771584678836980E+00, D: -1.040E-07, 
          alpha:  2.000E-01}
       -  { #------------------------------------------------------------------ it coeff: 8
 communication strategy kernel: ALLREDUCE, 
 calculate S^x: {mode: dense, powers: {x: -1}, order:  0, 
 spin up, max / mean error:  [  2.22E-16,  5.96E-17 ], 
 spin down, max / mean error:  [  2.22E-16,  6.88E-17 ]}, 
 spin up, Max deviation from unity in reorthonormalize_coeff:  8.88E-16, 
 spin up, Mean deviation from unity in reorthonormalize_coeff:  2.48E-16, 
 calculate S^x: {mode: dense, powers: {x: -1/2}, order:  0}, 
 spin down, Max deviation from unity in reorthonormalize_coeff:  6.03E-09, 
 spin down, Mean deviation from unity in reorthonormalize_coeff:  2.08E-09, 
 calculate S^x: {mode: dense, powers: {x: -1/2}, order:  0}, 
 communication strategy kernel: ALLREDUCE, method: DminSD, 
 iter:  8, fnrm:  2.40E-04, eBS: -9.02771595076696798E+00, D: -6.245E-08, 
          alpha:  2.000E-01}
       Coefficients available          :  Yes
     Hamiltonian update: {
 Energies: {Ekin:  1.76273989006E+01, Epot: -2.38302052288E+01, Enl:  1.30806280648E+00, 
              EH:  4.02493027486E+01,  EXC: -6.57641526158E+00, EvXC: -8.53755095606E+00}, 
    Total charge:  1.199999919859E+01, 
 Poisson Solver: {BC: Free, Box:  [  97,  97,  111 ], MPI tasks:  8}}
     summary: [ {kernel method: DMIN, mix entity: DENS, mix hist:  6, conv crit:  4.52E-12, 
 iter:  1, delta:  5.85E-06, energy: -3.15457012849683025E+01, D: -2.728E-01}]
   -  #--------------------------------------------------------------------- kernel iter: 2
     Kernel update:
       Hamiltonian application required:  Yes
       max dev from unity              :  1.04E-05
       mean dev from unity             :  1.88E-06
       method                          : directmin
       expansion coefficients optimization: &it_coeff004_001_002
       -  { #------------------------------------------------------------------ it coeff: 1
 communication strategy kernel: ALLREDUCE, 
 calculate S^x: {mode: dense, powers: {x: -1}, order:  0, 
 spin up, max / mean error:  [  2.22E-16,  5.96E-17 ], 
 spin down, max / mean error:  [  2.22E-16,  6.88E-17 ]}, 
 spin up, Max deviation from unity in reorthonormalize_coeff:  6.66E-16, 
 spin up, Mean deviation from unity in reorthonormalize_coeff:  1.79E-16, 
 calculate S^x: {mode: dense, powers: {x: -1/2}, order:  0}, 
 spin down, Max deviation from unity in reorthonormalize_coeff:  6.87E-07, 
 spin down, Mean deviation from unity in reorthonormalize_coeff:  1.72E-07, 
 calculate S^x: {mode: dense, powers: {x: -1/2}, order:  0}, 
 communication strategy kernel: ALLREDUCE, method: DminSD, 
 iter:  1, fnrm:  1.70E-03, eBS: -9.02771601321430595E+00, D:  2.333E-01, 
          alpha:  2.000E-01}
       -  { #------------------------------------------------------------------ it coeff: 2
 communication strategy kernel: ALLREDUCE, 
 calculate S^x: {mode: dense, powers: {x: -1}, order:  0, 
 spin up, max / mean error:  [  2.22E-16,  5.96E-17 ], 
 spin down, max / mean error:  [  2.22E-16,  6.88E-17 ]}, 
 spin up, Max deviation from unity in reorthonormalize_coeff:  8.88E-16, 
 spin up, Mean deviation from unity in reorthonormalize_coeff:  2.15E-16, 
 calculate S^x: {mode: dense, powers: {x: -1/2}, order:  0}, 
 spin down, Max deviation from unity in reorthonormalize_coeff:  2.74E-07, 
 spin down, Mean deviation from unity in reorthonormalize_coeff:  6.87E-08, 
 calculate S^x: {mode: dense, powers: {x: -1/2}, order:  0}, 
 communication strategy kernel: ALLREDUCE, method: DminSD, 
 iter:  2, fnrm:  1.07E-03, eBS: -8.79439518671325082E+00, D: -1.133E-06, 
          alpha:  2.000E-01}
       -  { #------------------------------------------------------------------ it coeff: 3
 communication strategy kernel: ALLREDUCE, 
 calculate S^x: {mode: dense, powers: {x: -1}, order:  0, 
 spin up, max / mean error:  [  2.22E-16,  5.96E-17 ], 
 spin down, max / mean error:  [  2.22E-16,  6.88E-17 ]}, 
 spin up, Max deviation from unity in reorthonormalize_coeff:  1.11E-15, 
 spin up, Mean deviation from unity in reorthonormalize_coeff:  2.63E-16, 
 calculate S^x: {mode: dense, powers: {x: -1/2}, order:  0}, 
 spin down, Max deviation from unity in reorthonormalize_coeff:  1.09E-07, 
 spin down, Mean deviation from unity in reorthonormalize_coeff:  2.75E-08, 
 calculate S^x: {mode: dense, powers: {x: -1/2}, order:  0}, 
 communication strategy kernel: ALLREDUCE, method: DminSD, 
 iter:  3, fnrm:  6.83E-04, eBS: -8.79439631990384996E+00, D: -4.584E-07, 
          alpha:  2.000E-01}
       -  { #------------------------------------------------------------------ it coeff: 4
 communication strategy kernel: ALLREDUCE, 
 calculate S^x: {mode: dense, powers: {x: -1}, order:  0, 
 spin up, max / mean error:  [  2.22E-16,  5.96E-17 ], 
 spin down, max / mean error:  [  2.22E-16,  6.88E-17 ]}, 
 spin up, Max deviation from unity in reorthonormalize_coeff:  9.99E-16, 
 spin up, Mean deviation from unity in reorthonormalize_coeff:  2.37E-16, 
 calculate S^x: {mode: dense, powers: {x: -1/2}, order:  0}, 
 spin down, Max deviation from unity in reorthonormalize_coeff:  4.37E-08, 
 spin down, Mean deviation from unity in reorthonormalize_coeff:  1.10E-08, 
 calculate S^x: {mode: dense, powers: {x: -1/2}, order:  0}, 
 communication strategy kernel: ALLREDUCE, method: DminSD, 
 iter:  4, fnrm:  4.37E-04, eBS: -8.79439677832872135E+00, D: -1.886E-07, 
          alpha:  2.000E-01}
       -  { #------------------------------------------------------------------ it coeff: 5
 communication strategy kernel: ALLREDUCE, 
 calculate S^x: {mode: dense, powers: {x: -1}, order:  0, 
 spin up, max / mean error:  [  2.22E-16,  5.96E-17 ], 
 spin down, max / mean error:  [  2.22E-16,  6.88E-17 ]}, 
 spin up, Max deviation from unity in reorthonormalize_coeff:  1.11E-15, 
 spin up, Mean deviation from unity in reorthonormalize_coeff:  2.05E-16, 
 calculate S^x: {mode: dense, powers: {x: -1/2}, order:  0}, 
 spin down, Max deviation from unity in reorthonormalize_coeff:  1.74E-08, 
 spin down, Mean deviation from unity in reorthonormalize_coeff:  4.41E-09, 
 calculate S^x: {mode: dense, powers: {x: -1/2}, order:  0}, 
 communication strategy kernel: ALLREDUCE, method: DminSD, 
 iter:  5, fnrm:  2.84E-04, eBS: -8.79439696694081974E+00, D: -8.042E-08, 
          alpha:  2.000E-01}
       -  { #------------------------------------------------------------------ it coeff: 6
 communication strategy kernel: ALLREDUCE, 
 calculate S^x: {mode: dense, powers: {x: -1}, order:  0, 
 spin up, max / mean error:  [  2.22E-16,  5.96E-17 ], 
 spin down, max / mean error:  [  2.22E-16,  6.88E-17 ]}, 
 spin up, Max deviation from unity in reorthonormalize_coeff:  8.88E-16, 
 spin up, Mean deviation from unity in reorthonormalize_coeff:  2.04E-16, 
 calculate S^x: {mode: dense, powers: {x: -1/2}, order:  0}, 
 spin down, Max deviation from unity in reorthonormalize_coeff:  6.97E-09, 
 spin down, Mean deviation from unity in reorthonormalize_coeff:  1.81E-09, 
 calculate S^x: {mode: dense, powers: {x: -1/2}, order:  0}, 
 communication strategy kernel: ALLREDUCE, method: DminSD, 
 iter:  6, fnrm:  1.90E-04, eBS: -8.79439704736115857E+00, D: -3.679E-08, 
          alpha:  2.000E-01}
       -  { #------------------------------------------------------------------ it coeff: 7
 communication strategy kernel: ALLREDUCE, 
 calculate S^x: {mode: dense, powers: {x: -1}, order:  0, 
 spin up, max / mean error:  [  2.22E-16,  5.96E-17 ], 
 spin down, max / mean error:  [  2.22E-16,  6.88E-17 ]}, 
 spin up, Max deviation from unity in reorthonormalize_coeff:  6.66E-16, 
 spin up, Mean deviation from unity in reorthonormalize_coeff:  1.87E-16, 
 calculate S^x: {mode: dense, powers: {x: -1/2}, order:  0}, 
 spin down, Max deviation from unity in reorthonormalize_coeff:  2.79E-09, 
 spin down, Mean deviation from unity in reorthonormalize_coeff:  8.02E-10, 
 calculate S^x: {mode: dense, powers: {x: -1/2}, order:  0}, 
 communication strategy kernel: ALLREDUCE, method: DminSD, 
 iter:  7, fnrm:  1.34E-04, eBS: -8.79439708414925470E+00, D: -1.898E-08, 
          alpha:  2.000E-01}
       -  { #------------------------------------------------------------------ it coeff: 8
 communication strategy kernel: ALLREDUCE, 
 calculate S^x: {mode: dense, powers: {x: -1}, order:  0, 
 spin up, max / mean error:  [  2.22E-16,  5.96E-17 ], 
 spin down, max / mean error:  [  2.22E-16,  6.88E-17 ]}, 
 spin up, Max deviation from unity in reorthonormalize_coeff:  1.33E-15, 
 spin up, Mean deviation from unity in reorthonormalize_coeff:  2.46E-16, 
 calculate S^x: {mode: dense, powers: {x: -1/2}, order:  0}, 
 spin down, Max deviation from unity in reorthonormalize_coeff:  1.40E-09, 
 spin down, Mean deviation from unity in reorthonormalize_coeff:  4.50E-10, 
 calculate S^x: {mode: dense, powers: {x: -1/2}, order:  0}, 
 communication strategy kernel: ALLREDUCE, method: DminSD, 
 iter:  8, fnrm:  1.03E-04, eBS: -8.79439710312527545E+00, D: -1.151E-08, 
          alpha:  2.000E-01}
       Kohn-Sham residue               :  5.198E-02
       Coefficients available          :  Yes
     alpha                             :  0.1
     energydiff                        :  2.4457343597930503E-002
     Hamiltonian update: {
 Energies: {Ekin:  2.03446025613E+01, Epot: -2.67740863896E+01, Enl:  1.55380353799E+00, 
              EH:  4.04698789777E+01,  EXC: -6.61628249540E+00, EvXC: -8.58913286399E+00}, 
    Total charge:  1.199999919856E+01, 
 Poisson Solver: {BC: Free, Box:  [  97,  97,  111 ], MPI tasks:  8}}
     summary: [ {kernel method: DMIN, mix entity: DENS, mix hist:  6, conv crit:  4.52E-12, 
 iter:  2, delta:  5.55E-06, energy: -3.15212439413703720E+01, D:  2.446E-02}]
   -  #--------------------------------------------------------------------- kernel iter: 3
     Kernel update:
       Hamiltonian application required:  Yes
       max dev from unity              :  1.04E-05
       mean dev from unity             :  1.88E-06
       method                          : directmin
       expansion coefficients optimization: &it_coeff004_001_003
       -  { #------------------------------------------------------------------ it coeff: 1
 communication strategy kernel: ALLREDUCE, 
 calculate S^x: {mode: dense, powers: {x: -1}, order:  0, 
 spin up, max / mean error:  [  2.22E-16,  5.96E-17 ], 
 spin down, max / mean error:  [  2.22E-16,  6.88E-17 ]}, 
 spin up, Max deviation from unity in reorthonormalize_coeff:  1.89E-15, 
 spin up, Mean deviation from unity in reorthonormalize_coeff:  3.62E-16, 
 calculate S^x: {mode: dense, powers: {x: -1/2}, order:  0}, 
 spin down, Max deviation from unity in reorthonormalize_coeff:  5.31E-05, 
 spin down, Mean deviation from unity in reorthonormalize_coeff:  1.33E-05, 
 calculate S^x: {mode: dense, powers: {x: -1/2}, order:  0}, 
 communication strategy kernel: ALLREDUCE, method: DminSD, 
 iter:  1, fnrm:  2.99E-02, eBS: -8.79439711463885843E+00, D:  4.472E+00, 
          alpha:  1.000E-01}
       -  { #------------------------------------------------------------------ it coeff: 2
 communication strategy kernel: ALLREDUCE, 
 calculate S^x: {mode: dense, powers: {x: -1}, order:  0, 
 spin up, max / mean error:  [  2.22E-16,  5.96E-17 ], 
 spin down, max / mean error:  [  2.22E-16,  6.88E-17 ]}, 
 spin up, Max deviation from unity in reorthonormalize_coeff:  1.11E-15, 
 spin up, Mean deviation from unity in reorthonormalize_coeff:  3.94E-16, 
 calculate S^x: {mode: dense, powers: {x: -1/2}, order:  0}, 
 spin down, Max deviation from unity in reorthonormalize_coeff:  3.37E-05, 
 spin down, Mean deviation from unity in reorthonormalize_coeff:  8.45E-06, 
 calculate S^x: {mode: dense, powers: {x: -1/2}, order:  0}, 
 communication strategy kernel: ALLREDUCE, method: DminSD, 
 iter:  2, fnrm:  2.38E-02, eBS: -4.32227503072956409E+00, D: -3.057E-04, 
          alpha:  1.000E-01}
       -  { #------------------------------------------------------------------ it coeff: 3
 communication strategy kernel: ALLREDUCE, 
 calculate S^x: {mode: dense, powers: {x: -1}, order:  0, 
 spin up, max / mean error:  [  2.22E-16,  5.96E-17 ], 
 spin down, max / mean error:  [  2.22E-16,  6.88E-17 ]}, 
 spin up, Max deviation from unity in reorthonormalize_coeff:  6.66E-16, 
 spin up, Mean deviation from unity in reorthonormalize_coeff:  2.83E-16, 
 calculate S^x: {mode: dense, powers: {x: -1/2}, order:  0}, 
 spin down, Max deviation from unity in reorthonormalize_coeff:  2.13E-05, 
 spin down, Mean deviation from unity in reorthonormalize_coeff:  5.35E-06, 
 calculate S^x: {mode: dense, powers: {x: -1/2}, order:  0}, 
 communication strategy kernel: ALLREDUCE, method: DminSD, 
 iter:  3, fnrm:  1.90E-02, eBS: -4.32258076527759894E+00, D: -1.942E-04, 
          alpha:  1.000E-01}
       -  { #------------------------------------------------------------------ it coeff: 4
 communication strategy kernel: ALLREDUCE, 
 calculate S^x: {mode: dense, powers: {x: -1}, order:  0, 
 spin up, max / mean error:  [  2.22E-16,  5.96E-17 ], 
 spin down, max / mean error:  [  2.22E-16,  6.88E-17 ]}, 
 spin up, Max deviation from unity in reorthonormalize_coeff:  5.27E-16, 
 spin up, Mean deviation from unity in reorthonormalize_coeff:  2.39E-16, 
 calculate S^x: {mode: dense, powers: {x: -1/2}, order:  0}, 
 spin down, Max deviation from unity in reorthonormalize_coeff:  1.35E-05, 
 spin down, Mean deviation from unity in reorthonormalize_coeff:  3.39E-06, 
 calculate S^x: {mode: dense, powers: {x: -1/2}, order:  0}, 
 communication strategy kernel: ALLREDUCE, method: DminSD, 
 iter:  4, fnrm:  1.51E-02, eBS: -4.32277492874718217E+00, D: -1.234E-04, 
          alpha:  1.000E-01}
       -  { #------------------------------------------------------------------ it coeff: 5
 communication strategy kernel: ALLREDUCE, 
 calculate S^x: {mode: dense, powers: {x: -1}, order:  0, 
 spin up, max / mean error:  [  2.22E-16,  5.96E-17 ], 
 spin down, max / mean error:  [  2.22E-16,  6.88E-17 ]}, 
 spin up, Max deviation from unity in reorthonormalize_coeff:  1.55E-15, 
 spin up, Mean deviation from unity in reorthonormalize_coeff:  3.70E-16, 
 calculate S^x: {mode: dense, powers: {x: -1/2}, order:  0}, 
 spin down, Max deviation from unity in reorthonormalize_coeff:  8.54E-06, 
 spin down, Mean deviation from unity in reorthonormalize_coeff:  2.15E-06, 
 calculate S^x: {mode: dense, powers: {x: -1/2}, order:  0}, 
 communication strategy kernel: ALLREDUCE, method: DminSD, 
 iter:  5, fnrm:  1.21E-02, eBS: -4.32289835010608670E+00, D: -7.857E-05, 
          alpha:  1.000E-01}
       -  { #------------------------------------------------------------------ it coeff: 6
 communication strategy kernel: ALLREDUCE, 
 calculate S^x: {mode: dense, powers: {x: -1}, order:  0, 
 spin up, max / mean error:  [  2.22E-16,  5.96E-17 ], 
 spin down, max / mean error:  [  2.22E-16,  6.88E-17 ]}, 
 spin up, Max deviation from unity in reorthonormalize_coeff:  1.33E-15, 
 spin up, Mean deviation from unity in reorthonormalize_coeff:  3.72E-16, 
 calculate S^x: {mode: dense, powers: {x: -1/2}, order:  0}, 
 spin down, Max deviation from unity in reorthonormalize_coeff:  5.40E-06, 
 spin down, Mean deviation from unity in reorthonormalize_coeff:  1.36E-06, 
 calculate S^x: {mode: dense, powers: {x: -1/2}, order:  0}, 
 communication strategy kernel: ALLREDUCE, method: DminSD, 
 iter:  6, fnrm:  9.64E-03, eBS: -4.32297691538769335E+00, D: -5.011E-05, 
          alpha:  1.000E-01}
       -  { #------------------------------------------------------------------ it coeff: 7
 communication strategy kernel: ALLREDUCE, 
 calculate S^x: {mode: dense, powers: {x: -1}, order:  0, 
 spin up, max / mean error:  [  2.22E-16,  5.96E-17 ], 
 spin down, max / mean error:  [  2.22E-16,  6.88E-17 ]}, 
 spin up, Max deviation from unity in reorthonormalize_coeff:  6.66E-16, 
 spin up, Mean deviation from unity in reorthonormalize_coeff:  2.63E-16, 
 calculate S^x: {mode: dense, powers: {x: -1/2}, order:  0}, 
 spin down, Max deviation from unity in reorthonormalize_coeff:  3.42E-06, 
 spin down, Mean deviation from unity in reorthonormalize_coeff:  8.61E-07, 
 calculate S^x: {mode: dense, powers: {x: -1/2}, order:  0}, 
 communication strategy kernel: ALLREDUCE, method: DminSD, 
 iter:  7, fnrm:  7.70E-03, eBS: -4.32302702958078910E+00, D: -3.206E-05, 
          alpha:  1.000E-01}
       -  { #------------------------------------------------------------------ it coeff: 8
 communication strategy kernel: ALLREDUCE, 
 calculate S^x: {mode: dense, powers: {x: -1}, order:  0, 
 spin up, max / mean error:  [  2.22E-16,  5.96E-17 ], 
 spin down, max / mean error:  [  2.22E-16,  6.88E-17 ]}, 
 spin up, Max deviation from unity in reorthonormalize_coeff:  1.11E-15, 
 spin up, Mean deviation from unity in reorthonormalize_coeff:  3.35E-16, 
 calculate S^x: {mode: dense, powers: {x: -1/2}, order:  0}, 
 spin down, Max deviation from unity in reorthonormalize_coeff:  2.16E-06, 
 spin down, Mean deviation from unity in reorthonormalize_coeff:  5.46E-07, 
 calculate S^x: {mode: dense, powers: {x: -1/2}, order:  0}, 
 communication strategy kernel: ALLREDUCE, method: DminSD, 
 iter:  8, fnrm:  6.17E-03, eBS: -4.32305908742643386E+00, D: -2.059E-05, 
          alpha:  1.000E-01}
       Kohn-Sham residue               :  1.656E-01
       Coefficients available          :  Yes
     alpha                             :  5.0000000000000003E-002
     energydiff                        :  0.225697147832264
     Hamiltonian update: {
 Energies: {Ekin:  2.03446025613E+01, Epot: -2.37757141927E+01, Enl:  1.55380353799E+00, 
              EH:  4.49585150382E+01,  EXC: -7.43317486470E+00, EvXC: -9.64904100260E+00}, 
    Total charge:  1.199999919807E+01, 
 Poisson Solver: {BC: Free, Box:  [  97,  97,  111 ], MPI tasks:  8}}
     summary: [ {kernel method: DMIN, mix entity: DENS, mix hist:  6, conv crit:  4.52E-12, 
 iter:  3, delta:  2.01E-07, energy: -3.12955467935381080E+01, D:  2.257E-01}]
   -  #--------------------------------------------------------------------- kernel iter: 4
     Kernel update:
       Hamiltonian application required:  Yes
       max dev from unity              :  1.04E-05
       mean dev from unity             :  1.88E-06
       method                          : directmin
       expansion coefficients optimization: &it_coeff004_001_004
       -  { #------------------------------------------------------------------ it coeff: 1
 communication strategy kernel: ALLREDUCE, 
 calculate S^x: {mode: dense, powers: {x: -1}, order:  0, 
 spin up, max / mean error:  [  2.22E-16,  5.96E-17 ], 
 spin down, max / mean error:  [  2.22E-16,  6.88E-17 ]}, 
 spin up, Max deviation from unity in reorthonormalize_coeff:  1.33E-15, 
 spin up, Mean deviation from unity in reorthonormalize_coeff:  4.37E-16, 
 calculate S^x: {mode: dense, powers: {x: -1/2}, order:  0}, 
 spin down, Max deviation from unity in reorthonormalize_coeff:  3.23E-07, 
 spin down, Mean deviation from unity in reorthonormalize_coeff:  8.13E-08, 
 calculate S^x: {mode: dense, powers: {x: -1/2}, order:  0}, 
 communication strategy kernel: ALLREDUCE, method: DminSD, 
 iter:  1, fnrm:  4.78E-03, eBS: -4.32307967558313067E+00, D: -3.201E-03, 
          alpha:  5.000E-02}
       -  { #------------------------------------------------------------------ it coeff: 2
 communication strategy kernel: ALLREDUCE, 
 calculate S^x: {mode: dense, powers: {x: -1}, order:  0, 
 spin up, max / mean error:  [  2.22E-16,  5.96E-17 ], 
 spin down, max / mean error:  [  2.22E-16,  6.88E-17 ]}, 
 spin up, Max deviation from unity in reorthonormalize_coeff:  1.44E-15, 
 spin up, Mean deviation from unity in reorthonormalize_coeff:  3.86E-16, 
 calculate S^x: {mode: dense, powers: {x: -1/2}, order:  0}, 
 spin down, Max deviation from unity in reorthonormalize_coeff:  2.61E-07, 
 spin down, Mean deviation from unity in reorthonormalize_coeff:  6.56E-08, 
 calculate S^x: {mode: dense, powers: {x: -1/2}, order:  0}, 
 communication strategy kernel: ALLREDUCE, method: DminSD, 
 iter:  2, fnrm:  4.31E-03, eBS: -4.32628117223394604E+00, D: -5.295E-06, 
          alpha:  5.000E-02}
       -  { #------------------------------------------------------------------ it coeff: 3
 communication strategy kernel: ALLREDUCE, 
 calculate S^x: {mode: dense, powers: {x: -1}, order:  0, 
 spin up, max / mean error:  [  2.22E-16,  5.96E-17 ], 
 spin down, max / mean error:  [  2.22E-16,  6.88E-17 ]}, 
 spin up, Max deviation from unity in reorthonormalize_coeff:  1.55E-15, 
 spin up, Mean deviation from unity in reorthonormalize_coeff:  4.50E-16, 
 calculate S^x: {mode: dense, powers: {x: -1/2}, order:  0}, 
 spin down, Max deviation from unity in reorthonormalize_coeff:  2.10E-07, 
 spin down, Mean deviation from unity in reorthonormalize_coeff:  5.29E-08, 
 calculate S^x: {mode: dense, powers: {x: -1/2}, order:  0}, 
 communication strategy kernel: ALLREDUCE, method: DminSD, 
 iter:  3, fnrm:  3.89E-03, eBS: -4.32628646703325970E+00, D: -4.313E-06, 
          alpha:  5.000E-02}
       -  { #------------------------------------------------------------------ it coeff: 4
 communication strategy kernel: ALLREDUCE, 
 calculate S^x: {mode: dense, powers: {x: -1}, order:  0, 
 spin up, max / mean error:  [  2.22E-16,  5.96E-17 ], 
 spin down, max / mean error:  [  2.22E-16,  6.88E-17 ]}, 
 spin up, Max deviation from unity in reorthonormalize_coeff:  1.78E-15, 
 spin up, Mean deviation from unity in reorthonormalize_coeff:  4.27E-16, 
 calculate S^x: {mode: dense, powers: {x: -1/2}, order:  0}, 
 spin down, Max deviation from unity in reorthonormalize_coeff:  1.69E-07, 
 spin down, Mean deviation from unity in reorthonormalize_coeff:  4.27E-08, 
 calculate S^x: {mode: dense, powers: {x: -1/2}, order:  0}, 
 communication strategy kernel: ALLREDUCE, method: DminSD, 
 iter:  4, fnrm:  3.51E-03, eBS: -4.32629077984252408E+00, D: -3.519E-06, 
          alpha:  5.000E-02}
       -  { #------------------------------------------------------------------ it coeff: 5
 communication strategy kernel: ALLREDUCE, 
 calculate S^x: {mode: dense, powers: {x: -1}, order:  0, 
 spin up, max / mean error:  [  2.22E-16,  5.96E-17 ], 
 spin down, max / mean error:  [  2.22E-16,  6.88E-17 ]}, 
 spin up, Max deviation from unity in reorthonormalize_coeff:  1.22E-15, 
 spin up, Mean deviation from unity in reorthonormalize_coeff:  4.06E-16, 
 calculate S^x: {mode: dense, powers: {x: -1/2}, order:  0}, 
 spin down, Max deviation from unity in reorthonormalize_coeff:  1.36E-07, 
 spin down, Mean deviation from unity in reorthonormalize_coeff:  3.45E-08, 
 calculate S^x: {mode: dense, powers: {x: -1/2}, order:  0}, 
 communication strategy kernel: ALLREDUCE, method: DminSD, 
 iter:  5, fnrm:  3.17E-03, eBS: -4.32629429845439795E+00, D: -2.876E-06, 
          alpha:  5.000E-02}
       -  { #------------------------------------------------------------------ it coeff: 6
 communication strategy kernel: ALLREDUCE, 
 calculate S^x: {mode: dense, powers: {x: -1}, order:  0, 
 spin up, max / mean error:  [  2.22E-16,  5.96E-17 ], 
 spin down, max / mean error:  [  2.22E-16,  6.88E-17 ]}, 
 spin up, Max deviation from unity in reorthonormalize_coeff:  1.11E-15, 
 spin up, Mean deviation from unity in reorthonormalize_coeff:  3.46E-16, 
 calculate S^x: {mode: dense, powers: {x: -1/2}, order:  0}, 
 spin down, Max deviation from unity in reorthonormalize_coeff:  1.10E-07, 
 spin down, Mean deviation from unity in reorthonormalize_coeff:  2.78E-08, 
 calculate S^x: {mode: dense, powers: {x: -1/2}, order:  0}, 
 communication strategy kernel: ALLREDUCE, method: DminSD, 
 iter:  6, fnrm:  2.87E-03, eBS: -4.32629717440187989E+00, D: -2.356E-06, 
          alpha:  5.000E-02}
       -  { #------------------------------------------------------------------ it coeff: 7
 communication strategy kernel: ALLREDUCE, 
 calculate S^x: {mode: dense, powers: {x: -1}, order:  0, 
 spin up, max / mean error:  [  2.22E-16,  5.96E-17 ], 
 spin down, max / mean error:  [  2.22E-16,  6.88E-17 ]}, 
 spin up, Max deviation from unity in reorthonormalize_coeff:  2.22E-15, 
 spin up, Mean deviation from unity in reorthonormalize_coeff:  4.28E-16, 
 calculate S^x: {mode: dense, powers: {x: -1/2}, order:  0}, 
 spin down, Max deviation from unity in reorthonormalize_coeff:  8.86E-08, 
 spin down, Mean deviation from unity in reorthonormalize_coeff:  2.25E-08, 
 calculate S^x: {mode: dense, powers: {x: -1/2}, order:  0}, 
 communication strategy kernel: ALLREDUCE, method: DminSD, 
 iter:  7, fnrm:  2.60E-03, eBS: -4.32629952997981793E+00, D: -1.934E-06, 
          alpha:  5.000E-02}
       -  { #------------------------------------------------------------------ it coeff: 8
 communication strategy kernel: ALLREDUCE, 
 calculate S^x: {mode: dense, powers: {x: -1}, order:  0, 
 spin up, max / mean error:  [  2.22E-16,  5.96E-17 ], 
 spin down, max / mean error:  [  2.22E-16,  6.88E-17 ]}, 
 spin up, Max deviation from unity in reorthonormalize_coeff:  8.88E-16, 
 spin up, Mean deviation from unity in reorthonormalize_coeff:  3.32E-16, 
 calculate S^x: {mode: dense, powers: {x: -1/2}, order:  0}, 
 spin down, Max deviation from unity in reorthonormalize_coeff:  7.14E-08, 
 spin down, Mean deviation from unity in reorthonormalize_coeff:  1.82E-08, 
 calculate S^x: {mode: dense, powers: {x: -1/2}, order:  0}, 
 communication strategy kernel: ALLREDUCE, method: DminSD, 
 iter:  8, fnrm:  2.36E-03, eBS: -4.32630146390572357E+00, D: -1.592E-06, 
          alpha:  5.000E-02}
       Kohn-Sham residue               :  1.655E-01
       Coefficients available          :  Yes
     alpha                             :  5.5000000000000007E-002
     energydiff                        : -1.6873418147156372E-005
     Hamiltonian update: {
 Energies: {Ekin:  2.03446025613E+01, Epot: -2.37776869164E+01, Enl:  1.55380353799E+00, 
              EH:  4.49552893739E+01,  EXC: -7.43318752226E+00, EvXC: -9.64903450272E+00}, 
    Total charge:  1.199999919801E+01, 
 Poisson Solver: {BC: Free, Box:  [  97,  97,  111 ], MPI tasks:  8}}
     summary: [ {kernel method: DMIN, mix entity: DENS, mix hist:  6, conv crit:  4.52E-12, 
 iter:  4, delta:  2.00E-07, energy: -3.12955636669562551E+01, D: -1.687E-05}]
   -  &final_kernel004  { #-------------------------------------------------------- iter: 5
 summary: [ {kernel method: DMIN, mix entity: DENS, mix hist:  6, conv crit:  4.52E-12, 
 iter:  5, delta:  2.00E-07, energy: -3.12955636669562551E+01, D: -1.687E-05}]}
    #================================================================= Summary of both steps
   self consistency summary: &it_sc004
   -  {iter:  4, Omega: ENERGY,  #WARNING: support function optimization not converged
 kernel optimization: DIRMIN,  #WARNING: density optimization not converged
 iter high:  4, delta out:  5.838E-06, energy: -3.12955636669562551E+01, D: -2.269E-02}
    #~~~~~~~~~~~~~~~~~~~~~~~~~~~~~~~~~~~~~~~~~~~~~~~~~~~~~~~~ Set the confinement prefactors
 - Confinement prefactor for high accuracy:
   -  {max diff damping:  0.00E+00, damping value:  1.00E+00}
   -  {atom type: O, value:  0.00E+00, origin: from file}
    #========================================================= support function optimization
 - support function optimization: &it_supfun005
   -  { #-------------------------------------------------------------------------- iter: 1
 target function: ENERGY, Hamiltonian Applied:  Yes, 
 Energies: {Ekin:  2.03446025613E+01, Epot: -2.37457864716E+01, Enl:  1.55380353799E+00}, 
 Orthoconstraint:  Yes,  #WARNING: multiply the gradient by 2.0, check this!
 calculation of S^-1: direct calculation, 
 calculate S^x: {mode: sparse, powers: {x: -1}, order:  0, 
 error estimation: [
 spin up, max / mean error:  [  2.22E-16,  5.80E-17 ], 
 spin down, max / mean error:  [  4.44E-16,  7.92E-17 ]]}, 
 correction orthoconstraint:  Yes,  #WARNING: divide the band stucture energy by 2.0, check this!
 Preconditioning:  Yes, 
 iter:  1, fnrm:  2.79E-01, Omega: -3.129596460752524E+01, D:  2.44E-01, D best:  2.44E-01, 
 Optimization: {algorithm: DIIS, history length:  4, consecutive failures:  0, 
           total failures:  0}, 
 calculate S^x: {mode: sparse, powers: {x: -1/2}, order:  0, 
 error estimation: [
 spin up, max / mean error:  [  2.89E-15,  8.65E-16 ], 
 spin down, max / mean error:  [  1.44E-15,  5.38E-16 ]]}, 
 Orthogonalization:  Yes, 
 spin up, Max deviation from unity in reorthonormalize_coeff:  4.56E-05, 
 spin up, Mean deviation from unity in reorthonormalize_coeff:  8.71E-06, 
 calculate S^x: {mode: dense, powers: {x: -1/2}, order:  0}, 
 spin down, Max deviation from unity in reorthonormalize_coeff:  2.36E-05, 
 spin down, Mean deviation from unity in reorthonormalize_coeff:  7.01E-06, 
 calculate S^x: {mode: dense, powers: {x: -1/2}, order:  0}, 
 communication strategy kernel: ALLREDUCE, reconstruct kernel:  Yes}
   -  { #-------------------------------------------------------------------------- iter: 2
 target function: ENERGY, Hamiltonian Applied:  Yes, 
 Energies: {Ekin:  1.90284771388E+01, Epot: -2.23014884027E+01, Enl:  1.33898090991E+00}, 
 Orthoconstraint:  Yes,  #WARNING: multiply the gradient by 2.0, check this!
 calculation of S^-1: direct calculation, 
 calculate S^x: {mode: sparse, powers: {x: -1}, order:  0, 
 error estimation: [
 spin up, max / mean error:  [  2.72E-16,  6.32E-17 ], 
 spin down, max / mean error:  [  1.01E-15,  1.67E-16 ]]}, 
 correction orthoconstraint:  Yes,  #WARNING: divide the band stucture energy by 2.0, check this!
 Preconditioning:  Yes, 
 iter:  2, fnrm:  1.73E-01, Omega: -3.146881110024123E+01, D: -1.73E-01, D best: -1.73E-01, 
 Optimization: {algorithm: DIIS, history length:  4, consecutive failures:  0, 
           total failures:  0}, 
 calculate S^x: {mode: sparse, powers: {x: -1/2}, order:  0, 
 error estimation: [
 spin up, max / mean error:  [  2.55E-15,  4.90E-16 ], 
 spin down, max / mean error:  [  3.77E-15,  9.40E-16 ]]}, 
 Orthogonalization:  Yes, 
 spin up, Max deviation from unity in reorthonormalize_coeff:  1.90E-04, 
 spin up, Mean deviation from unity in reorthonormalize_coeff:  3.59E-05, 
 calculate S^x: {mode: dense, powers: {x: -1/2}, order:  0}, 
 spin down, Max deviation from unity in reorthonormalize_coeff:  8.37E-06, 
 spin down, Mean deviation from unity in reorthonormalize_coeff:  3.52E-06, 
 calculate S^x: {mode: dense, powers: {x: -1/2}, order:  0}, 
 communication strategy kernel: ALLREDUCE, reconstruct kernel:  Yes}
   -  { #-------------------------------------------------------------------------- iter: 3
 target function: ENERGY, Hamiltonian Applied:  Yes, 
 Energies: {Ekin:  1.77194263843E+01, Epot: -2.10222326112E+01, Enl:  1.33303824550E+00}, 
 Orthoconstraint:  Yes,  #WARNING: multiply the gradient by 2.0, check this!
 calculation of S^-1: direct calculation, 
 calculate S^x: {mode: sparse, powers: {x: -1}, order:  0, 
 error estimation: [
 spin up, max / mean error:  [  5.48E-16,  1.08E-16 ], 
 spin down, max / mean error:  [  4.44E-16,  8.41E-17 ]]}, 
 correction orthoconstraint:  Yes,  #WARNING: divide the band stucture energy by 2.0, check this!
 Preconditioning:  Yes, 
 iter:  3, fnrm:  1.20E-01, Omega: -3.153906508863888E+01, D: -7.03E-02, D best: -7.03E-02, 
 Optimization: {algorithm: DIIS, history length:  4, consecutive failures:  0, 
           total failures:  0}, 
 calculate S^x: {mode: sparse, powers: {x: -1/2}, order:  0, 
 error estimation: [
 spin up, max / mean error:  [  2.0E-15,  4.62E-16 ], 
 spin down, max / mean error:  [  2.0E-15,  6.29E-16 ]]}, 
 Orthogonalization:  Yes, 
 spin up, Max deviation from unity in reorthonormalize_coeff:  1.02E-04, 
 spin up, Mean deviation from unity in reorthonormalize_coeff:  2.00E-05, 
 calculate S^x: {mode: dense, powers: {x: -1/2}, order:  0}, 
 spin down, Max deviation from unity in reorthonormalize_coeff:  1.93E-05, 
 spin down, Mean deviation from unity in reorthonormalize_coeff:  5.26E-06, 
 calculate S^x: {mode: dense, powers: {x: -1/2}, order:  0}, 
 communication strategy kernel: ALLREDUCE, reconstruct kernel:  Yes}
   -  { #-------------------------------------------------------------------------- iter: 4
 target function: ENERGY, Hamiltonian Applied:  Yes, 
 Energies: {Ekin:  1.73394047246E+01, Epot: -2.06407001712E+01, Enl:  1.32572269120E+00}, 
 Orthoconstraint:  Yes,  #WARNING: multiply the gradient by 2.0, check this!
 calculation of S^-1: direct calculation, 
 calculate S^x: {mode: sparse, powers: {x: -1}, order:  0, 
 error estimation: [
 spin up, max / mean error:  [  7.74E-16,  1.16E-16 ], 
 spin down, max / mean error:  [  1.05E-15,  1.72E-16 ]]}, 
 correction orthoconstraint:  Yes,  #WARNING: divide the band stucture energy by 2.0, check this!
 Preconditioning:  Yes, 
 iter:  4, fnrm:  6.39E-02, Omega: -3.154979633077045E+01, D: -1.07E-02, D best: -1.07E-02, 
 exit criterion: net number of iterations}
   -  &final_supfun005  { #-------------------------------------------------------- iter: 4
 target function: ENERGY, 
 Energies: {Ekin:  1.73394047246E+01, Epot: -2.06407001712E+01, Enl:  1.32572269120E+00}, 
 iter:  4, fnrm:  6.39E-02, Omega: -3.154979633077045E+01, D: -1.07E-02, D best: -1.07E-02}
      #Support functions created
   - Check boundary values:
     -  {type: overall, mean / max value:  [  1.99E-03,  9.68E-03 ], warnings:  0}
     -  {type: O, mean / max value:  [  1.99E-03,  9.68E-03 ], warnings:  0}
    #=================================================================== kernel optimization
 - kernel optimization: &it_kernel005
   -  #--------------------------------------------------------------------- kernel iter: 1
     Kernel update:
       Hamiltonian application required:  No
       max dev from unity              :  5.72E-05
       mean dev from unity             :  1.05E-05
       method                          : directmin
       expansion coefficients optimization: &it_coeff005_001_001
       -  { #------------------------------------------------------------------ it coeff: 1
 communication strategy kernel: ALLREDUCE, 
 calculate S^x: {mode: dense, powers: {x: -1}, order:  0, 
 spin up, max / mean error:  [  7.74E-16,  1.19E-16 ], 
 spin down, max / mean error:  [  1.05E-15,  1.70E-16 ]}, 
 spin up, Max deviation from unity in reorthonormalize_coeff:  2.00E-15, 
 spin up, Mean deviation from unity in reorthonormalize_coeff:  4.15E-16, 
 calculate S^x: {mode: dense, powers: {x: -1/2}, order:  0}, 
 spin down, Max deviation from unity in reorthonormalize_coeff:  1.27E-06, 
 spin down, Mean deviation from unity in reorthonormalize_coeff:  3.33E-07, 
 calculate S^x: {mode: dense, powers: {x: -1/2}, order:  0}, 
 communication strategy kernel: ALLREDUCE, method: DminSD, 
 iter:  1, fnrm:  2.66E-03, eBS: -4.32630305588351938E+00, D: -2.023E-01, 
          alpha:  2.000E-01}
       -  { #------------------------------------------------------------------ it coeff: 2
 communication strategy kernel: ALLREDUCE, 
 calculate S^x: {mode: dense, powers: {x: -1}, order:  0, 
 spin up, max / mean error:  [  7.74E-16,  1.19E-16 ], 
 spin down, max / mean error:  [  1.05E-15,  1.70E-16 ]}, 
 spin up, Max deviation from unity in reorthonormalize_coeff:  1.78E-15, 
 spin up, Mean deviation from unity in reorthonormalize_coeff:  3.89E-16, 
 calculate S^x: {mode: dense, powers: {x: -1/2}, order:  0}, 
 spin down, Max deviation from unity in reorthonormalize_coeff:  9.70E-07, 
 spin down, Mean deviation from unity in reorthonormalize_coeff:  2.46E-07, 
 calculate S^x: {mode: dense, powers: {x: -1/2}, order:  0}, 
 communication strategy kernel: ALLREDUCE, method: DminSD, 
 iter:  2, fnrm:  2.19E-03, eBS: -4.52855692098922713E+00, D: -5.311E-06, 
          alpha:  2.000E-01}
       -  { #------------------------------------------------------------------ it coeff: 3
 communication strategy kernel: ALLREDUCE, 
 calculate S^x: {mode: dense, powers: {x: -1}, order:  0, 
 spin up, max / mean error:  [  7.74E-16,  1.19E-16 ], 
 spin down, max / mean error:  [  1.05E-15,  1.70E-16 ]}, 
 spin up, Max deviation from unity in reorthonormalize_coeff:  1.33E-15, 
 spin up, Mean deviation from unity in reorthonormalize_coeff:  4.11E-16, 
 calculate S^x: {mode: dense, powers: {x: -1/2}, order:  0}, 
 spin down, Max deviation from unity in reorthonormalize_coeff:  7.38E-07, 
 spin down, Mean deviation from unity in reorthonormalize_coeff:  1.85E-07, 
 calculate S^x: {mode: dense, powers: {x: -1/2}, order:  0}, 
 communication strategy kernel: ALLREDUCE, method: DminSD, 
 iter:  3, fnrm:  1.85E-03, eBS: -4.52856223219246523E+00, D: -3.807E-06, 
          alpha:  2.000E-01}
       -  { #------------------------------------------------------------------ it coeff: 4
 communication strategy kernel: ALLREDUCE, 
 calculate S^x: {mode: dense, powers: {x: -1}, order:  0, 
 spin up, max / mean error:  [  7.74E-16,  1.19E-16 ], 
 spin down, max / mean error:  [  1.05E-15,  1.70E-16 ]}, 
 spin up, Max deviation from unity in reorthonormalize_coeff:  9.99E-16, 
 spin up, Mean deviation from unity in reorthonormalize_coeff:  3.13E-16, 
 calculate S^x: {mode: dense, powers: {x: -1/2}, order:  0}, 
 spin down, Max deviation from unity in reorthonormalize_coeff:  5.61E-07, 
 spin down, Mean deviation from unity in reorthonormalize_coeff:  1.41E-07, 
 calculate S^x: {mode: dense, powers: {x: -1/2}, order:  0}, 
 communication strategy kernel: ALLREDUCE, method: DminSD, 
 iter:  4, fnrm:  1.58E-03, eBS: -4.52856603874134578E+00, D: -2.792E-06, 
          alpha:  2.000E-01}
       -  { #------------------------------------------------------------------ it coeff: 5
 communication strategy kernel: ALLREDUCE, 
 calculate S^x: {mode: dense, powers: {x: -1}, order:  0, 
 spin up, max / mean error:  [  7.74E-16,  1.19E-16 ], 
 spin down, max / mean error:  [  1.05E-15,  1.70E-16 ]}, 
 spin up, Max deviation from unity in reorthonormalize_coeff:  1.33E-15, 
 spin up, Mean deviation from unity in reorthonormalize_coeff:  2.81E-16, 
 calculate S^x: {mode: dense, powers: {x: -1/2}, order:  0}, 
 spin down, Max deviation from unity in reorthonormalize_coeff:  4.27E-07, 
 spin down, Mean deviation from unity in reorthonormalize_coeff:  1.07E-07, 
 calculate S^x: {mode: dense, powers: {x: -1/2}, order:  0}, 
 communication strategy kernel: ALLREDUCE, method: DminSD, 
 iter:  5, fnrm:  1.36E-03, eBS: -4.52856883094328477E+00, D: -2.077E-06, 
          alpha:  2.000E-01}
       -  { #------------------------------------------------------------------ it coeff: 6
 communication strategy kernel: ALLREDUCE, 
 calculate S^x: {mode: dense, powers: {x: -1}, order:  0, 
 spin up, max / mean error:  [  7.74E-16,  1.19E-16 ], 
 spin down, max / mean error:  [  1.05E-15,  1.70E-16 ]}, 
 spin up, Max deviation from unity in reorthonormalize_coeff:  8.88E-16, 
 spin up, Mean deviation from unity in reorthonormalize_coeff:  2.15E-16, 
 calculate S^x: {mode: dense, powers: {x: -1/2}, order:  0}, 
 spin down, Max deviation from unity in reorthonormalize_coeff:  3.25E-07, 
 spin down, Mean deviation from unity in reorthonormalize_coeff:  8.12E-08, 
 calculate S^x: {mode: dense, powers: {x: -1/2}, order:  0}, 
 communication strategy kernel: ALLREDUCE, method: DminSD, 
 iter:  6, fnrm:  1.18E-03, eBS: -4.52857090795714434E+00, D: -1.558E-06, 
          alpha:  2.000E-01}
       -  { #------------------------------------------------------------------ it coeff: 7
 communication strategy kernel: ALLREDUCE, 
 calculate S^x: {mode: dense, powers: {x: -1}, order:  0, 
 spin up, max / mean error:  [  7.74E-16,  1.19E-16 ], 
 spin down, max / mean error:  [  1.05E-15,  1.70E-16 ]}, 
 spin up, Max deviation from unity in reorthonormalize_coeff:  8.88E-16, 
 spin up, Mean deviation from unity in reorthonormalize_coeff:  2.39E-16, 
 calculate S^x: {mode: dense, powers: {x: -1/2}, order:  0}, 
 spin down, Max deviation from unity in reorthonormalize_coeff:  2.47E-07, 
 spin down, Mean deviation from unity in reorthonormalize_coeff:  6.18E-08, 
 calculate S^x: {mode: dense, powers: {x: -1/2}, order:  0}, 
 communication strategy kernel: ALLREDUCE, method: DminSD, 
 iter:  7, fnrm:  1.02E-03, eBS: -4.52857246627400123E+00, D: -1.175E-06, 
          alpha:  2.000E-01}
       -  { #------------------------------------------------------------------ it coeff: 8
 communication strategy kernel: ALLREDUCE, 
 calculate S^x: {mode: dense, powers: {x: -1}, order:  0, 
 spin up, max / mean error:  [  7.74E-16,  1.19E-16 ], 
 spin down, max / mean error:  [  1.05E-15,  1.70E-16 ]}, 
 spin up, Max deviation from unity in reorthonormalize_coeff:  8.88E-16, 
 spin up, Mean deviation from unity in reorthonormalize_coeff:  2.76E-16, 
 calculate S^x: {mode: dense, powers: {x: -1/2}, order:  0}, 
 spin down, Max deviation from unity in reorthonormalize_coeff:  1.88E-07, 
 spin down, Mean deviation from unity in reorthonormalize_coeff:  4.70E-08, 
 calculate S^x: {mode: dense, powers: {x: -1/2}, order:  0}, 
 communication strategy kernel: ALLREDUCE, method: DminSD, 
 iter:  8, fnrm:  8.90E-04, eBS: -4.52857364163630827E+00, D: -8.894E-07, 
          alpha:  2.000E-01}
       Coefficients available          :  Yes
     Hamiltonian update: {
 Energies: {Ekin:  2.03446025613E+01, Epot: -2.37776869164E+01, Enl:  1.55380353799E+00, 
              EH:  4.50075892760E+01,  EXC: -7.43301377087E+00, EvXC: -9.64917414293E+00}, 
    Total charge:  1.199999937515E+01, 
 Poisson Solver: {BC: Free, Box:  [  97,  97,  111 ], MPI tasks:  8}}
     summary: [ {kernel method: DMIN, mix entity: DENS, mix hist:  6, conv crit:  6.39E-12, 
 iter:  1, delta:  6.40E-06, energy: -3.15498216526755897E+01, D: -2.543E-01}]
   -  #--------------------------------------------------------------------- kernel iter: 2
     Kernel update:
       Hamiltonian application required:  Yes
       max dev from unity              :  5.72E-05
       mean dev from unity             :  1.05E-05
       method                          : directmin
       expansion coefficients optimization: &it_coeff005_001_002
       -  { #------------------------------------------------------------------ it coeff: 1
 communication strategy kernel: ALLREDUCE, 
 calculate S^x: {mode: dense, powers: {x: -1}, order:  0, 
 spin up, max / mean error:  [  7.74E-16,  1.19E-16 ], 
 spin down, max / mean error:  [  1.05E-15,  1.70E-16 ]}, 
 spin up, Max deviation from unity in reorthonormalize_coeff:  1.11E-15, 
 spin up, Mean deviation from unity in reorthonormalize_coeff:  3.11E-16, 
 calculate S^x: {mode: dense, powers: {x: -1/2}, order:  0}, 
 spin down, Max deviation from unity in reorthonormalize_coeff:  1.39E-06, 
 spin down, Mean deviation from unity in reorthonormalize_coeff:  3.66E-07, 
 calculate S^x: {mode: dense, powers: {x: -1/2}, order:  0}, 
 communication strategy kernel: ALLREDUCE, method: DminSD, 
 iter:  1, fnrm:  2.48E-03, eBS: -4.52857453107648311E+00, D: -2.378E-01, 
          alpha:  2.000E-01}
       -  { #------------------------------------------------------------------ it coeff: 2
 communication strategy kernel: ALLREDUCE, 
 calculate S^x: {mode: dense, powers: {x: -1}, order:  0, 
 spin up, max / mean error:  [  7.74E-16,  1.19E-16 ], 
 spin down, max / mean error:  [  1.05E-15,  1.70E-16 ]}, 
 spin up, Max deviation from unity in reorthonormalize_coeff:  8.88E-16, 
 spin up, Mean deviation from unity in reorthonormalize_coeff:  3.14E-16, 
 calculate S^x: {mode: dense, powers: {x: -1/2}, order:  0}, 
 spin down, Max deviation from unity in reorthonormalize_coeff:  4.81E-07, 
 spin down, Mean deviation from unity in reorthonormalize_coeff:  1.27E-07, 
 calculate S^x: {mode: dense, powers: {x: -1/2}, order:  0}, 
 communication strategy kernel: ALLREDUCE, method: DminSD, 
 iter:  2, fnrm:  1.47E-03, eBS: -4.76639968546146875E+00, D: -2.063E-06, 
          alpha:  2.000E-01}
       -  { #------------------------------------------------------------------ it coeff: 3
 communication strategy kernel: ALLREDUCE, 
 calculate S^x: {mode: dense, powers: {x: -1}, order:  0, 
 spin up, max / mean error:  [  7.74E-16,  1.19E-16 ], 
 spin down, max / mean error:  [  1.05E-15,  1.70E-16 ]}, 
 spin up, Max deviation from unity in reorthonormalize_coeff:  9.99E-16, 
 spin up, Mean deviation from unity in reorthonormalize_coeff:  2.97E-16, 
 calculate S^x: {mode: dense, powers: {x: -1/2}, order:  0}, 
 spin down, Max deviation from unity in reorthonormalize_coeff:  1.66E-07, 
 spin down, Mean deviation from unity in reorthonormalize_coeff:  4.41E-08, 
 calculate S^x: {mode: dense, powers: {x: -1/2}, order:  0}, 
 communication strategy kernel: ALLREDUCE, method: DminSD, 
 iter:  3, fnrm:  8.77E-04, eBS: -4.76640174818579609E+00, D: -7.404E-07, 
          alpha:  2.000E-01}
       -  { #------------------------------------------------------------------ it coeff: 4
 communication strategy kernel: ALLREDUCE, 
 calculate S^x: {mode: dense, powers: {x: -1}, order:  0, 
 spin up, max / mean error:  [  7.74E-16,  1.19E-16 ], 
 spin down, max / mean error:  [  1.05E-15,  1.70E-16 ]}, 
 spin up, Max deviation from unity in reorthonormalize_coeff:  1.11E-15, 
 spin up, Mean deviation from unity in reorthonormalize_coeff:  2.79E-16, 
 calculate S^x: {mode: dense, powers: {x: -1/2}, order:  0}, 
 spin down, Max deviation from unity in reorthonormalize_coeff:  5.74E-08, 
 spin down, Mean deviation from unity in reorthonormalize_coeff:  1.55E-08, 
 calculate S^x: {mode: dense, powers: {x: -1/2}, order:  0}, 
 communication strategy kernel: ALLREDUCE, method: DminSD, 
 iter:  4, fnrm:  5.33E-04, eBS: -4.76640248862187299E+00, D: -2.761E-07, 
          alpha:  2.000E-01}
       -  { #------------------------------------------------------------------ it coeff: 5
 communication strategy kernel: ALLREDUCE, 
 calculate S^x: {mode: dense, powers: {x: -1}, order:  0, 
 spin up, max / mean error:  [  7.74E-16,  1.19E-16 ], 
 spin down, max / mean error:  [  1.05E-15,  1.70E-16 ]}, 
 spin up, Max deviation from unity in reorthonormalize_coeff:  9.99E-16, 
 spin up, Mean deviation from unity in reorthonormalize_coeff:  3.28E-16, 
 calculate S^x: {mode: dense, powers: {x: -1/2}, order:  0}, 
 spin down, Max deviation from unity in reorthonormalize_coeff:  1.98E-08, 
 spin down, Mean deviation from unity in reorthonormalize_coeff:  5.57E-09, 
 calculate S^x: {mode: dense, powers: {x: -1/2}, order:  0}, 
 communication strategy kernel: ALLREDUCE, method: DminSD, 
 iter:  5, fnrm:  3.34E-04, eBS: -4.76640276477025804E+00, D: -1.101E-07, 
          alpha:  2.000E-01}
       -  { #------------------------------------------------------------------ it coeff: 6
 communication strategy kernel: ALLREDUCE, 
 calculate S^x: {mode: dense, powers: {x: -1}, order:  0, 
 spin up, max / mean error:  [  7.74E-16,  1.19E-16 ], 
 spin down, max / mean error:  [  1.05E-15,  1.70E-16 ]}, 
 spin up, Max deviation from unity in reorthonormalize_coeff:  1.11E-15, 
 spin up, Mean deviation from unity in reorthonormalize_coeff:  3.29E-16, 
 calculate S^x: {mode: dense, powers: {x: -1/2}, order:  0}, 
 spin down, Max deviation from unity in reorthonormalize_coeff:  6.85E-09, 
 spin down, Mean deviation from unity in reorthonormalize_coeff:  2.15E-09, 
 calculate S^x: {mode: dense, powers: {x: -1/2}, order:  0}, 
 communication strategy kernel: ALLREDUCE, method: DminSD, 
 iter:  6, fnrm:  2.19E-04, eBS: -4.76640287483406500E+00, D: -4.874E-08, 
          alpha:  2.000E-01}
       -  { #------------------------------------------------------------------ it coeff: 7
 communication strategy kernel: ALLREDUCE, 
 calculate S^x: {mode: dense, powers: {x: -1}, order:  0, 
 spin up, max / mean error:  [  7.74E-16,  1.19E-16 ], 
 spin down, max / mean error:  [  1.05E-15,  1.70E-16 ]}, 
 spin up, Max deviation from unity in reorthonormalize_coeff:  1.22E-15, 
 spin up, Mean deviation from unity in reorthonormalize_coeff:  3.41E-16, 
 calculate S^x: {mode: dense, powers: {x: -1/2}, order:  0}, 
 spin down, Max deviation from unity in reorthonormalize_coeff:  2.88E-09, 
 spin down, Mean deviation from unity in reorthonormalize_coeff:  9.99E-10, 
 calculate S^x: {mode: dense, powers: {x: -1/2}, order:  0}, 
 communication strategy kernel: ALLREDUCE, method: DminSD, 
 iter:  7, fnrm:  1.54E-04, eBS: -4.76640292357625306E+00, D: -2.480E-08, 
          alpha:  2.000E-01}
       -  { #------------------------------------------------------------------ it coeff: 8
 communication strategy kernel: ALLREDUCE, 
 calculate S^x: {mode: dense, powers: {x: -1}, order:  0, 
 spin up, max / mean error:  [  7.74E-16,  1.19E-16 ], 
 spin down, max / mean error:  [  1.05E-15,  1.70E-16 ]}, 
 spin up, Max deviation from unity in reorthonormalize_coeff:  2.22E-15, 
 spin up, Mean deviation from unity in reorthonormalize_coeff:  4.67E-16, 
 calculate S^x: {mode: dense, powers: {x: -1/2}, order:  0}, 
 spin down, Max deviation from unity in reorthonormalize_coeff:  2.20E-09, 
 spin down, Mean deviation from unity in reorthonormalize_coeff:  6.05E-10, 
 calculate S^x: {mode: dense, powers: {x: -1/2}, order:  0}, 
 communication strategy kernel: ALLREDUCE, method: DminSD, 
 iter:  8, fnrm:  1.16E-04, eBS: -4.76640294837618850E+00, D: -1.455E-08, 
          alpha:  2.000E-01}
       Kohn-Sham residue               :  9.659E-02
       Coefficients available          :  Yes
     alpha                             :  0.1
     energydiff                        :  3.082157827488885E-002
     Hamiltonian update: {
 Energies: {Ekin:  1.73394047246E+01, Epot: -2.08055794833E+01, Enl:  1.32572269120E+00, 
              EH:  4.47237000463E+01,  EXC: -7.38284367554E+00, EvXC: -9.58376482798E+00}, 
    Total charge:  1.199999937520E+01, 
 Poisson Solver: {BC: Free, Box:  [  97,  97,  111 ], MPI tasks:  8}}
     summary: [ {kernel method: DMIN, mix entity: DENS, mix hist:  6, conv crit:  6.39E-12, 
 iter:  2, delta:  6.08E-06, energy: -3.15190000744007008E+01, D:  3.082E-02}]
   -  #--------------------------------------------------------------------- kernel iter: 3
     Kernel update:
       Hamiltonian application required:  Yes
       max dev from unity              :  5.72E-05
       mean dev from unity             :  1.05E-05
       method                          : directmin
       expansion coefficients optimization: &it_coeff005_001_003
       -  { #------------------------------------------------------------------ it coeff: 1
 communication strategy kernel: ALLREDUCE, 
 calculate S^x: {mode: dense, powers: {x: -1}, order:  0, 
 spin up, max / mean error:  [  7.74E-16,  1.19E-16 ], 
 spin down, max / mean error:  [  1.05E-15,  1.70E-16 ]}, 
 spin up, Max deviation from unity in reorthonormalize_coeff:  6.66E-16, 
 spin up, Mean deviation from unity in reorthonormalize_coeff:  2.51E-16, 
 calculate S^x: {mode: dense, powers: {x: -1/2}, order:  0}, 
 spin down, Max deviation from unity in reorthonormalize_coeff:  1.26E-04, 
 spin down, Mean deviation from unity in reorthonormalize_coeff:  3.34E-05, 
 calculate S^x: {mode: dense, powers: {x: -1/2}, order:  0}, 
 communication strategy kernel: ALLREDUCE, method: DminSD, 
 iter:  1, fnrm:  4.81E-02, eBS: -4.76640296292919530E+00, D: -4.448E+00, 
          alpha:  1.000E-01}
       -  { #------------------------------------------------------------------ it coeff: 2
 communication strategy kernel: ALLREDUCE, 
 calculate S^x: {mode: dense, powers: {x: -1}, order:  0, 
 spin up, max / mean error:  [  7.74E-16,  1.19E-16 ], 
 spin down, max / mean error:  [  1.05E-15,  1.70E-16 ]}, 
 spin up, Max deviation from unity in reorthonormalize_coeff:  1.11E-15, 
 spin up, Mean deviation from unity in reorthonormalize_coeff:  3.10E-16, 
 calculate S^x: {mode: dense, powers: {x: -1/2}, order:  0}, 
 spin down, Max deviation from unity in reorthonormalize_coeff:  8.67E-05, 
 spin down, Mean deviation from unity in reorthonormalize_coeff:  2.29E-05, 
 calculate S^x: {mode: dense, powers: {x: -1/2}, order:  0}, 
 communication strategy kernel: ALLREDUCE, method: DminSD, 
 iter:  2, fnrm:  4.01E-02, eBS: -9.21470212328280880E+00, D: -8.837E-04, 
          alpha:  1.000E-01}
       -  { #------------------------------------------------------------------ it coeff: 3
 communication strategy kernel: ALLREDUCE, 
 calculate S^x: {mode: dense, powers: {x: -1}, order:  0, 
 spin up, max / mean error:  [  7.74E-16,  1.19E-16 ], 
 spin down, max / mean error:  [  1.05E-15,  1.70E-16 ]}, 
 spin up, Max deviation from unity in reorthonormalize_coeff:  9.02E-16, 
 spin up, Mean deviation from unity in reorthonormalize_coeff:  3.22E-16, 
 calculate S^x: {mode: dense, powers: {x: -1/2}, order:  0}, 
 spin down, Max deviation from unity in reorthonormalize_coeff:  5.95E-05, 
 spin down, Mean deviation from unity in reorthonormalize_coeff:  1.57E-05, 
 calculate S^x: {mode: dense, powers: {x: -1/2}, order:  0}, 
 communication strategy kernel: ALLREDUCE, method: DminSD, 
 iter:  3, fnrm:  3.35E-02, eBS: -9.21558584205165410E+00, D: -6.171E-04, 
          alpha:  1.000E-01}
       -  { #------------------------------------------------------------------ it coeff: 4
 communication strategy kernel: ALLREDUCE, 
 calculate S^x: {mode: dense, powers: {x: -1}, order:  0, 
 spin up, max / mean error:  [  7.74E-16,  1.19E-16 ], 
 spin down, max / mean error:  [  1.05E-15,  1.70E-16 ]}, 
 spin up, Max deviation from unity in reorthonormalize_coeff:  9.99E-16, 
 spin up, Mean deviation from unity in reorthonormalize_coeff:  3.30E-16, 
 calculate S^x: {mode: dense, powers: {x: -1/2}, order:  0}, 
 spin down, Max deviation from unity in reorthonormalize_coeff:  4.08E-05, 
 spin down, Mean deviation from unity in reorthonormalize_coeff:  1.08E-05, 
 calculate S^x: {mode: dense, powers: {x: -1/2}, order:  0}, 
 communication strategy kernel: ALLREDUCE, method: DminSD, 
 iter:  4, fnrm:  2.80E-02, eBS: -9.21620289354903122E+00, D: -4.335E-04, 
          alpha:  1.000E-01}
       -  { #------------------------------------------------------------------ it coeff: 5
 communication strategy kernel: ALLREDUCE, 
 calculate S^x: {mode: dense, powers: {x: -1}, order:  0, 
 spin up, max / mean error:  [  7.74E-16,  1.19E-16 ], 
 spin down, max / mean error:  [  1.05E-15,  1.70E-16 ]}, 
 spin up, Max deviation from unity in reorthonormalize_coeff:  6.66E-16, 
 spin up, Mean deviation from unity in reorthonormalize_coeff:  2.73E-16, 
 calculate S^x: {mode: dense, powers: {x: -1/2}, order:  0}, 
 spin down, Max deviation from unity in reorthonormalize_coeff:  2.80E-05, 
 spin down, Mean deviation from unity in reorthonormalize_coeff:  7.47E-06, 
 calculate S^x: {mode: dense, powers: {x: -1/2}, order:  0}, 
 communication strategy kernel: ALLREDUCE, method: DminSD, 
 iter:  5, fnrm:  2.36E-02, eBS: -9.21663642331204258E+00, D: -3.068E-04, 
          alpha:  1.000E-01}
       -  { #------------------------------------------------------------------ it coeff: 6
 communication strategy kernel: ALLREDUCE, 
 calculate S^x: {mode: dense, powers: {x: -1}, order:  0, 
 spin up, max / mean error:  [  7.74E-16,  1.19E-16 ], 
 spin down, max / mean error:  [  1.05E-15,  1.70E-16 ]}, 
 spin up, Max deviation from unity in reorthonormalize_coeff:  1.11E-15, 
 spin up, Mean deviation from unity in reorthonormalize_coeff:  3.34E-16, 
 calculate S^x: {mode: dense, powers: {x: -1/2}, order:  0}, 
 spin down, Max deviation from unity in reorthonormalize_coeff:  1.92E-05, 
 spin down, Mean deviation from unity in reorthonormalize_coeff:  5.17E-06, 
 calculate S^x: {mode: dense, powers: {x: -1/2}, order:  0}, 
 communication strategy kernel: ALLREDUCE, method: DminSD, 
 iter:  6, fnrm:  1.99E-02, eBS: -9.21694327083940834E+00, D: -2.191E-04, 
          alpha:  1.000E-01}
       -  { #------------------------------------------------------------------ it coeff: 7
 communication strategy kernel: ALLREDUCE, 
 calculate S^x: {mode: dense, powers: {x: -1}, order:  0, 
 spin up, max / mean error:  [  7.74E-16,  1.19E-16 ], 
 spin down, max / mean error:  [  1.05E-15,  1.70E-16 ]}, 
 spin up, Max deviation from unity in reorthonormalize_coeff:  8.88E-16, 
 spin up, Mean deviation from unity in reorthonormalize_coeff:  2.56E-16, 
 calculate S^x: {mode: dense, powers: {x: -1/2}, order:  0}, 
 spin down, Max deviation from unity in reorthonormalize_coeff:  1.32E-05, 
 spin down, Mean deviation from unity in reorthonormalize_coeff:  3.60E-06, 
 calculate S^x: {mode: dense, powers: {x: -1/2}, order:  0}, 
 communication strategy kernel: ALLREDUCE, method: DminSD, 
 iter:  7, fnrm:  1.69E-02, eBS: -9.21716237127951388E+00, D: -1.581E-04, 
          alpha:  1.000E-01}
       -  { #------------------------------------------------------------------ it coeff: 8
 communication strategy kernel: ALLREDUCE, 
 calculate S^x: {mode: dense, powers: {x: -1}, order:  0, 
 spin up, max / mean error:  [  7.74E-16,  1.19E-16 ], 
 spin down, max / mean error:  [  1.05E-15,  1.70E-16 ]}, 
 spin up, Max deviation from unity in reorthonormalize_coeff:  7.52E-16, 
 spin up, Mean deviation from unity in reorthonormalize_coeff:  2.57E-16, 
 calculate S^x: {mode: dense, powers: {x: -1/2}, order:  0}, 
 spin down, Max deviation from unity in reorthonormalize_coeff:  9.04E-06, 
 spin down, Mean deviation from unity in reorthonormalize_coeff:  2.52E-06, 
 calculate S^x: {mode: dense, powers: {x: -1/2}, order:  0}, 
 communication strategy kernel: ALLREDUCE, method: DminSD, 
 iter:  8, fnrm:  1.44E-02, eBS: -9.21732045141293099E+00, D: -1.154E-04, 
          alpha:  1.000E-01}
       Kohn-Sham residue               :  2.164E-01
       Coefficients available          :  Yes
     alpha                             :  5.0000000000000003E-002
     energydiff                        :  0.2821794229132522
     Hamiltonian update: {
 Energies: {Ekin:  1.73394047246E+01, Epot: -2.38919361632E+01, Enl:  1.32572269120E+00, 
              EH:  3.97276786632E+01,  EXC: -6.50375043448E+00, EvXC: -8.44186256201E+00}, 
    Total charge:  1.199999937574E+01, 
 Poisson Solver: {BC: Free, Box:  [  97,  97,  111 ], MPI tasks:  8}}
     summary: [ {kernel method: DMIN, mix entity: DENS, mix hist:  6, conv crit:  6.39E-12, 
 iter:  3, delta:  3.69E-07, energy: -3.12368206514874487E+01, D:  2.822E-01}]
   -  #--------------------------------------------------------------------- kernel iter: 4
     Kernel update:
       Hamiltonian application required:  Yes
       max dev from unity              :  5.72E-05
       mean dev from unity             :  1.05E-05
       method                          : directmin
       expansion coefficients optimization: &it_coeff005_001_004
       -  { #------------------------------------------------------------------ it coeff: 1
 communication strategy kernel: ALLREDUCE, 
 calculate S^x: {mode: dense, powers: {x: -1}, order:  0, 
 spin up, max / mean error:  [  7.74E-16,  1.19E-16 ], 
 spin down, max / mean error:  [  1.05E-15,  1.70E-16 ]}, 
 spin up, Max deviation from unity in reorthonormalize_coeff:  1.33E-15, 
 spin up, Mean deviation from unity in reorthonormalize_coeff:  3.75E-16, 
 calculate S^x: {mode: dense, powers: {x: -1/2}, order:  0}, 
 spin down, Max deviation from unity in reorthonormalize_coeff:  1.53E-06, 
 spin down, Mean deviation from unity in reorthonormalize_coeff:  4.38E-07, 
 calculate S^x: {mode: dense, powers: {x: -1/2}, order:  0}, 
 communication strategy kernel: ALLREDUCE, method: DminSD, 
 iter:  1, fnrm:  1.22E-02, eBS: -9.21743589817740805E+00, D:  2.141E-03, 
          alpha:  5.000E-02}
       -  { #------------------------------------------------------------------ it coeff: 2
 communication strategy kernel: ALLREDUCE, 
 calculate S^x: {mode: dense, powers: {x: -1}, order:  0, 
 spin up, max / mean error:  [  7.74E-16,  1.19E-16 ], 
 spin down, max / mean error:  [  1.05E-15,  1.70E-16 ]}, 
 spin up, Max deviation from unity in reorthonormalize_coeff:  1.33E-15, 
 spin up, Mean deviation from unity in reorthonormalize_coeff:  3.19E-16, 
 calculate S^x: {mode: dense, powers: {x: -1/2}, order:  0}, 
 spin down, Max deviation from unity in reorthonormalize_coeff:  1.28E-06, 
 spin down, Mean deviation from unity in reorthonormalize_coeff:  3.74E-07, 
 calculate S^x: {mode: dense, powers: {x: -1/2}, order:  0}, 
 communication strategy kernel: ALLREDUCE, method: DminSD, 
 iter:  2, fnrm:  1.14E-02, eBS: -9.21529496854600971E+00, D: -3.764E-05, 
          alpha:  5.000E-02}
       -  { #------------------------------------------------------------------ it coeff: 3
 communication strategy kernel: ALLREDUCE, 
 calculate S^x: {mode: dense, powers: {x: -1}, order:  0, 
 spin up, max / mean error:  [  7.74E-16,  1.19E-16 ], 
 spin down, max / mean error:  [  1.05E-15,  1.70E-16 ]}, 
 spin up, Max deviation from unity in reorthonormalize_coeff:  1.55E-15, 
 spin up, Mean deviation from unity in reorthonormalize_coeff:  4.03E-16, 
 calculate S^x: {mode: dense, powers: {x: -1/2}, order:  0}, 
 spin down, Max deviation from unity in reorthonormalize_coeff:  1.07E-06, 
 spin down, Mean deviation from unity in reorthonormalize_coeff:  3.20E-07, 
 calculate S^x: {mode: dense, powers: {x: -1/2}, order:  0}, 
 communication strategy kernel: ALLREDUCE, method: DminSD, 
 iter:  3, fnrm:  1.06E-02, eBS: -9.21533260879652261E+00, D: -3.284E-05, 
          alpha:  5.000E-02}
       -  { #------------------------------------------------------------------ it coeff: 4
 communication strategy kernel: ALLREDUCE, 
 calculate S^x: {mode: dense, powers: {x: -1}, order:  0, 
 spin up, max / mean error:  [  7.74E-16,  1.19E-16 ], 
 spin down, max / mean error:  [  1.05E-15,  1.70E-16 ]}, 
 spin up, Max deviation from unity in reorthonormalize_coeff:  8.88E-16, 
 spin up, Mean deviation from unity in reorthonormalize_coeff:  2.99E-16, 
 calculate S^x: {mode: dense, powers: {x: -1/2}, order:  0}, 
 spin down, Max deviation from unity in reorthonormalize_coeff:  8.94E-07, 
 spin down, Mean deviation from unity in reorthonormalize_coeff:  2.75E-07, 
 calculate S^x: {mode: dense, powers: {x: -1/2}, order:  0}, 
 communication strategy kernel: ALLREDUCE, method: DminSD, 
 iter:  4, fnrm:  9.95E-03, eBS: -9.21536544565255333E+00, D: -2.875E-05, 
          alpha:  5.000E-02}
       -  { #------------------------------------------------------------------ it coeff: 5
 communication strategy kernel: ALLREDUCE, 
 calculate S^x: {mode: dense, powers: {x: -1}, order:  0, 
 spin up, max / mean error:  [  7.74E-16,  1.19E-16 ], 
 spin down, max / mean error:  [  1.05E-15,  1.70E-16 ]}, 
 spin up, Max deviation from unity in reorthonormalize_coeff:  1.55E-15, 
 spin up, Mean deviation from unity in reorthonormalize_coeff:  3.96E-16, 
 calculate S^x: {mode: dense, powers: {x: -1/2}, order:  0}, 
 spin down, Max deviation from unity in reorthonormalize_coeff:  7.47E-07, 
 spin down, Mean deviation from unity in reorthonormalize_coeff:  2.38E-07, 
 calculate S^x: {mode: dense, powers: {x: -1/2}, order:  0}, 
 communication strategy kernel: ALLREDUCE, method: DminSD, 
 iter:  5, fnrm:  9.32E-03, eBS: -9.21539419773720780E+00, D: -2.527E-05, 
          alpha:  5.000E-02}
       -  { #------------------------------------------------------------------ it coeff: 6
 communication strategy kernel: ALLREDUCE, 
 calculate S^x: {mode: dense, powers: {x: -1}, order:  0, 
 spin up, max / mean error:  [  7.74E-16,  1.19E-16 ], 
 spin down, max / mean error:  [  1.05E-15,  1.70E-16 ]}, 
 spin up, Max deviation from unity in reorthonormalize_coeff:  1.22E-15, 
 spin up, Mean deviation from unity in reorthonormalize_coeff:  3.74E-16, 
 calculate S^x: {mode: dense, powers: {x: -1/2}, order:  0}, 
 spin down, Max deviation from unity in reorthonormalize_coeff:  6.24E-07, 
 spin down, Mean deviation from unity in reorthonormalize_coeff:  2.07E-07, 
 calculate S^x: {mode: dense, powers: {x: -1/2}, order:  0}, 
 communication strategy kernel: ALLREDUCE, method: DminSD, 
 iter:  6, fnrm:  8.75E-03, eBS: -9.21541946938798873E+00, D: -2.230E-05, 
          alpha:  5.000E-02}
       -  { #------------------------------------------------------------------ it coeff: 7
 communication strategy kernel: ALLREDUCE, 
 calculate S^x: {mode: dense, powers: {x: -1}, order:  0, 
 spin up, max / mean error:  [  7.74E-16,  1.19E-16 ], 
 spin down, max / mean error:  [  1.05E-15,  1.70E-16 ]}, 
 spin up, Max deviation from unity in reorthonormalize_coeff:  1.44E-15, 
 spin up, Mean deviation from unity in reorthonormalize_coeff:  3.37E-16, 
 calculate S^x: {mode: dense, powers: {x: -1/2}, order:  0}, 
 spin down, Max deviation from unity in reorthonormalize_coeff:  5.21E-07, 
 spin down, Mean deviation from unity in reorthonormalize_coeff:  1.81E-07, 
 calculate S^x: {mode: dense, powers: {x: -1/2}, order:  0}, 
 communication strategy kernel: ALLREDUCE, method: DminSD, 
 iter:  7, fnrm:  8.23E-03, eBS: -9.21544176923745439E+00, D: -1.976E-05, 
          alpha:  5.000E-02}
       -  { #------------------------------------------------------------------ it coeff: 8
 communication strategy kernel: ALLREDUCE, 
 calculate S^x: {mode: dense, powers: {x: -1}, order:  0, 
 spin up, max / mean error:  [  7.74E-16,  1.19E-16 ], 
 spin down, max / mean error:  [  1.05E-15,  1.70E-16 ]}, 
 spin up, Max deviation from unity in reorthonormalize_coeff:  1.03E-15, 
 spin up, Mean deviation from unity in reorthonormalize_coeff:  3.61E-16, 
 calculate S^x: {mode: dense, powers: {x: -1/2}, order:  0}, 
 spin down, Max deviation from unity in reorthonormalize_coeff:  4.36E-07, 
 spin down, Mean deviation from unity in reorthonormalize_coeff:  1.60E-07, 
 calculate S^x: {mode: dense, powers: {x: -1/2}, order:  0}, 
 communication strategy kernel: ALLREDUCE, method: DminSD, 
 iter:  8, fnrm:  7.76E-03, eBS: -9.21546152574504163E+00, D: -1.757E-05, 
          alpha:  5.000E-02}
       Kohn-Sham residue               :  2.163E-01
       Coefficients available          :  Yes
     alpha                             :  5.5000000000000007E-002
     energydiff                        : -2.1394275566422039E-004
     Hamiltonian update: {
 Energies: {Ekin:  1.73394047246E+01, Epot: -2.38904922490E+01, Enl:  1.32572269120E+00, 
              EH:  3.97299227661E+01,  EXC: -6.50397230850E+00, EvXC: -8.44215779820E+00}, 
    Total charge:  1.199999937579E+01, 
 Poisson Solver: {BC: Free, Box:  [  97,  97,  111 ], MPI tasks:  8}}
     summary: [ {kernel method: DMIN, mix entity: DENS, mix hist:  6, conv crit:  6.39E-12, 
 iter:  4, delta:  4.27E-07, energy: -3.12370345942431129E+01, D: -2.139E-04}]
   -  &final_kernel005  { #-------------------------------------------------------- iter: 5
 summary: [ {kernel method: DMIN, mix entity: DENS, mix hist:  6, conv crit:  6.39E-12, 
 iter:  5, delta:  4.27E-07, energy: -3.12370345942431129E+01, D: -2.139E-04}]}
    #================================================================= Summary of both steps
   self consistency summary: &it_sc005
   -  {iter:  5, Omega: ENERGY,  #WARNING: support function optimization not converged
 kernel optimization: DIRMIN,  #WARNING: density optimization not converged
 iter high:  5, delta out:  6.408E-06, energy: -3.12370345942431129E+01, D:  5.853E-02}
    #========================================================================= final results
   self consistency summary:
   -  {iter:  5, 
 Energies: {Ekin:  1.73394047246E+01, Epot: -2.38904922490E+01, Enl:  1.32572269120E+00, 
              EH:  3.96971061051E+01,  EXC: -6.49933116016E+00, EvXC: -8.43609447004E+00}, 
       iter high:  5,            delta out:  6.408E-06, 
          energy: -3.12370345942431129E+01,                       D:  0.000E+00,  #FINAL
 }
 Total charge                          :  1.199999937579E+01
  #---------------------------------------------------------------------- Forces Calculation
 Poisson Solver:
   BC                                  : Free
   Box                                 :  [  97,  97,  111 ]
   MPI tasks                           :  8
 Electric Dipole Moment (AU):
   P vector                            :  [ -8.8044E-03, -8.8093E-03, -1.0103E-01 ]
   norm(P)                             :  1.017927E-01
 Electric Dipole Moment (Debye):
<<<<<<< HEAD
   P vector                            :  [ -2.2427E-02, -2.2440E-02, -2.5780E-01 ]
   norm(P)                             :  2.597431E-01
 Calculate local forces: Yes
=======
   P vector                            :  [ -2.2379E-02, -2.2391E-02, -2.5679E-01 ]
   norm(P)                             :  2.587311E-01
 Calculate local forces: {Leaked force:  0.00000E+00}
>>>>>>> 4593cebc
 Calculate Non Local forces            :  Yes
  #-------------------------------- Warnings obtained during the run, check their relevance!
 WARNINGS:
 - Do not call check_communications in the linear scaling version!
 - support function optimization not converged
 - density optimization not converged
 - multiply the gradient by 2.0, check this!
 - divide the band stucture energy by 2.0, check this!
  #-------------------------------------------------------------------- Timing for root process
 Timings for root process:
   CPU time (s)                        :  19.38
   Elapsed time (s)                    :  19.44
 BigDFT infocode                       :  0
 Average noise forces: {x: -6.92692789E-04, y: -6.45019366E-04, z:  2.51615004E-03, 
                    total:  2.68828650E-03}
 Clean forces norm (Ha/Bohr): {maxval:  1.541809318267E+00, fnrm2:  4.754351947789E+00}
 Raw forces norm (Ha/Bohr): {maxval:  1.543588745704E+00, fnrm2:  4.754359250402E+00}
  #------------------------------------------------------------------------------ Atomic Forces
 Atomic Forces (Ha/Bohr):
 -  {O: [ 2.710505431214E-20, -1.355252715607E-20, -1.541809318267E+00]} # 0001
 -  {O: [-2.710505431214E-20, -4.065758146821E-20,  1.541809318267E+00]} # 0002
 Energy (Hartree)                      : -3.12370345942431129E+01
 Memory Consumption Report:
   Tot. No. of Allocations             :  18445
   Tot. No. of Deallocations           :  18445
   Remaining Memory (B)                :  0
   Memory occupation:
     Peak Value (MB)                   :  199.193
     for the array                     : psir
     in the routine                    : LocalHamiltonianApplication
     Memory Peak of process            : 254.780 MB
 Walltime since initialization         : 00:00:19.892066879
 Max No. of dictionaries used          :  5726 #( 873 still in use)
 Number of dictionary folders allocated:  1<|MERGE_RESOLUTION|>--- conflicted
+++ resolved
@@ -3923,15 +3923,9 @@
    P vector                            :  [ -8.8044E-03, -8.8093E-03, -1.0103E-01 ]
    norm(P)                             :  1.017927E-01
  Electric Dipole Moment (Debye):
-<<<<<<< HEAD
-   P vector                            :  [ -2.2427E-02, -2.2440E-02, -2.5780E-01 ]
-   norm(P)                             :  2.597431E-01
- Calculate local forces: Yes
-=======
    P vector                            :  [ -2.2379E-02, -2.2391E-02, -2.5679E-01 ]
    norm(P)                             :  2.587311E-01
- Calculate local forces: {Leaked force:  0.00000E+00}
->>>>>>> 4593cebc
+ Calculate local forces: Yes
  Calculate Non Local forces            :  Yes
   #-------------------------------- Warnings obtained during the run, check their relevance!
  WARNINGS:
