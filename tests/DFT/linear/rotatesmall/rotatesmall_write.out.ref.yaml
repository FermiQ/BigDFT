--- conflicted
+++ resolved
@@ -25,23 +25,9 @@
    |     |     |     |     |     |         D               T    T
    |     |     |     |     |     |   DDDDDD       F         TTTT
    |_____|_____|_____|_____|_____|______                    www.bigdft.org   "
-
+ 
  Reference Paper                       : The Journal of Chemical Physics 129, 014109 (2008)
  Version Number                        : 1.7.0.32
-<<<<<<< HEAD
- Timestamp of this run                 : 2013-11-05 17:47:24.368
- Root process Hostname                 : moutarde
- Number of MPI tasks                   :  6
- OpenMP parallelization                :  No
- MPI tasks of root process node        :  6
-  #------------------------------------------------------------------ Code compiling options
- Compilation options:
-   Configure arguments                 : " 'FC=mpif90'"
-   Compilers (CC, FC, CXX)             :  [ gcc, mpif90, g++ ]
-   Compiler flags:
-     CFLAGS                            : -g -O2
-     FCFLAGS                           : -g -O2
-=======
  Timestamp of this run                 : 2013-11-07 10:34:45.628
  Root process Hostname                 : girofle
  Number of MPI tasks                   :  3
@@ -62,7 +48,6 @@
    Compiler flags:
      CFLAGS                            : -g -O2
      FCFLAGS                           : -O2 -xSSE4.2 -openmp
->>>>>>> 2cfe1ba5
      CXXFLAGS                          : -g -O2
   #------------------------------------------------------------------------ Input parameters
  perf:
@@ -294,20 +279,21 @@
  High Res. box is treated separately   :  Yes
   #------------------------------------------------------------------- Kernel Initialization
  Poisson Kernel Initialization:
-   MPI tasks                           :  6
+   MPI tasks                           :  3
+   OpenMP threads per MPI task         :  2
  Poisson Kernel Creation:
    Boundary Conditions                 : Free
    Memory Requirements per MPI task:
-     Density (MB)                      :  1.82
-     Kernel (MB)                       :  1.77
+     Density (MB)                      :  3.64
+     Kernel (MB)                       :  3.64
      Full Grid Arrays (MB)             :  10.43
      Load Balancing of calculations:
        Density:
-         MPI tasks 0- 4                : 100%
-         MPI task 5                    :  89%
+         MPI tasks 0- 1                : 100%
+         MPI task 2                    :  95%
        Kernel:
-         MPI tasks 0- 4                : 100%
-         MPI task 5                    :  95%
+         MPI tasks 0- 1                : 100%
+         MPI task 2                    :  97%
        Complete LB per task            : 1/3 LB_density + 2/3 LB_kernel
  Wavefunctions Descriptors, full simulation domain:
    Coarse resolution grid:
@@ -321,20 +307,15 @@
  Spin treatment                        : Averaged
   #WARNING: Odd number of electrons, no closed shell system
  Orbitals Repartition:
-   MPI tasks  0- 3                     :  1
-   MPI tasks  4- 5                     :  0
+   MPI tasks  0- 0                     :  2
+   MPI tasks  1- 2                     :  1
  Total Number of Orbitals              :  4
  Occupation numbers coming from        : System properties
  Input Occupation Numbers:
  - Occupation Numbers: {Orbitals No. 1-3:  2.0000, Orbital No. 4:  1.0000}
  Support function repartition:
-<<<<<<< HEAD
-   MPI tasks  0- 5                     :  1
- Wavefunctions memory occupation for root MPI process:  0 MB 363 KB 0 B
-=======
    MPI tasks  0- 2                     :  2
  Wavefunctions memory occupation for root MPI process:  0 MB 726 KB 0 B
->>>>>>> 2cfe1ba5
  NonLocal PSP Projectors Descriptors:
    Creation strategy                   : On-the-fly
    Total number of projectors          :  5
@@ -344,17 +325,17 @@
  Memory requirements for principal quantities (MiB.KiB):
    Subspace Matrix                     : 0.1 #    (Number of Orbitals: 4)
    Single orbital                      : 0.363 #  (Number of Components: 46464)
-   All (distributed) orbitals          : 1.65 #   (Number of Orbitals per MPI task: 1)
-   Wavefunction storage size           : 5.325 #  (DIIS/SD workspaces included)
+   All (distributed) orbitals          : 2.130 #  (Number of Orbitals per MPI task: 2)
+   Wavefunction storage size           : 10.650 # (DIIS/SD workspaces included)
    Nonlocal Pseudopotential Arrays     : 0.1018
    Full Uncompressed (ISF) grid        : 10.445
    Workspaces storage size             : 0.847
  Accumulated memory requirements during principal run stages (MiB.KiB):
-   Kernel calculation                  : 35.173
-   Density Construction                : 40.417
-   Poisson Solver                      : 29.1006
-   Hamiltonian application             : 41.103
- Estimated Memory Peak (MB)            :  41
+   Kernel calculation                  : 70.346
+   Density Construction                : 53.31
+   Poisson Solver                      : 58.995
+   Hamiltonian application             : 53.741
+ Estimated Memory Peak (MB)            :  70
   #WARNING: Do not call check_communications in the linear scaling version!
  total elements                        :  49
  non-zero elements                     :  49
@@ -380,27 +361,22 @@
    transposition check, mean error     :  0.000000000000000000E+00
    transposition check, max error      :  0.000000000000000000E+00
    Tolerance for the following test    :  9.999999999999999799E-13
-   calculation check, error sum        :  0.000000000000000000E+00
+   calculation check, error sum        :  8.230205360161824683E-15
    Tolerance for the following test    :  1.000000000000000036E-10
-   calculation check, error max        :  0.000000000000000000E+00
+   calculation check, error max        :  3.126388037344440818E-13
  Ion-Ion interaction energy            :  4.93139716176255E+00
   #---------------------------------------------------------------- Ionic Potential Creation
  Total ionic charge                    : -7.000000937172
  Poisson Solver:
    BC                                  : Free
    Box                                 :  [  111,  111,  111 ]
-   MPI tasks                           :  6
+   MPI tasks                           :  3
   #------------------------------------------------------------ Input Wavefunctions Creation
  Input Hamiltonian:
    Total No. of Atomic Input Orbitals  :  7
    Inputguess Orbitals Repartition:
-<<<<<<< HEAD
-     MPI tasks  0- 0                   :  2
-     MPI tasks  1- 5                   :  1
-=======
      MPI tasks  0- 0                   :  3
      MPI tasks  1- 2                   :  2
->>>>>>> 2cfe1ba5
    Atomic Input Orbital Generation:
    -  {Atom Type: Si, Electronic configuration: {s: [ 2.00], p: [ 2/3,  2/3,  2/3]}}
    -  {Atom Type: H, Electronic configuration: {s: [ 1.00]}}
@@ -410,11 +386,7 @@
    Poisson Solver:
      BC                                : Free
      Box                               :  [  111,  111,  111 ]
-<<<<<<< HEAD
-     MPI tasks                         :  6
-=======
      MPI tasks                         :  3
->>>>>>> 2cfe1ba5
    orthonormalization of input guess   : standard
    Kernel update:
      max dev from unity                :  2.09E-04
@@ -428,31 +400,22 @@
  {e: -3.917576310896E-01, f:  2.0000},  # 00001
  {e: -2.541872489548E-01, f:  2.0000},  # 00002
  {e: -2.541665902491E-01, f:  2.0000},  # 00003
-<<<<<<< HEAD
- {e: -1.011132878656E-02, f:  1.0000}] # 00004
-   Hamiltonian update: {
- Energies: {Ekin:  4.92373577767E+00, Epot: -6.62192390459E+00, Enl:  1.29430573259E+00, 
-              EH:  9.30150027750E+00,  EXC: -2.19698214857E+00, EvXC: -2.86720670815E+00}, 
-    Total charge:  6.999999940291E+00, 
- Poisson Solver: {BC: Free, Box:  [  111,  111,  111 ], MPI tasks:  6}}
-=======
  {e: -1.011132878653E-02, f:  1.0000}] # 00004
    Hamiltonian update: {
  Energies: {Ekin:  4.92373577767E+00, Epot: -6.62192390460E+00, Enl:  1.29430573259E+00, 
               EH:  9.30150027750E+00,  EXC: -2.19698214857E+00, EvXC: -2.86720670815E+00}, 
     Total charge:  6.999999940291E+00, 
  Poisson Solver: {BC: Free, Box:  [  111,  111,  111 ], MPI tasks:  3}}
->>>>>>> 2cfe1ba5
     #================================================================= Input guess generated
  Checking Communications of Minimal Basis:
-   Number of coarse and fine DoF (MasterMPI task):  [  9412,  234 ]
-   Tolerances for this check: [ 2.54840003402478921E-06,  1.55431223447521916E-15]
-   Maxdiff for transpose (checksum)    :  7.27595761418342590E-11
+   Number of coarse and fine DoF (MasterMPI task):  [  14130,  467 ]
+   Tolerances for this check: [ 2.54733336734388115E-06,  1.55431223447521916E-15]
+   Maxdiff for transpose (checksum)    :  5.82076609134674072E-11
    Maxdiff for untranspose             :  0.00000000000000000E+00
  Checking Communications of Enlarged Minimal Basis:
-   Number of coarse and fine DoF (MasterMPI task):  [  6439,  234 ]
-   Tolerances for this check: [ 4.50740006018024442E-06,  1.55431223447521916E-15]
-   Maxdiff for transpose (checksum)    :  8.73114913702011108E-11
+   Number of coarse and fine DoF (MasterMPI task):  [  12476,  467 ]
+   Tolerances for this check: [ 4.55373339413219382E-06,  1.55431223447521916E-15]
+   Maxdiff for transpose (checksum)    :  1.16415321826934814E-10
    Maxdiff for untranspose             :  0.00000000000000000E+00
   #------------------------------------------------------------------- Self-Consistent Cycle
  Ground State Optimization:
@@ -462,11 +425,7 @@
  target function: TRACE, Hamiltonian Applied:  Yes, 
  Energies: {Ekin:  5.09523616012E+00, Epot: -6.72716668810E+00, Enl:  1.20812909229E+00}, 
  Orthoconstraint:  Yes,    Preconditioning:  Yes, 
-<<<<<<< HEAD
- iter:  1, fnrm:  2.06E-01, Omega: -4.19924334036276292E+00, D: -4.199E+00, 
-=======
  iter:  1, fnrm:  2.06E-01, Omega: -4.19924334036310931E+00, D: -4.199E+00, 
->>>>>>> 2cfe1ba5
  Optimization: {algorithm: SD, mean alpha:  1.000E-01, max alpha:  1.000E-01, 
     consecutive successes:  1}, 
  Orthogonalization:  Yes, communication strategy kernel: ALLREDUCE, 
@@ -475,20 +434,12 @@
  target function: TRACE, Hamiltonian Applied:  Yes, 
  Energies: {Ekin:  5.03755446481E+00, Epot: -6.68776158099E+00, Enl:  1.20471103766E+00}, 
  Orthoconstraint:  Yes,    Preconditioning:  Yes, 
-<<<<<<< HEAD
- iter:  2, fnrm:  1.94E-01, Omega: -4.24263262600973867E+00, D: -4.339E-02, 
-=======
  iter:  2, fnrm:  1.94E-01, Omega: -4.24263262601007796E+00, D: -4.339E-02, 
->>>>>>> 2cfe1ba5
  exit criterion: net number of iterations}
    -  &final_supfun001  { #-------------------------------------------------------- iter: 2
  target function: TRACE, 
  Energies: {Ekin:  5.03755446481E+00, Epot: -6.68776158099E+00, Enl:  1.20471103766E+00}, 
-<<<<<<< HEAD
- iter:  2, fnrm:  1.94E-01, Omega: -4.24263262600973867E+00, D: -4.339E-02}
-=======
  iter:  2, fnrm:  1.94E-01, Omega: -4.24263262601007796E+00, D: -4.339E-02}
->>>>>>> 2cfe1ba5
       #Support functions created
     #=================================================================== kernel optimization
  - kernel optimization: &it_kernel001
@@ -508,25 +459,15 @@
  Energies: {Ekin:  5.03755446481E+00, Epot: -6.86068662567E+00, Enl:  1.20471103766E+00, 
               EH:  8.96011566928E+00,  EXC: -2.21774773543E+00, EvXC: -2.89482577399E+00}, 
     Total charge:  6.999999943809E+00, 
-<<<<<<< HEAD
- Poisson Solver: {BC: Free, Box:  [  111,  111,  111 ], MPI tasks:  6}}
-=======
  Poisson Solver: {BC: Free, Box:  [  111,  111,  111 ], MPI tasks:  3}}
->>>>>>> 2cfe1ba5
         #Eigenvalues and New Occupation Numbers
        Orbitals: [
  {e: -3.917576310896E-01, f:  2.0000},  # 00001
  {e: -2.541872489548E-01, f:  2.0000},  # 00002
  {e: -2.541665902491E-01, f:  2.0000},  # 00003
-<<<<<<< HEAD
- {e: -1.011132878656E-02, f:  1.0000}] # 00004
-       summary: [ {kernel optimization: DMIN, mixing quantity: DENS, mix hist:  0, 
- iter:  1, delta:  1.99E-07, energy: -5.45779500773294401E+00, D: -5.458E+00}]
-=======
  {e: -1.011132878653E-02, f:  1.0000}] # 00004
        summary: [ {kernel optimization: DMIN, mixing quantity: DENS, mix hist:  0, 
  iter:  1, delta:  1.99E-07, energy: -5.45779500773345205E+00, D: -5.458E+00}]
->>>>>>> 2cfe1ba5
    -  #-------------------------------------------------------------------- kernel iter: 2
        Kernel update:
          max dev from unity            :  9.33E-06
@@ -536,18 +477,6 @@
          -  { #---------------------------------------------------------------- it coeff: 1
  calculate density kernel, communication strategy: ALLREDUCE, 
  communication strategy kernel: ALLREDUCE, method: DminSD, 
-<<<<<<< HEAD
- iter:  1, fnrm:  1.11E-01, eBS: -2.10615453876494430E+00, D:  2.404E-02, 
-          alpha:  2.000E-01}
-         Coefficients available        :  Yes
-       alpha                           :  0.22000000000000003
-       energydiff                      : -7.36388882895333552E-003
-       Hamiltonian update: {
- Energies: {Ekin:  5.03755446481E+00, Epot: -6.81482488413E+00, Enl:  1.20471103766E+00, 
-              EH:  8.98788926811E+00,  EXC: -2.20637370531E+00, EvXC: -2.87982603254E+00}, 
-    Total charge:  6.999999946398E+00, 
- Poisson Solver: {BC: Free, Box:  [  111,  111,  111 ], MPI tasks:  6}}
-=======
  iter:  1, fnrm:  1.11E-01, eBS: -2.10615453876485237E+00, D:  2.404E-02, 
           alpha:  2.000E-01}
          Coefficients available        :  Yes
@@ -558,36 +487,22 @@
               EH:  8.98788926812E+00,  EXC: -2.20637370531E+00, EvXC: -2.87982603254E+00}, 
     Total charge:  6.999999946398E+00, 
  Poisson Solver: {BC: Free, Box:  [  111,  111,  111 ], MPI tasks:  3}}
->>>>>>> 2cfe1ba5
         #Eigenvalues and New Occupation Numbers
        Orbitals: [
  {e: -3.917576310896E-01, f:  2.0000},  # 00001
  {e: -2.541872489548E-01, f:  2.0000},  # 00002
  {e: -2.541665902491E-01, f:  2.0000},  # 00003
-<<<<<<< HEAD
- {e: -1.011132878656E-02, f:  1.0000}] # 00004
-       summary: [ {kernel optimization: DMIN, mixing quantity: DENS, mix hist:  0, 
- iter:  2, delta:  1.23E-07, energy: -5.46515889656189735E+00, D: -7.364E-03}]
-   -  &final_kernel001  { #-------------------------------------------------------- iter: 3
- summary: [ {kernel optimization: DMIN, mixing quantity: DENS, mix hist:  0, 
- iter:  3, delta:  1.23E-07, energy: -5.46515889656189735E+00, D: -7.364E-03}]}
-=======
  {e: -1.011132878653E-02, f:  1.0000}] # 00004
        summary: [ {kernel optimization: DMIN, mixing quantity: DENS, mix hist:  0, 
  iter:  2, delta:  1.23E-07, energy: -5.46515889656261322E+00, D: -7.364E-03}]
    -  &final_kernel001  { #-------------------------------------------------------- iter: 3
  summary: [ {kernel optimization: DMIN, mixing quantity: DENS, mix hist:  0, 
  iter:  3, delta:  1.23E-07, energy: -5.46515889656261322E+00, D: -7.364E-03}]}
->>>>>>> 2cfe1ba5
     #================================================================= Summary of both steps
    self consistency summary: &it_sc001
    -  {iter:  1, target function: TRACE,  #WARNING: support function optimization not converged
  kernel optimization: DIRMIN,  #WARNING: density optimization not converged
-<<<<<<< HEAD
- iter low:  1, delta out:  3.209E-07, energy: -5.46515889656189735E+00, D: -5.465E+00}
-=======
  iter low:  1, delta out:  3.209E-07, energy: -5.46515889656261322E+00, D: -5.465E+00}
->>>>>>> 2cfe1ba5
     #========================================================= Adjustments for high accuracy
    Locreg increased                    :  No
    Kernel update:
@@ -598,11 +513,7 @@
      -  { #-------------------------------------------------------------------- it coeff: 1
  calculate density kernel, communication strategy: ALLREDUCE, 
  communication strategy kernel: ALLREDUCE, method: DminSD, 
-<<<<<<< HEAD
- iter:  1, fnrm:  7.39E-02, eBS: -2.08211911743425837E+00, D:  3.120E-02, 
-=======
  iter:  1, fnrm:  7.39E-02, eBS: -2.08211911743416112E+00, D:  3.120E-02, 
->>>>>>> 2cfe1ba5
           alpha:  2.200E-01}
      Coefficients available            :  Yes
     #========================================================= support function optimization
@@ -611,11 +522,7 @@
  target function: ENERGY, Hamiltonian Applied:  Yes, 
  Energies: {Ekin:  5.03755446481E+00, Epot: -6.77212690840E+00, Enl:  1.20471103766E+00}, 
  Orthoconstraint:  Yes,    Preconditioning:  Yes, 
-<<<<<<< HEAD
- iter:  1, fnrm:  1.79E-01, Omega: -5.46874688860704161E+00, D: -1.270E+00, 
-=======
  iter:  1, fnrm:  1.79E-01, Omega: -5.46874688860777525E+00, D: -1.270E+00, 
->>>>>>> 2cfe1ba5
  Optimization: {algorithm: SD, mean alpha:  1.100E-01, max alpha:  1.100E-01, 
     consecutive successes:  1}, 
  Orthogonalization:  Yes, communication strategy kernel: ALLREDUCE, 
@@ -624,20 +531,12 @@
  target function: ENERGY, Hamiltonian Applied:  Yes, 
  Energies: {Ekin:  5.01506921084E+00, Epot: -6.74687521549E+00, Enl:  1.18854953304E+00}, 
  Orthoconstraint:  Yes,    Preconditioning:  Yes, 
-<<<<<<< HEAD
- iter:  2, fnrm:  1.53E-01, Omega: -5.49092114367219075E+00, D: -2.217E-02, 
-=======
  iter:  2, fnrm:  1.53E-01, Omega: -5.49092114367290662E+00, D: -2.217E-02, 
->>>>>>> 2cfe1ba5
  exit criterion: net number of iterations}
    -  &final_supfun002  { #-------------------------------------------------------- iter: 2
  target function: ENERGY, 
  Energies: {Ekin:  5.01506921084E+00, Epot: -6.74687521549E+00, Enl:  1.18854953304E+00}, 
-<<<<<<< HEAD
- iter:  2, fnrm:  1.53E-01, Omega: -5.49092114367219075E+00, D: -2.217E-02}
-=======
  iter:  2, fnrm:  1.53E-01, Omega: -5.49092114367290662E+00, D: -2.217E-02}
->>>>>>> 2cfe1ba5
       #Support functions created
     #=================================================================== kernel optimization
  - kernel optimization: &it_kernel002
@@ -650,36 +549,22 @@
          -  { #---------------------------------------------------------------- it coeff: 1
  calculate density kernel, communication strategy: ALLREDUCE, 
  communication strategy kernel: ALLREDUCE, method: DminSD, 
-<<<<<<< HEAD
- iter:  1, fnrm:  5.57E-02, eBS: -2.05091982569566689E+00, D: -2.444E-02, 
-=======
  iter:  1, fnrm:  5.57E-02, eBS: -2.05091982569556164E+00, D: -2.444E-02, 
->>>>>>> 2cfe1ba5
           alpha:  2.000E-01}
          Coefficients available        :  Yes
        Hamiltonian update: {
  Energies: {Ekin:  5.03755446481E+00, Epot: -6.77212690840E+00, Enl:  1.20471103766E+00, 
               EH:  9.02177977307E+00,  EXC: -2.20364945772E+00, EvXC: -2.87620500612E+00}, 
     Total charge:  6.999999947418E+00, 
-<<<<<<< HEAD
- Poisson Solver: {BC: Free, Box:  [  111,  111,  111 ], MPI tasks:  6}}
-=======
  Poisson Solver: {BC: Free, Box:  [  111,  111,  111 ], MPI tasks:  3}}
->>>>>>> 2cfe1ba5
         #Eigenvalues and New Occupation Numbers
        Orbitals: [
  {e: -3.917576310896E-01, f:  2.0000},  # 00001
  {e: -2.541872489548E-01, f:  2.0000},  # 00002
  {e: -2.541665902491E-01, f:  2.0000},  # 00003
-<<<<<<< HEAD
- {e: -1.011132878656E-02, f:  1.0000}] # 00004
-       summary: [ {kernel optimization: DMIN, mixing quantity: DENS, mix hist:  0, 
- iter:  1, delta:  1.80E-07, energy: -5.49318265091102909E+00, D: -2.802E-02}]
-=======
  {e: -1.011132878653E-02, f:  1.0000}] # 00004
        summary: [ {kernel optimization: DMIN, mixing quantity: DENS, mix hist:  0, 
  iter:  1, delta:  1.80E-07, energy: -5.49318265091174140E+00, D: -2.802E-02}]
->>>>>>> 2cfe1ba5
    -  #-------------------------------------------------------------------- kernel iter: 2
        Kernel update:
          max dev from unity            :  6.00E-06
@@ -689,57 +574,32 @@
          -  { #---------------------------------------------------------------- it coeff: 1
  calculate density kernel, communication strategy: ALLREDUCE, 
  communication strategy kernel: ALLREDUCE, method: DminSD, 
-<<<<<<< HEAD
- iter:  1, fnrm:  2.60E-02, eBS: -2.07535558799965569E+00, D:  2.028E-02, 
-          alpha:  2.000E-01}
-         Coefficients available        :  Yes
-       alpha                           :  0.10000000000000001
-       energydiff                      :  7.01691370613488630E-004
-=======
  iter:  1, fnrm:  2.60E-02, eBS: -2.07535558799953490E+00, D:  2.028E-02, 
           alpha:  2.000E-01}
          Coefficients available        :  Yes
        alpha                           :  0.10000000000000001
        energydiff                      :  7.01691370712964613E-004
->>>>>>> 2cfe1ba5
        Hamiltonian update: {
  Energies: {Ekin:  5.01506921084E+00, Epot: -6.71888707850E+00, Enl:  1.18854953304E+00, 
               EH:  9.03729861676E+00,  EXC: -2.19076892868E+00, EvXC: -2.85926614697E+00}, 
     Total charge:  6.999999947980E+00, 
-<<<<<<< HEAD
- Poisson Solver: {BC: Free, Box:  [  111,  111,  111 ], MPI tasks:  6}}
-=======
  Poisson Solver: {BC: Free, Box:  [  111,  111,  111 ], MPI tasks:  3}}
->>>>>>> 2cfe1ba5
         #Eigenvalues and New Occupation Numbers
        Orbitals: [
  {e: -3.917576310896E-01, f:  2.0000},  # 00001
  {e: -2.541872489548E-01, f:  2.0000},  # 00002
  {e: -2.541665902491E-01, f:  2.0000},  # 00003
-<<<<<<< HEAD
- {e: -1.011132878656E-02, f:  1.0000}] # 00004
-       summary: [ {kernel optimization: DMIN, mixing quantity: DENS, mix hist:  0, 
- iter:  2, delta:  2.54E-08, energy: -5.49248095954041560E+00, D:  7.017E-04}]
-   -  &final_kernel002  { #-------------------------------------------------------- iter: 3
- summary: [ {kernel optimization: DMIN, mixing quantity: DENS, mix hist:  0, 
- iter:  3, delta:  2.54E-08, energy: -5.49248095954041560E+00, D:  7.017E-04}]}
-=======
  {e: -1.011132878653E-02, f:  1.0000}] # 00004
        summary: [ {kernel optimization: DMIN, mixing quantity: DENS, mix hist:  0, 
  iter:  2, delta:  2.54E-08, energy: -5.49248095954102844E+00, D:  7.017E-04}]
    -  &final_kernel002  { #-------------------------------------------------------- iter: 3
  summary: [ {kernel optimization: DMIN, mixing quantity: DENS, mix hist:  0, 
  iter:  3, delta:  2.54E-08, energy: -5.49248095954102844E+00, D:  7.017E-04}]}
->>>>>>> 2cfe1ba5
     #================================================================= Summary of both steps
    self consistency summary: &it_sc002
    -  {iter:  2, target function: ENERGY,  #WARNING: support function optimization not converged
  kernel optimization: DIRMIN,  #WARNING: density optimization not converged
-<<<<<<< HEAD
- iter high:  2, delta out:  2.043E-07, energy: -5.49248095954041560E+00, D: -2.732E-02}
-=======
  iter high:  2, delta out:  2.043E-07, energy: -5.49248095954102844E+00, D: -2.732E-02}
->>>>>>> 2cfe1ba5
    Kernel update:
      max dev from unity                :  6.00E-06
      Hamiltonian application required  :  Yes
@@ -751,26 +611,17 @@
    self consistency summary:
    -  {iter:  2, 
  Energies: {Ekin:  5.01506921084E+00, Epot: -6.71028238309E+00, Enl:  1.18854953304E+00, 
-<<<<<<< HEAD
-              EH:  9.04458437708E+00,  EXC: -2.19036183585E+00, EvXC: -2.85872352945E+00}, 
-       iter high:  2,            delta out:  2.043E-07, 
-          energy: -5.49248095954041560E+00,                       D:  0.000E+00,  #FINAL
-=======
               EH:  9.04458437709E+00,  EXC: -2.19036183585E+00, EvXC: -2.85872352945E+00}, 
        iter high:  2,            delta out:  2.043E-07, 
           energy: -5.49248095954102844E+00,                       D:  0.000E+00,  #FINAL
->>>>>>> 2cfe1ba5
  }
  Write wavefunctions to file           : ./data-write/minBasis.*
  Wavefunction written No.              :  2
+ Wavefunction written No.              :  3
  Wavefunction written No.              :  1
  Wavefunction coefficients written     :  Yes
  Write Waves Time:
-<<<<<<< HEAD
- -  {Process:  0, Timing:  [  2.000E-01,  2.070E-01 ]}
-=======
  -  {Process:  0, Timing:  [  4.960E-01,  2.490E-01 ]}
->>>>>>> 2cfe1ba5
  Overview of the reformatting (several categories may apply):
    No reformatting required            :  4
    Grid spacing has changed            :  0
@@ -785,25 +636,11 @@
  Poisson Solver:
    BC                                  : Free
    Box                                 :  [  111,  111,  111 ]
-   MPI tasks                           :  6
+   MPI tasks                           :  3
  Calculate local forces: {Leaked force:  0.00000E+00}
  Calculate Non Local forces            :  Yes
  Average noise forces: {x:  1.25022268E-03, y: -1.27870689E-03, z:  5.17500229E-04, 
                     total:  1.86170743E-03}
-<<<<<<< HEAD
- Clean forces norm (Ha/Bohr): {maxval:  3.553250211387E-02, fnrm2:  3.973488334472E-03}
- Raw forces norm (Ha/Bohr): {maxval:  3.564007144389E-02, fnrm2:  3.976978981381E-03}
-  #--------------------------------------------------------------------------- Atomic Forces
- Atomic Forces (Ha/Bohr):
- -  {Si: [-9.079078889428E-03,  9.139532421873E-03, -9.513767216544E-03]} # 0001
- -  {H: [ 1.714532608711E-02,  2.557847955366E-02,  1.772957651953E-02]} # 0002
- -  {H: [-2.501377616836E-02, -1.717555285333E-02,  1.716487313424E-02]} # 0003
- -  {H: [ 1.694752897068E-02, -1.754245912220E-02, -2.538068243722E-02]} # 0004
-  #----------------------------------------------------------------- Timing for root process
- Timings for root process:
-   CPU time (s)                        :  5.96
-   Elapsed time (s)                    :  5.99
-=======
  Clean forces norm (Ha/Bohr): {maxval:  3.553250211381E-02, fnrm2:  3.973488334458E-03}
  Raw forces norm (Ha/Bohr): {maxval:  3.564007144384E-02, fnrm2:  3.976978981368E-03}
   #--------------------------------------------------------------------------- Atomic Forces
@@ -816,7 +653,6 @@
  Timings for root process:
    CPU time (s)                        :  13.72
    Elapsed time (s)                    :  7.38
->>>>>>> 2cfe1ba5
   #-------------------------------- Warnings obtained during the run, check their relevance!
  WARNINGS:
  - Odd number of electrons, no closed shell system
@@ -827,23 +663,14 @@
  - density optimization not converged
  Status of the memory at finalization:
    Timestamp of Profile initialization:
-<<<<<<< HEAD
-     2013-11-05 17:47:23.329
-   Process Id:
-     0
- Memory Consumption Report:
-   Tot. No. of Allocations             :  3232
-   Tot. No. of Deallocations           :  3232
-=======
      2013-11-07 10:34:44.591
    Process Id:
      0
  Memory Consumption Report:
    Tot. No. of Allocations             :  4100
    Tot. No. of Deallocations           :  4100
->>>>>>> 2cfe1ba5
    Remaining Memory (B)                :  0
    Memory occupation:
-     Peak Value (MB)                   :  111
-     for the array                     : wz
-     in the routine                    : gaussians_to_wavelets_orb+     Peak Value (MB)                   :  160
+     for the array                     : psir
+     in the routine                    : psi_to_vlocpsi