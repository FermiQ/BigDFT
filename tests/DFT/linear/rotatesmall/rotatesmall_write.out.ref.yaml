---
 Code logo:
   "__________________________________ A fast and precise DFT wavelet code
   |     |     |     |     |     |
   |     |     |     |     |     |      BBBB         i       gggggg
   |_____|_____|_____|_____|_____|     B    B               g
   |     |  :  |  :  |     |     |    B     B        i     g
   |     |-0+--|-0+--|     |     |    B    B         i     g        g
   |_____|__:__|__:__|_____|_____|___ BBBBB          i     g         g
   |  :  |     |     |  :  |     |    B    B         i     g         g
   |--+0-|     |     |-0+--|     |    B     B     iiii     g         g
   |__:__|_____|_____|__:__|_____|    B     B        i      g        g
   |     |  :  |  :  |     |     |    B BBBB        i        g      g
   |     |-0+--|-0+--|     |     |    B        iiiii          gggggg
   |_____|__:__|__:__|_____|_____|__BBBBB
   |     |     |     |  :  |     |                           TTTTTTTTT
   |     |     |     |--+0-|     |  DDDDDD          FFFFF        T
   |_____|_____|_____|__:__|_____| D      D        F        TTTT T
   |     |     |     |  :  |     |D        D      F        T     T
   |     |     |     |--+0-|     |D         D     FFFF     T     T
   |_____|_____|_____|__:__|_____|D___      D     F         T    T
   |     |     |  :  |     |     |D         D     F          TTTTT
   |     |     |--+0-|     |     | D        D     F         T    T
   |_____|_____|__:__|_____|_____|          D     F        T     T
   |     |     |     |     |     |         D               T    T
   |     |     |     |     |     |   DDDDDD       F         TTTT
   |_____|_____|_____|_____|_____|______                    www.bigdft.org   "
 
 Reference Paper                       : The Journal of Chemical Physics 129, 014109 (2008)
<<<<<<< HEAD
 Version Number                        : 1.7.1.10
 Timestamp of this run                 : 2014-01-24 09:08:13.986
 Root process Hostname                 : girofle
 Number of MPI tasks                   :  3
=======
 Version Number                        : 1.7.1.15
 Timestamp of this run                 : 2014-03-26 08:27:44.780
 Root process Hostname                 : phys-comp-03
 Number of MPI tasks                   :  4
>>>>>>> ffa93dbe
 OpenMP parallelization                :  Yes
 Maximal OpenMP threads per MPI task   :  2
 MPI tasks of root process node        :  4
  #------------------------------------------------------------------ Code compiling options
 Compilation options:
   Configure arguments:
     " 'FC=/opt/openmpi-1.6.4/bin/mpif90' 'CC=icc' 'FCFLAGS=-O2 -i_dynamic -msse4.2 
     -heap-arrays 1024 -openmp' 
     '--with-ext-linalg=/opt/intel/composer_xe_2011_sp1.11.339/mkl/lib/intel64/libmkl_scalapa
     ck_lp64.a  -Wl,--start-group  
     /opt/intel/composer_xe_2011_sp1.11.339/mkl/lib/intel64/libmkl_cdft_core.a 
     /opt/intel/composer_xe_2011_sp1.11.339/mkl/lib/intel64/libmkl_intel_lp64.a 
     /opt/intel/composer_xe_2011_sp1.11.339/mkl/lib/intel64/libmkl_intel_thread.a 
     /opt/intel/composer_xe_2011_sp1.11.339/mkl/lib/intel64/libmkl_core.a 
     /opt/intel/composer_xe_2011_sp1.11.339/mkl/lib/intel64/libmkl_blacs_openmpi_lp64.a 
     -Wl,--end-group -openmp -lpthread -lm'"
   Compilers (CC, FC, CXX)             :  [ icc, /opt/openmpi-1.6.4/bin/mpif90, g++ ]
   Compiler flags:
     CFLAGS                            : -g -O2
     FCFLAGS                           : -O2 -i_dynamic -msse4.2 -heap-arrays 1024 -openmp
     CXXFLAGS                          : -g -O2
  #------------------------------------------------------------------------ Input parameters
 radical                               : write
 perf:
   debug                               : No #     debug option
   fftcache                            : 8192 #   cache size for the FFT
   accel                               : NO #     acceleration
   ocl_platform                        : ~ #      Chosen OCL platform
   ocl_devices                         : ~ #      Chosen OCL devices
   blas                                : No #     CUBLAS acceleration
   projrad                             : 15.0 #   Radius of the projector as a function of the maxrad
   exctxpar                            : OP2P #   Exact exchange parallelisation scheme
   ig_diag                             : Yes #    Input guess (T=Direct, F=Iterative) diag. of Ham.
   ig_norbp                            : 5 #      Input guess Orbitals per process for iterative diag.
   ig_blocks: [300, 800] #                        Input guess Block sizes for orthonormalisation
   ig_tol                              : 0.1E-03 # Input guess Tolerance criterion
   methortho                           : 0 #      Orthogonalisation
   rho_commun                          : DEF #    Density communication scheme (DBL, RSC, MIX)
   psolver_groupsize                   : 0 #      Size of Poisson Solver taskgroups (0=nproc)
   psolver_accel                       : 0 #      Acceleration of the Poisson Solver (0=none, 1=CUDA)
   unblock_comms                       : OFF #    Overlap Communications of fields (OFF,DEN,POT)
   linear                              : OFF #    Linear Input Guess approach
   tolsym                              : 0.1E-07 # Tolerance for symmetry detection
   signaling                           : No #     Expose calculation results on Network
   signaltimeout                       : 0 #      Time out on startup for signal connection (in seconds)
   domain                              : ~ #      Domain to add to the hostname to find the IP
   inguess_geopt                       : 0 #      input guess to be used during the optimization
   store_index                         : Yes #    store indices or recalculate them for linear scaling
   verbosity                           : 2 #      verbosity of the output
   outdir                              : ./ #     Writing directory
   psp_onfly                           : Yes #    Calculate pseudopotential projectors on the fly
   pdsyev_blocksize                    : -8 #     SCALAPACK linear scaling blocksize
   pdgemm_blocksize                    : -8 #     SCALAPACK linear scaling blocksize
   maxproc_pdsyev                      : 4 #      SCALAPACK linear scaling max num procs
   maxproc_pdgemm                      : 4 #      SCALAPACK linear scaling max num procs
   ef_interpol_det                     : 0.1E-19 # FOE max determinant of cubic interpolation matrix
   ef_interpol_chargediff              : 0.1E+02 # FOE max charge difference for interpolation
   mixing_after_inputguess             : No #     mixing step after linear input guess (T/F)
   iterative_orthogonalization         : No #     iterative_orthogonalization for input guess orbitals
   check_sumrho                        : 2 #      enables linear sumrho check
   experimental_mode                   : No #     activate the experimental mode in linear scaling
   write_orbitals                      : No #     linear scaling write KS orbitals for cubic restart (might take lot of disk space!)
   explicit_locregcenters              : No #     linear scaling explicitely specify localization centers
   calculate_KS_residue                : Yes #    linear scaling calculate Kohn-Sham residue
   intermediate_forces                 : No #     linear scaling calculate intermediate forces
<<<<<<< HEAD
=======
   kappa_conv                          : 0.10000000000000001 # exit kappa for extended input guess (experimental mode)
   evbounds_nsatur                     : 3 #      number of FOE cycles before the eigenvalue bounds are shrinked
   evboundsshrink_nsatur               : 4 #      maximal number of unsuccessful eigenvalue bounds shrinkings
   method_updatekernel                 : 0 #      linear scaling update density kernel during the sup. func. optimization (0 
    #                                              purification, 1 FOE)
   purification_quickreturn            : No #     linear scaling quick return in purification
>>>>>>> ffa93dbe
 dft:
   hgrids: [0.45000000000000001, 0.45000000000000001, 0.45000000000000001] # grid spacing in the three directions (bohr)
   rmult: [5.0, 7.0] #                            c(f)rmult*radii_cf(:,1(2))=coarse(fine) atom-based radius
   ixc                                 : 1 #      exchange-correlation parameter (LDA=1,PBE=11)
   ncharge                             : 0 #      charge of the system
   elecfield: [0.0, 0.0, 0.0] #                   electric field (Ex,Ey,Ez)
   nspin                               : 1 #      spin polarization
   mpol                                : 0 #      total magnetic moment
   gnrm_cv                             : 1.00000000000000005E-004 # convergence criterion gradient
   itermax                             : 50 #     max.
   nrepmax                             : 10 #     max.
   ncong                               : 6
   idsx                                : 6 #      wfn. diis history
   dispersion                          : 0 #      dispersion correction potential (values 1,2,3,4,5), 0=none
   inputpsiid                          : 100
   output_wf                           : 0
   output_denspot                      : 0
   rbuf                                : 0.0 #    length of the tail (AU)
   ncongt                              : 30
   norbv                               : 0 #      Davidson subspace dim.
   nvirt                               : 0
   nplot                               : 0
   disablesym                          : Yes #    disable the symmetry detection
 kpt:
   method                              : manual # K-point sampling method
   kpt: #                                         Kpt coordinates
   -  [0., 0., 0.]
   wkpt: [1.] #                                   Kpt weights
   bands                               : No #     For doing band structure calculation
 geopt:
   method                              : none #   Geometry optimisation method
   ncount_cluster_x                    : 1 #      Maximum number of force evaluations
   frac_fluct                          : 1.
   forcemax                            : 0.
   randdis                             : 0. #     random displacement amplitude
   betax                               : 4. #     Stepsize for the geometry optimisation
 mix:
   iscf                                : 0 #      mixing parameters
   itrpmax                             : 1 #      maximum number of diagonalisation iterations
   rpnrm_cv                            : 1e-4 #   stop criterion on the residue of potential or density
   norbsempty                          : 0 #      No. of additional bands
   Tel                                 : 0. #     electronic temperature
   occopt                              : 1 #      smearing method
   alphamix                            : 0. #     Multiplying factors for the mixing
   alphadiis                           : 2. #     Multiplying factors for the electronic DIIS
 sic:
   sic_approach                        : none #   SIC method
   sic_alpha                           : 0. #     SIC downscaling parameter
 tddft:
   tddft_approach                      : none #   TDDFT method
<<<<<<< HEAD
=======
 lin_general:
   hybrid                              : No #     activate the hybrid mode; if activated, only the low accuracy values will be relevant
   nit: [1, 1] #                                  number of iteration with low/high accuracy
   rpnrm_cv: [1.00000000000000006E-009, 1.00000000000000004E-010] # convergence criterion for low/high accuracy
   conf_damping                        : 0.5 #    how the confinement should be decreased, only relevant for hybrid mode; negative -> 
    #                                              automatic
   taylor_order                        : 0 #      order of the Taylor approximation; 0 -> exact
   output_wf                           : 1 #      output basis functions; 0 no output, 1 formatted output, 2 Fortran bin, 3 ETSF
   calc_dipole                         : No #     calculate dipole
   calc_pulay: [No, No] #                         calculate Pulay forces (old/new version)
   subspace_diag                       : No #     diagonalization at the end
 lin_basis:
   nit: [2, 2] #                                  maximal number of iterations in the optimization of the 
    #                                              support functions
   idsx: [0, 0] #                                 DIIS history for optimization of the support function 
    #                                              (low/high accuracy); 0 -> SD
   gnrm_cv: [5.00000000000000024E-005, 1.00000000000000008E-005] # convergence criterion for the optimization of the support functions (low/high accuracy)
   deltae_cv                           : 1.00000000000000005E-004 # total relative energy difference to stop the optimization ('experimental_mode' only)
   gnrm_dyn                            : 1.00000000000000005E-004 # dynamic convergence criterion ('experimental_mode' only)
   fix_basis                           : 9.99999999999999939E-012 # fix the support functions if the density change is below this threshold
   alpha_diis                          : 1.0 #    multiplactor for DIIS
   alpha_sd                            : 0.10000000000000001 # initial step size for SD
   nstep_prec                          : 4 #      number of iterations in the preconditioner
 lin_kernel:
   nstep: [1, 1] #                                don't know what this variable stands for...
   nit: [2, 2] #                                  number of iterations in the optimization of the density 
    #                                              kernel
   idsx_coeff: [0, 0] #                           DIIS history for directmin?
   idsx: [0, 0] #                                 mixing method; 0 -> linear mixing, >=1 -> Pulay mixing
   alphamix: [1.0, 1.0] #                         mixing parameter (low/high accuracy)
   gnrm_cv_coeff: [1.00000000000000008E-005, 1.00000000000000008E-005] # convergence criterion for directmin (low/high)?
   rpnrm_cv: [1.00000000000000004E-010, 1.00000000000000004E-010] # convergence criterion (change in density/potential) for the kernel optimization
   linear_method                       : DIRMIN # method to optimize the density kernel
   alpha_sd_coeff                      : 0.20000000000000001 # step size for direct minimization?
   alpha_fit_coeff                     : No #     don't know exactly what this means
   eval_range_foe: [-0.5, 0.5] #                  lower and upper bound of the eigenvalue spectrum, will be adjusted 
    #                                              automatically if chosen unproperly
   fscale_foe                          : 5.00000000000000028E-002 # decay length of the error function
   mixing_method                       : DEN #    quantity to be mixed
 lin_basis_params:
   Si:
     nbasis                            : 4
     ao_confinement                    : 5.0000000000000001E-003
     confinement: [1.00000000000000002E-003, 0.0]
     rloc: [7.0, 7.0]
     rloc_kernel                       : 7.0
     rloc_kernel_foe                   : 20.0
   H:
     nbasis                            : 1
     ao_confinement                    : 5.0000000000000001E-003
     confinement: [1.00000000000000002E-003, 0.0]
     rloc: [7.0, 7.0]
     rloc_kernel                       : 7.0
     rloc_kernel_foe                   : 20.0
   nbasis                              : 4 #      number of support functions per atom
   ao_confinement                      : 8.3e-3 # prefactor for the input guess confining potential
   confinement: [8.3e-3, 0.0] #                   prefactor for the confining potential (low/high accuracy)
   rloc: [7.0, 7.0] #                             localization radius for the support functions
   rloc_kernel                         : 9.0 #    localization radius for the density kernel
   rloc_kernel_foe                     : 14.0 #   cutoff radius for the FOE matrix vector multiplications
>>>>>>> ffa93dbe
 posinp:
   Positions:
   - Si: [0.0, 0.0, 0.0]
   - H: [1.6200000000000001, 1.6200000000000001, 1.6200000000000001]
   - H: [-1.6200000000000001, -1.6200000000000001, 1.6200000000000001]
   - H: [1.6200000000000001, -1.6200000000000001, -1.6200000000000001]
   Properties:
     Format                            : xyz
     Source                            : write
 psppar.Si:
   Pseudopotential type                : HGH-K
   Atomic number                       : 14
   No. of Electrons                    : 4
   Pseudopotential XC                  : 1
   Local Pseudo Potential (HGH convention):
     Rloc                              : 0.44
     Coefficients (c1 .. c4): [-7.3361029699999998, 0.0, 0.0, 0.0]
   NonLocal PSP Parameters:
   - Channel (l)                       : 0
     Rloc                              : 0.42273812999999999
     h_ij terms: [5.9069283099999996, 3.2581962199999999, 0.0, -1.26189397, 0.0, 0.0]
   - Channel (l)                       : 1
     Rloc                              : 0.48427841999999999
     h_ij terms: [2.7270134599999998, 0.0, 0.0, 0.0, 0.0, 0.0]
   Source                              : Hard-coded
   Radii of active regions (AU):
     Coarse                            : 1.8060253435029678
     Fine                              : 0.42273812999999999
     Coarse PSP                        : 0.42273812999999999
     Source                            : Hard-coded
 psppar.H:
   Pseudopotential type                : HGH-K
   Atomic number                       : 1
   No. of Electrons                    : 1
   Pseudopotential XC                  : 1
   Local Pseudo Potential (HGH convention):
     Rloc                              : 0.20000000000000001
     Coefficients (c1 .. c4): [-4.1802368000000003, 0.72507482000000001, 0.0, 0.0]
   Source                              : Hard-coded
   Radii of active regions (AU):
     Coarse                            : 1.463418464633951
     Fine                              : 0.20000000000000001
     Coarse PSP                        : 0.20000000000000001
     Source                            : Hard-coded
 #... (file:write.lin).....................................................Linear Parameters
 #|2              number of accuracy levels: either 2 (for low/high accuracy) or 1 (for hybri
 #|1              outer loop iterations (low, high)                                          
 #|2              basis iterations (low, high)                                               
 #|1              kernel iterations (low, high) - directmin only                             
 #|2              density iterations (low, high)                                             
 #|0              DIIS history for basis (low, high)                                         
 #|0              DIIS history for kernel (low, high) - directmin only                       
 #|0              DIIS history for density mixing (low, high)                                
 #|1.d0     1     density mixing parameter (low, high)                                       
 #|1.d-9    1.d-  outer loop convergence (low, high)                                         
<<<<<<< HEAD
 #|5.d-5    1.d-5    1basis convergence (low, high) ; early stop TMB optimization (experiment
=======
 #|5.d-5    1.d-5    1.d-4  basis convergence (low, high) ; early stop TMB optimization, dyna
>>>>>>> ffa93dbe
 #|0.5d0          factor to reduce the confinement. Only used for hybrid mode.               
 #|1.d-5    1.d   kernel convergence (low, high) - directmin only                            
 #|1.d-10   1.d-1 density convergence (low, high)                                            
 #|1.d-11         convergence criterion on density to fix TMBS                               
 #|100            mixing method: 100 (direct minimization), 101 (simple dens mixing), 102 (si
 #|1.d0     1.    initial step size for basis optimization (DIIS, SD)                        
 #|0.2d0          initial step size for kernel update (SD), curve fitting for alpha update - 
 #|-0.5d0   0.5d  lower and upper bound for the eigenvalue spectrum (FOE). Will be adjusted a
 #|4  1           number of iterations in the preconditioner, order of Taylor approximations 
 #|0  1           0-> exact Loewdin, 1-> taylor expansion; in orthoconstraint: correction for
 #|5.d-2          fscale: length scale over which complementary error function decays from 1 
 #|1 F F F F      Output basis functions: 0 no output, 1 formatted output, 2 Fortran bin, 3 E
 #|F F F 0        fragment calculation; calculate transfer_integrals; constrained DFT calcula
 #|Si 4 5.0d-3 1.0d-3 0.0d0 7.0 7.0 7.0 20.0  Atom name, number of basis functions per atom, 
 #|H  1 5.0d-3 1.0d-3 0.0d0 7.0 7.0 7.0 20.0 Atom name, number of basis functions per atom, p
 Dictionary for lin:
   lin_general:
     hybrid                            : No
     nit: [1, 1]
     rpnrm_cv: [1.00000000000000006E-009, 1.00000000000000004E-010]
     conf_damping                      : 0.5
     taylor_order                      : 0
     output_wf                         : 1
     calc_dipole                       : No
     calc_pulay: [No, No]
     subspace_diag                     : No
   lin_basis:
     nit: [2, 2]
     idsx: [0, 0]
     gnrm_cv: [5.00000000000000024E-005, 1.00000000000000008E-005]
     deltae_cv                         : 1.00000000000000005E-004
     gnrm_dyn                          : 1.00000000000000005E-004
     alpha_diis                        : 1.0
     alpha_sd                          : 0.10000000000000001
     nstep_prec                        : 4
   lin_kernel:
     nstep: [1, 1]
     nit: [2, 2]
     idsx_coeff: [0, 0]
     idsx: [0, 0]
     alphamix: [1.0, 1.0]
     gnrm_cv_coeff: [1.00000000000000008E-005, 1.00000000000000008E-005]
     rpnrm_cv: [1.00000000000000004E-010, 1.00000000000000004E-010]
     linear_method                     : DIRMIN
     alpha_sd_coeff                    : 0.20000000000000001
     alpha_fit_coeff                   : No
     eval_range_foe: [-0.5, 0.5]
     fscale_foe                        : 5.00000000000000028E-002
   lin_basis_params:
     Si:
       nbasis                          : 4
       ao_confinement                  : 5.0000000000000001E-003
       confinement: [1.00000000000000002E-003, 0.0]
       rloc: [7.0, 7.0]
       rloc_kernel                     : 7.0
       rloc_kernel_foe                 : 20.0
     H:
       nbasis                          : 1
       ao_confinement                  : 5.0000000000000001E-003
       confinement: [1.00000000000000002E-003, 0.0]
       rloc: [7.0, 7.0]
       rloc_kernel                     : 7.0
       rloc_kernel_foe                 : 20.0
  #--------------------------------------------------------------------------------------- |
 Data Writing directory                : ./data-write/
  #--------------------------------------------------- Input Atomic System (file: write.xyz)
 Atomic System Properties:
   Number of atomic types              :  2
   Number of atoms                     :  4
   Types of atoms                      :  [ Si, H ]
   Boundary Conditions                 : Free #Code: F
   Number of Symmetries                :  0
   Space group                         : disabled
  #------------------------------ Geometry optimization Input Parameters (file: write.geopt)
 Geometry Optimization Parameters:
   Maximum steps                       :  1
   Algorithm                           : none
   Random atomic displacement          :  0.0
   Fluctuation in forces               :  1.0
   Maximum in forces                   :  0.0
   Steepest descent step               :  4.0
 Material acceleration                 :  No #iproc=0
  #------------------------------------------------------------------------ Input parameters
 DFT parameters:
   eXchange Correlation:
     XC ID                             :  &ixc  1
     Exchange-Correlation reference    : "XC: Teter 93"
     XC functional implementation      : ABINIT
     Spin polarization                 :  No
 Basis set definition:
   Suggested Grid Spacings (a0)        :  [  0.45,  0.45,  0.45 ]
   Coarse and Fine Radii Multipliers   :  [  5.0,  7.0 ]
 Self-Consistent Cycle Parameters:
   Wavefunction:
     Gradient Norm Threshold           :  &gnrm_cv  1.0E-04
     CG Steps for Preconditioner       :  6
     DIIS History length               :  6
     Max. Wfn Iterations               :  &itermax  50
     Max. Subspace Diagonalizations    :  10
     Input wavefunction policy         : Linear AO # 100
     Output wavefunction policy        : none # 0
     Output grid policy                : none # 0
     Output grid format                : text # 0
     Virtual orbitals                  :  0
     Number of plotted density orbitals:  0
   Density/Potential:
     Max. Iterations                   :  1
 Post Optimization Parameters:
   Finite-Size Effect estimation:
     Scheduled                         :  No
  #----------------------------------------------------------------------- System Properties
 Properties of atoms in the system:
 - Symbol                              : Si #Type No.  01
   No. of Electrons                    :  4
   No. of Atoms                        :  1
   Radii of active regions (AU):
     Coarse                            :  1.80603
     Fine                              :  0.42274
     Coarse PSP                        :  1.03774
     Source                            : PSP File
   Grid Spacing threshold (AU)         :  1.06
   Pseudopotential type                : HGH-K
   Local Pseudo Potential (HGH convention):
     Rloc                              :  0.44
     Coefficients (c1 .. c4)           :  [ -7.3361,  0.0,  0.0,  0.0 ]
   NonLocal PSP Parameters:
   - Channel (l)                       :  0
     Rloc                              :  0.42274
     h_ij matrix:
     -  [  5.90693, -1.26189,  0.0 ]
     -  [ -1.26189,  3.2582,  0.0 ]
     -  [  0.0,  0.0,  0.0 ]
   - Channel (l)                       :  1
     Rloc                              :  0.48428
     h_ij matrix:
     -  [  2.72701,  0.0,  0.0 ]
     -  [  0.0,  0.0,  0.0 ]
     -  [  0.0,  0.0,  0.0 ]
   No. of projectors                   :  5
   PSP XC                              : "XC: Teter 93"
 - Symbol                              : H #Type No.  02
   No. of Electrons                    :  1
   No. of Atoms                        :  3
   Radii of active regions (AU):
     Coarse                            :  1.46342
<<<<<<< HEAD
     Fine                              :  0.2
     Coarse PSP                        :  0.0
     Source                            : PSP File
   Grid Spacing threshold (AU)         :  0.5
=======
     Fine                              :  0.20000
     Coarse PSP                        :  0.00000
     Source                            : PSP File
   Grid Spacing threshold (AU)         :  0.50
>>>>>>> ffa93dbe
   Pseudopotential type                : HGH-K
   Local Pseudo Potential (HGH convention):
     Rloc                              :  0.2
     Coefficients (c1 .. c4)           :  [ -4.18024,  0.72507,  0.0,  0.0 ]
   No. of projectors                   :  0
   PSP XC                              : "XC: Teter 93"
  #-------------------------------------------------------------------------- Atom Positions
 Atomic positions within the cell (Atomic and Grid Units):
<<<<<<< HEAD
 - Si: {AU:  [  9.0,  9.0,  9.0 ], GU:  [  20.0,  20.0,  20.0 ]} # 0001
 - H: {AU:  [  10.62,  10.62,  10.62 ], GU:  [  23.6,  23.6,  23.6 ]} # 0002
 - H: {AU:  [  7.38,  7.38,  10.62 ], GU:  [  16.4,  16.4,  23.6 ]} # 0003
 - H: {AU:  [  10.62,  7.38,  7.38 ], GU:  [  23.6,  16.4,  16.4 ]} # 0004
 Rigid Shift Applied (AU)              :  [  9.0,  9.0,  9.0 ]
 Atomic structure:
   Positions:
   - Si: [ 9.0,  9.0,  9.0] # [  20.0,  20.0,  20.0 ] 0001
   - H: [ 10.62,  10.62,  10.62] # [  23.6,  23.6,  23.6 ] 0002
   - H: [ 7.38,  7.38,  10.62] # [  16.4,  16.4,  23.6 ] 0003
   - H: [ 10.62,  7.38,  7.38] # [  23.6,  16.4,  16.4 ] 0004
   Rigid Shift Applied (AU)            :  [  9.0,  9.0,  9.0 ]
=======
 - Si: {AU:  [  9.0000,  9.0000,  9.0000 ], GU:  [  20.000,  20.000,  20.000 ]} # 0001
 - H: {AU:  [  10.620,  10.620,  10.620 ], GU:  [  23.600,  23.600,  23.600 ]} # 0002
 - H: {AU:  [  7.3800,  7.3800,  10.620 ], GU:  [  16.400,  16.400,  23.600 ]} # 0003
 - H: {AU:  [  10.620,  7.3800,  7.3800 ], GU:  [  23.600,  16.400,  16.400 ]} # 0004
 Rigid Shift Applied (AU)              :  [  9.0000,  9.0000,  9.0000 ]
 Atomic structure:
   Positions:
   - Si: [ 9.000000000,  9.000000000,  9.000000000] # [  20.00,  20.00,  20.00 ] 0001
   - H: [ 10.62000000,  10.62000000,  10.62000000] # [  23.60,  23.60,  23.60 ] 0002
   - H: [ 7.380000000,  7.380000000,  10.62000000] # [  16.40,  16.40,  23.60 ] 0003
   - H: [ 10.62000000,  7.380000000,  7.380000000] # [  23.60,  16.40,  16.40 ] 0004
   Rigid Shift Applied (AU)            :  [  9.0000,  9.0000,  9.0000 ]
>>>>>>> ffa93dbe
  #------------------------------------------------------------------------- Grid properties
 Box Grid spacings                     :  [  0.45,  0.45,  0.45 ]
 Sizes of the simulation domain:
   AU                                  :  [  18.0,  18.0,  18.0 ]
   Angstroem                           :  [  9.5252,  9.5252,  9.5252 ]
   Grid Spacing Units                  :  [  40,  40,  40 ]
   High resolution region boundaries (GU):
     From                              :  [  14,  14,  14 ]
     To                                :  [  26,  26,  26 ]
 High Res. box is treated separately   :  Yes
  #------------------------------------------------------------------- Kernel Initialization
 Poisson Kernel Initialization:
   MPI tasks                           :  4
   OpenMP threads per MPI task         :  2
 Poisson Kernel Creation:
   Boundary Conditions                 : Free
   Memory Requirements per MPI task:
     Density (MB)                      :  2.68
     Kernel (MB)                       :  2.80
     Full Grid Arrays (MB)             :  10.43
     Load Balancing of calculations:
       Density:
         MPI tasks 0- 3                : 100%
       Kernel:
         MPI tasks 0- 2                : 100%
         MPI task 3                    :  90%
       Complete LB per task            : 1/3 LB_density + 2/3 LB_kernel
 Wavefunctions Descriptors, full simulation domain:
   Coarse resolution grid:
     No. of segments                   :  1328
     No. of points                     :  36671
   Fine resolution grid:
     No. of segments                   :  164
     No. of points                     :  1399
  #---------------------------------------------------------------------- Occupation Numbers
 Total Number of Electrons             :  7
 Spin treatment                        : Averaged
  #WARNING: Odd number of electrons, no closed shell system
 Orbitals Repartition:
   MPI tasks  0- 3                     :  1
 Total Number of Orbitals              :  4
 Input Occupation Numbers:
 - Occupation Numbers: {Orbitals No. 1-3:  2.0, Orbital No. 4:  1.0}
 Support function repartition:
   MPI tasks  0- 2                     :  2
   MPI tasks  3- 3                     :  1
 Wavefunctions memory occupation for root MPI process:  0 MB 363 KB 0 B
 NonLocal PSP Projectors Descriptors:
   Creation strategy                   : On-the-fly
   Total number of projectors          :  5
   Total number of components          :  130240
   Percent of zero components          :  22
<<<<<<< HEAD
=======
   Size of workspaces                  :  104272
   Maximum size of masking arrays for a projector:  2874
   Cumulative size of masking arrays   :  2874
>>>>>>> ffa93dbe
  #WARNING: Do not call check_communications in the linear scaling version!
  #-------------------------------------------------------- Estimation of Memory Consumption
 Memory requirements for principal quantities (MiB.KiB):
   Subspace Matrix                     : 0.1 #    (Number of Orbitals: 4)
   Single orbital                      : 0.363 #  (Number of Components: 46464)
   All (distributed) orbitals          : 1.65 #   (Number of Orbitals per MPI task: 1)
   Wavefunction storage size           : 5.325 #  (DIIS/SD workspaces included)
   Nonlocal Pseudopotential Arrays     : 0.1018
   Full Uncompressed (ISF) grid        : 10.445
   Workspaces storage size             : 0.847
 Accumulated memory requirements during principal run stages (MiB.KiB):
<<<<<<< HEAD
   Kernel calculation                  : 70.346
   Density Construction                : 42.768
   Poisson Solver                      : 48.708
   Hamiltonian application             : 43.454
 Estimated Memory Peak (MB)            :  70
 total elements                        :  49
 non-zero elements                     :  49
 sparsity in %                         :  0.0
=======
   Kernel calculation                  : 53.695
   Density Construction                : 43.988
   Poisson Solver                      : 41.300
   Hamiltonian application             : 44.674
   Orbitals Orthonormalization         : 44.674
 Estimated Memory Peak (MB)            :  53
 NonLocal PSP Projectors Descriptors:
   Creation strategy                   : On-the-fly
   Total number of projectors          :  5
   Total number of components          :  130240
   Percent of zero components          :  22
   Size of workspaces                  :  104272
   Maximum size of masking arrays for a projector:  5748
   Cumulative size of masking arrays   :  5748
>>>>>>> ffa93dbe
 total elements                        :  49
 non-zero elements                     :  49
 sparsity in %                         :  0.0
 total elements                        :  49
 non-zero elements                     :  49
<<<<<<< HEAD
 sparsity in %                         :  0.0
 Checking Compression/Uncompression of sparse matrices:
=======
 sparsity in %                         :  0.00
 Checking Compression/Uncompression of small sparse matrices:
>>>>>>> ffa93dbe
   Tolerances for this check           :  1.00000001335143196E-10
   Maxdiff for compress                :  0.0
   Maxdiff for uncompress              :  0.0
   Tolerances for this check           :  1.00000001335143196E-10
<<<<<<< HEAD
   Maxdiff for compress                :  0.0
   Maxdiff for uncompress              :  0.0
=======
   Maxdiff for compress                :  0.00000000000000000E+00
   Maxdiff for uncompress              :  0.00000000000000000E+00
 check of kernel cutoff radius:
 -  {atom type: H, adjustment required:  Yes, new value:  10.60}
 -  {atom type: Si, adjustment required:  Yes, new value:  10.60}
 total elements                        :  49
 non-zero elements                     :  49
 sparsity in %                         :  0.00
 Checking Compression/Uncompression of large sparse matrices:
>>>>>>> ffa93dbe
   Tolerances for this check           :  1.00000001335143196E-10
   Maxdiff for compress                :  0.0
   Maxdiff for uncompress              :  0.0
 Checking operations for potential communication:
   Tolerance for the following test    :  9.999999999999999799E-13
   calculation check, error sum        :  0.0
   Tolerance for the following test    :  1.000000000000000036E-10
   calculation check, error max        :  0.0
 Checking operations for sumrho:
   Tolerance for the following test    :  9.999999999999999988E-15
   transposition check, mean error     :  0.0
   transposition check, max error      :  0.0
   Tolerance for the following test    :  9.999999999999999799E-13
   calculation check, error sum        :  8.230205360161823105E-15
   Tolerance for the following test    :  1.000000000000000036E-10
   calculation check, error max        :  3.126388037344440818E-13
 Ion-Ion interaction energy            :  4.93139716176255
  #---------------------------------------------------------------- Ionic Potential Creation
 Total ionic charge                    : -7.000000937172
 Poisson Solver:
   BC                                  : Free
   Box                                 :  [  111,  111,  111 ]
   MPI tasks                           :  4
  #------------------------------------------------------------ Input Wavefunctions Creation
 Input Hamiltonian:
   Total No. of Atomic Input Orbitals  :  7
   Inputguess Orbitals Repartition:
     MPI tasks  0- 2                   :  2
     MPI tasks  3- 3                   :  1
   Atomic Input Orbital Generation:
   -  {Atom Type: Si, Electronic configuration: {s: [ 2.00], p: [ 2/3,  2/3,  2/3]}}
   -  {Atom Type: H, Electronic configuration: {s: [ 1.00]}}
   Wavelet conversion succeeded        :  Yes
   Deviation from normalization        :  3.06E-06
   Total charge                        :  6.999999950084
   Poisson Solver:
     BC                                : Free
     Box                               :  [  111,  111,  111 ]
     MPI tasks                         :  4
   orthonormalization of input guess   : standard
   Kernel update:
     max dev from unity                :  2.09E-04
     Hamiltonian application required  :  Yes
     method                            : diagonalization
     mode                              : sequential
     communication strategy kernel     : ALLREDUCE
     Kohn-Sham residue                 :  1.507E-01
     Coefficients available            :  Yes
    #Eigenvalues and New Occupation Numbers
   Orbitals: [
<<<<<<< HEAD
 {e: -3.917576310896E-01, f:  2.0},  # 00001
 {e: -2.541872489548E-01, f:  2.0},  # 00002
 {e: -2.541665902491E-01, f:  2.0},  # 00003
 {e: -1.011132878653E-02, f:  1.0}] # 00004
   Hamiltonian update: {
 Energies: {Ekin:  4.92373577767, Epot: -6.6219239046, Enl:  1.29430573259, 
              EH:  9.3015002775,   EXC: -2.19698214857, EvXC: -2.86720670815}, 
    Total charge:  6.999999940291, 
 Poisson Solver: {BC: Free, Box:  [  111,  111,  111 ], MPI tasks:  3}}
=======
 {e: -3.917576310896E-01, f:  2.0000},  # 00001
 {e: -2.541872489547E-01, f:  2.0000},  # 00002
 {e: -2.541665902490E-01, f:  2.0000},  # 00003
 {e: -1.011132878652E-02, f:  1.0000}] # 00004
   Hamiltonian update: {
 Energies: {Ekin:  4.92373577767E+00, Epot: -6.62192390460E+00, Enl:  1.29430573259E+00, 
              EH:  9.30150027750E+00,  EXC: -2.19698214857E+00, EvXC: -2.86720670815E+00}, 
    Total charge:  6.999999940291E+00, 
 Poisson Solver: {BC: Free, Box:  [  111,  111,  111 ], MPI tasks:  4}}
>>>>>>> ffa93dbe
    #================================================================= Input guess generated
 Checking Communications of Minimal Basis:
   Number of coarse and fine DoF (MasterMPI task):  [  11825,  350 ]
   Tolerances for this check: [ 2.54840003402478921E-06,  1.55431223447521916E-15]
   Maxdiff for transpose (checksum)    :  5.82076609134674072E-11
   Maxdiff for untranspose             :  0.0
 Checking Communications of Enlarged Minimal Basis:
   Number of coarse and fine DoF (MasterMPI task):  [  9464,  350 ]
   Tolerances for this check: [ 4.50740006018024442E-06,  1.55431223447521916E-15]
   Maxdiff for transpose (checksum)    :  1.16415321826934814E-10
   Maxdiff for untranspose             :  0.0
  #------------------------------------------------------------------- Self-Consistent Cycle
 Ground State Optimization:
    #========================================================= support function optimization
 - support function optimization: &it_supfun001
   -  { #-------------------------------------------------------------------------- iter: 1
 target function: TRACE, Hamiltonian Applied:  Yes, 
<<<<<<< HEAD
 Energies: {Ekin:  5.09523616012, Epot: -6.7271666881, Enl:  1.20812909229}, 
 Orthoconstraint:  Yes, Preconditioning:  Yes, 
 iter:  1, fnrm:  2.06E-01, Omega: -4.1992433403631, D: -4.2, D best: -4.2, 
 Optimization: {algorithm: SD, mean alpha:  1.0E-01, max alpha:  1.0E-01, 
=======
 Energies: {Ekin:  5.09523616012E+00, Epot: -6.72716668810E+00, Enl:  1.20812909229E+00}, 
 Orthoconstraint:  Yes,    Preconditioning:  Yes, 
 iter:  1, fnrm:  2.06E-01, Omega: -4.199243340363115E+00, D: -4.20E+00, D best: -4.20E+00, 
 Optimization: {algorithm: SD, mean alpha:  1.000E-01, max alpha:  1.000E-01, 
>>>>>>> ffa93dbe
    consecutive successes:  1}, 
 Orthogonalization:  Yes, communication strategy kernel: ALLREDUCE, 
 reconstruct kernel:  Yes}
   -  { #-------------------------------------------------------------------------- iter: 2
 target function: TRACE, Hamiltonian Applied:  Yes, 
<<<<<<< HEAD
 Energies: {Ekin:  5.03755446481, Epot: -6.68776158099, Enl:  1.20471103766}, 
 Orthoconstraint:  Yes, Preconditioning:  Yes, 
 iter:  2, fnrm:  1.94E-01, Omega: -4.242632626010071, D: -4.34E-02, D best: -4.34E-02, 
 exit criterion: net number of iterations}
   -  &final_supfun001  { #-------------------------------------------------------- iter: 2
 target function: TRACE, 
 Energies: {Ekin:  5.03755446481, Epot: -6.68776158099, Enl:  1.20471103766}, 
 iter:  2, fnrm:  1.94E-01, Omega: -4.242632626010071, D: -4.34E-02, D best: -4.34E-02}
=======
 Energies: {Ekin:  5.03755446481E+00, Epot: -6.68776158099E+00, Enl:  1.20471103766E+00}, 
 Orthoconstraint:  Yes,    Preconditioning:  Yes, 
 iter:  2, fnrm:  1.94E-01, Omega: -4.242632626010082E+00, D: -4.34E-02, D best: -4.34E-02, 
 exit criterion: net number of iterations}
   -  &final_supfun001  { #-------------------------------------------------------- iter: 2
 target function: TRACE, 
 Energies: {Ekin:  5.03755446481E+00, Epot: -6.68776158099E+00, Enl:  1.20471103766E+00}, 
 iter:  2, fnrm:  1.94E-01, Omega: -4.242632626010082E+00, D: -4.34E-02, D best: -4.34E-02}
>>>>>>> ffa93dbe
      #Support functions created
    #=================================================================== kernel optimization
 - kernel optimization: &it_kernel001
   -  #--------------------------------------------------------------------- kernel iter: 1
     Kernel update:
       max dev from unity              :  9.33E-06
       Hamiltonian application required:  Yes
       method                          : directmin
       expansion coefficients optimization: &it_coeff001_001_001
       -  { #------------------------------------------------------------------ it coeff: 1
 calculate density kernel, communication strategy: ALLREDUCE, 
 communication strategy kernel: ALLREDUCE, method: DminSD, 
<<<<<<< HEAD
 iter:  1, fnrm:  1.67E-01, eBS:  0.0, D: -2.106, alpha:  2.0E-01}
         Kohn-Sham residue             :  1.526E-01
         Coefficients available        :  Yes
       Hamiltonian update: {
 Energies: {Ekin:  5.03755446481, Epot: -6.86068662567, Enl:  1.20471103766, 
              EH:  8.96011566928,  EXC: -2.21774773543, EvXC: -2.89482577399}, 
    Total charge:  6.99999994381, 
 Poisson Solver: {BC: Free, Box:  [  111,  111,  111 ], MPI tasks:  3}}
        #Eigenvalues and New Occupation Numbers
       Orbitals: [
 {e: -3.917576310896E-01, f:  2.0},  # 00001
 {e: -2.541872489548E-01, f:  2.0},  # 00002
 {e: -2.541665902491E-01, f:  2.0},  # 00003
 {e: -1.011132878653E-02, f:  1.0}] # 00004
       summary: [ {kernel optimization: DMIN, mixing quantity: DENS, mix hist:  0, 
 iter:  1, delta:  1.99E-07, energy: -5.45779500784807681, D: -5.458}]
   -  #-------------------------------------------------------------------- kernel iter: 2
       Kernel update:
         max dev from unity            :  9.33E-06
         Hamiltonian application required:  Yes
         method                        : directmin
         expansion coefficients optimization: &it_coeff001_001_002
         -  { #---------------------------------------------------------------- it coeff: 1
 calculate density kernel, communication strategy: ALLREDUCE, 
 communication strategy kernel: ALLREDUCE, method: DminSD, 
 iter:  1, fnrm:  1.11E-01, eBS: -2.10615453887947224, D:  2.404E-02, alpha:  2.0E-01}
         Kohn-Sham residue             :  1.457E-01
         Coefficients available        :  Yes
       alpha                           :  0.22000000000000003
       energydiff                      : -7.36388876324767239E-003
       Hamiltonian update: {
 Energies: {Ekin:  5.03755446481, Epot: -6.8148248838, Enl:  1.20471103766, 
              EH:  8.98788926836,  EXC: -2.20637370529, EvXC: -2.8798260325}, 
    Total charge:  6.999999946398, 
 Poisson Solver: {BC: Free, Box:  [  111,  111,  111 ], MPI tasks:  3}}
        #Eigenvalues and New Occupation Numbers
       Orbitals: [
 {e: -3.917576310896E-01, f:  2.0},  # 00001
 {e: -2.541872489548E-01, f:  2.0},  # 00002
 {e: -2.541665902491E-01, f:  2.0},  # 00003
 {e: -1.011132878653E-02, f:  1.0}] # 00004
       summary: [ {kernel optimization: DMIN, mixing quantity: DENS, mix hist:  0, 
 iter:  2, delta:  1.23E-07, energy: -5.46515889661132448, D: -7.364E-03}]
   -  &final_kernel001  { #-------------------------------------------------------- iter: 3
 summary: [ {kernel optimization: DMIN, mixing quantity: DENS, mix hist:  0, 
 iter:  3, delta:  1.23E-07, energy: -5.46515889661132448, D: -7.364E-03}]}
=======
 iter:  1, fnrm:  1.67E-01, eBS:  0.00000000000000000E+00, D: -2.106E+00, 
          alpha:  2.000E-01}
       Kohn-Sham residue               :  1.526E-01
       Coefficients available          :  Yes
     Hamiltonian update: {
 Energies: {Ekin:  5.03755446481E+00, Epot: -6.86068662567E+00, Enl:  1.20471103766E+00, 
              EH:  8.96011566928E+00,  EXC: -2.21774773543E+00, EvXC: -2.89482577399E+00}, 
    Total charge:  6.999999943810E+00, 
 Poisson Solver: {BC: Free, Box:  [  111,  111,  111 ], MPI tasks:  4}}
      #Eigenvalues and New Occupation Numbers
     Orbitals: [
 {e: -3.917576310896E-01, f:  2.0000},  # 00001
 {e: -2.541872489547E-01, f:  2.0000},  # 00002
 {e: -2.541665902490E-01, f:  2.0000},  # 00003
 {e: -1.011132878652E-02, f:  1.0000}] # 00004
     summary: [ {kernel optimization: DMIN, mixing quantity: DENS, mix hist:  0, 
 iter:  1, delta:  1.99E-07, energy: -5.45779500784807681E+00, D: -5.458E+00}]
   -  #--------------------------------------------------------------------- kernel iter: 2
     Kernel update:
       max dev from unity              :  9.33E-06
       Hamiltonian application required:  Yes
       method                          : directmin
       expansion coefficients optimization: &it_coeff001_001_002
       -  { #------------------------------------------------------------------ it coeff: 1
 calculate density kernel, communication strategy: ALLREDUCE, 
 communication strategy kernel: ALLREDUCE, method: DminSD, 
 iter:  1, fnrm:  1.11E-01, eBS: -2.10615453887913517E+00, D:  2.404E-02, 
          alpha:  2.000E-01}
       Kohn-Sham residue               :  1.457E-01
       Coefficients available          :  Yes
     alpha                             :  0.22000000000000003
     energydiff                        : -7.36388876315174912E-003
     Hamiltonian update: {
 Energies: {Ekin:  5.03755446481E+00, Epot: -6.81482488380E+00, Enl:  1.20471103766E+00, 
              EH:  8.98788926836E+00,  EXC: -2.20637370529E+00, EvXC: -2.87982603250E+00}, 
    Total charge:  6.999999946398E+00, 
 Poisson Solver: {BC: Free, Box:  [  111,  111,  111 ], MPI tasks:  4}}
      #Eigenvalues and New Occupation Numbers
     Orbitals: [
 {e: -3.917576310896E-01, f:  2.0000},  # 00001
 {e: -2.541872489547E-01, f:  2.0000},  # 00002
 {e: -2.541665902490E-01, f:  2.0000},  # 00003
 {e: -1.011132878652E-02, f:  1.0000}] # 00004
     summary: [ {kernel optimization: DMIN, mixing quantity: DENS, mix hist:  0, 
 iter:  2, delta:  1.23E-07, energy: -5.46515889661122856E+00, D: -7.364E-03}]
   -  &final_kernel001  { #-------------------------------------------------------- iter: 3
 summary: [ {kernel optimization: DMIN, mixing quantity: DENS, mix hist:  0, 
 iter:  3, delta:  1.23E-07, energy: -5.46515889661122856E+00, D: -7.364E-03}]}
>>>>>>> ffa93dbe
    #================================================================= Summary of both steps
   self consistency summary: &it_sc001
   -  {iter:  1, target function: TRACE,  #WARNING: support function optimization not converged
 kernel optimization: DIRMIN,  #WARNING: density optimization not converged
<<<<<<< HEAD
 iter low:  1, delta out:  3.209E-07, energy: -5.46515889661132448, D: -5.465}
=======
 iter low:  1, delta out:  3.209E-07, energy: -5.46515889661122856E+00, D: -5.465E+00}
>>>>>>> ffa93dbe
    #========================================================= Adjustments for high accuracy
   Locreg increased                    :  No
   Kernel update:
     max dev from unity                :  9.33E-06
     Hamiltonian application required  :  Yes
     method                            : directmin
     expansion coefficients optimization: &it_coeff002_000_000
     -  { #-------------------------------------------------------------------- it coeff: 1
 calculate density kernel, communication strategy: ALLREDUCE, 
 communication strategy kernel: ALLREDUCE, method: DminSD, 
<<<<<<< HEAD
 iter:  1, fnrm:  7.39E-02, eBS: -2.08211911723409671, D:  3.12E-02, alpha:  2.2E-01}
=======
 iter:  1, fnrm:  7.39E-02, eBS: -2.08211911723378762E+00, D:  3.120E-02, 
          alpha:  2.200E-01}
>>>>>>> ffa93dbe
     Kohn-Sham residue                 :  1.422E-01
     Coefficients available            :  Yes
    #========================================================= support function optimization
 - support function optimization: &it_supfun002
   -  { #-------------------------------------------------------------------------- iter: 1
 target function: ENERGY, Hamiltonian Applied:  Yes, 
<<<<<<< HEAD
 Energies: {Ekin:  5.03755446481, Epot: -6.77212690818, Enl:  1.20471103766}, 
 Orthoconstraint:  Yes, Preconditioning:  Yes, 
 iter:  1, fnrm:  1.79E-01, Omega: -5.468746888637886, D: -1.27, D best: -1.27, 
 Optimization: {algorithm: SD, mean alpha:  1.1E-01, max alpha:  1.1E-01, 
=======
 Energies: {Ekin:  5.03755446481E+00, Epot: -6.77212690818E+00, Enl:  1.20471103766E+00}, 
 Orthoconstraint:  Yes,    Preconditioning:  Yes, 
 iter:  1, fnrm:  1.79E-01, Omega: -5.468746888637792E+00, D: -1.27E+00, D best: -1.27E+00, 
 Optimization: {algorithm: SD, mean alpha:  1.100E-01, max alpha:  1.100E-01, 
>>>>>>> ffa93dbe
    consecutive successes:  1}, 
 Orthogonalization:  Yes, communication strategy kernel: ALLREDUCE, 
 reconstruct kernel:  Yes}
   -  { #-------------------------------------------------------------------------- iter: 2
 target function: ENERGY, Hamiltonian Applied:  Yes, 
<<<<<<< HEAD
 Energies: {Ekin:  5.01506921084, Epot: -6.74687521527, Enl:  1.18854953303}, 
 Orthoconstraint:  Yes, Preconditioning:  Yes, 
 iter:  2, fnrm:  1.53E-01, Omega: -5.490921143776591, D: -2.22E-02, D best: -2.22E-02, 
 exit criterion: net number of iterations}
   -  &final_supfun002  { #-------------------------------------------------------- iter: 2
 target function: ENERGY, 
 Energies: {Ekin:  5.01506921084, Epot: -6.74687521527, Enl:  1.18854953303}, 
 iter:  2, fnrm:  1.53E-01, Omega: -5.490921143776591, D: -2.22E-02, D best: -2.22E-02}
      #Support functions created
    #=================================================================== kernel optimization
 - kernel optimization: &it_kernel002
   -  #-------------------------------------------------------------------- kernel iter: 1
       Kernel update:
         max dev from unity            :  6.0E-06
         Hamiltonian application required:  No
         method                        : directmin
         expansion coefficients optimization: &it_coeff002_001_001
         -  { #---------------------------------------------------------------- it coeff: 1
 calculate density kernel, communication strategy: ALLREDUCE, 
 communication strategy kernel: ALLREDUCE, method: DminSD, 
 iter:  1, fnrm:  5.57E-02, eBS: -2.0509198255609169, D: -2.444E-02, alpha:  2.0E-01}
         Coefficients available        :  Yes
       Hamiltonian update: {
 Energies: {Ekin:  5.03755446481, Epot: -6.77212690818, Enl:  1.20471103766, 
              EH:  9.02177977323,  EXC: -2.2036494577, EvXC: -2.8762050061}, 
    Total charge:  6.999999947418, 
 Poisson Solver: {BC: Free, Box:  [  111,  111,  111 ], MPI tasks:  3}}
        #Eigenvalues and New Occupation Numbers
       Orbitals: [
 {e: -3.917576310896E-01, f:  2.0},  # 00001
 {e: -2.541872489548E-01, f:  2.0},  # 00002
 {e: -2.541665902491E-01, f:  2.0},  # 00003
 {e: -1.011132878653E-02, f:  1.0}] # 00004
       summary: [ {kernel optimization: DMIN, mixing quantity: DENS, mix hist:  0, 
 iter:  1, delta:  1.8E-07, energy: -5.49318265092714952, D: -2.802E-02}]
   -  #-------------------------------------------------------------------- kernel iter: 2
       Kernel update:
         max dev from unity            :  6.0E-06
         Hamiltonian application required:  Yes
         method                        : directmin
         expansion coefficients optimization: &it_coeff002_001_002
         -  { #---------------------------------------------------------------- it coeff: 1
 calculate density kernel, communication strategy: ALLREDUCE, 
 communication strategy kernel: ALLREDUCE, method: DminSD, 
 iter:  1, fnrm:  2.6E-02, eBS: -2.07535558785018281, D:  2.028E-02, alpha:  2.0E-01}
         Kohn-Sham residue             :  1.212E-01
         Coefficients available        :  Yes
       alpha                           :  0.10000000000000001
       energydiff                      :  7.01691365215140195E-004
       Hamiltonian update: {
 Energies: {Ekin:  5.01506921084, Epot: -6.71888707844, Enl:  1.18854953303, 
              EH:  9.03729861679,  EXC: -2.19076892867, EvXC: -2.85926614696}, 
    Total charge:  6.999999947981, 
 Poisson Solver: {BC: Free, Box:  [  111,  111,  111 ], MPI tasks:  3}}
        #Eigenvalues and New Occupation Numbers
       Orbitals: [
 {e: -3.917576310896E-01, f:  2.0},  # 00001
 {e: -2.541872489548E-01, f:  2.0},  # 00002
 {e: -2.541665902491E-01, f:  2.0},  # 00003
 {e: -1.011132878653E-02, f:  1.0}] # 00004
       summary: [ {kernel optimization: DMIN, mixing quantity: DENS, mix hist:  0, 
 iter:  2, delta:  2.54E-08, energy: -5.49248095956193438, D:  7.017E-04}]
   -  &final_kernel002  { #-------------------------------------------------------- iter: 3
 summary: [ {kernel optimization: DMIN, mixing quantity: DENS, mix hist:  0, 
 iter:  3, delta:  2.54E-08, energy: -5.49248095956193438, D:  7.017E-04}]}
=======
 Energies: {Ekin:  5.01506921084E+00, Epot: -6.74687521527E+00, Enl:  1.18854953303E+00}, 
 Orthoconstraint:  Yes,    Preconditioning:  Yes, 
 iter:  2, fnrm:  1.53E-01, Omega: -5.490921143776529E+00, D: -2.22E-02, D best: -2.22E-02, 
 exit criterion: net number of iterations}
   -  &final_supfun002  { #-------------------------------------------------------- iter: 2
 target function: ENERGY, 
 Energies: {Ekin:  5.01506921084E+00, Epot: -6.74687521527E+00, Enl:  1.18854953303E+00}, 
 iter:  2, fnrm:  1.53E-01, Omega: -5.490921143776529E+00, D: -2.22E-02, D best: -2.22E-02}
      #Support functions created
    #=================================================================== kernel optimization
 - kernel optimization: &it_kernel002
   -  #--------------------------------------------------------------------- kernel iter: 1
     Kernel update:
       max dev from unity              :  6.00E-06
       Hamiltonian application required:  No
       method                          : directmin
       expansion coefficients optimization: &it_coeff002_001_001
       -  { #------------------------------------------------------------------ it coeff: 1
 calculate density kernel, communication strategy: ALLREDUCE, 
 communication strategy kernel: ALLREDUCE, method: DminSD, 
 iter:  1, fnrm:  5.57E-02, eBS: -2.05091982556062513E+00, D: -2.444E-02, 
          alpha:  2.000E-01}
       Coefficients available          :  Yes
     Hamiltonian update: {
 Energies: {Ekin:  5.03755446481E+00, Epot: -6.77212690818E+00, Enl:  1.20471103766E+00, 
              EH:  9.02177977323E+00,  EXC: -2.20364945770E+00, EvXC: -2.87620500610E+00}, 
    Total charge:  6.999999947418E+00, 
 Poisson Solver: {BC: Free, Box:  [  111,  111,  111 ], MPI tasks:  4}}
      #Eigenvalues and New Occupation Numbers
     Orbitals: [
 {e: -3.917576310896E-01, f:  2.0000},  # 00001
 {e: -2.541872489547E-01, f:  2.0000},  # 00002
 {e: -2.541665902490E-01, f:  2.0000},  # 00003
 {e: -1.011132878652E-02, f:  1.0000}] # 00004
     summary: [ {kernel optimization: DMIN, mixing quantity: DENS, mix hist:  0, 
 iter:  1, delta:  1.80E-07, energy: -5.49318265092709268E+00, D: -2.802E-02}]
   -  #--------------------------------------------------------------------- kernel iter: 2
     Kernel update:
       max dev from unity              :  6.00E-06
       Hamiltonian application required:  Yes
       method                          : directmin
       expansion coefficients optimization: &it_coeff002_001_002
       -  { #------------------------------------------------------------------ it coeff: 1
 calculate density kernel, communication strategy: ALLREDUCE, 
 communication strategy kernel: ALLREDUCE, method: DminSD, 
 iter:  1, fnrm:  2.60E-02, eBS: -2.07535558784992658E+00, D:  2.028E-02, 
          alpha:  2.000E-01}
       Kohn-Sham residue               :  1.212E-01
       Coefficients available          :  Yes
     alpha                             :  0.10000000000000001
     energydiff                        :  7.01691365197376626E-004
     Hamiltonian update: {
 Energies: {Ekin:  5.01506921084E+00, Epot: -6.71888707844E+00, Enl:  1.18854953303E+00, 
              EH:  9.03729861679E+00,  EXC: -2.19076892867E+00, EvXC: -2.85926614696E+00}, 
    Total charge:  6.999999947981E+00, 
 Poisson Solver: {BC: Free, Box:  [  111,  111,  111 ], MPI tasks:  4}}
      #Eigenvalues and New Occupation Numbers
     Orbitals: [
 {e: -3.917576310896E-01, f:  2.0000},  # 00001
 {e: -2.541872489547E-01, f:  2.0000},  # 00002
 {e: -2.541665902490E-01, f:  2.0000},  # 00003
 {e: -1.011132878652E-02, f:  1.0000}] # 00004
     summary: [ {kernel optimization: DMIN, mixing quantity: DENS, mix hist:  0, 
 iter:  2, delta:  2.54E-08, energy: -5.49248095956189530E+00, D:  7.017E-04}]
   -  &final_kernel002  { #-------------------------------------------------------- iter: 3
 summary: [ {kernel optimization: DMIN, mixing quantity: DENS, mix hist:  0, 
 iter:  3, delta:  2.54E-08, energy: -5.49248095956189530E+00, D:  7.017E-04}]}
>>>>>>> ffa93dbe
    #================================================================= Summary of both steps
   self consistency summary: &it_sc002
   -  {iter:  2, target function: ENERGY,  #WARNING: support function optimization not converged
 kernel optimization: DIRMIN,  #WARNING: density optimization not converged
<<<<<<< HEAD
 iter high:  2, delta out:  2.043E-07, energy: -5.49248095956193438, D: -2.732E-02}
=======
 iter high:  2, delta out:  2.043E-07, energy: -5.49248095956189530E+00, D: -2.732E-02}
>>>>>>> ffa93dbe
   Kernel update:
     max dev from unity                :  6.0E-06
     Hamiltonian application required  :  Yes
     method                            : diagonalization
     mode                              : sequential
     communication strategy kernel     : ALLREDUCE
     Kohn-Sham residue                 :  1.196E-01
     Coefficients available            :  Yes
    #Eigenvalues and New Occupation Numbers
   Orbitals: [
<<<<<<< HEAD
 {e: -4.394246225825E-01, f:  1.0},  # 00001
 {e: -2.696744289594E-01, f:  1.0},  # 00002
 {e: -2.687965044051E-01, f:  1.0},  # 00003
 {e: -9.570892836172E-02, f:  1.0},  # 00004
 {e:  1.799896928831E-01, f:  1.0},  # 00005
 {e:  1.931908607781E-01, f:  1.0},  # 00006
 {e:  1.937608023078E-01, f:  1.0}] # 00007
    #========================================================================= final results
   self consistency summary:
   -  {iter:  2, 
 Energies: {Ekin:  5.01506921084, Epot: -6.71028238305, Enl:  1.18854953303, 
              EH:  9.0445843771,   EXC: -2.19036183585, EvXC: -2.85872352945}, 
       iter high:  2,        delta out:  2.043E-07,  energy: -5.49248095956193438, D:  0.0,  #FINAL
=======
 {e: -4.394246225825E-01, f:  1.0000},  # 00001
 {e: -2.696744289593E-01, f:  1.0000},  # 00002
 {e: -2.687965044050E-01, f:  1.0000},  # 00003
 {e: -9.570892836169E-02, f:  1.0000},  # 00004
 {e:  1.799896928831E-01, f:  1.0000},  # 00005
 {e:  1.931908607781E-01, f:  1.0000},  # 00006
 {e:  1.937608023078E-01, f:  1.0000}] # 00007
    #========================================================================= final results
   self consistency summary:
   -  {iter:  2, 
 Energies: {Ekin:  5.01506921084E+00, Epot: -6.71028238305E+00, Enl:  1.18854953303E+00, 
              EH:  9.04458437710E+00,  EXC: -2.19036183585E+00, EvXC: -2.85872352945E+00}, 
       iter high:  2,            delta out:  2.043E-07, 
          energy: -5.49248095956189530E+00,                       D:  0.000E+00,  #FINAL
>>>>>>> ffa93dbe
 }
 Write wavefunctions to file           : ./data-write/minBasis.*
 Wavefunction written No.              :  2
 Wavefunction written No.              :  1
 Wavefunction coefficients written     :  Yes
 Write Waves Time:
<<<<<<< HEAD
 -  {Process:  0, Timing:  [  4.88E-01,  2.442E-01 ]}
=======
 -  {Process:  0, Timing:  [  1.8E-01,  1.749E-01 ]}
>>>>>>> ffa93dbe
 Overview of the reformatting (several categories may apply):
   No reformatting required            :  4
   Grid spacing has changed            :  0
   Number of coarse grid points has changed:  3
   Number of fine grid points has changed:  3
   Box size has changed                :  0
   Molecule was shifted                :  3
   Molecule was rotated                :  0
<<<<<<< HEAD
 Total charge                          :  6.999999951183
=======
 Total charge                          :  6.999999951184E+00
>>>>>>> ffa93dbe
  #---------------------------------------------------------------------- Forces Calculation
 Poisson Solver:
   BC                                  : Free
   Box                                 :  [  111,  111,  111 ]
<<<<<<< HEAD
   MPI tasks                           :  3
 Calculate local forces: {Leaked force:  0.0}
 Calculate Non Local forces            :  Yes
 Average noise forces: {x:  1.25022272E-03, y: -1.27870691E-03, z:  5.17500267E-04, 
                    total:  1.86170748E-03}
 Clean forces norm (Ha/Bohr): {maxval:  3.553250212862E-02, fnrm2:  3.973488336705E-03}
 Raw forces norm (Ha/Bohr): {maxval:  3.564007146022E-02, fnrm2:  3.976978983812E-03}
  #--------------------------------------------------------------------------- Atomic Forces
 Atomic Forces (Ha/Bohr):
 -  {Si: [-9.079078872616E-03,  9.139532410486E-03, -9.513767199693E-03]} # 0001
 -  {H: [ 1.714532608822E-02,  2.557847957267E-02,  1.77295765206E-02]} # 0002
 -  {H: [-2.501377618599E-02, -1.717555285716E-02,  1.716487313392E-02]} # 0003
 -  {H: [ 1.694752897038E-02, -1.7542459126E-02, -2.538068245483E-02]} # 0004
  #----------------------------------------------------------------- Timing for root process
 Timings for root process:
   CPU time (s)                        :  19.18
   Elapsed time (s)                    :  11.92
=======
   MPI tasks                           :  4
 Calculate local forces: {Leaked force:  0.00000E+00}
 Calculate Non Local forces            :  Yes
 Average noise forces: {x:  1.25022272E-03, y: -1.27870691E-03, z:  5.17500267E-04, 
                    total:  1.86170748E-03}
 Clean forces norm (Ha/Bohr): {maxval:  3.553250212866E-02, fnrm2:  3.973488336713E-03}
 Raw forces norm (Ha/Bohr): {maxval:  3.564007146025E-02, fnrm2:  3.976978983820E-03}
  #--------------------------------------------------------------------------- Atomic Forces
 Atomic Forces (Ha/Bohr):
 -  {Si: [-9.079078872625E-03,  9.139532410502E-03, -9.513767199796E-03]} # 0001
 -  {H: [ 1.714532608824E-02,  2.557847957268E-02,  1.772957652065E-02]} # 0002
 -  {H: [-2.501377618599E-02, -1.717555285718E-02,  1.716487313397E-02]} # 0003
 -  {H: [ 1.694752897038E-02, -1.754245912600E-02, -2.538068245482E-02]} # 0004
  #----------------------------------------------------------------- Timing for root process
 Timings for root process:
   CPU time (s)                        :  7.53
   Elapsed time (s)                    :  3.99
>>>>>>> ffa93dbe
  #-------------------------------- Warnings obtained during the run, check their relevance!
 WARNINGS:
 - Odd number of electrons, no closed shell system
 - Do not call check_communications in the linear scaling version!
 - support function optimization not converged
 - density optimization not converged
 - support function optimization not converged
 - density optimization not converged
<<<<<<< HEAD
 Status of the memory at finalization:
   wfd%keyvloc:
     Array Id                          : wfd%keyvloc
     Size (Bytes)                      : 5968
     Allocating Routine Id             : system_initialization
     Address of first element          : 0x26eb940
     Address of metadata               : 36151480
   wfd%keyglob:
     Array Id                          : wfd%keyglob
     Size (Bytes)                      : 11936
     Allocating Routine Id             : system_initialization
     Address of first element          : 0x26eea40
     Address of metadata               : 36151288
   Timestamp of Profile initialization:
     2014-01-24 09:08:12.928
   Process Id:
     0
 Memory Consumption Report:
   Tot. No. of Allocations             :  4456
   Tot. No. of Deallocations           :  4456
   Remaining Memory (B)                :  0
   Memory occupation:
     Peak Value (MB)                   :  160
     for the array                     : psir
     in the routine                    : psi_to_vlocpsi
 Max No. of dictionaries used          :  1469 #(  138 still in use)
=======
 Memory Consumption Report:
   Tot. No. of Allocations             :  3424
   Tot. No. of Deallocations           :  3424
   Remaining Memory (B)                :  0
   Memory occupation:
     Peak Value (MB)                   :  126
     for the array                     : x_f3
     in the routine                    : initialize_work_arrays_locham
 Max No. of dictionaries used          :  2995 #(  765 still in use)
 Number of dictionary folders allocated:  1
>>>>>>> ffa93dbe
<|MERGE_RESOLUTION|>--- conflicted
+++ resolved
@@ -27,17 +27,10 @@
    |_____|_____|_____|_____|_____|______                    www.bigdft.org   "
  
  Reference Paper                       : The Journal of Chemical Physics 129, 014109 (2008)
-<<<<<<< HEAD
- Version Number                        : 1.7.1.10
- Timestamp of this run                 : 2014-01-24 09:08:13.986
- Root process Hostname                 : girofle
- Number of MPI tasks                   :  3
-=======
  Version Number                        : 1.7.1.15
  Timestamp of this run                 : 2014-03-26 08:27:44.780
  Root process Hostname                 : phys-comp-03
  Number of MPI tasks                   :  4
->>>>>>> ffa93dbe
  OpenMP parallelization                :  Yes
  Maximal OpenMP threads per MPI task   :  2
  MPI tasks of root process node        :  4
@@ -68,7 +61,7 @@
    ocl_platform                        : ~ #      Chosen OCL platform
    ocl_devices                         : ~ #      Chosen OCL devices
    blas                                : No #     CUBLAS acceleration
-   projrad                             : 15.0 #   Radius of the projector as a function of the maxrad
+   projrad                             : 15.000 # Radius of the projector as a function of the maxrad
    exctxpar                            : OP2P #   Exact exchange parallelisation scheme
    ig_diag                             : Yes #    Input guess (T=Direct, F=Iterative) diag. of Ham.
    ig_norbp                            : 5 #      Input guess Orbitals per process for iterative diag.
@@ -93,8 +86,8 @@
    pdgemm_blocksize                    : -8 #     SCALAPACK linear scaling blocksize
    maxproc_pdsyev                      : 4 #      SCALAPACK linear scaling max num procs
    maxproc_pdgemm                      : 4 #      SCALAPACK linear scaling max num procs
-   ef_interpol_det                     : 0.1E-19 # FOE max determinant of cubic interpolation matrix
-   ef_interpol_chargediff              : 0.1E+02 # FOE max charge difference for interpolation
+   ef_interpol_det                     : 0.10E-19 # FOE max determinant of cubic interpolation matrix
+   ef_interpol_chargediff              : 0.10E+02 # FOE max charge difference for interpolation
    mixing_after_inputguess             : No #     mixing step after linear input guess (T/F)
    iterative_orthogonalization         : No #     iterative_orthogonalization for input guess orbitals
    check_sumrho                        : 2 #      enables linear sumrho check
@@ -103,15 +96,12 @@
    explicit_locregcenters              : No #     linear scaling explicitely specify localization centers
    calculate_KS_residue                : Yes #    linear scaling calculate Kohn-Sham residue
    intermediate_forces                 : No #     linear scaling calculate intermediate forces
-<<<<<<< HEAD
-=======
    kappa_conv                          : 0.10000000000000001 # exit kappa for extended input guess (experimental mode)
    evbounds_nsatur                     : 3 #      number of FOE cycles before the eigenvalue bounds are shrinked
    evboundsshrink_nsatur               : 4 #      maximal number of unsuccessful eigenvalue bounds shrinkings
    method_updatekernel                 : 0 #      linear scaling update density kernel during the sup. func. optimization (0 
     #                                              purification, 1 FOE)
    purification_quickreturn            : No #     linear scaling quick return in purification
->>>>>>> ffa93dbe
  dft:
    hgrids: [0.45000000000000001, 0.45000000000000001, 0.45000000000000001] # grid spacing in the three directions (bohr)
    rmult: [5.0, 7.0] #                            c(f)rmult*radii_cf(:,1(2))=coarse(fine) atom-based radius
@@ -162,8 +152,6 @@
    sic_alpha                           : 0. #     SIC downscaling parameter
  tddft:
    tddft_approach                      : none #   TDDFT method
-<<<<<<< HEAD
-=======
  lin_general:
    hybrid                              : No #     activate the hybrid mode; if activated, only the low accuracy values will be relevant
    nit: [1, 1] #                                  number of iteration with low/high accuracy
@@ -224,7 +212,6 @@
    rloc: [7.0, 7.0] #                             localization radius for the support functions
    rloc_kernel                         : 9.0 #    localization radius for the density kernel
    rloc_kernel_foe                     : 14.0 #   cutoff radius for the FOE matrix vector multiplications
->>>>>>> ffa93dbe
  posinp:
    Positions:
    - Si: [0.0, 0.0, 0.0]
@@ -280,11 +267,7 @@
  #|0              DIIS history for density mixing (low, high)                                
  #|1.d0     1     density mixing parameter (low, high)                                       
  #|1.d-9    1.d-  outer loop convergence (low, high)                                         
-<<<<<<< HEAD
- #|5.d-5    1.d-5    1basis convergence (low, high) ; early stop TMB optimization (experiment
-=======
  #|5.d-5    1.d-5    1.d-4  basis convergence (low, high) ; early stop TMB optimization, dyna
->>>>>>> ffa93dbe
  #|0.5d0          factor to reduce the confinement. Only used for hybrid mode.               
  #|1.d-5    1.d   kernel convergence (low, high) - directmin only                            
  #|1.d-10   1.d-1 density convergence (low, high)                                            
@@ -362,10 +345,10 @@
  Geometry Optimization Parameters:
    Maximum steps                       :  1
    Algorithm                           : none
-   Random atomic displacement          :  0.0
-   Fluctuation in forces               :  1.0
-   Maximum in forces                   :  0.0
-   Steepest descent step               :  4.0
+   Random atomic displacement          :  0.0E+00
+   Fluctuation in forces               :  1.0E+00
+   Maximum in forces                   :  0.0E+00
+   Steepest descent step               :  4.0E+00
  Material acceleration                 :  No #iproc=0
   #------------------------------------------------------------------------ Input parameters
  DFT parameters:
@@ -408,21 +391,21 @@
    Grid Spacing threshold (AU)         :  1.06
    Pseudopotential type                : HGH-K
    Local Pseudo Potential (HGH convention):
-     Rloc                              :  0.44
-     Coefficients (c1 .. c4)           :  [ -7.3361,  0.0,  0.0,  0.0 ]
+     Rloc                              :  0.44000
+     Coefficients (c1 .. c4)           :  [ -7.33610,  0.00000,  0.00000,  0.00000 ]
    NonLocal PSP Parameters:
    - Channel (l)                       :  0
      Rloc                              :  0.42274
      h_ij matrix:
-     -  [  5.90693, -1.26189,  0.0 ]
-     -  [ -1.26189,  3.2582,  0.0 ]
-     -  [  0.0,  0.0,  0.0 ]
+     -  [  5.90693, -1.26189,  0.00000 ]
+     -  [ -1.26189,  3.25820,  0.00000 ]
+     -  [  0.00000,  0.00000,  0.00000 ]
    - Channel (l)                       :  1
      Rloc                              :  0.48428
      h_ij matrix:
-     -  [  2.72701,  0.0,  0.0 ]
-     -  [  0.0,  0.0,  0.0 ]
-     -  [  0.0,  0.0,  0.0 ]
+     -  [  2.72701,  0.00000,  0.00000 ]
+     -  [  0.00000,  0.00000,  0.00000 ]
+     -  [  0.00000,  0.00000,  0.00000 ]
    No. of projectors                   :  5
    PSP XC                              : "XC: Teter 93"
  - Symbol                              : H #Type No.  02
@@ -430,39 +413,18 @@
    No. of Atoms                        :  3
    Radii of active regions (AU):
      Coarse                            :  1.46342
-<<<<<<< HEAD
-     Fine                              :  0.2
-     Coarse PSP                        :  0.0
-     Source                            : PSP File
-   Grid Spacing threshold (AU)         :  0.5
-=======
      Fine                              :  0.20000
      Coarse PSP                        :  0.00000
      Source                            : PSP File
    Grid Spacing threshold (AU)         :  0.50
->>>>>>> ffa93dbe
    Pseudopotential type                : HGH-K
    Local Pseudo Potential (HGH convention):
-     Rloc                              :  0.2
-     Coefficients (c1 .. c4)           :  [ -4.18024,  0.72507,  0.0,  0.0 ]
+     Rloc                              :  0.20000
+     Coefficients (c1 .. c4)           :  [ -4.18024,  0.72507,  0.00000,  0.00000 ]
    No. of projectors                   :  0
    PSP XC                              : "XC: Teter 93"
   #-------------------------------------------------------------------------- Atom Positions
  Atomic positions within the cell (Atomic and Grid Units):
-<<<<<<< HEAD
- - Si: {AU:  [  9.0,  9.0,  9.0 ], GU:  [  20.0,  20.0,  20.0 ]} # 0001
- - H: {AU:  [  10.62,  10.62,  10.62 ], GU:  [  23.6,  23.6,  23.6 ]} # 0002
- - H: {AU:  [  7.38,  7.38,  10.62 ], GU:  [  16.4,  16.4,  23.6 ]} # 0003
- - H: {AU:  [  10.62,  7.38,  7.38 ], GU:  [  23.6,  16.4,  16.4 ]} # 0004
- Rigid Shift Applied (AU)              :  [  9.0,  9.0,  9.0 ]
- Atomic structure:
-   Positions:
-   - Si: [ 9.0,  9.0,  9.0] # [  20.0,  20.0,  20.0 ] 0001
-   - H: [ 10.62,  10.62,  10.62] # [  23.6,  23.6,  23.6 ] 0002
-   - H: [ 7.38,  7.38,  10.62] # [  16.4,  16.4,  23.6 ] 0003
-   - H: [ 10.62,  7.38,  7.38] # [  23.6,  16.4,  16.4 ] 0004
-   Rigid Shift Applied (AU)            :  [  9.0,  9.0,  9.0 ]
-=======
  - Si: {AU:  [  9.0000,  9.0000,  9.0000 ], GU:  [  20.000,  20.000,  20.000 ]} # 0001
  - H: {AU:  [  10.620,  10.620,  10.620 ], GU:  [  23.600,  23.600,  23.600 ]} # 0002
  - H: {AU:  [  7.3800,  7.3800,  10.620 ], GU:  [  16.400,  16.400,  23.600 ]} # 0003
@@ -475,11 +437,10 @@
    - H: [ 7.380000000,  7.380000000,  10.62000000] # [  16.40,  16.40,  23.60 ] 0003
    - H: [ 10.62000000,  7.380000000,  7.380000000] # [  23.60,  16.40,  16.40 ] 0004
    Rigid Shift Applied (AU)            :  [  9.0000,  9.0000,  9.0000 ]
->>>>>>> ffa93dbe
   #------------------------------------------------------------------------- Grid properties
- Box Grid spacings                     :  [  0.45,  0.45,  0.45 ]
+ Box Grid spacings                     :  [  0.4500,  0.4500,  0.4500 ]
  Sizes of the simulation domain:
-   AU                                  :  [  18.0,  18.0,  18.0 ]
+   AU                                  :  [  18.000,  18.000,  18.000 ]
    Angstroem                           :  [  9.5252,  9.5252,  9.5252 ]
    Grid Spacing Units                  :  [  40,  40,  40 ]
    High resolution region boundaries (GU):
@@ -518,7 +479,7 @@
    MPI tasks  0- 3                     :  1
  Total Number of Orbitals              :  4
  Input Occupation Numbers:
- - Occupation Numbers: {Orbitals No. 1-3:  2.0, Orbital No. 4:  1.0}
+ - Occupation Numbers: {Orbitals No. 1-3:  2.0000, Orbital No. 4:  1.0000}
  Support function repartition:
    MPI tasks  0- 2                     :  2
    MPI tasks  3- 3                     :  1
@@ -528,12 +489,9 @@
    Total number of projectors          :  5
    Total number of components          :  130240
    Percent of zero components          :  22
-<<<<<<< HEAD
-=======
    Size of workspaces                  :  104272
    Maximum size of masking arrays for a projector:  2874
    Cumulative size of masking arrays   :  2874
->>>>>>> ffa93dbe
   #WARNING: Do not call check_communications in the linear scaling version!
   #-------------------------------------------------------- Estimation of Memory Consumption
  Memory requirements for principal quantities (MiB.KiB):
@@ -545,16 +503,6 @@
    Full Uncompressed (ISF) grid        : 10.445
    Workspaces storage size             : 0.847
  Accumulated memory requirements during principal run stages (MiB.KiB):
-<<<<<<< HEAD
-   Kernel calculation                  : 70.346
-   Density Construction                : 42.768
-   Poisson Solver                      : 48.708
-   Hamiltonian application             : 43.454
- Estimated Memory Peak (MB)            :  70
- total elements                        :  49
- non-zero elements                     :  49
- sparsity in %                         :  0.0
-=======
    Kernel calculation                  : 53.695
    Density Construction                : 43.988
    Poisson Solver                      : 41.300
@@ -569,27 +517,17 @@
    Size of workspaces                  :  104272
    Maximum size of masking arrays for a projector:  5748
    Cumulative size of masking arrays   :  5748
->>>>>>> ffa93dbe
  total elements                        :  49
  non-zero elements                     :  49
- sparsity in %                         :  0.0
+ sparsity in %                         :  0.00
  total elements                        :  49
  non-zero elements                     :  49
-<<<<<<< HEAD
- sparsity in %                         :  0.0
- Checking Compression/Uncompression of sparse matrices:
-=======
  sparsity in %                         :  0.00
  Checking Compression/Uncompression of small sparse matrices:
->>>>>>> ffa93dbe
    Tolerances for this check           :  1.00000001335143196E-10
-   Maxdiff for compress                :  0.0
-   Maxdiff for uncompress              :  0.0
+   Maxdiff for compress                :  0.00000000000000000E+00
+   Maxdiff for uncompress              :  0.00000000000000000E+00
    Tolerances for this check           :  1.00000001335143196E-10
-<<<<<<< HEAD
-   Maxdiff for compress                :  0.0
-   Maxdiff for uncompress              :  0.0
-=======
    Maxdiff for compress                :  0.00000000000000000E+00
    Maxdiff for uncompress              :  0.00000000000000000E+00
  check of kernel cutoff radius:
@@ -599,24 +537,23 @@
  non-zero elements                     :  49
  sparsity in %                         :  0.00
  Checking Compression/Uncompression of large sparse matrices:
->>>>>>> ffa93dbe
    Tolerances for this check           :  1.00000001335143196E-10
-   Maxdiff for compress                :  0.0
-   Maxdiff for uncompress              :  0.0
+   Maxdiff for compress                :  0.00000000000000000E+00
+   Maxdiff for uncompress              :  0.00000000000000000E+00
  Checking operations for potential communication:
    Tolerance for the following test    :  9.999999999999999799E-13
-   calculation check, error sum        :  0.0
+   calculation check, error sum        :  0.000000000000000000E+00
    Tolerance for the following test    :  1.000000000000000036E-10
-   calculation check, error max        :  0.0
+   calculation check, error max        :  0.000000000000000000E+00
  Checking operations for sumrho:
    Tolerance for the following test    :  9.999999999999999988E-15
-   transposition check, mean error     :  0.0
-   transposition check, max error      :  0.0
+   transposition check, mean error     :  0.000000000000000000E+00
+   transposition check, max error      :  0.000000000000000000E+00
    Tolerance for the following test    :  9.999999999999999799E-13
    calculation check, error sum        :  8.230205360161823105E-15
    Tolerance for the following test    :  1.000000000000000036E-10
    calculation check, error max        :  3.126388037344440818E-13
- Ion-Ion interaction energy            :  4.93139716176255
+ Ion-Ion interaction energy            :  4.93139716176255E+00
   #---------------------------------------------------------------- Ionic Potential Creation
  Total ionic charge                    : -7.000000937172
  Poisson Solver:
@@ -634,7 +571,7 @@
    -  {Atom Type: H, Electronic configuration: {s: [ 1.00]}}
    Wavelet conversion succeeded        :  Yes
    Deviation from normalization        :  3.06E-06
-   Total charge                        :  6.999999950084
+   Total charge                        :  6.999999950084E+00
    Poisson Solver:
      BC                                : Free
      Box                               :  [  111,  111,  111 ]
@@ -650,17 +587,6 @@
      Coefficients available            :  Yes
     #Eigenvalues and New Occupation Numbers
    Orbitals: [
-<<<<<<< HEAD
- {e: -3.917576310896E-01, f:  2.0},  # 00001
- {e: -2.541872489548E-01, f:  2.0},  # 00002
- {e: -2.541665902491E-01, f:  2.0},  # 00003
- {e: -1.011132878653E-02, f:  1.0}] # 00004
-   Hamiltonian update: {
- Energies: {Ekin:  4.92373577767, Epot: -6.6219239046, Enl:  1.29430573259, 
-              EH:  9.3015002775,   EXC: -2.19698214857, EvXC: -2.86720670815}, 
-    Total charge:  6.999999940291, 
- Poisson Solver: {BC: Free, Box:  [  111,  111,  111 ], MPI tasks:  3}}
-=======
  {e: -3.917576310896E-01, f:  2.0000},  # 00001
  {e: -2.541872489547E-01, f:  2.0000},  # 00002
  {e: -2.541665902490E-01, f:  2.0000},  # 00003
@@ -670,50 +596,32 @@
               EH:  9.30150027750E+00,  EXC: -2.19698214857E+00, EvXC: -2.86720670815E+00}, 
     Total charge:  6.999999940291E+00, 
  Poisson Solver: {BC: Free, Box:  [  111,  111,  111 ], MPI tasks:  4}}
->>>>>>> ffa93dbe
     #================================================================= Input guess generated
  Checking Communications of Minimal Basis:
    Number of coarse and fine DoF (MasterMPI task):  [  11825,  350 ]
    Tolerances for this check: [ 2.54840003402478921E-06,  1.55431223447521916E-15]
    Maxdiff for transpose (checksum)    :  5.82076609134674072E-11
-   Maxdiff for untranspose             :  0.0
+   Maxdiff for untranspose             :  0.00000000000000000E+00
  Checking Communications of Enlarged Minimal Basis:
    Number of coarse and fine DoF (MasterMPI task):  [  9464,  350 ]
    Tolerances for this check: [ 4.50740006018024442E-06,  1.55431223447521916E-15]
    Maxdiff for transpose (checksum)    :  1.16415321826934814E-10
-   Maxdiff for untranspose             :  0.0
+   Maxdiff for untranspose             :  0.00000000000000000E+00
   #------------------------------------------------------------------- Self-Consistent Cycle
  Ground State Optimization:
     #========================================================= support function optimization
  - support function optimization: &it_supfun001
    -  { #-------------------------------------------------------------------------- iter: 1
  target function: TRACE, Hamiltonian Applied:  Yes, 
-<<<<<<< HEAD
- Energies: {Ekin:  5.09523616012, Epot: -6.7271666881, Enl:  1.20812909229}, 
- Orthoconstraint:  Yes, Preconditioning:  Yes, 
- iter:  1, fnrm:  2.06E-01, Omega: -4.1992433403631, D: -4.2, D best: -4.2, 
- Optimization: {algorithm: SD, mean alpha:  1.0E-01, max alpha:  1.0E-01, 
-=======
  Energies: {Ekin:  5.09523616012E+00, Epot: -6.72716668810E+00, Enl:  1.20812909229E+00}, 
  Orthoconstraint:  Yes,    Preconditioning:  Yes, 
  iter:  1, fnrm:  2.06E-01, Omega: -4.199243340363115E+00, D: -4.20E+00, D best: -4.20E+00, 
  Optimization: {algorithm: SD, mean alpha:  1.000E-01, max alpha:  1.000E-01, 
->>>>>>> ffa93dbe
     consecutive successes:  1}, 
  Orthogonalization:  Yes, communication strategy kernel: ALLREDUCE, 
  reconstruct kernel:  Yes}
    -  { #-------------------------------------------------------------------------- iter: 2
  target function: TRACE, Hamiltonian Applied:  Yes, 
-<<<<<<< HEAD
- Energies: {Ekin:  5.03755446481, Epot: -6.68776158099, Enl:  1.20471103766}, 
- Orthoconstraint:  Yes, Preconditioning:  Yes, 
- iter:  2, fnrm:  1.94E-01, Omega: -4.242632626010071, D: -4.34E-02, D best: -4.34E-02, 
- exit criterion: net number of iterations}
-   -  &final_supfun001  { #-------------------------------------------------------- iter: 2
- target function: TRACE, 
- Energies: {Ekin:  5.03755446481, Epot: -6.68776158099, Enl:  1.20471103766}, 
- iter:  2, fnrm:  1.94E-01, Omega: -4.242632626010071, D: -4.34E-02, D best: -4.34E-02}
-=======
  Energies: {Ekin:  5.03755446481E+00, Epot: -6.68776158099E+00, Enl:  1.20471103766E+00}, 
  Orthoconstraint:  Yes,    Preconditioning:  Yes, 
  iter:  2, fnrm:  1.94E-01, Omega: -4.242632626010082E+00, D: -4.34E-02, D best: -4.34E-02, 
@@ -722,7 +630,6 @@
  target function: TRACE, 
  Energies: {Ekin:  5.03755446481E+00, Epot: -6.68776158099E+00, Enl:  1.20471103766E+00}, 
  iter:  2, fnrm:  1.94E-01, Omega: -4.242632626010082E+00, D: -4.34E-02, D best: -4.34E-02}
->>>>>>> ffa93dbe
       #Support functions created
     #=================================================================== kernel optimization
  - kernel optimization: &it_kernel001
@@ -735,54 +642,6 @@
        -  { #------------------------------------------------------------------ it coeff: 1
  calculate density kernel, communication strategy: ALLREDUCE, 
  communication strategy kernel: ALLREDUCE, method: DminSD, 
-<<<<<<< HEAD
- iter:  1, fnrm:  1.67E-01, eBS:  0.0, D: -2.106, alpha:  2.0E-01}
-         Kohn-Sham residue             :  1.526E-01
-         Coefficients available        :  Yes
-       Hamiltonian update: {
- Energies: {Ekin:  5.03755446481, Epot: -6.86068662567, Enl:  1.20471103766, 
-              EH:  8.96011566928,  EXC: -2.21774773543, EvXC: -2.89482577399}, 
-    Total charge:  6.99999994381, 
- Poisson Solver: {BC: Free, Box:  [  111,  111,  111 ], MPI tasks:  3}}
-        #Eigenvalues and New Occupation Numbers
-       Orbitals: [
- {e: -3.917576310896E-01, f:  2.0},  # 00001
- {e: -2.541872489548E-01, f:  2.0},  # 00002
- {e: -2.541665902491E-01, f:  2.0},  # 00003
- {e: -1.011132878653E-02, f:  1.0}] # 00004
-       summary: [ {kernel optimization: DMIN, mixing quantity: DENS, mix hist:  0, 
- iter:  1, delta:  1.99E-07, energy: -5.45779500784807681, D: -5.458}]
-   -  #-------------------------------------------------------------------- kernel iter: 2
-       Kernel update:
-         max dev from unity            :  9.33E-06
-         Hamiltonian application required:  Yes
-         method                        : directmin
-         expansion coefficients optimization: &it_coeff001_001_002
-         -  { #---------------------------------------------------------------- it coeff: 1
- calculate density kernel, communication strategy: ALLREDUCE, 
- communication strategy kernel: ALLREDUCE, method: DminSD, 
- iter:  1, fnrm:  1.11E-01, eBS: -2.10615453887947224, D:  2.404E-02, alpha:  2.0E-01}
-         Kohn-Sham residue             :  1.457E-01
-         Coefficients available        :  Yes
-       alpha                           :  0.22000000000000003
-       energydiff                      : -7.36388876324767239E-003
-       Hamiltonian update: {
- Energies: {Ekin:  5.03755446481, Epot: -6.8148248838, Enl:  1.20471103766, 
-              EH:  8.98788926836,  EXC: -2.20637370529, EvXC: -2.8798260325}, 
-    Total charge:  6.999999946398, 
- Poisson Solver: {BC: Free, Box:  [  111,  111,  111 ], MPI tasks:  3}}
-        #Eigenvalues and New Occupation Numbers
-       Orbitals: [
- {e: -3.917576310896E-01, f:  2.0},  # 00001
- {e: -2.541872489548E-01, f:  2.0},  # 00002
- {e: -2.541665902491E-01, f:  2.0},  # 00003
- {e: -1.011132878653E-02, f:  1.0}] # 00004
-       summary: [ {kernel optimization: DMIN, mixing quantity: DENS, mix hist:  0, 
- iter:  2, delta:  1.23E-07, energy: -5.46515889661132448, D: -7.364E-03}]
-   -  &final_kernel001  { #-------------------------------------------------------- iter: 3
- summary: [ {kernel optimization: DMIN, mixing quantity: DENS, mix hist:  0, 
- iter:  3, delta:  1.23E-07, energy: -5.46515889661132448, D: -7.364E-03}]}
-=======
  iter:  1, fnrm:  1.67E-01, eBS:  0.00000000000000000E+00, D: -2.106E+00, 
           alpha:  2.000E-01}
        Kohn-Sham residue               :  1.526E-01
@@ -831,16 +690,11 @@
    -  &final_kernel001  { #-------------------------------------------------------- iter: 3
  summary: [ {kernel optimization: DMIN, mixing quantity: DENS, mix hist:  0, 
  iter:  3, delta:  1.23E-07, energy: -5.46515889661122856E+00, D: -7.364E-03}]}
->>>>>>> ffa93dbe
     #================================================================= Summary of both steps
    self consistency summary: &it_sc001
    -  {iter:  1, target function: TRACE,  #WARNING: support function optimization not converged
  kernel optimization: DIRMIN,  #WARNING: density optimization not converged
-<<<<<<< HEAD
- iter low:  1, delta out:  3.209E-07, energy: -5.46515889661132448, D: -5.465}
-=======
  iter low:  1, delta out:  3.209E-07, energy: -5.46515889661122856E+00, D: -5.465E+00}
->>>>>>> ffa93dbe
     #========================================================= Adjustments for high accuracy
    Locreg increased                    :  No
    Kernel update:
@@ -851,101 +705,23 @@
      -  { #-------------------------------------------------------------------- it coeff: 1
  calculate density kernel, communication strategy: ALLREDUCE, 
  communication strategy kernel: ALLREDUCE, method: DminSD, 
-<<<<<<< HEAD
- iter:  1, fnrm:  7.39E-02, eBS: -2.08211911723409671, D:  3.12E-02, alpha:  2.2E-01}
-=======
  iter:  1, fnrm:  7.39E-02, eBS: -2.08211911723378762E+00, D:  3.120E-02, 
           alpha:  2.200E-01}
->>>>>>> ffa93dbe
      Kohn-Sham residue                 :  1.422E-01
      Coefficients available            :  Yes
     #========================================================= support function optimization
  - support function optimization: &it_supfun002
    -  { #-------------------------------------------------------------------------- iter: 1
  target function: ENERGY, Hamiltonian Applied:  Yes, 
-<<<<<<< HEAD
- Energies: {Ekin:  5.03755446481, Epot: -6.77212690818, Enl:  1.20471103766}, 
- Orthoconstraint:  Yes, Preconditioning:  Yes, 
- iter:  1, fnrm:  1.79E-01, Omega: -5.468746888637886, D: -1.27, D best: -1.27, 
- Optimization: {algorithm: SD, mean alpha:  1.1E-01, max alpha:  1.1E-01, 
-=======
  Energies: {Ekin:  5.03755446481E+00, Epot: -6.77212690818E+00, Enl:  1.20471103766E+00}, 
  Orthoconstraint:  Yes,    Preconditioning:  Yes, 
  iter:  1, fnrm:  1.79E-01, Omega: -5.468746888637792E+00, D: -1.27E+00, D best: -1.27E+00, 
  Optimization: {algorithm: SD, mean alpha:  1.100E-01, max alpha:  1.100E-01, 
->>>>>>> ffa93dbe
     consecutive successes:  1}, 
  Orthogonalization:  Yes, communication strategy kernel: ALLREDUCE, 
  reconstruct kernel:  Yes}
    -  { #-------------------------------------------------------------------------- iter: 2
  target function: ENERGY, Hamiltonian Applied:  Yes, 
-<<<<<<< HEAD
- Energies: {Ekin:  5.01506921084, Epot: -6.74687521527, Enl:  1.18854953303}, 
- Orthoconstraint:  Yes, Preconditioning:  Yes, 
- iter:  2, fnrm:  1.53E-01, Omega: -5.490921143776591, D: -2.22E-02, D best: -2.22E-02, 
- exit criterion: net number of iterations}
-   -  &final_supfun002  { #-------------------------------------------------------- iter: 2
- target function: ENERGY, 
- Energies: {Ekin:  5.01506921084, Epot: -6.74687521527, Enl:  1.18854953303}, 
- iter:  2, fnrm:  1.53E-01, Omega: -5.490921143776591, D: -2.22E-02, D best: -2.22E-02}
-      #Support functions created
-    #=================================================================== kernel optimization
- - kernel optimization: &it_kernel002
-   -  #-------------------------------------------------------------------- kernel iter: 1
-       Kernel update:
-         max dev from unity            :  6.0E-06
-         Hamiltonian application required:  No
-         method                        : directmin
-         expansion coefficients optimization: &it_coeff002_001_001
-         -  { #---------------------------------------------------------------- it coeff: 1
- calculate density kernel, communication strategy: ALLREDUCE, 
- communication strategy kernel: ALLREDUCE, method: DminSD, 
- iter:  1, fnrm:  5.57E-02, eBS: -2.0509198255609169, D: -2.444E-02, alpha:  2.0E-01}
-         Coefficients available        :  Yes
-       Hamiltonian update: {
- Energies: {Ekin:  5.03755446481, Epot: -6.77212690818, Enl:  1.20471103766, 
-              EH:  9.02177977323,  EXC: -2.2036494577, EvXC: -2.8762050061}, 
-    Total charge:  6.999999947418, 
- Poisson Solver: {BC: Free, Box:  [  111,  111,  111 ], MPI tasks:  3}}
-        #Eigenvalues and New Occupation Numbers
-       Orbitals: [
- {e: -3.917576310896E-01, f:  2.0},  # 00001
- {e: -2.541872489548E-01, f:  2.0},  # 00002
- {e: -2.541665902491E-01, f:  2.0},  # 00003
- {e: -1.011132878653E-02, f:  1.0}] # 00004
-       summary: [ {kernel optimization: DMIN, mixing quantity: DENS, mix hist:  0, 
- iter:  1, delta:  1.8E-07, energy: -5.49318265092714952, D: -2.802E-02}]
-   -  #-------------------------------------------------------------------- kernel iter: 2
-       Kernel update:
-         max dev from unity            :  6.0E-06
-         Hamiltonian application required:  Yes
-         method                        : directmin
-         expansion coefficients optimization: &it_coeff002_001_002
-         -  { #---------------------------------------------------------------- it coeff: 1
- calculate density kernel, communication strategy: ALLREDUCE, 
- communication strategy kernel: ALLREDUCE, method: DminSD, 
- iter:  1, fnrm:  2.6E-02, eBS: -2.07535558785018281, D:  2.028E-02, alpha:  2.0E-01}
-         Kohn-Sham residue             :  1.212E-01
-         Coefficients available        :  Yes
-       alpha                           :  0.10000000000000001
-       energydiff                      :  7.01691365215140195E-004
-       Hamiltonian update: {
- Energies: {Ekin:  5.01506921084, Epot: -6.71888707844, Enl:  1.18854953303, 
-              EH:  9.03729861679,  EXC: -2.19076892867, EvXC: -2.85926614696}, 
-    Total charge:  6.999999947981, 
- Poisson Solver: {BC: Free, Box:  [  111,  111,  111 ], MPI tasks:  3}}
-        #Eigenvalues and New Occupation Numbers
-       Orbitals: [
- {e: -3.917576310896E-01, f:  2.0},  # 00001
- {e: -2.541872489548E-01, f:  2.0},  # 00002
- {e: -2.541665902491E-01, f:  2.0},  # 00003
- {e: -1.011132878653E-02, f:  1.0}] # 00004
-       summary: [ {kernel optimization: DMIN, mixing quantity: DENS, mix hist:  0, 
- iter:  2, delta:  2.54E-08, energy: -5.49248095956193438, D:  7.017E-04}]
-   -  &final_kernel002  { #-------------------------------------------------------- iter: 3
- summary: [ {kernel optimization: DMIN, mixing quantity: DENS, mix hist:  0, 
- iter:  3, delta:  2.54E-08, energy: -5.49248095956193438, D:  7.017E-04}]}
-=======
  Energies: {Ekin:  5.01506921084E+00, Epot: -6.74687521527E+00, Enl:  1.18854953303E+00}, 
  Orthoconstraint:  Yes,    Preconditioning:  Yes, 
  iter:  2, fnrm:  1.53E-01, Omega: -5.490921143776529E+00, D: -2.22E-02, D best: -2.22E-02, 
@@ -1013,18 +789,13 @@
    -  &final_kernel002  { #-------------------------------------------------------- iter: 3
  summary: [ {kernel optimization: DMIN, mixing quantity: DENS, mix hist:  0, 
  iter:  3, delta:  2.54E-08, energy: -5.49248095956189530E+00, D:  7.017E-04}]}
->>>>>>> ffa93dbe
     #================================================================= Summary of both steps
    self consistency summary: &it_sc002
    -  {iter:  2, target function: ENERGY,  #WARNING: support function optimization not converged
  kernel optimization: DIRMIN,  #WARNING: density optimization not converged
-<<<<<<< HEAD
- iter high:  2, delta out:  2.043E-07, energy: -5.49248095956193438, D: -2.732E-02}
-=======
  iter high:  2, delta out:  2.043E-07, energy: -5.49248095956189530E+00, D: -2.732E-02}
->>>>>>> ffa93dbe
    Kernel update:
-     max dev from unity                :  6.0E-06
+     max dev from unity                :  6.00E-06
      Hamiltonian application required  :  Yes
      method                            : diagonalization
      mode                              : sequential
@@ -1033,21 +804,6 @@
      Coefficients available            :  Yes
     #Eigenvalues and New Occupation Numbers
    Orbitals: [
-<<<<<<< HEAD
- {e: -4.394246225825E-01, f:  1.0},  # 00001
- {e: -2.696744289594E-01, f:  1.0},  # 00002
- {e: -2.687965044051E-01, f:  1.0},  # 00003
- {e: -9.570892836172E-02, f:  1.0},  # 00004
- {e:  1.799896928831E-01, f:  1.0},  # 00005
- {e:  1.931908607781E-01, f:  1.0},  # 00006
- {e:  1.937608023078E-01, f:  1.0}] # 00007
-    #========================================================================= final results
-   self consistency summary:
-   -  {iter:  2, 
- Energies: {Ekin:  5.01506921084, Epot: -6.71028238305, Enl:  1.18854953303, 
-              EH:  9.0445843771,   EXC: -2.19036183585, EvXC: -2.85872352945}, 
-       iter high:  2,        delta out:  2.043E-07,  energy: -5.49248095956193438, D:  0.0,  #FINAL
-=======
  {e: -4.394246225825E-01, f:  1.0000},  # 00001
  {e: -2.696744289593E-01, f:  1.0000},  # 00002
  {e: -2.687965044050E-01, f:  1.0000},  # 00003
@@ -1062,18 +818,13 @@
               EH:  9.04458437710E+00,  EXC: -2.19036183585E+00, EvXC: -2.85872352945E+00}, 
        iter high:  2,            delta out:  2.043E-07, 
           energy: -5.49248095956189530E+00,                       D:  0.000E+00,  #FINAL
->>>>>>> ffa93dbe
  }
  Write wavefunctions to file           : ./data-write/minBasis.*
  Wavefunction written No.              :  2
  Wavefunction written No.              :  1
  Wavefunction coefficients written     :  Yes
  Write Waves Time:
-<<<<<<< HEAD
- -  {Process:  0, Timing:  [  4.88E-01,  2.442E-01 ]}
-=======
  -  {Process:  0, Timing:  [  1.8E-01,  1.749E-01 ]}
->>>>>>> ffa93dbe
  Overview of the reformatting (several categories may apply):
    No reformatting required            :  4
    Grid spacing has changed            :  0
@@ -1082,34 +833,11 @@
    Box size has changed                :  0
    Molecule was shifted                :  3
    Molecule was rotated                :  0
-<<<<<<< HEAD
- Total charge                          :  6.999999951183
-=======
  Total charge                          :  6.999999951184E+00
->>>>>>> ffa93dbe
   #---------------------------------------------------------------------- Forces Calculation
  Poisson Solver:
    BC                                  : Free
    Box                                 :  [  111,  111,  111 ]
-<<<<<<< HEAD
-   MPI tasks                           :  3
- Calculate local forces: {Leaked force:  0.0}
- Calculate Non Local forces            :  Yes
- Average noise forces: {x:  1.25022272E-03, y: -1.27870691E-03, z:  5.17500267E-04, 
-                    total:  1.86170748E-03}
- Clean forces norm (Ha/Bohr): {maxval:  3.553250212862E-02, fnrm2:  3.973488336705E-03}
- Raw forces norm (Ha/Bohr): {maxval:  3.564007146022E-02, fnrm2:  3.976978983812E-03}
-  #--------------------------------------------------------------------------- Atomic Forces
- Atomic Forces (Ha/Bohr):
- -  {Si: [-9.079078872616E-03,  9.139532410486E-03, -9.513767199693E-03]} # 0001
- -  {H: [ 1.714532608822E-02,  2.557847957267E-02,  1.77295765206E-02]} # 0002
- -  {H: [-2.501377618599E-02, -1.717555285716E-02,  1.716487313392E-02]} # 0003
- -  {H: [ 1.694752897038E-02, -1.7542459126E-02, -2.538068245483E-02]} # 0004
-  #----------------------------------------------------------------- Timing for root process
- Timings for root process:
-   CPU time (s)                        :  19.18
-   Elapsed time (s)                    :  11.92
-=======
    MPI tasks                           :  4
  Calculate local forces: {Leaked force:  0.00000E+00}
  Calculate Non Local forces            :  Yes
@@ -1127,7 +855,6 @@
  Timings for root process:
    CPU time (s)                        :  7.53
    Elapsed time (s)                    :  3.99
->>>>>>> ffa93dbe
   #-------------------------------- Warnings obtained during the run, check their relevance!
  WARNINGS:
  - Odd number of electrons, no closed shell system
@@ -1136,34 +863,6 @@
  - density optimization not converged
  - support function optimization not converged
  - density optimization not converged
-<<<<<<< HEAD
- Status of the memory at finalization:
-   wfd%keyvloc:
-     Array Id                          : wfd%keyvloc
-     Size (Bytes)                      : 5968
-     Allocating Routine Id             : system_initialization
-     Address of first element          : 0x26eb940
-     Address of metadata               : 36151480
-   wfd%keyglob:
-     Array Id                          : wfd%keyglob
-     Size (Bytes)                      : 11936
-     Allocating Routine Id             : system_initialization
-     Address of first element          : 0x26eea40
-     Address of metadata               : 36151288
-   Timestamp of Profile initialization:
-     2014-01-24 09:08:12.928
-   Process Id:
-     0
- Memory Consumption Report:
-   Tot. No. of Allocations             :  4456
-   Tot. No. of Deallocations           :  4456
-   Remaining Memory (B)                :  0
-   Memory occupation:
-     Peak Value (MB)                   :  160
-     for the array                     : psir
-     in the routine                    : psi_to_vlocpsi
- Max No. of dictionaries used          :  1469 #(  138 still in use)
-=======
  Memory Consumption Report:
    Tot. No. of Allocations             :  3424
    Tot. No. of Deallocations           :  3424
@@ -1173,5 +872,4 @@
      for the array                     : x_f3
      in the routine                    : initialize_work_arrays_locham
  Max No. of dictionaries used          :  2995 #(  765 still in use)
- Number of dictionary folders allocated:  1
->>>>>>> ffa93dbe
+ Number of dictionary folders allocated:  1