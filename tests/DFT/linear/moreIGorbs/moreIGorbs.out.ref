---
  #================================ Daubechies Wavelets for DFT Pseudopotential Calculations
 Code logo:
         TTTT         F       DDDDD
        T    T               D
       T     T        F     D
       T    T         F     D        D
       TTTTT          F     D         D
       T    T         F     D         D
       T     T        F     D         D
       T      T       F     D         D
       T     T     FFFF     D         D
       T TTTT         F      D        D
       T             F        D      D
   TTTTTTTTT    FFFFF          DDDDDD
     gggggg          iiiii    BBBBBBBBB
    g      g        i             B
   g        g      i         BBBB B
   g         g     iiii     B     B
   g         g     i       B      B
   g         g     i        B     B
   g         g     i         B    B
   g         g     i          BBBBB
    g        g     i         B    B
             g     i        B     B
            g               B    B
       ggggg       i         BBBB
 
 Reference Paper                       : The Journal of Chemical Physics 129, 014109 (2008)
<<<<<<< HEAD
 Version Number                        : 1.7-dev.11
 Timestamp of this run                 :  2012-06-20 15:42:50.430
 Hostname                              : phys-comp-03
 #... (file:input.perf.. not present)...................................Performance Options 
 #|debug F                   Debug option
 #|fftcache 8192             Cache size for the FFT
 #|accel NO                  Acceleration (NO, CUDAGPU, OCLGPU)
 #|blas F                    CUBLAS acceleration
 #|projrad  1.50E+01         Radius of the projector as a function of the maxrad
 #|exctxpar OP2P             Exact exchange parallelisation scheme
 #|ig_diag T                 Input guess: (T:Direct, F:Iterative) diag. of Ham.
 #|ig_norbp 5                Input guess: Orbitals per process for iterative diag.
 #|ig_blocks  300 800         Input guess: Block sizes for orthonormalisation
 #|ig_tol  1.00E-04          Input guess: Tolerance criterion
 #|methortho 0               Orthogonalisation (0=Cholesky,1=GS/Chol,2=Loewdin)
 #|rho_commun DEF            Density communication scheme
 #|psolver_groupsize 0       Size of Poisson Solver taskgroups (0=nproc)
 #|unblock_comms OFF         Overlap Communications of fields (OFF,DEN,POT)
 #|linear OFF                Linear Input Guess approach (OFF, LIG, FUL, TMO)
 #|tolsym -1.00E+00          Tolerance for symmetry detection
 #|signaling F               Expose calculation results on Network
 #|signalTimeout 0           Time out on startup for signal connection
 #|domain                    Domain to add to the hostname to find the IP 
 #|verbosity 2               verbosity of the output 0=low, 2=high
 #|psp_onfly T               Calculate pseudopotential projectors on the fly
=======
 Version Number                        : 1.7-dev.15
 Timestamp of this run                 :  2012-07-23 14:40:08.661
 Root process Hostname                 : phys-comp-03
 #... (file:input.perf.. not present)...................................Performance Options 
 #|debug F                      Debug option                                                 
 #|fftcache 8192                Cache size for the FFT                                       
 #|accel NO                     Acceleration (NO, CUDAGPU, OCLGPU)                           
 #|blas F                       CUBLAS acceleration                                          
 #|projrad  1.50E+01            Radius of the projector as a function of the maxrad          
 #|exctxpar OP2P                Exact exchange parallelisation scheme                        
 #|ig_diag T                    Input guess: (T:Direct, F:Iterative) diag. of Ham.           
 #|ig_norbp 5                   Input guess: Orbitals per process for iterative diag.        
 #|ig_blocks 300 800            Input guess: Block sizes for orthonormalisation              
 #|ig_tol  1.00E-04             Input guess: Tolerance criterion                             
 #|methortho 0                  Orthogonalisation (0=Cholesky,1=GS/Chol,2=Loewdin)           
 #|rho_commun DEF               Density communication scheme (DBL, RSC, MIX)                 
 #|psolver_groupsize 0          Size of Poisson Solver taskgroups (0=nproc)                  
 #|psolver_accel 0              Acceleration of the Poisson Solver (0=none, 1=CUDA)          
 #|unblock_comms OFF            Overlap Communications of fields (OFF,DEN,POT)               
 #|linear OFF                   Linear Input Guess approach (OFF, LIG, FUL, TMO)             
 #|tolsym -1.00E+00             Tolerance for symmetry detection                             
 #|signaling F                  Expose calculation results on Network                        
 #|signalTimeout 0              Time out on startup for signal connection                    
 #|domain                       Domain to add to the hostname to find the IP                 
 #|verbosity 2                  verbosity of the output 0=low, 2=high                        
 #|outdir .                     Writing directory                                            
 #|psp_onfly T                  Calculate pseudopotential projectors on the fly              
>>>>>>> 4506aea0
 #... (file:input.dft)............................................DFT Calculation Parameters
 #|0.50 0.50 0.50  hx,hy,hz: grid spacing in the three directions                            
 #|5.0  6.0       c(f)rmult: c(f)rmult*radii_cf(:,1(2))=coarse(fine) atom-based radius       
 #|1              ixc: exchange-correlation parameter (LDA=1,PBE=11)                         
 #|0 0.0 0.0 0.0  charge of the system, Electric field (Ex,Ey,Ez)                            
 #|1  0           nspin=1 non-spin polarization, mpol=total magnetic moment                  
 #|1.E-05         gnrm_cv: convergence criterion gradient                                    
 #|100 1          itermax,nrepmax: max. # of wfn. opt. steps and of re-diag. runs            
 #|5  10          ncong, idsx: # of CG it. for preconditioning eq., wfn. diis history        
 #|0              dispersion correction potential (values 1,2,3), 0=none                     
 #|102  0         InputPsiId, output_wf, output_denspot                                      
 #|0.0  30        rbuf, ncongt: length of the tail (AU),# tail CG iterations                 
 #|0  0           Davidson subspace dim., # of opt. orbs, # of plotted orbs                  
 #|T              disable the symmetry detection                                             
 #... (file:input.mix.. not present)......................................Mixing Parameters 
 #|0              Mixing parameters                                                          
 #|1              Maximum number of diagonalisation iterations                               
 #|1.e-4          Stop criterion on the residue of potential or density                      
 #|0 0.0 1        No. of additional bands, elec. temperature, smearing method                
 #|0.0 2.0        Multiplying factors for the mixing and the electronic DIIS                 
 #... (file:input.geopt.. not present)..................................Geometry Parameters 
 #|BFGS           Geometry optimisation method                                               
 #|1              Maximum number of force evaluations                                        
 #|1.0 0.0        fract_fluct,forcemax                                                       
 #|0.0            random displacement amplitude                                              
 #|4.0            Stepsize for the geometry optimisation                                     
 #... (file:input.tddft.. not present)....................................TD-DFT Parameters 
 #|NONE           TDDFT Method                                                               
 #... (file:input.sic.. not present).........................................SIC Parameters 
 #|NONE           SIC method: NONE, PZ, NK                                                   
 #|0.0            SIC downscaling parameter                                                  
 #|0.0            Reference occupation fref (NK case only)                                   
 #... (file:input.kpt.. not present).....................Brillouin Zone Sampling Parameters 
 #|manual         K-point sampling method                                                    
 #|1              Number of K-points                                                         
 #|0. 0. 0. 1.    K-pt coords, K-pt weigth                                                   
 #... (file:input.lin).....................................................Linear Parameters
 #|1  1           iterations with low accuracy, high accuracy                                
 #|2  3           iterations to optimize the basis functions for low accuracy and high accura
<<<<<<< HEAD
 #|-1  1.d0  4.d-5  4.d-5  .5iterations in the inner loop, enlargement factor for locreg, con
 #|0  5  1.d0  1.d-DIISHistMin, DIISHistMax, step size for DIIS, step size for SD            
 #|5              number of iterations in the preconditioner                                 
 #|s              cubic ('c') or spheric ('s') localization region                           
 #|-8  -8         block size for pdsyev/pdsygv, pdgemm (negative -> sequential), communicatio
 #|1  1           max number of process uses for pdsyev/pdsygv, pdgemm                       
 #|0  1           0-> exact Loewdin, 1-> taylor expansion ; Max number of iter. for the ortho
=======
 #|4.d-5  4.d-5  .5d0iterations in the inner loop, enlargement factor for locreg, convergence
 #|2.d-5   2      gnrm multiplier, nsatur inner loop, nsatur outer loop                      
 #|5  0  1.d0  1.d-DIIS_hist_lowaccur, DIIS_hist_lowaccur, step size for DIIS, step size for 
 #|5              number of iterations in the preconditioner                                 
 #|-8  -8         block size for pdsyev/pdsygv, pdgemm (negative -> sequential), communicatio
 #|1  1           max number of process uses for pdsyev/pdsygv, pdgemm                       
 #|0              0-> exact Loewdin, 1-> taylor expansion                                    
>>>>>>> 4506aea0
 #|1              in orthoconstraint: correction for non-orthogonality (0) or no correction (
 #|101            mixing method: 100 (direct minimization), 101 (simple dens mixing), 102 (si
 #|0  1           low accuracy: mixing history (0-> SD, >0-> DIIS), number of iterations in t
 #|0  1           high accuracy: mixing history (0-> SD, >0-> DIIS), number of iterations in 
 #|0.5d0 0.5d0 1.d-13  low accuracy: mixing parameter (when optimized / not optimized), conve
 #|0.5d0 0.5d0    high accuracy: mixing parameter (when optimized / not optimized)           
 #|1.d-11         convergence criterion for the low accuracy part                            
 #|1.d-11         convergence criterion for the high accuracy part                           
 #|F  4           use the derivative basis functions, Order of confinement potential (4 or 6)
 #|50  100        number of iterations for the input guess, memory available for overlap comm
 #|0              Output basis functions: 0 no output, 1 formatted output, 2 Fortran bin, 3 E
<<<<<<< HEAD
 #|T              transform to global orbitals in the end (T/F)                              
 #|1              number of orbitals per process for trace minimization during input guess.  
 #|F              mixed mode (without and with derivatives)                                  
 #|1              confinement_decrease_mode: 0=linear, 1=abrupt                              
 #|.6d0  .1d0     decrease_amount, decrease_step                                             
 #|5  0.d0        increase locrad after n steps, amount that locrad is increased             
 #|C 3 2.0d-2 1.0d-4 4.0 4.5  Atom name, number of basis functions per atom, prefactor for co
 #|H 1 2.0d-2 1.0d-4 4.0 4.5  Atom name, number of basis functions per atom, prefactor for co
 #|----------------------------------------------------------------------------------
 Data Writing directory                : data/
=======
 #|F              mixed mode (without and with derivatives)                                  
 #|1              confinement_decrease_mode: 0=linear, 1=abrupt                              
 #|.6d0  .1d0     decrease_amount, decrease_step                                             
 #|C 3 2.0d-2 1.0d-4 4.0 4.5  Atom name, number of basis functions per atom, prefactor for co
 #|H 1 2.0d-2 1.0d-4 4.0 4.5  Atom name, number of basis functions per atom, prefactor for co
  #--------------------------------------------------------------------------------------- |
 Data Writing directory                : ./
>>>>>>> 4506aea0
 --- (file: posinp.xyz  ) --------------------------------------- Input atomic system
   Atomic system                  Fixed positions           Additional data
 Bound. C.= F             | No fixed atom            | N. sym.   = free BC     
 N. types =     2         |                          | Sp. group = free BC     
 N. atoms =    32         |                          | Virt. orb.= none        
 Types    = 'C', 'H'      |                          | Plot dens.= none        
                          |                          | Spin pol. = no          
 --- (file: input.geopt) ------------------------------------- Geopt Input Parameters
       Generic param.              Geo. optim.                MD param.
       Max. steps=      1 | Fluct. in forces=1.0E+00 |           ionmov=     -1
        algorithm=BFGS    |   Max. in forces=0.0E+00 |            dtion=     0.
 random at.displ.=0.0E+00 |   steep. descent=4.0E+00 |
 
 Number of MPI processes 8
 MPI process does not use OpenMP
 No material acceleration (iproc=0)
 
 ===================== BigDFT Wavefunction Optimization =============== inputPsiId= 102
<<<<<<< HEAD
=======
  #------------------------------------------------------------------------ Input parameters
>>>>>>> 4506aea0
 DFT parameters:
   eXchange Correlation:
     XC ID                             :  &ixc  1
     Name                              : "XC: Teter 93"
 Basis set definition:
   Suggested Grid Spacings (a0)        :  [  0.50,  0.50,  0.50 ]
   Coarse and Fine Radii Multipliers   :  [  5.0,  6.0 ]
 Ground State Optimization:
   Wavefunction:
     Gradient Norm Threshold           :  &gnrm_cv  1.0E-05
     CG Steps for Preconditioner       :  5
     DIIS History length               :  10
     Max. Wfn Iterations               :  &itermax  100
     Max. Subspace Diagonalizations    :  1
   Density/Potential:
     Max. Iterations                   :  1
<<<<<<< HEAD
 --- (file: input.dft) --------------------------------------------- Input Parameters
     System Choice       Resolution Radii        SCF Iteration      Finite Size Corr.
   Max. hgrid=  0.500 |  Coarse Wfs.= 5.00 | Wavefns Conv.= 1.0E-05 | Calculate=   F
        XC id=      1 |    Fine Wfs.= 6.00 | Max. N. Iter.=  100x 1 | Extension= 0.0
 total charge=      0 |                    | CG Prec.Steps=       5 |  CG Steps=  30
  elec. field=0.0E+00 |                    | DIIS Hist. N.=      10
=======
 Post Optimization Parameters:
   Finite-Size Effect estimation:
     Scheduled                         :  No
>>>>>>> 4506aea0
   Input wf. policy=  102 (Linear LCAO   ) |  Output wf. policy=     0 (none        )
 Output grid policy=    0   (none        ) | Output grid format=     0         (text)
 Exchange-corr. ref.                                                   (XC: Teter 93)
                                                    XC functional provided by ABINIT.
  #----------------------------------------------------------------------- System Properties
 Properties of atoms in the system:
 - Symbol                              : C #---------------------------------- Type No.  01
   No. of Electrons                    :  4
   No. of Atoms                        :  10
   Radii of active regions (AU):
     Coarse                            :  1.58437
     Fine                              :  0.23268
     Coarse PSP                        :  0.76138
     Source                            : Hard-Coded
   Grid Spacing threshold (AU)         :  0.58
   Pseudopotential type                : HGH
   Local PSeudo Potential (HGH convention):
     Rloc                              :  0.34883
     Coefficients (c1 .. c4)           :  [ -8.51377,  1.22843,  0.00000,  0.00000 ]
   NonLocal PSP Parameters:
   - Channel (l)                       :  0
     Rloc                              :  0.30455
     h_ij matrix:
     -  [  9.52284,  0.00000,  0.00000 ]
     -  [  0.00000,  0.00000,  0.00000 ]
     -  [  0.00000,  0.00000,  0.00000 ]
   No. of projectors                   :  1
   PSP XC                              : "XC: Teter 93"
 - Symbol                              : H #---------------------------------- Type No.  02
   No. of Electrons                    :  1
   No. of Atoms                        :  22
   Radii of active regions (AU):
     Coarse                            :  1.46342
     Fine                              :  0.20000
     Coarse PSP                        :  0.00000
     Source                            : Hard-Coded
   Grid Spacing threshold (AU)         :  0.50
   Pseudopotential type                : HGH
   Local PSeudo Potential (HGH convention):
     Rloc                              :  0.20000
     Coefficients (c1 .. c4)           :  [ -4.18024,  0.72508,  0.00000,  0.00000 ]
   No. of projectors                   :  0
   PSP XC                              : "XC: Teter 93"
  #-------------------------------------------------------------------------- Atom Positions
 Atomic positions within the cell (Atomic and Grid Units):
 - C: {AU:  [  8.7500,  8.4660,  8.9202 ], GU:  [  17.500,  16.932,  17.840 ]} # 0001
 - C: {AU:  [  8.7500,  10.034,  11.271 ], GU:  [  17.500,  20.068,  22.543 ]} # 0002
 - C: {AU:  [  8.7500,  8.4660,  13.622 ], GU:  [  17.500,  16.932,  27.245 ]} # 0003
 - C: {AU:  [  8.7500,  10.034,  15.973 ], GU:  [  17.500,  20.068,  31.947 ]} # 0004
 - C: {AU:  [  8.7500,  8.4660,  18.324 ], GU:  [  17.500,  16.932,  36.649 ]} # 0005
 - C: {AU:  [  8.7500,  10.034,  20.676 ], GU:  [  17.500,  20.068,  41.351 ]} # 0006
 - C: {AU:  [  8.7500,  8.4660,  23.027 ], GU:  [  17.500,  16.932,  46.053 ]} # 0007
 - C: {AU:  [  8.7500,  10.034,  25.378 ], GU:  [  17.500,  20.068,  50.755 ]} # 0008
 - C: {AU:  [  8.7500,  8.4660,  27.729 ], GU:  [  17.500,  16.932,  55.457 ]} # 0009
 - C: {AU:  [  8.7500,  10.034,  30.080 ], GU:  [  17.500,  20.068,  60.160 ]} # 0010
 - H: {AU:  [  8.7500,  9.6443,  7.2025 ], GU:  [  17.500,  19.289,  14.405 ]} # 0011
 - H: {AU:  [  10.396,  7.2141,  8.9202 ], GU:  [  20.792,  14.428,  17.840 ]} # 0012
 - H: {AU:  [  7.1042,  7.2141,  8.9202 ], GU:  [  14.208,  14.428,  17.840 ]} # 0013
 - H: {AU:  [  10.396,  11.286,  11.271 ], GU:  [  20.792,  22.572,  22.543 ]} # 0014
 - H: {AU:  [  7.1042,  11.286,  11.271 ], GU:  [  14.208,  22.572,  22.543 ]} # 0015
 - H: {AU:  [  10.396,  7.2141,  13.622 ], GU:  [  20.792,  14.428,  27.245 ]} # 0016
 - H: {AU:  [  7.1042,  7.2141,  13.622 ], GU:  [  14.208,  14.428,  27.245 ]} # 0017
 - H: {AU:  [  10.396,  11.286,  15.973 ], GU:  [  20.792,  22.572,  31.947 ]} # 0018
 - H: {AU:  [  7.1042,  11.286,  15.973 ], GU:  [  14.208,  22.572,  31.947 ]} # 0019
 - H: {AU:  [  10.396,  7.2141,  18.324 ], GU:  [  20.792,  14.428,  36.649 ]} # 0020
 - H: {AU:  [  7.1042,  7.2141,  18.324 ], GU:  [  14.208,  14.428,  36.649 ]} # 0021
 - H: {AU:  [  10.396,  11.286,  20.676 ], GU:  [  20.792,  22.572,  41.351 ]} # 0022
 - H: {AU:  [  7.1042,  11.286,  20.676 ], GU:  [  14.208,  22.572,  41.351 ]} # 0023
 - H: {AU:  [  10.396,  7.2141,  23.027 ], GU:  [  20.792,  14.428,  46.053 ]} # 0024
 - H: {AU:  [  7.1042,  7.2141,  23.027 ], GU:  [  14.208,  14.428,  46.053 ]} # 0025
 - H: {AU:  [  10.396,  11.286,  25.378 ], GU:  [  20.792,  22.572,  50.755 ]} # 0026
 - H: {AU:  [  7.1042,  11.286,  25.378 ], GU:  [  14.208,  22.572,  50.755 ]} # 0027
 - H: {AU:  [  10.396,  7.2141,  27.729 ], GU:  [  20.792,  14.428,  55.457 ]} # 0028
 - H: {AU:  [  7.1042,  7.2141,  27.729 ], GU:  [  14.208,  14.428,  55.457 ]} # 0029
 - H: {AU:  [  10.396,  11.286,  30.080 ], GU:  [  20.792,  22.572,  60.160 ]} # 0030
 - H: {AU:  [  7.1042,  11.286,  30.080 ], GU:  [  14.208,  22.572,  60.160 ]} # 0031
 - H: {AU:  [  8.7500,  8.8557,  31.797 ], GU:  [  17.500,  17.711,  63.595 ]} # 0032
 Rigid Shift Applied (AU)              :  [  8.7500,  8.4660,  8.9202 ]
 Box Grid spacings                     :  [  0.5000,  0.5000,  0.5000 ]
 Sizes of the simulation domain:
   AU                                  :  [  17.500,  18.500,  39.000 ]
   Angstroem                           :  [  9.2606,  9.7898,  20.638 ]
   Grid Spacing Units                  :  [  35,  37,  78 ]
   High resolution region boundaries (GU):
     From                              :  [  12,  13,  13 ]
     To                                :  [  23,  24,  65 ]
 High Res. box is treated separately   :  Yes
 Poisson Kernel Initialization:
   MPI tasks                           :  8
 Poisson Kernel Creation:
<<<<<<< HEAD
   MPI tasks                           :  8
   Boundary Conditions                 : Isolated
=======
   Boundary Conditions                 : Free
>>>>>>> 4506aea0
   Memory Requirements per MPI task:
     Density (MB)                      :  2.08
     Kernel (MB)                       :  2.08
     Full Grid Arrays (MB)             :  15.13
     Load Balancing of calculations:
       Density:
         MPI tasks 0- 6                : 100%
         MPI task 7                    :  88%
       Kernel:
         MPI tasks 0- 6                : 100%
         MPI task 7                    :  79%
       Complete LB per task            : 1/3 LB_density + 2/3 LB_kernel
<<<<<<< HEAD
 ------------------------------------------------- Wavefunctions Descriptors Creation
 Coarse resolution grid: Number of segments=       2602 points=     70928
   Fine resolution grid: Number of segments=        476 points=      2092
 Total Number of Electrons       62
 Processes from 0 to 6 treat 4 orbitals 
 Processes from 7 to 7 treat 3 orbitals 
 Total Number of Orbitals        31
 occup(1:31)= 2.0000
=======
 Wavefunctions Descriptors, full simulation domain:
   Coarse resolution grid:
     No. of segments                   :  2602
     No. of points                     :  70928
   Fine resolution grid:
     No. of segments                   :  476
     No. of points                     :  2092
  #---------------------------------------------------------------------- Occupation numbers
 Total Number of Electrons             :  62
 Spin treatment                        : Averaged
 Orbitals Repartition:
   MPI tasks  0- 6                     :  4
   MPI tasks  7- 7                     :  3
 Occupation numbers come from          : System properties
 Occupation Numbers:
   Total Number of Orbitals            :  31
   Orbitals No. 1- 31                  :  2.0000
>>>>>>> 4506aea0
 ------------------------------------------------------------------------------------
 >>>> Partition of the basis functions among the processes.
    | Processes from 0 to 3 treat 7 orbitals, |
    | processes from 4 to 7 treat 6 orbitals. |
 -----------------------------------------------
 >>>> Partition of the basis functions including the derivatives among the processes.
    | Processes from 0 to 3 treat 7 orbitals, |
    | processes from 4 to 7 treat 6 orbitals. |
 ------------------------------------------------------------------------------------
<<<<<<< HEAD
 Wavefunctions memory occupation for root MPI process:  2 MB 626 KB 128
 ------------------------------------------------------------ PSP Projectors Creation
 Type    Name Number of atoms Number of projectors
    1       C              10                    1
    2       H              22                    0
                                            ------  On-the-fly projectors application
 Total number of projectors =                   10
 Total number of components =                 3878
 Percent of zero components =                    0
 ------------------------------------------------------------------ Memory Estimation
 Number of atoms=   32 Number of orbitals=    31 Sim. Box Dimensions=    35   37   78
 Estimation performed for 8 processors.
 Memory occupation for principal arrays:
               Poisson Solver Kernel (K):     2 MB   155 KB
              Poisson Solver Density (D):     2 MB    79 KB
     Single Wavefunction for one orbital:     0 MB   669 KB
    All Wavefunctions for each processor:     7 MB   855 KB
       Wavefunctions + DIIS per proc (W):    60 MB    68 KB
     Nonlocal Pseudopotential Arrays (P):     0 MB    31 KB
    Arrays of full uncompressed grid (U):    15 MB   134 KB
 Estimation of Memory requirements for principal code sections:
  Kernel calculation | Density Construction | Poisson Solver | Hamiltonian application
       ~19*K         |   W+~3*U+~ 3*D+K+P   |   ~12*D+K+W+P  |   W+~3*U+~ 3*D+K+P 
        40MB         |       108MB          |       87MB     |           110MB
 The overall memory requirement needed for this calculation is thus: 110 MB
 By reducing the DIIS history and/or increasing the number of processors the amount of
  memory can be reduced but for this system it will never be less than 59 MB
=======
 Wavefunctions memory occupation for root MPI process:  2 MB 626 KB 128 B
 NonLocal PSP Projectors Descriptors:
   Creation strategy                   : On-the-fly
   Total number of projectors          :  10
   Total number of components          :  3878
   Percent of zero components          :  0
  #-------------------------------------------------------- Estimation of Memory Consumption
 Memory requirements for principal quantities (MiB.KiB):
   Subspace Matrix                     : 0.1 #    (Number of Orbitals: 31)
   Single orbital                      : 0.669 #  (Number of Components: 85572)
   All (distributed) orbitals          : 7.855 #  (Number of Orbitals per MPI task: 4)
   Wavefunction storage size           : 60.68 #  (DIIS/SD workspaces included)
   Nonlocal Pseudopotential Arrays     : 0.31
   Full Uncompressed (ISF) grid        : 15.134
   Workspaces storage size             : 1.429
 Memory requirements for principal code sections (MiB.KiB):
   Kernel calculation                  : 40.894
   Density Construction                : 108.690
   Poisson Solver                      : 87.168
   Hamiltonian application             : 110.83
 Estimated Memory Peak (MB)            :  110
>>>>>>> 4506aea0
 WARNING: do not call check_communications in the linear scaling version!
time for part 1: 4.654E-03
time for part 2: 3.099E-06
in sub determine_num_orbs_per_gridpoint: iproc, total time   5.00679E-05
in sub determine_num_orbs_per_gridpoint: iproc, time for check_gridpoint   0.00000E+00
time for part 3: 1.109E-04
time for part 4: 5.438E-04
time for part 5: 3.250E-04
time for part 6: 3.512E-03
time for part 1: 4.236E-03
time for part 2: 4.053E-06
in sub determine_num_orbs_per_gridpoint: iproc, total time   4.88758E-05
in sub determine_num_orbs_per_gridpoint: iproc, time for check_gridpoint   0.00000E+00
time for part 3: 9.418E-05
time for part 4: 1.988E-04
time for part 5: 2.589E-04
time for part 6: 3.159E-03
 ion-ion interaction energy  3.02125492863320E+02
 ----------------------------------------------------------- Ionic Potential Creation
 total ionic charge, leaked charge           -61.999972392520   0.000E+00
 Poisson Solver:
<<<<<<< HEAD
   BC                                  : Isolated
   Dimensions                          :  [  101,  105,  187 ]
   MPI tasks                           :  8
 Input Hamiltonian: { #--------------------------------------- Input Wavefunctions Creation
quartic potential for AO: modify rprb from    2.900E+00 to    2.236E+00
quartic potential for AO: modify rprb from    2.900E+00 to    2.236E+00
quartic potential for AO: modify rprb from    2.900E+00 to    2.236E+00
quartic potential for AO: modify rprb from    2.900E+00 to    2.236E+00
quartic potential for AO: modify rprb from    2.900E+00 to    2.236E+00
quartic potential for AO: modify rprb from    2.900E+00 to    2.236E+00
quartic potential for AO: modify rprb from    2.900E+00 to    2.236E+00
time for part 1: 4.447E-03
in sub determine_num_orbs_per_gridpoint: iproc, total time   5.00679E-05
in sub determine_num_orbs_per_gridpoint: iproc, time for check_gridpoint   0.00000E+00
time for part 3: 9.108E-05
time for part 4: 4.430E-04
time for part 5: 2.959E-04
time for part 6: 3.550E-03
=======
   BC                                  : Free
   Box                                 :  [  101,  105,  187 ]
   MPI tasks                           :  8
 Input Hamiltonian: { #--------------------------------------- Input Wavefunctions Creation
>>>>>>> 4506aea0
WARNING: locrad for atom type C is too small; minimal value is   1.16E+01
type, 4.d0*rprb, x0, input%lin%locrad_type(ityp)C   1.16E+01   7.69E+00   4.000E+00
V3prb    3.6213E+02
WARNING: locrad for atom type H is too small; minimal value is   4.84E+00
type, 4.d0*rprb, x0, input%lin%locrad_type(ityp)H   4.84E+00   7.69E+00   4.000E+00
V3prb    1.0975E+01
 Generating 62 Atomic Input Orbitals
 Processes from 0 to 5 treat 8 inguess orbitals 
 Processes from 6 to 7 treat 7 inguess orbitals 
 Atomic Input Orbital Generation: [
<<<<<<< HEAD
 {Atom Type: C, Electronic configuration: {s: [ 2.00], p: [ 2/3,  2/3,  2/3]}quartic potential for AO: modify rprb from    2.900E+00 to    2.236E+00
quartic potential for AO: modify rprb from    1.210E+00 to    2.236E+00
quartic potential for AO: modify rprb from    1.210E+00 to    2.236E+00
quartic potential for AO: modify rprb from    1.210E+00 to    2.236E+00
},  {
 Atom Type: H, Electronic configuration: {s: [ 1.00]}quartic potential for AO: modify rprb from    1.210E+00 to    2.236E+00
quartic potential for AO: modify rprb from    1.210E+00 to    2.236E+00
quartic potential for AO: modify rprb from    1.210E+00 to    2.236E+00
quartic potential for AO: modify rprb from    1.210E+00 to    2.236E+00
quartic potential for AO: modify rprb from    1.210E+00 to    2.236E+00
}], 
 Wavelet conversion succeeded:  Yes, Deviation from normalization:  1.63E-05, 
             GPU acceleration:  No, Rho Commun: ALLRED (Mix), 
      Total electronic charge:  61.999994274540, 
                     Electronic charge changed by rho compression:  4.617871240953E-08, 
 Poisson Solver: {BC: Isolated, Dimensions:  [  101,  105,  187 ], MPI tasks:  8}, 
=======
 {Atom Type: C, Electronic configuration: {s: [ 2.00], p: [ 2/3,  2/3,  2/3]}},  {
 Atom Type: H, Electronic configuration: {s: [ 1.00]}}], 
 Wavelet conversion succeeded:  Yes, Deviation from normalization:  1.63E-05, 
             GPU acceleration:  No, Rho Commun: RED_SCT, 
      Total electronic charge:  61.999994320764, 
 Poisson Solver: {BC: Free, Box:  [  101,  105,  187 ], MPI tasks:  8}, 
>>>>>>> 4506aea0
 Hamiltonian application for all locregs. This may take some time.
   locreg 1... done.
   locreg 2... done.
   locreg 3... done.
   locreg 4... done.
   locreg 5... done.
   locreg 6... done.
   locreg 7... done.
   locreg 8... done.
   locreg 9... done.
   locreg 10... done.
   locreg 11... done.
   locreg 12... done.
   locreg 13... done.
   locreg 14... done.
   locreg 15... done.
   locreg 16... done.
   locreg 17... done.
   locreg 18... done.
   locreg 19... done.
   locreg 20... done.
   locreg 21... done.
   locreg 22... done.
   locreg 23... done.
   locreg 24... done.
   locreg 25... done.
   locreg 26... done.
   locreg 27...    no Hamiltonian application required... done.
   locreg 28...    no Hamiltonian application required... done.
   locreg 29...    no Hamiltonian application required... done.
   locreg 30...    no Hamiltonian application required... done.
   locreg 31...    no Hamiltonian application required... done.
   locreg 32...    no Hamiltonian application required... done.
   locreg 33...    no Hamiltonian application required... done.
   locreg 34...    no Hamiltonian application required... done.
   locreg 35...    no Hamiltonian application required... done.
   locreg 36...    no Hamiltonian application required... done.
   locreg 37...    no Hamiltonian application required... done.
   locreg 38...    no Hamiltonian application required... done.
   locreg 39...    no Hamiltonian application required... done.
   locreg 40...    no Hamiltonian application required... done.
   locreg 41...    no Hamiltonian application required... done.
   locreg 42...    no Hamiltonian application required... done.
   locreg 43...    no Hamiltonian application required... done.
   locreg 44...    no Hamiltonian application required... done.
   locreg 45...    no Hamiltonian application required... done.
   locreg 46...    no Hamiltonian application required... done.
   locreg 47...    no Hamiltonian application required... done.
   locreg 48...    no Hamiltonian application required... done.
   locreg 49...    no Hamiltonian application required... done.
   locreg 50...    no Hamiltonian application required... done.
   locreg 51...    no Hamiltonian application required... done.
   locreg 52...    no Hamiltonian application required... done.
 the specified memory allows to overlap 39960 iterations with communication
 Calculating Hamiltonian matrix for all atoms. This may take some time.
   Calculating matrix for locreg 1... done.
   Calculating matrix for locreg 2... done.
   Calculating matrix for locreg 3... done.
   Calculating matrix for locreg 4... done.
   Calculating matrix for locreg 5... done.
   Calculating matrix for locreg 6... done.
   Calculating matrix for locreg 7... done.
   Calculating matrix for locreg 8... done.
   Calculating matrix for locreg 9... done.
   Calculating matrix for locreg 10... done.
   Calculating matrix for locreg 11... done.
   Calculating matrix for locreg 12... done.
   Calculating matrix for locreg 13... done.
   Calculating matrix for locreg 14... done.
   Calculating matrix for locreg 15... done.
   Calculating matrix for locreg 16... done.
   Calculating matrix for locreg 17... done.
   Calculating matrix for locreg 18... done.
   Calculating matrix for locreg 19... done.
   Calculating matrix for locreg 20... done.
   Calculating matrix for locreg 21... done.
   Calculating matrix for locreg 22... done.
   Calculating matrix for locreg 23... done.
   Calculating matrix for locreg 24... done.
   Calculating matrix for locreg 25... done.
   Calculating matrix for locreg 26... done.
   Calculating matrix for locreg 27... done.
   Calculating matrix for locreg 28... done.
   Calculating matrix for locreg 29... done.
   Calculating matrix for locreg 30... done.
   Calculating matrix for locreg 31... done.
   Calculating matrix for locreg 32... done.
   Calculating matrix for locreg 33... done.
   Calculating matrix for locreg 34... done.
   Calculating matrix for locreg 35... done.
   Calculating matrix for locreg 36... done.
   Calculating matrix for locreg 37... done.
   Calculating matrix for locreg 38... done.
   Calculating matrix for locreg 39... done.
   Calculating matrix for locreg 40... done.
   Calculating matrix for locreg 41... done.
   Calculating matrix for locreg 42... done.
   Calculating matrix for locreg 43... done.
   Calculating matrix for locreg 44... done.
   Calculating matrix for locreg 45... done.
   Calculating matrix for locreg 46... done.
   Calculating matrix for locreg 47... done.
   Calculating matrix for locreg 48... done.
   Calculating matrix for locreg 49... done.
   Calculating matrix for locreg 50... done.
   Calculating matrix for locreg 51... done.
   Calculating matrix for locreg 52... done.
 communicating matrices... done.
 ------------------------------- Minimizing trace in the basis of the atomic orbitals
The minimization is performed using 8 processes.
 ============================== optimizing coefficients ==============================
 ----------------------------------------------------------------------------- iter=1
max deviation from unity, position:  2.058501E+00  8  9
<<<<<<< HEAD
 fnrm, trace, mean alpha   1.78E+00   1.0891933693453E+01  5.00E-01
 ----------------------------------------------------------------------------- iter=2
max deviation from unity, position:  4.977664E-01  35  35
 fnrm, trace, mean alpha   1.00E+00   9.2604428828439E+00  5.50E-01
 ----------------------------------------------------------------------------- iter=3
max deviation from unity, position:  2.035475E-01  35  35
 fnrm, trace, mean alpha   5.63E-01   8.7901156588446E+00  5.92E-01
 ----------------------------------------------------------------------------- iter=4
max deviation from unity, position:  7.625498E-02  11  11
 fnrm, trace, mean alpha   3.50E-01   8.6403517148843E+00  6.34E-01
 ----------------------------------------------------------------------------- iter=5
max deviation from unity, position:  5.113435E-02  11  11
 fnrm, trace, mean alpha   2.60E-01   8.5640471025531E+00  6.76E-01
 ----------------------------------------------------------------------------- iter=6
max deviation from unity, position:  4.107362E-02  11  11
 fnrm, trace, mean alpha   2.26E-01   8.5027448490096E+00  7.07E-01
 ----------------------------------------------------------------------------- iter=7
max deviation from unity, position:  3.302001E-02  23  25
 fnrm, trace, mean alpha   2.14E-01   8.4461199541245E+00  7.31E-01
 ----------------------------------------------------------------------------- iter=8
max deviation from unity, position:  3.481599E-02  23  25
 fnrm, trace, mean alpha   2.15E-01   8.3943242942704E+00  7.61E-01
 ----------------------------------------------------------------------------- iter=9
max deviation from unity, position:  3.893785E-02  15  15
 fnrm, trace, mean alpha   2.26E-01   8.3490437390786E+00  8.15E-01
 ---------------------------------------------------------------------------- iter=10
max deviation from unity, position:  3.933306E-02  15  15
 fnrm, trace, mean alpha   2.47E-01   8.3106865547204E+00  8.86E-01
 ---------------------------------------------------------------------------- iter=11
max deviation from unity, position:  3.572444E-02  40  40
 fnrm, trace, mean alpha   2.73E-01   8.2784534439894E+00  9.55E-01
 ---------------------------------------------------------------------------- iter=12
max deviation from unity, position:  4.331779E-02  40  40
 fnrm, trace, mean alpha   3.03E-01   8.2528271607523E+00  1.04E+00
 ---------------------------------------------------------------------------- iter=13
max deviation from unity, position:  3.787653E-02  40  40
 fnrm, trace, mean alpha   3.30E-01   8.2335243543914E+00  1.14E+00
 ---------------------------------------------------------------------------- iter=14
max deviation from unity, position:  3.567594E-02  46  46
 fnrm, trace, mean alpha   3.55E-01   8.2190561955396E+00  1.25E+00
 ---------------------------------------------------------------------------- iter=15
max deviation from unity, position:  3.961599E-02  46  46
 fnrm, trace, mean alpha   3.76E-01   8.2078862066981E+00  1.38E+00
 ---------------------------------------------------------------------------- iter=16
max deviation from unity, position:  4.216235E-02  46  46
 fnrm, trace, mean alpha   3.94E-01   8.1986577555966E+00  1.52E+00
 ---------------------------------------------------------------------------- iter=17
max deviation from unity, position:  4.229741E-02  46  46
 fnrm, trace, mean alpha   4.09E-01   8.1909148300799E+00  1.62E+00
 ---------------------------------------------------------------------------- iter=18
max deviation from unity, position:  3.853389E-02  46  46
 fnrm, trace, mean alpha   4.22E-01   8.1844043394339E+00  1.54E+00
 ---------------------------------------------------------------------------- iter=19
max deviation from unity, position:  3.208039E-02  46  46
 fnrm, trace, mean alpha   4.32E-01   8.1801380035994E+00  1.38E+00
 ---------------------------------------------------------------------------- iter=20
max deviation from unity, position:  2.439975E-02  32  33
 fnrm, trace, mean alpha   4.39E-01   8.1766794544401E+00  9.43E-01
 ---------------------------------------------------------------------------- iter=21
max deviation from unity, position:  1.179327E-02  12  14
 fnrm, trace, mean alpha   4.39E-01   8.1745158733819E+00  6.30E-01
 ---------------------------------------------------------------------------- iter=22
max deviation from unity, position:  1.335935E-02  32  33
 fnrm, trace, mean alpha   4.38E-01   8.1725298486626E+00  4.52E-01
 ---------------------------------------------------------------------------- iter=23
max deviation from unity, position:  1.448789E-02  32  33
 fnrm, trace, mean alpha   4.36E-01   8.1702474513909E+00  4.26E-01
 ---------------------------------------------------------------------------- iter=24
max deviation from unity, position:  1.599303E-02  32  33
 fnrm, trace, mean alpha   4.35E-01   8.1678823056088E+00  4.52E-01
 ---------------------------------------------------------------------------- iter=25
max deviation from unity, position:  1.750964E-02  32  33
 fnrm, trace, mean alpha   4.33E-01   8.1653999266567E+00  4.88E-01
 ---------------------------------------------------------------------------- iter=26
max deviation from unity, position:  1.930931E-02  32  33
 fnrm, trace, mean alpha   4.31E-01   8.1628365266582E+00  5.33E-01
 ---------------------------------------------------------------------------- iter=27
max deviation from unity, position:  2.112536E-02  32  33
 fnrm, trace, mean alpha   4.29E-01   8.1601280523633E+00  5.84E-01
 ---------------------------------------------------------------------------- iter=28
max deviation from unity, position:  2.331079E-02  32  33
 fnrm, trace, mean alpha   4.26E-01   8.1573407237092E+00  5.72E-01
 ---------------------------------------------------------------------------- iter=29
max deviation from unity, position:  7.879615E-03  32  33
 fnrm, trace, mean alpha   4.24E-01   8.1543468911191E+00  6.14E-01
 ---------------------------------------------------------------------------- iter=30
max deviation from unity, position:  8.900263E-03  32  33
 fnrm, trace, mean alpha   4.21E-01   8.1512749789156E+00  6.75E-01
 ---------------------------------------------------------------------------- iter=31
max deviation from unity, position:  9.640302E-03  32  33
 fnrm, trace, mean alpha   4.18E-01   8.1480948623685E+00  7.42E-01
 ---------------------------------------------------------------------------- iter=32
max deviation from unity, position:  1.058080E-02  32  33
 fnrm, trace, mean alpha   4.15E-01   8.1447821501803E+00  8.16E-01
 ---------------------------------------------------------------------------- iter=33
max deviation from unity, position:  1.145226E-02  32  33
 fnrm, trace, mean alpha   4.12E-01   8.1413843815084E+00  8.75E-01
 ---------------------------------------------------------------------------- iter=34
max deviation from unity, position:  1.254272E-02  32  33
 fnrm, trace, mean alpha   4.09E-01   8.1378221308892E+00  8.75E-01
 ---------------------------------------------------------------------------- iter=35
max deviation from unity, position:  1.344186E-02  32  33
 fnrm, trace, mean alpha   4.06E-01   8.1342262990664E+00  8.79E-01
 ---------------------------------------------------------------------------- iter=36
max deviation from unity, position:  1.478228E-02  32  33
 fnrm, trace, mean alpha   4.03E-01   8.1304383206650E+00  8.44E-01
 ---------------------------------------------------------------------------- iter=37
max deviation from unity, position:  1.131778E-02  13  14
 fnrm, trace, mean alpha   4.00E-01   8.1265710847586E+00  8.44E-01
 ---------------------------------------------------------------------------- iter=38
max deviation from unity, position:  1.265308E-02  13  14
 fnrm, trace, mean alpha   3.96E-01   8.1226225453437E+00  6.61E-01
 ---------------------------------------------------------------------------- iter=39
max deviation from unity, position:  1.411048E-02  13  14
 fnrm, trace, mean alpha   3.93E-01   8.1185514024647E+00  5.96E-01
 ---------------------------------------------------------------------------- iter=40
max deviation from unity, position:  1.544216E-02  13  14
 fnrm, trace, mean alpha   3.90E-01   8.1144651022510E+00  5.33E-01
 ---------------------------------------------------------------------------- iter=41
max deviation from unity, position:  1.134875E-02  37  40
 fnrm, trace, mean alpha   3.86E-01   8.1103697709291E+00  4.80E-01
 ---------------------------------------------------------------------------- iter=42
max deviation from unity, position:  1.115492E-02  40  37
 fnrm, trace, mean alpha   3.83E-01   8.1063895375885E+00  4.62E-01
 ---------------------------------------------------------------------------- iter=43
max deviation from unity, position:  1.251433E-02  12  14
 fnrm, trace, mean alpha   3.80E-01   8.1023702636249E+00  3.94E-01
 ---------------------------------------------------------------------------- iter=44
max deviation from unity, position:  1.025902E-02  37  40
 fnrm, trace, mean alpha   3.76E-01   8.0985927262860E+00  3.90E-01
 ---------------------------------------------------------------------------- iter=45
max deviation from unity, position:  1.027560E-02  32  32
 fnrm, trace, mean alpha   3.72E-01   8.0950367164919E+00  3.22E-01
 ---------------------------------------------------------------------------- iter=46
max deviation from unity, position:  8.699216E-03  37  40
 fnrm, trace, mean alpha   3.68E-01   8.0913643022240E+00  2.54E-01
 ---------------------------------------------------------------------------- iter=47
max deviation from unity, position:  7.844674E-03  37  40
 fnrm, trace, mean alpha   3.65E-01   8.0880854287454E+00  2.55E-01
 ---------------------------------------------------------------------------- iter=48
max deviation from unity, position:  7.901629E-03  12  14
 fnrm, trace, mean alpha   3.61E-01   8.0848707575645E+00  2.57E-01
 ---------------------------------------------------------------------------- iter=49
max deviation from unity, position:  8.916841E-03  12  14
 fnrm, trace, mean alpha   3.57E-01   8.0817776141529E+00  2.71E-01
 ---------------------------------------------------------------------------- iter=50
max deviation from unity, position:  1.005851E-02  12  14
 fnrm, trace, mean alpha   3.54E-01   8.0787724639654E+00  2.93E-01
 WARNING: not converged within 50 iterations! Exiting loop due to limitations of iterations.
 Final values for fnrm, trace:   3.5388540E-01  8.0787725E+00
=======
 fnrm, trace, mean alpha   1.78E+00   1.0891934055741E+01  5.00E-01
 ----------------------------------------------------------------------------- iter=2
max deviation from unity, position:  4.977664E-01  35  35
 fnrm, trace, mean alpha   1.00E+00   9.2604432548486E+00  5.50E-01
 ----------------------------------------------------------------------------- iter=3
max deviation from unity, position:  2.035475E-01  35  35
 fnrm, trace, mean alpha   5.63E-01   8.7901160267030E+00  5.92E-01
 ----------------------------------------------------------------------------- iter=4
max deviation from unity, position:  7.625498E-02  11  11
 fnrm, trace, mean alpha   3.50E-01   8.6403520812733E+00  6.34E-01
 ----------------------------------------------------------------------------- iter=5
max deviation from unity, position:  5.113435E-02  11  11
 fnrm, trace, mean alpha   2.60E-01   8.5640474690879E+00  6.76E-01
 ----------------------------------------------------------------------------- iter=6
max deviation from unity, position:  4.107362E-02  11  11
 fnrm, trace, mean alpha   2.26E-01   8.5027452161197E+00  7.07E-01
 ----------------------------------------------------------------------------- iter=7
max deviation from unity, position:  3.302001E-02  23  25
 fnrm, trace, mean alpha   2.14E-01   8.4461203217685E+00  7.31E-01
 ----------------------------------------------------------------------------- iter=8
max deviation from unity, position:  3.481599E-02  23  25
 fnrm, trace, mean alpha   2.15E-01   8.3943246622863E+00  7.61E-01
 ----------------------------------------------------------------------------- iter=9
max deviation from unity, position:  3.893785E-02  15  15
 fnrm, trace, mean alpha   2.26E-01   8.3490441072918E+00  8.15E-01
 ---------------------------------------------------------------------------- iter=10
max deviation from unity, position:  3.933306E-02  15  15
 fnrm, trace, mean alpha   2.47E-01   8.3106869230611E+00  8.86E-01
 ---------------------------------------------------------------------------- iter=11
max deviation from unity, position:  3.572444E-02  40  40
 fnrm, trace, mean alpha   2.73E-01   8.2784538124981E+00  9.55E-01
 ---------------------------------------------------------------------------- iter=12
max deviation from unity, position:  4.331779E-02  40  40
 fnrm, trace, mean alpha   3.03E-01   8.2528275293585E+00  1.04E+00
 ---------------------------------------------------------------------------- iter=13
max deviation from unity, position:  3.787653E-02  40  40
 fnrm, trace, mean alpha   3.30E-01   8.2335247229872E+00  1.14E+00
 ---------------------------------------------------------------------------- iter=14
max deviation from unity, position:  3.567594E-02  46  46
 fnrm, trace, mean alpha   3.55E-01   8.2190565641065E+00  1.25E+00
 ---------------------------------------------------------------------------- iter=15
max deviation from unity, position:  3.961599E-02  46  46
 fnrm, trace, mean alpha   3.76E-01   8.2078865752256E+00  1.38E+00
 ---------------------------------------------------------------------------- iter=16
max deviation from unity, position:  4.216234E-02  46  46
 fnrm, trace, mean alpha   3.94E-01   8.1986581241375E+00  1.52E+00
 ---------------------------------------------------------------------------- iter=17
max deviation from unity, position:  4.229741E-02  46  46
 fnrm, trace, mean alpha   4.09E-01   8.1909151985425E+00  1.62E+00
 ---------------------------------------------------------------------------- iter=18
max deviation from unity, position:  3.853389E-02  46  46
 fnrm, trace, mean alpha   4.22E-01   8.1844047077452E+00  1.54E+00
 ---------------------------------------------------------------------------- iter=19
max deviation from unity, position:  3.208039E-02  46  46
 fnrm, trace, mean alpha   4.32E-01   8.1801383716646E+00  1.38E+00
 ---------------------------------------------------------------------------- iter=20
max deviation from unity, position:  2.439975E-02  32  33
 fnrm, trace, mean alpha   4.39E-01   8.1766798224050E+00  9.43E-01
 ---------------------------------------------------------------------------- iter=21
max deviation from unity, position:  1.179327E-02  12  14
 fnrm, trace, mean alpha   4.39E-01   8.1745162413010E+00  6.30E-01
 ---------------------------------------------------------------------------- iter=22
max deviation from unity, position:  1.335935E-02  32  33
 fnrm, trace, mean alpha   4.38E-01   8.1725302165638E+00  4.52E-01
 ---------------------------------------------------------------------------- iter=23
max deviation from unity, position:  1.448789E-02  32  33
 fnrm, trace, mean alpha   4.36E-01   8.1702478192902E+00  4.26E-01
 ---------------------------------------------------------------------------- iter=24
max deviation from unity, position:  1.599303E-02  32  33
 fnrm, trace, mean alpha   4.35E-01   8.1678826735025E+00  4.52E-01
 ---------------------------------------------------------------------------- iter=25
max deviation from unity, position:  1.750964E-02  32  33
 fnrm, trace, mean alpha   4.33E-01   8.1654002945880E+00  4.88E-01
 ---------------------------------------------------------------------------- iter=26
max deviation from unity, position:  1.930931E-02  32  33
 fnrm, trace, mean alpha   4.31E-01   8.1628368945508E+00  5.33E-01
 ---------------------------------------------------------------------------- iter=27
max deviation from unity, position:  2.112536E-02  32  33
 fnrm, trace, mean alpha   4.29E-01   8.1601284202440E+00  5.84E-01
 ---------------------------------------------------------------------------- iter=28
max deviation from unity, position:  2.331079E-02  32  33
 fnrm, trace, mean alpha   4.26E-01   8.1573410915738E+00  5.72E-01
 ---------------------------------------------------------------------------- iter=29
max deviation from unity, position:  7.879615E-03  32  33
 fnrm, trace, mean alpha   4.24E-01   8.1543472590396E+00  6.14E-01
 ---------------------------------------------------------------------------- iter=30
max deviation from unity, position:  8.900263E-03  32  33
 fnrm, trace, mean alpha   4.21E-01   8.1512753468314E+00  6.75E-01
 ---------------------------------------------------------------------------- iter=31
max deviation from unity, position:  9.640302E-03  32  33
 fnrm, trace, mean alpha   4.18E-01   8.1480952303115E+00  7.42E-01
 ---------------------------------------------------------------------------- iter=32
max deviation from unity, position:  1.058080E-02  32  33
 fnrm, trace, mean alpha   4.15E-01   8.1447825181145E+00  8.16E-01
 ---------------------------------------------------------------------------- iter=33
max deviation from unity, position:  1.145226E-02  32  33
 fnrm, trace, mean alpha   4.12E-01   8.1413847494485E+00  8.75E-01
 ---------------------------------------------------------------------------- iter=34
max deviation from unity, position:  1.254272E-02  32  33
 fnrm, trace, mean alpha   4.09E-01   8.1378224989395E+00  8.75E-01
 ---------------------------------------------------------------------------- iter=35
max deviation from unity, position:  1.344186E-02  32  33
 fnrm, trace, mean alpha   4.06E-01   8.1342266670726E+00  8.79E-01
 ---------------------------------------------------------------------------- iter=36
max deviation from unity, position:  1.478228E-02  32  33
 fnrm, trace, mean alpha   4.03E-01   8.1304386886071E+00  8.44E-01
 ---------------------------------------------------------------------------- iter=37
max deviation from unity, position:  1.131778E-02  13  14
 fnrm, trace, mean alpha   4.00E-01   8.1265714529911E+00  8.44E-01
 ---------------------------------------------------------------------------- iter=38
max deviation from unity, position:  1.265308E-02  13  14
 fnrm, trace, mean alpha   3.96E-01   8.1226229131768E+00  6.61E-01
 ---------------------------------------------------------------------------- iter=39
max deviation from unity, position:  1.411049E-02  13  14
 fnrm, trace, mean alpha   3.93E-01   8.1185517709326E+00  5.96E-01
 ---------------------------------------------------------------------------- iter=40
max deviation from unity, position:  1.544215E-02  13  14
 fnrm, trace, mean alpha   3.90E-01   8.1144654697096E+00  5.33E-01
 ---------------------------------------------------------------------------- iter=41
max deviation from unity, position:  1.134875E-02  40  37
 fnrm, trace, mean alpha   3.86E-01   8.1103701398029E+00  4.80E-01
 ---------------------------------------------------------------------------- iter=42
max deviation from unity, position:  1.115492E-02  37  40
 fnrm, trace, mean alpha   3.83E-01   8.1063899056719E+00  4.62E-01
 ---------------------------------------------------------------------------- iter=43
max deviation from unity, position:  1.251433E-02  12  14
 fnrm, trace, mean alpha   3.80E-01   8.1023706318439E+00  3.94E-01
 ---------------------------------------------------------------------------- iter=44
max deviation from unity, position:  1.025902E-02  37  40
 fnrm, trace, mean alpha   3.76E-01   8.0985930946683E+00  3.90E-01
 ---------------------------------------------------------------------------- iter=45
max deviation from unity, position:  1.027560E-02  32  32
 fnrm, trace, mean alpha   3.72E-01   8.0950370844152E+00  3.22E-01
 ---------------------------------------------------------------------------- iter=46
max deviation from unity, position:  8.699216E-03  37  40
 fnrm, trace, mean alpha   3.68E-01   8.0913646706122E+00  2.54E-01
 ---------------------------------------------------------------------------- iter=47
max deviation from unity, position:  7.844674E-03  40  37
 fnrm, trace, mean alpha   3.65E-01   8.0880857967527E+00  2.55E-01
 ---------------------------------------------------------------------------- iter=48
max deviation from unity, position:  7.901629E-03  12  14
 fnrm, trace, mean alpha   3.61E-01   8.0848711262198E+00  2.57E-01
 ---------------------------------------------------------------------------- iter=49
max deviation from unity, position:  8.916841E-03  12  14
 fnrm, trace, mean alpha   3.57E-01   8.0817779813930E+00  2.71E-01
 ---------------------------------------------------------------------------- iter=50
max deviation from unity, position:  1.005851E-02  12  14
 fnrm, trace, mean alpha   3.54E-01   8.0787728315200E+00  2.93E-01
 WARNING: not converged within 50 iterations! Exiting loop due to limitations of iterations.
 Final values for fnrm, trace:   3.5388540E-01  8.0787728E+00
>>>>>>> 4506aea0
 ====================================================================================
time for part 1: 4.877E-03
time for part 2: 5.007E-06
in sub determine_num_orbs_per_gridpoint: iproc, total time   4.69685E-05
in sub determine_num_orbs_per_gridpoint: iproc, time for check_gridpoint   0.00000E+00
time for part 3: 8.821E-05
time for part 4: 1.831E-04
time for part 5: 1.361E-03
time for part 6: 1.005E-02
 ----------------------------------- Determination of the orbitals in this new basis.
 Hamiltonian application done.
 Diagonalizing the Hamiltonian, sequential version... done.
 -------------------------------------------------
 some selected eigenvalues:
   eval(23)= -1.81917E-01
   eval(24)= -1.80805E-01
   eval(25)= -1.77845E-01
   eval(26)= -1.73789E-01
   eval(27)= -1.61554E-01
   eval(28)= -1.49216E-01
   eval(29)= -1.44168E-01
   eval(30)= -6.15880E-02
   eval(31)= -2.30293E-03  <-- last occupied orbital
   eval(32)=  3.70359E-01  <-- first virtual orbital
   eval(33)=  3.90482E-01
   eval(34)=  4.00689E-01
   eval(35)=  4.19520E-01
   eval(36)=  4.30972E-01
   eval(37)=  4.41516E-01
   eval(38)=  4.48854E-01
   eval(39)=  4.57954E-01
 -------------------------------------------------
   calculating the density kernel... 
 ------------------------------------------------------------- Input guess generated.
 }
 ************************************************************************************
 ****************************** LINEAR SCALING VERSION ******************************
 Changing the confining potential to 100.00% of its initial value.
<<<<<<< HEAD
time for part 1: 4.875E-03
time for part 2: 4.053E-06
in sub determine_num_orbs_per_gridpoint: iproc, total time   4.72069E-05
in sub determine_num_orbs_per_gridpoint: iproc, time for check_gridpoint   0.00000E+00
time for part 3: 9.012E-05
time for part 4: 1.829E-04
time for part 5: 1.323E-03
time for part 6: 1.010E-02
 calling orthonormalizeLocalized (exact)
   calculating the density kernel... 
 ======================== Creation of the basis functions... ========================
 ----------------------------------------------------------------------------- iter=1
 Orthonormalization... ekin_sum,epot_sum,eproj_sum  1.54659121269E+02 -1.45702889668E+02  7.25126519948E+00  1.62074968008E+01
 Orthoconstraint... Preconditioning.
pts_in, pts_out, gnrm_in, gnrm_out, gnrm_in/gnrm_out    0.0000E+00    3.2640E+04    0.0000E+00    2.6194E-03    0.0000E+00
fnrm*gnrm_in/gnrm_out, energy diff  0.000000E+00  8.103748E+00
 iter, fnrm, fnrmMax, trace     1  4.6616252E-01  5.6888197E-01     8.1037484004
 converged in 1 iterations.
 Final values for fnrm, fnrmMax, trace:   4.6616252E-01  5.6888197E-01   8.1037484
=======
 calling orthonormalizeLocalized (exact)
 ======================== Creation of the basis functions... ========================
 ----------------------------------------------------------------------------- iter=1
 Orthonormalization... ekin_sum,epot_sum,eproj_sum  1.54659121253E+02 -1.45702888925E+02  7.25126520687E+00  1.62074975350E+01
 Orthoconstraint... Preconditioning.
 iter, fnrm, fnrmMax, trace, diff, noise level     1  4.6616252E-01  5.6888197E-01   -33.3412578952  -3.3341E+01   3.1085E-04
 DIIS informations: history length=5, consecutive failures=0, total failures=0
 WARNING: NO RECONSTRUCTION OF KERNEL
 ----------------------------------------------------------------------------- iter=2
 Orthonormalization... ekin_sum,epot_sum,eproj_sum  1.53815506038E+02 -1.49878582412E+02  9.53583153329E+00  1.34727551596E+01
 Orthoconstraint... Preconditioning.
 iter, fnrm, fnrmMax, trace, diff, noise level     2  1.6218298E-01  2.3716625E-01   -36.0760002706  -2.7347E+00   1.1702E-04
 WARNING: not converged within 2 iterations! Exiting loop due to limitations of iterations.
 Final values for fnrm, fnrmMax, trace:   1.6218298E-01  2.3716625E-01 -36.0760003
>>>>>>> 4506aea0
 ============================= Basis functions created. =============================
 ----------------------------------- Determination of the orbitals in this new basis.
 Hamiltonian application done.
 Diagonalizing the Hamiltonian, sequential version... done.
 -------------------------------------------------
 some selected eigenvalues:
<<<<<<< HEAD
   eval(23)= -1.80895E-01
   eval(24)= -1.79892E-01
   eval(25)= -1.76922E-01
   eval(26)= -1.72762E-01
   eval(27)= -1.60673E-01
   eval(28)= -1.47518E-01
   eval(29)= -1.43270E-01
   eval(30)= -5.95903E-02
   eval(31)= -7.63405E-04  <-- last occupied orbital
   eval(32)=  3.71742E-01  <-- first virtual orbital
   eval(33)=  3.91752E-01
   eval(34)=  4.02113E-01
   eval(35)=  4.21393E-01
   eval(36)=  4.32469E-01
   eval(37)=  4.43033E-01
   eval(38)=  4.50645E-01
   eval(39)=  4.59852E-01
 -------------------------------------------------
   calculating the density kernel... 
 ebs,eh,exc,evxc,eexctX,eion,edisp  -17.4488177520133     
   359.715837051631       -26.0910689076985       -34.1326581020560     
  0.000000000000000E+000   302.125492863320       0.000000000000000E+000
 Calculating charge density...
done.
   Calculation finished. TOTAL CHARGE =   6.199999540018E+01
 ---------------------------------------------------------------- Updating potential.
 Poisson Solver:
   BC                                  : Isolated
   Dimensions                          :  [  101,  105,  187 ]
=======
   eval(23)= -1.78463E-01
   eval(24)= -1.77353E-01
   eval(25)= -1.73143E-01
   eval(26)= -1.69903E-01
   eval(27)= -1.57714E-01
   eval(28)= -1.48049E-01
   eval(29)= -1.37286E-01
   eval(30)= -6.35293E-02
   eval(31)= -4.49498E-03  <-- last occupied orbital
   eval(32)=  3.52744E-01  <-- first virtual orbital
   eval(33)=  3.72358E-01
   eval(34)=  3.81054E-01
   eval(35)=  4.02044E-01
   eval(36)=  4.09424E-01
   eval(37)=  4.18142E-01
   eval(38)=  4.24283E-01
   eval(39)=  4.31097E-01
 -------------------------------------------------
   calculating the density kernel... 
 Calculating charge density...
done.
   Calculation finished. TOTAL CHARGE =   6.199999559309E+01
 ---------------------------------------------------------------- Updating potential.
 Poisson Solver:
   BC                                  : Free
   Box                                 :  [  101,  105,  187 ]
>>>>>>> 4506aea0
   MPI tasks                           :  8
 ++++++++++++++++++++++++++++++++++++++++++++++++++++++++++++++++++++++++++++++++++++++++++++
 at iteration 1 of the density optimization:
   coefficients obtained by diagonalization.
<<<<<<< HEAD
   it, Delta DENS, energy, energyDiff   1   3.44E-06   -6.69975727459666928E+01   -6.6998E+01
=======
   it, Delta DENS, energy, energyDiff   1   6.65E-06   -6.69712440884129023E+01   -6.6971E+01
>>>>>>> 4506aea0
 ++++++++++++++++++++++++++++++++++++++++++++++++++++++++++++++++++++++++++++++++++++++++++++
 ----------------------------------- Determination of the orbitals in this new basis.
 Hamiltonian application done.
 Diagonalizing the Hamiltonian, sequential version... done.
 -------------------------------------------------
 some selected eigenvalues:
<<<<<<< HEAD
   eval(23)= -2.56480E-01
   eval(24)= -2.56206E-01
   eval(25)= -2.25704E-01
   eval(26)= -2.15789E-01
   eval(27)= -2.12328E-01
   eval(28)= -2.02059E-01
   eval(29)= -1.89040E-01
   eval(30)= -1.47617E-01
   eval(31)= -1.18363E-01  <-- last occupied orbital
   eval(32)=  2.48765E-01  <-- first virtual orbital
   eval(33)=  2.66693E-01
   eval(34)=  2.91688E-01
   eval(35)=  3.06690E-01
   eval(36)=  3.25259E-01
   eval(37)=  3.28931E-01
   eval(38)=  3.48770E-01
   eval(39)=  3.59005E-01
 -------------------------------------------------
   calculating the density kernel... 
 ebs,eh,exc,evxc,eexctX,eion,edisp  -22.6684558476151     
   353.725420418487       -25.6522668233452       -33.5534946569597     
  0.000000000000000E+000   302.125492863320       0.000000000000000E+000
 Calculating charge density...
done.
   Calculation finished. TOTAL CHARGE =   6.199999531044E+01
 ---------------------------------------------------------------- Updating potential.
 Poisson Solver:
   BC                                  : Isolated
   Dimensions                          :  [  101,  105,  187 ]
=======
   eval(23)= -2.38349E-01
   eval(24)= -2.35762E-01
   eval(25)= -2.04260E-01
   eval(26)= -1.97684E-01
   eval(27)= -1.91888E-01
   eval(28)= -1.82774E-01
   eval(29)= -1.80315E-01
   eval(30)= -1.35808E-01
   eval(31)= -1.05366E-01  <-- last occupied orbital
   eval(32)=  2.44476E-01  <-- first virtual orbital
   eval(33)=  2.54723E-01
   eval(34)=  2.80365E-01
   eval(35)=  3.06592E-01
   eval(36)=  3.21418E-01
   eval(37)=  3.23704E-01
   eval(38)=  3.28134E-01
   eval(39)=  3.51001E-01
 -------------------------------------------------
   calculating the density kernel... 
 Calculating charge density...
done.
   Calculation finished. TOTAL CHARGE =   6.199999551482E+01
 ---------------------------------------------------------------- Updating potential.
 Poisson Solver:
   BC                                  : Free
   Box                                 :  [  101,  105,  187 ]
>>>>>>> 4506aea0
   MPI tasks                           :  8
 ++++++++++++++++++++++++++++++++++++++++++++++++++++++++++++++++++++++++++++++++++++++++++++
 at iteration 2 of the density optimization:
   coefficients obtained by diagonalization.
<<<<<<< HEAD
   it, Delta DENS, energy, energyDiff   2   1.48E-06   -6.63671555691673234E+01    6.3042E-01
=======
   it, Delta DENS, energy, energyDiff   2   2.91E-06   -6.64131415350991574E+01    5.5810E-01
>>>>>>> 4506aea0
 ++++++++++++++++++++++++++++++++++++++++++++++++++++++++++++++++++++++++++++++++++++++++++++
 ----------------------------------- Determination of the orbitals in this new basis.
 Hamiltonian application done.
 Diagonalizing the Hamiltonian, sequential version... done.
 -------------------------------------------------
 some selected eigenvalues:
<<<<<<< HEAD
   eval(23)= -2.61408E-01
   eval(24)= -2.58449E-01
   eval(25)= -2.21516E-01
   eval(26)= -2.13170E-01
   eval(27)= -2.01746E-01
   eval(28)= -1.87776E-01
   eval(29)= -1.87092E-01
   eval(30)= -1.52748E-01
   eval(31)= -1.32346E-01  <-- last occupied orbital
   eval(32)=  2.19716E-01  <-- first virtual orbital
   eval(33)=  2.32899E-01
   eval(34)=  2.62734E-01
   eval(35)=  2.88242E-01
   eval(36)=  3.01070E-01
   eval(37)=  3.08674E-01
   eval(38)=  3.22029E-01
   eval(39)=  3.38179E-01
 -------------------------------------------------
   calculating the density kernel... 
 ebs,eh,exc,evxc,eexctX,eion,edisp  -23.3086290130851     
   353.006046955092       -25.6408916790495       -33.5385570660712     
  0.000000000000000E+000   302.125492863320       0.000000000000000E+000
 Calculating charge density...
done.
   Calculation finished. TOTAL CHARGE =   6.199999530535E+01
 ---------------------------------------------------------------- Updating potential.
 Poisson Solver:
   BC                                  : Isolated
   Dimensions                          :  [  101,  105,  187 ]
=======
   eval(23)= -2.30555E-01
   eval(24)= -2.23656E-01
   eval(25)= -1.95797E-01
   eval(26)= -1.85552E-01
   eval(27)= -1.73897E-01
   eval(28)= -1.69552E-01
   eval(29)= -1.57170E-01
   eval(30)= -1.33305E-01
   eval(31)= -1.10283E-01  <-- last occupied orbital
   eval(32)=  2.22011E-01  <-- first virtual orbital
   eval(33)=  2.27142E-01
   eval(34)=  2.56812E-01
   eval(35)=  2.96966E-01
   eval(36)=  3.04662E-01
   eval(37)=  3.07007E-01
   eval(38)=  3.09173E-01
   eval(39)=  3.42783E-01
 -------------------------------------------------
   calculating the density kernel... 
 Calculating charge density...
done.
   Calculation finished. TOTAL CHARGE =   6.199999551564E+01
 ---------------------------------------------------------------- Updating potential.
 Poisson Solver:
   BC                                  : Free
   Box                                 :  [  101,  105,  187 ]
>>>>>>> 4506aea0
   MPI tasks                           :  8
 ++++++++++++++++++++++++++++++++++++++++++++++++++++++++++++++++++++++++++++++++++++++++++++
 at iteration 3 of the density optimization:
   coefficients obtained by diagonalization.
<<<<<<< HEAD
   it, Delta DENS, energy, energyDiff   3   7.32E-07   -6.62915177178351769E+01    7.5638E-02
 ++++++++++++++++++++++++++++++++++++++++++++++++++++++++++++++++++++++++++++++++++++++++++++
   ebs, ehart, eexcu, vexcu, eexctX, eion, edisp -2.3308629013E+01  3.5278429958E+02 -2.5656902742E+01 -3.3559748450E+01  0.0000000000E+00  3.0212549286E+02  0.0000000000E+00
   itoutL, Delta DENSOUT, energy, energyDiff   1   2.68E-06   -6.62915177178351769E+01   -6.6292E+01
=======
   it, Delta DENS, energy, energyDiff   3   1.42E-06   -6.63424044858558659E+01    7.0737E-02
 ++++++++++++++++++++++++++++++++++++++++++++++++++++++++++++++++++++++++++++++++++++++++++++
   ebs, ehart, eexcu, vexcu, eexctX, eion, edisp -2.2091761084E+01  3.5431650609E+02 -2.6141234309E+01 -3.4198887208E+01  0.0000000000E+00  3.0212549286E+02  0.0000000000E+00
   itoutL, Delta DENSOUT, energy, energyDiff   1   2.60E-06   -6.63424044858558659E+01   -6.6342E+01
>>>>>>> 4506aea0
 ############################################################################################
 at iteration 1 of the outer loop:
   > basis functions optimization:
     - target function is trace
<<<<<<< HEAD
     - basis functions converged in 1 iterations.
     Final values: target function, fnrm   8.103748E+00    4.66E-01
   > density optimization:
     - using diagonalization / mixing.
     - WARNING: density optimization not converged!
     FINAL values: it, Delta DENS, energy   1    7.32E-07   -6.62915177178351769E+01
   > energy difference to last iteration: -6.629152E+01
=======
     - WARNING: basis functions not converged!
     Final values: target function, fnrm  -3.607600E+01    1.62E-01
   > density optimization:
     - using diagonalization / mixing.
     - WARNING: density optimization not converged!
     FINAL values: it, Delta DENS, energy   1    1.42E-06   -6.63424044858558659E+01
   > energy difference to last iteration: -6.634240E+01
>>>>>>> 4506aea0
 ############################################################################################
 Changing the confining potential to 100.00% of its initial value.
 Increasing the localization radius for the high accuracy part.
time for part 1: 4.404E-03
time for part 2: 2.146E-06
in sub determine_num_orbs_per_gridpoint: iproc, total time   4.91142E-05
in sub determine_num_orbs_per_gridpoint: iproc, time for check_gridpoint   0.00000E+00
time for part 3: 9.108E-05
time for part 4: 1.788E-04
time for part 5: 3.321E-04
time for part 6: 3.507E-03
time for part 1: 5.506E-03
time for part 2: 2.861E-06
in sub determine_num_orbs_per_gridpoint: iproc, total time   4.69685E-05
in sub determine_num_orbs_per_gridpoint: iproc, time for check_gridpoint   0.00000E+00
time for part 3: 9.203E-05
time for part 4: 1.941E-04
time for part 5: 1.516E-03
time for part 6: 1.179E-02
   calculating the density kernel... 
 ======================== Creation of the basis functions... ========================
 ----------------------------------------------------------------------------- iter=1
<<<<<<< HEAD
 Orthonormalization... ekin_sum,epot_sum,eproj_sum  1.54659121269E+02 -1.70689012091E+02  7.25126519948E+00 -8.77862562157E+00
 Orthoconstraint... Preconditioning.
pts_in, pts_out, gnrm_in, gnrm_out, gnrm_in/gnrm_out    2.5600E+02    4.2606E+04    4.3329E-03    1.6518E-03    2.6232E+00
fnrm*gnrm_in/gnrm_out, energy diff  9.110106E-01 -1.173376E+01
 iter, fnrm, fnrmMax, ebs     1  3.4729187E-01  5.8733147E-01   -11.7337557680
 DIIS informations: history length=5, consecutive failures=0, total failures=0
   calculating the density kernel... 
 ----------------------------------------------------------------------------- iter=2
 Orthonormalization... ekin_sum,epot_sum,eproj_sum  1.52790150972E+02 -1.70325496873E+02  6.46266780206E+00 -1.10726780987E+01
 Orthoconstraint... Preconditioning.
pts_in, pts_out, gnrm_in, gnrm_out, gnrm_in/gnrm_out    2.5600E+02    4.2606E+04    1.9176E-03    6.4683E-04    2.9647E+00
fnrm*gnrm_in/gnrm_out, energy diff  4.060569E-01 -1.036084E+00
 iter, fnrm, fnrmMax, ebs     2  1.3696469E-01  2.7278406E-01   -12.7698396698
 DIIS informations: history length=5, consecutive failures=0, total failures=0
   calculating the density kernel... 
 ----------------------------------------------------------------------------- iter=3
 Orthonormalization... ekin_sum,epot_sum,eproj_sum  1.52929403614E+02 -1.71690228227E+02  6.78352408718E+00 -1.19773005261E+01
 Orthoconstraint... Preconditioning.
pts_in, pts_out, gnrm_in, gnrm_out, gnrm_in/gnrm_out    2.5600E+02    4.2606E+04    1.4979E-03    4.9618E-04    3.0188E+00
fnrm*gnrm_in/gnrm_out, energy diff  3.183225E-01 -4.101807E-01
 iter, fnrm, fnrmMax, ebs     3  1.0544638E-01  2.1082303E-01   -13.1800203678
 WARNING: not converged within 3 iterations! Exiting loop due to limitations of iterations.
 Final values for fnrm, fnrmMax, ebs:   1.0544638E-01  2.1082303E-01 -13.1800204
=======
 Orthonormalization... ekin_sum,epot_sum,eproj_sum  1.53815506038E+02 -1.70847848779E+02  9.53583153329E+00 -7.49651120824E+00
 Orthoconstraint...  trH, trHold,ldiis%trmin  -66.2985402943129     
  1.000000000000000E+100  1.000000000000000E+100
Preconditioning.
 iter, fnrm, fnrmMax, ebs, diff, noise level     1  2.1775697E-01  3.6719582E-01   -66.2985402943  -3.2957E+01   2.8874E-04
 steepest descent informations: mean alpha=1.000E-04, consecutive successes=1, DIIS=y
 WARNING: NO RECONSTRUCTION OF KERNEL
 ----------------------------------------------------------------------------- iter=2
 Orthonormalization... ekin_sum,epot_sum,eproj_sum  1.53903643791E+02 -1.70877695327E+02  9.53074336577E+00 -7.44330817060E+00
 Orthoconstraint...  trH, trHold,ldiis%trmin  -66.2888299413176     
  -66.2985402943129       -66.2985402943129     
 WARNING: the trace increased by  1.46E-02%.
 Energy grows in spite of decreased step size, will exit...
Preconditioning.
 iter, fnrm, fnrmMax, ebs, diff, noise level     2  2.1684066E-01  3.6619106E-01   -66.2888299413   9.7104E-03   2.8748E-04
 WARNING: emergency exit after 2 iterations to keep presumably good TMBs before they deteriorate too much.
 >>WRONG OUTPUT<< Final values for fnrm, fnrmMax, trace:   2.1684066E-01  3.6619106E-01 -66.2888299
>>>>>>> 4506aea0
 ============================= Basis functions created. =============================
 ----------------------------------- Determination of the orbitals in this new basis.
 Hamiltonian application done.
 Diagonalizing the Hamiltonian, sequential version... done.
 -------------------------------------------------
 some selected eigenvalues:
<<<<<<< HEAD
   eval(23)= -3.01691E-01
   eval(24)= -2.97257E-01
   eval(25)= -2.91573E-01
   eval(26)= -2.68213E-01
   eval(27)= -2.54393E-01
   eval(28)= -2.47848E-01
   eval(29)= -2.39108E-01
   eval(30)= -2.29658E-01
   eval(31)= -2.13531E-01  <-- last occupied orbital
   eval(32)=  2.01257E-01  <-- first virtual orbital
   eval(33)=  2.12646E-01
   eval(34)=  2.44474E-01
   eval(35)=  2.73321E-01
   eval(36)=  2.87705E-01
   eval(37)=  2.93876E-01
   eval(38)=  3.04215E-01
   eval(39)=  3.25578E-01
 -------------------------------------------------
   calculating the density kernel... 
 ebs,eh,exc,evxc,eexctX,eion,edisp  -26.4466767017664     
   352.784299584421       -25.6569027424125       -33.5597484502423     
  0.000000000000000E+000   302.125492863320       0.000000000000000E+000
 Calculating charge density...
done.
   Calculation finished. TOTAL CHARGE =   6.199999536840E+01
 ---------------------------------------------------------------- Updating potential.
 Poisson Solver:
   BC                                  : Isolated
   Dimensions                          :  [  101,  105,  187 ]
=======
   eval(23)= -2.25197E-01
   eval(24)= -2.16389E-01
   eval(25)= -1.94714E-01
   eval(26)= -1.76934E-01
   eval(27)= -1.68095E-01
   eval(28)= -1.61746E-01
   eval(29)= -1.47723E-01
   eval(30)= -1.31468E-01
   eval(31)= -1.12014E-01  <-- last occupied orbital
   eval(32)=  2.11119E-01  <-- first virtual orbital
   eval(33)=  2.14536E-01
   eval(34)=  2.45992E-01
   eval(35)=  2.90862E-01
   eval(36)=  2.96918E-01
   eval(37)=  2.99729E-01
   eval(38)=  3.01982E-01
   eval(39)=  3.34400E-01
 -------------------------------------------------
   calculating the density kernel... 
 Calculating charge density...
done.
   Calculation finished. TOTAL CHARGE =   6.199999551481E+01
 ---------------------------------------------------------------- Updating potential.
 Poisson Solver:
   BC                                  : Free
   Box                                 :  [  101,  105,  187 ]
>>>>>>> 4506aea0
   MPI tasks                           :  8
 ++++++++++++++++++++++++++++++++++++++++++++++++++++++++++++++++++++++++++++++++++++++++++++
 at iteration 1 of the density optimization:
   coefficients obtained by diagonalization.
<<<<<<< HEAD
   it, Delta DENS, energy, energyDiff   1   1.69E-06   -6.92026377150377243E+01   -2.9111E+00
=======
   it, Delta DENS, energy, energyDiff   1   7.04E-07   -6.63270166493473994E+01    1.5388E-02
>>>>>>> 4506aea0
 ++++++++++++++++++++++++++++++++++++++++++++++++++++++++++++++++++++++++++++++++++++++++++++
 ----------------------------------- Determination of the orbitals in this new basis.
 Hamiltonian application done.
 Diagonalizing the Hamiltonian, sequential version... done.
 -------------------------------------------------
 some selected eigenvalues:
<<<<<<< HEAD
   eval(23)= -2.81234E-01
   eval(24)= -2.75418E-01
   eval(25)= -2.70184E-01
   eval(26)= -2.59335E-01
   eval(27)= -2.50015E-01
   eval(28)= -2.40184E-01
   eval(29)= -2.34869E-01
   eval(30)= -2.23766E-01
   eval(31)= -2.19652E-01  <-- last occupied orbital
   eval(32)=  2.41776E-01  <-- first virtual orbital
   eval(33)=  2.61995E-01
   eval(34)=  2.87220E-01
   eval(35)=  3.03394E-01
   eval(36)=  3.18989E-01
   eval(37)=  3.24723E-01
   eval(38)=  3.45127E-01
   eval(39)=  3.57773E-01
 -------------------------------------------------
   calculating the density kernel... 
 ebs,eh,exc,evxc,eexctX,eion,edisp  -25.0970994791175     
   353.971035452923       -25.5348013364761       -33.3994213866554     
  0.000000000000000E+000   302.125492863320       0.000000000000000E+000
 Calculating charge density...
done.
   Calculation finished. TOTAL CHARGE =   6.199999538032E+01
 ---------------------------------------------------------------- Updating potential.
 Poisson Solver:
   BC                                  : Isolated
   Dimensions                          :  [  101,  105,  187 ]
=======
   eval(23)= -2.22282E-01
   eval(24)= -2.12439E-01
   eval(25)= -1.94840E-01
   eval(26)= -1.71977E-01
   eval(27)= -1.65446E-01
   eval(28)= -1.58739E-01
   eval(29)= -1.42845E-01
   eval(30)= -1.30292E-01
   eval(31)= -1.11764E-01  <-- last occupied orbital
   eval(32)=  2.06364E-01  <-- first virtual orbital
   eval(33)=  2.09324E-01
   eval(34)=  2.41792E-01
   eval(35)=  2.87445E-01
   eval(36)=  2.94066E-01
   eval(37)=  2.96386E-01
   eval(38)=  2.99131E-01
   eval(39)=  3.30009E-01
 -------------------------------------------------
   calculating the density kernel... 
 Calculating charge density...
done.
   Calculation finished. TOTAL CHARGE =   6.199999551456E+01
 ---------------------------------------------------------------- Updating potential.
 Poisson Solver:
   BC                                  : Free
   Box                                 :  [  101,  105,  187 ]
>>>>>>> 4506aea0
   MPI tasks                           :  8
 ++++++++++++++++++++++++++++++++++++++++++++++++++++++++++++++++++++++++++++++++++++++++++++
 at iteration 2 of the density optimization:
   coefficients obtained by diagonalization.
<<<<<<< HEAD
   it, Delta DENS, energy, energyDiff   2   8.09E-07   -6.90780220185413327E+01    1.2462E-01
=======
   it, Delta DENS, energy, energyDiff   2   3.49E-07   -6.63235770303846834E+01    3.4396E-03
>>>>>>> 4506aea0
 ++++++++++++++++++++++++++++++++++++++++++++++++++++++++++++++++++++++++++++++++++++++++++++
 ----------------------------------- Determination of the orbitals in this new basis.
 Hamiltonian application done.
 Diagonalizing the Hamiltonian, sequential version... done.
 -------------------------------------------------
 some selected eigenvalues:
<<<<<<< HEAD
   eval(23)= -2.75002E-01
   eval(24)= -2.70453E-01
   eval(25)= -2.65988E-01
   eval(26)= -2.57735E-01
   eval(27)= -2.49208E-01
   eval(28)= -2.40871E-01
   eval(29)= -2.39065E-01
   eval(30)= -2.24964E-01
   eval(31)= -2.16106E-01  <-- last occupied orbital
   eval(32)=  2.53815E-01  <-- first virtual orbital
   eval(33)=  2.76759E-01
   eval(34)=  2.99635E-01
   eval(35)=  3.10531E-01
   eval(36)=  3.25811E-01
   eval(37)=  3.35207E-01
   eval(38)=  3.56202E-01
   eval(39)=  3.64323E-01
 -------------------------------------------------
   calculating the density kernel... 
 ebs,eh,exc,evxc,eexctX,eion,edisp  -24.8080741973850     
   354.215422304648       -25.4670991837157       -33.3104745175382     
  0.000000000000000E+000   302.125492863320       0.000000000000000E+000
 Calculating charge density...
done.
   Calculation finished. TOTAL CHARGE =   6.199999537970E+01
 ---------------------------------------------------------------- Updating potential.
 Poisson Solver:
   BC                                  : Isolated
   Dimensions                          :  [  101,  105,  187 ]
=======
   eval(23)= -2.20742E-01
   eval(24)= -2.10449E-01
   eval(25)= -1.94988E-01
   eval(26)= -1.69468E-01
   eval(27)= -1.64251E-01
   eval(28)= -1.57580E-01
   eval(29)= -1.40419E-01
   eval(30)= -1.29810E-01
   eval(31)= -1.11403E-01  <-- last occupied orbital
   eval(32)=  2.04253E-01  <-- first virtual orbital
   eval(33)=  2.07111E-01
   eval(34)=  2.40060E-01
   eval(35)=  2.85847E-01
   eval(36)=  2.92798E-01
   eval(37)=  2.94790E-01
   eval(38)=  2.97920E-01
   eval(39)=  3.28047E-01
 -------------------------------------------------
   calculating the density kernel... 
 Calculating charge density...
done.
   Calculation finished. TOTAL CHARGE =   6.199999551442E+01
 ---------------------------------------------------------------- Updating potential.
 Poisson Solver:
   BC                                  : Free
   Box                                 :  [  101,  105,  187 ]
>>>>>>> 4506aea0
   MPI tasks                           :  8
 ++++++++++++++++++++++++++++++++++++++++++++++++++++++++++++++++++++++++++++++++++++++++++++
 at iteration 3 of the density optimization:
   coefficients obtained by diagonalization.
<<<<<<< HEAD
   it, Delta DENS, energy, energyDiff   3   4.01E-07   -6.90546283048904570E+01    2.3394E-02
 ++++++++++++++++++++++++++++++++++++++++++++++++++++++++++++++++++++++++++++++++++++++++++++
   ebs, ehart, eexcu, vexcu, eexctX, eion, edisp -2.4808074197E+01  3.5432227166E+02 -2.5437329304E+01 -3.3271383416E+01  0.0000000000E+00  3.0212549286E+02  0.0000000000E+00
   itoutH, Delta DENSOUT, energy, energyDiff   2   1.42E-06   -6.90546283048904570E+01   -2.7631E+00
=======
   it, Delta DENS, energy, energyDiff   3   1.73E-07   -6.63227934440108697E+01    7.8359E-04
 ++++++++++++++++++++++++++++++++++++++++++++++++++++++++++++++++++++++++++++++++++++++++++++
   ebs, ehart, eexcu, vexcu, eexctX, eion, edisp -2.2245617901E+01  3.5427791126E+02 -2.6214916472E+01 -3.4296197602E+01  0.0000000000E+00  3.0212549286E+02  0.0000000000E+00
   itoutH, Delta DENSOUT, energy, energyDiff   2   3.06E-07   -6.63227934440108697E+01    1.9611E-02
>>>>>>> 4506aea0
 ############################################################################################
 at iteration 2 of the outer loop:
   > basis functions optimization:
     - target function is energy
     - WARNING: basis functions not converged!
<<<<<<< HEAD
     Final values: target function, fnrm  -1.318002E+01    1.05E-01
   > density optimization:
     - using diagonalization / mixing.
     - WARNING: density optimization not converged!
     FINAL values: it, Delta DENS, energy   2    4.01E-07   -6.90546283048904570E+01
   > energy difference to last iteration: -2.763111E+00
=======
     Final values: target function, fnrm  -6.628883E+01    2.17E-01
   > density optimization:
     - using diagonalization / mixing.
     - WARNING: density optimization not converged!
     FINAL values: it, Delta DENS, energy   2    1.73E-07   -6.63227934440108697E+01
   > energy difference to last iteration:  1.961104E-02
>>>>>>> 4506aea0
 ############################################################################################
   calculating the density kernel... 
 Calculating charge density...
done.
<<<<<<< HEAD
   Calculation finished. TOTAL CHARGE =   6.199999537970E+01
=======
   Calculation finished. TOTAL CHARGE =   6.199999551442E+01
>>>>>>> 4506aea0
 ------------------------------------- Building linear combinations... done.
 ----------------------------------------------------------------- Forces Calculation
 Poisson Solver:
<<<<<<< HEAD
   BC                                  : Isolated
   Dimensions                          :  [  101,  105,  187 ]
   MPI tasks                           :  8
 Electric Dipole Moment (AU):
   P vector                            :  [ -7.4351E-02,  5.8275E-01, -3.8828E-01 ]
   |P|                                 :  7.041922E-01
 Electric Dipole Moment (Debye):
   P vector                            :  [ -1.8898E-01,  1.4812E+00, -9.8691E-01 ]
   |P|                                 :  1.789878E+00
 Calculate local forces...done. Leaked force:  0.00000E+00
 Non Local forces calculated           :  Yes
 average noise along x direction:   2.89760020E-02
 average noise along y direction:  -3.46035163E-02
 average noise along z direction:   4.99738224E-02
 total average noise            :   6.73379162E-02
 clean forces norm (Ha/Bohr): maxval=  1.706981016892E-01  fnrm2=  2.276699708206E-01
 raw forces:                  maxval=  1.823405725387E-01  fnrm2=  2.367612560500E-01
 CPU time/ELAPSED time for root process     0        14.49        14.39
 Final values of the Forces for each atom
     1      C -6.00929E-02 -3.80303E-02  1.02443E-01
     2      C -6.13998E-02  1.12789E-01  1.61499E-02
     3      C  1.01298E-01 -9.67948E-02 -9.54078E-02
     4      C  2.36743E-02 -7.05064E-03 -1.21623E-01
     5      C  9.65881E-02 -1.21815E-01  7.04968E-02
     6      C -5.52631E-02 -1.02045E-01  1.18191E-01
     7      C  1.00191E-01 -7.81306E-02  7.01171E-03
     8      C  7.74806E-02  1.30173E-01  5.66311E-02
     9      C -1.33245E-01 -1.39142E-02  5.32592E-02
    10      C  7.05718E-02  8.28205E-02 -5.36676E-02
    11      H -6.20558E-04  3.68522E-02 -1.73440E-02
    12      H -4.58293E-03  2.64955E-02  9.48077E-03
    13      H -5.47982E-02 -1.85974E-02  1.90142E-03
    14      H  4.28982E-03  8.41177E-03  2.65167E-03
    15      H -4.16085E-03  1.34460E-02 -6.94207E-03
    16      H  2.52588E-02  1.29712E-02 -1.73687E-02
    17      H -1.10162E-03  2.03677E-02 -2.11655E-02
    18      H  5.02212E-03  1.17465E-02 -3.32865E-03
    19      H  3.90298E-03  5.75853E-03 -1.54734E-02
    20      H -5.88986E-03  2.66845E-02 -7.49239E-03
    21      H -3.84193E-03  2.54514E-02 -1.10606E-02
    22      H  1.33542E-02  4.76542E-03  8.20144E-03
    23      H -1.13771E-02 -1.26404E-02  2.75063E-03
    24      H  1.46594E-02  4.92113E-04 -9.42687E-03
    25      H -2.18661E-02  5.06141E-03 -1.91549E-02
    26      H -3.40573E-03  1.50130E-03  1.26642E-03
    27      H -4.06549E-03 -5.79928E-03  9.66528E-04
    28      H -1.60566E-02  5.02031E-03  3.09431E-04
    29      H -4.41361E-02 -5.74010E-03  5.43465E-03
    30      H -1.72761E-02 -8.02814E-03 -1.19916E-02
    31      H -1.59466E-02 -1.98404E-02 -1.99260E-02
    32      H -1.71639E-02 -2.38361E-03 -2.57725E-02
 Memory Consumption Report:
   Tot. No. of Allocations  : 39923
   Tot. No. of Deallocations: 39923
   Remaining Memory (B)     : 0
   Memory occupation: 
      Peak Value (MB): 284
      for the array: pot
=======
   BC                                  : Free
   Box                                 :  [  101,  105,  187 ]
   MPI tasks                           :  8
 Electric Dipole Moment (AU):
   P vector                            :  [ -6.5936E-01,  1.6210E+00, -7.1457E-01 ]
   norm(P)                             :  1.890211E+00
 Electric Dipole Moment (Debye):
   P vector                            :  [ -1.6759E+00,  4.1201E+00, -1.8163E+00 ]
   norm(P)                             :  4.804436E+00
 Calculate local forces...done. Leaked force:  0.00000E+00
 Non Local forces calculated           :  Yes
 average noise along x direction:   1.93145149E-01
 average noise along y direction:  -2.33252718E-01
 average noise along z direction:   7.23511964E-02
 total average noise            :   3.11362449E-01
 clean forces norm (Ha/Bohr): maxval=  6.840498327458E-01  fnrm2=  2.852141622294E+00
 raw forces:                  maxval=  7.426966956777E-01  fnrm2=  3.002470669659E+00
 Timings for root process:
   CPU time (s)                        :  11.74
   Elapsed time (s)                    :  11.78
 Final values of the Forces for each atom
     1      C -1.36513E-01 -5.44731E-02 -1.58404E-01
     2      C -2.58441E-01  5.21626E-01  5.18427E-02
     3      C  2.74793E-01 -5.38123E-01 -2.45913E-01
     4      C -4.51226E-03 -1.47002E-02 -1.28334E-01
     5      C  3.59702E-01 -5.31277E-01  8.99955E-02
     6      C  2.94100E-02 -1.02309E-02  2.83381E-01
     7      C  3.14100E-01 -5.40418E-01  2.77873E-01
     8      C  2.67629E-01  3.57924E-01 -2.88873E-02
     9      C -3.72906E-01 -3.39953E-01 -4.50452E-02
    10      C  3.17079E-01  3.76750E-01  1.76988E-01
    11      H -6.20021E-03  1.02402E-01 -7.44540E-02
    12      H  5.49630E-02  3.09436E-02 -1.66804E-02
    13      H -2.00480E-01 -1.08269E-01 -7.83184E-02
    14      H  4.78569E-02  7.30502E-02 -1.00836E-02
    15      H -6.68516E-02  1.18937E-01 -3.02235E-02
    16      H  9.20486E-02 -2.82293E-02 -1.36515E-03
    17      H -3.36029E-02  2.50877E-02 -2.84000E-02
    18      H  7.51815E-02  1.12865E-01  3.61752E-02
    19      H -6.85557E-02  8.07521E-02 -2.67882E-02
    20      H  5.80271E-02 -2.25460E-02 -6.21014E-03
    21      H -5.83925E-02  9.01107E-03 -3.01837E-02
    22      H  3.89515E-02  7.65007E-02  4.43029E-02
    23      H -8.62411E-02  8.43780E-02 -1.28562E-03
    24      H -2.06626E-03  1.12204E-03 -3.69461E-03
    25      H -8.89258E-02  1.16970E-03 -1.04484E-02
    26      H  6.51687E-02  1.17897E-01  5.88240E-03
    27      H -1.09828E-01  5.87716E-02 -1.76247E-02
    28      H -4.78842E-02 -6.51966E-03 -1.25925E-02
    29      H -2.15932E-01 -9.90052E-02 -2.43134E-02
    30      H -2.64477E-03  8.16395E-02  4.09003E-03
    31      H -1.44862E-01  5.21663E-02 -2.90492E-03
    32      H -9.00715E-02  1.07511E-02  1.16231E-02
 Memory Consumption Report:
   Tot. No. of Allocations  : 33056
   Tot. No. of Deallocations: 33056
   Remaining Memory (B)     : 0
   Memory occupation: 
      Peak Value (MB): 258
      for the array: ilrtable
>>>>>>> 4506aea0
      in the routine: full_local_potential<|MERGE_RESOLUTION|>--- conflicted
+++ resolved
@@ -27,33 +27,6 @@
        ggggg       i         BBBB
  
  Reference Paper                       : The Journal of Chemical Physics 129, 014109 (2008)
-<<<<<<< HEAD
- Version Number                        : 1.7-dev.11
- Timestamp of this run                 :  2012-06-20 15:42:50.430
- Hostname                              : phys-comp-03
- #... (file:input.perf.. not present)...................................Performance Options 
- #|debug F                   Debug option
- #|fftcache 8192             Cache size for the FFT
- #|accel NO                  Acceleration (NO, CUDAGPU, OCLGPU)
- #|blas F                    CUBLAS acceleration
- #|projrad  1.50E+01         Radius of the projector as a function of the maxrad
- #|exctxpar OP2P             Exact exchange parallelisation scheme
- #|ig_diag T                 Input guess: (T:Direct, F:Iterative) diag. of Ham.
- #|ig_norbp 5                Input guess: Orbitals per process for iterative diag.
- #|ig_blocks  300 800         Input guess: Block sizes for orthonormalisation
- #|ig_tol  1.00E-04          Input guess: Tolerance criterion
- #|methortho 0               Orthogonalisation (0=Cholesky,1=GS/Chol,2=Loewdin)
- #|rho_commun DEF            Density communication scheme
- #|psolver_groupsize 0       Size of Poisson Solver taskgroups (0=nproc)
- #|unblock_comms OFF         Overlap Communications of fields (OFF,DEN,POT)
- #|linear OFF                Linear Input Guess approach (OFF, LIG, FUL, TMO)
- #|tolsym -1.00E+00          Tolerance for symmetry detection
- #|signaling F               Expose calculation results on Network
- #|signalTimeout 0           Time out on startup for signal connection
- #|domain                    Domain to add to the hostname to find the IP 
- #|verbosity 2               verbosity of the output 0=low, 2=high
- #|psp_onfly T               Calculate pseudopotential projectors on the fly
-=======
  Version Number                        : 1.7-dev.15
  Timestamp of this run                 :  2012-07-23 14:40:08.661
  Root process Hostname                 : phys-comp-03
@@ -81,7 +54,6 @@
  #|verbosity 2                  verbosity of the output 0=low, 2=high                        
  #|outdir .                     Writing directory                                            
  #|psp_onfly T                  Calculate pseudopotential projectors on the fly              
->>>>>>> 4506aea0
  #... (file:input.dft)............................................DFT Calculation Parameters
  #|0.50 0.50 0.50  hx,hy,hz: grid spacing in the three directions                            
  #|5.0  6.0       c(f)rmult: c(f)rmult*radii_cf(:,1(2))=coarse(fine) atom-based radius       
@@ -121,15 +93,6 @@
  #... (file:input.lin).....................................................Linear Parameters
  #|1  1           iterations with low accuracy, high accuracy                                
  #|2  3           iterations to optimize the basis functions for low accuracy and high accura
-<<<<<<< HEAD
- #|-1  1.d0  4.d-5  4.d-5  .5iterations in the inner loop, enlargement factor for locreg, con
- #|0  5  1.d0  1.d-DIISHistMin, DIISHistMax, step size for DIIS, step size for SD            
- #|5              number of iterations in the preconditioner                                 
- #|s              cubic ('c') or spheric ('s') localization region                           
- #|-8  -8         block size for pdsyev/pdsygv, pdgemm (negative -> sequential), communicatio
- #|1  1           max number of process uses for pdsyev/pdsygv, pdgemm                       
- #|0  1           0-> exact Loewdin, 1-> taylor expansion ; Max number of iter. for the ortho
-=======
  #|4.d-5  4.d-5  .5d0iterations in the inner loop, enlargement factor for locreg, convergence
  #|2.d-5   2      gnrm multiplier, nsatur inner loop, nsatur outer loop                      
  #|5  0  1.d0  1.d-DIIS_hist_lowaccur, DIIS_hist_lowaccur, step size for DIIS, step size for 
@@ -137,7 +100,6 @@
  #|-8  -8         block size for pdsyev/pdsygv, pdgemm (negative -> sequential), communicatio
  #|1  1           max number of process uses for pdsyev/pdsygv, pdgemm                       
  #|0              0-> exact Loewdin, 1-> taylor expansion                                    
->>>>>>> 4506aea0
  #|1              in orthoconstraint: correction for non-orthogonality (0) or no correction (
  #|101            mixing method: 100 (direct minimization), 101 (simple dens mixing), 102 (si
  #|0  1           low accuracy: mixing history (0-> SD, >0-> DIIS), number of iterations in t
@@ -149,18 +111,6 @@
  #|F  4           use the derivative basis functions, Order of confinement potential (4 or 6)
  #|50  100        number of iterations for the input guess, memory available for overlap comm
  #|0              Output basis functions: 0 no output, 1 formatted output, 2 Fortran bin, 3 E
-<<<<<<< HEAD
- #|T              transform to global orbitals in the end (T/F)                              
- #|1              number of orbitals per process for trace minimization during input guess.  
- #|F              mixed mode (without and with derivatives)                                  
- #|1              confinement_decrease_mode: 0=linear, 1=abrupt                              
- #|.6d0  .1d0     decrease_amount, decrease_step                                             
- #|5  0.d0        increase locrad after n steps, amount that locrad is increased             
- #|C 3 2.0d-2 1.0d-4 4.0 4.5  Atom name, number of basis functions per atom, prefactor for co
- #|H 1 2.0d-2 1.0d-4 4.0 4.5  Atom name, number of basis functions per atom, prefactor for co
- #|----------------------------------------------------------------------------------
- Data Writing directory                : data/
-=======
  #|F              mixed mode (without and with derivatives)                                  
  #|1              confinement_decrease_mode: 0=linear, 1=abrupt                              
  #|.6d0  .1d0     decrease_amount, decrease_step                                             
@@ -168,7 +118,6 @@
  #|H 1 2.0d-2 1.0d-4 4.0 4.5  Atom name, number of basis functions per atom, prefactor for co
   #--------------------------------------------------------------------------------------- |
  Data Writing directory                : ./
->>>>>>> 4506aea0
  --- (file: posinp.xyz  ) --------------------------------------- Input atomic system
    Atomic system                  Fixed positions           Additional data
  Bound. C.= F             | No fixed atom            | N. sym.   = free BC     
@@ -187,10 +136,7 @@
  No material acceleration (iproc=0)
  
  ===================== BigDFT Wavefunction Optimization =============== inputPsiId= 102
-<<<<<<< HEAD
-=======
   #------------------------------------------------------------------------ Input parameters
->>>>>>> 4506aea0
  DFT parameters:
    eXchange Correlation:
      XC ID                             :  &ixc  1
@@ -207,18 +153,9 @@
      Max. Subspace Diagonalizations    :  1
    Density/Potential:
      Max. Iterations                   :  1
-<<<<<<< HEAD
- --- (file: input.dft) --------------------------------------------- Input Parameters
-     System Choice       Resolution Radii        SCF Iteration      Finite Size Corr.
-   Max. hgrid=  0.500 |  Coarse Wfs.= 5.00 | Wavefns Conv.= 1.0E-05 | Calculate=   F
-        XC id=      1 |    Fine Wfs.= 6.00 | Max. N. Iter.=  100x 1 | Extension= 0.0
- total charge=      0 |                    | CG Prec.Steps=       5 |  CG Steps=  30
-  elec. field=0.0E+00 |                    | DIIS Hist. N.=      10
-=======
  Post Optimization Parameters:
    Finite-Size Effect estimation:
      Scheduled                         :  No
->>>>>>> 4506aea0
    Input wf. policy=  102 (Linear LCAO   ) |  Output wf. policy=     0 (none        )
  Output grid policy=    0   (none        ) | Output grid format=     0         (text)
  Exchange-corr. ref.                                                   (XC: Teter 93)
@@ -309,12 +246,7 @@
  Poisson Kernel Initialization:
    MPI tasks                           :  8
  Poisson Kernel Creation:
-<<<<<<< HEAD
-   MPI tasks                           :  8
-   Boundary Conditions                 : Isolated
-=======
    Boundary Conditions                 : Free
->>>>>>> 4506aea0
    Memory Requirements per MPI task:
      Density (MB)                      :  2.08
      Kernel (MB)                       :  2.08
@@ -327,16 +259,6 @@
          MPI tasks 0- 6                : 100%
          MPI task 7                    :  79%
        Complete LB per task            : 1/3 LB_density + 2/3 LB_kernel
-<<<<<<< HEAD
- ------------------------------------------------- Wavefunctions Descriptors Creation
- Coarse resolution grid: Number of segments=       2602 points=     70928
-   Fine resolution grid: Number of segments=        476 points=      2092
- Total Number of Electrons       62
- Processes from 0 to 6 treat 4 orbitals 
- Processes from 7 to 7 treat 3 orbitals 
- Total Number of Orbitals        31
- occup(1:31)= 2.0000
-=======
  Wavefunctions Descriptors, full simulation domain:
    Coarse resolution grid:
      No. of segments                   :  2602
@@ -354,7 +276,6 @@
  Occupation Numbers:
    Total Number of Orbitals            :  31
    Orbitals No. 1- 31                  :  2.0000
->>>>>>> 4506aea0
  ------------------------------------------------------------------------------------
  >>>> Partition of the basis functions among the processes.
     | Processes from 0 to 3 treat 7 orbitals, |
@@ -364,35 +285,6 @@
     | Processes from 0 to 3 treat 7 orbitals, |
     | processes from 4 to 7 treat 6 orbitals. |
  ------------------------------------------------------------------------------------
-<<<<<<< HEAD
- Wavefunctions memory occupation for root MPI process:  2 MB 626 KB 128
- ------------------------------------------------------------ PSP Projectors Creation
- Type    Name Number of atoms Number of projectors
-    1       C              10                    1
-    2       H              22                    0
-                                            ------  On-the-fly projectors application
- Total number of projectors =                   10
- Total number of components =                 3878
- Percent of zero components =                    0
- ------------------------------------------------------------------ Memory Estimation
- Number of atoms=   32 Number of orbitals=    31 Sim. Box Dimensions=    35   37   78
- Estimation performed for 8 processors.
- Memory occupation for principal arrays:
-               Poisson Solver Kernel (K):     2 MB   155 KB
-              Poisson Solver Density (D):     2 MB    79 KB
-     Single Wavefunction for one orbital:     0 MB   669 KB
-    All Wavefunctions for each processor:     7 MB   855 KB
-       Wavefunctions + DIIS per proc (W):    60 MB    68 KB
-     Nonlocal Pseudopotential Arrays (P):     0 MB    31 KB
-    Arrays of full uncompressed grid (U):    15 MB   134 KB
- Estimation of Memory requirements for principal code sections:
-  Kernel calculation | Density Construction | Poisson Solver | Hamiltonian application
-       ~19*K         |   W+~3*U+~ 3*D+K+P   |   ~12*D+K+W+P  |   W+~3*U+~ 3*D+K+P 
-        40MB         |       108MB          |       87MB     |           110MB
- The overall memory requirement needed for this calculation is thus: 110 MB
- By reducing the DIIS history and/or increasing the number of processors the amount of
-  memory can be reduced but for this system it will never be less than 59 MB
-=======
  Wavefunctions memory occupation for root MPI process:  2 MB 626 KB 128 B
  NonLocal PSP Projectors Descriptors:
    Creation strategy                   : On-the-fly
@@ -414,53 +306,15 @@
    Poisson Solver                      : 87.168
    Hamiltonian application             : 110.83
  Estimated Memory Peak (MB)            :  110
->>>>>>> 4506aea0
  WARNING: do not call check_communications in the linear scaling version!
-time for part 1: 4.654E-03
-time for part 2: 3.099E-06
-in sub determine_num_orbs_per_gridpoint: iproc, total time   5.00679E-05
-in sub determine_num_orbs_per_gridpoint: iproc, time for check_gridpoint   0.00000E+00
-time for part 3: 1.109E-04
-time for part 4: 5.438E-04
-time for part 5: 3.250E-04
-time for part 6: 3.512E-03
-time for part 1: 4.236E-03
-time for part 2: 4.053E-06
-in sub determine_num_orbs_per_gridpoint: iproc, total time   4.88758E-05
-in sub determine_num_orbs_per_gridpoint: iproc, time for check_gridpoint   0.00000E+00
-time for part 3: 9.418E-05
-time for part 4: 1.988E-04
-time for part 5: 2.589E-04
-time for part 6: 3.159E-03
  ion-ion interaction energy  3.02125492863320E+02
  ----------------------------------------------------------- Ionic Potential Creation
  total ionic charge, leaked charge           -61.999972392520   0.000E+00
  Poisson Solver:
-<<<<<<< HEAD
-   BC                                  : Isolated
-   Dimensions                          :  [  101,  105,  187 ]
-   MPI tasks                           :  8
- Input Hamiltonian: { #--------------------------------------- Input Wavefunctions Creation
-quartic potential for AO: modify rprb from    2.900E+00 to    2.236E+00
-quartic potential for AO: modify rprb from    2.900E+00 to    2.236E+00
-quartic potential for AO: modify rprb from    2.900E+00 to    2.236E+00
-quartic potential for AO: modify rprb from    2.900E+00 to    2.236E+00
-quartic potential for AO: modify rprb from    2.900E+00 to    2.236E+00
-quartic potential for AO: modify rprb from    2.900E+00 to    2.236E+00
-quartic potential for AO: modify rprb from    2.900E+00 to    2.236E+00
-time for part 1: 4.447E-03
-in sub determine_num_orbs_per_gridpoint: iproc, total time   5.00679E-05
-in sub determine_num_orbs_per_gridpoint: iproc, time for check_gridpoint   0.00000E+00
-time for part 3: 9.108E-05
-time for part 4: 4.430E-04
-time for part 5: 2.959E-04
-time for part 6: 3.550E-03
-=======
    BC                                  : Free
    Box                                 :  [  101,  105,  187 ]
    MPI tasks                           :  8
  Input Hamiltonian: { #--------------------------------------- Input Wavefunctions Creation
->>>>>>> 4506aea0
 WARNING: locrad for atom type C is too small; minimal value is   1.16E+01
 type, 4.d0*rprb, x0, input%lin%locrad_type(ityp)C   1.16E+01   7.69E+00   4.000E+00
 V3prb    3.6213E+02
@@ -471,31 +325,12 @@
  Processes from 0 to 5 treat 8 inguess orbitals 
  Processes from 6 to 7 treat 7 inguess orbitals 
  Atomic Input Orbital Generation: [
-<<<<<<< HEAD
- {Atom Type: C, Electronic configuration: {s: [ 2.00], p: [ 2/3,  2/3,  2/3]}quartic potential for AO: modify rprb from    2.900E+00 to    2.236E+00
-quartic potential for AO: modify rprb from    1.210E+00 to    2.236E+00
-quartic potential for AO: modify rprb from    1.210E+00 to    2.236E+00
-quartic potential for AO: modify rprb from    1.210E+00 to    2.236E+00
-},  {
- Atom Type: H, Electronic configuration: {s: [ 1.00]}quartic potential for AO: modify rprb from    1.210E+00 to    2.236E+00
-quartic potential for AO: modify rprb from    1.210E+00 to    2.236E+00
-quartic potential for AO: modify rprb from    1.210E+00 to    2.236E+00
-quartic potential for AO: modify rprb from    1.210E+00 to    2.236E+00
-quartic potential for AO: modify rprb from    1.210E+00 to    2.236E+00
-}], 
- Wavelet conversion succeeded:  Yes, Deviation from normalization:  1.63E-05, 
-             GPU acceleration:  No, Rho Commun: ALLRED (Mix), 
-      Total electronic charge:  61.999994274540, 
-                     Electronic charge changed by rho compression:  4.617871240953E-08, 
- Poisson Solver: {BC: Isolated, Dimensions:  [  101,  105,  187 ], MPI tasks:  8}, 
-=======
  {Atom Type: C, Electronic configuration: {s: [ 2.00], p: [ 2/3,  2/3,  2/3]}},  {
  Atom Type: H, Electronic configuration: {s: [ 1.00]}}], 
  Wavelet conversion succeeded:  Yes, Deviation from normalization:  1.63E-05, 
              GPU acceleration:  No, Rho Commun: RED_SCT, 
       Total electronic charge:  61.999994320764, 
  Poisson Solver: {BC: Free, Box:  [  101,  105,  187 ], MPI tasks:  8}, 
->>>>>>> 4506aea0
  Hamiltonian application for all locregs. This may take some time.
    locreg 1... done.
    locreg 2... done.
@@ -609,158 +444,6 @@
  ============================== optimizing coefficients ==============================
  ----------------------------------------------------------------------------- iter=1
 max deviation from unity, position:  2.058501E+00  8  9
-<<<<<<< HEAD
- fnrm, trace, mean alpha   1.78E+00   1.0891933693453E+01  5.00E-01
- ----------------------------------------------------------------------------- iter=2
-max deviation from unity, position:  4.977664E-01  35  35
- fnrm, trace, mean alpha   1.00E+00   9.2604428828439E+00  5.50E-01
- ----------------------------------------------------------------------------- iter=3
-max deviation from unity, position:  2.035475E-01  35  35
- fnrm, trace, mean alpha   5.63E-01   8.7901156588446E+00  5.92E-01
- ----------------------------------------------------------------------------- iter=4
-max deviation from unity, position:  7.625498E-02  11  11
- fnrm, trace, mean alpha   3.50E-01   8.6403517148843E+00  6.34E-01
- ----------------------------------------------------------------------------- iter=5
-max deviation from unity, position:  5.113435E-02  11  11
- fnrm, trace, mean alpha   2.60E-01   8.5640471025531E+00  6.76E-01
- ----------------------------------------------------------------------------- iter=6
-max deviation from unity, position:  4.107362E-02  11  11
- fnrm, trace, mean alpha   2.26E-01   8.5027448490096E+00  7.07E-01
- ----------------------------------------------------------------------------- iter=7
-max deviation from unity, position:  3.302001E-02  23  25
- fnrm, trace, mean alpha   2.14E-01   8.4461199541245E+00  7.31E-01
- ----------------------------------------------------------------------------- iter=8
-max deviation from unity, position:  3.481599E-02  23  25
- fnrm, trace, mean alpha   2.15E-01   8.3943242942704E+00  7.61E-01
- ----------------------------------------------------------------------------- iter=9
-max deviation from unity, position:  3.893785E-02  15  15
- fnrm, trace, mean alpha   2.26E-01   8.3490437390786E+00  8.15E-01
- ---------------------------------------------------------------------------- iter=10
-max deviation from unity, position:  3.933306E-02  15  15
- fnrm, trace, mean alpha   2.47E-01   8.3106865547204E+00  8.86E-01
- ---------------------------------------------------------------------------- iter=11
-max deviation from unity, position:  3.572444E-02  40  40
- fnrm, trace, mean alpha   2.73E-01   8.2784534439894E+00  9.55E-01
- ---------------------------------------------------------------------------- iter=12
-max deviation from unity, position:  4.331779E-02  40  40
- fnrm, trace, mean alpha   3.03E-01   8.2528271607523E+00  1.04E+00
- ---------------------------------------------------------------------------- iter=13
-max deviation from unity, position:  3.787653E-02  40  40
- fnrm, trace, mean alpha   3.30E-01   8.2335243543914E+00  1.14E+00
- ---------------------------------------------------------------------------- iter=14
-max deviation from unity, position:  3.567594E-02  46  46
- fnrm, trace, mean alpha   3.55E-01   8.2190561955396E+00  1.25E+00
- ---------------------------------------------------------------------------- iter=15
-max deviation from unity, position:  3.961599E-02  46  46
- fnrm, trace, mean alpha   3.76E-01   8.2078862066981E+00  1.38E+00
- ---------------------------------------------------------------------------- iter=16
-max deviation from unity, position:  4.216235E-02  46  46
- fnrm, trace, mean alpha   3.94E-01   8.1986577555966E+00  1.52E+00
- ---------------------------------------------------------------------------- iter=17
-max deviation from unity, position:  4.229741E-02  46  46
- fnrm, trace, mean alpha   4.09E-01   8.1909148300799E+00  1.62E+00
- ---------------------------------------------------------------------------- iter=18
-max deviation from unity, position:  3.853389E-02  46  46
- fnrm, trace, mean alpha   4.22E-01   8.1844043394339E+00  1.54E+00
- ---------------------------------------------------------------------------- iter=19
-max deviation from unity, position:  3.208039E-02  46  46
- fnrm, trace, mean alpha   4.32E-01   8.1801380035994E+00  1.38E+00
- ---------------------------------------------------------------------------- iter=20
-max deviation from unity, position:  2.439975E-02  32  33
- fnrm, trace, mean alpha   4.39E-01   8.1766794544401E+00  9.43E-01
- ---------------------------------------------------------------------------- iter=21
-max deviation from unity, position:  1.179327E-02  12  14
- fnrm, trace, mean alpha   4.39E-01   8.1745158733819E+00  6.30E-01
- ---------------------------------------------------------------------------- iter=22
-max deviation from unity, position:  1.335935E-02  32  33
- fnrm, trace, mean alpha   4.38E-01   8.1725298486626E+00  4.52E-01
- ---------------------------------------------------------------------------- iter=23
-max deviation from unity, position:  1.448789E-02  32  33
- fnrm, trace, mean alpha   4.36E-01   8.1702474513909E+00  4.26E-01
- ---------------------------------------------------------------------------- iter=24
-max deviation from unity, position:  1.599303E-02  32  33
- fnrm, trace, mean alpha   4.35E-01   8.1678823056088E+00  4.52E-01
- ---------------------------------------------------------------------------- iter=25
-max deviation from unity, position:  1.750964E-02  32  33
- fnrm, trace, mean alpha   4.33E-01   8.1653999266567E+00  4.88E-01
- ---------------------------------------------------------------------------- iter=26
-max deviation from unity, position:  1.930931E-02  32  33
- fnrm, trace, mean alpha   4.31E-01   8.1628365266582E+00  5.33E-01
- ---------------------------------------------------------------------------- iter=27
-max deviation from unity, position:  2.112536E-02  32  33
- fnrm, trace, mean alpha   4.29E-01   8.1601280523633E+00  5.84E-01
- ---------------------------------------------------------------------------- iter=28
-max deviation from unity, position:  2.331079E-02  32  33
- fnrm, trace, mean alpha   4.26E-01   8.1573407237092E+00  5.72E-01
- ---------------------------------------------------------------------------- iter=29
-max deviation from unity, position:  7.879615E-03  32  33
- fnrm, trace, mean alpha   4.24E-01   8.1543468911191E+00  6.14E-01
- ---------------------------------------------------------------------------- iter=30
-max deviation from unity, position:  8.900263E-03  32  33
- fnrm, trace, mean alpha   4.21E-01   8.1512749789156E+00  6.75E-01
- ---------------------------------------------------------------------------- iter=31
-max deviation from unity, position:  9.640302E-03  32  33
- fnrm, trace, mean alpha   4.18E-01   8.1480948623685E+00  7.42E-01
- ---------------------------------------------------------------------------- iter=32
-max deviation from unity, position:  1.058080E-02  32  33
- fnrm, trace, mean alpha   4.15E-01   8.1447821501803E+00  8.16E-01
- ---------------------------------------------------------------------------- iter=33
-max deviation from unity, position:  1.145226E-02  32  33
- fnrm, trace, mean alpha   4.12E-01   8.1413843815084E+00  8.75E-01
- ---------------------------------------------------------------------------- iter=34
-max deviation from unity, position:  1.254272E-02  32  33
- fnrm, trace, mean alpha   4.09E-01   8.1378221308892E+00  8.75E-01
- ---------------------------------------------------------------------------- iter=35
-max deviation from unity, position:  1.344186E-02  32  33
- fnrm, trace, mean alpha   4.06E-01   8.1342262990664E+00  8.79E-01
- ---------------------------------------------------------------------------- iter=36
-max deviation from unity, position:  1.478228E-02  32  33
- fnrm, trace, mean alpha   4.03E-01   8.1304383206650E+00  8.44E-01
- ---------------------------------------------------------------------------- iter=37
-max deviation from unity, position:  1.131778E-02  13  14
- fnrm, trace, mean alpha   4.00E-01   8.1265710847586E+00  8.44E-01
- ---------------------------------------------------------------------------- iter=38
-max deviation from unity, position:  1.265308E-02  13  14
- fnrm, trace, mean alpha   3.96E-01   8.1226225453437E+00  6.61E-01
- ---------------------------------------------------------------------------- iter=39
-max deviation from unity, position:  1.411048E-02  13  14
- fnrm, trace, mean alpha   3.93E-01   8.1185514024647E+00  5.96E-01
- ---------------------------------------------------------------------------- iter=40
-max deviation from unity, position:  1.544216E-02  13  14
- fnrm, trace, mean alpha   3.90E-01   8.1144651022510E+00  5.33E-01
- ---------------------------------------------------------------------------- iter=41
-max deviation from unity, position:  1.134875E-02  37  40
- fnrm, trace, mean alpha   3.86E-01   8.1103697709291E+00  4.80E-01
- ---------------------------------------------------------------------------- iter=42
-max deviation from unity, position:  1.115492E-02  40  37
- fnrm, trace, mean alpha   3.83E-01   8.1063895375885E+00  4.62E-01
- ---------------------------------------------------------------------------- iter=43
-max deviation from unity, position:  1.251433E-02  12  14
- fnrm, trace, mean alpha   3.80E-01   8.1023702636249E+00  3.94E-01
- ---------------------------------------------------------------------------- iter=44
-max deviation from unity, position:  1.025902E-02  37  40
- fnrm, trace, mean alpha   3.76E-01   8.0985927262860E+00  3.90E-01
- ---------------------------------------------------------------------------- iter=45
-max deviation from unity, position:  1.027560E-02  32  32
- fnrm, trace, mean alpha   3.72E-01   8.0950367164919E+00  3.22E-01
- ---------------------------------------------------------------------------- iter=46
-max deviation from unity, position:  8.699216E-03  37  40
- fnrm, trace, mean alpha   3.68E-01   8.0913643022240E+00  2.54E-01
- ---------------------------------------------------------------------------- iter=47
-max deviation from unity, position:  7.844674E-03  37  40
- fnrm, trace, mean alpha   3.65E-01   8.0880854287454E+00  2.55E-01
- ---------------------------------------------------------------------------- iter=48
-max deviation from unity, position:  7.901629E-03  12  14
- fnrm, trace, mean alpha   3.61E-01   8.0848707575645E+00  2.57E-01
- ---------------------------------------------------------------------------- iter=49
-max deviation from unity, position:  8.916841E-03  12  14
- fnrm, trace, mean alpha   3.57E-01   8.0817776141529E+00  2.71E-01
- ---------------------------------------------------------------------------- iter=50
-max deviation from unity, position:  1.005851E-02  12  14
- fnrm, trace, mean alpha   3.54E-01   8.0787724639654E+00  2.93E-01
- WARNING: not converged within 50 iterations! Exiting loop due to limitations of iterations.
- Final values for fnrm, trace:   3.5388540E-01  8.0787725E+00
-=======
  fnrm, trace, mean alpha   1.78E+00   1.0891934055741E+01  5.00E-01
  ----------------------------------------------------------------------------- iter=2
 max deviation from unity, position:  4.977664E-01  35  35
@@ -911,16 +594,7 @@
  fnrm, trace, mean alpha   3.54E-01   8.0787728315200E+00  2.93E-01
  WARNING: not converged within 50 iterations! Exiting loop due to limitations of iterations.
  Final values for fnrm, trace:   3.5388540E-01  8.0787728E+00
->>>>>>> 4506aea0
  ====================================================================================
-time for part 1: 4.877E-03
-time for part 2: 5.007E-06
-in sub determine_num_orbs_per_gridpoint: iproc, total time   4.69685E-05
-in sub determine_num_orbs_per_gridpoint: iproc, time for check_gridpoint   0.00000E+00
-time for part 3: 8.821E-05
-time for part 4: 1.831E-04
-time for part 5: 1.361E-03
-time for part 6: 1.005E-02
  ----------------------------------- Determination of the orbitals in this new basis.
  Hamiltonian application done.
  Diagonalizing the Hamiltonian, sequential version... done.
@@ -950,27 +624,6 @@
  ************************************************************************************
  ****************************** LINEAR SCALING VERSION ******************************
  Changing the confining potential to 100.00% of its initial value.
-<<<<<<< HEAD
-time for part 1: 4.875E-03
-time for part 2: 4.053E-06
-in sub determine_num_orbs_per_gridpoint: iproc, total time   4.72069E-05
-in sub determine_num_orbs_per_gridpoint: iproc, time for check_gridpoint   0.00000E+00
-time for part 3: 9.012E-05
-time for part 4: 1.829E-04
-time for part 5: 1.323E-03
-time for part 6: 1.010E-02
- calling orthonormalizeLocalized (exact)
-   calculating the density kernel... 
- ======================== Creation of the basis functions... ========================
- ----------------------------------------------------------------------------- iter=1
- Orthonormalization... ekin_sum,epot_sum,eproj_sum  1.54659121269E+02 -1.45702889668E+02  7.25126519948E+00  1.62074968008E+01
- Orthoconstraint... Preconditioning.
-pts_in, pts_out, gnrm_in, gnrm_out, gnrm_in/gnrm_out    0.0000E+00    3.2640E+04    0.0000E+00    2.6194E-03    0.0000E+00
-fnrm*gnrm_in/gnrm_out, energy diff  0.000000E+00  8.103748E+00
- iter, fnrm, fnrmMax, trace     1  4.6616252E-01  5.6888197E-01     8.1037484004
- converged in 1 iterations.
- Final values for fnrm, fnrmMax, trace:   4.6616252E-01  5.6888197E-01   8.1037484
-=======
  calling orthonormalizeLocalized (exact)
  ======================== Creation of the basis functions... ========================
  ----------------------------------------------------------------------------- iter=1
@@ -985,44 +638,12 @@
  iter, fnrm, fnrmMax, trace, diff, noise level     2  1.6218298E-01  2.3716625E-01   -36.0760002706  -2.7347E+00   1.1702E-04
  WARNING: not converged within 2 iterations! Exiting loop due to limitations of iterations.
  Final values for fnrm, fnrmMax, trace:   1.6218298E-01  2.3716625E-01 -36.0760003
->>>>>>> 4506aea0
  ============================= Basis functions created. =============================
  ----------------------------------- Determination of the orbitals in this new basis.
  Hamiltonian application done.
  Diagonalizing the Hamiltonian, sequential version... done.
  -------------------------------------------------
  some selected eigenvalues:
-<<<<<<< HEAD
-   eval(23)= -1.80895E-01
-   eval(24)= -1.79892E-01
-   eval(25)= -1.76922E-01
-   eval(26)= -1.72762E-01
-   eval(27)= -1.60673E-01
-   eval(28)= -1.47518E-01
-   eval(29)= -1.43270E-01
-   eval(30)= -5.95903E-02
-   eval(31)= -7.63405E-04  <-- last occupied orbital
-   eval(32)=  3.71742E-01  <-- first virtual orbital
-   eval(33)=  3.91752E-01
-   eval(34)=  4.02113E-01
-   eval(35)=  4.21393E-01
-   eval(36)=  4.32469E-01
-   eval(37)=  4.43033E-01
-   eval(38)=  4.50645E-01
-   eval(39)=  4.59852E-01
- -------------------------------------------------
-   calculating the density kernel... 
- ebs,eh,exc,evxc,eexctX,eion,edisp  -17.4488177520133     
-   359.715837051631       -26.0910689076985       -34.1326581020560     
-  0.000000000000000E+000   302.125492863320       0.000000000000000E+000
- Calculating charge density...
-done.
-   Calculation finished. TOTAL CHARGE =   6.199999540018E+01
- ---------------------------------------------------------------- Updating potential.
- Poisson Solver:
-   BC                                  : Isolated
-   Dimensions                          :  [  101,  105,  187 ]
-=======
    eval(23)= -1.78463E-01
    eval(24)= -1.77353E-01
    eval(25)= -1.73143E-01
@@ -1049,53 +670,17 @@
  Poisson Solver:
    BC                                  : Free
    Box                                 :  [  101,  105,  187 ]
->>>>>>> 4506aea0
    MPI tasks                           :  8
  ++++++++++++++++++++++++++++++++++++++++++++++++++++++++++++++++++++++++++++++++++++++++++++
  at iteration 1 of the density optimization:
    coefficients obtained by diagonalization.
-<<<<<<< HEAD
-   it, Delta DENS, energy, energyDiff   1   3.44E-06   -6.69975727459666928E+01   -6.6998E+01
-=======
    it, Delta DENS, energy, energyDiff   1   6.65E-06   -6.69712440884129023E+01   -6.6971E+01
->>>>>>> 4506aea0
  ++++++++++++++++++++++++++++++++++++++++++++++++++++++++++++++++++++++++++++++++++++++++++++
  ----------------------------------- Determination of the orbitals in this new basis.
  Hamiltonian application done.
  Diagonalizing the Hamiltonian, sequential version... done.
  -------------------------------------------------
  some selected eigenvalues:
-<<<<<<< HEAD
-   eval(23)= -2.56480E-01
-   eval(24)= -2.56206E-01
-   eval(25)= -2.25704E-01
-   eval(26)= -2.15789E-01
-   eval(27)= -2.12328E-01
-   eval(28)= -2.02059E-01
-   eval(29)= -1.89040E-01
-   eval(30)= -1.47617E-01
-   eval(31)= -1.18363E-01  <-- last occupied orbital
-   eval(32)=  2.48765E-01  <-- first virtual orbital
-   eval(33)=  2.66693E-01
-   eval(34)=  2.91688E-01
-   eval(35)=  3.06690E-01
-   eval(36)=  3.25259E-01
-   eval(37)=  3.28931E-01
-   eval(38)=  3.48770E-01
-   eval(39)=  3.59005E-01
- -------------------------------------------------
-   calculating the density kernel... 
- ebs,eh,exc,evxc,eexctX,eion,edisp  -22.6684558476151     
-   353.725420418487       -25.6522668233452       -33.5534946569597     
-  0.000000000000000E+000   302.125492863320       0.000000000000000E+000
- Calculating charge density...
-done.
-   Calculation finished. TOTAL CHARGE =   6.199999531044E+01
- ---------------------------------------------------------------- Updating potential.
- Poisson Solver:
-   BC                                  : Isolated
-   Dimensions                          :  [  101,  105,  187 ]
-=======
    eval(23)= -2.38349E-01
    eval(24)= -2.35762E-01
    eval(25)= -2.04260E-01
@@ -1122,53 +707,17 @@
  Poisson Solver:
    BC                                  : Free
    Box                                 :  [  101,  105,  187 ]
->>>>>>> 4506aea0
    MPI tasks                           :  8
  ++++++++++++++++++++++++++++++++++++++++++++++++++++++++++++++++++++++++++++++++++++++++++++
  at iteration 2 of the density optimization:
    coefficients obtained by diagonalization.
-<<<<<<< HEAD
-   it, Delta DENS, energy, energyDiff   2   1.48E-06   -6.63671555691673234E+01    6.3042E-01
-=======
    it, Delta DENS, energy, energyDiff   2   2.91E-06   -6.64131415350991574E+01    5.5810E-01
->>>>>>> 4506aea0
  ++++++++++++++++++++++++++++++++++++++++++++++++++++++++++++++++++++++++++++++++++++++++++++
  ----------------------------------- Determination of the orbitals in this new basis.
  Hamiltonian application done.
  Diagonalizing the Hamiltonian, sequential version... done.
  -------------------------------------------------
  some selected eigenvalues:
-<<<<<<< HEAD
-   eval(23)= -2.61408E-01
-   eval(24)= -2.58449E-01
-   eval(25)= -2.21516E-01
-   eval(26)= -2.13170E-01
-   eval(27)= -2.01746E-01
-   eval(28)= -1.87776E-01
-   eval(29)= -1.87092E-01
-   eval(30)= -1.52748E-01
-   eval(31)= -1.32346E-01  <-- last occupied orbital
-   eval(32)=  2.19716E-01  <-- first virtual orbital
-   eval(33)=  2.32899E-01
-   eval(34)=  2.62734E-01
-   eval(35)=  2.88242E-01
-   eval(36)=  3.01070E-01
-   eval(37)=  3.08674E-01
-   eval(38)=  3.22029E-01
-   eval(39)=  3.38179E-01
- -------------------------------------------------
-   calculating the density kernel... 
- ebs,eh,exc,evxc,eexctX,eion,edisp  -23.3086290130851     
-   353.006046955092       -25.6408916790495       -33.5385570660712     
-  0.000000000000000E+000   302.125492863320       0.000000000000000E+000
- Calculating charge density...
-done.
-   Calculation finished. TOTAL CHARGE =   6.199999530535E+01
- ---------------------------------------------------------------- Updating potential.
- Poisson Solver:
-   BC                                  : Isolated
-   Dimensions                          :  [  101,  105,  187 ]
-=======
    eval(23)= -2.30555E-01
    eval(24)= -2.23656E-01
    eval(25)= -1.95797E-01
@@ -1195,35 +744,18 @@
  Poisson Solver:
    BC                                  : Free
    Box                                 :  [  101,  105,  187 ]
->>>>>>> 4506aea0
    MPI tasks                           :  8
  ++++++++++++++++++++++++++++++++++++++++++++++++++++++++++++++++++++++++++++++++++++++++++++
  at iteration 3 of the density optimization:
    coefficients obtained by diagonalization.
-<<<<<<< HEAD
-   it, Delta DENS, energy, energyDiff   3   7.32E-07   -6.62915177178351769E+01    7.5638E-02
- ++++++++++++++++++++++++++++++++++++++++++++++++++++++++++++++++++++++++++++++++++++++++++++
-   ebs, ehart, eexcu, vexcu, eexctX, eion, edisp -2.3308629013E+01  3.5278429958E+02 -2.5656902742E+01 -3.3559748450E+01  0.0000000000E+00  3.0212549286E+02  0.0000000000E+00
-   itoutL, Delta DENSOUT, energy, energyDiff   1   2.68E-06   -6.62915177178351769E+01   -6.6292E+01
-=======
    it, Delta DENS, energy, energyDiff   3   1.42E-06   -6.63424044858558659E+01    7.0737E-02
  ++++++++++++++++++++++++++++++++++++++++++++++++++++++++++++++++++++++++++++++++++++++++++++
    ebs, ehart, eexcu, vexcu, eexctX, eion, edisp -2.2091761084E+01  3.5431650609E+02 -2.6141234309E+01 -3.4198887208E+01  0.0000000000E+00  3.0212549286E+02  0.0000000000E+00
    itoutL, Delta DENSOUT, energy, energyDiff   1   2.60E-06   -6.63424044858558659E+01   -6.6342E+01
->>>>>>> 4506aea0
  ############################################################################################
  at iteration 1 of the outer loop:
    > basis functions optimization:
      - target function is trace
-<<<<<<< HEAD
-     - basis functions converged in 1 iterations.
-     Final values: target function, fnrm   8.103748E+00    4.66E-01
-   > density optimization:
-     - using diagonalization / mixing.
-     - WARNING: density optimization not converged!
-     FINAL values: it, Delta DENS, energy   1    7.32E-07   -6.62915177178351769E+01
-   > energy difference to last iteration: -6.629152E+01
-=======
      - WARNING: basis functions not converged!
      Final values: target function, fnrm  -3.607600E+01    1.62E-01
    > density optimization:
@@ -1231,54 +763,11 @@
      - WARNING: density optimization not converged!
      FINAL values: it, Delta DENS, energy   1    1.42E-06   -6.63424044858558659E+01
    > energy difference to last iteration: -6.634240E+01
->>>>>>> 4506aea0
  ############################################################################################
  Changing the confining potential to 100.00% of its initial value.
  Increasing the localization radius for the high accuracy part.
-time for part 1: 4.404E-03
-time for part 2: 2.146E-06
-in sub determine_num_orbs_per_gridpoint: iproc, total time   4.91142E-05
-in sub determine_num_orbs_per_gridpoint: iproc, time for check_gridpoint   0.00000E+00
-time for part 3: 9.108E-05
-time for part 4: 1.788E-04
-time for part 5: 3.321E-04
-time for part 6: 3.507E-03
-time for part 1: 5.506E-03
-time for part 2: 2.861E-06
-in sub determine_num_orbs_per_gridpoint: iproc, total time   4.69685E-05
-in sub determine_num_orbs_per_gridpoint: iproc, time for check_gridpoint   0.00000E+00
-time for part 3: 9.203E-05
-time for part 4: 1.941E-04
-time for part 5: 1.516E-03
-time for part 6: 1.179E-02
-   calculating the density kernel... 
  ======================== Creation of the basis functions... ========================
  ----------------------------------------------------------------------------- iter=1
-<<<<<<< HEAD
- Orthonormalization... ekin_sum,epot_sum,eproj_sum  1.54659121269E+02 -1.70689012091E+02  7.25126519948E+00 -8.77862562157E+00
- Orthoconstraint... Preconditioning.
-pts_in, pts_out, gnrm_in, gnrm_out, gnrm_in/gnrm_out    2.5600E+02    4.2606E+04    4.3329E-03    1.6518E-03    2.6232E+00
-fnrm*gnrm_in/gnrm_out, energy diff  9.110106E-01 -1.173376E+01
- iter, fnrm, fnrmMax, ebs     1  3.4729187E-01  5.8733147E-01   -11.7337557680
- DIIS informations: history length=5, consecutive failures=0, total failures=0
-   calculating the density kernel... 
- ----------------------------------------------------------------------------- iter=2
- Orthonormalization... ekin_sum,epot_sum,eproj_sum  1.52790150972E+02 -1.70325496873E+02  6.46266780206E+00 -1.10726780987E+01
- Orthoconstraint... Preconditioning.
-pts_in, pts_out, gnrm_in, gnrm_out, gnrm_in/gnrm_out    2.5600E+02    4.2606E+04    1.9176E-03    6.4683E-04    2.9647E+00
-fnrm*gnrm_in/gnrm_out, energy diff  4.060569E-01 -1.036084E+00
- iter, fnrm, fnrmMax, ebs     2  1.3696469E-01  2.7278406E-01   -12.7698396698
- DIIS informations: history length=5, consecutive failures=0, total failures=0
-   calculating the density kernel... 
- ----------------------------------------------------------------------------- iter=3
- Orthonormalization... ekin_sum,epot_sum,eproj_sum  1.52929403614E+02 -1.71690228227E+02  6.78352408718E+00 -1.19773005261E+01
- Orthoconstraint... Preconditioning.
-pts_in, pts_out, gnrm_in, gnrm_out, gnrm_in/gnrm_out    2.5600E+02    4.2606E+04    1.4979E-03    4.9618E-04    3.0188E+00
-fnrm*gnrm_in/gnrm_out, energy diff  3.183225E-01 -4.101807E-01
- iter, fnrm, fnrmMax, ebs     3  1.0544638E-01  2.1082303E-01   -13.1800203678
- WARNING: not converged within 3 iterations! Exiting loop due to limitations of iterations.
- Final values for fnrm, fnrmMax, ebs:   1.0544638E-01  2.1082303E-01 -13.1800204
-=======
  Orthonormalization... ekin_sum,epot_sum,eproj_sum  1.53815506038E+02 -1.70847848779E+02  9.53583153329E+00 -7.49651120824E+00
  Orthoconstraint...  trH, trHold,ldiis%trmin  -66.2985402943129     
   1.000000000000000E+100  1.000000000000000E+100
@@ -1296,44 +785,12 @@
  iter, fnrm, fnrmMax, ebs, diff, noise level     2  2.1684066E-01  3.6619106E-01   -66.2888299413   9.7104E-03   2.8748E-04
  WARNING: emergency exit after 2 iterations to keep presumably good TMBs before they deteriorate too much.
  >>WRONG OUTPUT<< Final values for fnrm, fnrmMax, trace:   2.1684066E-01  3.6619106E-01 -66.2888299
->>>>>>> 4506aea0
  ============================= Basis functions created. =============================
  ----------------------------------- Determination of the orbitals in this new basis.
  Hamiltonian application done.
  Diagonalizing the Hamiltonian, sequential version... done.
  -------------------------------------------------
  some selected eigenvalues:
-<<<<<<< HEAD
-   eval(23)= -3.01691E-01
-   eval(24)= -2.97257E-01
-   eval(25)= -2.91573E-01
-   eval(26)= -2.68213E-01
-   eval(27)= -2.54393E-01
-   eval(28)= -2.47848E-01
-   eval(29)= -2.39108E-01
-   eval(30)= -2.29658E-01
-   eval(31)= -2.13531E-01  <-- last occupied orbital
-   eval(32)=  2.01257E-01  <-- first virtual orbital
-   eval(33)=  2.12646E-01
-   eval(34)=  2.44474E-01
-   eval(35)=  2.73321E-01
-   eval(36)=  2.87705E-01
-   eval(37)=  2.93876E-01
-   eval(38)=  3.04215E-01
-   eval(39)=  3.25578E-01
- -------------------------------------------------
-   calculating the density kernel... 
- ebs,eh,exc,evxc,eexctX,eion,edisp  -26.4466767017664     
-   352.784299584421       -25.6569027424125       -33.5597484502423     
-  0.000000000000000E+000   302.125492863320       0.000000000000000E+000
- Calculating charge density...
-done.
-   Calculation finished. TOTAL CHARGE =   6.199999536840E+01
- ---------------------------------------------------------------- Updating potential.
- Poisson Solver:
-   BC                                  : Isolated
-   Dimensions                          :  [  101,  105,  187 ]
-=======
    eval(23)= -2.25197E-01
    eval(24)= -2.16389E-01
    eval(25)= -1.94714E-01
@@ -1360,53 +817,17 @@
  Poisson Solver:
    BC                                  : Free
    Box                                 :  [  101,  105,  187 ]
->>>>>>> 4506aea0
    MPI tasks                           :  8
  ++++++++++++++++++++++++++++++++++++++++++++++++++++++++++++++++++++++++++++++++++++++++++++
  at iteration 1 of the density optimization:
    coefficients obtained by diagonalization.
-<<<<<<< HEAD
-   it, Delta DENS, energy, energyDiff   1   1.69E-06   -6.92026377150377243E+01   -2.9111E+00
-=======
    it, Delta DENS, energy, energyDiff   1   7.04E-07   -6.63270166493473994E+01    1.5388E-02
->>>>>>> 4506aea0
  ++++++++++++++++++++++++++++++++++++++++++++++++++++++++++++++++++++++++++++++++++++++++++++
  ----------------------------------- Determination of the orbitals in this new basis.
  Hamiltonian application done.
  Diagonalizing the Hamiltonian, sequential version... done.
  -------------------------------------------------
  some selected eigenvalues:
-<<<<<<< HEAD
-   eval(23)= -2.81234E-01
-   eval(24)= -2.75418E-01
-   eval(25)= -2.70184E-01
-   eval(26)= -2.59335E-01
-   eval(27)= -2.50015E-01
-   eval(28)= -2.40184E-01
-   eval(29)= -2.34869E-01
-   eval(30)= -2.23766E-01
-   eval(31)= -2.19652E-01  <-- last occupied orbital
-   eval(32)=  2.41776E-01  <-- first virtual orbital
-   eval(33)=  2.61995E-01
-   eval(34)=  2.87220E-01
-   eval(35)=  3.03394E-01
-   eval(36)=  3.18989E-01
-   eval(37)=  3.24723E-01
-   eval(38)=  3.45127E-01
-   eval(39)=  3.57773E-01
- -------------------------------------------------
-   calculating the density kernel... 
- ebs,eh,exc,evxc,eexctX,eion,edisp  -25.0970994791175     
-   353.971035452923       -25.5348013364761       -33.3994213866554     
-  0.000000000000000E+000   302.125492863320       0.000000000000000E+000
- Calculating charge density...
-done.
-   Calculation finished. TOTAL CHARGE =   6.199999538032E+01
- ---------------------------------------------------------------- Updating potential.
- Poisson Solver:
-   BC                                  : Isolated
-   Dimensions                          :  [  101,  105,  187 ]
-=======
    eval(23)= -2.22282E-01
    eval(24)= -2.12439E-01
    eval(25)= -1.94840E-01
@@ -1433,53 +854,17 @@
  Poisson Solver:
    BC                                  : Free
    Box                                 :  [  101,  105,  187 ]
->>>>>>> 4506aea0
    MPI tasks                           :  8
  ++++++++++++++++++++++++++++++++++++++++++++++++++++++++++++++++++++++++++++++++++++++++++++
  at iteration 2 of the density optimization:
    coefficients obtained by diagonalization.
-<<<<<<< HEAD
-   it, Delta DENS, energy, energyDiff   2   8.09E-07   -6.90780220185413327E+01    1.2462E-01
-=======
    it, Delta DENS, energy, energyDiff   2   3.49E-07   -6.63235770303846834E+01    3.4396E-03
->>>>>>> 4506aea0
  ++++++++++++++++++++++++++++++++++++++++++++++++++++++++++++++++++++++++++++++++++++++++++++
  ----------------------------------- Determination of the orbitals in this new basis.
  Hamiltonian application done.
  Diagonalizing the Hamiltonian, sequential version... done.
  -------------------------------------------------
  some selected eigenvalues:
-<<<<<<< HEAD
-   eval(23)= -2.75002E-01
-   eval(24)= -2.70453E-01
-   eval(25)= -2.65988E-01
-   eval(26)= -2.57735E-01
-   eval(27)= -2.49208E-01
-   eval(28)= -2.40871E-01
-   eval(29)= -2.39065E-01
-   eval(30)= -2.24964E-01
-   eval(31)= -2.16106E-01  <-- last occupied orbital
-   eval(32)=  2.53815E-01  <-- first virtual orbital
-   eval(33)=  2.76759E-01
-   eval(34)=  2.99635E-01
-   eval(35)=  3.10531E-01
-   eval(36)=  3.25811E-01
-   eval(37)=  3.35207E-01
-   eval(38)=  3.56202E-01
-   eval(39)=  3.64323E-01
- -------------------------------------------------
-   calculating the density kernel... 
- ebs,eh,exc,evxc,eexctX,eion,edisp  -24.8080741973850     
-   354.215422304648       -25.4670991837157       -33.3104745175382     
-  0.000000000000000E+000   302.125492863320       0.000000000000000E+000
- Calculating charge density...
-done.
-   Calculation finished. TOTAL CHARGE =   6.199999537970E+01
- ---------------------------------------------------------------- Updating potential.
- Poisson Solver:
-   BC                                  : Isolated
-   Dimensions                          :  [  101,  105,  187 ]
-=======
    eval(23)= -2.20742E-01
    eval(24)= -2.10449E-01
    eval(25)= -1.94988E-01
@@ -1506,114 +891,33 @@
  Poisson Solver:
    BC                                  : Free
    Box                                 :  [  101,  105,  187 ]
->>>>>>> 4506aea0
    MPI tasks                           :  8
  ++++++++++++++++++++++++++++++++++++++++++++++++++++++++++++++++++++++++++++++++++++++++++++
  at iteration 3 of the density optimization:
    coefficients obtained by diagonalization.
-<<<<<<< HEAD
-   it, Delta DENS, energy, energyDiff   3   4.01E-07   -6.90546283048904570E+01    2.3394E-02
- ++++++++++++++++++++++++++++++++++++++++++++++++++++++++++++++++++++++++++++++++++++++++++++
-   ebs, ehart, eexcu, vexcu, eexctX, eion, edisp -2.4808074197E+01  3.5432227166E+02 -2.5437329304E+01 -3.3271383416E+01  0.0000000000E+00  3.0212549286E+02  0.0000000000E+00
-   itoutH, Delta DENSOUT, energy, energyDiff   2   1.42E-06   -6.90546283048904570E+01   -2.7631E+00
-=======
    it, Delta DENS, energy, energyDiff   3   1.73E-07   -6.63227934440108697E+01    7.8359E-04
  ++++++++++++++++++++++++++++++++++++++++++++++++++++++++++++++++++++++++++++++++++++++++++++
    ebs, ehart, eexcu, vexcu, eexctX, eion, edisp -2.2245617901E+01  3.5427791126E+02 -2.6214916472E+01 -3.4296197602E+01  0.0000000000E+00  3.0212549286E+02  0.0000000000E+00
    itoutH, Delta DENSOUT, energy, energyDiff   2   3.06E-07   -6.63227934440108697E+01    1.9611E-02
->>>>>>> 4506aea0
  ############################################################################################
  at iteration 2 of the outer loop:
    > basis functions optimization:
      - target function is energy
      - WARNING: basis functions not converged!
-<<<<<<< HEAD
-     Final values: target function, fnrm  -1.318002E+01    1.05E-01
-   > density optimization:
-     - using diagonalization / mixing.
-     - WARNING: density optimization not converged!
-     FINAL values: it, Delta DENS, energy   2    4.01E-07   -6.90546283048904570E+01
-   > energy difference to last iteration: -2.763111E+00
-=======
      Final values: target function, fnrm  -6.628883E+01    2.17E-01
    > density optimization:
      - using diagonalization / mixing.
      - WARNING: density optimization not converged!
      FINAL values: it, Delta DENS, energy   2    1.73E-07   -6.63227934440108697E+01
    > energy difference to last iteration:  1.961104E-02
->>>>>>> 4506aea0
  ############################################################################################
    calculating the density kernel... 
  Calculating charge density...
 done.
-<<<<<<< HEAD
-   Calculation finished. TOTAL CHARGE =   6.199999537970E+01
-=======
    Calculation finished. TOTAL CHARGE =   6.199999551442E+01
->>>>>>> 4506aea0
  ------------------------------------- Building linear combinations... done.
  ----------------------------------------------------------------- Forces Calculation
  Poisson Solver:
-<<<<<<< HEAD
-   BC                                  : Isolated
-   Dimensions                          :  [  101,  105,  187 ]
-   MPI tasks                           :  8
- Electric Dipole Moment (AU):
-   P vector                            :  [ -7.4351E-02,  5.8275E-01, -3.8828E-01 ]
-   |P|                                 :  7.041922E-01
- Electric Dipole Moment (Debye):
-   P vector                            :  [ -1.8898E-01,  1.4812E+00, -9.8691E-01 ]
-   |P|                                 :  1.789878E+00
- Calculate local forces...done. Leaked force:  0.00000E+00
- Non Local forces calculated           :  Yes
- average noise along x direction:   2.89760020E-02
- average noise along y direction:  -3.46035163E-02
- average noise along z direction:   4.99738224E-02
- total average noise            :   6.73379162E-02
- clean forces norm (Ha/Bohr): maxval=  1.706981016892E-01  fnrm2=  2.276699708206E-01
- raw forces:                  maxval=  1.823405725387E-01  fnrm2=  2.367612560500E-01
- CPU time/ELAPSED time for root process     0        14.49        14.39
- Final values of the Forces for each atom
-     1      C -6.00929E-02 -3.80303E-02  1.02443E-01
-     2      C -6.13998E-02  1.12789E-01  1.61499E-02
-     3      C  1.01298E-01 -9.67948E-02 -9.54078E-02
-     4      C  2.36743E-02 -7.05064E-03 -1.21623E-01
-     5      C  9.65881E-02 -1.21815E-01  7.04968E-02
-     6      C -5.52631E-02 -1.02045E-01  1.18191E-01
-     7      C  1.00191E-01 -7.81306E-02  7.01171E-03
-     8      C  7.74806E-02  1.30173E-01  5.66311E-02
-     9      C -1.33245E-01 -1.39142E-02  5.32592E-02
-    10      C  7.05718E-02  8.28205E-02 -5.36676E-02
-    11      H -6.20558E-04  3.68522E-02 -1.73440E-02
-    12      H -4.58293E-03  2.64955E-02  9.48077E-03
-    13      H -5.47982E-02 -1.85974E-02  1.90142E-03
-    14      H  4.28982E-03  8.41177E-03  2.65167E-03
-    15      H -4.16085E-03  1.34460E-02 -6.94207E-03
-    16      H  2.52588E-02  1.29712E-02 -1.73687E-02
-    17      H -1.10162E-03  2.03677E-02 -2.11655E-02
-    18      H  5.02212E-03  1.17465E-02 -3.32865E-03
-    19      H  3.90298E-03  5.75853E-03 -1.54734E-02
-    20      H -5.88986E-03  2.66845E-02 -7.49239E-03
-    21      H -3.84193E-03  2.54514E-02 -1.10606E-02
-    22      H  1.33542E-02  4.76542E-03  8.20144E-03
-    23      H -1.13771E-02 -1.26404E-02  2.75063E-03
-    24      H  1.46594E-02  4.92113E-04 -9.42687E-03
-    25      H -2.18661E-02  5.06141E-03 -1.91549E-02
-    26      H -3.40573E-03  1.50130E-03  1.26642E-03
-    27      H -4.06549E-03 -5.79928E-03  9.66528E-04
-    28      H -1.60566E-02  5.02031E-03  3.09431E-04
-    29      H -4.41361E-02 -5.74010E-03  5.43465E-03
-    30      H -1.72761E-02 -8.02814E-03 -1.19916E-02
-    31      H -1.59466E-02 -1.98404E-02 -1.99260E-02
-    32      H -1.71639E-02 -2.38361E-03 -2.57725E-02
- Memory Consumption Report:
-   Tot. No. of Allocations  : 39923
-   Tot. No. of Deallocations: 39923
-   Remaining Memory (B)     : 0
-   Memory occupation: 
-      Peak Value (MB): 284
-      for the array: pot
-=======
    BC                                  : Free
    Box                                 :  [  101,  105,  187 ]
    MPI tasks                           :  8
@@ -1674,5 +978,4 @@
    Memory occupation: 
       Peak Value (MB): 258
       for the array: ilrtable
->>>>>>> 4506aea0
       in the routine: full_local_potential