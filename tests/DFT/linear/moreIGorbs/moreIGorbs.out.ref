                             TTTT         F       DDDDD    
                            T    T               D         
                           T     T        F     D          
                           T    T         F     D        D 
                           TTTTT          F     D         D
                           T    T         F     D         D
                           T     T        F     D         D
                           T      T       F     D         D
                           T     T     FFFF     D         D
                           T TTTT         F      D        D
                           T             F        D      D 
                       TTTTTTTTT    FFFFF          DDDDDD  
                         gggggg          iiiii    BBBBBBBBB
                        g      g        i             B    
                       g        g      i         BBBB B    
                       g         g     iiii     B     B    
                       g         g     i       B      B    
                       g         g     i        B     B    
                       g         g     i         B    B    
                       g         g     i          BBBBB    
                        g        g     i         B    B    
                                 g     i        B     B    
                                g               B    B     
                           ggggg       i         BBBB                 (Ver 1.7-dev.4)
 ------------------------------------------------------------------------------------
 |              Daubechies Wavelets for DFT Pseudopotential Calculations            |
 ------------------------------------------------------------------------------------
                                   The Journal of Chemical Physics 129, 014109 (2008)
<<<<<<< HEAD
 
=======

>>>>>>> 7f4e76b9
 |... (file:input.perf.. not present)............................Performance Options 
 |debug F                    Debug option
 |fftcache 8192              Cache size for the FFT
 |accel NO                   Acceleration (NO, CUDAGPU, OCLGPU)
 |blas F                     CUBLAS acceleration
 |projrad  1.50E+01          Radius of the projector as a function of the maxrad
 |exctxpar OP2P              Exact exchange parallelisation scheme
 |ig_diag T                  Input guess: (T:Direct, F:Iterative) diag. of Ham.
 |ig_norbp 5                 Input guess: Orbitals per process for iterative diag.
 |ig_blocks  300 800         Input guess: Block sizes for orthonormalisation
 |ig_tol  1.00E-04           Input guess: Tolerance criterion
 |methortho 0                Orthogonalisation (0=Cholesky,1=GS/Chol,2=Loewdin)
 |rho_commun DBL             Density communication scheme
 |unblock_comms OFF          Overlap Communications of fields (OFF,DEN,POT)
 |linear OFF                 Linear Input Guess approach
 |tolsym -1.00E+00           Tolerance for symmetry detection
 |signaling F                Expose calculation results on Network
 |signalTimeout 0            Time out on startup for signal connection
 |domain                     Domain to add to the hostname to find the IP
 |verbosity 2                verbosity of the output 0=low, 2=high
 |psp_onfly T                Calculate pseudopotential projectors on the fly
 |... (file:input.dft).....................................DFT Calculation Parameters
 |0.50 0.50 0.50  hx,hy,hz: grid spacing in the three directions                     
 |5.0  6.0       c(f)rmult: c(f)rmult*radii_cf(:,1(2))=coarse(fine) atom-based radius
 |1              ixc: exchange-correlation parameter (LDA=1,PBE=11)                  
 |0 0.0 0.0 0.0  charge of the system, Electric field (Ex,Ey,Ez)                     
 |1  0           nspin=1 non-spin polarization, mpol=total magnetic moment           
 |1.E-05         gnrm_cv: convergence criterion gradient                             
 |100 1          itermax,nrepmax: max. # of wfn. opt. steps and of re-diag. runs     
 |5  10          ncong, idsx: # of CG it. for preconditioning eq., wfn. diis history 
 |0              dispersion correction potential (values 1,2,3), 0=none              
 |100  0         InputPsiId, output_wf, output_denspot                               
 |0.0  30        rbuf, ncongt: length of the tail (AU),# tail CG iterations          
 |0  0           Davidson subspace dim., # of opt. orbs, # of plotted orbs           
 |T              disable the symmetry detection                                      
 |... (file:input.mix.. not present)...............................Mixing Parameters 
 |0              Mixing parameters                                                   
 |1              Maximum number of diagonalisation iterations                        
 |1.e-4          Stop criterion on the residue of potential or density               
 |0 0.0 1        No. of additional bands, elec. temperature, smearing method         
 |0.0 2.0        Multiplying factors for the mixing and the electronic DIIS          
 |... (file:input.geopt.. not present)...........................Geometry Parameters 
 |BFGS           Geometry optimisation method                                        
 |1              Maximum number of force evaluations                                 
 |1.0 0.0        fract_fluct,forcemax                                                
 |0.0            random displacement amplitude                                       
 |4.0            Stepsize for the geometry optimisation                              
 |... (file:input.tddft.. not present).............................TD-DFT Parameters 
 |NONE           TDDFT Method                                                        
 |... (file:input.sic.. not present)..................................SIC Parameters 
 |NONE           SIC method: NONE, PZ, NK                                            
 |0.0            SIC downscaling parameter                                           
 |0.0            Reference occupation fref (NK case only)                            
 |... (file:input.kpt.. not present)..............Brillouin Zone Sampling Parameters 
 |manual         K-point sampling method                                             
 |1              Number of K-points                                                  
 |0. 0. 0. 1.    K-pt coords, K-pt weigth                                            
 |... (file:input.lin)..............................................Linear Parameters
 |1  1           iterations with low accuracy, high accuracy                         
 |2  3           iterations to optimize the basis functions for low accuracy and high
 |-1  1.d0  4.d-5  4.d-iterations in the inner loop, enlargement factor for locreg, c
 |0  5  1.d0  1.d-DIISHistMin, DIISHistMax, step size for DIIS, step size for SD     
 |5              number of iterations in the preconditioner                          
 |s              cubic ('c') or spheric ('s') localization region                    
 |-8  -8         block size for pdsyev/pdsygv, pdgemm (negative -> sequential), commu
 |1  1           max number of process uses for pdsyev/pdsygv, pdgemm                
 |0  1           0-> exact Loewdin, 1-> taylor expansion ; Max number of iter. for th
 |1              in orthoconstraint: correction for non-orthogonality (0) or no corre
 |101            mixing method: 100 (direct minimization), 101 (simple dens mixing), 
 |0  1           low accuracy: mixing history (0-> SD, >0-> DIIS), number of iteratio
 |0  1           high accuracy: mixing history (0-> SD, >0-> DIIS), number of iterati
 |0.5d0 0.5d0 1.d-13  low accuracy: mixing parameter (when optimized / not optimized)
 |0.5d0 0.5d0    high accuracy: mixing parameter (when optimized / not optimized)    
 |1.d-11         convergence criterion for the low accuracy part                     
 |F  4           use the derivative basis functions, Order of confinement potential (
 |50  100        number of iterations for the input guess, memory available for overl
 |0              Output basis functions: 0 no output, 1 formatted output, 2 Fortran b
 |T              transform to global orbitals in the end (T/F)                       
 |1              number of orbitals per process for trace minimization during input g
 |F              mixed mode (without and with derivatives)                           
 |1              confinement_decrease_mode: 0=linear, 1=abrupt                       
 |.6d0  .1d0     decrease_amount, decrease_step                                      
 |5  0.d0        increase locrad after n steps, amount that locrad is increased      
 |C 3 2.0d-2 1.0d-4 4.0 4.5  Atom name, number of basis functions per atom, prefactor
 |H 1 2.0d-2 1.0d-4 4.0 4.5  Atom name, number of basis functions per atom, prefactor
 |----------------------------------------------------------------------------------
 |  Data Writing directory:    data/
 --- (file: posinp.xyz  ) --------------------------------------- Input atomic system
   Atomic system                  Fixed positions           Additional data
 Bound. C.= F             | No fixed atom            | N. sym.   = free BC     
 N. types =     2         |                          | Sp. group = free BC     
 N. atoms =    32         |                          | Virt. orb.= none        
 Types    = 'C', 'H'      |                          | Plot dens.= none        
                          |                          | Spin pol. = no          
 --- (file: input.geopt) ------------------------------------- Geopt Input Parameters
       Generic param.              Geo. optim.                MD param.
       Max. steps=      1 | Fluct. in forces=1.0E+00 |           ionmov=     -1
        algorithm=BFGS    |   Max. in forces=0.0E+00 |            dtion=     0.
 random at.displ.=0.0E+00 |   steep. descent=4.0E+00 |

 Number of MPI processes 1
 Number of maximal OpenMP threads per MPI process 4
 No material acceleration (iproc=0)

 ===================== BigDFT Wavefunction Optimization =============== inputPsiId= 100
 DFT parameters:
   eXchange Correlation:
     XC ID                             : &ixc  1
     Name                              : "XC: Teter 93"
 Basis set definition:
   Suggested Grid Spacings (a0)        :  [  0.50,  0.50,  0.50 ]
   Coarse and Fine Radii Multipliers   :  [  5.0,  6.0 ]
 Ground State Optimization:
   Wavefunction:
     Gradient Norm Threshold           : &gnrm_cv  1.0E-05
     CG Steps for Preconditioner       :  5
     DIIS History length               :  10
     Max. Wfn Iterations               : &itermax  100
     Max. Subspace Diagonalizations    :  1
   Density/Potential:
     Max. Iterations                   :  1
 --- (file: input.dft) --------------------------------------------- Input Parameters
     System Choice       Resolution Radii        SCF Iteration      Finite Size Corr.
   Max. hgrid=  0.500 |  Coarse Wfs.= 5.00 | Wavefns Conv.= 1.0E-05 | Calculate=   F
        XC id=      1 |    Fine Wfs.= 6.00 | Max. N. Iter.=  100x 1 | Extension= 0.0
 total charge=      0 |                    | CG Prec.Steps=       5 |  CG Steps=  30
  elec. field=0.0E+00 |                    | DIIS Hist. N.=      10
   Input wf. policy=  100 (Linear LCAO   ) |  Output wf. policy=     0 (none        )
 Output grid policy=    0   (none        ) | Output grid format=     0         (text)
 Exchange-corr. ref.                                                   (XC: Teter 93)
                                                    XC functional provided by ABINIT.
 ------------------------------------------------------------------ System Properties
  Atom    N.Electr.  PSP Code  Radii: Coarse     Fine  CoarsePSP    Calculated   File
      C          4       3            1.58437  0.23268  0.76138         X              
      H          1       3            1.46342  0.20000  0.00000         X              
 ------------------------------------ Pseudopotential coefficients (Upper Triangular)
 Atom Name    rloc      C1        C2        C3        C4  
        C   0.34883  -8.51377   1.22843
     l=0      rl        h1j       h2j       h3j 
            0.30455   9.52284
 Atom Name    rloc      C1        C2        C3        C4  
        H   0.20000  -4.18024   0.72508
 Shifted atomic positions, Atomic Units:                   grid spacing units:
     1      C  8.75000E+00  8.46603E+00  8.92021E+00       17.500    16.932    17.840
     2      C  8.75000E+00  1.00340E+01  1.12713E+01       17.500    20.068    22.543
     3      C  8.75000E+00  8.46603E+00  1.36223E+01       17.500    16.932    27.245
     4      C  8.75000E+00  1.00340E+01  1.59734E+01       17.500    20.068    31.947
     5      C  8.75000E+00  8.46603E+00  1.83245E+01       17.500    16.932    36.649
     6      C  8.75000E+00  1.00340E+01  2.06755E+01       17.500    20.068    41.351
     7      C  8.75000E+00  8.46603E+00  2.30266E+01       17.500    16.932    46.053
     8      C  8.75000E+00  1.00340E+01  2.53777E+01       17.500    20.068    50.755
     9      C  8.75000E+00  8.46603E+00  2.77287E+01       17.500    16.932    55.457
    10      C  8.75000E+00  1.00340E+01  3.00798E+01       17.500    20.068    60.160
    11      H  8.75000E+00  9.64433E+00  7.20252E+00       17.500    19.289    14.405
    12      H  1.03958E+01  7.21414E+00  8.92021E+00       20.792    14.428    17.840
    13      H  7.10422E+00  7.21414E+00  8.92021E+00       14.208    14.428    17.840
    14      H  1.03958E+01  1.12859E+01  1.12713E+01       20.792    22.572    22.543
    15      H  7.10422E+00  1.12859E+01  1.12713E+01       14.208    22.572    22.543
    16      H  1.03958E+01  7.21414E+00  1.36223E+01       20.792    14.428    27.245
    17      H  7.10422E+00  7.21414E+00  1.36223E+01       14.208    14.428    27.245
    18      H  1.03958E+01  1.12859E+01  1.59734E+01       20.792    22.572    31.947
    19      H  7.10422E+00  1.12859E+01  1.59734E+01       14.208    22.572    31.947
    20      H  1.03958E+01  7.21414E+00  1.83245E+01       20.792    14.428    36.649
    21      H  7.10422E+00  7.21414E+00  1.83245E+01       14.208    14.428    36.649
    22      H  1.03958E+01  1.12859E+01  2.06755E+01       20.792    22.572    41.351
    23      H  7.10422E+00  1.12859E+01  2.06755E+01       14.208    22.572    41.351
    24      H  1.03958E+01  7.21414E+00  2.30266E+01       20.792    14.428    46.053
    25      H  7.10422E+00  7.21414E+00  2.30266E+01       14.208    14.428    46.053
    26      H  1.03958E+01  1.12859E+01  2.53777E+01       20.792    22.572    50.755
    27      H  7.10422E+00  1.12859E+01  2.53777E+01       14.208    22.572    50.755
    28      H  1.03958E+01  7.21414E+00  2.77287E+01       20.792    14.428    55.457
    29      H  7.10422E+00  7.21414E+00  2.77287E+01       14.208    14.428    55.457
    30      H  1.03958E+01  1.12859E+01  3.00798E+01       20.792    22.572    60.160
    31      H  7.10422E+00  1.12859E+01  3.00798E+01       14.208    22.572    60.160
    32      H  8.75000E+00  8.85567E+00  3.17975E+01       17.500    17.711    63.595
    Shift of=  8.75000E+00  8.46603E+00  8.92021E+00 H grids=  0.5000  0.5000  0.5000
   Box Sizes=  1.75000E+01  1.85000E+01  3.90000E+01           35        37        78
       Extremes for the high resolution grid points:        12<23     13<24     13<65
 wavelet localization is ON
 ------------------------------------------------------------ Poisson Kernel Creation
 Calculating Poisson solver kernel, free BC...done.
 Memory occ. per proc. (Bytes):  Density=17146080  Kernel=17562080
                                 Full Grid Arrays=15865080
 ------------------------------------------------- Wavefunctions Descriptors Creation
 Coarse resolution grid: Number of segments=       2602 points=     70928
   Fine resolution grid: Number of segments=        476 points=      2092
 Total Number of Electrons       62
 Total Number of Orbitals        31
 occup(1:31)= 2.0000
 ------------------------------------------------------------------------------------
 >>>> Partition of the basis functions among the processes.
<<<<<<< HEAD
    | Processes from 0 to 3 treat 7 orbitals, |
    | processes from 4 to 7 treat 6 orbitals. |
 -----------------------------------------------
 >>>> Partition of the basis functions including the derivatives among the processes.
    | Processes from 0 to 3 treat 7 orbitals, |
    | processes from 4 to 7 treat 6 orbitals. |
 ------------------------------------------------------------------------------------
 Wavefunctions memory occupation for root MPI process:     2 MB   626 KB   128 B
=======
    | Processes from 0 to 0 treat 52 orbitals. |
 -----------------------------------------------
 >>>> Partition of the basis functions including the derivatives among the processes.
    | Processes from 0 to 0 treat 52 orbitals. |
 ------------------------------------------------------------------------------------
 Wavefunctions memory occupation for root MPI process:    20 MB   244 KB   480 B
>>>>>>> 7f4e76b9
 ------------------------------------------------------------ PSP Projectors Creation
 Type    Name Number of atoms Number of projectors
    1       C              10                    1
    2       H              22                    0
                                            ------  On-the-fly projectors application
 Total number of projectors =                   10
 Total number of components =                 3878
 Percent of zero components =                    0
 ------------------------------------------------------------------ Memory Estimation
 Number of atoms=   32 Number of orbitals=    31 Sim. Box Dimensions=    35   37   78
 Estimation performed for 1 processors.
 Memory occupation for principal arrays:
               Poisson Solver Kernel (K):    16 MB   767 KB
              Poisson Solver Density (D):    16 MB   361 KB
     Single Wavefunction for one orbital:     0 MB   669 KB
    All Wavefunctions for each processor:    40 MB   489 KB
       Wavefunctions + DIIS per proc (W):   445 MB   259 KB
     Nonlocal Pseudopotential Arrays (P):     0 MB    31 KB
    Arrays of full uncompressed grid (U):    15 MB   134 KB
 Estimation of Memory requirements for principal code sections:
  Kernel calculation | Density Construction | Poisson Solver | Hamiltonian application
       ~11*K         |   W+~2*U+~ 3*D+K+P   |   ~8*D+K+W+P   |   W+~2*U+~ 3*D+K+P 
       184MB         |       536MB          |      592MB     |           537MB
 The overall memory requirement needed for this calculation is thus: 592 MB
 By reducing the DIIS history and/or increasing the number of processors the amount of
  memory can be reduced but for this system it will never be less than 59 MB
 WARNING: do not call check_communications in the linear scaling version!
 ion-ion interaction energy  3.02125492863320E+02
 ----------------------------------------------------------- Ionic Potential Creation
<<<<<<< HEAD
 total ionic charge, leaked charge           -61.999972392520   0.000E+00
 PSolver, free  BC, dimensions:   101  105  187   proc    8 ... done.
 ------------------------------------------------------- Input Wavefunctions Creation
=======
 total ionic charge, leaked charge           -61.999972392518   0.000E+00
 Poisson Solver:
   BC                                  : Isolated
   Dimensions                          :  [  101,  105,  187 ]
   MPI tasks                           :  1
 Input Hamiltonian: { #--------------------------------------- Input Wavefunctions Creation
>>>>>>> 7f4e76b9
 Generating 62 Atomic Input Orbitals
 Atomic Input Orbital Generation: [
 {Atom Type: C, Electronic configuration: {s: [ 2.00], p: [ 2/3,  2/3,  2/3]}},  {
 Atom Type: H, Electronic configuration: {s: [ 1.00]}}], 
 Wavelet conversion succeeded:  Yes, Deviation from normalization:  1.19E-05 Calculating charge density..., 
             GPU acceleration:  No, Total electronic charge:  61.999994684350, 
done.
 Poisson Solver: {BC: Isolated, Dimensions:  [  101,  105,  187 ], MPI tasks:  1}, 
 Hamiltonian application for all locregs. This may take some time.
   locreg 1... done.
   locreg 2... done.
   locreg 3... done.
   locreg 4... done.
   locreg 5... done.
   locreg 6... done.
   locreg 7... done.
   locreg 8... done.
   locreg 9... done.
   locreg 10... done.
   locreg 11... done.
   locreg 12... done.
   locreg 13... done.
   locreg 14... done.
   locreg 15... done.
   locreg 16... done.
   locreg 17... done.
   locreg 18... done.
   locreg 19... done.
   locreg 20... done.
   locreg 21... done.
   locreg 22... done.
   locreg 23... done.
   locreg 24... done.
   locreg 25... done.
   locreg 26... done.
   locreg 27... done.
   locreg 28... done.
   locreg 29... done.
   locreg 30... done.
   locreg 31... done.
   locreg 32... done.
   locreg 33... done.
   locreg 34... done.
   locreg 35... done.
   locreg 36... done.
   locreg 37... done.
   locreg 38... done.
   locreg 39... done.
   locreg 40... done.
   locreg 41... done.
   locreg 42... done.
   locreg 43... done.
   locreg 44... done.
   locreg 45... done.
   locreg 46... done.
   locreg 47... done.
   locreg 48... done.
   locreg 49... done.
   locreg 50... done.
   locreg 51... done.
   locreg 52... done.
 the specified memory allows to overlap 6223 iterations with communication
 Calculating Hamiltonian matrix for all atoms. This may take some time.
   Calculating matrix for locreg 1... done.
   Calculating matrix for locreg 2... done.
   Calculating matrix for locreg 3... done.
   Calculating matrix for locreg 4... done.
   Calculating matrix for locreg 5... done.
   Calculating matrix for locreg 6... done.
   Calculating matrix for locreg 7... done.
   Calculating matrix for locreg 8... done.
   Calculating matrix for locreg 9... done.
   Calculating matrix for locreg 10... done.
   Calculating matrix for locreg 11... done.
   Calculating matrix for locreg 12... done.
   Calculating matrix for locreg 13... done.
   Calculating matrix for locreg 14... done.
   Calculating matrix for locreg 15... done.
   Calculating matrix for locreg 16... done.
   Calculating matrix for locreg 17... done.
   Calculating matrix for locreg 18... done.
   Calculating matrix for locreg 19... done.
   Calculating matrix for locreg 20... done.
   Calculating matrix for locreg 21... done.
   Calculating matrix for locreg 22... done.
   Calculating matrix for locreg 23... done.
   Calculating matrix for locreg 24... done.
   Calculating matrix for locreg 25... done.
   Calculating matrix for locreg 26... done.
   Calculating matrix for locreg 27... done.
   Calculating matrix for locreg 28... done.
   Calculating matrix for locreg 29... done.
   Calculating matrix for locreg 30... done.
   Calculating matrix for locreg 31... done.
   Calculating matrix for locreg 32... done.
   Calculating matrix for locreg 33... done.
   Calculating matrix for locreg 34... done.
   Calculating matrix for locreg 35... done.
   Calculating matrix for locreg 36... done.
   Calculating matrix for locreg 37... done.
   Calculating matrix for locreg 38... done.
   Calculating matrix for locreg 39... done.
   Calculating matrix for locreg 40... done.
   Calculating matrix for locreg 41... done.
   Calculating matrix for locreg 42... done.
   Calculating matrix for locreg 43... done.
   Calculating matrix for locreg 44... done.
   Calculating matrix for locreg 45... done.
   Calculating matrix for locreg 46... done.
   Calculating matrix for locreg 47... done.
   Calculating matrix for locreg 48... done.
   Calculating matrix for locreg 49... done.
   Calculating matrix for locreg 50... done.
   Calculating matrix for locreg 51... done.
   Calculating matrix for locreg 52... done.
 communicating matrices... done.
 ------------------------------- Minimizing trace in the basis of the atomic orbitals
The minimization is performed using 1 processes.
 ============================== optimizing coefficients ==============================
 ----------------------------------------------------------------------------- iter=1
max deviation from unity, position:  2.058501E+00  8  9
 fnrm, trace, mean alpha   2.29E+00   1.0178819475777E+01  5.00E-01
 ----------------------------------------------------------------------------- iter=2
max deviation from unity, position:  6.893670E-01  35  35
 fnrm, trace, mean alpha   1.16E+00   7.9661518392799E+00  5.50E-01
 ----------------------------------------------------------------------------- iter=3
max deviation from unity, position:  2.673750E-01  35  35
 fnrm, trace, mean alpha   6.49E-01   7.4119722080286E+00  5.80E-01
 ----------------------------------------------------------------------------- iter=4
max deviation from unity, position:  9.098254E-02  35  35
 fnrm, trace, mean alpha   4.59E-01   7.1991458689785E+00  6.04E-01
 ----------------------------------------------------------------------------- iter=5
max deviation from unity, position:  4.860091E-02  40  40
<<<<<<< HEAD
 fnrm, trace, mean alpha   4.07E-01   7.0692632956579E+00  6.41E-01
=======
 fnrm, trace, mean alpha   4.07E-01   7.0692632956593E+00  6.41E-01
>>>>>>> 7f4e76b9
 ----------------------------------------------------------------------------- iter=6
max deviation from unity, position:  4.333681E-02  38  40
 fnrm, trace, mean alpha   4.05E-01   6.9634166621175E+00  6.61E-01
 ----------------------------------------------------------------------------- iter=7
max deviation from unity, position:  5.171395E-02  30  30
 fnrm, trace, mean alpha   4.21E-01   6.8686003593191E+00  6.87E-01
 ----------------------------------------------------------------------------- iter=8
max deviation from unity, position:  5.878538E-02  30  30
 fnrm, trace, mean alpha   4.43E-01   6.7834250433438E+00  7.15E-01
 ----------------------------------------------------------------------------- iter=9
max deviation from unity, position:  5.820510E-02  30  30
 fnrm, trace, mean alpha   4.65E-01   6.7104447560018E+00  7.33E-01
 ---------------------------------------------------------------------------- iter=10
max deviation from unity, position:  5.348933E-02  29  30
 fnrm, trace, mean alpha   4.86E-01   6.6528857599106E+00  7.67E-01
 ---------------------------------------------------------------------------- iter=11
max deviation from unity, position:  4.878885E-02  20  20
 fnrm, trace, mean alpha   5.04E-01   6.6114381780212E+00  8.25E-01
 ---------------------------------------------------------------------------- iter=12
max deviation from unity, position:  4.487767E-02  20  20
 fnrm, trace, mean alpha   5.18E-01   6.5830886841237E+00  8.68E-01
 ---------------------------------------------------------------------------- iter=13
max deviation from unity, position:  3.981307E-02  17  20
 fnrm, trace, mean alpha   5.29E-01   6.5638403036093E+00  9.35E-01
 ---------------------------------------------------------------------------- iter=14
max deviation from unity, position:  3.307922E-02  17  20
 fnrm, trace, mean alpha   5.35E-01   6.5505954765275E+00  1.00E+00
 ---------------------------------------------------------------------------- iter=15
max deviation from unity, position:  2.400551E-02  17  20
 fnrm, trace, mean alpha   5.38E-01   6.5405048441097E+00  1.09E+00
 ---------------------------------------------------------------------------- iter=16
max deviation from unity, position:  1.516969E-02  17  20
 fnrm, trace, mean alpha   5.37E-01   6.5320215173289E+00  1.19E+00
 ---------------------------------------------------------------------------- iter=17
max deviation from unity, position:  1.474426E-02  42  43
 fnrm, trace, mean alpha   5.34E-01   6.5238533098885E+00  1.14E+00
 ---------------------------------------------------------------------------- iter=18
max deviation from unity, position:  1.658262E-02  42  43
 fnrm, trace, mean alpha   5.30E-01   6.5160429946536E+00  9.64E-01
 ---------------------------------------------------------------------------- iter=19
max deviation from unity, position:  1.639173E-02  42  43
<<<<<<< HEAD
 fnrm, trace, mean alpha   5.23E-01   6.5079247722984E+00  6.42E-01
=======
 fnrm, trace, mean alpha   5.23E-01   6.5079247722999E+00  6.42E-01
>>>>>>> 7f4e76b9
 ---------------------------------------------------------------------------- iter=20
max deviation from unity, position:  1.297313E-02  37  39
 fnrm, trace, mean alpha   5.14E-01   6.5005897123788E+00  3.74E-01
 ---------------------------------------------------------------------------- iter=21
max deviation from unity, position:  8.390941E-03  47  50
 fnrm, trace, mean alpha   5.05E-01   6.4926551035998E+00  2.65E-01
 ---------------------------------------------------------------------------- iter=22
max deviation from unity, position:  8.495677E-03  47  50
 fnrm, trace, mean alpha   4.95E-01   6.4850251448715E+00  2.26E-01
 ---------------------------------------------------------------------------- iter=23
max deviation from unity, position:  9.120282E-03  37  40
 fnrm, trace, mean alpha   4.86E-01   6.4776441624780E+00  2.16E-01
 ---------------------------------------------------------------------------- iter=24
max deviation from unity, position:  9.733481E-03  37  40
 fnrm, trace, mean alpha   4.77E-01   6.4704726791490E+00  2.22E-01
 ---------------------------------------------------------------------------- iter=25
max deviation from unity, position:  1.014809E-02  37  40
 fnrm, trace, mean alpha   4.68E-01   6.4635986936945E+00  2.36E-01
 ---------------------------------------------------------------------------- iter=26
max deviation from unity, position:  1.036622E-02  37  40
 fnrm, trace, mean alpha   4.60E-01   6.4569564934065E+00  2.55E-01
 ---------------------------------------------------------------------------- iter=27
max deviation from unity, position:  1.145589E-02  3  4
 fnrm, trace, mean alpha   4.52E-01   6.4506389937522E+00  2.37E-01
 ---------------------------------------------------------------------------- iter=28
max deviation from unity, position:  1.023113E-02  37  40
 fnrm, trace, mean alpha   4.45E-01   6.4444548311988E+00  2.54E-01
 ---------------------------------------------------------------------------- iter=29
max deviation from unity, position:  9.893576E-03  37  40
 fnrm, trace, mean alpha   4.38E-01   6.4385607409269E+00  2.75E-01
 ---------------------------------------------------------------------------- iter=30
<<<<<<< HEAD
max deviation from unity, position:  9.392920E-03  40  37
 fnrm, trace, mean alpha   4.30E-01   6.4327371484872E+00  2.84E-01
=======
max deviation from unity, position:  9.392920E-03  37  40
 fnrm, trace, mean alpha   4.30E-01   6.4327371484887E+00  2.84E-01
>>>>>>> 7f4e76b9
 ---------------------------------------------------------------------------- iter=31
max deviation from unity, position:  8.742012E-03  37  40
 fnrm, trace, mean alpha   4.23E-01   6.4271223941944E+00  3.03E-01
 ---------------------------------------------------------------------------- iter=32
max deviation from unity, position:  7.978796E-03  37  40
 fnrm, trace, mean alpha   4.16E-01   6.4214309787550E+00  3.08E-01
 ---------------------------------------------------------------------------- iter=33
max deviation from unity, position:  9.146690E-03  3  4
 fnrm, trace, mean alpha   4.08E-01   6.4159886602104E+00  3.03E-01
 ---------------------------------------------------------------------------- iter=34
max deviation from unity, position:  9.457094E-03  3  4
 fnrm, trace, mean alpha   4.00E-01   6.4104381855778E+00  3.32E-01
 ---------------------------------------------------------------------------- iter=35
max deviation from unity, position:  1.156508E-02  3  4
 fnrm, trace, mean alpha   3.93E-01   6.4049551881120E+00  3.09E-01
 ---------------------------------------------------------------------------- iter=36
max deviation from unity, position:  4.724989E-03  8  9
 fnrm, trace, mean alpha   3.84E-01   6.3993644449289E+00  2.96E-01
 ---------------------------------------------------------------------------- iter=37
max deviation from unity, position:  5.934822E-03  3  4
 fnrm, trace, mean alpha   3.76E-01   6.3937858863074E+00  3.03E-01
 ---------------------------------------------------------------------------- iter=38
max deviation from unity, position:  6.153735E-03  3  4
 fnrm, trace, mean alpha   3.68E-01   6.3881022679310E+00  2.85E-01
 ---------------------------------------------------------------------------- iter=39
max deviation from unity, position:  7.113652E-03  3  4
 fnrm, trace, mean alpha   3.59E-01   6.3824559861759E+00  2.90E-01
 ---------------------------------------------------------------------------- iter=40
max deviation from unity, position:  7.652513E-03  3  4
 fnrm, trace, mean alpha   3.51E-01   6.3766614792809E+00  3.07E-01
 ---------------------------------------------------------------------------- iter=41
max deviation from unity, position:  8.765299E-03  3  4
 fnrm, trace, mean alpha   3.43E-01   6.3708426515642E+00  3.31E-01
 ---------------------------------------------------------------------------- iter=42
max deviation from unity, position:  9.381478E-03  3  4
 fnrm, trace, mean alpha   3.35E-01   6.3649480494015E+00  3.62E-01
 ---------------------------------------------------------------------------- iter=43
max deviation from unity, position:  1.098240E-02  3  4
 fnrm, trace, mean alpha   3.27E-01   6.3590195445228E+00  3.42E-01
 ---------------------------------------------------------------------------- iter=44
max deviation from unity, position:  8.107952E-03  18  20
 fnrm, trace, mean alpha   3.20E-01   6.3530139934862E+00  3.62E-01
 ---------------------------------------------------------------------------- iter=45
max deviation from unity, position:  8.752154E-03  18  20
 fnrm, trace, mean alpha   3.14E-01   6.3470227510438E+00  3.98E-01
 ---------------------------------------------------------------------------- iter=46
max deviation from unity, position:  9.419176E-03  18  20
<<<<<<< HEAD
 fnrm, trace, mean alpha   3.08E-01   6.3409139806498E+00  4.38E-01
 ---------------------------------------------------------------------------- iter=47
max deviation from unity, position:  1.010348E-02  18  20
 fnrm, trace, mean alpha   3.04E-01   6.3347806545170E+00  4.02E-01
 ---------------------------------------------------------------------------- iter=48
max deviation from unity, position:  1.079632E-02  18  20
 fnrm, trace, mean alpha   3.00E-01   6.3286526487439E+00  4.03E-01
 ---------------------------------------------------------------------------- iter=49
max deviation from unity, position:  1.148985E-02  18  20
 fnrm, trace, mean alpha   2.97E-01   6.3224686206264E+00  3.92E-01
 ---------------------------------------------------------------------------- iter=50
max deviation from unity, position:  1.217031E-02  18  20
 fnrm, trace, mean alpha   2.94E-01   6.3161111471210E+00  3.87E-01
=======
 fnrm, trace, mean alpha   3.08E-01   6.3409139806516E+00  4.38E-01
 ---------------------------------------------------------------------------- iter=47
max deviation from unity, position:  1.010348E-02  18  20
 fnrm, trace, mean alpha   3.04E-01   6.3347806545179E+00  4.02E-01
 ---------------------------------------------------------------------------- iter=48
max deviation from unity, position:  1.079632E-02  18  20
 fnrm, trace, mean alpha   3.00E-01   6.3286526487465E+00  4.03E-01
 ---------------------------------------------------------------------------- iter=49
max deviation from unity, position:  1.148985E-02  18  20
 fnrm, trace, mean alpha   2.97E-01   6.3224686206277E+00  3.92E-01
 ---------------------------------------------------------------------------- iter=50
max deviation from unity, position:  1.217031E-02  18  20
 fnrm, trace, mean alpha   2.94E-01   6.3161111471225E+00  3.87E-01
>>>>>>> 7f4e76b9
 WARNING: not converged within 50 iterations! Exiting loop due to limitations of iterations.
 Final values for fnrm, trace:   2.9412169E-01  6.3161111E+00
 ====================================================================================
 ----------------------------------- Determination of the orbitals in this new basis.
 done.
 Diagonalizing the Hamiltonian, sequential version... done.
 -------------------------------------------------
 some selected eigenvalues:
   eval(23)=-3.43883E-01
   eval(24)=-3.27387E-01
   eval(25)=-3.11888E-01
   eval(26)=-3.02935E-01
   eval(27)=-2.80600E-01
   eval(28)=-2.53228E-01
   eval(29)=-2.34051E-01
   eval(30)=-1.84275E-01
   eval(31)=-1.59806E-01  <-- last occupied orbital
   eval(32)= 2.67967E-01  <-- first virtual orbital
   eval(33)= 2.76601E-01
   eval(34)= 3.04854E-01
   eval(35)= 3.14475E-01
   eval(36)= 3.53225E-01
   eval(37)= 3.75937E-01
   eval(38)= 3.95271E-01
   eval(39)= 4.06109E-01
 -------------------------------------------------
<<<<<<< HEAD
   calculating the density kernel...  ------------------------------------------------------------- Input guess generated.
=======
 ------------------------------------------------------------- Input guess generated.
 }
>>>>>>> 7f4e76b9
 ************************************************************************************
 ****************************** LINEAR SCALING VERSION ******************************
 Reduce the confining potential to 100.00% of its initial value.
 ======================== Creation of the basis functions... ========================
 ----------------------------------------------------------------------------- iter=1
 Orthonormalization... Orthoconstraint... Preconditioning.
 iter, fnrm, fnrmMax, trace     1  9.5019437E-01  1.2565108E+00     5.0292830634
 DIIS informations: history length=5, consecutive failures=0, total failures=0
 ----------------------------------------------------------------------------- iter=2
 Orthonormalization... Orthoconstraint... Preconditioning.
 iter, fnrm, fnrmMax, trace     2  2.9284776E-01  3.9983118E-01    -1.3199949125
 WARNING: not converged within 2 iterations! Exiting loop due to limitations of iterations.
 Final values for fnrm, fnrmMax, trace:   2.9284776E-01  3.9983118E-01  -1.3199949
 ============================= Basis functions created. =============================
 ----------------------------------- Determination of the orbitals in this new basis.
 done.
 Diagonalizing the Hamiltonian, sequential version... done.
 -------------------------------------------------
 some selected eigenvalues:
   eval(23)=-3.31866E-01
   eval(24)=-3.12552E-01
   eval(25)=-3.05162E-01
   eval(26)=-2.92760E-01
   eval(27)=-2.80410E-01
   eval(28)=-2.59903E-01
   eval(29)=-2.44974E-01
   eval(30)=-2.13321E-01
   eval(31)=-1.92775E-01  <-- last occupied orbital
   eval(32)= 1.82178E-01  <-- first virtual orbital
   eval(33)= 2.27101E-01
   eval(34)= 2.37321E-01
   eval(35)= 2.53251E-01
   eval(36)= 2.74851E-01
   eval(37)= 2.87072E-01
   eval(38)= 3.01872E-01
   eval(39)= 3.26282E-01
 -------------------------------------------------
<<<<<<< HEAD
   calculating the density kernel...  Calculating charge density...
done.
   Calculation finished. TOTAL CHARGE =   6.199999565168E+01
 ---------------------------------------------------------------- Updating potential.
 PSolver, free  BC, dimensions:   101  105  187   proc    8 ... done.
 ++++++++++++++++++++++++++++++++++++++++++++++++++++++++++++++++++++++++++++++++++++++++++++
 at iteration 1 of the density optimization:
   coefficients obtained by diagonalization.
   it, Delta DENS, energy, energyDiff   1   2.70E-06   -6.75580054149646685E+01   -6.7558E+01
 ++++++++++++++++++++++++++++++++++++++++++++++++++++++++++++++++++++++++++++++++++++++++++++
=======
 Calculating charge density...
   calculating the density kernel... done.
   Calculation finished. TOTAL CHARGE =   6.199999565150E+01
 ---------------------------------------------------------------- Updating potential.
 Poisson Solver:
   BC                                  : Isolated
   Dimensions                          :  [  101,  105,  187 ]
   MPI tasks                           :  1
 ############################################################################################
 at iteration 1 of the self consistency cycle:
   - WARNING: basis functions not converged!
   - coefficients obtained by diagonalization.
   it, Delta DENS, energy, energyDiff   1   2.70E-06   -7.16821142492102013E+01   -7.1682E+01
 ############################################################################################
>>>>>>> 7f4e76b9
 ----------------------------------- Determination of the orbitals in this new basis.
 done.
 Diagonalizing the Hamiltonian, sequential version... done.
 -------------------------------------------------
 some selected eigenvalues:
   eval(23)=-2.55683E-01
   eval(24)=-2.44473E-01
   eval(25)=-2.28664E-01
   eval(26)=-2.20987E-01
   eval(27)=-2.05636E-01
   eval(28)=-1.89681E-01
   eval(29)=-1.78071E-01
   eval(30)=-1.42282E-01
   eval(31)=-1.38688E-01  <-- last occupied orbital
   eval(32)= 2.88238E-01  <-- first virtual orbital
   eval(33)= 3.15805E-01
   eval(34)= 3.32136E-01
   eval(35)= 3.37639E-01
   eval(36)= 3.52576E-01
   eval(37)= 3.62043E-01
   eval(38)= 3.64678E-01
   eval(39)= 3.78708E-01
 -------------------------------------------------
<<<<<<< HEAD
   calculating the density kernel...  Calculating charge density...
done.
   Calculation finished. TOTAL CHARGE =   6.199999568858E+01
 ---------------------------------------------------------------- Updating potential.
 PSolver, free  BC, dimensions:   101  105  187   proc    8 ... done.
 ++++++++++++++++++++++++++++++++++++++++++++++++++++++++++++++++++++++++++++++++++++++++++++
 at iteration 2 of the density optimization:
   coefficients obtained by diagonalization.
   it, Delta DENS, energy, energyDiff   2   1.01E-06   -6.72410113855781901E+01    3.1699E-01
 ++++++++++++++++++++++++++++++++++++++++++++++++++++++++++++++++++++++++++++++++++++++++++++
=======
 Calculating charge density...
   calculating the density kernel... done.
   Calculation finished. TOTAL CHARGE =   6.199999568841E+01
 ---------------------------------------------------------------- Updating potential.
 Poisson Solver:
   BC                                  : Isolated
   Dimensions                          :  [  101,  105,  187 ]
   MPI tasks                           :  1
 ############################################################################################
 at iteration 2 of the self consistency cycle:
   - WARNING: basis functions not converged!
   - coefficients obtained by diagonalization.
   it, Delta DENS, energy, energyDiff   2   1.01E-06   -6.78531657690743373E+01    3.8289E+00
 ############################################################################################
>>>>>>> 7f4e76b9
 ----------------------------------- Determination of the orbitals in this new basis.
 done.
 Diagonalizing the Hamiltonian, sequential version... done.
 -------------------------------------------------
 some selected eigenvalues:
   eval(23)=-2.44760E-01
   eval(24)=-2.33404E-01
   eval(25)=-2.16800E-01
   eval(26)=-2.10267E-01
   eval(27)=-1.93348E-01
   eval(28)=-1.78620E-01
   eval(29)=-1.67292E-01
   eval(30)=-1.22052E-01
   eval(31)=-1.20250E-01  <-- last occupied orbital
   eval(32)= 2.98823E-01  <-- first virtual orbital
   eval(33)= 3.24826E-01
   eval(34)= 3.39893E-01
   eval(35)= 3.44301E-01
   eval(36)= 3.59722E-01
   eval(37)= 3.70347E-01
   eval(38)= 3.71811E-01
   eval(39)= 3.86314E-01
 -------------------------------------------------
<<<<<<< HEAD
   calculating the density kernel...  Calculating charge density...
done.
   Calculation finished. TOTAL CHARGE =   6.199999568951E+01
 ---------------------------------------------------------------- Updating potential.
 PSolver, free  BC, dimensions:   101  105  187   proc    8 ... done.
 ++++++++++++++++++++++++++++++++++++++++++++++++++++++++++++++++++++++++++++++++++++++++++++
 at iteration 3 of the density optimization:
   coefficients obtained by diagonalization.
   it, Delta DENS, energy, energyDiff   3   5.01E-07   -6.72211551567090737E+01    1.9856E-02
 ++++++++++++++++++++++++++++++++++++++++++++++++++++++++++++++++++++++++++++++++++++++++++++
   ebs, ehart, eexcu, vexcu, eexctX, eion, edisp -2.2785553377E+01  3.5482126998E+02 -2.6143230395E+01 -3.4201144591E+01  0.0000000000E+00  3.0212549286E+02  0.0000000000E+00
   itout, Delta DENSOUT, energy, energyDiff   1   1.98E-06   -6.72211551567090737E+01   -6.7221E+01
 ############################################################################################
 at iteration 1 of the outer loop:
   > basis functions optimization:
     - target function is trace
     - WARNING: basis functions not converged!
     Final values: target function, fnrm  -1.319995E+00    2.93E-01
   > density optimization:
     - using diagonalization / mixing.
     - WARNING: density optimization not converged!
     FINAL values: it, Delta DENS, energy   1    5.01E-07   -6.72211551567090737E+01
   > energy difference to last iteration: -6.722116E+01
 ############################################################################################
=======
 Calculating charge density...
   calculating the density kernel... done.
   Calculation finished. TOTAL CHARGE =   6.199999568936E+01
 ---------------------------------------------------------------- Updating potential.
 Poisson Solver:
   BC                                  : Isolated
   Dimensions                          :  [  101,  105,  187 ]
   MPI tasks                           :  1
 ############################################################################################
 at iteration 3 of the self consistency cycle:
   - WARNING: basis functions not converged!
   - coefficients obtained by diagonalization.
   it, Delta DENS, energy, energyDiff   3   5.01E-07   -6.74234162957298508E+01    4.2975E-01
 ############################################################################################
   ebs, ehart, eexcu, vexcu, eexctX, eion, edisp -2.2785553377E+01  3.5482126998E+02 -2.6143230395E+01 -3.4201144591E+01  0.0000000000E+00  3.0212549286E+02  0.0000000000E+00
   itout, Delta DENSOUT, energy, energyDiff   1   1.98E-06   -6.74234162957298508E+01   -6.7423E+01
>>>>>>> 7f4e76b9
 Reduce the confining potential to 100.00% of its initial value.
 Increasing the localization radius for the high accuracy part.
 ======================== Creation of the basis functions... ========================
 ----------------------------------------------------------------------------- iter=1
 Orthonormalization... Orthoconstraint... Preconditioning.
 iter, fnrm, fnrmMax, trace     1  2.4413575E-01  3.6371624E-01   -10.9650878625
 DIIS informations: history length=5, consecutive failures=0, total failures=0
 ----------------------------------------------------------------------------- iter=2
 Orthonormalization... Orthoconstraint... Preconditioning.
 iter, fnrm, fnrmMax, trace     2  1.1258846E-01  2.4635912E-01   -12.0529804059
 DIIS informations: history length=5, consecutive failures=0, total failures=0
 ----------------------------------------------------------------------------- iter=3
 Orthonormalization... Orthoconstraint... Preconditioning.
 iter, fnrm, fnrmMax, trace     3  7.2824359E-02  1.8302315E-01   -12.3562858718
 WARNING: not converged within 3 iterations! Exiting loop due to limitations of iterations.
 Final values for fnrm, fnrmMax, trace:   7.2824359E-02  1.8302315E-01 -12.3562859
 ============================= Basis functions created. =============================
 ----------------------------------- Determination of the orbitals in this new basis.
 done.
 Diagonalizing the Hamiltonian, sequential version... done.
 -------------------------------------------------
 some selected eigenvalues:
   eval(23)=-2.64474E-01
   eval(24)=-2.56778E-01
   eval(25)=-2.47520E-01
   eval(26)=-2.41421E-01
   eval(27)=-2.22752E-01
   eval(28)=-2.02967E-01
   eval(29)=-1.98327E-01
   eval(30)=-1.95691E-01
   eval(31)=-1.84145E-01  <-- last occupied orbital
   eval(32)= 2.86070E-01  <-- first virtual orbital
   eval(33)= 3.14832E-01
   eval(34)= 3.31620E-01
   eval(35)= 3.39103E-01
   eval(36)= 3.49711E-01
   eval(37)= 3.58693E-01
   eval(38)= 3.62872E-01
   eval(39)= 3.72220E-01
 -------------------------------------------------
<<<<<<< HEAD
   calculating the density kernel...  Calculating charge density...
done.
   Calculation finished. TOTAL CHARGE =   6.199999540538E+01
 ---------------------------------------------------------------- Updating potential.
 PSolver, free  BC, dimensions:   101  105  187   proc    8 ... done.
 ++++++++++++++++++++++++++++++++++++++++++++++++++++++++++++++++++++++++++++++++++++++++++++
 at iteration 1 of the density optimization:
   coefficients obtained by diagonalization.
   it, Delta DENS, energy, energyDiff   1   1.70E-06   -6.95094852512041825E+01   -2.2883E+00
 ++++++++++++++++++++++++++++++++++++++++++++++++++++++++++++++++++++++++++++++++++++++++++++
=======
 Calculating charge density...
   calculating the density kernel... done.
   Calculation finished. TOTAL CHARGE =   6.199999540516E+01
 ---------------------------------------------------------------- Updating potential.
 Poisson Solver:
   BC                                  : Isolated
   Dimensions                          :  [  101,  105,  187 ]
   MPI tasks                           :  1
 ############################################################################################
 at iteration 1 of the self consistency cycle:
   - WARNING: basis functions not converged!
   - coefficients obtained by diagonalization.
   it, Delta DENS, energy, energyDiff   1   1.70E-06   -6.95481984286156489E+01   -2.1248E+00
 ############################################################################################
>>>>>>> 7f4e76b9
 ----------------------------------- Determination of the orbitals in this new basis.
 done.
 Diagonalizing the Hamiltonian, sequential version... done.
 -------------------------------------------------
 some selected eigenvalues:
   eval(23)=-2.63097E-01
   eval(24)=-2.52682E-01
   eval(25)=-2.48244E-01
   eval(26)=-2.42955E-01
   eval(27)=-2.33796E-01
   eval(28)=-2.15185E-01
   eval(29)=-2.10168E-01
   eval(30)=-2.07841E-01
   eval(31)=-1.96386E-01  <-- last occupied orbital
   eval(32)= 3.01221E-01  <-- first virtual orbital
   eval(33)= 3.29480E-01
   eval(34)= 3.49168E-01
   eval(35)= 3.53641E-01
   eval(36)= 3.63300E-01
   eval(37)= 3.69843E-01
   eval(38)= 3.75393E-01
   eval(39)= 3.82976E-01
 -------------------------------------------------
<<<<<<< HEAD
   calculating the density kernel...  Calculating charge density...
done.
   Calculation finished. TOTAL CHARGE =   6.199999540477E+01
 ---------------------------------------------------------------- Updating potential.
 PSolver, free  BC, dimensions:   101  105  187   proc    8 ... done.
 ++++++++++++++++++++++++++++++++++++++++++++++++++++++++++++++++++++++++++++++++++++++++++++
 at iteration 2 of the density optimization:
   coefficients obtained by diagonalization.
   it, Delta DENS, energy, energyDiff   2   8.32E-07   -6.93920556901479699E+01    1.1743E-01
 ++++++++++++++++++++++++++++++++++++++++++++++++++++++++++++++++++++++++++++++++++++++++++++
=======
 Calculating charge density...
   calculating the density kernel... done.
   Calculation finished. TOTAL CHARGE =   6.199999540454E+01
 ---------------------------------------------------------------- Updating potential.
 Poisson Solver:
   BC                                  : Isolated
   Dimensions                          :  [  101,  105,  187 ]
   MPI tasks                           :  1
 ############################################################################################
 at iteration 2 of the self consistency cycle:
   - WARNING: basis functions not converged!
   - coefficients obtained by diagonalization.
   it, Delta DENS, energy, energyDiff   2   8.32E-07   -6.93703050838132071E+01    1.7789E-01
 ############################################################################################
>>>>>>> 7f4e76b9
 ----------------------------------- Determination of the orbitals in this new basis.
 done.
 Diagonalizing the Hamiltonian, sequential version... done.
 -------------------------------------------------
 some selected eigenvalues:
   eval(23)=-2.64197E-01
   eval(24)=-2.53392E-01
   eval(25)=-2.48526E-01
   eval(26)=-2.43891E-01
   eval(27)=-2.32780E-01
   eval(28)=-2.20226E-01
   eval(29)=-2.15036E-01
   eval(30)=-2.11805E-01
   eval(31)=-2.02794E-01  <-- last occupied orbital
   eval(32)= 3.06112E-01  <-- first virtual orbital
   eval(33)= 3.33525E-01
   eval(34)= 3.52231E-01
   eval(35)= 3.59226E-01
   eval(36)= 3.68585E-01
   eval(37)= 3.73888E-01
   eval(38)= 3.80601E-01
   eval(39)= 3.86380E-01
 -------------------------------------------------
<<<<<<< HEAD
   calculating the density kernel...  Calculating charge density...
done.
   Calculation finished. TOTAL CHARGE =   6.199999540461E+01
 ---------------------------------------------------------------- Updating potential.
 PSolver, free  BC, dimensions:   101  105  187   proc    8 ... done.
 ++++++++++++++++++++++++++++++++++++++++++++++++++++++++++++++++++++++++++++++++++++++++++++
 at iteration 3 of the density optimization:
   coefficients obtained by diagonalization.
   it, Delta DENS, energy, energyDiff   3   4.11E-07   -6.93661804810796525E+01    2.5875E-02
 ++++++++++++++++++++++++++++++++++++++++++++++++++++++++++++++++++++++++++++++++++++++++++++
   ebs, ehart, eexcu, vexcu, eexctX, eion, edisp -2.4711354991E+01  3.5459706681E+02 -2.5464895915E+01 -3.3307729328E+01  0.0000000000E+00  3.0212549286E+02  0.0000000000E+00
   itout, Delta DENSOUT, energy, energyDiff   2   1.47E-06   -6.93661804810796525E+01   -2.1450E+00
 ############################################################################################
 at iteration 2 of the outer loop:
   > basis functions optimization:
     - target function is energy
     - WARNING: basis functions not converged!
     Final values: target function, fnrm  -1.235629E+01    7.28E-02
   > density optimization:
     - using diagonalization / mixing.
     - WARNING: density optimization not converged!
     FINAL values: it, Delta DENS, energy   2    4.11E-07   -6.93661804810796525E+01
   > energy difference to last iteration: -2.145025E+00
 ############################################################################################
   calculating the density kernel...  Calculating charge density...
done.
   Calculation finished. TOTAL CHARGE =   6.199999540461E+01
=======
 Calculating charge density...
   calculating the density kernel... done.
   Calculation finished. TOTAL CHARGE =   6.199999540441E+01
 ---------------------------------------------------------------- Updating potential.
 Poisson Solver:
   BC                                  : Isolated
   Dimensions                          :  [  101,  105,  187 ]
   MPI tasks                           :  1
 ############################################################################################
 at iteration 3 of the self consistency cycle:
   - WARNING: basis functions not converged!
   - coefficients obtained by diagonalization.
   it, Delta DENS, energy, energyDiff   3   4.11E-07   -6.93400955287510783E+01    3.0210E-02
 ############################################################################################
   ebs, ehart, eexcu, vexcu, eexctX, eion, edisp -2.4711354991E+01  3.5459706681E+02 -2.5464895915E+01 -3.3307729328E+01  0.0000000000E+00  3.0212549286E+02  0.0000000000E+00
   itout, Delta DENSOUT, energy, energyDiff   2   1.47E-06   -6.93400955287510783E+01   -1.9167E+00
 Calculating charge density...
   calculating the density kernel... done.
   Calculation finished. TOTAL CHARGE =   6.199999540441E+01
>>>>>>> 7f4e76b9
 ------------------------------------- Building linear combinations... done.
 ---------------------------------------------------------- Gaussian Basis Projection
 Generation of input wavefunction data for atom      C:
 Electronic configuration: {s: [ 2.00], p: [ 2/3,  2/3,  2/3]}
 done.
 Generation of input wavefunction data for atom      H:
 Electronic configuration: {s: [ 1.00]}
 done.
 ----------------------------------------------------------------- Forces Calculation
 Poisson Solver:
   BC                                  : Isolated
   Dimensions                          :  [  101,  105,  187 ]
   MPI tasks                           :  1
 ------------------------------------------------------------- Electric Dipole Moment
  |P| =   5.176769E-01 (AU)       (Px,Py,Pz)=    4.6551E-01   2.0550E-01   9.5195E-02
  |P| =   1.315803E+00 (Debye)    (Px,Py,Pz)=    1.1832E+00   5.2234E-01   2.4196E-01
 Calculate local forces...done. Leaked force:  0.00000E+00
 Calculate nonlocal forces... done.
 average noise along x direction:  -2.06906827E-02
 average noise along y direction:   2.94960433E-02
 average noise along z direction:   1.29276758E-02
 total average noise            :   3.82785282E-02
<<<<<<< HEAD
 clean forces norm (Ha/Bohr): maxval=  1.167793989768E-01  fnrm2=  9.501769849582E-02
 raw forces:                  maxval=  1.346715177439E-01  fnrm2=  1.004937954975E-01
 CPU time/ELAPSED time for root process     0        10.40        10.22
=======
 clean forces norm (Ha/Bohr): maxval=  1.167793989769E-01  fnrm2=  9.501769849590E-02
 raw forces:                  maxval=  1.346715177439E-01  fnrm2=  1.004937954976E-01
 CPU time/ELAPSED time for root process     0       105.88       263.14
>>>>>>> 7f4e76b9
 Final values of the Forces for each atom
     1      C -1.57321E-02 -5.52078E-02  4.99241E-02
     2      C -1.57393E-02  8.18534E-02  8.53147E-03
     3      C  4.34508E-02 -6.79331E-02 -4.15378E-04
     4      C  5.49130E-02  3.74126E-02 -8.42916E-03
     5      C  1.23139E-02 -7.38349E-02 -1.11598E-02
     6      C  7.33565E-03  7.56087E-02  1.21440E-03
     7      C  1.76488E-02 -8.24206E-02 -1.22885E-04
     8      C  6.81747E-03  1.01309E-01  3.40917E-02
     9      C -6.58288E-02  1.84993E-02 -5.25860E-04
    10      C  3.21962E-02  1.09678E-01 -2.39084E-02
    11      H  5.90576E-03  3.09102E-02 -1.83468E-02
    12      H  5.67490E-03  2.82372E-02  6.42864E-03
    13      H -6.55684E-02 -3.68905E-02  9.14174E-03
    14      H  1.31906E-02 -6.54753E-04 -4.04776E-03
    15      H -4.73400E-03  3.87377E-03  3.52917E-03
    16      H  1.20988E-02  1.37958E-02 -1.28534E-02
    17      H -3.26510E-03  1.30752E-02 -3.31984E-03
    18      H  1.62113E-02 -4.04667E-03 -1.61953E-03
    19      H -1.03762E-02 -1.35621E-02  7.28900E-03
    20      H  4.54947E-03  4.73792E-03 -1.21078E-02
    21      H -9.00435E-03  8.32823E-03 -8.59391E-03
    22      H  1.54264E-04 -3.66475E-03  6.10481E-03
    23      H -1.51913E-02 -2.25580E-02  7.83988E-03
    24      H  1.05894E-02 -4.16919E-03 -5.05057E-03
    25      H -4.81672E-03  3.92299E-03 -8.96160E-03
    26      H -3.50145E-03 -1.51012E-02  9.50117E-03
    27      H -1.15000E-02 -2.79647E-02  9.04262E-03
    28      H  4.30053E-02 -3.12671E-02  1.03073E-03
    29      H -6.67541E-02 -3.72819E-02 -3.18038E-03
    30      H  1.03062E-02 -1.06676E-02 -8.97784E-03
    31      H -1.05457E-02 -2.94282E-02 -9.61135E-03
    32      H  6.19563E-03 -1.45893E-02 -1.24372E-02
 -------------------------MEMORY CONSUMPTION REPORT-----------------------------
<<<<<<< HEAD
 33481 allocations and 33481 deallocations, remaining memory(B): 0
 memory occupation peak: 98 MB
 for the array  psir in the routine local_hamiltonian
=======
 206108 allocations and 206108 deallocations, remaining memory(B): 0
 memory occupation peak: 813 MB
 for the array  psi_f in the routine transpose_switch_psi
>>>>>>> 7f4e76b9
<|MERGE_RESOLUTION|>--- conflicted
+++ resolved
@@ -21,16 +21,12 @@
                         g        g     i         B    B    
                                  g     i        B     B    
                                 g               B    B     
-                           ggggg       i         BBBB                 (Ver 1.7-dev.4)
+                           ggggg       i         BBBB                (Ver 1.7-dev.10)
  ------------------------------------------------------------------------------------
  |              Daubechies Wavelets for DFT Pseudopotential Calculations            |
  ------------------------------------------------------------------------------------
                                    The Journal of Chemical Physics 129, 014109 (2008)
-<<<<<<< HEAD
  
-=======
-
->>>>>>> 7f4e76b9
  |... (file:input.perf.. not present)............................Performance Options 
  |debug F                    Debug option
  |fftcache 8192              Cache size for the FFT
@@ -45,7 +41,7 @@
  |methortho 0                Orthogonalisation (0=Cholesky,1=GS/Chol,2=Loewdin)
  |rho_commun DBL             Density communication scheme
  |unblock_comms OFF          Overlap Communications of fields (OFF,DEN,POT)
- |linear OFF                 Linear Input Guess approach
+ |linear OFF                 Linear Input Guess approach (OFF, LIG, FUL, TMO)
  |tolsym -1.00E+00           Tolerance for symmetry detection
  |signaling F                Expose calculation results on Network
  |signalTimeout 0            Time out on startup for signal connection
@@ -130,11 +126,11 @@
        Max. steps=      1 | Fluct. in forces=1.0E+00 |           ionmov=     -1
         algorithm=BFGS    |   Max. in forces=0.0E+00 |            dtion=     0.
  random at.displ.=0.0E+00 |   steep. descent=4.0E+00 |
-
- Number of MPI processes 1
- Number of maximal OpenMP threads per MPI process 4
+ 
+ Number of MPI processes 8
+ MPI process does not use OpenMP
  No material acceleration (iproc=0)
-
+ 
  ===================== BigDFT Wavefunction Optimization =============== inputPsiId= 100
  DFT parameters:
    eXchange Correlation:
@@ -212,17 +208,24 @@
  wavelet localization is ON
  ------------------------------------------------------------ Poisson Kernel Creation
  Calculating Poisson solver kernel, free BC...done.
- Memory occ. per proc. (Bytes):  Density=17146080  Kernel=17562080
+ Memory occ. per proc. (Bytes):  Density=2177280  Kernel=2255680
                                  Full Grid Arrays=15865080
+ Load Balancing for Poisson Solver related operations:
+ LB_density        : processors   0  -  6 work at 100%
+                     processor         7   works at    88%
+  LB_kernel        : processors   0  -  6 work at 100%
+                     processor         7   works at    79%
+ Complete LB per proc.= 1/3 LB_density + 2/3 LB_kernel
  ------------------------------------------------- Wavefunctions Descriptors Creation
  Coarse resolution grid: Number of segments=       2602 points=     70928
    Fine resolution grid: Number of segments=        476 points=      2092
  Total Number of Electrons       62
+ Processes from 0 to 6 treat 4 orbitals 
+ Processes from 7 to 7 treat 3 orbitals 
  Total Number of Orbitals        31
  occup(1:31)= 2.0000
  ------------------------------------------------------------------------------------
  >>>> Partition of the basis functions among the processes.
-<<<<<<< HEAD
     | Processes from 0 to 3 treat 7 orbitals, |
     | processes from 4 to 7 treat 6 orbitals. |
  -----------------------------------------------
@@ -231,14 +234,6 @@
     | processes from 4 to 7 treat 6 orbitals. |
  ------------------------------------------------------------------------------------
  Wavefunctions memory occupation for root MPI process:     2 MB   626 KB   128 B
-=======
-    | Processes from 0 to 0 treat 52 orbitals. |
- -----------------------------------------------
- >>>> Partition of the basis functions including the derivatives among the processes.
-    | Processes from 0 to 0 treat 52 orbitals. |
- ------------------------------------------------------------------------------------
- Wavefunctions memory occupation for root MPI process:    20 MB   244 KB   480 B
->>>>>>> 7f4e76b9
  ------------------------------------------------------------ PSP Projectors Creation
  Type    Name Number of atoms Number of projectors
     1       C              10                    1
@@ -249,45 +244,40 @@
  Percent of zero components =                    0
  ------------------------------------------------------------------ Memory Estimation
  Number of atoms=   32 Number of orbitals=    31 Sim. Box Dimensions=    35   37   78
- Estimation performed for 1 processors.
+ Estimation performed for 8 processors.
  Memory occupation for principal arrays:
-               Poisson Solver Kernel (K):    16 MB   767 KB
-              Poisson Solver Density (D):    16 MB   361 KB
+               Poisson Solver Kernel (K):     2 MB   155 KB
+              Poisson Solver Density (D):     2 MB    79 KB
      Single Wavefunction for one orbital:     0 MB   669 KB
-    All Wavefunctions for each processor:    40 MB   489 KB
-       Wavefunctions + DIIS per proc (W):   445 MB   259 KB
+    All Wavefunctions for each processor:     7 MB   855 KB
+       Wavefunctions + DIIS per proc (W):    60 MB    68 KB
      Nonlocal Pseudopotential Arrays (P):     0 MB    31 KB
     Arrays of full uncompressed grid (U):    15 MB   134 KB
  Estimation of Memory requirements for principal code sections:
   Kernel calculation | Density Construction | Poisson Solver | Hamiltonian application
-       ~11*K         |   W+~2*U+~ 3*D+K+P   |   ~8*D+K+W+P   |   W+~2*U+~ 3*D+K+P 
-       184MB         |       536MB          |      592MB     |           537MB
- The overall memory requirement needed for this calculation is thus: 592 MB
+       ~19*K         |   W+~3*U+~ 3*D+K+P   |   ~12*D+K+W+P  |   W+~3*U+~ 3*D+K+P 
+        40MB         |       108MB          |       87MB     |           110MB
+ The overall memory requirement needed for this calculation is thus: 110 MB
  By reducing the DIIS history and/or increasing the number of processors the amount of
   memory can be reduced but for this system it will never be less than 59 MB
  WARNING: do not call check_communications in the linear scaling version!
  ion-ion interaction energy  3.02125492863320E+02
  ----------------------------------------------------------- Ionic Potential Creation
-<<<<<<< HEAD
  total ionic charge, leaked charge           -61.999972392520   0.000E+00
- PSolver, free  BC, dimensions:   101  105  187   proc    8 ... done.
- ------------------------------------------------------- Input Wavefunctions Creation
-=======
- total ionic charge, leaked charge           -61.999972392518   0.000E+00
  Poisson Solver:
    BC                                  : Isolated
    Dimensions                          :  [  101,  105,  187 ]
-   MPI tasks                           :  1
+   MPI tasks                           :  8
  Input Hamiltonian: { #--------------------------------------- Input Wavefunctions Creation
->>>>>>> 7f4e76b9
  Generating 62 Atomic Input Orbitals
+ Processes from 0 to 5 treat 8 inguess orbitals 
+ Processes from 6 to 7 treat 7 inguess orbitals 
  Atomic Input Orbital Generation: [
  {Atom Type: C, Electronic configuration: {s: [ 2.00], p: [ 2/3,  2/3,  2/3]}},  {
  Atom Type: H, Electronic configuration: {s: [ 1.00]}}], 
- Wavelet conversion succeeded:  Yes, Deviation from normalization:  1.19E-05 Calculating charge density..., 
-             GPU acceleration:  No, Total electronic charge:  61.999994684350, 
-done.
- Poisson Solver: {BC: Isolated, Dimensions:  [  101,  105,  187 ], MPI tasks:  1}, 
+ Wavelet conversion succeeded:  Yes, Deviation from normalization:  1.19E-05, 
+             GPU acceleration:  No, Total electronic charge:  61.999994684380, 
+ Poisson Solver: {BC: Isolated, Dimensions:  [  101,  105,  187 ], MPI tasks:  8}, 
  Hamiltonian application for all locregs. This may take some time.
    locreg 1... done.
    locreg 2... done.
@@ -315,33 +305,33 @@
    locreg 24... done.
    locreg 25... done.
    locreg 26... done.
-   locreg 27... done.
-   locreg 28... done.
-   locreg 29... done.
-   locreg 30... done.
-   locreg 31... done.
-   locreg 32... done.
-   locreg 33... done.
-   locreg 34... done.
-   locreg 35... done.
-   locreg 36... done.
-   locreg 37... done.
-   locreg 38... done.
-   locreg 39... done.
-   locreg 40... done.
-   locreg 41... done.
-   locreg 42... done.
-   locreg 43... done.
-   locreg 44... done.
-   locreg 45... done.
-   locreg 46... done.
-   locreg 47... done.
-   locreg 48... done.
-   locreg 49... done.
-   locreg 50... done.
-   locreg 51... done.
-   locreg 52... done.
- the specified memory allows to overlap 6223 iterations with communication
+   locreg 27...    no Hamiltonian application required... done.
+   locreg 28...    no Hamiltonian application required... done.
+   locreg 29...    no Hamiltonian application required... done.
+   locreg 30...    no Hamiltonian application required... done.
+   locreg 31...    no Hamiltonian application required... done.
+   locreg 32...    no Hamiltonian application required... done.
+   locreg 33...    no Hamiltonian application required... done.
+   locreg 34...    no Hamiltonian application required... done.
+   locreg 35...    no Hamiltonian application required... done.
+   locreg 36...    no Hamiltonian application required... done.
+   locreg 37...    no Hamiltonian application required... done.
+   locreg 38...    no Hamiltonian application required... done.
+   locreg 39...    no Hamiltonian application required... done.
+   locreg 40...    no Hamiltonian application required... done.
+   locreg 41...    no Hamiltonian application required... done.
+   locreg 42...    no Hamiltonian application required... done.
+   locreg 43...    no Hamiltonian application required... done.
+   locreg 44...    no Hamiltonian application required... done.
+   locreg 45...    no Hamiltonian application required... done.
+   locreg 46...    no Hamiltonian application required... done.
+   locreg 47...    no Hamiltonian application required... done.
+   locreg 48...    no Hamiltonian application required... done.
+   locreg 49...    no Hamiltonian application required... done.
+   locreg 50...    no Hamiltonian application required... done.
+   locreg 51...    no Hamiltonian application required... done.
+   locreg 52...    no Hamiltonian application required... done.
+ the specified memory allows to overlap 39960 iterations with communication
  Calculating Hamiltonian matrix for all atoms. This may take some time.
    Calculating matrix for locreg 1... done.
    Calculating matrix for locreg 2... done.
@@ -397,187 +387,158 @@
    Calculating matrix for locreg 52... done.
  communicating matrices... done.
  ------------------------------- Minimizing trace in the basis of the atomic orbitals
-The minimization is performed using 1 processes.
+The minimization is performed using 8 processes.
  ============================== optimizing coefficients ==============================
  ----------------------------------------------------------------------------- iter=1
 max deviation from unity, position:  2.058501E+00  8  9
  fnrm, trace, mean alpha   2.29E+00   1.0178819475777E+01  5.00E-01
  ----------------------------------------------------------------------------- iter=2
 max deviation from unity, position:  6.893670E-01  35  35
- fnrm, trace, mean alpha   1.16E+00   7.9661518392799E+00  5.50E-01
+ fnrm, trace, mean alpha   1.16E+00   7.9661518392793E+00  5.50E-01
  ----------------------------------------------------------------------------- iter=3
 max deviation from unity, position:  2.673750E-01  35  35
- fnrm, trace, mean alpha   6.49E-01   7.4119722080286E+00  5.80E-01
+ fnrm, trace, mean alpha   6.49E-01   7.4119722080275E+00  5.80E-01
  ----------------------------------------------------------------------------- iter=4
 max deviation from unity, position:  9.098254E-02  35  35
- fnrm, trace, mean alpha   4.59E-01   7.1991458689785E+00  6.04E-01
+ fnrm, trace, mean alpha   4.59E-01   7.1991458689772E+00  6.04E-01
  ----------------------------------------------------------------------------- iter=5
 max deviation from unity, position:  4.860091E-02  40  40
-<<<<<<< HEAD
- fnrm, trace, mean alpha   4.07E-01   7.0692632956579E+00  6.41E-01
-=======
- fnrm, trace, mean alpha   4.07E-01   7.0692632956593E+00  6.41E-01
->>>>>>> 7f4e76b9
+ fnrm, trace, mean alpha   4.07E-01   7.0692632956580E+00  6.41E-01
  ----------------------------------------------------------------------------- iter=6
 max deviation from unity, position:  4.333681E-02  38  40
- fnrm, trace, mean alpha   4.05E-01   6.9634166621175E+00  6.61E-01
+ fnrm, trace, mean alpha   4.05E-01   6.9634166621161E+00  6.61E-01
  ----------------------------------------------------------------------------- iter=7
 max deviation from unity, position:  5.171395E-02  30  30
- fnrm, trace, mean alpha   4.21E-01   6.8686003593191E+00  6.87E-01
+ fnrm, trace, mean alpha   4.21E-01   6.8686003593176E+00  6.87E-01
  ----------------------------------------------------------------------------- iter=8
 max deviation from unity, position:  5.878538E-02  30  30
- fnrm, trace, mean alpha   4.43E-01   6.7834250433438E+00  7.15E-01
+ fnrm, trace, mean alpha   4.43E-01   6.7834250433423E+00  7.15E-01
  ----------------------------------------------------------------------------- iter=9
 max deviation from unity, position:  5.820510E-02  30  30
- fnrm, trace, mean alpha   4.65E-01   6.7104447560018E+00  7.33E-01
+ fnrm, trace, mean alpha   4.65E-01   6.7104447560003E+00  7.33E-01
  ---------------------------------------------------------------------------- iter=10
 max deviation from unity, position:  5.348933E-02  29  30
- fnrm, trace, mean alpha   4.86E-01   6.6528857599106E+00  7.67E-01
+ fnrm, trace, mean alpha   4.86E-01   6.6528857599090E+00  7.67E-01
  ---------------------------------------------------------------------------- iter=11
 max deviation from unity, position:  4.878885E-02  20  20
- fnrm, trace, mean alpha   5.04E-01   6.6114381780212E+00  8.25E-01
+ fnrm, trace, mean alpha   5.04E-01   6.6114381780197E+00  8.25E-01
  ---------------------------------------------------------------------------- iter=12
 max deviation from unity, position:  4.487767E-02  20  20
- fnrm, trace, mean alpha   5.18E-01   6.5830886841237E+00  8.68E-01
+ fnrm, trace, mean alpha   5.18E-01   6.5830886841222E+00  8.68E-01
  ---------------------------------------------------------------------------- iter=13
 max deviation from unity, position:  3.981307E-02  17  20
- fnrm, trace, mean alpha   5.29E-01   6.5638403036093E+00  9.35E-01
+ fnrm, trace, mean alpha   5.29E-01   6.5638403036078E+00  9.35E-01
  ---------------------------------------------------------------------------- iter=14
 max deviation from unity, position:  3.307922E-02  17  20
- fnrm, trace, mean alpha   5.35E-01   6.5505954765275E+00  1.00E+00
+ fnrm, trace, mean alpha   5.35E-01   6.5505954765260E+00  1.00E+00
  ---------------------------------------------------------------------------- iter=15
 max deviation from unity, position:  2.400551E-02  17  20
- fnrm, trace, mean alpha   5.38E-01   6.5405048441097E+00  1.09E+00
+ fnrm, trace, mean alpha   5.38E-01   6.5405048441082E+00  1.09E+00
  ---------------------------------------------------------------------------- iter=16
 max deviation from unity, position:  1.516969E-02  17  20
- fnrm, trace, mean alpha   5.37E-01   6.5320215173289E+00  1.19E+00
+ fnrm, trace, mean alpha   5.37E-01   6.5320215173273E+00  1.19E+00
  ---------------------------------------------------------------------------- iter=17
 max deviation from unity, position:  1.474426E-02  42  43
- fnrm, trace, mean alpha   5.34E-01   6.5238533098885E+00  1.14E+00
+ fnrm, trace, mean alpha   5.34E-01   6.5238533098869E+00  1.14E+00
  ---------------------------------------------------------------------------- iter=18
 max deviation from unity, position:  1.658262E-02  42  43
- fnrm, trace, mean alpha   5.30E-01   6.5160429946536E+00  9.64E-01
+ fnrm, trace, mean alpha   5.30E-01   6.5160429946521E+00  9.64E-01
  ---------------------------------------------------------------------------- iter=19
 max deviation from unity, position:  1.639173E-02  42  43
-<<<<<<< HEAD
  fnrm, trace, mean alpha   5.23E-01   6.5079247722984E+00  6.42E-01
-=======
- fnrm, trace, mean alpha   5.23E-01   6.5079247722999E+00  6.42E-01
->>>>>>> 7f4e76b9
  ---------------------------------------------------------------------------- iter=20
-max deviation from unity, position:  1.297313E-02  37  39
- fnrm, trace, mean alpha   5.14E-01   6.5005897123788E+00  3.74E-01
+max deviation from unity, position:  1.297313E-02  39  37
+ fnrm, trace, mean alpha   5.14E-01   6.5005897123773E+00  3.74E-01
  ---------------------------------------------------------------------------- iter=21
 max deviation from unity, position:  8.390941E-03  47  50
- fnrm, trace, mean alpha   5.05E-01   6.4926551035998E+00  2.65E-01
+ fnrm, trace, mean alpha   5.05E-01   6.4926551035983E+00  2.65E-01
  ---------------------------------------------------------------------------- iter=22
 max deviation from unity, position:  8.495677E-03  47  50
- fnrm, trace, mean alpha   4.95E-01   6.4850251448715E+00  2.26E-01
+ fnrm, trace, mean alpha   4.95E-01   6.4850251448699E+00  2.26E-01
  ---------------------------------------------------------------------------- iter=23
 max deviation from unity, position:  9.120282E-03  37  40
- fnrm, trace, mean alpha   4.86E-01   6.4776441624780E+00  2.16E-01
+ fnrm, trace, mean alpha   4.86E-01   6.4776441624765E+00  2.16E-01
  ---------------------------------------------------------------------------- iter=24
-max deviation from unity, position:  9.733481E-03  37  40
- fnrm, trace, mean alpha   4.77E-01   6.4704726791490E+00  2.22E-01
+max deviation from unity, position:  9.733481E-03  40  37
+ fnrm, trace, mean alpha   4.77E-01   6.4704726791474E+00  2.22E-01
  ---------------------------------------------------------------------------- iter=25
-max deviation from unity, position:  1.014809E-02  37  40
- fnrm, trace, mean alpha   4.68E-01   6.4635986936945E+00  2.36E-01
+max deviation from unity, position:  1.014809E-02  40  37
+ fnrm, trace, mean alpha   4.68E-01   6.4635986936929E+00  2.36E-01
  ---------------------------------------------------------------------------- iter=26
-max deviation from unity, position:  1.036622E-02  37  40
- fnrm, trace, mean alpha   4.60E-01   6.4569564934065E+00  2.55E-01
+max deviation from unity, position:  1.036622E-02  40  37
+ fnrm, trace, mean alpha   4.60E-01   6.4569564934050E+00  2.55E-01
  ---------------------------------------------------------------------------- iter=27
 max deviation from unity, position:  1.145589E-02  3  4
- fnrm, trace, mean alpha   4.52E-01   6.4506389937522E+00  2.37E-01
+ fnrm, trace, mean alpha   4.52E-01   6.4506389937506E+00  2.37E-01
  ---------------------------------------------------------------------------- iter=28
 max deviation from unity, position:  1.023113E-02  37  40
- fnrm, trace, mean alpha   4.45E-01   6.4444548311988E+00  2.54E-01
+ fnrm, trace, mean alpha   4.45E-01   6.4444548311973E+00  2.54E-01
  ---------------------------------------------------------------------------- iter=29
-max deviation from unity, position:  9.893576E-03  37  40
- fnrm, trace, mean alpha   4.38E-01   6.4385607409269E+00  2.75E-01
+max deviation from unity, position:  9.893576E-03  40  37
+ fnrm, trace, mean alpha   4.38E-01   6.4385607409254E+00  2.75E-01
  ---------------------------------------------------------------------------- iter=30
-<<<<<<< HEAD
 max deviation from unity, position:  9.392920E-03  40  37
  fnrm, trace, mean alpha   4.30E-01   6.4327371484872E+00  2.84E-01
-=======
-max deviation from unity, position:  9.392920E-03  37  40
- fnrm, trace, mean alpha   4.30E-01   6.4327371484887E+00  2.84E-01
->>>>>>> 7f4e76b9
  ---------------------------------------------------------------------------- iter=31
 max deviation from unity, position:  8.742012E-03  37  40
- fnrm, trace, mean alpha   4.23E-01   6.4271223941944E+00  3.03E-01
+ fnrm, trace, mean alpha   4.23E-01   6.4271223941928E+00  3.03E-01
  ---------------------------------------------------------------------------- iter=32
-max deviation from unity, position:  7.978796E-03  37  40
- fnrm, trace, mean alpha   4.16E-01   6.4214309787550E+00  3.08E-01
+max deviation from unity, position:  7.978796E-03  40  37
+ fnrm, trace, mean alpha   4.16E-01   6.4214309787535E+00  3.08E-01
  ---------------------------------------------------------------------------- iter=33
 max deviation from unity, position:  9.146690E-03  3  4
- fnrm, trace, mean alpha   4.08E-01   6.4159886602104E+00  3.03E-01
+ fnrm, trace, mean alpha   4.08E-01   6.4159886602088E+00  3.03E-01
  ---------------------------------------------------------------------------- iter=34
 max deviation from unity, position:  9.457094E-03  3  4
- fnrm, trace, mean alpha   4.00E-01   6.4104381855778E+00  3.32E-01
+ fnrm, trace, mean alpha   4.00E-01   6.4104381855762E+00  3.32E-01
  ---------------------------------------------------------------------------- iter=35
 max deviation from unity, position:  1.156508E-02  3  4
- fnrm, trace, mean alpha   3.93E-01   6.4049551881120E+00  3.09E-01
+ fnrm, trace, mean alpha   3.93E-01   6.4049551881104E+00  3.09E-01
  ---------------------------------------------------------------------------- iter=36
 max deviation from unity, position:  4.724989E-03  8  9
- fnrm, trace, mean alpha   3.84E-01   6.3993644449289E+00  2.96E-01
+ fnrm, trace, mean alpha   3.84E-01   6.3993644449274E+00  2.96E-01
  ---------------------------------------------------------------------------- iter=37
 max deviation from unity, position:  5.934822E-03  3  4
- fnrm, trace, mean alpha   3.76E-01   6.3937858863074E+00  3.03E-01
+ fnrm, trace, mean alpha   3.76E-01   6.3937858863058E+00  3.03E-01
  ---------------------------------------------------------------------------- iter=38
 max deviation from unity, position:  6.153735E-03  3  4
- fnrm, trace, mean alpha   3.68E-01   6.3881022679310E+00  2.85E-01
+ fnrm, trace, mean alpha   3.68E-01   6.3881022679294E+00  2.85E-01
  ---------------------------------------------------------------------------- iter=39
 max deviation from unity, position:  7.113652E-03  3  4
- fnrm, trace, mean alpha   3.59E-01   6.3824559861759E+00  2.90E-01
+ fnrm, trace, mean alpha   3.59E-01   6.3824559861744E+00  2.90E-01
  ---------------------------------------------------------------------------- iter=40
 max deviation from unity, position:  7.652513E-03  3  4
- fnrm, trace, mean alpha   3.51E-01   6.3766614792809E+00  3.07E-01
+ fnrm, trace, mean alpha   3.51E-01   6.3766614792793E+00  3.07E-01
  ---------------------------------------------------------------------------- iter=41
 max deviation from unity, position:  8.765299E-03  3  4
- fnrm, trace, mean alpha   3.43E-01   6.3708426515642E+00  3.31E-01
+ fnrm, trace, mean alpha   3.43E-01   6.3708426515627E+00  3.31E-01
  ---------------------------------------------------------------------------- iter=42
 max deviation from unity, position:  9.381478E-03  3  4
- fnrm, trace, mean alpha   3.35E-01   6.3649480494015E+00  3.62E-01
+ fnrm, trace, mean alpha   3.35E-01   6.3649480493999E+00  3.62E-01
  ---------------------------------------------------------------------------- iter=43
 max deviation from unity, position:  1.098240E-02  3  4
- fnrm, trace, mean alpha   3.27E-01   6.3590195445228E+00  3.42E-01
+ fnrm, trace, mean alpha   3.27E-01   6.3590195445212E+00  3.42E-01
  ---------------------------------------------------------------------------- iter=44
 max deviation from unity, position:  8.107952E-03  18  20
- fnrm, trace, mean alpha   3.20E-01   6.3530139934862E+00  3.62E-01
+ fnrm, trace, mean alpha   3.20E-01   6.3530139934846E+00  3.62E-01
  ---------------------------------------------------------------------------- iter=45
 max deviation from unity, position:  8.752154E-03  18  20
- fnrm, trace, mean alpha   3.14E-01   6.3470227510438E+00  3.98E-01
+ fnrm, trace, mean alpha   3.14E-01   6.3470227510422E+00  3.98E-01
  ---------------------------------------------------------------------------- iter=46
 max deviation from unity, position:  9.419176E-03  18  20
-<<<<<<< HEAD
- fnrm, trace, mean alpha   3.08E-01   6.3409139806498E+00  4.38E-01
+ fnrm, trace, mean alpha   3.08E-01   6.3409139806500E+00  4.38E-01
  ---------------------------------------------------------------------------- iter=47
 max deviation from unity, position:  1.010348E-02  18  20
- fnrm, trace, mean alpha   3.04E-01   6.3347806545170E+00  4.02E-01
+ fnrm, trace, mean alpha   3.04E-01   6.3347806545164E+00  4.02E-01
  ---------------------------------------------------------------------------- iter=48
 max deviation from unity, position:  1.079632E-02  18  20
- fnrm, trace, mean alpha   3.00E-01   6.3286526487439E+00  4.03E-01
+ fnrm, trace, mean alpha   3.00E-01   6.3286526487447E+00  4.03E-01
  ---------------------------------------------------------------------------- iter=49
 max deviation from unity, position:  1.148985E-02  18  20
- fnrm, trace, mean alpha   2.97E-01   6.3224686206264E+00  3.92E-01
+ fnrm, trace, mean alpha   2.97E-01   6.3224686206262E+00  3.92E-01
  ---------------------------------------------------------------------------- iter=50
 max deviation from unity, position:  1.217031E-02  18  20
- fnrm, trace, mean alpha   2.94E-01   6.3161111471210E+00  3.87E-01
-=======
- fnrm, trace, mean alpha   3.08E-01   6.3409139806516E+00  4.38E-01
- ---------------------------------------------------------------------------- iter=47
-max deviation from unity, position:  1.010348E-02  18  20
- fnrm, trace, mean alpha   3.04E-01   6.3347806545179E+00  4.02E-01
- ---------------------------------------------------------------------------- iter=48
-max deviation from unity, position:  1.079632E-02  18  20
- fnrm, trace, mean alpha   3.00E-01   6.3286526487465E+00  4.03E-01
- ---------------------------------------------------------------------------- iter=49
-max deviation from unity, position:  1.148985E-02  18  20
- fnrm, trace, mean alpha   2.97E-01   6.3224686206277E+00  3.92E-01
- ---------------------------------------------------------------------------- iter=50
-max deviation from unity, position:  1.217031E-02  18  20
- fnrm, trace, mean alpha   2.94E-01   6.3161111471225E+00  3.87E-01
->>>>>>> 7f4e76b9
+ fnrm, trace, mean alpha   2.94E-01   6.3161111471209E+00  3.87E-01
  WARNING: not converged within 50 iterations! Exiting loop due to limitations of iterations.
  Final values for fnrm, trace:   2.9412169E-01  6.3161111E+00
  ====================================================================================
@@ -604,12 +565,8 @@
    eval(38)= 3.95271E-01
    eval(39)= 4.06109E-01
  -------------------------------------------------
-<<<<<<< HEAD
    calculating the density kernel...  ------------------------------------------------------------- Input guess generated.
-=======
- ------------------------------------------------------------- Input guess generated.
  }
->>>>>>> 7f4e76b9
  ************************************************************************************
  ****************************** LINEAR SCALING VERSION ******************************
  Reduce the confining potential to 100.00% of its initial value.
@@ -647,33 +604,19 @@
    eval(38)= 3.01872E-01
    eval(39)= 3.26282E-01
  -------------------------------------------------
-<<<<<<< HEAD
    calculating the density kernel...  Calculating charge density...
 done.
    Calculation finished. TOTAL CHARGE =   6.199999565168E+01
  ---------------------------------------------------------------- Updating potential.
- PSolver, free  BC, dimensions:   101  105  187   proc    8 ... done.
+ Poisson Solver:
+   BC                                  : Isolated
+   Dimensions                          :  [  101,  105,  187 ]
+   MPI tasks                           :  8
  ++++++++++++++++++++++++++++++++++++++++++++++++++++++++++++++++++++++++++++++++++++++++++++
  at iteration 1 of the density optimization:
    coefficients obtained by diagonalization.
    it, Delta DENS, energy, energyDiff   1   2.70E-06   -6.75580054149646685E+01   -6.7558E+01
  ++++++++++++++++++++++++++++++++++++++++++++++++++++++++++++++++++++++++++++++++++++++++++++
-=======
- Calculating charge density...
-   calculating the density kernel... done.
-   Calculation finished. TOTAL CHARGE =   6.199999565150E+01
- ---------------------------------------------------------------- Updating potential.
- Poisson Solver:
-   BC                                  : Isolated
-   Dimensions                          :  [  101,  105,  187 ]
-   MPI tasks                           :  1
- ############################################################################################
- at iteration 1 of the self consistency cycle:
-   - WARNING: basis functions not converged!
-   - coefficients obtained by diagonalization.
-   it, Delta DENS, energy, energyDiff   1   2.70E-06   -7.16821142492102013E+01   -7.1682E+01
- ############################################################################################
->>>>>>> 7f4e76b9
  ----------------------------------- Determination of the orbitals in this new basis.
  done.
  Diagonalizing the Hamiltonian, sequential version... done.
@@ -697,33 +640,19 @@
    eval(38)= 3.64678E-01
    eval(39)= 3.78708E-01
  -------------------------------------------------
-<<<<<<< HEAD
    calculating the density kernel...  Calculating charge density...
 done.
    Calculation finished. TOTAL CHARGE =   6.199999568858E+01
  ---------------------------------------------------------------- Updating potential.
- PSolver, free  BC, dimensions:   101  105  187   proc    8 ... done.
- ++++++++++++++++++++++++++++++++++++++++++++++++++++++++++++++++++++++++++++++++++++++++++++
- at iteration 2 of the density optimization:
-   coefficients obtained by diagonalization.
-   it, Delta DENS, energy, energyDiff   2   1.01E-06   -6.72410113855781901E+01    3.1699E-01
- ++++++++++++++++++++++++++++++++++++++++++++++++++++++++++++++++++++++++++++++++++++++++++++
-=======
- Calculating charge density...
-   calculating the density kernel... done.
-   Calculation finished. TOTAL CHARGE =   6.199999568841E+01
- ---------------------------------------------------------------- Updating potential.
  Poisson Solver:
    BC                                  : Isolated
    Dimensions                          :  [  101,  105,  187 ]
-   MPI tasks                           :  1
- ############################################################################################
- at iteration 2 of the self consistency cycle:
-   - WARNING: basis functions not converged!
-   - coefficients obtained by diagonalization.
-   it, Delta DENS, energy, energyDiff   2   1.01E-06   -6.78531657690743373E+01    3.8289E+00
- ############################################################################################
->>>>>>> 7f4e76b9
+   MPI tasks                           :  8
+ ++++++++++++++++++++++++++++++++++++++++++++++++++++++++++++++++++++++++++++++++++++++++++++
+ at iteration 2 of the density optimization:
+   coefficients obtained by diagonalization.
+   it, Delta DENS, energy, energyDiff   2   1.01E-06   -6.72410113855782470E+01    3.1699E-01
+ ++++++++++++++++++++++++++++++++++++++++++++++++++++++++++++++++++++++++++++++++++++++++++++
  ----------------------------------- Determination of the orbitals in this new basis.
  done.
  Diagonalizing the Hamiltonian, sequential version... done.
@@ -747,19 +676,21 @@
    eval(38)= 3.71811E-01
    eval(39)= 3.86314E-01
  -------------------------------------------------
-<<<<<<< HEAD
    calculating the density kernel...  Calculating charge density...
 done.
    Calculation finished. TOTAL CHARGE =   6.199999568951E+01
  ---------------------------------------------------------------- Updating potential.
- PSolver, free  BC, dimensions:   101  105  187   proc    8 ... done.
+ Poisson Solver:
+   BC                                  : Isolated
+   Dimensions                          :  [  101,  105,  187 ]
+   MPI tasks                           :  8
  ++++++++++++++++++++++++++++++++++++++++++++++++++++++++++++++++++++++++++++++++++++++++++++
  at iteration 3 of the density optimization:
    coefficients obtained by diagonalization.
-   it, Delta DENS, energy, energyDiff   3   5.01E-07   -6.72211551567090737E+01    1.9856E-02
+   it, Delta DENS, energy, energyDiff   3   5.01E-07   -6.72211551567089032E+01    1.9856E-02
  ++++++++++++++++++++++++++++++++++++++++++++++++++++++++++++++++++++++++++++++++++++++++++++
    ebs, ehart, eexcu, vexcu, eexctX, eion, edisp -2.2785553377E+01  3.5482126998E+02 -2.6143230395E+01 -3.4201144591E+01  0.0000000000E+00  3.0212549286E+02  0.0000000000E+00
-   itout, Delta DENSOUT, energy, energyDiff   1   1.98E-06   -6.72211551567090737E+01   -6.7221E+01
+   itout, Delta DENSOUT, energy, energyDiff   1   1.98E-06   -6.72211551567089032E+01   -6.7221E+01
  ############################################################################################
  at iteration 1 of the outer loop:
    > basis functions optimization:
@@ -769,27 +700,9 @@
    > density optimization:
      - using diagonalization / mixing.
      - WARNING: density optimization not converged!
-     FINAL values: it, Delta DENS, energy   1    5.01E-07   -6.72211551567090737E+01
+     FINAL values: it, Delta DENS, energy   1    5.01E-07   -6.72211551567089032E+01
    > energy difference to last iteration: -6.722116E+01
  ############################################################################################
-=======
- Calculating charge density...
-   calculating the density kernel... done.
-   Calculation finished. TOTAL CHARGE =   6.199999568936E+01
- ---------------------------------------------------------------- Updating potential.
- Poisson Solver:
-   BC                                  : Isolated
-   Dimensions                          :  [  101,  105,  187 ]
-   MPI tasks                           :  1
- ############################################################################################
- at iteration 3 of the self consistency cycle:
-   - WARNING: basis functions not converged!
-   - coefficients obtained by diagonalization.
-   it, Delta DENS, energy, energyDiff   3   5.01E-07   -6.74234162957298508E+01    4.2975E-01
- ############################################################################################
-   ebs, ehart, eexcu, vexcu, eexctX, eion, edisp -2.2785553377E+01  3.5482126998E+02 -2.6143230395E+01 -3.4201144591E+01  0.0000000000E+00  3.0212549286E+02  0.0000000000E+00
-   itout, Delta DENSOUT, energy, energyDiff   1   1.98E-06   -6.74234162957298508E+01   -6.7423E+01
->>>>>>> 7f4e76b9
  Reduce the confining potential to 100.00% of its initial value.
  Increasing the localization radius for the high accuracy part.
  ======================== Creation of the basis functions... ========================
@@ -830,33 +743,19 @@
    eval(38)= 3.62872E-01
    eval(39)= 3.72220E-01
  -------------------------------------------------
-<<<<<<< HEAD
    calculating the density kernel...  Calculating charge density...
 done.
    Calculation finished. TOTAL CHARGE =   6.199999540538E+01
  ---------------------------------------------------------------- Updating potential.
- PSolver, free  BC, dimensions:   101  105  187   proc    8 ... done.
- ++++++++++++++++++++++++++++++++++++++++++++++++++++++++++++++++++++++++++++++++++++++++++++
- at iteration 1 of the density optimization:
-   coefficients obtained by diagonalization.
-   it, Delta DENS, energy, energyDiff   1   1.70E-06   -6.95094852512041825E+01   -2.2883E+00
- ++++++++++++++++++++++++++++++++++++++++++++++++++++++++++++++++++++++++++++++++++++++++++++
-=======
- Calculating charge density...
-   calculating the density kernel... done.
-   Calculation finished. TOTAL CHARGE =   6.199999540516E+01
- ---------------------------------------------------------------- Updating potential.
  Poisson Solver:
    BC                                  : Isolated
    Dimensions                          :  [  101,  105,  187 ]
-   MPI tasks                           :  1
- ############################################################################################
- at iteration 1 of the self consistency cycle:
-   - WARNING: basis functions not converged!
-   - coefficients obtained by diagonalization.
-   it, Delta DENS, energy, energyDiff   1   1.70E-06   -6.95481984286156489E+01   -2.1248E+00
- ############################################################################################
->>>>>>> 7f4e76b9
+   MPI tasks                           :  8
+ ++++++++++++++++++++++++++++++++++++++++++++++++++++++++++++++++++++++++++++++++++++++++++++
+ at iteration 1 of the density optimization:
+   coefficients obtained by diagonalization.
+   it, Delta DENS, energy, energyDiff   1   1.70E-06   -6.95094852512040688E+01   -2.2883E+00
+ ++++++++++++++++++++++++++++++++++++++++++++++++++++++++++++++++++++++++++++++++++++++++++++
  ----------------------------------- Determination of the orbitals in this new basis.
  done.
  Diagonalizing the Hamiltonian, sequential version... done.
@@ -880,33 +779,19 @@
    eval(38)= 3.75393E-01
    eval(39)= 3.82976E-01
  -------------------------------------------------
-<<<<<<< HEAD
    calculating the density kernel...  Calculating charge density...
 done.
    Calculation finished. TOTAL CHARGE =   6.199999540477E+01
  ---------------------------------------------------------------- Updating potential.
- PSolver, free  BC, dimensions:   101  105  187   proc    8 ... done.
- ++++++++++++++++++++++++++++++++++++++++++++++++++++++++++++++++++++++++++++++++++++++++++++
- at iteration 2 of the density optimization:
-   coefficients obtained by diagonalization.
-   it, Delta DENS, energy, energyDiff   2   8.32E-07   -6.93920556901479699E+01    1.1743E-01
- ++++++++++++++++++++++++++++++++++++++++++++++++++++++++++++++++++++++++++++++++++++++++++++
-=======
- Calculating charge density...
-   calculating the density kernel... done.
-   Calculation finished. TOTAL CHARGE =   6.199999540454E+01
- ---------------------------------------------------------------- Updating potential.
  Poisson Solver:
    BC                                  : Isolated
    Dimensions                          :  [  101,  105,  187 ]
-   MPI tasks                           :  1
- ############################################################################################
- at iteration 2 of the self consistency cycle:
-   - WARNING: basis functions not converged!
-   - coefficients obtained by diagonalization.
-   it, Delta DENS, energy, energyDiff   2   8.32E-07   -6.93703050838132071E+01    1.7789E-01
- ############################################################################################
->>>>>>> 7f4e76b9
+   MPI tasks                           :  8
+ ++++++++++++++++++++++++++++++++++++++++++++++++++++++++++++++++++++++++++++++++++++++++++++
+ at iteration 2 of the density optimization:
+   coefficients obtained by diagonalization.
+   it, Delta DENS, energy, energyDiff   2   8.32E-07   -6.93920556901476857E+01    1.1743E-01
+ ++++++++++++++++++++++++++++++++++++++++++++++++++++++++++++++++++++++++++++++++++++++++++++
  ----------------------------------- Determination of the orbitals in this new basis.
  done.
  Diagonalizing the Hamiltonian, sequential version... done.
@@ -930,19 +815,21 @@
    eval(38)= 3.80601E-01
    eval(39)= 3.86380E-01
  -------------------------------------------------
-<<<<<<< HEAD
    calculating the density kernel...  Calculating charge density...
 done.
    Calculation finished. TOTAL CHARGE =   6.199999540461E+01
  ---------------------------------------------------------------- Updating potential.
- PSolver, free  BC, dimensions:   101  105  187   proc    8 ... done.
+ Poisson Solver:
+   BC                                  : Isolated
+   Dimensions                          :  [  101,  105,  187 ]
+   MPI tasks                           :  8
  ++++++++++++++++++++++++++++++++++++++++++++++++++++++++++++++++++++++++++++++++++++++++++++
  at iteration 3 of the density optimization:
    coefficients obtained by diagonalization.
-   it, Delta DENS, energy, energyDiff   3   4.11E-07   -6.93661804810796525E+01    2.5875E-02
+   it, Delta DENS, energy, energyDiff   3   4.11E-07   -6.93661804810797662E+01    2.5875E-02
  ++++++++++++++++++++++++++++++++++++++++++++++++++++++++++++++++++++++++++++++++++++++++++++
    ebs, ehart, eexcu, vexcu, eexctX, eion, edisp -2.4711354991E+01  3.5459706681E+02 -2.5464895915E+01 -3.3307729328E+01  0.0000000000E+00  3.0212549286E+02  0.0000000000E+00
-   itout, Delta DENSOUT, energy, energyDiff   2   1.47E-06   -6.93661804810796525E+01   -2.1450E+00
+   itout, Delta DENSOUT, energy, energyDiff   2   1.47E-06   -6.93661804810797662E+01   -2.1450E+00
  ############################################################################################
  at iteration 2 of the outer loop:
    > basis functions optimization:
@@ -952,33 +839,12 @@
    > density optimization:
      - using diagonalization / mixing.
      - WARNING: density optimization not converged!
-     FINAL values: it, Delta DENS, energy   2    4.11E-07   -6.93661804810796525E+01
+     FINAL values: it, Delta DENS, energy   2    4.11E-07   -6.93661804810797662E+01
    > energy difference to last iteration: -2.145025E+00
  ############################################################################################
    calculating the density kernel...  Calculating charge density...
 done.
    Calculation finished. TOTAL CHARGE =   6.199999540461E+01
-=======
- Calculating charge density...
-   calculating the density kernel... done.
-   Calculation finished. TOTAL CHARGE =   6.199999540441E+01
- ---------------------------------------------------------------- Updating potential.
- Poisson Solver:
-   BC                                  : Isolated
-   Dimensions                          :  [  101,  105,  187 ]
-   MPI tasks                           :  1
- ############################################################################################
- at iteration 3 of the self consistency cycle:
-   - WARNING: basis functions not converged!
-   - coefficients obtained by diagonalization.
-   it, Delta DENS, energy, energyDiff   3   4.11E-07   -6.93400955287510783E+01    3.0210E-02
- ############################################################################################
-   ebs, ehart, eexcu, vexcu, eexctX, eion, edisp -2.4711354991E+01  3.5459706681E+02 -2.5464895915E+01 -3.3307729328E+01  0.0000000000E+00  3.0212549286E+02  0.0000000000E+00
-   itout, Delta DENSOUT, energy, energyDiff   2   1.47E-06   -6.93400955287510783E+01   -1.9167E+00
- Calculating charge density...
-   calculating the density kernel... done.
-   Calculation finished. TOTAL CHARGE =   6.199999540441E+01
->>>>>>> 7f4e76b9
  ------------------------------------- Building linear combinations... done.
  ---------------------------------------------------------- Gaussian Basis Projection
  Generation of input wavefunction data for atom      C:
@@ -991,7 +857,7 @@
  Poisson Solver:
    BC                                  : Isolated
    Dimensions                          :  [  101,  105,  187 ]
-   MPI tasks                           :  1
+   MPI tasks                           :  8
  ------------------------------------------------------------- Electric Dipole Moment
   |P| =   5.176769E-01 (AU)       (Px,Py,Pz)=    4.6551E-01   2.0550E-01   9.5195E-02
   |P| =   1.315803E+00 (Debye)    (Px,Py,Pz)=    1.1832E+00   5.2234E-01   2.4196E-01
@@ -1001,15 +867,9 @@
  average noise along y direction:   2.94960433E-02
  average noise along z direction:   1.29276758E-02
  total average noise            :   3.82785282E-02
-<<<<<<< HEAD
- clean forces norm (Ha/Bohr): maxval=  1.167793989768E-01  fnrm2=  9.501769849582E-02
+ clean forces norm (Ha/Bohr): maxval=  1.167793989768E-01  fnrm2=  9.501769849584E-02
  raw forces:                  maxval=  1.346715177439E-01  fnrm2=  1.004937954975E-01
- CPU time/ELAPSED time for root process     0        10.40        10.22
-=======
- clean forces norm (Ha/Bohr): maxval=  1.167793989769E-01  fnrm2=  9.501769849590E-02
- raw forces:                  maxval=  1.346715177439E-01  fnrm2=  1.004937954976E-01
- CPU time/ELAPSED time for root process     0       105.88       263.14
->>>>>>> 7f4e76b9
+ CPU time/ELAPSED time for root process     0        11.62        11.19
  Final values of the Forces for each atom
      1      C -1.57321E-02 -5.52078E-02  4.99241E-02
      2      C -1.57393E-02  8.18534E-02  8.53147E-03
@@ -1044,12 +904,6 @@
     31      H -1.05457E-02 -2.94282E-02 -9.61135E-03
     32      H  6.19563E-03 -1.45893E-02 -1.24372E-02
  -------------------------MEMORY CONSUMPTION REPORT-----------------------------
-<<<<<<< HEAD
- 33481 allocations and 33481 deallocations, remaining memory(B): 0
- memory occupation peak: 98 MB
- for the array  psir in the routine local_hamiltonian
-=======
- 206108 allocations and 206108 deallocations, remaining memory(B): 0
- memory occupation peak: 813 MB
- for the array  psi_f in the routine transpose_switch_psi
->>>>>>> 7f4e76b9
+ 33252 allocations and 33252 deallocations, remaining memory(B): 0
+ memory occupation peak: 114 MB
+ for the array  pot in the routine full_local_potential