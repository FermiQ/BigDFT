 <BigDFT> log of the run will be written in logfile: ./log-charge.yaml
<<<<<<< HEAD
=======
 <BigDFT> Logfile already existing, move previous file in:
   ./logfiles/log-charge.23:35:17.514.yaml
>>>>>>> af62613e
 ------------------------------------------------------------------------------------
 >>>> Partition of the basis functions among the processes.
    | Processes from 0 to 1 treat 3 orbitals. |
 -----------------------------------------------
total elements: 36
non-zero elements: 36
sparsity:  0.00%
total elements: 36
non-zero elements: 36
sparsity:  0.00%
WARNING: locrad for atom type O is too small; minimal value is   1.10E+01
type, 4.d0*rprb, x0, input%lin%locrad_type(ityp)O   1.10E+01   6.47E+00   6.000E+00
V3prb    5.8564E+02
type, 4.d0*rprb, x0, input%lin%locrad_type(ityp)H   4.84E+00   6.47E+00   6.000E+00
V3prb    2.1950E+01
<<<<<<< HEAD
=======
 Processes from 0 to 1 treat 3 inguess orbitals 
>>>>>>> af62613e
 ----------------------------------- Determination of the orbitals in this new basis.
 Hamiltonian application done.
 Diagonalizing the Hamiltonian, sequential version... done.
 -------------------------------------------------
 some selected eigenvalues:
   eval(1)= -7.31018E-01
   eval(2)= -2.97010E-01
   eval(3)= -1.56004E-01
   eval(4)= -4.81519E-02  <-- last occupied orbital
   eval(5)=  4.61787E-01  <-- first virtual orbital
   eval(6)=  4.68941E-01
 -------------------------------------------------
 calculate density kernel...  ------------------------------------------------------------- Input guess generated.
 ************************************************************************************
 ****************************** LINEAR SCALING VERSION ******************************
 calling orthonormalizeLocalized (exact)
 ======================== Creation of the basis functions... ========================
 ----------------------------------------------------------------------------- iter=1
 Orthoconstraint... Preconditioning... done.
 iter, fnrm, fnrmMax, trace, diff     1  4.2647201E-01  5.3494323E-01   -13.2336639804  -1.3234E+01
 WARNING: not converged within 1 iterations! Exiting loop due to limitations of iterations.
 Final values for fnrm, fnrmMax, trace:   4.2647201E-01  5.3494323E-01    -13.2336640
 ============================= Basis functions created. =============================
 ----------------------------------- Determination of the orbitals in this new basis.
 Hamiltonian application done.
 Diagonalizing the Hamiltonian, sequential version... done.
 -------------------------------------------------
 some selected eigenvalues:
   eval(1)= -7.31018E-01
   eval(2)= -2.97008E-01
   eval(3)= -1.56005E-01
   eval(4)= -4.81519E-02  <-- last occupied orbital
   eval(5)=  4.61782E-01  <-- first virtual orbital
   eval(6)=  4.68945E-01
 -------------------------------------------------
 calculate density kernel... Calculating charge density... done.
 ---------------------------------------------------------------- Updating potential.
 ++++++++++++++++++++++++++++++++++++++++++++++++++++++++++++++++++++++++++++++++++++++++++++
 at iteration 1 of the density optimization:
   coefficients obtained by diagonalization.
<<<<<<< HEAD
   it, Delta DENS, energy, energyDiff   1   6.33E-06   -1.68398559692024783E+01   -1.6840E+01
=======
   it, Delta DENS, energy, energyDiff   1   6.33E-06   -1.68398559692024676E+01   -1.6840E+01
>>>>>>> af62613e
 ++++++++++++++++++++++++++++++++++++++++++++++++++++++++++++++++++++++++++++++++++++++++++++
 ----------------------------------- Determination of the orbitals in this new basis.
 Hamiltonian application done.
 Diagonalizing the Hamiltonian, sequential version... done.
 -------------------------------------------------
 some selected eigenvalues:
   eval(1)= -1.09243E+00
   eval(2)= -6.25079E-01
   eval(3)= -4.70389E-01
   eval(4)= -4.18597E-01  <-- last occupied orbital
   eval(5)=  1.50170E-01  <-- first virtual orbital
   eval(6)=  1.66219E-01
 -------------------------------------------------
 calculate density kernel... Calculating charge density... done.
 ---------------------------------------------------------------- Updating potential.
 ++++++++++++++++++++++++++++++++++++++++++++++++++++++++++++++++++++++++++++++++++++++++++++
 at iteration 2 of the density optimization:
   coefficients obtained by diagonalization.
<<<<<<< HEAD
   it, Delta DENS, energy, energyDiff   2   2.55E-06   -1.65803107174621402E+01    2.5955E-01
=======
   it, Delta DENS, energy, energyDiff   2   2.55E-06   -1.65803107174620905E+01    2.5955E-01
>>>>>>> af62613e
 ++++++++++++++++++++++++++++++++++++++++++++++++++++++++++++++++++++++++++++++++++++++++++++
 ----------------------------------- Determination of the orbitals in this new basis.
 Hamiltonian application done.
 Diagonalizing the Hamiltonian, sequential version... done.
 -------------------------------------------------
 some selected eigenvalues:
   eval(1)= -1.22467E+00
   eval(2)= -7.51548E-01
   eval(3)= -5.70108E-01
   eval(4)= -5.38359E-01  <-- last occupied orbital
   eval(5)=  1.94512E-02  <-- first virtual orbital
   eval(6)=  4.34829E-02
 -------------------------------------------------
 calculate density kernel... Calculating charge density... done.
 ---------------------------------------------------------------- Updating potential.
 ++++++++++++++++++++++++++++++++++++++++++++++++++++++++++++++++++++++++++++++++++++++++++++
 at iteration 3 of the density optimization:
   coefficients obtained by diagonalization.
   it, Delta DENS, energy, energyDiff   3   1.23E-06   -1.65280702461644431E+01    5.2240E-02
 ++++++++++++++++++++++++++++++++++++++++++++++++++++++++++++++++++++++++++++++++++++++++++++
 ----------------------------------- Determination of the orbitals in this new basis.
 Hamiltonian application done.
 Diagonalizing the Hamiltonian, sequential version... done.
 -------------------------------------------------
 some selected eigenvalues:
   eval(1)= -1.29184E+00
   eval(2)= -8.15342E-01
   eval(3)= -6.21263E-01
   eval(4)= -5.99547E-01  <-- last occupied orbital
   eval(5)= -4.48763E-02  <-- first virtual orbital
   eval(6)= -1.76084E-02
 -------------------------------------------------
 calculate density kernel... Calculating charge density... done.
 ---------------------------------------------------------------- Updating potential.
 ++++++++++++++++++++++++++++++++++++++++++++++++++++++++++++++++++++++++++++++++++++++++++++
 at iteration 4 of the density optimization:
   coefficients obtained by diagonalization.
   it, Delta DENS, energy, energyDiff   4   6.03E-07   -1.65154893839838621E+01    1.2581E-02
 ++++++++++++++++++++++++++++++++++++++++++++++++++++++++++++++++++++++++++++++++++++++++++++
   ebs, ehart, eexcu, vexcu, eexctX, eion, edisp -6.0564443788E+00  1.8327828011E+01 -3.8478965664E+00 -5.0456221672E+00  0.0000000000E+00  6.8844699642E+00  0.0000000000E+00
   itoutL, Delta DENSOUT, energy, energyDiff   1   2.43E-06   -1.65154893839838621E+01   -1.6515E+01
 ############################################################################################
 at iteration 1 of the outer loop:
   > basis functions optimization:
     - target function is trace
     - WARNING: basis functions not converged!
     Final values: target function, fnrm  -1.323366E+01    4.26E-01
   > density optimization:
     - using diagonalization / mixing.
     - WARNING: density optimization not converged!
     FINAL values: it, Delta DENS, energy   1    6.03E-07   -1.65154893839838621E+01
   > energy difference to last iteration: -1.651549E+01
 ############################################################################################
 Increasing the localization radius for the high accuracy part.
total elements: 36
non-zero elements: 36
sparsity:  0.00%
total elements: 36
non-zero elements: 36
sparsity:  0.00%
 ======================== Creation of the basis functions... ========================
 ----------------------------------------------------------------------------- iter=1
 Orthoconstraint... Preconditioning... done.
 iter, fnrm, fnrmMax, ebs, diff     1  3.8055789E-01  4.9610377E-01   -16.5124232845  -1.6512E+01
 SD informations: mean alpha=1.000E+00, max alpha=1.000E+00, consecutive successes=1
 Orthonormalization... coeff renormalization... calculate density kernel... done.
 ----------------------------------------------------------------------------- iter=2
 Orthoconstraint... Preconditioning... done.
 iter, fnrm, fnrmMax, ebs, diff     2  2.6237086E-01  3.1668618E-01   -16.6256854228  -1.1326E-01
 SD informations: mean alpha=6.000E-01, max alpha=6.000E-01, consecutive successes=2
 Orthonormalization... coeff renormalization... calculate density kernel... done.
 ----------------------------------------------------------------------------- iter=3
 Orthoconstraint... Preconditioning... done.
 iter, fnrm, fnrmMax, ebs, diff     3  1.0215089E-01  1.5349533E-01   -16.6741295766  -4.8444E-02
 WARNING: not converged within 3 iterations! Exiting loop due to limitations of iterations.
 Final values for fnrm, fnrmMax, ebs:   1.0215089E-01  1.5349533E-01    -16.6741296
 ============================= Basis functions created. =============================
 ----------------------------------- Determination of the orbitals in this new basis.
 No Hamiltonian application required.
 Diagonalizing the Hamiltonian, sequential version... done.
 -------------------------------------------------
 some selected eigenvalues:
   eval(1)= -1.33213E+00
   eval(2)= -8.64665E-01
   eval(3)= -6.84356E-01
   eval(4)= -6.66268E-01  <-- last occupied orbital
   eval(5)= -7.59224E-02  <-- first virtual orbital
   eval(6)= -4.69561E-02
 -------------------------------------------------
 calculate density kernel... Calculating charge density... done.
 ---------------------------------------------------------------- Updating potential.
 ++++++++++++++++++++++++++++++++++++++++++++++++++++++++++++++++++++++++++++++++++++++++++++
 at iteration 1 of the density optimization:
   coefficients obtained by diagonalization.
   it, Delta DENS, energy, energyDiff   1   3.19E-06   -1.66741968090411525E+01   -1.5871E-01
 ++++++++++++++++++++++++++++++++++++++++++++++++++++++++++++++++++++++++++++++++++++++++++++
 ----------------------------------- Determination of the orbitals in this new basis.
 Hamiltonian application done.
 Diagonalizing the Hamiltonian, sequential version... done.
 -------------------------------------------------
 some selected eigenvalues:
   eval(1)= -1.38631E+00
   eval(2)= -9.18237E-01
   eval(3)= -7.67745E-01
   eval(4)= -7.40746E-01  <-- last occupied orbital
   eval(5)= -1.05220E-01  <-- first virtual orbital
   eval(6)= -9.18186E-02
 -------------------------------------------------
 calculate density kernel... Calculating charge density... done.
 ---------------------------------------------------------------- Updating potential.
 ++++++++++++++++++++++++++++++++++++++++++++++++++++++++++++++++++++++++++++++++++++++++++++
 at iteration 2 of the density optimization:
   coefficients obtained by diagonalization.
<<<<<<< HEAD
   it, Delta DENS, energy, energyDiff   2   1.62E-06   -1.66562217392821488E+01    1.7975E-02
=======
   it, Delta DENS, energy, energyDiff   2   1.62E-06   -1.66562217392821736E+01    1.7975E-02
>>>>>>> af62613e
 ++++++++++++++++++++++++++++++++++++++++++++++++++++++++++++++++++++++++++++++++++++++++++++
 ----------------------------------- Determination of the orbitals in this new basis.
 Hamiltonian application done.
 Diagonalizing the Hamiltonian, sequential version... done.
 -------------------------------------------------
 some selected eigenvalues:
   eval(1)= -1.39679E+00
   eval(2)= -9.30831E-01
   eval(3)= -7.89414E-01
   eval(4)= -7.57110E-01  <-- last occupied orbital
   eval(5)= -1.13310E-01  <-- first virtual orbital
   eval(6)= -1.04671E-01
 -------------------------------------------------
 calculate density kernel... Calculating charge density... done.
 ---------------------------------------------------------------- Updating potential.
 ++++++++++++++++++++++++++++++++++++++++++++++++++++++++++++++++++++++++++++++++++++++++++++
 at iteration 3 of the density optimization:
   coefficients obtained by diagonalization.
<<<<<<< HEAD
   it, Delta DENS, energy, energyDiff   3   8.20E-07   -1.66536164375090472E+01    2.6053E-03
=======
   it, Delta DENS, energy, energyDiff   3   8.20E-07   -1.66536164375090330E+01    2.6053E-03
>>>>>>> af62613e
 ++++++++++++++++++++++++++++++++++++++++++++++++++++++++++++++++++++++++++++++++++++++++++++
 ----------------------------------- Determination of the orbitals in this new basis.
 Hamiltonian application done.
 Diagonalizing the Hamiltonian, sequential version... done.
 -------------------------------------------------
 some selected eigenvalues:
   eval(1)= -1.40138E+00
   eval(2)= -9.36315E-01
   eval(3)= -7.98944E-01
   eval(4)= -7.64215E-01  <-- last occupied orbital
   eval(5)= -1.17082E-01  <-- first virtual orbital
   eval(6)= -1.10461E-01
 -------------------------------------------------
 calculate density kernel... Calculating charge density... done.
 ---------------------------------------------------------------- Updating potential.
 ++++++++++++++++++++++++++++++++++++++++++++++++++++++++++++++++++++++++++++++++++++++++++++
 at iteration 4 of the density optimization:
   coefficients obtained by diagonalization.
<<<<<<< HEAD
   it, Delta DENS, energy, energyDiff   4   4.08E-07   -1.66530198027369103E+01    5.9663E-04
=======
   it, Delta DENS, energy, energyDiff   4   4.08E-07   -1.66530198027368783E+01    5.9663E-04
>>>>>>> af62613e
 ++++++++++++++++++++++++++++++++++++++++++++++++++++++++++++++++++++++++++++++++++++++++++++
 ----------------------------------- Determination of the orbitals in this new basis.
 Hamiltonian application done.
 Diagonalizing the Hamiltonian, sequential version... done.
 -------------------------------------------------
 some selected eigenvalues:
   eval(1)= -1.40369E+00
   eval(2)= -9.38980E-01
   eval(3)= -8.03523E-01
   eval(4)= -7.67688E-01  <-- last occupied orbital
   eval(5)= -1.18999E-01  <-- first virtual orbital
   eval(6)= -1.13261E-01
 -------------------------------------------------
 calculate density kernel... Calculating charge density... done.
 ---------------------------------------------------------------- Updating potential.
 ++++++++++++++++++++++++++++++++++++++++++++++++++++++++++++++++++++++++++++++++++++++++++++
 at iteration 5 of the density optimization:
   coefficients obtained by diagonalization.
   it, Delta DENS, energy, energyDiff   5   2.03E-07   -1.66528820905527937E+01    1.3771E-04
 ++++++++++++++++++++++++++++++++++++++++++++++++++++++++++++++++++++++++++++++++++++++++++++
 ----------------------------------- Determination of the orbitals in this new basis.
 Hamiltonian application done.
 Diagonalizing the Hamiltonian, sequential version... done.
 -------------------------------------------------
 some selected eigenvalues:
   eval(1)= -1.40488E+00
   eval(2)= -9.40304E-01
   eval(3)= -8.05764E-01
   eval(4)= -7.69420E-01  <-- last occupied orbital
   eval(5)= -1.19989E-01  <-- first virtual orbital
   eval(6)= -1.14642E-01
 -------------------------------------------------
 calculate density kernel... Calculating charge density... done.
 ---------------------------------------------------------------- Updating potential.
 ++++++++++++++++++++++++++++++++++++++++++++++++++++++++++++++++++++++++++++++++++++++++++++
 at iteration 6 of the density optimization:
   coefficients obtained by diagonalization.
<<<<<<< HEAD
   it, Delta DENS, energy, energyDiff   6   1.01E-07   -1.66528500642178372E+01    3.2026E-05
 ++++++++++++++++++++++++++++++++++++++++++++++++++++++++++++++++++++++++++++++++++++++++++++
   ebs, ehart, eexcu, vexcu, eexctX, eion, edisp -7.0713209701E+00  1.7614011858E+01 -3.7085690279E+00 -4.8622125001E+00  0.0000000000E+00  6.8844699642E+00  0.0000000000E+00
   itoutH, Delta DENSOUT, energy, energyDiff   2   1.51E-06   -1.66528500642178372E+01   -1.3736E-01
=======
   it, Delta DENS, energy, energyDiff   6   1.01E-07   -1.66528500642177555E+01    3.2026E-05
 ++++++++++++++++++++++++++++++++++++++++++++++++++++++++++++++++++++++++++++++++++++++++++++
   ebs, ehart, eexcu, vexcu, eexctX, eion, edisp -7.0713209701E+00  1.7614011858E+01 -3.7085690279E+00 -4.8622125001E+00  0.0000000000E+00  6.8844699642E+00  0.0000000000E+00
   itoutH, Delta DENSOUT, energy, energyDiff   2   1.51E-06   -1.66528500642177555E+01   -1.3736E-01
>>>>>>> af62613e
 ############################################################################################
 at iteration 2 of the outer loop:
   > basis functions optimization:
     - target function is energy
     - WARNING: basis functions not converged!
     Final values: target function, fnrm  -1.667413E+01    1.02E-01
   > density optimization:
     - using diagonalization / mixing.
     - WARNING: density optimization not converged!
<<<<<<< HEAD
     FINAL values: it, Delta DENS, energy   2    1.01E-07   -1.66528500642178372E+01
=======
     FINAL values: it, Delta DENS, energy   2    1.01E-07   -1.66528500642177555E+01
>>>>>>> af62613e
   > energy difference to last iteration: -1.373607E-01
 ############################################################################################
 ======================== Creation of the basis functions... ========================
 ----------------------------------------------------------------------------- iter=1
 Orthoconstraint... Preconditioning... done.
 iter, fnrm, fnrmMax, ebs, diff     1  1.1948050E-01  1.7998440E-01   -16.6528424819  -2.7157E-02
 SD informations: mean alpha=3.600E-01, max alpha=3.600E-01, consecutive successes=1
 Orthonormalization... coeff renormalization... calculate density kernel... done.
 ----------------------------------------------------------------------------- iter=2
 Orthoconstraint... Preconditioning... done.
 iter, fnrm, fnrmMax, ebs, diff     2  5.6090036E-02  7.3906168E-02   -16.6628732749  -1.0031E-02
 SD informations: mean alpha=3.960E-01, max alpha=3.960E-01, consecutive successes=2
 Orthonormalization... coeff renormalization... calculate density kernel... done.
 ----------------------------------------------------------------------------- iter=3
 Orthoconstraint... Preconditioning... done.
 iter, fnrm, fnrmMax, ebs, diff     3  3.3212141E-02  4.7524506E-02   -16.6652802091  -2.4069E-03
 WARNING: not converged within 3 iterations! Exiting loop due to limitations of iterations.
 Final values for fnrm, fnrmMax, ebs:   3.3212141E-02  4.7524506E-02    -16.6652802
 ============================= Basis functions created. =============================
 ----------------------------------- Determination of the orbitals in this new basis.
 No Hamiltonian application required.
 Diagonalizing the Hamiltonian, sequential version... done.
 -------------------------------------------------
 some selected eigenvalues:
   eval(1)= -1.40808E+00
   eval(2)= -9.41475E-01
   eval(3)= -8.09736E-01
   eval(4)= -7.70825E-01  <-- last occupied orbital
   eval(5)= -1.20954E-01  <-- first virtual orbital
   eval(6)= -1.15729E-01
 -------------------------------------------------
 calculate density kernel... Calculating charge density... done.
 ---------------------------------------------------------------- Updating potential.
 ++++++++++++++++++++++++++++++++++++++++++++++++++++++++++++++++++++++++++++++++++++++++++++
 at iteration 1 of the density optimization:
   coefficients obtained by diagonalization.
<<<<<<< HEAD
   it, Delta DENS, energy, energyDiff   1   7.13E-07   -1.66652986901353444E+01   -1.2449E-02
=======
   it, Delta DENS, energy, energyDiff   1   7.13E-07   -1.66652986901352556E+01   -1.2449E-02
>>>>>>> af62613e
 ++++++++++++++++++++++++++++++++++++++++++++++++++++++++++++++++++++++++++++++++++++++++++++
 ----------------------------------- Determination of the orbitals in this new basis.
 Hamiltonian application done.
 Diagonalizing the Hamiltonian, sequential version... done.
 -------------------------------------------------
 some selected eigenvalues:
   eval(1)= -1.40359E+00
   eval(2)= -9.36498E-01
   eval(3)= -8.00437E-01
   eval(4)= -7.64000E-01  <-- last occupied orbital
   eval(5)= -1.19483E-01  <-- first virtual orbital
   eval(6)= -1.11699E-01
 -------------------------------------------------
 calculate density kernel... Calculating charge density... done.
 ---------------------------------------------------------------- Updating potential.
 ++++++++++++++++++++++++++++++++++++++++++++++++++++++++++++++++++++++++++++++++++++++++++++
 at iteration 2 of the density optimization:
   coefficients obtained by diagonalization.
   it, Delta DENS, energy, energyDiff   2   3.42E-07   -1.66647266431148040E+01    5.7205E-04
 ++++++++++++++++++++++++++++++++++++++++++++++++++++++++++++++++++++++++++++++++++++++++++++
 ----------------------------------- Determination of the orbitals in this new basis.
 Hamiltonian application done.
 Diagonalizing the Hamiltonian, sequential version... done.
 -------------------------------------------------
 some selected eigenvalues:
   eval(1)= -1.40353E+00
   eval(2)= -9.35889E-01
   eval(3)= -7.98187E-01
   eval(4)= -7.63152E-01  <-- last occupied orbital
   eval(5)= -1.19558E-01  <-- first virtual orbital
   eval(6)= -1.10788E-01
 -------------------------------------------------
 calculate density kernel... Calculating charge density... done.
 ---------------------------------------------------------------- Updating potential.
 ++++++++++++++++++++++++++++++++++++++++++++++++++++++++++++++++++++++++++++++++++++++++++++
 at iteration 3 of the density optimization:
   coefficients obtained by diagonalization.
   it, Delta DENS, energy, energyDiff   3   1.68E-07   -1.66646266813891799E+01    9.9962E-05
 ++++++++++++++++++++++++++++++++++++++++++++++++++++++++++++++++++++++++++++++++++++++++++++
 ----------------------------------- Determination of the orbitals in this new basis.
 Hamiltonian application done.
 Diagonalizing the Hamiltonian, sequential version... done.
 -------------------------------------------------
 some selected eigenvalues:
   eval(1)= -1.40361E+00
   eval(2)= -9.35704E-01
   eval(3)= -7.97241E-01
   eval(4)= -7.62888E-01  <-- last occupied orbital
   eval(5)= -1.19609E-01  <-- first virtual orbital
   eval(6)= -1.10401E-01
 -------------------------------------------------
 calculate density kernel... Calculating charge density... done.
 ---------------------------------------------------------------- Updating potential.
 ++++++++++++++++++++++++++++++++++++++++++++++++++++++++++++++++++++++++++++++++++++++++++++
 at iteration 4 of the density optimization:
   coefficients obtained by diagonalization.
<<<<<<< HEAD
   it, Delta DENS, energy, energyDiff   4   8.25E-08   -1.66646039270689066E+01    2.2754E-05
=======
   it, Delta DENS, energy, energyDiff   4   8.25E-08   -1.66646039270688604E+01    2.2754E-05
>>>>>>> af62613e
 ++++++++++++++++++++++++++++++++++++++++++++++++++++++++++++++++++++++++++++++++++++++++++++
 ----------------------------------- Determination of the orbitals in this new basis.
 Hamiltonian application done.
 Diagonalizing the Hamiltonian, sequential version... done.
 -------------------------------------------------
 some selected eigenvalues:
   eval(1)= -1.40364E+00
   eval(2)= -9.35617E-01
   eval(3)= -7.96789E-01
   eval(4)= -7.62760E-01  <-- last occupied orbital
   eval(5)= -1.19616E-01  <-- first virtual orbital
   eval(6)= -1.10209E-01
 -------------------------------------------------
 calculate density kernel... Calculating charge density... done.
 ---------------------------------------------------------------- Updating potential.
 ++++++++++++++++++++++++++++++++++++++++++++++++++++++++++++++++++++++++++++++++++++++++++++
 at iteration 5 of the density optimization:
   coefficients obtained by diagonalization.
   it, Delta DENS, energy, energyDiff   5   4.06E-08   -1.66645986755074276E+01    5.2516E-06
 ++++++++++++++++++++++++++++++++++++++++++++++++++++++++++++++++++++++++++++++++++++++++++++
 ----------------------------------- Determination of the orbitals in this new basis.
 Hamiltonian application done.
 Diagonalizing the Hamiltonian, sequential version... done.
 -------------------------------------------------
 some selected eigenvalues:
   eval(1)= -1.40364E+00
   eval(2)= -9.35571E-01
   eval(3)= -7.96569E-01
   eval(4)= -7.62693E-01  <-- last occupied orbital
   eval(5)= -1.19610E-01  <-- first virtual orbital
   eval(6)= -1.10112E-01
 -------------------------------------------------
 calculate density kernel... Calculating charge density... done.
 ---------------------------------------------------------------- Updating potential.
 ++++++++++++++++++++++++++++++++++++++++++++++++++++++++++++++++++++++++++++++++++++++++++++
 at iteration 6 of the density optimization:
   coefficients obtained by diagonalization.
<<<<<<< HEAD
   it, Delta DENS, energy, energyDiff   6   2.00E-08   -1.66645974538885611E+01    1.2216E-06
 ++++++++++++++++++++++++++++++++++++++++++++++++++++++++++++++++++++++++++++++++++++++++++++
   ebs, ehart, eexcu, vexcu, eexctX, eion, edisp -7.0342624583E+00  1.7673769538E+01 -3.7241204782E+00 -4.8827861368E+00  0.0000000000E+00  6.8844699642E+00  0.0000000000E+00
   itoutH, Delta DENSOUT, energy, energyDiff   3   3.36E-07   -1.66645974538885611E+01   -1.1747E-02
=======
   it, Delta DENS, energy, energyDiff   6   2.00E-08   -1.66645974538886747E+01    1.2216E-06
 ++++++++++++++++++++++++++++++++++++++++++++++++++++++++++++++++++++++++++++++++++++++++++++
   ebs, ehart, eexcu, vexcu, eexctX, eion, edisp -7.0342624583E+00  1.7673769538E+01 -3.7241204782E+00 -4.8827861368E+00  0.0000000000E+00  6.8844699642E+00  0.0000000000E+00
   itoutH, Delta DENSOUT, energy, energyDiff   3   3.36E-07   -1.66645974538886747E+01   -1.1747E-02
>>>>>>> af62613e
 ############################################################################################
 at iteration 3 of the outer loop:
   > basis functions optimization:
     - target function is energy
     - WARNING: basis functions not converged!
     Final values: target function, fnrm  -1.666528E+01    3.32E-02
   > density optimization:
     - using diagonalization / mixing.
     - WARNING: density optimization not converged!
<<<<<<< HEAD
     FINAL values: it, Delta DENS, energy   3    2.00E-08   -1.66645974538885611E+01
=======
     FINAL values: it, Delta DENS, energy   3    2.00E-08   -1.66645974538886747E+01
>>>>>>> af62613e
   > energy difference to last iteration: -1.174739E-02
 ############################################################################################
 ======================== Creation of the basis functions... ========================
 ----------------------------------------------------------------------------- iter=1
 Orthoconstraint... Preconditioning... done.
 iter, fnrm, fnrmMax, ebs, diff     1  2.4910126E-02  3.1623974E-02   -16.6645971647  -1.7239E-03
 SD informations: mean alpha=4.356E-01, max alpha=4.356E-01, consecutive successes=1
 Orthonormalization... coeff renormalization... calculate density kernel... done.
 ----------------------------------------------------------------------------- iter=2
 Orthoconstraint... Preconditioning... done.
 iter, fnrm, fnrmMax, ebs, diff     2  1.4932278E-02  1.9763674E-02   -16.6651069795  -5.0981E-04
 SD informations: mean alpha=4.792E-01, max alpha=4.792E-01, consecutive successes=2
 Orthonormalization... coeff renormalization... calculate density kernel... done.
 ----------------------------------------------------------------------------- iter=3
 Orthoconstraint... Preconditioning... done.
 iter, fnrm, fnrmMax, ebs, diff     3  9.7087137E-03  1.3341901E-02   -16.6653359145  -2.2894E-04
 WARNING: not converged within 3 iterations! Exiting loop due to limitations of iterations.
 Final values for fnrm, fnrmMax, ebs:   9.7087137E-03  1.3341901E-02    -16.6653359
 ============================= Basis functions created. =============================
 ----------------------------------- Determination of the orbitals in this new basis.
 No Hamiltonian application required.
 Diagonalizing the Hamiltonian, sequential version... done.
 -------------------------------------------------
 some selected eigenvalues:
   eval(1)= -1.40366E+00
   eval(2)= -9.35577E-01
   eval(3)= -7.96615E-01
   eval(4)= -7.62994E-01  <-- last occupied orbital
   eval(5)= -1.19548E-01  <-- first virtual orbital
   eval(6)= -1.10117E-01
 -------------------------------------------------
 calculate density kernel... Calculating charge density... done.
 ---------------------------------------------------------------- Updating potential.
 ++++++++++++++++++++++++++++++++++++++++++++++++++++++++++++++++++++++++++++++++++++++++++++
 at iteration 1 of the density optimization:
   coefficients obtained by diagonalization.
<<<<<<< HEAD
   it, Delta DENS, energy, energyDiff   1   1.60E-07   -1.66653362783259915E+01   -7.3882E-04
=======
   it, Delta DENS, energy, energyDiff   1   1.60E-07   -1.66653362783260128E+01   -7.3882E-04
>>>>>>> af62613e
 ++++++++++++++++++++++++++++++++++++++++++++++++++++++++++++++++++++++++++++++++++++++++++++
 ----------------------------------- Determination of the orbitals in this new basis.
 Hamiltonian application done.
 Diagonalizing the Hamiltonian, sequential version... done.
 -------------------------------------------------
 some selected eigenvalues:
   eval(1)= -1.40351E+00
   eval(2)= -9.35238E-01
   eval(3)= -7.95416E-01
   eval(4)= -7.62462E-01  <-- last occupied orbital
   eval(5)= -1.19637E-01  <-- first virtual orbital
   eval(6)= -1.09775E-01
 -------------------------------------------------
 calculate density kernel... Calculating charge density... done.
 ---------------------------------------------------------------- Updating potential.
 ++++++++++++++++++++++++++++++++++++++++++++++++++++++++++++++++++++++++++++++++++++++++++++
 at iteration 2 of the density optimization:
   coefficients obtained by diagonalization.
<<<<<<< HEAD
   it, Delta DENS, energy, energyDiff   2   7.77E-08   -1.66653197331467169E+01    1.6545E-05
=======
   it, Delta DENS, energy, energyDiff   2   7.77E-08   -1.66653197331467382E+01    1.6545E-05
>>>>>>> af62613e
 ++++++++++++++++++++++++++++++++++++++++++++++++++++++++++++++++++++++++++++++++++++++++++++
 ----------------------------------- Determination of the orbitals in this new basis.
 Hamiltonian application done.
 Diagonalizing the Hamiltonian, sequential version... done.
 -------------------------------------------------
 some selected eigenvalues:
   eval(1)= -1.40363E+00
   eval(2)= -9.35242E-01
   eval(3)= -7.95053E-01
   eval(4)= -7.62432E-01  <-- last occupied orbital
   eval(5)= -1.19747E-01  <-- first virtual orbital
   eval(6)= -1.09707E-01
 -------------------------------------------------
 calculate density kernel... Calculating charge density... done.
 ---------------------------------------------------------------- Updating potential.
 ++++++++++++++++++++++++++++++++++++++++++++++++++++++++++++++++++++++++++++++++++++++++++++
 at iteration 3 of the density optimization:
   coefficients obtained by diagonalization.
   it, Delta DENS, energy, energyDiff   3   3.83E-08   -1.66653163037142420E+01    3.4294E-06
 ++++++++++++++++++++++++++++++++++++++++++++++++++++++++++++++++++++++++++++++++++++++++++++
 ----------------------------------- Determination of the orbitals in this new basis.
 Hamiltonian application done.
 Diagonalizing the Hamiltonian, sequential version... done.
 -------------------------------------------------
 some selected eigenvalues:
   eval(1)= -1.40369E+00
   eval(2)= -9.35254E-01
   eval(3)= -7.94891E-01
   eval(4)= -7.62429E-01  <-- last occupied orbital
   eval(5)= -1.19799E-01  <-- first virtual orbital
   eval(6)= -1.09678E-01
 -------------------------------------------------
 calculate density kernel... Calculating charge density... done.
 ---------------------------------------------------------------- Updating potential.
 ++++++++++++++++++++++++++++++++++++++++++++++++++++++++++++++++++++++++++++++++++++++++++++
 at iteration 4 of the density optimization:
   coefficients obtained by diagonalization.
<<<<<<< HEAD
   it, Delta DENS, energy, energyDiff   4   1.88E-08   -1.66653155338853409E+01    7.6983E-07
=======
   it, Delta DENS, energy, energyDiff   4   1.88E-08   -1.66653155338854653E+01    7.6983E-07
>>>>>>> af62613e
 ++++++++++++++++++++++++++++++++++++++++++++++++++++++++++++++++++++++++++++++++++++++++++++
 ----------------------------------- Determination of the orbitals in this new basis.
 Hamiltonian application done.
 Diagonalizing the Hamiltonian, sequential version... done.
 -------------------------------------------------
 some selected eigenvalues:
   eval(1)= -1.40372E+00
   eval(2)= -9.35259E-01
   eval(3)= -7.94813E-01
   eval(4)= -7.62427E-01  <-- last occupied orbital
   eval(5)= -1.19821E-01  <-- first virtual orbital
   eval(6)= -1.09664E-01
 -------------------------------------------------
 calculate density kernel... Calculating charge density... done.
 ---------------------------------------------------------------- Updating potential.
 ++++++++++++++++++++++++++++++++++++++++++++++++++++++++++++++++++++++++++++++++++++++++++++
 at iteration 5 of the density optimization:
   coefficients obtained by diagonalization.
<<<<<<< HEAD
   it, Delta DENS, energy, energyDiff   5   9.28E-09   -1.66653153594546524E+01    1.7443E-07
=======
   it, Delta DENS, energy, energyDiff   5   9.28E-09   -1.66653153594548300E+01    1.7443E-07
>>>>>>> af62613e
 ++++++++++++++++++++++++++++++++++++++++++++++++++++++++++++++++++++++++++++++++++++++++++++
 ----------------------------------- Determination of the orbitals in this new basis.
 Hamiltonian application done.
 Diagonalizing the Hamiltonian, sequential version... done.
 -------------------------------------------------
 some selected eigenvalues:
   eval(1)= -1.40373E+00
   eval(2)= -9.35262E-01
   eval(3)= -7.94776E-01
   eval(4)= -7.62425E-01  <-- last occupied orbital
   eval(5)= -1.19830E-01  <-- first virtual orbital
   eval(6)= -1.09656E-01
 -------------------------------------------------
 calculate density kernel... Calculating charge density... done.
 ---------------------------------------------------------------- Updating potential.
 ++++++++++++++++++++++++++++++++++++++++++++++++++++++++++++++++++++++++++++++++++++++++++++
 at iteration 6 of the density optimization:
   coefficients obtained by diagonalization.
<<<<<<< HEAD
   it, Delta DENS, energy, energyDiff   6   4.57E-09   -1.66653153196201558E+01    3.9834E-08
 ++++++++++++++++++++++++++++++++++++++++++++++++++++++++++++++++++++++++++++++++++++++++++++
   ebs, ehart, eexcu, vexcu, eexctX, eion, edisp -7.0299660515E+00  1.7679073125E+01 -3.7258533784E+00 -4.8850822501E+00  0.0000000000E+00  6.8844699642E+00  0.0000000000E+00
   itoutH, Delta DENSOUT, energy, energyDiff   4   7.66E-08   -1.66653153196201558E+01   -7.1787E-04
=======
   it, Delta DENS, energy, energyDiff   6   4.57E-09   -1.66653153196200599E+01    3.9835E-08
 ++++++++++++++++++++++++++++++++++++++++++++++++++++++++++++++++++++++++++++++++++++++++++++
   ebs, ehart, eexcu, vexcu, eexctX, eion, edisp -7.0299660515E+00  1.7679073125E+01 -3.7258533784E+00 -4.8850822501E+00  0.0000000000E+00  6.8844699642E+00  0.0000000000E+00
   itoutH, Delta DENSOUT, energy, energyDiff   4   7.66E-08   -1.66653153196200599E+01   -7.1787E-04
>>>>>>> af62613e
 ############################################################################################
 at iteration 4 of the outer loop:
   > basis functions optimization:
     - target function is energy
     - WARNING: basis functions not converged!
     Final values: target function, fnrm  -1.666534E+01    9.71E-03
   > density optimization:
     - using diagonalization / mixing.
     - WARNING: density optimization not converged!
<<<<<<< HEAD
     FINAL values: it, Delta DENS, energy   4    4.57E-09   -1.66653153196201558E+01
=======
     FINAL values: it, Delta DENS, energy   4    4.57E-09   -1.66653153196200599E+01
>>>>>>> af62613e
   > energy difference to last iteration: -7.178657E-04
 ############################################################################################
 ======================== Creation of the basis functions... ========================
 ----------------------------------------------------------------------------- iter=1
 Orthoconstraint... Preconditioning... done.
 iter, fnrm, fnrmMax, ebs, diff     1  9.3734472E-03  1.3498997E-02   -16.6653153103  -2.0833E-04
 SD informations: mean alpha=5.271E-01, max alpha=5.271E-01, consecutive successes=1
 Orthonormalization... coeff renormalization... calculate density kernel... done.
 ----------------------------------------------------------------------------- iter=2
 Orthoconstraint... Preconditioning... done.
 iter, fnrm, fnrmMax, ebs, diff     2  6.3314950E-03  1.0256572E-02   -16.6654201952  -1.0488E-04
 SD informations: mean alpha=5.359E-01, max alpha=5.798E-01, consecutive successes=2
 Orthonormalization... coeff renormalization... calculate density kernel... done.
 ----------------------------------------------------------------------------- iter=3
 Orthoconstraint... Preconditioning... done.
 iter, fnrm, fnrmMax, ebs, diff     3  4.5519688E-03  7.9020999E-03   -16.6654737980  -5.3603E-05
 WARNING: not converged within 3 iterations! Exiting loop due to limitations of iterations.
 Final values for fnrm, fnrmMax, ebs:   4.5519688E-03  7.9020999E-03    -16.6654738
 ============================= Basis functions created. =============================
 ----------------------------------- Determination of the orbitals in this new basis.
 No Hamiltonian application required.
 Diagonalizing the Hamiltonian, sequential version... done.
 -------------------------------------------------
 some selected eigenvalues:
   eval(1)= -1.40374E+00
   eval(2)= -9.35265E-01
   eval(3)= -7.94770E-01
   eval(4)= -7.62552E-01  <-- last occupied orbital
   eval(5)= -1.19807E-01  <-- first virtual orbital
   eval(6)= -1.09661E-01
 -------------------------------------------------
 calculate density kernel... Calculating charge density... done.
 ---------------------------------------------------------------- Updating potential.
 ++++++++++++++++++++++++++++++++++++++++++++++++++++++++++++++++++++++++++++++++++++++++++++
 at iteration 1 of the density optimization:
   coefficients obtained by diagonalization.
<<<<<<< HEAD
   it, Delta DENS, energy, energyDiff   1   5.13E-08   -1.66654738584602313E+01   -1.5854E-04
=======
   it, Delta DENS, energy, energyDiff   1   5.13E-08   -1.66654738584602882E+01   -1.5854E-04
>>>>>>> af62613e
 ++++++++++++++++++++++++++++++++++++++++++++++++++++++++++++++++++++++++++++++++++++++++++++
 ----------------------------------- Determination of the orbitals in this new basis.
 Hamiltonian application done.
 Diagonalizing the Hamiltonian, sequential version... done.
 -------------------------------------------------
 some selected eigenvalues:
   eval(1)= -1.40411E+00
   eval(2)= -9.35571E-01
   eval(3)= -7.95096E-01
   eval(4)= -7.62990E-01  <-- last occupied orbital
   eval(5)= -1.19984E-01  <-- first virtual orbital
   eval(6)= -1.09861E-01
 -------------------------------------------------
 calculate density kernel... Calculating charge density... done.
 ---------------------------------------------------------------- Updating potential.
 ++++++++++++++++++++++++++++++++++++++++++++++++++++++++++++++++++++++++++++++++++++++++++++
 at iteration 2 of the density optimization:
   coefficients obtained by diagonalization.
<<<<<<< HEAD
   it, Delta DENS, energy, energyDiff   2   2.59E-08   -1.66654735276805042E+01    3.3078E-07
=======
   it, Delta DENS, energy, energyDiff   2   2.59E-08   -1.66654735276805681E+01    3.3078E-07
>>>>>>> af62613e
 ++++++++++++++++++++++++++++++++++++++++++++++++++++++++++++++++++++++++++++++++++++++++++++
 ----------------------------------- Determination of the orbitals in this new basis.
 Hamiltonian application done.
 Diagonalizing the Hamiltonian, sequential version... done.
 -------------------------------------------------
 some selected eigenvalues:
   eval(1)= -1.40417E+00
   eval(2)= -9.35617E-01
   eval(3)= -7.95124E-01
   eval(4)= -7.63064E-01  <-- last occupied orbital
   eval(5)= -1.20020E-01  <-- first virtual orbital
   eval(6)= -1.09896E-01
 -------------------------------------------------
 calculate density kernel... Calculating charge density... done.
 ---------------------------------------------------------------- Updating potential.
 ++++++++++++++++++++++++++++++++++++++++++++++++++++++++++++++++++++++++++++++++++++++++++++
 at iteration 3 of the density optimization:
   coefficients obtained by diagonalization.
   it, Delta DENS, energy, energyDiff   3   1.30E-08   -1.66654735524243662E+01   -2.4744E-08
 ++++++++++++++++++++++++++++++++++++++++++++++++++++++++++++++++++++++++++++++++++++++++++++
 ----------------------------------- Determination of the orbitals in this new basis.
 Hamiltonian application done.
 Diagonalizing the Hamiltonian, sequential version... done.
 -------------------------------------------------
 some selected eigenvalues:
   eval(1)= -1.40419E+00
   eval(2)= -9.35634E-01
   eval(3)= -7.95129E-01
   eval(4)= -7.63091E-01  <-- last occupied orbital
   eval(5)= -1.20035E-01  <-- first virtual orbital
   eval(6)= -1.09909E-01
 -------------------------------------------------
 calculate density kernel... Calculating charge density... done.
 ---------------------------------------------------------------- Updating potential.
 ++++++++++++++++++++++++++++++++++++++++++++++++++++++++++++++++++++++++++++++++++++++++++++
 at iteration 4 of the density optimization:
   coefficients obtained by diagonalization.
   it, Delta DENS, energy, energyDiff   4   6.48E-09   -1.66654735596877579E+01   -7.2634E-09
 ++++++++++++++++++++++++++++++++++++++++++++++++++++++++++++++++++++++++++++++++++++++++++++
 ----------------------------------- Determination of the orbitals in this new basis.
 Hamiltonian application done.
 Diagonalizing the Hamiltonian, sequential version... done.
 -------------------------------------------------
 some selected eigenvalues:
   eval(1)= -1.40420E+00
   eval(2)= -9.35641E-01
   eval(3)= -7.95131E-01
   eval(4)= -7.63104E-01  <-- last occupied orbital
   eval(5)= -1.20042E-01  <-- first virtual orbital
   eval(6)= -1.09915E-01
 -------------------------------------------------
 calculate density kernel... Calculating charge density... done.
 ---------------------------------------------------------------- Updating potential.
 ++++++++++++++++++++++++++++++++++++++++++++++++++++++++++++++++++++++++++++++++++++++++++++
 at iteration 5 of the density optimization:
   coefficients obtained by diagonalization.
   it, Delta DENS, energy, energyDiff   5   3.24E-09   -1.66654735616262784E+01   -1.9385E-09
 ++++++++++++++++++++++++++++++++++++++++++++++++++++++++++++++++++++++++++++++++++++++++++++
 ----------------------------------- Determination of the orbitals in this new basis.
 Hamiltonian application done.
 Diagonalizing the Hamiltonian, sequential version... done.
 -------------------------------------------------
 some selected eigenvalues:
   eval(1)= -1.40420E+00
   eval(2)= -9.35645E-01
   eval(3)= -7.95133E-01
   eval(4)= -7.63111E-01  <-- last occupied orbital
   eval(5)= -1.20045E-01  <-- first virtual orbital
   eval(6)= -1.09918E-01
 -------------------------------------------------
 calculate density kernel... Calculating charge density... done.
 ---------------------------------------------------------------- Updating potential.
 ++++++++++++++++++++++++++++++++++++++++++++++++++++++++++++++++++++++++++++++++++++++++++++
 at iteration 6 of the density optimization:
   coefficients obtained by diagonalization.
   it, Delta DENS, energy, energyDiff   6   1.61E-09   -1.66654735621349523E+01   -5.0867E-10
 ++++++++++++++++++++++++++++++++++++++++++++++++++++++++++++++++++++++++++++++++++++++++++++
   ebs, ehart, eexcu, vexcu, eexctX, eion, edisp -7.0330732153E+00  1.7675909595E+01 -3.7252933640E+00 -4.8843453275E+00  0.0000000000E+00  6.8844699642E+00  0.0000000000E+00
   itoutH, Delta DENSOUT, energy, energyDiff   5   2.51E-08   -1.66654735621349523E+01   -1.5824E-04
 ############################################################################################
 at iteration 5 of the outer loop:
   > basis functions optimization:
     - target function is energy
     - WARNING: basis functions not converged!
     Final values: target function, fnrm  -1.666547E+01    4.55E-03
   > density optimization:
     - using diagonalization / mixing.
     - WARNING: density optimization not converged!
     FINAL values: it, Delta DENS, energy   5    1.61E-09   -1.66654735621349523E+01
   > energy difference to last iteration: -1.582425E-04
 ############################################################################################
 ======================== Creation of the basis functions... ========================
 ----------------------------------------------------------------------------- iter=1
 Orthoconstraint... Preconditioning... done.
 iter, fnrm, fnrmMax, ebs, diff     1  4.5823180E-03  7.9094969E-03   -16.6654735623  -5.3367E-05
 SD informations: mean alpha=5.631E-01, max alpha=5.631E-01, consecutive successes=1
 Orthonormalization... coeff renormalization... calculate density kernel... done.
 ----------------------------------------------------------------------------- iter=2
 Orthoconstraint... Preconditioning... done.
 iter, fnrm, fnrmMax, ebs, diff     2  3.3945028E-03  6.1318074E-03   -16.6654983066  -2.4744E-05
 SD informations: mean alpha=5.725E-01, max alpha=6.194E-01, consecutive successes=2
 Orthonormalization... coeff renormalization... calculate density kernel... done.
 ----------------------------------------------------------------------------- iter=3
 Orthoconstraint... Preconditioning... done.
 iter, fnrm, fnrmMax, ebs, diff     3  2.5479461E-03  4.6580727E-03   -16.6655119732  -1.3667E-05
 WARNING: not converged within 3 iterations! Exiting loop due to limitations of iterations.
 Final values for fnrm, fnrmMax, ebs:   2.5479461E-03  4.6580727E-03    -16.6655120
 ============================= Basis functions created. =============================
 ----------------------------------- Determination of the orbitals in this new basis.
 No Hamiltonian application required.
 Diagonalizing the Hamiltonian, sequential version... done.
 -------------------------------------------------
 some selected eigenvalues:
   eval(1)= -1.40421E+00
   eval(2)= -9.35647E-01
   eval(3)= -7.95135E-01
   eval(4)= -7.63148E-01  <-- last occupied orbital
   eval(5)= -1.20039E-01  <-- first virtual orbital
   eval(6)= -1.09921E-01
 -------------------------------------------------
 calculate density kernel... Calculating charge density... done.
 ---------------------------------------------------------------- Updating potential.
 ++++++++++++++++++++++++++++++++++++++++++++++++++++++++++++++++++++++++++++++++++++++++++++
 at iteration 1 of the density optimization:
   coefficients obtained by diagonalization.
<<<<<<< HEAD
   it, Delta DENS, energy, energyDiff   1   2.51E-08   -1.66655119853504594E+01   -3.8423E-05
=======
   it, Delta DENS, energy, energyDiff   1   2.51E-08   -1.66655119853504097E+01   -3.8423E-05
>>>>>>> af62613e
 ++++++++++++++++++++++++++++++++++++++++++++++++++++++++++++++++++++++++++++++++++++++++++++
 ----------------------------------- Determination of the orbitals in this new basis.
 Hamiltonian application done.
 Diagonalizing the Hamiltonian, sequential version... done.
 -------------------------------------------------
 some selected eigenvalues:
   eval(1)= -1.40444E+00
   eval(2)= -9.35845E-01
   eval(3)= -7.95384E-01
   eval(4)= -7.63433E-01  <-- last occupied orbital
   eval(5)= -1.20144E-01  <-- first virtual orbital
   eval(6)= -1.10055E-01
 -------------------------------------------------
 calculate density kernel... Calculating charge density... done.
 ---------------------------------------------------------------- Updating potential.
 ++++++++++++++++++++++++++++++++++++++++++++++++++++++++++++++++++++++++++++++++++++++++++++
 at iteration 2 of the density optimization:
   coefficients obtained by diagonalization.
<<<<<<< HEAD
   it, Delta DENS, energy, energyDiff   2   1.29E-08   -1.66655118049740310E+01    1.8038E-07
=======
   it, Delta DENS, energy, energyDiff   2   1.29E-08   -1.66655118049740452E+01    1.8038E-07
>>>>>>> af62613e
 ++++++++++++++++++++++++++++++++++++++++++++++++++++++++++++++++++++++++++++++++++++++++++++
 ----------------------------------- Determination of the orbitals in this new basis.
 Hamiltonian application done.
 Diagonalizing the Hamiltonian, sequential version... done.
 -------------------------------------------------
 some selected eigenvalues:
   eval(1)= -1.40446E+00
   eval(2)= -9.35870E-01
   eval(3)= -7.95415E-01
   eval(4)= -7.63475E-01  <-- last occupied orbital
   eval(5)= -1.20162E-01  <-- first virtual orbital
   eval(6)= -1.10078E-01
 -------------------------------------------------
 calculate density kernel... Calculating charge density... done.
 ---------------------------------------------------------------- Updating potential.
 ++++++++++++++++++++++++++++++++++++++++++++++++++++++++++++++++++++++++++++++++++++++++++++
 at iteration 3 of the density optimization:
   coefficients obtained by diagonalization.
<<<<<<< HEAD
   it, Delta DENS, energy, energyDiff   3   6.53E-09   -1.66655118099526938E+01   -4.9787E-09
=======
   it, Delta DENS, energy, energyDiff   3   6.53E-09   -1.66655118099528465E+01   -4.9788E-09
>>>>>>> af62613e
 ++++++++++++++++++++++++++++++++++++++++++++++++++++++++++++++++++++++++++++++++++++++++++++
 ----------------------------------- Determination of the orbitals in this new basis.
 Hamiltonian application done.
 Diagonalizing the Hamiltonian, sequential version... done.
 -------------------------------------------------
 some selected eigenvalues:
   eval(1)= -1.40447E+00
   eval(2)= -9.35878E-01
   eval(3)= -7.95424E-01
   eval(4)= -7.63490E-01  <-- last occupied orbital
   eval(5)= -1.20169E-01  <-- first virtual orbital
   eval(6)= -1.10087E-01
 -------------------------------------------------
 calculate density kernel... Calculating charge density... done.
 ---------------------------------------------------------------- Updating potential.
 ++++++++++++++++++++++++++++++++++++++++++++++++++++++++++++++++++++++++++++++++++++++++++++
 at iteration 4 of the density optimization:
   coefficients obtained by diagonalization.
<<<<<<< HEAD
   it, Delta DENS, energy, energyDiff   4   3.27E-09   -1.66655118114539675E+01   -1.5013E-09
=======
   it, Delta DENS, energy, energyDiff   4   3.27E-09   -1.66655118114540812E+01   -1.5012E-09
>>>>>>> af62613e
 ++++++++++++++++++++++++++++++++++++++++++++++++++++++++++++++++++++++++++++++++++++++++++++
 ----------------------------------- Determination of the orbitals in this new basis.
 Hamiltonian application done.
 Diagonalizing the Hamiltonian, sequential version... done.
 -------------------------------------------------
 some selected eigenvalues:
   eval(1)= -1.40448E+00
   eval(2)= -9.35882E-01
   eval(3)= -7.95428E-01
   eval(4)= -7.63497E-01  <-- last occupied orbital
   eval(5)= -1.20172E-01  <-- first virtual orbital
   eval(6)= -1.10091E-01
 -------------------------------------------------
 calculate density kernel... Calculating charge density... done.
 ---------------------------------------------------------------- Updating potential.
 ++++++++++++++++++++++++++++++++++++++++++++++++++++++++++++++++++++++++++++++++++++++++++++
 at iteration 5 of the density optimization:
   coefficients obtained by diagonalization.
<<<<<<< HEAD
   it, Delta DENS, energy, energyDiff   5   1.63E-09   -1.66655118118388366E+01   -3.8487E-10
=======
   it, Delta DENS, energy, energyDiff   5   1.63E-09   -1.66655118118388614E+01   -3.8478E-10
>>>>>>> af62613e
 ++++++++++++++++++++++++++++++++++++++++++++++++++++++++++++++++++++++++++++++++++++++++++++
 ----------------------------------- Determination of the orbitals in this new basis.
 Hamiltonian application done.
 Diagonalizing the Hamiltonian, sequential version... done.
 -------------------------------------------------
 some selected eigenvalues:
   eval(1)= -1.40448E+00
   eval(2)= -9.35883E-01
   eval(3)= -7.95431E-01
   eval(4)= -7.63501E-01  <-- last occupied orbital
   eval(5)= -1.20173E-01  <-- first virtual orbital
   eval(6)= -1.10093E-01
 -------------------------------------------------
 calculate density kernel... Calculating charge density... done.
 ---------------------------------------------------------------- Updating potential.
 ++++++++++++++++++++++++++++++++++++++++++++++++++++++++++++++++++++++++++++++++++++++++++++
 at iteration 6 of the density optimization:
   coefficients obtained by diagonalization.
<<<<<<< HEAD
   it, Delta DENS, energy, energyDiff   6   8.15E-10   -1.66655118119365540E+01   -9.7717E-11
 ++++++++++++++++++++++++++++++++++++++++++++++++++++++++++++++++++++++++++++++++++++++++++++
   ebs, ehart, eexcu, vexcu, eexctX, eion, edisp -7.0350861175E+00  1.7673811029E+01 -3.7248880362E+00 -4.8838109474E+00  0.0000000000E+00  6.8844699642E+00  0.0000000000E+00
   itoutH, Delta DENSOUT, energy, energyDiff   6   1.23E-08   -1.66655118119365540E+01   -3.8250E-05
=======
   it, Delta DENS, energy, energyDiff   6   8.15E-10   -1.66655118119366357E+01   -9.7774E-11
 ++++++++++++++++++++++++++++++++++++++++++++++++++++++++++++++++++++++++++++++++++++++++++++
   ebs, ehart, eexcu, vexcu, eexctX, eion, edisp -7.0350861175E+00  1.7673811029E+01 -3.7248880362E+00 -4.8838109474E+00  0.0000000000E+00  6.8844699642E+00  0.0000000000E+00
   itoutH, Delta DENSOUT, energy, energyDiff   6   1.23E-08   -1.66655118119366357E+01   -3.8250E-05
>>>>>>> af62613e
 ############################################################################################
 at iteration 6 of the outer loop:
   > basis functions optimization:
     - target function is energy
     - WARNING: basis functions not converged!
     Final values: target function, fnrm  -1.666551E+01    2.55E-03
   > density optimization:
     - using diagonalization / mixing.
     - density optimization converged in 6 iterations.
<<<<<<< HEAD
     FINAL values: it, Delta DENS, energy   6    8.15E-10   -1.66655118119365540E+01
   > energy difference to last iteration: -3.824980E-05
 ############################################################################################
 Basis function            1 on atom           2
  has an energy error of  -2.794140479626083E-004
 Basis function            2 on atom           1
  has an energy error of   2.148105172860054E-004
 Basis function            3 on atom           1
  has an energy error of  -1.968041738160234E-004
 Basis function            4 on atom           1
  has an energy error of  -4.091449684706300E-004
 Basis function            5 on atom           1
  has an energy error of   1.392199373022498E-004
 Basis function            6 on atom           3
  has an energy error of   2.004448694671803E-004
 Total variation is of : -3.308878661938262E-004
=======
     FINAL values: it, Delta DENS, energy   6    8.15E-10   -1.66655118119366357E+01
   > energy difference to last iteration: -3.824980E-05
 ############################################################################################
 Basis function            1 on atom           2
  has an energy error of  -2.79414047948091371E-004
 Basis function            2 on atom           1
  has an energy error of   2.14810517270515414E-004
 Basis function            3 on atom           1
  has an energy error of  -1.96804173824089313E-004
 Basis function            4 on atom           1
  has an energy error of  -4.09144968457767876E-004
 Basis function            5 on atom           1
  has an energy error of   1.39219937297841226E-004
 Basis function            6 on atom           3
  has an energy error of   2.00444869470764355E-004
 Total variation is of : -3.30887866190827647E-004
>>>>>>> af62613e
iat, fpulay    1    1.155484E-03   -5.394390E-04   -6.171990E-04
iat, fpulay    2    9.745904E-05    4.924702E-05    1.948986E-05
iat, fpulay    3   -2.430927E-05   -9.973473E-05    1.393500E-05
 done.
<<<<<<< HEAD
=======
 Wavefunction written No.              :  4
 Wavefunction written No.              :  5
 Wavefunction written No.              :  6
- 
  {Process:  1, Timing:  [  5.000E-02,  2.800E-02 ]}
>>>>>>> af62613e
 calculate density kernel... Calculating charge density... done.
 ------------------------------------- Building linear combinations... done.<|MERGE_RESOLUTION|>--- conflicted
+++ resolved
@@ -1,12 +1,7 @@
  <BigDFT> log of the run will be written in logfile: ./log-charge.yaml
-<<<<<<< HEAD
-=======
- <BigDFT> Logfile already existing, move previous file in:
-   ./logfiles/log-charge.23:35:17.514.yaml
->>>>>>> af62613e
  ------------------------------------------------------------------------------------
  >>>> Partition of the basis functions among the processes.
-    | Processes from 0 to 1 treat 3 orbitals. |
+    | Processes from 0 to 0 treat 6 orbitals. |
  -----------------------------------------------
 total elements: 36
 non-zero elements: 36
@@ -19,10 +14,6 @@
 V3prb    5.8564E+02
 type, 4.d0*rprb, x0, input%lin%locrad_type(ityp)H   4.84E+00   6.47E+00   6.000E+00
 V3prb    2.1950E+01
-<<<<<<< HEAD
-=======
- Processes from 0 to 1 treat 3 inguess orbitals 
->>>>>>> af62613e
  ----------------------------------- Determination of the orbitals in this new basis.
  Hamiltonian application done.
  Diagonalizing the Hamiltonian, sequential version... done.
@@ -35,7 +26,7 @@
    eval(5)=  4.61787E-01  <-- first virtual orbital
    eval(6)=  4.68941E-01
  -------------------------------------------------
- calculate density kernel...  ------------------------------------------------------------- Input guess generated.
+ ------------------------------------------------------------- Input guess generated.
  ************************************************************************************
  ****************************** LINEAR SCALING VERSION ******************************
  calling orthonormalizeLocalized (exact)
@@ -58,16 +49,11 @@
    eval(5)=  4.61782E-01  <-- first virtual orbital
    eval(6)=  4.68945E-01
  -------------------------------------------------
- calculate density kernel... Calculating charge density... done.
  ---------------------------------------------------------------- Updating potential.
  ++++++++++++++++++++++++++++++++++++++++++++++++++++++++++++++++++++++++++++++++++++++++++++
  at iteration 1 of the density optimization:
    coefficients obtained by diagonalization.
-<<<<<<< HEAD
    it, Delta DENS, energy, energyDiff   1   6.33E-06   -1.68398559692024783E+01   -1.6840E+01
-=======
-   it, Delta DENS, energy, energyDiff   1   6.33E-06   -1.68398559692024676E+01   -1.6840E+01
->>>>>>> af62613e
  ++++++++++++++++++++++++++++++++++++++++++++++++++++++++++++++++++++++++++++++++++++++++++++
  ----------------------------------- Determination of the orbitals in this new basis.
  Hamiltonian application done.
@@ -81,16 +67,11 @@
    eval(5)=  1.50170E-01  <-- first virtual orbital
    eval(6)=  1.66219E-01
  -------------------------------------------------
- calculate density kernel... Calculating charge density... done.
  ---------------------------------------------------------------- Updating potential.
  ++++++++++++++++++++++++++++++++++++++++++++++++++++++++++++++++++++++++++++++++++++++++++++
  at iteration 2 of the density optimization:
    coefficients obtained by diagonalization.
-<<<<<<< HEAD
-   it, Delta DENS, energy, energyDiff   2   2.55E-06   -1.65803107174621402E+01    2.5955E-01
-=======
-   it, Delta DENS, energy, energyDiff   2   2.55E-06   -1.65803107174620905E+01    2.5955E-01
->>>>>>> af62613e
+   it, Delta DENS, energy, energyDiff   2   2.55E-06   -1.65803107174621225E+01    2.5955E-01
  ++++++++++++++++++++++++++++++++++++++++++++++++++++++++++++++++++++++++++++++++++++++++++++
  ----------------------------------- Determination of the orbitals in this new basis.
  Hamiltonian application done.
@@ -104,12 +85,11 @@
    eval(5)=  1.94512E-02  <-- first virtual orbital
    eval(6)=  4.34829E-02
  -------------------------------------------------
- calculate density kernel... Calculating charge density... done.
  ---------------------------------------------------------------- Updating potential.
  ++++++++++++++++++++++++++++++++++++++++++++++++++++++++++++++++++++++++++++++++++++++++++++
  at iteration 3 of the density optimization:
    coefficients obtained by diagonalization.
-   it, Delta DENS, energy, energyDiff   3   1.23E-06   -1.65280702461644431E+01    5.2240E-02
+   it, Delta DENS, energy, energyDiff   3   1.23E-06   -1.65280702461644786E+01    5.2240E-02
  ++++++++++++++++++++++++++++++++++++++++++++++++++++++++++++++++++++++++++++++++++++++++++++
  ----------------------------------- Determination of the orbitals in this new basis.
  Hamiltonian application done.
@@ -123,15 +103,14 @@
    eval(5)= -4.48763E-02  <-- first virtual orbital
    eval(6)= -1.76084E-02
  -------------------------------------------------
- calculate density kernel... Calculating charge density... done.
  ---------------------------------------------------------------- Updating potential.
  ++++++++++++++++++++++++++++++++++++++++++++++++++++++++++++++++++++++++++++++++++++++++++++
  at iteration 4 of the density optimization:
    coefficients obtained by diagonalization.
-   it, Delta DENS, energy, energyDiff   4   6.03E-07   -1.65154893839838621E+01    1.2581E-02
+   it, Delta DENS, energy, energyDiff   4   6.03E-07   -1.65154893839839509E+01    1.2581E-02
  ++++++++++++++++++++++++++++++++++++++++++++++++++++++++++++++++++++++++++++++++++++++++++++
    ebs, ehart, eexcu, vexcu, eexctX, eion, edisp -6.0564443788E+00  1.8327828011E+01 -3.8478965664E+00 -5.0456221672E+00  0.0000000000E+00  6.8844699642E+00  0.0000000000E+00
-   itoutL, Delta DENSOUT, energy, energyDiff   1   2.43E-06   -1.65154893839838621E+01   -1.6515E+01
+   itoutL, Delta DENSOUT, energy, energyDiff   1   2.43E-06   -1.65154893839839509E+01   -1.6515E+01
  ############################################################################################
  at iteration 1 of the outer loop:
    > basis functions optimization:
@@ -141,7 +120,7 @@
    > density optimization:
      - using diagonalization / mixing.
      - WARNING: density optimization not converged!
-     FINAL values: it, Delta DENS, energy   1    6.03E-07   -1.65154893839838621E+01
+     FINAL values: it, Delta DENS, energy   1    6.03E-07   -1.65154893839839509E+01
    > energy difference to last iteration: -1.651549E+01
  ############################################################################################
  Increasing the localization radius for the high accuracy part.
@@ -156,12 +135,12 @@
  Orthoconstraint... Preconditioning... done.
  iter, fnrm, fnrmMax, ebs, diff     1  3.8055789E-01  4.9610377E-01   -16.5124232845  -1.6512E+01
  SD informations: mean alpha=1.000E+00, max alpha=1.000E+00, consecutive successes=1
- Orthonormalization... coeff renormalization... calculate density kernel... done.
+ Orthonormalization... coeff renormalization...done.
  ----------------------------------------------------------------------------- iter=2
  Orthoconstraint... Preconditioning... done.
  iter, fnrm, fnrmMax, ebs, diff     2  2.6237086E-01  3.1668618E-01   -16.6256854228  -1.1326E-01
  SD informations: mean alpha=6.000E-01, max alpha=6.000E-01, consecutive successes=2
- Orthonormalization... coeff renormalization... calculate density kernel... done.
+ Orthonormalization... coeff renormalization...done.
  ----------------------------------------------------------------------------- iter=3
  Orthoconstraint... Preconditioning... done.
  iter, fnrm, fnrmMax, ebs, diff     3  1.0215089E-01  1.5349533E-01   -16.6741295766  -4.8444E-02
@@ -180,12 +159,11 @@
    eval(5)= -7.59224E-02  <-- first virtual orbital
    eval(6)= -4.69561E-02
  -------------------------------------------------
- calculate density kernel... Calculating charge density... done.
  ---------------------------------------------------------------- Updating potential.
  ++++++++++++++++++++++++++++++++++++++++++++++++++++++++++++++++++++++++++++++++++++++++++++
  at iteration 1 of the density optimization:
    coefficients obtained by diagonalization.
-   it, Delta DENS, energy, energyDiff   1   3.19E-06   -1.66741968090411525E+01   -1.5871E-01
+   it, Delta DENS, energy, energyDiff   1   3.19E-06   -1.66741968090412058E+01   -1.5871E-01
  ++++++++++++++++++++++++++++++++++++++++++++++++++++++++++++++++++++++++++++++++++++++++++++
  ----------------------------------- Determination of the orbitals in this new basis.
  Hamiltonian application done.
@@ -199,16 +177,11 @@
    eval(5)= -1.05220E-01  <-- first virtual orbital
    eval(6)= -9.18186E-02
  -------------------------------------------------
- calculate density kernel... Calculating charge density... done.
  ---------------------------------------------------------------- Updating potential.
  ++++++++++++++++++++++++++++++++++++++++++++++++++++++++++++++++++++++++++++++++++++++++++++
  at iteration 2 of the density optimization:
    coefficients obtained by diagonalization.
-<<<<<<< HEAD
-   it, Delta DENS, energy, energyDiff   2   1.62E-06   -1.66562217392821488E+01    1.7975E-02
-=======
-   it, Delta DENS, energy, energyDiff   2   1.62E-06   -1.66562217392821736E+01    1.7975E-02
->>>>>>> af62613e
+   it, Delta DENS, energy, energyDiff   2   1.62E-06   -1.66562217392821523E+01    1.7975E-02
  ++++++++++++++++++++++++++++++++++++++++++++++++++++++++++++++++++++++++++++++++++++++++++++
  ----------------------------------- Determination of the orbitals in this new basis.
  Hamiltonian application done.
@@ -222,16 +195,11 @@
    eval(5)= -1.13310E-01  <-- first virtual orbital
    eval(6)= -1.04671E-01
  -------------------------------------------------
- calculate density kernel... Calculating charge density... done.
  ---------------------------------------------------------------- Updating potential.
  ++++++++++++++++++++++++++++++++++++++++++++++++++++++++++++++++++++++++++++++++++++++++++++
  at iteration 3 of the density optimization:
    coefficients obtained by diagonalization.
-<<<<<<< HEAD
    it, Delta DENS, energy, energyDiff   3   8.20E-07   -1.66536164375090472E+01    2.6053E-03
-=======
-   it, Delta DENS, energy, energyDiff   3   8.20E-07   -1.66536164375090330E+01    2.6053E-03
->>>>>>> af62613e
  ++++++++++++++++++++++++++++++++++++++++++++++++++++++++++++++++++++++++++++++++++++++++++++
  ----------------------------------- Determination of the orbitals in this new basis.
  Hamiltonian application done.
@@ -245,16 +213,11 @@
    eval(5)= -1.17082E-01  <-- first virtual orbital
    eval(6)= -1.10461E-01
  -------------------------------------------------
- calculate density kernel... Calculating charge density... done.
  ---------------------------------------------------------------- Updating potential.
  ++++++++++++++++++++++++++++++++++++++++++++++++++++++++++++++++++++++++++++++++++++++++++++
  at iteration 4 of the density optimization:
    coefficients obtained by diagonalization.
-<<<<<<< HEAD
-   it, Delta DENS, energy, energyDiff   4   4.08E-07   -1.66530198027369103E+01    5.9663E-04
-=======
-   it, Delta DENS, energy, energyDiff   4   4.08E-07   -1.66530198027368783E+01    5.9663E-04
->>>>>>> af62613e
+   it, Delta DENS, energy, energyDiff   4   4.08E-07   -1.66530198027369067E+01    5.9663E-04
  ++++++++++++++++++++++++++++++++++++++++++++++++++++++++++++++++++++++++++++++++++++++++++++
  ----------------------------------- Determination of the orbitals in this new basis.
  Hamiltonian application done.
@@ -268,12 +231,11 @@
    eval(5)= -1.18999E-01  <-- first virtual orbital
    eval(6)= -1.13261E-01
  -------------------------------------------------
- calculate density kernel... Calculating charge density... done.
  ---------------------------------------------------------------- Updating potential.
  ++++++++++++++++++++++++++++++++++++++++++++++++++++++++++++++++++++++++++++++++++++++++++++
  at iteration 5 of the density optimization:
    coefficients obtained by diagonalization.
-   it, Delta DENS, energy, energyDiff   5   2.03E-07   -1.66528820905527937E+01    1.3771E-04
+   it, Delta DENS, energy, energyDiff   5   2.03E-07   -1.66528820905527155E+01    1.3771E-04
  ++++++++++++++++++++++++++++++++++++++++++++++++++++++++++++++++++++++++++++++++++++++++++++
  ----------------------------------- Determination of the orbitals in this new basis.
  Hamiltonian application done.
@@ -287,22 +249,14 @@
    eval(5)= -1.19989E-01  <-- first virtual orbital
    eval(6)= -1.14642E-01
  -------------------------------------------------
- calculate density kernel... Calculating charge density... done.
  ---------------------------------------------------------------- Updating potential.
  ++++++++++++++++++++++++++++++++++++++++++++++++++++++++++++++++++++++++++++++++++++++++++++
  at iteration 6 of the density optimization:
    coefficients obtained by diagonalization.
-<<<<<<< HEAD
-   it, Delta DENS, energy, energyDiff   6   1.01E-07   -1.66528500642178372E+01    3.2026E-05
+   it, Delta DENS, energy, energyDiff   6   1.01E-07   -1.66528500642178336E+01    3.2026E-05
  ++++++++++++++++++++++++++++++++++++++++++++++++++++++++++++++++++++++++++++++++++++++++++++
    ebs, ehart, eexcu, vexcu, eexctX, eion, edisp -7.0713209701E+00  1.7614011858E+01 -3.7085690279E+00 -4.8622125001E+00  0.0000000000E+00  6.8844699642E+00  0.0000000000E+00
-   itoutH, Delta DENSOUT, energy, energyDiff   2   1.51E-06   -1.66528500642178372E+01   -1.3736E-01
-=======
-   it, Delta DENS, energy, energyDiff   6   1.01E-07   -1.66528500642177555E+01    3.2026E-05
- ++++++++++++++++++++++++++++++++++++++++++++++++++++++++++++++++++++++++++++++++++++++++++++
-   ebs, ehart, eexcu, vexcu, eexctX, eion, edisp -7.0713209701E+00  1.7614011858E+01 -3.7085690279E+00 -4.8622125001E+00  0.0000000000E+00  6.8844699642E+00  0.0000000000E+00
-   itoutH, Delta DENSOUT, energy, energyDiff   2   1.51E-06   -1.66528500642177555E+01   -1.3736E-01
->>>>>>> af62613e
+   itoutH, Delta DENSOUT, energy, energyDiff   2   1.51E-06   -1.66528500642178336E+01   -1.3736E-01
  ############################################################################################
  at iteration 2 of the outer loop:
    > basis functions optimization:
@@ -312,11 +266,7 @@
    > density optimization:
      - using diagonalization / mixing.
      - WARNING: density optimization not converged!
-<<<<<<< HEAD
-     FINAL values: it, Delta DENS, energy   2    1.01E-07   -1.66528500642178372E+01
-=======
-     FINAL values: it, Delta DENS, energy   2    1.01E-07   -1.66528500642177555E+01
->>>>>>> af62613e
+     FINAL values: it, Delta DENS, energy   2    1.01E-07   -1.66528500642178336E+01
    > energy difference to last iteration: -1.373607E-01
  ############################################################################################
  ======================== Creation of the basis functions... ========================
@@ -324,12 +274,12 @@
  Orthoconstraint... Preconditioning... done.
  iter, fnrm, fnrmMax, ebs, diff     1  1.1948050E-01  1.7998440E-01   -16.6528424819  -2.7157E-02
  SD informations: mean alpha=3.600E-01, max alpha=3.600E-01, consecutive successes=1
- Orthonormalization... coeff renormalization... calculate density kernel... done.
+ Orthonormalization... coeff renormalization...done.
  ----------------------------------------------------------------------------- iter=2
  Orthoconstraint... Preconditioning... done.
  iter, fnrm, fnrmMax, ebs, diff     2  5.6090036E-02  7.3906168E-02   -16.6628732749  -1.0031E-02
  SD informations: mean alpha=3.960E-01, max alpha=3.960E-01, consecutive successes=2
- Orthonormalization... coeff renormalization... calculate density kernel... done.
+ Orthonormalization... coeff renormalization...done.
  ----------------------------------------------------------------------------- iter=3
  Orthoconstraint... Preconditioning... done.
  iter, fnrm, fnrmMax, ebs, diff     3  3.3212141E-02  4.7524506E-02   -16.6652802091  -2.4069E-03
@@ -348,16 +298,11 @@
    eval(5)= -1.20954E-01  <-- first virtual orbital
    eval(6)= -1.15729E-01
  -------------------------------------------------
- calculate density kernel... Calculating charge density... done.
  ---------------------------------------------------------------- Updating potential.
  ++++++++++++++++++++++++++++++++++++++++++++++++++++++++++++++++++++++++++++++++++++++++++++
  at iteration 1 of the density optimization:
    coefficients obtained by diagonalization.
-<<<<<<< HEAD
-   it, Delta DENS, energy, energyDiff   1   7.13E-07   -1.66652986901353444E+01   -1.2449E-02
-=======
-   it, Delta DENS, energy, energyDiff   1   7.13E-07   -1.66652986901352556E+01   -1.2449E-02
->>>>>>> af62613e
+   it, Delta DENS, energy, energyDiff   1   7.13E-07   -1.66652986901353479E+01   -1.2449E-02
  ++++++++++++++++++++++++++++++++++++++++++++++++++++++++++++++++++++++++++++++++++++++++++++
  ----------------------------------- Determination of the orbitals in this new basis.
  Hamiltonian application done.
@@ -371,12 +316,11 @@
    eval(5)= -1.19483E-01  <-- first virtual orbital
    eval(6)= -1.11699E-01
  -------------------------------------------------
- calculate density kernel... Calculating charge density... done.
  ---------------------------------------------------------------- Updating potential.
  ++++++++++++++++++++++++++++++++++++++++++++++++++++++++++++++++++++++++++++++++++++++++++++
  at iteration 2 of the density optimization:
    coefficients obtained by diagonalization.
-   it, Delta DENS, energy, energyDiff   2   3.42E-07   -1.66647266431148040E+01    5.7205E-04
+   it, Delta DENS, energy, energyDiff   2   3.42E-07   -1.66647266431147933E+01    5.7205E-04
  ++++++++++++++++++++++++++++++++++++++++++++++++++++++++++++++++++++++++++++++++++++++++++++
  ----------------------------------- Determination of the orbitals in this new basis.
  Hamiltonian application done.
@@ -390,12 +334,11 @@
    eval(5)= -1.19558E-01  <-- first virtual orbital
    eval(6)= -1.10788E-01
  -------------------------------------------------
- calculate density kernel... Calculating charge density... done.
  ---------------------------------------------------------------- Updating potential.
  ++++++++++++++++++++++++++++++++++++++++++++++++++++++++++++++++++++++++++++++++++++++++++++
  at iteration 3 of the density optimization:
    coefficients obtained by diagonalization.
-   it, Delta DENS, energy, energyDiff   3   1.68E-07   -1.66646266813891799E+01    9.9962E-05
+   it, Delta DENS, energy, energyDiff   3   1.68E-07   -1.66646266813891906E+01    9.9962E-05
  ++++++++++++++++++++++++++++++++++++++++++++++++++++++++++++++++++++++++++++++++++++++++++++
  ----------------------------------- Determination of the orbitals in this new basis.
  Hamiltonian application done.
@@ -409,16 +352,11 @@
    eval(5)= -1.19609E-01  <-- first virtual orbital
    eval(6)= -1.10401E-01
  -------------------------------------------------
- calculate density kernel... Calculating charge density... done.
  ---------------------------------------------------------------- Updating potential.
  ++++++++++++++++++++++++++++++++++++++++++++++++++++++++++++++++++++++++++++++++++++++++++++
  at iteration 4 of the density optimization:
    coefficients obtained by diagonalization.
-<<<<<<< HEAD
-   it, Delta DENS, energy, energyDiff   4   8.25E-08   -1.66646039270689066E+01    2.2754E-05
-=======
-   it, Delta DENS, energy, energyDiff   4   8.25E-08   -1.66646039270688604E+01    2.2754E-05
->>>>>>> af62613e
+   it, Delta DENS, energy, energyDiff   4   8.25E-08   -1.66646039270688995E+01    2.2754E-05
  ++++++++++++++++++++++++++++++++++++++++++++++++++++++++++++++++++++++++++++++++++++++++++++
  ----------------------------------- Determination of the orbitals in this new basis.
  Hamiltonian application done.
@@ -432,12 +370,11 @@
    eval(5)= -1.19616E-01  <-- first virtual orbital
    eval(6)= -1.10209E-01
  -------------------------------------------------
- calculate density kernel... Calculating charge density... done.
  ---------------------------------------------------------------- Updating potential.
  ++++++++++++++++++++++++++++++++++++++++++++++++++++++++++++++++++++++++++++++++++++++++++++
  at iteration 5 of the density optimization:
    coefficients obtained by diagonalization.
-   it, Delta DENS, energy, energyDiff   5   4.06E-08   -1.66645986755074276E+01    5.2516E-06
+   it, Delta DENS, energy, energyDiff   5   4.06E-08   -1.66645986755072961E+01    5.2516E-06
  ++++++++++++++++++++++++++++++++++++++++++++++++++++++++++++++++++++++++++++++++++++++++++++
  ----------------------------------- Determination of the orbitals in this new basis.
  Hamiltonian application done.
@@ -451,22 +388,14 @@
    eval(5)= -1.19610E-01  <-- first virtual orbital
    eval(6)= -1.10112E-01
  -------------------------------------------------
- calculate density kernel... Calculating charge density... done.
  ---------------------------------------------------------------- Updating potential.
  ++++++++++++++++++++++++++++++++++++++++++++++++++++++++++++++++++++++++++++++++++++++++++++
  at iteration 6 of the density optimization:
    coefficients obtained by diagonalization.
-<<<<<<< HEAD
-   it, Delta DENS, energy, energyDiff   6   2.00E-08   -1.66645974538885611E+01    1.2216E-06
+   it, Delta DENS, energy, energyDiff   6   2.00E-08   -1.66645974538885682E+01    1.2216E-06
  ++++++++++++++++++++++++++++++++++++++++++++++++++++++++++++++++++++++++++++++++++++++++++++
    ebs, ehart, eexcu, vexcu, eexctX, eion, edisp -7.0342624583E+00  1.7673769538E+01 -3.7241204782E+00 -4.8827861368E+00  0.0000000000E+00  6.8844699642E+00  0.0000000000E+00
-   itoutH, Delta DENSOUT, energy, energyDiff   3   3.36E-07   -1.66645974538885611E+01   -1.1747E-02
-=======
-   it, Delta DENS, energy, energyDiff   6   2.00E-08   -1.66645974538886747E+01    1.2216E-06
- ++++++++++++++++++++++++++++++++++++++++++++++++++++++++++++++++++++++++++++++++++++++++++++
-   ebs, ehart, eexcu, vexcu, eexctX, eion, edisp -7.0342624583E+00  1.7673769538E+01 -3.7241204782E+00 -4.8827861368E+00  0.0000000000E+00  6.8844699642E+00  0.0000000000E+00
-   itoutH, Delta DENSOUT, energy, energyDiff   3   3.36E-07   -1.66645974538886747E+01   -1.1747E-02
->>>>>>> af62613e
+   itoutH, Delta DENSOUT, energy, energyDiff   3   3.36E-07   -1.66645974538885682E+01   -1.1747E-02
  ############################################################################################
  at iteration 3 of the outer loop:
    > basis functions optimization:
@@ -476,11 +405,7 @@
    > density optimization:
      - using diagonalization / mixing.
      - WARNING: density optimization not converged!
-<<<<<<< HEAD
-     FINAL values: it, Delta DENS, energy   3    2.00E-08   -1.66645974538885611E+01
-=======
-     FINAL values: it, Delta DENS, energy   3    2.00E-08   -1.66645974538886747E+01
->>>>>>> af62613e
+     FINAL values: it, Delta DENS, energy   3    2.00E-08   -1.66645974538885682E+01
    > energy difference to last iteration: -1.174739E-02
  ############################################################################################
  ======================== Creation of the basis functions... ========================
@@ -488,12 +413,12 @@
  Orthoconstraint... Preconditioning... done.
  iter, fnrm, fnrmMax, ebs, diff     1  2.4910126E-02  3.1623974E-02   -16.6645971647  -1.7239E-03
  SD informations: mean alpha=4.356E-01, max alpha=4.356E-01, consecutive successes=1
- Orthonormalization... coeff renormalization... calculate density kernel... done.
+ Orthonormalization... coeff renormalization...done.
  ----------------------------------------------------------------------------- iter=2
  Orthoconstraint... Preconditioning... done.
  iter, fnrm, fnrmMax, ebs, diff     2  1.4932278E-02  1.9763674E-02   -16.6651069795  -5.0981E-04
  SD informations: mean alpha=4.792E-01, max alpha=4.792E-01, consecutive successes=2
- Orthonormalization... coeff renormalization... calculate density kernel... done.
+ Orthonormalization... coeff renormalization...done.
  ----------------------------------------------------------------------------- iter=3
  Orthoconstraint... Preconditioning... done.
  iter, fnrm, fnrmMax, ebs, diff     3  9.7087137E-03  1.3341901E-02   -16.6653359145  -2.2894E-04
@@ -512,16 +437,11 @@
    eval(5)= -1.19548E-01  <-- first virtual orbital
    eval(6)= -1.10117E-01
  -------------------------------------------------
- calculate density kernel... Calculating charge density... done.
  ---------------------------------------------------------------- Updating potential.
  ++++++++++++++++++++++++++++++++++++++++++++++++++++++++++++++++++++++++++++++++++++++++++++
  at iteration 1 of the density optimization:
    coefficients obtained by diagonalization.
-<<<<<<< HEAD
-   it, Delta DENS, energy, energyDiff   1   1.60E-07   -1.66653362783259915E+01   -7.3882E-04
-=======
-   it, Delta DENS, energy, energyDiff   1   1.60E-07   -1.66653362783260128E+01   -7.3882E-04
->>>>>>> af62613e
+   it, Delta DENS, energy, energyDiff   1   1.60E-07   -1.66653362783260022E+01   -7.3882E-04
  ++++++++++++++++++++++++++++++++++++++++++++++++++++++++++++++++++++++++++++++++++++++++++++
  ----------------------------------- Determination of the orbitals in this new basis.
  Hamiltonian application done.
@@ -535,16 +455,11 @@
    eval(5)= -1.19637E-01  <-- first virtual orbital
    eval(6)= -1.09775E-01
  -------------------------------------------------
- calculate density kernel... Calculating charge density... done.
  ---------------------------------------------------------------- Updating potential.
  ++++++++++++++++++++++++++++++++++++++++++++++++++++++++++++++++++++++++++++++++++++++++++++
  at iteration 2 of the density optimization:
    coefficients obtained by diagonalization.
-<<<<<<< HEAD
-   it, Delta DENS, energy, energyDiff   2   7.77E-08   -1.66653197331467169E+01    1.6545E-05
-=======
-   it, Delta DENS, energy, energyDiff   2   7.77E-08   -1.66653197331467382E+01    1.6545E-05
->>>>>>> af62613e
+   it, Delta DENS, energy, energyDiff   2   7.77E-08   -1.66653197331467204E+01    1.6545E-05
  ++++++++++++++++++++++++++++++++++++++++++++++++++++++++++++++++++++++++++++++++++++++++++++
  ----------------------------------- Determination of the orbitals in this new basis.
  Hamiltonian application done.
@@ -558,12 +473,11 @@
    eval(5)= -1.19747E-01  <-- first virtual orbital
    eval(6)= -1.09707E-01
  -------------------------------------------------
- calculate density kernel... Calculating charge density... done.
  ---------------------------------------------------------------- Updating potential.
  ++++++++++++++++++++++++++++++++++++++++++++++++++++++++++++++++++++++++++++++++++++++++++++
  at iteration 3 of the density optimization:
    coefficients obtained by diagonalization.
-   it, Delta DENS, energy, energyDiff   3   3.83E-08   -1.66653163037142420E+01    3.4294E-06
+   it, Delta DENS, energy, energyDiff   3   3.83E-08   -1.66653163037140217E+01    3.4294E-06
  ++++++++++++++++++++++++++++++++++++++++++++++++++++++++++++++++++++++++++++++++++++++++++++
  ----------------------------------- Determination of the orbitals in this new basis.
  Hamiltonian application done.
@@ -577,16 +491,11 @@
    eval(5)= -1.19799E-01  <-- first virtual orbital
    eval(6)= -1.09678E-01
  -------------------------------------------------
- calculate density kernel... Calculating charge density... done.
  ---------------------------------------------------------------- Updating potential.
  ++++++++++++++++++++++++++++++++++++++++++++++++++++++++++++++++++++++++++++++++++++++++++++
  at iteration 4 of the density optimization:
    coefficients obtained by diagonalization.
-<<<<<<< HEAD
-   it, Delta DENS, energy, energyDiff   4   1.88E-08   -1.66653155338853409E+01    7.6983E-07
-=======
-   it, Delta DENS, energy, energyDiff   4   1.88E-08   -1.66653155338854653E+01    7.6983E-07
->>>>>>> af62613e
+   it, Delta DENS, energy, energyDiff   4   1.88E-08   -1.66653155338853480E+01    7.6983E-07
  ++++++++++++++++++++++++++++++++++++++++++++++++++++++++++++++++++++++++++++++++++++++++++++
  ----------------------------------- Determination of the orbitals in this new basis.
  Hamiltonian application done.
@@ -600,16 +509,11 @@
    eval(5)= -1.19821E-01  <-- first virtual orbital
    eval(6)= -1.09664E-01
  -------------------------------------------------
- calculate density kernel... Calculating charge density... done.
  ---------------------------------------------------------------- Updating potential.
  ++++++++++++++++++++++++++++++++++++++++++++++++++++++++++++++++++++++++++++++++++++++++++++
  at iteration 5 of the density optimization:
    coefficients obtained by diagonalization.
-<<<<<<< HEAD
-   it, Delta DENS, energy, energyDiff   5   9.28E-09   -1.66653153594546524E+01    1.7443E-07
-=======
-   it, Delta DENS, energy, energyDiff   5   9.28E-09   -1.66653153594548300E+01    1.7443E-07
->>>>>>> af62613e
+   it, Delta DENS, energy, energyDiff   5   9.28E-09   -1.66653153594546666E+01    1.7443E-07
  ++++++++++++++++++++++++++++++++++++++++++++++++++++++++++++++++++++++++++++++++++++++++++++
  ----------------------------------- Determination of the orbitals in this new basis.
  Hamiltonian application done.
@@ -623,22 +527,14 @@
    eval(5)= -1.19830E-01  <-- first virtual orbital
    eval(6)= -1.09656E-01
  -------------------------------------------------
- calculate density kernel... Calculating charge density... done.
  ---------------------------------------------------------------- Updating potential.
  ++++++++++++++++++++++++++++++++++++++++++++++++++++++++++++++++++++++++++++++++++++++++++++
  at iteration 6 of the density optimization:
    coefficients obtained by diagonalization.
-<<<<<<< HEAD
-   it, Delta DENS, energy, energyDiff   6   4.57E-09   -1.66653153196201558E+01    3.9834E-08
+   it, Delta DENS, energy, energyDiff   6   4.57E-09   -1.66653153196201522E+01    3.9835E-08
  ++++++++++++++++++++++++++++++++++++++++++++++++++++++++++++++++++++++++++++++++++++++++++++
    ebs, ehart, eexcu, vexcu, eexctX, eion, edisp -7.0299660515E+00  1.7679073125E+01 -3.7258533784E+00 -4.8850822501E+00  0.0000000000E+00  6.8844699642E+00  0.0000000000E+00
-   itoutH, Delta DENSOUT, energy, energyDiff   4   7.66E-08   -1.66653153196201558E+01   -7.1787E-04
-=======
-   it, Delta DENS, energy, energyDiff   6   4.57E-09   -1.66653153196200599E+01    3.9835E-08
- ++++++++++++++++++++++++++++++++++++++++++++++++++++++++++++++++++++++++++++++++++++++++++++
-   ebs, ehart, eexcu, vexcu, eexctX, eion, edisp -7.0299660515E+00  1.7679073125E+01 -3.7258533784E+00 -4.8850822501E+00  0.0000000000E+00  6.8844699642E+00  0.0000000000E+00
-   itoutH, Delta DENSOUT, energy, energyDiff   4   7.66E-08   -1.66653153196200599E+01   -7.1787E-04
->>>>>>> af62613e
+   itoutH, Delta DENSOUT, energy, energyDiff   4   7.66E-08   -1.66653153196201522E+01   -7.1787E-04
  ############################################################################################
  at iteration 4 of the outer loop:
    > basis functions optimization:
@@ -648,11 +544,7 @@
    > density optimization:
      - using diagonalization / mixing.
      - WARNING: density optimization not converged!
-<<<<<<< HEAD
-     FINAL values: it, Delta DENS, energy   4    4.57E-09   -1.66653153196201558E+01
-=======
-     FINAL values: it, Delta DENS, energy   4    4.57E-09   -1.66653153196200599E+01
->>>>>>> af62613e
+     FINAL values: it, Delta DENS, energy   4    4.57E-09   -1.66653153196201522E+01
    > energy difference to last iteration: -7.178657E-04
  ############################################################################################
  ======================== Creation of the basis functions... ========================
@@ -660,12 +552,12 @@
  Orthoconstraint... Preconditioning... done.
  iter, fnrm, fnrmMax, ebs, diff     1  9.3734472E-03  1.3498997E-02   -16.6653153103  -2.0833E-04
  SD informations: mean alpha=5.271E-01, max alpha=5.271E-01, consecutive successes=1
- Orthonormalization... coeff renormalization... calculate density kernel... done.
+ Orthonormalization... coeff renormalization...done.
  ----------------------------------------------------------------------------- iter=2
  Orthoconstraint... Preconditioning... done.
  iter, fnrm, fnrmMax, ebs, diff     2  6.3314950E-03  1.0256572E-02   -16.6654201952  -1.0488E-04
  SD informations: mean alpha=5.359E-01, max alpha=5.798E-01, consecutive successes=2
- Orthonormalization... coeff renormalization... calculate density kernel... done.
+ Orthonormalization... coeff renormalization...done.
  ----------------------------------------------------------------------------- iter=3
  Orthoconstraint... Preconditioning... done.
  iter, fnrm, fnrmMax, ebs, diff     3  4.5519688E-03  7.9020999E-03   -16.6654737980  -5.3603E-05
@@ -684,16 +576,11 @@
    eval(5)= -1.19807E-01  <-- first virtual orbital
    eval(6)= -1.09661E-01
  -------------------------------------------------
- calculate density kernel... Calculating charge density... done.
  ---------------------------------------------------------------- Updating potential.
  ++++++++++++++++++++++++++++++++++++++++++++++++++++++++++++++++++++++++++++++++++++++++++++
  at iteration 1 of the density optimization:
    coefficients obtained by diagonalization.
-<<<<<<< HEAD
-   it, Delta DENS, energy, energyDiff   1   5.13E-08   -1.66654738584602313E+01   -1.5854E-04
-=======
-   it, Delta DENS, energy, energyDiff   1   5.13E-08   -1.66654738584602882E+01   -1.5854E-04
->>>>>>> af62613e
+   it, Delta DENS, energy, energyDiff   1   5.13E-08   -1.66654738584602349E+01   -1.5854E-04
  ++++++++++++++++++++++++++++++++++++++++++++++++++++++++++++++++++++++++++++++++++++++++++++
  ----------------------------------- Determination of the orbitals in this new basis.
  Hamiltonian application done.
@@ -707,16 +594,11 @@
    eval(5)= -1.19984E-01  <-- first virtual orbital
    eval(6)= -1.09861E-01
  -------------------------------------------------
- calculate density kernel... Calculating charge density... done.
  ---------------------------------------------------------------- Updating potential.
  ++++++++++++++++++++++++++++++++++++++++++++++++++++++++++++++++++++++++++++++++++++++++++++
  at iteration 2 of the density optimization:
    coefficients obtained by diagonalization.
-<<<<<<< HEAD
-   it, Delta DENS, energy, energyDiff   2   2.59E-08   -1.66654735276805042E+01    3.3078E-07
-=======
-   it, Delta DENS, energy, energyDiff   2   2.59E-08   -1.66654735276805681E+01    3.3078E-07
->>>>>>> af62613e
+   it, Delta DENS, energy, energyDiff   2   2.59E-08   -1.66654735276804935E+01    3.3078E-07
  ++++++++++++++++++++++++++++++++++++++++++++++++++++++++++++++++++++++++++++++++++++++++++++
  ----------------------------------- Determination of the orbitals in this new basis.
  Hamiltonian application done.
@@ -730,12 +612,11 @@
    eval(5)= -1.20020E-01  <-- first virtual orbital
    eval(6)= -1.09896E-01
  -------------------------------------------------
- calculate density kernel... Calculating charge density... done.
  ---------------------------------------------------------------- Updating potential.
  ++++++++++++++++++++++++++++++++++++++++++++++++++++++++++++++++++++++++++++++++++++++++++++
  at iteration 3 of the density optimization:
    coefficients obtained by diagonalization.
-   it, Delta DENS, energy, energyDiff   3   1.30E-08   -1.66654735524243662E+01   -2.4744E-08
+   it, Delta DENS, energy, energyDiff   3   1.30E-08   -1.66654735524243307E+01   -2.4744E-08
  ++++++++++++++++++++++++++++++++++++++++++++++++++++++++++++++++++++++++++++++++++++++++++++
  ----------------------------------- Determination of the orbitals in this new basis.
  Hamiltonian application done.
@@ -749,12 +630,11 @@
    eval(5)= -1.20035E-01  <-- first virtual orbital
    eval(6)= -1.09909E-01
  -------------------------------------------------
- calculate density kernel... Calculating charge density... done.
  ---------------------------------------------------------------- Updating potential.
  ++++++++++++++++++++++++++++++++++++++++++++++++++++++++++++++++++++++++++++++++++++++++++++
  at iteration 4 of the density optimization:
    coefficients obtained by diagonalization.
-   it, Delta DENS, energy, energyDiff   4   6.48E-09   -1.66654735596877579E+01   -7.2634E-09
+   it, Delta DENS, energy, energyDiff   4   6.48E-09   -1.66654735596876904E+01   -7.2634E-09
  ++++++++++++++++++++++++++++++++++++++++++++++++++++++++++++++++++++++++++++++++++++++++++++
  ----------------------------------- Determination of the orbitals in this new basis.
  Hamiltonian application done.
@@ -768,12 +648,11 @@
    eval(5)= -1.20042E-01  <-- first virtual orbital
    eval(6)= -1.09915E-01
  -------------------------------------------------
- calculate density kernel... Calculating charge density... done.
  ---------------------------------------------------------------- Updating potential.
  ++++++++++++++++++++++++++++++++++++++++++++++++++++++++++++++++++++++++++++++++++++++++++++
  at iteration 5 of the density optimization:
    coefficients obtained by diagonalization.
-   it, Delta DENS, energy, energyDiff   5   3.24E-09   -1.66654735616262784E+01   -1.9385E-09
+   it, Delta DENS, energy, energyDiff   5   3.24E-09   -1.66654735616261966E+01   -1.9385E-09
  ++++++++++++++++++++++++++++++++++++++++++++++++++++++++++++++++++++++++++++++++++++++++++++
  ----------------------------------- Determination of the orbitals in this new basis.
  Hamiltonian application done.
@@ -787,15 +666,14 @@
    eval(5)= -1.20045E-01  <-- first virtual orbital
    eval(6)= -1.09918E-01
  -------------------------------------------------
- calculate density kernel... Calculating charge density... done.
  ---------------------------------------------------------------- Updating potential.
  ++++++++++++++++++++++++++++++++++++++++++++++++++++++++++++++++++++++++++++++++++++++++++++
  at iteration 6 of the density optimization:
    coefficients obtained by diagonalization.
-   it, Delta DENS, energy, energyDiff   6   1.61E-09   -1.66654735621349523E+01   -5.0867E-10
+   it, Delta DENS, energy, energyDiff   6   1.61E-09   -1.66654735621348919E+01   -5.0870E-10
  ++++++++++++++++++++++++++++++++++++++++++++++++++++++++++++++++++++++++++++++++++++++++++++
    ebs, ehart, eexcu, vexcu, eexctX, eion, edisp -7.0330732153E+00  1.7675909595E+01 -3.7252933640E+00 -4.8843453275E+00  0.0000000000E+00  6.8844699642E+00  0.0000000000E+00
-   itoutH, Delta DENSOUT, energy, energyDiff   5   2.51E-08   -1.66654735621349523E+01   -1.5824E-04
+   itoutH, Delta DENSOUT, energy, energyDiff   5   2.51E-08   -1.66654735621348919E+01   -1.5824E-04
  ############################################################################################
  at iteration 5 of the outer loop:
    > basis functions optimization:
@@ -805,7 +683,7 @@
    > density optimization:
      - using diagonalization / mixing.
      - WARNING: density optimization not converged!
-     FINAL values: it, Delta DENS, energy   5    1.61E-09   -1.66654735621349523E+01
+     FINAL values: it, Delta DENS, energy   5    1.61E-09   -1.66654735621348919E+01
    > energy difference to last iteration: -1.582425E-04
  ############################################################################################
  ======================== Creation of the basis functions... ========================
@@ -813,12 +691,12 @@
  Orthoconstraint... Preconditioning... done.
  iter, fnrm, fnrmMax, ebs, diff     1  4.5823180E-03  7.9094969E-03   -16.6654735623  -5.3367E-05
  SD informations: mean alpha=5.631E-01, max alpha=5.631E-01, consecutive successes=1
- Orthonormalization... coeff renormalization... calculate density kernel... done.
+ Orthonormalization... coeff renormalization...done.
  ----------------------------------------------------------------------------- iter=2
  Orthoconstraint... Preconditioning... done.
  iter, fnrm, fnrmMax, ebs, diff     2  3.3945028E-03  6.1318074E-03   -16.6654983066  -2.4744E-05
  SD informations: mean alpha=5.725E-01, max alpha=6.194E-01, consecutive successes=2
- Orthonormalization... coeff renormalization... calculate density kernel... done.
+ Orthonormalization... coeff renormalization...done.
  ----------------------------------------------------------------------------- iter=3
  Orthoconstraint... Preconditioning... done.
  iter, fnrm, fnrmMax, ebs, diff     3  2.5479461E-03  4.6580727E-03   -16.6655119732  -1.3667E-05
@@ -837,16 +715,11 @@
    eval(5)= -1.20039E-01  <-- first virtual orbital
    eval(6)= -1.09921E-01
  -------------------------------------------------
- calculate density kernel... Calculating charge density... done.
  ---------------------------------------------------------------- Updating potential.
  ++++++++++++++++++++++++++++++++++++++++++++++++++++++++++++++++++++++++++++++++++++++++++++
  at iteration 1 of the density optimization:
    coefficients obtained by diagonalization.
-<<<<<<< HEAD
    it, Delta DENS, energy, energyDiff   1   2.51E-08   -1.66655119853504594E+01   -3.8423E-05
-=======
-   it, Delta DENS, energy, energyDiff   1   2.51E-08   -1.66655119853504097E+01   -3.8423E-05
->>>>>>> af62613e
  ++++++++++++++++++++++++++++++++++++++++++++++++++++++++++++++++++++++++++++++++++++++++++++
  ----------------------------------- Determination of the orbitals in this new basis.
  Hamiltonian application done.
@@ -860,16 +733,11 @@
    eval(5)= -1.20144E-01  <-- first virtual orbital
    eval(6)= -1.10055E-01
  -------------------------------------------------
- calculate density kernel... Calculating charge density... done.
  ---------------------------------------------------------------- Updating potential.
  ++++++++++++++++++++++++++++++++++++++++++++++++++++++++++++++++++++++++++++++++++++++++++++
  at iteration 2 of the density optimization:
    coefficients obtained by diagonalization.
-<<<<<<< HEAD
-   it, Delta DENS, energy, energyDiff   2   1.29E-08   -1.66655118049740310E+01    1.8038E-07
-=======
-   it, Delta DENS, energy, energyDiff   2   1.29E-08   -1.66655118049740452E+01    1.8038E-07
->>>>>>> af62613e
+   it, Delta DENS, energy, energyDiff   2   1.29E-08   -1.66655118049740345E+01    1.8038E-07
  ++++++++++++++++++++++++++++++++++++++++++++++++++++++++++++++++++++++++++++++++++++++++++++
  ----------------------------------- Determination of the orbitals in this new basis.
  Hamiltonian application done.
@@ -883,16 +751,11 @@
    eval(5)= -1.20162E-01  <-- first virtual orbital
    eval(6)= -1.10078E-01
  -------------------------------------------------
- calculate density kernel... Calculating charge density... done.
  ---------------------------------------------------------------- Updating potential.
  ++++++++++++++++++++++++++++++++++++++++++++++++++++++++++++++++++++++++++++++++++++++++++++
  at iteration 3 of the density optimization:
    coefficients obtained by diagonalization.
-<<<<<<< HEAD
-   it, Delta DENS, energy, energyDiff   3   6.53E-09   -1.66655118099526938E+01   -4.9787E-09
-=======
-   it, Delta DENS, energy, energyDiff   3   6.53E-09   -1.66655118099528465E+01   -4.9788E-09
->>>>>>> af62613e
+   it, Delta DENS, energy, energyDiff   3   6.53E-09   -1.66655118099526831E+01   -4.9786E-09
  ++++++++++++++++++++++++++++++++++++++++++++++++++++++++++++++++++++++++++++++++++++++++++++
  ----------------------------------- Determination of the orbitals in this new basis.
  Hamiltonian application done.
@@ -906,16 +769,11 @@
    eval(5)= -1.20169E-01  <-- first virtual orbital
    eval(6)= -1.10087E-01
  -------------------------------------------------
- calculate density kernel... Calculating charge density... done.
  ---------------------------------------------------------------- Updating potential.
  ++++++++++++++++++++++++++++++++++++++++++++++++++++++++++++++++++++++++++++++++++++++++++++
  at iteration 4 of the density optimization:
    coefficients obtained by diagonalization.
-<<<<<<< HEAD
-   it, Delta DENS, energy, energyDiff   4   3.27E-09   -1.66655118114539675E+01   -1.5013E-09
-=======
-   it, Delta DENS, energy, energyDiff   4   3.27E-09   -1.66655118114540812E+01   -1.5012E-09
->>>>>>> af62613e
+   it, Delta DENS, energy, energyDiff   4   3.27E-09   -1.66655118114539604E+01   -1.5013E-09
  ++++++++++++++++++++++++++++++++++++++++++++++++++++++++++++++++++++++++++++++++++++++++++++
  ----------------------------------- Determination of the orbitals in this new basis.
  Hamiltonian application done.
@@ -929,16 +787,11 @@
    eval(5)= -1.20172E-01  <-- first virtual orbital
    eval(6)= -1.10091E-01
  -------------------------------------------------
- calculate density kernel... Calculating charge density... done.
  ---------------------------------------------------------------- Updating potential.
  ++++++++++++++++++++++++++++++++++++++++++++++++++++++++++++++++++++++++++++++++++++++++++++
  at iteration 5 of the density optimization:
    coefficients obtained by diagonalization.
-<<<<<<< HEAD
-   it, Delta DENS, energy, energyDiff   5   1.63E-09   -1.66655118118388366E+01   -3.8487E-10
-=======
-   it, Delta DENS, energy, energyDiff   5   1.63E-09   -1.66655118118388614E+01   -3.8478E-10
->>>>>>> af62613e
+   it, Delta DENS, energy, energyDiff   5   1.63E-09   -1.66655118118388401E+01   -3.8488E-10
  ++++++++++++++++++++++++++++++++++++++++++++++++++++++++++++++++++++++++++++++++++++++++++++
  ----------------------------------- Determination of the orbitals in this new basis.
  Hamiltonian application done.
@@ -952,22 +805,14 @@
    eval(5)= -1.20173E-01  <-- first virtual orbital
    eval(6)= -1.10093E-01
  -------------------------------------------------
- calculate density kernel... Calculating charge density... done.
  ---------------------------------------------------------------- Updating potential.
  ++++++++++++++++++++++++++++++++++++++++++++++++++++++++++++++++++++++++++++++++++++++++++++
  at iteration 6 of the density optimization:
    coefficients obtained by diagonalization.
-<<<<<<< HEAD
-   it, Delta DENS, energy, energyDiff   6   8.15E-10   -1.66655118119365540E+01   -9.7717E-11
+   it, Delta DENS, energy, energyDiff   6   8.15E-10   -1.66655118119365682E+01   -9.7728E-11
  ++++++++++++++++++++++++++++++++++++++++++++++++++++++++++++++++++++++++++++++++++++++++++++
    ebs, ehart, eexcu, vexcu, eexctX, eion, edisp -7.0350861175E+00  1.7673811029E+01 -3.7248880362E+00 -4.8838109474E+00  0.0000000000E+00  6.8844699642E+00  0.0000000000E+00
-   itoutH, Delta DENSOUT, energy, energyDiff   6   1.23E-08   -1.66655118119365540E+01   -3.8250E-05
-=======
-   it, Delta DENS, energy, energyDiff   6   8.15E-10   -1.66655118119366357E+01   -9.7774E-11
- ++++++++++++++++++++++++++++++++++++++++++++++++++++++++++++++++++++++++++++++++++++++++++++
-   ebs, ehart, eexcu, vexcu, eexctX, eion, edisp -7.0350861175E+00  1.7673811029E+01 -3.7248880362E+00 -4.8838109474E+00  0.0000000000E+00  6.8844699642E+00  0.0000000000E+00
-   itoutH, Delta DENSOUT, energy, energyDiff   6   1.23E-08   -1.66655118119366357E+01   -3.8250E-05
->>>>>>> af62613e
+   itoutH, Delta DENSOUT, energy, energyDiff   6   1.23E-08   -1.66655118119365682E+01   -3.8250E-05
  ############################################################################################
  at iteration 6 of the outer loop:
    > basis functions optimization:
@@ -977,52 +822,24 @@
    > density optimization:
      - using diagonalization / mixing.
      - density optimization converged in 6 iterations.
-<<<<<<< HEAD
-     FINAL values: it, Delta DENS, energy   6    8.15E-10   -1.66655118119365540E+01
+     FINAL values: it, Delta DENS, energy   6    8.15E-10   -1.66655118119365682E+01
    > energy difference to last iteration: -3.824980E-05
  ############################################################################################
  Basis function            1 on atom           2
-  has an energy error of  -2.794140479626083E-004
+  has an energy error of  -2.794140479640382E-004
  Basis function            2 on atom           1
-  has an energy error of   2.148105172860054E-004
+  has an energy error of   2.148105172911460E-004
  Basis function            3 on atom           1
-  has an energy error of  -1.968041738160234E-004
+  has an energy error of  -1.968041738173997E-004
  Basis function            4 on atom           1
-  has an energy error of  -4.091449684706300E-004
+  has an energy error of  -4.091449684714172E-004
  Basis function            5 on atom           1
-  has an energy error of   1.392199373022498E-004
+  has an energy error of   1.392199372993370E-004
  Basis function            6 on atom           3
-  has an energy error of   2.004448694671803E-004
- Total variation is of : -3.308878661938262E-004
-=======
-     FINAL values: it, Delta DENS, energy   6    8.15E-10   -1.66655118119366357E+01
-   > energy difference to last iteration: -3.824980E-05
- ############################################################################################
- Basis function            1 on atom           2
-  has an energy error of  -2.79414047948091371E-004
- Basis function            2 on atom           1
-  has an energy error of   2.14810517270515414E-004
- Basis function            3 on atom           1
-  has an energy error of  -1.96804173824089313E-004
- Basis function            4 on atom           1
-  has an energy error of  -4.09144968457767876E-004
- Basis function            5 on atom           1
-  has an energy error of   1.39219937297841226E-004
- Basis function            6 on atom           3
-  has an energy error of   2.00444869470764355E-004
- Total variation is of : -3.30887866190827647E-004
->>>>>>> af62613e
+  has an energy error of   2.004448694676366E-004
+ Total variation is of : -3.308878661947353E-004
 iat, fpulay    1    1.155484E-03   -5.394390E-04   -6.171990E-04
 iat, fpulay    2    9.745904E-05    4.924702E-05    1.948986E-05
 iat, fpulay    3   -2.430927E-05   -9.973473E-05    1.393500E-05
  done.
-<<<<<<< HEAD
-=======
- Wavefunction written No.              :  4
- Wavefunction written No.              :  5
- Wavefunction written No.              :  6
-- 
-  {Process:  1, Timing:  [  5.000E-02,  2.800E-02 ]}
->>>>>>> af62613e
- calculate density kernel... Calculating charge density... done.
  ------------------------------------- Building linear combinations... done.