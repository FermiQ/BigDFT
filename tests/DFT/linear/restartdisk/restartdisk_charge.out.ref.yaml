---
  #================================ Daubechies Wavelets for DFT Pseudopotential Calculations
 Code logo:
         TTTT         F       DDDDD
        T    T               D
       T     T        F     D
       T    T         F     D        D
       TTTTT          F     D         D
       T    T         F     D         D
       T     T        F     D         D
       T      T       F     D         D
       T     T     FFFF     D         D
       T TTTT         F      D        D
       T             F        D      D
   TTTTTTTTT    FFFFF          DDDDDD
     gggggg          iiiii    BBBBBBBBB
    g      g        i             B
   g        g      i         BBBB B
   g         g     iiii     B     B
   g         g     i       B      B
   g         g     i        B     B
   g         g     i         B    B
   g         g     i          BBBBB
    g        g     i         B    B
             g     i        B     B
            g               B    B
       ggggg       i         BBBB

 Reference Paper                       : The Journal of Chemical Physics 129, 014109 (2008)
<<<<<<< HEAD
 Version Number                        : 1.7-dev.21
 Timestamp of this run                 : 2013-01-09 11:31:12.503
 Root process Hostname                 : localhost
 Number of MPI tasks                   :  1
=======
 Version Number                        : 1.7-dev.22
 Timestamp of this run                 : 2012-12-27 23:35:17.514
 Root process Hostname                 : athelas
 Number of MPI tasks                   :  2
>>>>>>> af62613e
 OpenMP parallelization                :  Yes
 Maximal OpenMP threads per MPI task   :  2
 #... (file:charge.perf).................................................Performance Options
 #|debug F                      Debug option                                                 
 #|fftcache 8192                Cache size for the FFT                                       
 #|accel NO                     Acceleration (NO, CUDAGPU, OCLGPU, OCLCPU, OCLACC)           
 #|OCL_platform                 Chosen OCL platform                                          
 #|blas F                       CUBLAS acceleration                                          
 #|projrad  1.50E+01            Radius of the projector as a function of the maxrad          
 #|exctxpar OP2P                Exact exchange parallelisation scheme                        
 #|ig_diag T                    Input guess: (T:Direct, F:Iterative) diag. of Ham.           
 #|ig_norbp 5                   Input guess: Orbitals per process for iterative diag.        
 #|ig_blocks 300 800            Input guess: Block sizes for orthonormalisation              
 #|ig_tol  1.00E-04             Input guess: Tolerance criterion                             
 #|methortho 0                  Orthogonalisation (0=Cholesky,1=GS/Chol,2=Loewdin)           
 #|rho_commun DEF               Density communication scheme (DBL, RSC, MIX)                 
 #|psolver_groupsize 0          Size of Poisson Solver taskgroups (0=nproc)                  
 #|psolver_accel 0              Acceleration of the Poisson Solver (0=none, 1=CUDA)          
 #|unblock_comms OFF            Overlap Communications of fields (OFF,DEN,POT)               
 #|linear OFF                   Linear Input Guess approach (OFF, LIG, FUL, TMO)             
 #|tolsym  1.00E-08             Tolerance for symmetry detection                             
 #|signaling F                  Expose calculation results on Network                        
 #|signalTimeout 0              Time out on startup for signal connection                    
 #|domain                       Domain to add to the hostname to find the IP                 
 #|verbosity 2                  verbosity of the output 0=low, 2=high                        
 #|outdir ./                    Writing directory                                            
 #|psp_onfly T                  Calculate pseudopotential projectors on the fly              
 #... (file:charge.dft)...........................................DFT Calculation Parameters
 #|0.45 0.45 0.45  hx,hy,hz: grid spacing in the three directions                            
 #|5.0  7.0       c(f)rmult: c(f)rmult*radii_cf(:,1(2))=coarse(fine) atom-based radius       
 #|1              ixc: exchange-correlation parameter (LDA=1,PBE=11)                         
 #|1 0.0 0.0 0.0  charge of the system, Electric field (Ex,Ey,Ez)                            
 #|1  0           nspin=1 non-spin polarization, mpol=total magnetic moment                  
 #|1.E-05         gnrm_cv: convergence criterion gradient                                    
 #|100 1          itermax,nrepmax: max. # of wfn. opt. steps and of re-diag. runs            
 #|5  10          ncong, idsx: # of CG it. for preconditioning eq., wfn. diis history        
 #|0              dispersion correction potential (values 1,2,3), 0=none                     
 #|100  0         InputPsiId, output_wf, output_denspot                                      
 #|0.0  30        rbuf, ncongt: length of the tail (AU),# tail CG iterations                 
 #|0  0           Davidson subspace dim., # of opt. orbs, # of plotted orbs                  
 #|T              disable the symmetry detection                                             
 #... (file:default.mix)...................................................Mixing Parameters
 #|0              Mixing parameters                                                          
 #|1              Maximum number of diagonalisation iterations                               
 #|1.e-4          Stop criterion on the residue of potential or density                      
 #|0 0.0 1        No. of additional bands, elec. temperature, smearing method                
 #|0.0 2.0        Multiplying factors for the mixing and the electronic DIIS                 
 #... (file:default.geopt)...............................................Geometry Parameters
 #|BFGS           Geometry optimisation method                                               
 #|1              Maximum number of force evaluations                                        
 #|1.0 0.0        fract_fluct,forcemax                                                       
 #|0.0            random displacement amplitude                                              
 #|4.0            Stepsize for the geometry optimisation                                     
 #... (file:default.tddft).................................................TD-DFT Parameters
 #|NONE           TDDFT Method                                                               
 #... (file:default.sic)......................................................SIC Parameters
 #|NONE           SIC method: NONE, PZ, NK                                                   
 #|0.0            SIC downscaling parameter                                                  
 #|0.0            Reference occupation fref (NK case only)                                   
 #... (file:default.kpt)..................................Brillouin Zone Sampling Parameters
 #|manual         K-point sampling method                                                    
 #|1              Number of K-points                                                         
 #|0. 0. 0. 1.    K-pt coords, K-pt weigth                                                   
 #... (file:charge.lin)....................................................Linear Parameters
 #|1              iterations with low accuracy, high accuracy                                
 #|0              iterations to optimize the basis functions for low accuracy and high accura
 #|4.d-5  4.d-5   convergence criterion for low and high accuracy                            
 #|5.d-3          gnrm multiplier                                                            
 #|5  0  1.d0  1. DIIS_hist_lowaccur, DIIS_hist_lowaccur, step size for DIIS, step size for S
 #|5              number of iterations in the preconditioner                                 
 #|-8  -8         block size for pdsyev/pdsygv, pdgemm (negative -> sequential), communicatio
 #|1  1           max number of process uses for pdsyev/pdsygv, pdgemm                       
 #|0  1           0-> exact Loewdin, 1-> taylor expansion; in orthoconstraint: correction for
 #|101            mixing method: 100 (direct minimization), 101 (simple dens mixing), 102 (si
 #|0  4  .5d0  1.d-low accuracy: mixing history (0-> SD, >0-> DIIS), number of iterations in 
 #|0  6  .5d0  1.d-1high accuracy: mixing history (0-> SD, >0-> DIIS), number of iterations i
 #|1.d-9          convergence criterion for the kernel optimization                          
 #|1.d-10         convergence criterion for the support functions to be fixed                
 #|2              Output basis functions: 0 no output, 1 formatted output, 2 Fortran bin, 3 E
 #|O 4 4.0d-2 0.0d-4 6.0 7.0  Atom name, number of basis functions per atom, prefactor for co
 #|H 1 4.0d-2 0.0d-4 6.0 7.0  Atom name, number of basis functions per atom, prefactor for co
  #--------------------------------------------------------------------------------------- |
 Data Writing directory                : ./data-charge/
 Material acceleration                 :  No #iproc=0
  #-------------------------------------------------- Input Atomic System (file: charge.xyz)
 Atomic System Properties:
   Number of atomic types              :  2
   Number of atoms                     :  3
   Types of atoms                      :  [ O, H ]
   Boundary Conditions                 : Free #Code: F
   Number of Symmetries                :  0
   Space group                         : disabled
  #----------------------------- Geometry optimization Input Parameters (file: charge.geopt)
 Geometry Optimization Parameters:
   Maximum steps                       :  1
   Algorithm                           : BFGS
   Random atomic displacement          :  0.0E+00
   Fluctuation in forces               :  1.0E+00
   Maximum in forces                   :  0.0E+00
   Steepest descent step               :  4.0E+00
  #------------------------------------------------------------------------ Input parameters
 DFT parameters:
   eXchange Correlation:
     XC ID                             :  &ixc  1
     Exchange-Correlation reference    : "XC: Teter 93"
     XC functional implementation      : ABINIT
     Spin polarization                 :  No
   Net Charge (Ions-Electrons)         :  1
 Basis set definition:
   Suggested Grid Spacings (a0)        :  [  0.45,  0.45,  0.45 ]
   Coarse and Fine Radii Multipliers   :  [  5.0,  7.0 ]
 Self-Consistent Cycle Parameters:
   Wavefunction:
     Gradient Norm Threshold           :  &gnrm_cv  1.0E-05
     CG Steps for Preconditioner       :  5
     DIIS History length               :  10
     Max. Wfn Iterations               :  &itermax  100
     Max. Subspace Diagonalizations    :  1
     Input wavefunction policy         : Linear AO # 100
     Output wavefunction policy        : none # 0
     Output grid policy                : none # 0
     Output grid format                : text # 0
     Virtual orbitals                  :  0
     Number of plotted density orbitals:  0
   Density/Potential:
     Max. Iterations                   :  1
 Post Optimization Parameters:
   Finite-Size Effect estimation:
     Scheduled                         :  No
  #----------------------------------------------------------------------- System Properties
 Properties of atoms in the system:
 - Symbol                              : O #Type No.  01
   No. of Electrons                    :  6
   No. of Atoms                        :  1
   Radii of active regions (AU):
     Coarse                            :  1.21558
     Fine                              :  0.22179
     Coarse PSP                        :  0.55035
     Source                            : Hard-Coded
   Grid Spacing threshold (AU)         :  0.55
   Pseudopotential type                : HGH-K
   Local Pseudo Potential (HGH convention):
     Rloc                              :  0.24762
     Coefficients (c1 .. c4)           :  [ -16.58032,  2.39570,  0.00000,  0.00000 ]
   NonLocal PSP Parameters:
   - Channel (l)                       :  0
     Rloc                              :  0.22179
     h_ij matrix:
     -  [  18.26692,  0.00000,  0.00000 ]
     -  [  0.00000,  0.00000,  0.00000 ]
     -  [  0.00000,  0.00000,  0.00000 ]
   No. of projectors                   :  1
   PSP XC                              : "XC: Teter 93"
 - Symbol                              : H #Type No.  02
   No. of Electrons                    :  1
   No. of Atoms                        :  2
   Radii of active regions (AU):
     Coarse                            :  1.46342
     Fine                              :  0.20000
     Coarse PSP                        :  0.00000
     Source                            : Hard-Coded
   Grid Spacing threshold (AU)         :  0.50
   Pseudopotential type                : HGH-K
   Local Pseudo Potential (HGH convention):
     Rloc                              :  0.20000
     Coefficients (c1 .. c4)           :  [ -4.18024,  0.72507,  0.00000,  0.00000 ]
   No. of projectors                   :  0
   PSP XC                              : "XC: Teter 93"
  #-------------------------------------------------------------------------- Atom Positions
 Atomic positions within the cell (Atomic and Grid Units):
 - O: {AU:  [  8.9264,  7.5804,  7.3383 ], GU:  [  19.836,  16.845,  16.307 ]} # 0001
 - H: {AU:  [  7.1217,  7.3025,  7.1462 ], GU:  [  15.826,  16.228,  15.880 ]} # 0002
 - H: {AU:  [  9.0783,  8.8975,  8.6038 ], GU:  [  20.174,  19.772,  19.120 ]} # 0003
 Rigid Shift Applied (AU)              :  [  6.8608,  6.8528,  6.5733 ]
  #------------------------------------------------------------------------- Grid properties
 Box Grid spacings                     :  [  0.4500,  0.4500,  0.4500 ]
 Sizes of the simulation domain:
   AU                                  :  [  16.200,  16.200,  15.750 ]
   Angstroem                           :  [  8.5727,  8.5727,  8.3345 ]
   Grid Spacing Units                  :  [  36,  36,  35 ]
   High resolution region boundaries (GU):
     From                              :  [  13,  14,  13 ]
     To                                :  [  23,  22,  22 ]
 High Res. box is treated separately   :  Yes
  #------------------------------------------------------------------- Kernel Initialization
 Poisson Kernel Initialization:
   MPI tasks                           :  2
   OpenMP threads per MPI task         :  2
 Poisson Kernel Creation:
   Boundary Conditions                 : Free
   Memory Requirements per MPI task:
     Density (MB)                      :  4.59
     Kernel (MB)                       :  4.71
     Full Grid Arrays (MB)             :  8.17
     Load Balancing of calculations:
       Density:
         MPI tasks 0- 0                : 100%
         MPI task 1                    :  98%
       Kernel:
         MPI tasks 0- 0                : 100%
         MPI task 1                    :  98%
       Complete LB per task            : 1/3 LB_density + 2/3 LB_kernel
 Wavefunctions Descriptors, full simulation domain:
   Coarse resolution grid:
     No. of segments                   :  984
     No. of points                     :  23322
   Fine resolution grid:
     No. of segments                   :  69
     No. of points                     :  370
  #---------------------------------------------------------------------- Occupation Numbers
 Total Number of Electrons             :  7
 Spin treatment                        : Averaged
  #WARNING: Odd number of electrons, no closed shell system
<<<<<<< HEAD
=======
 Orbitals Repartition:
   MPI tasks  0- 1                     :  2
>>>>>>> af62613e
 Total Number of Orbitals              :  4
 Occupation numbers coming from        : System properties
 Input Occupation Numbers:
 - Occupation Numbers: {Orbitals No. 1-3:  2.0000, Orbital No. 4:  1.0000}
<<<<<<< HEAD
 Wavefunctions memory occupation for root MPI process:  0 MB 809 KB 768 B
=======
 Wavefunctions memory occupation for root MPI process:  0 MB 404 KB 896 B
>>>>>>> af62613e
 NonLocal PSP Projectors Descriptors:
   Creation strategy                   : On-the-fly
   Total number of projectors          :  1
   Total number of components          :  3851
   Percent of zero components          :  36
  #-------------------------------------------------------- Estimation of Memory Consumption
 Memory requirements for principal quantities (MiB.KiB):
   Subspace Matrix                     : 0.1 #    (Number of Orbitals: 4)
   Single orbital                      : 0.203 #  (Number of Components: 25912)
   All (distributed) orbitals          : 1.191 #  (Number of Orbitals per MPI task: 2)
   Wavefunction storage size           : 9.97 #   (DIIS/SD workspaces included)
   Nonlocal Pseudopotential Arrays     : 0.31
   Full Uncompressed (ISF) grid        : 8.180
   Workspaces storage size             : 0.624
 Memory requirements for principal code sections (MiB.KiB):
<<<<<<< HEAD
   Kernel calculation                  : 102.802
   Density Construction                : 66.634
   Poisson Solver                      : 99.456
   Hamiltonian application             : 67.72
 Estimated Memory Peak (MB)            :  102
=======
   Kernel calculation                  : 89.596
   Density Construction                : 48.374
   Poisson Solver                      : 68.884
   Hamiltonian application             : 48.836
 Estimated Memory Peak (MB)            :  89
>>>>>>> af62613e
  #WARNING: Do not call check_communications in the linear scaling version!
 Ion-Ion interaction energy            :  6.88446996418391E+00
  #---------------------------------------------------------------- Ionic Potential Creation
 Total ionic charge                    : -7.999999007847
 Poisson Solver:
   BC                                  : Free
   Box                                 :  [  103,  103,  101 ]
<<<<<<< HEAD
   MPI tasks                           :  1
=======
   MPI tasks                           :  2
>>>>>>> af62613e
  #------------------------------------------------------------ Input Wavefunctions Creation
 Input Hamiltonian:
   Total No. of Atomic Input Orbitals  :  6
   Atomic Input Orbital Generation:
   -  {Atom Type: O, Electronic configuration: {s: [ 2.00], p: [ 4/3,  4/3,  4/3]}}
   -  {Atom Type: H, Electronic configuration: {s: [ 1.00]}}
   Wavelet conversion succeeded        :  Yes
   Deviation from normalization        :  2.17E-05
   GPU acceleration                    :  No
<<<<<<< HEAD
=======
   Rho Commun                          : RED_SCT
>>>>>>> af62613e
   Total electronic charge             :  7.999995666442
   Poisson Solver:
     BC                                : Free
     Box                               :  [  103,  103,  101 ]
<<<<<<< HEAD
     MPI tasks                         :  1
 Calculation finished. TOTAL CHARGE    :  6.999996642470E+00
=======
     MPI tasks                         :  2
 Calculation finished. TOTAL CHARGE    :  6.999996642468E+00
>>>>>>> af62613e
 Poisson Solver:
   BC                                  : Free
   Box                                 :  [  103,  103,  101 ]
   MPI tasks                           :  2
 Calculation finished. TOTAL CHARGE    :  6.999996308029E+00
 Poisson Solver:
   BC                                  : Free
   Box                                 :  [  103,  103,  101 ]
   MPI tasks                           :  2
 Calculation finished. TOTAL CHARGE    :  6.999996316768E+00
 Poisson Solver:
   BC                                  : Free
   Box                                 :  [  103,  103,  101 ]
   MPI tasks                           :  2
 Calculation finished. TOTAL CHARGE    :  6.999996314951E+00
 Poisson Solver:
   BC                                  : Free
   Box                                 :  [  103,  103,  101 ]
   MPI tasks                           :  2
 Calculation finished. TOTAL CHARGE    :  6.999996441436E+00
 Poisson Solver:
   BC                                  : Free
   Box                                 :  [  103,  103,  101 ]
   MPI tasks                           :  2
 Calculation finished. TOTAL CHARGE    :  6.999996306204E+00
 Poisson Solver:
   BC                                  : Free
   Box                                 :  [  103,  103,  101 ]
   MPI tasks                           :  2
 Calculation finished. TOTAL CHARGE    :  6.999996298557E+00
 Poisson Solver:
   BC                                  : Free
   Box                                 :  [  103,  103,  101 ]
   MPI tasks                           :  2
 Calculation finished. TOTAL CHARGE    :  6.999996297665E+00
 Poisson Solver:
   BC                                  : Free
   Box                                 :  [  103,  103,  101 ]
   MPI tasks                           :  2
 Calculation finished. TOTAL CHARGE    :  6.999996297455E+00
 Poisson Solver:
   BC                                  : Free
   Box                                 :  [  103,  103,  101 ]
   MPI tasks                           :  2
 Calculation finished. TOTAL CHARGE    :  6.999996297380E+00
 Poisson Solver:
   BC                                  : Free
   Box                                 :  [  103,  103,  101 ]
   MPI tasks                           :  2
 Calculation finished. TOTAL CHARGE    :  6.999996237311E+00
 Poisson Solver:
   BC                                  : Free
   Box                                 :  [  103,  103,  101 ]
   MPI tasks                           :  2
 Calculation finished. TOTAL CHARGE    :  6.999996254886E+00
 Poisson Solver:
   BC                                  : Free
   Box                                 :  [  103,  103,  101 ]
   MPI tasks                           :  2
 Calculation finished. TOTAL CHARGE    :  6.999996256145E+00
 Poisson Solver:
   BC                                  : Free
   Box                                 :  [  103,  103,  101 ]
   MPI tasks                           :  2
 Calculation finished. TOTAL CHARGE    :  6.999996256290E+00
 Poisson Solver:
   BC                                  : Free
   Box                                 :  [  103,  103,  101 ]
   MPI tasks                           :  2
 Calculation finished. TOTAL CHARGE    :  6.999996256313E+00
 Poisson Solver:
   BC                                  : Free
   Box                                 :  [  103,  103,  101 ]
   MPI tasks                           :  2
 Calculation finished. TOTAL CHARGE    :  6.999996256326E+00
 Poisson Solver:
   BC                                  : Free
   Box                                 :  [  103,  103,  101 ]
   MPI tasks                           :  2
 Calculation finished. TOTAL CHARGE    :  6.999996225201E+00
 Poisson Solver:
   BC                                  : Free
   Box                                 :  [  103,  103,  101 ]
   MPI tasks                           :  2
 Calculation finished. TOTAL CHARGE    :  6.999996226775E+00
 Poisson Solver:
   BC                                  : Free
   Box                                 :  [  103,  103,  101 ]
   MPI tasks                           :  2
 Calculation finished. TOTAL CHARGE    :  6.999996226917E+00
 Poisson Solver:
   BC                                  : Free
   Box                                 :  [  103,  103,  101 ]
   MPI tasks                           :  2
 Calculation finished. TOTAL CHARGE    :  6.999996226915E+00
 Poisson Solver:
   BC                                  : Free
   Box                                 :  [  103,  103,  101 ]
   MPI tasks                           :  2
 Calculation finished. TOTAL CHARGE    :  6.999996226924E+00
 Poisson Solver:
   BC                                  : Free
   Box                                 :  [  103,  103,  101 ]
   MPI tasks                           :  2
 Calculation finished. TOTAL CHARGE    :  6.999996226922E+00
 Poisson Solver:
   BC                                  : Free
   Box                                 :  [  103,  103,  101 ]
   MPI tasks                           :  2
 Calculation finished. TOTAL CHARGE    :  6.999996218415E+00
 Poisson Solver:
   BC                                  : Free
   Box                                 :  [  103,  103,  101 ]
   MPI tasks                           :  2
 Calculation finished. TOTAL CHARGE    :  6.999996217424E+00
 Poisson Solver:
   BC                                  : Free
   Box                                 :  [  103,  103,  101 ]
   MPI tasks                           :  2
 Calculation finished. TOTAL CHARGE    :  6.999996217366E+00
 Poisson Solver:
   BC                                  : Free
   Box                                 :  [  103,  103,  101 ]
   MPI tasks                           :  2
 Calculation finished. TOTAL CHARGE    :  6.999996217358E+00
 Poisson Solver:
   BC                                  : Free
   Box                                 :  [  103,  103,  101 ]
   MPI tasks                           :  2
 Calculation finished. TOTAL CHARGE    :  6.999996217359E+00
 Poisson Solver:
   BC                                  : Free
   Box                                 :  [  103,  103,  101 ]
   MPI tasks                           :  2
 Calculation finished. TOTAL CHARGE    :  6.999996217358E+00
 Poisson Solver:
   BC                                  : Free
   Box                                 :  [  103,  103,  101 ]
   MPI tasks                           :  2
 Calculation finished. TOTAL CHARGE    :  6.999996217831E+00
 Poisson Solver:
   BC                                  : Free
   Box                                 :  [  103,  103,  101 ]
   MPI tasks                           :  2
 Calculation finished. TOTAL CHARGE    :  6.999996217157E+00
 Poisson Solver:
   BC                                  : Free
   Box                                 :  [  103,  103,  101 ]
   MPI tasks                           :  2
 Calculation finished. TOTAL CHARGE    :  6.999996217113E+00
 Poisson Solver:
   BC                                  : Free
   Box                                 :  [  103,  103,  101 ]
   MPI tasks                           :  2
 Calculation finished. TOTAL CHARGE    :  6.999996217111E+00
 Poisson Solver:
   BC                                  : Free
   Box                                 :  [  103,  103,  101 ]
   MPI tasks                           :  2
 Calculation finished. TOTAL CHARGE    :  6.999996217110E+00
 Poisson Solver:
   BC                                  : Free
   Box                                 :  [  103,  103,  101 ]
   MPI tasks                           :  2
 Calculation finished. TOTAL CHARGE    :  6.999996217111E+00
 Poisson Solver:
   BC                                  : Free
   Box                                 :  [  103,  103,  101 ]
<<<<<<< HEAD
   MPI tasks                           :  1
=======
   MPI tasks                           :  2
>>>>>>> af62613e
 Write wavefunctions to file           : ./data-charge/minBasis.*
 Wavefunction written No.              :  1
 Wavefunction written No.              :  2
 Wavefunction written No.              :  3
<<<<<<< HEAD
 Wavefunction written No.              :  4
 Wavefunction written No.              :  5
 Wavefunction written No.              :  6
 Wavefunction coefficients written     :  Yes
 Write Waves Time:
 - 
    {Process:  0, Timing:  [  8.841E-01,  2.334E-01 ]}
 Calculation finished. TOTAL CHARGE    :  6.999996217113E+00
=======
 Wavefunction coefficients written     :  Yes
 Write Waves Time:
 - 
    {Process:  0, Timing:  [  4.000E-02,  2.700E-02 ]}
 Calculation finished. TOTAL CHARGE    :  6.999996217111E+00
>>>>>>> af62613e
  #---------------------------------------------------------------------- Forces Calculation
 Poisson Solver:
   BC                                  : Free
   Box                                 :  [  103,  103,  101 ]
   MPI tasks                           :  2
 Electric Dipole Moment (AU):
   P vector                            :  [  8.1338E+00,  8.0773E+00,  7.8514E+00 ]
   norm(P)                             :  1.389409E+01
 Electric Dipole Moment (Debye):
   P vector                            :  [  2.0674E+01,  2.0530E+01,  1.9956E+01 ]
   norm(P)                             :  3.531526E+01
 Calculate local forces: {Leaked force:  0.00000E+00}
 Calculate Non Local forces            :  Yes
 Average noise forces: {x: -1.61514476E-02, y: -1.09157028E-02, z: -6.89544047E-03, 
                    total:  2.06777399E-02}
<<<<<<< HEAD
 Clean forces norm (Ha/Bohr): {maxval:  5.532028625048E-02, fnrm2:  5.692503364447E-03}
 Raw forces norm (Ha/Bohr): {maxval:  5.009925157954E-02, fnrm2:  6.262431383289E-03}
  #--------------------------------------------------------------------------- Atomic Forces
 Atomic Forces (Ha/Bohr):
 -  {O:  [  1.285964352390E-02, -2.838380509939E-02, -2.795361333522E-02 ]} # 0001
 -  {H:  [ -2.621859994506E-02, -1.051324386442E-02, -9.044926312715E-03 ]} # 0002
 -  {H:  [  1.335895642116E-02,  3.889704896381E-02,  3.699853964794E-02 ]} # 0003
  #----------------------------------------------------------------- Timing for root process
 Timings for root process:
   CPU time (s)                        :  53.96
   Elapsed time (s)                    :  13.62
=======
 Clean forces norm (Ha/Bohr): {maxval:  5.532028625050E-02, fnrm2:  5.692503364450E-03}
 Raw forces norm (Ha/Bohr): {maxval:  5.009925157958E-02, fnrm2:  6.262431383294E-03}
  #--------------------------------------------------------------------------- Atomic Forces
 Atomic Forces (Ha/Bohr):
 -  {O:  [  1.285964352390E-02, -2.838380509940E-02, -2.795361333524E-02 ]} # 0001
 -  {H:  [ -2.621859994506E-02, -1.051324386441E-02, -9.044926312712E-03 ]} # 0002
 -  {H:  [  1.335895642116E-02,  3.889704896382E-02,  3.699853964795E-02 ]} # 0003
  #----------------------------------------------------------------- Timing for root process
 Timings for root process:
   CPU time (s)                        :  56.64
   Elapsed time (s)                    :  32.48
>>>>>>> af62613e
  #-------------------------------- Warnings obtained during the run, check their relevance!
 WARNINGS:
 - Odd number of electrons, no closed shell system
 - Do not call check_communications in the linear scaling version!
 Memory Consumption Report:
   Tot. No. of Allocations  : 12479
   Tot. No. of Deallocations: 12479
   Remaining Memory (B)     : 0
   Memory occupation: 
      Peak Value (MB): 180
      for the array: zmpi1
      in the routine: G_Poisson_Solver<|MERGE_RESOLUTION|>--- conflicted
+++ resolved
@@ -25,21 +25,14 @@
              g     i        B     B
             g               B    B
        ggggg       i         BBBB
-
+ 
  Reference Paper                       : The Journal of Chemical Physics 129, 014109 (2008)
-<<<<<<< HEAD
- Version Number                        : 1.7-dev.21
- Timestamp of this run                 : 2013-01-09 11:31:12.503
+ Version Number                        : 1.7-dev.22
+ Timestamp of this run                 : 2013-01-15 14:40:48.106
  Root process Hostname                 : localhost
  Number of MPI tasks                   :  1
-=======
- Version Number                        : 1.7-dev.22
- Timestamp of this run                 : 2012-12-27 23:35:17.514
- Root process Hostname                 : athelas
- Number of MPI tasks                   :  2
->>>>>>> af62613e
  OpenMP parallelization                :  Yes
- Maximal OpenMP threads per MPI task   :  2
+ Maximal OpenMP threads per MPI task   :  4
  #... (file:charge.perf).................................................Performance Options
  #|debug F                      Debug option                                                 
  #|fftcache 8192                Cache size for the FFT                                       
@@ -79,25 +72,25 @@
  #|0.0  30        rbuf, ncongt: length of the tail (AU),# tail CG iterations                 
  #|0  0           Davidson subspace dim., # of opt. orbs, # of plotted orbs                  
  #|T              disable the symmetry detection                                             
- #... (file:default.mix)...................................................Mixing Parameters
+ #... (file:default.mix.. not present)....................................Mixing Parameters 
  #|0              Mixing parameters                                                          
  #|1              Maximum number of diagonalisation iterations                               
  #|1.e-4          Stop criterion on the residue of potential or density                      
  #|0 0.0 1        No. of additional bands, elec. temperature, smearing method                
  #|0.0 2.0        Multiplying factors for the mixing and the electronic DIIS                 
- #... (file:default.geopt)...............................................Geometry Parameters
+ #... (file:default.geopt.. not present)................................Geometry Parameters 
  #|BFGS           Geometry optimisation method                                               
  #|1              Maximum number of force evaluations                                        
  #|1.0 0.0        fract_fluct,forcemax                                                       
  #|0.0            random displacement amplitude                                              
  #|4.0            Stepsize for the geometry optimisation                                     
- #... (file:default.tddft).................................................TD-DFT Parameters
+ #... (file:default.tddft.. not present)..................................TD-DFT Parameters 
  #|NONE           TDDFT Method                                                               
- #... (file:default.sic)......................................................SIC Parameters
+ #... (file:default.sic.. not present).......................................SIC Parameters 
  #|NONE           SIC method: NONE, PZ, NK                                                   
  #|0.0            SIC downscaling parameter                                                  
  #|0.0            Reference occupation fref (NK case only)                                   
- #... (file:default.kpt)..................................Brillouin Zone Sampling Parameters
+ #... (file:default.kpt.. not present)...................Brillouin Zone Sampling Parameters 
  #|manual         K-point sampling method                                                    
  #|1              Number of K-points                                                         
  #|0. 0. 0. 1.    K-pt coords, K-pt weigth                                                   
@@ -224,22 +217,14 @@
  High Res. box is treated separately   :  Yes
   #------------------------------------------------------------------- Kernel Initialization
  Poisson Kernel Initialization:
-   MPI tasks                           :  2
-   OpenMP threads per MPI task         :  2
+   MPI tasks                           :  1
+   OpenMP threads per MPI task         :  4
  Poisson Kernel Creation:
    Boundary Conditions                 : Free
    Memory Requirements per MPI task:
-     Density (MB)                      :  4.59
-     Kernel (MB)                       :  4.71
+     Density (MB)                      :  9.08
+     Kernel (MB)                       :  9.34
      Full Grid Arrays (MB)             :  8.17
-     Load Balancing of calculations:
-       Density:
-         MPI tasks 0- 0                : 100%
-         MPI task 1                    :  98%
-       Kernel:
-         MPI tasks 0- 0                : 100%
-         MPI task 1                    :  98%
-       Complete LB per task            : 1/3 LB_density + 2/3 LB_kernel
  Wavefunctions Descriptors, full simulation domain:
    Coarse resolution grid:
      No. of segments                   :  984
@@ -251,20 +236,11 @@
  Total Number of Electrons             :  7
  Spin treatment                        : Averaged
   #WARNING: Odd number of electrons, no closed shell system
-<<<<<<< HEAD
-=======
- Orbitals Repartition:
-   MPI tasks  0- 1                     :  2
->>>>>>> af62613e
  Total Number of Orbitals              :  4
  Occupation numbers coming from        : System properties
  Input Occupation Numbers:
  - Occupation Numbers: {Orbitals No. 1-3:  2.0000, Orbital No. 4:  1.0000}
-<<<<<<< HEAD
  Wavefunctions memory occupation for root MPI process:  0 MB 809 KB 768 B
-=======
- Wavefunctions memory occupation for root MPI process:  0 MB 404 KB 896 B
->>>>>>> af62613e
  NonLocal PSP Projectors Descriptors:
    Creation strategy                   : On-the-fly
    Total number of projectors          :  1
@@ -274,25 +250,17 @@
  Memory requirements for principal quantities (MiB.KiB):
    Subspace Matrix                     : 0.1 #    (Number of Orbitals: 4)
    Single orbital                      : 0.203 #  (Number of Components: 25912)
-   All (distributed) orbitals          : 1.191 #  (Number of Orbitals per MPI task: 2)
-   Wavefunction storage size           : 9.97 #   (DIIS/SD workspaces included)
+   All (distributed) orbitals          : 1.596 #  (Number of Orbitals per MPI task: 4)
+   Wavefunction storage size           : 17.407 # (DIIS/SD workspaces included)
    Nonlocal Pseudopotential Arrays     : 0.31
    Full Uncompressed (ISF) grid        : 8.180
    Workspaces storage size             : 0.624
  Memory requirements for principal code sections (MiB.KiB):
-<<<<<<< HEAD
    Kernel calculation                  : 102.802
    Density Construction                : 66.634
    Poisson Solver                      : 99.456
    Hamiltonian application             : 67.72
  Estimated Memory Peak (MB)            :  102
-=======
-   Kernel calculation                  : 89.596
-   Density Construction                : 48.374
-   Poisson Solver                      : 68.884
-   Hamiltonian application             : 48.836
- Estimated Memory Peak (MB)            :  89
->>>>>>> af62613e
   #WARNING: Do not call check_communications in the linear scaling version!
  Ion-Ion interaction energy            :  6.88446996418391E+00
   #---------------------------------------------------------------- Ionic Potential Creation
@@ -300,11 +268,7 @@
  Poisson Solver:
    BC                                  : Free
    Box                                 :  [  103,  103,  101 ]
-<<<<<<< HEAD
-   MPI tasks                           :  1
-=======
-   MPI tasks                           :  2
->>>>>>> af62613e
+   MPI tasks                           :  1
   #------------------------------------------------------------ Input Wavefunctions Creation
  Input Hamiltonian:
    Total No. of Atomic Input Orbitals  :  6
@@ -314,219 +278,279 @@
    Wavelet conversion succeeded        :  Yes
    Deviation from normalization        :  2.17E-05
    GPU acceleration                    :  No
-<<<<<<< HEAD
-=======
-   Rho Commun                          : RED_SCT
->>>>>>> af62613e
    Total electronic charge             :  7.999995666442
    Poisson Solver:
      BC                                : Free
      Box                               :  [  103,  103,  101 ]
-<<<<<<< HEAD
      MPI tasks                         :  1
+   Calculate density kernel            :  Yes
+ Calculate density kernel              :  Yes
+ Calculating charge density            :  Yes
  Calculation finished. TOTAL CHARGE    :  6.999996642470E+00
-=======
-     MPI tasks                         :  2
- Calculation finished. TOTAL CHARGE    :  6.999996642468E+00
->>>>>>> af62613e
- Poisson Solver:
-   BC                                  : Free
-   Box                                 :  [  103,  103,  101 ]
-   MPI tasks                           :  2
- Calculation finished. TOTAL CHARGE    :  6.999996308029E+00
- Poisson Solver:
-   BC                                  : Free
-   Box                                 :  [  103,  103,  101 ]
-   MPI tasks                           :  2
- Calculation finished. TOTAL CHARGE    :  6.999996316768E+00
- Poisson Solver:
-   BC                                  : Free
-   Box                                 :  [  103,  103,  101 ]
-   MPI tasks                           :  2
- Calculation finished. TOTAL CHARGE    :  6.999996314951E+00
- Poisson Solver:
-   BC                                  : Free
-   Box                                 :  [  103,  103,  101 ]
-   MPI tasks                           :  2
- Calculation finished. TOTAL CHARGE    :  6.999996441436E+00
- Poisson Solver:
-   BC                                  : Free
-   Box                                 :  [  103,  103,  101 ]
-   MPI tasks                           :  2
- Calculation finished. TOTAL CHARGE    :  6.999996306204E+00
- Poisson Solver:
-   BC                                  : Free
-   Box                                 :  [  103,  103,  101 ]
-   MPI tasks                           :  2
- Calculation finished. TOTAL CHARGE    :  6.999996298557E+00
- Poisson Solver:
-   BC                                  : Free
-   Box                                 :  [  103,  103,  101 ]
-   MPI tasks                           :  2
- Calculation finished. TOTAL CHARGE    :  6.999996297665E+00
- Poisson Solver:
-   BC                                  : Free
-   Box                                 :  [  103,  103,  101 ]
-   MPI tasks                           :  2
- Calculation finished. TOTAL CHARGE    :  6.999996297455E+00
- Poisson Solver:
-   BC                                  : Free
-   Box                                 :  [  103,  103,  101 ]
-   MPI tasks                           :  2
- Calculation finished. TOTAL CHARGE    :  6.999996297380E+00
- Poisson Solver:
-   BC                                  : Free
-   Box                                 :  [  103,  103,  101 ]
-   MPI tasks                           :  2
- Calculation finished. TOTAL CHARGE    :  6.999996237311E+00
- Poisson Solver:
-   BC                                  : Free
-   Box                                 :  [  103,  103,  101 ]
-   MPI tasks                           :  2
- Calculation finished. TOTAL CHARGE    :  6.999996254886E+00
- Poisson Solver:
-   BC                                  : Free
-   Box                                 :  [  103,  103,  101 ]
-   MPI tasks                           :  2
- Calculation finished. TOTAL CHARGE    :  6.999996256145E+00
- Poisson Solver:
-   BC                                  : Free
-   Box                                 :  [  103,  103,  101 ]
-   MPI tasks                           :  2
- Calculation finished. TOTAL CHARGE    :  6.999996256290E+00
- Poisson Solver:
-   BC                                  : Free
-   Box                                 :  [  103,  103,  101 ]
-   MPI tasks                           :  2
- Calculation finished. TOTAL CHARGE    :  6.999996256313E+00
- Poisson Solver:
-   BC                                  : Free
-   Box                                 :  [  103,  103,  101 ]
-   MPI tasks                           :  2
- Calculation finished. TOTAL CHARGE    :  6.999996256326E+00
- Poisson Solver:
-   BC                                  : Free
-   Box                                 :  [  103,  103,  101 ]
-   MPI tasks                           :  2
- Calculation finished. TOTAL CHARGE    :  6.999996225201E+00
- Poisson Solver:
-   BC                                  : Free
-   Box                                 :  [  103,  103,  101 ]
-   MPI tasks                           :  2
- Calculation finished. TOTAL CHARGE    :  6.999996226775E+00
- Poisson Solver:
-   BC                                  : Free
-   Box                                 :  [  103,  103,  101 ]
-   MPI tasks                           :  2
- Calculation finished. TOTAL CHARGE    :  6.999996226917E+00
- Poisson Solver:
-   BC                                  : Free
-   Box                                 :  [  103,  103,  101 ]
-   MPI tasks                           :  2
- Calculation finished. TOTAL CHARGE    :  6.999996226915E+00
- Poisson Solver:
-   BC                                  : Free
-   Box                                 :  [  103,  103,  101 ]
-   MPI tasks                           :  2
- Calculation finished. TOTAL CHARGE    :  6.999996226924E+00
- Poisson Solver:
-   BC                                  : Free
-   Box                                 :  [  103,  103,  101 ]
-   MPI tasks                           :  2
- Calculation finished. TOTAL CHARGE    :  6.999996226922E+00
- Poisson Solver:
-   BC                                  : Free
-   Box                                 :  [  103,  103,  101 ]
-   MPI tasks                           :  2
- Calculation finished. TOTAL CHARGE    :  6.999996218415E+00
- Poisson Solver:
-   BC                                  : Free
-   Box                                 :  [  103,  103,  101 ]
-   MPI tasks                           :  2
- Calculation finished. TOTAL CHARGE    :  6.999996217424E+00
- Poisson Solver:
-   BC                                  : Free
-   Box                                 :  [  103,  103,  101 ]
-   MPI tasks                           :  2
- Calculation finished. TOTAL CHARGE    :  6.999996217366E+00
- Poisson Solver:
-   BC                                  : Free
-   Box                                 :  [  103,  103,  101 ]
-   MPI tasks                           :  2
- Calculation finished. TOTAL CHARGE    :  6.999996217358E+00
- Poisson Solver:
-   BC                                  : Free
-   Box                                 :  [  103,  103,  101 ]
-   MPI tasks                           :  2
- Calculation finished. TOTAL CHARGE    :  6.999996217359E+00
- Poisson Solver:
-   BC                                  : Free
-   Box                                 :  [  103,  103,  101 ]
-   MPI tasks                           :  2
- Calculation finished. TOTAL CHARGE    :  6.999996217358E+00
- Poisson Solver:
-   BC                                  : Free
-   Box                                 :  [  103,  103,  101 ]
-   MPI tasks                           :  2
- Calculation finished. TOTAL CHARGE    :  6.999996217831E+00
- Poisson Solver:
-   BC                                  : Free
-   Box                                 :  [  103,  103,  101 ]
-   MPI tasks                           :  2
- Calculation finished. TOTAL CHARGE    :  6.999996217157E+00
- Poisson Solver:
-   BC                                  : Free
-   Box                                 :  [  103,  103,  101 ]
-   MPI tasks                           :  2
+ Poisson Solver:
+   BC                                  : Free
+   Box                                 :  [  103,  103,  101 ]
+   MPI tasks                           :  1
+ Calculate density kernel              :  Yes
+ Calculating charge density            :  Yes
+ Calculation finished. TOTAL CHARGE    :  6.999996308031E+00
+ Poisson Solver:
+   BC                                  : Free
+   Box                                 :  [  103,  103,  101 ]
+   MPI tasks                           :  1
+ Calculate density kernel              :  Yes
+ Calculating charge density            :  Yes
+ Calculation finished. TOTAL CHARGE    :  6.999996316771E+00
+ Poisson Solver:
+   BC                                  : Free
+   Box                                 :  [  103,  103,  101 ]
+   MPI tasks                           :  1
+ Calculate density kernel              :  Yes
+ Calculating charge density            :  Yes
+ Calculation finished. TOTAL CHARGE    :  6.999996314953E+00
+ Poisson Solver:
+   BC                                  : Free
+   Box                                 :  [  103,  103,  101 ]
+   MPI tasks                           :  1
+ Calculate density kernel              :  Yes
+ Calculate density kernel              :  Yes
+ Calculate density kernel              :  Yes
+ Calculating charge density            :  Yes
+ Calculation finished. TOTAL CHARGE    :  6.999996441439E+00
+ Poisson Solver:
+   BC                                  : Free
+   Box                                 :  [  103,  103,  101 ]
+   MPI tasks                           :  1
+ Calculate density kernel              :  Yes
+ Calculating charge density            :  Yes
+ Calculation finished. TOTAL CHARGE    :  6.999996306207E+00
+ Poisson Solver:
+   BC                                  : Free
+   Box                                 :  [  103,  103,  101 ]
+   MPI tasks                           :  1
+ Calculate density kernel              :  Yes
+ Calculating charge density            :  Yes
+ Calculation finished. TOTAL CHARGE    :  6.999996298559E+00
+ Poisson Solver:
+   BC                                  : Free
+   Box                                 :  [  103,  103,  101 ]
+   MPI tasks                           :  1
+ Calculate density kernel              :  Yes
+ Calculating charge density            :  Yes
+ Calculation finished. TOTAL CHARGE    :  6.999996297667E+00
+ Poisson Solver:
+   BC                                  : Free
+   Box                                 :  [  103,  103,  101 ]
+   MPI tasks                           :  1
+ Calculate density kernel              :  Yes
+ Calculating charge density            :  Yes
+ Calculation finished. TOTAL CHARGE    :  6.999996297458E+00
+ Poisson Solver:
+   BC                                  : Free
+   Box                                 :  [  103,  103,  101 ]
+   MPI tasks                           :  1
+ Calculate density kernel              :  Yes
+ Calculating charge density            :  Yes
+ Calculation finished. TOTAL CHARGE    :  6.999996297382E+00
+ Poisson Solver:
+   BC                                  : Free
+   Box                                 :  [  103,  103,  101 ]
+   MPI tasks                           :  1
+ Calculate density kernel              :  Yes
+ Calculate density kernel              :  Yes
+ Calculate density kernel              :  Yes
+ Calculating charge density            :  Yes
+ Calculation finished. TOTAL CHARGE    :  6.999996237314E+00
+ Poisson Solver:
+   BC                                  : Free
+   Box                                 :  [  103,  103,  101 ]
+   MPI tasks                           :  1
+ Calculate density kernel              :  Yes
+ Calculating charge density            :  Yes
+ Calculation finished. TOTAL CHARGE    :  6.999996254888E+00
+ Poisson Solver:
+   BC                                  : Free
+   Box                                 :  [  103,  103,  101 ]
+   MPI tasks                           :  1
+ Calculate density kernel              :  Yes
+ Calculating charge density            :  Yes
+ Calculation finished. TOTAL CHARGE    :  6.999996256148E+00
+ Poisson Solver:
+   BC                                  : Free
+   Box                                 :  [  103,  103,  101 ]
+   MPI tasks                           :  1
+ Calculate density kernel              :  Yes
+ Calculating charge density            :  Yes
+ Calculation finished. TOTAL CHARGE    :  6.999996256292E+00
+ Poisson Solver:
+   BC                                  : Free
+   Box                                 :  [  103,  103,  101 ]
+   MPI tasks                           :  1
+ Calculate density kernel              :  Yes
+ Calculating charge density            :  Yes
+ Calculation finished. TOTAL CHARGE    :  6.999996256315E+00
+ Poisson Solver:
+   BC                                  : Free
+   Box                                 :  [  103,  103,  101 ]
+   MPI tasks                           :  1
+ Calculate density kernel              :  Yes
+ Calculating charge density            :  Yes
+ Calculation finished. TOTAL CHARGE    :  6.999996256329E+00
+ Poisson Solver:
+   BC                                  : Free
+   Box                                 :  [  103,  103,  101 ]
+   MPI tasks                           :  1
+ Calculate density kernel              :  Yes
+ Calculate density kernel              :  Yes
+ Calculate density kernel              :  Yes
+ Calculating charge density            :  Yes
+ Calculation finished. TOTAL CHARGE    :  6.999996225203E+00
+ Poisson Solver:
+   BC                                  : Free
+   Box                                 :  [  103,  103,  101 ]
+   MPI tasks                           :  1
+ Calculate density kernel              :  Yes
+ Calculating charge density            :  Yes
+ Calculation finished. TOTAL CHARGE    :  6.999996226777E+00
+ Poisson Solver:
+   BC                                  : Free
+   Box                                 :  [  103,  103,  101 ]
+   MPI tasks                           :  1
+ Calculate density kernel              :  Yes
+ Calculating charge density            :  Yes
+ Calculation finished. TOTAL CHARGE    :  6.999996226919E+00
+ Poisson Solver:
+   BC                                  : Free
+   Box                                 :  [  103,  103,  101 ]
+   MPI tasks                           :  1
+ Calculate density kernel              :  Yes
+ Calculating charge density            :  Yes
+ Calculation finished. TOTAL CHARGE    :  6.999996226918E+00
+ Poisson Solver:
+   BC                                  : Free
+   Box                                 :  [  103,  103,  101 ]
+   MPI tasks                           :  1
+ Calculate density kernel              :  Yes
+ Calculating charge density            :  Yes
+ Calculation finished. TOTAL CHARGE    :  6.999996226926E+00
+ Poisson Solver:
+   BC                                  : Free
+   Box                                 :  [  103,  103,  101 ]
+   MPI tasks                           :  1
+ Calculate density kernel              :  Yes
+ Calculating charge density            :  Yes
+ Calculation finished. TOTAL CHARGE    :  6.999996226925E+00
+ Poisson Solver:
+   BC                                  : Free
+   Box                                 :  [  103,  103,  101 ]
+   MPI tasks                           :  1
+ Calculate density kernel              :  Yes
+ Calculate density kernel              :  Yes
+ Calculate density kernel              :  Yes
+ Calculating charge density            :  Yes
+ Calculation finished. TOTAL CHARGE    :  6.999996218417E+00
+ Poisson Solver:
+   BC                                  : Free
+   Box                                 :  [  103,  103,  101 ]
+   MPI tasks                           :  1
+ Calculate density kernel              :  Yes
+ Calculating charge density            :  Yes
+ Calculation finished. TOTAL CHARGE    :  6.999996217425E+00
+ Poisson Solver:
+   BC                                  : Free
+   Box                                 :  [  103,  103,  101 ]
+   MPI tasks                           :  1
+ Calculate density kernel              :  Yes
+ Calculating charge density            :  Yes
+ Calculation finished. TOTAL CHARGE    :  6.999996217368E+00
+ Poisson Solver:
+   BC                                  : Free
+   Box                                 :  [  103,  103,  101 ]
+   MPI tasks                           :  1
+ Calculate density kernel              :  Yes
+ Calculating charge density            :  Yes
+ Calculation finished. TOTAL CHARGE    :  6.999996217360E+00
+ Poisson Solver:
+   BC                                  : Free
+   Box                                 :  [  103,  103,  101 ]
+   MPI tasks                           :  1
+ Calculate density kernel              :  Yes
+ Calculating charge density            :  Yes
+ Calculation finished. TOTAL CHARGE    :  6.999996217361E+00
+ Poisson Solver:
+   BC                                  : Free
+   Box                                 :  [  103,  103,  101 ]
+   MPI tasks                           :  1
+ Calculate density kernel              :  Yes
+ Calculating charge density            :  Yes
+ Calculation finished. TOTAL CHARGE    :  6.999996217360E+00
+ Poisson Solver:
+   BC                                  : Free
+   Box                                 :  [  103,  103,  101 ]
+   MPI tasks                           :  1
+ Calculate density kernel              :  Yes
+ Calculate density kernel              :  Yes
+ Calculate density kernel              :  Yes
+ Calculating charge density            :  Yes
+ Calculation finished. TOTAL CHARGE    :  6.999996217833E+00
+ Poisson Solver:
+   BC                                  : Free
+   Box                                 :  [  103,  103,  101 ]
+   MPI tasks                           :  1
+ Calculate density kernel              :  Yes
+ Calculating charge density            :  Yes
+ Calculation finished. TOTAL CHARGE    :  6.999996217159E+00
+ Poisson Solver:
+   BC                                  : Free
+   Box                                 :  [  103,  103,  101 ]
+   MPI tasks                           :  1
+ Calculate density kernel              :  Yes
+ Calculating charge density            :  Yes
+ Calculation finished. TOTAL CHARGE    :  6.999996217116E+00
+ Poisson Solver:
+   BC                                  : Free
+   Box                                 :  [  103,  103,  101 ]
+   MPI tasks                           :  1
+ Calculate density kernel              :  Yes
+ Calculating charge density            :  Yes
  Calculation finished. TOTAL CHARGE    :  6.999996217113E+00
  Poisson Solver:
    BC                                  : Free
    Box                                 :  [  103,  103,  101 ]
-   MPI tasks                           :  2
- Calculation finished. TOTAL CHARGE    :  6.999996217111E+00
- Poisson Solver:
-   BC                                  : Free
-   Box                                 :  [  103,  103,  101 ]
-   MPI tasks                           :  2
- Calculation finished. TOTAL CHARGE    :  6.999996217110E+00
- Poisson Solver:
-   BC                                  : Free
-   Box                                 :  [  103,  103,  101 ]
-   MPI tasks                           :  2
- Calculation finished. TOTAL CHARGE    :  6.999996217111E+00
- Poisson Solver:
-   BC                                  : Free
-   Box                                 :  [  103,  103,  101 ]
-<<<<<<< HEAD
-   MPI tasks                           :  1
-=======
-   MPI tasks                           :  2
->>>>>>> af62613e
+   MPI tasks                           :  1
+ Calculate density kernel              :  Yes
+ Calculating charge density            :  Yes
+ Calculation finished. TOTAL CHARGE    :  6.999996217113E+00
+ Poisson Solver:
+   BC                                  : Free
+   Box                                 :  [  103,  103,  101 ]
+   MPI tasks                           :  1
+ Calculate density kernel              :  Yes
+ Calculating charge density            :  Yes
+ Calculation finished. TOTAL CHARGE    :  6.999996217113E+00
+ Poisson Solver:
+   BC                                  : Free
+   Box                                 :  [  103,  103,  101 ]
+   MPI tasks                           :  1
  Write wavefunctions to file           : ./data-charge/minBasis.*
  Wavefunction written No.              :  1
  Wavefunction written No.              :  2
  Wavefunction written No.              :  3
-<<<<<<< HEAD
  Wavefunction written No.              :  4
  Wavefunction written No.              :  5
  Wavefunction written No.              :  6
  Wavefunction coefficients written     :  Yes
  Write Waves Time:
  - 
-    {Process:  0, Timing:  [  8.841E-01,  2.334E-01 ]}
+    {Process:  0, Timing:  [  9.681E-01,  2.420E-01 ]}
+ Calculate density kernel              :  Yes
+ Calculating charge density            :  Yes
  Calculation finished. TOTAL CHARGE    :  6.999996217113E+00
-=======
- Wavefunction coefficients written     :  Yes
- Write Waves Time:
- - 
-    {Process:  0, Timing:  [  4.000E-02,  2.700E-02 ]}
- Calculation finished. TOTAL CHARGE    :  6.999996217111E+00
->>>>>>> af62613e
   #---------------------------------------------------------------------- Forces Calculation
  Poisson Solver:
    BC                                  : Free
    Box                                 :  [  103,  103,  101 ]
-   MPI tasks                           :  2
+   MPI tasks                           :  1
  Electric Dipole Moment (AU):
    P vector                            :  [  8.1338E+00,  8.0773E+00,  7.8514E+00 ]
    norm(P)                             :  1.389409E+01
@@ -537,40 +561,26 @@
  Calculate Non Local forces            :  Yes
  Average noise forces: {x: -1.61514476E-02, y: -1.09157028E-02, z: -6.89544047E-03, 
                     total:  2.06777399E-02}
-<<<<<<< HEAD
- Clean forces norm (Ha/Bohr): {maxval:  5.532028625048E-02, fnrm2:  5.692503364447E-03}
- Raw forces norm (Ha/Bohr): {maxval:  5.009925157954E-02, fnrm2:  6.262431383289E-03}
+ Clean forces norm (Ha/Bohr): {maxval:  5.532028625049E-02, fnrm2:  5.692503364448E-03}
+ Raw forces norm (Ha/Bohr): {maxval:  5.009925157956E-02, fnrm2:  6.262431383291E-03}
   #--------------------------------------------------------------------------- Atomic Forces
  Atomic Forces (Ha/Bohr):
- -  {O:  [  1.285964352390E-02, -2.838380509939E-02, -2.795361333522E-02 ]} # 0001
- -  {H:  [ -2.621859994506E-02, -1.051324386442E-02, -9.044926312715E-03 ]} # 0002
+ -  {O:  [  1.285964352390E-02, -2.838380509939E-02, -2.795361333523E-02 ]} # 0001
+ -  {H:  [ -2.621859994506E-02, -1.051324386442E-02, -9.044926312714E-03 ]} # 0002
  -  {H:  [  1.335895642116E-02,  3.889704896381E-02,  3.699853964794E-02 ]} # 0003
   #----------------------------------------------------------------- Timing for root process
  Timings for root process:
    CPU time (s)                        :  53.96
-   Elapsed time (s)                    :  13.62
-=======
- Clean forces norm (Ha/Bohr): {maxval:  5.532028625050E-02, fnrm2:  5.692503364450E-03}
- Raw forces norm (Ha/Bohr): {maxval:  5.009925157958E-02, fnrm2:  6.262431383294E-03}
-  #--------------------------------------------------------------------------- Atomic Forces
- Atomic Forces (Ha/Bohr):
- -  {O:  [  1.285964352390E-02, -2.838380509940E-02, -2.795361333524E-02 ]} # 0001
- -  {H:  [ -2.621859994506E-02, -1.051324386441E-02, -9.044926312712E-03 ]} # 0002
- -  {H:  [  1.335895642116E-02,  3.889704896382E-02,  3.699853964795E-02 ]} # 0003
-  #----------------------------------------------------------------- Timing for root process
- Timings for root process:
-   CPU time (s)                        :  56.64
-   Elapsed time (s)                    :  32.48
->>>>>>> af62613e
+   Elapsed time (s)                    :  13.57
   #-------------------------------- Warnings obtained during the run, check their relevance!
  WARNINGS:
  - Odd number of electrons, no closed shell system
  - Do not call check_communications in the linear scaling version!
  Memory Consumption Report:
-   Tot. No. of Allocations  : 12479
-   Tot. No. of Deallocations: 12479
+   Tot. No. of Allocations  : 19792
+   Tot. No. of Deallocations: 19792
    Remaining Memory (B)     : 0
    Memory occupation: 
-      Peak Value (MB): 180
-      for the array: zmpi1
-      in the routine: G_Poisson_Solver+      Peak Value (MB): 327
+      for the array: psi_f
+      in the routine: transpose_switch_psi