WARNING: Unable to read mpd.hosts or list of hosts isn't provided. MPI job will be run on the current machine only.
 <BigDFT> log of the run will be written in logfile: ./log-read.yaml
 ------------------------------------------------------------------------------------
 >>>> Partition of the basis functions among the processes.
<<<<<<< HEAD
    | Processes from 0 to 0 treat 6 orbitals. |
=======
    | Processes from 0 to 1 treat 2 orbitals, |
    | processes from 2 to 3 treat 1 orbitals. |
>>>>>>> 82c115d0
 -----------------------------------------------
total elements: 36
non-zero elements: 36
sparsity:  0.00%
total elements: 36
non-zero elements: 36
sparsity:  0.00%
<<<<<<< HEAD
=======
total elements: 36
non-zero elements: 36
sparsity:  0.00%
-  {Process:  2, Timing:  [  1.000E-02,  1.720E-02 ]}
-  {Process:  3, Timing:  [  1.000E-02,  1.740E-02 ]}
-  {Process:  1, Timing:  [  3.000E-02,  3.430E-02 ]}
coeff renormalization... calculate density kernel... Calculating charge density... done.
   Calculation finished. TOTAL CHARGE =   6.999996217831E+00
>>>>>>> 82c115d0
 ************************************************************************************
 ****************************** LINEAR SCALING VERSION ******************************
 ======================== Creation of the basis functions... ========================
 ----------------------------------------------------------------------------- iter=1
 Orthoconstraint... Preconditioning... done.
 iter, fnrm, fnrmMax, trace, diff     1  9.0226355E-01  1.0806190E+00   -15.1689943948  -1.5169E+01
 WARNING: not converged within 1 iterations! Exiting loop due to limitations of iterations.
 Final values for fnrm, fnrmMax, trace:   9.0226355E-01  1.0806190E+00    -15.1689944
 ============================= Basis functions created. =============================
 ----------------------------------- Determination of the orbitals in this new basis.
 Hamiltonian application done.
 Diagonalizing the Hamiltonian, sequential version... done.
 -------------------------------------------------
 some selected eigenvalues:
<<<<<<< HEAD
   eval(1)= -1.40448E+00
   eval(2)= -9.35885E-01
   eval(3)= -7.95433E-01
   eval(4)= -7.63504E-01  <-- last occupied orbital
   eval(5)= -1.20175E-01  <-- first virtual orbital
   eval(6)= -1.10095E-01
 -------------------------------------------------
 ---------------------------------------------------------------- Updating potential.
 ++++++++++++++++++++++++++++++++++++++++++++++++++++++++++++++++++++++++++++++++++++++++++++
 at iteration 1 of the density optimization:
   coefficients obtained by diagonalization.
   it, Delta DENS, energy, energyDiff   1   4.36E-12   -1.66655118119697505E+01   -1.6666E+01
 ++++++++++++++++++++++++++++++++++++++++++++++++++++++++++++++++++++++++++++++++++++++++++++
   ebs, ehart, eexcu, vexcu, eexctX, eion, edisp -7.0351011986E+00  1.7673802819E+01 -3.7248858999E+00 -4.8838081467E+00  0.0000000000E+00  6.8844699642E+00  0.0000000000E+00
   itoutL, Delta DENSOUT, energy, energyDiff   1   1.00+100   -1.66655118119697505E+01   -1.6666E+01
=======
   eval(1)=  -1.404514971641E+00
   eval(2)=  -9.359126218973E-01
   eval(3)=  -7.954671948142E-01
   eval(4)=  -7.635548569980E-01  <-- last occupied orbital
   eval(5)=  -1.197909518467E-01  <-- first virtual orbital
   eval(6)=  -1.097752311462E-01
 -------------------------------------------------
 lowest, highest ev: -1.4045149716408027E+00 -1.0977523114622613E-01
 calculate density kernel... Calculating charge density... done.
   Calculation finished. TOTAL CHARGE =   6.999996217830E+00
 ---------------------------------------------------------------- Updating potential.
 ++++++++++++++++++++++++++++++++++++++++++++++++++++++++++++++++++++++++++++++++++++++++++++
 at iteration 1 of the density optimization:
   coefficients / kernel obtained by diagonalization.
   it, Delta DENS, energy, energyDiff   1  9.3332133E-11   -1.66655163296679589E+01   -1.6666E+01
 ++++++++++++++++++++++++++++++++++++++++++++++++++++++++++++++++++++++++++++++++++++++++++++
   ebs, ehart, eexcu, vexcu, eexctX, eion, edisp -7.035344433703E+00  1.767354976779E+01 -3.724841239807E+00 -4.883749168277E+00  0.000000000000E+00  6.884469964184E+00  0.000000000000E+00
   itoutL, Delta DENSOUT, energy, energyDiff   1   2.33E-11   -1.66655163296679589E+01   -1.6666E+01
>>>>>>> 82c115d0
 ############################################################################################
 at iteration 1 of the outer loop:
   > basis functions optimization:
     - target function is trace
     - WARNING: basis functions not converged!
     Final values: target function, fnrm  -1.516899E+01    9.02E-01
   > density optimization:
     - using diagonalization / mixing.
     - density optimization converged in 1 iterations.
<<<<<<< HEAD
     FINAL values: it, Delta DENS, energy   1    4.36E-12   -1.66655118119697505E+01
   > energy difference to last iteration: -1.666551E+01
=======
     FINAL values: it, Delta DENS, energy   1    9.33E-11   -1.66655163296679589E+01
   > energy difference to last iteration: -1.666552E+01
>>>>>>> 82c115d0
 ############################################################################################
 Increasing the localization radius for the high accuracy part.
total elements: 36
non-zero elements: 36
sparsity:  0.00%
total elements: 36
non-zero elements: 36
sparsity:  0.00%
total elements: 36
non-zero elements: 36
sparsity:  0.00%
 ----------------------------------- Determination of the orbitals in this new basis.
 Hamiltonian application done.
 Diagonalizing the Hamiltonian, sequential version... done.
 -------------------------------------------------
 some selected eigenvalues:
   eval(1)=  -1.404514985231E+00
   eval(2)=  -9.359126213521E-01
   eval(3)=  -7.954671905193E-01
   eval(4)=  -7.635548603233E-01  <-- last occupied orbital
   eval(5)=  -1.197909671305E-01  <-- first virtual orbital
   eval(6)=  -1.097752287685E-01
 -------------------------------------------------
 lowest, highest ev: -1.4045149852310990E+00 -1.0977522876850758E-01
 calculate density kernel...  ======================== Creation of the basis functions... ========================
 ----------------------------------------------------------------------------- iter=1
 Orthoconstraint... Preconditioning... done.
 iter, fnrm, fnrmMax, ebs, diff     1  2.1127205E-03  3.8713993E-03   -16.6655163297  -1.6666E+01
 SD informations: mean alpha=1.000E+00, max alpha=1.000E+00, consecutive successes=1
 Orthonormalization... coeff renormalization...done.
 ----------------------------------------------------------------------------- iter=2
 Orthoconstraint... Preconditioning... done.
 iter, fnrm, fnrmMax, ebs, diff     2  1.5211601E-03  2.6215352E-03   -16.6655224877  -6.1580E-06
 SD informations: mean alpha=7.667E-01, max alpha=1.100E+00, consecutive successes=2
 Orthonormalization... coeff renormalization...done.
 ----------------------------------------------------------------------------- iter=3
 Orthoconstraint... Preconditioning... done.
 iter, fnrm, fnrmMax, ebs, diff     3  1.1724820E-03  1.8717346E-03   -16.6655244533  -1.9656E-06
 WARNING: not converged within 3 iterations! Exiting loop due to limitations of iterations.
 Final values for fnrm, fnrmMax, ebs:   1.1724820E-03  1.8717346E-03    -16.6655245
 ============================= Basis functions created. =============================
 ----------------------------------- Determination of the orbitals in this new basis.
 No Hamiltonian application required.
 Diagonalizing the Hamiltonian, sequential version... done.
 -------------------------------------------------
 some selected eigenvalues:
<<<<<<< HEAD
   eval(1)= -1.40448E+00
   eval(2)= -9.35885E-01
   eval(3)= -7.95433E-01
   eval(4)= -7.63516E-01  <-- last occupied orbital
   eval(5)= -1.20172E-01  <-- first virtual orbital
   eval(6)= -1.10094E-01
 -------------------------------------------------
 ---------------------------------------------------------------- Updating potential.
 ++++++++++++++++++++++++++++++++++++++++++++++++++++++++++++++++++++++++++++++++++++++++++++
 at iteration 1 of the density optimization:
   coefficients obtained by diagonalization.
   it, Delta DENS, energy, energyDiff   1   1.98E-08   -1.66655241626095503E+01   -1.2351E-05
=======
   eval(1)=  -1.404514971122E+00
   eval(2)=  -9.359126812899E-01
   eval(3)=  -7.954673684327E-01
   eval(4)=  -7.635625407294E-01  <-- last occupied orbital
   eval(5)=  -1.197874727772E-01  <-- first virtual orbital
   eval(6)=  -1.097738240629E-01
 -------------------------------------------------
 lowest, highest ev: -1.4045149711217277E+00 -1.0977382406286280E-01
 calculate density kernel... Calculating charge density... done.
   Calculation finished. TOTAL CHARGE =   6.999996220990E+00
 ---------------------------------------------------------------- Updating potential.
 ++++++++++++++++++++++++++++++++++++++++++++++++++++++++++++++++++++++++++++++++++++++++++++
 at iteration 1 of the density optimization:
   coefficients / kernel obtained by diagonalization.
   it, Delta DENS, energy, energyDiff   1  1.6541432E-08   -1.66655244575543939E+01   -8.1279E-06
>>>>>>> 82c115d0
 ++++++++++++++++++++++++++++++++++++++++++++++++++++++++++++++++++++++++++++++++++++++++++++
 ----------------------------------- Determination of the orbitals in this new basis.
 Hamiltonian application done.
 Diagonalizing the Hamiltonian, sequential version... done.
 -------------------------------------------------
 some selected eigenvalues:
<<<<<<< HEAD
   eval(1)= -1.40469E+00
   eval(2)= -9.36072E-01
   eval(3)= -7.95677E-01
   eval(4)= -7.63778E-01  <-- last occupied orbital
   eval(5)= -1.20271E-01  <-- first virtual orbital
   eval(6)= -1.10224E-01
 -------------------------------------------------
 ---------------------------------------------------------------- Updating potential.
 ++++++++++++++++++++++++++++++++++++++++++++++++++++++++++++++++++++++++++++++++++++++++++++
 at iteration 2 of the density optimization:
   coefficients obtained by diagonalization.
   it, Delta DENS, energy, energyDiff   2   1.01E-08   -1.66655239623624070E+01    2.0025E-07
=======
   eval(1)=  -1.404715200759E+00
   eval(2)=  -9.360900333333E-01
   eval(3)=  -7.956995285358E-01
   eval(4)=  -7.638068296694E-01  <-- last occupied orbital
   eval(5)=  -1.198807398513E-01  <-- first virtual orbital
   eval(6)=  -1.098988893345E-01
 -------------------------------------------------
 lowest, highest ev: -1.4047152007588253E+00 -1.0989888933453223E-01
 calculate density kernel... Calculating charge density... done.
   Calculation finished. TOTAL CHARGE =   6.999996220403E+00
 ---------------------------------------------------------------- Updating potential.
 ++++++++++++++++++++++++++++++++++++++++++++++++++++++++++++++++++++++++++++++++++++++++++++
 at iteration 2 of the density optimization:
   coefficients / kernel obtained by diagonalization.
   it, Delta DENS, energy, energyDiff   2  8.2830806E-09   -1.66655242803841261E+01    1.7717E-07
>>>>>>> 82c115d0
 ++++++++++++++++++++++++++++++++++++++++++++++++++++++++++++++++++++++++++++++++++++++++++++
 ----------------------------------- Determination of the orbitals in this new basis.
 Hamiltonian application done.
 Diagonalizing the Hamiltonian, sequential version... done.
 -------------------------------------------------
 some selected eigenvalues:
<<<<<<< HEAD
   eval(1)= -1.40472E+00
   eval(2)= -9.36095E-01
   eval(3)= -7.95708E-01
   eval(4)= -7.63813E-01  <-- last occupied orbital
   eval(5)= -1.20287E-01  <-- first virtual orbital
   eval(6)= -1.10247E-01
 -------------------------------------------------
 ---------------------------------------------------------------- Updating potential.
 ++++++++++++++++++++++++++++++++++++++++++++++++++++++++++++++++++++++++++++++++++++++++++++
 at iteration 3 of the density optimization:
   coefficients obtained by diagonalization.
   it, Delta DENS, energy, energyDiff   3   5.11E-09   -1.66655239586120345E+01    3.7504E-09
=======
   eval(1)=  -1.404738686575E+00
   eval(2)=  -9.361144152404E-01
   eval(3)=  -7.957327048497E-01
   eval(4)=  -7.638416903023E-01  <-- last occupied orbital
   eval(5)=  -1.198971272154E-01  <-- first virtual orbital
   eval(6)=  -1.099225018391E-01
 -------------------------------------------------
 lowest, highest ev: -1.4047386865747069E+00 -1.0992250183914476E-01
 calculate density kernel... Calculating charge density... done.
   Calculation finished. TOTAL CHARGE =   6.999996220361E+00
 ---------------------------------------------------------------- Updating potential.
 ++++++++++++++++++++++++++++++++++++++++++++++++++++++++++++++++++++++++++++++++++++++++++++
 at iteration 3 of the density optimization:
   coefficients / kernel obtained by diagonalization.
   it, Delta DENS, energy, energyDiff   3  4.2763932E-09   -1.66655242754128388E+01    4.9713E-09
>>>>>>> 82c115d0
 ++++++++++++++++++++++++++++++++++++++++++++++++++++++++++++++++++++++++++++++++++++++++++++
 ----------------------------------- Determination of the orbitals in this new basis.
 Hamiltonian application done.
 Diagonalizing the Hamiltonian, sequential version... done.
 -------------------------------------------------
 some selected eigenvalues:
<<<<<<< HEAD
   eval(1)= -1.40472E+00
   eval(2)= -9.36102E-01
   eval(3)= -7.95718E-01
   eval(4)= -7.63825E-01  <-- last occupied orbital
   eval(5)= -1.20293E-01  <-- first virtual orbital
   eval(6)= -1.10255E-01
 -------------------------------------------------
 ---------------------------------------------------------------- Updating potential.
 ++++++++++++++++++++++++++++++++++++++++++++++++++++++++++++++++++++++++++++++++++++++++++++
 at iteration 4 of the density optimization:
   coefficients obtained by diagonalization.
   it, Delta DENS, energy, energyDiff   4   2.56E-09   -1.66655239579252310E+01    6.8680E-10
=======
   eval(1)=  -1.404745477853E+00
   eval(2)=  -9.361223197715E-01
   eval(3)=  -7.957436721603E-01
   eval(4)=  -7.638533371459E-01  <-- last occupied orbital
   eval(5)=  -1.199035047442E-01  <-- first virtual orbital
   eval(6)=  -1.099316823950E-01
 -------------------------------------------------
 lowest, highest ev: -1.4047454778526367E+00 -1.0993168239501186E-01
 calculate density kernel... Calculating charge density... done.
   Calculation finished. TOTAL CHARGE =   6.999996220359E+00
 ---------------------------------------------------------------- Updating potential.
 ++++++++++++++++++++++++++++++++++++++++++++++++++++++++++++++++++++++++++++++++++++++++++++
 at iteration 4 of the density optimization:
   coefficients / kernel obtained by diagonalization.
   it, Delta DENS, energy, energyDiff   4  2.1208692E-09   -1.66655242744114780E+01    1.0014E-09
>>>>>>> 82c115d0
 ++++++++++++++++++++++++++++++++++++++++++++++++++++++++++++++++++++++++++++++++++++++++++++
 ----------------------------------- Determination of the orbitals in this new basis.
 Hamiltonian application done.
 Diagonalizing the Hamiltonian, sequential version... done.
 -------------------------------------------------
 some selected eigenvalues:
<<<<<<< HEAD
   eval(1)= -1.40473E+00
   eval(2)= -9.36105E-01
   eval(3)= -7.95722E-01
   eval(4)= -7.63831E-01  <-- last occupied orbital
   eval(5)= -1.20296E-01  <-- first virtual orbital
   eval(6)= -1.10259E-01
 -------------------------------------------------
 ---------------------------------------------------------------- Updating potential.
 ++++++++++++++++++++++++++++++++++++++++++++++++++++++++++++++++++++++++++++++++++++++++++++
 at iteration 5 of the density optimization:
   coefficients obtained by diagonalization.
   it, Delta DENS, energy, energyDiff   5   1.28E-09   -1.66655239577657071E+01    1.5952E-10
=======
   eval(1)=  -1.404748624467E+00
   eval(2)=  -9.361259941575E-01
   eval(3)=  -7.957487455894E-01
   eval(4)=  -7.638588006667E-01  <-- last occupied orbital
   eval(5)=  -1.199066782571E-01  <-- first virtual orbital
   eval(6)=  -1.099360929574E-01
 -------------------------------------------------
 lowest, highest ev: -1.4047486244668708E+00 -1.0993609295744816E-01
 calculate density kernel... Calculating charge density... done.
   Calculation finished. TOTAL CHARGE =   6.999996220358E+00
 ---------------------------------------------------------------- Updating potential.
 ++++++++++++++++++++++++++++++++++++++++++++++++++++++++++++++++++++++++++++++++++++++++++++
 at iteration 5 of the density optimization:
   coefficients / kernel obtained by diagonalization.
   it, Delta DENS, energy, energyDiff   5  1.0729484E-09   -1.66655242741748317E+01    2.3665E-10
>>>>>>> 82c115d0
 ++++++++++++++++++++++++++++++++++++++++++++++++++++++++++++++++++++++++++++++++++++++++++++
 ----------------------------------- Determination of the orbitals in this new basis.
 Hamiltonian application done.
 Diagonalizing the Hamiltonian, sequential version... done.
 -------------------------------------------------
 some selected eigenvalues:
<<<<<<< HEAD
   eval(1)= -1.40473E+00
   eval(2)= -9.36107E-01
   eval(3)= -7.95724E-01
   eval(4)= -7.63833E-01  <-- last occupied orbital
   eval(5)= -1.20297E-01  <-- first virtual orbital
   eval(6)= -1.10261E-01
 -------------------------------------------------
 ---------------------------------------------------------------- Updating potential.
 ++++++++++++++++++++++++++++++++++++++++++++++++++++++++++++++++++++++++++++++++++++++++++++
 at iteration 6 of the density optimization:
   coefficients obtained by diagonalization.
   it, Delta DENS, energy, energyDiff   6   6.40E-10   -1.66655239577280092E+01    3.7698E-11
 ++++++++++++++++++++++++++++++++++++++++++++++++++++++++++++++++++++++++++++++++++++++++++++
   ebs, ehart, eexcu, vexcu, eexctX, eion, edisp -7.0369504220E+00  1.7671832437E+01 -3.7244895386E+00 -4.8832850276E+00  0.0000000000E+00  6.8844699642E+00  0.0000000000E+00
   itoutH, Delta DENSOUT, energy, energyDiff   2   4.91E-09   -1.66655239577280092E+01   -1.2146E-05
=======
   eval(1)=  -1.404750214780E+00
   eval(2)=  -9.361278139600E-01
   eval(3)=  -7.957512373471E-01
   eval(4)=  -7.638615173604E-01  <-- last occupied orbital
   eval(5)=  -1.199083026301E-01  <-- first virtual orbital
   eval(6)=  -1.099382834052E-01
 -------------------------------------------------
 lowest, highest ev: -1.4047502147801048E+00 -1.0993828340521394E-01
 calculate density kernel... Calculating charge density... done.
   Calculation finished. TOTAL CHARGE =   6.999996220358E+00
 ---------------------------------------------------------------- Updating potential.
 ++++++++++++++++++++++++++++++++++++++++++++++++++++++++++++++++++++++++++++++++++++++++++++
 at iteration 6 of the density optimization:
   coefficients / kernel obtained by diagonalization.
   it, Delta DENS, energy, energyDiff   6  5.3164153E-10   -1.66655242741181517E+01    5.6680E-11
 ++++++++++++++++++++++++++++++++++++++++++++++++++++++++++++++++++++++++++++++++++++++++++++
   ebs, ehart, eexcu, vexcu, eexctX, eion, edisp -7.037120049535E+00  1.767165074913E+01 -3.724453145099E+00 -4.883236986971E+00  0.000000000000E+00  6.884469964184E+00  0.000000000000E+00
   itoutH, Delta DENSOUT, energy, energyDiff   2   7.92E-09   -1.66655242741181517E+01   -7.9445E-06
>>>>>>> 82c115d0
 ############################################################################################
 at iteration 2 of the outer loop:
   > basis functions optimization:
     - target function is energy
     - WARNING: basis functions not converged!
     Final values: target function, fnrm  -1.666552E+01    1.17E-03
   > density optimization:
     - using diagonalization / mixing.
     - density optimization converged in 6 iterations.
<<<<<<< HEAD
     FINAL values: it, Delta DENS, energy   2    6.40E-10   -1.66655239577280092E+01
   > energy difference to last iteration: -1.214576E-05
=======
     FINAL values: it, Delta DENS, energy   2    5.32E-10   -1.66655242741181517E+01
   > energy difference to last iteration: -7.944450E-06
>>>>>>> 82c115d0
 ############################################################################################
 ======================== Creation of the basis functions... ========================
 ----------------------------------------------------------------------------- iter=1
 Orthoconstraint... Preconditioning... done.
 iter, fnrm, fnrmMax, ebs, diff     1  1.1790348E-03  1.8321096E-03   -16.6655242741  -1.7864E-06
 SD informations: mean alpha=4.600E-01, max alpha=4.600E-01, consecutive successes=1
 Orthonormalization... coeff renormalization...done.
 ----------------------------------------------------------------------------- iter=2
 Orthoconstraint... Preconditioning... done.
<<<<<<< HEAD
 iter, fnrm, fnrmMax, ebs, diff     2  6.7745023E-04  1.1618766E-03   -16.6655244179  -4.6017E-07
 SD informations: mean alpha=3.910E-01, max alpha=5.060E-01, consecutive successes=2
 Orthonormalization... coeff renormalization...done.
=======
 iter, fnrm, fnrmMax, ebs, diff     2  5.5997517E-04  1.0126794E-03   -16.6655246073  -3.3315E-07
 SD informations: mean alpha=4.293E-01, max alpha=5.060E-01, consecutive successes=2
 Orthonormalization... coeff renormalization... calculate density kernel... done.
>>>>>>> 82c115d0
 ----------------------------------------------------------------------------- iter=3
 Orthoconstraint... Preconditioning... done.
 iter, fnrm, fnrmMax, ebs, diff     3  4.2953020E-04  7.8809520E-04   -16.6655247659  -1.5864E-07
 WARNING: not converged within 3 iterations! Exiting loop due to limitations of iterations.
 Final values for fnrm, fnrmMax, ebs:   4.2953020E-04  7.8809520E-04    -16.6655248
 ============================= Basis functions created. =============================
 ----------------------------------- Determination of the orbitals in this new basis.
 No Hamiltonian application required.
 Diagonalizing the Hamiltonian, sequential version... done.
 -------------------------------------------------
 some selected eigenvalues:
<<<<<<< HEAD
   eval(1)= -1.40473E+00
   eval(2)= -9.36108E-01
   eval(3)= -7.95726E-01
   eval(4)= -7.63835E-01  <-- last occupied orbital
   eval(5)= -1.20297E-01  <-- first virtual orbital
   eval(6)= -1.10261E-01
 -------------------------------------------------
 ---------------------------------------------------------------- Updating potential.
 ++++++++++++++++++++++++++++++++++++++++++++++++++++++++++++++++++++++++++++++++++++++++++++
 at iteration 1 of the density optimization:
   coefficients obtained by diagonalization.
   it, Delta DENS, energy, energyDiff   1   3.12E-09   -1.66655246591349524E+01   -7.0141E-07
=======
   eval(1)=  -1.404751031768E+00
   eval(2)=  -9.361287514854E-01
   eval(3)=  -7.957525229063E-01
   eval(4)=  -7.638632109394E-01  <-- last occupied orbital
   eval(5)=  -1.199083209412E-01  <-- first virtual orbital
   eval(6)=  -1.099383740302E-01
 -------------------------------------------------
 lowest, highest ev: -1.4047510317682665E+00 -1.0993837403018661E-01
 calculate density kernel... Calculating charge density... done.
   Calculation finished. TOTAL CHARGE =   6.999996220835E+00
 ---------------------------------------------------------------- Updating potential.
 ++++++++++++++++++++++++++++++++++++++++++++++++++++++++++++++++++++++++++++++++++++++++++++
 at iteration 1 of the density optimization:
   coefficients / kernel obtained by diagonalization.
   it, Delta DENS, energy, energyDiff   1  2.8067259E-09   -1.66655247663317212E+01   -4.9221E-07
>>>>>>> 82c115d0
 ++++++++++++++++++++++++++++++++++++++++++++++++++++++++++++++++++++++++++++++++++++++++++++
 ----------------------------------- Determination of the orbitals in this new basis.
 Hamiltonian application done.
 Diagonalizing the Hamiltonian, sequential version... done.
 -------------------------------------------------
 some selected eigenvalues:
<<<<<<< HEAD
   eval(1)= -1.40472E+00
   eval(2)= -9.36102E-01
   eval(3)= -7.95721E-01
   eval(4)= -7.63833E-01  <-- last occupied orbital
   eval(5)= -1.20292E-01  <-- first virtual orbital
   eval(6)= -1.10256E-01
 -------------------------------------------------
 ---------------------------------------------------------------- Updating potential.
 ++++++++++++++++++++++++++++++++++++++++++++++++++++++++++++++++++++++++++++++++++++++++++++
 at iteration 2 of the density optimization:
   coefficients obtained by diagonalization.
   it, Delta DENS, energy, energyDiff   2   1.57E-09   -1.66655246596119930E+01   -4.7704E-10
=======
   eval(1)=  -1.404731663848E+00
   eval(2)=  -9.361103205708E-01
   eval(3)=  -7.957324219249E-01
   eval(4)=  -7.638445750494E-01  <-- last occupied orbital
   eval(5)=  -1.198951854109E-01  <-- first virtual orbital
   eval(6)=  -1.099238549785E-01
 -------------------------------------------------
 lowest, highest ev: -1.4047316638479568E+00 -1.0992385497853414E-01
 calculate density kernel... Calculating charge density... done.
   Calculation finished. TOTAL CHARGE =   6.999996220870E+00
 ---------------------------------------------------------------- Updating potential.
 ++++++++++++++++++++++++++++++++++++++++++++++++++++++++++++++++++++++++++++++++++++++++++++
 at iteration 2 of the density optimization:
   coefficients / kernel obtained by diagonalization.
   it, Delta DENS, energy, energyDiff   2  1.2902580E-09   -1.66655247658405266E+01    4.9119E-10
>>>>>>> 82c115d0
 ++++++++++++++++++++++++++++++++++++++++++++++++++++++++++++++++++++++++++++++++++++++++++++
 ----------------------------------- Determination of the orbitals in this new basis.
 Hamiltonian application done.
 Diagonalizing the Hamiltonian, sequential version... done.
 -------------------------------------------------
 some selected eigenvalues:
<<<<<<< HEAD
   eval(1)= -1.40472E+00
   eval(2)= -9.36098E-01
   eval(3)= -7.95719E-01
   eval(4)= -7.63831E-01  <-- last occupied orbital
   eval(5)= -1.20288E-01  <-- first virtual orbital
   eval(6)= -1.10253E-01
 -------------------------------------------------
 ---------------------------------------------------------------- Updating potential.
 ++++++++++++++++++++++++++++++++++++++++++++++++++++++++++++++++++++++++++++++++++++++++++++
 at iteration 3 of the density optimization:
   coefficients obtained by diagonalization.
   it, Delta DENS, energy, energyDiff   3   7.85E-10   -1.66655246597511280E+01   -1.3913E-10
 ++++++++++++++++++++++++++++++++++++++++++++++++++++++++++++++++++++++++++++++++++++++++++++
   ebs, ehart, eexcu, vexcu, eexctX, eion, edisp -7.0369036644E+00  1.7671903837E+01 -3.7245097880E+00 -4.8833117433E+00  0.0000000000E+00  6.8844699642E+00  0.0000000000E+00
   itoutH, Delta DENSOUT, energy, energyDiff   3   7.81E-10   -1.66655246597511280E+01   -7.0202E-07
=======
   eval(1)=  -1.404726177106E+00
   eval(2)=  -9.361046179829E-01
   eval(3)=  -7.957269008562E-01
   eval(4)=  -7.638400265059E-01  <-- last occupied orbital
   eval(5)=  -1.198903169500E-01  <-- first virtual orbital
   eval(6)=  -1.099186939655E-01
 -------------------------------------------------
 lowest, highest ev: -1.4047261771063122E+00 -1.0991869396551507E-01
 calculate density kernel... Calculating charge density... done.
   Calculation finished. TOTAL CHARGE =   6.999996220871E+00
 ---------------------------------------------------------------- Updating potential.
 ++++++++++++++++++++++++++++++++++++++++++++++++++++++++++++++++++++++++++++++++++++++++++++
 at iteration 3 of the density optimization:
   coefficients / kernel obtained by diagonalization.
   it, Delta DENS, energy, energyDiff   3  6.6461895E-10   -1.66655247658412264E+01   -6.9988E-13
 ++++++++++++++++++++++++++++++++++++++++++++++++++++++++++++++++++++++++++++++++++++++++++++
   ebs, ehart, eexcu, vexcu, eexctX, eion, edisp -7.036955418397E+00  1.767185542847E+01 -3.724500759090E+00 -4.883299817864E+00  0.000000000000E+00  6.884469964184E+00  0.000000000000E+00
   itoutH, Delta DENSOUT, energy, energyDiff   3   1.18E-09   -1.66655247658412264E+01   -4.9172E-07
>>>>>>> 82c115d0
 ############################################################################################
 at iteration 3 of the outer loop:
   > basis functions optimization:
     - target function is energy
     - WARNING: basis functions not converged!
     Final values: target function, fnrm  -1.666552E+01    4.30E-04
   > density optimization:
     - using diagonalization / mixing.
     - density optimization converged in 3 iterations.
<<<<<<< HEAD
     FINAL values: it, Delta DENS, energy   3    7.85E-10   -1.66655246597511280E+01
   > energy difference to last iteration: -7.020231E-07
=======
     FINAL values: it, Delta DENS, energy   3    6.65E-10   -1.66655247658412264E+01
   > energy difference to last iteration: -4.917231E-07
>>>>>>> 82c115d0
 ############################################################################################
 ======================== Creation of the basis functions... ========================
 ----------------------------------------------------------------------------- iter=1
 Orthoconstraint... Preconditioning... done.
<<<<<<< HEAD
 iter, fnrm, fnrmMax, ebs, diff     1  5.2803240E-04  9.1655086E-04   -16.6655246598  -2.4190E-07
 SD informations: mean alpha=4.071E-01, max alpha=4.071E-01, consecutive successes=1
 Orthonormalization... coeff renormalization...done.
 ----------------------------------------------------------------------------- iter=2
 Orthoconstraint... Preconditioning... done.
 iter, fnrm, fnrmMax, ebs, diff     2  4.3437802E-04  7.6701335E-04   -16.6655247812  -1.2142E-07
 SD informations: mean alpha=4.478E-01, max alpha=4.478E-01, consecutive successes=2
 Orthonormalization... coeff renormalization...done.
=======
 iter, fnrm, fnrmMax, ebs, diff     1  4.3419225E-04  7.9888448E-04   -16.6655247658  -1.5859E-07
 SD informations: mean alpha=4.723E-01, max alpha=4.723E-01, consecutive successes=1
 Orthonormalization... coeff renormalization... calculate density kernel... done.
 ----------------------------------------------------------------------------- iter=2
 Orthoconstraint... Preconditioning... done.
 iter, fnrm, fnrmMax, ebs, diff     2  3.4337058E-04  6.3441284E-04   -16.6655248584  -9.2591E-08
 SD informations: mean alpha=5.195E-01, max alpha=5.195E-01, consecutive successes=2
 Orthonormalization... coeff renormalization... calculate density kernel... done.
>>>>>>> 82c115d0
 ----------------------------------------------------------------------------- iter=3
 Orthoconstraint... Preconditioning... done.
 iter, fnrm, fnrmMax, ebs, diff     3  2.6806734E-04  4.9491872E-04   -16.6655249214  -6.2997E-08
 WARNING: not converged within 3 iterations! Exiting loop due to limitations of iterations.
 Final values for fnrm, fnrmMax, ebs:   2.6806734E-04  4.9491872E-04    -16.6655249
 ============================= Basis functions created. =============================
 ----------------------------------- Determination of the orbitals in this new basis.
 No Hamiltonian application required.
 Diagonalizing the Hamiltonian, sequential version... done.
 -------------------------------------------------
 some selected eigenvalues:
<<<<<<< HEAD
   eval(1)= -1.40472E+00
   eval(2)= -9.36097E-01
   eval(3)= -7.95717E-01
   eval(4)= -7.63830E-01  <-- last occupied orbital
   eval(5)= -1.20287E-01  <-- first virtual orbital
   eval(6)= -1.10251E-01
 -------------------------------------------------
 ---------------------------------------------------------------- Updating potential.
 ++++++++++++++++++++++++++++++++++++++++++++++++++++++++++++++++++++++++++++++++++++++++++++
 at iteration 1 of the density optimization:
   coefficients obtained by diagonalization.
   it, Delta DENS, energy, energyDiff   1   1.97E-09   -1.66655248704090724E+01   -2.1066E-07
=======
   eval(1)=  -1.404723703026E+00
   eval(2)=  -9.361019993693E-01
   eval(3)=  -7.957244501308E-01
   eval(4)=  -7.638382109174E-01  <-- last occupied orbital
   eval(5)=  -1.198881092364E-01  <-- first virtual orbital
   eval(6)=  -1.099165337926E-01
 -------------------------------------------------
 lowest, highest ev: -1.4047237030257784E+00 -1.0991653379260942E-01
 calculate density kernel... Calculating charge density... done.
   Calculation finished. TOTAL CHARGE =   6.999996221302E+00
 ---------------------------------------------------------------- Updating potential.
 ++++++++++++++++++++++++++++++++++++++++++++++++++++++++++++++++++++++++++++++++++++++++++++
 at iteration 1 of the density optimization:
   coefficients / kernel obtained by diagonalization.
   it, Delta DENS, energy, energyDiff   1  1.8169939E-09   -1.66655249214838186E+01   -1.5564E-07
>>>>>>> 82c115d0
 ++++++++++++++++++++++++++++++++++++++++++++++++++++++++++++++++++++++++++++++++++++++++++++
 ----------------------------------- Determination of the orbitals in this new basis.
 Hamiltonian application done.
 Diagonalizing the Hamiltonian, sequential version... done.
 -------------------------------------------------
 some selected eigenvalues:
<<<<<<< HEAD
   eval(1)= -1.40473E+00
   eval(2)= -9.36110E-01
   eval(3)= -7.95734E-01
   eval(4)= -7.63848E-01  <-- last occupied orbital
   eval(5)= -1.20294E-01  <-- first virtual orbital
   eval(6)= -1.10260E-01
 -------------------------------------------------
 ---------------------------------------------------------------- Updating potential.
 ++++++++++++++++++++++++++++++++++++++++++++++++++++++++++++++++++++++++++++++++++++++++++++
 at iteration 2 of the density optimization:
   coefficients obtained by diagonalization.
   it, Delta DENS, energy, energyDiff   2   1.01E-09   -1.66655248695328027E+01    8.7627E-10
 ++++++++++++++++++++++++++++++++++++++++++++++++++++++++++++++++++++++++++++++++++++++++++++
 ----------------------------------- Determination of the orbitals in this new basis.
 Hamiltonian application done.
 Diagonalizing the Hamiltonian, sequential version... done.
 -------------------------------------------------
 some selected eigenvalues:
   eval(1)= -1.40473E+00
   eval(2)= -9.36111E-01
   eval(3)= -7.95735E-01
   eval(4)= -7.63850E-01  <-- last occupied orbital
   eval(5)= -1.20295E-01  <-- first virtual orbital
   eval(6)= -1.10262E-01
 -------------------------------------------------
 ---------------------------------------------------------------- Updating potential.
 ++++++++++++++++++++++++++++++++++++++++++++++++++++++++++++++++++++++++++++++++++++++++++++
 at iteration 3 of the density optimization:
   coefficients obtained by diagonalization.
   it, Delta DENS, energy, energyDiff   3   5.07E-10   -1.66655248695591673E+01   -2.6365E-11
 ++++++++++++++++++++++++++++++++++++++++++++++++++++++++++++++++++++++++++++++++++++++++++++
   ebs, ehart, eexcu, vexcu, eexctX, eion, edisp -7.0370086051E+00  1.7671778076E+01 -3.7244854913E+00 -4.8832796447E+00  0.0000000000E+00  6.8844699642E+00  0.0000000000E+00
   itoutH, Delta DENSOUT, energy, energyDiff   4   1.05E-09   -1.66655248695591673E+01   -2.0981E-07
=======
   eval(1)=  -1.404738734945E+00
   eval(2)=  -9.361152321014E-01
   eval(3)=  -7.957411990057E-01
   eval(4)=  -7.638561257155E-01  <-- last occupied orbital
   eval(5)=  -1.198950630272E-01  <-- first virtual orbital
   eval(6)=  -1.099258622060E-01
 -------------------------------------------------
 lowest, highest ev: -1.4047387349446614E+00 -1.0992586220601068E-01
 calculate density kernel... Calculating charge density... done.
   Calculation finished. TOTAL CHARGE =   6.999996221256E+00
 ---------------------------------------------------------------- Updating potential.
 ++++++++++++++++++++++++++++++++++++++++++++++++++++++++++++++++++++++++++++++++++++++++++++
 at iteration 2 of the density optimization:
   coefficients / kernel obtained by diagonalization.
   it, Delta DENS, energy, energyDiff   2  8.9978597E-10   -1.66655249205106415E+01    9.7318E-10
 ++++++++++++++++++++++++++++++++++++++++++++++++++++++++++++++++++++++++++++++++++++++++++++
   ebs, ehart, eexcu, vexcu, eexctX, eion, edisp -7.037046457819E+00  1.767172854126E+01 -3.724476327331E+00 -4.883267533829E+00  0.000000000000E+00  6.884469964184E+00  0.000000000000E+00
   itoutH, Delta DENSOUT, energy, energyDiff   4   6.68E-10   -1.66655249205106415E+01   -1.5467E-07
>>>>>>> 82c115d0
 ############################################################################################
 at iteration 4 of the outer loop:
   > basis functions optimization:
     - target function is energy
     - WARNING: basis functions not converged!
     Final values: target function, fnrm  -1.666552E+01    2.68E-04
   > density optimization:
     - using diagonalization / mixing.
<<<<<<< HEAD
     - density optimization converged in 3 iterations.
     FINAL values: it, Delta DENS, energy   4    5.07E-10   -1.66655248695591673E+01
   > energy difference to last iteration: -2.098080E-07
=======
     - density optimization converged in 2 iterations.
     FINAL values: it, Delta DENS, energy   4    9.00E-10   -1.66655249205106415E+01
   > energy difference to last iteration: -1.546694E-07
>>>>>>> 82c115d0
 ############################################################################################
 ======================== Creation of the basis functions... ========================
 ----------------------------------------------------------------------------- iter=1
 Orthoconstraint... Preconditioning... done.
<<<<<<< HEAD
 iter, fnrm, fnrmMax, ebs, diff     1  3.5229905E-04  6.2912021E-04   -16.6655248696  -8.8361E-08
 SD informations: mean alpha=4.553E-01, max alpha=4.553E-01, consecutive successes=1
 Orthonormalization... coeff renormalization...done.
 ----------------------------------------------------------------------------- iter=2
 Orthoconstraint... Preconditioning... done.
 iter, fnrm, fnrmMax, ebs, diff     2  2.8426754E-04  5.1206899E-04   -16.6655249267  -5.7163E-08
 SD informations: mean alpha=4.629E-01, max alpha=5.008E-01, consecutive successes=2
 Orthonormalization... coeff renormalization...done.
=======
 iter, fnrm, fnrmMax, ebs, diff     1  2.6725812E-04  4.9110787E-04   -16.6655249205  -6.2084E-08
 SD informations: mean alpha=5.282E-01, max alpha=5.282E-01, consecutive successes=1
 Orthonormalization... coeff renormalization... calculate density kernel... done.
 ----------------------------------------------------------------------------- iter=2
 Orthoconstraint... Preconditioning... done.
 iter, fnrm, fnrmMax, ebs, diff     2  2.0696510E-04  3.8046958E-04   -16.6655249576  -3.7062E-08
 SD informations: mean alpha=5.370E-01, max alpha=5.810E-01, consecutive successes=2
 Orthonormalization... coeff renormalization... calculate density kernel... done.
>>>>>>> 82c115d0
 ----------------------------------------------------------------------------- iter=3
 Orthoconstraint... Preconditioning... done.
 iter, fnrm, fnrmMax, ebs, diff     3  1.5689476E-04  2.8883058E-04   -16.6655249815  -2.3941E-08
 WARNING: not converged within 3 iterations! Exiting loop due to limitations of iterations.
 Final values for fnrm, fnrmMax, ebs:   1.5689476E-04  2.8883058E-04    -16.6655250
 ============================= Basis functions created. =============================
 ----------------------------------- Determination of the orbitals in this new basis.
 No Hamiltonian application required.
 Diagonalizing the Hamiltonian, sequential version... done.
 -------------------------------------------------
 some selected eigenvalues:
<<<<<<< HEAD
   eval(1)= -1.40473E+00
   eval(2)= -9.36111E-01
   eval(3)= -7.95736E-01
   eval(4)= -7.63850E-01  <-- last occupied orbital
   eval(5)= -1.20295E-01  <-- first virtual orbital
   eval(6)= -1.10262E-01
 -------------------------------------------------
 ---------------------------------------------------------------- Updating potential.
 ++++++++++++++++++++++++++++++++++++++++++++++++++++++++++++++++++++++++++++++++++++++++++++
 at iteration 1 of the density optimization:
   coefficients obtained by diagonalization.
   it, Delta DENS, energy, energyDiff   1   1.41E-09   -1.66655249667726046E+01   -9.7213E-08
=======
   eval(1)=  -1.404740095139E+00
   eval(2)=  -9.361166950553E-01
   eval(3)=  -7.957429417121E-01
   eval(4)=  -7.638581471545E-01  <-- last occupied orbital
   eval(5)=  -1.198960993005E-01  <-- first virtual orbital
   eval(6)=  -1.099274467813E-01
 -------------------------------------------------
 lowest, highest ev: -1.4047400951389097E+00 -1.0992744678131830E-01
 calculate density kernel... Calculating charge density... done.
   Calculation finished. TOTAL CHARGE =   6.999996221602E+00
 ---------------------------------------------------------------- Updating potential.
 ++++++++++++++++++++++++++++++++++++++++++++++++++++++++++++++++++++++++++++++++++++++++++++
 at iteration 1 of the density optimization:
   coefficients / kernel obtained by diagonalization.
   it, Delta DENS, energy, energyDiff   1  1.4729257E-09   -1.66655249815404325E+01   -6.1030E-08
>>>>>>> 82c115d0
 ++++++++++++++++++++++++++++++++++++++++++++++++++++++++++++++++++++++++++++++++++++++++++++
 ----------------------------------- Determination of the orbitals in this new basis.
 Hamiltonian application done.
 Diagonalizing the Hamiltonian, sequential version... done.
 -------------------------------------------------
 some selected eigenvalues:
<<<<<<< HEAD
   eval(1)= -1.40474E+00
   eval(2)= -9.36121E-01
   eval(3)= -7.95748E-01
   eval(4)= -7.63863E-01  <-- last occupied orbital
   eval(5)= -1.20300E-01  <-- first virtual orbital
   eval(6)= -1.10269E-01
 -------------------------------------------------
 ---------------------------------------------------------------- Updating potential.
 ++++++++++++++++++++++++++++++++++++++++++++++++++++++++++++++++++++++++++++++++++++++++++++
 at iteration 2 of the density optimization:
   coefficients obtained by diagonalization.
   it, Delta DENS, energy, energyDiff   2   7.24E-10   -1.66655249662230318E+01    5.4957E-10
 ++++++++++++++++++++++++++++++++++++++++++++++++++++++++++++++++++++++++++++++++++++++++++++
   ebs, ehart, eexcu, vexcu, eexctX, eion, edisp -7.0370900308E+00  1.7671684638E+01 -3.7244670335E+00 -4.8832552596E+00  0.0000000000E+00  6.8844699642E+00  0.0000000000E+00
   itoutH, Delta DENSOUT, energy, energyDiff   5   7.21E-10   -1.66655249662230318E+01   -9.6664E-08
=======
   eval(1)=  -1.404749760402E+00
   eval(2)=  -9.361254613826E-01
   eval(3)=  -7.957545100614E-01
   eval(4)=  -7.638702155815E-01  <-- last occupied orbital
   eval(5)=  -1.199007649905E-01  <-- first virtual orbital
   eval(6)=  -1.099339606884E-01
 -------------------------------------------------
 lowest, highest ev: -1.4047497604020169E+00 -1.0993396068844753E-01
 calculate density kernel... Calculating charge density... done.
   Calculation finished. TOTAL CHARGE =   6.999996221572E+00
 ---------------------------------------------------------------- Updating potential.
 ++++++++++++++++++++++++++++++++++++++++++++++++++++++++++++++++++++++++++++++++++++++++++++
 at iteration 2 of the density optimization:
   coefficients / kernel obtained by diagonalization.
   it, Delta DENS, energy, energyDiff   2  7.4315013E-10   -1.66655249810712718E+01    4.6916E-10
 ++++++++++++++++++++++++++++++++++++++++++++++++++++++++++++++++++++++++++++++++++++++++++++
   ebs, ehart, eexcu, vexcu, eexctX, eion, edisp -7.037129679274E+00  1.767164222722E+01 -3.724458789567E+00 -4.883244365384E+00  0.000000000000E+00  6.884469964184E+00  0.000000000000E+00
   itoutH, Delta DENSOUT, energy, energyDiff   5   5.48E-10   -1.66655249810712718E+01   -6.0561E-08
>>>>>>> 82c115d0
 ############################################################################################
 at iteration 5 of the outer loop:
   > basis functions optimization:
     - target function is energy
     - WARNING: basis functions not converged!
     Final values: target function, fnrm  -1.666552E+01    1.57E-04
   > density optimization:
     - using diagonalization / mixing.
     - density optimization converged in 2 iterations.
<<<<<<< HEAD
     FINAL values: it, Delta DENS, energy   5    7.24E-10   -1.66655249662230318E+01
   > energy difference to last iteration: -9.666386E-08
=======
     FINAL values: it, Delta DENS, energy   5    7.43E-10   -1.66655249810712718E+01
   > energy difference to last iteration: -6.056063E-08
>>>>>>> 82c115d0
 ############################################################################################
 ======================== Creation of the basis functions... ========================
 ----------------------------------------------------------------------------- iter=1
 Orthoconstraint... Preconditioning... done.
<<<<<<< HEAD
 iter, fnrm, fnrmMax, ebs, diff     1  2.2433993E-04  4.0713985E-04   -16.6655249662  -3.9485E-08
 SD informations: mean alpha=4.864E-01, max alpha=4.864E-01, consecutive successes=1
 Orthonormalization... coeff renormalization...done.
 ----------------------------------------------------------------------------- iter=2
 Orthoconstraint... Preconditioning... done.
 iter, fnrm, fnrmMax, ebs, diff     2  1.7777078E-04  3.2469104E-04   -16.6655249897  -2.3453E-08
 SD informations: mean alpha=4.945E-01, max alpha=5.350E-01, consecutive successes=2
 Orthonormalization... coeff renormalization...done.
=======
 iter, fnrm, fnrmMax, ebs, diff     1  1.5644711E-04  2.8631752E-04   -16.6655249811  -2.3478E-08
 SD informations: mean alpha=5.642E-01, max alpha=5.642E-01, consecutive successes=1
 Orthonormalization... coeff renormalization... calculate density kernel... done.
 ----------------------------------------------------------------------------- iter=2
 Orthoconstraint... Preconditioning... done.
 iter, fnrm, fnrmMax, ebs, diff     2  1.1856678E-04  2.1765885E-04   -16.6655249938  -1.2743E-08
 SD informations: mean alpha=5.266E-01, max alpha=6.207E-01, consecutive successes=2
 Orthonormalization... coeff renormalization... calculate density kernel... done.
>>>>>>> 82c115d0
 ----------------------------------------------------------------------------- iter=3
 Orthoconstraint... Preconditioning... done.
 iter, fnrm, fnrmMax, ebs, diff     3  8.7857998E-05  1.6121761E-04   -16.6655250017  -7.8870E-09
 WARNING: not converged within 3 iterations! Exiting loop due to limitations of iterations.
 Final values for fnrm, fnrmMax, ebs:   8.7857998E-05  1.6121761E-04    -16.6655250
 ============================= Basis functions created. =============================
 ----------------------------------- Determination of the orbitals in this new basis.
 No Hamiltonian application required.
 Diagonalizing the Hamiltonian, sequential version... done.
 -------------------------------------------------
 some selected eigenvalues:
<<<<<<< HEAD
   eval(1)= -1.40475E+00
   eval(2)= -9.36122E-01
   eval(3)= -7.95750E-01
   eval(4)= -7.63865E-01  <-- last occupied orbital
   eval(5)= -1.20301E-01  <-- first virtual orbital
   eval(6)= -1.10270E-01
 -------------------------------------------------
 ---------------------------------------------------------------- Updating potential.
 ++++++++++++++++++++++++++++++++++++++++++++++++++++++++++++++++++++++++++++++++++++++++++++
 at iteration 1 of the density optimization:
   coefficients obtained by diagonalization.
   it, Delta DENS, energy, energyDiff   1   1.12E-09   -1.66655250055922544E+01   -3.9369E-08
 ++++++++++++++++++++++++++++++++++++++++++++++++++++++++++++++++++++++++++++++++++++++++++++
 ----------------------------------- Determination of the orbitals in this new basis.
 Hamiltonian application done.
 Diagonalizing the Hamiltonian, sequential version... done.
 -------------------------------------------------
 some selected eigenvalues:
   eval(1)= -1.40475E+00
   eval(2)= -9.36128E-01
   eval(3)= -7.95758E-01
   eval(4)= -7.63874E-01  <-- last occupied orbital
   eval(5)= -1.20305E-01  <-- first virtual orbital
   eval(6)= -1.10275E-01
 -------------------------------------------------
 ---------------------------------------------------------------- Updating potential.
 ++++++++++++++++++++++++++++++++++++++++++++++++++++++++++++++++++++++++++++++++++++++++++++
 at iteration 2 of the density optimization:
   coefficients obtained by diagonalization.
   it, Delta DENS, energy, energyDiff   2   5.76E-10   -1.66655250053484245E+01    2.4383E-10
 ++++++++++++++++++++++++++++++++++++++++++++++++++++++++++++++++++++++++++++++++++++++++++++
   ebs, ehart, eexcu, vexcu, eexctX, eion, edisp -7.0371503511E+00  1.7671623018E+01 -3.7244545529E+00 -4.8832387716E+00  0.0000000000E+00  6.8844699642E+00  0.0000000000E+00
   itoutH, Delta DENSOUT, energy, energyDiff   6   4.57E-10   -1.66655250053484245E+01   -3.9125E-08
=======
   eval(1)=  -1.404750669390E+00
   eval(2)=  -9.361265479706E-01
   eval(3)=  -7.957560404652E-01
   eval(4)=  -7.638717988280E-01  <-- last occupied orbital
   eval(5)=  -1.199015998116E-01  <-- first virtual orbital
   eval(6)=  -1.099352332842E-01
 -------------------------------------------------
 lowest, highest ev: -1.4047506693901184E+00 -1.0993523328419484E-01
 calculate density kernel... Calculating charge density... done.
   Calculation finished. TOTAL CHARGE =   6.999996221799E+00
 ---------------------------------------------------------------- Updating potential.
 ++++++++++++++++++++++++++++++++++++++++++++++++++++++++++++++++++++++++++++++++++++++++++++
 at iteration 1 of the density optimization:
   coefficients / kernel obtained by diagonalization.
   it, Delta DENS, energy, energyDiff   1  9.8017162E-10   -1.66655250016943377E+01   -2.0623E-08
 ++++++++++++++++++++++++++++++++++++++++++++++++++++++++++++++++++++++++++++++++++++++++++++
   ebs, ehart, eexcu, vexcu, eexctX, eion, edisp -7.037138314480E+00  1.767159726021E+01 -3.724449890721E+00 -4.883232607805E+00  0.000000000000E+00  6.884469964184E+00  0.000000000000E+00
   itoutH, Delta DENSOUT, energy, energyDiff   6   2.45E-10   -1.66655250016943377E+01   -2.0623E-08
>>>>>>> 82c115d0
 ############################################################################################
 at iteration 6 of the outer loop:
   > basis functions optimization:
     - target function is energy
     - WARNING: basis functions not converged!
     Final values: target function, fnrm  -1.666553E+01    8.79E-05
   > density optimization:
     - using diagonalization / mixing.
<<<<<<< HEAD
     - density optimization converged in 2 iterations.
     FINAL values: it, Delta DENS, energy   6    5.76E-10   -1.66655250053484245E+01
   > energy difference to last iteration: -3.912539E-08
 ############################################################################################
 Basis function            1 on atom           2
  has an energy error of  -9.251946096011677E-006
 Basis function            2 on atom           1
  has an energy error of  -5.490823826357358E-006
 Basis function            3 on atom           1
  has an energy error of  -2.404211356188614E-005
 Basis function            4 on atom           1
  has an energy error of  -4.790216734666397E-005
 Basis function            5 on atom           1
  has an energy error of  -3.511620901226205E-005
 Basis function            6 on atom           3
  has an energy error of   9.364040606842193E-006
 Total variation is of : -1.124392192363390E-004
iat, fpulay    1    5.183847E-05   -2.117521E-05   -2.666967E-05
iat, fpulay    2    3.373237E-06    1.128472E-06    4.401914E-07
iat, fpulay    3   -8.576278E-07   -3.458962E-06   -9.076930E-07
 done.
 ------------------------------------- Building linear combinations... done.
=======
     - density optimization converged in 1 iterations.
     FINAL values: it, Delta DENS, energy   6    9.80E-10   -1.66655250016943377E+01
   > energy difference to last iteration: -2.062307E-08
 ############################################################################################
   ebs, ehart, eexcu, vexcu, eexctX, eion, edisp -7.037138314480E+00  1.767159726021E+01 -3.724449890721E+00 -4.883232607805E+00  0.000000000000E+00  6.884469964184E+00  0.000000000000E+00
   itoutH, Delta DENSOUT, energy, energyDiff   6   2.45E-10   -1.66655250016943377E+01    0.0000E+00   FINAL
 WARNING: commented correction_locrad!
iat, fpulay    1   -3.758440E-05    1.458006E-05    2.008931E-05
iat, fpulay    2    5.731075E-07   -4.241698E-07    3.319384E-08
iat, fpulay    3   -2.877062E-07   -2.714717E-07   -1.519261E-06
 done.
Calculating charge density... done.
   Calculation finished. TOTAL CHARGE =   6.999996221799E+00
>>>>>>> 82c115d0
<|MERGE_RESOLUTION|>--- conflicted
+++ resolved
@@ -2,12 +2,8 @@
  <BigDFT> log of the run will be written in logfile: ./log-read.yaml
  ------------------------------------------------------------------------------------
  >>>> Partition of the basis functions among the processes.
-<<<<<<< HEAD
-    | Processes from 0 to 0 treat 6 orbitals. |
-=======
     | Processes from 0 to 1 treat 2 orbitals, |
     | processes from 2 to 3 treat 1 orbitals. |
->>>>>>> 82c115d0
  -----------------------------------------------
 total elements: 36
 non-zero elements: 36
@@ -15,8 +11,6 @@
 total elements: 36
 non-zero elements: 36
 sparsity:  0.00%
-<<<<<<< HEAD
-=======
 total elements: 36
 non-zero elements: 36
 sparsity:  0.00%
@@ -25,7 +19,6 @@
 -  {Process:  1, Timing:  [  3.000E-02,  3.430E-02 ]}
 coeff renormalization... calculate density kernel... Calculating charge density... done.
    Calculation finished. TOTAL CHARGE =   6.999996217831E+00
->>>>>>> 82c115d0
  ************************************************************************************
  ****************************** LINEAR SCALING VERSION ******************************
  ======================== Creation of the basis functions... ========================
@@ -40,23 +33,6 @@
  Diagonalizing the Hamiltonian, sequential version... done.
  -------------------------------------------------
  some selected eigenvalues:
-<<<<<<< HEAD
-   eval(1)= -1.40448E+00
-   eval(2)= -9.35885E-01
-   eval(3)= -7.95433E-01
-   eval(4)= -7.63504E-01  <-- last occupied orbital
-   eval(5)= -1.20175E-01  <-- first virtual orbital
-   eval(6)= -1.10095E-01
- -------------------------------------------------
- ---------------------------------------------------------------- Updating potential.
- ++++++++++++++++++++++++++++++++++++++++++++++++++++++++++++++++++++++++++++++++++++++++++++
- at iteration 1 of the density optimization:
-   coefficients obtained by diagonalization.
-   it, Delta DENS, energy, energyDiff   1   4.36E-12   -1.66655118119697505E+01   -1.6666E+01
- ++++++++++++++++++++++++++++++++++++++++++++++++++++++++++++++++++++++++++++++++++++++++++++
-   ebs, ehart, eexcu, vexcu, eexctX, eion, edisp -7.0351011986E+00  1.7673802819E+01 -3.7248858999E+00 -4.8838081467E+00  0.0000000000E+00  6.8844699642E+00  0.0000000000E+00
-   itoutL, Delta DENSOUT, energy, energyDiff   1   1.00+100   -1.66655118119697505E+01   -1.6666E+01
-=======
    eval(1)=  -1.404514971641E+00
    eval(2)=  -9.359126218973E-01
    eval(3)=  -7.954671948142E-01
@@ -75,7 +51,6 @@
  ++++++++++++++++++++++++++++++++++++++++++++++++++++++++++++++++++++++++++++++++++++++++++++
    ebs, ehart, eexcu, vexcu, eexctX, eion, edisp -7.035344433703E+00  1.767354976779E+01 -3.724841239807E+00 -4.883749168277E+00  0.000000000000E+00  6.884469964184E+00  0.000000000000E+00
    itoutL, Delta DENSOUT, energy, energyDiff   1   2.33E-11   -1.66655163296679589E+01   -1.6666E+01
->>>>>>> 82c115d0
  ############################################################################################
  at iteration 1 of the outer loop:
    > basis functions optimization:
@@ -85,13 +60,8 @@
    > density optimization:
      - using diagonalization / mixing.
      - density optimization converged in 1 iterations.
-<<<<<<< HEAD
-     FINAL values: it, Delta DENS, energy   1    4.36E-12   -1.66655118119697505E+01
-   > energy difference to last iteration: -1.666551E+01
-=======
      FINAL values: it, Delta DENS, energy   1    9.33E-11   -1.66655163296679589E+01
    > energy difference to last iteration: -1.666552E+01
->>>>>>> 82c115d0
  ############################################################################################
  Increasing the localization radius for the high accuracy part.
 total elements: 36
@@ -121,12 +91,12 @@
  Orthoconstraint... Preconditioning... done.
  iter, fnrm, fnrmMax, ebs, diff     1  2.1127205E-03  3.8713993E-03   -16.6655163297  -1.6666E+01
  SD informations: mean alpha=1.000E+00, max alpha=1.000E+00, consecutive successes=1
- Orthonormalization... coeff renormalization...done.
+ Orthonormalization... coeff renormalization... calculate density kernel... done.
  ----------------------------------------------------------------------------- iter=2
  Orthoconstraint... Preconditioning... done.
  iter, fnrm, fnrmMax, ebs, diff     2  1.5211601E-03  2.6215352E-03   -16.6655224877  -6.1580E-06
  SD informations: mean alpha=7.667E-01, max alpha=1.100E+00, consecutive successes=2
- Orthonormalization... coeff renormalization...done.
+ Orthonormalization... coeff renormalization... calculate density kernel... done.
  ----------------------------------------------------------------------------- iter=3
  Orthoconstraint... Preconditioning... done.
  iter, fnrm, fnrmMax, ebs, diff     3  1.1724820E-03  1.8717346E-03   -16.6655244533  -1.9656E-06
@@ -138,20 +108,6 @@
  Diagonalizing the Hamiltonian, sequential version... done.
  -------------------------------------------------
  some selected eigenvalues:
-<<<<<<< HEAD
-   eval(1)= -1.40448E+00
-   eval(2)= -9.35885E-01
-   eval(3)= -7.95433E-01
-   eval(4)= -7.63516E-01  <-- last occupied orbital
-   eval(5)= -1.20172E-01  <-- first virtual orbital
-   eval(6)= -1.10094E-01
- -------------------------------------------------
- ---------------------------------------------------------------- Updating potential.
- ++++++++++++++++++++++++++++++++++++++++++++++++++++++++++++++++++++++++++++++++++++++++++++
- at iteration 1 of the density optimization:
-   coefficients obtained by diagonalization.
-   it, Delta DENS, energy, energyDiff   1   1.98E-08   -1.66655241626095503E+01   -1.2351E-05
-=======
    eval(1)=  -1.404514971122E+00
    eval(2)=  -9.359126812899E-01
    eval(3)=  -7.954673684327E-01
@@ -167,27 +123,12 @@
  at iteration 1 of the density optimization:
    coefficients / kernel obtained by diagonalization.
    it, Delta DENS, energy, energyDiff   1  1.6541432E-08   -1.66655244575543939E+01   -8.1279E-06
->>>>>>> 82c115d0
- ++++++++++++++++++++++++++++++++++++++++++++++++++++++++++++++++++++++++++++++++++++++++++++
- ----------------------------------- Determination of the orbitals in this new basis.
- Hamiltonian application done.
- Diagonalizing the Hamiltonian, sequential version... done.
- -------------------------------------------------
- some selected eigenvalues:
-<<<<<<< HEAD
-   eval(1)= -1.40469E+00
-   eval(2)= -9.36072E-01
-   eval(3)= -7.95677E-01
-   eval(4)= -7.63778E-01  <-- last occupied orbital
-   eval(5)= -1.20271E-01  <-- first virtual orbital
-   eval(6)= -1.10224E-01
- -------------------------------------------------
- ---------------------------------------------------------------- Updating potential.
- ++++++++++++++++++++++++++++++++++++++++++++++++++++++++++++++++++++++++++++++++++++++++++++
- at iteration 2 of the density optimization:
-   coefficients obtained by diagonalization.
-   it, Delta DENS, energy, energyDiff   2   1.01E-08   -1.66655239623624070E+01    2.0025E-07
-=======
+ ++++++++++++++++++++++++++++++++++++++++++++++++++++++++++++++++++++++++++++++++++++++++++++
+ ----------------------------------- Determination of the orbitals in this new basis.
+ Hamiltonian application done.
+ Diagonalizing the Hamiltonian, sequential version... done.
+ -------------------------------------------------
+ some selected eigenvalues:
    eval(1)=  -1.404715200759E+00
    eval(2)=  -9.360900333333E-01
    eval(3)=  -7.956995285358E-01
@@ -203,27 +144,12 @@
  at iteration 2 of the density optimization:
    coefficients / kernel obtained by diagonalization.
    it, Delta DENS, energy, energyDiff   2  8.2830806E-09   -1.66655242803841261E+01    1.7717E-07
->>>>>>> 82c115d0
- ++++++++++++++++++++++++++++++++++++++++++++++++++++++++++++++++++++++++++++++++++++++++++++
- ----------------------------------- Determination of the orbitals in this new basis.
- Hamiltonian application done.
- Diagonalizing the Hamiltonian, sequential version... done.
- -------------------------------------------------
- some selected eigenvalues:
-<<<<<<< HEAD
-   eval(1)= -1.40472E+00
-   eval(2)= -9.36095E-01
-   eval(3)= -7.95708E-01
-   eval(4)= -7.63813E-01  <-- last occupied orbital
-   eval(5)= -1.20287E-01  <-- first virtual orbital
-   eval(6)= -1.10247E-01
- -------------------------------------------------
- ---------------------------------------------------------------- Updating potential.
- ++++++++++++++++++++++++++++++++++++++++++++++++++++++++++++++++++++++++++++++++++++++++++++
- at iteration 3 of the density optimization:
-   coefficients obtained by diagonalization.
-   it, Delta DENS, energy, energyDiff   3   5.11E-09   -1.66655239586120345E+01    3.7504E-09
-=======
+ ++++++++++++++++++++++++++++++++++++++++++++++++++++++++++++++++++++++++++++++++++++++++++++
+ ----------------------------------- Determination of the orbitals in this new basis.
+ Hamiltonian application done.
+ Diagonalizing the Hamiltonian, sequential version... done.
+ -------------------------------------------------
+ some selected eigenvalues:
    eval(1)=  -1.404738686575E+00
    eval(2)=  -9.361144152404E-01
    eval(3)=  -7.957327048497E-01
@@ -239,27 +165,12 @@
  at iteration 3 of the density optimization:
    coefficients / kernel obtained by diagonalization.
    it, Delta DENS, energy, energyDiff   3  4.2763932E-09   -1.66655242754128388E+01    4.9713E-09
->>>>>>> 82c115d0
- ++++++++++++++++++++++++++++++++++++++++++++++++++++++++++++++++++++++++++++++++++++++++++++
- ----------------------------------- Determination of the orbitals in this new basis.
- Hamiltonian application done.
- Diagonalizing the Hamiltonian, sequential version... done.
- -------------------------------------------------
- some selected eigenvalues:
-<<<<<<< HEAD
-   eval(1)= -1.40472E+00
-   eval(2)= -9.36102E-01
-   eval(3)= -7.95718E-01
-   eval(4)= -7.63825E-01  <-- last occupied orbital
-   eval(5)= -1.20293E-01  <-- first virtual orbital
-   eval(6)= -1.10255E-01
- -------------------------------------------------
- ---------------------------------------------------------------- Updating potential.
- ++++++++++++++++++++++++++++++++++++++++++++++++++++++++++++++++++++++++++++++++++++++++++++
- at iteration 4 of the density optimization:
-   coefficients obtained by diagonalization.
-   it, Delta DENS, energy, energyDiff   4   2.56E-09   -1.66655239579252310E+01    6.8680E-10
-=======
+ ++++++++++++++++++++++++++++++++++++++++++++++++++++++++++++++++++++++++++++++++++++++++++++
+ ----------------------------------- Determination of the orbitals in this new basis.
+ Hamiltonian application done.
+ Diagonalizing the Hamiltonian, sequential version... done.
+ -------------------------------------------------
+ some selected eigenvalues:
    eval(1)=  -1.404745477853E+00
    eval(2)=  -9.361223197715E-01
    eval(3)=  -7.957436721603E-01
@@ -275,27 +186,12 @@
  at iteration 4 of the density optimization:
    coefficients / kernel obtained by diagonalization.
    it, Delta DENS, energy, energyDiff   4  2.1208692E-09   -1.66655242744114780E+01    1.0014E-09
->>>>>>> 82c115d0
- ++++++++++++++++++++++++++++++++++++++++++++++++++++++++++++++++++++++++++++++++++++++++++++
- ----------------------------------- Determination of the orbitals in this new basis.
- Hamiltonian application done.
- Diagonalizing the Hamiltonian, sequential version... done.
- -------------------------------------------------
- some selected eigenvalues:
-<<<<<<< HEAD
-   eval(1)= -1.40473E+00
-   eval(2)= -9.36105E-01
-   eval(3)= -7.95722E-01
-   eval(4)= -7.63831E-01  <-- last occupied orbital
-   eval(5)= -1.20296E-01  <-- first virtual orbital
-   eval(6)= -1.10259E-01
- -------------------------------------------------
- ---------------------------------------------------------------- Updating potential.
- ++++++++++++++++++++++++++++++++++++++++++++++++++++++++++++++++++++++++++++++++++++++++++++
- at iteration 5 of the density optimization:
-   coefficients obtained by diagonalization.
-   it, Delta DENS, energy, energyDiff   5   1.28E-09   -1.66655239577657071E+01    1.5952E-10
-=======
+ ++++++++++++++++++++++++++++++++++++++++++++++++++++++++++++++++++++++++++++++++++++++++++++
+ ----------------------------------- Determination of the orbitals in this new basis.
+ Hamiltonian application done.
+ Diagonalizing the Hamiltonian, sequential version... done.
+ -------------------------------------------------
+ some selected eigenvalues:
    eval(1)=  -1.404748624467E+00
    eval(2)=  -9.361259941575E-01
    eval(3)=  -7.957487455894E-01
@@ -311,30 +207,12 @@
  at iteration 5 of the density optimization:
    coefficients / kernel obtained by diagonalization.
    it, Delta DENS, energy, energyDiff   5  1.0729484E-09   -1.66655242741748317E+01    2.3665E-10
->>>>>>> 82c115d0
- ++++++++++++++++++++++++++++++++++++++++++++++++++++++++++++++++++++++++++++++++++++++++++++
- ----------------------------------- Determination of the orbitals in this new basis.
- Hamiltonian application done.
- Diagonalizing the Hamiltonian, sequential version... done.
- -------------------------------------------------
- some selected eigenvalues:
-<<<<<<< HEAD
-   eval(1)= -1.40473E+00
-   eval(2)= -9.36107E-01
-   eval(3)= -7.95724E-01
-   eval(4)= -7.63833E-01  <-- last occupied orbital
-   eval(5)= -1.20297E-01  <-- first virtual orbital
-   eval(6)= -1.10261E-01
- -------------------------------------------------
- ---------------------------------------------------------------- Updating potential.
- ++++++++++++++++++++++++++++++++++++++++++++++++++++++++++++++++++++++++++++++++++++++++++++
- at iteration 6 of the density optimization:
-   coefficients obtained by diagonalization.
-   it, Delta DENS, energy, energyDiff   6   6.40E-10   -1.66655239577280092E+01    3.7698E-11
- ++++++++++++++++++++++++++++++++++++++++++++++++++++++++++++++++++++++++++++++++++++++++++++
-   ebs, ehart, eexcu, vexcu, eexctX, eion, edisp -7.0369504220E+00  1.7671832437E+01 -3.7244895386E+00 -4.8832850276E+00  0.0000000000E+00  6.8844699642E+00  0.0000000000E+00
-   itoutH, Delta DENSOUT, energy, energyDiff   2   4.91E-09   -1.66655239577280092E+01   -1.2146E-05
-=======
+ ++++++++++++++++++++++++++++++++++++++++++++++++++++++++++++++++++++++++++++++++++++++++++++
+ ----------------------------------- Determination of the orbitals in this new basis.
+ Hamiltonian application done.
+ Diagonalizing the Hamiltonian, sequential version... done.
+ -------------------------------------------------
+ some selected eigenvalues:
    eval(1)=  -1.404750214780E+00
    eval(2)=  -9.361278139600E-01
    eval(3)=  -7.957512373471E-01
@@ -353,7 +231,6 @@
  ++++++++++++++++++++++++++++++++++++++++++++++++++++++++++++++++++++++++++++++++++++++++++++
    ebs, ehart, eexcu, vexcu, eexctX, eion, edisp -7.037120049535E+00  1.767165074913E+01 -3.724453145099E+00 -4.883236986971E+00  0.000000000000E+00  6.884469964184E+00  0.000000000000E+00
    itoutH, Delta DENSOUT, energy, energyDiff   2   7.92E-09   -1.66655242741181517E+01   -7.9445E-06
->>>>>>> 82c115d0
  ############################################################################################
  at iteration 2 of the outer loop:
    > basis functions optimization:
@@ -363,31 +240,20 @@
    > density optimization:
      - using diagonalization / mixing.
      - density optimization converged in 6 iterations.
-<<<<<<< HEAD
-     FINAL values: it, Delta DENS, energy   2    6.40E-10   -1.66655239577280092E+01
-   > energy difference to last iteration: -1.214576E-05
-=======
      FINAL values: it, Delta DENS, energy   2    5.32E-10   -1.66655242741181517E+01
    > energy difference to last iteration: -7.944450E-06
->>>>>>> 82c115d0
  ############################################################################################
  ======================== Creation of the basis functions... ========================
  ----------------------------------------------------------------------------- iter=1
  Orthoconstraint... Preconditioning... done.
  iter, fnrm, fnrmMax, ebs, diff     1  1.1790348E-03  1.8321096E-03   -16.6655242741  -1.7864E-06
  SD informations: mean alpha=4.600E-01, max alpha=4.600E-01, consecutive successes=1
- Orthonormalization... coeff renormalization...done.
+ Orthonormalization... coeff renormalization... calculate density kernel... done.
  ----------------------------------------------------------------------------- iter=2
  Orthoconstraint... Preconditioning... done.
-<<<<<<< HEAD
- iter, fnrm, fnrmMax, ebs, diff     2  6.7745023E-04  1.1618766E-03   -16.6655244179  -4.6017E-07
- SD informations: mean alpha=3.910E-01, max alpha=5.060E-01, consecutive successes=2
- Orthonormalization... coeff renormalization...done.
-=======
  iter, fnrm, fnrmMax, ebs, diff     2  5.5997517E-04  1.0126794E-03   -16.6655246073  -3.3315E-07
  SD informations: mean alpha=4.293E-01, max alpha=5.060E-01, consecutive successes=2
  Orthonormalization... coeff renormalization... calculate density kernel... done.
->>>>>>> 82c115d0
  ----------------------------------------------------------------------------- iter=3
  Orthoconstraint... Preconditioning... done.
  iter, fnrm, fnrmMax, ebs, diff     3  4.2953020E-04  7.8809520E-04   -16.6655247659  -1.5864E-07
@@ -399,20 +265,6 @@
  Diagonalizing the Hamiltonian, sequential version... done.
  -------------------------------------------------
  some selected eigenvalues:
-<<<<<<< HEAD
-   eval(1)= -1.40473E+00
-   eval(2)= -9.36108E-01
-   eval(3)= -7.95726E-01
-   eval(4)= -7.63835E-01  <-- last occupied orbital
-   eval(5)= -1.20297E-01  <-- first virtual orbital
-   eval(6)= -1.10261E-01
- -------------------------------------------------
- ---------------------------------------------------------------- Updating potential.
- ++++++++++++++++++++++++++++++++++++++++++++++++++++++++++++++++++++++++++++++++++++++++++++
- at iteration 1 of the density optimization:
-   coefficients obtained by diagonalization.
-   it, Delta DENS, energy, energyDiff   1   3.12E-09   -1.66655246591349524E+01   -7.0141E-07
-=======
    eval(1)=  -1.404751031768E+00
    eval(2)=  -9.361287514854E-01
    eval(3)=  -7.957525229063E-01
@@ -428,27 +280,12 @@
  at iteration 1 of the density optimization:
    coefficients / kernel obtained by diagonalization.
    it, Delta DENS, energy, energyDiff   1  2.8067259E-09   -1.66655247663317212E+01   -4.9221E-07
->>>>>>> 82c115d0
- ++++++++++++++++++++++++++++++++++++++++++++++++++++++++++++++++++++++++++++++++++++++++++++
- ----------------------------------- Determination of the orbitals in this new basis.
- Hamiltonian application done.
- Diagonalizing the Hamiltonian, sequential version... done.
- -------------------------------------------------
- some selected eigenvalues:
-<<<<<<< HEAD
-   eval(1)= -1.40472E+00
-   eval(2)= -9.36102E-01
-   eval(3)= -7.95721E-01
-   eval(4)= -7.63833E-01  <-- last occupied orbital
-   eval(5)= -1.20292E-01  <-- first virtual orbital
-   eval(6)= -1.10256E-01
- -------------------------------------------------
- ---------------------------------------------------------------- Updating potential.
- ++++++++++++++++++++++++++++++++++++++++++++++++++++++++++++++++++++++++++++++++++++++++++++
- at iteration 2 of the density optimization:
-   coefficients obtained by diagonalization.
-   it, Delta DENS, energy, energyDiff   2   1.57E-09   -1.66655246596119930E+01   -4.7704E-10
-=======
+ ++++++++++++++++++++++++++++++++++++++++++++++++++++++++++++++++++++++++++++++++++++++++++++
+ ----------------------------------- Determination of the orbitals in this new basis.
+ Hamiltonian application done.
+ Diagonalizing the Hamiltonian, sequential version... done.
+ -------------------------------------------------
+ some selected eigenvalues:
    eval(1)=  -1.404731663848E+00
    eval(2)=  -9.361103205708E-01
    eval(3)=  -7.957324219249E-01
@@ -464,30 +301,12 @@
  at iteration 2 of the density optimization:
    coefficients / kernel obtained by diagonalization.
    it, Delta DENS, energy, energyDiff   2  1.2902580E-09   -1.66655247658405266E+01    4.9119E-10
->>>>>>> 82c115d0
- ++++++++++++++++++++++++++++++++++++++++++++++++++++++++++++++++++++++++++++++++++++++++++++
- ----------------------------------- Determination of the orbitals in this new basis.
- Hamiltonian application done.
- Diagonalizing the Hamiltonian, sequential version... done.
- -------------------------------------------------
- some selected eigenvalues:
-<<<<<<< HEAD
-   eval(1)= -1.40472E+00
-   eval(2)= -9.36098E-01
-   eval(3)= -7.95719E-01
-   eval(4)= -7.63831E-01  <-- last occupied orbital
-   eval(5)= -1.20288E-01  <-- first virtual orbital
-   eval(6)= -1.10253E-01
- -------------------------------------------------
- ---------------------------------------------------------------- Updating potential.
- ++++++++++++++++++++++++++++++++++++++++++++++++++++++++++++++++++++++++++++++++++++++++++++
- at iteration 3 of the density optimization:
-   coefficients obtained by diagonalization.
-   it, Delta DENS, energy, energyDiff   3   7.85E-10   -1.66655246597511280E+01   -1.3913E-10
- ++++++++++++++++++++++++++++++++++++++++++++++++++++++++++++++++++++++++++++++++++++++++++++
-   ebs, ehart, eexcu, vexcu, eexctX, eion, edisp -7.0369036644E+00  1.7671903837E+01 -3.7245097880E+00 -4.8833117433E+00  0.0000000000E+00  6.8844699642E+00  0.0000000000E+00
-   itoutH, Delta DENSOUT, energy, energyDiff   3   7.81E-10   -1.66655246597511280E+01   -7.0202E-07
-=======
+ ++++++++++++++++++++++++++++++++++++++++++++++++++++++++++++++++++++++++++++++++++++++++++++
+ ----------------------------------- Determination of the orbitals in this new basis.
+ Hamiltonian application done.
+ Diagonalizing the Hamiltonian, sequential version... done.
+ -------------------------------------------------
+ some selected eigenvalues:
    eval(1)=  -1.404726177106E+00
    eval(2)=  -9.361046179829E-01
    eval(3)=  -7.957269008562E-01
@@ -506,7 +325,6 @@
  ++++++++++++++++++++++++++++++++++++++++++++++++++++++++++++++++++++++++++++++++++++++++++++
    ebs, ehart, eexcu, vexcu, eexctX, eion, edisp -7.036955418397E+00  1.767185542847E+01 -3.724500759090E+00 -4.883299817864E+00  0.000000000000E+00  6.884469964184E+00  0.000000000000E+00
    itoutH, Delta DENSOUT, energy, energyDiff   3   1.18E-09   -1.66655247658412264E+01   -4.9172E-07
->>>>>>> 82c115d0
  ############################################################################################
  at iteration 3 of the outer loop:
    > basis functions optimization:
@@ -516,27 +334,12 @@
    > density optimization:
      - using diagonalization / mixing.
      - density optimization converged in 3 iterations.
-<<<<<<< HEAD
-     FINAL values: it, Delta DENS, energy   3    7.85E-10   -1.66655246597511280E+01
-   > energy difference to last iteration: -7.020231E-07
-=======
      FINAL values: it, Delta DENS, energy   3    6.65E-10   -1.66655247658412264E+01
    > energy difference to last iteration: -4.917231E-07
->>>>>>> 82c115d0
  ############################################################################################
  ======================== Creation of the basis functions... ========================
  ----------------------------------------------------------------------------- iter=1
  Orthoconstraint... Preconditioning... done.
-<<<<<<< HEAD
- iter, fnrm, fnrmMax, ebs, diff     1  5.2803240E-04  9.1655086E-04   -16.6655246598  -2.4190E-07
- SD informations: mean alpha=4.071E-01, max alpha=4.071E-01, consecutive successes=1
- Orthonormalization... coeff renormalization...done.
- ----------------------------------------------------------------------------- iter=2
- Orthoconstraint... Preconditioning... done.
- iter, fnrm, fnrmMax, ebs, diff     2  4.3437802E-04  7.6701335E-04   -16.6655247812  -1.2142E-07
- SD informations: mean alpha=4.478E-01, max alpha=4.478E-01, consecutive successes=2
- Orthonormalization... coeff renormalization...done.
-=======
  iter, fnrm, fnrmMax, ebs, diff     1  4.3419225E-04  7.9888448E-04   -16.6655247658  -1.5859E-07
  SD informations: mean alpha=4.723E-01, max alpha=4.723E-01, consecutive successes=1
  Orthonormalization... coeff renormalization... calculate density kernel... done.
@@ -545,7 +348,6 @@
  iter, fnrm, fnrmMax, ebs, diff     2  3.4337058E-04  6.3441284E-04   -16.6655248584  -9.2591E-08
  SD informations: mean alpha=5.195E-01, max alpha=5.195E-01, consecutive successes=2
  Orthonormalization... coeff renormalization... calculate density kernel... done.
->>>>>>> 82c115d0
  ----------------------------------------------------------------------------- iter=3
  Orthoconstraint... Preconditioning... done.
  iter, fnrm, fnrmMax, ebs, diff     3  2.6806734E-04  4.9491872E-04   -16.6655249214  -6.2997E-08
@@ -557,20 +359,6 @@
  Diagonalizing the Hamiltonian, sequential version... done.
  -------------------------------------------------
  some selected eigenvalues:
-<<<<<<< HEAD
-   eval(1)= -1.40472E+00
-   eval(2)= -9.36097E-01
-   eval(3)= -7.95717E-01
-   eval(4)= -7.63830E-01  <-- last occupied orbital
-   eval(5)= -1.20287E-01  <-- first virtual orbital
-   eval(6)= -1.10251E-01
- -------------------------------------------------
- ---------------------------------------------------------------- Updating potential.
- ++++++++++++++++++++++++++++++++++++++++++++++++++++++++++++++++++++++++++++++++++++++++++++
- at iteration 1 of the density optimization:
-   coefficients obtained by diagonalization.
-   it, Delta DENS, energy, energyDiff   1   1.97E-09   -1.66655248704090724E+01   -2.1066E-07
-=======
    eval(1)=  -1.404723703026E+00
    eval(2)=  -9.361019993693E-01
    eval(3)=  -7.957244501308E-01
@@ -586,48 +374,12 @@
  at iteration 1 of the density optimization:
    coefficients / kernel obtained by diagonalization.
    it, Delta DENS, energy, energyDiff   1  1.8169939E-09   -1.66655249214838186E+01   -1.5564E-07
->>>>>>> 82c115d0
- ++++++++++++++++++++++++++++++++++++++++++++++++++++++++++++++++++++++++++++++++++++++++++++
- ----------------------------------- Determination of the orbitals in this new basis.
- Hamiltonian application done.
- Diagonalizing the Hamiltonian, sequential version... done.
- -------------------------------------------------
- some selected eigenvalues:
-<<<<<<< HEAD
-   eval(1)= -1.40473E+00
-   eval(2)= -9.36110E-01
-   eval(3)= -7.95734E-01
-   eval(4)= -7.63848E-01  <-- last occupied orbital
-   eval(5)= -1.20294E-01  <-- first virtual orbital
-   eval(6)= -1.10260E-01
- -------------------------------------------------
- ---------------------------------------------------------------- Updating potential.
- ++++++++++++++++++++++++++++++++++++++++++++++++++++++++++++++++++++++++++++++++++++++++++++
- at iteration 2 of the density optimization:
-   coefficients obtained by diagonalization.
-   it, Delta DENS, energy, energyDiff   2   1.01E-09   -1.66655248695328027E+01    8.7627E-10
- ++++++++++++++++++++++++++++++++++++++++++++++++++++++++++++++++++++++++++++++++++++++++++++
- ----------------------------------- Determination of the orbitals in this new basis.
- Hamiltonian application done.
- Diagonalizing the Hamiltonian, sequential version... done.
- -------------------------------------------------
- some selected eigenvalues:
-   eval(1)= -1.40473E+00
-   eval(2)= -9.36111E-01
-   eval(3)= -7.95735E-01
-   eval(4)= -7.63850E-01  <-- last occupied orbital
-   eval(5)= -1.20295E-01  <-- first virtual orbital
-   eval(6)= -1.10262E-01
- -------------------------------------------------
- ---------------------------------------------------------------- Updating potential.
- ++++++++++++++++++++++++++++++++++++++++++++++++++++++++++++++++++++++++++++++++++++++++++++
- at iteration 3 of the density optimization:
-   coefficients obtained by diagonalization.
-   it, Delta DENS, energy, energyDiff   3   5.07E-10   -1.66655248695591673E+01   -2.6365E-11
- ++++++++++++++++++++++++++++++++++++++++++++++++++++++++++++++++++++++++++++++++++++++++++++
-   ebs, ehart, eexcu, vexcu, eexctX, eion, edisp -7.0370086051E+00  1.7671778076E+01 -3.7244854913E+00 -4.8832796447E+00  0.0000000000E+00  6.8844699642E+00  0.0000000000E+00
-   itoutH, Delta DENSOUT, energy, energyDiff   4   1.05E-09   -1.66655248695591673E+01   -2.0981E-07
-=======
+ ++++++++++++++++++++++++++++++++++++++++++++++++++++++++++++++++++++++++++++++++++++++++++++
+ ----------------------------------- Determination of the orbitals in this new basis.
+ Hamiltonian application done.
+ Diagonalizing the Hamiltonian, sequential version... done.
+ -------------------------------------------------
+ some selected eigenvalues:
    eval(1)=  -1.404738734945E+00
    eval(2)=  -9.361152321014E-01
    eval(3)=  -7.957411990057E-01
@@ -646,7 +398,6 @@
  ++++++++++++++++++++++++++++++++++++++++++++++++++++++++++++++++++++++++++++++++++++++++++++
    ebs, ehart, eexcu, vexcu, eexctX, eion, edisp -7.037046457819E+00  1.767172854126E+01 -3.724476327331E+00 -4.883267533829E+00  0.000000000000E+00  6.884469964184E+00  0.000000000000E+00
    itoutH, Delta DENSOUT, energy, energyDiff   4   6.68E-10   -1.66655249205106415E+01   -1.5467E-07
->>>>>>> 82c115d0
  ############################################################################################
  at iteration 4 of the outer loop:
    > basis functions optimization:
@@ -655,29 +406,13 @@
      Final values: target function, fnrm  -1.666552E+01    2.68E-04
    > density optimization:
      - using diagonalization / mixing.
-<<<<<<< HEAD
-     - density optimization converged in 3 iterations.
-     FINAL values: it, Delta DENS, energy   4    5.07E-10   -1.66655248695591673E+01
-   > energy difference to last iteration: -2.098080E-07
-=======
      - density optimization converged in 2 iterations.
      FINAL values: it, Delta DENS, energy   4    9.00E-10   -1.66655249205106415E+01
    > energy difference to last iteration: -1.546694E-07
->>>>>>> 82c115d0
  ############################################################################################
  ======================== Creation of the basis functions... ========================
  ----------------------------------------------------------------------------- iter=1
  Orthoconstraint... Preconditioning... done.
-<<<<<<< HEAD
- iter, fnrm, fnrmMax, ebs, diff     1  3.5229905E-04  6.2912021E-04   -16.6655248696  -8.8361E-08
- SD informations: mean alpha=4.553E-01, max alpha=4.553E-01, consecutive successes=1
- Orthonormalization... coeff renormalization...done.
- ----------------------------------------------------------------------------- iter=2
- Orthoconstraint... Preconditioning... done.
- iter, fnrm, fnrmMax, ebs, diff     2  2.8426754E-04  5.1206899E-04   -16.6655249267  -5.7163E-08
- SD informations: mean alpha=4.629E-01, max alpha=5.008E-01, consecutive successes=2
- Orthonormalization... coeff renormalization...done.
-=======
  iter, fnrm, fnrmMax, ebs, diff     1  2.6725812E-04  4.9110787E-04   -16.6655249205  -6.2084E-08
  SD informations: mean alpha=5.282E-01, max alpha=5.282E-01, consecutive successes=1
  Orthonormalization... coeff renormalization... calculate density kernel... done.
@@ -686,7 +421,6 @@
  iter, fnrm, fnrmMax, ebs, diff     2  2.0696510E-04  3.8046958E-04   -16.6655249576  -3.7062E-08
  SD informations: mean alpha=5.370E-01, max alpha=5.810E-01, consecutive successes=2
  Orthonormalization... coeff renormalization... calculate density kernel... done.
->>>>>>> 82c115d0
  ----------------------------------------------------------------------------- iter=3
  Orthoconstraint... Preconditioning... done.
  iter, fnrm, fnrmMax, ebs, diff     3  1.5689476E-04  2.8883058E-04   -16.6655249815  -2.3941E-08
@@ -698,20 +432,6 @@
  Diagonalizing the Hamiltonian, sequential version... done.
  -------------------------------------------------
  some selected eigenvalues:
-<<<<<<< HEAD
-   eval(1)= -1.40473E+00
-   eval(2)= -9.36111E-01
-   eval(3)= -7.95736E-01
-   eval(4)= -7.63850E-01  <-- last occupied orbital
-   eval(5)= -1.20295E-01  <-- first virtual orbital
-   eval(6)= -1.10262E-01
- -------------------------------------------------
- ---------------------------------------------------------------- Updating potential.
- ++++++++++++++++++++++++++++++++++++++++++++++++++++++++++++++++++++++++++++++++++++++++++++
- at iteration 1 of the density optimization:
-   coefficients obtained by diagonalization.
-   it, Delta DENS, energy, energyDiff   1   1.41E-09   -1.66655249667726046E+01   -9.7213E-08
-=======
    eval(1)=  -1.404740095139E+00
    eval(2)=  -9.361166950553E-01
    eval(3)=  -7.957429417121E-01
@@ -727,30 +447,12 @@
  at iteration 1 of the density optimization:
    coefficients / kernel obtained by diagonalization.
    it, Delta DENS, energy, energyDiff   1  1.4729257E-09   -1.66655249815404325E+01   -6.1030E-08
->>>>>>> 82c115d0
- ++++++++++++++++++++++++++++++++++++++++++++++++++++++++++++++++++++++++++++++++++++++++++++
- ----------------------------------- Determination of the orbitals in this new basis.
- Hamiltonian application done.
- Diagonalizing the Hamiltonian, sequential version... done.
- -------------------------------------------------
- some selected eigenvalues:
-<<<<<<< HEAD
-   eval(1)= -1.40474E+00
-   eval(2)= -9.36121E-01
-   eval(3)= -7.95748E-01
-   eval(4)= -7.63863E-01  <-- last occupied orbital
-   eval(5)= -1.20300E-01  <-- first virtual orbital
-   eval(6)= -1.10269E-01
- -------------------------------------------------
- ---------------------------------------------------------------- Updating potential.
- ++++++++++++++++++++++++++++++++++++++++++++++++++++++++++++++++++++++++++++++++++++++++++++
- at iteration 2 of the density optimization:
-   coefficients obtained by diagonalization.
-   it, Delta DENS, energy, energyDiff   2   7.24E-10   -1.66655249662230318E+01    5.4957E-10
- ++++++++++++++++++++++++++++++++++++++++++++++++++++++++++++++++++++++++++++++++++++++++++++
-   ebs, ehart, eexcu, vexcu, eexctX, eion, edisp -7.0370900308E+00  1.7671684638E+01 -3.7244670335E+00 -4.8832552596E+00  0.0000000000E+00  6.8844699642E+00  0.0000000000E+00
-   itoutH, Delta DENSOUT, energy, energyDiff   5   7.21E-10   -1.66655249662230318E+01   -9.6664E-08
-=======
+ ++++++++++++++++++++++++++++++++++++++++++++++++++++++++++++++++++++++++++++++++++++++++++++
+ ----------------------------------- Determination of the orbitals in this new basis.
+ Hamiltonian application done.
+ Diagonalizing the Hamiltonian, sequential version... done.
+ -------------------------------------------------
+ some selected eigenvalues:
    eval(1)=  -1.404749760402E+00
    eval(2)=  -9.361254613826E-01
    eval(3)=  -7.957545100614E-01
@@ -769,7 +471,6 @@
  ++++++++++++++++++++++++++++++++++++++++++++++++++++++++++++++++++++++++++++++++++++++++++++
    ebs, ehart, eexcu, vexcu, eexctX, eion, edisp -7.037129679274E+00  1.767164222722E+01 -3.724458789567E+00 -4.883244365384E+00  0.000000000000E+00  6.884469964184E+00  0.000000000000E+00
    itoutH, Delta DENSOUT, energy, energyDiff   5   5.48E-10   -1.66655249810712718E+01   -6.0561E-08
->>>>>>> 82c115d0
  ############################################################################################
  at iteration 5 of the outer loop:
    > basis functions optimization:
@@ -779,27 +480,12 @@
    > density optimization:
      - using diagonalization / mixing.
      - density optimization converged in 2 iterations.
-<<<<<<< HEAD
-     FINAL values: it, Delta DENS, energy   5    7.24E-10   -1.66655249662230318E+01
-   > energy difference to last iteration: -9.666386E-08
-=======
      FINAL values: it, Delta DENS, energy   5    7.43E-10   -1.66655249810712718E+01
    > energy difference to last iteration: -6.056063E-08
->>>>>>> 82c115d0
  ############################################################################################
  ======================== Creation of the basis functions... ========================
  ----------------------------------------------------------------------------- iter=1
  Orthoconstraint... Preconditioning... done.
-<<<<<<< HEAD
- iter, fnrm, fnrmMax, ebs, diff     1  2.2433993E-04  4.0713985E-04   -16.6655249662  -3.9485E-08
- SD informations: mean alpha=4.864E-01, max alpha=4.864E-01, consecutive successes=1
- Orthonormalization... coeff renormalization...done.
- ----------------------------------------------------------------------------- iter=2
- Orthoconstraint... Preconditioning... done.
- iter, fnrm, fnrmMax, ebs, diff     2  1.7777078E-04  3.2469104E-04   -16.6655249897  -2.3453E-08
- SD informations: mean alpha=4.945E-01, max alpha=5.350E-01, consecutive successes=2
- Orthonormalization... coeff renormalization...done.
-=======
  iter, fnrm, fnrmMax, ebs, diff     1  1.5644711E-04  2.8631752E-04   -16.6655249811  -2.3478E-08
  SD informations: mean alpha=5.642E-01, max alpha=5.642E-01, consecutive successes=1
  Orthonormalization... coeff renormalization... calculate density kernel... done.
@@ -808,7 +494,6 @@
  iter, fnrm, fnrmMax, ebs, diff     2  1.1856678E-04  2.1765885E-04   -16.6655249938  -1.2743E-08
  SD informations: mean alpha=5.266E-01, max alpha=6.207E-01, consecutive successes=2
  Orthonormalization... coeff renormalization... calculate density kernel... done.
->>>>>>> 82c115d0
  ----------------------------------------------------------------------------- iter=3
  Orthoconstraint... Preconditioning... done.
  iter, fnrm, fnrmMax, ebs, diff     3  8.7857998E-05  1.6121761E-04   -16.6655250017  -7.8870E-09
@@ -820,41 +505,6 @@
  Diagonalizing the Hamiltonian, sequential version... done.
  -------------------------------------------------
  some selected eigenvalues:
-<<<<<<< HEAD
-   eval(1)= -1.40475E+00
-   eval(2)= -9.36122E-01
-   eval(3)= -7.95750E-01
-   eval(4)= -7.63865E-01  <-- last occupied orbital
-   eval(5)= -1.20301E-01  <-- first virtual orbital
-   eval(6)= -1.10270E-01
- -------------------------------------------------
- ---------------------------------------------------------------- Updating potential.
- ++++++++++++++++++++++++++++++++++++++++++++++++++++++++++++++++++++++++++++++++++++++++++++
- at iteration 1 of the density optimization:
-   coefficients obtained by diagonalization.
-   it, Delta DENS, energy, energyDiff   1   1.12E-09   -1.66655250055922544E+01   -3.9369E-08
- ++++++++++++++++++++++++++++++++++++++++++++++++++++++++++++++++++++++++++++++++++++++++++++
- ----------------------------------- Determination of the orbitals in this new basis.
- Hamiltonian application done.
- Diagonalizing the Hamiltonian, sequential version... done.
- -------------------------------------------------
- some selected eigenvalues:
-   eval(1)= -1.40475E+00
-   eval(2)= -9.36128E-01
-   eval(3)= -7.95758E-01
-   eval(4)= -7.63874E-01  <-- last occupied orbital
-   eval(5)= -1.20305E-01  <-- first virtual orbital
-   eval(6)= -1.10275E-01
- -------------------------------------------------
- ---------------------------------------------------------------- Updating potential.
- ++++++++++++++++++++++++++++++++++++++++++++++++++++++++++++++++++++++++++++++++++++++++++++
- at iteration 2 of the density optimization:
-   coefficients obtained by diagonalization.
-   it, Delta DENS, energy, energyDiff   2   5.76E-10   -1.66655250053484245E+01    2.4383E-10
- ++++++++++++++++++++++++++++++++++++++++++++++++++++++++++++++++++++++++++++++++++++++++++++
-   ebs, ehart, eexcu, vexcu, eexctX, eion, edisp -7.0371503511E+00  1.7671623018E+01 -3.7244545529E+00 -4.8832387716E+00  0.0000000000E+00  6.8844699642E+00  0.0000000000E+00
-   itoutH, Delta DENSOUT, energy, energyDiff   6   4.57E-10   -1.66655250053484245E+01   -3.9125E-08
-=======
    eval(1)=  -1.404750669390E+00
    eval(2)=  -9.361265479706E-01
    eval(3)=  -7.957560404652E-01
@@ -873,7 +523,6 @@
  ++++++++++++++++++++++++++++++++++++++++++++++++++++++++++++++++++++++++++++++++++++++++++++
    ebs, ehart, eexcu, vexcu, eexctX, eion, edisp -7.037138314480E+00  1.767159726021E+01 -3.724449890721E+00 -4.883232607805E+00  0.000000000000E+00  6.884469964184E+00  0.000000000000E+00
    itoutH, Delta DENSOUT, energy, energyDiff   6   2.45E-10   -1.66655250016943377E+01   -2.0623E-08
->>>>>>> 82c115d0
  ############################################################################################
  at iteration 6 of the outer loop:
    > basis functions optimization:
@@ -882,30 +531,6 @@
      Final values: target function, fnrm  -1.666553E+01    8.79E-05
    > density optimization:
      - using diagonalization / mixing.
-<<<<<<< HEAD
-     - density optimization converged in 2 iterations.
-     FINAL values: it, Delta DENS, energy   6    5.76E-10   -1.66655250053484245E+01
-   > energy difference to last iteration: -3.912539E-08
- ############################################################################################
- Basis function            1 on atom           2
-  has an energy error of  -9.251946096011677E-006
- Basis function            2 on atom           1
-  has an energy error of  -5.490823826357358E-006
- Basis function            3 on atom           1
-  has an energy error of  -2.404211356188614E-005
- Basis function            4 on atom           1
-  has an energy error of  -4.790216734666397E-005
- Basis function            5 on atom           1
-  has an energy error of  -3.511620901226205E-005
- Basis function            6 on atom           3
-  has an energy error of   9.364040606842193E-006
- Total variation is of : -1.124392192363390E-004
-iat, fpulay    1    5.183847E-05   -2.117521E-05   -2.666967E-05
-iat, fpulay    2    3.373237E-06    1.128472E-06    4.401914E-07
-iat, fpulay    3   -8.576278E-07   -3.458962E-06   -9.076930E-07
- done.
- ------------------------------------- Building linear combinations... done.
-=======
      - density optimization converged in 1 iterations.
      FINAL values: it, Delta DENS, energy   6    9.80E-10   -1.66655250016943377E+01
    > energy difference to last iteration: -2.062307E-08
@@ -918,5 +543,4 @@
 iat, fpulay    3   -2.877062E-07   -2.714717E-07   -1.519261E-06
  done.
 Calculating charge density... done.
-   Calculation finished. TOTAL CHARGE =   6.999996221799E+00
->>>>>>> 82c115d0
+   Calculation finished. TOTAL CHARGE =   6.999996221799E+00