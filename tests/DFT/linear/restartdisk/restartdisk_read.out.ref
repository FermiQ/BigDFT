--- conflicted
+++ resolved
@@ -11,15 +11,9 @@
        Max. steps=      1 | Fluct. in forces=1.0E+00 |           ionmov=     -1
         algorithm=BFGS    |   Max. in forces=0.0E+00 |            dtion=     0.
  random at.displ.=0.0E+00 |   steep. descent=4.0E+00 |
-<<<<<<< HEAD
- 
- Number of MPI processes 8
- Number of maximal OpenMP threads per MPI process 1
-=======
 
  Number of MPI processes 6
  MPI process does not use OpenMP
->>>>>>> b4f069ca
  No material acceleration (iproc=0)
 
  ===================== BigDFT Wavefunction Optimization =============== inputPsiId= 102
@@ -29,12 +23,7 @@
                                                     XC functional provided by ABINIT.
  ------------------------------------------------------------------------------------
  >>>> Partition of the basis functions among the processes.
-<<<<<<< HEAD
-    | Processes from 0 to 5 treat 1 orbitals, |
-    | processes from 6 to 7 treat 0 orbitals.       |
-=======
     | Processes from 0 to 5 treat 1 orbitals. |
->>>>>>> b4f069ca
  -----------------------------------------------
  WARNING: do not call check_communications in the linear scaling version!
 total elements: 36
@@ -48,14 +37,8 @@
  total ionic charge, leaked charge            -7.999999007847   0.000E+00
  ALLOCATING KSwfn%orbs%eval... is this correct?
  wavefunctions need NO reformatting
-<<<<<<< HEAD
- coefficients need NO reformatting
-coeff renormalization... calculate density kernel... Calculating charge density... done.
-   Calculation finished. TOTAL CHARGE =   6.999996218181E+00
-=======
 coeff renormalization... calculate density kernel... Calculating charge density... done.
    Calculation finished. TOTAL CHARGE =   6.999996218180E+00
->>>>>>> b4f069ca
  ************************************************************************************
  ****************************** LINEAR SCALING VERSION ******************************
  calling orthonormalizeLocalized (exact)
@@ -86,17 +69,10 @@
  ++++++++++++++++++++++++++++++++++++++++++++++++++++++++++++++++++++++++++++++++++++++++++++
  at iteration 1 of the density optimization:
    coefficients obtained by diagonalization.
-<<<<<<< HEAD
-   it, Delta DENS, energy, energyDiff   1   8.13E-11   -1.66655170860651545E+01   -1.6666E+01
- ++++++++++++++++++++++++++++++++++++++++++++++++++++++++++++++++++++++++++++++++++++++++++++
-   ebs, ehart, eexcu, vexcu, eexctX, eion, edisp -7.0354651839E+00  1.7673421542E+01 -3.7248154684E+00 -4.8837151613E+00  0.0000000000E+00  6.8844699642E+00  0.0000000000E+00
-   itoutL, Delta DENSOUT, energy, energyDiff   1   1.00+100   -1.66655170860651545E+01   -1.6666E+01
-=======
    it, Delta DENS, energy, energyDiff   1   8.13E-11   -1.66655170860644262E+01   -1.6666E+01
  ++++++++++++++++++++++++++++++++++++++++++++++++++++++++++++++++++++++++++++++++++++++++++++
    ebs, ehart, eexcu, vexcu, eexctX, eion, edisp -7.0354651839E+00  1.7673421542E+01 -3.7248154684E+00 -4.8837151613E+00  0.0000000000E+00  6.8844699642E+00  0.0000000000E+00
    itoutL, Delta DENSOUT, energy, energyDiff   1   2.03E-11   -1.66655170860644262E+01   -1.6666E+01
->>>>>>> b4f069ca
  ############################################################################################
  at iteration 1 of the outer loop:
    > basis functions optimization:
@@ -106,11 +82,7 @@
    > density optimization:
      - using diagonalization / mixing.
      - density optimization converged in 1 iterations.
-<<<<<<< HEAD
-     FINAL values: it, Delta DENS, energy   1    8.13E-11   -1.66655170860651545E+01
-=======
      FINAL values: it, Delta DENS, energy   1    8.13E-11   -1.66655170860644262E+01
->>>>>>> b4f069ca
    > energy difference to last iteration: -1.666552E+01
  ############################################################################################
  Increasing the localization radius for the high accuracy part.
@@ -170,11 +142,7 @@
  ++++++++++++++++++++++++++++++++++++++++++++++++++++++++++++++++++++++++++++++++++++++++++++
  at iteration 1 of the density optimization:
    coefficients obtained by diagonalization.
-<<<<<<< HEAD
-   it, Delta DENS, energy, energyDiff   1   1.57E-08   -1.66655245082598036E+01   -7.4222E-06
-=======
    it, Delta DENS, energy, energyDiff   1   1.57E-08   -1.66655245082591037E+01   -7.4222E-06
->>>>>>> b4f069ca
  ++++++++++++++++++++++++++++++++++++++++++++++++++++++++++++++++++++++++++++++++++++++++++++
  ----------------------------------- Determination of the orbitals in this new basis.
  Ekin,Epot,Eproj,Eh,Exc,Evxc   12.863081833134903       -17.689404496048432       0.69634454863363304        0.0000000000000000        0.0000000000000000        0.0000000000000000     
@@ -196,11 +164,7 @@
  ++++++++++++++++++++++++++++++++++++++++++++++++++++++++++++++++++++++++++++++++++++++++++++
  at iteration 2 of the density optimization:
    coefficients obtained by diagonalization.
-<<<<<<< HEAD
-   it, Delta DENS, energy, energyDiff   2   7.87E-09   -1.66655243502474519E+01    1.5801E-07
-=======
    it, Delta DENS, energy, energyDiff   2   7.87E-09   -1.66655243502466348E+01    1.5801E-07
->>>>>>> b4f069ca
  ++++++++++++++++++++++++++++++++++++++++++++++++++++++++++++++++++++++++++++++++++++++++++++
  ----------------------------------- Determination of the orbitals in this new basis.
  Ekin,Epot,Eproj,Eh,Exc,Evxc   12.863081833134903       -17.689546428412701       0.69634454863363304        0.0000000000000000        0.0000000000000000        0.0000000000000000     
@@ -217,16 +181,12 @@
  -------------------------------------------------
  lowest, highest ev:-1.40474E+00-1.09851E-01
  calculate density kernel... Calculating charge density... done.
-   Calculation finished. TOTAL CHARGE =   6.999996220455E+00
+   Calculation finished. TOTAL CHARGE =   6.999996220454E+00
  ---------------------------------------------------------------- Updating potential.
  ++++++++++++++++++++++++++++++++++++++++++++++++++++++++++++++++++++++++++++++++++++++++++++
  at iteration 3 of the density optimization:
    coefficients obtained by diagonalization.
-<<<<<<< HEAD
-   it, Delta DENS, energy, energyDiff   3   4.05E-09   -1.66655243456655455E+01    4.5819E-09
-=======
    it, Delta DENS, energy, energyDiff   3   4.05E-09   -1.66655243456647000E+01    4.5819E-09
->>>>>>> b4f069ca
  ++++++++++++++++++++++++++++++++++++++++++++++++++++++++++++++++++++++++++++++++++++++++++++
  ----------------------------------- Determination of the orbitals in this new basis.
  Ekin,Epot,Eproj,Eh,Exc,Evxc   12.863081833134903       -17.689593779466968       0.69634454863363304        0.0000000000000000        0.0000000000000000        0.0000000000000000     
@@ -248,11 +208,7 @@
  ++++++++++++++++++++++++++++++++++++++++++++++++++++++++++++++++++++++++++++++++++++++++++++
  at iteration 4 of the density optimization:
    coefficients obtained by diagonalization.
-<<<<<<< HEAD
-   it, Delta DENS, energy, energyDiff   4   2.02E-09   -1.66655243447411294E+01    9.2442E-10
-=======
    it, Delta DENS, energy, energyDiff   4   2.02E-09   -1.66655243447402910E+01    9.2441E-10
->>>>>>> b4f069ca
  ++++++++++++++++++++++++++++++++++++++++++++++++++++++++++++++++++++++++++++++++++++++++++++
  ----------------------------------- Determination of the orbitals in this new basis.
  Ekin,Epot,Eproj,Eh,Exc,Evxc   12.863081833134903       -17.689616060127641       0.69634454863363304        0.0000000000000000        0.0000000000000000        0.0000000000000000     
@@ -274,11 +230,7 @@
  ++++++++++++++++++++++++++++++++++++++++++++++++++++++++++++++++++++++++++++++++++++++++++++
  at iteration 5 of the density optimization:
    coefficients obtained by diagonalization.
-<<<<<<< HEAD
-   it, Delta DENS, energy, energyDiff   5   1.02E-09   -1.66655243445235186E+01    2.1761E-10
-=======
    it, Delta DENS, energy, energyDiff   5   1.02E-09   -1.66655243445225700E+01    2.1772E-10
->>>>>>> b4f069ca
  ++++++++++++++++++++++++++++++++++++++++++++++++++++++++++++++++++++++++++++++++++++++++++++
  ----------------------------------- Determination of the orbitals in this new basis.
  Ekin,Epot,Eproj,Eh,Exc,Evxc   12.863081833134903       -17.689627170554878       0.69634454863363304        0.0000000000000000        0.0000000000000000        0.0000000000000000     
@@ -300,17 +252,10 @@
  ++++++++++++++++++++++++++++++++++++++++++++++++++++++++++++++++++++++++++++++++++++++++++++
  at iteration 6 of the density optimization:
    coefficients obtained by diagonalization.
-<<<<<<< HEAD
-   it, Delta DENS, energy, energyDiff   6   5.05E-10   -1.66655243444714856E+01    5.2033E-11
- ++++++++++++++++++++++++++++++++++++++++++++++++++++++++++++++++++++++++++++++++++++++++++++
-   ebs, ehart, eexcu, vexcu, eexctX, eion, edisp -7.0371165800E+00  1.7671655444E+01 -3.7244544370E+00 -4.8832386848E+00  0.0000000000E+00  6.8844699642E+00  0.0000000000E+00
-   itoutH, Delta DENSOUT, energy, energyDiff   2   3.86E-09   -1.66655243444714856E+01   -7.2584E-06
-=======
    it, Delta DENS, energy, energyDiff   6   5.05E-10   -1.66655243444705690E+01    5.2001E-11
  ++++++++++++++++++++++++++++++++++++++++++++++++++++++++++++++++++++++++++++++++++++++++++++
    ebs, ehart, eexcu, vexcu, eexctX, eion, edisp -7.0371165800E+00  1.7671655444E+01 -3.7244544370E+00 -4.8832386848E+00  0.0000000000E+00  6.8844699642E+00  0.0000000000E+00
    itoutH, Delta DENSOUT, energy, energyDiff   2   7.52E-09   -1.66655243444705690E+01   -7.2584E-06
->>>>>>> b4f069ca
  ############################################################################################
  at iteration 2 of the outer loop:
    > basis functions optimization:
@@ -320,11 +265,7 @@
    > density optimization:
      - using diagonalization / mixing.
      - density optimization converged in 6 iterations.
-<<<<<<< HEAD
-     FINAL values: it, Delta DENS, energy   2    5.05E-10   -1.66655243444714856E+01
-=======
      FINAL values: it, Delta DENS, energy   2    5.05E-10   -1.66655243444705690E+01
->>>>>>> b4f069ca
    > energy difference to last iteration: -7.258406E-06
  ############################################################################################
  ======================== Creation of the basis functions... ========================
@@ -363,11 +304,7 @@
  ++++++++++++++++++++++++++++++++++++++++++++++++++++++++++++++++++++++++++++++++++++++++++++
  at iteration 1 of the density optimization:
    coefficients obtained by diagonalization.
-<<<<<<< HEAD
-   it, Delta DENS, energy, energyDiff   1   2.65E-09   -1.66655247884109521E+01   -4.4394E-07
-=======
    it, Delta DENS, energy, energyDiff   1   2.65E-09   -1.66655247884099964E+01   -4.4394E-07
->>>>>>> b4f069ca
  ++++++++++++++++++++++++++++++++++++++++++++++++++++++++++++++++++++++++++++++++++++++++++++
  ----------------------------------- Determination of the orbitals in this new basis.
  Ekin,Epot,Eproj,Eh,Exc,Evxc   12.862609458482368       -17.689166686460073       0.69644399632760046        0.0000000000000000        0.0000000000000000        0.0000000000000000     
@@ -389,11 +326,7 @@
  ++++++++++++++++++++++++++++++++++++++++++++++++++++++++++++++++++++++++++++++++++++++++++++
  at iteration 2 of the density optimization:
    coefficients obtained by diagonalization.
-<<<<<<< HEAD
-   it, Delta DENS, energy, energyDiff   2   1.23E-09   -1.66655247880661861E+01    3.4477E-10
-=======
    it, Delta DENS, energy, energyDiff   2   1.23E-09   -1.66655247880652340E+01    3.4476E-10
->>>>>>> b4f069ca
  ++++++++++++++++++++++++++++++++++++++++++++++++++++++++++++++++++++++++++++++++++++++++++++
  ----------------------------------- Determination of the orbitals in this new basis.
  Ekin,Epot,Eproj,Eh,Exc,Evxc   12.862609458482368       -17.689138843422015       0.69644399632760046        0.0000000000000000        0.0000000000000000        0.0000000000000000     
@@ -415,17 +348,10 @@
  ++++++++++++++++++++++++++++++++++++++++++++++++++++++++++++++++++++++++++++++++++++++++++++
  at iteration 3 of the density optimization:
    coefficients obtained by diagonalization.
-<<<<<<< HEAD
-   it, Delta DENS, energy, energyDiff   3   6.30E-10   -1.66655247880750572E+01   -8.8711E-12
- ++++++++++++++++++++++++++++++++++++++++++++++++++++++++++++++++++++++++++++++++++++++++++++
-   ebs, ehart, eexcu, vexcu, eexctX, eion, edisp -7.0369706848E+00  1.7671837219E+01 -3.7244970638E+00 -4.8832949357E+00  0.0000000000E+00  6.8844699642E+00  0.0000000000E+00
-   itoutH, Delta DENSOUT, energy, energyDiff   3   6.63E-10   -1.66655247880750572E+01   -4.4360E-07
-=======
    it, Delta DENS, energy, energyDiff   3   6.30E-10   -1.66655247880742152E+01   -8.9813E-12
  ++++++++++++++++++++++++++++++++++++++++++++++++++++++++++++++++++++++++++++++++++++++++++++
    ebs, ehart, eexcu, vexcu, eexctX, eion, edisp -7.0369706848E+00  1.7671837219E+01 -3.7244970638E+00 -4.8832949357E+00  0.0000000000E+00  6.8844699642E+00  0.0000000000E+00
    itoutH, Delta DENSOUT, energy, energyDiff   3   1.12E-09   -1.66655247880742152E+01   -4.4360E-07
->>>>>>> b4f069ca
  ############################################################################################
  at iteration 3 of the outer loop:
    > basis functions optimization:
@@ -435,11 +361,7 @@
    > density optimization:
      - using diagonalization / mixing.
      - density optimization converged in 3 iterations.
-<<<<<<< HEAD
-     FINAL values: it, Delta DENS, energy   3    6.30E-10   -1.66655247880750572E+01
-=======
      FINAL values: it, Delta DENS, energy   3    6.30E-10   -1.66655247880742152E+01
->>>>>>> b4f069ca
    > energy difference to last iteration: -4.436036E-07
  ############################################################################################
  ======================== Creation of the basis functions... ========================
@@ -478,11 +400,7 @@
  ++++++++++++++++++++++++++++++++++++++++++++++++++++++++++++++++++++++++++++++++++++++++++++
  at iteration 1 of the density optimization:
    coefficients obtained by diagonalization.
-<<<<<<< HEAD
-   it, Delta DENS, energy, energyDiff   1   1.73E-09   -1.66655249298917312E+01   -1.4182E-07
-=======
    it, Delta DENS, energy, energyDiff   1   1.73E-09   -1.66655249298907897E+01   -1.4182E-07
->>>>>>> b4f069ca
  ++++++++++++++++++++++++++++++++++++++++++++++++++++++++++++++++++++++++++++++++++++++++++++
  ----------------------------------- Determination of the orbitals in this new basis.
  Ekin,Epot,Eproj,Eh,Exc,Evxc   12.862034516605950       -17.688626167000024       0.69644432166339976        0.0000000000000000        0.0000000000000000        0.0000000000000000     
@@ -504,17 +422,10 @@
  ++++++++++++++++++++++++++++++++++++++++++++++++++++++++++++++++++++++++++++++++++++++++++++
  at iteration 2 of the density optimization:
    coefficients obtained by diagonalization.
-<<<<<<< HEAD
-   it, Delta DENS, energy, energyDiff   2   8.58E-10   -1.66655249290337863E+01    8.5794E-10
- ++++++++++++++++++++++++++++++++++++++++++++++++++++++++++++++++++++++++++++++++++++++++++++
-   ebs, ehart, eexcu, vexcu, eexctX, eion, edisp -7.0370566861E+00  1.7671718494E+01 -3.7244742417E+00 -4.8832647787E+00  0.0000000000E+00  6.8844699642E+00  0.0000000000E+00
-   itoutH, Delta DENSOUT, energy, energyDiff   4   8.57E-10   -1.66655249290337863E+01   -1.4096E-07
-=======
    it, Delta DENS, energy, energyDiff   2   8.58E-10   -1.66655249290329976E+01    8.5779E-10
  ++++++++++++++++++++++++++++++++++++++++++++++++++++++++++++++++++++++++++++++++++++++++++++
    ebs, ehart, eexcu, vexcu, eexctX, eion, edisp -7.0370566861E+00  1.7671718494E+01 -3.7244742417E+00 -4.8832647787E+00  0.0000000000E+00  6.8844699642E+00  0.0000000000E+00
    itoutH, Delta DENSOUT, energy, energyDiff   4   6.36E-10   -1.66655249290329976E+01   -1.4096E-07
->>>>>>> b4f069ca
  ############################################################################################
  at iteration 4 of the outer loop:
    > basis functions optimization:
@@ -524,13 +435,8 @@
    > density optimization:
      - using diagonalization / mixing.
      - density optimization converged in 2 iterations.
-<<<<<<< HEAD
-     FINAL values: it, Delta DENS, energy   4    8.58E-10   -1.66655249290337863E+01
-   > energy difference to last iteration: -1.409587E-07
-=======
      FINAL values: it, Delta DENS, energy   4    8.58E-10   -1.66655249290329976E+01
    > energy difference to last iteration: -1.409588E-07
->>>>>>> b4f069ca
  ############################################################################################
  ======================== Creation of the basis functions... ========================
  ----------------------------------------------------------------------------- iter=1
@@ -568,11 +474,7 @@
  ++++++++++++++++++++++++++++++++++++++++++++++++++++++++++++++++++++++++++++++++++++++++++++
  at iteration 1 of the density optimization:
    coefficients obtained by diagonalization.
-<<<<<<< HEAD
-   it, Delta DENS, energy, energyDiff   1   1.40E-09   -1.66655249846837918E+01   -5.5650E-08
-=======
    it, Delta DENS, energy, energyDiff   1   1.40E-09   -1.66655249846829356E+01   -5.5650E-08
->>>>>>> b4f069ca
  ++++++++++++++++++++++++++++++++++++++++++++++++++++++++++++++++++++++++++++++++++++++++++++
  ----------------------------------- Determination of the orbitals in this new basis.
  Ekin,Epot,Eproj,Eh,Exc,Evxc   12.861645872035627       -17.688303258098578       0.69645114041413314        0.0000000000000000        0.0000000000000000        0.0000000000000000     
@@ -594,17 +496,10 @@
  ++++++++++++++++++++++++++++++++++++++++++++++++++++++++++++++++++++++++++++++++++++++++++++
  at iteration 2 of the density optimization:
    coefficients obtained by diagonalization.
-<<<<<<< HEAD
-   it, Delta DENS, energy, energyDiff   2   7.09E-10   -1.66655249842584041E+01    4.2539E-10
- ++++++++++++++++++++++++++++++++++++++++++++++++++++++++++++++++++++++++++++++++++++++++++++
-   ebs, ehart, eexcu, vexcu, eexctX, eion, edisp -7.0371352979E+00  1.7671636816E+01 -3.7244576603E+00 -4.8832428737E+00  0.0000000000E+00  6.8844699642E+00  0.0000000000E+00
-   itoutH, Delta DENSOUT, energy, energyDiff   5   5.59E-10   -1.66655249842584041E+01   -5.5225E-08
-=======
    it, Delta DENS, energy, energyDiff   2   7.09E-10   -1.66655249842575728E+01    4.2536E-10
  ++++++++++++++++++++++++++++++++++++++++++++++++++++++++++++++++++++++++++++++++++++++++++++
    ebs, ehart, eexcu, vexcu, eexctX, eion, edisp -7.0371352979E+00  1.7671636816E+01 -3.7244576603E+00 -4.8832428737E+00  0.0000000000E+00  6.8844699642E+00  0.0000000000E+00
    itoutH, Delta DENSOUT, energy, energyDiff   5   5.22E-10   -1.66655249842575728E+01   -5.5225E-08
->>>>>>> b4f069ca
  ############################################################################################
  at iteration 5 of the outer loop:
    > basis functions optimization:
@@ -614,13 +509,8 @@
    > density optimization:
      - using diagonalization / mixing.
      - density optimization converged in 2 iterations.
-<<<<<<< HEAD
-     FINAL values: it, Delta DENS, energy   5    7.09E-10   -1.66655249842584041E+01
-   > energy difference to last iteration: -5.522462E-08
-=======
      FINAL values: it, Delta DENS, energy   5    7.09E-10   -1.66655249842575728E+01
    > energy difference to last iteration: -5.522458E-08
->>>>>>> b4f069ca
  ############################################################################################
  ======================== Creation of the basis functions... ========================
  ----------------------------------------------------------------------------- iter=1
@@ -658,17 +548,10 @@
  ++++++++++++++++++++++++++++++++++++++++++++++++++++++++++++++++++++++++++++++++++++++++++++
  at iteration 1 of the density optimization:
    coefficients obtained by diagonalization.
-<<<<<<< HEAD
-   it, Delta DENS, energy, energyDiff   1   9.34E-10   -1.66655250030734159E+01   -1.8815E-08
- ++++++++++++++++++++++++++++++++++++++++++++++++++++++++++++++++++++++++++++++++++++++++++++
-   ebs, ehart, eexcu, vexcu, eexctX, eion, edisp -7.0371433651E+00  1.7671594098E+01 -3.7244492102E+00 -4.8832317090E+00  0.0000000000E+00  6.8844699642E+00  0.0000000000E+00
-   itoutH, Delta DENSOUT, energy, energyDiff   6   4.07E-10   -1.66655250030734159E+01   -1.8815E-08
-=======
    it, Delta DENS, energy, energyDiff   1   9.34E-10   -1.66655250030725028E+01   -1.8815E-08
  ++++++++++++++++++++++++++++++++++++++++++++++++++++++++++++++++++++++++++++++++++++++++++++
    ebs, ehart, eexcu, vexcu, eexctX, eion, edisp -7.0371433651E+00  1.7671594098E+01 -3.7244492102E+00 -4.8832317090E+00  0.0000000000E+00  6.8844699642E+00  0.0000000000E+00
    itoutH, Delta DENSOUT, energy, energyDiff   6   2.33E-10   -1.66655250030725028E+01   -1.8815E-08
->>>>>>> b4f069ca
  ############################################################################################
  at iteration 6 of the outer loop:
    > basis functions optimization:
@@ -678,13 +561,8 @@
    > density optimization:
      - using diagonalization / mixing.
      - density optimization converged in 1 iterations.
-<<<<<<< HEAD
-     FINAL values: it, Delta DENS, energy   6    9.34E-10   -1.66655250030734159E+01
-   > energy difference to last iteration: -1.881501E-08
-=======
      FINAL values: it, Delta DENS, energy   6    9.34E-10   -1.66655250030725028E+01
    > energy difference to last iteration: -1.881493E-08
->>>>>>> b4f069ca
  ############################################################################################
  WARNING: commented correction_locrad!
 iat, fpulay    1   -3.689922E-05    1.446806E-05    1.941155E-05
@@ -699,13 +577,8 @@
  average noise along y direction:  -1.04318125E-02
  average noise along z direction:  -6.43853707E-03
  total average noise            :   2.10189005E-02
-<<<<<<< HEAD
- clean forces norm (Ha/Bohr): maxval=  5.504114685686E-02  fnrm2=  5.547184183139E-03
- raw forces:                  maxval=  4.887173226106E-02  fnrm2=  6.132647088245E-03
-=======
  clean forces norm (Ha/Bohr): maxval=  5.504114685687E-02  fnrm2=  5.547184183141E-03
  raw forces:                  maxval=  4.887173226108E-02  fnrm2=  6.132647088248E-03
->>>>>>> b4f069ca
  Final values of the Forces for each atom
      1      O  1.17375E-02 -2.77927E-02 -2.73353E-02
      2      H -2.56053E-02 -1.08146E-02 -9.36188E-03
