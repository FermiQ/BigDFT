 <BigDFT> log of the run will be written in logfile: ./log-read.yaml
 ------------------------------------------------------------------------------------
 >>>> Partition of the basis functions among the processes.
<<<<<<< HEAD
    | Processes from 0 to 5 treat 1 orbitals. |
=======
    | Processes from 0 to 1 treat 3 orbitals. |
>>>>>>> 710e4b74
 -----------------------------------------------
total elements: 36
non-zero elements: 36
sparsity:  0.00%
total elements: 36
non-zero elements: 36
sparsity:  0.00%
total elements: 36
non-zero elements: 36
sparsity:  0.00%
<<<<<<< HEAD
-  {Process:  4, Timing:  [  9.521E-01,  9.530E-01 ]}
-  {Process:  2, Timing:  [  9.641E-01,  9.680E-01 ]}
-  {Process:  5, Timing:  [  9.721E-01,  9.760E-01 ]}
-  {Process:  3, Timing:  [  9.841E-01,  9.830E-01 ]}
-  {Process:  1, Timing:  [  9.921E-01,  9.970E-01 ]}
coeff renormalization... calculate density kernel... Calculating charge density... done.
   Calculation finished. TOTAL CHARGE =   6.999996217833E+00
=======
-  {Process:  1, Timing:  [  2.700E-01,  1.600E-01 ]}
coeff renormalization... calculate density kernel... Calculating charge density... done.
   Calculation finished. TOTAL CHARGE =   6.999996217832E+00
>>>>>>> 710e4b74
 ************************************************************************************
 ****************************** LINEAR SCALING VERSION ******************************
 ======================== Creation of the basis functions... ========================
 ----------------------------------------------------------------------------- iter=1
 Orthoconstraint... Preconditioning... done.
AFTER: gnrm, gnrmmax, gnrm/gnrm_old    2.767648E-01    4.812801E-01    5.666211E-02
 iter, fnrm, fnrmMax, trace, diff     1  9.0226355E-01  1.0806190E+00   -15.1689943948  -1.5169E+01
 WARNING: not converged within 1 iterations! Exiting loop due to limitations of iterations.
 Final values for fnrm, fnrmMax, trace:   9.0226355E-01  1.0806190E+00    -15.1689944
 ============================= Basis functions created. =============================
 ----------------------------------- Determination of the orbitals in this new basis.
 Hamiltonian application done.
 Diagonalizing the Hamiltonian, sequential version... done.
 -------------------------------------------------
 some selected eigenvalues:
   eval(1)=  -1.404514971640E+00
<<<<<<< HEAD
   eval(2)=  -9.359126218962E-01
=======
   eval(2)=  -9.359126218963E-01
>>>>>>> 710e4b74
   eval(3)=  -7.954671948131E-01
   eval(4)=  -7.635548569969E-01  <-- last occupied orbital
   eval(5)=  -1.197909518457E-01  <-- first virtual orbital
   eval(6)=  -1.097752311453E-01
 -------------------------------------------------
<<<<<<< HEAD
 lowest, highest ev: -1.4045149716396457E+00 -1.0977523114526876E-01
=======
 lowest, highest ev: -1.4045149716396765E+00 -1.0977523114528916E-01
>>>>>>> 710e4b74
 calculate density kernel... Calculating charge density... done.
   Calculation finished. TOTAL CHARGE =   6.999996217830E+00
 ---------------------------------------------------------------- Updating potential.
 ++++++++++++++++++++++++++++++++++++++++++++++++++++++++++++++++++++++++++++++++++++++++++++
 at iteration 1 of the density optimization:
   coefficients / kernel obtained by diagonalization.
<<<<<<< HEAD
   it, Delta DENS, energy, energyDiff   1  9.3332139E-11   -1.66655163296671880E+01   -1.6666E+01
 ++++++++++++++++++++++++++++++++++++++++++++++++++++++++++++++++++++++++++++++++++++++++++++
   ebs, ehart, eexcu, vexcu, eexctX, eion, edisp -7.035344433695E+00  1.767354976779E+01 -3.724841239807E+00 -4.883749168277E+00  0.000000000000E+00  6.884469964184E+00  0.000000000000E+00
   itoutL, Delta DENSOUT, energy, energyDiff   1   2.33E-11   -1.66655163296671880E+01   -1.6666E+01
=======
   it, Delta DENS, energy, energyDiff   1  9.3332139E-11   -1.66655163296680193E+01   -1.6666E+01
 ++++++++++++++++++++++++++++++++++++++++++++++++++++++++++++++++++++++++++++++++++++++++++++
   ebs, ehart, eexcu, vexcu, eexctX, eion, edisp -7.035344433695E+00  1.767354976779E+01 -3.724841239807E+00 -4.883749168277E+00  0.000000000000E+00  6.884469964184E+00  0.000000000000E+00
   itoutL, Delta DENSOUT, energy, energyDiff   1   2.33E-11   -1.66655163296680193E+01   -1.6666E+01
>>>>>>> 710e4b74
 ############################################################################################
 at iteration 1 of the outer loop:
   > basis functions optimization:
     - target function is trace
     - WARNING: basis functions not converged!
     Final values: target function, fnrm  -1.516899E+01    9.02E-01
   > density optimization:
     - using diagonalization / mixing.
     - density optimization converged in 1 iterations.
<<<<<<< HEAD
     FINAL values: it, Delta DENS, energy   1    9.33E-11   -1.66655163296671880E+01
=======
     FINAL values: it, Delta DENS, energy   1    9.33E-11   -1.66655163296680193E+01
>>>>>>> 710e4b74
   > energy difference to last iteration: -1.666552E+01
 ############################################################################################
 Increasing the localization radius for the high accuracy part.
total elements: 36
non-zero elements: 36
sparsity:  0.00%
total elements: 36
non-zero elements: 36
sparsity:  0.00%
total elements: 36
non-zero elements: 36
sparsity:  0.00%
 ----------------------------------- Determination of the orbitals in this new basis.
 Hamiltonian application done.
 Diagonalizing the Hamiltonian, sequential version... done.
 -------------------------------------------------
 some selected eigenvalues:
   eval(1)=  -1.404514985231E+00
   eval(2)=  -9.359126213516E-01
   eval(3)=  -7.954671905190E-01
   eval(4)=  -7.635548603229E-01  <-- last occupied orbital
   eval(5)=  -1.197909671300E-01  <-- first virtual orbital
   eval(6)=  -1.097752287681E-01
 -------------------------------------------------
<<<<<<< HEAD
 lowest, highest ev: -1.4045149852306476E+00 -1.0977522876808879E-01
=======
 lowest, highest ev: -1.4045149852306682E+00 -1.0977522876809839E-01
>>>>>>> 710e4b74
 calculate density kernel...  ======================== Creation of the basis functions... ========================
 ----------------------------------------------------------------------------- iter=1
 Orthoconstraint... Preconditioning... done.
AFTER: gnrm, gnrmmax, gnrm/gnrm_old    6.395128E-04    1.113494E-03    2.387888E+01
 iter, fnrm, fnrmMax, ebs, diff     1  2.1127205E-03  3.8713993E-03   -16.6655163297  -1.6666E+01
 SD informations: mean alpha=1.000E+00, max alpha=1.000E+00, consecutive successes=1
 Orthonormalization... coeff renormalization... calculate density kernel... done.
 ----------------------------------------------------------------------------- iter=2
 Orthoconstraint... Preconditioning... done.
AFTER: gnrm, gnrmmax, gnrm/gnrm_old    3.498508E-04    6.399151E-04    2.519891E+01
 iter, fnrm, fnrmMax, ebs, diff     2  1.5211601E-03  2.6215352E-03   -16.6655224877  -6.1580E-06
 SD informations: mean alpha=7.667E-01, max alpha=1.100E+00, consecutive successes=2
 Orthonormalization... coeff renormalization... calculate density kernel... done.
 ----------------------------------------------------------------------------- iter=3
 Orthoconstraint... Preconditioning... done.
AFTER: gnrm, gnrmmax, gnrm/gnrm_old    1.922644E-04    3.361421E-04    2.330963E+01
 iter, fnrm, fnrmMax, ebs, diff     3  1.1724820E-03  1.8717346E-03   -16.6655244533  -1.9656E-06
 WARNING: not converged within 3 iterations! Exiting loop due to limitations of iterations.
 Final values for fnrm, fnrmMax, ebs:   1.1724820E-03  1.8717346E-03    -16.6655245
 ============================= Basis functions created. =============================
 ----------------------------------- Determination of the orbitals in this new basis.
 No Hamiltonian application required.
 Diagonalizing the Hamiltonian, sequential version... done.
 -------------------------------------------------
 some selected eigenvalues:
   eval(1)=  -1.404514971121E+00
   eval(2)=  -9.359126812894E-01
   eval(3)=  -7.954673684323E-01
   eval(4)=  -7.635625407290E-01  <-- last occupied orbital
<<<<<<< HEAD
   eval(5)=  -1.197874727767E-01  <-- first virtual orbital
   eval(6)=  -1.097738240624E-01
 -------------------------------------------------
 lowest, highest ev: -1.4045149711212785E+00 -1.0977382406243945E-01
=======
   eval(5)=  -1.197874727768E-01  <-- first virtual orbital
   eval(6)=  -1.097738240625E-01
 -------------------------------------------------
 lowest, highest ev: -1.4045149711212954E+00 -1.0977382406245283E-01
>>>>>>> 710e4b74
 calculate density kernel... Calculating charge density... done.
   Calculation finished. TOTAL CHARGE =   6.999996220990E+00
 ---------------------------------------------------------------- Updating potential.
 ++++++++++++++++++++++++++++++++++++++++++++++++++++++++++++++++++++++++++++++++++++++++++++
 at iteration 1 of the density optimization:
   coefficients / kernel obtained by diagonalization.
<<<<<<< HEAD
   it, Delta DENS, energy, energyDiff   1  1.6541432E-08   -1.66655244575535164E+01   -8.1279E-06
=======
   it, Delta DENS, energy, energyDiff   1  1.6541432E-08   -1.66655244575544472E+01   -8.1279E-06
>>>>>>> 710e4b74
 ++++++++++++++++++++++++++++++++++++++++++++++++++++++++++++++++++++++++++++++++++++++++++++
 ----------------------------------- Determination of the orbitals in this new basis.
 Hamiltonian application done.
 Diagonalizing the Hamiltonian, sequential version... done.
 -------------------------------------------------
 some selected eigenvalues:
   eval(1)=  -1.404715200759E+00
   eval(2)=  -9.360900333332E-01
   eval(3)=  -7.956995285357E-01
   eval(4)=  -7.638068296692E-01  <-- last occupied orbital
   eval(5)=  -1.198807398510E-01  <-- first virtual orbital
<<<<<<< HEAD
   eval(6)=  -1.098988893343E-01
 -------------------------------------------------
 lowest, highest ev: -1.4047152007586536E+00 -1.0989888933434523E-01
=======
   eval(6)=  -1.098988893344E-01
 -------------------------------------------------
 lowest, highest ev: -1.4047152007586610E+00 -1.0989888933435214E-01
>>>>>>> 710e4b74
 calculate density kernel... Calculating charge density... done.
   Calculation finished. TOTAL CHARGE =   6.999996220404E+00
 ---------------------------------------------------------------- Updating potential.
 ++++++++++++++++++++++++++++++++++++++++++++++++++++++++++++++++++++++++++++++++++++++++++++
 at iteration 2 of the density optimization:
   coefficients / kernel obtained by diagonalization.
<<<<<<< HEAD
   it, Delta DENS, energy, energyDiff   2  8.2830806E-09   -1.66655242803833268E+01    1.7717E-07
=======
   it, Delta DENS, energy, energyDiff   2  8.2830806E-09   -1.66655242803841404E+01    1.7717E-07
>>>>>>> 710e4b74
 ++++++++++++++++++++++++++++++++++++++++++++++++++++++++++++++++++++++++++++++++++++++++++++
 ----------------------------------- Determination of the orbitals in this new basis.
 Hamiltonian application done.
 Diagonalizing the Hamiltonian, sequential version... done.
 -------------------------------------------------
 some selected eigenvalues:
   eval(1)=  -1.404738686575E+00
   eval(2)=  -9.361144152404E-01
   eval(3)=  -7.957327048496E-01
   eval(4)=  -7.638416903022E-01  <-- last occupied orbital
   eval(5)=  -1.198971272152E-01  <-- first virtual orbital
   eval(6)=  -1.099225018391E-01
 -------------------------------------------------
<<<<<<< HEAD
 lowest, highest ev: -1.4047386865746483E+00 -1.0992250183906151E-01
=======
 lowest, highest ev: -1.4047386865746589E+00 -1.0992250183906735E-01
>>>>>>> 710e4b74
 calculate density kernel... Calculating charge density... done.
   Calculation finished. TOTAL CHARGE =   6.999996220361E+00
 ---------------------------------------------------------------- Updating potential.
 ++++++++++++++++++++++++++++++++++++++++++++++++++++++++++++++++++++++++++++++++++++++++++++
 at iteration 3 of the density optimization:
   coefficients / kernel obtained by diagonalization.
<<<<<<< HEAD
   it, Delta DENS, energy, energyDiff   3  4.2763932E-09   -1.66655242754119328E+01    4.9714E-09
=======
   it, Delta DENS, energy, energyDiff   3  4.2763932E-09   -1.66655242754128565E+01    4.9713E-09
>>>>>>> 710e4b74
 ++++++++++++++++++++++++++++++++++++++++++++++++++++++++++++++++++++++++++++++++++++++++++++
 ----------------------------------- Determination of the orbitals in this new basis.
 Hamiltonian application done.
 Diagonalizing the Hamiltonian, sequential version... done.
 -------------------------------------------------
 some selected eigenvalues:
   eval(1)=  -1.404745477853E+00
   eval(2)=  -9.361223197715E-01
   eval(3)=  -7.957436721603E-01
   eval(4)=  -7.638533371459E-01  <-- last occupied orbital
   eval(5)=  -1.199035047441E-01  <-- first virtual orbital
   eval(6)=  -1.099316823950E-01
 -------------------------------------------------
<<<<<<< HEAD
 lowest, highest ev: -1.4047454778526416E+00 -1.0993168239498487E-01
=======
 lowest, highest ev: -1.4047454778526447E+00 -1.0993168239498709E-01
>>>>>>> 710e4b74
 calculate density kernel... Calculating charge density... done.
   Calculation finished. TOTAL CHARGE =   6.999996220359E+00
 ---------------------------------------------------------------- Updating potential.
 ++++++++++++++++++++++++++++++++++++++++++++++++++++++++++++++++++++++++++++++++++++++++++++
 at iteration 4 of the density optimization:
   coefficients / kernel obtained by diagonalization.
<<<<<<< HEAD
   it, Delta DENS, energy, energyDiff   4  2.1208692E-09   -1.66655242744108278E+01    1.0011E-09
=======
   it, Delta DENS, energy, energyDiff   4  2.1208692E-09   -1.66655242744114993E+01    1.0014E-09
>>>>>>> 710e4b74
 ++++++++++++++++++++++++++++++++++++++++++++++++++++++++++++++++++++++++++++++++++++++++++++
 ----------------------------------- Determination of the orbitals in this new basis.
 Hamiltonian application done.
 Diagonalizing the Hamiltonian, sequential version... done.
 -------------------------------------------------
 some selected eigenvalues:
   eval(1)=  -1.404748624467E+00
   eval(2)=  -9.361259941575E-01
   eval(3)=  -7.957487455894E-01
   eval(4)=  -7.638588006668E-01  <-- last occupied orbital
   eval(5)=  -1.199066782571E-01  <-- first virtual orbital
   eval(6)=  -1.099360929574E-01
 -------------------------------------------------
<<<<<<< HEAD
 lowest, highest ev: -1.4047486244669005E+00 -1.0993609295744593E-01
=======
 lowest, highest ev: -1.4047486244669016E+00 -1.0993609295744879E-01
>>>>>>> 710e4b74
 calculate density kernel... Calculating charge density... done.
   Calculation finished. TOTAL CHARGE =   6.999996220358E+00
 ---------------------------------------------------------------- Updating potential.
 ++++++++++++++++++++++++++++++++++++++++++++++++++++++++++++++++++++++++++++++++++++++++++++
 at iteration 5 of the density optimization:
   coefficients / kernel obtained by diagonalization.
<<<<<<< HEAD
   it, Delta DENS, energy, energyDiff   5  1.0729484E-09   -1.66655242741739436E+01    2.3688E-10
=======
   it, Delta DENS, energy, energyDiff   5  1.0729484E-09   -1.66655242741748353E+01    2.3666E-10
>>>>>>> 710e4b74
 ++++++++++++++++++++++++++++++++++++++++++++++++++++++++++++++++++++++++++++++++++++++++++++
 ----------------------------------- Determination of the orbitals in this new basis.
 Hamiltonian application done.
 Diagonalizing the Hamiltonian, sequential version... done.
 -------------------------------------------------
 some selected eigenvalues:
   eval(1)=  -1.404750214780E+00
   eval(2)=  -9.361278139601E-01
   eval(3)=  -7.957512373471E-01
   eval(4)=  -7.638615173605E-01  <-- last occupied orbital
   eval(5)=  -1.199083026300E-01  <-- first virtual orbital
   eval(6)=  -1.099382834052E-01
 -------------------------------------------------
<<<<<<< HEAD
 lowest, highest ev: -1.4047502147801543E+00 -1.0993828340522774E-01
=======
 lowest, highest ev: -1.4047502147801578E+00 -1.0993828340523118E-01
>>>>>>> 710e4b74
 calculate density kernel... Calculating charge density... done.
   Calculation finished. TOTAL CHARGE =   6.999996220358E+00
 ---------------------------------------------------------------- Updating potential.
 ++++++++++++++++++++++++++++++++++++++++++++++++++++++++++++++++++++++++++++++++++++++++++++
 at iteration 6 of the density optimization:
   coefficients / kernel obtained by diagonalization.
<<<<<<< HEAD
   it, Delta DENS, energy, energyDiff   6  5.3164153E-10   -1.66655242741172316E+01    5.6712E-11
 ++++++++++++++++++++++++++++++++++++++++++++++++++++++++++++++++++++++++++++++++++++++++++++
   ebs, ehart, eexcu, vexcu, eexctX, eion, edisp -7.037120049535E+00  1.767165074913E+01 -3.724453145099E+00 -4.883236986971E+00  0.000000000000E+00  6.884469964184E+00  0.000000000000E+00
   itoutH, Delta DENSOUT, energy, energyDiff   2   7.92E-09   -1.66655242741172316E+01   -7.9445E-06
=======
   it, Delta DENS, energy, energyDiff   6  5.3164153E-10   -1.66655242741182015E+01    5.6634E-11
 ++++++++++++++++++++++++++++++++++++++++++++++++++++++++++++++++++++++++++++++++++++++++++++
   ebs, ehart, eexcu, vexcu, eexctX, eion, edisp -7.037120049535E+00  1.767165074913E+01 -3.724453145099E+00 -4.883236986971E+00  0.000000000000E+00  6.884469964184E+00  0.000000000000E+00
   itoutH, Delta DENSOUT, energy, energyDiff   2   7.92E-09   -1.66655242741182015E+01   -7.9445E-06
>>>>>>> 710e4b74
 ############################################################################################
 at iteration 2 of the outer loop:
   > basis functions optimization:
     - target function is energy
     - WARNING: basis functions not converged!
     Final values: target function, fnrm  -1.666552E+01    1.17E-03
   > density optimization:
     - using diagonalization / mixing.
     - density optimization converged in 6 iterations.
<<<<<<< HEAD
     FINAL values: it, Delta DENS, energy   2    5.32E-10   -1.66655242741172316E+01
=======
     FINAL values: it, Delta DENS, energy   2    5.32E-10   -1.66655242741182015E+01
>>>>>>> 710e4b74
   > energy difference to last iteration: -7.944450E-06
 ############################################################################################
 ======================== Creation of the basis functions... ========================
 ----------------------------------------------------------------------------- iter=1
 Orthoconstraint... Preconditioning... done.
AFTER: gnrm, gnrmmax, gnrm/gnrm_old    2.039592E-04    2.940435E-04    2.445337E+01
 iter, fnrm, fnrmMax, ebs, diff     1  1.1790348E-03  1.8321096E-03   -16.6655242741  -1.7864E-06
 SD informations: mean alpha=4.600E-01, max alpha=4.600E-01, consecutive successes=1
 Orthonormalization... coeff renormalization... calculate density kernel... done.
 ----------------------------------------------------------------------------- iter=2
 Orthoconstraint... Preconditioning... done.
AFTER: gnrm, gnrmmax, gnrm/gnrm_old    1.189082E-04    1.990217E-04    6.320086E+01
 iter, fnrm, fnrmMax, ebs, diff     2  5.5997517E-04  1.0126794E-03   -16.6655246073  -3.3315E-07
 SD informations: mean alpha=4.293E-01, max alpha=5.060E-01, consecutive successes=2
 Orthonormalization... coeff renormalization... calculate density kernel... done.
 ----------------------------------------------------------------------------- iter=3
 Orthoconstraint... Preconditioning... done.
AFTER: gnrm, gnrmmax, gnrm/gnrm_old    9.057236E-05    1.573227E-04    8.181954E+01
 iter, fnrm, fnrmMax, ebs, diff     3  4.2953020E-04  7.8809520E-04   -16.6655247659  -1.5864E-07
 WARNING: not converged within 3 iterations! Exiting loop due to limitations of iterations.
 Final values for fnrm, fnrmMax, ebs:   4.2953020E-04  7.8809520E-04    -16.6655248
 ============================= Basis functions created. =============================
 ----------------------------------- Determination of the orbitals in this new basis.
 No Hamiltonian application required.
 Diagonalizing the Hamiltonian, sequential version... done.
 -------------------------------------------------
 some selected eigenvalues:
   eval(1)=  -1.404751031768E+00
   eval(2)=  -9.361287514854E-01
   eval(3)=  -7.957525229064E-01
   eval(4)=  -7.638632109395E-01  <-- last occupied orbital
   eval(5)=  -1.199083209412E-01  <-- first virtual orbital
   eval(6)=  -1.099383740302E-01
 -------------------------------------------------
<<<<<<< HEAD
 lowest, highest ev: -1.4047510317683229E+00 -1.0993837403020840E-01
=======
 lowest, highest ev: -1.4047510317683218E+00 -1.0993837403020840E-01
>>>>>>> 710e4b74
 calculate density kernel... Calculating charge density... done.
   Calculation finished. TOTAL CHARGE =   6.999996220836E+00
 ---------------------------------------------------------------- Updating potential.
 ++++++++++++++++++++++++++++++++++++++++++++++++++++++++++++++++++++++++++++++++++++++++++++
 at iteration 1 of the density optimization:
   coefficients / kernel obtained by diagonalization.
<<<<<<< HEAD
   it, Delta DENS, energy, energyDiff   1  2.8067259E-09   -1.66655247663305524E+01   -4.9221E-07
=======
   it, Delta DENS, energy, energyDiff   1  2.8067259E-09   -1.66655247663317354E+01   -4.9221E-07
>>>>>>> 710e4b74
 ++++++++++++++++++++++++++++++++++++++++++++++++++++++++++++++++++++++++++++++++++++++++++++
 ----------------------------------- Determination of the orbitals in this new basis.
 Hamiltonian application done.
 Diagonalizing the Hamiltonian, sequential version... done.
 -------------------------------------------------
 some selected eigenvalues:
   eval(1)=  -1.404731663848E+00
   eval(2)=  -9.361103205709E-01
   eval(3)=  -7.957324219250E-01
   eval(4)=  -7.638445750494E-01  <-- last occupied orbital
   eval(5)=  -1.198951854108E-01  <-- first virtual orbital
   eval(6)=  -1.099238549785E-01
 -------------------------------------------------
<<<<<<< HEAD
 lowest, highest ev: -1.4047316638479832E+00 -1.0992385497853219E-01
=======
 lowest, highest ev: -1.4047316638479859E+00 -1.0992385497853274E-01
>>>>>>> 710e4b74
 calculate density kernel... Calculating charge density... done.
   Calculation finished. TOTAL CHARGE =   6.999996220869E+00
 ---------------------------------------------------------------- Updating potential.
 ++++++++++++++++++++++++++++++++++++++++++++++++++++++++++++++++++++++++++++++++++++++++++++
 at iteration 2 of the density optimization:
   coefficients / kernel obtained by diagonalization.
<<<<<<< HEAD
   it, Delta DENS, energy, energyDiff   2  1.2902580E-09   -1.66655247658397734E+01    4.9078E-10
=======
   it, Delta DENS, energy, energyDiff   2  1.2902580E-09   -1.66655247658406083E+01    4.9113E-10
>>>>>>> 710e4b74
 ++++++++++++++++++++++++++++++++++++++++++++++++++++++++++++++++++++++++++++++++++++++++++++
 ----------------------------------- Determination of the orbitals in this new basis.
 Hamiltonian application done.
 Diagonalizing the Hamiltonian, sequential version... done.
 -------------------------------------------------
 some selected eigenvalues:
   eval(1)=  -1.404726177106E+00
   eval(2)=  -9.361046179829E-01
   eval(3)=  -7.957269008562E-01
   eval(4)=  -7.638400265059E-01  <-- last occupied orbital
   eval(5)=  -1.198903169499E-01  <-- first virtual orbital
   eval(6)=  -1.099186939655E-01
 -------------------------------------------------
<<<<<<< HEAD
 lowest, highest ev: -1.4047261771063273E+00 -1.0991869396550330E-01
=======
 lowest, highest ev: -1.4047261771063302E+00 -1.0991869396550688E-01
>>>>>>> 710e4b74
 calculate density kernel... Calculating charge density... done.
   Calculation finished. TOTAL CHARGE =   6.999996220871E+00
 ---------------------------------------------------------------- Updating potential.
 ++++++++++++++++++++++++++++++++++++++++++++++++++++++++++++++++++++++++++++++++++++++++++++
 at iteration 3 of the density optimization:
   coefficients / kernel obtained by diagonalization.
<<<<<<< HEAD
   it, Delta DENS, energy, energyDiff   3  6.6461895E-10   -1.66655247658400221E+01   -2.4869E-13
 ++++++++++++++++++++++++++++++++++++++++++++++++++++++++++++++++++++++++++++++++++++++++++++
   ebs, ehart, eexcu, vexcu, eexctX, eion, edisp -7.036955418397E+00  1.767185542847E+01 -3.724500759090E+00 -4.883299817864E+00  0.000000000000E+00  6.884469964184E+00  0.000000000000E+00
   itoutH, Delta DENSOUT, energy, energyDiff   3   1.18E-09   -1.66655247658400221E+01   -4.9172E-07
=======
   it, Delta DENS, energy, energyDiff   3  6.6461895E-10   -1.66655247658412442E+01   -6.3594E-13
 ++++++++++++++++++++++++++++++++++++++++++++++++++++++++++++++++++++++++++++++++++++++++++++
   ebs, ehart, eexcu, vexcu, eexctX, eion, edisp -7.036955418397E+00  1.767185542847E+01 -3.724500759090E+00 -4.883299817864E+00  0.000000000000E+00  6.884469964184E+00  0.000000000000E+00
   itoutH, Delta DENSOUT, energy, energyDiff   3   1.18E-09   -1.66655247658412442E+01   -4.9172E-07
>>>>>>> 710e4b74
 ############################################################################################
 at iteration 3 of the outer loop:
   > basis functions optimization:
     - target function is energy
     - WARNING: basis functions not converged!
     Final values: target function, fnrm  -1.666552E+01    4.30E-04
   > density optimization:
     - using diagonalization / mixing.
     - density optimization converged in 3 iterations.
<<<<<<< HEAD
     FINAL values: it, Delta DENS, energy   3    6.65E-10   -1.66655247658400221E+01
   > energy difference to last iteration: -4.917228E-07
=======
     FINAL values: it, Delta DENS, energy   3    6.65E-10   -1.66655247658412442E+01
   > energy difference to last iteration: -4.917230E-07
>>>>>>> 710e4b74
 ############################################################################################
 ======================== Creation of the basis functions... ========================
 ----------------------------------------------------------------------------- iter=1
 Orthoconstraint... Preconditioning... done.
AFTER: gnrm, gnrmmax, gnrm/gnrm_old    9.240173E-05    1.605733E-04    8.168921E+01
 iter, fnrm, fnrmMax, ebs, diff     1  4.3419225E-04  7.9888448E-04   -16.6655247658  -1.5859E-07
 SD informations: mean alpha=4.723E-01, max alpha=4.723E-01, consecutive successes=1
 Orthonormalization... coeff renormalization... calculate density kernel... done.
 ----------------------------------------------------------------------------- iter=2
 Orthoconstraint... Preconditioning... done.
AFTER: gnrm, gnrmmax, gnrm/gnrm_old    7.309811E-05    1.257111E-04    1.033306E+02
 iter, fnrm, fnrmMax, ebs, diff     2  3.4337058E-04  6.3441284E-04   -16.6655248584  -9.2591E-08
 SD informations: mean alpha=5.195E-01, max alpha=5.195E-01, consecutive successes=2
 Orthonormalization... coeff renormalization... calculate density kernel... done.
 ----------------------------------------------------------------------------- iter=3
 Orthoconstraint... Preconditioning... done.
AFTER: gnrm, gnrmmax, gnrm/gnrm_old    5.663542E-05    9.705803E-05    1.313557E+02
 iter, fnrm, fnrmMax, ebs, diff     3  2.6806734E-04  4.9491872E-04   -16.6655249214  -6.2997E-08
 WARNING: not converged within 3 iterations! Exiting loop due to limitations of iterations.
 Final values for fnrm, fnrmMax, ebs:   2.6806734E-04  4.9491872E-04    -16.6655249
 ============================= Basis functions created. =============================
 ----------------------------------- Determination of the orbitals in this new basis.
 No Hamiltonian application required.
 Diagonalizing the Hamiltonian, sequential version... done.
 -------------------------------------------------
 some selected eigenvalues:
   eval(1)=  -1.404723703026E+00
   eval(2)=  -9.361019993694E-01
   eval(3)=  -7.957244501308E-01
   eval(4)=  -7.638382109174E-01  <-- last occupied orbital
   eval(5)=  -1.198881092363E-01  <-- first virtual orbital
   eval(6)=  -1.099165337926E-01
 -------------------------------------------------
<<<<<<< HEAD
 lowest, highest ev: -1.4047237030257920E+00 -1.0991653379259729E-01
=======
 lowest, highest ev: -1.4047237030257953E+00 -1.0991653379259694E-01
>>>>>>> 710e4b74
 calculate density kernel... Calculating charge density... done.
   Calculation finished. TOTAL CHARGE =   6.999996221303E+00
 ---------------------------------------------------------------- Updating potential.
 ++++++++++++++++++++++++++++++++++++++++++++++++++++++++++++++++++++++++++++++++++++++++++++
 at iteration 1 of the density optimization:
   coefficients / kernel obtained by diagonalization.
<<<<<<< HEAD
   it, Delta DENS, energy, energyDiff   1  1.8169939E-09   -1.66655249214825716E+01   -1.5564E-07
=======
   it, Delta DENS, energy, energyDiff   1  1.8169939E-09   -1.66655249214838328E+01   -1.5564E-07
>>>>>>> 710e4b74
 ++++++++++++++++++++++++++++++++++++++++++++++++++++++++++++++++++++++++++++++++++++++++++++
 ----------------------------------- Determination of the orbitals in this new basis.
 Hamiltonian application done.
 Diagonalizing the Hamiltonian, sequential version... done.
 -------------------------------------------------
 some selected eigenvalues:
   eval(1)=  -1.404738734945E+00
   eval(2)=  -9.361152321014E-01
   eval(3)=  -7.957411990057E-01
   eval(4)=  -7.638561257155E-01  <-- last occupied orbital
   eval(5)=  -1.198950630271E-01  <-- first virtual orbital
   eval(6)=  -1.099258622060E-01
 -------------------------------------------------
<<<<<<< HEAD
 lowest, highest ev: -1.4047387349446707E+00 -1.0992586220599528E-01
=======
 lowest, highest ev: -1.4047387349446734E+00 -1.0992586220599362E-01
>>>>>>> 710e4b74
 calculate density kernel... Calculating charge density... done.
   Calculation finished. TOTAL CHARGE =   6.999996221256E+00
 ---------------------------------------------------------------- Updating potential.
 ++++++++++++++++++++++++++++++++++++++++++++++++++++++++++++++++++++++++++++++++++++++++++++
 at iteration 2 of the density optimization:
   coefficients / kernel obtained by diagonalization.
<<<<<<< HEAD
   it, Delta DENS, energy, energyDiff   2  8.9978597E-10   -1.66655249205096325E+01    9.7294E-10
 ++++++++++++++++++++++++++++++++++++++++++++++++++++++++++++++++++++++++++++++++++++++++++++
   ebs, ehart, eexcu, vexcu, eexctX, eion, edisp -7.037046457819E+00  1.767172854125E+01 -3.724476327331E+00 -4.883267533829E+00  0.000000000000E+00  6.884469964184E+00  0.000000000000E+00
   itoutH, Delta DENSOUT, energy, energyDiff   4   6.68E-10   -1.66655249205096325E+01   -1.5467E-07
=======
   it, Delta DENS, energy, energyDiff   2  8.9978597E-10   -1.66655249205106450E+01    9.7319E-10
 ++++++++++++++++++++++++++++++++++++++++++++++++++++++++++++++++++++++++++++++++++++++++++++
   ebs, ehart, eexcu, vexcu, eexctX, eion, edisp -7.037046457819E+00  1.767172854125E+01 -3.724476327331E+00 -4.883267533829E+00  0.000000000000E+00  6.884469964184E+00  0.000000000000E+00
   itoutH, Delta DENSOUT, energy, energyDiff   4   6.68E-10   -1.66655249205106450E+01   -1.5467E-07
>>>>>>> 710e4b74
 ############################################################################################
 at iteration 4 of the outer loop:
   > basis functions optimization:
     - target function is energy
     - WARNING: basis functions not converged!
     Final values: target function, fnrm  -1.666552E+01    2.68E-04
   > density optimization:
     - using diagonalization / mixing.
     - density optimization converged in 2 iterations.
<<<<<<< HEAD
     FINAL values: it, Delta DENS, energy   4    9.00E-10   -1.66655249205096325E+01
   > energy difference to last iteration: -1.546696E-07
=======
     FINAL values: it, Delta DENS, energy   4    9.00E-10   -1.66655249205106450E+01
   > energy difference to last iteration: -1.546694E-07
>>>>>>> 710e4b74
 ############################################################################################
 ======================== Creation of the basis functions... ========================
 ----------------------------------------------------------------------------- iter=1
 Orthoconstraint... Preconditioning... done.
AFTER: gnrm, gnrmmax, gnrm/gnrm_old    5.510598E-05    9.338992E-05    1.285836E+02
<<<<<<< HEAD
 iter, fnrm, fnrmMax, ebs, diff     1  2.6725812E-04  4.9110787E-04   -16.6655249205  -6.2085E-08
=======
 iter, fnrm, fnrmMax, ebs, diff     1  2.6725812E-04  4.9110787E-04   -16.6655249205  -6.2084E-08
>>>>>>> 710e4b74
 SD informations: mean alpha=5.282E-01, max alpha=5.282E-01, consecutive successes=1
 Orthonormalization... coeff renormalization... calculate density kernel... done.
 ----------------------------------------------------------------------------- iter=2
 Orthoconstraint... Preconditioning... done.
AFTER: gnrm, gnrmmax, gnrm/gnrm_old    4.257423E-05    7.246725E-05    1.656538E+02
 iter, fnrm, fnrmMax, ebs, diff     2  2.0696510E-04  3.8046958E-04   -16.6655249576  -3.7062E-08
 SD informations: mean alpha=5.370E-01, max alpha=5.810E-01, consecutive successes=2
 Orthonormalization... coeff renormalization... calculate density kernel... done.
 ----------------------------------------------------------------------------- iter=3
 Orthoconstraint... Preconditioning... done.
AFTER: gnrm, gnrmmax, gnrm/gnrm_old    3.199621E-05    5.527264E-05    2.166359E+02
 iter, fnrm, fnrmMax, ebs, diff     3  1.5689476E-04  2.8883058E-04   -16.6655249815  -2.3941E-08
 WARNING: not converged within 3 iterations! Exiting loop due to limitations of iterations.
 Final values for fnrm, fnrmMax, ebs:   1.5689476E-04  2.8883058E-04    -16.6655250
 ============================= Basis functions created. =============================
 ----------------------------------- Determination of the orbitals in this new basis.
 No Hamiltonian application required.
 Diagonalizing the Hamiltonian, sequential version... done.
 -------------------------------------------------
 some selected eigenvalues:
   eval(1)=  -1.404740095139E+00
   eval(2)=  -9.361166950553E-01
   eval(3)=  -7.957429417121E-01
<<<<<<< HEAD
   eval(4)=  -7.638581471545E-01  <-- last occupied orbital
   eval(5)=  -1.198960993004E-01  <-- first virtual orbital
   eval(6)=  -1.099274467813E-01
 -------------------------------------------------
 lowest, highest ev: -1.4047400951389175E+00 -1.0992744678130104E-01
=======
   eval(4)=  -7.638581471546E-01  <-- last occupied orbital
   eval(5)=  -1.198960993004E-01  <-- first virtual orbital
   eval(6)=  -1.099274467813E-01
 -------------------------------------------------
 lowest, highest ev: -1.4047400951389211E+00 -1.0992744678130113E-01
>>>>>>> 710e4b74
 calculate density kernel... Calculating charge density... done.
   Calculation finished. TOTAL CHARGE =   6.999996221602E+00
 ---------------------------------------------------------------- Updating potential.
 ++++++++++++++++++++++++++++++++++++++++++++++++++++++++++++++++++++++++++++++++++++++++++++
 at iteration 1 of the density optimization:
   coefficients / kernel obtained by diagonalization.
<<<<<<< HEAD
   it, Delta DENS, energy, energyDiff   1  1.4729257E-09   -1.66655249815396473E+01   -6.1030E-08
=======
   it, Delta DENS, energy, energyDiff   1  1.4729257E-09   -1.66655249815404787E+01   -6.1030E-08
>>>>>>> 710e4b74
 ++++++++++++++++++++++++++++++++++++++++++++++++++++++++++++++++++++++++++++++++++++++++++++
 ----------------------------------- Determination of the orbitals in this new basis.
 Hamiltonian application done.
 Diagonalizing the Hamiltonian, sequential version... done.
 -------------------------------------------------
 some selected eigenvalues:
   eval(1)=  -1.404749760402E+00
   eval(2)=  -9.361254613826E-01
   eval(3)=  -7.957545100614E-01
   eval(4)=  -7.638702155815E-01  <-- last occupied orbital
   eval(5)=  -1.199007649904E-01  <-- first virtual orbital
   eval(6)=  -1.099339606884E-01
 -------------------------------------------------
<<<<<<< HEAD
 lowest, highest ev: -1.4047497604020198E+00 -1.0993396068842635E-01
=======
 lowest, highest ev: -1.4047497604020200E+00 -1.0993396068842698E-01
>>>>>>> 710e4b74
 calculate density kernel... Calculating charge density... done.
   Calculation finished. TOTAL CHARGE =   6.999996221572E+00
 ---------------------------------------------------------------- Updating potential.
 ++++++++++++++++++++++++++++++++++++++++++++++++++++++++++++++++++++++++++++++++++++++++++++
 at iteration 2 of the density optimization:
   coefficients / kernel obtained by diagonalization.
<<<<<<< HEAD
   it, Delta DENS, energy, energyDiff   2  7.4315013E-10   -1.66655249810703623E+01    4.6929E-10
 ++++++++++++++++++++++++++++++++++++++++++++++++++++++++++++++++++++++++++++++++++++++++++++
   ebs, ehart, eexcu, vexcu, eexctX, eion, edisp -7.037129679274E+00  1.767164222721E+01 -3.724458789567E+00 -4.883244365384E+00  0.000000000000E+00  6.884469964184E+00  0.000000000000E+00
   itoutH, Delta DENSOUT, energy, energyDiff   5   5.48E-10   -1.66655249810703623E+01   -6.0561E-08
=======
   it, Delta DENS, energy, energyDiff   2  7.4315013E-10   -1.66655249810713073E+01    4.6917E-10
 ++++++++++++++++++++++++++++++++++++++++++++++++++++++++++++++++++++++++++++++++++++++++++++
   ebs, ehart, eexcu, vexcu, eexctX, eion, edisp -7.037129679274E+00  1.767164222722E+01 -3.724458789567E+00 -4.883244365384E+00  0.000000000000E+00  6.884469964184E+00  0.000000000000E+00
   itoutH, Delta DENSOUT, energy, energyDiff   5   5.48E-10   -1.66655249810713073E+01   -6.0561E-08
>>>>>>> 710e4b74
 ############################################################################################
 at iteration 5 of the outer loop:
   > basis functions optimization:
     - target function is energy
     - WARNING: basis functions not converged!
     Final values: target function, fnrm  -1.666552E+01    1.57E-04
   > density optimization:
     - using diagonalization / mixing.
     - density optimization converged in 2 iterations.
<<<<<<< HEAD
     FINAL values: it, Delta DENS, energy   5    7.43E-10   -1.66655249810703623E+01
   > energy difference to last iteration: -6.056073E-08
=======
     FINAL values: it, Delta DENS, energy   5    7.43E-10   -1.66655249810713073E+01
   > energy difference to last iteration: -6.056066E-08
>>>>>>> 710e4b74
 ############################################################################################
 ======================== Creation of the basis functions... ========================
 ----------------------------------------------------------------------------- iter=1
 Orthoconstraint... Preconditioning... done.
AFTER: gnrm, gnrmmax, gnrm/gnrm_old    3.099808E-05    5.282745E-05    2.110807E+02
 iter, fnrm, fnrmMax, ebs, diff     1  1.5644711E-04  2.8631752E-04   -16.6655249811  -2.3478E-08
 SD informations: mean alpha=5.642E-01, max alpha=5.642E-01, consecutive successes=1
 Orthonormalization... coeff renormalization... calculate density kernel... done.
 ----------------------------------------------------------------------------- iter=2
 Orthoconstraint... Preconditioning... done.
AFTER: gnrm, gnrmmax, gnrm/gnrm_old    2.356327E-05    4.057712E-05    2.793561E+02
<<<<<<< HEAD
 iter, fnrm, fnrmMax, ebs, diff     2  1.1856678E-04  2.1765885E-04   -16.6655249938  -1.2742E-08
=======
 iter, fnrm, fnrmMax, ebs, diff     2  1.1856678E-04  2.1765885E-04   -16.6655249938  -1.2743E-08
>>>>>>> 710e4b74
 SD informations: mean alpha=5.266E-01, max alpha=6.207E-01, consecutive successes=2
 Orthonormalization... coeff renormalization... calculate density kernel... done.
 ----------------------------------------------------------------------------- iter=3
 Orthoconstraint... Preconditioning... done.
AFTER: gnrm, gnrmmax, gnrm/gnrm_old    1.734758E-05    2.988902E-05    3.745631E+02
 iter, fnrm, fnrmMax, ebs, diff     3  8.7857998E-05  1.6121761E-04   -16.6655250017  -7.8870E-09
 WARNING: not converged within 3 iterations! Exiting loop due to limitations of iterations.
 Final values for fnrm, fnrmMax, ebs:   8.7857998E-05  1.6121761E-04    -16.6655250
 ============================= Basis functions created. =============================
 ----------------------------------- Determination of the orbitals in this new basis.
 No Hamiltonian application required.
 Diagonalizing the Hamiltonian, sequential version... done.
 -------------------------------------------------
 some selected eigenvalues:
   eval(1)=  -1.404750669390E+00
   eval(2)=  -9.361265479706E-01
   eval(3)=  -7.957560404652E-01
   eval(4)=  -7.638717988280E-01  <-- last occupied orbital
   eval(5)=  -1.199015998115E-01  <-- first virtual orbital
   eval(6)=  -1.099352332842E-01
 -------------------------------------------------
<<<<<<< HEAD
 lowest, highest ev: -1.4047506693901184E+00 -1.0993523328417261E-01
=======
 lowest, highest ev: -1.4047506693901235E+00 -1.0993523328417280E-01
>>>>>>> 710e4b74
 calculate density kernel... Calculating charge density... done.
   Calculation finished. TOTAL CHARGE =   6.999996221799E+00
 ---------------------------------------------------------------- Updating potential.
 ++++++++++++++++++++++++++++++++++++++++++++++++++++++++++++++++++++++++++++++++++++++++++++
 at iteration 1 of the density optimization:
   coefficients / kernel obtained by diagonalization.
<<<<<<< HEAD
   it, Delta DENS, energy, energyDiff   1  9.8017162E-10   -1.66655250016932968E+01   -2.0623E-08
 ++++++++++++++++++++++++++++++++++++++++++++++++++++++++++++++++++++++++++++++++++++++++++++
   ebs, ehart, eexcu, vexcu, eexctX, eion, edisp -7.037138314480E+00  1.767159726021E+01 -3.724449890721E+00 -4.883232607805E+00  0.000000000000E+00  6.884469964184E+00  0.000000000000E+00
   itoutH, Delta DENSOUT, energy, energyDiff   6   2.45E-10   -1.66655250016932968E+01   -2.0623E-08
=======
   it, Delta DENS, energy, energyDiff   1  9.8017162E-10   -1.66655250016944194E+01   -2.0623E-08
 ++++++++++++++++++++++++++++++++++++++++++++++++++++++++++++++++++++++++++++++++++++++++++++
   ebs, ehart, eexcu, vexcu, eexctX, eion, edisp -7.037138314480E+00  1.767159726021E+01 -3.724449890721E+00 -4.883232607805E+00  0.000000000000E+00  6.884469964184E+00  0.000000000000E+00
   itoutH, Delta DENSOUT, energy, energyDiff   6   2.45E-10   -1.66655250016944194E+01   -2.0623E-08
>>>>>>> 710e4b74
 ############################################################################################
 at iteration 6 of the outer loop:
   > basis functions optimization:
     - target function is energy
     - WARNING: basis functions not converged!
     Final values: target function, fnrm  -1.666553E+01    8.79E-05
   > density optimization:
     - using diagonalization / mixing.
     - density optimization converged in 1 iterations.
<<<<<<< HEAD
     FINAL values: it, Delta DENS, energy   6    9.80E-10   -1.66655250016932968E+01
   > energy difference to last iteration: -2.062293E-08
 ############################################################################################
   ebs, ehart, eexcu, vexcu, eexctX, eion, edisp -7.037138314480E+00  1.767159726021E+01 -3.724449890721E+00 -4.883232607805E+00  0.000000000000E+00  6.884469964184E+00  0.000000000000E+00
   itoutH, Delta DENSOUT, energy, energyDiff   6   2.45E-10   -1.66655250016932968E+01    0.0000E+00   FINAL
=======
     FINAL values: it, Delta DENS, energy   6    9.80E-10   -1.66655250016944194E+01
   > energy difference to last iteration: -2.062311E-08
 ############################################################################################
   ebs, ehart, eexcu, vexcu, eexctX, eion, edisp -7.037138314480E+00  1.767159726021E+01 -3.724449890721E+00 -4.883232607805E+00  0.000000000000E+00  6.884469964184E+00  0.000000000000E+00
   itoutH, Delta DENSOUT, energy, energyDiff   6   2.45E-10   -1.66655250016944194E+01    0.0000E+00   FINAL
>>>>>>> 710e4b74
 WARNING: commented correction_locrad!
iat, fpulay    1   -3.758440E-05    1.458006E-05    2.008931E-05
iat, fpulay    2    5.731075E-07   -4.241698E-07    3.319384E-08
iat, fpulay    3   -2.877062E-07   -2.714717E-07   -1.519261E-06
 done.
Calculating charge density... done.
   Calculation finished. TOTAL CHARGE =   6.999996221799E+00
 Status of the memory at finalization:
   Timestamp of Profile initialization:
     2013-03-28 16:10:29.610
 Calling sequence of Main program      : 
 Status of the memory at finalization:
   Timestamp of Profile initialization:
     2013-03-28 16:10:29.610
 Calling sequence of Main program      : 
 Status of the memory at finalization:
   Timestamp of Profile initialization:
     2013-03-28 16:10:29.610
 Calling sequence of Main program      : 
 Status of the memory at finalization:
   Timestamp of Profile initialization:
     2013-03-28 16:10:29.610
 Calling sequence of Main program      : 
 Status of the memory at finalization:
   Timestamp of Profile initialization:
     2013-03-28 16:10:29.610
 Calling sequence of Main program      : <|MERGE_RESOLUTION|>--- conflicted
+++ resolved
@@ -1,11 +1,7 @@
  <BigDFT> log of the run will be written in logfile: ./log-read.yaml
  ------------------------------------------------------------------------------------
  >>>> Partition of the basis functions among the processes.
-<<<<<<< HEAD
-    | Processes from 0 to 5 treat 1 orbitals. |
-=======
     | Processes from 0 to 1 treat 3 orbitals. |
->>>>>>> 710e4b74
  -----------------------------------------------
 total elements: 36
 non-zero elements: 36
@@ -16,19 +12,9 @@
 total elements: 36
 non-zero elements: 36
 sparsity:  0.00%
-<<<<<<< HEAD
--  {Process:  4, Timing:  [  9.521E-01,  9.530E-01 ]}
--  {Process:  2, Timing:  [  9.641E-01,  9.680E-01 ]}
--  {Process:  5, Timing:  [  9.721E-01,  9.760E-01 ]}
--  {Process:  3, Timing:  [  9.841E-01,  9.830E-01 ]}
--  {Process:  1, Timing:  [  9.921E-01,  9.970E-01 ]}
-coeff renormalization... calculate density kernel... Calculating charge density... done.
-   Calculation finished. TOTAL CHARGE =   6.999996217833E+00
-=======
 -  {Process:  1, Timing:  [  2.700E-01,  1.600E-01 ]}
 coeff renormalization... calculate density kernel... Calculating charge density... done.
    Calculation finished. TOTAL CHARGE =   6.999996217832E+00
->>>>>>> 710e4b74
  ************************************************************************************
  ****************************** LINEAR SCALING VERSION ******************************
  ======================== Creation of the basis functions... ========================
@@ -45,38 +31,23 @@
  -------------------------------------------------
  some selected eigenvalues:
    eval(1)=  -1.404514971640E+00
-<<<<<<< HEAD
-   eval(2)=  -9.359126218962E-01
-=======
    eval(2)=  -9.359126218963E-01
->>>>>>> 710e4b74
    eval(3)=  -7.954671948131E-01
    eval(4)=  -7.635548569969E-01  <-- last occupied orbital
    eval(5)=  -1.197909518457E-01  <-- first virtual orbital
    eval(6)=  -1.097752311453E-01
  -------------------------------------------------
-<<<<<<< HEAD
- lowest, highest ev: -1.4045149716396457E+00 -1.0977523114526876E-01
-=======
  lowest, highest ev: -1.4045149716396765E+00 -1.0977523114528916E-01
->>>>>>> 710e4b74
  calculate density kernel... Calculating charge density... done.
    Calculation finished. TOTAL CHARGE =   6.999996217830E+00
  ---------------------------------------------------------------- Updating potential.
  ++++++++++++++++++++++++++++++++++++++++++++++++++++++++++++++++++++++++++++++++++++++++++++
  at iteration 1 of the density optimization:
    coefficients / kernel obtained by diagonalization.
-<<<<<<< HEAD
-   it, Delta DENS, energy, energyDiff   1  9.3332139E-11   -1.66655163296671880E+01   -1.6666E+01
- ++++++++++++++++++++++++++++++++++++++++++++++++++++++++++++++++++++++++++++++++++++++++++++
-   ebs, ehart, eexcu, vexcu, eexctX, eion, edisp -7.035344433695E+00  1.767354976779E+01 -3.724841239807E+00 -4.883749168277E+00  0.000000000000E+00  6.884469964184E+00  0.000000000000E+00
-   itoutL, Delta DENSOUT, energy, energyDiff   1   2.33E-11   -1.66655163296671880E+01   -1.6666E+01
-=======
    it, Delta DENS, energy, energyDiff   1  9.3332139E-11   -1.66655163296680193E+01   -1.6666E+01
  ++++++++++++++++++++++++++++++++++++++++++++++++++++++++++++++++++++++++++++++++++++++++++++
    ebs, ehart, eexcu, vexcu, eexctX, eion, edisp -7.035344433695E+00  1.767354976779E+01 -3.724841239807E+00 -4.883749168277E+00  0.000000000000E+00  6.884469964184E+00  0.000000000000E+00
    itoutL, Delta DENSOUT, energy, energyDiff   1   2.33E-11   -1.66655163296680193E+01   -1.6666E+01
->>>>>>> 710e4b74
  ############################################################################################
  at iteration 1 of the outer loop:
    > basis functions optimization:
@@ -86,11 +57,7 @@
    > density optimization:
      - using diagonalization / mixing.
      - density optimization converged in 1 iterations.
-<<<<<<< HEAD
-     FINAL values: it, Delta DENS, energy   1    9.33E-11   -1.66655163296671880E+01
-=======
      FINAL values: it, Delta DENS, energy   1    9.33E-11   -1.66655163296680193E+01
->>>>>>> 710e4b74
    > energy difference to last iteration: -1.666552E+01
  ############################################################################################
  Increasing the localization radius for the high accuracy part.
@@ -115,11 +82,7 @@
    eval(5)=  -1.197909671300E-01  <-- first virtual orbital
    eval(6)=  -1.097752287681E-01
  -------------------------------------------------
-<<<<<<< HEAD
- lowest, highest ev: -1.4045149852306476E+00 -1.0977522876808879E-01
-=======
  lowest, highest ev: -1.4045149852306682E+00 -1.0977522876809839E-01
->>>>>>> 710e4b74
  calculate density kernel...  ======================== Creation of the basis functions... ========================
  ----------------------------------------------------------------------------- iter=1
  Orthoconstraint... Preconditioning... done.
@@ -149,28 +112,17 @@
    eval(2)=  -9.359126812894E-01
    eval(3)=  -7.954673684323E-01
    eval(4)=  -7.635625407290E-01  <-- last occupied orbital
-<<<<<<< HEAD
-   eval(5)=  -1.197874727767E-01  <-- first virtual orbital
-   eval(6)=  -1.097738240624E-01
- -------------------------------------------------
- lowest, highest ev: -1.4045149711212785E+00 -1.0977382406243945E-01
-=======
    eval(5)=  -1.197874727768E-01  <-- first virtual orbital
    eval(6)=  -1.097738240625E-01
  -------------------------------------------------
  lowest, highest ev: -1.4045149711212954E+00 -1.0977382406245283E-01
->>>>>>> 710e4b74
  calculate density kernel... Calculating charge density... done.
    Calculation finished. TOTAL CHARGE =   6.999996220990E+00
  ---------------------------------------------------------------- Updating potential.
  ++++++++++++++++++++++++++++++++++++++++++++++++++++++++++++++++++++++++++++++++++++++++++++
  at iteration 1 of the density optimization:
    coefficients / kernel obtained by diagonalization.
-<<<<<<< HEAD
-   it, Delta DENS, energy, energyDiff   1  1.6541432E-08   -1.66655244575535164E+01   -8.1279E-06
-=======
    it, Delta DENS, energy, energyDiff   1  1.6541432E-08   -1.66655244575544472E+01   -8.1279E-06
->>>>>>> 710e4b74
  ++++++++++++++++++++++++++++++++++++++++++++++++++++++++++++++++++++++++++++++++++++++++++++
  ----------------------------------- Determination of the orbitals in this new basis.
  Hamiltonian application done.
@@ -182,26 +134,16 @@
    eval(3)=  -7.956995285357E-01
    eval(4)=  -7.638068296692E-01  <-- last occupied orbital
    eval(5)=  -1.198807398510E-01  <-- first virtual orbital
-<<<<<<< HEAD
-   eval(6)=  -1.098988893343E-01
- -------------------------------------------------
- lowest, highest ev: -1.4047152007586536E+00 -1.0989888933434523E-01
-=======
    eval(6)=  -1.098988893344E-01
  -------------------------------------------------
  lowest, highest ev: -1.4047152007586610E+00 -1.0989888933435214E-01
->>>>>>> 710e4b74
- calculate density kernel... Calculating charge density... done.
-   Calculation finished. TOTAL CHARGE =   6.999996220404E+00
+ calculate density kernel... Calculating charge density... done.
+   Calculation finished. TOTAL CHARGE =   6.999996220403E+00
  ---------------------------------------------------------------- Updating potential.
  ++++++++++++++++++++++++++++++++++++++++++++++++++++++++++++++++++++++++++++++++++++++++++++
  at iteration 2 of the density optimization:
    coefficients / kernel obtained by diagonalization.
-<<<<<<< HEAD
-   it, Delta DENS, energy, energyDiff   2  8.2830806E-09   -1.66655242803833268E+01    1.7717E-07
-=======
    it, Delta DENS, energy, energyDiff   2  8.2830806E-09   -1.66655242803841404E+01    1.7717E-07
->>>>>>> 710e4b74
  ++++++++++++++++++++++++++++++++++++++++++++++++++++++++++++++++++++++++++++++++++++++++++++
  ----------------------------------- Determination of the orbitals in this new basis.
  Hamiltonian application done.
@@ -215,22 +157,14 @@
    eval(5)=  -1.198971272152E-01  <-- first virtual orbital
    eval(6)=  -1.099225018391E-01
  -------------------------------------------------
-<<<<<<< HEAD
- lowest, highest ev: -1.4047386865746483E+00 -1.0992250183906151E-01
-=======
  lowest, highest ev: -1.4047386865746589E+00 -1.0992250183906735E-01
->>>>>>> 710e4b74
  calculate density kernel... Calculating charge density... done.
    Calculation finished. TOTAL CHARGE =   6.999996220361E+00
  ---------------------------------------------------------------- Updating potential.
  ++++++++++++++++++++++++++++++++++++++++++++++++++++++++++++++++++++++++++++++++++++++++++++
  at iteration 3 of the density optimization:
    coefficients / kernel obtained by diagonalization.
-<<<<<<< HEAD
-   it, Delta DENS, energy, energyDiff   3  4.2763932E-09   -1.66655242754119328E+01    4.9714E-09
-=======
    it, Delta DENS, energy, energyDiff   3  4.2763932E-09   -1.66655242754128565E+01    4.9713E-09
->>>>>>> 710e4b74
  ++++++++++++++++++++++++++++++++++++++++++++++++++++++++++++++++++++++++++++++++++++++++++++
  ----------------------------------- Determination of the orbitals in this new basis.
  Hamiltonian application done.
@@ -244,22 +178,14 @@
    eval(5)=  -1.199035047441E-01  <-- first virtual orbital
    eval(6)=  -1.099316823950E-01
  -------------------------------------------------
-<<<<<<< HEAD
- lowest, highest ev: -1.4047454778526416E+00 -1.0993168239498487E-01
-=======
  lowest, highest ev: -1.4047454778526447E+00 -1.0993168239498709E-01
->>>>>>> 710e4b74
  calculate density kernel... Calculating charge density... done.
    Calculation finished. TOTAL CHARGE =   6.999996220359E+00
  ---------------------------------------------------------------- Updating potential.
  ++++++++++++++++++++++++++++++++++++++++++++++++++++++++++++++++++++++++++++++++++++++++++++
  at iteration 4 of the density optimization:
    coefficients / kernel obtained by diagonalization.
-<<<<<<< HEAD
-   it, Delta DENS, energy, energyDiff   4  2.1208692E-09   -1.66655242744108278E+01    1.0011E-09
-=======
    it, Delta DENS, energy, energyDiff   4  2.1208692E-09   -1.66655242744114993E+01    1.0014E-09
->>>>>>> 710e4b74
  ++++++++++++++++++++++++++++++++++++++++++++++++++++++++++++++++++++++++++++++++++++++++++++
  ----------------------------------- Determination of the orbitals in this new basis.
  Hamiltonian application done.
@@ -273,22 +199,14 @@
    eval(5)=  -1.199066782571E-01  <-- first virtual orbital
    eval(6)=  -1.099360929574E-01
  -------------------------------------------------
-<<<<<<< HEAD
- lowest, highest ev: -1.4047486244669005E+00 -1.0993609295744593E-01
-=======
  lowest, highest ev: -1.4047486244669016E+00 -1.0993609295744879E-01
->>>>>>> 710e4b74
  calculate density kernel... Calculating charge density... done.
    Calculation finished. TOTAL CHARGE =   6.999996220358E+00
  ---------------------------------------------------------------- Updating potential.
  ++++++++++++++++++++++++++++++++++++++++++++++++++++++++++++++++++++++++++++++++++++++++++++
  at iteration 5 of the density optimization:
    coefficients / kernel obtained by diagonalization.
-<<<<<<< HEAD
-   it, Delta DENS, energy, energyDiff   5  1.0729484E-09   -1.66655242741739436E+01    2.3688E-10
-=======
    it, Delta DENS, energy, energyDiff   5  1.0729484E-09   -1.66655242741748353E+01    2.3666E-10
->>>>>>> 710e4b74
  ++++++++++++++++++++++++++++++++++++++++++++++++++++++++++++++++++++++++++++++++++++++++++++
  ----------------------------------- Determination of the orbitals in this new basis.
  Hamiltonian application done.
@@ -302,28 +220,17 @@
    eval(5)=  -1.199083026300E-01  <-- first virtual orbital
    eval(6)=  -1.099382834052E-01
  -------------------------------------------------
-<<<<<<< HEAD
- lowest, highest ev: -1.4047502147801543E+00 -1.0993828340522774E-01
-=======
  lowest, highest ev: -1.4047502147801578E+00 -1.0993828340523118E-01
->>>>>>> 710e4b74
  calculate density kernel... Calculating charge density... done.
    Calculation finished. TOTAL CHARGE =   6.999996220358E+00
  ---------------------------------------------------------------- Updating potential.
  ++++++++++++++++++++++++++++++++++++++++++++++++++++++++++++++++++++++++++++++++++++++++++++
  at iteration 6 of the density optimization:
    coefficients / kernel obtained by diagonalization.
-<<<<<<< HEAD
-   it, Delta DENS, energy, energyDiff   6  5.3164153E-10   -1.66655242741172316E+01    5.6712E-11
- ++++++++++++++++++++++++++++++++++++++++++++++++++++++++++++++++++++++++++++++++++++++++++++
-   ebs, ehart, eexcu, vexcu, eexctX, eion, edisp -7.037120049535E+00  1.767165074913E+01 -3.724453145099E+00 -4.883236986971E+00  0.000000000000E+00  6.884469964184E+00  0.000000000000E+00
-   itoutH, Delta DENSOUT, energy, energyDiff   2   7.92E-09   -1.66655242741172316E+01   -7.9445E-06
-=======
    it, Delta DENS, energy, energyDiff   6  5.3164153E-10   -1.66655242741182015E+01    5.6634E-11
  ++++++++++++++++++++++++++++++++++++++++++++++++++++++++++++++++++++++++++++++++++++++++++++
    ebs, ehart, eexcu, vexcu, eexctX, eion, edisp -7.037120049535E+00  1.767165074913E+01 -3.724453145099E+00 -4.883236986971E+00  0.000000000000E+00  6.884469964184E+00  0.000000000000E+00
    itoutH, Delta DENSOUT, energy, energyDiff   2   7.92E-09   -1.66655242741182015E+01   -7.9445E-06
->>>>>>> 710e4b74
  ############################################################################################
  at iteration 2 of the outer loop:
    > basis functions optimization:
@@ -333,11 +240,7 @@
    > density optimization:
      - using diagonalization / mixing.
      - density optimization converged in 6 iterations.
-<<<<<<< HEAD
-     FINAL values: it, Delta DENS, energy   2    5.32E-10   -1.66655242741172316E+01
-=======
      FINAL values: it, Delta DENS, energy   2    5.32E-10   -1.66655242741182015E+01
->>>>>>> 710e4b74
    > energy difference to last iteration: -7.944450E-06
  ############################################################################################
  ======================== Creation of the basis functions... ========================
@@ -372,22 +275,14 @@
    eval(5)=  -1.199083209412E-01  <-- first virtual orbital
    eval(6)=  -1.099383740302E-01
  -------------------------------------------------
-<<<<<<< HEAD
- lowest, highest ev: -1.4047510317683229E+00 -1.0993837403020840E-01
-=======
  lowest, highest ev: -1.4047510317683218E+00 -1.0993837403020840E-01
->>>>>>> 710e4b74
- calculate density kernel... Calculating charge density... done.
-   Calculation finished. TOTAL CHARGE =   6.999996220836E+00
+ calculate density kernel... Calculating charge density... done.
+   Calculation finished. TOTAL CHARGE =   6.999996220835E+00
  ---------------------------------------------------------------- Updating potential.
  ++++++++++++++++++++++++++++++++++++++++++++++++++++++++++++++++++++++++++++++++++++++++++++
  at iteration 1 of the density optimization:
    coefficients / kernel obtained by diagonalization.
-<<<<<<< HEAD
-   it, Delta DENS, energy, energyDiff   1  2.8067259E-09   -1.66655247663305524E+01   -4.9221E-07
-=======
    it, Delta DENS, energy, energyDiff   1  2.8067259E-09   -1.66655247663317354E+01   -4.9221E-07
->>>>>>> 710e4b74
  ++++++++++++++++++++++++++++++++++++++++++++++++++++++++++++++++++++++++++++++++++++++++++++
  ----------------------------------- Determination of the orbitals in this new basis.
  Hamiltonian application done.
@@ -401,22 +296,14 @@
    eval(5)=  -1.198951854108E-01  <-- first virtual orbital
    eval(6)=  -1.099238549785E-01
  -------------------------------------------------
-<<<<<<< HEAD
- lowest, highest ev: -1.4047316638479832E+00 -1.0992385497853219E-01
-=======
  lowest, highest ev: -1.4047316638479859E+00 -1.0992385497853274E-01
->>>>>>> 710e4b74
  calculate density kernel... Calculating charge density... done.
    Calculation finished. TOTAL CHARGE =   6.999996220869E+00
  ---------------------------------------------------------------- Updating potential.
  ++++++++++++++++++++++++++++++++++++++++++++++++++++++++++++++++++++++++++++++++++++++++++++
  at iteration 2 of the density optimization:
    coefficients / kernel obtained by diagonalization.
-<<<<<<< HEAD
-   it, Delta DENS, energy, energyDiff   2  1.2902580E-09   -1.66655247658397734E+01    4.9078E-10
-=======
    it, Delta DENS, energy, energyDiff   2  1.2902580E-09   -1.66655247658406083E+01    4.9113E-10
->>>>>>> 710e4b74
  ++++++++++++++++++++++++++++++++++++++++++++++++++++++++++++++++++++++++++++++++++++++++++++
  ----------------------------------- Determination of the orbitals in this new basis.
  Hamiltonian application done.
@@ -427,31 +314,20 @@
    eval(2)=  -9.361046179829E-01
    eval(3)=  -7.957269008562E-01
    eval(4)=  -7.638400265059E-01  <-- last occupied orbital
-   eval(5)=  -1.198903169499E-01  <-- first virtual orbital
+   eval(5)=  -1.198903169500E-01  <-- first virtual orbital
    eval(6)=  -1.099186939655E-01
  -------------------------------------------------
-<<<<<<< HEAD
- lowest, highest ev: -1.4047261771063273E+00 -1.0991869396550330E-01
-=======
  lowest, highest ev: -1.4047261771063302E+00 -1.0991869396550688E-01
->>>>>>> 710e4b74
  calculate density kernel... Calculating charge density... done.
    Calculation finished. TOTAL CHARGE =   6.999996220871E+00
  ---------------------------------------------------------------- Updating potential.
  ++++++++++++++++++++++++++++++++++++++++++++++++++++++++++++++++++++++++++++++++++++++++++++
  at iteration 3 of the density optimization:
    coefficients / kernel obtained by diagonalization.
-<<<<<<< HEAD
-   it, Delta DENS, energy, energyDiff   3  6.6461895E-10   -1.66655247658400221E+01   -2.4869E-13
- ++++++++++++++++++++++++++++++++++++++++++++++++++++++++++++++++++++++++++++++++++++++++++++
-   ebs, ehart, eexcu, vexcu, eexctX, eion, edisp -7.036955418397E+00  1.767185542847E+01 -3.724500759090E+00 -4.883299817864E+00  0.000000000000E+00  6.884469964184E+00  0.000000000000E+00
-   itoutH, Delta DENSOUT, energy, energyDiff   3   1.18E-09   -1.66655247658400221E+01   -4.9172E-07
-=======
    it, Delta DENS, energy, energyDiff   3  6.6461895E-10   -1.66655247658412442E+01   -6.3594E-13
  ++++++++++++++++++++++++++++++++++++++++++++++++++++++++++++++++++++++++++++++++++++++++++++
    ebs, ehart, eexcu, vexcu, eexctX, eion, edisp -7.036955418397E+00  1.767185542847E+01 -3.724500759090E+00 -4.883299817864E+00  0.000000000000E+00  6.884469964184E+00  0.000000000000E+00
    itoutH, Delta DENSOUT, energy, energyDiff   3   1.18E-09   -1.66655247658412442E+01   -4.9172E-07
->>>>>>> 710e4b74
  ############################################################################################
  at iteration 3 of the outer loop:
    > basis functions optimization:
@@ -461,13 +337,8 @@
    > density optimization:
      - using diagonalization / mixing.
      - density optimization converged in 3 iterations.
-<<<<<<< HEAD
-     FINAL values: it, Delta DENS, energy   3    6.65E-10   -1.66655247658400221E+01
-   > energy difference to last iteration: -4.917228E-07
-=======
      FINAL values: it, Delta DENS, energy   3    6.65E-10   -1.66655247658412442E+01
    > energy difference to last iteration: -4.917230E-07
->>>>>>> 710e4b74
  ############################################################################################
  ======================== Creation of the basis functions... ========================
  ----------------------------------------------------------------------------- iter=1
@@ -498,25 +369,17 @@
    eval(2)=  -9.361019993694E-01
    eval(3)=  -7.957244501308E-01
    eval(4)=  -7.638382109174E-01  <-- last occupied orbital
-   eval(5)=  -1.198881092363E-01  <-- first virtual orbital
+   eval(5)=  -1.198881092364E-01  <-- first virtual orbital
    eval(6)=  -1.099165337926E-01
  -------------------------------------------------
-<<<<<<< HEAD
- lowest, highest ev: -1.4047237030257920E+00 -1.0991653379259729E-01
-=======
  lowest, highest ev: -1.4047237030257953E+00 -1.0991653379259694E-01
->>>>>>> 710e4b74
- calculate density kernel... Calculating charge density... done.
-   Calculation finished. TOTAL CHARGE =   6.999996221303E+00
+ calculate density kernel... Calculating charge density... done.
+   Calculation finished. TOTAL CHARGE =   6.999996221302E+00
  ---------------------------------------------------------------- Updating potential.
  ++++++++++++++++++++++++++++++++++++++++++++++++++++++++++++++++++++++++++++++++++++++++++++
  at iteration 1 of the density optimization:
    coefficients / kernel obtained by diagonalization.
-<<<<<<< HEAD
-   it, Delta DENS, energy, energyDiff   1  1.8169939E-09   -1.66655249214825716E+01   -1.5564E-07
-=======
    it, Delta DENS, energy, energyDiff   1  1.8169939E-09   -1.66655249214838328E+01   -1.5564E-07
->>>>>>> 710e4b74
  ++++++++++++++++++++++++++++++++++++++++++++++++++++++++++++++++++++++++++++++++++++++++++++
  ----------------------------------- Determination of the orbitals in this new basis.
  Hamiltonian application done.
@@ -530,28 +393,17 @@
    eval(5)=  -1.198950630271E-01  <-- first virtual orbital
    eval(6)=  -1.099258622060E-01
  -------------------------------------------------
-<<<<<<< HEAD
- lowest, highest ev: -1.4047387349446707E+00 -1.0992586220599528E-01
-=======
  lowest, highest ev: -1.4047387349446734E+00 -1.0992586220599362E-01
->>>>>>> 710e4b74
  calculate density kernel... Calculating charge density... done.
    Calculation finished. TOTAL CHARGE =   6.999996221256E+00
  ---------------------------------------------------------------- Updating potential.
  ++++++++++++++++++++++++++++++++++++++++++++++++++++++++++++++++++++++++++++++++++++++++++++
  at iteration 2 of the density optimization:
    coefficients / kernel obtained by diagonalization.
-<<<<<<< HEAD
-   it, Delta DENS, energy, energyDiff   2  8.9978597E-10   -1.66655249205096325E+01    9.7294E-10
- ++++++++++++++++++++++++++++++++++++++++++++++++++++++++++++++++++++++++++++++++++++++++++++
-   ebs, ehart, eexcu, vexcu, eexctX, eion, edisp -7.037046457819E+00  1.767172854125E+01 -3.724476327331E+00 -4.883267533829E+00  0.000000000000E+00  6.884469964184E+00  0.000000000000E+00
-   itoutH, Delta DENSOUT, energy, energyDiff   4   6.68E-10   -1.66655249205096325E+01   -1.5467E-07
-=======
    it, Delta DENS, energy, energyDiff   2  8.9978597E-10   -1.66655249205106450E+01    9.7319E-10
  ++++++++++++++++++++++++++++++++++++++++++++++++++++++++++++++++++++++++++++++++++++++++++++
    ebs, ehart, eexcu, vexcu, eexctX, eion, edisp -7.037046457819E+00  1.767172854125E+01 -3.724476327331E+00 -4.883267533829E+00  0.000000000000E+00  6.884469964184E+00  0.000000000000E+00
    itoutH, Delta DENSOUT, energy, energyDiff   4   6.68E-10   -1.66655249205106450E+01   -1.5467E-07
->>>>>>> 710e4b74
  ############################################################################################
  at iteration 4 of the outer loop:
    > basis functions optimization:
@@ -561,23 +413,14 @@
    > density optimization:
      - using diagonalization / mixing.
      - density optimization converged in 2 iterations.
-<<<<<<< HEAD
-     FINAL values: it, Delta DENS, energy   4    9.00E-10   -1.66655249205096325E+01
-   > energy difference to last iteration: -1.546696E-07
-=======
      FINAL values: it, Delta DENS, energy   4    9.00E-10   -1.66655249205106450E+01
    > energy difference to last iteration: -1.546694E-07
->>>>>>> 710e4b74
  ############################################################################################
  ======================== Creation of the basis functions... ========================
  ----------------------------------------------------------------------------- iter=1
  Orthoconstraint... Preconditioning... done.
 AFTER: gnrm, gnrmmax, gnrm/gnrm_old    5.510598E-05    9.338992E-05    1.285836E+02
-<<<<<<< HEAD
- iter, fnrm, fnrmMax, ebs, diff     1  2.6725812E-04  4.9110787E-04   -16.6655249205  -6.2085E-08
-=======
  iter, fnrm, fnrmMax, ebs, diff     1  2.6725812E-04  4.9110787E-04   -16.6655249205  -6.2084E-08
->>>>>>> 710e4b74
  SD informations: mean alpha=5.282E-01, max alpha=5.282E-01, consecutive successes=1
  Orthonormalization... coeff renormalization... calculate density kernel... done.
  ----------------------------------------------------------------------------- iter=2
@@ -601,30 +444,18 @@
    eval(1)=  -1.404740095139E+00
    eval(2)=  -9.361166950553E-01
    eval(3)=  -7.957429417121E-01
-<<<<<<< HEAD
-   eval(4)=  -7.638581471545E-01  <-- last occupied orbital
-   eval(5)=  -1.198960993004E-01  <-- first virtual orbital
-   eval(6)=  -1.099274467813E-01
- -------------------------------------------------
- lowest, highest ev: -1.4047400951389175E+00 -1.0992744678130104E-01
-=======
    eval(4)=  -7.638581471546E-01  <-- last occupied orbital
    eval(5)=  -1.198960993004E-01  <-- first virtual orbital
    eval(6)=  -1.099274467813E-01
  -------------------------------------------------
  lowest, highest ev: -1.4047400951389211E+00 -1.0992744678130113E-01
->>>>>>> 710e4b74
  calculate density kernel... Calculating charge density... done.
    Calculation finished. TOTAL CHARGE =   6.999996221602E+00
  ---------------------------------------------------------------- Updating potential.
  ++++++++++++++++++++++++++++++++++++++++++++++++++++++++++++++++++++++++++++++++++++++++++++
  at iteration 1 of the density optimization:
    coefficients / kernel obtained by diagonalization.
-<<<<<<< HEAD
-   it, Delta DENS, energy, energyDiff   1  1.4729257E-09   -1.66655249815396473E+01   -6.1030E-08
-=======
    it, Delta DENS, energy, energyDiff   1  1.4729257E-09   -1.66655249815404787E+01   -6.1030E-08
->>>>>>> 710e4b74
  ++++++++++++++++++++++++++++++++++++++++++++++++++++++++++++++++++++++++++++++++++++++++++++
  ----------------------------------- Determination of the orbitals in this new basis.
  Hamiltonian application done.
@@ -638,28 +469,17 @@
    eval(5)=  -1.199007649904E-01  <-- first virtual orbital
    eval(6)=  -1.099339606884E-01
  -------------------------------------------------
-<<<<<<< HEAD
- lowest, highest ev: -1.4047497604020198E+00 -1.0993396068842635E-01
-=======
  lowest, highest ev: -1.4047497604020200E+00 -1.0993396068842698E-01
->>>>>>> 710e4b74
  calculate density kernel... Calculating charge density... done.
    Calculation finished. TOTAL CHARGE =   6.999996221572E+00
  ---------------------------------------------------------------- Updating potential.
  ++++++++++++++++++++++++++++++++++++++++++++++++++++++++++++++++++++++++++++++++++++++++++++
  at iteration 2 of the density optimization:
    coefficients / kernel obtained by diagonalization.
-<<<<<<< HEAD
-   it, Delta DENS, energy, energyDiff   2  7.4315013E-10   -1.66655249810703623E+01    4.6929E-10
- ++++++++++++++++++++++++++++++++++++++++++++++++++++++++++++++++++++++++++++++++++++++++++++
-   ebs, ehart, eexcu, vexcu, eexctX, eion, edisp -7.037129679274E+00  1.767164222721E+01 -3.724458789567E+00 -4.883244365384E+00  0.000000000000E+00  6.884469964184E+00  0.000000000000E+00
-   itoutH, Delta DENSOUT, energy, energyDiff   5   5.48E-10   -1.66655249810703623E+01   -6.0561E-08
-=======
    it, Delta DENS, energy, energyDiff   2  7.4315013E-10   -1.66655249810713073E+01    4.6917E-10
  ++++++++++++++++++++++++++++++++++++++++++++++++++++++++++++++++++++++++++++++++++++++++++++
    ebs, ehart, eexcu, vexcu, eexctX, eion, edisp -7.037129679274E+00  1.767164222722E+01 -3.724458789567E+00 -4.883244365384E+00  0.000000000000E+00  6.884469964184E+00  0.000000000000E+00
    itoutH, Delta DENSOUT, energy, energyDiff   5   5.48E-10   -1.66655249810713073E+01   -6.0561E-08
->>>>>>> 710e4b74
  ############################################################################################
  at iteration 5 of the outer loop:
    > basis functions optimization:
@@ -669,13 +489,8 @@
    > density optimization:
      - using diagonalization / mixing.
      - density optimization converged in 2 iterations.
-<<<<<<< HEAD
-     FINAL values: it, Delta DENS, energy   5    7.43E-10   -1.66655249810703623E+01
-   > energy difference to last iteration: -6.056073E-08
-=======
      FINAL values: it, Delta DENS, energy   5    7.43E-10   -1.66655249810713073E+01
    > energy difference to last iteration: -6.056066E-08
->>>>>>> 710e4b74
  ############################################################################################
  ======================== Creation of the basis functions... ========================
  ----------------------------------------------------------------------------- iter=1
@@ -687,11 +502,7 @@
  ----------------------------------------------------------------------------- iter=2
  Orthoconstraint... Preconditioning... done.
 AFTER: gnrm, gnrmmax, gnrm/gnrm_old    2.356327E-05    4.057712E-05    2.793561E+02
-<<<<<<< HEAD
- iter, fnrm, fnrmMax, ebs, diff     2  1.1856678E-04  2.1765885E-04   -16.6655249938  -1.2742E-08
-=======
  iter, fnrm, fnrmMax, ebs, diff     2  1.1856678E-04  2.1765885E-04   -16.6655249938  -1.2743E-08
->>>>>>> 710e4b74
  SD informations: mean alpha=5.266E-01, max alpha=6.207E-01, consecutive successes=2
  Orthonormalization... coeff renormalization... calculate density kernel... done.
  ----------------------------------------------------------------------------- iter=3
@@ -713,28 +524,17 @@
    eval(5)=  -1.199015998115E-01  <-- first virtual orbital
    eval(6)=  -1.099352332842E-01
  -------------------------------------------------
-<<<<<<< HEAD
- lowest, highest ev: -1.4047506693901184E+00 -1.0993523328417261E-01
-=======
  lowest, highest ev: -1.4047506693901235E+00 -1.0993523328417280E-01
->>>>>>> 710e4b74
  calculate density kernel... Calculating charge density... done.
    Calculation finished. TOTAL CHARGE =   6.999996221799E+00
  ---------------------------------------------------------------- Updating potential.
  ++++++++++++++++++++++++++++++++++++++++++++++++++++++++++++++++++++++++++++++++++++++++++++
  at iteration 1 of the density optimization:
    coefficients / kernel obtained by diagonalization.
-<<<<<<< HEAD
-   it, Delta DENS, energy, energyDiff   1  9.8017162E-10   -1.66655250016932968E+01   -2.0623E-08
- ++++++++++++++++++++++++++++++++++++++++++++++++++++++++++++++++++++++++++++++++++++++++++++
-   ebs, ehart, eexcu, vexcu, eexctX, eion, edisp -7.037138314480E+00  1.767159726021E+01 -3.724449890721E+00 -4.883232607805E+00  0.000000000000E+00  6.884469964184E+00  0.000000000000E+00
-   itoutH, Delta DENSOUT, energy, energyDiff   6   2.45E-10   -1.66655250016932968E+01   -2.0623E-08
-=======
    it, Delta DENS, energy, energyDiff   1  9.8017162E-10   -1.66655250016944194E+01   -2.0623E-08
  ++++++++++++++++++++++++++++++++++++++++++++++++++++++++++++++++++++++++++++++++++++++++++++
    ebs, ehart, eexcu, vexcu, eexctX, eion, edisp -7.037138314480E+00  1.767159726021E+01 -3.724449890721E+00 -4.883232607805E+00  0.000000000000E+00  6.884469964184E+00  0.000000000000E+00
    itoutH, Delta DENSOUT, energy, energyDiff   6   2.45E-10   -1.66655250016944194E+01   -2.0623E-08
->>>>>>> 710e4b74
  ############################################################################################
  at iteration 6 of the outer loop:
    > basis functions optimization:
@@ -744,43 +544,15 @@
    > density optimization:
      - using diagonalization / mixing.
      - density optimization converged in 1 iterations.
-<<<<<<< HEAD
-     FINAL values: it, Delta DENS, energy   6    9.80E-10   -1.66655250016932968E+01
-   > energy difference to last iteration: -2.062293E-08
- ############################################################################################
-   ebs, ehart, eexcu, vexcu, eexctX, eion, edisp -7.037138314480E+00  1.767159726021E+01 -3.724449890721E+00 -4.883232607805E+00  0.000000000000E+00  6.884469964184E+00  0.000000000000E+00
-   itoutH, Delta DENSOUT, energy, energyDiff   6   2.45E-10   -1.66655250016932968E+01    0.0000E+00   FINAL
-=======
      FINAL values: it, Delta DENS, energy   6    9.80E-10   -1.66655250016944194E+01
    > energy difference to last iteration: -2.062311E-08
  ############################################################################################
    ebs, ehart, eexcu, vexcu, eexctX, eion, edisp -7.037138314480E+00  1.767159726021E+01 -3.724449890721E+00 -4.883232607805E+00  0.000000000000E+00  6.884469964184E+00  0.000000000000E+00
    itoutH, Delta DENSOUT, energy, energyDiff   6   2.45E-10   -1.66655250016944194E+01    0.0000E+00   FINAL
->>>>>>> 710e4b74
  WARNING: commented correction_locrad!
 iat, fpulay    1   -3.758440E-05    1.458006E-05    2.008931E-05
 iat, fpulay    2    5.731075E-07   -4.241698E-07    3.319384E-08
 iat, fpulay    3   -2.877062E-07   -2.714717E-07   -1.519261E-06
  done.
 Calculating charge density... done.
-   Calculation finished. TOTAL CHARGE =   6.999996221799E+00
- Status of the memory at finalization:
-   Timestamp of Profile initialization:
-     2013-03-28 16:10:29.610
- Calling sequence of Main program      : 
- Status of the memory at finalization:
-   Timestamp of Profile initialization:
-     2013-03-28 16:10:29.610
- Calling sequence of Main program      : 
- Status of the memory at finalization:
-   Timestamp of Profile initialization:
-     2013-03-28 16:10:29.610
- Calling sequence of Main program      : 
- Status of the memory at finalization:
-   Timestamp of Profile initialization:
-     2013-03-28 16:10:29.610
- Calling sequence of Main program      : 
- Status of the memory at finalization:
-   Timestamp of Profile initialization:
-     2013-03-28 16:10:29.610
- Calling sequence of Main program      : +   Calculation finished. TOTAL CHARGE =   6.999996221799E+00