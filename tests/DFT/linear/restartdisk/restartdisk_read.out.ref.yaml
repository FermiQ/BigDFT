--- conflicted
+++ resolved
@@ -26,13 +26,6 @@
        ggggg       i         BBBB
 
  Reference Paper                       : The Journal of Chemical Physics 129, 014109 (2008)
-<<<<<<< HEAD
- Version Number                        : 1.7-dev.25
- Timestamp of this run                 : 2013-03-28 16:10:29.612
- Root process Hostname                 : moutarde
- Number of MPI tasks                   :  6
- OpenMP parallelization                :  No
-=======
  Version Number                        : 1.7-dev.26
  Timestamp of this run                 : 2013-04-15 14:45:24.973
  Root process Hostname                 : athelas
@@ -54,7 +47,6 @@
      FCFLAGS                           : -O2 -fopenmp
      CXXFLAGS                          : -g -O2
      CPPFLAGS                          : 
->>>>>>> 710e4b74
  #... (file:read.perf)...................................................Performance Options
  #|debug F                      Debug option                                                 
  #|fftcache 8192                Cache size for the FFT                                       
@@ -254,22 +246,6 @@
  High Res. box is treated separately   :  Yes
   #------------------------------------------------------------------- Kernel Initialization
  Poisson Kernel Initialization:
-<<<<<<< HEAD
-   MPI tasks                           :  6
- Poisson Kernel Creation:
-   Boundary Conditions                 : Free
-   Memory Requirements per MPI task:
-     Density (MB)                      :  1.56
-     Kernel (MB)                       :  1.57
-     Full Grid Arrays (MB)             :  8.17
-     Load Balancing of calculations:
-       Density:
-         MPI tasks 0- 4                : 100%
-         MPI task 5                    :  83%
-       Kernel:
-         MPI tasks 0- 4                : 100%
-         MPI task 5                    :  74%
-=======
    MPI tasks                           :  2
    OpenMP threads per MPI task         :  2
  Poisson Kernel Creation:
@@ -285,7 +261,6 @@
        Kernel:
          MPI tasks 0- 0                : 100%
          MPI task 1                    :  98%
->>>>>>> 710e4b74
        Complete LB per task            : 1/3 LB_density + 2/3 LB_kernel
  Wavefunctions Descriptors, full simulation domain:
    Coarse resolution grid:
@@ -299,12 +274,7 @@
  Spin treatment                        : Averaged
   #WARNING: Odd number of electrons, no closed shell system
  Orbitals Repartition:
-<<<<<<< HEAD
-   MPI tasks  0- 3                     :  1
-   MPI tasks  4- 5                     :  0
-=======
    MPI tasks  0- 1                     :  2
->>>>>>> 710e4b74
  Total Number of Orbitals              :  4
  Occupation numbers coming from        : System properties
  Input Occupation Numbers:
@@ -325,19 +295,11 @@
    Full Uncompressed (ISF) grid        : 8.180
    Workspaces storage size             : 0.624
  Memory requirements for principal code sections (MiB.KiB):
-<<<<<<< HEAD
-   Kernel calculation                  : 30.970
-   Density Construction                : 31.664
-   Poisson Solver                      : 24.915
-   Hamiltonian application             : 32.102
- Estimated Memory Peak (MB)            :  32
-=======
    Kernel calculation                  : 89.596
    Density Construction                : 48.374
    Poisson Solver                      : 68.884
    Hamiltonian application             : 48.836
  Estimated Memory Peak (MB)            :  89
->>>>>>> 710e4b74
   #WARNING: Do not call check_communications in the linear scaling version!
  Checking Compression/Uncompression of sparse matrices:
    Tolerances for this check           :  1.00000001335143196E-10
@@ -355,31 +317,11 @@
  Poisson Solver:
    BC                                  : Free
    Box                                 :  [  103,  103,  101 ]
-<<<<<<< HEAD
-   MPI tasks                           :  6
-=======
-   MPI tasks                           :  2
->>>>>>> 710e4b74
+   MPI tasks                           :  2
   #ALLOCATING KSwfn%orbs%eval... is this correct?
   #--------------------------------------------------------- Reading Wavefunctions from disk
  Input Hamiltonian:
    Reformating Wavefunctions           :  No
-<<<<<<< HEAD
-   Reading Waves Time:
-   -  {Process:  0, Timing:  [  9.481E-01,  9.530E-01 ]}
-   Poisson Solver:
-     BC                                : Free
-     Box                               :  [  103,  103,  101 ]
-     MPI tasks                         :  6
- Checking Communications of Minimal Basis:
-   Number of coarse and fine DoF (MasterMPI task):  [  4196,  71 ]
-
-   Maxdiff for transpose (checksum)    :  4.36557456851005554E-11
-   Maxdiff for untranspose             :  0.00000000000000000E+00
- Checking Communications of Enlarged Minimal Basis:
-   Number of coarse and fine DoF (MasterMPI task):  [  3905,  71 ]
-
-=======
    Reformating Wavefunctions           :  No
    Reformating Wavefunctions           :  No
    Reading Waves Time:
@@ -396,138 +338,73 @@
  Checking Communications of Enlarged Minimal Basis:
    Number of coarse and fine DoF (MasterMPI task):  [  11672,  187 ]
    Tolerances for this check: [ 2.59120003459623049E-06,  1.33226762955018785E-15]
->>>>>>> 710e4b74
    Maxdiff for transpose (checksum)    :  2.91038304567337036E-11
    Maxdiff for untranspose             :  0.00000000000000000E+00
  Poisson Solver:
    BC                                  : Free
    Box                                 :  [  103,  103,  101 ]
-<<<<<<< HEAD
-   MPI tasks                           :  6
- Poisson Solver:
-   BC                                  : Free
-   Box                                 :  [  103,  103,  101 ]
-   MPI tasks                           :  6
- Poisson Solver:
-   BC                                  : Free
-   Box                                 :  [  103,  103,  101 ]
-   MPI tasks                           :  6
- Poisson Solver:
-   BC                                  : Free
-   Box                                 :  [  103,  103,  101 ]
-   MPI tasks                           :  6
- Poisson Solver:
-   BC                                  : Free
-   Box                                 :  [  103,  103,  101 ]
-   MPI tasks                           :  6
- Poisson Solver:
-   BC                                  : Free
-   Box                                 :  [  103,  103,  101 ]
-   MPI tasks                           :  6
- Poisson Solver:
-   BC                                  : Free
-   Box                                 :  [  103,  103,  101 ]
-   MPI tasks                           :  6
- Poisson Solver:
-   BC                                  : Free
-   Box                                 :  [  103,  103,  101 ]
-   MPI tasks                           :  6
- Poisson Solver:
-   BC                                  : Free
-   Box                                 :  [  103,  103,  101 ]
-   MPI tasks                           :  6
- Poisson Solver:
-   BC                                  : Free
-   Box                                 :  [  103,  103,  101 ]
-   MPI tasks                           :  6
- Poisson Solver:
-   BC                                  : Free
-   Box                                 :  [  103,  103,  101 ]
-   MPI tasks                           :  6
- Poisson Solver:
-   BC                                  : Free
-   Box                                 :  [  103,  103,  101 ]
-   MPI tasks                           :  6
- Poisson Solver:
-   BC                                  : Free
-   Box                                 :  [  103,  103,  101 ]
-   MPI tasks                           :  6
- Poisson Solver:
-   BC                                  : Free
-   Box                                 :  [  103,  103,  101 ]
-   MPI tasks                           :  6
- Poisson Solver:
-   BC                                  : Free
-   Box                                 :  [  103,  103,  101 ]
-   MPI tasks                           :  6
-=======
-   MPI tasks                           :  2
- Poisson Solver:
-   BC                                  : Free
-   Box                                 :  [  103,  103,  101 ]
-   MPI tasks                           :  2
- Poisson Solver:
-   BC                                  : Free
-   Box                                 :  [  103,  103,  101 ]
-   MPI tasks                           :  2
- Poisson Solver:
-   BC                                  : Free
-   Box                                 :  [  103,  103,  101 ]
-   MPI tasks                           :  2
- Poisson Solver:
-   BC                                  : Free
-   Box                                 :  [  103,  103,  101 ]
-   MPI tasks                           :  2
- Poisson Solver:
-   BC                                  : Free
-   Box                                 :  [  103,  103,  101 ]
-   MPI tasks                           :  2
- Poisson Solver:
-   BC                                  : Free
-   Box                                 :  [  103,  103,  101 ]
-   MPI tasks                           :  2
- Poisson Solver:
-   BC                                  : Free
-   Box                                 :  [  103,  103,  101 ]
-   MPI tasks                           :  2
- Poisson Solver:
-   BC                                  : Free
-   Box                                 :  [  103,  103,  101 ]
-   MPI tasks                           :  2
- Poisson Solver:
-   BC                                  : Free
-   Box                                 :  [  103,  103,  101 ]
-   MPI tasks                           :  2
- Poisson Solver:
-   BC                                  : Free
-   Box                                 :  [  103,  103,  101 ]
-   MPI tasks                           :  2
- Poisson Solver:
-   BC                                  : Free
-   Box                                 :  [  103,  103,  101 ]
-   MPI tasks                           :  2
- Poisson Solver:
-   BC                                  : Free
-   Box                                 :  [  103,  103,  101 ]
-   MPI tasks                           :  2
- Poisson Solver:
-   BC                                  : Free
-   Box                                 :  [  103,  103,  101 ]
-   MPI tasks                           :  2
- Poisson Solver:
-   BC                                  : Free
-   Box                                 :  [  103,  103,  101 ]
-   MPI tasks                           :  2
->>>>>>> 710e4b74
+   MPI tasks                           :  2
+ Poisson Solver:
+   BC                                  : Free
+   Box                                 :  [  103,  103,  101 ]
+   MPI tasks                           :  2
+ Poisson Solver:
+   BC                                  : Free
+   Box                                 :  [  103,  103,  101 ]
+   MPI tasks                           :  2
+ Poisson Solver:
+   BC                                  : Free
+   Box                                 :  [  103,  103,  101 ]
+   MPI tasks                           :  2
+ Poisson Solver:
+   BC                                  : Free
+   Box                                 :  [  103,  103,  101 ]
+   MPI tasks                           :  2
+ Poisson Solver:
+   BC                                  : Free
+   Box                                 :  [  103,  103,  101 ]
+   MPI tasks                           :  2
+ Poisson Solver:
+   BC                                  : Free
+   Box                                 :  [  103,  103,  101 ]
+   MPI tasks                           :  2
+ Poisson Solver:
+   BC                                  : Free
+   Box                                 :  [  103,  103,  101 ]
+   MPI tasks                           :  2
+ Poisson Solver:
+   BC                                  : Free
+   Box                                 :  [  103,  103,  101 ]
+   MPI tasks                           :  2
+ Poisson Solver:
+   BC                                  : Free
+   Box                                 :  [  103,  103,  101 ]
+   MPI tasks                           :  2
+ Poisson Solver:
+   BC                                  : Free
+   Box                                 :  [  103,  103,  101 ]
+   MPI tasks                           :  2
+ Poisson Solver:
+   BC                                  : Free
+   Box                                 :  [  103,  103,  101 ]
+   MPI tasks                           :  2
+ Poisson Solver:
+   BC                                  : Free
+   Box                                 :  [  103,  103,  101 ]
+   MPI tasks                           :  2
+ Poisson Solver:
+   BC                                  : Free
+   Box                                 :  [  103,  103,  101 ]
+   MPI tasks                           :  2
+ Poisson Solver:
+   BC                                  : Free
+   Box                                 :  [  103,  103,  101 ]
+   MPI tasks                           :  2
   #---------------------------------------------------------------------- Forces Calculation
  Poisson Solver:
    BC                                  : Free
    Box                                 :  [  103,  103,  101 ]
-<<<<<<< HEAD
-   MPI tasks                           :  6
-=======
-   MPI tasks                           :  2
->>>>>>> 710e4b74
+   MPI tasks                           :  2
  Electric Dipole Moment (AU):
    P vector                            :  [  8.1348E+00,  8.0766E+00,  7.8513E+00 ]
    norm(P)                             :  1.389419E+01
@@ -538,19 +415,6 @@
  Calculate Non Local forces            :  Yes
  Average noise forces: {x: -1.70734321E-02, y: -1.04318482E-02, z: -6.43903890E-03, 
                     total:  2.10187241E-02}
-<<<<<<< HEAD
- Clean forces norm (Ha/Bohr): {maxval:  5.504139402789E-02, fnrm2:  5.547278275065E-03}
- Raw forces norm (Ha/Bohr): {maxval:  4.887242018284E-02, fnrm2:  6.132733009795E-03}
-  #--------------------------------------------------------------------------- Atomic Forces
- Atomic Forces (Ha/Bohr):
- -  {O:  [  1.173805808248E-02, -2.779302401597E-02, -2.733570804150E-02 ]} # 0001
- -  {H:  [ -2.560571482468E-02, -1.081449484074E-02, -9.361739291282E-03 ]} # 0002
- -  {H:  [  1.386765674220E-02,  3.860751885671E-02,  3.669744733279E-02 ]} # 0003
-  #----------------------------------------------------------------- Timing for root process
- Timings for root process:
-   CPU time (s)                        :  6.52
-   Elapsed time (s)                    :  6.54
-=======
  Clean forces norm (Ha/Bohr): {maxval:  5.504139402789E-02, fnrm2:  5.547278275064E-03}
  Raw forces norm (Ha/Bohr): {maxval:  4.887242018283E-02, fnrm2:  6.132733009794E-03}
   #--------------------------------------------------------------------------- Atomic Forces
@@ -562,30 +426,15 @@
  Timings for root process:
    CPU time (s)                        :  30.74
    Elapsed time (s)                    :  15.60
->>>>>>> 710e4b74
   #-------------------------------- Warnings obtained during the run, check their relevance!
  WARNINGS:
  - Odd number of electrons, no closed shell system
  - Do not call check_communications in the linear scaling version!
- Status of the memory at finalization:
-   Timestamp of Profile initialization:
-     2013-03-28 16:10:29.610
- Calling sequence of Main program      : 
  Memory Consumption Report:
-<<<<<<< HEAD
-   Tot. No. of Allocations  : 5107
-   Tot. No. of Deallocations: 5107
-   Remaining Memory (B)     : 0
-   Memory occupation: 
-      Peak Value (MB): 71
-      for the array: psir
-      in the routine: psi_to_vlocpsi
-=======
    Tot. No. of Allocations  : 9152
    Tot. No. of Deallocations: 9152
    Remaining Memory (B)     : 0
    Memory occupation: 
       Peak Value (MB): 160
       for the array: zmpi1
-      in the routine: G_Poisson_Solver
->>>>>>> 710e4b74
+      in the routine: G_Poisson_Solver