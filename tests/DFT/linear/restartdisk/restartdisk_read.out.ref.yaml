---
 Code logo:
   "__________________________________ A fast and precise DFT wavelet code
   |     |     |     |     |     |
   |     |     |     |     |     |      BBBB         i       gggggg
   |_____|_____|_____|_____|_____|     B    B               g
   |     |  :  |  :  |     |     |    B     B        i     g
   |     |-0+--|-0+--|     |     |    B    B         i     g        g
   |_____|__:__|__:__|_____|_____|___ BBBBB          i     g         g
   |  :  |     |     |  :  |     |    B    B         i     g         g
   |--+0-|     |     |-0+--|     |    B     B     iiii     g         g
   |__:__|_____|_____|__:__|_____|    B     B        i      g        g
   |     |  :  |  :  |     |     |    B BBBB        i        g      g
   |     |-0+--|-0+--|     |     |    B        iiiii          gggggg
   |_____|__:__|__:__|_____|_____|__BBBBB
   |     |     |     |  :  |     |                           TTTTTTTTT
   |     |     |     |--+0-|     |  DDDDDD          FFFFF        T
   |_____|_____|_____|__:__|_____| D      D        F        TTTT T
   |     |     |     |  :  |     |D        D      F        T     T
   |     |     |     |--+0-|     |D         D     FFFF     T     T
   |_____|_____|_____|__:__|_____|D___      D     F         T    T
   |     |     |  :  |     |     |D         D     F          TTTTT
   |     |     |--+0-|     |     | D        D     F         T    T
   |_____|_____|__:__|_____|_____|          D     F        T     T
   |     |     |     |     |     |         D               T    T
   |     |     |     |     |     |   DDDDDD       F         TTTT
   |_____|_____|_____|_____|_____|______                    www.bigdft.org   "
 
 Reference Paper                       : The Journal of Chemical Physics 129, 014109 (2008)
<<<<<<< HEAD
 Version Number                        : 1.7.1.10
 Timestamp of this run                 : 2014-01-24 08:53:19.405
 Root process Hostname                 : girofle
 Number of MPI tasks                   :  3
 OpenMP parallelization                :  Yes
 Maximal OpenMP threads per MPI task   :  2
 MPI tasks of root process node        :  3
  #------------------------------------------------------------------ Code compiling options
 Compilation options:
   Configure arguments:
     " 'FC=/local/stephanm/openmpi-1.6.5_intel/bin/mpif90' 'CC=icc' 'FCFLAGS=-O2 -xSSE4.2 
     -openmp' 
     '--with-ext-linalg=/opt/intel/composer_xe_2013_sp1.0.080/mkl/lib/intel64/libmkl_blas95_l
     p64 /opt/intel/composer_xe_2013_sp1.0.080/mkl/lib/intel64/libmkl_lapack95_lp64 
     -L/opt/intel/composer_xe_2013_sp1.0.080/mkl/lib/intel64 -lmkl_scalapack_lp64 
     -lmkl_cdft_core -lmkl_intel_lp64 -lmkl_core -lmkl_intel_thread 
     -lmkl_blacs_intelmpi_lp64 -lpthread -lm'"
   Compilers (CC, FC, CXX): [icc, /local/stephanm/openmpi-1.6.5_intel/bin/mpif90, g++]
   Compiler flags:
     CFLAGS                            : -g -O2
     FCFLAGS                           : -O2 -xSSE4.2 -openmp
=======
 Version Number                        : 1.7.1.15
 Timestamp of this run                 : 2014-03-26 08:22:48.520
 Root process Hostname                 : phys-comp-03
 Number of MPI tasks                   :  4
 OpenMP parallelization                :  Yes
 Maximal OpenMP threads per MPI task   :  2
 MPI tasks of root process node        :  4
  #------------------------------------------------------------------ Code compiling options
 Compilation options:
   Configure arguments:
     " 'FC=/opt/openmpi-1.6.4/bin/mpif90' 'CC=icc' 'FCFLAGS=-O2 -i_dynamic -msse4.2 
     -heap-arrays 1024 -openmp' 
     '--with-ext-linalg=/opt/intel/composer_xe_2011_sp1.11.339/mkl/lib/intel64/libmkl_scalapa
     ck_lp64.a  -Wl,--start-group  
     /opt/intel/composer_xe_2011_sp1.11.339/mkl/lib/intel64/libmkl_cdft_core.a 
     /opt/intel/composer_xe_2011_sp1.11.339/mkl/lib/intel64/libmkl_intel_lp64.a 
     /opt/intel/composer_xe_2011_sp1.11.339/mkl/lib/intel64/libmkl_intel_thread.a 
     /opt/intel/composer_xe_2011_sp1.11.339/mkl/lib/intel64/libmkl_core.a 
     /opt/intel/composer_xe_2011_sp1.11.339/mkl/lib/intel64/libmkl_blacs_openmpi_lp64.a 
     -Wl,--end-group -openmp -lpthread -lm'"
   Compilers (CC, FC, CXX)             :  [ icc, /opt/openmpi-1.6.4/bin/mpif90, g++ ]
   Compiler flags:
     CFLAGS                            : -g -O2
     FCFLAGS                           : -O2 -i_dynamic -msse4.2 -heap-arrays 1024 -openmp
>>>>>>> ffa93dbe
     CXXFLAGS                          : -g -O2
  #------------------------------------------------------------------------ Input parameters
 radical                               : read
 perf:
   debug                               : No #     debug option
   fftcache                            : 8192 #   cache size for the FFT
   accel                               : NO #     acceleration
   ocl_platform                        : ~ #      Chosen OCL platform
   ocl_devices                         : ~ #      Chosen OCL devices
   blas                                : No #     CUBLAS acceleration
   projrad                             : 15.0 #   Radius of the projector as a function of the maxrad
   exctxpar                            : OP2P #   Exact exchange parallelisation scheme
   ig_diag                             : Yes #    Input guess (T=Direct, F=Iterative) diag. of Ham.
   ig_norbp                            : 5 #      Input guess Orbitals per process for iterative diag.
   ig_blocks: [300, 800] #                        Input guess Block sizes for orthonormalisation
   ig_tol                              : 0.1E-03 # Input guess Tolerance criterion
   methortho                           : 0 #      Orthogonalisation
   rho_commun                          : DEF #    Density communication scheme (DBL, RSC, MIX)
   psolver_groupsize                   : 0 #      Size of Poisson Solver taskgroups (0=nproc)
   psolver_accel                       : 0 #      Acceleration of the Poisson Solver (0=none, 1=CUDA)
   unblock_comms                       : OFF #    Overlap Communications of fields (OFF,DEN,POT)
   linear                              : OFF #    Linear Input Guess approach
   tolsym                              : 0.1E-07 # Tolerance for symmetry detection
   signaling                           : No #     Expose calculation results on Network
   signaltimeout                       : 0 #      Time out on startup for signal connection (in seconds)
   domain                              : ~ #      Domain to add to the hostname to find the IP
   inguess_geopt                       : 0 #      input guess to be used during the optimization
   store_index                         : Yes #    store indices or recalculate them for linear scaling
   verbosity                           : 2 #      verbosity of the output
   outdir                              : ./ #     Writing directory
   psp_onfly                           : Yes #    Calculate pseudopotential projectors on the fly
   pdsyev_blocksize                    : -8 #     SCALAPACK linear scaling blocksize
   pdgemm_blocksize                    : -8 #     SCALAPACK linear scaling blocksize
   maxproc_pdsyev                      : 4 #      SCALAPACK linear scaling max num procs
   maxproc_pdgemm                      : 4 #      SCALAPACK linear scaling max num procs
<<<<<<< HEAD
   ef_interpol_det                     : 0.1E-19 # FOE max determinant of cubic interpolation matrix
   ef_interpol_chargediff              : 0.1E+02 # FOE max charge difference for interpolation
=======
   ef_interpol_det                     : 0.10E-19 # FOE max determinant of cubic interpolation matrix
   ef_interpol_chargediff              : 0.10E+02 # FOE max charge difference for interpolation
>>>>>>> ffa93dbe
   mixing_after_inputguess             : No #     mixing step after linear input guess (T/F)
   iterative_orthogonalization         : No #     iterative_orthogonalization for input guess orbitals
   check_sumrho                        : 2 #      enables linear sumrho check
   experimental_mode                   : No #     activate the experimental mode in linear scaling
   write_orbitals                      : No #     linear scaling write KS orbitals for cubic restart (might take lot of disk space!)
   explicit_locregcenters              : No #     linear scaling explicitely specify localization centers
   calculate_KS_residue                : Yes #    linear scaling calculate Kohn-Sham residue
   intermediate_forces                 : No #     linear scaling calculate intermediate forces
<<<<<<< HEAD
=======
   kappa_conv                          : 0.10000000000000001 # exit kappa for extended input guess (experimental mode)
   evbounds_nsatur                     : 3 #      number of FOE cycles before the eigenvalue bounds are shrinked
   evboundsshrink_nsatur               : 4 #      maximal number of unsuccessful eigenvalue bounds shrinkings
   method_updatekernel                 : 0 #      linear scaling update density kernel during the sup. func. optimization (0 
    #                                              purification, 1 FOE)
   purification_quickreturn            : No #     linear scaling quick return in purification
>>>>>>> ffa93dbe
 dft:
   hgrids: [0.45000000000000001, 0.45000000000000001, 0.45000000000000001] # grid spacing in the three directions (bohr)
   rmult: [5.0, 7.0] #                            c(f)rmult*radii_cf(:,1(2))=coarse(fine) atom-based radius
   ixc                                 : 1 #      exchange-correlation parameter (LDA=1,PBE=11)
   ncharge                             : 1 #      charge of the system
   elecfield: [0.0, 0.0, 0.0] #                   electric field (Ex,Ey,Ez)
   nspin                               : 1 #      spin polarization
   mpol                                : 0 #      total magnetic moment
   gnrm_cv                             : 1.00000000000000008E-005 # convergence criterion gradient
   itermax                             : 100 #    max.
   nrepmax                             : 1 #      max.
   ncong                               : 5
   idsx                                : 10 #     wfn. diis history
   dispersion                          : 0 #      dispersion correction potential (values 1,2,3,4,5), 0=none
   inputpsiid                          : 102
   output_wf                           : 0
   output_denspot                      : 0
   rbuf                                : 0.0 #    length of the tail (AU)
   ncongt                              : 30
   norbv                               : 0 #      Davidson subspace dim.
   nvirt                               : 0
   nplot                               : 0
   disablesym                          : Yes #    disable the symmetry detection
 kpt:
   method                              : manual # K-point sampling method
   kpt: #                                         Kpt coordinates
   -  [0., 0., 0.]
   wkpt: [1.] #                                   Kpt weights
   bands                               : No #     For doing band structure calculation
 geopt:
   method                              : none #   Geometry optimisation method
   ncount_cluster_x                    : 1 #      Maximum number of force evaluations
   frac_fluct                          : 1.
   forcemax                            : 0.
   randdis                             : 0. #     random displacement amplitude
   betax                               : 4. #     Stepsize for the geometry optimisation
 mix:
   iscf                                : 0 #      mixing parameters
   itrpmax                             : 1 #      maximum number of diagonalisation iterations
   rpnrm_cv                            : 1e-4 #   stop criterion on the residue of potential or density
   norbsempty                          : 0 #      No. of additional bands
   Tel                                 : 0. #     electronic temperature
   occopt                              : 1 #      smearing method
   alphamix                            : 0. #     Multiplying factors for the mixing
   alphadiis                           : 2. #     Multiplying factors for the electronic DIIS
 sic:
   sic_approach                        : none #   SIC method
   sic_alpha                           : 0. #     SIC downscaling parameter
 tddft:
   tddft_approach                      : none #   TDDFT method
<<<<<<< HEAD
=======
 lin_general:
   hybrid                              : No #     activate the hybrid mode; if activated, only the low accuracy values will be relevant
   nit: [1, 5] #                                  number of iteration with low/high accuracy
   rpnrm_cv: [9.99999999999999955E-008, 9.99999999999999939E-012] # convergence criterion for low/high accuracy
   conf_damping                        : 0.5 #    how the confinement should be decreased, only relevant for hybrid mode; negative -> 
    #                                              automatic
   taylor_order                        : 0 #      order of the Taylor approximation; 0 -> exact
   output_wf                           : 0 #      output basis functions; 0 no output, 1 formatted output, 2 Fortran bin, 3 ETSF
   calc_dipole                         : Yes #    calculate dipole
   calc_pulay: [Yes, No] #                        calculate Pulay forces (old/new version)
   subspace_diag                       : No #     diagonalization at the end
 lin_basis:
   nit: [0, 3] #                                  maximal number of iterations in the optimization of the 
    #                                              support functions
   idsx: [5, 0] #                                 DIIS history for optimization of the support function 
    #                                              (low/high accuracy); 0 -> SD
   gnrm_cv: [4.00000000000000033E-005, 4.00000000000000033E-005] # convergence criterion for the optimization of the support functions (low/high accuracy)
   deltae_cv                           : 1.00000000000000005E-004 # total relative energy difference to stop the optimization ('experimental_mode' only)
   gnrm_dyn                            : 1.00000000000000005E-004 # dynamic convergence criterion ('experimental_mode' only)
   fix_basis                           : 1.00000000000000004E-010 # fix the support functions if the density change is below this threshold
   alpha_diis                          : 1.0 #    multiplactor for DIIS
   alpha_sd                            : 1.0 #    initial step size for SD
   nstep_prec                          : 5 #      number of iterations in the preconditioner
 lin_kernel:
   nstep: [1, 1] #                                don't know what this variable stands for...
   nit: [4, 6] #                                  number of iterations in the optimization of the density 
    #                                              kernel
   idsx_coeff: [0, 0] #                           DIIS history for directmin?
   idsx: [0, 0] #                                 mixing method; 0 -> linear mixing, >=1 -> Pulay mixing
   alphamix: [0.5, 0.5] #                         mixing parameter (low/high accuracy)
   gnrm_cv_coeff: [1.00000000000000008E-005, 1.00000000000000008E-005] # convergence criterion for directmin (low/high)?
   rpnrm_cv: [1.00000000000000006E-009, 1.00000000000000006E-009] # convergence criterion (change in density/potential) for the kernel optimization
   linear_method                       : DIAG #   method to optimize the density kernel
   mixing_method                       : DEN #    quantity to be mixed
   alpha_sd_coeff                      : 0.20000000000000001 # step size for direct minimization?
   alpha_fit_coeff                     : No #     don't know exactly what this means
   eval_range_foe: [-0.5, 0.5] #                  lower and upper bound of the eigenvalue spectrum, will be adjusted 
    #                                              automatically if chosen unproperly
   fscale_foe                          : 5.00000000000000028E-002 # decay length of the error function
 lin_basis_params:
   O:
     nbasis                            : 4
     ao_confinement                    : 4.00000000000000008E-002
     confinement: [4.00000000000000008E-002, 0.0]
     rloc: [6.0, 7.0]
     rloc_kernel                       : 6.0
     rloc_kernel_foe                   : 20.0
   H:
     nbasis                            : 1
     ao_confinement                    : 4.00000000000000008E-002
     confinement: [4.00000000000000008E-002, 0.0]
     rloc: [6.0, 7.0]
     rloc_kernel                       : 6.0
     rloc_kernel_foe                   : 20.0
   nbasis                              : 4 #      number of support functions per atom
   ao_confinement                      : 8.3e-3 # prefactor for the input guess confining potential
   confinement: [8.3e-3, 0.0] #                   prefactor for the confining potential (low/high accuracy)
   rloc: [7.0, 7.0] #                             localization radius for the support functions
   rloc_kernel                         : 9.0 #    localization radius for the density kernel
   rloc_kernel_foe                     : 14.0 #   cutoff radius for the FOE matrix vector multiplications
>>>>>>> ffa93dbe
 posinp:
   Positions:
   - O: [2.0656210653945739, 0.72761978300511576, 0.76503749782279751]
   - H: [0.26090310302333636, 0.44972365542417625, 0.57292183736858338]
   - H: [2.2175059316892836, 2.0447335736327794, 2.0305596729682565]
   Properties:
     Format                            : xyz
     Source                            : read
 psppar.O:
   Pseudopotential type                : HGH-K
   Atomic number                       : 8
   No. of Electrons                    : 6
   Pseudopotential XC                  : 1
   Local Pseudo Potential (HGH convention):
     Rloc                              : 0.24762086
     Coefficients (c1 .. c4): [-16.580317969999999, 2.3957009199999999, 0.0, 0.0]
   NonLocal PSP Parameters:
   - Channel (l)                       : 0
     Rloc                              : 0.22178613999999999
     h_ij terms: [18.26691718, 0.0, 0.0, 0.0, 0.0, 0.0]
   - Channel (l)                       : 1
     Rloc                              : 0.25682890000000003
     h_ij terms: [0.0, 0.0, 0.0, 0.0, 0.0, 0.0]
   Source                              : Hard-coded
   Radii of active regions (AU):
     Coarse                            : 1.2155757214997522
     Fine                              : 0.22178613999999999
     Coarse PSP                        : 0.22178613999999999
     Source                            : Hard-coded
 psppar.H:
   Pseudopotential type                : HGH-K
   Atomic number                       : 1
   No. of Electrons                    : 1
   Pseudopotential XC                  : 1
   Local Pseudo Potential (HGH convention):
     Rloc                              : 0.20000000000000001
     Coefficients (c1 .. c4): [-4.1802368000000003, 0.72507482000000001, 0.0, 0.0]
   Source                              : Hard-coded
   Radii of active regions (AU):
     Coarse                            : 1.463418464633951
     Fine                              : 0.20000000000000001
     Coarse PSP                        : 0.20000000000000001
     Source                            : Hard-coded
 #... (file:read.lin)......................................................Linear Parameters
 #|2              number of accuracy levels: either 2 (for low/high accuracy) or 1 (for hybri
 #|1              outer loop iterations (low, high)                                          
 #|0              basis iterations (low, high)                                               
 #|1              kernel iterations (low, high) - directmin only                             
 #|4              density iterations (low, high)                                             
 #|5              DIIS history for basis (low, high)                                         
 #|0              DIIS history for kernel (low, high) - directmin only                       
 #|0              DIIS history for density mixing (low, high)                                
 #|.5d0     .     density mixing parameter (low, high)                                       
 #|1.d-7    1.d-  outer loop convergence (low, high)                                         
<<<<<<< HEAD
 #|4.d-5    4.d-5   1.basis convergence (low, high) ; early stop TMB optimization (experiment
=======
 #|4.d-5    4.d-5   1.d-4   basis convergence (low, high) ; early stop TMB optimization, dyna
>>>>>>> ffa93dbe
 #|0.5d0          factor to reduce the confinement. Only used for hybrid mode.               
 #|1.d-5    1.d   kernel convergence (low, high) - directmin only                            
 #|1.d-9    1.d   density convergence (low, high)                                            
 #|1.d-10         convergence criterion on density to fix TMBS                               
 #|101            mixing method: 100 (direct minimization), 101 (simple dens mixing), 102 (si
 #|1.d0     1     initial step size for basis optimization (DIIS, SD)                        
 #|0.2d0          initial step size for kernel update (SD), curve fitting for alpha update - 
 #|-0.5d0   0.5d  lower and upper bound for the eigenvalue spectrum (FOE). Will be adjusted a
 #|5  1           number of iterations in the preconditioner, order of Taylor approximations 
 #|0  1           0-> exact Loewdin, 1-> taylor expansion; in orthoconstraint: correction for
 #|5.d-2          fscale: length scale over which complementary error function decays from 1 
 #|0 T T F F      Output basis functions: 0 no output, 1 formatted output, 2 Fortran bin, 3 E
 #|F F F 0        fragment calculation; calculate transfer_integrals; constrained DFT calcula
 #|O 4 4.0d-2 4.0d-2 0.0d-4 6.0 7.0 6.0 20.d0  Atom name, number of basis functions per atom,
 #|H 1 4.0d-2 4.0d-2 0.0d-4 6.0 7.0 6.0 20.d0  Atom name, number of basis functions per atom,
 Dictionary for lin:
   lin_general:
     hybrid                            : No
     nit: [1, 5]
     rpnrm_cv: [9.99999999999999955E-008, 9.99999999999999939E-012]
     conf_damping                      : 0.5
     taylor_order                      : 0
     output_wf                         : 0
     calc_dipole                       : Yes
     calc_pulay: [Yes, No]
     subspace_diag                     : No
   lin_basis:
     nit: [0, 3]
     idsx: [5, 0]
     gnrm_cv: [4.00000000000000033E-005, 4.00000000000000033E-005]
     deltae_cv                         : 1.00000000000000005E-004
     gnrm_dyn                          : 1.00000000000000005E-004
     alpha_diis                        : 1.0
     alpha_sd                          : 1.0
     nstep_prec                        : 5
   lin_kernel:
     nstep: [1, 1]
     nit: [4, 6]
     idsx_coeff: [0, 0]
     idsx: [0, 0]
     alphamix: [0.5, 0.5]
     gnrm_cv_coeff: [1.00000000000000008E-005, 1.00000000000000008E-005]
     rpnrm_cv: [1.00000000000000006E-009, 1.00000000000000006E-009]
     linear_method                     : DIAG
     mixing_method                     : DEN
     alpha_sd_coeff                    : 0.20000000000000001
     alpha_fit_coeff                   : No
     eval_range_foe: [-0.5, 0.5]
     fscale_foe                        : 5.00000000000000028E-002
   lin_basis_params:
     O:
       nbasis                          : 4
       ao_confinement                  : 4.00000000000000008E-002
       confinement: [4.00000000000000008E-002, 0.0]
       rloc: [6.0, 7.0]
       rloc_kernel                     : 6.0
       rloc_kernel_foe                 : 20.0
     H:
       nbasis                          : 1
       ao_confinement                  : 4.00000000000000008E-002
       confinement: [4.00000000000000008E-002, 0.0]
       rloc: [6.0, 7.0]
       rloc_kernel                     : 6.0
       rloc_kernel_foe                 : 20.0
  #--------------------------------------------------------------------------------------- |
 Data Writing directory                : ./data-read/
  #---------------------------------------------------- Input Atomic System (file: read.xyz)
 Atomic System Properties:
   Number of atomic types              :  2
   Number of atoms                     :  3
   Types of atoms                      :  [ O, H ]
   Boundary Conditions                 : Free #Code: F
   Number of Symmetries                :  0
   Space group                         : disabled
  #------------------------------- Geometry optimization Input Parameters (file: read.geopt)
 Geometry Optimization Parameters:
   Maximum steps                       :  1
   Algorithm                           : none
   Random atomic displacement          :  0.0
   Fluctuation in forces               :  1.0
   Maximum in forces                   :  0.0
   Steepest descent step               :  4.0
 Material acceleration                 :  No #iproc=0
  #------------------------------------------------------------------------ Input parameters
 DFT parameters:
   eXchange Correlation:
     XC ID                             :  &ixc  1
     Exchange-Correlation reference    : "XC: Teter 93"
     XC functional implementation      : ABINIT
     Spin polarization                 :  No
   Net Charge (Ions-Electrons)         :  1
 Basis set definition:
   Suggested Grid Spacings (a0)        :  [  0.45,  0.45,  0.45 ]
   Coarse and Fine Radii Multipliers   :  [  5.0,  7.0 ]
 Self-Consistent Cycle Parameters:
   Wavefunction:
     Gradient Norm Threshold           :  &gnrm_cv  1.0E-05
     CG Steps for Preconditioner       :  5
     DIIS History length               :  10
     Max. Wfn Iterations               :  &itermax  100
     Max. Subspace Diagonalizations    :  1
     Input wavefunction policy         : Linear on disk # 102
     Output wavefunction policy        : none # 0
     Output grid policy                : none # 0
     Output grid format                : text # 0
     Virtual orbitals                  :  0
     Number of plotted density orbitals:  0
   Density/Potential:
     Max. Iterations                   :  1
 Post Optimization Parameters:
   Finite-Size Effect estimation:
     Scheduled                         :  No
  #----------------------------------------------------------------------- System Properties
 Properties of atoms in the system:
 - Symbol                              : O #Type No.  01
   No. of Electrons                    :  6
   No. of Atoms                        :  1
   Radii of active regions (AU):
     Coarse                            :  1.21558
     Fine                              :  0.22179
     Coarse PSP                        :  0.55035
     Source                            : PSP File
   Grid Spacing threshold (AU)         :  0.55
   Pseudopotential type                : HGH-K
   Local Pseudo Potential (HGH convention):
     Rloc                              :  0.24762
     Coefficients (c1 .. c4)           :  [ -16.58032,  2.3957,  0.0,  0.0 ]
   NonLocal PSP Parameters:
   - Channel (l)                       :  0
     Rloc                              :  0.22179
     h_ij matrix:
     -  [  18.26692,  0.0,  0.0 ]
     -  [  0.0,  0.0,  0.0 ]
     -  [  0.0,  0.0,  0.0 ]
   No. of projectors                   :  1
   PSP XC                              : "XC: Teter 93"
 - Symbol                              : H #Type No.  02
   No. of Electrons                    :  1
   No. of Atoms                        :  2
   Radii of active regions (AU):
     Coarse                            :  1.46342
<<<<<<< HEAD
     Fine                              :  0.2
     Coarse PSP                        :  0.0
     Source                            : PSP File
   Grid Spacing threshold (AU)         :  0.5
=======
     Fine                              :  0.20000
     Coarse PSP                        :  0.00000
     Source                            : PSP File
   Grid Spacing threshold (AU)         :  0.50
>>>>>>> ffa93dbe
   Pseudopotential type                : HGH-K
   Local Pseudo Potential (HGH convention):
     Rloc                              :  0.2
     Coefficients (c1 .. c4)           :  [ -4.18024,  0.72507,  0.0,  0.0 ]
   No. of projectors                   :  0
   PSP XC                              : "XC: Teter 93"
  #-------------------------------------------------------------------------- Atom Positions
 Atomic positions within the cell (Atomic and Grid Units):
 - O: {AU:  [  8.9264,  7.5804,  7.3383 ], GU:  [  19.836,  16.845,  16.307 ]} # 0001
 - H: {AU:  [  7.1217,  7.3025,  7.1462 ], GU:  [  15.826,  16.228,  15.88 ]} # 0002
 - H: {AU:  [  9.0783,  8.8975,  8.6038 ], GU:  [  20.174,  19.772,  19.12 ]} # 0003
 Rigid Shift Applied (AU)              :  [  6.8608,  6.8528,  6.5733 ]
 Atomic structure:
   Positions:
   - O: [ 8.926416548,  7.580391168,  7.338296743] # [  19.84,  16.85,  16.31 ] 0001
   - H: [ 7.121698586,  7.302495041,  7.146181082] # [  15.83,  16.23,  15.88 ] 0002
   - H: [ 9.078301414,  8.897504959,  8.603818918] # [  20.17,  19.77,  19.12 ] 0003
   Rigid Shift Applied (AU)            :  [  6.8608,  6.8528,  6.5733 ]
  #------------------------------------------------------------------------- Grid properties
 Box Grid spacings                     :  [  0.45,  0.45,  0.45 ]
 Sizes of the simulation domain:
   AU                                  :  [  16.2,  16.2,  15.75 ]
   Angstroem                           :  [  8.5727,  8.5727,  8.3345 ]
   Grid Spacing Units                  :  [  36,  36,  35 ]
   High resolution region boundaries (GU):
     From                              :  [  13,  14,  13 ]
     To                                :  [  23,  22,  22 ]
 High Res. box is treated separately   :  Yes
  #------------------------------------------------------------------- Kernel Initialization
 Poisson Kernel Initialization:
<<<<<<< HEAD
   MPI tasks                           :  3
=======
   MPI tasks                           :  4
>>>>>>> ffa93dbe
   OpenMP threads per MPI task         :  2
 Poisson Kernel Creation:
   Boundary Conditions                 : Free
   Memory Requirements per MPI task:
<<<<<<< HEAD
     Density (MB)                      :  3.03
     Kernel (MB)                       :  3.14
=======
     Density (MB)                      :  2.34
     Kernel (MB)                       :  2.35
>>>>>>> ffa93dbe
     Full Grid Arrays (MB)             :  8.17
     Load Balancing of calculations:
       Density:
         MPI tasks 0- 2                : 100%
<<<<<<< HEAD
       Kernel:
         MPI tasks 0- 1                : 100%
         MPI task 2                    :  95%
=======
         MPI task 3                    :  89%
       Kernel:
         MPI tasks 0- 2                : 100%
         MPI task 3                    :  89%
>>>>>>> ffa93dbe
       Complete LB per task            : 1/3 LB_density + 2/3 LB_kernel
 Wavefunctions Descriptors, full simulation domain:
   Coarse resolution grid:
     No. of segments                   :  984
     No. of points                     :  23322
   Fine resolution grid:
     No. of segments                   :  69
     No. of points                     :  370
  #---------------------------------------------------------------------- Occupation Numbers
 Total Number of Electrons             :  7
 Spin treatment                        : Averaged
  #WARNING: Odd number of electrons, no closed shell system
 Orbitals Repartition:
<<<<<<< HEAD
   MPI tasks  0- 0                     :  2
   MPI tasks  1- 2                     :  1
=======
   MPI tasks  0- 3                     :  1
>>>>>>> ffa93dbe
 Total Number of Orbitals              :  4
 Input Occupation Numbers:
 - Occupation Numbers: {Orbitals No. 1-3:  2.0, Orbital No. 4:  1.0}
 Support function repartition:
<<<<<<< HEAD
   MPI tasks  0- 2                     :  2
 Wavefunctions memory occupation for root MPI process:  0 MB 404 KB 896 B
=======
   MPI tasks  0- 1                     :  2
   MPI tasks  2- 3                     :  1
 Wavefunctions memory occupation for root MPI process:  0 MB 202 KB 448 B
>>>>>>> ffa93dbe
 NonLocal PSP Projectors Descriptors:
   Creation strategy                   : On-the-fly
   Total number of projectors          :  1
   Total number of components          :  3851
   Percent of zero components          :  36
<<<<<<< HEAD
=======
   Size of workspaces                  :  15420
   Maximum size of masking arrays for a projector:  804
   Cumulative size of masking arrays   :  804
>>>>>>> ffa93dbe
  #WARNING: Do not call check_communications in the linear scaling version!
  #-------------------------------------------------------- Estimation of Memory Consumption
 Memory requirements for principal quantities (MiB.KiB):
   Subspace Matrix                     : 0.1 #    (Number of Orbitals: 4)
   Single orbital                      : 0.203 #  (Number of Components: 25912)
   All (distributed) orbitals          : 1.191 #  (Number of Orbitals per MPI task: 2)
   Wavefunction storage size           : 9.97 #   (DIIS/SD workspaces included)
   Nonlocal Pseudopotential Arrays     : 0.31
   Full Uncompressed (ISF) grid        : 8.180
   Workspaces storage size             : 0.624
 Accumulated memory requirements during principal run stages (MiB.KiB):
<<<<<<< HEAD
   Kernel calculation                  : 60.271
   Density Construction                : 33.260
   Poisson Solver                      : 39.754
   Hamiltonian application             : 33.723
 Estimated Memory Peak (MB)            :  60
 total elements                        :  36
 non-zero elements                     :  36
 sparsity in %                         :  0.0
=======
   Kernel calculation                  : 45.620
   Density Construction                : 34.773
   Poisson Solver                      : 35.9
   Hamiltonian application             : 35.212
   Orbitals Orthonormalization         : 35.212
 Estimated Memory Peak (MB)            :  45
 NonLocal PSP Projectors Descriptors:
   Creation strategy                   : On-the-fly
   Total number of projectors          :  1
   Total number of components          :  3851
   Percent of zero components          :  36
   Size of workspaces                  :  15420
   Maximum size of masking arrays for a projector:  1608
   Cumulative size of masking arrays   :  1608
>>>>>>> ffa93dbe
 total elements                        :  36
 non-zero elements                     :  36
 sparsity in %                         :  0.0
 total elements                        :  36
 non-zero elements                     :  36
<<<<<<< HEAD
 sparsity in %                         :  0.0
 Checking Compression/Uncompression of sparse matrices:
=======
 sparsity in %                         :  0.00
 Checking Compression/Uncompression of small sparse matrices:
>>>>>>> ffa93dbe
   Tolerances for this check           :  1.00000001335143196E-10
   Maxdiff for compress                :  0.0
   Maxdiff for uncompress              :  0.0
   Tolerances for this check           :  1.00000001335143196E-10
<<<<<<< HEAD
   Maxdiff for compress                :  0.0
   Maxdiff for uncompress              :  0.0
   Tolerances for this check           :  1.00000001335143196E-10
   Maxdiff for compress                :  0.0
   Maxdiff for uncompress              :  0.0
 Checking operations for potential communication:
   Tolerance for the following test    :  9.999999999999999799E-13
   calculation check, error sum        :  0.0
   Tolerance for the following test    :  1.000000000000000036E-10
   calculation check, error max        :  0.0
=======
   Maxdiff for compress                :  0.00000000000000000E+00
   Maxdiff for uncompress              :  0.00000000000000000E+00
 check of kernel cutoff radius:
 -  {atom type: H, adjustment required:  Yes, new value:  10.60}
 -  {atom type: O, adjustment required:  Yes, new value:  10.60}
 total elements                        :  36
 non-zero elements                     :  36
 sparsity in %                         :  0.00
 Checking Compression/Uncompression of large sparse matrices:
   Tolerances for this check           :  1.00000001335143196E-10
   Maxdiff for compress                :  0.00000000000000000E+00
   Maxdiff for uncompress              :  0.00000000000000000E+00
 Checking operations for potential communication:
   Tolerance for the following test    :  9.999999999999999799E-13
   calculation check, error sum        :  0.000000000000000000E+00
   Tolerance for the following test    :  1.000000000000000036E-10
   calculation check, error max        :  0.000000000000000000E+00
>>>>>>> ffa93dbe
 Checking operations for sumrho:
   Tolerance for the following test    :  9.999999999999999988E-15
   transposition check, mean error     :  0.0
   transposition check, max error      :  0.0
   Tolerance for the following test    :  9.999999999999999799E-13
   calculation check, error sum        :  1.732730087760363975E-14
   Tolerance for the following test    :  1.000000000000000036E-10
   calculation check, error max        :  3.410605131648480892E-13
<<<<<<< HEAD
 Ion-Ion interaction energy            :  6.88446996418391
=======
 Ion-Ion interaction energy            :  6.88446996418391E+00
>>>>>>> ffa93dbe
  #---------------------------------------------------------------- Ionic Potential Creation
 Total ionic charge                    : -7.999999007847
 Poisson Solver:
   BC                                  : Free
   Box                                 :  [  103,  103,  101 ]
<<<<<<< HEAD
   MPI tasks                           :  3
=======
   MPI tasks                           :  4
>>>>>>> ffa93dbe
  #ALLOCATING KSwfn%orbs%eval... is this correct?
  #--------------------------------------------------------- Reading Wavefunctions from disk
 Input Hamiltonian:
   Overview of the reformatting (several categories may apply):
     No reformatting required          :  6
     Grid spacing has changed          :  0
     Number of coarse grid points has changed:  0
     Number of fine grid points has changed:  0
     Box size has changed              :  0
     Molecule was shifted              :  0
     Molecule was rotated              :  0
   Reading Waves Time:
<<<<<<< HEAD
   -  {Process:  0, Timing:  [  1.4E-01,  7.46E-02 ]}
=======
   -  {Process:  0, Timing:  [  1.4E-01,  7.730E-02 ]}
>>>>>>> ffa93dbe
   communication strategy kernel       : ALLREDUCE
   Total charge                        :  6.999996217831
   Poisson Solver:
     BC                                : Free
     Box                               :  [  103,  103,  101 ]
<<<<<<< HEAD
     MPI tasks                         :  3
 Checking Communications of Minimal Basis:
   Number of coarse and fine DoF (MasterMPI task):  [  7559,  124 ]
   Tolerances for this check: [ 1.81425002422283543E-06,  1.33226762955018785E-15]
   Maxdiff for transpose (checksum)    :  5.09317032992839813E-11
   Maxdiff for untranspose             :  0.0
 Checking Communications of Enlarged Minimal Basis:
   Number of coarse and fine DoF (MasterMPI task):  [  7775,  124 ]
=======
     MPI tasks                         :  4
 Checking Communications of Minimal Basis:
   Number of coarse and fine DoF (MasterMPI task):  [  5959,  93 ]
   Tolerances for this check: [ 1.81425002422283543E-06,  1.33226762955018785E-15]
   Maxdiff for transpose (checksum)    :  4.36557456851005554E-11
   Maxdiff for untranspose             :  0.00000000000000000E+00
 Checking Communications of Enlarged Minimal Basis:
   Number of coarse and fine DoF (MasterMPI task):  [  5831,  93 ]
>>>>>>> ffa93dbe
   Tolerances for this check: [ 2.59120003459623049E-06,  1.33226762955018785E-15]
   Maxdiff for transpose (checksum)    :  2.91038304567337036E-11
   Maxdiff for untranspose             :  0.0
  #------------------------------------------------------------------- Self-Consistent Cycle
 Ground State Optimization:
    #========================================================= support function optimization
 - support function optimization: &it_supfun001
   -  { #-------------------------------------------------------------------------- iter: 1
 target function: TRACE, Hamiltonian Applied:  Yes, 
<<<<<<< HEAD
 Energies: {Ekin:  1.28695652314E+01, Epot: -1.63352672361E+01, Enl:  6.9629075531E-01}, 
 Orthoconstraint:  Yes,    Preconditioning:  Yes, 
 iter:  1, fnrm:  9.02E-01, Omega: -1.516899439476342E+01, D: -1.52E+01, D best: -1.52E+01, 
 exit criterion: net number of iterations}
   -  &final_supfun001  { #-------------------------------------------------------- iter: 1
 target function: TRACE, 
 Energies: {Ekin:  1.28695652314E+01, Epot: -1.63352672361E+01, Enl:  6.9629075531E-01}, 
 iter:  1, fnrm:  9.02E-01, Omega: -1.516899439476342E+01, D: -1.52E+01, D best: -1.52E+01}
      #Support functions created
    #=================================================================== kernel optimization
 - kernel optimization: &it_kernel001
   -  #-------------------------------------------------------------------- kernel iter: 1
       Kernel update:
         max dev from unity            :  4.61E-10
         Hamiltonian application required:  Yes
         method                        : diagonalization
         mode                          : sequential
         communication strategy kernel : ALLREDUCE
         Kohn-Sham residue             :  2.041E-01
         Coefficients available        :  Yes
       Hamiltonian update: {
 Energies: {Ekin:  1.28695652314E+01, Epot: -1.76948718149E+01, Enl:  6.9629075531E-01, 
              EH:  1.767354979E+01,    EXC: -3.72484124395, EvXC: -4.88374917376}, 
    Total charge:  6.99999621783, 
 Poisson Solver: {BC: Free, Box:  [  103,  103,  101 ], MPI tasks:  3}}
        #Eigenvalues and New Occupation Numbers
       Orbitals: [
 {e: -1.404514971641, f:  2.0},  # 00001
 {e: -9.359126218973E-01, f:  2.0},  # 00002
 {e: -7.954671948142E-01, f:  2.0},  # 00003
 {e: -7.63554856998E-01, f:  1.0}] # 00004
       summary: [ {kernel optimization: DIAG, mixing quantity: DENS, mix hist:  0, 
 iter:  1, delta:  9.33E-11, energy: -1.66655163296679483E+01, D: -1.667E+01}]
   -  &final_kernel001  { #-------------------------------------------------------- iter: 1
 summary: [ {kernel optimization: DIAG, mixing quantity: DENS, mix hist:  0, 
 iter:  1, delta:  9.33E-11, energy: -1.66655163296679483E+01, D: -1.667E+01}]}
=======
 Energies: {Ekin:  1.28695652314E+01, Epot: -1.63352671903E+01, Enl:  6.96290755310E-01}, 
 Orthoconstraint:  Yes,    Preconditioning:  Yes, 
 iter:  1, fnrm:  9.02E-01, Omega: -1.516899431673067E+01, D: -1.52E+01, D best: -1.52E+01, 
 exit criterion: net number of iterations,    exit criterion: total number of iterations}
   -  &final_supfun001  { #-------------------------------------------------------- iter: 1
 target function: TRACE, 
 Energies: {Ekin:  1.28695652314E+01, Epot: -1.63352671903E+01, Enl:  6.96290755310E-01}, 
 iter:  1, fnrm:  9.02E-01, Omega: -1.516899431673067E+01, D: -1.52E+01, D best: -1.52E+01}
      #Support functions created
    #=================================================================== kernel optimization
 - kernel optimization: &it_kernel001
   -  #--------------------------------------------------------------------- kernel iter: 1
     Kernel update:
       max dev from unity              :  4.61E-10
       Hamiltonian application required:  Yes
       method                          : diagonalization
       mode                            : sequential
       communication strategy kernel   : ALLREDUCE
       Kohn-Sham residue               :  2.041E-01
       Coefficients available          :  Yes
     Hamiltonian update: {
 Energies: {Ekin:  1.28695652314E+01, Epot: -1.76948717691E+01, Enl:  6.96290755310E-01, 
              EH:  1.76735498035E+01,  EXC: -3.72484124369E+00, EvXC: -4.88374917342E+00}, 
    Total charge:  6.999996217832E+00, 
 Poisson Solver: {BC: Free, Box:  [  103,  103,  101 ], MPI tasks:  4}}
      #Eigenvalues and New Occupation Numbers
     Orbitals: [
 {e: -1.404514944014E+00, f:  2.0000},  # 00001
 {e: -9.359126259735E-01, f:  2.0000},  # 00002
 {e: -7.954672125602E-01, f:  2.0000},  # 00003
 {e: -7.635548550201E-01, f:  1.0000}] # 00004
     summary: [ {kernel optimization: DIAG, mixing quantity: DENS, mix hist:  0, 
 iter:  1, delta:  1.00E-10, energy: -1.66655163296835234E+01, D: -1.667E+01}]
   -  &final_kernel001  { #-------------------------------------------------------- iter: 1
 summary: [ {kernel optimization: DIAG, mixing quantity: DENS, mix hist:  0, 
 iter:  1, delta:  1.00E-10, energy: -1.66655163296835234E+01, D: -1.667E+01}]}
>>>>>>> ffa93dbe
    #================================================================= Summary of both steps
   self consistency summary: &it_sc001
   -  {iter:  1, target function: TRACE,  #WARNING: support function optimization not converged
 kernel optimization: DIAG, iterations to converge kernel optimization:  1, 
<<<<<<< HEAD
 iter low:  1, delta out:  2.333E-11, energy: -1.66655163296679483E+01, D: -1.667E+01}
=======
 iter low:  1, delta out:  5.015E-11, energy: -1.66655163296835234E+01, D: -1.667E+01}
>>>>>>> ffa93dbe
    #========================================================= Adjustments for high accuracy
   Increasing the localization radius for the high accuracy part:  Yes
   Locreg increased                    :  Yes
   NonLocal PSP Projectors Descriptors:
     Creation strategy                 : On-the-fly
     Total number of projectors        :  1
     Total number of components        :  3851
     Percent of zero components        :  36
     Size of workspaces                :  15420
     Maximum size of masking arrays for a projector:  1608
     Cumulative size of masking arrays :  1608
   check of kernel cutoff radius:
   -  {atom type: H, adjustment required:  No}
   -  {atom type: O, adjustment required:  No}
   total elements                      :  36
   non-zero elements                   :  36
   sparsity in %                       :  0.0
   total elements                      :  36
   non-zero elements                   :  36
   sparsity in %                       :  0.0
   total elements                      :  36
   non-zero elements                   :  36
   sparsity in %                       :  0.0
   Kernel update:
     max dev from unity                :  4.61E-10
     Hamiltonian application required  :  Yes
     method                            : diagonalization
     mode                              : sequential
     communication strategy kernel     : ALLREDUCE
     Kohn-Sham residue                 :  2.041E-01
     Coefficients available            :  Yes
    #========================================================= support function optimization
 - support function optimization: &it_supfun002
   -  { #-------------------------------------------------------------------------- iter: 1
 target function: ENERGY, Hamiltonian Applied:  Yes, 
<<<<<<< HEAD
 Energies: {Ekin:  1.28695652314E+01, Epot: -1.76948718399E+01, Enl:  6.9629075531E-01}, 
 Orthoconstraint:  Yes,    Preconditioning:  Yes, 
 iter:  1, fnrm:  2.11E-03, Omega: -1.666551632966479E+01, D: -1.67E+01, D best: -1.67E+01, 
 Optimization: {algorithm: SD, mean alpha:  1.0, max alpha:  1.0, 
=======
 Energies: {Ekin:  1.28695652314E+01, Epot: -1.76948718148E+01, Enl:  6.96290755310E-01}, 
 Orthoconstraint:  Yes,    Preconditioning:  Yes, 
 iter:  1, fnrm:  2.11E-03, Omega: -1.666551632966796E+01, D: -1.67E+01, D best: -1.67E+01, 
 Optimization: {algorithm: SD, mean alpha:  1.000E+00, max alpha:  1.000E+00, 
>>>>>>> ffa93dbe
    consecutive successes:  1}, 
 Orthogonalization:  Yes, communication strategy kernel: ALLREDUCE, 
 reconstruct kernel:  Yes}
   -  { #-------------------------------------------------------------------------- iter: 2
 target function: ENERGY, Hamiltonian Applied:  Yes, 
<<<<<<< HEAD
 Energies: {Ekin:  1.28660749903E+01, Epot: -1.7691576985E+01, Enl:  6.96480055669E-01}, 
 Orthoconstraint:  Yes,    Preconditioning:  Yes, 
 iter:  2, fnrm:  1.52E-03, Omega: -1.66655224876563E+01, D: -6.16E-06, D best: -6.16E-06, 
 Optimization: {algorithm: SD, mean alpha:  7.667E-01, max alpha:  1.1, 
=======
 Energies: {Ekin:  1.28660750624E+01, Epot: -1.76915770499E+01, Enl:  6.96480073406E-01}, 
 Orthoconstraint:  Yes,    Preconditioning:  Yes, 
 iter:  2, fnrm:  1.52E-03, Omega: -1.666552248785233E+01, D: -6.16E-06, D best: -6.16E-06, 
 Optimization: {algorithm: SD, mean alpha:  7.667E-01, max alpha:  1.100E+00, 
>>>>>>> ffa93dbe
    consecutive successes:  2}, 
 Orthogonalization:  Yes, communication strategy kernel: ALLREDUCE, 
 reconstruct kernel:  Yes}
   -  { #-------------------------------------------------------------------------- iter: 3
 target function: ENERGY, Hamiltonian Applied:  Yes, 
 Energies: {Ekin:  1.28630715232E+01, Epot: -1.76884567197E+01, Enl:  6.96366362307E-01}, 
 Orthoconstraint:  Yes,    Preconditioning:  Yes, 
<<<<<<< HEAD
 iter:  3, fnrm:  1.17E-03, Omega: -1.6665524453285E+01, D: -1.97E-06, D best: -1.97E-06, 
 exit criterion: net number of iterations}
   -  &final_supfun002  { #-------------------------------------------------------- iter: 3
 target function: ENERGY, 
 Energies: {Ekin:  1.28630714501E+01, Epot: -1.76884566705E+01, Enl:  6.96366361997E-01}, 
 iter:  3, fnrm:  1.17E-03, Omega: -1.6665524453285E+01, D: -1.97E-06, D best: -1.97E-06}
      #Support functions created
    #=================================================================== kernel optimization
 - kernel optimization: &it_kernel002
   -  #-------------------------------------------------------------------- kernel iter: 1
       Kernel update:
         max dev from unity            :  1.34E-10
         Hamiltonian application required:  No
         method                        : diagonalization
         mode                          : sequential
         communication strategy kernel : ALLREDUCE
         Coefficients available        :  Yes
       Hamiltonian update: {
 Energies: {Ekin:  1.28695652314E+01, Epot: -1.76948718399E+01, Enl:  6.9629075531E-01, 
              EH:  1.76735497678E+01,  EXC: -3.72484123981, EvXC: -4.88374916828}, 
    Total charge:  6.99999622099, 
 Poisson Solver: {BC: Free, Box:  [  103,  103,  101 ], MPI tasks:  3}}
        #Eigenvalues and New Occupation Numbers
       Orbitals: [
 {e: -1.404514971122, f:  2.0},  # 00001
 {e: -9.359126812898E-01, f:  2.0},  # 00002
 {e: -7.954673684327E-01, f:  2.0},  # 00003
 {e: -7.635625407294E-01, f:  1.0}] # 00004
       summary: [ {kernel optimization: DIAG, mixing quantity: DENS, mix hist:  0, 
 iter:  1, delta:  1.65E-08, energy: -1.66655244575544259E+01, D: -8.128E-06}]
   -  #-------------------------------------------------------------------- kernel iter: 2
       Kernel update:
         max dev from unity            :  1.34E-10
         Hamiltonian application required:  Yes
         method                        : diagonalization
         mode                          : sequential
         communication strategy kernel : ALLREDUCE
         Kohn-Sham residue             :  2.042E-01
         Coefficients available        :  Yes
       Hamiltonian update: {
 Energies: {Ekin:  1.28630714501E+01, Epot: -1.76895290335E+01, Enl:  6.96366361997E-01, 
              EH:  1.76719900341E+01,  EXC: -3.72454240784, EvXC: -4.88335455225}, 
    Total charge:  6.999996220403, 
 Poisson Solver: {BC: Free, Box:  [  103,  103,  101 ], MPI tasks:  3}}
        #Eigenvalues and New Occupation Numbers
       Orbitals: [
 {e: -1.404715200759, f:  2.0},  # 00001
 {e: -9.360900333333E-01, f:  2.0},  # 00002
 {e: -7.956995285359E-01, f:  2.0},  # 00003
 {e: -7.638068296694E-01, f:  1.0}] # 00004
       summary: [ {kernel optimization: DIAG, mixing quantity: DENS, mix hist:  0, 
 iter:  2, delta:  8.28E-09, energy: -1.66655242803841013E+01, D:  1.772E-07}]
   -  #-------------------------------------------------------------------- kernel iter: 3
       Kernel update:
         max dev from unity            :  1.34E-10
         Hamiltonian application required:  Yes
         method                        : diagonalization
         mode                          : sequential
         communication strategy kernel : ALLREDUCE
         Kohn-Sham residue             :  2.042E-01
         Coefficients available        :  Yes
       Hamiltonian update: {
 Energies: {Ekin:  1.28630714501E+01, Epot: -1.76896849381E+01, Enl:  6.96366361997E-01, 
              EH:  1.76717763431E+01,  EXC: -3.72448972459, EvXC: -4.88328513176}, 
    Total charge:  6.999996220361, 
 Poisson Solver: {BC: Free, Box:  [  103,  103,  101 ], MPI tasks:  3}}
        #Eigenvalues and New Occupation Numbers
       Orbitals: [
 {e: -1.404738686575, f:  2.0},  # 00001
 {e: -9.361144152404E-01, f:  2.0},  # 00002
 {e: -7.957327048497E-01, f:  2.0},  # 00003
 {e: -7.638416903023E-01, f:  1.0}] # 00004
       summary: [ {kernel optimization: DIAG, mixing quantity: DENS, mix hist:  0, 
 iter:  3, delta:  4.28E-09, energy: -1.66655242754128459E+01, D:  4.971E-09}]
   -  #-------------------------------------------------------------------- kernel iter: 4
       Kernel update:
         max dev from unity            :  1.34E-10
         Hamiltonian application required:  Yes
         method                        : diagonalization
         mode                          : sequential
         communication strategy kernel : ALLREDUCE
         Kohn-Sham residue             :  2.042E-01
         Coefficients available        :  Yes
       Hamiltonian update: {
 Energies: {Ekin:  1.28630714501E+01, Epot: -1.76897378061E+01, Enl:  6.96366361997E-01, 
              EH:  1.76717070722E+01,  EXC: -3.72446981575, EvXC: -4.88325892605}, 
    Total charge:  6.999996220359, 
 Poisson Solver: {BC: Free, Box:  [  103,  103,  101 ], MPI tasks:  3}}
        #Eigenvalues and New Occupation Numbers
       Orbitals: [
 {e: -1.404745477853, f:  2.0},  # 00001
 {e: -9.361223197715E-01, f:  2.0},  # 00002
 {e: -7.957436721603E-01, f:  2.0},  # 00003
 {e: -7.638533371459E-01, f:  1.0}] # 00004
       summary: [ {kernel optimization: DIAG, mixing quantity: DENS, mix hist:  0, 
 iter:  4, delta:  2.12E-09, energy: -1.66655242744115455E+01, D:  1.001E-09}]
   -  #-------------------------------------------------------------------- kernel iter: 5
       Kernel update:
         max dev from unity            :  1.34E-10
         Hamiltonian application required:  Yes
         method                        : diagonalization
         mode                          : sequential
         communication strategy kernel : ALLREDUCE
         Kohn-Sham residue             :  2.042E-01
         Coefficients available        :  Yes
       Hamiltonian update: {
 Energies: {Ekin:  1.28630714501E+01, Epot: -1.76897627481E+01, Enl:  6.96366361997E-01, 
              EH:  1.76716748037E+01,  EXC: -3.72446027307, EvXC: -4.88324636751}, 
    Total charge:  6.999996220358, 
 Poisson Solver: {BC: Free, Box:  [  103,  103,  101 ], MPI tasks:  3}}
        #Eigenvalues and New Occupation Numbers
       Orbitals: [
 {e: -1.404748624467, f:  2.0},  # 00001
 {e: -9.361259941575E-01, f:  2.0},  # 00002
 {e: -7.957487455894E-01, f:  2.0},  # 00003
 {e: -7.638588006667E-01, f:  1.0}] # 00004
       summary: [ {kernel optimization: DIAG, mixing quantity: DENS, mix hist:  0, 
 iter:  5, delta:  1.07E-09, energy: -1.66655242741748211E+01, D:  2.367E-10}]
   -  #-------------------------------------------------------------------- kernel iter: 6
       Kernel update:
         max dev from unity            :  1.34E-10
         Hamiltonian application required:  Yes
         method                        : diagonalization
         mode                          : sequential
         communication strategy kernel : ALLREDUCE
         Kohn-Sham residue             :  2.042E-01
         Coefficients available        :  Yes
       Hamiltonian update: {
 Energies: {Ekin:  1.28630714501E+01, Epot: -1.76897751815E+01, Enl:  6.96366361997E-01, 
              EH:  1.76716587821E+01,  EXC: -3.72445552285, EvXC: -4.88324011614}, 
    Total charge:  6.999996220358, 
 Poisson Solver: {BC: Free, Box:  [  103,  103,  101 ], MPI tasks:  3}}
        #Eigenvalues and New Occupation Numbers
       Orbitals: [
 {e: -1.40475021478, f:  2.0},  # 00001
 {e: -9.3612781396E-01, f:  2.0},  # 00002
 {e: -7.957512373471E-01, f:  2.0},  # 00003
 {e: -7.638615173604E-01, f:  1.0}] # 00004
       summary: [ {kernel optimization: DIAG, mixing quantity: DENS, mix hist:  0, 
 iter:  6, delta:  5.32E-10, energy: -1.66655242741181304E+01, D:  5.669E-11}]
   -  &final_kernel002  { #-------------------------------------------------------- iter: 6
 summary: [ {kernel optimization: DIAG, mixing quantity: DENS, mix hist:  0, 
 iter:  6, delta:  5.32E-10, energy: -1.66655242741181304E+01, D:  5.669E-11}]}
    #================================================================= Summary of both steps
   self consistency summary: &it_sc002
   -  {iter:  2, target function: ENERGY,  #WARNING: support function optimization not converged
 kernel optimization: DIAG, iterations to converge kernel optimization:  6, 
 iter high:  2, delta out:  7.921E-09, energy: -1.66655242741181304E+01, D: -7.944E-06}
=======
 iter:  3, fnrm:  1.17E-03, Omega: -1.666552445351763E+01, D: -1.97E-06, D best: -1.97E-06, 
 exit criterion: net number of iterations}
   -  &final_supfun002  { #-------------------------------------------------------- iter: 3
 target function: ENERGY, 
 Energies: {Ekin:  1.28630715232E+01, Epot: -1.76884567197E+01, Enl:  6.96366362307E-01}, 
 iter:  3, fnrm:  1.17E-03, Omega: -1.666552445351763E+01, D: -1.97E-06, D best: -1.97E-06}
      #Support functions created
    #=================================================================== kernel optimization
 - kernel optimization: &it_kernel002
   -  #--------------------------------------------------------------------- kernel iter: 1
     Kernel update:
       max dev from unity              :  1.35E-10
       Hamiltonian application required:  No
       method                          : diagonalization
       mode                            : sequential
       communication strategy kernel   : ALLREDUCE
       Coefficients available          :  Yes
     Hamiltonian update: {
 Energies: {Ekin:  1.28695652314E+01, Epot: -1.76948718148E+01, Enl:  6.96290755310E-01, 
              EH:  1.76735497901E+01,  EXC: -3.72484124396E+00, EvXC: -4.88374917377E+00}, 
    Total charge:  6.999996220989E+00, 
 Poisson Solver: {BC: Free, Box:  [  103,  103,  101 ], MPI tasks:  4}}
      #Eigenvalues and New Occupation Numbers
     Orbitals: [
 {e: -1.404514957506E+00, f:  2.0000},  # 00001
 {e: -9.359126818187E-01, f:  2.0000},  # 00002
 {e: -7.954673728467E-01, f:  2.0000},  # 00003
 {e: -7.635625373858E-01, f:  1.0000}] # 00004
     summary: [ {kernel optimization: DIAG, mixing quantity: DENS, mix hist:  0, 
 iter:  1, delta:  8.28E-09, energy: -1.66655244577859065E+01, D: -8.128E-06}]
   -  #--------------------------------------------------------------------- kernel iter: 2
     Kernel update:
       max dev from unity              :  1.35E-10
       Hamiltonian application required:  Yes
       method                          : diagonalization
       mode                            : sequential
       communication strategy kernel   : ALLREDUCE
       Kohn-Sham residue               :  2.042E-01
       Coefficients available          :  Yes
     Hamiltonian update: {
 Energies: {Ekin:  1.28630715232E+01, Epot: -1.76895290728E+01, Enl:  6.96366362307E-01, 
              EH:  1.76719900782E+01,  EXC: -3.72454241622E+00, EvXC: -4.88335456333E+00}, 
    Total charge:  6.999996220404E+00, 
 Poisson Solver: {BC: Free, Box:  [  103,  103,  101 ], MPI tasks:  4}}
      #Eigenvalues and New Occupation Numbers
     Orbitals: [
 {e: -1.404715191736E+00, f:  2.0000},  # 00001
 {e: -9.360900299396E-01, f:  2.0000},  # 00002
 {e: -7.956995236444E-01, f:  2.0000},  # 00003
 {e: -7.638068229133E-01, f:  1.0000}] # 00004
     summary: [ {kernel optimization: DIAG, mixing quantity: DENS, mix hist:  0, 
 iter:  2, delta:  4.14E-09, energy: -1.66655242804954042E+01, D:  1.773E-07}]
   -  #--------------------------------------------------------------------- kernel iter: 3
     Kernel update:
       max dev from unity              :  1.35E-10
       Hamiltonian application required:  Yes
       method                          : diagonalization
       mode                            : sequential
       communication strategy kernel   : ALLREDUCE
       Kohn-Sham residue               :  2.042E-01
       Coefficients available          :  Yes
     Hamiltonian update: {
 Energies: {Ekin:  1.28630715232E+01, Epot: -1.76896849917E+01, Enl:  6.96366362307E-01, 
              EH:  1.76717763759E+01,  EXC: -3.72448973190E+00, EvXC: -4.88328514144E+00}, 
    Total charge:  6.999996220361E+00, 
 Poisson Solver: {BC: Free, Box:  [  103,  103,  101 ], MPI tasks:  4}}
      #Eigenvalues and New Occupation Numbers
     Orbitals: [
 {e: -1.404738682982E+00, f:  2.0000},  # 00001
 {e: -9.361144127202E-01, f:  2.0000},  # 00002
 {e: -7.957326983320E-01, f:  2.0000},  # 00003
 {e: -7.638416852955E-01, f:  1.0000}] # 00004
     summary: [ {kernel optimization: DIAG, mixing quantity: DENS, mix hist:  0, 
 iter:  3, delta:  2.14E-09, energy: -1.66655242754988393E+01, D:  4.997E-09}]
   -  #--------------------------------------------------------------------- kernel iter: 4
     Kernel update:
       max dev from unity              :  1.35E-10
       Hamiltonian application required:  Yes
       method                          : diagonalization
       mode                            : sequential
       communication strategy kernel   : ALLREDUCE
       Kohn-Sham residue               :  2.042E-01
       Coefficients available          :  Yes
     Hamiltonian update: {
 Energies: {Ekin:  1.28630715232E+01, Epot: -1.76897378616E+01, Enl:  6.96366362307E-01, 
              EH:  1.76717071038E+01,  EXC: -3.72446982305E+00, EvXC: -4.88325893570E+00}, 
    Total charge:  6.999996220359E+00, 
 Poisson Solver: {BC: Free, Box:  [  103,  103,  101 ], MPI tasks:  4}}
      #Eigenvalues and New Occupation Numbers
     Orbitals: [
 {e: -1.404745475994E+00, f:  2.0000},  # 00001
 {e: -9.361223170848E-01, f:  2.0000},  # 00002
 {e: -7.957436645305E-01, f:  2.0000},  # 00003
 {e: -7.638533322733E-01, f:  1.0000}] # 00004
     summary: [ {kernel optimization: DIAG, mixing quantity: DENS, mix hist:  0, 
 iter:  4, delta:  1.06E-09, energy: -1.66655242744924088E+01, D:  1.006E-09}]
   -  #--------------------------------------------------------------------- kernel iter: 5
     Kernel update:
       max dev from unity              :  1.35E-10
       Hamiltonian application required:  Yes
       method                          : diagonalization
       mode                            : sequential
       communication strategy kernel   : ALLREDUCE
       Kohn-Sham residue               :  2.042E-01
       Coefficients available          :  Yes
     Hamiltonian update: {
 Energies: {Ekin:  1.28630715232E+01, Epot: -1.76897628068E+01, Enl:  6.96366362307E-01, 
              EH:  1.76716748327E+01,  EXC: -3.72446028011E+00, EvXC: -4.88324637682E+00}, 
    Total charge:  6.999996220358E+00, 
 Poisson Solver: {BC: Free, Box:  [  103,  103,  101 ], MPI tasks:  4}}
      #Eigenvalues and New Occupation Numbers
     Orbitals: [
 {e: -1.404748623776E+00, f:  2.0000},  # 00001
 {e: -9.361259916898E-01, f:  2.0000},  # 00002
 {e: -7.957487376859E-01, f:  2.0000},  # 00003
 {e: -7.638587961955E-01, f:  1.0000}] # 00004
     summary: [ {kernel optimization: DIAG, mixing quantity: DENS, mix hist:  0, 
 iter:  5, delta:  5.37E-10, energy: -1.66655242742547607E+01, D:  2.376E-10}]
   -  &final_kernel002  { #-------------------------------------------------------- iter: 5
 summary: [ {kernel optimization: DIAG, mixing quantity: DENS, mix hist:  0, 
 iter:  5, delta:  5.37E-10, energy: -1.66655242742547607E+01, D:  2.376E-10}]}
    #================================================================= Summary of both steps
   self consistency summary: &it_sc002
   -  {iter:  2, target function: ENERGY,  #WARNING: support function optimization not converged
 kernel optimization: DIAG, iterations to converge kernel optimization:  5, 
 iter high:  2, delta out:  7.798E-09, energy: -1.66655242742547607E+01, D: -7.945E-06}
>>>>>>> ffa93dbe
    #========================================================= support function optimization
 - support function optimization: &it_supfun003
   -  { #-------------------------------------------------------------------------- iter: 1
 target function: ENERGY, Hamiltonian Applied:  Yes, 
 Energies: {Ekin:  1.28630715232E+01, Epot: -1.76897752406E+01, Enl:  6.96366362307E-01}, 
 Orthoconstraint:  Yes,    Preconditioning:  Yes, 
<<<<<<< HEAD
 iter:  1, fnrm:  1.18E-03, Omega: -1.666552427410419E+01, D: -1.79E-06, D best: -1.79E-06, 
 Optimization: {algorithm: SD, mean alpha:  4.6E-01, max alpha:  4.6E-01, 
=======
 iter:  1, fnrm:  1.18E-03, Omega: -1.666552427419564E+01, D: -1.79E-06, D best: -1.79E-06, 
 Optimization: {algorithm: SD, mean alpha:  4.600E-01, max alpha:  4.600E-01, 
>>>>>>> ffa93dbe
    consecutive successes:  1}, 
 Orthogonalization:  Yes, communication strategy kernel: ALLREDUCE, 
 reconstruct kernel:  Yes}
   -  { #-------------------------------------------------------------------------- iter: 2
 target function: ENERGY, Hamiltonian Applied:  Yes, 
<<<<<<< HEAD
 Energies: {Ekin:  1.28629010729E+01, Epot: -1.76897131427E+01, Enl:  6.9647020185E-01}, 
 Orthoconstraint:  Yes,    Preconditioning:  Yes, 
 iter:  2, fnrm:  5.6E-04, Omega: -1.666552460725207E+01, D: -3.33E-07, D best: -3.33E-07, 
 Optimization: {algorithm: SD, mean alpha:  4.293E-01, max alpha:  5.06E-01, 
=======
 Energies: {Ekin:  1.28628993986E+01, Epot: -1.76897049037E+01, Enl:  6.96469898947E-01}, 
 Orthoconstraint:  Yes,    Preconditioning:  Yes, 
 iter:  2, fnrm:  5.60E-04, Omega: -1.666552460702330E+01, D: -3.33E-07, D best: -3.33E-07, 
 Optimization: {algorithm: SD, mean alpha:  4.293E-01, max alpha:  5.060E-01, 
>>>>>>> ffa93dbe
    consecutive successes:  2}, 
 Orthogonalization:  Yes, communication strategy kernel: ALLREDUCE, 
 reconstruct kernel:  Yes}
   -  { #-------------------------------------------------------------------------- iter: 3
 target function: ENERGY, Hamiltonian Applied:  Yes, 
 Energies: {Ekin:  1.28625829275E+01, Epot: -1.76893936563E+01, Enl:  6.96474776166E-01}, 
 Orthoconstraint:  Yes,    Preconditioning:  Yes, 
<<<<<<< HEAD
 iter:  3, fnrm:  4.3E-04, Omega: -1.666552476589292E+01, D: -1.59E-07, D best: -1.59E-07, 
 exit criterion: net number of iterations}
   -  &final_supfun003  { #-------------------------------------------------------- iter: 3
 target function: ENERGY, 
 Energies: {Ekin:  1.28625856351E+01, Epot: -1.76894029604E+01, Enl:  6.96475113315E-01}, 
 iter:  3, fnrm:  4.3E-04, Omega: -1.666552476589292E+01, D: -1.59E-07, D best: -1.59E-07}
      #Support functions created
    #=================================================================== kernel optimization
 - kernel optimization: &it_kernel003
   -  #-------------------------------------------------------------------- kernel iter: 1
       Kernel update:
         max dev from unity            :  9.14E-11
         Hamiltonian application required:  No
         method                        : diagonalization
         mode                          : sequential
         communication strategy kernel : ALLREDUCE
         Coefficients available        :  Yes
       Hamiltonian update: {
 Energies: {Ekin:  1.28630714501E+01, Epot: -1.76897751815E+01, Enl:  6.96366361997E-01, 
              EH:  1.76716507491E+01,  EXC: -3.7244531451, EvXC: -4.88323698697}, 
    Total charge:  6.999996220835, 
 Poisson Solver: {BC: Free, Box:  [  103,  103,  101 ], MPI tasks:  3}}
        #Eigenvalues and New Occupation Numbers
       Orbitals: [
 {e: -1.404751031768, f:  2.0},  # 00001
 {e: -9.361287514854E-01, f:  2.0},  # 00002
 {e: -7.957525229064E-01, f:  2.0},  # 00003
 {e: -7.638632109395E-01, f:  1.0}] # 00004
       summary: [ {kernel optimization: DIAG, mixing quantity: DENS, mix hist:  0, 
 iter:  1, delta:  2.81E-09, energy: -1.66655247663317638E+01, D: -4.922E-07}]
   -  #-------------------------------------------------------------------- kernel iter: 2
       Kernel update:
         max dev from unity            :  9.14E-11
         Hamiltonian application required:  Yes
         method                        : diagonalization
         mode                          : sequential
         communication strategy kernel : ALLREDUCE
         Kohn-Sham residue             :  2.042E-01
         Coefficients available        :  Yes
       Hamiltonian update: {
 Energies: {Ekin:  1.28625856351E+01, Epot: -1.76892987701E+01, Enl:  6.96475113315E-01, 
              EH:  1.76717954023E+01,  EXC: -3.72448508106, EvXC: -4.88327914105}, 
    Total charge:  6.99999622087, 
 Poisson Solver: {BC: Free, Box:  [  103,  103,  101 ], MPI tasks:  3}}
        #Eigenvalues and New Occupation Numbers
       Orbitals: [
 {e: -1.404731663848, f:  2.0},  # 00001
 {e: -9.361103205709E-01, f:  2.0},  # 00002
 {e: -7.957324219249E-01, f:  2.0},  # 00003
 {e: -7.638445750494E-01, f:  1.0}] # 00004
       summary: [ {kernel optimization: DIAG, mixing quantity: DENS, mix hist:  0, 
 iter:  2, delta:  1.29E-09, energy: -1.66655247658405834E+01, D:  4.912E-10}]
   -  #-------------------------------------------------------------------- kernel iter: 3
       Kernel update:
         max dev from unity            :  9.14E-11
         Hamiltonian application required:  Yes
         method                        : diagonalization
         mode                          : sequential
         communication strategy kernel : ALLREDUCE
         Kohn-Sham residue             :  2.042E-01
         Coefficients available        :  Yes
       Hamiltonian update: {
 Energies: {Ekin:  1.28625856351E+01, Epot: -1.76892674817E+01, Enl:  6.96475113315E-01, 
              EH:  1.7671836779E+01,   EXC: -3.72449576554, EvXC: -4.88329323293}, 
    Total charge:  6.999996220871, 
 Poisson Solver: {BC: Free, Box:  [  103,  103,  101 ], MPI tasks:  3}}
        #Eigenvalues and New Occupation Numbers
       Orbitals: [
 {e: -1.404726177106, f:  2.0},  # 00001
 {e: -9.361046179829E-01, f:  2.0},  # 00002
 {e: -7.957269008562E-01, f:  2.0},  # 00003
 {e: -7.638400265059E-01, f:  1.0}] # 00004
       summary: [ {kernel optimization: DIAG, mixing quantity: DENS, mix hist:  0, 
 iter:  3, delta:  6.65E-10, energy: -1.66655247658412158E+01, D: -6.324E-13}]
   -  &final_kernel003  { #-------------------------------------------------------- iter: 3
 summary: [ {kernel optimization: DIAG, mixing quantity: DENS, mix hist:  0, 
 iter:  3, delta:  6.65E-10, energy: -1.66655247658412158E+01, D: -6.324E-13}]}
    #================================================================= Summary of both steps
   self consistency summary: &it_sc003
   -  {iter:  3, target function: ENERGY,  #WARNING: support function optimization not converged
 kernel optimization: DIAG, iterations to converge kernel optimization:  3, 
 iter high:  3, delta out:  1.181E-09, energy: -1.66655247658412158E+01, D: -4.917E-07}
=======
 iter:  3, fnrm:  4.30E-04, Omega: -1.666552476567445E+01, D: -1.59E-07, D best: -1.59E-07, 
 exit criterion: net number of iterations}
   -  &final_supfun003  { #-------------------------------------------------------- iter: 3
 target function: ENERGY, 
 Energies: {Ekin:  1.28625829275E+01, Epot: -1.76893936563E+01, Enl:  6.96474776166E-01}, 
 iter:  3, fnrm:  4.30E-04, Omega: -1.666552476567445E+01, D: -1.59E-07, D best: -1.59E-07}
      #Support functions created
    #=================================================================== kernel optimization
 - kernel optimization: &it_kernel003
   -  #--------------------------------------------------------------------- kernel iter: 1
     Kernel update:
       max dev from unity              :  9.15E-11
       Hamiltonian application required:  No
       method                          : diagonalization
       mode                            : sequential
       communication strategy kernel   : ALLREDUCE
       Coefficients available          :  Yes
     Hamiltonian update: {
 Energies: {Ekin:  1.28630715232E+01, Epot: -1.76897628068E+01, Enl:  6.96366362307E-01, 
              EH:  1.76716588108E+01,  EXC: -3.72445552989E+00, EvXC: -4.88324012546E+00}, 
    Total charge:  6.999996220838E+00, 
 Poisson Solver: {BC: Free, Box:  [  103,  103,  101 ], MPI tasks:  4}}
      #Eigenvalues and New Occupation Numbers
     Orbitals: [
 {e: -1.404750218334E+00, f:  2.0000},  # 00001
 {e: -9.361278385213E-01, f:  2.0000},  # 00002
 {e: -7.957512786942E-01, f:  2.0000},  # 00003
 {e: -7.638618440078E-01, f:  1.0000}] # 00004
     summary: [ {kernel optimization: DIAG, mixing quantity: DENS, mix hist:  0, 
 iter:  1, delta:  1.51E-09, energy: -1.66655247661200860E+01, D: -4.919E-07}]
   -  #--------------------------------------------------------------------- kernel iter: 2
     Kernel update:
       max dev from unity              :  9.15E-11
       Hamiltonian application required:  Yes
       method                          : diagonalization
       mode                            : sequential
       communication strategy kernel   : ALLREDUCE
       Kohn-Sham residue               :  2.042E-01
       Coefficients available          :  Yes
     Hamiltonian update: {
 Energies: {Ekin:  1.28625829275E+01, Epot: -1.76892935622E+01, Enl:  6.96474776166E-01, 
              EH:  1.76717980288E+01,  EXC: -3.72448597169E+00, EvXC: -4.88328031156E+00}, 
    Total charge:  6.999996220871E+00, 
 Poisson Solver: {BC: Free, Box:  [  103,  103,  101 ], MPI tasks:  4}}
      #Eigenvalues and New Occupation Numbers
     Orbitals: [
 {e: -1.404731413450E+00, f:  2.0000},  # 00001
 {e: -9.361100218853E-01, f:  2.0000},  # 00002
 {e: -7.957320320978E-01, f:  2.0000},  # 00003
 {e: -7.638441061824E-01, f:  1.0000}] # 00004
     summary: [ {kernel optimization: DIAG, mixing quantity: DENS, mix hist:  0, 
 iter:  2, delta:  7.00E-10, energy: -1.66655247658302557E+01, D:  2.898E-10}]
   -  &final_kernel003  { #-------------------------------------------------------- iter: 2
 summary: [ {kernel optimization: DIAG, mixing quantity: DENS, mix hist:  0, 
 iter:  2, delta:  7.00E-10, energy: -1.66655247658302557E+01, D:  2.898E-10}]}
    #================================================================= Summary of both steps
   self consistency summary: &it_sc003
   -  {iter:  3, target function: ENERGY,  #WARNING: support function optimization not converged
 kernel optimization: DIAG, iterations to converge kernel optimization:  2, 
 iter high:  3, delta out:  1.097E-09, energy: -1.66655247658302557E+01, D: -4.916E-07}
>>>>>>> ffa93dbe
    #========================================================= support function optimization
 - support function optimization: &it_supfun004
   -  { #-------------------------------------------------------------------------- iter: 1
 target function: ENERGY, Hamiltonian Applied:  Yes, 
 Energies: {Ekin:  1.28625829275E+01, Epot: -1.76892640284E+01, Enl:  6.96474776166E-01}, 
 Orthoconstraint:  Yes,    Preconditioning:  Yes, 
<<<<<<< HEAD
 iter:  1, fnrm:  4.34E-04, Omega: -1.666552476584034E+01, D: -1.59E-07, D best: -1.59E-07, 
=======
 iter:  1, fnrm:  4.34E-04, Omega: -1.666552476586613E+01, D: -1.59E-07, D best: -1.59E-07, 
>>>>>>> ffa93dbe
 Optimization: {algorithm: SD, mean alpha:  4.723E-01, max alpha:  4.723E-01, 
    consecutive successes:  1}, 
 Orthogonalization:  Yes, communication strategy kernel: ALLREDUCE, 
 reconstruct kernel:  Yes}
   -  { #-------------------------------------------------------------------------- iter: 2
 target function: ENERGY, Hamiltonian Applied:  Yes, 
<<<<<<< HEAD
 Energies: {Ekin:  1.28622736986E+01, Epot: -1.76889396401E+01, Enl:  6.9647312066E-01}, 
 Orthoconstraint:  Yes,    Preconditioning:  Yes, 
 iter:  2, fnrm:  3.43E-04, Omega: -1.666552485843093E+01, D: -9.26E-08, D best: -9.26E-08, 
=======
 Energies: {Ekin:  1.28622754033E+01, Epot: -1.76889557723E+01, Enl:  6.96473685783E-01}, 
 Orthoconstraint:  Yes,    Preconditioning:  Yes, 
 iter:  2, fnrm:  3.43E-04, Omega: -1.666552485825836E+01, D: -9.24E-08, D best: -9.24E-08, 
>>>>>>> ffa93dbe
 Optimization: {algorithm: SD, mean alpha:  5.195E-01, max alpha:  5.195E-01, 
    consecutive successes:  2}, 
 Orthogonalization:  Yes, communication strategy kernel: ALLREDUCE, 
 reconstruct kernel:  Yes}
   -  { #-------------------------------------------------------------------------- iter: 3
 target function: ENERGY, Hamiltonian Applied:  Yes, 
 Energies: {Ekin:  1.28619834179E+01, Epot: -1.76886657159E+01, Enl:  6.96475437564E-01}, 
 Orthoconstraint:  Yes,    Preconditioning:  Yes, 
<<<<<<< HEAD
 iter:  3, fnrm:  2.68E-04, Omega: -1.666552492142779E+01, D: -6.3E-08, D best: -6.3E-08, 
 exit criterion: net number of iterations}
   -  &final_supfun004  { #-------------------------------------------------------- iter: 3
 target function: ENERGY, 
 Energies: {Ekin:  1.28619791845E+01, Epot: -1.76886470215E+01, Enl:  6.96474830609E-01}, 
 iter:  3, fnrm:  2.68E-04, Omega: -1.666552492142779E+01, D: -6.3E-08, D best: -6.3E-08}
      #Support functions created
    #=================================================================== kernel optimization
 - kernel optimization: &it_kernel004
   -  #-------------------------------------------------------------------- kernel iter: 1
       Kernel update:
         max dev from unity            :  5.18E-11
         Hamiltonian application required:  No
         method                        : diagonalization
         mode                          : sequential
         communication strategy kernel : ALLREDUCE
         Coefficients available        :  Yes
       Hamiltonian update: {
 Energies: {Ekin:  1.28625856351E+01, Epot: -1.76892674817E+01, Enl:  6.96475113315E-01, 
              EH:  1.76718554285E+01,  EXC: -3.72450075909, EvXC: -4.88329981786}, 
    Total charge:  6.999996221302, 
 Poisson Solver: {BC: Free, Box:  [  103,  103,  101 ], MPI tasks:  3}}
        #Eigenvalues and New Occupation Numbers
       Orbitals: [
 {e: -1.404723703026, f:  2.0},  # 00001
 {e: -9.361019993694E-01, f:  2.0},  # 00002
 {e: -7.957244501308E-01, f:  2.0},  # 00003
 {e: -7.638382109174E-01, f:  1.0}] # 00004
       summary: [ {kernel optimization: DIAG, mixing quantity: DENS, mix hist:  0, 
 iter:  1, delta:  1.82E-09, energy: -1.6665524921483847E+01, D: -1.556E-07}]
   -  #-------------------------------------------------------------------- kernel iter: 2
       Kernel update:
         max dev from unity            :  5.18E-11
         Hamiltonian application required:  Yes
         method                        : diagonalization
         mode                          : sequential
         communication strategy kernel : ALLREDUCE
         Kohn-Sham residue             :  2.042E-01
         Coefficients available        :  Yes
       Hamiltonian update: {
 Energies: {Ekin:  1.28619791845E+01, Epot: -1.76887262321E+01, Enl:  6.96474830609E-01, 
              EH:  1.76717405868E+01,  EXC: -3.72447930461, EvXC: -4.8832714645}, 
    Total charge:  6.999996221256, 
 Poisson Solver: {BC: Free, Box:  [  103,  103,  101 ], MPI tasks:  3}}
        #Eigenvalues and New Occupation Numbers
       Orbitals: [
 {e: -1.404738734945, f:  2.0},  # 00001
 {e: -9.361152321014E-01, f:  2.0},  # 00002
 {e: -7.957411990057E-01, f:  2.0},  # 00003
 {e: -7.638561257155E-01, f:  1.0}] # 00004
       summary: [ {kernel optimization: DIAG, mixing quantity: DENS, mix hist:  0, 
 iter:  2, delta:  9.0E-10, energy: -1.66655249205105918E+01, D:  9.733E-10}]
   -  &final_kernel004  { #-------------------------------------------------------- iter: 2
 summary: [ {kernel optimization: DIAG, mixing quantity: DENS, mix hist:  0, 
 iter:  2, delta:  9.0E-10, energy: -1.66655249205105918E+01, D:  9.733E-10}]}
=======
 iter:  3, fnrm:  2.68E-04, Omega: -1.666552492108370E+01, D: -6.28E-08, D best: -6.28E-08, 
 exit criterion: net number of iterations}
   -  &final_supfun004  { #-------------------------------------------------------- iter: 3
 target function: ENERGY, 
 Energies: {Ekin:  1.28619834179E+01, Epot: -1.76886657159E+01, Enl:  6.96475437564E-01}, 
 iter:  3, fnrm:  2.68E-04, Omega: -1.666552492108370E+01, D: -6.28E-08, D best: -6.28E-08}
      #Support functions created
    #=================================================================== kernel optimization
 - kernel optimization: &it_kernel004
   -  #--------------------------------------------------------------------- kernel iter: 1
     Kernel update:
       max dev from unity              :  5.10E-11
       Hamiltonian application required:  No
       method                          : diagonalization
       mode                            : sequential
       communication strategy kernel   : ALLREDUCE
       Coefficients available          :  Yes
     Hamiltonian update: {
 Energies: {Ekin:  1.28625829275E+01, Epot: -1.76892935622E+01, Enl:  6.96474776166E-01, 
              EH:  1.76718371309E+01,  EXC: -3.72449598500E+00, EvXC: -4.88329351979E+00}, 
    Total charge:  6.999996221301E+00, 
 Poisson Solver: {BC: Free, Box:  [  103,  103,  101 ], MPI tasks:  4}}
      #Eigenvalues and New Occupation Numbers
     Orbitals: [
 {e: -1.404726150738E+00, f:  2.0000},  # 00001
 {e: -9.361045774578E-01, f:  2.0000},  # 00002
 {e: -7.957268745622E-01, f:  2.0000},  # 00003
 {e: -7.638400837190E-01, f:  1.0000}] # 00004
     summary: [ {kernel optimization: DIAG, mixing quantity: DENS, mix hist:  0, 
 iter:  1, delta:  1.09E-09, energy: -1.66655249211425556E+01, D: -1.553E-07}]
   -  #--------------------------------------------------------------------- kernel iter: 2
     Kernel update:
       max dev from unity              :  5.10E-11
       Hamiltonian application required:  Yes
       method                          : diagonalization
       mode                            : sequential
       communication strategy kernel   : ALLREDUCE
       Kohn-Sham residue               :  2.042E-01
       Coefficients available          :  Yes
     Hamiltonian update: {
 Energies: {Ekin:  1.28619834179E+01, Epot: -1.76887353430E+01, Enl:  6.96475437564E-01, 
              EH:  1.76717350881E+01,  EXC: -3.72447767499E+00, EvXC: -4.88326931605E+00}, 
    Total charge:  6.999996221256E+00, 
 Poisson Solver: {BC: Free, Box:  [  103,  103,  101 ], MPI tasks:  4}}
      #Eigenvalues and New Occupation Numbers
     Orbitals: [
 {e: -1.404739449896E+00, f:  2.0000},  # 00001
 {e: -9.361160543778E-01, f:  2.0000},  # 00002
 {e: -7.957419225413E-01, f:  2.0000},  # 00003
 {e: -7.638565839215E-01, f:  1.0000}] # 00004
     summary: [ {kernel optimization: DIAG, mixing quantity: DENS, mix hist:  0, 
 iter:  2, delta:  5.36E-10, energy: -1.66655249203774503E+01, D:  7.651E-10}]
   -  &final_kernel004  { #-------------------------------------------------------- iter: 2
 summary: [ {kernel optimization: DIAG, mixing quantity: DENS, mix hist:  0, 
 iter:  2, delta:  5.36E-10, energy: -1.66655249203774503E+01, D:  7.651E-10}]}
>>>>>>> ffa93dbe
    #================================================================= Summary of both steps
   self consistency summary: &it_sc004
   -  {iter:  4, target function: ENERGY,  #WARNING: support function optimization not converged
 kernel optimization: DIAG, iterations to converge kernel optimization:  2, 
<<<<<<< HEAD
 iter high:  4, delta out:  6.679E-10, energy: -1.66655249205105918E+01, D: -1.547E-07}
=======
 iter high:  4, delta out:  7.996E-10, energy: -1.66655249203774503E+01, D: -1.545E-07}
>>>>>>> ffa93dbe
    #========================================================= support function optimization
 - support function optimization: &it_supfun005
   -  { #-------------------------------------------------------------------------- iter: 1
 target function: ENERGY, Hamiltonian Applied:  Yes, 
 Energies: {Ekin:  1.28619834179E+01, Epot: -1.76887404942E+01, Enl:  6.96475437564E-01}, 
 Orthoconstraint:  Yes,    Preconditioning:  Yes, 
<<<<<<< HEAD
 iter:  1, fnrm:  2.67E-04, Omega: -1.666552492051527E+01, D: -6.21E-08, D best: -6.21E-08, 
=======
 iter:  1, fnrm:  2.67E-04, Omega: -1.666552492041703E+01, D: -6.22E-08, D best: -6.22E-08, 
>>>>>>> ffa93dbe
 Optimization: {algorithm: SD, mean alpha:  5.282E-01, max alpha:  5.282E-01, 
    consecutive successes:  1}, 
 Orthogonalization:  Yes, communication strategy kernel: ALLREDUCE, 
 reconstruct kernel:  Yes}
   -  { #-------------------------------------------------------------------------- iter: 2
 target function: ENERGY, Hamiltonian Applied:  Yes, 
<<<<<<< HEAD
 Energies: {Ekin:  1.2861769256E+01, Epot: -1.76885332256E+01, Enl:  6.96482546425E-01}, 
 Orthoconstraint:  Yes,   Preconditioning:  Yes, 
 iter:  2, fnrm:  2.07E-04, Omega: -1.666552495757707E+01, D: -3.71E-08, D best: -3.71E-08, 
 Optimization: {algorithm: SD, mean alpha:  5.37E-01, max alpha:  5.81E-01, 
=======
 Energies: {Ekin:  1.28617710912E+01, Epot: -1.76885354164E+01, Enl:  6.96482590367E-01}, 
 Orthoconstraint:  Yes,    Preconditioning:  Yes, 
 iter:  2, fnrm:  2.07E-04, Omega: -1.666552495749144E+01, D: -3.71E-08, D best: -3.71E-08, 
 Optimization: {algorithm: SD, mean alpha:  5.370E-01, max alpha:  5.810E-01, 
>>>>>>> ffa93dbe
    consecutive successes:  2}, 
 Orthogonalization:  Yes, communication strategy kernel: ALLREDUCE, 
 reconstruct kernel:  Yes}
   -  { #-------------------------------------------------------------------------- iter: 3
 target function: ENERGY, Hamiltonian Applied:  Yes, 
 Energies: {Ekin:  1.28615720812E+01, Epot: -1.76883358374E+01, Enl:  6.96482019569E-01}, 
 Orthoconstraint:  Yes,    Preconditioning:  Yes, 
<<<<<<< HEAD
 iter:  3, fnrm:  1.57E-04, Omega: -1.666552498151847E+01, D: -2.39E-08, D best: -2.39E-08, 
 exit criterion: net number of iterations}
   -  &final_supfun005  { #-------------------------------------------------------- iter: 3
 target function: ENERGY, 
 Energies: {Ekin:  1.28615713158E+01, Epot: -1.76883347167E+01, Enl:  6.96481975728E-01}, 
 iter:  3, fnrm:  1.57E-04, Omega: -1.666552498151847E+01, D: -2.39E-08, D best: -2.39E-08}
      #Support functions created
    #=================================================================== kernel optimization
 - kernel optimization: &it_kernel005
   -  #-------------------------------------------------------------------- kernel iter: 1
       Kernel update:
         max dev from unity            :  3.08E-11
         Hamiltonian application required:  No
         method                        : diagonalization
         mode                          : sequential
         communication strategy kernel : ALLREDUCE
         Coefficients available        :  Yes
       Hamiltonian update: {
 Energies: {Ekin:  1.28619791845E+01, Epot: -1.76887262321E+01, Enl:  6.96474830609E-01, 
              EH:  1.76717285413E+01,  EXC: -3.72447632733, EvXC: -4.88326753383}, 
    Total charge:  6.999996221602, 
 Poisson Solver: {BC: Free, Box:  [  103,  103,  101 ], MPI tasks:  3}}
        #Eigenvalues and New Occupation Numbers
       Orbitals: [
 {e: -1.404740095139, f:  2.0},  # 00001
 {e: -9.361166950553E-01, f:  2.0},  # 00002
 {e: -7.957429417121E-01, f:  2.0},  # 00003
 {e: -7.638581471545E-01, f:  1.0}] # 00004
       summary: [ {kernel optimization: DIAG, mixing quantity: DENS, mix hist:  0, 
 iter:  1, delta:  1.47E-09, energy: -1.66655249815404858E+01, D: -6.103E-08}]
   -  #-------------------------------------------------------------------- kernel iter: 2
       Kernel update:
         max dev from unity            :  3.08E-11
         Hamiltonian application required:  Yes
         method                        : diagonalization
         mode                          : sequential
         communication strategy kernel : ALLREDUCE
         Kohn-Sham residue             :  2.042E-01
         Coefficients available        :  Yes
       Hamiltonian update: {
 Energies: {Ekin:  1.28615713158E+01, Epot: -1.76883879647E+01, Enl:  6.96481975728E-01, 
              EH:  1.76716516544E+01,  EXC: -3.72446133099, EvXC: -4.88324771942}, 
    Total charge:  6.999996221572, 
 Poisson Solver: {BC: Free, Box:  [  103,  103,  101 ], MPI tasks:  3}}
        #Eigenvalues and New Occupation Numbers
       Orbitals: [
 {e: -1.404749760402, f:  2.0},  # 00001
 {e: -9.361254613826E-01, f:  2.0},  # 00002
 {e: -7.957545100614E-01, f:  2.0},  # 00003
 {e: -7.638702155815E-01, f:  1.0}] # 00004
       summary: [ {kernel optimization: DIAG, mixing quantity: DENS, mix hist:  0, 
 iter:  2, delta:  7.43E-10, energy: -1.66655249810712789E+01, D:  4.692E-10}]
   -  &final_kernel005  { #-------------------------------------------------------- iter: 2
 summary: [ {kernel optimization: DIAG, mixing quantity: DENS, mix hist:  0, 
 iter:  2, delta:  7.43E-10, energy: -1.66655249810712789E+01, D:  4.692E-10}]}
    #================================================================= Summary of both steps
   self consistency summary: &it_sc005
   -  {iter:  5, target function: ENERGY,  #WARNING: support function optimization not converged
 kernel optimization: DIAG, iterations to converge kernel optimization:  2, 
 iter high:  5, delta out:  5.479E-10, energy: -1.66655249810712789E+01, D: -6.056E-08}
=======
 iter:  3, fnrm:  1.57E-04, Omega: -1.666552498145543E+01, D: -2.40E-08, D best: -2.40E-08, 
 exit criterion: net number of iterations}
   -  &final_supfun005  { #-------------------------------------------------------- iter: 3
 target function: ENERGY, 
 Energies: {Ekin:  1.28615720812E+01, Epot: -1.76883358374E+01, Enl:  6.96482019569E-01}, 
 iter:  3, fnrm:  1.57E-04, Omega: -1.666552498145543E+01, D: -2.40E-08, D best: -2.40E-08}
      #Support functions created
    #=================================================================== kernel optimization
 - kernel optimization: &it_kernel005
   -  #--------------------------------------------------------------------- kernel iter: 1
     Kernel update:
       max dev from unity              :  3.06E-11
       Hamiltonian application required:  No
       method                          : diagonalization
       mode                            : sequential
       communication strategy kernel   : ALLREDUCE
       Coefficients available          :  Yes
     Hamiltonian update: {
 Energies: {Ekin:  1.28619834179E+01, Epot: -1.76887353430E+01, Enl:  6.96475437564E-01, 
              EH:  1.76717282107E+01,  EXC: -3.72447606013E+00, EvXC: -4.88326718279E+00}, 
    Total charge:  6.999996221602E+00, 
 Poisson Solver: {BC: Free, Box:  [  103,  103,  101 ], MPI tasks:  4}}
      #Eigenvalues and New Occupation Numbers
     Orbitals: [
 {e: -1.404740110379E+00, f:  2.0000},  # 00001
 {e: -9.361167791485E-01, f:  2.0000},  # 00002
 {e: -7.957429954516E-01, f:  2.0000},  # 00003
 {e: -7.638580876871E-01, f:  1.0000}] # 00004
     summary: [ {kernel optimization: DIAG, mixing quantity: DENS, mix hist:  0, 
 iter:  1, delta:  7.79E-10, energy: -1.66655249814813153E+01, D: -6.110E-08}]
   -  &final_kernel005  { #-------------------------------------------------------- iter: 1
 summary: [ {kernel optimization: DIAG, mixing quantity: DENS, mix hist:  0, 
 iter:  1, delta:  7.79E-10, energy: -1.66655249814813153E+01, D: -6.110E-08}]}
    #================================================================= Summary of both steps
   self consistency summary: &it_sc005
   -  {iter:  5, target function: ENERGY,  #WARNING: support function optimization not converged
 kernel optimization: DIAG, iterations to converge kernel optimization:  1, 
 iter high:  5, delta out:  3.897E-10, energy: -1.66655249814813153E+01, D: -6.110E-08}
>>>>>>> ffa93dbe
    #========================================================= support function optimization
 - support function optimization: &it_supfun006
   -  { #-------------------------------------------------------------------------- iter: 1
 target function: ENERGY, Hamiltonian Applied:  Yes, 
 Energies: {Ekin:  1.28615720812E+01, Epot: -1.76883890948E+01, Enl:  6.96482019569E-01}, 
 Orthoconstraint:  Yes,    Preconditioning:  Yes, 
<<<<<<< HEAD
 iter:  1, fnrm:  1.56E-04, Omega: -1.666552498105531E+01, D: -2.35E-08, D best: -2.35E-08, 
=======
 iter:  1, fnrm:  1.56E-04, Omega: -1.666552498083360E+01, D: -2.33E-08, D best: -2.33E-08, 
>>>>>>> ffa93dbe
 Optimization: {algorithm: SD, mean alpha:  5.642E-01, max alpha:  5.642E-01, 
    consecutive successes:  1}, 
 Orthogonalization:  Yes, communication strategy kernel: ALLREDUCE, 
 reconstruct kernel:  Yes}
   -  { #-------------------------------------------------------------------------- iter: 2
 target function: ENERGY, Hamiltonian Applied:  Yes, 
<<<<<<< HEAD
 Energies: {Ekin:  1.2861445966E+01, Epot: -1.7688276242E+01, Enl:  6.96488417278E-01}, 
 Orthoconstraint:  Yes,   Preconditioning:  Yes, 
 iter:  2, fnrm:  1.19E-04, Omega: -1.66655249937978E+01, D: -1.27E-08, D best: -1.27E-08, 
=======
 Energies: {Ekin:  1.28614432255E+01, Epot: -1.76882657892E+01, Enl:  6.96487405053E-01}, 
 Orthoconstraint:  Yes,    Preconditioning:  Yes, 
 iter:  2, fnrm:  1.19E-04, Omega: -1.666552499370059E+01, D: -1.29E-08, D best: -1.29E-08, 
>>>>>>> ffa93dbe
 Optimization: {algorithm: SD, mean alpha:  5.266E-01, max alpha:  6.207E-01, 
    consecutive successes:  2}, 
 Orthogonalization:  Yes, communication strategy kernel: ALLREDUCE, 
 reconstruct kernel:  Yes}
   -  { #-------------------------------------------------------------------------- iter: 3
 target function: ENERGY, Hamiltonian Applied:  Yes, 
<<<<<<< HEAD
 Energies: {Ekin:  1.2861326251E+01, Epot: -1.76881559621E+01, Enl:  6.9648782129E-01}, 
 Orthoconstraint:  Yes,   Preconditioning:  Yes, 
 iter:  3, fnrm:  8.79E-05, Omega: -1.666552500168483E+01, D: -7.89E-09, D best: -7.89E-09, 
 exit criterion: net number of iterations}
   -  &final_supfun006  { #-------------------------------------------------------- iter: 3
 target function: ENERGY, 
 Energies: {Ekin:  1.2861326251E+01, Epot: -1.76881559621E+01, Enl:  6.9648782129E-01}, 
 iter:  3, fnrm:  8.79E-05, Omega: -1.666552500168483E+01, D: -7.89E-09, D best: -7.89E-09}
      #Support functions created
    #=================================================================== kernel optimization
 - kernel optimization: &it_kernel006
   -  #-------------------------------------------------------------------- kernel iter: 1
       Kernel update:
         max dev from unity            :  2.3E-11
         Hamiltonian application required:  No
         method                        : diagonalization
         mode                          : sequential
         communication strategy kernel : ALLREDUCE
         Coefficients available        :  Yes
       Hamiltonian update: {
 Energies: {Ekin:  1.28615713158E+01, Epot: -1.76883879647E+01, Enl:  6.96481975728E-01, 
              EH:  1.76716422272E+01,  EXC: -3.72445878957, EvXC: -4.88324436538}, 
    Total charge:  6.999996221799, 
 Poisson Solver: {BC: Free, Box:  [  103,  103,  101 ], MPI tasks:  3}}
        #Eigenvalues and New Occupation Numbers
       Orbitals: [
 {e: -1.40475066939, f:  2.0},  # 00001
 {e: -9.361265479706E-01, f:  2.0},  # 00002
 {e: -7.957560404652E-01, f:  2.0},  # 00003
 {e: -7.63871798828E-01, f:  1.0}] # 00004
       summary: [ {kernel optimization: DIAG, mixing quantity: DENS, mix hist:  0, 
 iter:  1, delta:  9.8E-10, energy: -1.66655250016942666E+01, D: -2.062E-08}]
   -  &final_kernel006  { #-------------------------------------------------------- iter: 1
 summary: [ {kernel optimization: DIAG, mixing quantity: DENS, mix hist:  0, 
 iter:  1, delta:  9.8E-10, energy: -1.66655250016942666E+01, D: -2.062E-08}]}
=======
 Energies: {Ekin:  1.28613224982E+01, Epot: -1.76881446959E+01, Enl:  6.96486914816E-01}, 
 Orthoconstraint:  Yes,    Preconditioning:  Yes, 
 iter:  3, fnrm:  8.82E-05, Omega: -1.666552500170381E+01, D: -8.00E-09, D best: -8.00E-09, 
 exit criterion: net number of iterations}
   -  &final_supfun006  { #-------------------------------------------------------- iter: 3
 target function: ENERGY, 
 Energies: {Ekin:  1.28613224982E+01, Epot: -1.76881446959E+01, Enl:  6.96486914816E-01}, 
 iter:  3, fnrm:  8.82E-05, Omega: -1.666552500170381E+01, D: -8.00E-09, D best: -8.00E-09}
      #Support functions created
    #=================================================================== kernel optimization
 - kernel optimization: &it_kernel006
   -  #--------------------------------------------------------------------- kernel iter: 1
     Kernel update:
       max dev from unity              :  3.35E-11
       Hamiltonian application required:  No
       method                          : diagonalization
       mode                            : sequential
       communication strategy kernel   : ALLREDUCE
       Coefficients available          :  Yes
     Hamiltonian update: {
 Energies: {Ekin:  1.28619834179E+01, Epot: -1.76887353430E+01, Enl:  6.96475437564E-01, 
              EH:  1.76716511876E+01,  EXC: -3.72446116413E+00, EvXC: -4.88324749981E+00}, 
    Total charge:  6.999996221810E+00, 
 Poisson Solver: {BC: Free, Box:  [  103,  103,  101 ], MPI tasks:  4}}
      #Eigenvalues and New Occupation Numbers
     Orbitals: [
 {e: -1.404749806779E+00, f:  2.0000},  # 00001
 {e: -9.361255295642E-01, f:  2.0000},  # 00002
 {e: -7.957545873187E-01, f:  2.0000},  # 00003
 {e: -7.638702666924E-01, f:  1.0000}] # 00004
     summary: [ {kernel optimization: DIAG, mixing quantity: DENS, mix hist:  0, 
 iter:  1, delta:  6.91E-10, energy: -1.66655250017782421E+01, D: -2.030E-08}]
   -  &final_kernel006  { #-------------------------------------------------------- iter: 1
 summary: [ {kernel optimization: DIAG, mixing quantity: DENS, mix hist:  0, 
 iter:  1, delta:  6.91E-10, energy: -1.66655250017782421E+01, D: -2.030E-08}]}
>>>>>>> ffa93dbe
    #================================================================= Summary of both steps
   self consistency summary: &it_sc006
   -  {iter:  6, target function: ENERGY,  #WARNING: support function optimization not converged
 kernel optimization: DIAG, iterations to converge kernel optimization:  1, 
<<<<<<< HEAD
 iter high:  6, delta out:  2.45E-10, energy: -1.66655250016942666E+01, D: -2.062E-08}
    #Eigenvalues and New Occupation Numbers
   Orbitals: [
 {e: -1.40475066939, f:  1.0},  # 00001
 {e: -9.361265479706E-01, f:  1.0},  # 00002
 {e: -7.957560404652E-01, f:  1.0},  # 00003
 {e: -7.63871798828E-01, f:  1.0},  # 00004
 {e: -1.199015998115E-01, f:  1.0},  # 00005
 {e: -1.099352332842E-01, f:  1.0}] # 00006
    #========================================================================= final results
   self consistency summary:
   -  {iter:  6, 
 Energies: {Ekin:  1.28615713158E+01, Epot: -1.76883879647E+01, Enl:  6.96481975728E-01, 
              EH:  1.76715972602E+01,  EXC: -3.72444989072, EvXC: -4.8832326078}, 
       iter high:  6,            delta out:  2.45E-10, 
          energy: -1.66655250016942666E+01,                       D:  0.0,  #FINAL
=======
 iter high:  6, delta out:  3.455E-10, energy: -1.66655250017782421E+01, D: -2.030E-08}
    #Eigenvalues and New Occupation Numbers
   Orbitals: [
 {e: -1.404749806779E+00, f:  1.0000},  # 00001
 {e: -9.361255295642E-01, f:  1.0000},  # 00002
 {e: -7.957545873187E-01, f:  1.0000},  # 00003
 {e: -7.638702666924E-01, f:  1.0000},  # 00004
 {e: -1.199009022568E-01, f:  1.0000},  # 00005
 {e: -1.099341902924E-01, f:  1.0000}] # 00006
    #========================================================================= final results
   self consistency summary:
   -  {iter:  6, 
 Energies: {Ekin:  1.28619834179E+01, Epot: -1.76887353430E+01, Enl:  6.96475437564E-01, 
              EH:  1.76715960933E+01,  EXC: -3.72444998809E+00, EvXC: -4.88323273496E+00}, 
       iter high:  6,            delta out:  3.455E-10, 
          energy: -1.66655250017782421E+01,                       D:  0.000E+00,  #FINAL
>>>>>>> ffa93dbe
 }
  #WARNING: commented correction_locrad
  #------------------------------------------------------------------------ Pulay Correction
 Pulay Forces (Ha/Bohr):
<<<<<<< HEAD
 -  {O: [-3.758439889682E-05,  1.458005768942E-05,  2.008931418641E-05]} # 0001
 -  {H: [ 5.731075031134E-07, -4.24169791827E-07,  3.319383712688E-08]} # 0002
 -  {H: [-2.877061809348E-07, -2.714716611923E-07, -1.519261260075E-06]} # 0003
 Total charge                          :  6.999996221799
=======
 -  {O: [-3.386130430963E-05,  1.463055791450E-05,  1.666571906678E-05]} # 0001
 -  {H: [ 3.684501926763E-07, -5.479552884621E-07, -4.106013320711E-08]} # 0002
 -  {H: [-1.579467143360E-07, -3.456914513394E-07, -1.546121710966E-06]} # 0003
 Total charge                          :  6.999996221810E+00
>>>>>>> ffa93dbe
  #---------------------------------------------------------------------- Forces Calculation
 Poisson Solver:
   BC                                  : Free
   Box                                 :  [  103,  103,  101 ]
<<<<<<< HEAD
   MPI tasks                           :  3
=======
   MPI tasks                           :  4
>>>>>>> ffa93dbe
 Electric Dipole Moment (AU):
   P vector                            :  [  8.1348,  8.0766,  7.8513 ]
   norm(P)                             :  1.389419E+01
 Electric Dipole Moment (Debye):
   P vector                            :  [  2.0677E+01,  2.0529E+01,  1.9956E+01 ]
   norm(P)                             :  3.531551E+01
 Calculate local forces: {Leaked force:  0.0}
 Calculate Non Local forces            :  Yes
<<<<<<< HEAD
 Average noise forces: {x: -1.70734321E-02, y: -1.04318482E-02, z: -6.4390389E-03, 
                    total:  2.10187241E-02}
 Clean forces norm (Ha/Bohr): {maxval:  5.504139402789E-02, fnrm2:  5.547278275065E-03}
 Raw forces norm (Ha/Bohr): {maxval:  4.887242018285E-02, fnrm2:  6.132733009796E-03}
  #--------------------------------------------------------------------------- Atomic Forces
 Atomic Forces (Ha/Bohr):
 -  {O: [ 1.173805808248E-02, -2.779302401597E-02, -2.733570804151E-02]} # 0001
 -  {H: [-2.560571482468E-02, -1.081449484074E-02, -9.361739291282E-03]} # 0002
 -  {H: [ 1.38676567422E-02,  3.860751885671E-02,  3.669744733279E-02]} # 0003
  #----------------------------------------------------------------- Timing for root process
 Timings for root process:
   CPU time (s)                        :  16.98
   Elapsed time (s)                    :  8.6
=======
 Average noise forces: {x: -1.70782171E-02, y: -1.04330187E-02, z: -6.43384324E-03, 
                    total:  2.10216012E-02}
 Clean forces norm (Ha/Bohr): {maxval:  5.504127994166E-02, fnrm2:  5.546903600989E-03}
 Raw forces norm (Ha/Bohr): {maxval:  4.886909644522E-02, fnrm2:  6.132528133752E-03}
  #--------------------------------------------------------------------------- Atomic Forces
 Atomic Forces (Ha/Bohr):
 -  {O: [ 1.173365971519E-02, -2.779128952469E-02, -2.733384720938E-02]} # 0001
 -  {H: [-2.560349641200E-02, -1.081578186890E-02, -9.363075904556E-03]} # 0002
 -  {H: [ 1.386983669681E-02,  3.860707139359E-02,  3.669692311394E-02]} # 0003
  #----------------------------------------------------------------- Timing for root process
 Timings for root process:
   CPU time (s)                        :  9.28
   Elapsed time (s)                    :  4.68
>>>>>>> ffa93dbe
  #-------------------------------- Warnings obtained during the run, check their relevance!
 WARNINGS:
 - Odd number of electrons, no closed shell system
 - Do not call check_communications in the linear scaling version!
 - support function optimization not converged
 - support function optimization not converged
 - support function optimization not converged
 - support function optimization not converged
 - support function optimization not converged
 - support function optimization not converged
 - commented correction_locrad
<<<<<<< HEAD
 Status of the memory at finalization:
   wfd%keyvloc:
     Array Id                          : wfd%keyvloc
     Size (Bytes)                      : 4212
     Allocating Routine Id             : system_initialization
     Address of first element          : 0x1f0e7c0
     Address of metadata               : 32227960
   wfd%keyglob:
     Array Id                          : wfd%keyglob
     Size (Bytes)                      : 8424
     Allocating Routine Id             : system_initialization
     Address of first element          : 0x1f119d0
     Address of metadata               : 32227768
   Timestamp of Profile initialization:
     2014-01-24 08:53:18.364
   Process Id:
     0
 Memory Consumption Report:
   Tot. No. of Allocations             :  7861
   Tot. No. of Deallocations           :  7861
   Remaining Memory (B)                :  0
   Memory occupation:
     Peak Value (MB)                   :  115
     for the array                     : zmpi1
     in the routine                    : G_Poisson_Solver
 Max No. of dictionaries used          :  1341 #(  138 still in use)
=======
 Memory Consumption Report:
   Tot. No. of Allocations             :  7249
   Tot. No. of Deallocations           :  7249
   Remaining Memory (B)                :  0
   Memory occupation:
     Peak Value (MB)                   :  103
     for the array                     : psir
     in the routine                    : psi_to_vlocpsi
 Max No. of dictionaries used          :  3014 #(  765 still in use)
 Number of dictionary folders allocated:  1
>>>>>>> ffa93dbe
<|MERGE_RESOLUTION|>--- conflicted
+++ resolved
@@ -27,29 +27,6 @@
    |_____|_____|_____|_____|_____|______                    www.bigdft.org   "
  
  Reference Paper                       : The Journal of Chemical Physics 129, 014109 (2008)
-<<<<<<< HEAD
- Version Number                        : 1.7.1.10
- Timestamp of this run                 : 2014-01-24 08:53:19.405
- Root process Hostname                 : girofle
- Number of MPI tasks                   :  3
- OpenMP parallelization                :  Yes
- Maximal OpenMP threads per MPI task   :  2
- MPI tasks of root process node        :  3
-  #------------------------------------------------------------------ Code compiling options
- Compilation options:
-   Configure arguments:
-     " 'FC=/local/stephanm/openmpi-1.6.5_intel/bin/mpif90' 'CC=icc' 'FCFLAGS=-O2 -xSSE4.2 
-     -openmp' 
-     '--with-ext-linalg=/opt/intel/composer_xe_2013_sp1.0.080/mkl/lib/intel64/libmkl_blas95_l
-     p64 /opt/intel/composer_xe_2013_sp1.0.080/mkl/lib/intel64/libmkl_lapack95_lp64 
-     -L/opt/intel/composer_xe_2013_sp1.0.080/mkl/lib/intel64 -lmkl_scalapack_lp64 
-     -lmkl_cdft_core -lmkl_intel_lp64 -lmkl_core -lmkl_intel_thread 
-     -lmkl_blacs_intelmpi_lp64 -lpthread -lm'"
-   Compilers (CC, FC, CXX): [icc, /local/stephanm/openmpi-1.6.5_intel/bin/mpif90, g++]
-   Compiler flags:
-     CFLAGS                            : -g -O2
-     FCFLAGS                           : -O2 -xSSE4.2 -openmp
-=======
  Version Number                        : 1.7.1.15
  Timestamp of this run                 : 2014-03-26 08:22:48.520
  Root process Hostname                 : phys-comp-03
@@ -74,7 +51,6 @@
    Compiler flags:
      CFLAGS                            : -g -O2
      FCFLAGS                           : -O2 -i_dynamic -msse4.2 -heap-arrays 1024 -openmp
->>>>>>> ffa93dbe
      CXXFLAGS                          : -g -O2
   #------------------------------------------------------------------------ Input parameters
  radical                               : read
@@ -85,7 +61,7 @@
    ocl_platform                        : ~ #      Chosen OCL platform
    ocl_devices                         : ~ #      Chosen OCL devices
    blas                                : No #     CUBLAS acceleration
-   projrad                             : 15.0 #   Radius of the projector as a function of the maxrad
+   projrad                             : 15.000 # Radius of the projector as a function of the maxrad
    exctxpar                            : OP2P #   Exact exchange parallelisation scheme
    ig_diag                             : Yes #    Input guess (T=Direct, F=Iterative) diag. of Ham.
    ig_norbp                            : 5 #      Input guess Orbitals per process for iterative diag.
@@ -110,13 +86,8 @@
    pdgemm_blocksize                    : -8 #     SCALAPACK linear scaling blocksize
    maxproc_pdsyev                      : 4 #      SCALAPACK linear scaling max num procs
    maxproc_pdgemm                      : 4 #      SCALAPACK linear scaling max num procs
-<<<<<<< HEAD
-   ef_interpol_det                     : 0.1E-19 # FOE max determinant of cubic interpolation matrix
-   ef_interpol_chargediff              : 0.1E+02 # FOE max charge difference for interpolation
-=======
    ef_interpol_det                     : 0.10E-19 # FOE max determinant of cubic interpolation matrix
    ef_interpol_chargediff              : 0.10E+02 # FOE max charge difference for interpolation
->>>>>>> ffa93dbe
    mixing_after_inputguess             : No #     mixing step after linear input guess (T/F)
    iterative_orthogonalization         : No #     iterative_orthogonalization for input guess orbitals
    check_sumrho                        : 2 #      enables linear sumrho check
@@ -125,15 +96,12 @@
    explicit_locregcenters              : No #     linear scaling explicitely specify localization centers
    calculate_KS_residue                : Yes #    linear scaling calculate Kohn-Sham residue
    intermediate_forces                 : No #     linear scaling calculate intermediate forces
-<<<<<<< HEAD
-=======
    kappa_conv                          : 0.10000000000000001 # exit kappa for extended input guess (experimental mode)
    evbounds_nsatur                     : 3 #      number of FOE cycles before the eigenvalue bounds are shrinked
    evboundsshrink_nsatur               : 4 #      maximal number of unsuccessful eigenvalue bounds shrinkings
    method_updatekernel                 : 0 #      linear scaling update density kernel during the sup. func. optimization (0 
     #                                              purification, 1 FOE)
    purification_quickreturn            : No #     linear scaling quick return in purification
->>>>>>> ffa93dbe
  dft:
    hgrids: [0.45000000000000001, 0.45000000000000001, 0.45000000000000001] # grid spacing in the three directions (bohr)
    rmult: [5.0, 7.0] #                            c(f)rmult*radii_cf(:,1(2))=coarse(fine) atom-based radius
@@ -184,8 +152,6 @@
    sic_alpha                           : 0. #     SIC downscaling parameter
  tddft:
    tddft_approach                      : none #   TDDFT method
-<<<<<<< HEAD
-=======
  lin_general:
    hybrid                              : No #     activate the hybrid mode; if activated, only the low accuracy values will be relevant
    nit: [1, 5] #                                  number of iteration with low/high accuracy
@@ -246,7 +212,6 @@
    rloc: [7.0, 7.0] #                             localization radius for the support functions
    rloc_kernel                         : 9.0 #    localization radius for the density kernel
    rloc_kernel_foe                     : 14.0 #   cutoff radius for the FOE matrix vector multiplications
->>>>>>> ffa93dbe
  posinp:
    Positions:
    - O: [2.0656210653945739, 0.72761978300511576, 0.76503749782279751]
@@ -301,11 +266,7 @@
  #|0              DIIS history for density mixing (low, high)                                
  #|.5d0     .     density mixing parameter (low, high)                                       
  #|1.d-7    1.d-  outer loop convergence (low, high)                                         
-<<<<<<< HEAD
- #|4.d-5    4.d-5   1.basis convergence (low, high) ; early stop TMB optimization (experiment
-=======
  #|4.d-5    4.d-5   1.d-4   basis convergence (low, high) ; early stop TMB optimization, dyna
->>>>>>> ffa93dbe
  #|0.5d0          factor to reduce the confinement. Only used for hybrid mode.               
  #|1.d-5    1.d   kernel convergence (low, high) - directmin only                            
  #|1.d-9    1.d   density convergence (low, high)                                            
@@ -384,10 +345,10 @@
  Geometry Optimization Parameters:
    Maximum steps                       :  1
    Algorithm                           : none
-   Random atomic displacement          :  0.0
-   Fluctuation in forces               :  1.0
-   Maximum in forces                   :  0.0
-   Steepest descent step               :  4.0
+   Random atomic displacement          :  0.0E+00
+   Fluctuation in forces               :  1.0E+00
+   Maximum in forces                   :  0.0E+00
+   Steepest descent step               :  4.0E+00
  Material acceleration                 :  No #iproc=0
   #------------------------------------------------------------------------ Input parameters
  DFT parameters:
@@ -432,14 +393,14 @@
    Pseudopotential type                : HGH-K
    Local Pseudo Potential (HGH convention):
      Rloc                              :  0.24762
-     Coefficients (c1 .. c4)           :  [ -16.58032,  2.3957,  0.0,  0.0 ]
+     Coefficients (c1 .. c4)           :  [ -16.58032,  2.39570,  0.00000,  0.00000 ]
    NonLocal PSP Parameters:
    - Channel (l)                       :  0
      Rloc                              :  0.22179
      h_ij matrix:
-     -  [  18.26692,  0.0,  0.0 ]
-     -  [  0.0,  0.0,  0.0 ]
-     -  [  0.0,  0.0,  0.0 ]
+     -  [  18.26692,  0.00000,  0.00000 ]
+     -  [  0.00000,  0.00000,  0.00000 ]
+     -  [  0.00000,  0.00000,  0.00000 ]
    No. of projectors                   :  1
    PSP XC                              : "XC: Teter 93"
  - Symbol                              : H #Type No.  02
@@ -447,28 +408,21 @@
    No. of Atoms                        :  2
    Radii of active regions (AU):
      Coarse                            :  1.46342
-<<<<<<< HEAD
-     Fine                              :  0.2
-     Coarse PSP                        :  0.0
-     Source                            : PSP File
-   Grid Spacing threshold (AU)         :  0.5
-=======
      Fine                              :  0.20000
      Coarse PSP                        :  0.00000
      Source                            : PSP File
    Grid Spacing threshold (AU)         :  0.50
->>>>>>> ffa93dbe
    Pseudopotential type                : HGH-K
    Local Pseudo Potential (HGH convention):
-     Rloc                              :  0.2
-     Coefficients (c1 .. c4)           :  [ -4.18024,  0.72507,  0.0,  0.0 ]
+     Rloc                              :  0.20000
+     Coefficients (c1 .. c4)           :  [ -4.18024,  0.72507,  0.00000,  0.00000 ]
    No. of projectors                   :  0
    PSP XC                              : "XC: Teter 93"
   #-------------------------------------------------------------------------- Atom Positions
  Atomic positions within the cell (Atomic and Grid Units):
  - O: {AU:  [  8.9264,  7.5804,  7.3383 ], GU:  [  19.836,  16.845,  16.307 ]} # 0001
- - H: {AU:  [  7.1217,  7.3025,  7.1462 ], GU:  [  15.826,  16.228,  15.88 ]} # 0002
- - H: {AU:  [  9.0783,  8.8975,  8.6038 ], GU:  [  20.174,  19.772,  19.12 ]} # 0003
+ - H: {AU:  [  7.1217,  7.3025,  7.1462 ], GU:  [  15.826,  16.228,  15.880 ]} # 0002
+ - H: {AU:  [  9.0783,  8.8975,  8.6038 ], GU:  [  20.174,  19.772,  19.120 ]} # 0003
  Rigid Shift Applied (AU)              :  [  6.8608,  6.8528,  6.5733 ]
  Atomic structure:
    Positions:
@@ -477,9 +431,9 @@
    - H: [ 9.078301414,  8.897504959,  8.603818918] # [  20.17,  19.77,  19.12 ] 0003
    Rigid Shift Applied (AU)            :  [  6.8608,  6.8528,  6.5733 ]
   #------------------------------------------------------------------------- Grid properties
- Box Grid spacings                     :  [  0.45,  0.45,  0.45 ]
+ Box Grid spacings                     :  [  0.4500,  0.4500,  0.4500 ]
  Sizes of the simulation domain:
-   AU                                  :  [  16.2,  16.2,  15.75 ]
+   AU                                  :  [  16.200,  16.200,  15.750 ]
    Angstroem                           :  [  8.5727,  8.5727,  8.3345 ]
    Grid Spacing Units                  :  [  36,  36,  35 ]
    High resolution region boundaries (GU):
@@ -488,36 +442,21 @@
  High Res. box is treated separately   :  Yes
   #------------------------------------------------------------------- Kernel Initialization
  Poisson Kernel Initialization:
-<<<<<<< HEAD
-   MPI tasks                           :  3
-=======
    MPI tasks                           :  4
->>>>>>> ffa93dbe
    OpenMP threads per MPI task         :  2
  Poisson Kernel Creation:
    Boundary Conditions                 : Free
    Memory Requirements per MPI task:
-<<<<<<< HEAD
-     Density (MB)                      :  3.03
-     Kernel (MB)                       :  3.14
-=======
      Density (MB)                      :  2.34
      Kernel (MB)                       :  2.35
->>>>>>> ffa93dbe
      Full Grid Arrays (MB)             :  8.17
      Load Balancing of calculations:
        Density:
          MPI tasks 0- 2                : 100%
-<<<<<<< HEAD
-       Kernel:
-         MPI tasks 0- 1                : 100%
-         MPI task 2                    :  95%
-=======
          MPI task 3                    :  89%
        Kernel:
          MPI tasks 0- 2                : 100%
          MPI task 3                    :  89%
->>>>>>> ffa93dbe
        Complete LB per task            : 1/3 LB_density + 2/3 LB_kernel
  Wavefunctions Descriptors, full simulation domain:
    Coarse resolution grid:
@@ -531,56 +470,33 @@
  Spin treatment                        : Averaged
   #WARNING: Odd number of electrons, no closed shell system
  Orbitals Repartition:
-<<<<<<< HEAD
-   MPI tasks  0- 0                     :  2
-   MPI tasks  1- 2                     :  1
-=======
    MPI tasks  0- 3                     :  1
->>>>>>> ffa93dbe
  Total Number of Orbitals              :  4
  Input Occupation Numbers:
- - Occupation Numbers: {Orbitals No. 1-3:  2.0, Orbital No. 4:  1.0}
+ - Occupation Numbers: {Orbitals No. 1-3:  2.0000, Orbital No. 4:  1.0000}
  Support function repartition:
-<<<<<<< HEAD
-   MPI tasks  0- 2                     :  2
- Wavefunctions memory occupation for root MPI process:  0 MB 404 KB 896 B
-=======
    MPI tasks  0- 1                     :  2
    MPI tasks  2- 3                     :  1
  Wavefunctions memory occupation for root MPI process:  0 MB 202 KB 448 B
->>>>>>> ffa93dbe
  NonLocal PSP Projectors Descriptors:
    Creation strategy                   : On-the-fly
    Total number of projectors          :  1
    Total number of components          :  3851
    Percent of zero components          :  36
-<<<<<<< HEAD
-=======
    Size of workspaces                  :  15420
    Maximum size of masking arrays for a projector:  804
    Cumulative size of masking arrays   :  804
->>>>>>> ffa93dbe
   #WARNING: Do not call check_communications in the linear scaling version!
   #-------------------------------------------------------- Estimation of Memory Consumption
  Memory requirements for principal quantities (MiB.KiB):
    Subspace Matrix                     : 0.1 #    (Number of Orbitals: 4)
    Single orbital                      : 0.203 #  (Number of Components: 25912)
-   All (distributed) orbitals          : 1.191 #  (Number of Orbitals per MPI task: 2)
-   Wavefunction storage size           : 9.97 #   (DIIS/SD workspaces included)
+   All (distributed) orbitals          : 0.608 #  (Number of Orbitals per MPI task: 1)
+   Wavefunction storage size           : 4.561 #  (DIIS/SD workspaces included)
    Nonlocal Pseudopotential Arrays     : 0.31
    Full Uncompressed (ISF) grid        : 8.180
    Workspaces storage size             : 0.624
  Accumulated memory requirements during principal run stages (MiB.KiB):
-<<<<<<< HEAD
-   Kernel calculation                  : 60.271
-   Density Construction                : 33.260
-   Poisson Solver                      : 39.754
-   Hamiltonian application             : 33.723
- Estimated Memory Peak (MB)            :  60
- total elements                        :  36
- non-zero elements                     :  36
- sparsity in %                         :  0.0
-=======
    Kernel calculation                  : 45.620
    Density Construction                : 34.773
    Poisson Solver                      : 35.9
@@ -595,35 +511,17 @@
    Size of workspaces                  :  15420
    Maximum size of masking arrays for a projector:  1608
    Cumulative size of masking arrays   :  1608
->>>>>>> ffa93dbe
  total elements                        :  36
  non-zero elements                     :  36
- sparsity in %                         :  0.0
+ sparsity in %                         :  0.00
  total elements                        :  36
  non-zero elements                     :  36
-<<<<<<< HEAD
- sparsity in %                         :  0.0
- Checking Compression/Uncompression of sparse matrices:
-=======
  sparsity in %                         :  0.00
  Checking Compression/Uncompression of small sparse matrices:
->>>>>>> ffa93dbe
    Tolerances for this check           :  1.00000001335143196E-10
-   Maxdiff for compress                :  0.0
-   Maxdiff for uncompress              :  0.0
+   Maxdiff for compress                :  0.00000000000000000E+00
+   Maxdiff for uncompress              :  0.00000000000000000E+00
    Tolerances for this check           :  1.00000001335143196E-10
-<<<<<<< HEAD
-   Maxdiff for compress                :  0.0
-   Maxdiff for uncompress              :  0.0
-   Tolerances for this check           :  1.00000001335143196E-10
-   Maxdiff for compress                :  0.0
-   Maxdiff for uncompress              :  0.0
- Checking operations for potential communication:
-   Tolerance for the following test    :  9.999999999999999799E-13
-   calculation check, error sum        :  0.0
-   Tolerance for the following test    :  1.000000000000000036E-10
-   calculation check, error max        :  0.0
-=======
    Maxdiff for compress                :  0.00000000000000000E+00
    Maxdiff for uncompress              :  0.00000000000000000E+00
  check of kernel cutoff radius:
@@ -641,30 +539,21 @@
    calculation check, error sum        :  0.000000000000000000E+00
    Tolerance for the following test    :  1.000000000000000036E-10
    calculation check, error max        :  0.000000000000000000E+00
->>>>>>> ffa93dbe
  Checking operations for sumrho:
    Tolerance for the following test    :  9.999999999999999988E-15
-   transposition check, mean error     :  0.0
-   transposition check, max error      :  0.0
+   transposition check, mean error     :  0.000000000000000000E+00
+   transposition check, max error      :  0.000000000000000000E+00
    Tolerance for the following test    :  9.999999999999999799E-13
    calculation check, error sum        :  1.732730087760363975E-14
    Tolerance for the following test    :  1.000000000000000036E-10
    calculation check, error max        :  3.410605131648480892E-13
-<<<<<<< HEAD
- Ion-Ion interaction energy            :  6.88446996418391
-=======
  Ion-Ion interaction energy            :  6.88446996418391E+00
->>>>>>> ffa93dbe
   #---------------------------------------------------------------- Ionic Potential Creation
  Total ionic charge                    : -7.999999007847
  Poisson Solver:
    BC                                  : Free
    Box                                 :  [  103,  103,  101 ]
-<<<<<<< HEAD
-   MPI tasks                           :  3
-=======
    MPI tasks                           :  4
->>>>>>> ffa93dbe
   #ALLOCATING KSwfn%orbs%eval... is this correct?
   #--------------------------------------------------------- Reading Wavefunctions from disk
  Input Hamiltonian:
@@ -677,26 +566,12 @@
      Molecule was shifted              :  0
      Molecule was rotated              :  0
    Reading Waves Time:
-<<<<<<< HEAD
-   -  {Process:  0, Timing:  [  1.4E-01,  7.46E-02 ]}
-=======
    -  {Process:  0, Timing:  [  1.4E-01,  7.730E-02 ]}
->>>>>>> ffa93dbe
    communication strategy kernel       : ALLREDUCE
-   Total charge                        :  6.999996217831
+   Total charge                        :  6.999996217831E+00
    Poisson Solver:
      BC                                : Free
      Box                               :  [  103,  103,  101 ]
-<<<<<<< HEAD
-     MPI tasks                         :  3
- Checking Communications of Minimal Basis:
-   Number of coarse and fine DoF (MasterMPI task):  [  7559,  124 ]
-   Tolerances for this check: [ 1.81425002422283543E-06,  1.33226762955018785E-15]
-   Maxdiff for transpose (checksum)    :  5.09317032992839813E-11
-   Maxdiff for untranspose             :  0.0
- Checking Communications of Enlarged Minimal Basis:
-   Number of coarse and fine DoF (MasterMPI task):  [  7775,  124 ]
-=======
      MPI tasks                         :  4
  Checking Communications of Minimal Basis:
    Number of coarse and fine DoF (MasterMPI task):  [  5959,  93 ]
@@ -705,54 +580,15 @@
    Maxdiff for untranspose             :  0.00000000000000000E+00
  Checking Communications of Enlarged Minimal Basis:
    Number of coarse and fine DoF (MasterMPI task):  [  5831,  93 ]
->>>>>>> ffa93dbe
    Tolerances for this check: [ 2.59120003459623049E-06,  1.33226762955018785E-15]
-   Maxdiff for transpose (checksum)    :  2.91038304567337036E-11
-   Maxdiff for untranspose             :  0.0
+   Maxdiff for transpose (checksum)    :  5.82076609134674072E-11
+   Maxdiff for untranspose             :  0.00000000000000000E+00
   #------------------------------------------------------------------- Self-Consistent Cycle
  Ground State Optimization:
     #========================================================= support function optimization
  - support function optimization: &it_supfun001
    -  { #-------------------------------------------------------------------------- iter: 1
  target function: TRACE, Hamiltonian Applied:  Yes, 
-<<<<<<< HEAD
- Energies: {Ekin:  1.28695652314E+01, Epot: -1.63352672361E+01, Enl:  6.9629075531E-01}, 
- Orthoconstraint:  Yes,    Preconditioning:  Yes, 
- iter:  1, fnrm:  9.02E-01, Omega: -1.516899439476342E+01, D: -1.52E+01, D best: -1.52E+01, 
- exit criterion: net number of iterations}
-   -  &final_supfun001  { #-------------------------------------------------------- iter: 1
- target function: TRACE, 
- Energies: {Ekin:  1.28695652314E+01, Epot: -1.63352672361E+01, Enl:  6.9629075531E-01}, 
- iter:  1, fnrm:  9.02E-01, Omega: -1.516899439476342E+01, D: -1.52E+01, D best: -1.52E+01}
-      #Support functions created
-    #=================================================================== kernel optimization
- - kernel optimization: &it_kernel001
-   -  #-------------------------------------------------------------------- kernel iter: 1
-       Kernel update:
-         max dev from unity            :  4.61E-10
-         Hamiltonian application required:  Yes
-         method                        : diagonalization
-         mode                          : sequential
-         communication strategy kernel : ALLREDUCE
-         Kohn-Sham residue             :  2.041E-01
-         Coefficients available        :  Yes
-       Hamiltonian update: {
- Energies: {Ekin:  1.28695652314E+01, Epot: -1.76948718149E+01, Enl:  6.9629075531E-01, 
-              EH:  1.767354979E+01,    EXC: -3.72484124395, EvXC: -4.88374917376}, 
-    Total charge:  6.99999621783, 
- Poisson Solver: {BC: Free, Box:  [  103,  103,  101 ], MPI tasks:  3}}
-        #Eigenvalues and New Occupation Numbers
-       Orbitals: [
- {e: -1.404514971641, f:  2.0},  # 00001
- {e: -9.359126218973E-01, f:  2.0},  # 00002
- {e: -7.954671948142E-01, f:  2.0},  # 00003
- {e: -7.63554856998E-01, f:  1.0}] # 00004
-       summary: [ {kernel optimization: DIAG, mixing quantity: DENS, mix hist:  0, 
- iter:  1, delta:  9.33E-11, energy: -1.66655163296679483E+01, D: -1.667E+01}]
-   -  &final_kernel001  { #-------------------------------------------------------- iter: 1
- summary: [ {kernel optimization: DIAG, mixing quantity: DENS, mix hist:  0, 
- iter:  1, delta:  9.33E-11, energy: -1.66655163296679483E+01, D: -1.667E+01}]}
-=======
  Energies: {Ekin:  1.28695652314E+01, Epot: -1.63352671903E+01, Enl:  6.96290755310E-01}, 
  Orthoconstraint:  Yes,    Preconditioning:  Yes, 
  iter:  1, fnrm:  9.02E-01, Omega: -1.516899431673067E+01, D: -1.52E+01, D best: -1.52E+01, 
@@ -789,16 +625,11 @@
    -  &final_kernel001  { #-------------------------------------------------------- iter: 1
  summary: [ {kernel optimization: DIAG, mixing quantity: DENS, mix hist:  0, 
  iter:  1, delta:  1.00E-10, energy: -1.66655163296835234E+01, D: -1.667E+01}]}
->>>>>>> ffa93dbe
     #================================================================= Summary of both steps
    self consistency summary: &it_sc001
    -  {iter:  1, target function: TRACE,  #WARNING: support function optimization not converged
  kernel optimization: DIAG, iterations to converge kernel optimization:  1, 
-<<<<<<< HEAD
- iter low:  1, delta out:  2.333E-11, energy: -1.66655163296679483E+01, D: -1.667E+01}
-=======
  iter low:  1, delta out:  5.015E-11, energy: -1.66655163296835234E+01, D: -1.667E+01}
->>>>>>> ffa93dbe
     #========================================================= Adjustments for high accuracy
    Increasing the localization radius for the high accuracy part:  Yes
    Locreg increased                    :  Yes
@@ -815,13 +646,13 @@
    -  {atom type: O, adjustment required:  No}
    total elements                      :  36
    non-zero elements                   :  36
-   sparsity in %                       :  0.0
+   sparsity in %                       :  0.00
    total elements                      :  36
    non-zero elements                   :  36
-   sparsity in %                       :  0.0
+   sparsity in %                       :  0.00
    total elements                      :  36
    non-zero elements                   :  36
-   sparsity in %                       :  0.0
+   sparsity in %                       :  0.00
    Kernel update:
      max dev from unity                :  4.61E-10
      Hamiltonian application required  :  Yes
@@ -834,33 +665,19 @@
  - support function optimization: &it_supfun002
    -  { #-------------------------------------------------------------------------- iter: 1
  target function: ENERGY, Hamiltonian Applied:  Yes, 
-<<<<<<< HEAD
- Energies: {Ekin:  1.28695652314E+01, Epot: -1.76948718399E+01, Enl:  6.9629075531E-01}, 
- Orthoconstraint:  Yes,    Preconditioning:  Yes, 
- iter:  1, fnrm:  2.11E-03, Omega: -1.666551632966479E+01, D: -1.67E+01, D best: -1.67E+01, 
- Optimization: {algorithm: SD, mean alpha:  1.0, max alpha:  1.0, 
-=======
  Energies: {Ekin:  1.28695652314E+01, Epot: -1.76948718148E+01, Enl:  6.96290755310E-01}, 
  Orthoconstraint:  Yes,    Preconditioning:  Yes, 
  iter:  1, fnrm:  2.11E-03, Omega: -1.666551632966796E+01, D: -1.67E+01, D best: -1.67E+01, 
  Optimization: {algorithm: SD, mean alpha:  1.000E+00, max alpha:  1.000E+00, 
->>>>>>> ffa93dbe
     consecutive successes:  1}, 
  Orthogonalization:  Yes, communication strategy kernel: ALLREDUCE, 
  reconstruct kernel:  Yes}
    -  { #-------------------------------------------------------------------------- iter: 2
  target function: ENERGY, Hamiltonian Applied:  Yes, 
-<<<<<<< HEAD
- Energies: {Ekin:  1.28660749903E+01, Epot: -1.7691576985E+01, Enl:  6.96480055669E-01}, 
- Orthoconstraint:  Yes,    Preconditioning:  Yes, 
- iter:  2, fnrm:  1.52E-03, Omega: -1.66655224876563E+01, D: -6.16E-06, D best: -6.16E-06, 
- Optimization: {algorithm: SD, mean alpha:  7.667E-01, max alpha:  1.1, 
-=======
  Energies: {Ekin:  1.28660750624E+01, Epot: -1.76915770499E+01, Enl:  6.96480073406E-01}, 
  Orthoconstraint:  Yes,    Preconditioning:  Yes, 
  iter:  2, fnrm:  1.52E-03, Omega: -1.666552248785233E+01, D: -6.16E-06, D best: -6.16E-06, 
  Optimization: {algorithm: SD, mean alpha:  7.667E-01, max alpha:  1.100E+00, 
->>>>>>> ffa93dbe
     consecutive successes:  2}, 
  Orthogonalization:  Yes, communication strategy kernel: ALLREDUCE, 
  reconstruct kernel:  Yes}
@@ -868,156 +685,6 @@
  target function: ENERGY, Hamiltonian Applied:  Yes, 
  Energies: {Ekin:  1.28630715232E+01, Epot: -1.76884567197E+01, Enl:  6.96366362307E-01}, 
  Orthoconstraint:  Yes,    Preconditioning:  Yes, 
-<<<<<<< HEAD
- iter:  3, fnrm:  1.17E-03, Omega: -1.6665524453285E+01, D: -1.97E-06, D best: -1.97E-06, 
- exit criterion: net number of iterations}
-   -  &final_supfun002  { #-------------------------------------------------------- iter: 3
- target function: ENERGY, 
- Energies: {Ekin:  1.28630714501E+01, Epot: -1.76884566705E+01, Enl:  6.96366361997E-01}, 
- iter:  3, fnrm:  1.17E-03, Omega: -1.6665524453285E+01, D: -1.97E-06, D best: -1.97E-06}
-      #Support functions created
-    #=================================================================== kernel optimization
- - kernel optimization: &it_kernel002
-   -  #-------------------------------------------------------------------- kernel iter: 1
-       Kernel update:
-         max dev from unity            :  1.34E-10
-         Hamiltonian application required:  No
-         method                        : diagonalization
-         mode                          : sequential
-         communication strategy kernel : ALLREDUCE
-         Coefficients available        :  Yes
-       Hamiltonian update: {
- Energies: {Ekin:  1.28695652314E+01, Epot: -1.76948718399E+01, Enl:  6.9629075531E-01, 
-              EH:  1.76735497678E+01,  EXC: -3.72484123981, EvXC: -4.88374916828}, 
-    Total charge:  6.99999622099, 
- Poisson Solver: {BC: Free, Box:  [  103,  103,  101 ], MPI tasks:  3}}
-        #Eigenvalues and New Occupation Numbers
-       Orbitals: [
- {e: -1.404514971122, f:  2.0},  # 00001
- {e: -9.359126812898E-01, f:  2.0},  # 00002
- {e: -7.954673684327E-01, f:  2.0},  # 00003
- {e: -7.635625407294E-01, f:  1.0}] # 00004
-       summary: [ {kernel optimization: DIAG, mixing quantity: DENS, mix hist:  0, 
- iter:  1, delta:  1.65E-08, energy: -1.66655244575544259E+01, D: -8.128E-06}]
-   -  #-------------------------------------------------------------------- kernel iter: 2
-       Kernel update:
-         max dev from unity            :  1.34E-10
-         Hamiltonian application required:  Yes
-         method                        : diagonalization
-         mode                          : sequential
-         communication strategy kernel : ALLREDUCE
-         Kohn-Sham residue             :  2.042E-01
-         Coefficients available        :  Yes
-       Hamiltonian update: {
- Energies: {Ekin:  1.28630714501E+01, Epot: -1.76895290335E+01, Enl:  6.96366361997E-01, 
-              EH:  1.76719900341E+01,  EXC: -3.72454240784, EvXC: -4.88335455225}, 
-    Total charge:  6.999996220403, 
- Poisson Solver: {BC: Free, Box:  [  103,  103,  101 ], MPI tasks:  3}}
-        #Eigenvalues and New Occupation Numbers
-       Orbitals: [
- {e: -1.404715200759, f:  2.0},  # 00001
- {e: -9.360900333333E-01, f:  2.0},  # 00002
- {e: -7.956995285359E-01, f:  2.0},  # 00003
- {e: -7.638068296694E-01, f:  1.0}] # 00004
-       summary: [ {kernel optimization: DIAG, mixing quantity: DENS, mix hist:  0, 
- iter:  2, delta:  8.28E-09, energy: -1.66655242803841013E+01, D:  1.772E-07}]
-   -  #-------------------------------------------------------------------- kernel iter: 3
-       Kernel update:
-         max dev from unity            :  1.34E-10
-         Hamiltonian application required:  Yes
-         method                        : diagonalization
-         mode                          : sequential
-         communication strategy kernel : ALLREDUCE
-         Kohn-Sham residue             :  2.042E-01
-         Coefficients available        :  Yes
-       Hamiltonian update: {
- Energies: {Ekin:  1.28630714501E+01, Epot: -1.76896849381E+01, Enl:  6.96366361997E-01, 
-              EH:  1.76717763431E+01,  EXC: -3.72448972459, EvXC: -4.88328513176}, 
-    Total charge:  6.999996220361, 
- Poisson Solver: {BC: Free, Box:  [  103,  103,  101 ], MPI tasks:  3}}
-        #Eigenvalues and New Occupation Numbers
-       Orbitals: [
- {e: -1.404738686575, f:  2.0},  # 00001
- {e: -9.361144152404E-01, f:  2.0},  # 00002
- {e: -7.957327048497E-01, f:  2.0},  # 00003
- {e: -7.638416903023E-01, f:  1.0}] # 00004
-       summary: [ {kernel optimization: DIAG, mixing quantity: DENS, mix hist:  0, 
- iter:  3, delta:  4.28E-09, energy: -1.66655242754128459E+01, D:  4.971E-09}]
-   -  #-------------------------------------------------------------------- kernel iter: 4
-       Kernel update:
-         max dev from unity            :  1.34E-10
-         Hamiltonian application required:  Yes
-         method                        : diagonalization
-         mode                          : sequential
-         communication strategy kernel : ALLREDUCE
-         Kohn-Sham residue             :  2.042E-01
-         Coefficients available        :  Yes
-       Hamiltonian update: {
- Energies: {Ekin:  1.28630714501E+01, Epot: -1.76897378061E+01, Enl:  6.96366361997E-01, 
-              EH:  1.76717070722E+01,  EXC: -3.72446981575, EvXC: -4.88325892605}, 
-    Total charge:  6.999996220359, 
- Poisson Solver: {BC: Free, Box:  [  103,  103,  101 ], MPI tasks:  3}}
-        #Eigenvalues and New Occupation Numbers
-       Orbitals: [
- {e: -1.404745477853, f:  2.0},  # 00001
- {e: -9.361223197715E-01, f:  2.0},  # 00002
- {e: -7.957436721603E-01, f:  2.0},  # 00003
- {e: -7.638533371459E-01, f:  1.0}] # 00004
-       summary: [ {kernel optimization: DIAG, mixing quantity: DENS, mix hist:  0, 
- iter:  4, delta:  2.12E-09, energy: -1.66655242744115455E+01, D:  1.001E-09}]
-   -  #-------------------------------------------------------------------- kernel iter: 5
-       Kernel update:
-         max dev from unity            :  1.34E-10
-         Hamiltonian application required:  Yes
-         method                        : diagonalization
-         mode                          : sequential
-         communication strategy kernel : ALLREDUCE
-         Kohn-Sham residue             :  2.042E-01
-         Coefficients available        :  Yes
-       Hamiltonian update: {
- Energies: {Ekin:  1.28630714501E+01, Epot: -1.76897627481E+01, Enl:  6.96366361997E-01, 
-              EH:  1.76716748037E+01,  EXC: -3.72446027307, EvXC: -4.88324636751}, 
-    Total charge:  6.999996220358, 
- Poisson Solver: {BC: Free, Box:  [  103,  103,  101 ], MPI tasks:  3}}
-        #Eigenvalues and New Occupation Numbers
-       Orbitals: [
- {e: -1.404748624467, f:  2.0},  # 00001
- {e: -9.361259941575E-01, f:  2.0},  # 00002
- {e: -7.957487455894E-01, f:  2.0},  # 00003
- {e: -7.638588006667E-01, f:  1.0}] # 00004
-       summary: [ {kernel optimization: DIAG, mixing quantity: DENS, mix hist:  0, 
- iter:  5, delta:  1.07E-09, energy: -1.66655242741748211E+01, D:  2.367E-10}]
-   -  #-------------------------------------------------------------------- kernel iter: 6
-       Kernel update:
-         max dev from unity            :  1.34E-10
-         Hamiltonian application required:  Yes
-         method                        : diagonalization
-         mode                          : sequential
-         communication strategy kernel : ALLREDUCE
-         Kohn-Sham residue             :  2.042E-01
-         Coefficients available        :  Yes
-       Hamiltonian update: {
- Energies: {Ekin:  1.28630714501E+01, Epot: -1.76897751815E+01, Enl:  6.96366361997E-01, 
-              EH:  1.76716587821E+01,  EXC: -3.72445552285, EvXC: -4.88324011614}, 
-    Total charge:  6.999996220358, 
- Poisson Solver: {BC: Free, Box:  [  103,  103,  101 ], MPI tasks:  3}}
-        #Eigenvalues and New Occupation Numbers
-       Orbitals: [
- {e: -1.40475021478, f:  2.0},  # 00001
- {e: -9.3612781396E-01, f:  2.0},  # 00002
- {e: -7.957512373471E-01, f:  2.0},  # 00003
- {e: -7.638615173604E-01, f:  1.0}] # 00004
-       summary: [ {kernel optimization: DIAG, mixing quantity: DENS, mix hist:  0, 
- iter:  6, delta:  5.32E-10, energy: -1.66655242741181304E+01, D:  5.669E-11}]
-   -  &final_kernel002  { #-------------------------------------------------------- iter: 6
- summary: [ {kernel optimization: DIAG, mixing quantity: DENS, mix hist:  0, 
- iter:  6, delta:  5.32E-10, energy: -1.66655242741181304E+01, D:  5.669E-11}]}
-    #================================================================= Summary of both steps
-   self consistency summary: &it_sc002
-   -  {iter:  2, target function: ENERGY,  #WARNING: support function optimization not converged
- kernel optimization: DIAG, iterations to converge kernel optimization:  6, 
- iter high:  2, delta out:  7.921E-09, energy: -1.66655242741181304E+01, D: -7.944E-06}
-=======
  iter:  3, fnrm:  1.17E-03, Omega: -1.666552445351763E+01, D: -1.97E-06, D best: -1.97E-06, 
  exit criterion: net number of iterations}
    -  &final_supfun002  { #-------------------------------------------------------- iter: 3
@@ -1144,36 +811,23 @@
    -  {iter:  2, target function: ENERGY,  #WARNING: support function optimization not converged
  kernel optimization: DIAG, iterations to converge kernel optimization:  5, 
  iter high:  2, delta out:  7.798E-09, energy: -1.66655242742547607E+01, D: -7.945E-06}
->>>>>>> ffa93dbe
     #========================================================= support function optimization
  - support function optimization: &it_supfun003
    -  { #-------------------------------------------------------------------------- iter: 1
  target function: ENERGY, Hamiltonian Applied:  Yes, 
  Energies: {Ekin:  1.28630715232E+01, Epot: -1.76897752406E+01, Enl:  6.96366362307E-01}, 
  Orthoconstraint:  Yes,    Preconditioning:  Yes, 
-<<<<<<< HEAD
- iter:  1, fnrm:  1.18E-03, Omega: -1.666552427410419E+01, D: -1.79E-06, D best: -1.79E-06, 
- Optimization: {algorithm: SD, mean alpha:  4.6E-01, max alpha:  4.6E-01, 
-=======
  iter:  1, fnrm:  1.18E-03, Omega: -1.666552427419564E+01, D: -1.79E-06, D best: -1.79E-06, 
  Optimization: {algorithm: SD, mean alpha:  4.600E-01, max alpha:  4.600E-01, 
->>>>>>> ffa93dbe
     consecutive successes:  1}, 
  Orthogonalization:  Yes, communication strategy kernel: ALLREDUCE, 
  reconstruct kernel:  Yes}
    -  { #-------------------------------------------------------------------------- iter: 2
  target function: ENERGY, Hamiltonian Applied:  Yes, 
-<<<<<<< HEAD
- Energies: {Ekin:  1.28629010729E+01, Epot: -1.76897131427E+01, Enl:  6.9647020185E-01}, 
- Orthoconstraint:  Yes,    Preconditioning:  Yes, 
- iter:  2, fnrm:  5.6E-04, Omega: -1.666552460725207E+01, D: -3.33E-07, D best: -3.33E-07, 
- Optimization: {algorithm: SD, mean alpha:  4.293E-01, max alpha:  5.06E-01, 
-=======
  Energies: {Ekin:  1.28628993986E+01, Epot: -1.76897049037E+01, Enl:  6.96469898947E-01}, 
  Orthoconstraint:  Yes,    Preconditioning:  Yes, 
  iter:  2, fnrm:  5.60E-04, Omega: -1.666552460702330E+01, D: -3.33E-07, D best: -3.33E-07, 
  Optimization: {algorithm: SD, mean alpha:  4.293E-01, max alpha:  5.060E-01, 
->>>>>>> ffa93dbe
     consecutive successes:  2}, 
  Orthogonalization:  Yes, communication strategy kernel: ALLREDUCE, 
  reconstruct kernel:  Yes}
@@ -1181,90 +835,6 @@
  target function: ENERGY, Hamiltonian Applied:  Yes, 
  Energies: {Ekin:  1.28625829275E+01, Epot: -1.76893936563E+01, Enl:  6.96474776166E-01}, 
  Orthoconstraint:  Yes,    Preconditioning:  Yes, 
-<<<<<<< HEAD
- iter:  3, fnrm:  4.3E-04, Omega: -1.666552476589292E+01, D: -1.59E-07, D best: -1.59E-07, 
- exit criterion: net number of iterations}
-   -  &final_supfun003  { #-------------------------------------------------------- iter: 3
- target function: ENERGY, 
- Energies: {Ekin:  1.28625856351E+01, Epot: -1.76894029604E+01, Enl:  6.96475113315E-01}, 
- iter:  3, fnrm:  4.3E-04, Omega: -1.666552476589292E+01, D: -1.59E-07, D best: -1.59E-07}
-      #Support functions created
-    #=================================================================== kernel optimization
- - kernel optimization: &it_kernel003
-   -  #-------------------------------------------------------------------- kernel iter: 1
-       Kernel update:
-         max dev from unity            :  9.14E-11
-         Hamiltonian application required:  No
-         method                        : diagonalization
-         mode                          : sequential
-         communication strategy kernel : ALLREDUCE
-         Coefficients available        :  Yes
-       Hamiltonian update: {
- Energies: {Ekin:  1.28630714501E+01, Epot: -1.76897751815E+01, Enl:  6.96366361997E-01, 
-              EH:  1.76716507491E+01,  EXC: -3.7244531451, EvXC: -4.88323698697}, 
-    Total charge:  6.999996220835, 
- Poisson Solver: {BC: Free, Box:  [  103,  103,  101 ], MPI tasks:  3}}
-        #Eigenvalues and New Occupation Numbers
-       Orbitals: [
- {e: -1.404751031768, f:  2.0},  # 00001
- {e: -9.361287514854E-01, f:  2.0},  # 00002
- {e: -7.957525229064E-01, f:  2.0},  # 00003
- {e: -7.638632109395E-01, f:  1.0}] # 00004
-       summary: [ {kernel optimization: DIAG, mixing quantity: DENS, mix hist:  0, 
- iter:  1, delta:  2.81E-09, energy: -1.66655247663317638E+01, D: -4.922E-07}]
-   -  #-------------------------------------------------------------------- kernel iter: 2
-       Kernel update:
-         max dev from unity            :  9.14E-11
-         Hamiltonian application required:  Yes
-         method                        : diagonalization
-         mode                          : sequential
-         communication strategy kernel : ALLREDUCE
-         Kohn-Sham residue             :  2.042E-01
-         Coefficients available        :  Yes
-       Hamiltonian update: {
- Energies: {Ekin:  1.28625856351E+01, Epot: -1.76892987701E+01, Enl:  6.96475113315E-01, 
-              EH:  1.76717954023E+01,  EXC: -3.72448508106, EvXC: -4.88327914105}, 
-    Total charge:  6.99999622087, 
- Poisson Solver: {BC: Free, Box:  [  103,  103,  101 ], MPI tasks:  3}}
-        #Eigenvalues and New Occupation Numbers
-       Orbitals: [
- {e: -1.404731663848, f:  2.0},  # 00001
- {e: -9.361103205709E-01, f:  2.0},  # 00002
- {e: -7.957324219249E-01, f:  2.0},  # 00003
- {e: -7.638445750494E-01, f:  1.0}] # 00004
-       summary: [ {kernel optimization: DIAG, mixing quantity: DENS, mix hist:  0, 
- iter:  2, delta:  1.29E-09, energy: -1.66655247658405834E+01, D:  4.912E-10}]
-   -  #-------------------------------------------------------------------- kernel iter: 3
-       Kernel update:
-         max dev from unity            :  9.14E-11
-         Hamiltonian application required:  Yes
-         method                        : diagonalization
-         mode                          : sequential
-         communication strategy kernel : ALLREDUCE
-         Kohn-Sham residue             :  2.042E-01
-         Coefficients available        :  Yes
-       Hamiltonian update: {
- Energies: {Ekin:  1.28625856351E+01, Epot: -1.76892674817E+01, Enl:  6.96475113315E-01, 
-              EH:  1.7671836779E+01,   EXC: -3.72449576554, EvXC: -4.88329323293}, 
-    Total charge:  6.999996220871, 
- Poisson Solver: {BC: Free, Box:  [  103,  103,  101 ], MPI tasks:  3}}
-        #Eigenvalues and New Occupation Numbers
-       Orbitals: [
- {e: -1.404726177106, f:  2.0},  # 00001
- {e: -9.361046179829E-01, f:  2.0},  # 00002
- {e: -7.957269008562E-01, f:  2.0},  # 00003
- {e: -7.638400265059E-01, f:  1.0}] # 00004
-       summary: [ {kernel optimization: DIAG, mixing quantity: DENS, mix hist:  0, 
- iter:  3, delta:  6.65E-10, energy: -1.66655247658412158E+01, D: -6.324E-13}]
-   -  &final_kernel003  { #-------------------------------------------------------- iter: 3
- summary: [ {kernel optimization: DIAG, mixing quantity: DENS, mix hist:  0, 
- iter:  3, delta:  6.65E-10, energy: -1.66655247658412158E+01, D: -6.324E-13}]}
-    #================================================================= Summary of both steps
-   self consistency summary: &it_sc003
-   -  {iter:  3, target function: ENERGY,  #WARNING: support function optimization not converged
- kernel optimization: DIAG, iterations to converge kernel optimization:  3, 
- iter high:  3, delta out:  1.181E-09, energy: -1.66655247658412158E+01, D: -4.917E-07}
-=======
  iter:  3, fnrm:  4.30E-04, Omega: -1.666552476567445E+01, D: -1.59E-07, D best: -1.59E-07, 
  exit criterion: net number of iterations}
    -  &final_supfun003  { #-------------------------------------------------------- iter: 3
@@ -1325,33 +895,22 @@
    -  {iter:  3, target function: ENERGY,  #WARNING: support function optimization not converged
  kernel optimization: DIAG, iterations to converge kernel optimization:  2, 
  iter high:  3, delta out:  1.097E-09, energy: -1.66655247658302557E+01, D: -4.916E-07}
->>>>>>> ffa93dbe
     #========================================================= support function optimization
  - support function optimization: &it_supfun004
    -  { #-------------------------------------------------------------------------- iter: 1
  target function: ENERGY, Hamiltonian Applied:  Yes, 
  Energies: {Ekin:  1.28625829275E+01, Epot: -1.76892640284E+01, Enl:  6.96474776166E-01}, 
  Orthoconstraint:  Yes,    Preconditioning:  Yes, 
-<<<<<<< HEAD
- iter:  1, fnrm:  4.34E-04, Omega: -1.666552476584034E+01, D: -1.59E-07, D best: -1.59E-07, 
-=======
  iter:  1, fnrm:  4.34E-04, Omega: -1.666552476586613E+01, D: -1.59E-07, D best: -1.59E-07, 
->>>>>>> ffa93dbe
  Optimization: {algorithm: SD, mean alpha:  4.723E-01, max alpha:  4.723E-01, 
     consecutive successes:  1}, 
  Orthogonalization:  Yes, communication strategy kernel: ALLREDUCE, 
  reconstruct kernel:  Yes}
    -  { #-------------------------------------------------------------------------- iter: 2
  target function: ENERGY, Hamiltonian Applied:  Yes, 
-<<<<<<< HEAD
- Energies: {Ekin:  1.28622736986E+01, Epot: -1.76889396401E+01, Enl:  6.9647312066E-01}, 
- Orthoconstraint:  Yes,    Preconditioning:  Yes, 
- iter:  2, fnrm:  3.43E-04, Omega: -1.666552485843093E+01, D: -9.26E-08, D best: -9.26E-08, 
-=======
  Energies: {Ekin:  1.28622754033E+01, Epot: -1.76889557723E+01, Enl:  6.96473685783E-01}, 
  Orthoconstraint:  Yes,    Preconditioning:  Yes, 
  iter:  2, fnrm:  3.43E-04, Omega: -1.666552485825836E+01, D: -9.24E-08, D best: -9.24E-08, 
->>>>>>> ffa93dbe
  Optimization: {algorithm: SD, mean alpha:  5.195E-01, max alpha:  5.195E-01, 
     consecutive successes:  2}, 
  Orthogonalization:  Yes, communication strategy kernel: ALLREDUCE, 
@@ -1360,63 +919,6 @@
  target function: ENERGY, Hamiltonian Applied:  Yes, 
  Energies: {Ekin:  1.28619834179E+01, Epot: -1.76886657159E+01, Enl:  6.96475437564E-01}, 
  Orthoconstraint:  Yes,    Preconditioning:  Yes, 
-<<<<<<< HEAD
- iter:  3, fnrm:  2.68E-04, Omega: -1.666552492142779E+01, D: -6.3E-08, D best: -6.3E-08, 
- exit criterion: net number of iterations}
-   -  &final_supfun004  { #-------------------------------------------------------- iter: 3
- target function: ENERGY, 
- Energies: {Ekin:  1.28619791845E+01, Epot: -1.76886470215E+01, Enl:  6.96474830609E-01}, 
- iter:  3, fnrm:  2.68E-04, Omega: -1.666552492142779E+01, D: -6.3E-08, D best: -6.3E-08}
-      #Support functions created
-    #=================================================================== kernel optimization
- - kernel optimization: &it_kernel004
-   -  #-------------------------------------------------------------------- kernel iter: 1
-       Kernel update:
-         max dev from unity            :  5.18E-11
-         Hamiltonian application required:  No
-         method                        : diagonalization
-         mode                          : sequential
-         communication strategy kernel : ALLREDUCE
-         Coefficients available        :  Yes
-       Hamiltonian update: {
- Energies: {Ekin:  1.28625856351E+01, Epot: -1.76892674817E+01, Enl:  6.96475113315E-01, 
-              EH:  1.76718554285E+01,  EXC: -3.72450075909, EvXC: -4.88329981786}, 
-    Total charge:  6.999996221302, 
- Poisson Solver: {BC: Free, Box:  [  103,  103,  101 ], MPI tasks:  3}}
-        #Eigenvalues and New Occupation Numbers
-       Orbitals: [
- {e: -1.404723703026, f:  2.0},  # 00001
- {e: -9.361019993694E-01, f:  2.0},  # 00002
- {e: -7.957244501308E-01, f:  2.0},  # 00003
- {e: -7.638382109174E-01, f:  1.0}] # 00004
-       summary: [ {kernel optimization: DIAG, mixing quantity: DENS, mix hist:  0, 
- iter:  1, delta:  1.82E-09, energy: -1.6665524921483847E+01, D: -1.556E-07}]
-   -  #-------------------------------------------------------------------- kernel iter: 2
-       Kernel update:
-         max dev from unity            :  5.18E-11
-         Hamiltonian application required:  Yes
-         method                        : diagonalization
-         mode                          : sequential
-         communication strategy kernel : ALLREDUCE
-         Kohn-Sham residue             :  2.042E-01
-         Coefficients available        :  Yes
-       Hamiltonian update: {
- Energies: {Ekin:  1.28619791845E+01, Epot: -1.76887262321E+01, Enl:  6.96474830609E-01, 
-              EH:  1.76717405868E+01,  EXC: -3.72447930461, EvXC: -4.8832714645}, 
-    Total charge:  6.999996221256, 
- Poisson Solver: {BC: Free, Box:  [  103,  103,  101 ], MPI tasks:  3}}
-        #Eigenvalues and New Occupation Numbers
-       Orbitals: [
- {e: -1.404738734945, f:  2.0},  # 00001
- {e: -9.361152321014E-01, f:  2.0},  # 00002
- {e: -7.957411990057E-01, f:  2.0},  # 00003
- {e: -7.638561257155E-01, f:  1.0}] # 00004
-       summary: [ {kernel optimization: DIAG, mixing quantity: DENS, mix hist:  0, 
- iter:  2, delta:  9.0E-10, energy: -1.66655249205105918E+01, D:  9.733E-10}]
-   -  &final_kernel004  { #-------------------------------------------------------- iter: 2
- summary: [ {kernel optimization: DIAG, mixing quantity: DENS, mix hist:  0, 
- iter:  2, delta:  9.0E-10, energy: -1.66655249205105918E+01, D:  9.733E-10}]}
-=======
  iter:  3, fnrm:  2.68E-04, Omega: -1.666552492108370E+01, D: -6.28E-08, D best: -6.28E-08, 
  exit criterion: net number of iterations}
    -  &final_supfun004  { #-------------------------------------------------------- iter: 3
@@ -1472,44 +974,28 @@
    -  &final_kernel004  { #-------------------------------------------------------- iter: 2
  summary: [ {kernel optimization: DIAG, mixing quantity: DENS, mix hist:  0, 
  iter:  2, delta:  5.36E-10, energy: -1.66655249203774503E+01, D:  7.651E-10}]}
->>>>>>> ffa93dbe
     #================================================================= Summary of both steps
    self consistency summary: &it_sc004
    -  {iter:  4, target function: ENERGY,  #WARNING: support function optimization not converged
  kernel optimization: DIAG, iterations to converge kernel optimization:  2, 
-<<<<<<< HEAD
- iter high:  4, delta out:  6.679E-10, energy: -1.66655249205105918E+01, D: -1.547E-07}
-=======
  iter high:  4, delta out:  7.996E-10, energy: -1.66655249203774503E+01, D: -1.545E-07}
->>>>>>> ffa93dbe
     #========================================================= support function optimization
  - support function optimization: &it_supfun005
    -  { #-------------------------------------------------------------------------- iter: 1
  target function: ENERGY, Hamiltonian Applied:  Yes, 
  Energies: {Ekin:  1.28619834179E+01, Epot: -1.76887404942E+01, Enl:  6.96475437564E-01}, 
  Orthoconstraint:  Yes,    Preconditioning:  Yes, 
-<<<<<<< HEAD
- iter:  1, fnrm:  2.67E-04, Omega: -1.666552492051527E+01, D: -6.21E-08, D best: -6.21E-08, 
-=======
  iter:  1, fnrm:  2.67E-04, Omega: -1.666552492041703E+01, D: -6.22E-08, D best: -6.22E-08, 
->>>>>>> ffa93dbe
  Optimization: {algorithm: SD, mean alpha:  5.282E-01, max alpha:  5.282E-01, 
     consecutive successes:  1}, 
  Orthogonalization:  Yes, communication strategy kernel: ALLREDUCE, 
  reconstruct kernel:  Yes}
    -  { #-------------------------------------------------------------------------- iter: 2
  target function: ENERGY, Hamiltonian Applied:  Yes, 
-<<<<<<< HEAD
- Energies: {Ekin:  1.2861769256E+01, Epot: -1.76885332256E+01, Enl:  6.96482546425E-01}, 
- Orthoconstraint:  Yes,   Preconditioning:  Yes, 
- iter:  2, fnrm:  2.07E-04, Omega: -1.666552495757707E+01, D: -3.71E-08, D best: -3.71E-08, 
- Optimization: {algorithm: SD, mean alpha:  5.37E-01, max alpha:  5.81E-01, 
-=======
  Energies: {Ekin:  1.28617710912E+01, Epot: -1.76885354164E+01, Enl:  6.96482590367E-01}, 
  Orthoconstraint:  Yes,    Preconditioning:  Yes, 
  iter:  2, fnrm:  2.07E-04, Omega: -1.666552495749144E+01, D: -3.71E-08, D best: -3.71E-08, 
  Optimization: {algorithm: SD, mean alpha:  5.370E-01, max alpha:  5.810E-01, 
->>>>>>> ffa93dbe
     consecutive successes:  2}, 
  Orthogonalization:  Yes, communication strategy kernel: ALLREDUCE, 
  reconstruct kernel:  Yes}
@@ -1517,68 +1003,6 @@
  target function: ENERGY, Hamiltonian Applied:  Yes, 
  Energies: {Ekin:  1.28615720812E+01, Epot: -1.76883358374E+01, Enl:  6.96482019569E-01}, 
  Orthoconstraint:  Yes,    Preconditioning:  Yes, 
-<<<<<<< HEAD
- iter:  3, fnrm:  1.57E-04, Omega: -1.666552498151847E+01, D: -2.39E-08, D best: -2.39E-08, 
- exit criterion: net number of iterations}
-   -  &final_supfun005  { #-------------------------------------------------------- iter: 3
- target function: ENERGY, 
- Energies: {Ekin:  1.28615713158E+01, Epot: -1.76883347167E+01, Enl:  6.96481975728E-01}, 
- iter:  3, fnrm:  1.57E-04, Omega: -1.666552498151847E+01, D: -2.39E-08, D best: -2.39E-08}
-      #Support functions created
-    #=================================================================== kernel optimization
- - kernel optimization: &it_kernel005
-   -  #-------------------------------------------------------------------- kernel iter: 1
-       Kernel update:
-         max dev from unity            :  3.08E-11
-         Hamiltonian application required:  No
-         method                        : diagonalization
-         mode                          : sequential
-         communication strategy kernel : ALLREDUCE
-         Coefficients available        :  Yes
-       Hamiltonian update: {
- Energies: {Ekin:  1.28619791845E+01, Epot: -1.76887262321E+01, Enl:  6.96474830609E-01, 
-              EH:  1.76717285413E+01,  EXC: -3.72447632733, EvXC: -4.88326753383}, 
-    Total charge:  6.999996221602, 
- Poisson Solver: {BC: Free, Box:  [  103,  103,  101 ], MPI tasks:  3}}
-        #Eigenvalues and New Occupation Numbers
-       Orbitals: [
- {e: -1.404740095139, f:  2.0},  # 00001
- {e: -9.361166950553E-01, f:  2.0},  # 00002
- {e: -7.957429417121E-01, f:  2.0},  # 00003
- {e: -7.638581471545E-01, f:  1.0}] # 00004
-       summary: [ {kernel optimization: DIAG, mixing quantity: DENS, mix hist:  0, 
- iter:  1, delta:  1.47E-09, energy: -1.66655249815404858E+01, D: -6.103E-08}]
-   -  #-------------------------------------------------------------------- kernel iter: 2
-       Kernel update:
-         max dev from unity            :  3.08E-11
-         Hamiltonian application required:  Yes
-         method                        : diagonalization
-         mode                          : sequential
-         communication strategy kernel : ALLREDUCE
-         Kohn-Sham residue             :  2.042E-01
-         Coefficients available        :  Yes
-       Hamiltonian update: {
- Energies: {Ekin:  1.28615713158E+01, Epot: -1.76883879647E+01, Enl:  6.96481975728E-01, 
-              EH:  1.76716516544E+01,  EXC: -3.72446133099, EvXC: -4.88324771942}, 
-    Total charge:  6.999996221572, 
- Poisson Solver: {BC: Free, Box:  [  103,  103,  101 ], MPI tasks:  3}}
-        #Eigenvalues and New Occupation Numbers
-       Orbitals: [
- {e: -1.404749760402, f:  2.0},  # 00001
- {e: -9.361254613826E-01, f:  2.0},  # 00002
- {e: -7.957545100614E-01, f:  2.0},  # 00003
- {e: -7.638702155815E-01, f:  1.0}] # 00004
-       summary: [ {kernel optimization: DIAG, mixing quantity: DENS, mix hist:  0, 
- iter:  2, delta:  7.43E-10, energy: -1.66655249810712789E+01, D:  4.692E-10}]
-   -  &final_kernel005  { #-------------------------------------------------------- iter: 2
- summary: [ {kernel optimization: DIAG, mixing quantity: DENS, mix hist:  0, 
- iter:  2, delta:  7.43E-10, energy: -1.66655249810712789E+01, D:  4.692E-10}]}
-    #================================================================= Summary of both steps
-   self consistency summary: &it_sc005
-   -  {iter:  5, target function: ENERGY,  #WARNING: support function optimization not converged
- kernel optimization: DIAG, iterations to converge kernel optimization:  2, 
- iter high:  5, delta out:  5.479E-10, energy: -1.66655249810712789E+01, D: -6.056E-08}
-=======
  iter:  3, fnrm:  1.57E-04, Omega: -1.666552498145543E+01, D: -2.40E-08, D best: -2.40E-08, 
  exit criterion: net number of iterations}
    -  &final_supfun005  { #-------------------------------------------------------- iter: 3
@@ -1617,76 +1041,28 @@
    -  {iter:  5, target function: ENERGY,  #WARNING: support function optimization not converged
  kernel optimization: DIAG, iterations to converge kernel optimization:  1, 
  iter high:  5, delta out:  3.897E-10, energy: -1.66655249814813153E+01, D: -6.110E-08}
->>>>>>> ffa93dbe
     #========================================================= support function optimization
  - support function optimization: &it_supfun006
    -  { #-------------------------------------------------------------------------- iter: 1
  target function: ENERGY, Hamiltonian Applied:  Yes, 
  Energies: {Ekin:  1.28615720812E+01, Epot: -1.76883890948E+01, Enl:  6.96482019569E-01}, 
  Orthoconstraint:  Yes,    Preconditioning:  Yes, 
-<<<<<<< HEAD
- iter:  1, fnrm:  1.56E-04, Omega: -1.666552498105531E+01, D: -2.35E-08, D best: -2.35E-08, 
-=======
  iter:  1, fnrm:  1.56E-04, Omega: -1.666552498083360E+01, D: -2.33E-08, D best: -2.33E-08, 
->>>>>>> ffa93dbe
  Optimization: {algorithm: SD, mean alpha:  5.642E-01, max alpha:  5.642E-01, 
     consecutive successes:  1}, 
  Orthogonalization:  Yes, communication strategy kernel: ALLREDUCE, 
  reconstruct kernel:  Yes}
    -  { #-------------------------------------------------------------------------- iter: 2
  target function: ENERGY, Hamiltonian Applied:  Yes, 
-<<<<<<< HEAD
- Energies: {Ekin:  1.2861445966E+01, Epot: -1.7688276242E+01, Enl:  6.96488417278E-01}, 
- Orthoconstraint:  Yes,   Preconditioning:  Yes, 
- iter:  2, fnrm:  1.19E-04, Omega: -1.66655249937978E+01, D: -1.27E-08, D best: -1.27E-08, 
-=======
  Energies: {Ekin:  1.28614432255E+01, Epot: -1.76882657892E+01, Enl:  6.96487405053E-01}, 
  Orthoconstraint:  Yes,    Preconditioning:  Yes, 
  iter:  2, fnrm:  1.19E-04, Omega: -1.666552499370059E+01, D: -1.29E-08, D best: -1.29E-08, 
->>>>>>> ffa93dbe
  Optimization: {algorithm: SD, mean alpha:  5.266E-01, max alpha:  6.207E-01, 
     consecutive successes:  2}, 
  Orthogonalization:  Yes, communication strategy kernel: ALLREDUCE, 
  reconstruct kernel:  Yes}
    -  { #-------------------------------------------------------------------------- iter: 3
  target function: ENERGY, Hamiltonian Applied:  Yes, 
-<<<<<<< HEAD
- Energies: {Ekin:  1.2861326251E+01, Epot: -1.76881559621E+01, Enl:  6.9648782129E-01}, 
- Orthoconstraint:  Yes,   Preconditioning:  Yes, 
- iter:  3, fnrm:  8.79E-05, Omega: -1.666552500168483E+01, D: -7.89E-09, D best: -7.89E-09, 
- exit criterion: net number of iterations}
-   -  &final_supfun006  { #-------------------------------------------------------- iter: 3
- target function: ENERGY, 
- Energies: {Ekin:  1.2861326251E+01, Epot: -1.76881559621E+01, Enl:  6.9648782129E-01}, 
- iter:  3, fnrm:  8.79E-05, Omega: -1.666552500168483E+01, D: -7.89E-09, D best: -7.89E-09}
-      #Support functions created
-    #=================================================================== kernel optimization
- - kernel optimization: &it_kernel006
-   -  #-------------------------------------------------------------------- kernel iter: 1
-       Kernel update:
-         max dev from unity            :  2.3E-11
-         Hamiltonian application required:  No
-         method                        : diagonalization
-         mode                          : sequential
-         communication strategy kernel : ALLREDUCE
-         Coefficients available        :  Yes
-       Hamiltonian update: {
- Energies: {Ekin:  1.28615713158E+01, Epot: -1.76883879647E+01, Enl:  6.96481975728E-01, 
-              EH:  1.76716422272E+01,  EXC: -3.72445878957, EvXC: -4.88324436538}, 
-    Total charge:  6.999996221799, 
- Poisson Solver: {BC: Free, Box:  [  103,  103,  101 ], MPI tasks:  3}}
-        #Eigenvalues and New Occupation Numbers
-       Orbitals: [
- {e: -1.40475066939, f:  2.0},  # 00001
- {e: -9.361265479706E-01, f:  2.0},  # 00002
- {e: -7.957560404652E-01, f:  2.0},  # 00003
- {e: -7.63871798828E-01, f:  1.0}] # 00004
-       summary: [ {kernel optimization: DIAG, mixing quantity: DENS, mix hist:  0, 
- iter:  1, delta:  9.8E-10, energy: -1.66655250016942666E+01, D: -2.062E-08}]
-   -  &final_kernel006  { #-------------------------------------------------------- iter: 1
- summary: [ {kernel optimization: DIAG, mixing quantity: DENS, mix hist:  0, 
- iter:  1, delta:  9.8E-10, energy: -1.66655250016942666E+01, D: -2.062E-08}]}
-=======
  Energies: {Ekin:  1.28613224982E+01, Epot: -1.76881446959E+01, Enl:  6.96486914816E-01}, 
  Orthoconstraint:  Yes,    Preconditioning:  Yes, 
  iter:  3, fnrm:  8.82E-05, Omega: -1.666552500170381E+01, D: -8.00E-09, D best: -8.00E-09, 
@@ -1722,29 +1098,10 @@
    -  &final_kernel006  { #-------------------------------------------------------- iter: 1
  summary: [ {kernel optimization: DIAG, mixing quantity: DENS, mix hist:  0, 
  iter:  1, delta:  6.91E-10, energy: -1.66655250017782421E+01, D: -2.030E-08}]}
->>>>>>> ffa93dbe
     #================================================================= Summary of both steps
    self consistency summary: &it_sc006
    -  {iter:  6, target function: ENERGY,  #WARNING: support function optimization not converged
  kernel optimization: DIAG, iterations to converge kernel optimization:  1, 
-<<<<<<< HEAD
- iter high:  6, delta out:  2.45E-10, energy: -1.66655250016942666E+01, D: -2.062E-08}
-    #Eigenvalues and New Occupation Numbers
-   Orbitals: [
- {e: -1.40475066939, f:  1.0},  # 00001
- {e: -9.361265479706E-01, f:  1.0},  # 00002
- {e: -7.957560404652E-01, f:  1.0},  # 00003
- {e: -7.63871798828E-01, f:  1.0},  # 00004
- {e: -1.199015998115E-01, f:  1.0},  # 00005
- {e: -1.099352332842E-01, f:  1.0}] # 00006
-    #========================================================================= final results
-   self consistency summary:
-   -  {iter:  6, 
- Energies: {Ekin:  1.28615713158E+01, Epot: -1.76883879647E+01, Enl:  6.96481975728E-01, 
-              EH:  1.76715972602E+01,  EXC: -3.72444989072, EvXC: -4.8832326078}, 
-       iter high:  6,            delta out:  2.45E-10, 
-          energy: -1.66655250016942666E+01,                       D:  0.0,  #FINAL
-=======
  iter high:  6, delta out:  3.455E-10, energy: -1.66655250017782421E+01, D: -2.030E-08}
     #Eigenvalues and New Occupation Numbers
    Orbitals: [
@@ -1761,54 +1118,27 @@
               EH:  1.76715960933E+01,  EXC: -3.72444998809E+00, EvXC: -4.88323273496E+00}, 
        iter high:  6,            delta out:  3.455E-10, 
           energy: -1.66655250017782421E+01,                       D:  0.000E+00,  #FINAL
->>>>>>> ffa93dbe
  }
   #WARNING: commented correction_locrad
   #------------------------------------------------------------------------ Pulay Correction
  Pulay Forces (Ha/Bohr):
-<<<<<<< HEAD
- -  {O: [-3.758439889682E-05,  1.458005768942E-05,  2.008931418641E-05]} # 0001
- -  {H: [ 5.731075031134E-07, -4.24169791827E-07,  3.319383712688E-08]} # 0002
- -  {H: [-2.877061809348E-07, -2.714716611923E-07, -1.519261260075E-06]} # 0003
- Total charge                          :  6.999996221799
-=======
  -  {O: [-3.386130430963E-05,  1.463055791450E-05,  1.666571906678E-05]} # 0001
  -  {H: [ 3.684501926763E-07, -5.479552884621E-07, -4.106013320711E-08]} # 0002
  -  {H: [-1.579467143360E-07, -3.456914513394E-07, -1.546121710966E-06]} # 0003
  Total charge                          :  6.999996221810E+00
->>>>>>> ffa93dbe
   #---------------------------------------------------------------------- Forces Calculation
  Poisson Solver:
    BC                                  : Free
    Box                                 :  [  103,  103,  101 ]
-<<<<<<< HEAD
-   MPI tasks                           :  3
-=======
    MPI tasks                           :  4
->>>>>>> ffa93dbe
  Electric Dipole Moment (AU):
-   P vector                            :  [  8.1348,  8.0766,  7.8513 ]
+   P vector                            :  [  8.1348E+00,  8.0766E+00,  7.8513E+00 ]
    norm(P)                             :  1.389419E+01
  Electric Dipole Moment (Debye):
    P vector                            :  [  2.0677E+01,  2.0529E+01,  1.9956E+01 ]
    norm(P)                             :  3.531551E+01
- Calculate local forces: {Leaked force:  0.0}
+ Calculate local forces: {Leaked force:  0.00000E+00}
  Calculate Non Local forces            :  Yes
-<<<<<<< HEAD
- Average noise forces: {x: -1.70734321E-02, y: -1.04318482E-02, z: -6.4390389E-03, 
-                    total:  2.10187241E-02}
- Clean forces norm (Ha/Bohr): {maxval:  5.504139402789E-02, fnrm2:  5.547278275065E-03}
- Raw forces norm (Ha/Bohr): {maxval:  4.887242018285E-02, fnrm2:  6.132733009796E-03}
-  #--------------------------------------------------------------------------- Atomic Forces
- Atomic Forces (Ha/Bohr):
- -  {O: [ 1.173805808248E-02, -2.779302401597E-02, -2.733570804151E-02]} # 0001
- -  {H: [-2.560571482468E-02, -1.081449484074E-02, -9.361739291282E-03]} # 0002
- -  {H: [ 1.38676567422E-02,  3.860751885671E-02,  3.669744733279E-02]} # 0003
-  #----------------------------------------------------------------- Timing for root process
- Timings for root process:
-   CPU time (s)                        :  16.98
-   Elapsed time (s)                    :  8.6
-=======
  Average noise forces: {x: -1.70782171E-02, y: -1.04330187E-02, z: -6.43384324E-03, 
                     total:  2.10216012E-02}
  Clean forces norm (Ha/Bohr): {maxval:  5.504127994166E-02, fnrm2:  5.546903600989E-03}
@@ -1822,7 +1152,6 @@
  Timings for root process:
    CPU time (s)                        :  9.28
    Elapsed time (s)                    :  4.68
->>>>>>> ffa93dbe
   #-------------------------------- Warnings obtained during the run, check their relevance!
  WARNINGS:
  - Odd number of electrons, no closed shell system
@@ -1834,34 +1163,6 @@
  - support function optimization not converged
  - support function optimization not converged
  - commented correction_locrad
-<<<<<<< HEAD
- Status of the memory at finalization:
-   wfd%keyvloc:
-     Array Id                          : wfd%keyvloc
-     Size (Bytes)                      : 4212
-     Allocating Routine Id             : system_initialization
-     Address of first element          : 0x1f0e7c0
-     Address of metadata               : 32227960
-   wfd%keyglob:
-     Array Id                          : wfd%keyglob
-     Size (Bytes)                      : 8424
-     Allocating Routine Id             : system_initialization
-     Address of first element          : 0x1f119d0
-     Address of metadata               : 32227768
-   Timestamp of Profile initialization:
-     2014-01-24 08:53:18.364
-   Process Id:
-     0
- Memory Consumption Report:
-   Tot. No. of Allocations             :  7861
-   Tot. No. of Deallocations           :  7861
-   Remaining Memory (B)                :  0
-   Memory occupation:
-     Peak Value (MB)                   :  115
-     for the array                     : zmpi1
-     in the routine                    : G_Poisson_Solver
- Max No. of dictionaries used          :  1341 #(  138 still in use)
-=======
  Memory Consumption Report:
    Tot. No. of Allocations             :  7249
    Tot. No. of Deallocations           :  7249
@@ -1871,5 +1172,4 @@
      for the array                     : psir
      in the routine                    : psi_to_vlocpsi
  Max No. of dictionaries used          :  3014 #(  765 still in use)
- Number of dictionary folders allocated:  1
->>>>>>> ffa93dbe
+ Number of dictionary folders allocated:  1