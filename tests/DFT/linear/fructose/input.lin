1                                number of accuracy levels: either 2 (for low/high accuracy) or 1 (for hybrid mode)
80       0                       outer loop iterations (low, high)
100      0                       basis iterations (low, high)
1        0   	                 kernel iterations (low, high)
0        0                       DIIS history for basis (low, high)
0        0                       DIIS history for kernel (low, high)
.5d0     .5d0                    density mixing parameter (low, high)
1.d-11   1.d-11                  outer loop convergence (low, high)
4.d-5    4.d-5                   basis convergence (low, high)
1.d0     1.d-1                   multiplier to (exit one TMB optimization, fix TMB completely). Only used for hybrid mode
-0.5d0                           factor to reduce the confinement. Only used for hybrid mode.
1.d-9    1.d-9                   kernel convergence (low, high)
1.d-11                           convergence criterion on density to fix TMBS
103                              mixing method: 100 (direct minimization), 101 (simple dens mixing), 102 (simple pot mixing), 103 (FOE)
1.d0     0.2d0                   initial step size for basis optimization (DIIS, SD)
-1.8d0   1.8d0                   lower and upper bound for the eigenvalue spectrum (FOE). Will be adjusted automatically if chosen too small
5                                number of iterations in the preconditioner
1  1                             0-> exact Loewdin, 1-> Taylor expansion ; in orthoconstraint: correction for non-orthogonality (0) or no correction (1)
3.d-2                            fscale: length scale over which complementary error function decays from 1 to 0
<<<<<<< HEAD
0 F F                            output basis functions: 0 no output, 1 formatted output, 2 Fortran bin, 3 ETSF ; calculate dipole ; pulay correction
F F F                            fragment calculation; calculate transfer integrals; constrained DFT calculation
=======
0 F F                            output basis functions: 0 no output, 1 formatted output, 2 Fortran bin, 3 ETSF ; calculate dipole ; Pulay correction
F F                              fragment calculation; calculate transfer integrals
>>>>>>> ef815aa6
C  4 1.4d-1 1.4d-1 0.0d-2 3.2 3.2 8.d0   number of basis functions per atom, prefactor for confinement potential, localization radius, kernel cutoff
O  4 1.4d-1 1.4d-1 0.0d-2 3.2 3.2 8.d0   number of basis functions per atom, prefactor for confinement potential, localization radius, kernel cutoff
H  1 1.4d-1 1.4d-1 0.0d-2 3.2 3.2 8.d0   number of basis functions per atom, prefactor for confinement potential, localization radius, kernel cutoff<|MERGE_RESOLUTION|>--- conflicted
+++ resolved
@@ -17,13 +17,8 @@
 5                                number of iterations in the preconditioner
 1  1                             0-> exact Loewdin, 1-> Taylor expansion ; in orthoconstraint: correction for non-orthogonality (0) or no correction (1)
 3.d-2                            fscale: length scale over which complementary error function decays from 1 to 0
-<<<<<<< HEAD
-0 F F                            output basis functions: 0 no output, 1 formatted output, 2 Fortran bin, 3 ETSF ; calculate dipole ; pulay correction
+0 F F                            output basis functions: 0 no output, 1 formatted output, 2 Fortran bin, 3 ETSF ; calculate dipole ; Pulay correction
 F F F                            fragment calculation; calculate transfer integrals; constrained DFT calculation
-=======
-0 F F                            output basis functions: 0 no output, 1 formatted output, 2 Fortran bin, 3 ETSF ; calculate dipole ; Pulay correction
-F F                              fragment calculation; calculate transfer integrals
->>>>>>> ef815aa6
 C  4 1.4d-1 1.4d-1 0.0d-2 3.2 3.2 8.d0   number of basis functions per atom, prefactor for confinement potential, localization radius, kernel cutoff
 O  4 1.4d-1 1.4d-1 0.0d-2 3.2 3.2 8.d0   number of basis functions per atom, prefactor for confinement potential, localization radius, kernel cutoff
 H  1 1.4d-1 1.4d-1 0.0d-2 3.2 3.2 8.d0   number of basis functions per atom, prefactor for confinement potential, localization radius, kernel cutoff