# Give here the list of existing tests
TESTDIRS = Locreg \
	   base \
	   large \
           directmin \
	   incdec \
	   standardnew \
	   withder \
	   mix \
	   water \
	   moreIGorbs

EXTRA_DIST = README

# Give here the pseudo-potentials used by each test.
base.psp: HGH/psppar.C extra/psppar.H
large.psp: HGH/psppar.C extra/psppar.H
directmin.psp : HGH/psppar.C extra/psppar.H
incdec.psp: HGH/psppar.C extra/psppar.H
standardnew.psp: HGH/psppar.C extra/psppar.H
withder.psp: HGH/psppar.C extra/psppar.H
mix.psp: HGH/psppar.C extra/psppar.H
water.psp: HGH/psppar.C extra/psppar.H
moreIGorbs.psp: HGH/psppar.C extra/psppar.H
Locreg.psp : HGH-K/psppar.H HGH-K/psppar.Si

# Define the precision for specific directories.
%.report: %.ref
	@case $< in \
          *.memguess.ref | *.out.ref) mode="--mode=bigdft";; \
          *) mode="";; \
        esac ; \
        case $* in \
	  base.out*)                  prec="1.e-9" ;; \
          large.out*)                 prec="5.e-10" ;; \
          directmin.out*)             prec="1.e-10" ;; \
	  incdec_decreaselinear.out*) prec="2.e-10" ;; \
	  incdec_increaselocreg.out*) prec="3.e-10" ;; \
	  standardnew.out*)           prec="2.e-10" ;; \
<<<<<<< HEAD
	  withder_withder.out*)       prec="5.e-10" ;; \
	  mix_mixedmode.out*)         prec="2.e-10" ;; \
	  mix_mixedmodenew.out*)      prec="1.1e-9" ;; \
	  mix_mixpotential.out*)      prec="1.e-9" ;; \
=======
	  withder.out*)               prec="5.e-10" ;; \
	  mix_base.out*)              prec="2.e-10" ;; \
	  mix_new.out*)               prec="1.1e-9" ;; \
	  mix_potential.out*)         prec="1.e-9" ;; \
	  water.out*)                 prec="1.1e-8" ;; \
>>>>>>> 591453cf
	  moreIGorbs.out*)            prec="3.e-10" ;; \
	  water.out*)                 prec="1.1e-8" ;; \
          *)                          prec="1.1e-10" ;; \
        esac ; \
	python $(abs_top_srcdir)/tests/fldiff.py $$mode --discrepancy=$$prec $*".out" $< | tee $@

include $(srcdir)/../../check.mk<|MERGE_RESOLUTION|>--- conflicted
+++ resolved
@@ -37,20 +37,12 @@
 	  incdec_decreaselinear.out*) prec="2.e-10" ;; \
 	  incdec_increaselocreg.out*) prec="3.e-10" ;; \
 	  standardnew.out*)           prec="2.e-10" ;; \
-<<<<<<< HEAD
-	  withder_withder.out*)       prec="5.e-10" ;; \
-	  mix_mixedmode.out*)         prec="2.e-10" ;; \
-	  mix_mixedmodenew.out*)      prec="1.1e-9" ;; \
-	  mix_mixpotential.out*)      prec="1.e-9" ;; \
-=======
 	  withder.out*)               prec="5.e-10" ;; \
 	  mix_base.out*)              prec="2.e-10" ;; \
 	  mix_new.out*)               prec="1.1e-9" ;; \
 	  mix_potential.out*)         prec="1.e-9" ;; \
 	  water.out*)                 prec="1.1e-8" ;; \
->>>>>>> 591453cf
 	  moreIGorbs.out*)            prec="3.e-10" ;; \
-	  water.out*)                 prec="1.1e-8" ;; \
           *)                          prec="1.1e-10" ;; \
         esac ; \
 	python $(abs_top_srcdir)/tests/fldiff.py $$mode --discrepancy=$$prec $*".out" $< | tee $@
