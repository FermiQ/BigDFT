# Give here the list of existing tests
TESTDIRS = Locreg \
	   base \
	   mixpotential \
	   cleanup \
       onlyhigh \
	   restartdisk \
       directmin \
	   foe \
	   geopt \
	   testforces \
	   fructose

EXTRA_TESTDIRS = water \
                 molecule \
                 deltascf \
                 reformat \
		         paracetamol
#paracetamol move temporary

EXTRA_DIST = 

# Give here the pseudo-potentials used by each test.
base.psp: HGH/psppar.C extra/psppar.H
mixpotential.psp: HGH/psppar.C extra/psppar.H
Locreg.psp : HGH-K/psppar.H HGH-K/psppar.Si

#extra dependencies between tests in the same directory
restartdisk_read.out.out : restartdisk_charge.out.out

restartdisk_charge.out.post-out: 
	rm -rf data-read
	mv -f data-charge data-read

reformat_read.out.out : reformat_write.out.out

reformat_write.out.post-out: 
	rm -rf data-read
	mv -f data-write data-read

deltascf_read_charge.out.out : deltascf_write_neut.out.out

deltascf_write_neut.out.post-out: 
	rm -rf data-read_charge
	mv -f data-write_neut data-read_charge

# Define the precision for specific directories.
%.report: %.ref
	@case $< in \
          *.memguess.ref | *.out.ref) mode="--mode=bigdft";; \
          *) mode="";; \
        esac ; \
        case $* in \
	  base.out*)                  prec="1.e-9" ;; \
      large.out*)                 prec="5.e-10" ;; \
      directmin.out*)             prec="1.1e-9" ;; \
	  standardnew.out*)           prec="2.e-10" ;; \
	  mixpotential.out*)          prec="1.e-9" ;; \
	  onlyhigh.out*)              prec="1.1e-9" ;; \
	  cleanup.out*)               prec="1.1e-8" ;; \
	  fructose.out*)              prec="9.0e-7" ;; \
	  geopt_diag.out*)            prec="2.e-9" ;; \
	  geopt_foe.out*)             prec="9.2e-7" ;; \
	  reformat_read.out*)         prec="1.e-9" ;; \
	  deltascf_read_charge.out*)  prec="1.e-9" ;; \
	  water_dirmin.out*)          prec="1.e-8" ;; \
	  water_mixdens.out*)         prec="1.1e-8" ;; \
	  water_mixpot.out*)          prec="1.1e-8" ;; \
	  water_foe.out*)             prec="1.e-8" ;; \
	  molecule_dmin.out*)         prec="1.e-9" ;; \
	  molecule_dmix.out*)         prec="1.e-9" ;; \
	  molecule_pmix.out*)         prec="1.1e-9" ;; \
<<<<<<< HEAD
	  molecule_foe.out*)          prec="1.e-9" ;; \
	  foe.out*)          prec="2.1e-10" ;; \
=======
	  molecule_foe.out*)          prec="1.1e-9" ;; \
	  foe.out*)                   prec="2.1e-10" ;; \
>>>>>>> c27655b2
	  reformat_write.out*)        prec="3.e-10" ;; \
	  paracetamol.out*)           prec="2.e-10" ;; \
      *)                          prec="1.1e-10" ;; \
      esac ; \
	python $(abs_top_srcdir)/tests/fldiff.py $$mode --discrepancy=$$prec $*".out" $< | tee $@

%.report.yaml: %.ref.yaml
	@export PYTHONPATH=${PYTHONPATH} ; \
	export LD_LIBRARY_PATH=${LD_LIBRARY_PATH} ; \
	name=`basename $< .out.ref.yaml | sed "s/[^_]*_\?\(.*\)$$/\1/"`  ;\
	tols=`basename $< .out.ref.yaml` ;\
	if test -n "$$name" ; then log=log-$$name.yaml ; else log=log.yaml ; fi ;\
	python $(abs_top_srcdir)/tests/fldiff_yaml.py \
		-r $< -d $$log -t $(abs_top_srcdir)/tests/tols-BigDFT.yaml --label=$$tols -o $@ 

include $(srcdir)/../../check.mk<|MERGE_RESOLUTION|>--- conflicted
+++ resolved
@@ -70,13 +70,8 @@
 	  molecule_dmin.out*)         prec="1.e-9" ;; \
 	  molecule_dmix.out*)         prec="1.e-9" ;; \
 	  molecule_pmix.out*)         prec="1.1e-9" ;; \
-<<<<<<< HEAD
-	  molecule_foe.out*)          prec="1.e-9" ;; \
-	  foe.out*)          prec="2.1e-10" ;; \
-=======
 	  molecule_foe.out*)          prec="1.1e-9" ;; \
 	  foe.out*)                   prec="2.1e-10" ;; \
->>>>>>> c27655b2
 	  reformat_write.out*)        prec="3.e-10" ;; \
 	  paracetamol.out*)           prec="2.e-10" ;; \
       *)                          prec="1.1e-10" ;; \
