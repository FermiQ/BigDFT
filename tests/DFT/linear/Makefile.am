--- conflicted
+++ resolved
@@ -14,12 +14,9 @@
 EXTRA_TESTDIRS = water \
                  molecule \
                  deltascf \
-                 reformat
-<<<<<<< HEAD
-=======
-		   paracetamol
+                 reformat \
+		         paracetamol
 #paracetamol move temporary
->>>>>>> b285e979
 
 EXTRA_DIST = 
 
