# Give here the list of existing tests
TESTDIRS = Locreg \
	   base \
	   mixpotential \
	   cleanup \
       onlyhigh \
	   restartdisk \
       directmin \
	   foe \
	   geopt \
	   testforces \
	   fructose \
	rotatesmall2 
#      rotatesmall \
#      cdft

EXTRA_TESTDIRS = water \
<<<<<<< HEAD
	molecule \
	deltascf \
	reformat \
	paracetamol \
	rotate \
	rotate2
=======
                 molecule \
                 deltascf \
                 reformat \
		         paracetamol \
               rotate
>>>>>>> faf2e847


EXTRA_DIST = 

# Give here the pseudo-potentials used by each test.
base.psp: HGH/psppar.C extra/psppar.H
mixpotential.psp: HGH/psppar.C extra/psppar.H
Locreg.psp : HGH-K/psppar.H HGH-K/psppar.Si

#extra dependencies between tests in the same directory
restartdisk_read.out.out : restartdisk_charge.out.out

restartdisk_charge.out.post-out: 
	rm -rf data-read
	mv -f data-charge data-read

reformat_read.out.out : reformat_write.out.out

reformat_write.out.post-out: 
	rm -rf data-read
	mv -f data-write data-read

deltascf_read_charge.out.out : deltascf_write_neut.out.out

deltascf_write_neut.out.post-out: 
	rm -rf data-read_charge
	mv -f data-write_neut data-read_charge

rotatesmall_read.out.out : rotatesmall_write.out.out

rotatesmall_write.out.post-out: 
	rm -rf data-read/data-sih3
	mkdir -p data-read
	mv -f data-write data-read/data-sih3
	cp -f write.xyz data-read/sih3.xyz

rotatesmall2_read.out.out : rotatesmall2_write.out.out

rotatesmall2_write.out.post-out: 
	rm -rf data-read/data-sih3
	mkdir -p data-read
	mv -f data-write data-read/data-sih3
	cp -f write.xyz data-read/sih3.xyz

rotate_read.out.out : rotate_write.out.out

rotate_write.out.post-out: 
	rm -rf data-read/data-benzene
	mkdir -p data-read
	mv -f data-write data-read/data-benzene
	cp -f write.xyz data-read/benzene.xyz

rotate2_read.out.out : rotate2_write.out.out

rotate2_write.out.post-out: 
	rm -rf data-read/data-benzene
	mkdir -p data-read
	mv -f data-write data-read/data-benzene
	cp -f write.xyz data-read/benzene.xyz

cdft_co.out.out : cdft_c.out.out
cdft_c.out.out : cdft_o.out.out

cdft_o.out.post-out: 
	rm -rf data-co/data-o
	mkdir -p data-co
	mv -f data-o data-co/data-o
	cp -f o.xyz data-co/o.xyz

cdft_c.out.post-out: 
	rm -rf data-co/data-c
	mv -f data-c data-co/data-c
	cp -f c.xyz data-co/c.xyz

# Define the precision for specific directories.
%.report: %.ref
	@case $< in \
          *.memguess.ref | *.out.ref) mode="--mode=bigdft";; \
          *) mode="";; \
        esac ; \
        case $* in \
	  base.out*)                  prec="1.e-9" ;; \
      large.out*)                 prec="5.e-10" ;; \
      directmin.out*)             prec="1.1e-9" ;; \
	  standardnew.out*)           prec="2.e-10" ;; \
	  mixpotential.out*)          prec="1.e-9" ;; \
	  onlyhigh.out*)              prec="1.1e-9" ;; \
	  cleanup.out*)               prec="1.1e-8" ;; \
	  fructose.out*)              prec="9.0e-7" ;; \
	  geopt_diag.out*)            prec="2.e-9" ;; \
	  geopt_foe.out*)             prec="9.2e-7" ;; \
	  reformat_read.out*)         prec="1.e-9" ;; \
	  deltascf_read_charge.out*)  prec="1.e-9" ;; \
	  water_dirmin.out*)          prec="1.e-8" ;; \
	  water_mixdens.out*)         prec="1.1e-8" ;; \
	  water_mixpot.out*)          prec="1.1e-8" ;; \
	  water_foe.out*)             prec="3.e-8" ;; \
	  molecule_dmin.out*)         prec="1.e-9" ;; \
	  molecule_dmix.out*)         prec="1.e-9" ;; \
	  molecule_pmix.out*)         prec="1.1e-9" ;; \
	  molecule_foe.out*)          prec="5.4e-7" ;; \
	  foe.out*)                   prec="3.1e-10" ;; \
	  reformat_write.out*)        prec="3.e-10" ;; \
	  paracetamol.out*)           prec="2.e-10" ;; \
      *)                          prec="1.1e-10" ;; \
      esac ; \
	python $(abs_top_srcdir)/tests/fldiff.py $$mode --discrepancy=$$prec $*".out" $< | tee $@

%.report.yaml: %.ref.yaml
	@export PYTHONPATH=${PYTHONPATH} ; \
	export LD_LIBRARY_PATH=${LD_LIBRARY_PATH} ; \
	name=`basename $< .out.ref.yaml | sed "s/[^_]*_\?\(.*\)$$/\1/"`  ;\
	tols=`basename $< .out.ref.yaml` ;\
	if test -n "$$name" ; then log=log-$$name.yaml ; else log=log.yaml ; fi ;\
	python $(abs_top_srcdir)/tests/fldiff_yaml.py \
		-r $< -d $$log -t $(abs_top_srcdir)/tests/tols-BigDFT.yaml --label=$$tols -o $@ 

include $(srcdir)/../../check.mk<|MERGE_RESOLUTION|>--- conflicted
+++ resolved
@@ -15,20 +15,12 @@
 #      cdft
 
 EXTRA_TESTDIRS = water \
-<<<<<<< HEAD
 	molecule \
 	deltascf \
 	reformat \
 	paracetamol \
 	rotate \
 	rotate2
-=======
-                 molecule \
-                 deltascf \
-                 reformat \
-		         paracetamol \
-               rotate
->>>>>>> faf2e847
 
 
 EXTRA_DIST = 
