# Give here the list of existing tests
TESTDIRS = Locreg \
	   base \
       directmin \
	   mix \
	   cleanup \
	   moreIGorbs

EXTRA_DIST = README

# Give here the pseudo-potentials used by each test.
base.psp: HGH/psppar.C extra/psppar.H
large.psp: HGH/psppar.C extra/psppar.H
directmin.psp : HGH/psppar.C extra/psppar.H
incdec.psp: HGH/psppar.C extra/psppar.H
standardnew.psp: HGH/psppar.C extra/psppar.H
mix.psp: HGH/psppar.C extra/psppar.H
water.psp: HGH/psppar.C extra/psppar.H
moreIGorbs.psp: HGH/psppar.C extra/psppar.H
Locreg.psp : HGH-K/psppar.H HGH-K/psppar.Si

# Define the precision for specific directories.
%.report: %.ref
	@case $< in \
          *.memguess.ref | *.out.ref) mode="--mode=bigdft";; \
          *) mode="";; \
        esac ; \
        case $* in \
	  base.out*)                  prec="1.e-9" ;; \
      large.out*)                 prec="5.e-10" ;; \
      directmin.out*)             prec="1.1e-10" ;; \
	  standardnew.out*)           prec="2.e-10" ;; \
	  mix_base.out*)              prec="2.e-10" ;; \
	  mix_new.out*)               prec="1.1e-9" ;; \
	  mix_potential.out*)         prec="1.e-9" ;; \
<<<<<<< HEAD
	  moreIGorbs.out*)            prec="3.e-10" ;; \
=======
	  water.out*)                 prec="2.1e-8" ;; \
	  moreIGorbs.out*)            prec="6.e-10" ;; \
>>>>>>> 53fa9ed7
          *)                          prec="1.1e-10" ;; \
        esac ; \
	python $(abs_top_srcdir)/tests/fldiff.py $$mode --discrepancy=$$prec $*".out" $< | tee $@

%.report.yaml: %.ref.yaml
	export PYTHONPATH=${PYTHONPATH} ; \
	export LD_LIBRARY_PATH=${LD_LIBRARY_PATH} ; \
	name=`basename $< .out.ref.yaml | sed "s/[^_]*_\?\(.*\)$$/\1/"`  ;\
	if test -n "$$name" ; then \
	python $(abs_top_srcdir)/tests/fldiff_yaml.py \
		-r $< -d log-$$name.yaml -t $(abs_top_srcdir)/tests/DFT/cubic/tols.yaml -o $@ ; \
	else \
	python $(abs_top_srcdir)/tests/fldiff_yaml.py \
		-r $< -d log.yaml -t $(abs_top_srcdir)/tests/DFT/cubic/tols.yaml -o $@ ; \
	fi 

include $(srcdir)/../../check.mk<|MERGE_RESOLUTION|>--- conflicted
+++ resolved
@@ -33,12 +33,7 @@
 	  mix_base.out*)              prec="2.e-10" ;; \
 	  mix_new.out*)               prec="1.1e-9" ;; \
 	  mix_potential.out*)         prec="1.e-9" ;; \
-<<<<<<< HEAD
-	  moreIGorbs.out*)            prec="3.e-10" ;; \
-=======
-	  water.out*)                 prec="2.1e-8" ;; \
 	  moreIGorbs.out*)            prec="6.e-10" ;; \
->>>>>>> 53fa9ed7
           *)                          prec="1.1e-10" ;; \
         esac ; \
 	python $(abs_top_srcdir)/tests/fldiff.py $$mode --discrepancy=$$prec $*".out" $< | tee $@
