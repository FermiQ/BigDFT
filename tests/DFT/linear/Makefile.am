# Give here the list of existing tests
TESTDIRS = Locreg \
	   base \
	   mixpotential \
	   cleanup \
       onlyhigh \
	   restartdisk \
       directmin \
	   foe \
	   geopt \
	   testforces \
	   fructose \
       rotatesmall \
       cdft \
       hybrid-directmin \
       experimentalmode \
	   linearcubic \
	   experimentalfoe \
	   sparsity \
	   explicit_locregcenters \
	   DIIShistory \
	   PBE \
	   geoptconstrained \
	   O2spin \
       verysparse \
	   expfoegeopt \
<<<<<<< HEAD
	   periodic \
       surface
=======
	   periodic \ 
       surface \
       multipoles
>>>>>>> fdf583f1

EXTRA_TESTDIRS = reformatcomplete \
    water \
	molecule \
	deltascf \
	reformat \
	paracetamol \
	rotate
#\
#	noortho


EXTRA_DIST = 

# Give here the pseudo-potentials used by each test.
base.psp: HGH/psppar.C extra/psppar.H
mixpotential.psp: HGH/psppar.C extra/psppar.H
Locreg.psp : HGH-K/psppar.H HGH-K/psppar.Si

#extra dependencies between tests in the same directory
restartdisk_read.out.out : restartdisk_charge.out.out

restartdisk_charge.out.post-out: 
	rm -rf data-read
	mv -f data-charge data-read

reformat_read.out.out : reformat_write.out.out

reformat_write.out.post-out: 
	rm -rf data-read
	mv -f data-write data-read

deltascf_read_charge.out.out : deltascf_write_neut.out.out

deltascf_write_neut.out.post-out: 
	rm -rf data-read_charge
	mv -f data-write_neut data-read_charge

rotatesmall_read1.out.out : rotatesmall_write.out.out
rotatesmall_read2.out.out : rotatesmall_write.out.out

rotatesmall_write.out.post-out: 
	rm -rf data-read1/data-sih3
	mkdir -p data-read1
	cp -rf data-write data-read1/data-sih3
	cp -f write.xyz data-read1/sih3.xyz
	rm -rf data-read2/data-sih3
	mkdir -p data-read2
	cp -rf data-write data-read2/data-sih3
	cp -f write.xyz data-read2/sih3.xyz

rotate_read1.out.out : rotate_write.out.out
rotate_read2.out.out : rotate_write.out.out

rotate_write.out.post-out: 
	rm -rf data-read1/data-benzene
	mkdir -p data-read1
	cp -rf data-write data-read1/data-benzene
	cp -f write.xyz data-read1/benzene.xyz
	rm -rf data-read2/data-benzene
	mkdir -p data-read2
	cp -rf data-write data-read2/data-benzene
	cp -f write.xyz data-read2/benzene.xyz

cdft_ohoh.out.out : cdft_oh-.out.out
cdft_oh-.out.out : cdft_oh-a.out.out

cdft_oh-a.out.post-out: 
	rm -rf data-ohoh/data-oh-a
	mkdir -p data-ohoh
	mv -f data-oh-a data-ohoh/data-oh-a
	cp -f oh-a.xyz data-ohoh/oh-a.xyz

cdft_oh-.out.post-out: 
	rm -rf data-ohoh/data-oh-
	mv -f data-oh- data-ohoh/data-oh-
	cp -f oh-.xyz data-ohoh/oh-.xyz

reformatcomplete_read36.out.out : reformatcomplete_read45.out.out
reformatcomplete_read45.out.out : reformatcomplete_read35.out.out
reformatcomplete_read35.out.out : reformatcomplete_write.out.out

reformatcomplete_read45.out.post-out: 
	rm -rf data-read36/data-h2o
	mkdir -p data-read36
	mv -f data-read45/data-h2o data-read36/data-h2o
	cp -f write.xyz data-read36/h2o.xyz
reformatcomplete_read35.out.post-out: 
	rm -rf data-read45/data-h2o
	mkdir -p data-read45
	mv -f data-read35/data-h2o data-read45/data-h2o
	cp -f write.xyz data-read45/h2o.xyz
reformatcomplete_write.out.post-out: 
	rm -rf data-read35/data-h2o
	mkdir -p data-read35
	mv -f data-write data-read35/data-h2o
	cp -f write.xyz data-read35/h2o.xyz

linearcubic_cubic.out.out : linearcubic_linear.out.out

linearcubic_linear.out.post-out:
	rm -rf data-cubic
	mv data-linear data-cubic


# Define the precision for specific directories.
%.report: %.ref
	@case $< in \
          *.memguess.ref | *.out.ref) mode="--mode=bigdft";; \
          *) mode="";; \
        esac ; \
        case $* in \
	  base.out*)                  prec="1.e-9" ;; \
      large.out*)                 prec="5.e-10" ;; \
      directmin.out*)             prec="2.6e-9" ;; \
	  standardnew.out*)           prec="2.e-10" ;; \
	  mixpotential.out*)          prec="1.e-9" ;; \
	  onlyhigh.out*)              prec="1.1e-9" ;; \
	  cleanup.out*)               prec="1.1e-8" ;; \
	  fructose.out*)              prec="1.0e-6" ;; \
	  geopt_diag.out*)            prec="2.e-9" ;; \
	  geopt_foe.out*)             prec="9.2e-7" ;; \
	  reformat_read.out*)         prec="1.e-9" ;; \
	  deltascf_read_charge.out*)  prec="1.e-9" ;; \
	  water_dirmin.out*)          prec="1.e-8" ;; \
	  water_mixdens.out*)         prec="1.1e-8" ;; \
	  water_mixpot.out*)          prec="1.1e-8" ;; \
	  water_foe.out*)             prec="3.e-8" ;; \
	  molecule_dmin.out*)         prec="1.1e-8" ;; \
	  molecule_dmix.out*)         prec="1.1e-8" ;; \
	  molecule_pmix.out*)         prec="1.1e-8" ;; \
	  molecule_foe.out*)          prec="5.4e-7" ;; \
	  foe.out*)                   prec="5.6e-10" ;; \
	  reformat_write.out*)        prec="3.e-10" ;; \
	  paracetamol.out*)           prec="2.1e-10" ;; \
	  rotatesmall.out*)           prec="1.1e-8" ;; \
	  test.testforces.out*)       prec="1.1e-9" ;; \
	  hybrid-directmin.out*)      prec="1.3e-9" ;; \
	  experimentalmode.out*)      prec="1.6e-6" ;; \
      *)                          prec="1.1e-10" ;; \
      esac ; \
	python $(abs_top_srcdir)/tests/fldiff.py $$mode --discrepancy=$$prec $*".out" $< | tee $@

%.report.yaml: %.ref.yaml
	@export PYTHONPATH=${PYTHONPATH} ; \
	export LD_LIBRARY_PATH=${LD_LIBRARY_PATH} ; \
	name=`basename $< .out.ref.yaml | sed "s/[^_]*_\?\(.*\)$$/\1/"`  ;\
	tols=`basename $< .out.ref.yaml` ;\
	if test -n "$$name" ; then log=log-$$name.yaml ; else log=log.yaml ; fi ;\
	python $(abs_top_srcdir)/tests/fldiff_yaml.py \
		-r $< -d $$log -t $(abs_top_srcdir)/tests/tols-BigDFT.yaml --label=$$tols -o $@ 

include $(srcdir)/../../check.mk<|MERGE_RESOLUTION|>--- conflicted
+++ resolved
@@ -24,14 +24,9 @@
 	   O2spin \
        verysparse \
 	   expfoegeopt \
-<<<<<<< HEAD
 	   periodic \
-       surface
-=======
-	   periodic \ 
        surface \
        multipoles
->>>>>>> fdf583f1
 
 EXTRA_TESTDIRS = reformatcomplete \
     water \
