--- conflicted
+++ resolved
@@ -8,22 +8,14 @@
            directmin \
 	       foe \
 	       geopt \
-<<<<<<< HEAD
 	       testforces 
-=======
-	       testforces \
 		   paracetamol
->>>>>>> 58b55328
 
 EXTRA_TESTDIRS =  water \
                   molecule \
                   deltascf \
                   reformat \
-<<<<<<< HEAD
-	          hybrid
-=======
 	              hybridlarge
->>>>>>> 58b55328
 
 EXTRA_DIST = 
 
