--- conflicted
+++ resolved
@@ -1,10 +1,6 @@
 # Give here the list of existing tests
 TESTDIRS = Locreg \
 	   base \
-<<<<<<< HEAD
-=======
-           directmin \
->>>>>>> 7a510d4e
 	   mix \
 	   cleanup \
        onlyhigh
