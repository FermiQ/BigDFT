--- conflicted
+++ resolved
@@ -55,16 +55,13 @@
 	  onlyhigh.out*)              prec="1.1e-9" ;; \
 	  cleanup.out*)               prec="1.1e-8" ;; \
 	  geopt_foe.out*)             prec="2.e-9" ;; \
-<<<<<<< HEAD
 	  reformat_read.out*)             prec="1.e-9" ;; \
 	  deltascf_read_charge.out*)             prec="1.e-9" ;; \
-=======
 	  water_dirmin.out*)          prec="1.e-8" ;; \
 	  water_mixdens.out*)         prec="1.e-8" ;; \
 	  water_mixpot.out*)          prec="1.e-8" ;; \
 	  water_foe.out*)             prec="1.e-8" ;; \
 	  reformat_write.out*)        prec="3.e-10" ;; \
->>>>>>> e951626e
       *)                          prec="1.1e-10" ;; \
       esac ; \
 	python $(abs_top_srcdir)/tests/fldiff.py $$mode --discrepancy=$$prec $*".out" $< | tee $@
