--- conflicted
+++ resolved
@@ -25,16 +25,11 @@
              g     i        B     B
             g               B    B
        ggggg       i         BBBB
- 
+
  Reference Paper                       : The Journal of Chemical Physics 129, 014109 (2008)
  Version Number                        : 1.7-dev.21
-<<<<<<< HEAD
- Timestamp of this run                 : 2013-01-09 08:46:57.261
- Root process Hostname                 : phys-comp-03
-=======
  Timestamp of this run                 : 2013-01-07 15:22:08.116
  Root process Hostname                 : moutarde
->>>>>>> 9b244d2f
  #... (file:input.perf)..................................................Performance Options
  #|debug F                      Debug option                                                 
  #|fftcache 8192                Cache size for the FFT                                       
@@ -201,21 +196,20 @@
  High Res. box is treated separately   :  Yes
   #------------------------------------------------------------------- Kernel Initialization
  Poisson Kernel Initialization:
-   MPI tasks                           :  4
-   OpenMP threads per task             :  2
+   MPI tasks                           :  6
  Poisson Kernel Creation:
    Boundary Conditions                 : Free
    Memory Requirements per MPI task:
-     Density (MB)                      :  2.34
-     Kernel (MB)                       :  2.35
+     Density (MB)                      :  1.56
+     Kernel (MB)                       :  1.57
      Full Grid Arrays (MB)             :  7.86
      Load Balancing of calculations:
        Density:
-         MPI tasks 0- 2                : 100%
-         MPI task 3                    :  89%
+         MPI tasks 0- 4                : 100%
+         MPI task 5                    :  83%
        Kernel:
-         MPI tasks 0- 2                : 100%
-         MPI task 3                    :  89%
+         MPI tasks 0- 4                : 100%
+         MPI task 5                    :  74%
        Complete LB per task            : 1/3 LB_density + 2/3 LB_kernel
  Wavefunctions Descriptors, full simulation domain:
    Coarse resolution grid:
@@ -228,7 +222,8 @@
  Total Number of Electrons             :  16
  Spin treatment                        : Averaged
  Orbitals Repartition:
-   MPI tasks  0- 3                     :  2
+   MPI tasks  0- 1                     :  2
+   MPI tasks  2- 5                     :  1
  Occupation numbers come from          : System properties
  Occupation Numbers:
    Total Number of Orbitals            :  8
@@ -244,26 +239,26 @@
    Subspace Matrix                     : 0.1 #    (Number of Orbitals: 8)
    Single orbital                      : 0.207 #  (Number of Components: 26428)
    All (distributed) orbitals          : 1.215 #  (Number of Orbitals per MPI task: 2)
-   Wavefunction storage size           : 9.282 #  (DIIS/SD workspaces included)
+   Wavefunction storage size           : 9.283 #  (DIIS/SD workspaces included)
    Nonlocal Pseudopotential Arrays     : 0.46
    Full Uncompressed (ISF) grid        : 7.882
    Workspaces storage size             : 0.607
  Memory requirements for principal code sections (MiB.KiB):
-   Kernel calculation                  : 45.620
-   Density Construction                : 38.715
-   Poisson Solver                      : 39.770
-   Hamiltonian application             : 39.191
- Estimated Memory Peak (MB)            :  45
- Poisson Solver:
-   BC                                  : Free
-   Box                                 :  [  101,  101,  101 ]
-   MPI tasks                           :  4
+   Kernel calculation                  : 30.970
+   Density Construction                : 35.606
+   Poisson Solver                      : 29.653
+   Hamiltonian application             : 36.81
+ Estimated Memory Peak (MB)            :  36
+ Poisson Solver:
+   BC                                  : Free
+   Box                                 :  [  101,  101,  101 ]
+   MPI tasks                           :  6
  Input Hamiltonian: { #--------------------------------------- Input Wavefunctions Creation
  Atomic Input Orbital Generation: [
  {Atom Type: O, Electronic configuration: {s: [ 2.00], p: [ 4/3,  4/3,  4/3]}},  {
  Atom Type: C, Electronic configuration: {s: [ 2.00], p: [ 2/3,  2/3,  2/3]}}], 
  Wavelet conversion succeeded:  Yes, Deviation from normalization:  2.60E-05, Poisson Solver: {
- BC: Free, Box:  [  101,  101,  101 ], MPI tasks:  4}, 
+ BC: Free, Box:  [  101,  101,  101 ], MPI tasks:  6}, 
  }
  Checking Communications of Minimal Basis:
    Number of coarse and fine DoF (MasterMPI task):  [  5699,  84 ]
@@ -278,167 +273,167 @@
  Poisson Solver:
    BC                                  : Free
    Box                                 :  [  101,  101,  101 ]
-   MPI tasks                           :  4
- Poisson Solver:
-   BC                                  : Free
-   Box                                 :  [  101,  101,  101 ]
-   MPI tasks                           :  4
- Poisson Solver:
-   BC                                  : Free
-   Box                                 :  [  101,  101,  101 ]
-   MPI tasks                           :  4
- Poisson Solver:
-   BC                                  : Free
-   Box                                 :  [  101,  101,  101 ]
-   MPI tasks                           :  4
- Poisson Solver:
-   BC                                  : Free
-   Box                                 :  [  101,  101,  101 ]
-   MPI tasks                           :  4
- Poisson Solver:
-   BC                                  : Free
-   Box                                 :  [  101,  101,  101 ]
-   MPI tasks                           :  4
- Poisson Solver:
-   BC                                  : Free
-   Box                                 :  [  101,  101,  101 ]
-   MPI tasks                           :  4
- Poisson Solver:
-   BC                                  : Free
-   Box                                 :  [  101,  101,  101 ]
-   MPI tasks                           :  4
- Poisson Solver:
-   BC                                  : Free
-   Box                                 :  [  101,  101,  101 ]
-   MPI tasks                           :  4
- Poisson Solver:
-   BC                                  : Free
-   Box                                 :  [  101,  101,  101 ]
-   MPI tasks                           :  4
- Poisson Solver:
-   BC                                  : Free
-   Box                                 :  [  101,  101,  101 ]
-   MPI tasks                           :  4
- Poisson Solver:
-   BC                                  : Free
-   Box                                 :  [  101,  101,  101 ]
-   MPI tasks                           :  4
- Poisson Solver:
-   BC                                  : Free
-   Box                                 :  [  101,  101,  101 ]
-   MPI tasks                           :  4
- Poisson Solver:
-   BC                                  : Free
-   Box                                 :  [  101,  101,  101 ]
-   MPI tasks                           :  4
- Poisson Solver:
-   BC                                  : Free
-   Box                                 :  [  101,  101,  101 ]
-   MPI tasks                           :  4
- Poisson Solver:
-   BC                                  : Free
-   Box                                 :  [  101,  101,  101 ]
-   MPI tasks                           :  4
- Poisson Solver:
-   BC                                  : Free
-   Box                                 :  [  101,  101,  101 ]
-   MPI tasks                           :  4
- Poisson Solver:
-   BC                                  : Free
-   Box                                 :  [  101,  101,  101 ]
-   MPI tasks                           :  4
- Poisson Solver:
-   BC                                  : Free
-   Box                                 :  [  101,  101,  101 ]
-   MPI tasks                           :  4
- Poisson Solver:
-   BC                                  : Free
-   Box                                 :  [  101,  101,  101 ]
-   MPI tasks                           :  4
- Poisson Solver:
-   BC                                  : Free
-   Box                                 :  [  101,  101,  101 ]
-   MPI tasks                           :  4
- Poisson Solver:
-   BC                                  : Free
-   Box                                 :  [  101,  101,  101 ]
-   MPI tasks                           :  4
- Poisson Solver:
-   BC                                  : Free
-   Box                                 :  [  101,  101,  101 ]
-   MPI tasks                           :  4
- Poisson Solver:
-   BC                                  : Free
-   Box                                 :  [  101,  101,  101 ]
-   MPI tasks                           :  4
- Poisson Solver:
-   BC                                  : Free
-   Box                                 :  [  101,  101,  101 ]
-   MPI tasks                           :  4
- Poisson Solver:
-   BC                                  : Free
-   Box                                 :  [  101,  101,  101 ]
-   MPI tasks                           :  4
- Poisson Solver:
-   BC                                  : Free
-   Box                                 :  [  101,  101,  101 ]
-   MPI tasks                           :  4
- Poisson Solver:
-   BC                                  : Free
-   Box                                 :  [  101,  101,  101 ]
-   MPI tasks                           :  4
- Poisson Solver:
-   BC                                  : Free
-   Box                                 :  [  101,  101,  101 ]
-   MPI tasks                           :  4
- Poisson Solver:
-   BC                                  : Free
-   Box                                 :  [  101,  101,  101 ]
-   MPI tasks                           :  4
- Poisson Solver:
-   BC                                  : Free
-   Box                                 :  [  101,  101,  101 ]
-   MPI tasks                           :  4
- Poisson Solver:
-   BC                                  : Free
-   Box                                 :  [  101,  101,  101 ]
-   MPI tasks                           :  4
- Poisson Solver:
-   BC                                  : Free
-   Box                                 :  [  101,  101,  101 ]
-   MPI tasks                           :  4
- Poisson Solver:
-   BC                                  : Free
-   Box                                 :  [  101,  101,  101 ]
-   MPI tasks                           :  4
- Poisson Solver:
-   BC                                  : Free
-   Box                                 :  [  101,  101,  101 ]
-   MPI tasks                           :  4
- Poisson Solver:
-   BC                                  : Free
-   Box                                 :  [  101,  101,  101 ]
-   MPI tasks                           :  4
- Poisson Solver:
-   BC                                  : Free
-   Box                                 :  [  101,  101,  101 ]
-   MPI tasks                           :  4
- Poisson Solver:
-   BC                                  : Free
-   Box                                 :  [  101,  101,  101 ]
-   MPI tasks                           :  4
- Poisson Solver:
-   BC                                  : Free
-   Box                                 :  [  101,  101,  101 ]
-   MPI tasks                           :  4
- Poisson Solver:
-   BC                                  : Free
-   Box                                 :  [  101,  101,  101 ]
-   MPI tasks                           :  4
- Poisson Solver:
-   BC                                  : Free
-   Box                                 :  [  101,  101,  101 ]
-   MPI tasks                           :  4
+   MPI tasks                           :  6
+ Poisson Solver:
+   BC                                  : Free
+   Box                                 :  [  101,  101,  101 ]
+   MPI tasks                           :  6
+ Poisson Solver:
+   BC                                  : Free
+   Box                                 :  [  101,  101,  101 ]
+   MPI tasks                           :  6
+ Poisson Solver:
+   BC                                  : Free
+   Box                                 :  [  101,  101,  101 ]
+   MPI tasks                           :  6
+ Poisson Solver:
+   BC                                  : Free
+   Box                                 :  [  101,  101,  101 ]
+   MPI tasks                           :  6
+ Poisson Solver:
+   BC                                  : Free
+   Box                                 :  [  101,  101,  101 ]
+   MPI tasks                           :  6
+ Poisson Solver:
+   BC                                  : Free
+   Box                                 :  [  101,  101,  101 ]
+   MPI tasks                           :  6
+ Poisson Solver:
+   BC                                  : Free
+   Box                                 :  [  101,  101,  101 ]
+   MPI tasks                           :  6
+ Poisson Solver:
+   BC                                  : Free
+   Box                                 :  [  101,  101,  101 ]
+   MPI tasks                           :  6
+ Poisson Solver:
+   BC                                  : Free
+   Box                                 :  [  101,  101,  101 ]
+   MPI tasks                           :  6
+ Poisson Solver:
+   BC                                  : Free
+   Box                                 :  [  101,  101,  101 ]
+   MPI tasks                           :  6
+ Poisson Solver:
+   BC                                  : Free
+   Box                                 :  [  101,  101,  101 ]
+   MPI tasks                           :  6
+ Poisson Solver:
+   BC                                  : Free
+   Box                                 :  [  101,  101,  101 ]
+   MPI tasks                           :  6
+ Poisson Solver:
+   BC                                  : Free
+   Box                                 :  [  101,  101,  101 ]
+   MPI tasks                           :  6
+ Poisson Solver:
+   BC                                  : Free
+   Box                                 :  [  101,  101,  101 ]
+   MPI tasks                           :  6
+ Poisson Solver:
+   BC                                  : Free
+   Box                                 :  [  101,  101,  101 ]
+   MPI tasks                           :  6
+ Poisson Solver:
+   BC                                  : Free
+   Box                                 :  [  101,  101,  101 ]
+   MPI tasks                           :  6
+ Poisson Solver:
+   BC                                  : Free
+   Box                                 :  [  101,  101,  101 ]
+   MPI tasks                           :  6
+ Poisson Solver:
+   BC                                  : Free
+   Box                                 :  [  101,  101,  101 ]
+   MPI tasks                           :  6
+ Poisson Solver:
+   BC                                  : Free
+   Box                                 :  [  101,  101,  101 ]
+   MPI tasks                           :  6
+ Poisson Solver:
+   BC                                  : Free
+   Box                                 :  [  101,  101,  101 ]
+   MPI tasks                           :  6
+ Poisson Solver:
+   BC                                  : Free
+   Box                                 :  [  101,  101,  101 ]
+   MPI tasks                           :  6
+ Poisson Solver:
+   BC                                  : Free
+   Box                                 :  [  101,  101,  101 ]
+   MPI tasks                           :  6
+ Poisson Solver:
+   BC                                  : Free
+   Box                                 :  [  101,  101,  101 ]
+   MPI tasks                           :  6
+ Poisson Solver:
+   BC                                  : Free
+   Box                                 :  [  101,  101,  101 ]
+   MPI tasks                           :  6
+ Poisson Solver:
+   BC                                  : Free
+   Box                                 :  [  101,  101,  101 ]
+   MPI tasks                           :  6
+ Poisson Solver:
+   BC                                  : Free
+   Box                                 :  [  101,  101,  101 ]
+   MPI tasks                           :  6
+ Poisson Solver:
+   BC                                  : Free
+   Box                                 :  [  101,  101,  101 ]
+   MPI tasks                           :  6
+ Poisson Solver:
+   BC                                  : Free
+   Box                                 :  [  101,  101,  101 ]
+   MPI tasks                           :  6
+ Poisson Solver:
+   BC                                  : Free
+   Box                                 :  [  101,  101,  101 ]
+   MPI tasks                           :  6
+ Poisson Solver:
+   BC                                  : Free
+   Box                                 :  [  101,  101,  101 ]
+   MPI tasks                           :  6
+ Poisson Solver:
+   BC                                  : Free
+   Box                                 :  [  101,  101,  101 ]
+   MPI tasks                           :  6
+ Poisson Solver:
+   BC                                  : Free
+   Box                                 :  [  101,  101,  101 ]
+   MPI tasks                           :  6
+ Poisson Solver:
+   BC                                  : Free
+   Box                                 :  [  101,  101,  101 ]
+   MPI tasks                           :  6
+ Poisson Solver:
+   BC                                  : Free
+   Box                                 :  [  101,  101,  101 ]
+   MPI tasks                           :  6
+ Poisson Solver:
+   BC                                  : Free
+   Box                                 :  [  101,  101,  101 ]
+   MPI tasks                           :  6
+ Poisson Solver:
+   BC                                  : Free
+   Box                                 :  [  101,  101,  101 ]
+   MPI tasks                           :  6
+ Poisson Solver:
+   BC                                  : Free
+   Box                                 :  [  101,  101,  101 ]
+   MPI tasks                           :  6
+ Poisson Solver:
+   BC                                  : Free
+   Box                                 :  [  101,  101,  101 ]
+   MPI tasks                           :  6
+ Poisson Solver:
+   BC                                  : Free
+   Box                                 :  [  101,  101,  101 ]
+   MPI tasks                           :  6
+ Poisson Solver:
+   BC                                  : Free
+   Box                                 :  [  101,  101,  101 ]
+   MPI tasks                           :  6
  Electric Dipole Moment (AU):
    P vector                            :  [ -4.4166E-02, -4.9337E-02, -4.9725E-02 ]
    norm(P)                             :  8.280900E-02
@@ -447,18 +442,6 @@
    norm(P)                             :  2.104795E-01
  Non Local forces calculated           :  Yes
  Timings for root process:
-<<<<<<< HEAD
-   CPU time (s)                        :  28.57
-   Elapsed time (s)                    :  14.38
- Memory Consumption Report:
-   Tot. No. of Allocations  : 18519
-   Tot. No. of Deallocations: 18519
-   Remaining Memory (B)     : 0
-   Memory occupation: 
-      Peak Value (MB): 140
-      for the array: psir
-      in the routine: psi_to_vlocpsi
-=======
    CPU time (s)                        :  17.95
    Elapsed time (s)                    :  18.02
  Memory Consumption Report:
@@ -468,5 +451,4 @@
    Memory occupation: 
       Peak Value (MB): 104
       for the array: wz
-      in the routine: gaussians_to_wavelets_orb
->>>>>>> 9b244d2f
+      in the routine: gaussians_to_wavelets_orb