---
  #================================ Daubechies Wavelets for DFT Pseudopotential Calculations
 Code logo:
         TTTT         F       DDDDD
        T    T               D
       T     T        F     D
       T    T         F     D        D
       TTTTT          F     D         D
       T    T         F     D         D
       T     T        F     D         D
       T      T       F     D         D
       T     T     FFFF     D         D
       T TTTT         F      D        D
       T             F        D      D
   TTTTTTTTT    FFFFF          DDDDDD
     gggggg          iiiii    BBBBBBBBB
    g      g        i             B
   g        g      i         BBBB B
   g         g     iiii     B     B
   g         g     i       B      B
   g         g     i        B     B
   g         g     i         B    B
   g         g     i          BBBBB
    g        g     i         B    B
             g     i        B     B
            g               B    B
       ggggg       i         BBBB

 Reference Paper                       : The Journal of Chemical Physics 129, 014109 (2008)
 Version Number                        : 1.7-dev.22
 Timestamp of this run                 : 2012-12-27 23:34:03.679
 Root process Hostname                 : athelas
 Number of MPI tasks                   :  2
 OpenMP parallelization                :  Yes
 Maximal OpenMP threads per MPI task   :  2
 #... (file:input.perf)..................................................Performance Options
 #|debug F                      Debug option                                                 
 #|fftcache 8192                Cache size for the FFT                                       
 #|accel NO                     Acceleration (NO, CUDAGPU, OCLGPU, OCLCPU, OCLACC)           
 #|OCL_platform                 Chosen OCL platform                                          
 #|blas F                       CUBLAS acceleration                                          
 #|projrad  1.50E+01            Radius of the projector as a function of the maxrad          
 #|exctxpar OP2P                Exact exchange parallelisation scheme                        
 #|ig_diag T                    Input guess: (T:Direct, F:Iterative) diag. of Ham.           
 #|ig_norbp 5                   Input guess: Orbitals per process for iterative diag.        
 #|ig_blocks 300 800            Input guess: Block sizes for orthonormalisation              
 #|ig_tol  1.00E-04             Input guess: Tolerance criterion                             
 #|methortho 0                  Orthogonalisation (0=Cholesky,1=GS/Chol,2=Loewdin)           
 #|rho_commun DEF               Density communication scheme (DBL, RSC, MIX)                 
 #|psolver_groupsize 0          Size of Poisson Solver taskgroups (0=nproc)                  
 #|psolver_accel 0              Acceleration of the Poisson Solver (0=none, 1=CUDA)          
 #|unblock_comms OFF            Overlap Communications of fields (OFF,DEN,POT)               
 #|linear OFF                   Linear Input Guess approach (OFF, LIG, FUL, TMO)             
 #|tolsym  1.00E-08             Tolerance for symmetry detection                             
 #|signaling F                  Expose calculation results on Network                        
 #|signalTimeout 0              Time out on startup for signal connection                    
 #|domain                       Domain to add to the hostname to find the IP                 
 #|verbosity 2                  verbosity of the output 0=low, 2=high                        
 #|outdir ./                    Writing directory                                            
 #|psp_onfly T                  Calculate pseudopotential projectors on the fly              
 #... (file:input.dft)............................................DFT Calculation Parameters
 #|0.45 0.45 0.45  hx,hy,hz: grid spacing in the three directions                            
 #|5.0  7.0       c(f)rmult: c(f)rmult*radii_cf(:,1(2))=coarse(fine) atom-based radius       
 #|1              ixc: exchange-correlation parameter (LDA=1,PBE=11)                         
 #|0 0.0 0.0 0.0  charge of the system, Electric field (Ex,Ey,Ez)                            
 #|1  0           nspin=1 non-spin polarization, mpol=total magnetic moment                  
 #|1.E-05         gnrm_cv: convergence criterion gradient                                    
 #|100 1          itermax,nrepmax: max. # of wfn. opt. steps and of re-diag. runs            
 #|5  10          ncong, idsx: # of CG it. for preconditioning eq., wfn. diis history        
 #|0              dispersion correction potential (values 1,2,3), 0=none                     
 #|100  0         InputPsiId, output_wf, output_denspot                                      
 #|0.0  30        rbuf, ncongt: length of the tail (AU),# tail CG iterations                 
 #|0  0           Davidson subspace dim., # of opt. orbs, # of plotted orbs                  
 #|T              disable the symmetry detection                                             
 #... (file:input.mix.. not present)......................................Mixing Parameters 
 #|0              Mixing parameters                                                          
 #|1              Maximum number of diagonalisation iterations                               
 #|1.e-4          Stop criterion on the residue of potential or density                      
 #|0 0.0 1        No. of additional bands, elec. temperature, smearing method                
 #|0.0 2.0        Multiplying factors for the mixing and the electronic DIIS                 
 #... (file:input.geopt.. not present)..................................Geometry Parameters 
 #|BFGS           Geometry optimisation method                                               
 #|1              Maximum number of force evaluations                                        
 #|1.0 0.0        fract_fluct,forcemax                                                       
 #|0.0            random displacement amplitude                                              
 #|4.0            Stepsize for the geometry optimisation                                     
 #... (file:input.tddft.. not present)....................................TD-DFT Parameters 
 #|NONE           TDDFT Method                                                               
 #... (file:input.sic.. not present).........................................SIC Parameters 
 #|NONE           SIC method: NONE, PZ, NK                                                   
 #|0.0            SIC downscaling parameter                                                  
 #|0.0            Reference occupation fref (NK case only)                                   
 #... (file:input.kpt.. not present).....................Brillouin Zone Sampling Parameters 
 #|manual         K-point sampling method                                                    
 #|1              Number of K-points                                                         
 #|0. 0. 0. 1.    K-pt coords, K-pt weigth                                                   
 #... (file:input.lin).....................................................Linear Parameters
 #|0   1          iterations with low accuracy, high accuracy                                
 #|3              iterations to optimize the basis functions for low accuracy and high accura
 #|4.d-5  4.d-5   convergence criterion for low and high accuracy                            
 #|1.d-8          gnrm multiplier                                                            
 #|5  0  1.d0  1. DIIS_hist_lowaccur, DIIS_hist_lowaccur, step size for DIIS, step size for S
 #|5              number of iterations in the preconditioner                                 
 #|-8  -8         block size for pdsyev/pdsygv, pdgemm (negative -> sequential), communicatio
 #|1  1           max number of process uses for pdsyev/pdsygv, pdgemm                       
 #|0  1           0-> exact Loewdin, 1-> taylor expansion; in orthoconstraint: correction for
 #|101            mixing method: 100 (direct minimization), 101 (simple dens mixing), 102 (si
 #|0  4  .5d0  1.d-1low accuracy: mixing history (0-> SD, >0-> DIIS), number of iterations in
 #|0  4  .5d0  1.d-1high accuracy: mixing history (0-> SD, >0-> DIIS), number of iterations i
 #|1.d-9          convergence criterion for the kernel optimization                          
 #|1.d-10         convergence criterion for the support functions to be fixed                
 #|0              Output basis functions: 0 no output, 1 formatted output, 2 Fortran bin, 3 E
 #|C 4 3.0d-3 0.0d-4 6.0 7.0  Atom name, number of basis functions per atom, prefactor for co
 #|O 4 3.0d-3 0.0d-4 6.0 7.0  Atom name, number of basis functions per atom, prefactor for co
  #--------------------------------------------------------------------------------------- |
 Data Writing directory                : ./data/
 Material acceleration                 :  No #iproc=0
  #-------------------------------------------------- Input Atomic System (file: posinp.xyz)
 Atomic System Properties:
   Number of atomic types              :  2
   Number of atoms                     :  3
   Types of atoms                      :  [ O, C ]
   Boundary Conditions                 : Free #Code: F
   Number of Symmetries                :  0
   Space group                         : disabled
  #------------------------------ Geometry optimization Input Parameters (file: input.geopt)
 Geometry Optimization Parameters:
   Maximum steps                       :  1
   Algorithm                           : BFGS
   Random atomic displacement          :  0.0E+00
   Fluctuation in forces               :  1.0E+00
   Maximum in forces                   :  0.0E+00
   Steepest descent step               :  4.0E+00
  #------------------------------------------------------------------------ Input parameters
 DFT parameters:
   eXchange Correlation:
     XC ID                             :  &ixc  1
     Exchange-Correlation reference    : "XC: Teter 93"
     XC functional implementation      : ABINIT
     Spin polarization                 :  No
 Basis set definition:
   Suggested Grid Spacings (a0)        :  [  0.45,  0.45,  0.45 ]
   Coarse and Fine Radii Multipliers   :  [  5.0,  7.0 ]
 Self-Consistent Cycle Parameters:
   Wavefunction:
     Gradient Norm Threshold           :  &gnrm_cv  1.0E-05
     CG Steps for Preconditioner       :  5
     DIIS History length               :  10
     Max. Wfn Iterations               :  &itermax  100
     Max. Subspace Diagonalizations    :  1
     Input wavefunction policy         : Linear AO # 100
     Output wavefunction policy        : none # 0
     Output grid policy                : none # 0
     Output grid format                : text # 0
     Virtual orbitals                  :  0
     Number of plotted density orbitals:  0
   Density/Potential:
     Max. Iterations                   :  1
 Post Optimization Parameters:
   Finite-Size Effect estimation:
     Scheduled                         :  No
  #----------------------------------------------------------------------- System Properties
 Properties of atoms in the system:
 - Symbol                              : O #Type No.  01
   No. of Electrons                    :  6
   No. of Atoms                        :  2
   Radii of active regions (AU):
     Coarse                            :  1.21558
     Fine                              :  0.22179
     Coarse PSP                        :  0.55035
     Source                            : Hard-Coded
   Grid Spacing threshold (AU)         :  0.55
   Pseudopotential type                : HGH-K
   Local Pseudo Potential (HGH convention):
     Rloc                              :  0.24762
     Coefficients (c1 .. c4)           :  [ -16.58032,  2.39570,  0.00000,  0.00000 ]
   NonLocal PSP Parameters:
   - Channel (l)                       :  0
     Rloc                              :  0.22179
     h_ij matrix:
     -  [  18.26692,  0.00000,  0.00000 ]
     -  [  0.00000,  0.00000,  0.00000 ]
     -  [  0.00000,  0.00000,  0.00000 ]
   No. of projectors                   :  1
   PSP XC                              : "XC: Teter 93"
 - Symbol                              : C #Type No.  02
   No. of Electrons                    :  4
   No. of Atoms                        :  1
   Radii of active regions (AU):
     Coarse                            :  1.58437
     Fine                              :  0.23268
     Coarse PSP                        :  0.65261
     Source                            : Hard-Coded
   Grid Spacing threshold (AU)         :  0.58
   Pseudopotential type                : HGH-K
   Local Pseudo Potential (HGH convention):
     Rloc                              :  0.34883
     Coefficients (c1 .. c4)           :  [ -8.51377,  1.22843,  0.00000,  0.00000 ]
   NonLocal PSP Parameters:
   - Channel (l)                       :  0
     Rloc                              :  0.30455
     h_ij matrix:
     -  [  9.52284,  0.00000,  0.00000 ]
     -  [  0.00000,  0.00000,  0.00000 ]
     -  [  0.00000,  0.00000,  0.00000 ]
   No. of projectors                   :  1
   PSP XC                              : "XC: Teter 93"
  #-------------------------------------------------------------------------- Atom Positions
 Atomic positions within the cell (Atomic and Grid Units):
 - O: {AU:  [  6.7123,  6.5658,  6.5605 ], GU:  [  14.916,  14.591,  14.579 ]} # 0001
 - O: {AU:  [  9.0378,  9.1842,  9.1903 ], GU:  [  20.084,  20.409,  20.423 ]} # 0002
 - C: {AU:  [  7.8750,  7.8750,  7.8750 ], GU:  [  17.500,  17.500,  17.500 ]} # 0003
 Rigid Shift Applied (AU)              :  [  6.8804,  6.9950,  7.0615 ]
  #------------------------------------------------------------------------- Grid properties
 Box Grid spacings                     :  [  0.4500,  0.4500,  0.4500 ]
 Sizes of the simulation domain:
   AU                                  :  [  15.750,  15.750,  15.750 ]
   Angstroem                           :  [  8.3345,  8.3345,  8.3345 ]
   Grid Spacing Units                  :  [  35,  35,  35 ]
   High resolution region boundaries (GU):
     From                              :  [  12,  12,  12 ]
     To                                :  [  23,  23,  23 ]
 High Res. box is treated separately   :  Yes
  #------------------------------------------------------------------- Kernel Initialization
 Poisson Kernel Initialization:
   MPI tasks                           :  2
   OpenMP threads per MPI task         :  2
 Poisson Kernel Creation:
   Boundary Conditions                 : Free
   Memory Requirements per MPI task:
     Density (MB)                      :  4.59
     Kernel (MB)                       :  4.71
     Full Grid Arrays (MB)             :  7.86
     Load Balancing of calculations:
       Density:
         MPI tasks 0- 0                : 100%
         MPI task 1                    :  98%
       Kernel:
         MPI tasks 0- 0                : 100%
         MPI task 1                    :  98%
       Complete LB per task            : 1/3 LB_density + 2/3 LB_kernel
 Wavefunctions Descriptors, full simulation domain:
   Coarse resolution grid:
     No. of segments                   :  968
     No. of points                     :  22970
   Fine resolution grid:
     No. of segments                   :  88
     No. of points                     :  494
  #---------------------------------------------------------------------- Occupation Numbers
 Total Number of Electrons             :  16
 Spin treatment                        : Averaged
 Orbitals Repartition:
   MPI tasks  0- 1                     :  4
 Total Number of Orbitals              :  8
 Occupation numbers coming from        : System properties
 Input Occupation Numbers:
 - Occupation Numbers: {Orbitals No. 1-8:  2.0000}
 Wavefunctions memory occupation for root MPI process:  0 MB 825 KB 896 B
 NonLocal PSP Projectors Descriptors:
   Creation strategy                   : On-the-fly
   Total number of projectors          :  3
   Total number of components          :  5872
   Percent of zero components          :  0
  #-------------------------------------------------------- Estimation of Memory Consumption
 Memory requirements for principal quantities (MiB.KiB):
   Subspace Matrix                     : 0.1 #    (Number of Orbitals: 8)
   Single orbital                      : 0.207 #  (Number of Components: 26428)
   All (distributed) orbitals          : 2.430 #  (Number of Orbitals per MPI task: 4)
   Wavefunction storage size           : 18.564 # (DIIS/SD workspaces included)
   Nonlocal Pseudopotential Arrays     : 0.46
   Full Uncompressed (ISF) grid        : 7.882
   Workspaces storage size             : 0.607
 Memory requirements for principal code sections (MiB.KiB):
   Kernel calculation                  : 89.596
   Density Construction                : 57.37
   Poisson Solver                      : 78.343
   Hamiltonian application             : 57.536
 Estimated Memory Peak (MB)            :  89
  #WARNING: Do not call check_communications in the linear scaling version!
 Ion-Ion interaction energy            :  3.01405182800327E+01
  #---------------------------------------------------------------- Ionic Potential Creation
 Total ionic charge                    : -16.000000001458
 Poisson Solver:
   BC                                  : Free
   Box                                 :  [  101,  101,  101 ]
   MPI tasks                           :  2
  #------------------------------------------------------------ Input Wavefunctions Creation
 Input Hamiltonian:
   Total No. of Atomic Input Orbitals  :  12
   Atomic Input Orbital Generation:
   -  {Atom Type: O, Electronic configuration: {s: [ 2.00], p: [ 4/3,  4/3,  4/3]}}
   -  {Atom Type: C, Electronic configuration: {s: [ 2.00], p: [ 2/3,  2/3,  2/3]}}
   Wavelet conversion succeeded        :  Yes
   Deviation from normalization        :  2.60E-05
   GPU acceleration                    :  No
   Rho Commun                          : RED_SCT
   Total electronic charge             :  15.999992338551
   Poisson Solver:
     BC                                : Free
     Box                               :  [  101,  101,  101 ]
     MPI tasks                         :  2
 Calculation finished. TOTAL CHARGE    :  1.599999298818E+01
 Poisson Solver:
   BC                                  : Free
   Box                                 :  [  101,  101,  101 ]
   MPI tasks                           :  2
 Calculation finished. TOTAL CHARGE    :  1.599999362093E+01
 Poisson Solver:
   BC                                  : Free
   Box                                 :  [  101,  101,  101 ]
   MPI tasks                           :  2
 Calculation finished. TOTAL CHARGE    :  1.599999335448E+01
 Poisson Solver:
   BC                                  : Free
   Box                                 :  [  101,  101,  101 ]
   MPI tasks                           :  2
 Calculation finished. TOTAL CHARGE    :  1.599999346791E+01
 Poisson Solver:
   BC                                  : Free
   Box                                 :  [  101,  101,  101 ]
   MPI tasks                           :  2
 Calculation finished. TOTAL CHARGE    :  1.599999321079E+01
 Poisson Solver:
   BC                                  : Free
   Box                                 :  [  101,  101,  101 ]
   MPI tasks                           :  2
 Calculation finished. TOTAL CHARGE    :  1.599999319612E+01
 Poisson Solver:
   BC                                  : Free
   Box                                 :  [  101,  101,  101 ]
   MPI tasks                           :  2
 Calculation finished. TOTAL CHARGE    :  1.599999320468E+01
 Poisson Solver:
   BC                                  : Free
   Box                                 :  [  101,  101,  101 ]
   MPI tasks                           :  2
 Calculation finished. TOTAL CHARGE    :  1.599999320187E+01
 Poisson Solver:
   BC                                  : Free
   Box                                 :  [  101,  101,  101 ]
   MPI tasks                           :  2
 Calculation finished. TOTAL CHARGE    :  1.599999316526E+01
 Poisson Solver:
   BC                                  : Free
   Box                                 :  [  101,  101,  101 ]
   MPI tasks                           :  2
 Calculation finished. TOTAL CHARGE    :  1.599999314928E+01
 Poisson Solver:
   BC                                  : Free
   Box                                 :  [  101,  101,  101 ]
   MPI tasks                           :  2
 Calculation finished. TOTAL CHARGE    :  1.599999315612E+01
 Poisson Solver:
   BC                                  : Free
   Box                                 :  [  101,  101,  101 ]
   MPI tasks                           :  2
 Calculation finished. TOTAL CHARGE    :  1.599999315313E+01
 Poisson Solver:
   BC                                  : Free
   Box                                 :  [  101,  101,  101 ]
   MPI tasks                           :  2
 Calculation finished. TOTAL CHARGE    :  1.599999314086E+01
 Poisson Solver:
   BC                                  : Free
   Box                                 :  [  101,  101,  101 ]
   MPI tasks                           :  2
 Calculation finished. TOTAL CHARGE    :  1.599999313966E+01
 Poisson Solver:
   BC                                  : Free
   Box                                 :  [  101,  101,  101 ]
   MPI tasks                           :  2
 Calculation finished. TOTAL CHARGE    :  1.599999314032E+01
 Poisson Solver:
   BC                                  : Free
   Box                                 :  [  101,  101,  101 ]
   MPI tasks                           :  2
 Calculation finished. TOTAL CHARGE    :  1.599999314008E+01
 Poisson Solver:
   BC                                  : Free
   Box                                 :  [  101,  101,  101 ]
   MPI tasks                           :  2
 Calculation finished. TOTAL CHARGE    :  1.599999314753E+01
 Poisson Solver:
   BC                                  : Free
   Box                                 :  [  101,  101,  101 ]
   MPI tasks                           :  2
 Calculation finished. TOTAL CHARGE    :  1.599999314522E+01
 Poisson Solver:
   BC                                  : Free
   Box                                 :  [  101,  101,  101 ]
   MPI tasks                           :  2
 Calculation finished. TOTAL CHARGE    :  1.599999314614E+01
 Poisson Solver:
   BC                                  : Free
   Box                                 :  [  101,  101,  101 ]
   MPI tasks                           :  2
 Calculation finished. TOTAL CHARGE    :  1.599999314570E+01
 Poisson Solver:
   BC                                  : Free
   Box                                 :  [  101,  101,  101 ]
   MPI tasks                           :  2
 Calculation finished. TOTAL CHARGE    :  1.599999314384E+01
 Poisson Solver:
   BC                                  : Free
   Box                                 :  [  101,  101,  101 ]
   MPI tasks                           :  2
 Calculation finished. TOTAL CHARGE    :  1.599999314428E+01
 Poisson Solver:
   BC                                  : Free
   Box                                 :  [  101,  101,  101 ]
   MPI tasks                           :  2
 Calculation finished. TOTAL CHARGE    :  1.599999314413E+01
 Poisson Solver:
   BC                                  : Free
   Box                                 :  [  101,  101,  101 ]
   MPI tasks                           :  2
 Calculation finished. TOTAL CHARGE    :  1.599999314421E+01
 Poisson Solver:
   BC                                  : Free
   Box                                 :  [  101,  101,  101 ]
   MPI tasks                           :  2
 Calculation finished. TOTAL CHARGE    :  1.599999314584E+01
 Poisson Solver:
   BC                                  : Free
   Box                                 :  [  101,  101,  101 ]
   MPI tasks                           :  2
 Calculation finished. TOTAL CHARGE    :  1.599999314537E+01
 Poisson Solver:
   BC                                  : Free
   Box                                 :  [  101,  101,  101 ]
   MPI tasks                           :  2
 Calculation finished. TOTAL CHARGE    :  1.599999314555E+01
 Poisson Solver:
   BC                                  : Free
   Box                                 :  [  101,  101,  101 ]
   MPI tasks                           :  2
 Calculation finished. TOTAL CHARGE    :  1.599999314546E+01
 Poisson Solver:
   BC                                  : Free
   Box                                 :  [  101,  101,  101 ]
   MPI tasks                           :  2
 Calculation finished. TOTAL CHARGE    :  1.599999314480E+01
 Poisson Solver:
   BC                                  : Free
   Box                                 :  [  101,  101,  101 ]
   MPI tasks                           :  2
 Calculation finished. TOTAL CHARGE    :  1.599999314492E+01
 Poisson Solver:
   BC                                  : Free
   Box                                 :  [  101,  101,  101 ]
   MPI tasks                           :  2
 Calculation finished. TOTAL CHARGE    :  1.599999314488E+01
 Poisson Solver:
   BC                                  : Free
   Box                                 :  [  101,  101,  101 ]
   MPI tasks                           :  2
 Calculation finished. TOTAL CHARGE    :  1.599999314490E+01
 Poisson Solver:
   BC                                  : Free
   Box                                 :  [  101,  101,  101 ]
   MPI tasks                           :  2
 Calculation finished. TOTAL CHARGE    :  1.599999314564E+01
 Poisson Solver:
   BC                                  : Free
   Box                                 :  [  101,  101,  101 ]
   MPI tasks                           :  2
 Calculation finished. TOTAL CHARGE    :  1.599999314544E+01
 Poisson Solver:
   BC                                  : Free
   Box                                 :  [  101,  101,  101 ]
   MPI tasks                           :  2
 Calculation finished. TOTAL CHARGE    :  1.599999314552E+01
 Poisson Solver:
   BC                                  : Free
   Box                                 :  [  101,  101,  101 ]
   MPI tasks                           :  2
 Calculation finished. TOTAL CHARGE    :  1.599999314549E+01
 Poisson Solver:
   BC                                  : Free
   Box                                 :  [  101,  101,  101 ]
   MPI tasks                           :  2
 Calculation finished. TOTAL CHARGE    :  1.599999314525E+01
 Poisson Solver:
   BC                                  : Free
   Box                                 :  [  101,  101,  101 ]
   MPI tasks                           :  2
 Calculation finished. TOTAL CHARGE    :  1.599999314534E+01
 Poisson Solver:
   BC                                  : Free
   Box                                 :  [  101,  101,  101 ]
   MPI tasks                           :  2
 Calculation finished. TOTAL CHARGE    :  1.599999314531E+01
 Poisson Solver:
   BC                                  : Free
   Box                                 :  [  101,  101,  101 ]
   MPI tasks                           :  2
 Calculation finished. TOTAL CHARGE    :  1.599999314533E+01
 Poisson Solver:
   BC                                  : Free
   Box                                 :  [  101,  101,  101 ]
   MPI tasks                           :  2
 Calculation finished. TOTAL CHARGE    :  1.599999314533E+01
  #---------------------------------------------------------------------- Forces Calculation
 Poisson Solver:
   BC                                  : Free
   Box                                 :  [  101,  101,  101 ]
   MPI tasks                           :  2
 Electric Dipole Moment (AU):
   P vector                            :  [ -3.3012E-04,  6.3677E-05, -1.1276E-04 ]
   norm(P)                             :  3.546111E-04
 Electric Dipole Moment (Debye):
   P vector                            :  [ -8.3908E-04,  1.6185E-04, -2.8661E-04 ]
   norm(P)                             :  9.013315E-04
<<<<<<< HEAD
 Calculate local forces: {Leaked force:  0.00000E+00}
 Non Local forces calculated           :  Yes
 Average noise forces: {x:  5.83426547E-04, y:  2.69012550E-03, z:  2.79193089E-03, 
                    total:  3.92071930E-03}
 Clean forces norm (Ha/Bohr): {maxval:  7.834596205335E-03, fnrm2:  1.018697785849E-04}
 Raw forces norm (Ha/Bohr): {maxval:  3.872321956488E-02, fnrm2:  2.714147548040E-03}
  #--------------------------------------------------------------------------- Atomic Forces
 Atomic Forces (Ha/Bohr):
 -  {O:  [  4.118053571745E-03,  4.595297384329E-03,  4.827605455136E-03 ]} # 0001
 -  {O:  [ -3.289817088552E-03, -3.745371523413E-03, -3.548910586623E-03 ]} # 0002
 -  {C:  [ -8.282364831903E-04, -8.499258609229E-04, -1.278694868508E-03 ]} # 0003
  #----------------------------------------------------------------- Timing for root process
=======
 Calculate Non Local forces            :  Yes
>>>>>>> 5e7ae0c5
 Timings for root process:
   CPU time (s)                        :  114.32
   Elapsed time (s)                    :  73.21
  #-------------------------------- Warnings obtained during the run, check their relevance!
 WARNINGS:
 - Do not call check_communications in the linear scaling version!
 Memory Consumption Report:
   Tot. No. of Allocations  : 35493
   Tot. No. of Deallocations: 35493
   Remaining Memory (B)     : 0
   Memory occupation: 
      Peak Value (MB): 316
      for the array: nrecvdspls
      in the routine: transpose_communicate_psi<|MERGE_RESOLUTION|>--- conflicted
+++ resolved
@@ -28,7 +28,7 @@
 
  Reference Paper                       : The Journal of Chemical Physics 129, 014109 (2008)
  Version Number                        : 1.7-dev.22
- Timestamp of this run                 : 2012-12-27 23:34:03.679
+ Timestamp of this run                 : 2013-01-11 17:58:38.285
  Root process Hostname                 : athelas
  Number of MPI tasks                   :  2
  OpenMP parallelization                :  Yes
@@ -511,25 +511,21 @@
  Electric Dipole Moment (Debye):
    P vector                            :  [ -8.3908E-04,  1.6185E-04, -2.8661E-04 ]
    norm(P)                             :  9.013315E-04
-<<<<<<< HEAD
  Calculate local forces: {Leaked force:  0.00000E+00}
- Non Local forces calculated           :  Yes
+ Calculate Non Local forces            :  Yes
  Average noise forces: {x:  5.83426547E-04, y:  2.69012550E-03, z:  2.79193089E-03, 
                     total:  3.92071930E-03}
- Clean forces norm (Ha/Bohr): {maxval:  7.834596205335E-03, fnrm2:  1.018697785849E-04}
- Raw forces norm (Ha/Bohr): {maxval:  3.872321956488E-02, fnrm2:  2.714147548040E-03}
+ Clean forces norm (Ha/Bohr): {maxval:  7.834596205348E-03, fnrm2:  1.018697785853E-04}
+ Raw forces norm (Ha/Bohr): {maxval:  3.872321956489E-02, fnrm2:  2.714147548042E-03}
   #--------------------------------------------------------------------------- Atomic Forces
  Atomic Forces (Ha/Bohr):
- -  {O:  [  4.118053571745E-03,  4.595297384329E-03,  4.827605455136E-03 ]} # 0001
- -  {O:  [ -3.289817088552E-03, -3.745371523413E-03, -3.548910586623E-03 ]} # 0002
- -  {C:  [ -8.282364831903E-04, -8.499258609229E-04, -1.278694868508E-03 ]} # 0003
+ -  {O:  [  4.118053571752E-03,  4.595297384337E-03,  4.827605455144E-03 ]} # 0001
+ -  {O:  [ -3.289817088559E-03, -3.745371523421E-03, -3.548910586631E-03 ]} # 0002
+ -  {C:  [ -8.282364831909E-04, -8.499258609237E-04, -1.278694868508E-03 ]} # 0003
   #----------------------------------------------------------------- Timing for root process
-=======
- Calculate Non Local forces            :  Yes
->>>>>>> 5e7ae0c5
  Timings for root process:
-   CPU time (s)                        :  114.32
-   Elapsed time (s)                    :  73.21
+   CPU time (s)                        :  103.29
+   Elapsed time (s)                    :  58.67
   #-------------------------------- Warnings obtained during the run, check their relevance!
  WARNINGS:
  - Do not call check_communications in the linear scaling version!
