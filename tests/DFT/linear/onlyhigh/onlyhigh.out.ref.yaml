---
 Code logo:
         TTTT         F       DDDDD
        T    T               D
       T     T        F     D
       T    T         F     D        D
       TTTTT          F     D         D
       T    T         F     D         D
       T     T        F     D         D
       T      T       F     D         D
       T     T     FFFF     D         D
       T TTTT         F      D        D
       T             F        D      D
   TTTTTTTTT    FFFFF          DDDDDD
     gggggg          iiiii    BBBBBBBBB
    g      g        i             B
   g        g      i         BBBB B
   g         g     iiii     B     B
   g         g     i       B      B
   g         g     i        B     B
   g         g     i         B    B
   g         g     i          BBBBB
    g        g     i         B    B
             g     i        B     B
            g               B    B
       ggggg       i         BBBB

 Reference Paper                       : The Journal of Chemical Physics 129, 014109 (2008)
<<<<<<< HEAD
 Version Number                        : 1.7-dev.25
 Timestamp of this run                 : 2013-03-28 16:09:55.891
 Root process Hostname                 : moutarde
 Number of MPI tasks                   :  6
 OpenMP parallelization                :  No
=======
 Version Number                        : 1.7-dev.26
 Timestamp of this run                 : 2013-04-15 14:44:01.281
 Root process Hostname                 : athelas
 Number of MPI tasks                   :  2
 OpenMP parallelization                :  Yes
 Maximal OpenMP threads per MPI task   :  2
  #------------------------------------------------------------------ Code compiling options
 Compilation options:
   Configure arguments:
     " 'FC=mpif90' 'FCFLAGS=-O2 -fopenmp' '--enable-dgemmsy' '--with-etsf-io' 
      '--with-etsf-io-path=/opt' '--enable-minima-hopping' 
      '--with-ext-linalg=-Wl,--start-group  /opt/intel/mkl/lib/intel64/libmkl_intel_lp64.a 
      /opt/intel/mkl/lib/intel64/libmkl_sequential.a 
      /opt/intel/mkl/lib/intel64/libmkl_core.a -Wl,--end-group -lpthread 
      -lscalapack-openmpi -lblacs-openmpi -lblacsCinit-openmpi -lblacsF77init-openmpi'"
   Compilers (CC, FC, CXX)             :  [ gcc, mpif90, g++ ]
   Compiler flags:
     CFLAGS                            : -g -O2
     FCFLAGS                           : -O2 -fopenmp
     CXXFLAGS                          : -g -O2
     CPPFLAGS                          : 
>>>>>>> 710e4b74
 #... (file:input.perf)..................................................Performance Options
 #|debug F                      Debug option                                                 
 #|fftcache 8192                Cache size for the FFT                                       
 #|accel NO                     Acceleration (NO, CUDAGPU, OCLGPU, OCLCPU, OCLACC)           
 #|OCL_platform                 Chosen OCL platform                                          
 #|OCL_devices                  Chosen OCL devices                                           
 #|blas F                       CUBLAS acceleration                                          
 #|projrad  1.50E+01            Radius of the projector as a function of the maxrad          
 #|exctxpar OP2P                Exact exchange parallelisation scheme                        
 #|ig_diag T                    Input guess: (T:Direct, F:Iterative) diag. of Ham.           
 #|ig_norbp 5                   Input guess: Orbitals per process for iterative diag.        
 #|ig_blocks 300 800            Input guess: Block sizes for orthonormalisation              
 #|ig_tol  1.00E-04             Input guess: Tolerance criterion                             
 #|methortho 0                  Orthogonalisation (0=Cholesky,1=GS/Chol,2=Loewdin)           
 #|rho_commun DEF               Density communication scheme (DBL, RSC, MIX)                 
 #|psolver_groupsize 0          Size of Poisson Solver taskgroups (0=nproc)                  
 #|psolver_accel 0              Acceleration of the Poisson Solver (0=none, 1=CUDA)          
 #|unblock_comms OFF            Overlap Communications of fields (OFF,DEN,POT)               
 #|linear OFF                   Linear Input Guess approach (OFF, LIG, FUL, TMO)             
 #|tolsym  1.00E-08             Tolerance for symmetry detection                             
 #|signaling F                  Expose calculation results on Network                        
 #|signalTimeout 0              Time out on startup for signal connection                    
 #|domain                       Domain to add to the hostname to find the IP                 
 #|verbosity 2                  verbosity of the output 0=low, 2=high                        
 #|outdir ./                    Writing directory                                            
 #|psp_onfly T                  Calculate pseudopotential projectors on the fly              
 #|pdsyev_blocksize -8          SCALAPACK linear scaling blocksize                           
 #|pdgemm_blocksize -8          SCALAPACK linear scaling blocksize                           
 #|maxproc_pdsyev 4             SCALAPACK linear scaling max num procs                       
 #|maxproc_pdgemm 4             SCALAPACK linear scaling max num procs                       
 #|ef_interpol_det  1.00E-20    FOE: max determinant of cubic interpolation matrix           
 #|ef_interpol_chargediff  1.00EFOE: max charge difference for interpolation                 
 #|mixing_after_inputguess F    mixing step after linear input guess (T/F)                   
 #... (file:input.dft)............................................DFT Calculation Parameters
 #|0.45 0.45 0.45  hx,hy,hz: grid spacing in the three directions                            
 #|5.0  7.0       c(f)rmult: c(f)rmult*radii_cf(:,1(2))=coarse(fine) atom-based radius       
 #|1              ixc: exchange-correlation parameter (LDA=1,PBE=11)                         
 #|0 0.0 0.0 0.0  charge of the system, Electric field (Ex,Ey,Ez)                            
 #|1  0           nspin=1 non-spin polarization, mpol=total magnetic moment                  
 #|1.E-05         gnrm_cv: convergence criterion gradient                                    
 #|100 1          itermax,nrepmax: max. # of wfn. opt. steps and of re-diag. runs            
 #|5  10          ncong, idsx: # of CG it. for preconditioning eq., wfn. diis history        
 #|0              dispersion correction potential (values 1,2,3), 0=none                     
 #|100  0         InputPsiId, output_wf, output_denspot                                      
 #|0.0  30        rbuf, ncongt: length of the tail (AU),# tail CG iterations                 
 #|0  0           Davidson subspace dim., # of opt. orbs, # of plotted orbs                  
 #|T              disable the symmetry detection                                             
 #... (file:input.mix.. not present)......................................Mixing Parameters 
 #|0              Mixing parameters                                                          
 #|1              Maximum number of diagonalisation iterations                               
 #|1.e-4          Stop criterion on the residue of potential or density                      
 #|0 0.0 1        No. of additional bands, elec. temperature, smearing method                
 #|0.0 2.0        Multiplying factors for the mixing and the electronic DIIS                 
 #... (file:input.geopt.. not present)..................................Geometry Parameters 
 #|BFGS           Geometry optimisation method                                               
 #|1              Maximum number of force evaluations                                        
 #|1.0 0.0        fract_fluct,forcemax                                                       
 #|0.0            random displacement amplitude                                              
 #|4.0            Stepsize for the geometry optimisation                                     
 #... (file:input.tddft.. not present)....................................TD-DFT Parameters 
 #|NONE           TDDFT Method                                                               
 #... (file:input.sic.. not present).........................................SIC Parameters 
 #|NONE           SIC method: NONE, PZ, NK                                                   
 #|0.0            SIC downscaling parameter                                                  
 #|0.0            Reference occupation fref (NK case only)                                   
 #... (file:input.kpt.. not present).....................Brillouin Zone Sampling Parameters 
 #|manual         K-point sampling method                                                    
 #|1              Number of K-points                                                         
 #|0. 0. 0. 1.    K-pt coords, K-pt weigth                                                   
 #... (file:input.lin).....................................................Linear Parameters
 #|2              number of accuracy levels: either 2 (for low/high accuracy) or 1 (for hybri
 #|0              outer loop iterations (low, high)                                          
 #|3              basis iterations (low, high)                                               
 #|4              kernel iterations (low, high)                                              
 #|5              DIIS history for basis (low, high)                                         
 #|0              DIIS history for kernel (low, high)                                        
 #|.5d0     .     density mixing parameter (low, high)                                       
 #|1.d-11   1.d-1 outer loop convergence (low, high)                                         
 #|4.d-5    4.d   basis convergence (low, high)                                              
 #|1.d0     5.    multiplier to (exit one TMB optimization, fix TMB completely). Only used fo
 #|0.5d0          factor to reduce the confinement. Only used for hybrid mode.               
 #|1.d-9    1.d   kernel convergence (low, high)                                             
 #|1.d-10         convergence criterion on density to fix TMBS                               
 #|101            mixing method: 100 (direct minimization), 101 (simple dens mixing), 102 (si
 #|1.d0     1     initial step size for basis optimization (DIIS, SD)                        
 #|-0.5d0   0.5d  lower and upper bound for the eigenvalue spectrum (FOE). Will be adjusted a
 #|5              number of iterations in the preconditioner                                 
 #|0  1           0-> exact Loewdin, 1-> taylor expansion; in orthoconstraint: correction for
 #|5.d-2          fscale: length scale over which complementary error function decays from 1 
 #|0  T           Output basis functions: 0 no output, 1 formatted output, 2 Fortran bin, 3 E
 #|C 4 3.0d-3 3.0d-3 0.0d-4 6.0 7.0  20.d0 Atom name, number of basis functions per atom, pre
 #|O 4 3.0d-3 3.0d-3 0.0d-4 6.0 7.0  20.d0 Atom name, number of basis functions per atom, pre
 # ==== WARNING: the following lines have not been processed by the parser ====
 #|                                                                                          
  #--------------------------------------------------------------------------------------- |
 Data Writing directory                : ./data/
  #-------------------------------------------------- Input Atomic System (file: posinp.xyz)
 Atomic System Properties:
   Number of atomic types              :  2
   Number of atoms                     :  3
   Types of atoms                      :  [ O, C ]
   Boundary Conditions                 : Free #Code: F
   Number of Symmetries                :  0
   Space group                         : disabled
  #------------------------------ Geometry optimization Input Parameters (file: input.geopt)
 Geometry Optimization Parameters:
   Maximum steps                       :  1
   Algorithm                           : BFGS
   Random atomic displacement          :  0.0E+00
   Fluctuation in forces               :  1.0E+00
   Maximum in forces                   :  0.0E+00
   Steepest descent step               :  4.0E+00
 Material acceleration                 :  No #iproc=0
  #------------------------------------------------------------------------ Input parameters
 DFT parameters:
   eXchange Correlation:
     XC ID                             :  &ixc  1
     Exchange-Correlation reference    : "XC: Teter 93"
     XC functional implementation      : ABINIT
     Spin polarization                 :  No
 Basis set definition:
   Suggested Grid Spacings (a0)        :  [  0.45,  0.45,  0.45 ]
   Coarse and Fine Radii Multipliers   :  [  5.0,  7.0 ]
 Self-Consistent Cycle Parameters:
   Wavefunction:
     Gradient Norm Threshold           :  &gnrm_cv  1.0E-05
     CG Steps for Preconditioner       :  5
     DIIS History length               :  10
     Max. Wfn Iterations               :  &itermax  100
     Max. Subspace Diagonalizations    :  1
     Input wavefunction policy         : Linear AO # 100
     Output wavefunction policy        : none # 0
     Output grid policy                : none # 0
     Output grid format                : text # 0
     Virtual orbitals                  :  0
     Number of plotted density orbitals:  0
   Density/Potential:
     Max. Iterations                   :  1
 Post Optimization Parameters:
   Finite-Size Effect estimation:
     Scheduled                         :  No
  #----------------------------------------------------------------------- System Properties
 Properties of atoms in the system:
 - Symbol                              : O #Type No.  01
   No. of Electrons                    :  6
   No. of Atoms                        :  2
   Radii of active regions (AU):
     Coarse                            :  1.21558
     Fine                              :  0.22179
     Coarse PSP                        :  0.55035
     Source                            : Hard-Coded
   Grid Spacing threshold (AU)         :  0.55
   Pseudopotential type                : HGH-K
   Local Pseudo Potential (HGH convention):
     Rloc                              :  0.24762
     Coefficients (c1 .. c4)           :  [ -16.58032,  2.39570,  0.00000,  0.00000 ]
   NonLocal PSP Parameters:
   - Channel (l)                       :  0
     Rloc                              :  0.22179
     h_ij matrix:
     -  [  18.26692,  0.00000,  0.00000 ]
     -  [  0.00000,  0.00000,  0.00000 ]
     -  [  0.00000,  0.00000,  0.00000 ]
   No. of projectors                   :  1
   PSP XC                              : "XC: Teter 93"
 - Symbol                              : C #Type No.  02
   No. of Electrons                    :  4
   No. of Atoms                        :  1
   Radii of active regions (AU):
     Coarse                            :  1.58437
     Fine                              :  0.23268
     Coarse PSP                        :  0.65261
     Source                            : Hard-Coded
   Grid Spacing threshold (AU)         :  0.58
   Pseudopotential type                : HGH-K
   Local Pseudo Potential (HGH convention):
     Rloc                              :  0.34883
     Coefficients (c1 .. c4)           :  [ -8.51377,  1.22843,  0.00000,  0.00000 ]
   NonLocal PSP Parameters:
   - Channel (l)                       :  0
     Rloc                              :  0.30455
     h_ij matrix:
     -  [  9.52284,  0.00000,  0.00000 ]
     -  [  0.00000,  0.00000,  0.00000 ]
     -  [  0.00000,  0.00000,  0.00000 ]
   No. of projectors                   :  1
   PSP XC                              : "XC: Teter 93"
  #-------------------------------------------------------------------------- Atom Positions
 Atomic positions within the cell (Atomic and Grid Units):
 - O: {AU:  [  6.7123,  6.5658,  6.5605 ], GU:  [  14.916,  14.591,  14.579 ]} # 0001
 - O: {AU:  [  9.0378,  9.1842,  9.1903 ], GU:  [  20.084,  20.409,  20.423 ]} # 0002
 - C: {AU:  [  7.8750,  7.8750,  7.8750 ], GU:  [  17.500,  17.500,  17.500 ]} # 0003
 Rigid Shift Applied (AU)              :  [  6.8804,  6.9950,  7.0615 ]
  #------------------------------------------------------------------------- Grid properties
 Box Grid spacings                     :  [  0.4500,  0.4500,  0.4500 ]
 Sizes of the simulation domain:
   AU                                  :  [  15.750,  15.750,  15.750 ]
   Angstroem                           :  [  8.3345,  8.3345,  8.3345 ]
   Grid Spacing Units                  :  [  35,  35,  35 ]
   High resolution region boundaries (GU):
     From                              :  [  12,  12,  12 ]
     To                                :  [  23,  23,  23 ]
 High Res. box is treated separately   :  Yes
  #------------------------------------------------------------------- Kernel Initialization
 Poisson Kernel Initialization:
<<<<<<< HEAD
   MPI tasks                           :  6
 Poisson Kernel Creation:
   Boundary Conditions                 : Free
   Memory Requirements per MPI task:
     Density (MB)                      :  1.56
     Kernel (MB)                       :  1.57
     Full Grid Arrays (MB)             :  7.86
     Load Balancing of calculations:
       Density:
         MPI tasks 0- 4                : 100%
         MPI task 5                    :  83%
       Kernel:
         MPI tasks 0- 4                : 100%
         MPI task 5                    :  74%
=======
   MPI tasks                           :  2
   OpenMP threads per MPI task         :  2
 Poisson Kernel Creation:
   Boundary Conditions                 : Free
   Memory Requirements per MPI task:
     Density (MB)                      :  4.59
     Kernel (MB)                       :  4.71
     Full Grid Arrays (MB)             :  7.86
     Load Balancing of calculations:
       Density:
         MPI tasks 0- 0                : 100%
         MPI task 1                    :  98%
       Kernel:
         MPI tasks 0- 0                : 100%
         MPI task 1                    :  98%
>>>>>>> 710e4b74
       Complete LB per task            : 1/3 LB_density + 2/3 LB_kernel
 Wavefunctions Descriptors, full simulation domain:
   Coarse resolution grid:
     No. of segments                   :  968
     No. of points                     :  22970
   Fine resolution grid:
     No. of segments                   :  88
     No. of points                     :  494
  #---------------------------------------------------------------------- Occupation Numbers
 Total Number of Electrons             :  16
 Spin treatment                        : Averaged
 Orbitals Repartition:
<<<<<<< HEAD
   MPI tasks  0- 1                     :  2
   MPI tasks  2- 5                     :  1
=======
   MPI tasks  0- 1                     :  4
>>>>>>> 710e4b74
 Total Number of Orbitals              :  8
 Occupation numbers coming from        : System properties
 Input Occupation Numbers:
 - Occupation Numbers: {Orbitals No. 1-8:  2.0000}
 Wavefunctions memory occupation for root MPI process:  0 MB 825 KB 896 B
 NonLocal PSP Projectors Descriptors:
   Creation strategy                   : On-the-fly
   Total number of projectors          :  3
   Total number of components          :  5872
   Percent of zero components          :  0
  #-------------------------------------------------------- Estimation of Memory Consumption
 Memory requirements for principal quantities (MiB.KiB):
   Subspace Matrix                     : 0.1 #    (Number of Orbitals: 8)
   Single orbital                      : 0.207 #  (Number of Components: 26428)
<<<<<<< HEAD
   All (distributed) orbitals          : 1.215 #  (Number of Orbitals per MPI task: 2)
   Wavefunction storage size           : 9.283 #  (DIIS/SD workspaces included)
=======
   All (distributed) orbitals          : 2.430 #  (Number of Orbitals per MPI task: 4)
   Wavefunction storage size           : 18.564 # (DIIS/SD workspaces included)
>>>>>>> 710e4b74
   Nonlocal Pseudopotential Arrays     : 0.46
   Full Uncompressed (ISF) grid        : 7.882
   Workspaces storage size             : 0.607
 Memory requirements for principal code sections (MiB.KiB):
<<<<<<< HEAD
   Kernel calculation                  : 30.970
   Density Construction                : 35.606
   Poisson Solver                      : 29.653
   Hamiltonian application             : 36.81
 Estimated Memory Peak (MB)            :  36
=======
   Kernel calculation                  : 89.596
   Density Construction                : 57.37
   Poisson Solver                      : 78.343
   Hamiltonian application             : 57.536
 Estimated Memory Peak (MB)            :  89
>>>>>>> 710e4b74
  #WARNING: Do not call check_communications in the linear scaling version!
 Checking Compression/Uncompression of sparse matrices:
   Tolerances for this check           :  1.00000001335143196E-10
   Maxdiff for compress                :  0.00000000000000000E+00
   Maxdiff for uncompress              :  0.00000000000000000E+00
   Tolerances for this check           :  1.00000001335143196E-10
   Maxdiff for compress                :  0.00000000000000000E+00
   Maxdiff for uncompress              :  0.00000000000000000E+00
   Tolerances for this check           :  1.00000001335143196E-10
   Maxdiff for compress                :  0.00000000000000000E+00
   Maxdiff for uncompress              :  0.00000000000000000E+00
 Ion-Ion interaction energy            :  3.01405182800327E+01
  #---------------------------------------------------------------- Ionic Potential Creation
 Total ionic charge                    : -16.000000001458
 Poisson Solver:
   BC                                  : Free
   Box                                 :  [  101,  101,  101 ]
<<<<<<< HEAD
   MPI tasks                           :  6
=======
   MPI tasks                           :  2
>>>>>>> 710e4b74
  #------------------------------------------------------------ Input Wavefunctions Creation
 Input Hamiltonian:
   Total No. of Atomic Input Orbitals  :  12
   Atomic Input Orbital Generation:
   -  {Atom Type: O, Electronic configuration: {s: [ 2.00], p: [ 4/3,  4/3,  4/3]}}
   -  {Atom Type: C, Electronic configuration: {s: [ 2.00], p: [ 2/3,  2/3,  2/3]}}
   Wavelet conversion succeeded        :  Yes
   Deviation from normalization        :  2.60E-05
   Poisson Solver:
     BC                                : Free
     Box                               :  [  101,  101,  101 ]
<<<<<<< HEAD
     MPI tasks                         :  6
   Poisson Solver:
     BC                                : Free
     Box                               :  [  101,  101,  101 ]
     MPI tasks                         :  6
 Checking Communications of Minimal Basis:
   Number of coarse and fine DoF (MasterMPI task):  [  5699,  84 ]

   Maxdiff for transpose (checksum)    :  5.82076609134674072E-11
   Maxdiff for untranspose             :  0.00000000000000000E+00
 Checking Communications of Enlarged Minimal Basis:
   Number of coarse and fine DoF (MasterMPI task):  [  3908,  84 ]

=======
     MPI tasks                         :  2
   Poisson Solver:
     BC                                : Free
     Box                               :  [  101,  101,  101 ]
     MPI tasks                         :  2
 Checking Communications of Minimal Basis:
   Number of coarse and fine DoF (MasterMPI task):  [  11517,  249 ]
   Tolerances for this check: [ 1.33886668454245394E-06,  2.66453525910037570E-15]
   Maxdiff for transpose (checksum)    :  5.82076609134674072E-11
   Maxdiff for untranspose             :  0.00000000000000000E+00
 Checking Communications of Enlarged Minimal Basis:
   Number of coarse and fine DoF (MasterMPI task):  [  11489,  249 ]
   Tolerances for this check: [ 2.61680003493802715E-06,  2.66453525910037570E-15]
>>>>>>> 710e4b74
   Maxdiff for transpose (checksum)    :  5.82076609134674072E-11
   Maxdiff for untranspose             :  0.00000000000000000E+00
 Poisson Solver:
   BC                                  : Free
   Box                                 :  [  101,  101,  101 ]
<<<<<<< HEAD
   MPI tasks                           :  6
 Poisson Solver:
   BC                                  : Free
   Box                                 :  [  101,  101,  101 ]
   MPI tasks                           :  6
 Poisson Solver:
   BC                                  : Free
   Box                                 :  [  101,  101,  101 ]
   MPI tasks                           :  6
 Poisson Solver:
   BC                                  : Free
   Box                                 :  [  101,  101,  101 ]
   MPI tasks                           :  6
 Poisson Solver:
   BC                                  : Free
   Box                                 :  [  101,  101,  101 ]
   MPI tasks                           :  6
 Poisson Solver:
   BC                                  : Free
   Box                                 :  [  101,  101,  101 ]
   MPI tasks                           :  6
 Poisson Solver:
   BC                                  : Free
   Box                                 :  [  101,  101,  101 ]
   MPI tasks                           :  6
 Poisson Solver:
   BC                                  : Free
   Box                                 :  [  101,  101,  101 ]
   MPI tasks                           :  6
 Poisson Solver:
   BC                                  : Free
   Box                                 :  [  101,  101,  101 ]
   MPI tasks                           :  6
 Poisson Solver:
   BC                                  : Free
   Box                                 :  [  101,  101,  101 ]
   MPI tasks                           :  6
 Poisson Solver:
   BC                                  : Free
   Box                                 :  [  101,  101,  101 ]
   MPI tasks                           :  6
 Poisson Solver:
   BC                                  : Free
   Box                                 :  [  101,  101,  101 ]
   MPI tasks                           :  6
 Poisson Solver:
   BC                                  : Free
   Box                                 :  [  101,  101,  101 ]
   MPI tasks                           :  6
 Poisson Solver:
   BC                                  : Free
   Box                                 :  [  101,  101,  101 ]
   MPI tasks                           :  6
 Poisson Solver:
   BC                                  : Free
   Box                                 :  [  101,  101,  101 ]
   MPI tasks                           :  6
 Poisson Solver:
   BC                                  : Free
   Box                                 :  [  101,  101,  101 ]
   MPI tasks                           :  6
 Poisson Solver:
   BC                                  : Free
   Box                                 :  [  101,  101,  101 ]
   MPI tasks                           :  6
 Poisson Solver:
   BC                                  : Free
   Box                                 :  [  101,  101,  101 ]
   MPI tasks                           :  6
 Poisson Solver:
   BC                                  : Free
   Box                                 :  [  101,  101,  101 ]
   MPI tasks                           :  6
 Poisson Solver:
   BC                                  : Free
   Box                                 :  [  101,  101,  101 ]
   MPI tasks                           :  6
 Poisson Solver:
   BC                                  : Free
   Box                                 :  [  101,  101,  101 ]
   MPI tasks                           :  6
 Poisson Solver:
   BC                                  : Free
   Box                                 :  [  101,  101,  101 ]
   MPI tasks                           :  6
 Poisson Solver:
   BC                                  : Free
   Box                                 :  [  101,  101,  101 ]
   MPI tasks                           :  6
 Poisson Solver:
   BC                                  : Free
   Box                                 :  [  101,  101,  101 ]
   MPI tasks                           :  6
 Poisson Solver:
   BC                                  : Free
   Box                                 :  [  101,  101,  101 ]
   MPI tasks                           :  6
 Poisson Solver:
   BC                                  : Free
   Box                                 :  [  101,  101,  101 ]
   MPI tasks                           :  6
 Poisson Solver:
   BC                                  : Free
   Box                                 :  [  101,  101,  101 ]
   MPI tasks                           :  6
 Poisson Solver:
   BC                                  : Free
   Box                                 :  [  101,  101,  101 ]
   MPI tasks                           :  6
 Poisson Solver:
   BC                                  : Free
   Box                                 :  [  101,  101,  101 ]
   MPI tasks                           :  6
 Poisson Solver:
   BC                                  : Free
   Box                                 :  [  101,  101,  101 ]
   MPI tasks                           :  6
 Poisson Solver:
   BC                                  : Free
   Box                                 :  [  101,  101,  101 ]
   MPI tasks                           :  6
 Poisson Solver:
   BC                                  : Free
   Box                                 :  [  101,  101,  101 ]
   MPI tasks                           :  6
 Poisson Solver:
   BC                                  : Free
   Box                                 :  [  101,  101,  101 ]
   MPI tasks                           :  6
 Poisson Solver:
   BC                                  : Free
   Box                                 :  [  101,  101,  101 ]
   MPI tasks                           :  6
 Poisson Solver:
   BC                                  : Free
   Box                                 :  [  101,  101,  101 ]
   MPI tasks                           :  6
 Poisson Solver:
   BC                                  : Free
   Box                                 :  [  101,  101,  101 ]
   MPI tasks                           :  6
 Poisson Solver:
   BC                                  : Free
   Box                                 :  [  101,  101,  101 ]
   MPI tasks                           :  6
 Poisson Solver:
   BC                                  : Free
   Box                                 :  [  101,  101,  101 ]
   MPI tasks                           :  6
 Poisson Solver:
   BC                                  : Free
   Box                                 :  [  101,  101,  101 ]
   MPI tasks                           :  6
 Poisson Solver:
   BC                                  : Free
   Box                                 :  [  101,  101,  101 ]
   MPI tasks                           :  6
=======
   MPI tasks                           :  2
 Poisson Solver:
   BC                                  : Free
   Box                                 :  [  101,  101,  101 ]
   MPI tasks                           :  2
 Poisson Solver:
   BC                                  : Free
   Box                                 :  [  101,  101,  101 ]
   MPI tasks                           :  2
 Poisson Solver:
   BC                                  : Free
   Box                                 :  [  101,  101,  101 ]
   MPI tasks                           :  2
 Poisson Solver:
   BC                                  : Free
   Box                                 :  [  101,  101,  101 ]
   MPI tasks                           :  2
 Poisson Solver:
   BC                                  : Free
   Box                                 :  [  101,  101,  101 ]
   MPI tasks                           :  2
 Poisson Solver:
   BC                                  : Free
   Box                                 :  [  101,  101,  101 ]
   MPI tasks                           :  2
 Poisson Solver:
   BC                                  : Free
   Box                                 :  [  101,  101,  101 ]
   MPI tasks                           :  2
 Poisson Solver:
   BC                                  : Free
   Box                                 :  [  101,  101,  101 ]
   MPI tasks                           :  2
 Poisson Solver:
   BC                                  : Free
   Box                                 :  [  101,  101,  101 ]
   MPI tasks                           :  2
 Poisson Solver:
   BC                                  : Free
   Box                                 :  [  101,  101,  101 ]
   MPI tasks                           :  2
 Poisson Solver:
   BC                                  : Free
   Box                                 :  [  101,  101,  101 ]
   MPI tasks                           :  2
 Poisson Solver:
   BC                                  : Free
   Box                                 :  [  101,  101,  101 ]
   MPI tasks                           :  2
 Poisson Solver:
   BC                                  : Free
   Box                                 :  [  101,  101,  101 ]
   MPI tasks                           :  2
 Poisson Solver:
   BC                                  : Free
   Box                                 :  [  101,  101,  101 ]
   MPI tasks                           :  2
 Poisson Solver:
   BC                                  : Free
   Box                                 :  [  101,  101,  101 ]
   MPI tasks                           :  2
 Poisson Solver:
   BC                                  : Free
   Box                                 :  [  101,  101,  101 ]
   MPI tasks                           :  2
 Poisson Solver:
   BC                                  : Free
   Box                                 :  [  101,  101,  101 ]
   MPI tasks                           :  2
 Poisson Solver:
   BC                                  : Free
   Box                                 :  [  101,  101,  101 ]
   MPI tasks                           :  2
 Poisson Solver:
   BC                                  : Free
   Box                                 :  [  101,  101,  101 ]
   MPI tasks                           :  2
 Poisson Solver:
   BC                                  : Free
   Box                                 :  [  101,  101,  101 ]
   MPI tasks                           :  2
 Poisson Solver:
   BC                                  : Free
   Box                                 :  [  101,  101,  101 ]
   MPI tasks                           :  2
 Poisson Solver:
   BC                                  : Free
   Box                                 :  [  101,  101,  101 ]
   MPI tasks                           :  2
 Poisson Solver:
   BC                                  : Free
   Box                                 :  [  101,  101,  101 ]
   MPI tasks                           :  2
 Poisson Solver:
   BC                                  : Free
   Box                                 :  [  101,  101,  101 ]
   MPI tasks                           :  2
 Poisson Solver:
   BC                                  : Free
   Box                                 :  [  101,  101,  101 ]
   MPI tasks                           :  2
 Poisson Solver:
   BC                                  : Free
   Box                                 :  [  101,  101,  101 ]
   MPI tasks                           :  2
 Poisson Solver:
   BC                                  : Free
   Box                                 :  [  101,  101,  101 ]
   MPI tasks                           :  2
 Poisson Solver:
   BC                                  : Free
   Box                                 :  [  101,  101,  101 ]
   MPI tasks                           :  2
 Poisson Solver:
   BC                                  : Free
   Box                                 :  [  101,  101,  101 ]
   MPI tasks                           :  2
 Poisson Solver:
   BC                                  : Free
   Box                                 :  [  101,  101,  101 ]
   MPI tasks                           :  2
 Poisson Solver:
   BC                                  : Free
   Box                                 :  [  101,  101,  101 ]
   MPI tasks                           :  2
 Poisson Solver:
   BC                                  : Free
   Box                                 :  [  101,  101,  101 ]
   MPI tasks                           :  2
 Poisson Solver:
   BC                                  : Free
   Box                                 :  [  101,  101,  101 ]
   MPI tasks                           :  2
 Poisson Solver:
   BC                                  : Free
   Box                                 :  [  101,  101,  101 ]
   MPI tasks                           :  2
 Poisson Solver:
   BC                                  : Free
   Box                                 :  [  101,  101,  101 ]
   MPI tasks                           :  2
 Poisson Solver:
   BC                                  : Free
   Box                                 :  [  101,  101,  101 ]
   MPI tasks                           :  2
 Poisson Solver:
   BC                                  : Free
   Box                                 :  [  101,  101,  101 ]
   MPI tasks                           :  2
 Poisson Solver:
   BC                                  : Free
   Box                                 :  [  101,  101,  101 ]
   MPI tasks                           :  2
 Poisson Solver:
   BC                                  : Free
   Box                                 :  [  101,  101,  101 ]
   MPI tasks                           :  2
>>>>>>> 710e4b74
  #---------------------------------------------------------------------- Forces Calculation
 Poisson Solver:
   BC                                  : Free
   Box                                 :  [  101,  101,  101 ]
<<<<<<< HEAD
   MPI tasks                           :  6
=======
   MPI tasks                           :  2
>>>>>>> 710e4b74
 Electric Dipole Moment (AU):
   P vector                            :  [  4.3858E-02,  4.9903E-02,  4.9942E-02 ]
   norm(P)                             :  8.311514E-02
 Electric Dipole Moment (Debye):
   P vector                            :  [  1.1148E-01,  1.2684E-01,  1.2694E-01 ]
   norm(P)                             :  2.112576E-01
 Calculate local forces: {Leaked force:  0.00000E+00}
 Calculate Non Local forces            :  Yes
 Average noise forces: {x: -8.46563120E-03, y: -7.06912476E-03, z: -7.01710025E-03, 
                    total:  1.30720745E-02}
<<<<<<< HEAD
 Clean forces norm (Ha/Bohr): {maxval:  1.015903003231E-02, fnrm2:  1.613012696288E-04}
 Raw forces norm (Ha/Bohr): {maxval:  3.870060703983E-02, fnrm2:  2.943489313387E-03}
  #--------------------------------------------------------------------------- Atomic Forces
 Atomic Forces (Ha/Bohr):
 -  {O:  [  1.703651930056E-03,  1.871088339982E-03,  2.121467195452E-03 ]} # 0001
 -  {O:  [ -5.440744159826E-03, -6.172609733949E-03, -5.958446379475E-03 ]} # 0002
 -  {C:  [  3.737092229774E-03,  4.301521393959E-03,  3.836979184029E-03 ]} # 0003
  #----------------------------------------------------------------- Timing for root process
 Timings for root process:
   CPU time (s)                        :  21.53
   Elapsed time (s)                    :  21.61
=======
 Clean forces norm (Ha/Bohr): {maxval:  1.015903003222E-02, fnrm2:  1.613012696256E-04}
 Raw forces norm (Ha/Bohr): {maxval:  3.870060703971E-02, fnrm2:  2.943489313377E-03}
  #--------------------------------------------------------------------------- Atomic Forces
 Atomic Forces (Ha/Bohr):
 -  {O: [ 1.703651930074E-03,  1.871088339951E-03,  2.121467195471E-03]} # 0001
 -  {O: [-5.440744159760E-03, -6.172609733925E-03, -5.958446379401E-03]} # 0002
 -  {C: [ 3.737092229688E-03,  4.301521393965E-03,  3.836979183935E-03]} # 0003
  #----------------------------------------------------------------- Timing for root process
 Timings for root process:
   CPU time (s)                        :  108.79
   Elapsed time (s)                    :  55.34
>>>>>>> 710e4b74
  #-------------------------------- Warnings obtained during the run, check their relevance!
 WARNINGS:
 - Do not call check_communications in the linear scaling version!
 Status of the memory at finalization:
   Timestamp of Profile initialization:
     2013-03-28 16:09:55.890
 Calling sequence of Main program      : 
 Memory Consumption Report:
<<<<<<< HEAD
   Tot. No. of Allocations  : 14112
   Tot. No. of Deallocations: 14112
   Remaining Memory (B)     : 0
   Memory occupation: 
      Peak Value (MB): 104
      for the array: wz
      in the routine: gaussians_to_wavelets_orb
=======
   Tot. No. of Allocations  : 32542
   Tot. No. of Deallocations: 32542
   Remaining Memory (B)     : 0
   Memory occupation: 
      Peak Value (MB): 261
      for the array: psirwork
      in the routine: comm_basis_for_dens_coll
>>>>>>> 710e4b74
<|MERGE_RESOLUTION|>--- conflicted
+++ resolved
@@ -26,13 +26,6 @@
        ggggg       i         BBBB
 
  Reference Paper                       : The Journal of Chemical Physics 129, 014109 (2008)
-<<<<<<< HEAD
- Version Number                        : 1.7-dev.25
- Timestamp of this run                 : 2013-03-28 16:09:55.891
- Root process Hostname                 : moutarde
- Number of MPI tasks                   :  6
- OpenMP parallelization                :  No
-=======
  Version Number                        : 1.7-dev.26
  Timestamp of this run                 : 2013-04-15 14:44:01.281
  Root process Hostname                 : athelas
@@ -54,7 +47,6 @@
      FCFLAGS                           : -O2 -fopenmp
      CXXFLAGS                          : -g -O2
      CPPFLAGS                          : 
->>>>>>> 710e4b74
  #... (file:input.perf)..................................................Performance Options
  #|debug F                      Debug option                                                 
  #|fftcache 8192                Cache size for the FFT                                       
@@ -260,22 +252,6 @@
  High Res. box is treated separately   :  Yes
   #------------------------------------------------------------------- Kernel Initialization
  Poisson Kernel Initialization:
-<<<<<<< HEAD
-   MPI tasks                           :  6
- Poisson Kernel Creation:
-   Boundary Conditions                 : Free
-   Memory Requirements per MPI task:
-     Density (MB)                      :  1.56
-     Kernel (MB)                       :  1.57
-     Full Grid Arrays (MB)             :  7.86
-     Load Balancing of calculations:
-       Density:
-         MPI tasks 0- 4                : 100%
-         MPI task 5                    :  83%
-       Kernel:
-         MPI tasks 0- 4                : 100%
-         MPI task 5                    :  74%
-=======
    MPI tasks                           :  2
    OpenMP threads per MPI task         :  2
  Poisson Kernel Creation:
@@ -291,7 +267,6 @@
        Kernel:
          MPI tasks 0- 0                : 100%
          MPI task 1                    :  98%
->>>>>>> 710e4b74
        Complete LB per task            : 1/3 LB_density + 2/3 LB_kernel
  Wavefunctions Descriptors, full simulation domain:
    Coarse resolution grid:
@@ -304,12 +279,7 @@
  Total Number of Electrons             :  16
  Spin treatment                        : Averaged
  Orbitals Repartition:
-<<<<<<< HEAD
-   MPI tasks  0- 1                     :  2
-   MPI tasks  2- 5                     :  1
-=======
    MPI tasks  0- 1                     :  4
->>>>>>> 710e4b74
  Total Number of Orbitals              :  8
  Occupation numbers coming from        : System properties
  Input Occupation Numbers:
@@ -324,30 +294,17 @@
  Memory requirements for principal quantities (MiB.KiB):
    Subspace Matrix                     : 0.1 #    (Number of Orbitals: 8)
    Single orbital                      : 0.207 #  (Number of Components: 26428)
-<<<<<<< HEAD
-   All (distributed) orbitals          : 1.215 #  (Number of Orbitals per MPI task: 2)
-   Wavefunction storage size           : 9.283 #  (DIIS/SD workspaces included)
-=======
    All (distributed) orbitals          : 2.430 #  (Number of Orbitals per MPI task: 4)
    Wavefunction storage size           : 18.564 # (DIIS/SD workspaces included)
->>>>>>> 710e4b74
    Nonlocal Pseudopotential Arrays     : 0.46
    Full Uncompressed (ISF) grid        : 7.882
    Workspaces storage size             : 0.607
  Memory requirements for principal code sections (MiB.KiB):
-<<<<<<< HEAD
-   Kernel calculation                  : 30.970
-   Density Construction                : 35.606
-   Poisson Solver                      : 29.653
-   Hamiltonian application             : 36.81
- Estimated Memory Peak (MB)            :  36
-=======
    Kernel calculation                  : 89.596
    Density Construction                : 57.37
    Poisson Solver                      : 78.343
    Hamiltonian application             : 57.536
  Estimated Memory Peak (MB)            :  89
->>>>>>> 710e4b74
   #WARNING: Do not call check_communications in the linear scaling version!
  Checking Compression/Uncompression of sparse matrices:
    Tolerances for this check           :  1.00000001335143196E-10
@@ -365,11 +322,7 @@
  Poisson Solver:
    BC                                  : Free
    Box                                 :  [  101,  101,  101 ]
-<<<<<<< HEAD
-   MPI tasks                           :  6
-=======
-   MPI tasks                           :  2
->>>>>>> 710e4b74
+   MPI tasks                           :  2
   #------------------------------------------------------------ Input Wavefunctions Creation
  Input Hamiltonian:
    Total No. of Atomic Input Orbitals  :  12
@@ -381,21 +334,6 @@
    Poisson Solver:
      BC                                : Free
      Box                               :  [  101,  101,  101 ]
-<<<<<<< HEAD
-     MPI tasks                         :  6
-   Poisson Solver:
-     BC                                : Free
-     Box                               :  [  101,  101,  101 ]
-     MPI tasks                         :  6
- Checking Communications of Minimal Basis:
-   Number of coarse and fine DoF (MasterMPI task):  [  5699,  84 ]
-
-   Maxdiff for transpose (checksum)    :  5.82076609134674072E-11
-   Maxdiff for untranspose             :  0.00000000000000000E+00
- Checking Communications of Enlarged Minimal Basis:
-   Number of coarse and fine DoF (MasterMPI task):  [  3908,  84 ]
-
-=======
      MPI tasks                         :  2
    Poisson Solver:
      BC                                : Free
@@ -409,338 +347,173 @@
  Checking Communications of Enlarged Minimal Basis:
    Number of coarse and fine DoF (MasterMPI task):  [  11489,  249 ]
    Tolerances for this check: [ 2.61680003493802715E-06,  2.66453525910037570E-15]
->>>>>>> 710e4b74
    Maxdiff for transpose (checksum)    :  5.82076609134674072E-11
    Maxdiff for untranspose             :  0.00000000000000000E+00
  Poisson Solver:
    BC                                  : Free
    Box                                 :  [  101,  101,  101 ]
-<<<<<<< HEAD
-   MPI tasks                           :  6
- Poisson Solver:
-   BC                                  : Free
-   Box                                 :  [  101,  101,  101 ]
-   MPI tasks                           :  6
- Poisson Solver:
-   BC                                  : Free
-   Box                                 :  [  101,  101,  101 ]
-   MPI tasks                           :  6
- Poisson Solver:
-   BC                                  : Free
-   Box                                 :  [  101,  101,  101 ]
-   MPI tasks                           :  6
- Poisson Solver:
-   BC                                  : Free
-   Box                                 :  [  101,  101,  101 ]
-   MPI tasks                           :  6
- Poisson Solver:
-   BC                                  : Free
-   Box                                 :  [  101,  101,  101 ]
-   MPI tasks                           :  6
- Poisson Solver:
-   BC                                  : Free
-   Box                                 :  [  101,  101,  101 ]
-   MPI tasks                           :  6
- Poisson Solver:
-   BC                                  : Free
-   Box                                 :  [  101,  101,  101 ]
-   MPI tasks                           :  6
- Poisson Solver:
-   BC                                  : Free
-   Box                                 :  [  101,  101,  101 ]
-   MPI tasks                           :  6
- Poisson Solver:
-   BC                                  : Free
-   Box                                 :  [  101,  101,  101 ]
-   MPI tasks                           :  6
- Poisson Solver:
-   BC                                  : Free
-   Box                                 :  [  101,  101,  101 ]
-   MPI tasks                           :  6
- Poisson Solver:
-   BC                                  : Free
-   Box                                 :  [  101,  101,  101 ]
-   MPI tasks                           :  6
- Poisson Solver:
-   BC                                  : Free
-   Box                                 :  [  101,  101,  101 ]
-   MPI tasks                           :  6
- Poisson Solver:
-   BC                                  : Free
-   Box                                 :  [  101,  101,  101 ]
-   MPI tasks                           :  6
- Poisson Solver:
-   BC                                  : Free
-   Box                                 :  [  101,  101,  101 ]
-   MPI tasks                           :  6
- Poisson Solver:
-   BC                                  : Free
-   Box                                 :  [  101,  101,  101 ]
-   MPI tasks                           :  6
- Poisson Solver:
-   BC                                  : Free
-   Box                                 :  [  101,  101,  101 ]
-   MPI tasks                           :  6
- Poisson Solver:
-   BC                                  : Free
-   Box                                 :  [  101,  101,  101 ]
-   MPI tasks                           :  6
- Poisson Solver:
-   BC                                  : Free
-   Box                                 :  [  101,  101,  101 ]
-   MPI tasks                           :  6
- Poisson Solver:
-   BC                                  : Free
-   Box                                 :  [  101,  101,  101 ]
-   MPI tasks                           :  6
- Poisson Solver:
-   BC                                  : Free
-   Box                                 :  [  101,  101,  101 ]
-   MPI tasks                           :  6
- Poisson Solver:
-   BC                                  : Free
-   Box                                 :  [  101,  101,  101 ]
-   MPI tasks                           :  6
- Poisson Solver:
-   BC                                  : Free
-   Box                                 :  [  101,  101,  101 ]
-   MPI tasks                           :  6
- Poisson Solver:
-   BC                                  : Free
-   Box                                 :  [  101,  101,  101 ]
-   MPI tasks                           :  6
- Poisson Solver:
-   BC                                  : Free
-   Box                                 :  [  101,  101,  101 ]
-   MPI tasks                           :  6
- Poisson Solver:
-   BC                                  : Free
-   Box                                 :  [  101,  101,  101 ]
-   MPI tasks                           :  6
- Poisson Solver:
-   BC                                  : Free
-   Box                                 :  [  101,  101,  101 ]
-   MPI tasks                           :  6
- Poisson Solver:
-   BC                                  : Free
-   Box                                 :  [  101,  101,  101 ]
-   MPI tasks                           :  6
- Poisson Solver:
-   BC                                  : Free
-   Box                                 :  [  101,  101,  101 ]
-   MPI tasks                           :  6
- Poisson Solver:
-   BC                                  : Free
-   Box                                 :  [  101,  101,  101 ]
-   MPI tasks                           :  6
- Poisson Solver:
-   BC                                  : Free
-   Box                                 :  [  101,  101,  101 ]
-   MPI tasks                           :  6
- Poisson Solver:
-   BC                                  : Free
-   Box                                 :  [  101,  101,  101 ]
-   MPI tasks                           :  6
- Poisson Solver:
-   BC                                  : Free
-   Box                                 :  [  101,  101,  101 ]
-   MPI tasks                           :  6
- Poisson Solver:
-   BC                                  : Free
-   Box                                 :  [  101,  101,  101 ]
-   MPI tasks                           :  6
- Poisson Solver:
-   BC                                  : Free
-   Box                                 :  [  101,  101,  101 ]
-   MPI tasks                           :  6
- Poisson Solver:
-   BC                                  : Free
-   Box                                 :  [  101,  101,  101 ]
-   MPI tasks                           :  6
- Poisson Solver:
-   BC                                  : Free
-   Box                                 :  [  101,  101,  101 ]
-   MPI tasks                           :  6
- Poisson Solver:
-   BC                                  : Free
-   Box                                 :  [  101,  101,  101 ]
-   MPI tasks                           :  6
- Poisson Solver:
-   BC                                  : Free
-   Box                                 :  [  101,  101,  101 ]
-   MPI tasks                           :  6
- Poisson Solver:
-   BC                                  : Free
-   Box                                 :  [  101,  101,  101 ]
-   MPI tasks                           :  6
-=======
-   MPI tasks                           :  2
- Poisson Solver:
-   BC                                  : Free
-   Box                                 :  [  101,  101,  101 ]
-   MPI tasks                           :  2
- Poisson Solver:
-   BC                                  : Free
-   Box                                 :  [  101,  101,  101 ]
-   MPI tasks                           :  2
- Poisson Solver:
-   BC                                  : Free
-   Box                                 :  [  101,  101,  101 ]
-   MPI tasks                           :  2
- Poisson Solver:
-   BC                                  : Free
-   Box                                 :  [  101,  101,  101 ]
-   MPI tasks                           :  2
- Poisson Solver:
-   BC                                  : Free
-   Box                                 :  [  101,  101,  101 ]
-   MPI tasks                           :  2
- Poisson Solver:
-   BC                                  : Free
-   Box                                 :  [  101,  101,  101 ]
-   MPI tasks                           :  2
- Poisson Solver:
-   BC                                  : Free
-   Box                                 :  [  101,  101,  101 ]
-   MPI tasks                           :  2
- Poisson Solver:
-   BC                                  : Free
-   Box                                 :  [  101,  101,  101 ]
-   MPI tasks                           :  2
- Poisson Solver:
-   BC                                  : Free
-   Box                                 :  [  101,  101,  101 ]
-   MPI tasks                           :  2
- Poisson Solver:
-   BC                                  : Free
-   Box                                 :  [  101,  101,  101 ]
-   MPI tasks                           :  2
- Poisson Solver:
-   BC                                  : Free
-   Box                                 :  [  101,  101,  101 ]
-   MPI tasks                           :  2
- Poisson Solver:
-   BC                                  : Free
-   Box                                 :  [  101,  101,  101 ]
-   MPI tasks                           :  2
- Poisson Solver:
-   BC                                  : Free
-   Box                                 :  [  101,  101,  101 ]
-   MPI tasks                           :  2
- Poisson Solver:
-   BC                                  : Free
-   Box                                 :  [  101,  101,  101 ]
-   MPI tasks                           :  2
- Poisson Solver:
-   BC                                  : Free
-   Box                                 :  [  101,  101,  101 ]
-   MPI tasks                           :  2
- Poisson Solver:
-   BC                                  : Free
-   Box                                 :  [  101,  101,  101 ]
-   MPI tasks                           :  2
- Poisson Solver:
-   BC                                  : Free
-   Box                                 :  [  101,  101,  101 ]
-   MPI tasks                           :  2
- Poisson Solver:
-   BC                                  : Free
-   Box                                 :  [  101,  101,  101 ]
-   MPI tasks                           :  2
- Poisson Solver:
-   BC                                  : Free
-   Box                                 :  [  101,  101,  101 ]
-   MPI tasks                           :  2
- Poisson Solver:
-   BC                                  : Free
-   Box                                 :  [  101,  101,  101 ]
-   MPI tasks                           :  2
- Poisson Solver:
-   BC                                  : Free
-   Box                                 :  [  101,  101,  101 ]
-   MPI tasks                           :  2
- Poisson Solver:
-   BC                                  : Free
-   Box                                 :  [  101,  101,  101 ]
-   MPI tasks                           :  2
- Poisson Solver:
-   BC                                  : Free
-   Box                                 :  [  101,  101,  101 ]
-   MPI tasks                           :  2
- Poisson Solver:
-   BC                                  : Free
-   Box                                 :  [  101,  101,  101 ]
-   MPI tasks                           :  2
- Poisson Solver:
-   BC                                  : Free
-   Box                                 :  [  101,  101,  101 ]
-   MPI tasks                           :  2
- Poisson Solver:
-   BC                                  : Free
-   Box                                 :  [  101,  101,  101 ]
-   MPI tasks                           :  2
- Poisson Solver:
-   BC                                  : Free
-   Box                                 :  [  101,  101,  101 ]
-   MPI tasks                           :  2
- Poisson Solver:
-   BC                                  : Free
-   Box                                 :  [  101,  101,  101 ]
-   MPI tasks                           :  2
- Poisson Solver:
-   BC                                  : Free
-   Box                                 :  [  101,  101,  101 ]
-   MPI tasks                           :  2
- Poisson Solver:
-   BC                                  : Free
-   Box                                 :  [  101,  101,  101 ]
-   MPI tasks                           :  2
- Poisson Solver:
-   BC                                  : Free
-   Box                                 :  [  101,  101,  101 ]
-   MPI tasks                           :  2
- Poisson Solver:
-   BC                                  : Free
-   Box                                 :  [  101,  101,  101 ]
-   MPI tasks                           :  2
- Poisson Solver:
-   BC                                  : Free
-   Box                                 :  [  101,  101,  101 ]
-   MPI tasks                           :  2
- Poisson Solver:
-   BC                                  : Free
-   Box                                 :  [  101,  101,  101 ]
-   MPI tasks                           :  2
- Poisson Solver:
-   BC                                  : Free
-   Box                                 :  [  101,  101,  101 ]
-   MPI tasks                           :  2
- Poisson Solver:
-   BC                                  : Free
-   Box                                 :  [  101,  101,  101 ]
-   MPI tasks                           :  2
- Poisson Solver:
-   BC                                  : Free
-   Box                                 :  [  101,  101,  101 ]
-   MPI tasks                           :  2
- Poisson Solver:
-   BC                                  : Free
-   Box                                 :  [  101,  101,  101 ]
-   MPI tasks                           :  2
- Poisson Solver:
-   BC                                  : Free
-   Box                                 :  [  101,  101,  101 ]
-   MPI tasks                           :  2
->>>>>>> 710e4b74
+   MPI tasks                           :  2
+ Poisson Solver:
+   BC                                  : Free
+   Box                                 :  [  101,  101,  101 ]
+   MPI tasks                           :  2
+ Poisson Solver:
+   BC                                  : Free
+   Box                                 :  [  101,  101,  101 ]
+   MPI tasks                           :  2
+ Poisson Solver:
+   BC                                  : Free
+   Box                                 :  [  101,  101,  101 ]
+   MPI tasks                           :  2
+ Poisson Solver:
+   BC                                  : Free
+   Box                                 :  [  101,  101,  101 ]
+   MPI tasks                           :  2
+ Poisson Solver:
+   BC                                  : Free
+   Box                                 :  [  101,  101,  101 ]
+   MPI tasks                           :  2
+ Poisson Solver:
+   BC                                  : Free
+   Box                                 :  [  101,  101,  101 ]
+   MPI tasks                           :  2
+ Poisson Solver:
+   BC                                  : Free
+   Box                                 :  [  101,  101,  101 ]
+   MPI tasks                           :  2
+ Poisson Solver:
+   BC                                  : Free
+   Box                                 :  [  101,  101,  101 ]
+   MPI tasks                           :  2
+ Poisson Solver:
+   BC                                  : Free
+   Box                                 :  [  101,  101,  101 ]
+   MPI tasks                           :  2
+ Poisson Solver:
+   BC                                  : Free
+   Box                                 :  [  101,  101,  101 ]
+   MPI tasks                           :  2
+ Poisson Solver:
+   BC                                  : Free
+   Box                                 :  [  101,  101,  101 ]
+   MPI tasks                           :  2
+ Poisson Solver:
+   BC                                  : Free
+   Box                                 :  [  101,  101,  101 ]
+   MPI tasks                           :  2
+ Poisson Solver:
+   BC                                  : Free
+   Box                                 :  [  101,  101,  101 ]
+   MPI tasks                           :  2
+ Poisson Solver:
+   BC                                  : Free
+   Box                                 :  [  101,  101,  101 ]
+   MPI tasks                           :  2
+ Poisson Solver:
+   BC                                  : Free
+   Box                                 :  [  101,  101,  101 ]
+   MPI tasks                           :  2
+ Poisson Solver:
+   BC                                  : Free
+   Box                                 :  [  101,  101,  101 ]
+   MPI tasks                           :  2
+ Poisson Solver:
+   BC                                  : Free
+   Box                                 :  [  101,  101,  101 ]
+   MPI tasks                           :  2
+ Poisson Solver:
+   BC                                  : Free
+   Box                                 :  [  101,  101,  101 ]
+   MPI tasks                           :  2
+ Poisson Solver:
+   BC                                  : Free
+   Box                                 :  [  101,  101,  101 ]
+   MPI tasks                           :  2
+ Poisson Solver:
+   BC                                  : Free
+   Box                                 :  [  101,  101,  101 ]
+   MPI tasks                           :  2
+ Poisson Solver:
+   BC                                  : Free
+   Box                                 :  [  101,  101,  101 ]
+   MPI tasks                           :  2
+ Poisson Solver:
+   BC                                  : Free
+   Box                                 :  [  101,  101,  101 ]
+   MPI tasks                           :  2
+ Poisson Solver:
+   BC                                  : Free
+   Box                                 :  [  101,  101,  101 ]
+   MPI tasks                           :  2
+ Poisson Solver:
+   BC                                  : Free
+   Box                                 :  [  101,  101,  101 ]
+   MPI tasks                           :  2
+ Poisson Solver:
+   BC                                  : Free
+   Box                                 :  [  101,  101,  101 ]
+   MPI tasks                           :  2
+ Poisson Solver:
+   BC                                  : Free
+   Box                                 :  [  101,  101,  101 ]
+   MPI tasks                           :  2
+ Poisson Solver:
+   BC                                  : Free
+   Box                                 :  [  101,  101,  101 ]
+   MPI tasks                           :  2
+ Poisson Solver:
+   BC                                  : Free
+   Box                                 :  [  101,  101,  101 ]
+   MPI tasks                           :  2
+ Poisson Solver:
+   BC                                  : Free
+   Box                                 :  [  101,  101,  101 ]
+   MPI tasks                           :  2
+ Poisson Solver:
+   BC                                  : Free
+   Box                                 :  [  101,  101,  101 ]
+   MPI tasks                           :  2
+ Poisson Solver:
+   BC                                  : Free
+   Box                                 :  [  101,  101,  101 ]
+   MPI tasks                           :  2
+ Poisson Solver:
+   BC                                  : Free
+   Box                                 :  [  101,  101,  101 ]
+   MPI tasks                           :  2
+ Poisson Solver:
+   BC                                  : Free
+   Box                                 :  [  101,  101,  101 ]
+   MPI tasks                           :  2
+ Poisson Solver:
+   BC                                  : Free
+   Box                                 :  [  101,  101,  101 ]
+   MPI tasks                           :  2
+ Poisson Solver:
+   BC                                  : Free
+   Box                                 :  [  101,  101,  101 ]
+   MPI tasks                           :  2
+ Poisson Solver:
+   BC                                  : Free
+   Box                                 :  [  101,  101,  101 ]
+   MPI tasks                           :  2
+ Poisson Solver:
+   BC                                  : Free
+   Box                                 :  [  101,  101,  101 ]
+   MPI tasks                           :  2
+ Poisson Solver:
+   BC                                  : Free
+   Box                                 :  [  101,  101,  101 ]
+   MPI tasks                           :  2
+ Poisson Solver:
+   BC                                  : Free
+   Box                                 :  [  101,  101,  101 ]
+   MPI tasks                           :  2
   #---------------------------------------------------------------------- Forces Calculation
  Poisson Solver:
    BC                                  : Free
    Box                                 :  [  101,  101,  101 ]
-<<<<<<< HEAD
-   MPI tasks                           :  6
-=======
-   MPI tasks                           :  2
->>>>>>> 710e4b74
+   MPI tasks                           :  2
  Electric Dipole Moment (AU):
    P vector                            :  [  4.3858E-02,  4.9903E-02,  4.9942E-02 ]
    norm(P)                             :  8.311514E-02
@@ -751,19 +524,6 @@
  Calculate Non Local forces            :  Yes
  Average noise forces: {x: -8.46563120E-03, y: -7.06912476E-03, z: -7.01710025E-03, 
                     total:  1.30720745E-02}
-<<<<<<< HEAD
- Clean forces norm (Ha/Bohr): {maxval:  1.015903003231E-02, fnrm2:  1.613012696288E-04}
- Raw forces norm (Ha/Bohr): {maxval:  3.870060703983E-02, fnrm2:  2.943489313387E-03}
-  #--------------------------------------------------------------------------- Atomic Forces
- Atomic Forces (Ha/Bohr):
- -  {O:  [  1.703651930056E-03,  1.871088339982E-03,  2.121467195452E-03 ]} # 0001
- -  {O:  [ -5.440744159826E-03, -6.172609733949E-03, -5.958446379475E-03 ]} # 0002
- -  {C:  [  3.737092229774E-03,  4.301521393959E-03,  3.836979184029E-03 ]} # 0003
-  #----------------------------------------------------------------- Timing for root process
- Timings for root process:
-   CPU time (s)                        :  21.53
-   Elapsed time (s)                    :  21.61
-=======
  Clean forces norm (Ha/Bohr): {maxval:  1.015903003222E-02, fnrm2:  1.613012696256E-04}
  Raw forces norm (Ha/Bohr): {maxval:  3.870060703971E-02, fnrm2:  2.943489313377E-03}
   #--------------------------------------------------------------------------- Atomic Forces
@@ -775,29 +535,14 @@
  Timings for root process:
    CPU time (s)                        :  108.79
    Elapsed time (s)                    :  55.34
->>>>>>> 710e4b74
   #-------------------------------- Warnings obtained during the run, check their relevance!
  WARNINGS:
  - Do not call check_communications in the linear scaling version!
- Status of the memory at finalization:
-   Timestamp of Profile initialization:
-     2013-03-28 16:09:55.890
- Calling sequence of Main program      : 
  Memory Consumption Report:
-<<<<<<< HEAD
-   Tot. No. of Allocations  : 14112
-   Tot. No. of Deallocations: 14112
-   Remaining Memory (B)     : 0
-   Memory occupation: 
-      Peak Value (MB): 104
-      for the array: wz
-      in the routine: gaussians_to_wavelets_orb
-=======
    Tot. No. of Allocations  : 32542
    Tot. No. of Deallocations: 32542
    Remaining Memory (B)     : 0
    Memory occupation: 
       Peak Value (MB): 261
       for the array: psirwork
-      in the routine: comm_basis_for_dens_coll
->>>>>>> 710e4b74
+      in the routine: comm_basis_for_dens_coll