---
 Code logo:
         TTTT         F       DDDDD
        T    T               D
       T     T        F     D
       T    T         F     D        D
       TTTTT          F     D         D
       T    T         F     D         D
       T     T        F     D         D
       T      T       F     D         D
       T     T     FFFF     D         D
       T TTTT         F      D        D
       T             F        D      D
   TTTTTTTTT    FFFFF          DDDDDD
     gggggg          iiiii    BBBBBBBBB
    g      g        i             B
   g        g      i         BBBB B
   g         g     iiii     B     B
   g         g     i       B      B
   g         g     i        B     B
   g         g     i         B    B
   g         g     i          BBBBB
    g        g     i         B    B
             g     i        B     B
            g               B    B
       ggggg       i         BBBB
 
 Reference Paper                       : The Journal of Chemical Physics 129, 014109 (2008)
<<<<<<< HEAD
 Version Number                        : 1.7-dev.22
 Timestamp of this run                 : 2013-02-18 18:41:04.001
 Root process Hostname                 : phys-comp-03
 Number of MPI tasks                   :  4
 OpenMP parallelization                :  Yes
 Maximal OpenMP threads per MPI task   :  2
=======
 Version Number                        : 1.7-dev.26
 Timestamp of this run                 : 2013-04-22 10:33:36.424
 Root process Hostname                 : moutarde
 Number of MPI tasks                   :  6
 OpenMP parallelization                :  No
 MPI tasks of root process node        :  6
  #------------------------------------------------------------------ Code compiling options
 Compilation options:
   Configure arguments                 : " 'FC=mpif90' '--disable-bindings'"
   Compilers (CC, FC, CXX)             :  [ gcc, mpif90, g++ ]
   Compiler flags:
     CFLAGS                            : -g -O2
     FCFLAGS                           : -g -O2
     CXXFLAGS                          : -g -O2
     CPPFLAGS                          : 
>>>>>>> 710e4b74
 #... (file:input.perf)..................................................Performance Options
 #|debug F                      Debug option                                                 
 #|fftcache 8192                Cache size for the FFT                                       
 #|accel NO                     Acceleration (NO, CUDAGPU, OCLGPU, OCLCPU, OCLACC)           
 #|OCL_platform                 Chosen OCL platform                                          
 #|OCL_devices                  Chosen OCL devices                                           
 #|blas F                       CUBLAS acceleration                                          
 #|projrad  1.50E+01            Radius of the projector as a function of the maxrad          
 #|exctxpar OP2P                Exact exchange parallelisation scheme                        
 #|ig_diag T                    Input guess: (T:Direct, F:Iterative) diag. of Ham.           
 #|ig_norbp 5                   Input guess: Orbitals per process for iterative diag.        
 #|ig_blocks 300 800            Input guess: Block sizes for orthonormalisation              
 #|ig_tol  1.00E-04             Input guess: Tolerance criterion                             
 #|methortho 0                  Orthogonalisation (0=Cholesky,1=GS/Chol,2=Loewdin)           
 #|rho_commun DEF               Density communication scheme (DBL, RSC, MIX)                 
 #|psolver_groupsize 0          Size of Poisson Solver taskgroups (0=nproc)                  
 #|psolver_accel 0              Acceleration of the Poisson Solver (0=none, 1=CUDA)          
 #|unblock_comms OFF            Overlap Communications of fields (OFF,DEN,POT)               
 #|linear OFF                   Linear Input Guess approach (OFF, LIG, FUL, TMO)             
 #|tolsym  1.00E-08             Tolerance for symmetry detection                             
 #|signaling F                  Expose calculation results on Network                        
 #|signalTimeout 0              Time out on startup for signal connection                    
 #|domain                       Domain to add to the hostname to find the IP                 
 #|verbosity 2                  verbosity of the output 0=low, 2=high                        
 #|outdir ./                    Writing directory                                            
 #|psp_onfly T                  Calculate pseudopotential projectors on the fly              
 #|pdsyev_blocksize -8          SCALAPACK linear scaling blocksize                           
 #|pdgemm_blocksize -8          SCALAPACK linear scaling blocksize                           
 #|maxproc_pdsyev 4             SCALAPACK linear scaling max num procs                       
 #|maxproc_pdgemm 4             SCALAPACK linear scaling max num procs                       
 #|ef_interpol_det  1.00E-12    FOE: max determinant of cubic interpolation matrix           
 #|ef_interpol_chargediff  1.00EFOE: max charge difference for interpolation                 
 #|mixing_after_inputguess F    mixing step after linear input guess (T/F)                   
 #... (file:input.dft)............................................DFT Calculation Parameters
 #|0.45 0.45 0.45  hx,hy,hz: grid spacing in the three directions                            
 #|4.0  5.0       c(f)rmult: c(f)rmult*radii_cf(:,1(2))=coarse(fine) atom-based radius       
 #|1              ixc: exchange-correlation parameter (LDA=1,PBE=11)                         
 #|0 0.0 0.0 0.0  charge of the system, Electric field (Ex,Ey,Ez)                            
 #|1  0           nspin=1 non-spin polarization, mpol=total magnetic moment                  
 #|1.E-05         gnrm_cv: convergence criterion gradient                                    
 #|100 1          itermax,nrepmax: max. # of wfn. opt. steps and of re-diag. runs            
 #|5  10          ncong, idsx: # of CG it. for preconditioning eq., wfn. diis history        
 #|0              dispersion correction potential (values 1,2,3), 0=none                     
 #|100   0        InputPsiId, output_wf, output_denspot                                      
 #|0.0  30        rbuf, ncongt: length of the tail (AU),# tail CG iterations                 
 #|0  0           Davidson subspace dim., # of opt. orbs, # of plotted orbs                  
 #|T              disable the symmetry detection                                             
 # ==== WARNING: the following lines have not been processed by the parser ====
 #|                                                                                          
 #... (file:input.mix.. not present)......................................Mixing Parameters 
 #|0              Mixing parameters                                                          
 #|1              Maximum number of diagonalisation iterations                               
 #|1.e-4          Stop criterion on the residue of potential or density                      
 #|0 0.0 1        No. of additional bands, elec. temperature, smearing method                
 #|0.0 2.0        Multiplying factors for the mixing and the electronic DIIS                 
 #... (file:input.geopt.. not present)..................................Geometry Parameters 
 #|BFGS           Geometry optimisation method                                               
 #|1              Maximum number of force evaluations                                        
 #|1.0 0.0        fract_fluct,forcemax                                                       
 #|0.0            random displacement amplitude                                              
 #|4.0            Stepsize for the geometry optimisation                                     
 #... (file:input.tddft.. not present)....................................TD-DFT Parameters 
 #|NONE           TDDFT Method                                                               
 #... (file:input.sic.. not present).........................................SIC Parameters 
 #|NONE           SIC method: NONE, PZ, NK                                                   
 #|0.0            SIC downscaling parameter                                                  
 #|0.0            Reference occupation fref (NK case only)                                   
 #... (file:input.kpt.. not present).....................Brillouin Zone Sampling Parameters 
 #|manual         K-point sampling method                                                    
 #|1              Number of K-points                                                         
 #|0. 0. 0. 1.    K-pt coords, K-pt weigth                                                   
 #... (file:input.lin).....................................................Linear Parameters
 #|1              number of accuracy levels: either 2 (for low/high accuracy) or 1 (for hybri
 #|80             outer loop iterations (low, high)                                          
 #|100            basis iterations (low, high)                                               
 #|3              kernel iterations (low, high)                                              
 #|0              DIIS history for basis (low, high)                                         
 #|0              DIIS history for kernel (low, high)                                        
 #|.2d0     .     density mixing parameter (low, high)                                       
 #|1.d-11   1.d-1 outer loop convergence (low, high)                                         
 #|4.d-5    4.d   basis convergence (low, high)                                              
 #|1.d0     1.    multiplier to (exit one TMB optimization, fix TMB completely). Only used fo
 #|0.5d0          factor to reduce the confinement. Only used for hybrid mode.               
 #|1.d-9    1.d   kernel convergence (low, high)                                             
 #|1.d-11         convergence criterion on density to fix TMBS                               
 #|103            mixing method: 100 (direct minimization), 101 (simple dens mixing), 102 (si
 #|1.d0     0.    initial step size for basis optimization (DIIS, SD)                        
 #|-2.3d0   2.3d  lower and upper bound for the eigenvalue spectrum (FOE). Will be adjusted a
 #|5              number of iterations in the preconditioner                                 
 #|1  1           0-> exact Loewdin, 1-> taylor expansion; in orthoconstraint: correction for
 #|3.d-2          fscale: length scale over which complementary error function decays from 1 
 #|0  F           Output basis functions: 0 no output, 1 formatted output, 2 Fortran bin, 3 E
 #|C  4 6.0d-2 6.0d-2 0.0d-2 4.4 4.4 8.d0 Atom name, number of basis functions per atom, pref
 #|O  4 6.0d-2 6.0d-2 0.0d-2 4.4 4.4 8.d0 Atom name, number of basis functions per atom, pref
 #|N  4 6.0d-2 6.0d-2 0.0d-2 4.4 4.4 8.d0 Atom name, number of basis functions per atom, pref
 #|H  1 6.0d-2 6.0d-2 0.0d-2 4.4 4.4 8.d0 Atom name, number of basis functions per atom, pref
  #--------------------------------------------------------------------------------------- |
 Data Writing directory                : ./data/
  #-------------------------------------------------- Input Atomic System (file: posinp.xyz)
 Atomic System Properties:
   Number of atomic types              :  4
   Number of atoms                     :  20
   Types of atoms                      :  [ C, H, N, O ]
   Boundary Conditions                 : Free #Code: F
   Number of Symmetries                :  0
   Space group                         : disabled
  #------------------------------ Geometry optimization Input Parameters (file: input.geopt)
 Geometry Optimization Parameters:
   Maximum steps                       :  1
   Algorithm                           : BFGS
   Random atomic displacement          :  0.0E+00
   Fluctuation in forces               :  1.0E+00
   Maximum in forces                   :  0.0E+00
   Steepest descent step               :  4.0E+00
 Material acceleration                 :  No #iproc=0
  #------------------------------------------------------------------------ Input parameters
 DFT parameters:
   eXchange Correlation:
     XC ID                             :  &ixc  1
     Exchange-Correlation reference    : "XC: Teter 93"
     XC functional implementation      : ABINIT
     Spin polarization                 :  No
 Basis set definition:
   Suggested Grid Spacings (a0)        :  [  0.45,  0.45,  0.45 ]
   Coarse and Fine Radii Multipliers   :  [  4.0,  5.0 ]
 Self-Consistent Cycle Parameters:
   Wavefunction:
     Gradient Norm Threshold           :  &gnrm_cv  1.0E-05
     CG Steps for Preconditioner       :  5
     DIIS History length               :  10
     Max. Wfn Iterations               :  &itermax  100
     Max. Subspace Diagonalizations    :  1
     Input wavefunction policy         : Linear AO # 100
     Output wavefunction policy        : none # 0
     Output grid policy                : none # 0
     Output grid format                : text # 0
     Virtual orbitals                  :  0
     Number of plotted density orbitals:  0
   Density/Potential:
     Max. Iterations                   :  1
 Post Optimization Parameters:
   Finite-Size Effect estimation:
     Scheduled                         :  No
  #----------------------------------------------------------------------- System Properties
 Properties of atoms in the system:
 - Symbol                              : C #Type No.  01
   No. of Electrons                    :  4
   No. of Atoms                        :  8
   Radii of active regions (AU):
     Coarse                            :  1.58437
     Fine                              :  0.23268
     Coarse PSP                        :  0.91366
     Source                            : Hard-Coded
   Grid Spacing threshold (AU)         :  0.58
   Pseudopotential type                : HGH-K
   Local Pseudo Potential (HGH convention):
     Rloc                              :  0.34883
     Coefficients (c1 .. c4)           :  [ -8.51377,  1.22843,  0.00000,  0.00000 ]
   NonLocal PSP Parameters:
   - Channel (l)                       :  0
     Rloc                              :  0.30455
     h_ij matrix:
     -  [  9.52284,  0.00000,  0.00000 ]
     -  [  0.00000,  0.00000,  0.00000 ]
     -  [  0.00000,  0.00000,  0.00000 ]
   No. of projectors                   :  1
   PSP XC                              : "XC: Teter 93"
 - Symbol                              : H #Type No.  02
   No. of Electrons                    :  1
   No. of Atoms                        :  9
   Radii of active regions (AU):
     Coarse                            :  1.46342
     Fine                              :  0.20000
     Coarse PSP                        :  0.00000
     Source                            : Hard-Coded
   Grid Spacing threshold (AU)         :  0.50
   Pseudopotential type                : HGH-K
   Local Pseudo Potential (HGH convention):
     Rloc                              :  0.20000
     Coefficients (c1 .. c4)           :  [ -4.18024,  0.72507,  0.00000,  0.00000 ]
   No. of projectors                   :  0
   PSP XC                              : "XC: Teter 93"
 - Symbol                              : N #Type No.  03
   No. of Electrons                    :  5
   No. of Atoms                        :  1
   Radii of active regions (AU):
     Coarse                            :  1.37026
     Fine                              :  0.25660
     Coarse PSP                        :  0.81040
     Source                            : Hard-Coded
   Grid Spacing threshold (AU)         :  0.64
   Pseudopotential type                : HGH-K
   Local Pseudo Potential (HGH convention):
     Rloc                              :  0.28918
     Coefficients (c1 .. c4)           :  [ -12.23482,  1.76641,  0.00000,  0.00000 ]
   NonLocal PSP Parameters:
   - Channel (l)                       :  0
     Rloc                              :  0.25660
     h_ij matrix:
     -  [  13.55224,  0.00000,  0.00000 ]
     -  [  0.00000,  0.00000,  0.00000 ]
     -  [  0.00000,  0.00000,  0.00000 ]
   No. of projectors                   :  1
   PSP XC                              : "XC: Teter 93"
 - Symbol                              : O #Type No.  04
   No. of Electrons                    :  6
   No. of Atoms                        :  2
   Radii of active regions (AU):
     Coarse                            :  1.21558
     Fine                              :  0.22179
     Coarse PSP                        :  0.77049
     Source                            : Hard-Coded
   Grid Spacing threshold (AU)         :  0.55
   Pseudopotential type                : HGH-K
   Local Pseudo Potential (HGH convention):
     Rloc                              :  0.24762
     Coefficients (c1 .. c4)           :  [ -16.58032,  2.39570,  0.00000,  0.00000 ]
   NonLocal PSP Parameters:
   - Channel (l)                       :  0
     Rloc                              :  0.22179
     h_ij matrix:
     -  [  18.26692,  0.00000,  0.00000 ]
     -  [  0.00000,  0.00000,  0.00000 ]
     -  [  0.00000,  0.00000,  0.00000 ]
   No. of projectors                   :  1
   PSP XC                              : "XC: Teter 93"
  #-------------------------------------------------------------------------- Atom Positions
 Atomic positions within the cell (Atomic and Grid Units):
 - C: {AU:  [  11.946,  9.4235,  14.292 ], GU:  [  26.546,  20.941,  31.759 ]} # 0001
 - C: {AU:  [  9.3772,  9.6381,  13.778 ], GU:  [  20.838,  21.418,  30.618 ]} # 0002
 - C: {AU:  [  7.8044,  10.679,  15.614 ], GU:  [  17.343,  23.731,  34.697 ]} # 0003
 - C: {AU:  [  8.7684,  11.494,  17.897 ], GU:  [  19.485,  25.542,  39.772 ]} # 0004
 - C: {AU:  [  11.334,  11.286,  18.386 ], GU:  [  25.187,  25.081,  40.857 ]} # 0005
 - C: {AU:  [  12.898,  10.240,  16.572 ], GU:  [  28.662,  22.755,  36.827 ]} # 0006
 - H: {AU:  [  13.152,  8.6046,  12.839 ], GU:  [  29.227,  19.121,  28.531 ]} # 0007
 - N: {AU:  [  8.3550,  8.8371,  11.478 ], GU:  [  18.567,  19.638,  25.508 ]} # 0008
 - H: {AU:  [  5.7726,  10.864,  15.260 ], GU:  [  12.828,  24.141,  33.912 ]} # 0009
 - H: {AU:  [  7.5438,  12.309,  19.346 ], GU:  [  16.764,  27.353,  42.991 ]} # 0010
 - O: {AU:  [  12.223,  12.129,  20.633 ], GU:  [  27.161,  26.954,  45.851 ]} # 0011
 - H: {AU:  [  14.927,  10.056,  16.938 ], GU:  [  33.172,  22.347,  37.641 ]} # 0012
 - H: {AU:  [  6.4551,  9.0757,  11.262 ], GU:  [  14.345,  20.168,  25.027 ]} # 0013
 - C: {AU:  [  9.6361,  7.7925,  9.4952 ], GU:  [  21.414,  17.317,  21.101 ]} # 0014
 - C: {AU:  [  8.0790,  7.1097,  7.2314 ], GU:  [  17.953,  15.799,  16.070 ]} # 0015
 - O: {AU:  [  11.911,  7.4165,  9.5169 ], GU:  [  26.468,  16.481,  21.149 ]} # 0016
 - H: {AU:  [  6.6237,  5.6913,  7.6738 ], GU:  [  14.719,  12.647,  17.053 ]} # 0017
 - H: {AU:  [  7.1402,  8.7637,  6.3895 ], GU:  [  15.867,  19.475,  14.199 ]} # 0018
 - H: {AU:  [  9.3895,  6.3084,  5.8405 ], GU:  [  20.866,  14.019,  12.979 ]} # 0019
 - H: {AU:  [  14.034,  11.809,  20.709 ], GU:  [  31.188,  26.243,  46.021 ]} # 0020
 Rigid Shift Applied (AU)              :  [ -40.757, -3.8880,  57.086 ]
  #------------------------------------------------------------------------- Grid properties
 Box Grid spacings                     :  [  0.4500,  0.4500,  0.4500 ]
 Sizes of the simulation domain:
   AU                                  :  [  20.700,  18.000,  26.550 ]
   Angstroem                           :  [  10.954,  9.5252,  14.050 ]
   Grid Spacing Units                  :  [  46,  40,  59 ]
   High resolution region boundaries (GU):
     From                              :  [  11,  11,  11 ]
     To                                :  [  35,  29,  48 ]
 High Res. box is treated separately   :  Yes
  #------------------------------------------------------------------- Kernel Initialization
 Poisson Kernel Initialization:
   MPI tasks                           :  4
   OpenMP threads per MPI task         :  2
 Poisson Kernel Creation:
   Boundary Conditions                 : Free
   Memory Requirements per MPI task:
     Density (MB)                      :  4.09
     Kernel (MB)                       :  4.16
     Full Grid Arrays (MB)             :  15.52
     Load Balancing of calculations:
       Density:
         MPI tasks 0- 2                : 100%
         MPI task 3                    :  95%
       Kernel:
         MPI tasks 0- 2                : 100%
         MPI task 3                    :  90%
       Complete LB per task            : 1/3 LB_density + 2/3 LB_kernel
 Wavefunctions Descriptors, full simulation domain:
   Coarse resolution grid:
     No. of segments                   :  1656
     No. of points                     :  46553
   Fine resolution grid:
     No. of segments                   :  339
     No. of points                     :  1216
  #---------------------------------------------------------------------- Occupation Numbers
 Total Number of Electrons             :  58
 Spin treatment                        : Averaged
 Orbitals Repartition:
   MPI tasks  0- 0                     :  8
   MPI tasks  1- 3                     :  7
 Total Number of Orbitals              :  29
 Occupation numbers coming from        : System properties
 Input Occupation Numbers:
 - Occupation Numbers: {Orbitals No. 1-29:  2.0000}
 Wavefunctions memory occupation for root MPI process:  3 MB 369 KB 576 B
 NonLocal PSP Projectors Descriptors:
   Creation strategy                   : On-the-fly
   Total number of projectors          :  11
   Total number of components          :  4915
   Percent of zero components          :  0
  #-------------------------------------------------------- Estimation of Memory Consumption
 Memory requirements for principal quantities (MiB.KiB):
   Subspace Matrix                     : 0.1 #    (Number of Orbitals: 29)
   Single orbital                      : 0.431 #  (Number of Components: 55065)
   All (distributed) orbitals          : 10.86 #  (Number of Orbitals per MPI task: 8)
   Wavefunction storage size           : 77.313 # (DIIS/SD workspaces included)
   Nonlocal Pseudopotential Arrays     : 0.39
   Full Uncompressed (ISF) grid        : 15.533
   Workspaces storage size             : 1.597
<<<<<<< HEAD
 Memory requirements for principal code sections (MiB.KiB):
   Kernel calculation                  : 80.631
   Density Construction                : 135.312
   Poisson Solver                      : 130.698
   Hamiltonian application             : 137.578
 Estimated Memory Peak (MB)            :  137
=======
 Accumulated memory requirements during principal run stages (MiB.KiB):
   Kernel calculation                  : 52.838
   Density Construction                : 100.669
   Poisson Solver                      : 83.444
   Hamiltonian application             : 102.935
 Estimated Memory Peak (MB)            :  102
>>>>>>> 710e4b74
  #WARNING: Do not call check_communications in the linear scaling version!
 Checking Compression/Uncompression of sparse matrices:
   Tolerances for this check           :  1.00000001335143196E-10
   Maxdiff for compress                :  0.00000000000000000E+00
   Maxdiff for uncompress              :  0.00000000000000000E+00
   Tolerances for this check           :  1.00000001335143196E-10
   Maxdiff for compress                :  0.00000000000000000E+00
   Maxdiff for uncompress              :  0.00000000000000000E+00
   Tolerances for this check           :  1.00000001335143196E-10
   Maxdiff for compress                :  0.00000000000000000E+00
   Maxdiff for uncompress              :  0.00000000000000000E+00
 Ion-Ion interaction energy            :  2.99334411015032E+02
  #---------------------------------------------------------------- Ionic Potential Creation
 Total ionic charge                    : -57.999999695869
 Poisson Solver:
   BC                                  : Free
   Box                                 :  [  123,  111,  149 ]
   MPI tasks                           :  4
  #------------------------------------------------------------ Input Wavefunctions Creation
 Input Hamiltonian:
   Total No. of Atomic Input Orbitals  :  53
   Atomic Input Orbital Generation:
   -  {Atom Type: C, Electronic configuration: {s: [ 2.00], p: [ 2/3,  2/3,  2/3]}}
   -  {Atom Type: H, Electronic configuration: {s: [ 1.00]}}
   -  {Atom Type: N, Electronic configuration: {s: [ 2.00], p: [ 1.00,  1.00,  1.00]}}
   -  {Atom Type: O, Electronic configuration: {s: [ 2.00], p: [ 4/3,  4/3,  4/3]}}
   Wavelet conversion succeeded        :  Yes
   Deviation from normalization        :  1.18E-04
   Poisson Solver:
     BC                                : Free
     Box                               :  [  123,  111,  149 ]
     MPI tasks                         :  4
   Poisson Solver:
     BC                                : Free
     Box                               :  [  123,  111,  149 ]
     MPI tasks                         :  4
 Checking Communications of Minimal Basis:
<<<<<<< HEAD
   Number of coarse and fine DoF (MasterMPI task):  [  16487,  384 ]
 
   Maxdiff for transpose (checksum)    :  1.74622982740402222E-10
   Maxdiff for untranspose             :  0.00000000000000000E+00
 Checking Communications of Enlarged Minimal Basis:
   Number of coarse and fine DoF (MasterMPI task):  [  16868,  426 ]
 
   Maxdiff for transpose (checksum)    :  6.98491930961608887E-10
=======
   Number of coarse and fine DoF (MasterMPI task):  [  13563,  303 ]
   Tolerances for this check: [ 6.36855564058489162E-07,  1.17683640610266593E-14]
   Maxdiff for transpose (checksum)    :  2.32830643653869629E-10
   Maxdiff for untranspose             :  0.00000000000000000E+00
 Checking Communications of Enlarged Minimal Basis:
   Number of coarse and fine DoF (MasterMPI task):  [  13976,  343 ]
   Tolerances for this check: [ 2.33838892010972885E-06,  1.17683640610266593E-14]
   Maxdiff for transpose (checksum)    :  9.31322574615478516E-10
>>>>>>> 710e4b74
   Maxdiff for untranspose             :  0.00000000000000000E+00
 Poisson Solver:
   BC                                  : Free
   Box                                 :  [  123,  111,  149 ]
   MPI tasks                           :  4
 Poisson Solver:
   BC                                  : Free
   Box                                 :  [  123,  111,  149 ]
   MPI tasks                           :  4
 Poisson Solver:
   BC                                  : Free
   Box                                 :  [  123,  111,  149 ]
   MPI tasks                           :  4
 Poisson Solver:
   BC                                  : Free
   Box                                 :  [  123,  111,  149 ]
   MPI tasks                           :  4
 Poisson Solver:
   BC                                  : Free
   Box                                 :  [  123,  111,  149 ]
   MPI tasks                           :  4
 Poisson Solver:
   BC                                  : Free
   Box                                 :  [  123,  111,  149 ]
   MPI tasks                           :  4
 Poisson Solver:
   BC                                  : Free
   Box                                 :  [  123,  111,  149 ]
   MPI tasks                           :  4
 Poisson Solver:
   BC                                  : Free
   Box                                 :  [  123,  111,  149 ]
   MPI tasks                           :  4
 Poisson Solver:
   BC                                  : Free
   Box                                 :  [  123,  111,  149 ]
   MPI tasks                           :  4
 Poisson Solver:
   BC                                  : Free
   Box                                 :  [  123,  111,  149 ]
   MPI tasks                           :  4
 Poisson Solver:
   BC                                  : Free
   Box                                 :  [  123,  111,  149 ]
   MPI tasks                           :  4
 Poisson Solver:
   BC                                  : Free
   Box                                 :  [  123,  111,  149 ]
   MPI tasks                           :  4
 Poisson Solver:
   BC                                  : Free
   Box                                 :  [  123,  111,  149 ]
   MPI tasks                           :  4
 Poisson Solver:
   BC                                  : Free
   Box                                 :  [  123,  111,  149 ]
   MPI tasks                           :  4
 Poisson Solver:
   BC                                  : Free
   Box                                 :  [  123,  111,  149 ]
   MPI tasks                           :  4
 Poisson Solver:
   BC                                  : Free
   Box                                 :  [  123,  111,  149 ]
   MPI tasks                           :  4
 Poisson Solver:
   BC                                  : Free
   Box                                 :  [  123,  111,  149 ]
   MPI tasks                           :  4
 Poisson Solver:
   BC                                  : Free
   Box                                 :  [  123,  111,  149 ]
   MPI tasks                           :  4
 Poisson Solver:
   BC                                  : Free
   Box                                 :  [  123,  111,  149 ]
   MPI tasks                           :  4
 Poisson Solver:
   BC                                  : Free
   Box                                 :  [  123,  111,  149 ]
   MPI tasks                           :  4
 Poisson Solver:
   BC                                  : Free
   Box                                 :  [  123,  111,  149 ]
   MPI tasks                           :  4
 Poisson Solver:
   BC                                  : Free
   Box                                 :  [  123,  111,  149 ]
   MPI tasks                           :  4
 Poisson Solver:
   BC                                  : Free
   Box                                 :  [  123,  111,  149 ]
   MPI tasks                           :  4
 Poisson Solver:
   BC                                  : Free
   Box                                 :  [  123,  111,  149 ]
   MPI tasks                           :  4
 Poisson Solver:
   BC                                  : Free
   Box                                 :  [  123,  111,  149 ]
   MPI tasks                           :  4
 Poisson Solver:
   BC                                  : Free
   Box                                 :  [  123,  111,  149 ]
   MPI tasks                           :  4
 Poisson Solver:
   BC                                  : Free
   Box                                 :  [  123,  111,  149 ]
   MPI tasks                           :  4
 Poisson Solver:
   BC                                  : Free
   Box                                 :  [  123,  111,  149 ]
   MPI tasks                           :  4
 Poisson Solver:
   BC                                  : Free
   Box                                 :  [  123,  111,  149 ]
   MPI tasks                           :  4
 Poisson Solver:
   BC                                  : Free
   Box                                 :  [  123,  111,  149 ]
   MPI tasks                           :  4
 Poisson Solver:
   BC                                  : Free
   Box                                 :  [  123,  111,  149 ]
   MPI tasks                           :  4
 Poisson Solver:
   BC                                  : Free
   Box                                 :  [  123,  111,  149 ]
   MPI tasks                           :  4
 Poisson Solver:
   BC                                  : Free
   Box                                 :  [  123,  111,  149 ]
   MPI tasks                           :  4
 Poisson Solver:
   BC                                  : Free
   Box                                 :  [  123,  111,  149 ]
   MPI tasks                           :  4
 Poisson Solver:
   BC                                  : Free
   Box                                 :  [  123,  111,  149 ]
   MPI tasks                           :  4
 Poisson Solver:
   BC                                  : Free
   Box                                 :  [  123,  111,  149 ]
   MPI tasks                           :  4
 Poisson Solver:
   BC                                  : Free
   Box                                 :  [  123,  111,  149 ]
   MPI tasks                           :  4
 Poisson Solver:
   BC                                  : Free
   Box                                 :  [  123,  111,  149 ]
   MPI tasks                           :  4
 Poisson Solver:
   BC                                  : Free
   Box                                 :  [  123,  111,  149 ]
   MPI tasks                           :  4
 Poisson Solver:
   BC                                  : Free
   Box                                 :  [  123,  111,  149 ]
   MPI tasks                           :  4
 Poisson Solver:
   BC                                  : Free
   Box                                 :  [  123,  111,  149 ]
   MPI tasks                           :  4
 Poisson Solver:
   BC                                  : Free
   Box                                 :  [  123,  111,  149 ]
   MPI tasks                           :  4
 Poisson Solver:
   BC                                  : Free
   Box                                 :  [  123,  111,  149 ]
   MPI tasks                           :  4
 Poisson Solver:
   BC                                  : Free
   Box                                 :  [  123,  111,  149 ]
   MPI tasks                           :  4
 Poisson Solver:
   BC                                  : Free
   Box                                 :  [  123,  111,  149 ]
   MPI tasks                           :  4
 Poisson Solver:
   BC                                  : Free
   Box                                 :  [  123,  111,  149 ]
   MPI tasks                           :  4
 Poisson Solver:
   BC                                  : Free
   Box                                 :  [  123,  111,  149 ]
   MPI tasks                           :  4
 Poisson Solver:
   BC                                  : Free
   Box                                 :  [  123,  111,  149 ]
   MPI tasks                           :  4
 Poisson Solver:
   BC                                  : Free
   Box                                 :  [  123,  111,  149 ]
   MPI tasks                           :  4
 Poisson Solver:
   BC                                  : Free
   Box                                 :  [  123,  111,  149 ]
   MPI tasks                           :  4
 Poisson Solver:
   BC                                  : Free
   Box                                 :  [  123,  111,  149 ]
   MPI tasks                           :  4
 Poisson Solver:
   BC                                  : Free
   Box                                 :  [  123,  111,  149 ]
   MPI tasks                           :  4
 Poisson Solver:
   BC                                  : Free
   Box                                 :  [  123,  111,  149 ]
   MPI tasks                           :  4
 Poisson Solver:
   BC                                  : Free
   Box                                 :  [  123,  111,  149 ]
   MPI tasks                           :  4
 Poisson Solver:
   BC                                  : Free
   Box                                 :  [  123,  111,  149 ]
   MPI tasks                           :  4
 Poisson Solver:
   BC                                  : Free
   Box                                 :  [  123,  111,  149 ]
   MPI tasks                           :  4
 Poisson Solver:
   BC                                  : Free
   Box                                 :  [  123,  111,  149 ]
   MPI tasks                           :  4
 Poisson Solver:
   BC                                  : Free
   Box                                 :  [  123,  111,  149 ]
   MPI tasks                           :  4
 Poisson Solver:
   BC                                  : Free
   Box                                 :  [  123,  111,  149 ]
   MPI tasks                           :  4
 Poisson Solver:
   BC                                  : Free
   Box                                 :  [  123,  111,  149 ]
   MPI tasks                           :  4
 Poisson Solver:
   BC                                  : Free
   Box                                 :  [  123,  111,  149 ]
   MPI tasks                           :  4
 Poisson Solver:
   BC                                  : Free
   Box                                 :  [  123,  111,  149 ]
   MPI tasks                           :  4
 Poisson Solver:
   BC                                  : Free
   Box                                 :  [  123,  111,  149 ]
   MPI tasks                           :  4
 Poisson Solver:
   BC                                  : Free
   Box                                 :  [  123,  111,  149 ]
   MPI tasks                           :  4
 Poisson Solver:
   BC                                  : Free
   Box                                 :  [  123,  111,  149 ]
   MPI tasks                           :  4
 Poisson Solver:
   BC                                  : Free
   Box                                 :  [  123,  111,  149 ]
   MPI tasks                           :  4
 Poisson Solver:
   BC                                  : Free
   Box                                 :  [  123,  111,  149 ]
   MPI tasks                           :  4
 Poisson Solver:
   BC                                  : Free
   Box                                 :  [  123,  111,  149 ]
   MPI tasks                           :  4
 Poisson Solver:
   BC                                  : Free
   Box                                 :  [  123,  111,  149 ]
<<<<<<< HEAD
   MPI tasks                           :  4
 Poisson Solver:
   BC                                  : Free
   Box                                 :  [  123,  111,  149 ]
   MPI tasks                           :  4
 Poisson Solver:
   BC                                  : Free
   Box                                 :  [  123,  111,  149 ]
   MPI tasks                           :  4
 Poisson Solver:
   BC                                  : Free
   Box                                 :  [  123,  111,  149 ]
   MPI tasks                           :  4
 Poisson Solver:
   BC                                  : Free
   Box                                 :  [  123,  111,  149 ]
   MPI tasks                           :  4
 Poisson Solver:
   BC                                  : Free
   Box                                 :  [  123,  111,  149 ]
   MPI tasks                           :  4
 Poisson Solver:
   BC                                  : Free
   Box                                 :  [  123,  111,  149 ]
   MPI tasks                           :  4
 Poisson Solver:
   BC                                  : Free
   Box                                 :  [  123,  111,  149 ]
   MPI tasks                           :  4
 Poisson Solver:
   BC                                  : Free
   Box                                 :  [  123,  111,  149 ]
   MPI tasks                           :  4
 Poisson Solver:
   BC                                  : Free
   Box                                 :  [  123,  111,  149 ]
   MPI tasks                           :  4
 Poisson Solver:
   BC                                  : Free
   Box                                 :  [  123,  111,  149 ]
   MPI tasks                           :  4
 Poisson Solver:
   BC                                  : Free
   Box                                 :  [  123,  111,  149 ]
   MPI tasks                           :  4
 Poisson Solver:
   BC                                  : Free
   Box                                 :  [  123,  111,  149 ]
   MPI tasks                           :  4
 Poisson Solver:
   BC                                  : Free
   Box                                 :  [  123,  111,  149 ]
   MPI tasks                           :  4
 Poisson Solver:
   BC                                  : Free
   Box                                 :  [  123,  111,  149 ]
   MPI tasks                           :  4
 Poisson Solver:
   BC                                  : Free
   Box                                 :  [  123,  111,  149 ]
   MPI tasks                           :  4
 Poisson Solver:
   BC                                  : Free
   Box                                 :  [  123,  111,  149 ]
   MPI tasks                           :  4
=======
   MPI tasks                           :  6
 Poisson Solver:
   BC                                  : Free
   Box                                 :  [  123,  111,  149 ]
   MPI tasks                           :  6
 Poisson Solver:
   BC                                  : Free
   Box                                 :  [  123,  111,  149 ]
   MPI tasks                           :  6
 Poisson Solver:
   BC                                  : Free
   Box                                 :  [  123,  111,  149 ]
   MPI tasks                           :  6
 Poisson Solver:
   BC                                  : Free
   Box                                 :  [  123,  111,  149 ]
   MPI tasks                           :  6
 Poisson Solver:
   BC                                  : Free
   Box                                 :  [  123,  111,  149 ]
   MPI tasks                           :  6
 Poisson Solver:
   BC                                  : Free
   Box                                 :  [  123,  111,  149 ]
   MPI tasks                           :  6
 Poisson Solver:
   BC                                  : Free
   Box                                 :  [  123,  111,  149 ]
   MPI tasks                           :  6
 Poisson Solver:
   BC                                  : Free
   Box                                 :  [  123,  111,  149 ]
   MPI tasks                           :  6
 Poisson Solver:
   BC                                  : Free
   Box                                 :  [  123,  111,  149 ]
   MPI tasks                           :  6
 Poisson Solver:
   BC                                  : Free
   Box                                 :  [  123,  111,  149 ]
   MPI tasks                           :  6
 Poisson Solver:
   BC                                  : Free
   Box                                 :  [  123,  111,  149 ]
   MPI tasks                           :  6
 Poisson Solver:
   BC                                  : Free
   Box                                 :  [  123,  111,  149 ]
   MPI tasks                           :  6
 Poisson Solver:
   BC                                  : Free
   Box                                 :  [  123,  111,  149 ]
   MPI tasks                           :  6
 Poisson Solver:
   BC                                  : Free
   Box                                 :  [  123,  111,  149 ]
   MPI tasks                           :  6
 Poisson Solver:
   BC                                  : Free
   Box                                 :  [  123,  111,  149 ]
   MPI tasks                           :  6
 Poisson Solver:
   BC                                  : Free
   Box                                 :  [  123,  111,  149 ]
   MPI tasks                           :  6
>>>>>>> 710e4b74
  #---------------------------------------------------------------------- Forces Calculation
 Poisson Solver:
   BC                                  : Free
   Box                                 :  [  123,  111,  149 ]
<<<<<<< HEAD
   MPI tasks                           :  4
 Non Local forces calculated           :  Yes
  #----------------------------------------------------------------- Timing for root process
 Timings for root process:
   CPU time (s)                        :  265.47
   Elapsed time (s)                    :  134.47
=======
   MPI tasks                           :  6
 Calculate local forces: {Leaked force:  0.00000E+00}
 Calculate Non Local forces            :  Yes
 Average noise forces: {x:  2.22091956E-02, y:  2.08829231E-02, z:  2.20719000E-02, 
                    total:  3.76365994E-02}
 Clean forces norm (Ha/Bohr): {maxval:  7.057756208741E-02, fnrm2:  7.786951872093E-03}
 Raw forces norm (Ha/Bohr): {maxval:  7.970899101555E-02, fnrm2:  9.268976246201E-03}
  #--------------------------------------------------------------------------- Atomic Forces
 Atomic Forces (Ha/Bohr):
 -  {C: [-7.284731204998E-03,  1.556614957129E-03,  4.460824939770E-03]} # 0001
 -  {C: [ 6.133728887690E-03,  5.050623050226E-03,  1.222482798525E-02]} # 0002
 -  {C: [ 3.196380442296E-03,  1.325873946639E-03, -1.188023285817E-04]} # 0003
 -  {C: [ 3.928239933684E-03,  9.719546847601E-04, -6.695988047519E-03]} # 0004
 -  {C: [-7.896375620820E-03, -6.061552162128E-03, -1.472262512110E-02]} # 0005
 -  {C: [-4.792688063313E-03, -2.498857958170E-03, -2.906474386492E-03]} # 0006
 -  {H: [-9.105486766351E-03, -5.581146863284E-03,  1.062611645278E-04]} # 0007
 -  {N: [-7.412422761254E-03,  1.858444219298E-03, -2.124055371187E-04]} # 0008
 -  {H: [ 3.566168712698E-03, -3.132371457099E-03, -2.841643963624E-03]} # 0009
 -  {H: [ 1.963488882202E-04, -3.539618664134E-03, -9.723211801399E-03]} # 0010
 -  {O: [ 3.145996064379E-02, -5.422294819534E-04, -1.992599838728E-03]} # 0011
 -  {H: [-1.160770982166E-02, -5.906422792370E-03, -6.009587961534E-03]} # 0012
 -  {H: [ 3.467939787440E-03, -5.409963625979E-03, -4.656198305514E-03]} # 0013
 -  {C: [ 6.137949535967E-03, -4.064700691033E-03, -6.671757782220E-04]} # 0014
 -  {C: [-4.300996511444E-03, -3.323662991973E-03, -7.358464439332E-03]} # 0015
 -  {O: [ 1.840240443265E-02,  4.382866786848E-02,  5.216887629779E-02]} # 0016
 -  {H: [-2.177239696521E-03,  8.355685978608E-04, -3.727972179729E-03]} # 0017
 -  {H: [-4.479454160472E-04, -7.332515876188E-03, -1.292620408549E-03]} # 0018
 -  {H: [-9.671123112493E-03, -3.101610957345E-03,  1.511062397344E-04]} # 0019
 -  {H: [-1.179240228954E-02, -4.933093802736E-03, -6.186126529629E-03]} # 0020
  #----------------------------------------------------------------- Timing for root process
 Timings for root process:
   CPU time (s)                        :  169.22
   Elapsed time (s)                    :  170.43
>>>>>>> 710e4b74
  #-------------------------------- Warnings obtained during the run, check their relevance!
 WARNINGS:
 - Do not call check_communications in the linear scaling version!
 Memory Consumption Report:
<<<<<<< HEAD
   Tot. No. of Allocations  : 199330
   Tot. No. of Deallocations: 199330
=======
   Tot. No. of Allocations  : 131058
   Tot. No. of Deallocations: 131058
>>>>>>> 710e4b74
   Remaining Memory (B)     : 0
   Memory occupation: 
      Peak Value (MB): 335
      for the array: psir_noconf
      in the routine: psi_to_vlocpsi<|MERGE_RESOLUTION|>--- conflicted
+++ resolved
@@ -24,16 +24,8 @@
              g     i        B     B
             g               B    B
        ggggg       i         BBBB
- 
+
  Reference Paper                       : The Journal of Chemical Physics 129, 014109 (2008)
-<<<<<<< HEAD
- Version Number                        : 1.7-dev.22
- Timestamp of this run                 : 2013-02-18 18:41:04.001
- Root process Hostname                 : phys-comp-03
- Number of MPI tasks                   :  4
- OpenMP parallelization                :  Yes
- Maximal OpenMP threads per MPI task   :  2
-=======
  Version Number                        : 1.7-dev.26
  Timestamp of this run                 : 2013-04-22 10:33:36.424
  Root process Hostname                 : moutarde
@@ -49,7 +41,6 @@
      FCFLAGS                           : -g -O2
      CXXFLAGS                          : -g -O2
      CPPFLAGS                          : 
->>>>>>> 710e4b74
  #... (file:input.perf)..................................................Performance Options
  #|debug F                      Debug option                                                 
  #|fftcache 8192                Cache size for the FFT                                       
@@ -311,21 +302,19 @@
  High Res. box is treated separately   :  Yes
   #------------------------------------------------------------------- Kernel Initialization
  Poisson Kernel Initialization:
-   MPI tasks                           :  4
-   OpenMP threads per MPI task         :  2
+   MPI tasks                           :  6
  Poisson Kernel Creation:
    Boundary Conditions                 : Free
    Memory Requirements per MPI task:
-     Density (MB)                      :  4.09
-     Kernel (MB)                       :  4.16
+     Density (MB)                      :  2.69
+     Kernel (MB)                       :  2.76
      Full Grid Arrays (MB)             :  15.52
      Load Balancing of calculations:
        Density:
-         MPI tasks 0- 2                : 100%
-         MPI task 3                    :  95%
+         MPI tasks 0- 5                : 100%
        Kernel:
-         MPI tasks 0- 2                : 100%
-         MPI task 3                    :  90%
+         MPI tasks 0- 4                : 100%
+         MPI task 5                    :  95%
        Complete LB per task            : 1/3 LB_density + 2/3 LB_kernel
  Wavefunctions Descriptors, full simulation domain:
    Coarse resolution grid:
@@ -338,13 +327,14 @@
  Total Number of Electrons             :  58
  Spin treatment                        : Averaged
  Orbitals Repartition:
-   MPI tasks  0- 0                     :  8
-   MPI tasks  1- 3                     :  7
+   MPI tasks  0- 3                     :  5
+   MPI tasks  4- 4                     :  4
+   MPI tasks  5- 5                     :  5
  Total Number of Orbitals              :  29
  Occupation numbers coming from        : System properties
  Input Occupation Numbers:
  - Occupation Numbers: {Orbitals No. 1-29:  2.0000}
- Wavefunctions memory occupation for root MPI process:  3 MB 369 KB 576 B
+ Wavefunctions memory occupation for root MPI process:  2 MB 102 KB 1000 B
  NonLocal PSP Projectors Descriptors:
    Creation strategy                   : On-the-fly
    Total number of projectors          :  11
@@ -354,26 +344,17 @@
  Memory requirements for principal quantities (MiB.KiB):
    Subspace Matrix                     : 0.1 #    (Number of Orbitals: 29)
    Single orbital                      : 0.431 #  (Number of Components: 55065)
-   All (distributed) orbitals          : 10.86 #  (Number of Orbitals per MPI task: 8)
-   Wavefunction storage size           : 77.313 # (DIIS/SD workspaces included)
+   All (distributed) orbitals          : 6.310 #  (Number of Orbitals per MPI task: 5)
+   Wavefunction storage size           : 48.324 # (DIIS/SD workspaces included)
    Nonlocal Pseudopotential Arrays     : 0.39
    Full Uncompressed (ISF) grid        : 15.533
    Workspaces storage size             : 1.597
-<<<<<<< HEAD
- Memory requirements for principal code sections (MiB.KiB):
-   Kernel calculation                  : 80.631
-   Density Construction                : 135.312
-   Poisson Solver                      : 130.698
-   Hamiltonian application             : 137.578
- Estimated Memory Peak (MB)            :  137
-=======
  Accumulated memory requirements during principal run stages (MiB.KiB):
    Kernel calculation                  : 52.838
    Density Construction                : 100.669
    Poisson Solver                      : 83.444
    Hamiltonian application             : 102.935
  Estimated Memory Peak (MB)            :  102
->>>>>>> 710e4b74
   #WARNING: Do not call check_communications in the linear scaling version!
  Checking Compression/Uncompression of sparse matrices:
    Tolerances for this check           :  1.00000001335143196E-10
@@ -391,7 +372,7 @@
  Poisson Solver:
    BC                                  : Free
    Box                                 :  [  123,  111,  149 ]
-   MPI tasks                           :  4
+   MPI tasks                           :  6
   #------------------------------------------------------------ Input Wavefunctions Creation
  Input Hamiltonian:
    Total No. of Atomic Input Orbitals  :  53
@@ -405,22 +386,12 @@
    Poisson Solver:
      BC                                : Free
      Box                               :  [  123,  111,  149 ]
-     MPI tasks                         :  4
+     MPI tasks                         :  6
    Poisson Solver:
      BC                                : Free
      Box                               :  [  123,  111,  149 ]
-     MPI tasks                         :  4
+     MPI tasks                         :  6
  Checking Communications of Minimal Basis:
-<<<<<<< HEAD
-   Number of coarse and fine DoF (MasterMPI task):  [  16487,  384 ]
- 
-   Maxdiff for transpose (checksum)    :  1.74622982740402222E-10
-   Maxdiff for untranspose             :  0.00000000000000000E+00
- Checking Communications of Enlarged Minimal Basis:
-   Number of coarse and fine DoF (MasterMPI task):  [  16868,  426 ]
- 
-   Maxdiff for transpose (checksum)    :  6.98491930961608887E-10
-=======
    Number of coarse and fine DoF (MasterMPI task):  [  13563,  303 ]
    Tolerances for this check: [ 6.36855564058489162E-07,  1.17683640610266593E-14]
    Maxdiff for transpose (checksum)    :  2.32830643653869629E-10
@@ -429,428 +400,351 @@
    Number of coarse and fine DoF (MasterMPI task):  [  13976,  343 ]
    Tolerances for this check: [ 2.33838892010972885E-06,  1.17683640610266593E-14]
    Maxdiff for transpose (checksum)    :  9.31322574615478516E-10
->>>>>>> 710e4b74
    Maxdiff for untranspose             :  0.00000000000000000E+00
  Poisson Solver:
    BC                                  : Free
    Box                                 :  [  123,  111,  149 ]
-   MPI tasks                           :  4
- Poisson Solver:
-   BC                                  : Free
-   Box                                 :  [  123,  111,  149 ]
-   MPI tasks                           :  4
- Poisson Solver:
-   BC                                  : Free
-   Box                                 :  [  123,  111,  149 ]
-   MPI tasks                           :  4
- Poisson Solver:
-   BC                                  : Free
-   Box                                 :  [  123,  111,  149 ]
-   MPI tasks                           :  4
- Poisson Solver:
-   BC                                  : Free
-   Box                                 :  [  123,  111,  149 ]
-   MPI tasks                           :  4
- Poisson Solver:
-   BC                                  : Free
-   Box                                 :  [  123,  111,  149 ]
-   MPI tasks                           :  4
- Poisson Solver:
-   BC                                  : Free
-   Box                                 :  [  123,  111,  149 ]
-   MPI tasks                           :  4
- Poisson Solver:
-   BC                                  : Free
-   Box                                 :  [  123,  111,  149 ]
-   MPI tasks                           :  4
- Poisson Solver:
-   BC                                  : Free
-   Box                                 :  [  123,  111,  149 ]
-   MPI tasks                           :  4
- Poisson Solver:
-   BC                                  : Free
-   Box                                 :  [  123,  111,  149 ]
-   MPI tasks                           :  4
- Poisson Solver:
-   BC                                  : Free
-   Box                                 :  [  123,  111,  149 ]
-   MPI tasks                           :  4
- Poisson Solver:
-   BC                                  : Free
-   Box                                 :  [  123,  111,  149 ]
-   MPI tasks                           :  4
- Poisson Solver:
-   BC                                  : Free
-   Box                                 :  [  123,  111,  149 ]
-   MPI tasks                           :  4
- Poisson Solver:
-   BC                                  : Free
-   Box                                 :  [  123,  111,  149 ]
-   MPI tasks                           :  4
- Poisson Solver:
-   BC                                  : Free
-   Box                                 :  [  123,  111,  149 ]
-   MPI tasks                           :  4
- Poisson Solver:
-   BC                                  : Free
-   Box                                 :  [  123,  111,  149 ]
-   MPI tasks                           :  4
- Poisson Solver:
-   BC                                  : Free
-   Box                                 :  [  123,  111,  149 ]
-   MPI tasks                           :  4
- Poisson Solver:
-   BC                                  : Free
-   Box                                 :  [  123,  111,  149 ]
-   MPI tasks                           :  4
- Poisson Solver:
-   BC                                  : Free
-   Box                                 :  [  123,  111,  149 ]
-   MPI tasks                           :  4
- Poisson Solver:
-   BC                                  : Free
-   Box                                 :  [  123,  111,  149 ]
-   MPI tasks                           :  4
- Poisson Solver:
-   BC                                  : Free
-   Box                                 :  [  123,  111,  149 ]
-   MPI tasks                           :  4
- Poisson Solver:
-   BC                                  : Free
-   Box                                 :  [  123,  111,  149 ]
-   MPI tasks                           :  4
- Poisson Solver:
-   BC                                  : Free
-   Box                                 :  [  123,  111,  149 ]
-   MPI tasks                           :  4
- Poisson Solver:
-   BC                                  : Free
-   Box                                 :  [  123,  111,  149 ]
-   MPI tasks                           :  4
- Poisson Solver:
-   BC                                  : Free
-   Box                                 :  [  123,  111,  149 ]
-   MPI tasks                           :  4
- Poisson Solver:
-   BC                                  : Free
-   Box                                 :  [  123,  111,  149 ]
-   MPI tasks                           :  4
- Poisson Solver:
-   BC                                  : Free
-   Box                                 :  [  123,  111,  149 ]
-   MPI tasks                           :  4
- Poisson Solver:
-   BC                                  : Free
-   Box                                 :  [  123,  111,  149 ]
-   MPI tasks                           :  4
- Poisson Solver:
-   BC                                  : Free
-   Box                                 :  [  123,  111,  149 ]
-   MPI tasks                           :  4
- Poisson Solver:
-   BC                                  : Free
-   Box                                 :  [  123,  111,  149 ]
-   MPI tasks                           :  4
- Poisson Solver:
-   BC                                  : Free
-   Box                                 :  [  123,  111,  149 ]
-   MPI tasks                           :  4
- Poisson Solver:
-   BC                                  : Free
-   Box                                 :  [  123,  111,  149 ]
-   MPI tasks                           :  4
- Poisson Solver:
-   BC                                  : Free
-   Box                                 :  [  123,  111,  149 ]
-   MPI tasks                           :  4
- Poisson Solver:
-   BC                                  : Free
-   Box                                 :  [  123,  111,  149 ]
-   MPI tasks                           :  4
- Poisson Solver:
-   BC                                  : Free
-   Box                                 :  [  123,  111,  149 ]
-   MPI tasks                           :  4
- Poisson Solver:
-   BC                                  : Free
-   Box                                 :  [  123,  111,  149 ]
-   MPI tasks                           :  4
- Poisson Solver:
-   BC                                  : Free
-   Box                                 :  [  123,  111,  149 ]
-   MPI tasks                           :  4
- Poisson Solver:
-   BC                                  : Free
-   Box                                 :  [  123,  111,  149 ]
-   MPI tasks                           :  4
- Poisson Solver:
-   BC                                  : Free
-   Box                                 :  [  123,  111,  149 ]
-   MPI tasks                           :  4
- Poisson Solver:
-   BC                                  : Free
-   Box                                 :  [  123,  111,  149 ]
-   MPI tasks                           :  4
- Poisson Solver:
-   BC                                  : Free
-   Box                                 :  [  123,  111,  149 ]
-   MPI tasks                           :  4
- Poisson Solver:
-   BC                                  : Free
-   Box                                 :  [  123,  111,  149 ]
-   MPI tasks                           :  4
- Poisson Solver:
-   BC                                  : Free
-   Box                                 :  [  123,  111,  149 ]
-   MPI tasks                           :  4
- Poisson Solver:
-   BC                                  : Free
-   Box                                 :  [  123,  111,  149 ]
-   MPI tasks                           :  4
- Poisson Solver:
-   BC                                  : Free
-   Box                                 :  [  123,  111,  149 ]
-   MPI tasks                           :  4
- Poisson Solver:
-   BC                                  : Free
-   Box                                 :  [  123,  111,  149 ]
-   MPI tasks                           :  4
- Poisson Solver:
-   BC                                  : Free
-   Box                                 :  [  123,  111,  149 ]
-   MPI tasks                           :  4
- Poisson Solver:
-   BC                                  : Free
-   Box                                 :  [  123,  111,  149 ]
-   MPI tasks                           :  4
- Poisson Solver:
-   BC                                  : Free
-   Box                                 :  [  123,  111,  149 ]
-   MPI tasks                           :  4
- Poisson Solver:
-   BC                                  : Free
-   Box                                 :  [  123,  111,  149 ]
-   MPI tasks                           :  4
- Poisson Solver:
-   BC                                  : Free
-   Box                                 :  [  123,  111,  149 ]
-   MPI tasks                           :  4
- Poisson Solver:
-   BC                                  : Free
-   Box                                 :  [  123,  111,  149 ]
-   MPI tasks                           :  4
- Poisson Solver:
-   BC                                  : Free
-   Box                                 :  [  123,  111,  149 ]
-   MPI tasks                           :  4
- Poisson Solver:
-   BC                                  : Free
-   Box                                 :  [  123,  111,  149 ]
-   MPI tasks                           :  4
- Poisson Solver:
-   BC                                  : Free
-   Box                                 :  [  123,  111,  149 ]
-   MPI tasks                           :  4
- Poisson Solver:
-   BC                                  : Free
-   Box                                 :  [  123,  111,  149 ]
-   MPI tasks                           :  4
- Poisson Solver:
-   BC                                  : Free
-   Box                                 :  [  123,  111,  149 ]
-   MPI tasks                           :  4
- Poisson Solver:
-   BC                                  : Free
-   Box                                 :  [  123,  111,  149 ]
-   MPI tasks                           :  4
- Poisson Solver:
-   BC                                  : Free
-   Box                                 :  [  123,  111,  149 ]
-   MPI tasks                           :  4
- Poisson Solver:
-   BC                                  : Free
-   Box                                 :  [  123,  111,  149 ]
-   MPI tasks                           :  4
- Poisson Solver:
-   BC                                  : Free
-   Box                                 :  [  123,  111,  149 ]
-   MPI tasks                           :  4
- Poisson Solver:
-   BC                                  : Free
-   Box                                 :  [  123,  111,  149 ]
-   MPI tasks                           :  4
- Poisson Solver:
-   BC                                  : Free
-   Box                                 :  [  123,  111,  149 ]
-   MPI tasks                           :  4
- Poisson Solver:
-   BC                                  : Free
-   Box                                 :  [  123,  111,  149 ]
-   MPI tasks                           :  4
- Poisson Solver:
-   BC                                  : Free
-   Box                                 :  [  123,  111,  149 ]
-   MPI tasks                           :  4
- Poisson Solver:
-   BC                                  : Free
-   Box                                 :  [  123,  111,  149 ]
-   MPI tasks                           :  4
- Poisson Solver:
-   BC                                  : Free
-   Box                                 :  [  123,  111,  149 ]
-   MPI tasks                           :  4
- Poisson Solver:
-   BC                                  : Free
-   Box                                 :  [  123,  111,  149 ]
-   MPI tasks                           :  4
- Poisson Solver:
-   BC                                  : Free
-   Box                                 :  [  123,  111,  149 ]
-<<<<<<< HEAD
-   MPI tasks                           :  4
- Poisson Solver:
-   BC                                  : Free
-   Box                                 :  [  123,  111,  149 ]
-   MPI tasks                           :  4
- Poisson Solver:
-   BC                                  : Free
-   Box                                 :  [  123,  111,  149 ]
-   MPI tasks                           :  4
- Poisson Solver:
-   BC                                  : Free
-   Box                                 :  [  123,  111,  149 ]
-   MPI tasks                           :  4
- Poisson Solver:
-   BC                                  : Free
-   Box                                 :  [  123,  111,  149 ]
-   MPI tasks                           :  4
- Poisson Solver:
-   BC                                  : Free
-   Box                                 :  [  123,  111,  149 ]
-   MPI tasks                           :  4
- Poisson Solver:
-   BC                                  : Free
-   Box                                 :  [  123,  111,  149 ]
-   MPI tasks                           :  4
- Poisson Solver:
-   BC                                  : Free
-   Box                                 :  [  123,  111,  149 ]
-   MPI tasks                           :  4
- Poisson Solver:
-   BC                                  : Free
-   Box                                 :  [  123,  111,  149 ]
-   MPI tasks                           :  4
- Poisson Solver:
-   BC                                  : Free
-   Box                                 :  [  123,  111,  149 ]
-   MPI tasks                           :  4
- Poisson Solver:
-   BC                                  : Free
-   Box                                 :  [  123,  111,  149 ]
-   MPI tasks                           :  4
- Poisson Solver:
-   BC                                  : Free
-   Box                                 :  [  123,  111,  149 ]
-   MPI tasks                           :  4
- Poisson Solver:
-   BC                                  : Free
-   Box                                 :  [  123,  111,  149 ]
-   MPI tasks                           :  4
- Poisson Solver:
-   BC                                  : Free
-   Box                                 :  [  123,  111,  149 ]
-   MPI tasks                           :  4
- Poisson Solver:
-   BC                                  : Free
-   Box                                 :  [  123,  111,  149 ]
-   MPI tasks                           :  4
- Poisson Solver:
-   BC                                  : Free
-   Box                                 :  [  123,  111,  149 ]
-   MPI tasks                           :  4
- Poisson Solver:
-   BC                                  : Free
-   Box                                 :  [  123,  111,  149 ]
-   MPI tasks                           :  4
-=======
-   MPI tasks                           :  6
- Poisson Solver:
-   BC                                  : Free
-   Box                                 :  [  123,  111,  149 ]
-   MPI tasks                           :  6
- Poisson Solver:
-   BC                                  : Free
-   Box                                 :  [  123,  111,  149 ]
-   MPI tasks                           :  6
- Poisson Solver:
-   BC                                  : Free
-   Box                                 :  [  123,  111,  149 ]
-   MPI tasks                           :  6
- Poisson Solver:
-   BC                                  : Free
-   Box                                 :  [  123,  111,  149 ]
-   MPI tasks                           :  6
- Poisson Solver:
-   BC                                  : Free
-   Box                                 :  [  123,  111,  149 ]
-   MPI tasks                           :  6
- Poisson Solver:
-   BC                                  : Free
-   Box                                 :  [  123,  111,  149 ]
-   MPI tasks                           :  6
- Poisson Solver:
-   BC                                  : Free
-   Box                                 :  [  123,  111,  149 ]
-   MPI tasks                           :  6
- Poisson Solver:
-   BC                                  : Free
-   Box                                 :  [  123,  111,  149 ]
-   MPI tasks                           :  6
- Poisson Solver:
-   BC                                  : Free
-   Box                                 :  [  123,  111,  149 ]
-   MPI tasks                           :  6
- Poisson Solver:
-   BC                                  : Free
-   Box                                 :  [  123,  111,  149 ]
-   MPI tasks                           :  6
- Poisson Solver:
-   BC                                  : Free
-   Box                                 :  [  123,  111,  149 ]
-   MPI tasks                           :  6
- Poisson Solver:
-   BC                                  : Free
-   Box                                 :  [  123,  111,  149 ]
-   MPI tasks                           :  6
- Poisson Solver:
-   BC                                  : Free
-   Box                                 :  [  123,  111,  149 ]
-   MPI tasks                           :  6
- Poisson Solver:
-   BC                                  : Free
-   Box                                 :  [  123,  111,  149 ]
-   MPI tasks                           :  6
- Poisson Solver:
-   BC                                  : Free
-   Box                                 :  [  123,  111,  149 ]
-   MPI tasks                           :  6
- Poisson Solver:
-   BC                                  : Free
-   Box                                 :  [  123,  111,  149 ]
-   MPI tasks                           :  6
->>>>>>> 710e4b74
+   MPI tasks                           :  6
+ Poisson Solver:
+   BC                                  : Free
+   Box                                 :  [  123,  111,  149 ]
+   MPI tasks                           :  6
+ Poisson Solver:
+   BC                                  : Free
+   Box                                 :  [  123,  111,  149 ]
+   MPI tasks                           :  6
+ Poisson Solver:
+   BC                                  : Free
+   Box                                 :  [  123,  111,  149 ]
+   MPI tasks                           :  6
+ Poisson Solver:
+   BC                                  : Free
+   Box                                 :  [  123,  111,  149 ]
+   MPI tasks                           :  6
+ Poisson Solver:
+   BC                                  : Free
+   Box                                 :  [  123,  111,  149 ]
+   MPI tasks                           :  6
+ Poisson Solver:
+   BC                                  : Free
+   Box                                 :  [  123,  111,  149 ]
+   MPI tasks                           :  6
+ Poisson Solver:
+   BC                                  : Free
+   Box                                 :  [  123,  111,  149 ]
+   MPI tasks                           :  6
+ Poisson Solver:
+   BC                                  : Free
+   Box                                 :  [  123,  111,  149 ]
+   MPI tasks                           :  6
+ Poisson Solver:
+   BC                                  : Free
+   Box                                 :  [  123,  111,  149 ]
+   MPI tasks                           :  6
+ Poisson Solver:
+   BC                                  : Free
+   Box                                 :  [  123,  111,  149 ]
+   MPI tasks                           :  6
+ Poisson Solver:
+   BC                                  : Free
+   Box                                 :  [  123,  111,  149 ]
+   MPI tasks                           :  6
+ Poisson Solver:
+   BC                                  : Free
+   Box                                 :  [  123,  111,  149 ]
+   MPI tasks                           :  6
+ Poisson Solver:
+   BC                                  : Free
+   Box                                 :  [  123,  111,  149 ]
+   MPI tasks                           :  6
+ Poisson Solver:
+   BC                                  : Free
+   Box                                 :  [  123,  111,  149 ]
+   MPI tasks                           :  6
+ Poisson Solver:
+   BC                                  : Free
+   Box                                 :  [  123,  111,  149 ]
+   MPI tasks                           :  6
+ Poisson Solver:
+   BC                                  : Free
+   Box                                 :  [  123,  111,  149 ]
+   MPI tasks                           :  6
+ Poisson Solver:
+   BC                                  : Free
+   Box                                 :  [  123,  111,  149 ]
+   MPI tasks                           :  6
+ Poisson Solver:
+   BC                                  : Free
+   Box                                 :  [  123,  111,  149 ]
+   MPI tasks                           :  6
+ Poisson Solver:
+   BC                                  : Free
+   Box                                 :  [  123,  111,  149 ]
+   MPI tasks                           :  6
+ Poisson Solver:
+   BC                                  : Free
+   Box                                 :  [  123,  111,  149 ]
+   MPI tasks                           :  6
+ Poisson Solver:
+   BC                                  : Free
+   Box                                 :  [  123,  111,  149 ]
+   MPI tasks                           :  6
+ Poisson Solver:
+   BC                                  : Free
+   Box                                 :  [  123,  111,  149 ]
+   MPI tasks                           :  6
+ Poisson Solver:
+   BC                                  : Free
+   Box                                 :  [  123,  111,  149 ]
+   MPI tasks                           :  6
+ Poisson Solver:
+   BC                                  : Free
+   Box                                 :  [  123,  111,  149 ]
+   MPI tasks                           :  6
+ Poisson Solver:
+   BC                                  : Free
+   Box                                 :  [  123,  111,  149 ]
+   MPI tasks                           :  6
+ Poisson Solver:
+   BC                                  : Free
+   Box                                 :  [  123,  111,  149 ]
+   MPI tasks                           :  6
+ Poisson Solver:
+   BC                                  : Free
+   Box                                 :  [  123,  111,  149 ]
+   MPI tasks                           :  6
+ Poisson Solver:
+   BC                                  : Free
+   Box                                 :  [  123,  111,  149 ]
+   MPI tasks                           :  6
+ Poisson Solver:
+   BC                                  : Free
+   Box                                 :  [  123,  111,  149 ]
+   MPI tasks                           :  6
+ Poisson Solver:
+   BC                                  : Free
+   Box                                 :  [  123,  111,  149 ]
+   MPI tasks                           :  6
+ Poisson Solver:
+   BC                                  : Free
+   Box                                 :  [  123,  111,  149 ]
+   MPI tasks                           :  6
+ Poisson Solver:
+   BC                                  : Free
+   Box                                 :  [  123,  111,  149 ]
+   MPI tasks                           :  6
+ Poisson Solver:
+   BC                                  : Free
+   Box                                 :  [  123,  111,  149 ]
+   MPI tasks                           :  6
+ Poisson Solver:
+   BC                                  : Free
+   Box                                 :  [  123,  111,  149 ]
+   MPI tasks                           :  6
+ Poisson Solver:
+   BC                                  : Free
+   Box                                 :  [  123,  111,  149 ]
+   MPI tasks                           :  6
+ Poisson Solver:
+   BC                                  : Free
+   Box                                 :  [  123,  111,  149 ]
+   MPI tasks                           :  6
+ Poisson Solver:
+   BC                                  : Free
+   Box                                 :  [  123,  111,  149 ]
+   MPI tasks                           :  6
+ Poisson Solver:
+   BC                                  : Free
+   Box                                 :  [  123,  111,  149 ]
+   MPI tasks                           :  6
+ Poisson Solver:
+   BC                                  : Free
+   Box                                 :  [  123,  111,  149 ]
+   MPI tasks                           :  6
+ Poisson Solver:
+   BC                                  : Free
+   Box                                 :  [  123,  111,  149 ]
+   MPI tasks                           :  6
+ Poisson Solver:
+   BC                                  : Free
+   Box                                 :  [  123,  111,  149 ]
+   MPI tasks                           :  6
+ Poisson Solver:
+   BC                                  : Free
+   Box                                 :  [  123,  111,  149 ]
+   MPI tasks                           :  6
+ Poisson Solver:
+   BC                                  : Free
+   Box                                 :  [  123,  111,  149 ]
+   MPI tasks                           :  6
+ Poisson Solver:
+   BC                                  : Free
+   Box                                 :  [  123,  111,  149 ]
+   MPI tasks                           :  6
+ Poisson Solver:
+   BC                                  : Free
+   Box                                 :  [  123,  111,  149 ]
+   MPI tasks                           :  6
+ Poisson Solver:
+   BC                                  : Free
+   Box                                 :  [  123,  111,  149 ]
+   MPI tasks                           :  6
+ Poisson Solver:
+   BC                                  : Free
+   Box                                 :  [  123,  111,  149 ]
+   MPI tasks                           :  6
+ Poisson Solver:
+   BC                                  : Free
+   Box                                 :  [  123,  111,  149 ]
+   MPI tasks                           :  6
+ Poisson Solver:
+   BC                                  : Free
+   Box                                 :  [  123,  111,  149 ]
+   MPI tasks                           :  6
+ Poisson Solver:
+   BC                                  : Free
+   Box                                 :  [  123,  111,  149 ]
+   MPI tasks                           :  6
+ Poisson Solver:
+   BC                                  : Free
+   Box                                 :  [  123,  111,  149 ]
+   MPI tasks                           :  6
+ Poisson Solver:
+   BC                                  : Free
+   Box                                 :  [  123,  111,  149 ]
+   MPI tasks                           :  6
+ Poisson Solver:
+   BC                                  : Free
+   Box                                 :  [  123,  111,  149 ]
+   MPI tasks                           :  6
+ Poisson Solver:
+   BC                                  : Free
+   Box                                 :  [  123,  111,  149 ]
+   MPI tasks                           :  6
+ Poisson Solver:
+   BC                                  : Free
+   Box                                 :  [  123,  111,  149 ]
+   MPI tasks                           :  6
+ Poisson Solver:
+   BC                                  : Free
+   Box                                 :  [  123,  111,  149 ]
+   MPI tasks                           :  6
+ Poisson Solver:
+   BC                                  : Free
+   Box                                 :  [  123,  111,  149 ]
+   MPI tasks                           :  6
+ Poisson Solver:
+   BC                                  : Free
+   Box                                 :  [  123,  111,  149 ]
+   MPI tasks                           :  6
+ Poisson Solver:
+   BC                                  : Free
+   Box                                 :  [  123,  111,  149 ]
+   MPI tasks                           :  6
+ Poisson Solver:
+   BC                                  : Free
+   Box                                 :  [  123,  111,  149 ]
+   MPI tasks                           :  6
+ Poisson Solver:
+   BC                                  : Free
+   Box                                 :  [  123,  111,  149 ]
+   MPI tasks                           :  6
+ Poisson Solver:
+   BC                                  : Free
+   Box                                 :  [  123,  111,  149 ]
+   MPI tasks                           :  6
+ Poisson Solver:
+   BC                                  : Free
+   Box                                 :  [  123,  111,  149 ]
+   MPI tasks                           :  6
+ Poisson Solver:
+   BC                                  : Free
+   Box                                 :  [  123,  111,  149 ]
+   MPI tasks                           :  6
+ Poisson Solver:
+   BC                                  : Free
+   Box                                 :  [  123,  111,  149 ]
+   MPI tasks                           :  6
+ Poisson Solver:
+   BC                                  : Free
+   Box                                 :  [  123,  111,  149 ]
+   MPI tasks                           :  6
+ Poisson Solver:
+   BC                                  : Free
+   Box                                 :  [  123,  111,  149 ]
+   MPI tasks                           :  6
+ Poisson Solver:
+   BC                                  : Free
+   Box                                 :  [  123,  111,  149 ]
+   MPI tasks                           :  6
+ Poisson Solver:
+   BC                                  : Free
+   Box                                 :  [  123,  111,  149 ]
+   MPI tasks                           :  6
+ Poisson Solver:
+   BC                                  : Free
+   Box                                 :  [  123,  111,  149 ]
+   MPI tasks                           :  6
+ Poisson Solver:
+   BC                                  : Free
+   Box                                 :  [  123,  111,  149 ]
+   MPI tasks                           :  6
+ Poisson Solver:
+   BC                                  : Free
+   Box                                 :  [  123,  111,  149 ]
+   MPI tasks                           :  6
+ Poisson Solver:
+   BC                                  : Free
+   Box                                 :  [  123,  111,  149 ]
+   MPI tasks                           :  6
+ Poisson Solver:
+   BC                                  : Free
+   Box                                 :  [  123,  111,  149 ]
+   MPI tasks                           :  6
+ Poisson Solver:
+   BC                                  : Free
+   Box                                 :  [  123,  111,  149 ]
+   MPI tasks                           :  6
+ Poisson Solver:
+   BC                                  : Free
+   Box                                 :  [  123,  111,  149 ]
+   MPI tasks                           :  6
+ Poisson Solver:
+   BC                                  : Free
+   Box                                 :  [  123,  111,  149 ]
+   MPI tasks                           :  6
+ Poisson Solver:
+   BC                                  : Free
+   Box                                 :  [  123,  111,  149 ]
+   MPI tasks                           :  6
+ Poisson Solver:
+   BC                                  : Free
+   Box                                 :  [  123,  111,  149 ]
+   MPI tasks                           :  6
+ Poisson Solver:
+   BC                                  : Free
+   Box                                 :  [  123,  111,  149 ]
+   MPI tasks                           :  6
+ Poisson Solver:
+   BC                                  : Free
+   Box                                 :  [  123,  111,  149 ]
+   MPI tasks                           :  6
+ Poisson Solver:
+   BC                                  : Free
+   Box                                 :  [  123,  111,  149 ]
+   MPI tasks                           :  6
+ Poisson Solver:
+   BC                                  : Free
+   Box                                 :  [  123,  111,  149 ]
+   MPI tasks                           :  6
+ Poisson Solver:
+   BC                                  : Free
+   Box                                 :  [  123,  111,  149 ]
+   MPI tasks                           :  6
   #---------------------------------------------------------------------- Forces Calculation
  Poisson Solver:
    BC                                  : Free
    Box                                 :  [  123,  111,  149 ]
-<<<<<<< HEAD
-   MPI tasks                           :  4
- Non Local forces calculated           :  Yes
-  #----------------------------------------------------------------- Timing for root process
- Timings for root process:
-   CPU time (s)                        :  265.47
-   Elapsed time (s)                    :  134.47
-=======
    MPI tasks                           :  6
  Calculate local forces: {Leaked force:  0.00000E+00}
  Calculate Non Local forces            :  Yes
@@ -884,20 +778,14 @@
  Timings for root process:
    CPU time (s)                        :  169.22
    Elapsed time (s)                    :  170.43
->>>>>>> 710e4b74
   #-------------------------------- Warnings obtained during the run, check their relevance!
  WARNINGS:
  - Do not call check_communications in the linear scaling version!
  Memory Consumption Report:
-<<<<<<< HEAD
-   Tot. No. of Allocations  : 199330
-   Tot. No. of Deallocations: 199330
-=======
    Tot. No. of Allocations  : 131058
    Tot. No. of Deallocations: 131058
->>>>>>> 710e4b74
    Remaining Memory (B)     : 0
    Memory occupation: 
-      Peak Value (MB): 335
+      Peak Value (MB): 241
       for the array: psir_noconf
       in the routine: psi_to_vlocpsi