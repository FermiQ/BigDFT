--- conflicted
+++ resolved
@@ -27,17 +27,10 @@
    |_____|_____|_____|_____|_____|______                    www.bigdft.org   "
  
  Reference Paper                       : The Journal of Chemical Physics 129, 014109 (2008)
-<<<<<<< HEAD
- Version Number                        : 1.7.1.10
- Timestamp of this run                 : 2014-01-31 16:20:53.888
- Root process Hostname                 : girofle
- Number of MPI tasks                   :  3
-=======
  Version Number                        : 1.7.1.15
  Timestamp of this run                 : 2014-03-26 07:49:22.360
  Root process Hostname                 : phys-comp-03
  Number of MPI tasks                   :  4
->>>>>>> ffa93dbe
  OpenMP parallelization                :  Yes
  Maximal OpenMP threads per MPI task   :  2
  MPI tasks of root process node        :  4
@@ -68,7 +61,7 @@
    ocl_platform                        : ~ #      Chosen OCL platform
    ocl_devices                         : ~ #      Chosen OCL devices
    blas                                : No #     CUBLAS acceleration
-   projrad                             : 15.0 #   Radius of the projector as a function of the maxrad
+   projrad                             : 15.000 # Radius of the projector as a function of the maxrad
    exctxpar                            : OP2P #   Exact exchange parallelisation scheme
    ig_diag                             : Yes #    Input guess (T=Direct, F=Iterative) diag. of Ham.
    ig_norbp                            : 5 #      Input guess Orbitals per process for iterative diag.
@@ -93,8 +86,8 @@
    pdgemm_blocksize                    : -8 #     SCALAPACK linear scaling blocksize
    maxproc_pdsyev                      : 4 #      SCALAPACK linear scaling max num procs
    maxproc_pdgemm                      : 4 #      SCALAPACK linear scaling max num procs
-   ef_interpol_det                     : 0.1E-19 # FOE max determinant of cubic interpolation matrix
-   ef_interpol_chargediff              : 0.1E+02 # FOE max charge difference for interpolation
+   ef_interpol_det                     : 0.10E-19 # FOE max determinant of cubic interpolation matrix
+   ef_interpol_chargediff              : 0.10E+02 # FOE max charge difference for interpolation
    mixing_after_inputguess             : Yes #    mixing step after linear input guess (T/F)
    iterative_orthogonalization         : No #     iterative_orthogonalization for input guess orbitals
    check_sumrho                        : 2 #      enables linear sumrho check
@@ -103,15 +96,12 @@
    explicit_locregcenters              : No #     linear scaling explicitely specify localization centers
    calculate_KS_residue                : Yes #    linear scaling calculate Kohn-Sham residue
    intermediate_forces                 : No #     linear scaling calculate intermediate forces
-<<<<<<< HEAD
-=======
    kappa_conv                          : 0.10000000000000001 # exit kappa for extended input guess (experimental mode)
    evbounds_nsatur                     : 3 #      number of FOE cycles before the eigenvalue bounds are shrinked
    evboundsshrink_nsatur               : 4 #      maximal number of unsuccessful eigenvalue bounds shrinkings
    method_updatekernel                 : 0 #      linear scaling update density kernel during the sup. func. optimization (0 
     #                                              purification, 1 FOE)
    purification_quickreturn            : No #     linear scaling quick return in purification
->>>>>>> ffa93dbe
  dft:
    hgrids: [0.29999999999999999, 0.29999999999999999, 0.29999999999999999] # grid spacing in the three directions (bohr)
    rmult: [5.0, 7.0] #                            c(f)rmult*radii_cf(:,1(2))=coarse(fine) atom-based radius
@@ -162,8 +152,6 @@
    sic_alpha                           : 0. #     SIC downscaling parameter
  tddft:
    tddft_approach                      : none #   TDDFT method
-<<<<<<< HEAD
-=======
  lin_general:
    hybrid                              : No #     activate the hybrid mode; if activated, only the low accuracy values will be relevant
    nit: [0, 1] #                                  number of iteration with low/high accuracy
@@ -224,7 +212,6 @@
    rloc: [7.0, 7.0] #                             localization radius for the support functions
    rloc_kernel                         : 9.0 #    localization radius for the density kernel
    rloc_kernel_foe                     : 14.0 #   cutoff radius for the FOE matrix vector multiplications
->>>>>>> ffa93dbe
  posinp:
    Units                               : angstroem
    Positions:
@@ -289,11 +276,7 @@
  #|0              DIIS history for density mixing (low, high)                                
  #|1.d0     1     density mixing parameter (low, high)                                       
  #|1.d-9    1.d-  outer loop convergence (low, high)                                         
-<<<<<<< HEAD
- #|5.d-6    1.d-6  1.dbasis convergence (low, high) ; early stop TMB optimization (experiment
-=======
  #|5.d-6    1.d-6  1.d-4    basis convergence (low, high) ; early stop TMB optimization, dyna
->>>>>>> ffa93dbe
  #|0.5d0          factor to reduce the confinement. Only used for hybrid mode.               
  #|1.d-5    1.d   kernel convergence (low, high) - directmin only                            
  #|1.d-10   1.d-1 density convergence (low, high)                                            
@@ -378,10 +361,10 @@
  Geometry Optimization Parameters:
    Maximum steps                       :  1
    Algorithm                           : none
-   Random atomic displacement          :  0.0
-   Fluctuation in forces               :  1.0
-   Maximum in forces                   :  0.0
-   Steepest descent step               :  4.0
+   Random atomic displacement          :  0.0E+00
+   Fluctuation in forces               :  1.0E+00
+   Maximum in forces                   :  0.0E+00
+   Steepest descent step               :  4.0E+00
  Material acceleration                 :  No #iproc=0
   #------------------------------------------------------------------------ Input parameters
  DFT parameters:
@@ -391,7 +374,7 @@
      XC functional implementation      : ABINIT
      Spin polarization                 :  No
  Basis set definition:
-   Suggested Grid Spacings (a0)        :  [  0.3,  0.3,  0.3 ]
+   Suggested Grid Spacings (a0)        :  [  0.30,  0.30,  0.30 ]
    Coarse and Fine Radii Multipliers   :  [  5.0,  7.0 ]
  Self-Consistent Cycle Parameters:
    Wavefunction:
@@ -425,14 +408,14 @@
    Pseudopotential type                : HGH-K
    Local Pseudo Potential (HGH convention):
      Rloc                              :  0.24762
-     Coefficients (c1 .. c4)           :  [ -16.58032,  2.3957,  0.0,  0.0 ]
+     Coefficients (c1 .. c4)           :  [ -16.58032,  2.39570,  0.00000,  0.00000 ]
    NonLocal PSP Parameters:
    - Channel (l)                       :  0
      Rloc                              :  0.22179
      h_ij matrix:
-     -  [  18.26692,  0.0,  0.0 ]
-     -  [  0.0,  0.0,  0.0 ]
-     -  [  0.0,  0.0,  0.0 ]
+     -  [  18.26692,  0.00000,  0.00000 ]
+     -  [  0.00000,  0.00000,  0.00000 ]
+     -  [  0.00000,  0.00000,  0.00000 ]
    No. of projectors                   :  1
    PSP XC                              : "XC: Teter 93"
  - Symbol                              : H #Type No.  02
@@ -440,51 +423,34 @@
    No. of Atoms                        :  8
    Radii of active regions (AU):
      Coarse                            :  1.46342
-<<<<<<< HEAD
-     Fine                              :  0.2
-     Coarse PSP                        :  0.0
-     Source                            : PSP File
-   Grid Spacing threshold (AU)         :  0.5
-=======
      Fine                              :  0.20000
      Coarse PSP                        :  0.00000
      Source                            : PSP File
    Grid Spacing threshold (AU)         :  0.50
->>>>>>> ffa93dbe
    Pseudopotential type                : HGH-K
    Local Pseudo Potential (HGH convention):
-     Rloc                              :  0.2
-     Coefficients (c1 .. c4)           :  [ -4.18024,  0.72507,  0.0,  0.0 ]
+     Rloc                              :  0.20000
+     Coefficients (c1 .. c4)           :  [ -4.18024,  0.72507,  0.00000,  0.00000 ]
    No. of projectors                   :  0
    PSP XC                              : "XC: Teter 93"
   #-------------------------------------------------------------------------- Atom Positions
  Atomic positions within the cell (Atomic and Grid Units):
  - O: {AU:  [  6.8222,  10.988,  9.4487 ], GU:  [  22.741,  36.628,  31.496 ]} # 0001
  - H: {AU:  [  7.5885,  11.752,  10.931 ], GU:  [  25.295,  39.173,  36.437 ]} # 0002
- - H: {AU:  [  8.2269,  10.29,  8.4959 ], GU:  [  27.423,  34.299,  28.32 ]} # 0003
- - O: {AU:  [  10.602,  7.35,  10.037 ], GU:  [  35.339,  24.5,  33.456 ]} # 0004
+ - H: {AU:  [  8.2269,  10.290,  8.4959 ], GU:  [  27.423,  34.299,  28.320 ]} # 0003
+ - O: {AU:  [  10.602,  7.3500,  10.037 ], GU:  [  35.339,  24.500,  33.456 ]} # 0004
  - H: {AU:  [  11.368,  7.2409,  11.701 ], GU:  [  37.893,  24.136,  39.002 ]} # 0005
  - H: {AU:  [  12.006,  7.2418,  8.8602 ], GU:  [  40.021,  24.139,  29.534 ]} # 0006
- - O: {AU:  [  7.8481,  16.098,  6.8286 ], GU:  [  26.16,  53.659,  22.762 ]} # 0007
+ - O: {AU:  [  7.8481,  16.098,  6.8286 ], GU:  [  26.160,  53.659,  22.762 ]} # 0007
  - H: {AU:  [  9.1508,  16.459,  8.0696 ], GU:  [  30.503,  54.864,  26.899 ]} # 0008
  - H: {AU:  [  7.1783,  14.458,  7.3088 ], GU:  [  23.928,  48.192,  24.363 ]} # 0009
  - O: {AU:  [  13.152,  13.198,  11.964 ], GU:  [  43.841,  43.992,  39.879 ]} # 0010
- - H: {AU:  [  13.522,  14.916,  12.491 ], GU:  [  45.072,  49.72,  41.637 ]} # 0011
+ - H: {AU:  [  13.522,  14.916,  12.491 ], GU:  [  45.072,  49.720,  41.637 ]} # 0011
  - H: {AU:  [  12.734,  13.329,  10.181 ], GU:  [  42.448,  44.429,  33.938 ]} # 0012
  Rigid Shift Applied (AU)              :  [  7.5245,  11.021,  9.7135 ]
  Atomic structure:
    Units                               : angstroem
    Positions:
-<<<<<<< HEAD
-   - O: [ 6.822220292,  10.98843418,  9.448660416] # [  22.74,  36.63,  31.5 ] 0001
-   - H: [ 7.588531057,  11.75186396,  10.93106155] # [  25.3,  39.17,  36.44 ] 0002
-   - H: [ 8.226853862,  10.28978232,  8.495898851] # [  27.42,  34.3,  28.32 ] 0003
-   - O: [ 10.60167254,  7.350000403,  10.03672163] # [  35.34,  24.5,  33.46 ] 0004
-   - H: [ 11.36798331,  7.240894417,  11.70058282] # [  37.89,  24.14,  39.0 ] 0005
-   - H: [ 12.00630611,  7.241847359,  8.860213264] # [  40.02,  24.14,  29.53 ] 0006
-   - O: [ 7.848144317,  16.09767385,  6.828600481] # [  26.16,  53.66,  22.76 ] 0007
-   - H: [ 9.150764179,  16.45910558,  8.06961577] # [  30.5,  54.86,  26.9 ] 0008
-=======
    - O: [ 6.822220292,  10.98843418,  9.448660416] # [  22.74,  36.63,  31.50 ] 0001
    - H: [ 7.588531057,  11.75186396,  10.93106155] # [  25.30,  39.17,  36.44 ] 0002
    - H: [ 8.226853862,  10.28978232,  8.495898851] # [  27.42,  34.30,  28.32 ] 0003
@@ -493,16 +459,15 @@
    - H: [ 12.00630611,  7.241847359,  8.860213264] # [  40.02,  24.14,  29.53 ] 0006
    - O: [ 7.848144317,  16.09767385,  6.828600481] # [  26.16,  53.66,  22.76 ] 0007
    - H: [ 9.150764179,  16.45910558,  8.069615770] # [  30.50,  54.86,  26.90 ] 0008
->>>>>>> ffa93dbe
    - H: [ 7.178320936,  14.45766632,  7.308784221] # [  23.93,  48.19,  24.36 ] 0009
    - O: [ 13.15224637,  13.19762173,  11.96378818] # [  43.84,  43.99,  39.88 ] 0010
    - H: [ 13.52167906,  14.91602504,  12.49121578] # [  45.07,  49.72,  41.64 ] 0011
    - H: [ 12.73432748,  13.32863471,  10.18136178] # [  42.45,  44.43,  33.94 ] 0012
    Rigid Shift Applied (AU)            :  [  7.5245,  11.021,  9.7135 ]
   #------------------------------------------------------------------------- Grid properties
- Box Grid spacings                     :  [  0.3,  0.3,  0.3 ]
+ Box Grid spacings                     :  [  0.3000,  0.3000,  0.3000 ]
  Sizes of the simulation domain:
-   AU                                  :  [  20.7,  23.7,  19.8 ]
+   AU                                  :  [  20.700,  23.700,  19.800 ]
    Angstroem                           :  [  10.954,  12.541,  10.478 ]
    Grid Spacing Units                  :  [  69,  79,  66 ]
    High resolution region boundaries (GU):
@@ -540,7 +505,7 @@
    MPI tasks  0- 3                     :  4
  Total Number of Orbitals              :  16
  Input Occupation Numbers:
- - Occupation Numbers: {Orbitals No. 1-16:  2.0}
+ - Occupation Numbers: {Orbitals No. 1-16:  2.0000}
  Support function repartition:
    MPI tasks  0- 3                     :  6
  Wavefunctions memory occupation for root MPI process:  6 MB 644 KB 384 B
@@ -549,12 +514,9 @@
    Total number of projectors          :  4
    Total number of components          :  12992
    Percent of zero components          :  36
-<<<<<<< HEAD
-=======
    Size of workspaces                  :  51984
    Maximum size of masking arrays for a projector:  1824
    Cumulative size of masking arrays   :  7254
->>>>>>> ffa93dbe
   #WARNING: Do not call check_communications in the linear scaling version!
   #-------------------------------------------------------- Estimation of Memory Consumption
  Memory requirements for principal quantities (MiB.KiB):
@@ -566,16 +528,6 @@
    Full Uncompressed (ISF) grid        : 39.739
    Workspaces storage size             : 4.251
  Accumulated memory requirements during principal run stages (MiB.KiB):
-<<<<<<< HEAD
-   Kernel calculation                  : 288.225
-   Density Construction                : 168.950
-   Poisson Solver                      : 194.117
-   Hamiltonian application             : 174.638
- Estimated Memory Peak (MB)            :  288
- total elements                        :  576
- non-zero elements                     :  576
- sparsity in %                         :  0.0
-=======
    Kernel calculation                  : 217.280
    Density Construction                : 251.923
    Poisson Solver                      : 243.885
@@ -590,27 +542,17 @@
    Size of workspaces                  :  51984
    Maximum size of masking arrays for a projector:  10944
    Cumulative size of masking arrays   :  43524
->>>>>>> ffa93dbe
  total elements                        :  576
  non-zero elements                     :  576
- sparsity in %                         :  0.0
+ sparsity in %                         :  0.00
  total elements                        :  576
  non-zero elements                     :  576
-<<<<<<< HEAD
- sparsity in %                         :  0.0
- Checking Compression/Uncompression of sparse matrices:
-=======
  sparsity in %                         :  0.00
  Checking Compression/Uncompression of small sparse matrices:
->>>>>>> ffa93dbe
    Tolerances for this check           :  1.00000001335143196E-10
-   Maxdiff for compress                :  0.0
-   Maxdiff for uncompress              :  0.0
+   Maxdiff for compress                :  0.00000000000000000E+00
+   Maxdiff for uncompress              :  0.00000000000000000E+00
    Tolerances for this check           :  1.00000001335143196E-10
-<<<<<<< HEAD
-   Maxdiff for compress                :  0.0
-   Maxdiff for uncompress              :  0.0
-=======
    Maxdiff for compress                :  0.00000000000000000E+00
    Maxdiff for uncompress              :  0.00000000000000000E+00
  check of kernel cutoff radius:
@@ -620,26 +562,25 @@
  non-zero elements                     :  576
  sparsity in %                         :  0.00
  Checking Compression/Uncompression of large sparse matrices:
->>>>>>> ffa93dbe
    Tolerances for this check           :  1.00000001335143196E-10
-   Maxdiff for compress                :  0.0
-   Maxdiff for uncompress              :  0.0
+   Maxdiff for compress                :  0.00000000000000000E+00
+   Maxdiff for uncompress              :  0.00000000000000000E+00
  Checking operations for potential communication:
    Tolerance for the following test    :  9.999999999999999799E-13
-   calculation check, error sum        :  0.0
+   calculation check, error sum        :  0.000000000000000000E+00
    Tolerance for the following test    :  1.000000000000000036E-10
-   calculation check, error max        :  0.0
+   calculation check, error max        :  0.000000000000000000E+00
  Checking operations for sumrho:
    Tolerance for the following test    :  9.999999999999999988E-15
-   transposition check, mean error     :  0.0
-   transposition check, max error      :  0.0
+   transposition check, mean error     :  0.000000000000000000E+00
+   transposition check, max error      :  0.000000000000000000E+00
    Tolerance for the following test    :  9.999999999999999799E-13
    calculation check, error sum        :  5.809162482624747800E-14
    Tolerance for the following test    :  1.000000000000000036E-10
    calculation check, error max        :  1.136868377216160297E-12
  Ion-Ion interaction energy            :  8.47841083147392E+01
   #---------------------------------------------------------------- Ionic Potential Creation
- Total ionic charge                    : -32.0
+ Total ionic charge                    : -32.000000000000
  Poisson Solver:
    BC                                  : Free
    Box                                 :  [  169,  189,  163 ]
@@ -656,11 +597,7 @@
      Molecule was shifted              :  24
      Molecule was rotated              :  18
    Reading Waves Time:
-<<<<<<< HEAD
-   -  {Process:  0, Timing:  [  4.757E+01,  2.613E+01 ]}
-=======
    -  {Process:  0, Timing:  [  2.544E+01,  1.554E+01 ]}
->>>>>>> ffa93dbe
    nstates_max                         :  16
    ksorbs%norb                         :  16
    tmb%orbs%norb                       :  24
@@ -669,17 +606,10 @@
   {index:  2, value: -9.212807585703E-01}, 
   {index:  3, value: -9.212807585703E-01}, 
   {index:  4, value: -9.212807585703E-01}, 
-<<<<<<< HEAD
-  {index:  5, value: -4.82394375625E-01}, 
-  {index:  6, value: -4.82394375625E-01}, 
-  {index:  7, value: -4.82394375625E-01}, 
-  {index:  8, value: -4.82394375625E-01}, 
-=======
   {index:  5, value: -4.823943756250E-01}, 
   {index:  6, value: -4.823943756250E-01}, 
   {index:  7, value: -4.823943756250E-01}, 
   {index:  8, value: -4.823943756250E-01}, 
->>>>>>> ffa93dbe
   {index:  9, value: -3.417940872784E-01}, 
   {index:  10, value: -3.417940872784E-01}, 
   {index:  11, value: -3.417940872784E-01}, 
@@ -699,24 +629,6 @@
  ]
     #Eigenvalues and New Occupation Numbers
    Orbitals: [
-<<<<<<< HEAD
- {e: -9.212807585703E-01, f:  2.0},  # 00001
- {e: -9.212807585703E-01, f:  2.0},  # 00002
- {e: -9.212807585703E-01, f:  2.0},  # 00003
- {e: -9.212807585703E-01, f:  2.0},  # 00004
- {e: -4.82394375625E-01, f:  2.0},  # 00005
- {e: -4.82394375625E-01, f:  2.0},  # 00006
- {e: -4.82394375625E-01, f:  2.0},  # 00007
- {e: -4.82394375625E-01, f:  2.0},  # 00008
- {e: -3.417940872784E-01, f:  2.0},  # 00009
- {e: -3.417940872784E-01, f:  2.0},  # 00010
- {e: -3.417940872784E-01, f:  2.0},  # 00011
- {e: -3.417940872784E-01, f:  2.0},  # 00012
- {e: -2.698798569525E-01, f:  2.0},  # 00013
- {e: -2.698798569525E-01, f:  2.0},  # 00014
- {e: -2.698798569525E-01, f:  2.0},  # 00015
- {e: -2.698798569525E-01, f:  2.0}] # 00016
-=======
  {e: -9.212807585703E-01, f:  2.0000},  # 00001
  {e: -9.212807585703E-01, f:  2.0000},  # 00002
  {e: -9.212807585703E-01, f:  2.0000},  # 00003
@@ -733,7 +645,6 @@
  {e: -2.698798569525E-01, f:  2.0000},  # 00014
  {e: -2.698798569525E-01, f:  2.0000},  # 00015
  {e: -2.698798569525E-01, f:  2.0000}] # 00016
->>>>>>> ffa93dbe
    communication strategy kernel       : ALLREDUCE
    Total charge                        :  3.199999979179E+01
    Poisson Solver:
@@ -741,17 +652,6 @@
      Box                               :  [  169,  189,  163 ]
      MPI tasks                         :  4
  Checking Communications of Minimal Basis:
-<<<<<<< HEAD
-   Number of coarse and fine DoF (MasterMPI task):  [  66553,  1902 ]
-   Tolerances for this check: [ 1.04968376401478117E-05,  5.32907051820075139E-15]
-   Maxdiff for transpose (checksum)    :  2.32830643653869629E-09
-   Maxdiff for untranspose             :  0.0
- Checking Communications of Enlarged Minimal Basis:
-   Number of coarse and fine DoF (MasterMPI task):  [  62168,  1689 ]
-   Tolerances for this check: [ 1.59127752124583327E-05,  5.32907051820075139E-15]
-   Maxdiff for transpose (checksum)    :  3.72529029846191406E-09
-   Maxdiff for untranspose             :  0.0
-=======
    Number of coarse and fine DoF (MasterMPI task):  [  54896,  1469 ]
    Tolerances for this check: [ 1.07054668095999759E-05,  5.32907051820075139E-15]
    Maxdiff for transpose (checksum)    :  1.39698386192321777E-09
@@ -761,7 +661,6 @@
    Tolerances for this check: [ 1.62210002165735778E-05,  5.32907051820075139E-15]
    Maxdiff for transpose (checksum)    :  2.32830643653869629E-09
    Maxdiff for untranspose             :  0.00000000000000000E+00
->>>>>>> ffa93dbe
   #------------------------------------------------------------------- Self-Consistent Cycle
  Ground State Optimization:
  - fake iteration: &it_fake000
@@ -776,70 +675,14 @@
      -  { #-------------------------------------------------------------------- it coeff: 1
  calculate density kernel, communication strategy: ALLREDUCE, 
  communication strategy kernel: ALLREDUCE, method: DminSD, 
-<<<<<<< HEAD
- iter:  1, fnrm:  2.65E-02, eBS:  0.0, D: -1.627E+01, alpha:  1.0E-01}
-=======
  iter:  1, fnrm:  2.65E-02, eBS:  0.00000000000000000E+00, D: -1.627E+01, 
           alpha:  1.000E-01}
->>>>>>> ffa93dbe
      Kohn-Sham residue                 :  1.409E-01
      Coefficients available            :  Yes
     #========================================================= support function optimization
  - support function optimization: &it_supfun001
    -  { #-------------------------------------------------------------------------- iter: 1
  target function: ENERGY, Hamiltonian Applied:  Yes, 
-<<<<<<< HEAD
- Energies: {Ekin:  3.75195883994E+01, Epot: -4.81117042667E+01, Enl:  2.75316633855}, 
- Orthoconstraint:  Yes,    Preconditioning:  Yes, 
- iter:  1, fnrm:  2.47E-01, Omega: -6.87374710042626E+01, D: -6.87E+01, D best: -6.87E+01, 
- exit criterion: net number of iterations}
-   -  &final_supfun001  { #-------------------------------------------------------- iter: 1
- target function: ENERGY, 
- Energies: {Ekin:  3.75195883994E+01, Epot: -4.81117042667E+01, Enl:  2.75316633855}, 
- iter:  1, fnrm:  2.47E-01, Omega: -6.87374710042626E+01, D: -6.87E+01, D best: -6.87E+01}
-      #Support functions created
-    #=================================================================== kernel optimization
- - kernel optimization: &it_kernel001
-   -  #-------------------------------------------------------------------- kernel iter: 1
-       Kernel update:
-         max dev from unity            :  2.22E-01
-         Hamiltonian application required:  No
-         method                        : directmin
-         expansion coefficients optimization: &it_coeff001_001_001
-         -  { #---------------------------------------------------------------- it coeff: 1
- calculate density kernel, communication strategy: ALLREDUCE, 
- communication strategy kernel: ALLREDUCE, method: DminSD, 
- iter:  1, fnrm:  2.44E-02, eBS: -1.62667830631130919E+01, D: -1.744E-03, alpha:  2.0E-01}
-         Coefficients available        :  Yes
-       Hamiltonian update: {
- Energies: {Ekin:  3.75195883994E+01, Epot: -4.81117042667E+01, Enl:  2.75316633855, 
-              EH:  1.42386806655E+02,  EXC: -1.65077793734E+01, EvXC: -2.16397897725E+01}, 
-    Total charge:  3.199999979249E+01, 
- Poisson Solver: {BC: Free, Box:  [  169,  189,  163 ], MPI tasks:  3}}
-        #Eigenvalues and New Occupation Numbers
-       Orbitals: [
- {e: -9.212807585703E-01, f:  2.0},  # 00001
- {e: -9.212807585703E-01, f:  2.0},  # 00002
- {e: -9.212807585703E-01, f:  2.0},  # 00003
- {e: -9.212807585703E-01, f:  2.0},  # 00004
- {e: -4.82394375625E-01, f:  2.0},  # 00005
- {e: -4.82394375625E-01, f:  2.0},  # 00006
- {e: -4.82394375625E-01, f:  2.0},  # 00007
- {e: -4.82394375625E-01, f:  2.0},  # 00008
- {e: -3.417940872784E-01, f:  2.0},  # 00009
- {e: -3.417940872784E-01, f:  2.0},  # 00010
- {e: -3.417940872784E-01, f:  2.0},  # 00011
- {e: -3.417940872784E-01, f:  2.0},  # 00012
- {e: -2.698798569525E-01, f:  2.0},  # 00013
- {e: -2.698798569525E-01, f:  2.0},  # 00014
- {e: -2.698798569525E-01, f:  2.0},  # 00015
- {e: -2.698798569525E-01, f:  2.0}] # 00016
-       summary: [ {kernel optimization: DMIN, mixing quantity: DENS, mix hist:  0, 
- iter:  1, delta:  2.54E-08, energy: -6.87392152766136917E+01, D: -6.874E+01}]
-   -  &final_kernel001  { #-------------------------------------------------------- iter: 2
- summary: [ {kernel optimization: DMIN, mixing quantity: DENS, mix hist:  0, 
- iter:  2, delta:  2.54E-08, energy: -6.87392152766136917E+01, D: -6.874E+01}]}
-=======
  Energies: {Ekin:  3.75195883994E+01, Epot: -4.81117042667E+01, Enl:  2.75316633855E+00}, 
  Orthoconstraint:  Yes,    Preconditioning:  Yes, 
  iter:  1, fnrm:  2.47E-01, Omega: -6.873747100426178E+01, D: -6.87E+01, D best: -6.87E+01, 
@@ -891,73 +734,10 @@
    -  &final_kernel001  { #-------------------------------------------------------- iter: 2
  summary: [ {kernel optimization: DMIN, mixing quantity: DENS, mix hist:  0, 
  iter:  2, delta:  2.54E-08, energy: -6.87392152766128675E+01, D: -6.874E+01}]}
->>>>>>> ffa93dbe
     #================================================================= Summary of both steps
    self consistency summary: &it_sc001
    -  {iter:  1, target function: ENERGY,  #WARNING: support function optimization not converged
  kernel optimization: DIRMIN,  #WARNING: density optimization not converged
-<<<<<<< HEAD
- iter high:  1, delta out:  2.541E-08, energy: -6.87392152766136917E+01, D: -6.874E+01}
-    #Eigenvalues and New Occupation Numbers
-   Orbitals: [
- {e: -9.212807585703E-01, f:  1.0},  # 00001
- {e: -9.212807585703E-01, f:  1.0},  # 00002
- {e: -9.212807585703E-01, f:  1.0},  # 00003
- {e: -9.212807585703E-01, f:  1.0},  # 00004
- {e: -4.82394375625E-01, f:  1.0},  # 00005
- {e: -4.82394375625E-01, f:  1.0},  # 00006
- {e: -4.82394375625E-01, f:  1.0},  # 00007
- {e: -4.82394375625E-01, f:  1.0},  # 00008
- {e: -3.417940872784E-01, f:  1.0},  # 00009
- {e: -3.417940872784E-01, f:  1.0},  # 00010
- {e: -3.417940872784E-01, f:  1.0},  # 00011
- {e: -3.417940872784E-01, f:  1.0},  # 00012
- {e: -2.698798569525E-01, f:  1.0},  # 00013
- {e: -2.698798569525E-01, f:  1.0},  # 00014
- {e: -2.698798569525E-01, f:  1.0},  # 00015
- {e: -2.698798569525E-01, f:  1.0},  # 00016
- {e:  1.426954091615E-02, f:  1.0},  # 00017
- {e:  1.426954091615E-02, f:  1.0},  # 00018
- {e:  1.426954091615E-02, f:  1.0},  # 00019
- {e:  1.426954091615E-02, f:  1.0},  # 00020
- {e:  1.018056388215E-01, f:  1.0},  # 00021
- {e:  1.018056388215E-01, f:  1.0},  # 00022
- {e:  1.018056388215E-01, f:  1.0},  # 00023
- {e:  1.018056388215E-01, f:  1.0}] # 00024
-   Weight analysis: [
-  #coeff, occ, eval, frac for each frag
-  {iorb:  1, occ:  2.0, eval: -0.921281, frac:  0.9891, frac:  0.0003, frac:  0.0105, 
-   frac:  0.0002}, 
-  {iorb:  2, occ:  2.0, eval: -0.921281, frac:  0.0058, frac:  0.9942, frac:  0.0, 
-   frac:  0.0}, 
-  {iorb:  3, occ:  2.0, eval: -0.921281, frac:  0.0005, frac:  0.0, frac:  0.9993, 
-   frac:  0.0002}, 
-  {iorb:  4, occ:  2.0, eval: -0.921281, frac:  0.0004, frac:  0.0001, frac:  0.0003, 
-   frac:  0.9992}, 
-  {iorb:  5, occ:  2.0, eval: -0.482394, frac:  0.9997, frac:  0.0002, frac:  0.0001, 
-   frac:  0.0}, 
-  {iorb:  6, occ:  2.0, eval: -0.482394, frac:  0.0015, frac:  0.9985, frac:  0.0, 
-   frac:  0.0}, 
-  {iorb:  7, occ:  2.0, eval: -0.482394, frac:  0.0003, frac:  0.0, frac:  0.9994, 
-   frac:  0.0002}, 
-  {iorb:  8, occ:  2.0, eval: -0.482394, frac:  0.0005, frac:  0.0001, frac:  0.0002, 
-   frac:  0.9991}, 
-  {iorb:  9, occ:  2.0, eval: -0.341794, frac:  0.9974, frac:  0.0004, frac:  0.0015, 
-   frac:  0.0007}, 
-  {iorb:  10, occ:  2.0, eval: -0.341794, frac:  0.0089, frac:  0.991, frac:  0.0, 
-   frac:  0.0}, 
-  {iorb:  11, occ:  2.0, eval: -0.341794, frac:  0.0011, frac:  0.0, frac:  0.9982, 
-   frac:  0.0008}, 
-  {iorb:  12, occ:  2.0, eval: -0.341794, frac:  0.0001, frac:  0.0005, frac:  0.0009, 
-   frac:  0.9984}, 
-  {iorb:  13, occ:  2.0, eval: -0.26988, frac:  0.9777, frac:  0.0004, frac:  0.0218, 
-   frac:  0.0002}, 
-  {iorb:  14, occ:  2.0, eval: -0.26988, frac:  0.0061, frac:  0.9934, frac:  0.0, 
-   frac:  0.0006}, 
-  {iorb:  15, occ:  2.0, eval: -0.26988, frac:  0.0002, frac:  0.0, frac:  0.9994, 
-   frac:  0.0003}, 
-  {iorb:  16, occ:  2.0, eval: -0.26988, frac:  0.0022, frac:  0.0, frac:  0.0005, 
-=======
  iter high:  1, delta out:  2.541E-08, energy: -6.87392152766128675E+01, D: -6.874E+01}
     #Eigenvalues and New Occupation Numbers
    Orbitals: [
@@ -1018,56 +798,21 @@
   {iorb:  15, occ:  2.0000, eval: -0.269880, frac:  0.0002, frac:  0.0000, frac:  0.9994, 
    frac:  0.0003}, 
   {iorb:  16, occ:  2.0000, eval: -0.269880, frac:  0.0022, frac:  0.0000, frac:  0.0005, 
->>>>>>> ffa93dbe
    frac:  0.9973}, 
  ]
     #========================================================================= final results
    self consistency summary:
    -  {iter:  1, 
-<<<<<<< HEAD
- Energies: {Ekin:  3.75195883994E+01, Epot: -4.81117042667E+01, Enl:  2.75316633855, 
-              EH:  1.42319260307E+02,  EXC: -1.64945292235E+01, EvXC: -2.16222990085E+01}, 
-       iter high:  1,            delta out:  2.541E-08, 
-          energy: -6.87392152766136917E+01,                       D:  0.0,  #FINAL
-=======
  Energies: {Ekin:  3.75195883994E+01, Epot: -4.81117042667E+01, Enl:  2.75316633855E+00, 
               EH:  1.42319260307E+02,  EXC: -1.64945292235E+01, EvXC: -2.16222990085E+01}, 
        iter high:  1,            delta out:  2.541E-08, 
           energy: -6.87392152766128675E+01,                       D:  0.000E+00,  #FINAL
->>>>>>> ffa93dbe
  }
  Total charge                          :  3.199999979249E+01
   #---------------------------------------------------------------------- Forces Calculation
  Poisson Solver:
    BC                                  : Free
    Box                                 :  [  169,  189,  163 ]
-<<<<<<< HEAD
-   MPI tasks                           :  3
- Calculate local forces: {Leaked force:  0.0}
- Calculate Non Local forces            :  Yes
- Average noise forces: {x:  9.34203661E-03, y: -5.9265602E-02, z:  3.8098404E-02, 
-                    total:  7.10716091E-02}
- Clean forces norm (Ha/Bohr): {maxval:  7.938547784465E-02, fnrm2:  1.198645499476E-02}
- Raw forces norm (Ha/Bohr): {maxval:  1.138974588212E-01, fnrm2:  2.107191114225E-02}
-  #--------------------------------------------------------------------------- Atomic Forces
- Atomic Forces (Ha/Bohr):
- -  {O: [ 2.230252565915E-02, -7.076985013037E-02,  2.821842933922E-02]} # 0001
- -  {H: [-3.792242176382E-03,  1.098840873304E-02, -1.301956476788E-02]} # 0002
- -  {H: [-2.538491631671E-03,  8.323379775501E-03, -6.715418982147E-03]} # 0003
- -  {O: [ 2.378443189929E-03, -3.84077547032E-02,  2.600699154394E-02]} # 0004
- -  {H: [-2.204639539019E-02,  7.813580500107E-03, -1.324769093522E-02]} # 0005
- -  {H: [-9.976073760002E-03,  5.618488991191E-03, -9.541335739215E-03]} # 0006
- -  {O: [-1.543426402068E-02,  7.810567014069E-03, -2.455064968118E-03]} # 0007
- -  {H: [ 8.836067701386E-03,  2.359646414474E-02, -6.596407017717E-03]} # 0008
- -  {H: [ 4.519473097594E-03,  2.574643606567E-02, -1.146755628002E-02]} # 0009
- -  {O: [ 1.147733814812E-02,  9.782649472331E-03,  2.893375119031E-03]} # 0010
- -  {H: [ 4.319305396173E-04,  2.063529262199E-03,  6.885628277421E-03]} # 0011
- -  {H: [ 3.84168864312E-03,  7.43410087472E-03, -9.613855892902E-04]} # 0012
-  #----------------------------------------------------------------- Timing for root process
- Timings for root process:
-   CPU time (s)                        :  101.59
-   Elapsed time (s)                    :  55.63
-=======
    MPI tasks                           :  4
  Calculate local forces: {Leaked force:  0.00000E+00}
  Calculate Non Local forces            :  Yes
@@ -1093,46 +838,18 @@
  Timings for root process:
    CPU time (s)                        :  53.10
    Elapsed time (s)                    :  30.81
->>>>>>> ffa93dbe
   #-------------------------------- Warnings obtained during the run, check their relevance!
  WARNINGS:
  - Do not call check_communications in the linear scaling version!
  - support function optimization not converged
  - density optimization not converged
-<<<<<<< HEAD
- Status of the memory at finalization:
-   wfd%keyvloc:
-     Array Id                          : wfd%keyvloc
-     Size (Bytes)                      : 19612
-     Allocating Routine Id             : system_initialization
-     Address of first element          : 0x3119b70
-     Address of metadata               : 51167576
-   wfd%keygloc:
-     Array Id                          : wfd%keygloc
-     Size (Bytes)                      : 39224
-     Allocating Routine Id             : system_initialization
-     Address of first element          : 0x34211a0
-     Address of metadata               : 51167480
-   Timestamp of Profile initialization:
-     2014-01-31 16:20:52.834
-   Process Id:
-     0
- Memory Consumption Report:
-   Tot. No. of Allocations             :  3574
-   Tot. No. of Deallocations           :  3574
-=======
  Memory Consumption Report:
    Tot. No. of Allocations             :  2735
    Tot. No. of Deallocations           :  2735
->>>>>>> ffa93dbe
    Remaining Memory (B)                :  0
    Memory occupation:
      Peak Value (MB)                   :  891
      for the array                     : psirtwork
      in the routine                    : check_communication_sumrho
-<<<<<<< HEAD
- Max No. of dictionaries used          :  2266 #(  138 still in use)
-=======
  Max No. of dictionaries used          :  3792 #(  765 still in use)
- Number of dictionary folders allocated:  1
->>>>>>> ffa93dbe
+ Number of dictionary folders allocated:  1