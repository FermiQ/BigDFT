---
  #================================ Daubechies Wavelets for DFT Pseudopotential Calculations
 Code logo:
         TTTT         F       DDDDD
        T    T               D
       T     T        F     D
       T    T         F     D        D
       TTTTT          F     D         D
       T    T         F     D         D
       T     T        F     D         D
       T      T       F     D         D
       T     T     FFFF     D         D
       T TTTT         F      D        D
       T             F        D      D
   TTTTTTTTT    FFFFF          DDDDDD
     gggggg          iiiii    BBBBBBBBB
    g      g        i             B
   g        g      i         BBBB B
   g         g     iiii     B     B
   g         g     i       B      B
   g         g     i        B     B
   g         g     i         B    B
   g         g     i          BBBBB
    g        g     i         B    B
             g     i        B     B
            g               B    B
       ggggg       i         BBBB

 Reference Paper                       : The Journal of Chemical Physics 129, 014109 (2008)
 Version Number                        : 1.7-dev.22
 Timestamp of this run                 : 2012-12-27 23:30:52.829
 Root process Hostname                 : athelas
 Number of MPI tasks                   :  2
 OpenMP parallelization                :  Yes
 Maximal OpenMP threads per MPI task   :  2
 #... (file:input.perf)..................................................Performance Options
 #|debug F                      Debug option                                                 
 #|fftcache 8192                Cache size for the FFT                                       
 #|accel NO                     Acceleration (NO, CUDAGPU, OCLGPU, OCLCPU, OCLACC)           
 #|OCL_platform                 Chosen OCL platform                                          
 #|blas F                       CUBLAS acceleration                                          
 #|projrad  1.50E+01            Radius of the projector as a function of the maxrad          
 #|exctxpar OP2P                Exact exchange parallelisation scheme                        
 #|ig_diag T                    Input guess: (T:Direct, F:Iterative) diag. of Ham.           
 #|ig_norbp 5                   Input guess: Orbitals per process for iterative diag.        
 #|ig_blocks 300 800            Input guess: Block sizes for orthonormalisation              
 #|ig_tol  1.00E-04             Input guess: Tolerance criterion                             
 #|methortho 0                  Orthogonalisation (0=Cholesky,1=GS/Chol,2=Loewdin)           
 #|rho_commun DEF               Density communication scheme (DBL, RSC, MIX)                 
 #|psolver_groupsize 0          Size of Poisson Solver taskgroups (0=nproc)                  
 #|psolver_accel 0              Acceleration of the Poisson Solver (0=none, 1=CUDA)          
 #|unblock_comms OFF            Overlap Communications of fields (OFF,DEN,POT)               
 #|linear FUL                   Linear Input Guess approach (OFF, LIG, FUL, TMO)             
 #|tolsym  1.00E-08             Tolerance for symmetry detection                             
 #|signaling F                  Expose calculation results on Network                        
 #|signalTimeout 0              Time out on startup for signal connection                    
 #|domain                       Domain to add to the hostname to find the IP                 
 #|verbosity 2                  verbosity of the output 0=low, 2=high                        
 #|outdir ./                    Writing directory                                            
 #|psp_onfly T                  Calculate pseudopotential projectors on the fly              
 #... (file:input.dft)............................................DFT Calculation Parameters
 #|0.450 0.450 0.450 hhx,hy,hz: grid spacing in the three directions                         
 #|5.0  8.0       c(f)rmult: c(f)rmult*radii_cf(:,1(2))=coarse(fine) atom-based radius       
 #|11             ixc: exchange-correlation parameter (LDA=1,PBE=11)                         
 #|0 0.0 0.0 0.0  charge of the system, Electric field (Ex,Ey,Ez)                            
 #|1  0           nspin=1 non-spin polarization, mpol=total magnetic moment                  
 #|1.E-04         gnrm_cv: convergence criterion gradient                                    
 #|10 5           itermax,nrepmax: max. # of wfn. opt. steps and of re-diag. runs            
 #|6  6           ncong, idsx: # of CG it. for preconditioning eq., wfn. diis history        
 #|0              dispersion correction potential (values 1,2,3), 0=none                     
 #|0 2            InputPsiId, output_wf, output_denspot                                      
 #|0.0  30        rbuf, ncongt: length of the tail (AU),# tail CG iterations                 
 #|0  0           Davidson subspace dim., # of opt. orbs, # of plotted orbs                  
 #|T              disable the symmetry detection                                             
 #... (file:input.mix.. not present)......................................Mixing Parameters 
 #|0              Mixing parameters                                                          
 #|1              Maximum number of diagonalisation iterations                               
 #|1.e-4          Stop criterion on the residue of potential or density                      
 #|0 0.0 1        No. of additional bands, elec. temperature, smearing method                
 #|0.0 2.0        Multiplying factors for the mixing and the electronic DIIS                 
 #... (file:input.geopt.. not present)..................................Geometry Parameters 
 #|BFGS           Geometry optimisation method                                               
 #|1              Maximum number of force evaluations                                        
 #|1.0 0.0        fract_fluct,forcemax                                                       
 #|0.0            random displacement amplitude                                              
 #|4.0            Stepsize for the geometry optimisation                                     
 #... (file:input.tddft.. not present)....................................TD-DFT Parameters 
 #|NONE           TDDFT Method                                                               
 #... (file:input.sic.. not present).........................................SIC Parameters 
 #|NONE           SIC method: NONE, PZ, NK                                                   
 #|0.0            SIC downscaling parameter                                                  
 #|0.0            Reference occupation fref (NK case only)                                   
 #... (file:input.kpt.. not present).....................Brillouin Zone Sampling Parameters 
 #|manual         K-point sampling method                                                    
 #|1              Number of K-points                                                         
 #|0. 0. 0. 1.    K-pt coords, K-pt weigth                                                   
  #--------------------------------------------------------------------------------------- |
 Data Writing directory                : ./data/
 Material acceleration                 :  No #iproc=0
  #------------------------------------------------ Input Atomic System (file: posinp.ascii)
 Atomic System Properties:
   Number of atomic types              :  2
   Number of atoms                     :  5
   Types of atoms                      :  [ Si, H ]
   Boundary Conditions                 : Free #Code: F
   Number of Symmetries                :  0
   Space group                         : disabled
  #------------------------------ Geometry optimization Input Parameters (file: input.geopt)
 Geometry Optimization Parameters:
   Maximum steps                       :  1
   Algorithm                           : BFGS
   Random atomic displacement          :  0.0E+00
   Fluctuation in forces               :  1.0E+00
   Maximum in forces                   :  0.0E+00
   Steepest descent step               :  4.0E+00
  #------------------------------------------------------------------------ Input parameters
 DFT parameters:
   eXchange Correlation:
     XC ID                             :  &ixc  11
     Exchange-Correlation reference    : "XC: Perdew, Burke & Ernzerhof"
     XC functional implementation      : ABINIT
     Spin polarization                 :  No
 Basis set definition:
   Suggested Grid Spacings (a0)        :  [  0.45,  0.45,  0.45 ]
   Coarse and Fine Radii Multipliers   :  [  5.0,  8.0 ]
 Self-Consistent Cycle Parameters:
   Wavefunction:
     Gradient Norm Threshold           :  &gnrm_cv  1.0E-04
     CG Steps for Preconditioner       :  6
     DIIS History length               :  6
     Max. Wfn Iterations               :  &itermax  10
     Max. Subspace Diagonalizations    :  5
     Input wavefunction policy         : LCAO # 0
     Output wavefunction policy        : Fortran bin. # 2
     Output grid policy                : none # 0
     Output grid format                : text # 0
     Virtual orbitals                  :  0
     Number of plotted density orbitals:  0
   Density/Potential:
     Max. Iterations                   :  1
 Post Optimization Parameters:
   Finite-Size Effect estimation:
     Scheduled                         :  No
  #----------------------------------------------------------------------- System Properties
 Properties of atoms in the system:
 - Symbol                              : Si #Type No.  01
   No. of Electrons                    :  4
   No. of Atoms                        :  1
   Radii of active regions (AU):
     Coarse                            :  1.80603
     Fine                              :  0.43563
     Coarse PSP                        :  0.93364
     Source                            : PSP File
   Grid Spacing threshold (AU)         :  1.09
   Pseudopotential type                : HGH-K
   Local Pseudo Potential (HGH convention):
     Rloc                              :  0.44000
     Coefficients (c1 .. c4)           :  [ -6.26929,  0.00000,  0.00000,  0.00000 ]
   NonLocal PSP Parameters:
   - Channel (l)                       :  0
     Rloc                              :  0.43563
     h_ij matrix:
     -  [  8.95174, -2.70627,  0.00000 ]
     -  [ -2.70627,  3.49378,  0.00000 ]
     -  [  0.00000,  0.00000,  0.00000 ]
   - Channel (l)                       :  1
     Rloc                              :  0.49794
     h_ij matrix:
     -  [  2.43128,  0.00000,  0.00000 ]
     -  [  0.00000,  0.00000,  0.00000 ]
     -  [  0.00000,  0.00000,  0.00000 ]
   No. of projectors                   :  5
   PSP XC                              : "XC: Perdew, Burke & Ernzerhof"
 - Symbol                              : H #Type No.  02
   No. of Electrons                    :  1
   No. of Atoms                        :  4
   Radii of active regions (AU):
     Coarse                            :  1.46342
     Fine                              :  0.20000
     Coarse PSP                        :  0.00000
     Source                            : Hard-Coded
   Grid Spacing threshold (AU)         :  0.50
   Pseudopotential type                : HGH-K
   Local Pseudo Potential (HGH convention):
     Rloc                              :  0.20000
     Coefficients (c1 .. c4)           :  [ -4.17890,  0.72446,  0.00000,  0.00000 ]
   No. of projectors                   :  0
   PSP XC                              : "XC: Perdew, Burke & Ernzerhof"
  #-------------------------------------------------------------------------- Atom Positions
 Atomic positions within the cell (Atomic and Grid Units):
 - Si: {AU:  [  9.0000,  9.0000,  9.0000 ], GU:  [  20.000,  20.000,  20.000 ]} # 0001
 - H: {AU:  [  10.620,  10.620,  10.620 ], GU:  [  23.600,  23.600,  23.600 ]} # 0002
 - H: {AU:  [  7.3800,  7.3800,  10.620 ], GU:  [  16.400,  16.400,  23.600 ]} # 0003
 - H: {AU:  [  10.620,  7.3800,  7.3800 ], GU:  [  23.600,  16.400,  16.400 ]} # 0004
 - H: {AU:  [  7.3800,  10.620,  7.3800 ], GU:  [  16.400,  23.600,  16.400 ]} # 0005
 Rigid Shift Applied (AU)              :  [  7.3800,  7.3800,  7.3800 ]
  #------------------------------------------------------------------------- Grid properties
 Box Grid spacings                     :  [  0.4500,  0.4500,  0.4500 ]
 Sizes of the simulation domain:
   AU                                  :  [  18.000,  18.000,  18.000 ]
   Angstroem                           :  [  9.5252,  9.5252,  9.5252 ]
   Grid Spacing Units                  :  [  40,  40,  40 ]
   High resolution region boundaries (GU):
     From                              :  [  13,  13,  13 ]
     To                                :  [  27,  27,  27 ]
 High Res. box is treated separately   :  Yes
  #------------------------------------------------------------------- Kernel Initialization
 Poisson Kernel Initialization:
   MPI tasks                           :  2
   OpenMP threads per MPI task         :  2
 Poisson Kernel Creation:
   Boundary Conditions                 : Free
   Memory Requirements per MPI task:
     Density (MB)                      :  5.36
     Kernel (MB)                       :  5.50
     Full Grid Arrays (MB)             :  10.43
     Load Balancing of calculations:
       Density:
         MPI tasks 0- 1                : 100%
       Kernel:
         MPI tasks 0- 0                : 100%
         MPI task 1                    :  98%
       Complete LB per task            : 1/3 LB_density + 2/3 LB_kernel
 Wavefunctions Descriptors, full simulation domain:
   Coarse resolution grid:
     No. of segments                   :  1349
     No. of points                     :  37617
   Fine resolution grid:
     No. of segments                   :  213
     No. of points                     :  2143
  #---------------------------------------------------------------------- Occupation Numbers
 Total Number of Electrons             :  8
 Spin treatment                        : Averaged
 Orbitals Repartition:
   MPI tasks  0- 1                     :  2
 Total Number of Orbitals              :  4
 Occupation numbers coming from        : System properties
 Input Occupation Numbers:
 - Occupation Numbers: {Orbitals No. 1-4:  2.0000}
 Wavefunctions memory occupation for root MPI process:  0 MB 822 KB 160 B
 NonLocal PSP Projectors Descriptors:
   Creation strategy                   : On-the-fly
   Total number of projectors          :  5
   Total number of components          :  163790
   Percent of zero components          :  22
  #-------------------------------------------------------- Estimation of Memory Consumption
 Memory requirements for principal quantities (MiB.KiB):
   Subspace Matrix                     : 0.1 #    (Number of Orbitals: 4)
   Single orbital                      : 0.412 #  (Number of Components: 52618)
   All (distributed) orbitals          : 2.419 #  (Number of Orbitals per MPI task: 2)
   Wavefunction storage size           : 12.45 #  (DIIS/SD workspaces included)
   Nonlocal Pseudopotential Arrays     : 1.256
   Full Uncompressed (ISF) grid        : 10.445
   Workspaces storage size             : 0.867
 Memory requirements for principal code sections (MiB.KiB):
   Kernel calculation                  : 105.518
   Density Construction                : 61.795
   Poisson Solver                      : 83.163
   Hamiltonian application             : 62.573
 Estimated Memory Peak (MB)            :  105
 Ion-Ion interaction energy            :  7.01168188308250E+00
  #---------------------------------------------------------------- Ionic Potential Creation
 Total ionic charge                    : -8.000001249563
 Poisson Solver:
   BC                                  : Free
   Box                                 :  [  111,  111,  111 ]
   MPI tasks                           :  2
  #----------------------------------- Wavefunctions from PSP Atomic Orbitals initialization
 Input Hamiltonian:
   Total No. of Atomic Input Orbitals  :  8
   Inputguess Orbitals Repartition:
     MPI tasks  0- 1                   :  4
   Atomic Input Orbital Generation:
   -  {Atom Type: Si, Electronic configuration: {s: [ 2.00], p: [ 2/3,  2/3,  2/3]}}
   -  {Atom Type: H, Electronic configuration: {s: [ 1.00]}}
    #Entering the Linear IG
   Wavelet conversion succeeded        :  Yes
   Deviation from normalization        :  1.27E-04
   GPU acceleration                    :  No
    #WARNING: Using fake local mapping array. Check whether this is correct!
   Rho Commun                          : ALLRED
   Total electronic charge             :  7.999999887012
   Poisson Solver:
     BC                                : Free
     Box                               :  [  111,  111,  111 ]
     MPI tasks                         :  2
   Expected kinetic energy             :  5.0225194919
   Energies: {Ekin:  5.02378127043E+00, Epot: -7.89137339256E+00, Enl:  8.74950283601E-01, 
                EH:  1.12186349378E+01,  EXC: -2.67140759016E+00, EvXC: -3.44314794589E+00}
   EKS                                 : -5.42785453753619240E+00
   Input Guess Overlap Matrices: {Calculated:  Yes, Diagonalized:  Yes}
    #Eigenvalues and New Occupation Numbers
   Orbitals: [
 {e: -4.988486560518E-01, f:  2.0000},  # 00001
 {e: -2.967220779169E-01, f:  2.0000},  # 00002
 {e: -2.967220779169E-01, f:  2.0000},  # 00003
 {e: -2.967096628532E-01, f:  2.0000},  # 00004
 {e:  2.118093721418E-01, f:  0.0000},  # 00005
 {e:  2.118093721418E-01, f:  0.0000},  # 00006
 {e:  2.118401641043E-01, f:  0.0000},  # 00007
 {e:  2.753817545039E-01, f:  0.0000}] # 00008
   IG wavefunctions defined            :  Yes
   Accuracy estimation for this run:
     Energy                            :  1.26E-03
     Convergence Criterion             :  3.15E-04
  #------------------------------------------------------------------- Self-Consistent Cycle
 Ground State Optimization:
 - Hamiltonian Optimization: &itrp001
   - Subspace Optimization: &itrep001-01
       Wavefunctions Iterations:
       -  { #---------------------------------------------------------------------- iter: 1
 GPU acceleration:  No, 
  #WARNING: Using fake local mapping array. Check whether this is correct!
 Rho Commun: ALLRED, Total electronic charge:  7.999999956269, 
 Poisson Solver: {BC: Free, Box:  [  111,  111,  111 ], MPI tasks:  2}, 
 Hamiltonian Applied:  Yes, Orthoconstraint:  Yes, Preconditioning:  Yes, 
 Energies: {Ekin:  3.53502731946E+00, Epot: -7.31527388512E+00, Enl:  8.93896453422E-01, 
              EH:  1.10415378161E+01,  EXC: -2.48832672044E+00, EvXC: -3.21435774903E+00}, 
 iter:  1, EKS: -6.19017501670395998E+00, gnrm:  1.34E-01, D: -7.62E-01, 
 DIIS weights: [ 1.00E+00,  1.00E+00], Orthogonalization Method:  0}
       -  { #---------------------------------------------------------------------- iter: 2
 GPU acceleration:  No, 
  #WARNING: Using fake local mapping array. Check whether this is correct!
 Rho Commun: ALLRED, Total electronic charge:  7.999999934476, 
 Poisson Solver: {BC: Free, Box:  [  111,  111,  111 ], MPI tasks:  2}, 
 Hamiltonian Applied:  Yes, Orthoconstraint:  Yes, Preconditioning:  Yes, 
 Energies: {Ekin:  3.63946088731E+00, Epot: -7.36141317159E+00, Enl:  8.14439260846E-01, 
              EH:  1.10858937088E+01,  EXC: -2.52211003368E+00, EvXC: -3.25625206497E+00}, 
 iter:  2, EKS: -6.24758281788470082E+00, gnrm:  5.87E-02, D: -5.74E-02, 
 DIIS weights: [-5.79E-01,  1.58E+00, -1.89E-03], Orthogonalization Method:  0}
       -  { #---------------------------------------------------------------------- iter: 3
 GPU acceleration:  No, 
  #WARNING: Using fake local mapping array. Check whether this is correct!
 Rho Commun: ALLRED, Total electronic charge:  7.999999916154, 
 Poisson Solver: {BC: Free, Box:  [  111,  111,  111 ], MPI tasks:  2}, 
 Hamiltonian Applied:  Yes, Orthoconstraint:  Yes, Preconditioning:  Yes, 
 Energies: {Ekin:  3.75306273019E+00, Epot: -7.42713290151E+00, Enl:  7.97952908404E-01, 
              EH:  1.11449800334E+01,  EXC: -2.55838245918E+00, EvXC: -3.30183392626E+00}, 
 iter:  3, EKS: -6.26596394617536934E+00, gnrm:  2.70E-02, D: -1.84E-02, 
 DIIS weights: [ 8.49E-02, -5.35E-01,  1.45E+00, -1.91E-04], Orthogonalization Method:  0}
       -  { #---------------------------------------------------------------------- iter: 4
 GPU acceleration:  No, 
  #WARNING: Using fake local mapping array. Check whether this is correct!
 Rho Commun: ALLRED, Total electronic charge:  7.999999911627, 
 Poisson Solver: {BC: Free, Box:  [  111,  111,  111 ], MPI tasks:  2}, 
 Hamiltonian Applied:  Yes, Orthoconstraint:  Yes, Preconditioning:  Yes, 
 Energies: {Ekin:  3.79600226840E+00, Epot: -7.44877417272E+00, Enl:  7.82288627095E-01, 
              EH:  1.11572209899E+01,  EXC: -2.57140989768E+00, EvXC: -3.31820971294E+00}, 
 iter:  4, EKS: -6.26922256877178175E+00, gnrm:  1.17E-02, D: -3.26E-03, 
 DIIS weights: [ 1.73E-02,  1.64E-02, -4.96E-01,  1.46E+00, -1.79E-05], 
 Orthogonalization Method:  0}
       -  { #---------------------------------------------------------------------- iter: 5
 GPU acceleration:  No, 
  #WARNING: Using fake local mapping array. Check whether this is correct!
 Rho Commun: ALLRED, Total electronic charge:  7.999999911467, 
 Poisson Solver: {BC: Free, Box:  [  111,  111,  111 ], MPI tasks:  2}, 
 Hamiltonian Applied:  Yes, Orthoconstraint:  Yes, Preconditioning:  Yes, 
 Energies: {Ekin:  3.80894427105E+00, Epot: -7.45579637640E+00, Enl:  7.79517626270E-01, 
              EH:  1.11619798202E+01,  EXC: -2.57548291590E+00, EvXC: -3.32335676382E+00}, 
 iter:  5, EKS: -6.26975856825107680E+00, gnrm:  4.05E-03, D: -5.36E-04, 
 DIIS weights: [-9.28E-03,  1.31E-02,  1.21E-01, -7.15E-01,  1.59E+00, -1.46E-06], 
 Orthogonalization Method:  0}
       -  { #---------------------------------------------------------------------- iter: 6
 GPU acceleration:  No, 
  #WARNING: Using fake local mapping array. Check whether this is correct!
 Rho Commun: ALLRED, Total electronic charge:  7.999999911913, 
 Poisson Solver: {BC: Free, Box:  [  111,  111,  111 ], MPI tasks:  2}, 
 Hamiltonian Applied:  Yes, Orthoconstraint:  Yes, Preconditioning:  Yes, 
 Energies: {Ekin:  3.81231174449E+00, Epot: -7.45689247819E+00, Enl:  7.78350630962E-01, 
              EH:  1.11633771815E+01,  EXC: -2.57636123750E+00, EvXC: -3.32446738737E+00}, 
 iter:  6, EKS: -6.26981925125233364E+00, gnrm:  1.15E-03, D: -6.07E-05, 
 DIIS weights: [ 8.26E-04, -2.80E-03,  2.55E-03,  6.44E-02, -3.77E-01,  1.31E+00, -1.86E-07], 
 Orthogonalization Method:  0}
       -  { #---------------------------------------------------------------------- iter: 7
 GPU acceleration:  No, 
  #WARNING: Using fake local mapping array. Check whether this is correct!
 Rho Commun: ALLRED, Total electronic charge:  7.999999911944, 
 Poisson Solver: {BC: Free, Box:  [  111,  111,  111 ], MPI tasks:  2}, 
 Hamiltonian Applied:  Yes, Orthoconstraint:  Yes, Preconditioning:  Yes, 
 Energies: {Ekin:  3.81239342768E+00, Epot: -7.45706148108E+00, Enl:  7.78553857400E-01, 
              EH:  1.11634917966E+01,  EXC: -2.57634800393E+00, EvXC: -3.32444973703E+00}, 
 iter:  7, EKS: -6.26982237635953243E+00, gnrm:  3.30E-04, D: -3.13E-06, 
 DIIS weights: [-5.53E-04, -1.76E-03,  3.57E-03,  6.18E-02, -5.61E-01,  1.50E+00, -1.81E-08], 
 Orthogonalization Method:  0}
       -  { #---------------------------------------------------------------------- iter: 8
 GPU acceleration:  No, 
  #WARNING: Using fake local mapping array. Check whether this is correct!
 Rho Commun: ALLRED, Total electronic charge:  7.999999911925, 
 Poisson Solver: {BC: Free, Box:  [  111,  111,  111 ], MPI tasks:  2}, 
 Hamiltonian Applied:  Yes, Orthoconstraint:  Yes, Preconditioning:  Yes, 
 Energies: {Ekin:  3.81231601637E+00, Epot: -7.45710833904E+00, Enl:  7.78588554804E-01, 
              EH:  1.11633903940E+01,  EXC: -2.57630581644E+00, EvXC: -3.32439536604E+00}, 
 iter:  8, EKS: -6.26982272922404515E+00, gnrm:  1.26E-04, D: -3.53E-07, 
 DIIS weights: [ 2.63E-03, -1.26E-02,  1.75E-02,  7.16E-02, -5.34E-01,  1.45E+00, -2.41E-09], 
 Orthogonalization Method:  0}
       -  { #---------------------------------------------------------------------- iter: 9
 GPU acceleration:  No, 
  #WARNING: Using fake local mapping array. Check whether this is correct!
 Rho Commun: ALLRED, Total electronic charge:  7.999999911934, 
 Poisson Solver: {BC: Free, Box:  [  111,  111,  111 ], MPI tasks:  2}, 
 Hamiltonian Applied:  Yes, Orthoconstraint:  Yes, Preconditioning:  Yes, 
 Energies: {Ekin:  3.81228375436E+00, Epot: -7.45713849244E+00, Enl:  7.78633703386E-01, 
              EH:  1.11633706324E+01,  EXC: -2.57629597967E+00, EvXC: -3.32438298993E+00}, 
 iter:  9, EKS: -6.26982277373230534E+00, gnrm:  5.65E-05, D: -4.45E-08, 
 DIIS weights: [ 1.05E-03, -3.43E-03,  1.76E-02,  2.49E-02, -4.60E-01,  1.42E+00, -1.92E-10], 
 Orthogonalization Method:  0}
       -  &FINAL001  { #---------------------------------------------------------- iter: 10
 GPU acceleration:  No, 
  #WARNING: Using fake local mapping array. Check whether this is correct!
 Rho Commun: ALLRED, Total electronic charge:  7.999999911937, 
 Poisson Solver: {BC: Free, Box:  [  111,  111,  111 ], MPI tasks:  2}, 
 Hamiltonian Applied:  Yes, 
 iter:  10, EKS: -6.26982277959583190E+00, gnrm:  5.65E-05, D: -5.86E-09,  #FINAL
 Energies: {Ekin:  3.81227576290E+00, Epot: -7.45714041292E+00, Enl:  7.78636818245E-01, 
              EH:  1.11633631148E+01,  EXC: -2.57629319634E+00, EvXC: -3.32437948026E+00, 
            Eion:  7.01168188308E+00}, 
 SCF criterion:  0}
       Non-Hermiticity of Hamiltonian in the Subspace:  3.68E-32
        #Eigenvalues and New Occupation Numbers
       Orbitals: [
 {e: -4.951184765688E-01, f:  2.0000},  # 00001
 {e: -3.126666840627E-01, f:  2.0000},  # 00002
 {e: -3.126643776303E-01, f:  2.0000},  # 00003
 {e: -3.126643776303E-01, f:  2.0000}] # 00004
 Last Iteration                        : *FINAL001
 Write wavefunctions to file           : ./data/wavefunction.*
 Write Waves Time:
 - 
    {Process:  0, Timing:  [  1.200E-01,  7.200E-02 ]}
  #---------------------------------------------------------------------- Forces Calculation
 GPU acceleration                      :  No
  #WARNING: Using fake local mapping array. Check whether this is correct!
 Rho Commun                            : RED_SCT
 Total electronic charge               :  7.999999911937
 Poisson Solver:
   BC                                  : Free
   Box                                 :  [  111,  111,  111 ]
   MPI tasks                           :  2
 Electric Dipole Moment (AU):
   P vector                            :  [ -3.9869E-04, -3.9869E-04, -3.9869E-04 ]
   norm(P)                             :  6.905597E-04
 Electric Dipole Moment (Debye):
   P vector                            :  [ -1.0134E-03, -1.0134E-03, -1.0134E-03 ]
   norm(P)                             :  1.755227E-03
<<<<<<< HEAD
 Calculate local forces: {Leaked force:  0.00000E+00}
 Non Local forces calculated           :  Yes
 Average noise forces: {x:  1.33609819E-05, y:  1.33609819E-05, z:  1.33609818E-05, 
                    total:  2.31418995E-05}
 Clean forces norm (Ha/Bohr): {maxval:  9.298787822749E-05, fnrm2:  3.385586424608E-08}
 Raw forces norm (Ha/Bohr): {maxval:  9.698710943618E-05, fnrm2:  3.439141175759E-08}
  #--------------------------------------------------------------------------- Atomic Forces
 Atomic Forces (Ha/Bohr):
 -  {Si:  [ -3.355626979751E-06, -3.355626976365E-06, -3.355627094526E-06 ]} # 0001
 -  {H:  [ -5.125702250016E-05, -5.125702250019E-05, -5.125702246790E-05 ]} # 0002
 -  {H:  [  5.391734433050E-05,  5.391734432881E-05, -5.322203914880E-05 ]} # 0003
 -  {H:  [ -5.322203918409E-05,  5.391734433183E-05,  5.391734435563E-05 ]} # 0004
 -  {H:  [  5.391734433350E-05, -5.322203918409E-05,  5.391734435560E-05 ]} # 0005
  #----------------------------------------------------------------- Timing for root process
=======
 Calculate Non Local forces            :  Yes
>>>>>>> 5e7ae0c5
 Timings for root process:
   CPU time (s)                        :  29.82
   Elapsed time (s)                    :  17.66
  #-------------------------------- Warnings obtained during the run, check their relevance!
 WARNINGS:
 - Using fake local mapping array. Check whether this is correct!
 - Using fake local mapping array. Check whether this is correct!
 - Using fake local mapping array. Check whether this is correct!
 - Using fake local mapping array. Check whether this is correct!
 - Using fake local mapping array. Check whether this is correct!
 - Using fake local mapping array. Check whether this is correct!
 - Using fake local mapping array. Check whether this is correct!
 - Using fake local mapping array. Check whether this is correct!
 - Using fake local mapping array. Check whether this is correct!
 - Using fake local mapping array. Check whether this is correct!
 - Using fake local mapping array. Check whether this is correct!
 - Using fake local mapping array. Check whether this is correct!
 Memory Consumption Report:
   Tot. No. of Allocations  : 2226
   Tot. No. of Deallocations: 2226
   Remaining Memory (B)     : 0
   Memory occupation: 
      Peak Value (MB): 104
      for the array: f_i
      in the routine: vxcpostprocessing<|MERGE_RESOLUTION|>--- conflicted
+++ resolved
@@ -28,7 +28,7 @@
 
  Reference Paper                       : The Journal of Chemical Physics 129, 014109 (2008)
  Version Number                        : 1.7-dev.22
- Timestamp of this run                 : 2012-12-27 23:30:52.829
+ Timestamp of this run                 : 2013-01-10 09:31:38.292
  Root process Hostname                 : athelas
  Number of MPI tasks                   :  2
  OpenMP parallelization                :  Yes
@@ -316,7 +316,7 @@
  Hamiltonian Applied:  Yes, Orthoconstraint:  Yes, Preconditioning:  Yes, 
  Energies: {Ekin:  3.53502731946E+00, Epot: -7.31527388512E+00, Enl:  8.93896453422E-01, 
               EH:  1.10415378161E+01,  EXC: -2.48832672044E+00, EvXC: -3.21435774903E+00}, 
- iter:  1, EKS: -6.19017501670395998E+00, gnrm:  1.34E-01, D: -7.62E-01, 
+ iter:  1, EKS: -6.19017501670400794E+00, gnrm:  1.34E-01, D: -7.62E-01, 
  DIIS weights: [ 1.00E+00,  1.00E+00], Orthogonalization Method:  0}
        -  { #---------------------------------------------------------------------- iter: 2
  GPU acceleration:  No, 
@@ -326,7 +326,7 @@
  Hamiltonian Applied:  Yes, Orthoconstraint:  Yes, Preconditioning:  Yes, 
  Energies: {Ekin:  3.63946088731E+00, Epot: -7.36141317159E+00, Enl:  8.14439260846E-01, 
               EH:  1.10858937088E+01,  EXC: -2.52211003368E+00, EvXC: -3.25625206497E+00}, 
- iter:  2, EKS: -6.24758281788470082E+00, gnrm:  5.87E-02, D: -5.74E-02, 
+ iter:  2, EKS: -6.24758281788466885E+00, gnrm:  5.87E-02, D: -5.74E-02, 
  DIIS weights: [-5.79E-01,  1.58E+00, -1.89E-03], Orthogonalization Method:  0}
        -  { #---------------------------------------------------------------------- iter: 3
  GPU acceleration:  No, 
@@ -336,7 +336,7 @@
  Hamiltonian Applied:  Yes, Orthoconstraint:  Yes, Preconditioning:  Yes, 
  Energies: {Ekin:  3.75306273019E+00, Epot: -7.42713290151E+00, Enl:  7.97952908404E-01, 
               EH:  1.11449800334E+01,  EXC: -2.55838245918E+00, EvXC: -3.30183392626E+00}, 
- iter:  3, EKS: -6.26596394617536934E+00, gnrm:  2.70E-02, D: -1.84E-02, 
+ iter:  3, EKS: -6.26596394617539953E+00, gnrm:  2.70E-02, D: -1.84E-02, 
  DIIS weights: [ 8.49E-02, -5.35E-01,  1.45E+00, -1.91E-04], Orthogonalization Method:  0}
        -  { #---------------------------------------------------------------------- iter: 4
  GPU acceleration:  No, 
@@ -346,7 +346,7 @@
  Hamiltonian Applied:  Yes, Orthoconstraint:  Yes, Preconditioning:  Yes, 
  Energies: {Ekin:  3.79600226840E+00, Epot: -7.44877417272E+00, Enl:  7.82288627095E-01, 
               EH:  1.11572209899E+01,  EXC: -2.57140989768E+00, EvXC: -3.31820971294E+00}, 
- iter:  4, EKS: -6.26922256877178175E+00, gnrm:  1.17E-02, D: -3.26E-03, 
+ iter:  4, EKS: -6.26922256877183859E+00, gnrm:  1.17E-02, D: -3.26E-03, 
  DIIS weights: [ 1.73E-02,  1.64E-02, -4.96E-01,  1.46E+00, -1.79E-05], 
  Orthogonalization Method:  0}
        -  { #---------------------------------------------------------------------- iter: 5
@@ -357,7 +357,7 @@
  Hamiltonian Applied:  Yes, Orthoconstraint:  Yes, Preconditioning:  Yes, 
  Energies: {Ekin:  3.80894427105E+00, Epot: -7.45579637640E+00, Enl:  7.79517626270E-01, 
               EH:  1.11619798202E+01,  EXC: -2.57548291590E+00, EvXC: -3.32335676382E+00}, 
- iter:  5, EKS: -6.26975856825107680E+00, gnrm:  4.05E-03, D: -5.36E-04, 
+ iter:  5, EKS: -6.26975856825110345E+00, gnrm:  4.05E-03, D: -5.36E-04, 
  DIIS weights: [-9.28E-03,  1.31E-02,  1.21E-01, -7.15E-01,  1.59E+00, -1.46E-06], 
  Orthogonalization Method:  0}
        -  { #---------------------------------------------------------------------- iter: 6
@@ -368,7 +368,7 @@
  Hamiltonian Applied:  Yes, Orthoconstraint:  Yes, Preconditioning:  Yes, 
  Energies: {Ekin:  3.81231174449E+00, Epot: -7.45689247819E+00, Enl:  7.78350630962E-01, 
               EH:  1.11633771815E+01,  EXC: -2.57636123750E+00, EvXC: -3.32446738737E+00}, 
- iter:  6, EKS: -6.26981925125233364E+00, gnrm:  1.15E-03, D: -6.07E-05, 
+ iter:  6, EKS: -6.26981925125235673E+00, gnrm:  1.15E-03, D: -6.07E-05, 
  DIIS weights: [ 8.26E-04, -2.80E-03,  2.55E-03,  6.44E-02, -3.77E-01,  1.31E+00, -1.86E-07], 
  Orthogonalization Method:  0}
        -  { #---------------------------------------------------------------------- iter: 7
@@ -379,7 +379,7 @@
  Hamiltonian Applied:  Yes, Orthoconstraint:  Yes, Preconditioning:  Yes, 
  Energies: {Ekin:  3.81239342768E+00, Epot: -7.45706148108E+00, Enl:  7.78553857400E-01, 
               EH:  1.11634917966E+01,  EXC: -2.57634800393E+00, EvXC: -3.32444973703E+00}, 
- iter:  7, EKS: -6.26982237635953243E+00, gnrm:  3.30E-04, D: -3.13E-06, 
+ iter:  7, EKS: -6.26982237635947204E+00, gnrm:  3.30E-04, D: -3.13E-06, 
  DIIS weights: [-5.53E-04, -1.76E-03,  3.57E-03,  6.18E-02, -5.61E-01,  1.50E+00, -1.81E-08], 
  Orthogonalization Method:  0}
        -  { #---------------------------------------------------------------------- iter: 8
@@ -390,7 +390,7 @@
  Hamiltonian Applied:  Yes, Orthoconstraint:  Yes, Preconditioning:  Yes, 
  Energies: {Ekin:  3.81231601637E+00, Epot: -7.45710833904E+00, Enl:  7.78588554804E-01, 
               EH:  1.11633903940E+01,  EXC: -2.57630581644E+00, EvXC: -3.32439536604E+00}, 
- iter:  8, EKS: -6.26982272922404515E+00, gnrm:  1.26E-04, D: -3.53E-07, 
+ iter:  8, EKS: -6.26982272922403805E+00, gnrm:  1.26E-04, D: -3.53E-07, 
  DIIS weights: [ 2.63E-03, -1.26E-02,  1.75E-02,  7.16E-02, -5.34E-01,  1.45E+00, -2.41E-09], 
  Orthogonalization Method:  0}
        -  { #---------------------------------------------------------------------- iter: 9
@@ -401,7 +401,7 @@
  Hamiltonian Applied:  Yes, Orthoconstraint:  Yes, Preconditioning:  Yes, 
  Energies: {Ekin:  3.81228375436E+00, Epot: -7.45713849244E+00, Enl:  7.78633703386E-01, 
               EH:  1.11633706324E+01,  EXC: -2.57629597967E+00, EvXC: -3.32438298993E+00}, 
- iter:  9, EKS: -6.26982277373230534E+00, gnrm:  5.65E-05, D: -4.45E-08, 
+ iter:  9, EKS: -6.26982277373223607E+00, gnrm:  5.65E-05, D: -4.45E-08, 
  DIIS weights: [ 1.05E-03, -3.43E-03,  1.76E-02,  2.49E-02, -4.60E-01,  1.42E+00, -1.92E-10], 
  Orthogonalization Method:  0}
        -  &FINAL001  { #---------------------------------------------------------- iter: 10
@@ -410,12 +410,12 @@
  Rho Commun: ALLRED, Total electronic charge:  7.999999911937, 
  Poisson Solver: {BC: Free, Box:  [  111,  111,  111 ], MPI tasks:  2}, 
  Hamiltonian Applied:  Yes, 
- iter:  10, EKS: -6.26982277959583190E+00, gnrm:  5.65E-05, D: -5.86E-09,  #FINAL
+ iter:  10, EKS: -6.26982277959579637E+00, gnrm:  5.65E-05, D: -5.86E-09,  #FINAL
  Energies: {Ekin:  3.81227576290E+00, Epot: -7.45714041292E+00, Enl:  7.78636818245E-01, 
               EH:  1.11633631148E+01,  EXC: -2.57629319634E+00, EvXC: -3.32437948026E+00, 
             Eion:  7.01168188308E+00}, 
  SCF criterion:  0}
-       Non-Hermiticity of Hamiltonian in the Subspace:  3.68E-32
+       Non-Hermiticity of Hamiltonian in the Subspace:  2.78E-31
         #Eigenvalues and New Occupation Numbers
        Orbitals: [
  {e: -4.951184765688E-01, f:  2.0000},  # 00001
@@ -426,7 +426,7 @@
  Write wavefunctions to file           : ./data/wavefunction.*
  Write Waves Time:
  - 
-    {Process:  0, Timing:  [  1.200E-01,  7.200E-02 ]}
+    {Process:  0, Timing:  [  9.000E-02,  4.500E-02 ]}
   #---------------------------------------------------------------------- Forces Calculation
  GPU acceleration                      :  No
   #WARNING: Using fake local mapping array. Check whether this is correct!
@@ -442,27 +442,23 @@
  Electric Dipole Moment (Debye):
    P vector                            :  [ -1.0134E-03, -1.0134E-03, -1.0134E-03 ]
    norm(P)                             :  1.755227E-03
-<<<<<<< HEAD
  Calculate local forces: {Leaked force:  0.00000E+00}
- Non Local forces calculated           :  Yes
- Average noise forces: {x:  1.33609819E-05, y:  1.33609819E-05, z:  1.33609818E-05, 
+ Calculate Non Local forces            :  Yes
+ Average noise forces: {x:  1.33609819E-05, y:  1.33609819E-05, z:  1.33609819E-05, 
                     total:  2.31418995E-05}
- Clean forces norm (Ha/Bohr): {maxval:  9.298787822749E-05, fnrm2:  3.385586424608E-08}
- Raw forces norm (Ha/Bohr): {maxval:  9.698710943618E-05, fnrm2:  3.439141175759E-08}
+ Clean forces norm (Ha/Bohr): {maxval:  9.298787822758E-05, fnrm2:  3.385586424735E-08}
+ Raw forces norm (Ha/Bohr): {maxval:  9.698710943887E-05, fnrm2:  3.439141175967E-08}
   #--------------------------------------------------------------------------- Atomic Forces
  Atomic Forces (Ha/Bohr):
- -  {Si:  [ -3.355626979751E-06, -3.355626976365E-06, -3.355627094526E-06 ]} # 0001
- -  {H:  [ -5.125702250016E-05, -5.125702250019E-05, -5.125702246790E-05 ]} # 0002
- -  {H:  [  5.391734433050E-05,  5.391734432881E-05, -5.322203914880E-05 ]} # 0003
- -  {H:  [ -5.322203918409E-05,  5.391734433183E-05,  5.391734435563E-05 ]} # 0004
- -  {H:  [  5.391734433350E-05, -5.322203918409E-05,  5.391734435560E-05 ]} # 0005
+ -  {Si:  [ -3.355626962054E-06, -3.355626958845E-06, -3.355627075818E-06 ]} # 0001
+ -  {H:  [ -5.125702250529E-05, -5.125702250519E-05, -5.125702247458E-05 ]} # 0002
+ -  {H:  [  5.391734432671E-05,  5.391734432570E-05, -5.322203915606E-05 ]} # 0003
+ -  {H:  [ -5.322203918931E-05,  5.391734432824E-05,  5.391734435288E-05 ]} # 0004
+ -  {H:  [  5.391734432994E-05, -5.322203918990E-05,  5.391734435357E-05 ]} # 0005
   #----------------------------------------------------------------- Timing for root process
-=======
- Calculate Non Local forces            :  Yes
->>>>>>> 5e7ae0c5
  Timings for root process:
-   CPU time (s)                        :  29.82
-   Elapsed time (s)                    :  17.66
+   CPU time (s)                        :  26.69
+   Elapsed time (s)                    :  15.05
   #-------------------------------- Warnings obtained during the run, check their relevance!
  WARNINGS:
  - Using fake local mapping array. Check whether this is correct!
