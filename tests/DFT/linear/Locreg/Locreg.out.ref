<<<<<<< HEAD
 <BigDFT> log of the run will be written in logfile: ./log.yaml
=======
WARNING: Unable to read mpd.hosts or list of hosts isn't provided. MPI job will be run on the current machine only.
 <BigDFT> log of the run will be written in logfile: ./log.yaml
 1th wavefunction written
 2th wavefunction written
 4th wavefunction written
 3th wavefunction written
>>>>>>> 82c115d0
<|MERGE_RESOLUTION|>--- conflicted
+++ resolved
@@ -1,10 +1,6 @@
-<<<<<<< HEAD
- <BigDFT> log of the run will be written in logfile: ./log.yaml
-=======
 WARNING: Unable to read mpd.hosts or list of hosts isn't provided. MPI job will be run on the current machine only.
  <BigDFT> log of the run will be written in logfile: ./log.yaml
  1th wavefunction written
  2th wavefunction written
  4th wavefunction written
- 3th wavefunction written
->>>>>>> 82c115d0
+ 3th wavefunction written