--- conflicted
+++ resolved
@@ -163,13 +163,8 @@
  geopt:
    method                              : none #   Geometry optimisation method
    ncount_cluster_x                    : 1 #      Maximum number of force evaluations
-<<<<<<< HEAD
-   frac_fluct                          : 1.
-   forcemax                            : 0.
-=======
    frac_fluct                          : 1. #     Fraction of force fluctuations. Stop if fmax < forces_fluct*frac_fluct
    forcemax                            : 0. #     Max forces criterion when stop
->>>>>>> 1726225c
    randdis                             : 0. #     Random displacement amplitude
    betax                               : 4. #     Stepsize for the geometry optimization
  mix:
