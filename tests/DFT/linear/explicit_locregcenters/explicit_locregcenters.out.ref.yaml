---
 Code logo:
   "__________________________________ A fast and precise DFT wavelet code
   |     |     |     |     |     |
   |     |     |     |     |     |      BBBB         i       gggggg
   |_____|_____|_____|_____|_____|     B    B               g
   |     |  :  |  :  |     |     |    B     B        i     g
   |     |-0+--|-0+--|     |     |    B    B         i     g        g
   |_____|__:__|__:__|_____|_____|___ BBBBB          i     g         g
   |  :  |     |     |  :  |     |    B    B         i     g         g
   |--+0-|     |     |-0+--|     |    B     B     iiii     g         g
   |__:__|_____|_____|__:__|_____|    B     B        i      g        g
   |     |  :  |  :  |     |     |    B BBBB        i        g      g
   |     |-0+--|-0+--|     |     |    B        iiiii          gggggg
   |_____|__:__|__:__|_____|_____|__BBBBB
   |     |     |     |  :  |     |                           TTTTTTTTT
   |     |     |     |--+0-|     |  DDDDDD          FFFFF        T
   |_____|_____|_____|__:__|_____| D      D        F        TTTT T
   |     |     |     |  :  |     |D        D      F        T     T
   |     |     |     |--+0-|     |D         D     FFFF     T     T
   |_____|_____|_____|__:__|_____|D___      D     F         T    T
   |     |     |  :  |     |     |D         D     F          TTTTT
   |     |     |--+0-|     |     | D        D     F         T    T
   |_____|_____|__:__|_____|_____|          D     F        T     T
   |     |     |     |     |     |         D               T    T
   |     |     |     |     |     |   DDDDDD       F         TTTT
   |_____|_____|_____|_____|_____|______                    www.bigdft.org   "
 
 Reference Paper                       : The Journal of Chemical Physics 129, 014109 (2008)
 Version Number                        : 1.7.1.16
 Timestamp of this run                 : 2014-05-05 09:42:25.433
 Root process Hostname                 : girofle
 Number of MPI tasks                   :  3
 OpenMP parallelization                :  Yes
 Maximal OpenMP threads per MPI task   :  2
 MPI tasks of root process node        :  3
  #------------------------------------------------------------------ Code compiling options
 Compilation options:
   Configure arguments:
     " 'FC=/local/stephanm/openmpi-1.6.5_intel/bin/mpif90' 'CC=icc' 'FCFLAGS=-O2 -xSSE4.2 
     -openmp' 
     '--with-ext-linalg=/opt/intel/composer_xe_2013_sp1.0.080/mkl/lib/intel64/libmkl_blas95_l
     p64 /opt/intel/composer_xe_2013_sp1.0.080/mkl/lib/intel64/libmkl_lapack95_lp64 
     -L/opt/intel/composer_xe_2013_sp1.0.080/mkl/lib/intel64 -lmkl_scalapack_lp64 
     -lmkl_cdft_core -lmkl_intel_lp64 -lmkl_core -lmkl_intel_thread 
     -lmkl_blacs_intelmpi_lp64 -lpthread -lm' '--enable-minima-hopping'"
   Compilers (CC, FC, CXX): [icc, /local/stephanm/openmpi-1.6.5_intel/bin/mpif90, g++]
   Compiler flags:
     CFLAGS                            : -g -O2
     FCFLAGS                           : -O2 -xSSE4.2 -openmp
     CXXFLAGS                          : -g -O2
  #------------------------------------------------------------------------ Input parameters
 radical                               : locregcenters
 perf:
   debug                               : No #     Debug option
   fftcache                            : 8192 #   Cache size for the FFT
   accel                               : NO #     Acceleration (hardware)
   ocl_platform                        : ~ #      Chosen OCL platform
   ocl_devices                         : ~ #      Chosen OCL devices
   blas                                : No #     CUBLAS acceleration
   projrad                             : 15.000 # Radius of the projector as a function of the maxrad
   exctxpar                            : OP2P #   Exact exchange parallelisation scheme
   ig_diag                             : Yes #    Input guess (T=Direct, F=Iterative) diag. of Ham.
   ig_norbp                            : 5 #      Input guess Orbitals per process for iterative diag.
   ig_blocks: [300, 800] #                        Input guess Block sizes for orthonormalisation
   ig_tol                              : 0.1E-03 # Input guess Tolerance criterion
   methortho                           : 0 #      Orthogonalisation
   rho_commun                          : DEF #    Density communication scheme (DBL, RSC, MIX)
   psolver_groupsize                   : 0 #      Size of Poisson Solver taskgroups (0=nproc)
   psolver_accel                       : 0 #      Acceleration of the Poisson Solver (0=none, 1=CUDA)
   unblock_comms                       : OFF #    Overlap Communications of fields (OFF,DEN,POT)
   linear                              : OFF #    Linear Input Guess approach
   tolsym                              : 0.1E-07 # Tolerance for symmetry detection
   signaling                           : No #     Expose calculation results on Network
   signaltimeout                       : 0 #      Time out on startup for signal connection (in seconds)
   domain                              : ~ #      Domain to add to the hostname to find the IP
   inguess_geopt                       : 0 #      Input guess to be used during the optimization
   store_index                         : Yes #    Store indices or recalculate them for linear scaling
   verbosity                           : 2 #      Verbosity of the output
   outdir                              : ./ #     Writing directory
   psp_onfly                           : Yes #    Calculate pseudopotential projectors on the fly
   pdsyev_blocksize                    : -8 #     SCALAPACK linear scaling blocksize
   pdgemm_blocksize                    : -8 #     SCALAPACK linear scaling blocksize
   maxproc_pdsyev                      : 4 #      SCALAPACK linear scaling max num procs
   maxproc_pdgemm                      : 4 #      SCALAPACK linear scaling max num procs
   ef_interpol_det                     : 0.10E-19 # FOE max determinant of cubic interpolation matrix
   ef_interpol_chargediff              : 0.10E+02 # FOE max charge difference for interpolation
   mixing_after_inputguess             : Yes #    Mixing step after linear input guess (T/F)
   iterative_orthogonalization         : No #     Iterative_orthogonalization for input guess orbitals
   check_sumrho                        : 2 #      Enables linear sumrho check
   experimental_mode                   : No #     Activate the experimental mode in linear scaling
   write_orbitals                      : No #     Linear scaling write KS orbitals for cubic restart (might take lot of disk space!)
   explicit_locregcenters              : No #     Linear scaling explicitely specify localization centers
   calculate_KS_residue                : Yes #    Linear scaling calculate Kohn-Sham residue
   intermediate_forces                 : No #     Linear scaling calculate intermediate forces
   kappa_conv                          : 0.10000000000000001 # exit kappa for extended input guess (experimental mode)
   evbounds_nsatur                     : 3 #      number of FOE cycles before the eigenvalue bounds are shrinked
   evboundsshrink_nsatur               : 4 #      maximal number of unsuccessful eigenvalue bounds shrinkings
   method_updatekernel                 : 0 #      linear scaling update density kernel during the sup. func. optimization (0 
    #                                              purification, 1 FOE)
   purification_quickreturn            : No #     linear scaling quick return in purification
   adjust_FOE_temperature              : Yes #    linear scaling dynamic adjustment of the decay length of the FOE error function
   calculate_gap                       : No #     linear scaling calculate the HOMO LUMO gap
   loewdin_charge_analysis             : No #     linear scaling perform a Loewdin charge analysis at the end of the calculation
   check_matrix_compression            : Yes #    linear scaling perform a check of the matrix compression routines
   correction_co_contra                : No #     linear scaling correction covariant / contravariant gradient
 dft:
   disablesym                          : Yes #    Disable the symmetry detection
   hgrids: [0.45, 0.45, 0.45] #                   Grid spacing in the three directions (bohr)
   rmult: [5., 8.] #                              c(f)rmult*radii_cf(:,1(2))=coarse(fine) atom-based radius
   ixc                                 : 1 #      Exchange-correlation parameter (LDA=1,PBE=11)
   ncharge                             : 0 #      Charge of the system
   elecfield: [0., 0., 0.] #                      Electric field (Ex,Ey,Ez)
   nspin                               : 1 #      Spin polarization
   mpol                                : 0 #      Total magnetic moment
   gnrm_cv                             : 1e-4 #   Convergence criterion gradient
   itermax                             : 50 #     Max. iterations of wfn. opt. steps
   nrepmax                             : 1 #      Max. number of re-diag. runs
   ncong                               : 6 #      No. of CG it. for preconditioning eq.
   idsx                                : 6 #      Wfn. diis history
   dispersion                          : 0 #      Dispersion correction potential (values 1,2,3,4,5), 0=none
   inputpsiid                          : 0 #      Input guess wavefunctions
   output_wf                           : 0 #      Output of the wavefunctions
   output_denspot                      : 0 #      Output of the density or the potential
   rbuf                                : 0. #     Length of the tail (AU)
   ncongt                              : 30 #     No. of tail CG iterations
   norbv                               : 0 #      Davidson subspace dim.
<<<<<<< HEAD
   nvirt                               : 0 #      No. of opt. orbs
   nplot                               : 0 #      No. of plotted orbs
=======
   nvirt                               : 0
   nplot                               : 0
>>>>>>> 247184c1
 kpt:
   method                              : Manual # K-point sampling method
   kpt: #                                         Kpt coordinates
   -  [0., 0., 0.]
   wkpt: [1.] #                                   Kpt weights
   bands                               : No #     For doing band structure calculation
 geopt:
   method                              : none #   Geometry optimisation method
   ncount_cluster_x                    : 1 #      Maximum number of force evaluations
   frac_fluct                          : 1.
   forcemax                            : 0.
   randdis                             : 0. #     Random displacement amplitude
   betax                               : 4. #     Stepsize for the geometry optimization
 mix:
   iscf                                : 0 #      Mixing parameters
   itrpmax                             : 1 #      Maximum number of diagonalisation iterations
   rpnrm_cv                            : 1e-4 #   Stop criterion on the residue of potential or density
   norbsempty                          : 0 #      No. of additional bands
   Tel                                 : 0. #     Electronic temperature
   occopt                              : 1 #      Smearing method
   alphamix                            : 0. #     Multiplying factors for the mixing
   alphadiis                           : 2. #     Multiplying factors for the electronic DIIS
 sic:
   sic_approach                        : none #   SIC method
   sic_alpha                           : 0. #     SIC downscaling parameter
 tddft:
   tddft_approach                      : none #   TDDFT method
 posinp:
   positions:
   - O: [3.87561991810798645E-002, -2.7034800052642822, -0.90772497653961182]
   - C: [-2.357719898223877, -2.9732999801635742, 0.18323500454425812]
   - C: [-3.4040799140930176, -0.42077299952507019, 0.72188901901245117]
   - C: [-1.7050000429153442, 1.2243000268936157, -1.76899991929531097E-002]
   - C: [0.59624302387237549, -0.1247360035777092, -1.0855300426483154]
   - O: [-3.2816300392150879, -4.8212099075317383, 0.66430401802062988]
   - O: [-5.6858601570129395, 1.55956000089645386E-002, 1.8523499965667725]
   - O: [-1.9366199970245361, 3.881119966506958, 0.14382000267505646]
   - C: [3.0349600315093994, 0.37484699487686157, 0.43434399366378784]
   - O: [5.0475602149963379, -1.1127699613571167, -0.63205397129058838]
   - C: [3.8180100917816162, 3.1673901081085205, 0.35130798816680908]
   - O: [6.1500401496887207, 3.5510299205780029, 1.7947499752044678]
   - H: [0.84020298719406128, 0.39909398555755615, -3.0754599571228027]
   - H: [-6.0824599266052246, 1.7664699554443359, 1.7246899604797363]
   - H: [-1.6115000247955322, 4.4504199028015137, -1.5485199689865112]
   - H: [2.712209939956665, -0.21136100590229034, 2.4084799289703369]
   - H: [6.2823500633239746, -1.2968100309371948, 0.63131201267242432]
   - H: [2.3717000484466553, 4.3534998893737793, 1.2418099641799927]
   - H: [4.1132102012634277, 3.7654600143432617, -1.6237599849700928]
   - H: [6.4799299240112305, 5.2711200714111328, 1.6684499979019165]
   properties:
     format                            : xyz
     source                            : locregcenters
 lin_general:
   hybrid                              : No #     activate the hybrid mode; if activated, only the low accuracy values will be relevant
   nit: [100, 100] #                              number of iteration with low/high accuracy
   rpnrm_cv: [1.e-12, 1.e-12] #                   convergence criterion for low/high accuracy
   conf_damping                        : -0.5 #   how the confinement should be decreased, only relevant for hybrid mode; negative -> 
    #                                              automatic
   taylor_order                        : 0 #      order of the Taylor approximation; 0 -> exact
   output_wf                           : 0 #      output basis functions; 0 no output, 1 formatted output, 2 Fortran bin, 3 ETSF
   calc_dipole                         : No #     calculate dipole
   calc_pulay: [No, No] #                         calculate Pulay forces (old/new version)
   subspace_diag                       : No #     diagonalization at the end
 lin_basis:
   nit: [4, 5] #                                  maximal number of iterations in the optimization of the 
    #                                              support functions
   idsx: [6, 0] #                                 DIIS history for optimization of the support function 
    #                                              (low/high accuracy); 0 -> SD
   gnrm_cv: [1.e-2, 1.e-4] #                      convergence criterion for the optimization of the support functions 
    #                                              (low/high accuracy)
   deltae_cv                           : 1.e-4 #  total relative energy difference to stop the optimization ('experimental_mode' only)
   gnrm_dyn                            : 1.e-4 #  dynamic convergence criterion ('experimental_mode' only)
   min_gnrm_for_dynamic                : 1.e-3 #  minimal gnrm to active the dynamic gnrm criterion
   alpha_diis                          : 1.0 #    multiplactor for DIIS
   alpha_sd                            : 1.0 #    initial step size for SD
   nstep_prec                          : 5 #      number of iterations in the preconditioner
   fix_basis                           : 1.e-10 # fix the support functions if the density change is below this threshold
   correction_orthoconstraint          : 1 #      correction for the slight non-orthonormality in the orthoconstraint
 lin_kernel:
   nstep: [1, 1] #                                don't know what this variable stands for...
   nit: [5, 5] #                                  number of iterations in the optimization of the density 
    #                                              kernel
   idsx_coeff: [0, 0] #                           DIIS history for directmin?
   idsx: [0, 0] #                                 mixing method; 0 -> linear mixing, >=1 -> Pulay mixing
   alphamix: [0.5, 0.5] #                         mixing parameter (low/high accuracy)
   gnrm_cv_coeff: [1.e-5, 1.e-5] #                convergence criterion for directmin (low/high)?
   rpnrm_cv: [1.e-10, 1.e-10] #                   convergence criterion (change in density/potential) for the kernel 
    #                                              optimization
   linear_method                       : DIAG #   method to optimize the density kernel
   mixing_method                       : DEN #    quantity to be mixed
   alpha_sd_coeff                      : 0.2 #    step size for direct minimization?
   alpha_fit_coeff                     : No #     don't know exactly what this means
   eval_range_foe: [-0.5, 0.5] #                  lower and upper bound of the eigenvalue spectrum, will be adjusted 
    #                                              automatically if chosen unproperly
   fscale_foe                          : 2.e-2 #  decay length of the error function
 lin_basis_params:
   nbasis                              : 4 #      number of support functions per atom
   ao_confinement                      : 8.3e-3 # prefactor for the input guess confining potential
   confinement: [8.3e-3, 0.0] #                   prefactor for the confining potential (low/high accuracy)
   rloc: [7.0, 7.0] #                             localization radius for the support functions
   rloc_kernel                         : 9.0 #    localization radius for the density kernel
   rloc_kernel_foe                     : 14.0 #   cutoff radius for the FOE matrix vector multiplications
 psppar.O:
   Pseudopotential type                : HGH-K
   Atomic number                       : 8
   No. of Electrons                    : 6
   Pseudopotential XC                  : 1
   Local Pseudo Potential (HGH convention):
     Rloc                              : 0.24762086
     Coefficients (c1 .. c4): [-16.580317969999999, 2.3957009199999999, 0.0, 0.0]
   NonLocal PSP Parameters:
   - Channel (l)                       : 0
     Rloc                              : 0.22178613999999999
     h_ij terms: [18.26691718, 0.0, 0.0, 0.0, 0.0, 0.0]
   - Channel (l)                       : 1
     Rloc                              : 0.25682890000000003
     h_ij terms: [0.0, 0.0, 0.0, 0.0, 0.0, 0.0]
   Source                              : Hard-coded
   Radii of active regions (AU):
     Coarse                            : 1.2155757214997522
     Fine                              : 0.22178613999999999
     Coarse PSP                        : 0.22178613999999999
     Source                            : Hard-coded
 psppar.C:
   Pseudopotential type                : HGH-K
   Atomic number                       : 6
   No. of Electrons                    : 4
   Pseudopotential XC                  : 1
   Local Pseudo Potential (HGH convention):
     Rloc                              : 0.34883045000000001
     Coefficients (c1 .. c4): [-8.5137710999999996, 1.22843203, 0.0, 0.0]
   NonLocal PSP Parameters:
   - Channel (l)                       : 0
     Rloc                              : 0.30455321000000002
     h_ij terms: [9.5228417899999993, 0.0, 0.0, 0.0, 0.0, 0.0]
   - Channel (l)                       : 1
     Rloc                              : 0.2326773
     h_ij terms: [0.0, 0.0, 0.0, 0.0, 0.0, 0.0]
   Source                              : Hard-coded
   Radii of active regions (AU):
     Coarse                            : 1.5843663028121528
     Fine                              : 0.2326773
     Coarse PSP                        : 0.2326773
     Source                            : Hard-coded
 psppar.H:
   Pseudopotential type                : HGH-K
   Atomic number                       : 1
   No. of Electrons                    : 1
   Pseudopotential XC                  : 1
   Local Pseudo Potential (HGH convention):
     Rloc                              : 0.20000000000000001
     Coefficients (c1 .. c4): [-4.1802368000000003, 0.72507482000000001, 0.0, 0.0]
   Source                              : Hard-coded
   Radii of active regions (AU):
     Coarse                            : 1.463418464633951
     Fine                              : 0.20000000000000001
     Coarse PSP                        : 0.20000000000000001
     Source                            : Hard-coded
  #--------------------------------------------------------------------------------------- |
 Data Writing directory                : ./data-locregcenters/
  #------------------------------------------- Input Atomic System (file: locregcenters.xyz)
 Atomic System Properties:
   Number of atomic types              :  3
   Number of atoms                     :  20
   Types of atoms                      :  [ O, C, H ]
   Boundary Conditions                 : Free #Code: F
   Number of Symmetries                :  0
   Space group                         : disabled
  #---------------------- Geometry optimization Input Parameters (file: locregcenters.geopt)
 Geometry Optimization Parameters:
   Maximum steps                       :  1
   Algorithm                           : none
   Random atomic displacement          :  0.0
   Fluctuation in forces               :  1.0
   Maximum in forces                   :  0.0
   Steepest descent step               :  4.0
 Material acceleration                 :  No #iproc=0
  #------------------------------------------------------------------------ Input parameters
 DFT parameters:
   eXchange Correlation:
     XC ID                             :  &ixc  1
     Exchange-Correlation reference    : "XC: Teter 93"
     XC functional implementation      : ABINIT
     Spin polarization                 :  No
 Basis set definition:
   Suggested Grid Spacings (a0)        :  [  0.45,  0.45,  0.45 ]
   Coarse and Fine Radii Multipliers   :  [  5.0,  8.0 ]
 Self-Consistent Cycle Parameters:
   Wavefunction:
     Gradient Norm Threshold           :  &gnrm_cv  1.0E-04
     CG Steps for Preconditioner       :  6
     DIIS History length               :  6
     Max. Wfn Iterations               :  &itermax  50
     Max. Subspace Diagonalizations    :  1
     Input wavefunction policy         : LCAO # 0
     Output wavefunction policy        : none # 0
     Output grid policy                : none # 0
     Output grid format                : text # 0
     Virtual orbitals                  :  0
     Number of plotted density orbitals:  0
   Density/Potential:
     Max. Iterations                   :  1
 Post Optimization Parameters:
   Finite-Size Effect estimation:
     Scheduled                         :  No
  #----------------------------------------------------------------------- System Properties
 Properties of atoms in the system:
 - Symbol                              : O #Type No.  01
   No. of Electrons                    :  6
   No. of Atoms                        :  6
   Radii of active regions (AU):
     Coarse                            :  1.21558
     Fine                              :  0.22179
     Coarse PSP                        :  0.48155
     Source                            : PSP File
   Grid Spacing threshold (AU)         :  0.55
   Pseudopotential type                : HGH-K
   Local Pseudo Potential (HGH convention):
     Rloc                              :  0.24762
     Coefficients (c1 .. c4)           :  [ -16.58032,  2.39570,  0.00000,  0.00000 ]
   NonLocal PSP Parameters:
   - Channel (l)                       :  0
     Rloc                              :  0.22179
     h_ij matrix:
     -  [  18.26692,  0.00000,  0.00000 ]
     -  [  0.00000,  0.00000,  0.00000 ]
     -  [  0.00000,  0.00000,  0.00000 ]
   No. of projectors                   :  1
   PSP XC                              : "XC: Teter 93"
 - Symbol                              : C #Type No.  02
   No. of Electrons                    :  4
   No. of Atoms                        :  6
   Radii of active regions (AU):
     Coarse                            :  1.58437
     Fine                              :  0.23268
     Coarse PSP                        :  0.57104
     Source                            : PSP File
   Grid Spacing threshold (AU)         :  0.58
   Pseudopotential type                : HGH-K
   Local Pseudo Potential (HGH convention):
     Rloc                              :  0.34883
     Coefficients (c1 .. c4)           :  [ -8.51377,  1.22843,  0.00000,  0.00000 ]
   NonLocal PSP Parameters:
   - Channel (l)                       :  0
     Rloc                              :  0.30455
     h_ij matrix:
     -  [  9.52284,  0.00000,  0.00000 ]
     -  [  0.00000,  0.00000,  0.00000 ]
     -  [  0.00000,  0.00000,  0.00000 ]
   No. of projectors                   :  1
   PSP XC                              : "XC: Teter 93"
 - Symbol                              : H #Type No.  03
   No. of Electrons                    :  1
   No. of Atoms                        :  8
   Radii of active regions (AU):
     Coarse                            :  1.46342
     Fine                              :  0.20000
     Coarse PSP                        :  0.00000
     Source                            : PSP File
   Grid Spacing threshold (AU)         :  0.50
   Pseudopotential type                : HGH-K
   Local Pseudo Potential (HGH convention):
     Rloc                              :  0.20000
     Coefficients (c1 .. c4)           :  [ -4.18024,  0.72507,  0.00000,  0.00000 ]
   No. of projectors                   :  0
   PSP XC                              : "XC: Teter 93"
  #-------------------------------------------------------------------------- Atom Positions
 Atomic positions within the cell (Atomic and Grid Units):
 - O: {AU:  [  13.340,  8.1520,  9.3258 ], GU:  [  29.644,  18.115,  20.724 ]} # 0001
 - C: {AU:  [  10.944,  7.8821,  10.417 ], GU:  [  24.319,  17.516,  23.148 ]} # 0002
 - C: {AU:  [  9.8972,  10.435,  10.955 ], GU:  [  21.994,  23.188,  24.345 ]} # 0003
 - C: {AU:  [  11.596,  12.080,  10.216 ], GU:  [  25.769,  26.844,  22.702 ]} # 0004
 - C: {AU:  [  13.898,  10.731,  9.1480 ], GU:  [  30.883,  23.846,  20.329 ]} # 0005
 - O: {AU:  [  10.020,  6.0342,  10.898 ], GU:  [  22.266,  13.409,  24.217 ]} # 0006
 - O: {AU:  [  7.6154,  10.871,  12.086 ], GU:  [  16.923,  24.158,  26.857 ]} # 0007
 - O: {AU:  [  11.365,  14.737,  10.377 ], GU:  [  25.255,  32.748,  23.061 ]} # 0008
 - C: {AU:  [  16.336,  11.230,  10.668 ], GU:  [  36.303,  24.956,  23.706 ]} # 0009
 - O: {AU:  [  18.349,  9.7427,  9.6014 ], GU:  [  40.775,  21.650,  21.337 ]} # 0010
 - C: {AU:  [  17.119,  14.023,  10.585 ], GU:  [  38.043,  31.162,  23.522 ]} # 0011
 - O: {AU:  [  19.451,  14.406,  12.028 ], GU:  [  43.225,  32.014,  26.729 ]} # 0012
 - H: {AU:  [  14.141,  11.255,  7.1580 ], GU:  [  31.425,  25.010,  15.907 ]} # 0013
 - H: {AU:  [  7.2188,  12.622,  11.958 ], GU:  [  16.042,  28.049,  26.574 ]} # 0014
 - H: {AU:  [  11.690,  15.306,  8.6850 ], GU:  [  25.977,  34.013,  19.300 ]} # 0015
 - H: {AU:  [  16.013,  10.644,  12.642 ], GU:  [  35.585,  23.654,  28.093 ]} # 0016
 - H: {AU:  [  19.584,  9.5586,  10.865 ], GU:  [  43.519,  21.241,  24.144 ]} # 0017
 - H: {AU:  [  15.673,  15.209,  11.475 ], GU:  [  34.829,  33.798,  25.501 ]} # 0018
 - H: {AU:  [  17.414,  14.621,  8.6097 ], GU:  [  38.699,  32.491,  19.133 ]} # 0019
 - H: {AU:  [  19.781,  16.127,  11.902 ], GU:  [  43.958,  35.837,  26.449 ]} # 0020
 Rigid Shift Applied (AU)              :  [  13.301,  10.855,  10.233 ]
 Atomic structure:
   Positions:
   - O: [ 13.34002120,  8.151958055,  9.325765038] # [  29.64,  18.12,  20.72 ] 0001
   - C: [ 10.94354510,  7.882138080,  10.41672502] # [  24.32,  17.52,  23.15 ] 0002
   - C: [ 9.897185087,  10.43466506,  10.95537903] # [  21.99,  23.19,  24.35 ] 0003
   - C: [ 11.59626496,  12.07973809,  10.21580001] # [  25.77,  26.84,  22.70 ] 0004
   - C: [ 13.89750803,  10.73070206,  9.147959971] # [  30.88,  23.85,  20.33 ] 0005
   - O: [ 10.01963496,  6.034228153,  10.89779403] # [  22.27,  13.41,  24.22 ] 0006
   - O: [ 7.615404844,  10.87103366,  12.08584001] # [  16.92,  24.16,  26.86 ] 0007
   - O: [ 11.36464500,  14.73655803,  10.37731002] # [  25.25,  32.75,  23.06 ] 0008
   - C: [ 16.33622503,  11.23028506,  10.66783401] # [  36.30,  24.96,  23.71 ] 0009
   - O: [ 18.34882522,  9.742668099,  9.601436043] # [  40.78,  21.65,  21.34 ] 0010
   - C: [ 17.11927509,  14.02282817,  10.58479800] # [  38.04,  31.16,  23.52 ] 0011
   - O: [ 19.45130515,  14.40646798,  12.02823999] # [  43.23,  32.01,  26.73 ] 0012
   - H: [ 14.14146799,  11.25453205,  7.158030057] # [  31.43,  25.01,  15.91 ] 0013
   - H: [ 7.218805075,  12.62190802,  11.95817997] # [  16.04,  28.05,  26.57 ] 0014
   - H: [ 11.68976498,  15.30585796,  8.684970045] # [  25.98,  34.01,  19.30 ] 0015
   - H: [ 16.01347494,  10.64407705,  12.64196994] # [  35.59,  23.65,  28.09 ] 0016
   - H: [ 19.58361506,  9.558628029,  10.86480203] # [  43.52,  21.24,  24.14 ] 0017
   - H: [ 15.67296505,  15.20893795,  11.47529998] # [  34.83,  33.80,  25.50 ] 0018
   - H: [ 17.41447520,  14.62089807,  8.609730029] # [  38.70,  32.49,  19.13 ] 0019
   - H: [ 19.78119493,  16.12655813,  11.90194001] # [  43.96,  35.84,  26.45 ] 0020
   Rigid Shift Applied (AU)            :  [  13.301,  10.855,  10.233 ]
  #------------------------------------------------------------------------- Grid properties
 Box Grid spacings                     :  [  0.4500,  0.4500,  0.4500 ]
 Sizes of the simulation domain:
   AU                                  :  [  27.000,  23.400,  19.800 ]
   Angstroem                           :  [  14.288,  12.383,  10.478 ]
   Grid Spacing Units                  :  [  60,  52,  44 ]
   High resolution region boundaries (GU):
     From                              :  [  13,  10,  13 ]
     To                                :  [  47,  39,  31 ]
 High Res. box is treated separately   :  Yes
  #------------------------------------------------------------------- Kernel Initialization
 Poisson Kernel Initialization:
   MPI tasks                           :  3
   OpenMP threads per MPI task         :  2
 Poisson Kernel Creation:
   Boundary Conditions                 : Free
   Memory Requirements per MPI task:
     Density (MB)                      :  6.84
     Kernel (MB)                       :  6.93
     Full Grid Arrays (MB)             :  18.51
     Load Balancing of calculations:
       Density:
         MPI tasks 0- 2                : 100%
       Kernel:
         MPI tasks 0- 2                : 100%
       Complete LB per task            : 1/3 LB_density + 2/3 LB_kernel
 Wavefunctions Descriptors, full simulation domain:
   Coarse resolution grid:
     No. of segments                   :  1891
     No. of points                     :  68565
   Fine resolution grid:
     No. of segments                   :  594
     No. of points                     :  4031
  #---------------------------------------------------------------------- Occupation Numbers
 Total Number of Electrons             :  68
 Spin treatment                        : Averaged
 Orbitals Repartition:
   MPI tasks  0- 0                     :  12
   MPI tasks  1- 2                     :  11
 Total Number of Orbitals              :  34
 Input Occupation Numbers:
 - Occupation Numbers: {Orbitals No. 1-34:  2.0000}
 Wavefunctions memory occupation for root MPI process:  8 MB 881 KB 320 B
 NonLocal PSP Projectors Descriptors:
   Creation strategy                   : On-the-fly
   Total number of projectors          :  12
   Total number of components          :  6474
   Percent of zero components          :  0
   Size of workspaces                  :  25912
   Maximum size of masking arrays for a projector:  1140
   Cumulative size of masking arrays   :  11787
  #-------------------------------------------------------- Estimation of Memory Consumption
 Memory requirements for principal quantities (MiB.KiB):
   Subspace Matrix                     : 0.2 #    (Number of Orbitals: 34)
   Single orbital                      : 0.757 #  (Number of Components: 96782)
   All (distributed) orbitals          : 26.597 # (Number of Orbitals per MPI task: 12)
   Wavefunction storage size           : 132.934 # (DIIS/SD workspaces included)
   Nonlocal Pseudopotential Arrays     : 0.51
   Full Uncompressed (ISF) grid        : 18.520
   Workspaces storage size             : 1.925
 Accumulated memory requirements during principal run stages (MiB.KiB):
   Kernel calculation                  : 132.743
   Density Construction                : 210.58
   Poisson Solver                      : 221.1001
   Hamiltonian application             : 212.705
   Orbitals Orthonormalization         : 212.706
 Estimated Memory Peak (MB)            :  221
 Ion-Ion interaction energy            :  4.05948857782822E+02
  #---------------------------------------------------------------- Ionic Potential Creation
 Total ionic charge                    : -68.000002211732
 Poisson Solver:
   BC                                  : Free
   Box                                 :  [  151,  135,  119 ]
   MPI tasks                           :  3
  #----------------------------------- Wavefunctions from PSP Atomic Orbitals Initialization
 Input Hamiltonian:
   Total No. of Atomic Input Orbitals  :  56
   Inputguess Orbitals Repartition:
     MPI tasks  0- 0                   :  20
     MPI tasks  1- 2                   :  18
   Atomic Input Orbital Generation:
   -  {Atom Type: O, Electronic configuration: {s: [ 2.00], p: [ 4/3,  4/3,  4/3]}}
   -  {Atom Type: C, Electronic configuration: {s: [ 2.00], p: [ 2/3,  2/3,  2/3]}}
   -  {Atom Type: H, Electronic configuration: {s: [ 1.00]}}
   Wavelet conversion succeeded        :  Yes
   Deviation from normalization        :  3.38E-05
   GPU acceleration                    :  No
   Rho Commun                          : RED_SCT
   Total electronic charge             :  67.999976778231
   Poisson Solver:
     BC                                : Free
     Box                               :  [  151,  135,  119 ]
     MPI tasks                         :  3
   Expected kinetic energy             :  100.8627294741
   Energies: {Ekin:  1.00886506224E+02, Epot: -1.52992876654E+02, Enl:  1.39400539906E+01, 
                EH:  5.11744601917E+02,  EXC: -3.33911484108E+01, EvXC: -4.37462464070E+01}
   EKS                                 : -1.33606962577475485E+02
   Input Guess Overlap Matrices: {Calculated:  Yes, Diagonalized:  Yes}
    #Eigenvalues and New Occupation Numbers
   Orbitals: [
 {e: -1.122271140831E+00, f:  2.0000},  # 00001
 {e: -1.047339384410E+00, f:  2.0000},  # 00002
 {e: -1.017376672132E+00, f:  2.0000},  # 00003
 {e: -1.000201242059E+00, f:  2.0000},  # 00004
 {e: -9.945680978226E-01, f:  2.0000},  # 00005
 {e: -9.806962551379E-01, f:  2.0000},  # 00006
 {e: -8.057363227810E-01, f:  2.0000},  # 00007
 {e: -7.532887746220E-01, f:  2.0000},  # 00008
 {e: -6.799340094168E-01, f:  2.0000},  # 00009
 {e: -6.177201514311E-01, f:  2.0000},  # 00010
 {e: -5.899345330655E-01, f:  2.0000},  # 00011
 {e: -5.852127999300E-01, f:  2.0000},  # 00012
 {e: -5.441501506590E-01, f:  2.0000},  # 00013
 {e: -5.308201340710E-01, f:  2.0000},  # 00014
 {e: -5.255004445107E-01, f:  2.0000},  # 00015
 {e: -5.103872824513E-01, f:  2.0000},  # 00016
 {e: -5.055109397736E-01, f:  2.0000},  # 00017
 {e: -4.930521000257E-01, f:  2.0000},  # 00018
 {e: -4.673415259247E-01, f:  2.0000},  # 00019
 {e: -4.605297183523E-01, f:  2.0000},  # 00020
 {e: -4.528415326650E-01, f:  2.0000},  # 00021
 {e: -4.371519941128E-01, f:  2.0000},  # 00022
 {e: -4.344299180714E-01, f:  2.0000},  # 00023
 {e: -4.243939840607E-01, f:  2.0000},  # 00024
 {e: -4.139355579780E-01, f:  2.0000},  # 00025
 {e: -4.053356316074E-01, f:  2.0000},  # 00026
 {e: -3.813694564401E-01, f:  2.0000},  # 00027
 {e: -3.740422811016E-01, f:  2.0000},  # 00028
 {e: -3.680731910816E-01, f:  2.0000},  # 00029
 {e: -3.379662265633E-01, f:  2.0000},  # 00030
 {e: -3.216655184475E-01, f:  2.0000},  # 00031
 {e: -3.055579902885E-01, f:  2.0000},  # 00032
 {e: -2.909370883825E-01, f:  2.0000},  # 00033
 {e: -2.770668236912E-01, f:  2.0000},  # 00034
 {e: -1.135316134922E-01, f:  0.0000},  # 00035
 {e: -2.220064585947E-03, f:  0.0000},  # 00036
 {e:  3.682309812202E-02, f:  0.0000},  # 00037
 {e:  7.954971639157E-02, f:  0.0000},  # 00038
 {e:  1.160268688298E-01, f:  0.0000},  # 00039
 {e:  1.338477221673E-01, f:  0.0000},  # 00040
 {e:  1.664636981775E-01, f:  0.0000},  # 00041
 {e:  2.179629834750E-01, f:  0.0000},  # 00042
 {e:  2.338017388326E-01, f:  0.0000},  # 00043
 {e:  2.463299281582E-01, f:  0.0000},  # 00044
 {e:  2.722752302137E-01, f:  0.0000},  # 00045
 {e:  3.600681928488E-01, f:  0.0000},  # 00046
 {e:  4.092200660016E-01, f:  0.0000},  # 00047
 {e:  4.208986946850E-01, f:  0.0000},  # 00048
 {e:  4.341234284532E-01, f:  0.0000},  # 00049
 {e:  4.466372610494E-01, f:  0.0000},  # 00050
 {e:  4.605664025700E-01, f:  0.0000},  # 00051
 {e:  4.729007421162E-01, f:  0.0000},  # 00052
 {e:  4.960208904148E-01, f:  0.0000},  # 00053
 {e:  5.031767723024E-01, f:  0.0000},  # 00054
 {e:  5.440952965157E-01, f:  0.0000},  # 00055
 {e:  6.818731006721E-01, f:  0.0000}] # 00056
   IG wavefunctions defined            :  Yes
   Accuracy estimation for this run:
     Energy                            :  2.38E-02
     Convergence Criterion             :  6.99E-04
  #------------------------------------------------------------------- Self-Consistent Cycle
 Ground State Optimization:
 - Hamiltonian Optimization: &itrp001
   - Subspace Optimization: &itrep001-01
       Wavefunctions Iterations:
       -  { #---------------------------------------------------------------------- iter: 1
 GPU acceleration:  No, Rho Commun: RED_SCT, Total electronic charge:  67.999974631793, 
 Poisson Solver: {BC: Free, Box:  [  151,  135,  119 ], MPI tasks:  3}, 
 Hamiltonian Applied:  Yes, Orthoconstraint:  Yes, Preconditioning:  Yes, 
 Energies: {Ekin:  1.08777499932E+02, Epot: -1.53656515697E+02, Enl:  1.06987557483E+01, 
              EH:  5.15898815904E+02,  EXC: -3.41855477600E+01, EvXC: -4.47978138427E+01}, 
 iter:  1, EKS: -1.33517952055297826E+02, gnrm:  2.63E-01, D:  8.90E-02, 
 DIIS weights: [ 1.00E+00,  1.00E+00], Orthogonalization Method:  0}
       -  { #---------------------------------------------------------------------- iter: 2
 GPU acceleration:  No, Rho Commun: RED_SCT, Total electronic charge:  67.999976213573, 
 Poisson Solver: {BC: Free, Box:  [  151,  135,  119 ], MPI tasks:  3}, 
 Hamiltonian Applied:  Yes, Orthoconstraint:  Yes, Preconditioning:  Yes, 
 Energies: {Ekin:  1.05407930489E+02, Epot: -1.50695392668E+02, Enl:  9.42248296694E+00, 
              EH:  5.15220530869E+02,  EXC: -3.36772540523E+01, EvXC: -4.41252716727E+01}, 
 iter:  2, EKS: -1.34688634678229448E+02, gnrm:  9.55E-02, D: -1.17E+00, 
 DIIS weights: [-3.12E-02,  1.03E+00, -2.08E-02], Orthogonalization Method:  0}
       -  { #---------------------------------------------------------------------- iter: 3
 GPU acceleration:  No, Rho Commun: RED_SCT, Total electronic charge:  67.999976484546, 
 Poisson Solver: {BC: Free, Box:  [  151,  135,  119 ], MPI tasks:  3}, 
 Hamiltonian Applied:  Yes, Orthoconstraint:  Yes, Preconditioning:  Yes, 
 Energies: {Ekin:  1.06465891724E+02, Epot: -1.51532729375E+02, Enl:  9.73848723132E+00, 
              EH:  5.15948585547E+02,  EXC: -3.38634301895E+01, EvXC: -4.43714515903E+01}, 
 iter:  3, EKS: -1.34820056783114126E+02, gnrm:  4.48E-02, D: -1.31E-01, 
 DIIS weights: [-8.61E-02, -1.66E-01,  1.25E+00, -2.85E-03], Orthogonalization Method:  0}
       -  { #---------------------------------------------------------------------- iter: 4
 GPU acceleration:  No, Rho Commun: RED_SCT, Total electronic charge:  67.999976854181, 
 Poisson Solver: {BC: Free, Box:  [  151,  135,  119 ], MPI tasks:  3}, 
 Hamiltonian Applied:  Yes, Orthoconstraint:  Yes, Preconditioning:  Yes, 
 Energies: {Ekin:  1.06098870773E+02, Epot: -1.51742716847E+02, Enl:  9.65662287180E+00, 
              EH:  5.15300415104E+02,  EXC: -3.37856021638E+01, EvXC: -4.42686905312E+01}, 
 iter:  4, EKS: -1.34855692156645034E+02, gnrm:  1.98E-02, D: -3.56E-02, 
 DIIS weights: [ 2.23E-02, -9.67E-02, -2.37E-01,  1.31E+00, -4.83E-04], 
     Orthogonalization Method:  0}
       -  { #---------------------------------------------------------------------- iter: 5
 GPU acceleration:  No, Rho Commun: RED_SCT, Total electronic charge:  67.999976995155, 
 Poisson Solver: {BC: Free, Box:  [  151,  135,  119 ], MPI tasks:  3}, 
 Hamiltonian Applied:  Yes, Orthoconstraint:  Yes, Preconditioning:  Yes, 
 Energies: {Ekin:  1.06136388926E+02, Epot: -1.51819256267E+02, Enl:  9.69667486517E+00, 
              EH:  5.15312278273E+02,  EXC: -3.37950613892E+01, EvXC: -4.42811955163E+01}, 
 iter:  5, EKS: -1.34863478839278798E+02, gnrm:  1.02E-02, D: -7.79E-03, 
 DIIS weights: [ 3.41E-04,  5.66E-02, -5.23E-02, -6.74E-01,  1.67E+00, -1.05E-04], 
     Orthogonalization Method:  0}
       -  { #---------------------------------------------------------------------- iter: 6
 GPU acceleration:  No, Rho Commun: RED_SCT, Total electronic charge:  67.999977067918, 
 Poisson Solver: {BC: Free, Box:  [  151,  135,  119 ], MPI tasks:  3}, 
 Hamiltonian Applied:  Yes, Orthoconstraint:  Yes, Preconditioning:  Yes, 
 Energies: {Ekin:  1.06102192553E+02, Epot: -1.51822923816E+02, Enl:  9.69382891883E+00, 
              EH:  5.15273051108E+02,  EXC: -3.37911388834E+01, EvXC: -4.42760082465E+01}, 
 iter:  6, EKS: -1.34866226306438705E+02, gnrm:  5.25E-03, D: -2.75E-03, 
 DIIS weights: [-3.14E-03, -1.63E-02,  7.21E-02,  1.27E-01, -9.26E-01,  1.75E+00, 
                -3.10E-05],           Orthogonalization Method:  0}
       -  { #---------------------------------------------------------------------- iter: 7
 GPU acceleration:  No, Rho Commun: RED_SCT, Total electronic charge:  67.999977071589, 
 Poisson Solver: {BC: Free, Box:  [  151,  135,  119 ], MPI tasks:  3}, 
 Hamiltonian Applied:  Yes, Orthoconstraint:  Yes, Preconditioning:  Yes, 
 Energies: {Ekin:  1.06092701034E+02, Epot: -1.51813072618E+02, Enl:  9.69457274627E+00, 
              EH:  5.15274743566E+02,  EXC: -3.37902270799E+01, EvXC: -4.42748000168E+01}, 
 iter:  7, EKS: -1.34867111684122449E+02, gnrm:  2.90E-03, D: -8.85E-04, 
 DIIS weights: [-1.05E-02, -2.68E-03,  1.39E-01, -1.56E-01, -6.29E-01,  1.66E+00, 
                -9.72E-06],           Orthogonalization Method:  0}
       -  { #---------------------------------------------------------------------- iter: 8
 GPU acceleration:  No, Rho Commun: RED_SCT, Total electronic charge:  67.999977061657, 
 Poisson Solver: {BC: Free, Box:  [  151,  135,  119 ], MPI tasks:  3}, 
 Hamiltonian Applied:  Yes, Orthoconstraint:  Yes, Preconditioning:  Yes, 
 Energies: {Ekin:  1.06095186772E+02, Epot: -1.51815015589E+02, Enl:  9.69579838123E+00, 
              EH:  5.15276824334E+02,  EXC: -3.37902085856E+01, EvXC: -4.42747772995E+01}, 
 iter:  8, EKS: -1.34867428272765039E+02, gnrm:  1.68E-03, D: -3.17E-04, 
 DIIS weights: [-6.57E-03, -3.42E-02,  1.89E-01, -1.63E-01, -6.21E-01,  1.64E+00, 
                -3.44E-06],           Orthogonalization Method:  0}
       -  { #---------------------------------------------------------------------- iter: 9
 GPU acceleration:  No, Rho Commun: RED_SCT, Total electronic charge:  67.999977058855, 
 Poisson Solver: {BC: Free, Box:  [  151,  135,  119 ], MPI tasks:  3}, 
 Hamiltonian Applied:  Yes, Orthoconstraint:  Yes, Preconditioning:  Yes, 
 Energies: {Ekin:  1.06092759639E+02, Epot: -1.51814366985E+02, Enl:  9.69578066395E+00, 
              EH:  5.15274866909E+02,  EXC: -3.37893699934E+01, EvXC: -4.42736699804E+01}, 
 iter:  9, EKS: -1.34867535820720775E+02, gnrm:  1.04E-03, D: -1.08E-04, 
 DIIS weights: [ 7.41E-03, -6.56E-02,  1.86E-01, -7.63E-02, -8.14E-01,  1.76E+00, 
                -1.34E-06],           Orthogonalization Method:  0}
       -  { #--------------------------------------------------------------------- iter: 10
 GPU acceleration:  No, Rho Commun: RED_SCT, Total electronic charge:  67.999977062330, 
 Poisson Solver: {BC: Free, Box:  [  151,  135,  119 ], MPI tasks:  3}, 
 Hamiltonian Applied:  Yes, Orthoconstraint:  Yes, Preconditioning:  Yes, 
 Energies: {Ekin:  1.06094173867E+02, Epot: -1.51813015273E+02, Enl:  9.69754418161E+00, 
              EH:  5.15279553739E+02,  EXC: -3.37897203360E+01, EvXC: -4.42741328458E+01}, 
 iter:  10, EKS: -1.34867580670670634E+02, gnrm:  6.69E-04, D: -4.48E-05, 
 DIIS weights: [ 8.56E-03, -7.50E-02,  2.09E-01, -6.38E-02, -9.86E-01,  1.91E+00, 
                -5.15E-07],           Orthogonalization Method:  0}
       -  { #--------------------------------------------------------------------- iter: 11
 GPU acceleration:  No, Rho Commun: RED_SCT, Total electronic charge:  67.999977066248, 
 Poisson Solver: {BC: Free, Box:  [  151,  135,  119 ], MPI tasks:  3}, 
 Hamiltonian Applied:  Yes, Orthoconstraint:  Yes, Preconditioning:  Yes, 
 Energies: {Ekin:  1.06090710676E+02, Epot: -1.51809833726E+02, Enl:  9.69716194693E+00, 
              EH:  5.15278768528E+02,  EXC: -3.37892780617E+01, EvXC: -4.42735480483E+01}, 
 iter:  11, EKS: -1.34867601861485184E+02, gnrm:  4.25E-04, D: -2.12E-05, 
 DIIS weights: [-1.50E-02, -4.82E-04,  1.78E-01, -2.79E-01, -4.50E-01,  1.57E+00, 
                -2.19E-07],           Orthogonalization Method:  0}
       -  { #--------------------------------------------------------------------- iter: 12
 GPU acceleration:  No, Rho Commun: RED_SCT, Total electronic charge:  67.999977066837, 
 Poisson Solver: {BC: Free, Box:  [  151,  135,  119 ], MPI tasks:  3}, 
 Hamiltonian Applied:  Yes, Orthoconstraint:  Yes, Preconditioning:  Yes, 
 Energies: {Ekin:  1.06091498492E+02, Epot: -1.51808872451E+02, Enl:  9.69788381892E+00, 
              EH:  5.15281341462E+02,  EXC: -3.37895714004E+01, EvXC: -4.42739354443E+01}, 
 iter:  12, EKS: -1.34867609775716971E+02, gnrm:  2.80E-04, D: -7.91E-06, 
 DIIS weights: [-1.28E-02, -3.51E-02,  3.00E-01, -4.05E-01, -5.24E-01,  1.68E+00, 
                -1.02E-07],           Orthogonalization Method:  0}
       -  { #--------------------------------------------------------------------- iter: 13
 GPU acceleration:  No, Rho Commun: RED_SCT, Total electronic charge:  67.999977065836, 
 Poisson Solver: {BC: Free, Box:  [  151,  135,  119 ], MPI tasks:  3}, 
 Hamiltonian Applied:  Yes, Orthoconstraint:  Yes, Preconditioning:  Yes, 
 Energies: {Ekin:  1.06091072535E+02, Epot: -1.51808671018E+02, Enl:  9.69774458023E+00, 
              EH:  5.15280960708E+02,  EXC: -3.37895069079E+01, EvXC: -4.42738502753E+01}, 
 iter:  13, EKS: -1.34867613460318069E+02, gnrm:  1.92E-04, D: -3.68E-06, 
 DIIS weights: [-2.19E-02, -3.86E-03,  2.18E-01, -2.48E-01, -7.91E-01,  1.85E+00, 
                -4.62E-08],           Orthogonalization Method:  0}
       -  { #--------------------------------------------------------------------- iter: 14
 GPU acceleration:  No, Rho Commun: RED_SCT, Total electronic charge:  67.999977064684, 
 Poisson Solver: {BC: Free, Box:  [  151,  135,  119 ], MPI tasks:  3}, 
 Hamiltonian Applied:  Yes, Orthoconstraint:  Yes, Preconditioning:  Yes, 
 Energies: {Ekin:  1.06091529301E+02, Epot: -1.51808994314E+02, Enl:  9.69778844746E+00, 
              EH:  5.15281158992E+02,  EXC: -3.37895662524E+01, EvXC: -4.42739287336E+01}, 
 iter:  14, EKS: -1.34867615294538098E+02, gnrm:  1.28E-04, D: -1.83E-06, 
 DIIS weights: [-1.92E-02, -2.62E-02,  2.53E-01, -1.99E-01, -8.16E-01,  1.81E+00, 
                -2.03E-08],           Orthogonalization Method:  0}
       -  { #--------------------------------------------------------------------- iter: 15
 GPU acceleration:  No, Rho Commun: RED_SCT, Total electronic charge:  67.999977064449, 
 Poisson Solver: {BC: Free, Box:  [  151,  135,  119 ], MPI tasks:  3}, 
 Hamiltonian Applied:  Yes, Orthoconstraint:  Yes, Preconditioning:  Yes, 
 Energies: {Ekin:  1.06091733008E+02, Epot: -1.51809236329E+02, Enl:  9.69778783959E+00, 
              EH:  5.15281127357E+02,  EXC: -3.37895863151E+01, EvXC: -4.42739552850E+01}, 
 iter:  15, EKS: -1.34867616085778025E+02, gnrm:  8.32E-05, D: -7.91E-07, 
 DIIS weights: [-2.66E-02, -3.53E-03,  2.71E-01, -3.07E-01, -6.93E-01,  1.76E+00, 
                -8.65E-09],           Orthogonalization Method:  0}
       -  &FINAL001  { #---------------------------------------------------------- iter: 16
 GPU acceleration:  No, Rho Commun: RED_SCT, Total electronic charge:  67.999977064773, 
 Poisson Solver: {BC: Free, Box:  [  151,  135,  119 ], MPI tasks:  3}, 
 Hamiltonian Applied:  Yes, 
 iter:  16, EKS: -1.34867616408429797E+02, gnrm:  8.32E-05, D: -3.23E-07,  #FINAL
 Energies: {Ekin:  1.06091691580E+02, Epot: -1.51809201854E+02, Enl:  9.69773176477E+00, 
              EH:  5.15281062969E+02,  EXC: -3.37895811467E+01, EvXC: -4.42739484331E+01, 
            Eion:  4.05948857783E+02}, 
 SCF criterion:  0}
       Non-Hermiticity of Hamiltonian in the Subspace:  1.64E-30
        #Eigenvalues and New Occupation Numbers
       Orbitals: [
 {e: -1.043548048056E+00, f:  2.0000},  # 00001
 {e: -1.004976819582E+00, f:  2.0000},  # 00002
 {e: -9.920417219617E-01, f:  2.0000},  # 00003
 {e: -9.822391762128E-01, f:  2.0000},  # 00004
 {e: -9.566639460826E-01, f:  2.0000},  # 00005
 {e: -9.383906909624E-01, f:  2.0000},  # 00006
 {e: -7.522789562723E-01, f:  2.0000},  # 00007
 {e: -7.208313065747E-01, f:  2.0000},  # 00008
 {e: -6.505212881375E-01, f:  2.0000},  # 00009
 {e: -5.981150436857E-01, f:  2.0000},  # 00010
 {e: -5.676647421003E-01, f:  2.0000},  # 00011
 {e: -5.600411952667E-01, f:  2.0000},  # 00012
 {e: -5.246713002379E-01, f:  2.0000},  # 00013
 {e: -5.067229663073E-01, f:  2.0000},  # 00014
 {e: -4.886269049253E-01, f:  2.0000},  # 00015
 {e: -4.844915133453E-01, f:  2.0000},  # 00016
 {e: -4.518651947934E-01, f:  2.0000},  # 00017
 {e: -4.341522982163E-01, f:  2.0000},  # 00018
 {e: -4.220197780254E-01, f:  2.0000},  # 00019
 {e: -4.179332715482E-01, f:  2.0000},  # 00020
 {e: -4.021971099051E-01, f:  2.0000},  # 00021
 {e: -3.944132859067E-01, f:  2.0000},  # 00022
 {e: -3.885623287016E-01, f:  2.0000},  # 00023
 {e: -3.751207000508E-01, f:  2.0000},  # 00024
 {e: -3.612900208832E-01, f:  2.0000},  # 00025
 {e: -3.565489492449E-01, f:  2.0000},  # 00026
 {e: -3.298052735006E-01, f:  2.0000},  # 00027
 {e: -3.182572339572E-01, f:  2.0000},  # 00028
 {e: -3.112541476792E-01, f:  2.0000},  # 00029
 {e: -2.794874275486E-01, f:  2.0000},  # 00030
 {e: -2.563797047945E-01, f:  2.0000},  # 00031
 {e: -2.536360802307E-01, f:  2.0000},  # 00032
 {e: -2.505250842455E-01, f:  2.0000},  # 00033
 {e: -2.346157453951E-01, f:  2.0000}] # 00034
 Last Iteration                        : *FINAL001
  #---------------------------------------------------------------------- Forces Calculation
 GPU acceleration                      :  No
 Rho Commun                            : RED_SCT
 Total electronic charge               :  67.999977064773
 Poisson Solver:
   BC                                  : Free
   Box                                 :  [  151,  135,  119 ]
   MPI tasks                           :  3
 Electric Dipole Moment (AU):
   P vector                            :  [  1.3703E-01,  2.4525E+00, -4.5389E-01 ]
   norm(P)                             :  2.497888E+00
 Electric Dipole Moment (Debye):
   P vector                            :  [  3.483E-01,  6.2336E+00, -1.1537E+00 ]
   norm(P)                             :  6.348998E+00
 Calculate local forces: {Leaked force:  0.00000E+00}
 Calculate Non Local forces            :  Yes
 Average noise forces: {x: -2.34736443E-05, y:  1.16278697E-02, z: -1.40317750E-03, 
                    total:  1.17122506E-02}
 Clean forces norm (Ha/Bohr): {maxval:  1.774603613119E-01, fnrm2:  7.312421058776E-02}
 Raw forces norm (Ha/Bohr): {maxval:  1.750714370852E-01, fnrm2:  7.334542495661E-02}
  #--------------------------------------------------------------------------- Atomic Forces
 Atomic Forces (Ha/Bohr):
 -  {O: [ 3.867612713424E-03,  1.952297084626E-02,  1.892496222042E-02]} # 0001
 -  {C: [ 4.501006238349E-02,  1.201746024014E-01, -1.207319898137E-02]} # 0002
 -  {C: [-1.658433079857E-02,  1.671531437195E-03,  1.446756181405E-02]} # 0003
 -  {C: [ 2.236811500924E-02,  3.690096071939E-02, -8.599611197449E-03]} # 0004
 -  {C: [ 4.530100071445E-03,  1.380315975513E-02,  2.051632014109E-02]} # 0005
 -  {O: [-5.986531849577E-02, -1.628584885761E-01,  3.722144780950E-02]} # 0006
 -  {O: [ 3.392638301418E-03, -1.534024765659E-02, -4.291603841431E-02]} # 0007
 -  {O: [-2.144853877386E-04, -4.899790853869E-02,  2.806057206883E-02]} # 0008
 -  {C: [ 2.049253050923E-02,  6.591950109781E-03, -1.552740199102E-02]} # 0009
 -  {O: [-5.163593526293E-02,  4.135792992340E-02, -4.143632066989E-02]} # 0010
 -  {C: [ 1.459740040819E-02, -9.022048859993E-03,  1.761320047395E-02]} # 0011
 -  {O: [-2.544996574014E-02, -5.935451320207E-02, -9.441630802271E-03]} # 0012
 -  {H: [ 6.557127523733E-03, -3.844215257556E-03, -6.345900905166E-03]} # 0013
 -  {H: [-1.689074741863E-03,  2.398280269969E-02, -9.362845020092E-04]} # 0014
 -  {H: [ 4.998312931942E-03,  9.677238570907E-03, -1.287110172100E-02]} # 0015
 -  {H: [-3.661247296663E-03, -3.101173687748E-03,  1.543824514610E-03]} # 0016
 -  {H: [ 2.491084410566E-02, -6.099479152801E-03,  2.254392844258E-02]} # 0017
 -  {H: [-5.553745808775E-03, -1.374169459774E-03, -2.702238522083E-03]} # 0018
 -  {H: [-1.182908748142E-04, -6.193351743550E-03, -5.101806430086E-03]} # 0019
 -  {H: [ 1.404765044950E-02,  4.250244967170E-02, -2.940283348378E-03]} # 0020
  #----------------------------------------------------------------- Timing for root process
 Timings for root process:
   CPU time (s)                        :  108.83
   Elapsed time (s)                    :  54.45
 Memory Consumption Report:
   Tot. No. of Allocations             :  9264
   Tot. No. of Deallocations           :  9264
   Remaining Memory (B)                :  0
   Memory occupation:
     Peak Value (MB)                   :  223
     for the array                     : zmpi1
     in the routine                    : G_Poisson_Solver
 Max No. of dictionaries used          :  2545 #(  786 still in use)
 Number of dictionary folders allocated:  1<|MERGE_RESOLUTION|>--- conflicted
+++ resolved
@@ -125,13 +125,8 @@
    rbuf                                : 0. #     Length of the tail (AU)
    ncongt                              : 30 #     No. of tail CG iterations
    norbv                               : 0 #      Davidson subspace dim.
-<<<<<<< HEAD
    nvirt                               : 0 #      No. of opt. orbs
    nplot                               : 0 #      No. of plotted orbs
-=======
-   nvirt                               : 0
-   nplot                               : 0
->>>>>>> 247184c1
  kpt:
    method                              : Manual # K-point sampling method
    kpt: #                                         Kpt coordinates
@@ -304,10 +299,10 @@
  Geometry Optimization Parameters:
    Maximum steps                       :  1
    Algorithm                           : none
-   Random atomic displacement          :  0.0
-   Fluctuation in forces               :  1.0
-   Maximum in forces                   :  0.0
-   Steepest descent step               :  4.0
+   Random atomic displacement          :  0.0E+00
+   Fluctuation in forces               :  1.0E+00
+   Maximum in forces                   :  0.0E+00
+   Steepest descent step               :  4.0E+00
  Material acceleration                 :  No #iproc=0
   #------------------------------------------------------------------------ Input parameters
  DFT parameters:
