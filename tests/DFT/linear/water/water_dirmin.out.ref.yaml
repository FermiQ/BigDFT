--- conflicted
+++ resolved
@@ -2169,13 +2169,8 @@
  Poisson Solver:
    BC                                  : Free
    Box                                 :  [  167,  159,  169 ]
-<<<<<<< HEAD
-   MPI tasks                           :  4
+   MPI tasks                           :  8
  Calculate local forces: Yes
-=======
-   MPI tasks                           :  8
- Calculate local forces: {Leaked force:  0.00000E+00}
->>>>>>> 4593cebc
  Calculate Non Local forces            :  Yes
   #-------------------------------- Warnings obtained during the run, check their relevance!
  WARNINGS:
@@ -3681,13 +3676,8 @@
  Poisson Solver:
    BC                                  : Free
    Box                                 :  [  167,  159,  169 ]
-<<<<<<< HEAD
-   MPI tasks                           :  4
+   MPI tasks                           :  8
  Calculate local forces: Yes
-=======
-   MPI tasks                           :  8
- Calculate local forces: {Leaked force:  0.00000E+00}
->>>>>>> 4593cebc
  Calculate Non Local forces            :  Yes
   #----------------------------------- Warnings obtained during the run, check their relevance!
  WARNINGS:
@@ -5131,13 +5121,8 @@
  Poisson Solver:
    BC                                  : Free
    Box                                 :  [  167,  159,  167 ]
-<<<<<<< HEAD
-   MPI tasks                           :  4
+   MPI tasks                           :  8
  Calculate local forces: Yes
-=======
-   MPI tasks                           :  8
- Calculate local forces: {Leaked force:  0.00000E+00}
->>>>>>> 4593cebc
  Calculate Non Local forces            :  Yes
   #----------------------------------- Warnings obtained during the run, check their relevance!
  WARNINGS:
