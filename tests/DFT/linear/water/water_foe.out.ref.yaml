---
 Code logo:
         TTTT         F       DDDDD
        T    T               D
       T     T        F     D
       T    T         F     D        D
       TTTTT          F     D         D
       T    T         F     D         D
       T     T        F     D         D
       T      T       F     D         D
       T     T     FFFF     D         D
       T TTTT         F      D        D
       T             F        D      D
   TTTTTTTTT    FFFFF          DDDDDD
     gggggg          iiiii    BBBBBBBBB
    g      g        i             B
   g        g      i         BBBB B
   g         g     iiii     B     B
   g         g     i       B      B
   g         g     i        B     B
   g         g     i         B    B
   g         g     i          BBBBB
    g        g     i         B    B
             g     i        B     B
            g               B    B
       ggggg       i         BBBB
 
 Reference Paper                       : The Journal of Chemical Physics 129, 014109 (2008)
<<<<<<< HEAD
 Version Number                        : 1.7-dev.22
 Timestamp of this run                 : 2013-02-18 18:19:02.113
 Root process Hostname                 : phys-comp-03
 Number of MPI tasks                   :  4
 OpenMP parallelization                :  Yes
 Maximal OpenMP threads per MPI task   :  2
=======
 Version Number                        : 1.7-dev.26
 Timestamp of this run                 : 2013-04-22 10:05:01.394
 Root process Hostname                 : moutarde
 Number of MPI tasks                   :  6
 OpenMP parallelization                :  No
 MPI tasks of root process node        :  6
  #------------------------------------------------------------------ Code compiling options
 Compilation options:
   Configure arguments                 : " 'FC=mpif90' '--disable-bindings'"
   Compilers (CC, FC, CXX)             :  [ gcc, mpif90, g++ ]
   Compiler flags:
     CFLAGS                            : -g -O2
     FCFLAGS                           : -g -O2
     CXXFLAGS                          : -g -O2
     CPPFLAGS                          : 
>>>>>>> 710e4b74
 #... (file:foe.perf)....................................................Performance Options
 #|debug F                      Debug option                                                 
 #|fftcache 8192                Cache size for the FFT                                       
 #|accel NO                     Acceleration (NO, CUDAGPU, OCLGPU, OCLCPU, OCLACC)           
 #|OCL_platform                 Chosen OCL platform                                          
 #|OCL_devices                  Chosen OCL devices                                           
 #|blas F                       CUBLAS acceleration                                          
 #|projrad  1.50E+01            Radius of the projector as a function of the maxrad          
 #|exctxpar OP2P                Exact exchange parallelisation scheme                        
 #|ig_diag T                    Input guess: (T:Direct, F:Iterative) diag. of Ham.           
 #|ig_norbp 5                   Input guess: Orbitals per process for iterative diag.        
 #|ig_blocks 300 800            Input guess: Block sizes for orthonormalisation              
 #|ig_tol  1.00E-04             Input guess: Tolerance criterion                             
 #|methortho 0                  Orthogonalisation (0=Cholesky,1=GS/Chol,2=Loewdin)           
 #|rho_commun DEF               Density communication scheme (DBL, RSC, MIX)                 
 #|psolver_groupsize 0          Size of Poisson Solver taskgroups (0=nproc)                  
 #|psolver_accel 0              Acceleration of the Poisson Solver (0=none, 1=CUDA)          
 #|unblock_comms OFF            Overlap Communications of fields (OFF,DEN,POT)               
 #|linear OFF                   Linear Input Guess approach (OFF, LIG, FUL, TMO)             
 #|tolsym  1.00E-08             Tolerance for symmetry detection                             
 #|signaling F                  Expose calculation results on Network                        
 #|signalTimeout 0              Time out on startup for signal connection                    
 #|domain                       Domain to add to the hostname to find the IP                 
 #|verbosity 2                  verbosity of the output 0=low, 2=high                        
 #|outdir ./                    Writing directory                                            
 #|psp_onfly T                  Calculate pseudopotential projectors on the fly              
 #|pdsyev_blocksize -8          SCALAPACK linear scaling blocksize                           
 #|pdgemm_blocksize -8          SCALAPACK linear scaling blocksize                           
 #|maxproc_pdsyev 4             SCALAPACK linear scaling max num procs                       
 #|maxproc_pdgemm 4             SCALAPACK linear scaling max num procs                       
 #|ef_interpol_det  1.00E-12    FOE: max determinant of cubic interpolation matrix           
 #|ef_interpol_chargediff  1.00EFOE: max charge difference for interpolation                 
 #|mixing_after_inputguess F    mixing step after linear input guess (T/F)                   
 #... (file:foe.dft)..............................................DFT Calculation Parameters
 #|0.43 0.43 0.43  hx,hy,hz: grid spacing in the three directions                            
 #|5.0  5.0       c(f)rmult: c(f)rmult*radii_cf(:,1(2))=coarse(fine) atom-based radius       
 #|1              ixc: exchange-correlation parameter (LDA=1,PBE=11)                         
 #|0 0.0 0.0 0.0  charge of the system, Electric field (Ex,Ey,Ez)                            
 #|1  0           nspin=1 non-spin polarization, mpol=total magnetic moment                  
 #|1.E-05         gnrm_cv: convergence criterion gradient                                    
 #|100 1          itermax,nrepmax: max. # of wfn. opt. steps and of re-diag. runs            
 #|5  10          ncong, idsx: # of CG it. for preconditioning eq., wfn. diis history        
 #|0              dispersion correction potential (values 1,2,3), 0=none                     
 #|100   0        InputPsiId, output_wf, output_denspot                                      
 #|0.0  30        rbuf, ncongt: length of the tail (AU),# tail CG iterations                 
 #|0  0           Davidson subspace dim., # of opt. orbs, # of plotted orbs                  
 #|T              disable the symmetry detection                                             
 #... (file:default.mix)...................................................Mixing Parameters
 #|0              Mixing parameters                                                          
 #|1              Maximum number of diagonalisation iterations                               
 #|1.e-4          Stop criterion on the residue of potential or density                      
 #|0 0.0 1        No. of additional bands, elec. temperature, smearing method                
 #|0.0 2.0        Multiplying factors for the mixing and the electronic DIIS                 
 #... (file:foe.geopt)...................................................Geometry Parameters
 #|SDCG           Geometry optimisation method                                               
 #|2              Maximum number of force evaluations                                        
 #|1.d0  0.       fract_fluct,forcemax                                                       
 #|0.d0           random displacement amplitude                                              
 #|0.25d0         Stepsize for the geometry optimisation                                     
 #... (file:default.tddft).................................................TD-DFT Parameters
 #|NONE           TDDFT Method                                                               
 #... (file:default.sic)......................................................SIC Parameters
 #|NONE           SIC method: NONE, PZ, NK                                                   
 #|0.0            SIC downscaling parameter                                                  
 #|0.0            Reference occupation fref (NK case only)                                   
 #... (file:default.kpt)..................................Brillouin Zone Sampling Parameters
 #|manual         K-point sampling method                                                    
 #|1              Number of K-points                                                         
 #|0. 0. 0. 1.    K-pt coords, K-pt weigth                                                   
 #... (file:foe.lin).......................................................Linear Parameters
 #|2              number of accuracy levels: either 2 (for low/high accuracy) or 1 (for hybri
 #|2              outer loop iterations (low, high)                                          
 #|3              basis iterations (low, high)                                               
 #|3              kernel iterations (low, high)                                              
 #|5              DIIS history for basis (low, high)                                         
 #|0              DIIS history for kernel (low, high)                                        
 #|.4d0     .     density mixing parameter (low, high)                                       
 #|1.d-7    1.d-  outer loop convergence (low, high)                                         
 #|4.d-5    4.d   basis convergence (low, high)                                              
 #|1.d0     5.    multiplier to (exit one TMB optimization, fix TMB completely). Only used fo
 #|0.5d0          factor to reduce the confinement. Only used for hybrid mode.               
 #|1.d-9    1.d   kernel convergence (low, high)                                             
 #|1.d-10         convergence criterion on density to fix TMBS                               
 #|103            mixing method: 100 (direct minimization), 101 (simple dens mixing), 102 (si
 #|1.d0     1     initial step size for basis optimization (DIIS, SD)                        
 #|-2.0d0   1.8d  lower and upper bound for the eigenvalue spectrum (FOE). Will be adjusted a
 #|5              number of iterations in the preconditioner                                 
 #|0  1           0-> exact Loewdin, 1-> taylor expansion; in orthoconstraint: correction for
 #|3.d-2          fscale: length scale over which complementary error function decays from 1 
 #|0  T           Output basis functions: 0 no output, 1 formatted output, 2 Fortran bin, 3 E
 #|O 4 3.0d-2 3.0d-2 0.0d-4 3.0 3.0 8.d0  Atom name, number of basis functions per atom, pref
 #|H 1 3.0d-2 3.0d-2 0.0d-4 3.0 3.0 8.d0  Atom name, number of basis functions per atom, pref
 # ==== WARNING: the following lines have not been processed by the parser ====
 #|                                                                                          
  #--------------------------------------------------------------------------------------- |
 Data Writing directory                : ./data-foe/
  #----------------------------------------------------- Input Atomic System (file: foe.xyz)
 Atomic System Properties:
   Number of atomic types              :  2
   Number of atoms                     :  36
   Types of atoms                      :  [ O, H ]
   Boundary Conditions                 : Free #Code: F
   Number of Symmetries                :  0
   Space group                         : disabled
  #-------------------------------- Geometry optimization Input Parameters (file: foe.geopt)
 Geometry Optimization Parameters:
   Maximum steps                       :  2
   Algorithm                           : SDCG
   Random atomic displacement          :  0.0E+00
   Fluctuation in forces               :  1.0E+00
   Maximum in forces                   :  0.0E+00
   Steepest descent step               :  2.5E-01
 Material acceleration                 :  No #iproc=0
  #------------------------------------------------------------------------ Input parameters
 DFT parameters:
   eXchange Correlation:
     XC ID                             :  &ixc  1
     Exchange-Correlation reference    : "XC: Teter 93"
     XC functional implementation      : ABINIT
     Spin polarization                 :  No
 Basis set definition:
   Suggested Grid Spacings (a0)        :  [  0.43,  0.43,  0.43 ]
   Coarse and Fine Radii Multipliers   :  [  5.0,  5.0 ]
 Self-Consistent Cycle Parameters:
   Wavefunction:
     Gradient Norm Threshold           :  &gnrm_cv  1.0E-05
     CG Steps for Preconditioner       :  5
     DIIS History length               :  10
     Max. Wfn Iterations               :  &itermax  100
     Max. Subspace Diagonalizations    :  1
     Input wavefunction policy         : Linear AO # 100
     Output wavefunction policy        : none # 0
     Output grid policy                : none # 0
     Output grid format                : text # 0
     Virtual orbitals                  :  0
     Number of plotted density orbitals:  0
   Density/Potential:
     Max. Iterations                   :  1
 Post Optimization Parameters:
   Finite-Size Effect estimation:
     Scheduled                         :  No
  #----------------------------------------------------------------------- System Properties
 Properties of atoms in the system:
 - Symbol                              : O #Type No.  01
   No. of Electrons                    :  6
   No. of Atoms                        :  12
   Radii of active regions (AU):
     Coarse                            :  1.21558
     Fine                              :  0.22179
     Coarse PSP                        :  0.77049
     Source                            : Hard-Coded
   Grid Spacing threshold (AU)         :  0.55
   Pseudopotential type                : HGH-K
   Local Pseudo Potential (HGH convention):
     Rloc                              :  0.24762
     Coefficients (c1 .. c4)           :  [ -16.58032,  2.39570,  0.00000,  0.00000 ]
   NonLocal PSP Parameters:
   - Channel (l)                       :  0
     Rloc                              :  0.22179
     h_ij matrix:
     -  [  18.26692,  0.00000,  0.00000 ]
     -  [  0.00000,  0.00000,  0.00000 ]
     -  [  0.00000,  0.00000,  0.00000 ]
   No. of projectors                   :  1
   PSP XC                              : "XC: Teter 93"
 - Symbol                              : H #Type No.  02
   No. of Electrons                    :  1
   No. of Atoms                        :  24
   Radii of active regions (AU):
     Coarse                            :  1.46342
     Fine                              :  0.20000
     Coarse PSP                        :  0.00000
     Source                            : Hard-Coded
   Grid Spacing threshold (AU)         :  0.50
   Pseudopotential type                : HGH-K
   Local Pseudo Potential (HGH convention):
     Rloc                              :  0.20000
     Coefficients (c1 .. c4)           :  [ -4.18024,  0.72507,  0.00000,  0.00000 ]
   No. of projectors                   :  0
   PSP XC                              : "XC: Teter 93"
  #-------------------------------------------------------------------------- Atom Positions
 Atomic positions within the cell (Atomic and Grid Units):
 - O: {AU:  [  9.2514,  17.298,  14.507 ], GU:  [  21.515,  40.228,  33.738 ]} # 0001
 - O: {AU:  [  13.673,  18.593,  19.381 ], GU:  [  31.797,  43.239,  45.073 ]} # 0002
 - O: {AU:  [  13.428,  9.4020,  18.203 ], GU:  [  31.228,  21.865,  42.332 ]} # 0003
 - O: {AU:  [  17.785,  18.576,  8.7156 ], GU:  [  41.361,  43.199,  20.269 ]} # 0004
 - O: {AU:  [  14.357,  14.189,  7.0183 ], GU:  [  33.389,  32.997,  16.322 ]} # 0005
 - O: {AU:  [  11.184,  9.6860,  9.7059 ], GU:  [  26.010,  22.526,  22.572 ]} # 0006
 - O: {AU:  [  20.445,  8.0856,  15.479 ], GU:  [  47.547,  18.804,  35.999 ]} # 0007
 - O: {AU:  [  9.6623,  12.372,  21.459 ], GU:  [  22.471,  28.772,  49.904 ]} # 0008
 - O: {AU:  [  20.497,  16.898,  19.082 ], GU:  [  47.666,  39.299,  44.377 ]} # 0009
 - O: {AU:  [  19.298,  10.918,  8.2496 ], GU:  [  44.879,  25.391,  19.185 ]} # 0010
 - O: {AU:  [  15.097,  15.960,  12.999 ], GU:  [  35.109,  37.117,  30.231 ]} # 0011
 - O: {AU:  [  6.1178,  14.021,  11.569 ], GU:  [  14.227,  32.608,  26.904 ]} # 0012
 - H: {AU:  [  10.996,  18.112,  15.005 ], GU:  [  25.572,  42.121,  34.895 ]} # 0013
 - H: {AU:  [  14.573,  20.052,  19.162 ], GU:  [  33.891,  46.633,  44.562 ]} # 0014
 - H: {AU:  [  14.424,  9.4369,  19.826 ], GU:  [  33.545,  21.946,  46.108 ]} # 0015
 - H: {AU:  [  18.095,  20.357,  9.2757 ], GU:  [  42.081,  47.342,  21.571 ]} # 0016
 - H: {AU:  [  14.608,  14.722,  8.6367 ], GU:  [  33.971,  34.236,  20.085 ]} # 0017
 - H: {AU:  [  12.575,  10.748,  10.426 ], GU:  [  29.245,  24.995,  24.248 ]} # 0018
 - H: {AU:  [  20.653,  9.2667,  17.105 ], GU:  [  48.029,  21.551,  39.778 ]} # 0019
 - H: {AU:  [  11.157,  13.110,  22.354 ], GU:  [  25.947,  30.488,  51.987 ]} # 0020
 - H: {AU:  [  21.978,  17.005,  20.292 ], GU:  [  51.112,  39.546,  47.190 ]} # 0021
 - H: {AU:  [  20.337,  12.005,  9.0865 ], GU:  [  47.296,  27.919,  21.131 ]} # 0022
 - H: {AU:  [  15.086,  16.899,  14.410 ], GU:  [  35.084,  39.300,  33.513 ]} # 0023
 - H: {AU:  [  7.5218,  14.947,  12.028 ], GU:  [  17.493,  34.759,  27.971 ]} # 0024
 - H: {AU:  [  8.8965,  18.498,  13.296 ], GU:  [  20.690,  43.018,  30.920 ]} # 0025
 - H: {AU:  [  12.212,  18.681,  20.304 ], GU:  [  28.401,  43.445,  47.219 ]} # 0026
 - H: {AU:  [  14.819,  9.8612,  16.896 ], GU:  [  34.462,  22.933,  39.292 ]} # 0027
 - H: {AU:  [  16.016,  18.797,  8.5327 ], GU:  [  37.246,  43.714,  19.843 ]} # 0028
 - H: {AU:  [  13.432,  12.634,  7.3157 ], GU:  [  31.238,  29.381,  17.013 ]} # 0029
 - H: {AU:  [  9.8504,  10.932,  10.418 ], GU:  [  22.908,  25.424,  24.229 ]} # 0030
 - H: {AU:  [  21.725,  7.1631,  15.469 ], GU:  [  50.523,  16.658,  35.975 ]} # 0031
 - H: {AU:  [  9.1911,  11.047,  22.207 ], GU:  [  21.375,  25.691,  51.645 ]} # 0032
 - H: {AU:  [  21.047,  17.917,  17.864 ], GU:  [  48.946,  41.667,  41.544 ]} # 0033
 - H: {AU:  [  17.644,  11.447,  8.1786 ], GU:  [  41.032,  26.621,  19.020 ]} # 0034
 - H: {AU:  [  15.370,  14.297,  14.119 ], GU:  [  35.744,  33.249,  32.835 ]} # 0035
 - H: {AU:  [  7.2617,  12.678,  10.876 ], GU:  [  16.888,  29.483,  25.294 ]} # 0036
 Rigid Shift Applied (AU)              :  [  5.2591,  5.2125,  4.4940 ]
  #------------------------------------------------------------------------- Grid properties
 Box Grid spacings                     :  [  0.4300,  0.4300,  0.4300 ]
 Sizes of the simulation domain:
   AU                                  :  [  29.240,  27.520,  29.670 ]
   Angstroem                           :  [  15.473,  14.563,  15.701 ]
   Grid Spacing Units                  :  [  68,  64,  69 ]
   High resolution region boundaries (GU):
     From                              :  [  12,  15,  14 ]
     To                                :  [  53,  49,  54 ]
 High Res. box is treated separately   :  Yes
  #------------------------------------------------------------------- Kernel Initialization
 Poisson Kernel Initialization:
   MPI tasks                           :  4
   OpenMP threads per MPI task         :  2
 Poisson Kernel Creation:
   Boundary Conditions                 : Free
   Memory Requirements per MPI task:
     Density (MB)                      :  9.23
     Kernel (MB)                       :  9.52
     Full Grid Arrays (MB)             :  34.24
     Load Balancing of calculations:
       Density:
         MPI tasks 0- 3                : 100%
       Kernel:
         MPI tasks 0- 2                : 100%
         MPI task 3                    :  93%
       Complete LB per task            : 1/3 LB_density + 2/3 LB_kernel
 Wavefunctions Descriptors, full simulation domain:
   Coarse resolution grid:
     No. of segments                   :  3617
     No. of points                     :  147729
   Fine resolution grid:
     No. of segments                   :  577
     No. of points                     :  2086
  #---------------------------------------------------------------------- Occupation Numbers
 Total Number of Electrons             :  96
 Spin treatment                        : Averaged
 Orbitals Repartition:
   MPI tasks  0- 3                     :  12
 Total Number of Orbitals              :  48
 Occupation numbers coming from        : System properties
 Input Occupation Numbers:
 - Occupation Numbers: {Orbitals No. 1-48:  2.0000}
 Wavefunctions memory occupation for root MPI process:  14 MB 882 KB 640 B
 NonLocal PSP Projectors Descriptors:
   Creation strategy                   : On-the-fly
   Total number of projectors          :  12
   Total number of components          :  3532
   Percent of zero components          :  36
  #-------------------------------------------------------- Estimation of Memory Consumption
 Memory requirements for principal quantities (MiB.KiB):
   Subspace Matrix                     : 0.3 #    (Number of Orbitals: 48)
   Single orbital                      : 1.245 #  (Number of Components: 162331)
   All (distributed) orbitals          : 44.600 # (Number of Orbitals per MPI task: 12)
   Wavefunction storage size           : 341.845 # (DIIS/SD workspaces included)
   Nonlocal Pseudopotential Arrays     : 0.28
   Full Uncompressed (ISF) grid        : 34.243
   Workspaces storage size             : 4.75
<<<<<<< HEAD
 Memory requirements for principal code sections (MiB.KiB):
   Kernel calculation                  : 181.819
   Density Construction                : 473.175
   Poisson Solver                      : 462.167
   Hamiltonian application             : 480.169
 Estimated Memory Peak (MB)            :  480
=======
 Accumulated memory requirements during principal run stages (MiB.KiB):
   Kernel calculation                  : 119.739
   Density Construction                : 346.757
   Poisson Solver                      : 308.46
   Hamiltonian application             : 353.751
 Estimated Memory Peak (MB)            :  353
>>>>>>> 710e4b74
  #WARNING: Do not call check_communications in the linear scaling version!
 Checking Compression/Uncompression of sparse matrices:
   Tolerances for this check           :  1.00000001335143196E-10
   Maxdiff for compress                :  0.00000000000000000E+00
   Maxdiff for uncompress              :  0.00000000000000000E+00
   Tolerances for this check           :  1.00000001335143196E-10
   Maxdiff for compress                :  0.00000000000000000E+00
   Maxdiff for uncompress              :  0.00000000000000000E+00
   Tolerances for this check           :  1.00000001335143196E-10
   Maxdiff for compress                :  0.00000000000000000E+00
   Maxdiff for uncompress              :  0.00000000000000000E+00
 Ion-Ion interaction energy            :  5.26728118835392E+02
  #---------------------------------------------------------------- Ionic Potential Creation
 Total ionic charge                    : -96.000000734762
 Poisson Solver:
   BC                                  : Free
   Box                                 :  [  167,  159,  169 ]
   MPI tasks                           :  4
  #------------------------------------------------------------ Input Wavefunctions Creation
 Input Hamiltonian:
   Total No. of Atomic Input Orbitals  :  72
   Atomic Input Orbital Generation:
   -  {Atom Type: O, Electronic configuration: {s: [ 2.00], p: [ 4/3,  4/3,  4/3]}}
   -  {Atom Type: H, Electronic configuration: {s: [ 1.00]}}
   Wavelet conversion succeeded        :  Yes
   Deviation from normalization        :  1.67E-03
   Poisson Solver:
     BC                                : Free
     Box                               :  [  167,  159,  169 ]
     MPI tasks                         :  4
   Poisson Solver:
     BC                                : Free
     Box                               :  [  167,  159,  169 ]
     MPI tasks                         :  4
 Checking Communications of Minimal Basis:
<<<<<<< HEAD
   Number of coarse and fine DoF (MasterMPI task):  [  36277,  523 ]
 
   Maxdiff for transpose (checksum)    :  1.16415321826934814E-10
   Maxdiff for untranspose             :  0.00000000000000000E+00
 Checking Communications of Enlarged Minimal Basis:
   Number of coarse and fine DoF (MasterMPI task):  [  38898,  339 ]
 
   Maxdiff for transpose (checksum)    :  6.98491930961608887E-10
=======
   Number of coarse and fine DoF (MasterMPI task):  [  29996,  347 ]
   Tolerances for this check: [ 2.61983336831185965E-07,  1.59872115546022542E-14]
   Maxdiff for transpose (checksum)    :  1.16415321826934814E-10
   Maxdiff for untranspose             :  0.00000000000000000E+00
 Checking Communications of Enlarged Minimal Basis:
   Number of coarse and fine DoF (MasterMPI task):  [  30559,  218 ]
   Tolerances for this check: [ 1.68635002251518729E-06,  1.59872115546022542E-14]
   Maxdiff for transpose (checksum)    :  4.65661287307739258E-10
>>>>>>> 710e4b74
   Maxdiff for untranspose             :  0.00000000000000000E+00
 Poisson Solver:
   BC                                  : Free
   Box                                 :  [  167,  159,  169 ]
   MPI tasks                           :  4
 Poisson Solver:
   BC                                  : Free
   Box                                 :  [  167,  159,  169 ]
   MPI tasks                           :  4
 Poisson Solver:
   BC                                  : Free
   Box                                 :  [  167,  159,  169 ]
   MPI tasks                           :  4
 Poisson Solver:
   BC                                  : Free
   Box                                 :  [  167,  159,  169 ]
   MPI tasks                           :  4
 Poisson Solver:
   BC                                  : Free
   Box                                 :  [  167,  159,  169 ]
   MPI tasks                           :  4
 Poisson Solver:
   BC                                  : Free
   Box                                 :  [  167,  159,  169 ]
   MPI tasks                           :  4
 Poisson Solver:
   BC                                  : Free
   Box                                 :  [  167,  159,  169 ]
   MPI tasks                           :  4
 Poisson Solver:
   BC                                  : Free
   Box                                 :  [  167,  159,  169 ]
   MPI tasks                           :  4
 Poisson Solver:
   BC                                  : Free
   Box                                 :  [  167,  159,  169 ]
   MPI tasks                           :  4
 Poisson Solver:
   BC                                  : Free
   Box                                 :  [  167,  159,  169 ]
   MPI tasks                           :  4
 Poisson Solver:
   BC                                  : Free
   Box                                 :  [  167,  159,  169 ]
   MPI tasks                           :  4
 Poisson Solver:
   BC                                  : Free
   Box                                 :  [  167,  159,  169 ]
   MPI tasks                           :  4
 Poisson Solver:
   BC                                  : Free
   Box                                 :  [  167,  159,  169 ]
   MPI tasks                           :  4
 Poisson Solver:
   BC                                  : Free
   Box                                 :  [  167,  159,  169 ]
   MPI tasks                           :  4
 Poisson Solver:
   BC                                  : Free
   Box                                 :  [  167,  159,  169 ]
   MPI tasks                           :  4
 Poisson Solver:
   BC                                  : Free
   Box                                 :  [  167,  159,  169 ]
   MPI tasks                           :  4
 Poisson Solver:
   BC                                  : Free
   Box                                 :  [  167,  159,  169 ]
   MPI tasks                           :  4
 Poisson Solver:
   BC                                  : Free
   Box                                 :  [  167,  159,  169 ]
   MPI tasks                           :  4
 Poisson Solver:
   BC                                  : Free
   Box                                 :  [  167,  159,  169 ]
   MPI tasks                           :  4
 Poisson Solver:
   BC                                  : Free
   Box                                 :  [  167,  159,  169 ]
   MPI tasks                           :  4
 Poisson Solver:
   BC                                  : Free
   Box                                 :  [  167,  159,  169 ]
   MPI tasks                           :  4
 Poisson Solver:
   BC                                  : Free
   Box                                 :  [  167,  159,  169 ]
   MPI tasks                           :  4
 Poisson Solver:
   BC                                  : Free
   Box                                 :  [  167,  159,  169 ]
   MPI tasks                           :  4
 Poisson Solver:
   BC                                  : Free
   Box                                 :  [  167,  159,  169 ]
   MPI tasks                           :  4
 Poisson Solver:
   BC                                  : Free
   Box                                 :  [  167,  159,  169 ]
   MPI tasks                           :  4
 Poisson Solver:
   BC                                  : Free
   Box                                 :  [  167,  159,  169 ]
   MPI tasks                           :  4
 Poisson Solver:
   BC                                  : Free
   Box                                 :  [  167,  159,  169 ]
   MPI tasks                           :  4
 Poisson Solver:
   BC                                  : Free
   Box                                 :  [  167,  159,  169 ]
   MPI tasks                           :  4
 Poisson Solver:
   BC                                  : Free
   Box                                 :  [  167,  159,  169 ]
   MPI tasks                           :  4
 Poisson Solver:
   BC                                  : Free
   Box                                 :  [  167,  159,  169 ]
   MPI tasks                           :  4
 Poisson Solver:
   BC                                  : Free
   Box                                 :  [  167,  159,  169 ]
   MPI tasks                           :  4
  #---------------------------------------------------------------------- Forces Calculation
 Poisson Solver:
   BC                                  : Free
   Box                                 :  [  167,  159,  169 ]
<<<<<<< HEAD
   MPI tasks                           :  4
 Non Local forces calculated           :  Yes
  #----------------------------------------------------------------- Timing for root process
 Timings for root process:
   CPU time (s)                        :  104.53
   Elapsed time (s)                    :  52.92
=======
   MPI tasks                           :  6
 Calculate local forces: {Leaked force:  0.00000E+00}
 Calculate Non Local forces            :  Yes
 Average noise forces: {x:  1.08987543E-01, y:  1.15448325E-01, z:  1.17196988E-01, 
                    total:  1.97336601E-01}
 Clean forces norm (Ha/Bohr): {maxval:  2.246934035349E-01, fnrm2:  4.498917225907E-01}
 Raw forces norm (Ha/Bohr): {maxval:  2.485809780016E-01, fnrm2:  4.897530144139E-01}
  #--------------------------------------------------------------------------- Atomic Forces
 Atomic Forces (Ha/Bohr):
 -  {O: [ 1.346439839348E-01,  7.582453243947E-02,  1.850858885045E-02]} # 0001
 -  {O: [ 2.421018882450E-02,  4.176419923494E-03,  3.576825934480E-02]} # 0002
 -  {O: [ 1.454972076458E-01,  2.131983718709E-02,  1.103269005593E-02]} # 0003
 -  {O: [-2.880967903753E-02,  1.416403935594E-01,  5.148928616957E-02]} # 0004
 -  {O: [-1.971590470746E-02, -3.699312665564E-02,  2.701043088020E-02]} # 0005
 -  {O: [ 1.973349379364E-02,  1.701821796063E-01,  1.366844525884E-01]} # 0006
 -  {O: [-6.355729180110E-02,  1.814651800398E-01,  1.162668683853E-01]} # 0007
 -  {O: [ 1.282612074970E-01,  1.724839843095E-01, -2.285320202726E-02]} # 0008
 -  {O: [ 1.098993671966E-01,  4.658869752122E-03,  9.808209812186E-02]} # 0009
 -  {O: [ 5.608448095396E-03, -7.988327469898E-03,  3.351507184965E-02]} # 0010
 -  {O: [ 6.496831124153E-02, -1.107379880332E-01,  9.211509923373E-02]} # 0011
 -  {O: [ 7.603327726609E-02, -1.492920338084E-02, -4.172016404146E-02]} # 0012
 -  {H: [-8.762503134028E-02, -6.333168590280E-02, -3.465033549596E-02]} # 0013
 -  {H: [-1.966048671182E-02,  1.024133119285E-02, -7.424048704563E-03]} # 0014
 -  {H: [-5.349841631564E-02, -1.514518562760E-02, -7.373702011928E-02]} # 0015
 -  {H: [-8.097805836096E-03, -7.507636059135E-02, -3.298564867753E-02]} # 0016
 -  {H: [-2.749863346380E-03, -1.750730175630E-03,  1.891374447812E-02]} # 0017
 -  {H: [-4.389662273465E-02, -5.703244729960E-02, -4.278095115775E-02]} # 0018
 -  {H: [-2.548956955142E-02, -8.251699191035E-02, -9.523820776618E-02]} # 0019
 -  {H: [-7.439612409765E-02, -4.741607118663E-02, -4.515150075533E-02]} # 0020
 -  {H: [-7.444573511857E-02, -2.523876217319E-02, -5.498842861180E-02]} # 0021
 -  {H: [-1.219301651735E-02,  7.606105627863E-03,  4.540209215718E-04]} # 0022
 -  {H: [-1.845286749530E-02,  3.345083308540E-02,  2.537905822224E-02]} # 0023
 -  {H: [ 6.914314219724E-04,  2.292825143445E-02,  4.622755554174E-03]} # 0024
 -  {H: [-3.099318189078E-02,  1.909983316601E-04, -4.079767342084E-02]} # 0025
 -  {H: [-3.160590604095E-02,  6.180397915036E-03, -6.268569411420E-03]} # 0026
 -  {H: [-7.583655432079E-02, -3.760838716654E-02,  4.176867661447E-02]} # 0027
 -  {H: [-5.411289820831E-03, -3.306209585061E-02, -2.080212647554E-02]} # 0028
 -  {H: [-3.265248941288E-03,  2.202275697288E-03, -2.712396715786E-02]} # 0029
 -  {H: [ 2.524272730128E-02, -7.355140396242E-02, -5.075271870180E-02]} # 0030
 -  {H: [ 1.247278477352E-01, -1.194955757078E-01, -6.429218485772E-03]} # 0031
 -  {H: [-5.960204518893E-02, -1.400442739601E-01,  5.946238784915E-02]} # 0032
 -  {H: [ 3.946318424961E-03,  2.248325406238E-02, -6.720459709774E-02]} # 0033
 -  {H: [-2.914810802593E-02,  3.911696375357E-03, -1.243412593988E-02]} # 0034
 -  {H: [-2.796136124663E-02,  5.023794920626E-02, -8.012538536066E-02]} # 0035
 -  {H: [-6.705170029141E-02,  1.073412730836E-02, -7.605599711020E-03]} # 0036
  #----------------------------------------------------------------- Timing for root process
 Timings for root process:
   CPU time (s)                        :  67.47
   Elapsed time (s)                    :  68.17
>>>>>>> 710e4b74
  #-------------------------------- Warnings obtained during the run, check their relevance!
 WARNINGS:
 - Do not call check_communications in the linear scaling version!
 Wavefunction Optimization Finished, exit signal:  0
---
  #----------------------------------------------------------- Geometry minimization using SDCG
 Begin of minimization using           : SDCG
 ENTERING CG                           :  0
  #--------------------------------------------------------------------------- Input parameters
 DFT parameters:
   eXchange Correlation:
     XC ID                             :  &ixc  1
     Exchange-Correlation reference    : "XC: Teter 93"
     XC functional implementation      : ABINIT
     Spin polarization                 :  No
 Basis set definition:
   Suggested Grid Spacings (a0)        :  [  0.43,  0.43,  0.43 ]
   Coarse and Fine Radii Multipliers   :  [  5.0,  5.0 ]
 Self-Consistent Cycle Parameters:
   Wavefunction:
     Gradient Norm Threshold           :  &gnrm_cv  1.0E-05
     CG Steps for Preconditioner       :  5
     DIIS History length               :  10
     Max. Wfn Iterations               :  &itermax  100
     Max. Subspace Diagonalizations    :  1
     Input wavefunction policy         : Linear restart # 101
     Output wavefunction policy        : none # 0
     Output grid policy                : none # 0
     Output grid format                : text # 0
     Virtual orbitals                  :  0
     Number of plotted density orbitals:  0
   Density/Potential:
     Max. Iterations                   :  1
 Post Optimization Parameters:
   Finite-Size Effect estimation:
     Scheduled                         :  No
  #-------------------------------------------------------------------------- System Properties
 Properties of atoms in the system:
 - Symbol                              : O #Type No.  01
   No. of Electrons                    :  6
   No. of Atoms                        :  12
   Radii of active regions (AU):
     Coarse                            :  1.21558
     Fine                              :  0.22179
     Coarse PSP                        :  0.77049
     Source                            : Hard-Coded
   Grid Spacing threshold (AU)         :  0.55
   Pseudopotential type                : HGH-K
   Local Pseudo Potential (HGH convention):
     Rloc                              :  0.24762
     Coefficients (c1 .. c4)           :  [ -16.58032,  2.39570,  0.00000,  0.00000 ]
   NonLocal PSP Parameters:
   - Channel (l)                       :  0
     Rloc                              :  0.22179
     h_ij matrix:
     -  [  18.26692,  0.00000,  0.00000 ]
     -  [  0.00000,  0.00000,  0.00000 ]
     -  [  0.00000,  0.00000,  0.00000 ]
   No. of projectors                   :  1
   PSP XC                              : "XC: Teter 93"
 - Symbol                              : H #Type No.  02
   No. of Electrons                    :  1
   No. of Atoms                        :  24
   Radii of active regions (AU):
     Coarse                            :  1.46342
     Fine                              :  0.20000
     Coarse PSP                        :  0.00000
     Source                            : Hard-Coded
   Grid Spacing threshold (AU)         :  0.50
   Pseudopotential type                : HGH-K
   Local Pseudo Potential (HGH convention):
     Rloc                              :  0.20000
     Coefficients (c1 .. c4)           :  [ -4.18024,  0.72507,  0.00000,  0.00000 ]
   No. of projectors                   :  0
   PSP XC                              : "XC: Teter 93"
  #----------------------------------------------------------------------------- Atom Positions
 Atomic positions within the cell (Atomic and Grid Units):
 - O: {AU:  [  9.2514,  17.298,  14.507 ], GU:  [  21.515,  40.228,  33.738 ]} # 0001
 - O: {AU:  [  13.673,  18.593,  19.381 ], GU:  [  31.797,  43.239,  45.073 ]} # 0002
 - O: {AU:  [  13.428,  9.4020,  18.203 ], GU:  [  31.228,  21.865,  42.332 ]} # 0003
 - O: {AU:  [  17.785,  18.576,  8.7156 ], GU:  [  41.361,  43.199,  20.269 ]} # 0004
 - O: {AU:  [  14.357,  14.189,  7.0183 ], GU:  [  33.389,  32.997,  16.322 ]} # 0005
 - O: {AU:  [  11.184,  9.6860,  9.7059 ], GU:  [  26.010,  22.526,  22.572 ]} # 0006
 - O: {AU:  [  20.445,  8.0856,  15.479 ], GU:  [  47.547,  18.804,  35.999 ]} # 0007
 - O: {AU:  [  9.6623,  12.372,  21.459 ], GU:  [  22.471,  28.772,  49.904 ]} # 0008
 - O: {AU:  [  20.497,  16.898,  19.082 ], GU:  [  47.666,  39.299,  44.377 ]} # 0009
 - O: {AU:  [  19.298,  10.918,  8.2496 ], GU:  [  44.879,  25.391,  19.185 ]} # 0010
 - O: {AU:  [  15.097,  15.960,  12.999 ], GU:  [  35.109,  37.117,  30.231 ]} # 0011
 - O: {AU:  [  6.1178,  14.021,  11.569 ], GU:  [  14.227,  32.608,  26.904 ]} # 0012
 - H: {AU:  [  10.996,  18.112,  15.005 ], GU:  [  25.572,  42.121,  34.895 ]} # 0013
 - H: {AU:  [  14.573,  20.052,  19.162 ], GU:  [  33.891,  46.633,  44.562 ]} # 0014
 - H: {AU:  [  14.424,  9.4369,  19.826 ], GU:  [  33.545,  21.946,  46.108 ]} # 0015
 - H: {AU:  [  18.095,  20.357,  9.2757 ], GU:  [  42.081,  47.342,  21.571 ]} # 0016
 - H: {AU:  [  14.608,  14.722,  8.6367 ], GU:  [  33.971,  34.236,  20.085 ]} # 0017
 - H: {AU:  [  12.575,  10.748,  10.426 ], GU:  [  29.245,  24.995,  24.248 ]} # 0018
 - H: {AU:  [  20.653,  9.2667,  17.105 ], GU:  [  48.029,  21.551,  39.778 ]} # 0019
 - H: {AU:  [  11.157,  13.110,  22.354 ], GU:  [  25.947,  30.488,  51.987 ]} # 0020
 - H: {AU:  [  21.978,  17.005,  20.292 ], GU:  [  51.112,  39.546,  47.190 ]} # 0021
 - H: {AU:  [  20.337,  12.005,  9.0865 ], GU:  [  47.296,  27.919,  21.131 ]} # 0022
 - H: {AU:  [  15.086,  16.899,  14.410 ], GU:  [  35.084,  39.300,  33.513 ]} # 0023
 - H: {AU:  [  7.5218,  14.947,  12.028 ], GU:  [  17.493,  34.759,  27.971 ]} # 0024
 - H: {AU:  [  8.8965,  18.498,  13.296 ], GU:  [  20.690,  43.018,  30.920 ]} # 0025
 - H: {AU:  [  12.212,  18.681,  20.304 ], GU:  [  28.401,  43.445,  47.219 ]} # 0026
 - H: {AU:  [  14.819,  9.8612,  16.896 ], GU:  [  34.462,  22.933,  39.292 ]} # 0027
 - H: {AU:  [  16.016,  18.797,  8.5327 ], GU:  [  37.246,  43.714,  19.843 ]} # 0028
 - H: {AU:  [  13.432,  12.634,  7.3157 ], GU:  [  31.238,  29.381,  17.013 ]} # 0029
 - H: {AU:  [  9.8504,  10.932,  10.418 ], GU:  [  22.908,  25.424,  24.229 ]} # 0030
 - H: {AU:  [  21.725,  7.1631,  15.469 ], GU:  [  50.523,  16.658,  35.975 ]} # 0031
 - H: {AU:  [  9.1911,  11.047,  22.207 ], GU:  [  21.375,  25.691,  51.645 ]} # 0032
 - H: {AU:  [  21.047,  17.917,  17.864 ], GU:  [  48.946,  41.667,  41.544 ]} # 0033
 - H: {AU:  [  17.644,  11.447,  8.1786 ], GU:  [  41.032,  26.621,  19.020 ]} # 0034
 - H: {AU:  [  15.370,  14.297,  14.119 ], GU:  [  35.744,  33.249,  32.835 ]} # 0035
 - H: {AU:  [  7.2617,  12.678,  10.876 ], GU:  [  16.888,  29.483,  25.294 ]} # 0036
 Rigid Shift Applied (AU)              :  [  5.2591,  5.2125,  4.4940 ]
  #---------------------------------------------------------------------------- Grid properties
 Box Grid spacings                     :  [  0.4300,  0.4300,  0.4300 ]
 Sizes of the simulation domain:
   AU                                  :  [  29.240,  27.520,  29.670 ]
   Angstroem                           :  [  15.473,  14.563,  15.701 ]
   Grid Spacing Units                  :  [  68,  64,  69 ]
   High resolution region boundaries (GU):
     From                              :  [  12,  15,  14 ]
     To                                :  [  53,  49,  54 ]
 High Res. box is treated separately   :  Yes
  #---------------------------------------------------------------------- Kernel Initialization
 Poisson Kernel Initialization:
   MPI tasks                           :  4
   OpenMP threads per MPI task         :  2
 Poisson Kernel Creation:
   Boundary Conditions                 : Free
   Memory Requirements per MPI task:
     Density (MB)                      :  9.23
     Kernel (MB)                       :  9.52
     Full Grid Arrays (MB)             :  34.24
     Load Balancing of calculations:
       Density:
         MPI tasks 0- 3                : 100%
       Kernel:
         MPI tasks 0- 2                : 100%
         MPI task 3                    :  93%
       Complete LB per task            : 1/3 LB_density + 2/3 LB_kernel
 Wavefunctions Descriptors, full simulation domain:
   Coarse resolution grid:
     No. of segments                   :  3617
     No. of points                     :  147729
   Fine resolution grid:
     No. of segments                   :  577
     No. of points                     :  2086
  #------------------------------------------------------------------------- Occupation Numbers
 Total Number of Electrons             :  96
 Spin treatment                        : Averaged
 Orbitals Repartition:
   MPI tasks  0- 3                     :  12
 Total Number of Orbitals              :  48
 Occupation numbers coming from        : System properties
 Input Occupation Numbers:
 - Occupation Numbers: {Orbitals No. 1-48:  2.0000}
 Wavefunctions memory occupation for root MPI process:  14 MB 882 KB 640 B
 NonLocal PSP Projectors Descriptors:
   Creation strategy                   : On-the-fly
   Total number of projectors          :  12
   Total number of components          :  3532
   Percent of zero components          :  36
  #----------------------------------------------------------- Estimation of Memory Consumption
 Memory requirements for principal quantities (MiB.KiB):
   Subspace Matrix                     : 0.3 #    (Number of Orbitals: 48)
   Single orbital                      : 1.245 #  (Number of Components: 162331)
   All (distributed) orbitals          : 44.600 # (Number of Orbitals per MPI task: 12)
   Wavefunction storage size           : 341.845 # (DIIS/SD workspaces included)
   Nonlocal Pseudopotential Arrays     : 0.28
   Full Uncompressed (ISF) grid        : 34.243
   Workspaces storage size             : 4.75
<<<<<<< HEAD
 Memory requirements for principal code sections (MiB.KiB):
   Kernel calculation                  : 181.819
   Density Construction                : 473.175
   Poisson Solver                      : 462.167
   Hamiltonian application             : 480.169
 Estimated Memory Peak (MB)            :  480
=======
 Accumulated memory requirements during principal run stages (MiB.KiB):
   Kernel calculation                  : 119.739
   Density Construction                : 346.757
   Poisson Solver                      : 308.46
   Hamiltonian application             : 353.751
 Estimated Memory Peak (MB)            :  353
>>>>>>> 710e4b74
  #WARNING: Do not call check_communications in the linear scaling version!
 Checking Compression/Uncompression of sparse matrices:
   Tolerances for this check           :  1.00000001335143196E-10
   Maxdiff for compress                :  0.00000000000000000E+00
   Maxdiff for uncompress              :  0.00000000000000000E+00
   Tolerances for this check           :  1.00000001335143196E-10
   Maxdiff for compress                :  0.00000000000000000E+00
   Maxdiff for uncompress              :  0.00000000000000000E+00
   Tolerances for this check           :  1.00000001335143196E-10
   Maxdiff for compress                :  0.00000000000000000E+00
   Maxdiff for uncompress              :  0.00000000000000000E+00
 Ion-Ion interaction energy            :  5.26728118835392E+02
  #------------------------------------------------------------------- Ionic Potential Creation
 Total ionic charge                    : -96.000000734762
 Poisson Solver:
   BC                                  : Free
   Box                                 :  [  167,  159,  169 ]
   MPI tasks                           :  4
  #------------------------------------------------------------------ Support functions Restart
 Input Hamiltonian:
   Total No. of Atomic Input Orbitals  :  72
   Atomic Input Orbital Generation:
   -  {Atom Type: O, Electronic configuration: {s: [ 2.00], p: [ 4/3,  4/3,  4/3]}}
   -  {Atom Type: H, Electronic configuration: {s: [ 1.00]}}
   Wavelet conversion succeeded        :  Yes
   Deviation from normalization        :  1.67E-03
   Poisson Solver:
     BC                                : Free
     Box                               :  [  167,  159,  169 ]
     MPI tasks                         :  4
   Poisson Solver:
     BC                                : Free
     Box                               :  [  167,  159,  169 ]
     MPI tasks                         :  4
 Checking Communications of Minimal Basis:
   Number of coarse and fine DoF (MasterMPI task):  [  36277,  523 ]
 
   Tolerances for this check           :  [  2.61288892377469734E-07,  1.59872115546022542E-14 ]
   Maxdiff for transpose (checksum)    :  1.16415321826934814E-10
   Maxdiff for untranspose             :  0.00000000000000000E+00
 Checking Communications of Enlarged Minimal Basis:
   Number of coarse and fine DoF (MasterMPI task):  [  38898,  339 ]
 
   Tolerances for this check           :  [  1.67773335573347571E-06,  1.59872115546022542E-14 ]
   Maxdiff for transpose (checksum)    :  6.98491930961608887E-10
   Maxdiff for untranspose             :  0.00000000000000000E+00
 Poisson Solver:
   BC                                  : Free
   Box                                 :  [  167,  159,  169 ]
   MPI tasks                           :  4
 Poisson Solver:
   BC                                  : Free
   Box                                 :  [  167,  159,  169 ]
   MPI tasks                           :  4
 Poisson Solver:
   BC                                  : Free
   Box                                 :  [  167,  159,  169 ]
   MPI tasks                           :  4
 Poisson Solver:
   BC                                  : Free
   Box                                 :  [  167,  159,  169 ]
   MPI tasks                           :  4
 Poisson Solver:
   BC                                  : Free
   Box                                 :  [  167,  159,  169 ]
   MPI tasks                           :  4
 Poisson Solver:
   BC                                  : Free
   Box                                 :  [  167,  159,  169 ]
   MPI tasks                           :  4
 Poisson Solver:
   BC                                  : Free
   Box                                 :  [  167,  159,  169 ]
   MPI tasks                           :  4
 Poisson Solver:
   BC                                  : Free
   Box                                 :  [  167,  159,  169 ]
   MPI tasks                           :  4
 Poisson Solver:
   BC                                  : Free
   Box                                 :  [  167,  159,  169 ]
   MPI tasks                           :  4
 Poisson Solver:
   BC                                  : Free
   Box                                 :  [  167,  159,  169 ]
   MPI tasks                           :  4
 Poisson Solver:
   BC                                  : Free
   Box                                 :  [  167,  159,  169 ]
   MPI tasks                           :  4
 Poisson Solver:
   BC                                  : Free
   Box                                 :  [  167,  159,  169 ]
   MPI tasks                           :  4
 Poisson Solver:
   BC                                  : Free
   Box                                 :  [  167,  159,  169 ]
   MPI tasks                           :  4
 Poisson Solver:
   BC                                  : Free
   Box                                 :  [  167,  159,  169 ]
   MPI tasks                           :  4
 Poisson Solver:
   BC                                  : Free
   Box                                 :  [  167,  159,  169 ]
   MPI tasks                           :  4
 Poisson Solver:
   BC                                  : Free
   Box                                 :  [  167,  159,  169 ]
   MPI tasks                           :  4
 Poisson Solver:
   BC                                  : Free
   Box                                 :  [  167,  159,  169 ]
   MPI tasks                           :  4
 Poisson Solver:
   BC                                  : Free
   Box                                 :  [  167,  159,  169 ]
   MPI tasks                           :  4
 Poisson Solver:
   BC                                  : Free
   Box                                 :  [  167,  159,  169 ]
   MPI tasks                           :  4
 Poisson Solver:
   BC                                  : Free
   Box                                 :  [  167,  159,  169 ]
   MPI tasks                           :  4
 Poisson Solver:
   BC                                  : Free
   Box                                 :  [  167,  159,  169 ]
   MPI tasks                           :  4
 Poisson Solver:
   BC                                  : Free
   Box                                 :  [  167,  159,  169 ]
   MPI tasks                           :  4
 Poisson Solver:
   BC                                  : Free
   Box                                 :  [  167,  159,  169 ]
   MPI tasks                           :  4
 Poisson Solver:
   BC                                  : Free
   Box                                 :  [  167,  159,  169 ]
   MPI tasks                           :  4
 Poisson Solver:
   BC                                  : Free
   Box                                 :  [  167,  159,  169 ]
   MPI tasks                           :  4
 Poisson Solver:
   BC                                  : Free
   Box                                 :  [  167,  159,  169 ]
   MPI tasks                           :  4
 Poisson Solver:
   BC                                  : Free
   Box                                 :  [  167,  159,  169 ]
   MPI tasks                           :  4
 Poisson Solver:
   BC                                  : Free
   Box                                 :  [  167,  159,  169 ]
   MPI tasks                           :  4
 Poisson Solver:
   BC                                  : Free
   Box                                 :  [  167,  159,  169 ]
   MPI tasks                           :  4
 Poisson Solver:
   BC                                  : Free
   Box                                 :  [  167,  159,  169 ]
   MPI tasks                           :  4
 Poisson Solver:
   BC                                  : Free
   Box                                 :  [  167,  159,  169 ]
   MPI tasks                           :  4
  #------------------------------------------------------------------------- Forces Calculation
 Poisson Solver:
   BC                                  : Free
   Box                                 :  [  167,  159,  169 ]
<<<<<<< HEAD
   MPI tasks                           :  4
 Non Local forces calculated           :  Yes
  #-------------------------------------------------------------------- Timing for root process
 Timings for root process:
   CPU time (s)                        :  105.13
   Elapsed time (s)                    :  53.35
=======
   MPI tasks                           :  6
 Calculate local forces: {Leaked force:  0.00000E+00}
 Calculate Non Local forces            :  Yes
 Average noise forces: {x:  1.08987543E-01, y:  1.15448325E-01, z:  1.17196988E-01, 
                    total:  1.97336601E-01}
 Clean forces norm (Ha/Bohr): {maxval:  2.246934035349E-01, fnrm2:  4.498917225907E-01}
 Raw forces norm (Ha/Bohr): {maxval:  2.485809780016E-01, fnrm2:  4.897530144139E-01}
  #------------------------------------------------------------------------------ Atomic Forces
 Atomic Forces (Ha/Bohr):
 -  {O: [ 1.346439839348E-01,  7.582453243947E-02,  1.850858885045E-02]} # 0001
 -  {O: [ 2.421018882450E-02,  4.176419923494E-03,  3.576825934480E-02]} # 0002
 -  {O: [ 1.454972076458E-01,  2.131983718709E-02,  1.103269005593E-02]} # 0003
 -  {O: [-2.880967903753E-02,  1.416403935594E-01,  5.148928616957E-02]} # 0004
 -  {O: [-1.971590470746E-02, -3.699312665564E-02,  2.701043088020E-02]} # 0005
 -  {O: [ 1.973349379364E-02,  1.701821796063E-01,  1.366844525884E-01]} # 0006
 -  {O: [-6.355729180110E-02,  1.814651800398E-01,  1.162668683853E-01]} # 0007
 -  {O: [ 1.282612074970E-01,  1.724839843095E-01, -2.285320202726E-02]} # 0008
 -  {O: [ 1.098993671966E-01,  4.658869752122E-03,  9.808209812186E-02]} # 0009
 -  {O: [ 5.608448095396E-03, -7.988327469898E-03,  3.351507184965E-02]} # 0010
 -  {O: [ 6.496831124153E-02, -1.107379880332E-01,  9.211509923373E-02]} # 0011
 -  {O: [ 7.603327726609E-02, -1.492920338084E-02, -4.172016404146E-02]} # 0012
 -  {H: [-8.762503134028E-02, -6.333168590280E-02, -3.465033549596E-02]} # 0013
 -  {H: [-1.966048671182E-02,  1.024133119285E-02, -7.424048704563E-03]} # 0014
 -  {H: [-5.349841631564E-02, -1.514518562760E-02, -7.373702011928E-02]} # 0015
 -  {H: [-8.097805836096E-03, -7.507636059135E-02, -3.298564867753E-02]} # 0016
 -  {H: [-2.749863346380E-03, -1.750730175630E-03,  1.891374447812E-02]} # 0017
 -  {H: [-4.389662273465E-02, -5.703244729960E-02, -4.278095115775E-02]} # 0018
 -  {H: [-2.548956955142E-02, -8.251699191035E-02, -9.523820776618E-02]} # 0019
 -  {H: [-7.439612409765E-02, -4.741607118663E-02, -4.515150075533E-02]} # 0020
 -  {H: [-7.444573511857E-02, -2.523876217319E-02, -5.498842861180E-02]} # 0021
 -  {H: [-1.219301651735E-02,  7.606105627863E-03,  4.540209215718E-04]} # 0022
 -  {H: [-1.845286749530E-02,  3.345083308540E-02,  2.537905822224E-02]} # 0023
 -  {H: [ 6.914314219724E-04,  2.292825143445E-02,  4.622755554174E-03]} # 0024
 -  {H: [-3.099318189078E-02,  1.909983316601E-04, -4.079767342084E-02]} # 0025
 -  {H: [-3.160590604095E-02,  6.180397915036E-03, -6.268569411420E-03]} # 0026
 -  {H: [-7.583655432079E-02, -3.760838716654E-02,  4.176867661447E-02]} # 0027
 -  {H: [-5.411289820831E-03, -3.306209585061E-02, -2.080212647554E-02]} # 0028
 -  {H: [-3.265248941288E-03,  2.202275697288E-03, -2.712396715786E-02]} # 0029
 -  {H: [ 2.524272730128E-02, -7.355140396242E-02, -5.075271870180E-02]} # 0030
 -  {H: [ 1.247278477352E-01, -1.194955757078E-01, -6.429218485772E-03]} # 0031
 -  {H: [-5.960204518893E-02, -1.400442739601E-01,  5.946238784915E-02]} # 0032
 -  {H: [ 3.946318424961E-03,  2.248325406238E-02, -6.720459709774E-02]} # 0033
 -  {H: [-2.914810802593E-02,  3.911696375357E-03, -1.243412593988E-02]} # 0034
 -  {H: [-2.796136124663E-02,  5.023794920626E-02, -8.012538536066E-02]} # 0035
 -  {H: [-6.705170029141E-02,  1.073412730836E-02, -7.605599711020E-03]} # 0036
  #-------------------------------------------------------------------- Timing for root process
 Timings for root process:
   CPU time (s)                        :  66.31
   Elapsed time (s)                    :  66.65
>>>>>>> 710e4b74
  #----------------------------------- Warnings obtained during the run, check their relevance!
 WARNINGS:
 - Do not call check_communications in the linear scaling version!
 FORCES norm(Ha/Bohr): { maxval:  2.24693E-01, fnrm2:  4.49892E-01, fluct:  1.97337E-01}
 Geometry:
   Ncount_BigDFT                       :  1
   Iteration                           :  1
   Geometry Method                     : GEOPT_SD
<<<<<<< HEAD
   etot                                :  [ -2.02827579541386E+02, -2.02827579541386E+02 ]
=======
   etot                                :  [ -2.02827579541304E+02, -2.02827579541304E+02 ]
>>>>>>> 710e4b74
   Forces                              :  [  2.25E-01,  6.71E-01,  1.97E-01,  1.97E-01 ]
   b/b0                                :  1.00E+0
   nsat                                :  0
   FORCES norm(Ha/Bohr): { maxval:  2.24693E-01, fnrm2:  4.49892E-01, fluct:  1.97337E-01}
---
  #--------------------------------------------------------------------------- Input parameters
 DFT parameters:
   eXchange Correlation:
     XC ID                             :  &ixc  1
     Exchange-Correlation reference    : "XC: Teter 93"
     XC functional implementation      : ABINIT
     Spin polarization                 :  No
 Basis set definition:
   Suggested Grid Spacings (a0)        :  [  0.43,  0.43,  0.43 ]
   Coarse and Fine Radii Multipliers   :  [  5.0,  5.0 ]
 Self-Consistent Cycle Parameters:
   Wavefunction:
     Gradient Norm Threshold           :  &gnrm_cv  1.0E-05
     CG Steps for Preconditioner       :  5
     DIIS History length               :  10
     Max. Wfn Iterations               :  &itermax  100
     Max. Subspace Diagonalizations    :  1
     Input wavefunction policy         : Linear restart # 101
     Output wavefunction policy        : none # 0
     Output grid policy                : none # 0
     Output grid format                : text # 0
     Virtual orbitals                  :  0
     Number of plotted density orbitals:  0
   Density/Potential:
     Max. Iterations                   :  1
 Post Optimization Parameters:
   Finite-Size Effect estimation:
     Scheduled                         :  No
  #-------------------------------------------------------------------------- System Properties
 Properties of atoms in the system:
 - Symbol                              : O #Type No.  01
   No. of Electrons                    :  6
   No. of Atoms                        :  12
   Radii of active regions (AU):
     Coarse                            :  1.21558
     Fine                              :  0.22179
     Coarse PSP                        :  0.77049
     Source                            : Hard-Coded
   Grid Spacing threshold (AU)         :  0.55
   Pseudopotential type                : HGH-K
   Local Pseudo Potential (HGH convention):
     Rloc                              :  0.24762
     Coefficients (c1 .. c4)           :  [ -16.58032,  2.39570,  0.00000,  0.00000 ]
   NonLocal PSP Parameters:
   - Channel (l)                       :  0
     Rloc                              :  0.22179
     h_ij matrix:
     -  [  18.26692,  0.00000,  0.00000 ]
     -  [  0.00000,  0.00000,  0.00000 ]
     -  [  0.00000,  0.00000,  0.00000 ]
   No. of projectors                   :  1
   PSP XC                              : "XC: Teter 93"
 - Symbol                              : H #Type No.  02
   No. of Electrons                    :  1
   No. of Atoms                        :  24
   Radii of active regions (AU):
     Coarse                            :  1.46342
     Fine                              :  0.20000
     Coarse PSP                        :  0.00000
     Source                            : Hard-Coded
   Grid Spacing threshold (AU)         :  0.50
   Pseudopotential type                : HGH-K
   Local Pseudo Potential (HGH convention):
     Rloc                              :  0.20000
     Coefficients (c1 .. c4)           :  [ -4.18024,  0.72507,  0.00000,  0.00000 ]
   No. of projectors                   :  0
   PSP XC                              : "XC: Teter 93"
  #----------------------------------------------------------------------------- Atom Positions
 Atomic positions within the cell (Atomic and Grid Units):
 - O: {AU:  [  9.3027,  17.341,  14.306 ], GU:  [  21.634,  40.328,  33.270 ]} # 0001
 - O: {AU:  [  13.697,  18.618,  19.184 ], GU:  [  31.853,  43.298,  44.615 ]} # 0002
 - O: {AU:  [  13.482,  9.4317,  18.000 ], GU:  [  31.354,  21.934,  41.860 ]} # 0003
 - O: {AU:  [  17.796,  18.635,  8.5225 ], GU:  [  41.386,  43.338,  19.820 ]} # 0004
 - O: {AU:  [  14.370,  14.204,  6.8191 ], GU:  [  33.419,  33.032,  15.858 ]} # 0005
 - O: {AU:  [  11.207,  9.7529,  9.5342 ], GU:  [  26.063,  22.681,  22.172 ]} # 0006
 - O: {AU:  [  20.447,  8.1553,  15.303 ], GU:  [  47.551,  18.966,  35.587 ]} # 0007
 - O: {AU:  [  9.7121,  12.440,  21.247 ], GU:  [  22.586,  28.929,  49.412 ]} # 0008
 - O: {AU:  [  20.542,  16.924,  18.901 ], GU:  [  47.772,  39.358,  43.955 ]} # 0009
 - O: {AU:  [  19.317,  10.940,  8.0520 ], GU:  [  44.923,  25.443,  18.726 ]} # 0010
 - O: {AU:  [  15.131,  15.957,  12.817 ], GU:  [  35.188,  37.109,  29.806 ]} # 0011
 - O: {AU:  [  6.1545,  14.042,  11.352 ], GU:  [  14.313,  32.656,  26.401 ]} # 0012
 - H: {AU:  [  10.992,  18.121,  14.790 ], GU:  [  25.562,  42.141,  34.396 ]} # 0013
 - H: {AU:  [  14.586,  20.079,  18.954 ], GU:  [  33.921,  46.696,  44.078 ]} # 0014
 - H: {AU:  [  14.429,  9.4574,  19.602 ], GU:  [  33.555,  21.994,  45.586 ]} # 0015
 - H: {AU:  [  18.111,  20.362,  9.0615 ], GU:  [  42.118,  47.355,  21.073 ]} # 0016
 - H: {AU:  [  14.625,  14.745,  8.4354 ], GU:  [  34.011,  34.292,  19.617 ]} # 0017
 - H: {AU:  [  12.582,  10.758,  10.210 ], GU:  [  29.261,  25.019,  23.744 ]} # 0018
 - H: {AU:  [  20.664,  9.2704,  16.875 ], GU:  [  48.056,  21.559,  39.244 ]} # 0019
 - H: {AU:  [  11.156,  13.122,  22.137 ], GU:  [  25.945,  30.517,  51.481 ]} # 0020
 - H: {AU:  [  21.977,  17.023,  20.072 ], GU:  [  51.110,  39.588,  46.679 ]} # 0021
 - H: {AU:  [  20.352,  12.032,  8.8806 ], GU:  [  47.330,  27.980,  20.653 ]} # 0022
 - H: {AU:  [  15.099,  16.932,  14.211 ], GU:  [  35.114,  39.376,  33.048 ]} # 0023
 - H: {AU:  [  7.5397,  14.977,  11.823 ], GU:  [  17.534,  34.829,  27.495 ]} # 0024
 - H: {AU:  [  8.9064,  18.522,  13.080 ], GU:  [  20.713,  43.074,  30.418 ]} # 0025
 - H: {AU:  [  12.222,  18.707,  20.097 ], GU:  [  28.423,  43.505,  46.736 ]} # 0026
 - H: {AU:  [  14.818,  9.8761,  16.700 ], GU:  [  34.459,  22.968,  38.837 ]} # 0027
 - H: {AU:  [  16.032,  18.813,  8.3215 ], GU:  [  37.284,  43.752,  19.352 ]} # 0028
 - H: {AU:  [  13.449,  12.659,  7.1030 ], GU:  [  31.277,  29.439,  16.519 ]} # 0029
 - H: {AU:  [  9.8744,  10.938,  10.200 ], GU:  [  22.964,  25.438,  23.720 ]} # 0030
 - H: {AU:  [  21.774,  7.1576,  15.262 ], GU:  [  50.636,  16.645,  35.492 ]} # 0031
 - H: {AU:  [  9.1939,  11.037,  22.016 ], GU:  [  21.381,  25.666,  51.201 ]} # 0032
 - H: {AU:  [  21.066,  17.947,  17.641 ], GU:  [  48.990,  41.736,  41.026 ]} # 0033
 - H: {AU:  [  17.654,  11.472,  7.9695 ], GU:  [  41.056,  26.680,  18.534 ]} # 0034
 - H: {AU:  [  15.381,  14.334,  13.893 ], GU:  [  35.769,  33.334,  32.309 ]} # 0035
 - H: {AU:  [  7.2626,  12.705,  10.668 ], GU:  [  16.890,  29.545,  24.810 ]} # 0036
 Rigid Shift Applied (AU)              :  [  5.2768,  5.2368,  4.2880 ]
  #---------------------------------------------------------------------------- Grid properties
 Box Grid spacings                     :  [  0.4300,  0.4300,  0.4300 ]
 Sizes of the simulation domain:
   AU                                  :  [  29.240,  27.520,  29.240 ]
   Angstroem                           :  [  15.473,  14.563,  15.473 ]
   Grid Spacing Units                  :  [  68,  64,  68 ]
   High resolution region boundaries (GU):
     From                              :  [  12,  15,  14 ]
     To                                :  [  53,  49,  53 ]
 High Res. box is treated separately   :  Yes
  #---------------------------------------------------------------------- Kernel Initialization
 Poisson Kernel Initialization:
   MPI tasks                           :  4
   OpenMP threads per MPI task         :  2
 Poisson Kernel Creation:
   Boundary Conditions                 : Free
   Memory Requirements per MPI task:
     Density (MB)                      :  8.61
     Kernel (MB)                       :  8.88
     Full Grid Arrays (MB)             :  33.83
     Load Balancing of calculations:
       Density:
         MPI tasks 0- 3                : 100%
       Kernel:
         MPI tasks 0- 2                : 100%
         MPI task 3                    :  93%
       Complete LB per task            : 1/3 LB_density + 2/3 LB_kernel
 Wavefunctions Descriptors, full simulation domain:
   Coarse resolution grid:
     No. of segments                   :  3615
     No. of points                     :  147854
   Fine resolution grid:
     No. of segments                   :  541
     No. of points                     :  2065
  #------------------------------------------------------------------------- Occupation Numbers
 Total Number of Electrons             :  96
 Spin treatment                        : Averaged
 Orbitals Repartition:
   MPI tasks  0- 3                     :  12
 Total Number of Orbitals              :  48
 Occupation numbers coming from        : System properties
 Input Occupation Numbers:
 - Occupation Numbers: {Orbitals No. 1-48:  2.0000}
 Wavefunctions memory occupation for root MPI process:  14 MB 880 KB 768 B
 NonLocal PSP Projectors Descriptors:
   Creation strategy                   : On-the-fly
   Total number of projectors          :  12
   Total number of components          :  3531
   Percent of zero components          :  36
  #----------------------------------------------------------- Estimation of Memory Consumption
 Memory requirements for principal quantities (MiB.KiB):
   Subspace Matrix                     : 0.3 #    (Number of Orbitals: 48)
   Single orbital                      : 1.245 #  (Number of Components: 162309)
   All (distributed) orbitals          : 44.595 # (Number of Orbitals per MPI task: 12)
   Wavefunction storage size           : 341.802 # (DIIS/SD workspaces included)
   Nonlocal Pseudopotential Arrays     : 0.28
   Full Uncompressed (ISF) grid        : 33.852
   Workspaces storage size             : 4.6
<<<<<<< HEAD
 Memory requirements for principal code sections (MiB.KiB):
   Kernel calculation                  : 169.765
   Density Construction                : 469.451
   Poisson Solver                      : 454.106
   Hamiltonian application             : 476.295
 Estimated Memory Peak (MB)            :  476
=======
 Accumulated memory requirements during principal run stages (MiB.KiB):
   Kernel calculation                  : 111.804
   Density Construction                : 343.869
   Poisson Solver                      : 302.688
   Hamiltonian application             : 350.713
 Estimated Memory Peak (MB)            :  350
>>>>>>> 710e4b74
  #WARNING: Do not call check_communications in the linear scaling version!
 Checking Compression/Uncompression of sparse matrices:
   Tolerances for this check           :  1.00000001335143196E-10
   Maxdiff for compress                :  0.00000000000000000E+00
   Maxdiff for uncompress              :  0.00000000000000000E+00
   Tolerances for this check           :  1.00000001335143196E-10
   Maxdiff for compress                :  0.00000000000000000E+00
   Maxdiff for uncompress              :  0.00000000000000000E+00
   Tolerances for this check           :  1.00000001335143196E-10
   Maxdiff for compress                :  0.00000000000000000E+00
   Maxdiff for uncompress              :  0.00000000000000000E+00
<<<<<<< HEAD
 Ion-Ion interaction energy            :  5.27618900441793E+02
=======
 Ion-Ion interaction energy            :  5.27618900441792E+02
>>>>>>> 710e4b74
  #------------------------------------------------------------------- Ionic Potential Creation
 Total ionic charge                    : -96.000000723588
 Poisson Solver:
   BC                                  : Free
   Box                                 :  [  167,  159,  167 ]
   MPI tasks                           :  4
  #------------------------------------------------------------------ Support functions Restart
 Input Hamiltonian:
   Total No. of Atomic Input Orbitals  :  72
   Atomic Input Orbital Generation:
   -  {Atom Type: O, Electronic configuration: {s: [ 2.00], p: [ 4/3,  4/3,  4/3]}}
   -  {Atom Type: H, Electronic configuration: {s: [ 1.00]}}
   Wavelet conversion succeeded        :  Yes
   Deviation from normalization        :  1.67E-03
   Poisson Solver:
     BC                                : Free
     Box                               :  [  167,  159,  167 ]
     MPI tasks                         :  4
   Poisson Solver:
     BC                                : Free
     Box                               :  [  167,  159,  167 ]
     MPI tasks                         :  4
 Checking Communications of Minimal Basis:
   Number of coarse and fine DoF (MasterMPI task):  [  36822,  515 ]
 
   Tolerances for this check           :  [  2.60216670140931804E-07,  1.59872115546022542E-14 ]
   Maxdiff for transpose (checksum)    :  8.73114913702011108E-11
   Maxdiff for untranspose             :  0.00000000000000000E+00
 Checking Communications of Enlarged Minimal Basis:
   Number of coarse and fine DoF (MasterMPI task):  [  39583,  358 ]
 
   Tolerances for this check           :  [  1.67592224459818370E-06,  1.59872115546022542E-14 ]
   Maxdiff for transpose (checksum)    :  6.98491930961608887E-10
   Maxdiff for untranspose             :  0.00000000000000000E+00
 Poisson Solver:
   BC                                  : Free
   Box                                 :  [  167,  159,  167 ]
   MPI tasks                           :  4
 Poisson Solver:
   BC                                  : Free
   Box                                 :  [  167,  159,  167 ]
   MPI tasks                           :  4
 Poisson Solver:
   BC                                  : Free
   Box                                 :  [  167,  159,  167 ]
   MPI tasks                           :  4
 Poisson Solver:
   BC                                  : Free
   Box                                 :  [  167,  159,  167 ]
   MPI tasks                           :  4
 Poisson Solver:
   BC                                  : Free
   Box                                 :  [  167,  159,  167 ]
   MPI tasks                           :  4
 Poisson Solver:
   BC                                  : Free
   Box                                 :  [  167,  159,  167 ]
   MPI tasks                           :  4
 Poisson Solver:
   BC                                  : Free
   Box                                 :  [  167,  159,  167 ]
   MPI tasks                           :  4
 Poisson Solver:
   BC                                  : Free
   Box                                 :  [  167,  159,  167 ]
   MPI tasks                           :  4
 Poisson Solver:
   BC                                  : Free
   Box                                 :  [  167,  159,  167 ]
   MPI tasks                           :  4
 Poisson Solver:
   BC                                  : Free
   Box                                 :  [  167,  159,  167 ]
   MPI tasks                           :  4
 Poisson Solver:
   BC                                  : Free
   Box                                 :  [  167,  159,  167 ]
   MPI tasks                           :  4
 Poisson Solver:
   BC                                  : Free
   Box                                 :  [  167,  159,  167 ]
   MPI tasks                           :  4
 Poisson Solver:
   BC                                  : Free
   Box                                 :  [  167,  159,  167 ]
   MPI tasks                           :  4
 Poisson Solver:
   BC                                  : Free
   Box                                 :  [  167,  159,  167 ]
   MPI tasks                           :  4
 Poisson Solver:
   BC                                  : Free
   Box                                 :  [  167,  159,  167 ]
   MPI tasks                           :  4
 Poisson Solver:
   BC                                  : Free
   Box                                 :  [  167,  159,  167 ]
   MPI tasks                           :  4
 Poisson Solver:
   BC                                  : Free
   Box                                 :  [  167,  159,  167 ]
   MPI tasks                           :  4
 Poisson Solver:
   BC                                  : Free
   Box                                 :  [  167,  159,  167 ]
   MPI tasks                           :  4
 Poisson Solver:
   BC                                  : Free
   Box                                 :  [  167,  159,  167 ]
   MPI tasks                           :  4
 Poisson Solver:
   BC                                  : Free
   Box                                 :  [  167,  159,  167 ]
   MPI tasks                           :  4
 Poisson Solver:
   BC                                  : Free
   Box                                 :  [  167,  159,  167 ]
   MPI tasks                           :  4
 Poisson Solver:
   BC                                  : Free
   Box                                 :  [  167,  159,  167 ]
   MPI tasks                           :  4
 Poisson Solver:
   BC                                  : Free
   Box                                 :  [  167,  159,  167 ]
   MPI tasks                           :  4
 Poisson Solver:
   BC                                  : Free
   Box                                 :  [  167,  159,  167 ]
   MPI tasks                           :  4
 Poisson Solver:
   BC                                  : Free
   Box                                 :  [  167,  159,  167 ]
   MPI tasks                           :  4
 Poisson Solver:
   BC                                  : Free
   Box                                 :  [  167,  159,  167 ]
   MPI tasks                           :  4
 Poisson Solver:
   BC                                  : Free
   Box                                 :  [  167,  159,  167 ]
   MPI tasks                           :  4
 Poisson Solver:
   BC                                  : Free
   Box                                 :  [  167,  159,  167 ]
   MPI tasks                           :  4
 Poisson Solver:
   BC                                  : Free
   Box                                 :  [  167,  159,  167 ]
   MPI tasks                           :  4
 Poisson Solver:
   BC                                  : Free
   Box                                 :  [  167,  159,  167 ]
   MPI tasks                           :  4
 Poisson Solver:
   BC                                  : Free
   Box                                 :  [  167,  159,  167 ]
   MPI tasks                           :  4
  #------------------------------------------------------------------------- Forces Calculation
 Poisson Solver:
   BC                                  : Free
   Box                                 :  [  167,  159,  167 ]
<<<<<<< HEAD
   MPI tasks                           :  4
 Non Local forces calculated           :  Yes
  #-------------------------------------------------------------------- Timing for root process
 Timings for root process:
   CPU time (s)                        :  103.88
   Elapsed time (s)                    :  52.64
=======
   MPI tasks                           :  6
 Calculate local forces: {Leaked force:  0.00000E+00}
 Calculate Non Local forces            :  Yes
 Average noise forces: {x:  1.02908807E-01, y:  9.98254895E-02, z:  1.18980141E-01, 
                    total:  1.86310560E-01}
 Clean forces norm (Ha/Bohr): {maxval:  1.795675712030E-01, fnrm2:  2.436326423801E-01}
 Raw forces norm (Ha/Bohr): {maxval:  2.082778631734E-01, fnrm2:  2.792763031458E-01}
  #------------------------------------------------------------------------------ Atomic Forces
 Atomic Forces (Ha/Bohr):
 -  {O: [ 1.237210733325E-01,  6.332955188089E-02,  1.093293569681E-02]} # 0001
 -  {O: [-9.741203143322E-04, -6.795652504799E-03,  6.188982266492E-02]} # 0002
 -  {O: [ 1.031610122558E-01,  2.539178656689E-02,  1.341394864306E-02]} # 0003
 -  {O: [-3.238970775350E-02,  7.966560463525E-02,  6.771881802600E-03]} # 0004
 -  {O: [-1.286552393796E-02, -2.995553610406E-02,  1.585909909331E-02]} # 0005
 -  {O: [ 1.212871279112E-02,  1.523087512883E-01,  8.407086221905E-02]} # 0006
 -  {O: [ 2.362590617289E-02,  1.064281829954E-01,  1.426862679082E-01]} # 0007
 -  {O: [ 9.623739873838E-02,  6.939606194494E-02,  2.383732823353E-02]} # 0008
 -  {O: [ 8.564267413162E-02,  3.537131138660E-03,  6.531654747612E-02]} # 0009
 -  {O: [ 1.253873125811E-03, -4.993808514748E-04,  2.315853067755E-02]} # 0010
 -  {O: [ 5.840280662352E-02, -8.556510253339E-02,  8.577891243148E-02]} # 0011
 -  {O: [ 5.483467706657E-02, -1.699835727177E-02, -2.919285564460E-02]} # 0012
 -  {H: [-6.945737952931E-02, -5.091348641007E-02, -3.085194227522E-02]} # 0013
 -  {H: [-1.666097720738E-02,  1.427303279152E-02, -7.489706892674E-03]} # 0014
 -  {H: [-4.112316957719E-02, -1.324047472124E-02, -6.099911033892E-02]} # 0015
 -  {H: [-5.236901051851E-03, -4.969646697100E-02, -2.518302504390E-02]} # 0016
 -  {H: [-3.237805314784E-03,  7.009641850771E-04,  1.823660362463E-02]} # 0017
 -  {H: [-2.717686884437E-02, -3.796611959728E-02, -3.033168946728E-02]} # 0018
 -  {H: [-2.214462945874E-02, -6.734817403298E-02, -8.004288327609E-02]} # 0019
 -  {H: [-5.112113409526E-02, -3.427775845992E-02, -3.173801656527E-02]} # 0020
 -  {H: [-5.281469545925E-02, -2.212236151547E-02, -4.028911001355E-02]} # 0021
 -  {H: [-9.673408226509E-03,  1.211496594796E-02,  2.073250116490E-03]} # 0022
 -  {H: [-1.718676567586E-02,  3.199212070362E-02,  2.008648524214E-02]} # 0023
 -  {H: [ 5.024077329038E-03,  2.823375650123E-02,  4.949727031040E-03]} # 0024
 -  {H: [-2.660347706657E-02,  4.954891988964E-04, -3.678957524597E-02]} # 0025
 -  {H: [-2.664984427253E-02,  8.053707141647E-03, -8.004457085732E-03]} # 0026
 -  {H: [-6.260651524842E-02, -3.155260097931E-02,  3.386801074251E-02]} # 0027
 -  {H: [-8.247575819793E-03, -2.691573932732E-02, -2.155220790676E-02]} # 0028
 -  {H: [-6.108446015535E-03,  1.302686551076E-03, -2.556086805846E-02]} # 0029
 -  {H: [ 1.563105321637E-02, -5.724769239935E-02, -4.305266201367E-02]} # 0030
 -  {H: [ 5.065153253555E-02, -6.741934426372E-02, -9.375451860571E-03]} # 0031
 -  {H: [-3.291998038620E-02, -6.413523118857E-02,  1.425005969230E-02]} # 0032
 -  {H: [-4.591019890639E-04,  1.063652724393E-02, -5.202906463449E-02]} # 0033
 -  {H: [-2.280303274797E-02,  5.330209706967E-03, -1.289530687740E-02]} # 0034
 -  {H: [-2.374789798852E-02,  4.141171094460E-02, -7.174494127487E-02]} # 0035
 -  {H: [-5.810583933831E-02,  8.047237764840E-03, -1.005739882030E-02]} # 0036
  #-------------------------------------------------------------------- Timing for root process
 Timings for root process:
   CPU time (s)                        :  66.25
   Elapsed time (s)                    :  66.61
>>>>>>> 710e4b74
  #----------------------------------- Warnings obtained during the run, check their relevance!
 WARNINGS:
 - Do not call check_communications in the linear scaling version!
 FORCES norm(Ha/Bohr): { maxval:  1.79568E-01, fnrm2:  2.43633E-01, fluct:  1.95131E-01}
 Geometry:
   Ncount_BigDFT                       :  2
   Iteration                           :  2
   Geometry Method                     : GEOPT_SD
<<<<<<< HEAD
   etot                                :  [ -2.02892524519711E+02, -6.49449783254568E-02 ]
=======
   etot                                :  [ -2.02892524519645E+02, -6.49449783412592E-02 ]
>>>>>>> 710e4b74
   Forces                              :  [  1.80E-01,  4.94E-01,  1.95E-01,  1.95E-01 ]
   b/b0                                :  1.00E+0
   nsat                                :  0
   FORCES norm(Ha/Bohr): { maxval:  1.79568E-01, fnrm2:  2.43633E-01, fluct:  1.95131E-01}
 End of minimization using             : SDCG
 Memory Consumption Report:
<<<<<<< HEAD
   Tot. No. of Allocations  : 224357
   Tot. No. of Deallocations: 224357
=======
   Tot. No. of Allocations  : 156277
   Tot. No. of Deallocations: 156277
>>>>>>> 710e4b74
   Remaining Memory (B)     : 0
   Memory occupation: 
      Peak Value (MB): 332
      for the array: nrecvdspls
      in the routine: transpose_communicate_psi<|MERGE_RESOLUTION|>--- conflicted
+++ resolved
@@ -24,16 +24,8 @@
              g     i        B     B
             g               B    B
        ggggg       i         BBBB
- 
+
  Reference Paper                       : The Journal of Chemical Physics 129, 014109 (2008)
-<<<<<<< HEAD
- Version Number                        : 1.7-dev.22
- Timestamp of this run                 : 2013-02-18 18:19:02.113
- Root process Hostname                 : phys-comp-03
- Number of MPI tasks                   :  4
- OpenMP parallelization                :  Yes
- Maximal OpenMP threads per MPI task   :  2
-=======
  Version Number                        : 1.7-dev.26
  Timestamp of this run                 : 2013-04-22 10:05:01.394
  Root process Hostname                 : moutarde
@@ -49,7 +41,6 @@
      FCFLAGS                           : -g -O2
      CXXFLAGS                          : -g -O2
      CPPFLAGS                          : 
->>>>>>> 710e4b74
  #... (file:foe.perf)....................................................Performance Options
  #|debug F                      Debug option                                                 
  #|fftcache 8192                Cache size for the FFT                                       
@@ -281,20 +272,19 @@
  High Res. box is treated separately   :  Yes
   #------------------------------------------------------------------- Kernel Initialization
  Poisson Kernel Initialization:
-   MPI tasks                           :  4
-   OpenMP threads per MPI task         :  2
+   MPI tasks                           :  6
  Poisson Kernel Creation:
    Boundary Conditions                 : Free
    Memory Requirements per MPI task:
-     Density (MB)                      :  9.23
-     Kernel (MB)                       :  9.52
+     Density (MB)                      :  6.15
+     Kernel (MB)                       :  6.27
      Full Grid Arrays (MB)             :  34.24
      Load Balancing of calculations:
        Density:
-         MPI tasks 0- 3                : 100%
+         MPI tasks 0- 5                : 100%
        Kernel:
-         MPI tasks 0- 2                : 100%
-         MPI task 3                    :  93%
+         MPI tasks 0- 4                : 100%
+         MPI task 5                    :  96%
        Complete LB per task            : 1/3 LB_density + 2/3 LB_kernel
  Wavefunctions Descriptors, full simulation domain:
    Coarse resolution grid:
@@ -307,12 +297,12 @@
  Total Number of Electrons             :  96
  Spin treatment                        : Averaged
  Orbitals Repartition:
-   MPI tasks  0- 3                     :  12
+   MPI tasks  0- 5                     :  8
  Total Number of Orbitals              :  48
  Occupation numbers coming from        : System properties
  Input Occupation Numbers:
  - Occupation Numbers: {Orbitals No. 1-48:  2.0000}
- Wavefunctions memory occupation for root MPI process:  14 MB 882 KB 640 B
+ Wavefunctions memory occupation for root MPI process:  9 MB 930 KB 0 B
  NonLocal PSP Projectors Descriptors:
    Creation strategy                   : On-the-fly
    Total number of projectors          :  12
@@ -322,26 +312,17 @@
  Memory requirements for principal quantities (MiB.KiB):
    Subspace Matrix                     : 0.3 #    (Number of Orbitals: 48)
    Single orbital                      : 1.245 #  (Number of Components: 162331)
-   All (distributed) orbitals          : 44.600 # (Number of Orbitals per MPI task: 12)
-   Wavefunction storage size           : 341.845 # (DIIS/SD workspaces included)
+   All (distributed) orbitals          : 29.742 # (Number of Orbitals per MPI task: 8)
+   Wavefunction storage size           : 227.910 # (DIIS/SD workspaces included)
    Nonlocal Pseudopotential Arrays     : 0.28
    Full Uncompressed (ISF) grid        : 34.243
    Workspaces storage size             : 4.75
-<<<<<<< HEAD
- Memory requirements for principal code sections (MiB.KiB):
-   Kernel calculation                  : 181.819
-   Density Construction                : 473.175
-   Poisson Solver                      : 462.167
-   Hamiltonian application             : 480.169
- Estimated Memory Peak (MB)            :  480
-=======
  Accumulated memory requirements during principal run stages (MiB.KiB):
    Kernel calculation                  : 119.739
    Density Construction                : 346.757
    Poisson Solver                      : 308.46
    Hamiltonian application             : 353.751
  Estimated Memory Peak (MB)            :  353
->>>>>>> 710e4b74
   #WARNING: Do not call check_communications in the linear scaling version!
  Checking Compression/Uncompression of sparse matrices:
    Tolerances for this check           :  1.00000001335143196E-10
@@ -355,11 +336,11 @@
    Maxdiff for uncompress              :  0.00000000000000000E+00
  Ion-Ion interaction energy            :  5.26728118835392E+02
   #---------------------------------------------------------------- Ionic Potential Creation
- Total ionic charge                    : -96.000000734762
- Poisson Solver:
-   BC                                  : Free
-   Box                                 :  [  167,  159,  169 ]
-   MPI tasks                           :  4
+ Total ionic charge                    : -96.000000734761
+ Poisson Solver:
+   BC                                  : Free
+   Box                                 :  [  167,  159,  169 ]
+   MPI tasks                           :  6
   #------------------------------------------------------------ Input Wavefunctions Creation
  Input Hamiltonian:
    Total No. of Atomic Input Orbitals  :  72
@@ -371,22 +352,12 @@
    Poisson Solver:
      BC                                : Free
      Box                               :  [  167,  159,  169 ]
-     MPI tasks                         :  4
+     MPI tasks                         :  6
    Poisson Solver:
      BC                                : Free
      Box                               :  [  167,  159,  169 ]
-     MPI tasks                         :  4
+     MPI tasks                         :  6
  Checking Communications of Minimal Basis:
-<<<<<<< HEAD
-   Number of coarse and fine DoF (MasterMPI task):  [  36277,  523 ]
- 
-   Maxdiff for transpose (checksum)    :  1.16415321826934814E-10
-   Maxdiff for untranspose             :  0.00000000000000000E+00
- Checking Communications of Enlarged Minimal Basis:
-   Number of coarse and fine DoF (MasterMPI task):  [  38898,  339 ]
- 
-   Maxdiff for transpose (checksum)    :  6.98491930961608887E-10
-=======
    Number of coarse and fine DoF (MasterMPI task):  [  29996,  347 ]
    Tolerances for this check: [ 2.61983336831185965E-07,  1.59872115546022542E-14]
    Maxdiff for transpose (checksum)    :  1.16415321826934814E-10
@@ -395,144 +366,135 @@
    Number of coarse and fine DoF (MasterMPI task):  [  30559,  218 ]
    Tolerances for this check: [ 1.68635002251518729E-06,  1.59872115546022542E-14]
    Maxdiff for transpose (checksum)    :  4.65661287307739258E-10
->>>>>>> 710e4b74
    Maxdiff for untranspose             :  0.00000000000000000E+00
  Poisson Solver:
    BC                                  : Free
    Box                                 :  [  167,  159,  169 ]
-   MPI tasks                           :  4
- Poisson Solver:
-   BC                                  : Free
-   Box                                 :  [  167,  159,  169 ]
-   MPI tasks                           :  4
- Poisson Solver:
-   BC                                  : Free
-   Box                                 :  [  167,  159,  169 ]
-   MPI tasks                           :  4
- Poisson Solver:
-   BC                                  : Free
-   Box                                 :  [  167,  159,  169 ]
-   MPI tasks                           :  4
- Poisson Solver:
-   BC                                  : Free
-   Box                                 :  [  167,  159,  169 ]
-   MPI tasks                           :  4
- Poisson Solver:
-   BC                                  : Free
-   Box                                 :  [  167,  159,  169 ]
-   MPI tasks                           :  4
- Poisson Solver:
-   BC                                  : Free
-   Box                                 :  [  167,  159,  169 ]
-   MPI tasks                           :  4
- Poisson Solver:
-   BC                                  : Free
-   Box                                 :  [  167,  159,  169 ]
-   MPI tasks                           :  4
- Poisson Solver:
-   BC                                  : Free
-   Box                                 :  [  167,  159,  169 ]
-   MPI tasks                           :  4
- Poisson Solver:
-   BC                                  : Free
-   Box                                 :  [  167,  159,  169 ]
-   MPI tasks                           :  4
- Poisson Solver:
-   BC                                  : Free
-   Box                                 :  [  167,  159,  169 ]
-   MPI tasks                           :  4
- Poisson Solver:
-   BC                                  : Free
-   Box                                 :  [  167,  159,  169 ]
-   MPI tasks                           :  4
- Poisson Solver:
-   BC                                  : Free
-   Box                                 :  [  167,  159,  169 ]
-   MPI tasks                           :  4
- Poisson Solver:
-   BC                                  : Free
-   Box                                 :  [  167,  159,  169 ]
-   MPI tasks                           :  4
- Poisson Solver:
-   BC                                  : Free
-   Box                                 :  [  167,  159,  169 ]
-   MPI tasks                           :  4
- Poisson Solver:
-   BC                                  : Free
-   Box                                 :  [  167,  159,  169 ]
-   MPI tasks                           :  4
- Poisson Solver:
-   BC                                  : Free
-   Box                                 :  [  167,  159,  169 ]
-   MPI tasks                           :  4
- Poisson Solver:
-   BC                                  : Free
-   Box                                 :  [  167,  159,  169 ]
-   MPI tasks                           :  4
- Poisson Solver:
-   BC                                  : Free
-   Box                                 :  [  167,  159,  169 ]
-   MPI tasks                           :  4
- Poisson Solver:
-   BC                                  : Free
-   Box                                 :  [  167,  159,  169 ]
-   MPI tasks                           :  4
- Poisson Solver:
-   BC                                  : Free
-   Box                                 :  [  167,  159,  169 ]
-   MPI tasks                           :  4
- Poisson Solver:
-   BC                                  : Free
-   Box                                 :  [  167,  159,  169 ]
-   MPI tasks                           :  4
- Poisson Solver:
-   BC                                  : Free
-   Box                                 :  [  167,  159,  169 ]
-   MPI tasks                           :  4
- Poisson Solver:
-   BC                                  : Free
-   Box                                 :  [  167,  159,  169 ]
-   MPI tasks                           :  4
- Poisson Solver:
-   BC                                  : Free
-   Box                                 :  [  167,  159,  169 ]
-   MPI tasks                           :  4
- Poisson Solver:
-   BC                                  : Free
-   Box                                 :  [  167,  159,  169 ]
-   MPI tasks                           :  4
- Poisson Solver:
-   BC                                  : Free
-   Box                                 :  [  167,  159,  169 ]
-   MPI tasks                           :  4
- Poisson Solver:
-   BC                                  : Free
-   Box                                 :  [  167,  159,  169 ]
-   MPI tasks                           :  4
- Poisson Solver:
-   BC                                  : Free
-   Box                                 :  [  167,  159,  169 ]
-   MPI tasks                           :  4
- Poisson Solver:
-   BC                                  : Free
-   Box                                 :  [  167,  159,  169 ]
-   MPI tasks                           :  4
- Poisson Solver:
-   BC                                  : Free
-   Box                                 :  [  167,  159,  169 ]
-   MPI tasks                           :  4
+   MPI tasks                           :  6
+ Poisson Solver:
+   BC                                  : Free
+   Box                                 :  [  167,  159,  169 ]
+   MPI tasks                           :  6
+ Poisson Solver:
+   BC                                  : Free
+   Box                                 :  [  167,  159,  169 ]
+   MPI tasks                           :  6
+ Poisson Solver:
+   BC                                  : Free
+   Box                                 :  [  167,  159,  169 ]
+   MPI tasks                           :  6
+ Poisson Solver:
+   BC                                  : Free
+   Box                                 :  [  167,  159,  169 ]
+   MPI tasks                           :  6
+ Poisson Solver:
+   BC                                  : Free
+   Box                                 :  [  167,  159,  169 ]
+   MPI tasks                           :  6
+ Poisson Solver:
+   BC                                  : Free
+   Box                                 :  [  167,  159,  169 ]
+   MPI tasks                           :  6
+ Poisson Solver:
+   BC                                  : Free
+   Box                                 :  [  167,  159,  169 ]
+   MPI tasks                           :  6
+ Poisson Solver:
+   BC                                  : Free
+   Box                                 :  [  167,  159,  169 ]
+   MPI tasks                           :  6
+ Poisson Solver:
+   BC                                  : Free
+   Box                                 :  [  167,  159,  169 ]
+   MPI tasks                           :  6
+ Poisson Solver:
+   BC                                  : Free
+   Box                                 :  [  167,  159,  169 ]
+   MPI tasks                           :  6
+ Poisson Solver:
+   BC                                  : Free
+   Box                                 :  [  167,  159,  169 ]
+   MPI tasks                           :  6
+ Poisson Solver:
+   BC                                  : Free
+   Box                                 :  [  167,  159,  169 ]
+   MPI tasks                           :  6
+ Poisson Solver:
+   BC                                  : Free
+   Box                                 :  [  167,  159,  169 ]
+   MPI tasks                           :  6
+ Poisson Solver:
+   BC                                  : Free
+   Box                                 :  [  167,  159,  169 ]
+   MPI tasks                           :  6
+ Poisson Solver:
+   BC                                  : Free
+   Box                                 :  [  167,  159,  169 ]
+   MPI tasks                           :  6
+ Poisson Solver:
+   BC                                  : Free
+   Box                                 :  [  167,  159,  169 ]
+   MPI tasks                           :  6
+ Poisson Solver:
+   BC                                  : Free
+   Box                                 :  [  167,  159,  169 ]
+   MPI tasks                           :  6
+ Poisson Solver:
+   BC                                  : Free
+   Box                                 :  [  167,  159,  169 ]
+   MPI tasks                           :  6
+ Poisson Solver:
+   BC                                  : Free
+   Box                                 :  [  167,  159,  169 ]
+   MPI tasks                           :  6
+ Poisson Solver:
+   BC                                  : Free
+   Box                                 :  [  167,  159,  169 ]
+   MPI tasks                           :  6
+ Poisson Solver:
+   BC                                  : Free
+   Box                                 :  [  167,  159,  169 ]
+   MPI tasks                           :  6
+ Poisson Solver:
+   BC                                  : Free
+   Box                                 :  [  167,  159,  169 ]
+   MPI tasks                           :  6
+ Poisson Solver:
+   BC                                  : Free
+   Box                                 :  [  167,  159,  169 ]
+   MPI tasks                           :  6
+ Poisson Solver:
+   BC                                  : Free
+   Box                                 :  [  167,  159,  169 ]
+   MPI tasks                           :  6
+ Poisson Solver:
+   BC                                  : Free
+   Box                                 :  [  167,  159,  169 ]
+   MPI tasks                           :  6
+ Poisson Solver:
+   BC                                  : Free
+   Box                                 :  [  167,  159,  169 ]
+   MPI tasks                           :  6
+ Poisson Solver:
+   BC                                  : Free
+   Box                                 :  [  167,  159,  169 ]
+   MPI tasks                           :  6
+ Poisson Solver:
+   BC                                  : Free
+   Box                                 :  [  167,  159,  169 ]
+   MPI tasks                           :  6
+ Poisson Solver:
+   BC                                  : Free
+   Box                                 :  [  167,  159,  169 ]
+   MPI tasks                           :  6
+ Poisson Solver:
+   BC                                  : Free
+   Box                                 :  [  167,  159,  169 ]
+   MPI tasks                           :  6
   #---------------------------------------------------------------------- Forces Calculation
  Poisson Solver:
    BC                                  : Free
    Box                                 :  [  167,  159,  169 ]
-<<<<<<< HEAD
-   MPI tasks                           :  4
- Non Local forces calculated           :  Yes
-  #----------------------------------------------------------------- Timing for root process
- Timings for root process:
-   CPU time (s)                        :  104.53
-   Elapsed time (s)                    :  52.92
-=======
    MPI tasks                           :  6
  Calculate local forces: {Leaked force:  0.00000E+00}
  Calculate Non Local forces            :  Yes
@@ -582,7 +544,6 @@
  Timings for root process:
    CPU time (s)                        :  67.47
    Elapsed time (s)                    :  68.17
->>>>>>> 710e4b74
   #-------------------------------- Warnings obtained during the run, check their relevance!
  WARNINGS:
  - Do not call check_communications in the linear scaling version!
@@ -709,20 +670,19 @@
  High Res. box is treated separately   :  Yes
   #---------------------------------------------------------------------- Kernel Initialization
  Poisson Kernel Initialization:
-   MPI tasks                           :  4
-   OpenMP threads per MPI task         :  2
+   MPI tasks                           :  6
  Poisson Kernel Creation:
    Boundary Conditions                 : Free
    Memory Requirements per MPI task:
-     Density (MB)                      :  9.23
-     Kernel (MB)                       :  9.52
+     Density (MB)                      :  6.15
+     Kernel (MB)                       :  6.27
      Full Grid Arrays (MB)             :  34.24
      Load Balancing of calculations:
        Density:
-         MPI tasks 0- 3                : 100%
+         MPI tasks 0- 5                : 100%
        Kernel:
-         MPI tasks 0- 2                : 100%
-         MPI task 3                    :  93%
+         MPI tasks 0- 4                : 100%
+         MPI task 5                    :  96%
        Complete LB per task            : 1/3 LB_density + 2/3 LB_kernel
  Wavefunctions Descriptors, full simulation domain:
    Coarse resolution grid:
@@ -735,12 +695,12 @@
  Total Number of Electrons             :  96
  Spin treatment                        : Averaged
  Orbitals Repartition:
-   MPI tasks  0- 3                     :  12
+   MPI tasks  0- 5                     :  8
  Total Number of Orbitals              :  48
  Occupation numbers coming from        : System properties
  Input Occupation Numbers:
  - Occupation Numbers: {Orbitals No. 1-48:  2.0000}
- Wavefunctions memory occupation for root MPI process:  14 MB 882 KB 640 B
+ Wavefunctions memory occupation for root MPI process:  9 MB 930 KB 0 B
  NonLocal PSP Projectors Descriptors:
    Creation strategy                   : On-the-fly
    Total number of projectors          :  12
@@ -750,26 +710,17 @@
  Memory requirements for principal quantities (MiB.KiB):
    Subspace Matrix                     : 0.3 #    (Number of Orbitals: 48)
    Single orbital                      : 1.245 #  (Number of Components: 162331)
-   All (distributed) orbitals          : 44.600 # (Number of Orbitals per MPI task: 12)
-   Wavefunction storage size           : 341.845 # (DIIS/SD workspaces included)
+   All (distributed) orbitals          : 29.742 # (Number of Orbitals per MPI task: 8)
+   Wavefunction storage size           : 227.910 # (DIIS/SD workspaces included)
    Nonlocal Pseudopotential Arrays     : 0.28
    Full Uncompressed (ISF) grid        : 34.243
    Workspaces storage size             : 4.75
-<<<<<<< HEAD
- Memory requirements for principal code sections (MiB.KiB):
-   Kernel calculation                  : 181.819
-   Density Construction                : 473.175
-   Poisson Solver                      : 462.167
-   Hamiltonian application             : 480.169
- Estimated Memory Peak (MB)            :  480
-=======
  Accumulated memory requirements during principal run stages (MiB.KiB):
    Kernel calculation                  : 119.739
    Density Construction                : 346.757
    Poisson Solver                      : 308.46
    Hamiltonian application             : 353.751
  Estimated Memory Peak (MB)            :  353
->>>>>>> 710e4b74
   #WARNING: Do not call check_communications in the linear scaling version!
  Checking Compression/Uncompression of sparse matrices:
    Tolerances for this check           :  1.00000001335143196E-10
@@ -783,11 +734,11 @@
    Maxdiff for uncompress              :  0.00000000000000000E+00
  Ion-Ion interaction energy            :  5.26728118835392E+02
   #------------------------------------------------------------------- Ionic Potential Creation
- Total ionic charge                    : -96.000000734762
- Poisson Solver:
-   BC                                  : Free
-   Box                                 :  [  167,  159,  169 ]
-   MPI tasks                           :  4
+ Total ionic charge                    : -96.000000734761
+ Poisson Solver:
+   BC                                  : Free
+   Box                                 :  [  167,  159,  169 ]
+   MPI tasks                           :  6
   #------------------------------------------------------------------ Support functions Restart
  Input Hamiltonian:
    Total No. of Atomic Input Orbitals  :  72
@@ -799,159 +750,151 @@
    Poisson Solver:
      BC                                : Free
      Box                               :  [  167,  159,  169 ]
-     MPI tasks                         :  4
+     MPI tasks                         :  6
    Poisson Solver:
      BC                                : Free
      Box                               :  [  167,  159,  169 ]
-     MPI tasks                         :  4
+     MPI tasks                         :  6
  Checking Communications of Minimal Basis:
-   Number of coarse and fine DoF (MasterMPI task):  [  36277,  523 ]
- 
-   Tolerances for this check           :  [  2.61288892377469734E-07,  1.59872115546022542E-14 ]
+   Number of coarse and fine DoF (MasterMPI task):  [  29996,  347 ]
+
+   Tolerances for this check           :  [  2.61983336831185965E-07,  1.59872115546022542E-14 ]
    Maxdiff for transpose (checksum)    :  1.16415321826934814E-10
    Maxdiff for untranspose             :  0.00000000000000000E+00
  Checking Communications of Enlarged Minimal Basis:
-   Number of coarse and fine DoF (MasterMPI task):  [  38898,  339 ]
- 
-   Tolerances for this check           :  [  1.67773335573347571E-06,  1.59872115546022542E-14 ]
-   Maxdiff for transpose (checksum)    :  6.98491930961608887E-10
+   Number of coarse and fine DoF (MasterMPI task):  [  30559,  218 ]
+
+   Tolerances for this check           :  [  1.68635002251518729E-06,  1.59872115546022542E-14 ]
+   Maxdiff for transpose (checksum)    :  4.65661287307739258E-10
    Maxdiff for untranspose             :  0.00000000000000000E+00
  Poisson Solver:
    BC                                  : Free
    Box                                 :  [  167,  159,  169 ]
-   MPI tasks                           :  4
- Poisson Solver:
-   BC                                  : Free
-   Box                                 :  [  167,  159,  169 ]
-   MPI tasks                           :  4
- Poisson Solver:
-   BC                                  : Free
-   Box                                 :  [  167,  159,  169 ]
-   MPI tasks                           :  4
- Poisson Solver:
-   BC                                  : Free
-   Box                                 :  [  167,  159,  169 ]
-   MPI tasks                           :  4
- Poisson Solver:
-   BC                                  : Free
-   Box                                 :  [  167,  159,  169 ]
-   MPI tasks                           :  4
- Poisson Solver:
-   BC                                  : Free
-   Box                                 :  [  167,  159,  169 ]
-   MPI tasks                           :  4
- Poisson Solver:
-   BC                                  : Free
-   Box                                 :  [  167,  159,  169 ]
-   MPI tasks                           :  4
- Poisson Solver:
-   BC                                  : Free
-   Box                                 :  [  167,  159,  169 ]
-   MPI tasks                           :  4
- Poisson Solver:
-   BC                                  : Free
-   Box                                 :  [  167,  159,  169 ]
-   MPI tasks                           :  4
- Poisson Solver:
-   BC                                  : Free
-   Box                                 :  [  167,  159,  169 ]
-   MPI tasks                           :  4
- Poisson Solver:
-   BC                                  : Free
-   Box                                 :  [  167,  159,  169 ]
-   MPI tasks                           :  4
- Poisson Solver:
-   BC                                  : Free
-   Box                                 :  [  167,  159,  169 ]
-   MPI tasks                           :  4
- Poisson Solver:
-   BC                                  : Free
-   Box                                 :  [  167,  159,  169 ]
-   MPI tasks                           :  4
- Poisson Solver:
-   BC                                  : Free
-   Box                                 :  [  167,  159,  169 ]
-   MPI tasks                           :  4
- Poisson Solver:
-   BC                                  : Free
-   Box                                 :  [  167,  159,  169 ]
-   MPI tasks                           :  4
- Poisson Solver:
-   BC                                  : Free
-   Box                                 :  [  167,  159,  169 ]
-   MPI tasks                           :  4
- Poisson Solver:
-   BC                                  : Free
-   Box                                 :  [  167,  159,  169 ]
-   MPI tasks                           :  4
- Poisson Solver:
-   BC                                  : Free
-   Box                                 :  [  167,  159,  169 ]
-   MPI tasks                           :  4
- Poisson Solver:
-   BC                                  : Free
-   Box                                 :  [  167,  159,  169 ]
-   MPI tasks                           :  4
- Poisson Solver:
-   BC                                  : Free
-   Box                                 :  [  167,  159,  169 ]
-   MPI tasks                           :  4
- Poisson Solver:
-   BC                                  : Free
-   Box                                 :  [  167,  159,  169 ]
-   MPI tasks                           :  4
- Poisson Solver:
-   BC                                  : Free
-   Box                                 :  [  167,  159,  169 ]
-   MPI tasks                           :  4
- Poisson Solver:
-   BC                                  : Free
-   Box                                 :  [  167,  159,  169 ]
-   MPI tasks                           :  4
- Poisson Solver:
-   BC                                  : Free
-   Box                                 :  [  167,  159,  169 ]
-   MPI tasks                           :  4
- Poisson Solver:
-   BC                                  : Free
-   Box                                 :  [  167,  159,  169 ]
-   MPI tasks                           :  4
- Poisson Solver:
-   BC                                  : Free
-   Box                                 :  [  167,  159,  169 ]
-   MPI tasks                           :  4
- Poisson Solver:
-   BC                                  : Free
-   Box                                 :  [  167,  159,  169 ]
-   MPI tasks                           :  4
- Poisson Solver:
-   BC                                  : Free
-   Box                                 :  [  167,  159,  169 ]
-   MPI tasks                           :  4
- Poisson Solver:
-   BC                                  : Free
-   Box                                 :  [  167,  159,  169 ]
-   MPI tasks                           :  4
- Poisson Solver:
-   BC                                  : Free
-   Box                                 :  [  167,  159,  169 ]
-   MPI tasks                           :  4
- Poisson Solver:
-   BC                                  : Free
-   Box                                 :  [  167,  159,  169 ]
-   MPI tasks                           :  4
+   MPI tasks                           :  6
+ Poisson Solver:
+   BC                                  : Free
+   Box                                 :  [  167,  159,  169 ]
+   MPI tasks                           :  6
+ Poisson Solver:
+   BC                                  : Free
+   Box                                 :  [  167,  159,  169 ]
+   MPI tasks                           :  6
+ Poisson Solver:
+   BC                                  : Free
+   Box                                 :  [  167,  159,  169 ]
+   MPI tasks                           :  6
+ Poisson Solver:
+   BC                                  : Free
+   Box                                 :  [  167,  159,  169 ]
+   MPI tasks                           :  6
+ Poisson Solver:
+   BC                                  : Free
+   Box                                 :  [  167,  159,  169 ]
+   MPI tasks                           :  6
+ Poisson Solver:
+   BC                                  : Free
+   Box                                 :  [  167,  159,  169 ]
+   MPI tasks                           :  6
+ Poisson Solver:
+   BC                                  : Free
+   Box                                 :  [  167,  159,  169 ]
+   MPI tasks                           :  6
+ Poisson Solver:
+   BC                                  : Free
+   Box                                 :  [  167,  159,  169 ]
+   MPI tasks                           :  6
+ Poisson Solver:
+   BC                                  : Free
+   Box                                 :  [  167,  159,  169 ]
+   MPI tasks                           :  6
+ Poisson Solver:
+   BC                                  : Free
+   Box                                 :  [  167,  159,  169 ]
+   MPI tasks                           :  6
+ Poisson Solver:
+   BC                                  : Free
+   Box                                 :  [  167,  159,  169 ]
+   MPI tasks                           :  6
+ Poisson Solver:
+   BC                                  : Free
+   Box                                 :  [  167,  159,  169 ]
+   MPI tasks                           :  6
+ Poisson Solver:
+   BC                                  : Free
+   Box                                 :  [  167,  159,  169 ]
+   MPI tasks                           :  6
+ Poisson Solver:
+   BC                                  : Free
+   Box                                 :  [  167,  159,  169 ]
+   MPI tasks                           :  6
+ Poisson Solver:
+   BC                                  : Free
+   Box                                 :  [  167,  159,  169 ]
+   MPI tasks                           :  6
+ Poisson Solver:
+   BC                                  : Free
+   Box                                 :  [  167,  159,  169 ]
+   MPI tasks                           :  6
+ Poisson Solver:
+   BC                                  : Free
+   Box                                 :  [  167,  159,  169 ]
+   MPI tasks                           :  6
+ Poisson Solver:
+   BC                                  : Free
+   Box                                 :  [  167,  159,  169 ]
+   MPI tasks                           :  6
+ Poisson Solver:
+   BC                                  : Free
+   Box                                 :  [  167,  159,  169 ]
+   MPI tasks                           :  6
+ Poisson Solver:
+   BC                                  : Free
+   Box                                 :  [  167,  159,  169 ]
+   MPI tasks                           :  6
+ Poisson Solver:
+   BC                                  : Free
+   Box                                 :  [  167,  159,  169 ]
+   MPI tasks                           :  6
+ Poisson Solver:
+   BC                                  : Free
+   Box                                 :  [  167,  159,  169 ]
+   MPI tasks                           :  6
+ Poisson Solver:
+   BC                                  : Free
+   Box                                 :  [  167,  159,  169 ]
+   MPI tasks                           :  6
+ Poisson Solver:
+   BC                                  : Free
+   Box                                 :  [  167,  159,  169 ]
+   MPI tasks                           :  6
+ Poisson Solver:
+   BC                                  : Free
+   Box                                 :  [  167,  159,  169 ]
+   MPI tasks                           :  6
+ Poisson Solver:
+   BC                                  : Free
+   Box                                 :  [  167,  159,  169 ]
+   MPI tasks                           :  6
+ Poisson Solver:
+   BC                                  : Free
+   Box                                 :  [  167,  159,  169 ]
+   MPI tasks                           :  6
+ Poisson Solver:
+   BC                                  : Free
+   Box                                 :  [  167,  159,  169 ]
+   MPI tasks                           :  6
+ Poisson Solver:
+   BC                                  : Free
+   Box                                 :  [  167,  159,  169 ]
+   MPI tasks                           :  6
+ Poisson Solver:
+   BC                                  : Free
+   Box                                 :  [  167,  159,  169 ]
+   MPI tasks                           :  6
   #------------------------------------------------------------------------- Forces Calculation
  Poisson Solver:
    BC                                  : Free
    Box                                 :  [  167,  159,  169 ]
-<<<<<<< HEAD
-   MPI tasks                           :  4
- Non Local forces calculated           :  Yes
-  #-------------------------------------------------------------------- Timing for root process
- Timings for root process:
-   CPU time (s)                        :  105.13
-   Elapsed time (s)                    :  53.35
-=======
    MPI tasks                           :  6
  Calculate local forces: {Leaked force:  0.00000E+00}
  Calculate Non Local forces            :  Yes
@@ -1001,7 +944,6 @@
  Timings for root process:
    CPU time (s)                        :  66.31
    Elapsed time (s)                    :  66.65
->>>>>>> 710e4b74
   #----------------------------------- Warnings obtained during the run, check their relevance!
  WARNINGS:
  - Do not call check_communications in the linear scaling version!
@@ -1010,11 +952,7 @@
    Ncount_BigDFT                       :  1
    Iteration                           :  1
    Geometry Method                     : GEOPT_SD
-<<<<<<< HEAD
-   etot                                :  [ -2.02827579541386E+02, -2.02827579541386E+02 ]
-=======
    etot                                :  [ -2.02827579541304E+02, -2.02827579541304E+02 ]
->>>>>>> 710e4b74
    Forces                              :  [  2.25E-01,  6.71E-01,  1.97E-01,  1.97E-01 ]
    b/b0                                :  1.00E+0
    nsat                                :  0
@@ -1138,20 +1076,19 @@
  High Res. box is treated separately   :  Yes
   #---------------------------------------------------------------------- Kernel Initialization
  Poisson Kernel Initialization:
-   MPI tasks                           :  4
-   OpenMP threads per MPI task         :  2
+   MPI tasks                           :  6
  Poisson Kernel Creation:
    Boundary Conditions                 : Free
    Memory Requirements per MPI task:
-     Density (MB)                      :  8.61
-     Kernel (MB)                       :  8.88
+     Density (MB)                      :  5.74
+     Kernel (MB)                       :  5.85
      Full Grid Arrays (MB)             :  33.83
      Load Balancing of calculations:
        Density:
-         MPI tasks 0- 3                : 100%
+         MPI tasks 0- 5                : 100%
        Kernel:
-         MPI tasks 0- 2                : 100%
-         MPI task 3                    :  93%
+         MPI tasks 0- 4                : 100%
+         MPI task 5                    :  96%
        Complete LB per task            : 1/3 LB_density + 2/3 LB_kernel
  Wavefunctions Descriptors, full simulation domain:
    Coarse resolution grid:
@@ -1164,12 +1101,12 @@
  Total Number of Electrons             :  96
  Spin treatment                        : Averaged
  Orbitals Repartition:
-   MPI tasks  0- 3                     :  12
+   MPI tasks  0- 5                     :  8
  Total Number of Orbitals              :  48
  Occupation numbers coming from        : System properties
  Input Occupation Numbers:
  - Occupation Numbers: {Orbitals No. 1-48:  2.0000}
- Wavefunctions memory occupation for root MPI process:  14 MB 880 KB 768 B
+ Wavefunctions memory occupation for root MPI process:  9 MB 928 KB 512 B
  NonLocal PSP Projectors Descriptors:
    Creation strategy                   : On-the-fly
    Total number of projectors          :  12
@@ -1179,26 +1116,17 @@
  Memory requirements for principal quantities (MiB.KiB):
    Subspace Matrix                     : 0.3 #    (Number of Orbitals: 48)
    Single orbital                      : 1.245 #  (Number of Components: 162309)
-   All (distributed) orbitals          : 44.595 # (Number of Orbitals per MPI task: 12)
-   Wavefunction storage size           : 341.802 # (DIIS/SD workspaces included)
+   All (distributed) orbitals          : 29.738 # (Number of Orbitals per MPI task: 8)
+   Wavefunction storage size           : 227.876 # (DIIS/SD workspaces included)
    Nonlocal Pseudopotential Arrays     : 0.28
    Full Uncompressed (ISF) grid        : 33.852
    Workspaces storage size             : 4.6
-<<<<<<< HEAD
- Memory requirements for principal code sections (MiB.KiB):
-   Kernel calculation                  : 169.765
-   Density Construction                : 469.451
-   Poisson Solver                      : 454.106
-   Hamiltonian application             : 476.295
- Estimated Memory Peak (MB)            :  476
-=======
  Accumulated memory requirements during principal run stages (MiB.KiB):
    Kernel calculation                  : 111.804
    Density Construction                : 343.869
    Poisson Solver                      : 302.688
    Hamiltonian application             : 350.713
  Estimated Memory Peak (MB)            :  350
->>>>>>> 710e4b74
   #WARNING: Do not call check_communications in the linear scaling version!
  Checking Compression/Uncompression of sparse matrices:
    Tolerances for this check           :  1.00000001335143196E-10
@@ -1210,17 +1138,13 @@
    Tolerances for this check           :  1.00000001335143196E-10
    Maxdiff for compress                :  0.00000000000000000E+00
    Maxdiff for uncompress              :  0.00000000000000000E+00
-<<<<<<< HEAD
- Ion-Ion interaction energy            :  5.27618900441793E+02
-=======
  Ion-Ion interaction energy            :  5.27618900441792E+02
->>>>>>> 710e4b74
   #------------------------------------------------------------------- Ionic Potential Creation
- Total ionic charge                    : -96.000000723588
- Poisson Solver:
-   BC                                  : Free
-   Box                                 :  [  167,  159,  167 ]
-   MPI tasks                           :  4
+ Total ionic charge                    : -96.000000723587
+ Poisson Solver:
+   BC                                  : Free
+   Box                                 :  [  167,  159,  167 ]
+   MPI tasks                           :  6
   #------------------------------------------------------------------ Support functions Restart
  Input Hamiltonian:
    Total No. of Atomic Input Orbitals  :  72
@@ -1232,159 +1156,151 @@
    Poisson Solver:
      BC                                : Free
      Box                               :  [  167,  159,  167 ]
-     MPI tasks                         :  4
+     MPI tasks                         :  6
    Poisson Solver:
      BC                                : Free
      Box                               :  [  167,  159,  167 ]
-     MPI tasks                         :  4
+     MPI tasks                         :  6
  Checking Communications of Minimal Basis:
-   Number of coarse and fine DoF (MasterMPI task):  [  36822,  515 ]
- 
-   Tolerances for this check           :  [  2.60216670140931804E-07,  1.59872115546022542E-14 ]
-   Maxdiff for transpose (checksum)    :  8.73114913702011108E-11
+   Number of coarse and fine DoF (MasterMPI task):  [  29706,  343 ]
+
+   Tolerances for this check           :  [  2.60941670150611592E-07,  1.59872115546022542E-14 ]
+   Maxdiff for transpose (checksum)    :  1.16415321826934814E-10
    Maxdiff for untranspose             :  0.00000000000000000E+00
  Checking Communications of Enlarged Minimal Basis:
-   Number of coarse and fine DoF (MasterMPI task):  [  39583,  358 ]
- 
-   Tolerances for this check           :  [  1.67592224459818370E-06,  1.59872115546022542E-14 ]
+   Number of coarse and fine DoF (MasterMPI task):  [  31350,  220 ]
+
+   Tolerances for this check           :  [  1.68359168914502632E-06,  1.59872115546022542E-14 ]
    Maxdiff for transpose (checksum)    :  6.98491930961608887E-10
    Maxdiff for untranspose             :  0.00000000000000000E+00
  Poisson Solver:
    BC                                  : Free
    Box                                 :  [  167,  159,  167 ]
-   MPI tasks                           :  4
- Poisson Solver:
-   BC                                  : Free
-   Box                                 :  [  167,  159,  167 ]
-   MPI tasks                           :  4
- Poisson Solver:
-   BC                                  : Free
-   Box                                 :  [  167,  159,  167 ]
-   MPI tasks                           :  4
- Poisson Solver:
-   BC                                  : Free
-   Box                                 :  [  167,  159,  167 ]
-   MPI tasks                           :  4
- Poisson Solver:
-   BC                                  : Free
-   Box                                 :  [  167,  159,  167 ]
-   MPI tasks                           :  4
- Poisson Solver:
-   BC                                  : Free
-   Box                                 :  [  167,  159,  167 ]
-   MPI tasks                           :  4
- Poisson Solver:
-   BC                                  : Free
-   Box                                 :  [  167,  159,  167 ]
-   MPI tasks                           :  4
- Poisson Solver:
-   BC                                  : Free
-   Box                                 :  [  167,  159,  167 ]
-   MPI tasks                           :  4
- Poisson Solver:
-   BC                                  : Free
-   Box                                 :  [  167,  159,  167 ]
-   MPI tasks                           :  4
- Poisson Solver:
-   BC                                  : Free
-   Box                                 :  [  167,  159,  167 ]
-   MPI tasks                           :  4
- Poisson Solver:
-   BC                                  : Free
-   Box                                 :  [  167,  159,  167 ]
-   MPI tasks                           :  4
- Poisson Solver:
-   BC                                  : Free
-   Box                                 :  [  167,  159,  167 ]
-   MPI tasks                           :  4
- Poisson Solver:
-   BC                                  : Free
-   Box                                 :  [  167,  159,  167 ]
-   MPI tasks                           :  4
- Poisson Solver:
-   BC                                  : Free
-   Box                                 :  [  167,  159,  167 ]
-   MPI tasks                           :  4
- Poisson Solver:
-   BC                                  : Free
-   Box                                 :  [  167,  159,  167 ]
-   MPI tasks                           :  4
- Poisson Solver:
-   BC                                  : Free
-   Box                                 :  [  167,  159,  167 ]
-   MPI tasks                           :  4
- Poisson Solver:
-   BC                                  : Free
-   Box                                 :  [  167,  159,  167 ]
-   MPI tasks                           :  4
- Poisson Solver:
-   BC                                  : Free
-   Box                                 :  [  167,  159,  167 ]
-   MPI tasks                           :  4
- Poisson Solver:
-   BC                                  : Free
-   Box                                 :  [  167,  159,  167 ]
-   MPI tasks                           :  4
- Poisson Solver:
-   BC                                  : Free
-   Box                                 :  [  167,  159,  167 ]
-   MPI tasks                           :  4
- Poisson Solver:
-   BC                                  : Free
-   Box                                 :  [  167,  159,  167 ]
-   MPI tasks                           :  4
- Poisson Solver:
-   BC                                  : Free
-   Box                                 :  [  167,  159,  167 ]
-   MPI tasks                           :  4
- Poisson Solver:
-   BC                                  : Free
-   Box                                 :  [  167,  159,  167 ]
-   MPI tasks                           :  4
- Poisson Solver:
-   BC                                  : Free
-   Box                                 :  [  167,  159,  167 ]
-   MPI tasks                           :  4
- Poisson Solver:
-   BC                                  : Free
-   Box                                 :  [  167,  159,  167 ]
-   MPI tasks                           :  4
- Poisson Solver:
-   BC                                  : Free
-   Box                                 :  [  167,  159,  167 ]
-   MPI tasks                           :  4
- Poisson Solver:
-   BC                                  : Free
-   Box                                 :  [  167,  159,  167 ]
-   MPI tasks                           :  4
- Poisson Solver:
-   BC                                  : Free
-   Box                                 :  [  167,  159,  167 ]
-   MPI tasks                           :  4
- Poisson Solver:
-   BC                                  : Free
-   Box                                 :  [  167,  159,  167 ]
-   MPI tasks                           :  4
- Poisson Solver:
-   BC                                  : Free
-   Box                                 :  [  167,  159,  167 ]
-   MPI tasks                           :  4
- Poisson Solver:
-   BC                                  : Free
-   Box                                 :  [  167,  159,  167 ]
-   MPI tasks                           :  4
+   MPI tasks                           :  6
+ Poisson Solver:
+   BC                                  : Free
+   Box                                 :  [  167,  159,  167 ]
+   MPI tasks                           :  6
+ Poisson Solver:
+   BC                                  : Free
+   Box                                 :  [  167,  159,  167 ]
+   MPI tasks                           :  6
+ Poisson Solver:
+   BC                                  : Free
+   Box                                 :  [  167,  159,  167 ]
+   MPI tasks                           :  6
+ Poisson Solver:
+   BC                                  : Free
+   Box                                 :  [  167,  159,  167 ]
+   MPI tasks                           :  6
+ Poisson Solver:
+   BC                                  : Free
+   Box                                 :  [  167,  159,  167 ]
+   MPI tasks                           :  6
+ Poisson Solver:
+   BC                                  : Free
+   Box                                 :  [  167,  159,  167 ]
+   MPI tasks                           :  6
+ Poisson Solver:
+   BC                                  : Free
+   Box                                 :  [  167,  159,  167 ]
+   MPI tasks                           :  6
+ Poisson Solver:
+   BC                                  : Free
+   Box                                 :  [  167,  159,  167 ]
+   MPI tasks                           :  6
+ Poisson Solver:
+   BC                                  : Free
+   Box                                 :  [  167,  159,  167 ]
+   MPI tasks                           :  6
+ Poisson Solver:
+   BC                                  : Free
+   Box                                 :  [  167,  159,  167 ]
+   MPI tasks                           :  6
+ Poisson Solver:
+   BC                                  : Free
+   Box                                 :  [  167,  159,  167 ]
+   MPI tasks                           :  6
+ Poisson Solver:
+   BC                                  : Free
+   Box                                 :  [  167,  159,  167 ]
+   MPI tasks                           :  6
+ Poisson Solver:
+   BC                                  : Free
+   Box                                 :  [  167,  159,  167 ]
+   MPI tasks                           :  6
+ Poisson Solver:
+   BC                                  : Free
+   Box                                 :  [  167,  159,  167 ]
+   MPI tasks                           :  6
+ Poisson Solver:
+   BC                                  : Free
+   Box                                 :  [  167,  159,  167 ]
+   MPI tasks                           :  6
+ Poisson Solver:
+   BC                                  : Free
+   Box                                 :  [  167,  159,  167 ]
+   MPI tasks                           :  6
+ Poisson Solver:
+   BC                                  : Free
+   Box                                 :  [  167,  159,  167 ]
+   MPI tasks                           :  6
+ Poisson Solver:
+   BC                                  : Free
+   Box                                 :  [  167,  159,  167 ]
+   MPI tasks                           :  6
+ Poisson Solver:
+   BC                                  : Free
+   Box                                 :  [  167,  159,  167 ]
+   MPI tasks                           :  6
+ Poisson Solver:
+   BC                                  : Free
+   Box                                 :  [  167,  159,  167 ]
+   MPI tasks                           :  6
+ Poisson Solver:
+   BC                                  : Free
+   Box                                 :  [  167,  159,  167 ]
+   MPI tasks                           :  6
+ Poisson Solver:
+   BC                                  : Free
+   Box                                 :  [  167,  159,  167 ]
+   MPI tasks                           :  6
+ Poisson Solver:
+   BC                                  : Free
+   Box                                 :  [  167,  159,  167 ]
+   MPI tasks                           :  6
+ Poisson Solver:
+   BC                                  : Free
+   Box                                 :  [  167,  159,  167 ]
+   MPI tasks                           :  6
+ Poisson Solver:
+   BC                                  : Free
+   Box                                 :  [  167,  159,  167 ]
+   MPI tasks                           :  6
+ Poisson Solver:
+   BC                                  : Free
+   Box                                 :  [  167,  159,  167 ]
+   MPI tasks                           :  6
+ Poisson Solver:
+   BC                                  : Free
+   Box                                 :  [  167,  159,  167 ]
+   MPI tasks                           :  6
+ Poisson Solver:
+   BC                                  : Free
+   Box                                 :  [  167,  159,  167 ]
+   MPI tasks                           :  6
+ Poisson Solver:
+   BC                                  : Free
+   Box                                 :  [  167,  159,  167 ]
+   MPI tasks                           :  6
+ Poisson Solver:
+   BC                                  : Free
+   Box                                 :  [  167,  159,  167 ]
+   MPI tasks                           :  6
   #------------------------------------------------------------------------- Forces Calculation
  Poisson Solver:
    BC                                  : Free
    Box                                 :  [  167,  159,  167 ]
-<<<<<<< HEAD
-   MPI tasks                           :  4
- Non Local forces calculated           :  Yes
-  #-------------------------------------------------------------------- Timing for root process
- Timings for root process:
-   CPU time (s)                        :  103.88
-   Elapsed time (s)                    :  52.64
-=======
    MPI tasks                           :  6
  Calculate local forces: {Leaked force:  0.00000E+00}
  Calculate Non Local forces            :  Yes
@@ -1434,7 +1350,6 @@
  Timings for root process:
    CPU time (s)                        :  66.25
    Elapsed time (s)                    :  66.61
->>>>>>> 710e4b74
   #----------------------------------- Warnings obtained during the run, check their relevance!
  WARNINGS:
  - Do not call check_communications in the linear scaling version!
@@ -1443,26 +1358,17 @@
    Ncount_BigDFT                       :  2
    Iteration                           :  2
    Geometry Method                     : GEOPT_SD
-<<<<<<< HEAD
-   etot                                :  [ -2.02892524519711E+02, -6.49449783254568E-02 ]
-=======
    etot                                :  [ -2.02892524519645E+02, -6.49449783412592E-02 ]
->>>>>>> 710e4b74
    Forces                              :  [  1.80E-01,  4.94E-01,  1.95E-01,  1.95E-01 ]
    b/b0                                :  1.00E+0
    nsat                                :  0
    FORCES norm(Ha/Bohr): { maxval:  1.79568E-01, fnrm2:  2.43633E-01, fluct:  1.95131E-01}
  End of minimization using             : SDCG
  Memory Consumption Report:
-<<<<<<< HEAD
-   Tot. No. of Allocations  : 224357
-   Tot. No. of Deallocations: 224357
-=======
    Tot. No. of Allocations  : 156277
    Tot. No. of Deallocations: 156277
->>>>>>> 710e4b74
    Remaining Memory (B)     : 0
    Memory occupation: 
-      Peak Value (MB): 332
-      for the array: nrecvdspls
-      in the routine: transpose_communicate_psi+      Peak Value (MB): 240
+      for the array: x_f3
+      in the routine: initialize_work_arrays_locham