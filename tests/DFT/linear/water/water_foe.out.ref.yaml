---
  #================================ Daubechies Wavelets for DFT Pseudopotential Calculations
 Code logo:
         TTTT         F       DDDDD
        T    T               D
       T     T        F     D
       T    T         F     D        D
       TTTTT          F     D         D
       T    T         F     D         D
       T     T        F     D         D
       T      T       F     D         D
       T     T     FFFF     D         D
       T TTTT         F      D        D
       T             F        D      D
   TTTTTTTTT    FFFFF          DDDDDD
     gggggg          iiiii    BBBBBBBBB
    g      g        i             B
   g        g      i         BBBB B
   g         g     iiii     B     B
   g         g     i       B      B
   g         g     i        B     B
   g         g     i         B    B
   g         g     i          BBBBB
    g        g     i         B    B
             g     i        B     B
            g               B    B
       ggggg       i         BBBB
 
 Reference Paper                       : The Journal of Chemical Physics 129, 014109 (2008)
 Version Number                        : 1.7-dev.21
<<<<<<< HEAD
 Timestamp of this run                 : 2013-01-09 10:27:20.732
 Root process Hostname                 : phys-comp-03
=======
 Timestamp of this run                 : 2013-01-08 14:33:30.159
 Root process Hostname                 : moutarde
>>>>>>> 9b244d2f
 #... (file:foe.perf)....................................................Performance Options
 #|debug F                      Debug option                                                 
 #|fftcache 8192                Cache size for the FFT                                       
 #|accel NO                     Acceleration (NO, CUDAGPU, OCLGPU, OCLCPU, OCLACC)           
 #|OCL_platform                 Chosen OCL platform                                          
 #|blas F                       CUBLAS acceleration                                          
 #|projrad  1.50E+01            Radius of the projector as a function of the maxrad          
 #|exctxpar OP2P                Exact exchange parallelisation scheme                        
 #|ig_diag T                    Input guess: (T:Direct, F:Iterative) diag. of Ham.           
 #|ig_norbp 5                   Input guess: Orbitals per process for iterative diag.        
 #|ig_blocks 300 800            Input guess: Block sizes for orthonormalisation              
 #|ig_tol  1.00E-04             Input guess: Tolerance criterion                             
 #|methortho 0                  Orthogonalisation (0=Cholesky,1=GS/Chol,2=Loewdin)           
 #|rho_commun DEF               Density communication scheme (DBL, RSC, MIX)                 
 #|psolver_groupsize 0          Size of Poisson Solver taskgroups (0=nproc)                  
 #|psolver_accel 0              Acceleration of the Poisson Solver (0=none, 1=CUDA)          
 #|unblock_comms OFF            Overlap Communications of fields (OFF,DEN,POT)               
 #|linear OFF                   Linear Input Guess approach (OFF, LIG, FUL, TMO)             
 #|tolsym  1.00E-08             Tolerance for symmetry detection                             
 #|signaling F                  Expose calculation results on Network                        
 #|signalTimeout 0              Time out on startup for signal connection                    
 #|domain                       Domain to add to the hostname to find the IP                 
 #|verbosity 2                  verbosity of the output 0=low, 2=high                        
 #|outdir ./                    Writing directory                                            
 #|psp_onfly T                  Calculate pseudopotential projectors on the fly              
 #... (file:foe.dft)..............................................DFT Calculation Parameters
 #|0.43 0.43 0.43  hx,hy,hz: grid spacing in the three directions                            
 #|5.0  5.0       c(f)rmult: c(f)rmult*radii_cf(:,1(2))=coarse(fine) atom-based radius       
 #|1              ixc: exchange-correlation parameter (LDA=1,PBE=11)                         
 #|0 0.0 0.0 0.0  charge of the system, Electric field (Ex,Ey,Ez)                            
 #|1  0           nspin=1 non-spin polarization, mpol=total magnetic moment                  
 #|1.E-05         gnrm_cv: convergence criterion gradient                                    
 #|100 1          itermax,nrepmax: max. # of wfn. opt. steps and of re-diag. runs            
 #|5  10          ncong, idsx: # of CG it. for preconditioning eq., wfn. diis history        
 #|0              dispersion correction potential (values 1,2,3), 0=none                     
 #|100   0        InputPsiId, output_wf, output_denspot                                      
 #|0.0  30        rbuf, ncongt: length of the tail (AU),# tail CG iterations                 
 #|0  0           Davidson subspace dim., # of opt. orbs, # of plotted orbs                  
 #|T              disable the symmetry detection                                             
 #... (file:default.mix)...................................................Mixing Parameters
 #|0              Mixing parameters                                                          
 #|1              Maximum number of diagonalisation iterations                               
 #|1.e-4          Stop criterion on the residue of potential or density                      
 #|0 0.0 1        No. of additional bands, elec. temperature, smearing method                
 #|0.0 2.0        Multiplying factors for the mixing and the electronic DIIS                 
 #... (file:foe.geopt)...................................................Geometry Parameters
 #|SDCG           Geometry optimisation method                                               
 #|2              Maximum number of force evaluations                                        
 #|1.d0  0.       fract_fluct,forcemax                                                       
 #|0.d0           random displacement amplitude                                              
 #|0.25d0         Stepsize for the geometry optimisation                                     
 #... (file:default.tddft).................................................TD-DFT Parameters
 #|NONE           TDDFT Method                                                               
 #... (file:default.sic)......................................................SIC Parameters
 #|NONE           SIC method: NONE, PZ, NK                                                   
 #|0.0            SIC downscaling parameter                                                  
 #|0.0            Reference occupation fref (NK case only)                                   
 #... (file:default.kpt)..................................Brillouin Zone Sampling Parameters
 #|manual         K-point sampling method                                                    
 #|1              Number of K-points                                                         
 #|0. 0. 0. 1.    K-pt coords, K-pt weigth                                                   
 #... (file:foe.lin).......................................................Linear Parameters
 #|2              iterations with low accuracy, high accuracy                                
 #|3              iterations to optimize the basis functions for low accuracy and high accura
 #|4.d-5  4.d-5   convergence criterion for low and high accuracy                            
 #|1.d-8          gnrm multiplier                                                            
 #|5  0  1.d0  1. DIIS_hist_lowaccur, DIIS_hist_lowaccur, step size for DIIS, step size for S
 #|5              number of iterations in the preconditioner                                 
 #|-8  -8         block size for pdsyev/pdsygv, pdgemm (negative -> sequential), communicatio
 #|1  1           max number of process uses for pdsyev/pdsygv, pdgemm                       
 #|0  1           0-> exact Loewdin, 1-> taylor expansion; in orthoconstraint: correction for
 #|103            mixing method: 100 (direct minimization), 101 (simple dens mixing), 102 (si
 #|0  3  .4d0  1.d-low accuracy: mixing history (0-> SD, >0-> DIIS), number of iterations in 
 #|0  5  .4d0  1.d-1high accuracy: mixing history (0-> SD, >0-> DIIS), number of iterations i
 #|3.d-2          fscale: length scale over which complementary error function decays from 1 
 #|1.d-9          convergence criterion for the kernel optimization                          
 #|1.d-10         convergence criterion for the support functions to be fixed                
 #|0  T           Output basis functions: 0 no output, 1 formatted output, 2 Fortran bin, 3 E
 #|O 4 3.0d-2 0.0d-4 3.0 3.0 8.d0  Atom name, number of basis functions per atom, prefactor f
 #|H 1 3.0d-2 0.0d-4 3.0 3.0 8.d0  Atom name, number of basis functions per atom, prefactor f
  #--------------------------------------------------------------------------------------- |
 Data Writing directory                : .//data-foe/
  #------------------------------------------------------------------------ Input parameters
 DFT parameters:
   eXchange Correlation:
     XC ID                             :  &ixc  1
     Name                              : "XC: Teter 93"
 Basis set definition:
   Suggested Grid Spacings (a0)        :  [  0.43,  0.43,  0.43 ]
   Coarse and Fine Radii Multipliers   :  [  5.0,  5.0 ]
 Ground State Optimization:
   Wavefunction:
     Gradient Norm Threshold           :  &gnrm_cv  1.0E-05
     CG Steps for Preconditioner       :  5
     DIIS History length               :  10
     Max. Wfn Iterations               :  &itermax  100
     Max. Subspace Diagonalizations    :  1
   Density/Potential:
     Max. Iterations                   :  1
 Post Optimization Parameters:
   Finite-Size Effect estimation:
     Scheduled                         :  No
  #----------------------------------------------------------------------- System Properties
 Properties of atoms in the system:
 - Symbol                              : O #---------------------------------- Type No.  01
   No. of Electrons                    :  6
   No. of Atoms                        :  12
   Radii of active regions (AU):
     Coarse                            :  1.21558
     Fine                              :  0.22179
     Coarse PSP                        :  0.77049
     Source                            : Hard-Coded
   Grid Spacing threshold (AU)         :  0.55
   Pseudopotential type                : HGH-K
   Local Pseudo Potential (HGH convention):
     Rloc                              :  0.24762
     Coefficients (c1 .. c4)           :  [ -16.58032,  2.39570,  0.00000,  0.00000 ]
   NonLocal PSP Parameters:
   - Channel (l)                       :  0
     Rloc                              :  0.22179
     h_ij matrix:
     -  [  18.26692,  0.00000,  0.00000 ]
     -  [  0.00000,  0.00000,  0.00000 ]
     -  [  0.00000,  0.00000,  0.00000 ]
   No. of projectors                   :  1
   PSP XC                              : "XC: Teter 93"
 - Symbol                              : H #---------------------------------- Type No.  02
   No. of Electrons                    :  1
   No. of Atoms                        :  24
   Radii of active regions (AU):
     Coarse                            :  1.46342
     Fine                              :  0.20000
     Coarse PSP                        :  0.00000
     Source                            : Hard-Coded
   Grid Spacing threshold (AU)         :  0.50
   Pseudopotential type                : HGH-K
   Local Pseudo Potential (HGH convention):
     Rloc                              :  0.20000
     Coefficients (c1 .. c4)           :  [ -4.18024,  0.72507,  0.00000,  0.00000 ]
   No. of projectors                   :  0
   PSP XC                              : "XC: Teter 93"
  #-------------------------------------------------------------------------- Atom Positions
 Atomic positions within the cell (Atomic and Grid Units):
 - O: {AU:  [  9.2514,  17.298,  14.507 ], GU:  [  21.515,  40.228,  33.738 ]} # 0001
 - O: {AU:  [  13.673,  18.593,  19.381 ], GU:  [  31.797,  43.239,  45.073 ]} # 0002
 - O: {AU:  [  13.428,  9.4020,  18.203 ], GU:  [  31.228,  21.865,  42.332 ]} # 0003
 - O: {AU:  [  17.785,  18.576,  8.7156 ], GU:  [  41.361,  43.199,  20.269 ]} # 0004
 - O: {AU:  [  14.357,  14.189,  7.0183 ], GU:  [  33.389,  32.997,  16.322 ]} # 0005
 - O: {AU:  [  11.184,  9.6860,  9.7059 ], GU:  [  26.010,  22.526,  22.572 ]} # 0006
 - O: {AU:  [  20.445,  8.0856,  15.479 ], GU:  [  47.547,  18.804,  35.999 ]} # 0007
 - O: {AU:  [  9.6623,  12.372,  21.459 ], GU:  [  22.471,  28.772,  49.904 ]} # 0008
 - O: {AU:  [  20.497,  16.898,  19.082 ], GU:  [  47.666,  39.299,  44.377 ]} # 0009
 - O: {AU:  [  19.298,  10.918,  8.2496 ], GU:  [  44.879,  25.391,  19.185 ]} # 0010
 - O: {AU:  [  15.097,  15.960,  12.999 ], GU:  [  35.109,  37.117,  30.231 ]} # 0011
 - O: {AU:  [  6.1178,  14.021,  11.569 ], GU:  [  14.227,  32.608,  26.904 ]} # 0012
 - H: {AU:  [  10.996,  18.112,  15.005 ], GU:  [  25.572,  42.121,  34.895 ]} # 0013
 - H: {AU:  [  14.573,  20.052,  19.162 ], GU:  [  33.891,  46.633,  44.562 ]} # 0014
 - H: {AU:  [  14.424,  9.4369,  19.826 ], GU:  [  33.545,  21.946,  46.108 ]} # 0015
 - H: {AU:  [  18.095,  20.357,  9.2757 ], GU:  [  42.081,  47.342,  21.571 ]} # 0016
 - H: {AU:  [  14.608,  14.722,  8.6367 ], GU:  [  33.971,  34.236,  20.085 ]} # 0017
 - H: {AU:  [  12.575,  10.748,  10.426 ], GU:  [  29.245,  24.995,  24.248 ]} # 0018
 - H: {AU:  [  20.653,  9.2667,  17.105 ], GU:  [  48.029,  21.551,  39.778 ]} # 0019
 - H: {AU:  [  11.157,  13.110,  22.354 ], GU:  [  25.947,  30.488,  51.987 ]} # 0020
 - H: {AU:  [  21.978,  17.005,  20.292 ], GU:  [  51.112,  39.546,  47.190 ]} # 0021
 - H: {AU:  [  20.337,  12.005,  9.0865 ], GU:  [  47.296,  27.919,  21.131 ]} # 0022
 - H: {AU:  [  15.086,  16.899,  14.410 ], GU:  [  35.084,  39.300,  33.513 ]} # 0023
 - H: {AU:  [  7.5218,  14.947,  12.028 ], GU:  [  17.493,  34.759,  27.971 ]} # 0024
 - H: {AU:  [  8.8965,  18.498,  13.296 ], GU:  [  20.690,  43.018,  30.920 ]} # 0025
 - H: {AU:  [  12.212,  18.681,  20.304 ], GU:  [  28.401,  43.445,  47.219 ]} # 0026
 - H: {AU:  [  14.819,  9.8612,  16.896 ], GU:  [  34.462,  22.933,  39.292 ]} # 0027
 - H: {AU:  [  16.016,  18.797,  8.5327 ], GU:  [  37.246,  43.714,  19.843 ]} # 0028
 - H: {AU:  [  13.432,  12.634,  7.3157 ], GU:  [  31.238,  29.381,  17.013 ]} # 0029
 - H: {AU:  [  9.8504,  10.932,  10.418 ], GU:  [  22.908,  25.424,  24.229 ]} # 0030
 - H: {AU:  [  21.725,  7.1631,  15.469 ], GU:  [  50.523,  16.658,  35.975 ]} # 0031
 - H: {AU:  [  9.1911,  11.047,  22.207 ], GU:  [  21.375,  25.691,  51.645 ]} # 0032
 - H: {AU:  [  21.047,  17.917,  17.864 ], GU:  [  48.946,  41.667,  41.544 ]} # 0033
 - H: {AU:  [  17.644,  11.447,  8.1786 ], GU:  [  41.032,  26.621,  19.020 ]} # 0034
 - H: {AU:  [  15.370,  14.297,  14.119 ], GU:  [  35.744,  33.249,  32.835 ]} # 0035
 - H: {AU:  [  7.2617,  12.678,  10.876 ], GU:  [  16.888,  29.483,  25.294 ]} # 0036
 Rigid Shift Applied (AU)              :  [  5.2591,  5.2125,  4.4940 ]
  #------------------------------------------------------------------------- Grid properties
 Box Grid spacings                     :  [  0.4300,  0.4300,  0.4300 ]
 Sizes of the simulation domain:
   AU                                  :  [  29.240,  27.520,  29.670 ]
   Angstroem                           :  [  15.473,  14.563,  15.701 ]
   Grid Spacing Units                  :  [  68,  64,  69 ]
   High resolution region boundaries (GU):
     From                              :  [  12,  15,  14 ]
     To                                :  [  53,  49,  54 ]
 High Res. box is treated separately   :  Yes
  #------------------------------------------------------------------- Kernel Initialization
 Poisson Kernel Initialization:
   MPI tasks                           :  4
   OpenMP threads per task             :  2
 Poisson Kernel Creation:
   Boundary Conditions                 : Free
   Memory Requirements per MPI task:
     Density (MB)                      :  9.23
     Kernel (MB)                       :  9.52
     Full Grid Arrays (MB)             :  34.24
     Load Balancing of calculations:
       Density:
         MPI tasks 0- 3                : 100%
       Kernel:
         MPI tasks 0- 2                : 100%
         MPI task 3                    :  93%
       Complete LB per task            : 1/3 LB_density + 2/3 LB_kernel
 Wavefunctions Descriptors, full simulation domain:
   Coarse resolution grid:
     No. of segments                   :  3617
     No. of points                     :  147729
   Fine resolution grid:
     No. of segments                   :  577
     No. of points                     :  2086
  #---------------------------------------------------------------------- Occupation numbers
 Total Number of Electrons             :  96
 Spin treatment                        : Averaged
 Orbitals Repartition:
   MPI tasks  0- 3                     :  12
 Occupation numbers come from          : System properties
 Occupation Numbers:
   Total Number of Orbitals            :  48
   Orbitals No. 1- 48                  :  2.0000
 Wavefunctions memory occupation for root MPI process:  14 MB 882 KB 640 B
 NonLocal PSP Projectors Descriptors:
   Creation strategy                   : On-the-fly
   Total number of projectors          :  12
   Total number of components          :  3532
   Percent of zero components          :  36
  #-------------------------------------------------------- Estimation of Memory Consumption
 Memory requirements for principal quantities (MiB.KiB):
   Subspace Matrix                     : 0.3 #    (Number of Orbitals: 48)
   Single orbital                      : 1.245 #  (Number of Components: 162331)
   All (distributed) orbitals          : 44.600 # (Number of Orbitals per MPI task: 12)
   Wavefunction storage size           : 341.845 # (DIIS/SD workspaces included)
   Nonlocal Pseudopotential Arrays     : 0.28
   Full Uncompressed (ISF) grid        : 34.243
   Workspaces storage size             : 4.75
 Memory requirements for principal code sections (MiB.KiB):
   Kernel calculation                  : 181.819
   Density Construction                : 473.175
   Poisson Solver                      : 462.167
   Hamiltonian application             : 480.169
 Estimated Memory Peak (MB)            :  480
 Poisson Solver:
   BC                                  : Free
   Box                                 :  [  167,  159,  169 ]
   MPI tasks                           :  4
 Input Hamiltonian: { #--------------------------------------- Input Wavefunctions Creation
 Atomic Input Orbital Generation: [
 {Atom Type: O, Electronic configuration: {s: [ 2.00], p: [ 4/3,  4/3,  4/3]}},  {
 Atom Type: H, Electronic configuration: {s: [ 1.00]}}], 
 Wavelet conversion succeeded:  Yes, Deviation from normalization:  1.67E-03, Poisson Solver: {
 BC: Free, Box:  [  167,  159,  169 ], MPI tasks:  4}, 
 }
 Checking Communications of Minimal Basis:
   Number of coarse and fine DoF (MasterMPI task):  [  29996,  347 ]

   Maxdiff for transpose (checksum)    :  1.16415321826934814E-10
   Maxdiff for untranspose             :  0.00000000000000000E+00
 Checking Communications of Enlarged Minimal Basis:
   Number of coarse and fine DoF (MasterMPI task):  [  30559,  218 ]

   Maxdiff for transpose (checksum)    :  4.65661287307739258E-10
   Maxdiff for untranspose             :  0.00000000000000000E+00
 Poisson Solver:
   BC                                  : Free
   Box                                 :  [  167,  159,  169 ]
   MPI tasks                           :  4
 Poisson Solver:
   BC                                  : Free
   Box                                 :  [  167,  159,  169 ]
   MPI tasks                           :  4
 Poisson Solver:
   BC                                  : Free
   Box                                 :  [  167,  159,  169 ]
   MPI tasks                           :  4
 Poisson Solver:
   BC                                  : Free
   Box                                 :  [  167,  159,  169 ]
   MPI tasks                           :  4
 Poisson Solver:
   BC                                  : Free
   Box                                 :  [  167,  159,  169 ]
   MPI tasks                           :  4
 Poisson Solver:
   BC                                  : Free
   Box                                 :  [  167,  159,  169 ]
   MPI tasks                           :  4
 Poisson Solver:
   BC                                  : Free
   Box                                 :  [  167,  159,  169 ]
   MPI tasks                           :  4
 Poisson Solver:
   BC                                  : Free
   Box                                 :  [  167,  159,  169 ]
   MPI tasks                           :  4
 Poisson Solver:
   BC                                  : Free
   Box                                 :  [  167,  159,  169 ]
   MPI tasks                           :  4
 Poisson Solver:
   BC                                  : Free
   Box                                 :  [  167,  159,  169 ]
   MPI tasks                           :  4
 Poisson Solver:
   BC                                  : Free
   Box                                 :  [  167,  159,  169 ]
   MPI tasks                           :  4
 Poisson Solver:
   BC                                  : Free
   Box                                 :  [  167,  159,  169 ]
   MPI tasks                           :  4
 Poisson Solver:
   BC                                  : Free
   Box                                 :  [  167,  159,  169 ]
   MPI tasks                           :  4
 Poisson Solver:
   BC                                  : Free
   Box                                 :  [  167,  159,  169 ]
   MPI tasks                           :  4
 Poisson Solver:
   BC                                  : Free
   Box                                 :  [  167,  159,  169 ]
   MPI tasks                           :  4
 Poisson Solver:
   BC                                  : Free
   Box                                 :  [  167,  159,  169 ]
   MPI tasks                           :  4
 Poisson Solver:
   BC                                  : Free
   Box                                 :  [  167,  159,  169 ]
   MPI tasks                           :  4
 Poisson Solver:
   BC                                  : Free
   Box                                 :  [  167,  159,  169 ]
   MPI tasks                           :  4
 Poisson Solver:
   BC                                  : Free
   Box                                 :  [  167,  159,  169 ]
   MPI tasks                           :  4
 Poisson Solver:
   BC                                  : Free
   Box                                 :  [  167,  159,  169 ]
   MPI tasks                           :  4
 Poisson Solver:
   BC                                  : Free
   Box                                 :  [  167,  159,  169 ]
   MPI tasks                           :  4
 Poisson Solver:
   BC                                  : Free
   Box                                 :  [  167,  159,  169 ]
   MPI tasks                           :  4
 Poisson Solver:
   BC                                  : Free
   Box                                 :  [  167,  159,  169 ]
   MPI tasks                           :  4
 Poisson Solver:
   BC                                  : Free
   Box                                 :  [  167,  159,  169 ]
   MPI tasks                           :  4
 Poisson Solver:
   BC                                  : Free
   Box                                 :  [  167,  159,  169 ]
   MPI tasks                           :  4
 Poisson Solver:
   BC                                  : Free
   Box                                 :  [  167,  159,  169 ]
   MPI tasks                           :  4
 Poisson Solver:
   BC                                  : Free
   Box                                 :  [  167,  159,  169 ]
   MPI tasks                           :  4
 Poisson Solver:
   BC                                  : Free
   Box                                 :  [  167,  159,  169 ]
   MPI tasks                           :  4
 Poisson Solver:
   BC                                  : Free
   Box                                 :  [  167,  159,  169 ]
   MPI tasks                           :  4
 Poisson Solver:
   BC                                  : Free
   Box                                 :  [  167,  159,  169 ]
   MPI tasks                           :  4
 Poisson Solver:
   BC                                  : Free
   Box                                 :  [  167,  159,  169 ]
   MPI tasks                           :  4
 Poisson Solver:
   BC                                  : Free
   Box                                 :  [  167,  159,  169 ]
   MPI tasks                           :  4
 Non Local forces calculated           :  Yes
 Timings for root process:
<<<<<<< HEAD
   CPU time (s)                        :  89.65
   Elapsed time (s)                    :  45.12
=======
   CPU time (s)                        :  52.39
   Elapsed time (s)                    :  53.61
>>>>>>> 9b244d2f
---
  #------------------------------------------------------------------------ Input parameters
 DFT parameters:
   eXchange Correlation:
     XC ID                             :  &ixc  1
     Name                              : "XC: Teter 93"
 Basis set definition:
   Suggested Grid Spacings (a0)        :  [  0.43,  0.43,  0.43 ]
   Coarse and Fine Radii Multipliers   :  [  5.0,  5.0 ]
 Ground State Optimization:
   Wavefunction:
     Gradient Norm Threshold           :  &gnrm_cv  1.0E-05
     CG Steps for Preconditioner       :  5
     DIIS History length               :  10
     Max. Wfn Iterations               :  &itermax  100
     Max. Subspace Diagonalizations    :  1
   Density/Potential:
     Max. Iterations                   :  1
 Post Optimization Parameters:
   Finite-Size Effect estimation:
     Scheduled                         :  No
  #----------------------------------------------------------------------- System Properties
 Properties of atoms in the system:
 - Symbol                              : O #---------------------------------- Type No.  01
   No. of Electrons                    :  6
   No. of Atoms                        :  12
   Radii of active regions (AU):
     Coarse                            :  1.21558
     Fine                              :  0.22179
     Coarse PSP                        :  0.77049
     Source                            : Hard-Coded
   Grid Spacing threshold (AU)         :  0.55
   Pseudopotential type                : HGH-K
   Local Pseudo Potential (HGH convention):
     Rloc                              :  0.24762
     Coefficients (c1 .. c4)           :  [ -16.58032,  2.39570,  0.00000,  0.00000 ]
   NonLocal PSP Parameters:
   - Channel (l)                       :  0
     Rloc                              :  0.22179
     h_ij matrix:
     -  [  18.26692,  0.00000,  0.00000 ]
     -  [  0.00000,  0.00000,  0.00000 ]
     -  [  0.00000,  0.00000,  0.00000 ]
   No. of projectors                   :  1
   PSP XC                              : "XC: Teter 93"
 - Symbol                              : H #---------------------------------- Type No.  02
   No. of Electrons                    :  1
   No. of Atoms                        :  24
   Radii of active regions (AU):
     Coarse                            :  1.46342
     Fine                              :  0.20000
     Coarse PSP                        :  0.00000
     Source                            : Hard-Coded
   Grid Spacing threshold (AU)         :  0.50
   Pseudopotential type                : HGH-K
   Local Pseudo Potential (HGH convention):
     Rloc                              :  0.20000
     Coefficients (c1 .. c4)           :  [ -4.18024,  0.72507,  0.00000,  0.00000 ]
   No. of projectors                   :  0
   PSP XC                              : "XC: Teter 93"
  #-------------------------------------------------------------------------- Atom Positions
 Atomic positions within the cell (Atomic and Grid Units):
 - O: {AU:  [  9.2514,  17.298,  14.507 ], GU:  [  21.515,  40.228,  33.738 ]} # 0001
 - O: {AU:  [  13.673,  18.593,  19.381 ], GU:  [  31.797,  43.239,  45.073 ]} # 0002
 - O: {AU:  [  13.428,  9.4020,  18.203 ], GU:  [  31.228,  21.865,  42.332 ]} # 0003
 - O: {AU:  [  17.785,  18.576,  8.7156 ], GU:  [  41.361,  43.199,  20.269 ]} # 0004
 - O: {AU:  [  14.357,  14.189,  7.0183 ], GU:  [  33.389,  32.997,  16.322 ]} # 0005
 - O: {AU:  [  11.184,  9.6860,  9.7059 ], GU:  [  26.010,  22.526,  22.572 ]} # 0006
 - O: {AU:  [  20.445,  8.0856,  15.479 ], GU:  [  47.547,  18.804,  35.999 ]} # 0007
 - O: {AU:  [  9.6623,  12.372,  21.459 ], GU:  [  22.471,  28.772,  49.904 ]} # 0008
 - O: {AU:  [  20.497,  16.898,  19.082 ], GU:  [  47.666,  39.299,  44.377 ]} # 0009
 - O: {AU:  [  19.298,  10.918,  8.2496 ], GU:  [  44.879,  25.391,  19.185 ]} # 0010
 - O: {AU:  [  15.097,  15.960,  12.999 ], GU:  [  35.109,  37.117,  30.231 ]} # 0011
 - O: {AU:  [  6.1178,  14.021,  11.569 ], GU:  [  14.227,  32.608,  26.904 ]} # 0012
 - H: {AU:  [  10.996,  18.112,  15.005 ], GU:  [  25.572,  42.121,  34.895 ]} # 0013
 - H: {AU:  [  14.573,  20.052,  19.162 ], GU:  [  33.891,  46.633,  44.562 ]} # 0014
 - H: {AU:  [  14.424,  9.4369,  19.826 ], GU:  [  33.545,  21.946,  46.108 ]} # 0015
 - H: {AU:  [  18.095,  20.357,  9.2757 ], GU:  [  42.081,  47.342,  21.571 ]} # 0016
 - H: {AU:  [  14.608,  14.722,  8.6367 ], GU:  [  33.971,  34.236,  20.085 ]} # 0017
 - H: {AU:  [  12.575,  10.748,  10.426 ], GU:  [  29.245,  24.995,  24.248 ]} # 0018
 - H: {AU:  [  20.653,  9.2667,  17.105 ], GU:  [  48.029,  21.551,  39.778 ]} # 0019
 - H: {AU:  [  11.157,  13.110,  22.354 ], GU:  [  25.947,  30.488,  51.987 ]} # 0020
 - H: {AU:  [  21.978,  17.005,  20.292 ], GU:  [  51.112,  39.546,  47.190 ]} # 0021
 - H: {AU:  [  20.337,  12.005,  9.0865 ], GU:  [  47.296,  27.919,  21.131 ]} # 0022
 - H: {AU:  [  15.086,  16.899,  14.410 ], GU:  [  35.084,  39.300,  33.513 ]} # 0023
 - H: {AU:  [  7.5218,  14.947,  12.028 ], GU:  [  17.493,  34.759,  27.971 ]} # 0024
 - H: {AU:  [  8.8965,  18.498,  13.296 ], GU:  [  20.690,  43.018,  30.920 ]} # 0025
 - H: {AU:  [  12.212,  18.681,  20.304 ], GU:  [  28.401,  43.445,  47.219 ]} # 0026
 - H: {AU:  [  14.819,  9.8612,  16.896 ], GU:  [  34.462,  22.933,  39.292 ]} # 0027
 - H: {AU:  [  16.016,  18.797,  8.5327 ], GU:  [  37.246,  43.714,  19.843 ]} # 0028
 - H: {AU:  [  13.432,  12.634,  7.3157 ], GU:  [  31.238,  29.381,  17.013 ]} # 0029
 - H: {AU:  [  9.8504,  10.932,  10.418 ], GU:  [  22.908,  25.424,  24.229 ]} # 0030
 - H: {AU:  [  21.725,  7.1631,  15.469 ], GU:  [  50.523,  16.658,  35.975 ]} # 0031
 - H: {AU:  [  9.1911,  11.047,  22.207 ], GU:  [  21.375,  25.691,  51.645 ]} # 0032
 - H: {AU:  [  21.047,  17.917,  17.864 ], GU:  [  48.946,  41.667,  41.544 ]} # 0033
 - H: {AU:  [  17.644,  11.447,  8.1786 ], GU:  [  41.032,  26.621,  19.020 ]} # 0034
 - H: {AU:  [  15.370,  14.297,  14.119 ], GU:  [  35.744,  33.249,  32.835 ]} # 0035
 - H: {AU:  [  7.2617,  12.678,  10.876 ], GU:  [  16.888,  29.483,  25.294 ]} # 0036
 Rigid Shift Applied (AU)              :  [  5.2591,  5.2125,  4.4940 ]
  #------------------------------------------------------------------------- Grid properties
 Box Grid spacings                     :  [  0.4300,  0.4300,  0.4300 ]
 Sizes of the simulation domain:
   AU                                  :  [  29.240,  27.520,  29.670 ]
   Angstroem                           :  [  15.473,  14.563,  15.701 ]
   Grid Spacing Units                  :  [  68,  64,  69 ]
   High resolution region boundaries (GU):
     From                              :  [  12,  15,  14 ]
     To                                :  [  53,  49,  54 ]
 High Res. box is treated separately   :  Yes
  #------------------------------------------------------------------- Kernel Initialization
 Poisson Kernel Initialization:
   MPI tasks                           :  4
   OpenMP threads per task             :  2
 Poisson Kernel Creation:
   Boundary Conditions                 : Free
   Memory Requirements per MPI task:
     Density (MB)                      :  9.23
     Kernel (MB)                       :  9.52
     Full Grid Arrays (MB)             :  34.24
     Load Balancing of calculations:
       Density:
         MPI tasks 0- 3                : 100%
       Kernel:
         MPI tasks 0- 2                : 100%
         MPI task 3                    :  93%
       Complete LB per task            : 1/3 LB_density + 2/3 LB_kernel
 Wavefunctions Descriptors, full simulation domain:
   Coarse resolution grid:
     No. of segments                   :  3617
     No. of points                     :  147729
   Fine resolution grid:
     No. of segments                   :  577
     No. of points                     :  2086
  #---------------------------------------------------------------------- Occupation numbers
 Total Number of Electrons             :  96
 Spin treatment                        : Averaged
 Orbitals Repartition:
   MPI tasks  0- 3                     :  12
 Occupation numbers come from          : System properties
 Occupation Numbers:
   Total Number of Orbitals            :  48
   Orbitals No. 1- 48                  :  2.0000
 Wavefunctions memory occupation for root MPI process:  14 MB 882 KB 640 B
 NonLocal PSP Projectors Descriptors:
   Creation strategy                   : On-the-fly
   Total number of projectors          :  12
   Total number of components          :  3532
   Percent of zero components          :  36
  #-------------------------------------------------------- Estimation of Memory Consumption
 Memory requirements for principal quantities (MiB.KiB):
   Subspace Matrix                     : 0.3 #    (Number of Orbitals: 48)
   Single orbital                      : 1.245 #  (Number of Components: 162331)
   All (distributed) orbitals          : 44.600 # (Number of Orbitals per MPI task: 12)
   Wavefunction storage size           : 341.845 # (DIIS/SD workspaces included)
   Nonlocal Pseudopotential Arrays     : 0.28
   Full Uncompressed (ISF) grid        : 34.243
   Workspaces storage size             : 4.75
 Memory requirements for principal code sections (MiB.KiB):
   Kernel calculation                  : 181.819
   Density Construction                : 473.175
   Poisson Solver                      : 462.167
   Hamiltonian application             : 480.169
 Estimated Memory Peak (MB)            :  480
 Poisson Solver:
   BC                                  : Free
   Box                                 :  [  167,  159,  169 ]
   MPI tasks                           :  4
 Input Hamiltonian: { #------------------------------------------ Support functions Restart
 Atomic Input Orbital Generation: [
 {Atom Type: O, Electronic configuration: {s: [ 2.00], p: [ 4/3,  4/3,  4/3]}},  {
 Atom Type: H, Electronic configuration: {s: [ 1.00]}}], 
 Wavelet conversion succeeded:  Yes, Deviation from normalization:  1.67E-03, Poisson Solver: {
 BC: Free, Box:  [  167,  159,  169 ], MPI tasks:  4}, 
 }
 Checking Communications of Minimal Basis:
   Number of coarse and fine DoF (MasterMPI task):  [  29996,  347 ]

   Maxdiff for transpose (checksum)    :  1.16415321826934814E-10
   Maxdiff for untranspose             :  0.00000000000000000E+00
 Checking Communications of Enlarged Minimal Basis:
   Number of coarse and fine DoF (MasterMPI task):  [  30559,  218 ]

   Maxdiff for transpose (checksum)    :  4.65661287307739258E-10
   Maxdiff for untranspose             :  0.00000000000000000E+00
 Poisson Solver:
   BC                                  : Free
   Box                                 :  [  167,  159,  169 ]
   MPI tasks                           :  4
 Poisson Solver:
   BC                                  : Free
   Box                                 :  [  167,  159,  169 ]
   MPI tasks                           :  4
 Poisson Solver:
   BC                                  : Free
   Box                                 :  [  167,  159,  169 ]
   MPI tasks                           :  4
 Poisson Solver:
   BC                                  : Free
   Box                                 :  [  167,  159,  169 ]
   MPI tasks                           :  4
 Poisson Solver:
   BC                                  : Free
   Box                                 :  [  167,  159,  169 ]
   MPI tasks                           :  4
 Poisson Solver:
   BC                                  : Free
   Box                                 :  [  167,  159,  169 ]
   MPI tasks                           :  4
 Poisson Solver:
   BC                                  : Free
   Box                                 :  [  167,  159,  169 ]
   MPI tasks                           :  4
 Poisson Solver:
   BC                                  : Free
   Box                                 :  [  167,  159,  169 ]
   MPI tasks                           :  4
 Poisson Solver:
   BC                                  : Free
   Box                                 :  [  167,  159,  169 ]
   MPI tasks                           :  4
 Poisson Solver:
   BC                                  : Free
   Box                                 :  [  167,  159,  169 ]
   MPI tasks                           :  4
 Poisson Solver:
   BC                                  : Free
   Box                                 :  [  167,  159,  169 ]
   MPI tasks                           :  4
 Poisson Solver:
   BC                                  : Free
   Box                                 :  [  167,  159,  169 ]
   MPI tasks                           :  4
 Poisson Solver:
   BC                                  : Free
   Box                                 :  [  167,  159,  169 ]
   MPI tasks                           :  4
 Poisson Solver:
   BC                                  : Free
   Box                                 :  [  167,  159,  169 ]
   MPI tasks                           :  4
 Poisson Solver:
   BC                                  : Free
   Box                                 :  [  167,  159,  169 ]
   MPI tasks                           :  4
 Poisson Solver:
   BC                                  : Free
   Box                                 :  [  167,  159,  169 ]
   MPI tasks                           :  4
 Poisson Solver:
   BC                                  : Free
   Box                                 :  [  167,  159,  169 ]
   MPI tasks                           :  4
 Poisson Solver:
   BC                                  : Free
   Box                                 :  [  167,  159,  169 ]
   MPI tasks                           :  4
 Poisson Solver:
   BC                                  : Free
   Box                                 :  [  167,  159,  169 ]
   MPI tasks                           :  4
 Poisson Solver:
   BC                                  : Free
   Box                                 :  [  167,  159,  169 ]
   MPI tasks                           :  4
 Poisson Solver:
   BC                                  : Free
   Box                                 :  [  167,  159,  169 ]
   MPI tasks                           :  4
 Poisson Solver:
   BC                                  : Free
   Box                                 :  [  167,  159,  169 ]
   MPI tasks                           :  4
 Poisson Solver:
   BC                                  : Free
   Box                                 :  [  167,  159,  169 ]
   MPI tasks                           :  4
 Poisson Solver:
   BC                                  : Free
   Box                                 :  [  167,  159,  169 ]
   MPI tasks                           :  4
 Poisson Solver:
   BC                                  : Free
   Box                                 :  [  167,  159,  169 ]
   MPI tasks                           :  4
 Poisson Solver:
   BC                                  : Free
   Box                                 :  [  167,  159,  169 ]
   MPI tasks                           :  4
 Poisson Solver:
   BC                                  : Free
   Box                                 :  [  167,  159,  169 ]
   MPI tasks                           :  4
 Poisson Solver:
   BC                                  : Free
   Box                                 :  [  167,  159,  169 ]
   MPI tasks                           :  4
 Poisson Solver:
   BC                                  : Free
   Box                                 :  [  167,  159,  169 ]
   MPI tasks                           :  4
 Poisson Solver:
   BC                                  : Free
   Box                                 :  [  167,  159,  169 ]
   MPI tasks                           :  4
 Poisson Solver:
   BC                                  : Free
   Box                                 :  [  167,  159,  169 ]
   MPI tasks                           :  4
 Poisson Solver:
   BC                                  : Free
   Box                                 :  [  167,  159,  169 ]
   MPI tasks                           :  4
 Non Local forces calculated           :  Yes
 Timings for root process:
<<<<<<< HEAD
   CPU time (s)                        :  93.98
   Elapsed time (s)                    :  47.83
=======
   CPU time (s)                        :  52.26
   Elapsed time (s)                    :  52.58
>>>>>>> 9b244d2f
---
  #------------------------------------------------------------------------ Input parameters
 DFT parameters:
   eXchange Correlation:
     XC ID                             :  &ixc  1
     Name                              : "XC: Teter 93"
 Basis set definition:
   Suggested Grid Spacings (a0)        :  [  0.43,  0.43,  0.43 ]
   Coarse and Fine Radii Multipliers   :  [  5.0,  5.0 ]
 Ground State Optimization:
   Wavefunction:
     Gradient Norm Threshold           :  &gnrm_cv  1.0E-05
     CG Steps for Preconditioner       :  5
     DIIS History length               :  10
     Max. Wfn Iterations               :  &itermax  100
     Max. Subspace Diagonalizations    :  1
   Density/Potential:
     Max. Iterations                   :  1
 Post Optimization Parameters:
   Finite-Size Effect estimation:
     Scheduled                         :  No
  #----------------------------------------------------------------------- System Properties
 Properties of atoms in the system:
 - Symbol                              : O #---------------------------------- Type No.  01
   No. of Electrons                    :  6
   No. of Atoms                        :  12
   Radii of active regions (AU):
     Coarse                            :  1.21558
     Fine                              :  0.22179
     Coarse PSP                        :  0.77049
     Source                            : Hard-Coded
   Grid Spacing threshold (AU)         :  0.55
   Pseudopotential type                : HGH-K
   Local Pseudo Potential (HGH convention):
     Rloc                              :  0.24762
     Coefficients (c1 .. c4)           :  [ -16.58032,  2.39570,  0.00000,  0.00000 ]
   NonLocal PSP Parameters:
   - Channel (l)                       :  0
     Rloc                              :  0.22179
     h_ij matrix:
     -  [  18.26692,  0.00000,  0.00000 ]
     -  [  0.00000,  0.00000,  0.00000 ]
     -  [  0.00000,  0.00000,  0.00000 ]
   No. of projectors                   :  1
   PSP XC                              : "XC: Teter 93"
 - Symbol                              : H #---------------------------------- Type No.  02
   No. of Electrons                    :  1
   No. of Atoms                        :  24
   Radii of active regions (AU):
     Coarse                            :  1.46342
     Fine                              :  0.20000
     Coarse PSP                        :  0.00000
     Source                            : Hard-Coded
   Grid Spacing threshold (AU)         :  0.50
   Pseudopotential type                : HGH-K
   Local Pseudo Potential (HGH convention):
     Rloc                              :  0.20000
     Coefficients (c1 .. c4)           :  [ -4.18024,  0.72507,  0.00000,  0.00000 ]
   No. of projectors                   :  0
   PSP XC                              : "XC: Teter 93"
  #-------------------------------------------------------------------------- Atom Positions
 Atomic positions within the cell (Atomic and Grid Units):
 - O: {AU:  [  9.3030,  17.341,  14.306 ], GU:  [  21.635,  40.329,  33.271 ]} # 0001
 - O: {AU:  [  13.697,  18.618,  19.184 ], GU:  [  31.853,  43.298,  44.615 ]} # 0002
 - O: {AU:  [  13.482,  9.4317,  18.000 ], GU:  [  31.354,  21.934,  41.860 ]} # 0003
 - O: {AU:  [  17.796,  18.635,  8.5226 ], GU:  [  41.386,  43.338,  19.820 ]} # 0004
 - O: {AU:  [  14.370,  14.204,  6.8191 ], GU:  [  33.419,  33.032,  15.858 ]} # 0005
 - O: {AU:  [  11.207,  9.7527,  9.5342 ], GU:  [  26.063,  22.681,  22.173 ]} # 0006
 - O: {AU:  [  20.447,  8.1553,  15.303 ], GU:  [  47.551,  18.966,  35.587 ]} # 0007
 - O: {AU:  [  9.7120,  12.439,  21.247 ], GU:  [  22.586,  28.929,  49.413 ]} # 0008
 - O: {AU:  [  20.542,  16.924,  18.901 ], GU:  [  47.772,  39.358,  43.955 ]} # 0009
 - O: {AU:  [  19.317,  10.941,  8.0520 ], GU:  [  44.923,  25.443,  18.726 ]} # 0010
 - O: {AU:  [  15.131,  15.957,  12.817 ], GU:  [  35.188,  37.109,  29.806 ]} # 0011
 - O: {AU:  [  6.1547,  14.042,  11.353 ], GU:  [  14.313,  32.656,  26.401 ]} # 0012
 - H: {AU:  [  10.992,  18.121,  14.790 ], GU:  [  25.562,  42.141,  34.396 ]} # 0013
 - H: {AU:  [  14.586,  20.079,  18.954 ], GU:  [  33.921,  46.696,  44.078 ]} # 0014
 - H: {AU:  [  14.429,  9.4574,  19.602 ], GU:  [  33.555,  21.994,  45.586 ]} # 0015
 - H: {AU:  [  18.111,  20.362,  9.0615 ], GU:  [  42.118,  47.354,  21.073 ]} # 0016
 - H: {AU:  [  14.625,  14.745,  8.4353 ], GU:  [  34.011,  34.292,  19.617 ]} # 0017
 - H: {AU:  [  12.582,  10.758,  10.210 ], GU:  [  29.261,  25.019,  23.744 ]} # 0018
 - H: {AU:  [  20.664,  9.2704,  16.875 ], GU:  [  48.056,  21.559,  39.244 ]} # 0019
 - H: {AU:  [  11.156,  13.122,  22.137 ], GU:  [  25.945,  30.517,  51.481 ]} # 0020
 - H: {AU:  [  21.977,  17.023,  20.072 ], GU:  [  51.110,  39.588,  46.679 ]} # 0021
 - H: {AU:  [  20.352,  12.032,  8.8806 ], GU:  [  47.330,  27.980,  20.653 ]} # 0022
 - H: {AU:  [  15.099,  16.932,  14.211 ], GU:  [  35.114,  39.376,  33.048 ]} # 0023
 - H: {AU:  [  7.5397,  14.977,  11.823 ], GU:  [  17.534,  34.829,  27.495 ]} # 0024
 - H: {AU:  [  8.9065,  18.522,  13.080 ], GU:  [  20.713,  43.074,  30.418 ]} # 0025
 - H: {AU:  [  12.222,  18.707,  20.097 ], GU:  [  28.424,  43.505,  46.736 ]} # 0026
 - H: {AU:  [  14.818,  9.8761,  16.700 ], GU:  [  34.460,  22.968,  38.838 ]} # 0027
 - H: {AU:  [  16.032,  18.813,  8.3216 ], GU:  [  37.284,  43.752,  19.353 ]} # 0028
 - H: {AU:  [  13.449,  12.659,  7.1030 ], GU:  [  31.278,  29.439,  16.519 ]} # 0029
 - H: {AU:  [  9.8745,  10.938,  10.200 ], GU:  [  22.964,  25.438,  23.720 ]} # 0030
 - H: {AU:  [  21.774,  7.1576,  15.262 ], GU:  [  50.636,  16.646,  35.492 ]} # 0031
 - H: {AU:  [  9.1940,  11.037,  22.016 ], GU:  [  21.381,  25.667,  51.201 ]} # 0032
 - H: {AU:  [  21.066,  17.947,  17.641 ], GU:  [  48.990,  41.736,  41.026 ]} # 0033
 - H: {AU:  [  17.654,  11.472,  7.9696 ], GU:  [  41.056,  26.680,  18.534 ]} # 0034
 - H: {AU:  [  15.381,  14.334,  13.893 ], GU:  [  35.769,  33.334,  32.309 ]} # 0035
 - H: {AU:  [  7.2626,  12.704,  10.668 ], GU:  [  16.890,  29.545,  24.810 ]} # 0036
 Rigid Shift Applied (AU)              :  [  5.2768,  5.2368,  4.2881 ]
  #------------------------------------------------------------------------- Grid properties
 Box Grid spacings                     :  [  0.4300,  0.4300,  0.4300 ]
 Sizes of the simulation domain:
   AU                                  :  [  29.240,  27.520,  29.240 ]
   Angstroem                           :  [  15.473,  14.563,  15.473 ]
   Grid Spacing Units                  :  [  68,  64,  68 ]
   High resolution region boundaries (GU):
     From                              :  [  12,  15,  14 ]
     To                                :  [  53,  49,  53 ]
 High Res. box is treated separately   :  Yes
  #------------------------------------------------------------------- Kernel Initialization
 Poisson Kernel Initialization:
   MPI tasks                           :  4
   OpenMP threads per task             :  2
 Poisson Kernel Creation:
   Boundary Conditions                 : Free
   Memory Requirements per MPI task:
     Density (MB)                      :  8.61
     Kernel (MB)                       :  8.88
     Full Grid Arrays (MB)             :  33.83
     Load Balancing of calculations:
       Density:
         MPI tasks 0- 3                : 100%
       Kernel:
         MPI tasks 0- 2                : 100%
         MPI task 3                    :  93%
       Complete LB per task            : 1/3 LB_density + 2/3 LB_kernel
 Wavefunctions Descriptors, full simulation domain:
   Coarse resolution grid:
     No. of segments                   :  3614
     No. of points                     :  147854
   Fine resolution grid:
     No. of segments                   :  541
     No. of points                     :  2064
  #---------------------------------------------------------------------- Occupation numbers
 Total Number of Electrons             :  96
 Spin treatment                        : Averaged
 Orbitals Repartition:
   MPI tasks  0- 3                     :  12
 Occupation numbers come from          : System properties
 Occupation Numbers:
   Total Number of Orbitals            :  48
   Orbitals No. 1- 48                  :  2.0000
 Wavefunctions memory occupation for root MPI process:  14 MB 880 KB 0 B
 NonLocal PSP Projectors Descriptors:
   Creation strategy                   : On-the-fly
   Total number of projectors          :  12
   Total number of components          :  3531
   Percent of zero components          :  36
  #-------------------------------------------------------- Estimation of Memory Consumption
 Memory requirements for principal quantities (MiB.KiB):
   Subspace Matrix                     : 0.3 #    (Number of Orbitals: 48)
   Single orbital                      : 1.244 #  (Number of Components: 162302)
   All (distributed) orbitals          : 44.592 # (Number of Orbitals per MPI task: 12)
   Wavefunction storage size           : 341.784 # (DIIS/SD workspaces included)
   Nonlocal Pseudopotential Arrays     : 0.28
   Full Uncompressed (ISF) grid        : 33.852
   Workspaces storage size             : 4.6
 Memory requirements for principal code sections (MiB.KiB):
   Kernel calculation                  : 169.765
   Density Construction                : 469.434
   Poisson Solver                      : 454.89
   Hamiltonian application             : 476.277
 Estimated Memory Peak (MB)            :  476
 Poisson Solver:
   BC                                  : Free
   Box                                 :  [  167,  159,  167 ]
   MPI tasks                           :  4
 Input Hamiltonian: { #------------------------------------------ Support functions Restart
 Atomic Input Orbital Generation: [
 {Atom Type: O, Electronic configuration: {s: [ 2.00], p: [ 4/3,  4/3,  4/3]}},  {
 Atom Type: H, Electronic configuration: {s: [ 1.00]}}], 
 Wavelet conversion succeeded:  Yes, Deviation from normalization:  1.67E-03, Poisson Solver: {
 BC: Free, Box:  [  167,  159,  167 ], MPI tasks:  4}, 
 }
 Checking Communications of Minimal Basis:
   Number of coarse and fine DoF (MasterMPI task):  [  29707,  342 ]

   Maxdiff for transpose (checksum)    :  1.16415321826934814E-10
   Maxdiff for untranspose             :  0.00000000000000000E+00
 Checking Communications of Enlarged Minimal Basis:
   Number of coarse and fine DoF (MasterMPI task):  [  31351,  228 ]

   Maxdiff for transpose (checksum)    :  6.98491930961608887E-10
   Maxdiff for untranspose             :  0.00000000000000000E+00
 Poisson Solver:
   BC                                  : Free
   Box                                 :  [  167,  159,  167 ]
   MPI tasks                           :  4
 Poisson Solver:
   BC                                  : Free
   Box                                 :  [  167,  159,  167 ]
   MPI tasks                           :  4
 Poisson Solver:
   BC                                  : Free
   Box                                 :  [  167,  159,  167 ]
   MPI tasks                           :  4
 Poisson Solver:
   BC                                  : Free
   Box                                 :  [  167,  159,  167 ]
   MPI tasks                           :  4
 Poisson Solver:
   BC                                  : Free
   Box                                 :  [  167,  159,  167 ]
   MPI tasks                           :  4
 Poisson Solver:
   BC                                  : Free
   Box                                 :  [  167,  159,  167 ]
   MPI tasks                           :  4
 Poisson Solver:
   BC                                  : Free
   Box                                 :  [  167,  159,  167 ]
   MPI tasks                           :  4
 Poisson Solver:
   BC                                  : Free
   Box                                 :  [  167,  159,  167 ]
   MPI tasks                           :  4
 Poisson Solver:
   BC                                  : Free
   Box                                 :  [  167,  159,  167 ]
   MPI tasks                           :  4
 Poisson Solver:
   BC                                  : Free
   Box                                 :  [  167,  159,  167 ]
   MPI tasks                           :  4
 Poisson Solver:
   BC                                  : Free
   Box                                 :  [  167,  159,  167 ]
   MPI tasks                           :  4
 Poisson Solver:
   BC                                  : Free
   Box                                 :  [  167,  159,  167 ]
   MPI tasks                           :  4
 Poisson Solver:
   BC                                  : Free
   Box                                 :  [  167,  159,  167 ]
   MPI tasks                           :  4
 Poisson Solver:
   BC                                  : Free
   Box                                 :  [  167,  159,  167 ]
   MPI tasks                           :  4
 Poisson Solver:
   BC                                  : Free
   Box                                 :  [  167,  159,  167 ]
   MPI tasks                           :  4
 Poisson Solver:
   BC                                  : Free
   Box                                 :  [  167,  159,  167 ]
   MPI tasks                           :  4
 Poisson Solver:
   BC                                  : Free
   Box                                 :  [  167,  159,  167 ]
   MPI tasks                           :  4
 Poisson Solver:
   BC                                  : Free
   Box                                 :  [  167,  159,  167 ]
   MPI tasks                           :  4
 Poisson Solver:
   BC                                  : Free
   Box                                 :  [  167,  159,  167 ]
   MPI tasks                           :  4
 Poisson Solver:
   BC                                  : Free
   Box                                 :  [  167,  159,  167 ]
   MPI tasks                           :  4
 Poisson Solver:
   BC                                  : Free
   Box                                 :  [  167,  159,  167 ]
   MPI tasks                           :  4
 Poisson Solver:
   BC                                  : Free
   Box                                 :  [  167,  159,  167 ]
   MPI tasks                           :  4
 Poisson Solver:
   BC                                  : Free
   Box                                 :  [  167,  159,  167 ]
   MPI tasks                           :  4
 Poisson Solver:
   BC                                  : Free
   Box                                 :  [  167,  159,  167 ]
   MPI tasks                           :  4
 Poisson Solver:
   BC                                  : Free
   Box                                 :  [  167,  159,  167 ]
   MPI tasks                           :  4
 Poisson Solver:
   BC                                  : Free
   Box                                 :  [  167,  159,  167 ]
   MPI tasks                           :  4
 Poisson Solver:
   BC                                  : Free
   Box                                 :  [  167,  159,  167 ]
   MPI tasks                           :  4
 Poisson Solver:
   BC                                  : Free
   Box                                 :  [  167,  159,  167 ]
   MPI tasks                           :  4
 Poisson Solver:
   BC                                  : Free
   Box                                 :  [  167,  159,  167 ]
   MPI tasks                           :  4
 Poisson Solver:
   BC                                  : Free
   Box                                 :  [  167,  159,  167 ]
   MPI tasks                           :  4
 Poisson Solver:
   BC                                  : Free
   Box                                 :  [  167,  159,  167 ]
   MPI tasks                           :  4
 Poisson Solver:
   BC                                  : Free
   Box                                 :  [  167,  159,  167 ]
   MPI tasks                           :  4
 Non Local forces calculated           :  Yes
 Timings for root process:
<<<<<<< HEAD
   CPU time (s)                        :  114.00
   Elapsed time (s)                    :  63.10
 Memory Consumption Report:
   Tot. No. of Allocations  : 225224
   Tot. No. of Deallocations: 225224
=======
   CPU time (s)                        :  63.27
   Elapsed time (s)                    :  63.60
 Memory Consumption Report:
   Tot. No. of Allocations  : 160295
   Tot. No. of Deallocations: 160295
>>>>>>> 9b244d2f
   Remaining Memory (B)     : 0
   Memory occupation: 
      Peak Value (MB): 335
      for the array: nrecvdspls
      in the routine: transpose_communicate_psi<|MERGE_RESOLUTION|>--- conflicted
+++ resolved
@@ -25,16 +25,11 @@
              g     i        B     B
             g               B    B
        ggggg       i         BBBB
- 
+
  Reference Paper                       : The Journal of Chemical Physics 129, 014109 (2008)
  Version Number                        : 1.7-dev.21
-<<<<<<< HEAD
- Timestamp of this run                 : 2013-01-09 10:27:20.732
- Root process Hostname                 : phys-comp-03
-=======
  Timestamp of this run                 : 2013-01-08 14:33:30.159
  Root process Hostname                 : moutarde
->>>>>>> 9b244d2f
  #... (file:foe.perf)....................................................Performance Options
  #|debug F                      Debug option                                                 
  #|fftcache 8192                Cache size for the FFT                                       
@@ -227,20 +222,19 @@
  High Res. box is treated separately   :  Yes
   #------------------------------------------------------------------- Kernel Initialization
  Poisson Kernel Initialization:
-   MPI tasks                           :  4
-   OpenMP threads per task             :  2
+   MPI tasks                           :  6
  Poisson Kernel Creation:
    Boundary Conditions                 : Free
    Memory Requirements per MPI task:
-     Density (MB)                      :  9.23
-     Kernel (MB)                       :  9.52
+     Density (MB)                      :  6.15
+     Kernel (MB)                       :  6.27
      Full Grid Arrays (MB)             :  34.24
      Load Balancing of calculations:
        Density:
-         MPI tasks 0- 3                : 100%
+         MPI tasks 0- 5                : 100%
        Kernel:
-         MPI tasks 0- 2                : 100%
-         MPI task 3                    :  93%
+         MPI tasks 0- 4                : 100%
+         MPI task 5                    :  96%
        Complete LB per task            : 1/3 LB_density + 2/3 LB_kernel
  Wavefunctions Descriptors, full simulation domain:
    Coarse resolution grid:
@@ -253,12 +247,12 @@
  Total Number of Electrons             :  96
  Spin treatment                        : Averaged
  Orbitals Repartition:
-   MPI tasks  0- 3                     :  12
+   MPI tasks  0- 5                     :  8
  Occupation numbers come from          : System properties
  Occupation Numbers:
    Total Number of Orbitals            :  48
    Orbitals No. 1- 48                  :  2.0000
- Wavefunctions memory occupation for root MPI process:  14 MB 882 KB 640 B
+ Wavefunctions memory occupation for root MPI process:  9 MB 930 KB 0 B
  NonLocal PSP Projectors Descriptors:
    Creation strategy                   : On-the-fly
    Total number of projectors          :  12
@@ -268,27 +262,27 @@
  Memory requirements for principal quantities (MiB.KiB):
    Subspace Matrix                     : 0.3 #    (Number of Orbitals: 48)
    Single orbital                      : 1.245 #  (Number of Components: 162331)
-   All (distributed) orbitals          : 44.600 # (Number of Orbitals per MPI task: 12)
-   Wavefunction storage size           : 341.845 # (DIIS/SD workspaces included)
+   All (distributed) orbitals          : 29.742 # (Number of Orbitals per MPI task: 8)
+   Wavefunction storage size           : 227.910 # (DIIS/SD workspaces included)
    Nonlocal Pseudopotential Arrays     : 0.28
    Full Uncompressed (ISF) grid        : 34.243
    Workspaces storage size             : 4.75
  Memory requirements for principal code sections (MiB.KiB):
-   Kernel calculation                  : 181.819
-   Density Construction                : 473.175
-   Poisson Solver                      : 462.167
-   Hamiltonian application             : 480.169
- Estimated Memory Peak (MB)            :  480
- Poisson Solver:
-   BC                                  : Free
-   Box                                 :  [  167,  159,  169 ]
-   MPI tasks                           :  4
+   Kernel calculation                  : 119.739
+   Density Construction                : 346.757
+   Poisson Solver                      : 308.46
+   Hamiltonian application             : 353.751
+ Estimated Memory Peak (MB)            :  353
+ Poisson Solver:
+   BC                                  : Free
+   Box                                 :  [  167,  159,  169 ]
+   MPI tasks                           :  6
  Input Hamiltonian: { #--------------------------------------- Input Wavefunctions Creation
  Atomic Input Orbital Generation: [
  {Atom Type: O, Electronic configuration: {s: [ 2.00], p: [ 4/3,  4/3,  4/3]}},  {
  Atom Type: H, Electronic configuration: {s: [ 1.00]}}], 
  Wavelet conversion succeeded:  Yes, Deviation from normalization:  1.67E-03, Poisson Solver: {
- BC: Free, Box:  [  167,  159,  169 ], MPI tasks:  4}, 
+ BC: Free, Box:  [  167,  159,  169 ], MPI tasks:  6}, 
  }
  Checking Communications of Minimal Basis:
    Number of coarse and fine DoF (MasterMPI task):  [  29996,  347 ]
@@ -303,140 +297,135 @@
  Poisson Solver:
    BC                                  : Free
    Box                                 :  [  167,  159,  169 ]
-   MPI tasks                           :  4
- Poisson Solver:
-   BC                                  : Free
-   Box                                 :  [  167,  159,  169 ]
-   MPI tasks                           :  4
- Poisson Solver:
-   BC                                  : Free
-   Box                                 :  [  167,  159,  169 ]
-   MPI tasks                           :  4
- Poisson Solver:
-   BC                                  : Free
-   Box                                 :  [  167,  159,  169 ]
-   MPI tasks                           :  4
- Poisson Solver:
-   BC                                  : Free
-   Box                                 :  [  167,  159,  169 ]
-   MPI tasks                           :  4
- Poisson Solver:
-   BC                                  : Free
-   Box                                 :  [  167,  159,  169 ]
-   MPI tasks                           :  4
- Poisson Solver:
-   BC                                  : Free
-   Box                                 :  [  167,  159,  169 ]
-   MPI tasks                           :  4
- Poisson Solver:
-   BC                                  : Free
-   Box                                 :  [  167,  159,  169 ]
-   MPI tasks                           :  4
- Poisson Solver:
-   BC                                  : Free
-   Box                                 :  [  167,  159,  169 ]
-   MPI tasks                           :  4
- Poisson Solver:
-   BC                                  : Free
-   Box                                 :  [  167,  159,  169 ]
-   MPI tasks                           :  4
- Poisson Solver:
-   BC                                  : Free
-   Box                                 :  [  167,  159,  169 ]
-   MPI tasks                           :  4
- Poisson Solver:
-   BC                                  : Free
-   Box                                 :  [  167,  159,  169 ]
-   MPI tasks                           :  4
- Poisson Solver:
-   BC                                  : Free
-   Box                                 :  [  167,  159,  169 ]
-   MPI tasks                           :  4
- Poisson Solver:
-   BC                                  : Free
-   Box                                 :  [  167,  159,  169 ]
-   MPI tasks                           :  4
- Poisson Solver:
-   BC                                  : Free
-   Box                                 :  [  167,  159,  169 ]
-   MPI tasks                           :  4
- Poisson Solver:
-   BC                                  : Free
-   Box                                 :  [  167,  159,  169 ]
-   MPI tasks                           :  4
- Poisson Solver:
-   BC                                  : Free
-   Box                                 :  [  167,  159,  169 ]
-   MPI tasks                           :  4
- Poisson Solver:
-   BC                                  : Free
-   Box                                 :  [  167,  159,  169 ]
-   MPI tasks                           :  4
- Poisson Solver:
-   BC                                  : Free
-   Box                                 :  [  167,  159,  169 ]
-   MPI tasks                           :  4
- Poisson Solver:
-   BC                                  : Free
-   Box                                 :  [  167,  159,  169 ]
-   MPI tasks                           :  4
- Poisson Solver:
-   BC                                  : Free
-   Box                                 :  [  167,  159,  169 ]
-   MPI tasks                           :  4
- Poisson Solver:
-   BC                                  : Free
-   Box                                 :  [  167,  159,  169 ]
-   MPI tasks                           :  4
- Poisson Solver:
-   BC                                  : Free
-   Box                                 :  [  167,  159,  169 ]
-   MPI tasks                           :  4
- Poisson Solver:
-   BC                                  : Free
-   Box                                 :  [  167,  159,  169 ]
-   MPI tasks                           :  4
- Poisson Solver:
-   BC                                  : Free
-   Box                                 :  [  167,  159,  169 ]
-   MPI tasks                           :  4
- Poisson Solver:
-   BC                                  : Free
-   Box                                 :  [  167,  159,  169 ]
-   MPI tasks                           :  4
- Poisson Solver:
-   BC                                  : Free
-   Box                                 :  [  167,  159,  169 ]
-   MPI tasks                           :  4
- Poisson Solver:
-   BC                                  : Free
-   Box                                 :  [  167,  159,  169 ]
-   MPI tasks                           :  4
- Poisson Solver:
-   BC                                  : Free
-   Box                                 :  [  167,  159,  169 ]
-   MPI tasks                           :  4
- Poisson Solver:
-   BC                                  : Free
-   Box                                 :  [  167,  159,  169 ]
-   MPI tasks                           :  4
- Poisson Solver:
-   BC                                  : Free
-   Box                                 :  [  167,  159,  169 ]
-   MPI tasks                           :  4
- Poisson Solver:
-   BC                                  : Free
-   Box                                 :  [  167,  159,  169 ]
-   MPI tasks                           :  4
+   MPI tasks                           :  6
+ Poisson Solver:
+   BC                                  : Free
+   Box                                 :  [  167,  159,  169 ]
+   MPI tasks                           :  6
+ Poisson Solver:
+   BC                                  : Free
+   Box                                 :  [  167,  159,  169 ]
+   MPI tasks                           :  6
+ Poisson Solver:
+   BC                                  : Free
+   Box                                 :  [  167,  159,  169 ]
+   MPI tasks                           :  6
+ Poisson Solver:
+   BC                                  : Free
+   Box                                 :  [  167,  159,  169 ]
+   MPI tasks                           :  6
+ Poisson Solver:
+   BC                                  : Free
+   Box                                 :  [  167,  159,  169 ]
+   MPI tasks                           :  6
+ Poisson Solver:
+   BC                                  : Free
+   Box                                 :  [  167,  159,  169 ]
+   MPI tasks                           :  6
+ Poisson Solver:
+   BC                                  : Free
+   Box                                 :  [  167,  159,  169 ]
+   MPI tasks                           :  6
+ Poisson Solver:
+   BC                                  : Free
+   Box                                 :  [  167,  159,  169 ]
+   MPI tasks                           :  6
+ Poisson Solver:
+   BC                                  : Free
+   Box                                 :  [  167,  159,  169 ]
+   MPI tasks                           :  6
+ Poisson Solver:
+   BC                                  : Free
+   Box                                 :  [  167,  159,  169 ]
+   MPI tasks                           :  6
+ Poisson Solver:
+   BC                                  : Free
+   Box                                 :  [  167,  159,  169 ]
+   MPI tasks                           :  6
+ Poisson Solver:
+   BC                                  : Free
+   Box                                 :  [  167,  159,  169 ]
+   MPI tasks                           :  6
+ Poisson Solver:
+   BC                                  : Free
+   Box                                 :  [  167,  159,  169 ]
+   MPI tasks                           :  6
+ Poisson Solver:
+   BC                                  : Free
+   Box                                 :  [  167,  159,  169 ]
+   MPI tasks                           :  6
+ Poisson Solver:
+   BC                                  : Free
+   Box                                 :  [  167,  159,  169 ]
+   MPI tasks                           :  6
+ Poisson Solver:
+   BC                                  : Free
+   Box                                 :  [  167,  159,  169 ]
+   MPI tasks                           :  6
+ Poisson Solver:
+   BC                                  : Free
+   Box                                 :  [  167,  159,  169 ]
+   MPI tasks                           :  6
+ Poisson Solver:
+   BC                                  : Free
+   Box                                 :  [  167,  159,  169 ]
+   MPI tasks                           :  6
+ Poisson Solver:
+   BC                                  : Free
+   Box                                 :  [  167,  159,  169 ]
+   MPI tasks                           :  6
+ Poisson Solver:
+   BC                                  : Free
+   Box                                 :  [  167,  159,  169 ]
+   MPI tasks                           :  6
+ Poisson Solver:
+   BC                                  : Free
+   Box                                 :  [  167,  159,  169 ]
+   MPI tasks                           :  6
+ Poisson Solver:
+   BC                                  : Free
+   Box                                 :  [  167,  159,  169 ]
+   MPI tasks                           :  6
+ Poisson Solver:
+   BC                                  : Free
+   Box                                 :  [  167,  159,  169 ]
+   MPI tasks                           :  6
+ Poisson Solver:
+   BC                                  : Free
+   Box                                 :  [  167,  159,  169 ]
+   MPI tasks                           :  6
+ Poisson Solver:
+   BC                                  : Free
+   Box                                 :  [  167,  159,  169 ]
+   MPI tasks                           :  6
+ Poisson Solver:
+   BC                                  : Free
+   Box                                 :  [  167,  159,  169 ]
+   MPI tasks                           :  6
+ Poisson Solver:
+   BC                                  : Free
+   Box                                 :  [  167,  159,  169 ]
+   MPI tasks                           :  6
+ Poisson Solver:
+   BC                                  : Free
+   Box                                 :  [  167,  159,  169 ]
+   MPI tasks                           :  6
+ Poisson Solver:
+   BC                                  : Free
+   Box                                 :  [  167,  159,  169 ]
+   MPI tasks                           :  6
+ Poisson Solver:
+   BC                                  : Free
+   Box                                 :  [  167,  159,  169 ]
+   MPI tasks                           :  6
+ Poisson Solver:
+   BC                                  : Free
+   Box                                 :  [  167,  159,  169 ]
+   MPI tasks                           :  6
  Non Local forces calculated           :  Yes
  Timings for root process:
-<<<<<<< HEAD
-   CPU time (s)                        :  89.65
-   Elapsed time (s)                    :  45.12
-=======
    CPU time (s)                        :  52.39
    Elapsed time (s)                    :  53.61
->>>>>>> 9b244d2f
 ---
   #------------------------------------------------------------------------ Input parameters
  DFT parameters:
@@ -548,20 +537,19 @@
  High Res. box is treated separately   :  Yes
   #------------------------------------------------------------------- Kernel Initialization
  Poisson Kernel Initialization:
-   MPI tasks                           :  4
-   OpenMP threads per task             :  2
+   MPI tasks                           :  6
  Poisson Kernel Creation:
    Boundary Conditions                 : Free
    Memory Requirements per MPI task:
-     Density (MB)                      :  9.23
-     Kernel (MB)                       :  9.52
+     Density (MB)                      :  6.15
+     Kernel (MB)                       :  6.27
      Full Grid Arrays (MB)             :  34.24
      Load Balancing of calculations:
        Density:
-         MPI tasks 0- 3                : 100%
+         MPI tasks 0- 5                : 100%
        Kernel:
-         MPI tasks 0- 2                : 100%
-         MPI task 3                    :  93%
+         MPI tasks 0- 4                : 100%
+         MPI task 5                    :  96%
        Complete LB per task            : 1/3 LB_density + 2/3 LB_kernel
  Wavefunctions Descriptors, full simulation domain:
    Coarse resolution grid:
@@ -574,12 +562,12 @@
  Total Number of Electrons             :  96
  Spin treatment                        : Averaged
  Orbitals Repartition:
-   MPI tasks  0- 3                     :  12
+   MPI tasks  0- 5                     :  8
  Occupation numbers come from          : System properties
  Occupation Numbers:
    Total Number of Orbitals            :  48
    Orbitals No. 1- 48                  :  2.0000
- Wavefunctions memory occupation for root MPI process:  14 MB 882 KB 640 B
+ Wavefunctions memory occupation for root MPI process:  9 MB 930 KB 0 B
  NonLocal PSP Projectors Descriptors:
    Creation strategy                   : On-the-fly
    Total number of projectors          :  12
@@ -589,27 +577,27 @@
  Memory requirements for principal quantities (MiB.KiB):
    Subspace Matrix                     : 0.3 #    (Number of Orbitals: 48)
    Single orbital                      : 1.245 #  (Number of Components: 162331)
-   All (distributed) orbitals          : 44.600 # (Number of Orbitals per MPI task: 12)
-   Wavefunction storage size           : 341.845 # (DIIS/SD workspaces included)
+   All (distributed) orbitals          : 29.742 # (Number of Orbitals per MPI task: 8)
+   Wavefunction storage size           : 227.910 # (DIIS/SD workspaces included)
    Nonlocal Pseudopotential Arrays     : 0.28
    Full Uncompressed (ISF) grid        : 34.243
    Workspaces storage size             : 4.75
  Memory requirements for principal code sections (MiB.KiB):
-   Kernel calculation                  : 181.819
-   Density Construction                : 473.175
-   Poisson Solver                      : 462.167
-   Hamiltonian application             : 480.169
- Estimated Memory Peak (MB)            :  480
- Poisson Solver:
-   BC                                  : Free
-   Box                                 :  [  167,  159,  169 ]
-   MPI tasks                           :  4
+   Kernel calculation                  : 119.739
+   Density Construction                : 346.757
+   Poisson Solver                      : 308.46
+   Hamiltonian application             : 353.751
+ Estimated Memory Peak (MB)            :  353
+ Poisson Solver:
+   BC                                  : Free
+   Box                                 :  [  167,  159,  169 ]
+   MPI tasks                           :  6
  Input Hamiltonian: { #------------------------------------------ Support functions Restart
  Atomic Input Orbital Generation: [
  {Atom Type: O, Electronic configuration: {s: [ 2.00], p: [ 4/3,  4/3,  4/3]}},  {
  Atom Type: H, Electronic configuration: {s: [ 1.00]}}], 
  Wavelet conversion succeeded:  Yes, Deviation from normalization:  1.67E-03, Poisson Solver: {
- BC: Free, Box:  [  167,  159,  169 ], MPI tasks:  4}, 
+ BC: Free, Box:  [  167,  159,  169 ], MPI tasks:  6}, 
  }
  Checking Communications of Minimal Basis:
    Number of coarse and fine DoF (MasterMPI task):  [  29996,  347 ]
@@ -624,140 +612,135 @@
  Poisson Solver:
    BC                                  : Free
    Box                                 :  [  167,  159,  169 ]
-   MPI tasks                           :  4
- Poisson Solver:
-   BC                                  : Free
-   Box                                 :  [  167,  159,  169 ]
-   MPI tasks                           :  4
- Poisson Solver:
-   BC                                  : Free
-   Box                                 :  [  167,  159,  169 ]
-   MPI tasks                           :  4
- Poisson Solver:
-   BC                                  : Free
-   Box                                 :  [  167,  159,  169 ]
-   MPI tasks                           :  4
- Poisson Solver:
-   BC                                  : Free
-   Box                                 :  [  167,  159,  169 ]
-   MPI tasks                           :  4
- Poisson Solver:
-   BC                                  : Free
-   Box                                 :  [  167,  159,  169 ]
-   MPI tasks                           :  4
- Poisson Solver:
-   BC                                  : Free
-   Box                                 :  [  167,  159,  169 ]
-   MPI tasks                           :  4
- Poisson Solver:
-   BC                                  : Free
-   Box                                 :  [  167,  159,  169 ]
-   MPI tasks                           :  4
- Poisson Solver:
-   BC                                  : Free
-   Box                                 :  [  167,  159,  169 ]
-   MPI tasks                           :  4
- Poisson Solver:
-   BC                                  : Free
-   Box                                 :  [  167,  159,  169 ]
-   MPI tasks                           :  4
- Poisson Solver:
-   BC                                  : Free
-   Box                                 :  [  167,  159,  169 ]
-   MPI tasks                           :  4
- Poisson Solver:
-   BC                                  : Free
-   Box                                 :  [  167,  159,  169 ]
-   MPI tasks                           :  4
- Poisson Solver:
-   BC                                  : Free
-   Box                                 :  [  167,  159,  169 ]
-   MPI tasks                           :  4
- Poisson Solver:
-   BC                                  : Free
-   Box                                 :  [  167,  159,  169 ]
-   MPI tasks                           :  4
- Poisson Solver:
-   BC                                  : Free
-   Box                                 :  [  167,  159,  169 ]
-   MPI tasks                           :  4
- Poisson Solver:
-   BC                                  : Free
-   Box                                 :  [  167,  159,  169 ]
-   MPI tasks                           :  4
- Poisson Solver:
-   BC                                  : Free
-   Box                                 :  [  167,  159,  169 ]
-   MPI tasks                           :  4
- Poisson Solver:
-   BC                                  : Free
-   Box                                 :  [  167,  159,  169 ]
-   MPI tasks                           :  4
- Poisson Solver:
-   BC                                  : Free
-   Box                                 :  [  167,  159,  169 ]
-   MPI tasks                           :  4
- Poisson Solver:
-   BC                                  : Free
-   Box                                 :  [  167,  159,  169 ]
-   MPI tasks                           :  4
- Poisson Solver:
-   BC                                  : Free
-   Box                                 :  [  167,  159,  169 ]
-   MPI tasks                           :  4
- Poisson Solver:
-   BC                                  : Free
-   Box                                 :  [  167,  159,  169 ]
-   MPI tasks                           :  4
- Poisson Solver:
-   BC                                  : Free
-   Box                                 :  [  167,  159,  169 ]
-   MPI tasks                           :  4
- Poisson Solver:
-   BC                                  : Free
-   Box                                 :  [  167,  159,  169 ]
-   MPI tasks                           :  4
- Poisson Solver:
-   BC                                  : Free
-   Box                                 :  [  167,  159,  169 ]
-   MPI tasks                           :  4
- Poisson Solver:
-   BC                                  : Free
-   Box                                 :  [  167,  159,  169 ]
-   MPI tasks                           :  4
- Poisson Solver:
-   BC                                  : Free
-   Box                                 :  [  167,  159,  169 ]
-   MPI tasks                           :  4
- Poisson Solver:
-   BC                                  : Free
-   Box                                 :  [  167,  159,  169 ]
-   MPI tasks                           :  4
- Poisson Solver:
-   BC                                  : Free
-   Box                                 :  [  167,  159,  169 ]
-   MPI tasks                           :  4
- Poisson Solver:
-   BC                                  : Free
-   Box                                 :  [  167,  159,  169 ]
-   MPI tasks                           :  4
- Poisson Solver:
-   BC                                  : Free
-   Box                                 :  [  167,  159,  169 ]
-   MPI tasks                           :  4
- Poisson Solver:
-   BC                                  : Free
-   Box                                 :  [  167,  159,  169 ]
-   MPI tasks                           :  4
+   MPI tasks                           :  6
+ Poisson Solver:
+   BC                                  : Free
+   Box                                 :  [  167,  159,  169 ]
+   MPI tasks                           :  6
+ Poisson Solver:
+   BC                                  : Free
+   Box                                 :  [  167,  159,  169 ]
+   MPI tasks                           :  6
+ Poisson Solver:
+   BC                                  : Free
+   Box                                 :  [  167,  159,  169 ]
+   MPI tasks                           :  6
+ Poisson Solver:
+   BC                                  : Free
+   Box                                 :  [  167,  159,  169 ]
+   MPI tasks                           :  6
+ Poisson Solver:
+   BC                                  : Free
+   Box                                 :  [  167,  159,  169 ]
+   MPI tasks                           :  6
+ Poisson Solver:
+   BC                                  : Free
+   Box                                 :  [  167,  159,  169 ]
+   MPI tasks                           :  6
+ Poisson Solver:
+   BC                                  : Free
+   Box                                 :  [  167,  159,  169 ]
+   MPI tasks                           :  6
+ Poisson Solver:
+   BC                                  : Free
+   Box                                 :  [  167,  159,  169 ]
+   MPI tasks                           :  6
+ Poisson Solver:
+   BC                                  : Free
+   Box                                 :  [  167,  159,  169 ]
+   MPI tasks                           :  6
+ Poisson Solver:
+   BC                                  : Free
+   Box                                 :  [  167,  159,  169 ]
+   MPI tasks                           :  6
+ Poisson Solver:
+   BC                                  : Free
+   Box                                 :  [  167,  159,  169 ]
+   MPI tasks                           :  6
+ Poisson Solver:
+   BC                                  : Free
+   Box                                 :  [  167,  159,  169 ]
+   MPI tasks                           :  6
+ Poisson Solver:
+   BC                                  : Free
+   Box                                 :  [  167,  159,  169 ]
+   MPI tasks                           :  6
+ Poisson Solver:
+   BC                                  : Free
+   Box                                 :  [  167,  159,  169 ]
+   MPI tasks                           :  6
+ Poisson Solver:
+   BC                                  : Free
+   Box                                 :  [  167,  159,  169 ]
+   MPI tasks                           :  6
+ Poisson Solver:
+   BC                                  : Free
+   Box                                 :  [  167,  159,  169 ]
+   MPI tasks                           :  6
+ Poisson Solver:
+   BC                                  : Free
+   Box                                 :  [  167,  159,  169 ]
+   MPI tasks                           :  6
+ Poisson Solver:
+   BC                                  : Free
+   Box                                 :  [  167,  159,  169 ]
+   MPI tasks                           :  6
+ Poisson Solver:
+   BC                                  : Free
+   Box                                 :  [  167,  159,  169 ]
+   MPI tasks                           :  6
+ Poisson Solver:
+   BC                                  : Free
+   Box                                 :  [  167,  159,  169 ]
+   MPI tasks                           :  6
+ Poisson Solver:
+   BC                                  : Free
+   Box                                 :  [  167,  159,  169 ]
+   MPI tasks                           :  6
+ Poisson Solver:
+   BC                                  : Free
+   Box                                 :  [  167,  159,  169 ]
+   MPI tasks                           :  6
+ Poisson Solver:
+   BC                                  : Free
+   Box                                 :  [  167,  159,  169 ]
+   MPI tasks                           :  6
+ Poisson Solver:
+   BC                                  : Free
+   Box                                 :  [  167,  159,  169 ]
+   MPI tasks                           :  6
+ Poisson Solver:
+   BC                                  : Free
+   Box                                 :  [  167,  159,  169 ]
+   MPI tasks                           :  6
+ Poisson Solver:
+   BC                                  : Free
+   Box                                 :  [  167,  159,  169 ]
+   MPI tasks                           :  6
+ Poisson Solver:
+   BC                                  : Free
+   Box                                 :  [  167,  159,  169 ]
+   MPI tasks                           :  6
+ Poisson Solver:
+   BC                                  : Free
+   Box                                 :  [  167,  159,  169 ]
+   MPI tasks                           :  6
+ Poisson Solver:
+   BC                                  : Free
+   Box                                 :  [  167,  159,  169 ]
+   MPI tasks                           :  6
+ Poisson Solver:
+   BC                                  : Free
+   Box                                 :  [  167,  159,  169 ]
+   MPI tasks                           :  6
+ Poisson Solver:
+   BC                                  : Free
+   Box                                 :  [  167,  159,  169 ]
+   MPI tasks                           :  6
  Non Local forces calculated           :  Yes
  Timings for root process:
-<<<<<<< HEAD
-   CPU time (s)                        :  93.98
-   Elapsed time (s)                    :  47.83
-=======
    CPU time (s)                        :  52.26
    Elapsed time (s)                    :  52.58
->>>>>>> 9b244d2f
 ---
   #------------------------------------------------------------------------ Input parameters
  DFT parameters:
@@ -869,20 +852,19 @@
  High Res. box is treated separately   :  Yes
   #------------------------------------------------------------------- Kernel Initialization
  Poisson Kernel Initialization:
-   MPI tasks                           :  4
-   OpenMP threads per task             :  2
+   MPI tasks                           :  6
  Poisson Kernel Creation:
    Boundary Conditions                 : Free
    Memory Requirements per MPI task:
-     Density (MB)                      :  8.61
-     Kernel (MB)                       :  8.88
+     Density (MB)                      :  5.74
+     Kernel (MB)                       :  5.85
      Full Grid Arrays (MB)             :  33.83
      Load Balancing of calculations:
        Density:
-         MPI tasks 0- 3                : 100%
+         MPI tasks 0- 5                : 100%
        Kernel:
-         MPI tasks 0- 2                : 100%
-         MPI task 3                    :  93%
+         MPI tasks 0- 4                : 100%
+         MPI task 5                    :  96%
        Complete LB per task            : 1/3 LB_density + 2/3 LB_kernel
  Wavefunctions Descriptors, full simulation domain:
    Coarse resolution grid:
@@ -895,12 +877,12 @@
  Total Number of Electrons             :  96
  Spin treatment                        : Averaged
  Orbitals Repartition:
-   MPI tasks  0- 3                     :  12
+   MPI tasks  0- 5                     :  8
  Occupation numbers come from          : System properties
  Occupation Numbers:
    Total Number of Orbitals            :  48
    Orbitals No. 1- 48                  :  2.0000
- Wavefunctions memory occupation for root MPI process:  14 MB 880 KB 0 B
+ Wavefunctions memory occupation for root MPI process:  9 MB 928 KB 128 B
  NonLocal PSP Projectors Descriptors:
    Creation strategy                   : On-the-fly
    Total number of projectors          :  12
@@ -909,28 +891,28 @@
   #-------------------------------------------------------- Estimation of Memory Consumption
  Memory requirements for principal quantities (MiB.KiB):
    Subspace Matrix                     : 0.3 #    (Number of Orbitals: 48)
-   Single orbital                      : 1.244 #  (Number of Components: 162302)
-   All (distributed) orbitals          : 44.592 # (Number of Orbitals per MPI task: 12)
-   Wavefunction storage size           : 341.784 # (DIIS/SD workspaces included)
+   Single orbital                      : 1.245 #  (Number of Components: 162302)
+   All (distributed) orbitals          : 29.737 # (Number of Orbitals per MPI task: 8)
+   Wavefunction storage size           : 227.867 # (DIIS/SD workspaces included)
    Nonlocal Pseudopotential Arrays     : 0.28
    Full Uncompressed (ISF) grid        : 33.852
    Workspaces storage size             : 4.6
  Memory requirements for principal code sections (MiB.KiB):
-   Kernel calculation                  : 169.765
-   Density Construction                : 469.434
-   Poisson Solver                      : 454.89
-   Hamiltonian application             : 476.277
- Estimated Memory Peak (MB)            :  476
- Poisson Solver:
-   BC                                  : Free
-   Box                                 :  [  167,  159,  167 ]
-   MPI tasks                           :  4
+   Kernel calculation                  : 111.804
+   Density Construction                : 343.861
+   Poisson Solver                      : 302.680
+   Hamiltonian application             : 350.704
+ Estimated Memory Peak (MB)            :  350
+ Poisson Solver:
+   BC                                  : Free
+   Box                                 :  [  167,  159,  167 ]
+   MPI tasks                           :  6
  Input Hamiltonian: { #------------------------------------------ Support functions Restart
  Atomic Input Orbital Generation: [
  {Atom Type: O, Electronic configuration: {s: [ 2.00], p: [ 4/3,  4/3,  4/3]}},  {
  Atom Type: H, Electronic configuration: {s: [ 1.00]}}], 
  Wavelet conversion succeeded:  Yes, Deviation from normalization:  1.67E-03, Poisson Solver: {
- BC: Free, Box:  [  167,  159,  167 ], MPI tasks:  4}, 
+ BC: Free, Box:  [  167,  159,  167 ], MPI tasks:  6}, 
  }
  Checking Communications of Minimal Basis:
    Number of coarse and fine DoF (MasterMPI task):  [  29707,  342 ]
@@ -945,148 +927,140 @@
  Poisson Solver:
    BC                                  : Free
    Box                                 :  [  167,  159,  167 ]
-   MPI tasks                           :  4
- Poisson Solver:
-   BC                                  : Free
-   Box                                 :  [  167,  159,  167 ]
-   MPI tasks                           :  4
- Poisson Solver:
-   BC                                  : Free
-   Box                                 :  [  167,  159,  167 ]
-   MPI tasks                           :  4
- Poisson Solver:
-   BC                                  : Free
-   Box                                 :  [  167,  159,  167 ]
-   MPI tasks                           :  4
- Poisson Solver:
-   BC                                  : Free
-   Box                                 :  [  167,  159,  167 ]
-   MPI tasks                           :  4
- Poisson Solver:
-   BC                                  : Free
-   Box                                 :  [  167,  159,  167 ]
-   MPI tasks                           :  4
- Poisson Solver:
-   BC                                  : Free
-   Box                                 :  [  167,  159,  167 ]
-   MPI tasks                           :  4
- Poisson Solver:
-   BC                                  : Free
-   Box                                 :  [  167,  159,  167 ]
-   MPI tasks                           :  4
- Poisson Solver:
-   BC                                  : Free
-   Box                                 :  [  167,  159,  167 ]
-   MPI tasks                           :  4
- Poisson Solver:
-   BC                                  : Free
-   Box                                 :  [  167,  159,  167 ]
-   MPI tasks                           :  4
- Poisson Solver:
-   BC                                  : Free
-   Box                                 :  [  167,  159,  167 ]
-   MPI tasks                           :  4
- Poisson Solver:
-   BC                                  : Free
-   Box                                 :  [  167,  159,  167 ]
-   MPI tasks                           :  4
- Poisson Solver:
-   BC                                  : Free
-   Box                                 :  [  167,  159,  167 ]
-   MPI tasks                           :  4
- Poisson Solver:
-   BC                                  : Free
-   Box                                 :  [  167,  159,  167 ]
-   MPI tasks                           :  4
- Poisson Solver:
-   BC                                  : Free
-   Box                                 :  [  167,  159,  167 ]
-   MPI tasks                           :  4
- Poisson Solver:
-   BC                                  : Free
-   Box                                 :  [  167,  159,  167 ]
-   MPI tasks                           :  4
- Poisson Solver:
-   BC                                  : Free
-   Box                                 :  [  167,  159,  167 ]
-   MPI tasks                           :  4
- Poisson Solver:
-   BC                                  : Free
-   Box                                 :  [  167,  159,  167 ]
-   MPI tasks                           :  4
- Poisson Solver:
-   BC                                  : Free
-   Box                                 :  [  167,  159,  167 ]
-   MPI tasks                           :  4
- Poisson Solver:
-   BC                                  : Free
-   Box                                 :  [  167,  159,  167 ]
-   MPI tasks                           :  4
- Poisson Solver:
-   BC                                  : Free
-   Box                                 :  [  167,  159,  167 ]
-   MPI tasks                           :  4
- Poisson Solver:
-   BC                                  : Free
-   Box                                 :  [  167,  159,  167 ]
-   MPI tasks                           :  4
- Poisson Solver:
-   BC                                  : Free
-   Box                                 :  [  167,  159,  167 ]
-   MPI tasks                           :  4
- Poisson Solver:
-   BC                                  : Free
-   Box                                 :  [  167,  159,  167 ]
-   MPI tasks                           :  4
- Poisson Solver:
-   BC                                  : Free
-   Box                                 :  [  167,  159,  167 ]
-   MPI tasks                           :  4
- Poisson Solver:
-   BC                                  : Free
-   Box                                 :  [  167,  159,  167 ]
-   MPI tasks                           :  4
- Poisson Solver:
-   BC                                  : Free
-   Box                                 :  [  167,  159,  167 ]
-   MPI tasks                           :  4
- Poisson Solver:
-   BC                                  : Free
-   Box                                 :  [  167,  159,  167 ]
-   MPI tasks                           :  4
- Poisson Solver:
-   BC                                  : Free
-   Box                                 :  [  167,  159,  167 ]
-   MPI tasks                           :  4
- Poisson Solver:
-   BC                                  : Free
-   Box                                 :  [  167,  159,  167 ]
-   MPI tasks                           :  4
- Poisson Solver:
-   BC                                  : Free
-   Box                                 :  [  167,  159,  167 ]
-   MPI tasks                           :  4
- Poisson Solver:
-   BC                                  : Free
-   Box                                 :  [  167,  159,  167 ]
-   MPI tasks                           :  4
+   MPI tasks                           :  6
+ Poisson Solver:
+   BC                                  : Free
+   Box                                 :  [  167,  159,  167 ]
+   MPI tasks                           :  6
+ Poisson Solver:
+   BC                                  : Free
+   Box                                 :  [  167,  159,  167 ]
+   MPI tasks                           :  6
+ Poisson Solver:
+   BC                                  : Free
+   Box                                 :  [  167,  159,  167 ]
+   MPI tasks                           :  6
+ Poisson Solver:
+   BC                                  : Free
+   Box                                 :  [  167,  159,  167 ]
+   MPI tasks                           :  6
+ Poisson Solver:
+   BC                                  : Free
+   Box                                 :  [  167,  159,  167 ]
+   MPI tasks                           :  6
+ Poisson Solver:
+   BC                                  : Free
+   Box                                 :  [  167,  159,  167 ]
+   MPI tasks                           :  6
+ Poisson Solver:
+   BC                                  : Free
+   Box                                 :  [  167,  159,  167 ]
+   MPI tasks                           :  6
+ Poisson Solver:
+   BC                                  : Free
+   Box                                 :  [  167,  159,  167 ]
+   MPI tasks                           :  6
+ Poisson Solver:
+   BC                                  : Free
+   Box                                 :  [  167,  159,  167 ]
+   MPI tasks                           :  6
+ Poisson Solver:
+   BC                                  : Free
+   Box                                 :  [  167,  159,  167 ]
+   MPI tasks                           :  6
+ Poisson Solver:
+   BC                                  : Free
+   Box                                 :  [  167,  159,  167 ]
+   MPI tasks                           :  6
+ Poisson Solver:
+   BC                                  : Free
+   Box                                 :  [  167,  159,  167 ]
+   MPI tasks                           :  6
+ Poisson Solver:
+   BC                                  : Free
+   Box                                 :  [  167,  159,  167 ]
+   MPI tasks                           :  6
+ Poisson Solver:
+   BC                                  : Free
+   Box                                 :  [  167,  159,  167 ]
+   MPI tasks                           :  6
+ Poisson Solver:
+   BC                                  : Free
+   Box                                 :  [  167,  159,  167 ]
+   MPI tasks                           :  6
+ Poisson Solver:
+   BC                                  : Free
+   Box                                 :  [  167,  159,  167 ]
+   MPI tasks                           :  6
+ Poisson Solver:
+   BC                                  : Free
+   Box                                 :  [  167,  159,  167 ]
+   MPI tasks                           :  6
+ Poisson Solver:
+   BC                                  : Free
+   Box                                 :  [  167,  159,  167 ]
+   MPI tasks                           :  6
+ Poisson Solver:
+   BC                                  : Free
+   Box                                 :  [  167,  159,  167 ]
+   MPI tasks                           :  6
+ Poisson Solver:
+   BC                                  : Free
+   Box                                 :  [  167,  159,  167 ]
+   MPI tasks                           :  6
+ Poisson Solver:
+   BC                                  : Free
+   Box                                 :  [  167,  159,  167 ]
+   MPI tasks                           :  6
+ Poisson Solver:
+   BC                                  : Free
+   Box                                 :  [  167,  159,  167 ]
+   MPI tasks                           :  6
+ Poisson Solver:
+   BC                                  : Free
+   Box                                 :  [  167,  159,  167 ]
+   MPI tasks                           :  6
+ Poisson Solver:
+   BC                                  : Free
+   Box                                 :  [  167,  159,  167 ]
+   MPI tasks                           :  6
+ Poisson Solver:
+   BC                                  : Free
+   Box                                 :  [  167,  159,  167 ]
+   MPI tasks                           :  6
+ Poisson Solver:
+   BC                                  : Free
+   Box                                 :  [  167,  159,  167 ]
+   MPI tasks                           :  6
+ Poisson Solver:
+   BC                                  : Free
+   Box                                 :  [  167,  159,  167 ]
+   MPI tasks                           :  6
+ Poisson Solver:
+   BC                                  : Free
+   Box                                 :  [  167,  159,  167 ]
+   MPI tasks                           :  6
+ Poisson Solver:
+   BC                                  : Free
+   Box                                 :  [  167,  159,  167 ]
+   MPI tasks                           :  6
+ Poisson Solver:
+   BC                                  : Free
+   Box                                 :  [  167,  159,  167 ]
+   MPI tasks                           :  6
+ Poisson Solver:
+   BC                                  : Free
+   Box                                 :  [  167,  159,  167 ]
+   MPI tasks                           :  6
  Non Local forces calculated           :  Yes
  Timings for root process:
-<<<<<<< HEAD
-   CPU time (s)                        :  114.00
-   Elapsed time (s)                    :  63.10
- Memory Consumption Report:
-   Tot. No. of Allocations  : 225224
-   Tot. No. of Deallocations: 225224
-=======
    CPU time (s)                        :  63.27
    Elapsed time (s)                    :  63.60
  Memory Consumption Report:
    Tot. No. of Allocations  : 160295
    Tot. No. of Deallocations: 160295
->>>>>>> 9b244d2f
    Remaining Memory (B)     : 0
    Memory occupation: 
-      Peak Value (MB): 335
-      for the array: nrecvdspls
-      in the routine: transpose_communicate_psi+      Peak Value (MB): 243
+      for the array: wwold
+      in the routine: reformatonesupportfunction