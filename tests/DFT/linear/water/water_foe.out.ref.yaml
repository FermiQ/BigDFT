--- conflicted
+++ resolved
@@ -28,20 +28,12 @@
  
  Reference Paper                       : The Journal of Chemical Physics 129, 014109 (2008)
  Version Number                        : 1.7-dev.29
-<<<<<<< HEAD
- Timestamp of this run                 : 2013-06-05 16:03:05.382
- Root process Hostname                 : moutarde
- Number of MPI tasks                   :  6
- OpenMP parallelization                :  No
- MPI tasks of root process node        :  6
-=======
  Timestamp of this run                 : 2013-06-12 09:16:21.714
  Root process Hostname                 : phys-comp-03
  Number of MPI tasks                   :  4
  OpenMP parallelization                :  Yes
  Maximal OpenMP threads per MPI task   :  2
  MPI tasks of root process node        :  4
->>>>>>> ef815aa6
   #------------------------------------------------------------------ Code compiling options
  Compilation options:
    Configure arguments:
@@ -566,13 +558,8 @@
  -  {H: [-6.705159141031E-02,  1.073404212872E-02, -7.605684171421E-03]} # 0036
   #----------------------------------------------------------------- Timing for root process
  Timings for root process:
-<<<<<<< HEAD
-   CPU time (s)                        :  64.36
-   Elapsed time (s)                    :  65.09
-=======
    CPU time (s)                        :  91.52
    Elapsed time (s)                    :  48.47
->>>>>>> ef815aa6
   #-------------------------------- Warnings obtained during the run, check their relevance!
  WARNINGS:
  - Do not call check_communications in the linear scaling version!
@@ -972,13 +959,8 @@
  -  {H: [-6.705159141031E-02,  1.073404212872E-02, -7.605684171436E-03]} # 0036
   #-------------------------------------------------------------------- Timing for root process
  Timings for root process:
-<<<<<<< HEAD
-   CPU time (s)                        :  67.92
-   Elapsed time (s)                    :  68.25
-=======
    CPU time (s)                        :  91.28
    Elapsed time (s)                    :  47.68
->>>>>>> ef815aa6
   #----------------------------------- Warnings obtained during the run, check their relevance!
  WARNINGS:
  - Do not call check_communications in the linear scaling version!
@@ -1384,13 +1366,8 @@
  -  {H: [-5.810593153724E-02,  8.047282742531E-03, -1.005738181240E-02]} # 0036
   #-------------------------------------------------------------------- Timing for root process
  Timings for root process:
-<<<<<<< HEAD
-   CPU time (s)                        :  62.84
-   Elapsed time (s)                    :  63.29
-=======
    CPU time (s)                        :  90.10
    Elapsed time (s)                    :  47.06
->>>>>>> ef815aa6
   #----------------------------------- Warnings obtained during the run, check their relevance!
  WARNINGS:
  - Do not call check_communications in the linear scaling version!
@@ -1406,20 +1383,10 @@
    FORCES norm(Ha/Bohr): { maxval:  1.79568E-01, fnrm2:  2.43633E-01, fluct:  1.95131E-01}
  End of minimization using             : SDCG
  Memory Consumption Report:
-<<<<<<< HEAD
-   Tot. No. of Allocations             :  156283
-   Tot. No. of Deallocations           :  156283
-   Remaining Memory (B)                :  0
-   Memory occupation:
-     Peak Value (MB)                   :  240
-     for the array                     : x_f3
-     in the routine                    : initialize_work_arrays_locham
-=======
    Tot. No. of Allocations             :  232440
    Tot. No. of Deallocations           :  232440
    Remaining Memory (B)                :  0
    Memory occupation:
      Peak Value (MB)                   :  332
      for the array                     : psir
-     in the routine                    : psi_to_vlocpsi
->>>>>>> ef815aa6
+     in the routine                    : psi_to_vlocpsi