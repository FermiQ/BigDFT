--- conflicted
+++ resolved
@@ -3897,13 +3897,8 @@
  Poisson Solver:
    BC                                  : Free
    Box                                 :  [  167,  159,  169 ]
-<<<<<<< HEAD
-   MPI tasks                           :  4
+   MPI tasks                           :  8
  Calculate local forces: Yes
-=======
-   MPI tasks                           :  8
- Calculate local forces: {Leaked force:  0.00000E+00}
->>>>>>> 4593cebc
  Calculate Non Local forces            :  Yes
   #-------------------------------- Warnings obtained during the run, check their relevance!
  WARNINGS:
@@ -6564,13 +6559,8 @@
  Poisson Solver:
    BC                                  : Free
    Box                                 :  [  167,  159,  169 ]
-<<<<<<< HEAD
-   MPI tasks                           :  4
+   MPI tasks                           :  8
  Calculate local forces: Yes
-=======
-   MPI tasks                           :  8
- Calculate local forces: {Leaked force:  0.00000E+00}
->>>>>>> 4593cebc
  Calculate Non Local forces            :  Yes
   #----------------------------------- Warnings obtained during the run, check their relevance!
  WARNINGS:
@@ -9173,13 +9163,8 @@
  Poisson Solver:
    BC                                  : Free
    Box                                 :  [  167,  159,  167 ]
-<<<<<<< HEAD
-   MPI tasks                           :  4
+   MPI tasks                           :  8
  Calculate local forces: Yes
-=======
-   MPI tasks                           :  8
- Calculate local forces: {Leaked force:  0.00000E+00}
->>>>>>> 4593cebc
  Calculate Non Local forces            :  Yes
   #----------------------------------- Warnings obtained during the run, check their relevance!
  WARNINGS:
