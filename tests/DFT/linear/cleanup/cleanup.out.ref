 <BigDFT> Log of the run will be written in logfile: .//log.yaml
 --- (file: posinp.xyz  ) --------------------------------------- Input atomic system
   Atomic system                  Fixed positions           Additional data
 Bound. C.= F             | No fixed atom            | N. sym.   = free BC     
 N. types =     2         |                          | Sp. group = free BC     
 N. atoms =     3         |                          | Virt. orb.= none        
 Types    = 'O', 'H'      |                          | Plot dens.= none        
                          |                          | Spin pol. = no          
 --- (file: input.geopt) ------------------------------------- Geopt Input Parameters
       Generic param.              Geo. optim.                MD param.
       Max. steps=      1 | Fluct. in forces=1.0E+00 |           ionmov=     -1
        algorithm=BFGS    |   Max. in forces=0.0E+00 |            dtion=     0.
 random at.displ.=0.0E+00 |   steep. descent=4.0E+00 |
<<<<<<< HEAD
 
 Number of MPI processes 4
 Number of maximal OpenMP threads per MPI process 2
=======

 Number of MPI processes 6
 MPI process does not use OpenMP
>>>>>>> 4e9ae7d5
 No material acceleration (iproc=0)

 ===================== BigDFT Wavefunction Optimization =============== inputPsiId= 100
   Input wf. policy=  100 (Linear AO     ) |  Output wf. policy=     0 (none        )
 Output grid policy=    0   (none        ) | Output grid format=     0         (text)
 Exchange-corr. ref.                                                   (XC: Teter 93)
                                                    XC functional provided by ABINIT.
 ------------------------------------------------------------------------------------
 >>>> Partition of the basis functions among the processes.
<<<<<<< HEAD
    | Processes from 0 to 1 treat 2 orbitals, |
    | processes from 2 to 3 treat 1 orbitals. |
=======
    | Processes from 0 to 5 treat 1 orbitals. |
>>>>>>> 4e9ae7d5
 -----------------------------------------------
 WARNING: do not call check_communications in the linear scaling version!
 ion-ion interaction energy  6.88446996418391E+00
 ----------------------------------------------------------- Ionic Potential Creation
 total ionic charge, leaked charge            -8.000027255083   0.000E+00
WARNING: locrad for atom type O is too small; minimal value is   1.10E+01
type, 4.d0*rprb, x0, input%lin%locrad_type(ityp)O   1.10E+01   2.89E+01   5.000E+00
V3prb    1.4641E+00
type, 4.d0*rprb, x0, input%lin%locrad_type(ityp)H   4.84E+00   2.89E+01   5.000E+00
V3prb    5.4876E-02
 Generating 6 Atomic Input Orbitals
<<<<<<< HEAD
 Processes from 0 to 1 treat 2 inguess orbitals 
 Processes from 2 to 3 treat 1 inguess orbitals 
=======
 Processes from 0 to 5 treat 1 inguess orbitals 
>>>>>>> 4e9ae7d5
 ----------------------------------- Determination of the orbitals in this new basis.
 Hamiltonian application done.
 Diagonalizing the Hamiltonian, sequential version... done.
 -------------------------------------------------
 some selected eigenvalues:
   eval(1)= -1.05404E+00
   eval(2)= -5.62315E-01
   eval(3)= -4.60758E-01
   eval(4)= -3.79299E-01  <-- last occupied orbital
   eval(5)=  1.00632E-01  <-- first virtual orbital
   eval(6)=  1.91028E-01
 -------------------------------------------------
 calculate density kernel...  ------------------------------------------------------------- Input guess generated.
 ************************************************************************************
 ****************************** LINEAR SCALING VERSION ******************************
 calling orthonormalizeLocalized (exact)
 ======================== Creation of the basis functions... ========================
 ----------------------------------------------------------------------------- iter=1
 Orthonormalization... Orthoconstraint... Preconditioning... done.
<<<<<<< HEAD
 iter, fnrm, fnrmMax, trace, diff, noise level, 1.d-10*delta_energy_prev     1  7.2560386E-01  8.0229581E-01   -16.2853802686  -1.6285E+01   2.3633E-04   1.0000E+90
=======
 iter, fnrm, fnrmMax, trace, diff, noise level     1  7.2560386E-01  8.0229581E-01   -16.2853802693  -1.6285E+01   2.3633E-04
>>>>>>> 4e9ae7d5
 DIIS informations: history length=3, consecutive failures=0, total failures=0
 Orthonormalization... done.
 ----------------------------------------------------------------------------- iter=2
 Orthonormalization... Orthoconstraint... Preconditioning... done.
<<<<<<< HEAD
 iter, fnrm, fnrmMax, trace, diff, noise level, 1.d-10*delta_energy_prev     2  1.7726881E-01  1.9867545E-01   -16.7525979655  -4.6722E-01   5.9394E-05  -3.9331E-14
=======
 iter, fnrm, fnrmMax, trace, diff, noise level     2  1.7726881E-01  1.9867545E-01   -16.7525979661  -4.6722E-01   5.9394E-05
>>>>>>> 4e9ae7d5
 WARNING: not converged within 2 iterations! Exiting loop due to limitations of iterations.
 Final values for fnrm, fnrmMax, trace:   1.7726881E-01  1.9867545E-01    -16.7525980
 ============================= Basis functions created. =============================
 ----------------------------------- Determination of the orbitals in this new basis.
 Hamiltonian application done.
 Diagonalizing the Hamiltonian, sequential version... done.
 -------------------------------------------------
 some selected eigenvalues:
   eval(1)= -1.06387E+00
   eval(2)= -5.92953E-01
   eval(3)= -4.79917E-01
   eval(4)= -3.93544E-01  <-- last occupied orbital
   eval(5)=  1.23559E-02  <-- first virtual orbital
   eval(6)=  1.03916E-01
 -------------------------------------------------
 calculate density kernel... Calculating charge density... done.
   Calculation finished. TOTAL CHARGE =   7.999976552517E+00
 ---------------------------------------------------------------- Updating potential.
 ++++++++++++++++++++++++++++++++++++++++++++++++++++++++++++++++++++++++++++++++++++++++++++
 at iteration 1 of the density optimization:
   coefficients obtained by diagonalization.
<<<<<<< HEAD
   it, Delta DENS, energy, energyDiff   1   7.26E-06   -1.70048717232475646E+01   -1.7005E+01
=======
   it, Delta DENS, energy, energyDiff   1   7.26E-06   -1.70048717234566418E+01   -1.7005E+01
>>>>>>> 4e9ae7d5
 ++++++++++++++++++++++++++++++++++++++++++++++++++++++++++++++++++++++++++++++++++++++++++++
 ----------------------------------- Determination of the orbitals in this new basis.
 Hamiltonian application done.
 Diagonalizing the Hamiltonian, sequential version... done.
 -------------------------------------------------
 some selected eigenvalues:
   eval(1)= -9.17811E-01
   eval(2)= -4.77010E-01
   eval(3)= -3.17200E-01
   eval(4)= -2.26709E-01  <-- last occupied orbital
   eval(5)=  6.85253E-02  <-- first virtual orbital
   eval(6)=  1.84460E-01
 -------------------------------------------------
 calculate density kernel... Calculating charge density... done.
   Calculation finished. TOTAL CHARGE =   7.999978478997E+00
 ---------------------------------------------------------------- Updating potential.
 ++++++++++++++++++++++++++++++++++++++++++++++++++++++++++++++++++++++++++++++++++++++++++++
 at iteration 2 of the density optimization:
   coefficients obtained by diagonalization.
<<<<<<< HEAD
   it, Delta DENS, energy, energyDiff   2   3.92E-06   -1.69278648151473625E+01    7.7007E-02
=======
   it, Delta DENS, energy, energyDiff   2   3.92E-06   -1.69278648151252078E+01    7.7007E-02
>>>>>>> 4e9ae7d5
 ++++++++++++++++++++++++++++++++++++++++++++++++++++++++++++++++++++++++++++++++++++++++++++
 ----------------------------------- Determination of the orbitals in this new basis.
 Hamiltonian application done.
 Diagonalizing the Hamiltonian, sequential version... done.
 -------------------------------------------------
 some selected eigenvalues:
   eval(1)= -9.09928E-01
   eval(2)= -4.68403E-01
   eval(3)= -2.99116E-01
   eval(4)= -2.11888E-01  <-- last occupied orbital
   eval(5)=  7.27089E-02  <-- first virtual orbital
   eval(6)=  1.92748E-01
 -------------------------------------------------
 calculate density kernel... Calculating charge density... done.
   Calculation finished. TOTAL CHARGE =   7.999978473140E+00
 ---------------------------------------------------------------- Updating potential.
 ++++++++++++++++++++++++++++++++++++++++++++++++++++++++++++++++++++++++++++++++++++++++++++
 at iteration 3 of the density optimization:
   coefficients obtained by diagonalization.
<<<<<<< HEAD
   it, Delta DENS, energy, energyDiff   3   1.94E-06   -1.69240903247929140E+01    3.7745E-03
 ++++++++++++++++++++++++++++++++++++++++++++++++++++++++++++++++++++++++++++++++++++++++++++
   ebs, ehart, eexcu, vexcu, eexctX, eion, edisp -3.7786693569E+00  2.1366758327E+01 -4.1315015711E+00 -5.4162525440E+00  0.0000000000E+00  6.8844699642E+00  0.0000000000E+00
   itoutL, Delta DENSOUT, energy, energyDiff   1   2.79E-06   -1.69240903247929140E+01   -1.6924E+01
=======
   it, Delta DENS, energy, energyDiff   3   1.94E-06   -1.69240903247679135E+01    3.7745E-03
 ++++++++++++++++++++++++++++++++++++++++++++++++++++++++++++++++++++++++++++++++++++++++++++
   ebs, ehart, eexcu, vexcu, eexctX, eion, edisp -3.7786693564E+00  2.1366758327E+01 -4.1315015712E+00 -5.4162525441E+00  0.0000000000E+00  6.8844699642E+00  0.0000000000E+00
   itoutL, Delta DENSOUT, energy, energyDiff   1   2.79E-06   -1.69240903247679135E+01   -1.6924E+01
>>>>>>> 4e9ae7d5
 ############################################################################################
 at iteration 1 of the outer loop:
   > basis functions optimization:
     - target function is trace
     - WARNING: basis functions not converged!
     Final values: target function, fnrm  -1.675260E+01    1.77E-01
   > density optimization:
     - using diagonalization / mixing.
     - WARNING: density optimization not converged!
<<<<<<< HEAD
     FINAL values: it, Delta DENS, energy   1    1.94E-06   -1.69240903247929140E+01
=======
     FINAL values: it, Delta DENS, energy   1    1.94E-06   -1.69240903247679135E+01
>>>>>>> 4e9ae7d5
   > energy difference to last iteration: -1.692409E+01
 ############################################################################################
 ======================== Creation of the basis functions... ========================
 ----------------------------------------------------------------------------- iter=1
<<<<<<< HEAD
 Orthonormalization... Orthoconstraint...  calculate density kernel... Preconditioning... done.
 iter, fnrm, fnrmMax, ebs, diff, noise level, 1.d-10*delta_energy_prev     1  1.3530189E-01  1.6165497E-01   -16.9257230180  -6.4034E-01   4.5802E-05   1.0000E+90
 SD informations: mean alpha=1.000E-04, max alpha=1.000E-04, consecutive successes=1
 Orthonormalization... coeff renormalization... calculate density kernel... done.
 ----------------------------------------------------------------------------- iter=2
 Orthonormalization... Orthoconstraint...  calculate density kernel...  WARNING: the target function is larger than it minimal value reached so far: -1.6923267419E+01 >  -1.6925723018E+01
 Decrease step size and restart with previous TMBs
Preconditioning... done.
 calculate density kernel...  it_tot           2
 ----------------------------------------------------------------------------- iter=1
 Orthonormalization... Orthoconstraint...  calculate density kernel... Preconditioning... done.
 iter, fnrm, fnrmMax, ebs, diff, noise level, 1.d-10*delta_energy_prev     1  1.3530189E-01  1.6165497E-01   -16.9257230180  -1.6926E+01   4.5802E-05  -3.4418E-15
 SD informations: mean alpha=6.000E-05, max alpha=6.000E-05, consecutive successes=2
 Orthonormalization... coeff renormalization... calculate density kernel... done.
 ----------------------------------------------------------------------------- iter=2
 Orthonormalization... Orthoconstraint...  calculate density kernel...  WARNING: the target function is larger than it minimal value reached so far: -1.6923262856E+01 >  -1.6925723018E+01
 Decrease step size and restart with previous TMBs
Preconditioning... done.
 calculate density kernel...  it_tot           4
 ----------------------------------------------------------------------------- iter=1
 Orthonormalization... Orthoconstraint...  calculate density kernel... Preconditioning... done.
 iter, fnrm, fnrmMax, ebs, diff, noise level, 1.d-10*delta_energy_prev     1  1.3530189E-01  1.6165497E-01   -16.9257230180  -1.6926E+01   4.5802E-05  -2.0651E-15
 SD informations: mean alpha=3.600E-05, max alpha=3.600E-05, consecutive successes=3
 Orthonormalization... coeff renormalization... calculate density kernel... done.
 ----------------------------------------------------------------------------- iter=2
 Orthonormalization... Orthoconstraint...  calculate density kernel...  WARNING: the target function is larger than it minimal value reached so far: -1.6923260119E+01 >  -1.6925723018E+01
 Decrease step size and restart with previous TMBs
Preconditioning... done.
 calculate density kernel...  it_tot           6
 iter, fnrm, fnrmMax, ebs, diff, noise level, 1.d-10*delta_energy_prev     0  1.3527066E-01  1.6166188E-01   -16.9232601187  -1.6923E+01   4.5784E-05  -1.2391E-15
 WARNING: there seem to be some problems, exiting now...
 Final values for fnrm, fnrmMax, ebs:   1.3527066E-01  1.6166188E-01    -16.9232601
=======
 Orthonormalization... Orthoconstraint... Preconditioning... done.
 iter, fnrm, fnrmMax, ebs, diff, noise level     1  2.7060377E-01  3.2330995E-01   -16.9231943734  -6.3781E-01   9.1590E-05
 SD informations: mean alpha=1.000E-04, max alpha=1.000E-04, consecutive successes=1
 Orthonormalization... coeff renormalization... calculate density kernel... done.
 ----------------------------------------------------------------------------- iter=2
 Orthonormalization... Orthoconstraint... Preconditioning... done.
target function seems to saturate, increase nsatur...
 iter, fnrm, fnrmMax, ebs, diff, noise level     2  2.7051580E-01  3.2329422E-01   -16.9232537415  -5.9368E-05   9.1560E-05
 WARNING: not converged within 2 iterations! Exiting loop due to limitations of iterations.
 Final values for fnrm, fnrmMax, ebs:   2.7051580E-01  3.2329422E-01    -16.9232537
>>>>>>> 4e9ae7d5
 ============================= Basis functions created. =============================
 ----------------------------------- Determination of the orbitals in this new basis.
 No Hamiltonian application required.
 Diagonalizing the Hamiltonian, sequential version... done.
 -------------------------------------------------
 some selected eigenvalues:
   eval(1)= -9.05422E-01
   eval(2)= -4.63719E-01
   eval(3)= -2.89744E-01
   eval(4)= -2.03976E-01  <-- last occupied orbital
   eval(5)=  7.52566E-02  <-- first virtual orbital
   eval(6)=  1.97280E-01
 -------------------------------------------------
 calculate density kernel... Calculating charge density... done.
   Calculation finished. TOTAL CHARGE =   7.999978476817E+00
 ---------------------------------------------------------------- Updating potential.
 ++++++++++++++++++++++++++++++++++++++++++++++++++++++++++++++++++++++++++++++++++++++++++++
 at iteration 1 of the density optimization:
   coefficients obtained by diagonalization.
<<<<<<< HEAD
   it, Delta DENS, energy, energyDiff   1   9.71E-07   -1.69232001690459484E+01    8.9016E-04
=======
   it, Delta DENS, energy, energyDiff   1   9.71E-07   -1.69232602781219903E+01    8.3005E-04
>>>>>>> 4e9ae7d5
 ++++++++++++++++++++++++++++++++++++++++++++++++++++++++++++++++++++++++++++++++++++++++++++
 ----------------------------------- Determination of the orbitals in this new basis.
 Hamiltonian application done.
 Diagonalizing the Hamiltonian, sequential version... done.
 -------------------------------------------------
 some selected eigenvalues:
   eval(1)= -9.03065E-01
   eval(2)= -4.61322E-01
   eval(3)= -2.85120E-01
   eval(4)= -1.99990E-01  <-- last occupied orbital
   eval(5)=  7.66763E-02  <-- first virtual orbital
   eval(6)=  1.99569E-01
 -------------------------------------------------
 calculate density kernel... Calculating charge density... done.
<<<<<<< HEAD
   Calculation finished. TOTAL CHARGE =   7.999978477670E+00
=======
   Calculation finished. TOTAL CHARGE =   7.999978478176E+00
>>>>>>> 4e9ae7d5
 ---------------------------------------------------------------- Updating potential.
 ++++++++++++++++++++++++++++++++++++++++++++++++++++++++++++++++++++++++++++++++++++++++++++
 at iteration 2 of the density optimization:
   coefficients obtained by diagonalization.
<<<<<<< HEAD
   it, Delta DENS, energy, energyDiff   2   4.85E-07   -1.69229878685950652E+01    2.1230E-04
=======
   it, Delta DENS, energy, energyDiff   2   4.85E-07   -1.69230481503237478E+01    2.1213E-04
>>>>>>> 4e9ae7d5
 ++++++++++++++++++++++++++++++++++++++++++++++++++++++++++++++++++++++++++++++++++++++++++++
 ----------------------------------- Determination of the orbitals in this new basis.
 Hamiltonian application done.
 Diagonalizing the Hamiltonian, sequential version... done.
 -------------------------------------------------
 some selected eigenvalues:
   eval(1)= -9.01839E-01
   eval(2)= -4.60106E-01
   eval(3)= -2.82838E-01
   eval(4)= -1.97982E-01  <-- last occupied orbital
   eval(5)=  7.74357E-02  <-- first virtual orbital
   eval(6)=  2.00726E-01
 -------------------------------------------------
 calculate density kernel... Calculating charge density... done.
   Calculation finished. TOTAL CHARGE =   7.999978478802E+00
 ---------------------------------------------------------------- Updating potential.
 ++++++++++++++++++++++++++++++++++++++++++++++++++++++++++++++++++++++++++++++++++++++++++++
 at iteration 3 of the density optimization:
   coefficients obtained by diagonalization.
<<<<<<< HEAD
   it, Delta DENS, energy, energyDiff   3   2.43E-07   -1.69229368124341519E+01    5.1056E-05
=======
   it, Delta DENS, energy, energyDiff   3   2.43E-07   -1.69229971218215560E+01    5.1029E-05
>>>>>>> 4e9ae7d5
 ++++++++++++++++++++++++++++++++++++++++++++++++++++++++++++++++++++++++++++++++++++++++++++
 ----------------------------------- Determination of the orbitals in this new basis.
 Hamiltonian application done.
 Diagonalizing the Hamiltonian, sequential version... done.
 -------------------------------------------------
 some selected eigenvalues:
   eval(1)= -9.01204E-01
   eval(2)= -4.59491E-01
   eval(3)= -2.81710E-01
   eval(4)= -1.96970E-01  <-- last occupied orbital
   eval(5)=  7.78365E-02  <-- first virtual orbital
   eval(6)=  2.01310E-01
 -------------------------------------------------
 calculate density kernel... Calculating charge density... done.
<<<<<<< HEAD
   Calculation finished. TOTAL CHARGE =   7.999978478605E+00
=======
   Calculation finished. TOTAL CHARGE =   7.999978479100E+00
>>>>>>> 4e9ae7d5
 ---------------------------------------------------------------- Updating potential.
 ++++++++++++++++++++++++++++++++++++++++++++++++++++++++++++++++++++++++++++++++++++++++++++
 at iteration 4 of the density optimization:
   coefficients obtained by diagonalization.
<<<<<<< HEAD
   it, Delta DENS, energy, energyDiff   4   1.21E-07   -1.69229244695496490E+01    1.2343E-05
 ++++++++++++++++++++++++++++++++++++++++++++++++++++++++++++++++++++++++++++++++++++++++++++
   ebs, ehart, eexcu, vexcu, eexctX, eion, edisp -3.6788496403E+00  2.1420697178E+01 -4.1441503700E+00 -5.4329002750E+00  0.0000000000E+00  6.8844699642E+00  0.0000000000E+00
   itoutH, Delta DENSOUT, energy, energyDiff   2   4.55E-07   -1.69229244695496490E+01    1.1659E-03
=======
   it, Delta DENS, energy, energyDiff   4   1.21E-07   -1.69229847828191851E+01    1.2339E-05
 ++++++++++++++++++++++++++++++++++++++++++++++++++++++++++++++++++++++++++++++++++++++++++++
   ebs, ehart, eexcu, vexcu, eexctX, eion, edisp -3.6787479076E+00  2.1420875927E+01 -4.1441771214E+00 -5.4329353490E+00  0.0000000000E+00  6.8844699642E+00  0.0000000000E+00
   itoutH, Delta DENSOUT, energy, energyDiff   2   4.55E-07   -1.69229847828191851E+01    1.1055E-03
>>>>>>> 4e9ae7d5
 ############################################################################################
 at iteration 2 of the outer loop:
   > basis functions optimization:
     - target function is energy
     - WARNING: basis functions not converged!
     Final values: target function, fnrm  -1.692325E+01    2.71E-01
   > density optimization:
     - using diagonalization / mixing.
     - WARNING: density optimization not converged!
<<<<<<< HEAD
     FINAL values: it, Delta DENS, energy   2    1.21E-07   -1.69229244695496490E+01
   > energy difference to last iteration:  1.165855E-03
 ############################################################################################
 ======================== Creation of the basis functions... ========================
 ----------------------------------------------------------------------------- iter=1
 Orthonormalization... Orthoconstraint...  calculate density kernel... Preconditioning... done.
 iter, fnrm, fnrmMax, ebs, diff, noise level, 1.d-10*delta_energy_prev     1  1.3624668E-01  1.6269121E-01   -16.9254391645  -1.6925E+01   4.6121E-05   1.0000E+90
 SD informations: mean alpha=2.160E-05, max alpha=2.160E-05, consecutive successes=1
 Orthonormalization... coeff renormalization... calculate density kernel... done.
 ----------------------------------------------------------------------------- iter=2
 Orthonormalization... Orthoconstraint...  calculate density kernel...  WARNING: the target function is larger than it minimal value reached so far: -1.6922984342E+01 >  -1.6925439165E+01
 Decrease step size and restart with previous TMBs
Preconditioning... done.
 calculate density kernel...  it_tot           2
 ----------------------------------------------------------------------------- iter=1
 Orthonormalization... Orthoconstraint...  calculate density kernel... Preconditioning... done.
 iter, fnrm, fnrmMax, ebs, diff, noise level, 1.d-10*delta_energy_prev     1  1.3624668E-01  1.6269121E-01   -16.9254391645  -1.6925E+01   4.6121E-05  -7.4983E-16
 SD informations: mean alpha=1.296E-05, max alpha=1.296E-05, consecutive successes=2
 Orthonormalization... coeff renormalization... calculate density kernel... done.
 ----------------------------------------------------------------------------- iter=2
 Orthonormalization... Orthoconstraint...  calculate density kernel...  WARNING: the target function is larger than it minimal value reached so far: -1.6922983327E+01 >  -1.6925439165E+01
 Decrease step size and restart with previous TMBs
Preconditioning... done.
 calculate density kernel...  it_tot           4
 ----------------------------------------------------------------------------- iter=1
 Orthonormalization... Orthoconstraint...  calculate density kernel... Preconditioning... done.
 iter, fnrm, fnrmMax, ebs, diff, noise level, 1.d-10*delta_energy_prev     1  1.3624668E-01  1.6269121E-01   -16.9254391645  -1.6925E+01   4.6121E-05  -4.4990E-16
 SD informations: mean alpha=7.776E-06, max alpha=7.776E-06, consecutive successes=3
 Orthonormalization... coeff renormalization... calculate density kernel... done.
 ----------------------------------------------------------------------------- iter=2
 Orthonormalization... Orthoconstraint...  calculate density kernel...  WARNING: the target function is larger than it minimal value reached so far: -1.6922982717E+01 >  -1.6925439165E+01
 Decrease step size and restart with previous TMBs
Preconditioning... done.
 calculate density kernel...  it_tot           6
 iter, fnrm, fnrmMax, ebs, diff, noise level, 1.d-10*delta_energy_prev     0  1.3621799E-01  1.6270086E-01   -16.9229827174  -1.6923E+01   4.6104E-05  -2.6994E-16
 WARNING: there seem to be some problems, exiting now...
 Final values for fnrm, fnrmMax, ebs:   1.3621799E-01  1.6270086E-01    -16.9229827
=======
     FINAL values: it, Delta DENS, energy   2    1.21E-07   -1.69229847828191851E+01
   > energy difference to last iteration:  1.105542E-03
 ############################################################################################
 ======================== Creation of the basis functions... ========================
 ----------------------------------------------------------------------------- iter=1
 Orthonormalization... Orthoconstraint... Preconditioning... done.
 iter, fnrm, fnrmMax, ebs, diff, noise level     1  2.7241364E-01  3.2539310E-01   -16.9229817842   2.1259E-04   9.2201E-05
 SD informations: mean alpha=1.100E-04, max alpha=1.100E-04, consecutive successes=1
 Orthonormalization... coeff renormalization... calculate density kernel... done.
 ----------------------------------------------------------------------------- iter=2
 Orthonormalization... Orthoconstraint... Preconditioning... done.
target function seems to saturate, increase nsatur...
 iter, fnrm, fnrmMax, ebs, diff, noise level     2  2.7238819E-01  3.2535892E-01   -16.9230065742  -2.4790E-05   9.2193E-05
 WARNING: not converged within 2 iterations! Exiting loop due to limitations of iterations.
 Final values for fnrm, fnrmMax, ebs:   2.7238819E-01  3.2535892E-01    -16.9230066
>>>>>>> 4e9ae7d5
 ============================= Basis functions created. =============================
 ----------------------------------- Determination of the orbitals in this new basis.
 No Hamiltonian application required.
 Diagonalizing the Hamiltonian, sequential version... done.
 -------------------------------------------------
 some selected eigenvalues:
   eval(1)= -9.00878E-01
   eval(2)= -4.59183E-01
   eval(3)= -2.81155E-01
   eval(4)= -1.96464E-01  <-- last occupied orbital
   eval(5)=  7.80450E-02  <-- first virtual orbital
   eval(6)=  2.01609E-01
 -------------------------------------------------
 calculate density kernel... Calculating charge density... done.
<<<<<<< HEAD
   Calculation finished. TOTAL CHARGE =   7.999978478744E+00
=======
   Calculation finished. TOTAL CHARGE =   7.999978479926E+00
>>>>>>> 4e9ae7d5
 ---------------------------------------------------------------- Updating potential.
 ++++++++++++++++++++++++++++++++++++++++++++++++++++++++++++++++++++++++++++++++++++++++++++
 at iteration 1 of the density optimization:
   coefficients obtained by diagonalization.
<<<<<<< HEAD
   it, Delta DENS, energy, energyDiff   1   6.07E-08   -1.69229214781030670E+01    2.9914E-06
=======
   it, Delta DENS, energy, energyDiff   1   6.04E-08   -1.69230065790688613E+01   -2.1796E-05
>>>>>>> 4e9ae7d5
 ++++++++++++++++++++++++++++++++++++++++++++++++++++++++++++++++++++++++++++++++++++++++++++
 ----------------------------------- Determination of the orbitals in this new basis.
 Hamiltonian application done.
 Diagonalizing the Hamiltonian, sequential version... done.
 -------------------------------------------------
 some selected eigenvalues:
   eval(1)= -9.00715E-01
   eval(2)= -4.59029E-01
   eval(3)= -2.80888E-01
   eval(4)= -1.96216E-01  <-- last occupied orbital
   eval(5)=  7.81523E-02  <-- first virtual orbital
   eval(6)=  2.01753E-01
 -------------------------------------------------
 calculate density kernel... Calculating charge density... done.
   Calculation finished. TOTAL CHARGE =   7.999978479862E+00
 ---------------------------------------------------------------- Updating potential.
 ++++++++++++++++++++++++++++++++++++++++++++++++++++++++++++++++++++++++++++++++++++++++++++
 at iteration 2 of the density optimization:
   coefficients obtained by diagonalization.
<<<<<<< HEAD
   it, Delta DENS, energy, energyDiff   2   3.03E-08   -1.69229207528875492E+01    7.2522E-07
=======
   it, Delta DENS, energy, energyDiff   2   3.01E-08   -1.69230058670115326E+01    7.1206E-07
>>>>>>> 4e9ae7d5
 ++++++++++++++++++++++++++++++++++++++++++++++++++++++++++++++++++++++++++++++++++++++++++++
 ----------------------------------- Determination of the orbitals in this new basis.
 Hamiltonian application done.
 Diagonalizing the Hamiltonian, sequential version... done.
 -------------------------------------------------
 some selected eigenvalues:
   eval(1)= -9.00627E-01
   eval(2)= -4.58949E-01
   eval(3)= -2.80751E-01
   eval(4)= -1.96087E-01  <-- last occupied orbital
   eval(5)=  7.82094E-02  <-- first virtual orbital
   eval(6)=  2.01828E-01
 -------------------------------------------------
 calculate density kernel... Calculating charge density... done.
   Calculation finished. TOTAL CHARGE =   7.999978479896E+00
 ---------------------------------------------------------------- Updating potential.
 ++++++++++++++++++++++++++++++++++++++++++++++++++++++++++++++++++++++++++++++++++++++++++++
 at iteration 3 of the density optimization:
   coefficients obtained by diagonalization.
   it, Delta DENS, energy, energyDiff   3   1.51E-08   -1.69230056945555525E+01    1.7246E-07
 ++++++++++++++++++++++++++++++++++++++++++++++++++++++++++++++++++++++++++++++++++++++++++++
 ----------------------------------- Determination of the orbitals in this new basis.
 Hamiltonian application done.
 Diagonalizing the Hamiltonian, sequential version... done.
 -------------------------------------------------
 some selected eigenvalues:
   eval(1)= -9.00582E-01
   eval(2)= -4.58908E-01
   eval(3)= -2.80683E-01
   eval(4)= -1.96022E-01  <-- last occupied orbital
   eval(5)=  7.82386E-02  <-- first virtual orbital
   eval(6)=  2.01866E-01
 -------------------------------------------------
 calculate density kernel... Calculating charge density... done.
   Calculation finished. TOTAL CHARGE =   7.999978479908E+00
 ---------------------------------------------------------------- Updating potential.
 ++++++++++++++++++++++++++++++++++++++++++++++++++++++++++++++++++++++++++++++++++++++++++++
 at iteration 4 of the density optimization:
   coefficients obtained by diagonalization.
<<<<<<< HEAD
   it, Delta DENS, energy, energyDiff   4   7.59E-09   -1.69229205349449536E+01    4.2386E-08
 ++++++++++++++++++++++++++++++++++++++++++++++++++++++++++++++++++++++++++++++++++++++++++++
   ebs, ehart, eexcu, vexcu, eexctX, eion, edisp -3.6724387200E+00  2.1424182151E+01 -4.1449830132E+00 -5.4339964007E+00  0.0000000000E+00  6.8844699642E+00  0.0000000000E+00
   itoutH, Delta DENSOUT, energy, energyDiff   3   2.84E-08   -1.69229205349449536E+01    3.9346E-06
=======
   it, Delta DENS, energy, energyDiff   4   7.53E-09   -1.69230056528982651E+01    4.1657E-08
 ++++++++++++++++++++++++++++++++++++++++++++++++++++++++++++++++++++++++++++++++++++++++++++
   ebs, ehart, eexcu, vexcu, eexctX, eion, edisp -3.6723919681E+00  2.1424319919E+01 -4.1449988832E+00 -5.4340170291E+00  0.0000000000E+00  6.8844699642E+00  0.0000000000E+00
   itoutH, Delta DENSOUT, energy, energyDiff   3   2.83E-08   -1.69230056528982651E+01   -2.0870E-05
>>>>>>> 4e9ae7d5
 ############################################################################################
 at iteration 3 of the outer loop:
   > basis functions optimization:
     - target function is energy
     - WARNING: basis functions not converged!
     Final values: target function, fnrm  -1.692301E+01    2.72E-01
   > density optimization:
     - using diagonalization / mixing.
     - WARNING: density optimization not converged!
<<<<<<< HEAD
     FINAL values: it, Delta DENS, energy   3    7.59E-09   -1.69229205349449536E+01
   > energy difference to last iteration:  3.934605E-06
=======
     FINAL values: it, Delta DENS, energy   3    7.53E-09   -1.69230056528982651E+01
   > energy difference to last iteration: -2.087008E-05
>>>>>>> 4e9ae7d5
 ############################################################################################
iat, fpulay    1    3.247899E-01   -1.554506E-01   -1.741750E-01
iat, fpulay    2   -5.059436E-02   -8.039961E-03   -4.464977E-03
iat, fpulay    3    1.232161E-04    4.094434E-02    3.955966E-02
 done.
 calculate density kernel... Calculating charge density... done.
   Calculation finished. TOTAL CHARGE =   7.999978479908E+00
 ------------------------------------- Building linear combinations... done.
 ----------------------------------------------------------------- Forces Calculation
 Calculate local forces...done. Leaked force:  0.00000E+00
 average noise along x direction:   2.52522905E-01
 average noise along y direction:  -1.69130164E-02
 average noise along z direction:  -3.85520381E-02
 total average noise            :   2.56008061E-01
 clean forces norm (Ha/Bohr): maxval=  2.685110894575E-01  fnrm2=  1.147559723192E-01
 raw forces:                  maxval=  4.279370454777E-01  fnrm2=  1.853602406251E-01
 Final values of the Forces for each atom
     1      O  2.59966E-01 -4.25151E-02 -5.20405E-02
     2      H -1.86847E-01  2.59840E-02  3.29870E-02
     3      H -7.31196E-02  1.65311E-02  1.90535E-02<|MERGE_RESOLUTION|>--- conflicted
+++ resolved
@@ -11,15 +11,9 @@
        Max. steps=      1 | Fluct. in forces=1.0E+00 |           ionmov=     -1
         algorithm=BFGS    |   Max. in forces=0.0E+00 |            dtion=     0.
  random at.displ.=0.0E+00 |   steep. descent=4.0E+00 |
-<<<<<<< HEAD
- 
- Number of MPI processes 4
- Number of maximal OpenMP threads per MPI process 2
-=======
 
  Number of MPI processes 6
  MPI process does not use OpenMP
->>>>>>> 4e9ae7d5
  No material acceleration (iproc=0)
 
  ===================== BigDFT Wavefunction Optimization =============== inputPsiId= 100
@@ -29,12 +23,7 @@
                                                     XC functional provided by ABINIT.
  ------------------------------------------------------------------------------------
  >>>> Partition of the basis functions among the processes.
-<<<<<<< HEAD
-    | Processes from 0 to 1 treat 2 orbitals, |
-    | processes from 2 to 3 treat 1 orbitals. |
-=======
     | Processes from 0 to 5 treat 1 orbitals. |
->>>>>>> 4e9ae7d5
  -----------------------------------------------
  WARNING: do not call check_communications in the linear scaling version!
  ion-ion interaction energy  6.88446996418391E+00
@@ -46,12 +35,7 @@
 type, 4.d0*rprb, x0, input%lin%locrad_type(ityp)H   4.84E+00   2.89E+01   5.000E+00
 V3prb    5.4876E-02
  Generating 6 Atomic Input Orbitals
-<<<<<<< HEAD
- Processes from 0 to 1 treat 2 inguess orbitals 
- Processes from 2 to 3 treat 1 inguess orbitals 
-=======
  Processes from 0 to 5 treat 1 inguess orbitals 
->>>>>>> 4e9ae7d5
  ----------------------------------- Determination of the orbitals in this new basis.
  Hamiltonian application done.
  Diagonalizing the Hamiltonian, sequential version... done.
@@ -71,20 +55,12 @@
  ======================== Creation of the basis functions... ========================
  ----------------------------------------------------------------------------- iter=1
  Orthonormalization... Orthoconstraint... Preconditioning... done.
-<<<<<<< HEAD
- iter, fnrm, fnrmMax, trace, diff, noise level, 1.d-10*delta_energy_prev     1  7.2560386E-01  8.0229581E-01   -16.2853802686  -1.6285E+01   2.3633E-04   1.0000E+90
-=======
  iter, fnrm, fnrmMax, trace, diff, noise level     1  7.2560386E-01  8.0229581E-01   -16.2853802693  -1.6285E+01   2.3633E-04
->>>>>>> 4e9ae7d5
  DIIS informations: history length=3, consecutive failures=0, total failures=0
  Orthonormalization... done.
  ----------------------------------------------------------------------------- iter=2
  Orthonormalization... Orthoconstraint... Preconditioning... done.
-<<<<<<< HEAD
- iter, fnrm, fnrmMax, trace, diff, noise level, 1.d-10*delta_energy_prev     2  1.7726881E-01  1.9867545E-01   -16.7525979655  -4.6722E-01   5.9394E-05  -3.9331E-14
-=======
  iter, fnrm, fnrmMax, trace, diff, noise level     2  1.7726881E-01  1.9867545E-01   -16.7525979661  -4.6722E-01   5.9394E-05
->>>>>>> 4e9ae7d5
  WARNING: not converged within 2 iterations! Exiting loop due to limitations of iterations.
  Final values for fnrm, fnrmMax, trace:   1.7726881E-01  1.9867545E-01    -16.7525980
  ============================= Basis functions created. =============================
@@ -106,11 +82,7 @@
  ++++++++++++++++++++++++++++++++++++++++++++++++++++++++++++++++++++++++++++++++++++++++++++
  at iteration 1 of the density optimization:
    coefficients obtained by diagonalization.
-<<<<<<< HEAD
-   it, Delta DENS, energy, energyDiff   1   7.26E-06   -1.70048717232475646E+01   -1.7005E+01
-=======
    it, Delta DENS, energy, energyDiff   1   7.26E-06   -1.70048717234566418E+01   -1.7005E+01
->>>>>>> 4e9ae7d5
  ++++++++++++++++++++++++++++++++++++++++++++++++++++++++++++++++++++++++++++++++++++++++++++
  ----------------------------------- Determination of the orbitals in this new basis.
  Hamiltonian application done.
@@ -130,11 +102,7 @@
  ++++++++++++++++++++++++++++++++++++++++++++++++++++++++++++++++++++++++++++++++++++++++++++
  at iteration 2 of the density optimization:
    coefficients obtained by diagonalization.
-<<<<<<< HEAD
-   it, Delta DENS, energy, energyDiff   2   3.92E-06   -1.69278648151473625E+01    7.7007E-02
-=======
    it, Delta DENS, energy, energyDiff   2   3.92E-06   -1.69278648151252078E+01    7.7007E-02
->>>>>>> 4e9ae7d5
  ++++++++++++++++++++++++++++++++++++++++++++++++++++++++++++++++++++++++++++++++++++++++++++
  ----------------------------------- Determination of the orbitals in this new basis.
  Hamiltonian application done.
@@ -154,17 +122,10 @@
  ++++++++++++++++++++++++++++++++++++++++++++++++++++++++++++++++++++++++++++++++++++++++++++
  at iteration 3 of the density optimization:
    coefficients obtained by diagonalization.
-<<<<<<< HEAD
-   it, Delta DENS, energy, energyDiff   3   1.94E-06   -1.69240903247929140E+01    3.7745E-03
- ++++++++++++++++++++++++++++++++++++++++++++++++++++++++++++++++++++++++++++++++++++++++++++
-   ebs, ehart, eexcu, vexcu, eexctX, eion, edisp -3.7786693569E+00  2.1366758327E+01 -4.1315015711E+00 -5.4162525440E+00  0.0000000000E+00  6.8844699642E+00  0.0000000000E+00
-   itoutL, Delta DENSOUT, energy, energyDiff   1   2.79E-06   -1.69240903247929140E+01   -1.6924E+01
-=======
    it, Delta DENS, energy, energyDiff   3   1.94E-06   -1.69240903247679135E+01    3.7745E-03
  ++++++++++++++++++++++++++++++++++++++++++++++++++++++++++++++++++++++++++++++++++++++++++++
    ebs, ehart, eexcu, vexcu, eexctX, eion, edisp -3.7786693564E+00  2.1366758327E+01 -4.1315015712E+00 -5.4162525441E+00  0.0000000000E+00  6.8844699642E+00  0.0000000000E+00
    itoutL, Delta DENSOUT, energy, energyDiff   1   2.79E-06   -1.69240903247679135E+01   -1.6924E+01
->>>>>>> 4e9ae7d5
  ############################################################################################
  at iteration 1 of the outer loop:
    > basis functions optimization:
@@ -174,49 +135,11 @@
    > density optimization:
      - using diagonalization / mixing.
      - WARNING: density optimization not converged!
-<<<<<<< HEAD
-     FINAL values: it, Delta DENS, energy   1    1.94E-06   -1.69240903247929140E+01
-=======
      FINAL values: it, Delta DENS, energy   1    1.94E-06   -1.69240903247679135E+01
->>>>>>> 4e9ae7d5
    > energy difference to last iteration: -1.692409E+01
  ############################################################################################
  ======================== Creation of the basis functions... ========================
  ----------------------------------------------------------------------------- iter=1
-<<<<<<< HEAD
- Orthonormalization... Orthoconstraint...  calculate density kernel... Preconditioning... done.
- iter, fnrm, fnrmMax, ebs, diff, noise level, 1.d-10*delta_energy_prev     1  1.3530189E-01  1.6165497E-01   -16.9257230180  -6.4034E-01   4.5802E-05   1.0000E+90
- SD informations: mean alpha=1.000E-04, max alpha=1.000E-04, consecutive successes=1
- Orthonormalization... coeff renormalization... calculate density kernel... done.
- ----------------------------------------------------------------------------- iter=2
- Orthonormalization... Orthoconstraint...  calculate density kernel...  WARNING: the target function is larger than it minimal value reached so far: -1.6923267419E+01 >  -1.6925723018E+01
- Decrease step size and restart with previous TMBs
-Preconditioning... done.
- calculate density kernel...  it_tot           2
- ----------------------------------------------------------------------------- iter=1
- Orthonormalization... Orthoconstraint...  calculate density kernel... Preconditioning... done.
- iter, fnrm, fnrmMax, ebs, diff, noise level, 1.d-10*delta_energy_prev     1  1.3530189E-01  1.6165497E-01   -16.9257230180  -1.6926E+01   4.5802E-05  -3.4418E-15
- SD informations: mean alpha=6.000E-05, max alpha=6.000E-05, consecutive successes=2
- Orthonormalization... coeff renormalization... calculate density kernel... done.
- ----------------------------------------------------------------------------- iter=2
- Orthonormalization... Orthoconstraint...  calculate density kernel...  WARNING: the target function is larger than it minimal value reached so far: -1.6923262856E+01 >  -1.6925723018E+01
- Decrease step size and restart with previous TMBs
-Preconditioning... done.
- calculate density kernel...  it_tot           4
- ----------------------------------------------------------------------------- iter=1
- Orthonormalization... Orthoconstraint...  calculate density kernel... Preconditioning... done.
- iter, fnrm, fnrmMax, ebs, diff, noise level, 1.d-10*delta_energy_prev     1  1.3530189E-01  1.6165497E-01   -16.9257230180  -1.6926E+01   4.5802E-05  -2.0651E-15
- SD informations: mean alpha=3.600E-05, max alpha=3.600E-05, consecutive successes=3
- Orthonormalization... coeff renormalization... calculate density kernel... done.
- ----------------------------------------------------------------------------- iter=2
- Orthonormalization... Orthoconstraint...  calculate density kernel...  WARNING: the target function is larger than it minimal value reached so far: -1.6923260119E+01 >  -1.6925723018E+01
- Decrease step size and restart with previous TMBs
-Preconditioning... done.
- calculate density kernel...  it_tot           6
- iter, fnrm, fnrmMax, ebs, diff, noise level, 1.d-10*delta_energy_prev     0  1.3527066E-01  1.6166188E-01   -16.9232601187  -1.6923E+01   4.5784E-05  -1.2391E-15
- WARNING: there seem to be some problems, exiting now...
- Final values for fnrm, fnrmMax, ebs:   1.3527066E-01  1.6166188E-01    -16.9232601
-=======
  Orthonormalization... Orthoconstraint... Preconditioning... done.
  iter, fnrm, fnrmMax, ebs, diff, noise level     1  2.7060377E-01  3.2330995E-01   -16.9231943734  -6.3781E-01   9.1590E-05
  SD informations: mean alpha=1.000E-04, max alpha=1.000E-04, consecutive successes=1
@@ -227,7 +150,6 @@
  iter, fnrm, fnrmMax, ebs, diff, noise level     2  2.7051580E-01  3.2329422E-01   -16.9232537415  -5.9368E-05   9.1560E-05
  WARNING: not converged within 2 iterations! Exiting loop due to limitations of iterations.
  Final values for fnrm, fnrmMax, ebs:   2.7051580E-01  3.2329422E-01    -16.9232537
->>>>>>> 4e9ae7d5
  ============================= Basis functions created. =============================
  ----------------------------------- Determination of the orbitals in this new basis.
  No Hamiltonian application required.
@@ -247,11 +169,7 @@
  ++++++++++++++++++++++++++++++++++++++++++++++++++++++++++++++++++++++++++++++++++++++++++++
  at iteration 1 of the density optimization:
    coefficients obtained by diagonalization.
-<<<<<<< HEAD
-   it, Delta DENS, energy, energyDiff   1   9.71E-07   -1.69232001690459484E+01    8.9016E-04
-=======
    it, Delta DENS, energy, energyDiff   1   9.71E-07   -1.69232602781219903E+01    8.3005E-04
->>>>>>> 4e9ae7d5
  ++++++++++++++++++++++++++++++++++++++++++++++++++++++++++++++++++++++++++++++++++++++++++++
  ----------------------------------- Determination of the orbitals in this new basis.
  Hamiltonian application done.
@@ -266,20 +184,12 @@
    eval(6)=  1.99569E-01
  -------------------------------------------------
  calculate density kernel... Calculating charge density... done.
-<<<<<<< HEAD
-   Calculation finished. TOTAL CHARGE =   7.999978477670E+00
-=======
    Calculation finished. TOTAL CHARGE =   7.999978478176E+00
->>>>>>> 4e9ae7d5
  ---------------------------------------------------------------- Updating potential.
  ++++++++++++++++++++++++++++++++++++++++++++++++++++++++++++++++++++++++++++++++++++++++++++
  at iteration 2 of the density optimization:
    coefficients obtained by diagonalization.
-<<<<<<< HEAD
-   it, Delta DENS, energy, energyDiff   2   4.85E-07   -1.69229878685950652E+01    2.1230E-04
-=======
    it, Delta DENS, energy, energyDiff   2   4.85E-07   -1.69230481503237478E+01    2.1213E-04
->>>>>>> 4e9ae7d5
  ++++++++++++++++++++++++++++++++++++++++++++++++++++++++++++++++++++++++++++++++++++++++++++
  ----------------------------------- Determination of the orbitals in this new basis.
  Hamiltonian application done.
@@ -299,11 +209,7 @@
  ++++++++++++++++++++++++++++++++++++++++++++++++++++++++++++++++++++++++++++++++++++++++++++
  at iteration 3 of the density optimization:
    coefficients obtained by diagonalization.
-<<<<<<< HEAD
-   it, Delta DENS, energy, energyDiff   3   2.43E-07   -1.69229368124341519E+01    5.1056E-05
-=======
    it, Delta DENS, energy, energyDiff   3   2.43E-07   -1.69229971218215560E+01    5.1029E-05
->>>>>>> 4e9ae7d5
  ++++++++++++++++++++++++++++++++++++++++++++++++++++++++++++++++++++++++++++++++++++++++++++
  ----------------------------------- Determination of the orbitals in this new basis.
  Hamiltonian application done.
@@ -318,26 +224,15 @@
    eval(6)=  2.01310E-01
  -------------------------------------------------
  calculate density kernel... Calculating charge density... done.
-<<<<<<< HEAD
-   Calculation finished. TOTAL CHARGE =   7.999978478605E+00
-=======
    Calculation finished. TOTAL CHARGE =   7.999978479100E+00
->>>>>>> 4e9ae7d5
  ---------------------------------------------------------------- Updating potential.
  ++++++++++++++++++++++++++++++++++++++++++++++++++++++++++++++++++++++++++++++++++++++++++++
  at iteration 4 of the density optimization:
    coefficients obtained by diagonalization.
-<<<<<<< HEAD
-   it, Delta DENS, energy, energyDiff   4   1.21E-07   -1.69229244695496490E+01    1.2343E-05
- ++++++++++++++++++++++++++++++++++++++++++++++++++++++++++++++++++++++++++++++++++++++++++++
-   ebs, ehart, eexcu, vexcu, eexctX, eion, edisp -3.6788496403E+00  2.1420697178E+01 -4.1441503700E+00 -5.4329002750E+00  0.0000000000E+00  6.8844699642E+00  0.0000000000E+00
-   itoutH, Delta DENSOUT, energy, energyDiff   2   4.55E-07   -1.69229244695496490E+01    1.1659E-03
-=======
    it, Delta DENS, energy, energyDiff   4   1.21E-07   -1.69229847828191851E+01    1.2339E-05
  ++++++++++++++++++++++++++++++++++++++++++++++++++++++++++++++++++++++++++++++++++++++++++++
    ebs, ehart, eexcu, vexcu, eexctX, eion, edisp -3.6787479076E+00  2.1420875927E+01 -4.1441771214E+00 -5.4329353490E+00  0.0000000000E+00  6.8844699642E+00  0.0000000000E+00
    itoutH, Delta DENSOUT, energy, energyDiff   2   4.55E-07   -1.69229847828191851E+01    1.1055E-03
->>>>>>> 4e9ae7d5
  ############################################################################################
  at iteration 2 of the outer loop:
    > basis functions optimization:
@@ -347,45 +242,6 @@
    > density optimization:
      - using diagonalization / mixing.
      - WARNING: density optimization not converged!
-<<<<<<< HEAD
-     FINAL values: it, Delta DENS, energy   2    1.21E-07   -1.69229244695496490E+01
-   > energy difference to last iteration:  1.165855E-03
- ############################################################################################
- ======================== Creation of the basis functions... ========================
- ----------------------------------------------------------------------------- iter=1
- Orthonormalization... Orthoconstraint...  calculate density kernel... Preconditioning... done.
- iter, fnrm, fnrmMax, ebs, diff, noise level, 1.d-10*delta_energy_prev     1  1.3624668E-01  1.6269121E-01   -16.9254391645  -1.6925E+01   4.6121E-05   1.0000E+90
- SD informations: mean alpha=2.160E-05, max alpha=2.160E-05, consecutive successes=1
- Orthonormalization... coeff renormalization... calculate density kernel... done.
- ----------------------------------------------------------------------------- iter=2
- Orthonormalization... Orthoconstraint...  calculate density kernel...  WARNING: the target function is larger than it minimal value reached so far: -1.6922984342E+01 >  -1.6925439165E+01
- Decrease step size and restart with previous TMBs
-Preconditioning... done.
- calculate density kernel...  it_tot           2
- ----------------------------------------------------------------------------- iter=1
- Orthonormalization... Orthoconstraint...  calculate density kernel... Preconditioning... done.
- iter, fnrm, fnrmMax, ebs, diff, noise level, 1.d-10*delta_energy_prev     1  1.3624668E-01  1.6269121E-01   -16.9254391645  -1.6925E+01   4.6121E-05  -7.4983E-16
- SD informations: mean alpha=1.296E-05, max alpha=1.296E-05, consecutive successes=2
- Orthonormalization... coeff renormalization... calculate density kernel... done.
- ----------------------------------------------------------------------------- iter=2
- Orthonormalization... Orthoconstraint...  calculate density kernel...  WARNING: the target function is larger than it minimal value reached so far: -1.6922983327E+01 >  -1.6925439165E+01
- Decrease step size and restart with previous TMBs
-Preconditioning... done.
- calculate density kernel...  it_tot           4
- ----------------------------------------------------------------------------- iter=1
- Orthonormalization... Orthoconstraint...  calculate density kernel... Preconditioning... done.
- iter, fnrm, fnrmMax, ebs, diff, noise level, 1.d-10*delta_energy_prev     1  1.3624668E-01  1.6269121E-01   -16.9254391645  -1.6925E+01   4.6121E-05  -4.4990E-16
- SD informations: mean alpha=7.776E-06, max alpha=7.776E-06, consecutive successes=3
- Orthonormalization... coeff renormalization... calculate density kernel... done.
- ----------------------------------------------------------------------------- iter=2
- Orthonormalization... Orthoconstraint...  calculate density kernel...  WARNING: the target function is larger than it minimal value reached so far: -1.6922982717E+01 >  -1.6925439165E+01
- Decrease step size and restart with previous TMBs
-Preconditioning... done.
- calculate density kernel...  it_tot           6
- iter, fnrm, fnrmMax, ebs, diff, noise level, 1.d-10*delta_energy_prev     0  1.3621799E-01  1.6270086E-01   -16.9229827174  -1.6923E+01   4.6104E-05  -2.6994E-16
- WARNING: there seem to be some problems, exiting now...
- Final values for fnrm, fnrmMax, ebs:   1.3621799E-01  1.6270086E-01    -16.9229827
-=======
      FINAL values: it, Delta DENS, energy   2    1.21E-07   -1.69229847828191851E+01
    > energy difference to last iteration:  1.105542E-03
  ############################################################################################
@@ -401,7 +257,6 @@
  iter, fnrm, fnrmMax, ebs, diff, noise level     2  2.7238819E-01  3.2535892E-01   -16.9230065742  -2.4790E-05   9.2193E-05
  WARNING: not converged within 2 iterations! Exiting loop due to limitations of iterations.
  Final values for fnrm, fnrmMax, ebs:   2.7238819E-01  3.2535892E-01    -16.9230066
->>>>>>> 4e9ae7d5
  ============================= Basis functions created. =============================
  ----------------------------------- Determination of the orbitals in this new basis.
  No Hamiltonian application required.
@@ -416,20 +271,12 @@
    eval(6)=  2.01609E-01
  -------------------------------------------------
  calculate density kernel... Calculating charge density... done.
-<<<<<<< HEAD
-   Calculation finished. TOTAL CHARGE =   7.999978478744E+00
-=======
    Calculation finished. TOTAL CHARGE =   7.999978479926E+00
->>>>>>> 4e9ae7d5
  ---------------------------------------------------------------- Updating potential.
  ++++++++++++++++++++++++++++++++++++++++++++++++++++++++++++++++++++++++++++++++++++++++++++
  at iteration 1 of the density optimization:
    coefficients obtained by diagonalization.
-<<<<<<< HEAD
-   it, Delta DENS, energy, energyDiff   1   6.07E-08   -1.69229214781030670E+01    2.9914E-06
-=======
    it, Delta DENS, energy, energyDiff   1   6.04E-08   -1.69230065790688613E+01   -2.1796E-05
->>>>>>> 4e9ae7d5
  ++++++++++++++++++++++++++++++++++++++++++++++++++++++++++++++++++++++++++++++++++++++++++++
  ----------------------------------- Determination of the orbitals in this new basis.
  Hamiltonian application done.
@@ -449,11 +296,7 @@
  ++++++++++++++++++++++++++++++++++++++++++++++++++++++++++++++++++++++++++++++++++++++++++++
  at iteration 2 of the density optimization:
    coefficients obtained by diagonalization.
-<<<<<<< HEAD
-   it, Delta DENS, energy, energyDiff   2   3.03E-08   -1.69229207528875492E+01    7.2522E-07
-=======
    it, Delta DENS, energy, energyDiff   2   3.01E-08   -1.69230058670115326E+01    7.1206E-07
->>>>>>> 4e9ae7d5
  ++++++++++++++++++++++++++++++++++++++++++++++++++++++++++++++++++++++++++++++++++++++++++++
  ----------------------------------- Determination of the orbitals in this new basis.
  Hamiltonian application done.
@@ -493,17 +336,10 @@
  ++++++++++++++++++++++++++++++++++++++++++++++++++++++++++++++++++++++++++++++++++++++++++++
  at iteration 4 of the density optimization:
    coefficients obtained by diagonalization.
-<<<<<<< HEAD
-   it, Delta DENS, energy, energyDiff   4   7.59E-09   -1.69229205349449536E+01    4.2386E-08
- ++++++++++++++++++++++++++++++++++++++++++++++++++++++++++++++++++++++++++++++++++++++++++++
-   ebs, ehart, eexcu, vexcu, eexctX, eion, edisp -3.6724387200E+00  2.1424182151E+01 -4.1449830132E+00 -5.4339964007E+00  0.0000000000E+00  6.8844699642E+00  0.0000000000E+00
-   itoutH, Delta DENSOUT, energy, energyDiff   3   2.84E-08   -1.69229205349449536E+01    3.9346E-06
-=======
    it, Delta DENS, energy, energyDiff   4   7.53E-09   -1.69230056528982651E+01    4.1657E-08
  ++++++++++++++++++++++++++++++++++++++++++++++++++++++++++++++++++++++++++++++++++++++++++++
    ebs, ehart, eexcu, vexcu, eexctX, eion, edisp -3.6723919681E+00  2.1424319919E+01 -4.1449988832E+00 -5.4340170291E+00  0.0000000000E+00  6.8844699642E+00  0.0000000000E+00
    itoutH, Delta DENSOUT, energy, energyDiff   3   2.83E-08   -1.69230056528982651E+01   -2.0870E-05
->>>>>>> 4e9ae7d5
  ############################################################################################
  at iteration 3 of the outer loop:
    > basis functions optimization:
@@ -513,13 +349,8 @@
    > density optimization:
      - using diagonalization / mixing.
      - WARNING: density optimization not converged!
-<<<<<<< HEAD
-     FINAL values: it, Delta DENS, energy   3    7.59E-09   -1.69229205349449536E+01
-   > energy difference to last iteration:  3.934605E-06
-=======
      FINAL values: it, Delta DENS, energy   3    7.53E-09   -1.69230056528982651E+01
    > energy difference to last iteration: -2.087008E-05
->>>>>>> 4e9ae7d5
  ############################################################################################
 iat, fpulay    1    3.247899E-01   -1.554506E-01   -1.741750E-01
 iat, fpulay    2   -5.059436E-02   -8.039961E-03   -4.464977E-03
