--- conflicted
+++ resolved
@@ -2,12 +2,8 @@
  <BigDFT> log of the run will be written in logfile: ./log.yaml
  ------------------------------------------------------------------------------------
  >>>> Partition of the basis functions among the processes.
-<<<<<<< HEAD
-    | Processes from 0 to 0 treat 6 orbitals. |
-=======
     | Processes from 0 to 1 treat 2 orbitals, |
     | processes from 2 to 3 treat 1 orbitals. |
->>>>>>> 82c115d0
  -----------------------------------------------
 total elements: 36
 non-zero elements: 36
@@ -23,14 +19,11 @@
 V3prb    1.4641E+00
 type, 4.d0*rprb, x0, input%lin%locrad_type(ityp)H   4.84E+00   2.89E+01   5.000E+00
 V3prb    5.4876E-02
-<<<<<<< HEAD
-=======
  Processes from 0 to 1 treat 2 inguess orbitals 
  Processes from 2 to 3 treat 1 inguess orbitals 
 Calculating charge density... done.
    Calculation finished. TOTAL CHARGE =   7.999970352587E+00
  calling orthonormalizeLocalized (exact)
->>>>>>> 82c115d0
  ----------------------------------- Determination of the orbitals in this new basis.
  Hamiltonian application done.
  Diagonalizing the Hamiltonian, sequential version... done.
@@ -43,23 +36,16 @@
    eval(5)=   9.554791384295E-02  <-- first virtual orbital
    eval(6)=   1.828553541600E-01
  -------------------------------------------------
-<<<<<<< HEAD
-=======
  lowest, highest ev: -1.0324664698683792E+00  1.8285535416002741E-01
  calculate density kernel... Calculating charge density... done.
    Calculation finished. TOTAL CHARGE =   7.999965710124E+00
->>>>>>> 82c115d0
  ------------------------------------------------------------- Input guess generated.
  ************************************************************************************
  ****************************** LINEAR SCALING VERSION ******************************
  ======================== Creation of the basis functions... ========================
  ----------------------------------------------------------------------------- iter=1
  Orthoconstraint... Preconditioning... done.
-<<<<<<< HEAD
- iter, fnrm, fnrmMax, trace, diff     1  7.2572817E-01  8.0240365E-01   -16.2729724674  -1.6273E+01
-=======
  iter, fnrm, fnrmMax, trace, diff     1  7.5512218E-01  8.3146325E-01   -15.7704945563  -1.5770E+01
->>>>>>> 82c115d0
  DIIS informations: history length=3, consecutive failures=0, total failures=0
  Orthonormalization... coeff renormalization... calculate density kernel... done.
  ----------------------------------------------------------------------------- iter=2
@@ -80,22 +66,14 @@
    eval(5)=   7.481886590695E-02  <-- first virtual orbital
    eval(6)=   2.149652525266E-01
  -------------------------------------------------
-<<<<<<< HEAD
+ lowest, highest ev: -8.6300767942691570E-01  2.1496525252663259E-01
+ calculate density kernel... Calculating charge density... done.
+   Calculation finished. TOTAL CHARGE =   7.999982384609E+00
  ---------------------------------------------------------------- Updating potential.
  ++++++++++++++++++++++++++++++++++++++++++++++++++++++++++++++++++++++++++++++++++++++++++++
  at iteration 1 of the density optimization:
-   coefficients obtained by diagonalization.
-   it, Delta DENS, energy, energyDiff   1   7.21E-06   -1.70032872702121871E+01   -1.7003E+01
-=======
- lowest, highest ev: -8.6300767942691570E-01  2.1496525252663259E-01
- calculate density kernel... Calculating charge density... done.
-   Calculation finished. TOTAL CHARGE =   7.999982384609E+00
- ---------------------------------------------------------------- Updating potential.
- ++++++++++++++++++++++++++++++++++++++++++++++++++++++++++++++++++++++++++++++++++++++++++++
- at iteration 1 of the density optimization:
    coefficients / kernel obtained by diagonalization.
    it, Delta DENS, energy, energyDiff   1  1.1091865E-05   -1.70722626524099752E+01   -1.7072E+01
->>>>>>> 82c115d0
  ++++++++++++++++++++++++++++++++++++++++++++++++++++++++++++++++++++++++++++++++++++++++++++
  ----------------------------------- Determination of the orbitals in this new basis.
  Hamiltonian application done.
@@ -109,22 +87,14 @@
    eval(5)=   2.075581204659E-02  <-- first virtual orbital
    eval(6)=   1.272268444346E-01
  -------------------------------------------------
-<<<<<<< HEAD
+ lowest, highest ev: -9.9474405614699313E-01  1.2722684443462384E-01
+ calculate density kernel... Calculating charge density... done.
+   Calculation finished. TOTAL CHARGE =   7.999979933319E+00
  ---------------------------------------------------------------- Updating potential.
  ++++++++++++++++++++++++++++++++++++++++++++++++++++++++++++++++++++++++++++++++++++++++++++
  at iteration 2 of the density optimization:
-   coefficients obtained by diagonalization.
-   it, Delta DENS, energy, energyDiff   2   3.90E-06   -1.69279481634806501E+01    7.5339E-02
-=======
- lowest, highest ev: -9.9474405614699313E-01  1.2722684443462384E-01
- calculate density kernel... Calculating charge density... done.
-   Calculation finished. TOTAL CHARGE =   7.999979933319E+00
- ---------------------------------------------------------------- Updating potential.
- ++++++++++++++++++++++++++++++++++++++++++++++++++++++++++++++++++++++++++++++++++++++++++++
- at iteration 2 of the density optimization:
    coefficients / kernel obtained by diagonalization.
    it, Delta DENS, energy, energyDiff   2  2.8419787E-06   -1.69533469718597445E+01    1.1892E-01
->>>>>>> 82c115d0
  ++++++++++++++++++++++++++++++++++++++++++++++++++++++++++++++++++++++++++++++++++++++++++++
  ----------------------------------- Determination of the orbitals in this new basis.
  Hamiltonian application done.
@@ -138,16 +108,6 @@
    eval(5)=   3.119045702153E-02  <-- first virtual orbital
    eval(6)=   1.349633237590E-01
  -------------------------------------------------
-<<<<<<< HEAD
- ---------------------------------------------------------------- Updating potential.
- ++++++++++++++++++++++++++++++++++++++++++++++++++++++++++++++++++++++++++++++++++++++++++++
- at iteration 3 of the density optimization:
-   coefficients obtained by diagonalization.
-   it, Delta DENS, energy, energyDiff   3   1.93E-06   -1.69242395747757541E+01    3.7086E-03
- ++++++++++++++++++++++++++++++++++++++++++++++++++++++++++++++++++++++++++++++++++++++++++++
-   ebs, ehart, eexcu, vexcu, eexctX, eion, edisp -3.7785924588E+00  2.1364026801E+01 -4.1308552070E+00 -5.4153940479E+00  0.0000000000E+00  6.8844699642E+00  0.0000000000E+00
-   itoutL, Delta DENSOUT, energy, energyDiff   1   2.78E-06   -1.69242395747757541E+01   -1.6924E+01
-=======
  lowest, highest ev: -9.7791080999928570E-01  1.3496332375900447E-01
  calculate density kernel... Calculating charge density... done.
    Calculation finished. TOTAL CHARGE =   7.999979979014E+00
@@ -159,7 +119,6 @@
  ++++++++++++++++++++++++++++++++++++++++++++++++++++++++++++++++++++++++++++++++++++++++++++
    ebs, ehart, eexcu, vexcu, eexctX, eion, edisp -4.317959062880E+00  2.078893001630E+01 -4.012914545370E+00 -5.259542525616E+00  0.000000000000E+00  6.884469964184E+00  0.000000000000E+00
    itoutL, Delta DENSOUT, energy, energyDiff   1   3.32E-06   -1.69493388590523182E+01   -1.6949E+01
->>>>>>> 82c115d0
  ############################################################################################
  at iteration 1 of the outer loop:
    > basis functions optimization:
@@ -169,13 +128,8 @@
    > density optimization:
      - using diagonalization / mixing.
      - WARNING: density optimization not converged!
-<<<<<<< HEAD
-     FINAL values: it, Delta DENS, energy   1    1.93E-06   -1.69242395747757541E+01
-   > energy difference to last iteration: -1.692424E+01
-=======
      FINAL values: it, Delta DENS, energy   1    1.40E-06   -1.69493388590523182E+01
    > energy difference to last iteration: -1.694934E+01
->>>>>>> 82c115d0
  ############################################################################################
  ----------------------------------- Determination of the orbitals in this new basis.
  Hamiltonian application done.
@@ -195,14 +149,10 @@
  Orthoconstraint... Preconditioning... done.
  iter, fnrm, fnrmMax, ebs, diff     1  2.5165614E-01  2.8220762E-01   -16.9484198063  -1.1779E+00
  SD informations: mean alpha=1.000E-04, max alpha=1.000E-04, consecutive successes=1
- Orthonormalization... coeff renormalization...done.
+ Orthonormalization... coeff renormalization... calculate density kernel... done.
  ----------------------------------------------------------------------------- iter=2
  Orthoconstraint... Preconditioning... done.
-<<<<<<< HEAD
- iter, fnrm, fnrmMax, ebs, diff     2  2.7033563E-01  3.2291589E-01   -16.9234184976  -5.9502E-05
-=======
  iter, fnrm, fnrmMax, ebs, diff     2  2.5149220E-01  2.8216572E-01   -16.9485016653  -8.1859E-05
->>>>>>> 82c115d0
  WARNING: not converged within 2 iterations! Exiting loop due to limitations of iterations.
  Final values for fnrm, fnrmMax, ebs:   2.5149220E-01  2.8216572E-01    -16.9485017
  ============================= Basis functions created. =============================
@@ -218,22 +168,14 @@
    eval(5)=   3.572700831166E-02  <-- first virtual orbital
    eval(6)=   1.381377010457E-01
  -------------------------------------------------
-<<<<<<< HEAD
+ lowest, highest ev: -9.7167533123820449E-01  1.3813770104572642E-01
+ calculate density kernel... Calculating charge density... done.
+   Calculation finished. TOTAL CHARGE =   7.999979975165E+00
  ---------------------------------------------------------------- Updating potential.
  ++++++++++++++++++++++++++++++++++++++++++++++++++++++++++++++++++++++++++++++++++++++++++++
  at iteration 1 of the density optimization:
-   coefficients obtained by diagonalization.
-   it, Delta DENS, energy, energyDiff   1   9.65E-07   -1.69234252122028082E+01    8.1436E-04
-=======
- lowest, highest ev: -9.7167533123820449E-01  1.3813770104572642E-01
- calculate density kernel... Calculating charge density... done.
-   Calculation finished. TOTAL CHARGE =   7.999979975165E+00
- ---------------------------------------------------------------- Updating potential.
- ++++++++++++++++++++++++++++++++++++++++++++++++++++++++++++++++++++++++++++++++++++++++++++
- at iteration 1 of the density optimization:
    coefficients / kernel obtained by diagonalization.
    it, Delta DENS, energy, energyDiff   1  6.9966292E-07   -1.69485053768795737E+01    8.3348E-04
->>>>>>> 82c115d0
  ++++++++++++++++++++++++++++++++++++++++++++++++++++++++++++++++++++++++++++++++++++++++++++
  ----------------------------------- Determination of the orbitals in this new basis.
  Hamiltonian application done.
@@ -247,22 +189,14 @@
    eval(5)=   3.799218514268E-02  <-- first virtual orbital
    eval(6)=   1.397721506451E-01
  -------------------------------------------------
-<<<<<<< HEAD
+ lowest, highest ev: -9.6865689306415925E-01  1.3977215064506607E-01
+ calculate density kernel... Calculating charge density... done.
+   Calculation finished. TOTAL CHARGE =   7.999979973041E+00
  ---------------------------------------------------------------- Updating potential.
  ++++++++++++++++++++++++++++++++++++++++++++++++++++++++++++++++++++++++++++++++++++++++++++
  at iteration 2 of the density optimization:
-   coefficients obtained by diagonalization.
-   it, Delta DENS, energy, energyDiff   2   4.82E-07   -1.69232163685104950E+01    2.0884E-04
-=======
- lowest, highest ev: -9.6865689306415925E-01  1.3977215064506607E-01
- calculate density kernel... Calculating charge density... done.
-   Calculation finished. TOTAL CHARGE =   7.999979973041E+00
- ---------------------------------------------------------------- Updating potential.
- ++++++++++++++++++++++++++++++++++++++++++++++++++++++++++++++++++++++++++++++++++++++++++++
- at iteration 2 of the density optimization:
    coefficients / kernel obtained by diagonalization.
    it, Delta DENS, energy, energyDiff   2  3.5032773E-07   -1.69482883826068615E+01    2.1699E-04
->>>>>>> 82c115d0
  ++++++++++++++++++++++++++++++++++++++++++++++++++++++++++++++++++++++++++++++++++++++++++++
  ----------------------------------- Determination of the orbitals in this new basis.
  Hamiltonian application done.
@@ -276,22 +210,14 @@
    eval(5)=   3.909990227766E-02  <-- first virtual orbital
    eval(6)=   1.406019032015E-01
  -------------------------------------------------
-<<<<<<< HEAD
+ lowest, highest ev: -9.6719772393255354E-01  1.4060190320150032E-01
+ calculate density kernel... Calculating charge density... done.
+   Calculation finished. TOTAL CHARGE =   7.999979972017E+00
  ---------------------------------------------------------------- Updating potential.
  ++++++++++++++++++++++++++++++++++++++++++++++++++++++++++++++++++++++++++++++++++++++++++++
  at iteration 3 of the density optimization:
-   coefficients obtained by diagonalization.
-   it, Delta DENS, energy, energyDiff   3   2.41E-07   -1.69231659006705257E+01    5.0468E-05
-=======
- lowest, highest ev: -9.6719772393255354E-01  1.4060190320150032E-01
- calculate density kernel... Calculating charge density... done.
-   Calculation finished. TOTAL CHARGE =   7.999979972017E+00
- ---------------------------------------------------------------- Updating potential.
- ++++++++++++++++++++++++++++++++++++++++++++++++++++++++++++++++++++++++++++++++++++++++++++
- at iteration 3 of the density optimization:
    coefficients / kernel obtained by diagonalization.
    it, Delta DENS, energy, energyDiff   3  1.7571201E-07   -1.69482367666678968E+01    5.1616E-05
->>>>>>> 82c115d0
  ++++++++++++++++++++++++++++++++++++++++++++++++++++++++++++++++++++++++++++++++++++++++++++
  ----------------------------------- Determination of the orbitals in this new basis.
  Hamiltonian application done.
@@ -305,16 +231,6 @@
    eval(5)=   3.964009045733E-02  <-- first virtual orbital
    eval(6)=   1.410202879422E-01
  -------------------------------------------------
-<<<<<<< HEAD
- ---------------------------------------------------------------- Updating potential.
- ++++++++++++++++++++++++++++++++++++++++++++++++++++++++++++++++++++++++++++++++++++++++++++
- at iteration 4 of the density optimization:
-   coefficients obtained by diagonalization.
-   it, Delta DENS, energy, energyDiff   4   1.21E-07   -1.69231536050614011E+01    1.2296E-05
- ++++++++++++++++++++++++++++++++++++++++++++++++++++++++++++++++++++++++++++++++++++++++++++
-   ebs, ehart, eexcu, vexcu, eexctX, eion, edisp -3.6838636240E+00  2.1415390170E+01 -4.1430313620E+00 -5.4314229695E+00  0.0000000000E+00  6.8844699642E+00  0.0000000000E+00
-   itoutH, Delta DENSOUT, energy, energyDiff   2   4.52E-07   -1.69231536050614011E+01    1.0860E-03
-=======
  lowest, highest ev: -9.6648799196071422E-01  1.4102028794216645E-01
  calculate density kernel... Calculating charge density... done.
    Calculation finished. TOTAL CHARGE =   7.999979971573E+00
@@ -326,7 +242,6 @@
  ++++++++++++++++++++++++++++++++++++++++++++++++++++++++++++++++++++++++++++++++++++++++++++
    ebs, ehart, eexcu, vexcu, eexctX, eion, edisp -4.266756644425E+00  2.081496027705E+01 -4.015322945148E+00 -5.262663581101E+00  0.000000000000E+00  6.884469964184E+00  0.000000000000E+00
    itoutH, Delta DENSOUT, energy, energyDiff   2   3.28E-07   -1.69482243710055229E+01    1.1145E-03
->>>>>>> 82c115d0
  ############################################################################################
  at iteration 2 of the outer loop:
    > basis functions optimization:
@@ -336,35 +251,20 @@
    > density optimization:
      - using diagonalization / mixing.
      - WARNING: density optimization not converged!
-<<<<<<< HEAD
-     FINAL values: it, Delta DENS, energy   2    1.21E-07   -1.69231536050614011E+01
-   > energy difference to last iteration:  1.085970E-03
-=======
      FINAL values: it, Delta DENS, energy   2    8.82E-08   -1.69482243710055229E+01
    > energy difference to last iteration:  1.114488E-03
->>>>>>> 82c115d0
  ############################################################################################
  ======================== Creation of the basis functions... ========================
  ----------------------------------------------------------------------------- iter=1
  Orthoconstraint... Preconditioning... done.
-<<<<<<< HEAD
- iter, fnrm, fnrmMax, ebs, diff     1  2.7225329E-01  3.2502574E-01   -16.9231505833   2.0841E-04
-=======
  iter, fnrm, fnrmMax, ebs, diff     1  2.5039548E-01  2.8078410E-01   -16.9482213573   1.9845E-04
->>>>>>> 82c115d0
  SD informations: mean alpha=1.100E-04, max alpha=1.100E-04, consecutive successes=1
- Orthonormalization... coeff renormalization...done.
+ Orthonormalization... coeff renormalization... calculate density kernel... done.
  ----------------------------------------------------------------------------- iter=2
  Orthoconstraint... Preconditioning... done.
-<<<<<<< HEAD
- iter, fnrm, fnrmMax, ebs, diff     2  2.7222811E-01  3.2499177E-01   -16.9231752187  -2.4635E-05
- WARNING: not converged within 2 iterations! Exiting loop due to limitations of iterations.
- Final values for fnrm, fnrmMax, ebs:   2.7222811E-01  3.2499177E-01    -16.9231752
-=======
  iter, fnrm, fnrmMax, ebs, diff     2  2.5036754E-01  2.8074514E-01   -16.9482366235  -1.5266E-05
  WARNING: not converged within 2 iterations! Exiting loop due to limitations of iterations.
  Final values for fnrm, fnrmMax, ebs:   2.5036754E-01  2.8074514E-01    -16.9482366
->>>>>>> 82c115d0
  ============================= Basis functions created. =============================
  ----------------------------------- Determination of the orbitals in this new basis.
  No Hamiltonian application required.
@@ -378,22 +278,14 @@
    eval(5)=   3.990231582837E-02  <-- first virtual orbital
    eval(6)=   1.412347592042E-01
  -------------------------------------------------
-<<<<<<< HEAD
+ lowest, highest ev: -9.6614469663478475E-01  1.4123475920418657E-01
+ calculate density kernel... Calculating charge density... done.
+   Calculation finished. TOTAL CHARGE =   7.999979971623E+00
  ---------------------------------------------------------------- Updating potential.
  ++++++++++++++++++++++++++++++++++++++++++++++++++++++++++++++++++++++++++++++++++++++++++++
  at iteration 1 of the density optimization:
-   coefficients obtained by diagonalization.
-   it, Delta DENS, energy, energyDiff   1   6.00E-08   -1.69231752238356883E+01   -2.1619E-05
-=======
- lowest, highest ev: -9.6614469663478475E-01  1.4123475920418657E-01
- calculate density kernel... Calculating charge density... done.
-   Calculation finished. TOTAL CHARGE =   7.999979971623E+00
- ---------------------------------------------------------------- Updating potential.
- ++++++++++++++++++++++++++++++++++++++++++++++++++++++++++++++++++++++++++++++++++++++++++++
- at iteration 1 of the density optimization:
    coefficients / kernel obtained by diagonalization.
    it, Delta DENS, energy, energyDiff   1  4.4298175E-08   -1.69482366517927829E+01   -1.2281E-05
->>>>>>> 82c115d0
  ++++++++++++++++++++++++++++++++++++++++++++++++++++++++++++++++++++++++++++++++++++++++++++
  ----------------------------------- Determination of the orbitals in this new basis.
  Hamiltonian application done.
@@ -407,22 +299,14 @@
    eval(5)=   4.003521927979E-02  <-- first virtual orbital
    eval(6)=   1.413449668207E-01
  -------------------------------------------------
-<<<<<<< HEAD
+ lowest, highest ev: -9.6596751478067278E-01  1.4134496682071146E-01
+ calculate density kernel... Calculating charge density... done.
+   Calculation finished. TOTAL CHARGE =   7.999979971600E+00
  ---------------------------------------------------------------- Updating potential.
  ++++++++++++++++++++++++++++++++++++++++++++++++++++++++++++++++++++++++++++++++++++++++++++
  at iteration 2 of the density optimization:
-   coefficients obtained by diagonalization.
-   it, Delta DENS, energy, energyDiff   2   2.99E-08   -1.69231744948321605E+01    7.2900E-07
-=======
- lowest, highest ev: -9.6596751478067278E-01  1.4134496682071146E-01
- calculate density kernel... Calculating charge density... done.
-   Calculation finished. TOTAL CHARGE =   7.999979971600E+00
- ---------------------------------------------------------------- Updating potential.
- ++++++++++++++++++++++++++++++++++++++++++++++++++++++++++++++++++++++++++++++++++++++++++++
- at iteration 2 of the density optimization:
    coefficients / kernel obtained by diagonalization.
    it, Delta DENS, energy, energyDiff   2  2.2253666E-08   -1.69482359157109173E+01    7.3608E-07
->>>>>>> 82c115d0
  ++++++++++++++++++++++++++++++++++++++++++++++++++++++++++++++++++++++++++++++++++++++++++++
  ----------------------------------- Determination of the orbitals in this new basis.
  Hamiltonian application done.
@@ -436,22 +320,14 @@
    eval(5)=   4.009910229295E-02  <-- first virtual orbital
    eval(6)=   1.413987995598E-01
  -------------------------------------------------
-<<<<<<< HEAD
+ lowest, highest ev: -9.6588321686619438E-01  1.4139879955975271E-01
+ calculate density kernel... Calculating charge density... done.
+   Calculation finished. TOTAL CHARGE =   7.999979971563E+00
  ---------------------------------------------------------------- Updating potential.
  ++++++++++++++++++++++++++++++++++++++++++++++++++++++++++++++++++++++++++++++++++++++++++++
  at iteration 3 of the density optimization:
-   coefficients obtained by diagonalization.
-   it, Delta DENS, energy, energyDiff   3   1.50E-08   -1.69231743145681612E+01    1.8026E-07
-=======
- lowest, highest ev: -9.6588321686619438E-01  1.4139879955975271E-01
- calculate density kernel... Calculating charge density... done.
-   Calculation finished. TOTAL CHARGE =   7.999979971563E+00
- ---------------------------------------------------------------- Updating potential.
- ++++++++++++++++++++++++++++++++++++++++++++++++++++++++++++++++++++++++++++++++++++++++++++
- at iteration 3 of the density optimization:
    coefficients / kernel obtained by diagonalization.
    it, Delta DENS, energy, energyDiff   3  1.1185601E-08   -1.69482357356654845E+01    1.8005E-07
->>>>>>> 82c115d0
  ++++++++++++++++++++++++++++++++++++++++++++++++++++++++++++++++++++++++++++++++++++++++++++
  ----------------------------------- Determination of the orbitals in this new basis.
  Hamiltonian application done.
@@ -465,16 +341,6 @@
    eval(5)=   4.013022049353E-02  <-- first virtual orbital
    eval(6)=   1.414255761829E-01
  -------------------------------------------------
-<<<<<<< HEAD
- ---------------------------------------------------------------- Updating potential.
- ++++++++++++++++++++++++++++++++++++++++++++++++++++++++++++++++++++++++++++++++++++++++++++
- at iteration 4 of the density optimization:
-   coefficients obtained by diagonalization.
-   it, Delta DENS, energy, energyDiff   4   7.48E-09   -1.69231742698743908E+01    4.4694E-08
- ++++++++++++++++++++++++++++++++++++++++++++++++++++++++++++++++++++++++++++++++++++++++++++
-   ebs, ehart, eexcu, vexcu, eexctX, eion, edisp -3.6778284577E+00  2.1418665272E+01 -4.1438221961E+00 -5.4324641660E+00  0.0000000000E+00  6.8844699642E+00  0.0000000000E+00
-   itoutH, Delta DENSOUT, energy, energyDiff   3   2.81E-08   -1.69231742698743908E+01   -2.0665E-05
-=======
  lowest, highest ev: -9.6584209028408086E-01  1.4142557618287577E-01
  calculate density kernel... Calculating charge density... done.
    Calculation finished. TOTAL CHARGE =   7.999979971546E+00
@@ -486,7 +352,6 @@
  ++++++++++++++++++++++++++++++++++++++++++++++++++++++++++++++++++++++++++++++++++++++++++++
    ebs, ehart, eexcu, vexcu, eexctX, eion, edisp -4.263552801511E+00  2.081664866799E+01 -4.015492573443E+00 -5.262883746912E+00  0.000000000000E+00  6.884469964184E+00  0.000000000000E+00
    itoutH, Delta DENSOUT, energy, energyDiff   3   2.08E-08   -1.69482356914377661E+01   -1.1320E-05
->>>>>>> 82c115d0
  ############################################################################################
  at iteration 3 of the outer loop:
    > basis functions optimization:
@@ -496,29 +361,6 @@
    > density optimization:
      - using diagonalization / mixing.
      - WARNING: density optimization not converged!
-<<<<<<< HEAD
-     FINAL values: it, Delta DENS, energy   3    7.48E-09   -1.69231742698743908E+01
-   > energy difference to last iteration: -2.066481E-05
- ############################################################################################
- Basis function            1 on atom           2
-  has an energy error of   0.122368619825807     
- Basis function            2 on atom           1
-  has an energy error of  -5.290100302888035E-002
- Basis function            3 on atom           1
-  has an energy error of   3.674460243472607E-003
- Basis function            4 on atom           1
-  has an energy error of   2.538116296600419E-002
- Basis function            5 on atom           1
-  has an energy error of  -1.180026110514139E-002
- Basis function            6 on atom           3
-  has an energy error of  -0.139182745113367     
- Total variation is of : -5.245976621210481E-002
-iat, fpulay    1    3.260576E-01   -1.568083E-01   -1.754639E-01
-iat, fpulay    2   -5.057272E-02   -8.044931E-03   -4.476552E-03
-iat, fpulay    3    1.665067E-04    4.100593E-02    3.963159E-02
- done.
- ------------------------------------- Building linear combinations... done.
-=======
      FINAL values: it, Delta DENS, energy   3    5.62E-09   -1.69482356914377661E+01
    > energy difference to last iteration: -1.132043E-05
  ############################################################################################
@@ -530,5 +372,4 @@
 iat, fpulay    3    3.994656E-03   -1.682927E-02   -1.926677E-02
  done.
 Calculating charge density... done.
-   Calculation finished. TOTAL CHARGE =   7.999979971546E+00
->>>>>>> 82c115d0
+   Calculation finished. TOTAL CHARGE =   7.999979971546E+00