<<<<<<< HEAD
---
  #================================ Daubechies Wavelets for DFT Pseudopotential Calculations
 Code logo:
         TTTT         F       DDDDD
        T    T               D
       T     T        F     D
       T    T         F     D        D
       TTTTT          F     D         D
       T    T         F     D         D
       T     T        F     D         D
       T      T       F     D         D
       T     T     FFFF     D         D
       T TTTT         F      D        D
       T             F        D      D
   TTTTTTTTT    FFFFF          DDDDDD
     gggggg          iiiii    BBBBBBBBB
    g      g        i             B
   g        g      i         BBBB B
   g         g     iiii     B     B
   g         g     i       B      B
   g         g     i        B     B
   g         g     i         B    B
   g         g     i          BBBBB
    g        g     i         B    B
             g     i        B     B
            g               B    B
       ggggg       i         BBBB
 
 Reference Paper                       : The Journal of Chemical Physics 129, 014109 (2008)
 Version Number                        : 1.7-dev.15
 Timestamp of this run                 : 2012-08-09 10:55:34.415
 Root process Hostname                 : phys-comp-03
 #... (file:input.perf.. not present)...................................Performance Options 
 #|debug F                      Debug option                                                 
 #|fftcache 8192                Cache size for the FFT                                       
 #|accel NO                     Acceleration (NO, CUDAGPU, OCLGPU)                           
 #|blas F                       CUBLAS acceleration                                          
 #|projrad  1.50E+01            Radius of the projector as a function of the maxrad          
 #|exctxpar OP2P                Exact exchange parallelisation scheme                        
 #|ig_diag T                    Input guess: (T:Direct, F:Iterative) diag. of Ham.           
 #|ig_norbp 5                   Input guess: Orbitals per process for iterative diag.        
 #|ig_blocks 300 800            Input guess: Block sizes for orthonormalisation              
 #|ig_tol  1.00E-04             Input guess: Tolerance criterion                             
 #|methortho 0                  Orthogonalisation (0=Cholesky,1=GS/Chol,2=Loewdin)           
 #|rho_commun DEF               Density communication scheme (DBL, RSC, MIX)                 
 #|psolver_groupsize 0          Size of Poisson Solver taskgroups (0=nproc)                  
 #|psolver_accel 0              Acceleration of the Poisson Solver (0=none, 1=CUDA)          
 #|unblock_comms OFF            Overlap Communications of fields (OFF,DEN,POT)               
 #|linear OFF                   Linear Input Guess approach (OFF, LIG, FUL, TMO)             
 #|tolsym -1.00E+00             Tolerance for symmetry detection                             
 #|signaling F                  Expose calculation results on Network                        
 #|signalTimeout 0              Time out on startup for signal connection                    
 #|domain                       Domain to add to the hostname to find the IP                 
 #|verbosity 2                  verbosity of the output 0=low, 2=high                        
 #|outdir .                     Writing directory                                            
 #|psp_onfly T                  Calculate pseudopotential projectors on the fly              
 #... (file:input.dft)............................................DFT Calculation Parameters
 #|0.50 0.50 0.50  hx,hy,hz: grid spacing in the three directions                            
 #|4.0  4.0       c(f)rmult: c(f)rmult*radii_cf(:,1(2))=coarse(fine) atom-based radius       
 #|1              ixc: exchange-correlation parameter (LDA=1,PBE=11)                         
 #|0 0.0 0.0 0.0  charge of the system, Electric field (Ex,Ey,Ez)                            
 #|1  0           nspin=1 non-spin polarization, mpol=total magnetic moment                  
 #|1.E-05         gnrm_cv: convergence criterion gradient                                    
 #|100 1          itermax,nrepmax: max. # of wfn. opt. steps and of re-diag. runs            
 #|5  10          ncong, idsx: # of CG it. for preconditioning eq., wfn. diis history        
 #|0              dispersion correction potential (values 1,2,3), 0=none                     
 #|100  0         InputPsiId, output_wf, output_denspot                                      
 #|0.0  30        rbuf, ncongt: length of the tail (AU),# tail CG iterations                 
 #|0  0           Davidson subspace dim., # of opt. orbs, # of plotted orbs                  
 #|T              disable the symmetry detection                                             
 #... (file:input.mix.. not present)......................................Mixing Parameters 
 #|0              Mixing parameters                                                          
 #|1              Maximum number of diagonalisation iterations                               
 #|1.e-4          Stop criterion on the residue of potential or density                      
 #|0 0.0 1        No. of additional bands, elec. temperature, smearing method                
 #|0.0 2.0        Multiplying factors for the mixing and the electronic DIIS                 
 #... (file:input.geopt.. not present)..................................Geometry Parameters 
 #|BFGS           Geometry optimisation method                                               
 #|1              Maximum number of force evaluations                                        
 #|1.0 0.0        fract_fluct,forcemax                                                       
 #|0.0            random displacement amplitude                                              
 #|4.0            Stepsize for the geometry optimisation                                     
 #... (file:input.tddft.. not present)....................................TD-DFT Parameters 
 #|NONE           TDDFT Method                                                               
 #... (file:input.sic.. not present).........................................SIC Parameters 
 #|NONE           SIC method: NONE, PZ, NK                                                   
 #|0.0            SIC downscaling parameter                                                  
 #|0.0            Reference occupation fref (NK case only)                                   
 #... (file:input.kpt.. not present).....................Brillouin Zone Sampling Parameters 
 #|manual         K-point sampling method                                                    
 #|1              Number of K-points                                                         
 #|0. 0. 0. 1.    K-pt coords, K-pt weigth                                                   
 #... (file:input.lin).....................................................Linear Parameters
 #|1 2            iterations with low accuracy, high accuracy                                
 #|2 2            iterations to optimize the basis functions for low accuracy and high accura
 #|5.d-3  1.d-3  .5d0iterations in the inner loop, enlargement factor for locreg, convergence
 #|2.d-5   2      gnrm multiplier, nsatur inner loop, nsatur outer loop                      
 #|3  0  1.d0  1.d-DIIS_hist_lowaccur, DIIS_hist_lowaccur, step size for DIIS, step size for 
 #|8              number of iterations in the preconditioner                                 
 #|-8  -8         block size for pdsyev/pdsygv, pdgemm (negative -> sequential), communicatio
 #|1  1           max number of process uses for pdsyev/pdsygv, pdgemm                       
 #|0              0-> exact Loewdin, 1-> taylor expansion                                    
 #|1              in orthoconstraint: correction for non-orthogonality (0) or no correction (
 #|101            mixing method: 100 (direct minimization), 101 (simple dens mixing), 102 (si
 #|0  3  .5d0  1.d-1low accuracy: mixing history (0-> SD, >0-> DIIS), number of iterations in
 #|0  4  .5d0  1.d-1high accuracy: mixing history (0-> SD, >0-> DIIS), number of iterations i
 #|1.d-13         convergence criterion for the kernel optimization                          
 #|1.d-11         convergence criterion for the support functions to be fixed                
 #|40  100        number of iterations for the input guess, memory available for overlap comm
 #|0              Output basis functions: 0 no output, 1 formatted output, 2 Fortran bin, 3 E
 #|O 4 1.0d-4 0.0d0 5.0 5.0  Atom name, number of basis functions per atom, prefactor for con
 #|H 1 1.0d-4 0.0d0 5.0 5.0  Atom name, number of basis functions per atom, prefactor for con
  #--------------------------------------------------------------------------------------- |
 Data Writing directory                : ./
=======
 <BigDFT> Log of the run will be written in logfile: .//log.yaml
 <BigDFT> Logfile already existing, move previous file in: .//logfiles/log.19:11:23.714.yaml
>>>>>>> 53fa9ed7
 --- (file: posinp.xyz  ) --------------------------------------- Input atomic system
   Atomic system                  Fixed positions           Additional data
 Bound. C.= F             | No fixed atom            | N. sym.   = free BC     
 N. types =     2         |                          | Sp. group = free BC     
 N. atoms =     3         |                          | Virt. orb.= none        
 Types    = 'O', 'H'      |                          | Plot dens.= none        
                          |                          | Spin pol. = no          
 --- (file: input.geopt) ------------------------------------- Geopt Input Parameters
       Generic param.              Geo. optim.                MD param.
       Max. steps=      1 | Fluct. in forces=1.0E+00 |           ionmov=     -1
        algorithm=BFGS    |   Max. in forces=0.0E+00 |            dtion=     0.
 random at.displ.=0.0E+00 |   steep. descent=4.0E+00 |

 Number of MPI processes 1
 Number of maximal OpenMP threads per MPI process 4
 No material acceleration (iproc=0)

 ===================== BigDFT Wavefunction Optimization =============== inputPsiId= 100
   Input wf. policy=  100 (Linear AO     ) |  Output wf. policy=     0 (none        )
 Output grid policy=    0   (none        ) | Output grid format=     0         (text)
 Exchange-corr. ref.                                                   (XC: Teter 93)
                                                    XC functional provided by ABINIT.
 ------------------------------------------------------------------------------------
 >>>> Partition of the basis functions among the processes.
    | Processes from 0 to 0 treat 6 orbitals. |
 -----------------------------------------------
<<<<<<< HEAD
 Wavefunctions memory occupation for root MPI process:  0 MB 74 KB 832 B
 NonLocal PSP Projectors Descriptors:
   Creation strategy                   : On-the-fly
   Total number of projectors          :  1
   Total number of components          :  2080
   Percent of zero components          :  36
  #-------------------------------------------------------- Estimation of Memory Consumption
 Memory requirements for principal quantities (MiB.KiB):
   Subspace Matrix                     : 0.1 #    (Number of Orbitals: 4)
   Single orbital                      : 0.75 #   (Number of Components: 9576)
   All (distributed) orbitals          : 0.225 #  (Number of Orbitals per MPI task: 1)
   Wavefunction storage size           : 1.697 #  (DIIS/SD workspaces included)
   Nonlocal Pseudopotential Arrays     : 0.17
   Full Uncompressed (ISF) grid        : 4.479
   Workspaces storage size             : 0.297
 Memory requirements for principal code sections (MiB.KiB):
   Kernel calculation                  : 12.342
   Density Construction                : 15.319
   Poisson Solver                      : 9.982
   Hamiltonian application             : 15.509
 Estimated Memory Peak (MB)            :  15
=======
>>>>>>> 53fa9ed7
 WARNING: do not call check_communications in the linear scaling version!
 ion-ion interaction energy  6.88446996418391E+00
 ----------------------------------------------------------- Ionic Potential Creation
 total ionic charge, leaked charge            -8.000027255083   0.000E+00
WARNING: locrad for atom type O is too small; minimal value is   1.10E+01
type, 4.d0*rprb, x0, input%lin%locrad_type(ityp)O   1.10E+01   2.89E+01   5.000E+00
V3prb    1.4641E+00
type, 4.d0*rprb, x0, input%lin%locrad_type(ityp)H   4.84E+00   2.89E+01   5.000E+00
V3prb    5.4876E-02
 Generating 6 Atomic Input Orbitals
 ----------------------------------- Determination of the orbitals in this new basis.
 Hamiltonian application done.
 Diagonalizing the Hamiltonian, sequential version... done.
 -------------------------------------------------
 some selected eigenvalues:
   eval(1)= -1.05404E+00
   eval(2)= -5.62315E-01
   eval(3)= -4.60758E-01
   eval(4)= -3.79299E-01  <-- last occupied orbital
   eval(5)=  1.00632E-01  <-- first virtual orbital
   eval(6)=  1.91028E-01
 -------------------------------------------------
   calculating the density kernel... 
 ------------------------------------------------------------- Input guess generated.
 ************************************************************************************
 ****************************** LINEAR SCALING VERSION ******************************
 calling orthonormalizeLocalized (exact)
 ======================== Creation of the basis functions... ========================
 ----------------------------------------------------------------------------- iter=1
 Orthonormalization... ekin_sum,epot_sum,eproj_sum  2.31172902203E+01 -2.89290968972E+01  1.47072746048E+00 -4.34107921637E+00
 Orthoconstraint... Preconditioning.
max alpha  1.0000E-04
<<<<<<< HEAD
 iter, fnrm, fnrmMax, trace, diff, noise level     1  7.2560386E-01  8.0229581E-01   -16.2853802686  -1.6285E+01   2.3633E-04
=======
 iter, fnrm, fnrmMax, trace, diff, noise level     1  7.2560386E-01  8.0229581E-01   -16.2853802693  -1.6285E+01   2.3633E-04
>>>>>>> 53fa9ed7
 DIIS informations: history length=3, consecutive failures=0, total failures=0
 WARNING: NO RECONSTRUCTION OF KERNEL
 ----------------------------------------------------------------------------- iter=2
 Orthonormalization... ekin_sum,epot_sum,eproj_sum  2.14241968465E+01 -2.78706862652E+01  1.63819250555E+00 -4.80829691312E+00
 Orthoconstraint... Preconditioning.
max alpha  1.0000E-04
<<<<<<< HEAD
 iter, fnrm, fnrmMax, trace, diff, noise level     2  1.7726881E-01  1.9867545E-01   -16.7525979655  -4.6722E-01   5.9394E-05
=======
 iter, fnrm, fnrmMax, trace, diff, noise level     2  1.7726881E-01  1.9867545E-01   -16.7525979661  -4.6722E-01   5.9394E-05
>>>>>>> 53fa9ed7
 WARNING: not converged within 2 iterations! Exiting loop due to limitations of iterations.
 Final values for fnrm, fnrmMax, trace:   1.7726881E-01  1.9867545E-01 -16.7525980
 ============================= Basis functions created. =============================
 ----------------------------------- Determination of the orbitals in this new basis.
 Hamiltonian application done.
 Diagonalizing the Hamiltonian, sequential version... done.
 -------------------------------------------------
 some selected eigenvalues:
   eval(1)= -1.06387E+00
   eval(2)= -5.92953E-01
   eval(3)= -4.79917E-01
   eval(4)= -3.93544E-01  <-- last occupied orbital
   eval(5)=  1.23559E-02  <-- first virtual orbital
   eval(6)=  1.03916E-01
 -------------------------------------------------
   calculating the density kernel... 
 Calculating charge density...
done.
   Calculation finished. TOTAL CHARGE =   7.999976552515E+00
 ---------------------------------------------------------------- Updating potential.
 ++++++++++++++++++++++++++++++++++++++++++++++++++++++++++++++++++++++++++++++++++++++++++++
 at iteration 1 of the density optimization:
   coefficients obtained by diagonalization.
<<<<<<< HEAD
   it, Delta DENS, energy, energyDiff   1   7.26E-06   -1.70048717232471773E+01   -1.7005E+01
=======
   it, Delta DENS, energy, energyDiff   1   7.26E-06   -1.70048717234564144E+01   -1.7005E+01
>>>>>>> 53fa9ed7
 ++++++++++++++++++++++++++++++++++++++++++++++++++++++++++++++++++++++++++++++++++++++++++++
 ----------------------------------- Determination of the orbitals in this new basis.
 Hamiltonian application done.
 Diagonalizing the Hamiltonian, sequential version... done.
 -------------------------------------------------
 some selected eigenvalues:
   eval(1)= -9.17811E-01
   eval(2)= -4.77010E-01
   eval(3)= -3.17200E-01
   eval(4)= -2.26709E-01  <-- last occupied orbital
   eval(5)=  6.85253E-02  <-- first virtual orbital
   eval(6)=  1.84460E-01
 -------------------------------------------------
   calculating the density kernel... 
 Calculating charge density...
done.
   Calculation finished. TOTAL CHARGE =   7.999978478995E+00
 ---------------------------------------------------------------- Updating potential.
 ++++++++++++++++++++++++++++++++++++++++++++++++++++++++++++++++++++++++++++++++++++++++++++
 at iteration 2 of the density optimization:
   coefficients obtained by diagonalization.
<<<<<<< HEAD
   it, Delta DENS, energy, energyDiff   2   3.92E-06   -1.69278648151468545E+01    7.7007E-02
=======
   it, Delta DENS, energy, energyDiff   2   3.92E-06   -1.69278648151259929E+01    7.7007E-02
>>>>>>> 53fa9ed7
 ++++++++++++++++++++++++++++++++++++++++++++++++++++++++++++++++++++++++++++++++++++++++++++
 ----------------------------------- Determination of the orbitals in this new basis.
 Hamiltonian application done.
 Diagonalizing the Hamiltonian, sequential version... done.
 -------------------------------------------------
 some selected eigenvalues:
   eval(1)= -9.09928E-01
   eval(2)= -4.68403E-01
   eval(3)= -2.99116E-01
   eval(4)= -2.11888E-01  <-- last occupied orbital
   eval(5)=  7.27089E-02  <-- first virtual orbital
   eval(6)=  1.92748E-01
 -------------------------------------------------
   calculating the density kernel... 
 Calculating charge density...
done.
   Calculation finished. TOTAL CHARGE =   7.999978473138E+00
 ---------------------------------------------------------------- Updating potential.
 ++++++++++++++++++++++++++++++++++++++++++++++++++++++++++++++++++++++++++++++++++++++++++++
 at iteration 3 of the density optimization:
   coefficients obtained by diagonalization.
<<<<<<< HEAD
   it, Delta DENS, energy, energyDiff   3   1.94E-06   -1.69240903247924770E+01    3.7745E-03
 ++++++++++++++++++++++++++++++++++++++++++++++++++++++++++++++++++++++++++++++++++++++++++++
   ebs, ehart, eexcu, vexcu, eexctX, eion, edisp -3.7786693569E+00  2.1366758327E+01 -4.1315015711E+00 -5.4162525440E+00  0.0000000000E+00  6.8844699642E+00  0.0000000000E+00
   itoutL, Delta DENSOUT, energy, energyDiff   1   2.79E-06   -1.69240903247924770E+01   -1.6924E+01
=======
   it, Delta DENS, energy, energyDiff   3   1.94E-06   -1.69240903247684145E+01    3.7745E-03
 ++++++++++++++++++++++++++++++++++++++++++++++++++++++++++++++++++++++++++++++++++++++++++++
   ebs, ehart, eexcu, vexcu, eexctX, eion, edisp -3.7786693564E+00  2.1366758327E+01 -4.1315015712E+00 -5.4162525441E+00  0.0000000000E+00  6.8844699642E+00  0.0000000000E+00
   itoutL, Delta DENSOUT, energy, energyDiff   1   2.79E-06   -1.69240903247684145E+01   -1.6924E+01
>>>>>>> 53fa9ed7
 ############################################################################################
 at iteration 1 of the outer loop:
   > basis functions optimization:
     - target function is trace
     - WARNING: basis functions not converged!
     Final values: target function, fnrm  -1.675260E+01    1.77E-01
   > density optimization:
     - using diagonalization / mixing.
     - WARNING: density optimization not converged!
<<<<<<< HEAD
     FINAL values: it, Delta DENS, energy   1    1.94E-06   -1.69240903247924770E+01
=======
     FINAL values: it, Delta DENS, energy   1    1.94E-06   -1.69240903247684145E+01
>>>>>>> 53fa9ed7
   > energy difference to last iteration: -1.692409E+01
 ############################################################################################
 ======================== Creation of the basis functions... ========================
 ----------------------------------------------------------------------------- iter=1
 Orthonormalization... ekin_sum,epot_sum,eproj_sum  2.14241968465E+01 -2.62402039271E+01  1.63819250555E+00 -3.17781457503E+00
 Orthoconstraint...  trH, trHold,ldiis%trmin  -16.925723017945725       1.00000000000000002E+100  1.00000000000000002E+100
Preconditioning.
max alpha  1.0000E-04
<<<<<<< HEAD
 iter, fnrm, fnrmMax, ebs, diff, noise level     1  1.3530189E-01  1.6165497E-01   -16.9257230180  -6.4034E-01   4.5802E-05
 steepest descent informations: mean alpha=1.000E-04, consecutive successes=1, DIIS=y
 WARNING: NO RECONSTRUCTION OF KERNEL
 ----------------------------------------------------------------------------- iter=2
 Orthonormalization... ekin_sum,epot_sum,eproj_sum  2.14209995117E+01 -2.62394836776E+01  1.63785047065E+00 -3.18063369528E+00
 Orthoconstraint...  trH, trHold,ldiis%trmin  -16.9282772868680     
  -16.9257230179741       -16.9257230179741     
Preconditioning.
max alpha  1.1000E-04
 iter, fnrm, fnrmMax, ebs, diff, noise level     2  1.3533362E-01  1.6169418E-01   -16.9282772869  -2.5543E-03   4.5819E-05
=======
 iter, fnrm, fnrmMax, ebs, diff, noise level     1  1.3530189E-01  1.6165497E-01   -16.9257230179  -6.4034E-01   4.5802E-05
 steepest descent informations: mean alpha=1.000E-04, consecutive successes=1, DIIS=y
 WARNING: NO RECONSTRUCTION OF KERNEL
 ----------------------------------------------------------------------------- iter=2
 Orthonormalization... ekin_sum,epot_sum,eproj_sum  2.14209995138E+01 -2.62394836792E+01  1.63785047093E+00 -3.18063369453E+00
 Orthoconstraint...  trH, trHold,ldiis%trmin  -16.928277286836991       -16.925723017945725       -16.925723017945725     
Preconditioning.
max alpha  1.1000E-04
 iter, fnrm, fnrmMax, ebs, diff, noise level     2  1.3533362E-01  1.6169418E-01   -16.9282772868  -2.5543E-03   4.5819E-05
>>>>>>> 53fa9ed7
 WARNING: not converged within 2 iterations! Exiting loop due to limitations of iterations.
 Final values for fnrm, fnrmMax, ebs:   1.3533362E-01  1.6169418E-01 -16.9282773
 ============================= Basis functions created. =============================
 ----------------------------------- Determination of the orbitals in this new basis.
 No Hamiltonian application required.
 Diagonalizing the Hamiltonian, sequential version... done.
 -------------------------------------------------
 some selected eigenvalues:
   eval(1)= -9.05420E-01
   eval(2)= -4.63718E-01
   eval(3)= -2.89742E-01
   eval(4)= -2.03975E-01  <-- last occupied orbital
   eval(5)=  7.52558E-02  <-- first virtual orbital
   eval(6)=  1.97279E-01
 -------------------------------------------------
   calculating the density kernel... 
 Calculating charge density...
done.
   Calculation finished. TOTAL CHARGE =   7.999978476499E+00
 ---------------------------------------------------------------- Updating potential.
 ++++++++++++++++++++++++++++++++++++++++++++++++++++++++++++++++++++++++++++++++++++++++++++
 at iteration 1 of the density optimization:
   coefficients obtained by diagonalization.
<<<<<<< HEAD
   it, Delta DENS, energy, energyDiff   1   9.71E-07   -1.69232488357875468E+01    8.4149E-04
=======
   it, Delta DENS, energy, energyDiff   1   9.71E-07   -1.69232488357626991E+01    8.4149E-04
>>>>>>> 53fa9ed7
 ++++++++++++++++++++++++++++++++++++++++++++++++++++++++++++++++++++++++++++++++++++++++++++
 ----------------------------------- Determination of the orbitals in this new basis.
 Hamiltonian application done.
 Diagonalizing the Hamiltonian, sequential version... done.
 -------------------------------------------------
 some selected eigenvalues:
   eval(1)= -9.03061E-01
   eval(2)= -4.61319E-01
   eval(3)= -2.85114E-01
   eval(4)= -1.99984E-01  <-- last occupied orbital
   eval(5)=  7.66764E-02  <-- first virtual orbital
   eval(6)=  1.99570E-01
 -------------------------------------------------
   calculating the density kernel... 
 Calculating charge density...
done.
   Calculation finished. TOTAL CHARGE =   7.999978477920E+00
 ---------------------------------------------------------------- Updating potential.
 ++++++++++++++++++++++++++++++++++++++++++++++++++++++++++++++++++++++++++++++++++++++++++++
 at iteration 2 of the density optimization:
   coefficients obtained by diagonalization.
<<<<<<< HEAD
   it, Delta DENS, energy, energyDiff   2   4.85E-07   -1.69230365972731285E+01    2.1224E-04
=======
   it, Delta DENS, energy, energyDiff   2   4.85E-07   -1.69230365972482382E+01    2.1224E-04
>>>>>>> 53fa9ed7
 ++++++++++++++++++++++++++++++++++++++++++++++++++++++++++++++++++++++++++++++++++++++++++++
 ----------------------------------- Determination of the orbitals in this new basis.
 Hamiltonian application done.
 Diagonalizing the Hamiltonian, sequential version... done.
 -------------------------------------------------
 some selected eigenvalues:
   eval(1)= -9.01836E-01
   eval(2)= -4.60104E-01
   eval(3)= -2.82832E-01
   eval(4)= -1.97976E-01  <-- last occupied orbital
   eval(5)=  7.74354E-02  <-- first virtual orbital
   eval(6)=  2.00727E-01
 -------------------------------------------------
   calculating the density kernel... 
 Calculating charge density...
done.
   Calculation finished. TOTAL CHARGE =   7.999978478542E+00
 ---------------------------------------------------------------- Updating potential.
 ++++++++++++++++++++++++++++++++++++++++++++++++++++++++++++++++++++++++++++++++++++++++++++
 at iteration 3 of the density optimization:
   coefficients obtained by diagonalization.
<<<<<<< HEAD
   it, Delta DENS, energy, energyDiff   3   2.43E-07   -1.69229855436050300E+01    5.1054E-05
=======
   it, Delta DENS, energy, energyDiff   3   2.43E-07   -1.69229855435800332E+01    5.1054E-05
>>>>>>> 53fa9ed7
 ++++++++++++++++++++++++++++++++++++++++++++++++++++++++++++++++++++++++++++++++++++++++++++
 ----------------------------------- Determination of the orbitals in this new basis.
 Hamiltonian application done.
 Diagonalizing the Hamiltonian, sequential version... done.
 -------------------------------------------------
 some selected eigenvalues:
   eval(1)= -9.01200E-01
   eval(2)= -4.59488E-01
   eval(3)= -2.81703E-01
   eval(4)= -1.96964E-01  <-- last occupied orbital
   eval(5)=  7.78360E-02  <-- first virtual orbital
   eval(6)=  2.01311E-01
 -------------------------------------------------
   calculating the density kernel... 
 Calculating charge density...
done.
   Calculation finished. TOTAL CHARGE =   7.999978478841E+00
 ---------------------------------------------------------------- Updating potential.
 ++++++++++++++++++++++++++++++++++++++++++++++++++++++++++++++++++++++++++++++++++++++++++++
 at iteration 4 of the density optimization:
   coefficients obtained by diagonalization.
<<<<<<< HEAD
   it, Delta DENS, energy, energyDiff   4   1.21E-07   -1.69229731987728762E+01    1.2345E-05
 ++++++++++++++++++++++++++++++++++++++++++++++++++++++++++++++++++++++++++++++++++++++++++++
   ebs, ehart, eexcu, vexcu, eexctX, eion, edisp -3.6787116710E+00  2.1420902424E+01 -4.1441832881E+00 -5.4329435155E+00  0.0000000000E+00  6.8844699642E+00  0.0000000000E+00
   itoutH, Delta DENSOUT, energy, energyDiff   2   4.55E-07   -1.69229731987728762E+01    1.1171E-03
=======
   it, Delta DENS, energy, energyDiff   4   1.21E-07   -1.69229731987477940E+01    1.2345E-05
 ++++++++++++++++++++++++++++++++++++++++++++++++++++++++++++++++++++++++++++++++++++++++++++
   ebs, ehart, eexcu, vexcu, eexctX, eion, edisp -3.6787116705E+00  2.1420902425E+01 -4.1441832882E+00 -5.4329435157E+00  0.0000000000E+00  6.8844699642E+00  0.0000000000E+00
   itoutH, Delta DENSOUT, energy, energyDiff   2   4.55E-07   -1.69229731987477940E+01    1.1171E-03
>>>>>>> 53fa9ed7
 ############################################################################################
 at iteration 2 of the outer loop:
   > basis functions optimization:
     - target function is energy
     - WARNING: basis functions not converged!
     Final values: target function, fnrm  -1.692828E+01    1.35E-01
   > density optimization:
     - using diagonalization / mixing.
     - WARNING: density optimization not converged!
<<<<<<< HEAD
     FINAL values: it, Delta DENS, energy   2    1.21E-07   -1.69229731987728762E+01
=======
     FINAL values: it, Delta DENS, energy   2    1.21E-07   -1.69229731987477940E+01
>>>>>>> 53fa9ed7
   > energy difference to last iteration:  1.117126E-03
 ############################################################################################
 ======================== Creation of the basis functions... ========================
 ----------------------------------------------------------------------------- iter=1
<<<<<<< HEAD
 Orthonormalization... ekin_sum,epot_sum,eproj_sum  2.14209995117E+01 -2.61748392055E+01  1.63785047065E+00 -3.11598922318E+00
 Orthoconstraint...  trH, trHold,ldiis%trmin  -16.9229975638802     
  1.000000000000000E+100  1.000000000000000E+100
=======
 Orthonormalization... ekin_sum,epot_sum,eproj_sum  2.14209995138E+01 -2.61748392070E+01  1.63785047093E+00 -3.11598922233E+00
 Orthoconstraint...  trH, trHold,ldiis%trmin  -16.922997563854040       1.00000000000000002E+100  1.00000000000000002E+100
>>>>>>> 53fa9ed7
Preconditioning.
max alpha  1.1000E-04
 iter, fnrm, fnrmMax, ebs, diff, noise level     1  1.3621624E-01  1.6270773E-01   -16.9229975639   2.7255E-03   4.6104E-05
 steepest descent informations: mean alpha=1.100E-04, consecutive successes=1, DIIS=y
 WARNING: NO RECONSTRUCTION OF KERNEL
 ----------------------------------------------------------------------------- iter=2
<<<<<<< HEAD
 Orthonormalization... ekin_sum,epot_sum,eproj_sum  2.14209864393E+01 -2.61748230975E+01  1.63783068831E+00 -3.11600596985E+00
 Orthoconstraint...  trH, trHold,ldiis%trmin  -16.9230364924825     
  -16.9229975638802       -16.9229975638802     
=======
 Orthonormalization... ekin_sum,epot_sum,eproj_sum  2.14209864413E+01 -2.61748230989E+01  1.63783068858E+00 -3.11600596901E+00
 Orthoconstraint...  trH, trHold,ldiis%trmin  -16.923036492458557       -16.922997563854040       -16.922997563854040     
>>>>>>> 53fa9ed7
Preconditioning.
max alpha  1.2100E-04
target function seems to saturate, increase nsatur...
 iter, fnrm, fnrmMax, ebs, diff, noise level     2  1.3621297E-01  1.6270181E-01   -16.9230364925  -3.8929E-05   4.6103E-05
 WARNING: not converged within 2 iterations! Exiting loop due to limitations of iterations.
 Final values for fnrm, fnrmMax, ebs:   1.3621297E-01  1.6270181E-01 -16.9230365
 ============================= Basis functions created. =============================
 ----------------------------------- Determination of the orbitals in this new basis.
 No Hamiltonian application required.
 Diagonalizing the Hamiltonian, sequential version... done.
 -------------------------------------------------
 some selected eigenvalues:
   eval(1)= -9.00873E-01
   eval(2)= -4.59179E-01
   eval(3)= -2.81146E-01
   eval(4)= -1.96456E-01  <-- last occupied orbital
   eval(5)=  7.80435E-02  <-- first virtual orbital
   eval(6)=  2.01609E-01
 -------------------------------------------------
   calculating the density kernel... 
 Calculating charge density...
done.
   Calculation finished. TOTAL CHARGE =   7.999978479318E+00
 ---------------------------------------------------------------- Updating potential.
 ++++++++++++++++++++++++++++++++++++++++++++++++++++++++++++++++++++++++++++++++++++++++++++
 at iteration 1 of the density optimization:
   coefficients obtained by diagonalization.
<<<<<<< HEAD
   it, Delta DENS, energy, energyDiff   1   6.05E-08   -1.69229820387024361E+01   -8.8399E-06
=======
   it, Delta DENS, energy, energyDiff   1   6.05E-08   -1.69229820386775032E+01   -8.8399E-06
>>>>>>> 53fa9ed7
 ++++++++++++++++++++++++++++++++++++++++++++++++++++++++++++++++++++++++++++++++++++++++++++
 ----------------------------------- Determination of the orbitals in this new basis.
 Hamiltonian application done.
 Diagonalizing the Hamiltonian, sequential version... done.
 -------------------------------------------------
 some selected eigenvalues:
   eval(1)= -9.00706E-01
   eval(2)= -4.59024E-01
   eval(3)= -2.80874E-01
   eval(4)= -1.96203E-01  <-- last occupied orbital
   eval(5)=  7.81518E-02  <-- first virtual orbital
   eval(6)=  2.01756E-01
 -------------------------------------------------
   calculating the density kernel... 
 Calculating charge density...
done.
   Calculation finished. TOTAL CHARGE =   7.999978479322E+00
 ---------------------------------------------------------------- Updating potential.
 ++++++++++++++++++++++++++++++++++++++++++++++++++++++++++++++++++++++++++++++++++++++++++++
 at iteration 2 of the density optimization:
   coefficients obtained by diagonalization.
<<<<<<< HEAD
   it, Delta DENS, energy, energyDiff   2   3.02E-08   -1.69229813198779020E+01    7.1882E-07
=======
   it, Delta DENS, energy, energyDiff   2   3.02E-08   -1.69229813198529975E+01    7.1882E-07
>>>>>>> 53fa9ed7
 ++++++++++++++++++++++++++++++++++++++++++++++++++++++++++++++++++++++++++++++++++++++++++++
 ----------------------------------- Determination of the orbitals in this new basis.
 Hamiltonian application done.
 Diagonalizing the Hamiltonian, sequential version... done.
 -------------------------------------------------
 some selected eigenvalues:
   eval(1)= -9.00619E-01
   eval(2)= -4.58944E-01
   eval(3)= -2.80737E-01
   eval(4)= -1.96074E-01  <-- last occupied orbital
   eval(5)=  7.82085E-02  <-- first virtual orbital
   eval(6)=  2.01830E-01
 -------------------------------------------------
   calculating the density kernel... 
 Calculating charge density...
done.
<<<<<<< HEAD
   Calculation finished. TOTAL CHARGE =   7.999978479357E+00
=======
   Calculation finished. TOTAL CHARGE =   7.999978479354E+00
>>>>>>> 53fa9ed7
 ---------------------------------------------------------------- Updating potential.
 ++++++++++++++++++++++++++++++++++++++++++++++++++++++++++++++++++++++++++++++++++++++++++++
 at iteration 3 of the density optimization:
   coefficients obtained by diagonalization.
<<<<<<< HEAD
   it, Delta DENS, energy, energyDiff   3   1.51E-08   -1.69229811457854709E+01    1.7409E-07
=======
   it, Delta DENS, energy, energyDiff   3   1.51E-08   -1.69229811457605734E+01    1.7409E-07
>>>>>>> 53fa9ed7
 ++++++++++++++++++++++++++++++++++++++++++++++++++++++++++++++++++++++++++++++++++++++++++++
 ----------------------------------- Determination of the orbitals in this new basis.
 Hamiltonian application done.
 Diagonalizing the Hamiltonian, sequential version... done.
 -------------------------------------------------
 some selected eigenvalues:
   eval(1)= -9.00575E-01
   eval(2)= -4.58904E-01
   eval(3)= -2.80670E-01
   eval(4)= -1.96009E-01  <-- last occupied orbital
   eval(5)=  7.82375E-02  <-- first virtual orbital
   eval(6)=  2.01868E-01
 -------------------------------------------------
   calculating the density kernel... 
 Calculating charge density...
done.
   Calculation finished. TOTAL CHARGE =   7.999978479366E+00
 ---------------------------------------------------------------- Updating potential.
 ++++++++++++++++++++++++++++++++++++++++++++++++++++++++++++++++++++++++++++++++++++++++++++
 at iteration 4 of the density optimization:
   coefficients obtained by diagonalization.
<<<<<<< HEAD
   it, Delta DENS, energy, energyDiff   4   7.56E-09   -1.69229811037376301E+01    4.2048E-08
 ++++++++++++++++++++++++++++++++++++++++++++++++++++++++++++++++++++++++++++++++++++++++++++
   ebs, ehart, eexcu, vexcu, eexctX, eion, edisp -3.6723146887E+00  2.1424376854E+01 -4.1450122567E+00 -5.4340347390E+00  0.0000000000E+00  6.8844699642E+00  0.0000000000E+00
   itoutH, Delta DENSOUT, energy, energyDiff   3   2.84E-08   -1.69229811037376301E+01   -7.9050E-06
=======
   it, Delta DENS, energy, energyDiff   4   7.56E-09   -1.69229811037126545E+01    4.2048E-08
 ++++++++++++++++++++++++++++++++++++++++++++++++++++++++++++++++++++++++++++++++++++++++++++
   ebs, ehart, eexcu, vexcu, eexctX, eion, edisp -3.6723146882E+00  2.1424376854E+01 -4.1450122568E+00 -5.4340347392E+00  0.0000000000E+00  6.8844699642E+00  0.0000000000E+00
   itoutH, Delta DENSOUT, energy, energyDiff   3   2.84E-08   -1.69229811037126545E+01   -7.9050E-06
>>>>>>> 53fa9ed7
 ############################################################################################
 at iteration 3 of the outer loop:
   > basis functions optimization:
     - target function is energy
     - WARNING: basis functions not converged!
     Final values: target function, fnrm  -1.692304E+01    1.36E-01
   > density optimization:
     - using diagonalization / mixing.
     - WARNING: density optimization not converged!
<<<<<<< HEAD
     FINAL values: it, Delta DENS, energy   3    7.56E-09   -1.69229811037376301E+01
=======
     FINAL values: it, Delta DENS, energy   3    7.56E-09   -1.69229811037126545E+01
>>>>>>> 53fa9ed7
   > energy difference to last iteration: -7.904965E-06
 ############################################################################################
iat, fpulay    1    3.248427E-01   -1.554748E-01   -1.742022E-01
iat, fpulay    2   -5.060308E-02   -8.041172E-03   -4.465588E-03
iat, fpulay    3    1.231402E-04    4.095152E-02    3.956642E-02
 done.
   calculating the density kernel... 
 Calculating charge density...
done.
   Calculation finished. TOTAL CHARGE =   7.999978479366E+00
 ------------------------------------- Building linear combinations... done.
 ----------------------------------------------------------------- Forces Calculation
 Calculate local forces...done. Leaked force:  0.00000E+00
 average noise along x direction:   4.10948290E-01
 average noise along y direction:  -8.76853763E-02
 average noise along z direction:  -1.18873968E-01
 total average noise            :   4.36690099E-01
<<<<<<< HEAD
 clean forces norm (Ha/Bohr): maxval=  5.464128477100E-01  fnrm2=  4.650705418742E-01
 raw forces:                  maxval=  8.069844905182E-01  fnrm2=  6.640187984747E-01
 Timings for root process:
   CPU time (s)                        :  1.67
   Elapsed time (s)                    :  1.69
 Final values of the Forces for each atom
     1      O  4.89373E-01 -1.64186E-01 -1.79231E-01
     2      H -3.35958E-01  6.83032E-02  8.01547E-02
     3      H -1.53416E-01  9.58827E-02  9.90759E-02
 Memory Consumption Report:
   Tot. No. of Allocations  : 5960
   Tot. No. of Deallocations: 5960
   Remaining Memory (B)     : 0
   Memory occupation: 
      Peak Value (MB): 56
      for the array: wz
      in the routine: gaussians_to_wavelets_orb
=======
 clean forces norm (Ha/Bohr): maxval=  5.464128476055E-01  fnrm2=  4.650705416896E-01
 raw forces:                  maxval=  8.069844903636E-01  fnrm2=  6.640187982157E-01
 Final values of the Forces for each atom
     1      O  4.89373E-01 -1.64186E-01 -1.79231E-01
     2      H -3.35958E-01  6.83032E-02  8.01547E-02
     3      H -1.53416E-01  9.58827E-02  9.90759E-02
>>>>>>> 53fa9ed7
<|MERGE_RESOLUTION|>--- conflicted
+++ resolved
@@ -1,122 +1,5 @@
-<<<<<<< HEAD
----
-  #================================ Daubechies Wavelets for DFT Pseudopotential Calculations
- Code logo:
-         TTTT         F       DDDDD
-        T    T               D
-       T     T        F     D
-       T    T         F     D        D
-       TTTTT          F     D         D
-       T    T         F     D         D
-       T     T        F     D         D
-       T      T       F     D         D
-       T     T     FFFF     D         D
-       T TTTT         F      D        D
-       T             F        D      D
-   TTTTTTTTT    FFFFF          DDDDDD
-     gggggg          iiiii    BBBBBBBBB
-    g      g        i             B
-   g        g      i         BBBB B
-   g         g     iiii     B     B
-   g         g     i       B      B
-   g         g     i        B     B
-   g         g     i         B    B
-   g         g     i          BBBBB
-    g        g     i         B    B
-             g     i        B     B
-            g               B    B
-       ggggg       i         BBBB
- 
- Reference Paper                       : The Journal of Chemical Physics 129, 014109 (2008)
- Version Number                        : 1.7-dev.15
- Timestamp of this run                 : 2012-08-09 10:55:34.415
- Root process Hostname                 : phys-comp-03
- #... (file:input.perf.. not present)...................................Performance Options 
- #|debug F                      Debug option                                                 
- #|fftcache 8192                Cache size for the FFT                                       
- #|accel NO                     Acceleration (NO, CUDAGPU, OCLGPU)                           
- #|blas F                       CUBLAS acceleration                                          
- #|projrad  1.50E+01            Radius of the projector as a function of the maxrad          
- #|exctxpar OP2P                Exact exchange parallelisation scheme                        
- #|ig_diag T                    Input guess: (T:Direct, F:Iterative) diag. of Ham.           
- #|ig_norbp 5                   Input guess: Orbitals per process for iterative diag.        
- #|ig_blocks 300 800            Input guess: Block sizes for orthonormalisation              
- #|ig_tol  1.00E-04             Input guess: Tolerance criterion                             
- #|methortho 0                  Orthogonalisation (0=Cholesky,1=GS/Chol,2=Loewdin)           
- #|rho_commun DEF               Density communication scheme (DBL, RSC, MIX)                 
- #|psolver_groupsize 0          Size of Poisson Solver taskgroups (0=nproc)                  
- #|psolver_accel 0              Acceleration of the Poisson Solver (0=none, 1=CUDA)          
- #|unblock_comms OFF            Overlap Communications of fields (OFF,DEN,POT)               
- #|linear OFF                   Linear Input Guess approach (OFF, LIG, FUL, TMO)             
- #|tolsym -1.00E+00             Tolerance for symmetry detection                             
- #|signaling F                  Expose calculation results on Network                        
- #|signalTimeout 0              Time out on startup for signal connection                    
- #|domain                       Domain to add to the hostname to find the IP                 
- #|verbosity 2                  verbosity of the output 0=low, 2=high                        
- #|outdir .                     Writing directory                                            
- #|psp_onfly T                  Calculate pseudopotential projectors on the fly              
- #... (file:input.dft)............................................DFT Calculation Parameters
- #|0.50 0.50 0.50  hx,hy,hz: grid spacing in the three directions                            
- #|4.0  4.0       c(f)rmult: c(f)rmult*radii_cf(:,1(2))=coarse(fine) atom-based radius       
- #|1              ixc: exchange-correlation parameter (LDA=1,PBE=11)                         
- #|0 0.0 0.0 0.0  charge of the system, Electric field (Ex,Ey,Ez)                            
- #|1  0           nspin=1 non-spin polarization, mpol=total magnetic moment                  
- #|1.E-05         gnrm_cv: convergence criterion gradient                                    
- #|100 1          itermax,nrepmax: max. # of wfn. opt. steps and of re-diag. runs            
- #|5  10          ncong, idsx: # of CG it. for preconditioning eq., wfn. diis history        
- #|0              dispersion correction potential (values 1,2,3), 0=none                     
- #|100  0         InputPsiId, output_wf, output_denspot                                      
- #|0.0  30        rbuf, ncongt: length of the tail (AU),# tail CG iterations                 
- #|0  0           Davidson subspace dim., # of opt. orbs, # of plotted orbs                  
- #|T              disable the symmetry detection                                             
- #... (file:input.mix.. not present)......................................Mixing Parameters 
- #|0              Mixing parameters                                                          
- #|1              Maximum number of diagonalisation iterations                               
- #|1.e-4          Stop criterion on the residue of potential or density                      
- #|0 0.0 1        No. of additional bands, elec. temperature, smearing method                
- #|0.0 2.0        Multiplying factors for the mixing and the electronic DIIS                 
- #... (file:input.geopt.. not present)..................................Geometry Parameters 
- #|BFGS           Geometry optimisation method                                               
- #|1              Maximum number of force evaluations                                        
- #|1.0 0.0        fract_fluct,forcemax                                                       
- #|0.0            random displacement amplitude                                              
- #|4.0            Stepsize for the geometry optimisation                                     
- #... (file:input.tddft.. not present)....................................TD-DFT Parameters 
- #|NONE           TDDFT Method                                                               
- #... (file:input.sic.. not present).........................................SIC Parameters 
- #|NONE           SIC method: NONE, PZ, NK                                                   
- #|0.0            SIC downscaling parameter                                                  
- #|0.0            Reference occupation fref (NK case only)                                   
- #... (file:input.kpt.. not present).....................Brillouin Zone Sampling Parameters 
- #|manual         K-point sampling method                                                    
- #|1              Number of K-points                                                         
- #|0. 0. 0. 1.    K-pt coords, K-pt weigth                                                   
- #... (file:input.lin).....................................................Linear Parameters
- #|1 2            iterations with low accuracy, high accuracy                                
- #|2 2            iterations to optimize the basis functions for low accuracy and high accura
- #|5.d-3  1.d-3  .5d0iterations in the inner loop, enlargement factor for locreg, convergence
- #|2.d-5   2      gnrm multiplier, nsatur inner loop, nsatur outer loop                      
- #|3  0  1.d0  1.d-DIIS_hist_lowaccur, DIIS_hist_lowaccur, step size for DIIS, step size for 
- #|8              number of iterations in the preconditioner                                 
- #|-8  -8         block size for pdsyev/pdsygv, pdgemm (negative -> sequential), communicatio
- #|1  1           max number of process uses for pdsyev/pdsygv, pdgemm                       
- #|0              0-> exact Loewdin, 1-> taylor expansion                                    
- #|1              in orthoconstraint: correction for non-orthogonality (0) or no correction (
- #|101            mixing method: 100 (direct minimization), 101 (simple dens mixing), 102 (si
- #|0  3  .5d0  1.d-1low accuracy: mixing history (0-> SD, >0-> DIIS), number of iterations in
- #|0  4  .5d0  1.d-1high accuracy: mixing history (0-> SD, >0-> DIIS), number of iterations i
- #|1.d-13         convergence criterion for the kernel optimization                          
- #|1.d-11         convergence criterion for the support functions to be fixed                
- #|40  100        number of iterations for the input guess, memory available for overlap comm
- #|0              Output basis functions: 0 no output, 1 formatted output, 2 Fortran bin, 3 E
- #|O 4 1.0d-4 0.0d0 5.0 5.0  Atom name, number of basis functions per atom, prefactor for con
- #|H 1 1.0d-4 0.0d0 5.0 5.0  Atom name, number of basis functions per atom, prefactor for con
-  #--------------------------------------------------------------------------------------- |
- Data Writing directory                : ./
-=======
  <BigDFT> Log of the run will be written in logfile: .//log.yaml
  <BigDFT> Logfile already existing, move previous file in: .//logfiles/log.19:11:23.714.yaml
->>>>>>> 53fa9ed7
  --- (file: posinp.xyz  ) --------------------------------------- Input atomic system
    Atomic system                  Fixed positions           Additional data
  Bound. C.= F             | No fixed atom            | N. sym.   = free BC     
@@ -143,30 +26,6 @@
  >>>> Partition of the basis functions among the processes.
     | Processes from 0 to 0 treat 6 orbitals. |
  -----------------------------------------------
-<<<<<<< HEAD
- Wavefunctions memory occupation for root MPI process:  0 MB 74 KB 832 B
- NonLocal PSP Projectors Descriptors:
-   Creation strategy                   : On-the-fly
-   Total number of projectors          :  1
-   Total number of components          :  2080
-   Percent of zero components          :  36
-  #-------------------------------------------------------- Estimation of Memory Consumption
- Memory requirements for principal quantities (MiB.KiB):
-   Subspace Matrix                     : 0.1 #    (Number of Orbitals: 4)
-   Single orbital                      : 0.75 #   (Number of Components: 9576)
-   All (distributed) orbitals          : 0.225 #  (Number of Orbitals per MPI task: 1)
-   Wavefunction storage size           : 1.697 #  (DIIS/SD workspaces included)
-   Nonlocal Pseudopotential Arrays     : 0.17
-   Full Uncompressed (ISF) grid        : 4.479
-   Workspaces storage size             : 0.297
- Memory requirements for principal code sections (MiB.KiB):
-   Kernel calculation                  : 12.342
-   Density Construction                : 15.319
-   Poisson Solver                      : 9.982
-   Hamiltonian application             : 15.509
- Estimated Memory Peak (MB)            :  15
-=======
->>>>>>> 53fa9ed7
  WARNING: do not call check_communications in the linear scaling version!
  ion-ion interaction energy  6.88446996418391E+00
  ----------------------------------------------------------- Ionic Potential Creation
@@ -199,22 +58,14 @@
  Orthonormalization... ekin_sum,epot_sum,eproj_sum  2.31172902203E+01 -2.89290968972E+01  1.47072746048E+00 -4.34107921637E+00
  Orthoconstraint... Preconditioning.
 max alpha  1.0000E-04
-<<<<<<< HEAD
- iter, fnrm, fnrmMax, trace, diff, noise level     1  7.2560386E-01  8.0229581E-01   -16.2853802686  -1.6285E+01   2.3633E-04
-=======
  iter, fnrm, fnrmMax, trace, diff, noise level     1  7.2560386E-01  8.0229581E-01   -16.2853802693  -1.6285E+01   2.3633E-04
->>>>>>> 53fa9ed7
  DIIS informations: history length=3, consecutive failures=0, total failures=0
  WARNING: NO RECONSTRUCTION OF KERNEL
  ----------------------------------------------------------------------------- iter=2
  Orthonormalization... ekin_sum,epot_sum,eproj_sum  2.14241968465E+01 -2.78706862652E+01  1.63819250555E+00 -4.80829691312E+00
  Orthoconstraint... Preconditioning.
 max alpha  1.0000E-04
-<<<<<<< HEAD
- iter, fnrm, fnrmMax, trace, diff, noise level     2  1.7726881E-01  1.9867545E-01   -16.7525979655  -4.6722E-01   5.9394E-05
-=======
  iter, fnrm, fnrmMax, trace, diff, noise level     2  1.7726881E-01  1.9867545E-01   -16.7525979661  -4.6722E-01   5.9394E-05
->>>>>>> 53fa9ed7
  WARNING: not converged within 2 iterations! Exiting loop due to limitations of iterations.
  Final values for fnrm, fnrmMax, trace:   1.7726881E-01  1.9867545E-01 -16.7525980
  ============================= Basis functions created. =============================
@@ -238,11 +89,7 @@
  ++++++++++++++++++++++++++++++++++++++++++++++++++++++++++++++++++++++++++++++++++++++++++++
  at iteration 1 of the density optimization:
    coefficients obtained by diagonalization.
-<<<<<<< HEAD
-   it, Delta DENS, energy, energyDiff   1   7.26E-06   -1.70048717232471773E+01   -1.7005E+01
-=======
    it, Delta DENS, energy, energyDiff   1   7.26E-06   -1.70048717234564144E+01   -1.7005E+01
->>>>>>> 53fa9ed7
  ++++++++++++++++++++++++++++++++++++++++++++++++++++++++++++++++++++++++++++++++++++++++++++
  ----------------------------------- Determination of the orbitals in this new basis.
  Hamiltonian application done.
@@ -264,11 +111,7 @@
  ++++++++++++++++++++++++++++++++++++++++++++++++++++++++++++++++++++++++++++++++++++++++++++
  at iteration 2 of the density optimization:
    coefficients obtained by diagonalization.
-<<<<<<< HEAD
-   it, Delta DENS, energy, energyDiff   2   3.92E-06   -1.69278648151468545E+01    7.7007E-02
-=======
    it, Delta DENS, energy, energyDiff   2   3.92E-06   -1.69278648151259929E+01    7.7007E-02
->>>>>>> 53fa9ed7
  ++++++++++++++++++++++++++++++++++++++++++++++++++++++++++++++++++++++++++++++++++++++++++++
  ----------------------------------- Determination of the orbitals in this new basis.
  Hamiltonian application done.
@@ -290,17 +133,10 @@
  ++++++++++++++++++++++++++++++++++++++++++++++++++++++++++++++++++++++++++++++++++++++++++++
  at iteration 3 of the density optimization:
    coefficients obtained by diagonalization.
-<<<<<<< HEAD
-   it, Delta DENS, energy, energyDiff   3   1.94E-06   -1.69240903247924770E+01    3.7745E-03
- ++++++++++++++++++++++++++++++++++++++++++++++++++++++++++++++++++++++++++++++++++++++++++++
-   ebs, ehart, eexcu, vexcu, eexctX, eion, edisp -3.7786693569E+00  2.1366758327E+01 -4.1315015711E+00 -5.4162525440E+00  0.0000000000E+00  6.8844699642E+00  0.0000000000E+00
-   itoutL, Delta DENSOUT, energy, energyDiff   1   2.79E-06   -1.69240903247924770E+01   -1.6924E+01
-=======
    it, Delta DENS, energy, energyDiff   3   1.94E-06   -1.69240903247684145E+01    3.7745E-03
  ++++++++++++++++++++++++++++++++++++++++++++++++++++++++++++++++++++++++++++++++++++++++++++
    ebs, ehart, eexcu, vexcu, eexctX, eion, edisp -3.7786693564E+00  2.1366758327E+01 -4.1315015712E+00 -5.4162525441E+00  0.0000000000E+00  6.8844699642E+00  0.0000000000E+00
    itoutL, Delta DENSOUT, energy, energyDiff   1   2.79E-06   -1.69240903247684145E+01   -1.6924E+01
->>>>>>> 53fa9ed7
  ############################################################################################
  at iteration 1 of the outer loop:
    > basis functions optimization:
@@ -310,11 +146,7 @@
    > density optimization:
      - using diagonalization / mixing.
      - WARNING: density optimization not converged!
-<<<<<<< HEAD
-     FINAL values: it, Delta DENS, energy   1    1.94E-06   -1.69240903247924770E+01
-=======
      FINAL values: it, Delta DENS, energy   1    1.94E-06   -1.69240903247684145E+01
->>>>>>> 53fa9ed7
    > energy difference to last iteration: -1.692409E+01
  ############################################################################################
  ======================== Creation of the basis functions... ========================
@@ -323,18 +155,6 @@
  Orthoconstraint...  trH, trHold,ldiis%trmin  -16.925723017945725       1.00000000000000002E+100  1.00000000000000002E+100
 Preconditioning.
 max alpha  1.0000E-04
-<<<<<<< HEAD
- iter, fnrm, fnrmMax, ebs, diff, noise level     1  1.3530189E-01  1.6165497E-01   -16.9257230180  -6.4034E-01   4.5802E-05
- steepest descent informations: mean alpha=1.000E-04, consecutive successes=1, DIIS=y
- WARNING: NO RECONSTRUCTION OF KERNEL
- ----------------------------------------------------------------------------- iter=2
- Orthonormalization... ekin_sum,epot_sum,eproj_sum  2.14209995117E+01 -2.62394836776E+01  1.63785047065E+00 -3.18063369528E+00
- Orthoconstraint...  trH, trHold,ldiis%trmin  -16.9282772868680     
-  -16.9257230179741       -16.9257230179741     
-Preconditioning.
-max alpha  1.1000E-04
- iter, fnrm, fnrmMax, ebs, diff, noise level     2  1.3533362E-01  1.6169418E-01   -16.9282772869  -2.5543E-03   4.5819E-05
-=======
  iter, fnrm, fnrmMax, ebs, diff, noise level     1  1.3530189E-01  1.6165497E-01   -16.9257230179  -6.4034E-01   4.5802E-05
  steepest descent informations: mean alpha=1.000E-04, consecutive successes=1, DIIS=y
  WARNING: NO RECONSTRUCTION OF KERNEL
@@ -344,7 +164,6 @@
 Preconditioning.
 max alpha  1.1000E-04
  iter, fnrm, fnrmMax, ebs, diff, noise level     2  1.3533362E-01  1.6169418E-01   -16.9282772868  -2.5543E-03   4.5819E-05
->>>>>>> 53fa9ed7
  WARNING: not converged within 2 iterations! Exiting loop due to limitations of iterations.
  Final values for fnrm, fnrmMax, ebs:   1.3533362E-01  1.6169418E-01 -16.9282773
  ============================= Basis functions created. =============================
@@ -368,11 +187,7 @@
  ++++++++++++++++++++++++++++++++++++++++++++++++++++++++++++++++++++++++++++++++++++++++++++
  at iteration 1 of the density optimization:
    coefficients obtained by diagonalization.
-<<<<<<< HEAD
-   it, Delta DENS, energy, energyDiff   1   9.71E-07   -1.69232488357875468E+01    8.4149E-04
-=======
    it, Delta DENS, energy, energyDiff   1   9.71E-07   -1.69232488357626991E+01    8.4149E-04
->>>>>>> 53fa9ed7
  ++++++++++++++++++++++++++++++++++++++++++++++++++++++++++++++++++++++++++++++++++++++++++++
  ----------------------------------- Determination of the orbitals in this new basis.
  Hamiltonian application done.
@@ -394,11 +209,7 @@
  ++++++++++++++++++++++++++++++++++++++++++++++++++++++++++++++++++++++++++++++++++++++++++++
  at iteration 2 of the density optimization:
    coefficients obtained by diagonalization.
-<<<<<<< HEAD
-   it, Delta DENS, energy, energyDiff   2   4.85E-07   -1.69230365972731285E+01    2.1224E-04
-=======
    it, Delta DENS, energy, energyDiff   2   4.85E-07   -1.69230365972482382E+01    2.1224E-04
->>>>>>> 53fa9ed7
  ++++++++++++++++++++++++++++++++++++++++++++++++++++++++++++++++++++++++++++++++++++++++++++
  ----------------------------------- Determination of the orbitals in this new basis.
  Hamiltonian application done.
@@ -420,11 +231,7 @@
  ++++++++++++++++++++++++++++++++++++++++++++++++++++++++++++++++++++++++++++++++++++++++++++
  at iteration 3 of the density optimization:
    coefficients obtained by diagonalization.
-<<<<<<< HEAD
-   it, Delta DENS, energy, energyDiff   3   2.43E-07   -1.69229855436050300E+01    5.1054E-05
-=======
    it, Delta DENS, energy, energyDiff   3   2.43E-07   -1.69229855435800332E+01    5.1054E-05
->>>>>>> 53fa9ed7
  ++++++++++++++++++++++++++++++++++++++++++++++++++++++++++++++++++++++++++++++++++++++++++++
  ----------------------------------- Determination of the orbitals in this new basis.
  Hamiltonian application done.
@@ -446,17 +253,10 @@
  ++++++++++++++++++++++++++++++++++++++++++++++++++++++++++++++++++++++++++++++++++++++++++++
  at iteration 4 of the density optimization:
    coefficients obtained by diagonalization.
-<<<<<<< HEAD
-   it, Delta DENS, energy, energyDiff   4   1.21E-07   -1.69229731987728762E+01    1.2345E-05
- ++++++++++++++++++++++++++++++++++++++++++++++++++++++++++++++++++++++++++++++++++++++++++++
-   ebs, ehart, eexcu, vexcu, eexctX, eion, edisp -3.6787116710E+00  2.1420902424E+01 -4.1441832881E+00 -5.4329435155E+00  0.0000000000E+00  6.8844699642E+00  0.0000000000E+00
-   itoutH, Delta DENSOUT, energy, energyDiff   2   4.55E-07   -1.69229731987728762E+01    1.1171E-03
-=======
    it, Delta DENS, energy, energyDiff   4   1.21E-07   -1.69229731987477940E+01    1.2345E-05
  ++++++++++++++++++++++++++++++++++++++++++++++++++++++++++++++++++++++++++++++++++++++++++++
    ebs, ehart, eexcu, vexcu, eexctX, eion, edisp -3.6787116705E+00  2.1420902425E+01 -4.1441832882E+00 -5.4329435157E+00  0.0000000000E+00  6.8844699642E+00  0.0000000000E+00
    itoutH, Delta DENSOUT, energy, energyDiff   2   4.55E-07   -1.69229731987477940E+01    1.1171E-03
->>>>>>> 53fa9ed7
  ############################################################################################
  at iteration 2 of the outer loop:
    > basis functions optimization:
@@ -466,37 +266,21 @@
    > density optimization:
      - using diagonalization / mixing.
      - WARNING: density optimization not converged!
-<<<<<<< HEAD
-     FINAL values: it, Delta DENS, energy   2    1.21E-07   -1.69229731987728762E+01
-=======
      FINAL values: it, Delta DENS, energy   2    1.21E-07   -1.69229731987477940E+01
->>>>>>> 53fa9ed7
    > energy difference to last iteration:  1.117126E-03
  ############################################################################################
  ======================== Creation of the basis functions... ========================
  ----------------------------------------------------------------------------- iter=1
-<<<<<<< HEAD
- Orthonormalization... ekin_sum,epot_sum,eproj_sum  2.14209995117E+01 -2.61748392055E+01  1.63785047065E+00 -3.11598922318E+00
- Orthoconstraint...  trH, trHold,ldiis%trmin  -16.9229975638802     
-  1.000000000000000E+100  1.000000000000000E+100
-=======
  Orthonormalization... ekin_sum,epot_sum,eproj_sum  2.14209995138E+01 -2.61748392070E+01  1.63785047093E+00 -3.11598922233E+00
  Orthoconstraint...  trH, trHold,ldiis%trmin  -16.922997563854040       1.00000000000000002E+100  1.00000000000000002E+100
->>>>>>> 53fa9ed7
 Preconditioning.
 max alpha  1.1000E-04
  iter, fnrm, fnrmMax, ebs, diff, noise level     1  1.3621624E-01  1.6270773E-01   -16.9229975639   2.7255E-03   4.6104E-05
  steepest descent informations: mean alpha=1.100E-04, consecutive successes=1, DIIS=y
  WARNING: NO RECONSTRUCTION OF KERNEL
  ----------------------------------------------------------------------------- iter=2
-<<<<<<< HEAD
- Orthonormalization... ekin_sum,epot_sum,eproj_sum  2.14209864393E+01 -2.61748230975E+01  1.63783068831E+00 -3.11600596985E+00
- Orthoconstraint...  trH, trHold,ldiis%trmin  -16.9230364924825     
-  -16.9229975638802       -16.9229975638802     
-=======
  Orthonormalization... ekin_sum,epot_sum,eproj_sum  2.14209864413E+01 -2.61748230989E+01  1.63783068858E+00 -3.11600596901E+00
  Orthoconstraint...  trH, trHold,ldiis%trmin  -16.923036492458557       -16.922997563854040       -16.922997563854040     
->>>>>>> 53fa9ed7
 Preconditioning.
 max alpha  1.2100E-04
 target function seems to saturate, increase nsatur...
@@ -524,11 +308,7 @@
  ++++++++++++++++++++++++++++++++++++++++++++++++++++++++++++++++++++++++++++++++++++++++++++
  at iteration 1 of the density optimization:
    coefficients obtained by diagonalization.
-<<<<<<< HEAD
-   it, Delta DENS, energy, energyDiff   1   6.05E-08   -1.69229820387024361E+01   -8.8399E-06
-=======
    it, Delta DENS, energy, energyDiff   1   6.05E-08   -1.69229820386775032E+01   -8.8399E-06
->>>>>>> 53fa9ed7
  ++++++++++++++++++++++++++++++++++++++++++++++++++++++++++++++++++++++++++++++++++++++++++++
  ----------------------------------- Determination of the orbitals in this new basis.
  Hamiltonian application done.
@@ -550,11 +330,7 @@
  ++++++++++++++++++++++++++++++++++++++++++++++++++++++++++++++++++++++++++++++++++++++++++++
  at iteration 2 of the density optimization:
    coefficients obtained by diagonalization.
-<<<<<<< HEAD
-   it, Delta DENS, energy, energyDiff   2   3.02E-08   -1.69229813198779020E+01    7.1882E-07
-=======
    it, Delta DENS, energy, energyDiff   2   3.02E-08   -1.69229813198529975E+01    7.1882E-07
->>>>>>> 53fa9ed7
  ++++++++++++++++++++++++++++++++++++++++++++++++++++++++++++++++++++++++++++++++++++++++++++
  ----------------------------------- Determination of the orbitals in this new basis.
  Hamiltonian application done.
@@ -571,20 +347,12 @@
    calculating the density kernel... 
  Calculating charge density...
 done.
-<<<<<<< HEAD
-   Calculation finished. TOTAL CHARGE =   7.999978479357E+00
-=======
    Calculation finished. TOTAL CHARGE =   7.999978479354E+00
->>>>>>> 53fa9ed7
  ---------------------------------------------------------------- Updating potential.
  ++++++++++++++++++++++++++++++++++++++++++++++++++++++++++++++++++++++++++++++++++++++++++++
  at iteration 3 of the density optimization:
    coefficients obtained by diagonalization.
-<<<<<<< HEAD
-   it, Delta DENS, energy, energyDiff   3   1.51E-08   -1.69229811457854709E+01    1.7409E-07
-=======
    it, Delta DENS, energy, energyDiff   3   1.51E-08   -1.69229811457605734E+01    1.7409E-07
->>>>>>> 53fa9ed7
  ++++++++++++++++++++++++++++++++++++++++++++++++++++++++++++++++++++++++++++++++++++++++++++
  ----------------------------------- Determination of the orbitals in this new basis.
  Hamiltonian application done.
@@ -606,17 +374,10 @@
  ++++++++++++++++++++++++++++++++++++++++++++++++++++++++++++++++++++++++++++++++++++++++++++
  at iteration 4 of the density optimization:
    coefficients obtained by diagonalization.
-<<<<<<< HEAD
-   it, Delta DENS, energy, energyDiff   4   7.56E-09   -1.69229811037376301E+01    4.2048E-08
- ++++++++++++++++++++++++++++++++++++++++++++++++++++++++++++++++++++++++++++++++++++++++++++
-   ebs, ehart, eexcu, vexcu, eexctX, eion, edisp -3.6723146887E+00  2.1424376854E+01 -4.1450122567E+00 -5.4340347390E+00  0.0000000000E+00  6.8844699642E+00  0.0000000000E+00
-   itoutH, Delta DENSOUT, energy, energyDiff   3   2.84E-08   -1.69229811037376301E+01   -7.9050E-06
-=======
    it, Delta DENS, energy, energyDiff   4   7.56E-09   -1.69229811037126545E+01    4.2048E-08
  ++++++++++++++++++++++++++++++++++++++++++++++++++++++++++++++++++++++++++++++++++++++++++++
    ebs, ehart, eexcu, vexcu, eexctX, eion, edisp -3.6723146882E+00  2.1424376854E+01 -4.1450122568E+00 -5.4340347392E+00  0.0000000000E+00  6.8844699642E+00  0.0000000000E+00
    itoutH, Delta DENSOUT, energy, energyDiff   3   2.84E-08   -1.69229811037126545E+01   -7.9050E-06
->>>>>>> 53fa9ed7
  ############################################################################################
  at iteration 3 of the outer loop:
    > basis functions optimization:
@@ -626,11 +387,7 @@
    > density optimization:
      - using diagonalization / mixing.
      - WARNING: density optimization not converged!
-<<<<<<< HEAD
-     FINAL values: it, Delta DENS, energy   3    7.56E-09   -1.69229811037376301E+01
-=======
      FINAL values: it, Delta DENS, energy   3    7.56E-09   -1.69229811037126545E+01
->>>>>>> 53fa9ed7
    > energy difference to last iteration: -7.904965E-06
  ############################################################################################
 iat, fpulay    1    3.248427E-01   -1.554748E-01   -1.742022E-01
@@ -648,29 +405,9 @@
  average noise along y direction:  -8.76853763E-02
  average noise along z direction:  -1.18873968E-01
  total average noise            :   4.36690099E-01
-<<<<<<< HEAD
- clean forces norm (Ha/Bohr): maxval=  5.464128477100E-01  fnrm2=  4.650705418742E-01
- raw forces:                  maxval=  8.069844905182E-01  fnrm2=  6.640187984747E-01
- Timings for root process:
-   CPU time (s)                        :  1.67
-   Elapsed time (s)                    :  1.69
- Final values of the Forces for each atom
-     1      O  4.89373E-01 -1.64186E-01 -1.79231E-01
-     2      H -3.35958E-01  6.83032E-02  8.01547E-02
-     3      H -1.53416E-01  9.58827E-02  9.90759E-02
- Memory Consumption Report:
-   Tot. No. of Allocations  : 5960
-   Tot. No. of Deallocations: 5960
-   Remaining Memory (B)     : 0
-   Memory occupation: 
-      Peak Value (MB): 56
-      for the array: wz
-      in the routine: gaussians_to_wavelets_orb
-=======
  clean forces norm (Ha/Bohr): maxval=  5.464128476055E-01  fnrm2=  4.650705416896E-01
  raw forces:                  maxval=  8.069844903636E-01  fnrm2=  6.640187982157E-01
  Final values of the Forces for each atom
      1      O  4.89373E-01 -1.64186E-01 -1.79231E-01
      2      H -3.35958E-01  6.83032E-02  8.01547E-02
-     3      H -1.53416E-01  9.58827E-02  9.90759E-02
->>>>>>> 53fa9ed7
+     3      H -1.53416E-01  9.58827E-02  9.90759E-02