--- conflicted
+++ resolved
@@ -25,16 +25,11 @@
              g     i        B     B
             g               B    B
        ggggg       i         BBBB
- 
+
  Reference Paper                       : The Journal of Chemical Physics 129, 014109 (2008)
  Version Number                        : 1.7-dev.21
-<<<<<<< HEAD
- Timestamp of this run                 : 2013-01-09 08:19:21.861
- Root process Hostname                 : phys-comp-03
-=======
  Timestamp of this run                 : 2013-01-07 15:22:04.566
  Root process Hostname                 : moutarde
->>>>>>> 9b244d2f
  #... (file:input.perf)..................................................Performance Options
  #|debug F                      Debug option                                                 
  #|fftcache 8192                Cache size for the FFT                                       
@@ -194,20 +189,19 @@
  High Res. box is treated separately   :  Yes
   #------------------------------------------------------------------- Kernel Initialization
  Poisson Kernel Initialization:
-   MPI tasks                           :  4
-   OpenMP threads per task             :  2
+   MPI tasks                           :  6
  Poisson Kernel Creation:
    Boundary Conditions                 : Free
    Memory Requirements per MPI task:
-     Density (MB)                      :  1.21
-     Kernel (MB)                       :  1.28
+     Density (MB)                      :  0.81
+     Kernel (MB)                       :  0.87
      Full Grid Arrays (MB)             :  4.47
      Load Balancing of calculations:
        Density:
-         MPI tasks 0- 3                : 100%
+         MPI tasks 0- 5                : 100%
        Kernel:
-         MPI tasks 0- 2                : 100%
-         MPI task 3                    :  86%
+         MPI tasks 0- 4                : 100%
+         MPI task 5                    :  67%
        Complete LB per task            : 1/3 LB_density + 2/3 LB_kernel
  Wavefunctions Descriptors, full simulation domain:
    Coarse resolution grid:
@@ -221,6 +215,7 @@
  Spin treatment                        : Averaged
  Orbitals Repartition:
    MPI tasks  0- 3                     :  1
+   MPI tasks  4- 5                     :  0
  Occupation numbers come from          : System properties
  Occupation Numbers:
    Total Number of Orbitals            :  4
@@ -241,21 +236,21 @@
    Full Uncompressed (ISF) grid        : 4.479
    Workspaces storage size             : 0.297
  Memory requirements for principal code sections (MiB.KiB):
-   Kernel calculation                  : 24.684
-   Density Construction                : 17.707
-   Poisson Solver                      : 17.543
-   Hamiltonian application             : 17.897
- Estimated Memory Peak (MB)            :  24
- Poisson Solver:
-   BC                                  : Free
-   Box                                 :  [  85,  83,  83 ]
-   MPI tasks                           :  4
+   Kernel calculation                  : 16.839
+   Density Construction                : 16.68
+   Poisson Solver                      : 12.278
+   Hamiltonian application             : 16.258
+ Estimated Memory Peak (MB)            :  16
+ Poisson Solver:
+   BC                                  : Free
+   Box                                 :  [  85,  83,  83 ]
+   MPI tasks                           :  6
  Input Hamiltonian: { #--------------------------------------- Input Wavefunctions Creation
  Atomic Input Orbital Generation: [
  {Atom Type: O, Electronic configuration: {s: [ 2.00], p: [ 4/3,  4/3,  4/3]}},  {
  Atom Type: H, Electronic configuration: {s: [ 1.00]}}], 
  Wavelet conversion succeeded:  Yes, Deviation from normalization:  5.23E-03, Poisson Solver: {
- BC: Free, Box:  [  85,  83,  83 ], MPI tasks:  4}, 
+ BC: Free, Box:  [  85,  83,  83 ], MPI tasks:  6}, 
  }
  Checking Communications of Minimal Basis:
    Number of coarse and fine DoF (MasterMPI task):  [  1913,  11 ]
@@ -270,51 +265,51 @@
  Poisson Solver:
    BC                                  : Free
    Box                                 :  [  85,  83,  83 ]
-   MPI tasks                           :  4
- Poisson Solver:
-   BC                                  : Free
-   Box                                 :  [  85,  83,  83 ]
-   MPI tasks                           :  4
- Poisson Solver:
-   BC                                  : Free
-   Box                                 :  [  85,  83,  83 ]
-   MPI tasks                           :  4
- Poisson Solver:
-   BC                                  : Free
-   Box                                 :  [  85,  83,  83 ]
-   MPI tasks                           :  4
- Poisson Solver:
-   BC                                  : Free
-   Box                                 :  [  85,  83,  83 ]
-   MPI tasks                           :  4
- Poisson Solver:
-   BC                                  : Free
-   Box                                 :  [  85,  83,  83 ]
-   MPI tasks                           :  4
- Poisson Solver:
-   BC                                  : Free
-   Box                                 :  [  85,  83,  83 ]
-   MPI tasks                           :  4
- Poisson Solver:
-   BC                                  : Free
-   Box                                 :  [  85,  83,  83 ]
-   MPI tasks                           :  4
- Poisson Solver:
-   BC                                  : Free
-   Box                                 :  [  85,  83,  83 ]
-   MPI tasks                           :  4
- Poisson Solver:
-   BC                                  : Free
-   Box                                 :  [  85,  83,  83 ]
-   MPI tasks                           :  4
- Poisson Solver:
-   BC                                  : Free
-   Box                                 :  [  85,  83,  83 ]
-   MPI tasks                           :  4
- Poisson Solver:
-   BC                                  : Free
-   Box                                 :  [  85,  83,  83 ]
-   MPI tasks                           :  4
+   MPI tasks                           :  6
+ Poisson Solver:
+   BC                                  : Free
+   Box                                 :  [  85,  83,  83 ]
+   MPI tasks                           :  6
+ Poisson Solver:
+   BC                                  : Free
+   Box                                 :  [  85,  83,  83 ]
+   MPI tasks                           :  6
+ Poisson Solver:
+   BC                                  : Free
+   Box                                 :  [  85,  83,  83 ]
+   MPI tasks                           :  6
+ Poisson Solver:
+   BC                                  : Free
+   Box                                 :  [  85,  83,  83 ]
+   MPI tasks                           :  6
+ Poisson Solver:
+   BC                                  : Free
+   Box                                 :  [  85,  83,  83 ]
+   MPI tasks                           :  6
+ Poisson Solver:
+   BC                                  : Free
+   Box                                 :  [  85,  83,  83 ]
+   MPI tasks                           :  6
+ Poisson Solver:
+   BC                                  : Free
+   Box                                 :  [  85,  83,  83 ]
+   MPI tasks                           :  6
+ Poisson Solver:
+   BC                                  : Free
+   Box                                 :  [  85,  83,  83 ]
+   MPI tasks                           :  6
+ Poisson Solver:
+   BC                                  : Free
+   Box                                 :  [  85,  83,  83 ]
+   MPI tasks                           :  6
+ Poisson Solver:
+   BC                                  : Free
+   Box                                 :  [  85,  83,  83 ]
+   MPI tasks                           :  6
+ Poisson Solver:
+   BC                                  : Free
+   Box                                 :  [  85,  83,  83 ]
+   MPI tasks                           :  6
  Electric Dipole Moment (AU):
    P vector                            :  [ -5.0595E-01,  2.5717E-01,  2.8335E-01 ]
    norm(P)                             :  6.343545E-01
@@ -323,21 +318,13 @@
    norm(P)                             :  1.612368E+00
  Non Local forces calculated           :  Yes
  Timings for root process:
-<<<<<<< HEAD
-   CPU time (s)                        :  3.60
-   Elapsed time (s)                    :  1.83
- Memory Consumption Report:
-   Tot. No. of Allocations  : 3779
-   Tot. No. of Deallocations: 3779
-=======
    CPU time (s)                        :  2.20
    Elapsed time (s)                    :  2.20
  Memory Consumption Report:
    Tot. No. of Allocations  : 2888
    Tot. No. of Deallocations: 2888
->>>>>>> 9b244d2f
    Remaining Memory (B)     : 0
    Memory occupation: 
-      Peak Value (MB): 81
+      Peak Value (MB): 72
       for the array: wz
       in the routine: gaussians_to_wavelets_orb