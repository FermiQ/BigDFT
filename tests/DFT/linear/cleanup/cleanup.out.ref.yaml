---
 Code logo:
         TTTT         F       DDDDD
        T    T               D
       T     T        F     D
       T    T         F     D        D
       TTTTT          F     D         D
       T    T         F     D         D
       T     T        F     D         D
       T      T       F     D         D
       T     T     FFFF     D         D
       T TTTT         F      D        D
       T             F        D      D
   TTTTTTTTT    FFFFF          DDDDDD
     gggggg          iiiii    BBBBBBBBB
    g      g        i             B
   g        g      i         BBBB B
   g         g     iiii     B     B
   g         g     i       B      B
   g         g     i        B     B
   g         g     i         B    B
   g         g     i          BBBBB
    g        g     i         B    B
             g     i        B     B
            g               B    B
       ggggg       i         BBBB

 Reference Paper                       : The Journal of Chemical Physics 129, 014109 (2008)
<<<<<<< HEAD
 Version Number                        : 1.7-dev.25
 Timestamp of this run                 : 2013-03-28 16:07:18.544
 Root process Hostname                 : moutarde
 Number of MPI tasks                   :  6
 OpenMP parallelization                :  No
=======
 Version Number                        : 1.7-dev.26
 Timestamp of this run                 : 2013-04-15 14:43:55.243
 Root process Hostname                 : athelas
 Number of MPI tasks                   :  2
 OpenMP parallelization                :  Yes
 Maximal OpenMP threads per MPI task   :  2
  #------------------------------------------------------------------ Code compiling options
 Compilation options:
   Configure arguments:
     " 'FC=mpif90' 'FCFLAGS=-O2 -fopenmp' '--enable-dgemmsy' '--with-etsf-io' 
      '--with-etsf-io-path=/opt' '--enable-minima-hopping' 
      '--with-ext-linalg=-Wl,--start-group  /opt/intel/mkl/lib/intel64/libmkl_intel_lp64.a 
      /opt/intel/mkl/lib/intel64/libmkl_sequential.a 
      /opt/intel/mkl/lib/intel64/libmkl_core.a -Wl,--end-group -lpthread 
      -lscalapack-openmpi -lblacs-openmpi -lblacsCinit-openmpi -lblacsF77init-openmpi'"
   Compilers (CC, FC, CXX)             :  [ gcc, mpif90, g++ ]
   Compiler flags:
     CFLAGS                            : -g -O2
     FCFLAGS                           : -O2 -fopenmp
     CXXFLAGS                          : -g -O2
     CPPFLAGS                          : 
>>>>>>> 710e4b74
 #... (file:input.perf)..................................................Performance Options
 #|debug F                      Debug option                                                 
 #|fftcache 8192                Cache size for the FFT                                       
 #|accel NO                     Acceleration (NO, CUDAGPU, OCLGPU, OCLCPU, OCLACC)           
 #|OCL_platform                 Chosen OCL platform                                          
 #|OCL_devices                  Chosen OCL devices                                           
 #|blas F                       CUBLAS acceleration                                          
 #|projrad  1.50E+01            Radius of the projector as a function of the maxrad          
 #|exctxpar OP2P                Exact exchange parallelisation scheme                        
 #|ig_diag T                    Input guess: (T:Direct, F:Iterative) diag. of Ham.           
 #|ig_norbp 5                   Input guess: Orbitals per process for iterative diag.        
 #|ig_blocks 300 800            Input guess: Block sizes for orthonormalisation              
 #|ig_tol  1.00E-04             Input guess: Tolerance criterion                             
 #|methortho 0                  Orthogonalisation (0=Cholesky,1=GS/Chol,2=Loewdin)           
 #|rho_commun DEF               Density communication scheme (DBL, RSC, MIX)                 
 #|psolver_groupsize 0          Size of Poisson Solver taskgroups (0=nproc)                  
 #|psolver_accel 0              Acceleration of the Poisson Solver (0=none, 1=CUDA)          
 #|unblock_comms OFF            Overlap Communications of fields (OFF,DEN,POT)               
 #|linear OFF                   Linear Input Guess approach (OFF, LIG, FUL, TMO)             
 #|tolsym  1.00E-08             Tolerance for symmetry detection                             
 #|signaling F                  Expose calculation results on Network                        
 #|signalTimeout 0              Time out on startup for signal connection                    
 #|domain                       Domain to add to the hostname to find the IP                 
 #|verbosity 2                  verbosity of the output 0=low, 2=high                        
 #|outdir ./                    Writing directory                                            
 #|psp_onfly T                  Calculate pseudopotential projectors on the fly              
 #|pdsyev_blocksize -8          SCALAPACK linear scaling blocksize                           
 #|pdgemm_blocksize -8          SCALAPACK linear scaling blocksize                           
 #|maxproc_pdsyev 4             SCALAPACK linear scaling max num procs                       
 #|maxproc_pdgemm 4             SCALAPACK linear scaling max num procs                       
 #|ef_interpol_det  1.00E-20    FOE: max determinant of cubic interpolation matrix           
 #|ef_interpol_chargediff  1.00EFOE: max charge difference for interpolation                 
 #|mixing_after_inputguess F    mixing step after linear input guess (T/F)                   
 #... (file:input.dft)............................................DFT Calculation Parameters
 #|0.50 0.50 0.50  hx,hy,hz: grid spacing in the three directions                            
 #|4.0  4.0       c(f)rmult: c(f)rmult*radii_cf(:,1(2))=coarse(fine) atom-based radius       
 #|1              ixc: exchange-correlation parameter (LDA=1,PBE=11)                         
 #|0 0.0 0.0 0.0  charge of the system, Electric field (Ex,Ey,Ez)                            
 #|1  0           nspin=1 non-spin polarization, mpol=total magnetic moment                  
 #|1.E-05         gnrm_cv: convergence criterion gradient                                    
 #|100 1          itermax,nrepmax: max. # of wfn. opt. steps and of re-diag. runs            
 #|5  10          ncong, idsx: # of CG it. for preconditioning eq., wfn. diis history        
 #|0              dispersion correction potential (values 1,2,3), 0=none                     
 #|100  0         InputPsiId, output_wf, output_denspot                                      
 #|0.0  30        rbuf, ncongt: length of the tail (AU),# tail CG iterations                 
 #|0  0           Davidson subspace dim., # of opt. orbs, # of plotted orbs                  
 #|T              disable the symmetry detection                                             
 #... (file:input.mix.. not present)......................................Mixing Parameters 
 #|0              Mixing parameters                                                          
 #|1              Maximum number of diagonalisation iterations                               
 #|1.e-4          Stop criterion on the residue of potential or density                      
 #|0 0.0 1        No. of additional bands, elec. temperature, smearing method                
 #|0.0 2.0        Multiplying factors for the mixing and the electronic DIIS                 
 #... (file:input.geopt.. not present)..................................Geometry Parameters 
 #|BFGS           Geometry optimisation method                                               
 #|1              Maximum number of force evaluations                                        
 #|1.0 0.0        fract_fluct,forcemax                                                       
 #|0.0            random displacement amplitude                                              
 #|4.0            Stepsize for the geometry optimisation                                     
 #... (file:input.tddft.. not present)....................................TD-DFT Parameters 
 #|NONE           TDDFT Method                                                               
 #... (file:input.sic.. not present).........................................SIC Parameters 
 #|NONE           SIC method: NONE, PZ, NK                                                   
 #|0.0            SIC downscaling parameter                                                  
 #|0.0            Reference occupation fref (NK case only)                                   
 #... (file:input.kpt.. not present).....................Brillouin Zone Sampling Parameters 
 #|manual         K-point sampling method                                                    
 #|1              Number of K-points                                                         
 #|0. 0. 0. 1.    K-pt coords, K-pt weigth                                                   
 #... (file:input.lin).....................................................Linear Parameters
 #|2              number of accuracy levels: either 2 (for low/high accuracy) or 1 (for hybri
 #|1              outer loop iterations (low, high)                                          
 #|2              basis iterations (low, high)                                               
 #|3              kernel iterations (low, high)                                              
 #|3              DIIS history for basis (low, high)                                         
 #|0              DIIS history for kernel (low, high)                                        
 #|.5d0     .     density mixing parameter (low, high)                                       
 #|1.d-11   1.d-1 outer loop convergence (low, high)                                         
 #|5.d-3    1.d   basis convergence (low, high)                                              
 #|1.d0     5.    multiplier to (exit one TMB optimization, fix TMB completely). Only used fo
 #|0.5d0          factor to reduce the confinement. Only used for hybrid mode.               
 #|1.d-13   1.d-1 kernel convergence (low, high)                                             
 #|1.d-11         convergence criterion on density to fix TMBS                               
 #|101            mixing method: 100 (direct minimization), 101 (simple dens mixing), 102 (si
 #|1.d0     1.    initial step size for basis optimization (DIIS, SD)                        
 #|-0.5d0   0.5d  lower and upper bound for the eigenvalue spectrum (FOE). Will be adjusted a
 #|8              number of iterations in the preconditioner                                 
 #|0  1           0-> exact Loewdin, 1-> taylor expansion; in orthoconstraint: correction for
 #|5.d-2          fscale: length scale over which complementary error function decays from 1 
 #|0  T           Output basis functions: 0 no output, 1 formatted output, 2 Fortran bin, 3 E
 #|O 4 1.0d-4 1.0d-4 0.0d0 5.0 5.0 20.d0  Atom name, number of basis functions per atom, pref
 #|H 1 1.0d-4 1.0d-4 0.0d0 5.0 5.0 20.d0  Atom name, number of basis functions per atom, pref
 # ==== WARNING: the following lines have not been processed by the parser ====
 #|                                                                                          
  #--------------------------------------------------------------------------------------- |
 Data Writing directory                : ./data/
  #-------------------------------------------------- Input Atomic System (file: posinp.xyz)
 Atomic System Properties:
   Number of atomic types              :  2
   Number of atoms                     :  3
   Types of atoms                      :  [ O, H ]
   Boundary Conditions                 : Free #Code: F
   Number of Symmetries                :  0
   Space group                         : disabled
  #------------------------------ Geometry optimization Input Parameters (file: input.geopt)
 Geometry Optimization Parameters:
   Maximum steps                       :  1
   Algorithm                           : BFGS
   Random atomic displacement          :  0.0E+00
   Fluctuation in forces               :  1.0E+00
   Maximum in forces                   :  0.0E+00
   Steepest descent step               :  4.0E+00
 Material acceleration                 :  No #iproc=0
  #------------------------------------------------------------------------ Input parameters
 DFT parameters:
   eXchange Correlation:
     XC ID                             :  &ixc  1
     Exchange-Correlation reference    : "XC: Teter 93"
     XC functional implementation      : ABINIT
     Spin polarization                 :  No
 Basis set definition:
   Suggested Grid Spacings (a0)        :  [  0.50,  0.50,  0.50 ]
   Coarse and Fine Radii Multipliers   :  [  4.0,  4.0 ]
 Self-Consistent Cycle Parameters:
   Wavefunction:
     Gradient Norm Threshold           :  &gnrm_cv  1.0E-05
     CG Steps for Preconditioner       :  5
     DIIS History length               :  10
     Max. Wfn Iterations               :  &itermax  100
     Max. Subspace Diagonalizations    :  1
     Input wavefunction policy         : Linear AO # 100
     Output wavefunction policy        : none # 0
     Output grid policy                : none # 0
     Output grid format                : text # 0
     Virtual orbitals                  :  0
     Number of plotted density orbitals:  0
   Density/Potential:
     Max. Iterations                   :  1
 Post Optimization Parameters:
   Finite-Size Effect estimation:
     Scheduled                         :  No
  #----------------------------------------------------------------------- System Properties
 Properties of atoms in the system:
 - Symbol                              : O #Type No.  01
   No. of Electrons                    :  6
   No. of Atoms                        :  1
   Radii of active regions (AU):
     Coarse                            :  1.21558
     Fine                              :  0.22179
     Coarse PSP                        :  0.96311
     Source                            : Hard-Coded
   Grid Spacing threshold (AU)         :  0.55
   Pseudopotential type                : HGH-K
   Local Pseudo Potential (HGH convention):
     Rloc                              :  0.24762
     Coefficients (c1 .. c4)           :  [ -16.58032,  2.39570,  0.00000,  0.00000 ]
   NonLocal PSP Parameters:
   - Channel (l)                       :  0
     Rloc                              :  0.22179
     h_ij matrix:
     -  [  18.26692,  0.00000,  0.00000 ]
     -  [  0.00000,  0.00000,  0.00000 ]
     -  [  0.00000,  0.00000,  0.00000 ]
   No. of projectors                   :  1
   PSP XC                              : "XC: Teter 93"
 - Symbol                              : H #Type No.  02
   No. of Electrons                    :  1
   No. of Atoms                        :  2
   Radii of active regions (AU):
     Coarse                            :  1.46342
     Fine                              :  0.20000
     Coarse PSP                        :  0.00000
     Source                            : Hard-Coded
   Grid Spacing threshold (AU)         :  0.50
   Pseudopotential type                : HGH-K
   Local Pseudo Potential (HGH convention):
     Rloc                              :  0.20000
     Coefficients (c1 .. c4)           :  [ -4.18024,  0.72507,  0.00000,  0.00000 ]
   No. of projectors                   :  0
   PSP XC                              : "XC: Teter 93"
  #-------------------------------------------------------------------------- Atom Positions
 Atomic positions within the cell (Atomic and Grid Units):
 - O: {AU:  [  7.5764,  5.9804,  5.9633 ], GU:  [  15.153,  11.961,  11.927 ]} # 0001
 - H: {AU:  [  5.7717,  5.7025,  5.7712 ], GU:  [  11.543,  11.405,  11.542 ]} # 0002
 - H: {AU:  [  7.7283,  7.2975,  7.2288 ], GU:  [  15.457,  14.595,  14.458 ]} # 0003
 Rigid Shift Applied (AU)              :  [  5.5108,  5.2528,  5.1983 ]
  #------------------------------------------------------------------------- Grid properties
 Box Grid spacings                     :  [  0.5000,  0.5000,  0.5000 ]
 Sizes of the simulation domain:
   AU                                  :  [  13.500,  13.000,  13.000 ]
   Angstroem                           :  [  7.1439,  6.8793,  6.8793 ]
   Grid Spacing Units                  :  [  27,  26,  26 ]
   High resolution region boundaries (GU):
     From                              :  [  10,  10,  10 ]
     To                                :  [  17,  16,  16 ]
 High Res. box is treated separately   :  Yes
  #------------------------------------------------------------------- Kernel Initialization
 Poisson Kernel Initialization:
<<<<<<< HEAD
   MPI tasks                           :  6
 Poisson Kernel Creation:
   Boundary Conditions                 : Free
   Memory Requirements per MPI task:
     Density (MB)                      :  0.81
     Kernel (MB)                       :  0.87
     Full Grid Arrays (MB)             :  4.47
     Load Balancing of calculations:
       Density:
         MPI tasks 0- 5                : 100%
       Kernel:
         MPI tasks 0- 4                : 100%
         MPI task 5                    :  67%
=======
   MPI tasks                           :  2
   OpenMP threads per MPI task         :  2
 Poisson Kernel Creation:
   Boundary Conditions                 : Free
   Memory Requirements per MPI task:
     Density (MB)                      :  2.42
     Kernel (MB)                       :  2.51
     Full Grid Arrays (MB)             :  4.47
     Load Balancing of calculations:
       Density:
         MPI tasks 0- 1                : 100%
       Kernel:
         MPI tasks 0- 0                : 100%
         MPI task 1                    :  98%
>>>>>>> 710e4b74
       Complete LB per task            : 1/3 LB_density + 2/3 LB_kernel
 Wavefunctions Descriptors, full simulation domain:
   Coarse resolution grid:
     No. of segments                   :  535
     No. of points                     :  9226
   Fine resolution grid:
     No. of segments                   :  22
     No. of points                     :  50
  #---------------------------------------------------------------------- Occupation Numbers
 Total Number of Electrons             :  8
 Spin treatment                        : Averaged
 Orbitals Repartition:
<<<<<<< HEAD
   MPI tasks  0- 3                     :  1
   MPI tasks  4- 5                     :  0
=======
   MPI tasks  0- 1                     :  2
>>>>>>> 710e4b74
 Total Number of Orbitals              :  4
 Occupation numbers coming from        : System properties
 Input Occupation Numbers:
 - Occupation Numbers: {Orbitals No. 1-4:  2.0000}
 Wavefunctions memory occupation for root MPI process:  0 MB 149 KB 640 B
 NonLocal PSP Projectors Descriptors:
   Creation strategy                   : On-the-fly
   Total number of projectors          :  1
   Total number of components          :  2080
   Percent of zero components          :  36
  #-------------------------------------------------------- Estimation of Memory Consumption
 Memory requirements for principal quantities (MiB.KiB):
   Subspace Matrix                     : 0.1 #    (Number of Orbitals: 4)
   Single orbital                      : 0.75 #   (Number of Components: 9576)
   All (distributed) orbitals          : 0.449 #  (Number of Orbitals per MPI task: 2)
   Wavefunction storage size           : 3.370 #  (DIIS/SD workspaces included)
   Nonlocal Pseudopotential Arrays     : 0.17
   Full Uncompressed (ISF) grid        : 4.479
   Workspaces storage size             : 0.297
 Memory requirements for principal code sections (MiB.KiB):
<<<<<<< HEAD
   Kernel calculation                  : 16.839
   Density Construction                : 16.68
   Poisson Solver                      : 12.278
   Hamiltonian application             : 16.258
 Estimated Memory Peak (MB)            :  16
=======
   Kernel calculation                  : 48.220
   Density Construction                : 24.250
   Poisson Solver                      : 34.1008
   Hamiltonian application             : 24.440
 Estimated Memory Peak (MB)            :  48
>>>>>>> 710e4b74
  #WARNING: Do not call check_communications in the linear scaling version!
 Checking Compression/Uncompression of sparse matrices:
   Tolerances for this check           :  1.00000001335143196E-10
   Maxdiff for compress                :  0.00000000000000000E+00
   Maxdiff for uncompress              :  0.00000000000000000E+00
   Tolerances for this check           :  1.00000001335143196E-10
   Maxdiff for compress                :  0.00000000000000000E+00
   Maxdiff for uncompress              :  0.00000000000000000E+00
   Tolerances for this check           :  1.00000001335143196E-10
   Maxdiff for compress                :  0.00000000000000000E+00
   Maxdiff for uncompress              :  0.00000000000000000E+00
 Ion-Ion interaction energy            :  6.88446996418391E+00
  #---------------------------------------------------------------- Ionic Potential Creation
 Total ionic charge                    : -8.000027255083
 Poisson Solver:
   BC                                  : Free
   Box                                 :  [  85,  83,  83 ]
<<<<<<< HEAD
   MPI tasks                           :  6
=======
   MPI tasks                           :  2
>>>>>>> 710e4b74
  #------------------------------------------------------------ Input Wavefunctions Creation
 Input Hamiltonian:
   Total No. of Atomic Input Orbitals  :  6
   Atomic Input Orbital Generation:
   -  {Atom Type: O, Electronic configuration: {s: [ 2.00], p: [ 4/3,  4/3,  4/3]}}
   -  {Atom Type: H, Electronic configuration: {s: [ 1.00]}}
   Wavelet conversion succeeded        :  Yes
   Deviation from normalization        :  5.23E-03
   Poisson Solver:
     BC                                : Free
     Box                               :  [  85,  83,  83 ]
<<<<<<< HEAD
     MPI tasks                         :  6
   Poisson Solver:
     BC                                : Free
     Box                               :  [  85,  83,  83 ]
     MPI tasks                         :  6
 Checking Communications of Minimal Basis:
   Number of coarse and fine DoF (MasterMPI task):  [  1913,  11 ]

   Maxdiff for transpose (checksum)    :  1.09139364212751389E-11
   Maxdiff for untranspose             :  0.00000000000000000E+00
 Checking Communications of Enlarged Minimal Basis:
   Number of coarse and fine DoF (MasterMPI task):  [  1551,  11 ]

   Maxdiff for transpose (checksum)    :  2.91038304567337036E-11
=======
     MPI tasks                         :  2
   Poisson Solver:
     BC                                : Free
     Box                               :  [  85,  83,  83 ]
     MPI tasks                         :  2
 Checking Communications of Minimal Basis:
   Number of coarse and fine DoF (MasterMPI task):  [  4170,  26 ]
   Tolerances for this check: [ 4.51200006024166100E-07,  1.33226762955018785E-15]
   Maxdiff for transpose (checksum)    :  1.09139364212751389E-11
   Maxdiff for untranspose             :  0.00000000000000000E+00
 Checking Communications of Enlarged Minimal Basis:
   Number of coarse and fine DoF (MasterMPI task):  [  4630,  26 ]
   Tolerances for this check: [ 9.57600012785331245E-07,  1.33226762955018785E-15]
   Maxdiff for transpose (checksum)    :  2.18278728425502777E-11
>>>>>>> 710e4b74
   Maxdiff for untranspose             :  0.00000000000000000E+00
 Poisson Solver:
   BC                                  : Free
   Box                                 :  [  85,  83,  83 ]
<<<<<<< HEAD
   MPI tasks                           :  6
 Poisson Solver:
   BC                                  : Free
   Box                                 :  [  85,  83,  83 ]
   MPI tasks                           :  6
 Poisson Solver:
   BC                                  : Free
   Box                                 :  [  85,  83,  83 ]
   MPI tasks                           :  6
 Poisson Solver:
   BC                                  : Free
   Box                                 :  [  85,  83,  83 ]
   MPI tasks                           :  6
 Poisson Solver:
   BC                                  : Free
   Box                                 :  [  85,  83,  83 ]
   MPI tasks                           :  6
 Poisson Solver:
   BC                                  : Free
   Box                                 :  [  85,  83,  83 ]
   MPI tasks                           :  6
 Poisson Solver:
   BC                                  : Free
   Box                                 :  [  85,  83,  83 ]
   MPI tasks                           :  6
 Poisson Solver:
   BC                                  : Free
   Box                                 :  [  85,  83,  83 ]
   MPI tasks                           :  6
 Poisson Solver:
   BC                                  : Free
   Box                                 :  [  85,  83,  83 ]
   MPI tasks                           :  6
 Poisson Solver:
   BC                                  : Free
   Box                                 :  [  85,  83,  83 ]
   MPI tasks                           :  6
 Poisson Solver:
   BC                                  : Free
   Box                                 :  [  85,  83,  83 ]
   MPI tasks                           :  6
=======
   MPI tasks                           :  2
 Poisson Solver:
   BC                                  : Free
   Box                                 :  [  85,  83,  83 ]
   MPI tasks                           :  2
 Poisson Solver:
   BC                                  : Free
   Box                                 :  [  85,  83,  83 ]
   MPI tasks                           :  2
 Poisson Solver:
   BC                                  : Free
   Box                                 :  [  85,  83,  83 ]
   MPI tasks                           :  2
 Poisson Solver:
   BC                                  : Free
   Box                                 :  [  85,  83,  83 ]
   MPI tasks                           :  2
 Poisson Solver:
   BC                                  : Free
   Box                                 :  [  85,  83,  83 ]
   MPI tasks                           :  2
 Poisson Solver:
   BC                                  : Free
   Box                                 :  [  85,  83,  83 ]
   MPI tasks                           :  2
 Poisson Solver:
   BC                                  : Free
   Box                                 :  [  85,  83,  83 ]
   MPI tasks                           :  2
 Poisson Solver:
   BC                                  : Free
   Box                                 :  [  85,  83,  83 ]
   MPI tasks                           :  2
 Poisson Solver:
   BC                                  : Free
   Box                                 :  [  85,  83,  83 ]
   MPI tasks                           :  2
 Poisson Solver:
   BC                                  : Free
   Box                                 :  [  85,  83,  83 ]
   MPI tasks                           :  2
>>>>>>> 710e4b74
  #---------------------------------------------------------------------- Forces Calculation
 Poisson Solver:
   BC                                  : Free
   Box                                 :  [  85,  83,  83 ]
<<<<<<< HEAD
   MPI tasks                           :  6
=======
   MPI tasks                           :  2
>>>>>>> 710e4b74
 Electric Dipole Moment (AU):
   P vector                            :  [ -6.1697E-01,  3.4884E-01,  3.8168E-01 ]
   norm(P)                             :  8.049974E-01
 Electric Dipole Moment (Debye):
   P vector                            :  [ -1.5682E+00,  8.8668E-01,  9.7013E-01 ]
   norm(P)                             :  2.046099E+00
 Calculate local forces: {Leaked force:  0.00000E+00}
 Calculate Non Local forces            :  Yes
 Average noise forces: {x:  1.81627853E-01, y:  2.49290264E-02, z:  1.39157120E-02, 
                    total:  1.83858044E-01}
<<<<<<< HEAD
 Clean forces norm (Ha/Bohr): {maxval:  2.104908259654E-01, fnrm2:  7.423338712992E-02}
 Raw forces norm (Ha/Bohr): {maxval:  3.317449327157E-01, fnrm2:  1.132394119958E-01}
  #--------------------------------------------------------------------------- Atomic Forces
 Atomic Forces (Ha/Bohr):
 -  {O:  [  2.100634594631E-01, -4.045120915890E-03, -1.278154179920E-02 ]} # 0001
 -  {H:  [ -1.669767462850E-01,  5.602723976450E-03,  1.246531258053E-02 ]} # 0002
 -  {H:  [ -4.308671317815E-02, -1.557603060560E-03,  3.162292186797E-04 ]} # 0003
  #----------------------------------------------------------------- Timing for root process
 Timings for root process:
   CPU time (s)                        :  2.25
   Elapsed time (s)                    :  2.26
=======
 Clean forces norm (Ha/Bohr): {maxval:  2.104908258859E-01, fnrm2:  7.423338707468E-02}
 Raw forces norm (Ha/Bohr): {maxval:  3.317449325815E-01, fnrm2:  1.132394119056E-01}
  #--------------------------------------------------------------------------- Atomic Forces
 Atomic Forces (Ha/Bohr):
 -  {O: [ 2.100634593839E-01, -4.045120912213E-03, -1.278154179231E-02]} # 0001
 -  {H: [-1.669767462257E-01,  5.602723971127E-03,  1.246531257288E-02]} # 0002
 -  {H: [-4.308671315817E-02, -1.557603058915E-03,  3.162292194245E-04]} # 0003
  #----------------------------------------------------------------- Timing for root process
 Timings for root process:
   CPU time (s)                        :  10.68
   Elapsed time (s)                    :  5.66
>>>>>>> 710e4b74
  #-------------------------------- Warnings obtained during the run, check their relevance!
 WARNINGS:
 - Do not call check_communications in the linear scaling version!
 Status of the memory at finalization:
   Timestamp of Profile initialization:
     2013-03-28 16:07:18.542
 Calling sequence of Main program      : 
 Memory Consumption Report:
<<<<<<< HEAD
   Tot. No. of Allocations  : 2892
   Tot. No. of Deallocations: 2892
   Remaining Memory (B)     : 0
   Memory occupation: 
      Peak Value (MB): 72
=======
   Tot. No. of Allocations  : 4812
   Tot. No. of Deallocations: 4812
   Remaining Memory (B)     : 0
   Memory occupation: 
      Peak Value (MB): 100
>>>>>>> 710e4b74
      for the array: wz
      in the routine: gaussians_to_wavelets_orb<|MERGE_RESOLUTION|>--- conflicted
+++ resolved
@@ -26,13 +26,6 @@
        ggggg       i         BBBB
 
  Reference Paper                       : The Journal of Chemical Physics 129, 014109 (2008)
-<<<<<<< HEAD
- Version Number                        : 1.7-dev.25
- Timestamp of this run                 : 2013-03-28 16:07:18.544
- Root process Hostname                 : moutarde
- Number of MPI tasks                   :  6
- OpenMP parallelization                :  No
-=======
  Version Number                        : 1.7-dev.26
  Timestamp of this run                 : 2013-04-15 14:43:55.243
  Root process Hostname                 : athelas
@@ -54,7 +47,6 @@
      FCFLAGS                           : -O2 -fopenmp
      CXXFLAGS                          : -g -O2
      CPPFLAGS                          : 
->>>>>>> 710e4b74
  #... (file:input.perf)..................................................Performance Options
  #|debug F                      Debug option                                                 
  #|fftcache 8192                Cache size for the FFT                                       
@@ -253,21 +245,6 @@
  High Res. box is treated separately   :  Yes
   #------------------------------------------------------------------- Kernel Initialization
  Poisson Kernel Initialization:
-<<<<<<< HEAD
-   MPI tasks                           :  6
- Poisson Kernel Creation:
-   Boundary Conditions                 : Free
-   Memory Requirements per MPI task:
-     Density (MB)                      :  0.81
-     Kernel (MB)                       :  0.87
-     Full Grid Arrays (MB)             :  4.47
-     Load Balancing of calculations:
-       Density:
-         MPI tasks 0- 5                : 100%
-       Kernel:
-         MPI tasks 0- 4                : 100%
-         MPI task 5                    :  67%
-=======
    MPI tasks                           :  2
    OpenMP threads per MPI task         :  2
  Poisson Kernel Creation:
@@ -282,7 +259,6 @@
        Kernel:
          MPI tasks 0- 0                : 100%
          MPI task 1                    :  98%
->>>>>>> 710e4b74
        Complete LB per task            : 1/3 LB_density + 2/3 LB_kernel
  Wavefunctions Descriptors, full simulation domain:
    Coarse resolution grid:
@@ -295,12 +271,7 @@
  Total Number of Electrons             :  8
  Spin treatment                        : Averaged
  Orbitals Repartition:
-<<<<<<< HEAD
-   MPI tasks  0- 3                     :  1
-   MPI tasks  4- 5                     :  0
-=======
    MPI tasks  0- 1                     :  2
->>>>>>> 710e4b74
  Total Number of Orbitals              :  4
  Occupation numbers coming from        : System properties
  Input Occupation Numbers:
@@ -321,19 +292,11 @@
    Full Uncompressed (ISF) grid        : 4.479
    Workspaces storage size             : 0.297
  Memory requirements for principal code sections (MiB.KiB):
-<<<<<<< HEAD
-   Kernel calculation                  : 16.839
-   Density Construction                : 16.68
-   Poisson Solver                      : 12.278
-   Hamiltonian application             : 16.258
- Estimated Memory Peak (MB)            :  16
-=======
    Kernel calculation                  : 48.220
    Density Construction                : 24.250
    Poisson Solver                      : 34.1008
    Hamiltonian application             : 24.440
  Estimated Memory Peak (MB)            :  48
->>>>>>> 710e4b74
   #WARNING: Do not call check_communications in the linear scaling version!
  Checking Compression/Uncompression of sparse matrices:
    Tolerances for this check           :  1.00000001335143196E-10
@@ -351,11 +314,7 @@
  Poisson Solver:
    BC                                  : Free
    Box                                 :  [  85,  83,  83 ]
-<<<<<<< HEAD
-   MPI tasks                           :  6
-=======
-   MPI tasks                           :  2
->>>>>>> 710e4b74
+   MPI tasks                           :  2
   #------------------------------------------------------------ Input Wavefunctions Creation
  Input Hamiltonian:
    Total No. of Atomic Input Orbitals  :  6
@@ -367,22 +326,6 @@
    Poisson Solver:
      BC                                : Free
      Box                               :  [  85,  83,  83 ]
-<<<<<<< HEAD
-     MPI tasks                         :  6
-   Poisson Solver:
-     BC                                : Free
-     Box                               :  [  85,  83,  83 ]
-     MPI tasks                         :  6
- Checking Communications of Minimal Basis:
-   Number of coarse and fine DoF (MasterMPI task):  [  1913,  11 ]
-
-   Maxdiff for transpose (checksum)    :  1.09139364212751389E-11
-   Maxdiff for untranspose             :  0.00000000000000000E+00
- Checking Communications of Enlarged Minimal Basis:
-   Number of coarse and fine DoF (MasterMPI task):  [  1551,  11 ]
-
-   Maxdiff for transpose (checksum)    :  2.91038304567337036E-11
-=======
      MPI tasks                         :  2
    Poisson Solver:
      BC                                : Free
@@ -397,105 +340,56 @@
    Number of coarse and fine DoF (MasterMPI task):  [  4630,  26 ]
    Tolerances for this check: [ 9.57600012785331245E-07,  1.33226762955018785E-15]
    Maxdiff for transpose (checksum)    :  2.18278728425502777E-11
->>>>>>> 710e4b74
    Maxdiff for untranspose             :  0.00000000000000000E+00
  Poisson Solver:
    BC                                  : Free
    Box                                 :  [  85,  83,  83 ]
-<<<<<<< HEAD
-   MPI tasks                           :  6
- Poisson Solver:
-   BC                                  : Free
-   Box                                 :  [  85,  83,  83 ]
-   MPI tasks                           :  6
- Poisson Solver:
-   BC                                  : Free
-   Box                                 :  [  85,  83,  83 ]
-   MPI tasks                           :  6
- Poisson Solver:
-   BC                                  : Free
-   Box                                 :  [  85,  83,  83 ]
-   MPI tasks                           :  6
- Poisson Solver:
-   BC                                  : Free
-   Box                                 :  [  85,  83,  83 ]
-   MPI tasks                           :  6
- Poisson Solver:
-   BC                                  : Free
-   Box                                 :  [  85,  83,  83 ]
-   MPI tasks                           :  6
- Poisson Solver:
-   BC                                  : Free
-   Box                                 :  [  85,  83,  83 ]
-   MPI tasks                           :  6
- Poisson Solver:
-   BC                                  : Free
-   Box                                 :  [  85,  83,  83 ]
-   MPI tasks                           :  6
- Poisson Solver:
-   BC                                  : Free
-   Box                                 :  [  85,  83,  83 ]
-   MPI tasks                           :  6
- Poisson Solver:
-   BC                                  : Free
-   Box                                 :  [  85,  83,  83 ]
-   MPI tasks                           :  6
- Poisson Solver:
-   BC                                  : Free
-   Box                                 :  [  85,  83,  83 ]
-   MPI tasks                           :  6
-=======
-   MPI tasks                           :  2
- Poisson Solver:
-   BC                                  : Free
-   Box                                 :  [  85,  83,  83 ]
-   MPI tasks                           :  2
- Poisson Solver:
-   BC                                  : Free
-   Box                                 :  [  85,  83,  83 ]
-   MPI tasks                           :  2
- Poisson Solver:
-   BC                                  : Free
-   Box                                 :  [  85,  83,  83 ]
-   MPI tasks                           :  2
- Poisson Solver:
-   BC                                  : Free
-   Box                                 :  [  85,  83,  83 ]
-   MPI tasks                           :  2
- Poisson Solver:
-   BC                                  : Free
-   Box                                 :  [  85,  83,  83 ]
-   MPI tasks                           :  2
- Poisson Solver:
-   BC                                  : Free
-   Box                                 :  [  85,  83,  83 ]
-   MPI tasks                           :  2
- Poisson Solver:
-   BC                                  : Free
-   Box                                 :  [  85,  83,  83 ]
-   MPI tasks                           :  2
- Poisson Solver:
-   BC                                  : Free
-   Box                                 :  [  85,  83,  83 ]
-   MPI tasks                           :  2
- Poisson Solver:
-   BC                                  : Free
-   Box                                 :  [  85,  83,  83 ]
-   MPI tasks                           :  2
- Poisson Solver:
-   BC                                  : Free
-   Box                                 :  [  85,  83,  83 ]
-   MPI tasks                           :  2
->>>>>>> 710e4b74
+   MPI tasks                           :  2
+ Poisson Solver:
+   BC                                  : Free
+   Box                                 :  [  85,  83,  83 ]
+   MPI tasks                           :  2
+ Poisson Solver:
+   BC                                  : Free
+   Box                                 :  [  85,  83,  83 ]
+   MPI tasks                           :  2
+ Poisson Solver:
+   BC                                  : Free
+   Box                                 :  [  85,  83,  83 ]
+   MPI tasks                           :  2
+ Poisson Solver:
+   BC                                  : Free
+   Box                                 :  [  85,  83,  83 ]
+   MPI tasks                           :  2
+ Poisson Solver:
+   BC                                  : Free
+   Box                                 :  [  85,  83,  83 ]
+   MPI tasks                           :  2
+ Poisson Solver:
+   BC                                  : Free
+   Box                                 :  [  85,  83,  83 ]
+   MPI tasks                           :  2
+ Poisson Solver:
+   BC                                  : Free
+   Box                                 :  [  85,  83,  83 ]
+   MPI tasks                           :  2
+ Poisson Solver:
+   BC                                  : Free
+   Box                                 :  [  85,  83,  83 ]
+   MPI tasks                           :  2
+ Poisson Solver:
+   BC                                  : Free
+   Box                                 :  [  85,  83,  83 ]
+   MPI tasks                           :  2
+ Poisson Solver:
+   BC                                  : Free
+   Box                                 :  [  85,  83,  83 ]
+   MPI tasks                           :  2
   #---------------------------------------------------------------------- Forces Calculation
  Poisson Solver:
    BC                                  : Free
    Box                                 :  [  85,  83,  83 ]
-<<<<<<< HEAD
-   MPI tasks                           :  6
-=======
-   MPI tasks                           :  2
->>>>>>> 710e4b74
+   MPI tasks                           :  2
  Electric Dipole Moment (AU):
    P vector                            :  [ -6.1697E-01,  3.4884E-01,  3.8168E-01 ]
    norm(P)                             :  8.049974E-01
@@ -506,19 +400,6 @@
  Calculate Non Local forces            :  Yes
  Average noise forces: {x:  1.81627853E-01, y:  2.49290264E-02, z:  1.39157120E-02, 
                     total:  1.83858044E-01}
-<<<<<<< HEAD
- Clean forces norm (Ha/Bohr): {maxval:  2.104908259654E-01, fnrm2:  7.423338712992E-02}
- Raw forces norm (Ha/Bohr): {maxval:  3.317449327157E-01, fnrm2:  1.132394119958E-01}
-  #--------------------------------------------------------------------------- Atomic Forces
- Atomic Forces (Ha/Bohr):
- -  {O:  [  2.100634594631E-01, -4.045120915890E-03, -1.278154179920E-02 ]} # 0001
- -  {H:  [ -1.669767462850E-01,  5.602723976450E-03,  1.246531258053E-02 ]} # 0002
- -  {H:  [ -4.308671317815E-02, -1.557603060560E-03,  3.162292186797E-04 ]} # 0003
-  #----------------------------------------------------------------- Timing for root process
- Timings for root process:
-   CPU time (s)                        :  2.25
-   Elapsed time (s)                    :  2.26
-=======
  Clean forces norm (Ha/Bohr): {maxval:  2.104908258859E-01, fnrm2:  7.423338707468E-02}
  Raw forces norm (Ha/Bohr): {maxval:  3.317449325815E-01, fnrm2:  1.132394119056E-01}
   #--------------------------------------------------------------------------- Atomic Forces
@@ -530,27 +411,14 @@
  Timings for root process:
    CPU time (s)                        :  10.68
    Elapsed time (s)                    :  5.66
->>>>>>> 710e4b74
   #-------------------------------- Warnings obtained during the run, check their relevance!
  WARNINGS:
  - Do not call check_communications in the linear scaling version!
- Status of the memory at finalization:
-   Timestamp of Profile initialization:
-     2013-03-28 16:07:18.542
- Calling sequence of Main program      : 
  Memory Consumption Report:
-<<<<<<< HEAD
-   Tot. No. of Allocations  : 2892
-   Tot. No. of Deallocations: 2892
-   Remaining Memory (B)     : 0
-   Memory occupation: 
-      Peak Value (MB): 72
-=======
    Tot. No. of Allocations  : 4812
    Tot. No. of Deallocations: 4812
    Remaining Memory (B)     : 0
    Memory occupation: 
       Peak Value (MB): 100
->>>>>>> 710e4b74
       for the array: wz
       in the routine: gaussians_to_wavelets_orb