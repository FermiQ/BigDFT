---
  #================================ Daubechies Wavelets for DFT Pseudopotential Calculations
 Code logo:
         TTTT         F       DDDDD
        T    T               D
       T     T        F     D
       T    T         F     D        D
       TTTTT          F     D         D
       T    T         F     D         D
       T     T        F     D         D
       T      T       F     D         D
       T     T     FFFF     D         D
       T TTTT         F      D        D
       T             F        D      D
   TTTTTTTTT    FFFFF          DDDDDD
     gggggg          iiiii    BBBBBBBBB
    g      g        i             B
   g        g      i         BBBB B
   g         g     iiii     B     B
   g         g     i       B      B
   g         g     i        B     B
   g         g     i         B    B
   g         g     i          BBBBB
    g        g     i         B    B
             g     i        B     B
            g               B    B
       ggggg       i         BBBB

 Reference Paper                       : The Journal of Chemical Physics 129, 014109 (2008)
 Version Number                        : 1.7-dev.22
 Timestamp of this run                 : 2012-12-27 23:33:55.499
 Root process Hostname                 : athelas
 Number of MPI tasks                   :  2
 OpenMP parallelization                :  Yes
 Maximal OpenMP threads per MPI task   :  2
 #... (file:input.perf)..................................................Performance Options
 #|debug F                      Debug option                                                 
 #|fftcache 8192                Cache size for the FFT                                       
 #|accel NO                     Acceleration (NO, CUDAGPU, OCLGPU, OCLCPU, OCLACC)           
 #|OCL_platform                 Chosen OCL platform                                          
 #|blas F                       CUBLAS acceleration                                          
 #|projrad  1.50E+01            Radius of the projector as a function of the maxrad          
 #|exctxpar OP2P                Exact exchange parallelisation scheme                        
 #|ig_diag T                    Input guess: (T:Direct, F:Iterative) diag. of Ham.           
 #|ig_norbp 5                   Input guess: Orbitals per process for iterative diag.        
 #|ig_blocks 300 800            Input guess: Block sizes for orthonormalisation              
 #|ig_tol  1.00E-04             Input guess: Tolerance criterion                             
 #|methortho 0                  Orthogonalisation (0=Cholesky,1=GS/Chol,2=Loewdin)           
 #|rho_commun DEF               Density communication scheme (DBL, RSC, MIX)                 
 #|psolver_groupsize 0          Size of Poisson Solver taskgroups (0=nproc)                  
 #|psolver_accel 0              Acceleration of the Poisson Solver (0=none, 1=CUDA)          
 #|unblock_comms OFF            Overlap Communications of fields (OFF,DEN,POT)               
 #|linear OFF                   Linear Input Guess approach (OFF, LIG, FUL, TMO)             
 #|tolsym  1.00E-08             Tolerance for symmetry detection                             
 #|signaling F                  Expose calculation results on Network                        
 #|signalTimeout 0              Time out on startup for signal connection                    
 #|domain                       Domain to add to the hostname to find the IP                 
 #|verbosity 2                  verbosity of the output 0=low, 2=high                        
 #|outdir ./                    Writing directory                                            
 #|psp_onfly T                  Calculate pseudopotential projectors on the fly              
 #... (file:input.dft)............................................DFT Calculation Parameters
 #|0.50 0.50 0.50  hx,hy,hz: grid spacing in the three directions                            
 #|4.0  4.0       c(f)rmult: c(f)rmult*radii_cf(:,1(2))=coarse(fine) atom-based radius       
 #|1              ixc: exchange-correlation parameter (LDA=1,PBE=11)                         
 #|0 0.0 0.0 0.0  charge of the system, Electric field (Ex,Ey,Ez)                            
 #|1  0           nspin=1 non-spin polarization, mpol=total magnetic moment                  
 #|1.E-05         gnrm_cv: convergence criterion gradient                                    
 #|100 1          itermax,nrepmax: max. # of wfn. opt. steps and of re-diag. runs            
 #|5  10          ncong, idsx: # of CG it. for preconditioning eq., wfn. diis history        
 #|0              dispersion correction potential (values 1,2,3), 0=none                     
 #|100  0         InputPsiId, output_wf, output_denspot                                      
 #|0.0  30        rbuf, ncongt: length of the tail (AU),# tail CG iterations                 
 #|0  0           Davidson subspace dim., # of opt. orbs, # of plotted orbs                  
 #|T              disable the symmetry detection                                             
 #... (file:input.mix.. not present)......................................Mixing Parameters 
 #|0              Mixing parameters                                                          
 #|1              Maximum number of diagonalisation iterations                               
 #|1.e-4          Stop criterion on the residue of potential or density                      
 #|0 0.0 1        No. of additional bands, elec. temperature, smearing method                
 #|0.0 2.0        Multiplying factors for the mixing and the electronic DIIS                 
 #... (file:input.geopt.. not present)..................................Geometry Parameters 
 #|BFGS           Geometry optimisation method                                               
 #|1              Maximum number of force evaluations                                        
 #|1.0 0.0        fract_fluct,forcemax                                                       
 #|0.0            random displacement amplitude                                              
 #|4.0            Stepsize for the geometry optimisation                                     
 #... (file:input.tddft.. not present)....................................TD-DFT Parameters 
 #|NONE           TDDFT Method                                                               
 #... (file:input.sic.. not present).........................................SIC Parameters 
 #|NONE           SIC method: NONE, PZ, NK                                                   
 #|0.0            SIC downscaling parameter                                                  
 #|0.0            Reference occupation fref (NK case only)                                   
 #... (file:input.kpt.. not present).....................Brillouin Zone Sampling Parameters 
 #|manual         K-point sampling method                                                    
 #|1              Number of K-points                                                         
 #|0. 0. 0. 1.    K-pt coords, K-pt weigth                                                   
 #... (file:input.lin).....................................................Linear Parameters
 #|1 2            iterations with low accuracy, high accuracy                                
 #|2 2            iterations to optimize the basis functions for low accuracy and high accura
 #|5.d-3  1.d-3   convergence criterion for low and high accuracy                            
 #|2.d-5          gnrm multiplier                                                            
 #|3  0  1.d0  1.d-DIIS_hist_lowaccur, DIIS_hist_lowaccur, step size for DIIS, step size for 
 #|8              number of iterations in the preconditioner                                 
 #|-8  -8         block size for pdsyev/pdsygv, pdgemm (negative -> sequential), communicatio
 #|1  1           max number of process uses for pdsyev/pdsygv, pdgemm                       
 #|0  1           0-> exact Loewdin, 1-> taylor expansion; in orthoconstraint: correction for
 #|101            mixing method: 100 (direct minimization), 101 (simple dens mixing), 102 (si
 #|0  3  .5d0  1.d-1low accuracy: mixing history (0-> SD, >0-> DIIS), number of iterations in
 #|0  4  .5d0  1.d-1high accuracy: mixing history (0-> SD, >0-> DIIS), number of iterations i
 #|1.d-13         convergence criterion for the kernel optimization                          
 #|1.d-11         convergence criterion for the support functions to be fixed                
 #|0              Output basis functions: 0 no output, 1 formatted output, 2 Fortran bin, 3 E
 #|O 4 1.0d-4 0.0d0 5.0 5.0  Atom name, number of basis functions per atom, prefactor for con
 #|H 1 1.0d-4 0.0d0 5.0 5.0  Atom name, number of basis functions per atom, prefactor for con
  #--------------------------------------------------------------------------------------- |
 Data Writing directory                : ./data/
 Material acceleration                 :  No #iproc=0
  #-------------------------------------------------- Input Atomic System (file: posinp.xyz)
 Atomic System Properties:
   Number of atomic types              :  2
   Number of atoms                     :  3
   Types of atoms                      :  [ O, H ]
   Boundary Conditions                 : Free #Code: F
   Number of Symmetries                :  0
   Space group                         : disabled
  #------------------------------ Geometry optimization Input Parameters (file: input.geopt)
 Geometry Optimization Parameters:
   Maximum steps                       :  1
   Algorithm                           : BFGS
   Random atomic displacement          :  0.0E+00
   Fluctuation in forces               :  1.0E+00
   Maximum in forces                   :  0.0E+00
   Steepest descent step               :  4.0E+00
  #------------------------------------------------------------------------ Input parameters
 DFT parameters:
   eXchange Correlation:
     XC ID                             :  &ixc  1
     Exchange-Correlation reference    : "XC: Teter 93"
     XC functional implementation      : ABINIT
     Spin polarization                 :  No
 Basis set definition:
   Suggested Grid Spacings (a0)        :  [  0.50,  0.50,  0.50 ]
   Coarse and Fine Radii Multipliers   :  [  4.0,  4.0 ]
 Self-Consistent Cycle Parameters:
   Wavefunction:
     Gradient Norm Threshold           :  &gnrm_cv  1.0E-05
     CG Steps for Preconditioner       :  5
     DIIS History length               :  10
     Max. Wfn Iterations               :  &itermax  100
     Max. Subspace Diagonalizations    :  1
     Input wavefunction policy         : Linear AO # 100
     Output wavefunction policy        : none # 0
     Output grid policy                : none # 0
     Output grid format                : text # 0
     Virtual orbitals                  :  0
     Number of plotted density orbitals:  0
   Density/Potential:
     Max. Iterations                   :  1
 Post Optimization Parameters:
   Finite-Size Effect estimation:
     Scheduled                         :  No
  #----------------------------------------------------------------------- System Properties
 Properties of atoms in the system:
 - Symbol                              : O #Type No.  01
   No. of Electrons                    :  6
   No. of Atoms                        :  1
   Radii of active regions (AU):
     Coarse                            :  1.21558
     Fine                              :  0.22179
     Coarse PSP                        :  0.96311
     Source                            : Hard-Coded
   Grid Spacing threshold (AU)         :  0.55
   Pseudopotential type                : HGH-K
   Local Pseudo Potential (HGH convention):
     Rloc                              :  0.24762
     Coefficients (c1 .. c4)           :  [ -16.58032,  2.39570,  0.00000,  0.00000 ]
   NonLocal PSP Parameters:
   - Channel (l)                       :  0
     Rloc                              :  0.22179
     h_ij matrix:
     -  [  18.26692,  0.00000,  0.00000 ]
     -  [  0.00000,  0.00000,  0.00000 ]
     -  [  0.00000,  0.00000,  0.00000 ]
   No. of projectors                   :  1
   PSP XC                              : "XC: Teter 93"
 - Symbol                              : H #Type No.  02
   No. of Electrons                    :  1
   No. of Atoms                        :  2
   Radii of active regions (AU):
     Coarse                            :  1.46342
     Fine                              :  0.20000
     Coarse PSP                        :  0.00000
     Source                            : Hard-Coded
   Grid Spacing threshold (AU)         :  0.50
   Pseudopotential type                : HGH-K
   Local Pseudo Potential (HGH convention):
     Rloc                              :  0.20000
     Coefficients (c1 .. c4)           :  [ -4.18024,  0.72507,  0.00000,  0.00000 ]
   No. of projectors                   :  0
   PSP XC                              : "XC: Teter 93"
  #-------------------------------------------------------------------------- Atom Positions
 Atomic positions within the cell (Atomic and Grid Units):
 - O: {AU:  [  7.5764,  5.9804,  5.9633 ], GU:  [  15.153,  11.961,  11.927 ]} # 0001
 - H: {AU:  [  5.7717,  5.7025,  5.7712 ], GU:  [  11.543,  11.405,  11.542 ]} # 0002
 - H: {AU:  [  7.7283,  7.2975,  7.2288 ], GU:  [  15.457,  14.595,  14.458 ]} # 0003
 Rigid Shift Applied (AU)              :  [  5.5108,  5.2528,  5.1983 ]
  #------------------------------------------------------------------------- Grid properties
 Box Grid spacings                     :  [  0.5000,  0.5000,  0.5000 ]
 Sizes of the simulation domain:
   AU                                  :  [  13.500,  13.000,  13.000 ]
   Angstroem                           :  [  7.1439,  6.8793,  6.8793 ]
   Grid Spacing Units                  :  [  27,  26,  26 ]
   High resolution region boundaries (GU):
     From                              :  [  10,  10,  10 ]
     To                                :  [  17,  16,  16 ]
 High Res. box is treated separately   :  Yes
  #------------------------------------------------------------------- Kernel Initialization
 Poisson Kernel Initialization:
   MPI tasks                           :  2
   OpenMP threads per MPI task         :  2
 Poisson Kernel Creation:
   Boundary Conditions                 : Free
   Memory Requirements per MPI task:
     Density (MB)                      :  2.42
     Kernel (MB)                       :  2.51
     Full Grid Arrays (MB)             :  4.47
     Load Balancing of calculations:
       Density:
         MPI tasks 0- 1                : 100%
       Kernel:
         MPI tasks 0- 0                : 100%
         MPI task 1                    :  98%
       Complete LB per task            : 1/3 LB_density + 2/3 LB_kernel
 Wavefunctions Descriptors, full simulation domain:
   Coarse resolution grid:
     No. of segments                   :  535
     No. of points                     :  9226
   Fine resolution grid:
     No. of segments                   :  22
     No. of points                     :  50
  #---------------------------------------------------------------------- Occupation Numbers
 Total Number of Electrons             :  8
 Spin treatment                        : Averaged
 Orbitals Repartition:
   MPI tasks  0- 1                     :  2
 Total Number of Orbitals              :  4
 Occupation numbers coming from        : System properties
 Input Occupation Numbers:
 - Occupation Numbers: {Orbitals No. 1-4:  2.0000}
 Wavefunctions memory occupation for root MPI process:  0 MB 149 KB 640 B
 NonLocal PSP Projectors Descriptors:
   Creation strategy                   : On-the-fly
   Total number of projectors          :  1
   Total number of components          :  2080
   Percent of zero components          :  36
  #-------------------------------------------------------- Estimation of Memory Consumption
 Memory requirements for principal quantities (MiB.KiB):
   Subspace Matrix                     : 0.1 #    (Number of Orbitals: 4)
   Single orbital                      : 0.75 #   (Number of Components: 9576)
   All (distributed) orbitals          : 0.449 #  (Number of Orbitals per MPI task: 2)
   Wavefunction storage size           : 3.370 #  (DIIS/SD workspaces included)
   Nonlocal Pseudopotential Arrays     : 0.17
   Full Uncompressed (ISF) grid        : 4.479
   Workspaces storage size             : 0.297
 Memory requirements for principal code sections (MiB.KiB):
   Kernel calculation                  : 48.220
   Density Construction                : 24.250
   Poisson Solver                      : 34.1008
   Hamiltonian application             : 24.440
 Estimated Memory Peak (MB)            :  48
  #WARNING: Do not call check_communications in the linear scaling version!
 Ion-Ion interaction energy            :  6.88446996418391E+00
  #---------------------------------------------------------------- Ionic Potential Creation
 Total ionic charge                    : -8.000027255083
 Poisson Solver:
   BC                                  : Free
   Box                                 :  [  85,  83,  83 ]
   MPI tasks                           :  2
  #------------------------------------------------------------ Input Wavefunctions Creation
 Input Hamiltonian:
   Total No. of Atomic Input Orbitals  :  6
   Atomic Input Orbital Generation:
   -  {Atom Type: O, Electronic configuration: {s: [ 2.00], p: [ 4/3,  4/3,  4/3]}}
   -  {Atom Type: H, Electronic configuration: {s: [ 1.00]}}
   Wavelet conversion succeeded        :  Yes
   Deviation from normalization        :  5.23E-03
   GPU acceleration                    :  No
   Rho Commun                          : RED_SCT
   Total electronic charge             :  7.999970352586
   Poisson Solver:
     BC                                : Free
     Box                               :  [  85,  83,  83 ]
     MPI tasks                         :  2
 Calculation finished. TOTAL CHARGE    :  7.999976583765E+00
 Poisson Solver:
   BC                                  : Free
   Box                                 :  [  85,  83,  83 ]
   MPI tasks                           :  2
 Calculation finished. TOTAL CHARGE    :  7.999978489978E+00
 Poisson Solver:
   BC                                  : Free
   Box                                 :  [  85,  83,  83 ]
   MPI tasks                           :  2
 Calculation finished. TOTAL CHARGE    :  7.999978483228E+00
 Poisson Solver:
   BC                                  : Free
   Box                                 :  [  85,  83,  83 ]
   MPI tasks                           :  2
 Calculation finished. TOTAL CHARGE    :  7.999978487095E+00
 Poisson Solver:
   BC                                  : Free
   Box                                 :  [  85,  83,  83 ]
   MPI tasks                           :  2
 Calculation finished. TOTAL CHARGE    :  7.999978488505E+00
 Poisson Solver:
   BC                                  : Free
   Box                                 :  [  85,  83,  83 ]
   MPI tasks                           :  2
 Calculation finished. TOTAL CHARGE    :  7.999978489151E+00
 Poisson Solver:
   BC                                  : Free
   Box                                 :  [  85,  83,  83 ]
   MPI tasks                           :  2
 Calculation finished. TOTAL CHARGE    :  7.999978489457E+00
 Poisson Solver:
   BC                                  : Free
   Box                                 :  [  85,  83,  83 ]
   MPI tasks                           :  2
 Calculation finished. TOTAL CHARGE    :  7.999978490283E+00
 Poisson Solver:
   BC                                  : Free
   Box                                 :  [  85,  83,  83 ]
   MPI tasks                           :  2
 Calculation finished. TOTAL CHARGE    :  7.999978490222E+00
 Poisson Solver:
   BC                                  : Free
   Box                                 :  [  85,  83,  83 ]
   MPI tasks                           :  2
 Calculation finished. TOTAL CHARGE    :  7.999978490257E+00
 Poisson Solver:
   BC                                  : Free
   Box                                 :  [  85,  83,  83 ]
   MPI tasks                           :  2
 Calculation finished. TOTAL CHARGE    :  7.999978490270E+00
 Poisson Solver:
   BC                                  : Free
   Box                                 :  [  85,  83,  83 ]
   MPI tasks                           :  2
 Calculation finished. TOTAL CHARGE    :  7.999978490270E+00
  #---------------------------------------------------------------------- Forces Calculation
 Poisson Solver:
   BC                                  : Free
   Box                                 :  [  85,  83,  83 ]
   MPI tasks                           :  2
 Electric Dipole Moment (AU):
   P vector                            :  [ -5.0595E-01,  2.5717E-01,  2.8335E-01 ]
   norm(P)                             :  6.343545E-01
 Electric Dipole Moment (Debye):
   P vector                            :  [ -1.2860E+00,  6.5366E-01,  7.2021E-01 ]
   norm(P)                             :  1.612368E+00
<<<<<<< HEAD
 Calculate local forces: {Leaked force:  0.00000E+00}
 Non Local forces calculated           :  Yes
 Average noise forces: {x:  2.53327793E-01, y: -1.76354595E-02, z: -3.91946759E-02, 
                    total:  2.56947860E-01}
 Clean forces norm (Ha/Bohr): {maxval:  2.696732884073E-01, fnrm2:  1.157148896812E-01}
 Raw forces norm (Ha/Bohr): {maxval:  4.295637977517E-01, fnrm2:  1.867856901907E-01}
  #--------------------------------------------------------------------------- Atomic Forces
 Atomic Forces (Ha/Bohr):
 -  {O:  [  2.608998119298E-01, -4.323761548586E-02, -5.277763941769E-02 ]} # 0001
 -  {H:  [ -1.874347062222E-01,  2.618909853356E-02,  3.320996052381E-02 ]} # 0002
 -  {H:  [ -7.346510570761E-02,  1.704851695230E-02,  1.956767889387E-02 ]} # 0003
  #----------------------------------------------------------------- Timing for root process
=======
 Calculate Non Local forces            :  Yes
>>>>>>> 5e7ae0c5
 Timings for root process:
   CPU time (s)                        :  10.66
   Elapsed time (s)                    :  6.67
  #-------------------------------- Warnings obtained during the run, check their relevance!
 WARNINGS:
 - Do not call check_communications in the linear scaling version!
 Memory Consumption Report:
   Tot. No. of Allocations  : 5593
   Tot. No. of Deallocations: 5593
   Remaining Memory (B)     : 0
   Memory occupation: 
      Peak Value (MB): 99
      for the array: wz
      in the routine: gaussians_to_wavelets_orb<|MERGE_RESOLUTION|>--- conflicted
+++ resolved
@@ -28,7 +28,7 @@
 
  Reference Paper                       : The Journal of Chemical Physics 129, 014109 (2008)
  Version Number                        : 1.7-dev.22
- Timestamp of this run                 : 2012-12-27 23:33:55.499
+ Timestamp of this run                 : 2013-01-11 17:58:02.135
  Root process Hostname                 : athelas
  Number of MPI tasks                   :  2
  OpenMP parallelization                :  Yes
@@ -358,25 +358,21 @@
  Electric Dipole Moment (Debye):
    P vector                            :  [ -1.2860E+00,  6.5366E-01,  7.2021E-01 ]
    norm(P)                             :  1.612368E+00
-<<<<<<< HEAD
  Calculate local forces: {Leaked force:  0.00000E+00}
- Non Local forces calculated           :  Yes
+ Calculate Non Local forces            :  Yes
  Average noise forces: {x:  2.53327793E-01, y: -1.76354595E-02, z: -3.91946759E-02, 
                     total:  2.56947860E-01}
  Clean forces norm (Ha/Bohr): {maxval:  2.696732884073E-01, fnrm2:  1.157148896812E-01}
  Raw forces norm (Ha/Bohr): {maxval:  4.295637977517E-01, fnrm2:  1.867856901907E-01}
   #--------------------------------------------------------------------------- Atomic Forces
  Atomic Forces (Ha/Bohr):
- -  {O:  [  2.608998119298E-01, -4.323761548586E-02, -5.277763941769E-02 ]} # 0001
- -  {H:  [ -1.874347062222E-01,  2.618909853356E-02,  3.320996052381E-02 ]} # 0002
+ -  {O:  [  2.608998119298E-01, -4.323761548586E-02, -5.277763941768E-02 ]} # 0001
+ -  {H:  [ -1.874347062222E-01,  2.618909853356E-02,  3.320996052382E-02 ]} # 0002
  -  {H:  [ -7.346510570761E-02,  1.704851695230E-02,  1.956767889387E-02 ]} # 0003
   #----------------------------------------------------------------- Timing for root process
-=======
- Calculate Non Local forces            :  Yes
->>>>>>> 5e7ae0c5
  Timings for root process:
-   CPU time (s)                        :  10.66
-   Elapsed time (s)                    :  6.67
+   CPU time (s)                        :  11.42
+   Elapsed time (s)                    :  5.91
   #-------------------------------- Warnings obtained during the run, check their relevance!
  WARNINGS:
  - Do not call check_communications in the linear scaling version!
