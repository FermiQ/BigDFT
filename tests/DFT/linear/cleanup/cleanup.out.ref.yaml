---
 Code logo:
   "__________________________________ A fast and precise DFT wavelet code
   |     |     |     |     |     |
   |     |     |     |     |     |      BBBB         i       gggggg
   |_____|_____|_____|_____|_____|     B    B               g
   |     |  :  |  :  |     |     |    B     B        i     g
   |     |-0+--|-0+--|     |     |    B    B         i     g        g
   |_____|__:__|__:__|_____|_____|___ BBBBB          i     g         g
   |  :  |     |     |  :  |     |    B    B         i     g         g
   |--+0-|     |     |-0+--|     |    B     B     iiii     g         g
   |__:__|_____|_____|__:__|_____|    B     B        i      g        g
   |     |  :  |  :  |     |     |    B BBBB        i        g      g
   |     |-0+--|-0+--|     |     |    B        iiiii          gggggg
   |_____|__:__|__:__|_____|_____|__BBBBB
   |     |     |     |  :  |     |                           TTTTTTTTT
   |     |     |     |--+0-|     |  DDDDDD          FFFFF        T
   |_____|_____|_____|__:__|_____| D      D        F        TTTT T
   |     |     |     |  :  |     |D        D      F        T     T
   |     |     |     |--+0-|     |D         D     FFFF     T     T
   |_____|_____|_____|__:__|_____|D___      D     F         T    T
   |     |     |  :  |     |     |D         D     F          TTTTT
   |     |     |--+0-|     |     | D        D     F         T    T
   |_____|_____|__:__|_____|_____|          D     F        T     T
   |     |     |     |     |     |         D               T    T
   |     |     |     |     |     |   DDDDDD       F         TTTT
   |_____|_____|_____|_____|_____|______                    www.bigdft.org   "
 
 Reference Paper                       : The Journal of Chemical Physics 129, 014109 (2008)
<<<<<<< HEAD
 Version Number                        : 1.7.1.10
 Timestamp of this run                 : 2014-01-31 15:45:18.407
 Root process Hostname                 : girofle
 Number of MPI tasks                   :  3
 OpenMP parallelization                :  Yes
 Maximal OpenMP threads per MPI task   :  2
 MPI tasks of root process node        :  3
  #------------------------------------------------------------------ Code compiling options
 Compilation options:
   Configure arguments:
     " 'FC=/local/stephanm/openmpi-1.6.5_intel/bin/mpif90' 'CC=icc' 'FCFLAGS=-O2 -xSSE4.2 
     -openmp' 
     '--with-ext-linalg=/opt/intel/composer_xe_2013_sp1.0.080/mkl/lib/intel64/libmkl_blas95_l
     p64 /opt/intel/composer_xe_2013_sp1.0.080/mkl/lib/intel64/libmkl_lapack95_lp64 
     -L/opt/intel/composer_xe_2013_sp1.0.080/mkl/lib/intel64 -lmkl_scalapack_lp64 
     -lmkl_cdft_core -lmkl_intel_lp64 -lmkl_core -lmkl_intel_thread 
     -lmkl_blacs_intelmpi_lp64 -lpthread -lm'"
   Compilers (CC, FC, CXX): [icc, /local/stephanm/openmpi-1.6.5_intel/bin/mpif90, g++]
   Compiler flags:
     CFLAGS                            : -g -O2
     FCFLAGS                           : -O2 -xSSE4.2 -openmp
=======
 Version Number                        : 1.7.1.15
 Timestamp of this run                 : 2014-03-26 08:22:17.919
 Root process Hostname                 : phys-comp-03
 Number of MPI tasks                   :  4
 OpenMP parallelization                :  Yes
 Maximal OpenMP threads per MPI task   :  2
 MPI tasks of root process node        :  4
  #------------------------------------------------------------------ Code compiling options
 Compilation options:
   Configure arguments:
     " 'FC=/opt/openmpi-1.6.4/bin/mpif90' 'CC=icc' 'FCFLAGS=-O2 -i_dynamic -msse4.2 
     -heap-arrays 1024 -openmp' 
     '--with-ext-linalg=/opt/intel/composer_xe_2011_sp1.11.339/mkl/lib/intel64/libmkl_scalapa
     ck_lp64.a  -Wl,--start-group  
     /opt/intel/composer_xe_2011_sp1.11.339/mkl/lib/intel64/libmkl_cdft_core.a 
     /opt/intel/composer_xe_2011_sp1.11.339/mkl/lib/intel64/libmkl_intel_lp64.a 
     /opt/intel/composer_xe_2011_sp1.11.339/mkl/lib/intel64/libmkl_intel_thread.a 
     /opt/intel/composer_xe_2011_sp1.11.339/mkl/lib/intel64/libmkl_core.a 
     /opt/intel/composer_xe_2011_sp1.11.339/mkl/lib/intel64/libmkl_blacs_openmpi_lp64.a 
     -Wl,--end-group -openmp -lpthread -lm'"
   Compilers (CC, FC, CXX)             :  [ icc, /opt/openmpi-1.6.4/bin/mpif90, g++ ]
   Compiler flags:
     CFLAGS                            : -g -O2
     FCFLAGS                           : -O2 -i_dynamic -msse4.2 -heap-arrays 1024 -openmp
>>>>>>> ffa93dbe
     CXXFLAGS                          : -g -O2
  #------------------------------------------------------------------------ Input parameters
 perf:
   debug                               : No #     debug option
   fftcache                            : 8192 #   cache size for the FFT
   accel                               : NO #     acceleration
   ocl_platform                        : ~ #      Chosen OCL platform
   ocl_devices                         : ~ #      Chosen OCL devices
   blas                                : No #     CUBLAS acceleration
   projrad                             : 15.0 #   Radius of the projector as a function of the maxrad
   exctxpar                            : OP2P #   Exact exchange parallelisation scheme
   ig_diag                             : Yes #    Input guess (T=Direct, F=Iterative) diag. of Ham.
   ig_norbp                            : 5 #      Input guess Orbitals per process for iterative diag.
   ig_blocks: [300, 800] #                        Input guess Block sizes for orthonormalisation
   ig_tol                              : 0.1E-03 # Input guess Tolerance criterion
   methortho                           : 0 #      Orthogonalisation
   rho_commun                          : DEF #    Density communication scheme (DBL, RSC, MIX)
   psolver_groupsize                   : 0 #      Size of Poisson Solver taskgroups (0=nproc)
   psolver_accel                       : 0 #      Acceleration of the Poisson Solver (0=none, 1=CUDA)
   unblock_comms                       : OFF #    Overlap Communications of fields (OFF,DEN,POT)
   linear                              : OFF #    Linear Input Guess approach
   tolsym                              : 0.1E-07 # Tolerance for symmetry detection
   signaling                           : No #     Expose calculation results on Network
   signaltimeout                       : 0 #      Time out on startup for signal connection (in seconds)
   domain                              : ~ #      Domain to add to the hostname to find the IP
   inguess_geopt                       : 0 #      input guess to be used during the optimization
   store_index                         : Yes #    store indices or recalculate them for linear scaling
   verbosity                           : 2 #      verbosity of the output
   outdir                              : ./ #     Writing directory
   psp_onfly                           : Yes #    Calculate pseudopotential projectors on the fly
   pdsyev_blocksize                    : -8 #     SCALAPACK linear scaling blocksize
   pdgemm_blocksize                    : -8 #     SCALAPACK linear scaling blocksize
   maxproc_pdsyev                      : 4 #      SCALAPACK linear scaling max num procs
   maxproc_pdgemm                      : 4 #      SCALAPACK linear scaling max num procs
<<<<<<< HEAD
   ef_interpol_det                     : 0.1E-19 # FOE max determinant of cubic interpolation matrix
   ef_interpol_chargediff              : 0.1E+02 # FOE max charge difference for interpolation
=======
   ef_interpol_det                     : 0.10E-19 # FOE max determinant of cubic interpolation matrix
   ef_interpol_chargediff              : 0.10E+02 # FOE max charge difference for interpolation
>>>>>>> ffa93dbe
   mixing_after_inputguess             : No #     mixing step after linear input guess (T/F)
   iterative_orthogonalization         : No #     iterative_orthogonalization for input guess orbitals
   check_sumrho                        : 2 #      enables linear sumrho check
   experimental_mode                   : No #     activate the experimental mode in linear scaling
   write_orbitals                      : No #     linear scaling write KS orbitals for cubic restart (might take lot of disk space!)
   explicit_locregcenters              : No #     linear scaling explicitely specify localization centers
   calculate_KS_residue                : Yes #    linear scaling calculate Kohn-Sham residue
   intermediate_forces                 : No #     linear scaling calculate intermediate forces
<<<<<<< HEAD
=======
   kappa_conv                          : 0.10000000000000001 # exit kappa for extended input guess (experimental mode)
   evbounds_nsatur                     : 3 #      number of FOE cycles before the eigenvalue bounds are shrinked
   evboundsshrink_nsatur               : 4 #      maximal number of unsuccessful eigenvalue bounds shrinkings
   method_updatekernel                 : 0 #      linear scaling update density kernel during the sup. func. optimization (0 
    #                                              purification, 1 FOE)
   purification_quickreturn            : No #     linear scaling quick return in purification
>>>>>>> ffa93dbe
 dft:
   hgrids: [0.5, 0.5, 0.5] #                      grid spacing in the three directions (bohr)
   rmult: [4.0, 4.0] #                            c(f)rmult*radii_cf(:,1(2))=coarse(fine) atom-based radius
   ixc                                 : 1 #      exchange-correlation parameter (LDA=1,PBE=11)
   ncharge                             : 0 #      charge of the system
   elecfield: [0.0, 0.0, 0.0] #                   electric field (Ex,Ey,Ez)
   nspin                               : 1 #      spin polarization
   mpol                                : 0 #      total magnetic moment
   gnrm_cv                             : 1.00000000000000008E-005 # convergence criterion gradient
   itermax                             : 100 #    max.
   nrepmax                             : 1 #      max.
   ncong                               : 5
   idsx                                : 10 #     wfn. diis history
   dispersion                          : 0 #      dispersion correction potential (values 1,2,3,4,5), 0=none
   inputpsiid                          : 100
   output_wf                           : 0
   output_denspot                      : 0
   rbuf                                : 0.0 #    length of the tail (AU)
   ncongt                              : 30
   norbv                               : 0 #      Davidson subspace dim.
   nvirt                               : 0
   nplot                               : 0
   disablesym                          : Yes #    disable the symmetry detection
 kpt:
   method                              : manual # K-point sampling method
   kpt: #                                         Kpt coordinates
   -  [0., 0., 0.]
   wkpt: [1.] #                                   Kpt weights
   bands                               : No #     For doing band structure calculation
 geopt:
   method                              : none #   Geometry optimisation method
   ncount_cluster_x                    : 1 #      Maximum number of force evaluations
   frac_fluct                          : 1.
   forcemax                            : 0.
   randdis                             : 0. #     random displacement amplitude
   betax                               : 4. #     Stepsize for the geometry optimisation
 mix:
   iscf                                : 0 #      mixing parameters
   itrpmax                             : 1 #      maximum number of diagonalisation iterations
   rpnrm_cv                            : 1e-4 #   stop criterion on the residue of potential or density
   norbsempty                          : 0 #      No. of additional bands
   Tel                                 : 0. #     electronic temperature
   occopt                              : 1 #      smearing method
   alphamix                            : 0. #     Multiplying factors for the mixing
   alphadiis                           : 2. #     Multiplying factors for the electronic DIIS
 sic:
   sic_approach                        : none #   SIC method
   sic_alpha                           : 0. #     SIC downscaling parameter
 tddft:
   tddft_approach                      : none #   TDDFT method
<<<<<<< HEAD
=======
 lin_general:
   hybrid                              : No #     activate the hybrid mode; if activated, only the low accuracy values will be relevant
   nit: [1, 2] #                                  number of iteration with low/high accuracy
   rpnrm_cv: [9.99999999999999939E-012, 9.99999999999999939E-012] # convergence criterion for low/high accuracy
   conf_damping                        : 0.5 #    how the confinement should be decreased, only relevant for hybrid mode; negative -> 
    #                                              automatic
   taylor_order                        : 0 #      order of the Taylor approximation; 0 -> exact
   output_wf                           : 0 #      output basis functions; 0 no output, 1 formatted output, 2 Fortran bin, 3 ETSF
   calc_dipole                         : Yes #    calculate dipole
   calc_pulay: [Yes, No] #                        calculate Pulay forces (old/new version)
   subspace_diag                       : No #     diagonalization at the end
 lin_basis:
   nit: [2, 2] #                                  maximal number of iterations in the optimization of the 
    #                                              support functions
   idsx: [3, 0] #                                 DIIS history for optimization of the support function 
    #                                              (low/high accuracy); 0 -> SD
   gnrm_cv: [5.0000000000000001E-003, 1.00000000000000002E-003] # convergence criterion for the optimization of the support functions (low/high accuracy)
   deltae_cv                           : 1.00000000000000005E-004 # total relative energy difference to stop the optimization ('experimental_mode' only)
   gnrm_dyn                            : 1.00000000000000005E-004 # dynamic convergence criterion ('experimental_mode' only)
   fix_basis                           : 9.99999999999999939E-012 # fix the support functions if the density change is below this threshold
   alpha_diis                          : 1.0 #    multiplactor for DIIS
   alpha_sd                            : 1.00000000000000005E-004 # initial step size for SD
   nstep_prec                          : 8 #      number of iterations in the preconditioner
 lin_kernel:
   nstep: [1, 1] #                                don't know what this variable stands for...
   nit: [3, 4] #                                  number of iterations in the optimization of the density 
    #                                              kernel
   idsx_coeff: [0, 0] #                           DIIS history for directmin?
   idsx: [0, 0] #                                 mixing method; 0 -> linear mixing, >=1 -> Pulay mixing
   alphamix: [0.5, 0.5] #                         mixing parameter (low/high accuracy)
   gnrm_cv_coeff: [1.00000000000000008E-005, 1.00000000000000008E-005] # convergence criterion for directmin (low/high)?
   rpnrm_cv: [1.00000000000000003E-013, 1.00000000000000003E-013] # convergence criterion (change in density/potential) for the kernel optimization
   linear_method                       : DIAG #   method to optimize the density kernel
   mixing_method                       : DEN #    quantity to be mixed
   alpha_sd_coeff                      : 0.20000000000000001 # step size for direct minimization?
   alpha_fit_coeff                     : No #     don't know exactly what this means
   eval_range_foe: [-0.5, 0.5] #                  lower and upper bound of the eigenvalue spectrum, will be adjusted 
    #                                              automatically if chosen unproperly
   fscale_foe                          : 5.00000000000000028E-002 # decay length of the error function
 lin_basis_params:
   O:
     nbasis                            : 4
     ao_confinement                    : 1.00000000000000005E-004
     confinement: [1.00000000000000005E-004, 0.0]
     rloc: [5.0, 5.0]
     rloc_kernel                       : 5.0
     rloc_kernel_foe                   : 20.0
   H:
     nbasis                            : 1
     ao_confinement                    : 1.00000000000000005E-004
     confinement: [1.00000000000000005E-004, 0.0]
     rloc: [5.0, 5.0]
     rloc_kernel                       : 5.0
     rloc_kernel_foe                   : 20.0
   nbasis                              : 4 #      number of support functions per atom
   ao_confinement                      : 8.3e-3 # prefactor for the input guess confining potential
   confinement: [8.3e-3, 0.0] #                   prefactor for the confining potential (low/high accuracy)
   rloc: [7.0, 7.0] #                             localization radius for the support functions
   rloc_kernel                         : 9.0 #    localization radius for the density kernel
   rloc_kernel_foe                     : 14.0 #   cutoff radius for the FOE matrix vector multiplications
>>>>>>> ffa93dbe
 posinp:
   Positions:
   - O: [2.0656210653945739, 0.72761978300511576, 0.76503749782279751]
   - H: [0.26090310302333636, 0.44972365542417625, 0.57292183736858338]
   - H: [2.2175059316892836, 2.0447335736327794, 2.0305596729682565]
   Properties:
     Format                            : xyz
     Source                            : posinp
 psppar.O:
   Pseudopotential type                : HGH-K
   Atomic number                       : 8
   No. of Electrons                    : 6
   Pseudopotential XC                  : 1
   Local Pseudo Potential (HGH convention):
     Rloc                              : 0.24762086
     Coefficients (c1 .. c4): [-16.580317969999999, 2.3957009199999999, 0.0, 0.0]
   NonLocal PSP Parameters:
   - Channel (l)                       : 0
     Rloc                              : 0.22178613999999999
     h_ij terms: [18.26691718, 0.0, 0.0, 0.0, 0.0, 0.0]
   - Channel (l)                       : 1
     Rloc                              : 0.25682890000000003
     h_ij terms: [0.0, 0.0, 0.0, 0.0, 0.0, 0.0]
   Source                              : Hard-coded
   Radii of active regions (AU):
     Coarse                            : 1.2155757214997522
     Fine                              : 0.22178613999999999
     Coarse PSP                        : 0.22178613999999999
     Source                            : Hard-coded
 psppar.H:
   Pseudopotential type                : HGH-K
   Atomic number                       : 1
   No. of Electrons                    : 1
   Pseudopotential XC                  : 1
   Local Pseudo Potential (HGH convention):
     Rloc                              : 0.20000000000000001
     Coefficients (c1 .. c4): [-4.1802368000000003, 0.72507482000000001, 0.0, 0.0]
   Source                              : Hard-coded
   Radii of active regions (AU):
     Coarse                            : 1.463418464633951
     Fine                              : 0.20000000000000001
     Coarse PSP                        : 0.20000000000000001
     Source                            : Hard-coded
 #... (file:input.lin).....................................................Linear Parameters
 #|2              number of accuracy levels: either 2 (for low/high accuracy) or 1 (for hybri
 #|1              outer loop iterations (low, high)                                          
 #|2              basis iterations (low, high)                                               
 #|1              kernel iterations (low, high) - directmin only                             
 #|3              density iterations (low, high)                                             
 #|3              DIIS history for basis (low, high)                                         
 #|0              DIIS history for kernel (low, high) - directmin only                       
 #|0              DIIS history for density mixing (low, high)                                
 #|.5d0     .     density mixing parameter (low, high)                                       
 #|1.d-11   1.d-1 outer loop convergence (low, high)                                         
<<<<<<< HEAD
 #|5.d-3    1.d-3    1basis convergence (low, high) ; early stop TMB optimization (experiment
=======
 #|5.d-3    1.d-3    1.d-4  basis convergence (low, high) ; early stop TMB optimization, dyna
>>>>>>> ffa93dbe
 #|0.5d0          factor to reduce the confinement. Only used for hybrid mode.               
 #|1.d-5    1.d   kernel convergence (low, high) - directmin only                            
 #|1.d-13   1.d-1 density convergence (low, high)                                            
 #|1.d-11         convergence criterion on density to fix TMBS                               
 #|101            mixing method: 100 (direct minimization), 101 (simple dens mixing), 102 (si
 #|1.d0     1.    initial step size for basis optimization (DIIS, SD)                        
 #|0.2d0          initial step size for kernel update (SD), curve fitting for alpha update - 
 #|-0.5d0   0.5d  lower and upper bound for the eigenvalue spectrum (FOE). Will be adjusted a
 #|8  1           number of iterations in the preconditioner, order of Taylor approximations 
 #|0  1           0-> exact Loewdin, 1-> taylor expansion; in orthoconstraint: correction for
 #|5.d-2          fscale: length scale over which complementary error function decays from 1 
 #|0 T T F F      Output basis functions: 0 no output, 1 formatted output, 2 Fortran bin, 3 E
 #|F F F 0        fragment calculation; calculate transfer_integrals; constrained DFT calcula
 #|O 4 1.0d-4 1.0d-4 0.0d0 5.0 5.0 5.0 20.d0  Atom name, number of basis functions per atom, 
 #|H 1 1.0d-4 1.0d-4 0.0d0 5.0 5.0 5.0 20.d0  Atom name, number of basis functions per atom, 
 Dictionary for lin:
   lin_general:
     hybrid                            : No
     nit: [1, 2]
     rpnrm_cv: [9.99999999999999939E-012, 9.99999999999999939E-012]
     conf_damping                      : 0.5
     taylor_order                      : 0
     output_wf                         : 0
     calc_dipole                       : Yes
     calc_pulay: [Yes, No]
     subspace_diag                     : No
   lin_basis:
     nit: [2, 2]
     idsx: [3, 0]
     gnrm_cv: [5.0000000000000001E-003, 1.00000000000000002E-003]
     deltae_cv                         : 1.00000000000000005E-004
     gnrm_dyn                          : 1.00000000000000005E-004
     alpha_diis                        : 1.0
     alpha_sd                          : 1.00000000000000005E-004
     nstep_prec                        : 8
   lin_kernel:
     nstep: [1, 1]
     nit: [3, 4]
     idsx_coeff: [0, 0]
     idsx: [0, 0]
     alphamix: [0.5, 0.5]
     gnrm_cv_coeff: [1.00000000000000008E-005, 1.00000000000000008E-005]
     rpnrm_cv: [1.00000000000000003E-013, 1.00000000000000003E-013]
     linear_method                     : DIAG
     mixing_method                     : DEN
     alpha_sd_coeff                    : 0.20000000000000001
     alpha_fit_coeff                   : No
     eval_range_foe: [-0.5, 0.5]
     fscale_foe                        : 5.00000000000000028E-002
   lin_basis_params:
     O:
       nbasis                          : 4
       ao_confinement                  : 1.00000000000000005E-004
       confinement: [1.00000000000000005E-004, 0.0]
       rloc: [5.0, 5.0]
       rloc_kernel                     : 5.0
       rloc_kernel_foe                 : 20.0
     H:
       nbasis                          : 1
       ao_confinement                  : 1.00000000000000005E-004
       confinement: [1.00000000000000005E-004, 0.0]
       rloc: [5.0, 5.0]
       rloc_kernel                     : 5.0
       rloc_kernel_foe                 : 20.0
  #--------------------------------------------------------------------------------------- |
 Data Writing directory                : ./data/
  #-------------------------------------------------- Input Atomic System (file: posinp.xyz)
 Atomic System Properties:
   Number of atomic types              :  2
   Number of atoms                     :  3
   Types of atoms                      :  [ O, H ]
   Boundary Conditions                 : Free #Code: F
   Number of Symmetries                :  0
   Space group                         : disabled
  #------------------------------ Geometry optimization Input Parameters (file: input.geopt)
 Geometry Optimization Parameters:
   Maximum steps                       :  1
   Algorithm                           : none
   Random atomic displacement          :  0.0
   Fluctuation in forces               :  1.0
   Maximum in forces                   :  0.0
   Steepest descent step               :  4.0
 Material acceleration                 :  No #iproc=0
  #------------------------------------------------------------------------ Input parameters
 DFT parameters:
   eXchange Correlation:
     XC ID                             :  &ixc  1
     Exchange-Correlation reference    : "XC: Teter 93"
     XC functional implementation      : ABINIT
     Spin polarization                 :  No
 Basis set definition:
   Suggested Grid Spacings (a0)        :  [  0.5,  0.5,  0.5 ]
   Coarse and Fine Radii Multipliers   :  [  4.0,  4.0 ]
 Self-Consistent Cycle Parameters:
   Wavefunction:
     Gradient Norm Threshold           :  &gnrm_cv  1.0E-05
     CG Steps for Preconditioner       :  5
     DIIS History length               :  10
     Max. Wfn Iterations               :  &itermax  100
     Max. Subspace Diagonalizations    :  1
     Input wavefunction policy         : Linear AO # 100
     Output wavefunction policy        : none # 0
     Output grid policy                : none # 0
     Output grid format                : text # 0
     Virtual orbitals                  :  0
     Number of plotted density orbitals:  0
   Density/Potential:
     Max. Iterations                   :  1
 Post Optimization Parameters:
   Finite-Size Effect estimation:
     Scheduled                         :  No
  #----------------------------------------------------------------------- System Properties
 Properties of atoms in the system:
 - Symbol                              : O #Type No.  01
   No. of Electrons                    :  6
   No. of Atoms                        :  1
   Radii of active regions (AU):
     Coarse                            :  1.21558
     Fine                              :  0.22179
     Coarse PSP                        :  0.96311
     Source                            : PSP File
   Grid Spacing threshold (AU)         :  0.55
   Pseudopotential type                : HGH-K
   Local Pseudo Potential (HGH convention):
     Rloc                              :  0.24762
     Coefficients (c1 .. c4)           :  [ -16.58032,  2.3957,  0.0,  0.0 ]
   NonLocal PSP Parameters:
   - Channel (l)                       :  0
     Rloc                              :  0.22179
     h_ij matrix:
     -  [  18.26692,  0.0,  0.0 ]
     -  [  0.0,  0.0,  0.0 ]
     -  [  0.0,  0.0,  0.0 ]
   No. of projectors                   :  1
   PSP XC                              : "XC: Teter 93"
 - Symbol                              : H #Type No.  02
   No. of Electrons                    :  1
   No. of Atoms                        :  2
   Radii of active regions (AU):
     Coarse                            :  1.46342
<<<<<<< HEAD
     Fine                              :  0.2
     Coarse PSP                        :  0.0
     Source                            : PSP File
   Grid Spacing threshold (AU)         :  0.5
=======
     Fine                              :  0.20000
     Coarse PSP                        :  0.00000
     Source                            : PSP File
   Grid Spacing threshold (AU)         :  0.50
>>>>>>> ffa93dbe
   Pseudopotential type                : HGH-K
   Local Pseudo Potential (HGH convention):
     Rloc                              :  0.2
     Coefficients (c1 .. c4)           :  [ -4.18024,  0.72507,  0.0,  0.0 ]
   No. of projectors                   :  0
   PSP XC                              : "XC: Teter 93"
  #-------------------------------------------------------------------------- Atom Positions
 Atomic positions within the cell (Atomic and Grid Units):
 - O: {AU:  [  7.5764,  5.9804,  5.9633 ], GU:  [  15.153,  11.961,  11.927 ]} # 0001
 - H: {AU:  [  5.7717,  5.7025,  5.7712 ], GU:  [  11.543,  11.405,  11.542 ]} # 0002
 - H: {AU:  [  7.7283,  7.2975,  7.2288 ], GU:  [  15.457,  14.595,  14.458 ]} # 0003
 Rigid Shift Applied (AU)              :  [  5.5108,  5.2528,  5.1983 ]
 Atomic structure:
   Positions:
   - O: [ 7.576416548,  5.980391168,  5.963296743] # [  15.15,  11.96,  11.93 ] 0001
<<<<<<< HEAD
   - H: [ 5.771698586,  5.702495041,  5.771181082] # [  11.54,  11.4,  11.54 ] 0002
   - H: [ 7.728301414,  7.297504959,  7.228818918] # [  15.46,  14.6,  14.46 ] 0003
=======
   - H: [ 5.771698586,  5.702495041,  5.771181082] # [  11.54,  11.40,  11.54 ] 0002
   - H: [ 7.728301414,  7.297504959,  7.228818918] # [  15.46,  14.60,  14.46 ] 0003
>>>>>>> ffa93dbe
   Rigid Shift Applied (AU)            :  [  5.5108,  5.2528,  5.1983 ]
  #------------------------------------------------------------------------- Grid properties
 Box Grid spacings                     :  [  0.5,  0.5,  0.5 ]
 Sizes of the simulation domain:
   AU                                  :  [  13.5,  13.0,  13.0 ]
   Angstroem                           :  [  7.1439,  6.8793,  6.8793 ]
   Grid Spacing Units                  :  [  27,  26,  26 ]
   High resolution region boundaries (GU):
     From                              :  [  10,  10,  10 ]
     To                                :  [  17,  16,  16 ]
 High Res. box is treated separately   :  Yes
  #------------------------------------------------------------------- Kernel Initialization
 Poisson Kernel Initialization:
<<<<<<< HEAD
   MPI tasks                           :  3
=======
   MPI tasks                           :  4
>>>>>>> ffa93dbe
   OpenMP threads per MPI task         :  2
 Poisson Kernel Creation:
   Boundary Conditions                 : Free
   Memory Requirements per MPI task:
<<<<<<< HEAD
     Density (MB)                      :  1.61
     Kernel (MB)                       :  1.69
     Full Grid Arrays (MB)             :  4.47
     Load Balancing of calculations:
       Density:
         MPI tasks 0- 2                : 100%
       Kernel:
         MPI tasks 0- 1                : 100%
         MPI task 2                    :  93%
=======
     Density (MB)                      :  1.21
     Kernel (MB)                       :  1.28
     Full Grid Arrays (MB)             :  4.47
     Load Balancing of calculations:
       Density:
         MPI tasks 0- 3                : 100%
       Kernel:
         MPI tasks 0- 2                : 100%
         MPI task 3                    :  86%
>>>>>>> ffa93dbe
       Complete LB per task            : 1/3 LB_density + 2/3 LB_kernel
 Wavefunctions Descriptors, full simulation domain:
   Coarse resolution grid:
     No. of segments                   :  535
     No. of points                     :  9226
   Fine resolution grid:
     No. of segments                   :  22
     No. of points                     :  50
  #---------------------------------------------------------------------- Occupation Numbers
 Total Number of Electrons             :  8
 Spin treatment                        : Averaged
 Orbitals Repartition:
<<<<<<< HEAD
   MPI tasks  0- 0                     :  2
   MPI tasks  1- 2                     :  1
=======
   MPI tasks  0- 3                     :  1
>>>>>>> ffa93dbe
 Total Number of Orbitals              :  4
 Input Occupation Numbers:
 - Occupation Numbers: {Orbitals No. 1-4:  2.0}
 Support function repartition:
<<<<<<< HEAD
   MPI tasks  0- 2                     :  2
 Wavefunctions memory occupation for root MPI process:  0 MB 149 KB 640 B
=======
   MPI tasks  0- 1                     :  2
   MPI tasks  2- 3                     :  1
 Wavefunctions memory occupation for root MPI process:  0 MB 74 KB 832 B
>>>>>>> ffa93dbe
 NonLocal PSP Projectors Descriptors:
   Creation strategy                   : On-the-fly
   Total number of projectors          :  1
   Total number of components          :  2080
   Percent of zero components          :  36
<<<<<<< HEAD
=======
   Size of workspaces                  :  8336
   Maximum size of masking arrays for a projector:  582
   Cumulative size of masking arrays   :  582
>>>>>>> ffa93dbe
  #WARNING: Do not call check_communications in the linear scaling version!
  #-------------------------------------------------------- Estimation of Memory Consumption
 Memory requirements for principal quantities (MiB.KiB):
   Subspace Matrix                     : 0.1 #    (Number of Orbitals: 4)
   Single orbital                      : 0.75 #   (Number of Components: 9576)
   All (distributed) orbitals          : 0.449 #  (Number of Orbitals per MPI task: 2)
   Wavefunction storage size           : 3.370 #  (DIIS/SD workspaces included)
   Nonlocal Pseudopotential Arrays     : 0.17
   Full Uncompressed (ISF) grid        : 4.479
   Workspaces storage size             : 0.297
 Accumulated memory requirements during principal run stages (MiB.KiB):
<<<<<<< HEAD
   Kernel calculation                  : 32.529
   Density Construction                : 17.725
   Poisson Solver                      : 21.185
   Hamiltonian application             : 17.915
 Estimated Memory Peak (MB)            :  32
 total elements                        :  36
 non-zero elements                     :  36
 sparsity in %                         :  0.0
=======
   Kernel calculation                  : 24.684
   Density Construction                : 17.707
   Poisson Solver                      : 17.543
   Hamiltonian application             : 17.897
   Orbitals Orthonormalization         : 17.897
 Estimated Memory Peak (MB)            :  24
 NonLocal PSP Projectors Descriptors:
   Creation strategy                   : On-the-fly
   Total number of projectors          :  1
   Total number of components          :  2080
   Percent of zero components          :  36
   Size of workspaces                  :  8336
   Maximum size of masking arrays for a projector:  1164
   Cumulative size of masking arrays   :  1164
>>>>>>> ffa93dbe
 total elements                        :  36
 non-zero elements                     :  36
 sparsity in %                         :  0.0
 total elements                        :  36
 non-zero elements                     :  36
<<<<<<< HEAD
 sparsity in %                         :  0.0
 Checking Compression/Uncompression of sparse matrices:
=======
 sparsity in %                         :  0.00
 Checking Compression/Uncompression of small sparse matrices:
>>>>>>> ffa93dbe
   Tolerances for this check           :  1.00000001335143196E-10
   Maxdiff for compress                :  0.0
   Maxdiff for uncompress              :  0.0
   Tolerances for this check           :  1.00000001335143196E-10
<<<<<<< HEAD
   Maxdiff for compress                :  0.0
   Maxdiff for uncompress              :  0.0
   Tolerances for this check           :  1.00000001335143196E-10
   Maxdiff for compress                :  0.0
   Maxdiff for uncompress              :  0.0
 Checking operations for potential communication:
   Tolerance for the following test    :  9.999999999999999799E-13
   calculation check, error sum        :  0.0
   Tolerance for the following test    :  1.000000000000000036E-10
   calculation check, error max        :  0.0
=======
   Maxdiff for compress                :  0.00000000000000000E+00
   Maxdiff for uncompress              :  0.00000000000000000E+00
 check of kernel cutoff radius:
 -  {atom type: H, adjustment required:  Yes, new value:  9.00}
 -  {atom type: O, adjustment required:  Yes, new value:  9.00}
 total elements                        :  36
 non-zero elements                     :  36
 sparsity in %                         :  0.00
 Checking Compression/Uncompression of large sparse matrices:
   Tolerances for this check           :  1.00000001335143196E-10
   Maxdiff for compress                :  0.00000000000000000E+00
   Maxdiff for uncompress              :  0.00000000000000000E+00
 Checking operations for potential communication:
   Tolerance for the following test    :  9.999999999999999799E-13
   calculation check, error sum        :  0.000000000000000000E+00
   Tolerance for the following test    :  1.000000000000000036E-10
   calculation check, error max        :  0.000000000000000000E+00
>>>>>>> ffa93dbe
 Checking operations for sumrho:
   Tolerance for the following test    :  9.999999999999999988E-15
   transposition check, mean error     :  0.0
   transposition check, max error      :  0.0
   Tolerance for the following test    :  9.999999999999999799E-13
   calculation check, error sum        :  4.319131408720741523E-15
   Tolerance for the following test    :  1.000000000000000036E-10
   calculation check, error max        :  4.263256414560601115E-14
<<<<<<< HEAD
 Ion-Ion interaction energy            :  6.88446996418391
=======
 Ion-Ion interaction energy            :  6.88446996418391E+00
>>>>>>> ffa93dbe
  #---------------------------------------------------------------- Ionic Potential Creation
 Total ionic charge                    : -8.000027255083
 Poisson Solver:
   BC                                  : Free
   Box                                 :  [  85,  83,  83 ]
<<<<<<< HEAD
   MPI tasks                           :  3
=======
   MPI tasks                           :  4
>>>>>>> ffa93dbe
  #------------------------------------------------------------ Input Wavefunctions Creation
 Input Hamiltonian:
   Total No. of Atomic Input Orbitals  :  6
   Inputguess Orbitals Repartition:
<<<<<<< HEAD
     MPI tasks  0- 2                   :  2
=======
     MPI tasks  0- 1                   :  2
     MPI tasks  2- 3                   :  1
>>>>>>> ffa93dbe
   Atomic Input Orbital Generation:
   -  {Atom Type: O, Electronic configuration: {s: [ 2.00], p: [ 4/3,  4/3,  4/3]}}
   -  {Atom Type: H, Electronic configuration: {s: [ 1.00]}}
   Wavelet conversion succeeded        :  Yes
   Deviation from normalization        :  5.23E-03
   Total charge                        :  7.999970352587
   Poisson Solver:
     BC                                : Free
     Box                               :  [  85,  83,  83 ]
<<<<<<< HEAD
     MPI tasks                         :  3
=======
     MPI tasks                         :  4
>>>>>>> ffa93dbe
   orthonormalization of input guess   : standard
   Kernel update:
     max dev from unity                :  2.63E-02
     Hamiltonian application required  :  Yes
     method                            : diagonalization
     mode                              : sequential
     communication strategy kernel     : ALLREDUCE
     Kohn-Sham residue                 :  6.163E-01
     Coefficients available            :  Yes
    #Eigenvalues and New Occupation Numbers
   Orbitals: [
<<<<<<< HEAD
 {e: -1.032466469956, f:  2.0},  # 00001
 {e: -5.564406913933E-01, f:  2.0},  # 00002
 {e: -4.569418432467E-01, f:  2.0},  # 00003
 {e: -3.757602345837E-01, f:  2.0}] # 00004
   Hamiltonian update: {
 Energies: {Ekin:  1.57946564123E+01, Epot: -2.06079737482E+01, Enl:  1.4673264243, 
              EH:  2.00693076881E+01,  EXC: -3.90682443687, EvXC: -5.11982502079}, 
    Total charge:  7.999965710124, 
 Poisson Solver: {BC: Free, Box:  [  85,  83,  83 ], MPI tasks:  3}}
    #================================================================= Input guess generated
 Checking Communications of Minimal Basis:
   Number of coarse and fine DoF (MasterMPI task):  [  3035,  17 ]
=======
 {e: -1.032466469864E+00, f:  2.0000},  # 00001
 {e: -5.564406912297E-01, f:  2.0000},  # 00002
 {e: -4.569418431144E-01, f:  2.0000},  # 00003
 {e: -3.757602344616E-01, f:  2.0000}] # 00004
   Hamiltonian update: {
 Energies: {Ekin:  1.57946564126E+01, Epot: -2.06079737473E+01, Enl:  1.46732642433E+00, 
              EH:  2.00693076894E+01,  EXC: -3.90682443712E+00, EvXC: -5.11982502112E+00}, 
    Total charge:  7.999965710124E+00, 
 Poisson Solver: {BC: Free, Box:  [  85,  83,  83 ], MPI tasks:  4}}
    #================================================================= Input guess generated
 Checking Communications of Minimal Basis:
   Number of coarse and fine DoF (MasterMPI task):  [  2484,  13 ]
>>>>>>> ffa93dbe
   Tolerances for this check: [ 4.51950006034179674E-07,  1.33226762955018785E-15]
   Maxdiff for transpose (checksum)    :  1.09139364212751389E-11
   Maxdiff for untranspose             :  0.0
 Checking Communications of Enlarged Minimal Basis:
<<<<<<< HEAD
   Number of coarse and fine DoF (MasterMPI task):  [  3076,  17 ]
=======
   Number of coarse and fine DoF (MasterMPI task):  [  2307,  13 ]
>>>>>>> ffa93dbe
   Tolerances for this check: [ 9.57600012785331245E-07,  1.33226762955018785E-15]
   Maxdiff for transpose (checksum)    :  2.91038304567337036E-11
   Maxdiff for untranspose             :  0.0
  #------------------------------------------------------------------- Self-Consistent Cycle
 Ground State Optimization:
    #========================================================= support function optimization
 - support function optimization: &it_supfun001
   -  { #-------------------------------------------------------------------------- iter: 1
 target function: TRACE, Hamiltonian Applied:  Yes, 
<<<<<<< HEAD
 Energies: {Ekin:  1.15586915836E+01, Epot: -1.32945519574E+01, Enl:  7.35368168013E-01}, 
 Orthoconstraint:  Yes,    Preconditioning:  Yes, 
 iter:  1, fnrm:  7.55E-01, Omega: -1.577049455570163E+01, D: -1.58E+01, D best: -1.58E+01, 
=======
 Energies: {Ekin:  1.15586915838E+01, Epot: -1.32945519576E+01, Enl:  7.35368168035E-01}, 
 Orthoconstraint:  Yes,    Preconditioning:  Yes, 
 iter:  1, fnrm:  7.55E-01, Omega: -1.577049455555101E+01, D: -1.58E+01, D best: -1.58E+01, 
>>>>>>> ffa93dbe
 Optimization: {algorithm: DIIS, history length:  3, consecutive failures:  0, 
           total failures:  0}, 
 Orthogonalization:  Yes}
   -  { #-------------------------------------------------------------------------- iter: 2
 target function: TRACE, Hamiltonian Applied:  Yes, 
<<<<<<< HEAD
 Energies: {Ekin:  9.87638201928, Epot: -1.19586040032E+01, Enl:  7.3222188034E-01}, 
 Orthoconstraint:  Yes, Preconditioning:  Yes, 
 iter:  2, fnrm:  2.18E-01, Omega: -1.646951035109328E+01, D: -6.99E-01, D best: -6.99E-01, 
 exit criterion: net number of iterations}
   -  &final_supfun001  { #-------------------------------------------------------- iter: 2
 target function: TRACE, 
 Energies: {Ekin:  9.87638201928, Epot: -1.19586040032E+01, Enl:  7.3222188034E-01}, 
 iter:  2, fnrm:  2.18E-01, Omega: -1.646951035109328E+01, D: -6.99E-01, D best: -6.99E-01}
      #Support functions created
    #=================================================================== kernel optimization
 - kernel optimization: &it_kernel001
   -  #-------------------------------------------------------------------- kernel iter: 1
       Kernel update:
         max dev from unity            :  1.57E-03
         Hamiltonian application required:  Yes
         method                        : diagonalization
         mode                          : sequential
         communication strategy kernel : ALLREDUCE
         Kohn-Sham residue             :  2.258E-01
         Coefficients available        :  Yes
       Hamiltonian update: {
 Energies: {Ekin:  9.87638201928, Epot: -1.1968354713E+01, Enl:  7.3222188034E-01, 
              EH:  2.19664842501E+01, EXC: -4.21697438878, EvXC: -5.52947853076}, 
    Total charge:  7.999982384609, 
 Poisson Solver: {BC: Free, Box:  [  85,  83,  83 ], MPI tasks:  3}}
        #Eigenvalues and New Occupation Numbers
       Orbitals: [
 {e: -8.630076793937E-01, f:  2.0},  # 00001
 {e: -4.447127155983E-01, f:  2.0},  # 00002
 {e: -2.107059512461E-01, f:  2.0},  # 00003
 {e: -1.329499080147E-01, f:  2.0}] # 00004
       summary: [ {kernel optimization: DIAG, mixing quantity: DENS, mix hist:  0, 
 iter:  1, delta:  1.11E-05, energy: -1.70722626524845325E+01, D: -1.707E+01}]
   -  #-------------------------------------------------------------------- kernel iter: 2
       Kernel update:
         max dev from unity            :  1.57E-03
         Hamiltonian application required:  Yes
         method                        : diagonalization
         mode                          : sequential
         communication strategy kernel : ALLREDUCE
         Kohn-Sham residue             :  2.126E-01
         Coefficients available        :  Yes
       Hamiltonian update: {
 Energies: {Ekin:  9.87638201928, Epot: -1.26589017797E+01, Enl:  7.3222188034E-01, 
              EH:  2.06814249484E+01, EXC: -4.00336581739, EvXC: -5.24711123552}, 
    Total charge:  7.999979933319, 
 Poisson Solver: {BC: Free, Box:  [  85,  83,  83 ], MPI tasks:  3}}
        #Eigenvalues and New Occupation Numbers
       Orbitals: [
 {e: -9.947440560549E-01, f:  2.0},  # 00001
 {e: -5.366841126529E-01, f:  2.0},  # 00002
 {e: -3.750838331004E-01, f:  2.0},  # 00003
 {e: -2.935567011562E-01, f:  2.0}] # 00004
       summary: [ {kernel optimization: DIAG, mixing quantity: DENS, mix hist:  0, 
 iter:  2, delta:  2.84E-06, energy: -1.69533469719586165E+01, D:  1.189E-01}]
   -  #-------------------------------------------------------------------- kernel iter: 3
       Kernel update:
         max dev from unity            :  1.57E-03
         Hamiltonian application required:  Yes
         method                        : diagonalization
         mode                          : sequential
         communication strategy kernel : ALLREDUCE
         Kohn-Sham residue             :  2.101E-01
         Coefficients available        :  Yes
       Hamiltonian update: {
 Energies: {Ekin:  9.87638201928, Epot: -1.259965887E+01, Enl:  7.3222188034E-01, 
              EH:  2.07618504068E+01, EXC: -4.01076627631, EvXC: -5.25676692182}, 
    Total charge:  7.999979979014, 
 Poisson Solver: {BC: Free, Box:  [  85,  83,  83 ], MPI tasks:  3}}
        #Eigenvalues and New Occupation Numbers
       Orbitals: [
 {e: -9.779108098975E-01, f:  2.0},  # 00001
 {e: -5.229639815854E-01, f:  2.0},  # 00002
 {e: -3.714962292066E-01, f:  2.0},  # 00003
 {e: -2.866085103511E-01, f:  2.0}] # 00004
       summary: [ {kernel optimization: DIAG, mixing quantity: DENS, mix hist:  0, 
 iter:  3, delta:  1.4E-06, energy: -1.69493388591493996E+01, D:  4.008E-03}]
   -  &final_kernel001  { #-------------------------------------------------------- iter: 4
 summary: [ {kernel optimization: DIAG, mixing quantity: DENS, mix hist:  0, 
 iter:  4, delta:  1.4E-06, energy: -1.69493388591493996E+01, D:  4.008E-03}]}
=======
 Energies: {Ekin:  9.87638201894E+00, Epot: -1.19586040029E+01, Enl:  7.32221880407E-01}, 
 Orthoconstraint:  Yes,    Preconditioning:  Yes, 
 iter:  2, fnrm:  2.18E-01, Omega: -1.646951035101983E+01, D: -6.99E-01, D best: -6.99E-01, 
 exit criterion: net number of iterations}
   -  &final_supfun001  { #-------------------------------------------------------- iter: 2
 target function: TRACE, 
 Energies: {Ekin:  9.87638201894E+00, Epot: -1.19586040029E+01, Enl:  7.32221880407E-01}, 
 iter:  2, fnrm:  2.18E-01, Omega: -1.646951035101983E+01, D: -6.99E-01, D best: -6.99E-01}
      #Support functions created
    #=================================================================== kernel optimization
 - kernel optimization: &it_kernel001
   -  #--------------------------------------------------------------------- kernel iter: 1
     Kernel update:
       max dev from unity              :  1.57E-03
       Hamiltonian application required:  Yes
       method                          : diagonalization
       mode                            : sequential
       communication strategy kernel   : ALLREDUCE
       Kohn-Sham residue               :  2.258E-01
       Coefficients available          :  Yes
     Hamiltonian update: {
 Energies: {Ekin:  9.87638201894E+00, Epot: -1.19683547128E+01, Enl:  7.32221880407E-01, 
              EH:  2.19664842501E+01,  EXC: -4.21697438879E+00, EvXC: -5.52947853077E+00}, 
    Total charge:  7.999982384609E+00, 
 Poisson Solver: {BC: Free, Box:  [  85,  83,  83 ], MPI tasks:  4}}
      #Eigenvalues and New Occupation Numbers
     Orbitals: [
 {e: -8.630076793814E-01, f:  2.0000},  # 00001
 {e: -4.447127155797E-01, f:  2.0000},  # 00002
 {e: -2.107059512334E-01, f:  2.0000},  # 00003
 {e: -1.329499080335E-01, f:  2.0000}] # 00004
     summary: [ {kernel optimization: DIAG, mixing quantity: DENS, mix hist:  0, 
 iter:  1, delta:  5.55E-06, energy: -1.70722626523730376E+01, D: -1.707E+01}]
   -  #--------------------------------------------------------------------- kernel iter: 2
     Kernel update:
       max dev from unity              :  1.57E-03
       Hamiltonian application required:  Yes
       method                          : diagonalization
       mode                            : sequential
       communication strategy kernel   : ALLREDUCE
       Kohn-Sham residue               :  2.126E-01
       Coefficients available          :  Yes
     Hamiltonian update: {
 Energies: {Ekin:  9.87638201894E+00, Epot: -1.26589017795E+01, Enl:  7.32221880407E-01, 
              EH:  2.06814249483E+01,  EXC: -4.00336581739E+00, EvXC: -5.24711123552E+00}, 
    Total charge:  7.999979933319E+00, 
 Poisson Solver: {BC: Free, Box:  [  85,  83,  83 ], MPI tasks:  4}}
      #Eigenvalues and New Occupation Numbers
     Orbitals: [
 {e: -9.947440560554E-01, f:  2.0000},  # 00001
 {e: -5.366841126545E-01, f:  2.0000},  # 00002
 {e: -3.750838330947E-01, f:  2.0000},  # 00003
 {e: -2.935567011682E-01, f:  2.0000}] # 00004
     summary: [ {kernel optimization: DIAG, mixing quantity: DENS, mix hist:  0, 
 iter:  2, delta:  1.42E-06, energy: -1.69533469718934420E+01, D:  1.189E-01}]
   -  #--------------------------------------------------------------------- kernel iter: 3
     Kernel update:
       max dev from unity              :  1.57E-03
       Hamiltonian application required:  Yes
       method                          : diagonalization
       mode                            : sequential
       communication strategy kernel   : ALLREDUCE
       Kohn-Sham residue               :  2.101E-01
       Coefficients available          :  Yes
     Hamiltonian update: {
 Energies: {Ekin:  9.87638201894E+00, Epot: -1.25996588699E+01, Enl:  7.32221880407E-01, 
              EH:  2.07618504065E+01,  EXC: -4.01076627628E+00, EvXC: -5.25676692178E+00}, 
    Total charge:  7.999979979014E+00, 
 Poisson Solver: {BC: Free, Box:  [  85,  83,  83 ], MPI tasks:  4}}
      #Eigenvalues and New Occupation Numbers
     Orbitals: [
 {e: -9.779108099188E-01, f:  2.0000},  # 00001
 {e: -5.229639816068E-01, f:  2.0000},  # 00002
 {e: -3.714962292189E-01, f:  2.0000},  # 00003
 {e: -2.866085103799E-01, f:  2.0000}] # 00004
     summary: [ {kernel optimization: DIAG, mixing quantity: DENS, mix hist:  0, 
 iter:  3, delta:  7.00E-07, energy: -1.69493388590849712E+01, D:  4.008E-03}]
   -  &final_kernel001  { #-------------------------------------------------------- iter: 4
 summary: [ {kernel optimization: DIAG, mixing quantity: DENS, mix hist:  0, 
 iter:  4, delta:  7.00E-07, energy: -1.69493388590849712E+01, D:  4.008E-03}]}
>>>>>>> ffa93dbe
    #================================================================= Summary of both steps
   self consistency summary: &it_sc001
   -  {iter:  1, target function: TRACE,  #WARNING: support function optimization not converged
 kernel optimization: DIAG,  #WARNING: density optimization not converged
<<<<<<< HEAD
 iter low:  1, delta out:  3.317E-06, energy: -1.69493388591493996E+01, D: -1.695E+01}
=======
 iter low:  1, delta out:  3.317E-06, energy: -1.69493388590849712E+01, D: -1.695E+01}
>>>>>>> ffa93dbe
    #========================================================= Adjustments for high accuracy
   Locreg increased                    :  No
   Kernel update:
     max dev from unity                :  1.57E-03
     Hamiltonian application required  :  Yes
     method                            : diagonalization
     mode                              : sequential
     communication strategy kernel     : ALLREDUCE
     Kohn-Sham residue                 :  2.092E-01
     Coefficients available            :  Yes
    #========================================================= support function optimization
 - support function optimization: &it_supfun002
   -  { #-------------------------------------------------------------------------- iter: 1
 target function: ENERGY, Hamiltonian Applied:  Yes, 
<<<<<<< HEAD
 Energies: {Ekin:  9.87638201928, Epot: -1.25782627618E+01, Enl:  7.3222188034E-01}, 
 Orthoconstraint:  Yes, Preconditioning:  Yes, 
 iter:  1, fnrm:  2.52E-01, Omega: -1.694841980635313E+01, D: -1.18, D best: -1.18, 
 Optimization: {algorithm: SD, mean alpha:  1.0E-04, max alpha:  1.0E-04, 
=======
 Energies: {Ekin:  9.87638201894E+00, Epot: -1.25782627617E+01, Enl:  7.32221880407E-01}, 
 Orthoconstraint:  Yes,    Preconditioning:  Yes, 
 iter:  1, fnrm:  2.52E-01, Omega: -1.694841980628892E+01, D: -1.18E+00, D best: -1.18E+00, 
 Optimization: {algorithm: SD, mean alpha:  1.000E-04, max alpha:  1.000E-04, 
>>>>>>> ffa93dbe
    consecutive successes:  1}, 
 Orthogonalization:  Yes, communication strategy kernel: ALLREDUCE, 
 reconstruct kernel:  Yes}
   -  { #-------------------------------------------------------------------------- iter: 2
 target function: ENERGY, Hamiltonian Applied:  Yes, 
<<<<<<< HEAD
 Energies: {Ekin:  9.87442694685, Epot: -1.25779550069E+01, Enl:  7.3206861936E-01}, 
 Orthoconstraint:  Yes, Preconditioning:  Yes, 
 iter:  2, fnrm:  2.51E-01, Omega: -1.694850498566343E+01, D: -8.52E-05, D best: -8.52E-05, 
 exit criterion: net number of iterations}
   -  &final_supfun002  { #-------------------------------------------------------- iter: 2
 target function: ENERGY, 
 Energies: {Ekin:  9.87442694685, Epot: -1.25779550069E+01, Enl:  7.3206861936E-01}, 
 iter:  2, fnrm:  2.51E-01, Omega: -1.694850498566343E+01, D: -8.52E-05, D best: -8.52E-05}
      #Support functions created
    #=================================================================== kernel optimization
 - kernel optimization: &it_kernel002
   -  #-------------------------------------------------------------------- kernel iter: 1
       Kernel update:
         max dev from unity            :  1.61E-04
         Hamiltonian application required:  No
         method                        : diagonalization
         mode                          : sequential
         communication strategy kernel : ALLREDUCE
         Coefficients available        :  Yes
       Hamiltonian update: {
 Energies: {Ekin:  9.87638201928, Epot: -1.25782627618E+01, Enl:  7.3222188034E-01, 
              EH:  2.07889300173E+01, EXC: -4.01291454557, EvXC: -5.25954252588}, 
    Total charge:  7.999979975165, 
 Poisson Solver: {BC: Free, Box:  [  85,  83,  83 ], MPI tasks:  3}}
        #Eigenvalues and New Occupation Numbers
       Orbitals: [
 {e: -9.716753311286E-01, f:  2.0},  # 00001
 {e: -5.174935419542E-01, f:  2.0},  # 00002
 {e: -3.711617593854E-01, f:  2.0},  # 00003
 {e: -2.850060195984E-01, f:  2.0}] # 00004
       summary: [ {kernel optimization: DIAG, mixing quantity: DENS, mix hist:  0, 
 iter:  1, delta:  7.0E-07, energy: -1.69485053769758949E+01, D:  8.335E-04}]
   -  #-------------------------------------------------------------------- kernel iter: 2
       Kernel update:
         max dev from unity            :  1.61E-04
         Hamiltonian application required:  Yes
         method                        : diagonalization
         mode                          : sequential
         communication strategy kernel : ALLREDUCE
         Kohn-Sham residue             :  2.087E-01
         Coefficients available        :  Yes
       Hamiltonian update: {
 Energies: {Ekin:  9.87442694685, Epot: -1.25672003803E+01, Enl:  7.3206861936E-01, 
              EH:  2.08027923437E+01, EXC: -4.01416411065, EvXC: -5.26116123627}, 
    Total charge:  7.999979973041, 
 Poisson Solver: {BC: Free, Box:  [  85,  83,  83 ], MPI tasks:  3}}
        #Eigenvalues and New Occupation Numbers
       Orbitals: [
 {e: -9.686568929503E-01, f:  2.0},  # 00001
 {e: -5.147278585492E-01, f:  2.0},  # 00002
 {e: -3.708841121123E-01, f:  2.0},  # 00003
 {e: -2.842127007711E-01, f:  2.0}] # 00004
       summary: [ {kernel optimization: DIAG, mixing quantity: DENS, mix hist:  0, 
 iter:  2, delta:  3.5E-07, energy: -1.69482883827030619E+01, D:  2.17E-04}]
   -  #-------------------------------------------------------------------- kernel iter: 3
       Kernel update:
         max dev from unity            :  1.61E-04
         Hamiltonian application required:  Yes
         method                        : diagonalization
         mode                          : sequential
         communication strategy kernel : ALLREDUCE
         Kohn-Sham residue             :  2.085E-01
         Coefficients available        :  Yes
       Hamiltonian update: {
 Energies: {Ekin:  9.87442694685, Epot: -1.25618567659E+01, Enl:  7.3206861936E-01, 
              EH:  2.08097477912E+01, EXC: -4.01482108075, EvXC: -5.26201289548}, 
    Total charge:  7.999979972017, 
 Poisson Solver: {BC: Free, Box:  [  85,  83,  83 ], MPI tasks:  3}}
        #Eigenvalues and New Occupation Numbers
       Orbitals: [
 {e: -9.671977238165E-01, f:  2.0},  # 00001
 {e: -5.133455025482E-01, f:  2.0},  # 00002
 {e: -3.707071795393E-01, f:  2.0},  # 00003
 {e: -2.838249713512E-01, f:  2.0}] # 00004
       summary: [ {kernel optimization: DIAG, mixing quantity: DENS, mix hist:  0, 
 iter:  3, delta:  1.76E-07, energy: -1.69482367667640048E+01, D:  5.162E-05}]
   -  #-------------------------------------------------------------------- kernel iter: 4
       Kernel update:
         max dev from unity            :  1.61E-04
         Hamiltonian application required:  Yes
         method                        : diagonalization
         mode                          : sequential
         communication strategy kernel : ALLREDUCE
         Kohn-Sham residue             :  2.085E-01
         Coefficients available        :  Yes
       Hamiltonian update: {
 Energies: {Ekin:  9.87442694685, Epot: -1.25592011582E+01, Enl:  7.3206861936E-01, 
              EH:  2.08132288544E+01, EXC: -4.01515602444, EvXC: -5.26244718699}, 
    Total charge:  7.999979971573, 
 Poisson Solver: {BC: Free, Box:  [  85,  83,  83 ], MPI tasks:  3}}
        #Eigenvalues and New Occupation Numbers
       Orbitals: [
 {e: -9.664879918434E-01, f:  2.0},  # 00001
 {e: -5.126541883267E-01, f:  2.0},  # 00002
 {e: -3.70602229941E-01, f:  2.0},  # 00003
 {e: -2.836339116305E-01, f:  2.0}] # 00004
       summary: [ {kernel optimization: DIAG, mixing quantity: DENS, mix hist:  0, 
 iter:  4, delta:  8.82E-08, energy: -1.69482243711015208E+01, D:  1.24E-05}]
   -  &final_kernel002  { #-------------------------------------------------------- iter: 5
 summary: [ {kernel optimization: DIAG, mixing quantity: DENS, mix hist:  0, 
 iter:  5, delta:  8.82E-08, energy: -1.69482243711015208E+01, D:  1.24E-05}]}
=======
 Energies: {Ekin:  9.87442694650E+00, Epot: -1.25779550069E+01, Enl:  7.32068619427E-01}, 
 Orthoconstraint:  Yes,    Preconditioning:  Yes, 
 iter:  2, fnrm:  2.51E-01, Omega: -1.694850498559942E+01, D: -8.52E-05, D best: -8.52E-05, 
 exit criterion: net number of iterations}
   -  &final_supfun002  { #-------------------------------------------------------- iter: 2
 target function: ENERGY, 
 Energies: {Ekin:  9.87442694650E+00, Epot: -1.25779550069E+01, Enl:  7.32068619427E-01}, 
 iter:  2, fnrm:  2.51E-01, Omega: -1.694850498559942E+01, D: -8.52E-05, D best: -8.52E-05}
      #Support functions created
    #=================================================================== kernel optimization
 - kernel optimization: &it_kernel002
   -  #--------------------------------------------------------------------- kernel iter: 1
     Kernel update:
       max dev from unity              :  1.61E-04
       Hamiltonian application required:  No
       method                          : diagonalization
       mode                            : sequential
       communication strategy kernel   : ALLREDUCE
       Coefficients available          :  Yes
     Hamiltonian update: {
 Energies: {Ekin:  9.87638201894E+00, Epot: -1.25782627617E+01, Enl:  7.32221880407E-01, 
              EH:  2.07889300170E+01,  EXC: -4.01291454552E+00, EvXC: -5.25954252582E+00}, 
    Total charge:  7.999979975165E+00, 
 Poisson Solver: {BC: Free, Box:  [  85,  83,  83 ], MPI tasks:  4}}
      #Eigenvalues and New Occupation Numbers
     Orbitals: [
 {e: -9.716753311598E-01, f:  2.0000},  # 00001
 {e: -5.174935419850E-01, f:  2.0000},  # 00002
 {e: -3.711617594064E-01, f:  2.0000},  # 00003
 {e: -2.850060196349E-01, f:  2.0000}] # 00004
     summary: [ {kernel optimization: DIAG, mixing quantity: DENS, mix hist:  0, 
 iter:  1, delta:  3.50E-07, energy: -1.69485053769118785E+01, D:  8.335E-04}]
   -  #--------------------------------------------------------------------- kernel iter: 2
     Kernel update:
       max dev from unity              :  1.61E-04
       Hamiltonian application required:  Yes
       method                          : diagonalization
       mode                            : sequential
       communication strategy kernel   : ALLREDUCE
       Kohn-Sham residue               :  2.087E-01
       Coefficients available          :  Yes
     Hamiltonian update: {
 Energies: {Ekin:  9.87442694650E+00, Epot: -1.25672003803E+01, Enl:  7.32068619427E-01, 
              EH:  2.08027923434E+01,  EXC: -4.01416411059E+00, EvXC: -5.26116123619E+00}, 
    Total charge:  7.999979973041E+00, 
 Poisson Solver: {BC: Free, Box:  [  85,  83,  83 ], MPI tasks:  4}}
      #Eigenvalues and New Occupation Numbers
     Orbitals: [
 {e: -9.686568929864E-01, f:  2.0000},  # 00001
 {e: -5.147278585848E-01, f:  2.0000},  # 00002
 {e: -3.708841121377E-01, f:  2.0000},  # 00003
 {e: -2.842127008116E-01, f:  2.0000}] # 00004
     summary: [ {kernel optimization: DIAG, mixing quantity: DENS, mix hist:  0, 
 iter:  2, delta:  1.75E-07, energy: -1.69482883826389781E+01, D:  2.170E-04}]
   -  #--------------------------------------------------------------------- kernel iter: 3
     Kernel update:
       max dev from unity              :  1.61E-04
       Hamiltonian application required:  Yes
       method                          : diagonalization
       mode                            : sequential
       communication strategy kernel   : ALLREDUCE
       Kohn-Sham residue               :  2.085E-01
       Coefficients available          :  Yes
     Hamiltonian update: {
 Energies: {Ekin:  9.87442694650E+00, Epot: -1.25618567659E+01, Enl:  7.32068619427E-01, 
              EH:  2.08097477908E+01,  EXC: -4.01482108068E+00, EvXC: -5.26201289540E+00}, 
    Total charge:  7.999979972017E+00, 
 Poisson Solver: {BC: Free, Box:  [  85,  83,  83 ], MPI tasks:  4}}
      #Eigenvalues and New Occupation Numbers
     Orbitals: [
 {e: -9.671977238548E-01, f:  2.0000},  # 00001
 {e: -5.133455025860E-01, f:  2.0000},  # 00002
 {e: -3.707071795669E-01, f:  2.0000},  # 00003
 {e: -2.838249713935E-01, f:  2.0000}] # 00004
     summary: [ {kernel optimization: DIAG, mixing quantity: DENS, mix hist:  0, 
 iter:  3, delta:  8.79E-08, energy: -1.69482367666999778E+01, D:  5.162E-05}]
   -  #--------------------------------------------------------------------- kernel iter: 4
     Kernel update:
       max dev from unity              :  1.61E-04
       Hamiltonian application required:  Yes
       method                          : diagonalization
       mode                            : sequential
       communication strategy kernel   : ALLREDUCE
       Kohn-Sham residue               :  2.085E-01
       Coefficients available          :  Yes
     Hamiltonian update: {
 Energies: {Ekin:  9.87442694650E+00, Epot: -1.25592011582E+01, Enl:  7.32068619427E-01, 
              EH:  2.08132288540E+01,  EXC: -4.01515602437E+00, EvXC: -5.26244718691E+00}, 
    Total charge:  7.999979971573E+00, 
 Poisson Solver: {BC: Free, Box:  [  85,  83,  83 ], MPI tasks:  4}}
      #Eigenvalues and New Occupation Numbers
     Orbitals: [
 {e: -9.664879918830E-01, f:  2.0000},  # 00001
 {e: -5.126541883657E-01, f:  2.0000},  # 00002
 {e: -3.706022299696E-01, f:  2.0000},  # 00003
 {e: -2.836339116738E-01, f:  2.0000}] # 00004
     summary: [ {kernel optimization: DIAG, mixing quantity: DENS, mix hist:  0, 
 iter:  4, delta:  4.41E-08, energy: -1.69482243710375933E+01, D:  1.240E-05}]
   -  &final_kernel002  { #-------------------------------------------------------- iter: 5
 summary: [ {kernel optimization: DIAG, mixing quantity: DENS, mix hist:  0, 
 iter:  5, delta:  4.41E-08, energy: -1.69482243710375933E+01, D:  1.240E-05}]}
>>>>>>> ffa93dbe
    #================================================================= Summary of both steps
   self consistency summary: &it_sc002
   -  {iter:  2, target function: ENERGY,  #WARNING: support function optimization not converged
 kernel optimization: DIAG,  #WARNING: density optimization not converged
<<<<<<< HEAD
 iter high:  2, delta out:  3.282E-07, energy: -1.69482243711015208E+01, D:  1.114E-03}
=======
 iter high:  2, delta out:  3.282E-07, energy: -1.69482243710375933E+01, D:  1.114E-03}
>>>>>>> ffa93dbe
    #========================================================= support function optimization
 - support function optimization: &it_supfun003
   -  { #-------------------------------------------------------------------------- iter: 1
 target function: ENERGY, Hamiltonian Applied:  Yes, 
<<<<<<< HEAD
 Energies: {Ekin:  9.87442694685, Epot: -1.25578862809E+01, Enl:  7.3206861936E-01}, 
 Orthoconstraint:  Yes, Preconditioning:  Yes, 
 iter:  1, fnrm:  2.5E-01, Omega: -1.694822135743768E+01, D:  1.98E-04, D best:  1.98E-04, 
 Optimization: {algorithm: SD, mean alpha:  1.1E-04, max alpha:  1.1E-04, 
=======
 Energies: {Ekin:  9.87442694650E+00, Epot: -1.25578862809E+01, Enl:  7.32068619427E-01}, 
 Orthoconstraint:  Yes,    Preconditioning:  Yes, 
 iter:  1, fnrm:  2.50E-01, Omega: -1.694822135737366E+01, D:  1.98E-04, D best:  1.98E-04, 
 Optimization: {algorithm: SD, mean alpha:  1.100E-04, max alpha:  1.100E-04, 
>>>>>>> ffa93dbe
    consecutive successes:  1}, 
 Orthogonalization:  Yes, communication strategy kernel: ALLREDUCE, 
 reconstruct kernel:  Yes}
   -  { #-------------------------------------------------------------------------- iter: 2
 target function: ENERGY, Hamiltonian Applied:  Yes, 
<<<<<<< HEAD
 Energies: {Ekin:  9.87451157787, Epot: -1.25579946533E+01, Enl:  7.32075977182E-01}, 
 Orthoconstraint:  Yes, Preconditioning:  Yes, 
 iter:  2, fnrm:  2.5E-01, Omega: -1.694823662546096E+01, D: -1.53E-05, D best: -1.53E-05, 
 exit criterion: net number of iterations}
   -  &final_supfun003  { #-------------------------------------------------------- iter: 2
 target function: ENERGY, 
 Energies: {Ekin:  9.87451157787, Epot: -1.25579946533E+01, Enl:  7.32075977182E-01}, 
 iter:  2, fnrm:  2.5E-01, Omega: -1.694823662546096E+01, D: -1.53E-05, D best: -1.53E-05}
      #Support functions created
    #=================================================================== kernel optimization
 - kernel optimization: &it_kernel003
   -  #-------------------------------------------------------------------- kernel iter: 1
       Kernel update:
         max dev from unity            :  1.52E-05
         Hamiltonian application required:  No
         method                        : diagonalization
         mode                          : sequential
         communication strategy kernel : ALLREDUCE
         Coefficients available        :  Yes
       Hamiltonian update: {
 Energies: {Ekin:  9.87442694685, Epot: -1.25592011582E+01, Enl:  7.3206861936E-01, 
              EH:  2.08149602782E+01, EXC: -4.01532294536, EvXC: -5.26266358138}, 
    Total charge:  7.999979971623, 
 Poisson Solver: {BC: Free, Box:  [  85,  83,  83 ], MPI tasks:  3}}
        #Eigenvalues and New Occupation Numbers
       Orbitals: [
 {e: -9.661446965169E-01, f:  2.0},  # 00001
 {e: -5.123128702088E-01, f:  2.0},  # 00002
 {e: -3.705446872074E-01, f:  2.0},  # 00003
 {e: -2.835412330329E-01, f:  2.0}] # 00004
       summary: [ {kernel optimization: DIAG, mixing quantity: DENS, mix hist:  0, 
 iter:  1, delta:  4.43E-08, energy: -1.69482366518888199E+01, D: -1.228E-05}]
   -  #-------------------------------------------------------------------- kernel iter: 2
       Kernel update:
         max dev from unity            :  1.52E-05
         Hamiltonian application required:  Yes
         method                        : diagonalization
         mode                          : sequential
         communication strategy kernel : ALLREDUCE
         Kohn-Sham residue             :  2.084E-01
         Coefficients available        :  Yes
       Hamiltonian update: {
 Energies: {Ekin:  9.87451157787, Epot: -1.25573038105E+01, Enl:  7.32075977182E-01, 
              EH:  2.08158831953E+01, EXC: -4.01541725155, EvXC: -5.26278607674}, 
    Total charge:  7.9999799716, 
 Poisson Solver: {BC: Free, Box:  [  85,  83,  83 ], MPI tasks:  3}}
        #Eigenvalues and New Occupation Numbers
       Orbitals: [
 {e: -9.659675146625E-01, f:  2.0},  # 00001
 {e: -5.121336940994E-01, f:  2.0},  # 00002
 {e: -3.705062198493E-01, f:  2.0},  # 00003
 {e: -2.83488326342E-01, f:  2.0}] # 00004
       summary: [ {kernel optimization: DIAG, mixing quantity: DENS, mix hist:  0, 
 iter:  2, delta:  2.23E-08, energy: -1.69482359158069258E+01, D:  7.361E-07}]
   -  #-------------------------------------------------------------------- kernel iter: 3
       Kernel update:
         max dev from unity            :  1.52E-05
         Hamiltonian application required:  Yes
         method                        : diagonalization
         mode                          : sequential
         communication strategy kernel : ALLREDUCE
         Kohn-Sham residue             :  2.084E-01
         Coefficients available        :  Yes
       Hamiltonian update: {
 Energies: {Ekin:  9.87451157787, Epot: -1.25569723668E+01, Enl:  7.32075977182E-01, 
              EH:  2.08163234245E+01, EXC: -4.01546085694, EvXC: -5.26284263522}, 
    Total charge:  7.999979971563, 
 Poisson Solver: {BC: Free, Box:  [  85,  83,  83 ], MPI tasks:  3}}
        #Eigenvalues and New Occupation Numbers
       Orbitals: [
 {e: -9.658832167478E-01, f:  2.0},  # 00001
 {e: -5.120461285462E-01, f:  2.0},  # 00002
 {e: -3.704880051004E-01, f:  2.0},  # 00003
 {e: -2.83464676472E-01, f:  2.0}] # 00004
       summary: [ {kernel optimization: DIAG, mixing quantity: DENS, mix hist:  0, 
 iter:  3, delta:  1.12E-08, energy: -1.69482357357614788E+01, D:  1.8E-07}]
   -  #-------------------------------------------------------------------- kernel iter: 4
       Kernel update:
         max dev from unity            :  1.52E-05
         Hamiltonian application required:  Yes
         method                        : diagonalization
         mode                          : sequential
         communication strategy kernel : ALLREDUCE
         Kohn-Sham residue             :  2.084E-01
         Coefficients available        :  Yes
       Hamiltonian update: {
 Energies: {Ekin:  9.87451157787, Epot: -1.25568088454E+01, Enl:  7.32075977182E-01, 
              EH:  2.08165409438E+01, EXC: -4.01548214629, EvXC: -5.26287023497}, 
    Total charge:  7.999979971546, 
 Poisson Solver: {BC: Free, Box:  [  85,  83,  83 ], MPI tasks:  3}}
        #Eigenvalues and New Occupation Numbers
       Orbitals: [
 {e: -9.658420901656E-01, f:  2.0},  # 00001
 {e: -5.120025708921E-01, f:  2.0},  # 00002
 {e: -3.704785182387E-01, f:  2.0},  # 00003
 {e: -2.834532209835E-01, f:  2.0}] # 00004
       summary: [ {kernel optimization: DIAG, mixing quantity: DENS, mix hist:  0, 
 iter:  4, delta:  5.62E-09, energy: -1.69482356915338173E+01, D:  4.423E-08}]
   -  &final_kernel003  { #-------------------------------------------------------- iter: 5
 summary: [ {kernel optimization: DIAG, mixing quantity: DENS, mix hist:  0, 
 iter:  5, delta:  5.62E-09, energy: -1.69482356915338173E+01, D:  4.423E-08}]}
=======
 Energies: {Ekin:  9.87451157752E+00, Epot: -1.25579946532E+01, Enl:  7.32075977248E-01}, 
 Orthoconstraint:  Yes,    Preconditioning:  Yes, 
 iter:  2, fnrm:  2.50E-01, Omega: -1.694823662539697E+01, D: -1.53E-05, D best: -1.53E-05, 
 exit criterion: net number of iterations}
   -  &final_supfun003  { #-------------------------------------------------------- iter: 2
 target function: ENERGY, 
 Energies: {Ekin:  9.87451157752E+00, Epot: -1.25579946532E+01, Enl:  7.32075977248E-01}, 
 iter:  2, fnrm:  2.50E-01, Omega: -1.694823662539697E+01, D: -1.53E-05, D best: -1.53E-05}
      #Support functions created
    #=================================================================== kernel optimization
 - kernel optimization: &it_kernel003
   -  #--------------------------------------------------------------------- kernel iter: 1
     Kernel update:
       max dev from unity              :  1.52E-05
       Hamiltonian application required:  No
       method                          : diagonalization
       mode                            : sequential
       communication strategy kernel   : ALLREDUCE
       Coefficients available          :  Yes
     Hamiltonian update: {
 Energies: {Ekin:  9.87442694650E+00, Epot: -1.25592011582E+01, Enl:  7.32068619427E-01, 
              EH:  2.08149602778E+01,  EXC: -4.01532294529E+00, EvXC: -5.26266358129E+00}, 
    Total charge:  7.999979971623E+00, 
 Poisson Solver: {BC: Free, Box:  [  85,  83,  83 ], MPI tasks:  4}}
      #Eigenvalues and New Occupation Numbers
     Orbitals: [
 {e: -9.661446965570E-01, f:  2.0000},  # 00001
 {e: -5.123128702484E-01, f:  2.0000},  # 00002
 {e: -3.705446872366E-01, f:  2.0000},  # 00003
 {e: -2.835412330766E-01, f:  2.0000}] # 00004
     summary: [ {kernel optimization: DIAG, mixing quantity: DENS, mix hist:  0, 
 iter:  1, delta:  2.21E-08, energy: -1.69482366518248284E+01, D: -1.228E-05}]
   -  #--------------------------------------------------------------------- kernel iter: 2
     Kernel update:
       max dev from unity              :  1.52E-05
       Hamiltonian application required:  Yes
       method                          : diagonalization
       mode                            : sequential
       communication strategy kernel   : ALLREDUCE
       Kohn-Sham residue               :  2.084E-01
       Coefficients available          :  Yes
     Hamiltonian update: {
 Energies: {Ekin:  9.87451157752E+00, Epot: -1.25573038104E+01, Enl:  7.32075977248E-01, 
              EH:  2.08158831949E+01,  EXC: -4.01541725149E+00, EvXC: -5.26278607665E+00}, 
    Total charge:  7.999979971600E+00, 
 Poisson Solver: {BC: Free, Box:  [  85,  83,  83 ], MPI tasks:  4}}
      #Eigenvalues and New Occupation Numbers
     Orbitals: [
 {e: -9.659675147029E-01, f:  2.0000},  # 00001
 {e: -5.121336941392E-01, f:  2.0000},  # 00002
 {e: -3.705062198787E-01, f:  2.0000},  # 00003
 {e: -2.834883263860E-01, f:  2.0000}] # 00004
     summary: [ {kernel optimization: DIAG, mixing quantity: DENS, mix hist:  0, 
 iter:  2, delta:  1.11E-08, energy: -1.69482359157429912E+01, D:  7.361E-07}]
   -  #--------------------------------------------------------------------- kernel iter: 3
     Kernel update:
       max dev from unity              :  1.52E-05
       Hamiltonian application required:  Yes
       method                          : diagonalization
       mode                            : sequential
       communication strategy kernel   : ALLREDUCE
       Kohn-Sham residue               :  2.084E-01
       Coefficients available          :  Yes
     Hamiltonian update: {
 Energies: {Ekin:  9.87451157752E+00, Epot: -1.25569723667E+01, Enl:  7.32075977248E-01, 
              EH:  2.08163234241E+01,  EXC: -4.01546085687E+00, EvXC: -5.26284263513E+00}, 
    Total charge:  7.999979971563E+00, 
 Poisson Solver: {BC: Free, Box:  [  85,  83,  83 ], MPI tasks:  4}}
      #Eigenvalues and New Occupation Numbers
     Orbitals: [
 {e: -9.658832167884E-01, f:  2.0000},  # 00001
 {e: -5.120461285862E-01, f:  2.0000},  # 00002
 {e: -3.704880051300E-01, f:  2.0000},  # 00003
 {e: -2.834646765161E-01, f:  2.0000}] # 00004
     summary: [ {kernel optimization: DIAG, mixing quantity: DENS, mix hist:  0, 
 iter:  3, delta:  5.59E-09, energy: -1.69482357356975442E+01, D:  1.800E-07}]
   -  #--------------------------------------------------------------------- kernel iter: 4
     Kernel update:
       max dev from unity              :  1.52E-05
       Hamiltonian application required:  Yes
       method                          : diagonalization
       mode                            : sequential
       communication strategy kernel   : ALLREDUCE
       Kohn-Sham residue               :  2.084E-01
       Coefficients available          :  Yes
     Hamiltonian update: {
 Energies: {Ekin:  9.87451157752E+00, Epot: -1.25568088454E+01, Enl:  7.32075977248E-01, 
              EH:  2.08165409434E+01,  EXC: -4.01548214622E+00, EvXC: -5.26287023488E+00}, 
    Total charge:  7.999979971546E+00, 
 Poisson Solver: {BC: Free, Box:  [  85,  83,  83 ], MPI tasks:  4}}
      #Eigenvalues and New Occupation Numbers
     Orbitals: [
 {e: -9.658420902062E-01, f:  2.0000},  # 00001
 {e: -5.120025709321E-01, f:  2.0000},  # 00002
 {e: -3.704785182684E-01, f:  2.0000},  # 00003
 {e: -2.834532210277E-01, f:  2.0000}] # 00004
     summary: [ {kernel optimization: DIAG, mixing quantity: DENS, mix hist:  0, 
 iter:  4, delta:  2.81E-09, energy: -1.69482356914698116E+01, D:  4.423E-08}]
   -  &final_kernel003  { #-------------------------------------------------------- iter: 5
 summary: [ {kernel optimization: DIAG, mixing quantity: DENS, mix hist:  0, 
 iter:  5, delta:  2.81E-09, energy: -1.69482356914698116E+01, D:  4.423E-08}]}
>>>>>>> ffa93dbe
    #================================================================= Summary of both steps
   self consistency summary: &it_sc003
   -  {iter:  3, target function: ENERGY,  #WARNING: support function optimization not converged
 kernel optimization: DIAG,  #WARNING: density optimization not converged
<<<<<<< HEAD
 iter high:  3, delta out:  2.083E-08, energy: -1.69482356915338173E+01, D: -1.132E-05}
    #Eigenvalues and New Occupation Numbers
   Orbitals: [
 {e: -9.658420901656E-01, f:  1.0},  # 00001
 {e: -5.120025708921E-01, f:  1.0},  # 00002
 {e: -3.704785182387E-01, f:  1.0},  # 00003
 {e: -2.834532209835E-01, f:  1.0},  # 00004
 {e:  4.013022058842E-02, f:  1.0},  # 00005
 {e:  1.414255763046E-01, f:  1.0}] # 00006
    #========================================================================= final results
   self consistency summary:
   -  {iter:  3, 
 Energies: {Ekin:  9.87451157787, Epot: -1.25568088454E+01, Enl:  7.32075977182E-01, 
              EH:  2.08166486691E+01, EXC: -4.01549257366, EvXC: -5.26288374719}, 
       iter high:  3,        delta out:  2.083E-08,      energy: -1.69482356915338173E+01, 
               D:  0.0,  #FINAL
=======
 iter high:  3, delta out:  2.083E-08, energy: -1.69482356914698116E+01, D: -1.132E-05}
    #Eigenvalues and New Occupation Numbers
   Orbitals: [
 {e: -9.658420902062E-01, f:  1.0000},  # 00001
 {e: -5.120025709321E-01, f:  1.0000},  # 00002
 {e: -3.704785182684E-01, f:  1.0000},  # 00003
 {e: -2.834532210277E-01, f:  1.0000},  # 00004
 {e:  4.013022052797E-02, f:  1.0000},  # 00005
 {e:  1.414255762575E-01, f:  1.0000}] # 00006
    #========================================================================= final results
   self consistency summary:
   -  {iter:  3, 
 Energies: {Ekin:  9.87451157752E+00, Epot: -1.25568088454E+01, Enl:  7.32075977248E-01, 
              EH:  2.08166486687E+01,  EXC: -4.01549257359E+00, EvXC: -5.26288374711E+00}, 
       iter high:  3,            delta out:  2.083E-08, 
          energy: -1.69482356914698116E+01,                       D:  0.000E+00,  #FINAL
>>>>>>> ffa93dbe
 }
  #WARNING: commented correction_locrad
  #------------------------------------------------------------------------ Pulay Correction
 Pulay Forces (Ha/Bohr):
<<<<<<< HEAD
 -  {O: [-1.574613433426E-01,  7.366116315561E-02,  8.119914171767E-02]} # 0001
 -  {H: [ 1.116513453551E-02,  2.862951629016E-03,  1.800985951885E-03]} # 0002
 -  {H: [ 3.994655946026E-03, -1.682926873167E-02, -1.92667718307E-02]} # 0003
 Total charge                          :  7.999979971546
=======
 -  {O: [-1.574613434687E-01,  7.366116318109E-02,  8.119914174247E-02]} # 0001
 -  {H: [ 1.116513460393E-02,  2.862951639464E-03,  1.800985962534E-03]} # 0002
 -  {H: [ 3.994655955620E-03, -1.682926876977E-02, -1.926677186875E-02]} # 0003
 Total charge                          :  7.999979971546E+00
>>>>>>> ffa93dbe
  #---------------------------------------------------------------------- Forces Calculation
 Poisson Solver:
   BC                                  : Free
   Box                                 :  [  85,  83,  83 ]
<<<<<<< HEAD
   MPI tasks                           :  3
=======
   MPI tasks                           :  4
>>>>>>> ffa93dbe
 Electric Dipole Moment (AU):
   P vector                            :  [ -6.1697E-01,  3.4884E-01,  3.8168E-01 ]
   norm(P)                             :  8.049974E-01
 Electric Dipole Moment (Debye):
   P vector                            :  [ -1.5682,  8.8668E-01,  9.7013E-01 ]
   norm(P)                             :  2.046099
 Calculate local forces: {Leaked force:  0.0}
 Calculate Non Local forces            :  Yes
<<<<<<< HEAD
 Average noise forces: {x:  1.81627853E-01, y:  2.49290265E-02, z:  1.3915712E-02, 
                    total:  1.83858044E-01}
 Clean forces norm (Ha/Bohr): {maxval:  2.104908259108E-01, fnrm2:  7.423338709864E-02}
 Raw forces norm (Ha/Bohr): {maxval:  3.317449326452E-01, fnrm2:  1.132394119519E-01}
  #--------------------------------------------------------------------------- Atomic Forces
 Atomic Forces (Ha/Bohr):
 -  {O: [ 2.100634594113E-01, -4.045120879343E-03, -1.278154176172E-02]} # 0001
 -  {H: [-1.669767462736E-01,  5.602723947997E-03,  1.246531255257E-02]} # 0002
 -  {H: [-4.30867131377E-02, -1.557603068654E-03,  3.162292091543E-04]} # 0003
  #----------------------------------------------------------------- Timing for root process
 Timings for root process:
   CPU time (s)                        :  6.64
   Elapsed time (s)                    :  3.35
=======
 Average noise forces: {x:  1.81627853E-01, y:  2.49290265E-02, z:  1.39157120E-02, 
                    total:  1.83858044E-01}
 Clean forces norm (Ha/Bohr): {maxval:  2.104908259284E-01, fnrm2:  7.423338711151E-02}
 Raw forces norm (Ha/Bohr): {maxval:  3.317449326809E-01, fnrm2:  1.132394119765E-01}
  #--------------------------------------------------------------------------- Atomic Forces
 Atomic Forces (Ha/Bohr):
 -  {O: [ 2.100634594283E-01, -4.045120888379E-03, -1.278154177116E-02]} # 0001
 -  {H: [-1.669767462899E-01,  5.602723946885E-03,  1.246531255218E-02]} # 0002
 -  {H: [-4.308671313843E-02, -1.557603058507E-03,  3.162292189846E-04]} # 0003
  #----------------------------------------------------------------- Timing for root process
 Timings for root process:
   CPU time (s)                        :  3.93
   Elapsed time (s)                    :  1.99
>>>>>>> ffa93dbe
  #-------------------------------- Warnings obtained during the run, check their relevance!
 WARNINGS:
 - Do not call check_communications in the linear scaling version!
 - support function optimization not converged
 - density optimization not converged
 - support function optimization not converged
 - density optimization not converged
 - support function optimization not converged
 - density optimization not converged
 - commented correction_locrad
 Status of the memory at finalization:
   wfd%keyvloc:
     Array Id                          : wfd%keyvloc
     Size (Bytes)                      : 2228
     Allocating Routine Id             : system_initialization
     Address of first element          : 0x2cc8d00
     Address of metadata               : 46912280
   wfd%keygloc:
     Array Id                          : wfd%keygloc
     Size (Bytes)                      : 4456
     Allocating Routine Id             : system_initialization
     Address of first element          : 0x2cffb60
     Address of metadata               : 46912184
   Timestamp of Profile initialization:
     2014-01-31 15:45:17.371
   Process Id:
     0
 Memory Consumption Report:
<<<<<<< HEAD
   Tot. No. of Allocations             :  4392
   Tot. No. of Deallocations           :  4392
   Remaining Memory (B)                :  0
   Memory occupation:
     Peak Value (MB)                   :  86
     for the array                     : wz
     in the routine                    : gaussians_to_wavelets_orb
 Max No. of dictionaries used          :  1330 #(  138 still in use)
=======
   Tot. No. of Allocations             :  4183
   Tot. No. of Deallocations           :  4183
   Remaining Memory (B)                :  0
   Memory occupation:
     Peak Value (MB)                   :  81
     for the array                     : wz
     in the routine                    : gaussians_to_wavelets_orb
 Max No. of dictionaries used          :  2947 #(  765 still in use)
 Number of dictionary folders allocated:  1
>>>>>>> ffa93dbe
<|MERGE_RESOLUTION|>--- conflicted
+++ resolved
@@ -27,29 +27,6 @@
    |_____|_____|_____|_____|_____|______                    www.bigdft.org   "
  
  Reference Paper                       : The Journal of Chemical Physics 129, 014109 (2008)
-<<<<<<< HEAD
- Version Number                        : 1.7.1.10
- Timestamp of this run                 : 2014-01-31 15:45:18.407
- Root process Hostname                 : girofle
- Number of MPI tasks                   :  3
- OpenMP parallelization                :  Yes
- Maximal OpenMP threads per MPI task   :  2
- MPI tasks of root process node        :  3
-  #------------------------------------------------------------------ Code compiling options
- Compilation options:
-   Configure arguments:
-     " 'FC=/local/stephanm/openmpi-1.6.5_intel/bin/mpif90' 'CC=icc' 'FCFLAGS=-O2 -xSSE4.2 
-     -openmp' 
-     '--with-ext-linalg=/opt/intel/composer_xe_2013_sp1.0.080/mkl/lib/intel64/libmkl_blas95_l
-     p64 /opt/intel/composer_xe_2013_sp1.0.080/mkl/lib/intel64/libmkl_lapack95_lp64 
-     -L/opt/intel/composer_xe_2013_sp1.0.080/mkl/lib/intel64 -lmkl_scalapack_lp64 
-     -lmkl_cdft_core -lmkl_intel_lp64 -lmkl_core -lmkl_intel_thread 
-     -lmkl_blacs_intelmpi_lp64 -lpthread -lm'"
-   Compilers (CC, FC, CXX): [icc, /local/stephanm/openmpi-1.6.5_intel/bin/mpif90, g++]
-   Compiler flags:
-     CFLAGS                            : -g -O2
-     FCFLAGS                           : -O2 -xSSE4.2 -openmp
-=======
  Version Number                        : 1.7.1.15
  Timestamp of this run                 : 2014-03-26 08:22:17.919
  Root process Hostname                 : phys-comp-03
@@ -74,7 +51,6 @@
    Compiler flags:
      CFLAGS                            : -g -O2
      FCFLAGS                           : -O2 -i_dynamic -msse4.2 -heap-arrays 1024 -openmp
->>>>>>> ffa93dbe
      CXXFLAGS                          : -g -O2
   #------------------------------------------------------------------------ Input parameters
  perf:
@@ -84,7 +60,7 @@
    ocl_platform                        : ~ #      Chosen OCL platform
    ocl_devices                         : ~ #      Chosen OCL devices
    blas                                : No #     CUBLAS acceleration
-   projrad                             : 15.0 #   Radius of the projector as a function of the maxrad
+   projrad                             : 15.000 # Radius of the projector as a function of the maxrad
    exctxpar                            : OP2P #   Exact exchange parallelisation scheme
    ig_diag                             : Yes #    Input guess (T=Direct, F=Iterative) diag. of Ham.
    ig_norbp                            : 5 #      Input guess Orbitals per process for iterative diag.
@@ -109,13 +85,8 @@
    pdgemm_blocksize                    : -8 #     SCALAPACK linear scaling blocksize
    maxproc_pdsyev                      : 4 #      SCALAPACK linear scaling max num procs
    maxproc_pdgemm                      : 4 #      SCALAPACK linear scaling max num procs
-<<<<<<< HEAD
-   ef_interpol_det                     : 0.1E-19 # FOE max determinant of cubic interpolation matrix
-   ef_interpol_chargediff              : 0.1E+02 # FOE max charge difference for interpolation
-=======
    ef_interpol_det                     : 0.10E-19 # FOE max determinant of cubic interpolation matrix
    ef_interpol_chargediff              : 0.10E+02 # FOE max charge difference for interpolation
->>>>>>> ffa93dbe
    mixing_after_inputguess             : No #     mixing step after linear input guess (T/F)
    iterative_orthogonalization         : No #     iterative_orthogonalization for input guess orbitals
    check_sumrho                        : 2 #      enables linear sumrho check
@@ -124,15 +95,12 @@
    explicit_locregcenters              : No #     linear scaling explicitely specify localization centers
    calculate_KS_residue                : Yes #    linear scaling calculate Kohn-Sham residue
    intermediate_forces                 : No #     linear scaling calculate intermediate forces
-<<<<<<< HEAD
-=======
    kappa_conv                          : 0.10000000000000001 # exit kappa for extended input guess (experimental mode)
    evbounds_nsatur                     : 3 #      number of FOE cycles before the eigenvalue bounds are shrinked
    evboundsshrink_nsatur               : 4 #      maximal number of unsuccessful eigenvalue bounds shrinkings
    method_updatekernel                 : 0 #      linear scaling update density kernel during the sup. func. optimization (0 
     #                                              purification, 1 FOE)
    purification_quickreturn            : No #     linear scaling quick return in purification
->>>>>>> ffa93dbe
  dft:
    hgrids: [0.5, 0.5, 0.5] #                      grid spacing in the three directions (bohr)
    rmult: [4.0, 4.0] #                            c(f)rmult*radii_cf(:,1(2))=coarse(fine) atom-based radius
@@ -183,8 +151,6 @@
    sic_alpha                           : 0. #     SIC downscaling parameter
  tddft:
    tddft_approach                      : none #   TDDFT method
-<<<<<<< HEAD
-=======
  lin_general:
    hybrid                              : No #     activate the hybrid mode; if activated, only the low accuracy values will be relevant
    nit: [1, 2] #                                  number of iteration with low/high accuracy
@@ -245,7 +211,6 @@
    rloc: [7.0, 7.0] #                             localization radius for the support functions
    rloc_kernel                         : 9.0 #    localization radius for the density kernel
    rloc_kernel_foe                     : 14.0 #   cutoff radius for the FOE matrix vector multiplications
->>>>>>> ffa93dbe
  posinp:
    Positions:
    - O: [2.0656210653945739, 0.72761978300511576, 0.76503749782279751]
@@ -300,11 +265,7 @@
  #|0              DIIS history for density mixing (low, high)                                
  #|.5d0     .     density mixing parameter (low, high)                                       
  #|1.d-11   1.d-1 outer loop convergence (low, high)                                         
-<<<<<<< HEAD
- #|5.d-3    1.d-3    1basis convergence (low, high) ; early stop TMB optimization (experiment
-=======
  #|5.d-3    1.d-3    1.d-4  basis convergence (low, high) ; early stop TMB optimization, dyna
->>>>>>> ffa93dbe
  #|0.5d0          factor to reduce the confinement. Only used for hybrid mode.               
  #|1.d-5    1.d   kernel convergence (low, high) - directmin only                            
  #|1.d-13   1.d-1 density convergence (low, high)                                            
@@ -383,10 +344,10 @@
  Geometry Optimization Parameters:
    Maximum steps                       :  1
    Algorithm                           : none
-   Random atomic displacement          :  0.0
-   Fluctuation in forces               :  1.0
-   Maximum in forces                   :  0.0
-   Steepest descent step               :  4.0
+   Random atomic displacement          :  0.0E+00
+   Fluctuation in forces               :  1.0E+00
+   Maximum in forces                   :  0.0E+00
+   Steepest descent step               :  4.0E+00
  Material acceleration                 :  No #iproc=0
   #------------------------------------------------------------------------ Input parameters
  DFT parameters:
@@ -396,7 +357,7 @@
      XC functional implementation      : ABINIT
      Spin polarization                 :  No
  Basis set definition:
-   Suggested Grid Spacings (a0)        :  [  0.5,  0.5,  0.5 ]
+   Suggested Grid Spacings (a0)        :  [  0.50,  0.50,  0.50 ]
    Coarse and Fine Radii Multipliers   :  [  4.0,  4.0 ]
  Self-Consistent Cycle Parameters:
    Wavefunction:
@@ -430,14 +391,14 @@
    Pseudopotential type                : HGH-K
    Local Pseudo Potential (HGH convention):
      Rloc                              :  0.24762
-     Coefficients (c1 .. c4)           :  [ -16.58032,  2.3957,  0.0,  0.0 ]
+     Coefficients (c1 .. c4)           :  [ -16.58032,  2.39570,  0.00000,  0.00000 ]
    NonLocal PSP Parameters:
    - Channel (l)                       :  0
      Rloc                              :  0.22179
      h_ij matrix:
-     -  [  18.26692,  0.0,  0.0 ]
-     -  [  0.0,  0.0,  0.0 ]
-     -  [  0.0,  0.0,  0.0 ]
+     -  [  18.26692,  0.00000,  0.00000 ]
+     -  [  0.00000,  0.00000,  0.00000 ]
+     -  [  0.00000,  0.00000,  0.00000 ]
    No. of projectors                   :  1
    PSP XC                              : "XC: Teter 93"
  - Symbol                              : H #Type No.  02
@@ -445,21 +406,14 @@
    No. of Atoms                        :  2
    Radii of active regions (AU):
      Coarse                            :  1.46342
-<<<<<<< HEAD
-     Fine                              :  0.2
-     Coarse PSP                        :  0.0
-     Source                            : PSP File
-   Grid Spacing threshold (AU)         :  0.5
-=======
      Fine                              :  0.20000
      Coarse PSP                        :  0.00000
      Source                            : PSP File
    Grid Spacing threshold (AU)         :  0.50
->>>>>>> ffa93dbe
    Pseudopotential type                : HGH-K
    Local Pseudo Potential (HGH convention):
-     Rloc                              :  0.2
-     Coefficients (c1 .. c4)           :  [ -4.18024,  0.72507,  0.0,  0.0 ]
+     Rloc                              :  0.20000
+     Coefficients (c1 .. c4)           :  [ -4.18024,  0.72507,  0.00000,  0.00000 ]
    No. of projectors                   :  0
    PSP XC                              : "XC: Teter 93"
   #-------------------------------------------------------------------------- Atom Positions
@@ -471,18 +425,13 @@
  Atomic structure:
    Positions:
    - O: [ 7.576416548,  5.980391168,  5.963296743] # [  15.15,  11.96,  11.93 ] 0001
-<<<<<<< HEAD
-   - H: [ 5.771698586,  5.702495041,  5.771181082] # [  11.54,  11.4,  11.54 ] 0002
-   - H: [ 7.728301414,  7.297504959,  7.228818918] # [  15.46,  14.6,  14.46 ] 0003
-=======
    - H: [ 5.771698586,  5.702495041,  5.771181082] # [  11.54,  11.40,  11.54 ] 0002
    - H: [ 7.728301414,  7.297504959,  7.228818918] # [  15.46,  14.60,  14.46 ] 0003
->>>>>>> ffa93dbe
    Rigid Shift Applied (AU)            :  [  5.5108,  5.2528,  5.1983 ]
   #------------------------------------------------------------------------- Grid properties
- Box Grid spacings                     :  [  0.5,  0.5,  0.5 ]
+ Box Grid spacings                     :  [  0.5000,  0.5000,  0.5000 ]
  Sizes of the simulation domain:
-   AU                                  :  [  13.5,  13.0,  13.0 ]
+   AU                                  :  [  13.500,  13.000,  13.000 ]
    Angstroem                           :  [  7.1439,  6.8793,  6.8793 ]
    Grid Spacing Units                  :  [  27,  26,  26 ]
    High resolution region boundaries (GU):
@@ -491,26 +440,11 @@
  High Res. box is treated separately   :  Yes
   #------------------------------------------------------------------- Kernel Initialization
  Poisson Kernel Initialization:
-<<<<<<< HEAD
-   MPI tasks                           :  3
-=======
    MPI tasks                           :  4
->>>>>>> ffa93dbe
    OpenMP threads per MPI task         :  2
  Poisson Kernel Creation:
    Boundary Conditions                 : Free
    Memory Requirements per MPI task:
-<<<<<<< HEAD
-     Density (MB)                      :  1.61
-     Kernel (MB)                       :  1.69
-     Full Grid Arrays (MB)             :  4.47
-     Load Balancing of calculations:
-       Density:
-         MPI tasks 0- 2                : 100%
-       Kernel:
-         MPI tasks 0- 1                : 100%
-         MPI task 2                    :  93%
-=======
      Density (MB)                      :  1.21
      Kernel (MB)                       :  1.28
      Full Grid Arrays (MB)             :  4.47
@@ -520,7 +454,6 @@
        Kernel:
          MPI tasks 0- 2                : 100%
          MPI task 3                    :  86%
->>>>>>> ffa93dbe
        Complete LB per task            : 1/3 LB_density + 2/3 LB_kernel
  Wavefunctions Descriptors, full simulation domain:
    Coarse resolution grid:
@@ -533,56 +466,33 @@
  Total Number of Electrons             :  8
  Spin treatment                        : Averaged
  Orbitals Repartition:
-<<<<<<< HEAD
-   MPI tasks  0- 0                     :  2
-   MPI tasks  1- 2                     :  1
-=======
    MPI tasks  0- 3                     :  1
->>>>>>> ffa93dbe
  Total Number of Orbitals              :  4
  Input Occupation Numbers:
- - Occupation Numbers: {Orbitals No. 1-4:  2.0}
+ - Occupation Numbers: {Orbitals No. 1-4:  2.0000}
  Support function repartition:
-<<<<<<< HEAD
-   MPI tasks  0- 2                     :  2
- Wavefunctions memory occupation for root MPI process:  0 MB 149 KB 640 B
-=======
    MPI tasks  0- 1                     :  2
    MPI tasks  2- 3                     :  1
  Wavefunctions memory occupation for root MPI process:  0 MB 74 KB 832 B
->>>>>>> ffa93dbe
  NonLocal PSP Projectors Descriptors:
    Creation strategy                   : On-the-fly
    Total number of projectors          :  1
    Total number of components          :  2080
    Percent of zero components          :  36
-<<<<<<< HEAD
-=======
    Size of workspaces                  :  8336
    Maximum size of masking arrays for a projector:  582
    Cumulative size of masking arrays   :  582
->>>>>>> ffa93dbe
   #WARNING: Do not call check_communications in the linear scaling version!
   #-------------------------------------------------------- Estimation of Memory Consumption
  Memory requirements for principal quantities (MiB.KiB):
    Subspace Matrix                     : 0.1 #    (Number of Orbitals: 4)
    Single orbital                      : 0.75 #   (Number of Components: 9576)
-   All (distributed) orbitals          : 0.449 #  (Number of Orbitals per MPI task: 2)
-   Wavefunction storage size           : 3.370 #  (DIIS/SD workspaces included)
+   All (distributed) orbitals          : 0.225 #  (Number of Orbitals per MPI task: 1)
+   Wavefunction storage size           : 1.697 #  (DIIS/SD workspaces included)
    Nonlocal Pseudopotential Arrays     : 0.17
    Full Uncompressed (ISF) grid        : 4.479
    Workspaces storage size             : 0.297
  Accumulated memory requirements during principal run stages (MiB.KiB):
-<<<<<<< HEAD
-   Kernel calculation                  : 32.529
-   Density Construction                : 17.725
-   Poisson Solver                      : 21.185
-   Hamiltonian application             : 17.915
- Estimated Memory Peak (MB)            :  32
- total elements                        :  36
- non-zero elements                     :  36
- sparsity in %                         :  0.0
-=======
    Kernel calculation                  : 24.684
    Density Construction                : 17.707
    Poisson Solver                      : 17.543
@@ -597,35 +507,17 @@
    Size of workspaces                  :  8336
    Maximum size of masking arrays for a projector:  1164
    Cumulative size of masking arrays   :  1164
->>>>>>> ffa93dbe
  total elements                        :  36
  non-zero elements                     :  36
- sparsity in %                         :  0.0
+ sparsity in %                         :  0.00
  total elements                        :  36
  non-zero elements                     :  36
-<<<<<<< HEAD
- sparsity in %                         :  0.0
- Checking Compression/Uncompression of sparse matrices:
-=======
  sparsity in %                         :  0.00
  Checking Compression/Uncompression of small sparse matrices:
->>>>>>> ffa93dbe
    Tolerances for this check           :  1.00000001335143196E-10
-   Maxdiff for compress                :  0.0
-   Maxdiff for uncompress              :  0.0
+   Maxdiff for compress                :  0.00000000000000000E+00
+   Maxdiff for uncompress              :  0.00000000000000000E+00
    Tolerances for this check           :  1.00000001335143196E-10
-<<<<<<< HEAD
-   Maxdiff for compress                :  0.0
-   Maxdiff for uncompress              :  0.0
-   Tolerances for this check           :  1.00000001335143196E-10
-   Maxdiff for compress                :  0.0
-   Maxdiff for uncompress              :  0.0
- Checking operations for potential communication:
-   Tolerance for the following test    :  9.999999999999999799E-13
-   calculation check, error sum        :  0.0
-   Tolerance for the following test    :  1.000000000000000036E-10
-   calculation check, error max        :  0.0
-=======
    Maxdiff for compress                :  0.00000000000000000E+00
    Maxdiff for uncompress              :  0.00000000000000000E+00
  check of kernel cutoff radius:
@@ -643,54 +535,37 @@
    calculation check, error sum        :  0.000000000000000000E+00
    Tolerance for the following test    :  1.000000000000000036E-10
    calculation check, error max        :  0.000000000000000000E+00
->>>>>>> ffa93dbe
  Checking operations for sumrho:
    Tolerance for the following test    :  9.999999999999999988E-15
-   transposition check, mean error     :  0.0
-   transposition check, max error      :  0.0
+   transposition check, mean error     :  0.000000000000000000E+00
+   transposition check, max error      :  0.000000000000000000E+00
    Tolerance for the following test    :  9.999999999999999799E-13
    calculation check, error sum        :  4.319131408720741523E-15
    Tolerance for the following test    :  1.000000000000000036E-10
    calculation check, error max        :  4.263256414560601115E-14
-<<<<<<< HEAD
- Ion-Ion interaction energy            :  6.88446996418391
-=======
  Ion-Ion interaction energy            :  6.88446996418391E+00
->>>>>>> ffa93dbe
   #---------------------------------------------------------------- Ionic Potential Creation
  Total ionic charge                    : -8.000027255083
  Poisson Solver:
    BC                                  : Free
    Box                                 :  [  85,  83,  83 ]
-<<<<<<< HEAD
-   MPI tasks                           :  3
-=======
    MPI tasks                           :  4
->>>>>>> ffa93dbe
   #------------------------------------------------------------ Input Wavefunctions Creation
  Input Hamiltonian:
    Total No. of Atomic Input Orbitals  :  6
    Inputguess Orbitals Repartition:
-<<<<<<< HEAD
-     MPI tasks  0- 2                   :  2
-=======
      MPI tasks  0- 1                   :  2
      MPI tasks  2- 3                   :  1
->>>>>>> ffa93dbe
    Atomic Input Orbital Generation:
    -  {Atom Type: O, Electronic configuration: {s: [ 2.00], p: [ 4/3,  4/3,  4/3]}}
    -  {Atom Type: H, Electronic configuration: {s: [ 1.00]}}
    Wavelet conversion succeeded        :  Yes
    Deviation from normalization        :  5.23E-03
-   Total charge                        :  7.999970352587
+   Total charge                        :  7.999970352587E+00
    Poisson Solver:
      BC                                : Free
      Box                               :  [  85,  83,  83 ]
-<<<<<<< HEAD
-     MPI tasks                         :  3
-=======
      MPI tasks                         :  4
->>>>>>> ffa93dbe
    orthonormalization of input guess   : standard
    Kernel update:
      max dev from unity                :  2.63E-02
@@ -702,20 +577,6 @@
      Coefficients available            :  Yes
     #Eigenvalues and New Occupation Numbers
    Orbitals: [
-<<<<<<< HEAD
- {e: -1.032466469956, f:  2.0},  # 00001
- {e: -5.564406913933E-01, f:  2.0},  # 00002
- {e: -4.569418432467E-01, f:  2.0},  # 00003
- {e: -3.757602345837E-01, f:  2.0}] # 00004
-   Hamiltonian update: {
- Energies: {Ekin:  1.57946564123E+01, Epot: -2.06079737482E+01, Enl:  1.4673264243, 
-              EH:  2.00693076881E+01,  EXC: -3.90682443687, EvXC: -5.11982502079}, 
-    Total charge:  7.999965710124, 
- Poisson Solver: {BC: Free, Box:  [  85,  83,  83 ], MPI tasks:  3}}
-    #================================================================= Input guess generated
- Checking Communications of Minimal Basis:
-   Number of coarse and fine DoF (MasterMPI task):  [  3035,  17 ]
-=======
  {e: -1.032466469864E+00, f:  2.0000},  # 00001
  {e: -5.564406912297E-01, f:  2.0000},  # 00002
  {e: -4.569418431144E-01, f:  2.0000},  # 00003
@@ -728,121 +589,28 @@
     #================================================================= Input guess generated
  Checking Communications of Minimal Basis:
    Number of coarse and fine DoF (MasterMPI task):  [  2484,  13 ]
->>>>>>> ffa93dbe
    Tolerances for this check: [ 4.51950006034179674E-07,  1.33226762955018785E-15]
    Maxdiff for transpose (checksum)    :  1.09139364212751389E-11
-   Maxdiff for untranspose             :  0.0
+   Maxdiff for untranspose             :  0.00000000000000000E+00
  Checking Communications of Enlarged Minimal Basis:
-<<<<<<< HEAD
-   Number of coarse and fine DoF (MasterMPI task):  [  3076,  17 ]
-=======
    Number of coarse and fine DoF (MasterMPI task):  [  2307,  13 ]
->>>>>>> ffa93dbe
    Tolerances for this check: [ 9.57600012785331245E-07,  1.33226762955018785E-15]
    Maxdiff for transpose (checksum)    :  2.91038304567337036E-11
-   Maxdiff for untranspose             :  0.0
+   Maxdiff for untranspose             :  0.00000000000000000E+00
   #------------------------------------------------------------------- Self-Consistent Cycle
  Ground State Optimization:
     #========================================================= support function optimization
  - support function optimization: &it_supfun001
    -  { #-------------------------------------------------------------------------- iter: 1
  target function: TRACE, Hamiltonian Applied:  Yes, 
-<<<<<<< HEAD
- Energies: {Ekin:  1.15586915836E+01, Epot: -1.32945519574E+01, Enl:  7.35368168013E-01}, 
- Orthoconstraint:  Yes,    Preconditioning:  Yes, 
- iter:  1, fnrm:  7.55E-01, Omega: -1.577049455570163E+01, D: -1.58E+01, D best: -1.58E+01, 
-=======
  Energies: {Ekin:  1.15586915838E+01, Epot: -1.32945519576E+01, Enl:  7.35368168035E-01}, 
  Orthoconstraint:  Yes,    Preconditioning:  Yes, 
  iter:  1, fnrm:  7.55E-01, Omega: -1.577049455555101E+01, D: -1.58E+01, D best: -1.58E+01, 
->>>>>>> ffa93dbe
  Optimization: {algorithm: DIIS, history length:  3, consecutive failures:  0, 
            total failures:  0}, 
  Orthogonalization:  Yes}
    -  { #-------------------------------------------------------------------------- iter: 2
  target function: TRACE, Hamiltonian Applied:  Yes, 
-<<<<<<< HEAD
- Energies: {Ekin:  9.87638201928, Epot: -1.19586040032E+01, Enl:  7.3222188034E-01}, 
- Orthoconstraint:  Yes, Preconditioning:  Yes, 
- iter:  2, fnrm:  2.18E-01, Omega: -1.646951035109328E+01, D: -6.99E-01, D best: -6.99E-01, 
- exit criterion: net number of iterations}
-   -  &final_supfun001  { #-------------------------------------------------------- iter: 2
- target function: TRACE, 
- Energies: {Ekin:  9.87638201928, Epot: -1.19586040032E+01, Enl:  7.3222188034E-01}, 
- iter:  2, fnrm:  2.18E-01, Omega: -1.646951035109328E+01, D: -6.99E-01, D best: -6.99E-01}
-      #Support functions created
-    #=================================================================== kernel optimization
- - kernel optimization: &it_kernel001
-   -  #-------------------------------------------------------------------- kernel iter: 1
-       Kernel update:
-         max dev from unity            :  1.57E-03
-         Hamiltonian application required:  Yes
-         method                        : diagonalization
-         mode                          : sequential
-         communication strategy kernel : ALLREDUCE
-         Kohn-Sham residue             :  2.258E-01
-         Coefficients available        :  Yes
-       Hamiltonian update: {
- Energies: {Ekin:  9.87638201928, Epot: -1.1968354713E+01, Enl:  7.3222188034E-01, 
-              EH:  2.19664842501E+01, EXC: -4.21697438878, EvXC: -5.52947853076}, 
-    Total charge:  7.999982384609, 
- Poisson Solver: {BC: Free, Box:  [  85,  83,  83 ], MPI tasks:  3}}
-        #Eigenvalues and New Occupation Numbers
-       Orbitals: [
- {e: -8.630076793937E-01, f:  2.0},  # 00001
- {e: -4.447127155983E-01, f:  2.0},  # 00002
- {e: -2.107059512461E-01, f:  2.0},  # 00003
- {e: -1.329499080147E-01, f:  2.0}] # 00004
-       summary: [ {kernel optimization: DIAG, mixing quantity: DENS, mix hist:  0, 
- iter:  1, delta:  1.11E-05, energy: -1.70722626524845325E+01, D: -1.707E+01}]
-   -  #-------------------------------------------------------------------- kernel iter: 2
-       Kernel update:
-         max dev from unity            :  1.57E-03
-         Hamiltonian application required:  Yes
-         method                        : diagonalization
-         mode                          : sequential
-         communication strategy kernel : ALLREDUCE
-         Kohn-Sham residue             :  2.126E-01
-         Coefficients available        :  Yes
-       Hamiltonian update: {
- Energies: {Ekin:  9.87638201928, Epot: -1.26589017797E+01, Enl:  7.3222188034E-01, 
-              EH:  2.06814249484E+01, EXC: -4.00336581739, EvXC: -5.24711123552}, 
-    Total charge:  7.999979933319, 
- Poisson Solver: {BC: Free, Box:  [  85,  83,  83 ], MPI tasks:  3}}
-        #Eigenvalues and New Occupation Numbers
-       Orbitals: [
- {e: -9.947440560549E-01, f:  2.0},  # 00001
- {e: -5.366841126529E-01, f:  2.0},  # 00002
- {e: -3.750838331004E-01, f:  2.0},  # 00003
- {e: -2.935567011562E-01, f:  2.0}] # 00004
-       summary: [ {kernel optimization: DIAG, mixing quantity: DENS, mix hist:  0, 
- iter:  2, delta:  2.84E-06, energy: -1.69533469719586165E+01, D:  1.189E-01}]
-   -  #-------------------------------------------------------------------- kernel iter: 3
-       Kernel update:
-         max dev from unity            :  1.57E-03
-         Hamiltonian application required:  Yes
-         method                        : diagonalization
-         mode                          : sequential
-         communication strategy kernel : ALLREDUCE
-         Kohn-Sham residue             :  2.101E-01
-         Coefficients available        :  Yes
-       Hamiltonian update: {
- Energies: {Ekin:  9.87638201928, Epot: -1.259965887E+01, Enl:  7.3222188034E-01, 
-              EH:  2.07618504068E+01, EXC: -4.01076627631, EvXC: -5.25676692182}, 
-    Total charge:  7.999979979014, 
- Poisson Solver: {BC: Free, Box:  [  85,  83,  83 ], MPI tasks:  3}}
-        #Eigenvalues and New Occupation Numbers
-       Orbitals: [
- {e: -9.779108098975E-01, f:  2.0},  # 00001
- {e: -5.229639815854E-01, f:  2.0},  # 00002
- {e: -3.714962292066E-01, f:  2.0},  # 00003
- {e: -2.866085103511E-01, f:  2.0}] # 00004
-       summary: [ {kernel optimization: DIAG, mixing quantity: DENS, mix hist:  0, 
- iter:  3, delta:  1.4E-06, energy: -1.69493388591493996E+01, D:  4.008E-03}]
-   -  &final_kernel001  { #-------------------------------------------------------- iter: 4
- summary: [ {kernel optimization: DIAG, mixing quantity: DENS, mix hist:  0, 
- iter:  4, delta:  1.4E-06, energy: -1.69493388591493996E+01, D:  4.008E-03}]}
-=======
  Energies: {Ekin:  9.87638201894E+00, Epot: -1.19586040029E+01, Enl:  7.32221880407E-01}, 
  Orthoconstraint:  Yes,    Preconditioning:  Yes, 
  iter:  2, fnrm:  2.18E-01, Omega: -1.646951035101983E+01, D: -6.99E-01, D best: -6.99E-01, 
@@ -923,16 +691,11 @@
    -  &final_kernel001  { #-------------------------------------------------------- iter: 4
  summary: [ {kernel optimization: DIAG, mixing quantity: DENS, mix hist:  0, 
  iter:  4, delta:  7.00E-07, energy: -1.69493388590849712E+01, D:  4.008E-03}]}
->>>>>>> ffa93dbe
     #================================================================= Summary of both steps
    self consistency summary: &it_sc001
    -  {iter:  1, target function: TRACE,  #WARNING: support function optimization not converged
  kernel optimization: DIAG,  #WARNING: density optimization not converged
-<<<<<<< HEAD
- iter low:  1, delta out:  3.317E-06, energy: -1.69493388591493996E+01, D: -1.695E+01}
-=======
  iter low:  1, delta out:  3.317E-06, energy: -1.69493388590849712E+01, D: -1.695E+01}
->>>>>>> ffa93dbe
     #========================================================= Adjustments for high accuracy
    Locreg increased                    :  No
    Kernel update:
@@ -947,125 +710,15 @@
  - support function optimization: &it_supfun002
    -  { #-------------------------------------------------------------------------- iter: 1
  target function: ENERGY, Hamiltonian Applied:  Yes, 
-<<<<<<< HEAD
- Energies: {Ekin:  9.87638201928, Epot: -1.25782627618E+01, Enl:  7.3222188034E-01}, 
- Orthoconstraint:  Yes, Preconditioning:  Yes, 
- iter:  1, fnrm:  2.52E-01, Omega: -1.694841980635313E+01, D: -1.18, D best: -1.18, 
- Optimization: {algorithm: SD, mean alpha:  1.0E-04, max alpha:  1.0E-04, 
-=======
  Energies: {Ekin:  9.87638201894E+00, Epot: -1.25782627617E+01, Enl:  7.32221880407E-01}, 
  Orthoconstraint:  Yes,    Preconditioning:  Yes, 
  iter:  1, fnrm:  2.52E-01, Omega: -1.694841980628892E+01, D: -1.18E+00, D best: -1.18E+00, 
  Optimization: {algorithm: SD, mean alpha:  1.000E-04, max alpha:  1.000E-04, 
->>>>>>> ffa93dbe
     consecutive successes:  1}, 
  Orthogonalization:  Yes, communication strategy kernel: ALLREDUCE, 
  reconstruct kernel:  Yes}
    -  { #-------------------------------------------------------------------------- iter: 2
  target function: ENERGY, Hamiltonian Applied:  Yes, 
-<<<<<<< HEAD
- Energies: {Ekin:  9.87442694685, Epot: -1.25779550069E+01, Enl:  7.3206861936E-01}, 
- Orthoconstraint:  Yes, Preconditioning:  Yes, 
- iter:  2, fnrm:  2.51E-01, Omega: -1.694850498566343E+01, D: -8.52E-05, D best: -8.52E-05, 
- exit criterion: net number of iterations}
-   -  &final_supfun002  { #-------------------------------------------------------- iter: 2
- target function: ENERGY, 
- Energies: {Ekin:  9.87442694685, Epot: -1.25779550069E+01, Enl:  7.3206861936E-01}, 
- iter:  2, fnrm:  2.51E-01, Omega: -1.694850498566343E+01, D: -8.52E-05, D best: -8.52E-05}
-      #Support functions created
-    #=================================================================== kernel optimization
- - kernel optimization: &it_kernel002
-   -  #-------------------------------------------------------------------- kernel iter: 1
-       Kernel update:
-         max dev from unity            :  1.61E-04
-         Hamiltonian application required:  No
-         method                        : diagonalization
-         mode                          : sequential
-         communication strategy kernel : ALLREDUCE
-         Coefficients available        :  Yes
-       Hamiltonian update: {
- Energies: {Ekin:  9.87638201928, Epot: -1.25782627618E+01, Enl:  7.3222188034E-01, 
-              EH:  2.07889300173E+01, EXC: -4.01291454557, EvXC: -5.25954252588}, 
-    Total charge:  7.999979975165, 
- Poisson Solver: {BC: Free, Box:  [  85,  83,  83 ], MPI tasks:  3}}
-        #Eigenvalues and New Occupation Numbers
-       Orbitals: [
- {e: -9.716753311286E-01, f:  2.0},  # 00001
- {e: -5.174935419542E-01, f:  2.0},  # 00002
- {e: -3.711617593854E-01, f:  2.0},  # 00003
- {e: -2.850060195984E-01, f:  2.0}] # 00004
-       summary: [ {kernel optimization: DIAG, mixing quantity: DENS, mix hist:  0, 
- iter:  1, delta:  7.0E-07, energy: -1.69485053769758949E+01, D:  8.335E-04}]
-   -  #-------------------------------------------------------------------- kernel iter: 2
-       Kernel update:
-         max dev from unity            :  1.61E-04
-         Hamiltonian application required:  Yes
-         method                        : diagonalization
-         mode                          : sequential
-         communication strategy kernel : ALLREDUCE
-         Kohn-Sham residue             :  2.087E-01
-         Coefficients available        :  Yes
-       Hamiltonian update: {
- Energies: {Ekin:  9.87442694685, Epot: -1.25672003803E+01, Enl:  7.3206861936E-01, 
-              EH:  2.08027923437E+01, EXC: -4.01416411065, EvXC: -5.26116123627}, 
-    Total charge:  7.999979973041, 
- Poisson Solver: {BC: Free, Box:  [  85,  83,  83 ], MPI tasks:  3}}
-        #Eigenvalues and New Occupation Numbers
-       Orbitals: [
- {e: -9.686568929503E-01, f:  2.0},  # 00001
- {e: -5.147278585492E-01, f:  2.0},  # 00002
- {e: -3.708841121123E-01, f:  2.0},  # 00003
- {e: -2.842127007711E-01, f:  2.0}] # 00004
-       summary: [ {kernel optimization: DIAG, mixing quantity: DENS, mix hist:  0, 
- iter:  2, delta:  3.5E-07, energy: -1.69482883827030619E+01, D:  2.17E-04}]
-   -  #-------------------------------------------------------------------- kernel iter: 3
-       Kernel update:
-         max dev from unity            :  1.61E-04
-         Hamiltonian application required:  Yes
-         method                        : diagonalization
-         mode                          : sequential
-         communication strategy kernel : ALLREDUCE
-         Kohn-Sham residue             :  2.085E-01
-         Coefficients available        :  Yes
-       Hamiltonian update: {
- Energies: {Ekin:  9.87442694685, Epot: -1.25618567659E+01, Enl:  7.3206861936E-01, 
-              EH:  2.08097477912E+01, EXC: -4.01482108075, EvXC: -5.26201289548}, 
-    Total charge:  7.999979972017, 
- Poisson Solver: {BC: Free, Box:  [  85,  83,  83 ], MPI tasks:  3}}
-        #Eigenvalues and New Occupation Numbers
-       Orbitals: [
- {e: -9.671977238165E-01, f:  2.0},  # 00001
- {e: -5.133455025482E-01, f:  2.0},  # 00002
- {e: -3.707071795393E-01, f:  2.0},  # 00003
- {e: -2.838249713512E-01, f:  2.0}] # 00004
-       summary: [ {kernel optimization: DIAG, mixing quantity: DENS, mix hist:  0, 
- iter:  3, delta:  1.76E-07, energy: -1.69482367667640048E+01, D:  5.162E-05}]
-   -  #-------------------------------------------------------------------- kernel iter: 4
-       Kernel update:
-         max dev from unity            :  1.61E-04
-         Hamiltonian application required:  Yes
-         method                        : diagonalization
-         mode                          : sequential
-         communication strategy kernel : ALLREDUCE
-         Kohn-Sham residue             :  2.085E-01
-         Coefficients available        :  Yes
-       Hamiltonian update: {
- Energies: {Ekin:  9.87442694685, Epot: -1.25592011582E+01, Enl:  7.3206861936E-01, 
-              EH:  2.08132288544E+01, EXC: -4.01515602444, EvXC: -5.26244718699}, 
-    Total charge:  7.999979971573, 
- Poisson Solver: {BC: Free, Box:  [  85,  83,  83 ], MPI tasks:  3}}
-        #Eigenvalues and New Occupation Numbers
-       Orbitals: [
- {e: -9.664879918434E-01, f:  2.0},  # 00001
- {e: -5.126541883267E-01, f:  2.0},  # 00002
- {e: -3.70602229941E-01, f:  2.0},  # 00003
- {e: -2.836339116305E-01, f:  2.0}] # 00004
-       summary: [ {kernel optimization: DIAG, mixing quantity: DENS, mix hist:  0, 
- iter:  4, delta:  8.82E-08, energy: -1.69482243711015208E+01, D:  1.24E-05}]
-   -  &final_kernel002  { #-------------------------------------------------------- iter: 5
- summary: [ {kernel optimization: DIAG, mixing quantity: DENS, mix hist:  0, 
- iter:  5, delta:  8.82E-08, energy: -1.69482243711015208E+01, D:  1.24E-05}]}
-=======
  Energies: {Ekin:  9.87442694650E+00, Epot: -1.25779550069E+01, Enl:  7.32068619427E-01}, 
  Orthoconstraint:  Yes,    Preconditioning:  Yes, 
  iter:  2, fnrm:  2.51E-01, Omega: -1.694850498559942E+01, D: -8.52E-05, D best: -8.52E-05, 
@@ -1167,139 +820,24 @@
    -  &final_kernel002  { #-------------------------------------------------------- iter: 5
  summary: [ {kernel optimization: DIAG, mixing quantity: DENS, mix hist:  0, 
  iter:  5, delta:  4.41E-08, energy: -1.69482243710375933E+01, D:  1.240E-05}]}
->>>>>>> ffa93dbe
     #================================================================= Summary of both steps
    self consistency summary: &it_sc002
    -  {iter:  2, target function: ENERGY,  #WARNING: support function optimization not converged
  kernel optimization: DIAG,  #WARNING: density optimization not converged
-<<<<<<< HEAD
- iter high:  2, delta out:  3.282E-07, energy: -1.69482243711015208E+01, D:  1.114E-03}
-=======
  iter high:  2, delta out:  3.282E-07, energy: -1.69482243710375933E+01, D:  1.114E-03}
->>>>>>> ffa93dbe
     #========================================================= support function optimization
  - support function optimization: &it_supfun003
    -  { #-------------------------------------------------------------------------- iter: 1
  target function: ENERGY, Hamiltonian Applied:  Yes, 
-<<<<<<< HEAD
- Energies: {Ekin:  9.87442694685, Epot: -1.25578862809E+01, Enl:  7.3206861936E-01}, 
- Orthoconstraint:  Yes, Preconditioning:  Yes, 
- iter:  1, fnrm:  2.5E-01, Omega: -1.694822135743768E+01, D:  1.98E-04, D best:  1.98E-04, 
- Optimization: {algorithm: SD, mean alpha:  1.1E-04, max alpha:  1.1E-04, 
-=======
  Energies: {Ekin:  9.87442694650E+00, Epot: -1.25578862809E+01, Enl:  7.32068619427E-01}, 
  Orthoconstraint:  Yes,    Preconditioning:  Yes, 
  iter:  1, fnrm:  2.50E-01, Omega: -1.694822135737366E+01, D:  1.98E-04, D best:  1.98E-04, 
  Optimization: {algorithm: SD, mean alpha:  1.100E-04, max alpha:  1.100E-04, 
->>>>>>> ffa93dbe
     consecutive successes:  1}, 
  Orthogonalization:  Yes, communication strategy kernel: ALLREDUCE, 
  reconstruct kernel:  Yes}
    -  { #-------------------------------------------------------------------------- iter: 2
  target function: ENERGY, Hamiltonian Applied:  Yes, 
-<<<<<<< HEAD
- Energies: {Ekin:  9.87451157787, Epot: -1.25579946533E+01, Enl:  7.32075977182E-01}, 
- Orthoconstraint:  Yes, Preconditioning:  Yes, 
- iter:  2, fnrm:  2.5E-01, Omega: -1.694823662546096E+01, D: -1.53E-05, D best: -1.53E-05, 
- exit criterion: net number of iterations}
-   -  &final_supfun003  { #-------------------------------------------------------- iter: 2
- target function: ENERGY, 
- Energies: {Ekin:  9.87451157787, Epot: -1.25579946533E+01, Enl:  7.32075977182E-01}, 
- iter:  2, fnrm:  2.5E-01, Omega: -1.694823662546096E+01, D: -1.53E-05, D best: -1.53E-05}
-      #Support functions created
-    #=================================================================== kernel optimization
- - kernel optimization: &it_kernel003
-   -  #-------------------------------------------------------------------- kernel iter: 1
-       Kernel update:
-         max dev from unity            :  1.52E-05
-         Hamiltonian application required:  No
-         method                        : diagonalization
-         mode                          : sequential
-         communication strategy kernel : ALLREDUCE
-         Coefficients available        :  Yes
-       Hamiltonian update: {
- Energies: {Ekin:  9.87442694685, Epot: -1.25592011582E+01, Enl:  7.3206861936E-01, 
-              EH:  2.08149602782E+01, EXC: -4.01532294536, EvXC: -5.26266358138}, 
-    Total charge:  7.999979971623, 
- Poisson Solver: {BC: Free, Box:  [  85,  83,  83 ], MPI tasks:  3}}
-        #Eigenvalues and New Occupation Numbers
-       Orbitals: [
- {e: -9.661446965169E-01, f:  2.0},  # 00001
- {e: -5.123128702088E-01, f:  2.0},  # 00002
- {e: -3.705446872074E-01, f:  2.0},  # 00003
- {e: -2.835412330329E-01, f:  2.0}] # 00004
-       summary: [ {kernel optimization: DIAG, mixing quantity: DENS, mix hist:  0, 
- iter:  1, delta:  4.43E-08, energy: -1.69482366518888199E+01, D: -1.228E-05}]
-   -  #-------------------------------------------------------------------- kernel iter: 2
-       Kernel update:
-         max dev from unity            :  1.52E-05
-         Hamiltonian application required:  Yes
-         method                        : diagonalization
-         mode                          : sequential
-         communication strategy kernel : ALLREDUCE
-         Kohn-Sham residue             :  2.084E-01
-         Coefficients available        :  Yes
-       Hamiltonian update: {
- Energies: {Ekin:  9.87451157787, Epot: -1.25573038105E+01, Enl:  7.32075977182E-01, 
-              EH:  2.08158831953E+01, EXC: -4.01541725155, EvXC: -5.26278607674}, 
-    Total charge:  7.9999799716, 
- Poisson Solver: {BC: Free, Box:  [  85,  83,  83 ], MPI tasks:  3}}
-        #Eigenvalues and New Occupation Numbers
-       Orbitals: [
- {e: -9.659675146625E-01, f:  2.0},  # 00001
- {e: -5.121336940994E-01, f:  2.0},  # 00002
- {e: -3.705062198493E-01, f:  2.0},  # 00003
- {e: -2.83488326342E-01, f:  2.0}] # 00004
-       summary: [ {kernel optimization: DIAG, mixing quantity: DENS, mix hist:  0, 
- iter:  2, delta:  2.23E-08, energy: -1.69482359158069258E+01, D:  7.361E-07}]
-   -  #-------------------------------------------------------------------- kernel iter: 3
-       Kernel update:
-         max dev from unity            :  1.52E-05
-         Hamiltonian application required:  Yes
-         method                        : diagonalization
-         mode                          : sequential
-         communication strategy kernel : ALLREDUCE
-         Kohn-Sham residue             :  2.084E-01
-         Coefficients available        :  Yes
-       Hamiltonian update: {
- Energies: {Ekin:  9.87451157787, Epot: -1.25569723668E+01, Enl:  7.32075977182E-01, 
-              EH:  2.08163234245E+01, EXC: -4.01546085694, EvXC: -5.26284263522}, 
-    Total charge:  7.999979971563, 
- Poisson Solver: {BC: Free, Box:  [  85,  83,  83 ], MPI tasks:  3}}
-        #Eigenvalues and New Occupation Numbers
-       Orbitals: [
- {e: -9.658832167478E-01, f:  2.0},  # 00001
- {e: -5.120461285462E-01, f:  2.0},  # 00002
- {e: -3.704880051004E-01, f:  2.0},  # 00003
- {e: -2.83464676472E-01, f:  2.0}] # 00004
-       summary: [ {kernel optimization: DIAG, mixing quantity: DENS, mix hist:  0, 
- iter:  3, delta:  1.12E-08, energy: -1.69482357357614788E+01, D:  1.8E-07}]
-   -  #-------------------------------------------------------------------- kernel iter: 4
-       Kernel update:
-         max dev from unity            :  1.52E-05
-         Hamiltonian application required:  Yes
-         method                        : diagonalization
-         mode                          : sequential
-         communication strategy kernel : ALLREDUCE
-         Kohn-Sham residue             :  2.084E-01
-         Coefficients available        :  Yes
-       Hamiltonian update: {
- Energies: {Ekin:  9.87451157787, Epot: -1.25568088454E+01, Enl:  7.32075977182E-01, 
-              EH:  2.08165409438E+01, EXC: -4.01548214629, EvXC: -5.26287023497}, 
-    Total charge:  7.999979971546, 
- Poisson Solver: {BC: Free, Box:  [  85,  83,  83 ], MPI tasks:  3}}
-        #Eigenvalues and New Occupation Numbers
-       Orbitals: [
- {e: -9.658420901656E-01, f:  2.0},  # 00001
- {e: -5.120025708921E-01, f:  2.0},  # 00002
- {e: -3.704785182387E-01, f:  2.0},  # 00003
- {e: -2.834532209835E-01, f:  2.0}] # 00004
-       summary: [ {kernel optimization: DIAG, mixing quantity: DENS, mix hist:  0, 
- iter:  4, delta:  5.62E-09, energy: -1.69482356915338173E+01, D:  4.423E-08}]
-   -  &final_kernel003  { #-------------------------------------------------------- iter: 5
- summary: [ {kernel optimization: DIAG, mixing quantity: DENS, mix hist:  0, 
- iter:  5, delta:  5.62E-09, energy: -1.69482356915338173E+01, D:  4.423E-08}]}
-=======
  Energies: {Ekin:  9.87451157752E+00, Epot: -1.25579946532E+01, Enl:  7.32075977248E-01}, 
  Orthoconstraint:  Yes,    Preconditioning:  Yes, 
  iter:  2, fnrm:  2.50E-01, Omega: -1.694823662539697E+01, D: -1.53E-05, D best: -1.53E-05, 
@@ -1401,29 +939,10 @@
    -  &final_kernel003  { #-------------------------------------------------------- iter: 5
  summary: [ {kernel optimization: DIAG, mixing quantity: DENS, mix hist:  0, 
  iter:  5, delta:  2.81E-09, energy: -1.69482356914698116E+01, D:  4.423E-08}]}
->>>>>>> ffa93dbe
     #================================================================= Summary of both steps
    self consistency summary: &it_sc003
    -  {iter:  3, target function: ENERGY,  #WARNING: support function optimization not converged
  kernel optimization: DIAG,  #WARNING: density optimization not converged
-<<<<<<< HEAD
- iter high:  3, delta out:  2.083E-08, energy: -1.69482356915338173E+01, D: -1.132E-05}
-    #Eigenvalues and New Occupation Numbers
-   Orbitals: [
- {e: -9.658420901656E-01, f:  1.0},  # 00001
- {e: -5.120025708921E-01, f:  1.0},  # 00002
- {e: -3.704785182387E-01, f:  1.0},  # 00003
- {e: -2.834532209835E-01, f:  1.0},  # 00004
- {e:  4.013022058842E-02, f:  1.0},  # 00005
- {e:  1.414255763046E-01, f:  1.0}] # 00006
-    #========================================================================= final results
-   self consistency summary:
-   -  {iter:  3, 
- Energies: {Ekin:  9.87451157787, Epot: -1.25568088454E+01, Enl:  7.32075977182E-01, 
-              EH:  2.08166486691E+01, EXC: -4.01549257366, EvXC: -5.26288374719}, 
-       iter high:  3,        delta out:  2.083E-08,      energy: -1.69482356915338173E+01, 
-               D:  0.0,  #FINAL
-=======
  iter high:  3, delta out:  2.083E-08, energy: -1.69482356914698116E+01, D: -1.132E-05}
     #Eigenvalues and New Occupation Numbers
    Orbitals: [
@@ -1440,54 +959,27 @@
               EH:  2.08166486687E+01,  EXC: -4.01549257359E+00, EvXC: -5.26288374711E+00}, 
        iter high:  3,            delta out:  2.083E-08, 
           energy: -1.69482356914698116E+01,                       D:  0.000E+00,  #FINAL
->>>>>>> ffa93dbe
  }
   #WARNING: commented correction_locrad
   #------------------------------------------------------------------------ Pulay Correction
  Pulay Forces (Ha/Bohr):
-<<<<<<< HEAD
- -  {O: [-1.574613433426E-01,  7.366116315561E-02,  8.119914171767E-02]} # 0001
- -  {H: [ 1.116513453551E-02,  2.862951629016E-03,  1.800985951885E-03]} # 0002
- -  {H: [ 3.994655946026E-03, -1.682926873167E-02, -1.92667718307E-02]} # 0003
- Total charge                          :  7.999979971546
-=======
  -  {O: [-1.574613434687E-01,  7.366116318109E-02,  8.119914174247E-02]} # 0001
  -  {H: [ 1.116513460393E-02,  2.862951639464E-03,  1.800985962534E-03]} # 0002
  -  {H: [ 3.994655955620E-03, -1.682926876977E-02, -1.926677186875E-02]} # 0003
  Total charge                          :  7.999979971546E+00
->>>>>>> ffa93dbe
   #---------------------------------------------------------------------- Forces Calculation
  Poisson Solver:
    BC                                  : Free
    Box                                 :  [  85,  83,  83 ]
-<<<<<<< HEAD
-   MPI tasks                           :  3
-=======
    MPI tasks                           :  4
->>>>>>> ffa93dbe
  Electric Dipole Moment (AU):
    P vector                            :  [ -6.1697E-01,  3.4884E-01,  3.8168E-01 ]
    norm(P)                             :  8.049974E-01
  Electric Dipole Moment (Debye):
-   P vector                            :  [ -1.5682,  8.8668E-01,  9.7013E-01 ]
-   norm(P)                             :  2.046099
- Calculate local forces: {Leaked force:  0.0}
+   P vector                            :  [ -1.5682E+00,  8.8668E-01,  9.7013E-01 ]
+   norm(P)                             :  2.046099E+00
+ Calculate local forces: {Leaked force:  0.00000E+00}
  Calculate Non Local forces            :  Yes
-<<<<<<< HEAD
- Average noise forces: {x:  1.81627853E-01, y:  2.49290265E-02, z:  1.3915712E-02, 
-                    total:  1.83858044E-01}
- Clean forces norm (Ha/Bohr): {maxval:  2.104908259108E-01, fnrm2:  7.423338709864E-02}
- Raw forces norm (Ha/Bohr): {maxval:  3.317449326452E-01, fnrm2:  1.132394119519E-01}
-  #--------------------------------------------------------------------------- Atomic Forces
- Atomic Forces (Ha/Bohr):
- -  {O: [ 2.100634594113E-01, -4.045120879343E-03, -1.278154176172E-02]} # 0001
- -  {H: [-1.669767462736E-01,  5.602723947997E-03,  1.246531255257E-02]} # 0002
- -  {H: [-4.30867131377E-02, -1.557603068654E-03,  3.162292091543E-04]} # 0003
-  #----------------------------------------------------------------- Timing for root process
- Timings for root process:
-   CPU time (s)                        :  6.64
-   Elapsed time (s)                    :  3.35
-=======
  Average noise forces: {x:  1.81627853E-01, y:  2.49290265E-02, z:  1.39157120E-02, 
                     total:  1.83858044E-01}
  Clean forces norm (Ha/Bohr): {maxval:  2.104908259284E-01, fnrm2:  7.423338711151E-02}
@@ -1501,7 +993,6 @@
  Timings for root process:
    CPU time (s)                        :  3.93
    Elapsed time (s)                    :  1.99
->>>>>>> ffa93dbe
   #-------------------------------- Warnings obtained during the run, check their relevance!
  WARNINGS:
  - Do not call check_communications in the linear scaling version!
@@ -1512,34 +1003,7 @@
  - support function optimization not converged
  - density optimization not converged
  - commented correction_locrad
- Status of the memory at finalization:
-   wfd%keyvloc:
-     Array Id                          : wfd%keyvloc
-     Size (Bytes)                      : 2228
-     Allocating Routine Id             : system_initialization
-     Address of first element          : 0x2cc8d00
-     Address of metadata               : 46912280
-   wfd%keygloc:
-     Array Id                          : wfd%keygloc
-     Size (Bytes)                      : 4456
-     Allocating Routine Id             : system_initialization
-     Address of first element          : 0x2cffb60
-     Address of metadata               : 46912184
-   Timestamp of Profile initialization:
-     2014-01-31 15:45:17.371
-   Process Id:
-     0
  Memory Consumption Report:
-<<<<<<< HEAD
-   Tot. No. of Allocations             :  4392
-   Tot. No. of Deallocations           :  4392
-   Remaining Memory (B)                :  0
-   Memory occupation:
-     Peak Value (MB)                   :  86
-     for the array                     : wz
-     in the routine                    : gaussians_to_wavelets_orb
- Max No. of dictionaries used          :  1330 #(  138 still in use)
-=======
    Tot. No. of Allocations             :  4183
    Tot. No. of Deallocations           :  4183
    Remaining Memory (B)                :  0
@@ -1548,5 +1012,4 @@
      for the array                     : wz
      in the routine                    : gaussians_to_wavelets_orb
  Max No. of dictionaries used          :  2947 #(  765 still in use)
- Number of dictionary folders allocated:  1
->>>>>>> ffa93dbe
+ Number of dictionary folders allocated:  1