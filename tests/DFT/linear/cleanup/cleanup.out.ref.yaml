--- conflicted
+++ resolved
@@ -25,23 +25,14 @@
              g     i        B     B
             g               B    B
        ggggg       i         BBBB
-
+ 
  Reference Paper                       : The Journal of Chemical Physics 129, 014109 (2008)
-<<<<<<< HEAD
- Version Number                        : 1.7-dev.21
- Timestamp of this run                 : 2013-01-09 11:29:24.245
+ Version Number                        : 1.7-dev.22
+ Timestamp of this run                 : 2013-01-15 14:40:15.176
  Root process Hostname                 : localhost
  Number of MPI tasks                   :  1
  OpenMP parallelization                :  Yes
  Maximal OpenMP threads per MPI task   :  4
-=======
- Version Number                        : 1.7-dev.22
- Timestamp of this run                 : 2013-01-11 17:58:02.135
- Root process Hostname                 : athelas
- Number of MPI tasks                   :  2
- OpenMP parallelization                :  Yes
- Maximal OpenMP threads per MPI task   :  2
->>>>>>> af62613e
  #... (file:input.perf)..................................................Performance Options
  #|debug F                      Debug option                                                 
  #|fftcache 8192                Cache size for the FFT                                       
@@ -225,7 +216,6 @@
  High Res. box is treated separately   :  Yes
   #------------------------------------------------------------------- Kernel Initialization
  Poisson Kernel Initialization:
-<<<<<<< HEAD
    MPI tasks                           :  1
    OpenMP threads per MPI task         :  4
  Poisson Kernel Creation:
@@ -234,23 +224,6 @@
      Density (MB)                      :  4.84
      Kernel (MB)                       :  5.02
      Full Grid Arrays (MB)             :  4.47
-=======
-   MPI tasks                           :  2
-   OpenMP threads per MPI task         :  2
- Poisson Kernel Creation:
-   Boundary Conditions                 : Free
-   Memory Requirements per MPI task:
-     Density (MB)                      :  2.42
-     Kernel (MB)                       :  2.51
-     Full Grid Arrays (MB)             :  4.47
-     Load Balancing of calculations:
-       Density:
-         MPI tasks 0- 1                : 100%
-       Kernel:
-         MPI tasks 0- 0                : 100%
-         MPI task 1                    :  98%
-       Complete LB per task            : 1/3 LB_density + 2/3 LB_kernel
->>>>>>> af62613e
  Wavefunctions Descriptors, full simulation domain:
    Coarse resolution grid:
      No. of segments                   :  535
@@ -261,20 +234,11 @@
   #---------------------------------------------------------------------- Occupation Numbers
  Total Number of Electrons             :  8
  Spin treatment                        : Averaged
-<<<<<<< HEAD
-=======
- Orbitals Repartition:
-   MPI tasks  0- 1                     :  2
->>>>>>> af62613e
  Total Number of Orbitals              :  4
  Occupation numbers coming from        : System properties
  Input Occupation Numbers:
  - Occupation Numbers: {Orbitals No. 1-4:  2.0000}
-<<<<<<< HEAD
  Wavefunctions memory occupation for root MPI process:  0 MB 299 KB 256 B
-=======
- Wavefunctions memory occupation for root MPI process:  0 MB 149 KB 640 B
->>>>>>> af62613e
  NonLocal PSP Projectors Descriptors:
    Creation strategy                   : On-the-fly
    Total number of projectors          :  1
@@ -284,30 +248,17 @@
  Memory requirements for principal quantities (MiB.KiB):
    Subspace Matrix                     : 0.1 #    (Number of Orbitals: 4)
    Single orbital                      : 0.75 #   (Number of Components: 9576)
-<<<<<<< HEAD
    All (distributed) orbitals          : 0.599 #  (Number of Orbitals per MPI task: 4)
    Wavefunction storage size           : 6.440 #  (DIIS/SD workspaces included)
-=======
-   All (distributed) orbitals          : 0.449 #  (Number of Orbitals per MPI task: 2)
-   Wavefunction storage size           : 3.370 #  (DIIS/SD workspaces included)
->>>>>>> af62613e
    Nonlocal Pseudopotential Arrays     : 0.17
    Full Uncompressed (ISF) grid        : 4.479
    Workspaces storage size             : 0.297
  Memory requirements for principal code sections (MiB.KiB):
-<<<<<<< HEAD
    Kernel calculation                  : 55.182
    Density Construction                : 32.605
    Poisson Solver                      : 50.227
    Hamiltonian application             : 32.795
  Estimated Memory Peak (MB)            :  55
-=======
-   Kernel calculation                  : 48.220
-   Density Construction                : 24.250
-   Poisson Solver                      : 34.1008
-   Hamiltonian application             : 24.440
- Estimated Memory Peak (MB)            :  48
->>>>>>> af62613e
   #WARNING: Do not call check_communications in the linear scaling version!
  Ion-Ion interaction energy            :  6.88446996418391E+00
   #---------------------------------------------------------------- Ionic Potential Creation
@@ -315,11 +266,7 @@
  Poisson Solver:
    BC                                  : Free
    Box                                 :  [  85,  83,  83 ]
-<<<<<<< HEAD
-   MPI tasks                           :  1
-=======
-   MPI tasks                           :  2
->>>>>>> af62613e
+   MPI tasks                           :  1
   #------------------------------------------------------------ Input Wavefunctions Creation
  Input Hamiltonian:
    Total No. of Atomic Input Orbitals  :  6
@@ -329,140 +276,99 @@
    Wavelet conversion succeeded        :  Yes
    Deviation from normalization        :  5.23E-03
    GPU acceleration                    :  No
-<<<<<<< HEAD
    Total electronic charge             :  7.999970352587
    Poisson Solver:
      BC                                : Free
      Box                               :  [  85,  83,  83 ]
      MPI tasks                         :  1
+   Calculate density kernel            :  Yes
+ Calculate density kernel              :  Yes
+ Calculating charge density            :  Yes
  Calculation finished. TOTAL CHARGE    :  7.999976583766E+00
  Poisson Solver:
    BC                                  : Free
    Box                                 :  [  85,  83,  83 ]
    MPI tasks                           :  1
+ Calculate density kernel              :  Yes
+ Calculating charge density            :  Yes
  Calculation finished. TOTAL CHARGE    :  7.999978489980E+00
  Poisson Solver:
    BC                                  : Free
    Box                                 :  [  85,  83,  83 ]
    MPI tasks                           :  1
+ Calculate density kernel              :  Yes
+ Calculating charge density            :  Yes
  Calculation finished. TOTAL CHARGE    :  7.999978483229E+00
  Poisson Solver:
    BC                                  : Free
    Box                                 :  [  85,  83,  83 ]
    MPI tasks                           :  1
+ Calculate density kernel              :  Yes
+ Calculate density kernel              :  Yes
+ Calculating charge density            :  Yes
  Calculation finished. TOTAL CHARGE    :  7.999978487097E+00
  Poisson Solver:
    BC                                  : Free
    Box                                 :  [  85,  83,  83 ]
    MPI tasks                           :  1
+ Calculate density kernel              :  Yes
+ Calculating charge density            :  Yes
  Calculation finished. TOTAL CHARGE    :  7.999978488506E+00
  Poisson Solver:
    BC                                  : Free
    Box                                 :  [  85,  83,  83 ]
    MPI tasks                           :  1
-=======
-   Rho Commun                          : RED_SCT
-   Total electronic charge             :  7.999970352586
-   Poisson Solver:
-     BC                                : Free
-     Box                               :  [  85,  83,  83 ]
-     MPI tasks                         :  2
- Calculation finished. TOTAL CHARGE    :  7.999976583765E+00
- Poisson Solver:
-   BC                                  : Free
-   Box                                 :  [  85,  83,  83 ]
-   MPI tasks                           :  2
- Calculation finished. TOTAL CHARGE    :  7.999978489978E+00
- Poisson Solver:
-   BC                                  : Free
-   Box                                 :  [  85,  83,  83 ]
-   MPI tasks                           :  2
- Calculation finished. TOTAL CHARGE    :  7.999978483228E+00
- Poisson Solver:
-   BC                                  : Free
-   Box                                 :  [  85,  83,  83 ]
-   MPI tasks                           :  2
- Calculation finished. TOTAL CHARGE    :  7.999978487095E+00
- Poisson Solver:
-   BC                                  : Free
-   Box                                 :  [  85,  83,  83 ]
-   MPI tasks                           :  2
- Calculation finished. TOTAL CHARGE    :  7.999978488505E+00
- Poisson Solver:
-   BC                                  : Free
-   Box                                 :  [  85,  83,  83 ]
-   MPI tasks                           :  2
->>>>>>> af62613e
+ Calculate density kernel              :  Yes
+ Calculating charge density            :  Yes
  Calculation finished. TOTAL CHARGE    :  7.999978489151E+00
  Poisson Solver:
    BC                                  : Free
    Box                                 :  [  85,  83,  83 ]
-<<<<<<< HEAD
-   MPI tasks                           :  1
+   MPI tasks                           :  1
+ Calculate density kernel              :  Yes
+ Calculating charge density            :  Yes
  Calculation finished. TOTAL CHARGE    :  7.999978489458E+00
  Poisson Solver:
    BC                                  : Free
    Box                                 :  [  85,  83,  83 ]
    MPI tasks                           :  1
+ Calculate density kernel              :  Yes
+ Calculate density kernel              :  Yes
+ Calculating charge density            :  Yes
  Calculation finished. TOTAL CHARGE    :  7.999978490284E+00
  Poisson Solver:
    BC                                  : Free
    Box                                 :  [  85,  83,  83 ]
    MPI tasks                           :  1
+ Calculate density kernel              :  Yes
+ Calculating charge density            :  Yes
  Calculation finished. TOTAL CHARGE    :  7.999978490223E+00
  Poisson Solver:
    BC                                  : Free
    Box                                 :  [  85,  83,  83 ]
    MPI tasks                           :  1
+ Calculate density kernel              :  Yes
+ Calculating charge density            :  Yes
  Calculation finished. TOTAL CHARGE    :  7.999978490258E+00
  Poisson Solver:
    BC                                  : Free
    Box                                 :  [  85,  83,  83 ]
    MPI tasks                           :  1
+ Calculate density kernel              :  Yes
+ Calculating charge density            :  Yes
  Calculation finished. TOTAL CHARGE    :  7.999978490271E+00
  Poisson Solver:
    BC                                  : Free
    Box                                 :  [  85,  83,  83 ]
    MPI tasks                           :  1
+ Calculate density kernel              :  Yes
+ Calculating charge density            :  Yes
  Calculation finished. TOTAL CHARGE    :  7.999978490271E+00
-=======
-   MPI tasks                           :  2
- Calculation finished. TOTAL CHARGE    :  7.999978489457E+00
- Poisson Solver:
-   BC                                  : Free
-   Box                                 :  [  85,  83,  83 ]
-   MPI tasks                           :  2
- Calculation finished. TOTAL CHARGE    :  7.999978490283E+00
- Poisson Solver:
-   BC                                  : Free
-   Box                                 :  [  85,  83,  83 ]
-   MPI tasks                           :  2
- Calculation finished. TOTAL CHARGE    :  7.999978490222E+00
- Poisson Solver:
-   BC                                  : Free
-   Box                                 :  [  85,  83,  83 ]
-   MPI tasks                           :  2
- Calculation finished. TOTAL CHARGE    :  7.999978490257E+00
- Poisson Solver:
-   BC                                  : Free
-   Box                                 :  [  85,  83,  83 ]
-   MPI tasks                           :  2
- Calculation finished. TOTAL CHARGE    :  7.999978490270E+00
- Poisson Solver:
-   BC                                  : Free
-   Box                                 :  [  85,  83,  83 ]
-   MPI tasks                           :  2
- Calculation finished. TOTAL CHARGE    :  7.999978490270E+00
->>>>>>> af62613e
   #---------------------------------------------------------------------- Forces Calculation
  Poisson Solver:
    BC                                  : Free
    Box                                 :  [  85,  83,  83 ]
-<<<<<<< HEAD
-   MPI tasks                           :  1
-=======
-   MPI tasks                           :  2
->>>>>>> af62613e
+   MPI tasks                           :  1
  Electric Dipole Moment (AU):
    P vector                            :  [ -5.0595E-01,  2.5717E-01,  2.8335E-01 ]
    norm(P)                             :  6.343545E-01
@@ -471,53 +377,27 @@
    norm(P)                             :  1.612368E+00
  Calculate local forces: {Leaked force:  0.00000E+00}
  Calculate Non Local forces            :  Yes
-<<<<<<< HEAD
  Average noise forces: {x:  2.53327793E-01, y: -1.76354594E-02, z: -3.91946758E-02, 
                     total:  2.56947860E-01}
  Clean forces norm (Ha/Bohr): {maxval:  2.696732883940E-01, fnrm2:  1.157148896770E-01}
  Raw forces norm (Ha/Bohr): {maxval:  4.295637977437E-01, fnrm2:  1.867856901874E-01}
   #--------------------------------------------------------------------------- Atomic Forces
  Atomic Forces (Ha/Bohr):
- -  {O:  [  2.608998119301E-01, -4.323761544707E-02, -5.277763938023E-02 ]} # 0001
+ -  {O:  [  2.608998119301E-01, -4.323761544708E-02, -5.277763938024E-02 ]} # 0001
  -  {H:  [ -1.874347062525E-01,  2.618909850604E-02,  3.320996049852E-02 ]} # 0002
- -  {H:  [ -7.346510567760E-02,  1.704851694103E-02,  1.956767888171E-02 ]} # 0003
+ -  {H:  [ -7.346510567761E-02,  1.704851694103E-02,  1.956767888172E-02 ]} # 0003
   #----------------------------------------------------------------- Timing for root process
  Timings for root process:
-   CPU time (s)                        :  10.46
-   Elapsed time (s)                    :  2.64
-=======
- Average noise forces: {x:  2.53327793E-01, y: -1.76354595E-02, z: -3.91946759E-02, 
-                    total:  2.56947860E-01}
- Clean forces norm (Ha/Bohr): {maxval:  2.696732884073E-01, fnrm2:  1.157148896812E-01}
- Raw forces norm (Ha/Bohr): {maxval:  4.295637977517E-01, fnrm2:  1.867856901907E-01}
-  #--------------------------------------------------------------------------- Atomic Forces
- Atomic Forces (Ha/Bohr):
- -  {O:  [  2.608998119298E-01, -4.323761548586E-02, -5.277763941768E-02 ]} # 0001
- -  {H:  [ -1.874347062222E-01,  2.618909853356E-02,  3.320996052382E-02 ]} # 0002
- -  {H:  [ -7.346510570761E-02,  1.704851695230E-02,  1.956767889387E-02 ]} # 0003
-  #----------------------------------------------------------------- Timing for root process
- Timings for root process:
-   CPU time (s)                        :  11.42
-   Elapsed time (s)                    :  5.91
->>>>>>> af62613e
+   CPU time (s)                        :  10.02
+   Elapsed time (s)                    :  2.52
   #-------------------------------- Warnings obtained during the run, check their relevance!
  WARNINGS:
  - Do not call check_communications in the linear scaling version!
  Memory Consumption Report:
-<<<<<<< HEAD
    Tot. No. of Allocations  : 8806
    Tot. No. of Deallocations: 8806
    Remaining Memory (B)     : 0
    Memory occupation: 
       Peak Value (MB): 165
       for the array: psir
-      in the routine: psi_to_vlocpsi
-=======
-   Tot. No. of Allocations  : 5593
-   Tot. No. of Deallocations: 5593
-   Remaining Memory (B)     : 0
-   Memory occupation: 
-      Peak Value (MB): 99
-      for the array: wz
-      in the routine: gaussians_to_wavelets_orb
->>>>>>> af62613e
+      in the routine: psi_to_vlocpsi