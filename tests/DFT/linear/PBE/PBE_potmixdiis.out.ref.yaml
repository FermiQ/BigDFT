---
 Code logo:
   "__________________________________ A fast and precise DFT wavelet code
   |     |     |     |     |     |
   |     |     |     |     |     |      BBBB         i       gggggg
   |_____|_____|_____|_____|_____|     B    B               g
   |     |  :  |  :  |     |     |    B     B        i     g
   |     |-0+--|-0+--|     |     |    B    B         i     g        g
   |_____|__:__|__:__|_____|_____|___ BBBBB          i     g         g
   |  :  |     |     |  :  |     |    B    B         i     g         g
   |--+0-|     |     |-0+--|     |    B     B     iiii     g         g
   |__:__|_____|_____|__:__|_____|    B     B        i      g        g
   |     |  :  |  :  |     |     |    B BBBB        i        g      g
   |     |-0+--|-0+--|     |     |    B        iiiii          gggggg
   |_____|__:__|__:__|_____|_____|__BBBBB
   |     |     |     |  :  |     |                           TTTTTTTTT
   |     |     |     |--+0-|     |  DDDDDD          FFFFF        T
   |_____|_____|_____|__:__|_____| D      D        F        TTTT T
   |     |     |     |  :  |     |D        D      F        T     T
   |     |     |     |--+0-|     |D         D     FFFF     T     T
   |_____|_____|_____|__:__|_____|D___      D     F         T    T
   |     |     |  :  |     |     |D         D     F          TTTTT
   |     |     |--+0-|     |     | D        D     F         T    T
   |_____|_____|__:__|_____|_____|          D     F        T     T
   |     |     |     |     |     |         D               T    T
   |     |     |     |     |     |   DDDDDD       F         TTTT
   |_____|_____|_____|_____|_____|______                    www.bigdft.org   "

 Reference Paper                       : The Journal of Chemical Physics 129, 014109 (2008)
<<<<<<< HEAD
 Version Number                        : 1.7.6.1
 Timestamp of this run                 : 2014-12-02 21:46:18.390
 Root process Hostname                 : athelas
 Number of MPI tasks                   :  2
 OpenMP parallelization                :  Yes
 Maximal OpenMP threads per MPI task   :  2
 MPI tasks of root process node        :  2
  #------------------------------------------------------------------ Code compiling options
 Compilation options:
   Configure arguments:
     " 'FCFLAGS=-O2 -fopenmp' 
     '--with-ext-linalg=-L/opt/intel/composer_xe_2013.1.117/mkl/lib/intel64 -lmkl_rt 
     -liomp5 -lm' 'CFLAGS=-O2 -fopenmp' 'CC=mpicc.openmpi' 'CXX=mpicxx.openmpi' 
     'FC=mpif90.openmpi' 'F77=mpif77.openmpi'"

   Compilers (CC, FC, CXX)             :  [ mpicc.openmpi, mpif90.openmpi, mpicxx.openmpi ]
   Compiler flags:
     CFLAGS                            : -O2 -fopenmp
     FCFLAGS                           : -O2 -fopenmp
=======
 Version Number                        : 1.7.5.13
 Timestamp of this run                 : 2014-10-29 14:14:43.220
 Root process Hostname                 : girofle
 Number of MPI tasks                   :  3
 OpenMP parallelization                :  Yes
 Maximal OpenMP threads per MPI task   :  2
 MPI tasks of root process node        :  3
  #------------------------------------------------------------------ Code compiling options
 Compilation options:
   Configure arguments:
     " 'FC=/local/stephanm/openmpi-1.6.5_intel/bin/mpif90' 'CC=icc' 'FCFLAGS=-O2 -xSSE4.2 
     -openmp' 
     '--with-ext-linalg=/opt/intel/composer_xe_2013_sp1.0.080/mkl/lib/intel64/libmkl_blas95_l
     p64 /opt/intel/composer_xe_2013_sp1.0.080/mkl/lib/intel64/libmkl_lapack95_lp64 
     -L/opt/intel/composer_xe_2013_sp1.0.080/mkl/lib/intel64 -lmkl_scalapack_lp64 
     -lmkl_cdft_core -lmkl_intel_lp64 -lmkl_core -lmkl_intel_thread 
     -lmkl_blacs_intelmpi_lp64 -lpthread -lm' '' '--enable-minima-hopping' 'build_alias=' 
     'host_alias=' 'target_alias='"
   Compilers (CC, FC, CXX): [icc, /local/stephanm/openmpi-1.6.5_intel/bin/mpif90, g++]
   Compiler flags:
     CFLAGS                            : -g -O2
     FCFLAGS                           : -O2 -xSSE4.2 -openmp
>>>>>>> a7b335d2
     CXXFLAGS                          : -g -O2
  #------------------------------------------------------------------------ Input parameters
 radical                               : potmixdiis
 posinp:
   units                               : angstroem
   positions:
   - N: [0.0, 0.0, 0.0]
   - C: [-0.1400000005960464, -0.9800000190734863, -1.059999942779541]
   - C: [1.080000042915344, -1.840000033378601, -1.139999985694885]
   - O: [1.120000004768372, -2.799999952316284, -1.860000014305115]
   - O: [2.099999904632568, -1.440000057220459, -0.3799999952316284]
   - C: [-0.4600000083446503, -0.2800000011920929, -2.380000114440918]
   - C: [-1.440000057220459, -1.059999942779541, -3.259999990463257]
   - S: [-0.6800000071525574, -2.599999904632568, -3.859999895095825]
   - C: [-1.720000028610229, -3.779999971389771, -2.960000038146973]
   - H: [0.209199994802475, -0.4663000106811523, 0.8596000075340271]
   - H: [-0.8543999791145325, 0.5105000138282776, 9.7000002861022949E-002]
   - H: [-0.9603999853134155, -1.631500005722046, -0.8424000144004822]
   - H: [2.926100015640259, -1.929000020027161, -0.3892000019550323]
   - H: [0.457399994134903, -0.198400005698204, -2.924700021743774]
   - H: [-0.8873999714851379, 0.6764000058174133, -2.161799907684326]
   - H: [-1.702299952507019, -0.4548999965190887, -4.10260009765625]
   - H: [-2.312400102615356, -1.298400044441223, -2.688199996948242]
   - H: [-1.619899988174438, -3.613500118255615, -1.907799959182739]
   - H: [-2.74210000038147, -3.645600080490112, -3.246700048446655]
   - H: [-1.412099957466125, -4.777699947357178, -3.194099903106689]
   properties:
     format                            : xyz
     source                            : potmixdiis
 outdir                                : ./
 logfile                               : Yes
 run_from_files                        : Yes
 perf:
   debug                               : No #     Debug option
   fftcache                            : 8192 #   Cache size for the FFT
   accel                               : NO #     Acceleration (hardware)
   ocl_platform                        : ~ #      Chosen OCL platform
   ocl_devices                         : ~ #      Chosen OCL devices
   blas                                : No #     CUBLAS acceleration
   projrad                             : 15. #    Radius of the projector as a function of the maxrad
   exctxpar                            : OP2P #   Exact exchange parallelisation scheme
   ig_diag                             : Yes #    Input guess (T=Direct, F=Iterative) diag. of Ham.
   ig_norbp                            : 5 #      Input guess Orbitals per process for iterative diag.
   ig_blocks: [300, 800] #                        Input guess Block sizes for orthonormalisation
   ig_tol                              : 1.0e-4 # Input guess Tolerance criterion
   methortho                           : 0 #      Orthogonalisation
   rho_commun                          : DEF #    Density communication scheme (DBL, RSC, MIX)
   psolver_groupsize                   : 0 #      Size of Poisson Solver taskgroups (0=nproc)
   psolver_accel                       : 0 #      Acceleration of the Poisson Solver (0=none, 1=CUDA)
   unblock_comms                       : OFF #    Overlap Communications of fields (OFF,DEN,POT)
   linear                              : OFF #    Linear Input Guess approach
   tolsym                              : 1.0e-8 # Tolerance for symmetry detection
   signaling                           : No #     Expose calculation results on Network
   signaltimeout                       : 0 #      Time out on startup for signal connection (in seconds)
   domain                              : ~ #      Domain to add to the hostname to find the IP
   inguess_geopt                       : 0 #      Input guess to be used during the optimization
   store_index                         : Yes #    Store indices or recalculate them for linear scaling
   verbosity                           : 2 #      Verbosity of the output
   psp_onfly                           : Yes #    Calculate pseudopotential projectors on the fly
   multipole_preserving                : No #     (EXPERIMENTAL) Preserve the multipole moment of the ionic density
   pdsyev_blocksize                    : -8 #     SCALAPACK linear scaling blocksize
   pdgemm_blocksize                    : -8 #     SCALAPACK linear scaling blocksize
   maxproc_pdsyev                      : 4 #      SCALAPACK linear scaling max num procs
   maxproc_pdgemm                      : 4 #      SCALAPACK linear scaling max num procs
   ef_interpol_det                     : 1.e-12 # FOE max determinant of cubic interpolation matrix
   ef_interpol_chargediff              : 10. #    FOE max charge difference for interpolation
   mixing_after_inputguess             : 1 #      Mixing step after linear input gues
   iterative_orthogonalization         : No #     Iterative_orthogonalization for input guess orbitals
   check_sumrho                        : 2 #      Enables linear sumrho check
   check_overlap                       : 2 #      Enables linear overlap check
   experimental_mode                   : No #     Activate the experimental mode in linear scaling
   write_orbitals                      : No #     Linear scaling write KS orbitals for cubic restart (might take lot of disk space!)
   explicit_locregcenters              : No #     Linear scaling explicitely specify localization centers
   calculate_KS_residue                : Yes #    Linear scaling calculate Kohn-Sham residue
   intermediate_forces                 : No #     Linear scaling calculate intermediate forces
   kappa_conv                          : 0.1 #    Exit kappa for extended input guess (experimental mode)
   evbounds_nsatur                     : 3 #      Number of FOE cycles before the eigenvalue bounds are shrinked (linear)
   evboundsshrink_nsatur               : 4 #      maximal number of unsuccessful eigenvalue bounds shrinkings
   method_updatekernel                 : 0 #      linear scaling update density kernel during the sup. func. optimization (0 
    #                                              purification, 1 FOE, 2 renormalization)
   purification_quickreturn            : No #     linear scaling quick return in purification
   adjust_FOE_temperature              : Yes #    linear scaling dynamic adjustment of the decay length of the FOE error function
   calculate_gap                       : No #     linear scaling calculate the HOMO LUMO gap
   loewdin_charge_analysis             : No #     linear scaling perform a Loewdin charge analysis at the end of the calculation
   check_matrix_compression            : Yes #    linear scaling perform a check of the matrix compression routines
   correction_co_contra                : No #     linear scaling correction covariant / contravariant gradient
   fscale_lowerbound                   : 5.e-3 #  linear scaling lower bound for the error function decay length
   fscale_upperbound                   : 5.e-2 #  linear scaling upper bound for the error function decay length
   FOE_restart                         : 0 #      Restart method to be used for the FOE method
<<<<<<< HEAD
   imethod_overlap                     : 1 #      method to calculate the overlap matrices (1=old, 2=new)
=======
>>>>>>> a7b335d2
   enable_matrix_taskgroups            : True #   enable the matrix taskgroups
 dft:
   hgrids: [0.45, 0.45, 0.45] #                   Grid spacing in the three directions (bohr)
   rmult: [4.0, 4.5] #                            c(f)rmult*radii_cf(:,1(2))=coarse(fine) atom-based radius
   ixc                                 : 11 #     Exchange-correlation parameter (LDA=1,PBE=11)
   ncharge                             : 0 #      Charge of the system
   elecfield: [0.0, 0.0, 0.0] #                   Electric field (Ex,Ey,Ez)
   nspin                               : 1 #      Spin polarization treatment
   mpol                                : 0 #      Total magnetic moment
   gnrm_cv                             : 1.0000000000000001E-005 # convergence criterion gradient
   itermax                             : 100 #    Max. iterations of wfn. opt. steps
   nrepmax                             : 1 #      Max. number of re-diag. runs
   ncong                               : 5 #      No. of CG it. for preconditioning eq.
   idsx                                : 10 #     Wfn. diis history
   dispersion                          : 0 #      Dispersion correction potential (values 1,2,3,4,5), 0=none
   inputpsiid                          : 100 #    Input guess wavefunctions
   output_wf                           : 0 #      Output of the wavefunctions
   output_denspot                      : 0 #      Output of the density or the potential
   rbuf                                : 0.0 #    Length of the tail (AU)
   ncongt                              : 30 #     No. of tail CG iterations
   norbv                               : 0 #      Davidson subspace dimension (No. virtual orbitals)
   nvirt                               : 0 #      No. of virtual orbs
   nplot                               : 0 #      No. of plotted orbs
   disablesym                          : Yes #    Disable the symmetry detection
   itermin                             : 0 #      Min. iterations of wfn. opt. steps
 kpt:
   method                              : manual # K-point sampling method
   kpt: #                                         Kpt coordinates
   -  [0., 0., 0.]
   wkpt: [1.] #                                   Kpt weights
   bands                               : No #     For doing band structure calculation
 geopt:
   method                              : none #   Geometry optimisation method
   ncount_cluster_x                    : 1 #      Maximum number of force evaluations
   frac_fluct                          : 1. #     Fraction of force fluctuations. Stop if fmax < forces_fluct*frac_fluct
   forcemax                            : 0. #     Max forces criterion when stop
   randdis                             : 0. #     Random displacement amplitude
   betax                               : 4. #     Stepsize for the geometry optimization
 mix:
   iscf                                : 0 #      Mixing parameters
   itrpmax                             : 1 #      Maximum number of diagonalisation iterations
   rpnrm_cv                            : 1e-4 #   Stop criterion on the residue of potential or density
   norbsempty                          : 0 #      No. of additional bands
   tel                                 : 0. #     Electronic temperature
   occopt                              : 1 #      Smearing method
   alphamix                            : 0. #     Multiplying factors for the mixing
   alphadiis                           : 2. #     Multiplying factors for the electronic DIIS
 sic:
   sic_approach                        : none #   SIC (self-interaction correction) method
   sic_alpha                           : 0. #     SIC downscaling parameter
 tddft:
   tddft_approach                      : none #   Time-Dependent DFT method
 lin_general:
   hybrid                              : Yes #    activate the hybrid mode; if activated, only the low accuracy values will be relevant
   nit: [2, 0] #                                  number of iteration with low/high accuracy
   rpnrm_cv: [9.9999999999999995E-007, 9.9999999999999995E-007] # convergence criterion for low/high accuracy
   conf_damping                        : -0.5 #   how the confinement should be decreased, only relevant for hybrid mode; negative -> 
    #                                              automatic
   taylor_order                        : 6 #      order of the Taylor approximation; 0 -> exact
   output_wf                           : 0 #      output basis functions; 0 no output, 1 formatted output, 2 Fortran bin, 3 ETSF
   calc_dipole                         : No #     calculate dipole
   calc_pulay: [No, No] #                         calculate Pulay forces (old/new version)
   subspace_diag                       : No #     diagonalization at the end
   extra_states                        : 0 #      extra states to optimize (dmin only)
   max_inversion_error                 : 1.d0 #   linear scaling maximal error of the Taylor approximations to calculate the inverse of 
    #                                              the overlap matrix
 lin_basis:
   nit: [3, 0] #                                  maximal number of iterations in the optimization of the 
    #                                              support functions
   idsx: [0, 0] #                                 DIIS history for optimization of the support functions 
    #                                              (low/high accuracy); 0 -> SD
   gnrm_cv: [5.9999999999999998E-002, 5.9999999999999998E-002] # convergence criterion for the optimization of the support functions (low/high accuracy)
   deltae_cv                           : 1.0E-004 # total relative energy difference to stop the optimization ('experimental_mode' only)
   gnrm_dyn                            : 1.0E-003 # dynamic convergence criterion ('experimental_mode' only)
   min_gnrm_for_dynamic                : 1.0E-003 # minimal gnrm to active the dynamic gnrm criterion
   fix_basis                           : 9.9999999999999994E-012 # fix the support functions if the density change is below this threshold
   alpha_diis                          : 0.5 #    multiplicator for DIIS
   alpha_sd                            : 0.2 #    initial step size for SD
   nstep_prec                          : 6 #      number of iterations in the preconditioner
   correction_orthoconstraint          : 1 #      correction for the slight non-orthonormality in the orthoconstraint
 lin_kernel:
   nstep: [1, 1] #                                number of steps taken when updating the coefficients via 
    #                                              direct minimization for each iteration of 
    #                                              the density kernel loop
   nit: [4, 4] #                                  number of iterations in the (self-consistent) 
    #                                              optimization of the density kernel
   idsx_coeff: [0, 0] #                           DIIS history for direct mininimization
   idsx: [7, 7] #                                 mixing method; 0 -> linear mixing, >=1 -> Pulay mixing
   alphamix: [0.5, 0.5] #                         mixing parameter (low/high accuracy)
   gnrm_cv_coeff: [1.0000000000000001E-005, 1.0000000000000001E-005] # convergence criterion on the gradient for direct minimization
   rpnrm_cv: [9.9999999999999995E-008, 9.9999999999999995E-008] # convergence criterion (change in density/potential) for the kernel optimization
   linear_method                       : DIAG #   method to optimize the density kernel
   mixing_method                       : POT #    quantity to be mixed
   alpha_sd_coeff                      : 0.2 #    initial step size for SD for direct minimization
   alpha_fit_coeff                     : No #     update the SD step size by fitting a quadratic polynomial to the energy along the 
    #                                              direction of the gradient during direct 
    #                                              mininimization.
   eval_range_foe: [-1.1, 1.3] #                  lower and upper bound of the eigenvalue spectrum, will be adjusted 
    #                                              automatically if chosen unproperly
   fscale_foe                          : 2.9999999999999999E-002 # decay length of the error function
 lin_basis_params:
   S:
     nbasis                            : 4
     ao_confinement                    : 4.8000000000000001E-002
     confinement: [4.8000000000000001E-002, 4.8000000000000001E-002]
     rloc: [5.0, 5.0]
     rloc_kernel                       : 10.0
     rloc_kernel_foe                   : 12.0
   N:
     nbasis                            : 4
     ao_confinement                    : 7.2999999999999995E-002
     confinement: [7.2999999999999995E-002, 7.2999999999999995E-002]
     rloc: [4.5, 4.5]
     rloc_kernel                       : 10.0
     rloc_kernel_foe                   : 12.0
   C:
     nbasis                            : 4
     ao_confinement                    : 7.2999999999999995E-002
     confinement: [7.2999999999999995E-002, 7.2999999999999995E-002]
     rloc: [4.5, 4.5]
     rloc_kernel                       : 10.0
     rloc_kernel_foe                   : 12.0
   O:
     nbasis                            : 4
     ao_confinement                    : 7.2999999999999995E-002
     confinement: [7.2999999999999995E-002, 7.2999999999999995E-002]
     rloc: [4.5, 4.5]
     rloc_kernel                       : 10.0
     rloc_kernel_foe                   : 12.0
   H:
     nbasis                            : 1
     ao_confinement                    : 0.12
     confinement: [0.12, 0.12]
     rloc: [4.0, 4.0]
     rloc_kernel                       : 10.0
     rloc_kernel_foe                   : 12.0
   nbasis                              : 4 #      number of support functions per atom
   ao_confinement                      : 8.3e-3 # prefactor for the input guess confining potential
   confinement: [8.3e-3, 0.0] #                   prefactor for the confining potential (low/high accuracy)
   rloc: [7.0, 7.0] #                             localization radius for the support functions
   rloc_kernel                         : 9.0 #    localization radius for the density kernel
   rloc_kernel_foe                     : 14.0 #   cutoff radius for the FOE matrix vector multiplications
 mode:
   method                              : dft #    Run method of BigDFT call
 psppar.N:
   Pseudopotential type                : HGH-K
   Atomic number                       : 7
   No. of Electrons                    : 5
   Pseudopotential XC                  : 11
   Local Pseudo Potential (HGH convention):
     Rloc                              : 0.28379051
     Coefficients (c1 .. c4): [-12.41522559, 1.86809592, 0.0, 0.0]
   NonLocal PSP Parameters:
   - Channel (l)                       : 0
     Rloc                              : 0.255405
     h_ij terms: [13.63026257, 0.0, 0.0, 0.0, 0.0, 0.0]
   - Channel (l)                       : 1
     Rloc                              : 0.24549453
     h_ij terms: [0.0, 0.0, 0.0, 0.0, 0.0, 0.0]
   Source                              : Hard-Coded
   Radii of active regions (AU):
     Coarse                            : 1.370256482166319
     Fine                              : 0.24549453
     Coarse PSP                        : 0.8513499999999999
     Source                            : Hard-Coded
 psppar.C:
   Pseudopotential type                : HGH-K
   Atomic number                       : 6
   No. of Electrons                    : 4
   Pseudopotential XC                  : 11
   Local Pseudo Potential (HGH convention):
     Rloc                              : 0.33847124
     Coefficients (c1 .. c4): [-8.803673979999999, 1.33921085, 0.0, 0.0]
   NonLocal PSP Parameters:
   - Channel (l)                       : 0
     Rloc                              : 0.30257575
     h_ij terms: [9.622486650000001, 0.0, 0.0, 0.0, 0.0, 0.0]
   - Channel (l)                       : 1
     Rloc                              : 0.29150694
     h_ij terms: [0.0, 0.0, 0.0, 0.0, 0.0, 0.0]
   Source                              : Hard-Coded
   Radii of active regions (AU):
     Coarse                            : 1.584366302812153
     Fine                              : 0.29150694
     Coarse PSP                        : 1.008585833333333
     Source                            : Hard-Coded
 psppar.O:
   Pseudopotential type                : HGH-K
   Atomic number                       : 8
   No. of Electrons                    : 6
   Pseudopotential XC                  : 11
   Local Pseudo Potential (HGH convention):
     Rloc                              : 0.2445543
     Coefficients (c1 .. c4): [-16.6672148, 2.48731132, 0.0, 0.0]
   NonLocal PSP Parameters:
   - Channel (l)                       : 0
     Rloc                              : 0.22095592
     h_ij terms: [18.33745811, 0.0, 0.0, 0.0, 0.0, 0.0]
   - Channel (l)                       : 1
     Rloc                              : 0.21133247
     h_ij terms: [0.0, 0.0, 0.0, 0.0, 0.0, 0.0]
   Source                              : Hard-Coded
   Radii of active regions (AU):
     Coarse                            : 1.215575721499752
     Fine                              : 0.21133247
     Coarse PSP                        : 0.7365197333333333
     Source                            : Hard-Coded
 psppar.S:
   Pseudopotential type                : HGH-K
   Atomic number                       : 16
   No. of Electrons                    : 6
   Pseudopotential XC                  : 11
   Local Pseudo Potential (HGH convention):
     Rloc                              : 0.42
     Coefficients (c1 .. c4): [-5.98626038, 0.0, 0.0, 0.0]
   NonLocal PSP Parameters:
   - Channel (l)                       : 0
     Rloc                              : 0.36482035
     h_ij terms: [13.14354448, 5.47617957, 0.0, -4.24183045, 0.0, 0.0]
   - Channel (l)                       : 1
     Rloc                              : 0.40948048
     h_ij terms: [3.70089057, 0.0, 0.0, 0.0, 0.0, 0.0]
   Source                              : Hard-Coded
   Radii of active regions (AU):
     Coarse                            : 1.382302380445572
     Fine                              : 0.36482035
     Coarse PSP                        : 1.22871322706273
     Source                            : Hard-Coded
 psppar.H:
   Pseudopotential type                : HGH-K
   Atomic number                       : 1
   No. of Electrons                    : 1
   Pseudopotential XC                  : 11
   Local Pseudo Potential (HGH convention):
     Rloc                              : 0.2
     Coefficients (c1 .. c4): [-4.17890044, 0.72446331, 0.0, 0.0]
   Source                              : Hard-Coded
   Radii of active regions (AU):
     Coarse                            : 1.463418464633951
     Fine                              : 0.2
     Coarse PSP                        : 0.0
     Source                            : Hard-Coded
  #--------------------------------------------------------------------------------------- |
 Data Writing directory                : ./
  #---------------------------------------------- Input Atomic System (file: potmixdiis.xyz)
 Atomic System Properties:
   Number of atomic types              :  5
   Number of atoms                     :  20
   Types of atoms                      :  [ N, C, O, S, H ]
   Boundary Conditions                 : Free #Code: F
   Number of Symmetries                :  0
   Space group                         : disabled
  #------------------------- Geometry optimization Input Parameters (file: potmixdiis.geopt)
 Geometry Optimization Parameters:
   Maximum steps                       :  1
   Algorithm                           : none
   Random atomic displacement          :  0.0E+00
   Fluctuation in forces               :  1.0E+00
   Maximum in forces                   :  0.0E+00
   Steepest descent step               :  4.0E+00
 Material acceleration                 :  No #iproc=0
  #------------------------------------------------------------------------ Input parameters
 DFT parameters:
   eXchange Correlation:
     XC ID                             :  &ixc  11
     Exchange-Correlation reference    : "XC: Perdew, Burke & Ernzerhof"
     XC functional implementation      : ABINIT
     Spin polarization                 :  No
 Basis set definition:
   Suggested Grid Spacings (a0)        :  [  0.45,  0.45,  0.45 ]
   Coarse and Fine Radii Multipliers   :  [  4.0,  4.5 ]
 Self-Consistent Cycle Parameters:
   Wavefunction:
     Gradient Norm Threshold           :  &gnrm_cv  1.0E-05
     CG Steps for Preconditioner       :  5
     DIIS History length               :  10
     Max. Wfn Iterations               :  &itermax  100
     Max. Subspace Diagonalizations    :  1
     Input wavefunction policy         : Linear AO # 100
     Output wavefunction policy        : none # 0
     Output grid policy                : none # 0
     Output grid format                : text # 0
     Virtual orbitals                  :  0
     Number of plotted density orbitals:  0
   Density/Potential:
     Max. Iterations                   :  1
 Post Optimization Parameters:
   Finite-Size Effect estimation:
     Scheduled                         :  No
  #----------------------------------------------------------------------- System Properties
 Properties of atoms in the system:
 - Symbol                              : N #Type No.  01
   No. of Electrons                    :  5
   No. of Atoms                        :  1
   Radii of active regions (AU):
     Coarse                            :  1.37026
     Fine                              :  0.24549
     Coarse PSP                        :  0.85135
     Source                            : Hard-Coded
   Grid Spacing threshold (AU)         :  0.61
   Pseudopotential type                : HGH-K
   Local Pseudo Potential (HGH convention):
     Rloc                              :  0.28379
     Coefficients (c1 .. c4)           :  [ -12.41523,  1.86810,  0.00000,  0.00000 ]
   NonLocal PSP Parameters:
   - Channel (l)                       :  0
     Rloc                              :  0.25540
     h_ij matrix:
     -  [  13.63026,  0.00000,  0.00000 ]
     -  [  0.00000,  0.00000,  0.00000 ]
     -  [  0.00000,  0.00000,  0.00000 ]
   No. of projectors                   :  1
   PSP XC                              : "XC: Perdew, Burke & Ernzerhof"
 - Symbol                              : C #Type No.  02
   No. of Electrons                    :  4
   No. of Atoms                        :  5
   Radii of active regions (AU):
     Coarse                            :  1.58437
     Fine                              :  0.29151
     Coarse PSP                        :  1.00859
     Source                            : Hard-Coded
   Grid Spacing threshold (AU)         :  0.73
   Pseudopotential type                : HGH-K
   Local Pseudo Potential (HGH convention):
     Rloc                              :  0.33847
     Coefficients (c1 .. c4)           :  [ -8.80367,  1.33921,  0.00000,  0.00000 ]
   NonLocal PSP Parameters:
   - Channel (l)                       :  0
     Rloc                              :  0.30258
     h_ij matrix:
     -  [  9.62249,  0.00000,  0.00000 ]
     -  [  0.00000,  0.00000,  0.00000 ]
     -  [  0.00000,  0.00000,  0.00000 ]
   No. of projectors                   :  1
   PSP XC                              : "XC: Perdew, Burke & Ernzerhof"
 - Symbol                              : O #Type No.  03
   No. of Electrons                    :  6
   No. of Atoms                        :  2
   Radii of active regions (AU):
     Coarse                            :  1.21558
     Fine                              :  0.21133
     Coarse PSP                        :  0.73652
     Source                            : Hard-Coded
   Grid Spacing threshold (AU)         :  0.53
   Pseudopotential type                : HGH-K
   Local Pseudo Potential (HGH convention):
     Rloc                              :  0.24455
     Coefficients (c1 .. c4)           :  [ -16.66721,  2.48731,  0.00000,  0.00000 ]
   NonLocal PSP Parameters:
   - Channel (l)                       :  0
     Rloc                              :  0.22096
     h_ij matrix:
     -  [  18.33746,  0.00000,  0.00000 ]
     -  [  0.00000,  0.00000,  0.00000 ]
     -  [  0.00000,  0.00000,  0.00000 ]
   No. of projectors                   :  1
   PSP XC                              : "XC: Perdew, Burke & Ernzerhof"
 - Symbol                              : S #Type No.  04
   No. of Electrons                    :  6
   No. of Atoms                        :  1
   Radii of active regions (AU):
     Coarse                            :  1.38230
     Fine                              :  0.36482
     Coarse PSP                        :  1.22871
     Source                            : Hard-Coded
   Grid Spacing threshold (AU)         :  0.91
   Pseudopotential type                : HGH-K
   Local Pseudo Potential (HGH convention):
     Rloc                              :  0.42000
     Coefficients (c1 .. c4)           :  [ -5.98626,  0.00000,  0.00000,  0.00000 ]
   NonLocal PSP Parameters:
   - Channel (l)                       :  0
     Rloc                              :  0.36482
     h_ij matrix:
     -  [  13.14354, -4.24183,  0.00000 ]
     -  [ -4.24183,  5.47618,  0.00000 ]
     -  [  0.00000,  0.00000,  0.00000 ]
   - Channel (l)                       :  1
     Rloc                              :  0.40948
     h_ij matrix:
     -  [  3.70089,  0.00000,  0.00000 ]
     -  [  0.00000,  0.00000,  0.00000 ]
     -  [  0.00000,  0.00000,  0.00000 ]
   No. of projectors                   :  5
   PSP XC                              : "XC: Perdew, Burke & Ernzerhof"
 - Symbol                              : H #Type No.  05
   No. of Electrons                    :  1
   No. of Atoms                        :  11
   Radii of active regions (AU):
     Coarse                            :  1.46342
     Fine                              :  0.20000
     Coarse PSP                        :  0.00000
     Source                            : Hard-Coded
   Grid Spacing threshold (AU)         :  0.50
   Pseudopotential type                : HGH-K
   Local Pseudo Potential (HGH convention):
     Rloc                              :  0.20000
     Coefficients (c1 .. c4)           :  [ -4.17890,  0.72446,  0.00000,  0.00000 ]
   No. of projectors                   :  0
   PSP XC                              : "XC: Perdew, Burke & Ernzerhof"
  #-------------------------------------------------------------------------- Atom Positions
 Atomic structure:
   Units                               : angstroem
   Positions:
   - N: [ 5.742178743,  7.765763849,  7.098484178] # [  24.11,  32.61,  29.81 ] 0001
   - C: [ 5.602178742,  6.785763830,  6.038484235] # [  23.53,  28.50,  25.36 ] 0002
   - C: [ 6.822178786,  5.925763815,  5.958484192] # [  28.65,  24.88,  25.02 ] 0003
   - O: [ 6.862178748,  4.965763896,  5.238484164] # [  28.82,  20.85,  22.00 ] 0004
   - O: [ 7.842178647,  6.325763791,  6.718484183] # [  32.93,  26.56,  28.21 ] 0005
   - C: [ 5.282178734,  7.485763848,  4.718484064] # [  22.18,  31.44,  19.81 ] 0006
   - C: [ 4.302178686,  6.705763906,  3.838484188] # [  18.07,  28.16,  16.12 ] 0007
   - S: [ 5.062178736,  5.165763944,  3.238484283] # [  21.26,  21.69,  13.60 ] 0008
   - C: [ 4.022178714,  3.985763877,  4.138484140] # [  16.89,  16.74,  17.38 ] 0009
   - H: [ 5.951378738,  7.299463838,  7.958084186] # [  24.99,  30.65,  33.42 ] 0010
   - H: [ 4.887778764,  8.276263863,  7.195484181] # [  20.53,  34.76,  30.22 ] 0011
   - H: [ 4.781778757,  6.134263843,  6.256084164] # [  20.08,  25.76,  26.27 ] 0012
   - H: [ 8.668278758,  5.836763829,  6.709284176] # [  36.40,  24.51,  28.17 ] 0013
   - H: [ 6.199578737,  7.567363843,  4.173784156] # [  26.03,  31.78,  17.53 ] 0014
   - H: [ 4.854778771,  8.442163855,  4.936684270] # [  20.39,  35.45,  20.73 ] 0015
   - H: [ 4.039878790,  7.310863852,  2.995884080] # [  16.97,  30.70,  12.58 ] 0016
   - H: [ 3.429778640,  6.467363804,  4.410284181] # [  14.40,  27.16,  18.52 ] 0017
   - H: [ 4.122278755,  4.152263730,  5.190684219] # [  17.31,  17.44,  21.80 ] 0018
   - H: [ 3.000078742,  4.120163768,  3.851784130] # [  12.60,  17.30,  16.18 ] 0019
   - H: [ 4.330078785,  2.988063901,  3.904384275] # [  18.18,  12.55,  16.40 ] 0020
   Rigid Shift Applied (AU)            :  [  10.851,  14.675,  13.414 ]
  #------------------------------------------------------------------------- Grid properties
 Box Grid spacings                     :  [  0.4500,  0.4500,  0.4500 ]
 Sizes of the simulation domain:
   AU                                  :  [  22.050,  21.600,  20.700 ]
   Angstroem                           :  [  11.668,  11.430,  10.954 ]
   Grid Spacing Units                  :  [  49,  48,  46 ]
   High resolution region boundaries (GU):
     From                              :  [  11,  11,  10 ]
     To                                :  [  38,  37,  35 ]
 High Res. box is treated separately   :  Yes
  #------------------------------------------------------------------- Kernel Initialization
 Poisson Kernel Initialization:
<<<<<<< HEAD
   MPI tasks                           :  2
=======
   MPI tasks                           :  3
>>>>>>> a7b335d2
   OpenMP threads per MPI task         :  2
 Poisson Kernel Creation:
   Boundary Conditions                 : Free
   Memory Requirements per MPI task:
<<<<<<< HEAD
     Density (MB)                      :  8.31
     Kernel (MB)                       :  8.50
     Full Grid Arrays (MB)             :  15.37
     Load Balancing of calculations:
       Density:
         MPI tasks 0- 1                : 100%
       Kernel:
         MPI tasks 0- 0                : 100%
         MPI task 1                    :  98%
=======
     Density (MB)                      :  5.54
     Kernel (MB)                       :  5.62
     Full Grid Arrays (MB)             :  15.37
     Load Balancing of calculations:
       Density:
         MPI tasks 0- 2                : 100%
       Kernel:
         MPI tasks 0- 2                : 100%
>>>>>>> a7b335d2
       Complete LB per task            : 1/3 LB_density + 2/3 LB_kernel
 Wavefunctions Descriptors, full simulation domain:
   Coarse resolution grid:
     No. of segments                   :  1683
     No. of points                     :  44561
   Fine resolution grid:
     No. of segments                   :  337
     No. of points                     :  1232
  #---------------------------------------------------------------------- Occupation Numbers
 Total Number of Electrons             :  54
 Spin treatment                        : Averaged
 Orbitals Repartition:
<<<<<<< HEAD
   MPI tasks  0- 0                     :  14
   MPI tasks  1- 1                     :  13
=======
   MPI tasks  0- 2                     :  9
>>>>>>> a7b335d2
 Total Number of Orbitals              :  27
 Input Occupation Numbers:
 - Occupation Numbers: {Orbitals No. 1-27:  2.0000}
 preconditioning load balancing min/max before:  [  1.1E+05,  1.39E+05 ]
 preconditioning load balancing min/max after:  [  1.19E+05,  1.21E+05 ]
 task with max load                    :  [  0 ]
 Support function repartition:
<<<<<<< HEAD
   MPI tasks  0- 0                     :  24
   MPI tasks  1- 1                     :  23
 Wavefunctions memory occupation for root MPI process:  5 MB 697 KB 112 B
=======
   MPI tasks  0- 0                     :  17
   MPI tasks  1- 1                     :  14
   MPI tasks  2- 2                     :  16
 Wavefunctions memory occupation for root MPI process:  3 MB 667 KB 584 B
>>>>>>> a7b335d2
 NonLocal PSP Projectors Descriptors:
   Creation strategy                   : On-the-fly
   Total number of projectors          :  13
   Total number of components          :  45900
   Percent of zero components          :  2
   Size of workspaces                  :  36800
  #WARNING: Do not call check_communications in the linear scaling version!
  #-------------------------------------------------------- Estimation of Memory Consumption
 Memory requirements for principal quantities (MiB.KiB):
   Subspace Matrix                     : 0.1 #    (Number of Orbitals: 27)
   Single orbital                      : 0.416 #  (Number of Components: 53185)
<<<<<<< HEAD
   All (distributed) orbitals          : 17.44 #  (Number of Orbitals per MPI task: 14)
   Wavefunction storage size           : 130.677 # (DIIS/SD workspaces included)
=======
   All (distributed) orbitals          : 10.980 # (Number of Orbitals per MPI task: 9)
   Wavefunction storage size           : 83.1022 # (DIIS/SD workspaces included)
>>>>>>> a7b335d2
   Nonlocal Pseudopotential Arrays     : 0.359
   Full Uncompressed (ISF) grid        : 15.384
   Workspaces storage size             : 1.585
 Accumulated memory requirements during principal run stages (MiB.KiB):
<<<<<<< HEAD
   Kernel calculation                  : 162.760
   Density Construction                : 205.438
   Poisson Solver                      : 239.250
   Hamiltonian application             : 207.825
   Orbitals Orthonormalization         : 207.826
 Estimated Memory Peak (MB)            :  239
=======
   Kernel calculation                  : 107.676
   Density Construction                : 147.574
   Poisson Solver                      : 156.471
   Hamiltonian application             : 149.961
   Orbitals Orthonormalization         : 149.962
 Estimated Memory Peak (MB)            :  156
>>>>>>> a7b335d2
 NonLocal PSP Projectors Descriptors:
   Creation strategy                   : On-the-fly
   Total number of projectors          :  13
   Total number of components          :  45900
   Percent of zero components          :  2
   Size of workspaces                  :  36800
<<<<<<< HEAD
   Maximum size of masking arrays for a projector:  31752
   Cumulative size of masking arrays   :  168618
 total elements                        :  2209
 non-zero elements                     :  2209
 sparsity in %                         :  0.00
 sparse matmul load balancing naive / optimized:  [  1.04,  1.04 ]
 total elements                        :  2209
 non-zero elements                     :  1941
 sparsity in %                         :  12.13
 sparse matmul load balancing naive / optimized:  [  1.04,  1.04 ]
=======
   Maximum size of masking arrays for a projector:  22371
   Cumulative size of masking arrays   :  114753
 total elements                        :  2209
 non-zero elements                     :  2209
 sparsity in %                         :  0.00
 sparse matmul load balancing naive / optimized:  [  1.21,  1.07 ]
 total elements                        :  2209
 non-zero elements                     :  1941
 sparsity in %                         :  12.13
 sparse matmul load balancing naive / optimized:  [  1.21,  1.07 ]
>>>>>>> a7b335d2
 Checking Compression/Uncompression of small sparse matrices:
   Tolerances for this check           :  1.00000001335143196E-10
   Maxdiff for compress                :  0.00000000000000000E+00
   Maxdiff for uncompress              :  0.00000000000000000E+00
   Tolerances for this check           :  1.00000001335143196E-10
   Maxdiff for compress                :  0.00000000000000000E+00
   Maxdiff for uncompress              :  0.00000000000000000E+00
 check of kernel cutoff radius:
 -  {atom type: H, adjustment required:  No}
 -  {atom type: C, adjustment required:  No}
 -  {atom type: S, adjustment required:  No}
 -  {atom type: N, adjustment required:  No}
 -  {atom type: O, adjustment required:  No}
 total elements                        :  2209
 non-zero elements                     :  2209
 sparsity in %                         :  0.00
<<<<<<< HEAD
 sparse matmul load balancing naive / optimized:  [  1.04,  1.04 ]
 taskgroup summary:
   number of taskgroups                :  1
   taskgroups overview:
   -  {number of tasks:  2, IDs:  [  0,  1 ], 
=======
 sparse matmul load balancing naive / optimized:  [  1.21,  1.07 ]
 taskgroup summary:
   number of taskgroups                :  1
   taskgroups overview:
   -  {number of tasks:  3, IDs: { 0: {s:  1, e:  1941},  1: {s:  1, e:  1941},  2: {s:  1, 
 e:  1941}}, 
>>>>>>> a7b335d2
 start / end:  [  1,  1941 ], start / end disjoint:  [  1,  1941 ]}
 taskgroup summary:
   number of taskgroups                :  1
   taskgroups overview:
<<<<<<< HEAD
   -  {number of tasks:  2, IDs:  [  0,  1 ], 
=======
   -  {number of tasks:  3, IDs: { 0: {s:  1, e:  2209},  1: {s:  1, e:  2209},  2: {s:  1, 
 e:  2209}}, 
>>>>>>> a7b335d2
 start / end:  [  1,  2209 ], start / end disjoint:  [  1,  2209 ]}
 taskgroup summary:
   number of taskgroups                :  1
   taskgroups overview:
<<<<<<< HEAD
   -  {number of tasks:  2, IDs:  [  0,  1 ], 
=======
   -  {number of tasks:  3, IDs: { 0: {s:  1, e:  2209},  1: {s:  1, e:  2209},  2: {s:  1, 
 e:  2209}}, 
>>>>>>> a7b335d2
 start / end:  [  1,  2209 ], start / end disjoint:  [  1,  2209 ]}
 sparse matmul load balancing naive / optimized:  [  1.00,  1.00 ]
 sparse matmul load balancing naive / optimized:  [  1.00,  1.00 ]
 Checking Compression/Uncompression of large sparse matrices:
   Tolerances for this check           :  1.00000001335143196E-10
   Maxdiff for compress                :  0.00000000000000000E+00
   Maxdiff for uncompress              :  0.00000000000000000E+00
 Checking operations for potential communication:
   Tolerance for the following test    :  9.999999999999999799E-13
   calculation check, error sum        :  0.000000000000000000E+00
   Tolerance for the following test    :  1.000000000000000036E-10
   calculation check, error max        :  0.000000000000000000E+00
 Checking operations for sumrho:
   Tolerance for the following test    :  9.999999999999999988E-15
   transposition check, mean error     :  0.000000000000000000E+00
   transposition check, max error      :  0.000000000000000000E+00
   Tolerance for the following test    :  9.999999999999999799E-13
<<<<<<< HEAD
   calculation check, error sum        :  0.000000000000000000E+00
=======
   calculation check, error sum        :  2.731646817759713190E-14
>>>>>>> a7b335d2
   Tolerance for the following test    :  1.000000000000000036E-10
   calculation check, error max        :  0.000000000000000000E+00
 Checking Communications of Minimal Basis:
<<<<<<< HEAD
   Number of coarse and fine DoF (MasterMPI task):  [  22734,  749 ]
   Tolerances for this check: [ 7.11287509496706660E-07,  1.04360964314764715E-14]
=======
   Number of coarse and fine DoF (MasterMPI task):  [  18379,  555 ]
   Tolerances for this check: [ 6.38600008526224450E-07,  1.04360964314764715E-14]
>>>>>>> a7b335d2
   Maxdiff for transpose (checksum)    :  1.16415321826934814E-10
   Maxdiff for overlap calculation     :  6.51925802230834961E-08
   Maxdiff for untranspose             :  0.00000000000000000E+00
 Checking Communications of Enlarged Minimal Basis:
<<<<<<< HEAD
   Number of coarse and fine DoF (MasterMPI task):  [  22794,  652 ]
   Tolerances for this check: [ 2.73443336984193407E-06,  1.04360964314764715E-14]
   Maxdiff for transpose (checksum)    :  6.98491930961608887E-10
   Maxdiff for overlap calculation     :  6.70552253723144531E-07
=======
   Number of coarse and fine DoF (MasterMPI task):  [  17234,  475 ]
   Tolerances for this check: [ 2.59726474055955599E-06,  1.04360964314764715E-14]
   Maxdiff for transpose (checksum)    :  9.31322574615478516E-10
   Maxdiff for overlap calculation     :  1.41561031341552734E-07
>>>>>>> a7b335d2
   Maxdiff for untranspose             :  0.00000000000000000E+00
 Ion-Ion interaction energy            :  2.70638291106782E+02
  #---------------------------------------------------------------- Ionic Potential Creation
 Total ionic charge                    : -54.000000154077
 Poisson Solver:
   BC                                  : Free
   Box                                 :  [  129,  127,  123 ]
<<<<<<< HEAD
   MPI tasks                           :  2
=======
   MPI tasks                           :  3
>>>>>>> a7b335d2
  #------------------------------------------------------------ Input Wavefunctions Creation
 Input Hamiltonian:
   Total No. of Atomic Input Orbitals  :  47
   Inputguess Orbitals Repartition:
<<<<<<< HEAD
     MPI tasks  0- 0                   :  24
     MPI tasks  1- 1                   :  23
=======
     MPI tasks  0- 0                   :  17
     MPI tasks  1- 1                   :  14
     MPI tasks  2- 2                   :  16
>>>>>>> a7b335d2
   Atomic Input Orbital Generation:
   -  {Atom Type: N, Electronic configuration: {s: [ 2.00], p: [ 1.00,  1.00,  1.00]}}
   -  {Atom Type: C, Electronic configuration: {s: [ 2.00], p: [ 2/3,  2/3,  2/3]}}
   -  {Atom Type: O, Electronic configuration: {s: [ 2.00], p: [ 4/3,  4/3,  4/3]}}
   -  {Atom Type: S, Electronic configuration: {s: [ 2.00], p: [ 4/3,  4/3,  4/3]}}
   -  {Atom Type: H, Electronic configuration: {s: [ 1.00]}}
   Wavelet conversion succeeded        :  Yes
   Deviation from normalization        :  3.50E-04
   Total charge                        :  5.399997898051E+01
   Poisson Solver:
     BC                                : Free
     Box                               :  [  129,  127,  123 ]
<<<<<<< HEAD
     MPI tasks                         :  2
=======
     MPI tasks                         :  3
>>>>>>> a7b335d2
   orthonormalization of input guess   : standard
   Kernel update:
     max dev from unity                :  1.21E-02
     mean dev from unity               :  1.48E-03
     Hamiltonian application required  :  Yes
     method                            : diagonalization
     mode                              : sequential
     communication strategy kernel     : ALLREDUCE
     Kohn-Sham residue                 :  3.768E-01
     Coefficients available            :  Yes
    #Eigenvalues and New Occupation Numbers
   Orbitals: [
<<<<<<< HEAD
 {e: -6.461722505322E-01, f:  2.0000},  # 00001
 {e: -5.899328103018E-01, f:  2.0000},  # 00002
 {e: -4.817254107796E-01, f:  2.0000},  # 00003
 {e: -3.635318998639E-01, f:  2.0000},  # 00004
 {e: -3.298710780087E-01, f:  2.0000},  # 00005
 {e: -2.873710740408E-01, f:  2.0000},  # 00006
 {e: -2.425279361343E-01, f:  2.0000},  # 00007
 {e: -1.991875678886E-01, f:  2.0000},  # 00008
 {e: -1.541377660116E-01, f:  2.0000},  # 00009
 {e: -1.370690421040E-01, f:  2.0000},  # 00010
 {e: -1.042017030144E-01, f:  2.0000},  # 00011
 {e: -8.315277219904E-02, f:  2.0000},  # 00012
 {e: -7.267855038702E-02, f:  2.0000},  # 00013
 {e: -6.991520355114E-02, f:  2.0000},  # 00014
 {e: -6.636281551845E-02, f:  2.0000},  # 00015
 {e: -6.156292203531E-02, f:  2.0000},  # 00016
 {e: -2.712367020089E-02, f:  2.0000},  # 00017
 {e:  1.302463294323E-02, f:  2.0000},  # 00018
 {e:  2.907788023038E-02, f:  2.0000},  # 00019
 {e:  3.348488050069E-02, f:  2.0000},  # 00020
 {e:  6.329282170134E-02, f:  2.0000},  # 00021
 {e:  1.003196279116E-01, f:  2.0000},  # 00022
 {e:  1.036265035536E-01, f:  2.0000},  # 00023
 {e:  1.260357181858E-01, f:  2.0000},  # 00024
 {e:  1.595726962820E-01, f:  2.0000},  # 00025
 {e:  1.768135049060E-01, f:  2.0000},  # 00026
 {e:  3.163877017585E-01, f:  2.0000}] # 00027
=======
 {e: -6.461722504083E-01, f:  2.0000},  # 00001
 {e: -5.899328102315E-01, f:  2.0000},  # 00002
 {e: -4.817254106549E-01, f:  2.0000},  # 00003
 {e: -3.635318997239E-01, f:  2.0000},  # 00004
 {e: -3.298710778952E-01, f:  2.0000},  # 00005
 {e: -2.873710739476E-01, f:  2.0000},  # 00006
 {e: -2.425279360482E-01, f:  2.0000},  # 00007
 {e: -1.991875677983E-01, f:  2.0000},  # 00008
 {e: -1.541377659647E-01, f:  2.0000},  # 00009
 {e: -1.370690420222E-01, f:  2.0000},  # 00010
 {e: -1.042017029748E-01, f:  2.0000},  # 00011
 {e: -8.315277213757E-02, f:  2.0000},  # 00012
 {e: -7.267855032042E-02, f:  2.0000},  # 00013
 {e: -6.991520349123E-02, f:  2.0000},  # 00014
 {e: -6.636281546664E-02, f:  2.0000},  # 00015
 {e: -6.156292196075E-02, f:  2.0000},  # 00016
 {e: -2.712367012080E-02, f:  2.0000},  # 00017
 {e:  1.302463302272E-02, f:  2.0000},  # 00018
 {e:  2.907788028461E-02, f:  2.0000},  # 00019
 {e:  3.348488048994E-02, f:  2.0000},  # 00020
 {e:  6.329282174772E-02, f:  2.0000},  # 00021
 {e:  1.003196278754E-01, f:  2.0000},  # 00022
 {e:  1.036265036273E-01, f:  2.0000},  # 00023
 {e:  1.260357181939E-01, f:  2.0000},  # 00024
 {e:  1.595726962804E-01, f:  2.0000},  # 00025
 {e:  1.768135049214E-01, f:  2.0000},  # 00026
 {e:  3.163877017511E-01, f:  2.0000}] # 00027
>>>>>>> a7b335d2
   Hamiltonian update: {
 Energies: {Ekin:  1.01131662210E+02, Epot: -1.04311903250E+02, Enl:  1.33780646083E+01, 
              EH:  3.56765020136E+02,  EXC: -2.79716983614E+01, EvXC: -3.62818899200E+01}, 
    Total charge:  5.399997907736E+01, 
<<<<<<< HEAD
 Poisson Solver: {BC: Free, Box:  [  129,  127,  123 ], MPI tasks:  2}}
=======
 Poisson Solver: {BC: Free, Box:  [  129,  127,  123 ], MPI tasks:  3}}
>>>>>>> a7b335d2
    #================================================================= Input guess generated
  #------------------------------------------------------------------- Self-Consistent Cycle
 Ground State Optimization:
    #========================================================= support function optimization
 - support function optimization: &it_supfun001
   -  { #-------------------------------------------------------------------------- iter: 1
 target function: HYBRID, Hamiltonian Applied:  Yes, 
 Energies: {Ekin:  9.45759638467E+01, Epot: -7.86120410329E+01, Enl:  7.26482836610E+00}, 
 Orthoconstraint:  Yes, calculation of S^-1: direct calculation, 
 calculate S^x: {mode: sparse, powers: {x: -1}, order:  6, 
 error estimation: [
 max / mean error:  [  4.48E-12,  4.17E-13 ]]}, 
 Preconditioning:  Yes, 
<<<<<<< HEAD
 iter:  1, fnrm:  8.89E-01, Omega: -6.570854708422007E+01, D: -6.57E+01, D best: -6.57E+01, 
=======
 iter:  1, fnrm:  8.89E-01, Omega: -6.570854708316318E+01, D: -6.57E+01, D best: -6.57E+01, 
>>>>>>> a7b335d2
 Optimization: {algorithm: SD, mean alpha:  2.000E-01, max alpha:  2.000E-01, 
    consecutive successes:  1}, 
 calculate S^x: {mode: sparse, powers: {x: -1/2}, order:  6, 
 error estimation: [
 max / mean error:  [  5.7E-08,  3.45E-09 ]]}, 
 Orthogonalization:  Yes, 
 Max deviation from unity in reorthonormalize_coeff:  1.59E-02, 
 Mean deviation from unity in reorthonormalize_coeff:  1.37E-03, 
 calculate S^x: {mode: dense, powers: {x: -1/2}, order:  6}, 
 communication strategy kernel: ALLREDUCE, reconstruct kernel:  Yes}
   -  { #-------------------------------------------------------------------------- iter: 2
 target function: HYBRID, Hamiltonian Applied:  Yes, 
 Energies: {Ekin:  9.59867770481E+01, Epot: -8.10238095407E+01, Enl:  7.38859820459E+00}, 
 Orthoconstraint:  Yes, calculation of S^-1: direct calculation, 
 calculate S^x: {mode: sparse, powers: {x: -1}, order:  6, 
 error estimation: [
 max / mean error:  [  3.43E-15,  2.57E-16 ]]}, 
 Preconditioning:  Yes, kappa:  2.914E-01, kappa to history:  Yes, 
<<<<<<< HEAD
 iter:  2, fnrm:  5.39E-01, Omega: -6.744826176288819E+01, D: -1.74E+00, D best: -1.74E+00, 
=======
 iter:  2, fnrm:  5.39E-01, Omega: -6.744826176127719E+01, D: -1.74E+00, D best: -1.74E+00, 
>>>>>>> a7b335d2
 Optimization: {algorithm: SD, mean alpha:  1.966E-01, max alpha:  2.200E-01, 
    consecutive successes:  2}, 
 calculate S^x: {mode: sparse, powers: {x: -1/2}, order:  6, 
 error estimation: [
 max / mean error:  [  3.49E-10,  2.14E-11 ]]}, 
 Orthogonalization:  Yes, 
 Max deviation from unity in reorthonormalize_coeff:  7.36E-03, 
 Mean deviation from unity in reorthonormalize_coeff:  7.40E-04, 
 calculate S^x: {mode: dense, powers: {x: -1/2}, order:  6}, 
 communication strategy kernel: ALLREDUCE, reconstruct kernel:  Yes}
   -  { #-------------------------------------------------------------------------- iter: 3
 target function: HYBRID, Hamiltonian Applied:  Yes, 
<<<<<<< HEAD
 Energies: {Ekin:  9.70083920147E+01, Epot: -8.24654799081E+01, Enl:  7.55402777336E+00}, 
 Orthoconstraint:  Yes, calculation of S^-1: direct calculation, 
 calculate S^x: {mode: sparse, powers: {x: -1}, order:  6, 
 error estimation: [
 max / mean error:  [  6.66E-16,  3.97E-17 ]]}, 
 Preconditioning:  Yes, kappa:  3.126E-01, kappa to history:  Yes, 
 iter:  3, fnrm:  3.80E-01, Omega: -6.808248221534564E+01, D: -6.34E-01, D best: -6.34E-01, 
 exit criterion: net number of iterations}
   -  &final_supfun001  { #-------------------------------------------------------- iter: 3
 target function: HYBRID, 
 Energies: {Ekin:  9.70083920147E+01, Epot: -8.24654799081E+01, Enl:  7.55402777336E+00}, 
 iter:  3, fnrm:  3.80E-01, Omega: -6.808248221534564E+01, D: -6.34E-01, D best: -6.34E-01}
=======
 Energies: {Ekin:  9.70083920018E+01, Epot: -8.24654798995E+01, Enl:  7.55402777321E+00}, 
 Orthoconstraint:  Yes, calculation of S^-1: direct calculation, 
 calculate S^x: {mode: sparse, powers: {x: -1}, order:  6, 
 error estimation: [
 max / mean error:  [  5.55E-16,  3.71E-17 ]]}, 
 Preconditioning:  Yes, kappa:  3.126E-01, kappa to history:  Yes, 
 iter:  3, fnrm:  3.80E-01, Omega: -6.808248221340062E+01, D: -6.34E-01, D best: -6.34E-01, 
 exit criterion: net number of iterations}
   -  &final_supfun001  { #-------------------------------------------------------- iter: 3
 target function: HYBRID, 
 Energies: {Ekin:  9.70083920018E+01, Epot: -8.24654798995E+01, Enl:  7.55402777321E+00}, 
 iter:  3, fnrm:  3.80E-01, Omega: -6.808248221340062E+01, D: -6.34E-01, D best: -6.34E-01}
>>>>>>> a7b335d2
      #Support functions created
    #=================================================================== kernel optimization
 - kernel optimization: &it_kernel001
   -  #--------------------------------------------------------------------- kernel iter: 1
     Kernel update:
       max dev from unity              :  2.41E-03
       mean dev from unity             :  3.30E-04
       Hamiltonian application required:  No
       method                          : diagonalization
       mode                            : sequential
       communication strategy kernel   : ALLREDUCE
       Coefficients available          :  Yes
     Hamiltonian update: {
 Energies: {Ekin:  1.01131662210E+02, Epot: -1.04311903250E+02, Enl:  1.33780646083E+01, 
              EH:  3.53012406140E+02,  EXC: -2.79245176648E+01, EvXC: -3.62240741061E+01}, 
    Total charge:  5.399998378466E+01, 
<<<<<<< HEAD
 Poisson Solver: {BC: Free, Box:  [  129,  127,  123 ], MPI tasks:  2}}
      #Eigenvalues and New Occupation Numbers
     Orbitals: [
 {e: -7.079366071984E-01, f:  2.0000},  # 00001
 {e: -5.730731559440E-01, f:  2.0000},  # 00002
 {e: -5.429752051172E-01, f:  2.0000},  # 00003
 {e: -4.483155881950E-01, f:  2.0000},  # 00004
 {e: -3.880080998509E-01, f:  2.0000},  # 00005
 {e: -3.692457162703E-01, f:  2.0000},  # 00006
 {e: -3.152815978208E-01, f:  2.0000},  # 00007
 {e: -2.743687219937E-01, f:  2.0000},  # 00008
 {e: -1.915681315503E-01, f:  2.0000},  # 00009
 {e: -1.775429671557E-01, f:  2.0000},  # 00010
 {e: -1.421283000811E-01, f:  2.0000},  # 00011
 {e: -1.303887216373E-01, f:  2.0000},  # 00012
 {e: -1.105444891229E-01, f:  2.0000},  # 00013
 {e: -9.825035163692E-02, f:  2.0000},  # 00014
 {e: -9.027864632572E-02, f:  2.0000},  # 00015
 {e: -8.814487777652E-02, f:  2.0000},  # 00016
 {e: -5.844216284576E-02, f:  2.0000},  # 00017
 {e: -3.769932547307E-02, f:  2.0000},  # 00018
 {e: -3.364209166761E-02, f:  2.0000},  # 00019
 {e: -1.167937853618E-02, f:  2.0000},  # 00020
 {e:  3.416445806080E-02, f:  2.0000},  # 00021
 {e:  6.210967793528E-02, f:  2.0000},  # 00022
 {e:  1.359283252438E-01, f:  2.0000},  # 00023
 {e:  1.512519858012E-01, f:  2.0000},  # 00024
 {e:  1.538633013677E-01, f:  2.0000},  # 00025
 {e:  2.353908435315E-01, f:  2.0000},  # 00026
 {e:  2.946288158199E-01, f:  2.0000}] # 00027
     summary: [ {kernel optimization: DIAG, mixing quantity: POT, mix hist:  7, 
 iter:  1, delta:  1.49E-05, energy: -8.15189120484433829E+01, D: -8.152E+01}]
=======
 Poisson Solver: {BC: Free, Box:  [  129,  127,  123 ], MPI tasks:  3}}
      #Eigenvalues and New Occupation Numbers
     Orbitals: [
 {e: -7.079366070269E-01, f:  2.0000},  # 00001
 {e: -5.730731558173E-01, f:  2.0000},  # 00002
 {e: -5.429752049872E-01, f:  2.0000},  # 00003
 {e: -4.483155880829E-01, f:  2.0000},  # 00004
 {e: -3.880080997441E-01, f:  2.0000},  # 00005
 {e: -3.692457161938E-01, f:  2.0000},  # 00006
 {e: -3.152815977387E-01, f:  2.0000},  # 00007
 {e: -2.743687219128E-01, f:  2.0000},  # 00008
 {e: -1.915681314953E-01, f:  2.0000},  # 00009
 {e: -1.775429670758E-01, f:  2.0000},  # 00010
 {e: -1.421283000313E-01, f:  2.0000},  # 00011
 {e: -1.303887215761E-01, f:  2.0000},  # 00012
 {e: -1.105444890559E-01, f:  2.0000},  # 00013
 {e: -9.825035162410E-02, f:  2.0000},  # 00014
 {e: -9.027864626796E-02, f:  2.0000},  # 00015
 {e: -8.814487772112E-02, f:  2.0000},  # 00016
 {e: -5.844216281403E-02, f:  2.0000},  # 00017
 {e: -3.769932544341E-02, f:  2.0000},  # 00018
 {e: -3.364209164082E-02, f:  2.0000},  # 00019
 {e: -1.167937849240E-02, f:  2.0000},  # 00020
 {e:  3.416445809892E-02, f:  2.0000},  # 00021
 {e:  6.210967792498E-02, f:  2.0000},  # 00022
 {e:  1.359283252516E-01, f:  2.0000},  # 00023
 {e:  1.512519857856E-01, f:  2.0000},  # 00024
 {e:  1.538633013282E-01, f:  2.0000},  # 00025
 {e:  2.353908435986E-01, f:  2.0000},  # 00026
 {e:  2.946288157749E-01, f:  2.0000}] # 00027
     summary: [ {kernel method: DIAG, mix entity: POT, mix hist:  7, conv crit:  3.80E-08, 
 iter:  1, delta:  1.49E-05, energy: -8.15189120475750997E+01, D: -8.152E+01}]
>>>>>>> a7b335d2
   -  #--------------------------------------------------------------------- kernel iter: 2
     Kernel update:
       max dev from unity              :  2.41E-03
       mean dev from unity             :  3.30E-04
       Hamiltonian application required:  Yes
       method                          : diagonalization
       mode                            : sequential
       communication strategy kernel   : ALLREDUCE
       Kohn-Sham residue               :  3.213E-01
       Coefficients available          :  Yes
     Hamiltonian update: {
<<<<<<< HEAD
 Energies: {Ekin:  9.70083920147E+01, Epot: -9.37348976402E+01, Enl:  7.55402777336E+00, 
              EH:  3.54858977990E+02,  EXC: -2.77565871347E+01, EvXC: -3.60039817289E+01}, 
    Total charge:  5.399998215553E+01, 
 Poisson Solver: {BC: Free, Box:  [  129,  127,  123 ], MPI tasks:  2}}
      #Eigenvalues and New Occupation Numbers
     Orbitals: [
 {e: -6.927157115405E-01, f:  2.0000},  # 00001
 {e: -6.106313550997E-01, f:  2.0000},  # 00002
 {e: -5.197755797661E-01, f:  2.0000},  # 00003
 {e: -4.341568868183E-01, f:  2.0000},  # 00004
 {e: -3.864273383581E-01, f:  2.0000},  # 00005
 {e: -3.405103175421E-01, f:  2.0000},  # 00006
 {e: -2.882529028843E-01, f:  2.0000},  # 00007
 {e: -2.329468632601E-01, f:  2.0000},  # 00008
 {e: -2.091406594075E-01, f:  2.0000},  # 00009
 {e: -1.503609895265E-01, f:  2.0000},  # 00010
 {e: -1.240023493696E-01, f:  2.0000},  # 00011
 {e: -1.084926162503E-01, f:  2.0000},  # 00012
 {e: -9.837553620360E-02, f:  2.0000},  # 00013
 {e: -9.592876780924E-02, f:  2.0000},  # 00014
 {e: -8.664136461859E-02, f:  2.0000},  # 00015
 {e: -8.498552625014E-02, f:  2.0000},  # 00016
 {e: -5.743875191140E-02, f:  2.0000},  # 00017
 {e: -3.939927756322E-02, f:  2.0000},  # 00018
 {e: -2.258947004203E-02, f:  2.0000},  # 00019
 {e: -6.160838878756E-04, f:  2.0000},  # 00020
 {e:  2.204704546804E-02, f:  2.0000},  # 00021
 {e:  6.047132788136E-02, f:  2.0000},  # 00022
 {e:  1.098959865116E-01, f:  2.0000},  # 00023
 {e:  1.234383592968E-01, f:  2.0000},  # 00024
 {e:  1.258646547503E-01, f:  2.0000},  # 00025
 {e:  1.883647773518E-01, f:  2.0000},  # 00026
 {e:  2.550461059197E-01, f:  2.0000}] # 00027
     summary: [ {kernel optimization: DIAG, mixing quantity: POT, mix hist:  7, 
 iter:  2, delta:  1.30E-05, energy: -8.33698124711543187E+01, D: -1.851E+00}]
=======
 Energies: {Ekin:  9.70083920018E+01, Epot: -9.37348976314E+01, Enl:  7.55402777321E+00, 
              EH:  3.54858977932E+02,  EXC: -2.77565871331E+01, EvXC: -3.60039817267E+01}, 
    Total charge:  5.399998215553E+01, 
 Poisson Solver: {BC: Free, Box:  [  129,  127,  123 ], MPI tasks:  3}}
      #Eigenvalues and New Occupation Numbers
     Orbitals: [
 {e: -6.927157114561E-01, f:  2.0000},  # 00001
 {e: -6.106313549533E-01, f:  2.0000},  # 00002
 {e: -5.197755795931E-01, f:  2.0000},  # 00003
 {e: -4.341568866590E-01, f:  2.0000},  # 00004
 {e: -3.864273382223E-01, f:  2.0000},  # 00005
 {e: -3.405103174180E-01, f:  2.0000},  # 00006
 {e: -2.882529027680E-01, f:  2.0000},  # 00007
 {e: -2.329468631038E-01, f:  2.0000},  # 00008
 {e: -2.091406593766E-01, f:  2.0000},  # 00009
 {e: -1.503609894039E-01, f:  2.0000},  # 00010
 {e: -1.240023493574E-01, f:  2.0000},  # 00011
 {e: -1.084926162039E-01, f:  2.0000},  # 00012
 {e: -9.837553613864E-02, f:  2.0000},  # 00013
 {e: -9.592876773446E-02, f:  2.0000},  # 00014
 {e: -8.664136454710E-02, f:  2.0000},  # 00015
 {e: -8.498552617256E-02, f:  2.0000},  # 00016
 {e: -5.743875185028E-02, f:  2.0000},  # 00017
 {e: -3.939927751371E-02, f:  2.0000},  # 00018
 {e: -2.258947000159E-02, f:  2.0000},  # 00019
 {e: -6.160838678566E-04, f:  2.0000},  # 00020
 {e:  2.204704551359E-02, f:  2.0000},  # 00021
 {e:  6.047132788503E-02, f:  2.0000},  # 00022
 {e:  1.098959864421E-01, f:  2.0000},  # 00023
 {e:  1.234383593258E-01, f:  2.0000},  # 00024
 {e:  1.258646546935E-01, f:  2.0000},  # 00025
 {e:  1.883647773625E-01, f:  2.0000},  # 00026
 {e:  2.550461058360E-01, f:  2.0000}] # 00027
     summary: [ {kernel method: DIAG, mix entity: POT, mix hist:  7, conv crit:  3.80E-08, 
 iter:  2, delta:  1.30E-05, energy: -8.33698124715238009E+01, D: -1.851E+00}]
>>>>>>> a7b335d2
   -  #--------------------------------------------------------------------- kernel iter: 3
     Kernel update:
       max dev from unity              :  2.41E-03
       mean dev from unity             :  3.30E-04
       Hamiltonian application required:  Yes
       method                          : diagonalization
       mode                            : sequential
       communication strategy kernel   : ALLREDUCE
       Kohn-Sham residue               :  3.224E-01
       Coefficients available          :  Yes
     Hamiltonian update: {
<<<<<<< HEAD
 Energies: {Ekin:  9.70083920147E+01, Epot: -9.39744589223E+01, Enl:  7.55402777336E+00, 
              EH:  3.54446333271E+02,  EXC: -2.78974999487E+01, EvXC: -3.61884439743E+01}, 
    Total charge:  5.399998277629E+01, 
 Poisson Solver: {BC: Free, Box:  [  129,  127,  123 ], MPI tasks:  2}}
      #Eigenvalues and New Occupation Numbers
     Orbitals: [
 {e: -6.990199641855E-01, f:  2.0000},  # 00001
 {e: -6.078845614498E-01, f:  2.0000},  # 00002
 {e: -5.347762854412E-01, f:  2.0000},  # 00003
 {e: -4.394216595607E-01, f:  2.0000},  # 00004
 {e: -3.853188571923E-01, f:  2.0000},  # 00005
 {e: -3.537851074975E-01, f:  2.0000},  # 00006
 {e: -3.043965931299E-01, f:  2.0000},  # 00007
 {e: -2.603880969077E-01, f:  2.0000},  # 00008
 {e: -2.049022523643E-01, f:  2.0000},  # 00009
 {e: -1.648762458071E-01, f:  2.0000},  # 00010
 {e: -1.272580164676E-01, f:  2.0000},  # 00011
 {e: -1.160499497998E-01, f:  2.0000},  # 00012
 {e: -1.015987939044E-01, f:  2.0000},  # 00013
 {e: -8.634731825259E-02, f:  2.0000},  # 00014
 {e: -8.304463215016E-02, f:  2.0000},  # 00015
 {e: -8.107993550729E-02, f:  2.0000},  # 00016
 {e: -4.453459915000E-02, f:  2.0000},  # 00017
 {e: -4.144611445177E-02, f:  2.0000},  # 00018
 {e: -2.540701491892E-02, f:  2.0000},  # 00019
 {e:  2.548192119343E-03, f:  2.0000},  # 00020
 {e:  2.437686265151E-02, f:  2.0000},  # 00021
 {e:  4.450063489247E-02, f:  2.0000},  # 00022
 {e:  1.149357603713E-01, f:  2.0000},  # 00023
 {e:  1.353550072127E-01, f:  2.0000},  # 00024
 {e:  1.654977946909E-01, f:  2.0000},  # 00025
 {e:  1.803705601531E-01, f:  2.0000},  # 00026
 {e:  2.696265427179E-01, f:  2.0000}] # 00027
     summary: [ {kernel optimization: DIAG, mixing quantity: POT, mix hist:  7, 
 iter:  3, delta:  2.79E-06, energy: -8.29657474251902158E+01, D:  4.041E-01}]
=======
 Energies: {Ekin:  9.70083920018E+01, Epot: -9.39744589142E+01, Enl:  7.55402777321E+00, 
              EH:  3.54446333212E+02,  EXC: -2.78974999474E+01, EvXC: -3.61884439726E+01}, 
    Total charge:  5.399998277629E+01, 
 Poisson Solver: {BC: Free, Box:  [  129,  127,  123 ], MPI tasks:  3}}
      #Eigenvalues and New Occupation Numbers
     Orbitals: [
 {e: -6.990199640312E-01, f:  2.0000},  # 00001
 {e: -6.078845613388E-01, f:  2.0000},  # 00002
 {e: -5.347762853043E-01, f:  2.0000},  # 00003
 {e: -4.394216594216E-01, f:  2.0000},  # 00004
 {e: -3.853188570577E-01, f:  2.0000},  # 00005
 {e: -3.537851074064E-01, f:  2.0000},  # 00006
 {e: -3.043965930409E-01, f:  2.0000},  # 00007
 {e: -2.603880968231E-01, f:  2.0000},  # 00008
 {e: -2.049022523203E-01, f:  2.0000},  # 00009
 {e: -1.648762457178E-01, f:  2.0000},  # 00010
 {e: -1.272580164082E-01, f:  2.0000},  # 00011
 {e: -1.160499497144E-01, f:  2.0000},  # 00012
 {e: -1.015987938319E-01, f:  2.0000},  # 00013
 {e: -8.634731820537E-02, f:  2.0000},  # 00014
 {e: -8.304463207997E-02, f:  2.0000},  # 00015
 {e: -8.107993544943E-02, f:  2.0000},  # 00016
 {e: -4.453459911128E-02, f:  2.0000},  # 00017
 {e: -4.144611441462E-02, f:  2.0000},  # 00018
 {e: -2.540701487577E-02, f:  2.0000},  # 00019
 {e:  2.548192176739E-03, f:  2.0000},  # 00020
 {e:  2.437686270439E-02, f:  2.0000},  # 00021
 {e:  4.450063487359E-02, f:  2.0000},  # 00022
 {e:  1.149357603699E-01, f:  2.0000},  # 00023
 {e:  1.353550071790E-01, f:  2.0000},  # 00024
 {e:  1.654977947292E-01, f:  2.0000},  # 00025
 {e:  1.803705601394E-01, f:  2.0000},  # 00026
 {e:  2.696265426748E-01, f:  2.0000}] # 00027
     summary: [ {kernel method: DIAG, mix entity: POT, mix hist:  7, conv crit:  3.80E-08, 
 iter:  3, delta:  2.79E-06, energy: -8.29657474243652473E+01, D:  4.041E-01}]
>>>>>>> a7b335d2
   -  #--------------------------------------------------------------------- kernel iter: 4
     Kernel update:
       max dev from unity              :  2.41E-03
       mean dev from unity             :  3.30E-04
       Hamiltonian application required:  Yes
       method                          : diagonalization
       mode                            : sequential
       communication strategy kernel   : ALLREDUCE
       Kohn-Sham residue               :  3.229E-01
       Coefficients available          :  Yes
     Hamiltonian update: {
<<<<<<< HEAD
 Energies: {Ekin:  9.70083920147E+01, Epot: -9.41012006660E+01, Enl:  7.55402777336E+00, 
              EH:  3.54514720346E+02,  EXC: -2.78309285598E+01, EvXC: -3.61017268814E+01}, 
    Total charge:  5.399998301224E+01, 
 Poisson Solver: {BC: Free, Box:  [  129,  127,  123 ], MPI tasks:  2}}
      #Eigenvalues and New Occupation Numbers
     Orbitals: [
 {e: -7.080477544591E-01, f:  2.0000},  # 00001
 {e: -6.058073781028E-01, f:  2.0000},  # 00002
 {e: -5.403628922771E-01, f:  2.0000},  # 00003
 {e: -4.428282880398E-01, f:  2.0000},  # 00004
 {e: -3.881496286797E-01, f:  2.0000},  # 00005
 {e: -3.598649712946E-01, f:  2.0000},  # 00006
 {e: -3.107630006948E-01, f:  2.0000},  # 00007
 {e: -2.678089537970E-01, f:  2.0000},  # 00008
 {e: -2.059668653961E-01, f:  2.0000},  # 00009
 {e: -1.699320145347E-01, f:  2.0000},  # 00010
 {e: -1.317308336814E-01, f:  2.0000},  # 00011
 {e: -1.204450195608E-01, f:  2.0000},  # 00012
 {e: -1.046593372456E-01, f:  2.0000},  # 00013
 {e: -8.891987699945E-02, f:  2.0000},  # 00014
 {e: -8.418821892781E-02, f:  2.0000},  # 00015
 {e: -8.255628423342E-02, f:  2.0000},  # 00016
 {e: -4.765834585141E-02, f:  2.0000},  # 00017
 {e: -3.395048668079E-02, f:  2.0000},  # 00018
 {e: -2.836690482600E-02, f:  2.0000},  # 00019
 {e: -1.616938999518E-03, f:  2.0000},  # 00020
 {e:  2.151796555495E-02, f:  2.0000},  # 00021
 {e:  5.026611302147E-02, f:  2.0000},  # 00022
 {e:  1.190696484129E-01, f:  2.0000},  # 00023
 {e:  1.375630254453E-01, f:  2.0000},  # 00024
 {e:  1.793497452447E-01, f:  2.0000},  # 00025
 {e:  1.879337585848E-01, f:  2.0000},  # 00026
 {e:  2.755727692500E-01, f:  2.0000}] # 00027
     summary: [ {kernel optimization: DIAG, mixing quantity: POT, mix hist:  7, 
 iter:  4, delta:  1.50E-06, energy: -8.31103328549187381E+01, D: -1.446E-01}]
   -  &final_kernel001  { #-------------------------------------------------------- iter: 5
 summary: [ {kernel optimization: DIAG, mixing quantity: POT, mix hist:  7, 
 iter:  5, delta:  1.50E-06, energy: -8.31103328549187381E+01, D: -1.446E-01}]}
=======
 Energies: {Ekin:  9.70083920018E+01, Epot: -9.41012006565E+01, Enl:  7.55402777321E+00, 
              EH:  3.54514720287E+02,  EXC: -2.78309285582E+01, EvXC: -3.61017268794E+01}, 
    Total charge:  5.399998301224E+01, 
 Poisson Solver: {BC: Free, Box:  [  129,  127,  123 ], MPI tasks:  3}}
      #Eigenvalues and New Occupation Numbers
     Orbitals: [
 {e: -7.080477541755E-01, f:  2.0000},  # 00001
 {e: -6.058073780154E-01, f:  2.0000},  # 00002
 {e: -5.403628920758E-01, f:  2.0000},  # 00003
 {e: -4.428282878660E-01, f:  2.0000},  # 00004
 {e: -3.881496285179E-01, f:  2.0000},  # 00005
 {e: -3.598649711310E-01, f:  2.0000},  # 00006
 {e: -3.107630005256E-01, f:  2.0000},  # 00007
 {e: -2.678089536276E-01, f:  2.0000},  # 00008
 {e: -2.059668653405E-01, f:  2.0000},  # 00009
 {e: -1.699320143848E-01, f:  2.0000},  # 00010
 {e: -1.317308335701E-01, f:  2.0000},  # 00011
 {e: -1.204450194288E-01, f:  2.0000},  # 00012
 {e: -1.046593371409E-01, f:  2.0000},  # 00013
 {e: -8.891987692798E-02, f:  2.0000},  # 00014
 {e: -8.418821885272E-02, f:  2.0000},  # 00015
 {e: -8.255628415491E-02, f:  2.0000},  # 00016
 {e: -4.765834574723E-02, f:  2.0000},  # 00017
 {e: -3.395048674358E-02, f:  2.0000},  # 00018
 {e: -2.836690478090E-02, f:  2.0000},  # 00019
 {e: -1.616938886364E-03, f:  2.0000},  # 00020
 {e:  2.151796563691E-02, f:  2.0000},  # 00021
 {e:  5.026611294429E-02, f:  2.0000},  # 00022
 {e:  1.190696483766E-01, f:  2.0000},  # 00023
 {e:  1.375630253797E-01, f:  2.0000},  # 00024
 {e:  1.793497451272E-01, f:  2.0000},  # 00025
 {e:  1.879337584829E-01, f:  2.0000},  # 00026
 {e:  2.755727691425E-01, f:  2.0000}] # 00027
     summary: [ {kernel method: DIAG, mix entity: POT, mix hist:  7, conv crit:  3.80E-08, 
 iter:  4, delta:  1.50E-06, energy: -8.31103328535918990E+01, D: -1.446E-01}]
   -  &final_kernel001  { #-------------------------------------------------------- iter: 5
 summary: [ {kernel method: DIAG, mix entity: POT, mix hist:  7, conv crit:  3.80E-08, 
 iter:  5, delta:  1.50E-06, energy: -8.31103328535918990E+01, D: -1.446E-01}]}
>>>>>>> a7b335d2
    #================================================================= Summary of both steps
   self consistency summary: &it_sc001
   -  {iter:  1, Omega: HYBRID, mean conf prefac:  8.19E-02, damping:  1.00E+00,  #WARNING: support function optimization not converged
 kernel optimization: DIAG,  #WARNING: density optimization not converged
<<<<<<< HEAD
 iter low:  1, delta out:  7.187E-06, energy: -8.31103328549187381E+01, D: -8.311E+01}
   multiplicator for the confinement   :  9.7706072809732994E-002
=======
 iter low:  1, delta out:  7.187E-06, energy: -8.31103328535918990E+01, D: -8.311E+01}
   multiplicator for the confinement   :  9.7706072843664574E-002
>>>>>>> a7b335d2
    #========================================================= support function optimization
 - support function optimization: &it_supfun002
   -  { #-------------------------------------------------------------------------- iter: 1
 target function: HYBRID, Hamiltonian Applied:  Yes, 
<<<<<<< HEAD
 Energies: {Ekin:  9.70083920147E+01, Epot: -9.29325039177E+01, Enl:  7.55402777336E+00}, 
 Orthoconstraint:  Yes, calculation of S^-1: direct calculation, 
 calculate S^x: {mode: sparse, powers: {x: -1}, order:  6, 
 error estimation: [
 max / mean error:  [  6.66E-16,  3.97E-17 ]]}, 
 Preconditioning:  Yes, 
 iter:  1, fnrm:  4.28E-01, Omega: -8.186506376945601E+01, D: -1.44E+01, D best: -1.44E+01, 
=======
 Energies: {Ekin:  9.70083920018E+01, Epot: -9.29325039090E+01, Enl:  7.55402777321E+00}, 
 Orthoconstraint:  Yes, calculation of S^-1: direct calculation, 
 calculate S^x: {mode: sparse, powers: {x: -1}, order:  6, 
 error estimation: [
 max / mean error:  [  5.55E-16,  3.71E-17 ]]}, 
 Preconditioning:  Yes, 
 iter:  1, fnrm:  4.28E-01, Omega: -8.186506376731512E+01, D: -1.44E+01, D best: -1.44E+01, 
>>>>>>> a7b335d2
 Optimization: {algorithm: SD, mean alpha:  1.994E-01, max alpha:  1.994E-01, 
    consecutive successes:  1}, 
 calculate S^x: {mode: sparse, powers: {x: -1/2}, order:  6, 
 error estimation: [
 max / mean error:  [  3.15E-07,  2.11E-08 ]]}, 
 Orthogonalization:  Yes, 
 Max deviation from unity in reorthonormalize_coeff:  3.38E-03, 
 Mean deviation from unity in reorthonormalize_coeff:  1.01E-03, 
 calculate S^x: {mode: dense, powers: {x: -1/2}, order:  6}, 
 communication strategy kernel: ALLREDUCE, reconstruct kernel:  Yes}
   -  { #-------------------------------------------------------------------------- iter: 2
 target function: HYBRID, Hamiltonian Applied:  Yes, 
<<<<<<< HEAD
 Energies: {Ekin:  9.37454402629E+01, Epot: -9.00702569018E+01, Enl:  7.12159002757E+00}, 
 Orthoconstraint:  Yes, calculation of S^-1: direct calculation, 
 calculate S^x: {mode: sparse, powers: {x: -1}, order:  6, 
 error estimation: [
 max / mean error:  [  4.77E-14,  5.84E-15 ]]}, 
 Preconditioning:  Yes, kappa:  3.850E-01, kappa to history:  Yes, mean kappa:  3.297E-01, 
            dynamic conv crit:  3.03E-03, 
 iter:  2, fnrm:  2.91E-01, Omega: -8.354287075378949E+01, D: -1.68E+00, D best: -1.68E+00, 
=======
 Energies: {Ekin:  9.37454402489E+01, Epot: -9.00702568922E+01, Enl:  7.12159002729E+00}, 
 Orthoconstraint:  Yes, calculation of S^-1: direct calculation, 
 calculate S^x: {mode: sparse, powers: {x: -1}, order:  6, 
 error estimation: [
 max / mean error:  [  4.75E-14,  5.84E-15 ]]}, 
 Preconditioning:  Yes, kappa:  3.850E-01, kappa to history:  Yes, mean kappa:  3.297E-01, 
            dynamic conv crit:  3.03E-03, 
 iter:  2, fnrm:  2.91E-01, Omega: -8.354287075196800E+01, D: -1.68E+00, D best: -1.68E+00, 
>>>>>>> a7b335d2
 Optimization: {algorithm: SD, mean alpha:  2.194E-01, max alpha:  2.194E-01, 
    consecutive successes:  2}, 
 calculate S^x: {mode: sparse, powers: {x: -1/2}, order:  6, 
 error estimation: [
 max / mean error:  [  7.5E-08,  4.91E-09 ]]}, 
 Orthogonalization:  Yes, 
 Max deviation from unity in reorthonormalize_coeff:  1.73E-03, 
 Mean deviation from unity in reorthonormalize_coeff:  4.55E-04, 
 calculate S^x: {mode: dense, powers: {x: -1/2}, order:  6}, 
 communication strategy kernel: ALLREDUCE, reconstruct kernel:  Yes}
   -  { #-------------------------------------------------------------------------- iter: 3
 target function: HYBRID, Hamiltonian Applied:  Yes, 
<<<<<<< HEAD
 Energies: {Ekin:  9.15111795797E+01, Epot: -8.78813757120E+01, Enl:  6.82215155890E+00}, 
=======
 Energies: {Ekin:  9.15111795650E+01, Epot: -8.78813757016E+01, Enl:  6.82215155852E+00}, 
>>>>>>> a7b335d2
 Orthoconstraint:  Yes, calculation of S^-1: direct calculation, 
 calculate S^x: {mode: sparse, powers: {x: -1}, order:  6, 
 error estimation: [
 max / mean error:  [  4.72E-13,  5.72E-14 ]]}, 
 Preconditioning:  Yes, kappa:  3.836E-01, kappa to history:  Yes, mean kappa:  3.604E-01, 
            dynamic conv crit:  2.77E-03, 
<<<<<<< HEAD
 iter:  3, fnrm:  2.15E-01, Omega: -8.423336461948207E+01, D: -6.90E-01, D best: -6.90E-01, 
 exit criterion: net number of iterations}
   -  &final_supfun002  { #-------------------------------------------------------- iter: 3
 target function: HYBRID, 
 Energies: {Ekin:  9.15111795797E+01, Epot: -8.78813757120E+01, Enl:  6.82215155890E+00}, 
 iter:  3, fnrm:  2.15E-01, Omega: -8.423336461948207E+01, D: -6.90E-01, D best: -6.90E-01}
=======
 iter:  3, fnrm:  2.15E-01, Omega: -8.423336461780224E+01, D: -6.90E-01, D best: -6.90E-01, 
 exit criterion: net number of iterations}
   -  &final_supfun002  { #-------------------------------------------------------- iter: 3
 target function: HYBRID, 
 Energies: {Ekin:  9.15111795650E+01, Epot: -8.78813757016E+01, Enl:  6.82215155852E+00}, 
 iter:  3, fnrm:  2.15E-01, Omega: -8.423336461780224E+01, D: -6.90E-01, D best: -6.90E-01}
>>>>>>> a7b335d2
      #Support functions created
    #=================================================================== kernel optimization
 - kernel optimization: &it_kernel002
   -  #--------------------------------------------------------------------- kernel iter: 1
     Kernel update:
       max dev from unity              :  6.98E-03
       mean dev from unity             :  1.18E-03
       Hamiltonian application required:  No
       method                          : diagonalization
       mode                            : sequential
       communication strategy kernel   : ALLREDUCE
       Coefficients available          :  Yes
     Hamiltonian update: {
<<<<<<< HEAD
 Energies: {Ekin:  9.70083920147E+01, Epot: -9.41012006660E+01, Enl:  7.55402777336E+00, 
              EH:  3.54567593141E+02,  EXC: -2.78082669970E+01, EvXC: -3.60721258091E+01}, 
    Total charge:  5.399998568764E+01, 
 Poisson Solver: {BC: Free, Box:  [  129,  127,  123 ], MPI tasks:  2}}
      #Eigenvalues and New Occupation Numbers
     Orbitals: [
 {e: -7.429260391053E-01, f:  2.0000},  # 00001
 {e: -6.366627799496E-01, f:  2.0000},  # 00002
 {e: -5.820106125808E-01, f:  2.0000},  # 00003
 {e: -4.952199875093E-01, f:  2.0000},  # 00004
 {e: -4.400265880300E-01, f:  2.0000},  # 00005
 {e: -3.970262798832E-01, f:  2.0000},  # 00006
 {e: -3.496759698091E-01, f:  2.0000},  # 00007
 {e: -3.052931803039E-01, f:  2.0000},  # 00008
 {e: -2.695647213709E-01, f:  2.0000},  # 00009
 {e: -2.184565991174E-01, f:  2.0000},  # 00010
 {e: -1.793780094976E-01, f:  2.0000},  # 00011
 {e: -1.694562607819E-01, f:  2.0000},  # 00012
 {e: -1.574159832025E-01, f:  2.0000},  # 00013
 {e: -1.341835454707E-01, f:  2.0000},  # 00014
 {e: -1.310091263248E-01, f:  2.0000},  # 00015
 {e: -1.268606024903E-01, f:  2.0000},  # 00016
 {e: -1.055126407478E-01, f:  2.0000},  # 00017
 {e: -9.706752166574E-02, f:  2.0000},  # 00018
 {e: -7.456115765341E-02, f:  2.0000},  # 00019
 {e: -5.308726768308E-02, f:  2.0000},  # 00020
 {e: -2.951944725125E-02, f:  2.0000},  # 00021
 {e: -7.483999652651E-03, f:  2.0000},  # 00022
 {e:  4.318362296171E-02, f:  2.0000},  # 00023
 {e:  5.591923530083E-02, f:  2.0000},  # 00024
 {e:  9.526739089684E-02, f:  2.0000},  # 00025
 {e:  1.059329388238E-01, f:  2.0000},  # 00026
 {e:  1.645973495509E-01, f:  2.0000}] # 00027
     summary: [ {kernel optimization: DIAG, mixing quantity: POT, mix hist:  7, 
 iter:  1, delta:  1.56E-05, energy: -8.61404387869401944E+01, D: -3.030E+00}]
=======
 Energies: {Ekin:  9.70083920018E+01, Epot: -9.41012006565E+01, Enl:  7.55402777321E+00, 
              EH:  3.54567593080E+02,  EXC: -2.78082669957E+01, EvXC: -3.60721258074E+01}, 
    Total charge:  5.399998568764E+01, 
 Poisson Solver: {BC: Free, Box:  [  129,  127,  123 ], MPI tasks:  3}}
      #Eigenvalues and New Occupation Numbers
     Orbitals: [
 {e: -7.429260389177E-01, f:  2.0000},  # 00001
 {e: -6.366627798163E-01, f:  2.0000},  # 00002
 {e: -5.820106124641E-01, f:  2.0000},  # 00003
 {e: -4.952199873986E-01, f:  2.0000},  # 00004
 {e: -4.400265879371E-01, f:  2.0000},  # 00005
 {e: -3.970262798220E-01, f:  2.0000},  # 00006
 {e: -3.496759697349E-01, f:  2.0000},  # 00007
 {e: -3.052931802144E-01, f:  2.0000},  # 00008
 {e: -2.695647213414E-01, f:  2.0000},  # 00009
 {e: -2.184565990307E-01, f:  2.0000},  # 00010
 {e: -1.793780094457E-01, f:  2.0000},  # 00011
 {e: -1.694562607197E-01, f:  2.0000},  # 00012
 {e: -1.574159831363E-01, f:  2.0000},  # 00013
 {e: -1.341835454255E-01, f:  2.0000},  # 00014
 {e: -1.310091262641E-01, f:  2.0000},  # 00015
 {e: -1.268606024644E-01, f:  2.0000},  # 00016
 {e: -1.055126407007E-01, f:  2.0000},  # 00017
 {e: -9.706752164568E-02, f:  2.0000},  # 00018
 {e: -7.456115764178E-02, f:  2.0000},  # 00019
 {e: -5.308726767601E-02, f:  2.0000},  # 00020
 {e: -2.951944722805E-02, f:  2.0000},  # 00021
 {e: -7.483999659892E-03, f:  2.0000},  # 00022
 {e:  4.318362299076E-02, f:  2.0000},  # 00023
 {e:  5.591923527649E-02, f:  2.0000},  # 00024
 {e:  9.526739090437E-02, f:  2.0000},  # 00025
 {e:  1.059329387838E-01, f:  2.0000},  # 00026
 {e:  1.645973494751E-01, f:  2.0000}] # 00027
     summary: [ {kernel method: DIAG, mix entity: POT, mix hist:  7, conv crit:  2.15E-08, 
 iter:  1, delta:  1.56E-05, energy: -8.61404387860922611E+01, D: -3.030E+00}]
>>>>>>> a7b335d2
   -  #--------------------------------------------------------------------- kernel iter: 2
     Kernel update:
       max dev from unity              :  6.98E-03
       mean dev from unity             :  1.18E-03
       Hamiltonian application required:  Yes
       method                          : diagonalization
       mode                            : sequential
       communication strategy kernel   : ALLREDUCE
       Kohn-Sham residue               :  1.965E-01
       Coefficients available          :  Yes
     Hamiltonian update: {
<<<<<<< HEAD
 Energies: {Ekin:  9.15111795797E+01, Epot: -9.29940104859E+01, Enl:  6.82215155890E+00, 
              EH:  3.45740193117E+02,  EXC: -2.60316566453E+01, EvXC: -3.37720117086E+01}, 
    Total charge:  5.399998515866E+01, 
 Poisson Solver: {BC: Free, Box:  [  129,  127,  123 ], MPI tasks:  2}}
      #Eigenvalues and New Occupation Numbers
     Orbitals: [
 {e: -8.350364250137E-01, f:  2.0000},  # 00001
 {e: -7.394790590550E-01, f:  2.0000},  # 00002
 {e: -6.567096760220E-01, f:  2.0000},  # 00003
 {e: -5.589978676929E-01, f:  2.0000},  # 00004
 {e: -5.014389108768E-01, f:  2.0000},  # 00005
 {e: -4.635236629002E-01, f:  2.0000},  # 00006
 {e: -4.155207495715E-01, f:  2.0000},  # 00007
 {e: -3.724473563372E-01, f:  2.0000},  # 00008
 {e: -3.295294815812E-01, f:  2.0000},  # 00009
 {e: -2.854207739051E-01, f:  2.0000},  # 00010
 {e: -2.448247248779E-01, f:  2.0000},  # 00011
 {e: -2.415818712601E-01, f:  2.0000},  # 00012
 {e: -2.169808352290E-01, f:  2.0000},  # 00013
 {e: -2.046263712096E-01, f:  2.0000},  # 00014
 {e: -1.977815309079E-01, f:  2.0000},  # 00015
 {e: -1.869313137981E-01, f:  2.0000},  # 00016
 {e: -1.766024438125E-01, f:  2.0000},  # 00017
 {e: -1.729258927350E-01, f:  2.0000},  # 00018
 {e: -1.362482468676E-01, f:  2.0000},  # 00019
 {e: -1.265312283593E-01, f:  2.0000},  # 00020
 {e: -1.123314512827E-01, f:  2.0000},  # 00021
 {e: -9.363182902256E-02, f:  2.0000},  # 00022
 {e: -6.367926339682E-02, f:  2.0000},  # 00023
 {e: -1.517530556291E-02, f:  2.0000},  # 00024
 {e: -6.998009500219E-03, f:  2.0000},  # 00025
 {e:  1.404446269173E-02, f:  2.0000},  # 00026
 {e:  9.130084656870E-02, f:  2.0000}] # 00027
     summary: [ {kernel optimization: DIAG, mixing quantity: POT, mix hist:  7, 
 iter:  2, delta:  6.70E-06, energy: -8.18607648903423524E+01, D:  4.280E+00}]
=======
 Energies: {Ekin:  9.15111795650E+01, Epot: -9.29940104757E+01, Enl:  6.82215155852E+00, 
              EH:  3.45740193059E+02,  EXC: -2.60316566434E+01, EvXC: -3.37720117061E+01}, 
    Total charge:  5.399998515866E+01, 
 Poisson Solver: {BC: Free, Box:  [  129,  127,  123 ], MPI tasks:  3}}
      #Eigenvalues and New Occupation Numbers
     Orbitals: [
 {e: -8.350364248335E-01, f:  2.0000},  # 00001
 {e: -7.394790589596E-01, f:  2.0000},  # 00002
 {e: -6.567096758841E-01, f:  2.0000},  # 00003
 {e: -5.589978675631E-01, f:  2.0000},  # 00004
 {e: -5.014389107713E-01, f:  2.0000},  # 00005
 {e: -4.635236627991E-01, f:  2.0000},  # 00006
 {e: -4.155207494690E-01, f:  2.0000},  # 00007
 {e: -3.724473562402E-01, f:  2.0000},  # 00008
 {e: -3.295294815401E-01, f:  2.0000},  # 00009
 {e: -2.854207737918E-01, f:  2.0000},  # 00010
 {e: -2.448247247962E-01, f:  2.0000},  # 00011
 {e: -2.415818711793E-01, f:  2.0000},  # 00012
 {e: -2.169808351413E-01, f:  2.0000},  # 00013
 {e: -2.046263712035E-01, f:  2.0000},  # 00014
 {e: -1.977815308404E-01, f:  2.0000},  # 00015
 {e: -1.869313137244E-01, f:  2.0000},  # 00016
 {e: -1.766024437601E-01, f:  2.0000},  # 00017
 {e: -1.729258926857E-01, f:  2.0000},  # 00018
 {e: -1.362482468348E-01, f:  2.0000},  # 00019
 {e: -1.265312283254E-01, f:  2.0000},  # 00020
 {e: -1.123314512908E-01, f:  2.0000},  # 00021
 {e: -9.363182899711E-02, f:  2.0000},  # 00022
 {e: -6.367926341423E-02, f:  2.0000},  # 00023
 {e: -1.517530557867E-02, f:  2.0000},  # 00024
 {e: -6.998009525557E-03, f:  2.0000},  # 00025
 {e:  1.404446266487E-02, f:  2.0000},  # 00026
 {e:  9.130084650183E-02, f:  2.0000}] # 00027
     summary: [ {kernel method: DIAG, mix entity: POT, mix hist:  7, conv crit:  2.15E-08, 
 iter:  2, delta:  6.70E-06, energy: -8.18607648907743055E+01, D:  4.280E+00}]
>>>>>>> a7b335d2
   -  #--------------------------------------------------------------------- kernel iter: 3
     Kernel update:
       max dev from unity              :  6.98E-03
       mean dev from unity             :  1.18E-03
       Hamiltonian application required:  Yes
       method                          : diagonalization
       mode                            : sequential
       communication strategy kernel   : ALLREDUCE
       Kohn-Sham residue               :  1.906E-01
       Coefficients available          :  Yes
     Hamiltonian update: {
<<<<<<< HEAD
 Energies: {Ekin:  9.15111795797E+01, Epot: -9.48481090551E+01, Enl:  6.82215155890E+00, 
              EH:  3.47122558439E+02,  EXC: -2.61591362594E+01, EvXC: -3.39414959737E+01}, 
    Total charge:  5.399998530085E+01, 
 Poisson Solver: {BC: Free, Box:  [  129,  127,  123 ], MPI tasks:  2}}
      #Eigenvalues and New Occupation Numbers
     Orbitals: [
 {e: -8.893975795970E-01, f:  2.0000},  # 00001
 {e: -7.905368055941E-01, f:  2.0000},  # 00002
 {e: -6.911304607182E-01, f:  2.0000},  # 00003
 {e: -5.889724245830E-01, f:  2.0000},  # 00004
 {e: -5.343261210511E-01, f:  2.0000},  # 00005
 {e: -5.045714226850E-01, f:  2.0000},  # 00006
 {e: -4.547688014978E-01, f:  2.0000},  # 00007
 {e: -4.147891095546E-01, f:  2.0000},  # 00008
 {e: -3.618815101174E-01, f:  2.0000},  # 00009
 {e: -3.246398069584E-01, f:  2.0000},  # 00010
 {e: -2.867872936925E-01, f:  2.0000},  # 00011
 {e: -2.788527517901E-01, f:  2.0000},  # 00012
 {e: -2.554376508247E-01, f:  2.0000},  # 00013
 {e: -2.478548387214E-01, f:  2.0000},  # 00014
 {e: -2.364087617979E-01, f:  2.0000},  # 00015
 {e: -2.222768911661E-01, f:  2.0000},  # 00016
 {e: -2.030135035495E-01, f:  2.0000},  # 00017
 {e: -2.007815156546E-01, f:  2.0000},  # 00018
 {e: -1.698046714682E-01, f:  2.0000},  # 00019
 {e: -1.627071565843E-01, f:  2.0000},  # 00020
 {e: -1.610782501654E-01, f:  2.0000},  # 00021
 {e: -1.240882044967E-01, f:  2.0000},  # 00022
 {e: -1.096098984268E-01, f:  2.0000},  # 00023
 {e: -5.401637771542E-02, f:  2.0000},  # 00024
 {e: -4.404891451630E-02, f:  2.0000},  # 00025
 {e: -2.006819383398E-02, f:  2.0000},  # 00026
 {e:  5.548813578045E-02, f:  2.0000}] # 00027
     summary: [ {kernel optimization: DIAG, mixing quantity: POT, mix hist:  7, 
 iter:  3, delta:  1.96E-06, energy: -8.52546291801879192E+01, D: -3.394E+00}]
=======
 Energies: {Ekin:  9.15111795650E+01, Epot: -9.48481090426E+01, Enl:  6.82215155852E+00, 
              EH:  3.47122558381E+02,  EXC: -2.61591362577E+01, EvXC: -3.39414959714E+01}, 
    Total charge:  5.399998530085E+01, 
 Poisson Solver: {BC: Free, Box:  [  129,  127,  123 ], MPI tasks:  3}}
      #Eigenvalues and New Occupation Numbers
     Orbitals: [
 {e: -8.893975793885E-01, f:  2.0000},  # 00001
 {e: -7.905368054013E-01, f:  2.0000},  # 00002
 {e: -6.911304605471E-01, f:  2.0000},  # 00003
 {e: -5.889724244118E-01, f:  2.0000},  # 00004
 {e: -5.343261209067E-01, f:  2.0000},  # 00005
 {e: -5.045714225439E-01, f:  2.0000},  # 00006
 {e: -4.547688013634E-01, f:  2.0000},  # 00007
 {e: -4.147891094351E-01, f:  2.0000},  # 00008
 {e: -3.618815100237E-01, f:  2.0000},  # 00009
 {e: -3.246398068162E-01, f:  2.0000},  # 00010
 {e: -2.867872935665E-01, f:  2.0000},  # 00011
 {e: -2.788527516706E-01, f:  2.0000},  # 00012
 {e: -2.554376506969E-01, f:  2.0000},  # 00013
 {e: -2.478548386219E-01, f:  2.0000},  # 00014
 {e: -2.364087616963E-01, f:  2.0000},  # 00015
 {e: -2.222768910587E-01, f:  2.0000},  # 00016
 {e: -2.030135034473E-01, f:  2.0000},  # 00017
 {e: -2.007815155489E-01, f:  2.0000},  # 00018
 {e: -1.698046713891E-01, f:  2.0000},  # 00019
 {e: -1.627071565142E-01, f:  2.0000},  # 00020
 {e: -1.610782501011E-01, f:  2.0000},  # 00021
 {e: -1.240882044156E-01, f:  2.0000},  # 00022
 {e: -1.096098983544E-01, f:  2.0000},  # 00023
 {e: -5.401637760606E-02, f:  2.0000},  # 00024
 {e: -4.404891445564E-02, f:  2.0000},  # 00025
 {e: -2.006819379818E-02, f:  2.0000},  # 00026
 {e:  5.548813579580E-02, f:  2.0000}] # 00027
     summary: [ {kernel method: DIAG, mix entity: POT, mix hist:  7, conv crit:  2.15E-08, 
 iter:  3, delta:  1.96E-06, energy: -8.52546291778187424E+01, D: -3.394E+00}]
>>>>>>> a7b335d2
   -  #--------------------------------------------------------------------- kernel iter: 4
     Kernel update:
       max dev from unity              :  6.98E-03
       mean dev from unity             :  1.18E-03
       Hamiltonian application required:  Yes
       method                          : diagonalization
       mode                            : sequential
       communication strategy kernel   : ALLREDUCE
       Kohn-Sham residue               :  1.895E-01
       Coefficients available          :  Yes
     Hamiltonian update: {
<<<<<<< HEAD
 Energies: {Ekin:  9.15111795797E+01, Epot: -9.50905847733E+01, Enl:  6.82215155890E+00, 
              EH:  3.47392215244E+02,  EXC: -2.61499859532E+01, EvXC: -3.39299823567E+01}, 
    Total charge:  5.399998515960E+01, 
 Poisson Solver: {BC: Free, Box:  [  129,  127,  123 ], MPI tasks:  2}}
      #Eigenvalues and New Occupation Numbers
     Orbitals: [
 {e: -8.906274281136E-01, f:  2.0000},  # 00001
 {e: -8.002571290980E-01, f:  2.0000},  # 00002
 {e: -6.935826294160E-01, f:  2.0000},  # 00003
 {e: -5.936489215242E-01, f:  2.0000},  # 00004
 {e: -5.383006532447E-01, f:  2.0000},  # 00005
 {e: -5.074790170991E-01, f:  2.0000},  # 00006
 {e: -4.582708893699E-01, f:  2.0000},  # 00007
 {e: -4.179840845524E-01, f:  2.0000},  # 00008
 {e: -3.674105090264E-01, f:  2.0000},  # 00009
 {e: -3.273521365471E-01, f:  2.0000},  # 00010
 {e: -2.905078421162E-01, f:  2.0000},  # 00011
 {e: -2.846552785119E-01, f:  2.0000},  # 00012
 {e: -2.608856862860E-01, f:  2.0000},  # 00013
 {e: -2.544842587990E-01, f:  2.0000},  # 00014
 {e: -2.418555982286E-01, f:  2.0000},  # 00015
 {e: -2.271470268583E-01, f:  2.0000},  # 00016
 {e: -2.101758952729E-01, f:  2.0000},  # 00017
 {e: -2.079500533161E-01, f:  2.0000},  # 00018
 {e: -1.760224913663E-01, f:  2.0000},  # 00019
 {e: -1.670368371818E-01, f:  2.0000},  # 00020
 {e: -1.658065829566E-01, f:  2.0000},  # 00021
 {e: -1.299914672604E-01, f:  2.0000},  # 00022
 {e: -1.185028073104E-01, f:  2.0000},  # 00023
 {e: -6.872961618903E-02, f:  2.0000},  # 00024
 {e: -5.040491263661E-02, f:  2.0000},  # 00025
 {e: -2.407657162619E-02, f:  2.0000},  # 00026
 {e:  5.015019339411E-02, f:  2.0000}] # 00027
     summary: [ {kernel optimization: DIAG, mixing quantity: POT, mix hist:  7, 
 iter:  4, delta:  1.02E-06, energy: -8.58199199948961677E+01, D: -5.653E-01}]
   -  &final_kernel002  { #-------------------------------------------------------- iter: 5
 summary: [ {kernel optimization: DIAG, mixing quantity: POT, mix hist:  7, 
 iter:  5, delta:  1.02E-06, energy: -8.58199199948961677E+01, D: -5.653E-01}]}
=======
 Energies: {Ekin:  9.15111795650E+01, Epot: -9.50905847622E+01, Enl:  6.82215155852E+00, 
              EH:  3.47392215185E+02,  EXC: -2.61499859513E+01, EvXC: -3.39299823543E+01}, 
    Total charge:  5.399998515960E+01, 
 Poisson Solver: {BC: Free, Box:  [  129,  127,  123 ], MPI tasks:  3}}
      #Eigenvalues and New Occupation Numbers
     Orbitals: [
 {e: -8.906274279232E-01, f:  2.0000},  # 00001
 {e: -8.002571289781E-01, f:  2.0000},  # 00002
 {e: -6.935826292585E-01, f:  2.0000},  # 00003
 {e: -5.936489213743E-01, f:  2.0000},  # 00004
 {e: -5.383006531222E-01, f:  2.0000},  # 00005
 {e: -5.074790169770E-01, f:  2.0000},  # 00006
 {e: -4.582708892514E-01, f:  2.0000},  # 00007
 {e: -4.179840844480E-01, f:  2.0000},  # 00008
 {e: -3.674105089629E-01, f:  2.0000},  # 00009
 {e: -3.273521364193E-01, f:  2.0000},  # 00010
 {e: -2.905078420288E-01, f:  2.0000},  # 00011
 {e: -2.846552784196E-01, f:  2.0000},  # 00012
 {e: -2.608856861935E-01, f:  2.0000},  # 00013
 {e: -2.544842587300E-01, f:  2.0000},  # 00014
 {e: -2.418555981469E-01, f:  2.0000},  # 00015
 {e: -2.271470267727E-01, f:  2.0000},  # 00016
 {e: -2.101758951974E-01, f:  2.0000},  # 00017
 {e: -2.079500532367E-01, f:  2.0000},  # 00018
 {e: -1.760224913191E-01, f:  2.0000},  # 00019
 {e: -1.670368371421E-01, f:  2.0000},  # 00020
 {e: -1.658065829099E-01, f:  2.0000},  # 00021
 {e: -1.299914672094E-01, f:  2.0000},  # 00022
 {e: -1.185028072981E-01, f:  2.0000},  # 00023
 {e: -6.872961617242E-02, f:  2.0000},  # 00024
 {e: -5.040491262393E-02, f:  2.0000},  # 00025
 {e: -2.407657160654E-02, f:  2.0000},  # 00026
 {e:  5.015019336764E-02, f:  2.0000}] # 00027
     summary: [ {kernel method: DIAG, mix entity: POT, mix hist:  7, conv crit:  2.15E-08, 
 iter:  4, delta:  1.02E-06, energy: -8.58199199938580932E+01, D: -5.653E-01}]
   -  &final_kernel002  { #-------------------------------------------------------- iter: 5
 summary: [ {kernel method: DIAG, mix entity: POT, mix hist:  7, conv crit:  2.15E-08, 
 iter:  5, delta:  1.02E-06, energy: -8.58199199938580932E+01, D: -5.653E-01}]}
>>>>>>> a7b335d2
    #================================================================= Summary of both steps
   self consistency summary: &it_sc002
   -  {iter:  2, Omega: HYBRID, mean conf prefac:  8.00E-03, damping:  1.00E+00,  #WARNING: support function optimization not converged
 kernel optimization: DIAG,  #WARNING: density optimization not converged
<<<<<<< HEAD
 iter low:  2, delta out:  1.380E-05, energy: -8.58199199948961677E+01, D: -2.710E+00}
    #Eigenvalues and New Occupation Numbers
   Orbitals: [
 {e: -8.906274281136E-01, f:  1.0000},  # 00001
 {e: -8.002571290980E-01, f:  1.0000},  # 00002
 {e: -6.935826294160E-01, f:  1.0000},  # 00003
 {e: -5.936489215242E-01, f:  1.0000},  # 00004
 {e: -5.383006532447E-01, f:  1.0000},  # 00005
 {e: -5.074790170991E-01, f:  1.0000},  # 00006
 {e: -4.582708893699E-01, f:  1.0000},  # 00007
 {e: -4.179840845524E-01, f:  1.0000},  # 00008
 {e: -3.674105090264E-01, f:  1.0000},  # 00009
 {e: -3.273521365471E-01, f:  1.0000},  # 00010
 {e: -2.905078421162E-01, f:  1.0000},  # 00011
 {e: -2.846552785119E-01, f:  1.0000},  # 00012
 {e: -2.608856862860E-01, f:  1.0000},  # 00013
 {e: -2.544842587990E-01, f:  1.0000},  # 00014
 {e: -2.418555982286E-01, f:  1.0000},  # 00015
 {e: -2.271470268583E-01, f:  1.0000},  # 00016
 {e: -2.101758952729E-01, f:  1.0000},  # 00017
 {e: -2.079500533161E-01, f:  1.0000},  # 00018
 {e: -1.760224913663E-01, f:  1.0000},  # 00019
 {e: -1.670368371818E-01, f:  1.0000},  # 00020
 {e: -1.658065829566E-01, f:  1.0000},  # 00021
 {e: -1.299914672604E-01, f:  1.0000},  # 00022
 {e: -1.185028073104E-01, f:  1.0000},  # 00023
 {e: -6.872961618903E-02, f:  1.0000},  # 00024
 {e: -5.040491263661E-02, f:  1.0000},  # 00025
 {e: -2.407657162619E-02, f:  1.0000},  # 00026
 {e:  5.015019339411E-02, f:  1.0000},  # 00027
 {e:  2.068266957733E-01, f:  1.0000},  # 00028
 {e:  4.077601391472E-01, f:  1.0000},  # 00029
 {e:  4.272383852456E-01, f:  1.0000},  # 00030
 {e:  4.280894391617E-01, f:  1.0000},  # 00031
 {e:  4.900857992593E-01, f:  1.0000},  # 00032
 {e:  5.214170622745E-01, f:  1.0000},  # 00033
 {e:  5.453239785875E-01, f:  1.0000},  # 00034
 {e:  5.673371831651E-01, f:  1.0000},  # 00035
 {e:  5.700853056022E-01, f:  1.0000},  # 00036
 {e:  6.147862483243E-01, f:  1.0000},  # 00037
 {e:  6.443917614797E-01, f:  1.0000},  # 00038
 {e:  6.480367853803E-01, f:  1.0000},  # 00039
 {e:  6.583159919261E-01, f:  1.0000},  # 00040
 {e:  6.674633080480E-01, f:  1.0000},  # 00041
 {e:  6.688914342085E-01, f:  1.0000},  # 00042
 {e:  6.740568937111E-01, f:  1.0000},  # 00043
 {e:  6.994836950213E-01, f:  1.0000},  # 00044
 {e:  7.020009453487E-01, f:  1.0000},  # 00045
 {e:  7.135654398713E-01, f:  1.0000},  # 00046
 {e:  8.137355944605E-01, f:  1.0000}] # 00047
    #========================================================================= final results
   self consistency summary:
   -  {iter:  2, 
 Energies: {Ekin:  9.15111795797E+01, Epot: -9.50905847733E+01, Enl:  6.82215155890E+00, 
              EH:  3.47361190340E+02,  EXC: -2.61657038976E+01, EvXC: -3.39504913239E+01}, 
        iter low:  2,            delta out:  1.380E-05, 
          energy: -8.58199199948961677E+01,                       D:  0.000E+00,  #FINAL
=======
 iter low:  2, delta out:  1.380E-05, energy: -8.58199199938580932E+01, D: -2.710E+00}
    #Eigenvalues and New Occupation Numbers
   Orbitals: [
 {e: -8.906274279232E-01, f:  1.0000},  # 00001
 {e: -8.002571289781E-01, f:  1.0000},  # 00002
 {e: -6.935826292585E-01, f:  1.0000},  # 00003
 {e: -5.936489213743E-01, f:  1.0000},  # 00004
 {e: -5.383006531222E-01, f:  1.0000},  # 00005
 {e: -5.074790169770E-01, f:  1.0000},  # 00006
 {e: -4.582708892514E-01, f:  1.0000},  # 00007
 {e: -4.179840844480E-01, f:  1.0000},  # 00008
 {e: -3.674105089629E-01, f:  1.0000},  # 00009
 {e: -3.273521364193E-01, f:  1.0000},  # 00010
 {e: -2.905078420288E-01, f:  1.0000},  # 00011
 {e: -2.846552784196E-01, f:  1.0000},  # 00012
 {e: -2.608856861935E-01, f:  1.0000},  # 00013
 {e: -2.544842587300E-01, f:  1.0000},  # 00014
 {e: -2.418555981469E-01, f:  1.0000},  # 00015
 {e: -2.271470267727E-01, f:  1.0000},  # 00016
 {e: -2.101758951974E-01, f:  1.0000},  # 00017
 {e: -2.079500532367E-01, f:  1.0000},  # 00018
 {e: -1.760224913191E-01, f:  1.0000},  # 00019
 {e: -1.670368371421E-01, f:  1.0000},  # 00020
 {e: -1.658065829099E-01, f:  1.0000},  # 00021
 {e: -1.299914672094E-01, f:  1.0000},  # 00022
 {e: -1.185028072981E-01, f:  1.0000},  # 00023
 {e: -6.872961617242E-02, f:  1.0000},  # 00024
 {e: -5.040491262393E-02, f:  1.0000},  # 00025
 {e: -2.407657160654E-02, f:  1.0000},  # 00026
 {e:  5.015019336764E-02, f:  1.0000},  # 00027
 {e:  2.068266956549E-01, f:  1.0000},  # 00028
 {e:  4.077601388859E-01, f:  1.0000},  # 00029
 {e:  4.272383849027E-01, f:  1.0000},  # 00030
 {e:  4.280894389011E-01, f:  1.0000},  # 00031
 {e:  4.900857989246E-01, f:  1.0000},  # 00032
 {e:  5.214170620041E-01, f:  1.0000},  # 00033
 {e:  5.453239783062E-01, f:  1.0000},  # 00034
 {e:  5.673371828492E-01, f:  1.0000},  # 00035
 {e:  5.700853052563E-01, f:  1.0000},  # 00036
 {e:  6.147862480246E-01, f:  1.0000},  # 00037
 {e:  6.443917611679E-01, f:  1.0000},  # 00038
 {e:  6.480367850606E-01, f:  1.0000},  # 00039
 {e:  6.583159916288E-01, f:  1.0000},  # 00040
 {e:  6.674633078095E-01, f:  1.0000},  # 00041
 {e:  6.688914339764E-01, f:  1.0000},  # 00042
 {e:  6.740568934019E-01, f:  1.0000},  # 00043
 {e:  6.994836947040E-01, f:  1.0000},  # 00044
 {e:  7.020009450070E-01, f:  1.0000},  # 00045
 {e:  7.135654395626E-01, f:  1.0000},  # 00046
 {e:  8.137355938831E-01, f:  1.0000}] # 00047
    #========================================================================= final results
   self consistency summary:
   -  {iter:  2, 
 Energies: {Ekin:  9.15111795650E+01, Epot: -9.50905847622E+01, Enl:  6.82215155852E+00, 
              EH:  3.47361190281E+02,  EXC: -2.61657038959E+01, EvXC: -3.39504913216E+01}, 
        iter low:  2,            delta out:  1.380E-05, 
          energy: -8.58199199938580932E+01,                       D:  0.000E+00,  #FINAL
>>>>>>> a7b335d2
 }
 Total charge                          :  5.399998515960E+01
  #---------------------------------------------------------------------- Forces Calculation
 Poisson Solver:
   BC                                  : Free
   Box                                 :  [  129,  127,  123 ]
<<<<<<< HEAD
   MPI tasks                           :  2
 Calculate local forces: {Leaked force:  0.00000E+00}
 Calculate Non Local forces            :  Yes
 Average noise forces: {x:  2.22518947E-02, y:  2.85175871E-02, z:  2.76379384E-02, 
                    total:  4.55220302E-02}
 Clean forces norm (Ha/Bohr): {maxval:  4.207448598352E-01, fnrm2:  3.650792067091E-01}
 Raw forces norm (Ha/Bohr): {maxval:  4.404799160568E-01, fnrm2:  3.705616236146E-01}
  #--------------------------------------------------------------------------- Atomic Forces
 Atomic Forces (Ha/Bohr):
 -  {N: [ 8.446357069662E-02,  8.104192249353E-02, -5.103435093972E-03]} # 0001
 -  {C: [-6.469069954913E-02,  1.344814667115E-02,  1.139791053423E-02]} # 0002
 -  {C: [-4.235403642013E-03, -6.621019008095E-03, -2.134895471963E-02]} # 0003
 -  {O: [ 8.881624202106E-03, -3.026083074111E-01, -2.427252449020E-01]} # 0004
 -  {O: [ 5.014370358641E-02,  2.884037047568E-01,  3.022170563535E-01]} # 0005
 -  {C: [ 1.319799319551E-02,  1.791798963525E-02, -2.187157776781E-02]} # 0006
 -  {C: [-4.947241881332E-02,  5.039374857430E-02,  8.689265120677E-03]} # 0007
 -  {S: [ 1.774662797786E-02, -1.811148579077E-02,  5.694002668725E-04]} # 0008
 -  {C: [-5.217626677904E-02, -5.470388792549E-02,  3.283718687278E-02]} # 0009
 -  {H: [ 7.784332323755E-03, -1.966275834360E-02,  1.041131398305E-02]} # 0010
 -  {H: [-4.843694967813E-03, -9.902082984200E-03,  8.727261401473E-03]} # 0011
 -  {H: [-1.254380939589E-02, -1.865053242474E-02, -3.841284151315E-03]} # 0012
 -  {H: [ 1.656119292204E-02, -3.313446000615E-02, -2.661654647338E-02]} # 0013
 -  {H: [-5.824824669607E-03,  7.293456467809E-03,  8.872819105223E-04]} # 0014
 -  {H: [ 6.383402251139E-03,  1.043643254291E-04,  4.269235659254E-03]} # 0015
 -  {H: [-6.337750268902E-03,  1.002202545924E-03,  6.228860920008E-03]} # 0016
 -  {H: [ 2.931086788857E-03,  2.115611348006E-03, -1.026227959615E-02]} # 0017
 -  {H: [-3.820287425716E-03, -9.629436832893E-03, -2.520216889053E-02]} # 0018
 -  {H: [ 8.878617175424E-03,  2.180559808280E-04, -1.064295131766E-02]} # 0019
 -  {H: [-1.302699560829E-02,  1.108476792796E-02, -1.862033010986E-02]} # 0020
=======
   MPI tasks                           :  3
 Calculate local forces: {Leaked force:  0.00000E+00}
 Calculate Non Local forces            :  Yes
 Average noise forces: {x:  2.22518946E-02, y:  2.85175872E-02, z:  2.76379381E-02, 
                    total:  4.55220300E-02}
 Clean forces norm (Ha/Bohr): {maxval:  4.207448590051E-01, fnrm2:  3.650792054173E-01}
 Raw forces norm (Ha/Bohr): {maxval:  4.404799151272E-01, fnrm2:  3.705616222898E-01}
  #--------------------------------------------------------------------------- Atomic Forces
 Atomic Forces (Ha/Bohr):
 -  {N: [ 8.446357061954E-02,  8.104192237554E-02, -5.103435103188E-03]} # 0001
 -  {C: [-6.469069957573E-02,  1.344814660292E-02,  1.139791060862E-02]} # 0002
 -  {C: [-4.235403600578E-03, -6.621019367894E-03, -2.134895481046E-02]} # 0003
 -  {O: [ 8.881623625786E-03, -3.026083066824E-01, -2.427252446931E-01]} # 0004
 -  {O: [ 5.014370336703E-02,  2.884037046846E-01,  3.022170553031E-01]} # 0005
 -  {C: [ 1.319799329277E-02,  1.791798962616E-02, -2.187157769054E-02]} # 0006
 -  {C: [-4.947241875551E-02,  5.039374855777E-02,  8.689265140720E-03]} # 0007
 -  {S: [ 1.774662799598E-02, -1.811148577860E-02,  5.694004606897E-04]} # 0008
 -  {C: [-5.217626674030E-02, -5.470388798421E-02,  3.283718694856E-02]} # 0009
 -  {H: [ 7.784332198417E-03, -1.966275826695E-02,  1.041131390136E-02]} # 0010
 -  {H: [-4.843694843480E-03, -9.902083070880E-03,  8.727261452896E-03]} # 0011
 -  {H: [-1.254380925902E-02, -1.865053232972E-02, -3.841284123554E-03]} # 0012
 -  {H: [ 1.656119273121E-02, -3.313445994723E-02, -2.661654625995E-02]} # 0013
 -  {H: [-5.824824738540E-03,  7.293456432512E-03,  8.872821161350E-04]} # 0014
 -  {H: [ 6.383402363104E-03,  1.043641430367E-04,  4.269235675957E-03]} # 0015
 -  {H: [-6.337750045901E-03,  1.002202456252E-03,  6.228861077422E-03]} # 0016
 -  {H: [ 2.931086994322E-03,  2.115611373012E-03, -1.026227966294E-02]} # 0017
 -  {H: [-3.820287435225E-03, -9.629436849480E-03, -2.520216901561E-02]} # 0018
 -  {H: [ 8.878617402460E-03,  2.180559394390E-04, -1.064295129881E-02]} # 0019
 -  {H: [-1.302699559634E-02,  1.108476808615E-02, -1.862033002736E-02]} # 0020
>>>>>>> a7b335d2
  #-------------------------------- Warnings obtained during the run, check their relevance!
 WARNINGS:
 - Do not call check_communications in the linear scaling version!
 - support function optimization not converged
 - density optimization not converged
 - support function optimization not converged
 - density optimization not converged
  #-------------------------------------------------------------------- Timing for root process
 Timings for root process:
<<<<<<< HEAD
   CPU time (s)                        :  73.58
   Elapsed time (s)                    :  40.66
 Memory Consumption Report:
   Tot. No. of Allocations             :  38496
   Tot. No. of Deallocations           :  38496
   Remaining Memory (B)                :  0
   Memory occupation:
     Peak Value (MB)                   :  796.500
     for the array                     : wt%nrecvdspls
     in the routine                    : untranspose_localized
     Memory Peak of process            : 846.040 MB
 Max No. of dictionaries used          :  4793 #( 838 still in use)
=======
   CPU time (s)                        :  78.75
   Elapsed time (s)                    :  41.11
 Memory Consumption Report:
   Tot. No. of Allocations             :  28988
   Tot. No. of Deallocations           :  28988
   Remaining Memory (B)                :  0
   Memory occupation:
     Peak Value (MB)                   :  560.909
     for the array                     : psir_noconf
     in the routine                    : LocalHamiltonianApplication
     Memory Peak of process            : 595.780 MB
 Max No. of dictionaries used          :  4243 #( 838 still in use)
>>>>>>> a7b335d2
 Number of dictionary folders allocated:  1<|MERGE_RESOLUTION|>--- conflicted
+++ resolved
@@ -25,29 +25,8 @@
    |     |     |     |     |     |         D               T    T
    |     |     |     |     |     |   DDDDDD       F         TTTT
    |_____|_____|_____|_____|_____|______                    www.bigdft.org   "
-
+ 
  Reference Paper                       : The Journal of Chemical Physics 129, 014109 (2008)
-<<<<<<< HEAD
- Version Number                        : 1.7.6.1
- Timestamp of this run                 : 2014-12-02 21:46:18.390
- Root process Hostname                 : athelas
- Number of MPI tasks                   :  2
- OpenMP parallelization                :  Yes
- Maximal OpenMP threads per MPI task   :  2
- MPI tasks of root process node        :  2
-  #------------------------------------------------------------------ Code compiling options
- Compilation options:
-   Configure arguments:
-     " 'FCFLAGS=-O2 -fopenmp' 
-     '--with-ext-linalg=-L/opt/intel/composer_xe_2013.1.117/mkl/lib/intel64 -lmkl_rt 
-     -liomp5 -lm' 'CFLAGS=-O2 -fopenmp' 'CC=mpicc.openmpi' 'CXX=mpicxx.openmpi' 
-     'FC=mpif90.openmpi' 'F77=mpif77.openmpi'"
-
-   Compilers (CC, FC, CXX)             :  [ mpicc.openmpi, mpif90.openmpi, mpicxx.openmpi ]
-   Compiler flags:
-     CFLAGS                            : -O2 -fopenmp
-     FCFLAGS                           : -O2 -fopenmp
-=======
  Version Number                        : 1.7.5.13
  Timestamp of this run                 : 2014-10-29 14:14:43.220
  Root process Hostname                 : girofle
@@ -70,73 +49,44 @@
    Compiler flags:
      CFLAGS                            : -g -O2
      FCFLAGS                           : -O2 -xSSE4.2 -openmp
->>>>>>> a7b335d2
      CXXFLAGS                          : -g -O2
   #------------------------------------------------------------------------ Input parameters
  radical                               : potmixdiis
- posinp:
-   units                               : angstroem
-   positions:
-   - N: [0.0, 0.0, 0.0]
-   - C: [-0.1400000005960464, -0.9800000190734863, -1.059999942779541]
-   - C: [1.080000042915344, -1.840000033378601, -1.139999985694885]
-   - O: [1.120000004768372, -2.799999952316284, -1.860000014305115]
-   - O: [2.099999904632568, -1.440000057220459, -0.3799999952316284]
-   - C: [-0.4600000083446503, -0.2800000011920929, -2.380000114440918]
-   - C: [-1.440000057220459, -1.059999942779541, -3.259999990463257]
-   - S: [-0.6800000071525574, -2.599999904632568, -3.859999895095825]
-   - C: [-1.720000028610229, -3.779999971389771, -2.960000038146973]
-   - H: [0.209199994802475, -0.4663000106811523, 0.8596000075340271]
-   - H: [-0.8543999791145325, 0.5105000138282776, 9.7000002861022949E-002]
-   - H: [-0.9603999853134155, -1.631500005722046, -0.8424000144004822]
-   - H: [2.926100015640259, -1.929000020027161, -0.3892000019550323]
-   - H: [0.457399994134903, -0.198400005698204, -2.924700021743774]
-   - H: [-0.8873999714851379, 0.6764000058174133, -2.161799907684326]
-   - H: [-1.702299952507019, -0.4548999965190887, -4.10260009765625]
-   - H: [-2.312400102615356, -1.298400044441223, -2.688199996948242]
-   - H: [-1.619899988174438, -3.613500118255615, -1.907799959182739]
-   - H: [-2.74210000038147, -3.645600080490112, -3.246700048446655]
-   - H: [-1.412099957466125, -4.777699947357178, -3.194099903106689]
-   properties:
-     format                            : xyz
-     source                            : potmixdiis
- outdir                                : ./
- logfile                               : Yes
- run_from_files                        : Yes
  perf:
    debug                               : No #     Debug option
    fftcache                            : 8192 #   Cache size for the FFT
    accel                               : NO #     Acceleration (hardware)
-   ocl_platform                        : ~ #      Chosen OCL platform
-   ocl_devices                         : ~ #      Chosen OCL devices
+   ocl_platform                        : null #   Chosen OCL platform
+   ocl_devices                         : null #   Chosen OCL devices
    blas                                : No #     CUBLAS acceleration
-   projrad                             : 15. #    Radius of the projector as a function of the maxrad
+   projrad                             : 15.000 # Radius of the projector as a function of the maxrad
    exctxpar                            : OP2P #   Exact exchange parallelisation scheme
    ig_diag                             : Yes #    Input guess (T=Direct, F=Iterative) diag. of Ham.
    ig_norbp                            : 5 #      Input guess Orbitals per process for iterative diag.
    ig_blocks: [300, 800] #                        Input guess Block sizes for orthonormalisation
-   ig_tol                              : 1.0e-4 # Input guess Tolerance criterion
+   ig_tol                              : 0.1E-03 # Input guess Tolerance criterion
    methortho                           : 0 #      Orthogonalisation
    rho_commun                          : DEF #    Density communication scheme (DBL, RSC, MIX)
    psolver_groupsize                   : 0 #      Size of Poisson Solver taskgroups (0=nproc)
    psolver_accel                       : 0 #      Acceleration of the Poisson Solver (0=none, 1=CUDA)
    unblock_comms                       : OFF #    Overlap Communications of fields (OFF,DEN,POT)
    linear                              : OFF #    Linear Input Guess approach
-   tolsym                              : 1.0e-8 # Tolerance for symmetry detection
+   tolsym                              : 0.1E-07 # Tolerance for symmetry detection
    signaling                           : No #     Expose calculation results on Network
    signaltimeout                       : 0 #      Time out on startup for signal connection (in seconds)
-   domain                              : ~ #      Domain to add to the hostname to find the IP
+   domain                              : null #   Domain to add to the hostname to find the IP
    inguess_geopt                       : 0 #      Input guess to be used during the optimization
    store_index                         : Yes #    Store indices or recalculate them for linear scaling
    verbosity                           : 2 #      Verbosity of the output
+   outdir                              : ./ #     Writing directory
    psp_onfly                           : Yes #    Calculate pseudopotential projectors on the fly
    multipole_preserving                : No #     (EXPERIMENTAL) Preserve the multipole moment of the ionic density
    pdsyev_blocksize                    : -8 #     SCALAPACK linear scaling blocksize
    pdgemm_blocksize                    : -8 #     SCALAPACK linear scaling blocksize
    maxproc_pdsyev                      : 4 #      SCALAPACK linear scaling max num procs
    maxproc_pdgemm                      : 4 #      SCALAPACK linear scaling max num procs
-   ef_interpol_det                     : 1.e-12 # FOE max determinant of cubic interpolation matrix
-   ef_interpol_chargediff              : 10. #    FOE max charge difference for interpolation
+   ef_interpol_det                     : 0.10E-19 # FOE max determinant of cubic interpolation matrix
+   ef_interpol_chargediff              : 0.10E+02 # FOE max charge difference for interpolation
    mixing_after_inputguess             : 1 #      Mixing step after linear input gues
    iterative_orthogonalization         : No #     Iterative_orthogonalization for input guess orbitals
    check_sumrho                        : 2 #      Enables linear sumrho check
@@ -157,13 +107,10 @@
    loewdin_charge_analysis             : No #     linear scaling perform a Loewdin charge analysis at the end of the calculation
    check_matrix_compression            : Yes #    linear scaling perform a check of the matrix compression routines
    correction_co_contra                : No #     linear scaling correction covariant / contravariant gradient
-   fscale_lowerbound                   : 5.e-3 #  linear scaling lower bound for the error function decay length
-   fscale_upperbound                   : 5.e-2 #  linear scaling upper bound for the error function decay length
+   fscale_lowerbound                   : 5.0000000000000001E-003 # linear scaling lower bound for the error function decay length
+   fscale_upperbound                   : 5.0000000000000003E-002 # linear scaling upper bound for the error function decay length
+   imethod_overlap                     : 1 #      method to calculate the overlap matrices (1=old, 2=new)
    FOE_restart                         : 0 #      Restart method to be used for the FOE method
-<<<<<<< HEAD
-   imethod_overlap                     : 1 #      method to calculate the overlap matrices (1=old, 2=new)
-=======
->>>>>>> a7b335d2
    enable_matrix_taskgroups            : True #   enable the matrix taskgroups
  dft:
    hgrids: [0.45, 0.45, 0.45] #                   Grid spacing in the three directions (bohr)
@@ -306,8 +253,32 @@
    rloc: [7.0, 7.0] #                             localization radius for the support functions
    rloc_kernel                         : 9.0 #    localization radius for the density kernel
    rloc_kernel_foe                     : 14.0 #   cutoff radius for the FOE matrix vector multiplications
- mode:
-   method                              : dft #    Run method of BigDFT call
+ posinp:
+   units                               : angstroem
+   positions:
+   - N: [0.0, 0.0, 0.0]
+   - C: [-0.1400000005960464, -0.9800000190734863, -1.059999942779541]
+   - C: [1.080000042915344, -1.840000033378601, -1.139999985694885]
+   - O: [1.120000004768372, -2.799999952316285, -1.860000014305115]
+   - O: [2.099999904632568, -1.440000057220459, -0.3799999952316284]
+   - C: [-0.4600000083446502, -0.2800000011920929, -2.380000114440918]
+   - C: [-1.440000057220459, -1.059999942779541, -3.259999990463257]
+   - S: [-0.6800000071525574, -2.599999904632568, -3.859999895095825]
+   - C: [-1.720000028610229, -3.779999971389771, -2.960000038146973]
+   - H: [0.209199994802475, -0.4663000106811523, 0.8596000075340272]
+   - H: [-0.8543999791145325, 0.5105000138282776, 9.7000002861022949E-002]
+   - H: [-0.9603999853134155, -1.631500005722046, -0.8424000144004822]
+   - H: [2.926100015640259, -1.929000020027161, -0.3892000019550323]
+   - H: [0.457399994134903, -0.198400005698204, -2.924700021743774]
+   - H: [-0.8873999714851379, 0.6764000058174133, -2.161799907684326]
+   - H: [-1.702299952507019, -0.4548999965190887, -4.10260009765625]
+   - H: [-2.312400102615356, -1.298400044441223, -2.688199996948242]
+   - H: [-1.619899988174438, -3.613500118255615, -1.907799959182739]
+   - H: [-2.74210000038147, -3.645600080490112, -3.246700048446655]
+   - H: [-1.412099957466125, -4.777699947357178, -3.194099903106689]
+   properties:
+     format                            : xyz
+     source                            : potmixdiis
  psppar.N:
    Pseudopotential type                : HGH-K
    Atomic number                       : 7
@@ -407,7 +378,7 @@
      Coarse PSP                        : 0.0
      Source                            : Hard-Coded
   #--------------------------------------------------------------------------------------- |
- Data Writing directory                : ./
+ Data Writing directory                : ./data-potmixdiis/
   #---------------------------------------------- Input Atomic System (file: potmixdiis.xyz)
  Atomic System Properties:
    Number of atomic types              :  5
@@ -565,29 +536,51 @@
    No. of projectors                   :  0
    PSP XC                              : "XC: Perdew, Burke & Ernzerhof"
   #-------------------------------------------------------------------------- Atom Positions
+ Atomic positions within the cell (Atomic and Grid Units):
+ - N: {AU:  [  10.851,  14.675,  13.414 ], GU:  [  24.114,  32.611,  29.809 ]} # 0001
+ - C: {AU:  [  10.587,  12.823,  11.411 ], GU:  [  23.526,  28.496,  25.358 ]} # 0002
+ - C: {AU:  [  12.892,  11.198,  11.260 ], GU:  [  28.649,  24.885,  25.022 ]} # 0003
+ - O: {AU:  [  12.968,  9.3839,  9.8993 ], GU:  [  28.817,  20.853,  21.998 ]} # 0004
+ - O: {AU:  [  14.820,  11.954,  12.696 ], GU:  [  32.932,  26.564,  28.214 ]} # 0005
+ - C: {AU:  [  9.9819,  14.146,  8.9166 ], GU:  [  22.182,  31.436,  19.815 ]} # 0006
+ - C: {AU:  [  8.1299,  12.672,  7.2537 ], GU:  [  18.067,  28.160,  16.119 ]} # 0007
+ - S: {AU:  [  9.5661,  9.7619,  6.1198 ], GU:  [  21.258,  21.693,  13.600 ]} # 0008
+ - C: {AU:  [  7.6008,  7.5320,  7.8206 ], GU:  [  16.891,  16.738,  17.379 ]} # 0009
+ - H: {AU:  [  11.246,  13.794,  15.039 ], GU:  [  24.992,  30.653,  33.419 ]} # 0010
+ - H: {AU:  [  9.2366,  15.640,  13.597 ], GU:  [  20.526,  34.755,  30.217 ]} # 0011
+ - H: {AU:  [  9.0363,  11.592,  11.822 ], GU:  [  20.081,  25.760,  26.272 ]} # 0012
+ - H: {AU:  [  16.381,  11.030,  12.679 ], GU:  [  36.401,  24.511,  28.175 ]} # 0013
+ - H: {AU:  [  11.716,  14.300,  7.8873 ], GU:  [  26.034,  31.778,  17.527 ]} # 0014
+ - H: {AU:  [  9.1742,  15.953,  9.3290 ], GU:  [  20.387,  35.452,  20.731 ]} # 0015
+ - H: {AU:  [  7.6343,  13.816,  5.6614 ], GU:  [  16.965,  30.701,  12.581 ]} # 0016
+ - H: {AU:  [  6.4813,  12.222,  8.3342 ], GU:  [  14.403,  27.159,  18.521 ]} # 0017
+ - H: {AU:  [  7.7900,  7.8466,  9.8090 ], GU:  [  17.311,  17.437,  21.798 ]} # 0018
+ - H: {AU:  [  5.6693,  7.7860,  7.2788 ], GU:  [  12.599,  17.302,  16.175 ]} # 0019
+ - H: {AU:  [  8.1827,  5.6466,  7.3782 ], GU:  [  18.184,  12.548,  16.396 ]} # 0020
+ Rigid Shift Applied (AU)              :  [  10.851,  14.675,  13.414 ]
  Atomic structure:
    Units                               : angstroem
    Positions:
-   - N: [ 5.742178743,  7.765763849,  7.098484178] # [  24.11,  32.61,  29.81 ] 0001
-   - C: [ 5.602178742,  6.785763830,  6.038484235] # [  23.53,  28.50,  25.36 ] 0002
-   - C: [ 6.822178786,  5.925763815,  5.958484192] # [  28.65,  24.88,  25.02 ] 0003
-   - O: [ 6.862178748,  4.965763896,  5.238484164] # [  28.82,  20.85,  22.00 ] 0004
-   - O: [ 7.842178647,  6.325763791,  6.718484183] # [  32.93,  26.56,  28.21 ] 0005
-   - C: [ 5.282178734,  7.485763848,  4.718484064] # [  22.18,  31.44,  19.81 ] 0006
-   - C: [ 4.302178686,  6.705763906,  3.838484188] # [  18.07,  28.16,  16.12 ] 0007
-   - S: [ 5.062178736,  5.165763944,  3.238484283] # [  21.26,  21.69,  13.60 ] 0008
-   - C: [ 4.022178714,  3.985763877,  4.138484140] # [  16.89,  16.74,  17.38 ] 0009
-   - H: [ 5.951378738,  7.299463838,  7.958084186] # [  24.99,  30.65,  33.42 ] 0010
-   - H: [ 4.887778764,  8.276263863,  7.195484181] # [  20.53,  34.76,  30.22 ] 0011
-   - H: [ 4.781778757,  6.134263843,  6.256084164] # [  20.08,  25.76,  26.27 ] 0012
-   - H: [ 8.668278758,  5.836763829,  6.709284176] # [  36.40,  24.51,  28.17 ] 0013
-   - H: [ 6.199578737,  7.567363843,  4.173784156] # [  26.03,  31.78,  17.53 ] 0014
-   - H: [ 4.854778771,  8.442163855,  4.936684270] # [  20.39,  35.45,  20.73 ] 0015
-   - H: [ 4.039878790,  7.310863852,  2.995884080] # [  16.97,  30.70,  12.58 ] 0016
-   - H: [ 3.429778640,  6.467363804,  4.410284181] # [  14.40,  27.16,  18.52 ] 0017
-   - H: [ 4.122278755,  4.152263730,  5.190684219] # [  17.31,  17.44,  21.80 ] 0018
-   - H: [ 3.000078742,  4.120163768,  3.851784130] # [  12.60,  17.30,  16.18 ] 0019
-   - H: [ 4.330078785,  2.988063901,  3.904384275] # [  18.18,  12.55,  16.40 ] 0020
+   - N: [ 5.742178741,  7.765763847,  7.098484177] # [  24.11,  32.61,  29.81 ] 0001
+   - C: [ 5.602178741,  6.785763828,  6.038484234] # [  23.53,  28.50,  25.36 ] 0002
+   - C: [ 6.822178784,  5.925763814,  5.958484191] # [  28.65,  24.88,  25.02 ] 0003
+   - O: [ 6.862178746,  4.965763895,  5.238484163] # [  28.82,  20.85,  22.00 ] 0004
+   - O: [ 7.842178646,  6.325763790,  6.718484182] # [  32.93,  26.56,  28.21 ] 0005
+   - C: [ 5.282178733,  7.485763846,  4.718484062] # [  22.18,  31.44,  19.81 ] 0006
+   - C: [ 4.302178684,  6.705763905,  3.838484186] # [  18.07,  28.16,  16.12 ] 0007
+   - S: [ 5.062178734,  5.165763943,  3.238484282] # [  21.26,  21.69,  13.60 ] 0008
+   - C: [ 4.022178713,  3.985763876,  4.138484139] # [  16.89,  16.74,  17.38 ] 0009
+   - H: [ 5.951378736,  7.299463837,  7.958084184] # [  24.99,  30.65,  33.42 ] 0010
+   - H: [ 4.887778762,  8.276263861,  7.195484180] # [  20.53,  34.76,  30.22 ] 0011
+   - H: [ 4.781778756,  6.134263842,  6.256084162] # [  20.08,  25.76,  26.27 ] 0012
+   - H: [ 8.668278757,  5.836763827,  6.709284175] # [  36.40,  24.51,  28.17 ] 0013
+   - H: [ 6.199578736,  7.567363842,  4.173784155] # [  26.03,  31.78,  17.53 ] 0014
+   - H: [ 4.854778770,  8.442163853,  4.936684269] # [  20.39,  35.45,  20.73 ] 0015
+   - H: [ 4.039878789,  7.310863851,  2.995884079] # [  16.97,  30.70,  12.58 ] 0016
+   - H: [ 3.429778639,  6.467363803,  4.410284180] # [  14.40,  27.16,  18.52 ] 0017
+   - H: [ 4.122278753,  4.152263729,  5.190684218] # [  17.31,  17.44,  21.80 ] 0018
+   - H: [ 3.000078741,  4.120163767,  3.851784128] # [  12.60,  17.30,  16.18 ] 0019
+   - H: [ 4.330078784,  2.988063900,  3.904384274] # [  18.18,  12.55,  16.40 ] 0020
    Rigid Shift Applied (AU)            :  [  10.851,  14.675,  13.414 ]
   #------------------------------------------------------------------------- Grid properties
  Box Grid spacings                     :  [  0.4500,  0.4500,  0.4500 ]
@@ -601,26 +594,11 @@
  High Res. box is treated separately   :  Yes
   #------------------------------------------------------------------- Kernel Initialization
  Poisson Kernel Initialization:
-<<<<<<< HEAD
-   MPI tasks                           :  2
-=======
    MPI tasks                           :  3
->>>>>>> a7b335d2
    OpenMP threads per MPI task         :  2
  Poisson Kernel Creation:
    Boundary Conditions                 : Free
    Memory Requirements per MPI task:
-<<<<<<< HEAD
-     Density (MB)                      :  8.31
-     Kernel (MB)                       :  8.50
-     Full Grid Arrays (MB)             :  15.37
-     Load Balancing of calculations:
-       Density:
-         MPI tasks 0- 1                : 100%
-       Kernel:
-         MPI tasks 0- 0                : 100%
-         MPI task 1                    :  98%
-=======
      Density (MB)                      :  5.54
      Kernel (MB)                       :  5.62
      Full Grid Arrays (MB)             :  15.37
@@ -629,7 +607,6 @@
          MPI tasks 0- 2                : 100%
        Kernel:
          MPI tasks 0- 2                : 100%
->>>>>>> a7b335d2
        Complete LB per task            : 1/3 LB_density + 2/3 LB_kernel
  Wavefunctions Descriptors, full simulation domain:
    Coarse resolution grid:
@@ -642,12 +619,7 @@
  Total Number of Electrons             :  54
  Spin treatment                        : Averaged
  Orbitals Repartition:
-<<<<<<< HEAD
-   MPI tasks  0- 0                     :  14
-   MPI tasks  1- 1                     :  13
-=======
    MPI tasks  0- 2                     :  9
->>>>>>> a7b335d2
  Total Number of Orbitals              :  27
  Input Occupation Numbers:
  - Occupation Numbers: {Orbitals No. 1-27:  2.0000}
@@ -655,16 +627,10 @@
  preconditioning load balancing min/max after:  [  1.19E+05,  1.21E+05 ]
  task with max load                    :  [  0 ]
  Support function repartition:
-<<<<<<< HEAD
-   MPI tasks  0- 0                     :  24
-   MPI tasks  1- 1                     :  23
- Wavefunctions memory occupation for root MPI process:  5 MB 697 KB 112 B
-=======
    MPI tasks  0- 0                     :  17
    MPI tasks  1- 1                     :  14
    MPI tasks  2- 2                     :  16
  Wavefunctions memory occupation for root MPI process:  3 MB 667 KB 584 B
->>>>>>> a7b335d2
  NonLocal PSP Projectors Descriptors:
    Creation strategy                   : On-the-fly
    Total number of projectors          :  13
@@ -676,50 +642,24 @@
  Memory requirements for principal quantities (MiB.KiB):
    Subspace Matrix                     : 0.1 #    (Number of Orbitals: 27)
    Single orbital                      : 0.416 #  (Number of Components: 53185)
-<<<<<<< HEAD
-   All (distributed) orbitals          : 17.44 #  (Number of Orbitals per MPI task: 14)
-   Wavefunction storage size           : 130.677 # (DIIS/SD workspaces included)
-=======
    All (distributed) orbitals          : 10.980 # (Number of Orbitals per MPI task: 9)
    Wavefunction storage size           : 83.1022 # (DIIS/SD workspaces included)
->>>>>>> a7b335d2
    Nonlocal Pseudopotential Arrays     : 0.359
    Full Uncompressed (ISF) grid        : 15.384
    Workspaces storage size             : 1.585
  Accumulated memory requirements during principal run stages (MiB.KiB):
-<<<<<<< HEAD
-   Kernel calculation                  : 162.760
-   Density Construction                : 205.438
-   Poisson Solver                      : 239.250
-   Hamiltonian application             : 207.825
-   Orbitals Orthonormalization         : 207.826
- Estimated Memory Peak (MB)            :  239
-=======
    Kernel calculation                  : 107.676
    Density Construction                : 147.574
    Poisson Solver                      : 156.471
    Hamiltonian application             : 149.961
    Orbitals Orthonormalization         : 149.962
  Estimated Memory Peak (MB)            :  156
->>>>>>> a7b335d2
  NonLocal PSP Projectors Descriptors:
    Creation strategy                   : On-the-fly
    Total number of projectors          :  13
    Total number of components          :  45900
    Percent of zero components          :  2
    Size of workspaces                  :  36800
-<<<<<<< HEAD
-   Maximum size of masking arrays for a projector:  31752
-   Cumulative size of masking arrays   :  168618
- total elements                        :  2209
- non-zero elements                     :  2209
- sparsity in %                         :  0.00
- sparse matmul load balancing naive / optimized:  [  1.04,  1.04 ]
- total elements                        :  2209
- non-zero elements                     :  1941
- sparsity in %                         :  12.13
- sparse matmul load balancing naive / optimized:  [  1.04,  1.04 ]
-=======
    Maximum size of masking arrays for a projector:  22371
    Cumulative size of masking arrays   :  114753
  total elements                        :  2209
@@ -730,7 +670,6 @@
  non-zero elements                     :  1941
  sparsity in %                         :  12.13
  sparse matmul load balancing naive / optimized:  [  1.21,  1.07 ]
->>>>>>> a7b335d2
  Checking Compression/Uncompression of small sparse matrices:
    Tolerances for this check           :  1.00000001335143196E-10
    Maxdiff for compress                :  0.00000000000000000E+00
@@ -747,40 +686,24 @@
  total elements                        :  2209
  non-zero elements                     :  2209
  sparsity in %                         :  0.00
-<<<<<<< HEAD
- sparse matmul load balancing naive / optimized:  [  1.04,  1.04 ]
- taskgroup summary:
-   number of taskgroups                :  1
-   taskgroups overview:
-   -  {number of tasks:  2, IDs:  [  0,  1 ], 
-=======
  sparse matmul load balancing naive / optimized:  [  1.21,  1.07 ]
  taskgroup summary:
    number of taskgroups                :  1
    taskgroups overview:
    -  {number of tasks:  3, IDs: { 0: {s:  1, e:  1941},  1: {s:  1, e:  1941},  2: {s:  1, 
  e:  1941}}, 
->>>>>>> a7b335d2
  start / end:  [  1,  1941 ], start / end disjoint:  [  1,  1941 ]}
  taskgroup summary:
    number of taskgroups                :  1
    taskgroups overview:
-<<<<<<< HEAD
-   -  {number of tasks:  2, IDs:  [  0,  1 ], 
-=======
    -  {number of tasks:  3, IDs: { 0: {s:  1, e:  2209},  1: {s:  1, e:  2209},  2: {s:  1, 
  e:  2209}}, 
->>>>>>> a7b335d2
  start / end:  [  1,  2209 ], start / end disjoint:  [  1,  2209 ]}
  taskgroup summary:
    number of taskgroups                :  1
    taskgroups overview:
-<<<<<<< HEAD
-   -  {number of tasks:  2, IDs:  [  0,  1 ], 
-=======
    -  {number of tasks:  3, IDs: { 0: {s:  1, e:  2209},  1: {s:  1, e:  2209},  2: {s:  1, 
  e:  2209}}, 
->>>>>>> a7b335d2
  start / end:  [  1,  2209 ], start / end disjoint:  [  1,  2209 ]}
  sparse matmul load balancing naive / optimized:  [  1.00,  1.00 ]
  sparse matmul load balancing naive / optimized:  [  1.00,  1.00 ]
@@ -798,60 +721,35 @@
    transposition check, mean error     :  0.000000000000000000E+00
    transposition check, max error      :  0.000000000000000000E+00
    Tolerance for the following test    :  9.999999999999999799E-13
-<<<<<<< HEAD
-   calculation check, error sum        :  0.000000000000000000E+00
-=======
    calculation check, error sum        :  2.731646817759713190E-14
->>>>>>> a7b335d2
    Tolerance for the following test    :  1.000000000000000036E-10
-   calculation check, error max        :  0.000000000000000000E+00
+   calculation check, error max        :  1.364242052659392357E-12
  Checking Communications of Minimal Basis:
-<<<<<<< HEAD
-   Number of coarse and fine DoF (MasterMPI task):  [  22734,  749 ]
-   Tolerances for this check: [ 7.11287509496706660E-07,  1.04360964314764715E-14]
-=======
    Number of coarse and fine DoF (MasterMPI task):  [  18379,  555 ]
    Tolerances for this check: [ 6.38600008526224450E-07,  1.04360964314764715E-14]
->>>>>>> a7b335d2
    Maxdiff for transpose (checksum)    :  1.16415321826934814E-10
-   Maxdiff for overlap calculation     :  6.51925802230834961E-08
+   Maxdiff for overlap calculation     :  2.04890966415405273E-08
    Maxdiff for untranspose             :  0.00000000000000000E+00
  Checking Communications of Enlarged Minimal Basis:
-<<<<<<< HEAD
-   Number of coarse and fine DoF (MasterMPI task):  [  22794,  652 ]
-   Tolerances for this check: [ 2.73443336984193407E-06,  1.04360964314764715E-14]
-   Maxdiff for transpose (checksum)    :  6.98491930961608887E-10
-   Maxdiff for overlap calculation     :  6.70552253723144531E-07
-=======
    Number of coarse and fine DoF (MasterMPI task):  [  17234,  475 ]
    Tolerances for this check: [ 2.59726474055955599E-06,  1.04360964314764715E-14]
    Maxdiff for transpose (checksum)    :  9.31322574615478516E-10
    Maxdiff for overlap calculation     :  1.41561031341552734E-07
->>>>>>> a7b335d2
    Maxdiff for untranspose             :  0.00000000000000000E+00
- Ion-Ion interaction energy            :  2.70638291106782E+02
+ Ion-Ion interaction energy            :  2.70638291045411E+02
   #---------------------------------------------------------------- Ionic Potential Creation
- Total ionic charge                    : -54.000000154077
+ Total ionic charge                    : -54.000000154078
  Poisson Solver:
    BC                                  : Free
    Box                                 :  [  129,  127,  123 ]
-<<<<<<< HEAD
-   MPI tasks                           :  2
-=======
    MPI tasks                           :  3
->>>>>>> a7b335d2
   #------------------------------------------------------------ Input Wavefunctions Creation
  Input Hamiltonian:
    Total No. of Atomic Input Orbitals  :  47
    Inputguess Orbitals Repartition:
-<<<<<<< HEAD
-     MPI tasks  0- 0                   :  24
-     MPI tasks  1- 1                   :  23
-=======
      MPI tasks  0- 0                   :  17
      MPI tasks  1- 1                   :  14
      MPI tasks  2- 2                   :  16
->>>>>>> a7b335d2
    Atomic Input Orbital Generation:
    -  {Atom Type: N, Electronic configuration: {s: [ 2.00], p: [ 1.00,  1.00,  1.00]}}
    -  {Atom Type: C, Electronic configuration: {s: [ 2.00], p: [ 2/3,  2/3,  2/3]}}
@@ -864,11 +762,7 @@
    Poisson Solver:
      BC                                : Free
      Box                               :  [  129,  127,  123 ]
-<<<<<<< HEAD
-     MPI tasks                         :  2
-=======
      MPI tasks                         :  3
->>>>>>> a7b335d2
    orthonormalization of input guess   : standard
    Kernel update:
      max dev from unity                :  1.21E-02
@@ -881,35 +775,6 @@
      Coefficients available            :  Yes
     #Eigenvalues and New Occupation Numbers
    Orbitals: [
-<<<<<<< HEAD
- {e: -6.461722505322E-01, f:  2.0000},  # 00001
- {e: -5.899328103018E-01, f:  2.0000},  # 00002
- {e: -4.817254107796E-01, f:  2.0000},  # 00003
- {e: -3.635318998639E-01, f:  2.0000},  # 00004
- {e: -3.298710780087E-01, f:  2.0000},  # 00005
- {e: -2.873710740408E-01, f:  2.0000},  # 00006
- {e: -2.425279361343E-01, f:  2.0000},  # 00007
- {e: -1.991875678886E-01, f:  2.0000},  # 00008
- {e: -1.541377660116E-01, f:  2.0000},  # 00009
- {e: -1.370690421040E-01, f:  2.0000},  # 00010
- {e: -1.042017030144E-01, f:  2.0000},  # 00011
- {e: -8.315277219904E-02, f:  2.0000},  # 00012
- {e: -7.267855038702E-02, f:  2.0000},  # 00013
- {e: -6.991520355114E-02, f:  2.0000},  # 00014
- {e: -6.636281551845E-02, f:  2.0000},  # 00015
- {e: -6.156292203531E-02, f:  2.0000},  # 00016
- {e: -2.712367020089E-02, f:  2.0000},  # 00017
- {e:  1.302463294323E-02, f:  2.0000},  # 00018
- {e:  2.907788023038E-02, f:  2.0000},  # 00019
- {e:  3.348488050069E-02, f:  2.0000},  # 00020
- {e:  6.329282170134E-02, f:  2.0000},  # 00021
- {e:  1.003196279116E-01, f:  2.0000},  # 00022
- {e:  1.036265035536E-01, f:  2.0000},  # 00023
- {e:  1.260357181858E-01, f:  2.0000},  # 00024
- {e:  1.595726962820E-01, f:  2.0000},  # 00025
- {e:  1.768135049060E-01, f:  2.0000},  # 00026
- {e:  3.163877017585E-01, f:  2.0000}] # 00027
-=======
  {e: -6.461722504083E-01, f:  2.0000},  # 00001
  {e: -5.899328102315E-01, f:  2.0000},  # 00002
  {e: -4.817254106549E-01, f:  2.0000},  # 00003
@@ -937,16 +802,11 @@
  {e:  1.595726962804E-01, f:  2.0000},  # 00025
  {e:  1.768135049214E-01, f:  2.0000},  # 00026
  {e:  3.163877017511E-01, f:  2.0000}] # 00027
->>>>>>> a7b335d2
    Hamiltonian update: {
- Energies: {Ekin:  1.01131662210E+02, Epot: -1.04311903250E+02, Enl:  1.33780646083E+01, 
-              EH:  3.56765020136E+02,  EXC: -2.79716983614E+01, EvXC: -3.62818899200E+01}, 
+ Energies: {Ekin:  1.01131662196E+02, Epot: -1.04311903241E+02, Enl:  1.33780646078E+01, 
+              EH:  3.56765020076E+02,  EXC: -2.79716983602E+01, EvXC: -3.62818899183E+01}, 
     Total charge:  5.399997907736E+01, 
-<<<<<<< HEAD
- Poisson Solver: {BC: Free, Box:  [  129,  127,  123 ], MPI tasks:  2}}
-=======
  Poisson Solver: {BC: Free, Box:  [  129,  127,  123 ], MPI tasks:  3}}
->>>>>>> a7b335d2
     #================================================================= Input guess generated
   #------------------------------------------------------------------- Self-Consistent Cycle
  Ground State Optimization:
@@ -954,17 +814,13 @@
  - support function optimization: &it_supfun001
    -  { #-------------------------------------------------------------------------- iter: 1
  target function: HYBRID, Hamiltonian Applied:  Yes, 
- Energies: {Ekin:  9.45759638467E+01, Epot: -7.86120410329E+01, Enl:  7.26482836610E+00}, 
+ Energies: {Ekin:  9.45759638349E+01, Epot: -7.86120410260E+01, Enl:  7.26482836582E+00}, 
  Orthoconstraint:  Yes, calculation of S^-1: direct calculation, 
  calculate S^x: {mode: sparse, powers: {x: -1}, order:  6, 
  error estimation: [
  max / mean error:  [  4.48E-12,  4.17E-13 ]]}, 
  Preconditioning:  Yes, 
-<<<<<<< HEAD
- iter:  1, fnrm:  8.89E-01, Omega: -6.570854708422007E+01, D: -6.57E+01, D best: -6.57E+01, 
-=======
  iter:  1, fnrm:  8.89E-01, Omega: -6.570854708316318E+01, D: -6.57E+01, D best: -6.57E+01, 
->>>>>>> a7b335d2
  Optimization: {algorithm: SD, mean alpha:  2.000E-01, max alpha:  2.000E-01, 
     consecutive successes:  1}, 
  calculate S^x: {mode: sparse, powers: {x: -1/2}, order:  6, 
@@ -977,17 +833,13 @@
  communication strategy kernel: ALLREDUCE, reconstruct kernel:  Yes}
    -  { #-------------------------------------------------------------------------- iter: 2
  target function: HYBRID, Hamiltonian Applied:  Yes, 
- Energies: {Ekin:  9.59867770481E+01, Epot: -8.10238095407E+01, Enl:  7.38859820459E+00}, 
+ Energies: {Ekin:  9.59867770354E+01, Epot: -8.10238095328E+01, Enl:  7.38859820441E+00}, 
  Orthoconstraint:  Yes, calculation of S^-1: direct calculation, 
  calculate S^x: {mode: sparse, powers: {x: -1}, order:  6, 
  error estimation: [
  max / mean error:  [  3.43E-15,  2.57E-16 ]]}, 
  Preconditioning:  Yes, kappa:  2.914E-01, kappa to history:  Yes, 
-<<<<<<< HEAD
- iter:  2, fnrm:  5.39E-01, Omega: -6.744826176288819E+01, D: -1.74E+00, D best: -1.74E+00, 
-=======
  iter:  2, fnrm:  5.39E-01, Omega: -6.744826176127719E+01, D: -1.74E+00, D best: -1.74E+00, 
->>>>>>> a7b335d2
  Optimization: {algorithm: SD, mean alpha:  1.966E-01, max alpha:  2.200E-01, 
     consecutive successes:  2}, 
  calculate S^x: {mode: sparse, powers: {x: -1/2}, order:  6, 
@@ -1000,20 +852,6 @@
  communication strategy kernel: ALLREDUCE, reconstruct kernel:  Yes}
    -  { #-------------------------------------------------------------------------- iter: 3
  target function: HYBRID, Hamiltonian Applied:  Yes, 
-<<<<<<< HEAD
- Energies: {Ekin:  9.70083920147E+01, Epot: -8.24654799081E+01, Enl:  7.55402777336E+00}, 
- Orthoconstraint:  Yes, calculation of S^-1: direct calculation, 
- calculate S^x: {mode: sparse, powers: {x: -1}, order:  6, 
- error estimation: [
- max / mean error:  [  6.66E-16,  3.97E-17 ]]}, 
- Preconditioning:  Yes, kappa:  3.126E-01, kappa to history:  Yes, 
- iter:  3, fnrm:  3.80E-01, Omega: -6.808248221534564E+01, D: -6.34E-01, D best: -6.34E-01, 
- exit criterion: net number of iterations}
-   -  &final_supfun001  { #-------------------------------------------------------- iter: 3
- target function: HYBRID, 
- Energies: {Ekin:  9.70083920147E+01, Epot: -8.24654799081E+01, Enl:  7.55402777336E+00}, 
- iter:  3, fnrm:  3.80E-01, Omega: -6.808248221534564E+01, D: -6.34E-01, D best: -6.34E-01}
-=======
  Energies: {Ekin:  9.70083920018E+01, Epot: -8.24654798995E+01, Enl:  7.55402777321E+00}, 
  Orthoconstraint:  Yes, calculation of S^-1: direct calculation, 
  calculate S^x: {mode: sparse, powers: {x: -1}, order:  6, 
@@ -1026,7 +864,6 @@
  target function: HYBRID, 
  Energies: {Ekin:  9.70083920018E+01, Epot: -8.24654798995E+01, Enl:  7.55402777321E+00}, 
  iter:  3, fnrm:  3.80E-01, Omega: -6.808248221340062E+01, D: -6.34E-01, D best: -6.34E-01}
->>>>>>> a7b335d2
       #Support functions created
     #=================================================================== kernel optimization
  - kernel optimization: &it_kernel001
@@ -1040,43 +877,9 @@
        communication strategy kernel   : ALLREDUCE
        Coefficients available          :  Yes
      Hamiltonian update: {
- Energies: {Ekin:  1.01131662210E+02, Epot: -1.04311903250E+02, Enl:  1.33780646083E+01, 
-              EH:  3.53012406140E+02,  EXC: -2.79245176648E+01, EvXC: -3.62240741061E+01}, 
+ Energies: {Ekin:  1.01131662196E+02, Epot: -1.04311903241E+02, Enl:  1.33780646078E+01, 
+              EH:  3.53012406080E+02,  EXC: -2.79245176635E+01, EvXC: -3.62240741044E+01}, 
     Total charge:  5.399998378466E+01, 
-<<<<<<< HEAD
- Poisson Solver: {BC: Free, Box:  [  129,  127,  123 ], MPI tasks:  2}}
-      #Eigenvalues and New Occupation Numbers
-     Orbitals: [
- {e: -7.079366071984E-01, f:  2.0000},  # 00001
- {e: -5.730731559440E-01, f:  2.0000},  # 00002
- {e: -5.429752051172E-01, f:  2.0000},  # 00003
- {e: -4.483155881950E-01, f:  2.0000},  # 00004
- {e: -3.880080998509E-01, f:  2.0000},  # 00005
- {e: -3.692457162703E-01, f:  2.0000},  # 00006
- {e: -3.152815978208E-01, f:  2.0000},  # 00007
- {e: -2.743687219937E-01, f:  2.0000},  # 00008
- {e: -1.915681315503E-01, f:  2.0000},  # 00009
- {e: -1.775429671557E-01, f:  2.0000},  # 00010
- {e: -1.421283000811E-01, f:  2.0000},  # 00011
- {e: -1.303887216373E-01, f:  2.0000},  # 00012
- {e: -1.105444891229E-01, f:  2.0000},  # 00013
- {e: -9.825035163692E-02, f:  2.0000},  # 00014
- {e: -9.027864632572E-02, f:  2.0000},  # 00015
- {e: -8.814487777652E-02, f:  2.0000},  # 00016
- {e: -5.844216284576E-02, f:  2.0000},  # 00017
- {e: -3.769932547307E-02, f:  2.0000},  # 00018
- {e: -3.364209166761E-02, f:  2.0000},  # 00019
- {e: -1.167937853618E-02, f:  2.0000},  # 00020
- {e:  3.416445806080E-02, f:  2.0000},  # 00021
- {e:  6.210967793528E-02, f:  2.0000},  # 00022
- {e:  1.359283252438E-01, f:  2.0000},  # 00023
- {e:  1.512519858012E-01, f:  2.0000},  # 00024
- {e:  1.538633013677E-01, f:  2.0000},  # 00025
- {e:  2.353908435315E-01, f:  2.0000},  # 00026
- {e:  2.946288158199E-01, f:  2.0000}] # 00027
-     summary: [ {kernel optimization: DIAG, mixing quantity: POT, mix hist:  7, 
- iter:  1, delta:  1.49E-05, energy: -8.15189120484433829E+01, D: -8.152E+01}]
-=======
  Poisson Solver: {BC: Free, Box:  [  129,  127,  123 ], MPI tasks:  3}}
       #Eigenvalues and New Occupation Numbers
      Orbitals: [
@@ -1109,7 +912,6 @@
  {e:  2.946288157749E-01, f:  2.0000}] # 00027
      summary: [ {kernel method: DIAG, mix entity: POT, mix hist:  7, conv crit:  3.80E-08, 
  iter:  1, delta:  1.49E-05, energy: -8.15189120475750997E+01, D: -8.152E+01}]
->>>>>>> a7b335d2
    -  #--------------------------------------------------------------------- kernel iter: 2
      Kernel update:
        max dev from unity              :  2.41E-03
@@ -1121,43 +923,6 @@
        Kohn-Sham residue               :  3.213E-01
        Coefficients available          :  Yes
      Hamiltonian update: {
-<<<<<<< HEAD
- Energies: {Ekin:  9.70083920147E+01, Epot: -9.37348976402E+01, Enl:  7.55402777336E+00, 
-              EH:  3.54858977990E+02,  EXC: -2.77565871347E+01, EvXC: -3.60039817289E+01}, 
-    Total charge:  5.399998215553E+01, 
- Poisson Solver: {BC: Free, Box:  [  129,  127,  123 ], MPI tasks:  2}}
-      #Eigenvalues and New Occupation Numbers
-     Orbitals: [
- {e: -6.927157115405E-01, f:  2.0000},  # 00001
- {e: -6.106313550997E-01, f:  2.0000},  # 00002
- {e: -5.197755797661E-01, f:  2.0000},  # 00003
- {e: -4.341568868183E-01, f:  2.0000},  # 00004
- {e: -3.864273383581E-01, f:  2.0000},  # 00005
- {e: -3.405103175421E-01, f:  2.0000},  # 00006
- {e: -2.882529028843E-01, f:  2.0000},  # 00007
- {e: -2.329468632601E-01, f:  2.0000},  # 00008
- {e: -2.091406594075E-01, f:  2.0000},  # 00009
- {e: -1.503609895265E-01, f:  2.0000},  # 00010
- {e: -1.240023493696E-01, f:  2.0000},  # 00011
- {e: -1.084926162503E-01, f:  2.0000},  # 00012
- {e: -9.837553620360E-02, f:  2.0000},  # 00013
- {e: -9.592876780924E-02, f:  2.0000},  # 00014
- {e: -8.664136461859E-02, f:  2.0000},  # 00015
- {e: -8.498552625014E-02, f:  2.0000},  # 00016
- {e: -5.743875191140E-02, f:  2.0000},  # 00017
- {e: -3.939927756322E-02, f:  2.0000},  # 00018
- {e: -2.258947004203E-02, f:  2.0000},  # 00019
- {e: -6.160838878756E-04, f:  2.0000},  # 00020
- {e:  2.204704546804E-02, f:  2.0000},  # 00021
- {e:  6.047132788136E-02, f:  2.0000},  # 00022
- {e:  1.098959865116E-01, f:  2.0000},  # 00023
- {e:  1.234383592968E-01, f:  2.0000},  # 00024
- {e:  1.258646547503E-01, f:  2.0000},  # 00025
- {e:  1.883647773518E-01, f:  2.0000},  # 00026
- {e:  2.550461059197E-01, f:  2.0000}] # 00027
-     summary: [ {kernel optimization: DIAG, mixing quantity: POT, mix hist:  7, 
- iter:  2, delta:  1.30E-05, energy: -8.33698124711543187E+01, D: -1.851E+00}]
-=======
  Energies: {Ekin:  9.70083920018E+01, Epot: -9.37348976314E+01, Enl:  7.55402777321E+00, 
               EH:  3.54858977932E+02,  EXC: -2.77565871331E+01, EvXC: -3.60039817267E+01}, 
     Total charge:  5.399998215553E+01, 
@@ -1193,7 +958,6 @@
  {e:  2.550461058360E-01, f:  2.0000}] # 00027
      summary: [ {kernel method: DIAG, mix entity: POT, mix hist:  7, conv crit:  3.80E-08, 
  iter:  2, delta:  1.30E-05, energy: -8.33698124715238009E+01, D: -1.851E+00}]
->>>>>>> a7b335d2
    -  #--------------------------------------------------------------------- kernel iter: 3
      Kernel update:
        max dev from unity              :  2.41E-03
@@ -1205,43 +969,6 @@
        Kohn-Sham residue               :  3.224E-01
        Coefficients available          :  Yes
      Hamiltonian update: {
-<<<<<<< HEAD
- Energies: {Ekin:  9.70083920147E+01, Epot: -9.39744589223E+01, Enl:  7.55402777336E+00, 
-              EH:  3.54446333271E+02,  EXC: -2.78974999487E+01, EvXC: -3.61884439743E+01}, 
-    Total charge:  5.399998277629E+01, 
- Poisson Solver: {BC: Free, Box:  [  129,  127,  123 ], MPI tasks:  2}}
-      #Eigenvalues and New Occupation Numbers
-     Orbitals: [
- {e: -6.990199641855E-01, f:  2.0000},  # 00001
- {e: -6.078845614498E-01, f:  2.0000},  # 00002
- {e: -5.347762854412E-01, f:  2.0000},  # 00003
- {e: -4.394216595607E-01, f:  2.0000},  # 00004
- {e: -3.853188571923E-01, f:  2.0000},  # 00005
- {e: -3.537851074975E-01, f:  2.0000},  # 00006
- {e: -3.043965931299E-01, f:  2.0000},  # 00007
- {e: -2.603880969077E-01, f:  2.0000},  # 00008
- {e: -2.049022523643E-01, f:  2.0000},  # 00009
- {e: -1.648762458071E-01, f:  2.0000},  # 00010
- {e: -1.272580164676E-01, f:  2.0000},  # 00011
- {e: -1.160499497998E-01, f:  2.0000},  # 00012
- {e: -1.015987939044E-01, f:  2.0000},  # 00013
- {e: -8.634731825259E-02, f:  2.0000},  # 00014
- {e: -8.304463215016E-02, f:  2.0000},  # 00015
- {e: -8.107993550729E-02, f:  2.0000},  # 00016
- {e: -4.453459915000E-02, f:  2.0000},  # 00017
- {e: -4.144611445177E-02, f:  2.0000},  # 00018
- {e: -2.540701491892E-02, f:  2.0000},  # 00019
- {e:  2.548192119343E-03, f:  2.0000},  # 00020
- {e:  2.437686265151E-02, f:  2.0000},  # 00021
- {e:  4.450063489247E-02, f:  2.0000},  # 00022
- {e:  1.149357603713E-01, f:  2.0000},  # 00023
- {e:  1.353550072127E-01, f:  2.0000},  # 00024
- {e:  1.654977946909E-01, f:  2.0000},  # 00025
- {e:  1.803705601531E-01, f:  2.0000},  # 00026
- {e:  2.696265427179E-01, f:  2.0000}] # 00027
-     summary: [ {kernel optimization: DIAG, mixing quantity: POT, mix hist:  7, 
- iter:  3, delta:  2.79E-06, energy: -8.29657474251902158E+01, D:  4.041E-01}]
-=======
  Energies: {Ekin:  9.70083920018E+01, Epot: -9.39744589142E+01, Enl:  7.55402777321E+00, 
               EH:  3.54446333212E+02,  EXC: -2.78974999474E+01, EvXC: -3.61884439726E+01}, 
     Total charge:  5.399998277629E+01, 
@@ -1277,7 +1004,6 @@
  {e:  2.696265426748E-01, f:  2.0000}] # 00027
      summary: [ {kernel method: DIAG, mix entity: POT, mix hist:  7, conv crit:  3.80E-08, 
  iter:  3, delta:  2.79E-06, energy: -8.29657474243652473E+01, D:  4.041E-01}]
->>>>>>> a7b335d2
    -  #--------------------------------------------------------------------- kernel iter: 4
      Kernel update:
        max dev from unity              :  2.41E-03
@@ -1289,46 +1015,6 @@
        Kohn-Sham residue               :  3.229E-01
        Coefficients available          :  Yes
      Hamiltonian update: {
-<<<<<<< HEAD
- Energies: {Ekin:  9.70083920147E+01, Epot: -9.41012006660E+01, Enl:  7.55402777336E+00, 
-              EH:  3.54514720346E+02,  EXC: -2.78309285598E+01, EvXC: -3.61017268814E+01}, 
-    Total charge:  5.399998301224E+01, 
- Poisson Solver: {BC: Free, Box:  [  129,  127,  123 ], MPI tasks:  2}}
-      #Eigenvalues and New Occupation Numbers
-     Orbitals: [
- {e: -7.080477544591E-01, f:  2.0000},  # 00001
- {e: -6.058073781028E-01, f:  2.0000},  # 00002
- {e: -5.403628922771E-01, f:  2.0000},  # 00003
- {e: -4.428282880398E-01, f:  2.0000},  # 00004
- {e: -3.881496286797E-01, f:  2.0000},  # 00005
- {e: -3.598649712946E-01, f:  2.0000},  # 00006
- {e: -3.107630006948E-01, f:  2.0000},  # 00007
- {e: -2.678089537970E-01, f:  2.0000},  # 00008
- {e: -2.059668653961E-01, f:  2.0000},  # 00009
- {e: -1.699320145347E-01, f:  2.0000},  # 00010
- {e: -1.317308336814E-01, f:  2.0000},  # 00011
- {e: -1.204450195608E-01, f:  2.0000},  # 00012
- {e: -1.046593372456E-01, f:  2.0000},  # 00013
- {e: -8.891987699945E-02, f:  2.0000},  # 00014
- {e: -8.418821892781E-02, f:  2.0000},  # 00015
- {e: -8.255628423342E-02, f:  2.0000},  # 00016
- {e: -4.765834585141E-02, f:  2.0000},  # 00017
- {e: -3.395048668079E-02, f:  2.0000},  # 00018
- {e: -2.836690482600E-02, f:  2.0000},  # 00019
- {e: -1.616938999518E-03, f:  2.0000},  # 00020
- {e:  2.151796555495E-02, f:  2.0000},  # 00021
- {e:  5.026611302147E-02, f:  2.0000},  # 00022
- {e:  1.190696484129E-01, f:  2.0000},  # 00023
- {e:  1.375630254453E-01, f:  2.0000},  # 00024
- {e:  1.793497452447E-01, f:  2.0000},  # 00025
- {e:  1.879337585848E-01, f:  2.0000},  # 00026
- {e:  2.755727692500E-01, f:  2.0000}] # 00027
-     summary: [ {kernel optimization: DIAG, mixing quantity: POT, mix hist:  7, 
- iter:  4, delta:  1.50E-06, energy: -8.31103328549187381E+01, D: -1.446E-01}]
-   -  &final_kernel001  { #-------------------------------------------------------- iter: 5
- summary: [ {kernel optimization: DIAG, mixing quantity: POT, mix hist:  7, 
- iter:  5, delta:  1.50E-06, energy: -8.31103328549187381E+01, D: -1.446E-01}]}
-=======
  Energies: {Ekin:  9.70083920018E+01, Epot: -9.41012006565E+01, Enl:  7.55402777321E+00, 
               EH:  3.54514720287E+02,  EXC: -2.78309285582E+01, EvXC: -3.61017268794E+01}, 
     Total charge:  5.399998301224E+01, 
@@ -1367,31 +1053,16 @@
    -  &final_kernel001  { #-------------------------------------------------------- iter: 5
  summary: [ {kernel method: DIAG, mix entity: POT, mix hist:  7, conv crit:  3.80E-08, 
  iter:  5, delta:  1.50E-06, energy: -8.31103328535918990E+01, D: -1.446E-01}]}
->>>>>>> a7b335d2
     #================================================================= Summary of both steps
    self consistency summary: &it_sc001
    -  {iter:  1, Omega: HYBRID, mean conf prefac:  8.19E-02, damping:  1.00E+00,  #WARNING: support function optimization not converged
  kernel optimization: DIAG,  #WARNING: density optimization not converged
-<<<<<<< HEAD
- iter low:  1, delta out:  7.187E-06, energy: -8.31103328549187381E+01, D: -8.311E+01}
-   multiplicator for the confinement   :  9.7706072809732994E-002
-=======
  iter low:  1, delta out:  7.187E-06, energy: -8.31103328535918990E+01, D: -8.311E+01}
    multiplicator for the confinement   :  9.7706072843664574E-002
->>>>>>> a7b335d2
     #========================================================= support function optimization
  - support function optimization: &it_supfun002
    -  { #-------------------------------------------------------------------------- iter: 1
  target function: HYBRID, Hamiltonian Applied:  Yes, 
-<<<<<<< HEAD
- Energies: {Ekin:  9.70083920147E+01, Epot: -9.29325039177E+01, Enl:  7.55402777336E+00}, 
- Orthoconstraint:  Yes, calculation of S^-1: direct calculation, 
- calculate S^x: {mode: sparse, powers: {x: -1}, order:  6, 
- error estimation: [
- max / mean error:  [  6.66E-16,  3.97E-17 ]]}, 
- Preconditioning:  Yes, 
- iter:  1, fnrm:  4.28E-01, Omega: -8.186506376945601E+01, D: -1.44E+01, D best: -1.44E+01, 
-=======
  Energies: {Ekin:  9.70083920018E+01, Epot: -9.29325039090E+01, Enl:  7.55402777321E+00}, 
  Orthoconstraint:  Yes, calculation of S^-1: direct calculation, 
  calculate S^x: {mode: sparse, powers: {x: -1}, order:  6, 
@@ -1399,7 +1070,6 @@
  max / mean error:  [  5.55E-16,  3.71E-17 ]]}, 
  Preconditioning:  Yes, 
  iter:  1, fnrm:  4.28E-01, Omega: -8.186506376731512E+01, D: -1.44E+01, D best: -1.44E+01, 
->>>>>>> a7b335d2
  Optimization: {algorithm: SD, mean alpha:  1.994E-01, max alpha:  1.994E-01, 
     consecutive successes:  1}, 
  calculate S^x: {mode: sparse, powers: {x: -1/2}, order:  6, 
@@ -1412,16 +1082,6 @@
  communication strategy kernel: ALLREDUCE, reconstruct kernel:  Yes}
    -  { #-------------------------------------------------------------------------- iter: 2
  target function: HYBRID, Hamiltonian Applied:  Yes, 
-<<<<<<< HEAD
- Energies: {Ekin:  9.37454402629E+01, Epot: -9.00702569018E+01, Enl:  7.12159002757E+00}, 
- Orthoconstraint:  Yes, calculation of S^-1: direct calculation, 
- calculate S^x: {mode: sparse, powers: {x: -1}, order:  6, 
- error estimation: [
- max / mean error:  [  4.77E-14,  5.84E-15 ]]}, 
- Preconditioning:  Yes, kappa:  3.850E-01, kappa to history:  Yes, mean kappa:  3.297E-01, 
-            dynamic conv crit:  3.03E-03, 
- iter:  2, fnrm:  2.91E-01, Omega: -8.354287075378949E+01, D: -1.68E+00, D best: -1.68E+00, 
-=======
  Energies: {Ekin:  9.37454402489E+01, Epot: -9.00702568922E+01, Enl:  7.12159002729E+00}, 
  Orthoconstraint:  Yes, calculation of S^-1: direct calculation, 
  calculate S^x: {mode: sparse, powers: {x: -1}, order:  6, 
@@ -1430,7 +1090,6 @@
  Preconditioning:  Yes, kappa:  3.850E-01, kappa to history:  Yes, mean kappa:  3.297E-01, 
             dynamic conv crit:  3.03E-03, 
  iter:  2, fnrm:  2.91E-01, Omega: -8.354287075196800E+01, D: -1.68E+00, D best: -1.68E+00, 
->>>>>>> a7b335d2
  Optimization: {algorithm: SD, mean alpha:  2.194E-01, max alpha:  2.194E-01, 
     consecutive successes:  2}, 
  calculate S^x: {mode: sparse, powers: {x: -1/2}, order:  6, 
@@ -1443,32 +1102,19 @@
  communication strategy kernel: ALLREDUCE, reconstruct kernel:  Yes}
    -  { #-------------------------------------------------------------------------- iter: 3
  target function: HYBRID, Hamiltonian Applied:  Yes, 
-<<<<<<< HEAD
- Energies: {Ekin:  9.15111795797E+01, Epot: -8.78813757120E+01, Enl:  6.82215155890E+00}, 
-=======
  Energies: {Ekin:  9.15111795650E+01, Epot: -8.78813757016E+01, Enl:  6.82215155852E+00}, 
->>>>>>> a7b335d2
  Orthoconstraint:  Yes, calculation of S^-1: direct calculation, 
  calculate S^x: {mode: sparse, powers: {x: -1}, order:  6, 
  error estimation: [
  max / mean error:  [  4.72E-13,  5.72E-14 ]]}, 
  Preconditioning:  Yes, kappa:  3.836E-01, kappa to history:  Yes, mean kappa:  3.604E-01, 
             dynamic conv crit:  2.77E-03, 
-<<<<<<< HEAD
- iter:  3, fnrm:  2.15E-01, Omega: -8.423336461948207E+01, D: -6.90E-01, D best: -6.90E-01, 
- exit criterion: net number of iterations}
-   -  &final_supfun002  { #-------------------------------------------------------- iter: 3
- target function: HYBRID, 
- Energies: {Ekin:  9.15111795797E+01, Epot: -8.78813757120E+01, Enl:  6.82215155890E+00}, 
- iter:  3, fnrm:  2.15E-01, Omega: -8.423336461948207E+01, D: -6.90E-01, D best: -6.90E-01}
-=======
  iter:  3, fnrm:  2.15E-01, Omega: -8.423336461780224E+01, D: -6.90E-01, D best: -6.90E-01, 
  exit criterion: net number of iterations}
    -  &final_supfun002  { #-------------------------------------------------------- iter: 3
  target function: HYBRID, 
  Energies: {Ekin:  9.15111795650E+01, Epot: -8.78813757016E+01, Enl:  6.82215155852E+00}, 
  iter:  3, fnrm:  2.15E-01, Omega: -8.423336461780224E+01, D: -6.90E-01, D best: -6.90E-01}
->>>>>>> a7b335d2
       #Support functions created
     #=================================================================== kernel optimization
  - kernel optimization: &it_kernel002
@@ -1482,43 +1128,6 @@
        communication strategy kernel   : ALLREDUCE
        Coefficients available          :  Yes
      Hamiltonian update: {
-<<<<<<< HEAD
- Energies: {Ekin:  9.70083920147E+01, Epot: -9.41012006660E+01, Enl:  7.55402777336E+00, 
-              EH:  3.54567593141E+02,  EXC: -2.78082669970E+01, EvXC: -3.60721258091E+01}, 
-    Total charge:  5.399998568764E+01, 
- Poisson Solver: {BC: Free, Box:  [  129,  127,  123 ], MPI tasks:  2}}
-      #Eigenvalues and New Occupation Numbers
-     Orbitals: [
- {e: -7.429260391053E-01, f:  2.0000},  # 00001
- {e: -6.366627799496E-01, f:  2.0000},  # 00002
- {e: -5.820106125808E-01, f:  2.0000},  # 00003
- {e: -4.952199875093E-01, f:  2.0000},  # 00004
- {e: -4.400265880300E-01, f:  2.0000},  # 00005
- {e: -3.970262798832E-01, f:  2.0000},  # 00006
- {e: -3.496759698091E-01, f:  2.0000},  # 00007
- {e: -3.052931803039E-01, f:  2.0000},  # 00008
- {e: -2.695647213709E-01, f:  2.0000},  # 00009
- {e: -2.184565991174E-01, f:  2.0000},  # 00010
- {e: -1.793780094976E-01, f:  2.0000},  # 00011
- {e: -1.694562607819E-01, f:  2.0000},  # 00012
- {e: -1.574159832025E-01, f:  2.0000},  # 00013
- {e: -1.341835454707E-01, f:  2.0000},  # 00014
- {e: -1.310091263248E-01, f:  2.0000},  # 00015
- {e: -1.268606024903E-01, f:  2.0000},  # 00016
- {e: -1.055126407478E-01, f:  2.0000},  # 00017
- {e: -9.706752166574E-02, f:  2.0000},  # 00018
- {e: -7.456115765341E-02, f:  2.0000},  # 00019
- {e: -5.308726768308E-02, f:  2.0000},  # 00020
- {e: -2.951944725125E-02, f:  2.0000},  # 00021
- {e: -7.483999652651E-03, f:  2.0000},  # 00022
- {e:  4.318362296171E-02, f:  2.0000},  # 00023
- {e:  5.591923530083E-02, f:  2.0000},  # 00024
- {e:  9.526739089684E-02, f:  2.0000},  # 00025
- {e:  1.059329388238E-01, f:  2.0000},  # 00026
- {e:  1.645973495509E-01, f:  2.0000}] # 00027
-     summary: [ {kernel optimization: DIAG, mixing quantity: POT, mix hist:  7, 
- iter:  1, delta:  1.56E-05, energy: -8.61404387869401944E+01, D: -3.030E+00}]
-=======
  Energies: {Ekin:  9.70083920018E+01, Epot: -9.41012006565E+01, Enl:  7.55402777321E+00, 
               EH:  3.54567593080E+02,  EXC: -2.78082669957E+01, EvXC: -3.60721258074E+01}, 
     Total charge:  5.399998568764E+01, 
@@ -1554,7 +1163,6 @@
  {e:  1.645973494751E-01, f:  2.0000}] # 00027
      summary: [ {kernel method: DIAG, mix entity: POT, mix hist:  7, conv crit:  2.15E-08, 
  iter:  1, delta:  1.56E-05, energy: -8.61404387860922611E+01, D: -3.030E+00}]
->>>>>>> a7b335d2
    -  #--------------------------------------------------------------------- kernel iter: 2
      Kernel update:
        max dev from unity              :  6.98E-03
@@ -1566,43 +1174,6 @@
        Kohn-Sham residue               :  1.965E-01
        Coefficients available          :  Yes
      Hamiltonian update: {
-<<<<<<< HEAD
- Energies: {Ekin:  9.15111795797E+01, Epot: -9.29940104859E+01, Enl:  6.82215155890E+00, 
-              EH:  3.45740193117E+02,  EXC: -2.60316566453E+01, EvXC: -3.37720117086E+01}, 
-    Total charge:  5.399998515866E+01, 
- Poisson Solver: {BC: Free, Box:  [  129,  127,  123 ], MPI tasks:  2}}
-      #Eigenvalues and New Occupation Numbers
-     Orbitals: [
- {e: -8.350364250137E-01, f:  2.0000},  # 00001
- {e: -7.394790590550E-01, f:  2.0000},  # 00002
- {e: -6.567096760220E-01, f:  2.0000},  # 00003
- {e: -5.589978676929E-01, f:  2.0000},  # 00004
- {e: -5.014389108768E-01, f:  2.0000},  # 00005
- {e: -4.635236629002E-01, f:  2.0000},  # 00006
- {e: -4.155207495715E-01, f:  2.0000},  # 00007
- {e: -3.724473563372E-01, f:  2.0000},  # 00008
- {e: -3.295294815812E-01, f:  2.0000},  # 00009
- {e: -2.854207739051E-01, f:  2.0000},  # 00010
- {e: -2.448247248779E-01, f:  2.0000},  # 00011
- {e: -2.415818712601E-01, f:  2.0000},  # 00012
- {e: -2.169808352290E-01, f:  2.0000},  # 00013
- {e: -2.046263712096E-01, f:  2.0000},  # 00014
- {e: -1.977815309079E-01, f:  2.0000},  # 00015
- {e: -1.869313137981E-01, f:  2.0000},  # 00016
- {e: -1.766024438125E-01, f:  2.0000},  # 00017
- {e: -1.729258927350E-01, f:  2.0000},  # 00018
- {e: -1.362482468676E-01, f:  2.0000},  # 00019
- {e: -1.265312283593E-01, f:  2.0000},  # 00020
- {e: -1.123314512827E-01, f:  2.0000},  # 00021
- {e: -9.363182902256E-02, f:  2.0000},  # 00022
- {e: -6.367926339682E-02, f:  2.0000},  # 00023
- {e: -1.517530556291E-02, f:  2.0000},  # 00024
- {e: -6.998009500219E-03, f:  2.0000},  # 00025
- {e:  1.404446269173E-02, f:  2.0000},  # 00026
- {e:  9.130084656870E-02, f:  2.0000}] # 00027
-     summary: [ {kernel optimization: DIAG, mixing quantity: POT, mix hist:  7, 
- iter:  2, delta:  6.70E-06, energy: -8.18607648903423524E+01, D:  4.280E+00}]
-=======
  Energies: {Ekin:  9.15111795650E+01, Epot: -9.29940104757E+01, Enl:  6.82215155852E+00, 
               EH:  3.45740193059E+02,  EXC: -2.60316566434E+01, EvXC: -3.37720117061E+01}, 
     Total charge:  5.399998515866E+01, 
@@ -1638,7 +1209,6 @@
  {e:  9.130084650183E-02, f:  2.0000}] # 00027
      summary: [ {kernel method: DIAG, mix entity: POT, mix hist:  7, conv crit:  2.15E-08, 
  iter:  2, delta:  6.70E-06, energy: -8.18607648907743055E+01, D:  4.280E+00}]
->>>>>>> a7b335d2
    -  #--------------------------------------------------------------------- kernel iter: 3
      Kernel update:
        max dev from unity              :  6.98E-03
@@ -1650,43 +1220,6 @@
        Kohn-Sham residue               :  1.906E-01
        Coefficients available          :  Yes
      Hamiltonian update: {
-<<<<<<< HEAD
- Energies: {Ekin:  9.15111795797E+01, Epot: -9.48481090551E+01, Enl:  6.82215155890E+00, 
-              EH:  3.47122558439E+02,  EXC: -2.61591362594E+01, EvXC: -3.39414959737E+01}, 
-    Total charge:  5.399998530085E+01, 
- Poisson Solver: {BC: Free, Box:  [  129,  127,  123 ], MPI tasks:  2}}
-      #Eigenvalues and New Occupation Numbers
-     Orbitals: [
- {e: -8.893975795970E-01, f:  2.0000},  # 00001
- {e: -7.905368055941E-01, f:  2.0000},  # 00002
- {e: -6.911304607182E-01, f:  2.0000},  # 00003
- {e: -5.889724245830E-01, f:  2.0000},  # 00004
- {e: -5.343261210511E-01, f:  2.0000},  # 00005
- {e: -5.045714226850E-01, f:  2.0000},  # 00006
- {e: -4.547688014978E-01, f:  2.0000},  # 00007
- {e: -4.147891095546E-01, f:  2.0000},  # 00008
- {e: -3.618815101174E-01, f:  2.0000},  # 00009
- {e: -3.246398069584E-01, f:  2.0000},  # 00010
- {e: -2.867872936925E-01, f:  2.0000},  # 00011
- {e: -2.788527517901E-01, f:  2.0000},  # 00012
- {e: -2.554376508247E-01, f:  2.0000},  # 00013
- {e: -2.478548387214E-01, f:  2.0000},  # 00014
- {e: -2.364087617979E-01, f:  2.0000},  # 00015
- {e: -2.222768911661E-01, f:  2.0000},  # 00016
- {e: -2.030135035495E-01, f:  2.0000},  # 00017
- {e: -2.007815156546E-01, f:  2.0000},  # 00018
- {e: -1.698046714682E-01, f:  2.0000},  # 00019
- {e: -1.627071565843E-01, f:  2.0000},  # 00020
- {e: -1.610782501654E-01, f:  2.0000},  # 00021
- {e: -1.240882044967E-01, f:  2.0000},  # 00022
- {e: -1.096098984268E-01, f:  2.0000},  # 00023
- {e: -5.401637771542E-02, f:  2.0000},  # 00024
- {e: -4.404891451630E-02, f:  2.0000},  # 00025
- {e: -2.006819383398E-02, f:  2.0000},  # 00026
- {e:  5.548813578045E-02, f:  2.0000}] # 00027
-     summary: [ {kernel optimization: DIAG, mixing quantity: POT, mix hist:  7, 
- iter:  3, delta:  1.96E-06, energy: -8.52546291801879192E+01, D: -3.394E+00}]
-=======
  Energies: {Ekin:  9.15111795650E+01, Epot: -9.48481090426E+01, Enl:  6.82215155852E+00, 
               EH:  3.47122558381E+02,  EXC: -2.61591362577E+01, EvXC: -3.39414959714E+01}, 
     Total charge:  5.399998530085E+01, 
@@ -1722,7 +1255,6 @@
  {e:  5.548813579580E-02, f:  2.0000}] # 00027
      summary: [ {kernel method: DIAG, mix entity: POT, mix hist:  7, conv crit:  2.15E-08, 
  iter:  3, delta:  1.96E-06, energy: -8.52546291778187424E+01, D: -3.394E+00}]
->>>>>>> a7b335d2
    -  #--------------------------------------------------------------------- kernel iter: 4
      Kernel update:
        max dev from unity              :  6.98E-03
@@ -1734,46 +1266,6 @@
        Kohn-Sham residue               :  1.895E-01
        Coefficients available          :  Yes
      Hamiltonian update: {
-<<<<<<< HEAD
- Energies: {Ekin:  9.15111795797E+01, Epot: -9.50905847733E+01, Enl:  6.82215155890E+00, 
-              EH:  3.47392215244E+02,  EXC: -2.61499859532E+01, EvXC: -3.39299823567E+01}, 
-    Total charge:  5.399998515960E+01, 
- Poisson Solver: {BC: Free, Box:  [  129,  127,  123 ], MPI tasks:  2}}
-      #Eigenvalues and New Occupation Numbers
-     Orbitals: [
- {e: -8.906274281136E-01, f:  2.0000},  # 00001
- {e: -8.002571290980E-01, f:  2.0000},  # 00002
- {e: -6.935826294160E-01, f:  2.0000},  # 00003
- {e: -5.936489215242E-01, f:  2.0000},  # 00004
- {e: -5.383006532447E-01, f:  2.0000},  # 00005
- {e: -5.074790170991E-01, f:  2.0000},  # 00006
- {e: -4.582708893699E-01, f:  2.0000},  # 00007
- {e: -4.179840845524E-01, f:  2.0000},  # 00008
- {e: -3.674105090264E-01, f:  2.0000},  # 00009
- {e: -3.273521365471E-01, f:  2.0000},  # 00010
- {e: -2.905078421162E-01, f:  2.0000},  # 00011
- {e: -2.846552785119E-01, f:  2.0000},  # 00012
- {e: -2.608856862860E-01, f:  2.0000},  # 00013
- {e: -2.544842587990E-01, f:  2.0000},  # 00014
- {e: -2.418555982286E-01, f:  2.0000},  # 00015
- {e: -2.271470268583E-01, f:  2.0000},  # 00016
- {e: -2.101758952729E-01, f:  2.0000},  # 00017
- {e: -2.079500533161E-01, f:  2.0000},  # 00018
- {e: -1.760224913663E-01, f:  2.0000},  # 00019
- {e: -1.670368371818E-01, f:  2.0000},  # 00020
- {e: -1.658065829566E-01, f:  2.0000},  # 00021
- {e: -1.299914672604E-01, f:  2.0000},  # 00022
- {e: -1.185028073104E-01, f:  2.0000},  # 00023
- {e: -6.872961618903E-02, f:  2.0000},  # 00024
- {e: -5.040491263661E-02, f:  2.0000},  # 00025
- {e: -2.407657162619E-02, f:  2.0000},  # 00026
- {e:  5.015019339411E-02, f:  2.0000}] # 00027
-     summary: [ {kernel optimization: DIAG, mixing quantity: POT, mix hist:  7, 
- iter:  4, delta:  1.02E-06, energy: -8.58199199948961677E+01, D: -5.653E-01}]
-   -  &final_kernel002  { #-------------------------------------------------------- iter: 5
- summary: [ {kernel optimization: DIAG, mixing quantity: POT, mix hist:  7, 
- iter:  5, delta:  1.02E-06, energy: -8.58199199948961677E+01, D: -5.653E-01}]}
-=======
  Energies: {Ekin:  9.15111795650E+01, Epot: -9.50905847622E+01, Enl:  6.82215155852E+00, 
               EH:  3.47392215185E+02,  EXC: -2.61499859513E+01, EvXC: -3.39299823543E+01}, 
     Total charge:  5.399998515960E+01, 
@@ -1812,70 +1304,10 @@
    -  &final_kernel002  { #-------------------------------------------------------- iter: 5
  summary: [ {kernel method: DIAG, mix entity: POT, mix hist:  7, conv crit:  2.15E-08, 
  iter:  5, delta:  1.02E-06, energy: -8.58199199938580932E+01, D: -5.653E-01}]}
->>>>>>> a7b335d2
     #================================================================= Summary of both steps
    self consistency summary: &it_sc002
    -  {iter:  2, Omega: HYBRID, mean conf prefac:  8.00E-03, damping:  1.00E+00,  #WARNING: support function optimization not converged
  kernel optimization: DIAG,  #WARNING: density optimization not converged
-<<<<<<< HEAD
- iter low:  2, delta out:  1.380E-05, energy: -8.58199199948961677E+01, D: -2.710E+00}
-    #Eigenvalues and New Occupation Numbers
-   Orbitals: [
- {e: -8.906274281136E-01, f:  1.0000},  # 00001
- {e: -8.002571290980E-01, f:  1.0000},  # 00002
- {e: -6.935826294160E-01, f:  1.0000},  # 00003
- {e: -5.936489215242E-01, f:  1.0000},  # 00004
- {e: -5.383006532447E-01, f:  1.0000},  # 00005
- {e: -5.074790170991E-01, f:  1.0000},  # 00006
- {e: -4.582708893699E-01, f:  1.0000},  # 00007
- {e: -4.179840845524E-01, f:  1.0000},  # 00008
- {e: -3.674105090264E-01, f:  1.0000},  # 00009
- {e: -3.273521365471E-01, f:  1.0000},  # 00010
- {e: -2.905078421162E-01, f:  1.0000},  # 00011
- {e: -2.846552785119E-01, f:  1.0000},  # 00012
- {e: -2.608856862860E-01, f:  1.0000},  # 00013
- {e: -2.544842587990E-01, f:  1.0000},  # 00014
- {e: -2.418555982286E-01, f:  1.0000},  # 00015
- {e: -2.271470268583E-01, f:  1.0000},  # 00016
- {e: -2.101758952729E-01, f:  1.0000},  # 00017
- {e: -2.079500533161E-01, f:  1.0000},  # 00018
- {e: -1.760224913663E-01, f:  1.0000},  # 00019
- {e: -1.670368371818E-01, f:  1.0000},  # 00020
- {e: -1.658065829566E-01, f:  1.0000},  # 00021
- {e: -1.299914672604E-01, f:  1.0000},  # 00022
- {e: -1.185028073104E-01, f:  1.0000},  # 00023
- {e: -6.872961618903E-02, f:  1.0000},  # 00024
- {e: -5.040491263661E-02, f:  1.0000},  # 00025
- {e: -2.407657162619E-02, f:  1.0000},  # 00026
- {e:  5.015019339411E-02, f:  1.0000},  # 00027
- {e:  2.068266957733E-01, f:  1.0000},  # 00028
- {e:  4.077601391472E-01, f:  1.0000},  # 00029
- {e:  4.272383852456E-01, f:  1.0000},  # 00030
- {e:  4.280894391617E-01, f:  1.0000},  # 00031
- {e:  4.900857992593E-01, f:  1.0000},  # 00032
- {e:  5.214170622745E-01, f:  1.0000},  # 00033
- {e:  5.453239785875E-01, f:  1.0000},  # 00034
- {e:  5.673371831651E-01, f:  1.0000},  # 00035
- {e:  5.700853056022E-01, f:  1.0000},  # 00036
- {e:  6.147862483243E-01, f:  1.0000},  # 00037
- {e:  6.443917614797E-01, f:  1.0000},  # 00038
- {e:  6.480367853803E-01, f:  1.0000},  # 00039
- {e:  6.583159919261E-01, f:  1.0000},  # 00040
- {e:  6.674633080480E-01, f:  1.0000},  # 00041
- {e:  6.688914342085E-01, f:  1.0000},  # 00042
- {e:  6.740568937111E-01, f:  1.0000},  # 00043
- {e:  6.994836950213E-01, f:  1.0000},  # 00044
- {e:  7.020009453487E-01, f:  1.0000},  # 00045
- {e:  7.135654398713E-01, f:  1.0000},  # 00046
- {e:  8.137355944605E-01, f:  1.0000}] # 00047
-    #========================================================================= final results
-   self consistency summary:
-   -  {iter:  2, 
- Energies: {Ekin:  9.15111795797E+01, Epot: -9.50905847733E+01, Enl:  6.82215155890E+00, 
-              EH:  3.47361190340E+02,  EXC: -2.61657038976E+01, EvXC: -3.39504913239E+01}, 
-        iter low:  2,            delta out:  1.380E-05, 
-          energy: -8.58199199948961677E+01,                       D:  0.000E+00,  #FINAL
-=======
  iter low:  2, delta out:  1.380E-05, energy: -8.58199199938580932E+01, D: -2.710E+00}
     #Eigenvalues and New Occupation Numbers
    Orbitals: [
@@ -1933,44 +1365,12 @@
               EH:  3.47361190281E+02,  EXC: -2.61657038959E+01, EvXC: -3.39504913216E+01}, 
         iter low:  2,            delta out:  1.380E-05, 
           energy: -8.58199199938580932E+01,                       D:  0.000E+00,  #FINAL
->>>>>>> a7b335d2
  }
  Total charge                          :  5.399998515960E+01
   #---------------------------------------------------------------------- Forces Calculation
  Poisson Solver:
    BC                                  : Free
    Box                                 :  [  129,  127,  123 ]
-<<<<<<< HEAD
-   MPI tasks                           :  2
- Calculate local forces: {Leaked force:  0.00000E+00}
- Calculate Non Local forces            :  Yes
- Average noise forces: {x:  2.22518947E-02, y:  2.85175871E-02, z:  2.76379384E-02, 
-                    total:  4.55220302E-02}
- Clean forces norm (Ha/Bohr): {maxval:  4.207448598352E-01, fnrm2:  3.650792067091E-01}
- Raw forces norm (Ha/Bohr): {maxval:  4.404799160568E-01, fnrm2:  3.705616236146E-01}
-  #--------------------------------------------------------------------------- Atomic Forces
- Atomic Forces (Ha/Bohr):
- -  {N: [ 8.446357069662E-02,  8.104192249353E-02, -5.103435093972E-03]} # 0001
- -  {C: [-6.469069954913E-02,  1.344814667115E-02,  1.139791053423E-02]} # 0002
- -  {C: [-4.235403642013E-03, -6.621019008095E-03, -2.134895471963E-02]} # 0003
- -  {O: [ 8.881624202106E-03, -3.026083074111E-01, -2.427252449020E-01]} # 0004
- -  {O: [ 5.014370358641E-02,  2.884037047568E-01,  3.022170563535E-01]} # 0005
- -  {C: [ 1.319799319551E-02,  1.791798963525E-02, -2.187157776781E-02]} # 0006
- -  {C: [-4.947241881332E-02,  5.039374857430E-02,  8.689265120677E-03]} # 0007
- -  {S: [ 1.774662797786E-02, -1.811148579077E-02,  5.694002668725E-04]} # 0008
- -  {C: [-5.217626677904E-02, -5.470388792549E-02,  3.283718687278E-02]} # 0009
- -  {H: [ 7.784332323755E-03, -1.966275834360E-02,  1.041131398305E-02]} # 0010
- -  {H: [-4.843694967813E-03, -9.902082984200E-03,  8.727261401473E-03]} # 0011
- -  {H: [-1.254380939589E-02, -1.865053242474E-02, -3.841284151315E-03]} # 0012
- -  {H: [ 1.656119292204E-02, -3.313446000615E-02, -2.661654647338E-02]} # 0013
- -  {H: [-5.824824669607E-03,  7.293456467809E-03,  8.872819105223E-04]} # 0014
- -  {H: [ 6.383402251139E-03,  1.043643254291E-04,  4.269235659254E-03]} # 0015
- -  {H: [-6.337750268902E-03,  1.002202545924E-03,  6.228860920008E-03]} # 0016
- -  {H: [ 2.931086788857E-03,  2.115611348006E-03, -1.026227959615E-02]} # 0017
- -  {H: [-3.820287425716E-03, -9.629436832893E-03, -2.520216889053E-02]} # 0018
- -  {H: [ 8.878617175424E-03,  2.180559808280E-04, -1.064295131766E-02]} # 0019
- -  {H: [-1.302699560829E-02,  1.108476792796E-02, -1.862033010986E-02]} # 0020
-=======
    MPI tasks                           :  3
  Calculate local forces: {Leaked force:  0.00000E+00}
  Calculate Non Local forces            :  Yes
@@ -2000,7 +1400,6 @@
  -  {H: [-3.820287435225E-03, -9.629436849480E-03, -2.520216901561E-02]} # 0018
  -  {H: [ 8.878617402460E-03,  2.180559394390E-04, -1.064295129881E-02]} # 0019
  -  {H: [-1.302699559634E-02,  1.108476808615E-02, -1.862033002736E-02]} # 0020
->>>>>>> a7b335d2
   #-------------------------------- Warnings obtained during the run, check their relevance!
  WARNINGS:
  - Do not call check_communications in the linear scaling version!
@@ -2010,20 +1409,6 @@
  - density optimization not converged
   #-------------------------------------------------------------------- Timing for root process
  Timings for root process:
-<<<<<<< HEAD
-   CPU time (s)                        :  73.58
-   Elapsed time (s)                    :  40.66
- Memory Consumption Report:
-   Tot. No. of Allocations             :  38496
-   Tot. No. of Deallocations           :  38496
-   Remaining Memory (B)                :  0
-   Memory occupation:
-     Peak Value (MB)                   :  796.500
-     for the array                     : wt%nrecvdspls
-     in the routine                    : untranspose_localized
-     Memory Peak of process            : 846.040 MB
- Max No. of dictionaries used          :  4793 #( 838 still in use)
-=======
    CPU time (s)                        :  78.75
    Elapsed time (s)                    :  41.11
  Memory Consumption Report:
@@ -2036,5 +1421,4 @@
      in the routine                    : LocalHamiltonianApplication
      Memory Peak of process            : 595.780 MB
  Max No. of dictionaries used          :  4243 #( 838 still in use)
->>>>>>> a7b335d2
  Number of dictionary folders allocated:  1