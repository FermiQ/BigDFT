--- conflicted
+++ resolved
@@ -123,13 +123,8 @@
    explicit_locregcenters              : No #     Linear scaling explicitely specify localization centers
    calculate_KS_residue                : Yes #    Linear scaling calculate Kohn-Sham residue
    intermediate_forces                 : No #     Linear scaling calculate intermediate forces
-<<<<<<< HEAD
-   kappa_conv                          : 0.10000000000000001 # exit kappa for extended input guess (experimental mode)
-   evbounds_nsatur                     : 3 #      number of FOE cycles before the eigenvalue bounds are shrinked
-=======
    kappa_conv                          : 0.1 #    Exit kappa for extended input guess (experimental mode)
    evbounds_nsatur                     : 3 #      Number of FOE cycles before the eigenvalue bounds are shrinked (linear)
->>>>>>> 1726225c
    evboundsshrink_nsatur               : 4 #      maximal number of unsuccessful eigenvalue bounds shrinkings
    method_updatekernel                 : 0 #      linear scaling update density kernel during the sup. func. optimization (0 
     #                                              purification, 1 FOE)
