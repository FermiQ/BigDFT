--- conflicted
+++ resolved
@@ -2356,13 +2356,8 @@
  Poisson Solver:
    BC                                  : Free
    Box                                 :  [  123,  121,  117 ]
-<<<<<<< HEAD
-   MPI tasks                           :  4
+   MPI tasks                           :  3
  Calculate local forces: Yes
-=======
-   MPI tasks                           :  3
- Calculate local forces: {Leaked force:  0.00000E+00}
->>>>>>> ff00301f
  Calculate Non Local forces            :  Yes
   #-------------------------------- Warnings obtained during the run, check their relevance!
  WARNINGS:
