--- conflicted
+++ resolved
@@ -1598,13 +1598,8 @@
  Poisson Solver:
    BC                                  : Free
    Box                                 :  [  129,  127,  123 ]
-<<<<<<< HEAD
-   MPI tasks                           :  3
+   MPI tasks                           :  4
  Calculate local forces: Yes
-=======
-   MPI tasks                           :  4
- Calculate local forces: {Leaked force:  0.00000E+00}
->>>>>>> ff00301f
  Calculate Non Local forces            :  Yes
   #-------------------------------- Warnings obtained during the run, check their relevance!
  WARNINGS:
