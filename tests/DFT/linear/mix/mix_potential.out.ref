--- conflicted
+++ resolved
@@ -1,121 +1,3 @@
-<<<<<<< HEAD
-                             TTTT         F       DDDDD    
-                            T    T               D         
-                           T     T        F     D          
-                           T    T         F     D        D 
-                           TTTTT          F     D         D
-                           T    T         F     D         D
-                           T     T        F     D         D
-                           T      T       F     D         D
-                           T     T     FFFF     D         D
-                           T TTTT         F      D        D
-                           T             F        D      D 
-                       TTTTTTTTT    FFFFF          DDDDDD  
-                         gggggg          iiiii    BBBBBBBBB
-                        g      g        i             B    
-                       g        g      i         BBBB B    
-                       g         g     iiii     B     B    
-                       g         g     i       B      B    
-                       g         g     i        B     B    
-                       g         g     i         B    B    
-                       g         g     i          BBBBB    
-                        g        g     i         B    B    
-                                 g     i        B     B    
-                                g               B    B     
-                           ggggg       i         BBBB                (Ver 1.7-dev.10)
- ------------------------------------------------------------------------------------
- |              Daubechies Wavelets for DFT Pseudopotential Calculations            |
- ------------------------------------------------------------------------------------
-                                   The Journal of Chemical Physics 129, 014109 (2008)
-
- |... (file:default.perf).........................................Performance Options
- |debug F                    Debug option
- |fftcache 8192              Cache size for the FFT
- |accel NO                   Acceleration (NO, CUDAGPU, OCLGPU)
- |blas F                     CUBLAS acceleration
- |projrad  1.50E+01          Radius of the projector as a function of the maxrad
- |exctxpar OP2P              Exact exchange parallelisation scheme
- |ig_diag T                  Input guess: (T:Direct, F:Iterative) diag. of Ham.
- |ig_norbp 5                 Input guess: Orbitals per process for iterative diag.
- |ig_blocks  300 800         Input guess: Block sizes for orthonormalisation
- |ig_tol  1.00E-04           Input guess: Tolerance criterion
- |methortho 0                Orthogonalisation (0=Cholesky,1=GS/Chol,2=Loewdin)
- |rho_commun DBL             Density communication scheme
- |unblock_comms OFF          Overlap Communications of fields (OFF,DEN,POT)
- |linear OFF                 Linear Input Guess approach (OFF, LIG, FUL, TMO)
- |tolsym -1.00E+00           Tolerance for symmetry detection
- |signaling F                Expose calculation results on Network
- |signalTimeout 0            Time out on startup for signal connection
- |domain                     Domain to add to the hostname to find the IP
- |verbosity 2                verbosity of the output 0=low, 2=high
- |psp_onfly T                Calculate pseudopotential projectors on the fly
- |... (file:potential.dft).................................DFT Calculation Parameters
- |0.50 0.50 0.50  hx,hy,hz: grid spacing in the three directions                     
- |4.0  4.0       c(f)rmult: c(f)rmult*radii_cf(:,1(2))=coarse(fine) atom-based radius
- |1              ixc: exchange-correlation parameter (LDA=1,PBE=11)                  
- |0 0.0 0.0 0.0  charge of the system, Electric field (Ex,Ey,Ez)                     
- |1  0           nspin=1 non-spin polarization, mpol=total magnetic moment           
- |1.E-05         gnrm_cv: convergence criterion gradient                             
- |100 1          itermax,nrepmax: max. # of wfn. opt. steps and of re-diag. runs     
- |5  10          ncong, idsx: # of CG it. for preconditioning eq., wfn. diis history 
- |0              dispersion correction potential (values 1,2,3), 0=none              
- |100  0         InputPsiId, output_wf, output_denspot                               
- |0.0  30        rbuf, ncongt: length of the tail (AU),# tail CG iterations          
- |0  0           Davidson subspace dim., # of opt. orbs, # of plotted orbs           
- |T              disable the symmetry detection                                      
- |... (file:default.mix)............................................Mixing Parameters
- |0              Mixing parameters                                                   
- |1              Maximum number of diagonalisation iterations                        
- |1.e-4          Stop criterion on the residue of potential or density               
- |0 0.0 1        No. of additional bands, elec. temperature, smearing method         
- |0.0 2.0        Multiplying factors for the mixing and the electronic DIIS          
- |... (file:default.geopt)........................................Geometry Parameters
- |BFGS           Geometry optimisation method                                        
- |1              Maximum number of force evaluations                                 
- |1.0 0.0        fract_fluct,forcemax                                                
- |0.0            random displacement amplitude                                       
- |4.0            Stepsize for the geometry optimisation                              
- |... (file:default.tddft)..........................................TD-DFT Parameters
- |NONE           TDDFT Method                                                        
- |... (file:default.sic)...............................................SIC Parameters
- |NONE           SIC method: NONE, PZ, NK                                            
- |0.0            SIC downscaling parameter                                           
- |0.0            Reference occupation fref (NK case only)                            
- |... (file:default.kpt)...........................Brillouin Zone Sampling Parameters
- |manual         K-point sampling method                                             
- |1              Number of K-points                                                  
- |0. 0. 0. 1.    K-pt coords, K-pt weigth                                            
- |... (file:potential.lin)..........................................Linear Parameters
- |2  1           iterations with low accuracy, high accuracy                         
- |3  2           iterations to optimize the basis functions for low accuracy and high
- |0  1.2d0  4.d-5 4.d-5iterations in the inner loop, enlargement factor for locreg, c
- |0  5  1.d0  1.d-DIISHistMin, DIISHistMax, step size for DIIS, step size for SD     
- |5              number of iterations in the preconditioner                          
- |s              cubic ('c') or spheric ('s') localization region                    
- |-8  -8         block size for pdsyev/pdsygv, pdgemm (negative -> sequential), commu
- |1  1           max number of process uses for pdsyev/pdsygv, pdgemm                
- |0  1           0-> exact Loewdin, 1-> taylor expansion ; Max number of iter. for th
- |1              in orthoconstraint: correction for non-orthogonality (0) or no corre
- |102            mixing method: 100 (direct minimization), 101 (simple dens mixing), 
- |0  1           low accuracy: mixing history (0-> SD, >0-> DIIS), number of iteratio
- |0  1           high accuracy: mixing history (0-> SD, >0-> DIIS), number of iterati
- |0.5d0 0.5d0 1.d-13  low accuracy: mixing parameter (when optimized / not optimized)
- |0.5d0 0.5d0    high accuracy: mixing parameter (when optimized / not optimized)    
- |1.d-11         convergence criterion for the low accuracy part                     
- |T  4           use the derivative basis functions, Order of confinement potential (
- |50  100        number of iterations for the input guess, memory available for overl
- |0              Output basis functions: 0 no output, 1 formatted output, 2 Fortran b
- |T              transform to global orbitals in the end (T/F)                       
- |1              number of orbitals per process for trace minimization during input g
- |T              mixed mode (without and with derivatives)                           
- |1              confinement_decrease_mode: 0=linear, 1=abrupt                       
- |.6d0  .1d0     decrease_amount, decrease_step                                      
- |5  0.d0        increase locrad after n steps, amount that locrad is increased      
- |C 4 1.0d-1 0.0d-4 2.8 3.3  Atom name, number of basis functions per atom, prefactor
- |H 1 1.0d-1 0.0d-4 2.8 3.3  Atom name, number of basis functions per atom, prefactor
- |----------------------------------------------------------------------------------
- |  Data Writing directory:    data-potential/
-=======
 ---
   #================================ Daubechies Wavelets for DFT Pseudopotential Calculations
  Code logo:
@@ -236,7 +118,6 @@
  #|H 1 1.0d-1 0.0d-4 2.8 3.3  Atom name, number of basis functions per atom, prefactor for co
   #--------------------------------------------------------------------------------------- |
  Data Writing directory                : ./
->>>>>>> 4506aea0
  --- (file: posinp.xyz  ) --------------------------------------- Input atomic system
    Atomic system                  Fixed positions           Additional data
  Bound. C.= F             | No fixed atom            | N. sym.   = free BC     
@@ -249,13 +130,8 @@
        Max. steps=      1 | Fluct. in forces=1.0E+00 |           ionmov=     -1
         algorithm=BFGS    |   Max. in forces=0.0E+00 |            dtion=     0.
  random at.displ.=0.0E+00 |   steep. descent=4.0E+00 |
-<<<<<<< HEAD
-
- Number of MPI processes 6
-=======
  
  Number of MPI processes 8
->>>>>>> 4506aea0
  MPI process does not use OpenMP
  No material acceleration (iproc=0)
  
@@ -263,17 +139,17 @@
   #------------------------------------------------------------------------ Input parameters
  DFT parameters:
    eXchange Correlation:
-     XC ID                             : &ixc  1
+     XC ID                             :  &ixc  1
      Name                              : "XC: Teter 93"
  Basis set definition:
    Suggested Grid Spacings (a0)        :  [  0.50,  0.50,  0.50 ]
    Coarse and Fine Radii Multipliers   :  [  4.0,  4.0 ]
  Ground State Optimization:
    Wavefunction:
-     Gradient Norm Threshold           : &gnrm_cv  1.0E-05
+     Gradient Norm Threshold           :  &gnrm_cv  1.0E-05
      CG Steps for Preconditioner       :  5
      DIIS History length               :  10
-     Max. Wfn Iterations               : &itermax  100
+     Max. Wfn Iterations               :  &itermax  100
      Max. Subspace Diagonalizations    :  1
    Density/Potential:
      Max. Iterations                   :  1
@@ -284,104 +160,6 @@
  Output grid policy=    0   (none        ) | Output grid format=     0         (text)
  Exchange-corr. ref.                                                   (XC: Teter 93)
                                                     XC functional provided by ABINIT.
-<<<<<<< HEAD
- ------------------------------------------------------------------ System Properties
-  Atom    N.Electr.  PSP Code  Radii: Coarse     Fine  CoarsePSP    Calculated   File
-      C          4       3            1.58437  0.23268  1.14207         X              
-      H          1       3            1.46342  0.20000  0.00000         X              
- ------------------------------------ Pseudopotential coefficients (Upper Triangular)
- Atom Name    rloc      C1        C2        C3        C4  
-        C   0.34883  -8.51377   1.22843
-     l=0      rl        h1j       h2j       h3j 
-            0.30455   9.52284
- Atom Name    rloc      C1        C2        C3        C4  
-        H   0.20000  -4.18024   0.72508
- Shifted atomic positions, Atomic Units:                   grid spacing units:
-     1      C  7.25000E+00  6.96603E+00  7.52127E+00       14.500    13.932    15.043
-     2      C  7.25000E+00  8.53397E+00  9.87234E+00       14.500    17.068    19.745
-     3      C  7.25000E+00  6.96603E+00  1.22234E+01       14.500    13.932    24.447
-     4      C  7.25000E+00  8.53397E+00  1.45745E+01       14.500    17.068    29.149
-     5      C  7.25000E+00  6.96603E+00  1.69255E+01       14.500    13.932    33.851
-     6      C  7.25000E+00  8.53397E+00  1.92766E+01       14.500    17.068    38.553
-     7      C  7.25000E+00  6.96603E+00  2.16277E+01       14.500    13.932    43.255
-     8      C  7.25000E+00  8.53397E+00  2.39787E+01       14.500    17.068    47.957
-     9      H  7.25000E+00  8.14433E+00  5.80359E+00       14.500    16.289    11.607
-    10      H  8.89578E+00  5.71414E+00  7.52127E+00       17.792    11.428    15.043
-    11      H  5.60422E+00  5.71414E+00  7.52127E+00       11.208    11.428    15.043
-    12      H  8.89578E+00  9.78586E+00  9.87234E+00       17.792    19.572    19.745
-    13      H  5.60422E+00  9.78586E+00  9.87234E+00       11.208    19.572    19.745
-    14      H  8.89578E+00  5.71414E+00  1.22234E+01       17.792    11.428    24.447
-    15      H  5.60422E+00  5.71414E+00  1.22234E+01       11.208    11.428    24.447
-    16      H  8.89578E+00  9.78586E+00  1.45745E+01       17.792    19.572    29.149
-    17      H  5.60422E+00  9.78586E+00  1.45745E+01       11.208    19.572    29.149
-    18      H  8.89578E+00  5.71414E+00  1.69255E+01       17.792    11.428    33.851
-    19      H  5.60422E+00  5.71414E+00  1.69255E+01       11.208    11.428    33.851
-    20      H  8.89578E+00  9.78586E+00  1.92766E+01       17.792    19.572    38.553
-    21      H  5.60422E+00  9.78586E+00  1.92766E+01       11.208    19.572    38.553
-    22      H  8.89578E+00  5.71414E+00  2.16277E+01       17.792    11.428    43.255
-    23      H  5.60422E+00  5.71414E+00  2.16277E+01       11.208    11.428    43.255
-    24      H  8.89578E+00  9.78586E+00  2.39787E+01       17.792    19.572    47.957
-    25      H  5.60422E+00  9.78586E+00  2.39787E+01       11.208    19.572    47.957
-    26      H  7.25000E+00  7.35567E+00  2.56964E+01       14.500    14.711    51.393
-    Shift of=  7.25000E+00  6.96603E+00  7.52127E+00 H grids=  0.5000  0.5000  0.5000
-   Box Sizes=  1.45000E+01  1.55000E+01  3.15000E+01           29        31        63
-       Extremes for the high resolution grid points:        10<19     10<21     11<52
- wavelet localization is ON
- ------------------------------------------------------------ Poisson Kernel Creation
- Calculating Poisson solver kernel, free BC...done.
- Memory occ. per proc. (Bytes):  Density=1866240  Kernel=1992536
-                                 Full Grid Arrays=10395912
- Load Balancing for Poisson Solver related operations:
- LB_density        : processors   0  -  4 work at 100%
-                     processor         5   works at    93%
-  LB_kernel        : processors   0  -  4 work at 100%
-                     processor         5   works at    71%
- Complete LB per proc.= 1/3 LB_density + 2/3 LB_kernel
- ------------------------------------------------- Wavefunctions Descriptors Creation
- Coarse resolution grid: Number of segments=       1754 points=     39464
-   Fine resolution grid: Number of segments=        212 points=       516
- Total Number of Electrons       50
- Processes from 0 to 0 treat 5 orbitals 
- Processes from 1 to 5 treat 4 orbitals 
- Total Number of Orbitals        25
- occup(1:25)= 2.0000
- ------------------------------------------------------------------------------------
- >>>> Partition of the basis functions among the processes.
-    | Processes from 0 to 1 treat 9 orbitals, |
-    | processes from 2 to 5 treat 8 orbitals. |
- -----------------------------------------------
- >>>> Partition of the basis functions including the derivatives among the processes.
-    | Processes from 0 to 1 treat 34 orbitals, |
-    | processes from 2 to 5 treat 33 orbitals. |
- ------------------------------------------------------------------------------------
- Wavefunctions memory occupation for root MPI process:     1 MB   658 KB   672 B
- ------------------------------------------------------------ PSP Projectors Creation
- Type    Name Number of atoms Number of projectors
-    1       C               8                    1
-    2       H              18                    0
-                                            ------  On-the-fly projectors application
- Total number of projectors =                    8
- Total number of components =                 3400
- Percent of zero components =                    0
- ------------------------------------------------------------------ Memory Estimation
- Number of atoms=   26 Number of orbitals=    25 Sim. Box Dimensions=    29   31   63
- Estimation performed for 6 processors.
- Memory occupation for principal arrays:
-               Poisson Solver Kernel (K):     1 MB   922 KB
-              Poisson Solver Density (D):     1 MB   799 KB
-     Single Wavefunction for one orbital:     0 MB   337 KB
-    All Wavefunctions for each processor:     4 MB   953 KB
-       Wavefunctions + DIIS per proc (W):    37 MB   817 KB
-     Nonlocal Pseudopotential Arrays (P):     0 MB    27 KB
-    Arrays of full uncompressed grid (U):     9 MB   937 KB
- Estimation of Memory requirements for principal code sections:
-  Kernel calculation | Density Construction | Poisson Solver | Hamiltonian application
-       ~19*K         |   W+~3*U+~ 3*D+K+P   |   ~12*D+K+W+P  |   W+~3*U+~ 3*D+K+P 
-        36MB         |        71MB          |       61MB     |            71MB
- The overall memory requirement needed for this calculation is thus: 71 MB
- By reducing the DIIS history and/or increasing the number of processors the amount of
-  memory can be reduced but for this system it will never be less than 37 MB
-=======
   #----------------------------------------------------------------------- System Properties
  Properties of atoms in the system:
  - Symbol                              : C #---------------------------------- Type No.  01
@@ -521,21 +299,14 @@
    Poisson Solver                      : 47.551
    Hamiltonian application             : 62.537
  Estimated Memory Peak (MB)            :  62
->>>>>>> 4506aea0
  WARNING: do not call check_communications in the linear scaling version!
  ion-ion interaction energy  2.19393979420974E+02
  ----------------------------------------------------------- Ionic Potential Creation
  total ionic charge, leaked charge           -49.999987890247   0.000E+00
  Poisson Solver:
-<<<<<<< HEAD
-   BC                                  : Isolated
-   Dimensions                          :  [  89,  93,  157 ]
-   MPI tasks                           :  6
-=======
-   BC                                  : Free
-   Box                                 :  [  89,  93,  157 ]
-   MPI tasks                           :  8
->>>>>>> 4506aea0
+   BC                                  : Free
+   Box                                 :  [  89,  93,  157 ]
+   MPI tasks                           :  8
  Input Hamiltonian: { #--------------------------------------- Input Wavefunctions Creation
 WARNING: locrad for atom type C is too small; minimal value is   1.16E+01
 type, 4.d0*rprb, x0, input%lin%locrad_type(ityp)C   1.16E+01   5.14E+00   2.800E+00
@@ -544,276 +315,6 @@
 type, 4.d0*rprb, x0, input%lin%locrad_type(ityp)H   4.84E+00   5.14E+00   2.800E+00
 V3prb    5.4876E+01
  Generating 50 Atomic Input Orbitals
-<<<<<<< HEAD
- Processes from 0 to 1 treat 9 inguess orbitals 
- Processes from 2 to 5 treat 8 inguess orbitals 
- Atomic Input Orbital Generation: [
- {Atom Type: C, Electronic configuration: {s: [ 2.00], p: [ 2/3,  2/3,  2/3]}},  {
- Atom Type: H, Electronic configuration: {s: [ 1.00]}}], 
- Wavelet conversion succeeded:  Yes, Deviation from normalization:  1.88E-04, 
-             GPU acceleration:  No, Total electronic charge:  49.999984474099, 
- Poisson Solver: {BC: Isolated, Dimensions:  [  89,  93,  157 ], MPI tasks:  6}, 
- Hamiltonian application for all locregs. This may take some time.
-   locreg 1... done.
-   locreg 2... done.
-   locreg 3... done.
-   locreg 4... done.
-   locreg 5... done.
-   locreg 6... done.
-   locreg 7... done.
-   locreg 8... done.
-   locreg 9... done.
-   locreg 10... done.
-   locreg 11... done.
-   locreg 12... done.
-   locreg 13... done.
-   locreg 14... done.
-   locreg 15... done.
-   locreg 16... done.
-   locreg 17... done.
-   locreg 18... done.
-   locreg 19... done.
-   locreg 20... done.
-   locreg 21... done.
-   locreg 22... done.
-   locreg 23... done.
-   locreg 24... done.
-   locreg 25... done.
-   locreg 26...    no Hamiltonian application required... done.
-   locreg 27...    no Hamiltonian application required... done.
-   locreg 28...    no Hamiltonian application required... done.
-   locreg 29...    no Hamiltonian application required... done.
-   locreg 30...    no Hamiltonian application required... done.
-   locreg 31...    no Hamiltonian application required... done.
-   locreg 32...    no Hamiltonian application required... done.
-   locreg 33...    no Hamiltonian application required... done.
-   locreg 34...    no Hamiltonian application required... done.
-   locreg 35...    no Hamiltonian application required... done.
-   locreg 36...    no Hamiltonian application required... done.
-   locreg 37...    no Hamiltonian application required... done.
-   locreg 38...    no Hamiltonian application required... done.
-   locreg 39...    no Hamiltonian application required... done.
-   locreg 40...    no Hamiltonian application required... done.
-   locreg 41...    no Hamiltonian application required... done.
-   locreg 42...    no Hamiltonian application required... done.
-   locreg 43...    no Hamiltonian application required... done.
-   locreg 44...    no Hamiltonian application required... done.
-   locreg 45...    no Hamiltonian application required... done.
-   locreg 46...    no Hamiltonian application required... done.
-   locreg 47...    no Hamiltonian application required... done.
-   locreg 48...    no Hamiltonian application required... done.
-   locreg 49...    no Hamiltonian application required... done.
-   locreg 50...    no Hamiltonian application required... done.
- the specified memory allows to overlap 54613 iterations with communication
- Calculating Hamiltonian matrix for all atoms. This may take some time.
-   Calculating matrix for locreg 1... done.
-   Calculating matrix for locreg 2... done.
-   Calculating matrix for locreg 3... done.
-   Calculating matrix for locreg 4... done.
-   Calculating matrix for locreg 5... done.
-   Calculating matrix for locreg 6... done.
-   Calculating matrix for locreg 7... done.
-   Calculating matrix for locreg 8... done.
-   Calculating matrix for locreg 9... done.
-   Calculating matrix for locreg 10... done.
-   Calculating matrix for locreg 11... done.
-   Calculating matrix for locreg 12... done.
-   Calculating matrix for locreg 13... done.
-   Calculating matrix for locreg 14... done.
-   Calculating matrix for locreg 15... done.
-   Calculating matrix for locreg 16... done.
-   Calculating matrix for locreg 17... done.
-   Calculating matrix for locreg 18... done.
-   Calculating matrix for locreg 19... done.
-   Calculating matrix for locreg 20... done.
-   Calculating matrix for locreg 21... done.
-   Calculating matrix for locreg 22... done.
-   Calculating matrix for locreg 23... done.
-   Calculating matrix for locreg 24... done.
-   Calculating matrix for locreg 25... done.
-   Calculating matrix for locreg 26... done.
-   Calculating matrix for locreg 27... done.
-   Calculating matrix for locreg 28... done.
-   Calculating matrix for locreg 29... done.
-   Calculating matrix for locreg 30... done.
-   Calculating matrix for locreg 31... done.
-   Calculating matrix for locreg 32... done.
-   Calculating matrix for locreg 33... done.
-   Calculating matrix for locreg 34... done.
-   Calculating matrix for locreg 35... done.
-   Calculating matrix for locreg 36... done.
-   Calculating matrix for locreg 37... done.
-   Calculating matrix for locreg 38... done.
-   Calculating matrix for locreg 39... done.
-   Calculating matrix for locreg 40... done.
-   Calculating matrix for locreg 41... done.
-   Calculating matrix for locreg 42... done.
-   Calculating matrix for locreg 43... done.
-   Calculating matrix for locreg 44... done.
-   Calculating matrix for locreg 45... done.
-   Calculating matrix for locreg 46... done.
-   Calculating matrix for locreg 47... done.
-   Calculating matrix for locreg 48... done.
-   Calculating matrix for locreg 49... done.
-   Calculating matrix for locreg 50... done.
- communicating matrices... done.
- ------------------------------- Minimizing trace in the basis of the atomic orbitals
-The minimization is performed using 6 processes.
- ============================== optimizing coefficients ==============================
- ----------------------------------------------------------------------------- iter=1
-max deviation from unity, position:  2.199173E+00  40  41
- fnrm, trace, mean alpha   1.75E+00   3.2661710222569E+01  5.00E-01
- ----------------------------------------------------------------------------- iter=2
-max deviation from unity, position:  3.518269E-02  31  31
- fnrm, trace, mean alpha   8.35E-01   3.2485269810636E+01  5.50E-01
- ----------------------------------------------------------------------------- iter=3
-max deviation from unity, position:  1.543248E-02  31  31
- fnrm, trace, mean alpha   3.81E-01   3.2501595723392E+01  6.05E-01
- ----------------------------------------------------------------------------- iter=4
-max deviation from unity, position:  7.548191E-03  29  31
- fnrm, trace, mean alpha   1.58E-01   3.2538447209680E+01  6.66E-01
- ----------------------------------------------------------------------------- iter=5
-max deviation from unity, position:  3.444719E-03  29  31
- fnrm, trace, mean alpha   5.99E-02   3.2561551321812E+01  7.32E-01
- ----------------------------------------------------------------------------- iter=6
-max deviation from unity, position:  1.368403E-03  29  31
- fnrm, trace, mean alpha   2.56E-02   3.2571731126961E+01  8.05E-01
- ----------------------------------------------------------------------------- iter=7
-max deviation from unity, position:  1.130358E-03  2  2
- fnrm, trace, mean alpha   1.88E-02   3.2575167210944E+01  8.86E-01
- ----------------------------------------------------------------------------- iter=8
-max deviation from unity, position:  1.273459E-03  2  2
- fnrm, trace, mean alpha   1.82E-02   3.2576034553701E+01  9.74E-01
- ----------------------------------------------------------------------------- iter=9
-max deviation from unity, position:  1.410909E-03  28  29
- fnrm, trace, mean alpha   1.82E-02   3.2576181338670E+01  1.07E+00
- ---------------------------------------------------------------------------- iter=10
-max deviation from unity, position:  1.560601E-03  28  29
- fnrm, trace, mean alpha   1.82E-02   3.2576193563996E+01  1.18E+00
- ---------------------------------------------------------------------------- iter=11
-max deviation from unity, position:  1.719542E-03  28  29
- fnrm, trace, mean alpha   1.82E-02   3.2576193650600E+01  1.30E+00
- ---------------------------------------------------------------------------- iter=12
-max deviation from unity, position:  1.894732E-03  28  29
- fnrm, trace, mean alpha   1.82E-02   3.2576193708290E+01  1.43E+00
- ---------------------------------------------------------------------------- iter=13
-max deviation from unity, position:  2.088065E-03  28  29
- fnrm, trace, mean alpha   1.82E-02   3.2576193753796E+01  1.57E+00
- ---------------------------------------------------------------------------- iter=14
-max deviation from unity, position:  2.301219E-03  28  29
- fnrm, trace, mean alpha   1.82E-02   3.2576193771187E+01  1.73E+00
- ---------------------------------------------------------------------------- iter=15
-max deviation from unity, position:  2.536181E-03  28  29
- fnrm, trace, mean alpha   1.82E-02   3.2576193854475E+01  1.90E+00
- ---------------------------------------------------------------------------- iter=16
-max deviation from unity, position:  2.795071E-03  28  29
- fnrm, trace, mean alpha   1.82E-02   3.2576193824334E+01  2.09E+00
- ---------------------------------------------------------------------------- iter=17
-max deviation from unity, position:  3.080219E-03  28  29
- fnrm, trace, mean alpha   1.82E-02   3.2576194050424E+01  2.30E+00
- ---------------------------------------------------------------------------- iter=18
-max deviation from unity, position:  3.393992E-03  28  29
- fnrm, trace, mean alpha   1.82E-02   3.2576193667081E+01  2.53E+00
- ---------------------------------------------------------------------------- iter=19
-max deviation from unity, position:  3.739146E-03  28  29
- fnrm, trace, mean alpha   1.82E-02   3.2576195011397E+01  2.78E+00
- ---------------------------------------------------------------------------- iter=20
-max deviation from unity, position:  4.117754E-03  28  29
- fnrm, trace, mean alpha   1.82E-02   3.2576190855981E+01  3.06E+00
- ---------------------------------------------------------------------------- iter=21
-max deviation from unity, position:  4.534420E-03  28  29
- fnrm, trace, mean alpha   1.82E-02   3.2576206740563E+01  3.36E+00
- ---------------------------------------------------------------------------- iter=22
-max deviation from unity, position:  4.984110E-03  28  29
- fnrm, trace, mean alpha   1.81E-02   3.2576140230064E+01  3.66E+00
- ---------------------------------------------------------------------------- iter=23
-max deviation from unity, position:  5.502896E-03  28  29
- fnrm, trace, mean alpha   2.01E-02   3.2576449795062E+01  2.14E+00
- ---------------------------------------------------------------------------- iter=24
-max deviation from unity, position:  9.465278E-03  38  41
- fnrm, trace, mean alpha   2.39E-02   3.2575402872700E+01  1.07E+00
- ---------------------------------------------------------------------------- iter=25
-max deviation from unity, position:  4.685991E-03  8  9
- fnrm, trace, mean alpha   2.66E-02   3.2576634712207E+01  5.35E-01
- ---------------------------------------------------------------------------- iter=26
-max deviation from unity, position:  2.314137E-03  38  41
- fnrm, trace, mean alpha   1.93E-02   3.2576106946048E+01  4.87E-01
- ---------------------------------------------------------------------------- iter=27
-max deviation from unity, position:  2.582620E-03  38  41
- fnrm, trace, mean alpha   1.84E-02   3.2576119015863E+01  5.36E-01
- ---------------------------------------------------------------------------- iter=28
-max deviation from unity, position:  2.832184E-03  41  38
- fnrm, trace, mean alpha   1.84E-02   3.2576127558728E+01  5.90E-01
- ---------------------------------------------------------------------------- iter=29
-max deviation from unity, position:  3.115435E-03  38  41
- fnrm, trace, mean alpha   1.84E-02   3.2576133718161E+01  6.49E-01
- ---------------------------------------------------------------------------- iter=30
-max deviation from unity, position:  3.424647E-03  38  41
- fnrm, trace, mean alpha   1.84E-02   3.2576135305233E+01  7.14E-01
- ---------------------------------------------------------------------------- iter=31
-max deviation from unity, position:  3.766718E-03  41  38
- fnrm, trace, mean alpha   1.84E-02   3.2576136964227E+01  7.85E-01
- ---------------------------------------------------------------------------- iter=32
-max deviation from unity, position:  4.141011E-03  41  38
- fnrm, trace, mean alpha   1.84E-02   3.2576136954411E+01  8.63E-01
- ---------------------------------------------------------------------------- iter=33
-max deviation from unity, position:  4.553917E-03  38  41
- fnrm, trace, mean alpha   1.84E-02   3.2576138094213E+01  9.50E-01
- ---------------------------------------------------------------------------- iter=34
-max deviation from unity, position:  5.005169E-03  38  41
- fnrm, trace, mean alpha   1.84E-02   3.2576137114532E+01  1.04E+00
- ---------------------------------------------------------------------------- iter=35
-max deviation from unity, position:  5.504050E-03  38  41
- fnrm, trace, mean alpha   1.84E-02   3.2576139447884E+01  1.15E+00
- ---------------------------------------------------------------------------- iter=36
-max deviation from unity, position:  6.045125E-03  41  38
- fnrm, trace, mean alpha   1.84E-02   3.2576135074412E+01  1.26E+00
- ---------------------------------------------------------------------------- iter=37
-max deviation from unity, position:  6.652531E-03  41  38
- fnrm, trace, mean alpha   1.85E-02   3.2576146354571E+01  1.34E+00
- ---------------------------------------------------------------------------- iter=38
-max deviation from unity, position:  7.283187E-03  38  41
- fnrm, trace, mean alpha   1.87E-02   3.2576105066143E+01  1.31E+00
- ---------------------------------------------------------------------------- iter=39
-max deviation from unity, position:  3.597265E-03  8  9
- fnrm, trace, mean alpha   1.90E-02   3.2576209163297E+01  1.25E+00
- ---------------------------------------------------------------------------- iter=40
-max deviation from unity, position:  3.952411E-03  8  9
- fnrm, trace, mean alpha   1.84E-02   3.2576155155927E+01  1.36E+00
- ---------------------------------------------------------------------------- iter=41
-max deviation from unity, position:  4.342001E-03  8  9
- fnrm, trace, mean alpha   1.84E-02   3.2576155293219E+01  1.47E+00
- ---------------------------------------------------------------------------- iter=42
-max deviation from unity, position:  4.769220E-03  8  9
- fnrm, trace, mean alpha   1.84E-02   3.2576132943132E+01  1.61E+00
- ---------------------------------------------------------------------------- iter=43
-max deviation from unity, position:  5.237508E-03  8  9
- fnrm, trace, mean alpha   1.84E-02   3.2576130981530E+01  1.77E+00
- ---------------------------------------------------------------------------- iter=44
-max deviation from unity, position:  5.750563E-03  8  9
- fnrm, trace, mean alpha   1.85E-02   3.2576136671148E+01  1.88E+00
- ---------------------------------------------------------------------------- iter=45
-max deviation from unity, position:  6.312349E-03  8  9
- fnrm, trace, mean alpha   1.88E-02   3.2576093554518E+01  1.86E+00
- ---------------------------------------------------------------------------- iter=46
-max deviation from unity, position:  6.937369E-03  34  35
- fnrm, trace, mean alpha   1.93E-02   3.2576118023198E+01  1.74E+00
- ---------------------------------------------------------------------------- iter=47
-max deviation from unity, position:  1.065849E-02  28  29
- fnrm, trace, mean alpha   1.94E-02   3.2576054963417E+01  1.62E+00
- ---------------------------------------------------------------------------- iter=48
-max deviation from unity, position:  8.333619E-03  8  9
- fnrm, trace, mean alpha   1.87E-02   3.2576063586175E+01  1.56E+00
- ---------------------------------------------------------------------------- iter=49
-max deviation from unity, position:  9.135055E-03  8  9
- fnrm, trace, mean alpha   1.88E-02   3.2576053378203E+01  1.61E+00
- ---------------------------------------------------------------------------- iter=50
-max deviation from unity, position:  1.000898E-02  8  9
- fnrm, trace, mean alpha   1.91E-02   3.2576001690549E+01  1.46E+00
- WARNING: not converged within 50 iterations! Exiting loop due to limitations of iterations.
- Final values for fnrm, trace:   1.9108854E-02  3.2576002E+01
- ====================================================================================
-=======
  Processes from 0 to 1 treat 7 inguess orbitals 
  Processes from 2 to 7 treat 6 inguess orbitals 
  Atomic Input Orbital Generation: [
@@ -823,7 +324,6 @@
              GPU acceleration:  No, Rho Commun: RED_SCT, 
       Total electronic charge:  49.999975201360, 
  Poisson Solver: {BC: Free, Box:  [  89,  93,  157 ], MPI tasks:  8}, 
->>>>>>> 4506aea0
  ----------------------------------- Determination of the orbitals in this new basis.
  Hamiltonian application done.
  Diagonalizing the Hamiltonian, sequential version... done.
@@ -847,12 +347,8 @@
    eval(32)=  7.49872E-01
    eval(33)=  7.59210E-01
  -------------------------------------------------
-<<<<<<< HEAD
-   calculating the density kernel...  ------------------------------------------------------------- Input guess generated.
-=======
    calculating the density kernel... 
  ------------------------------------------------------------- Input guess generated.
->>>>>>> 4506aea0
  }
  ************************************************************************************
  ****************************** LINEAR SCALING VERSION ******************************
@@ -860,40 +356,23 @@
  calling orthonormalizeLocalized (exact)
  ======================== Creation of the basis functions... ========================
  ----------------------------------------------------------------------------- iter=1
-<<<<<<< HEAD
- Orthonormalization... Orthoconstraint... Preconditioning.
- iter, fnrm, fnrmMax, trace     1  2.1168457E+00  2.6830606E+00    35.3060496400
-=======
  Orthonormalization... ekin_sum,epot_sum,eproj_sum  1.88603151796E+02 -1.31738396182E+02  9.67612103142E+00  6.65408766459E+01
  Orthoconstraint... Preconditioning.
  iter, fnrm, fnrmMax, trace, diff, noise level     1  7.1657272E-01  1.1267946E+00    17.6632627208   1.7663E+01   2.5314E-04
->>>>>>> 4506aea0
  DIIS informations: history length=5, consecutive failures=0, total failures=0
  WARNING: NO RECONSTRUCTION OF KERNEL
  ----------------------------------------------------------------------------- iter=2
-<<<<<<< HEAD
- Orthonormalization... Orthoconstraint... Preconditioning.
- iter, fnrm, fnrmMax, trace     2  5.8406099E-01  7.9894554E-01    16.1480953390
-=======
  Orthonormalization... ekin_sum,epot_sum,eproj_sum  1.92212983917E+02 -1.38381758226E+02  1.22339689813E+01  6.60651946728E+01
  Orthoconstraint... Preconditioning.
  iter, fnrm, fnrmMax, trace, diff, noise level     2  3.3441512E-01  4.0959536E-01    17.1875807478  -4.7568E-01   1.1496E-04
->>>>>>> 4506aea0
  DIIS informations: history length=5, consecutive failures=0, total failures=0
  WARNING: NO RECONSTRUCTION OF KERNEL
  ----------------------------------------------------------------------------- iter=3
-<<<<<<< HEAD
- Orthonormalization... Orthoconstraint... Preconditioning.
- iter, fnrm, fnrmMax, trace     3  2.2718966E-01  3.0284541E-01    14.0944343251
- WARNING: not converged within 3 iterations! Exiting loop due to limitations of iterations.
- Final values for fnrm, fnrmMax, trace:   2.2718966E-01  3.0284541E-01  14.0944343
-=======
  Orthonormalization... ekin_sum,epot_sum,eproj_sum  1.92759403650E+02 -1.38891603318E+02  1.19602353006E+01  6.58280356331E+01
  Orthoconstraint... Preconditioning.
  iter, fnrm, fnrmMax, trace, diff, noise level     3  2.4163002E-01  3.0664807E-01    16.9504217081  -2.3716E-01   8.1915E-05
  WARNING: not converged within 3 iterations! Exiting loop due to limitations of iterations.
  Final values for fnrm, fnrmMax, trace:   2.4163002E-01  3.0664807E-01  16.9504217
->>>>>>> 4506aea0
  ============================= Basis functions created. =============================
  ----------------------------------- Determination of the orbitals in this new basis.
  Hamiltonian application done.
@@ -918,20 +397,6 @@
    eval(32)=  8.03207E-01
    eval(33)=  8.12730E-01
  -------------------------------------------------
-<<<<<<< HEAD
-   calculating the density kernel...  Calculating charge density...
-done.
-   Calculation finished. TOTAL CHARGE =   4.999998402420E+01
- ---------------------------------------------------------------- Updating potential.
- Poisson Solver:
-   BC                                  : Isolated
-   Dimensions                          :  [  89,  93,  157 ]
-   MPI tasks                           :  6
- ++++++++++++++++++++++++++++++++++++++++++++++++++++++++++++++++++++++++++++++++++++++++++++
- at iteration 1 of the density optimization:
-   coefficients obtained by diagonalization.
-   it, Delta POT, energy, energyDiff   1   5.86E-05   -5.26390396249928472E+01   -5.2639E+01
-=======
    calculating the density kernel... 
  Calculating charge density...
 done.
@@ -945,48 +410,12 @@
  at iteration 1 of the density optimization:
    coefficients obtained by diagonalization.
    it, Delta POT, energy, energyDiff   1   7.30E-05   -5.00536747476619439E+01   -5.0054E+01
->>>>>>> 4506aea0
  ++++++++++++++++++++++++++++++++++++++++++++++++++++++++++++++++++++++++++++++++++++++++++++
  ----------------------------------- Determination of the orbitals in this new basis.
  Hamiltonian application done.
  Diagonalizing the Hamiltonian, sequential version... done.
  -------------------------------------------------
  some selected eigenvalues:
-<<<<<<< HEAD
-   eval(17)=-9.60347E-02
-   eval(18)=-7.64553E-02
-   eval(19)=-7.29828E-02
-   eval(20)=-5.56270E-02
-   eval(21)=-4.43802E-02
-   eval(22)=-4.18511E-02
-   eval(23)=-2.91589E-02
-   eval(24)=-1.24254E-02
-   eval(25)= 2.39488E-02  <-- last occupied orbital
-   eval(26)= 6.07241E-01  <-- first virtual orbital
-   eval(27)= 6.27581E-01
-   eval(28)= 6.49577E-01
-   eval(29)= 6.64128E-01
-   eval(30)= 6.79946E-01
-   eval(31)= 7.05329E-01
-   eval(32)= 7.14705E-01
-   eval(33)= 7.27949E-01
- -------------------------------------------------
-   calculating the density kernel...  Calculating charge density...
-done.
-   Calculation finished. TOTAL CHARGE =   4.999998522456E+01
- ---------------------------------------------------------------- Updating potential.
- Poisson Solver:
-   BC                                  : Isolated
-   Dimensions                          :  [  89,  93,  157 ]
-   MPI tasks                           :  6
- ++++++++++++++++++++++++++++++++++++++++++++++++++++++++++++++++++++++++++++++++++++++++++++
- at iteration 2 of the density optimization:
-   coefficients obtained by diagonalization.
-   it, Delta POT, energy, energyDiff   2   9.62E-06   -6.29720454608156501E+01   -1.0333E+01
- ++++++++++++++++++++++++++++++++++++++++++++++++++++++++++++++++++++++++++++++++++++++++++++
-   ebs, ehart, eexcu, vexcu, eexctX, eion, edisp -9.1790761044E+00  2.6889154931E+02 -2.3077870449E+01 -3.0213144208E+01  0.0000000000E+00  2.1939397942E+02  0.0000000000E+00
-   itout, Delta POTOUT, energy energyDiff   1   3.02E-05   -6.29720454608156501E+01   -6.2972E+01
-=======
    eval(17)= -5.94411E-02
    eval(18)= -4.43249E-02
    eval(19)= -4.24251E-02
@@ -1021,26 +450,11 @@
  ++++++++++++++++++++++++++++++++++++++++++++++++++++++++++++++++++++++++++++++++++++++++++++
    ebs, ehart, eexcu, vexcu, eexctX, eion, edisp -7.3875931374E+00  2.7037561847E+02 -2.2975083967E+01 -3.0077259930E+01  0.0000000000E+00  2.1939397942E+02  0.0000000000E+00
    itoutL, Delta POTOUT, energy energyDiff   1   1.58E-05   -4.33766775760971655E+01   -4.3377E+01
->>>>>>> 4506aea0
  ############################################################################################
  at iteration 1 of the outer loop:
    > basis functions optimization:
      - target function is trace
      - WARNING: basis functions not converged!
-<<<<<<< HEAD
-     Final values: target function, fnrm   1.409443E+01    2.27E-01
-   > density optimization:
-     - using diagonalization / mixing.
-     - WARNING: density optimization not converged!
-     FINAL values: it, Delta POT, energy   1    9.62E-06   -6.29720454608156501E+01
-   > energy difference to last iteration: -6.297205E+01
- ############################################################################################
- Reduce the confining potential to 100.00% of its initial value.
- ======================== Creation of the basis functions... ========================
- ----------------------------------------------------------------------------- iter=1
- Orthonormalization... Orthoconstraint... Preconditioning.
- iter, fnrm, fnrmMax, trace     1  2.3553836E-01  3.2305055E-01    26.3869610697
-=======
      Final values: target function, fnrm   1.695042E+01    2.42E-01
    > density optimization:
      - using diagonalization / mixing.
@@ -1054,33 +468,20 @@
  Orthonormalization... ekin_sum,epot_sum,eproj_sum  1.92759403650E+02 -1.51111281771E+02  1.19602353006E+01  5.36083571800E+01
  Orthoconstraint... Preconditioning.
  iter, fnrm, fnrmMax, trace, diff, noise level     1  2.4599161E-01  3.1802312E-01     9.7288940917   9.7289E+00   4.7865E-05
->>>>>>> 4506aea0
  DIIS informations: history length=5, consecutive failures=0, total failures=0
  WARNING: NO RECONSTRUCTION OF KERNEL
  ----------------------------------------------------------------------------- iter=2
-<<<<<<< HEAD
- Orthonormalization... Orthoconstraint... Preconditioning.
- iter, fnrm, fnrmMax, trace     2  1.5840278E-01  2.2735905E-01    26.0908153481
-=======
  Orthonormalization... ekin_sum,epot_sum,eproj_sum  1.93649144745E+02 -1.52479697662E+02  1.23012774146E+01  5.34707244983E+01
  Orthoconstraint... Preconditioning.
  iter, fnrm, fnrmMax, trace, diff, noise level     2  2.3381042E-01  3.0480050E-01     9.5912614099  -1.3763E-01   4.4851E-05
->>>>>>> 4506aea0
  DIIS informations: history length=5, consecutive failures=0, total failures=0
  WARNING: NO RECONSTRUCTION OF KERNEL
  ----------------------------------------------------------------------------- iter=3
-<<<<<<< HEAD
- Orthonormalization... Orthoconstraint... Preconditioning.
- iter, fnrm, fnrmMax, trace     3  1.4575918E-01  2.1316740E-01    26.0142633459
- WARNING: not converged within 3 iterations! Exiting loop due to limitations of iterations.
- Final values for fnrm, fnrmMax, trace:   1.4575918E-01  2.1316740E-01  26.0142633
-=======
  Orthonormalization... ekin_sum,epot_sum,eproj_sum  1.94293755850E+02 -1.53089736510E+02  1.22191293911E+01  5.34231487320E+01
  Orthoconstraint... Preconditioning.
  iter, fnrm, fnrmMax, trace, diff, noise level     3  2.3254391E-01  3.0084055E-01     9.5436856437  -4.7576E-02   4.4387E-05
  WARNING: not converged within 3 iterations! Exiting loop due to limitations of iterations.
  Final values for fnrm, fnrmMax, trace:   2.3254391E-01  3.0084055E-01   9.5436856
->>>>>>> 4506aea0
  ============================= Basis functions created. =============================
  ----------------------------------- Determination of the orbitals in this new basis.
  Hamiltonian application done.
@@ -1105,20 +506,6 @@
    eval(32)=  6.88960E-01
    eval(33)=  7.02749E-01
  -------------------------------------------------
-<<<<<<< HEAD
-   calculating the density kernel...  Calculating charge density...
-done.
-   Calculation finished. TOTAL CHARGE =   4.999998354115E+01
- ---------------------------------------------------------------- Updating potential.
- Poisson Solver:
-   BC                                  : Isolated
-   Dimensions                          :  [  89,  93,  157 ]
-   MPI tasks                           :  6
- ++++++++++++++++++++++++++++++++++++++++++++++++++++++++++++++++++++++++++++++++++++++++++++
- at iteration 1 of the density optimization:
-   coefficients obtained by diagonalization.
-   it, Delta POT, energy, energyDiff   1   4.59E-06   -5.14690359444213641E+01    1.1503E+01
-=======
    calculating the density kernel... 
  Calculating charge density...
 done.
@@ -1132,7 +519,6 @@
  at iteration 1 of the density optimization:
    coefficients obtained by diagonalization.
    it, Delta POT, energy, energyDiff   1   3.45E-06   -5.02614180464781839E+01   -6.8847E+00
->>>>>>> 4506aea0
  ++++++++++++++++++++++++++++++++++++++++++++++++++++++++++++++++++++++++++++++++++++++++++++
  ----------------------------------- Determination of the orbitals in this new basis.
  Hamiltonian application done.
@@ -1157,23 +543,6 @@
    eval(32)=  6.81691E-01
    eval(33)=  6.95336E-01
  -------------------------------------------------
-<<<<<<< HEAD
-   calculating the density kernel...  Calculating charge density...
-done.
-   Calculation finished. TOTAL CHARGE =   4.999998349987E+01
- ---------------------------------------------------------------- Updating potential.
- Poisson Solver:
-   BC                                  : Isolated
-   Dimensions                          :  [  89,  93,  157 ]
-   MPI tasks                           :  6
- ++++++++++++++++++++++++++++++++++++++++++++++++++++++++++++++++++++++++++++++++++++++++++++
- at iteration 2 of the density optimization:
-   coefficients obtained by diagonalization.
-   it, Delta POT, energy, energyDiff   2   2.32E-06   -5.14012606711798981E+01    6.7775E-02
- ++++++++++++++++++++++++++++++++++++++++++++++++++++++++++++++++++++++++++++++++++++++++++++
-   ebs, ehart, eexcu, vexcu, eexctX, eion, edisp -9.0310438474E+00  2.6921955674E+02 -2.2989932440E+01 -3.0097075169E+01  0.0000000000E+00  2.1939397942E+02  0.0000000000E+00
-   itout, Delta POTOUT, energy energyDiff   2   3.38E-06   -5.14012606711798981E+01    1.1571E+01
-=======
    calculating the density kernel... 
  Calculating charge density...
 done.
@@ -1190,86 +559,11 @@
  ++++++++++++++++++++++++++++++++++++++++++++++++++++++++++++++++++++++++++++++++++++++++++++
    ebs, ehart, eexcu, vexcu, eexctX, eion, edisp -6.6567635103E+00  2.6926873691E+02 -2.2933458283E+01 -3.0022371843E+01  0.0000000000E+00  2.1939397942E+02  0.0000000000E+00
    itoutL, Delta POTOUT, energy energyDiff   2   8.88E-07   -4.91014941619660021E+01   -5.7248E+00
->>>>>>> 4506aea0
  ############################################################################################
  at iteration 2 of the outer loop:
    > basis functions optimization:
      - target function is trace
      - WARNING: basis functions not converged!
-<<<<<<< HEAD
-     Final values: target function, fnrm   2.601426E+01    1.46E-01
-   > density optimization:
-     - using diagonalization / mixing.
-     - WARNING: density optimization not converged!
-     FINAL values: it, Delta POT, energy   2    2.32E-06   -5.14012606711798981E+01
-   > energy difference to last iteration:  1.157078E+01
- ############################################################################################
- Reduce the confining potential to 100.00% of its initial value.
- Increasing the localization radius for the high accuracy part.
- ======================== Creation of the basis functions... ========================
- ----------------------------------------------------------------------------- iter=1
- Orthonormalization... Orthoconstraint... Preconditioning.
- iter, fnrm, fnrmMax, trace     1  3.7265928E-01  4.8436785E-01    -3.2726379169
- steepest descent informations: mean alpha=1.000E-04, consecutive successes=1, DIIS=y
- ----------------------------------------------------------------------------- iter=2
- Orthonormalization... Orthoconstraint... Preconditioning.
- iter, fnrm, fnrmMax, trace     2  3.7233644E-01  4.8456595E-01    -3.2844265267
- WARNING: not converged within 2 iterations! Exiting loop due to limitations of iterations.
- Final values for fnrm, fnrmMax, trace:   3.7233644E-01  4.8456595E-01  -3.2844265
- ============================= Basis functions created. =============================
- the new centers of the localization regions:
-         1      7.346192917010E+00      7.083416280807E+00      7.747076065581E+00
-         2      7.290264707131E+00      6.465376763922E+00      7.723672692981E+00
-         3      7.100897343129E+00      7.295705831653E+00      7.108426268692E+00
-         4      7.266861994884E+00      7.036335292743E+00      7.518738017807E+00
-         5      7.830058271614E+00      8.251676280777E+00      9.836066204887E+00
-         6      7.245965003370E+00      8.932609808939E+00      9.963798436965E+00
-         7      7.234252148903E+00      8.611724943302E+00      9.726245077448E+00
-         8      6.694455618152E+00      8.324149644074E+00      9.965160858563E+00
-         9      7.270697360111E+00      6.909629238532E+00      1.212722725559E+01
-        10      6.760651583901E+00      7.221313738051E+00      1.220543315420E+01
-        11      7.689274551232E+00      6.809070341288E+00      1.230441484358E+01
-        12      7.284054389711E+00      6.946610573311E+00      1.225661674674E+01
-        13      7.595640353879E+00      8.319417939091E+00      1.419388509892E+01
-        14      6.679060462129E+00      8.597132729448E+00      1.472042288202E+01
-        15      7.256329533309E+00      8.688015692345E+00      1.452476291380E+01
-        16      7.473735668038E+00      8.516374709140E+00      1.485758108890E+01
-        17      7.275677429795E+00      7.011565007268E+00      1.690142891445E+01
-        18      7.287909361642E+00      6.922712824121E+00      1.704596141515E+01
-        19      7.193007451966E+00      6.660785853422E+00      1.698712666059E+01
-        20      7.247964198004E+00      7.293389686760E+00      1.677063587314E+01
-        21      7.240325251170E+00      8.550350494650E+00      1.948795677433E+01
-        22      7.567130677153E+00      8.424535071358E+00      1.926526128210E+01
-        23      7.239546950739E+00      8.591870599215E+00      1.931292256914E+01
-        24      6.957929439842E+00      8.554975412315E+00      1.904144301461E+01
-        25      6.869685669053E+00      7.073047719865E+00      2.209971768906E+01
-        26      7.807738331223E+00      7.200312263451E+00      2.143092678933E+01
-        27      7.107312487054E+00      7.033994927222E+00      2.152700967894E+01
-        28      7.220195751335E+00      6.584066302782E+00      2.145345792589E+01
-        29      7.291853104267E+00      8.543040864320E+00      2.402973301955E+01
-        30      7.008389588560E+00      8.352305190668E+00      2.416021248704E+01
-        31      7.226577702026E+00      8.590606056215E+00      2.387058639814E+01
-        32      7.475801277547E+00      8.643221157225E+00      2.384550622293E+01
-        33      7.253993270033E+00      8.251007808814E+00      5.657494040439E+00
-        34      9.048600521374E+00      5.604900730092E+00      7.526407094859E+00
-        35      5.457996085910E+00      5.604194681539E+00      7.526321549886E+00
-        36      9.049738928271E+00      9.901481448961E+00      9.877001255770E+00
-        37      5.455943227314E+00      9.901982633296E+00      9.877158554458E+00
-        38      9.050697831469E+00      5.604879687174E+00      1.222712330175E+01
-        39      5.456200119622E+00      5.604311965216E+00      1.222680474580E+01
-        40      9.048449471758E+00      9.900787606472E+00      1.457794514257E+01
-        41      5.457054588665E+00      9.901864429008E+00      1.457775746078E+01
-        42      9.049627312590E+00      5.604123448049E+00      1.692863893143E+01
-        43      5.456746918791E+00      5.603525557375E+00      1.692890768963E+01
-        44      9.049677786545E+00      9.900932624340E+00      1.927945853851E+01
-        45      5.456130835151E+00      9.902265013510E+00      1.927972400451E+01
-        46      9.049563902082E+00      5.604373525206E+00      2.163008217940E+01
-        47      5.456745808573E+00      5.603937601250E+00      2.162936384459E+01
-        48      9.047129649929E+00      9.899866208495E+00      2.398029229807E+01
-        49      5.458243064347E+00      9.901275960714E+00      2.398044558073E+01
-        50      7.253742395354E+00      7.255026657018E+00      2.584878855908E+01
- calculating derivative basis functions...done.
-=======
      Final values: target function, fnrm   9.543686E+00    2.33E-01
    > density optimization:
      - using diagonalization / mixing.
@@ -1299,7 +593,6 @@
  WARNING: emergency exit after 2 iterations to keep presumably good TMBs before they deteriorate too much.
  >>WRONG OUTPUT<< Final values for fnrm, fnrmMax, trace:   3.6218349E-01  4.6911948E-01 -49.3070567
  ============================= Basis functions created. =============================
->>>>>>> 4506aea0
  ----------------------------------- Determination of the orbitals in this new basis.
  Hamiltonian application done.
  Diagonalizing the Hamiltonian, sequential version... done.
@@ -1323,20 +616,6 @@
    eval(32)=  6.83128E-01
    eval(33)=  6.96697E-01
  -------------------------------------------------
-<<<<<<< HEAD
-   calculating the density kernel...  Calculating charge density...
-done.
-   Calculation finished. TOTAL CHARGE =   4.999997967963E+01
- ---------------------------------------------------------------- Updating potential.
- Poisson Solver:
-   BC                                  : Isolated
-   Dimensions                          :  [  89,  93,  157 ]
-   MPI tasks                           :  6
- ++++++++++++++++++++++++++++++++++++++++++++++++++++++++++++++++++++++++++++++++++++++++++++
- at iteration 1 of the density optimization:
-   coefficients obtained by diagonalization.
-   it, Delta POT, energy, energyDiff   1   1.20E-05   -5.15733170849954377E+01   -1.7206E-01
-=======
    calculating the density kernel... 
  Calculating charge density...
 done.
@@ -1350,7 +629,6 @@
  at iteration 1 of the density optimization:
    coefficients obtained by diagonalization.
    it, Delta POT, energy, energyDiff   1   4.30E-07   -4.94093304684500936E+01   -3.0784E-01
->>>>>>> 4506aea0
  ++++++++++++++++++++++++++++++++++++++++++++++++++++++++++++++++++++++++++++++++++++++++++++
  ----------------------------------- Determination of the orbitals in this new basis.
  Hamiltonian application done.
@@ -1375,20 +653,6 @@
    eval(32)=  6.82711E-01
    eval(33)=  6.96350E-01
  -------------------------------------------------
-<<<<<<< HEAD
-   calculating the density kernel...  Calculating charge density...
-done.
-   Calculation finished. TOTAL CHARGE =   4.999998010750E+01
- ---------------------------------------------------------------- Updating potential.
- Poisson Solver:
-   BC                                  : Isolated
-   Dimensions                          :  [  89,  93,  157 ]
-   MPI tasks                           :  6
- ++++++++++++++++++++++++++++++++++++++++++++++++++++++++++++++++++++++++++++++++++++++++++++
- at iteration 2 of the density optimization:
-   coefficients obtained by diagonalization.
-   it, Delta POT, energy, energyDiff   2   2.70E-06   -5.33021418144739982E+01   -1.7288E+00
-=======
    calculating the density kernel... 
  Calculating charge density...
 done.
@@ -1402,7 +666,6 @@
  at iteration 2 of the density optimization:
    coefficients obtained by diagonalization.
    it, Delta POT, energy, energyDiff   2   1.93E-07   -4.93605488671921080E+01    4.8782E-02
->>>>>>> 4506aea0
  ++++++++++++++++++++++++++++++++++++++++++++++++++++++++++++++++++++++++++++++++++++++++++++
  ----------------------------------- Determination of the orbitals in this new basis.
  Hamiltonian application done.
@@ -1427,23 +690,6 @@
    eval(32)=  6.82784E-01
    eval(33)=  6.96393E-01
  -------------------------------------------------
-<<<<<<< HEAD
-   calculating the density kernel...  Calculating charge density...
-done.
-   Calculation finished. TOTAL CHARGE =   4.999998012782E+01
- ---------------------------------------------------------------- Updating potential.
- Poisson Solver:
-   BC                                  : Isolated
-   Dimensions                          :  [  89,  93,  157 ]
-   MPI tasks                           :  6
- ++++++++++++++++++++++++++++++++++++++++++++++++++++++++++++++++++++++++++++++++++++++++++++
- at iteration 3 of the density optimization:
-   coefficients obtained by diagonalization.
-   it, Delta POT, energy, energyDiff   3   1.58E-06   -5.15764361592498517E+01    1.7257E+00
- ++++++++++++++++++++++++++++++++++++++++++++++++++++++++++++++++++++++++++++++++++++++++++++
-   ebs, ehart, eexcu, vexcu, eexctX, eion, edisp -6.4992844819E+00  2.7172662314E+02 -2.2995816089E+01 -3.0104333536E+01  0.0000000000E+00  2.1939397942E+02  0.0000000000E+00
-   itout, Delta POTOUT, energy energyDiff   3   7.98E-06   -5.15764361592498517E+01   -1.7518E-01
-=======
    calculating the density kernel... 
  Calculating charge density...
 done.
@@ -1460,24 +706,11 @@
  ++++++++++++++++++++++++++++++++++++++++++++++++++++++++++++++++++++++++++++++++++++++++++++
    ebs, ehart, eexcu, vexcu, eexctX, eion, edisp -6.6407040817E+00  2.6921275661E+02 -2.2930098135E+01 -3.0017933133E+01  0.0000000000E+00  2.1939397942E+02  0.0000000000E+00
    itoutH, Delta POTOUT, energy energyDiff   3   1.75E-07   -4.93743089733477518E+01   -2.7281E-01
->>>>>>> 4506aea0
  ############################################################################################
  at iteration 3 of the outer loop:
    > basis functions optimization:
      - target function is energy
      - WARNING: basis functions not converged!
-<<<<<<< HEAD
-     Final values: target function, fnrm  -3.284427E+00    3.72E-01
-   > density optimization:
-     - using diagonalization / mixing.
-     - WARNING: density optimization not converged!
-     FINAL values: it, Delta POT, energy   3    1.58E-06   -5.15764361592498517E+01
-   > energy difference to last iteration: -1.751755E-01
- ############################################################################################
-   calculating the density kernel...  Calculating charge density...
-done.
-   Calculation finished. TOTAL CHARGE =   4.999998012782E+01
-=======
      Final values: target function, fnrm  -4.930706E+01    3.62E-01
    > density optimization:
      - using diagonalization / mixing.
@@ -1489,58 +722,9 @@
  Calculating charge density...
 done.
    Calculation finished. TOTAL CHARGE =   4.999998460073E+01
->>>>>>> 4506aea0
  ------------------------------------- Building linear combinations... done.
  ----------------------------------------------------------------- Forces Calculation
  Poisson Solver:
-<<<<<<< HEAD
-   BC                                  : Isolated
-   Dimensions                          :  [  89,  93,  157 ]
-   MPI tasks                           :  6
- ------------------------------------------------------------- Electric Dipole Moment
-  |P| =   7.834844E-02 (AU)       (Px,Py,Pz)=   -4.3455E-02  -5.5102E-02  -3.4841E-02
-  |P| =   1.991419E-01 (Debye)    (Px,Py,Pz)=   -1.1045E-01  -1.4006E-01  -8.8557E-02
- Calculate local forces...done. Leaked force:  0.00000E+00
- Calculate nonlocal forces... done.
- average noise along x direction:   8.65706810E-03
- average noise along y direction:   2.01392667E-02
- average noise along z direction:   2.27214904E-02
- total average noise            :   3.15721558E-02
- clean forces norm (Ha/Bohr): maxval=  1.931308571109E-01  fnrm2=  4.815460151474E-01
- raw forces:                  maxval=  1.925083389661E-01  fnrm2=  4.827248029385E-01
- CPU time/ELAPSED time for root process     0        29.96        29.83
- Final values of the Forces for each atom
-     1      C -1.74803E-02  7.08530E-03  3.32466E-02
-     2      C  2.13673E-02 -2.31074E-02  1.90609E-02
-     3      C  3.18122E-03  4.99210E-03 -2.86710E-03
-     4      C -6.10095E-03 -1.69561E-02 -3.96031E-03
-     5      C  5.49938E-03  1.97940E-03  3.25587E-03
-     6      C -3.15967E-02 -8.93790E-03  2.09592E-02
-     7      C -2.10529E-03  8.74577E-03  1.46232E-03
-     8      C -9.06005E-03  6.70746E-03 -3.07203E-02
-     9      H -1.54091E-03 -1.07143E-01  1.49894E-01
-    10      H -1.20436E-01  1.11590E-01 -1.44950E-02
-    11      H  1.15041E-01  1.13396E-01 -1.37245E-02
-    12      H -1.17094E-01 -9.59649E-02  4.27413E-03
-    13      H  1.26008E-01 -1.03568E-01  7.83424E-03
-    14      H -1.01823E-01  9.96565E-02 -2.10782E-03
-    15      H  1.14976E-01  1.03546E-01 -4.80151E-04
-    16      H -1.20282E-01 -1.10414E-01 -1.40404E-02
-    17      H  1.17590E-01 -1.09135E-01 -1.09297E-02
-    18      H -1.18262E-01  1.05033E-01  6.18156E-03
-    19      H  1.22386E-01  1.10332E-01  6.11418E-03
-    20      H -1.20029E-01 -1.04670E-01  1.88837E-03
-    21      H  1.14698E-01 -9.45476E-02  1.96710E-03
-    22      H -1.18771E-01  1.04730E-01 -9.42715E-03
-    23      H  1.23389E-01  1.07838E-01 -7.90649E-03
-    24      H -1.08888E-01 -1.10422E-01  3.76675E-03
-    25      H  1.22170E-01 -1.16458E-01  5.23190E-03
-    26      H  7.16252E-03  1.15692E-01 -1.54478E-01
- -------------------------MEMORY CONSUMPTION REPORT-----------------------------
- 82616 allocations and 82616 deallocations, remaining memory(B): 0
- memory occupation peak: 140 MB
- for the array  psirz in the routine apply_position_operators
-=======
    BC                                  : Free
    Box                                 :  [  89,  93,  157 ]
    MPI tasks                           :  8
@@ -1595,5 +779,4 @@
    Memory occupation: 
       Peak Value (MB): 178
       for the array: ilrtable
-      in the routine: full_local_potential
->>>>>>> 4506aea0
+      in the routine: full_local_potential