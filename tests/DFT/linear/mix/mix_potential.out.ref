--- conflicted
+++ resolved
@@ -21,12 +21,12 @@
                         g        g     i         B    B    
                                  g     i        B     B    
                                 g               B    B     
-                           ggggg       i         BBBB                 (Ver 1.7-dev.4)
+                           ggggg       i         BBBB                (Ver 1.7-dev.10)
  ------------------------------------------------------------------------------------
  |              Daubechies Wavelets for DFT Pseudopotential Calculations            |
  ------------------------------------------------------------------------------------
                                    The Journal of Chemical Physics 129, 014109 (2008)
-
+ 
  |... (file:default.perf).........................................Performance Options
  |debug F                    Debug option
  |fftcache 8192              Cache size for the FFT
@@ -41,7 +41,7 @@
  |methortho 0                Orthogonalisation (0=Cholesky,1=GS/Chol,2=Loewdin)
  |rho_commun DBL             Density communication scheme
  |unblock_comms OFF          Overlap Communications of fields (OFF,DEN,POT)
- |linear OFF                 Linear Input Guess approach
+ |linear OFF                 Linear Input Guess approach (OFF, LIG, FUL, TMO)
  |tolsym -1.00E+00           Tolerance for symmetry detection
  |signaling F                Expose calculation results on Network
  |signalTimeout 0            Time out on startup for signal connection
@@ -126,11 +126,11 @@
        Max. steps=      1 | Fluct. in forces=1.0E+00 |           ionmov=     -1
         algorithm=BFGS    |   Max. in forces=0.0E+00 |            dtion=     0.
  random at.displ.=0.0E+00 |   steep. descent=4.0E+00 |
-
- Number of MPI processes 1
- Number of maximal OpenMP threads per MPI process 4
+ 
+ Number of MPI processes 8
+ MPI process does not use OpenMP
  No material acceleration (iproc=0)
-
+ 
  ===================== BigDFT Wavefunction Optimization =============== inputPsiId= 100
  DFT parameters:
    eXchange Correlation:
@@ -202,17 +202,23 @@
  wavelet localization is ON
  ------------------------------------------------------------ Poisson Kernel Creation
  Calculating Poisson solver kernel, free BC...done.
- Memory occ. per proc. (Bytes):  Density=11059200  Kernel=11369176
+ Memory occ. per proc. (Bytes):  Density=1382400  Kernel=1523704
                                  Full Grid Arrays=10395912
+ Load Balancing for Poisson Solver related operations:
+ LB_density        : processors   0  -  7 work at 100%
+  LB_kernel        : processors   0  -  6 work at 100%
+                     processor         7   works at    46%
+ Complete LB per proc.= 1/3 LB_density + 2/3 LB_kernel
  ------------------------------------------------- Wavefunctions Descriptors Creation
  Coarse resolution grid: Number of segments=       1754 points=     39464
    Fine resolution grid: Number of segments=        212 points=       516
  Total Number of Electrons       50
+ Processes from 0 to 0 treat 4 orbitals 
+ Processes from 1 to 7 treat 3 orbitals 
  Total Number of Orbitals        25
  occup(1:25)= 2.0000
  ------------------------------------------------------------------------------------
  >>>> Partition of the basis functions among the processes.
-<<<<<<< HEAD
     | Processes from 0 to 1 treat 7 orbitals, |
     | processes from 2 to 7 treat 6 orbitals. |
  -----------------------------------------------
@@ -220,14 +226,6 @@
     | Processes from 0 to 7 treat 25 orbitals. |
  ------------------------------------------------------------------------------------
  Wavefunctions memory occupation for root MPI process:     1 MB   322 KB   128 B
-=======
-    | Processes from 0 to 0 treat 50 orbitals. |
- -----------------------------------------------
- >>>> Partition of the basis functions including the derivatives among the processes.
-    | Processes from 0 to 0 treat 200 orbitals. |
- ------------------------------------------------------------------------------------
- Wavefunctions memory occupation for root MPI process:     8 MB   221 KB   288 B
->>>>>>> 7f4e76b9
  ------------------------------------------------------------ PSP Projectors Creation
  Type    Name Number of atoms Number of projectors
     1       C               8                    1
@@ -238,45 +236,40 @@
  Percent of zero components =                    0
  ------------------------------------------------------------------ Memory Estimation
  Number of atoms=   26 Number of orbitals=    25 Sim. Box Dimensions=    29   31   63
- Estimation performed for 1 processors.
+ Estimation performed for 8 processors.
  Memory occupation for principal arrays:
-               Poisson Solver Kernel (K):    10 MB   863 KB
-              Poisson Solver Density (D):    10 MB   560 KB
+               Poisson Solver Kernel (K):     1 MB   464 KB
+              Poisson Solver Density (D):     1 MB   326 KB
      Single Wavefunction for one orbital:     0 MB   337 KB
-    All Wavefunctions for each processor:    16 MB   443 KB
-       Wavefunctions + DIIS per proc (W):   180 MB   773 KB
+    All Wavefunctions for each processor:     3 MB   967 KB
+       Wavefunctions + DIIS per proc (W):    30 MB   244 KB
      Nonlocal Pseudopotential Arrays (P):     0 MB    27 KB
     Arrays of full uncompressed grid (U):     9 MB   937 KB
  Estimation of Memory requirements for principal code sections:
   Kernel calculation | Density Construction | Poisson Solver | Hamiltonian application
-       ~11*K         |   W+~2*U+~ 3*D+K+P   |   ~8*D+K+W+P   |   W+~2*U+~ 3*D+K+P 
-       119MB         |       239MB          |      275MB     |           240MB
- The overall memory requirement needed for this calculation is thus: 275 MB
+       ~19*K         |   W+~3*U+~ 3*D+K+P   |   ~12*D+K+W+P  |   W+~3*U+~ 3*D+K+P 
+        27MB         |        61MB          |       47MB     |            62MB
+ The overall memory requirement needed for this calculation is thus: 62 MB
  By reducing the DIIS history and/or increasing the number of processors the amount of
   memory can be reduced but for this system it will never be less than 37 MB
  WARNING: do not call check_communications in the linear scaling version!
  ion-ion interaction energy  2.19393979420974E+02
  ----------------------------------------------------------- Ionic Potential Creation
-<<<<<<< HEAD
  total ionic charge, leaked charge           -49.999987890247   0.000E+00
- PSolver, free  BC, dimensions:    89   93  157   proc    8 ... done.
- ------------------------------------------------------- Input Wavefunctions Creation
-=======
- total ionic charge, leaked charge           -49.999987890246   0.000E+00
  Poisson Solver:
    BC                                  : Isolated
    Dimensions                          :  [  89,  93,  157 ]
-   MPI tasks                           :  1
+   MPI tasks                           :  8
  Input Hamiltonian: { #--------------------------------------- Input Wavefunctions Creation
->>>>>>> 7f4e76b9
  Generating 50 Atomic Input Orbitals
+ Processes from 0 to 1 treat 7 inguess orbitals 
+ Processes from 2 to 7 treat 6 inguess orbitals 
  Atomic Input Orbital Generation: [
  {Atom Type: C, Electronic configuration: {s: [ 2.00], p: [ 2/3,  2/3,  2/3]}},  {
  Atom Type: H, Electronic configuration: {s: [ 1.00]}}], 
- Wavelet conversion succeeded:  Yes, Deviation from normalization:  1.88E-04 Calculating charge density..., 
-             GPU acceleration:  No, Total electronic charge:  49.999984474085, 
-done.
- Poisson Solver: {BC: Isolated, Dimensions:  [  89,  93,  157 ], MPI tasks:  1}, 
+ Wavelet conversion succeeded:  Yes, Deviation from normalization:  1.88E-04, 
+             GPU acceleration:  No, Total electronic charge:  49.999984474101, 
+ Poisson Solver: {BC: Isolated, Dimensions:  [  89,  93,  157 ], MPI tasks:  8}, 
  Hamiltonian application for all locregs. This may take some time.
    locreg 1... done.
    locreg 2... done.
@@ -297,38 +290,38 @@
    locreg 17... done.
    locreg 18... done.
    locreg 19... done.
-   locreg 20... done.
-   locreg 21... done.
-   locreg 22... done.
-   locreg 23... done.
-   locreg 24... done.
-   locreg 25... done.
-   locreg 26... done.
-   locreg 27... done.
-   locreg 28... done.
-   locreg 29... done.
-   locreg 30... done.
-   locreg 31... done.
-   locreg 32... done.
-   locreg 33... done.
-   locreg 34... done.
-   locreg 35... done.
-   locreg 36... done.
-   locreg 37... done.
-   locreg 38... done.
-   locreg 39... done.
-   locreg 40... done.
-   locreg 41... done.
-   locreg 42... done.
-   locreg 43... done.
-   locreg 44... done.
-   locreg 45... done.
-   locreg 46... done.
-   locreg 47... done.
-   locreg 48... done.
-   locreg 49... done.
-   locreg 50... done.
- the specified memory allows to overlap 10726 iterations with communication
+   locreg 20...    no Hamiltonian application required... done.
+   locreg 21...    no Hamiltonian application required... done.
+   locreg 22...    no Hamiltonian application required... done.
+   locreg 23...    no Hamiltonian application required... done.
+   locreg 24...    no Hamiltonian application required... done.
+   locreg 25...    no Hamiltonian application required... done.
+   locreg 26...    no Hamiltonian application required... done.
+   locreg 27...    no Hamiltonian application required... done.
+   locreg 28...    no Hamiltonian application required... done.
+   locreg 29...    no Hamiltonian application required... done.
+   locreg 30...    no Hamiltonian application required... done.
+   locreg 31...    no Hamiltonian application required... done.
+   locreg 32...    no Hamiltonian application required... done.
+   locreg 33...    no Hamiltonian application required... done.
+   locreg 34...    no Hamiltonian application required... done.
+   locreg 35...    no Hamiltonian application required... done.
+   locreg 36...    no Hamiltonian application required... done.
+   locreg 37...    no Hamiltonian application required... done.
+   locreg 38...    no Hamiltonian application required... done.
+   locreg 39...    no Hamiltonian application required... done.
+   locreg 40...    no Hamiltonian application required... done.
+   locreg 41...    no Hamiltonian application required... done.
+   locreg 42...    no Hamiltonian application required... done.
+   locreg 43...    no Hamiltonian application required... done.
+   locreg 44...    no Hamiltonian application required... done.
+   locreg 45...    no Hamiltonian application required... done.
+   locreg 46...    no Hamiltonian application required... done.
+   locreg 47...    no Hamiltonian application required... done.
+   locreg 48...    no Hamiltonian application required... done.
+   locreg 49...    no Hamiltonian application required... done.
+   locreg 50...    no Hamiltonian application required... done.
+ the specified memory allows to overlap 75328 iterations with communication
  Calculating Hamiltonian matrix for all atoms. This may take some time.
    Calculating matrix for locreg 1... done.
    Calculating matrix for locreg 2... done.
@@ -382,245 +375,158 @@
    Calculating matrix for locreg 50... done.
  communicating matrices... done.
  ------------------------------- Minimizing trace in the basis of the atomic orbitals
-The minimization is performed using 1 processes.
+The minimization is performed using 8 processes.
  ============================== optimizing coefficients ==============================
  ----------------------------------------------------------------------------- iter=1
 max deviation from unity, position:  2.199173E+00  40  41
- fnrm, trace, mean alpha   1.75E+00   3.2661710222594E+01  5.00E-01
+ fnrm, trace, mean alpha   1.75E+00   3.2661710222661E+01  5.00E-01
  ----------------------------------------------------------------------------- iter=2
 max deviation from unity, position:  3.518269E-02  31  31
- fnrm, trace, mean alpha   8.35E-01   3.2485269810640E+01  5.50E-01
+ fnrm, trace, mean alpha   8.35E-01   3.2485269810641E+01  5.50E-01
  ----------------------------------------------------------------------------- iter=3
 max deviation from unity, position:  1.543248E-02  31  31
- fnrm, trace, mean alpha   3.81E-01   3.2501595723393E+01  6.05E-01
+ fnrm, trace, mean alpha   3.81E-01   3.2501595723386E+01  6.05E-01
  ----------------------------------------------------------------------------- iter=4
 max deviation from unity, position:  7.548191E-03  29  31
- fnrm, trace, mean alpha   1.58E-01   3.2538447209681E+01  6.66E-01
+ fnrm, trace, mean alpha   1.58E-01   3.2538447209674E+01  6.66E-01
  ----------------------------------------------------------------------------- iter=5
 max deviation from unity, position:  3.444719E-03  29  31
- fnrm, trace, mean alpha   5.99E-02   3.2561551321813E+01  7.32E-01
+ fnrm, trace, mean alpha   5.99E-02   3.2561551321807E+01  7.32E-01
  ----------------------------------------------------------------------------- iter=6
 max deviation from unity, position:  1.368403E-03  29  31
- fnrm, trace, mean alpha   2.56E-02   3.2571731126962E+01  8.05E-01
+ fnrm, trace, mean alpha   2.56E-02   3.2571731126957E+01  8.05E-01
  ----------------------------------------------------------------------------- iter=7
 max deviation from unity, position:  1.130358E-03  2  2
- fnrm, trace, mean alpha   1.88E-02   3.2575167210946E+01  8.86E-01
+ fnrm, trace, mean alpha   1.88E-02   3.2575167210940E+01  8.86E-01
  ----------------------------------------------------------------------------- iter=8
 max deviation from unity, position:  1.273459E-03  2  2
- fnrm, trace, mean alpha   1.82E-02   3.2576034553702E+01  9.74E-01
+ fnrm, trace, mean alpha   1.82E-02   3.2576034553697E+01  9.74E-01
  ----------------------------------------------------------------------------- iter=9
 max deviation from unity, position:  1.410909E-03  28  29
- fnrm, trace, mean alpha   1.82E-02   3.2576181338671E+01  1.07E+00
+ fnrm, trace, mean alpha   1.82E-02   3.2576181338666E+01  1.07E+00
  ---------------------------------------------------------------------------- iter=10
 max deviation from unity, position:  1.560601E-03  28  29
- fnrm, trace, mean alpha   1.82E-02   3.2576193563998E+01  1.18E+00
+ fnrm, trace, mean alpha   1.82E-02   3.2576193563992E+01  1.18E+00
  ---------------------------------------------------------------------------- iter=11
 max deviation from unity, position:  1.719542E-03  28  29
- fnrm, trace, mean alpha   1.82E-02   3.2576193650602E+01  1.30E+00
+ fnrm, trace, mean alpha   1.82E-02   3.2576193650596E+01  1.30E+00
  ---------------------------------------------------------------------------- iter=12
 max deviation from unity, position:  1.894732E-03  28  29
- fnrm, trace, mean alpha   1.82E-02   3.2576193708291E+01  1.43E+00
+ fnrm, trace, mean alpha   1.82E-02   3.2576193708286E+01  1.43E+00
  ---------------------------------------------------------------------------- iter=13
 max deviation from unity, position:  2.088065E-03  28  29
-<<<<<<< HEAD
  fnrm, trace, mean alpha   1.82E-02   3.2576193753793E+01  1.57E+00
-=======
- fnrm, trace, mean alpha   1.82E-02   3.2576193753798E+01  1.57E+00
->>>>>>> 7f4e76b9
  ---------------------------------------------------------------------------- iter=14
 max deviation from unity, position:  2.301219E-03  28  29
- fnrm, trace, mean alpha   1.82E-02   3.2576193771189E+01  1.73E+00
+ fnrm, trace, mean alpha   1.82E-02   3.2576193771184E+01  1.73E+00
  ---------------------------------------------------------------------------- iter=15
 max deviation from unity, position:  2.536181E-03  28  29
- fnrm, trace, mean alpha   1.82E-02   3.2576193854477E+01  1.90E+00
+ fnrm, trace, mean alpha   1.82E-02   3.2576193854471E+01  1.90E+00
  ---------------------------------------------------------------------------- iter=16
 max deviation from unity, position:  2.795071E-03  28  29
- fnrm, trace, mean alpha   1.82E-02   3.2576193824336E+01  2.09E+00
+ fnrm, trace, mean alpha   1.82E-02   3.2576193824330E+01  2.09E+00
  ---------------------------------------------------------------------------- iter=17
 max deviation from unity, position:  3.080219E-03  28  29
- fnrm, trace, mean alpha   1.82E-02   3.2576194050426E+01  2.30E+00
+ fnrm, trace, mean alpha   1.82E-02   3.2576194050420E+01  2.30E+00
  ---------------------------------------------------------------------------- iter=18
 max deviation from unity, position:  3.393992E-03  28  29
- fnrm, trace, mean alpha   1.82E-02   3.2576193667083E+01  2.53E+00
+ fnrm, trace, mean alpha   1.82E-02   3.2576193667077E+01  2.53E+00
  ---------------------------------------------------------------------------- iter=19
 max deviation from unity, position:  3.739146E-03  28  29
- fnrm, trace, mean alpha   1.82E-02   3.2576195011398E+01  2.78E+00
+ fnrm, trace, mean alpha   1.82E-02   3.2576195011393E+01  2.78E+00
  ---------------------------------------------------------------------------- iter=20
 max deviation from unity, position:  4.117754E-03  28  29
-<<<<<<< HEAD
  fnrm, trace, mean alpha   1.82E-02   3.2576190855978E+01  3.06E+00
  ---------------------------------------------------------------------------- iter=21
 max deviation from unity, position:  4.534420E-03  28  29
- fnrm, trace, mean alpha   1.82E-02   3.2576206740557E+01  3.36E+00
+ fnrm, trace, mean alpha   1.82E-02   3.2576206740558E+01  3.36E+00
  ---------------------------------------------------------------------------- iter=22
 max deviation from unity, position:  4.984110E-03  28  29
- fnrm, trace, mean alpha   1.81E-02   3.2576140230070E+01  3.66E+00
+ fnrm, trace, mean alpha   1.81E-02   3.2576140230065E+01  3.66E+00
  ---------------------------------------------------------------------------- iter=23
 max deviation from unity, position:  5.502896E-03  28  29
- fnrm, trace, mean alpha   2.01E-02   3.2576449795013E+01  2.14E+00
+ fnrm, trace, mean alpha   2.01E-02   3.2576449795037E+01  2.14E+00
  ---------------------------------------------------------------------------- iter=24
 max deviation from unity, position:  9.465278E-03  38  41
- fnrm, trace, mean alpha   2.39E-02   3.2575402872815E+01  1.07E+00
+ fnrm, trace, mean alpha   2.39E-02   3.2575402872763E+01  1.07E+00
  ---------------------------------------------------------------------------- iter=25
 max deviation from unity, position:  4.685991E-03  8  9
- fnrm, trace, mean alpha   2.66E-02   3.2576634712042E+01  5.35E-01
+ fnrm, trace, mean alpha   2.66E-02   3.2576634712094E+01  5.35E-01
  ---------------------------------------------------------------------------- iter=26
 max deviation from unity, position:  2.314137E-03  38  41
- fnrm, trace, mean alpha   1.93E-02   3.2576106946072E+01  4.87E-01
+ fnrm, trace, mean alpha   1.93E-02   3.2576106946068E+01  4.87E-01
  ---------------------------------------------------------------------------- iter=27
 max deviation from unity, position:  2.582620E-03  38  41
  fnrm, trace, mean alpha   1.84E-02   3.2576119015866E+01  5.36E-01
  ---------------------------------------------------------------------------- iter=28
 max deviation from unity, position:  2.832184E-03  38  41
- fnrm, trace, mean alpha   1.84E-02   3.2576127558728E+01  5.90E-01
-=======
- fnrm, trace, mean alpha   1.82E-02   3.2576190855984E+01  3.06E+00
- ---------------------------------------------------------------------------- iter=21
-max deviation from unity, position:  4.534420E-03  28  29
- fnrm, trace, mean alpha   1.82E-02   3.2576206740563E+01  3.36E+00
- ---------------------------------------------------------------------------- iter=22
-max deviation from unity, position:  4.984110E-03  28  29
- fnrm, trace, mean alpha   1.81E-02   3.2576140230076E+01  3.66E+00
- ---------------------------------------------------------------------------- iter=23
-max deviation from unity, position:  5.502896E-03  28  29
- fnrm, trace, mean alpha   2.01E-02   3.2576449795014E+01  2.14E+00
- ---------------------------------------------------------------------------- iter=24
-max deviation from unity, position:  9.465278E-03  38  41
- fnrm, trace, mean alpha   2.39E-02   3.2575402872816E+01  1.07E+00
- ---------------------------------------------------------------------------- iter=25
-max deviation from unity, position:  4.685991E-03  8  9
- fnrm, trace, mean alpha   2.66E-02   3.2576634712085E+01  5.35E-01
- ---------------------------------------------------------------------------- iter=26
-max deviation from unity, position:  2.314137E-03  38  41
- fnrm, trace, mean alpha   1.93E-02   3.2576106946063E+01  4.87E-01
- ---------------------------------------------------------------------------- iter=27
-max deviation from unity, position:  2.582620E-03  38  41
- fnrm, trace, mean alpha   1.84E-02   3.2576119015869E+01  5.36E-01
- ---------------------------------------------------------------------------- iter=28
-max deviation from unity, position:  2.832184E-03  38  41
- fnrm, trace, mean alpha   1.84E-02   3.2576127558732E+01  5.90E-01
->>>>>>> 7f4e76b9
+ fnrm, trace, mean alpha   1.84E-02   3.2576127558727E+01  5.90E-01
  ---------------------------------------------------------------------------- iter=29
 max deviation from unity, position:  3.115435E-03  38  41
- fnrm, trace, mean alpha   1.84E-02   3.2576133718163E+01  6.49E-01
+ fnrm, trace, mean alpha   1.84E-02   3.2576133718157E+01  6.49E-01
  ---------------------------------------------------------------------------- iter=30
 max deviation from unity, position:  3.424647E-03  38  41
-<<<<<<< HEAD
- fnrm, trace, mean alpha   1.84E-02   3.2576135305230E+01  7.14E-01
-=======
- fnrm, trace, mean alpha   1.84E-02   3.2576135305235E+01  7.14E-01
->>>>>>> 7f4e76b9
+ fnrm, trace, mean alpha   1.84E-02   3.2576135305229E+01  7.14E-01
  ---------------------------------------------------------------------------- iter=31
 max deviation from unity, position:  3.766718E-03  38  41
- fnrm, trace, mean alpha   1.84E-02   3.2576136964229E+01  7.85E-01
+ fnrm, trace, mean alpha   1.84E-02   3.2576136964223E+01  7.85E-01
  ---------------------------------------------------------------------------- iter=32
 max deviation from unity, position:  4.141011E-03  38  41
-<<<<<<< HEAD
- fnrm, trace, mean alpha   1.84E-02   3.2576136954408E+01  8.63E-01
+ fnrm, trace, mean alpha   1.84E-02   3.2576136954407E+01  8.63E-01
  ---------------------------------------------------------------------------- iter=33
 max deviation from unity, position:  4.553917E-03  38  41
- fnrm, trace, mean alpha   1.84E-02   3.2576138094208E+01  9.50E-01
+ fnrm, trace, mean alpha   1.84E-02   3.2576138094209E+01  9.50E-01
  ---------------------------------------------------------------------------- iter=34
 max deviation from unity, position:  5.005169E-03  38  41
- fnrm, trace, mean alpha   1.84E-02   3.2576137114530E+01  1.04E+00
+ fnrm, trace, mean alpha   1.84E-02   3.2576137114529E+01  1.04E+00
  ---------------------------------------------------------------------------- iter=35
 max deviation from unity, position:  5.504050E-03  38  41
- fnrm, trace, mean alpha   1.84E-02   3.2576139447877E+01  1.15E+00
+ fnrm, trace, mean alpha   1.84E-02   3.2576139447879E+01  1.15E+00
  ---------------------------------------------------------------------------- iter=36
 max deviation from unity, position:  6.045125E-03  38  41
- fnrm, trace, mean alpha   1.84E-02   3.2576135074414E+01  1.26E+00
+ fnrm, trace, mean alpha   1.84E-02   3.2576135074411E+01  1.26E+00
  ---------------------------------------------------------------------------- iter=37
 max deviation from unity, position:  6.652531E-03  38  41
- fnrm, trace, mean alpha   1.85E-02   3.2576146354554E+01  1.34E+00
+ fnrm, trace, mean alpha   1.85E-02   3.2576146354560E+01  1.34E+00
  ---------------------------------------------------------------------------- iter=38
 max deviation from unity, position:  7.283187E-03  38  41
- fnrm, trace, mean alpha   1.87E-02   3.2576105066174E+01  1.31E+00
+ fnrm, trace, mean alpha   1.87E-02   3.2576105066157E+01  1.31E+00
  ---------------------------------------------------------------------------- iter=39
 max deviation from unity, position:  3.597265E-03  9  8
- fnrm, trace, mean alpha   1.90E-02   3.2576209163236E+01  1.25E+00
+ fnrm, trace, mean alpha   1.90E-02   3.2576209163263E+01  1.25E+00
  ---------------------------------------------------------------------------- iter=40
 max deviation from unity, position:  3.952411E-03  8  9
- fnrm, trace, mean alpha   1.84E-02   3.2576155155928E+01  1.36E+00
-=======
- fnrm, trace, mean alpha   1.84E-02   3.2576136954413E+01  8.63E-01
- ---------------------------------------------------------------------------- iter=33
-max deviation from unity, position:  4.553917E-03  38  41
- fnrm, trace, mean alpha   1.84E-02   3.2576138094214E+01  9.50E-01
- ---------------------------------------------------------------------------- iter=34
-max deviation from unity, position:  5.005169E-03  38  41
- fnrm, trace, mean alpha   1.84E-02   3.2576137114535E+01  1.04E+00
- ---------------------------------------------------------------------------- iter=35
-max deviation from unity, position:  5.504050E-03  38  41
- fnrm, trace, mean alpha   1.84E-02   3.2576139447884E+01  1.15E+00
- ---------------------------------------------------------------------------- iter=36
-max deviation from unity, position:  6.045125E-03  38  41
- fnrm, trace, mean alpha   1.84E-02   3.2576135074416E+01  1.26E+00
- ---------------------------------------------------------------------------- iter=37
-max deviation from unity, position:  6.652531E-03  38  41
- fnrm, trace, mean alpha   1.85E-02   3.2576146354567E+01  1.34E+00
- ---------------------------------------------------------------------------- iter=38
-max deviation from unity, position:  7.283187E-03  38  41
- fnrm, trace, mean alpha   1.87E-02   3.2576105066159E+01  1.31E+00
- ---------------------------------------------------------------------------- iter=39
-max deviation from unity, position:  3.597265E-03  8  9
- fnrm, trace, mean alpha   1.90E-02   3.2576209163275E+01  1.25E+00
- ---------------------------------------------------------------------------- iter=40
-max deviation from unity, position:  3.952411E-03  8  9
- fnrm, trace, mean alpha   1.84E-02   3.2576155155931E+01  1.36E+00
->>>>>>> 7f4e76b9
+ fnrm, trace, mean alpha   1.84E-02   3.2576155155926E+01  1.36E+00
  ---------------------------------------------------------------------------- iter=41
 max deviation from unity, position:  4.342001E-03  8  9
- fnrm, trace, mean alpha   1.84E-02   3.2576155293221E+01  1.47E+00
+ fnrm, trace, mean alpha   1.84E-02   3.2576155293215E+01  1.47E+00
  ---------------------------------------------------------------------------- iter=42
-<<<<<<< HEAD
 max deviation from unity, position:  4.769220E-03  9  8
- fnrm, trace, mean alpha   1.84E-02   3.2576132943127E+01  1.61E+00
+ fnrm, trace, mean alpha   1.84E-02   3.2576132943128E+01  1.61E+00
  ---------------------------------------------------------------------------- iter=43
 max deviation from unity, position:  5.237508E-03  8  9
- fnrm, trace, mean alpha   1.84E-02   3.2576130981529E+01  1.77E+00
+ fnrm, trace, mean alpha   1.84E-02   3.2576130981528E+01  1.77E+00
  ---------------------------------------------------------------------------- iter=44
 max deviation from unity, position:  5.750563E-03  8  9
- fnrm, trace, mean alpha   1.85E-02   3.2576136671139E+01  1.88E+00
-=======
-max deviation from unity, position:  4.769220E-03  8  9
- fnrm, trace, mean alpha   1.84E-02   3.2576132943133E+01  1.61E+00
- ---------------------------------------------------------------------------- iter=43
-max deviation from unity, position:  5.237508E-03  8  9
- fnrm, trace, mean alpha   1.84E-02   3.2576130981533E+01  1.77E+00
- ---------------------------------------------------------------------------- iter=44
-max deviation from unity, position:  5.750563E-03  8  9
- fnrm, trace, mean alpha   1.85E-02   3.2576136671148E+01  1.88E+00
->>>>>>> 7f4e76b9
+ fnrm, trace, mean alpha   1.85E-02   3.2576136671142E+01  1.88E+00
  ---------------------------------------------------------------------------- iter=45
 max deviation from unity, position:  6.312349E-03  8  9
- fnrm, trace, mean alpha   1.88E-02   3.2576093554523E+01  1.86E+00
+ fnrm, trace, mean alpha   1.88E-02   3.2576093554519E+01  1.86E+00
  ---------------------------------------------------------------------------- iter=46
 max deviation from unity, position:  6.937369E-03  34  35
- fnrm, trace, mean alpha   1.93E-02   3.2576118023205E+01  1.74E+00
+ fnrm, trace, mean alpha   1.93E-02   3.2576118023200E+01  1.74E+00
  ---------------------------------------------------------------------------- iter=47
 max deviation from unity, position:  1.065849E-02  28  29
-<<<<<<< HEAD
- fnrm, trace, mean alpha   1.94E-02   3.2576054963389E+01  1.62E+00
-=======
- fnrm, trace, mean alpha   1.94E-02   3.2576054963406E+01  1.62E+00
->>>>>>> 7f4e76b9
+ fnrm, trace, mean alpha   1.94E-02   3.2576054963398E+01  1.62E+00
  ---------------------------------------------------------------------------- iter=48
 max deviation from unity, position:  8.333619E-03  9  8
- fnrm, trace, mean alpha   1.87E-02   3.2576063586177E+01  1.56E+00
+ fnrm, trace, mean alpha   1.87E-02   3.2576063586181E+01  1.56E+00
  ---------------------------------------------------------------------------- iter=49
-<<<<<<< HEAD
-max deviation from unity, position:  9.135055E-03  9  8
- fnrm, trace, mean alpha   1.88E-02   3.2576053378178E+01  1.61E+00
+max deviation from unity, position:  9.135055E-03  8  9
+ fnrm, trace, mean alpha   1.88E-02   3.2576053378177E+01  1.61E+00
  ---------------------------------------------------------------------------- iter=50
-max deviation from unity, position:  1.000898E-02  8  9
- fnrm, trace, mean alpha   1.91E-02   3.2576001690625E+01  1.46E+00
-=======
-max deviation from unity, position:  9.135055E-03  8  9
- fnrm, trace, mean alpha   1.88E-02   3.2576053378181E+01  1.61E+00
- ---------------------------------------------------------------------------- iter=50
-max deviation from unity, position:  1.000898E-02  8  9
- fnrm, trace, mean alpha   1.91E-02   3.2576001690631E+01  1.46E+00
->>>>>>> 7f4e76b9
+max deviation from unity, position:  1.000898E-02  9  8
+ fnrm, trace, mean alpha   1.91E-02   3.2576001690593E+01  1.46E+00
  WARNING: not converged within 50 iterations! Exiting loop due to limitations of iterations.
  Final values for fnrm, trace:   1.9108855E-02  3.2576002E+01
  ====================================================================================
@@ -647,12 +553,8 @@
    eval(32)= 4.93622E-01
    eval(33)= 5.12361E-01
  -------------------------------------------------
-<<<<<<< HEAD
    calculating the density kernel...  ------------------------------------------------------------- Input guess generated.
-=======
- ------------------------------------------------------------- Input guess generated.
  }
->>>>>>> 7f4e76b9
  ************************************************************************************
  ****************************** LINEAR SCALING VERSION ******************************
  Reduce the confining potential to 100.00% of its initial value.
@@ -667,7 +569,7 @@
  DIIS informations: history length=5, consecutive failures=0, total failures=0
  ----------------------------------------------------------------------------- iter=3
  Orthonormalization... Orthoconstraint... Preconditioning.
- iter, fnrm, fnrmMax, trace     3  2.2718966E-01  3.0284541E-01    14.0944343250
+ iter, fnrm, fnrmMax, trace     3  2.2718966E-01  3.0284541E-01    14.0944343251
  WARNING: not converged within 3 iterations! Exiting loop due to limitations of iterations.
  Final values for fnrm, fnrmMax, trace:   2.2718966E-01  3.0284541E-01  14.0944343
  ============================= Basis functions created. =============================
@@ -694,33 +596,19 @@
    eval(32)= 4.53398E-01
    eval(33)= 4.68315E-01
  -------------------------------------------------
-<<<<<<< HEAD
    calculating the density kernel...  Calculating charge density...
 done.
    Calculation finished. TOTAL CHARGE =   4.999998402423E+01
  ---------------------------------------------------------------- Updating potential.
- PSolver, free  BC, dimensions:    89   93  157   proc    8 ... done.
- ++++++++++++++++++++++++++++++++++++++++++++++++++++++++++++++++++++++++++++++++++++++++++++
- at iteration 1 of the density optimization:
-   coefficients obtained by diagonalization.
-   it, Delta POT, energy, energyDiff   1   5.86E-05   -5.26390396249906303E+01   -5.2639E+01
- ++++++++++++++++++++++++++++++++++++++++++++++++++++++++++++++++++++++++++++++++++++++++++++
-=======
- Calculating charge density...
-   calculating the density kernel... done.
-   Calculation finished. TOTAL CHARGE =   4.999998402413E+01
- ---------------------------------------------------------------- Updating potential.
  Poisson Solver:
    BC                                  : Isolated
    Dimensions                          :  [  89,  93,  157 ]
-   MPI tasks                           :  1
- ############################################################################################
- at iteration 1 of the self consistency cycle:
-   - WARNING: basis functions not converged!
-   - coefficients obtained by diagonalization.
-   it, Delta POT, energy energyDiff   1   5.86E-05   -7.45413114876572536E+01   -7.4541E+01
- ############################################################################################
->>>>>>> 7f4e76b9
+   MPI tasks                           :  8
+ ++++++++++++++++++++++++++++++++++++++++++++++++++++++++++++++++++++++++++++++++++++++++++++
+ at iteration 1 of the density optimization:
+   coefficients obtained by diagonalization.
+   it, Delta POT, energy, energyDiff   1   5.86E-05   -5.26390396249904029E+01   -5.2639E+01
+ ++++++++++++++++++++++++++++++++++++++++++++++++++++++++++++++++++++++++++++++++++++++++++++
  ----------------------------------- Determination of the orbitals in this new basis.
  done.
  Diagonalizing the Hamiltonian, sequential version... done.
@@ -744,19 +632,21 @@
    eval(32)= 7.14705E-01
    eval(33)= 7.27949E-01
  -------------------------------------------------
-<<<<<<< HEAD
    calculating the density kernel...  Calculating charge density...
 done.
    Calculation finished. TOTAL CHARGE =   4.999998522459E+01
  ---------------------------------------------------------------- Updating potential.
- PSolver, free  BC, dimensions:    89   93  157   proc    8 ... done.
+ Poisson Solver:
+   BC                                  : Isolated
+   Dimensions                          :  [  89,  93,  157 ]
+   MPI tasks                           :  8
  ++++++++++++++++++++++++++++++++++++++++++++++++++++++++++++++++++++++++++++++++++++++++++++
  at iteration 2 of the density optimization:
    coefficients obtained by diagonalization.
-   it, Delta POT, energy, energyDiff   2   9.62E-06   -6.29720454608113300E+01   -1.0333E+01
+   it, Delta POT, energy, energyDiff   2   9.62E-06   -6.29720454608128080E+01   -1.0333E+01
  ++++++++++++++++++++++++++++++++++++++++++++++++++++++++++++++++++++++++++++++++++++++++++++
    ebs, ehart, eexcu, vexcu, eexctX, eion, edisp -9.1790761044E+00  2.6889154931E+02 -2.3077870449E+01 -3.0213144208E+01  0.0000000000E+00  2.1939397942E+02  0.0000000000E+00
-   itout, Delta POTOUT, energy energyDiff   1   3.02E-05   -6.29720454608113300E+01   -6.2972E+01
+   itout, Delta POTOUT, energy energyDiff   1   3.02E-05   -6.29720454608128080E+01   -6.2972E+01
  ############################################################################################
  at iteration 1 of the outer loop:
    > basis functions optimization:
@@ -766,27 +656,9 @@
    > density optimization:
      - using diagonalization / mixing.
      - WARNING: density optimization not converged!
-     FINAL values: it, Delta POT, energy   1    9.62E-06   -6.29720454608113300E+01
+     FINAL values: it, Delta POT, energy   1    9.62E-06   -6.29720454608128080E+01
    > energy difference to last iteration: -6.297205E+01
  ############################################################################################
-=======
- Calculating charge density...
-   calculating the density kernel... done.
-   Calculation finished. TOTAL CHARGE =   4.999998522449E+01
- ---------------------------------------------------------------- Updating potential.
- Poisson Solver:
-   BC                                  : Isolated
-   Dimensions                          :  [  89,  93,  157 ]
-   MPI tasks                           :  1
- ############################################################################################
- at iteration 2 of the self consistency cycle:
-   - WARNING: basis functions not converged!
-   - coefficients obtained by diagonalization.
-   it, Delta POT, energy energyDiff   2   9.62E-06   -5.15413722310343019E+01    2.3000E+01
- ############################################################################################
-   ebs, ehart, eexcu, vexcu, eexctX, eion, edisp -9.1790761044E+00  2.6889154931E+02 -2.3077870449E+01 -3.0213144208E+01  0.0000000000E+00  2.1939397942E+02  0.0000000000E+00
-   itout, Delta POTOUT, energy energyDiff   1   3.02E-05   -5.15413722310343019E+01   -5.1541E+01
->>>>>>> 7f4e76b9
  Reduce the confining potential to 100.00% of its initial value.
  ======================== Creation of the basis functions... ========================
  ----------------------------------------------------------------------------- iter=1
@@ -826,33 +698,19 @@
    eval(32)= 7.12049E-01
    eval(33)= 7.22798E-01
  -------------------------------------------------
-<<<<<<< HEAD
    calculating the density kernel...  Calculating charge density...
 done.
    Calculation finished. TOTAL CHARGE =   4.999998354118E+01
  ---------------------------------------------------------------- Updating potential.
- PSolver, free  BC, dimensions:    89   93  157   proc    8 ... done.
- ++++++++++++++++++++++++++++++++++++++++++++++++++++++++++++++++++++++++++++++++++++++++++++
- at iteration 1 of the density optimization:
-   coefficients obtained by diagonalization.
-   it, Delta POT, energy, energyDiff   1   4.59E-06   -5.14690359444208525E+01    1.1503E+01
- ++++++++++++++++++++++++++++++++++++++++++++++++++++++++++++++++++++++++++++++++++++++++++++
-=======
- Calculating charge density...
-   calculating the density kernel... done.
-   Calculation finished. TOTAL CHARGE =   4.999998354107E+01
- ---------------------------------------------------------------- Updating potential.
  Poisson Solver:
    BC                                  : Isolated
    Dimensions                          :  [  89,  93,  157 ]
-   MPI tasks                           :  1
- ############################################################################################
- at iteration 1 of the self consistency cycle:
-   - WARNING: basis functions not converged!
-   - coefficients obtained by diagonalization.
-   it, Delta POT, energy energyDiff   1   4.59E-06   -5.14769566414749988E+01    6.4416E-02
- ############################################################################################
->>>>>>> 7f4e76b9
+   MPI tasks                           :  8
+ ++++++++++++++++++++++++++++++++++++++++++++++++++++++++++++++++++++++++++++++++++++++++++++
+ at iteration 1 of the density optimization:
+   coefficients obtained by diagonalization.
+   it, Delta POT, energy, energyDiff   1   4.59E-06   -5.14690359444216483E+01    1.1503E+01
+ ++++++++++++++++++++++++++++++++++++++++++++++++++++++++++++++++++++++++++++++++++++++++++++
  ----------------------------------- Determination of the orbitals in this new basis.
  done.
  Diagonalizing the Hamiltonian, sequential version... done.
@@ -876,19 +734,21 @@
    eval(32)= 7.15058E-01
    eval(33)= 7.23634E-01
  -------------------------------------------------
-<<<<<<< HEAD
    calculating the density kernel...  Calculating charge density...
 done.
    Calculation finished. TOTAL CHARGE =   4.999998349990E+01
  ---------------------------------------------------------------- Updating potential.
- PSolver, free  BC, dimensions:    89   93  157   proc    8 ... done.
+ Poisson Solver:
+   BC                                  : Isolated
+   Dimensions                          :  [  89,  93,  157 ]
+   MPI tasks                           :  8
  ++++++++++++++++++++++++++++++++++++++++++++++++++++++++++++++++++++++++++++++++++++++++++++
  at iteration 2 of the density optimization:
    coefficients obtained by diagonalization.
-   it, Delta POT, energy, energyDiff   2   2.32E-06   -5.14012606711859803E+01    6.7775E-02
+   it, Delta POT, energy, energyDiff   2   2.32E-06   -5.14012606711839339E+01    6.7775E-02
  ++++++++++++++++++++++++++++++++++++++++++++++++++++++++++++++++++++++++++++++++++++++++++++
    ebs, ehart, eexcu, vexcu, eexctX, eion, edisp -9.0310438474E+00  2.6921955674E+02 -2.2989932440E+01 -3.0097075169E+01  0.0000000000E+00  2.1939397942E+02  0.0000000000E+00
-   itout, Delta POTOUT, energy energyDiff   2   3.38E-06   -5.14012606711859803E+01    1.1571E+01
+   itout, Delta POTOUT, energy energyDiff   2   3.38E-06   -5.14012606711839339E+01    1.1571E+01
  ############################################################################################
  at iteration 2 of the outer loop:
    > basis functions optimization:
@@ -898,27 +758,9 @@
    > density optimization:
      - using diagonalization / mixing.
      - WARNING: density optimization not converged!
-     FINAL values: it, Delta POT, energy   2    2.32E-06   -5.14012606711859803E+01
+     FINAL values: it, Delta POT, energy   2    2.32E-06   -5.14012606711839339E+01
    > energy difference to last iteration:  1.157078E+01
  ############################################################################################
-=======
- Calculating charge density...
-   calculating the density kernel... done.
-   Calculation finished. TOTAL CHARGE =   4.999998349981E+01
- ---------------------------------------------------------------- Updating potential.
- Poisson Solver:
-   BC                                  : Isolated
-   Dimensions                          :  [  89,  93,  157 ]
-   MPI tasks                           :  1
- ############################################################################################
- at iteration 2 of the self consistency cycle:
-   - WARNING: basis functions not converged!
-   - coefficients obtained by diagonalization.
-   it, Delta POT, energy energyDiff   2   2.32E-06   -5.17494784398048751E+01   -2.7252E-01
- ############################################################################################
-   ebs, ehart, eexcu, vexcu, eexctX, eion, edisp -9.0310438474E+00  2.6921955674E+02 -2.2989932440E+01 -3.0097075169E+01  0.0000000000E+00  2.1939397942E+02  0.0000000000E+00
-   itout, Delta POTOUT, energy energyDiff   2   3.38E-06   -5.17494784398048751E+01   -2.0811E-01
->>>>>>> 7f4e76b9
  Reduce the confining potential to 100.00% of its initial value.
  Increasing the localization radius for the high accuracy part.
  ======================== Creation of the basis functions... ========================
@@ -933,78 +775,44 @@
  Final values for fnrm, fnrmMax, trace:   3.7233644E-01  4.8456595E-01  -3.2844265
  ============================= Basis functions created. =============================
  the new centers of the localization regions:
-<<<<<<< HEAD
-         1      7.346192917010E+00      7.083416280807E+00      7.747076065580E+00
-         2      7.290264707131E+00      6.465376763922E+00      7.723672692981E+00
-         3      7.100897343129E+00      7.295705831653E+00      7.108426268693E+00
+         1      7.346192917009E+00      7.083416280805E+00      7.747076065578E+00
+         2      7.290264707131E+00      6.465376763922E+00      7.723672692980E+00
+         3      7.100897343129E+00      7.295705831654E+00      7.108426268694E+00
          4      7.266861994885E+00      7.036335292743E+00      7.518738017807E+00
-         5      7.830058271613E+00      8.251676280775E+00      9.836066204890E+00
-         6      7.245965003370E+00      8.932609808942E+00      9.963798436967E+00
-         7      7.234252148902E+00      8.611724943300E+00      9.726245077446E+00
-         8      6.694455618154E+00      8.324149644072E+00      9.965160858565E+00
-         9      7.270697360110E+00      6.909629238532E+00      1.212722725559E+01
-        10      6.760651583905E+00      7.221313738051E+00      1.220543315419E+01
-        11      7.689274551233E+00      6.809070341300E+00      1.230441484356E+01
-        12      7.284054389707E+00      6.946610573296E+00      1.225661674676E+01
-        13      7.595640353878E+00      8.319417939091E+00      1.419388509892E+01
-        14      6.679060462129E+00      8.597132729448E+00      1.472042288202E+01
-        15      7.256329533309E+00      8.688015692346E+00      1.452476291380E+01
-=======
-         1      7.346192917009E+00      7.083416280806E+00      7.747076065579E+00
-         2      7.290264707131E+00      6.465376763922E+00      7.723672692981E+00
-         3      7.100897343129E+00      7.295705831653E+00      7.108426268692E+00
-         4      7.266861994885E+00      7.036335292743E+00      7.518738017807E+00
-         5      7.830058271612E+00      8.251676280773E+00      9.836066204885E+00
-         6      7.245965003370E+00      8.932609808945E+00      9.963798436966E+00
-         7      7.234252148903E+00      8.611724943300E+00      9.726245077450E+00
-         8      6.694455618153E+00      8.324149644072E+00      9.965160858563E+00
-         9      7.270697360111E+00      6.909629238532E+00      1.212722725560E+01
-        10      6.760651583904E+00      7.221313738051E+00      1.220543315420E+01
-        11      7.689274551231E+00      6.809070341292E+00      1.230441484357E+01
-        12      7.284054389710E+00      6.946610573306E+00      1.225661674675E+01
+         5      7.830058271613E+00      8.251676280775E+00      9.836066204887E+00
+         6      7.245965003370E+00      8.932609808941E+00      9.963798436965E+00
+         7      7.234252148903E+00      8.611724943301E+00      9.726245077448E+00
+         8      6.694455618153E+00      8.324149644073E+00      9.965160858563E+00
+         9      7.270697360111E+00      6.909629238534E+00      1.212722725560E+01
+        10      6.760651583904E+00      7.221313738050E+00      1.220543315420E+01
+        11      7.689274551229E+00      6.809070341290E+00      1.230441484358E+01
+        12      7.284054389711E+00      6.946610573309E+00      1.225661674675E+01
         13      7.595640353878E+00      8.319417939091E+00      1.419388509892E+01
         14      6.679060462129E+00      8.597132729447E+00      1.472042288202E+01
         15      7.256329533310E+00      8.688015692346E+00      1.452476291380E+01
->>>>>>> 7f4e76b9
-        16      7.473735668038E+00      8.516374709140E+00      1.485758108890E+01
-        17      7.275677429796E+00      7.011565007268E+00      1.690142891445E+01
+        16      7.473735668038E+00      8.516374709141E+00      1.485758108890E+01
+        17      7.275677429795E+00      7.011565007268E+00      1.690142891445E+01
         18      7.287909361642E+00      6.922712824121E+00      1.704596141515E+01
-        19      7.193007451966E+00      6.660785853421E+00      1.698712666059E+01
-<<<<<<< HEAD
-        20      7.247964198003E+00      7.293389686761E+00      1.677063587314E+01
-        21      7.240325251170E+00      8.550350494650E+00      1.948795677434E+01
-        22      7.567130677153E+00      8.424535071358E+00      1.926526128210E+01
+        19      7.193007451966E+00      6.660785853422E+00      1.698712666059E+01
+        20      7.247964198004E+00      7.293389686760E+00      1.677063587314E+01
+        21      7.240325251170E+00      8.550350494650E+00      1.948795677433E+01
+        22      7.567130677152E+00      8.424535071358E+00      1.926526128210E+01
         23      7.239546950739E+00      8.591870599215E+00      1.931292256914E+01
-        24      6.957929439842E+00      8.554975412316E+00      1.904144301461E+01
+        24      6.957929439843E+00      8.554975412316E+00      1.904144301461E+01
         25      6.869685669053E+00      7.073047719864E+00      2.209971768906E+01
         26      7.807738331224E+00      7.200312263451E+00      2.143092678933E+01
         27      7.107312487054E+00      7.033994927222E+00      2.152700967894E+01
         28      7.220195751335E+00      6.584066302784E+00      2.145345792589E+01
-        29      7.291853104257E+00      8.543040864340E+00      2.402973301956E+01
-        30      7.008389588483E+00      8.352305190679E+00      2.416021248690E+01
+        29      7.291853104257E+00      8.543040864339E+00      2.402973301956E+01
+        30      7.008389588481E+00      8.352305190678E+00      2.416021248690E+01
         31      7.226577702114E+00      8.590606056178E+00      2.387058639829E+01
-        32      7.475801277545E+00      8.643221157231E+00      2.384550622291E+01
-=======
-        20      7.247964198004E+00      7.293389686761E+00      1.677063587314E+01
-        21      7.240325251170E+00      8.550350494650E+00      1.948795677433E+01
-        22      7.567130677153E+00      8.424535071358E+00      1.926526128210E+01
-        23      7.239546950740E+00      8.591870599215E+00      1.931292256914E+01
-        24      6.957929439843E+00      8.554975412315E+00      1.904144301461E+01
-        25      6.869685669053E+00      7.073047719865E+00      2.209971768906E+01
-        26      7.807738331224E+00      7.200312263452E+00      2.143092678933E+01
-        27      7.107312487054E+00      7.033994927222E+00      2.152700967894E+01
-        28      7.220195751335E+00      6.584066302782E+00      2.145345792589E+01
-        29      7.291853104264E+00      8.543040864326E+00      2.402973301956E+01
-        30      7.008389588543E+00      8.352305190670E+00      2.416021248701E+01
-        31      7.226577702046E+00      8.590606056206E+00      2.387058639818E+01
-        32      7.475801277546E+00      8.643221157226E+00      2.384550622292E+01
->>>>>>> 7f4e76b9
+        32      7.475801277546E+00      8.643221157232E+00      2.384550622291E+01
         33      7.253993270033E+00      8.251007808814E+00      5.657494040439E+00
         34      9.048600521374E+00      5.604900730092E+00      7.526407094859E+00
-        35      5.457996085910E+00      5.604194681539E+00      7.526321549887E+00
+        35      5.457996085910E+00      5.604194681539E+00      7.526321549886E+00
         36      9.049738928271E+00      9.901481448960E+00      9.877001255770E+00
         37      5.455943227314E+00      9.901982633296E+00      9.877158554458E+00
-        38      9.050697831469E+00      5.604879687174E+00      1.222712330175E+01
+        38      9.050697831468E+00      5.604879687174E+00      1.222712330175E+01
         39      5.456200119622E+00      5.604311965216E+00      1.222680474580E+01
         40      9.048449471758E+00      9.900787606472E+00      1.457794514257E+01
         41      5.457054588665E+00      9.901864429008E+00      1.457775746078E+01
@@ -1041,33 +849,19 @@
    eval(32)= 5.74510E-01
    eval(33)= 5.84864E-01
  -------------------------------------------------
-<<<<<<< HEAD
    calculating the density kernel...  Calculating charge density...
 done.
    Calculation finished. TOTAL CHARGE =   4.999997967974E+01
  ---------------------------------------------------------------- Updating potential.
- PSolver, free  BC, dimensions:    89   93  157   proc    8 ... done.
- ++++++++++++++++++++++++++++++++++++++++++++++++++++++++++++++++++++++++++++++++++++++++++++
- at iteration 1 of the density optimization:
-   coefficients obtained by diagonalization.
-   it, Delta POT, energy, energyDiff   1   1.20E-05   -5.15733170850003830E+01   -1.7206E-01
- ++++++++++++++++++++++++++++++++++++++++++++++++++++++++++++++++++++++++++++++++++++++++++++
-=======
- Calculating charge density...
-   calculating the density kernel... done.
-   Calculation finished. TOTAL CHARGE =   4.999997967927E+01
- ---------------------------------------------------------------- Updating potential.
  Poisson Solver:
    BC                                  : Isolated
    Dimensions                          :  [  89,  93,  157 ]
-   MPI tasks                           :  1
- ############################################################################################
- at iteration 1 of the self consistency cycle:
-   - WARNING: basis functions not converged!
-   - coefficients obtained by diagonalization.
-   it, Delta POT, energy energyDiff   1   1.20E-05   -5.53428529200850221E+01   -3.5934E+00
- ############################################################################################
->>>>>>> 7f4e76b9
+   MPI tasks                           :  8
+ ++++++++++++++++++++++++++++++++++++++++++++++++++++++++++++++++++++++++++++++++++++++++++++
+ at iteration 1 of the density optimization:
+   coefficients obtained by diagonalization.
+   it, Delta POT, energy, energyDiff   1   1.20E-05   -5.15733170849994735E+01   -1.7206E-01
+ ++++++++++++++++++++++++++++++++++++++++++++++++++++++++++++++++++++++++++++++++++++++++++++
  ----------------------------------- Determination of the orbitals in this new basis.
  done.
  Diagonalizing the Hamiltonian, sequential version... done.
@@ -1091,33 +885,19 @@
    eval(32)= 6.12822E-01
    eval(33)= 6.24689E-01
  -------------------------------------------------
-<<<<<<< HEAD
    calculating the density kernel...  Calculating charge density...
 done.
    Calculation finished. TOTAL CHARGE =   4.999998010762E+01
  ---------------------------------------------------------------- Updating potential.
- PSolver, free  BC, dimensions:    89   93  157   proc    8 ... done.
- ++++++++++++++++++++++++++++++++++++++++++++++++++++++++++++++++++++++++++++++++++++++++++++
- at iteration 2 of the density optimization:
-   coefficients obtained by diagonalization.
-   it, Delta POT, energy, energyDiff   2   2.70E-06   -5.33021418144753056E+01   -1.7288E+00
- ++++++++++++++++++++++++++++++++++++++++++++++++++++++++++++++++++++++++++++++++++++++++++++
-=======
- Calculating charge density...
-   calculating the density kernel... done.
-   Calculation finished. TOTAL CHARGE =   4.999998010717E+01
- ---------------------------------------------------------------- Updating potential.
  Poisson Solver:
    BC                                  : Isolated
    Dimensions                          :  [  89,  93,  157 ]
-   MPI tasks                           :  1
- ############################################################################################
- at iteration 2 of the self consistency cycle:
-   - WARNING: basis functions not converged!
-   - coefficients obtained by diagonalization.
-   it, Delta POT, energy energyDiff   2   2.70E-06   -5.18913230641852579E+01    3.4515E+00
- ############################################################################################
->>>>>>> 7f4e76b9
+   MPI tasks                           :  8
+ ++++++++++++++++++++++++++++++++++++++++++++++++++++++++++++++++++++++++++++++++++++++++++++
+ at iteration 2 of the density optimization:
+   coefficients obtained by diagonalization.
+   it, Delta POT, energy, energyDiff   2   2.70E-06   -5.33021418144744530E+01   -1.7288E+00
+ ++++++++++++++++++++++++++++++++++++++++++++++++++++++++++++++++++++++++++++++++++++++++++++
  ----------------------------------- Determination of the orbitals in this new basis.
  done.
  Diagonalizing the Hamiltonian, sequential version... done.
@@ -1141,19 +921,21 @@
    eval(32)= 6.16323E-01
    eval(33)= 6.28465E-01
  -------------------------------------------------
-<<<<<<< HEAD
    calculating the density kernel...  Calculating charge density...
 done.
    Calculation finished. TOTAL CHARGE =   4.999998012795E+01
  ---------------------------------------------------------------- Updating potential.
- PSolver, free  BC, dimensions:    89   93  157   proc    8 ... done.
+ Poisson Solver:
+   BC                                  : Isolated
+   Dimensions                          :  [  89,  93,  157 ]
+   MPI tasks                           :  8
  ++++++++++++++++++++++++++++++++++++++++++++++++++++++++++++++++++++++++++++++++++++++++++++
  at iteration 3 of the density optimization:
    coefficients obtained by diagonalization.
-   it, Delta POT, energy, energyDiff   3   1.58E-06   -5.15764361592536034E+01    1.7257E+00
+   it, Delta POT, energy, energyDiff   3   1.58E-06   -5.15764361592525802E+01    1.7257E+00
  ++++++++++++++++++++++++++++++++++++++++++++++++++++++++++++++++++++++++++++++++++++++++++++
    ebs, ehart, eexcu, vexcu, eexctX, eion, edisp -6.4992844819E+00  2.7172662314E+02 -2.2995816089E+01 -3.0104333536E+01  0.0000000000E+00  2.1939397942E+02  0.0000000000E+00
-   itout, Delta POTOUT, energy energyDiff   3   7.98E-06   -5.15764361592536034E+01   -1.7518E-01
+   itout, Delta POTOUT, energy energyDiff   3   7.98E-06   -5.15764361592525802E+01   -1.7518E-01
  ############################################################################################
  at iteration 3 of the outer loop:
    > basis functions optimization:
@@ -1163,33 +945,12 @@
    > density optimization:
      - using diagonalization / mixing.
      - WARNING: density optimization not converged!
-     FINAL values: it, Delta POT, energy   3    1.58E-06   -5.15764361592536034E+01
+     FINAL values: it, Delta POT, energy   3    1.58E-06   -5.15764361592525802E+01
    > energy difference to last iteration: -1.751755E-01
  ############################################################################################
    calculating the density kernel...  Calculating charge density...
 done.
    Calculation finished. TOTAL CHARGE =   4.999998012795E+01
-=======
- Calculating charge density...
-   calculating the density kernel... done.
-   Calculation finished. TOTAL CHARGE =   4.999998012745E+01
- ---------------------------------------------------------------- Updating potential.
- Poisson Solver:
-   BC                                  : Isolated
-   Dimensions                          :  [  89,  93,  157 ]
-   MPI tasks                           :  1
- ############################################################################################
- at iteration 3 of the self consistency cycle:
-   - WARNING: basis functions not converged!
-   - coefficients obtained by diagonalization.
-   it, Delta POT, energy energyDiff   3   1.58E-06   -5.17234107532028133E+01    1.6791E-01
- ############################################################################################
-   ebs, ehart, eexcu, vexcu, eexctX, eion, edisp -6.4992844819E+00  2.7172662314E+02 -2.2995816089E+01 -3.0104333536E+01  0.0000000000E+00  2.1939397942E+02  0.0000000000E+00
-   itout, Delta POTOUT, energy energyDiff   3   7.98E-06   -5.17234107532028133E+01    2.6068E-02
- Calculating charge density...
-   calculating the density kernel... done.
-   Calculation finished. TOTAL CHARGE =   4.999998012745E+01
->>>>>>> 7f4e76b9
  ------------------------------------- Building linear combinations... done.
  ---------------------------------------------------------- Gaussian Basis Projection
  Generation of input wavefunction data for atom      C:
@@ -1202,7 +963,7 @@
  Poisson Solver:
    BC                                  : Isolated
    Dimensions                          :  [  89,  93,  157 ]
-   MPI tasks                           :  1
+   MPI tasks                           :  8
  ------------------------------------------------------------- Electric Dipole Moment
   |P| =   7.834844E-02 (AU)       (Px,Py,Pz)=   -4.3455E-02  -5.5102E-02  -3.4841E-02
   |P| =   1.991419E-01 (Debye)    (Px,Py,Pz)=   -1.1045E-01  -1.4006E-01  -8.8557E-02
@@ -1212,15 +973,9 @@
  average noise along y direction:   2.01392667E-02
  average noise along z direction:   2.27214904E-02
  total average noise            :   3.15721558E-02
-<<<<<<< HEAD
- clean forces norm (Ha/Bohr): maxval=  1.931308571100E-01  fnrm2=  4.815460151467E-01
- raw forces:                  maxval=  1.925083389648E-01  fnrm2=  4.827248029379E-01
- CPU time/ELAPSED time for root process     0        14.64        14.55
-=======
- clean forces norm (Ha/Bohr): maxval=  1.931308571107E-01  fnrm2=  4.815460151471E-01
- raw forces:                  maxval=  1.925083389658E-01  fnrm2=  4.827248029383E-01
- CPU time/ELAPSED time for root process     0       129.54       232.28
->>>>>>> 7f4e76b9
+ clean forces norm (Ha/Bohr): maxval=  1.931308571101E-01  fnrm2=  4.815460151467E-01
+ raw forces:                  maxval=  1.925083389649E-01  fnrm2=  4.827248029379E-01
+ CPU time/ELAPSED time for root process     0        14.58        14.52
  Final values of the Forces for each atom
      1      C -1.74803E-02  7.08530E-03  3.32466E-02
      2      C  2.13673E-02 -2.31074E-02  1.90609E-02
@@ -1249,11 +1004,6 @@
     25      H  1.22170E-01 -1.16458E-01  5.23190E-03
     26      H  7.16252E-03  1.15692E-01 -1.54478E-01
  -------------------------MEMORY CONSUMPTION REPORT-----------------------------
-<<<<<<< HEAD
- 66108 allocations and 66108 deallocations, remaining memory(B): 0
- memory occupation peak: 105 MB
-=======
- 431243 allocations and 431243 deallocations, remaining memory(B): 0
- memory occupation peak: 1017 MB
->>>>>>> 7f4e76b9
- for the array  psirz in the routine apply_position_operators+ 66355 allocations and 66355 deallocations, remaining memory(B): 0
+ memory occupation peak: 135 MB
+ for the array  pot in the routine full_local_potential