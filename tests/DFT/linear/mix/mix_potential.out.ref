<<<<<<< HEAD
---
  #================================ Daubechies Wavelets for DFT Pseudopotential Calculations
 Code logo:
         TTTT         F       DDDDD
        T    T               D
       T     T        F     D
       T    T         F     D        D
       TTTTT          F     D         D
       T    T         F     D         D
       T     T        F     D         D
       T      T       F     D         D
       T     T     FFFF     D         D
       T TTTT         F      D        D
       T             F        D      D
   TTTTTTTTT    FFFFF          DDDDDD
     gggggg          iiiii    BBBBBBBBB
    g      g        i             B
   g        g      i         BBBB B
   g         g     iiii     B     B
   g         g     i       B      B
   g         g     i        B     B
   g         g     i         B    B
   g         g     i          BBBBB
    g        g     i         B    B
             g     i        B     B
            g               B    B
       ggggg       i         BBBB
 
 Reference Paper                       : The Journal of Chemical Physics 129, 014109 (2008)
 Version Number                        : 1.7-dev.15
 Timestamp of this run                 : 2012-08-09 10:57:26.145
 Root process Hostname                 : phys-comp-03
 #... (file:default.perf.. not present).................................Performance Options 
 #|debug F                      Debug option                                                 
 #|fftcache 8192                Cache size for the FFT                                       
 #|accel NO                     Acceleration (NO, CUDAGPU, OCLGPU)                           
 #|blas F                       CUBLAS acceleration                                          
 #|projrad  1.50E+01            Radius of the projector as a function of the maxrad          
 #|exctxpar OP2P                Exact exchange parallelisation scheme                        
 #|ig_diag T                    Input guess: (T:Direct, F:Iterative) diag. of Ham.           
 #|ig_norbp 5                   Input guess: Orbitals per process for iterative diag.        
 #|ig_blocks 300 800            Input guess: Block sizes for orthonormalisation              
 #|ig_tol  1.00E-04             Input guess: Tolerance criterion                             
 #|methortho 0                  Orthogonalisation (0=Cholesky,1=GS/Chol,2=Loewdin)           
 #|rho_commun DEF               Density communication scheme (DBL, RSC, MIX)                 
 #|psolver_groupsize 0          Size of Poisson Solver taskgroups (0=nproc)                  
 #|psolver_accel 0              Acceleration of the Poisson Solver (0=none, 1=CUDA)          
 #|unblock_comms OFF            Overlap Communications of fields (OFF,DEN,POT)               
 #|linear OFF                   Linear Input Guess approach (OFF, LIG, FUL, TMO)             
 #|tolsym -1.00E+00             Tolerance for symmetry detection                             
 #|signaling F                  Expose calculation results on Network                        
 #|signalTimeout 0              Time out on startup for signal connection                    
 #|domain                       Domain to add to the hostname to find the IP                 
 #|verbosity 2                  verbosity of the output 0=low, 2=high                        
 #|outdir .                     Writing directory                                            
 #|psp_onfly T                  Calculate pseudopotential projectors on the fly              
 #... (file:potential.dft)........................................DFT Calculation Parameters
 #|0.50 0.50 0.50  hx,hy,hz: grid spacing in the three directions                            
 #|4.0  4.0       c(f)rmult: c(f)rmult*radii_cf(:,1(2))=coarse(fine) atom-based radius       
 #|1              ixc: exchange-correlation parameter (LDA=1,PBE=11)                         
 #|0 0.0 0.0 0.0  charge of the system, Electric field (Ex,Ey,Ez)                            
 #|1  0           nspin=1 non-spin polarization, mpol=total magnetic moment                  
 #|1.E-05         gnrm_cv: convergence criterion gradient                                    
 #|100 1          itermax,nrepmax: max. # of wfn. opt. steps and of re-diag. runs            
 #|5  10          ncong, idsx: # of CG it. for preconditioning eq., wfn. diis history        
 #|0              dispersion correction potential (values 1,2,3), 0=none                     
 #|100  0         InputPsiId, output_wf, output_denspot                                      
 #|0.0  30        rbuf, ncongt: length of the tail (AU),# tail CG iterations                 
 #|0  0           Davidson subspace dim., # of opt. orbs, # of plotted orbs                  
 #|T              disable the symmetry detection                                             
 #... (file:default.mix.. not present)....................................Mixing Parameters 
 #|0              Mixing parameters                                                          
 #|1              Maximum number of diagonalisation iterations                               
 #|1.e-4          Stop criterion on the residue of potential or density                      
 #|0 0.0 1        No. of additional bands, elec. temperature, smearing method                
 #|0.0 2.0        Multiplying factors for the mixing and the electronic DIIS                 
 #... (file:default.geopt.. not present)................................Geometry Parameters 
 #|BFGS           Geometry optimisation method                                               
 #|1              Maximum number of force evaluations                                        
 #|1.0 0.0        fract_fluct,forcemax                                                       
 #|0.0            random displacement amplitude                                              
 #|4.0            Stepsize for the geometry optimisation                                     
 #... (file:default.tddft.. not present)..................................TD-DFT Parameters 
 #|NONE           TDDFT Method                                                               
 #... (file:default.sic.. not present).......................................SIC Parameters 
 #|NONE           SIC method: NONE, PZ, NK                                                   
 #|0.0            SIC downscaling parameter                                                  
 #|0.0            Reference occupation fref (NK case only)                                   
 #... (file:default.kpt.. not present)...................Brillouin Zone Sampling Parameters 
 #|manual         K-point sampling method                                                    
 #|1              Number of K-points                                                         
 #|0. 0. 0. 1.    K-pt coords, K-pt weigth                                                   
 #... (file:potential.lin).................................................Linear Parameters
 #|2  1           iterations with low accuracy, high accuracy                                
 #|3  2           iterations to optimize the basis functions for low accuracy and high accura
 #|4.d-5 4.d-5  .5d0 iterations in the inner loop, enlargement factor for locreg, convergence
 #|2.d-5   2      gnrm multiplier, nsatur inner loop, nsatur outer loop                      
 #|5  0  1.d0  1.d-DIIS_hist_lowaccur, DIIS_hist_lowaccur, step size for DIIS, step size for 
 #|5              number of iterations in the preconditioner                                 
 #|-8  -8         block size for pdsyev/pdsygv, pdgemm (negative -> sequential), communicatio
 #|1  1           max number of process uses for pdsyev/pdsygv, pdgemm                       
 #|0              0-> exact Loewdin, 1-> taylor expansion                                    
 #|1              in orthoconstraint: correction for non-orthogonality (0) or no correction (
 #|102            mixing method: 100 (direct minimization), 101 (simple dens mixing), 102 (si
 #|0  2  .5d0  1.d-1low accuracy: mixing history (0-> SD, >0-> DIIS), number of iterations in
 #|0  3  .5d0  1.d-1high accuracy: mixing history (0-> SD, >0-> DIIS), number of iterations i
 #|1.d-13         convergence criterion for the kernel optimization                          
 #|1.d-11         convergence criterion for the support functions to be fixed                
 #|50  100        number of iterations for the input guess, memory available for overlap comm
 #|0              Output basis functions: 0 no output, 1 formatted output, 2 Fortran bin, 3 E
 #|C 4 1.0d-1 0.0d-4 2.8 3.3  Atom name, number of basis functions per atom, prefactor for co
 #|H 1 1.0d-1 0.0d-4 2.8 3.3  Atom name, number of basis functions per atom, prefactor for co
  #--------------------------------------------------------------------------------------- |
 Data Writing directory                : ./
=======
 <BigDFT> Log of the run will be written in logfile: .//log-potential.yaml
 <BigDFT> Logfile already existing, move previous file in:
   .//logfiles/log-potential.19:07:28.722.yaml
>>>>>>> 53fa9ed7
 --- (file: posinp.xyz  ) --------------------------------------- Input atomic system
   Atomic system                  Fixed positions           Additional data
 Bound. C.= F             | No fixed atom            | N. sym.   = free BC     
 N. types =     2         |                          | Sp. group = free BC     
 N. atoms =    26         |                          | Virt. orb.= none        
 Types    = 'C', 'H'      |                          | Plot dens.= none        
                          |                          | Spin pol. = no          
 --- (file: input.geopt) ------------------------------------- Geopt Input Parameters
       Generic param.              Geo. optim.                MD param.
       Max. steps=      1 | Fluct. in forces=1.0E+00 |           ionmov=     -1
        algorithm=BFGS    |   Max. in forces=0.0E+00 |            dtion=     0.
 random at.displ.=0.0E+00 |   steep. descent=4.0E+00 |

 Number of MPI processes 1
 Number of maximal OpenMP threads per MPI process 4
 No material acceleration (iproc=0)

 ===================== BigDFT Wavefunction Optimization =============== inputPsiId= 100
   Input wf. policy=  100 (Linear AO     ) |  Output wf. policy=     0 (none        )
 Output grid policy=    0   (none        ) | Output grid format=     0         (text)
 Exchange-corr. ref.                                                   (XC: Teter 93)
                                                    XC functional provided by ABINIT.
 ------------------------------------------------------------------------------------
 >>>> Partition of the basis functions among the processes.
    | Processes from 0 to 0 treat 50 orbitals. |
 -----------------------------------------------
<<<<<<< HEAD
 Wavefunctions memory occupation for root MPI process:  1 MB 322 KB 128 B
 NonLocal PSP Projectors Descriptors:
   Creation strategy                   : On-the-fly
   Total number of projectors          :  8
   Total number of components          :  3400
   Percent of zero components          :  0
  #-------------------------------------------------------- Estimation of Memory Consumption
 Memory requirements for principal quantities (MiB.KiB):
   Subspace Matrix                     : 0.1 #    (Number of Orbitals: 25)
   Single orbital                      : 0.337 #  (Number of Components: 43076)
   All (distributed) orbitals          : 3.967 #  (Number of Orbitals per MPI task: 4)
   Wavefunction storage size           : 30.244 # (DIIS/SD workspaces included)
   Nonlocal Pseudopotential Arrays     : 0.27
   Full Uncompressed (ISF) grid        : 9.937
   Workspaces storage size             : 0.899
 Memory requirements for principal code sections (MiB.KiB):
   Kernel calculation                  : 27.624
   Density Construction                : 61.687
   Poisson Solver                      : 47.551
   Hamiltonian application             : 62.537
 Estimated Memory Peak (MB)            :  62
=======
>>>>>>> 53fa9ed7
 WARNING: do not call check_communications in the linear scaling version!
 ion-ion interaction energy  2.19393979420974E+02
 ----------------------------------------------------------- Ionic Potential Creation
 total ionic charge, leaked charge           -49.999987890246   0.000E+00
WARNING: locrad for atom type C is too small; minimal value is   1.16E+01
type, 4.d0*rprb, x0, input%lin%locrad_type(ityp)C   1.16E+01   5.14E+00   2.800E+00
V3prb    1.8106E+03
WARNING: locrad for atom type H is too small; minimal value is   4.84E+00
type, 4.d0*rprb, x0, input%lin%locrad_type(ityp)H   4.84E+00   5.14E+00   2.800E+00
V3prb    5.4876E+01
 Generating 50 Atomic Input Orbitals
 ----------------------------------- Determination of the orbitals in this new basis.
 Hamiltonian application done.
 Diagonalizing the Hamiltonian, sequential version... done.
 -------------------------------------------------
 some selected eigenvalues:
   eval(17)= -1.03761E-04
   eval(18)=  3.10594E-03
   eval(19)=  6.00042E-02
   eval(20)=  6.13141E-02
   eval(21)=  7.51932E-02
   eval(22)=  8.32388E-02
   eval(23)=  9.07899E-02
   eval(24)=  1.35839E-01
   eval(25)=  1.83253E-01  <-- last occupied orbital
   eval(26)=  6.62979E-01  <-- first virtual orbital
   eval(27)=  6.79822E-01
   eval(28)=  7.05770E-01
   eval(29)=  7.13810E-01
   eval(30)=  7.29182E-01
   eval(31)=  7.39862E-01
   eval(32)=  7.49872E-01
   eval(33)=  7.59210E-01
 -------------------------------------------------
   calculating the density kernel... 
 ------------------------------------------------------------- Input guess generated.
 ************************************************************************************
 ****************************** LINEAR SCALING VERSION ******************************
 calling orthonormalizeLocalized (exact)
 ======================== Creation of the basis functions... ========================
 ----------------------------------------------------------------------------- iter=1
 Orthonormalization... ekin_sum,epot_sum,eproj_sum  1.88603151796E+02 -1.31738396182E+02  9.67612103143E+00  6.65408766459E+01
 Orthoconstraint... Preconditioning.
max alpha  1.0000E-04
 iter, fnrm, fnrmMax, trace, diff, noise level     1  7.1657272E-01  1.1267946E+00    17.6632627208   1.7663E+01   2.5314E-04
 DIIS informations: history length=5, consecutive failures=0, total failures=0
 WARNING: NO RECONSTRUCTION OF KERNEL
 ----------------------------------------------------------------------------- iter=2
 Orthonormalization... ekin_sum,epot_sum,eproj_sum  1.92212983917E+02 -1.38381758226E+02  1.22339689813E+01  6.60651946728E+01
 Orthoconstraint... Preconditioning.
max alpha  1.0000E-04
 iter, fnrm, fnrmMax, trace, diff, noise level     2  3.3441512E-01  4.0959536E-01    17.1875807478  -4.7568E-01   1.1496E-04
 DIIS informations: history length=5, consecutive failures=0, total failures=0
 WARNING: NO RECONSTRUCTION OF KERNEL
 ----------------------------------------------------------------------------- iter=3
 Orthonormalization... ekin_sum,epot_sum,eproj_sum  1.92759403650E+02 -1.38891603317E+02  1.19602353006E+01  6.58280356332E+01
 Orthoconstraint... Preconditioning.
max alpha  1.0000E-04
 iter, fnrm, fnrmMax, trace, diff, noise level     3  2.4163002E-01  3.0664807E-01    16.9504217081  -2.3716E-01   8.1915E-05
 WARNING: not converged within 3 iterations! Exiting loop due to limitations of iterations.
 Final values for fnrm, fnrmMax, trace:   2.4163002E-01  3.0664807E-01  16.9504217
 ============================= Basis functions created. =============================
 ----------------------------------- Determination of the orbitals in this new basis.
 Hamiltonian application done.
 Diagonalizing the Hamiltonian, sequential version... done.
 -------------------------------------------------
 some selected eigenvalues:
   eval(17)=  3.58396E-02
   eval(18)=  4.04369E-02
   eval(19)=  1.09421E-01
   eval(20)=  1.12792E-01
   eval(21)=  1.29711E-01
   eval(22)=  1.39893E-01
   eval(23)=  1.47270E-01
   eval(24)=  1.93732E-01
   eval(25)=  2.42541E-01  <-- last occupied orbital
   eval(26)=  7.15752E-01  <-- first virtual orbital
   eval(27)=  7.32645E-01
   eval(28)=  7.59495E-01
   eval(29)=  7.71186E-01
   eval(30)=  7.83794E-01
   eval(31)=  7.92392E-01
   eval(32)=  8.03207E-01
   eval(33)=  8.12730E-01
 -------------------------------------------------
   calculating the density kernel... 
 Calculating charge density...
done.
   Calculation finished. TOTAL CHARGE =   4.999998597919E+01
 ---------------------------------------------------------------- Updating potential.
 ++++++++++++++++++++++++++++++++++++++++++++++++++++++++++++++++++++++++++++++++++++++++++++
 at iteration 1 of the density optimization:
   coefficients obtained by diagonalization.
<<<<<<< HEAD
   it, Delta POT, energy, energyDiff   1   7.30E-05   -5.00536747476620576E+01   -5.0054E+01
=======
   it, Delta POT, energy, energyDiff   1   7.30E-05   -5.00536747476838286E+01   -5.0054E+01
>>>>>>> 53fa9ed7
 ++++++++++++++++++++++++++++++++++++++++++++++++++++++++++++++++++++++++++++++++++++++++++++
 ----------------------------------- Determination of the orbitals in this new basis.
 Hamiltonian application done.
 Diagonalizing the Hamiltonian, sequential version... done.
 -------------------------------------------------
 some selected eigenvalues:
   eval(17)= -5.94411E-02
   eval(18)= -4.43249E-02
   eval(19)= -4.24251E-02
   eval(20)= -3.12986E-02
   eval(21)= -2.40157E-02
   eval(22)= -1.78252E-02
   eval(23)= -1.61270E-02
   eval(24)=  3.92020E-03
   eval(25)=  2.41896E-02  <-- last occupied orbital
   eval(26)=  5.92197E-01  <-- first virtual orbital
   eval(27)=  6.05342E-01
   eval(28)=  6.06649E-01
   eval(29)=  6.26266E-01
   eval(30)=  6.37021E-01
   eval(31)=  6.52592E-01
   eval(32)=  6.60459E-01
   eval(33)=  6.72072E-01
 -------------------------------------------------
   calculating the density kernel... 
 Calculating charge density...
done.
   Calculation finished. TOTAL CHARGE =   4.999998518878E+01
 ---------------------------------------------------------------- Updating potential.
 ++++++++++++++++++++++++++++++++++++++++++++++++++++++++++++++++++++++++++++++++++++++++++++
 at iteration 2 of the density optimization:
   coefficients obtained by diagonalization.
<<<<<<< HEAD
   it, Delta POT, energy, energyDiff   2   1.05E-05   -4.33766775760976202E+01    6.6770E+00
 ++++++++++++++++++++++++++++++++++++++++++++++++++++++++++++++++++++++++++++++++++++++++++++
   ebs, ehart, eexcu, vexcu, eexctX, eion, edisp -7.3875931374E+00  2.7037561847E+02 -2.2975083967E+01 -3.0077259930E+01  0.0000000000E+00  2.1939397942E+02  0.0000000000E+00
   itoutL, Delta POTOUT, energy energyDiff   1   1.58E-05   -4.33766775760976202E+01   -4.3377E+01
=======
   it, Delta POT, energy, energyDiff   2   1.05E-05   -4.33766775761067720E+01    6.6770E+00
 ++++++++++++++++++++++++++++++++++++++++++++++++++++++++++++++++++++++++++++++++++++++++++++
   ebs, ehart, eexcu, vexcu, eexctX, eion, edisp -7.3875931374E+00  2.7037561847E+02 -2.2975083967E+01 -3.0077259930E+01  0.0000000000E+00  2.1939397942E+02  0.0000000000E+00
   itoutL, Delta POTOUT, energy energyDiff   1   1.58E-05   -4.33766775761067720E+01   -4.3377E+01
>>>>>>> 53fa9ed7
 ############################################################################################
 at iteration 1 of the outer loop:
   > basis functions optimization:
     - target function is trace
     - WARNING: basis functions not converged!
     Final values: target function, fnrm   1.695042E+01    2.42E-01
   > density optimization:
     - using diagonalization / mixing.
     - WARNING: density optimization not converged!
<<<<<<< HEAD
     FINAL values: it, Delta POT, energy   1    1.05E-05   -4.33766775760976202E+01
=======
     FINAL values: it, Delta POT, energy   1    1.05E-05   -4.33766775761067720E+01
>>>>>>> 53fa9ed7
   > energy difference to last iteration: -4.337668E+01
 ############################################################################################
 ======================== Creation of the basis functions... ========================
 ----------------------------------------------------------------------------- iter=1
 Orthonormalization... ekin_sum,epot_sum,eproj_sum  1.92759403650E+02 -1.51111281771E+02  1.19602353006E+01  5.36083571800E+01
 Orthoconstraint... Preconditioning.
max alpha  1.0000E-04
 iter, fnrm, fnrmMax, trace, diff, noise level     1  2.4599161E-01  3.1802312E-01     9.7288940917   9.7289E+00   4.7865E-05
 DIIS informations: history length=5, consecutive failures=0, total failures=0
 WARNING: NO RECONSTRUCTION OF KERNEL
 ----------------------------------------------------------------------------- iter=2
 Orthonormalization... ekin_sum,epot_sum,eproj_sum  1.93649144745E+02 -1.52479697662E+02  1.23012774146E+01  5.34707244983E+01
 Orthoconstraint... Preconditioning.
max alpha  1.0000E-04
 iter, fnrm, fnrmMax, trace, diff, noise level     2  2.3381042E-01  3.0480050E-01     9.5912614099  -1.3763E-01   4.4851E-05
 DIIS informations: history length=5, consecutive failures=0, total failures=0
 WARNING: NO RECONSTRUCTION OF KERNEL
 ----------------------------------------------------------------------------- iter=3
 Orthonormalization... ekin_sum,epot_sum,eproj_sum  1.94293755850E+02 -1.53089736510E+02  1.22191293911E+01  5.34231487320E+01
 Orthoconstraint... Preconditioning.
max alpha  1.0000E-04
 iter, fnrm, fnrmMax, trace, diff, noise level     3  2.3254391E-01  3.0084055E-01     9.5436856437  -4.7576E-02   4.4387E-05
 WARNING: not converged within 3 iterations! Exiting loop due to limitations of iterations.
 Final values for fnrm, fnrmMax, trace:   2.3254391E-01  3.0084055E-01   9.5436856
 ============================= Basis functions created. =============================
 ----------------------------------- Determination of the orbitals in this new basis.
 Hamiltonian application done.
 Diagonalizing the Hamiltonian, sequential version... done.
 -------------------------------------------------
 some selected eigenvalues:
   eval(17)= -3.32994E-02
   eval(18)= -3.14448E-02
   eval(19)= -2.18994E-02
   eval(20)= -1.70629E-02
   eval(21)= -1.61777E-02
   eval(22)=  3.68349E-03
   eval(23)=  1.76956E-02
   eval(24)=  2.29799E-02
   eval(25)=  5.84408E-02  <-- last occupied orbital
   eval(26)=  6.06840E-01  <-- first virtual orbital
   eval(27)=  6.21968E-01
   eval(28)=  6.32348E-01
   eval(29)=  6.45016E-01
   eval(30)=  6.61867E-01
   eval(31)=  6.73207E-01
   eval(32)=  6.88960E-01
   eval(33)=  7.02749E-01
 -------------------------------------------------
   calculating the density kernel... 
 Calculating charge density...
done.
   Calculation finished. TOTAL CHARGE =   4.999998464221E+01
 ---------------------------------------------------------------- Updating potential.
 ++++++++++++++++++++++++++++++++++++++++++++++++++++++++++++++++++++++++++++++++++++++++++++
 at iteration 1 of the density optimization:
   coefficients obtained by diagonalization.
<<<<<<< HEAD
   it, Delta POT, energy, energyDiff   1   3.45E-06   -5.02614180464772744E+01   -6.8847E+00
=======
   it, Delta POT, energy, energyDiff   1   3.45E-06   -5.02614180464881883E+01   -6.8847E+00
>>>>>>> 53fa9ed7
 ++++++++++++++++++++++++++++++++++++++++++++++++++++++++++++++++++++++++++++++++++++++++++++
 ----------------------------------- Determination of the orbitals in this new basis.
 Hamiltonian application done.
 Diagonalizing the Hamiltonian, sequential version... done.
 -------------------------------------------------
 some selected eigenvalues:
   eval(17)= -3.80813E-02
   eval(18)= -3.68379E-02
   eval(19)= -2.52353E-02
   eval(20)= -2.36475E-02
   eval(21)= -1.93275E-02
   eval(22)= -1.65194E-03
   eval(23)=  9.59188E-03
   eval(24)=  1.78106E-02
   eval(25)=  5.04527E-02  <-- last occupied orbital
   eval(26)=  6.02576E-01  <-- first virtual orbital
   eval(27)=  6.17406E-01
   eval(28)=  6.25651E-01
   eval(29)=  6.40024E-01
   eval(30)=  6.55178E-01
   eval(31)=  6.67333E-01
   eval(32)=  6.81691E-01
   eval(33)=  6.95336E-01
 -------------------------------------------------
   calculating the density kernel... 
 Calculating charge density...
done.
   Calculation finished. TOTAL CHARGE =   4.999998459337E+01
 ---------------------------------------------------------------- Updating potential.
 ++++++++++++++++++++++++++++++++++++++++++++++++++++++++++++++++++++++++++++++++++++++++++++
 at iteration 2 of the density optimization:
   coefficients obtained by diagonalization.
<<<<<<< HEAD
   it, Delta POT, energy, energyDiff   2   9.23E-07   -4.91014941619653769E+01    1.1599E+00
 ++++++++++++++++++++++++++++++++++++++++++++++++++++++++++++++++++++++++++++++++++++++++++++
   ebs, ehart, eexcu, vexcu, eexctX, eion, edisp -6.6567635103E+00  2.6926873691E+02 -2.2933458283E+01 -3.0022371843E+01  0.0000000000E+00  2.1939397942E+02  0.0000000000E+00
   itoutL, Delta POTOUT, energy energyDiff   2   8.88E-07   -4.91014941619653769E+01   -5.7248E+00
=======
   it, Delta POT, energy, energyDiff   2   9.23E-07   -4.91014941619773140E+01    1.1599E+00
 ++++++++++++++++++++++++++++++++++++++++++++++++++++++++++++++++++++++++++++++++++++++++++++
   ebs, ehart, eexcu, vexcu, eexctX, eion, edisp -6.6567635103E+00  2.6926873691E+02 -2.2933458283E+01 -3.0022371843E+01  0.0000000000E+00  2.1939397942E+02  0.0000000000E+00
   itoutL, Delta POTOUT, energy energyDiff   2   8.88E-07   -4.91014941619773140E+01   -5.7248E+00
>>>>>>> 53fa9ed7
 ############################################################################################
 at iteration 2 of the outer loop:
   > basis functions optimization:
     - target function is trace
     - WARNING: basis functions not converged!
     Final values: target function, fnrm   9.543686E+00    2.33E-01
   > density optimization:
     - using diagonalization / mixing.
     - WARNING: density optimization not converged!
<<<<<<< HEAD
     FINAL values: it, Delta POT, energy   2    9.23E-07   -4.91014941619653769E+01
=======
     FINAL values: it, Delta POT, energy   2    9.23E-07   -4.91014941619773140E+01
>>>>>>> 53fa9ed7
   > energy difference to last iteration: -5.724817E+00
 ############################################################################################
 Increasing the localization radius for the high accuracy part.
 ======================== Creation of the basis functions... ========================
 ----------------------------------------------------------------------------- iter=1
 Orthonormalization... ekin_sum,epot_sum,eproj_sum  1.94293755850E+02 -1.77946494716E+02  1.22191293911E+01  2.85663905260E+01
 Orthoconstraint...  trH, trHold,ldiis%trmin  -49.364459056252940       1.00000000000000002E+100  1.00000000000000002E+100
Preconditioning.
max alpha  1.0000E-04
<<<<<<< HEAD
 iter, fnrm, fnrmMax, ebs, diff, noise level     1  3.6634499E-01  4.7128315E-01   -49.3644590562  -5.8956E+01   3.6169E-04
=======
 iter, fnrm, fnrmMax, ebs, diff, noise level     1  3.6634499E-01  4.7128315E-01   -49.3644590563  -5.8956E+01   3.6169E-04
>>>>>>> 53fa9ed7
 steepest descent informations: mean alpha=1.000E-04, consecutive successes=1, DIIS=y
 WARNING: NO RECONSTRUCTION OF KERNEL
 ----------------------------------------------------------------------------- iter=2
 Orthonormalization... ekin_sum,epot_sum,eproj_sum  1.95084088330E+02 -1.78233373803E+02  1.22296843825E+01  2.90803989101E+01
<<<<<<< HEAD
 Orthoconstraint...  trH, trHold,ldiis%trmin  -49.3070567372163     
  -49.3644590562427       -49.3644590562427     
=======
 Orthoconstraint...  trH, trHold,ldiis%trmin  -49.307056737225992       -49.364459056252940       -49.364459056252940     
>>>>>>> 53fa9ed7
 WARNING: the trace increased by  1.16E-01%.
 Energy grows, decrease step size and restart with previous TMBs
Preconditioning.
max alpha  6.0000E-05
<<<<<<< HEAD
=======
 iter, fnrm, fnrmMax, ebs, diff, noise level     2  3.6218349E-01  4.6911948E-01   -49.3070567372   5.7402E-02   3.5716E-04
 WARNING: emergency exit after 2 iterations to keep presumably good TMBs before they deteriorate too much.
 >>WRONG OUTPUT<< Final values for fnrm, fnrmMax, trace:   3.6218349E-01  4.6911948E-01 -49.3070567
 ============================= Basis functions created. =============================
>>>>>>> 53fa9ed7
 ----------------------------------- Determination of the orbitals in this new basis.
 No Hamiltonian application required.
 Diagonalizing the Hamiltonian, sequential version... done.
 -------------------------------------------------
 some selected eigenvalues:
   eval(17)=  1.20894E-01
   eval(18)=  1.35790E-01
   eval(19)=  1.53752E-01
   eval(20)=  1.63102E-01
   eval(21)=  1.71317E-01
   eval(22)=  1.90949E-01
   eval(23)=  1.97634E-01
   eval(24)=  2.14151E-01
   eval(25)=  2.43010E-01  <-- last occupied orbital
   eval(26)=  9.26049E-01  <-- first virtual orbital
   eval(27)=  9.46572E-01
   eval(28)=  9.59034E-01
   eval(29)=  9.68918E-01
   eval(30)=  9.79511E-01
   eval(31)=  9.99990E-01
   eval(32)=  1.00098E+00
   eval(33)=  1.02468E+00
 -------------------------------------------------
   calculating the density kernel... 
 Calculating charge density...
done.
<<<<<<< HEAD
   Calculation finished. TOTAL CHARGE =   4.999998459168E+01
=======
   Calculation finished. TOTAL CHARGE =   4.999998460283E+01
>>>>>>> 53fa9ed7
 ---------------------------------------------------------------- Updating potential.
 ++++++++++++++++++++++++++++++++++++++++++++++++++++++++++++++++++++++++++++++++++++++++++++
 at iteration 1 of the density optimization:
   coefficients obtained by diagonalization.
<<<<<<< HEAD
   it, Delta POT, energy, energyDiff   1   7.85E-06   -3.89200991896462938E+01    1.0181E+01
=======
   it, Delta POT, energy, energyDiff   1   4.30E-07   -4.94093304684604391E+01   -3.0784E-01
>>>>>>> 53fa9ed7
 ++++++++++++++++++++++++++++++++++++++++++++++++++++++++++++++++++++++++++++++++++++++++++++
 ----------------------------------- Determination of the orbitals in this new basis.
 Hamiltonian application done.
 Diagonalizing the Hamiltonian, sequential version... done.
 -------------------------------------------------
 some selected eigenvalues:
   eval(17)= -5.47640E-02
   eval(18)= -4.56574E-02
   eval(19)= -3.91680E-02
   eval(20)= -3.31497E-02
   eval(21)= -2.69426E-02
   eval(22)= -1.46283E-02
   eval(23)= -9.62474E-03
   eval(24)=  4.93716E-03
   eval(25)=  3.05545E-02  <-- last occupied orbital
   eval(26)=  5.91849E-01  <-- first virtual orbital
   eval(27)=  6.06207E-01
   eval(28)=  6.08906E-01
   eval(29)=  6.27510E-01
   eval(30)=  6.40361E-01
   eval(31)=  6.54361E-01
   eval(32)=  6.65557E-01
   eval(33)=  6.77545E-01
 -------------------------------------------------
   calculating the density kernel... 
 Calculating charge density...
done.
<<<<<<< HEAD
   Calculation finished. TOTAL CHARGE =   4.999998447737E+01
=======
   Calculation finished. TOTAL CHARGE =   4.999998460014E+01
>>>>>>> 53fa9ed7
 ---------------------------------------------------------------- Updating potential.
 ++++++++++++++++++++++++++++++++++++++++++++++++++++++++++++++++++++++++++++++++++++++++++++
 at iteration 2 of the density optimization:
   coefficients obtained by diagonalization.
<<<<<<< HEAD
   it, Delta POT, energy, energyDiff   2   8.92E-06   -4.87227780718396843E+01   -9.8027E+00
=======
   it, Delta POT, energy, energyDiff   2   1.93E-07   -4.93605488672044430E+01    4.8782E-02
>>>>>>> 53fa9ed7
 ++++++++++++++++++++++++++++++++++++++++++++++++++++++++++++++++++++++++++++++++++++++++++++
 ----------------------------------- Determination of the orbitals in this new basis.
 Hamiltonian application done.
 Diagonalizing the Hamiltonian, sequential version... done.
 -------------------------------------------------
 some selected eigenvalues:
   eval(17)= -3.53092E-02
   eval(18)= -3.43844E-02
   eval(19)= -2.39578E-02
   eval(20)= -1.95951E-02
   eval(21)= -1.84009E-02
   eval(22)=  1.12778E-03
   eval(23)=  1.49052E-02
   eval(24)=  2.04262E-02
   eval(25)=  5.50171E-02  <-- last occupied orbital
   eval(26)=  6.04904E-01  <-- first virtual orbital
   eval(27)=  6.20207E-01
   eval(28)=  6.30110E-01
   eval(29)=  6.43416E-01
   eval(30)=  6.59722E-01
   eval(31)=  6.71442E-01
   eval(32)=  6.86607E-01
   eval(33)=  7.00089E-01
 -------------------------------------------------
   calculating the density kernel... 
 Calculating charge density...
done.
<<<<<<< HEAD
   Calculation finished. TOTAL CHARGE =   4.999998462436E+01
=======
   Calculation finished. TOTAL CHARGE =   4.999998460062E+01
>>>>>>> 53fa9ed7
 ---------------------------------------------------------------- Updating potential.
 ++++++++++++++++++++++++++++++++++++++++++++++++++++++++++++++++++++++++++++++++++++++++++++
 at iteration 3 of the density optimization:
   coefficients obtained by diagonalization.
<<<<<<< HEAD
   it, Delta POT, energy, energyDiff   3   1.80E-06   -5.01625886559595529E+01   -1.4398E+00
 ++++++++++++++++++++++++++++++++++++++++++++++++++++++++++++++++++++++++++++++++++++++++++++
   ebs, ehart, eexcu, vexcu, eexctX, eion, edisp -6.5164109065E+00  2.6904359374E+02 -2.2919843028E+01 -3.0004386585E+01  0.0000000000E+00  2.1939397942E+02  0.0000000000E+00
   itoutH, Delta POTOUT, energy energyDiff   3   2.21E-07   -5.01625886559595529E+01   -1.0611E+00
=======
   it, Delta POT, energy, energyDiff   3   9.71E-08   -4.93743089733596321E+01   -1.3760E-02
 ++++++++++++++++++++++++++++++++++++++++++++++++++++++++++++++++++++++++++++++++++++++++++++
   ebs, ehart, eexcu, vexcu, eexctX, eion, edisp -6.6407040817E+00  2.6921275661E+02 -2.2930098135E+01 -3.0017933133E+01  0.0000000000E+00  2.1939397942E+02  0.0000000000E+00
   itoutH, Delta POTOUT, energy energyDiff   3   1.75E-07   -4.93743089733596321E+01   -2.7281E-01
>>>>>>> 53fa9ed7
 ############################################################################################
 at iteration 3 of the outer loop:
   > basis functions optimization:
     - target function is energy
     - WARNING: basis functions not converged!
     Final values: target function, fnrm  -4.930706E+01    3.62E-01
   > density optimization:
     - using diagonalization / mixing.
     - WARNING: density optimization not converged!
<<<<<<< HEAD
     FINAL values: it, Delta POT, energy   3    1.80E-06   -5.01625886559595529E+01
   > energy difference to last iteration: -1.061094E+00
 ############################################################################################
iat, fpulay    1   -4.676394E-04   -1.400872E-01   -2.592023E-01
iat, fpulay    2    3.283111E-03    2.532500E-01   -5.553104E-03
iat, fpulay    3   -2.612548E-03   -2.589167E-01    2.654954E-03
iat, fpulay    4    3.371559E-03    2.703547E-01   -2.231707E-02
iat, fpulay    5    3.855592E-03   -2.606001E-01    2.273036E-02
iat, fpulay    6   -3.155928E-03    2.358459E-01   -3.495422E-02
iat, fpulay    7    3.072325E-03   -2.835148E-01   -2.143544E-02
iat, fpulay    8    3.961042E-04    1.138846E-01    2.177258E-01
iat, fpulay    9   -2.581418E-04    1.709807E-01   -2.520841E-01
iat, fpulay   10    2.370868E-01   -1.845864E-01   -1.793961E-03
iat, fpulay   11   -2.405472E-01   -1.887212E-01   -2.650493E-03
iat, fpulay   12    2.277064E-01    1.766758E-01   -1.773516E-03
iat, fpulay   13   -2.320283E-01    1.820567E-01   -2.184727E-03
iat, fpulay   14    2.320127E-01   -1.750923E-01    1.067672E-03
iat, fpulay   15   -2.336116E-01   -1.801470E-01    1.172964E-03
iat, fpulay   16    2.249649E-01    1.754187E-01   -1.773938E-04
iat, fpulay   17   -2.288359E-01    1.811769E-01    2.945133E-04
iat, fpulay   18    2.320714E-01   -1.761237E-01    1.813706E-04
iat, fpulay   19   -2.346131E-01   -1.814716E-01   -1.359897E-04
iat, fpulay   20    2.255452E-01    1.739768E-01    3.258388E-04
iat, fpulay   21   -2.285633E-01    1.798199E-01    5.663329E-04
iat, fpulay   22    2.307746E-01   -1.760714E-01    1.105273E-03
iat, fpulay   23   -2.331774E-01   -1.812417E-01    1.686628E-03
iat, fpulay   24    2.262945E-01    1.779829E-01    8.470506E-04
iat, fpulay   25   -2.310215E-01    1.831522E-01    1.136077E-03
iat, fpulay   26    1.767304E-04   -1.631100E-01    2.484716E-01
=======
     FINAL values: it, Delta POT, energy   3    9.71E-08   -4.93743089733596321E+01
   > energy difference to last iteration: -2.728148E-01
 ############################################################################################
iat, fpulay    1   -4.648649E-04   -1.385122E-01   -2.580799E-01
iat, fpulay    2    3.386385E-03    2.498699E-01   -8.554411E-03
iat, fpulay    3   -2.517317E-03   -2.565890E-01    2.447633E-03
iat, fpulay    4    3.485072E-03    2.687989E-01   -2.221545E-02
iat, fpulay    5    3.927364E-03   -2.581154E-01    2.253259E-02
iat, fpulay    6   -3.020373E-03    2.346751E-01   -3.568365E-02
iat, fpulay    7    3.155965E-03   -2.799080E-01   -1.948160E-02
iat, fpulay    8    5.291774E-04    1.134458E-01    2.171010E-01
iat, fpulay    9   -2.629704E-04    1.689472E-01   -2.492614E-01
iat, fpulay   10    2.343136E-01   -1.826162E-01   -1.798990E-03
iat, fpulay   11   -2.378364E-01   -1.867505E-01   -2.665111E-03
iat, fpulay   12    2.264688E-01    1.758456E-01   -1.751788E-03
iat, fpulay   13   -2.308428E-01    1.812378E-01   -2.172403E-03
iat, fpulay   14    2.310101E-01   -1.744547E-01    1.034125E-03
iat, fpulay   15   -2.326641E-01   -1.795197E-01    1.133082E-03
iat, fpulay   16    2.236885E-01    1.745397E-01   -1.892278E-04
iat, fpulay   17   -2.276077E-01    1.803081E-01    2.760682E-04
iat, fpulay   18    2.310164E-01   -1.754352E-01    1.424694E-04
iat, fpulay   19   -2.336060E-01   -1.807922E-01   -1.803326E-04
iat, fpulay   20    2.241406E-01    1.730063E-01    3.101603E-04
iat, fpulay   21   -2.272137E-01    1.788581E-01    5.405341E-04
iat, fpulay   22    2.299859E-01   -1.755933E-01    1.065747E-03
iat, fpulay   23   -2.324280E-01   -1.807692E-01    1.639381E-03
iat, fpulay   24    2.235981E-01    1.759696E-01    9.080109E-04
iat, fpulay   25   -2.283712E-01    1.811516E-01    1.178993E-03
iat, fpulay   26    1.838701E-04   -1.612490E-01    2.458445E-01
>>>>>>> 53fa9ed7
 done.
   calculating the density kernel... 
 Calculating charge density...
done.
<<<<<<< HEAD
   Calculation finished. TOTAL CHARGE =   4.999998462436E+01
 ------------------------------------- Building linear combinations... done.
 ----------------------------------------------------------------- Forces Calculation
 Poisson Solver:
   BC                                  : Free
   Box                                 :  [  89,  93,  157 ]
   MPI tasks                           :  8
 Electric Dipole Moment (AU):
   P vector                            :  [ -2.7742E-03,  2.0518E-02,  1.7086E-02 ]
   norm(P)                             :  2.684424E-02
 Electric Dipole Moment (Debye):
   P vector                            :  [ -7.0513E-03,  5.2151E-02,  4.3428E-02 ]
   norm(P)                             :  6.823123E-02
 Calculate local forces...done. Leaked force:  0.00000E+00
 Non Local forces calculated           :  Yes
 average noise along x direction:   1.86094267E-02
 average noise along y direction:   7.83639705E-03
 average noise along z direction:  -6.11517156E-03
 total average noise            :   2.10977535E-02
 clean forces norm (Ha/Bohr): maxval=  3.394988056833E-01  fnrm2=  9.520763010193E-01
 raw forces:                  maxval=  3.410919322061E-01  fnrm2=  9.526605796768E-01
 Timings for root process:
   CPU time (s)                        :  8.05
   Elapsed time (s)                    :  8.09
 Final values of the Forces for each atom
     1      C  2.40385E-03 -1.71610E-01 -2.92923E-01
     2      C  8.91397E-03  2.83968E-01 -1.60963E-02
     3      C  3.18791E-03 -2.78299E-01  1.73247E-02
     4      C  9.75780E-03  3.19250E-01 -5.49927E-03
     5      C  1.03296E-02 -2.76050E-01  2.23113E-02
     6      C  4.17445E-03  2.59971E-01 -3.53146E-02
     7      C  9.36500E-03 -3.13961E-01 -8.81015E-03
     8      C  2.60455E-03  1.48018E-01  2.41669E-01
     9      H -5.38000E-04  6.36565E-02 -9.06018E-02
    10      H  1.04410E-01 -6.66301E-02 -7.90918E-03
    11      H -1.11796E-01 -7.23572E-02 -9.62384E-03
    12      H  8.86293E-02  7.07598E-02  8.64211E-03
    13      H -9.46821E-02  7.80461E-02  7.94475E-03
    14      H  1.00887E-01 -5.92856E-02  7.74610E-03
    15      H -1.05717E-01 -6.64118E-02  7.81000E-03
    16      H  8.89201E-02  6.25280E-02 -5.38366E-03
    17      H -9.45361E-02  7.00726E-02 -5.50855E-03
    18      H  9.81643E-02 -6.19173E-02  1.34653E-02
    19      H -1.04343E-01 -6.94939E-02  1.31199E-02
    20      H  8.69002E-02  6.54361E-02  8.08241E-03
    21      H -9.26900E-02  7.30495E-02  7.98016E-03
    22      H  9.55649E-02 -6.35265E-02  1.44635E-04
    23      H -1.02124E-01 -7.09197E-02  2.43778E-04
    24      H  9.08773E-02  6.03701E-02  1.12932E-02
    25      H -9.88568E-02  6.64451E-02  1.18020E-02
    26      H  1.92466E-04 -5.11091E-02  9.80913E-02
 Memory Consumption Report:
   Tot. No. of Allocations  : 41623
   Tot. No. of Deallocations: 41623
   Remaining Memory (B)     : 0
   Memory occupation: 
      Peak Value (MB): 201
      for the array: pot
      in the routine: full_local_potential
=======
   Calculation finished. TOTAL CHARGE =   4.999998460062E+01
 ------------------------------------- Building linear combinations... done.
 ----------------------------------------------------------------- Forces Calculation
 Calculate local forces...done. Leaked force:  0.00000E+00
 average noise along x direction:   1.91897447E-02
 average noise along y direction:   9.63509984E-03
 average noise along z direction:  -6.45178825E-03
 total average noise            :   2.24211290E-02
 clean forces norm (Ha/Bohr): maxval=  3.334842106261E-01  fnrm2=  9.075594453961E-01
 raw forces:                  maxval=  3.349382231028E-01  fnrm2=  9.081969770331E-01
 Final values of the Forces for each atom
     1      C  2.63668E-03 -1.66971E-01 -2.88661E-01
     2      C  9.15205E-03  2.75143E-01 -2.21524E-02
     3      C  3.40179E-03 -2.73185E-01  1.69052E-02
     4      C  9.96205E-03  3.14664E-01 -5.08109E-03
     5      C  1.05055E-02 -2.70184E-01  2.24969E-02
     6      C  4.42212E-03  2.56769E-01 -3.57760E-02
     7      C  9.44585E-03 -3.04798E-01 -4.44270E-03
     8      C  2.79804E-03  1.45995E-01  2.38422E-01
     9      H -6.80257E-04  5.98972E-02 -8.50412E-02
    10      H  9.83139E-02 -6.22350E-02 -7.56544E-03
    11      H -1.05993E-01 -6.79597E-02 -9.27153E-03
    12      H  8.63595E-02  6.82622E-02  8.42672E-03
    13      H -9.25658E-02  7.54607E-02  7.72455E-03
    14      H  9.88230E-02 -5.78829E-02  7.72378E-03
    15      H -1.03780E-01 -6.49482E-02  7.79019E-03
    16      H  8.64846E-02  6.01526E-02 -5.25949E-03
    17      H -9.22587E-02  6.76225E-02 -5.37706E-03
    18      H  9.59168E-02 -6.02745E-02  1.35011E-02
    19      H -1.02238E-01 -6.78081E-02  1.31583E-02
    20      H  8.46138E-02  6.32597E-02  8.20122E-03
    21      H -9.05018E-02  7.07658E-02  8.10649E-03
    22      H  9.39918E-02 -6.22029E-02  4.26192E-04
    23      H -1.00685E-01 -6.95492E-02  5.41319E-04
    24      H  8.55550E-02  5.60118E-02  1.10116E-02
    25      H -9.37441E-02  6.20235E-02  1.15298E-02
    26      H  6.51987E-05 -4.80273E-02  9.26632E-02
>>>>>>> 53fa9ed7
<|MERGE_RESOLUTION|>--- conflicted
+++ resolved
@@ -1,123 +1,6 @@
-<<<<<<< HEAD
----
-  #================================ Daubechies Wavelets for DFT Pseudopotential Calculations
- Code logo:
-         TTTT         F       DDDDD
-        T    T               D
-       T     T        F     D
-       T    T         F     D        D
-       TTTTT          F     D         D
-       T    T         F     D         D
-       T     T        F     D         D
-       T      T       F     D         D
-       T     T     FFFF     D         D
-       T TTTT         F      D        D
-       T             F        D      D
-   TTTTTTTTT    FFFFF          DDDDDD
-     gggggg          iiiii    BBBBBBBBB
-    g      g        i             B
-   g        g      i         BBBB B
-   g         g     iiii     B     B
-   g         g     i       B      B
-   g         g     i        B     B
-   g         g     i         B    B
-   g         g     i          BBBBB
-    g        g     i         B    B
-             g     i        B     B
-            g               B    B
-       ggggg       i         BBBB
- 
- Reference Paper                       : The Journal of Chemical Physics 129, 014109 (2008)
- Version Number                        : 1.7-dev.15
- Timestamp of this run                 : 2012-08-09 10:57:26.145
- Root process Hostname                 : phys-comp-03
- #... (file:default.perf.. not present).................................Performance Options 
- #|debug F                      Debug option                                                 
- #|fftcache 8192                Cache size for the FFT                                       
- #|accel NO                     Acceleration (NO, CUDAGPU, OCLGPU)                           
- #|blas F                       CUBLAS acceleration                                          
- #|projrad  1.50E+01            Radius of the projector as a function of the maxrad          
- #|exctxpar OP2P                Exact exchange parallelisation scheme                        
- #|ig_diag T                    Input guess: (T:Direct, F:Iterative) diag. of Ham.           
- #|ig_norbp 5                   Input guess: Orbitals per process for iterative diag.        
- #|ig_blocks 300 800            Input guess: Block sizes for orthonormalisation              
- #|ig_tol  1.00E-04             Input guess: Tolerance criterion                             
- #|methortho 0                  Orthogonalisation (0=Cholesky,1=GS/Chol,2=Loewdin)           
- #|rho_commun DEF               Density communication scheme (DBL, RSC, MIX)                 
- #|psolver_groupsize 0          Size of Poisson Solver taskgroups (0=nproc)                  
- #|psolver_accel 0              Acceleration of the Poisson Solver (0=none, 1=CUDA)          
- #|unblock_comms OFF            Overlap Communications of fields (OFF,DEN,POT)               
- #|linear OFF                   Linear Input Guess approach (OFF, LIG, FUL, TMO)             
- #|tolsym -1.00E+00             Tolerance for symmetry detection                             
- #|signaling F                  Expose calculation results on Network                        
- #|signalTimeout 0              Time out on startup for signal connection                    
- #|domain                       Domain to add to the hostname to find the IP                 
- #|verbosity 2                  verbosity of the output 0=low, 2=high                        
- #|outdir .                     Writing directory                                            
- #|psp_onfly T                  Calculate pseudopotential projectors on the fly              
- #... (file:potential.dft)........................................DFT Calculation Parameters
- #|0.50 0.50 0.50  hx,hy,hz: grid spacing in the three directions                            
- #|4.0  4.0       c(f)rmult: c(f)rmult*radii_cf(:,1(2))=coarse(fine) atom-based radius       
- #|1              ixc: exchange-correlation parameter (LDA=1,PBE=11)                         
- #|0 0.0 0.0 0.0  charge of the system, Electric field (Ex,Ey,Ez)                            
- #|1  0           nspin=1 non-spin polarization, mpol=total magnetic moment                  
- #|1.E-05         gnrm_cv: convergence criterion gradient                                    
- #|100 1          itermax,nrepmax: max. # of wfn. opt. steps and of re-diag. runs            
- #|5  10          ncong, idsx: # of CG it. for preconditioning eq., wfn. diis history        
- #|0              dispersion correction potential (values 1,2,3), 0=none                     
- #|100  0         InputPsiId, output_wf, output_denspot                                      
- #|0.0  30        rbuf, ncongt: length of the tail (AU),# tail CG iterations                 
- #|0  0           Davidson subspace dim., # of opt. orbs, # of plotted orbs                  
- #|T              disable the symmetry detection                                             
- #... (file:default.mix.. not present)....................................Mixing Parameters 
- #|0              Mixing parameters                                                          
- #|1              Maximum number of diagonalisation iterations                               
- #|1.e-4          Stop criterion on the residue of potential or density                      
- #|0 0.0 1        No. of additional bands, elec. temperature, smearing method                
- #|0.0 2.0        Multiplying factors for the mixing and the electronic DIIS                 
- #... (file:default.geopt.. not present)................................Geometry Parameters 
- #|BFGS           Geometry optimisation method                                               
- #|1              Maximum number of force evaluations                                        
- #|1.0 0.0        fract_fluct,forcemax                                                       
- #|0.0            random displacement amplitude                                              
- #|4.0            Stepsize for the geometry optimisation                                     
- #... (file:default.tddft.. not present)..................................TD-DFT Parameters 
- #|NONE           TDDFT Method                                                               
- #... (file:default.sic.. not present).......................................SIC Parameters 
- #|NONE           SIC method: NONE, PZ, NK                                                   
- #|0.0            SIC downscaling parameter                                                  
- #|0.0            Reference occupation fref (NK case only)                                   
- #... (file:default.kpt.. not present)...................Brillouin Zone Sampling Parameters 
- #|manual         K-point sampling method                                                    
- #|1              Number of K-points                                                         
- #|0. 0. 0. 1.    K-pt coords, K-pt weigth                                                   
- #... (file:potential.lin).................................................Linear Parameters
- #|2  1           iterations with low accuracy, high accuracy                                
- #|3  2           iterations to optimize the basis functions for low accuracy and high accura
- #|4.d-5 4.d-5  .5d0 iterations in the inner loop, enlargement factor for locreg, convergence
- #|2.d-5   2      gnrm multiplier, nsatur inner loop, nsatur outer loop                      
- #|5  0  1.d0  1.d-DIIS_hist_lowaccur, DIIS_hist_lowaccur, step size for DIIS, step size for 
- #|5              number of iterations in the preconditioner                                 
- #|-8  -8         block size for pdsyev/pdsygv, pdgemm (negative -> sequential), communicatio
- #|1  1           max number of process uses for pdsyev/pdsygv, pdgemm                       
- #|0              0-> exact Loewdin, 1-> taylor expansion                                    
- #|1              in orthoconstraint: correction for non-orthogonality (0) or no correction (
- #|102            mixing method: 100 (direct minimization), 101 (simple dens mixing), 102 (si
- #|0  2  .5d0  1.d-1low accuracy: mixing history (0-> SD, >0-> DIIS), number of iterations in
- #|0  3  .5d0  1.d-1high accuracy: mixing history (0-> SD, >0-> DIIS), number of iterations i
- #|1.d-13         convergence criterion for the kernel optimization                          
- #|1.d-11         convergence criterion for the support functions to be fixed                
- #|50  100        number of iterations for the input guess, memory available for overlap comm
- #|0              Output basis functions: 0 no output, 1 formatted output, 2 Fortran bin, 3 E
- #|C 4 1.0d-1 0.0d-4 2.8 3.3  Atom name, number of basis functions per atom, prefactor for co
- #|H 1 1.0d-1 0.0d-4 2.8 3.3  Atom name, number of basis functions per atom, prefactor for co
-  #--------------------------------------------------------------------------------------- |
- Data Writing directory                : ./
-=======
  <BigDFT> Log of the run will be written in logfile: .//log-potential.yaml
  <BigDFT> Logfile already existing, move previous file in:
    .//logfiles/log-potential.19:07:28.722.yaml
->>>>>>> 53fa9ed7
  --- (file: posinp.xyz  ) --------------------------------------- Input atomic system
    Atomic system                  Fixed positions           Additional data
  Bound. C.= F             | No fixed atom            | N. sym.   = free BC     
@@ -144,30 +27,6 @@
  >>>> Partition of the basis functions among the processes.
     | Processes from 0 to 0 treat 50 orbitals. |
  -----------------------------------------------
-<<<<<<< HEAD
- Wavefunctions memory occupation for root MPI process:  1 MB 322 KB 128 B
- NonLocal PSP Projectors Descriptors:
-   Creation strategy                   : On-the-fly
-   Total number of projectors          :  8
-   Total number of components          :  3400
-   Percent of zero components          :  0
-  #-------------------------------------------------------- Estimation of Memory Consumption
- Memory requirements for principal quantities (MiB.KiB):
-   Subspace Matrix                     : 0.1 #    (Number of Orbitals: 25)
-   Single orbital                      : 0.337 #  (Number of Components: 43076)
-   All (distributed) orbitals          : 3.967 #  (Number of Orbitals per MPI task: 4)
-   Wavefunction storage size           : 30.244 # (DIIS/SD workspaces included)
-   Nonlocal Pseudopotential Arrays     : 0.27
-   Full Uncompressed (ISF) grid        : 9.937
-   Workspaces storage size             : 0.899
- Memory requirements for principal code sections (MiB.KiB):
-   Kernel calculation                  : 27.624
-   Density Construction                : 61.687
-   Poisson Solver                      : 47.551
-   Hamiltonian application             : 62.537
- Estimated Memory Peak (MB)            :  62
-=======
->>>>>>> 53fa9ed7
  WARNING: do not call check_communications in the linear scaling version!
  ion-ion interaction energy  2.19393979420974E+02
  ----------------------------------------------------------- Ionic Potential Creation
@@ -261,11 +120,7 @@
  ++++++++++++++++++++++++++++++++++++++++++++++++++++++++++++++++++++++++++++++++++++++++++++
  at iteration 1 of the density optimization:
    coefficients obtained by diagonalization.
-<<<<<<< HEAD
-   it, Delta POT, energy, energyDiff   1   7.30E-05   -5.00536747476620576E+01   -5.0054E+01
-=======
    it, Delta POT, energy, energyDiff   1   7.30E-05   -5.00536747476838286E+01   -5.0054E+01
->>>>>>> 53fa9ed7
  ++++++++++++++++++++++++++++++++++++++++++++++++++++++++++++++++++++++++++++++++++++++++++++
  ----------------------------------- Determination of the orbitals in this new basis.
  Hamiltonian application done.
@@ -298,17 +153,10 @@
  ++++++++++++++++++++++++++++++++++++++++++++++++++++++++++++++++++++++++++++++++++++++++++++
  at iteration 2 of the density optimization:
    coefficients obtained by diagonalization.
-<<<<<<< HEAD
-   it, Delta POT, energy, energyDiff   2   1.05E-05   -4.33766775760976202E+01    6.6770E+00
- ++++++++++++++++++++++++++++++++++++++++++++++++++++++++++++++++++++++++++++++++++++++++++++
-   ebs, ehart, eexcu, vexcu, eexctX, eion, edisp -7.3875931374E+00  2.7037561847E+02 -2.2975083967E+01 -3.0077259930E+01  0.0000000000E+00  2.1939397942E+02  0.0000000000E+00
-   itoutL, Delta POTOUT, energy energyDiff   1   1.58E-05   -4.33766775760976202E+01   -4.3377E+01
-=======
    it, Delta POT, energy, energyDiff   2   1.05E-05   -4.33766775761067720E+01    6.6770E+00
  ++++++++++++++++++++++++++++++++++++++++++++++++++++++++++++++++++++++++++++++++++++++++++++
    ebs, ehart, eexcu, vexcu, eexctX, eion, edisp -7.3875931374E+00  2.7037561847E+02 -2.2975083967E+01 -3.0077259930E+01  0.0000000000E+00  2.1939397942E+02  0.0000000000E+00
    itoutL, Delta POTOUT, energy energyDiff   1   1.58E-05   -4.33766775761067720E+01   -4.3377E+01
->>>>>>> 53fa9ed7
  ############################################################################################
  at iteration 1 of the outer loop:
    > basis functions optimization:
@@ -318,11 +166,7 @@
    > density optimization:
      - using diagonalization / mixing.
      - WARNING: density optimization not converged!
-<<<<<<< HEAD
-     FINAL values: it, Delta POT, energy   1    1.05E-05   -4.33766775760976202E+01
-=======
      FINAL values: it, Delta POT, energy   1    1.05E-05   -4.33766775761067720E+01
->>>>>>> 53fa9ed7
    > energy difference to last iteration: -4.337668E+01
  ############################################################################################
  ======================== Creation of the basis functions... ========================
@@ -379,11 +223,7 @@
  ++++++++++++++++++++++++++++++++++++++++++++++++++++++++++++++++++++++++++++++++++++++++++++
  at iteration 1 of the density optimization:
    coefficients obtained by diagonalization.
-<<<<<<< HEAD
-   it, Delta POT, energy, energyDiff   1   3.45E-06   -5.02614180464772744E+01   -6.8847E+00
-=======
    it, Delta POT, energy, energyDiff   1   3.45E-06   -5.02614180464881883E+01   -6.8847E+00
->>>>>>> 53fa9ed7
  ++++++++++++++++++++++++++++++++++++++++++++++++++++++++++++++++++++++++++++++++++++++++++++
  ----------------------------------- Determination of the orbitals in this new basis.
  Hamiltonian application done.
@@ -416,17 +256,10 @@
  ++++++++++++++++++++++++++++++++++++++++++++++++++++++++++++++++++++++++++++++++++++++++++++
  at iteration 2 of the density optimization:
    coefficients obtained by diagonalization.
-<<<<<<< HEAD
-   it, Delta POT, energy, energyDiff   2   9.23E-07   -4.91014941619653769E+01    1.1599E+00
- ++++++++++++++++++++++++++++++++++++++++++++++++++++++++++++++++++++++++++++++++++++++++++++
-   ebs, ehart, eexcu, vexcu, eexctX, eion, edisp -6.6567635103E+00  2.6926873691E+02 -2.2933458283E+01 -3.0022371843E+01  0.0000000000E+00  2.1939397942E+02  0.0000000000E+00
-   itoutL, Delta POTOUT, energy energyDiff   2   8.88E-07   -4.91014941619653769E+01   -5.7248E+00
-=======
    it, Delta POT, energy, energyDiff   2   9.23E-07   -4.91014941619773140E+01    1.1599E+00
  ++++++++++++++++++++++++++++++++++++++++++++++++++++++++++++++++++++++++++++++++++++++++++++
    ebs, ehart, eexcu, vexcu, eexctX, eion, edisp -6.6567635103E+00  2.6926873691E+02 -2.2933458283E+01 -3.0022371843E+01  0.0000000000E+00  2.1939397942E+02  0.0000000000E+00
    itoutL, Delta POTOUT, energy energyDiff   2   8.88E-07   -4.91014941619773140E+01   -5.7248E+00
->>>>>>> 53fa9ed7
  ############################################################################################
  at iteration 2 of the outer loop:
    > basis functions optimization:
@@ -436,11 +269,7 @@
    > density optimization:
      - using diagonalization / mixing.
      - WARNING: density optimization not converged!
-<<<<<<< HEAD
-     FINAL values: it, Delta POT, energy   2    9.23E-07   -4.91014941619653769E+01
-=======
      FINAL values: it, Delta POT, energy   2    9.23E-07   -4.91014941619773140E+01
->>>>>>> 53fa9ed7
    > energy difference to last iteration: -5.724817E+00
  ############################################################################################
  Increasing the localization radius for the high accuracy part.
@@ -450,160 +279,121 @@
  Orthoconstraint...  trH, trHold,ldiis%trmin  -49.364459056252940       1.00000000000000002E+100  1.00000000000000002E+100
 Preconditioning.
 max alpha  1.0000E-04
-<<<<<<< HEAD
- iter, fnrm, fnrmMax, ebs, diff, noise level     1  3.6634499E-01  4.7128315E-01   -49.3644590562  -5.8956E+01   3.6169E-04
-=======
  iter, fnrm, fnrmMax, ebs, diff, noise level     1  3.6634499E-01  4.7128315E-01   -49.3644590563  -5.8956E+01   3.6169E-04
->>>>>>> 53fa9ed7
  steepest descent informations: mean alpha=1.000E-04, consecutive successes=1, DIIS=y
  WARNING: NO RECONSTRUCTION OF KERNEL
  ----------------------------------------------------------------------------- iter=2
  Orthonormalization... ekin_sum,epot_sum,eproj_sum  1.95084088330E+02 -1.78233373803E+02  1.22296843825E+01  2.90803989101E+01
-<<<<<<< HEAD
- Orthoconstraint...  trH, trHold,ldiis%trmin  -49.3070567372163     
-  -49.3644590562427       -49.3644590562427     
-=======
  Orthoconstraint...  trH, trHold,ldiis%trmin  -49.307056737225992       -49.364459056252940       -49.364459056252940     
->>>>>>> 53fa9ed7
  WARNING: the trace increased by  1.16E-01%.
- Energy grows, decrease step size and restart with previous TMBs
+ Energy grows in spite of decreased step size, will exit...
 Preconditioning.
 max alpha  6.0000E-05
-<<<<<<< HEAD
-=======
  iter, fnrm, fnrmMax, ebs, diff, noise level     2  3.6218349E-01  4.6911948E-01   -49.3070567372   5.7402E-02   3.5716E-04
  WARNING: emergency exit after 2 iterations to keep presumably good TMBs before they deteriorate too much.
  >>WRONG OUTPUT<< Final values for fnrm, fnrmMax, trace:   3.6218349E-01  4.6911948E-01 -49.3070567
  ============================= Basis functions created. =============================
->>>>>>> 53fa9ed7
- ----------------------------------- Determination of the orbitals in this new basis.
- No Hamiltonian application required.
- Diagonalizing the Hamiltonian, sequential version... done.
- -------------------------------------------------
- some selected eigenvalues:
-   eval(17)=  1.20894E-01
-   eval(18)=  1.35790E-01
-   eval(19)=  1.53752E-01
-   eval(20)=  1.63102E-01
-   eval(21)=  1.71317E-01
-   eval(22)=  1.90949E-01
-   eval(23)=  1.97634E-01
-   eval(24)=  2.14151E-01
-   eval(25)=  2.43010E-01  <-- last occupied orbital
-   eval(26)=  9.26049E-01  <-- first virtual orbital
-   eval(27)=  9.46572E-01
-   eval(28)=  9.59034E-01
-   eval(29)=  9.68918E-01
-   eval(30)=  9.79511E-01
-   eval(31)=  9.99990E-01
-   eval(32)=  1.00098E+00
-   eval(33)=  1.02468E+00
- -------------------------------------------------
-   calculating the density kernel... 
- Calculating charge density...
-done.
-<<<<<<< HEAD
-   Calculation finished. TOTAL CHARGE =   4.999998459168E+01
-=======
+ ----------------------------------- Determination of the orbitals in this new basis.
+ Hamiltonian application done.
+ Diagonalizing the Hamiltonian, sequential version... done.
+ -------------------------------------------------
+ some selected eigenvalues:
+   eval(17)= -3.71985E-02
+   eval(18)= -3.65134E-02
+   eval(19)= -2.50312E-02
+   eval(20)= -2.26050E-02
+   eval(21)= -1.92215E-02
+   eval(22)= -1.06329E-03
+   eval(23)=  1.09972E-02
+   eval(24)=  1.83800E-02
+   eval(25)=  5.15918E-02  <-- last occupied orbital
+   eval(26)=  6.03124E-01  <-- first virtual orbital
+   eval(27)=  6.18114E-01
+   eval(28)=  6.26829E-01
+   eval(29)=  6.40946E-01
+   eval(30)=  6.56415E-01
+   eval(31)=  6.68595E-01
+   eval(32)=  6.83128E-01
+   eval(33)=  6.96697E-01
+ -------------------------------------------------
+   calculating the density kernel... 
+ Calculating charge density...
+done.
    Calculation finished. TOTAL CHARGE =   4.999998460283E+01
->>>>>>> 53fa9ed7
  ---------------------------------------------------------------- Updating potential.
  ++++++++++++++++++++++++++++++++++++++++++++++++++++++++++++++++++++++++++++++++++++++++++++
  at iteration 1 of the density optimization:
    coefficients obtained by diagonalization.
-<<<<<<< HEAD
-   it, Delta POT, energy, energyDiff   1   7.85E-06   -3.89200991896462938E+01    1.0181E+01
-=======
    it, Delta POT, energy, energyDiff   1   4.30E-07   -4.94093304684604391E+01   -3.0784E-01
->>>>>>> 53fa9ed7
- ++++++++++++++++++++++++++++++++++++++++++++++++++++++++++++++++++++++++++++++++++++++++++++
- ----------------------------------- Determination of the orbitals in this new basis.
- Hamiltonian application done.
- Diagonalizing the Hamiltonian, sequential version... done.
- -------------------------------------------------
- some selected eigenvalues:
-   eval(17)= -5.47640E-02
-   eval(18)= -4.56574E-02
-   eval(19)= -3.91680E-02
-   eval(20)= -3.31497E-02
-   eval(21)= -2.69426E-02
-   eval(22)= -1.46283E-02
-   eval(23)= -9.62474E-03
-   eval(24)=  4.93716E-03
-   eval(25)=  3.05545E-02  <-- last occupied orbital
-   eval(26)=  5.91849E-01  <-- first virtual orbital
-   eval(27)=  6.06207E-01
-   eval(28)=  6.08906E-01
-   eval(29)=  6.27510E-01
-   eval(30)=  6.40361E-01
-   eval(31)=  6.54361E-01
-   eval(32)=  6.65557E-01
-   eval(33)=  6.77545E-01
- -------------------------------------------------
-   calculating the density kernel... 
- Calculating charge density...
-done.
-<<<<<<< HEAD
-   Calculation finished. TOTAL CHARGE =   4.999998447737E+01
-=======
+ ++++++++++++++++++++++++++++++++++++++++++++++++++++++++++++++++++++++++++++++++++++++++++++
+ ----------------------------------- Determination of the orbitals in this new basis.
+ Hamiltonian application done.
+ Diagonalizing the Hamiltonian, sequential version... done.
+ -------------------------------------------------
+ some selected eigenvalues:
+   eval(17)= -3.74544E-02
+   eval(18)= -3.67446E-02
+   eval(19)= -2.52491E-02
+   eval(20)= -2.29202E-02
+   eval(21)= -1.94325E-02
+   eval(22)= -1.28477E-03
+   eval(23)=  1.06540E-02
+   eval(24)=  1.81531E-02
+   eval(25)=  5.13116E-02  <-- last occupied orbital
+   eval(26)=  6.02968E-01  <-- first virtual orbital
+   eval(27)=  6.17941E-01
+   eval(28)=  6.26622E-01
+   eval(29)=  6.40728E-01
+   eval(30)=  6.56090E-01
+   eval(31)=  6.68245E-01
+   eval(32)=  6.82711E-01
+   eval(33)=  6.96350E-01
+ -------------------------------------------------
+   calculating the density kernel... 
+ Calculating charge density...
+done.
    Calculation finished. TOTAL CHARGE =   4.999998460014E+01
->>>>>>> 53fa9ed7
  ---------------------------------------------------------------- Updating potential.
  ++++++++++++++++++++++++++++++++++++++++++++++++++++++++++++++++++++++++++++++++++++++++++++
  at iteration 2 of the density optimization:
    coefficients obtained by diagonalization.
-<<<<<<< HEAD
-   it, Delta POT, energy, energyDiff   2   8.92E-06   -4.87227780718396843E+01   -9.8027E+00
-=======
    it, Delta POT, energy, energyDiff   2   1.93E-07   -4.93605488672044430E+01    4.8782E-02
->>>>>>> 53fa9ed7
- ++++++++++++++++++++++++++++++++++++++++++++++++++++++++++++++++++++++++++++++++++++++++++++
- ----------------------------------- Determination of the orbitals in this new basis.
- Hamiltonian application done.
- Diagonalizing the Hamiltonian, sequential version... done.
- -------------------------------------------------
- some selected eigenvalues:
-   eval(17)= -3.53092E-02
-   eval(18)= -3.43844E-02
-   eval(19)= -2.39578E-02
-   eval(20)= -1.95951E-02
-   eval(21)= -1.84009E-02
-   eval(22)=  1.12778E-03
-   eval(23)=  1.49052E-02
-   eval(24)=  2.04262E-02
-   eval(25)=  5.50171E-02  <-- last occupied orbital
-   eval(26)=  6.04904E-01  <-- first virtual orbital
-   eval(27)=  6.20207E-01
-   eval(28)=  6.30110E-01
-   eval(29)=  6.43416E-01
-   eval(30)=  6.59722E-01
-   eval(31)=  6.71442E-01
-   eval(32)=  6.86607E-01
-   eval(33)=  7.00089E-01
- -------------------------------------------------
-   calculating the density kernel... 
- Calculating charge density...
-done.
-<<<<<<< HEAD
-   Calculation finished. TOTAL CHARGE =   4.999998462436E+01
-=======
+ ++++++++++++++++++++++++++++++++++++++++++++++++++++++++++++++++++++++++++++++++++++++++++++
+ ----------------------------------- Determination of the orbitals in this new basis.
+ Hamiltonian application done.
+ Diagonalizing the Hamiltonian, sequential version... done.
+ -------------------------------------------------
+ some selected eigenvalues:
+   eval(17)= -3.74804E-02
+   eval(18)= -3.67935E-02
+   eval(19)= -2.53127E-02
+   eval(20)= -2.29264E-02
+   eval(21)= -1.95044E-02
+   eval(22)= -1.34071E-03
+   eval(23)=  1.06748E-02
+   eval(24)=  1.81035E-02
+   eval(25)=  5.12968E-02  <-- last occupied orbital
+   eval(26)=  6.02943E-01  <-- first virtual orbital
+   eval(27)=  6.17930E-01
+   eval(28)=  6.26639E-01
+   eval(29)=  6.40743E-01
+   eval(30)=  6.56129E-01
+   eval(31)=  6.68311E-01
+   eval(32)=  6.82784E-01
+   eval(33)=  6.96393E-01
+ -------------------------------------------------
+   calculating the density kernel... 
+ Calculating charge density...
+done.
    Calculation finished. TOTAL CHARGE =   4.999998460062E+01
->>>>>>> 53fa9ed7
  ---------------------------------------------------------------- Updating potential.
  ++++++++++++++++++++++++++++++++++++++++++++++++++++++++++++++++++++++++++++++++++++++++++++
  at iteration 3 of the density optimization:
    coefficients obtained by diagonalization.
-<<<<<<< HEAD
-   it, Delta POT, energy, energyDiff   3   1.80E-06   -5.01625886559595529E+01   -1.4398E+00
- ++++++++++++++++++++++++++++++++++++++++++++++++++++++++++++++++++++++++++++++++++++++++++++
-   ebs, ehart, eexcu, vexcu, eexctX, eion, edisp -6.5164109065E+00  2.6904359374E+02 -2.2919843028E+01 -3.0004386585E+01  0.0000000000E+00  2.1939397942E+02  0.0000000000E+00
-   itoutH, Delta POTOUT, energy energyDiff   3   2.21E-07   -5.01625886559595529E+01   -1.0611E+00
-=======
    it, Delta POT, energy, energyDiff   3   9.71E-08   -4.93743089733596321E+01   -1.3760E-02
  ++++++++++++++++++++++++++++++++++++++++++++++++++++++++++++++++++++++++++++++++++++++++++++
    ebs, ehart, eexcu, vexcu, eexctX, eion, edisp -6.6407040817E+00  2.6921275661E+02 -2.2930098135E+01 -3.0017933133E+01  0.0000000000E+00  2.1939397942E+02  0.0000000000E+00
    itoutH, Delta POTOUT, energy energyDiff   3   1.75E-07   -4.93743089733596321E+01   -2.7281E-01
->>>>>>> 53fa9ed7
  ############################################################################################
  at iteration 3 of the outer loop:
    > basis functions optimization:
@@ -613,37 +403,6 @@
    > density optimization:
      - using diagonalization / mixing.
      - WARNING: density optimization not converged!
-<<<<<<< HEAD
-     FINAL values: it, Delta POT, energy   3    1.80E-06   -5.01625886559595529E+01
-   > energy difference to last iteration: -1.061094E+00
- ############################################################################################
-iat, fpulay    1   -4.676394E-04   -1.400872E-01   -2.592023E-01
-iat, fpulay    2    3.283111E-03    2.532500E-01   -5.553104E-03
-iat, fpulay    3   -2.612548E-03   -2.589167E-01    2.654954E-03
-iat, fpulay    4    3.371559E-03    2.703547E-01   -2.231707E-02
-iat, fpulay    5    3.855592E-03   -2.606001E-01    2.273036E-02
-iat, fpulay    6   -3.155928E-03    2.358459E-01   -3.495422E-02
-iat, fpulay    7    3.072325E-03   -2.835148E-01   -2.143544E-02
-iat, fpulay    8    3.961042E-04    1.138846E-01    2.177258E-01
-iat, fpulay    9   -2.581418E-04    1.709807E-01   -2.520841E-01
-iat, fpulay   10    2.370868E-01   -1.845864E-01   -1.793961E-03
-iat, fpulay   11   -2.405472E-01   -1.887212E-01   -2.650493E-03
-iat, fpulay   12    2.277064E-01    1.766758E-01   -1.773516E-03
-iat, fpulay   13   -2.320283E-01    1.820567E-01   -2.184727E-03
-iat, fpulay   14    2.320127E-01   -1.750923E-01    1.067672E-03
-iat, fpulay   15   -2.336116E-01   -1.801470E-01    1.172964E-03
-iat, fpulay   16    2.249649E-01    1.754187E-01   -1.773938E-04
-iat, fpulay   17   -2.288359E-01    1.811769E-01    2.945133E-04
-iat, fpulay   18    2.320714E-01   -1.761237E-01    1.813706E-04
-iat, fpulay   19   -2.346131E-01   -1.814716E-01   -1.359897E-04
-iat, fpulay   20    2.255452E-01    1.739768E-01    3.258388E-04
-iat, fpulay   21   -2.285633E-01    1.798199E-01    5.663329E-04
-iat, fpulay   22    2.307746E-01   -1.760714E-01    1.105273E-03
-iat, fpulay   23   -2.331774E-01   -1.812417E-01    1.686628E-03
-iat, fpulay   24    2.262945E-01    1.779829E-01    8.470506E-04
-iat, fpulay   25   -2.310215E-01    1.831522E-01    1.136077E-03
-iat, fpulay   26    1.767304E-04   -1.631100E-01    2.484716E-01
-=======
      FINAL values: it, Delta POT, energy   3    9.71E-08   -4.93743089733596321E+01
    > energy difference to last iteration: -2.728148E-01
  ############################################################################################
@@ -673,72 +432,10 @@
 iat, fpulay   24    2.235981E-01    1.759696E-01    9.080109E-04
 iat, fpulay   25   -2.283712E-01    1.811516E-01    1.178993E-03
 iat, fpulay   26    1.838701E-04   -1.612490E-01    2.458445E-01
->>>>>>> 53fa9ed7
  done.
    calculating the density kernel... 
  Calculating charge density...
 done.
-<<<<<<< HEAD
-   Calculation finished. TOTAL CHARGE =   4.999998462436E+01
- ------------------------------------- Building linear combinations... done.
- ----------------------------------------------------------------- Forces Calculation
- Poisson Solver:
-   BC                                  : Free
-   Box                                 :  [  89,  93,  157 ]
-   MPI tasks                           :  8
- Electric Dipole Moment (AU):
-   P vector                            :  [ -2.7742E-03,  2.0518E-02,  1.7086E-02 ]
-   norm(P)                             :  2.684424E-02
- Electric Dipole Moment (Debye):
-   P vector                            :  [ -7.0513E-03,  5.2151E-02,  4.3428E-02 ]
-   norm(P)                             :  6.823123E-02
- Calculate local forces...done. Leaked force:  0.00000E+00
- Non Local forces calculated           :  Yes
- average noise along x direction:   1.86094267E-02
- average noise along y direction:   7.83639705E-03
- average noise along z direction:  -6.11517156E-03
- total average noise            :   2.10977535E-02
- clean forces norm (Ha/Bohr): maxval=  3.394988056833E-01  fnrm2=  9.520763010193E-01
- raw forces:                  maxval=  3.410919322061E-01  fnrm2=  9.526605796768E-01
- Timings for root process:
-   CPU time (s)                        :  8.05
-   Elapsed time (s)                    :  8.09
- Final values of the Forces for each atom
-     1      C  2.40385E-03 -1.71610E-01 -2.92923E-01
-     2      C  8.91397E-03  2.83968E-01 -1.60963E-02
-     3      C  3.18791E-03 -2.78299E-01  1.73247E-02
-     4      C  9.75780E-03  3.19250E-01 -5.49927E-03
-     5      C  1.03296E-02 -2.76050E-01  2.23113E-02
-     6      C  4.17445E-03  2.59971E-01 -3.53146E-02
-     7      C  9.36500E-03 -3.13961E-01 -8.81015E-03
-     8      C  2.60455E-03  1.48018E-01  2.41669E-01
-     9      H -5.38000E-04  6.36565E-02 -9.06018E-02
-    10      H  1.04410E-01 -6.66301E-02 -7.90918E-03
-    11      H -1.11796E-01 -7.23572E-02 -9.62384E-03
-    12      H  8.86293E-02  7.07598E-02  8.64211E-03
-    13      H -9.46821E-02  7.80461E-02  7.94475E-03
-    14      H  1.00887E-01 -5.92856E-02  7.74610E-03
-    15      H -1.05717E-01 -6.64118E-02  7.81000E-03
-    16      H  8.89201E-02  6.25280E-02 -5.38366E-03
-    17      H -9.45361E-02  7.00726E-02 -5.50855E-03
-    18      H  9.81643E-02 -6.19173E-02  1.34653E-02
-    19      H -1.04343E-01 -6.94939E-02  1.31199E-02
-    20      H  8.69002E-02  6.54361E-02  8.08241E-03
-    21      H -9.26900E-02  7.30495E-02  7.98016E-03
-    22      H  9.55649E-02 -6.35265E-02  1.44635E-04
-    23      H -1.02124E-01 -7.09197E-02  2.43778E-04
-    24      H  9.08773E-02  6.03701E-02  1.12932E-02
-    25      H -9.88568E-02  6.64451E-02  1.18020E-02
-    26      H  1.92466E-04 -5.11091E-02  9.80913E-02
- Memory Consumption Report:
-   Tot. No. of Allocations  : 41623
-   Tot. No. of Deallocations: 41623
-   Remaining Memory (B)     : 0
-   Memory occupation: 
-      Peak Value (MB): 201
-      for the array: pot
-      in the routine: full_local_potential
-=======
    Calculation finished. TOTAL CHARGE =   4.999998460062E+01
  ------------------------------------- Building linear combinations... done.
  ----------------------------------------------------------------- Forces Calculation
@@ -775,5 +472,4 @@
     23      H -1.00685E-01 -6.95492E-02  5.41319E-04
     24      H  8.55550E-02  5.60118E-02  1.10116E-02
     25      H -9.37441E-02  6.20235E-02  1.15298E-02
-    26      H  6.51987E-05 -4.80273E-02  9.26632E-02
->>>>>>> 53fa9ed7
+    26      H  6.51987E-05 -4.80273E-02  9.26632E-02