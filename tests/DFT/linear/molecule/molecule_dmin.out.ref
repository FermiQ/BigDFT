 <BigDFT> log of the run will be written in logfile: ./log-dmin.yaml
 ------------------------------------------------------------------------------------
 >>>> Partition of the basis functions among the processes.
    | Processes from 0 to 3 treat 18 orbitals, |
    | processes from 4 to 5 treat 17 orbitals. |
 -----------------------------------------------
total elements: 11236
non-zero elements: 10732
sparsity:  4.49%
total elements: 11236
non-zero elements: 5692
sparsity: 49.34%
total elements: 11236
non-zero elements: 10732
sparsity:  4.49%
WARNING: locrad for atom type N is too small; minimal value is   1.14E+01
type, 4.d0*rprb, x0, input%lin%locrad_type(ityp)N   1.14E+01   2.89E+01   4.500E+00
V3prb    1.6654E+00
WARNING: locrad for atom type C is too small; minimal value is   1.16E+01
type, 4.d0*rprb, x0, input%lin%locrad_type(ityp)C   1.16E+01   2.89E+01   4.500E+00
V3prb    1.8106E+00
WARNING: locrad for atom type H is too small; minimal value is   4.84E+00
type, 4.d0*rprb, x0, input%lin%locrad_type(ityp)H   4.84E+00   2.89E+01   4.500E+00
V3prb    5.4876E-02
 Processes from 0 to 3 treat 18 inguess orbitals 
 Processes from 4 to 5 treat 17 inguess orbitals 
Calculating charge density... done.
   Calculation finished. TOTAL CHARGE =   1.139999945482E+02
 calling orthonormalizeLocalized (exact)
 ----------------------------------- Determination of the orbitals in this new basis.
 Hamiltonian application done.
 Diagonalizing the Hamiltonian, sequential version... done.
 -------------------------------------------------
 some selected eigenvalues:
   eval(49)=  -3.551918871437E-01
   eval(50)=  -3.490030931417E-01
   eval(51)=  -3.433045616058E-01
   eval(52)=  -3.337921714776E-01
   eval(53)=  -3.278767884175E-01
   eval(54)=  -3.269779222821E-01
   eval(55)=  -3.193786159252E-01
   eval(56)=  -3.171258233982E-01
   eval(57)=  -2.587468497526E-01  <-- last occupied orbital
   eval(58)=  -2.059559837457E-01  <-- first virtual orbital
   eval(59)=  -2.031626387548E-01
   eval(60)=  -1.571625410849E-01
   eval(61)=  -6.583181516911E-02
   eval(62)=  -4.604948354206E-02
   eval(63)=  -4.262881401623E-02
   eval(64)=  -2.918007251118E-02
   eval(65)=   1.318267600001E-02
 -------------------------------------------------
 lowest, highest ev: -1.0126798088441173E+00  6.4874632096355611E-01
 calculate density kernel... Calculating charge density... done.
   Calculation finished. TOTAL CHARGE =   1.139999950713E+02
 ------------------------------------------------------------- Input guess generated.
 ************************************************************************************
 ****************************** LINEAR SCALING VERSION ******************************
 ======================== Creation of the basis functions... ========================
 ----------------------------------------------------------------------------- iter=1
 Orthoconstraint... Preconditioning... done.
AFTER: gnrm, gnrmmax, gnrm/gnrm_old    1.765658E-01    2.736758E-01    1.669082E-03
 iter, fnrm, fnrmMax, trace, diff     1  9.9899077E-01  1.3290303E+00  -148.3618560536  -1.4836E+02
 SD informations: mean alpha=1.000E+00, max alpha=1.000E+00, consecutive successes=1
 Orthonormalization... coeff renormalization... calculate density kernel... done.
 ----------------------------------------------------------------------------- iter=2
 Orthoconstraint... Preconditioning... done.
AFTER: gnrm, gnrmmax, gnrm/gnrm_old    7.465117E-02    1.355591E-01    5.391654E-03
 iter, fnrm, fnrmMax, trace, diff     2  3.6141350E-01  6.1879143E-01  -161.9632741216  -1.3601E+01
 SD informations: mean alpha=6.000E-01, max alpha=6.000E-01, consecutive successes=2
 Orthonormalization... coeff renormalization... calculate density kernel... done.
 ----------------------------------------------------------------------------- iter=3
 Orthoconstraint... Preconditioning... done.
AFTER: gnrm, gnrmmax, gnrm/gnrm_old    3.965120E-02    6.235055E-02    8.207215E-03
 iter, fnrm, fnrmMax, trace, diff     3  2.1348990E-01  3.9226114E-01  -163.8784742248  -1.9152E+00
 SD informations: mean alpha=6.600E-01, max alpha=6.600E-01, consecutive successes=3
 Orthonormalization... coeff renormalization... calculate density kernel... done.
 ----------------------------------------------------------------------------- iter=4
 Orthoconstraint... Preconditioning... done.
AFTER: gnrm, gnrmmax, gnrm/gnrm_old    3.172790E-02    5.610631E-02    1.092552E-02
 iter, fnrm, fnrmMax, trace, diff     4  1.6551855E-01  3.2690836E-01  -164.7049180397  -8.2644E-01
 SD informations: mean alpha=7.260E-01, max alpha=7.260E-01, consecutive successes=4
 Orthonormalization... coeff renormalization... calculate density kernel... done.
 ----------------------------------------------------------------------------- iter=5
 Orthoconstraint... Preconditioning... done.
AFTER: gnrm, gnrmmax, gnrm/gnrm_old    2.755892E-02    5.141932E-02    1.202757E-02
 iter, fnrm, fnrmMax, trace, diff     5  1.4702431E-01  2.9205832E-01  -165.1983784301  -4.9346E-01
 WARNING: not converged within 5 iterations! Exiting loop due to limitations of iterations.
 Final values for fnrm, fnrmMax, trace:   1.4702431E-01  2.9205832E-01   -165.1983784
 ============================= Basis functions created. =============================
 ----------------------------------- Determination of the orbitals in this new basis.
 Hamiltonian application done.
 calculate density kernel... coeff renormalization...coeff renormalization... calculate density kernel... Calculating charge density... done.
   Calculation finished. TOTAL CHARGE =   1.139999982239E+02
 ---------------------------------------------------------------- Updating potential.
 ++++++++++++++++++++++++++++++++++++++++++++++++++++++++++++++++++++++++++++++++++++++++++++
 at iteration 1 of the density optimization:
   coefficients / kernel obtained by direct minimization.
   it, fnrm coeff, energy, energyDiff   1  1.8191039E-01   -1.76130527264288958E+02   -1.7613E+02
 ++++++++++++++++++++++++++++++++++++++++++++++++++++++++++++++++++++++++++++++++++++++++++++
 ----------------------------------- Determination of the orbitals in this new basis.
 Hamiltonian application done.
 calculate density kernel... coeff renormalization...coeff renormalization... calculate density kernel...  
 alpha, energydiff  0.10000000000000001       0.90632143218249439     
Calculating charge density... done.
   Calculation finished. TOTAL CHARGE =   1.139999982237E+02
 ---------------------------------------------------------------- Updating potential.
 ++++++++++++++++++++++++++++++++++++++++++++++++++++++++++++++++++++++++++++++++++++++++++++
 at iteration 2 of the density optimization:
   coefficients / kernel obtained by direct minimization.
   it, fnrm coeff, energy, energyDiff   2  1.0024216E-01   -1.75224205832106463E+02    9.0632E-01
 ++++++++++++++++++++++++++++++++++++++++++++++++++++++++++++++++++++++++++++++++++++++++++++
 ----------------------------------- Determination of the orbitals in this new basis.
 Hamiltonian application done.
 calculate density kernel... coeff renormalization...coeff renormalization... calculate density kernel...  
 alpha, energydiff  0.11000000000000001      -2.36904503647110687E-002
Calculating charge density... done.
   Calculation finished. TOTAL CHARGE =   1.139999982259E+02
 ---------------------------------------------------------------- Updating potential.
 ++++++++++++++++++++++++++++++++++++++++++++++++++++++++++++++++++++++++++++++++++++++++++++
 at iteration 3 of the density optimization:
   coefficients / kernel obtained by direct minimization.
   it, fnrm coeff, energy, energyDiff   3  5.6660989E-02   -1.75247896282471174E+02   -2.3690E-02
 ++++++++++++++++++++++++++++++++++++++++++++++++++++++++++++++++++++++++++++++++++++++++++++
   ebs, ehart, eexcu, vexcu, eexctX, eion, edisp -5.085184692558E+01  1.086335544536E+03 -5.144262013133E+01 -6.734018667362E+01  0.000000000000E+00  9.465423606535E+02  0.000000000000E+00
   itoutL, Delta DENSOUT, energy, energyDiff   1   1.85E-06   -1.75247896282471174E+02   -1.7525E+02
 ############################################################################################
 at iteration 1 of the outer loop:
   > basis functions optimization:
     - target function is trace
     - WARNING: basis functions not converged!
     Final values: target function, fnrm  -1.651984E+02    1.47E-01
   > density optimization:
     - using direct minimization.
     - WARNING: density optimization not converged!
     FINAL values: it, fnrm coeff, energy   1    5.67E-02   -1.75247896282471174E+02
   > energy difference to last iteration: -1.752479E+02
 ############################################################################################
 Increasing the localization radius for the high accuracy part.
total elements: 11236
non-zero elements: 11084
sparsity:  1.35%
total elements: 11236
non-zero elements: 6892
sparsity: 38.66%
total elements: 11236
non-zero elements: 11084
sparsity:  1.35%
 ----------------------------------- Determination of the orbitals in this new basis.
 Hamiltonian application done.
 calculate density kernel... coeff renormalization...coeff renormalization... calculate density kernel...  ======================== Creation of the basis functions... ========================
 ----------------------------------------------------------------------------- iter=1
 Orthoconstraint... Preconditioning... done.
AFTER: gnrm, gnrmmax, gnrm/gnrm_old    6.470168E-02    9.527816E-02    4.436118E-03
 iter, fnrm, fnrmMax, ebs, diff     1  3.7093967E-01  5.7204610E-01  -175.2715365103  -1.0567E+01
 SD informations: mean alpha=7.986E-01, max alpha=7.986E-01, consecutive successes=1
 Orthonormalization... coeff renormalization... calculate density kernel... done.
 ----------------------------------------------------------------------------- iter=2
 Orthoconstraint... Preconditioning... done.
AFTER: gnrm, gnrmmax, gnrm/gnrm_old    2.759598E-02    5.377285E-02    5.153960E-03
 iter, fnrm, fnrmMax, ebs, diff     2  2.2474988E-01  2.9963756E-01  -176.1274366722  -8.5590E-01
 WARNING: not converged within 2 iterations! Exiting loop due to limitations of iterations.
 Final values for fnrm, fnrmMax, ebs:   2.2474988E-01  2.9963756E-01   -176.1274367
 ============================= Basis functions created. =============================
 ----------------------------------- Determination of the orbitals in this new basis.
 No Hamiltonian application required.
 calculate density kernel... coeff renormalization...coeff renormalization... calculate density kernel... Calculating charge density... done.
   Calculation finished. TOTAL CHARGE =   1.139999982887E+02
 ---------------------------------------------------------------- Updating potential.
 ++++++++++++++++++++++++++++++++++++++++++++++++++++++++++++++++++++++++++++++++++++++++++++
 at iteration 1 of the density optimization:
   coefficients / kernel obtained by direct minimization.
   it, fnrm coeff, energy, energyDiff   1  2.6386328E-02   -1.76144649858567391E+02   -8.9675E-01
 ++++++++++++++++++++++++++++++++++++++++++++++++++++++++++++++++++++++++++++++++++++++++++++
 ----------------------------------- Determination of the orbitals in this new basis.
 Hamiltonian application done.
 calculate density kernel... coeff renormalization...coeff renormalization... calculate density kernel...  
 alpha, energydiff  0.10000000000000001       3.22026951344014378E-002
Calculating charge density... done.
   Calculation finished. TOTAL CHARGE =   1.139999982909E+02
 ---------------------------------------------------------------- Updating potential.
 ++++++++++++++++++++++++++++++++++++++++++++++++++++++++++++++++++++++++++++++++++++++++++++
 at iteration 2 of the density optimization:
   coefficients / kernel obtained by direct minimization.
   it, fnrm coeff, energy, energyDiff   2  2.1197046E-02   -1.76112447163432989E+02    3.2203E-02
 ++++++++++++++++++++++++++++++++++++++++++++++++++++++++++++++++++++++++++++++++++++++++++++
 ----------------------------------- Determination of the orbitals in this new basis.
 Hamiltonian application done.
 calculate density kernel... coeff renormalization...coeff renormalization... calculate density kernel...  
 alpha, energydiff  0.11000000000000001      -1.30395132327976171E-003
Calculating charge density... done.
   Calculation finished. TOTAL CHARGE =   1.139999982913E+02
 ---------------------------------------------------------------- Updating potential.
 ++++++++++++++++++++++++++++++++++++++++++++++++++++++++++++++++++++++++++++++++++++++++++++
 at iteration 3 of the density optimization:
   coefficients / kernel obtained by direct minimization.
   it, fnrm coeff, energy, energyDiff   3  1.3297687E-02   -1.76113751114756269E+02   -1.3040E-03
 ++++++++++++++++++++++++++++++++++++++++++++++++++++++++++++++++++++++++++++++++++++++++++++
 ----------------------------------- Determination of the orbitals in this new basis.
 Hamiltonian application done.
 calculate density kernel... coeff renormalization...coeff renormalization... calculate density kernel...  
 alpha, energydiff  0.12100000000000002      -1.44678713741086540E-003
Calculating charge density... done.
   Calculation finished. TOTAL CHARGE =   1.139999982916E+02
 ---------------------------------------------------------------- Updating potential.
 ++++++++++++++++++++++++++++++++++++++++++++++++++++++++++++++++++++++++++++++++++++++++++++
 at iteration 4 of the density optimization:
   coefficients / kernel obtained by direct minimization.
   it, fnrm coeff, energy, energyDiff   4  1.1233493E-02   -1.76115197901893680E+02   -1.4468E-03
 ++++++++++++++++++++++++++++++++++++++++++++++++++++++++++++++++++++++++++++++++++++++++++++
   ebs, ehart, eexcu, vexcu, eexctX, eion, edisp -5.658693006754E+01  1.081914463439E+03 -5.099558897000E+01 -6.675013465471E+01  0.000000000000E+00  9.465423606535E+02  0.000000000000E+00
   itoutH, Delta DENSOUT, energy, energyDiff   2   4.13E-07   -1.76115197901893680E+02   -8.6730E-01
 ############################################################################################
 at iteration 2 of the outer loop:
   > basis functions optimization:
     - target function is energy
     - WARNING: basis functions not converged!
     Final values: target function, fnrm  -1.761274E+02    2.25E-01
   > density optimization:
     - using direct minimization.
     - WARNING: density optimization not converged!
     FINAL values: it, fnrm coeff, energy   2    1.12E-02   -1.76115197901893680E+02
   > energy difference to last iteration: -8.673016E-01
 ############################################################################################
 ======================== Creation of the basis functions... ========================
 ----------------------------------------------------------------------------- iter=1
 Orthoconstraint... Preconditioning... done.
AFTER: gnrm, gnrmmax, gnrm/gnrm_old    2.857486E-02    4.952567E-02    5.323623E-03
 iter, fnrm, fnrmMax, ebs, diff     1  2.2502741E-01  3.0231181E-01  -176.1151763241  -8.4364E-01
 SD informations: mean alpha=4.792E-01, max alpha=4.792E-01, consecutive successes=1
 Orthonormalization... coeff renormalization... calculate density kernel... done.
 ----------------------------------------------------------------------------- iter=2
 Orthoconstraint... Preconditioning... done.
AFTER: gnrm, gnrmmax, gnrm/gnrm_old    1.582128E-02    3.787229E-02    1.567094E-02
 iter, fnrm, fnrmMax, ebs, diff     2  9.7593368E-02  2.0867416E-01  -176.2996261443  -1.8445E-01
 WARNING: not converged within 2 iterations! Exiting loop due to limitations of iterations.
 Final values for fnrm, fnrmMax, ebs:   9.7593368E-02  2.0867416E-01   -176.2996261
 ============================= Basis functions created. =============================
 ----------------------------------- Determination of the orbitals in this new basis.
 No Hamiltonian application required.
 calculate density kernel... coeff renormalization...coeff renormalization... calculate density kernel... Calculating charge density... done.
   Calculation finished. TOTAL CHARGE =   1.139999983389E+02
 ---------------------------------------------------------------- Updating potential.
 ++++++++++++++++++++++++++++++++++++++++++++++++++++++++++++++++++++++++++++++++++++++++++++
 at iteration 1 of the density optimization:
   coefficients / kernel obtained by direct minimization.
   it, fnrm coeff, energy, energyDiff   1  1.0907135E-02   -1.76302236247815472E+02   -1.8704E-01
 ++++++++++++++++++++++++++++++++++++++++++++++++++++++++++++++++++++++++++++++++++++++++++++
 ----------------------------------- Determination of the orbitals in this new basis.
 Hamiltonian application done.
 calculate density kernel... coeff renormalization...coeff renormalization... calculate density kernel...  
 alpha, energydiff  0.10000000000000001       1.79349659129002248E-003
Calculating charge density... done.
   Calculation finished. TOTAL CHARGE =   1.139999983396E+02
 ---------------------------------------------------------------- Updating potential.
 ++++++++++++++++++++++++++++++++++++++++++++++++++++++++++++++++++++++++++++++++++++++++++++
 at iteration 2 of the density optimization:
   coefficients / kernel obtained by direct minimization.
   it, fnrm coeff, energy, energyDiff   2  7.8358381E-03   -1.76300442751224182E+02    1.7935E-03
 ++++++++++++++++++++++++++++++++++++++++++++++++++++++++++++++++++++++++++++++++++++++++++++
 ----------------------------------- Determination of the orbitals in this new basis.
 Hamiltonian application done.
 calculate density kernel... coeff renormalization...coeff renormalization... calculate density kernel...  
 alpha, energydiff  0.11000000000000001      -3.92493530171122984E-004
Calculating charge density... done.
   Calculation finished. TOTAL CHARGE =   1.139999983399E+02
 ---------------------------------------------------------------- Updating potential.
 ++++++++++++++++++++++++++++++++++++++++++++++++++++++++++++++++++++++++++++++++++++++++++++
 at iteration 3 of the density optimization:
   coefficients / kernel obtained by direct minimization.
   it, fnrm coeff, energy, energyDiff   3  6.0734952E-03   -1.76300835244754353E+02   -3.9249E-04
 ++++++++++++++++++++++++++++++++++++++++++++++++++++++++++++++++++++++++++++++++++++++++++++
 ----------------------------------- Determination of the orbitals in this new basis.
 Hamiltonian application done.
 calculate density kernel... coeff renormalization...coeff renormalization... calculate density kernel...  
 alpha, energydiff  0.12100000000000002      -3.56422414824919542E-004
Calculating charge density... done.
   Calculation finished. TOTAL CHARGE =   1.139999983401E+02
 ---------------------------------------------------------------- Updating potential.
 ++++++++++++++++++++++++++++++++++++++++++++++++++++++++++++++++++++++++++++++++++++++++++++
 at iteration 4 of the density optimization:
   coefficients / kernel obtained by direct minimization.
   it, fnrm coeff, energy, energyDiff   4  5.4724908E-03   -1.76301191667169178E+02   -3.5642E-04
 ++++++++++++++++++++++++++++++++++++++++++++++++++++++++++++++++++++++++++++++++++++++++++++
   ebs, ehart, eexcu, vexcu, eexctX, eion, edisp -5.533999419274E+01  1.083293084771E+03 -5.116512372987E+01 -6.697405063991E+01  0.000000000000E+00  9.465423606535E+02  0.000000000000E+00
   itoutH, Delta DENSOUT, energy, energyDiff   3   1.16E-07   -1.76301191667169178E+02   -1.8599E-01
 ############################################################################################
 at iteration 3 of the outer loop:
   > basis functions optimization:
     - target function is energy
     - WARNING: basis functions not converged!
     Final values: target function, fnrm  -1.762996E+02    9.76E-02
   > density optimization:
     - using direct minimization.
     - WARNING: density optimization not converged!
     FINAL values: it, fnrm coeff, energy   3    5.47E-03   -1.76301191667169178E+02
   > energy difference to last iteration: -1.859938E-01
 ############################################################################################
 ======================== Creation of the basis functions... ========================
 ----------------------------------------------------------------------------- iter=1
 Orthoconstraint... Preconditioning... done.
AFTER: gnrm, gnrmmax, gnrm/gnrm_old    1.552087E-02    3.795214E-02    1.553673E-02
 iter, fnrm, fnrmMax, ebs, diff     1  9.7079026E-02  2.0754126E-01  -176.3011906675  -1.8601E-01
 SD informations: mean alpha=4.321E-01, max alpha=4.321E-01, consecutive successes=1
 Orthonormalization... coeff renormalization... calculate density kernel... done.
 ----------------------------------------------------------------------------- iter=2
 Orthoconstraint... Preconditioning... done.
AFTER: gnrm, gnrmmax, gnrm/gnrm_old    1.337468E-02    3.634847E-02    1.818329E-02
 iter, fnrm, fnrmMax, ebs, diff     2  8.3301453E-02  2.0368883E-01  -176.3290992892  -2.7909E-02
 WARNING: not converged within 2 iterations! Exiting loop due to limitations of iterations.
 Final values for fnrm, fnrmMax, ebs:   8.3301453E-02  2.0368883E-01   -176.3290993
 ============================= Basis functions created. =============================
 ----------------------------------- Determination of the orbitals in this new basis.
 No Hamiltonian application required.
 calculate density kernel... coeff renormalization...coeff renormalization... calculate density kernel... Calculating charge density... done.
   Calculation finished. TOTAL CHARGE =   1.139999983288E+02
 ---------------------------------------------------------------- Updating potential.
 ++++++++++++++++++++++++++++++++++++++++++++++++++++++++++++++++++++++++++++++++++++++++++++
 at iteration 1 of the density optimization:
   coefficients / kernel obtained by direct minimization.
   it, fnrm coeff, energy, energyDiff   1  5.9644709E-03   -1.76329871844234276E+02   -2.8680E-02
 ++++++++++++++++++++++++++++++++++++++++++++++++++++++++++++++++++++++++++++++++++++++++++++
 ----------------------------------- Determination of the orbitals in this new basis.
 Hamiltonian application done.
 calculate density kernel... coeff renormalization...coeff renormalization... calculate density kernel...  
 alpha, energydiff  0.22000000000000003      -4.06602852535797865E-004
Calculating charge density... done.
   Calculation finished. TOTAL CHARGE =   1.139999983291E+02
 ---------------------------------------------------------------- Updating potential.
 ++++++++++++++++++++++++++++++++++++++++++++++++++++++++++++++++++++++++++++++++++++++++++++
 at iteration 2 of the density optimization:
   coefficients / kernel obtained by direct minimization.
   it, fnrm coeff, energy, energyDiff   2  4.7074132E-03   -1.76330278447086812E+02   -4.0660E-04
 ++++++++++++++++++++++++++++++++++++++++++++++++++++++++++++++++++++++++++++++++++++++++++++
 ----------------------------------- Determination of the orbitals in this new basis.
 Hamiltonian application done.
 calculate density kernel... coeff renormalization...coeff renormalization... calculate density kernel...  
 alpha, energydiff  0.24200000000000005      -3.33378275172435679E-004
Calculating charge density... done.
   Calculation finished. TOTAL CHARGE =   1.139999983293E+02
 ---------------------------------------------------------------- Updating potential.
 ++++++++++++++++++++++++++++++++++++++++++++++++++++++++++++++++++++++++++++++++++++++++++++
 at iteration 3 of the density optimization:
   coefficients / kernel obtained by direct minimization.
   it, fnrm coeff, energy, energyDiff   3  3.8270227E-03   -1.76330611825361984E+02   -3.3338E-04
 ++++++++++++++++++++++++++++++++++++++++++++++++++++++++++++++++++++++++++++++++++++++++++++
 ----------------------------------- Determination of the orbitals in this new basis.
 Hamiltonian application done.
 calculate density kernel... coeff renormalization...coeff renormalization... calculate density kernel...  
 alpha, energydiff  0.26620000000000005      -2.54721101100585656E-004
Calculating charge density... done.
   Calculation finished. TOTAL CHARGE =   1.139999983294E+02
 ---------------------------------------------------------------- Updating potential.
 ++++++++++++++++++++++++++++++++++++++++++++++++++++++++++++++++++++++++++++++++++++++++++++
 at iteration 4 of the density optimization:
   coefficients / kernel obtained by direct minimization.
   it, fnrm coeff, energy, energyDiff   4  3.1730211E-03   -1.76330866546463085E+02   -2.5472E-04
 ++++++++++++++++++++++++++++++++++++++++++++++++++++++++++++++++++++++++++++++++++++++++++++
   ebs, ehart, eexcu, vexcu, eexctX, eion, edisp -5.523161888400E+01  1.083450316060E+03 -5.119131118077E+01 -6.700860516652E+01  0.000000000000E+00  9.465423606535E+02  0.000000000000E+00
   itoutH, Delta DENSOUT, energy, energyDiff   4   3.10E-08   -1.76330866546463085E+02   -2.9675E-02
 ############################################################################################
 at iteration 4 of the outer loop:
   > basis functions optimization:
     - target function is energy
     - WARNING: basis functions not converged!
     Final values: target function, fnrm  -1.763291E+02    8.33E-02
   > density optimization:
     - using direct minimization.
     - WARNING: density optimization not converged!
     FINAL values: it, fnrm coeff, energy   4    3.17E-03   -1.76330866546463085E+02
   > energy difference to last iteration: -2.967488E-02
 ############################################################################################
   ebs, ehart, eexcu, vexcu, eexctX, eion, edisp -5.523161888400E+01  1.083450316060E+03 -5.119131118077E+01 -6.700860516652E+01  0.000000000000E+00  9.465423606535E+02  0.000000000000E+00
   itoutH, Delta DENSOUT, energy, energyDiff   4   3.10E-08   -1.76330866546463085E+02    0.0000E+00   FINAL
Calculating charge density... done.
<<<<<<< HEAD
   Calculation finished. TOTAL CHARGE =   1.139999983294E+02
 Status of the memory at finalization:
   Timestamp of Profile initialization:
     2013-03-28 16:30:35.938
 Status of the memory at finalization:
   Timestamp of Profile initialization:
     2013-03-28 16:30:35.938
 Calling sequence of Main program      : 
 Status of the memory at finalization:
   Timestamp of Profile initialization:
     2013-03-28 16:30:35.938
 Calling sequence of Main program      : 
 Status of the memory at finalization:
   Timestamp of Profile initialization:
     2013-03-28 16:30:35.938
 Calling sequence of Main program      : 
 Status of the memory at finalization:
   Timestamp of Profile initialization:
     2013-03-28 16:30:35.938
 Calling sequence of Main program      : 
 Calling sequence of Main program      : 
=======
   Calculation finished. TOTAL CHARGE =   1.139999983294E+02
>>>>>>> 710e4b74
<|MERGE_RESOLUTION|>--- conflicted
+++ resolved
@@ -373,28 +373,4 @@
    ebs, ehart, eexcu, vexcu, eexctX, eion, edisp -5.523161888400E+01  1.083450316060E+03 -5.119131118077E+01 -6.700860516652E+01  0.000000000000E+00  9.465423606535E+02  0.000000000000E+00
    itoutH, Delta DENSOUT, energy, energyDiff   4   3.10E-08   -1.76330866546463085E+02    0.0000E+00   FINAL
 Calculating charge density... done.
-<<<<<<< HEAD
-   Calculation finished. TOTAL CHARGE =   1.139999983294E+02
- Status of the memory at finalization:
-   Timestamp of Profile initialization:
-     2013-03-28 16:30:35.938
- Status of the memory at finalization:
-   Timestamp of Profile initialization:
-     2013-03-28 16:30:35.938
- Calling sequence of Main program      : 
- Status of the memory at finalization:
-   Timestamp of Profile initialization:
-     2013-03-28 16:30:35.938
- Calling sequence of Main program      : 
- Status of the memory at finalization:
-   Timestamp of Profile initialization:
-     2013-03-28 16:30:35.938
- Calling sequence of Main program      : 
- Status of the memory at finalization:
-   Timestamp of Profile initialization:
-     2013-03-28 16:30:35.938
- Calling sequence of Main program      : 
- Calling sequence of Main program      : 
-=======
-   Calculation finished. TOTAL CHARGE =   1.139999983294E+02
->>>>>>> 710e4b74
+   Calculation finished. TOTAL CHARGE =   1.139999983294E+02