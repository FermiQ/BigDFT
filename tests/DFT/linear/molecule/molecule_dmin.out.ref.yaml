---
 Code logo:
   "__________________________________ A fast and precise DFT wavelet code
   |     |     |     |     |     |
   |     |     |     |     |     |      BBBB         i       gggggg
   |_____|_____|_____|_____|_____|     B    B               g
   |     |  :  |  :  |     |     |    B     B        i     g
   |     |-0+--|-0+--|     |     |    B    B         i     g        g
   |_____|__:__|__:__|_____|_____|___ BBBBB          i     g         g
   |  :  |     |     |  :  |     |    B    B         i     g         g
   |--+0-|     |     |-0+--|     |    B     B     iiii     g         g
   |__:__|_____|_____|__:__|_____|    B     B        i      g        g
   |     |  :  |  :  |     |     |    B BBBB        i        g      g
   |     |-0+--|-0+--|     |     |    B        iiiii          gggggg
   |_____|__:__|__:__|_____|_____|__BBBBB
   |     |     |     |  :  |     |                           TTTTTTTTT
   |     |     |     |--+0-|     |  DDDDDD          FFFFF        T
   |_____|_____|_____|__:__|_____| D      D        F        TTTT T
   |     |     |     |  :  |     |D        D      F        T     T
   |     |     |     |--+0-|     |D         D     FFFF     T     T
   |_____|_____|_____|__:__|_____|D___      D     F         T    T
   |     |     |  :  |     |     |D         D     F          TTTTT
   |     |     |--+0-|     |     | D        D     F         T    T
   |_____|_____|__:__|_____|_____|          D     F        T     T
   |     |     |     |     |     |         D               T    T
   |     |     |     |     |     |   DDDDDD       F         TTTT
   |_____|_____|_____|_____|_____|______                    www.bigdft.org   "
 
 Reference Paper                       : The Journal of Chemical Physics 129, 014109 (2008)
<<<<<<< HEAD
 Version Number                        : 1.7.1.10
 Timestamp of this run                 : 2014-01-31 16:40:26.790
 Root process Hostname                 : girofle
 Number of MPI tasks                   :  3
=======
 Version Number                        : 1.7.1.15
 Timestamp of this run                 : 2014-03-26 08:00:02.866
 Root process Hostname                 : phys-comp-03
 Number of MPI tasks                   :  4
>>>>>>> ffa93dbe
 OpenMP parallelization                :  Yes
 Maximal OpenMP threads per MPI task   :  2
 MPI tasks of root process node        :  4
  #------------------------------------------------------------------ Code compiling options
 Compilation options:
   Configure arguments:
     " 'FC=/opt/openmpi-1.6.4/bin/mpif90' 'CC=icc' 'FCFLAGS=-O2 -i_dynamic -msse4.2 
     -heap-arrays 1024 -openmp' 
     '--with-ext-linalg=/opt/intel/composer_xe_2011_sp1.11.339/mkl/lib/intel64/libmkl_scalapa
     ck_lp64.a  -Wl,--start-group  
     /opt/intel/composer_xe_2011_sp1.11.339/mkl/lib/intel64/libmkl_cdft_core.a 
     /opt/intel/composer_xe_2011_sp1.11.339/mkl/lib/intel64/libmkl_intel_lp64.a 
     /opt/intel/composer_xe_2011_sp1.11.339/mkl/lib/intel64/libmkl_intel_thread.a 
     /opt/intel/composer_xe_2011_sp1.11.339/mkl/lib/intel64/libmkl_core.a 
     /opt/intel/composer_xe_2011_sp1.11.339/mkl/lib/intel64/libmkl_blacs_openmpi_lp64.a 
     -Wl,--end-group -openmp -lpthread -lm'"
   Compilers (CC, FC, CXX)             :  [ icc, /opt/openmpi-1.6.4/bin/mpif90, g++ ]
   Compiler flags:
     CFLAGS                            : -g -O2
     FCFLAGS                           : -O2 -i_dynamic -msse4.2 -heap-arrays 1024 -openmp
     CXXFLAGS                          : -g -O2
  #------------------------------------------------------------------------ Input parameters
 radical                               : dmin
 perf:
   debug                               : No #     debug option
   fftcache                            : 8192 #   cache size for the FFT
   accel                               : NO #     acceleration
   ocl_platform                        : ~ #      Chosen OCL platform
   ocl_devices                         : ~ #      Chosen OCL devices
   blas                                : No #     CUBLAS acceleration
   projrad                             : 15.0 #   Radius of the projector as a function of the maxrad
   exctxpar                            : OP2P #   Exact exchange parallelisation scheme
   ig_diag                             : Yes #    Input guess (T=Direct, F=Iterative) diag. of Ham.
   ig_norbp                            : 5 #      Input guess Orbitals per process for iterative diag.
   ig_blocks: [300, 800] #                        Input guess Block sizes for orthonormalisation
   ig_tol                              : 0.1E-03 # Input guess Tolerance criterion
   methortho                           : 0 #      Orthogonalisation
   rho_commun                          : DEF #    Density communication scheme (DBL, RSC, MIX)
   psolver_groupsize                   : 0 #      Size of Poisson Solver taskgroups (0=nproc)
   psolver_accel                       : 0 #      Acceleration of the Poisson Solver (0=none, 1=CUDA)
   unblock_comms                       : OFF #    Overlap Communications of fields (OFF,DEN,POT)
   linear                              : OFF #    Linear Input Guess approach
   tolsym                              : 0.1E-07 # Tolerance for symmetry detection
   signaling                           : No #     Expose calculation results on Network
   signaltimeout                       : 0 #      Time out on startup for signal connection (in seconds)
   domain                              : ~ #      Domain to add to the hostname to find the IP
   inguess_geopt                       : 0 #      input guess to be used during the optimization
   store_index                         : Yes #    store indices or recalculate them for linear scaling
   verbosity                           : 2 #      verbosity of the output
   outdir                              : ./ #     Writing directory
   psp_onfly                           : Yes #    Calculate pseudopotential projectors on the fly
   pdsyev_blocksize                    : -8 #     SCALAPACK linear scaling blocksize
   pdgemm_blocksize                    : -8 #     SCALAPACK linear scaling blocksize
   maxproc_pdsyev                      : 4 #      SCALAPACK linear scaling max num procs
   maxproc_pdgemm                      : 4 #      SCALAPACK linear scaling max num procs
   ef_interpol_det                     : 0.1E-19 # FOE max determinant of cubic interpolation matrix
   ef_interpol_chargediff              : 0.1E+02 # FOE max charge difference for interpolation
   mixing_after_inputguess             : No #     mixing step after linear input guess (T/F)
   iterative_orthogonalization         : No #     iterative_orthogonalization for input guess orbitals
   check_sumrho                        : 2 #      enables linear sumrho check
   experimental_mode                   : No #     activate the experimental mode in linear scaling
   write_orbitals                      : No #     linear scaling write KS orbitals for cubic restart (might take lot of disk space!)
   explicit_locregcenters              : No #     linear scaling explicitely specify localization centers
   calculate_KS_residue                : Yes #    linear scaling calculate Kohn-Sham residue
   intermediate_forces                 : No #     linear scaling calculate intermediate forces
<<<<<<< HEAD
=======
   kappa_conv                          : 0.10000000000000001 # exit kappa for extended input guess (experimental mode)
   evbounds_nsatur                     : 3 #      number of FOE cycles before the eigenvalue bounds are shrinked
   evboundsshrink_nsatur               : 4 #      maximal number of unsuccessful eigenvalue bounds shrinkings
   method_updatekernel                 : 0 #      linear scaling update density kernel during the sup. func. optimization (0 
    #                                              purification, 1 FOE)
   purification_quickreturn            : No #     linear scaling quick return in purification
>>>>>>> ffa93dbe
 dft:
   hgrids: [0.40000000000000002, 0.40000000000000002, 0.40000000000000002] # grid spacing in the three directions (bohr)
   rmult: [5.0, 7.0] #                            c(f)rmult*radii_cf(:,1(2))=coarse(fine) atom-based radius
   ixc                                 : 1 #      exchange-correlation parameter (LDA=1,PBE=11)
   ncharge                             : 0 #      charge of the system
   elecfield: [0.0, 0.0, 0.0] #                   electric field (Ex,Ey,Ez)
   nspin                               : 1 #      spin polarization
   mpol                                : 0 #      total magnetic moment
   gnrm_cv                             : 1.00000000000000008E-005 # convergence criterion gradient
   itermax                             : 50 #     max.
   nrepmax                             : 10 #     max.
   ncong                               : 6
   idsx                                : 6 #      wfn. diis history
   dispersion                          : 0 #      dispersion correction potential (values 1,2,3,4,5), 0=none
   inputpsiid                          : 100
   output_wf                           : 0
   output_denspot                      : 0
   rbuf                                : 0.0 #    length of the tail (AU)
   ncongt                              : 30
   norbv                               : 0 #      Davidson subspace dim.
   nvirt                               : 0
   nplot                               : 0
   disablesym                          : Yes #    disable the symmetry detection
 kpt:
   method                              : manual # K-point sampling method
   kpt: #                                         Kpt coordinates
   -  [0., 0., 0.]
   wkpt: [1.] #                                   Kpt weights
   bands                               : No #     For doing band structure calculation
 geopt:
   method                              : none #   Geometry optimisation method
   ncount_cluster_x                    : 1 #      Maximum number of force evaluations
   frac_fluct                          : 1.
   forcemax                            : 0.
   randdis                             : 0. #     random displacement amplitude
   betax                               : 4. #     Stepsize for the geometry optimisation
 mix:
   iscf                                : 0 #      mixing parameters
   itrpmax                             : 1 #      maximum number of diagonalisation iterations
   rpnrm_cv                            : 1e-4 #   stop criterion on the residue of potential or density
   norbsempty                          : 0 #      No. of additional bands
   Tel                                 : 0. #     electronic temperature
   occopt                              : 1 #      smearing method
   alphamix                            : 0. #     Multiplying factors for the mixing
   alphadiis                           : 2. #     Multiplying factors for the electronic DIIS
 sic:
   sic_approach                        : none #   SIC method
   sic_alpha                           : 0. #     SIC downscaling parameter
 tddft:
   tddft_approach                      : none #   TDDFT method
<<<<<<< HEAD
=======
 lin_general:
   hybrid                              : No #     activate the hybrid mode; if activated, only the low accuracy values will be relevant
   nit: [1, 3] #                                  number of iteration with low/high accuracy
   rpnrm_cv: [1.00000000000000002E-008, 1.00000000000000002E-008] # convergence criterion for low/high accuracy
   conf_damping                        : 0.5 #    how the confinement should be decreased, only relevant for hybrid mode; negative -> 
    #                                              automatic
   taylor_order                        : 5 #      order of the Taylor approximation; 0 -> exact
   output_wf                           : 0 #      output basis functions; 0 no output, 1 formatted output, 2 Fortran bin, 3 ETSF
   calc_dipole                         : No #     calculate dipole
   calc_pulay: [No, No] #                         calculate Pulay forces (old/new version)
   subspace_diag                       : No #     diagonalization at the end
 lin_basis:
   nit: [5, 2] #                                  maximal number of iterations in the optimization of the 
    #                                              support functions
   idsx: [0, 0] #                                 DIIS history for optimization of the support function 
    #                                              (low/high accuracy); 0 -> SD
   gnrm_cv: [5.00000000000000041E-006, 9.99999999999999955E-007] # convergence criterion for the optimization of the support functions (low/high accuracy)
   deltae_cv                           : 1.00000000000000005E-004 # total relative energy difference to stop the optimization ('experimental_mode' only)
   gnrm_dyn                            : 1.00000000000000005E-004 # dynamic convergence criterion ('experimental_mode' only)
   fix_basis                           : 1.00000000000000004E-010 # fix the support functions if the density change is below this threshold
   alpha_diis                          : 1.0 #    multiplactor for DIIS
   alpha_sd                            : 1.0 #    initial step size for SD
   nstep_prec                          : 3 #      number of iterations in the preconditioner
 lin_kernel:
   nstep: [1, 1] #                                don't know what this variable stands for...
   nit: [3, 4] #                                  number of iterations in the optimization of the density 
    #                                              kernel
   idsx_coeff: [0, 0] #                           DIIS history for directmin?
   idsx: [0, 0] #                                 mixing method; 0 -> linear mixing, >=1 -> Pulay mixing
   alphamix: [1.0, 1.0] #                         mixing parameter (low/high accuracy)
   gnrm_cv_coeff: [1.00000000000000008E-005, 1.00000000000000008E-005] # convergence criterion for directmin (low/high)?
   rpnrm_cv: [1.00000000000000004E-010, 1.00000000000000004E-010] # convergence criterion (change in density/potential) for the kernel optimization
   linear_method                       : DIRMIN # method to optimize the density kernel
   alpha_sd_coeff                      : 0.20000000000000001 # step size for direct minimization?
   alpha_fit_coeff                     : No #     don't know exactly what this means
   eval_range_foe: [-0.5, 0.5] #                  lower and upper bound of the eigenvalue spectrum, will be adjusted 
    #                                              automatically if chosen unproperly
   fscale_foe                          : 5.00000000000000028E-002 # decay length of the error function
   mixing_method                       : DEN #    quantity to be mixed
 lin_basis_params:
   C:
     nbasis                            : 4
     ao_confinement                    : 1.00000000000000005E-004
     confinement: [1.00000000000000005E-004, 0.0]
     rloc: [4.5, 5.0]
     rloc_kernel                       : 4.5
     rloc_kernel_foe                   : 20.0
   N:
     nbasis                            : 4
     ao_confinement                    : 1.00000000000000005E-004
     confinement: [1.00000000000000005E-004, 0.0]
     rloc: [4.5, 5.0]
     rloc_kernel                       : 4.5
     rloc_kernel_foe                   : 20.0
   H:
     nbasis                            : 1
     ao_confinement                    : 1.00000000000000005E-004
     confinement: [1.00000000000000005E-004, 0.0]
     rloc: [4.5, 5.0]
     rloc_kernel                       : 4.5
     rloc_kernel_foe                   : 20.0
   nbasis                              : 4 #      number of support functions per atom
   ao_confinement                      : 8.3e-3 # prefactor for the input guess confining potential
   confinement: [8.3e-3, 0.0] #                   prefactor for the confining potential (low/high accuracy)
   rloc: [7.0, 7.0] #                             localization radius for the support functions
   rloc_kernel                         : 9.0 #    localization radius for the density kernel
   rloc_kernel_foe                     : 14.0 #   cutoff radius for the FOE matrix vector multiplications
>>>>>>> ffa93dbe
 posinp:
   Units                               : angstroem
   Positions:
   - N: [1.8801174340554727, -9.91280215074330926E-006, 1.37872432031004844E-005]
   - N: [2.3648785195620152, 2.3552052222801843, 6.37315956722660397E-006]
   - N: [-2.3649337534373474, -2.3552343806453044, 3.97720183524963988E-006]
   - N: [-2.66571279667289245E-005, -1.9804108244925704, 5.58362828808930894E-006]
   - N: [2.3648984553631198, -2.3552068560747306, 3.45335184691712266E-006]
   - C: [2.7052130005081811, -1.0751680315510719, 3.0104649208367256E-005]
   - C: [4.100035835522613, -0.67146981183696874, 3.12516950884269979E-005]
   - C: [4.1000101067112302, 0.67153659226416151, 3.94683983303256285E-005]
   - C: [2.7051807988810874, 1.075166620440529, 3.56996703728205736E-005]
   - C: [-1.116890465167991, -2.7580479970814187, 2.36956800401867627E-005]
   - C: [-0.67826845385385692, -4.1226741912107236, 2.40569436801163307E-005]
   - C: [0.67828474414335305, -4.122649598482746, 3.06011533373192491E-005]
   - C: [1.1168503556753502, -2.7580142786579209, 2.73614512560161164E-005]
   - C: [-2.7051906203201059, -1.0751751932565206, 3.53721671271117166E-005]
   - H: [4.9342896022788283, -1.3704927212844595, -6.17024244598545662E-005]
   - H: [4.9342316807356674, 1.3705923088015337, -5.01534934739933838E-005]
   - H: [-1.3639318622060013, -4.9671769379698105, -5.97287339005396728E-005]
   - H: [1.3639610018172383, -4.9671375917588803, -4.71680968966493072E-005]
   - H: [-4.1583288026538436E-005, -0.95098019675132528, -4.92069155369693464E-005]
   - N: [-1.8800874308812059, -1.47148593273599957E-005, 2.11796786419902075E-005]
   - N: [-3.00837484313568335E-005, 1.9803540509849267, -1.74777293575324776E-006]
   - N: [-2.3649174069879186, 2.3552276510291037, 9.37217029115655005E-006]
   - C: [-2.7051580383604623, 1.0751689801474207, 4.26688735105564546E-005]
   - C: [-4.0999703427875094, 0.67153496986318173, 4.10900264452843453E-005]
   - C: [-4.1000006177365833, -0.67147066872049066, 3.11891979716415443E-005]
   - C: [1.1168300451123858, 2.7579903993596373, 2.37848558512459063E-005]
   - C: [0.67828006429018384, 4.1226271379395678, 2.69163201166505143E-005]
   - C: [-0.67826820248402708, 4.1226503324149473, 2.18877606661341176E-005]
   - C: [-1.1168780387802575, 2.7580272051881503, 2.21232771777776966E-005]
   - H: [-4.9341942415364333, 1.3705909214567378, -5.00351247763695052E-005]
   - H: [-4.934264136749114, -1.3704842474744985, -6.57021933972835821E-005]
   - H: [1.3639823190874674, 4.9670911300646639, -5.15328462847667795E-005]
   - H: [-1.3639460854365901, 4.96713845098476, -6.011754210131831E-005]
   - H: [-4.59428543857661102E-005, 0.95091618169139003, -5.39034100905113085E-005]
   Properties:
     Format                            : xyz
     Source                            : dmin
 psppar.N:
   Pseudopotential type                : HGH-K
   Atomic number                       : 7
   No. of Electrons                    : 5
   Pseudopotential XC                  : 1
   Local Pseudo Potential (HGH convention):
     Rloc                              : 0.28917923000000001
     Coefficients (c1 .. c4): [-12.23481988, 1.7664072799999999, 0.0, 0.0]
   NonLocal PSP Parameters:
   - Channel (l)                       : 0
     Rloc                              : 0.25660486999999998
     h_ij terms: [13.552242720000001, 0.0, 0.0, 0.0, 0.0, 0.0]
   - Channel (l)                       : 1
     Rloc                              : 0.27013368999999998
     h_ij terms: [0.0, 0.0, 0.0, 0.0, 0.0, 0.0]
   Source                              : Hard-coded
   Radii of active regions (AU):
     Coarse                            : 1.3702564821663192
     Fine                              : 0.25660486999999998
     Coarse PSP                        : 0.25660486999999998
     Source                            : Hard-coded
 psppar.C:
   Pseudopotential type                : HGH-K
   Atomic number                       : 6
   No. of Electrons                    : 4
   Pseudopotential XC                  : 1
   Local Pseudo Potential (HGH convention):
     Rloc                              : 0.34883045000000001
     Coefficients (c1 .. c4): [-8.5137710999999996, 1.22843203, 0.0, 0.0]
   NonLocal PSP Parameters:
   - Channel (l)                       : 0
     Rloc                              : 0.30455321000000002
     h_ij terms: [9.5228417899999993, 0.0, 0.0, 0.0, 0.0, 0.0]
   - Channel (l)                       : 1
     Rloc                              : 0.2326773
     h_ij terms: [0.0, 0.0, 0.0, 0.0, 0.0, 0.0]
   Source                              : Hard-coded
   Radii of active regions (AU):
     Coarse                            : 1.5843663028121528
     Fine                              : 0.2326773
     Coarse PSP                        : 0.2326773
     Source                            : Hard-coded
 psppar.H:
   Pseudopotential type                : HGH-K
   Atomic number                       : 1
   No. of Electrons                    : 1
   Pseudopotential XC                  : 1
   Local Pseudo Potential (HGH convention):
     Rloc                              : 0.20000000000000001
     Coefficients (c1 .. c4): [-4.1802368000000003, 0.72507482000000001, 0.0, 0.0]
   Source                              : Hard-coded
   Radii of active regions (AU):
     Coarse                            : 1.463418464633951
     Fine                              : 0.20000000000000001
     Coarse PSP                        : 0.20000000000000001
     Source                            : Hard-coded
 #... (file:dmin.lin)......................................................Linear Parameters
 #|2              number of accuracy levels: either 2 (for low/high accuracy) or 1 (for hybri
 #|1              outer loop iterations (low, high)                                          
 #|5              basis iterations (low, high)                                               
 #|1              kernel iterations (low, high) - directmin only                             
 #|3              density iterations (low, high)                                             
 #|0              DIIS history for basis (low, high)                                         
 #|0              DIIS history for kernel (low, high) - directmin only                       
 #|0              DIIS history for density mixing (low, high)                                
 #|1.d0     1     density mixing parameter (low, high)                                       
 #|1.d-8    1.d   outer loop convergence (low, high)                                         
<<<<<<< HEAD
 #|5.d-6    1.d-6    1basis convergence (low, high) ; early stop TMB optimization (experiment
=======
 #|5.d-6    1.d-6    1.d-4  basis convergence (low, high) ; early stop TMB optimization, dyna
>>>>>>> ffa93dbe
 #|0.5d0          factor to reduce the confinement. Only used for hybrid mode.               
 #|1.d-5    1.d   kernel convergence (low, high) - directmin only                            
 #|1.d-10   1.d-1 density convergence (low, high)                                            
 #|1.d-10         convergence criterion on density to fix TMBS                               
 #|100            mixing method: 100 (direct minimization), 101 (simple dens mixing), 102 (si
 #|1.d0     1     initial step size for basis optimization (DIIS, SD)                        
 #|0.2d0          initial step size for kernel update (SD), curve fitting for alpha update - 
 #|-0.5d0   0.5d  lower and upper bound for the eigenvalue spectrum (FOE). Will be adjusted a
 #|3  1           number of iterations in the preconditioner, order of Taylor approximations 
 #|5  1           0-> exact Loewdin, 1-> taylor expansion; in orthoconstraint: correction for
 #|5.d-2          fscale: length scale over which complementary error function decays from 1 
 #|0 F F F F      Output basis functions: 0 no output, 1 formatted output, 2 Fortran bin, 3 E
 #|F F F 0        fragment calculation; calculate transfer_integrals; constrained DFT calcula
 #|C 4 1.0d-4 1.0d-4 0.0d0 4.5 5.0 4.5 20.0  Atom name, number of basis functions per atom, p
 #|N 4 1.0d-4 1.0d-4 0.0d0 4.5 5.0 4.5 20.0  Atom name, number of basis functions per atom, p
 #|H 1 1.0d-4 1.0d-4 0.0d0 4.5 5.0 4.5 20.0  Atom name, number of basis functions per atom, p
 Dictionary for lin:
   lin_general:
     hybrid                            : No
     nit: [1, 3]
     rpnrm_cv: [1.00000000000000002E-008, 1.00000000000000002E-008]
     conf_damping                      : 0.5
     taylor_order                      : 5
     output_wf                         : 0
     calc_dipole                       : No
     calc_pulay: [No, No]
     subspace_diag                     : No
   lin_basis:
     nit: [5, 2]
     idsx: [0, 0]
     gnrm_cv: [5.00000000000000041E-006, 9.99999999999999955E-007]
     deltae_cv                         : 1.00000000000000005E-004
     gnrm_dyn                          : 1.00000000000000005E-004
     alpha_diis                        : 1.0
     alpha_sd                          : 1.0
     nstep_prec                        : 3
   lin_kernel:
     nstep: [1, 1]
     nit: [3, 4]
     idsx_coeff: [0, 0]
     idsx: [0, 0]
     alphamix: [1.0, 1.0]
     gnrm_cv_coeff: [1.00000000000000008E-005, 1.00000000000000008E-005]
     rpnrm_cv: [1.00000000000000004E-010, 1.00000000000000004E-010]
     linear_method                     : DIRMIN
     alpha_sd_coeff                    : 0.20000000000000001
     alpha_fit_coeff                   : No
     eval_range_foe: [-0.5, 0.5]
     fscale_foe                        : 5.00000000000000028E-002
   lin_basis_params:
     C:
       nbasis                          : 4
       ao_confinement                  : 1.00000000000000005E-004
       confinement: [1.00000000000000005E-004, 0.0]
       rloc: [4.5, 5.0]
       rloc_kernel                     : 4.5
       rloc_kernel_foe                 : 20.0
     N:
       nbasis                          : 4
       ao_confinement                  : 1.00000000000000005E-004
       confinement: [1.00000000000000005E-004, 0.0]
       rloc: [4.5, 5.0]
       rloc_kernel                     : 4.5
       rloc_kernel_foe                 : 20.0
     H:
       nbasis                          : 1
       ao_confinement                  : 1.00000000000000005E-004
       confinement: [1.00000000000000005E-004, 0.0]
       rloc: [4.5, 5.0]
       rloc_kernel                     : 4.5
       rloc_kernel_foe                 : 20.0
  #--------------------------------------------------------------------------------------- |
 Data Writing directory                : ./data-dmin/
  #---------------------------------------------------- Input Atomic System (file: dmin.xyz)
 Atomic System Properties:
   Number of atomic types              :  3
   Number of atoms                     :  34
   Types of atoms                      :  [ N, C, H ]
   Boundary Conditions                 : Free #Code: F
   Number of Symmetries                :  0
   Space group                         : disabled
  #------------------------------- Geometry optimization Input Parameters (file: dmin.geopt)
 Geometry Optimization Parameters:
   Maximum steps                       :  1
   Algorithm                           : none
   Random atomic displacement          :  0.0
   Fluctuation in forces               :  1.0
   Maximum in forces                   :  0.0
   Steepest descent step               :  4.0
 Material acceleration                 :  No #iproc=0
  #------------------------------------------------------------------------ Input parameters
 DFT parameters:
   eXchange Correlation:
     XC ID                             :  &ixc  1
     Exchange-Correlation reference    : "XC: Teter 93"
     XC functional implementation      : ABINIT
     Spin polarization                 :  No
 Basis set definition:
   Suggested Grid Spacings (a0)        :  [  0.4,  0.4,  0.4 ]
   Coarse and Fine Radii Multipliers   :  [  5.0,  7.0 ]
 Self-Consistent Cycle Parameters:
   Wavefunction:
     Gradient Norm Threshold           :  &gnrm_cv  1.0E-05
     CG Steps for Preconditioner       :  6
     DIIS History length               :  6
     Max. Wfn Iterations               :  &itermax  50
     Max. Subspace Diagonalizations    :  10
     Input wavefunction policy         : Linear AO # 100
     Output wavefunction policy        : none # 0
     Output grid policy                : none # 0
     Output grid format                : text # 0
     Virtual orbitals                  :  0
     Number of plotted density orbitals:  0
   Density/Potential:
     Max. Iterations                   :  1
 Post Optimization Parameters:
   Finite-Size Effect estimation:
     Scheduled                         :  No
  #----------------------------------------------------------------------- System Properties
 Properties of atoms in the system:
 - Symbol                              : N #Type No.  01
   No. of Electrons                    :  5
   No. of Atoms                        :  8
   Radii of active regions (AU):
     Coarse                            :  1.37026
     Fine                              :  0.2566
     Coarse PSP                        :  0.57886
     Source                            : PSP File
   Grid Spacing threshold (AU)         :  0.64
   Pseudopotential type                : HGH-K
   Local Pseudo Potential (HGH convention):
     Rloc                              :  0.28918
     Coefficients (c1 .. c4)           :  [ -12.23482,  1.76641,  0.0,  0.0 ]
   NonLocal PSP Parameters:
   - Channel (l)                       :  0
     Rloc                              :  0.2566
     h_ij matrix:
     -  [  13.55224,  0.0,  0.0 ]
     -  [  0.0,  0.0,  0.0 ]
     -  [  0.0,  0.0,  0.0 ]
   No. of projectors                   :  1
   PSP XC                              : "XC: Teter 93"
 - Symbol                              : C #Type No.  02
   No. of Electrons                    :  4
   No. of Atoms                        :  16
   Radii of active regions (AU):
     Coarse                            :  1.58437
     Fine                              :  0.23268
     Coarse PSP                        :  0.65261
     Source                            : PSP File
   Grid Spacing threshold (AU)         :  0.58
   Pseudopotential type                : HGH-K
   Local Pseudo Potential (HGH convention):
     Rloc                              :  0.34883
     Coefficients (c1 .. c4)           :  [ -8.51377,  1.22843,  0.0,  0.0 ]
   NonLocal PSP Parameters:
   - Channel (l)                       :  0
     Rloc                              :  0.30455
     h_ij matrix:
     -  [  9.52284,  0.0,  0.0 ]
     -  [  0.0,  0.0,  0.0 ]
     -  [  0.0,  0.0,  0.0 ]
   No. of projectors                   :  1
   PSP XC                              : "XC: Teter 93"
 - Symbol                              : H #Type No.  03
   No. of Electrons                    :  1
   No. of Atoms                        :  10
   Radii of active regions (AU):
     Coarse                            :  1.46342
<<<<<<< HEAD
     Fine                              :  0.2
     Coarse PSP                        :  0.0
     Source                            : PSP File
   Grid Spacing threshold (AU)         :  0.5
=======
     Fine                              :  0.20000
     Coarse PSP                        :  0.00000
     Source                            : PSP File
   Grid Spacing threshold (AU)         :  0.50
>>>>>>> ffa93dbe
   Pseudopotential type                : HGH-K
   Local Pseudo Potential (HGH convention):
     Rloc                              :  0.2
     Coefficients (c1 .. c4)           :  [ -4.18024,  0.72507,  0.0,  0.0 ]
   No. of projectors                   :  0
   PSP XC                              : "XC: Teter 93"
  #-------------------------------------------------------------------------- Atom Positions
 Atomic positions within the cell (Atomic and Grid Units):
<<<<<<< HEAD
 - N: {AU:  [  20.153,  16.6,  7.8 ], GU:  [  50.382,  41.5,  19.5 ]} # 0001
 - N: {AU:  [  21.069,  21.051,  7.8 ], GU:  [  52.672,  52.627,  19.5 ]} # 0002
 - N: {AU:  [  12.131,  12.149,  7.7999 ], GU:  [  30.327,  30.373,  19.5 ]} # 0003
 - N: {AU:  [  16.6,  12.858,  7.7999 ], GU:  [  41.5,  32.144,  19.5 ]} # 0004
 - N: {AU:  [  21.069,  12.149,  7.7999 ], GU:  [  52.672,  30.373,  19.5 ]} # 0005
 - C: {AU:  [  21.712,  14.568,  7.8 ], GU:  [  54.28,  36.421,  19.5 ]} # 0006
 - C: {AU:  [  24.348,  15.331,  7.8 ], GU:  [  60.87,  38.328,  19.5 ]} # 0007
 - C: {AU:  [  24.348,  17.869,  7.8 ], GU:  [  60.87,  44.673,  19.5 ]} # 0008
 - C: {AU:  [  21.712,  18.632,  7.8 ], GU:  [  54.28,  46.58,  19.5 ]} # 0009
 - C: {AU:  [  14.489,  11.388,  7.8 ], GU:  [  36.223,  28.47,  19.5 ]} # 0010
 - C: {AU:  [  15.318,  8.8093,  7.8 ], GU:  [  38.296,  22.023,  19.5 ]} # 0011
 - C: {AU:  [  17.882,  8.8094,  7.8 ], GU:  [  44.704,  22.023,  19.5 ]} # 0012
 - C: {AU:  [  18.711,  11.388,  7.8 ], GU:  [  46.776,  28.47,  19.5 ]} # 0013
 - C: {AU:  [  11.488,  14.568,  7.8 ], GU:  [  28.72,  36.421,  19.5 ]} # 0014
 - H: {AU:  [  25.924,  14.01,  7.7998 ], GU:  [  64.811,  35.025,  19.5 ]} # 0015
 - H: {AU:  [  25.924,  19.19,  7.7998 ], GU:  [  64.811,  47.975,  19.5 ]} # 0016
 - H: {AU:  [  14.023,  7.2134,  7.7998 ], GU:  [  35.056,  18.034,  19.5 ]} # 0017
 - H: {AU:  [  19.177,  7.2135,  7.7998 ], GU:  [  47.944,  18.034,  19.5 ]} # 0018
 - H: {AU:  [  16.6,  14.803,  7.7998 ], GU:  [  41.5,  37.007,  19.5 ]} # 0019
 - N: {AU:  [  13.047,  16.6,  7.8 ], GU:  [  32.618,  41.5,  19.5 ]} # 0020
 - N: {AU:  [  16.6,  20.342,  7.7999 ], GU:  [  41.5,  50.856,  19.5 ]} # 0021
 - N: {AU:  [  12.131,  21.051,  7.8 ], GU:  [  30.327,  52.627,  19.5 ]} # 0022
 - C: {AU:  [  11.488,  18.632,  7.8 ], GU:  [  28.72,  46.58,  19.5 ]} # 0023
 - C: {AU:  [  8.8522,  17.869,  7.8 ], GU:  [  22.13,  44.673,  19.5 ]} # 0024
 - C: {AU:  [  8.8521,  15.331,  7.8 ], GU:  [  22.13,  38.328,  19.5 ]} # 0025
 - C: {AU:  [  18.71,  21.812,  7.8 ], GU:  [  46.776,  54.53,  19.5 ]} # 0026
 - C: {AU:  [  17.882,  24.391,  7.8 ], GU:  [  44.704,  60.977,  19.5 ]} # 0027
 - C: {AU:  [  15.318,  24.391,  7.8 ], GU:  [  38.296,  60.977,  19.5 ]} # 0028
 - C: {AU:  [  14.489,  21.812,  7.8 ], GU:  [  36.223,  54.53,  19.5 ]} # 0029
 - H: {AU:  [  7.2757,  19.19,  7.7998 ], GU:  [  18.189,  47.975,  19.5 ]} # 0030
 - H: {AU:  [  7.2756,  14.01,  7.7998 ], GU:  [  18.189,  35.025,  19.5 ]} # 0031
 - H: {AU:  [  19.178,  25.986,  7.7998 ], GU:  [  47.944,  64.966,  19.5 ]} # 0032
 - H: {AU:  [  14.022,  25.987,  7.7998 ], GU:  [  35.056,  64.966,  19.5 ]} # 0033
 - H: {AU:  [  16.6,  18.397,  7.7998 ], GU:  [  41.5,  45.993,  19.5 ]} # 0034
 Rigid Shift Applied (AU)              :  [  16.6,  16.6,  7.7999 ]
 Atomic structure:
   Units                               : angstroem
   Positions:
   - N: [ 20.15288297,  16.60001763,  7.799965057] # [  50.38,  41.5,  19.5 ] 0001
   - N: [ 21.06894866,  21.0507292,  7.799951046] # [  52.67,  52.63,  19.5 ] 0002
   - N: [ 12.13089884,  12.14928843,  7.799946519] # [  30.33,  30.37,  19.5 ] 0003
   - N: [ 16.59992556,  12.85760229,  7.799949554] # [  41.5,  32.14,  19.5 ] 0004
   - N: [ 21.06898633,  12.14934044,  7.799945529] # [  52.67,  30.37,  19.5 ] 0005
   - C: [ 21.71208762,  14.56826325,  7.799995892] # [  54.28,  36.42,  19.5 ] 0006
   - C: [ 24.34792077,  15.33114232,  7.79999806] # [  60.87,  38.33,  19.5 ] 0007
   - C: [ 24.34787215,  17.86905661,  7.800013587] # [  60.87,  44.67,  19.5 ] 0008
   - C: [ 21.71202677,  18.63180682,  7.800006465] # [  54.28,  46.58,  19.5 ] 0009
   - C: [ 14.48935885,  11.38808101,  7.799983781] # [  36.22,  28.47,  19.5 ] 0010
   - C: [ 15.31823432,  8.809311241,  7.799984464] # [  38.3,  22.02,  19.5 ] 0011
   - C: [ 17.88174834,  8.809357714,  7.799996831] # [  44.7,  22.02,  19.5 ] 0012
   - C: [ 18.71051723,  11.38814473,  7.799990708] # [  46.78,  28.47,  19.5 ] 0013
   - C: [ 11.48790655,  14.56824971,  7.800005847] # [  28.72,  36.42,  19.5 ] 0014
   - H: [ 25.92443191,  14.01018047,  7.799822402] # [  64.81,  35.03,  19.5 ] 0015
   - H: [ 25.92432245,  19.19008046,  7.799844226] # [  64.81,  47.98,  19.5 ] 0016
   - H: [ 14.02251827,  7.213432338,  7.799826132] # [  35.06,  18.03,  19.5 ] 0017
   - H: [ 19.17748868,  7.213506691,  7.799849868] # [  47.94,  18.03,  19.5 ] 0018
   - H: [ 16.59989736,  14.80294424,  7.799846015] # [  41.5,  37.01,  19.5 ] 0019
   - N: [ 13.0471256,  16.60000856,  7.799979027] # [  32.62,  41.5,  19.5 ] 0020
   - N: [ 16.59991909,  20.34236315,  7.7999357] # [  41.5,  50.86,  19.5 ] 0021
   - N: [ 12.13092973,  21.05077159,  7.799956714] # [  30.33,  52.63,  19.5 ] 0022
   - C: [ 11.48796812,  18.63181128,  7.800019635] # [  28.72,  46.58,  19.5 ] 0023
   - C: [ 8.85215487,  17.86905354,  7.800016652] # [  22.13,  44.67,  19.5 ] 0024
   - C: [ 8.852097659,  15.3311407,  7.799997942] # [  22.13,  38.33,  19.5 ] 0025
   - C: [ 18.71047885,  21.81188288,  7.79998395] # [  46.78,  54.53,  19.5 ] 0026
   - C: [ 17.8817395,  24.39067257,  7.799989867] # [  44.7,  60.98,  19.5 ] 0027
   - C: [ 15.3182348,  24.3907164,  7.799980365] # [  38.3,  60.98,  19.5 ] 0028
   - C: [ 14.48938233,  21.81195243,  7.79998081] # [  36.22,  54.53,  19.5 ] 0029
   - H: [ 7.275700175,  19.19007784,  7.79984445] # [  18.19,  47.98,  19.5 ] 0030
   - H: [ 7.275568092,  14.01019648,  7.799814844] # [  18.19,  35.03,  19.5 ] 0031
   - H: [ 19.17752896,  25.98647824,  7.79984162] # [  47.94,  64.97,  19.5 ] 0032
   - H: [ 14.02249139,  25.98656766,  7.799825397] # [  35.06,  64.97,  19.5 ] 0033
   - H: [ 16.59988912,  18.39700752,  7.79983714] # [  41.5,  45.99,  19.5 ] 0034
   Rigid Shift Applied (AU)            :  [  16.6,  16.6,  7.7999 ]
=======
 - N: {AU:  [  20.153,  16.600,  7.8000 ], GU:  [  50.382,  41.500,  19.500 ]} # 0001
 - N: {AU:  [  21.069,  21.051,  7.8000 ], GU:  [  52.672,  52.627,  19.500 ]} # 0002
 - N: {AU:  [  12.131,  12.149,  7.7999 ], GU:  [  30.327,  30.373,  19.500 ]} # 0003
 - N: {AU:  [  16.600,  12.858,  7.7999 ], GU:  [  41.500,  32.144,  19.500 ]} # 0004
 - N: {AU:  [  21.069,  12.149,  7.7999 ], GU:  [  52.672,  30.373,  19.500 ]} # 0005
 - C: {AU:  [  21.712,  14.568,  7.8000 ], GU:  [  54.280,  36.421,  19.500 ]} # 0006
 - C: {AU:  [  24.348,  15.331,  7.8000 ], GU:  [  60.870,  38.328,  19.500 ]} # 0007
 - C: {AU:  [  24.348,  17.869,  7.8000 ], GU:  [  60.870,  44.673,  19.500 ]} # 0008
 - C: {AU:  [  21.712,  18.632,  7.8000 ], GU:  [  54.280,  46.580,  19.500 ]} # 0009
 - C: {AU:  [  14.489,  11.388,  7.8000 ], GU:  [  36.223,  28.470,  19.500 ]} # 0010
 - C: {AU:  [  15.318,  8.8093,  7.8000 ], GU:  [  38.296,  22.023,  19.500 ]} # 0011
 - C: {AU:  [  17.882,  8.8094,  7.8000 ], GU:  [  44.704,  22.023,  19.500 ]} # 0012
 - C: {AU:  [  18.711,  11.388,  7.8000 ], GU:  [  46.776,  28.470,  19.500 ]} # 0013
 - C: {AU:  [  11.488,  14.568,  7.8000 ], GU:  [  28.720,  36.421,  19.500 ]} # 0014
 - H: {AU:  [  25.924,  14.010,  7.7998 ], GU:  [  64.811,  35.025,  19.500 ]} # 0015
 - H: {AU:  [  25.924,  19.190,  7.7998 ], GU:  [  64.811,  47.975,  19.500 ]} # 0016
 - H: {AU:  [  14.023,  7.2134,  7.7998 ], GU:  [  35.056,  18.034,  19.500 ]} # 0017
 - H: {AU:  [  19.177,  7.2135,  7.7998 ], GU:  [  47.944,  18.034,  19.500 ]} # 0018
 - H: {AU:  [  16.600,  14.803,  7.7998 ], GU:  [  41.500,  37.007,  19.500 ]} # 0019
 - N: {AU:  [  13.047,  16.600,  7.8000 ], GU:  [  32.618,  41.500,  19.500 ]} # 0020
 - N: {AU:  [  16.600,  20.342,  7.7999 ], GU:  [  41.500,  50.856,  19.500 ]} # 0021
 - N: {AU:  [  12.131,  21.051,  7.8000 ], GU:  [  30.327,  52.627,  19.500 ]} # 0022
 - C: {AU:  [  11.488,  18.632,  7.8000 ], GU:  [  28.720,  46.580,  19.500 ]} # 0023
 - C: {AU:  [  8.8522,  17.869,  7.8000 ], GU:  [  22.130,  44.673,  19.500 ]} # 0024
 - C: {AU:  [  8.8521,  15.331,  7.8000 ], GU:  [  22.130,  38.328,  19.500 ]} # 0025
 - C: {AU:  [  18.710,  21.812,  7.8000 ], GU:  [  46.776,  54.530,  19.500 ]} # 0026
 - C: {AU:  [  17.882,  24.391,  7.8000 ], GU:  [  44.704,  60.977,  19.500 ]} # 0027
 - C: {AU:  [  15.318,  24.391,  7.8000 ], GU:  [  38.296,  60.977,  19.500 ]} # 0028
 - C: {AU:  [  14.489,  21.812,  7.8000 ], GU:  [  36.223,  54.530,  19.500 ]} # 0029
 - H: {AU:  [  7.2757,  19.190,  7.7998 ], GU:  [  18.189,  47.975,  19.500 ]} # 0030
 - H: {AU:  [  7.2756,  14.010,  7.7998 ], GU:  [  18.189,  35.025,  19.500 ]} # 0031
 - H: {AU:  [  19.178,  25.986,  7.7998 ], GU:  [  47.944,  64.966,  19.500 ]} # 0032
 - H: {AU:  [  14.022,  25.987,  7.7998 ], GU:  [  35.056,  64.966,  19.500 ]} # 0033
 - H: {AU:  [  16.600,  18.397,  7.7998 ], GU:  [  41.500,  45.993,  19.500 ]} # 0034
 Rigid Shift Applied (AU)              :  [  16.600,  16.600,  7.7999 ]
 Atomic structure:
   Units                               : angstroem
   Positions:
   - N: [ 20.15288297,  16.60001763,  7.799965057] # [  50.38,  41.50,  19.50 ] 0001
   - N: [ 21.06894866,  21.05072920,  7.799951046] # [  52.67,  52.63,  19.50 ] 0002
   - N: [ 12.13089884,  12.14928843,  7.799946519] # [  30.33,  30.37,  19.50 ] 0003
   - N: [ 16.59992556,  12.85760229,  7.799949554] # [  41.50,  32.14,  19.50 ] 0004
   - N: [ 21.06898633,  12.14934044,  7.799945529] # [  52.67,  30.37,  19.50 ] 0005
   - C: [ 21.71208762,  14.56826325,  7.799995892] # [  54.28,  36.42,  19.50 ] 0006
   - C: [ 24.34792077,  15.33114232,  7.799998060] # [  60.87,  38.33,  19.50 ] 0007
   - C: [ 24.34787215,  17.86905661,  7.800013587] # [  60.87,  44.67,  19.50 ] 0008
   - C: [ 21.71202677,  18.63180682,  7.800006465] # [  54.28,  46.58,  19.50 ] 0009
   - C: [ 14.48935885,  11.38808101,  7.799983781] # [  36.22,  28.47,  19.50 ] 0010
   - C: [ 15.31823432,  8.809311241,  7.799984464] # [  38.30,  22.02,  19.50 ] 0011
   - C: [ 17.88174834,  8.809357714,  7.799996831] # [  44.70,  22.02,  19.50 ] 0012
   - C: [ 18.71051723,  11.38814473,  7.799990708] # [  46.78,  28.47,  19.50 ] 0013
   - C: [ 11.48790655,  14.56824971,  7.800005847] # [  28.72,  36.42,  19.50 ] 0014
   - H: [ 25.92443191,  14.01018047,  7.799822402] # [  64.81,  35.03,  19.50 ] 0015
   - H: [ 25.92432245,  19.19008046,  7.799844226] # [  64.81,  47.98,  19.50 ] 0016
   - H: [ 14.02251827,  7.213432338,  7.799826132] # [  35.06,  18.03,  19.50 ] 0017
   - H: [ 19.17748868,  7.213506691,  7.799849868] # [  47.94,  18.03,  19.50 ] 0018
   - H: [ 16.59989736,  14.80294424,  7.799846015] # [  41.50,  37.01,  19.50 ] 0019
   - N: [ 13.04712560,  16.60000856,  7.799979027] # [  32.62,  41.50,  19.50 ] 0020
   - N: [ 16.59991909,  20.34236315,  7.799935700] # [  41.50,  50.86,  19.50 ] 0021
   - N: [ 12.13092973,  21.05077159,  7.799956714] # [  30.33,  52.63,  19.50 ] 0022
   - C: [ 11.48796812,  18.63181128,  7.800019635] # [  28.72,  46.58,  19.50 ] 0023
   - C: [ 8.852154870,  17.86905354,  7.800016652] # [  22.13,  44.67,  19.50 ] 0024
   - C: [ 8.852097659,  15.33114070,  7.799997942] # [  22.13,  38.33,  19.50 ] 0025
   - C: [ 18.71047885,  21.81188288,  7.799983950] # [  46.78,  54.53,  19.50 ] 0026
   - C: [ 17.88173950,  24.39067257,  7.799989867] # [  44.70,  60.98,  19.50 ] 0027
   - C: [ 15.31823480,  24.39071640,  7.799980365] # [  38.30,  60.98,  19.50 ] 0028
   - C: [ 14.48938233,  21.81195243,  7.799980810] # [  36.22,  54.53,  19.50 ] 0029
   - H: [ 7.275700175,  19.19007784,  7.799844450] # [  18.19,  47.98,  19.50 ] 0030
   - H: [ 7.275568092,  14.01019648,  7.799814844] # [  18.19,  35.03,  19.50 ] 0031
   - H: [ 19.17752896,  25.98647824,  7.799841620] # [  47.94,  64.97,  19.50 ] 0032
   - H: [ 14.02249139,  25.98656766,  7.799825397] # [  35.06,  64.97,  19.50 ] 0033
   - H: [ 16.59988912,  18.39700752,  7.799837140] # [  41.50,  45.99,  19.50 ] 0034
   Rigid Shift Applied (AU)            :  [  16.600,  16.600,  7.7999 ]
>>>>>>> ffa93dbe
  #------------------------------------------------------------------------- Grid properties
 Box Grid spacings                     :  [  0.4,  0.4,  0.4 ]
 Sizes of the simulation domain:
   AU                                  :  [  33.2,  33.2,  15.6 ]
   Angstroem                           :  [  17.569,  17.569,  8.2552 ]
   Grid Spacing Units                  :  [  83,  83,  39 ]
   High resolution region boundaries (GU):
     From                              :  [  15,  15,  16 ]
     To                                :  [  68,  68,  23 ]
 High Res. box is treated separately   :  Yes
  #------------------------------------------------------------------- Kernel Initialization
 Poisson Kernel Initialization:
   MPI tasks                           :  4
   OpenMP threads per MPI task         :  2
 Poisson Kernel Creation:
   Boundary Conditions                 : Free
   Memory Requirements per MPI task:
<<<<<<< HEAD
     Density (MB)                      :  11.6
     Kernel (MB)                       :  11.4
=======
     Density (MB)                      :  8.54
     Kernel (MB)                       :  8.76
>>>>>>> ffa93dbe
     Full Grid Arrays (MB)             :  32.27
     Load Balancing of calculations:
       Density:
         MPI tasks 0- 3                : 100%
       Kernel:
         MPI tasks 0- 2                : 100%
         MPI task 3                    :  94%
       Complete LB per task            : 1/3 LB_density + 2/3 LB_kernel
 Wavefunctions Descriptors, full simulation domain:
   Coarse resolution grid:
     No. of segments                   :  3208
     No. of points                     :  157946
   Fine resolution grid:
     No. of segments                   :  1024
     No. of points                     :  8337
  #---------------------------------------------------------------------- Occupation Numbers
 Total Number of Electrons             :  114
 Spin treatment                        : Averaged
 Orbitals Repartition:
   MPI tasks  0- 0                     :  15
   MPI tasks  1- 3                     :  14
 Total Number of Orbitals              :  57
 Input Occupation Numbers:
 - Occupation Numbers: {Orbitals No. 1-57:  2.0}
 Support function repartition:
   MPI tasks  0- 1                     :  27
   MPI tasks  2- 3                     :  26
 Wavefunctions memory occupation for root MPI process:  24 MB 772 KB 248 B
 NonLocal PSP Projectors Descriptors:
   Creation strategy                   : On-the-fly
   Total number of projectors          :  24
   Total number of components          :  8240
   Percent of zero components          :  0
<<<<<<< HEAD
=======
   Size of workspaces                  :  32976
   Maximum size of masking arrays for a projector:  1392
   Cumulative size of masking arrays   :  31164
>>>>>>> ffa93dbe
  #WARNING: Do not call check_communications in the linear scaling version!
  #-------------------------------------------------------- Estimation of Memory Consumption
 Memory requirements for principal quantities (MiB.KiB):
   Subspace Matrix                     : 0.4 #    (Number of Orbitals: 57)
   Single orbital                      : 1.666 #  (Number of Components: 216305)
   All (distributed) orbitals          : 74.270 # (Number of Orbitals per MPI task: 15)
   Wavefunction storage size           : 371.325 # (DIIS/SD workspaces included)
   Nonlocal Pseudopotential Arrays     : 0.65
   Full Uncompressed (ISF) grid        : 32.281
   Workspaces storage size             : 3.380
 Accumulated memory requirements during principal run stages (MiB.KiB):
<<<<<<< HEAD
   Kernel calculation                  : 220.608
   Density Construction                : 135.706
   Poisson Solver                      : 152.496
   Hamiltonian application             : 139.638
 Estimated Memory Peak (MB)            :  220
=======
   Kernel calculation                  : 167.937
   Density Construction                : 493.439
   Poisson Solver                      : 482.775
   Hamiltonian application             : 497.371
   Orbitals Orthonormalization         : 497.374
 Estimated Memory Peak (MB)            :  497
 NonLocal PSP Projectors Descriptors:
   Creation strategy                   : On-the-fly
   Total number of projectors          :  24
   Total number of components          :  8240
   Percent of zero components          :  0
   Size of workspaces                  :  32976
   Maximum size of masking arrays for a projector:  36774
   Cumulative size of masking arrays   :  412464
>>>>>>> ffa93dbe
 total elements                        :  11236
 non-zero elements                     :  10732
 sparsity in %                         :  4.49
 total elements                        :  11236
 non-zero elements                     :  5692
 sparsity in %                         :  49.34
 Checking Compression/Uncompression of small sparse matrices:
   Tolerances for this check           :  1.00000001335143196E-10
   Maxdiff for compress                :  0.0
   Maxdiff for uncompress              :  0.0
   Tolerances for this check           :  1.00000001335143196E-10
<<<<<<< HEAD
   Maxdiff for compress                :  0.0
   Maxdiff for uncompress              :  0.0
=======
   Maxdiff for compress                :  0.00000000000000000E+00
   Maxdiff for uncompress              :  0.00000000000000000E+00
 check of kernel cutoff radius:
 -  {atom type: H, adjustment required:  Yes, new value:  7.70}
 -  {atom type: C, adjustment required:  Yes, new value:  7.70}
 -  {atom type: N, adjustment required:  Yes, new value:  7.70}
 total elements                        :  11236
 non-zero elements                     :  10764
 sparsity in %                         :  4.20
 Checking Compression/Uncompression of large sparse matrices:
>>>>>>> ffa93dbe
   Tolerances for this check           :  1.00000001335143196E-10
   Maxdiff for compress                :  0.0
   Maxdiff for uncompress              :  0.0
 Checking operations for potential communication:
   Tolerance for the following test    :  9.999999999999999799E-13
   calculation check, error sum        :  0.0
   Tolerance for the following test    :  1.000000000000000036E-10
   calculation check, error max        :  0.0
 Checking operations for sumrho:
   Tolerance for the following test    :  9.999999999999999988E-15
   transposition check, mean error     :  0.0
   transposition check, max error      :  0.0
   Tolerance for the following test    :  9.999999999999999799E-13
   calculation check, error sum        :  7.415915358217276335E-14
   Tolerance for the following test    :  1.000000000000000036E-10
   calculation check, error max        :  3.637978807091712952E-12
 Ion-Ion interaction energy            :  9.46542360653505E+02
  #---------------------------------------------------------------- Ionic Potential Creation
 Total ionic charge                    : -114.000000115562
 Poisson Solver:
   BC                                  : Free
   Box                                 :  [  197,  197,  109 ]
   MPI tasks                           :  4
  #------------------------------------------------------------ Input Wavefunctions Creation
 Input Hamiltonian:
   Total No. of Atomic Input Orbitals  :  106
   Inputguess Orbitals Repartition:
     MPI tasks  0- 1                   :  27
     MPI tasks  2- 3                   :  26
   Atomic Input Orbital Generation:
   -  {Atom Type: N, Electronic configuration: {s: [ 2.00], p: [ 1.00,  1.00,  1.00]}}
   -  {Atom Type: C, Electronic configuration: {s: [ 2.00], p: [ 2/3,  2/3,  2/3]}}
   -  {Atom Type: H, Electronic configuration: {s: [ 1.00]}}
   Wavelet conversion succeeded        :  Yes
   Deviation from normalization        :  1.36E-02
   Total charge                        :  1.139999945482E+02
   Poisson Solver:
     BC                                : Free
     Box                               :  [  197,  197,  109 ]
     MPI tasks                         :  4
   orthonormalization of input guess   : standard
   Kernel update:
     max dev from unity                :  4.31E-02
     Hamiltonian application required  :  Yes
     method                            : diagonalization
     mode                              : sequential
     communication strategy kernel     : ALLREDUCE
     Kohn-Sham residue                 :  8.602E-01
     Coefficients available            :  Yes
    #Eigenvalues and New Occupation Numbers
   Orbitals: [
<<<<<<< HEAD
 {e: -1.012679808844, f:  2.0},  # 00001
 {e: -1.005664050309, f:  2.0},  # 00002
 {e: -9.954619665128E-01, f:  2.0},  # 00003
 {e: -9.673410260482E-01, f:  2.0},  # 00004
 {e: -9.557269417269E-01, f:  2.0},  # 00005
 {e: -9.171490212093E-01, f:  2.0},  # 00006
 {e: -9.103799777313E-01, f:  2.0},  # 00007
 {e: -8.877020575874E-01, f:  2.0},  # 00008
 {e: -8.07970765831E-01, f:  2.0},  # 00009
 {e: -8.036808961137E-01, f:  2.0},  # 00010
 {e: -8.002817651469E-01, f:  2.0},  # 00011
 {e: -7.981785101503E-01, f:  2.0},  # 00012
 {e: -7.583203327778E-01, f:  2.0},  # 00013
 {e: -7.27454565283E-01, f:  2.0},  # 00014
 {e: -7.199894029451E-01, f:  2.0},  # 00015
 {e: -6.620733248185E-01, f:  2.0},  # 00016
 {e: -6.577166973584E-01, f:  2.0},  # 00017
 {e: -6.187864652894E-01, f:  2.0},  # 00018
 {e: -6.165840527781E-01, f:  2.0},  # 00019
 {e: -6.148207886548E-01, f:  2.0},  # 00020
 {e: -6.082813098236E-01, f:  2.0},  # 00021
 {e: -6.027355563928E-01, f:  2.0},  # 00022
 {e: -5.895422859275E-01, f:  2.0},  # 00023
 {e: -5.822799881582E-01, f:  2.0},  # 00024
 {e: -5.811674723973E-01, f:  2.0},  # 00025
 {e: -5.546877198778E-01, f:  2.0},  # 00026
 {e: -5.474348325805E-01, f:  2.0},  # 00027
 {e: -5.466722019355E-01, f:  2.0},  # 00028
 {e: -5.022370356671E-01, f:  2.0},  # 00029
 {e: -4.879681833629E-01, f:  2.0},  # 00030
 {e: -4.866439030768E-01, f:  2.0},  # 00031
 {e: -4.814010358595E-01, f:  2.0},  # 00032
 {e: -4.809477494642E-01, f:  2.0},  # 00033
 {e: -4.797213248766E-01, f:  2.0},  # 00034
 {e: -4.711873943845E-01, f:  2.0},  # 00035
 {e: -4.676712028314E-01, f:  2.0},  # 00036
 {e: -4.620883840653E-01, f:  2.0},  # 00037
 {e: -4.439447549388E-01, f:  2.0},  # 00038
 {e: -4.354647726564E-01, f:  2.0},  # 00039
 {e: -4.346249246228E-01, f:  2.0},  # 00040
 {e: -4.296083873923E-01, f:  2.0},  # 00041
 {e: -4.24261999029E-01, f:  2.0},  # 00042
 {e: -4.242061787014E-01, f:  2.0},  # 00043
 {e: -3.771537424184E-01, f:  2.0},  # 00044
 {e: -3.764565400688E-01, f:  2.0},  # 00045
 {e: -3.75872781598E-01, f:  2.0},  # 00046
 {e: -3.728930113149E-01, f:  2.0},  # 00047
 {e: -3.650236579092E-01, f:  2.0},  # 00048
 {e: -3.55191887142E-01, f:  2.0},  # 00049
 {e: -3.490030931403E-01, f:  2.0},  # 00050
 {e: -3.43304561604E-01, f:  2.0},  # 00051
 {e: -3.337921714757E-01, f:  2.0},  # 00052
 {e: -3.278767884154E-01, f:  2.0},  # 00053
 {e: -3.269779222799E-01, f:  2.0},  # 00054
 {e: -3.193786159231E-01, f:  2.0},  # 00055
 {e: -3.171258233962E-01, f:  2.0},  # 00056
 {e: -2.587468497507E-01, f:  2.0}] # 00057
=======
 {e: -1.012679808670E+00, f:  2.0000},  # 00001
 {e: -1.005664050316E+00, f:  2.0000},  # 00002
 {e: -9.954619666471E-01, f:  2.0000},  # 00003
 {e: -9.673410256141E-01, f:  2.0000},  # 00004
 {e: -9.557269418334E-01, f:  2.0000},  # 00005
 {e: -9.171490213356E-01, f:  2.0000},  # 00006
 {e: -9.103799776067E-01, f:  2.0000},  # 00007
 {e: -8.877020575669E-01, f:  2.0000},  # 00008
 {e: -8.079707656663E-01, f:  2.0000},  # 00009
 {e: -8.036808958426E-01, f:  2.0000},  # 00010
 {e: -8.002817650583E-01, f:  2.0000},  # 00011
 {e: -7.981785100317E-01, f:  2.0000},  # 00012
 {e: -7.583203329807E-01, f:  2.0000},  # 00013
 {e: -7.274545656462E-01, f:  2.0000},  # 00014
 {e: -7.199894029353E-01, f:  2.0000},  # 00015
 {e: -6.620733247659E-01, f:  2.0000},  # 00016
 {e: -6.577166974729E-01, f:  2.0000},  # 00017
 {e: -6.187864649729E-01, f:  2.0000},  # 00018
 {e: -6.165840525883E-01, f:  2.0000},  # 00019
 {e: -6.148207886709E-01, f:  2.0000},  # 00020
 {e: -6.082813099045E-01, f:  2.0000},  # 00021
 {e: -6.027355559586E-01, f:  2.0000},  # 00022
 {e: -5.895422856647E-01, f:  2.0000},  # 00023
 {e: -5.822799878238E-01, f:  2.0000},  # 00024
 {e: -5.811674723369E-01, f:  2.0000},  # 00025
 {e: -5.546877197234E-01, f:  2.0000},  # 00026
 {e: -5.474348323236E-01, f:  2.0000},  # 00027
 {e: -5.466722017662E-01, f:  2.0000},  # 00028
 {e: -5.022370360618E-01, f:  2.0000},  # 00029
 {e: -4.879681839348E-01, f:  2.0000},  # 00030
 {e: -4.866439023187E-01, f:  2.0000},  # 00031
 {e: -4.814010352716E-01, f:  2.0000},  # 00032
 {e: -4.809477494094E-01, f:  2.0000},  # 00033
 {e: -4.797213248364E-01, f:  2.0000},  # 00034
 {e: -4.711873943285E-01, f:  2.0000},  # 00035
 {e: -4.676712027821E-01, f:  2.0000},  # 00036
 {e: -4.620883840096E-01, f:  2.0000},  # 00037
 {e: -4.439447561008E-01, f:  2.0000},  # 00038
 {e: -4.354647743333E-01, f:  2.0000},  # 00039
 {e: -4.346249245613E-01, f:  2.0000},  # 00040
 {e: -4.296083872788E-01, f:  2.0000},  # 00041
 {e: -4.242619994477E-01, f:  2.0000},  # 00042
 {e: -4.242061787304E-01, f:  2.0000},  # 00043
 {e: -3.771537423625E-01, f:  2.0000},  # 00044
 {e: -3.764565399881E-01, f:  2.0000},  # 00045
 {e: -3.758727815576E-01, f:  2.0000},  # 00046
 {e: -3.728930112547E-01, f:  2.0000},  # 00047
 {e: -3.650236581631E-01, f:  2.0000},  # 00048
 {e: -3.551918870808E-01, f:  2.0000},  # 00049
 {e: -3.490030931676E-01, f:  2.0000},  # 00050
 {e: -3.433045615984E-01, f:  2.0000},  # 00051
 {e: -3.337921714225E-01, f:  2.0000},  # 00052
 {e: -3.278767883418E-01, f:  2.0000},  # 00053
 {e: -3.269779222032E-01, f:  2.0000},  # 00054
 {e: -3.193786158537E-01, f:  2.0000},  # 00055
 {e: -3.171258233299E-01, f:  2.0000},  # 00056
 {e: -2.587468496711E-01, f:  2.0000}] # 00057
>>>>>>> ffa93dbe
   Hamiltonian update: {
 Energies: {Ekin:  2.07084274699E+02, Epot: -2.50370465284E+02, Enl:  1.98320035706E+01, 
              EH:  1.06782531279E+03,  EXC: -4.89979742993E+01, EvXC: -6.41148477024E+01}, 
    Total charge:  1.139999950713E+02, 
 Poisson Solver: {BC: Free, Box:  [  197,  197,  109 ], MPI tasks:  4}}
    #================================================================= Input guess generated
 Checking Communications of Minimal Basis:
<<<<<<< HEAD
   Number of coarse and fine DoF (MasterMPI task):  [  66944,  2855 ]
   Tolerances for this check: [ 1.64832224422968417E-06,  2.35367281220533187E-14]
   Maxdiff for transpose (checksum)    :  1.39698386192321777E-09
   Maxdiff for untranspose             :  0.0
 Checking Communications of Enlarged Minimal Basis:
   Number of coarse and fine DoF (MasterMPI task):  [  60257,  2805 ]
   Tolerances for this check: [ 5.35360284925604063E-06,  2.35367281220533187E-14]
   Maxdiff for transpose (checksum)    :  3.72529029846191406E-09
   Maxdiff for untranspose             :  0.0
=======
   Number of coarse and fine DoF (MasterMPI task):  [  61278,  2113 ]
   Tolerances for this check: [ 1.64120002191237013E-06,  2.35367281220533187E-14]
   Maxdiff for transpose (checksum)    :  1.16415321826934814E-09
   Maxdiff for untranspose             :  0.00000000000000000E+00
 Checking Communications of Enlarged Minimal Basis:
   Number of coarse and fine DoF (MasterMPI task):  [  50119,  2090 ]
   Tolerances for this check: [ 5.30084451521830828E-06,  2.35367281220533187E-14]
   Maxdiff for transpose (checksum)    :  2.79396772384643555E-09
   Maxdiff for untranspose             :  0.00000000000000000E+00
>>>>>>> ffa93dbe
  #------------------------------------------------------------------- Self-Consistent Cycle
 Ground State Optimization:
    #========================================================= support function optimization
 - support function optimization: &it_supfun001
   -  { #-------------------------------------------------------------------------- iter: 1
 target function: TRACE, Hamiltonian Applied:  Yes, 
 Energies: {Ekin:  2.02430111062E+02, Epot: -2.34422617745E+02, Enl:  1.04920519141E+01}, 
 Orthoconstraint:  Yes,    Preconditioning:  Yes, 
<<<<<<< HEAD
 iter:  1, fnrm:  9.99E-01, Omega: -1.483618560536845E+02, D: -1.48E+02, D best: -1.48E+02, 
 Optimization: {algorithm: SD, mean alpha:  1.0, max alpha:  1.0, 
=======
 iter:  1, fnrm:  9.99E-01, Omega: -1.483618560787475E+02, D: -1.48E+02, D best: -1.48E+02, 
 Optimization: {algorithm: SD, mean alpha:  1.000E+00, max alpha:  1.000E+00, 
>>>>>>> ffa93dbe
    consecutive successes:  1}, 
 Orthogonalization:  Yes, communication strategy kernel: ALLREDUCE, 
 reconstruct kernel:  Yes}
   -  { #-------------------------------------------------------------------------- iter: 2
 target function: TRACE, Hamiltonian Applied:  Yes, 
<<<<<<< HEAD
 Energies: {Ekin:  1.95104345151E+02, Epot: -2.3745504137E+02, Enl:  1.41843569387E+01}, 
 Orthoconstraint:  Yes,    Preconditioning:  Yes, 
 iter:  2, fnrm:  3.6E-01, Omega: -1.616936251184864E+02, D: -1.33E+01, D best: -1.33E+01, 
 Optimization: {algorithm: SD, mean alpha:  6.0E-01, max alpha:  6.0E-01, 
=======
 Energies: {Ekin:  1.95104345142E+02, Epot: -2.37455041371E+02, Enl:  1.41843569385E+01}, 
 Orthoconstraint:  Yes,    Preconditioning:  Yes, 
 iter:  2, fnrm:  3.60E-01, Omega: -1.616936251206241E+02, D: -1.33E+01, D best: -1.33E+01, 
 Optimization: {algorithm: SD, mean alpha:  6.000E-01, max alpha:  6.000E-01, 
>>>>>>> ffa93dbe
    consecutive successes:  2}, 
 Orthogonalization:  Yes, communication strategy kernel: ALLREDUCE, 
 reconstruct kernel:  Yes}
   -  { #-------------------------------------------------------------------------- iter: 3
 target function: TRACE, Hamiltonian Applied:  Yes, 
<<<<<<< HEAD
 Energies: {Ekin:  1.92992953068E+02, Epot: -2.3621953144E+02, Enl:  1.39558360411E+01}, 
 Orthoconstraint:  Yes,    Preconditioning:  Yes, 
 iter:  3, fnrm:  2.11E-01, Omega: -1.639024312182162E+02, D: -2.21, D best: -2.21, 
 Optimization: {algorithm: SD, mean alpha:  6.6E-01, max alpha:  6.6E-01, 
=======
 Energies: {Ekin:  1.92992953056E+02, Epot: -2.36219531432E+02, Enl:  1.39558360381E+01}, 
 Orthoconstraint:  Yes,    Preconditioning:  Yes, 
 iter:  3, fnrm:  2.11E-01, Omega: -1.639024312155141E+02, D: -2.21E+00, D best: -2.21E+00, 
 Optimization: {algorithm: SD, mean alpha:  6.600E-01, max alpha:  6.600E-01, 
>>>>>>> ffa93dbe
    consecutive successes:  3}, 
 Orthogonalization:  Yes, communication strategy kernel: ALLREDUCE, 
 reconstruct kernel:  Yes}
   -  { #-------------------------------------------------------------------------- iter: 4
 target function: TRACE, Hamiltonian Applied:  Yes, 
<<<<<<< HEAD
 Energies: {Ekin:  1.91872405756E+02, Epot: -2.35248917128E+02, Enl:  1.36979600193E+01}, 
 Orthoconstraint:  Yes,    Preconditioning:  Yes, 
 iter:  4, fnrm:  1.64E-01, Omega: -1.647180492616542E+02, D: -8.16E-01, D best: -8.16E-01, 
 Optimization: {algorithm: SD, mean alpha:  7.26E-01, max alpha:  7.26E-01, 
=======
 Energies: {Ekin:  1.91872405740E+02, Epot: -2.35248917117E+02, Enl:  1.36979600164E+01}, 
 Orthoconstraint:  Yes,    Preconditioning:  Yes, 
 iter:  4, fnrm:  1.64E-01, Omega: -1.647180492599657E+02, D: -8.16E-01, D best: -8.16E-01, 
 Optimization: {algorithm: SD, mean alpha:  7.260E-01, max alpha:  7.260E-01, 
>>>>>>> ffa93dbe
    consecutive successes:  4}, 
 Orthogonalization:  Yes, communication strategy kernel: ALLREDUCE, 
 reconstruct kernel:  Yes}
   -  { #-------------------------------------------------------------------------- iter: 5
 target function: TRACE, Hamiltonian Applied:  Yes, 
<<<<<<< HEAD
 Energies: {Ekin:  1.90943799315E+02, Epot: -2.34340942197E+02, Enl:  1.34726470454E+01}, 
 Orthoconstraint:  Yes,    Preconditioning:  Yes, 
 iter:  5, fnrm:  1.46E-01, Omega: -1.652099382285919E+02, D: -4.92E-01, D best: -4.92E-01, 
 exit criterion: net number of iterations}
   -  &final_supfun001  { #-------------------------------------------------------- iter: 5
 target function: TRACE, 
 Energies: {Ekin:  1.90943799315E+02, Epot: -2.34340942197E+02, Enl:  1.34726470454E+01}, 
 iter:  5, fnrm:  1.46E-01, Omega: -1.652099382285919E+02, D: -4.92E-01, D best: -4.92E-01}
      #Support functions created
    #=================================================================== kernel optimization
 - kernel optimization: &it_kernel001
   -  #-------------------------------------------------------------------- kernel iter: 1
       Kernel update:
         max dev from unity            :  2.82E-02
         Hamiltonian application required:  Yes
         method                        : directmin
         expansion coefficients optimization: &it_coeff001_001_001
         -  { #---------------------------------------------------------------- it coeff: 1
 calculate density kernel, communication strategy: ALLREDUCE, 
 communication strategy kernel: ALLREDUCE, method: DminSD, 
 iter:  1, fnrm:  2.57E-01, eBS:  0.0, D: -7.077E+01, alpha:  2.0E-01}
         Kohn-Sham residue             :  2.892E-01
         Coefficients available        :  Yes
       Hamiltonian update: {
 Energies: {Ekin:  1.90943799315E+02, Epot: -2.34450865255E+02, Enl:  1.34726470454E+01, 
              EH:  1.0671538568E+03,   EXC: -4.94065003877E+01, EvXC: -6.4657049976E+01}, 
    Total charge:  1.139999982326E+02, 
 Poisson Solver: {BC: Free, Box:  [  197,  197,  109 ], MPI tasks:  3}}
        #Eigenvalues and New Occupation Numbers
       Orbitals: [
 {e: -1.012679808844, f:  2.0},  # 00001
 {e: -1.005664050309, f:  2.0},  # 00002
 {e: -9.954619665128E-01, f:  2.0},  # 00003
 {e: -9.673410260482E-01, f:  2.0},  # 00004
 {e: -9.557269417269E-01, f:  2.0},  # 00005
 {e: -9.171490212093E-01, f:  2.0},  # 00006
 {e: -9.103799777313E-01, f:  2.0},  # 00007
 {e: -8.877020575874E-01, f:  2.0},  # 00008
 {e: -8.07970765831E-01, f:  2.0},  # 00009
 {e: -8.036808961137E-01, f:  2.0},  # 00010
 {e: -8.002817651469E-01, f:  2.0},  # 00011
 {e: -7.981785101503E-01, f:  2.0},  # 00012
 {e: -7.583203327778E-01, f:  2.0},  # 00013
 {e: -7.27454565283E-01, f:  2.0},  # 00014
 {e: -7.199894029451E-01, f:  2.0},  # 00015
 {e: -6.620733248185E-01, f:  2.0},  # 00016
 {e: -6.577166973584E-01, f:  2.0},  # 00017
 {e: -6.187864652894E-01, f:  2.0},  # 00018
 {e: -6.165840527781E-01, f:  2.0},  # 00019
 {e: -6.148207886548E-01, f:  2.0},  # 00020
 {e: -6.082813098236E-01, f:  2.0},  # 00021
 {e: -6.027355563928E-01, f:  2.0},  # 00022
 {e: -5.895422859275E-01, f:  2.0},  # 00023
 {e: -5.822799881582E-01, f:  2.0},  # 00024
 {e: -5.811674723973E-01, f:  2.0},  # 00025
 {e: -5.546877198778E-01, f:  2.0},  # 00026
 {e: -5.474348325805E-01, f:  2.0},  # 00027
 {e: -5.466722019355E-01, f:  2.0},  # 00028
 {e: -5.022370356671E-01, f:  2.0},  # 00029
 {e: -4.879681833629E-01, f:  2.0},  # 00030
 {e: -4.866439030768E-01, f:  2.0},  # 00031
 {e: -4.814010358595E-01, f:  2.0},  # 00032
 {e: -4.809477494642E-01, f:  2.0},  # 00033
 {e: -4.797213248766E-01, f:  2.0},  # 00034
 {e: -4.711873943845E-01, f:  2.0},  # 00035
 {e: -4.676712028314E-01, f:  2.0},  # 00036
 {e: -4.620883840653E-01, f:  2.0},  # 00037
 {e: -4.439447549388E-01, f:  2.0},  # 00038
 {e: -4.354647726564E-01, f:  2.0},  # 00039
 {e: -4.346249246228E-01, f:  2.0},  # 00040
 {e: -4.296083873923E-01, f:  2.0},  # 00041
 {e: -4.24261999029E-01, f:  2.0},  # 00042
 {e: -4.242061787014E-01, f:  2.0},  # 00043
 {e: -3.771537424184E-01, f:  2.0},  # 00044
 {e: -3.764565400688E-01, f:  2.0},  # 00045
 {e: -3.75872781598E-01, f:  2.0},  # 00046
 {e: -3.728930113149E-01, f:  2.0},  # 00047
 {e: -3.650236579092E-01, f:  2.0},  # 00048
 {e: -3.55191887142E-01, f:  2.0},  # 00049
 {e: -3.490030931403E-01, f:  2.0},  # 00050
 {e: -3.43304561604E-01, f:  2.0},  # 00051
 {e: -3.337921714757E-01, f:  2.0},  # 00052
 {e: -3.278767884154E-01, f:  2.0},  # 00053
 {e: -3.269779222799E-01, f:  2.0},  # 00054
 {e: -3.193786159231E-01, f:  2.0},  # 00055
 {e: -3.171258233962E-01, f:  2.0},  # 00056
 {e: -2.587468497507E-01, f:  2.0}] # 00057
       summary: [ {kernel optimization: DMIN, mixing quantity: DENS, mix hist:  0, 
 iter:  1, delta:  1.92E-06, energy: -1.76134942159788579E+02, D: -1.761E+02}]
   -  #-------------------------------------------------------------------- kernel iter: 2
       Kernel update:
         max dev from unity            :  2.82E-02
         Hamiltonian application required:  Yes
         method                        : directmin
         expansion coefficients optimization: &it_coeff001_001_002
         -  { #---------------------------------------------------------------- it coeff: 1
 calculate density kernel, communication strategy: ALLREDUCE, 
 communication strategy kernel: ALLREDUCE, method: DminSD, 
 iter:  1, fnrm:  1.42E-01, eBS: -7.07739956035281494E+01, D:  2.156E+01, alpha:  2.0E-01}
         Kohn-Sham residue             :  2.801E-01
         Coefficients available        :  Yes
       alpha                           :  0.10000000000000001
       energydiff                      :  0.90598853295114168
       Hamiltonian update: {
 Energies: {Ekin:  1.90943799315E+02, Epot: -2.13026397565E+02, Enl:  1.34726470454E+01, 
              EH:  1.08849857584E+03,  EXC: -5.1583417331E+01, EvXC: -6.75258320642E+01}, 
    Total charge:  1.139999982272E+02, 
 Poisson Solver: {BC: Free, Box:  [  197,  197,  109 ], MPI tasks:  3}}
        #Eigenvalues and New Occupation Numbers
       Orbitals: [
 {e: -1.012679808844, f:  2.0},  # 00001
 {e: -1.005664050309, f:  2.0},  # 00002
 {e: -9.954619665128E-01, f:  2.0},  # 00003
 {e: -9.673410260482E-01, f:  2.0},  # 00004
 {e: -9.557269417269E-01, f:  2.0},  # 00005
 {e: -9.171490212093E-01, f:  2.0},  # 00006
 {e: -9.103799777313E-01, f:  2.0},  # 00007
 {e: -8.877020575874E-01, f:  2.0},  # 00008
 {e: -8.07970765831E-01, f:  2.0},  # 00009
 {e: -8.036808961137E-01, f:  2.0},  # 00010
 {e: -8.002817651469E-01, f:  2.0},  # 00011
 {e: -7.981785101503E-01, f:  2.0},  # 00012
 {e: -7.583203327778E-01, f:  2.0},  # 00013
 {e: -7.27454565283E-01, f:  2.0},  # 00014
 {e: -7.199894029451E-01, f:  2.0},  # 00015
 {e: -6.620733248185E-01, f:  2.0},  # 00016
 {e: -6.577166973584E-01, f:  2.0},  # 00017
 {e: -6.187864652894E-01, f:  2.0},  # 00018
 {e: -6.165840527781E-01, f:  2.0},  # 00019
 {e: -6.148207886548E-01, f:  2.0},  # 00020
 {e: -6.082813098236E-01, f:  2.0},  # 00021
 {e: -6.027355563928E-01, f:  2.0},  # 00022
 {e: -5.895422859275E-01, f:  2.0},  # 00023
 {e: -5.822799881582E-01, f:  2.0},  # 00024
 {e: -5.811674723973E-01, f:  2.0},  # 00025
 {e: -5.546877198778E-01, f:  2.0},  # 00026
 {e: -5.474348325805E-01, f:  2.0},  # 00027
 {e: -5.466722019355E-01, f:  2.0},  # 00028
 {e: -5.022370356671E-01, f:  2.0},  # 00029
 {e: -4.879681833629E-01, f:  2.0},  # 00030
 {e: -4.866439030768E-01, f:  2.0},  # 00031
 {e: -4.814010358595E-01, f:  2.0},  # 00032
 {e: -4.809477494642E-01, f:  2.0},  # 00033
 {e: -4.797213248766E-01, f:  2.0},  # 00034
 {e: -4.711873943845E-01, f:  2.0},  # 00035
 {e: -4.676712028314E-01, f:  2.0},  # 00036
 {e: -4.620883840653E-01, f:  2.0},  # 00037
 {e: -4.439447549388E-01, f:  2.0},  # 00038
 {e: -4.354647726564E-01, f:  2.0},  # 00039
 {e: -4.346249246228E-01, f:  2.0},  # 00040
 {e: -4.296083873923E-01, f:  2.0},  # 00041
 {e: -4.24261999029E-01, f:  2.0},  # 00042
 {e: -4.242061787014E-01, f:  2.0},  # 00043
 {e: -3.771537424184E-01, f:  2.0},  # 00044
 {e: -3.764565400688E-01, f:  2.0},  # 00045
 {e: -3.75872781598E-01, f:  2.0},  # 00046
 {e: -3.728930113149E-01, f:  2.0},  # 00047
 {e: -3.650236579092E-01, f:  2.0},  # 00048
 {e: -3.55191887142E-01, f:  2.0},  # 00049
 {e: -3.490030931403E-01, f:  2.0},  # 00050
 {e: -3.43304561604E-01, f:  2.0},  # 00051
 {e: -3.337921714757E-01, f:  2.0},  # 00052
 {e: -3.278767884154E-01, f:  2.0},  # 00053
 {e: -3.269779222799E-01, f:  2.0},  # 00054
 {e: -3.193786159231E-01, f:  2.0},  # 00055
 {e: -3.171258233962E-01, f:  2.0},  # 00056
 {e: -2.587468497507E-01, f:  2.0}] # 00057
       summary: [ {kernel optimization: DMIN, mixing quantity: DENS, mix hist:  0, 
 iter:  2, delta:  2.21E-07, energy: -1.75228953626837438E+02, D:  9.06E-01}]
   -  #-------------------------------------------------------------------- kernel iter: 3
       Kernel update:
         max dev from unity            :  2.82E-02
         Hamiltonian application required:  Yes
         method                        : directmin
         expansion coefficients optimization: &it_coeff001_001_003
         -  { #---------------------------------------------------------------- it coeff: 1
 calculate density kernel, communication strategy: ALLREDUCE, 
 communication strategy kernel: ALLREDUCE, method: DminSD, 
 iter:  1, fnrm:  8.0E-02, eBS: -4.921515317351178E+01, D: -1.646, alpha:  1.0E-01}
         Kohn-Sham residue             :  2.789E-01
         Coefficients available        :  Yes
       alpha                           :  0.11000000000000001
       energydiff                      : -2.36255008414900658E-002
       Hamiltonian update: {
 Energies: {Ekin:  1.90943799315E+02, Epot: -2.14647688521E+02, Enl:  1.34726470454E+01, 
              EH:  1.08684312567E+03,  EXC: -5.14788683413E+01, EvXC: -6.73880073331E+01}, 
    Total charge:  1.139999982293E+02, 
 Poisson Solver: {BC: Free, Box:  [  197,  197,  109 ], MPI tasks:  3}}
        #Eigenvalues and New Occupation Numbers
       Orbitals: [
 {e: -1.012679808844, f:  2.0},  # 00001
 {e: -1.005664050309, f:  2.0},  # 00002
 {e: -9.954619665128E-01, f:  2.0},  # 00003
 {e: -9.673410260482E-01, f:  2.0},  # 00004
 {e: -9.557269417269E-01, f:  2.0},  # 00005
 {e: -9.171490212093E-01, f:  2.0},  # 00006
 {e: -9.103799777313E-01, f:  2.0},  # 00007
 {e: -8.877020575874E-01, f:  2.0},  # 00008
 {e: -8.07970765831E-01, f:  2.0},  # 00009
 {e: -8.036808961137E-01, f:  2.0},  # 00010
 {e: -8.002817651469E-01, f:  2.0},  # 00011
 {e: -7.981785101503E-01, f:  2.0},  # 00012
 {e: -7.583203327778E-01, f:  2.0},  # 00013
 {e: -7.27454565283E-01, f:  2.0},  # 00014
 {e: -7.199894029451E-01, f:  2.0},  # 00015
 {e: -6.620733248185E-01, f:  2.0},  # 00016
 {e: -6.577166973584E-01, f:  2.0},  # 00017
 {e: -6.187864652894E-01, f:  2.0},  # 00018
 {e: -6.165840527781E-01, f:  2.0},  # 00019
 {e: -6.148207886548E-01, f:  2.0},  # 00020
 {e: -6.082813098236E-01, f:  2.0},  # 00021
 {e: -6.027355563928E-01, f:  2.0},  # 00022
 {e: -5.895422859275E-01, f:  2.0},  # 00023
 {e: -5.822799881582E-01, f:  2.0},  # 00024
 {e: -5.811674723973E-01, f:  2.0},  # 00025
 {e: -5.546877198778E-01, f:  2.0},  # 00026
 {e: -5.474348325805E-01, f:  2.0},  # 00027
 {e: -5.466722019355E-01, f:  2.0},  # 00028
 {e: -5.022370356671E-01, f:  2.0},  # 00029
 {e: -4.879681833629E-01, f:  2.0},  # 00030
 {e: -4.866439030768E-01, f:  2.0},  # 00031
 {e: -4.814010358595E-01, f:  2.0},  # 00032
 {e: -4.809477494642E-01, f:  2.0},  # 00033
 {e: -4.797213248766E-01, f:  2.0},  # 00034
 {e: -4.711873943845E-01, f:  2.0},  # 00035
 {e: -4.676712028314E-01, f:  2.0},  # 00036
 {e: -4.620883840653E-01, f:  2.0},  # 00037
 {e: -4.439447549388E-01, f:  2.0},  # 00038
 {e: -4.354647726564E-01, f:  2.0},  # 00039
 {e: -4.346249246228E-01, f:  2.0},  # 00040
 {e: -4.296083873923E-01, f:  2.0},  # 00041
 {e: -4.24261999029E-01, f:  2.0},  # 00042
 {e: -4.242061787014E-01, f:  2.0},  # 00043
 {e: -3.771537424184E-01, f:  2.0},  # 00044
 {e: -3.764565400688E-01, f:  2.0},  # 00045
 {e: -3.75872781598E-01, f:  2.0},  # 00046
 {e: -3.728930113149E-01, f:  2.0},  # 00047
 {e: -3.650236579092E-01, f:  2.0},  # 00048
 {e: -3.55191887142E-01, f:  2.0},  # 00049
 {e: -3.490030931403E-01, f:  2.0},  # 00050
 {e: -3.43304561604E-01, f:  2.0},  # 00051
 {e: -3.337921714757E-01, f:  2.0},  # 00052
 {e: -3.278767884154E-01, f:  2.0},  # 00053
 {e: -3.269779222799E-01, f:  2.0},  # 00054
 {e: -3.193786159231E-01, f:  2.0},  # 00055
 {e: -3.171258233962E-01, f:  2.0},  # 00056
 {e: -2.587468497507E-01, f:  2.0}] # 00057
       summary: [ {kernel optimization: DMIN, mixing quantity: DENS, mix hist:  0, 
 iter:  3, delta:  4.96E-08, energy: -1.75252579127678928E+02, D: -2.363E-02}]
   -  &final_kernel001  { #-------------------------------------------------------- iter: 4
 summary: [ {kernel optimization: DMIN, mixing quantity: DENS, mix hist:  0, 
 iter:  4, delta:  4.96E-08, energy: -1.75252579127678928E+02, D: -2.363E-02}]}
=======
 Energies: {Ekin:  1.90943799297E+02, Epot: -2.34340942184E+02, Enl:  1.34726470427E+01}, 
 Orthoconstraint:  Yes,    Preconditioning:  Yes, 
 iter:  5, fnrm:  1.46E-01, Omega: -1.652099382276124E+02, D: -4.92E-01, D best: -4.92E-01, 
 exit criterion: net number of iterations}
   -  &final_supfun001  { #-------------------------------------------------------- iter: 5
 target function: TRACE, 
 Energies: {Ekin:  1.90943799297E+02, Epot: -2.34340942184E+02, Enl:  1.34726470427E+01}, 
 iter:  5, fnrm:  1.46E-01, Omega: -1.652099382276124E+02, D: -4.92E-01, D best: -4.92E-01}
      #Support functions created
    #=================================================================== kernel optimization
 - kernel optimization: &it_kernel001
   -  #--------------------------------------------------------------------- kernel iter: 1
     Kernel update:
       max dev from unity              :  2.82E-02
       Hamiltonian application required:  Yes
       method                          : directmin
       expansion coefficients optimization: &it_coeff001_001_001
       -  { #------------------------------------------------------------------ it coeff: 1
 calculate density kernel, communication strategy: ALLREDUCE, 
 communication strategy kernel: ALLREDUCE, method: DminSD, 
 iter:  1, fnrm:  2.57E-01, eBS:  0.00000000000000000E+00, D: -7.077E+01, 
          alpha:  2.000E-01}
       Kohn-Sham residue               :  2.892E-01
       Coefficients available          :  Yes
     Hamiltonian update: {
 Energies: {Ekin:  1.90943799297E+02, Epot: -2.34450865241E+02, Enl:  1.34726470427E+01, 
              EH:  1.06715385678E+03,  EXC: -4.94065003919E+01, EvXC: -6.46570499815E+01}, 
    Total charge:  1.139999982326E+02, 
 Poisson Solver: {BC: Free, Box:  [  197,  197,  109 ], MPI tasks:  4}}
      #Eigenvalues and New Occupation Numbers
     Orbitals: [
 {e: -1.012679808670E+00, f:  2.0000},  # 00001
 {e: -1.005664050316E+00, f:  2.0000},  # 00002
 {e: -9.954619666471E-01, f:  2.0000},  # 00003
 {e: -9.673410256141E-01, f:  2.0000},  # 00004
 {e: -9.557269418334E-01, f:  2.0000},  # 00005
 {e: -9.171490213356E-01, f:  2.0000},  # 00006
 {e: -9.103799776067E-01, f:  2.0000},  # 00007
 {e: -8.877020575669E-01, f:  2.0000},  # 00008
 {e: -8.079707656663E-01, f:  2.0000},  # 00009
 {e: -8.036808958426E-01, f:  2.0000},  # 00010
 {e: -8.002817650583E-01, f:  2.0000},  # 00011
 {e: -7.981785100317E-01, f:  2.0000},  # 00012
 {e: -7.583203329807E-01, f:  2.0000},  # 00013
 {e: -7.274545656462E-01, f:  2.0000},  # 00014
 {e: -7.199894029353E-01, f:  2.0000},  # 00015
 {e: -6.620733247659E-01, f:  2.0000},  # 00016
 {e: -6.577166974729E-01, f:  2.0000},  # 00017
 {e: -6.187864649729E-01, f:  2.0000},  # 00018
 {e: -6.165840525883E-01, f:  2.0000},  # 00019
 {e: -6.148207886709E-01, f:  2.0000},  # 00020
 {e: -6.082813099045E-01, f:  2.0000},  # 00021
 {e: -6.027355559586E-01, f:  2.0000},  # 00022
 {e: -5.895422856647E-01, f:  2.0000},  # 00023
 {e: -5.822799878238E-01, f:  2.0000},  # 00024
 {e: -5.811674723369E-01, f:  2.0000},  # 00025
 {e: -5.546877197234E-01, f:  2.0000},  # 00026
 {e: -5.474348323236E-01, f:  2.0000},  # 00027
 {e: -5.466722017662E-01, f:  2.0000},  # 00028
 {e: -5.022370360618E-01, f:  2.0000},  # 00029
 {e: -4.879681839348E-01, f:  2.0000},  # 00030
 {e: -4.866439023187E-01, f:  2.0000},  # 00031
 {e: -4.814010352716E-01, f:  2.0000},  # 00032
 {e: -4.809477494094E-01, f:  2.0000},  # 00033
 {e: -4.797213248364E-01, f:  2.0000},  # 00034
 {e: -4.711873943285E-01, f:  2.0000},  # 00035
 {e: -4.676712027821E-01, f:  2.0000},  # 00036
 {e: -4.620883840096E-01, f:  2.0000},  # 00037
 {e: -4.439447561008E-01, f:  2.0000},  # 00038
 {e: -4.354647743333E-01, f:  2.0000},  # 00039
 {e: -4.346249245613E-01, f:  2.0000},  # 00040
 {e: -4.296083872788E-01, f:  2.0000},  # 00041
 {e: -4.242619994477E-01, f:  2.0000},  # 00042
 {e: -4.242061787304E-01, f:  2.0000},  # 00043
 {e: -3.771537423625E-01, f:  2.0000},  # 00044
 {e: -3.764565399881E-01, f:  2.0000},  # 00045
 {e: -3.758727815576E-01, f:  2.0000},  # 00046
 {e: -3.728930112547E-01, f:  2.0000},  # 00047
 {e: -3.650236581631E-01, f:  2.0000},  # 00048
 {e: -3.551918870808E-01, f:  2.0000},  # 00049
 {e: -3.490030931676E-01, f:  2.0000},  # 00050
 {e: -3.433045615984E-01, f:  2.0000},  # 00051
 {e: -3.337921714225E-01, f:  2.0000},  # 00052
 {e: -3.278767883418E-01, f:  2.0000},  # 00053
 {e: -3.269779222032E-01, f:  2.0000},  # 00054
 {e: -3.193786158537E-01, f:  2.0000},  # 00055
 {e: -3.171258233299E-01, f:  2.0000},  # 00056
 {e: -2.587468496711E-01, f:  2.0000}] # 00057
     summary: [ {kernel optimization: DMIN, mixing quantity: DENS, mix hist:  0, 
 iter:  1, delta:  1.92E-06, energy: -1.76134942152256372E+02, D: -1.761E+02}]
   -  #--------------------------------------------------------------------- kernel iter: 2
     Kernel update:
       max dev from unity              :  2.82E-02
       Hamiltonian application required:  Yes
       method                          : directmin
       expansion coefficients optimization: &it_coeff001_001_002
       -  { #------------------------------------------------------------------ it coeff: 1
 calculate density kernel, communication strategy: ALLREDUCE, 
 communication strategy kernel: ALLREDUCE, method: DminSD, 
 iter:  1, fnrm:  1.42E-01, eBS: -7.07739956125588776E+01, D:  2.156E+01, 
          alpha:  2.000E-01}
       Kohn-Sham residue               :  2.801E-01
       Coefficients available          :  Yes
     alpha                             :  0.10000000000000001
     energydiff                        :  0.90598852658172291
     Hamiltonian update: {
 Energies: {Ekin:  1.90943799297E+02, Epot: -2.13026397567E+02, Enl:  1.34726470427E+01, 
              EH:  1.08849857582E+03,  EXC: -5.15834173288E+01, EvXC: -6.75258320613E+01}, 
    Total charge:  1.139999982272E+02, 
 Poisson Solver: {BC: Free, Box:  [  197,  197,  109 ], MPI tasks:  4}}
      #Eigenvalues and New Occupation Numbers
     Orbitals: [
 {e: -1.012679808670E+00, f:  2.0000},  # 00001
 {e: -1.005664050316E+00, f:  2.0000},  # 00002
 {e: -9.954619666471E-01, f:  2.0000},  # 00003
 {e: -9.673410256141E-01, f:  2.0000},  # 00004
 {e: -9.557269418334E-01, f:  2.0000},  # 00005
 {e: -9.171490213356E-01, f:  2.0000},  # 00006
 {e: -9.103799776067E-01, f:  2.0000},  # 00007
 {e: -8.877020575669E-01, f:  2.0000},  # 00008
 {e: -8.079707656663E-01, f:  2.0000},  # 00009
 {e: -8.036808958426E-01, f:  2.0000},  # 00010
 {e: -8.002817650583E-01, f:  2.0000},  # 00011
 {e: -7.981785100317E-01, f:  2.0000},  # 00012
 {e: -7.583203329807E-01, f:  2.0000},  # 00013
 {e: -7.274545656462E-01, f:  2.0000},  # 00014
 {e: -7.199894029353E-01, f:  2.0000},  # 00015
 {e: -6.620733247659E-01, f:  2.0000},  # 00016
 {e: -6.577166974729E-01, f:  2.0000},  # 00017
 {e: -6.187864649729E-01, f:  2.0000},  # 00018
 {e: -6.165840525883E-01, f:  2.0000},  # 00019
 {e: -6.148207886709E-01, f:  2.0000},  # 00020
 {e: -6.082813099045E-01, f:  2.0000},  # 00021
 {e: -6.027355559586E-01, f:  2.0000},  # 00022
 {e: -5.895422856647E-01, f:  2.0000},  # 00023
 {e: -5.822799878238E-01, f:  2.0000},  # 00024
 {e: -5.811674723369E-01, f:  2.0000},  # 00025
 {e: -5.546877197234E-01, f:  2.0000},  # 00026
 {e: -5.474348323236E-01, f:  2.0000},  # 00027
 {e: -5.466722017662E-01, f:  2.0000},  # 00028
 {e: -5.022370360618E-01, f:  2.0000},  # 00029
 {e: -4.879681839348E-01, f:  2.0000},  # 00030
 {e: -4.866439023187E-01, f:  2.0000},  # 00031
 {e: -4.814010352716E-01, f:  2.0000},  # 00032
 {e: -4.809477494094E-01, f:  2.0000},  # 00033
 {e: -4.797213248364E-01, f:  2.0000},  # 00034
 {e: -4.711873943285E-01, f:  2.0000},  # 00035
 {e: -4.676712027821E-01, f:  2.0000},  # 00036
 {e: -4.620883840096E-01, f:  2.0000},  # 00037
 {e: -4.439447561008E-01, f:  2.0000},  # 00038
 {e: -4.354647743333E-01, f:  2.0000},  # 00039
 {e: -4.346249245613E-01, f:  2.0000},  # 00040
 {e: -4.296083872788E-01, f:  2.0000},  # 00041
 {e: -4.242619994477E-01, f:  2.0000},  # 00042
 {e: -4.242061787304E-01, f:  2.0000},  # 00043
 {e: -3.771537423625E-01, f:  2.0000},  # 00044
 {e: -3.764565399881E-01, f:  2.0000},  # 00045
 {e: -3.758727815576E-01, f:  2.0000},  # 00046
 {e: -3.728930112547E-01, f:  2.0000},  # 00047
 {e: -3.650236581631E-01, f:  2.0000},  # 00048
 {e: -3.551918870808E-01, f:  2.0000},  # 00049
 {e: -3.490030931676E-01, f:  2.0000},  # 00050
 {e: -3.433045615984E-01, f:  2.0000},  # 00051
 {e: -3.337921714225E-01, f:  2.0000},  # 00052
 {e: -3.278767883418E-01, f:  2.0000},  # 00053
 {e: -3.269779222032E-01, f:  2.0000},  # 00054
 {e: -3.193786158537E-01, f:  2.0000},  # 00055
 {e: -3.171258233299E-01, f:  2.0000},  # 00056
 {e: -2.587468496711E-01, f:  2.0000}] # 00057
     summary: [ {kernel optimization: DMIN, mixing quantity: DENS, mix hist:  0, 
 iter:  2, delta:  2.21E-07, energy: -1.75228953625674649E+02, D:  9.060E-01}]
   -  #--------------------------------------------------------------------- kernel iter: 3
     Kernel update:
       max dev from unity              :  2.82E-02
       Hamiltonian application required:  Yes
       method                          : directmin
       expansion coefficients optimization: &it_coeff001_001_003
       -  { #------------------------------------------------------------------ it coeff: 1
 calculate density kernel, communication strategy: ALLREDUCE, 
 communication strategy kernel: ALLREDUCE, method: DminSD, 
 iter:  1, fnrm:  8.00E-02, eBS: -4.92151531941868683E+01, D: -1.646E+00, 
          alpha:  1.000E-01}
       Kohn-Sham residue               :  2.789E-01
       Coefficients available          :  Yes
     alpha                             :  0.11000000000000001
     energydiff                        : -2.36255014590369683E-002
     Hamiltonian update: {
 Energies: {Ekin:  1.90943799297E+02, Epot: -2.14647688521E+02, Enl:  1.34726470427E+01, 
              EH:  1.08684312565E+03,  EXC: -5.14788683395E+01, EvXC: -6.73880073308E+01}, 
    Total charge:  1.139999982293E+02, 
 Poisson Solver: {BC: Free, Box:  [  197,  197,  109 ], MPI tasks:  4}}
      #Eigenvalues and New Occupation Numbers
     Orbitals: [
 {e: -1.012679808670E+00, f:  2.0000},  # 00001
 {e: -1.005664050316E+00, f:  2.0000},  # 00002
 {e: -9.954619666471E-01, f:  2.0000},  # 00003
 {e: -9.673410256141E-01, f:  2.0000},  # 00004
 {e: -9.557269418334E-01, f:  2.0000},  # 00005
 {e: -9.171490213356E-01, f:  2.0000},  # 00006
 {e: -9.103799776067E-01, f:  2.0000},  # 00007
 {e: -8.877020575669E-01, f:  2.0000},  # 00008
 {e: -8.079707656663E-01, f:  2.0000},  # 00009
 {e: -8.036808958426E-01, f:  2.0000},  # 00010
 {e: -8.002817650583E-01, f:  2.0000},  # 00011
 {e: -7.981785100317E-01, f:  2.0000},  # 00012
 {e: -7.583203329807E-01, f:  2.0000},  # 00013
 {e: -7.274545656462E-01, f:  2.0000},  # 00014
 {e: -7.199894029353E-01, f:  2.0000},  # 00015
 {e: -6.620733247659E-01, f:  2.0000},  # 00016
 {e: -6.577166974729E-01, f:  2.0000},  # 00017
 {e: -6.187864649729E-01, f:  2.0000},  # 00018
 {e: -6.165840525883E-01, f:  2.0000},  # 00019
 {e: -6.148207886709E-01, f:  2.0000},  # 00020
 {e: -6.082813099045E-01, f:  2.0000},  # 00021
 {e: -6.027355559586E-01, f:  2.0000},  # 00022
 {e: -5.895422856647E-01, f:  2.0000},  # 00023
 {e: -5.822799878238E-01, f:  2.0000},  # 00024
 {e: -5.811674723369E-01, f:  2.0000},  # 00025
 {e: -5.546877197234E-01, f:  2.0000},  # 00026
 {e: -5.474348323236E-01, f:  2.0000},  # 00027
 {e: -5.466722017662E-01, f:  2.0000},  # 00028
 {e: -5.022370360618E-01, f:  2.0000},  # 00029
 {e: -4.879681839348E-01, f:  2.0000},  # 00030
 {e: -4.866439023187E-01, f:  2.0000},  # 00031
 {e: -4.814010352716E-01, f:  2.0000},  # 00032
 {e: -4.809477494094E-01, f:  2.0000},  # 00033
 {e: -4.797213248364E-01, f:  2.0000},  # 00034
 {e: -4.711873943285E-01, f:  2.0000},  # 00035
 {e: -4.676712027821E-01, f:  2.0000},  # 00036
 {e: -4.620883840096E-01, f:  2.0000},  # 00037
 {e: -4.439447561008E-01, f:  2.0000},  # 00038
 {e: -4.354647743333E-01, f:  2.0000},  # 00039
 {e: -4.346249245613E-01, f:  2.0000},  # 00040
 {e: -4.296083872788E-01, f:  2.0000},  # 00041
 {e: -4.242619994477E-01, f:  2.0000},  # 00042
 {e: -4.242061787304E-01, f:  2.0000},  # 00043
 {e: -3.771537423625E-01, f:  2.0000},  # 00044
 {e: -3.764565399881E-01, f:  2.0000},  # 00045
 {e: -3.758727815576E-01, f:  2.0000},  # 00046
 {e: -3.728930112547E-01, f:  2.0000},  # 00047
 {e: -3.650236581631E-01, f:  2.0000},  # 00048
 {e: -3.551918870808E-01, f:  2.0000},  # 00049
 {e: -3.490030931676E-01, f:  2.0000},  # 00050
 {e: -3.433045615984E-01, f:  2.0000},  # 00051
 {e: -3.337921714225E-01, f:  2.0000},  # 00052
 {e: -3.278767883418E-01, f:  2.0000},  # 00053
 {e: -3.269779222032E-01, f:  2.0000},  # 00054
 {e: -3.193786158537E-01, f:  2.0000},  # 00055
 {e: -3.171258233299E-01, f:  2.0000},  # 00056
 {e: -2.587468496711E-01, f:  2.0000}] # 00057
     summary: [ {kernel optimization: DMIN, mixing quantity: DENS, mix hist:  0, 
 iter:  3, delta:  4.96E-08, energy: -1.75252579127133686E+02, D: -2.363E-02}]
   -  &final_kernel001  { #-------------------------------------------------------- iter: 4
 summary: [ {kernel optimization: DMIN, mixing quantity: DENS, mix hist:  0, 
 iter:  4, delta:  4.96E-08, energy: -1.75252579127133686E+02, D: -2.363E-02}]}
>>>>>>> ffa93dbe
    #================================================================= Summary of both steps
   self consistency summary: &it_sc001
   -  {iter:  1, target function: TRACE,  #WARNING: support function optimization not converged
 kernel optimization: DIRMIN,  #WARNING: density optimization not converged
<<<<<<< HEAD
 iter low:  1, delta out:  1.851E-06, energy: -1.75252579127678928E+02, D: -1.753E+02}
=======
 iter low:  1, delta out:  1.851E-06, energy: -1.75252579127133686E+02, D: -1.753E+02}
>>>>>>> ffa93dbe
    #========================================================= Adjustments for high accuracy
   Increasing the localization radius for the high accuracy part:  Yes
   Locreg increased                    :  Yes
   NonLocal PSP Projectors Descriptors:
     Creation strategy                 : On-the-fly
     Total number of projectors        :  24
     Total number of components        :  8240
     Percent of zero components        :  0
     Size of workspaces                :  32976
     Maximum size of masking arrays for a projector:  37200
     Cumulative size of masking arrays :  445971
   check of kernel cutoff radius:
   -  {atom type: H, adjustment required:  Yes, new value:  8.20}
   -  {atom type: C, adjustment required:  Yes, new value:  8.20}
   -  {atom type: N, adjustment required:  Yes, new value:  8.20}
   total elements                      :  11236
   non-zero elements                   :  11084
   sparsity in %                       :  1.35
   total elements                      :  11236
   non-zero elements                   :  6892
   sparsity in %                       :  38.66
   total elements                      :  11236
   non-zero elements                   :  11084
   sparsity in %                       :  1.35
   Kernel update:
     max dev from unity                :  2.82E-02
     Hamiltonian application required  :  Yes
     method                            : directmin
     expansion coefficients optimization: &it_coeff002_000_000
     -  { #-------------------------------------------------------------------- it coeff: 1
 calculate density kernel, communication strategy: ALLREDUCE, 
 communication strategy kernel: ALLREDUCE, method: DminSD, 
<<<<<<< HEAD
 iter:  1, fnrm:  6.49E-02, eBS: -5.0860953103547601E+01, D: -5.251E-01, alpha:  1.1E-01}
=======
 iter:  1, fnrm:  6.49E-02, eBS: -5.08609531226220781E+01, D: -5.251E-01, 
          alpha:  1.100E-01}
>>>>>>> ffa93dbe
     Kohn-Sham residue                 :  2.784E-01
     Coefficients available            :  Yes
    #========================================================= support function optimization
 - support function optimization: &it_supfun002
   -  { #-------------------------------------------------------------------------- iter: 1
 target function: ENERGY, Hamiltonian Applied:  Yes, 
<<<<<<< HEAD
 Energies: {Ekin:  1.90943799315E+02, Epot: -2.15121425149E+02, Enl:  1.34726470454E+01}, 
 Orthoconstraint:  Yes,    Preconditioning:  Yes, 
 iter:  1, fnrm:  3.69E-01, Omega: -1.752761875591275E+02, D: -1.06E+01, D best: -1.06E+01, 
=======
 Energies: {Ekin:  1.90943799297E+02, Epot: -2.15121425146E+02, Enl:  1.34726470427E+01}, 
 Orthoconstraint:  Yes,    Preconditioning:  Yes, 
 iter:  1, fnrm:  3.69E-01, Omega: -1.752761875590024E+02, D: -1.06E+01, D best: -1.06E+01, 
>>>>>>> ffa93dbe
 Optimization: {algorithm: SD, mean alpha:  7.986E-01, max alpha:  7.986E-01, 
    consecutive successes:  1}, 
 Orthogonalization:  Yes, communication strategy kernel: ALLREDUCE, 
 reconstruct kernel:  Yes}
   -  { #-------------------------------------------------------------------------- iter: 2
 target function: ENERGY, Hamiltonian Applied:  Yes, 
<<<<<<< HEAD
 Energies: {Ekin:  1.90679718792E+02, Epot: -2.14567111347E+02, Enl:  1.28721547088E+01}, 
 Orthoconstraint:  Yes,    Preconditioning:  Yes, 
 iter:  2, fnrm:  2.24E-01, Omega: -1.761321465062256E+02, D: -8.56E-01, D best: -8.56E-01, 
 exit criterion: net number of iterations}
   -  &final_supfun002  { #-------------------------------------------------------- iter: 2
 target function: ENERGY, 
 Energies: {Ekin:  1.90679718792E+02, Epot: -2.14567111347E+02, Enl:  1.28721547088E+01}, 
 iter:  2, fnrm:  2.24E-01, Omega: -1.761321465062256E+02, D: -8.56E-01, D best: -8.56E-01}
      #Support functions created
    #=================================================================== kernel optimization
 - kernel optimization: &it_kernel002
   -  #-------------------------------------------------------------------- kernel iter: 1
       Kernel update:
         max dev from unity            :  2.13E-02
         Hamiltonian application required:  No
         method                        : directmin
         expansion coefficients optimization: &it_coeff002_001_001
         -  { #---------------------------------------------------------------- it coeff: 1
 calculate density kernel, communication strategy: ALLREDUCE, 
 communication strategy kernel: ALLREDUCE, method: DminSD, 
 iter:  1, fnrm:  3.76E-02, eBS: -5.13860478241040184E+01, D: -8.697E-01, alpha:  2.0E-01}
         Coefficients available        :  Yes
       Hamiltonian update: {
 Energies: {Ekin:  1.90943799315E+02, Epot: -2.15121425149E+02, Enl:  1.34726470454E+01, 
              EH:  1.08632964041E+03,  EXC: -5.14413001628E+01, EvXC: -6.73384401819E+01}, 
    Total charge:  1.139999982898E+02, 
 Poisson Solver: {BC: Free, Box:  [  197,  197,  109 ], MPI tasks:  3}}
        #Eigenvalues and New Occupation Numbers
       Orbitals: [
 {e: -5.0E-01, f:  2.0},  # 00001
 {e: -5.0E-01, f:  2.0},  # 00002
 {e: -5.0E-01, f:  2.0},  # 00003
 {e: -5.0E-01, f:  2.0},  # 00004
 {e: -5.0E-01, f:  2.0},  # 00005
 {e: -5.0E-01, f:  2.0},  # 00006
 {e: -5.0E-01, f:  2.0},  # 00007
 {e: -5.0E-01, f:  2.0},  # 00008
 {e: -5.0E-01, f:  2.0},  # 00009
 {e: -5.0E-01, f:  2.0},  # 00010
 {e: -5.0E-01, f:  2.0},  # 00011
 {e: -5.0E-01, f:  2.0},  # 00012
 {e: -5.0E-01, f:  2.0},  # 00013
 {e: -5.0E-01, f:  2.0},  # 00014
 {e: -5.0E-01, f:  2.0},  # 00015
 {e: -5.0E-01, f:  2.0},  # 00016
 {e: -5.0E-01, f:  2.0},  # 00017
 {e: -5.0E-01, f:  2.0},  # 00018
 {e: -5.0E-01, f:  2.0},  # 00019
 {e: -5.0E-01, f:  2.0},  # 00020
 {e: -5.0E-01, f:  2.0},  # 00021
 {e: -5.0E-01, f:  2.0},  # 00022
 {e: -5.0E-01, f:  2.0},  # 00023
 {e: -5.0E-01, f:  2.0},  # 00024
 {e: -5.0E-01, f:  2.0},  # 00025
 {e: -5.0E-01, f:  2.0},  # 00026
 {e: -5.0E-01, f:  2.0},  # 00027
 {e: -5.0E-01, f:  2.0},  # 00028
 {e: -5.0E-01, f:  2.0},  # 00029
 {e: -5.0E-01, f:  2.0},  # 00030
 {e: -5.0E-01, f:  2.0},  # 00031
 {e: -5.0E-01, f:  2.0},  # 00032
 {e: -5.0E-01, f:  2.0},  # 00033
 {e: -5.0E-01, f:  2.0},  # 00034
 {e: -5.0E-01, f:  2.0},  # 00035
 {e: -5.0E-01, f:  2.0},  # 00036
 {e: -5.0E-01, f:  2.0},  # 00037
 {e: -5.0E-01, f:  2.0},  # 00038
 {e: -5.0E-01, f:  2.0},  # 00039
 {e: -5.0E-01, f:  2.0},  # 00040
 {e: -5.0E-01, f:  2.0},  # 00041
 {e: -5.0E-01, f:  2.0},  # 00042
 {e: -5.0E-01, f:  2.0},  # 00043
 {e: -5.0E-01, f:  2.0},  # 00044
 {e: -5.0E-01, f:  2.0},  # 00045
 {e: -5.0E-01, f:  2.0},  # 00046
 {e: -5.0E-01, f:  2.0},  # 00047
 {e: -5.0E-01, f:  2.0},  # 00048
 {e: -5.0E-01, f:  2.0},  # 00049
 {e: -5.0E-01, f:  2.0},  # 00050
 {e: -5.0E-01, f:  2.0},  # 00051
 {e: -5.0E-01, f:  2.0},  # 00052
 {e: -5.0E-01, f:  2.0},  # 00053
 {e: -5.0E-01, f:  2.0},  # 00054
 {e: -5.0E-01, f:  2.0},  # 00055
 {e: -5.0E-01, f:  2.0},  # 00056
 {e: -5.0E-01, f:  2.0}] # 00057
       summary: [ {kernel optimization: DMIN, mixing quantity: DENS, mix hist:  0, 
 iter:  1, delta:  4.37E-07, energy: -1.76145870109477301E+02, D: -8.933E-01}]
   -  #-------------------------------------------------------------------- kernel iter: 2
       Kernel update:
         max dev from unity            :  2.13E-02
         Hamiltonian application required:  Yes
         method                        : directmin
         expansion coefficients optimization: &it_coeff002_001_002
         -  { #---------------------------------------------------------------- it coeff: 1
 calculate density kernel, communication strategy: ALLREDUCE, 
 communication strategy kernel: ALLREDUCE, method: DminSD, 
 iter:  1, fnrm:  3.01E-02, eBS: -5.22557303744537691E+01, D: -4.77, alpha:  2.0E-01}
         Kohn-Sham residue             :  2.036E-01
         Coefficients available        :  Yes
       alpha                           :  0.10000000000000001
       energydiff                      :  3.1827483736378781E-002
       Hamiltonian update: {
 Energies: {Ekin:  1.90679718792E+02, Epot: -2.19084921398E+02, Enl:  1.28721547088E+01, 
              EH:  1.08137835725E+03,  EXC: -5.09733112405E+01, EvXC: -6.6720782581E+01}, 
    Total charge:  1.13999998292E+02, 
 Poisson Solver: {BC: Free, Box:  [  197,  197,  109 ], MPI tasks:  3}}
        #Eigenvalues and New Occupation Numbers
       Orbitals: [
 {e: -5.0E-01, f:  2.0},  # 00001
 {e: -5.0E-01, f:  2.0},  # 00002
 {e: -5.0E-01, f:  2.0},  # 00003
 {e: -5.0E-01, f:  2.0},  # 00004
 {e: -5.0E-01, f:  2.0},  # 00005
 {e: -5.0E-01, f:  2.0},  # 00006
 {e: -5.0E-01, f:  2.0},  # 00007
 {e: -5.0E-01, f:  2.0},  # 00008
 {e: -5.0E-01, f:  2.0},  # 00009
 {e: -5.0E-01, f:  2.0},  # 00010
 {e: -5.0E-01, f:  2.0},  # 00011
 {e: -5.0E-01, f:  2.0},  # 00012
 {e: -5.0E-01, f:  2.0},  # 00013
 {e: -5.0E-01, f:  2.0},  # 00014
 {e: -5.0E-01, f:  2.0},  # 00015
 {e: -5.0E-01, f:  2.0},  # 00016
 {e: -5.0E-01, f:  2.0},  # 00017
 {e: -5.0E-01, f:  2.0},  # 00018
 {e: -5.0E-01, f:  2.0},  # 00019
 {e: -5.0E-01, f:  2.0},  # 00020
 {e: -5.0E-01, f:  2.0},  # 00021
 {e: -5.0E-01, f:  2.0},  # 00022
 {e: -5.0E-01, f:  2.0},  # 00023
 {e: -5.0E-01, f:  2.0},  # 00024
 {e: -5.0E-01, f:  2.0},  # 00025
 {e: -5.0E-01, f:  2.0},  # 00026
 {e: -5.0E-01, f:  2.0},  # 00027
 {e: -5.0E-01, f:  2.0},  # 00028
 {e: -5.0E-01, f:  2.0},  # 00029
 {e: -5.0E-01, f:  2.0},  # 00030
 {e: -5.0E-01, f:  2.0},  # 00031
 {e: -5.0E-01, f:  2.0},  # 00032
 {e: -5.0E-01, f:  2.0},  # 00033
 {e: -5.0E-01, f:  2.0},  # 00034
 {e: -5.0E-01, f:  2.0},  # 00035
 {e: -5.0E-01, f:  2.0},  # 00036
 {e: -5.0E-01, f:  2.0},  # 00037
 {e: -5.0E-01, f:  2.0},  # 00038
 {e: -5.0E-01, f:  2.0},  # 00039
 {e: -5.0E-01, f:  2.0},  # 00040
 {e: -5.0E-01, f:  2.0},  # 00041
 {e: -5.0E-01, f:  2.0},  # 00042
 {e: -5.0E-01, f:  2.0},  # 00043
 {e: -5.0E-01, f:  2.0},  # 00044
 {e: -5.0E-01, f:  2.0},  # 00045
 {e: -5.0E-01, f:  2.0},  # 00046
 {e: -5.0E-01, f:  2.0},  # 00047
 {e: -5.0E-01, f:  2.0},  # 00048
 {e: -5.0E-01, f:  2.0},  # 00049
 {e: -5.0E-01, f:  2.0},  # 00050
 {e: -5.0E-01, f:  2.0},  # 00051
 {e: -5.0E-01, f:  2.0},  # 00052
 {e: -5.0E-01, f:  2.0},  # 00053
 {e: -5.0E-01, f:  2.0},  # 00054
 {e: -5.0E-01, f:  2.0},  # 00055
 {e: -5.0E-01, f:  2.0},  # 00056
 {e: -5.0E-01, f:  2.0}] # 00057
       summary: [ {kernel optimization: DMIN, mixing quantity: DENS, mix hist:  0, 
 iter:  2, delta:  4.31E-08, energy: -1.76114042625740922E+02, D:  3.183E-02}]
   -  #-------------------------------------------------------------------- kernel iter: 3
       Kernel update:
         max dev from unity            :  2.13E-02
         Hamiltonian application required:  Yes
         method                        : directmin
         expansion coefficients optimization: &it_coeff002_001_003
         -  { #---------------------------------------------------------------- it coeff: 1
 calculate density kernel, communication strategy: ALLREDUCE, 
 communication strategy kernel: ALLREDUCE, method: DminSD, 
 iter:  1, fnrm:  1.89E-02, eBS: -5.70255173689126167E+01, D:  3.424E-01, alpha:  1.0E-01}
         Kohn-Sham residue             :  2.035E-01
         Coefficients available        :  Yes
       alpha                           :  0.11000000000000001
       energydiff                      : -1.31519746469166421E-003
       Hamiltonian update: {
 Energies: {Ekin:  1.90679718792E+02, Epot: -2.18741322831E+02, Enl:  1.28721547088E+01, 
              EH:  1.08172677593E+03,  EXC: -5.09881602619E+01, EvXC: -6.67403450921E+01}, 
    Total charge:  1.139999982924E+02, 
 Poisson Solver: {BC: Free, Box:  [  197,  197,  109 ], MPI tasks:  3}}
        #Eigenvalues and New Occupation Numbers
       Orbitals: [
 {e: -5.0E-01, f:  2.0},  # 00001
 {e: -5.0E-01, f:  2.0},  # 00002
 {e: -5.0E-01, f:  2.0},  # 00003
 {e: -5.0E-01, f:  2.0},  # 00004
 {e: -5.0E-01, f:  2.0},  # 00005
 {e: -5.0E-01, f:  2.0},  # 00006
 {e: -5.0E-01, f:  2.0},  # 00007
 {e: -5.0E-01, f:  2.0},  # 00008
 {e: -5.0E-01, f:  2.0},  # 00009
 {e: -5.0E-01, f:  2.0},  # 00010
 {e: -5.0E-01, f:  2.0},  # 00011
 {e: -5.0E-01, f:  2.0},  # 00012
 {e: -5.0E-01, f:  2.0},  # 00013
 {e: -5.0E-01, f:  2.0},  # 00014
 {e: -5.0E-01, f:  2.0},  # 00015
 {e: -5.0E-01, f:  2.0},  # 00016
 {e: -5.0E-01, f:  2.0},  # 00017
 {e: -5.0E-01, f:  2.0},  # 00018
 {e: -5.0E-01, f:  2.0},  # 00019
 {e: -5.0E-01, f:  2.0},  # 00020
 {e: -5.0E-01, f:  2.0},  # 00021
 {e: -5.0E-01, f:  2.0},  # 00022
 {e: -5.0E-01, f:  2.0},  # 00023
 {e: -5.0E-01, f:  2.0},  # 00024
 {e: -5.0E-01, f:  2.0},  # 00025
 {e: -5.0E-01, f:  2.0},  # 00026
 {e: -5.0E-01, f:  2.0},  # 00027
 {e: -5.0E-01, f:  2.0},  # 00028
 {e: -5.0E-01, f:  2.0},  # 00029
 {e: -5.0E-01, f:  2.0},  # 00030
 {e: -5.0E-01, f:  2.0},  # 00031
 {e: -5.0E-01, f:  2.0},  # 00032
 {e: -5.0E-01, f:  2.0},  # 00033
 {e: -5.0E-01, f:  2.0},  # 00034
 {e: -5.0E-01, f:  2.0},  # 00035
 {e: -5.0E-01, f:  2.0},  # 00036
 {e: -5.0E-01, f:  2.0},  # 00037
 {e: -5.0E-01, f:  2.0},  # 00038
 {e: -5.0E-01, f:  2.0},  # 00039
 {e: -5.0E-01, f:  2.0},  # 00040
 {e: -5.0E-01, f:  2.0},  # 00041
 {e: -5.0E-01, f:  2.0},  # 00042
 {e: -5.0E-01, f:  2.0},  # 00043
 {e: -5.0E-01, f:  2.0},  # 00044
 {e: -5.0E-01, f:  2.0},  # 00045
 {e: -5.0E-01, f:  2.0},  # 00046
 {e: -5.0E-01, f:  2.0},  # 00047
 {e: -5.0E-01, f:  2.0},  # 00048
 {e: -5.0E-01, f:  2.0},  # 00049
 {e: -5.0E-01, f:  2.0},  # 00050
 {e: -5.0E-01, f:  2.0},  # 00051
 {e: -5.0E-01, f:  2.0},  # 00052
 {e: -5.0E-01, f:  2.0},  # 00053
 {e: -5.0E-01, f:  2.0},  # 00054
 {e: -5.0E-01, f:  2.0},  # 00055
 {e: -5.0E-01, f:  2.0},  # 00056
 {e: -5.0E-01, f:  2.0}] # 00057
       summary: [ {kernel optimization: DMIN, mixing quantity: DENS, mix hist:  0, 
 iter:  3, delta:  9.99E-09, energy: -1.76115357823205613E+02, D: -1.315E-03}]
   -  #-------------------------------------------------------------------- kernel iter: 4
       Kernel update:
         max dev from unity            :  2.13E-02
         Hamiltonian application required:  Yes
         method                        : directmin
         expansion coefficients optimization: &it_coeff002_001_004
         -  { #---------------------------------------------------------------- it coeff: 1
 calculate density kernel, communication strategy: ALLREDUCE, 
 communication strategy kernel: ALLREDUCE, method: DminSD, 
 iter:  1, fnrm:  1.6E-02, eBS: -5.6683127378927054E+01, D:  1.009E-01, alpha:  1.1E-01}
         Kohn-Sham residue             :  2.035E-01
         Coefficients available        :  Yes
       alpha                           :  0.12100000000000002
       energydiff                      : -1.45779263584699947E-003
       Hamiltonian update: {
 Energies: {Ekin:  1.90679718792E+02, Epot: -2.18641694772E+02, Enl:  1.28721547088E+01, 
              EH:  1.08183054499E+03,  EXC: -5.09926116992E+01, EvXC: -6.67462116564E+01}, 
    Total charge:  1.139999982927E+02, 
 Poisson Solver: {BC: Free, Box:  [  197,  197,  109 ], MPI tasks:  3}}
        #Eigenvalues and New Occupation Numbers
       Orbitals: [
 {e: -5.0E-01, f:  2.0},  # 00001
 {e: -5.0E-01, f:  2.0},  # 00002
 {e: -5.0E-01, f:  2.0},  # 00003
 {e: -5.0E-01, f:  2.0},  # 00004
 {e: -5.0E-01, f:  2.0},  # 00005
 {e: -5.0E-01, f:  2.0},  # 00006
 {e: -5.0E-01, f:  2.0},  # 00007
 {e: -5.0E-01, f:  2.0},  # 00008
 {e: -5.0E-01, f:  2.0},  # 00009
 {e: -5.0E-01, f:  2.0},  # 00010
 {e: -5.0E-01, f:  2.0},  # 00011
 {e: -5.0E-01, f:  2.0},  # 00012
 {e: -5.0E-01, f:  2.0},  # 00013
 {e: -5.0E-01, f:  2.0},  # 00014
 {e: -5.0E-01, f:  2.0},  # 00015
 {e: -5.0E-01, f:  2.0},  # 00016
 {e: -5.0E-01, f:  2.0},  # 00017
 {e: -5.0E-01, f:  2.0},  # 00018
 {e: -5.0E-01, f:  2.0},  # 00019
 {e: -5.0E-01, f:  2.0},  # 00020
 {e: -5.0E-01, f:  2.0},  # 00021
 {e: -5.0E-01, f:  2.0},  # 00022
 {e: -5.0E-01, f:  2.0},  # 00023
 {e: -5.0E-01, f:  2.0},  # 00024
 {e: -5.0E-01, f:  2.0},  # 00025
 {e: -5.0E-01, f:  2.0},  # 00026
 {e: -5.0E-01, f:  2.0},  # 00027
 {e: -5.0E-01, f:  2.0},  # 00028
 {e: -5.0E-01, f:  2.0},  # 00029
 {e: -5.0E-01, f:  2.0},  # 00030
 {e: -5.0E-01, f:  2.0},  # 00031
 {e: -5.0E-01, f:  2.0},  # 00032
 {e: -5.0E-01, f:  2.0},  # 00033
 {e: -5.0E-01, f:  2.0},  # 00034
 {e: -5.0E-01, f:  2.0},  # 00035
 {e: -5.0E-01, f:  2.0},  # 00036
 {e: -5.0E-01, f:  2.0},  # 00037
 {e: -5.0E-01, f:  2.0},  # 00038
 {e: -5.0E-01, f:  2.0},  # 00039
 {e: -5.0E-01, f:  2.0},  # 00040
 {e: -5.0E-01, f:  2.0},  # 00041
 {e: -5.0E-01, f:  2.0},  # 00042
 {e: -5.0E-01, f:  2.0},  # 00043
 {e: -5.0E-01, f:  2.0},  # 00044
 {e: -5.0E-01, f:  2.0},  # 00045
 {e: -5.0E-01, f:  2.0},  # 00046
 {e: -5.0E-01, f:  2.0},  # 00047
 {e: -5.0E-01, f:  2.0},  # 00048
 {e: -5.0E-01, f:  2.0},  # 00049
 {e: -5.0E-01, f:  2.0},  # 00050
 {e: -5.0E-01, f:  2.0},  # 00051
 {e: -5.0E-01, f:  2.0},  # 00052
 {e: -5.0E-01, f:  2.0},  # 00053
 {e: -5.0E-01, f:  2.0},  # 00054
 {e: -5.0E-01, f:  2.0},  # 00055
 {e: -5.0E-01, f:  2.0},  # 00056
 {e: -5.0E-01, f:  2.0}] # 00057
       summary: [ {kernel optimization: DMIN, mixing quantity: DENS, mix hist:  0, 
 iter:  4, delta:  8.63E-09, energy: -1.7611681561584146E+02, D: -1.458E-03}]
   -  &final_kernel002  { #-------------------------------------------------------- iter: 5
 summary: [ {kernel optimization: DMIN, mixing quantity: DENS, mix hist:  0, 
 iter:  5, delta:  8.63E-09, energy: -1.7611681561584146E+02, D: -1.458E-03}]}
=======
 Energies: {Ekin:  1.90679718781E+02, Epot: -2.14567111352E+02, Enl:  1.28721547076E+01}, 
 Orthoconstraint:  Yes,    Preconditioning:  Yes, 
 iter:  2, fnrm:  2.24E-01, Omega: -1.761321465053140E+02, D: -8.56E-01, D best: -8.56E-01, 
 exit criterion: net number of iterations}
   -  &final_supfun002  { #-------------------------------------------------------- iter: 2
 target function: ENERGY, 
 Energies: {Ekin:  1.90679718781E+02, Epot: -2.14567111352E+02, Enl:  1.28721547076E+01}, 
 iter:  2, fnrm:  2.24E-01, Omega: -1.761321465053140E+02, D: -8.56E-01, D best: -8.56E-01}
      #Support functions created
    #=================================================================== kernel optimization
 - kernel optimization: &it_kernel002
   -  #--------------------------------------------------------------------- kernel iter: 1
     Kernel update:
       max dev from unity              :  2.13E-02
       Hamiltonian application required:  No
       method                          : directmin
       expansion coefficients optimization: &it_coeff002_001_001
       -  { #------------------------------------------------------------------ it coeff: 1
 calculate density kernel, communication strategy: ALLREDUCE, 
 communication strategy kernel: ALLREDUCE, method: DminSD, 
 iter:  1, fnrm:  3.76E-02, eBS: -5.13860478422039932E+01, D: -8.697E-01, 
          alpha:  2.000E-01}
       Coefficients available          :  Yes
     Hamiltonian update: {
 Energies: {Ekin:  1.90943799297E+02, Epot: -2.15121425146E+02, Enl:  1.34726470427E+01, 
              EH:  1.08632964039E+03,  EXC: -5.14413001611E+01, EvXC: -6.73384401795E+01}, 
    Total charge:  1.139999982898E+02, 
 Poisson Solver: {BC: Free, Box:  [  197,  197,  109 ], MPI tasks:  4}}
      #Eigenvalues and New Occupation Numbers
     Orbitals: [
 {e: -5.000000000000E-01, f:  2.0000},  # 00001
 {e: -5.000000000000E-01, f:  2.0000},  # 00002
 {e: -5.000000000000E-01, f:  2.0000},  # 00003
 {e: -5.000000000000E-01, f:  2.0000},  # 00004
 {e: -5.000000000000E-01, f:  2.0000},  # 00005
 {e: -5.000000000000E-01, f:  2.0000},  # 00006
 {e: -5.000000000000E-01, f:  2.0000},  # 00007
 {e: -5.000000000000E-01, f:  2.0000},  # 00008
 {e: -5.000000000000E-01, f:  2.0000},  # 00009
 {e: -5.000000000000E-01, f:  2.0000},  # 00010
 {e: -5.000000000000E-01, f:  2.0000},  # 00011
 {e: -5.000000000000E-01, f:  2.0000},  # 00012
 {e: -5.000000000000E-01, f:  2.0000},  # 00013
 {e: -5.000000000000E-01, f:  2.0000},  # 00014
 {e: -5.000000000000E-01, f:  2.0000},  # 00015
 {e: -5.000000000000E-01, f:  2.0000},  # 00016
 {e: -5.000000000000E-01, f:  2.0000},  # 00017
 {e: -5.000000000000E-01, f:  2.0000},  # 00018
 {e: -5.000000000000E-01, f:  2.0000},  # 00019
 {e: -5.000000000000E-01, f:  2.0000},  # 00020
 {e: -5.000000000000E-01, f:  2.0000},  # 00021
 {e: -5.000000000000E-01, f:  2.0000},  # 00022
 {e: -5.000000000000E-01, f:  2.0000},  # 00023
 {e: -5.000000000000E-01, f:  2.0000},  # 00024
 {e: -5.000000000000E-01, f:  2.0000},  # 00025
 {e: -5.000000000000E-01, f:  2.0000},  # 00026
 {e: -5.000000000000E-01, f:  2.0000},  # 00027
 {e: -5.000000000000E-01, f:  2.0000},  # 00028
 {e: -5.000000000000E-01, f:  2.0000},  # 00029
 {e: -5.000000000000E-01, f:  2.0000},  # 00030
 {e: -5.000000000000E-01, f:  2.0000},  # 00031
 {e: -5.000000000000E-01, f:  2.0000},  # 00032
 {e: -5.000000000000E-01, f:  2.0000},  # 00033
 {e: -5.000000000000E-01, f:  2.0000},  # 00034
 {e: -5.000000000000E-01, f:  2.0000},  # 00035
 {e: -5.000000000000E-01, f:  2.0000},  # 00036
 {e: -5.000000000000E-01, f:  2.0000},  # 00037
 {e: -5.000000000000E-01, f:  2.0000},  # 00038
 {e: -5.000000000000E-01, f:  2.0000},  # 00039
 {e: -5.000000000000E-01, f:  2.0000},  # 00040
 {e: -5.000000000000E-01, f:  2.0000},  # 00041
 {e: -5.000000000000E-01, f:  2.0000},  # 00042
 {e: -5.000000000000E-01, f:  2.0000},  # 00043
 {e: -5.000000000000E-01, f:  2.0000},  # 00044
 {e: -5.000000000000E-01, f:  2.0000},  # 00045
 {e: -5.000000000000E-01, f:  2.0000},  # 00046
 {e: -5.000000000000E-01, f:  2.0000},  # 00047
 {e: -5.000000000000E-01, f:  2.0000},  # 00048
 {e: -5.000000000000E-01, f:  2.0000},  # 00049
 {e: -5.000000000000E-01, f:  2.0000},  # 00050
 {e: -5.000000000000E-01, f:  2.0000},  # 00051
 {e: -5.000000000000E-01, f:  2.0000},  # 00052
 {e: -5.000000000000E-01, f:  2.0000},  # 00053
 {e: -5.000000000000E-01, f:  2.0000},  # 00054
 {e: -5.000000000000E-01, f:  2.0000},  # 00055
 {e: -5.000000000000E-01, f:  2.0000},  # 00056
 {e: -5.000000000000E-01, f:  2.0000}] # 00057
     summary: [ {kernel optimization: DMIN, mixing quantity: DENS, mix hist:  0, 
 iter:  1, delta:  4.37E-07, energy: -1.76145870108942745E+02, D: -8.933E-01}]
   -  #--------------------------------------------------------------------- kernel iter: 2
     Kernel update:
       max dev from unity              :  2.13E-02
       Hamiltonian application required:  Yes
       method                          : directmin
       expansion coefficients optimization: &it_coeff002_001_002
       -  { #------------------------------------------------------------------ it coeff: 1
 calculate density kernel, communication strategy: ALLREDUCE, 
 communication strategy kernel: ALLREDUCE, method: DminSD, 
 iter:  1, fnrm:  3.01E-02, eBS: -5.22557303921441942E+01, D: -4.770E+00, 
          alpha:  2.000E-01}
       Kohn-Sham residue               :  2.036E-01
       Coefficients available          :  Yes
     alpha                             :  0.10000000000000001
     energydiff                        :  3.18274835260581312E-002
     Hamiltonian update: {
 Energies: {Ekin:  1.90679718781E+02, Epot: -2.19084921384E+02, Enl:  1.28721547076E+01, 
              EH:  1.08137835725E+03,  EXC: -5.09733112408E+01, EvXC: -6.67207825814E+01}, 
    Total charge:  1.139999982920E+02, 
 Poisson Solver: {BC: Free, Box:  [  197,  197,  109 ], MPI tasks:  4}}
      #Eigenvalues and New Occupation Numbers
     Orbitals: [
 {e: -5.000000000000E-01, f:  2.0000},  # 00001
 {e: -5.000000000000E-01, f:  2.0000},  # 00002
 {e: -5.000000000000E-01, f:  2.0000},  # 00003
 {e: -5.000000000000E-01, f:  2.0000},  # 00004
 {e: -5.000000000000E-01, f:  2.0000},  # 00005
 {e: -5.000000000000E-01, f:  2.0000},  # 00006
 {e: -5.000000000000E-01, f:  2.0000},  # 00007
 {e: -5.000000000000E-01, f:  2.0000},  # 00008
 {e: -5.000000000000E-01, f:  2.0000},  # 00009
 {e: -5.000000000000E-01, f:  2.0000},  # 00010
 {e: -5.000000000000E-01, f:  2.0000},  # 00011
 {e: -5.000000000000E-01, f:  2.0000},  # 00012
 {e: -5.000000000000E-01, f:  2.0000},  # 00013
 {e: -5.000000000000E-01, f:  2.0000},  # 00014
 {e: -5.000000000000E-01, f:  2.0000},  # 00015
 {e: -5.000000000000E-01, f:  2.0000},  # 00016
 {e: -5.000000000000E-01, f:  2.0000},  # 00017
 {e: -5.000000000000E-01, f:  2.0000},  # 00018
 {e: -5.000000000000E-01, f:  2.0000},  # 00019
 {e: -5.000000000000E-01, f:  2.0000},  # 00020
 {e: -5.000000000000E-01, f:  2.0000},  # 00021
 {e: -5.000000000000E-01, f:  2.0000},  # 00022
 {e: -5.000000000000E-01, f:  2.0000},  # 00023
 {e: -5.000000000000E-01, f:  2.0000},  # 00024
 {e: -5.000000000000E-01, f:  2.0000},  # 00025
 {e: -5.000000000000E-01, f:  2.0000},  # 00026
 {e: -5.000000000000E-01, f:  2.0000},  # 00027
 {e: -5.000000000000E-01, f:  2.0000},  # 00028
 {e: -5.000000000000E-01, f:  2.0000},  # 00029
 {e: -5.000000000000E-01, f:  2.0000},  # 00030
 {e: -5.000000000000E-01, f:  2.0000},  # 00031
 {e: -5.000000000000E-01, f:  2.0000},  # 00032
 {e: -5.000000000000E-01, f:  2.0000},  # 00033
 {e: -5.000000000000E-01, f:  2.0000},  # 00034
 {e: -5.000000000000E-01, f:  2.0000},  # 00035
 {e: -5.000000000000E-01, f:  2.0000},  # 00036
 {e: -5.000000000000E-01, f:  2.0000},  # 00037
 {e: -5.000000000000E-01, f:  2.0000},  # 00038
 {e: -5.000000000000E-01, f:  2.0000},  # 00039
 {e: -5.000000000000E-01, f:  2.0000},  # 00040
 {e: -5.000000000000E-01, f:  2.0000},  # 00041
 {e: -5.000000000000E-01, f:  2.0000},  # 00042
 {e: -5.000000000000E-01, f:  2.0000},  # 00043
 {e: -5.000000000000E-01, f:  2.0000},  # 00044
 {e: -5.000000000000E-01, f:  2.0000},  # 00045
 {e: -5.000000000000E-01, f:  2.0000},  # 00046
 {e: -5.000000000000E-01, f:  2.0000},  # 00047
 {e: -5.000000000000E-01, f:  2.0000},  # 00048
 {e: -5.000000000000E-01, f:  2.0000},  # 00049
 {e: -5.000000000000E-01, f:  2.0000},  # 00050
 {e: -5.000000000000E-01, f:  2.0000},  # 00051
 {e: -5.000000000000E-01, f:  2.0000},  # 00052
 {e: -5.000000000000E-01, f:  2.0000},  # 00053
 {e: -5.000000000000E-01, f:  2.0000},  # 00054
 {e: -5.000000000000E-01, f:  2.0000},  # 00055
 {e: -5.000000000000E-01, f:  2.0000},  # 00056
 {e: -5.000000000000E-01, f:  2.0000}] # 00057
     summary: [ {kernel optimization: DMIN, mixing quantity: DENS, mix hist:  0, 
 iter:  2, delta:  4.31E-08, energy: -1.76114042625416687E+02, D:  3.183E-02}]
   -  #--------------------------------------------------------------------- kernel iter: 3
     Kernel update:
       max dev from unity              :  2.13E-02
       Hamiltonian application required:  Yes
       method                          : directmin
       expansion coefficients optimization: &it_coeff002_001_003
       -  { #------------------------------------------------------------------ it coeff: 1
 calculate density kernel, communication strategy: ALLREDUCE, 
 communication strategy kernel: ALLREDUCE, method: DminSD, 
 iter:  1, fnrm:  1.89E-02, eBS: -5.70255173669576294E+01, D:  3.424E-01, 
          alpha:  1.000E-01}
       Kohn-Sham residue               :  2.035E-01
       Coefficients available          :  Yes
     alpha                             :  0.11000000000000001
     energydiff                        : -1.31519749766084715E-003
     Hamiltonian update: {
 Energies: {Ekin:  1.90679718781E+02, Epot: -2.18741322820E+02, Enl:  1.28721547076E+01, 
              EH:  1.08172677593E+03,  EXC: -5.09881602618E+01, EvXC: -6.67403450920E+01}, 
    Total charge:  1.139999982924E+02, 
 Poisson Solver: {BC: Free, Box:  [  197,  197,  109 ], MPI tasks:  4}}
      #Eigenvalues and New Occupation Numbers
     Orbitals: [
 {e: -5.000000000000E-01, f:  2.0000},  # 00001
 {e: -5.000000000000E-01, f:  2.0000},  # 00002
 {e: -5.000000000000E-01, f:  2.0000},  # 00003
 {e: -5.000000000000E-01, f:  2.0000},  # 00004
 {e: -5.000000000000E-01, f:  2.0000},  # 00005
 {e: -5.000000000000E-01, f:  2.0000},  # 00006
 {e: -5.000000000000E-01, f:  2.0000},  # 00007
 {e: -5.000000000000E-01, f:  2.0000},  # 00008
 {e: -5.000000000000E-01, f:  2.0000},  # 00009
 {e: -5.000000000000E-01, f:  2.0000},  # 00010
 {e: -5.000000000000E-01, f:  2.0000},  # 00011
 {e: -5.000000000000E-01, f:  2.0000},  # 00012
 {e: -5.000000000000E-01, f:  2.0000},  # 00013
 {e: -5.000000000000E-01, f:  2.0000},  # 00014
 {e: -5.000000000000E-01, f:  2.0000},  # 00015
 {e: -5.000000000000E-01, f:  2.0000},  # 00016
 {e: -5.000000000000E-01, f:  2.0000},  # 00017
 {e: -5.000000000000E-01, f:  2.0000},  # 00018
 {e: -5.000000000000E-01, f:  2.0000},  # 00019
 {e: -5.000000000000E-01, f:  2.0000},  # 00020
 {e: -5.000000000000E-01, f:  2.0000},  # 00021
 {e: -5.000000000000E-01, f:  2.0000},  # 00022
 {e: -5.000000000000E-01, f:  2.0000},  # 00023
 {e: -5.000000000000E-01, f:  2.0000},  # 00024
 {e: -5.000000000000E-01, f:  2.0000},  # 00025
 {e: -5.000000000000E-01, f:  2.0000},  # 00026
 {e: -5.000000000000E-01, f:  2.0000},  # 00027
 {e: -5.000000000000E-01, f:  2.0000},  # 00028
 {e: -5.000000000000E-01, f:  2.0000},  # 00029
 {e: -5.000000000000E-01, f:  2.0000},  # 00030
 {e: -5.000000000000E-01, f:  2.0000},  # 00031
 {e: -5.000000000000E-01, f:  2.0000},  # 00032
 {e: -5.000000000000E-01, f:  2.0000},  # 00033
 {e: -5.000000000000E-01, f:  2.0000},  # 00034
 {e: -5.000000000000E-01, f:  2.0000},  # 00035
 {e: -5.000000000000E-01, f:  2.0000},  # 00036
 {e: -5.000000000000E-01, f:  2.0000},  # 00037
 {e: -5.000000000000E-01, f:  2.0000},  # 00038
 {e: -5.000000000000E-01, f:  2.0000},  # 00039
 {e: -5.000000000000E-01, f:  2.0000},  # 00040
 {e: -5.000000000000E-01, f:  2.0000},  # 00041
 {e: -5.000000000000E-01, f:  2.0000},  # 00042
 {e: -5.000000000000E-01, f:  2.0000},  # 00043
 {e: -5.000000000000E-01, f:  2.0000},  # 00044
 {e: -5.000000000000E-01, f:  2.0000},  # 00045
 {e: -5.000000000000E-01, f:  2.0000},  # 00046
 {e: -5.000000000000E-01, f:  2.0000},  # 00047
 {e: -5.000000000000E-01, f:  2.0000},  # 00048
 {e: -5.000000000000E-01, f:  2.0000},  # 00049
 {e: -5.000000000000E-01, f:  2.0000},  # 00050
 {e: -5.000000000000E-01, f:  2.0000},  # 00051
 {e: -5.000000000000E-01, f:  2.0000},  # 00052
 {e: -5.000000000000E-01, f:  2.0000},  # 00053
 {e: -5.000000000000E-01, f:  2.0000},  # 00054
 {e: -5.000000000000E-01, f:  2.0000},  # 00055
 {e: -5.000000000000E-01, f:  2.0000},  # 00056
 {e: -5.000000000000E-01, f:  2.0000}] # 00057
     summary: [ {kernel optimization: DMIN, mixing quantity: DENS, mix hist:  0, 
 iter:  3, delta:  9.99E-09, energy: -1.76115357822914348E+02, D: -1.315E-03}]
   -  #--------------------------------------------------------------------- kernel iter: 4
     Kernel update:
       max dev from unity              :  2.13E-02
       Hamiltonian application required:  Yes
       method                          : directmin
       expansion coefficients optimization: &it_coeff002_001_004
       -  { #------------------------------------------------------------------ it coeff: 1
 calculate density kernel, communication strategy: ALLREDUCE, 
 communication strategy kernel: ALLREDUCE, method: DminSD, 
 iter:  1, fnrm:  1.60E-02, eBS: -5.66831273804783464E+01, D:  1.009E-01, 
          alpha:  1.100E-01}
       Kohn-Sham residue               :  2.035E-01
       Coefficients available          :  Yes
     alpha                             :  0.12100000000000002
     energydiff                        : -1.45779265290002513E-003
     Hamiltonian update: {
 Energies: {Ekin:  1.90679718781E+02, Epot: -2.18641694763E+02, Enl:  1.28721547076E+01, 
              EH:  1.08183054499E+03,  EXC: -5.09926116990E+01, EvXC: -6.67462116562E+01}, 
    Total charge:  1.139999982927E+02, 
 Poisson Solver: {BC: Free, Box:  [  197,  197,  109 ], MPI tasks:  4}}
      #Eigenvalues and New Occupation Numbers
     Orbitals: [
 {e: -5.000000000000E-01, f:  2.0000},  # 00001
 {e: -5.000000000000E-01, f:  2.0000},  # 00002
 {e: -5.000000000000E-01, f:  2.0000},  # 00003
 {e: -5.000000000000E-01, f:  2.0000},  # 00004
 {e: -5.000000000000E-01, f:  2.0000},  # 00005
 {e: -5.000000000000E-01, f:  2.0000},  # 00006
 {e: -5.000000000000E-01, f:  2.0000},  # 00007
 {e: -5.000000000000E-01, f:  2.0000},  # 00008
 {e: -5.000000000000E-01, f:  2.0000},  # 00009
 {e: -5.000000000000E-01, f:  2.0000},  # 00010
 {e: -5.000000000000E-01, f:  2.0000},  # 00011
 {e: -5.000000000000E-01, f:  2.0000},  # 00012
 {e: -5.000000000000E-01, f:  2.0000},  # 00013
 {e: -5.000000000000E-01, f:  2.0000},  # 00014
 {e: -5.000000000000E-01, f:  2.0000},  # 00015
 {e: -5.000000000000E-01, f:  2.0000},  # 00016
 {e: -5.000000000000E-01, f:  2.0000},  # 00017
 {e: -5.000000000000E-01, f:  2.0000},  # 00018
 {e: -5.000000000000E-01, f:  2.0000},  # 00019
 {e: -5.000000000000E-01, f:  2.0000},  # 00020
 {e: -5.000000000000E-01, f:  2.0000},  # 00021
 {e: -5.000000000000E-01, f:  2.0000},  # 00022
 {e: -5.000000000000E-01, f:  2.0000},  # 00023
 {e: -5.000000000000E-01, f:  2.0000},  # 00024
 {e: -5.000000000000E-01, f:  2.0000},  # 00025
 {e: -5.000000000000E-01, f:  2.0000},  # 00026
 {e: -5.000000000000E-01, f:  2.0000},  # 00027
 {e: -5.000000000000E-01, f:  2.0000},  # 00028
 {e: -5.000000000000E-01, f:  2.0000},  # 00029
 {e: -5.000000000000E-01, f:  2.0000},  # 00030
 {e: -5.000000000000E-01, f:  2.0000},  # 00031
 {e: -5.000000000000E-01, f:  2.0000},  # 00032
 {e: -5.000000000000E-01, f:  2.0000},  # 00033
 {e: -5.000000000000E-01, f:  2.0000},  # 00034
 {e: -5.000000000000E-01, f:  2.0000},  # 00035
 {e: -5.000000000000E-01, f:  2.0000},  # 00036
 {e: -5.000000000000E-01, f:  2.0000},  # 00037
 {e: -5.000000000000E-01, f:  2.0000},  # 00038
 {e: -5.000000000000E-01, f:  2.0000},  # 00039
 {e: -5.000000000000E-01, f:  2.0000},  # 00040
 {e: -5.000000000000E-01, f:  2.0000},  # 00041
 {e: -5.000000000000E-01, f:  2.0000},  # 00042
 {e: -5.000000000000E-01, f:  2.0000},  # 00043
 {e: -5.000000000000E-01, f:  2.0000},  # 00044
 {e: -5.000000000000E-01, f:  2.0000},  # 00045
 {e: -5.000000000000E-01, f:  2.0000},  # 00046
 {e: -5.000000000000E-01, f:  2.0000},  # 00047
 {e: -5.000000000000E-01, f:  2.0000},  # 00048
 {e: -5.000000000000E-01, f:  2.0000},  # 00049
 {e: -5.000000000000E-01, f:  2.0000},  # 00050
 {e: -5.000000000000E-01, f:  2.0000},  # 00051
 {e: -5.000000000000E-01, f:  2.0000},  # 00052
 {e: -5.000000000000E-01, f:  2.0000},  # 00053
 {e: -5.000000000000E-01, f:  2.0000},  # 00054
 {e: -5.000000000000E-01, f:  2.0000},  # 00055
 {e: -5.000000000000E-01, f:  2.0000},  # 00056
 {e: -5.000000000000E-01, f:  2.0000}] # 00057
     summary: [ {kernel optimization: DMIN, mixing quantity: DENS, mix hist:  0, 
 iter:  4, delta:  8.63E-09, energy: -1.76116815615567248E+02, D: -1.458E-03}]
   -  &final_kernel002  { #-------------------------------------------------------- iter: 5
 summary: [ {kernel optimization: DMIN, mixing quantity: DENS, mix hist:  0, 
 iter:  5, delta:  8.63E-09, energy: -1.76116815615567248E+02, D: -1.458E-03}]}
>>>>>>> ffa93dbe
    #================================================================= Summary of both steps
   self consistency summary: &it_sc002
   -  {iter:  2, target function: ENERGY,  #WARNING: support function optimization not converged
 kernel optimization: DIRMIN,  #WARNING: density optimization not converged
<<<<<<< HEAD
 iter high:  2, delta out:  4.117E-07, energy: -1.7611681561584146E+02, D: -8.642E-01}
=======
 iter high:  2, delta out:  4.117E-07, energy: -1.76116815615567248E+02, D: -8.642E-01}
>>>>>>> ffa93dbe
    #========================================================= support function optimization
 - support function optimization: &it_supfun003
   -  { #-------------------------------------------------------------------------- iter: 1
 target function: ENERGY, Hamiltonian Applied:  Yes, 
<<<<<<< HEAD
 Energies: {Ekin:  1.90679718792E+02, Epot: -2.18555533602E+02, Enl:  1.28721547088E+01}, 
 Orthoconstraint:  Yes,    Preconditioning:  Yes, 
 iter:  1, fnrm:  2.24E-01, Omega: -1.761167940188407E+02, D: -8.41E-01, D best: -8.41E-01, 
=======
 Energies: {Ekin:  1.90679718781E+02, Epot: -2.18555533593E+02, Enl:  1.28721547076E+01}, 
 Orthoconstraint:  Yes,    Preconditioning:  Yes, 
 iter:  1, fnrm:  2.24E-01, Omega: -1.761167940185669E+02, D: -8.41E-01, D best: -8.41E-01, 
>>>>>>> ffa93dbe
 Optimization: {algorithm: SD, mean alpha:  4.792E-01, max alpha:  4.792E-01, 
    consecutive successes:  1}, 
 Orthogonalization:  Yes, communication strategy kernel: ALLREDUCE, 
 reconstruct kernel:  Yes}
   -  { #-------------------------------------------------------------------------- iter: 2
 target function: ENERGY, Hamiltonian Applied:  Yes, 
<<<<<<< HEAD
 Energies: {Ekin:  1.91429008433E+02, Epot: -2.19495458634E+02, Enl:  1.30776712641E+01}, 
 Orthoconstraint:  Yes,    Preconditioning:  Yes, 
 iter:  2, fnrm:  9.74E-02, Omega: -1.763000894647823E+02, D: -1.83E-01, D best: -1.83E-01, 
 exit criterion: net number of iterations}
   -  &final_supfun003  { #-------------------------------------------------------- iter: 2
 target function: ENERGY, 
 Energies: {Ekin:  1.91429008433E+02, Epot: -2.19495458634E+02, Enl:  1.30776712641E+01}, 
 iter:  2, fnrm:  9.74E-02, Omega: -1.763000894647823E+02, D: -1.83E-01, D best: -1.83E-01}
      #Support functions created
    #=================================================================== kernel optimization
 - kernel optimization: &it_kernel003
   -  #-------------------------------------------------------------------- kernel iter: 1
       Kernel update:
         max dev from unity            :  1.64E-02
         Hamiltonian application required:  No
         method                        : directmin
         expansion coefficients optimization: &it_coeff003_001_001
         -  { #---------------------------------------------------------------- it coeff: 1
 calculate density kernel, communication strategy: ALLREDUCE, 
 communication strategy kernel: ALLREDUCE, method: DminSD, 
 iter:  1, fnrm:  1.53E-02, eBS: -5.65822312352306369E+01, D: -9.693E-02, alpha:  2.0E-01}
         Coefficients available        :  Yes
       Hamiltonian update: {
 Energies: {Ekin:  1.90679718792E+02, Epot: -2.18641694772E+02, Enl:  1.28721547088E+01, 
              EH:  1.08192042459E+03,  EXC: -5.09963703253E+01, EvXC: -6.67511648744E+01}, 
    Total charge:  1.139999983387E+02, 
 Poisson Solver: {BC: Free, Box:  [  197,  197,  109 ], MPI tasks:  3}}
        #Eigenvalues and New Occupation Numbers
       Orbitals: [
 {e: -5.0E-01, f:  2.0},  # 00001
 {e: -5.0E-01, f:  2.0},  # 00002
 {e: -5.0E-01, f:  2.0},  # 00003
 {e: -5.0E-01, f:  2.0},  # 00004
 {e: -5.0E-01, f:  2.0},  # 00005
 {e: -5.0E-01, f:  2.0},  # 00006
 {e: -5.0E-01, f:  2.0},  # 00007
 {e: -5.0E-01, f:  2.0},  # 00008
 {e: -5.0E-01, f:  2.0},  # 00009
 {e: -5.0E-01, f:  2.0},  # 00010
 {e: -5.0E-01, f:  2.0},  # 00011
 {e: -5.0E-01, f:  2.0},  # 00012
 {e: -5.0E-01, f:  2.0},  # 00013
 {e: -5.0E-01, f:  2.0},  # 00014
 {e: -5.0E-01, f:  2.0},  # 00015
 {e: -5.0E-01, f:  2.0},  # 00016
 {e: -5.0E-01, f:  2.0},  # 00017
 {e: -5.0E-01, f:  2.0},  # 00018
 {e: -5.0E-01, f:  2.0},  # 00019
 {e: -5.0E-01, f:  2.0},  # 00020
 {e: -5.0E-01, f:  2.0},  # 00021
 {e: -5.0E-01, f:  2.0},  # 00022
 {e: -5.0E-01, f:  2.0},  # 00023
 {e: -5.0E-01, f:  2.0},  # 00024
 {e: -5.0E-01, f:  2.0},  # 00025
 {e: -5.0E-01, f:  2.0},  # 00026
 {e: -5.0E-01, f:  2.0},  # 00027
 {e: -5.0E-01, f:  2.0},  # 00028
 {e: -5.0E-01, f:  2.0},  # 00029
 {e: -5.0E-01, f:  2.0},  # 00030
 {e: -5.0E-01, f:  2.0},  # 00031
 {e: -5.0E-01, f:  2.0},  # 00032
 {e: -5.0E-01, f:  2.0},  # 00033
 {e: -5.0E-01, f:  2.0},  # 00034
 {e: -5.0E-01, f:  2.0},  # 00035
 {e: -5.0E-01, f:  2.0},  # 00036
 {e: -5.0E-01, f:  2.0},  # 00037
 {e: -5.0E-01, f:  2.0},  # 00038
 {e: -5.0E-01, f:  2.0},  # 00039
 {e: -5.0E-01, f:  2.0},  # 00040
 {e: -5.0E-01, f:  2.0},  # 00041
 {e: -5.0E-01, f:  2.0},  # 00042
 {e: -5.0E-01, f:  2.0},  # 00043
 {e: -5.0E-01, f:  2.0},  # 00044
 {e: -5.0E-01, f:  2.0},  # 00045
 {e: -5.0E-01, f:  2.0},  # 00046
 {e: -5.0E-01, f:  2.0},  # 00047
 {e: -5.0E-01, f:  2.0},  # 00048
 {e: -5.0E-01, f:  2.0},  # 00049
 {e: -5.0E-01, f:  2.0},  # 00050
 {e: -5.0E-01, f:  2.0},  # 00051
 {e: -5.0E-01, f:  2.0},  # 00052
 {e: -5.0E-01, f:  2.0},  # 00053
 {e: -5.0E-01, f:  2.0},  # 00054
 {e: -5.0E-01, f:  2.0},  # 00055
 {e: -5.0E-01, f:  2.0},  # 00056
 {e: -5.0E-01, f:  2.0}] # 00057
       summary: [ {kernel optimization: DMIN, mixing quantity: DENS, mix hist:  0, 
 iter:  1, delta:  1.19E-07, energy: -1.76302428571791552E+02, D: -1.856E-01}]
   -  #-------------------------------------------------------------------- kernel iter: 2
       Kernel update:
         max dev from unity            :  1.64E-02
         Hamiltonian application required:  Yes
         method                        : directmin
         expansion coefficients optimization: &it_coeff003_001_002
         -  { #---------------------------------------------------------------- it coeff: 1
 calculate density kernel, communication strategy: ALLREDUCE, 
 communication strategy kernel: ALLREDUCE, method: DminSD, 
 iter:  1, fnrm:  1.11E-02, eBS: -5.66791591891853415E+01, D:  1.434, alpha:  2.0E-01}
         Kohn-Sham residue             :  1.278E-01
         Coefficients available        :  Yes
       alpha                           :  0.10000000000000001
       energydiff                      :  1.82968394938143319E-003
       Hamiltonian update: {
 Energies: {Ekin:  1.91429008433E+02, Epot: -2.1812739298E+02, Enl:  1.30776712641E+01, 
              EH:  1.08340946884E+03,  EXC: -5.11744949979E+01, EvXC: -6.69864254534E+01}, 
    Total charge:  1.139999983394E+02, 
 Poisson Solver: {BC: Free, Box:  [  197,  197,  109 ], MPI tasks:  3}}
        #Eigenvalues and New Occupation Numbers
       Orbitals: [
 {e: -5.0E-01, f:  2.0},  # 00001
 {e: -5.0E-01, f:  2.0},  # 00002
 {e: -5.0E-01, f:  2.0},  # 00003
 {e: -5.0E-01, f:  2.0},  # 00004
 {e: -5.0E-01, f:  2.0},  # 00005
 {e: -5.0E-01, f:  2.0},  # 00006
 {e: -5.0E-01, f:  2.0},  # 00007
 {e: -5.0E-01, f:  2.0},  # 00008
 {e: -5.0E-01, f:  2.0},  # 00009
 {e: -5.0E-01, f:  2.0},  # 00010
 {e: -5.0E-01, f:  2.0},  # 00011
 {e: -5.0E-01, f:  2.0},  # 00012
 {e: -5.0E-01, f:  2.0},  # 00013
 {e: -5.0E-01, f:  2.0},  # 00014
 {e: -5.0E-01, f:  2.0},  # 00015
 {e: -5.0E-01, f:  2.0},  # 00016
 {e: -5.0E-01, f:  2.0},  # 00017
 {e: -5.0E-01, f:  2.0},  # 00018
 {e: -5.0E-01, f:  2.0},  # 00019
 {e: -5.0E-01, f:  2.0},  # 00020
 {e: -5.0E-01, f:  2.0},  # 00021
 {e: -5.0E-01, f:  2.0},  # 00022
 {e: -5.0E-01, f:  2.0},  # 00023
 {e: -5.0E-01, f:  2.0},  # 00024
 {e: -5.0E-01, f:  2.0},  # 00025
 {e: -5.0E-01, f:  2.0},  # 00026
 {e: -5.0E-01, f:  2.0},  # 00027
 {e: -5.0E-01, f:  2.0},  # 00028
 {e: -5.0E-01, f:  2.0},  # 00029
 {e: -5.0E-01, f:  2.0},  # 00030
 {e: -5.0E-01, f:  2.0},  # 00031
 {e: -5.0E-01, f:  2.0},  # 00032
 {e: -5.0E-01, f:  2.0},  # 00033
 {e: -5.0E-01, f:  2.0},  # 00034
 {e: -5.0E-01, f:  2.0},  # 00035
 {e: -5.0E-01, f:  2.0},  # 00036
 {e: -5.0E-01, f:  2.0},  # 00037
 {e: -5.0E-01, f:  2.0},  # 00038
 {e: -5.0E-01, f:  2.0},  # 00039
 {e: -5.0E-01, f:  2.0},  # 00040
 {e: -5.0E-01, f:  2.0},  # 00041
 {e: -5.0E-01, f:  2.0},  # 00042
 {e: -5.0E-01, f:  2.0},  # 00043
 {e: -5.0E-01, f:  2.0},  # 00044
 {e: -5.0E-01, f:  2.0},  # 00045
 {e: -5.0E-01, f:  2.0},  # 00046
 {e: -5.0E-01, f:  2.0},  # 00047
 {e: -5.0E-01, f:  2.0},  # 00048
 {e: -5.0E-01, f:  2.0},  # 00049
 {e: -5.0E-01, f:  2.0},  # 00050
 {e: -5.0E-01, f:  2.0},  # 00051
 {e: -5.0E-01, f:  2.0},  # 00052
 {e: -5.0E-01, f:  2.0},  # 00053
 {e: -5.0E-01, f:  2.0},  # 00054
 {e: -5.0E-01, f:  2.0},  # 00055
 {e: -5.0E-01, f:  2.0},  # 00056
 {e: -5.0E-01, f:  2.0}] # 00057
       summary: [ {kernel optimization: DMIN, mixing quantity: DENS, mix hist:  0, 
 iter:  2, delta:  7.88E-09, energy: -1.7630059888784217E+02, D:  1.83E-03}]
   -  #-------------------------------------------------------------------- kernel iter: 3
       Kernel update:
         max dev from unity            :  1.64E-02
         Hamiltonian application required:  Yes
         method                        : directmin
         expansion coefficients optimization: &it_coeff003_001_003
         -  { #---------------------------------------------------------------- it coeff: 1
 calculate density kernel, communication strategy: ALLREDUCE, 
 communication strategy kernel: ALLREDUCE, method: DminSD, 
 iter:  1, fnrm:  8.58E-03, eBS: -5.52454211554971835E+01, D: -6.276E-02, alpha:  1.0E-01}
         Kohn-Sham residue             :  1.278E-01
         Coefficients available        :  Yes
       alpha                           :  0.11000000000000001
       energydiff                      : -3.90552836734059383E-004
       Hamiltonian update: {
 Energies: {Ekin:  1.91429008433E+02, Epot: -2.18182205187E+02, Enl:  1.30776712641E+01, 
              EH:  1.08334563831E+03,  EXC: -5.11699260242E+01, EvXC: -6.69803908361E+01}, 
    Total charge:  1.139999983397E+02, 
 Poisson Solver: {BC: Free, Box:  [  197,  197,  109 ], MPI tasks:  3}}
        #Eigenvalues and New Occupation Numbers
       Orbitals: [
 {e: -5.0E-01, f:  2.0},  # 00001
 {e: -5.0E-01, f:  2.0},  # 00002
 {e: -5.0E-01, f:  2.0},  # 00003
 {e: -5.0E-01, f:  2.0},  # 00004
 {e: -5.0E-01, f:  2.0},  # 00005
 {e: -5.0E-01, f:  2.0},  # 00006
 {e: -5.0E-01, f:  2.0},  # 00007
 {e: -5.0E-01, f:  2.0},  # 00008
 {e: -5.0E-01, f:  2.0},  # 00009
 {e: -5.0E-01, f:  2.0},  # 00010
 {e: -5.0E-01, f:  2.0},  # 00011
 {e: -5.0E-01, f:  2.0},  # 00012
 {e: -5.0E-01, f:  2.0},  # 00013
 {e: -5.0E-01, f:  2.0},  # 00014
 {e: -5.0E-01, f:  2.0},  # 00015
 {e: -5.0E-01, f:  2.0},  # 00016
 {e: -5.0E-01, f:  2.0},  # 00017
 {e: -5.0E-01, f:  2.0},  # 00018
 {e: -5.0E-01, f:  2.0},  # 00019
 {e: -5.0E-01, f:  2.0},  # 00020
 {e: -5.0E-01, f:  2.0},  # 00021
 {e: -5.0E-01, f:  2.0},  # 00022
 {e: -5.0E-01, f:  2.0},  # 00023
 {e: -5.0E-01, f:  2.0},  # 00024
 {e: -5.0E-01, f:  2.0},  # 00025
 {e: -5.0E-01, f:  2.0},  # 00026
 {e: -5.0E-01, f:  2.0},  # 00027
 {e: -5.0E-01, f:  2.0},  # 00028
 {e: -5.0E-01, f:  2.0},  # 00029
 {e: -5.0E-01, f:  2.0},  # 00030
 {e: -5.0E-01, f:  2.0},  # 00031
 {e: -5.0E-01, f:  2.0},  # 00032
 {e: -5.0E-01, f:  2.0},  # 00033
 {e: -5.0E-01, f:  2.0},  # 00034
 {e: -5.0E-01, f:  2.0},  # 00035
 {e: -5.0E-01, f:  2.0},  # 00036
 {e: -5.0E-01, f:  2.0},  # 00037
 {e: -5.0E-01, f:  2.0},  # 00038
 {e: -5.0E-01, f:  2.0},  # 00039
 {e: -5.0E-01, f:  2.0},  # 00040
 {e: -5.0E-01, f:  2.0},  # 00041
 {e: -5.0E-01, f:  2.0},  # 00042
 {e: -5.0E-01, f:  2.0},  # 00043
 {e: -5.0E-01, f:  2.0},  # 00044
 {e: -5.0E-01, f:  2.0},  # 00045
 {e: -5.0E-01, f:  2.0},  # 00046
 {e: -5.0E-01, f:  2.0},  # 00047
 {e: -5.0E-01, f:  2.0},  # 00048
 {e: -5.0E-01, f:  2.0},  # 00049
 {e: -5.0E-01, f:  2.0},  # 00050
 {e: -5.0E-01, f:  2.0},  # 00051
 {e: -5.0E-01, f:  2.0},  # 00052
 {e: -5.0E-01, f:  2.0},  # 00053
 {e: -5.0E-01, f:  2.0},  # 00054
 {e: -5.0E-01, f:  2.0},  # 00055
 {e: -5.0E-01, f:  2.0},  # 00056
 {e: -5.0E-01, f:  2.0}] # 00057
       summary: [ {kernel optimization: DMIN, mixing quantity: DENS, mix hist:  0, 
 iter:  3, delta:  2.8E-09, energy: -1.76300989440678904E+02, D: -3.906E-04}]
   -  #-------------------------------------------------------------------- kernel iter: 4
       Kernel update:
         max dev from unity            :  1.64E-02
         Hamiltonian application required:  Yes
         method                        : directmin
         expansion coefficients optimization: &it_coeff003_001_004
         -  { #---------------------------------------------------------------- it coeff: 1
 calculate density kernel, communication strategy: ALLREDUCE, 
 communication strategy kernel: ALLREDUCE, method: DminSD, 
 iter:  1, fnrm:  7.73E-03, eBS: -5.53081765968736079E+01, D: -2.125E-02, alpha:  1.1E-01}
         Kohn-Sham residue             :  1.278E-01
         Coefficients available        :  Yes
       alpha                           :  0.12100000000000002
       energydiff                      : -3.55183210558607243E-004
       Hamiltonian update: {
 Energies: {Ekin:  1.91429008433E+02, Epot: -2.18200400118E+02, Enl:  1.30776712641E+01, 
              EH:  1.08332425586E+03,  EXC: -5.11684119283E+01, EvXC: -6.69783910486E+01}, 
    Total charge:  1.139999983399E+02, 
 Poisson Solver: {BC: Free, Box:  [  197,  197,  109 ], MPI tasks:  3}}
        #Eigenvalues and New Occupation Numbers
       Orbitals: [
 {e: -5.0E-01, f:  2.0},  # 00001
 {e: -5.0E-01, f:  2.0},  # 00002
 {e: -5.0E-01, f:  2.0},  # 00003
 {e: -5.0E-01, f:  2.0},  # 00004
 {e: -5.0E-01, f:  2.0},  # 00005
 {e: -5.0E-01, f:  2.0},  # 00006
 {e: -5.0E-01, f:  2.0},  # 00007
 {e: -5.0E-01, f:  2.0},  # 00008
 {e: -5.0E-01, f:  2.0},  # 00009
 {e: -5.0E-01, f:  2.0},  # 00010
 {e: -5.0E-01, f:  2.0},  # 00011
 {e: -5.0E-01, f:  2.0},  # 00012
 {e: -5.0E-01, f:  2.0},  # 00013
 {e: -5.0E-01, f:  2.0},  # 00014
 {e: -5.0E-01, f:  2.0},  # 00015
 {e: -5.0E-01, f:  2.0},  # 00016
 {e: -5.0E-01, f:  2.0},  # 00017
 {e: -5.0E-01, f:  2.0},  # 00018
 {e: -5.0E-01, f:  2.0},  # 00019
 {e: -5.0E-01, f:  2.0},  # 00020
 {e: -5.0E-01, f:  2.0},  # 00021
 {e: -5.0E-01, f:  2.0},  # 00022
 {e: -5.0E-01, f:  2.0},  # 00023
 {e: -5.0E-01, f:  2.0},  # 00024
 {e: -5.0E-01, f:  2.0},  # 00025
 {e: -5.0E-01, f:  2.0},  # 00026
 {e: -5.0E-01, f:  2.0},  # 00027
 {e: -5.0E-01, f:  2.0},  # 00028
 {e: -5.0E-01, f:  2.0},  # 00029
 {e: -5.0E-01, f:  2.0},  # 00030
 {e: -5.0E-01, f:  2.0},  # 00031
 {e: -5.0E-01, f:  2.0},  # 00032
 {e: -5.0E-01, f:  2.0},  # 00033
 {e: -5.0E-01, f:  2.0},  # 00034
 {e: -5.0E-01, f:  2.0},  # 00035
 {e: -5.0E-01, f:  2.0},  # 00036
 {e: -5.0E-01, f:  2.0},  # 00037
 {e: -5.0E-01, f:  2.0},  # 00038
 {e: -5.0E-01, f:  2.0},  # 00039
 {e: -5.0E-01, f:  2.0},  # 00040
 {e: -5.0E-01, f:  2.0},  # 00041
 {e: -5.0E-01, f:  2.0},  # 00042
 {e: -5.0E-01, f:  2.0},  # 00043
 {e: -5.0E-01, f:  2.0},  # 00044
 {e: -5.0E-01, f:  2.0},  # 00045
 {e: -5.0E-01, f:  2.0},  # 00046
 {e: -5.0E-01, f:  2.0},  # 00047
 {e: -5.0E-01, f:  2.0},  # 00048
 {e: -5.0E-01, f:  2.0},  # 00049
 {e: -5.0E-01, f:  2.0},  # 00050
 {e: -5.0E-01, f:  2.0},  # 00051
 {e: -5.0E-01, f:  2.0},  # 00052
 {e: -5.0E-01, f:  2.0},  # 00053
 {e: -5.0E-01, f:  2.0},  # 00054
 {e: -5.0E-01, f:  2.0},  # 00055
 {e: -5.0E-01, f:  2.0},  # 00056
 {e: -5.0E-01, f:  2.0}] # 00057
       summary: [ {kernel optimization: DMIN, mixing quantity: DENS, mix hist:  0, 
 iter:  4, delta:  2.71E-09, energy: -1.76301344623889463E+02, D: -3.552E-04}]
   -  &final_kernel003  { #-------------------------------------------------------- iter: 5
 summary: [ {kernel optimization: DMIN, mixing quantity: DENS, mix hist:  0, 
 iter:  5, delta:  2.71E-09, energy: -1.76301344623889463E+02, D: -3.552E-04}]}
=======
 Energies: {Ekin:  1.91429008422E+02, Epot: -2.19495458625E+02, Enl:  1.30776712620E+01}, 
 Orthoconstraint:  Yes,    Preconditioning:  Yes, 
 iter:  2, fnrm:  9.74E-02, Omega: -1.763000894644804E+02, D: -1.83E-01, D best: -1.83E-01, 
 exit criterion: net number of iterations}
   -  &final_supfun003  { #-------------------------------------------------------- iter: 2
 target function: ENERGY, 
 Energies: {Ekin:  1.91429008422E+02, Epot: -2.19495458625E+02, Enl:  1.30776712620E+01}, 
 iter:  2, fnrm:  9.74E-02, Omega: -1.763000894644804E+02, D: -1.83E-01, D best: -1.83E-01}
      #Support functions created
    #=================================================================== kernel optimization
 - kernel optimization: &it_kernel003
   -  #--------------------------------------------------------------------- kernel iter: 1
     Kernel update:
       max dev from unity              :  1.64E-02
       Hamiltonian application required:  No
       method                          : directmin
       expansion coefficients optimization: &it_coeff003_001_001
       -  { #------------------------------------------------------------------ it coeff: 1
 calculate density kernel, communication strategy: ALLREDUCE, 
 communication strategy kernel: ALLREDUCE, method: DminSD, 
 iter:  1, fnrm:  1.53E-02, eBS: -5.65822312376838141E+01, D: -9.693E-02, 
          alpha:  2.000E-01}
       Coefficients available          :  Yes
     Hamiltonian update: {
 Energies: {Ekin:  1.90679718781E+02, Epot: -2.18641694763E+02, Enl:  1.28721547076E+01, 
              EH:  1.08192042458E+03,  EXC: -5.09963703251E+01, EvXC: -6.67511648740E+01}, 
    Total charge:  1.139999983387E+02, 
 Poisson Solver: {BC: Free, Box:  [  197,  197,  109 ], MPI tasks:  4}}
      #Eigenvalues and New Occupation Numbers
     Orbitals: [
 {e: -5.000000000000E-01, f:  2.0000},  # 00001
 {e: -5.000000000000E-01, f:  2.0000},  # 00002
 {e: -5.000000000000E-01, f:  2.0000},  # 00003
 {e: -5.000000000000E-01, f:  2.0000},  # 00004
 {e: -5.000000000000E-01, f:  2.0000},  # 00005
 {e: -5.000000000000E-01, f:  2.0000},  # 00006
 {e: -5.000000000000E-01, f:  2.0000},  # 00007
 {e: -5.000000000000E-01, f:  2.0000},  # 00008
 {e: -5.000000000000E-01, f:  2.0000},  # 00009
 {e: -5.000000000000E-01, f:  2.0000},  # 00010
 {e: -5.000000000000E-01, f:  2.0000},  # 00011
 {e: -5.000000000000E-01, f:  2.0000},  # 00012
 {e: -5.000000000000E-01, f:  2.0000},  # 00013
 {e: -5.000000000000E-01, f:  2.0000},  # 00014
 {e: -5.000000000000E-01, f:  2.0000},  # 00015
 {e: -5.000000000000E-01, f:  2.0000},  # 00016
 {e: -5.000000000000E-01, f:  2.0000},  # 00017
 {e: -5.000000000000E-01, f:  2.0000},  # 00018
 {e: -5.000000000000E-01, f:  2.0000},  # 00019
 {e: -5.000000000000E-01, f:  2.0000},  # 00020
 {e: -5.000000000000E-01, f:  2.0000},  # 00021
 {e: -5.000000000000E-01, f:  2.0000},  # 00022
 {e: -5.000000000000E-01, f:  2.0000},  # 00023
 {e: -5.000000000000E-01, f:  2.0000},  # 00024
 {e: -5.000000000000E-01, f:  2.0000},  # 00025
 {e: -5.000000000000E-01, f:  2.0000},  # 00026
 {e: -5.000000000000E-01, f:  2.0000},  # 00027
 {e: -5.000000000000E-01, f:  2.0000},  # 00028
 {e: -5.000000000000E-01, f:  2.0000},  # 00029
 {e: -5.000000000000E-01, f:  2.0000},  # 00030
 {e: -5.000000000000E-01, f:  2.0000},  # 00031
 {e: -5.000000000000E-01, f:  2.0000},  # 00032
 {e: -5.000000000000E-01, f:  2.0000},  # 00033
 {e: -5.000000000000E-01, f:  2.0000},  # 00034
 {e: -5.000000000000E-01, f:  2.0000},  # 00035
 {e: -5.000000000000E-01, f:  2.0000},  # 00036
 {e: -5.000000000000E-01, f:  2.0000},  # 00037
 {e: -5.000000000000E-01, f:  2.0000},  # 00038
 {e: -5.000000000000E-01, f:  2.0000},  # 00039
 {e: -5.000000000000E-01, f:  2.0000},  # 00040
 {e: -5.000000000000E-01, f:  2.0000},  # 00041
 {e: -5.000000000000E-01, f:  2.0000},  # 00042
 {e: -5.000000000000E-01, f:  2.0000},  # 00043
 {e: -5.000000000000E-01, f:  2.0000},  # 00044
 {e: -5.000000000000E-01, f:  2.0000},  # 00045
 {e: -5.000000000000E-01, f:  2.0000},  # 00046
 {e: -5.000000000000E-01, f:  2.0000},  # 00047
 {e: -5.000000000000E-01, f:  2.0000},  # 00048
 {e: -5.000000000000E-01, f:  2.0000},  # 00049
 {e: -5.000000000000E-01, f:  2.0000},  # 00050
 {e: -5.000000000000E-01, f:  2.0000},  # 00051
 {e: -5.000000000000E-01, f:  2.0000},  # 00052
 {e: -5.000000000000E-01, f:  2.0000},  # 00053
 {e: -5.000000000000E-01, f:  2.0000},  # 00054
 {e: -5.000000000000E-01, f:  2.0000},  # 00055
 {e: -5.000000000000E-01, f:  2.0000},  # 00056
 {e: -5.000000000000E-01, f:  2.0000}] # 00057
     summary: [ {kernel optimization: DMIN, mixing quantity: DENS, mix hist:  0, 
 iter:  1, delta:  1.19E-07, energy: -1.76302428571537121E+02, D: -1.856E-01}]
   -  #--------------------------------------------------------------------- kernel iter: 2
     Kernel update:
       max dev from unity              :  1.64E-02
       Hamiltonian application required:  Yes
       method                          : directmin
       expansion coefficients optimization: &it_coeff003_001_002
       -  { #------------------------------------------------------------------ it coeff: 1
 calculate density kernel, communication strategy: ALLREDUCE, 
 communication strategy kernel: ALLREDUCE, method: DminSD, 
 iter:  1, fnrm:  1.11E-02, eBS: -5.66791591924266385E+01, D:  1.434E+00, 
          alpha:  2.000E-01}
       Kohn-Sham residue               :  1.278E-01
       Coefficients available          :  Yes
     alpha                             :  0.10000000000000001
     energydiff                        :  1.82968390686255589E-003
     Hamiltonian update: {
 Energies: {Ekin:  1.91429008422E+02, Epot: -2.18127392972E+02, Enl:  1.30776712620E+01, 
              EH:  1.08340946884E+03,  EXC: -5.11744949974E+01, EvXC: -6.69864254527E+01}, 
    Total charge:  1.139999983394E+02, 
 Poisson Solver: {BC: Free, Box:  [  197,  197,  109 ], MPI tasks:  4}}
      #Eigenvalues and New Occupation Numbers
     Orbitals: [
 {e: -5.000000000000E-01, f:  2.0000},  # 00001
 {e: -5.000000000000E-01, f:  2.0000},  # 00002
 {e: -5.000000000000E-01, f:  2.0000},  # 00003
 {e: -5.000000000000E-01, f:  2.0000},  # 00004
 {e: -5.000000000000E-01, f:  2.0000},  # 00005
 {e: -5.000000000000E-01, f:  2.0000},  # 00006
 {e: -5.000000000000E-01, f:  2.0000},  # 00007
 {e: -5.000000000000E-01, f:  2.0000},  # 00008
 {e: -5.000000000000E-01, f:  2.0000},  # 00009
 {e: -5.000000000000E-01, f:  2.0000},  # 00010
 {e: -5.000000000000E-01, f:  2.0000},  # 00011
 {e: -5.000000000000E-01, f:  2.0000},  # 00012
 {e: -5.000000000000E-01, f:  2.0000},  # 00013
 {e: -5.000000000000E-01, f:  2.0000},  # 00014
 {e: -5.000000000000E-01, f:  2.0000},  # 00015
 {e: -5.000000000000E-01, f:  2.0000},  # 00016
 {e: -5.000000000000E-01, f:  2.0000},  # 00017
 {e: -5.000000000000E-01, f:  2.0000},  # 00018
 {e: -5.000000000000E-01, f:  2.0000},  # 00019
 {e: -5.000000000000E-01, f:  2.0000},  # 00020
 {e: -5.000000000000E-01, f:  2.0000},  # 00021
 {e: -5.000000000000E-01, f:  2.0000},  # 00022
 {e: -5.000000000000E-01, f:  2.0000},  # 00023
 {e: -5.000000000000E-01, f:  2.0000},  # 00024
 {e: -5.000000000000E-01, f:  2.0000},  # 00025
 {e: -5.000000000000E-01, f:  2.0000},  # 00026
 {e: -5.000000000000E-01, f:  2.0000},  # 00027
 {e: -5.000000000000E-01, f:  2.0000},  # 00028
 {e: -5.000000000000E-01, f:  2.0000},  # 00029
 {e: -5.000000000000E-01, f:  2.0000},  # 00030
 {e: -5.000000000000E-01, f:  2.0000},  # 00031
 {e: -5.000000000000E-01, f:  2.0000},  # 00032
 {e: -5.000000000000E-01, f:  2.0000},  # 00033
 {e: -5.000000000000E-01, f:  2.0000},  # 00034
 {e: -5.000000000000E-01, f:  2.0000},  # 00035
 {e: -5.000000000000E-01, f:  2.0000},  # 00036
 {e: -5.000000000000E-01, f:  2.0000},  # 00037
 {e: -5.000000000000E-01, f:  2.0000},  # 00038
 {e: -5.000000000000E-01, f:  2.0000},  # 00039
 {e: -5.000000000000E-01, f:  2.0000},  # 00040
 {e: -5.000000000000E-01, f:  2.0000},  # 00041
 {e: -5.000000000000E-01, f:  2.0000},  # 00042
 {e: -5.000000000000E-01, f:  2.0000},  # 00043
 {e: -5.000000000000E-01, f:  2.0000},  # 00044
 {e: -5.000000000000E-01, f:  2.0000},  # 00045
 {e: -5.000000000000E-01, f:  2.0000},  # 00046
 {e: -5.000000000000E-01, f:  2.0000},  # 00047
 {e: -5.000000000000E-01, f:  2.0000},  # 00048
 {e: -5.000000000000E-01, f:  2.0000},  # 00049
 {e: -5.000000000000E-01, f:  2.0000},  # 00050
 {e: -5.000000000000E-01, f:  2.0000},  # 00051
 {e: -5.000000000000E-01, f:  2.0000},  # 00052
 {e: -5.000000000000E-01, f:  2.0000},  # 00053
 {e: -5.000000000000E-01, f:  2.0000},  # 00054
 {e: -5.000000000000E-01, f:  2.0000},  # 00055
 {e: -5.000000000000E-01, f:  2.0000},  # 00056
 {e: -5.000000000000E-01, f:  2.0000}] # 00057
     summary: [ {kernel optimization: DMIN, mixing quantity: DENS, mix hist:  0, 
 iter:  2, delta:  7.88E-09, energy: -1.76300598887630258E+02, D:  1.830E-03}]
   -  #--------------------------------------------------------------------- kernel iter: 3
     Kernel update:
       max dev from unity              :  1.64E-02
       Hamiltonian application required:  Yes
       method                          : directmin
       expansion coefficients optimization: &it_coeff003_001_003
       -  { #------------------------------------------------------------------ it coeff: 1
 calculate density kernel, communication strategy: ALLREDUCE, 
 communication strategy kernel: ALLREDUCE, method: DminSD, 
 iter:  1, fnrm:  8.58E-03, eBS: -5.52454211607451171E+01, D: -6.276E-02, 
          alpha:  1.000E-01}
       Kohn-Sham residue               :  1.278E-01
       Coefficients available          :  Yes
     alpha                             :  0.11000000000000001
     energydiff                        : -3.90552843782643322E-004
     Hamiltonian update: {
 Energies: {Ekin:  1.91429008422E+02, Epot: -2.18182205179E+02, Enl:  1.30776712620E+01, 
              EH:  1.08334563830E+03,  EXC: -5.11699260236E+01, EvXC: -6.69803908353E+01}, 
    Total charge:  1.139999983397E+02, 
 Poisson Solver: {BC: Free, Box:  [  197,  197,  109 ], MPI tasks:  4}}
      #Eigenvalues and New Occupation Numbers
     Orbitals: [
 {e: -5.000000000000E-01, f:  2.0000},  # 00001
 {e: -5.000000000000E-01, f:  2.0000},  # 00002
 {e: -5.000000000000E-01, f:  2.0000},  # 00003
 {e: -5.000000000000E-01, f:  2.0000},  # 00004
 {e: -5.000000000000E-01, f:  2.0000},  # 00005
 {e: -5.000000000000E-01, f:  2.0000},  # 00006
 {e: -5.000000000000E-01, f:  2.0000},  # 00007
 {e: -5.000000000000E-01, f:  2.0000},  # 00008
 {e: -5.000000000000E-01, f:  2.0000},  # 00009
 {e: -5.000000000000E-01, f:  2.0000},  # 00010
 {e: -5.000000000000E-01, f:  2.0000},  # 00011
 {e: -5.000000000000E-01, f:  2.0000},  # 00012
 {e: -5.000000000000E-01, f:  2.0000},  # 00013
 {e: -5.000000000000E-01, f:  2.0000},  # 00014
 {e: -5.000000000000E-01, f:  2.0000},  # 00015
 {e: -5.000000000000E-01, f:  2.0000},  # 00016
 {e: -5.000000000000E-01, f:  2.0000},  # 00017
 {e: -5.000000000000E-01, f:  2.0000},  # 00018
 {e: -5.000000000000E-01, f:  2.0000},  # 00019
 {e: -5.000000000000E-01, f:  2.0000},  # 00020
 {e: -5.000000000000E-01, f:  2.0000},  # 00021
 {e: -5.000000000000E-01, f:  2.0000},  # 00022
 {e: -5.000000000000E-01, f:  2.0000},  # 00023
 {e: -5.000000000000E-01, f:  2.0000},  # 00024
 {e: -5.000000000000E-01, f:  2.0000},  # 00025
 {e: -5.000000000000E-01, f:  2.0000},  # 00026
 {e: -5.000000000000E-01, f:  2.0000},  # 00027
 {e: -5.000000000000E-01, f:  2.0000},  # 00028
 {e: -5.000000000000E-01, f:  2.0000},  # 00029
 {e: -5.000000000000E-01, f:  2.0000},  # 00030
 {e: -5.000000000000E-01, f:  2.0000},  # 00031
 {e: -5.000000000000E-01, f:  2.0000},  # 00032
 {e: -5.000000000000E-01, f:  2.0000},  # 00033
 {e: -5.000000000000E-01, f:  2.0000},  # 00034
 {e: -5.000000000000E-01, f:  2.0000},  # 00035
 {e: -5.000000000000E-01, f:  2.0000},  # 00036
 {e: -5.000000000000E-01, f:  2.0000},  # 00037
 {e: -5.000000000000E-01, f:  2.0000},  # 00038
 {e: -5.000000000000E-01, f:  2.0000},  # 00039
 {e: -5.000000000000E-01, f:  2.0000},  # 00040
 {e: -5.000000000000E-01, f:  2.0000},  # 00041
 {e: -5.000000000000E-01, f:  2.0000},  # 00042
 {e: -5.000000000000E-01, f:  2.0000},  # 00043
 {e: -5.000000000000E-01, f:  2.0000},  # 00044
 {e: -5.000000000000E-01, f:  2.0000},  # 00045
 {e: -5.000000000000E-01, f:  2.0000},  # 00046
 {e: -5.000000000000E-01, f:  2.0000},  # 00047
 {e: -5.000000000000E-01, f:  2.0000},  # 00048
 {e: -5.000000000000E-01, f:  2.0000},  # 00049
 {e: -5.000000000000E-01, f:  2.0000},  # 00050
 {e: -5.000000000000E-01, f:  2.0000},  # 00051
 {e: -5.000000000000E-01, f:  2.0000},  # 00052
 {e: -5.000000000000E-01, f:  2.0000},  # 00053
 {e: -5.000000000000E-01, f:  2.0000},  # 00054
 {e: -5.000000000000E-01, f:  2.0000},  # 00055
 {e: -5.000000000000E-01, f:  2.0000},  # 00056
 {e: -5.000000000000E-01, f:  2.0000}] # 00057
     summary: [ {kernel optimization: DMIN, mixing quantity: DENS, mix hist:  0, 
 iter:  3, delta:  2.80E-09, energy: -1.76300989440474041E+02, D: -3.906E-04}]
   -  #--------------------------------------------------------------------- kernel iter: 4
     Kernel update:
       max dev from unity              :  1.64E-02
       Hamiltonian application required:  Yes
       method                          : directmin
       expansion coefficients optimization: &it_coeff003_001_004
       -  { #------------------------------------------------------------------ it coeff: 1
 calculate density kernel, communication strategy: ALLREDUCE, 
 communication strategy kernel: ALLREDUCE, method: DminSD, 
 iter:  1, fnrm:  7.73E-03, eBS: -5.53081766023875332E+01, D: -2.125E-02, 
          alpha:  1.100E-01}
       Kohn-Sham residue               :  1.278E-01
       Coefficients available          :  Yes
     alpha                             :  0.12100000000000002
     energydiff                        : -3.55183215106080752E-004
     Hamiltonian update: {
 Energies: {Ekin:  1.91429008422E+02, Epot: -2.18200400111E+02, Enl:  1.30776712620E+01, 
              EH:  1.08332425585E+03,  EXC: -5.11684119277E+01, EvXC: -6.69783910478E+01}, 
    Total charge:  1.139999983399E+02, 
 Poisson Solver: {BC: Free, Box:  [  197,  197,  109 ], MPI tasks:  4}}
      #Eigenvalues and New Occupation Numbers
     Orbitals: [
 {e: -5.000000000000E-01, f:  2.0000},  # 00001
 {e: -5.000000000000E-01, f:  2.0000},  # 00002
 {e: -5.000000000000E-01, f:  2.0000},  # 00003
 {e: -5.000000000000E-01, f:  2.0000},  # 00004
 {e: -5.000000000000E-01, f:  2.0000},  # 00005
 {e: -5.000000000000E-01, f:  2.0000},  # 00006
 {e: -5.000000000000E-01, f:  2.0000},  # 00007
 {e: -5.000000000000E-01, f:  2.0000},  # 00008
 {e: -5.000000000000E-01, f:  2.0000},  # 00009
 {e: -5.000000000000E-01, f:  2.0000},  # 00010
 {e: -5.000000000000E-01, f:  2.0000},  # 00011
 {e: -5.000000000000E-01, f:  2.0000},  # 00012
 {e: -5.000000000000E-01, f:  2.0000},  # 00013
 {e: -5.000000000000E-01, f:  2.0000},  # 00014
 {e: -5.000000000000E-01, f:  2.0000},  # 00015
 {e: -5.000000000000E-01, f:  2.0000},  # 00016
 {e: -5.000000000000E-01, f:  2.0000},  # 00017
 {e: -5.000000000000E-01, f:  2.0000},  # 00018
 {e: -5.000000000000E-01, f:  2.0000},  # 00019
 {e: -5.000000000000E-01, f:  2.0000},  # 00020
 {e: -5.000000000000E-01, f:  2.0000},  # 00021
 {e: -5.000000000000E-01, f:  2.0000},  # 00022
 {e: -5.000000000000E-01, f:  2.0000},  # 00023
 {e: -5.000000000000E-01, f:  2.0000},  # 00024
 {e: -5.000000000000E-01, f:  2.0000},  # 00025
 {e: -5.000000000000E-01, f:  2.0000},  # 00026
 {e: -5.000000000000E-01, f:  2.0000},  # 00027
 {e: -5.000000000000E-01, f:  2.0000},  # 00028
 {e: -5.000000000000E-01, f:  2.0000},  # 00029
 {e: -5.000000000000E-01, f:  2.0000},  # 00030
 {e: -5.000000000000E-01, f:  2.0000},  # 00031
 {e: -5.000000000000E-01, f:  2.0000},  # 00032
 {e: -5.000000000000E-01, f:  2.0000},  # 00033
 {e: -5.000000000000E-01, f:  2.0000},  # 00034
 {e: -5.000000000000E-01, f:  2.0000},  # 00035
 {e: -5.000000000000E-01, f:  2.0000},  # 00036
 {e: -5.000000000000E-01, f:  2.0000},  # 00037
 {e: -5.000000000000E-01, f:  2.0000},  # 00038
 {e: -5.000000000000E-01, f:  2.0000},  # 00039
 {e: -5.000000000000E-01, f:  2.0000},  # 00040
 {e: -5.000000000000E-01, f:  2.0000},  # 00041
 {e: -5.000000000000E-01, f:  2.0000},  # 00042
 {e: -5.000000000000E-01, f:  2.0000},  # 00043
 {e: -5.000000000000E-01, f:  2.0000},  # 00044
 {e: -5.000000000000E-01, f:  2.0000},  # 00045
 {e: -5.000000000000E-01, f:  2.0000},  # 00046
 {e: -5.000000000000E-01, f:  2.0000},  # 00047
 {e: -5.000000000000E-01, f:  2.0000},  # 00048
 {e: -5.000000000000E-01, f:  2.0000},  # 00049
 {e: -5.000000000000E-01, f:  2.0000},  # 00050
 {e: -5.000000000000E-01, f:  2.0000},  # 00051
 {e: -5.000000000000E-01, f:  2.0000},  # 00052
 {e: -5.000000000000E-01, f:  2.0000},  # 00053
 {e: -5.000000000000E-01, f:  2.0000},  # 00054
 {e: -5.000000000000E-01, f:  2.0000},  # 00055
 {e: -5.000000000000E-01, f:  2.0000},  # 00056
 {e: -5.000000000000E-01, f:  2.0000}] # 00057
     summary: [ {kernel optimization: DMIN, mixing quantity: DENS, mix hist:  0, 
 iter:  4, delta:  2.71E-09, energy: -1.76301344623689147E+02, D: -3.552E-04}]
   -  &final_kernel003  { #-------------------------------------------------------- iter: 5
 summary: [ {kernel optimization: DMIN, mixing quantity: DENS, mix hist:  0, 
 iter:  5, delta:  2.71E-09, energy: -1.76301344623689147E+02, D: -3.552E-04}]}
>>>>>>> ffa93dbe
    #================================================================= Summary of both steps
   self consistency summary: &it_sc003
   -  {iter:  3, target function: ENERGY,  #WARNING: support function optimization not converged
 kernel optimization: DIRMIN,  #WARNING: density optimization not converged
<<<<<<< HEAD
 iter high:  3, delta out:  1.162E-07, energy: -1.76301344623889463E+02, D: -1.845E-01}
=======
 iter high:  3, delta out:  1.162E-07, energy: -1.76301344623689147E+02, D: -1.845E-01}
>>>>>>> ffa93dbe
    #========================================================= support function optimization
 - support function optimization: &it_supfun004
   -  { #-------------------------------------------------------------------------- iter: 1
 target function: ENERGY, Hamiltonian Applied:  Yes, 
<<<<<<< HEAD
 Energies: {Ekin:  1.91429008433E+02, Epot: -2.18217334249E+02, Enl:  1.30776712641E+01}, 
 Orthoconstraint:  Yes,    Preconditioning:  Yes, 
 iter:  1, fnrm:  9.69E-02, Omega: -1.763013436081312E+02, D: -1.85E-01, D best: -1.85E-01, 
=======
 Energies: {Ekin:  1.91429008422E+02, Epot: -2.18217334242E+02, Enl:  1.30776712620E+01}, 
 Orthoconstraint:  Yes,    Preconditioning:  Yes, 
 iter:  1, fnrm:  9.69E-02, Omega: -1.763013436079329E+02, D: -1.85E-01, D best: -1.85E-01, 
>>>>>>> ffa93dbe
 Optimization: {algorithm: SD, mean alpha:  4.321E-01, max alpha:  4.321E-01, 
    consecutive successes:  1}, 
 Orthogonalization:  Yes, communication strategy kernel: ALLREDUCE, 
 reconstruct kernel:  Yes}
   -  { #-------------------------------------------------------------------------- iter: 2
 target function: ENERGY, Hamiltonian Applied:  Yes, 
<<<<<<< HEAD
 Energies: {Ekin:  1.917429615E+02, Epot: -2.18430526707E+02, Enl:  1.30259072303E+01}, 
 Orthoconstraint:  Yes,  Preconditioning:  Yes, 
 iter:  2, fnrm:  8.32E-02, Omega: -1.763291800394493E+02, D: -2.78E-02, D best: -2.78E-02, 
 exit criterion: net number of iterations}
   -  &final_supfun004  { #-------------------------------------------------------- iter: 2
 target function: ENERGY, 
 Energies: {Ekin:  1.917429615E+02, Epot: -2.18430526707E+02, Enl:  1.30259072303E+01}, 
 iter:  2, fnrm:  8.32E-02, Omega: -1.763291800394493E+02, D: -2.78E-02, D best: -2.78E-02}
      #Support functions created
    #=================================================================== kernel optimization
 - kernel optimization: &it_kernel004
   -  #-------------------------------------------------------------------- kernel iter: 1
       Kernel update:
         max dev from unity            :  1.41E-02
         Hamiltonian application required:  No
         method                        : directmin
         expansion coefficients optimization: &it_coeff004_001_001
         -  { #---------------------------------------------------------------- it coeff: 1
 calculate density kernel, communication strategy: ALLREDUCE, 
 communication strategy kernel: ALLREDUCE, method: DminSD, 
 iter:  1, fnrm:  8.44E-03, eBS: -5.53294285368930829E+01, D: -4.812E-02, alpha:  2.0E-01}
         Coefficients available        :  Yes
       Hamiltonian update: {
 Energies: {Ekin:  1.91429008433E+02, Epot: -2.18200400118E+02, Enl:  1.30776712641E+01, 
              EH:  1.08330423937E+03,  EXC: -5.11669978016E+01, EvXC: -6.69765232605E+01}, 
    Total charge:  1.139999983287E+02, 
 Poisson Solver: {BC: Free, Box:  [  197,  197,  109 ], MPI tasks:  3}}
        #Eigenvalues and New Occupation Numbers
       Orbitals: [
 {e: -5.0E-01, f:  2.0},  # 00001
 {e: -5.0E-01, f:  2.0},  # 00002
 {e: -5.0E-01, f:  2.0},  # 00003
 {e: -5.0E-01, f:  2.0},  # 00004
 {e: -5.0E-01, f:  2.0},  # 00005
 {e: -5.0E-01, f:  2.0},  # 00006
 {e: -5.0E-01, f:  2.0},  # 00007
 {e: -5.0E-01, f:  2.0},  # 00008
 {e: -5.0E-01, f:  2.0},  # 00009
 {e: -5.0E-01, f:  2.0},  # 00010
 {e: -5.0E-01, f:  2.0},  # 00011
 {e: -5.0E-01, f:  2.0},  # 00012
 {e: -5.0E-01, f:  2.0},  # 00013
 {e: -5.0E-01, f:  2.0},  # 00014
 {e: -5.0E-01, f:  2.0},  # 00015
 {e: -5.0E-01, f:  2.0},  # 00016
 {e: -5.0E-01, f:  2.0},  # 00017
 {e: -5.0E-01, f:  2.0},  # 00018
 {e: -5.0E-01, f:  2.0},  # 00019
 {e: -5.0E-01, f:  2.0},  # 00020
 {e: -5.0E-01, f:  2.0},  # 00021
 {e: -5.0E-01, f:  2.0},  # 00022
 {e: -5.0E-01, f:  2.0},  # 00023
 {e: -5.0E-01, f:  2.0},  # 00024
 {e: -5.0E-01, f:  2.0},  # 00025
 {e: -5.0E-01, f:  2.0},  # 00026
 {e: -5.0E-01, f:  2.0},  # 00027
 {e: -5.0E-01, f:  2.0},  # 00028
 {e: -5.0E-01, f:  2.0},  # 00029
 {e: -5.0E-01, f:  2.0},  # 00030
 {e: -5.0E-01, f:  2.0},  # 00031
 {e: -5.0E-01, f:  2.0},  # 00032
 {e: -5.0E-01, f:  2.0},  # 00033
 {e: -5.0E-01, f:  2.0},  # 00034
 {e: -5.0E-01, f:  2.0},  # 00035
 {e: -5.0E-01, f:  2.0},  # 00036
 {e: -5.0E-01, f:  2.0},  # 00037
 {e: -5.0E-01, f:  2.0},  # 00038
 {e: -5.0E-01, f:  2.0},  # 00039
 {e: -5.0E-01, f:  2.0},  # 00040
 {e: -5.0E-01, f:  2.0},  # 00041
 {e: -5.0E-01, f:  2.0},  # 00042
 {e: -5.0E-01, f:  2.0},  # 00043
 {e: -5.0E-01, f:  2.0},  # 00044
 {e: -5.0E-01, f:  2.0},  # 00045
 {e: -5.0E-01, f:  2.0},  # 00046
 {e: -5.0E-01, f:  2.0},  # 00047
 {e: -5.0E-01, f:  2.0},  # 00048
 {e: -5.0E-01, f:  2.0},  # 00049
 {e: -5.0E-01, f:  2.0},  # 00050
 {e: -5.0E-01, f:  2.0},  # 00051
 {e: -5.0E-01, f:  2.0},  # 00052
 {e: -5.0E-01, f:  2.0},  # 00053
 {e: -5.0E-01, f:  2.0},  # 00054
 {e: -5.0E-01, f:  2.0},  # 00055
 {e: -5.0E-01, f:  2.0},  # 00056
 {e: -5.0E-01, f:  2.0}] # 00057
       summary: [ {kernel optimization: DMIN, mixing quantity: DENS, mix hist:  0, 
 iter:  1, delta:  3.0E-08, energy: -1.76329902123841748E+02, D: -2.856E-02}]
   -  #-------------------------------------------------------------------- kernel iter: 2
       Kernel update:
         max dev from unity            :  1.41E-02
         Hamiltonian application required:  Yes
         method                        : directmin
         expansion coefficients optimization: &it_coeff004_001_002
         -  { #---------------------------------------------------------------- it coeff: 1
 calculate density kernel, communication strategy: ALLREDUCE, 
 communication strategy kernel: ALLREDUCE, method: DminSD, 
 iter:  1, fnrm:  6.66E-03, eBS: -5.53775488661563458E+01, D:  1.624E-01, alpha:  2.0E-01}
         Kohn-Sham residue             :  1.222E-01
         Coefficients available        :  Yes
       alpha                           :  0.22000000000000003
       energydiff                      : -4.10093927712296136E-004
       Hamiltonian update: {
 Energies: {Ekin:  1.917429615E+02, Epot: -2.18271173596E+02, Enl:  1.30259072303E+01, 
              EH:  1.08347534914E+03, EXC: -5.11930847388E+01, EvXC: -6.70109504532E+01}, 
    Total charge:  1.13999998329E+02, 
 Poisson Solver: {BC: Free, Box:  [  197,  197,  109 ], MPI tasks:  3}}
        #Eigenvalues and New Occupation Numbers
       Orbitals: [
 {e: -5.0E-01, f:  2.0},  # 00001
 {e: -5.0E-01, f:  2.0},  # 00002
 {e: -5.0E-01, f:  2.0},  # 00003
 {e: -5.0E-01, f:  2.0},  # 00004
 {e: -5.0E-01, f:  2.0},  # 00005
 {e: -5.0E-01, f:  2.0},  # 00006
 {e: -5.0E-01, f:  2.0},  # 00007
 {e: -5.0E-01, f:  2.0},  # 00008
 {e: -5.0E-01, f:  2.0},  # 00009
 {e: -5.0E-01, f:  2.0},  # 00010
 {e: -5.0E-01, f:  2.0},  # 00011
 {e: -5.0E-01, f:  2.0},  # 00012
 {e: -5.0E-01, f:  2.0},  # 00013
 {e: -5.0E-01, f:  2.0},  # 00014
 {e: -5.0E-01, f:  2.0},  # 00015
 {e: -5.0E-01, f:  2.0},  # 00016
 {e: -5.0E-01, f:  2.0},  # 00017
 {e: -5.0E-01, f:  2.0},  # 00018
 {e: -5.0E-01, f:  2.0},  # 00019
 {e: -5.0E-01, f:  2.0},  # 00020
 {e: -5.0E-01, f:  2.0},  # 00021
 {e: -5.0E-01, f:  2.0},  # 00022
 {e: -5.0E-01, f:  2.0},  # 00023
 {e: -5.0E-01, f:  2.0},  # 00024
 {e: -5.0E-01, f:  2.0},  # 00025
 {e: -5.0E-01, f:  2.0},  # 00026
 {e: -5.0E-01, f:  2.0},  # 00027
 {e: -5.0E-01, f:  2.0},  # 00028
 {e: -5.0E-01, f:  2.0},  # 00029
 {e: -5.0E-01, f:  2.0},  # 00030
 {e: -5.0E-01, f:  2.0},  # 00031
 {e: -5.0E-01, f:  2.0},  # 00032
 {e: -5.0E-01, f:  2.0},  # 00033
 {e: -5.0E-01, f:  2.0},  # 00034
 {e: -5.0E-01, f:  2.0},  # 00035
 {e: -5.0E-01, f:  2.0},  # 00036
 {e: -5.0E-01, f:  2.0},  # 00037
 {e: -5.0E-01, f:  2.0},  # 00038
 {e: -5.0E-01, f:  2.0},  # 00039
 {e: -5.0E-01, f:  2.0},  # 00040
 {e: -5.0E-01, f:  2.0},  # 00041
 {e: -5.0E-01, f:  2.0},  # 00042
 {e: -5.0E-01, f:  2.0},  # 00043
 {e: -5.0E-01, f:  2.0},  # 00044
 {e: -5.0E-01, f:  2.0},  # 00045
 {e: -5.0E-01, f:  2.0},  # 00046
 {e: -5.0E-01, f:  2.0},  # 00047
 {e: -5.0E-01, f:  2.0},  # 00048
 {e: -5.0E-01, f:  2.0},  # 00049
 {e: -5.0E-01, f:  2.0},  # 00050
 {e: -5.0E-01, f:  2.0},  # 00051
 {e: -5.0E-01, f:  2.0},  # 00052
 {e: -5.0E-01, f:  2.0},  # 00053
 {e: -5.0E-01, f:  2.0},  # 00054
 {e: -5.0E-01, f:  2.0},  # 00055
 {e: -5.0E-01, f:  2.0},  # 00056
 {e: -5.0E-01, f:  2.0}] # 00057
       summary: [ {kernel optimization: DMIN, mixing quantity: DENS, mix hist:  0, 
 iter:  2, delta:  4.07E-09, energy: -1.7633031221776946E+02, D: -4.101E-04}]
   -  #-------------------------------------------------------------------- kernel iter: 3
       Kernel update:
         max dev from unity            :  1.41E-02
         Hamiltonian application required:  Yes
         method                        : directmin
         expansion coefficients optimization: &it_coeff004_001_003
         -  { #---------------------------------------------------------------- it coeff: 1
 calculate density kernel, communication strategy: ALLREDUCE, 
 communication strategy kernel: ALLREDUCE, method: DminSD, 
 iter:  1, fnrm:  5.41E-03, eBS: -5.52151894463158612E+01, D: -5.263E-03, alpha:  2.2E-01}
         Kohn-Sham residue             :  1.222E-01
         Coefficients available        :  Yes
       alpha                           :  0.24200000000000005
       energydiff                      : -3.32733048935551778E-004
       Hamiltonian update: {
 Energies: {Ekin:  1.917429615E+02, Epot: -2.1827371017E+02, Enl:  1.30259072303E+01, 
              EH:  1.08347036656E+03, EXC: -5.11929279023E+01, EvXC: -6.70107414072E+01}, 
    Total charge:  1.139999983292E+02, 
 Poisson Solver: {BC: Free, Box:  [  197,  197,  109 ], MPI tasks:  3}}
        #Eigenvalues and New Occupation Numbers
       Orbitals: [
 {e: -5.0E-01, f:  2.0},  # 00001
 {e: -5.0E-01, f:  2.0},  # 00002
 {e: -5.0E-01, f:  2.0},  # 00003
 {e: -5.0E-01, f:  2.0},  # 00004
 {e: -5.0E-01, f:  2.0},  # 00005
 {e: -5.0E-01, f:  2.0},  # 00006
 {e: -5.0E-01, f:  2.0},  # 00007
 {e: -5.0E-01, f:  2.0},  # 00008
 {e: -5.0E-01, f:  2.0},  # 00009
 {e: -5.0E-01, f:  2.0},  # 00010
 {e: -5.0E-01, f:  2.0},  # 00011
 {e: -5.0E-01, f:  2.0},  # 00012
 {e: -5.0E-01, f:  2.0},  # 00013
 {e: -5.0E-01, f:  2.0},  # 00014
 {e: -5.0E-01, f:  2.0},  # 00015
 {e: -5.0E-01, f:  2.0},  # 00016
 {e: -5.0E-01, f:  2.0},  # 00017
 {e: -5.0E-01, f:  2.0},  # 00018
 {e: -5.0E-01, f:  2.0},  # 00019
 {e: -5.0E-01, f:  2.0},  # 00020
 {e: -5.0E-01, f:  2.0},  # 00021
 {e: -5.0E-01, f:  2.0},  # 00022
 {e: -5.0E-01, f:  2.0},  # 00023
 {e: -5.0E-01, f:  2.0},  # 00024
 {e: -5.0E-01, f:  2.0},  # 00025
 {e: -5.0E-01, f:  2.0},  # 00026
 {e: -5.0E-01, f:  2.0},  # 00027
 {e: -5.0E-01, f:  2.0},  # 00028
 {e: -5.0E-01, f:  2.0},  # 00029
 {e: -5.0E-01, f:  2.0},  # 00030
 {e: -5.0E-01, f:  2.0},  # 00031
 {e: -5.0E-01, f:  2.0},  # 00032
 {e: -5.0E-01, f:  2.0},  # 00033
 {e: -5.0E-01, f:  2.0},  # 00034
 {e: -5.0E-01, f:  2.0},  # 00035
 {e: -5.0E-01, f:  2.0},  # 00036
 {e: -5.0E-01, f:  2.0},  # 00037
 {e: -5.0E-01, f:  2.0},  # 00038
 {e: -5.0E-01, f:  2.0},  # 00039
 {e: -5.0E-01, f:  2.0},  # 00040
 {e: -5.0E-01, f:  2.0},  # 00041
 {e: -5.0E-01, f:  2.0},  # 00042
 {e: -5.0E-01, f:  2.0},  # 00043
 {e: -5.0E-01, f:  2.0},  # 00044
 {e: -5.0E-01, f:  2.0},  # 00045
 {e: -5.0E-01, f:  2.0},  # 00046
 {e: -5.0E-01, f:  2.0},  # 00047
 {e: -5.0E-01, f:  2.0},  # 00048
 {e: -5.0E-01, f:  2.0},  # 00049
 {e: -5.0E-01, f:  2.0},  # 00050
 {e: -5.0E-01, f:  2.0},  # 00051
 {e: -5.0E-01, f:  2.0},  # 00052
 {e: -5.0E-01, f:  2.0},  # 00053
 {e: -5.0E-01, f:  2.0},  # 00054
 {e: -5.0E-01, f:  2.0},  # 00055
 {e: -5.0E-01, f:  2.0},  # 00056
 {e: -5.0E-01, f:  2.0}] # 00057
       summary: [ {kernel optimization: DMIN, mixing quantity: DENS, mix hist:  0, 
 iter:  3, delta:  3.15E-09, energy: -1.76330644950818396E+02, D: -3.327E-04}]
   -  #-------------------------------------------------------------------- kernel iter: 4
       Kernel update:
         max dev from unity            :  1.41E-02
         Hamiltonian application required:  Yes
         method                        : directmin
         expansion coefficients optimization: &it_coeff004_001_004
         -  { #---------------------------------------------------------------- it coeff: 1
 calculate density kernel, communication strategy: ALLREDUCE, 
 communication strategy kernel: ALLREDUCE, method: DminSD, 
 iter:  1, fnrm:  4.48E-03, eBS: -5.52204525459098079E+01, D: -7.466E-03, alpha:  2.42E-01}
         Kohn-Sham residue             :  1.222E-01
         Coefficients available        :  Yes
       alpha                           :  0.26620000000000005
       energydiff                      : -2.54078502393895178E-004
       Hamiltonian update: {
 Energies: {Ekin:  1.917429615E+02, Epot: -2.18278703664E+02, Enl:  1.30259072303E+01, 
              EH:  1.0834630397E+03, EXC: -5.11925749596E+01, EvXC: -6.7010273912E+01}, 
    Total charge:  1.139999983293E+02, 
 Poisson Solver: {BC: Free, Box:  [  197,  197,  109 ], MPI tasks:  3}}
        #Eigenvalues and New Occupation Numbers
       Orbitals: [
 {e: -5.0E-01, f:  2.0},  # 00001
 {e: -5.0E-01, f:  2.0},  # 00002
 {e: -5.0E-01, f:  2.0},  # 00003
 {e: -5.0E-01, f:  2.0},  # 00004
 {e: -5.0E-01, f:  2.0},  # 00005
 {e: -5.0E-01, f:  2.0},  # 00006
 {e: -5.0E-01, f:  2.0},  # 00007
 {e: -5.0E-01, f:  2.0},  # 00008
 {e: -5.0E-01, f:  2.0},  # 00009
 {e: -5.0E-01, f:  2.0},  # 00010
 {e: -5.0E-01, f:  2.0},  # 00011
 {e: -5.0E-01, f:  2.0},  # 00012
 {e: -5.0E-01, f:  2.0},  # 00013
 {e: -5.0E-01, f:  2.0},  # 00014
 {e: -5.0E-01, f:  2.0},  # 00015
 {e: -5.0E-01, f:  2.0},  # 00016
 {e: -5.0E-01, f:  2.0},  # 00017
 {e: -5.0E-01, f:  2.0},  # 00018
 {e: -5.0E-01, f:  2.0},  # 00019
 {e: -5.0E-01, f:  2.0},  # 00020
 {e: -5.0E-01, f:  2.0},  # 00021
 {e: -5.0E-01, f:  2.0},  # 00022
 {e: -5.0E-01, f:  2.0},  # 00023
 {e: -5.0E-01, f:  2.0},  # 00024
 {e: -5.0E-01, f:  2.0},  # 00025
 {e: -5.0E-01, f:  2.0},  # 00026
 {e: -5.0E-01, f:  2.0},  # 00027
 {e: -5.0E-01, f:  2.0},  # 00028
 {e: -5.0E-01, f:  2.0},  # 00029
 {e: -5.0E-01, f:  2.0},  # 00030
 {e: -5.0E-01, f:  2.0},  # 00031
 {e: -5.0E-01, f:  2.0},  # 00032
 {e: -5.0E-01, f:  2.0},  # 00033
 {e: -5.0E-01, f:  2.0},  # 00034
 {e: -5.0E-01, f:  2.0},  # 00035
 {e: -5.0E-01, f:  2.0},  # 00036
 {e: -5.0E-01, f:  2.0},  # 00037
 {e: -5.0E-01, f:  2.0},  # 00038
 {e: -5.0E-01, f:  2.0},  # 00039
 {e: -5.0E-01, f:  2.0},  # 00040
 {e: -5.0E-01, f:  2.0},  # 00041
 {e: -5.0E-01, f:  2.0},  # 00042
 {e: -5.0E-01, f:  2.0},  # 00043
 {e: -5.0E-01, f:  2.0},  # 00044
 {e: -5.0E-01, f:  2.0},  # 00045
 {e: -5.0E-01, f:  2.0},  # 00046
 {e: -5.0E-01, f:  2.0},  # 00047
 {e: -5.0E-01, f:  2.0},  # 00048
 {e: -5.0E-01, f:  2.0},  # 00049
 {e: -5.0E-01, f:  2.0},  # 00050
 {e: -5.0E-01, f:  2.0},  # 00051
 {e: -5.0E-01, f:  2.0},  # 00052
 {e: -5.0E-01, f:  2.0},  # 00053
 {e: -5.0E-01, f:  2.0},  # 00054
 {e: -5.0E-01, f:  2.0},  # 00055
 {e: -5.0E-01, f:  2.0},  # 00056
 {e: -5.0E-01, f:  2.0}] # 00057
       summary: [ {kernel optimization: DMIN, mixing quantity: DENS, mix hist:  0, 
 iter:  4, delta:  2.77E-09, energy: -1.7633089902932079E+02, D: -2.541E-04}]
   -  &final_kernel004  { #-------------------------------------------------------- iter: 5
 summary: [ {kernel optimization: DMIN, mixing quantity: DENS, mix hist:  0, 
 iter:  5, delta:  2.77E-09, energy: -1.7633089902932079E+02, D: -2.541E-04}]}
=======
 Energies: {Ekin:  1.91742961490E+02, Epot: -2.18430526701E+02, Enl:  1.30259072285E+01}, 
 Orthoconstraint:  Yes,    Preconditioning:  Yes, 
 iter:  2, fnrm:  8.32E-02, Omega: -1.763291800392917E+02, D: -2.78E-02, D best: -2.78E-02, 
 exit criterion: net number of iterations}
   -  &final_supfun004  { #-------------------------------------------------------- iter: 2
 target function: ENERGY, 
 Energies: {Ekin:  1.91742961490E+02, Epot: -2.18430526701E+02, Enl:  1.30259072285E+01}, 
 iter:  2, fnrm:  8.32E-02, Omega: -1.763291800392917E+02, D: -2.78E-02, D best: -2.78E-02}
      #Support functions created
    #=================================================================== kernel optimization
 - kernel optimization: &it_kernel004
   -  #--------------------------------------------------------------------- kernel iter: 1
     Kernel update:
       max dev from unity              :  1.41E-02
       Hamiltonian application required:  No
       method                          : directmin
       expansion coefficients optimization: &it_coeff004_001_001
       -  { #------------------------------------------------------------------ it coeff: 1
 calculate density kernel, communication strategy: ALLREDUCE, 
 communication strategy kernel: ALLREDUCE, method: DminSD, 
 iter:  1, fnrm:  8.44E-03, eBS: -5.53294285424914065E+01, D: -4.812E-02, 
          alpha:  2.000E-01}
       Coefficients available          :  Yes
     Hamiltonian update: {
 Energies: {Ekin:  1.91429008422E+02, Epot: -2.18200400111E+02, Enl:  1.30776712620E+01, 
              EH:  1.08330423936E+03,  EXC: -5.11669978009E+01, EvXC: -6.69765232597E+01}, 
    Total charge:  1.139999983287E+02, 
 Poisson Solver: {BC: Free, Box:  [  197,  197,  109 ], MPI tasks:  4}}
      #Eigenvalues and New Occupation Numbers
     Orbitals: [
 {e: -5.000000000000E-01, f:  2.0000},  # 00001
 {e: -5.000000000000E-01, f:  2.0000},  # 00002
 {e: -5.000000000000E-01, f:  2.0000},  # 00003
 {e: -5.000000000000E-01, f:  2.0000},  # 00004
 {e: -5.000000000000E-01, f:  2.0000},  # 00005
 {e: -5.000000000000E-01, f:  2.0000},  # 00006
 {e: -5.000000000000E-01, f:  2.0000},  # 00007
 {e: -5.000000000000E-01, f:  2.0000},  # 00008
 {e: -5.000000000000E-01, f:  2.0000},  # 00009
 {e: -5.000000000000E-01, f:  2.0000},  # 00010
 {e: -5.000000000000E-01, f:  2.0000},  # 00011
 {e: -5.000000000000E-01, f:  2.0000},  # 00012
 {e: -5.000000000000E-01, f:  2.0000},  # 00013
 {e: -5.000000000000E-01, f:  2.0000},  # 00014
 {e: -5.000000000000E-01, f:  2.0000},  # 00015
 {e: -5.000000000000E-01, f:  2.0000},  # 00016
 {e: -5.000000000000E-01, f:  2.0000},  # 00017
 {e: -5.000000000000E-01, f:  2.0000},  # 00018
 {e: -5.000000000000E-01, f:  2.0000},  # 00019
 {e: -5.000000000000E-01, f:  2.0000},  # 00020
 {e: -5.000000000000E-01, f:  2.0000},  # 00021
 {e: -5.000000000000E-01, f:  2.0000},  # 00022
 {e: -5.000000000000E-01, f:  2.0000},  # 00023
 {e: -5.000000000000E-01, f:  2.0000},  # 00024
 {e: -5.000000000000E-01, f:  2.0000},  # 00025
 {e: -5.000000000000E-01, f:  2.0000},  # 00026
 {e: -5.000000000000E-01, f:  2.0000},  # 00027
 {e: -5.000000000000E-01, f:  2.0000},  # 00028
 {e: -5.000000000000E-01, f:  2.0000},  # 00029
 {e: -5.000000000000E-01, f:  2.0000},  # 00030
 {e: -5.000000000000E-01, f:  2.0000},  # 00031
 {e: -5.000000000000E-01, f:  2.0000},  # 00032
 {e: -5.000000000000E-01, f:  2.0000},  # 00033
 {e: -5.000000000000E-01, f:  2.0000},  # 00034
 {e: -5.000000000000E-01, f:  2.0000},  # 00035
 {e: -5.000000000000E-01, f:  2.0000},  # 00036
 {e: -5.000000000000E-01, f:  2.0000},  # 00037
 {e: -5.000000000000E-01, f:  2.0000},  # 00038
 {e: -5.000000000000E-01, f:  2.0000},  # 00039
 {e: -5.000000000000E-01, f:  2.0000},  # 00040
 {e: -5.000000000000E-01, f:  2.0000},  # 00041
 {e: -5.000000000000E-01, f:  2.0000},  # 00042
 {e: -5.000000000000E-01, f:  2.0000},  # 00043
 {e: -5.000000000000E-01, f:  2.0000},  # 00044
 {e: -5.000000000000E-01, f:  2.0000},  # 00045
 {e: -5.000000000000E-01, f:  2.0000},  # 00046
 {e: -5.000000000000E-01, f:  2.0000},  # 00047
 {e: -5.000000000000E-01, f:  2.0000},  # 00048
 {e: -5.000000000000E-01, f:  2.0000},  # 00049
 {e: -5.000000000000E-01, f:  2.0000},  # 00050
 {e: -5.000000000000E-01, f:  2.0000},  # 00051
 {e: -5.000000000000E-01, f:  2.0000},  # 00052
 {e: -5.000000000000E-01, f:  2.0000},  # 00053
 {e: -5.000000000000E-01, f:  2.0000},  # 00054
 {e: -5.000000000000E-01, f:  2.0000},  # 00055
 {e: -5.000000000000E-01, f:  2.0000},  # 00056
 {e: -5.000000000000E-01, f:  2.0000}] # 00057
     summary: [ {kernel optimization: DMIN, mixing quantity: DENS, mix hist:  0, 
 iter:  1, delta:  3.00E-08, energy: -1.76329902123700322E+02, D: -2.856E-02}]
   -  #--------------------------------------------------------------------- kernel iter: 2
     Kernel update:
       max dev from unity              :  1.41E-02
       Hamiltonian application required:  Yes
       method                          : directmin
       expansion coefficients optimization: &it_coeff004_001_002
       -  { #------------------------------------------------------------------ it coeff: 1
 calculate density kernel, communication strategy: ALLREDUCE, 
 communication strategy kernel: ALLREDUCE, method: DminSD, 
 iter:  1, fnrm:  6.66E-03, eBS: -5.53775488718859918E+01, D:  1.624E-01, 
          alpha:  2.000E-01}
       Kohn-Sham residue               :  1.222E-01
       Coefficients available          :  Yes
     alpha                             :  0.22000000000000003
     energydiff                        : -4.10093935215627425E-004
     Hamiltonian update: {
 Energies: {Ekin:  1.91742961490E+02, Epot: -2.18271173588E+02, Enl:  1.30259072285E+01, 
              EH:  1.08347534913E+03,  EXC: -5.11930847384E+01, EvXC: -6.70109504526E+01}, 
    Total charge:  1.139999983290E+02, 
 Poisson Solver: {BC: Free, Box:  [  197,  197,  109 ], MPI tasks:  4}}
      #Eigenvalues and New Occupation Numbers
     Orbitals: [
 {e: -5.000000000000E-01, f:  2.0000},  # 00001
 {e: -5.000000000000E-01, f:  2.0000},  # 00002
 {e: -5.000000000000E-01, f:  2.0000},  # 00003
 {e: -5.000000000000E-01, f:  2.0000},  # 00004
 {e: -5.000000000000E-01, f:  2.0000},  # 00005
 {e: -5.000000000000E-01, f:  2.0000},  # 00006
 {e: -5.000000000000E-01, f:  2.0000},  # 00007
 {e: -5.000000000000E-01, f:  2.0000},  # 00008
 {e: -5.000000000000E-01, f:  2.0000},  # 00009
 {e: -5.000000000000E-01, f:  2.0000},  # 00010
 {e: -5.000000000000E-01, f:  2.0000},  # 00011
 {e: -5.000000000000E-01, f:  2.0000},  # 00012
 {e: -5.000000000000E-01, f:  2.0000},  # 00013
 {e: -5.000000000000E-01, f:  2.0000},  # 00014
 {e: -5.000000000000E-01, f:  2.0000},  # 00015
 {e: -5.000000000000E-01, f:  2.0000},  # 00016
 {e: -5.000000000000E-01, f:  2.0000},  # 00017
 {e: -5.000000000000E-01, f:  2.0000},  # 00018
 {e: -5.000000000000E-01, f:  2.0000},  # 00019
 {e: -5.000000000000E-01, f:  2.0000},  # 00020
 {e: -5.000000000000E-01, f:  2.0000},  # 00021
 {e: -5.000000000000E-01, f:  2.0000},  # 00022
 {e: -5.000000000000E-01, f:  2.0000},  # 00023
 {e: -5.000000000000E-01, f:  2.0000},  # 00024
 {e: -5.000000000000E-01, f:  2.0000},  # 00025
 {e: -5.000000000000E-01, f:  2.0000},  # 00026
 {e: -5.000000000000E-01, f:  2.0000},  # 00027
 {e: -5.000000000000E-01, f:  2.0000},  # 00028
 {e: -5.000000000000E-01, f:  2.0000},  # 00029
 {e: -5.000000000000E-01, f:  2.0000},  # 00030
 {e: -5.000000000000E-01, f:  2.0000},  # 00031
 {e: -5.000000000000E-01, f:  2.0000},  # 00032
 {e: -5.000000000000E-01, f:  2.0000},  # 00033
 {e: -5.000000000000E-01, f:  2.0000},  # 00034
 {e: -5.000000000000E-01, f:  2.0000},  # 00035
 {e: -5.000000000000E-01, f:  2.0000},  # 00036
 {e: -5.000000000000E-01, f:  2.0000},  # 00037
 {e: -5.000000000000E-01, f:  2.0000},  # 00038
 {e: -5.000000000000E-01, f:  2.0000},  # 00039
 {e: -5.000000000000E-01, f:  2.0000},  # 00040
 {e: -5.000000000000E-01, f:  2.0000},  # 00041
 {e: -5.000000000000E-01, f:  2.0000},  # 00042
 {e: -5.000000000000E-01, f:  2.0000},  # 00043
 {e: -5.000000000000E-01, f:  2.0000},  # 00044
 {e: -5.000000000000E-01, f:  2.0000},  # 00045
 {e: -5.000000000000E-01, f:  2.0000},  # 00046
 {e: -5.000000000000E-01, f:  2.0000},  # 00047
 {e: -5.000000000000E-01, f:  2.0000},  # 00048
 {e: -5.000000000000E-01, f:  2.0000},  # 00049
 {e: -5.000000000000E-01, f:  2.0000},  # 00050
 {e: -5.000000000000E-01, f:  2.0000},  # 00051
 {e: -5.000000000000E-01, f:  2.0000},  # 00052
 {e: -5.000000000000E-01, f:  2.0000},  # 00053
 {e: -5.000000000000E-01, f:  2.0000},  # 00054
 {e: -5.000000000000E-01, f:  2.0000},  # 00055
 {e: -5.000000000000E-01, f:  2.0000},  # 00056
 {e: -5.000000000000E-01, f:  2.0000}] # 00057
     summary: [ {kernel optimization: DMIN, mixing quantity: DENS, mix hist:  0, 
 iter:  2, delta:  4.07E-09, energy: -1.76330312217635537E+02, D: -4.101E-04}]
   -  #--------------------------------------------------------------------- kernel iter: 3
     Kernel update:
       max dev from unity              :  1.41E-02
       Hamiltonian application required:  Yes
       method                          : directmin
       expansion coefficients optimization: &it_coeff004_001_003
       -  { #------------------------------------------------------------------ it coeff: 1
 calculate density kernel, communication strategy: ALLREDUCE, 
 communication strategy kernel: ALLREDUCE, method: DminSD, 
 iter:  1, fnrm:  5.41E-03, eBS: -5.52151894505747478E+01, D: -5.263E-03, 
          alpha:  2.200E-01}
       Kohn-Sham residue               :  1.222E-01
       Coefficients available          :  Yes
     alpha                             :  0.24200000000000005
     energydiff                        : -3.32733050299793831E-004
     Hamiltonian update: {
 Energies: {Ekin:  1.91742961490E+02, Epot: -2.18273710163E+02, Enl:  1.30259072285E+01, 
              EH:  1.08347036656E+03,  EXC: -5.11929279018E+01, EvXC: -6.70107414065E+01}, 
    Total charge:  1.139999983292E+02, 
 Poisson Solver: {BC: Free, Box:  [  197,  197,  109 ], MPI tasks:  4}}
      #Eigenvalues and New Occupation Numbers
     Orbitals: [
 {e: -5.000000000000E-01, f:  2.0000},  # 00001
 {e: -5.000000000000E-01, f:  2.0000},  # 00002
 {e: -5.000000000000E-01, f:  2.0000},  # 00003
 {e: -5.000000000000E-01, f:  2.0000},  # 00004
 {e: -5.000000000000E-01, f:  2.0000},  # 00005
 {e: -5.000000000000E-01, f:  2.0000},  # 00006
 {e: -5.000000000000E-01, f:  2.0000},  # 00007
 {e: -5.000000000000E-01, f:  2.0000},  # 00008
 {e: -5.000000000000E-01, f:  2.0000},  # 00009
 {e: -5.000000000000E-01, f:  2.0000},  # 00010
 {e: -5.000000000000E-01, f:  2.0000},  # 00011
 {e: -5.000000000000E-01, f:  2.0000},  # 00012
 {e: -5.000000000000E-01, f:  2.0000},  # 00013
 {e: -5.000000000000E-01, f:  2.0000},  # 00014
 {e: -5.000000000000E-01, f:  2.0000},  # 00015
 {e: -5.000000000000E-01, f:  2.0000},  # 00016
 {e: -5.000000000000E-01, f:  2.0000},  # 00017
 {e: -5.000000000000E-01, f:  2.0000},  # 00018
 {e: -5.000000000000E-01, f:  2.0000},  # 00019
 {e: -5.000000000000E-01, f:  2.0000},  # 00020
 {e: -5.000000000000E-01, f:  2.0000},  # 00021
 {e: -5.000000000000E-01, f:  2.0000},  # 00022
 {e: -5.000000000000E-01, f:  2.0000},  # 00023
 {e: -5.000000000000E-01, f:  2.0000},  # 00024
 {e: -5.000000000000E-01, f:  2.0000},  # 00025
 {e: -5.000000000000E-01, f:  2.0000},  # 00026
 {e: -5.000000000000E-01, f:  2.0000},  # 00027
 {e: -5.000000000000E-01, f:  2.0000},  # 00028
 {e: -5.000000000000E-01, f:  2.0000},  # 00029
 {e: -5.000000000000E-01, f:  2.0000},  # 00030
 {e: -5.000000000000E-01, f:  2.0000},  # 00031
 {e: -5.000000000000E-01, f:  2.0000},  # 00032
 {e: -5.000000000000E-01, f:  2.0000},  # 00033
 {e: -5.000000000000E-01, f:  2.0000},  # 00034
 {e: -5.000000000000E-01, f:  2.0000},  # 00035
 {e: -5.000000000000E-01, f:  2.0000},  # 00036
 {e: -5.000000000000E-01, f:  2.0000},  # 00037
 {e: -5.000000000000E-01, f:  2.0000},  # 00038
 {e: -5.000000000000E-01, f:  2.0000},  # 00039
 {e: -5.000000000000E-01, f:  2.0000},  # 00040
 {e: -5.000000000000E-01, f:  2.0000},  # 00041
 {e: -5.000000000000E-01, f:  2.0000},  # 00042
 {e: -5.000000000000E-01, f:  2.0000},  # 00043
 {e: -5.000000000000E-01, f:  2.0000},  # 00044
 {e: -5.000000000000E-01, f:  2.0000},  # 00045
 {e: -5.000000000000E-01, f:  2.0000},  # 00046
 {e: -5.000000000000E-01, f:  2.0000},  # 00047
 {e: -5.000000000000E-01, f:  2.0000},  # 00048
 {e: -5.000000000000E-01, f:  2.0000},  # 00049
 {e: -5.000000000000E-01, f:  2.0000},  # 00050
 {e: -5.000000000000E-01, f:  2.0000},  # 00051
 {e: -5.000000000000E-01, f:  2.0000},  # 00052
 {e: -5.000000000000E-01, f:  2.0000},  # 00053
 {e: -5.000000000000E-01, f:  2.0000},  # 00054
 {e: -5.000000000000E-01, f:  2.0000},  # 00055
 {e: -5.000000000000E-01, f:  2.0000},  # 00056
 {e: -5.000000000000E-01, f:  2.0000}] # 00057
     summary: [ {kernel optimization: DMIN, mixing quantity: DENS, mix hist:  0, 
 iter:  3, delta:  3.15E-09, energy: -1.76330644950685837E+02, D: -3.327E-04}]
   -  #--------------------------------------------------------------------- kernel iter: 4
     Kernel update:
       max dev from unity              :  1.41E-02
       Hamiltonian application required:  Yes
       method                          : directmin
       expansion coefficients optimization: &it_coeff004_001_004
       -  { #------------------------------------------------------------------ it coeff: 1
 calculate density kernel, communication strategy: ALLREDUCE, 
 communication strategy kernel: ALLREDUCE, method: DminSD, 
 iter:  1, fnrm:  4.48E-03, eBS: -5.52204525504731123E+01, D: -7.466E-03, 
          alpha:  2.420E-01}
       Kohn-Sham residue               :  1.222E-01
       Coefficients available          :  Yes
     alpha                             :  0.26620000000000005
     energydiff                        : -2.5407850830561074E-004
     Hamiltonian update: {
 Energies: {Ekin:  1.91742961490E+02, Epot: -2.18278703657E+02, Enl:  1.30259072285E+01, 
              EH:  1.08346303970E+03,  EXC: -5.11925749591E+01, EvXC: -6.70102739113E+01}, 
    Total charge:  1.139999983293E+02, 
 Poisson Solver: {BC: Free, Box:  [  197,  197,  109 ], MPI tasks:  4}}
      #Eigenvalues and New Occupation Numbers
     Orbitals: [
 {e: -5.000000000000E-01, f:  2.0000},  # 00001
 {e: -5.000000000000E-01, f:  2.0000},  # 00002
 {e: -5.000000000000E-01, f:  2.0000},  # 00003
 {e: -5.000000000000E-01, f:  2.0000},  # 00004
 {e: -5.000000000000E-01, f:  2.0000},  # 00005
 {e: -5.000000000000E-01, f:  2.0000},  # 00006
 {e: -5.000000000000E-01, f:  2.0000},  # 00007
 {e: -5.000000000000E-01, f:  2.0000},  # 00008
 {e: -5.000000000000E-01, f:  2.0000},  # 00009
 {e: -5.000000000000E-01, f:  2.0000},  # 00010
 {e: -5.000000000000E-01, f:  2.0000},  # 00011
 {e: -5.000000000000E-01, f:  2.0000},  # 00012
 {e: -5.000000000000E-01, f:  2.0000},  # 00013
 {e: -5.000000000000E-01, f:  2.0000},  # 00014
 {e: -5.000000000000E-01, f:  2.0000},  # 00015
 {e: -5.000000000000E-01, f:  2.0000},  # 00016
 {e: -5.000000000000E-01, f:  2.0000},  # 00017
 {e: -5.000000000000E-01, f:  2.0000},  # 00018
 {e: -5.000000000000E-01, f:  2.0000},  # 00019
 {e: -5.000000000000E-01, f:  2.0000},  # 00020
 {e: -5.000000000000E-01, f:  2.0000},  # 00021
 {e: -5.000000000000E-01, f:  2.0000},  # 00022
 {e: -5.000000000000E-01, f:  2.0000},  # 00023
 {e: -5.000000000000E-01, f:  2.0000},  # 00024
 {e: -5.000000000000E-01, f:  2.0000},  # 00025
 {e: -5.000000000000E-01, f:  2.0000},  # 00026
 {e: -5.000000000000E-01, f:  2.0000},  # 00027
 {e: -5.000000000000E-01, f:  2.0000},  # 00028
 {e: -5.000000000000E-01, f:  2.0000},  # 00029
 {e: -5.000000000000E-01, f:  2.0000},  # 00030
 {e: -5.000000000000E-01, f:  2.0000},  # 00031
 {e: -5.000000000000E-01, f:  2.0000},  # 00032
 {e: -5.000000000000E-01, f:  2.0000},  # 00033
 {e: -5.000000000000E-01, f:  2.0000},  # 00034
 {e: -5.000000000000E-01, f:  2.0000},  # 00035
 {e: -5.000000000000E-01, f:  2.0000},  # 00036
 {e: -5.000000000000E-01, f:  2.0000},  # 00037
 {e: -5.000000000000E-01, f:  2.0000},  # 00038
 {e: -5.000000000000E-01, f:  2.0000},  # 00039
 {e: -5.000000000000E-01, f:  2.0000},  # 00040
 {e: -5.000000000000E-01, f:  2.0000},  # 00041
 {e: -5.000000000000E-01, f:  2.0000},  # 00042
 {e: -5.000000000000E-01, f:  2.0000},  # 00043
 {e: -5.000000000000E-01, f:  2.0000},  # 00044
 {e: -5.000000000000E-01, f:  2.0000},  # 00045
 {e: -5.000000000000E-01, f:  2.0000},  # 00046
 {e: -5.000000000000E-01, f:  2.0000},  # 00047
 {e: -5.000000000000E-01, f:  2.0000},  # 00048
 {e: -5.000000000000E-01, f:  2.0000},  # 00049
 {e: -5.000000000000E-01, f:  2.0000},  # 00050
 {e: -5.000000000000E-01, f:  2.0000},  # 00051
 {e: -5.000000000000E-01, f:  2.0000},  # 00052
 {e: -5.000000000000E-01, f:  2.0000},  # 00053
 {e: -5.000000000000E-01, f:  2.0000},  # 00054
 {e: -5.000000000000E-01, f:  2.0000},  # 00055
 {e: -5.000000000000E-01, f:  2.0000},  # 00056
 {e: -5.000000000000E-01, f:  2.0000}] # 00057
     summary: [ {kernel optimization: DMIN, mixing quantity: DENS, mix hist:  0, 
 iter:  4, delta:  2.77E-09, energy: -1.76330899029194143E+02, D: -2.541E-04}]
   -  &final_kernel004  { #-------------------------------------------------------- iter: 5
 summary: [ {kernel optimization: DMIN, mixing quantity: DENS, mix hist:  0, 
 iter:  5, delta:  2.77E-09, energy: -1.76330899029194143E+02, D: -2.541E-04}]}
>>>>>>> ffa93dbe
    #================================================================= Summary of both steps
   self consistency summary: &it_sc004
   -  {iter:  4, target function: ENERGY,  #WARNING: support function optimization not converged
 kernel optimization: DIRMIN,  #WARNING: density optimization not converged
<<<<<<< HEAD
 iter high:  4, delta out:  3.079E-08, energy: -1.7633089902932079E+02, D: -2.955E-02}
    #Eigenvalues and New Occupation Numbers
   Orbitals: [
 {e: -5.0E-01, f:  1.0},  # 00001
 {e: -5.0E-01, f:  1.0},  # 00002
 {e: -5.0E-01, f:  1.0},  # 00003
 {e: -5.0E-01, f:  1.0},  # 00004
 {e: -5.0E-01, f:  1.0},  # 00005
 {e: -5.0E-01, f:  1.0},  # 00006
 {e: -5.0E-01, f:  1.0},  # 00007
 {e: -5.0E-01, f:  1.0},  # 00008
 {e: -5.0E-01, f:  1.0},  # 00009
 {e: -5.0E-01, f:  1.0},  # 00010
 {e: -5.0E-01, f:  1.0},  # 00011
 {e: -5.0E-01, f:  1.0},  # 00012
 {e: -5.0E-01, f:  1.0},  # 00013
 {e: -5.0E-01, f:  1.0},  # 00014
 {e: -5.0E-01, f:  1.0},  # 00015
 {e: -5.0E-01, f:  1.0},  # 00016
 {e: -5.0E-01, f:  1.0},  # 00017
 {e: -5.0E-01, f:  1.0},  # 00018
 {e: -5.0E-01, f:  1.0},  # 00019
 {e: -5.0E-01, f:  1.0},  # 00020
 {e: -5.0E-01, f:  1.0},  # 00021
 {e: -5.0E-01, f:  1.0},  # 00022
 {e: -5.0E-01, f:  1.0},  # 00023
 {e: -5.0E-01, f:  1.0},  # 00024
 {e: -5.0E-01, f:  1.0},  # 00025
 {e: -5.0E-01, f:  1.0},  # 00026
 {e: -5.0E-01, f:  1.0},  # 00027
 {e: -5.0E-01, f:  1.0},  # 00028
 {e: -5.0E-01, f:  1.0},  # 00029
 {e: -5.0E-01, f:  1.0},  # 00030
 {e: -5.0E-01, f:  1.0},  # 00031
 {e: -5.0E-01, f:  1.0},  # 00032
 {e: -5.0E-01, f:  1.0},  # 00033
 {e: -5.0E-01, f:  1.0},  # 00034
 {e: -5.0E-01, f:  1.0},  # 00035
 {e: -5.0E-01, f:  1.0},  # 00036
 {e: -5.0E-01, f:  1.0},  # 00037
 {e: -5.0E-01, f:  1.0},  # 00038
 {e: -5.0E-01, f:  1.0},  # 00039
 {e: -5.0E-01, f:  1.0},  # 00040
 {e: -5.0E-01, f:  1.0},  # 00041
 {e: -5.0E-01, f:  1.0},  # 00042
 {e: -5.0E-01, f:  1.0},  # 00043
 {e: -5.0E-01, f:  1.0},  # 00044
 {e: -5.0E-01, f:  1.0},  # 00045
 {e: -5.0E-01, f:  1.0},  # 00046
 {e: -5.0E-01, f:  1.0},  # 00047
 {e: -5.0E-01, f:  1.0},  # 00048
 {e: -5.0E-01, f:  1.0},  # 00049
 {e: -5.0E-01, f:  1.0},  # 00050
 {e: -5.0E-01, f:  1.0},  # 00051
 {e: -5.0E-01, f:  1.0},  # 00052
 {e: -5.0E-01, f:  1.0},  # 00053
 {e: -5.0E-01, f:  1.0},  # 00054
 {e: -5.0E-01, f:  1.0},  # 00055
 {e: -5.0E-01, f:  1.0},  # 00056
 {e: -5.0E-01, f:  1.0},  # 00057
 {e: -5.0E-01, f:  1.0},  # 00058
 {e: -5.0E-01, f:  1.0},  # 00059
 {e: -5.0E-01, f:  1.0},  # 00060
 {e: -5.0E-01, f:  1.0},  # 00061
 {e: -5.0E-01, f:  1.0},  # 00062
 {e: -5.0E-01, f:  1.0},  # 00063
 {e: -5.0E-01, f:  1.0},  # 00064
 {e: -5.0E-01, f:  1.0},  # 00065
 {e: -5.0E-01, f:  1.0},  # 00066
 {e: -5.0E-01, f:  1.0},  # 00067
 {e: -5.0E-01, f:  1.0},  # 00068
 {e: -5.0E-01, f:  1.0},  # 00069
 {e: -5.0E-01, f:  1.0},  # 00070
 {e: -5.0E-01, f:  1.0},  # 00071
 {e: -5.0E-01, f:  1.0},  # 00072
 {e: -5.0E-01, f:  1.0},  # 00073
 {e: -5.0E-01, f:  1.0},  # 00074
 {e: -5.0E-01, f:  1.0},  # 00075
 {e: -5.0E-01, f:  1.0},  # 00076
 {e: -5.0E-01, f:  1.0},  # 00077
 {e: -5.0E-01, f:  1.0},  # 00078
 {e: -5.0E-01, f:  1.0},  # 00079
 {e: -5.0E-01, f:  1.0},  # 00080
 {e: -5.0E-01, f:  1.0},  # 00081
 {e: -5.0E-01, f:  1.0},  # 00082
 {e: -5.0E-01, f:  1.0},  # 00083
 {e: -5.0E-01, f:  1.0},  # 00084
 {e: -5.0E-01, f:  1.0},  # 00085
 {e: -5.0E-01, f:  1.0},  # 00086
 {e: -5.0E-01, f:  1.0},  # 00087
 {e: -5.0E-01, f:  1.0},  # 00088
 {e: -5.0E-01, f:  1.0},  # 00089
 {e: -5.0E-01, f:  1.0},  # 00090
 {e: -5.0E-01, f:  1.0},  # 00091
 {e: -5.0E-01, f:  1.0},  # 00092
 {e: -5.0E-01, f:  1.0},  # 00093
 {e: -5.0E-01, f:  1.0},  # 00094
 {e: -5.0E-01, f:  1.0},  # 00095
 {e: -5.0E-01, f:  1.0},  # 00096
 {e: -5.0E-01, f:  1.0},  # 00097
 {e: -5.0E-01, f:  1.0},  # 00098
 {e: -5.0E-01, f:  1.0},  # 00099
 {e: -5.0E-01, f:  1.0},  # 00100
 {e: -5.0E-01, f:  1.0},  # 00101
 {e: -5.0E-01, f:  1.0},  # 00102
 {e: -5.0E-01, f:  1.0},  # 00103
 {e: -5.0E-01, f:  1.0},  # 00104
 {e: -5.0E-01, f:  1.0},  # 00105
 {e: -5.0E-01, f:  1.0}] # 00106
    #========================================================================= final results
   self consistency summary:
   -  {iter:  4, 
 Energies: {Ekin:  1.917429615E+02, Epot: -2.18278703664E+02, Enl:  1.30259072303E+01, 
              EH:  1.08345446284E+03, EXC: -5.11921039704E+01, EvXC: -6.70096508402E+01}, 
       iter high:  4,          delta out:  3.079E-08,      energy: -1.7633089902932079E+02, 
               D:  0.0,  #FINAL
=======
 iter high:  4, delta out:  3.079E-08, energy: -1.76330899029194143E+02, D: -2.955E-02}
    #Eigenvalues and New Occupation Numbers
   Orbitals: [
 {e: -5.000000000000E-01, f:  1.0000},  # 00001
 {e: -5.000000000000E-01, f:  1.0000},  # 00002
 {e: -5.000000000000E-01, f:  1.0000},  # 00003
 {e: -5.000000000000E-01, f:  1.0000},  # 00004
 {e: -5.000000000000E-01, f:  1.0000},  # 00005
 {e: -5.000000000000E-01, f:  1.0000},  # 00006
 {e: -5.000000000000E-01, f:  1.0000},  # 00007
 {e: -5.000000000000E-01, f:  1.0000},  # 00008
 {e: -5.000000000000E-01, f:  1.0000},  # 00009
 {e: -5.000000000000E-01, f:  1.0000},  # 00010
 {e: -5.000000000000E-01, f:  1.0000},  # 00011
 {e: -5.000000000000E-01, f:  1.0000},  # 00012
 {e: -5.000000000000E-01, f:  1.0000},  # 00013
 {e: -5.000000000000E-01, f:  1.0000},  # 00014
 {e: -5.000000000000E-01, f:  1.0000},  # 00015
 {e: -5.000000000000E-01, f:  1.0000},  # 00016
 {e: -5.000000000000E-01, f:  1.0000},  # 00017
 {e: -5.000000000000E-01, f:  1.0000},  # 00018
 {e: -5.000000000000E-01, f:  1.0000},  # 00019
 {e: -5.000000000000E-01, f:  1.0000},  # 00020
 {e: -5.000000000000E-01, f:  1.0000},  # 00021
 {e: -5.000000000000E-01, f:  1.0000},  # 00022
 {e: -5.000000000000E-01, f:  1.0000},  # 00023
 {e: -5.000000000000E-01, f:  1.0000},  # 00024
 {e: -5.000000000000E-01, f:  1.0000},  # 00025
 {e: -5.000000000000E-01, f:  1.0000},  # 00026
 {e: -5.000000000000E-01, f:  1.0000},  # 00027
 {e: -5.000000000000E-01, f:  1.0000},  # 00028
 {e: -5.000000000000E-01, f:  1.0000},  # 00029
 {e: -5.000000000000E-01, f:  1.0000},  # 00030
 {e: -5.000000000000E-01, f:  1.0000},  # 00031
 {e: -5.000000000000E-01, f:  1.0000},  # 00032
 {e: -5.000000000000E-01, f:  1.0000},  # 00033
 {e: -5.000000000000E-01, f:  1.0000},  # 00034
 {e: -5.000000000000E-01, f:  1.0000},  # 00035
 {e: -5.000000000000E-01, f:  1.0000},  # 00036
 {e: -5.000000000000E-01, f:  1.0000},  # 00037
 {e: -5.000000000000E-01, f:  1.0000},  # 00038
 {e: -5.000000000000E-01, f:  1.0000},  # 00039
 {e: -5.000000000000E-01, f:  1.0000},  # 00040
 {e: -5.000000000000E-01, f:  1.0000},  # 00041
 {e: -5.000000000000E-01, f:  1.0000},  # 00042
 {e: -5.000000000000E-01, f:  1.0000},  # 00043
 {e: -5.000000000000E-01, f:  1.0000},  # 00044
 {e: -5.000000000000E-01, f:  1.0000},  # 00045
 {e: -5.000000000000E-01, f:  1.0000},  # 00046
 {e: -5.000000000000E-01, f:  1.0000},  # 00047
 {e: -5.000000000000E-01, f:  1.0000},  # 00048
 {e: -5.000000000000E-01, f:  1.0000},  # 00049
 {e: -5.000000000000E-01, f:  1.0000},  # 00050
 {e: -5.000000000000E-01, f:  1.0000},  # 00051
 {e: -5.000000000000E-01, f:  1.0000},  # 00052
 {e: -5.000000000000E-01, f:  1.0000},  # 00053
 {e: -5.000000000000E-01, f:  1.0000},  # 00054
 {e: -5.000000000000E-01, f:  1.0000},  # 00055
 {e: -5.000000000000E-01, f:  1.0000},  # 00056
 {e: -5.000000000000E-01, f:  1.0000},  # 00057
 {e: -5.000000000000E-01, f:  1.0000},  # 00058
 {e: -5.000000000000E-01, f:  1.0000},  # 00059
 {e: -5.000000000000E-01, f:  1.0000},  # 00060
 {e: -5.000000000000E-01, f:  1.0000},  # 00061
 {e: -5.000000000000E-01, f:  1.0000},  # 00062
 {e: -5.000000000000E-01, f:  1.0000},  # 00063
 {e: -5.000000000000E-01, f:  1.0000},  # 00064
 {e: -5.000000000000E-01, f:  1.0000},  # 00065
 {e: -5.000000000000E-01, f:  1.0000},  # 00066
 {e: -5.000000000000E-01, f:  1.0000},  # 00067
 {e: -5.000000000000E-01, f:  1.0000},  # 00068
 {e: -5.000000000000E-01, f:  1.0000},  # 00069
 {e: -5.000000000000E-01, f:  1.0000},  # 00070
 {e: -5.000000000000E-01, f:  1.0000},  # 00071
 {e: -5.000000000000E-01, f:  1.0000},  # 00072
 {e: -5.000000000000E-01, f:  1.0000},  # 00073
 {e: -5.000000000000E-01, f:  1.0000},  # 00074
 {e: -5.000000000000E-01, f:  1.0000},  # 00075
 {e: -5.000000000000E-01, f:  1.0000},  # 00076
 {e: -5.000000000000E-01, f:  1.0000},  # 00077
 {e: -5.000000000000E-01, f:  1.0000},  # 00078
 {e: -5.000000000000E-01, f:  1.0000},  # 00079
 {e: -5.000000000000E-01, f:  1.0000},  # 00080
 {e: -5.000000000000E-01, f:  1.0000},  # 00081
 {e: -5.000000000000E-01, f:  1.0000},  # 00082
 {e: -5.000000000000E-01, f:  1.0000},  # 00083
 {e: -5.000000000000E-01, f:  1.0000},  # 00084
 {e: -5.000000000000E-01, f:  1.0000},  # 00085
 {e: -5.000000000000E-01, f:  1.0000},  # 00086
 {e: -5.000000000000E-01, f:  1.0000},  # 00087
 {e: -5.000000000000E-01, f:  1.0000},  # 00088
 {e: -5.000000000000E-01, f:  1.0000},  # 00089
 {e: -5.000000000000E-01, f:  1.0000},  # 00090
 {e: -5.000000000000E-01, f:  1.0000},  # 00091
 {e: -5.000000000000E-01, f:  1.0000},  # 00092
 {e: -5.000000000000E-01, f:  1.0000},  # 00093
 {e: -5.000000000000E-01, f:  1.0000},  # 00094
 {e: -5.000000000000E-01, f:  1.0000},  # 00095
 {e: -5.000000000000E-01, f:  1.0000},  # 00096
 {e: -5.000000000000E-01, f:  1.0000},  # 00097
 {e: -5.000000000000E-01, f:  1.0000},  # 00098
 {e: -5.000000000000E-01, f:  1.0000},  # 00099
 {e: -5.000000000000E-01, f:  1.0000},  # 00100
 {e: -5.000000000000E-01, f:  1.0000},  # 00101
 {e: -5.000000000000E-01, f:  1.0000},  # 00102
 {e: -5.000000000000E-01, f:  1.0000},  # 00103
 {e: -5.000000000000E-01, f:  1.0000},  # 00104
 {e: -5.000000000000E-01, f:  1.0000},  # 00105
 {e: -5.000000000000E-01, f:  1.0000}] # 00106
    #========================================================================= final results
   self consistency summary:
   -  {iter:  4, 
 Energies: {Ekin:  1.91742961490E+02, Epot: -2.18278703657E+02, Enl:  1.30259072285E+01, 
              EH:  1.08345446283E+03,  EXC: -5.11921039698E+01, EvXC: -6.70096508395E+01}, 
       iter high:  4,            delta out:  3.079E-08, 
          energy: -1.76330899029194143E+02,                       D:  0.000E+00,  #FINAL
>>>>>>> ffa93dbe
 }
 Total charge                          :  1.139999983293E+02
  #---------------------------------------------------------------------- Forces Calculation
 Poisson Solver:
   BC                                  : Free
   Box                                 :  [  197,  197,  109 ]
<<<<<<< HEAD
   MPI tasks                           :  3
 Calculate local forces: {Leaked force:  0.0}
 Calculate Non Local forces            :  Yes
 Average noise forces: {x: -3.22790511E-04, y:  4.51103459E-04, z:  5.3114342E-03, 
                    total:  5.34032034E-03}
 Clean forces norm (Ha/Bohr): {maxval:  2.310298569982E-02, fnrm2:  2.136735237004E-03}
 Raw forces norm (Ha/Bohr): {maxval:  2.308354812685E-02, fnrm2:  2.165308389505E-03}
  #--------------------------------------------------------------------------- Atomic Forces
 Atomic Forces (Ha/Bohr):
 -  {N: [ 1.157938440198E-02,  8.488553348705E-04, -7.526807953445E-05]} # 0001
 -  {N: [ 1.018456498633E-03,  5.66695497778E-03, -2.591374250106E-04]} # 0002
 -  {N: [ 1.731787361231E-03, -7.775504676546E-04, -1.580280068539E-04]} # 0003
 -  {N: [-6.448366152309E-04, -2.307114299242E-02,  1.026886074137E-03]} # 0004
 -  {N: [-1.622332786593E-04, -1.761235597111E-03, -1.602748689667E-04]} # 0005
 -  {C: [-3.199382388062E-03,  3.526886967348E-03, -2.776189651014E-04]} # 0006
 -  {C: [ 1.000993565029E-03,  5.829873041072E-03,  5.601938563548E-04]} # 0007
 -  {C: [ 6.077793640052E-04, -6.281240415564E-03,  6.227477080563E-04]} # 0008
 -  {C: [-3.4420900277E-03, -6.266354881263E-03, -1.78754918414E-04]} # 0009
 -  {C: [ 5.919387409739E-04,  2.724981254413E-03, -2.02709622968E-04]} # 0010
 -  {C: [ 7.377012455612E-03, -7.36791449824E-05,  3.013865943226E-04]} # 0011
 -  {C: [-7.301323649393E-03, -1.986946090029E-04,  3.346915604836E-04]} # 0012
 -  {C: [-2.022879259923E-03,  2.605227868082E-03, -1.335357323699E-04]} # 0013
 -  {C: [ 3.041500179337E-03,  4.047487911177E-03, -3.208369511323E-04]} # 0014
 -  {H: [ 2.348254002924E-03, -7.706101784708E-04, -1.700015625616E-04]} # 0015
 -  {H: [ 2.302682697106E-03,  1.268168200617E-03, -1.683686562668E-04]} # 0016
 -  {H: [-8.044103995566E-04, -2.306422226547E-03, -5.039802756947E-04]} # 0017
 -  {H: [ 1.134218215906E-03, -1.984609749167E-03, -5.115777310735E-04]} # 0018
 -  {H: [ 7.935397306752E-04, -6.841690287126E-03, -1.735085347126E-04]} # 0019
 -  {N: [-1.362647822683E-02,  9.158204048587E-04, -2.065539413264E-04]} # 0020
 -  {N: [-4.513402965654E-04,  2.194004730598E-02,  9.205605001415E-04]} # 0021
 -  {N: [ 3.786111681513E-04,  5.286450881194E-03, -2.524331002384E-04]} # 0022
 -  {C: [ 3.101600014083E-03, -7.294951689567E-03, -2.110689283181E-04]} # 0023
 -  {C: [-6.141964262413E-05, -5.625685927853E-03,  6.280458294429E-04]} # 0024
 -  {C: [-4.735709729724E-04,  5.291052336457E-03,  5.609380244864E-04]} # 0025
 -  {C: [-9.971234796077E-04, -3.715658690927E-03, -1.262381354344E-04]} # 0026
 -  {C: [-8.374625897838E-03, -1.802570547208E-04,  4.428032982094E-04]} # 0027
 -  {C: [ 7.910911665543E-03, -8.572012176642E-04,  4.185352995993E-04]} # 0028
 -  {C: [-2.821714672563E-04, -3.512712857477E-03, -1.672729625282E-04]} # 0029
 -  {H: [-2.077016795029E-03,  1.834893952342E-03, -1.132099014395E-04]} # 0030
 -  {H: [-2.296733378498E-03, -1.228528556653E-03, -1.153186549548E-04]} # 0031
 -  {H: [ 8.851078730871E-04,  1.945530323078E-03, -5.834760634247E-04]} # 0032
 -  {H: [-4.090746834362E-04,  2.149518645456E-03, -5.722341848133E-04]} # 0033
 -  {H: [ 8.229325249049E-04,  6.866477139448E-03, -1.753815420956E-04]} # 0034
  #----------------------------------------------------------------- Timing for root process
 Timings for root process:
   CPU time (s)                        :  310.18
   Elapsed time (s)                    :  160.51
=======
   MPI tasks                           :  4
 Calculate local forces: {Leaked force:  0.00000E+00}
 Calculate Non Local forces            :  Yes
 Average noise forces: {x: -3.22790511E-04, y:  4.51103356E-04, z:  5.31143420E-03, 
                    total:  5.34032033E-03}
 Clean forces norm (Ha/Bohr): {maxval:  2.310298459273E-02, fnrm2:  2.136735106539E-03}
 Raw forces norm (Ha/Bohr): {maxval:  2.308354703979E-02, fnrm2:  2.165308258945E-03}
  #--------------------------------------------------------------------------- Atomic Forces
 Atomic Forces (Ha/Bohr):
 -  {N: [ 1.157938402307E-02,  8.488553114630E-04, -7.526807530702E-05]} # 0001
 -  {N: [ 1.018456420670E-03,  5.666955125984E-03, -2.591374172938E-04]} # 0002
 -  {N: [ 1.731787327386E-03, -7.775504946175E-04, -1.580280032707E-04]} # 0003
 -  {N: [-6.448366742488E-04, -2.307114188288E-02,  1.026886057805E-03]} # 0004
 -  {N: [-1.622332804337E-04, -1.761235610443E-03, -1.602748638097E-04]} # 0005
 -  {C: [-3.199382418865E-03,  3.526886992049E-03, -2.776189561390E-04]} # 0006
 -  {C: [ 1.000993528000E-03,  5.829873073534E-03,  5.601938687297E-04]} # 0007
 -  {C: [ 6.077793242341E-04, -6.281240394573E-03,  6.227477220237E-04]} # 0008
 -  {C: [-3.442090014998E-03, -6.266354848880E-03, -1.787549060742E-04]} # 0009
 -  {C: [ 5.919384098400E-04,  2.724980977629E-03, -2.027096379033E-04]} # 0010
 -  {C: [ 7.377012064676E-03, -7.367923255071E-05,  3.013865937501E-04]} # 0011
 -  {C: [-7.301323184801E-03, -1.986946730284E-04,  3.346915606796E-04]} # 0012
 -  {C: [-2.022878913065E-03,  2.605227624592E-03, -1.335357457358E-04]} # 0013
 -  {C: [ 3.041500215458E-03,  4.047487937989E-03, -3.208369416685E-04]} # 0014
 -  {H: [ 2.348254002213E-03, -7.706101582758E-04, -1.700015616399E-04]} # 0015
 -  {H: [ 2.302682691940E-03,  1.268168220188E-03, -1.683686545720E-04]} # 0016
 -  {H: [-8.044105412142E-04, -2.306422436142E-03, -5.039802850869E-04]} # 0017
 -  {H: [ 1.134218369056E-03, -1.984609940113E-03, -5.115777399604E-04]} # 0018
 -  {H: [ 7.935397256070E-04, -6.841690481273E-03, -1.735085401270E-04]} # 0019
 -  {N: [-1.362647787510E-02,  9.158203674232E-04, -2.065539366709E-04]} # 0020
 -  {N: [-4.513403507245E-04,  2.194004639174E-02,  9.205604924137E-04]} # 0021
 -  {N: [ 3.786112328975E-04,  5.286451080277E-03, -2.524330917818E-04]} # 0022
 -  {C: [ 3.101599989113E-03, -7.294951670055E-03, -2.110689155818E-04]} # 0023
 -  {C: [-6.141960111266E-05, -5.625685905494E-03,  6.280458434957E-04]} # 0024
 -  {C: [-4.735709324625E-04,  5.291052369226E-03,  5.609380370786E-04]} # 0025
 -  {C: [-9.971232256336E-04, -3.715658636990E-03, -1.262381488352E-04]} # 0026
 -  {C: [-8.374625375982E-03, -1.802571859539E-04,  4.428032978709E-04]} # 0027
 -  {C: [ 7.910911208504E-03, -8.572013538816E-04,  4.185352965516E-04]} # 0028
 -  {C: [-2.821716922952E-04, -3.512712776105E-03, -1.672729772036E-04]} # 0029
 -  {H: [-2.077016789861E-03,  1.834893971417E-03, -1.132098992746E-04]} # 0030
 -  {H: [-2.296733376627E-03, -1.228528538230E-03, -1.153186535219E-04]} # 0031
 -  {H: [ 8.851080979578E-04,  1.945530576373E-03, -5.834760758046E-04]} # 0032
 -  {H: [-4.090749027768E-04,  2.149518907690E-03, -5.722341980253E-04]} # 0033
 -  {H: [ 8.229325195809E-04,  6.866477291918E-03, -1.753815451102E-04]} # 0034
  #----------------------------------------------------------------- Timing for root process
 Timings for root process:
   CPU time (s)                        :  148.24
   Elapsed time (s)                    :  81.65
>>>>>>> ffa93dbe
  #-------------------------------- Warnings obtained during the run, check their relevance!
 WARNINGS:
 - Do not call check_communications in the linear scaling version!
 - support function optimization not converged
 - density optimization not converged
 - support function optimization not converged
 - density optimization not converged
 - support function optimization not converged
 - density optimization not converged
 - support function optimization not converged
 - density optimization not converged
<<<<<<< HEAD
 Status of the memory at finalization:
   wfd%keyvloc:
     Array Id                          : wfd%keyvloc
     Size (Bytes)                      : 16928
     Allocating Routine Id             : system_initialization
     Address of first element          : 0x23a7750
     Address of metadata               : 37102552
   wfd%keygloc:
     Array Id                          : wfd%keygloc
     Size (Bytes)                      : 33856
     Allocating Routine Id             : system_initialization
     Address of first element          : 0x25f8100
     Address of metadata               : 37102456
   Timestamp of Profile initialization:
     2014-01-31 16:40:25.747
   Process Id:
     0
 Memory Consumption Report:
   Tot. No. of Allocations             :  252500
   Tot. No. of Deallocations           :  252500
=======
 Memory Consumption Report:
   Tot. No. of Allocations             :  97502
   Tot. No. of Deallocations           :  97502
>>>>>>> ffa93dbe
   Remaining Memory (B)                :  0
   Memory occupation:
     Peak Value (MB)                   :  929
     for the array                     : nrecvdspls
     in the routine                    : transpose_communicate_psi
<<<<<<< HEAD
 Max No. of dictionaries used          :  7794 #(  138 still in use)
=======
 Max No. of dictionaries used          :  11348 #(  765 still in use)
 Number of dictionary folders allocated:  2
>>>>>>> ffa93dbe
<|MERGE_RESOLUTION|>--- conflicted
+++ resolved
@@ -27,17 +27,10 @@
    |_____|_____|_____|_____|_____|______                    www.bigdft.org   "
  
  Reference Paper                       : The Journal of Chemical Physics 129, 014109 (2008)
-<<<<<<< HEAD
- Version Number                        : 1.7.1.10
- Timestamp of this run                 : 2014-01-31 16:40:26.790
- Root process Hostname                 : girofle
- Number of MPI tasks                   :  3
-=======
  Version Number                        : 1.7.1.15
  Timestamp of this run                 : 2014-03-26 08:00:02.866
  Root process Hostname                 : phys-comp-03
  Number of MPI tasks                   :  4
->>>>>>> ffa93dbe
  OpenMP parallelization                :  Yes
  Maximal OpenMP threads per MPI task   :  2
  MPI tasks of root process node        :  4
@@ -68,7 +61,7 @@
    ocl_platform                        : ~ #      Chosen OCL platform
    ocl_devices                         : ~ #      Chosen OCL devices
    blas                                : No #     CUBLAS acceleration
-   projrad                             : 15.0 #   Radius of the projector as a function of the maxrad
+   projrad                             : 15.000 # Radius of the projector as a function of the maxrad
    exctxpar                            : OP2P #   Exact exchange parallelisation scheme
    ig_diag                             : Yes #    Input guess (T=Direct, F=Iterative) diag. of Ham.
    ig_norbp                            : 5 #      Input guess Orbitals per process for iterative diag.
@@ -93,8 +86,8 @@
    pdgemm_blocksize                    : -8 #     SCALAPACK linear scaling blocksize
    maxproc_pdsyev                      : 4 #      SCALAPACK linear scaling max num procs
    maxproc_pdgemm                      : 4 #      SCALAPACK linear scaling max num procs
-   ef_interpol_det                     : 0.1E-19 # FOE max determinant of cubic interpolation matrix
-   ef_interpol_chargediff              : 0.1E+02 # FOE max charge difference for interpolation
+   ef_interpol_det                     : 0.10E-19 # FOE max determinant of cubic interpolation matrix
+   ef_interpol_chargediff              : 0.10E+02 # FOE max charge difference for interpolation
    mixing_after_inputguess             : No #     mixing step after linear input guess (T/F)
    iterative_orthogonalization         : No #     iterative_orthogonalization for input guess orbitals
    check_sumrho                        : 2 #      enables linear sumrho check
@@ -103,15 +96,12 @@
    explicit_locregcenters              : No #     linear scaling explicitely specify localization centers
    calculate_KS_residue                : Yes #    linear scaling calculate Kohn-Sham residue
    intermediate_forces                 : No #     linear scaling calculate intermediate forces
-<<<<<<< HEAD
-=======
    kappa_conv                          : 0.10000000000000001 # exit kappa for extended input guess (experimental mode)
    evbounds_nsatur                     : 3 #      number of FOE cycles before the eigenvalue bounds are shrinked
    evboundsshrink_nsatur               : 4 #      maximal number of unsuccessful eigenvalue bounds shrinkings
    method_updatekernel                 : 0 #      linear scaling update density kernel during the sup. func. optimization (0 
     #                                              purification, 1 FOE)
    purification_quickreturn            : No #     linear scaling quick return in purification
->>>>>>> ffa93dbe
  dft:
    hgrids: [0.40000000000000002, 0.40000000000000002, 0.40000000000000002] # grid spacing in the three directions (bohr)
    rmult: [5.0, 7.0] #                            c(f)rmult*radii_cf(:,1(2))=coarse(fine) atom-based radius
@@ -162,8 +152,6 @@
    sic_alpha                           : 0. #     SIC downscaling parameter
  tddft:
    tddft_approach                      : none #   TDDFT method
-<<<<<<< HEAD
-=======
  lin_general:
    hybrid                              : No #     activate the hybrid mode; if activated, only the low accuracy values will be relevant
    nit: [1, 3] #                                  number of iteration with low/high accuracy
@@ -231,7 +219,6 @@
    rloc: [7.0, 7.0] #                             localization radius for the support functions
    rloc_kernel                         : 9.0 #    localization radius for the density kernel
    rloc_kernel_foe                     : 14.0 #   cutoff radius for the FOE matrix vector multiplications
->>>>>>> ffa93dbe
  posinp:
    Units                               : angstroem
    Positions:
@@ -339,11 +326,7 @@
  #|0              DIIS history for density mixing (low, high)                                
  #|1.d0     1     density mixing parameter (low, high)                                       
  #|1.d-8    1.d   outer loop convergence (low, high)                                         
-<<<<<<< HEAD
- #|5.d-6    1.d-6    1basis convergence (low, high) ; early stop TMB optimization (experiment
-=======
  #|5.d-6    1.d-6    1.d-4  basis convergence (low, high) ; early stop TMB optimization, dyna
->>>>>>> ffa93dbe
  #|0.5d0          factor to reduce the confinement. Only used for hybrid mode.               
  #|1.d-5    1.d   kernel convergence (low, high) - directmin only                            
  #|1.d-10   1.d-1 density convergence (low, high)                                            
@@ -429,10 +412,10 @@
  Geometry Optimization Parameters:
    Maximum steps                       :  1
    Algorithm                           : none
-   Random atomic displacement          :  0.0
-   Fluctuation in forces               :  1.0
-   Maximum in forces                   :  0.0
-   Steepest descent step               :  4.0
+   Random atomic displacement          :  0.0E+00
+   Fluctuation in forces               :  1.0E+00
+   Maximum in forces                   :  0.0E+00
+   Steepest descent step               :  4.0E+00
  Material acceleration                 :  No #iproc=0
   #------------------------------------------------------------------------ Input parameters
  DFT parameters:
@@ -442,7 +425,7 @@
      XC functional implementation      : ABINIT
      Spin polarization                 :  No
  Basis set definition:
-   Suggested Grid Spacings (a0)        :  [  0.4,  0.4,  0.4 ]
+   Suggested Grid Spacings (a0)        :  [  0.40,  0.40,  0.40 ]
    Coarse and Fine Radii Multipliers   :  [  5.0,  7.0 ]
  Self-Consistent Cycle Parameters:
    Wavefunction:
@@ -469,21 +452,21 @@
    No. of Atoms                        :  8
    Radii of active regions (AU):
      Coarse                            :  1.37026
-     Fine                              :  0.2566
+     Fine                              :  0.25660
      Coarse PSP                        :  0.57886
      Source                            : PSP File
    Grid Spacing threshold (AU)         :  0.64
    Pseudopotential type                : HGH-K
    Local Pseudo Potential (HGH convention):
      Rloc                              :  0.28918
-     Coefficients (c1 .. c4)           :  [ -12.23482,  1.76641,  0.0,  0.0 ]
+     Coefficients (c1 .. c4)           :  [ -12.23482,  1.76641,  0.00000,  0.00000 ]
    NonLocal PSP Parameters:
    - Channel (l)                       :  0
-     Rloc                              :  0.2566
+     Rloc                              :  0.25660
      h_ij matrix:
-     -  [  13.55224,  0.0,  0.0 ]
-     -  [  0.0,  0.0,  0.0 ]
-     -  [  0.0,  0.0,  0.0 ]
+     -  [  13.55224,  0.00000,  0.00000 ]
+     -  [  0.00000,  0.00000,  0.00000 ]
+     -  [  0.00000,  0.00000,  0.00000 ]
    No. of projectors                   :  1
    PSP XC                              : "XC: Teter 93"
  - Symbol                              : C #Type No.  02
@@ -498,14 +481,14 @@
    Pseudopotential type                : HGH-K
    Local Pseudo Potential (HGH convention):
      Rloc                              :  0.34883
-     Coefficients (c1 .. c4)           :  [ -8.51377,  1.22843,  0.0,  0.0 ]
+     Coefficients (c1 .. c4)           :  [ -8.51377,  1.22843,  0.00000,  0.00000 ]
    NonLocal PSP Parameters:
    - Channel (l)                       :  0
      Rloc                              :  0.30455
      h_ij matrix:
-     -  [  9.52284,  0.0,  0.0 ]
-     -  [  0.0,  0.0,  0.0 ]
-     -  [  0.0,  0.0,  0.0 ]
+     -  [  9.52284,  0.00000,  0.00000 ]
+     -  [  0.00000,  0.00000,  0.00000 ]
+     -  [  0.00000,  0.00000,  0.00000 ]
    No. of projectors                   :  1
    PSP XC                              : "XC: Teter 93"
  - Symbol                              : H #Type No.  03
@@ -513,100 +496,18 @@
    No. of Atoms                        :  10
    Radii of active regions (AU):
      Coarse                            :  1.46342
-<<<<<<< HEAD
-     Fine                              :  0.2
-     Coarse PSP                        :  0.0
-     Source                            : PSP File
-   Grid Spacing threshold (AU)         :  0.5
-=======
      Fine                              :  0.20000
      Coarse PSP                        :  0.00000
      Source                            : PSP File
    Grid Spacing threshold (AU)         :  0.50
->>>>>>> ffa93dbe
    Pseudopotential type                : HGH-K
    Local Pseudo Potential (HGH convention):
-     Rloc                              :  0.2
-     Coefficients (c1 .. c4)           :  [ -4.18024,  0.72507,  0.0,  0.0 ]
+     Rloc                              :  0.20000
+     Coefficients (c1 .. c4)           :  [ -4.18024,  0.72507,  0.00000,  0.00000 ]
    No. of projectors                   :  0
    PSP XC                              : "XC: Teter 93"
   #-------------------------------------------------------------------------- Atom Positions
  Atomic positions within the cell (Atomic and Grid Units):
-<<<<<<< HEAD
- - N: {AU:  [  20.153,  16.6,  7.8 ], GU:  [  50.382,  41.5,  19.5 ]} # 0001
- - N: {AU:  [  21.069,  21.051,  7.8 ], GU:  [  52.672,  52.627,  19.5 ]} # 0002
- - N: {AU:  [  12.131,  12.149,  7.7999 ], GU:  [  30.327,  30.373,  19.5 ]} # 0003
- - N: {AU:  [  16.6,  12.858,  7.7999 ], GU:  [  41.5,  32.144,  19.5 ]} # 0004
- - N: {AU:  [  21.069,  12.149,  7.7999 ], GU:  [  52.672,  30.373,  19.5 ]} # 0005
- - C: {AU:  [  21.712,  14.568,  7.8 ], GU:  [  54.28,  36.421,  19.5 ]} # 0006
- - C: {AU:  [  24.348,  15.331,  7.8 ], GU:  [  60.87,  38.328,  19.5 ]} # 0007
- - C: {AU:  [  24.348,  17.869,  7.8 ], GU:  [  60.87,  44.673,  19.5 ]} # 0008
- - C: {AU:  [  21.712,  18.632,  7.8 ], GU:  [  54.28,  46.58,  19.5 ]} # 0009
- - C: {AU:  [  14.489,  11.388,  7.8 ], GU:  [  36.223,  28.47,  19.5 ]} # 0010
- - C: {AU:  [  15.318,  8.8093,  7.8 ], GU:  [  38.296,  22.023,  19.5 ]} # 0011
- - C: {AU:  [  17.882,  8.8094,  7.8 ], GU:  [  44.704,  22.023,  19.5 ]} # 0012
- - C: {AU:  [  18.711,  11.388,  7.8 ], GU:  [  46.776,  28.47,  19.5 ]} # 0013
- - C: {AU:  [  11.488,  14.568,  7.8 ], GU:  [  28.72,  36.421,  19.5 ]} # 0014
- - H: {AU:  [  25.924,  14.01,  7.7998 ], GU:  [  64.811,  35.025,  19.5 ]} # 0015
- - H: {AU:  [  25.924,  19.19,  7.7998 ], GU:  [  64.811,  47.975,  19.5 ]} # 0016
- - H: {AU:  [  14.023,  7.2134,  7.7998 ], GU:  [  35.056,  18.034,  19.5 ]} # 0017
- - H: {AU:  [  19.177,  7.2135,  7.7998 ], GU:  [  47.944,  18.034,  19.5 ]} # 0018
- - H: {AU:  [  16.6,  14.803,  7.7998 ], GU:  [  41.5,  37.007,  19.5 ]} # 0019
- - N: {AU:  [  13.047,  16.6,  7.8 ], GU:  [  32.618,  41.5,  19.5 ]} # 0020
- - N: {AU:  [  16.6,  20.342,  7.7999 ], GU:  [  41.5,  50.856,  19.5 ]} # 0021
- - N: {AU:  [  12.131,  21.051,  7.8 ], GU:  [  30.327,  52.627,  19.5 ]} # 0022
- - C: {AU:  [  11.488,  18.632,  7.8 ], GU:  [  28.72,  46.58,  19.5 ]} # 0023
- - C: {AU:  [  8.8522,  17.869,  7.8 ], GU:  [  22.13,  44.673,  19.5 ]} # 0024
- - C: {AU:  [  8.8521,  15.331,  7.8 ], GU:  [  22.13,  38.328,  19.5 ]} # 0025
- - C: {AU:  [  18.71,  21.812,  7.8 ], GU:  [  46.776,  54.53,  19.5 ]} # 0026
- - C: {AU:  [  17.882,  24.391,  7.8 ], GU:  [  44.704,  60.977,  19.5 ]} # 0027
- - C: {AU:  [  15.318,  24.391,  7.8 ], GU:  [  38.296,  60.977,  19.5 ]} # 0028
- - C: {AU:  [  14.489,  21.812,  7.8 ], GU:  [  36.223,  54.53,  19.5 ]} # 0029
- - H: {AU:  [  7.2757,  19.19,  7.7998 ], GU:  [  18.189,  47.975,  19.5 ]} # 0030
- - H: {AU:  [  7.2756,  14.01,  7.7998 ], GU:  [  18.189,  35.025,  19.5 ]} # 0031
- - H: {AU:  [  19.178,  25.986,  7.7998 ], GU:  [  47.944,  64.966,  19.5 ]} # 0032
- - H: {AU:  [  14.022,  25.987,  7.7998 ], GU:  [  35.056,  64.966,  19.5 ]} # 0033
- - H: {AU:  [  16.6,  18.397,  7.7998 ], GU:  [  41.5,  45.993,  19.5 ]} # 0034
- Rigid Shift Applied (AU)              :  [  16.6,  16.6,  7.7999 ]
- Atomic structure:
-   Units                               : angstroem
-   Positions:
-   - N: [ 20.15288297,  16.60001763,  7.799965057] # [  50.38,  41.5,  19.5 ] 0001
-   - N: [ 21.06894866,  21.0507292,  7.799951046] # [  52.67,  52.63,  19.5 ] 0002
-   - N: [ 12.13089884,  12.14928843,  7.799946519] # [  30.33,  30.37,  19.5 ] 0003
-   - N: [ 16.59992556,  12.85760229,  7.799949554] # [  41.5,  32.14,  19.5 ] 0004
-   - N: [ 21.06898633,  12.14934044,  7.799945529] # [  52.67,  30.37,  19.5 ] 0005
-   - C: [ 21.71208762,  14.56826325,  7.799995892] # [  54.28,  36.42,  19.5 ] 0006
-   - C: [ 24.34792077,  15.33114232,  7.79999806] # [  60.87,  38.33,  19.5 ] 0007
-   - C: [ 24.34787215,  17.86905661,  7.800013587] # [  60.87,  44.67,  19.5 ] 0008
-   - C: [ 21.71202677,  18.63180682,  7.800006465] # [  54.28,  46.58,  19.5 ] 0009
-   - C: [ 14.48935885,  11.38808101,  7.799983781] # [  36.22,  28.47,  19.5 ] 0010
-   - C: [ 15.31823432,  8.809311241,  7.799984464] # [  38.3,  22.02,  19.5 ] 0011
-   - C: [ 17.88174834,  8.809357714,  7.799996831] # [  44.7,  22.02,  19.5 ] 0012
-   - C: [ 18.71051723,  11.38814473,  7.799990708] # [  46.78,  28.47,  19.5 ] 0013
-   - C: [ 11.48790655,  14.56824971,  7.800005847] # [  28.72,  36.42,  19.5 ] 0014
-   - H: [ 25.92443191,  14.01018047,  7.799822402] # [  64.81,  35.03,  19.5 ] 0015
-   - H: [ 25.92432245,  19.19008046,  7.799844226] # [  64.81,  47.98,  19.5 ] 0016
-   - H: [ 14.02251827,  7.213432338,  7.799826132] # [  35.06,  18.03,  19.5 ] 0017
-   - H: [ 19.17748868,  7.213506691,  7.799849868] # [  47.94,  18.03,  19.5 ] 0018
-   - H: [ 16.59989736,  14.80294424,  7.799846015] # [  41.5,  37.01,  19.5 ] 0019
-   - N: [ 13.0471256,  16.60000856,  7.799979027] # [  32.62,  41.5,  19.5 ] 0020
-   - N: [ 16.59991909,  20.34236315,  7.7999357] # [  41.5,  50.86,  19.5 ] 0021
-   - N: [ 12.13092973,  21.05077159,  7.799956714] # [  30.33,  52.63,  19.5 ] 0022
-   - C: [ 11.48796812,  18.63181128,  7.800019635] # [  28.72,  46.58,  19.5 ] 0023
-   - C: [ 8.85215487,  17.86905354,  7.800016652] # [  22.13,  44.67,  19.5 ] 0024
-   - C: [ 8.852097659,  15.3311407,  7.799997942] # [  22.13,  38.33,  19.5 ] 0025
-   - C: [ 18.71047885,  21.81188288,  7.79998395] # [  46.78,  54.53,  19.5 ] 0026
-   - C: [ 17.8817395,  24.39067257,  7.799989867] # [  44.7,  60.98,  19.5 ] 0027
-   - C: [ 15.3182348,  24.3907164,  7.799980365] # [  38.3,  60.98,  19.5 ] 0028
-   - C: [ 14.48938233,  21.81195243,  7.79998081] # [  36.22,  54.53,  19.5 ] 0029
-   - H: [ 7.275700175,  19.19007784,  7.79984445] # [  18.19,  47.98,  19.5 ] 0030
-   - H: [ 7.275568092,  14.01019648,  7.799814844] # [  18.19,  35.03,  19.5 ] 0031
-   - H: [ 19.17752896,  25.98647824,  7.79984162] # [  47.94,  64.97,  19.5 ] 0032
-   - H: [ 14.02249139,  25.98656766,  7.799825397] # [  35.06,  64.97,  19.5 ] 0033
-   - H: [ 16.59988912,  18.39700752,  7.79983714] # [  41.5,  45.99,  19.5 ] 0034
-   Rigid Shift Applied (AU)            :  [  16.6,  16.6,  7.7999 ]
-=======
  - N: {AU:  [  20.153,  16.600,  7.8000 ], GU:  [  50.382,  41.500,  19.500 ]} # 0001
  - N: {AU:  [  21.069,  21.051,  7.8000 ], GU:  [  52.672,  52.627,  19.500 ]} # 0002
  - N: {AU:  [  12.131,  12.149,  7.7999 ], GU:  [  30.327,  30.373,  19.500 ]} # 0003
@@ -680,11 +581,10 @@
    - H: [ 14.02249139,  25.98656766,  7.799825397] # [  35.06,  64.97,  19.50 ] 0033
    - H: [ 16.59988912,  18.39700752,  7.799837140] # [  41.50,  45.99,  19.50 ] 0034
    Rigid Shift Applied (AU)            :  [  16.600,  16.600,  7.7999 ]
->>>>>>> ffa93dbe
   #------------------------------------------------------------------------- Grid properties
- Box Grid spacings                     :  [  0.4,  0.4,  0.4 ]
+ Box Grid spacings                     :  [  0.4000,  0.4000,  0.4000 ]
  Sizes of the simulation domain:
-   AU                                  :  [  33.2,  33.2,  15.6 ]
+   AU                                  :  [  33.200,  33.200,  15.600 ]
    Angstroem                           :  [  17.569,  17.569,  8.2552 ]
    Grid Spacing Units                  :  [  83,  83,  39 ]
    High resolution region boundaries (GU):
@@ -698,13 +598,8 @@
  Poisson Kernel Creation:
    Boundary Conditions                 : Free
    Memory Requirements per MPI task:
-<<<<<<< HEAD
-     Density (MB)                      :  11.6
-     Kernel (MB)                       :  11.4
-=======
      Density (MB)                      :  8.54
      Kernel (MB)                       :  8.76
->>>>>>> ffa93dbe
      Full Grid Arrays (MB)             :  32.27
      Load Balancing of calculations:
        Density:
@@ -728,7 +623,7 @@
    MPI tasks  1- 3                     :  14
  Total Number of Orbitals              :  57
  Input Occupation Numbers:
- - Occupation Numbers: {Orbitals No. 1-57:  2.0}
+ - Occupation Numbers: {Orbitals No. 1-57:  2.0000}
  Support function repartition:
    MPI tasks  0- 1                     :  27
    MPI tasks  2- 3                     :  26
@@ -738,12 +633,9 @@
    Total number of projectors          :  24
    Total number of components          :  8240
    Percent of zero components          :  0
-<<<<<<< HEAD
-=======
    Size of workspaces                  :  32976
    Maximum size of masking arrays for a projector:  1392
    Cumulative size of masking arrays   :  31164
->>>>>>> ffa93dbe
   #WARNING: Do not call check_communications in the linear scaling version!
   #-------------------------------------------------------- Estimation of Memory Consumption
  Memory requirements for principal quantities (MiB.KiB):
@@ -755,13 +647,6 @@
    Full Uncompressed (ISF) grid        : 32.281
    Workspaces storage size             : 3.380
  Accumulated memory requirements during principal run stages (MiB.KiB):
-<<<<<<< HEAD
-   Kernel calculation                  : 220.608
-   Density Construction                : 135.706
-   Poisson Solver                      : 152.496
-   Hamiltonian application             : 139.638
- Estimated Memory Peak (MB)            :  220
-=======
    Kernel calculation                  : 167.937
    Density Construction                : 493.439
    Poisson Solver                      : 482.775
@@ -776,7 +661,6 @@
    Size of workspaces                  :  32976
    Maximum size of masking arrays for a projector:  36774
    Cumulative size of masking arrays   :  412464
->>>>>>> ffa93dbe
  total elements                        :  11236
  non-zero elements                     :  10732
  sparsity in %                         :  4.49
@@ -785,13 +669,9 @@
  sparsity in %                         :  49.34
  Checking Compression/Uncompression of small sparse matrices:
    Tolerances for this check           :  1.00000001335143196E-10
-   Maxdiff for compress                :  0.0
-   Maxdiff for uncompress              :  0.0
+   Maxdiff for compress                :  0.00000000000000000E+00
+   Maxdiff for uncompress              :  0.00000000000000000E+00
    Tolerances for this check           :  1.00000001335143196E-10
-<<<<<<< HEAD
-   Maxdiff for compress                :  0.0
-   Maxdiff for uncompress              :  0.0
-=======
    Maxdiff for compress                :  0.00000000000000000E+00
    Maxdiff for uncompress              :  0.00000000000000000E+00
  check of kernel cutoff radius:
@@ -802,19 +682,18 @@
  non-zero elements                     :  10764
  sparsity in %                         :  4.20
  Checking Compression/Uncompression of large sparse matrices:
->>>>>>> ffa93dbe
    Tolerances for this check           :  1.00000001335143196E-10
-   Maxdiff for compress                :  0.0
-   Maxdiff for uncompress              :  0.0
+   Maxdiff for compress                :  0.00000000000000000E+00
+   Maxdiff for uncompress              :  0.00000000000000000E+00
  Checking operations for potential communication:
    Tolerance for the following test    :  9.999999999999999799E-13
-   calculation check, error sum        :  0.0
+   calculation check, error sum        :  0.000000000000000000E+00
    Tolerance for the following test    :  1.000000000000000036E-10
-   calculation check, error max        :  0.0
+   calculation check, error max        :  0.000000000000000000E+00
  Checking operations for sumrho:
    Tolerance for the following test    :  9.999999999999999988E-15
-   transposition check, mean error     :  0.0
-   transposition check, max error      :  0.0
+   transposition check, mean error     :  0.000000000000000000E+00
+   transposition check, max error      :  0.000000000000000000E+00
    Tolerance for the following test    :  9.999999999999999799E-13
    calculation check, error sum        :  7.415915358217276335E-14
    Tolerance for the following test    :  1.000000000000000036E-10
@@ -854,65 +733,6 @@
      Coefficients available            :  Yes
     #Eigenvalues and New Occupation Numbers
    Orbitals: [
-<<<<<<< HEAD
- {e: -1.012679808844, f:  2.0},  # 00001
- {e: -1.005664050309, f:  2.0},  # 00002
- {e: -9.954619665128E-01, f:  2.0},  # 00003
- {e: -9.673410260482E-01, f:  2.0},  # 00004
- {e: -9.557269417269E-01, f:  2.0},  # 00005
- {e: -9.171490212093E-01, f:  2.0},  # 00006
- {e: -9.103799777313E-01, f:  2.0},  # 00007
- {e: -8.877020575874E-01, f:  2.0},  # 00008
- {e: -8.07970765831E-01, f:  2.0},  # 00009
- {e: -8.036808961137E-01, f:  2.0},  # 00010
- {e: -8.002817651469E-01, f:  2.0},  # 00011
- {e: -7.981785101503E-01, f:  2.0},  # 00012
- {e: -7.583203327778E-01, f:  2.0},  # 00013
- {e: -7.27454565283E-01, f:  2.0},  # 00014
- {e: -7.199894029451E-01, f:  2.0},  # 00015
- {e: -6.620733248185E-01, f:  2.0},  # 00016
- {e: -6.577166973584E-01, f:  2.0},  # 00017
- {e: -6.187864652894E-01, f:  2.0},  # 00018
- {e: -6.165840527781E-01, f:  2.0},  # 00019
- {e: -6.148207886548E-01, f:  2.0},  # 00020
- {e: -6.082813098236E-01, f:  2.0},  # 00021
- {e: -6.027355563928E-01, f:  2.0},  # 00022
- {e: -5.895422859275E-01, f:  2.0},  # 00023
- {e: -5.822799881582E-01, f:  2.0},  # 00024
- {e: -5.811674723973E-01, f:  2.0},  # 00025
- {e: -5.546877198778E-01, f:  2.0},  # 00026
- {e: -5.474348325805E-01, f:  2.0},  # 00027
- {e: -5.466722019355E-01, f:  2.0},  # 00028
- {e: -5.022370356671E-01, f:  2.0},  # 00029
- {e: -4.879681833629E-01, f:  2.0},  # 00030
- {e: -4.866439030768E-01, f:  2.0},  # 00031
- {e: -4.814010358595E-01, f:  2.0},  # 00032
- {e: -4.809477494642E-01, f:  2.0},  # 00033
- {e: -4.797213248766E-01, f:  2.0},  # 00034
- {e: -4.711873943845E-01, f:  2.0},  # 00035
- {e: -4.676712028314E-01, f:  2.0},  # 00036
- {e: -4.620883840653E-01, f:  2.0},  # 00037
- {e: -4.439447549388E-01, f:  2.0},  # 00038
- {e: -4.354647726564E-01, f:  2.0},  # 00039
- {e: -4.346249246228E-01, f:  2.0},  # 00040
- {e: -4.296083873923E-01, f:  2.0},  # 00041
- {e: -4.24261999029E-01, f:  2.0},  # 00042
- {e: -4.242061787014E-01, f:  2.0},  # 00043
- {e: -3.771537424184E-01, f:  2.0},  # 00044
- {e: -3.764565400688E-01, f:  2.0},  # 00045
- {e: -3.75872781598E-01, f:  2.0},  # 00046
- {e: -3.728930113149E-01, f:  2.0},  # 00047
- {e: -3.650236579092E-01, f:  2.0},  # 00048
- {e: -3.55191887142E-01, f:  2.0},  # 00049
- {e: -3.490030931403E-01, f:  2.0},  # 00050
- {e: -3.43304561604E-01, f:  2.0},  # 00051
- {e: -3.337921714757E-01, f:  2.0},  # 00052
- {e: -3.278767884154E-01, f:  2.0},  # 00053
- {e: -3.269779222799E-01, f:  2.0},  # 00054
- {e: -3.193786159231E-01, f:  2.0},  # 00055
- {e: -3.171258233962E-01, f:  2.0},  # 00056
- {e: -2.587468497507E-01, f:  2.0}] # 00057
-=======
  {e: -1.012679808670E+00, f:  2.0000},  # 00001
  {e: -1.005664050316E+00, f:  2.0000},  # 00002
  {e: -9.954619666471E-01, f:  2.0000},  # 00003
@@ -970,7 +790,6 @@
  {e: -3.193786158537E-01, f:  2.0000},  # 00055
  {e: -3.171258233299E-01, f:  2.0000},  # 00056
  {e: -2.587468496711E-01, f:  2.0000}] # 00057
->>>>>>> ffa93dbe
    Hamiltonian update: {
  Energies: {Ekin:  2.07084274699E+02, Epot: -2.50370465284E+02, Enl:  1.98320035706E+01, 
               EH:  1.06782531279E+03,  EXC: -4.89979742993E+01, EvXC: -6.41148477024E+01}, 
@@ -978,17 +797,6 @@
  Poisson Solver: {BC: Free, Box:  [  197,  197,  109 ], MPI tasks:  4}}
     #================================================================= Input guess generated
  Checking Communications of Minimal Basis:
-<<<<<<< HEAD
-   Number of coarse and fine DoF (MasterMPI task):  [  66944,  2855 ]
-   Tolerances for this check: [ 1.64832224422968417E-06,  2.35367281220533187E-14]
-   Maxdiff for transpose (checksum)    :  1.39698386192321777E-09
-   Maxdiff for untranspose             :  0.0
- Checking Communications of Enlarged Minimal Basis:
-   Number of coarse and fine DoF (MasterMPI task):  [  60257,  2805 ]
-   Tolerances for this check: [ 5.35360284925604063E-06,  2.35367281220533187E-14]
-   Maxdiff for transpose (checksum)    :  3.72529029846191406E-09
-   Maxdiff for untranspose             :  0.0
-=======
    Number of coarse and fine DoF (MasterMPI task):  [  61278,  2113 ]
    Tolerances for this check: [ 1.64120002191237013E-06,  2.35367281220533187E-14]
    Maxdiff for transpose (checksum)    :  1.16415321826934814E-09
@@ -998,7 +806,6 @@
    Tolerances for this check: [ 5.30084451521830828E-06,  2.35367281220533187E-14]
    Maxdiff for transpose (checksum)    :  2.79396772384643555E-09
    Maxdiff for untranspose             :  0.00000000000000000E+00
->>>>>>> ffa93dbe
   #------------------------------------------------------------------- Self-Consistent Cycle
  Ground State Optimization:
     #========================================================= support function optimization
@@ -1007,320 +814,40 @@
  target function: TRACE, Hamiltonian Applied:  Yes, 
  Energies: {Ekin:  2.02430111062E+02, Epot: -2.34422617745E+02, Enl:  1.04920519141E+01}, 
  Orthoconstraint:  Yes,    Preconditioning:  Yes, 
-<<<<<<< HEAD
- iter:  1, fnrm:  9.99E-01, Omega: -1.483618560536845E+02, D: -1.48E+02, D best: -1.48E+02, 
- Optimization: {algorithm: SD, mean alpha:  1.0, max alpha:  1.0, 
-=======
  iter:  1, fnrm:  9.99E-01, Omega: -1.483618560787475E+02, D: -1.48E+02, D best: -1.48E+02, 
  Optimization: {algorithm: SD, mean alpha:  1.000E+00, max alpha:  1.000E+00, 
->>>>>>> ffa93dbe
     consecutive successes:  1}, 
  Orthogonalization:  Yes, communication strategy kernel: ALLREDUCE, 
  reconstruct kernel:  Yes}
    -  { #-------------------------------------------------------------------------- iter: 2
  target function: TRACE, Hamiltonian Applied:  Yes, 
-<<<<<<< HEAD
- Energies: {Ekin:  1.95104345151E+02, Epot: -2.3745504137E+02, Enl:  1.41843569387E+01}, 
- Orthoconstraint:  Yes,    Preconditioning:  Yes, 
- iter:  2, fnrm:  3.6E-01, Omega: -1.616936251184864E+02, D: -1.33E+01, D best: -1.33E+01, 
- Optimization: {algorithm: SD, mean alpha:  6.0E-01, max alpha:  6.0E-01, 
-=======
  Energies: {Ekin:  1.95104345142E+02, Epot: -2.37455041371E+02, Enl:  1.41843569385E+01}, 
  Orthoconstraint:  Yes,    Preconditioning:  Yes, 
  iter:  2, fnrm:  3.60E-01, Omega: -1.616936251206241E+02, D: -1.33E+01, D best: -1.33E+01, 
  Optimization: {algorithm: SD, mean alpha:  6.000E-01, max alpha:  6.000E-01, 
->>>>>>> ffa93dbe
     consecutive successes:  2}, 
  Orthogonalization:  Yes, communication strategy kernel: ALLREDUCE, 
  reconstruct kernel:  Yes}
    -  { #-------------------------------------------------------------------------- iter: 3
  target function: TRACE, Hamiltonian Applied:  Yes, 
-<<<<<<< HEAD
- Energies: {Ekin:  1.92992953068E+02, Epot: -2.3621953144E+02, Enl:  1.39558360411E+01}, 
- Orthoconstraint:  Yes,    Preconditioning:  Yes, 
- iter:  3, fnrm:  2.11E-01, Omega: -1.639024312182162E+02, D: -2.21, D best: -2.21, 
- Optimization: {algorithm: SD, mean alpha:  6.6E-01, max alpha:  6.6E-01, 
-=======
  Energies: {Ekin:  1.92992953056E+02, Epot: -2.36219531432E+02, Enl:  1.39558360381E+01}, 
  Orthoconstraint:  Yes,    Preconditioning:  Yes, 
  iter:  3, fnrm:  2.11E-01, Omega: -1.639024312155141E+02, D: -2.21E+00, D best: -2.21E+00, 
  Optimization: {algorithm: SD, mean alpha:  6.600E-01, max alpha:  6.600E-01, 
->>>>>>> ffa93dbe
     consecutive successes:  3}, 
  Orthogonalization:  Yes, communication strategy kernel: ALLREDUCE, 
  reconstruct kernel:  Yes}
    -  { #-------------------------------------------------------------------------- iter: 4
  target function: TRACE, Hamiltonian Applied:  Yes, 
-<<<<<<< HEAD
- Energies: {Ekin:  1.91872405756E+02, Epot: -2.35248917128E+02, Enl:  1.36979600193E+01}, 
- Orthoconstraint:  Yes,    Preconditioning:  Yes, 
- iter:  4, fnrm:  1.64E-01, Omega: -1.647180492616542E+02, D: -8.16E-01, D best: -8.16E-01, 
- Optimization: {algorithm: SD, mean alpha:  7.26E-01, max alpha:  7.26E-01, 
-=======
  Energies: {Ekin:  1.91872405740E+02, Epot: -2.35248917117E+02, Enl:  1.36979600164E+01}, 
  Orthoconstraint:  Yes,    Preconditioning:  Yes, 
  iter:  4, fnrm:  1.64E-01, Omega: -1.647180492599657E+02, D: -8.16E-01, D best: -8.16E-01, 
  Optimization: {algorithm: SD, mean alpha:  7.260E-01, max alpha:  7.260E-01, 
->>>>>>> ffa93dbe
     consecutive successes:  4}, 
  Orthogonalization:  Yes, communication strategy kernel: ALLREDUCE, 
  reconstruct kernel:  Yes}
    -  { #-------------------------------------------------------------------------- iter: 5
  target function: TRACE, Hamiltonian Applied:  Yes, 
-<<<<<<< HEAD
- Energies: {Ekin:  1.90943799315E+02, Epot: -2.34340942197E+02, Enl:  1.34726470454E+01}, 
- Orthoconstraint:  Yes,    Preconditioning:  Yes, 
- iter:  5, fnrm:  1.46E-01, Omega: -1.652099382285919E+02, D: -4.92E-01, D best: -4.92E-01, 
- exit criterion: net number of iterations}
-   -  &final_supfun001  { #-------------------------------------------------------- iter: 5
- target function: TRACE, 
- Energies: {Ekin:  1.90943799315E+02, Epot: -2.34340942197E+02, Enl:  1.34726470454E+01}, 
- iter:  5, fnrm:  1.46E-01, Omega: -1.652099382285919E+02, D: -4.92E-01, D best: -4.92E-01}
-      #Support functions created
-    #=================================================================== kernel optimization
- - kernel optimization: &it_kernel001
-   -  #-------------------------------------------------------------------- kernel iter: 1
-       Kernel update:
-         max dev from unity            :  2.82E-02
-         Hamiltonian application required:  Yes
-         method                        : directmin
-         expansion coefficients optimization: &it_coeff001_001_001
-         -  { #---------------------------------------------------------------- it coeff: 1
- calculate density kernel, communication strategy: ALLREDUCE, 
- communication strategy kernel: ALLREDUCE, method: DminSD, 
- iter:  1, fnrm:  2.57E-01, eBS:  0.0, D: -7.077E+01, alpha:  2.0E-01}
-         Kohn-Sham residue             :  2.892E-01
-         Coefficients available        :  Yes
-       Hamiltonian update: {
- Energies: {Ekin:  1.90943799315E+02, Epot: -2.34450865255E+02, Enl:  1.34726470454E+01, 
-              EH:  1.0671538568E+03,   EXC: -4.94065003877E+01, EvXC: -6.4657049976E+01}, 
-    Total charge:  1.139999982326E+02, 
- Poisson Solver: {BC: Free, Box:  [  197,  197,  109 ], MPI tasks:  3}}
-        #Eigenvalues and New Occupation Numbers
-       Orbitals: [
- {e: -1.012679808844, f:  2.0},  # 00001
- {e: -1.005664050309, f:  2.0},  # 00002
- {e: -9.954619665128E-01, f:  2.0},  # 00003
- {e: -9.673410260482E-01, f:  2.0},  # 00004
- {e: -9.557269417269E-01, f:  2.0},  # 00005
- {e: -9.171490212093E-01, f:  2.0},  # 00006
- {e: -9.103799777313E-01, f:  2.0},  # 00007
- {e: -8.877020575874E-01, f:  2.0},  # 00008
- {e: -8.07970765831E-01, f:  2.0},  # 00009
- {e: -8.036808961137E-01, f:  2.0},  # 00010
- {e: -8.002817651469E-01, f:  2.0},  # 00011
- {e: -7.981785101503E-01, f:  2.0},  # 00012
- {e: -7.583203327778E-01, f:  2.0},  # 00013
- {e: -7.27454565283E-01, f:  2.0},  # 00014
- {e: -7.199894029451E-01, f:  2.0},  # 00015
- {e: -6.620733248185E-01, f:  2.0},  # 00016
- {e: -6.577166973584E-01, f:  2.0},  # 00017
- {e: -6.187864652894E-01, f:  2.0},  # 00018
- {e: -6.165840527781E-01, f:  2.0},  # 00019
- {e: -6.148207886548E-01, f:  2.0},  # 00020
- {e: -6.082813098236E-01, f:  2.0},  # 00021
- {e: -6.027355563928E-01, f:  2.0},  # 00022
- {e: -5.895422859275E-01, f:  2.0},  # 00023
- {e: -5.822799881582E-01, f:  2.0},  # 00024
- {e: -5.811674723973E-01, f:  2.0},  # 00025
- {e: -5.546877198778E-01, f:  2.0},  # 00026
- {e: -5.474348325805E-01, f:  2.0},  # 00027
- {e: -5.466722019355E-01, f:  2.0},  # 00028
- {e: -5.022370356671E-01, f:  2.0},  # 00029
- {e: -4.879681833629E-01, f:  2.0},  # 00030
- {e: -4.866439030768E-01, f:  2.0},  # 00031
- {e: -4.814010358595E-01, f:  2.0},  # 00032
- {e: -4.809477494642E-01, f:  2.0},  # 00033
- {e: -4.797213248766E-01, f:  2.0},  # 00034
- {e: -4.711873943845E-01, f:  2.0},  # 00035
- {e: -4.676712028314E-01, f:  2.0},  # 00036
- {e: -4.620883840653E-01, f:  2.0},  # 00037
- {e: -4.439447549388E-01, f:  2.0},  # 00038
- {e: -4.354647726564E-01, f:  2.0},  # 00039
- {e: -4.346249246228E-01, f:  2.0},  # 00040
- {e: -4.296083873923E-01, f:  2.0},  # 00041
- {e: -4.24261999029E-01, f:  2.0},  # 00042
- {e: -4.242061787014E-01, f:  2.0},  # 00043
- {e: -3.771537424184E-01, f:  2.0},  # 00044
- {e: -3.764565400688E-01, f:  2.0},  # 00045
- {e: -3.75872781598E-01, f:  2.0},  # 00046
- {e: -3.728930113149E-01, f:  2.0},  # 00047
- {e: -3.650236579092E-01, f:  2.0},  # 00048
- {e: -3.55191887142E-01, f:  2.0},  # 00049
- {e: -3.490030931403E-01, f:  2.0},  # 00050
- {e: -3.43304561604E-01, f:  2.0},  # 00051
- {e: -3.337921714757E-01, f:  2.0},  # 00052
- {e: -3.278767884154E-01, f:  2.0},  # 00053
- {e: -3.269779222799E-01, f:  2.0},  # 00054
- {e: -3.193786159231E-01, f:  2.0},  # 00055
- {e: -3.171258233962E-01, f:  2.0},  # 00056
- {e: -2.587468497507E-01, f:  2.0}] # 00057
-       summary: [ {kernel optimization: DMIN, mixing quantity: DENS, mix hist:  0, 
- iter:  1, delta:  1.92E-06, energy: -1.76134942159788579E+02, D: -1.761E+02}]
-   -  #-------------------------------------------------------------------- kernel iter: 2
-       Kernel update:
-         max dev from unity            :  2.82E-02
-         Hamiltonian application required:  Yes
-         method                        : directmin
-         expansion coefficients optimization: &it_coeff001_001_002
-         -  { #---------------------------------------------------------------- it coeff: 1
- calculate density kernel, communication strategy: ALLREDUCE, 
- communication strategy kernel: ALLREDUCE, method: DminSD, 
- iter:  1, fnrm:  1.42E-01, eBS: -7.07739956035281494E+01, D:  2.156E+01, alpha:  2.0E-01}
-         Kohn-Sham residue             :  2.801E-01
-         Coefficients available        :  Yes
-       alpha                           :  0.10000000000000001
-       energydiff                      :  0.90598853295114168
-       Hamiltonian update: {
- Energies: {Ekin:  1.90943799315E+02, Epot: -2.13026397565E+02, Enl:  1.34726470454E+01, 
-              EH:  1.08849857584E+03,  EXC: -5.1583417331E+01, EvXC: -6.75258320642E+01}, 
-    Total charge:  1.139999982272E+02, 
- Poisson Solver: {BC: Free, Box:  [  197,  197,  109 ], MPI tasks:  3}}
-        #Eigenvalues and New Occupation Numbers
-       Orbitals: [
- {e: -1.012679808844, f:  2.0},  # 00001
- {e: -1.005664050309, f:  2.0},  # 00002
- {e: -9.954619665128E-01, f:  2.0},  # 00003
- {e: -9.673410260482E-01, f:  2.0},  # 00004
- {e: -9.557269417269E-01, f:  2.0},  # 00005
- {e: -9.171490212093E-01, f:  2.0},  # 00006
- {e: -9.103799777313E-01, f:  2.0},  # 00007
- {e: -8.877020575874E-01, f:  2.0},  # 00008
- {e: -8.07970765831E-01, f:  2.0},  # 00009
- {e: -8.036808961137E-01, f:  2.0},  # 00010
- {e: -8.002817651469E-01, f:  2.0},  # 00011
- {e: -7.981785101503E-01, f:  2.0},  # 00012
- {e: -7.583203327778E-01, f:  2.0},  # 00013
- {e: -7.27454565283E-01, f:  2.0},  # 00014
- {e: -7.199894029451E-01, f:  2.0},  # 00015
- {e: -6.620733248185E-01, f:  2.0},  # 00016
- {e: -6.577166973584E-01, f:  2.0},  # 00017
- {e: -6.187864652894E-01, f:  2.0},  # 00018
- {e: -6.165840527781E-01, f:  2.0},  # 00019
- {e: -6.148207886548E-01, f:  2.0},  # 00020
- {e: -6.082813098236E-01, f:  2.0},  # 00021
- {e: -6.027355563928E-01, f:  2.0},  # 00022
- {e: -5.895422859275E-01, f:  2.0},  # 00023
- {e: -5.822799881582E-01, f:  2.0},  # 00024
- {e: -5.811674723973E-01, f:  2.0},  # 00025
- {e: -5.546877198778E-01, f:  2.0},  # 00026
- {e: -5.474348325805E-01, f:  2.0},  # 00027
- {e: -5.466722019355E-01, f:  2.0},  # 00028
- {e: -5.022370356671E-01, f:  2.0},  # 00029
- {e: -4.879681833629E-01, f:  2.0},  # 00030
- {e: -4.866439030768E-01, f:  2.0},  # 00031
- {e: -4.814010358595E-01, f:  2.0},  # 00032
- {e: -4.809477494642E-01, f:  2.0},  # 00033
- {e: -4.797213248766E-01, f:  2.0},  # 00034
- {e: -4.711873943845E-01, f:  2.0},  # 00035
- {e: -4.676712028314E-01, f:  2.0},  # 00036
- {e: -4.620883840653E-01, f:  2.0},  # 00037
- {e: -4.439447549388E-01, f:  2.0},  # 00038
- {e: -4.354647726564E-01, f:  2.0},  # 00039
- {e: -4.346249246228E-01, f:  2.0},  # 00040
- {e: -4.296083873923E-01, f:  2.0},  # 00041
- {e: -4.24261999029E-01, f:  2.0},  # 00042
- {e: -4.242061787014E-01, f:  2.0},  # 00043
- {e: -3.771537424184E-01, f:  2.0},  # 00044
- {e: -3.764565400688E-01, f:  2.0},  # 00045
- {e: -3.75872781598E-01, f:  2.0},  # 00046
- {e: -3.728930113149E-01, f:  2.0},  # 00047
- {e: -3.650236579092E-01, f:  2.0},  # 00048
- {e: -3.55191887142E-01, f:  2.0},  # 00049
- {e: -3.490030931403E-01, f:  2.0},  # 00050
- {e: -3.43304561604E-01, f:  2.0},  # 00051
- {e: -3.337921714757E-01, f:  2.0},  # 00052
- {e: -3.278767884154E-01, f:  2.0},  # 00053
- {e: -3.269779222799E-01, f:  2.0},  # 00054
- {e: -3.193786159231E-01, f:  2.0},  # 00055
- {e: -3.171258233962E-01, f:  2.0},  # 00056
- {e: -2.587468497507E-01, f:  2.0}] # 00057
-       summary: [ {kernel optimization: DMIN, mixing quantity: DENS, mix hist:  0, 
- iter:  2, delta:  2.21E-07, energy: -1.75228953626837438E+02, D:  9.06E-01}]
-   -  #-------------------------------------------------------------------- kernel iter: 3
-       Kernel update:
-         max dev from unity            :  2.82E-02
-         Hamiltonian application required:  Yes
-         method                        : directmin
-         expansion coefficients optimization: &it_coeff001_001_003
-         -  { #---------------------------------------------------------------- it coeff: 1
- calculate density kernel, communication strategy: ALLREDUCE, 
- communication strategy kernel: ALLREDUCE, method: DminSD, 
- iter:  1, fnrm:  8.0E-02, eBS: -4.921515317351178E+01, D: -1.646, alpha:  1.0E-01}
-         Kohn-Sham residue             :  2.789E-01
-         Coefficients available        :  Yes
-       alpha                           :  0.11000000000000001
-       energydiff                      : -2.36255008414900658E-002
-       Hamiltonian update: {
- Energies: {Ekin:  1.90943799315E+02, Epot: -2.14647688521E+02, Enl:  1.34726470454E+01, 
-              EH:  1.08684312567E+03,  EXC: -5.14788683413E+01, EvXC: -6.73880073331E+01}, 
-    Total charge:  1.139999982293E+02, 
- Poisson Solver: {BC: Free, Box:  [  197,  197,  109 ], MPI tasks:  3}}
-        #Eigenvalues and New Occupation Numbers
-       Orbitals: [
- {e: -1.012679808844, f:  2.0},  # 00001
- {e: -1.005664050309, f:  2.0},  # 00002
- {e: -9.954619665128E-01, f:  2.0},  # 00003
- {e: -9.673410260482E-01, f:  2.0},  # 00004
- {e: -9.557269417269E-01, f:  2.0},  # 00005
- {e: -9.171490212093E-01, f:  2.0},  # 00006
- {e: -9.103799777313E-01, f:  2.0},  # 00007
- {e: -8.877020575874E-01, f:  2.0},  # 00008
- {e: -8.07970765831E-01, f:  2.0},  # 00009
- {e: -8.036808961137E-01, f:  2.0},  # 00010
- {e: -8.002817651469E-01, f:  2.0},  # 00011
- {e: -7.981785101503E-01, f:  2.0},  # 00012
- {e: -7.583203327778E-01, f:  2.0},  # 00013
- {e: -7.27454565283E-01, f:  2.0},  # 00014
- {e: -7.199894029451E-01, f:  2.0},  # 00015
- {e: -6.620733248185E-01, f:  2.0},  # 00016
- {e: -6.577166973584E-01, f:  2.0},  # 00017
- {e: -6.187864652894E-01, f:  2.0},  # 00018
- {e: -6.165840527781E-01, f:  2.0},  # 00019
- {e: -6.148207886548E-01, f:  2.0},  # 00020
- {e: -6.082813098236E-01, f:  2.0},  # 00021
- {e: -6.027355563928E-01, f:  2.0},  # 00022
- {e: -5.895422859275E-01, f:  2.0},  # 00023
- {e: -5.822799881582E-01, f:  2.0},  # 00024
- {e: -5.811674723973E-01, f:  2.0},  # 00025
- {e: -5.546877198778E-01, f:  2.0},  # 00026
- {e: -5.474348325805E-01, f:  2.0},  # 00027
- {e: -5.466722019355E-01, f:  2.0},  # 00028
- {e: -5.022370356671E-01, f:  2.0},  # 00029
- {e: -4.879681833629E-01, f:  2.0},  # 00030
- {e: -4.866439030768E-01, f:  2.0},  # 00031
- {e: -4.814010358595E-01, f:  2.0},  # 00032
- {e: -4.809477494642E-01, f:  2.0},  # 00033
- {e: -4.797213248766E-01, f:  2.0},  # 00034
- {e: -4.711873943845E-01, f:  2.0},  # 00035
- {e: -4.676712028314E-01, f:  2.0},  # 00036
- {e: -4.620883840653E-01, f:  2.0},  # 00037
- {e: -4.439447549388E-01, f:  2.0},  # 00038
- {e: -4.354647726564E-01, f:  2.0},  # 00039
- {e: -4.346249246228E-01, f:  2.0},  # 00040
- {e: -4.296083873923E-01, f:  2.0},  # 00041
- {e: -4.24261999029E-01, f:  2.0},  # 00042
- {e: -4.242061787014E-01, f:  2.0},  # 00043
- {e: -3.771537424184E-01, f:  2.0},  # 00044
- {e: -3.764565400688E-01, f:  2.0},  # 00045
- {e: -3.75872781598E-01, f:  2.0},  # 00046
- {e: -3.728930113149E-01, f:  2.0},  # 00047
- {e: -3.650236579092E-01, f:  2.0},  # 00048
- {e: -3.55191887142E-01, f:  2.0},  # 00049
- {e: -3.490030931403E-01, f:  2.0},  # 00050
- {e: -3.43304561604E-01, f:  2.0},  # 00051
- {e: -3.337921714757E-01, f:  2.0},  # 00052
- {e: -3.278767884154E-01, f:  2.0},  # 00053
- {e: -3.269779222799E-01, f:  2.0},  # 00054
- {e: -3.193786159231E-01, f:  2.0},  # 00055
- {e: -3.171258233962E-01, f:  2.0},  # 00056
- {e: -2.587468497507E-01, f:  2.0}] # 00057
-       summary: [ {kernel optimization: DMIN, mixing quantity: DENS, mix hist:  0, 
- iter:  3, delta:  4.96E-08, energy: -1.75252579127678928E+02, D: -2.363E-02}]
-   -  &final_kernel001  { #-------------------------------------------------------- iter: 4
- summary: [ {kernel optimization: DMIN, mixing quantity: DENS, mix hist:  0, 
- iter:  4, delta:  4.96E-08, energy: -1.75252579127678928E+02, D: -2.363E-02}]}
-=======
  Energies: {Ekin:  1.90943799297E+02, Epot: -2.34340942184E+02, Enl:  1.34726470427E+01}, 
  Orthoconstraint:  Yes,    Preconditioning:  Yes, 
  iter:  5, fnrm:  1.46E-01, Omega: -1.652099382276124E+02, D: -4.92E-01, D best: -4.92E-01, 
@@ -1576,16 +1103,11 @@
    -  &final_kernel001  { #-------------------------------------------------------- iter: 4
  summary: [ {kernel optimization: DMIN, mixing quantity: DENS, mix hist:  0, 
  iter:  4, delta:  4.96E-08, energy: -1.75252579127133686E+02, D: -2.363E-02}]}
->>>>>>> ffa93dbe
     #================================================================= Summary of both steps
    self consistency summary: &it_sc001
    -  {iter:  1, target function: TRACE,  #WARNING: support function optimization not converged
  kernel optimization: DIRMIN,  #WARNING: density optimization not converged
-<<<<<<< HEAD
- iter low:  1, delta out:  1.851E-06, energy: -1.75252579127678928E+02, D: -1.753E+02}
-=======
  iter low:  1, delta out:  1.851E-06, energy: -1.75252579127133686E+02, D: -1.753E+02}
->>>>>>> ffa93dbe
     #========================================================= Adjustments for high accuracy
    Increasing the localization radius for the high accuracy part:  Yes
    Locreg increased                    :  Yes
@@ -1618,366 +1140,23 @@
      -  { #-------------------------------------------------------------------- it coeff: 1
  calculate density kernel, communication strategy: ALLREDUCE, 
  communication strategy kernel: ALLREDUCE, method: DminSD, 
-<<<<<<< HEAD
- iter:  1, fnrm:  6.49E-02, eBS: -5.0860953103547601E+01, D: -5.251E-01, alpha:  1.1E-01}
-=======
  iter:  1, fnrm:  6.49E-02, eBS: -5.08609531226220781E+01, D: -5.251E-01, 
           alpha:  1.100E-01}
->>>>>>> ffa93dbe
      Kohn-Sham residue                 :  2.784E-01
      Coefficients available            :  Yes
     #========================================================= support function optimization
  - support function optimization: &it_supfun002
    -  { #-------------------------------------------------------------------------- iter: 1
  target function: ENERGY, Hamiltonian Applied:  Yes, 
-<<<<<<< HEAD
- Energies: {Ekin:  1.90943799315E+02, Epot: -2.15121425149E+02, Enl:  1.34726470454E+01}, 
- Orthoconstraint:  Yes,    Preconditioning:  Yes, 
- iter:  1, fnrm:  3.69E-01, Omega: -1.752761875591275E+02, D: -1.06E+01, D best: -1.06E+01, 
-=======
  Energies: {Ekin:  1.90943799297E+02, Epot: -2.15121425146E+02, Enl:  1.34726470427E+01}, 
  Orthoconstraint:  Yes,    Preconditioning:  Yes, 
  iter:  1, fnrm:  3.69E-01, Omega: -1.752761875590024E+02, D: -1.06E+01, D best: -1.06E+01, 
->>>>>>> ffa93dbe
  Optimization: {algorithm: SD, mean alpha:  7.986E-01, max alpha:  7.986E-01, 
     consecutive successes:  1}, 
  Orthogonalization:  Yes, communication strategy kernel: ALLREDUCE, 
  reconstruct kernel:  Yes}
    -  { #-------------------------------------------------------------------------- iter: 2
  target function: ENERGY, Hamiltonian Applied:  Yes, 
-<<<<<<< HEAD
- Energies: {Ekin:  1.90679718792E+02, Epot: -2.14567111347E+02, Enl:  1.28721547088E+01}, 
- Orthoconstraint:  Yes,    Preconditioning:  Yes, 
- iter:  2, fnrm:  2.24E-01, Omega: -1.761321465062256E+02, D: -8.56E-01, D best: -8.56E-01, 
- exit criterion: net number of iterations}
-   -  &final_supfun002  { #-------------------------------------------------------- iter: 2
- target function: ENERGY, 
- Energies: {Ekin:  1.90679718792E+02, Epot: -2.14567111347E+02, Enl:  1.28721547088E+01}, 
- iter:  2, fnrm:  2.24E-01, Omega: -1.761321465062256E+02, D: -8.56E-01, D best: -8.56E-01}
-      #Support functions created
-    #=================================================================== kernel optimization
- - kernel optimization: &it_kernel002
-   -  #-------------------------------------------------------------------- kernel iter: 1
-       Kernel update:
-         max dev from unity            :  2.13E-02
-         Hamiltonian application required:  No
-         method                        : directmin
-         expansion coefficients optimization: &it_coeff002_001_001
-         -  { #---------------------------------------------------------------- it coeff: 1
- calculate density kernel, communication strategy: ALLREDUCE, 
- communication strategy kernel: ALLREDUCE, method: DminSD, 
- iter:  1, fnrm:  3.76E-02, eBS: -5.13860478241040184E+01, D: -8.697E-01, alpha:  2.0E-01}
-         Coefficients available        :  Yes
-       Hamiltonian update: {
- Energies: {Ekin:  1.90943799315E+02, Epot: -2.15121425149E+02, Enl:  1.34726470454E+01, 
-              EH:  1.08632964041E+03,  EXC: -5.14413001628E+01, EvXC: -6.73384401819E+01}, 
-    Total charge:  1.139999982898E+02, 
- Poisson Solver: {BC: Free, Box:  [  197,  197,  109 ], MPI tasks:  3}}
-        #Eigenvalues and New Occupation Numbers
-       Orbitals: [
- {e: -5.0E-01, f:  2.0},  # 00001
- {e: -5.0E-01, f:  2.0},  # 00002
- {e: -5.0E-01, f:  2.0},  # 00003
- {e: -5.0E-01, f:  2.0},  # 00004
- {e: -5.0E-01, f:  2.0},  # 00005
- {e: -5.0E-01, f:  2.0},  # 00006
- {e: -5.0E-01, f:  2.0},  # 00007
- {e: -5.0E-01, f:  2.0},  # 00008
- {e: -5.0E-01, f:  2.0},  # 00009
- {e: -5.0E-01, f:  2.0},  # 00010
- {e: -5.0E-01, f:  2.0},  # 00011
- {e: -5.0E-01, f:  2.0},  # 00012
- {e: -5.0E-01, f:  2.0},  # 00013
- {e: -5.0E-01, f:  2.0},  # 00014
- {e: -5.0E-01, f:  2.0},  # 00015
- {e: -5.0E-01, f:  2.0},  # 00016
- {e: -5.0E-01, f:  2.0},  # 00017
- {e: -5.0E-01, f:  2.0},  # 00018
- {e: -5.0E-01, f:  2.0},  # 00019
- {e: -5.0E-01, f:  2.0},  # 00020
- {e: -5.0E-01, f:  2.0},  # 00021
- {e: -5.0E-01, f:  2.0},  # 00022
- {e: -5.0E-01, f:  2.0},  # 00023
- {e: -5.0E-01, f:  2.0},  # 00024
- {e: -5.0E-01, f:  2.0},  # 00025
- {e: -5.0E-01, f:  2.0},  # 00026
- {e: -5.0E-01, f:  2.0},  # 00027
- {e: -5.0E-01, f:  2.0},  # 00028
- {e: -5.0E-01, f:  2.0},  # 00029
- {e: -5.0E-01, f:  2.0},  # 00030
- {e: -5.0E-01, f:  2.0},  # 00031
- {e: -5.0E-01, f:  2.0},  # 00032
- {e: -5.0E-01, f:  2.0},  # 00033
- {e: -5.0E-01, f:  2.0},  # 00034
- {e: -5.0E-01, f:  2.0},  # 00035
- {e: -5.0E-01, f:  2.0},  # 00036
- {e: -5.0E-01, f:  2.0},  # 00037
- {e: -5.0E-01, f:  2.0},  # 00038
- {e: -5.0E-01, f:  2.0},  # 00039
- {e: -5.0E-01, f:  2.0},  # 00040
- {e: -5.0E-01, f:  2.0},  # 00041
- {e: -5.0E-01, f:  2.0},  # 00042
- {e: -5.0E-01, f:  2.0},  # 00043
- {e: -5.0E-01, f:  2.0},  # 00044
- {e: -5.0E-01, f:  2.0},  # 00045
- {e: -5.0E-01, f:  2.0},  # 00046
- {e: -5.0E-01, f:  2.0},  # 00047
- {e: -5.0E-01, f:  2.0},  # 00048
- {e: -5.0E-01, f:  2.0},  # 00049
- {e: -5.0E-01, f:  2.0},  # 00050
- {e: -5.0E-01, f:  2.0},  # 00051
- {e: -5.0E-01, f:  2.0},  # 00052
- {e: -5.0E-01, f:  2.0},  # 00053
- {e: -5.0E-01, f:  2.0},  # 00054
- {e: -5.0E-01, f:  2.0},  # 00055
- {e: -5.0E-01, f:  2.0},  # 00056
- {e: -5.0E-01, f:  2.0}] # 00057
-       summary: [ {kernel optimization: DMIN, mixing quantity: DENS, mix hist:  0, 
- iter:  1, delta:  4.37E-07, energy: -1.76145870109477301E+02, D: -8.933E-01}]
-   -  #-------------------------------------------------------------------- kernel iter: 2
-       Kernel update:
-         max dev from unity            :  2.13E-02
-         Hamiltonian application required:  Yes
-         method                        : directmin
-         expansion coefficients optimization: &it_coeff002_001_002
-         -  { #---------------------------------------------------------------- it coeff: 1
- calculate density kernel, communication strategy: ALLREDUCE, 
- communication strategy kernel: ALLREDUCE, method: DminSD, 
- iter:  1, fnrm:  3.01E-02, eBS: -5.22557303744537691E+01, D: -4.77, alpha:  2.0E-01}
-         Kohn-Sham residue             :  2.036E-01
-         Coefficients available        :  Yes
-       alpha                           :  0.10000000000000001
-       energydiff                      :  3.1827483736378781E-002
-       Hamiltonian update: {
- Energies: {Ekin:  1.90679718792E+02, Epot: -2.19084921398E+02, Enl:  1.28721547088E+01, 
-              EH:  1.08137835725E+03,  EXC: -5.09733112405E+01, EvXC: -6.6720782581E+01}, 
-    Total charge:  1.13999998292E+02, 
- Poisson Solver: {BC: Free, Box:  [  197,  197,  109 ], MPI tasks:  3}}
-        #Eigenvalues and New Occupation Numbers
-       Orbitals: [
- {e: -5.0E-01, f:  2.0},  # 00001
- {e: -5.0E-01, f:  2.0},  # 00002
- {e: -5.0E-01, f:  2.0},  # 00003
- {e: -5.0E-01, f:  2.0},  # 00004
- {e: -5.0E-01, f:  2.0},  # 00005
- {e: -5.0E-01, f:  2.0},  # 00006
- {e: -5.0E-01, f:  2.0},  # 00007
- {e: -5.0E-01, f:  2.0},  # 00008
- {e: -5.0E-01, f:  2.0},  # 00009
- {e: -5.0E-01, f:  2.0},  # 00010
- {e: -5.0E-01, f:  2.0},  # 00011
- {e: -5.0E-01, f:  2.0},  # 00012
- {e: -5.0E-01, f:  2.0},  # 00013
- {e: -5.0E-01, f:  2.0},  # 00014
- {e: -5.0E-01, f:  2.0},  # 00015
- {e: -5.0E-01, f:  2.0},  # 00016
- {e: -5.0E-01, f:  2.0},  # 00017
- {e: -5.0E-01, f:  2.0},  # 00018
- {e: -5.0E-01, f:  2.0},  # 00019
- {e: -5.0E-01, f:  2.0},  # 00020
- {e: -5.0E-01, f:  2.0},  # 00021
- {e: -5.0E-01, f:  2.0},  # 00022
- {e: -5.0E-01, f:  2.0},  # 00023
- {e: -5.0E-01, f:  2.0},  # 00024
- {e: -5.0E-01, f:  2.0},  # 00025
- {e: -5.0E-01, f:  2.0},  # 00026
- {e: -5.0E-01, f:  2.0},  # 00027
- {e: -5.0E-01, f:  2.0},  # 00028
- {e: -5.0E-01, f:  2.0},  # 00029
- {e: -5.0E-01, f:  2.0},  # 00030
- {e: -5.0E-01, f:  2.0},  # 00031
- {e: -5.0E-01, f:  2.0},  # 00032
- {e: -5.0E-01, f:  2.0},  # 00033
- {e: -5.0E-01, f:  2.0},  # 00034
- {e: -5.0E-01, f:  2.0},  # 00035
- {e: -5.0E-01, f:  2.0},  # 00036
- {e: -5.0E-01, f:  2.0},  # 00037
- {e: -5.0E-01, f:  2.0},  # 00038
- {e: -5.0E-01, f:  2.0},  # 00039
- {e: -5.0E-01, f:  2.0},  # 00040
- {e: -5.0E-01, f:  2.0},  # 00041
- {e: -5.0E-01, f:  2.0},  # 00042
- {e: -5.0E-01, f:  2.0},  # 00043
- {e: -5.0E-01, f:  2.0},  # 00044
- {e: -5.0E-01, f:  2.0},  # 00045
- {e: -5.0E-01, f:  2.0},  # 00046
- {e: -5.0E-01, f:  2.0},  # 00047
- {e: -5.0E-01, f:  2.0},  # 00048
- {e: -5.0E-01, f:  2.0},  # 00049
- {e: -5.0E-01, f:  2.0},  # 00050
- {e: -5.0E-01, f:  2.0},  # 00051
- {e: -5.0E-01, f:  2.0},  # 00052
- {e: -5.0E-01, f:  2.0},  # 00053
- {e: -5.0E-01, f:  2.0},  # 00054
- {e: -5.0E-01, f:  2.0},  # 00055
- {e: -5.0E-01, f:  2.0},  # 00056
- {e: -5.0E-01, f:  2.0}] # 00057
-       summary: [ {kernel optimization: DMIN, mixing quantity: DENS, mix hist:  0, 
- iter:  2, delta:  4.31E-08, energy: -1.76114042625740922E+02, D:  3.183E-02}]
-   -  #-------------------------------------------------------------------- kernel iter: 3
-       Kernel update:
-         max dev from unity            :  2.13E-02
-         Hamiltonian application required:  Yes
-         method                        : directmin
-         expansion coefficients optimization: &it_coeff002_001_003
-         -  { #---------------------------------------------------------------- it coeff: 1
- calculate density kernel, communication strategy: ALLREDUCE, 
- communication strategy kernel: ALLREDUCE, method: DminSD, 
- iter:  1, fnrm:  1.89E-02, eBS: -5.70255173689126167E+01, D:  3.424E-01, alpha:  1.0E-01}
-         Kohn-Sham residue             :  2.035E-01
-         Coefficients available        :  Yes
-       alpha                           :  0.11000000000000001
-       energydiff                      : -1.31519746469166421E-003
-       Hamiltonian update: {
- Energies: {Ekin:  1.90679718792E+02, Epot: -2.18741322831E+02, Enl:  1.28721547088E+01, 
-              EH:  1.08172677593E+03,  EXC: -5.09881602619E+01, EvXC: -6.67403450921E+01}, 
-    Total charge:  1.139999982924E+02, 
- Poisson Solver: {BC: Free, Box:  [  197,  197,  109 ], MPI tasks:  3}}
-        #Eigenvalues and New Occupation Numbers
-       Orbitals: [
- {e: -5.0E-01, f:  2.0},  # 00001
- {e: -5.0E-01, f:  2.0},  # 00002
- {e: -5.0E-01, f:  2.0},  # 00003
- {e: -5.0E-01, f:  2.0},  # 00004
- {e: -5.0E-01, f:  2.0},  # 00005
- {e: -5.0E-01, f:  2.0},  # 00006
- {e: -5.0E-01, f:  2.0},  # 00007
- {e: -5.0E-01, f:  2.0},  # 00008
- {e: -5.0E-01, f:  2.0},  # 00009
- {e: -5.0E-01, f:  2.0},  # 00010
- {e: -5.0E-01, f:  2.0},  # 00011
- {e: -5.0E-01, f:  2.0},  # 00012
- {e: -5.0E-01, f:  2.0},  # 00013
- {e: -5.0E-01, f:  2.0},  # 00014
- {e: -5.0E-01, f:  2.0},  # 00015
- {e: -5.0E-01, f:  2.0},  # 00016
- {e: -5.0E-01, f:  2.0},  # 00017
- {e: -5.0E-01, f:  2.0},  # 00018
- {e: -5.0E-01, f:  2.0},  # 00019
- {e: -5.0E-01, f:  2.0},  # 00020
- {e: -5.0E-01, f:  2.0},  # 00021
- {e: -5.0E-01, f:  2.0},  # 00022
- {e: -5.0E-01, f:  2.0},  # 00023
- {e: -5.0E-01, f:  2.0},  # 00024
- {e: -5.0E-01, f:  2.0},  # 00025
- {e: -5.0E-01, f:  2.0},  # 00026
- {e: -5.0E-01, f:  2.0},  # 00027
- {e: -5.0E-01, f:  2.0},  # 00028
- {e: -5.0E-01, f:  2.0},  # 00029
- {e: -5.0E-01, f:  2.0},  # 00030
- {e: -5.0E-01, f:  2.0},  # 00031
- {e: -5.0E-01, f:  2.0},  # 00032
- {e: -5.0E-01, f:  2.0},  # 00033
- {e: -5.0E-01, f:  2.0},  # 00034
- {e: -5.0E-01, f:  2.0},  # 00035
- {e: -5.0E-01, f:  2.0},  # 00036
- {e: -5.0E-01, f:  2.0},  # 00037
- {e: -5.0E-01, f:  2.0},  # 00038
- {e: -5.0E-01, f:  2.0},  # 00039
- {e: -5.0E-01, f:  2.0},  # 00040
- {e: -5.0E-01, f:  2.0},  # 00041
- {e: -5.0E-01, f:  2.0},  # 00042
- {e: -5.0E-01, f:  2.0},  # 00043
- {e: -5.0E-01, f:  2.0},  # 00044
- {e: -5.0E-01, f:  2.0},  # 00045
- {e: -5.0E-01, f:  2.0},  # 00046
- {e: -5.0E-01, f:  2.0},  # 00047
- {e: -5.0E-01, f:  2.0},  # 00048
- {e: -5.0E-01, f:  2.0},  # 00049
- {e: -5.0E-01, f:  2.0},  # 00050
- {e: -5.0E-01, f:  2.0},  # 00051
- {e: -5.0E-01, f:  2.0},  # 00052
- {e: -5.0E-01, f:  2.0},  # 00053
- {e: -5.0E-01, f:  2.0},  # 00054
- {e: -5.0E-01, f:  2.0},  # 00055
- {e: -5.0E-01, f:  2.0},  # 00056
- {e: -5.0E-01, f:  2.0}] # 00057
-       summary: [ {kernel optimization: DMIN, mixing quantity: DENS, mix hist:  0, 
- iter:  3, delta:  9.99E-09, energy: -1.76115357823205613E+02, D: -1.315E-03}]
-   -  #-------------------------------------------------------------------- kernel iter: 4
-       Kernel update:
-         max dev from unity            :  2.13E-02
-         Hamiltonian application required:  Yes
-         method                        : directmin
-         expansion coefficients optimization: &it_coeff002_001_004
-         -  { #---------------------------------------------------------------- it coeff: 1
- calculate density kernel, communication strategy: ALLREDUCE, 
- communication strategy kernel: ALLREDUCE, method: DminSD, 
- iter:  1, fnrm:  1.6E-02, eBS: -5.6683127378927054E+01, D:  1.009E-01, alpha:  1.1E-01}
-         Kohn-Sham residue             :  2.035E-01
-         Coefficients available        :  Yes
-       alpha                           :  0.12100000000000002
-       energydiff                      : -1.45779263584699947E-003
-       Hamiltonian update: {
- Energies: {Ekin:  1.90679718792E+02, Epot: -2.18641694772E+02, Enl:  1.28721547088E+01, 
-              EH:  1.08183054499E+03,  EXC: -5.09926116992E+01, EvXC: -6.67462116564E+01}, 
-    Total charge:  1.139999982927E+02, 
- Poisson Solver: {BC: Free, Box:  [  197,  197,  109 ], MPI tasks:  3}}
-        #Eigenvalues and New Occupation Numbers
-       Orbitals: [
- {e: -5.0E-01, f:  2.0},  # 00001
- {e: -5.0E-01, f:  2.0},  # 00002
- {e: -5.0E-01, f:  2.0},  # 00003
- {e: -5.0E-01, f:  2.0},  # 00004
- {e: -5.0E-01, f:  2.0},  # 00005
- {e: -5.0E-01, f:  2.0},  # 00006
- {e: -5.0E-01, f:  2.0},  # 00007
- {e: -5.0E-01, f:  2.0},  # 00008
- {e: -5.0E-01, f:  2.0},  # 00009
- {e: -5.0E-01, f:  2.0},  # 00010
- {e: -5.0E-01, f:  2.0},  # 00011
- {e: -5.0E-01, f:  2.0},  # 00012
- {e: -5.0E-01, f:  2.0},  # 00013
- {e: -5.0E-01, f:  2.0},  # 00014
- {e: -5.0E-01, f:  2.0},  # 00015
- {e: -5.0E-01, f:  2.0},  # 00016
- {e: -5.0E-01, f:  2.0},  # 00017
- {e: -5.0E-01, f:  2.0},  # 00018
- {e: -5.0E-01, f:  2.0},  # 00019
- {e: -5.0E-01, f:  2.0},  # 00020
- {e: -5.0E-01, f:  2.0},  # 00021
- {e: -5.0E-01, f:  2.0},  # 00022
- {e: -5.0E-01, f:  2.0},  # 00023
- {e: -5.0E-01, f:  2.0},  # 00024
- {e: -5.0E-01, f:  2.0},  # 00025
- {e: -5.0E-01, f:  2.0},  # 00026
- {e: -5.0E-01, f:  2.0},  # 00027
- {e: -5.0E-01, f:  2.0},  # 00028
- {e: -5.0E-01, f:  2.0},  # 00029
- {e: -5.0E-01, f:  2.0},  # 00030
- {e: -5.0E-01, f:  2.0},  # 00031
- {e: -5.0E-01, f:  2.0},  # 00032
- {e: -5.0E-01, f:  2.0},  # 00033
- {e: -5.0E-01, f:  2.0},  # 00034
- {e: -5.0E-01, f:  2.0},  # 00035
- {e: -5.0E-01, f:  2.0},  # 00036
- {e: -5.0E-01, f:  2.0},  # 00037
- {e: -5.0E-01, f:  2.0},  # 00038
- {e: -5.0E-01, f:  2.0},  # 00039
- {e: -5.0E-01, f:  2.0},  # 00040
- {e: -5.0E-01, f:  2.0},  # 00041
- {e: -5.0E-01, f:  2.0},  # 00042
- {e: -5.0E-01, f:  2.0},  # 00043
- {e: -5.0E-01, f:  2.0},  # 00044
- {e: -5.0E-01, f:  2.0},  # 00045
- {e: -5.0E-01, f:  2.0},  # 00046
- {e: -5.0E-01, f:  2.0},  # 00047
- {e: -5.0E-01, f:  2.0},  # 00048
- {e: -5.0E-01, f:  2.0},  # 00049
- {e: -5.0E-01, f:  2.0},  # 00050
- {e: -5.0E-01, f:  2.0},  # 00051
- {e: -5.0E-01, f:  2.0},  # 00052
- {e: -5.0E-01, f:  2.0},  # 00053
- {e: -5.0E-01, f:  2.0},  # 00054
- {e: -5.0E-01, f:  2.0},  # 00055
- {e: -5.0E-01, f:  2.0},  # 00056
- {e: -5.0E-01, f:  2.0}] # 00057
-       summary: [ {kernel optimization: DMIN, mixing quantity: DENS, mix hist:  0, 
- iter:  4, delta:  8.63E-09, energy: -1.7611681561584146E+02, D: -1.458E-03}]
-   -  &final_kernel002  { #-------------------------------------------------------- iter: 5
- summary: [ {kernel optimization: DMIN, mixing quantity: DENS, mix hist:  0, 
- iter:  5, delta:  8.63E-09, energy: -1.7611681561584146E+02, D: -1.458E-03}]}
-=======
  Energies: {Ekin:  1.90679718781E+02, Epot: -2.14567111352E+02, Enl:  1.28721547076E+01}, 
  Orthoconstraint:  Yes,    Preconditioning:  Yes, 
  iter:  2, fnrm:  2.24E-01, Omega: -1.761321465053140E+02, D: -8.56E-01, D best: -8.56E-01, 
@@ -2313,368 +1492,24 @@
    -  &final_kernel002  { #-------------------------------------------------------- iter: 5
  summary: [ {kernel optimization: DMIN, mixing quantity: DENS, mix hist:  0, 
  iter:  5, delta:  8.63E-09, energy: -1.76116815615567248E+02, D: -1.458E-03}]}
->>>>>>> ffa93dbe
     #================================================================= Summary of both steps
    self consistency summary: &it_sc002
    -  {iter:  2, target function: ENERGY,  #WARNING: support function optimization not converged
  kernel optimization: DIRMIN,  #WARNING: density optimization not converged
-<<<<<<< HEAD
- iter high:  2, delta out:  4.117E-07, energy: -1.7611681561584146E+02, D: -8.642E-01}
-=======
  iter high:  2, delta out:  4.117E-07, energy: -1.76116815615567248E+02, D: -8.642E-01}
->>>>>>> ffa93dbe
     #========================================================= support function optimization
  - support function optimization: &it_supfun003
    -  { #-------------------------------------------------------------------------- iter: 1
  target function: ENERGY, Hamiltonian Applied:  Yes, 
-<<<<<<< HEAD
- Energies: {Ekin:  1.90679718792E+02, Epot: -2.18555533602E+02, Enl:  1.28721547088E+01}, 
- Orthoconstraint:  Yes,    Preconditioning:  Yes, 
- iter:  1, fnrm:  2.24E-01, Omega: -1.761167940188407E+02, D: -8.41E-01, D best: -8.41E-01, 
-=======
  Energies: {Ekin:  1.90679718781E+02, Epot: -2.18555533593E+02, Enl:  1.28721547076E+01}, 
  Orthoconstraint:  Yes,    Preconditioning:  Yes, 
  iter:  1, fnrm:  2.24E-01, Omega: -1.761167940185669E+02, D: -8.41E-01, D best: -8.41E-01, 
->>>>>>> ffa93dbe
  Optimization: {algorithm: SD, mean alpha:  4.792E-01, max alpha:  4.792E-01, 
     consecutive successes:  1}, 
  Orthogonalization:  Yes, communication strategy kernel: ALLREDUCE, 
  reconstruct kernel:  Yes}
    -  { #-------------------------------------------------------------------------- iter: 2
  target function: ENERGY, Hamiltonian Applied:  Yes, 
-<<<<<<< HEAD
- Energies: {Ekin:  1.91429008433E+02, Epot: -2.19495458634E+02, Enl:  1.30776712641E+01}, 
- Orthoconstraint:  Yes,    Preconditioning:  Yes, 
- iter:  2, fnrm:  9.74E-02, Omega: -1.763000894647823E+02, D: -1.83E-01, D best: -1.83E-01, 
- exit criterion: net number of iterations}
-   -  &final_supfun003  { #-------------------------------------------------------- iter: 2
- target function: ENERGY, 
- Energies: {Ekin:  1.91429008433E+02, Epot: -2.19495458634E+02, Enl:  1.30776712641E+01}, 
- iter:  2, fnrm:  9.74E-02, Omega: -1.763000894647823E+02, D: -1.83E-01, D best: -1.83E-01}
-      #Support functions created
-    #=================================================================== kernel optimization
- - kernel optimization: &it_kernel003
-   -  #-------------------------------------------------------------------- kernel iter: 1
-       Kernel update:
-         max dev from unity            :  1.64E-02
-         Hamiltonian application required:  No
-         method                        : directmin
-         expansion coefficients optimization: &it_coeff003_001_001
-         -  { #---------------------------------------------------------------- it coeff: 1
- calculate density kernel, communication strategy: ALLREDUCE, 
- communication strategy kernel: ALLREDUCE, method: DminSD, 
- iter:  1, fnrm:  1.53E-02, eBS: -5.65822312352306369E+01, D: -9.693E-02, alpha:  2.0E-01}
-         Coefficients available        :  Yes
-       Hamiltonian update: {
- Energies: {Ekin:  1.90679718792E+02, Epot: -2.18641694772E+02, Enl:  1.28721547088E+01, 
-              EH:  1.08192042459E+03,  EXC: -5.09963703253E+01, EvXC: -6.67511648744E+01}, 
-    Total charge:  1.139999983387E+02, 
- Poisson Solver: {BC: Free, Box:  [  197,  197,  109 ], MPI tasks:  3}}
-        #Eigenvalues and New Occupation Numbers
-       Orbitals: [
- {e: -5.0E-01, f:  2.0},  # 00001
- {e: -5.0E-01, f:  2.0},  # 00002
- {e: -5.0E-01, f:  2.0},  # 00003
- {e: -5.0E-01, f:  2.0},  # 00004
- {e: -5.0E-01, f:  2.0},  # 00005
- {e: -5.0E-01, f:  2.0},  # 00006
- {e: -5.0E-01, f:  2.0},  # 00007
- {e: -5.0E-01, f:  2.0},  # 00008
- {e: -5.0E-01, f:  2.0},  # 00009
- {e: -5.0E-01, f:  2.0},  # 00010
- {e: -5.0E-01, f:  2.0},  # 00011
- {e: -5.0E-01, f:  2.0},  # 00012
- {e: -5.0E-01, f:  2.0},  # 00013
- {e: -5.0E-01, f:  2.0},  # 00014
- {e: -5.0E-01, f:  2.0},  # 00015
- {e: -5.0E-01, f:  2.0},  # 00016
- {e: -5.0E-01, f:  2.0},  # 00017
- {e: -5.0E-01, f:  2.0},  # 00018
- {e: -5.0E-01, f:  2.0},  # 00019
- {e: -5.0E-01, f:  2.0},  # 00020
- {e: -5.0E-01, f:  2.0},  # 00021
- {e: -5.0E-01, f:  2.0},  # 00022
- {e: -5.0E-01, f:  2.0},  # 00023
- {e: -5.0E-01, f:  2.0},  # 00024
- {e: -5.0E-01, f:  2.0},  # 00025
- {e: -5.0E-01, f:  2.0},  # 00026
- {e: -5.0E-01, f:  2.0},  # 00027
- {e: -5.0E-01, f:  2.0},  # 00028
- {e: -5.0E-01, f:  2.0},  # 00029
- {e: -5.0E-01, f:  2.0},  # 00030
- {e: -5.0E-01, f:  2.0},  # 00031
- {e: -5.0E-01, f:  2.0},  # 00032
- {e: -5.0E-01, f:  2.0},  # 00033
- {e: -5.0E-01, f:  2.0},  # 00034
- {e: -5.0E-01, f:  2.0},  # 00035
- {e: -5.0E-01, f:  2.0},  # 00036
- {e: -5.0E-01, f:  2.0},  # 00037
- {e: -5.0E-01, f:  2.0},  # 00038
- {e: -5.0E-01, f:  2.0},  # 00039
- {e: -5.0E-01, f:  2.0},  # 00040
- {e: -5.0E-01, f:  2.0},  # 00041
- {e: -5.0E-01, f:  2.0},  # 00042
- {e: -5.0E-01, f:  2.0},  # 00043
- {e: -5.0E-01, f:  2.0},  # 00044
- {e: -5.0E-01, f:  2.0},  # 00045
- {e: -5.0E-01, f:  2.0},  # 00046
- {e: -5.0E-01, f:  2.0},  # 00047
- {e: -5.0E-01, f:  2.0},  # 00048
- {e: -5.0E-01, f:  2.0},  # 00049
- {e: -5.0E-01, f:  2.0},  # 00050
- {e: -5.0E-01, f:  2.0},  # 00051
- {e: -5.0E-01, f:  2.0},  # 00052
- {e: -5.0E-01, f:  2.0},  # 00053
- {e: -5.0E-01, f:  2.0},  # 00054
- {e: -5.0E-01, f:  2.0},  # 00055
- {e: -5.0E-01, f:  2.0},  # 00056
- {e: -5.0E-01, f:  2.0}] # 00057
-       summary: [ {kernel optimization: DMIN, mixing quantity: DENS, mix hist:  0, 
- iter:  1, delta:  1.19E-07, energy: -1.76302428571791552E+02, D: -1.856E-01}]
-   -  #-------------------------------------------------------------------- kernel iter: 2
-       Kernel update:
-         max dev from unity            :  1.64E-02
-         Hamiltonian application required:  Yes
-         method                        : directmin
-         expansion coefficients optimization: &it_coeff003_001_002
-         -  { #---------------------------------------------------------------- it coeff: 1
- calculate density kernel, communication strategy: ALLREDUCE, 
- communication strategy kernel: ALLREDUCE, method: DminSD, 
- iter:  1, fnrm:  1.11E-02, eBS: -5.66791591891853415E+01, D:  1.434, alpha:  2.0E-01}
-         Kohn-Sham residue             :  1.278E-01
-         Coefficients available        :  Yes
-       alpha                           :  0.10000000000000001
-       energydiff                      :  1.82968394938143319E-003
-       Hamiltonian update: {
- Energies: {Ekin:  1.91429008433E+02, Epot: -2.1812739298E+02, Enl:  1.30776712641E+01, 
-              EH:  1.08340946884E+03,  EXC: -5.11744949979E+01, EvXC: -6.69864254534E+01}, 
-    Total charge:  1.139999983394E+02, 
- Poisson Solver: {BC: Free, Box:  [  197,  197,  109 ], MPI tasks:  3}}
-        #Eigenvalues and New Occupation Numbers
-       Orbitals: [
- {e: -5.0E-01, f:  2.0},  # 00001
- {e: -5.0E-01, f:  2.0},  # 00002
- {e: -5.0E-01, f:  2.0},  # 00003
- {e: -5.0E-01, f:  2.0},  # 00004
- {e: -5.0E-01, f:  2.0},  # 00005
- {e: -5.0E-01, f:  2.0},  # 00006
- {e: -5.0E-01, f:  2.0},  # 00007
- {e: -5.0E-01, f:  2.0},  # 00008
- {e: -5.0E-01, f:  2.0},  # 00009
- {e: -5.0E-01, f:  2.0},  # 00010
- {e: -5.0E-01, f:  2.0},  # 00011
- {e: -5.0E-01, f:  2.0},  # 00012
- {e: -5.0E-01, f:  2.0},  # 00013
- {e: -5.0E-01, f:  2.0},  # 00014
- {e: -5.0E-01, f:  2.0},  # 00015
- {e: -5.0E-01, f:  2.0},  # 00016
- {e: -5.0E-01, f:  2.0},  # 00017
- {e: -5.0E-01, f:  2.0},  # 00018
- {e: -5.0E-01, f:  2.0},  # 00019
- {e: -5.0E-01, f:  2.0},  # 00020
- {e: -5.0E-01, f:  2.0},  # 00021
- {e: -5.0E-01, f:  2.0},  # 00022
- {e: -5.0E-01, f:  2.0},  # 00023
- {e: -5.0E-01, f:  2.0},  # 00024
- {e: -5.0E-01, f:  2.0},  # 00025
- {e: -5.0E-01, f:  2.0},  # 00026
- {e: -5.0E-01, f:  2.0},  # 00027
- {e: -5.0E-01, f:  2.0},  # 00028
- {e: -5.0E-01, f:  2.0},  # 00029
- {e: -5.0E-01, f:  2.0},  # 00030
- {e: -5.0E-01, f:  2.0},  # 00031
- {e: -5.0E-01, f:  2.0},  # 00032
- {e: -5.0E-01, f:  2.0},  # 00033
- {e: -5.0E-01, f:  2.0},  # 00034
- {e: -5.0E-01, f:  2.0},  # 00035
- {e: -5.0E-01, f:  2.0},  # 00036
- {e: -5.0E-01, f:  2.0},  # 00037
- {e: -5.0E-01, f:  2.0},  # 00038
- {e: -5.0E-01, f:  2.0},  # 00039
- {e: -5.0E-01, f:  2.0},  # 00040
- {e: -5.0E-01, f:  2.0},  # 00041
- {e: -5.0E-01, f:  2.0},  # 00042
- {e: -5.0E-01, f:  2.0},  # 00043
- {e: -5.0E-01, f:  2.0},  # 00044
- {e: -5.0E-01, f:  2.0},  # 00045
- {e: -5.0E-01, f:  2.0},  # 00046
- {e: -5.0E-01, f:  2.0},  # 00047
- {e: -5.0E-01, f:  2.0},  # 00048
- {e: -5.0E-01, f:  2.0},  # 00049
- {e: -5.0E-01, f:  2.0},  # 00050
- {e: -5.0E-01, f:  2.0},  # 00051
- {e: -5.0E-01, f:  2.0},  # 00052
- {e: -5.0E-01, f:  2.0},  # 00053
- {e: -5.0E-01, f:  2.0},  # 00054
- {e: -5.0E-01, f:  2.0},  # 00055
- {e: -5.0E-01, f:  2.0},  # 00056
- {e: -5.0E-01, f:  2.0}] # 00057
-       summary: [ {kernel optimization: DMIN, mixing quantity: DENS, mix hist:  0, 
- iter:  2, delta:  7.88E-09, energy: -1.7630059888784217E+02, D:  1.83E-03}]
-   -  #-------------------------------------------------------------------- kernel iter: 3
-       Kernel update:
-         max dev from unity            :  1.64E-02
-         Hamiltonian application required:  Yes
-         method                        : directmin
-         expansion coefficients optimization: &it_coeff003_001_003
-         -  { #---------------------------------------------------------------- it coeff: 1
- calculate density kernel, communication strategy: ALLREDUCE, 
- communication strategy kernel: ALLREDUCE, method: DminSD, 
- iter:  1, fnrm:  8.58E-03, eBS: -5.52454211554971835E+01, D: -6.276E-02, alpha:  1.0E-01}
-         Kohn-Sham residue             :  1.278E-01
-         Coefficients available        :  Yes
-       alpha                           :  0.11000000000000001
-       energydiff                      : -3.90552836734059383E-004
-       Hamiltonian update: {
- Energies: {Ekin:  1.91429008433E+02, Epot: -2.18182205187E+02, Enl:  1.30776712641E+01, 
-              EH:  1.08334563831E+03,  EXC: -5.11699260242E+01, EvXC: -6.69803908361E+01}, 
-    Total charge:  1.139999983397E+02, 
- Poisson Solver: {BC: Free, Box:  [  197,  197,  109 ], MPI tasks:  3}}
-        #Eigenvalues and New Occupation Numbers
-       Orbitals: [
- {e: -5.0E-01, f:  2.0},  # 00001
- {e: -5.0E-01, f:  2.0},  # 00002
- {e: -5.0E-01, f:  2.0},  # 00003
- {e: -5.0E-01, f:  2.0},  # 00004
- {e: -5.0E-01, f:  2.0},  # 00005
- {e: -5.0E-01, f:  2.0},  # 00006
- {e: -5.0E-01, f:  2.0},  # 00007
- {e: -5.0E-01, f:  2.0},  # 00008
- {e: -5.0E-01, f:  2.0},  # 00009
- {e: -5.0E-01, f:  2.0},  # 00010
- {e: -5.0E-01, f:  2.0},  # 00011
- {e: -5.0E-01, f:  2.0},  # 00012
- {e: -5.0E-01, f:  2.0},  # 00013
- {e: -5.0E-01, f:  2.0},  # 00014
- {e: -5.0E-01, f:  2.0},  # 00015
- {e: -5.0E-01, f:  2.0},  # 00016
- {e: -5.0E-01, f:  2.0},  # 00017
- {e: -5.0E-01, f:  2.0},  # 00018
- {e: -5.0E-01, f:  2.0},  # 00019
- {e: -5.0E-01, f:  2.0},  # 00020
- {e: -5.0E-01, f:  2.0},  # 00021
- {e: -5.0E-01, f:  2.0},  # 00022
- {e: -5.0E-01, f:  2.0},  # 00023
- {e: -5.0E-01, f:  2.0},  # 00024
- {e: -5.0E-01, f:  2.0},  # 00025
- {e: -5.0E-01, f:  2.0},  # 00026
- {e: -5.0E-01, f:  2.0},  # 00027
- {e: -5.0E-01, f:  2.0},  # 00028
- {e: -5.0E-01, f:  2.0},  # 00029
- {e: -5.0E-01, f:  2.0},  # 00030
- {e: -5.0E-01, f:  2.0},  # 00031
- {e: -5.0E-01, f:  2.0},  # 00032
- {e: -5.0E-01, f:  2.0},  # 00033
- {e: -5.0E-01, f:  2.0},  # 00034
- {e: -5.0E-01, f:  2.0},  # 00035
- {e: -5.0E-01, f:  2.0},  # 00036
- {e: -5.0E-01, f:  2.0},  # 00037
- {e: -5.0E-01, f:  2.0},  # 00038
- {e: -5.0E-01, f:  2.0},  # 00039
- {e: -5.0E-01, f:  2.0},  # 00040
- {e: -5.0E-01, f:  2.0},  # 00041
- {e: -5.0E-01, f:  2.0},  # 00042
- {e: -5.0E-01, f:  2.0},  # 00043
- {e: -5.0E-01, f:  2.0},  # 00044
- {e: -5.0E-01, f:  2.0},  # 00045
- {e: -5.0E-01, f:  2.0},  # 00046
- {e: -5.0E-01, f:  2.0},  # 00047
- {e: -5.0E-01, f:  2.0},  # 00048
- {e: -5.0E-01, f:  2.0},  # 00049
- {e: -5.0E-01, f:  2.0},  # 00050
- {e: -5.0E-01, f:  2.0},  # 00051
- {e: -5.0E-01, f:  2.0},  # 00052
- {e: -5.0E-01, f:  2.0},  # 00053
- {e: -5.0E-01, f:  2.0},  # 00054
- {e: -5.0E-01, f:  2.0},  # 00055
- {e: -5.0E-01, f:  2.0},  # 00056
- {e: -5.0E-01, f:  2.0}] # 00057
-       summary: [ {kernel optimization: DMIN, mixing quantity: DENS, mix hist:  0, 
- iter:  3, delta:  2.8E-09, energy: -1.76300989440678904E+02, D: -3.906E-04}]
-   -  #-------------------------------------------------------------------- kernel iter: 4
-       Kernel update:
-         max dev from unity            :  1.64E-02
-         Hamiltonian application required:  Yes
-         method                        : directmin
-         expansion coefficients optimization: &it_coeff003_001_004
-         -  { #---------------------------------------------------------------- it coeff: 1
- calculate density kernel, communication strategy: ALLREDUCE, 
- communication strategy kernel: ALLREDUCE, method: DminSD, 
- iter:  1, fnrm:  7.73E-03, eBS: -5.53081765968736079E+01, D: -2.125E-02, alpha:  1.1E-01}
-         Kohn-Sham residue             :  1.278E-01
-         Coefficients available        :  Yes
-       alpha                           :  0.12100000000000002
-       energydiff                      : -3.55183210558607243E-004
-       Hamiltonian update: {
- Energies: {Ekin:  1.91429008433E+02, Epot: -2.18200400118E+02, Enl:  1.30776712641E+01, 
-              EH:  1.08332425586E+03,  EXC: -5.11684119283E+01, EvXC: -6.69783910486E+01}, 
-    Total charge:  1.139999983399E+02, 
- Poisson Solver: {BC: Free, Box:  [  197,  197,  109 ], MPI tasks:  3}}
-        #Eigenvalues and New Occupation Numbers
-       Orbitals: [
- {e: -5.0E-01, f:  2.0},  # 00001
- {e: -5.0E-01, f:  2.0},  # 00002
- {e: -5.0E-01, f:  2.0},  # 00003
- {e: -5.0E-01, f:  2.0},  # 00004
- {e: -5.0E-01, f:  2.0},  # 00005
- {e: -5.0E-01, f:  2.0},  # 00006
- {e: -5.0E-01, f:  2.0},  # 00007
- {e: -5.0E-01, f:  2.0},  # 00008
- {e: -5.0E-01, f:  2.0},  # 00009
- {e: -5.0E-01, f:  2.0},  # 00010
- {e: -5.0E-01, f:  2.0},  # 00011
- {e: -5.0E-01, f:  2.0},  # 00012
- {e: -5.0E-01, f:  2.0},  # 00013
- {e: -5.0E-01, f:  2.0},  # 00014
- {e: -5.0E-01, f:  2.0},  # 00015
- {e: -5.0E-01, f:  2.0},  # 00016
- {e: -5.0E-01, f:  2.0},  # 00017
- {e: -5.0E-01, f:  2.0},  # 00018
- {e: -5.0E-01, f:  2.0},  # 00019
- {e: -5.0E-01, f:  2.0},  # 00020
- {e: -5.0E-01, f:  2.0},  # 00021
- {e: -5.0E-01, f:  2.0},  # 00022
- {e: -5.0E-01, f:  2.0},  # 00023
- {e: -5.0E-01, f:  2.0},  # 00024
- {e: -5.0E-01, f:  2.0},  # 00025
- {e: -5.0E-01, f:  2.0},  # 00026
- {e: -5.0E-01, f:  2.0},  # 00027
- {e: -5.0E-01, f:  2.0},  # 00028
- {e: -5.0E-01, f:  2.0},  # 00029
- {e: -5.0E-01, f:  2.0},  # 00030
- {e: -5.0E-01, f:  2.0},  # 00031
- {e: -5.0E-01, f:  2.0},  # 00032
- {e: -5.0E-01, f:  2.0},  # 00033
- {e: -5.0E-01, f:  2.0},  # 00034
- {e: -5.0E-01, f:  2.0},  # 00035
- {e: -5.0E-01, f:  2.0},  # 00036
- {e: -5.0E-01, f:  2.0},  # 00037
- {e: -5.0E-01, f:  2.0},  # 00038
- {e: -5.0E-01, f:  2.0},  # 00039
- {e: -5.0E-01, f:  2.0},  # 00040
- {e: -5.0E-01, f:  2.0},  # 00041
- {e: -5.0E-01, f:  2.0},  # 00042
- {e: -5.0E-01, f:  2.0},  # 00043
- {e: -5.0E-01, f:  2.0},  # 00044
- {e: -5.0E-01, f:  2.0},  # 00045
- {e: -5.0E-01, f:  2.0},  # 00046
- {e: -5.0E-01, f:  2.0},  # 00047
- {e: -5.0E-01, f:  2.0},  # 00048
- {e: -5.0E-01, f:  2.0},  # 00049
- {e: -5.0E-01, f:  2.0},  # 00050
- {e: -5.0E-01, f:  2.0},  # 00051
- {e: -5.0E-01, f:  2.0},  # 00052
- {e: -5.0E-01, f:  2.0},  # 00053
- {e: -5.0E-01, f:  2.0},  # 00054
- {e: -5.0E-01, f:  2.0},  # 00055
- {e: -5.0E-01, f:  2.0},  # 00056
- {e: -5.0E-01, f:  2.0}] # 00057
-       summary: [ {kernel optimization: DMIN, mixing quantity: DENS, mix hist:  0, 
- iter:  4, delta:  2.71E-09, energy: -1.76301344623889463E+02, D: -3.552E-04}]
-   -  &final_kernel003  { #-------------------------------------------------------- iter: 5
- summary: [ {kernel optimization: DMIN, mixing quantity: DENS, mix hist:  0, 
- iter:  5, delta:  2.71E-09, energy: -1.76301344623889463E+02, D: -3.552E-04}]}
-=======
  Energies: {Ekin:  1.91429008422E+02, Epot: -2.19495458625E+02, Enl:  1.30776712620E+01}, 
  Orthoconstraint:  Yes,    Preconditioning:  Yes, 
  iter:  2, fnrm:  9.74E-02, Omega: -1.763000894644804E+02, D: -1.83E-01, D best: -1.83E-01, 
@@ -3010,368 +1845,24 @@
    -  &final_kernel003  { #-------------------------------------------------------- iter: 5
  summary: [ {kernel optimization: DMIN, mixing quantity: DENS, mix hist:  0, 
  iter:  5, delta:  2.71E-09, energy: -1.76301344623689147E+02, D: -3.552E-04}]}
->>>>>>> ffa93dbe
     #================================================================= Summary of both steps
    self consistency summary: &it_sc003
    -  {iter:  3, target function: ENERGY,  #WARNING: support function optimization not converged
  kernel optimization: DIRMIN,  #WARNING: density optimization not converged
-<<<<<<< HEAD
- iter high:  3, delta out:  1.162E-07, energy: -1.76301344623889463E+02, D: -1.845E-01}
-=======
  iter high:  3, delta out:  1.162E-07, energy: -1.76301344623689147E+02, D: -1.845E-01}
->>>>>>> ffa93dbe
     #========================================================= support function optimization
  - support function optimization: &it_supfun004
    -  { #-------------------------------------------------------------------------- iter: 1
  target function: ENERGY, Hamiltonian Applied:  Yes, 
-<<<<<<< HEAD
- Energies: {Ekin:  1.91429008433E+02, Epot: -2.18217334249E+02, Enl:  1.30776712641E+01}, 
- Orthoconstraint:  Yes,    Preconditioning:  Yes, 
- iter:  1, fnrm:  9.69E-02, Omega: -1.763013436081312E+02, D: -1.85E-01, D best: -1.85E-01, 
-=======
  Energies: {Ekin:  1.91429008422E+02, Epot: -2.18217334242E+02, Enl:  1.30776712620E+01}, 
  Orthoconstraint:  Yes,    Preconditioning:  Yes, 
  iter:  1, fnrm:  9.69E-02, Omega: -1.763013436079329E+02, D: -1.85E-01, D best: -1.85E-01, 
->>>>>>> ffa93dbe
  Optimization: {algorithm: SD, mean alpha:  4.321E-01, max alpha:  4.321E-01, 
     consecutive successes:  1}, 
  Orthogonalization:  Yes, communication strategy kernel: ALLREDUCE, 
  reconstruct kernel:  Yes}
    -  { #-------------------------------------------------------------------------- iter: 2
  target function: ENERGY, Hamiltonian Applied:  Yes, 
-<<<<<<< HEAD
- Energies: {Ekin:  1.917429615E+02, Epot: -2.18430526707E+02, Enl:  1.30259072303E+01}, 
- Orthoconstraint:  Yes,  Preconditioning:  Yes, 
- iter:  2, fnrm:  8.32E-02, Omega: -1.763291800394493E+02, D: -2.78E-02, D best: -2.78E-02, 
- exit criterion: net number of iterations}
-   -  &final_supfun004  { #-------------------------------------------------------- iter: 2
- target function: ENERGY, 
- Energies: {Ekin:  1.917429615E+02, Epot: -2.18430526707E+02, Enl:  1.30259072303E+01}, 
- iter:  2, fnrm:  8.32E-02, Omega: -1.763291800394493E+02, D: -2.78E-02, D best: -2.78E-02}
-      #Support functions created
-    #=================================================================== kernel optimization
- - kernel optimization: &it_kernel004
-   -  #-------------------------------------------------------------------- kernel iter: 1
-       Kernel update:
-         max dev from unity            :  1.41E-02
-         Hamiltonian application required:  No
-         method                        : directmin
-         expansion coefficients optimization: &it_coeff004_001_001
-         -  { #---------------------------------------------------------------- it coeff: 1
- calculate density kernel, communication strategy: ALLREDUCE, 
- communication strategy kernel: ALLREDUCE, method: DminSD, 
- iter:  1, fnrm:  8.44E-03, eBS: -5.53294285368930829E+01, D: -4.812E-02, alpha:  2.0E-01}
-         Coefficients available        :  Yes
-       Hamiltonian update: {
- Energies: {Ekin:  1.91429008433E+02, Epot: -2.18200400118E+02, Enl:  1.30776712641E+01, 
-              EH:  1.08330423937E+03,  EXC: -5.11669978016E+01, EvXC: -6.69765232605E+01}, 
-    Total charge:  1.139999983287E+02, 
- Poisson Solver: {BC: Free, Box:  [  197,  197,  109 ], MPI tasks:  3}}
-        #Eigenvalues and New Occupation Numbers
-       Orbitals: [
- {e: -5.0E-01, f:  2.0},  # 00001
- {e: -5.0E-01, f:  2.0},  # 00002
- {e: -5.0E-01, f:  2.0},  # 00003
- {e: -5.0E-01, f:  2.0},  # 00004
- {e: -5.0E-01, f:  2.0},  # 00005
- {e: -5.0E-01, f:  2.0},  # 00006
- {e: -5.0E-01, f:  2.0},  # 00007
- {e: -5.0E-01, f:  2.0},  # 00008
- {e: -5.0E-01, f:  2.0},  # 00009
- {e: -5.0E-01, f:  2.0},  # 00010
- {e: -5.0E-01, f:  2.0},  # 00011
- {e: -5.0E-01, f:  2.0},  # 00012
- {e: -5.0E-01, f:  2.0},  # 00013
- {e: -5.0E-01, f:  2.0},  # 00014
- {e: -5.0E-01, f:  2.0},  # 00015
- {e: -5.0E-01, f:  2.0},  # 00016
- {e: -5.0E-01, f:  2.0},  # 00017
- {e: -5.0E-01, f:  2.0},  # 00018
- {e: -5.0E-01, f:  2.0},  # 00019
- {e: -5.0E-01, f:  2.0},  # 00020
- {e: -5.0E-01, f:  2.0},  # 00021
- {e: -5.0E-01, f:  2.0},  # 00022
- {e: -5.0E-01, f:  2.0},  # 00023
- {e: -5.0E-01, f:  2.0},  # 00024
- {e: -5.0E-01, f:  2.0},  # 00025
- {e: -5.0E-01, f:  2.0},  # 00026
- {e: -5.0E-01, f:  2.0},  # 00027
- {e: -5.0E-01, f:  2.0},  # 00028
- {e: -5.0E-01, f:  2.0},  # 00029
- {e: -5.0E-01, f:  2.0},  # 00030
- {e: -5.0E-01, f:  2.0},  # 00031
- {e: -5.0E-01, f:  2.0},  # 00032
- {e: -5.0E-01, f:  2.0},  # 00033
- {e: -5.0E-01, f:  2.0},  # 00034
- {e: -5.0E-01, f:  2.0},  # 00035
- {e: -5.0E-01, f:  2.0},  # 00036
- {e: -5.0E-01, f:  2.0},  # 00037
- {e: -5.0E-01, f:  2.0},  # 00038
- {e: -5.0E-01, f:  2.0},  # 00039
- {e: -5.0E-01, f:  2.0},  # 00040
- {e: -5.0E-01, f:  2.0},  # 00041
- {e: -5.0E-01, f:  2.0},  # 00042
- {e: -5.0E-01, f:  2.0},  # 00043
- {e: -5.0E-01, f:  2.0},  # 00044
- {e: -5.0E-01, f:  2.0},  # 00045
- {e: -5.0E-01, f:  2.0},  # 00046
- {e: -5.0E-01, f:  2.0},  # 00047
- {e: -5.0E-01, f:  2.0},  # 00048
- {e: -5.0E-01, f:  2.0},  # 00049
- {e: -5.0E-01, f:  2.0},  # 00050
- {e: -5.0E-01, f:  2.0},  # 00051
- {e: -5.0E-01, f:  2.0},  # 00052
- {e: -5.0E-01, f:  2.0},  # 00053
- {e: -5.0E-01, f:  2.0},  # 00054
- {e: -5.0E-01, f:  2.0},  # 00055
- {e: -5.0E-01, f:  2.0},  # 00056
- {e: -5.0E-01, f:  2.0}] # 00057
-       summary: [ {kernel optimization: DMIN, mixing quantity: DENS, mix hist:  0, 
- iter:  1, delta:  3.0E-08, energy: -1.76329902123841748E+02, D: -2.856E-02}]
-   -  #-------------------------------------------------------------------- kernel iter: 2
-       Kernel update:
-         max dev from unity            :  1.41E-02
-         Hamiltonian application required:  Yes
-         method                        : directmin
-         expansion coefficients optimization: &it_coeff004_001_002
-         -  { #---------------------------------------------------------------- it coeff: 1
- calculate density kernel, communication strategy: ALLREDUCE, 
- communication strategy kernel: ALLREDUCE, method: DminSD, 
- iter:  1, fnrm:  6.66E-03, eBS: -5.53775488661563458E+01, D:  1.624E-01, alpha:  2.0E-01}
-         Kohn-Sham residue             :  1.222E-01
-         Coefficients available        :  Yes
-       alpha                           :  0.22000000000000003
-       energydiff                      : -4.10093927712296136E-004
-       Hamiltonian update: {
- Energies: {Ekin:  1.917429615E+02, Epot: -2.18271173596E+02, Enl:  1.30259072303E+01, 
-              EH:  1.08347534914E+03, EXC: -5.11930847388E+01, EvXC: -6.70109504532E+01}, 
-    Total charge:  1.13999998329E+02, 
- Poisson Solver: {BC: Free, Box:  [  197,  197,  109 ], MPI tasks:  3}}
-        #Eigenvalues and New Occupation Numbers
-       Orbitals: [
- {e: -5.0E-01, f:  2.0},  # 00001
- {e: -5.0E-01, f:  2.0},  # 00002
- {e: -5.0E-01, f:  2.0},  # 00003
- {e: -5.0E-01, f:  2.0},  # 00004
- {e: -5.0E-01, f:  2.0},  # 00005
- {e: -5.0E-01, f:  2.0},  # 00006
- {e: -5.0E-01, f:  2.0},  # 00007
- {e: -5.0E-01, f:  2.0},  # 00008
- {e: -5.0E-01, f:  2.0},  # 00009
- {e: -5.0E-01, f:  2.0},  # 00010
- {e: -5.0E-01, f:  2.0},  # 00011
- {e: -5.0E-01, f:  2.0},  # 00012
- {e: -5.0E-01, f:  2.0},  # 00013
- {e: -5.0E-01, f:  2.0},  # 00014
- {e: -5.0E-01, f:  2.0},  # 00015
- {e: -5.0E-01, f:  2.0},  # 00016
- {e: -5.0E-01, f:  2.0},  # 00017
- {e: -5.0E-01, f:  2.0},  # 00018
- {e: -5.0E-01, f:  2.0},  # 00019
- {e: -5.0E-01, f:  2.0},  # 00020
- {e: -5.0E-01, f:  2.0},  # 00021
- {e: -5.0E-01, f:  2.0},  # 00022
- {e: -5.0E-01, f:  2.0},  # 00023
- {e: -5.0E-01, f:  2.0},  # 00024
- {e: -5.0E-01, f:  2.0},  # 00025
- {e: -5.0E-01, f:  2.0},  # 00026
- {e: -5.0E-01, f:  2.0},  # 00027
- {e: -5.0E-01, f:  2.0},  # 00028
- {e: -5.0E-01, f:  2.0},  # 00029
- {e: -5.0E-01, f:  2.0},  # 00030
- {e: -5.0E-01, f:  2.0},  # 00031
- {e: -5.0E-01, f:  2.0},  # 00032
- {e: -5.0E-01, f:  2.0},  # 00033
- {e: -5.0E-01, f:  2.0},  # 00034
- {e: -5.0E-01, f:  2.0},  # 00035
- {e: -5.0E-01, f:  2.0},  # 00036
- {e: -5.0E-01, f:  2.0},  # 00037
- {e: -5.0E-01, f:  2.0},  # 00038
- {e: -5.0E-01, f:  2.0},  # 00039
- {e: -5.0E-01, f:  2.0},  # 00040
- {e: -5.0E-01, f:  2.0},  # 00041
- {e: -5.0E-01, f:  2.0},  # 00042
- {e: -5.0E-01, f:  2.0},  # 00043
- {e: -5.0E-01, f:  2.0},  # 00044
- {e: -5.0E-01, f:  2.0},  # 00045
- {e: -5.0E-01, f:  2.0},  # 00046
- {e: -5.0E-01, f:  2.0},  # 00047
- {e: -5.0E-01, f:  2.0},  # 00048
- {e: -5.0E-01, f:  2.0},  # 00049
- {e: -5.0E-01, f:  2.0},  # 00050
- {e: -5.0E-01, f:  2.0},  # 00051
- {e: -5.0E-01, f:  2.0},  # 00052
- {e: -5.0E-01, f:  2.0},  # 00053
- {e: -5.0E-01, f:  2.0},  # 00054
- {e: -5.0E-01, f:  2.0},  # 00055
- {e: -5.0E-01, f:  2.0},  # 00056
- {e: -5.0E-01, f:  2.0}] # 00057
-       summary: [ {kernel optimization: DMIN, mixing quantity: DENS, mix hist:  0, 
- iter:  2, delta:  4.07E-09, energy: -1.7633031221776946E+02, D: -4.101E-04}]
-   -  #-------------------------------------------------------------------- kernel iter: 3
-       Kernel update:
-         max dev from unity            :  1.41E-02
-         Hamiltonian application required:  Yes
-         method                        : directmin
-         expansion coefficients optimization: &it_coeff004_001_003
-         -  { #---------------------------------------------------------------- it coeff: 1
- calculate density kernel, communication strategy: ALLREDUCE, 
- communication strategy kernel: ALLREDUCE, method: DminSD, 
- iter:  1, fnrm:  5.41E-03, eBS: -5.52151894463158612E+01, D: -5.263E-03, alpha:  2.2E-01}
-         Kohn-Sham residue             :  1.222E-01
-         Coefficients available        :  Yes
-       alpha                           :  0.24200000000000005
-       energydiff                      : -3.32733048935551778E-004
-       Hamiltonian update: {
- Energies: {Ekin:  1.917429615E+02, Epot: -2.1827371017E+02, Enl:  1.30259072303E+01, 
-              EH:  1.08347036656E+03, EXC: -5.11929279023E+01, EvXC: -6.70107414072E+01}, 
-    Total charge:  1.139999983292E+02, 
- Poisson Solver: {BC: Free, Box:  [  197,  197,  109 ], MPI tasks:  3}}
-        #Eigenvalues and New Occupation Numbers
-       Orbitals: [
- {e: -5.0E-01, f:  2.0},  # 00001
- {e: -5.0E-01, f:  2.0},  # 00002
- {e: -5.0E-01, f:  2.0},  # 00003
- {e: -5.0E-01, f:  2.0},  # 00004
- {e: -5.0E-01, f:  2.0},  # 00005
- {e: -5.0E-01, f:  2.0},  # 00006
- {e: -5.0E-01, f:  2.0},  # 00007
- {e: -5.0E-01, f:  2.0},  # 00008
- {e: -5.0E-01, f:  2.0},  # 00009
- {e: -5.0E-01, f:  2.0},  # 00010
- {e: -5.0E-01, f:  2.0},  # 00011
- {e: -5.0E-01, f:  2.0},  # 00012
- {e: -5.0E-01, f:  2.0},  # 00013
- {e: -5.0E-01, f:  2.0},  # 00014
- {e: -5.0E-01, f:  2.0},  # 00015
- {e: -5.0E-01, f:  2.0},  # 00016
- {e: -5.0E-01, f:  2.0},  # 00017
- {e: -5.0E-01, f:  2.0},  # 00018
- {e: -5.0E-01, f:  2.0},  # 00019
- {e: -5.0E-01, f:  2.0},  # 00020
- {e: -5.0E-01, f:  2.0},  # 00021
- {e: -5.0E-01, f:  2.0},  # 00022
- {e: -5.0E-01, f:  2.0},  # 00023
- {e: -5.0E-01, f:  2.0},  # 00024
- {e: -5.0E-01, f:  2.0},  # 00025
- {e: -5.0E-01, f:  2.0},  # 00026
- {e: -5.0E-01, f:  2.0},  # 00027
- {e: -5.0E-01, f:  2.0},  # 00028
- {e: -5.0E-01, f:  2.0},  # 00029
- {e: -5.0E-01, f:  2.0},  # 00030
- {e: -5.0E-01, f:  2.0},  # 00031
- {e: -5.0E-01, f:  2.0},  # 00032
- {e: -5.0E-01, f:  2.0},  # 00033
- {e: -5.0E-01, f:  2.0},  # 00034
- {e: -5.0E-01, f:  2.0},  # 00035
- {e: -5.0E-01, f:  2.0},  # 00036
- {e: -5.0E-01, f:  2.0},  # 00037
- {e: -5.0E-01, f:  2.0},  # 00038
- {e: -5.0E-01, f:  2.0},  # 00039
- {e: -5.0E-01, f:  2.0},  # 00040
- {e: -5.0E-01, f:  2.0},  # 00041
- {e: -5.0E-01, f:  2.0},  # 00042
- {e: -5.0E-01, f:  2.0},  # 00043
- {e: -5.0E-01, f:  2.0},  # 00044
- {e: -5.0E-01, f:  2.0},  # 00045
- {e: -5.0E-01, f:  2.0},  # 00046
- {e: -5.0E-01, f:  2.0},  # 00047
- {e: -5.0E-01, f:  2.0},  # 00048
- {e: -5.0E-01, f:  2.0},  # 00049
- {e: -5.0E-01, f:  2.0},  # 00050
- {e: -5.0E-01, f:  2.0},  # 00051
- {e: -5.0E-01, f:  2.0},  # 00052
- {e: -5.0E-01, f:  2.0},  # 00053
- {e: -5.0E-01, f:  2.0},  # 00054
- {e: -5.0E-01, f:  2.0},  # 00055
- {e: -5.0E-01, f:  2.0},  # 00056
- {e: -5.0E-01, f:  2.0}] # 00057
-       summary: [ {kernel optimization: DMIN, mixing quantity: DENS, mix hist:  0, 
- iter:  3, delta:  3.15E-09, energy: -1.76330644950818396E+02, D: -3.327E-04}]
-   -  #-------------------------------------------------------------------- kernel iter: 4
-       Kernel update:
-         max dev from unity            :  1.41E-02
-         Hamiltonian application required:  Yes
-         method                        : directmin
-         expansion coefficients optimization: &it_coeff004_001_004
-         -  { #---------------------------------------------------------------- it coeff: 1
- calculate density kernel, communication strategy: ALLREDUCE, 
- communication strategy kernel: ALLREDUCE, method: DminSD, 
- iter:  1, fnrm:  4.48E-03, eBS: -5.52204525459098079E+01, D: -7.466E-03, alpha:  2.42E-01}
-         Kohn-Sham residue             :  1.222E-01
-         Coefficients available        :  Yes
-       alpha                           :  0.26620000000000005
-       energydiff                      : -2.54078502393895178E-004
-       Hamiltonian update: {
- Energies: {Ekin:  1.917429615E+02, Epot: -2.18278703664E+02, Enl:  1.30259072303E+01, 
-              EH:  1.0834630397E+03, EXC: -5.11925749596E+01, EvXC: -6.7010273912E+01}, 
-    Total charge:  1.139999983293E+02, 
- Poisson Solver: {BC: Free, Box:  [  197,  197,  109 ], MPI tasks:  3}}
-        #Eigenvalues and New Occupation Numbers
-       Orbitals: [
- {e: -5.0E-01, f:  2.0},  # 00001
- {e: -5.0E-01, f:  2.0},  # 00002
- {e: -5.0E-01, f:  2.0},  # 00003
- {e: -5.0E-01, f:  2.0},  # 00004
- {e: -5.0E-01, f:  2.0},  # 00005
- {e: -5.0E-01, f:  2.0},  # 00006
- {e: -5.0E-01, f:  2.0},  # 00007
- {e: -5.0E-01, f:  2.0},  # 00008
- {e: -5.0E-01, f:  2.0},  # 00009
- {e: -5.0E-01, f:  2.0},  # 00010
- {e: -5.0E-01, f:  2.0},  # 00011
- {e: -5.0E-01, f:  2.0},  # 00012
- {e: -5.0E-01, f:  2.0},  # 00013
- {e: -5.0E-01, f:  2.0},  # 00014
- {e: -5.0E-01, f:  2.0},  # 00015
- {e: -5.0E-01, f:  2.0},  # 00016
- {e: -5.0E-01, f:  2.0},  # 00017
- {e: -5.0E-01, f:  2.0},  # 00018
- {e: -5.0E-01, f:  2.0},  # 00019
- {e: -5.0E-01, f:  2.0},  # 00020
- {e: -5.0E-01, f:  2.0},  # 00021
- {e: -5.0E-01, f:  2.0},  # 00022
- {e: -5.0E-01, f:  2.0},  # 00023
- {e: -5.0E-01, f:  2.0},  # 00024
- {e: -5.0E-01, f:  2.0},  # 00025
- {e: -5.0E-01, f:  2.0},  # 00026
- {e: -5.0E-01, f:  2.0},  # 00027
- {e: -5.0E-01, f:  2.0},  # 00028
- {e: -5.0E-01, f:  2.0},  # 00029
- {e: -5.0E-01, f:  2.0},  # 00030
- {e: -5.0E-01, f:  2.0},  # 00031
- {e: -5.0E-01, f:  2.0},  # 00032
- {e: -5.0E-01, f:  2.0},  # 00033
- {e: -5.0E-01, f:  2.0},  # 00034
- {e: -5.0E-01, f:  2.0},  # 00035
- {e: -5.0E-01, f:  2.0},  # 00036
- {e: -5.0E-01, f:  2.0},  # 00037
- {e: -5.0E-01, f:  2.0},  # 00038
- {e: -5.0E-01, f:  2.0},  # 00039
- {e: -5.0E-01, f:  2.0},  # 00040
- {e: -5.0E-01, f:  2.0},  # 00041
- {e: -5.0E-01, f:  2.0},  # 00042
- {e: -5.0E-01, f:  2.0},  # 00043
- {e: -5.0E-01, f:  2.0},  # 00044
- {e: -5.0E-01, f:  2.0},  # 00045
- {e: -5.0E-01, f:  2.0},  # 00046
- {e: -5.0E-01, f:  2.0},  # 00047
- {e: -5.0E-01, f:  2.0},  # 00048
- {e: -5.0E-01, f:  2.0},  # 00049
- {e: -5.0E-01, f:  2.0},  # 00050
- {e: -5.0E-01, f:  2.0},  # 00051
- {e: -5.0E-01, f:  2.0},  # 00052
- {e: -5.0E-01, f:  2.0},  # 00053
- {e: -5.0E-01, f:  2.0},  # 00054
- {e: -5.0E-01, f:  2.0},  # 00055
- {e: -5.0E-01, f:  2.0},  # 00056
- {e: -5.0E-01, f:  2.0}] # 00057
-       summary: [ {kernel optimization: DMIN, mixing quantity: DENS, mix hist:  0, 
- iter:  4, delta:  2.77E-09, energy: -1.7633089902932079E+02, D: -2.541E-04}]
-   -  &final_kernel004  { #-------------------------------------------------------- iter: 5
- summary: [ {kernel optimization: DMIN, mixing quantity: DENS, mix hist:  0, 
- iter:  5, delta:  2.77E-09, energy: -1.7633089902932079E+02, D: -2.541E-04}]}
-=======
  Energies: {Ekin:  1.91742961490E+02, Epot: -2.18430526701E+02, Enl:  1.30259072285E+01}, 
  Orthoconstraint:  Yes,    Preconditioning:  Yes, 
  iter:  2, fnrm:  8.32E-02, Omega: -1.763291800392917E+02, D: -2.78E-02, D best: -2.78E-02, 
@@ -3707,129 +2198,10 @@
    -  &final_kernel004  { #-------------------------------------------------------- iter: 5
  summary: [ {kernel optimization: DMIN, mixing quantity: DENS, mix hist:  0, 
  iter:  5, delta:  2.77E-09, energy: -1.76330899029194143E+02, D: -2.541E-04}]}
->>>>>>> ffa93dbe
     #================================================================= Summary of both steps
    self consistency summary: &it_sc004
    -  {iter:  4, target function: ENERGY,  #WARNING: support function optimization not converged
  kernel optimization: DIRMIN,  #WARNING: density optimization not converged
-<<<<<<< HEAD
- iter high:  4, delta out:  3.079E-08, energy: -1.7633089902932079E+02, D: -2.955E-02}
-    #Eigenvalues and New Occupation Numbers
-   Orbitals: [
- {e: -5.0E-01, f:  1.0},  # 00001
- {e: -5.0E-01, f:  1.0},  # 00002
- {e: -5.0E-01, f:  1.0},  # 00003
- {e: -5.0E-01, f:  1.0},  # 00004
- {e: -5.0E-01, f:  1.0},  # 00005
- {e: -5.0E-01, f:  1.0},  # 00006
- {e: -5.0E-01, f:  1.0},  # 00007
- {e: -5.0E-01, f:  1.0},  # 00008
- {e: -5.0E-01, f:  1.0},  # 00009
- {e: -5.0E-01, f:  1.0},  # 00010
- {e: -5.0E-01, f:  1.0},  # 00011
- {e: -5.0E-01, f:  1.0},  # 00012
- {e: -5.0E-01, f:  1.0},  # 00013
- {e: -5.0E-01, f:  1.0},  # 00014
- {e: -5.0E-01, f:  1.0},  # 00015
- {e: -5.0E-01, f:  1.0},  # 00016
- {e: -5.0E-01, f:  1.0},  # 00017
- {e: -5.0E-01, f:  1.0},  # 00018
- {e: -5.0E-01, f:  1.0},  # 00019
- {e: -5.0E-01, f:  1.0},  # 00020
- {e: -5.0E-01, f:  1.0},  # 00021
- {e: -5.0E-01, f:  1.0},  # 00022
- {e: -5.0E-01, f:  1.0},  # 00023
- {e: -5.0E-01, f:  1.0},  # 00024
- {e: -5.0E-01, f:  1.0},  # 00025
- {e: -5.0E-01, f:  1.0},  # 00026
- {e: -5.0E-01, f:  1.0},  # 00027
- {e: -5.0E-01, f:  1.0},  # 00028
- {e: -5.0E-01, f:  1.0},  # 00029
- {e: -5.0E-01, f:  1.0},  # 00030
- {e: -5.0E-01, f:  1.0},  # 00031
- {e: -5.0E-01, f:  1.0},  # 00032
- {e: -5.0E-01, f:  1.0},  # 00033
- {e: -5.0E-01, f:  1.0},  # 00034
- {e: -5.0E-01, f:  1.0},  # 00035
- {e: -5.0E-01, f:  1.0},  # 00036
- {e: -5.0E-01, f:  1.0},  # 00037
- {e: -5.0E-01, f:  1.0},  # 00038
- {e: -5.0E-01, f:  1.0},  # 00039
- {e: -5.0E-01, f:  1.0},  # 00040
- {e: -5.0E-01, f:  1.0},  # 00041
- {e: -5.0E-01, f:  1.0},  # 00042
- {e: -5.0E-01, f:  1.0},  # 00043
- {e: -5.0E-01, f:  1.0},  # 00044
- {e: -5.0E-01, f:  1.0},  # 00045
- {e: -5.0E-01, f:  1.0},  # 00046
- {e: -5.0E-01, f:  1.0},  # 00047
- {e: -5.0E-01, f:  1.0},  # 00048
- {e: -5.0E-01, f:  1.0},  # 00049
- {e: -5.0E-01, f:  1.0},  # 00050
- {e: -5.0E-01, f:  1.0},  # 00051
- {e: -5.0E-01, f:  1.0},  # 00052
- {e: -5.0E-01, f:  1.0},  # 00053
- {e: -5.0E-01, f:  1.0},  # 00054
- {e: -5.0E-01, f:  1.0},  # 00055
- {e: -5.0E-01, f:  1.0},  # 00056
- {e: -5.0E-01, f:  1.0},  # 00057
- {e: -5.0E-01, f:  1.0},  # 00058
- {e: -5.0E-01, f:  1.0},  # 00059
- {e: -5.0E-01, f:  1.0},  # 00060
- {e: -5.0E-01, f:  1.0},  # 00061
- {e: -5.0E-01, f:  1.0},  # 00062
- {e: -5.0E-01, f:  1.0},  # 00063
- {e: -5.0E-01, f:  1.0},  # 00064
- {e: -5.0E-01, f:  1.0},  # 00065
- {e: -5.0E-01, f:  1.0},  # 00066
- {e: -5.0E-01, f:  1.0},  # 00067
- {e: -5.0E-01, f:  1.0},  # 00068
- {e: -5.0E-01, f:  1.0},  # 00069
- {e: -5.0E-01, f:  1.0},  # 00070
- {e: -5.0E-01, f:  1.0},  # 00071
- {e: -5.0E-01, f:  1.0},  # 00072
- {e: -5.0E-01, f:  1.0},  # 00073
- {e: -5.0E-01, f:  1.0},  # 00074
- {e: -5.0E-01, f:  1.0},  # 00075
- {e: -5.0E-01, f:  1.0},  # 00076
- {e: -5.0E-01, f:  1.0},  # 00077
- {e: -5.0E-01, f:  1.0},  # 00078
- {e: -5.0E-01, f:  1.0},  # 00079
- {e: -5.0E-01, f:  1.0},  # 00080
- {e: -5.0E-01, f:  1.0},  # 00081
- {e: -5.0E-01, f:  1.0},  # 00082
- {e: -5.0E-01, f:  1.0},  # 00083
- {e: -5.0E-01, f:  1.0},  # 00084
- {e: -5.0E-01, f:  1.0},  # 00085
- {e: -5.0E-01, f:  1.0},  # 00086
- {e: -5.0E-01, f:  1.0},  # 00087
- {e: -5.0E-01, f:  1.0},  # 00088
- {e: -5.0E-01, f:  1.0},  # 00089
- {e: -5.0E-01, f:  1.0},  # 00090
- {e: -5.0E-01, f:  1.0},  # 00091
- {e: -5.0E-01, f:  1.0},  # 00092
- {e: -5.0E-01, f:  1.0},  # 00093
- {e: -5.0E-01, f:  1.0},  # 00094
- {e: -5.0E-01, f:  1.0},  # 00095
- {e: -5.0E-01, f:  1.0},  # 00096
- {e: -5.0E-01, f:  1.0},  # 00097
- {e: -5.0E-01, f:  1.0},  # 00098
- {e: -5.0E-01, f:  1.0},  # 00099
- {e: -5.0E-01, f:  1.0},  # 00100
- {e: -5.0E-01, f:  1.0},  # 00101
- {e: -5.0E-01, f:  1.0},  # 00102
- {e: -5.0E-01, f:  1.0},  # 00103
- {e: -5.0E-01, f:  1.0},  # 00104
- {e: -5.0E-01, f:  1.0},  # 00105
- {e: -5.0E-01, f:  1.0}] # 00106
-    #========================================================================= final results
-   self consistency summary:
-   -  {iter:  4, 
- Energies: {Ekin:  1.917429615E+02, Epot: -2.18278703664E+02, Enl:  1.30259072303E+01, 
-              EH:  1.08345446284E+03, EXC: -5.11921039704E+01, EvXC: -6.70096508402E+01}, 
-       iter high:  4,          delta out:  3.079E-08,      energy: -1.7633089902932079E+02, 
-               D:  0.0,  #FINAL
-=======
  iter high:  4, delta out:  3.079E-08, energy: -1.76330899029194143E+02, D: -2.955E-02}
     #Eigenvalues and New Occupation Numbers
    Orbitals: [
@@ -3946,62 +2318,12 @@
               EH:  1.08345446283E+03,  EXC: -5.11921039698E+01, EvXC: -6.70096508395E+01}, 
        iter high:  4,            delta out:  3.079E-08, 
           energy: -1.76330899029194143E+02,                       D:  0.000E+00,  #FINAL
->>>>>>> ffa93dbe
  }
  Total charge                          :  1.139999983293E+02
   #---------------------------------------------------------------------- Forces Calculation
  Poisson Solver:
    BC                                  : Free
    Box                                 :  [  197,  197,  109 ]
-<<<<<<< HEAD
-   MPI tasks                           :  3
- Calculate local forces: {Leaked force:  0.0}
- Calculate Non Local forces            :  Yes
- Average noise forces: {x: -3.22790511E-04, y:  4.51103459E-04, z:  5.3114342E-03, 
-                    total:  5.34032034E-03}
- Clean forces norm (Ha/Bohr): {maxval:  2.310298569982E-02, fnrm2:  2.136735237004E-03}
- Raw forces norm (Ha/Bohr): {maxval:  2.308354812685E-02, fnrm2:  2.165308389505E-03}
-  #--------------------------------------------------------------------------- Atomic Forces
- Atomic Forces (Ha/Bohr):
- -  {N: [ 1.157938440198E-02,  8.488553348705E-04, -7.526807953445E-05]} # 0001
- -  {N: [ 1.018456498633E-03,  5.66695497778E-03, -2.591374250106E-04]} # 0002
- -  {N: [ 1.731787361231E-03, -7.775504676546E-04, -1.580280068539E-04]} # 0003
- -  {N: [-6.448366152309E-04, -2.307114299242E-02,  1.026886074137E-03]} # 0004
- -  {N: [-1.622332786593E-04, -1.761235597111E-03, -1.602748689667E-04]} # 0005
- -  {C: [-3.199382388062E-03,  3.526886967348E-03, -2.776189651014E-04]} # 0006
- -  {C: [ 1.000993565029E-03,  5.829873041072E-03,  5.601938563548E-04]} # 0007
- -  {C: [ 6.077793640052E-04, -6.281240415564E-03,  6.227477080563E-04]} # 0008
- -  {C: [-3.4420900277E-03, -6.266354881263E-03, -1.78754918414E-04]} # 0009
- -  {C: [ 5.919387409739E-04,  2.724981254413E-03, -2.02709622968E-04]} # 0010
- -  {C: [ 7.377012455612E-03, -7.36791449824E-05,  3.013865943226E-04]} # 0011
- -  {C: [-7.301323649393E-03, -1.986946090029E-04,  3.346915604836E-04]} # 0012
- -  {C: [-2.022879259923E-03,  2.605227868082E-03, -1.335357323699E-04]} # 0013
- -  {C: [ 3.041500179337E-03,  4.047487911177E-03, -3.208369511323E-04]} # 0014
- -  {H: [ 2.348254002924E-03, -7.706101784708E-04, -1.700015625616E-04]} # 0015
- -  {H: [ 2.302682697106E-03,  1.268168200617E-03, -1.683686562668E-04]} # 0016
- -  {H: [-8.044103995566E-04, -2.306422226547E-03, -5.039802756947E-04]} # 0017
- -  {H: [ 1.134218215906E-03, -1.984609749167E-03, -5.115777310735E-04]} # 0018
- -  {H: [ 7.935397306752E-04, -6.841690287126E-03, -1.735085347126E-04]} # 0019
- -  {N: [-1.362647822683E-02,  9.158204048587E-04, -2.065539413264E-04]} # 0020
- -  {N: [-4.513402965654E-04,  2.194004730598E-02,  9.205605001415E-04]} # 0021
- -  {N: [ 3.786111681513E-04,  5.286450881194E-03, -2.524331002384E-04]} # 0022
- -  {C: [ 3.101600014083E-03, -7.294951689567E-03, -2.110689283181E-04]} # 0023
- -  {C: [-6.141964262413E-05, -5.625685927853E-03,  6.280458294429E-04]} # 0024
- -  {C: [-4.735709729724E-04,  5.291052336457E-03,  5.609380244864E-04]} # 0025
- -  {C: [-9.971234796077E-04, -3.715658690927E-03, -1.262381354344E-04]} # 0026
- -  {C: [-8.374625897838E-03, -1.802570547208E-04,  4.428032982094E-04]} # 0027
- -  {C: [ 7.910911665543E-03, -8.572012176642E-04,  4.185352995993E-04]} # 0028
- -  {C: [-2.821714672563E-04, -3.512712857477E-03, -1.672729625282E-04]} # 0029
- -  {H: [-2.077016795029E-03,  1.834893952342E-03, -1.132099014395E-04]} # 0030
- -  {H: [-2.296733378498E-03, -1.228528556653E-03, -1.153186549548E-04]} # 0031
- -  {H: [ 8.851078730871E-04,  1.945530323078E-03, -5.834760634247E-04]} # 0032
- -  {H: [-4.090746834362E-04,  2.149518645456E-03, -5.722341848133E-04]} # 0033
- -  {H: [ 8.229325249049E-04,  6.866477139448E-03, -1.753815420956E-04]} # 0034
-  #----------------------------------------------------------------- Timing for root process
- Timings for root process:
-   CPU time (s)                        :  310.18
-   Elapsed time (s)                    :  160.51
-=======
    MPI tasks                           :  4
  Calculate local forces: {Leaked force:  0.00000E+00}
  Calculate Non Local forces            :  Yes
@@ -4049,7 +2371,6 @@
  Timings for root process:
    CPU time (s)                        :  148.24
    Elapsed time (s)                    :  81.65
->>>>>>> ffa93dbe
   #-------------------------------- Warnings obtained during the run, check their relevance!
  WARNINGS:
  - Do not call check_communications in the linear scaling version!
@@ -4061,40 +2382,13 @@
  - density optimization not converged
  - support function optimization not converged
  - density optimization not converged
-<<<<<<< HEAD
- Status of the memory at finalization:
-   wfd%keyvloc:
-     Array Id                          : wfd%keyvloc
-     Size (Bytes)                      : 16928
-     Allocating Routine Id             : system_initialization
-     Address of first element          : 0x23a7750
-     Address of metadata               : 37102552
-   wfd%keygloc:
-     Array Id                          : wfd%keygloc
-     Size (Bytes)                      : 33856
-     Allocating Routine Id             : system_initialization
-     Address of first element          : 0x25f8100
-     Address of metadata               : 37102456
-   Timestamp of Profile initialization:
-     2014-01-31 16:40:25.747
-   Process Id:
-     0
- Memory Consumption Report:
-   Tot. No. of Allocations             :  252500
-   Tot. No. of Deallocations           :  252500
-=======
  Memory Consumption Report:
    Tot. No. of Allocations             :  97502
    Tot. No. of Deallocations           :  97502
->>>>>>> ffa93dbe
    Remaining Memory (B)                :  0
    Memory occupation:
      Peak Value (MB)                   :  929
      for the array                     : nrecvdspls
      in the routine                    : transpose_communicate_psi
-<<<<<<< HEAD
- Max No. of dictionaries used          :  7794 #(  138 still in use)
-=======
  Max No. of dictionaries used          :  11348 #(  765 still in use)
- Number of dictionary folders allocated:  2
->>>>>>> ffa93dbe
+ Number of dictionary folders allocated:  2