--- conflicted
+++ resolved
@@ -1,8 +1,8 @@
  <BigDFT> log of the run will be written in logfile: ./log-foe.yaml
  ------------------------------------------------------------------------------------
  >>>> Partition of the basis functions among the processes.
-    | Processes from 0 to 3 treat 18 orbitals, |
-    | processes from 4 to 5 treat 17 orbitals. |
+    | Processes from 0 to 1 treat 27 orbitals, |
+    | processes from 2 to 3 treat 26 orbitals. |
  -----------------------------------------------
 total elements: 11236
 non-zero elements: 5692
@@ -19,95 +19,29 @@
 WARNING: locrad for atom type H is too small; minimal value is   4.84E+00
 type, 4.d0*rprb, x0, input%lin%locrad_type(ityp)H   4.84E+00   2.89E+01   4.500E+00
 V3prb    5.4876E-02
- Processes from 0 to 3 treat 18 inguess orbitals 
- Processes from 4 to 5 treat 17 inguess orbitals 
+ Processes from 0 to 1 treat 27 inguess orbitals 
+ Processes from 2 to 3 treat 26 inguess orbitals 
 Calculating charge density... done.
    Calculation finished. TOTAL CHARGE =   1.139999945482E+02
  ----------------------------------- Determination of the orbitals in this new basis.
  Hamiltonian application done.
  --------------------------------------------------------------------------- FOE it=1
- FOE: it, evlow, evhigh, efermi, npl  1  -4.000E-01   4.000E-01  -1.000000000E-01   120
- Bisection bounds:    -1.00000E-01  1.00000E-01
- WARNING: lowest eigenvalue to high; penalty function, noise:    3.812E+37   1.286E-14
- Increase magnitude by 20% and cycle
- WARNING: highest eigenvalue to low; penalty function, noise:    6.323E+36   1.286E-14
- Increase magnitude by 20% and cycle
- --------------------------------------------------------------------------- FOE it=2
- FOE: it, evlow, evhigh, efermi, npl  2  -4.800E-01   4.800E-01  -1.000000000E-01   144
- Bisection bounds:    -1.00000E-01  1.00000E-01
- WARNING: lowest eigenvalue to high; penalty function, noise:    2.166E+29   1.943E-16
- Increase magnitude by 20% and cycle
- WARNING: highest eigenvalue to low; penalty function, noise:    3.737E+28   1.943E-16
- Increase magnitude by 20% and cycle
- --------------------------------------------------------------------------- FOE it=3
- FOE: it, evlow, evhigh, efermi, npl  3  -5.760E-01   5.760E-01  -1.000000000E-01   173
- Bisection bounds:    -1.00000E-01  1.00000E-01
- WARNING: lowest eigenvalue to high; penalty function, noise:    6.720E+12   1.804E-16
- Increase magnitude by 20% and cycle
- WARNING: highest eigenvalue to low; penalty function, noise:    2.276E+11   1.804E-16
- Increase magnitude by 20% and cycle
- --------------------------------------------------------------------------- FOE it=4
- FOE: it, evlow, evhigh, efermi, npl  4  -6.912E-01   6.912E-01  -1.000000000E-01   207
+ FOE: it, evlow, evhigh, efermi, npl  1  -1.300E+00   1.300E+00  -1.000000000E-01   390
  Bisection bounds:    -1.00000E-01  1.00000E-01
  lower bisection bound does not give negative charge difference: diff= 3.95874E+01
- --------------------------------------------------------------------------- FOE it=5
- FOE: it, evlow, evhigh, efermi, npl  5  -6.912E-01   6.912E-01  -2.000000000E-01   207
+ --------------------------------------------------------------------------- FOE it=2
+ FOE: it, evlow, evhigh, efermi, npl  2  -1.300E+00   1.300E+00  -2.000000000E-01   390
  Bisection bounds:    -2.00000E-01  1.00000E-01
  lower bisection bound does not give negative charge difference: diff= 1.98782E+01
- --------------------------------------------------------------------------- FOE it=6
- FOE: it, evlow, evhigh, efermi, npl  6  -6.912E-01   6.912E-01  -3.100000000E-01   207
+ --------------------------------------------------------------------------- FOE it=3
+ FOE: it, evlow, evhigh, efermi, npl  3  -1.300E+00   1.300E+00  -3.100000000E-01   390
  Bisection bounds:    -3.10000E-01  1.00000E-01
- --------------------------------------------------------------------------- FOE it=7
- FOE: it, evlow, evhigh, efermi, npl  7  -6.912E-01   6.912E-01   1.000000000E-01   207
+ lower bound for the eigenvalue spectrum is okay.
+ --------------------------------------------------------------------------- FOE it=4
+ FOE: it, evlow, evhigh, efermi, npl  4  -1.300E+00   1.300E+00   1.000000000E-01   390
  Bisection bounds:    -3.10000E-01  1.00000E-01
- new fermi energy from bisection / secant method
-<<<<<<< HEAD
- trace of the Fermi matrix, derivative matrix:   1.95269055E+02   0.00000000E+00
- charge difference, exit criterion:   8.1269E+01   1.0000E-06
- suggested Fermi energy for next iteration:  -1.562121801E-01
- --------------------------------------------------------------------------- FOE it=8
- FOE: it, evlow, evhigh, efermi, npl  8  -6.912E-01   6.912E-01  -1.562121801E-01   207
- Bisection bounds:    -3.10000E-01  1.00000E-01
- new fermi energy from bisection / secant method
- trace of the Fermi matrix, derivative matrix:   1.43237439E+02   0.00000000E+00
- charge difference, exit criterion:   2.9237E+01   1.0000E-06
- suggested Fermi energy for next iteration:  -2.345531900E-01
- --------------------------------------------------------------------------- FOE it=9
- FOE: it, evlow, evhigh, efermi, npl  9  -6.912E-01   6.912E-01  -2.345531900E-01   207
- Bisection bounds:    -3.10000E-01 -1.56212E-01
- new fermi energy from interpolation
- trace of the Fermi matrix, derivative matrix:   1.20442331E+02   0.00000000E+00
- charge difference, exit criterion:   6.4423E+00   1.0000E-06
- suggested Fermi energy for next iteration:  -2.516672308E-01
- -------------------------------------------------------------------------- FOE it=10
- FOE: it, evlow, evhigh, efermi, npl  10  -6.912E-01   6.912E-01  -2.516672308E-01   207
- Bisection bounds:    -3.10000E-01 -2.34553E-01
- new fermi energy from interpolation
- trace of the Fermi matrix, derivative matrix:   1.13479314E+02   0.00000000E+00
- charge difference, exit criterion:  -5.2069E-01   1.0000E-06
- suggested Fermi energy for next iteration:  -2.504569593E-01
- -------------------------------------------------------------------------- FOE it=11
- FOE: it, evlow, evhigh, efermi, npl  11  -6.912E-01   6.912E-01  -2.504569593E-01   207
- Bisection bounds:    -2.51667E-01 -2.34553E-01
- new fermi energy from interpolation
- trace of the Fermi matrix, derivative matrix:   1.14096356E+02   0.00000000E+00
- charge difference, exit criterion:   9.6356E-02   1.0000E-06
- suggested Fermi energy for next iteration:  -2.506487779E-01
- -------------------------------------------------------------------------- FOE it=12
- FOE: it, evlow, evhigh, efermi, npl  12  -6.912E-01   6.912E-01  -2.506487779E-01   207
- Bisection bounds:    -2.51667E-01 -2.50457E-01
- new fermi energy from interpolation
- trace of the Fermi matrix, derivative matrix:   1.14000243E+02   0.00000000E+00
- charge difference, exit criterion:   2.4304E-04   1.0000E-06
- suggested Fermi energy for next iteration:  -2.506492614E-01
- -------------------------------------------------------------------------- FOE it=13
- FOE: it, evlow, evhigh, efermi, npl  13  -6.912E-01   6.912E-01  -2.506492614E-01   207
- Bisection bounds:    -2.51667E-01 -2.50649E-01
- new fermi energy from interpolation
- trace of the Fermi matrix, derivative matrix:   1.14000000E+02   0.00000000E+00
- charge difference, exit criterion:  -8.3511E-09   1.0000E-06
- suggested Fermi energy for next iteration:  -2.506492613E-01
-=======
+ upper bound for the eigenvalue spectrum is okay.
+ new fermi energy from bisection / secant method
  trace of the Fermi matrix, derivative matrix:  1.9526906631717E+02  0.0000000000000E+00
  charge difference, exit criterion:   8.1269E+01   1.0000E-06
  suggested Fermi energy for next iteration: -1.5621217542402E-01
@@ -158,10 +92,7 @@
  trace of the Fermi matrix, derivative matrix:  1.1399999920031E+02  0.0000000000000E+00
  charge difference, exit criterion:  -7.9969E-07   1.0000E-06
  suggested Fermi energy for next iteration: -2.5064925249353E-01
->>>>>>> 888c4127
  -----------------------------------------------------------------------------------
-Calculating charge density... done.
-   Calculation finished. TOTAL CHARGE =   1.139999951384E+02
  ------------------------------------------------------------- Input guess generated.
  ************************************************************************************
  ****************************** LINEAR SCALING VERSION ******************************
@@ -169,121 +100,47 @@
  ======================== Creation of the basis functions... ========================
  ----------------------------------------------------------------------------- iter=1
  Orthoconstraint... Preconditioning... done.
- iter, fnrm, fnrmMax, trace, diff     1  1.0062829E+00  1.3276362E+00  -158.5278409461  -1.5853E+02
+ iter, fnrm, fnrmMax, trace, diff     1  9.9398939E-01  1.3277226E+00  -145.5344767682  -1.4553E+02
  SD informations: mean alpha=1.000E+00, max alpha=1.000E+00, consecutive successes=1
  Orthonormalization... done.
  ----------------------------------------------------------------------------- iter=2
  Orthoconstraint... Preconditioning... done.
- iter, fnrm, fnrmMax, trace, diff     2  3.2716813E-01  4.6087377E-01  -173.4648536435  -1.4937E+01
+ iter, fnrm, fnrmMax, trace, diff     2  3.0901676E-01  4.5965700E-01  -158.6722966790  -1.3138E+01
  SD informations: mean alpha=6.000E-01, max alpha=6.000E-01, consecutive successes=2
  Orthonormalization... done.
  ----------------------------------------------------------------------------- iter=3
  Orthoconstraint... Preconditioning... done.
- iter, fnrm, fnrmMax, trace, diff     3  2.0359335E-01  3.2360369E-01  -175.2880216163  -1.8232E+00
+ iter, fnrm, fnrmMax, trace, diff     3  1.9590481E-01  3.5510439E-01  -160.1078831779  -1.4356E+00
  SD informations: mean alpha=6.600E-01, max alpha=6.600E-01, consecutive successes=3
  Orthonormalization... done.
  ----------------------------------------------------------------------------- iter=4
  Orthoconstraint... Preconditioning... done.
- iter, fnrm, fnrmMax, trace, diff     4  1.5946031E-01  2.6683390E-01  -176.2068697734  -9.1885E-01
+ iter, fnrm, fnrmMax, trace, diff     4  1.5510431E-01  3.0308867E-01  -160.8585133106  -7.5063E-01
  SD informations: mean alpha=7.260E-01, max alpha=7.260E-01, consecutive successes=4
  Orthonormalization... done.
  ----------------------------------------------------------------------------- iter=5
  Orthoconstraint... Preconditioning... done.
- iter, fnrm, fnrmMax, trace, diff     5  1.3991381E-01  2.3226384E-01  -176.7736039068  -5.6673E-01
+ iter, fnrm, fnrmMax, trace, diff     5  1.3710332E-01  2.6778368E-01  -161.3374827601  -4.7897E-01
  WARNING: not converged within 5 iterations! Exiting loop due to limitations of iterations.
- Final values for fnrm, fnrmMax, trace:   1.3991381E-01  2.3226384E-01   -176.7736039
+ Final values for fnrm, fnrmMax, trace:   1.3710332E-01  2.6778368E-01   -161.3374828
  ============================= Basis functions created. =============================
  ----------------------------------- Determination of the orbitals in this new basis.
  Hamiltonian application done.
  --------------------------------------------------------------------------- FOE it=1
- FOE: it, evlow, evhigh, efermi, npl  1  -6.912E-01   6.912E-01  -3.486592613E-01   207
+ FOE: it, evlow, evhigh, efermi, npl  1  -1.300E+00   1.300E+00  -3.486592525E-01   390
  Bisection bounds:    -3.48659E-01 -1.52639E-01
- WARNING: lowest eigenvalue to high; penalty function, noise:    2.975+100   1.874E-16
- Increase magnitude by 20% and cycle
- WARNING: highest eigenvalue to low; penalty function, noise:    1.190+100   1.874E-16
- Increase magnitude by 20% and cycle
- --------------------------------------------------------------------------- FOE it=2
- FOE: it, evlow, evhigh, efermi, npl  2  -8.294E-01   8.294E-01  -3.486592613E-01   249
+ lower bound for the eigenvalue spectrum is okay.
+ --------------------------------------------------------------------------- FOE it=2
+ FOE: it, evlow, evhigh, efermi, npl  2  -1.300E+00   1.300E+00  -1.526392525E-01   390
  Bisection bounds:    -3.48659E-01 -1.52639E-01
-<<<<<<< HEAD
- WARNING: lowest eigenvalue to high; penalty function, noise:    1.587+100   2.151E-16
- Increase magnitude by 20% and cycle
- WARNING: highest eigenvalue to low; penalty function, noise:    1.248+100   2.151E-16
- Increase magnitude by 20% and cycle
-=======
  upper bound for the eigenvalue spectrum is okay.
  new fermi energy from bisection / secant method
  trace of the Fermi matrix, derivative matrix:  1.2013619346175E+02  0.0000000000000E+00
  charge difference, exit criterion:   6.1362E+00   1.0000E-06
  suggested Fermi energy for next iteration: -2.5641167566624E-01
->>>>>>> 888c4127
- --------------------------------------------------------------------------- FOE it=3
- FOE: it, evlow, evhigh, efermi, npl  3  -9.953E-01   9.953E-01  -3.486592613E-01   299
+ --------------------------------------------------------------------------- FOE it=3
+ FOE: it, evlow, evhigh, efermi, npl  3  -1.300E+00   1.300E+00  -2.564116757E-01   390
  Bisection bounds:    -3.48659E-01 -1.52639E-01
-<<<<<<< HEAD
- WARNING: lowest eigenvalue to high; penalty function, noise:    9.198E+92   2.394E-16
- Increase magnitude by 20% and cycle
- WARNING: highest eigenvalue to low; penalty function, noise:    4.470E+92   2.394E-16
- Increase magnitude by 20% and cycle
- --------------------------------------------------------------------------- FOE it=4
- FOE: it, evlow, evhigh, efermi, npl  4  -1.194E+00   1.194E+00  -3.486592613E-01   358
- Bisection bounds:    -3.48659E-01 -1.52639E-01
- WARNING: lowest eigenvalue to high; penalty function, noise:    3.355E+68   2.914E-16
- Increase magnitude by 20% and cycle
- WARNING: highest eigenvalue to low; penalty function, noise:    7.016E+67   2.914E-16
- Increase magnitude by 20% and cycle
- --------------------------------------------------------------------------- FOE it=5
- FOE: it, evlow, evhigh, efermi, npl  5  -1.433E+00   1.433E+00  -3.486592613E-01   430
- Bisection bounds:    -3.48659E-01 -1.52639E-01
- WARNING: lowest eigenvalue to high; penalty function, noise:    5.890E-15   2.429E-16
- Increase magnitude by 20% and cycle
- --------------------------------------------------------------------------- FOE it=6
- FOE: it, evlow, evhigh, efermi, npl  6  -1.720E+00   1.433E+00  -3.486592613E-01   473
- Bisection bounds:    -3.48659E-01 -1.52639E-01
- --------------------------------------------------------------------------- FOE it=7
- FOE: it, evlow, evhigh, efermi, npl  7  -1.720E+00   1.433E+00  -1.526392613E-01   473
- Bisection bounds:    -3.48659E-01 -1.52639E-01
- new fermi energy from bisection / secant method
- trace of the Fermi matrix, derivative matrix:   1.26538697E+02   0.00000000E+00
- charge difference, exit criterion:   1.2539E+01   1.0000E-06
- suggested Fermi energy for next iteration:  -2.623090196E-01
- --------------------------------------------------------------------------- FOE it=8
- FOE: it, evlow, evhigh, efermi, npl  8  -1.720E+00   1.433E+00  -2.623090196E-01   473
- Bisection bounds:    -3.48659E-01 -1.52639E-01
- new fermi energy from bisection / secant method
- trace of the Fermi matrix, derivative matrix:   1.12289198E+02   0.00000000E+00
- charge difference, exit criterion:  -1.7108E+00   1.0000E-06
- suggested Fermi energy for next iteration:  -2.283080773E-01
- --------------------------------------------------------------------------- FOE it=9
- FOE: it, evlow, evhigh, efermi, npl  9  -1.720E+00   1.433E+00  -2.283080773E-01   473
- Bisection bounds:    -2.62309E-01 -1.52639E-01
- new fermi energy from interpolation
- trace of the Fermi matrix, derivative matrix:   1.16771876E+02   0.00000000E+00
- charge difference, exit criterion:   2.7719E+00   1.0000E-06
- suggested Fermi energy for next iteration:  -2.488269401E-01
- -------------------------------------------------------------------------- FOE it=10
- FOE: it, evlow, evhigh, efermi, npl  10  -1.720E+00   1.433E+00  -2.488269401E-01   473
- Bisection bounds:    -2.62309E-01 -2.28308E-01
- new fermi energy from interpolation
- trace of the Fermi matrix, derivative matrix:   1.13936754E+02   0.00000000E+00
- charge difference, exit criterion:  -6.3246E-02   1.0000E-06
- suggested Fermi energy for next iteration:  -2.483411908E-01
- -------------------------------------------------------------------------- FOE it=11
- FOE: it, evlow, evhigh, efermi, npl  11  -1.720E+00   1.433E+00  -2.483411908E-01   473
- Bisection bounds:    -2.48827E-01 -2.28308E-01
- new fermi energy from interpolation
- trace of the Fermi matrix, derivative matrix:   1.14000812E+02   0.00000000E+00
- charge difference, exit criterion:   8.1151E-04   1.0000E-06
- suggested Fermi energy for next iteration:  -2.483473326E-01
- -------------------------------------------------------------------------- FOE it=12
- FOE: it, evlow, evhigh, efermi, npl  12  -1.720E+00   1.433E+00  -2.483473326E-01   473
- Bisection bounds:    -2.48827E-01 -2.48341E-01
- new fermi energy from interpolation
- trace of the Fermi matrix, derivative matrix:   1.14000000E+02   0.00000000E+00
- charge difference, exit criterion:   4.7042E-08   1.0000E-06
- suggested Fermi energy for next iteration:  -2.483473329E-01
- -----------------------------------------------------------------------------------
-=======
  new fermi energy from bisection / secant method
  trace of the Fermi matrix, derivative matrix:  1.1473642099208E+02  0.0000000000000E+00
  charge difference, exit criterion:   7.3642E-01   1.0000E-06
@@ -337,26 +194,21 @@
  charge difference, exit criterion:  -1.5504E-09   1.0000E-06
  suggested Fermi energy for next iteration: -2.7810224967056E-01
  ------------------------------------------------------------------------------------
->>>>>>> 888c4127
-Calculating charge density... done.
-   Calculation finished. TOTAL CHARGE =   1.139999986112E+02
+Calculating charge density... done.
+   Calculation finished. TOTAL CHARGE =   1.139999981082E+02
  ---------------------------------------------------------------- Updating potential.
  ++++++++++++++++++++++++++++++++++++++++++++++++++++++++++++++++++++++++++++++++++++++++++++
  at iteration 1 of the density optimization:
-   coefficients obtained by diagonalization.
-   it, Delta DENS, energy, energyDiff   1  1.5926941E-05   -1.81973254292592173E+02   -1.8197E+02
+   kernel obtained by Fermi Operator Expansion
+   it, Delta DENS, energy, energyDiff   1  5.2025506E-06   -1.75842265054531708E+02   -1.7584E+02
  ++++++++++++++++++++++++++++++++++++++++++++++++++++++++++++++++++++++++++++++++++++++++++++
  ----------------------------------- Determination of the orbitals in this new basis.
  Hamiltonian application done.
  --------------------------------------------------------------------------- FOE it=1
- FOE: it, evlow, evhigh, efermi, npl  1  -1.720E+00   1.433E+00  -3.277354329E-01   473
- Bisection bounds:    -3.27735E-01 -1.68959E-01
- --------------------------------------------------------------------------- FOE it=2
-<<<<<<< HEAD
- FOE: it, evlow, evhigh, efermi, npl  2  -1.720E+00   1.433E+00  -1.689592329E-01   473
- Bisection bounds:    -3.27735E-01 -1.68959E-01
- upper bisection bound does not give positive charge difference: diff=-1.46587E+00
-=======
+ FOE: it, evlow, evhigh, efermi, npl  1  -1.300E+00   1.300E+00  -3.574903497E-01   390
+ Bisection bounds:    -3.57490E-01 -1.98714E-01
+ lower bound for the eigenvalue spectrum is okay.
+ --------------------------------------------------------------------------- FOE it=2
  FOE: it, evlow, evhigh, efermi, npl  2  -1.300E+00   1.300E+00  -1.987141497E-01   390
  Bisection bounds:    -3.57490E-01 -1.98714E-01
  upper bound for the eigenvalue spectrum is okay.
@@ -364,58 +216,10 @@
  trace of the Fermi matrix, derivative matrix:  1.1439253975147E+02  0.0000000000000E+00
  charge difference, exit criterion:   3.9254E-01   1.0000E-06
  suggested Fermi energy for next iteration: -2.3953700583699E-01
->>>>>>> 888c4127
- --------------------------------------------------------------------------- FOE it=3
- FOE: it, evlow, evhigh, efermi, npl  3  -1.720E+00   1.433E+00  -9.750994292E-02   473
- Bisection bounds:    -3.27735E-01 -9.75099E-02
- new fermi energy from bisection / secant method
-<<<<<<< HEAD
- trace of the Fermi matrix, derivative matrix:   1.16158545E+02   0.00000000E+00
- charge difference, exit criterion:   2.1585E+00   1.0000E-06
- suggested Fermi energy for next iteration:  -1.654939308E-01
- --------------------------------------------------------------------------- FOE it=4
- FOE: it, evlow, evhigh, efermi, npl  4  -1.720E+00   1.433E+00  -1.654939308E-01   473
- Bisection bounds:    -3.27735E-01 -9.75099E-02
- new fermi energy from bisection / secant method
- trace of the Fermi matrix, derivative matrix:   1.13099111E+02   0.00000000E+00
- charge difference, exit criterion:  -9.0089E-01   1.0000E-06
- suggested Fermi energy for next iteration:  -1.384885654E-01
- --------------------------------------------------------------------------- FOE it=5
- FOE: it, evlow, evhigh, efermi, npl  5  -1.720E+00   1.433E+00  -1.384885654E-01   473
- Bisection bounds:    -1.65494E-01 -9.75099E-02
- new fermi energy from interpolation
- trace of the Fermi matrix, derivative matrix:   1.15821826E+02   0.00000000E+00
- charge difference, exit criterion:   1.8218E+00   1.0000E-06
- suggested Fermi energy for next iteration:  -1.580614674E-01
- --------------------------------------------------------------------------- FOE it=6
- FOE: it, evlow, evhigh, efermi, npl  6  -1.720E+00   1.433E+00  -1.580614674E-01   473
- Bisection bounds:    -1.65494E-01 -1.38489E-01
- new fermi energy from interpolation
- trace of the Fermi matrix, derivative matrix:   1.14191778E+02   0.00000000E+00
- charge difference, exit criterion:   1.9178E-01   1.0000E-06
- suggested Fermi energy for next iteration:  -1.595269659E-01
- --------------------------------------------------------------------------- FOE it=7
- FOE: it, evlow, evhigh, efermi, npl  7  -1.720E+00   1.433E+00  -1.595269659E-01   473
- Bisection bounds:    -1.65494E-01 -1.58061E-01
- new fermi energy from interpolation
- trace of the Fermi matrix, derivative matrix:   1.13993424E+02   0.00000000E+00
- charge difference, exit criterion:  -6.5760E-03   1.0000E-06
- suggested Fermi energy for next iteration:  -1.594794122E-01
- --------------------------------------------------------------------------- FOE it=8
- FOE: it, evlow, evhigh, efermi, npl  8  -1.720E+00   1.433E+00  -1.594794122E-01   473
- Bisection bounds:    -1.59527E-01 -1.58061E-01
- new fermi energy from interpolation
- trace of the Fermi matrix, derivative matrix:   1.14000009E+02   0.00000000E+00
- charge difference, exit criterion:   9.3704E-06   1.0000E-06
- suggested Fermi energy for next iteration:  -1.594794800E-01
- --------------------------------------------------------------------------- FOE it=9
- FOE: it, evlow, evhigh, efermi, npl  9  -1.720E+00   1.433E+00  -1.594794800E-01   473
- Bisection bounds:    -1.59527E-01 -1.59479E-01
- new fermi energy from interpolation
- trace of the Fermi matrix, derivative matrix:   1.14000000E+02   0.00000000E+00
- charge difference, exit criterion:  -1.0610E-10   1.0000E-06
- suggested Fermi energy for next iteration:  -1.594794800E-01
-=======
+ --------------------------------------------------------------------------- FOE it=3
+ FOE: it, evlow, evhigh, efermi, npl  3  -1.300E+00   1.300E+00  -2.395370058E-01   390
+ Bisection bounds:    -3.57490E-01 -1.98714E-01
+ new fermi energy from bisection / secant method
  trace of the Fermi matrix, derivative matrix:  1.1351831786972E+02  0.0000000000000E+00
  charge difference, exit criterion:  -4.8168E-01   1.0000E-06
  suggested Fermi energy for next iteration: -2.1808492475014E-01
@@ -467,78 +271,33 @@
  trace of the Fermi matrix, derivative matrix:  1.1400000001597E+02  0.0000000000000E+00
  charge difference, exit criterion:   1.5971E-08   1.0000E-06
  suggested Fermi energy for next iteration: -2.2944768504454E-01
->>>>>>> 888c4127
- ------------------------------------------------------------------------------------
-Calculating charge density... done.
-   Calculation finished. TOTAL CHARGE =   1.139999980852E+02
+ ------------------------------------------------------------------------------------
+Calculating charge density... done.
+   Calculation finished. TOTAL CHARGE =   1.139999982335E+02
  ---------------------------------------------------------------- Updating potential.
  ++++++++++++++++++++++++++++++++++++++++++++++++++++++++++++++++++++++++++++++++++++++++++++
  at iteration 2 of the density optimization:
-   coefficients obtained by diagonalization.
-   it, Delta DENS, energy, energyDiff   2  8.6387269E-06   -1.77064330640921298E+02    4.9089E+00
+   kernel obtained by Fermi Operator Expansion
+   it, Delta DENS, energy, energyDiff   2  2.6587326E-06   -1.75365991669560344E+02    4.7627E-01
  ++++++++++++++++++++++++++++++++++++++++++++++++++++++++++++++++++++++++++++++++++++++++++++
  ----------------------------------- Determination of the orbitals in this new basis.
  Hamiltonian application done.
  --------------------------------------------------------------------------- FOE it=1
- FOE: it, evlow, evhigh, efermi, npl  1  -1.720E+00   1.433E+00  -2.302142771E-01   473
- Bisection bounds:    -2.30214E-01 -8.87447E-02
- --------------------------------------------------------------------------- FOE it=2
- FOE: it, evlow, evhigh, efermi, npl  2  -1.720E+00   1.433E+00  -8.874468286E-02   473
- Bisection bounds:    -2.30214E-01 -8.87447E-02
- new fermi energy from bisection / secant method
-<<<<<<< HEAD
- trace of the Fermi matrix, derivative matrix:   1.18839555E+02   0.00000000E+00
- charge difference, exit criterion:   4.8396E+00   1.0000E-06
- suggested Fermi energy for next iteration:  -1.431588915E-01
-=======
+ FOE: it, evlow, evhigh, efermi, npl  1  -1.300E+00   1.300E+00  -2.937520460E-01   390
+ Bisection bounds:    -2.93752E-01 -1.65143E-01
+ lower bound for the eigenvalue spectrum is okay.
+ --------------------------------------------------------------------------- FOE it=2
+ FOE: it, evlow, evhigh, efermi, npl  2  -1.300E+00   1.300E+00  -1.651433240E-01   390
+ Bisection bounds:    -2.93752E-01 -1.65143E-01
+ upper bound for the eigenvalue spectrum is okay.
+ new fermi energy from bisection / secant method
  trace of the Fermi matrix, derivative matrix:  1.1471384389454E+02  0.0000000000000E+00
  charge difference, exit criterion:   7.1384E-01   1.0000E-06
  suggested Fermi energy for next iteration: -1.9917699543478E-01
->>>>>>> 888c4127
- --------------------------------------------------------------------------- FOE it=3
- FOE: it, evlow, evhigh, efermi, npl  3  -1.720E+00   1.433E+00  -1.431588915E-01   473
- Bisection bounds:    -2.30214E-01 -8.87447E-02
- new fermi energy from bisection / secant method
-<<<<<<< HEAD
- trace of the Fermi matrix, derivative matrix:   1.14953336E+02   0.00000000E+00
- charge difference, exit criterion:   9.5334E-01   1.0000E-06
- suggested Fermi energy for next iteration:  -1.678685506E-01
- --------------------------------------------------------------------------- FOE it=4
- FOE: it, evlow, evhigh, efermi, npl  4  -1.720E+00   1.433E+00  -1.678685506E-01   473
- Bisection bounds:    -2.30214E-01 -1.43159E-01
- new fermi energy from interpolation
- trace of the Fermi matrix, derivative matrix:   1.10453388E+02   0.00000000E+00
- charge difference, exit criterion:  -3.5466E+00   1.0000E-06
- suggested Fermi energy for next iteration:  -1.487871115E-01
- --------------------------------------------------------------------------- FOE it=5
- FOE: it, evlow, evhigh, efermi, npl  5  -1.720E+00   1.433E+00  -1.487871115E-01   473
- Bisection bounds:    -1.67869E-01 -1.43159E-01
- new fermi energy from interpolation
- trace of the Fermi matrix, derivative matrix:   1.14114897E+02   0.00000000E+00
- charge difference, exit criterion:   1.1490E-01   1.0000E-06
- suggested Fermi energy for next iteration:  -1.495081831E-01
- --------------------------------------------------------------------------- FOE it=6
- FOE: it, evlow, evhigh, efermi, npl  6  -1.720E+00   1.433E+00  -1.495081831E-01   473
- Bisection bounds:    -1.67869E-01 -1.48787E-01
- new fermi energy from interpolation
- trace of the Fermi matrix, derivative matrix:   1.13997740E+02   0.00000000E+00
- charge difference, exit criterion:  -2.2599E-03   1.0000E-06
- suggested Fermi energy for next iteration:  -1.494943936E-01
- --------------------------------------------------------------------------- FOE it=7
- FOE: it, evlow, evhigh, efermi, npl  7  -1.720E+00   1.433E+00  -1.494943936E-01   473
- Bisection bounds:    -1.49508E-01 -1.48787E-01
- new fermi energy from interpolation
- trace of the Fermi matrix, derivative matrix:   1.14000001E+02   0.00000000E+00
- charge difference, exit criterion:   1.3189E-06   1.0000E-06
- suggested Fermi energy for next iteration:  -1.494944017E-01
- --------------------------------------------------------------------------- FOE it=8
- FOE: it, evlow, evhigh, efermi, npl  8  -1.720E+00   1.433E+00  -1.494944017E-01   473
- Bisection bounds:    -1.49508E-01 -1.49494E-01
- new fermi energy from interpolation
- trace of the Fermi matrix, derivative matrix:   1.14000000E+02   0.00000000E+00
- charge difference, exit criterion:   1.7195E-12   1.0000E-06
- suggested Fermi energy for next iteration:  -1.494944017E-01
-=======
+ --------------------------------------------------------------------------- FOE it=3
+ FOE: it, evlow, evhigh, efermi, npl  3  -1.300E+00   1.300E+00  -1.991769954E-01   390
+ Bisection bounds:    -2.93752E-01 -1.65143E-01
+ new fermi energy from bisection / secant method
  trace of the Fermi matrix, derivative matrix:  1.1405490114137E+02  0.0000000000000E+00
  charge difference, exit criterion:   5.4901E-02   1.0000E-06
  suggested Fermi energy for next iteration: -2.2293012287499E-01
@@ -590,42 +349,28 @@
  trace of the Fermi matrix, derivative matrix:  1.1400000000630E+02  0.0000000000000E+00
  charge difference, exit criterion:   6.3049E-09   1.0000E-06
  suggested Fermi energy for next iteration: -2.0217485920890E-01
->>>>>>> 888c4127
- ------------------------------------------------------------------------------------
-Calculating charge density... done.
-   Calculation finished. TOTAL CHARGE =   1.139999981842E+02
+ ------------------------------------------------------------------------------------
+Calculating charge density... done.
+   Calculation finished. TOTAL CHARGE =   1.139999982067E+02
  ---------------------------------------------------------------- Updating potential.
  ++++++++++++++++++++++++++++++++++++++++++++++++++++++++++++++++++++++++++++++++++++++++++++
  at iteration 3 of the density optimization:
-<<<<<<< HEAD
-   coefficients obtained by diagonalization.
-   it, Delta DENS, energy, energyDiff   3  4.8765385E-06   -1.75858094103128906E+02    1.2062E+00
- ++++++++++++++++++++++++++++++++++++++++++++++++++++++++++++++++++++++++++++++++++++++++++++
-   ebs, ehart, eexcu, vexcu, eexctX, eion, edisp -5.739497912501E+01  1.082908621748E+03 -5.106977723793E+01 -6.684872591468E+01  0.000000000000E+00  9.465423606535E+02  0.000000000000E+00
-   itoutL, Delta DENSOUT, energy, energyDiff   1   2.34E-06   -1.75858094103128906E+02   -1.7586E+02
-=======
    kernel obtained by Fermi Operator Expansion
    it, Delta DENS, energy, energyDiff   3  1.4967255E-06   -1.75269102964989315E+02    9.6889E-02
  ++++++++++++++++++++++++++++++++++++++++++++++++++++++++++++++++++++++++++++++++++++++++++++
    ebs, ehart, eexcu, vexcu, eexctX, eion, edisp -5.792053623307E+01  1.081493268610E+03 -5.096373723720E+01 -6.670875348884E+01  0.000000000000E+00  9.465423606535E+02  0.000000000000E+00
    itoutL, Delta DENSOUT, energy, energyDiff   1   1.41E-06   -1.75269102964989315E+02   -1.7527E+02
->>>>>>> 888c4127
  ############################################################################################
  at iteration 1 of the outer loop:
    > basis functions optimization:
      - target function is trace
      - WARNING: basis functions not converged!
-     Final values: target function, fnrm  -1.767736E+02    1.40E-01
+     Final values: target function, fnrm  -1.613375E+02    1.37E-01
    > density optimization:
-     - using diagonalization / mixing.
+     - using Fermi Operator Expansion / mixing.
      - WARNING: density optimization not converged!
-<<<<<<< HEAD
-     FINAL values: it, Delta DENS, energy   1    4.88E-06   -1.75858094103128906E+02
-   > energy difference to last iteration: -1.758581E+02
-=======
      FINAL values: it, Delta DENS, energy   1    1.50E-06   -1.75269102964989315E+02
    > energy difference to last iteration: -1.752691E+02
->>>>>>> 888c4127
  ############################################################################################
  Increasing the localization radius for the high accuracy part.
 total elements: 11236
@@ -637,14 +382,10 @@
  ----------------------------------- Determination of the orbitals in this new basis.
  Hamiltonian application done.
  --------------------------------------------------------------------------- FOE it=1
- FOE: it, evlow, evhigh, efermi, npl  1  -1.720E+00   1.433E+00  -2.067895873E-01   473
- Bisection bounds:    -2.06790E-01 -9.21992E-02
- --------------------------------------------------------------------------- FOE it=2
-<<<<<<< HEAD
- FOE: it, evlow, evhigh, efermi, npl  2  -1.720E+00   1.433E+00  -9.219921600E-02   473
- Bisection bounds:    -2.06790E-01 -9.21992E-02
- upper bisection bound does not give positive charge difference: diff=-3.48362E-01
-=======
+ FOE: it, evlow, evhigh, efermi, npl  1  -1.300E+00   1.300E+00  -2.542613916E-01   390
+ Bisection bounds:    -2.54261E-01 -1.50088E-01
+ lower bound for the eigenvalue spectrum is okay.
+ --------------------------------------------------------------------------- FOE it=2
  FOE: it, evlow, evhigh, efermi, npl  2  -1.300E+00   1.300E+00  -1.500883268E-01   390
  Bisection bounds:    -2.54261E-01 -1.50088E-01
  upper bound for the eigenvalue spectrum is okay.
@@ -652,51 +393,10 @@
  trace of the Fermi matrix, derivative matrix:  1.1475447394789E+02  0.0000000000000E+00
  charge difference, exit criterion:   7.5447E-01   1.0000E-06
  suggested Fermi energy for next iteration: -1.7808658657912E-01
->>>>>>> 888c4127
- --------------------------------------------------------------------------- FOE it=3
- FOE: it, evlow, evhigh, efermi, npl  3  -1.720E+00   1.433E+00  -4.063354892E-02   473
- Bisection bounds:    -2.06790E-01 -4.06335E-02
- new fermi energy from bisection / secant method
-<<<<<<< HEAD
- trace of the Fermi matrix, derivative matrix:   1.18945390E+02   0.00000000E+00
- charge difference, exit criterion:   4.9454E+00   1.0000E-06
- suggested Fermi energy for next iteration:  -1.033853643E-01
- --------------------------------------------------------------------------- FOE it=4
- FOE: it, evlow, evhigh, efermi, npl  4  -1.720E+00   1.433E+00  -1.033853643E-01   473
- Bisection bounds:    -2.06790E-01 -4.06335E-02
- new fermi energy from bisection / secant method
- trace of the Fermi matrix, derivative matrix:   1.12349191E+02   0.00000000E+00
- charge difference, exit criterion:  -1.6508E+00   1.0000E-06
- suggested Fermi energy for next iteration:  -7.984506441E-02
- --------------------------------------------------------------------------- FOE it=5
- FOE: it, evlow, evhigh, efermi, npl  5  -1.720E+00   1.433E+00  -7.984506441E-02   473
- Bisection bounds:    -1.03385E-01 -4.06335E-02
- new fermi energy from interpolation
- trace of the Fermi matrix, derivative matrix:   1.14940811E+02   0.00000000E+00
- charge difference, exit criterion:   9.4081E-01   1.0000E-06
- suggested Fermi energy for next iteration:  -8.853227960E-02
- --------------------------------------------------------------------------- FOE it=6
- FOE: it, evlow, evhigh, efermi, npl  6  -1.720E+00   1.433E+00  -8.853227960E-02   473
- Bisection bounds:    -1.03385E-01 -7.98451E-02
- new fermi energy from interpolation
- trace of the Fermi matrix, derivative matrix:   1.14026988E+02   0.00000000E+00
- charge difference, exit criterion:   2.6988E-02   1.0000E-06
- suggested Fermi energy for next iteration:  -8.878313045E-02
- --------------------------------------------------------------------------- FOE it=7
- FOE: it, evlow, evhigh, efermi, npl  7  -1.720E+00   1.433E+00  -8.878313045E-02   473
- Bisection bounds:    -1.03385E-01 -8.85323E-02
- new fermi energy from interpolation
- trace of the Fermi matrix, derivative matrix:   1.14001509E+02   0.00000000E+00
- charge difference, exit criterion:   1.5090E-03   1.0000E-06
- suggested Fermi energy for next iteration:  -8.879798524E-02
- --------------------------------------------------------------------------- FOE it=8
- FOE: it, evlow, evhigh, efermi, npl  8  -1.720E+00   1.433E+00  -8.879798524E-02   473
- Bisection bounds:    -1.03385E-01 -8.87831E-02
- new fermi energy from interpolation
- trace of the Fermi matrix, derivative matrix:   1.14000000E+02   0.00000000E+00
- charge difference, exit criterion:   3.8071E-08   1.0000E-06
- suggested Fermi energy for next iteration:  -8.879798562E-02
-=======
+ --------------------------------------------------------------------------- FOE it=3
+ FOE: it, evlow, evhigh, efermi, npl  3  -1.300E+00   1.300E+00  -1.780865866E-01   390
+ Bisection bounds:    -2.54261E-01 -1.50088E-01
+ new fermi energy from bisection / secant method
  trace of the Fermi matrix, derivative matrix:  1.1407479566669E+02  0.0000000000000E+00
  charge difference, exit criterion:   7.4796E-02   1.0000E-06
  suggested Fermi energy for next iteration: -1.9727696823738E-01
@@ -748,75 +448,37 @@
  trace of the Fermi matrix, derivative matrix:  1.1400000000151E+02  0.0000000000000E+00
  charge difference, exit criterion:   1.5095E-09   1.0000E-06
  suggested Fermi energy for next iteration: -1.8239754009398E-01
->>>>>>> 888c4127
  ------------------------------------------------------------------------------------
  ======================== Creation of the basis functions... ========================
  ----------------------------------------------------------------------------- iter=1
  Orthoconstraint... Preconditioning... done.
- iter, fnrm, fnrmMax, ebs, diff     1  3.6897224E-01  5.3071630E-01  -176.0626398613   1.4423E-01
+ iter, fnrm, fnrmMax, ebs, diff     1  3.5966690E-01  4.7069707E-01  -175.2405092984  -1.4382E+01
  SD informations: mean alpha=7.986E-01, max alpha=7.986E-01, consecutive successes=1
  Orthonormalization... done.
  ----------------------------------------------------------------------------- iter=2
  Orthoconstraint... Preconditioning... done.
- iter, fnrm, fnrmMax, ebs, diff     2  2.2125843E-01  3.1116301E-01  -177.1379528838  -1.0753E+00
+ iter, fnrm, fnrmMax, ebs, diff     2  2.2419989E-01  2.9854180E-01  -176.1071270576  -8.6662E-01
  WARNING: not converged within 2 iterations! Exiting loop due to limitations of iterations.
- Final values for fnrm, fnrmMax, ebs:   2.2125843E-01  3.1116301E-01   -177.1379529
+ Final values for fnrm, fnrmMax, ebs:   2.2419989E-01  2.9854180E-01   -176.1071271
  ============================= Basis functions created. =============================
  ----------------------------------- Determination of the orbitals in this new basis.
  No Hamiltonian application required.
  --------------------------------------------------------------------------- FOE it=1
- FOE: it, evlow, evhigh, efermi, npl  1  -1.720E+00   1.433E+00  -1.398479960E-01   473
- Bisection bounds:    -1.39848E-01 -3.77480E-02
- --------------------------------------------------------------------------- FOE it=2
- FOE: it, evlow, evhigh, efermi, npl  2  -1.720E+00   1.433E+00  -3.774797520E-02   473
- Bisection bounds:    -1.39848E-01 -3.77480E-02
- new fermi energy from bisection / secant method
-<<<<<<< HEAD
- trace of the Fermi matrix, derivative matrix:   1.19584622E+02   0.00000000E+00
- charge difference, exit criterion:   5.5846E+00   1.0000E-06
- suggested Fermi energy for next iteration:  -8.778212757E-02
-=======
+ FOE: it, evlow, evhigh, efermi, npl  1  -1.300E+00   1.300E+00  -2.245876313E-01   390
+ Bisection bounds:    -2.24588E-01 -1.40207E-01
+ lower bound for the eigenvalue spectrum is okay.
+ --------------------------------------------------------------------------- FOE it=2
+ FOE: it, evlow, evhigh, efermi, npl  2  -1.300E+00   1.300E+00  -1.402074488E-01   390
+ Bisection bounds:    -2.24588E-01 -1.40207E-01
+ upper bound for the eigenvalue spectrum is okay.
+ new fermi energy from bisection / secant method
  trace of the Fermi matrix, derivative matrix:  1.1606338559100E+02  0.0000000000000E+00
  charge difference, exit criterion:   2.0634E+00   1.0000E-06
  suggested Fermi energy for next iteration: -1.7196752132723E-01
->>>>>>> 888c4127
- --------------------------------------------------------------------------- FOE it=3
- FOE: it, evlow, evhigh, efermi, npl  3  -1.720E+00   1.433E+00  -8.778212757E-02   473
- Bisection bounds:    -1.39848E-01 -3.77480E-02
- new fermi energy from bisection / secant method
-<<<<<<< HEAD
- trace of the Fermi matrix, derivative matrix:   1.14913571E+02   0.00000000E+00
- charge difference, exit criterion:   9.1357E-01   1.0000E-06
- suggested Fermi energy for next iteration:  -1.042151231E-01
- --------------------------------------------------------------------------- FOE it=4
- FOE: it, evlow, evhigh, efermi, npl  4  -1.720E+00   1.433E+00  -1.042151231E-01   473
- Bisection bounds:    -1.39848E-01 -8.77821E-02
- new fermi energy from interpolation
- trace of the Fermi matrix, derivative matrix:   1.13413776E+02   0.00000000E+00
- charge difference, exit criterion:  -5.8622E-01   1.0000E-06
- suggested Fermi energy for next iteration:  -9.826557113E-02
- --------------------------------------------------------------------------- FOE it=5
- FOE: it, evlow, evhigh, efermi, npl  5  -1.720E+00   1.433E+00  -9.826557113E-02   473
- Bisection bounds:    -1.04215E-01 -8.77821E-02
- new fermi energy from interpolation
- trace of the Fermi matrix, derivative matrix:   1.13951930E+02   0.00000000E+00
- charge difference, exit criterion:  -4.8070E-02   1.0000E-06
- suggested Fermi energy for next iteration:  -9.773736518E-02
- --------------------------------------------------------------------------- FOE it=6
- FOE: it, evlow, evhigh, efermi, npl  6  -1.720E+00   1.433E+00  -9.773736518E-02   473
- Bisection bounds:    -9.82656E-02 -8.77821E-02
- new fermi energy from interpolation
- trace of the Fermi matrix, derivative matrix:   1.13997676E+02   0.00000000E+00
- charge difference, exit criterion:  -2.3237E-03   1.0000E-06
- suggested Fermi energy for next iteration:  -9.771050806E-02
- --------------------------------------------------------------------------- FOE it=7
- FOE: it, evlow, evhigh, efermi, npl  7  -1.720E+00   1.433E+00  -9.771050806E-02   473
- Bisection bounds:    -9.77374E-02 -8.77821E-02
- new fermi energy from interpolation
- trace of the Fermi matrix, derivative matrix:   1.14000000E+02   0.00000000E+00
- charge difference, exit criterion:   4.6665E-07   1.0000E-06
- suggested Fermi energy for next iteration:  -9.771051345E-02
-=======
+ --------------------------------------------------------------------------- FOE it=3
+ FOE: it, evlow, evhigh, efermi, npl  3  -1.300E+00   1.300E+00  -1.719675213E-01   390
+ Bisection bounds:    -2.24588E-01 -1.40207E-01
+ new fermi energy from bisection / secant method
  trace of the Fermi matrix, derivative matrix:  1.1410893291524E+02  0.0000000000000E+00
  charge difference, exit criterion:   1.0893E-01   1.0000E-06
  suggested Fermi energy for next iteration: -1.8558420469487E-01
@@ -852,76 +514,33 @@
  trace of the Fermi matrix, derivative matrix:  1.1400000001157E+02  0.0000000000000E+00
  charge difference, exit criterion:   1.1568E-08   1.0000E-06
  suggested Fermi energy for next iteration: -1.8578948659438E-01
->>>>>>> 888c4127
- ------------------------------------------------------------------------------------
-Calculating charge density... done.
-   Calculation finished. TOTAL CHARGE =   1.139999987104E+02
+ ------------------------------------------------------------------------------------
+Calculating charge density... done.
+   Calculation finished. TOTAL CHARGE =   1.139999982669E+02
  ---------------------------------------------------------------- Updating potential.
  ++++++++++++++++++++++++++++++++++++++++++++++++++++++++++++++++++++++++++++++++++++++++++++
  at iteration 1 of the density optimization:
-<<<<<<< HEAD
-   coefficients obtained by diagonalization.
-   it, Delta DENS, energy, energyDiff   1  5.5255454E-06   -1.77151181477311411E+02   -1.2931E+00
-=======
    kernel obtained by Fermi Operator Expansion
    it, Delta DENS, energy, energyDiff   1  1.3918210E-06   -1.76124753739255311E+02   -8.5565E-01
->>>>>>> 888c4127
  ++++++++++++++++++++++++++++++++++++++++++++++++++++++++++++++++++++++++++++++++++++++++++++
  ----------------------------------- Determination of the orbitals in this new basis.
  Hamiltonian application done.
  --------------------------------------------------------------------------- FOE it=1
- FOE: it, evlow, evhigh, efermi, npl  1  -1.720E+00   1.433E+00  -1.390610219E-01   473
- Bisection bounds:    -1.39061E-01 -5.63600E-02
- --------------------------------------------------------------------------- FOE it=2
- FOE: it, evlow, evhigh, efermi, npl  2  -1.720E+00   1.433E+00  -5.636000501E-02   473
- Bisection bounds:    -1.39061E-01 -5.63600E-02
- new fermi energy from bisection / secant method
-<<<<<<< HEAD
- trace of the Fermi matrix, derivative matrix:   1.19571768E+02   0.00000000E+00
- charge difference, exit criterion:   5.5718E+00   1.0000E-06
- suggested Fermi energy for next iteration:  -9.325752088E-02
-=======
+ FOE: it, evlow, evhigh, efermi, npl  1  -1.300E+00   1.300E+00  -2.199634605E-01   390
+ Bisection bounds:    -2.19963E-01 -1.51616E-01
+ lower bound for the eigenvalue spectrum is okay.
+ --------------------------------------------------------------------------- FOE it=2
+ FOE: it, evlow, evhigh, efermi, npl  2  -1.300E+00   1.300E+00  -1.516155127E-01   390
+ Bisection bounds:    -2.19963E-01 -1.51616E-01
+ upper bound for the eigenvalue spectrum is okay.
+ new fermi energy from bisection / secant method
  trace of the Fermi matrix, derivative matrix:  1.1457406028023E+02  0.0000000000000E+00
  charge difference, exit criterion:   5.7406E-01   1.0000E-06
  suggested Fermi energy for next iteration: -1.7268246423589E-01
->>>>>>> 888c4127
- --------------------------------------------------------------------------- FOE it=3
- FOE: it, evlow, evhigh, efermi, npl  3  -1.720E+00   1.433E+00  -9.325752088E-02   473
- Bisection bounds:    -1.39061E-01 -5.63600E-02
- new fermi energy from bisection / secant method
-<<<<<<< HEAD
- trace of the Fermi matrix, derivative matrix:   1.13410085E+02   0.00000000E+00
- charge difference, exit criterion:  -5.8992E-01   1.0000E-06
- suggested Fermi energy for next iteration:  -8.226687111E-02
- --------------------------------------------------------------------------- FOE it=4
- FOE: it, evlow, evhigh, efermi, npl  4  -1.720E+00   1.433E+00  -8.226687111E-02   473
- Bisection bounds:    -9.32575E-02 -5.63600E-02
- new fermi energy from interpolation
- trace of the Fermi matrix, derivative matrix:   1.14688916E+02   0.00000000E+00
- charge difference, exit criterion:   6.8892E-01   1.0000E-06
- suggested Fermi energy for next iteration:  -8.797800943E-02
- --------------------------------------------------------------------------- FOE it=5
- FOE: it, evlow, evhigh, efermi, npl  5  -1.720E+00   1.433E+00  -8.797800943E-02   473
- Bisection bounds:    -9.32575E-02 -8.22669E-02
- new fermi energy from interpolation
- trace of the Fermi matrix, derivative matrix:   1.14003056E+02   0.00000000E+00
- charge difference, exit criterion:   3.0557E-03   1.0000E-06
- suggested Fermi energy for next iteration:  -8.800461660E-02
- --------------------------------------------------------------------------- FOE it=6
- FOE: it, evlow, evhigh, efermi, npl  6  -1.720E+00   1.433E+00  -8.800461660E-02   473
- Bisection bounds:    -9.32575E-02 -8.79780E-02
- new fermi energy from interpolation
- trace of the Fermi matrix, derivative matrix:   1.14000021E+02   0.00000000E+00
- charge difference, exit criterion:   2.0617E-05   1.0000E-06
- suggested Fermi energy for next iteration:  -8.800479737E-02
- --------------------------------------------------------------------------- FOE it=7
- FOE: it, evlow, evhigh, efermi, npl  7  -1.720E+00   1.433E+00  -8.800479737E-02   473
- Bisection bounds:    -9.32575E-02 -8.80046E-02
- new fermi energy from interpolation
- trace of the Fermi matrix, derivative matrix:   1.14000000E+02   0.00000000E+00
- charge difference, exit criterion:  -7.0798E-11   1.0000E-06
- suggested Fermi energy for next iteration:  -8.800479737E-02
-=======
+ --------------------------------------------------------------------------- FOE it=3
+ FOE: it, evlow, evhigh, efermi, npl  3  -1.300E+00   1.300E+00  -1.726824642E-01   390
+ Bisection bounds:    -2.19963E-01 -1.51616E-01
+ new fermi energy from bisection / secant method
  trace of the Fermi matrix, derivative matrix:  1.1407177672771E+02  0.0000000000000E+00
  charge difference, exit criterion:   7.1777E-02   1.0000E-06
  suggested Fermi energy for next iteration: -1.8488601604284E-01
@@ -957,35 +576,22 @@
  trace of the Fermi matrix, derivative matrix:  1.1399999922072E+02  0.0000000000000E+00
  charge difference, exit criterion:  -7.7928E-07   1.0000E-06
  suggested Fermi energy for next iteration: -1.8324808424375E-01
->>>>>>> 888c4127
- ------------------------------------------------------------------------------------
-Calculating charge density... done.
-   Calculation finished. TOTAL CHARGE =   1.139999983443E+02
+ ------------------------------------------------------------------------------------
+Calculating charge density... done.
+   Calculation finished. TOTAL CHARGE =   1.139999974520E+02
  ---------------------------------------------------------------- Updating potential.
  ++++++++++++++++++++++++++++++++++++++++++++++++++++++++++++++++++++++++++++++++++++++++++++
  at iteration 2 of the density optimization:
-<<<<<<< HEAD
-   coefficients obtained by diagonalization.
-   it, Delta DENS, energy, energyDiff   2  1.0787648E-05   -1.79151377273459048E+02   -2.0002E+00
-=======
    kernel obtained by Fermi Operator Expansion
    it, Delta DENS, energy, energyDiff   2  7.7744578E-07   -1.76111977153879707E+02    1.2777E-02
->>>>>>> 888c4127
  ++++++++++++++++++++++++++++++++++++++++++++++++++++++++++++++++++++++++++++++++++++++++++++
  ----------------------------------- Determination of the orbitals in this new basis.
  Hamiltonian application done.
  --------------------------------------------------------------------------- FOE it=1
- FOE: it, evlow, evhigh, efermi, npl  1  -1.720E+00   1.433E+00  -1.214987092E-01   473
- Bisection bounds:    -1.21499E-01 -5.45109E-02
- WARNING: lowest eigenvalue to high; penalty function, noise:    2.010E+84   2.810E-16
- Increase magnitude by 20% and cycle
- WARNING: highest eigenvalue to low; penalty function, noise:    1.421E+86   2.810E-16
- Increase magnitude by 20% and cycle
- --------------------------------------------------------------------------- FOE it=2
-<<<<<<< HEAD
- FOE: it, evlow, evhigh, efermi, npl  2  -2.064E+00   1.720E+00  -1.214987092E-01   568
- Bisection bounds:    -1.21499E-01 -5.45109E-02
-=======
+ FOE: it, evlow, evhigh, efermi, npl  1  -1.300E+00   1.300E+00  -2.109290031E-01   390
+ Bisection bounds:    -2.10929E-01 -1.55567E-01
+ lower bound for the eigenvalue spectrum is okay.
+ --------------------------------------------------------------------------- FOE it=2
  FOE: it, evlow, evhigh, efermi, npl  2  -1.300E+00   1.300E+00  -1.555671654E-01   390
  Bisection bounds:    -2.10929E-01 -1.55567E-01
  upper bound for the eigenvalue spectrum is okay.
@@ -993,51 +599,10 @@
  trace of the Fermi matrix, derivative matrix:  1.1422837502125E+02  0.0000000000000E+00
  charge difference, exit criterion:   2.2838E-01   1.0000E-06
  suggested Fermi energy for next iteration: -1.7114492063143E-01
->>>>>>> 888c4127
- --------------------------------------------------------------------------- FOE it=3
- FOE: it, evlow, evhigh, efermi, npl  3  -2.064E+00   1.720E+00  -5.451088553E-02   568
- Bisection bounds:    -1.21499E-01 -5.45109E-02
- new fermi energy from bisection / secant method
-<<<<<<< HEAD
- trace of the Fermi matrix, derivative matrix:   1.16526408E+02   0.00000000E+00
- charge difference, exit criterion:   2.5264E+00   1.0000E-06
- suggested Fermi energy for next iteration:  -8.538077120E-02
- --------------------------------------------------------------------------- FOE it=4
- FOE: it, evlow, evhigh, efermi, npl  4  -2.064E+00   1.720E+00  -8.538077120E-02   568
- Bisection bounds:    -1.21499E-01 -5.45109E-02
- new fermi energy from bisection / secant method
- trace of the Fermi matrix, derivative matrix:   1.13825896E+02   0.00000000E+00
- charge difference, exit criterion:  -1.7410E-01   1.0000E-06
- suggested Fermi energy for next iteration:  -7.666820010E-02
- --------------------------------------------------------------------------- FOE it=5
- FOE: it, evlow, evhigh, efermi, npl  5  -2.064E+00   1.720E+00  -7.666820010E-02   568
- Bisection bounds:    -8.53808E-02 -5.45109E-02
- new fermi energy from interpolation
- trace of the Fermi matrix, derivative matrix:   1.14750292E+02   0.00000000E+00
- charge difference, exit criterion:   7.5029E-01   1.0000E-06
- suggested Fermi energy for next iteration:  -8.377501655E-02
- --------------------------------------------------------------------------- FOE it=6
- FOE: it, evlow, evhigh, efermi, npl  6  -2.064E+00   1.720E+00  -8.377501655E-02   568
- Bisection bounds:    -8.53808E-02 -7.66682E-02
- new fermi energy from interpolation
- trace of the Fermi matrix, derivative matrix:   1.14001762E+02   0.00000000E+00
- charge difference, exit criterion:   1.7616E-03   1.0000E-06
- suggested Fermi energy for next iteration:  -8.379119394E-02
- --------------------------------------------------------------------------- FOE it=7
- FOE: it, evlow, evhigh, efermi, npl  7  -2.064E+00   1.720E+00  -8.379119394E-02   568
- Bisection bounds:    -8.53808E-02 -8.37750E-02
- new fermi energy from interpolation
- trace of the Fermi matrix, derivative matrix:   1.13999995E+02   0.00000000E+00
- charge difference, exit criterion:  -4.7073E-06   1.0000E-06
- suggested Fermi energy for next iteration:  -8.379115083E-02
- --------------------------------------------------------------------------- FOE it=8
- FOE: it, evlow, evhigh, efermi, npl  8  -2.064E+00   1.720E+00  -8.379115083E-02   568
- Bisection bounds:    -8.37912E-02 -8.37750E-02
- new fermi energy from interpolation
- trace of the Fermi matrix, derivative matrix:   1.14000000E+02   0.00000000E+00
- charge difference, exit criterion:   1.4779E-12   1.0000E-06
- suggested Fermi energy for next iteration:  -8.379115083E-02
-=======
+ --------------------------------------------------------------------------- FOE it=3
+ FOE: it, evlow, evhigh, efermi, npl  3  -1.300E+00   1.300E+00  -1.711449206E-01   390
+ Bisection bounds:    -2.10929E-01 -1.55567E-01
+ new fermi energy from bisection / secant method
  trace of the Fermi matrix, derivative matrix:  1.1405806153623E+02  0.0000000000000E+00
  charge difference, exit criterion:   5.8062E-02   1.0000E-06
  suggested Fermi energy for next iteration: -1.8142393099933E-01
@@ -1081,114 +646,22 @@
  trace of the Fermi matrix, derivative matrix:  1.1399999999835E+02  0.0000000000000E+00
  charge difference, exit criterion:  -1.6484E-09   1.0000E-06
  suggested Fermi energy for next iteration: -1.7906317195191E-01
->>>>>>> 888c4127
- ------------------------------------------------------------------------------------
-Calculating charge density... done.
-   Calculation finished. TOTAL CHARGE =   1.139999979723E+02
+ ------------------------------------------------------------------------------------
+Calculating charge density... done.
+   Calculation finished. TOTAL CHARGE =   1.139999982361E+02
  ---------------------------------------------------------------- Updating potential.
  ++++++++++++++++++++++++++++++++++++++++++++++++++++++++++++++++++++++++++++++++++++++++++++
  at iteration 3 of the density optimization:
-   coefficients obtained by diagonalization.
-   it, Delta DENS, energy, energyDiff   3  2.4127776E-05   -1.99366494219926153E+02   -2.0215E+01
+   kernel obtained by Fermi Operator Expansion
+   it, Delta DENS, energy, energyDiff   3  4.5419916E-07   -1.76108448947689567E+02    3.5282E-03
  ++++++++++++++++++++++++++++++++++++++++++++++++++++++++++++++++++++++++++++++++++++++++++++
  ----------------------------------- Determination of the orbitals in this new basis.
  Hamiltonian application done.
  --------------------------------------------------------------------------- FOE it=1
- FOE: it, evlow, evhigh, efermi, npl  1  -2.064E+00   1.720E+00  -1.109212194E-01   568
- Bisection bounds:    -1.10921E-01 -5.66611E-02
- WARNING: lowest eigenvalue to high; penalty function, noise:    1.839+254   2.776E-16
- Increase magnitude by 20% and cycle
- WARNING: highest eigenvalue to low; penalty function, noise:    6.676+254   2.776E-16
- Increase magnitude by 20% and cycle
- --------------------------------------------------------------------------- FOE it=2
-<<<<<<< HEAD
- FOE: it, evlow, evhigh, efermi, npl  2  -2.477E+00   2.064E+00  -1.109212194E-01   681
- Bisection bounds:    -1.10921E-01 -5.66611E-02
- WARNING: lowest eigenvalue to high; penalty function, noise:    2.366+242   2.394E-16
- Increase magnitude by 20% and cycle
- WARNING: highest eigenvalue to low; penalty function, noise:    1.334+243   2.394E-16
- Increase magnitude by 20% and cycle
- --------------------------------------------------------------------------- FOE it=3
- FOE: it, evlow, evhigh, efermi, npl  3  -2.972E+00   2.477E+00  -1.109212194E-01   817
- Bisection bounds:    -1.10921E-01 -5.66611E-02
- WARNING: lowest eigenvalue to high; penalty function, noise:    3.825+199   3.053E-16
- Increase magnitude by 20% and cycle
- WARNING: highest eigenvalue to low; penalty function, noise:    9.276+199   3.053E-16
- Increase magnitude by 20% and cycle
- --------------------------------------------------------------------------- FOE it=4
- FOE: it, evlow, evhigh, efermi, npl  4  -3.566E+00   2.972E+00  -1.109212194E-01   981
- Bisection bounds:    -1.10921E-01 -5.66611E-02
- WARNING: lowest eigenvalue to high; penalty function, noise:    4.315E+41   2.810E-16
- Increase magnitude by 20% and cycle
- WARNING: highest eigenvalue to low; penalty function, noise:    2.168E+43   2.810E-16
- Increase magnitude by 20% and cycle
- --------------------------------------------------------------------------- FOE it=5
- FOE: it, evlow, evhigh, efermi, npl  5  -4.280E+00   3.566E+00  -1.109212194E-01   1177
- Bisection bounds:    -1.10921E-01 -5.66611E-02
- --------------------------------------------------------------------------- FOE it=6
- FOE: it, evlow, evhigh, efermi, npl  6  -4.280E+00   3.566E+00  -5.666108224E-02   1177
- Bisection bounds:    -1.10921E-01 -5.66611E-02
- upper bisection bound does not give positive charge difference: diff=-9.99534E+00
- --------------------------------------------------------------------------- FOE it=7
- FOE: it, evlow, evhigh, efermi, npl  7  -4.280E+00   3.566E+00  -3.224402052E-02   1177
- Bisection bounds:    -1.10921E-01 -3.22440E-02
- upper bisection bound does not give positive charge difference: diff=-9.86574E+00
- --------------------------------------------------------------------------- FOE it=8
- FOE: it, evlow, evhigh, efermi, npl  8  -4.280E+00   3.566E+00  -5.385252618E-03   1177
- Bisection bounds:    -1.10921E-01 -5.38525E-03
- upper bisection bound does not give positive charge difference: diff=-8.37948E+00
- --------------------------------------------------------------------------- FOE it=9
- FOE: it, evlow, evhigh, efermi, npl  9  -4.280E+00   3.566E+00   2.415939207E-02   1177
- Bisection bounds:    -1.10921E-01  2.41594E-02
- upper bisection bound does not give positive charge difference: diff=-5.96805E+00
- -------------------------------------------------------------------------- FOE it=10
- FOE: it, evlow, evhigh, efermi, npl  10  -4.280E+00   3.566E+00   5.665850123E-02   1177
- Bisection bounds:    -1.10921E-01  5.66585E-02
- upper bisection bound does not give positive charge difference: diff=-2.64910E+00
- -------------------------------------------------------------------------- FOE it=11
- FOE: it, evlow, evhigh, efermi, npl  11  -4.280E+00   3.566E+00   9.240752130E-02   1177
- Bisection bounds:    -1.10921E-01  9.24075E-02
- new fermi energy from bisection / secant method
- trace of the Fermi matrix, derivative matrix:   1.14714199E+02   0.00000000E+00
- charge difference, exit criterion:   7.1420E-01   1.0000E-06
- suggested Fermi energy for next iteration:   3.616788763E-02
- -------------------------------------------------------------------------- FOE it=12
- FOE: it, evlow, evhigh, efermi, npl  12  -4.280E+00   3.566E+00   3.616788763E-02   1177
- Bisection bounds:    -1.10921E-01  9.24075E-02
- new fermi energy from bisection / secant method
- trace of the Fermi matrix, derivative matrix:   1.09013292E+02   0.00000000E+00
- charge difference, exit criterion:  -4.9867E+00   1.0000E-06
- suggested Fermi energy for next iteration:   7.482481600E-02
- -------------------------------------------------------------------------- FOE it=13
- FOE: it, evlow, evhigh, efermi, npl  13  -4.280E+00   3.566E+00   7.482481600E-02   1177
- Bisection bounds:     3.61679E-02  9.24075E-02
- new fermi energy from interpolation
- trace of the Fermi matrix, derivative matrix:   1.13070433E+02   0.00000000E+00
- charge difference, exit criterion:  -9.2957E-01   1.0000E-06
- suggested Fermi energy for next iteration:   8.450666314E-02
- -------------------------------------------------------------------------- FOE it=14
- FOE: it, evlow, evhigh, efermi, npl  14  -4.280E+00   3.566E+00   8.450666314E-02   1177
- Bisection bounds:     7.48248E-02  9.24075E-02
- new fermi energy from interpolation
- trace of the Fermi matrix, derivative matrix:   1.13984869E+02   0.00000000E+00
- charge difference, exit criterion:  -1.5131E-02   1.0000E-06
- suggested Fermi energy for next iteration:   8.466914807E-02
- -------------------------------------------------------------------------- FOE it=15
- FOE: it, evlow, evhigh, efermi, npl  15  -4.280E+00   3.566E+00   8.466914807E-02   1177
- Bisection bounds:     8.45067E-02  9.24075E-02
- new fermi energy from interpolation
- trace of the Fermi matrix, derivative matrix:   1.14000342E+02   0.00000000E+00
- charge difference, exit criterion:   3.4185E-04   1.0000E-06
- suggested Fermi energy for next iteration:   8.466555901E-02
- -------------------------------------------------------------------------- FOE it=16
- FOE: it, evlow, evhigh, efermi, npl  16  -4.280E+00   3.566E+00   8.466555901E-02   1177
- Bisection bounds:     8.45067E-02  8.46691E-02
- new fermi energy from interpolation
- trace of the Fermi matrix, derivative matrix:   1.14000000E+02   0.00000000E+00
- charge difference, exit criterion:   1.6192E-07   1.0000E-06
- suggested Fermi energy for next iteration:   8.466555730E-02
- -----------------------------------------------------------------------------------
-=======
+ FOE: it, evlow, evhigh, efermi, npl  1  -1.300E+00   1.300E+00  -2.014847162E-01   390
+ Bisection bounds:    -2.01485E-01 -1.56642E-01
+ lower bound for the eigenvalue spectrum is okay.
+ --------------------------------------------------------------------------- FOE it=2
  FOE: it, evlow, evhigh, efermi, npl  2  -1.300E+00   1.300E+00  -1.566416277E-01   390
  Bisection bounds:    -2.01485E-01 -1.56642E-01
  upper bound for the eigenvalue spectrum is okay.
@@ -1244,120 +717,47 @@
  charge difference, exit criterion:  -1.3238E-09   1.0000E-06
  suggested Fermi energy for next iteration: -1.7725559315128E-01
  ------------------------------------------------------------------------------------
->>>>>>> 888c4127
-Calculating charge density... done.
-   Calculation finished. TOTAL CHARGE =   1.139999980484E+02
+Calculating charge density... done.
+   Calculation finished. TOTAL CHARGE =   1.139999982339E+02
  ---------------------------------------------------------------- Updating potential.
  ++++++++++++++++++++++++++++++++++++++++++++++++++++++++++++++++++++++++++++++++++++++++++++
  at iteration 4 of the density optimization:
-<<<<<<< HEAD
-   coefficients obtained by diagonalization.
-   it, Delta DENS, energy, energyDiff   4  3.3326110E-05   -2.89227972115752664E+02   -8.9861E+01
- ++++++++++++++++++++++++++++++++++++++++++++++++++++++++++++++++++++++++++++++++++++++++++++
-   ebs, ehart, eexcu, vexcu, eexctX, eion, edisp -1.492811941160E+02  1.096000288612E+03 -5.212009122978E+01 -6.823683298072E+01  0.000000000000E+00  9.465423606535E+02  0.000000000000E+00
-   itoutH, Delta DENSOUT, energy, energyDiff   2   3.21E-06   -2.89227972115752664E+02   -1.1337E+02
-=======
    kernel obtained by Fermi Operator Expansion
    it, Delta DENS, energy, energyDiff   4  2.7021562E-07   -1.76107554249696477E+02    8.9470E-04
  ++++++++++++++++++++++++++++++++++++++++++++++++++++++++++++++++++++++++++++++++++++++++++++
    ebs, ehart, eexcu, vexcu, eexctX, eion, edisp -5.533897172621E+01  1.083345142142E+03 -5.119040053580E+01 -6.700738359343E+01  0.000000000000E+00  9.465423606535E+02  0.000000000000E+00
    itoutH, Delta DENSOUT, energy, energyDiff   2   4.47E-07   -1.76107554249696477E+02   -8.3845E-01
->>>>>>> 888c4127
  ############################################################################################
  at iteration 2 of the outer loop:
    > basis functions optimization:
      - target function is energy
      - WARNING: basis functions not converged!
-     Final values: target function, fnrm  -1.771380E+02    2.21E-01
+     Final values: target function, fnrm  -1.761071E+02    2.24E-01
    > density optimization:
-     - using diagonalization / mixing.
+     - using Fermi Operator Expansion / mixing.
      - WARNING: density optimization not converged!
-<<<<<<< HEAD
-     FINAL values: it, Delta DENS, energy   2    3.33E-05   -2.89227972115752664E+02
-   > energy difference to last iteration: -1.133699E+02
-=======
      FINAL values: it, Delta DENS, energy   2    2.70E-07   -1.76107554249696477E+02
    > energy difference to last iteration: -8.384513E-01
->>>>>>> 888c4127
  ############################################################################################
  ======================== Creation of the basis functions... ========================
  ----------------------------------------------------------------------------- iter=1
  Orthoconstraint... Preconditioning... done.
- iter, fnrm, fnrmMax, ebs, diff     1  5.5568127E-01  9.0127605E-01   -38.8158190334   1.3725E+02
+ iter, fnrm, fnrmMax, ebs, diff     1  2.2356126E-01  2.9384901E-01  -176.1068905469  -8.6638E-01
  SD informations: mean alpha=4.792E-01, max alpha=4.792E-01, consecutive successes=1
  Orthonormalization... done.
  ----------------------------------------------------------------------------- iter=2
  Orthoconstraint... Preconditioning... done.
- iter, fnrm, fnrmMax, ebs, diff     2  4.5813430E-01  8.4206724E-01   -48.1327675427  -9.3169E+00
+ iter, fnrm, fnrmMax, ebs, diff     2  9.7271037E-02  2.1153248E-01  -176.2827078166  -1.7582E-01
  WARNING: not converged within 2 iterations! Exiting loop due to limitations of iterations.
- Final values for fnrm, fnrmMax, ebs:   4.5813430E-01  8.4206724E-01    -48.1327675
+ Final values for fnrm, fnrmMax, ebs:   9.7271037E-02  2.1153248E-01   -176.2827078
  ============================= Basis functions created. =============================
  ----------------------------------- Determination of the orbitals in this new basis.
  No Hamiltonian application required.
  --------------------------------------------------------------------------- FOE it=1
- FOE: it, evlow, evhigh, efermi, npl  1  -4.280E+00   3.566E+00   4.927402743E-02   1177
- Bisection bounds:     4.92740E-02  1.20057E-01
- --------------------------------------------------------------------------- FOE it=2
-<<<<<<< HEAD
- FOE: it, evlow, evhigh, efermi, npl  2  -4.280E+00   3.566E+00   1.200570872E-01   1177
- Bisection bounds:     4.92740E-02  1.20057E-01
- upper bisection bound does not give positive charge difference: diff=-7.90749E+00
- --------------------------------------------------------------------------- FOE it=3
- FOE: it, evlow, evhigh, efermi, npl  3  -4.280E+00   3.566E+00   1.519094641E-01   1177
- Bisection bounds:     4.92740E-02  1.51909E-01
- upper bisection bound does not give positive charge difference: diff=-6.82405E+00
- --------------------------------------------------------------------------- FOE it=4
- FOE: it, evlow, evhigh, efermi, npl  4  -4.280E+00   3.566E+00   1.869470786E-01   1177
- Bisection bounds:     4.92740E-02  1.86947E-01
- upper bisection bound does not give positive charge difference: diff=-5.86420E+00
- --------------------------------------------------------------------------- FOE it=5
- FOE: it, evlow, evhigh, efermi, npl  5  -4.280E+00   3.566E+00   2.254884547E-01   1177
- Bisection bounds:     4.92740E-02  2.25488E-01
- upper bisection bound does not give positive charge difference: diff=-4.10626E+00
- --------------------------------------------------------------------------- FOE it=6
- FOE: it, evlow, evhigh, efermi, npl  6  -4.280E+00   3.566E+00   2.678839683E-01   1177
- Bisection bounds:     4.92740E-02  2.67884E-01
- new fermi energy from bisection / secant method
- trace of the Fermi matrix, derivative matrix:   1.14157090E+02   0.00000000E+00
- charge difference, exit criterion:   1.5709E-01   1.0000E-06
- suggested Fermi energy for next iteration:   2.113509561E-01
- --------------------------------------------------------------------------- FOE it=7
- FOE: it, evlow, evhigh, efermi, npl  7  -4.280E+00   3.566E+00   2.113509561E-01   1177
- Bisection bounds:     4.92740E-02  2.67884E-01
- new fermi energy from bisection / secant method
- trace of the Fermi matrix, derivative matrix:   1.09086211E+02   0.00000000E+00
- charge difference, exit criterion:  -4.9138E+00   1.0000E-06
- suggested Fermi energy for next iteration:   2.528750540E-01
- --------------------------------------------------------------------------- FOE it=8
- FOE: it, evlow, evhigh, efermi, npl  8  -4.280E+00   3.566E+00   2.528750540E-01   1177
- Bisection bounds:     2.11351E-01  2.67884E-01
- new fermi energy from interpolation
- trace of the Fermi matrix, derivative matrix:   1.12184563E+02   0.00000000E+00
- charge difference, exit criterion:  -1.8154E+00   1.0000E-06
- suggested Fermi energy for next iteration:   2.668235192E-01
- --------------------------------------------------------------------------- FOE it=9
- FOE: it, evlow, evhigh, efermi, npl  9  -4.280E+00   3.566E+00   2.668235192E-01   1177
- Bisection bounds:     2.52875E-01  2.67884E-01
- new fermi energy from interpolation
- trace of the Fermi matrix, derivative matrix:   1.14025205E+02   0.00000000E+00
- charge difference, exit criterion:   2.5205E-02   1.0000E-06
- suggested Fermi energy for next iteration:   2.666226459E-01
- -------------------------------------------------------------------------- FOE it=10
- FOE: it, evlow, evhigh, efermi, npl  10  -4.280E+00   3.566E+00   2.666226459E-01   1177
- Bisection bounds:     2.52875E-01  2.66824E-01
- new fermi energy from interpolation
- trace of the Fermi matrix, derivative matrix:   1.13999883E+02   0.00000000E+00
- charge difference, exit criterion:  -1.1729E-04   1.0000E-06
- suggested Fermi energy for next iteration:   2.666235752E-01
- -------------------------------------------------------------------------- FOE it=11
- FOE: it, evlow, evhigh, efermi, npl  11  -4.280E+00   3.566E+00   2.666235752E-01   1177
- Bisection bounds:     2.66623E-01  2.66824E-01
- new fermi energy from interpolation
- trace of the Fermi matrix, derivative matrix:   1.14000000E+02   0.00000000E+00
- charge difference, exit criterion:   8.9196E-08   1.0000E-06
- suggested Fermi energy for next iteration:   2.666235745E-01
- -----------------------------------------------------------------------------------
-=======
+ FOE: it, evlow, evhigh, efermi, npl  1  -1.300E+00   1.300E+00  -1.954170440E-01   390
+ Bisection bounds:    -1.95417E-01 -1.59094E-01
+ lower bound for the eigenvalue spectrum is okay.
+ --------------------------------------------------------------------------- FOE it=2
  FOE: it, evlow, evhigh, efermi, npl  2  -1.300E+00   1.300E+00  -1.590941423E-01   390
  Bisection bounds:    -1.95417E-01 -1.59094E-01
  upper bound for the eigenvalue spectrum is okay.
@@ -1413,95 +813,21 @@
  charge difference, exit criterion:  -1.4383E-09   1.0000E-06
  suggested Fermi energy for next iteration: -1.7546860382085E-01
  ------------------------------------------------------------------------------------
->>>>>>> 888c4127
-Calculating charge density... done.
-   Calculation finished. TOTAL CHARGE =   1.139999978774E+02
+Calculating charge density... done.
+   Calculation finished. TOTAL CHARGE =   1.139999983042E+02
  ---------------------------------------------------------------- Updating potential.
  ++++++++++++++++++++++++++++++++++++++++++++++++++++++++++++++++++++++++++++++++++++++++++++
  at iteration 1 of the density optimization:
-   coefficients obtained by diagonalization.
-   it, Delta DENS, energy, energyDiff   1  3.4095051E-05   -2.78901581609428831E+02    1.0326E+01
+   kernel obtained by Fermi Operator Expansion
+   it, Delta DENS, energy, energyDiff   1  2.1820656E-07   -1.76286007273801260E+02   -1.7845E-01
  ++++++++++++++++++++++++++++++++++++++++++++++++++++++++++++++++++++++++++++++++++++++++++++
  ----------------------------------- Determination of the orbitals in this new basis.
  Hamiltonian application done.
  --------------------------------------------------------------------------- FOE it=1
- FOE: it, evlow, evhigh, efermi, npl  1  -4.280E+00   3.566E+00   2.246520160E-01   1177
- Bisection bounds:     2.24652E-01  3.08595E-01
- --------------------------------------------------------------------------- FOE it=2
-<<<<<<< HEAD
- FOE: it, evlow, evhigh, efermi, npl  2  -4.280E+00   3.566E+00   3.085951330E-01   1177
- Bisection bounds:     2.24652E-01  3.08595E-01
- upper bisection bound does not give positive charge difference: diff=-3.96791E+00
- --------------------------------------------------------------------------- FOE it=3
- FOE: it, evlow, evhigh, efermi, npl  3  -4.280E+00   3.566E+00   3.463695356E-01   1177
- Bisection bounds:     2.24652E-01  3.46370E-01
- upper bisection bound does not give positive charge difference: diff=-3.96788E+00
- --------------------------------------------------------------------------- FOE it=4
- FOE: it, evlow, evhigh, efermi, npl  4  -4.280E+00   3.566E+00   3.879213786E-01   1177
- Bisection bounds:     2.24652E-01  3.87921E-01
- upper bisection bound does not give positive charge difference: diff=-3.78278E+00
- --------------------------------------------------------------------------- FOE it=5
- FOE: it, evlow, evhigh, efermi, npl  5  -4.280E+00   3.566E+00   4.336284058E-01   1177
- Bisection bounds:     2.24652E-01  4.33628E-01
- upper bisection bound does not give positive charge difference: diff=-6.45669E-01
- --------------------------------------------------------------------------- FOE it=6
- FOE: it, evlow, evhigh, efermi, npl  6  -4.280E+00   3.566E+00   4.839061357E-01   1177
- Bisection bounds:     2.24652E-01  4.83906E-01
- new fermi energy from bisection / secant method
- trace of the Fermi matrix, derivative matrix:   1.18057279E+02   0.00000000E+00
- charge difference, exit criterion:   4.0573E+00   1.0000E-06
- suggested Fermi energy for next iteration:   3.586405399E-01
- --------------------------------------------------------------------------- FOE it=7
- FOE: it, evlow, evhigh, efermi, npl  7  -4.280E+00   3.566E+00   3.586405399E-01   1177
- Bisection bounds:     2.24652E-01  4.83906E-01
- new fermi energy from bisection / secant method
- trace of the Fermi matrix, derivative matrix:   1.10032762E+02   0.00000000E+00
- charge difference, exit criterion:  -3.9672E+00   1.0000E-06
- suggested Fermi energy for next iteration:   4.209219482E-01
- --------------------------------------------------------------------------- FOE it=8
- FOE: it, evlow, evhigh, efermi, npl  8  -4.280E+00   3.566E+00   4.209219482E-01   1177
- Bisection bounds:     3.58641E-01  4.83906E-01
- new fermi energy from interpolation
- trace of the Fermi matrix, derivative matrix:   1.12136091E+02   0.00000000E+00
- charge difference, exit criterion:  -1.8639E+00   1.0000E-06
- suggested Fermi energy for next iteration:   4.468242999E-01
- --------------------------------------------------------------------------- FOE it=9
- FOE: it, evlow, evhigh, efermi, npl  9  -4.280E+00   3.566E+00   4.468242999E-01   1177
- Bisection bounds:     4.20922E-01  4.83906E-01
- new fermi energy from interpolation
- trace of the Fermi matrix, derivative matrix:   1.15099663E+02   0.00000000E+00
- charge difference, exit criterion:   1.0997E+00   1.0000E-06
- suggested Fermi energy for next iteration:   4.372072633E-01
- -------------------------------------------------------------------------- FOE it=10
- FOE: it, evlow, evhigh, efermi, npl  10  -4.280E+00   3.566E+00   4.372072633E-01   1177
- Bisection bounds:     4.20922E-01  4.46824E-01
- new fermi energy from interpolation
- trace of the Fermi matrix, derivative matrix:   1.13783665E+02   0.00000000E+00
- charge difference, exit criterion:  -2.1634E-01   1.0000E-06
- suggested Fermi energy for next iteration:   4.389360058E-01
- -------------------------------------------------------------------------- FOE it=11
- FOE: it, evlow, evhigh, efermi, npl  11  -4.280E+00   3.566E+00   4.389360058E-01   1177
- Bisection bounds:     4.37207E-01  4.46824E-01
- new fermi energy from interpolation
- trace of the Fermi matrix, derivative matrix:   1.14005240E+02   0.00000000E+00
- charge difference, exit criterion:   5.2397E-03   1.0000E-06
- suggested Fermi energy for next iteration:   4.388957727E-01
- -------------------------------------------------------------------------- FOE it=12
- FOE: it, evlow, evhigh, efermi, npl  12  -4.280E+00   3.566E+00   4.388957727E-01   1177
- Bisection bounds:     4.37207E-01  4.38936E-01
- new fermi energy from interpolation
- trace of the Fermi matrix, derivative matrix:   1.13999985E+02   0.00000000E+00
- charge difference, exit criterion:  -1.4506E-05   1.0000E-06
- suggested Fermi energy for next iteration:   4.388958838E-01
- -------------------------------------------------------------------------- FOE it=13
- FOE: it, evlow, evhigh, efermi, npl  13  -4.280E+00   3.566E+00   4.388958838E-01   1177
- Bisection bounds:     4.38896E-01  4.38936E-01
- new fermi energy from interpolation
- trace of the Fermi matrix, derivative matrix:   1.14000000E+02   0.00000000E+00
- charge difference, exit criterion:  -9.5554E-11   1.0000E-06
- suggested Fermi energy for next iteration:   4.388958838E-01
- -----------------------------------------------------------------------------------
-=======
+ FOE: it, evlow, evhigh, efermi, npl  1  -1.300E+00   1.300E+00  -1.901793790E-01   390
+ Bisection bounds:    -1.90179E-01 -1.60758E-01
+ lower bound for the eigenvalue spectrum is okay.
+ --------------------------------------------------------------------------- FOE it=2
  FOE: it, evlow, evhigh, efermi, npl  2  -1.300E+00   1.300E+00  -1.607578286E-01   390
  Bisection bounds:    -1.90179E-01 -1.60758E-01
  upper bound for the eigenvalue spectrum is okay.
@@ -1549,121 +875,21 @@
  charge difference, exit criterion:  -2.1112E-07   1.0000E-06
  suggested Fermi energy for next iteration: -1.7464072130731E-01
  ------------------------------------------------------------------------------------
->>>>>>> 888c4127
-Calculating charge density... done.
-   Calculation finished. TOTAL CHARGE =   1.139999980207E+02
+Calculating charge density... done.
+   Calculation finished. TOTAL CHARGE =   1.139999980919E+02
  ---------------------------------------------------------------- Updating potential.
  ++++++++++++++++++++++++++++++++++++++++++++++++++++++++++++++++++++++++++++++++++++++++++++
  at iteration 2 of the density optimization:
-<<<<<<< HEAD
-   coefficients obtained by diagonalization.
-   it, Delta DENS, energy, energyDiff   2  3.2066620E-05   -2.88494973354317381E+02   -9.5934E+00
-=======
    kernel obtained by Fermi Operator Expansion
    it, Delta DENS, energy, energyDiff   2  1.3478335E-07   -1.76285888092610094E+02    1.1918E-04
->>>>>>> 888c4127
  ++++++++++++++++++++++++++++++++++++++++++++++++++++++++++++++++++++++++++++++++++++++++++++
  ----------------------------------- Determination of the orbitals in this new basis.
  Hamiltonian application done.
  --------------------------------------------------------------------------- FOE it=1
- FOE: it, evlow, evhigh, efermi, npl  1  -4.280E+00   3.566E+00   3.891209312E-01   1177
- Bisection bounds:     3.89121E-01  4.88671E-01
- lower bisection bound does not give negative charge difference: diff= 8.65831E+00
- --------------------------------------------------------------------------- FOE it=2
-<<<<<<< HEAD
- FOE: it, evlow, evhigh, efermi, npl  2  -4.280E+00   3.566E+00   3.393459786E-01   1177
- Bisection bounds:     3.39346E-01  4.88671E-01
- lower bisection bound does not give negative charge difference: diff= 5.90049E+00
- --------------------------------------------------------------------------- FOE it=3
- FOE: it, evlow, evhigh, efermi, npl  3  -4.280E+00   3.566E+00   2.845935307E-01   1177
- Bisection bounds:     2.84594E-01  4.88671E-01
- lower bisection bound does not give negative charge difference: diff= 2.61383E+00
- --------------------------------------------------------------------------- FOE it=4
- FOE: it, evlow, evhigh, efermi, npl  4  -4.280E+00   3.566E+00   2.243658380E-01   1177
- Bisection bounds:     2.24366E-01  4.88671E-01
- lower bisection bound does not give negative charge difference: diff= 1.86086E-01
- --------------------------------------------------------------------------- FOE it=5
- FOE: it, evlow, evhigh, efermi, npl  5  -4.280E+00   3.566E+00   1.581153761E-01   1177
- Bisection bounds:     1.58115E-01  4.88671E-01
- --------------------------------------------------------------------------- FOE it=6
- FOE: it, evlow, evhigh, efermi, npl  6  -4.280E+00   3.566E+00   4.886708364E-01   1177
- Bisection bounds:     1.58115E-01  4.88671E-01
- new fermi energy from bisection / secant method
- trace of the Fermi matrix, derivative matrix:   1.26047990E+02   0.00000000E+00
- charge difference, exit criterion:   1.2048E+01   1.0000E-06
- suggested Fermi energy for next iteration:   2.748877798E-01
- --------------------------------------------------------------------------- FOE it=7
- FOE: it, evlow, evhigh, efermi, npl  7  -4.280E+00   3.566E+00   2.748877798E-01   1177
- Bisection bounds:     1.58115E-01  4.88671E-01
- new fermi energy from bisection / secant method
- trace of the Fermi matrix, derivative matrix:   1.16215684E+02   0.00000000E+00
- charge difference, exit criterion:   2.2157E+00   1.0000E-06
- suggested Fermi energy for next iteration:   2.215208939E-01
- --------------------------------------------------------------------------- FOE it=8
- FOE: it, evlow, evhigh, efermi, npl  8  -4.280E+00   3.566E+00   2.215208939E-01   1177
- Bisection bounds:     1.58115E-01  2.74888E-01
- new fermi energy from interpolation
- trace of the Fermi matrix, derivative matrix:   1.14135454E+02   0.00000000E+00
- charge difference, exit criterion:   1.3545E-01   1.0000E-06
- suggested Fermi energy for next iteration:   2.184209588E-01
- --------------------------------------------------------------------------- FOE it=9
- FOE: it, evlow, evhigh, efermi, npl  9  -4.280E+00   3.566E+00   2.184209588E-01   1177
- Bisection bounds:     1.58115E-01  2.21521E-01
- new fermi energy from interpolation
- trace of the Fermi matrix, derivative matrix:   1.14095428E+02   0.00000000E+00
- charge difference, exit criterion:   9.5428E-02   1.0000E-06
- suggested Fermi energy for next iteration:   5.839873947E-01
- -------------------------------------------------------------------------- FOE it=10
- FOE: it, evlow, evhigh, efermi, npl  10  -4.280E+00   3.566E+00   5.839873947E-01   1177
- Bisection bounds:     1.58115E-01  2.18421E-01
- new fermi energy from interpolation
- trace of the Fermi matrix, derivative matrix:   1.30900181E+02   0.00000000E+00
- charge difference, exit criterion:   1.6900E+01   1.0000E-06
- suggested Fermi energy for next iteration:   6.837622003E-01
- -------------------------------------------------------------------------- FOE it=11
- FOE: it, evlow, evhigh, efermi, npl  11  -4.280E+00   3.566E+00   6.837622003E-01   1177
- Bisection bounds:     1.58115E-01  5.83987E-01
- new fermi energy from interpolation
- trace of the Fermi matrix, derivative matrix:   1.42606391E+02   0.00000000E+00
- charge difference, exit criterion:   2.8606E+01   1.0000E-06
- suggested Fermi energy for next iteration:   2.107689282E-01
- -------------------------------------------------------------------------- FOE it=12
- FOE: it, evlow, evhigh, efermi, npl  12  -4.280E+00   3.566E+00   2.107689282E-01   1177
- Bisection bounds:     1.58115E-01  6.83762E-01
- new fermi energy from interpolation
- trace of the Fermi matrix, derivative matrix:   1.14037209E+02   0.00000000E+00
- charge difference, exit criterion:   3.7209E-02   1.0000E-06
- suggested Fermi energy for next iteration:   2.052889314E-01
- -------------------------------------------------------------------------- FOE it=13
- FOE: it, evlow, evhigh, efermi, npl  13  -4.280E+00   3.566E+00   2.052889314E-01   1177
- Bisection bounds:     1.58115E-01  2.10769E-01
- new fermi energy from interpolation
- trace of the Fermi matrix, derivative matrix:   1.14002399E+02   0.00000000E+00
- charge difference, exit criterion:   2.3994E-03   1.0000E-06
- suggested Fermi energy for next iteration:   2.048878357E-01
- -------------------------------------------------------------------------- FOE it=14
- FOE: it, evlow, evhigh, efermi, npl  14  -4.280E+00   3.566E+00   2.048878357E-01   1177
- Bisection bounds:     1.58115E-01  2.05289E-01
- new fermi energy from interpolation
- trace of the Fermi matrix, derivative matrix:   1.13999292E+02   0.00000000E+00
- charge difference, exit criterion:  -7.0785E-04   1.0000E-06
- suggested Fermi energy for next iteration:   2.049783325E-01
- -------------------------------------------------------------------------- FOE it=15
- FOE: it, evlow, evhigh, efermi, npl  15  -4.280E+00   3.566E+00   2.049783325E-01   1177
- Bisection bounds:     2.04888E-01  2.05289E-01
- new fermi energy from interpolation
- trace of the Fermi matrix, derivative matrix:   1.14000004E+02   0.00000000E+00
- charge difference, exit criterion:   4.0064E-06   1.0000E-06
- suggested Fermi energy for next iteration:   2.049778209E-01
- -------------------------------------------------------------------------- FOE it=16
- FOE: it, evlow, evhigh, efermi, npl  16  -4.280E+00   3.566E+00   2.049778209E-01   1177
- Bisection bounds:     2.04888E-01  2.04978E-01
- new fermi energy from interpolation
- trace of the Fermi matrix, derivative matrix:   1.14000000E+02   0.00000000E+00
- charge difference, exit criterion:   8.7113E-12   1.0000E-06
- suggested Fermi energy for next iteration:   2.049778209E-01
- -----------------------------------------------------------------------------------
-=======
+ FOE: it, evlow, evhigh, efermi, npl  1  -1.300E+00   1.300E+00  -1.865564492E-01   390
+ Bisection bounds:    -1.86556E-01 -1.62725E-01
+ lower bound for the eigenvalue spectrum is okay.
+ --------------------------------------------------------------------------- FOE it=2
  FOE: it, evlow, evhigh, efermi, npl  2  -1.300E+00   1.300E+00  -1.627249934E-01   390
  Bisection bounds:    -1.86556E-01 -1.62725E-01
  upper bound for the eigenvalue spectrum is okay.
@@ -1711,89 +937,21 @@
  charge difference, exit criterion:  -6.1800E-08   1.0000E-06
  suggested Fermi energy for next iteration: -1.7416645910829E-01
  ------------------------------------------------------------------------------------
->>>>>>> 888c4127
-Calculating charge density... done.
-   Calculation finished. TOTAL CHARGE =   1.139999977818E+02
+Calculating charge density... done.
+   Calculation finished. TOTAL CHARGE =   1.139999982420E+02
  ---------------------------------------------------------------- Updating potential.
  ++++++++++++++++++++++++++++++++++++++++++++++++++++++++++++++++++++++++++++++++++++++++++++
  at iteration 3 of the density optimization:
-<<<<<<< HEAD
-   coefficients obtained by diagonalization.
-   it, Delta DENS, energy, energyDiff   3  3.3671079E-05   -2.79602676913268624E+02    8.8923E+00
-=======
    kernel obtained by Fermi Operator Expansion
    it, Delta DENS, energy, energyDiff   3  8.6062979E-08   -1.76285836630459244E+02    5.1462E-05
->>>>>>> 888c4127
  ++++++++++++++++++++++++++++++++++++++++++++++++++++++++++++++++++++++++++++++++++++++++++++
  ----------------------------------- Determination of the orbitals in this new basis.
  Hamiltonian application done.
  --------------------------------------------------------------------------- FOE it=1
- FOE: it, evlow, evhigh, efermi, npl  1  -4.280E+00   3.566E+00   1.459486593E-01   1177
- Bisection bounds:     1.45949E-01  2.64007E-01
- --------------------------------------------------------------------------- FOE it=2
-<<<<<<< HEAD
- FOE: it, evlow, evhigh, efermi, npl  2  -4.280E+00   3.566E+00   2.640069825E-01   1177
- Bisection bounds:     1.45949E-01  2.64007E-01
- upper bisection bound does not give positive charge difference: diff=-5.21676E+00
- --------------------------------------------------------------------------- FOE it=3
- FOE: it, evlow, evhigh, efermi, npl  3  -4.280E+00   3.566E+00   3.171332279E-01   1177
- Bisection bounds:     1.45949E-01  3.17133E-01
- upper bisection bound does not give positive charge difference: diff=-3.97540E+00
- --------------------------------------------------------------------------- FOE it=4
- FOE: it, evlow, evhigh, efermi, npl  4  -4.280E+00   3.566E+00   3.755720979E-01   1177
- Bisection bounds:     1.45949E-01  3.75572E-01
- upper bisection bound does not give positive charge difference: diff=-1.31272E+00
- --------------------------------------------------------------------------- FOE it=5
- FOE: it, evlow, evhigh, efermi, npl  5  -4.280E+00   3.566E+00   4.398548549E-01   1177
- Bisection bounds:     1.45949E-01  4.39855E-01
- new fermi energy from bisection / secant method
- trace of the Fermi matrix, derivative matrix:   1.14028039E+02   0.00000000E+00
- charge difference, exit criterion:   2.8039E-02   1.0000E-06
- suggested Fermi energy for next iteration:   3.658074378E-01
- --------------------------------------------------------------------------- FOE it=6
- FOE: it, evlow, evhigh, efermi, npl  6  -4.280E+00   3.566E+00   3.658074378E-01   1177
- Bisection bounds:     1.45949E-01  4.39855E-01
- new fermi energy from bisection / secant method
- trace of the Fermi matrix, derivative matrix:   1.12000854E+02   0.00000000E+00
- charge difference, exit criterion:  -1.9991E+00   1.0000E-06
- suggested Fermi energy for next iteration:   4.208309038E-01
- --------------------------------------------------------------------------- FOE it=7
- FOE: it, evlow, evhigh, efermi, npl  7  -4.280E+00   3.566E+00   4.208309038E-01   1177
- Bisection bounds:     3.65807E-01  4.39855E-01
- new fermi energy from interpolation
- trace of the Fermi matrix, derivative matrix:   1.14008344E+02   0.00000000E+00
- charge difference, exit criterion:   8.3441E-03   1.0000E-06
- suggested Fermi energy for next iteration:   4.201568936E-01
- --------------------------------------------------------------------------- FOE it=8
- FOE: it, evlow, evhigh, efermi, npl  8  -4.280E+00   3.566E+00   4.201568936E-01   1177
- Bisection bounds:     3.65807E-01  4.20831E-01
- new fermi energy from interpolation
- trace of the Fermi matrix, derivative matrix:   1.14007730E+02   0.00000000E+00
- charge difference, exit criterion:   7.7298E-03   1.0000E-06
- suggested Fermi energy for next iteration:   4.160709746E-01
- --------------------------------------------------------------------------- FOE it=9
- FOE: it, evlow, evhigh, efermi, npl  9  -4.280E+00   3.566E+00   4.160709746E-01   1177
- Bisection bounds:     3.65807E-01  4.20157E-01
- new fermi energy from interpolation
- trace of the Fermi matrix, derivative matrix:   1.14001834E+02   0.00000000E+00
- charge difference, exit criterion:   1.8343E-03   1.0000E-06
- suggested Fermi energy for next iteration:   4.152673801E-01
- -------------------------------------------------------------------------- FOE it=10
- FOE: it, evlow, evhigh, efermi, npl  10  -4.280E+00   3.566E+00   4.152673801E-01   1177
- Bisection bounds:     3.65807E-01  4.16071E-01
- new fermi energy from interpolation
- trace of the Fermi matrix, derivative matrix:   1.14000065E+02   0.00000000E+00
- charge difference, exit criterion:   6.5360E-05   1.0000E-06
- suggested Fermi energy for next iteration:   4.152397100E-01
- -------------------------------------------------------------------------- FOE it=11
- FOE: it, evlow, evhigh, efermi, npl  11  -4.280E+00   3.566E+00   4.152397100E-01   1177
- Bisection bounds:     3.65807E-01  4.15267E-01
- new fermi energy from interpolation
- trace of the Fermi matrix, derivative matrix:   1.14000000E+02   0.00000000E+00
- charge difference, exit criterion:  -1.5332E-07   1.0000E-06
- suggested Fermi energy for next iteration:   4.152397746E-01
- -----------------------------------------------------------------------------------
-=======
+ FOE: it, evlow, evhigh, efermi, npl  1  -1.300E+00   1.300E+00  -1.838181987E-01   390
+ Bisection bounds:    -1.83818E-01 -1.64515E-01
+ lower bound for the eigenvalue spectrum is okay.
+ --------------------------------------------------------------------------- FOE it=2
  FOE: it, evlow, evhigh, efermi, npl  2  -1.300E+00   1.300E+00  -1.645147195E-01   390
  Bisection bounds:    -1.83818E-01 -1.64515E-01
  upper bound for the eigenvalue spectrum is okay.
@@ -1849,141 +1007,47 @@
  charge difference, exit criterion:   2.7709E-09   1.0000E-06
  suggested Fermi energy for next iteration: -1.7396702001758E-01
  ------------------------------------------------------------------------------------
->>>>>>> 888c4127
-Calculating charge density... done.
-   Calculation finished. TOTAL CHARGE =   1.139999977138E+02
+Calculating charge density... done.
+   Calculation finished. TOTAL CHARGE =   1.139999983063E+02
  ---------------------------------------------------------------- Updating potential.
  ++++++++++++++++++++++++++++++++++++++++++++++++++++++++++++++++++++++++++++++++++++++++++++
  at iteration 4 of the density optimization:
-   coefficients obtained by diagonalization.
-   it, Delta DENS, energy, energyDiff   4  3.3979373E-05   -3.03877439064938471E+02   -2.4275E+01
- ++++++++++++++++++++++++++++++++++++++++++++++++++++++++++++++++++++++++++++++++++++++++++++
-   ebs, ehart, eexcu, vexcu, eexctX, eion, edisp -1.697350342645E+02  1.088555475508E+03 -5.128686390308E+01 -6.713939186945E+01  0.000000000000E+00  9.465423606535E+02  0.000000000000E+00
-   itoutH, Delta DENSOUT, energy, energyDiff   3   3.07E-06   -3.03877439064938471E+02   -1.4649E+01
+   kernel obtained by Fermi Operator Expansion
+   it, Delta DENS, energy, energyDiff   4  6.0258307E-08   -1.76285825446642775E+02    1.1184E-05
+ ++++++++++++++++++++++++++++++++++++++++++++++++++++++++++++++++++++++++++++++++++++++++++++
+   ebs, ehart, eexcu, vexcu, eexctX, eion, edisp -5.512660383432E+01  1.083548472560E+03 -5.122710241737E+01 -6.705584966919E+01  0.000000000000E+00  9.465423606535E+02  0.000000000000E+00
+   itoutH, Delta DENSOUT, energy, energyDiff   3   7.27E-08   -1.76285825446642775E+02   -1.7827E-01
  ############################################################################################
  at iteration 3 of the outer loop:
    > basis functions optimization:
      - target function is energy
      - WARNING: basis functions not converged!
-     Final values: target function, fnrm  -4.813277E+01    4.58E-01
+     Final values: target function, fnrm  -1.762827E+02    9.73E-02
    > density optimization:
-     - using diagonalization / mixing.
+     - using Fermi Operator Expansion / mixing.
      - WARNING: density optimization not converged!
-     FINAL values: it, Delta DENS, energy   3    3.40E-05   -3.03877439064938471E+02
-   > energy difference to last iteration: -1.464947E+01
+     FINAL values: it, Delta DENS, energy   3    6.03E-08   -1.76285825446642775E+02
+   > energy difference to last iteration: -1.782712E-01
  ############################################################################################
  ======================== Creation of the basis functions... ========================
  ----------------------------------------------------------------------------- iter=1
  Orthoconstraint... Preconditioning... done.
- iter, fnrm, fnrmMax, ebs, diff     1  5.1258303E-01  1.1453603E+00   -16.7609549843   2.2055E+01
- SD informations: mean alpha=5.226E-01, max alpha=5.226E-01, consecutive successes=1
+ iter, fnrm, fnrmMax, ebs, diff     1  9.7366647E-02  2.1031242E-01  -176.2855807783  -1.7869E-01
+ SD informations: mean alpha=4.321E-01, max alpha=4.321E-01, consecutive successes=1
  Orthonormalization... done.
  ----------------------------------------------------------------------------- iter=2
  Orthoconstraint... Preconditioning... done.
- iter, fnrm, fnrmMax, ebs, diff     2  4.5233534E-01  1.0045028E+00   -25.4975515139  -8.7366E+00
+ iter, fnrm, fnrmMax, ebs, diff     2  8.4724464E-02  2.0189548E-01  -176.3153266627  -2.9746E-02
  WARNING: not converged within 2 iterations! Exiting loop due to limitations of iterations.
- Final values for fnrm, fnrmMax, ebs:   4.5233534E-01  1.0045028E+00    -25.4975515
+ Final values for fnrm, fnrmMax, ebs:   8.4724464E-02  2.0189548E-01   -176.3153267
  ============================= Basis functions created. =============================
  ----------------------------------- Determination of the orbitals in this new basis.
  No Hamiltonian application required.
  --------------------------------------------------------------------------- FOE it=1
- FOE: it, evlow, evhigh, efermi, npl  1  -4.280E+00   3.566E+00   3.515998452E-01   1177
- Bisection bounds:     3.51600E-01  4.78880E-01
- lower bisection bound does not give negative charge difference: diff= 2.30452E+00
- --------------------------------------------------------------------------- FOE it=2
-<<<<<<< HEAD
- FOE: it, evlow, evhigh, efermi, npl  2  -4.280E+00   3.566E+00   2.879599158E-01   1177
- Bisection bounds:     2.87960E-01  4.78880E-01
- lower bisection bound does not give negative charge difference: diff= 1.46184E+00
- --------------------------------------------------------------------------- FOE it=3
- FOE: it, evlow, evhigh, efermi, npl  3  -4.280E+00   3.566E+00   2.179559935E-01   1177
- Bisection bounds:     2.17956E-01  4.78880E-01
- --------------------------------------------------------------------------- FOE it=4
- FOE: it, evlow, evhigh, efermi, npl  4  -4.280E+00   3.566E+00   4.788797040E-01   1177
- Bisection bounds:     2.17956E-01  4.78880E-01
- new fermi energy from bisection / secant method
- trace of the Fermi matrix, derivative matrix:   1.22750665E+02   0.00000000E+00
- charge difference, exit criterion:   8.7507E+00   1.0000E-06
- suggested Fermi energy for next iteration:   2.942743696E-01
- --------------------------------------------------------------------------- FOE it=5
- FOE: it, evlow, evhigh, efermi, npl  5  -4.280E+00   3.566E+00   2.942743696E-01   1177
- Bisection bounds:     2.17956E-01  4.78880E-01
- new fermi energy from bisection / secant method
- trace of the Fermi matrix, derivative matrix:   1.15722780E+02   0.00000000E+00
- charge difference, exit criterion:   1.7228E+00   1.0000E-06
- suggested Fermi energy for next iteration:   2.492673877E-01
- --------------------------------------------------------------------------- FOE it=6
- FOE: it, evlow, evhigh, efermi, npl  6  -4.280E+00   3.566E+00   2.492673877E-01   1177
- Bisection bounds:     2.17956E-01  2.94274E-01
- new fermi energy from interpolation
- trace of the Fermi matrix, derivative matrix:   1.14061742E+02   0.00000000E+00
- charge difference, exit criterion:   6.1742E-02   1.0000E-06
- suggested Fermi energy for next iteration:   2.473367535E-01
- --------------------------------------------------------------------------- FOE it=7
- FOE: it, evlow, evhigh, efermi, npl  7  -4.280E+00   3.566E+00   2.473367535E-01   1177
- Bisection bounds:     2.17956E-01  2.49267E-01
- new fermi energy from interpolation
- trace of the Fermi matrix, derivative matrix:   1.14045729E+02   0.00000000E+00
- charge difference, exit criterion:   4.5729E-02   1.0000E-06
- suggested Fermi energy for next iteration:   5.389324720E-01
- --------------------------------------------------------------------------- FOE it=8
- FOE: it, evlow, evhigh, efermi, npl  8  -4.280E+00   3.566E+00   5.389324720E-01   1177
- Bisection bounds:     2.17956E-01  2.47337E-01
- new fermi energy from interpolation
- trace of the Fermi matrix, derivative matrix:   1.28004201E+02   0.00000000E+00
- charge difference, exit criterion:   1.4004E+01   1.0000E-06
- suggested Fermi energy for next iteration:   6.213092995E-01
- --------------------------------------------------------------------------- FOE it=9
- FOE: it, evlow, evhigh, efermi, npl  9  -4.280E+00   3.566E+00   6.213092995E-01   1177
- Bisection bounds:     2.17956E-01  5.38932E-01
- new fermi energy from interpolation
- trace of the Fermi matrix, derivative matrix:   1.28324164E+02   0.00000000E+00
- charge difference, exit criterion:   1.4324E+01   1.0000E-06
- suggested Fermi energy for next iteration:   7.627506343E-01
- -------------------------------------------------------------------------- FOE it=10
- FOE: it, evlow, evhigh, efermi, npl  10  -4.280E+00   3.566E+00   7.627506343E-01   1177
- Bisection bounds:     2.17956E-01  6.21309E-01
- new fermi energy from interpolation
- trace of the Fermi matrix, derivative matrix:   1.38243259E+02   0.00000000E+00
- charge difference, exit criterion:   2.4243E+01   1.0000E-06
- suggested Fermi energy for next iteration:   2.470675142E-01
- -------------------------------------------------------------------------- FOE it=11
- FOE: it, evlow, evhigh, efermi, npl  11  -4.280E+00   3.566E+00   2.470675142E-01   1177
- Bisection bounds:     2.17956E-01  7.62751E-01
- new fermi energy from interpolation
- trace of the Fermi matrix, derivative matrix:   1.14043500E+02   0.00000000E+00
- charge difference, exit criterion:   4.3500E-02   1.0000E-06
- suggested Fermi energy for next iteration:   2.468113905E-01
- -------------------------------------------------------------------------- FOE it=12
- FOE: it, evlow, evhigh, efermi, npl  12  -4.280E+00   3.566E+00   2.468113905E-01   1177
- Bisection bounds:     2.17956E-01  2.47068E-01
- new fermi energy from interpolation
- trace of the Fermi matrix, derivative matrix:   1.14041370E+02   0.00000000E+00
- charge difference, exit criterion:   4.1370E-02   1.0000E-06
- suggested Fermi energy for next iteration:   2.415072295E-01
- -------------------------------------------------------------------------- FOE it=13
- FOE: it, evlow, evhigh, efermi, npl  13  -4.280E+00   3.566E+00   2.415072295E-01   1177
- Bisection bounds:     2.17956E-01  2.46811E-01
- new fermi energy from interpolation
- trace of the Fermi matrix, derivative matrix:   1.13990344E+02   0.00000000E+00
- charge difference, exit criterion:  -9.6557E-03   1.0000E-06
- suggested Fermi energy for next iteration:   2.424126440E-01
- -------------------------------------------------------------------------- FOE it=14
- FOE: it, evlow, evhigh, efermi, npl  14  -4.280E+00   3.566E+00   2.424126440E-01   1177
- Bisection bounds:     2.41507E-01  2.46811E-01
- new fermi energy from interpolation
- trace of the Fermi matrix, derivative matrix:   1.14000524E+02   0.00000000E+00
- charge difference, exit criterion:   5.2368E-04   1.0000E-06
- suggested Fermi energy for next iteration:   2.423642305E-01
- -------------------------------------------------------------------------- FOE it=15
- FOE: it, evlow, evhigh, efermi, npl  15  -4.280E+00   3.566E+00   2.423642305E-01   1177
- Bisection bounds:     2.41507E-01  2.42413E-01
- new fermi energy from interpolation
- trace of the Fermi matrix, derivative matrix:   1.14000000E+02   0.00000000E+00
- charge difference, exit criterion:  -4.7570E-08   1.0000E-06
- suggested Fermi energy for next iteration:   2.423642349E-01
- -----------------------------------------------------------------------------------
-=======
+ FOE: it, evlow, evhigh, efermi, npl  1  -1.300E+00   1.300E+00  -1.817849291E-01   390
+ Bisection bounds:    -1.81785E-01 -1.66149E-01
+ lower bound for the eigenvalue spectrum is okay.
+ --------------------------------------------------------------------------- FOE it=2
  FOE: it, evlow, evhigh, efermi, npl  2  -1.300E+00   1.300E+00  -1.661491109E-01   390
  Bisection bounds:    -1.81785E-01 -1.66149E-01
  upper bound for the eigenvalue spectrum is okay.
@@ -2039,93 +1103,21 @@
  charge difference, exit criterion:   1.0825E-09   1.0000E-06
  suggested Fermi energy for next iteration: -1.7321419348473E-01
  ------------------------------------------------------------------------------------
->>>>>>> 888c4127
-Calculating charge density... done.
-   Calculation finished. TOTAL CHARGE =   1.139999976345E+02
+Calculating charge density... done.
+   Calculation finished. TOTAL CHARGE =   1.139999983083E+02
  ---------------------------------------------------------------- Updating potential.
  ++++++++++++++++++++++++++++++++++++++++++++++++++++++++++++++++++++++++++++++++++++++++++++
  at iteration 1 of the density optimization:
-<<<<<<< HEAD
-   coefficients obtained by diagonalization.
-   it, Delta DENS, energy, energyDiff   1  3.5023373E-05   -2.98751317932857773E+02    5.1261E+00
-=======
    kernel obtained by Fermi Operator Expansion
    it, Delta DENS, energy, energyDiff   1  1.0714821E-07   -1.76317407857774924E+02   -3.1582E-02
->>>>>>> 888c4127
  ++++++++++++++++++++++++++++++++++++++++++++++++++++++++++++++++++++++++++++++++++++++++++++
  ----------------------------------- Determination of the orbitals in this new basis.
  Hamiltonian application done.
  --------------------------------------------------------------------------- FOE it=1
- FOE: it, evlow, evhigh, efermi, npl  1  -4.280E+00   3.566E+00   1.799907401E-01   1177
- Bisection bounds:     1.79991E-01  3.04738E-01
- --------------------------------------------------------------------------- FOE it=2
-<<<<<<< HEAD
- FOE: it, evlow, evhigh, efermi, npl  2  -4.280E+00   3.566E+00   3.047377297E-01   1177
- Bisection bounds:     1.79991E-01  3.04738E-01
- upper bisection bound does not give positive charge difference: diff=-5.98424E+00
- --------------------------------------------------------------------------- FOE it=3
- FOE: it, evlow, evhigh, efermi, npl  3  -4.280E+00   3.566E+00   3.608738750E-01   1177
- Bisection bounds:     1.79991E-01  3.60874E-01
- upper bisection bound does not give positive charge difference: diff=-4.97996E+00
- --------------------------------------------------------------------------- FOE it=4
- FOE: it, evlow, evhigh, efermi, npl  4  -4.280E+00   3.566E+00   4.226236349E-01   1177
- Bisection bounds:     1.79991E-01  4.22624E-01
- upper bisection bound does not give positive charge difference: diff=-3.99068E+00
- --------------------------------------------------------------------------- FOE it=5
- FOE: it, evlow, evhigh, efermi, npl  5  -4.280E+00   3.566E+00   4.905483707E-01   1177
- Bisection bounds:     1.79991E-01  4.90548E-01
- upper bisection bound does not give positive charge difference: diff=-1.34329E+00
- --------------------------------------------------------------------------- FOE it=6
- FOE: it, evlow, evhigh, efermi, npl  6  -4.280E+00   3.566E+00   5.652655802E-01   1177
- Bisection bounds:     1.79991E-01  5.65266E-01
- new fermi energy from bisection / secant method
- trace of the Fermi matrix, derivative matrix:   1.16012590E+02   0.00000000E+00
- charge difference, exit criterion:   2.0126E+00   1.0000E-06
- suggested Fermi energy for next iteration:   4.204675605E-01
- --------------------------------------------------------------------------- FOE it=7
- FOE: it, evlow, evhigh, efermi, npl  7  -4.280E+00   3.566E+00   4.204675605E-01   1177
- Bisection bounds:     1.79991E-01  5.65266E-01
- new fermi energy from bisection / secant method
- trace of the Fermi matrix, derivative matrix:   1.10009295E+02   0.00000000E+00
- charge difference, exit criterion:  -3.9907E+00   1.0000E-06
- suggested Fermi energy for next iteration:   5.047944855E-01
- --------------------------------------------------------------------------- FOE it=8
- FOE: it, evlow, evhigh, efermi, npl  8  -4.280E+00   3.566E+00   5.047944855E-01   1177
- Bisection bounds:     4.20468E-01  5.65266E-01
- new fermi energy from interpolation
- trace of the Fermi matrix, derivative matrix:   1.13851246E+02   0.00000000E+00
- charge difference, exit criterion:  -1.4875E-01   1.0000E-06
- suggested Fermi energy for next iteration:   5.083386202E-01
- --------------------------------------------------------------------------- FOE it=9
- FOE: it, evlow, evhigh, efermi, npl  9  -4.280E+00   3.566E+00   5.083386202E-01   1177
- Bisection bounds:     5.04794E-01  5.65266E-01
- new fermi energy from interpolation
- trace of the Fermi matrix, derivative matrix:   1.14065512E+02   0.00000000E+00
- charge difference, exit criterion:   6.5512E-02   1.0000E-06
- suggested Fermi energy for next iteration:   5.072464787E-01
- -------------------------------------------------------------------------- FOE it=10
- FOE: it, evlow, evhigh, efermi, npl  10  -4.280E+00   3.566E+00   5.072464787E-01   1177
- Bisection bounds:     5.04794E-01  5.08339E-01
- new fermi energy from interpolation
- trace of the Fermi matrix, derivative matrix:   1.14001351E+02   0.00000000E+00
- charge difference, exit criterion:   1.3508E-03   1.0000E-06
- suggested Fermi energy for next iteration:   5.072237953E-01
- -------------------------------------------------------------------------- FOE it=11
- FOE: it, evlow, evhigh, efermi, npl  11  -4.280E+00   3.566E+00   5.072237953E-01   1177
- Bisection bounds:     5.04794E-01  5.07246E-01
- new fermi energy from interpolation
- trace of the Fermi matrix, derivative matrix:   1.14000004E+02   0.00000000E+00
- charge difference, exit criterion:   3.6327E-06   1.0000E-06
- suggested Fermi energy for next iteration:   5.072237341E-01
- -------------------------------------------------------------------------- FOE it=12
- FOE: it, evlow, evhigh, efermi, npl  12  -4.280E+00   3.566E+00   5.072237341E-01   1177
- Bisection bounds:     5.04794E-01  5.07224E-01
- new fermi energy from interpolation
- trace of the Fermi matrix, derivative matrix:   1.14000000E+02   0.00000000E+00
- charge difference, exit criterion:  -1.4069E-12   1.0000E-06
- suggested Fermi energy for next iteration:   5.072237341E-01
- -----------------------------------------------------------------------------------
-=======
+ FOE: it, evlow, evhigh, efermi, npl  1  -1.300E+00   1.300E+00  -1.795466998E-01   390
+ Bisection bounds:    -1.79547E-01 -1.66882E-01
+ lower bound for the eigenvalue spectrum is okay.
+ --------------------------------------------------------------------------- FOE it=2
  FOE: it, evlow, evhigh, efermi, npl  2  -1.300E+00   1.300E+00  -1.668816871E-01   390
  Bisection bounds:    -1.79547E-01 -1.66882E-01
  upper bound for the eigenvalue spectrum is okay.
@@ -2173,238 +1165,21 @@
  charge difference, exit criterion:  -3.2110E-07   1.0000E-06
  suggested Fermi energy for next iteration: -1.7286577972679E-01
  ------------------------------------------------------------------------------------
->>>>>>> 888c4127
-Calculating charge density... done.
-   Calculation finished. TOTAL CHARGE =   1.139999979658E+02
+Calculating charge density... done.
+   Calculation finished. TOTAL CHARGE =   1.139999979840E+02
  ---------------------------------------------------------------- Updating potential.
  ++++++++++++++++++++++++++++++++++++++++++++++++++++++++++++++++++++++++++++++++++++++++++++
  at iteration 2 of the density optimization:
-   coefficients obtained by diagonalization.
-   it, Delta DENS, energy, energyDiff   2  3.2341226E-05   -3.04270894530280202E+02   -5.5196E+00
+   kernel obtained by Fermi Operator Expansion
+   it, Delta DENS, energy, energyDiff   2  6.9194328E-08   -1.76317391357220458E+02    1.6501E-05
  ++++++++++++++++++++++++++++++++++++++++++++++++++++++++++++++++++++++++++++++++++++++++++++
  ----------------------------------- Determination of the orbitals in this new basis.
  Hamiltonian application done.
  --------------------------------------------------------------------------- FOE it=1
- FOE: it, evlow, evhigh, efermi, npl  1  -4.280E+00   3.566E+00   4.332536968E-01   1177
- Bisection bounds:     4.33254E-01  5.81194E-01
- lower bisection bound does not give negative charge difference: diff= 1.29462E+01
- --------------------------------------------------------------------------- FOE it=2
-<<<<<<< HEAD
- FOE: it, evlow, evhigh, efermi, npl  2  -4.280E+00   3.566E+00   3.592836595E-01   1177
- Bisection bounds:     3.59284E-01  5.81194E-01
- lower bisection bound does not give negative charge difference: diff= 4.30947E+00
- --------------------------------------------------------------------------- FOE it=3
- FOE: it, evlow, evhigh, efermi, npl  3  -4.280E+00   3.566E+00   2.779166184E-01   1177
- Bisection bounds:     2.77917E-01  5.81194E-01
- lower bisection bound does not give negative charge difference: diff= 2.92640E-01
- --------------------------------------------------------------------------- FOE it=4
- FOE: it, evlow, evhigh, efermi, npl  4  -4.280E+00   3.566E+00   1.884128732E-01   1177
- Bisection bounds:     1.88413E-01  5.81194E-01
- --------------------------------------------------------------------------- FOE it=5
- FOE: it, evlow, evhigh, efermi, npl  5  -4.280E+00   3.566E+00   5.811937715E-01   1177
- Bisection bounds:     1.88413E-01  5.81194E-01
- new fermi energy from bisection / secant method
- trace of the Fermi matrix, derivative matrix:   1.36664734E+02   0.00000000E+00
- charge difference, exit criterion:   2.2665E+01   1.0000E-06
- suggested Fermi energy for next iteration:   2.993018669E-01
- --------------------------------------------------------------------------- FOE it=6
- FOE: it, evlow, evhigh, efermi, npl  6  -4.280E+00   3.566E+00   2.993018669E-01   1177
- Bisection bounds:     1.88413E-01  5.81194E-01
- new fermi energy from bisection / secant method
- trace of the Fermi matrix, derivative matrix:   1.15317991E+02   0.00000000E+00
- charge difference, exit criterion:   1.3180E+00   1.0000E-06
- suggested Fermi energy for next iteration:   2.462428776E-01
- --------------------------------------------------------------------------- FOE it=7
- FOE: it, evlow, evhigh, efermi, npl  7  -4.280E+00   3.566E+00   2.462428776E-01   1177
- Bisection bounds:     1.88413E-01  2.99302E-01
- new fermi energy from interpolation
- trace of the Fermi matrix, derivative matrix:   1.14048302E+02   0.00000000E+00
- charge difference, exit criterion:   4.8302E-02   1.0000E-06
- suggested Fermi energy for next iteration:   2.442646970E-01
- --------------------------------------------------------------------------- FOE it=8
- FOE: it, evlow, evhigh, efermi, npl  8  -4.280E+00   3.566E+00   2.442646970E-01   1177
- Bisection bounds:     1.88413E-01  2.46243E-01
- new fermi energy from interpolation
- trace of the Fermi matrix, derivative matrix:   1.14047534E+02   0.00000000E+00
- charge difference, exit criterion:   4.7534E-02   1.0000E-06
- suggested Fermi energy for next iteration:   8.280075442E-01
- --------------------------------------------------------------------------- FOE it=9
- FOE: it, evlow, evhigh, efermi, npl  9  -4.280E+00   3.566E+00   8.280075442E-01   1177
- Bisection bounds:     1.88413E-01  2.44265E-01
- new fermi energy from interpolation
- trace of the Fermi matrix, derivative matrix:   1.58539173E+02   0.00000000E+00
- charge difference, exit criterion:   4.4539E+01   1.0000E-06
- suggested Fermi energy for next iteration:   1.060704025E+00
- -------------------------------------------------------------------------- FOE it=10
- FOE: it, evlow, evhigh, efermi, npl  10  -4.280E+00   3.566E+00   1.060704025E+00   1177
- Bisection bounds:     1.88413E-01  8.28008E-01
- new fermi energy from interpolation
- trace of the Fermi matrix, derivative matrix:   1.74039645E+02   0.00000000E+00
- charge difference, exit criterion:   6.0040E+01   1.0000E-06
- suggested Fermi energy for next iteration:   1.576865245E+00
- -------------------------------------------------------------------------- FOE it=11
- FOE: it, evlow, evhigh, efermi, npl  11  -4.280E+00   3.566E+00   1.576865245E+00   1177
- Bisection bounds:     1.88413E-01  1.06070E+00
- new fermi energy from interpolation
- trace of the Fermi matrix, derivative matrix:   2.02048414E+02   0.00000000E+00
- charge difference, exit criterion:   8.8048E+01   1.0000E-06
- suggested Fermi energy for next iteration:   2.436807338E-01
- -------------------------------------------------------------------------- FOE it=12
- FOE: it, evlow, evhigh, efermi, npl  12  -4.280E+00   3.566E+00   2.436807338E-01   1177
- Bisection bounds:     1.88413E-01  1.57687E+00
- new fermi energy from interpolation
- trace of the Fermi matrix, derivative matrix:   1.14047282E+02   0.00000000E+00
- charge difference, exit criterion:   4.7282E-02   1.0000E-06
- suggested Fermi energy for next iteration:   2.430986775E-01
- -------------------------------------------------------------------------- FOE it=13
- FOE: it, evlow, evhigh, efermi, npl  13  -4.280E+00   3.566E+00   2.430986775E-01   1177
- Bisection bounds:     1.88413E-01  2.43681E-01
- new fermi energy from interpolation
- trace of the Fermi matrix, derivative matrix:   1.14047012E+02   0.00000000E+00
- charge difference, exit criterion:   4.7012E-02   1.0000E-06
- suggested Fermi energy for next iteration:   2.212624266E+00
- -------------------------------------------------------------------------- FOE it=14
- FOE: it, evlow, evhigh, efermi, npl  14  -4.280E+00   3.566E+00   2.212624266E+00   1177
- Bisection bounds:     1.88413E-01  2.43099E-01
- new fermi energy from interpolation
- trace of the Fermi matrix, derivative matrix:   2.12000000E+02   0.00000000E+00
- charge difference, exit criterion:   9.8000E+01   1.0000E-06
- suggested Fermi energy for next iteration:   2.877069530E+00
- -------------------------------------------------------------------------- FOE it=15
- FOE: it, evlow, evhigh, efermi, npl  15  -4.280E+00   3.566E+00   2.877069530E+00   1177
- Bisection bounds:     1.88413E-01  2.21262E+00
- new fermi energy from interpolation
- trace of the Fermi matrix, derivative matrix:   2.12000000E+02   0.00000000E+00
- charge difference, exit criterion:   9.8000E+01   1.0000E-06
- suggested Fermi energy for next iteration:   3.721743286E+00
- -------------------------------------------------------------------------- FOE it=16
- FOE: it, evlow, evhigh, efermi, npl  16  -4.280E+00   3.566E+00   3.721743286E+00   1177
- Bisection bounds:     1.88413E-01  2.87707E+00
- new fermi energy from interpolation
- trace of the Fermi matrix, derivative matrix:   2.12000000E+02   0.00000000E+00
- charge difference, exit criterion:   9.8000E+01   1.0000E-06
- suggested Fermi energy for next iteration:   2.426902272E-01
- -------------------------------------------------------------------------- FOE it=17
- FOE: it, evlow, evhigh, efermi, npl  17  -4.280E+00   3.566E+00   2.426902272E-01   1177
- Bisection bounds:     1.88413E-01  3.72174E+00
- new fermi energy from interpolation
- trace of the Fermi matrix, derivative matrix:   1.14046809E+02   0.00000000E+00
- charge difference, exit criterion:   4.6809E-02   1.0000E-06
- suggested Fermi energy for next iteration:   2.422834742E-01
- -------------------------------------------------------------------------- FOE it=18
- FOE: it, evlow, evhigh, efermi, npl  18  -4.280E+00   3.566E+00   2.422834742E-01   1177
- Bisection bounds:     1.88413E-01  2.42690E-01
- new fermi energy from interpolation
- trace of the Fermi matrix, derivative matrix:   1.14046594E+02   0.00000000E+00
- charge difference, exit criterion:   4.6594E-02   1.0000E-06
- suggested Fermi energy for next iteration:   4.861312778E+00
- -------------------------------------------------------------------------- FOE it=19
- FOE: it, evlow, evhigh, efermi, npl  19  -4.280E+00   3.566E+00   4.861312778E+00   1177
- Bisection bounds:     1.88413E-01  2.42283E-01
- new fermi energy from interpolation
- trace of the Fermi matrix, derivative matrix:   2.12000000E+02   0.00000000E+00
- charge difference, exit criterion:   9.8000E+01   1.0000E-06
- suggested Fermi energy for next iteration:   6.363494560E+00
- -------------------------------------------------------------------------- FOE it=20
- FOE: it, evlow, evhigh, efermi, npl  20  -4.280E+00   3.566E+00   6.363494560E+00   1177
- Bisection bounds:     1.88413E-01  4.86131E+00
- new fermi energy from interpolation
- trace of the Fermi matrix, derivative matrix:   2.12000000E+02   0.00000000E+00
- charge difference, exit criterion:   9.8000E+01   1.0000E-06
- suggested Fermi energy for next iteration:   8.362686073E+00
- -------------------------------------------------------------------------- FOE it=21
- FOE: it, evlow, evhigh, efermi, npl  21  -4.280E+00   3.566E+00   8.362686073E+00   1177
- Bisection bounds:     1.88413E-01  6.36349E+00
- new fermi energy from interpolation
- trace of the Fermi matrix, derivative matrix:   2.12000000E+02   0.00000000E+00
- charge difference, exit criterion:   9.8000E+01   1.0000E-06
- suggested Fermi energy for next iteration:   2.413379645E-01
- -------------------------------------------------------------------------- FOE it=22
- FOE: it, evlow, evhigh, efermi, npl  22  -4.280E+00   3.566E+00   2.413379645E-01   1177
- Bisection bounds:     1.88413E-01  8.36269E+00
- new fermi energy from interpolation
- trace of the Fermi matrix, derivative matrix:   1.14046035E+02   0.00000000E+00
- charge difference, exit criterion:   4.6035E-02   1.0000E-06
- suggested Fermi energy for next iteration:   2.404036506E-01
- -------------------------------------------------------------------------- FOE it=23
- FOE: it, evlow, evhigh, efermi, npl  23  -4.280E+00   3.566E+00   2.404036506E-01   1177
- Bisection bounds:     1.88413E-01  2.41338E-01
- new fermi energy from interpolation
- trace of the Fermi matrix, derivative matrix:   1.14045383E+02   0.00000000E+00
- charge difference, exit criterion:   4.5383E-02   1.0000E-06
- suggested Fermi energy for next iteration:   1.102360598E+01
- -------------------------------------------------------------------------- FOE it=24
- FOE: it, evlow, evhigh, efermi, npl  24  -4.280E+00   3.566E+00   1.102360598E+01   1177
- Bisection bounds:     1.88413E-01  2.40404E-01
- new fermi energy from interpolation
- trace of the Fermi matrix, derivative matrix:   2.12000000E+02   0.00000000E+00
- charge difference, exit criterion:   9.8000E+01   1.0000E-06
- suggested Fermi energy for next iteration:   1.456436940E+01
- -------------------------------------------------------------------------- FOE it=25
- FOE: it, evlow, evhigh, efermi, npl  25  -4.280E+00   3.566E+00   1.456436940E+01   1177
- Bisection bounds:     1.88413E-01  1.10236E+01
- new fermi energy from interpolation
- trace of the Fermi matrix, derivative matrix:   2.12000000E+02   0.00000000E+00
- charge difference, exit criterion:   9.8000E+01   1.0000E-06
- suggested Fermi energy for next iteration:   1.928626913E+01
- -------------------------------------------------------------------------- FOE it=26
- FOE: it, evlow, evhigh, efermi, npl  26  -4.280E+00   3.566E+00   1.928626913E+01   1177
- Bisection bounds:     1.88413E-01  1.45644E+01
- new fermi energy from interpolation
- trace of the Fermi matrix, derivative matrix:   2.12000000E+02   0.00000000E+00
- charge difference, exit criterion:   9.8000E+01   1.0000E-06
- suggested Fermi energy for next iteration:   2.382495889E-01
- -------------------------------------------------------------------------- FOE it=27
- FOE: it, evlow, evhigh, efermi, npl  27  -4.280E+00   3.566E+00   2.382495889E-01   1177
- Bisection bounds:     1.88413E-01  1.92863E+01
- new fermi energy from interpolation
- trace of the Fermi matrix, derivative matrix:   1.14043374E+02   0.00000000E+00
- charge difference, exit criterion:   4.3374E-02   1.0000E-06
- suggested Fermi energy for next iteration:   2.361905848E-01
- -------------------------------------------------------------------------- FOE it=28
- FOE: it, evlow, evhigh, efermi, npl  28  -4.280E+00   3.566E+00   2.361905848E-01   1177
- Bisection bounds:     1.88413E-01  2.38250E-01
- new fermi energy from interpolation
- trace of the Fermi matrix, derivative matrix:   1.14040520E+02   0.00000000E+00
- charge difference, exit criterion:   4.0520E-02   1.0000E-06
- suggested Fermi energy for next iteration:   2.063182697E-01
- -------------------------------------------------------------------------- FOE it=29
- FOE: it, evlow, evhigh, efermi, npl  29  -4.280E+00   3.566E+00   2.063182697E-01   1177
- Bisection bounds:     1.88413E-01  2.36191E-01
- new fermi energy from interpolation
- trace of the Fermi matrix, derivative matrix:   1.13458391E+02   0.00000000E+00
- charge difference, exit criterion:  -5.4161E-01   1.0000E-06
- suggested Fermi energy for next iteration:   2.296895722E-01
- -------------------------------------------------------------------------- FOE it=30
- FOE: it, evlow, evhigh, efermi, npl  30  -4.280E+00   3.566E+00   2.296895722E-01   1177
- Bisection bounds:     2.06318E-01  2.36191E-01
- new fermi energy from interpolation
- trace of the Fermi matrix, derivative matrix:   1.14020294E+02   0.00000000E+00
- charge difference, exit criterion:   2.0294E-02   1.0000E-06
- suggested Fermi energy for next iteration:   2.266816289E-01
- -------------------------------------------------------------------------- FOE it=31
- FOE: it, evlow, evhigh, efermi, npl  31  -4.280E+00   3.566E+00   2.266816289E-01   1177
- Bisection bounds:     2.06318E-01  2.29690E-01
- new fermi energy from interpolation
- trace of the Fermi matrix, derivative matrix:   1.14001022E+02   0.00000000E+00
- charge difference, exit criterion:   1.0217E-03   1.0000E-06
- suggested Fermi energy for next iteration:   2.265542213E-01
- -------------------------------------------------------------------------- FOE it=32
- FOE: it, evlow, evhigh, efermi, npl  32  -4.280E+00   3.566E+00   2.265542213E-01   1177
- Bisection bounds:     2.06318E-01  2.26682E-01
- new fermi energy from interpolation
- trace of the Fermi matrix, derivative matrix:   1.14000005E+02   0.00000000E+00
- charge difference, exit criterion:   5.4099E-06   1.0000E-06
- suggested Fermi energy for next iteration:   2.265535491E-01
- -------------------------------------------------------------------------- FOE it=33
- FOE: it, evlow, evhigh, efermi, npl  33  -4.280E+00   3.566E+00   2.265535491E-01   1177
- Bisection bounds:     2.06318E-01  2.26554E-01
- new fermi energy from interpolation
- trace of the Fermi matrix, derivative matrix:   1.14000000E+02   0.00000000E+00
- charge difference, exit criterion:  -1.6288E-10   1.0000E-06
- suggested Fermi energy for next iteration:   2.265535491E-01
- -----------------------------------------------------------------------------------
-=======
+ FOE: it, evlow, evhigh, efermi, npl  1  -1.300E+00   1.300E+00  -1.779951099E-01   390
+ Bisection bounds:    -1.77995E-01 -1.67736E-01
+ lower bound for the eigenvalue spectrum is okay.
+ --------------------------------------------------------------------------- FOE it=2
  FOE: it, evlow, evhigh, efermi, npl  2  -1.300E+00   1.300E+00  -1.677364496E-01   390
  Bisection bounds:    -1.77995E-01 -1.67736E-01
  upper bound for the eigenvalue spectrum is okay.
@@ -2452,84 +1227,21 @@
  charge difference, exit criterion:  -1.0207E-07   1.0000E-06
  suggested Fermi energy for next iteration: -1.7272629886336E-01
  ------------------------------------------------------------------------------------
->>>>>>> 888c4127
-Calculating charge density... done.
-   Calculation finished. TOTAL CHARGE =   1.139999977215E+02
+Calculating charge density... done.
+   Calculation finished. TOTAL CHARGE =   1.139999982035E+02
  ---------------------------------------------------------------- Updating potential.
  ++++++++++++++++++++++++++++++++++++++++++++++++++++++++++++++++++++++++++++++++++++++++++++
  at iteration 3 of the density optimization:
-   coefficients obtained by diagonalization.
-   it, Delta DENS, energy, energyDiff   3  3.3282300E-05   -2.80092262366763407E+02    2.4179E+01
+   kernel obtained by Fermi Operator Expansion
+   it, Delta DENS, energy, energyDiff   3  4.7150906E-08   -1.76317382649769570E+02    8.7075E-06
  ++++++++++++++++++++++++++++++++++++++++++++++++++++++++++++++++++++++++++++++++++++++++++++
  ----------------------------------- Determination of the orbitals in this new basis.
  Hamiltonian application done.
  --------------------------------------------------------------------------- FOE it=1
- FOE: it, evlow, evhigh, efermi, npl  1  -4.280E+00   3.566E+00   1.468057122E-01   1177
- Bisection bounds:     1.46806E-01  3.06301E-01
- --------------------------------------------------------------------------- FOE it=2
-<<<<<<< HEAD
- FOE: it, evlow, evhigh, efermi, npl  2  -4.280E+00   3.566E+00   3.063013861E-01   1177
- Bisection bounds:     1.46806E-01  3.06301E-01
- upper bisection bound does not give positive charge difference: diff=-5.98707E+00
- --------------------------------------------------------------------------- FOE it=3
- FOE: it, evlow, evhigh, efermi, npl  3  -4.280E+00   3.566E+00   3.780744393E-01   1177
- Bisection bounds:     1.46806E-01  3.78074E-01
- upper bisection bound does not give positive charge difference: diff=-5.98703E+00
- --------------------------------------------------------------------------- FOE it=4
- FOE: it, evlow, evhigh, efermi, npl  4  -4.280E+00   3.566E+00   4.570247979E-01   1177
- Bisection bounds:     1.46806E-01  4.57025E-01
- upper bisection bound does not give positive charge difference: diff=-2.40019E+00
- --------------------------------------------------------------------------- FOE it=5
- FOE: it, evlow, evhigh, efermi, npl  5  -4.280E+00   3.566E+00   5.438701924E-01   1177
- Bisection bounds:     1.46806E-01  5.43870E-01
- new fermi energy from bisection / secant method
- trace of the Fermi matrix, derivative matrix:   1.14352614E+02   0.00000000E+00
- charge difference, exit criterion:   3.5261E-01   1.0000E-06
- suggested Fermi energy for next iteration:   4.335616675E-01
- --------------------------------------------------------------------------- FOE it=6
- FOE: it, evlow, evhigh, efermi, npl  6  -4.280E+00   3.566E+00   4.335616675E-01   1177
- Bisection bounds:     1.46806E-01  5.43870E-01
- new fermi energy from bisection / secant method
- trace of the Fermi matrix, derivative matrix:   1.09284035E+02   0.00000000E+00
- charge difference, exit criterion:  -4.7160E+00   1.0000E-06
- suggested Fermi energy for next iteration:   5.124560569E-01
- --------------------------------------------------------------------------- FOE it=7
- FOE: it, evlow, evhigh, efermi, npl  7  -4.280E+00   3.566E+00   5.124560569E-01   1177
- Bisection bounds:     4.33562E-01  5.43870E-01
- new fermi energy from interpolation
- trace of the Fermi matrix, derivative matrix:   1.13977118E+02   0.00000000E+00
- charge difference, exit criterion:  -2.2882E-02   1.0000E-06
- suggested Fermi energy for next iteration:   5.132528172E-01
- --------------------------------------------------------------------------- FOE it=8
- FOE: it, evlow, evhigh, efermi, npl  8  -4.280E+00   3.566E+00   5.132528172E-01   1177
- Bisection bounds:     5.12456E-01  5.43870E-01
- new fermi energy from interpolation
- trace of the Fermi matrix, derivative matrix:   1.13981589E+02   0.00000000E+00
- charge difference, exit criterion:  -1.8411E-02   1.0000E-06
- suggested Fermi energy for next iteration:   5.165610853E-01
- --------------------------------------------------------------------------- FOE it=9
- FOE: it, evlow, evhigh, efermi, npl  9  -4.280E+00   3.566E+00   5.165610853E-01   1177
- Bisection bounds:     5.13253E-01  5.43870E-01
- new fermi energy from interpolation
- trace of the Fermi matrix, derivative matrix:   1.13996090E+02   0.00000000E+00
- charge difference, exit criterion:  -3.9097E-03   1.0000E-06
- suggested Fermi energy for next iteration:   5.178104572E-01
- -------------------------------------------------------------------------- FOE it=10
- FOE: it, evlow, evhigh, efermi, npl  10  -4.280E+00   3.566E+00   5.178104572E-01   1177
- Bisection bounds:     5.16561E-01  5.43870E-01
- new fermi energy from interpolation
- trace of the Fermi matrix, derivative matrix:   1.14000400E+02   0.00000000E+00
- charge difference, exit criterion:   4.0049E-04   1.0000E-06
- suggested Fermi energy for next iteration:   5.176893627E-01
- -------------------------------------------------------------------------- FOE it=11
- FOE: it, evlow, evhigh, efermi, npl  11  -4.280E+00   3.566E+00   5.176893627E-01   1177
- Bisection bounds:     5.16561E-01  5.17810E-01
- new fermi energy from interpolation
- trace of the Fermi matrix, derivative matrix:   1.14000000E+02   0.00000000E+00
- charge difference, exit criterion:   4.2399E-07   1.0000E-06
- suggested Fermi energy for next iteration:   5.176892349E-01
- -----------------------------------------------------------------------------------
-=======
+ FOE: it, evlow, evhigh, efermi, npl  1  -1.300E+00   1.300E+00  -1.768810563E-01   390
+ Bisection bounds:    -1.76881E-01 -1.68572E-01
+ lower bound for the eigenvalue spectrum is okay.
+ --------------------------------------------------------------------------- FOE it=2
  FOE: it, evlow, evhigh, efermi, npl  2  -1.300E+00   1.300E+00  -1.685715414E-01   390
  Bisection bounds:    -1.76881E-01 -1.68572E-01
  upper bound for the eigenvalue spectrum is okay.
@@ -2577,57 +1289,34 @@
  charge difference, exit criterion:  -2.9683E-08   1.0000E-06
  suggested Fermi energy for next iteration: -1.7266149422860E-01
  ------------------------------------------------------------------------------------
->>>>>>> 888c4127
-Calculating charge density... done.
-   Calculation finished. TOTAL CHARGE =   1.139999983605E+02
+Calculating charge density... done.
+   Calculation finished. TOTAL CHARGE =   1.139999982758E+02
  ---------------------------------------------------------------- Updating potential.
  ++++++++++++++++++++++++++++++++++++++++++++++++++++++++++++++++++++++++++++++++++++++++++++
  at iteration 4 of the density optimization:
-<<<<<<< HEAD
-   coefficients obtained by diagonalization.
-   it, Delta DENS, energy, energyDiff   4  3.2723715E-05   -3.04703321085867401E+02   -2.4611E+01
- ++++++++++++++++++++++++++++++++++++++++++++++++++++++++++++++++++++++++++++++++++++++++++++
-   ebs, ehart, eexcu, vexcu, eexctX, eion, edisp -1.742971950670E+02  1.074282720818E+03 -5.000937029570E+01 -6.545424318064E+01  0.000000000000E+00  9.465423606535E+02  0.000000000000E+00
-   itoutH, Delta DENSOUT, energy, energyDiff   4   1.60E-06   -3.04703321085867401E+02   -8.2588E-01
-=======
    kernel obtained by Fermi Operator Expansion
    it, Delta DENS, energy, energyDiff   4  3.7108274E-08   -1.76317381323067821E+02    1.3267E-06
  ++++++++++++++++++++++++++++++++++++++++++++++++++++++++++++++++++++++++++++++++++++++++++++
    ebs, ehart, eexcu, vexcu, eexctX, eion, edisp -5.509429528175E+01  1.083600685081E+03 -5.122972201358E+01 -6.705930855578E+01  0.000000000000E+00  9.465423606535E+02  0.000000000000E+00
    itoutH, Delta DENSOUT, energy, energyDiff   4   3.28E-08   -1.76317381323067821E+02   -3.1556E-02
->>>>>>> 888c4127
  ############################################################################################
  at iteration 4 of the outer loop:
    > basis functions optimization:
      - target function is energy
      - WARNING: basis functions not converged!
-     Final values: target function, fnrm  -2.549755E+01    4.52E-01
+     Final values: target function, fnrm  -1.763153E+02    8.47E-02
    > density optimization:
-     - using diagonalization / mixing.
+     - using Fermi Operator Expansion / mixing.
      - WARNING: density optimization not converged!
-<<<<<<< HEAD
-     FINAL values: it, Delta DENS, energy   4    3.27E-05   -3.04703321085867401E+02
-   > energy difference to last iteration: -8.258820E-01
-=======
      FINAL values: it, Delta DENS, energy   4    3.71E-08   -1.76317381323067821E+02
    > energy difference to last iteration: -3.155588E-02
->>>>>>> 888c4127
  ############################################################################################
 Calculating charge density... done.
-   Calculation finished. TOTAL CHARGE =   1.139999983605E+02
+   Calculation finished. TOTAL CHARGE =   1.139999982758E+02
  Calculate local forces...done. Leaked force:  0.00000E+00
-<<<<<<< HEAD
- average noise along x direction:   7.69349320E+00
- average noise along y direction:   8.77877617E+00
- average noise along z direction:   3.95258640E-02
- total average noise            :   1.16729735E+01
- clean forces norm (Ha/Bohr): maxval=  8.339771553979E+00  fnrm2=  5.128767954465E+02
- raw forces:                  maxval=  1.033285460348E+01  fnrm2=  6.491394371308E+02
-=======
  average noise along x direction:  -6.77005555E-03
  average noise along y direction:  -9.01630332E-03
  average noise along z direction:   6.55816850E-03
  total average noise            :   1.30436556E-02
  clean forces norm (Ha/Bohr): maxval=  2.977888852853E-02  fnrm2=  4.936851243818E-03
- raw forces:                  maxval=  2.786528415136E-02  fnrm2=  5.106989547895E-03
->>>>>>> 888c4127
+ raw forces:                  maxval=  2.786528415136E-02  fnrm2=  5.106989547895E-03