--- conflicted
+++ resolved
@@ -1825,28 +1825,4 @@
    ebs, ehart, eexcu, vexcu, eexctX, eion, edisp -5.506331638493E+01  1.083654556994E+03 -5.123409062693E+01 -6.706507801483E+01  0.000000000000E+00  9.465423606535E+02  0.000000000000E+00
    itoutH, Delta DENSOUT, energy, energyDiff   4   5.20E-08   -1.76325187793824853E+02    0.0000E+00   FINAL
 Calculating charge density... done.
-<<<<<<< HEAD
-   Calculation finished. TOTAL CHARGE =   1.139999983432E+02
- Status of the memory at finalization:
-   Timestamp of Profile initialization:
-     2013-03-28 16:33:50.071
- Calling sequence of Main program      : 
- Status of the memory at finalization:
-   Timestamp of Profile initialization:
-     2013-03-28 16:33:50.071
- Calling sequence of Main program      : 
- Status of the memory at finalization:
-   Timestamp of Profile initialization:
-     2013-03-28 16:33:50.071
- Calling sequence of Main program      : 
- Status of the memory at finalization:
-   Timestamp of Profile initialization:
-     2013-03-28 16:33:50.071
- Calling sequence of Main program      : 
- Status of the memory at finalization:
-   Timestamp of Profile initialization:
-     2013-03-28 16:33:50.072
- Calling sequence of Main program      : 
-=======
-   Calculation finished. TOTAL CHARGE =   1.139999983432E+02
->>>>>>> 710e4b74
+   Calculation finished. TOTAL CHARGE =   1.139999983432E+02