--- conflicted
+++ resolved
@@ -25,21 +25,14 @@
              g     i        B     B
             g               B    B
        ggggg       i         BBBB
-
+ 
  Reference Paper                       : The Journal of Chemical Physics 129, 014109 (2008)
  Version Number                        : 1.7-dev.22
-<<<<<<< HEAD
- Timestamp of this run                 : 2013-01-17 11:04:25.222
- Root process Hostname                 : moutarde
- Number of MPI tasks                   :  6
- OpenMP parallelization                :  No
-=======
  Timestamp of this run                 : 2013-01-17 13:47:36.013
  Root process Hostname                 : phys-comp-03
  Number of MPI tasks                   :  4
  OpenMP parallelization                :  Yes
  Maximal OpenMP threads per MPI task   :  2
->>>>>>> 888c4127
  #... (file:foe.perf)....................................................Performance Options
  #|debug F                      Debug option                                                 
  #|fftcache 8192                Cache size for the FFT                                       
@@ -69,6 +62,7 @@
  #|pdgemm_blocksize -8          SCALAPACK linear scaling blocksize                           
  #|maxproc_pdsyev 4             SCALAPACK linear scaling max num procs                       
  #|maxproc_pdgemm 4             SCALAPACK linear scaling max num procs                       
+ #|ef_interpol_det  1.00E-12    FOE: max determinant of cubic interpolation matrix           
  #... (file:foe.dft)..............................................DFT Calculation Parameters
  #|0.4 0.4 0.4    hx,hy,hz: grid spacing in the three directions                             
  #|5.0  7.0       c(f)rmult: c(f)rmult*radii_cf(:,1(2))=coarse(fine) atom-based radius       
@@ -118,10 +112,12 @@
  #|1.d-8    1.d   outer loop convergence (low, high)                                         
  #|5.d-6    1.d   basis convergence (low, high)                                              
  #|1.d0     5.    multiplier to (exit one TMB optimization, fix TMB completely). Only used fo
+ #|0.5d0          factor to reduce the confinement. Only used for hybrid mode.               
  #|1.d-12   1.d-1 kernel convergence (low, high)                                             
  #|1.d-10         convergence criterion on density to fix TMBS                               
  #|103            mixing method: 100 (direct minimization), 101 (simple dens mixing), 102 (si
  #|1.d0     1     initial step size for basis optimization (DIIS, SD)                        
+ #|-1.3d0   1.3d  lower and upper bound for the eigenvalue spectrum (FOE). Will be adjusted a
  #|3              number of iterations in the preconditioner                                 
  #|0  1           0-> exact Loewdin, 1-> taylor expansion; in orthoconstraint: correction for
  #|2.d-2          fscale: length scale over which complementary error function decays from 1 
@@ -288,20 +284,20 @@
  High Res. box is treated separately   :  Yes
   #------------------------------------------------------------------- Kernel Initialization
  Poisson Kernel Initialization:
-   MPI tasks                           :  6
+   MPI tasks                           :  4
+   OpenMP threads per MPI task         :  2
  Poisson Kernel Creation:
    Boundary Conditions                 : Free
    Memory Requirements per MPI task:
-     Density (MB)                      :  5.80
-     Kernel (MB)                       :  5.63
+     Density (MB)                      :  8.54
+     Kernel (MB)                       :  8.76
      Full Grid Arrays (MB)             :  32.27
      Load Balancing of calculations:
        Density:
-         MPI tasks 0- 4                : 100%
-         MPI task 5                    :  89%
+         MPI tasks 0- 3                : 100%
        Kernel:
-         MPI tasks 0- 4                : 100%
-         MPI task 5                    :  91%
+         MPI tasks 0- 2                : 100%
+         MPI task 3                    :  94%
        Complete LB per task            : 1/3 LB_density + 2/3 LB_kernel
  Wavefunctions Descriptors, full simulation domain:
    Coarse resolution grid:
@@ -314,13 +310,13 @@
  Total Number of Electrons             :  114
  Spin treatment                        : Averaged
  Orbitals Repartition:
-   MPI tasks  0- 2                     :  10
-   MPI tasks  3- 5                     :  9
+   MPI tasks  0- 0                     :  15
+   MPI tasks  1- 3                     :  14
  Total Number of Orbitals              :  57
  Occupation numbers coming from        : System properties
  Input Occupation Numbers:
  - Occupation Numbers: {Orbitals No. 1-57:  2.0000}
- Wavefunctions memory occupation for root MPI process:  16 MB 514 KB 848 B
+ Wavefunctions memory occupation for root MPI process:  24 MB 772 KB 248 B
  NonLocal PSP Projectors Descriptors:
    Creation strategy                   : On-the-fly
    Total number of projectors          :  24
@@ -330,17 +326,17 @@
  Memory requirements for principal quantities (MiB.KiB):
    Subspace Matrix                     : 0.4 #    (Number of Orbitals: 57)
    Single orbital                      : 1.666 #  (Number of Components: 216305)
-   All (distributed) orbitals          : 49.521 # (Number of Orbitals per MPI task: 10)
-   Wavefunction storage size           : 247.556 # (DIIS/SD workspaces included)
+   All (distributed) orbitals          : 74.270 # (Number of Orbitals per MPI task: 15)
+   Wavefunction storage size           : 371.325 # (DIIS/SD workspaces included)
    Nonlocal Pseudopotential Arrays     : 0.65
    Full Uncompressed (ISF) grid        : 32.281
    Workspaces storage size             : 3.380
  Memory requirements for principal code sections (MiB.KiB):
-   Kernel calculation                  : 111.966
-   Density Construction                : 358.480
-   Poisson Solver                      : 323.80
-   Hamiltonian application             : 362.411
- Estimated Memory Peak (MB)            :  362
+   Kernel calculation                  : 167.937
+   Density Construction                : 493.439
+   Poisson Solver                      : 482.775
+   Hamiltonian application             : 497.371
+ Estimated Memory Peak (MB)            :  497
   #WARNING: Do not call check_communications in the linear scaling version!
  Ion-Ion interaction energy            :  9.46542360653505E+02
   #---------------------------------------------------------------- Ionic Potential Creation
@@ -348,7 +344,7 @@
  Poisson Solver:
    BC                                  : Free
    Box                                 :  [  197,  197,  109 ]
-   MPI tasks                           :  6
+   MPI tasks                           :  4
   #------------------------------------------------------------ Input Wavefunctions Creation
  Input Hamiltonian:
    Total No. of Atomic Input Orbitals  :  106
@@ -361,104 +357,95 @@
    Poisson Solver:
      BC                                : Free
      Box                               :  [  197,  197,  109 ]
-     MPI tasks                         :  6
-   Poisson Solver:
-     BC                                : Free
-     Box                               :  [  197,  197,  109 ]
-     MPI tasks                         :  6
+     MPI tasks                         :  4
  Checking Communications of Minimal Basis:
-   Number of coarse and fine DoF (MasterMPI task):  [  55282,  1386 ]
-
+   Number of coarse and fine DoF (MasterMPI task):  [  61338,  2119 ]
+ 
    Maxdiff for transpose (checksum)    :  1.16415321826934814E-09
    Maxdiff for untranspose             :  0.00000000000000000E+00
  Checking Communications of Enlarged Minimal Basis:
-   Number of coarse and fine DoF (MasterMPI task):  [  37962,  1346 ]
-
-   Maxdiff for transpose (checksum)    :  2.79396772384643555E-09
+   Number of coarse and fine DoF (MasterMPI task):  [  50184,  2091 ]
+ 
+   Maxdiff for transpose (checksum)    :  3.72529029846191406E-09
    Maxdiff for untranspose             :  0.00000000000000000E+00
  Poisson Solver:
    BC                                  : Free
    Box                                 :  [  197,  197,  109 ]
-   MPI tasks                           :  6
- Poisson Solver:
-   BC                                  : Free
-   Box                                 :  [  197,  197,  109 ]
-   MPI tasks                           :  6
- Poisson Solver:
-   BC                                  : Free
-   Box                                 :  [  197,  197,  109 ]
-   MPI tasks                           :  6
- Poisson Solver:
-   BC                                  : Free
-   Box                                 :  [  197,  197,  109 ]
-   MPI tasks                           :  6
- Poisson Solver:
-   BC                                  : Free
-   Box                                 :  [  197,  197,  109 ]
-   MPI tasks                           :  6
- Poisson Solver:
-   BC                                  : Free
-   Box                                 :  [  197,  197,  109 ]
-   MPI tasks                           :  6
- Poisson Solver:
-   BC                                  : Free
-   Box                                 :  [  197,  197,  109 ]
-   MPI tasks                           :  6
- Poisson Solver:
-   BC                                  : Free
-   Box                                 :  [  197,  197,  109 ]
-   MPI tasks                           :  6
- Poisson Solver:
-   BC                                  : Free
-   Box                                 :  [  197,  197,  109 ]
-   MPI tasks                           :  6
- Poisson Solver:
-   BC                                  : Free
-   Box                                 :  [  197,  197,  109 ]
-   MPI tasks                           :  6
- Poisson Solver:
-   BC                                  : Free
-   Box                                 :  [  197,  197,  109 ]
-   MPI tasks                           :  6
- Poisson Solver:
-   BC                                  : Free
-   Box                                 :  [  197,  197,  109 ]
-   MPI tasks                           :  6
- Poisson Solver:
-   BC                                  : Free
-   Box                                 :  [  197,  197,  109 ]
-   MPI tasks                           :  6
- Poisson Solver:
-   BC                                  : Free
-   Box                                 :  [  197,  197,  109 ]
-   MPI tasks                           :  6
- Poisson Solver:
-   BC                                  : Free
-   Box                                 :  [  197,  197,  109 ]
-   MPI tasks                           :  6
+   MPI tasks                           :  4
+ Poisson Solver:
+   BC                                  : Free
+   Box                                 :  [  197,  197,  109 ]
+   MPI tasks                           :  4
+ Poisson Solver:
+   BC                                  : Free
+   Box                                 :  [  197,  197,  109 ]
+   MPI tasks                           :  4
+ Poisson Solver:
+   BC                                  : Free
+   Box                                 :  [  197,  197,  109 ]
+   MPI tasks                           :  4
+ Poisson Solver:
+   BC                                  : Free
+   Box                                 :  [  197,  197,  109 ]
+   MPI tasks                           :  4
+ Poisson Solver:
+   BC                                  : Free
+   Box                                 :  [  197,  197,  109 ]
+   MPI tasks                           :  4
+ Poisson Solver:
+   BC                                  : Free
+   Box                                 :  [  197,  197,  109 ]
+   MPI tasks                           :  4
+ Poisson Solver:
+   BC                                  : Free
+   Box                                 :  [  197,  197,  109 ]
+   MPI tasks                           :  4
+ Poisson Solver:
+   BC                                  : Free
+   Box                                 :  [  197,  197,  109 ]
+   MPI tasks                           :  4
+ Poisson Solver:
+   BC                                  : Free
+   Box                                 :  [  197,  197,  109 ]
+   MPI tasks                           :  4
+ Poisson Solver:
+   BC                                  : Free
+   Box                                 :  [  197,  197,  109 ]
+   MPI tasks                           :  4
+ Poisson Solver:
+   BC                                  : Free
+   Box                                 :  [  197,  197,  109 ]
+   MPI tasks                           :  4
+ Poisson Solver:
+   BC                                  : Free
+   Box                                 :  [  197,  197,  109 ]
+   MPI tasks                           :  4
+ Poisson Solver:
+   BC                                  : Free
+   Box                                 :  [  197,  197,  109 ]
+   MPI tasks                           :  4
+ Poisson Solver:
+   BC                                  : Free
+   Box                                 :  [  197,  197,  109 ]
+   MPI tasks                           :  4
   #---------------------------------------------------------------------- Forces Calculation
  Poisson Solver:
    BC                                  : Free
    Box                                 :  [  197,  197,  109 ]
-   MPI tasks                           :  6
+   MPI tasks                           :  4
  Non Local forces calculated           :  Yes
   #----------------------------------------------------------------- Timing for root process
  Timings for root process:
-<<<<<<< HEAD
-   CPU time (s)                        :  159.72
-   Elapsed time (s)                    :  160.60
-=======
    CPU time (s)                        :  147.24
    Elapsed time (s)                    :  75.39
->>>>>>> 888c4127
   #-------------------------------- Warnings obtained during the run, check their relevance!
  WARNINGS:
  - Do not call check_communications in the linear scaling version!
  Memory Consumption Report:
-   Tot. No. of Allocations  : 65976
-   Tot. No. of Deallocations: 65976
+   Tot. No. of Allocations  : 96634
+   Tot. No. of Deallocations: 96634
    Remaining Memory (B)     : 0
    Memory occupation: 
-      Peak Value (MB): 624
+      Peak Value (MB): 919
       for the array: nrecvdspls
       in the routine: transpose_communicate_psi