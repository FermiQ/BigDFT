--- conflicted
+++ resolved
@@ -703,28 +703,4 @@
    ebs, ehart, eexcu, vexcu, eexctX, eion, edisp -5.515228149813E+01  1.083586292674E+03 -5.121220922373E+01 -6.703619552518E+01  0.000000000000E+00  9.465423606535E+02  0.000000000000E+00
    itoutH, Delta POTOUT, energy energyDiff   4   4.19E-07   -1.76386667458228658E+02    0.0000E+00   FINAL
 Calculating charge density... done.
-<<<<<<< HEAD
-   Calculation finished. TOTAL CHARGE =   1.139999983242E+02
- Status of the memory at finalization:
-   Timestamp of Profile initialization:
-     2013-03-28 16:36:12.681
- Calling sequence of Main program      : 
- Status of the memory at finalization:
-   Timestamp of Profile initialization:
-     2013-03-28 16:36:12.681
- Calling sequence of Main program      : 
- Status of the memory at finalization:
-   Timestamp of Profile initialization:
-     2013-03-28 16:36:12.681
- Calling sequence of Main program      : 
- Status of the memory at finalization:
-   Timestamp of Profile initialization:
-     2013-03-28 16:36:12.681
- Calling sequence of Main program      : 
- Status of the memory at finalization:
-   Timestamp of Profile initialization:
-     2013-03-28 16:36:12.681
- Calling sequence of Main program      : 
-=======
-   Calculation finished. TOTAL CHARGE =   1.139999983242E+02
->>>>>>> 710e4b74
+   Calculation finished. TOTAL CHARGE =   1.139999983242E+02