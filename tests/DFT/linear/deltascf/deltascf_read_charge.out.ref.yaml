---
 Code logo:
         TTTT         F       DDDDD
        T    T               D
       T     T        F     D
       T    T         F     D        D
       TTTTT          F     D         D
       T    T         F     D         D
       T     T        F     D         D
       T      T       F     D         D
       T     T     FFFF     D         D
       T TTTT         F      D        D
       T             F        D      D
   TTTTTTTTT    FFFFF          DDDDDD
     gggggg          iiiii    BBBBBBBBB
    g      g        i             B
   g        g      i         BBBB B
   g         g     iiii     B     B
   g         g     i       B      B
   g         g     i        B     B
   g         g     i         B    B
   g         g     i          BBBBB
    g        g     i         B    B
             g     i        B     B
            g               B    B
       ggggg       i         BBBB

 Reference Paper                       : The Journal of Chemical Physics 129, 014109 (2008)
 Version Number                        : 1.7-dev.28
<<<<<<< HEAD
 Timestamp of this run                 : 2013-05-07 12:39:47.469
=======
 Timestamp of this run                 : 2013-05-27 14:32:11.950
>>>>>>> d4f50f90
 Root process Hostname                 : moutarde
 Number of MPI tasks                   :  6
 OpenMP parallelization                :  No
 MPI tasks of root process node        :  6
  #------------------------------------------------------------------ Code compiling options
 Compilation options:
   Configure arguments                 : " 'FC=mpif90' '--disable-bindings'"
   Compilers (CC, FC, CXX)             :  [ gcc, mpif90, g++ ]
   Compiler flags:
     CFLAGS                            : -g -O2
     FCFLAGS                           : -g -O2
     CXXFLAGS                          : -g -O2
     CPPFLAGS                          : 
 #... (file:read_charge.perf)............................................Performance Options
 #|debug F                      Debug option                                                 
 #|fftcache 8192                Cache size for the FFT                                       
 #|accel NO                     Acceleration (NO, CUDAGPU, OCLGPU, OCLCPU, OCLACC)           
 #|OCL_platform                 Chosen OCL platform                                          
 #|OCL_devices                  Chosen OCL devices                                           
 #|blas F                       CUBLAS acceleration                                          
 #|projrad  1.50E+01            Radius of the projector as a function of the maxrad          
 #|exctxpar OP2P                Exact exchange parallelisation scheme                        
 #|ig_diag T                    Input guess: (T:Direct, F:Iterative) diag. of Ham.           
 #|ig_norbp 5                   Input guess: Orbitals per process for iterative diag.        
 #|ig_blocks 300 800            Input guess: Block sizes for orthonormalisation              
 #|ig_tol  1.00E-04             Input guess: Tolerance criterion                             
 #|methortho 0                  Orthogonalisation (0=Cholesky,1=GS/Chol,2=Loewdin)           
 #|rho_commun DEF               Density communication scheme (DBL, RSC, MIX)                 
 #|psolver_groupsize 0          Size of Poisson Solver taskgroups (0=nproc)                  
 #|psolver_accel 0              Acceleration of the Poisson Solver (0=none, 1=CUDA)          
 #|unblock_comms OFF            Overlap Communications of fields (OFF,DEN,POT)               
 #|linear OFF                   Linear Input Guess approach (OFF, LIG, FUL, TMO)             
 #|tolsym  1.00E-08             Tolerance for symmetry detection                             
 #|signaling F                  Expose calculation results on Network                        
 #|signalTimeout 0              Time out on startup for signal connection                    
 #|domain                       Domain to add to the hostname to find the IP                 
 #|verbosity 2                  verbosity of the output 0=low, 2=high                        
 #|outdir ./                    Writing directory                                            
 #|psp_onfly T                  Calculate pseudopotential projectors on the fly              
 #|pdsyev_blocksize -8          SCALAPACK linear scaling blocksize                           
 #|pdgemm_blocksize -8          SCALAPACK linear scaling blocksize                           
 #|maxproc_pdsyev 4             SCALAPACK linear scaling max num procs                       
 #|maxproc_pdgemm 4             SCALAPACK linear scaling max num procs                       
 #|ef_interpol_det  1.00E-20    FOE: max determinant of cubic interpolation matrix           
 #|ef_interpol_chargediff  1.00EFOE: max charge difference for interpolation                 
 #|mixing_after_inputguess F    mixing step after linear input guess (T/F)                   
 #... (file:read_charge.dft)......................................DFT Calculation Parameters
 #|0.4 0.4 0.4    hx,hy,hz: grid spacing in the three directions                             
 #|6.0  8.0       c(f)rmult: c(f)rmult*radii_cf(:,1(2))=coarse(fine) atom-based radius       
 #|1              ixc: exchange-correlation parameter (LDA=1,PBE=11)                         
 #|2  0.000 0.0 0.0 charge of the system, Electric field (Ex,Ey,Ez)                          
 #|1  0           nspin=1 non-spin polarization, mpol=total magnetic moment                  
 #|1.E-5          gnrm_cv: convergence criterion gradient                                    
 #|50 10          itermax,nrepmax: max. # of wfn. opt. steps and of re-diag. runs            
 #|6  6           ncong, idsx: # of CG it. for preconditioning eq., wfn. diis history        
 #|0              dispersion correction potential (values 1,2,3,4,5), 0=none                 
 #|102 0 0        InputPsiId, output_wf, output_denspot                                      
 #|0.0  30        rbuf, ncongt: length of the tail (AU),# tail CG iterations                 
 #|0  0           Davidson subspace dim., # of opt. orbs, # of plotted orbs                  
 #|T              disable the symmetry detection                                             
 # ==== WARNING: the following lines have not been processed by the parser ====
 #|                                                                                          
 #... (file:default.mix)...................................................Mixing Parameters
 #|0              Mixing parameters                                                          
 #|1              Maximum number of diagonalisation iterations                               
 #|1.e-4          Stop criterion on the residue of potential or density                      
 #|0 0.0 1        No. of additional bands, elec. temperature, smearing method                
 #|0.0 2.0        Multiplying factors for the mixing and the electronic DIIS                 
 #... (file:default.geopt)...............................................Geometry Parameters
 #|BFGS           Geometry optimisation method                                               
 #|1              Maximum number of force evaluations                                        
 #|1.0 0.0        fract_fluct,forcemax                                                       
 #|0.0            random displacement amplitude                                              
 #|4.0            Stepsize for the geometry optimisation                                     
 #... (file:default.tddft).................................................TD-DFT Parameters
 #|NONE           TDDFT Method                                                               
 #... (file:default.sic)......................................................SIC Parameters
 #|NONE           SIC method: NONE, PZ, NK                                                   
 #|0.0            SIC downscaling parameter                                                  
 #|0.0            Reference occupation fref (NK case only)                                   
 #... (file:default.kpt)..................................Brillouin Zone Sampling Parameters
 #|manual         K-point sampling method                                                    
 #|1              Number of K-points                                                         
 #|0. 0. 0. 1.    K-pt coords, K-pt weight                                                   
 #... (file:read_charge.lin)...............................................Linear Parameters
 #|2              number of accuracy levels: either 2 (for low/high accuracy) or 1 (for hybri
 #|0              outer loop iterations (low, high)                                          
 #|4              basis iterations (low, high)                                               
 #|5              kernel iterations (low, high)                                              
 #|0              DIIS history for basis (low, high)                                         
 #|0              DIIS history for kernel (low, high)                                        
 #|.4d0     .     density mixing parameter (low, high)                                       
 #|1.d-8    1.d   outer loop convergence (low, high)                                         
 #|5.d-6    1.d   basis convergence (low, high)                                              
 #|1.d0     5.    multiplier to (exit one TMB optimization, fix TMB completely). Only used fo
 #|0.5d0          factor to reduce the confinement. Only used for hybrid mode.               
 #|1.d-4    1.d   kernel convergence (low, high)                                             
 #|1.d-10         convergence criterion on density to fix TMBS                               
 #|100            mixing method: 100 (direct minimization), 101 (simple dens mixing), 102 (si
 #|1.d0     1     initial step size for basis optimization (DIIS, SD)                        
 #|-0.5d0   0.5d  lower and upper bound for the eigenvalue spectrum (FOE). Will be adjusted a
 #|5              number of iterations in the preconditioner                                 
 #|0  1           0-> exact Loewdin, 1-> taylor expansion; in orthoconstraint: correction for
 #|5.d-2          fscale: length scale over which complementary error function decays from 1 
<<<<<<< HEAD
 #|0  F  F        Output basis functions: 0 no output, 1 formatted output, 2 Fortran bin, 3 E
=======
 #|0 F F          Output basis functions: 0 no output, 1 formatted output, 2 Fortran bin, 3 E
 #|F F            fragment calculation; calculate transfer_integrals                         
>>>>>>> d4f50f90
 #|C 4 1.0d-4 1.0d-4 0.0d0 7.0 7.0 20.0  Atom name, number of basis functions per atom, prefa
 #|S 4 1.0d-4 1.0d-4 0.0d0 7.0 7.0 20.0  Atom name, number of basis functions per atom, prefa
 #|H 1 1.0d-4 1.0d-4 0.0d0 7.0 7.0 20.0  Atom name, number of basis functions per atom, prefa
 # ==== WARNING: the following lines have not been processed by the parser ====
 #|                                                                                          
 #... (file:default.frag)................................................Fragment Parameters
 #|1 1            # number of fragments in reference system, number of fragments in current s
 #|1 1 0          # reference fragment number i, number of atoms in reference fragment i, num
 #|1 1            # fragment number j, reference fragment i this corresponds to              
  #--------------------------------------------------------------------------------------- |
 Data Writing directory                : ./data-read_charge/
  #--------------------------------------------- Input Atomic System (file: read_charge.xyz)
 Atomic System Properties:
   Number of atomic types              :  3
   Number of atoms                     :  27
   Types of atoms                      :  [ C, S, H ]
   Boundary Conditions                 : Free #Code: F
   Number of Symmetries                :  0
   Space group                         : disabled
  #------------------------ Geometry optimization Input Parameters (file: read_charge.geopt)
 Geometry Optimization Parameters:
   Maximum steps                       :  1
   Algorithm                           : BFGS
   Random atomic displacement          :  0.0E+00
   Fluctuation in forces               :  1.0E+00
   Maximum in forces                   :  0.0E+00
   Steepest descent step               :  4.0E+00
 Material acceleration                 :  No #iproc=0
  #------------------------------------------------------------------------ Input parameters
 DFT parameters:
   eXchange Correlation:
     XC ID                             :  &ixc  1
     Exchange-Correlation reference    : "XC: Teter 93"
     XC functional implementation      : ABINIT
     Spin polarization                 :  No
   Net Charge (Ions-Electrons)         :  2
 Basis set definition:
   Suggested Grid Spacings (a0)        :  [  0.40,  0.40,  0.40 ]
   Coarse and Fine Radii Multipliers   :  [  6.0,  8.0 ]
 Self-Consistent Cycle Parameters:
   Wavefunction:
     Gradient Norm Threshold           :  &gnrm_cv  1.0E-05
     CG Steps for Preconditioner       :  6
     DIIS History length               :  6
     Max. Wfn Iterations               :  &itermax  50
     Max. Subspace Diagonalizations    :  10
     Input wavefunction policy         : Linear on disk # 102
     Output wavefunction policy        : none # 0
     Output grid policy                : none # 0
     Output grid format                : text # 0
     Virtual orbitals                  :  0
     Number of plotted density orbitals:  0
   Density/Potential:
     Max. Iterations                   :  1
 Post Optimization Parameters:
   Finite-Size Effect estimation:
     Scheduled                         :  No
  #----------------------------------------------------------------------- System Properties
 Properties of atoms in the system:
 - Symbol                              : C #Type No.  01
   No. of Electrons                    :  4
   No. of Atoms                        :  14
   Radii of active regions (AU):
     Coarse                            :  1.58437
     Fine                              :  0.23268
     Coarse PSP                        :  0.57104
     Source                            : Hard-Coded
   Grid Spacing threshold (AU)         :  0.58
   Pseudopotential type                : HGH-K
   Local Pseudo Potential (HGH convention):
     Rloc                              :  0.34883
     Coefficients (c1 .. c4)           :  [ -8.51377,  1.22843,  0.00000,  0.00000 ]
   NonLocal PSP Parameters:
   - Channel (l)                       :  0
     Rloc                              :  0.30455
     h_ij matrix:
     -  [  9.52284,  0.00000,  0.00000 ]
     -  [  0.00000,  0.00000,  0.00000 ]
     -  [  0.00000,  0.00000,  0.00000 ]
   No. of projectors                   :  1
   PSP XC                              : "XC: Teter 93"
 - Symbol                              : S #Type No.  02
   No. of Electrons                    :  6
   No. of Atoms                        :  5
   Radii of active regions (AU):
     Coarse                            :  1.38230
     Fine                              :  0.36176
     Coarse PSP                        :  0.75991
     Source                            : Hard-Coded
   Grid Spacing threshold (AU)         :  0.90
   Pseudopotential type                : HGH-K
   Local Pseudo Potential (HGH convention):
     Rloc                              :  0.42000
     Coefficients (c1 .. c4)           :  [ -6.55449,  0.00000,  0.00000,  0.00000 ]
   NonLocal PSP Parameters:
   - Channel (l)                       :  0
     Rloc                              :  0.36176
     h_ij matrix:
     -  [  7.90530, -1.73188,  0.00000 ]
     -  [ -1.73188,  4.47170,  0.00000 ]
     -  [  0.00000,  0.00000,  0.00000 ]
   - Channel (l)                       :  1
     Rloc                              :  0.40529
     h_ij matrix:
     -  [  3.86658,  0.00000,  0.00000 ]
     -  [  0.00000,  0.00000,  0.00000 ]
     -  [  0.00000,  0.00000,  0.00000 ]
   No. of projectors                   :  5
   PSP XC                              : "XC: Teter 93"
 - Symbol                              : H #Type No.  03
   No. of Electrons                    :  1
   No. of Atoms                        :  8
   Radii of active regions (AU):
     Coarse                            :  1.46342
     Fine                              :  0.20000
     Coarse PSP                        :  0.00000
     Source                            : Hard-Coded
   Grid Spacing threshold (AU)         :  0.50
   Pseudopotential type                : HGH-K
   Local Pseudo Potential (HGH convention):
     Rloc                              :  0.20000
     Coefficients (c1 .. c4)           :  [ -4.18024,  0.72507,  0.00000,  0.00000 ]
   No. of projectors                   :  0
   PSP XC                              : "XC: Teter 93"
  #-------------------------------------------------------------------------- Atom Positions
 Atomic positions within the cell (Atomic and Grid Units):
 - C: {AU:  [  9.8677,  9.9631,  15.369 ], GU:  [  24.669,  24.908,  38.422 ]} # 0001
 - C: {AU:  [  13.888,  13.349,  14.618 ], GU:  [  34.720,  33.373,  36.545 ]} # 0002
 - C: {AU:  [  12.781,  10.743,  14.813 ], GU:  [  31.952,  26.859,  37.033 ]} # 0003
 - S: {AU:  [  15.321,  8.1399,  14.365 ], GU:  [  38.302,  20.350,  35.913 ]} # 0004
 - H: {AU:  [  8.5887,  11.847,  15.552 ], GU:  [  21.472,  29.617,  38.880 ]} # 0005
 - H: {AU:  [  8.9478,  8.7708,  13.650 ], GU:  [  22.370,  21.927,  34.124 ]} # 0006
 - H: {AU:  [  9.6614,  8.6860,  17.265 ], GU:  [  24.154,  21.715,  43.164 ]} # 0007
 - H: {AU:  [  12.636,  15.228,  14.838 ], GU:  [  31.591,  38.069,  37.096 ]} # 0008
 - C: {AU:  [  16.754,  13.349,  14.112 ], GU:  [  41.885,  33.373,  35.281 ]} # 0009
 - C: {AU:  [  17.827,  10.651,  13.923 ], GU:  [  44.569,  26.627,  34.808 ]} # 0010
 - C: {AU:  [  21.767,  13.349,  13.228 ], GU:  [  54.418,  33.373,  33.071 ]} # 0011
 - C: {AU:  [  20.693,  10.651,  13.418 ], GU:  [  51.734,  26.627,  33.545 ]} # 0012
 - S: {AU:  [  19.260,  15.860,  13.670 ], GU:  [  48.151,  39.650,  34.176 ]} # 0013
 - S: {AU:  [  23.200,  8.1399,  12.976 ], GU:  [  58.000,  20.350,  32.440 ]} # 0014
 - C: {AU:  [  24.633,  13.349,  12.723 ], GU:  [  61.582,  33.373,  31.808 ]} # 0015
 - C: {AU:  [  25.707,  10.651,  12.534 ], GU:  [  64.266,  26.627,  31.335 ]} # 0016
 - C: {AU:  [  29.646,  13.349,  11.839 ], GU:  [  74.115,  33.373,  29.598 ]} # 0017
 - C: {AU:  [  28.573,  10.651,  12.028 ], GU:  [  71.431,  26.627,  30.071 ]} # 0018
 - S: {AU:  [  27.140,  15.860,  12.281 ], GU:  [  67.849,  39.650,  30.703 ]} # 0019
 - S: {AU:  [  31.079,  8.1399,  11.587 ], GU:  [  77.698,  20.350,  28.966 ]} # 0020
 - C: {AU:  [  32.512,  13.349,  11.334 ], GU:  [  81.280,  33.373,  28.335 ]} # 0021
 - C: {AU:  [  33.619,  10.743,  11.139 ], GU:  [  84.048,  26.859,  27.847 ]} # 0022
 - C: {AU:  [  36.547,  9.9631,  10.665 ], GU:  [  91.367,  24.908,  26.662 ]} # 0023
 - H: {AU:  [  37.811,  11.847,  10.399 ], GU:  [  94.528,  29.617,  25.999 ]} # 0024
 - H: {AU:  [  36.823,  8.7708,  8.7346 ], GU:  [  92.058,  21.927,  21.836 ]} # 0025
 - H: {AU:  [  37.389,  8.6860,  12.376 ], GU:  [  93.473,  21.715,  30.941 ]} # 0026
 - H: {AU:  [  33.764,  15.228,  11.113 ], GU:  [  84.409,  38.069,  27.783 ]} # 0027
 Rigid Shift Applied (AU)              :  [  16.547,  13.255,  14.410 ]
  #------------------------------------------------------------------------- Grid properties
 Box Grid spacings                     :  [  0.4000,  0.4000,  0.4000 ]
 Sizes of the simulation domain:
   AU                                  :  [  46.400,  24.000,  26.000 ]
   Angstroem                           :  [  24.554,  12.700,  13.759 ]
   Grid Spacing Units                  :  [  116,  60,  65 ]
   High resolution region boundaries (GU):
     From                              :  [  18,  14,  18 ]
     To                                :  [  98,  46,  47 ]
 High Res. box is treated separately   :  Yes
  #------------------------------------------------------------------- Kernel Initialization
 Poisson Kernel Initialization:
   MPI tasks                           :  6
 Poisson Kernel Creation:
   Boundary Conditions                 : Free
   Memory Requirements per MPI task:
     Density (MB)                      :  8.90
     Kernel (MB)                       :  9.04
     Full Grid Arrays (MB)             :  48.78
     Load Balancing of calculations:
       Density:
         MPI tasks 0- 5                : 100%
       Kernel:
         MPI tasks 0- 4                : 100%
         MPI task 5                    :  96%
       Complete LB per task            : 1/3 LB_density + 2/3 LB_kernel
 Wavefunctions Descriptors, full simulation domain:
   Coarse resolution grid:
     No. of segments                   :  3662
     No. of points                     :  231978
   Fine resolution grid:
     No. of segments                   :  1423
     No. of points                     :  14520
  #---------------------------------------------------------------------- Occupation Numbers
 Total Number of Electrons             :  92
 Spin treatment                        : Averaged
 Orbitals Repartition:
   MPI tasks  0- 3                     :  8
   MPI tasks  4- 5                     :  7
 Total Number of Orbitals              :  46
 Occupation numbers coming from        : System properties
 Input Occupation Numbers:
 - Occupation Numbers: {Orbitals No. 1-46:  2.0000}
 Wavefunctions memory occupation for root MPI process:  20 MB 371 KB 128 B
 NonLocal PSP Projectors Descriptors:
   Creation strategy                   : On-the-fly
   Total number of projectors          :  39
   Total number of components          :  129350
   Percent of zero components          :  19
  #-------------------------------------------------------- Estimation of Memory Consumption
 Memory requirements for principal quantities (MiB.KiB):
   Subspace Matrix                     : 0.3 #    (Number of Orbitals: 46)
   Single orbital                      : 2.559 #  (Number of Components: 333618)
   All (distributed) orbitals          : 61.90 #  (Number of Orbitals per MPI task: 8)
   Wavefunction storage size           : 305.447 # (DIIS/SD workspaces included)
   Nonlocal Pseudopotential Arrays     : 0.1011
   Full Uncompressed (ISF) grid        : 48.800
   Workspaces storage size             : 6.8
 Accumulated memory requirements during principal run stages (MiB.KiB):
   Kernel calculation                  : 172.910
   Density Construction                : 478.128
   Poisson Solver                      : 422.318
   Hamiltonian application             : 487.857
 Estimated Memory Peak (MB)            :  487
  #WARNING: Do not call check_communications in the linear scaling version!
 Checking Compression/Uncompression of sparse matrices:
   Tolerances for this check           :  1.00000001335143196E-10
   Maxdiff for compress                :  0.00000000000000000E+00
   Maxdiff for uncompress              :  0.00000000000000000E+00
   Tolerances for this check           :  1.00000001335143196E-10
   Maxdiff for compress                :  0.00000000000000000E+00
   Maxdiff for uncompress              :  0.00000000000000000E+00
   Tolerances for this check           :  1.00000001335143196E-10
   Maxdiff for compress                :  0.00000000000000000E+00
   Maxdiff for uncompress              :  0.00000000000000000E+00
 Ion-Ion interaction energy            :  5.52119448603891E+02
  #---------------------------------------------------------------- Ionic Potential Creation
 Total ionic charge                    : -94.000000027778
 Poisson Solver:
   BC                                  : Free
   Box                                 :  [  263,  151,  161 ]
   MPI tasks                           :  6
  #ALLOCATING KSwfn%orbs%eval... is this correct?
  #--------------------------------------------------------- Reading Wavefunctions from disk
 Input Hamiltonian:
   Reading Waves Time:
<<<<<<< HEAD
   -  {Process:  0, Timing:  [  1.284E+02,  1.336E+02 ]}
=======
   -  {Process:  0, Timing:  [  1.430E+02,  1.452E+02 ]}
>>>>>>> d4f50f90
   Poisson Solver:
     BC                                : Free
     Box                               :  [  263,  151,  161 ]
     MPI tasks                         :  6
 Checking Communications of Minimal Basis:
   Number of coarse and fine DoF (MasterMPI task):  [  70527,  2846 ]
   Tolerances for this check: [ 4.80517863558458642E-06,  1.86517468137026299E-14]
   Maxdiff for transpose (checksum)    :  2.79396772384643555E-09
   Maxdiff for untranspose             :  0.00000000000000000E+00
 Checking Communications of Enlarged Minimal Basis:
   Number of coarse and fine DoF (MasterMPI task):  [  51103,  2881 ]
   Tolerances for this check: [ 1.05511787123019145E-05,  1.86517468137026299E-14]
   Maxdiff for transpose (checksum)    :  3.72529029846191406E-09
   Maxdiff for untranspose             :  0.00000000000000000E+00
 Poisson Solver:
   BC                                  : Free
   Box                                 :  [  263,  151,  161 ]
   MPI tasks                           :  6
 Poisson Solver:
   BC                                  : Free
   Box                                 :  [  263,  151,  161 ]
   MPI tasks                           :  6
 Poisson Solver:
   BC                                  : Free
   Box                                 :  [  263,  151,  161 ]
   MPI tasks                           :  6
 Poisson Solver:
   BC                                  : Free
   Box                                 :  [  263,  151,  161 ]
   MPI tasks                           :  6
 Poisson Solver:
   BC                                  : Free
   Box                                 :  [  263,  151,  161 ]
   MPI tasks                           :  6
 Poisson Solver:
   BC                                  : Free
   Box                                 :  [  263,  151,  161 ]
   MPI tasks                           :  6
 Poisson Solver:
   BC                                  : Free
   Box                                 :  [  263,  151,  161 ]
   MPI tasks                           :  6
 Poisson Solver:
   BC                                  : Free
   Box                                 :  [  263,  151,  161 ]
   MPI tasks                           :  6
 Poisson Solver:
   BC                                  : Free
   Box                                 :  [  263,  151,  161 ]
   MPI tasks                           :  6
 Poisson Solver:
   BC                                  : Free
   Box                                 :  [  263,  151,  161 ]
   MPI tasks                           :  6
  #---------------------------------------------------------------------- Forces Calculation
 Poisson Solver:
   BC                                  : Free
   Box                                 :  [  263,  151,  161 ]
   MPI tasks                           :  6
 Calculate local forces: {Leaked force:  0.00000E+00}
 Calculate Non Local forces            :  Yes
 Average noise forces: {x: -2.00857440E-01, y:  4.49291258E-02, z:  3.80490763E-01, 
                    total:  4.32591677E-01}
 Clean forces norm (Ha/Bohr): {maxval:  3.006519013241E-01, fnrm2:  6.200987780883E-01}
 Raw forces norm (Ha/Bohr): {maxval:  3.562649379551E-01, fnrm2:  8.080499416213E-01}
  #--------------------------------------------------------------------------- Atomic Forces
 Atomic Forces (Ha/Bohr):
 -  {C: [-2.034481422222E-01, -3.505101834290E-04,  8.238668416732E-02]} # 0001
 -  {C: [-1.915224411244E-01,  2.198694929979E-01,  7.326749869064E-02]} # 0002
 -  {C: [-1.236825089449E-01,  8.719038999035E-02,  4.953290757120E-02]} # 0003
 -  {S: [ 1.698421390906E-02, -1.860235925512E-01, -1.752442527974E-02]} # 0004
 -  {H: [ 8.027893551778E-02, -9.445725587348E-02, -6.741505630732E-02]} # 0005
 -  {H: [ 4.946264093326E-02,  1.046924576193E-02,  1.794308198836E-02]} # 0006
 -  {H: [ 2.860018676510E-02,  2.787365898176E-02, -1.405564035264E-01]} # 0007
 -  {H: [ 8.759366908890E-02, -9.583735342499E-02, -8.363051160548E-02]} # 0008
 -  {C: [-1.329594179114E-01,  1.949721601003E-02,  5.878590324864E-02]} # 0009
 -  {C: [-2.150380533744E-02, -5.191210028371E-02,  4.935755287924E-02]} # 0010
 -  {C: [-6.366035925096E-03,  3.000789862694E-02,  4.122060123928E-02]} # 0011
 -  {C: [-5.368871526390E-02, -3.352985473896E-02,  5.250154290651E-02]} # 0012
 -  {S: [ 1.169022148879E-02,  1.700222511258E-01, -3.191109132614E-02]} # 0013
 -  {S: [ 1.834903480039E-02, -1.854819899824E-01, -1.674676507093E-02]} # 0014
 -  {C: [-4.745804339287E-02,  7.043304120138E-03,  4.839946000337E-02]} # 0015
 -  {C: [ 1.610422315706E-02, -2.792377174870E-02,  4.407045481590E-02]} # 0016
 -  {C: [ 1.197257510547E-01,  4.165060856896E-03,  1.553055696339E-02]} # 0017
 -  {C: [-4.047583509985E-02, -2.443754989258E-02,  5.394581764590E-02]} # 0018
 -  {S: [ 2.101723506042E-02,  1.550954102080E-01, -3.354092612449E-02]} # 0019
 -  {S: [ 1.655650286950E-02, -1.705983530457E-01, -1.746260069011E-02]} # 0020
 -  {C: [ 1.175601435440E-01,  2.341129699580E-01,  1.774501027450E-02]} # 0021
 -  {C: [ 9.922619754863E-02,  9.914206772703E-02,  8.707463535039E-03]} # 0022
 -  {C: [ 1.449485528292E-01, -3.310437049506E-02,  2.668967437120E-02]} # 0023
 -  {H: [-2.101724693023E-02, -1.062737097459E-01, -4.620323540212E-02]} # 0024
 -  {H: [ 3.215185474302E-02,  1.194215024911E-02,  3.190401383407E-02]} # 0025
 -  {H: [ 9.056101412960E-03,  3.625971444310E-02, -1.580108331349E-01]} # 0026
 -  {H: [-2.718327257049E-02, -1.027604190909E-01, -5.898637566694E-02]} # 0027
  #----------------------------------------------------------------- Timing for root process
 Timings for root process:
<<<<<<< HEAD
   CPU time (s)                        :  198.21
   Elapsed time (s)                    :  204.10
=======
   CPU time (s)                        :  214.96
   Elapsed time (s)                    :  219.25
>>>>>>> d4f50f90
  #-------------------------------- Warnings obtained during the run, check their relevance!
 WARNINGS:
 - Do not call check_communications in the linear scaling version!
 Memory Consumption Report:
<<<<<<< HEAD
   Tot. No. of Allocations  : 23131
   Tot. No. of Deallocations: 23131
   Remaining Memory (B)     : 0
   Memory occupation: 
      Peak Value (MB): 941
      for the array: psi_f
      in the routine: transpose_unswitch_psi
=======
   Tot. No. of Allocations             :  23127
   Tot. No. of Deallocations           :  23127
   Remaining Memory (B)                :  0
   Memory occupation:
     Peak Value (MB)                   :  941
     for the array                     : psi_f
     in the routine                    : transpose_unswitch_psi
 YAML_STREAM_NOT_FOUND:
   Id                                  : 13
   Message                             : The stream has not been found
 Additional Info                       : Unit  6 not found
>>>>>>> d4f50f90
<|MERGE_RESOLUTION|>--- conflicted
+++ resolved
@@ -27,11 +27,7 @@
 
  Reference Paper                       : The Journal of Chemical Physics 129, 014109 (2008)
  Version Number                        : 1.7-dev.28
-<<<<<<< HEAD
- Timestamp of this run                 : 2013-05-07 12:39:47.469
-=======
  Timestamp of this run                 : 2013-05-27 14:32:11.950
->>>>>>> d4f50f90
  Root process Hostname                 : moutarde
  Number of MPI tasks                   :  6
  OpenMP parallelization                :  No
@@ -136,21 +132,13 @@
  #|5              number of iterations in the preconditioner                                 
  #|0  1           0-> exact Loewdin, 1-> taylor expansion; in orthoconstraint: correction for
  #|5.d-2          fscale: length scale over which complementary error function decays from 1 
-<<<<<<< HEAD
- #|0  F  F        Output basis functions: 0 no output, 1 formatted output, 2 Fortran bin, 3 E
-=======
  #|0 F F          Output basis functions: 0 no output, 1 formatted output, 2 Fortran bin, 3 E
  #|F F            fragment calculation; calculate transfer_integrals                         
->>>>>>> d4f50f90
  #|C 4 1.0d-4 1.0d-4 0.0d0 7.0 7.0 20.0  Atom name, number of basis functions per atom, prefa
  #|S 4 1.0d-4 1.0d-4 0.0d0 7.0 7.0 20.0  Atom name, number of basis functions per atom, prefa
  #|H 1 1.0d-4 1.0d-4 0.0d0 7.0 7.0 20.0  Atom name, number of basis functions per atom, prefa
  # ==== WARNING: the following lines have not been processed by the parser ====
  #|                                                                                          
- #... (file:default.frag)................................................Fragment Parameters
- #|1 1            # number of fragments in reference system, number of fragments in current s
- #|1 1 0          # reference fragment number i, number of atoms in reference fragment i, num
- #|1 1            # fragment number j, reference fragment i this corresponds to              
   #--------------------------------------------------------------------------------------- |
  Data Writing directory                : ./data-read_charge/
   #--------------------------------------------- Input Atomic System (file: read_charge.xyz)
@@ -382,11 +370,7 @@
   #--------------------------------------------------------- Reading Wavefunctions from disk
  Input Hamiltonian:
    Reading Waves Time:
-<<<<<<< HEAD
-   -  {Process:  0, Timing:  [  1.284E+02,  1.336E+02 ]}
-=======
    -  {Process:  0, Timing:  [  1.430E+02,  1.452E+02 ]}
->>>>>>> d4f50f90
    Poisson Solver:
      BC                                : Free
      Box                               :  [  263,  151,  161 ]
@@ -483,26 +467,12 @@
  -  {H: [-2.718327257049E-02, -1.027604190909E-01, -5.898637566694E-02]} # 0027
   #----------------------------------------------------------------- Timing for root process
  Timings for root process:
-<<<<<<< HEAD
-   CPU time (s)                        :  198.21
-   Elapsed time (s)                    :  204.10
-=======
    CPU time (s)                        :  214.96
    Elapsed time (s)                    :  219.25
->>>>>>> d4f50f90
   #-------------------------------- Warnings obtained during the run, check their relevance!
  WARNINGS:
  - Do not call check_communications in the linear scaling version!
  Memory Consumption Report:
-<<<<<<< HEAD
-   Tot. No. of Allocations  : 23131
-   Tot. No. of Deallocations: 23131
-   Remaining Memory (B)     : 0
-   Memory occupation: 
-      Peak Value (MB): 941
-      for the array: psi_f
-      in the routine: transpose_unswitch_psi
-=======
    Tot. No. of Allocations             :  23127
    Tot. No. of Deallocations           :  23127
    Remaining Memory (B)                :  0
@@ -513,5 +483,4 @@
  YAML_STREAM_NOT_FOUND:
    Id                                  : 13
    Message                             : The stream has not been found
- Additional Info                       : Unit  6 not found
->>>>>>> d4f50f90
+ Additional Info                       : Unit  6 not found