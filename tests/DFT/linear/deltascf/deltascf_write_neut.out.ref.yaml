--- conflicted
+++ resolved
@@ -27,11 +27,7 @@
 
  Reference Paper                       : The Journal of Chemical Physics 129, 014109 (2008)
  Version Number                        : 1.7-dev.28
-<<<<<<< HEAD
- Timestamp of this run                 : 2013-05-07 12:35:24.778
-=======
  Timestamp of this run                 : 2013-05-27 14:27:39.004
->>>>>>> d4f50f90
  Root process Hostname                 : moutarde
  Number of MPI tasks                   :  6
  OpenMP parallelization                :  No
@@ -94,25 +90,25 @@
  #|T              disable the symmetry detection                                             
  # ==== WARNING: the following lines have not been processed by the parser ====
  #|                                                                                          
- #... (file:default.mix)...................................................Mixing Parameters
+ #... (file:default.mix.. not present)....................................Mixing Parameters 
  #|0              Mixing parameters                                                          
  #|1              Maximum number of diagonalisation iterations                               
  #|1.e-4          Stop criterion on the residue of potential or density                      
  #|0 0.0 1        No. of additional bands, elec. temperature, smearing method                
  #|0.0 2.0        Multiplying factors for the mixing and the electronic DIIS                 
- #... (file:default.geopt)...............................................Geometry Parameters
+ #... (file:default.geopt.. not present)................................Geometry Parameters 
  #|BFGS           Geometry optimisation method                                               
  #|1              Maximum number of force evaluations                                        
  #|1.0 0.0        fract_fluct,forcemax                                                       
  #|0.0            random displacement amplitude                                              
  #|4.0            Stepsize for the geometry optimisation                                     
- #... (file:default.tddft).................................................TD-DFT Parameters
+ #... (file:default.tddft.. not present)..................................TD-DFT Parameters 
  #|NONE           TDDFT Method                                                               
- #... (file:default.sic)......................................................SIC Parameters
+ #... (file:default.sic.. not present).......................................SIC Parameters 
  #|NONE           SIC method: NONE, PZ, NK                                                   
  #|0.0            SIC downscaling parameter                                                  
  #|0.0            Reference occupation fref (NK case only)                                   
- #... (file:default.kpt)..................................Brillouin Zone Sampling Parameters
+ #... (file:default.kpt.. not present)...................Brillouin Zone Sampling Parameters 
  #|manual         K-point sampling method                                                    
  #|1              Number of K-points                                                         
  #|0. 0. 0. 1.    K-pt coords, K-pt weight                                                   
@@ -136,19 +132,11 @@
  #|5              number of iterations in the preconditioner                                 
  #|0  1           0-> exact Loewdin, 1-> taylor expansion; in orthoconstraint: correction for
  #|5.d-2          fscale: length scale over which complementary error function decays from 1 
-<<<<<<< HEAD
- #|1  F  F        Output basis functions: 0 no output, 1 formatted output, 2 Fortran bin, 3 E
-=======
  #|1 F F          Output basis functions: 0 no output, 1 formatted output, 2 Fortran bin, 3 E
  #|F F            fragment calculation; calculate transfer_integrals                         
->>>>>>> d4f50f90
  #|C 4 1.0d-4 1.0d-4 0.0d0 7.0 7.0 20.0  Atom name, number of basis functions per atom, prefa
  #|S 4 1.0d-4 1.0d-4 0.0d0 7.0 7.0 20.0  Atom name, number of basis functions per atom, prefa
  #|H 1 1.0d-4 1.0d-4 0.0d0 7.0 7.0 20.0  Atom name, number of basis functions per atom, prefa
- #... (file:default.frag)................................................Fragment Parameters
- #|1 1            # number of fragments in reference system, number of fragments in current s
- #|1 1 0          # reference fragment number i, number of atoms in reference fragment i, num
- #|1 1            # fragment number j, reference fragment i this corresponds to              
   #--------------------------------------------------------------------------------------- |
  Data Writing directory                : ./data-write_neut/
   #---------------------------------------------- Input Atomic System (file: write_neut.xyz)
@@ -541,11 +529,7 @@
  Wavefunction written No.              :  8
  Wavefunction coefficients written     :  Yes
  Write Waves Time:
-<<<<<<< HEAD
- -  {Process:  0, Timing:  [  1.364E+00,  1.368E+00 ]}
-=======
  -  {Process:  0, Timing:  [  1.376E+00,  1.376E+00 ]}
->>>>>>> d4f50f90
   #---------------------------------------------------------------------- Forces Calculation
  Poisson Solver:
    BC                                  : Free
@@ -588,26 +572,12 @@
  -  {H: [ 1.626467362310E-03, -1.074745778780E-04, -1.247459475615E-04]} # 0027
   #----------------------------------------------------------------- Timing for root process
  Timings for root process:
-<<<<<<< HEAD
-   CPU time (s)                        :  259.40
-   Elapsed time (s)                    :  261.52
-=======
    CPU time (s)                        :  267.96
    Elapsed time (s)                    :  271.05
->>>>>>> d4f50f90
   #-------------------------------- Warnings obtained during the run, check their relevance!
  WARNINGS:
  - Do not call check_communications in the linear scaling version!
  Memory Consumption Report:
-<<<<<<< HEAD
-   Tot. No. of Allocations  : 101240
-   Tot. No. of Deallocations: 101240
-   Remaining Memory (B)     : 0
-   Memory occupation: 
-      Peak Value (MB): 913
-      for the array: nrecvdspls
-      in the routine: transpose_communicate_psi
-=======
    Tot. No. of Allocations             :  101242
    Tot. No. of Deallocations           :  101242
    Remaining Memory (B)                :  0
@@ -618,5 +588,4 @@
  YAML_STREAM_NOT_FOUND:
    Id                                  : 13
    Message                             : The stream has not been found
- Additional Info                       : Unit  6 not found
->>>>>>> d4f50f90
+ Additional Info                       : Unit  6 not found