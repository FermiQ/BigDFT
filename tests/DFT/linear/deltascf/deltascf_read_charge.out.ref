 <BigDFT> log of the run will be written in logfile: ./log-read_charge.yaml
 <BigDFT> Logfile existing, renamed into: ./logfiles/log-read_charge.12:39:47.468.yaml
 ------------------------------------------------------------------------------------
 >>>> Partition of the basis functions among the processes.
    | Processes from 0 to 5 treat 14 orbitals. |
 -----------------------------------------------
total elements: 7056
non-zero elements: 6416
sparsity:  9.07%
total elements: 7056
non-zero elements: 5136
sparsity: 27.21%
total elements: 7056
non-zero elements: 6416
sparsity:  9.07%
 J,theta   28.035223157547282        10.000000174330049     
ifrag,iorb,rot_axis,theta  1   1     0.000000     1.000000    -0.000000    10.000000
 J,theta   26.751158395820106        9.9999999356319069     
ifrag,iorb,rot_axis,theta  1   2     0.000000     1.000000     0.000000    10.000000
 J,theta   26.618562540962085        10.000000227968336     
ifrag,iorb,rot_axis,theta  1   3     0.000000     1.000000     0.000000    10.000000
 J,theta   25.479637699562669        10.000000172653174     
ifrag,iorb,rot_axis,theta  1   4     0.000000     1.000000    -0.000000    10.000000
 J,theta   25.479637699562669        10.000000172653174     
ifrag,iorb,rot_axis,theta  1   5     0.000000     1.000000    -0.000000    10.000000
 J,theta   25.479637699562669        10.000000172653174     
ifrag,iorb,rot_axis,theta  1   6     0.000000     1.000000    -0.000000    10.000000
 J,theta   25.479637699562669        10.000000172653174     
ifrag,iorb,rot_axis,theta  1   7     0.000000     1.000000    -0.000000    10.000000
 J,theta   21.547651378214656        10.000000229215221     
ifrag,iorb,rot_axis,theta  1   8    -0.000000     1.000000    -0.000000    10.000000
 J,theta   20.367650348240751        10.000000072484195     
ifrag,iorb,rot_axis,theta  1   9     0.000000     1.000000    -0.000000    10.000000
 J,theta   20.367650348240751        10.000000072484195     
ifrag,iorb,rot_axis,theta  1  10     0.000000     1.000000    -0.000000    10.000000
 J,theta   20.367650348240751        10.000000072484195     
ifrag,iorb,rot_axis,theta  1  11     0.000000     1.000000    -0.000000    10.000000
 J,theta   20.367650348240751        10.000000072484195     
ifrag,iorb,rot_axis,theta  1  12     0.000000     1.000000    -0.000000    10.000000
 J,theta   18.955227717917296        10.000000117143644     
ifrag,iorb,rot_axis,theta  1  13    -0.000000     1.000000    -0.000000    10.000000
 J,theta   18.955227717917296        10.000000117143644     
ifrag,iorb,rot_axis,theta  1  14    -0.000000     1.000000    -0.000000    10.000000
 J,theta   12.218456108702188        10.000000512031304     
ifrag,iorb,rot_axis,theta  1  29    -0.000000     1.000000     0.000000    10.000001
 J,theta   12.218456108702188        10.000000512031304     
ifrag,iorb,rot_axis,theta  1  30    -0.000000     1.000000     0.000000    10.000001
 J,theta   12.218456108702188        10.000000512031304     
ifrag,iorb,rot_axis,theta  1  31    -0.000000     1.000000     0.000000    10.000001
 J,theta   12.218456108702188        10.000000512031304     
ifrag,iorb,rot_axis,theta  1  32    -0.000000     1.000000     0.000000    10.000001
 J,theta   9.3576377028001598        10.000000264916638     
ifrag,iorb,rot_axis,theta  1  33     0.000000     1.000000    -0.000000    10.000000
 J,theta   9.3576377028001598        10.000000264916638     
ifrag,iorb,rot_axis,theta  1  34     0.000000     1.000000    -0.000000    10.000000
 J,theta   9.3576377028001598        10.000000264916638     
ifrag,iorb,rot_axis,theta  1  35     0.000000     1.000000    -0.000000    10.000000
 J,theta   9.3576377028001598        10.000000264916638     
ifrag,iorb,rot_axis,theta  1  36     0.000000     1.000000    -0.000000    10.000000
 J,theta   8.5828603615489740        10.000000303527676     
ifrag,iorb,rot_axis,theta  1  37    -0.000000     1.000000    -0.000000    10.000000
 J,theta   8.5828603615489740        10.000000303527676     
ifrag,iorb,rot_axis,theta  1  38    -0.000000     1.000000    -0.000000    10.000000
 J,theta   8.5828603615489740        10.000000303527676     
ifrag,iorb,rot_axis,theta  1  39    -0.000000     1.000000    -0.000000    10.000000
 J,theta   8.5828603615489740        10.000000303527676     
ifrag,iorb,rot_axis,theta  1  40    -0.000000     1.000000    -0.000000    10.000000
 J,theta   7.2370823256581023        10.000000180019464     
ifrag,iorb,rot_axis,theta  1  41    -0.000000     1.000000     0.000000    10.000000
 J,theta   7.2370823256581023        10.000000180019464     
ifrag,iorb,rot_axis,theta  1  42    -0.000000     1.000000     0.000000    10.000000
 J,theta   18.955245264127985        9.9999998720535537     
ifrag,iorb,rot_axis,theta  1  71     0.000000     1.000000    -0.000000    10.000000
 J,theta   18.955245264127985        9.9999998720535537     
ifrag,iorb,rot_axis,theta  1  72     0.000000     1.000000    -0.000000    10.000000
 J,theta   20.367656539073202        9.9999997748245235     
ifrag,iorb,rot_axis,theta  1  73     0.000000     1.000000     0.000000    10.000000
 J,theta   20.367656539073202        9.9999997748245235     
ifrag,iorb,rot_axis,theta  1  74     0.000000     1.000000     0.000000    10.000000
 J,theta   20.367656539073202        9.9999997748245235     
ifrag,iorb,rot_axis,theta  1  75     0.000000     1.000000     0.000000    10.000000
 J,theta   20.367656539073202        9.9999997748245235     
ifrag,iorb,rot_axis,theta  1  76     0.000000     1.000000     0.000000    10.000000
 J,theta   21.547661930346557        10.000000274715230     
ifrag,iorb,rot_axis,theta  1  77     0.000000     1.000000     0.000000    10.000000
 J,theta   25.479670285291473        9.9999999167108786     
ifrag,iorb,rot_axis,theta  1  78     0.000000     1.000000     0.000000    10.000000
 J,theta   25.479670285291473        9.9999999167108786     
ifrag,iorb,rot_axis,theta  1  79     0.000000     1.000000     0.000000    10.000000
 J,theta   25.479670285291473        9.9999999167108786     
ifrag,iorb,rot_axis,theta  1  80     0.000000     1.000000     0.000000    10.000000
 J,theta   25.479670285291473        9.9999999167108786     
ifrag,iorb,rot_axis,theta  1  81     0.000000     1.000000     0.000000    10.000000
 J,theta   26.618565109744047        10.000000306196036     
ifrag,iorb,rot_axis,theta  1  82    -0.000000     1.000000    -0.000000    10.000000
 J,theta   26.751139914202710        10.000000255229848     
ifrag,iorb,rot_axis,theta  1  83     0.000000     1.000000    -0.000000    10.000000
 J,theta   28.035206484653894        10.000000021019074     
ifrag,iorb,rot_axis,theta  1  84     0.000000     1.000000     0.000000    10.000000
 J,theta   18.955227717917296        10.000000117143644     
ifrag,iorb,rot_axis,theta  1  15    -0.000000     1.000000    -0.000000    10.000000
 J,theta   18.955227717917296        10.000000117143644     
ifrag,iorb,rot_axis,theta  1  16    -0.000000     1.000000    -0.000000    10.000000
 J,theta   16.434371486275790        10.000000126369530     
ifrag,iorb,rot_axis,theta  1  17     0.000000     1.000000    -0.000000    10.000000
 J,theta   16.434371486275790        10.000000126369530     
ifrag,iorb,rot_axis,theta  1  18     0.000000     1.000000    -0.000000    10.000000
 J,theta   16.434371486275790        10.000000126369530     
ifrag,iorb,rot_axis,theta  1  19     0.000000     1.000000    -0.000000    10.000000
 J,theta   16.434371486275790        10.000000126369530     
ifrag,iorb,rot_axis,theta  1  20     0.000000     1.000000    -0.000000    10.000000
 J,theta   14.692646787054622        10.000000151369738     
ifrag,iorb,rot_axis,theta  1  21    -0.000000     1.000000    -0.000000    10.000000
 J,theta   14.692646787054622        10.000000151369738     
ifrag,iorb,rot_axis,theta  1  22    -0.000000     1.000000    -0.000000    10.000000
 J,theta   14.692646787054622        10.000000151369738     
ifrag,iorb,rot_axis,theta  1  23    -0.000000     1.000000    -0.000000    10.000000
 J,theta   14.692646787054622        10.000000151369738     
ifrag,iorb,rot_axis,theta  1  24    -0.000000     1.000000    -0.000000    10.000000
 J,theta   12.850517869853800        10.000000059001506     
ifrag,iorb,rot_axis,theta  1  25     0.000000     1.000000    -0.000000    10.000000
 J,theta   12.850517869853800        10.000000059001506     
ifrag,iorb,rot_axis,theta  1  26     0.000000     1.000000    -0.000000    10.000000
 J,theta   12.850517869853800        10.000000059001506     
ifrag,iorb,rot_axis,theta  1  27     0.000000     1.000000    -0.000000    10.000000
 J,theta   12.850517869853800        10.000000059001506     
ifrag,iorb,rot_axis,theta  1  28     0.000000     1.000000    -0.000000    10.000000
 J,theta   7.2370823256581023        10.000000180019464     
ifrag,iorb,rot_axis,theta  1  43    -0.000000     1.000000     0.000000    10.000000
 J,theta   7.2370823256581023        10.000000180019464     
ifrag,iorb,rot_axis,theta  1  44    -0.000000     1.000000     0.000000    10.000000
 J,theta   8.5828619996773572        10.000000367138629     
ifrag,iorb,rot_axis,theta  1  45     0.000000     1.000000     0.000000    10.000000
 J,theta   8.5828619996773572        10.000000367138629     
ifrag,iorb,rot_axis,theta  1  46     0.000000     1.000000     0.000000    10.000000
 J,theta   8.5828619996773572        10.000000367138629     
ifrag,iorb,rot_axis,theta  1  47     0.000000     1.000000     0.000000    10.000000
 J,theta   8.5828619996773572        10.000000367138629     
ifrag,iorb,rot_axis,theta  1  48     0.000000     1.000000     0.000000    10.000000
 J,theta   9.3576448191148209        10.000000082329896     
ifrag,iorb,rot_axis,theta  1  49     0.000000     1.000000     0.000000    10.000000
 J,theta   9.3576448191148209        10.000000082329896     
ifrag,iorb,rot_axis,theta  1  50     0.000000     1.000000     0.000000    10.000000
 J,theta   9.3576448191148209        10.000000082329896     
ifrag,iorb,rot_axis,theta  1  51     0.000000     1.000000     0.000000    10.000000
 J,theta   9.3576448191148209        10.000000082329896     
ifrag,iorb,rot_axis,theta  1  52     0.000000     1.000000     0.000000    10.000000
 J,theta   12.218460930057303        10.000000510561328     
ifrag,iorb,rot_axis,theta  1  53     0.000000     1.000000    -0.000000    10.000001
 J,theta   12.218460930057303        10.000000510561328     
ifrag,iorb,rot_axis,theta  1  54     0.000000     1.000000    -0.000000    10.000001
 J,theta   12.218460930057303        10.000000510561328     
ifrag,iorb,rot_axis,theta  1  55     0.000000     1.000000    -0.000000    10.000001
 J,theta   12.218460930057303        10.000000510561328     
ifrag,iorb,rot_axis,theta  1  56     0.000000     1.000000    -0.000000    10.000001
 J,theta   12.850521227666738        9.9999998022720558     
ifrag,iorb,rot_axis,theta  1  57     0.000000     1.000000     0.000000    10.000000
 J,theta   12.850521227666738        9.9999998022720558     
ifrag,iorb,rot_axis,theta  1  58     0.000000     1.000000     0.000000    10.000000
 J,theta   12.850521227666738        9.9999998022720558     
ifrag,iorb,rot_axis,theta  1  59     0.000000     1.000000     0.000000    10.000000
 J,theta   12.850521227666738        9.9999998022720558     
ifrag,iorb,rot_axis,theta  1  60     0.000000     1.000000     0.000000    10.000000
 J,theta   14.692652926245554        10.000000532312631     
ifrag,iorb,rot_axis,theta  1  61     0.000000     1.000000     0.000000    10.000001
 J,theta   14.692652926245554        10.000000532312631     
ifrag,iorb,rot_axis,theta  1  62     0.000000     1.000000     0.000000    10.000001
 J,theta   14.692652926245554        10.000000532312631     
ifrag,iorb,rot_axis,theta  1  63     0.000000     1.000000     0.000000    10.000001
 J,theta   14.692652926245554        10.000000532312631     
ifrag,iorb,rot_axis,theta  1  64     0.000000     1.000000     0.000000    10.000001
 J,theta   16.434375509995547        10.000000124132256     
ifrag,iorb,rot_axis,theta  1  65    -0.000000     1.000000     0.000000    10.000000
 J,theta   16.434375509995547        10.000000124132256     
ifrag,iorb,rot_axis,theta  1  66    -0.000000     1.000000     0.000000    10.000000
 J,theta   16.434375509995547        10.000000124132256     
ifrag,iorb,rot_axis,theta  1  67    -0.000000     1.000000     0.000000    10.000000
 J,theta   16.434375509995547        10.000000124132256     
ifrag,iorb,rot_axis,theta  1  68    -0.000000     1.000000     0.000000    10.000000
 J,theta   18.955245264127985        9.9999998720535537     
ifrag,iorb,rot_axis,theta  1  69     0.000000     1.000000    -0.000000    10.000000
 J,theta   18.955245264127985        9.9999998720535537     
ifrag,iorb,rot_axis,theta  1  70     0.000000     1.000000    -0.000000    10.000000
 Overview of the reformatting (several categories may apply):
   - No reformatting required: 0
   - Grid spacing has changed: 0
   - Number of coarse grid points has changed: 80
   - Number of fine grid points has changed: 84
   - Box size has changed: 4
   - Molecule was shifted: 84
<<<<<<< HEAD
   - Molecule was rotated: 0
-  {Process:  5-  {Process:  2-  {Process:  4, Timing:  [  1.296E+02,  1.336E+02 ]}
, Timing:  [  1.303E+02,  1.336E+02 ]}
, Timing:  [  1.303E+02,  1.336E+02 ]}
-  {Process:  3-  {Process:  1, Timing:  [  1.303E+02,  1.336E+02 ]}
, Timing:  [  1.299E+02,  1.336E+02 ]}
=======
   - Molecule was rotated: 84
-  {Process:  4-  {Process:  1-  {Process:  3, Timing:  [  1.423E+02,  1.452E+02 ]}
-  {Process:  2, Timing:  [  1.413E+02,  1.452E+02 ]}
-  {Process:  5, Timing:  [  1.421E+02,  1.452E+02 ]}
, Timing:  [  1.422E+02,  1.452E+02 ]}
, Timing:  [  1.431E+02,  1.452E+02 ]}
>>>>>>> d4f50f90
coeff renormalization... calculate density kernel... Calculating charge density... done.
   Calculation finished. TOTAL CHARGE =   9.199999935475E+01
 ************************************************************************************
 ****************************** LINEAR SCALING VERSION ******************************
 ----------------------------------- Determination of the orbitals in this new basis.
 Hamiltonian application done.
 calculate density kernel... coeff renormalization...coeff renormalization... calculate density kernel...  ======================== Creation of the basis functions... ========================
 ----------------------------------------------------------------------------- iter=1
 Orthoconstraint... Preconditioning... done.
AFTER: gnrm, gnrmmax, gnrm/gnrm_old    2.437675E-01    4.068709E-01    7.905517E-03
 iter, fnrm, fnrmMax, ebs, diff     1  6.0587515E-01  9.8110976E-01  -132.1666669557  -1.3217E+02
 WARNING: not converged within 1 iterations! Exiting loop due to limitations of iterations.
 Final values for fnrm, fnrmMax, ebs:   6.0587515E-01  9.8110976E-01   -132.1666670
 ============================= Basis functions created. =============================
 ----------------------------------- Determination of the orbitals in this new basis.
 No Hamiltonian application required.
 calculate density kernel... coeff renormalization...coeff renormalization... calculate density kernel... Calculating charge density... done.
   Calculation finished. TOTAL CHARGE =   9.199999935616E+01
 ---------------------------------------------------------------- Updating potential.
 ++++++++++++++++++++++++++++++++++++++++++++++++++++++++++++++++++++++++++++++++++++++++++++
 at iteration 1 of the density optimization:
   coefficients / kernel obtained by direct minimization.
   it, fnrm coeff, energy, energyDiff   1  5.2393371E-02   -1.32216829501794450E+02   -1.3222E+02
 ++++++++++++++++++++++++++++++++++++++++++++++++++++++++++++++++++++++++++++++++++++++++++++
 ----------------------------------- Determination of the orbitals in this new basis.
 Hamiltonian application done.
 calculate density kernel... coeff renormalization...coeff renormalization... calculate density kernel...  
 alpha, energydiff  0.22000000000000003      -8.23167611679309630E-003
Calculating charge density... done.
   Calculation finished. TOTAL CHARGE =   9.199999935660E+01
 ---------------------------------------------------------------- Updating potential.
 ++++++++++++++++++++++++++++++++++++++++++++++++++++++++++++++++++++++++++++++++++++++++++++
 at iteration 2 of the density optimization:
   coefficients / kernel obtained by direct minimization.
   it, fnrm coeff, energy, energyDiff   2  3.0815030E-02   -1.32225061177911243E+02   -8.2317E-03
 ++++++++++++++++++++++++++++++++++++++++++++++++++++++++++++++++++++++++++++++++++++++++++++
 ----------------------------------- Determination of the orbitals in this new basis.
 Hamiltonian application done.
 calculate density kernel... coeff renormalization...coeff renormalization... calculate density kernel...  
 alpha, energydiff  0.24200000000000005      -8.62045597114047268E-003
Calculating charge density... done.
   Calculation finished. TOTAL CHARGE =   9.199999935689E+01
 ---------------------------------------------------------------- Updating potential.
 ++++++++++++++++++++++++++++++++++++++++++++++++++++++++++++++++++++++++++++++++++++++++++++
 at iteration 3 of the density optimization:
   coefficients / kernel obtained by direct minimization.
   it, fnrm coeff, energy, energyDiff   3  2.1710026E-02   -1.32233681633882384E+02   -8.6205E-03
 ++++++++++++++++++++++++++++++++++++++++++++++++++++++++++++++++++++++++++++++++++++++++++++
 ----------------------------------- Determination of the orbitals in this new basis.
 Hamiltonian application done.
 calculate density kernel... coeff renormalization...coeff renormalization... calculate density kernel...  
 alpha, energydiff  0.26620000000000005      -4.72500213345483644E-003
Calculating charge density... done.
   Calculation finished. TOTAL CHARGE =   9.199999935708E+01
 ---------------------------------------------------------------- Updating potential.
 ++++++++++++++++++++++++++++++++++++++++++++++++++++++++++++++++++++++++++++++++++++++++++++
 at iteration 4 of the density optimization:
   coefficients / kernel obtained by direct minimization.
   it, fnrm coeff, energy, energyDiff   4  1.5318798E-02   -1.32238406636015839E+02   -4.7250E-03
 ++++++++++++++++++++++++++++++++++++++++++++++++++++++++++++++++++++++++++++++++++++++++++++
 ----------------------------------- Determination of the orbitals in this new basis.
 Hamiltonian application done.
 calculate density kernel... coeff renormalization...coeff renormalization... calculate density kernel...  
 alpha, energydiff  0.29282000000000008      -2.61268759140875773E-003
Calculating charge density... done.
   Calculation finished. TOTAL CHARGE =   9.199999935720E+01
 ---------------------------------------------------------------- Updating potential.
 ++++++++++++++++++++++++++++++++++++++++++++++++++++++++++++++++++++++++++++++++++++++++++++
 at iteration 5 of the density optimization:
   coefficients / kernel obtained by direct minimization.
   it, fnrm coeff, energy, energyDiff   5  1.0852603E-02   -1.32241019323607247E+02   -2.6127E-03
 ++++++++++++++++++++++++++++++++++++++++++++++++++++++++++++++++++++++++++++++++++++++++++++
 ----------------------------------- Determination of the orbitals in this new basis.
 Hamiltonian application done.
 calculate density kernel... coeff renormalization...coeff renormalization... calculate density kernel...  
 alpha, energydiff  0.32210200000000011      -1.46433978807181120E-003
Calculating charge density... done.
   Calculation finished. TOTAL CHARGE =   9.199999935729E+01
 ---------------------------------------------------------------- Updating potential.
 ++++++++++++++++++++++++++++++++++++++++++++++++++++++++++++++++++++++++++++++++++++++++++++
 at iteration 6 of the density optimization:
   coefficients / kernel obtained by direct minimization.
   it, fnrm coeff, energy, energyDiff   6  7.7402173E-03   -1.32242483663395319E+02   -1.4643E-03
 ++++++++++++++++++++++++++++++++++++++++++++++++++++++++++++++++++++++++++++++++++++++++++++
 ----------------------------------- Determination of the orbitals in this new basis.
 Hamiltonian application done.
 calculate density kernel... coeff renormalization...coeff renormalization... calculate density kernel...  
 alpha, energydiff  0.35431220000000013      -8.38298192434194789E-004
Calculating charge density... done.
   Calculation finished. TOTAL CHARGE =   9.199999935735E+01
 ---------------------------------------------------------------- Updating potential.
 ++++++++++++++++++++++++++++++++++++++++++++++++++++++++++++++++++++++++++++++++++++++++++++
 at iteration 7 of the density optimization:
   coefficients / kernel obtained by direct minimization.
   it, fnrm coeff, energy, energyDiff   7  5.5792362E-03   -1.32243321961587753E+02   -8.3830E-04
 ++++++++++++++++++++++++++++++++++++++++++++++++++++++++++++++++++++++++++++++++++++++++++++
 ----------------------------------- Determination of the orbitals in this new basis.
 Hamiltonian application done.
 calculate density kernel... coeff renormalization...coeff renormalization... calculate density kernel...  
 alpha, energydiff  0.38974342000000017      -4.95196669021424896E-004
Calculating charge density... done.
   Calculation finished. TOTAL CHARGE =   9.199999935738E+01
 ---------------------------------------------------------------- Updating potential.
 ++++++++++++++++++++++++++++++++++++++++++++++++++++++++++++++++++++++++++++++++++++++++++++
 at iteration 8 of the density optimization:
   coefficients / kernel obtained by direct minimization.
   it, fnrm coeff, energy, energyDiff   8  4.0855681E-03   -1.32243817158256775E+02   -4.9520E-04
 ++++++++++++++++++++++++++++++++++++++++++++++++++++++++++++++++++++++++++++++++++++++++++++
 ----------------------------------- Determination of the orbitals in this new basis.
 Hamiltonian application done.
 calculate density kernel... coeff renormalization...coeff renormalization... calculate density kernel...  
 alpha, energydiff  0.42871776200000022      -3.05114588741162152E-004
Calculating charge density... done.
   Calculation finished. TOTAL CHARGE =   9.199999935742E+01
 ---------------------------------------------------------------- Updating potential.
 ++++++++++++++++++++++++++++++++++++++++++++++++++++++++++++++++++++++++++++++++++++++++++++
 at iteration 9 of the density optimization:
   coefficients / kernel obtained by direct minimization.
   it, fnrm coeff, energy, energyDiff   9  3.0563407E-03   -1.32244122272845516E+02   -3.0511E-04
 ++++++++++++++++++++++++++++++++++++++++++++++++++++++++++++++++++++++++++++++++++++++++++++
 ----------------------------------- Determination of the orbitals in this new basis.
 Hamiltonian application done.
 calculate density kernel... coeff renormalization...coeff renormalization... calculate density kernel...  
 alpha, energydiff  0.47158953820000027      -1.97700759940744319E-004
Calculating charge density... done.
   Calculation finished. TOTAL CHARGE =   9.199999935744E+01
 ---------------------------------------------------------------- Updating potential.
 +++++++++++++++++++++++++++++++++++++++++++++++++++++++++++++++++++++++++++++++++++++++++++++
 at iteration 10 of the density optimization:
   coefficients / kernel obtained by direct minimization.
   it, fnrm coeff, energy, energyDiff   10  2.3454870E-03   -1.32244319973605457E+02   -1.9770E-04
 +++++++++++++++++++++++++++++++++++++++++++++++++++++++++++++++++++++++++++++++++++++++++++++
   ebs, ehart, eexcu, vexcu, eexctX, eion, edisp -6.086862743834E+01  6.347094653873E+02 -3.637901866574E+01 -4.756901132207E+01  0.000000000000E+00  5.521194486039E+02  0.000000000000E+00
   itoutH, Delta DENSOUT, energy, energyDiff   1   1.84E-07   -1.32244319973605457E+02   -1.3224E+02
 ############################################################################################
 at iteration 1 of the outer loop:
   > basis functions optimization:
     - target function is energy
     - WARNING: basis functions not converged!
     Final values: target function, fnrm  -1.321667E+02    6.06E-01
   > density optimization:
     - using direct minimization.
     - WARNING: density optimization not converged!
     FINAL values: it, fnrm coeff, energy   1    2.35E-03   -1.32244319973605457E+02
   > energy difference to last iteration: -1.322443E+02
 ############################################################################################
   ebs, ehart, eexcu, vexcu, eexctX, eion, edisp -6.086862743834E+01  6.347094653873E+02 -3.637901866574E+01 -4.756901132207E+01  0.000000000000E+00  5.521194486039E+02  0.000000000000E+00
   itoutH, Delta DENSOUT, energy, energyDiff   1   1.84E-07   -1.32244319973605457E+02    0.0000E+00   FINAL
Calculating charge density... done.
   Calculation finished. TOTAL CHARGE =   9.199999935744E+01<|MERGE_RESOLUTION|>--- conflicted
+++ resolved
@@ -1,5 +1,4 @@
  <BigDFT> log of the run will be written in logfile: ./log-read_charge.yaml
- <BigDFT> Logfile existing, renamed into: ./logfiles/log-read_charge.12:39:47.468.yaml
  ------------------------------------------------------------------------------------
  >>>> Partition of the basis functions among the processes.
     | Processes from 0 to 5 treat 14 orbitals. |
@@ -188,21 +187,12 @@
    - Number of fine grid points has changed: 84
    - Box size has changed: 4
    - Molecule was shifted: 84
-<<<<<<< HEAD
-   - Molecule was rotated: 0
--  {Process:  5-  {Process:  2-  {Process:  4, Timing:  [  1.296E+02,  1.336E+02 ]}
-, Timing:  [  1.303E+02,  1.336E+02 ]}
-, Timing:  [  1.303E+02,  1.336E+02 ]}
--  {Process:  3-  {Process:  1, Timing:  [  1.303E+02,  1.336E+02 ]}
-, Timing:  [  1.299E+02,  1.336E+02 ]}
-=======
    - Molecule was rotated: 84
 -  {Process:  4-  {Process:  1-  {Process:  3, Timing:  [  1.423E+02,  1.452E+02 ]}
 -  {Process:  2, Timing:  [  1.413E+02,  1.452E+02 ]}
 -  {Process:  5, Timing:  [  1.421E+02,  1.452E+02 ]}
 , Timing:  [  1.422E+02,  1.452E+02 ]}
 , Timing:  [  1.431E+02,  1.452E+02 ]}
->>>>>>> d4f50f90
 coeff renormalization... calculate density kernel... Calculating charge density... done.
    Calculation finished. TOTAL CHARGE =   9.199999935475E+01
  ************************************************************************************
