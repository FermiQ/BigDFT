--- conflicted
+++ resolved
@@ -3091,13 +3091,8 @@
  Poisson Solver:
    BC                                  : Free
    Box                                 :  [  81,  83,  137 ]
-<<<<<<< HEAD
-   MPI tasks                           :  8
+   MPI tasks                           :  4
  Calculate local forces                :  Yes
-=======
-   MPI tasks                           :  4
- Calculate local forces: {Leaked force:  0.00000E+00}
->>>>>>> 347dddc1
  Calculate Non Local forces            :  Yes
   #-------------------------------- Warnings obtained during the run, check their relevance!
  WARNINGS:
