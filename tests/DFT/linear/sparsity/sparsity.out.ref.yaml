--- conflicted
+++ resolved
@@ -25,29 +25,8 @@
    |     |     |     |     |     |         D               T    T
    |     |     |     |     |     |   DDDDDD       F         TTTT
    |_____|_____|_____|_____|_____|______                    www.bigdft.org   "
-
+ 
  Reference Paper                       : The Journal of Chemical Physics 129, 014109 (2008)
-<<<<<<< HEAD
- Version Number                        : 1.7.6.1
- Timestamp of this run                 : 2014-12-04 10:02:47.918
- Root process Hostname                 : athelas
- Number of MPI tasks                   :  2
- OpenMP parallelization                :  Yes
- Maximal OpenMP threads per MPI task   :  2
- MPI tasks of root process node        :  2
-  #------------------------------------------------------------------ Code compiling options
- Compilation options:
-   Configure arguments:
-     " 'FCFLAGS=-O2 -fopenmp' 
-     '--with-ext-linalg=-L/opt/intel/composer_xe_2013.1.117/mkl/lib/intel64 -lmkl_rt 
-     -liomp5 -lm' 'CFLAGS=-O2 -fopenmp' 'CC=mpicc.openmpi' 'CXX=mpicxx.openmpi' 
-     'FC=mpif90.openmpi' 'F77=mpif77.openmpi'"
-
-   Compilers (CC, FC, CXX)             :  [ mpicc.openmpi, mpif90.openmpi, mpicxx.openmpi ]
-   Compiler flags:
-     CFLAGS                            : -O2 -fopenmp
-     FCFLAGS                           : -O2 -fopenmp
-=======
  Version Number                        : 1.7.5.13
  Timestamp of this run                 : 2014-10-29 16:01:27.948
  Root process Hostname                 : girofle
@@ -70,62 +49,8 @@
    Compiler flags:
      CFLAGS                            : -g -O2
      FCFLAGS                           : -O2 -xSSE4.2 -openmp
->>>>>>> a7b335d2
      CXXFLAGS                          : -g -O2
   #------------------------------------------------------------------------ Input parameters
- radical                               : null
- posinp:
-   units                               : angstroem
-   positions:
-   - C: [-2.558000087738037, -0.8799999952316284, 0.3199999928474426]
-   - O: [-1.180999994277954, -0.5350000262260437, 0.1500000059604645]
-   - C: [-0.5009999871253967, -1.644999980926514, -0.4410000145435333]
-   - C: [-1.585999965667725, -2.369999885559082, -1.259999990463257]
-   - O: [-1.644999980926514, -3.739000082015991, -0.8500000238418579]
-   - C: [-2.928999900817871, -1.689000010490417, -0.9380000233650208]
-   - O: [-3.950999975204468, -2.650000095367432, -0.6600000262260437]
-   - C: [0.6620000004768372, -1.192000031471252, -1.322000026702881]
-   - O: [1.620000004768372, -0.4930000007152557, -0.5230000019073486]
-   - P: [2.845000028610229, 1.0000000474974513E-003, -1.371000051498413]
-   - O: [3.855999946594238, 0.7590000033378601, -0.4390000104904175]
-   - P: [5.109000205993652, 1.279999971389771, -1.230000019073486]
-   - O: [6.077000141143799, 2.025000095367432, -0.2440000027418137]
-   - P: [7.354000091552734, 2.572000026702881, -0.9750000238418579]
-   - O: [8.218999862670898, 3.256999969482422, -4.0000001899898052E-003]
-   - O: [8.119000434875488, 1.407999992370605, -1.60699999332428]
-   - O: [6.933000087738037, 3.558000087738037, -2.066999912261963]
-   - O: [5.840000152587891, 9.6000000834465027E-002, -1.865000009536743]
-   - O: [4.671999931335449, 2.20799994468689, -2.282000064849854]
-   - O: [3.542999982833862, -1.202000021934509, -2.009000062942505]
-   - O: [2.375999927520752, 0.9110000133514404, -2.426000118255615]
-   - N: [-3.374000072479248, 0.3409999907016754, 0.3849999904632568]
-   - C: [-3.447999954223633, 1.332000017166138, -0.5759999752044678]
-   - N: [-4.296999931335449, 2.276999950408936, -0.1500000059604645]
-   - C: [-4.78000020980835, 1.940000057220459, 1.054000020027161]
-   - C: [-4.211999893188477, 0.7139999866485596, 1.421000003814697]
-   - N: [-4.539000034332275, 0.1580000072717667, 2.595000028610229]
-   - C: [-5.401999950408936, 0.7590000033378601, 3.424999952316284]
-   - N: [-5.965000152587891, 1.932999968528748, 3.105000019073486]
-   - C: [-5.677999973297119, 2.539000034332275, 1.945000052452087]
-   - N: [-6.275000095367432, 3.766999959945679, 1.625]
-   - H: [-2.677000045776367, -1.501000046730042, 1.205999970436096]
-   - H: [-6.3000001013278961E-002, -2.296999931335449, 0.3120000064373016]
-   - H: [-3.252000093460083, -1.039999961853027, -1.748999953269958]
-   - H: [-1.371000051498413, -2.250999927520752, -2.319999933242798]
-   - H: [-2.911999940872192, 1.343000054359436, -1.513000011444092]
-   - H: [-5.64900016784668, 0.2899999916553497, 4.366000175476074]
-   - H: [-4.704999923706055, -2.513000011444092, -1.253999948501587]
-   - H: [-1.478999972343445, -4.320000171661377, -1.608999967575073]
-   - H: [0.2910000085830688, -0.5320000052452087, -2.102999925613403]
-   - H: [1.133999943733215, -2.061000108718872, -1.774999976158142]
-   - H: [-7.186999797821045, 3.819999933242798, 2.055999994277954]
-   - H: [-6.370999813079835, 3.844000101089478, 0.6230000257492067]
-   properties:
-     format                            : xyz
-     source                            : posinp
- outdir                                : ./
- logfile                               : Yes
- run_from_files                        : Yes
  perf:
    debug                               : No #     Debug option
    fftcache                            : 8192 #   Cache size for the FFT
@@ -152,6 +77,7 @@
    inguess_geopt                       : 0 #      Input guess to be used during the optimization
    store_index                         : Yes #    Store indices or recalculate them for linear scaling
    verbosity                           : 2 #      Verbosity of the output
+   outdir                              : ./ #     Writing directory
    psp_onfly                           : Yes #    Calculate pseudopotential projectors on the fly
    multipole_preserving                : No #     (EXPERIMENTAL) Preserve the multipole moment of the ionic density
    pdsyev_blocksize                    : -8 #     SCALAPACK linear scaling blocksize
@@ -327,8 +253,55 @@
    rloc: [7.0, 7.0] #                             localization radius for the support functions
    rloc_kernel                         : 9.0 #    localization radius for the density kernel
    rloc_kernel_foe                     : 14.0 #   cutoff radius for the FOE matrix vector multiplications
- mode:
-   method                              : dft #    Run method of BigDFT call
+ posinp:
+   units                               : angstroem
+   positions:
+   - C: [-2.558000087738037, -0.8799999952316284, 0.3199999928474426]
+   - O: [-1.180999994277954, -0.5350000262260437, 0.1500000059604645]
+   - C: [-0.5009999871253967, -1.644999980926514, -0.4410000145435333]
+   - C: [-1.585999965667725, -2.369999885559082, -1.259999990463257]
+   - O: [-1.644999980926514, -3.739000082015991, -0.8500000238418579]
+   - C: [-2.928999900817871, -1.689000010490417, -0.9380000233650208]
+   - O: [-3.950999975204468, -2.650000095367432, -0.6600000262260437]
+   - C: [0.6620000004768372, -1.192000031471252, -1.322000026702881]
+   - O: [1.620000004768372, -0.4930000007152557, -0.5230000019073486]
+   - P: [2.845000028610229, 1.0000000474974513E-003, -1.371000051498413]
+   - O: [3.855999946594238, 0.7590000033378601, -0.4390000104904175]
+   - P: [5.109000205993653, 1.279999971389771, -1.230000019073487]
+   - O: [6.077000141143799, 2.025000095367432, -0.2440000027418137]
+   - P: [7.354000091552734, 2.572000026702881, -0.9750000238418579]
+   - O: [8.218999862670898, 3.256999969482422, -4.0000001899898052E-003]
+   - O: [8.119000434875488, 1.407999992370605, -1.60699999332428]
+   - O: [6.933000087738037, 3.558000087738037, -2.066999912261963]
+   - O: [5.840000152587891, 9.6000000834465027E-002, -1.865000009536743]
+   - O: [4.671999931335449, 2.20799994468689, -2.282000064849854]
+   - O: [3.542999982833862, -1.202000021934509, -2.009000062942505]
+   - O: [2.375999927520752, 0.9110000133514404, -2.426000118255615]
+   - N: [-3.374000072479248, 0.3409999907016754, 0.3849999904632568]
+   - C: [-3.447999954223633, 1.332000017166138, -0.5759999752044677]
+   - N: [-4.296999931335449, 2.276999950408936, -0.1500000059604645]
+   - C: [-4.78000020980835, 1.940000057220459, 1.054000020027161]
+   - C: [-4.211999893188477, 0.7139999866485596, 1.421000003814697]
+   - N: [-4.539000034332275, 0.1580000072717667, 2.595000028610229]
+   - C: [-5.401999950408936, 0.7590000033378601, 3.424999952316284]
+   - N: [-5.965000152587891, 1.932999968528748, 3.105000019073486]
+   - C: [-5.67799997329712, 2.539000034332275, 1.945000052452087]
+   - N: [-6.275000095367432, 3.766999959945679, 1.625]
+   - H: [-2.677000045776367, -1.501000046730042, 1.205999970436096]
+   - H: [-6.3000001013278961E-002, -2.296999931335449, 0.3120000064373016]
+   - H: [-3.252000093460083, -1.039999961853027, -1.748999953269958]
+   - H: [-1.371000051498413, -2.250999927520752, -2.319999933242798]
+   - H: [-2.911999940872192, 1.343000054359436, -1.513000011444092]
+   - H: [-5.64900016784668, 0.2899999916553497, 4.366000175476074]
+   - H: [-4.704999923706055, -2.513000011444092, -1.253999948501587]
+   - H: [-1.478999972343445, -4.320000171661377, -1.608999967575073]
+   - H: [0.2910000085830688, -0.5320000052452087, -2.102999925613403]
+   - H: [1.133999943733215, -2.061000108718872, -1.774999976158142]
+   - H: [-7.186999797821045, 3.819999933242798, 2.055999994277954]
+   - H: [-6.370999813079834, 3.844000101089478, 0.6230000257492065]
+   properties:
+     format                            : xyz
+     source                            : posinp
  psppar.C:
    Pseudopotential type                : HGH-K
    Atomic number                       : 6
@@ -428,7 +401,7 @@
      Coarse PSP                        : 0.0
      Source                            : Hard-Coded
   #--------------------------------------------------------------------------------------- |
- Data Writing directory                : ./
+ Data Writing directory                : ./data/
   #-------------------------------------------------- Input Atomic System (file: posinp.xyz)
  Atomic System Properties:
    Number of atomic types              :  5
@@ -586,52 +559,97 @@
    No. of projectors                   :  0
    PSP XC                              : "XC: Teter 93"
   #-------------------------------------------------------------------------- Atom Positions
+ Atomic positions within the cell (Atomic and Grid Units):
+ - C: {AU:  [  14.427,  12.227,  10.642 ], GU:  [  34.349,  29.111,  25.337 ]} # 0001
+ - O: {AU:  [  17.029,  12.879,  10.320 ], GU:  [  40.545,  30.664,  24.572 ]} # 0002
+ - C: {AU:  [  18.314,  10.781,  9.2034 ], GU:  [  43.604,  25.669,  21.913 ]} # 0003
+ - C: {AU:  [  16.263,  9.4111,  7.6558 ], GU:  [  38.723,  22.407,  18.228 ]} # 0004
+ - O: {AU:  [  16.152,  6.8241,  8.4305 ], GU:  [  38.457,  16.248,  20.073 ]} # 0005
+ - C: {AU:  [  13.726,  10.698,  8.2642 ], GU:  [  32.680,  25.471,  19.677 ]} # 0006
+ - O: {AU:  [  11.794,  8.8820,  8.7896 ], GU:  [  28.082,  21.148,  20.928 ]} # 0007
+ - C: {AU:  [  20.512,  11.637,  7.5386 ], GU:  [  48.837,  27.708,  17.949 ]} # 0008
+ - O: {AU:  [  22.322,  12.958,  9.0485 ], GU:  [  53.147,  30.853,  21.544 ]} # 0009
+ - P: {AU:  [  24.637,  13.892,  7.4460 ], GU:  [  58.659,  33.075,  17.729 ]} # 0010
+ - O: {AU:  [  26.547,  15.324,  9.2072 ], GU:  [  63.208,  36.486,  21.922 ]} # 0011
+ - P: {AU:  [  28.915,  16.309,  7.7124 ], GU:  [  68.846,  38.830,  18.363 ]} # 0012
+ - O: {AU:  [  30.744,  17.716,  9.5757 ], GU:  [  73.201,  42.182,  22.799 ]} # 0013
+ - P: {AU:  [  33.158,  18.750,  8.1943 ], GU:  [  78.947,  44.643,  19.510 ]} # 0014
+ - O: {AU:  [  34.792,  20.045,  10.029 ], GU:  [  82.839,  47.725,  23.879 ]} # 0015
+ - O: {AU:  [  34.603,  16.550,  7.0000 ], GU:  [  82.389,  39.406,  16.667 ]} # 0016
+ - O: {AU:  [  32.362,  20.613,  6.1307 ], GU:  [  77.053,  49.080,  14.597 ]} # 0017
+ - O: {AU:  [  30.297,  14.071,  6.5125 ], GU:  [  72.135,  33.503,  15.506 ]} # 0018
+ - O: {AU:  [  28.089,  18.062,  5.7245 ], GU:  [  66.879,  43.005,  13.630 ]} # 0019
+ - O: {AU:  [  25.956,  11.618,  6.2404 ], GU:  [  61.800,  27.663,  14.858 ]} # 0020
+ - O: {AU:  [  23.751,  15.611,  5.4523 ], GU:  [  56.549,  37.170,  12.982 ]} # 0021
+ - N: {AU:  [  12.885,  14.534,  10.764 ], GU:  [  30.678,  34.605,  25.629 ]} # 0022
+ - C: {AU:  [  12.745,  16.407,  8.9483 ], GU:  [  30.345,  39.064,  21.306 ]} # 0023
+ - N: {AU:  [  11.140,  18.193,  9.7534 ], GU:  [  26.525,  43.316,  23.222 ]} # 0024
+ - C: {AU:  [  10.228,  17.556,  12.029 ], GU:  [  24.352,  41.800,  28.639 ]} # 0025
+ - C: {AU:  [  11.301,  15.239,  12.722 ], GU:  [  26.907,  36.283,  30.291 ]} # 0026
+ - N: {AU:  [  10.683,  14.188,  14.941 ], GU:  [  25.436,  33.782,  35.573 ]} # 0027
+ - C: {AU:  [  9.0523,  15.324,  16.509 ], GU:  [  21.553,  36.486,  39.307 ]} # 0028
+ - N: {AU:  [  7.9884,  17.543,  15.904 ], GU:  [  19.020,  41.768,  37.868 ]} # 0029
+ - C: {AU:  [  8.5307,  18.688,  13.712 ], GU:  [  20.311,  44.495,  32.648 ]} # 0030
+ - N: {AU:  [  7.4026,  21.008,  13.108 ], GU:  [  17.625,  50.020,  31.209 ]} # 0031
+ - H: {AU:  [  14.202,  11.053,  12.316 ], GU:  [  33.814,  26.317,  29.323 ]} # 0032
+ - H: {AU:  [  19.142,  9.5491,  10.626 ], GU:  [  45.575,  22.736,  25.301 ]} # 0033
+ - H: {AU:  [  13.115,  11.924,  6.7317 ], GU:  [  31.227,  28.392,  16.028 ]} # 0034
+ - H: {AU:  [  16.670,  9.6360,  5.6526 ], GU:  [  39.690,  22.943,  13.459 ]} # 0035
+ - H: {AU:  [  13.758,  16.428,  7.1777 ], GU:  [  32.756,  39.113,  17.090 ]} # 0036
+ - H: {AU:  [  8.5855,  14.438,  18.287 ], GU:  [  20.442,  34.376,  43.541 ]} # 0037
+ - H: {AU:  [  10.369,  9.1409,  7.6671 ], GU:  [  24.689,  21.764,  18.255 ]} # 0038
+ - H: {AU:  [  16.466,  5.7261,  6.9962 ], GU:  [  39.204,  13.634,  16.658 ]} # 0039
+ - H: {AU:  [  19.810,  12.884,  6.0627 ], GU:  [  47.168,  30.677,  14.435 ]} # 0040
+ - H: {AU:  [  21.404,  9.9950,  6.6825 ], GU:  [  50.961,  23.798,  15.911 ]} # 0041
+ - H: {AU:  [  5.6791,  21.109,  13.922 ], GU:  [  13.522,  50.258,  33.148 ]} # 0042
+ - H: {AU:  [  7.2211,  21.154,  11.214 ], GU:  [  17.193,  50.366,  26.700 ]} # 0043
+ Rigid Shift Applied (AU)              :  [  19.261,  13.890,  10.037 ]
  Atomic structure:
    Units                               : angstroem
    Positions:
-   - C: [ 7.634263487,  6.470141755,  5.631251086] # [  34.35,  29.11,  25.34 ] 0001
-   - O: [ 9.011263580,  6.815141724,  5.461251100] # [  40.54,  30.66,  24.57 ] 0002
-   - C: [ 9.691263587,  5.705141769,  4.870251079] # [  43.60,  25.67,  21.91 ] 0003
-   - C: [ 8.606263609,  4.980141864,  4.051251103] # [  38.72,  22.41,  18.23 ] 0004
-   - O: [ 8.547263593,  3.611141668,  4.461251070] # [  38.46,  16.25,  20.07 ] 0005
-   - C: [ 7.263263673,  5.661141740,  4.373251070] # [  32.68,  25.47,  19.68 ] 0006
-   - O: [ 6.241263599,  4.700141655,  4.651251067] # [  28.08,  21.15,  20.93 ] 0007
-   - C: [ 10.85426357,  6.158141719,  3.989251067] # [  48.84,  27.71,  17.95 ] 0008
-   - O: [ 11.81226358,  6.857141749,  4.788251092] # [  53.15,  30.85,  21.54 ] 0009
-   - P: [ 13.03726360,  7.351141750,  3.940251042] # [  58.66,  33.08,  17.73 ] 0010
-   - O: [ 14.04826352,  8.109141753,  4.872251083] # [  63.21,  36.49,  21.92 ] 0011
-   - P: [ 15.30126378,  8.630141721,  4.081251075] # [  68.85,  38.83,  18.36 ] 0012
-   - O: [ 16.26926372,  9.375141845,  5.067251091] # [  73.20,  42.18,  22.80 ] 0013
-   - P: [ 17.54626367,  9.922141777,  4.336251070] # [  78.95,  44.64,  19.51 ] 0014
-   - O: [ 18.41126344,  10.60714172,  5.307251093] # [  82.84,  47.73,  23.88 ] 0015
-   - O: [ 18.31126401,  8.758141742,  3.704251100] # [  82.39,  39.41,  16.67 ] 0016
-   - O: [ 17.12526366,  10.90814184,  3.244251181] # [  77.05,  49.08,  14.60 ] 0017
-   - O: [ 16.03226373,  7.446141751,  3.446251084] # [  72.13,  33.50,  15.51 ] 0018
-   - O: [ 14.86426351,  9.558141695,  3.029251029] # [  66.88,  43.01,  13.63 ] 0019
-   - O: [ 13.73526356,  6.148141728,  3.302251031] # [  61.80,  27.66,  14.86 ] 0020
-   - O: [ 12.56826350,  8.261141763,  2.885250975] # [  56.55,  37.17,  12.98 ] 0021
-   - N: [ 6.818263502,  7.691141741,  5.696251084] # [  30.68,  34.61,  25.63 ] 0022
-   - C: [ 6.744263620,  8.682141767,  4.735251118] # [  30.34,  39.06,  21.31 ] 0023
-   - N: [ 5.895263643,  9.627141700,  5.161251088] # [  26.52,  43.32,  23.22 ] 0024
-   - C: [ 5.412263364,  9.290141807,  6.365251114] # [  24.35,  41.80,  28.64 ] 0025
-   - C: [ 5.980263681,  8.064141737,  6.732251097] # [  26.91,  36.28,  30.29 ] 0026
-   - N: [ 5.653263540,  7.508141757,  7.906251122] # [  25.44,  33.78,  35.57 ] 0027
-   - C: [ 4.790263624,  8.109141753,  8.736251046] # [  21.55,  36.49,  39.31 ] 0028
-   - N: [ 4.227263422,  9.283141719,  8.416251113] # [  19.02,  41.77,  37.87 ] 0029
-   - C: [ 4.514263601,  9.889141784,  7.256251146] # [  20.31,  44.49,  32.65 ] 0030
-   - N: [ 3.917263479,  11.11714171,  6.936251094] # [  17.63,  50.02,  31.21 ] 0031
-   - H: [ 7.515263528,  5.849141703,  6.517251064] # [  33.81,  26.32,  29.32 ] 0032
-   - H: [ 10.12926357,  5.053141819,  5.623251100] # [  45.58,  22.74,  25.30 ] 0033
-   - H: [ 6.940263481,  6.310141788,  3.562251140] # [  31.23,  28.39,  16.03 ] 0034
-   - H: [ 8.821263523,  5.099141823,  2.991251160] # [  39.69,  22.94,  13.46 ] 0035
-   - H: [ 7.280263633,  8.693141804,  3.798251082] # [  32.76,  39.11,  17.09 ] 0036
-   - H: [ 4.543263406,  7.640141742,  9.677251269] # [  20.44,  34.38,  43.54 ] 0037
-   - H: [ 5.487263651,  4.837141739,  4.057251145] # [  24.69,  21.76,  18.25 ] 0038
-   - H: [ 8.713263602,  3.030141578,  3.702251126] # [  39.20,  13.63,  16.66 ] 0039
-   - H: [ 10.48326358,  6.818141745,  3.208251168] # [  47.17,  30.68,  14.44 ] 0040
-   - H: [ 11.32626352,  5.289141641,  3.536251117] # [  50.96,  23.80,  15.91 ] 0041
-   - H: [ 3.005263776,  11.17014168,  7.367251088] # [  13.52,  50.26,  33.15 ] 0042
-   - H: [ 3.821263761,  11.19414185,  5.934251119] # [  17.19,  50.37,  26.70 ] 0043
+   - C: [ 7.634263484,  6.470141753,  5.631251085] # [  34.35,  29.11,  25.34 ] 0001
+   - O: [ 9.011263578,  6.815141722,  5.461251098] # [  40.54,  30.66,  24.57 ] 0002
+   - C: [ 9.691263585,  5.705141768,  4.870251078] # [  43.60,  25.67,  21.91 ] 0003
+   - C: [ 8.606263606,  4.980141863,  4.051251102] # [  38.72,  22.41,  18.23 ] 0004
+   - O: [ 8.547263591,  3.611141666,  4.461251068] # [  38.46,  16.25,  20.07 ] 0005
+   - C: [ 7.263263671,  5.661141738,  4.373251069] # [  32.68,  25.47,  19.68 ] 0006
+   - O: [ 6.241263597,  4.700141653,  4.651251066] # [  28.08,  21.15,  20.93 ] 0007
+   - C: [ 10.85426357,  6.158141717,  3.989251065] # [  48.84,  27.71,  17.95 ] 0008
+   - O: [ 11.81226358,  6.857141748,  4.788251090] # [  53.15,  30.85,  21.54 ] 0009
+   - P: [ 13.03726360,  7.351141748,  3.940251041] # [  58.66,  33.08,  17.73 ] 0010
+   - O: [ 14.04826352,  8.109141752,  4.872251082] # [  63.21,  36.49,  21.92 ] 0011
+   - P: [ 15.30126378,  8.630141720,  4.081251073] # [  68.85,  38.83,  18.36 ] 0012
+   - O: [ 16.26926371,  9.375141844,  5.067251089] # [  73.20,  42.18,  22.80 ] 0013
+   - P: [ 17.54626366,  9.922141775,  4.336251068] # [  78.95,  44.64,  19.51 ] 0014
+   - O: [ 18.41126343,  10.60714172,  5.307251092] # [  82.84,  47.73,  23.88 ] 0015
+   - O: [ 18.31126401,  8.758141741,  3.704251099] # [  82.39,  39.41,  16.67 ] 0016
+   - O: [ 17.12526366,  10.90814184,  3.244251180] # [  77.05,  49.08,  14.60 ] 0017
+   - O: [ 16.03226372,  7.446141749,  3.446251083] # [  72.13,  33.50,  15.51 ] 0018
+   - O: [ 14.86426350,  9.558141693,  3.029251027] # [  66.88,  43.01,  13.63 ] 0019
+   - O: [ 13.73526355,  6.148141727,  3.302251029] # [  61.80,  27.66,  14.86 ] 0020
+   - O: [ 12.56826350,  8.261141762,  2.885250974] # [  56.55,  37.17,  12.98 ] 0021
+   - N: [ 6.818263499,  7.691141739,  5.696251083] # [  30.68,  34.61,  25.63 ] 0022
+   - C: [ 6.744263618,  8.682141766,  4.735251117] # [  30.34,  39.06,  21.31 ] 0023
+   - N: [ 5.895263640,  9.627141699,  5.161251086] # [  26.52,  43.32,  23.22 ] 0024
+   - C: [ 5.412263362,  9.290141806,  6.365251112] # [  24.35,  41.80,  28.64 ] 0025
+   - C: [ 5.980263679,  8.064141735,  6.732251096] # [  26.91,  36.28,  30.29 ] 0026
+   - N: [ 5.653263537,  7.508141756,  7.906251121] # [  25.44,  33.78,  35.57 ] 0027
+   - C: [ 4.790263621,  8.109141752,  8.736251044] # [  21.55,  36.49,  39.31 ] 0028
+   - N: [ 4.227263419,  9.283141717,  8.416251111] # [  19.02,  41.77,  37.87 ] 0029
+   - C: [ 4.514263599,  9.889141783,  7.256251145] # [  20.31,  44.49,  32.65 ] 0030
+   - N: [ 3.917263476,  11.11714171,  6.936251092] # [  17.63,  50.02,  31.21 ] 0031
+   - H: [ 7.515263526,  5.849141702,  6.517251063] # [  33.81,  26.32,  29.32 ] 0032
+   - H: [ 10.12926357,  5.053141817,  5.623251099] # [  45.58,  22.74,  25.30 ] 0033
+   - H: [ 6.940263478,  6.310141787,  3.562251139] # [  31.23,  28.39,  16.03 ] 0034
+   - H: [ 8.821263520,  5.099141821,  2.991251159] # [  39.69,  22.94,  13.46 ] 0035
+   - H: [ 7.280263631,  8.693141803,  3.798251081] # [  32.76,  39.11,  17.09 ] 0036
+   - H: [ 4.543263404,  7.640141740,  9.677251268] # [  20.44,  34.38,  43.54 ] 0037
+   - H: [ 5.487263648,  4.837141737,  4.057251144] # [  24.69,  21.76,  18.25 ] 0038
+   - H: [ 8.713263599,  3.030141577,  3.702251125] # [  39.20,  13.63,  16.66 ] 0039
+   - H: [ 10.48326358,  6.818141743,  3.208251167] # [  47.17,  30.68,  14.44 ] 0040
+   - H: [ 11.32626352,  5.289141640,  3.536251116] # [  50.96,  23.80,  15.91 ] 0041
+   - H: [ 3.005263774,  11.17014168,  7.367251086] # [  13.52,  50.26,  33.15 ] 0042
+   - H: [ 3.821263759,  11.19414185,  5.934251118] # [  17.19,  50.37,  26.70 ] 0043
    Rigid Shift Applied (AU)            :  [  19.261,  13.890,  10.037 ]
   #------------------------------------------------------------------------- Grid properties
  Box Grid spacings                     :  [  0.4200,  0.4200,  0.4200 ]
@@ -645,26 +663,11 @@
  High Res. box is treated separately   :  Yes
   #------------------------------------------------------------------- Kernel Initialization
  Poisson Kernel Initialization:
-<<<<<<< HEAD
-   MPI tasks                           :  2
-=======
    MPI tasks                           :  3
->>>>>>> a7b335d2
    OpenMP threads per MPI task         :  2
  Poisson Kernel Creation:
    Boundary Conditions                 : Free
    Memory Requirements per MPI task:
-<<<<<<< HEAD
-     Density (MB)                      :  20.51
-     Kernel (MB)                       :  20.86
-     Full Grid Arrays (MB)             :  38.52
-     Load Balancing of calculations:
-       Density:
-         MPI tasks 0- 1                : 100%
-       Kernel:
-         MPI tasks 0- 0                : 100%
-         MPI task 1                    :  99%
-=======
      Density (MB)                      :  13.67
      Kernel (MB)                       :  13.90
      Full Grid Arrays (MB)             :  38.52
@@ -674,7 +677,6 @@
        Kernel:
          MPI tasks 0- 1                : 100%
          MPI task 2                    :  98%
->>>>>>> a7b335d2
        Complete LB per task            : 1/3 LB_density + 2/3 LB_kernel
  Wavefunctions Descriptors, full simulation domain:
    Coarse resolution grid:
@@ -687,13 +689,8 @@
  Total Number of Electrons             :  170
  Spin treatment                        : Averaged
  Orbitals Repartition:
-<<<<<<< HEAD
-   MPI tasks  0- 0                     :  43
-   MPI tasks  1- 1                     :  42
-=======
    MPI tasks  0- 1                     :  28
    MPI tasks  2- 2                     :  29
->>>>>>> a7b335d2
  Total Number of Orbitals              :  85
  Input Occupation Numbers:
  - Occupation Numbers: {Orbitals No. 1-85:  2.0000}
@@ -701,15 +698,10 @@
  preconditioning load balancing min/max after:  [  2.56E+05,  2.58E+05 ]
  task with max load                    :  [  2 ]
  Support function repartition:
-<<<<<<< HEAD
-   MPI tasks  0- 1                     :  68
- Wavefunctions memory occupation for root MPI process:  45 MB 4 KB 592 B
-=======
    MPI tasks  0- 0                     :  45
    MPI tasks  1- 1                     :  47
    MPI tasks  2- 2                     :  44
  Wavefunctions memory occupation for root MPI process:  29 MB 670 KB 256 B
->>>>>>> a7b335d2
  NonLocal PSP Projectors Descriptors:
    Creation strategy                   : On-the-fly
    Total number of projectors          :  43
@@ -721,50 +713,24 @@
  Memory requirements for principal quantities (MiB.KiB):
    Subspace Matrix                     : 0.8 #    (Number of Orbitals: 85)
    Single orbital                      : 1.48 #   (Number of Components: 137182)
-<<<<<<< HEAD
-   All (distributed) orbitals          : 135.14 # (Number of Orbitals per MPI task: 43)
-   Wavefunction storage size           : 1035.106 # (DIIS/SD workspaces included)
-=======
    All (distributed) orbitals          : 91.59 #  (Number of Orbitals per MPI task: 29)
    Wavefunction storage size           : 698.106 # (DIIS/SD workspaces included)
->>>>>>> a7b335d2
    Nonlocal Pseudopotential Arrays     : 0.649
    Full Uncompressed (ISF) grid        : 38.534
    Workspaces storage size             : 5.727
  Accumulated memory requirements during principal run stages (MiB.KiB):
-<<<<<<< HEAD
-   Kernel calculation                  : 398.945
-   Density Construction                : 1229.963
-   Poisson Solver                      : 1302.846
-   Hamiltonian application             : 1240.995
-   Orbitals Orthonormalization         : 1240.1002
- Estimated Memory Peak (MB)            :  1302
-=======
    Kernel calculation                  : 265.971
    Density Construction                : 865.444
    Poisson Solver                      : 876.815
    Hamiltonian application             : 876.476
    Orbitals Orthonormalization         : 876.483
  Estimated Memory Peak (MB)            :  876
->>>>>>> a7b335d2
  NonLocal PSP Projectors Descriptors:
    Creation strategy                   : On-the-fly
    Total number of projectors          :  43
    Total number of components          :  82970
    Percent of zero components          :  12
    Size of workspaces                  :  66456
-<<<<<<< HEAD
-   Maximum size of masking arrays for a projector:  57663
-   Cumulative size of masking arrays   :  741936
- total elements                        :  18496
- non-zero elements                     :  11452
- sparsity in %                         :  38.08
- sparse matmul load balancing naive / optimized:  [  1.06,  1.02 ]
- total elements                        :  18496
- non-zero elements                     :  5714
- sparsity in %                         :  69.11
- sparse matmul load balancing naive / optimized:  [  1.03,  1.03 ]
-=======
    Maximum size of masking arrays for a projector:  43908
    Cumulative size of masking arrays   :  463788
  total elements                        :  18496
@@ -775,7 +741,6 @@
  non-zero elements                     :  5714
  sparsity in %                         :  69.11
  sparse matmul load balancing naive / optimized:  [  1.37,  1.03 ]
->>>>>>> a7b335d2
  Checking Compression/Uncompression of small sparse matrices:
    Tolerances for this check           :  1.00000001335143196E-10
    Maxdiff for compress                :  0.00000000000000000E+00
@@ -792,40 +757,24 @@
  total elements                        :  18496
  non-zero elements                     :  11548
  sparsity in %                         :  37.56
-<<<<<<< HEAD
- sparse matmul load balancing naive / optimized:  [  1.06,  1.02 ]
- taskgroup summary:
-   number of taskgroups                :  1
-   taskgroups overview:
-   -  {number of tasks:  2, IDs:  [  0,  1 ], 
-=======
  sparse matmul load balancing naive / optimized:  [  1.38,  1.02 ]
  taskgroup summary:
    number of taskgroups                :  1
    taskgroups overview:
    -  {number of tasks:  3, IDs: { 0: {s:  1, e:  5714},  1: {s:  1, e:  5714},  2: {s:  1, 
  e:  5714}}, 
->>>>>>> a7b335d2
  start / end:  [  1,  5714 ], start / end disjoint:  [  1,  5714 ]}
  taskgroup summary:
    number of taskgroups                :  1
    taskgroups overview:
-<<<<<<< HEAD
-   -  {number of tasks:  2, IDs:  [  0,  1 ], 
-=======
    -  {number of tasks:  3, IDs: { 0: {s:  1, e:  11452},  1: {s:  1, e:  11452},  2: {
  s:  1, e:  11452}}, 
->>>>>>> a7b335d2
  start / end:  [  1,  11452 ], start / end disjoint:  [  1,  11452 ]}
  taskgroup summary:
    number of taskgroups                :  1
    taskgroups overview:
-<<<<<<< HEAD
-   -  {number of tasks:  2, IDs:  [  0,  1 ], 
-=======
    -  {number of tasks:  3, IDs: { 0: {s:  1, e:  11548},  1: {s:  1, e:  11548},  2: {
  s:  1, e:  11548}}, 
->>>>>>> a7b335d2
  start / end:  [  1,  11548 ], start / end disjoint:  [  1,  11548 ]}
  sparse matmul load balancing naive / optimized:  [  1.00,  1.00 ]
  sparse matmul load balancing naive / optimized:  [  1.00,  1.00 ]
@@ -843,18 +792,6 @@
    transposition check, mean error     :  0.000000000000000000E+00
    transposition check, max error      :  0.000000000000000000E+00
  Checking Communications of Minimal Basis:
-<<<<<<< HEAD
-   Number of coarse and fine DoF (MasterMPI task):  [  52677,  2269 ]
-   Tolerances for this check: [ 5.56101478012986204E-07,  3.01980662698042579E-14]
-   Maxdiff for transpose (checksum)    :  1.16415321826934814E-09
-   Maxdiff for overlap calculation     :  5.36441802978515625E-07
-   Maxdiff for untranspose             :  0.00000000000000000E+00
- Checking Communications of Enlarged Minimal Basis:
-   Number of coarse and fine DoF (MasterMPI task):  [  54684,  2250 ]
-   Tolerances for this check: [ 2.67362209452021249E-06,  3.01980662698042579E-14]
-   Maxdiff for transpose (checksum)    :  2.32830643653869629E-09
-   Maxdiff for overlap calculation     :  6.91413879394531250E-06
-=======
    Number of coarse and fine DoF (MasterMPI task):  [  43075,  1703 ]
    Tolerances for this check: [ 5.59513340803637548E-07,  3.01980662698042579E-14]
    Maxdiff for transpose (checksum)    :  1.16415321826934814E-09
@@ -865,34 +802,21 @@
    Tolerances for this check: [ 2.60368892365186375E-06,  3.01980662698042579E-14]
    Maxdiff for transpose (checksum)    :  1.86264514923095703E-09
    Maxdiff for overlap calculation     :  1.07288360595703125E-06
->>>>>>> a7b335d2
    Maxdiff for untranspose             :  0.00000000000000000E+00
- Ion-Ion interaction energy            :  1.63695751342002E+03
+ Ion-Ion interaction energy            :  1.63695751304881E+03
   #---------------------------------------------------------------- Ionic Potential Creation
-<<<<<<< HEAD
- Total ionic charge                    : -169.999999769698
- Poisson Solver:
-   BC                                  : Free
-   Box                                 :  [  219,  159,  145 ]
-   MPI tasks                           :  2
-=======
  Total ionic charge                    : -169.999999769713
  Poisson Solver:
    BC                                  : Free
    Box                                 :  [  219,  159,  145 ]
    MPI tasks                           :  3
->>>>>>> a7b335d2
   #------------------------------------------------------------ Input Wavefunctions Creation
  Input Hamiltonian:
    Total No. of Atomic Input Orbitals  :  136
    Inputguess Orbitals Repartition:
-<<<<<<< HEAD
-     MPI tasks  0- 1                   :  68
-=======
      MPI tasks  0- 0                   :  45
      MPI tasks  1- 1                   :  47
      MPI tasks  2- 2                   :  44
->>>>>>> a7b335d2
    Atomic Input Orbital Generation:
    -  {Atom Type: C, Electronic configuration: {s: [ 2.00], p: [ 2/3,  2/3,  2/3]}}
    -  {Atom Type: O, Electronic configuration: {s: [ 2.00], p: [ 4/3,  4/3,  4/3]}}
@@ -905,29 +829,20 @@
    Poisson Solver:
      BC                                : Free
      Box                               :  [  219,  159,  145 ]
-<<<<<<< HEAD
-     MPI tasks                         :  2
-=======
      MPI tasks                         :  3
->>>>>>> a7b335d2
    orthonormalization of input guess   : standard
     #-------------------------------------------- Extended input guess for experimental mode
    Extended input guess:
      support function optimization: &it_supfun000
      -  { #------------------------------------------------------------------------ iter: 1
  target function: TRACE, Hamiltonian Applied:  Yes, 
- Energies: {Ekin:  3.52770170300E+02, Epot: -3.64939363013E+02, Enl:  4.40564832832E+01}, 
+ Energies: {Ekin:  3.52770170249E+02, Epot: -3.64939362975E+02, Enl:  4.40564832817E+01}, 
  Orthoconstraint:  Yes, calculation of S^-1: direct calculation, 
  calculate S^x: {mode: sparse, powers: {x: -1}, order:  6, 
  error estimation: [
  max / mean error:  [  9.88E-09,  4.32E-10 ]]}, 
-<<<<<<< HEAD
- Preconditioning:  Yes, rel D: -0.00E+00, 
- iter:  1, fnrm:  5.26E-01, Omega: -2.282726911277957E+02, D: -2.28E+02, D best: -2.28E+02, 
-=======
  Preconditioning:  Yes, rel D:  0.00E+00, 
  iter:  1, fnrm:  5.26E-01, Omega: -2.282726911569418E+02, D: -2.28E+02, D best: -2.28E+02, 
->>>>>>> a7b335d2
  Optimization: {algorithm: DIIS, history length:  2, consecutive failures:  0, 
            total failures:  0}, 
  calculate S^x: {mode: sparse, powers: {x: -1/2}, order:  6, 
@@ -936,27 +851,18 @@
  Orthogonalization:  Yes}
      -  { #------------------------------------------------------------------------ iter: 2
  target function: TRACE, Hamiltonian Applied:  Yes, 
- Energies: {Ekin:  3.54532194776E+02, Epot: -3.72937308598E+02, Enl:  4.73649437843E+01}, 
+ Energies: {Ekin:  3.54532194729E+02, Epot: -3.72937308559E+02, Enl:  4.73649437803E+01}, 
  Orthoconstraint:  Yes, calculation of S^-1: direct calculation, 
  calculate S^x: {mode: sparse, powers: {x: -1}, order:  6, 
  error estimation: [
  max / mean error:  [  9.88E-10,  4.04E-11 ]]}, 
  Preconditioning:  Yes, rel D:  3.74E-03, kappa:  1.371E-01, 
-<<<<<<< HEAD
- iter:  2, fnrm:  3.62E-01, Omega: -2.291268149821324E+02, D: -8.54E-01, D best: -8.54E-01, 
- exit criterion: extended input guess}
-     -  &final_supfun000  { #------------------------------------------------------ iter: 2
- target function: TRACE, 
- Energies: {Ekin:  3.54532194776E+02, Epot: -3.72937308598E+02, Enl:  4.73649437843E+01}, 
- iter:  2, fnrm:  3.62E-01, Omega: -2.291268149821324E+02, D: -8.54E-01, D best: -8.54E-01}
-=======
  iter:  2, fnrm:  3.62E-01, Omega: -2.291268150088706E+02, D: -8.54E-01, D best: -8.54E-01, 
  exit criterion: extended input guess}
      -  &final_supfun000  { #------------------------------------------------------ iter: 2
  target function: TRACE, 
  Energies: {Ekin:  3.54532194729E+02, Epot: -3.72937308559E+02, Enl:  4.73649437803E+01}, 
  iter:  2, fnrm:  3.62E-01, Omega: -2.291268150088706E+02, D: -8.54E-01, D best: -8.54E-01}
->>>>>>> a7b335d2
         #Support functions created
    Kernel update:
      max dev from unity                :  1.03E-02
@@ -988,65 +894,43 @@
  Search new eF: {method: bisection / secant method, guess for new ef:  4.71904095E-02}, 
  iter:  3, Tr(K):  1.719940726E+02, charge diff:  1.994072555E+00}
      -  { #---------------------------------------------------------------------- it FOE: 4
- bisec/eval bounds:  [ -0.10,  0.10, -1.00,  1.20 ], pol deg:  660, eF:  4.719040946E-02, 
+ bisec/eval bounds:  [ -0.10,  0.10, -1.00,  1.20 ], pol deg:  660, eF:  4.719040947E-02, 
        polynomials: from memory,    eval/bisection bounds ok:  [  Yes,  Yes,  Yes,  Yes ], 
  interpol check: {D eF: -5.280959E-02, D Tr: -4.598405E+00, interpol possible:  Yes}, 
  Search new eF: {method: bisection / secant method, guess for new ef:  7.53473103E-02}, 
- iter:  4, Tr(K):  1.673956678E+02, charge diff: -2.604332194E+00}
+ iter:  4, Tr(K):  1.673956678E+02, charge diff: -2.604332196E+00}
      -  { #---------------------------------------------------------------------- it FOE: 5
- bisec/eval bounds:  [  0.05,  0.10, -1.00,  1.20 ], pol deg:  660, eF:  7.534731027E-02, 
+ bisec/eval bounds:  [  0.05,  0.10, -1.00,  1.20 ], pol deg:  660, eF:  7.534731028E-02, 
        polynomials: from memory,    eval/bisection bounds ok:  [  Yes,  Yes,  Yes,  Yes ], 
  interpol check: {D eF:  2.815690E-02, D Tr:  2.038398E+00, interpol possible:  Yes}, 
  Search new eF: {method: bisection / secant method, guess for new ef:  8.42354370E-02}, 
- iter:  5, Tr(K):  1.694340657E+02, charge diff: -5.659343320E-01}
+ iter:  5, Tr(K):  1.694340657E+02, charge diff: -5.659343304E-01}
      -  { #---------------------------------------------------------------------- it FOE: 6
  bisec/eval bounds:  [  0.08,  0.10, -1.00,  1.20 ], pol deg:  660, eF:  8.423543699E-02, 
        polynomials: from memory,    eval/bisection bounds ok:  [  Yes,  Yes,  Yes,  Yes ], 
  interpol check: {D eF:  8.888127E-03, D Tr:  1.747856E+00, interpol possible:  Yes}, 
  Search new eF: {det: -1.903E-10, limit:  1.000E-20, method: cubic interpolation, 
     guess for new ef:  7.80511840E-02}, 
- iter:  6, Tr(K):  1.711819217E+02, charge diff:  1.181921681E+00}
+ iter:  6, Tr(K):  1.711819217E+02, charge diff:  1.181921680E+00}
      -  { #---------------------------------------------------------------------- it FOE: 7
- bisec/eval bounds:  [  0.08,  0.08, -1.00,  1.20 ], pol deg:  660, eF:  7.805118395E-02, 
+ bisec/eval bounds:  [  0.08,  0.08, -1.00,  1.20 ], pol deg:  660, eF:  7.805118396E-02, 
        polynomials: from memory,    eval/bisection bounds ok:  [  Yes,  Yes,  Yes,  Yes ], 
  interpol check: {D eF: -6.184253E-03, D Tr: -1.183827E+00, interpol possible:  Yes}, 
  Search new eF: {det: -4.784E-12, limit:  1.000E-20, method: cubic interpolation, 
     guess for new ef:  7.80604240E-02}, 
-<<<<<<< HEAD
- iter:  7, Tr(K):  1.699980944E+02, charge diff: -1.905562959E-03}
-=======
  iter:  7, Tr(K):  1.699980944E+02, charge diff: -1.905562978E-03}
->>>>>>> a7b335d2
      -  { #---------------------------------------------------------------------- it FOE: 8
  bisec/eval bounds:  [  0.08,  0.08, -1.00,  1.20 ], pol deg:  660, eF:  7.806042405E-02, 
        polynomials: from memory,    eval/bisection bounds ok:  [  Yes,  Yes,  Yes,  Yes ], 
  interpol check: {D eF:  9.240092E-06, D Tr:  1.969645E-03, interpol possible:  Yes}, 
  Search new eF: {det:  2.301E-17, limit:  1.000E-20, method: cubic interpolation, 
     guess for new ef:  7.80601234E-02}, 
-<<<<<<< HEAD
- iter:  8, Tr(K):  1.700000641E+02, charge diff:  6.408218576E-05}
-=======
  iter:  8, Tr(K):  1.700000641E+02, charge diff:  6.408218607E-05}
->>>>>>> a7b335d2
      -  { #---------------------------------------------------------------------- it FOE: 9
  bisec/eval bounds:  [  0.08,  0.08, -1.00,  1.20 ], pol deg:  660, eF:  7.806012342E-02, 
        polynomials: from memory,    eval/bisection bounds ok:  [  Yes,  Yes,  Yes,  Yes ], 
  interpol check: {D eF: -3.006242E-07, D Tr: -6.408195E-05, interpol possible:  Yes}, 
  Search new eF: {det:  5.856E-24, limit:  1.000E-20, guess for new ef:  7.80601234E-02}, 
-<<<<<<< HEAD
- iter:  9, Tr(K):  1.700000000E+02, charge diff:  2.315232450E-10}
-     diff from reference kernel        :  7.265E-02
-     ebs                               : -38.04653399151115
-     ebs_check                         : -38.04629069559233
-     diff                              :  2.4329591882121804E-004
-     relative diff                     :  6.3946933740535103E-006
-     modify fscale                     : increase
-     Final kernel purification:
-       tr(KS) before purification      :  170.0000000001684
-       shift of eigenvalues            :  0.000E+00
-       purification process:
-       -  {iter:  1, diff from idempotency:  3.282E-01, charge diff:  1.684E-10}
-=======
  iter:  9, Tr(K):  1.700000000E+02, charge diff:  2.313242931E-10}
      diff from reference kernel        :  7.265E-02
      ebs                               : -38.04653398125097
@@ -1059,7 +943,6 @@
        shift of eigenvalues            :  0.000E+00
        purification process:
        -  {iter:  1, diff from idempotency:  3.282E-01, charge diff:  1.681E-10}
->>>>>>> a7b335d2
        -  {iter:  2, diff from idempotency:  2.993E-01, charge diff:  1.715E-03}
        -  {iter:  3, diff from idempotency:  2.457E-01, charge diff:  7.793E-03}
        -  {iter:  4, diff from idempotency:  1.591E-01, charge diff:  8.195E-03}
@@ -1067,104 +950,66 @@
        -  {iter:  6, diff from idempotency:  8.773E-03, charge diff:  1.479E-03}
        -  {iter:  7, diff from idempotency:  1.669E-04, charge diff:  5.533E-05}
        -  {iter:  8, diff from idempotency:  6.109E-08, charge diff:  3.917E-08}
-<<<<<<< HEAD
-       -  {iter:  9, diff from idempotency:  1.114E-14, charge diff: -5.684E-14}
-       tr(KS) after purification       :  169.9999999999999
-     trace(KS)                         :  169.9999999999999
-=======
        -  {iter:  9, diff from idempotency:  8.818E-15, charge diff:  0.000E+00}
        tr(KS) after purification       :  170.0
      trace(KS)                         :  170.0
->>>>>>> a7b335d2
      need to repeat with sharper decay (new):  No
       #~~~~~~~~~~~~~~~~~~~~~~~~~~~~~~~~~~~~~~~~~~~~~~~~~~ FOE calculation of kernel finished
      Kohn-Sham residue                 :  4.095E-01
      Coefficients available            :  No
    Hamiltonian update: {
- Energies: {Ekin:  3.54532194776E+02, Epot: -3.99680919660E+02, Enl:  4.73649437843E+01, 
-              EH:  1.96195316516E+03,  EXC: -9.02499734882E+01, EvXC: -1.18301959374E+02}, 
+ Energies: {Ekin:  3.54532194729E+02, Epot: -3.99680919623E+02, Enl:  4.73649437803E+01, 
+              EH:  1.96195316480E+03,  EXC: -9.02499734839E+01, EvXC: -1.18301959368E+02}, 
     Total charge:  1.699999542900E+02, 
-<<<<<<< HEAD
- Poisson Solver: {BC: Free, Box:  [  219,  159,  145 ], MPI tasks:  2}}
-=======
  Poisson Solver: {BC: Free, Box:  [  219,  159,  145 ], MPI tasks:  3}}
->>>>>>> a7b335d2
     #================================================================= Input guess generated
   #------------------------------------------------------------------- Self-Consistent Cycle
  Ground State Optimization:
     #WARNING: No orthogonalizing of the support functions
     #========================================================= support function optimization
  - support function optimization: &it_supfun001
-   -  {Initial kernel purification:  Yes, tr(KS) before purification:  169.9999999999999, 
+   -  {Initial kernel purification:  Yes, tr(KS) before purification:  170.0, 
  shift of eigenvalues:  0.000E+00, purification process: [
- {iter:  1, diff from idempotency:  2.183E-02, charge diff: -5.684E-14}, 
+ {iter:  1, diff from idempotency:  2.183E-02, charge diff:  0.000E+00}, 
  {iter:  2, diff from idempotency:  2.429E-03, charge diff: -6.660E-03}, 
  {iter:  3, diff from idempotency:  1.253E-05, charge diff: -3.540E-05}, 
-<<<<<<< HEAD
- {iter:  4, diff from idempotency:  3.394E-10, charge diff: -9.584E-10}, 
- {iter:  5, diff from idempotency:  6.569E-15, charge diff:  1.137E-13}], 
-=======
  {iter:  4, diff from idempotency:  3.394E-10, charge diff: -9.583E-10}, 
  {iter:  5, diff from idempotency:  1.714E-15, charge diff:  5.684E-14}], 
->>>>>>> a7b335d2
  tr(KS) after purification:  170.0000000000001}
    -  { #-------------------------------------------------------------------------- iter: 1
  target function: HYBRID, Hamiltonian Applied:  Yes, 
- Energies: {Ekin:  3.00699769977E+02, Epot: -3.22985482331E+02, Enl:  2.64477826986E+01}, 
+ Energies: {Ekin:  3.00699769939E+02, Epot: -3.22985482297E+02, Enl:  2.64477826963E+01}, 
  Orthoconstraint:  Yes, calculation of S^-1: direct calculation, 
  calculate S^x: {mode: sparse, powers: {x: -1}, order:  6, 
  error estimation: [
  max / mean error:  [  9.88E-10,  4.04E-11 ]]}, 
-<<<<<<< HEAD
- Preconditioning:  Yes, rel D: -0.00E+00, 
- iter:  1, fnrm:  6.45E-01, Omega: -3.013232501247844E+02, D: -3.01E+02, D best: -3.01E+02, 
- Optimization: {algorithm: DIIS, history length:  2, consecutive failures:  0, 
-           total failures:  0}, 
- Orthogonalization:  No, Normalization:  Yes, purify kernel:  Yes, 
- tr(KS) before purification:  170.0568327161231, 
-=======
  Preconditioning:  Yes, rel D:  0.00E+00, 
  iter:  1, fnrm:  6.45E-01, Omega: -3.013232501203065E+02, D: -3.01E+02, D best: -3.01E+02, 
  Optimization: {algorithm: DIIS, history length:  2, consecutive failures:  0, 
            total failures:  0}, 
  Orthogonalization:  No, Normalization:  Yes, purify kernel:  Yes, 
  tr(KS) before purification:  170.0568327168348, 
->>>>>>> a7b335d2
  shift of eigenvalues:  0.000E+00, purification process: [
  {iter:  1, diff from idempotency:  2.284E-01, charge diff:  5.683E-02}, 
  {iter:  2, diff from idempotency:  2.641E-02, charge diff: -3.146E-01}, 
  {iter:  3, diff from idempotency:  4.667E-04, charge diff: -4.216E-03}, 
  {iter:  4, diff from idempotency:  2.046E-07, charge diff: -1.313E-06}, 
-<<<<<<< HEAD
- {iter:  5, diff from idempotency:  5.954E-14, charge diff: -1.705E-13}], 
- tr(KS) after purification:  170.0000000000001}
-=======
  {iter:  5, diff from idempotency:  5.893E-14, charge diff: -3.411E-13}], 
  tr(KS) after purification:  169.9999999999999}
->>>>>>> a7b335d2
    -  { #-------------------------------------------------------------------------- iter: 2
  target function: HYBRID, Hamiltonian Applied:  Yes, 
- Energies: {Ekin:  2.95314328663E+02, Epot: -3.18478847378E+02, Enl:  2.60942415178E+01}, 
+ Energies: {Ekin:  2.95314328618E+02, Epot: -3.18478847338E+02, Enl:  2.60942415156E+01}, 
  Orthoconstraint:  Yes, calculation of S^-1: direct calculation, 
  calculate S^x: {mode: sparse, powers: {x: -1}, order:  6, 
  error estimation: [
  max / mean error:  [  1.26E-08,  8.61E-10 ]]}, 
  Preconditioning:  Yes, rel D:  1.45E-02, kappa:  2.662E-01, kappa to history:  Yes, 
-<<<<<<< HEAD
- iter:  2, fnrm:  3.89E-01, Omega: -3.056906049290487E+02, D: -4.37E+00, D best: -4.37E+00, 
- exit criterion: net number of iterations,    exit criterion: energy difference}
-   -  &final_supfun001  { #-------------------------------------------------------- iter: 2
- target function: HYBRID, 
- Energies: {Ekin:  2.95314328663E+02, Epot: -3.18478847378E+02, Enl:  2.60942415178E+01}, 
- iter:  2, fnrm:  3.89E-01, Omega: -3.056906049290487E+02, D: -4.37E+00, D best: -4.37E+00}
-=======
  iter:  2, fnrm:  3.89E-01, Omega: -3.056906049253685E+02, D: -4.37E+00, D best: -4.37E+00, 
  exit criterion: net number of iterations,    exit criterion: energy difference}
    -  &final_supfun001  { #-------------------------------------------------------- iter: 2
  target function: HYBRID, 
  Energies: {Ekin:  2.95314328618E+02, Epot: -3.18478847338E+02, Enl:  2.60942415156E+01}, 
  iter:  2, fnrm:  3.89E-01, Omega: -3.056906049253685E+02, D: -4.37E+00, D best: -4.37E+00}
->>>>>>> a7b335d2
       #Support functions created
     #=================================================================== kernel optimization
  - kernel optimization: &it_kernel001
@@ -1188,21 +1033,6 @@
        polynomial degree multiplicator :  3.000E+00
        FOE to determine density kernel: &it_foe001-001-01-01
        -  { #-------------------------------------------------------------------- it FOE: 1
-<<<<<<< HEAD
- bisec/eval bounds:  [ -0.00,  0.16, -1.00,  1.20 ], pol deg:  528, eF: -2.939876578E-03, 
-       polynomials: recalculated,   eval/bisection bounds ok:  [  No,  No,  No,  No ]}
-       -  { #-------------------------------------------------------------------- it FOE: 2
- bisec/eval bounds:  [ -0.00,  0.16, -1.20,  1.44 ], pol deg:  634, eF: -2.939876578E-03, 
-       polynomials: recalculated,   eval/bisection bounds ok:  [  No,  No,  No,  No ]}
-       -  { #-------------------------------------------------------------------- it FOE: 3
- bisec/eval bounds:  [ -0.00,  0.16, -1.44,  1.73 ], pol deg:  760, eF: -2.939876578E-03, 
-       polynomials: recalculated,   eval/bisection bounds ok:  [  No,  No,  No,  No ]}
-       -  { #-------------------------------------------------------------------- it FOE: 4
- bisec/eval bounds:  [ -0.00,  0.16, -1.73,  2.07 ], pol deg:  912, eF: -2.939876578E-03, 
-       polynomials: recalculated,   eval/bisection bounds ok:  [  No,  No,  No,  No ]}
-       -  { #-------------------------------------------------------------------- it FOE: 5
- bisec/eval bounds:  [ -0.00,  0.16, -2.07,  2.49 ], pol deg:  1095, eF: -2.939876578E-03, 
-=======
  bisec/eval bounds:  [ -0.00,  0.16, -1.00,  1.20 ], pol deg:  528, eF: -2.939876577E-03, 
        polynomials: recalculated,   eval/bisection bounds ok:  [  No,  No,  No,  No ]}
        -  { #-------------------------------------------------------------------- it FOE: 2
@@ -1216,70 +1046,56 @@
        polynomials: recalculated,   eval/bisection bounds ok:  [  No,  No,  No,  No ]}
        -  { #-------------------------------------------------------------------- it FOE: 5
  bisec/eval bounds:  [ -0.00,  0.16, -2.07,  2.49 ], pol deg:  1095, eF: -2.939876577E-03, 
->>>>>>> a7b335d2
        polynomials: recalculated,   eval/bisection bounds ok:  [  Yes,  Yes,  Yes,  No ]}
        -  { #-------------------------------------------------------------------- it FOE: 6
  bisec/eval bounds:  [ -0.00,  0.16, -2.07,  2.49 ], pol deg:  1095, eF:  1.590601234E-01, 
        polynomials: from memory, 
- Search new eF: {method: bisection / secant method, guess for new ef:  8.34274433E-02}, 
- iter:  6, Tr(K):  1.802668837E+02, charge diff:  1.026688370E+01}
+ Search new eF: {method: bisection / secant method, guess for new ef:  8.34274432E-02}, 
+ iter:  6, Tr(K):  1.802668837E+02, charge diff:  1.026688371E+01}
        -  { #-------------------------------------------------------------------- it FOE: 7
-<<<<<<< HEAD
- bisec/eval bounds:  [ -0.00,  0.16, -2.07,  2.49 ], pol deg:  1095, eF:  8.342744326E-02, 
-=======
  bisec/eval bounds:  [ -0.00,  0.16, -2.07,  2.49 ], pol deg:  1095, eF:  8.342744320E-02, 
->>>>>>> a7b335d2
        polynomials: from memory,    eval/bisection bounds ok:  [  Yes,  Yes,  Yes,  Yes ], 
  interpol check: {D eF: -7.563268E-02, D Tr: -1.115045E+01, interpol possible:  Yes}, 
  Search new eF: {method: bisection / secant method, guess for new ef:  1.05332189E-01}, 
- iter:  7, Tr(K):  1.691164358E+02, charge diff: -8.835641559E-01}
+ iter:  7, Tr(K):  1.691164358E+02, charge diff: -8.835641519E-01}
        -  { #-------------------------------------------------------------------- it FOE: 8
  bisec/eval bounds:  [  0.08,  0.16, -2.07,  2.49 ], pol deg:  1095, eF:  1.053321891E-01, 
        polynomials: from memory,    eval/bisection bounds ok:  [  Yes,  Yes,  Yes,  Yes ], 
  interpol check: {D eF:  2.190475E-02, D Tr:  4.863789E+00, interpol possible:  Yes}, 
- Search new eF: {method: bisection / secant method, guess for new ef:  9.08932565E-02}, 
- iter:  8, Tr(K):  1.739802245E+02, charge diff:  3.980224541E+00}
+ Search new eF: {method: bisection / secant method, guess for new ef:  9.08932564E-02}, 
+ iter:  8, Tr(K):  1.739802246E+02, charge diff:  3.980224552E+00}
        -  { #-------------------------------------------------------------------- it FOE: 9
- bisec/eval bounds:  [  0.08,  0.11, -2.07,  2.49 ], pol deg:  1095, eF:  9.089325649E-02, 
+ bisec/eval bounds:  [  0.08,  0.11, -2.07,  2.49 ], pol deg:  1095, eF:  9.089325642E-02, 
        polynomials: from memory,    eval/bisection bounds ok:  [  Yes,  Yes,  Yes,  Yes ], 
  interpol check: {D eF: -1.443893E-02, D Tr: -2.395041E+00, interpol possible:  Yes}, 
  Search new eF: {det:  6.541E-10, limit:  1.000E-20, method: cubic interpolation, 
-    guess for new ef:  8.57630240E-02}, 
- iter:  9, Tr(K):  1.715851839E+02, charge diff:  1.585183882E+00}
+    guess for new ef:  8.57630239E-02}, 
+ iter:  9, Tr(K):  1.715851839E+02, charge diff:  1.585183895E+00}
        -  { #------------------------------------------------------------------- it FOE: 10
- bisec/eval bounds:  [  0.08,  0.09, -2.07,  2.49 ], pol deg:  1095, eF:  8.576302397E-02, 
+ bisec/eval bounds:  [  0.08,  0.09, -2.07,  2.49 ], pol deg:  1095, eF:  8.576302388E-02, 
        polynomials: from memory,    eval/bisection bounds ok:  [  Yes,  Yes,  Yes,  Yes ], 
  interpol check: {D eF: -5.130233E-03, D Tr: -1.621032E+00, interpol possible:  Yes}, 
  Search new eF: {det: -5.537E-13, limit:  1.000E-20, method: cubic interpolation, 
-    guess for new ef:  8.58659211E-02}, 
- iter:  10, Tr(K):  1.699641523E+02, charge diff: -3.584766392E-02}
+    guess for new ef:  8.58659210E-02}, 
+ iter:  10, Tr(K):  1.699641523E+02, charge diff: -3.584766528E-02}
        -  { #------------------------------------------------------------------- it FOE: 11
- bisec/eval bounds:  [  0.09,  0.09, -2.07,  2.49 ], pol deg:  1095, eF:  8.586592112E-02, 
+ bisec/eval bounds:  [  0.09,  0.09, -2.07,  2.49 ], pol deg:  1095, eF:  8.586592104E-02, 
        polynomials: from memory,    eval/bisection bounds ok:  [  Yes,  Yes,  Yes,  Yes ], 
  interpol check: {D eF:  1.028972E-04, D Tr:  3.615485E-02, interpol possible:  Yes}, 
  Search new eF: {det: -1.460E-14, limit:  1.000E-20, method: cubic interpolation, 
-    guess for new ef:  8.58650451E-02}, 
- iter:  11, Tr(K):  1.700003072E+02, charge diff:  3.071837750E-04}
+    guess for new ef:  8.58650450E-02}, 
+ iter:  11, Tr(K):  1.700003072E+02, charge diff:  3.071837862E-04}
        -  { #------------------------------------------------------------------- it FOE: 12
- bisec/eval bounds:  [  0.09,  0.09, -2.07,  2.49 ], pol deg:  1095, eF:  8.586504513E-02, 
-       polynomials: from memory,    eval/bisection bounds ok:  [  Yes,  Yes,  Yes,  Yes ], 
- interpol check: {D eF: -8.759981E-07, D Tr: -3.072940E-04, interpol possible:  Yes}, 
+ bisec/eval bounds:  [  0.09,  0.09, -2.07,  2.49 ], pol deg:  1095, eF:  8.586504505E-02, 
+       polynomials: from memory,    eval/bisection bounds ok:  [  Yes,  Yes,  Yes,  Yes ], 
+ interpol check: {D eF: -8.759982E-07, D Tr: -3.072940E-04, interpol possible:  Yes}, 
  Search new eF: {det:  1.193E-21, limit:  1.000E-20, guess for new ef:  8.58650454E-02}, 
-<<<<<<< HEAD
- iter:  12, Tr(K):  1.699999999E+02, charge diff: -1.101849136E-07}
-       diff from reference kernel      :  1.878E-01
-       ebs                             : -102.7933923115757
-       ebs_check                       : -102.8068477300011
-       diff                            : -1.345541842543696E-002
-       relative diff                   :  1.308976980217991E-004
-=======
  iter:  12, Tr(K):  1.699999999E+02, charge diff: -1.101850557E-07}
        diff from reference kernel      :  1.878E-01
        ebs                             : -102.793392312389
        ebs_check                       : -102.8068477307185
        diff                            : -1.3455418329485269E-002
        relative diff                   :  1.3089769708732115E-004
->>>>>>> a7b335d2
        modify fscale                   : decrease
        Final kernel purification:
          tr(KS) before purification    :  169.9999998633177
@@ -1296,92 +1112,60 @@
          -  {iter:  9, diff from idempotency:  2.693E-03, charge diff:  1.995E+00}
          -  {iter:  10, diff from idempotency:  2.209E-05, charge diff:  2.000E+00}
          -  {iter:  11, diff from idempotency:  1.481E-09, charge diff:  2.000E+00}
-<<<<<<< HEAD
-         -  {iter:  12, diff from idempotency:  5.476E-15, charge diff:  2.000E+00}
-         tr(KS) after purification     :  172.0
-       trace(KS)                       :  172.0
-=======
          -  {iter:  12, diff from idempotency:  1.646E-15, charge diff:  2.000E+00}
          tr(KS) after purification     :  171.9999999999999
        trace(KS)                       :  171.9999999999999
->>>>>>> a7b335d2
        need to repeat with sharper decay (new):  Yes
        decay length of error function  :  6.250E-03
        decay length multiplicator      :  1.000E+00
        polynomial degree multiplicator :  3.000E+00
        FOE to determine density kernel: &it_foe001-001-02-01
        -  { #-------------------------------------------------------------------- it FOE: 1
- bisec/eval bounds:  [  0.02,  0.15, -2.07,  2.49 ], pol deg:  2190, eF:  2.025504544E-02, 
+ bisec/eval bounds:  [  0.02,  0.15, -2.07,  2.49 ], pol deg:  2190, eF:  2.025504536E-02, 
        polynomials: recalculated,   eval/bisection bounds ok:  [  Yes,  Yes,  Yes,  No ]}
        -  { #-------------------------------------------------------------------- it FOE: 2
  bisec/eval bounds:  [  0.02,  0.15, -2.07,  2.49 ], pol deg:  2190, eF:  1.514750454E-01, 
        polynomials: from memory, 
-<<<<<<< HEAD
- Search new eF: {method: bisection / secant method, guess for new ef:  8.63215177E-02}, 
- iter:  2, Tr(K):  1.797331643E+02, charge diff:  9.733164294E+00}
-=======
  Search new eF: {method: bisection / secant method, guess for new ef:  8.63215176E-02}, 
  iter:  2, Tr(K):  1.797331643E+02, charge diff:  9.733164304E+00}
->>>>>>> a7b335d2
        -  { #-------------------------------------------------------------------- it FOE: 3
- bisec/eval bounds:  [  0.02,  0.15, -2.07,  2.49 ], pol deg:  2190, eF:  8.632151769E-02, 
+ bisec/eval bounds:  [  0.02,  0.15, -2.07,  2.49 ], pol deg:  2190, eF:  8.632151759E-02, 
        polynomials: from memory,    eval/bisection bounds ok:  [  Yes,  Yes,  Yes,  Yes ], 
  interpol check: {D eF: -6.515353E-02, D Tr: -8.924999E+00, interpol possible:  Yes}, 
  Search new eF: {method: bisection / secant method, guess for new ef:  6.73366807E-02}, 
- iter:  3, Tr(K):  1.708081650E+02, charge diff:  8.081649997E-01}
+ iter:  3, Tr(K):  1.708081650E+02, charge diff:  8.081649769E-01}
        -  { #-------------------------------------------------------------------- it FOE: 4
- bisec/eval bounds:  [  0.02,  0.09, -2.07,  2.49 ], pol deg:  2190, eF:  6.733668070E-02, 
+ bisec/eval bounds:  [  0.02,  0.09, -2.07,  2.49 ], pol deg:  2190, eF:  6.733668067E-02, 
        polynomials: from memory,    eval/bisection bounds ok:  [  Yes,  Yes,  Yes,  Yes ], 
  interpol check: {D eF: -1.898484E-02, D Tr: -7.219234E+00, interpol possible:  Yes}, 
- Search new eF: {method: bisection / secant method, guess for new ef:  8.05126694E-02}, 
- iter:  4, Tr(K):  1.635889307E+02, charge diff: -6.411069309E+00}
+ Search new eF: {method: bisection / secant method, guess for new ef:  8.05126693E-02}, 
+ iter:  4, Tr(K):  1.635889307E+02, charge diff: -6.411069307E+00}
        -  { #-------------------------------------------------------------------- it FOE: 5
- bisec/eval bounds:  [  0.07,  0.09, -2.07,  2.49 ], pol deg:  2190, eF:  8.051266938E-02, 
+ bisec/eval bounds:  [  0.07,  0.09, -2.07,  2.49 ], pol deg:  2190, eF:  8.051266933E-02, 
        polynomials: from memory,    eval/bisection bounds ok:  [  Yes,  Yes,  Yes,  Yes ], 
  interpol check: {D eF:  1.317599E-02, D Tr:  4.289911E+00, interpol possible:  Yes}, 
  Search new eF: {det: -5.652E-10, limit:  1.000E-20, method: cubic interpolation, 
-<<<<<<< HEAD
-    guess for new ef:  8.48014634E-02}, 
- iter:  5, Tr(K):  1.678788421E+02, charge diff: -2.121157905E+00}
-=======
     guess for new ef:  8.48014633E-02}, 
  iter:  5, Tr(K):  1.678788421E+02, charge diff: -2.121157908E+00}
->>>>>>> a7b335d2
        -  { #-------------------------------------------------------------------- it FOE: 6
- bisec/eval bounds:  [  0.08,  0.09, -2.07,  2.49 ], pol deg:  2190, eF:  8.480146339E-02, 
-       polynomials: from memory,    eval/bisection bounds ok:  [  Yes,  Yes,  Yes,  Yes ], 
- interpol check: {D eF:  4.288794E-03, D Tr:  2.268225E+00, interpol possible:  Yes}, 
+ bisec/eval bounds:  [  0.08,  0.09, -2.07,  2.49 ], pol deg:  2190, eF:  8.480146334E-02, 
+       polynomials: from memory,    eval/bisection bounds ok:  [  Yes,  Yes,  Yes,  Yes ], 
+ interpol check: {D eF:  4.288794E-03, D Tr:  2.268224E+00, interpol possible:  Yes}, 
  Search new eF: {det: -1.654E-13, limit:  1.000E-20, method: cubic interpolation, 
-    guess for new ef:  8.44919641E-02}, 
- iter:  6, Tr(K):  1.701470666E+02, charge diff:  1.470665989E-01}
+    guess for new ef:  8.44919640E-02}, 
+ iter:  6, Tr(K):  1.701470666E+02, charge diff:  1.470665903E-01}
        -  { #-------------------------------------------------------------------- it FOE: 7
- bisec/eval bounds:  [  0.08,  0.08, -2.07,  2.49 ], pol deg:  2190, eF:  8.449196406E-02, 
+ bisec/eval bounds:  [  0.08,  0.08, -2.07,  2.49 ], pol deg:  2190, eF:  8.449196402E-02, 
        polynomials: from memory,    eval/bisection bounds ok:  [  Yes,  Yes,  Yes,  Yes ], 
  interpol check: {D eF: -3.094993E-04, D Tr: -1.475459E-01, interpol possible:  Yes}, 
  Search new eF: {det: -2.085E-14, limit:  1.000E-20, method: cubic interpolation, 
     guess for new ef:  8.44929574E-02}, 
-<<<<<<< HEAD
- iter:  7, Tr(K):  1.699995207E+02, charge diff: -4.793295932E-04}
-=======
  iter:  7, Tr(K):  1.699995207E+02, charge diff: -4.793294905E-04}
->>>>>>> a7b335d2
        -  { #-------------------------------------------------------------------- it FOE: 8
- bisec/eval bounds:  [  0.08,  0.08, -2.07,  2.49 ], pol deg:  2190, eF:  8.449295741E-02, 
-       polynomials: from memory,    eval/bisection bounds ok:  [  Yes,  Yes,  Yes,  Yes ], 
- interpol check: {D eF:  9.933497E-07, D Tr:  4.799912E-04, interpol possible:  Yes}, 
+ bisec/eval bounds:  [  0.08,  0.08, -2.07,  2.49 ], pol deg:  2190, eF:  8.449295737E-02, 
+       polynomials: from memory,    eval/bisection bounds ok:  [  Yes,  Yes,  Yes,  Yes ], 
+ interpol check: {D eF:  9.933495E-07, D Tr:  4.799911E-04, interpol possible:  Yes}, 
  Search new eF: {det:  6.443E-21, limit:  1.000E-20, guess for new ef:  8.44929560E-02}, 
-<<<<<<< HEAD
- iter:  8, Tr(K):  1.700000007E+02, charge diff:  6.616472774E-07}
-       diff from reference kernel      :  1.498E-01
-       ebs                             : -102.7996277167816
-       ebs_check                       : -102.812586473218
-       diff                            : -1.2958756436347585E-002
-       relative diff                   :  1.2605839849974592E-004
-       modify fscale                   : decrease
-       fscale reached lower limit; reset to:  5.0000000000000001E-003
-       Final kernel purification:
-         tr(KS) before purification    :  170.0000006354478
-=======
  iter:  8, Tr(K):  1.700000007E+02, charge diff:  6.616468795E-07}
        diff from reference kernel      :  1.498E-01
        ebs                             : -102.7996277176794
@@ -1392,7 +1176,6 @@
        fscale reached lower limit; reset to:  5.0000000000000001E-003
        Final kernel purification:
          tr(KS) before purification    :  170.0000006354475
->>>>>>> a7b335d2
          shift of eigenvalues          :  0.000E+00
          purification process:
          -  {iter:  1, diff from idempotency:  3.516E-01, charge diff:  6.354E-07}
@@ -1406,32 +1189,20 @@
          -  {iter:  9, diff from idempotency:  1.201E-02, charge diff:  2.459E-02}
          -  {iter:  10, diff from idempotency:  4.445E-04, charge diff:  8.996E-04}
          -  {iter:  11, diff from idempotency:  5.999E-07, charge diff:  1.214E-06}
-<<<<<<< HEAD
-         -  {iter:  12, diff from idempotency:  1.092E-12, charge diff:  2.132E-12}
-         tr(KS) after purification     :  169.9999999999999
-       trace(KS)                       :  169.9999999999999
-=======
          -  {iter:  12, diff from idempotency:  1.092E-12, charge diff:  2.245E-12}
          tr(KS) after purification     :  170.0000000000001
        trace(KS)                       :  170.0000000000001
->>>>>>> a7b335d2
        need to repeat with sharper decay (new):  Yes
        limit reached, exit loop        :  Yes
         #~~~~~~~~~~~~~~~~~~~~~~~~~~~~~~~~~~~~~~~~~~~~~~~~ FOE calculation of kernel finished
        Coefficients available          :  No
      Hamiltonian update: {
- Energies: {Ekin:  3.54532194776E+02, Epot: -3.99680919660E+02, Enl:  4.73649437843E+01, 
-              EH:  1.95038189506E+03,  EXC: -9.37751432846E+01, EvXC: -1.22969677804E+02}, 
+ Energies: {Ekin:  3.54532194729E+02, Epot: -3.99680919623E+02, Enl:  4.73649437803E+01, 
+              EH:  1.95038189470E+03,  EXC: -9.37751432811E+01, EvXC: -1.22969677800E+02}, 
     Total charge:  1.700000109735E+02, 
-<<<<<<< HEAD
- Poisson Solver: {BC: Free, Box:  [  219,  159,  145 ], MPI tasks:  2}}
-     summary: [ {kernel optimization: FOE, mixing quantity: DENS, mix hist:  2, 
- iter:  1, delta:  1.47E-05, energy: -3.87032263369589145E+02, D: -3.870E+02}]
-=======
  Poisson Solver: {BC: Free, Box:  [  219,  159,  145 ], MPI tasks:  3}}
      summary: [ {kernel method: FOE, mix entity: DENS, mix hist:  2, conv crit:  3.89E-09, 
  iter:  1, delta:  1.47E-05, energy: -3.87032263387724015E+02, D: -3.870E+02}]
->>>>>>> a7b335d2
    -  #--------------------------------------------------------------------- kernel iter: 2
      Kernel update:
        max dev from unity              :  3.64E-02
@@ -1439,20 +1210,13 @@
        Hamiltonian application required:  Yes
        method                          : FOE
         #~~~~~~~~~~~~~~~~~~~~~~~~~~~~~~~~~~~~~~~~~~~~~~~~~~~~~~~~~ FOE calculation of kernel
-       S^-1/2                          : recalculate
-       calculate S^x:
-         mode                          : sparse
-         powers:
-           x                           : -1/2
-         order                         :  6
-         error estimation:
-           max / mean error            :  [  5.38E-09,  3.72E-10 ]
+       S^-1/2                          : from memory
        decay length of error function  :  5.000E-03
        decay length multiplicator      :  1.000E+00
        polynomial degree multiplicator :  3.000E+00
        FOE to determine density kernel: &it_foe001-002-01-01
        -  { #-------------------------------------------------------------------- it FOE: 1
- bisec/eval bounds:  [  0.03,  0.14, -2.07,  2.49 ], pol deg:  2737, eF:  3.134885604E-02, 
+ bisec/eval bounds:  [  0.03,  0.14, -2.07,  2.49 ], pol deg:  2737, eF:  3.134885600E-02, 
        polynomials: recalculated,   eval/bisection bounds ok:  [  Yes,  Yes,  Yes,  No ]}
        -  { #-------------------------------------------------------------------- it FOE: 2
  bisec/eval bounds:  [  0.03,  0.14, -2.07,  2.49 ], pol deg:  2737, eF:  1.376370560E-01, 
@@ -1460,62 +1224,37 @@
  Search new eF: {method: bisection / secant method, guess for new ef:  1.03954016E-01}, 
  iter:  2, Tr(K):  1.719978874E+02, charge diff:  1.997887430E+00}
        -  { #-------------------------------------------------------------------- it FOE: 3
- bisec/eval bounds:  [  0.03,  0.14, -2.07,  2.49 ], pol deg:  2737, eF:  1.039540164E-01, 
+ bisec/eval bounds:  [  0.03,  0.14, -2.07,  2.49 ], pol deg:  2737, eF:  1.039540163E-01, 
        polynomials: from memory,    eval/bisection bounds ok:  [  Yes,  Yes,  Yes,  Yes ], 
  interpol check: {D eF: -3.368304E-02, D Tr: -8.503448E+00, interpol possible:  Yes}, 
  Search new eF: {method: bisection / secant method, guess for new ef:  1.25259376E-01}, 
- iter:  3, Tr(K):  1.634944397E+02, charge diff: -6.505560342E+00}
+ iter:  3, Tr(K):  1.634944396E+02, charge diff: -6.505560359E+00}
        -  { #-------------------------------------------------------------------- it FOE: 4
  bisec/eval bounds:  [  0.10,  0.14, -2.07,  2.49 ], pol deg:  2737, eF:  1.252593763E-01, 
        polynomials: from memory,    eval/bisection bounds ok:  [  Yes,  Yes,  Yes,  Yes ], 
  interpol check: {D eF:  2.130536E-02, D Tr:  6.631365E+00, interpol possible:  Yes}, 
  Search new eF: {method: bisection / secant method, guess for new ef:  1.19730943E-01}, 
- iter:  4, Tr(K):  1.701258047E+02, charge diff:  1.258046609E-01}
+ iter:  4, Tr(K):  1.701258047E+02, charge diff:  1.258046528E-01}
        -  { #-------------------------------------------------------------------- it FOE: 5
  bisec/eval bounds:  [  0.10,  0.13, -2.07,  2.49 ], pol deg:  2737, eF:  1.197309427E-01, 
        polynomials: from memory,    eval/bisection bounds ok:  [  Yes,  Yes,  Yes,  Yes ], 
  interpol check: {D eF: -5.528434E-03, D Tr: -2.648839E+00, interpol possible:  Yes}, 
  Search new eF: {det:  1.387E-11, limit:  1.000E-20, method: cubic interpolation, 
     guess for new ef:  1.24973584E-01}, 
- iter:  5, Tr(K):  1.674769657E+02, charge diff: -2.523034317E+00}
+ iter:  5, Tr(K):  1.674769657E+02, charge diff: -2.523034289E+00}
        -  { #-------------------------------------------------------------------- it FOE: 6
  bisec/eval bounds:  [  0.12,  0.13, -2.07,  2.49 ], pol deg:  2737, eF:  1.249735837E-01, 
        polynomials: from memory,    eval/bisection bounds ok:  [  Yes,  Yes,  Yes,  Yes ], 
  interpol check: {D eF:  5.242641E-03, D Tr:  2.525887E+00, interpol possible:  Yes}, 
  Search new eF: {det:  5.852E-14, limit:  1.000E-20, method: cubic interpolation, 
     guess for new ef:  1.24967017E-01}, 
-<<<<<<< HEAD
- iter:  6, Tr(K):  1.700028527E+02, charge diff:  2.852666228E-03}
-=======
  iter:  6, Tr(K):  1.700028527E+02, charge diff:  2.852665921E-03}
->>>>>>> a7b335d2
        -  { #-------------------------------------------------------------------- it FOE: 7
- bisec/eval bounds:  [  0.12,  0.12, -2.07,  2.49 ], pol deg:  2737, eF:  1.249670168E-01, 
-       polynomials: from memory,    eval/bisection bounds ok:  [  Yes,  Yes,  Yes,  Yes ], 
- interpol check: {D eF: -6.566967E-06, D Tr: -2.864916E-03, interpol possible:  Yes}, 
+ bisec/eval bounds:  [  0.12,  0.12, -2.07,  2.49 ], pol deg:  2737, eF:  1.249670167E-01, 
+       polynomials: from memory,    eval/bisection bounds ok:  [  Yes,  Yes,  Yes,  Yes ], 
+ interpol check: {D eF: -6.566966E-06, D Tr: -2.864916E-03, interpol possible:  Yes}, 
  Search new eF: {det:  8.327E-20, limit:  1.000E-20, method: cubic interpolation, 
     guess for new ef:  1.24967045E-01}, 
-<<<<<<< HEAD
- iter:  7, Tr(K):  1.699999878E+02, charge diff: -1.224982807E-05}
-       -  { #-------------------------------------------------------------------- it FOE: 8
- bisec/eval bounds:  [  0.12,  0.12, -2.07,  2.49 ], pol deg:  2737, eF:  1.249670448E-01, 
-       polynomials: from memory,    eval/bisection bounds ok:  [  Yes,  Yes,  Yes,  Yes ], 
- interpol check: {D eF:  2.807065E-08, D Tr:  1.224988E-05, interpol possible:  Yes}, 
- Search new eF: {det:  1.733E-25, limit:  1.000E-20, guess for new ef:  1.24967045E-01}, 
- iter:  8, Tr(K):  1.700000000E+02, charge diff:  5.161382433E-11}
-       diff from reference kernel      :  1.640E-01
-       ebs                             : -60.64067273986316
-       ebs_check                       : -60.65513646741839
-       diff                            : -1.4463727555224182E-002
-       relative diff                   :  2.3851528853036962E-004
-       modify fscale                   : decrease
-       fscale reached lower limit; reset to:  5.0000000000000001E-003
-       Final kernel purification:
-         tr(KS) before purification    :  169.9999999998157
-         shift of eigenvalues          :  0.000E+00
-         purification process:
-         -  {iter:  1, diff from idempotency:  2.678E-01, charge diff: -1.843E-10}
-=======
  iter:  7, Tr(K):  1.699999878E+02, charge diff: -1.224982651E-05}
        -  { #-------------------------------------------------------------------- it FOE: 8
  bisec/eval bounds:  [  0.12,  0.12, -2.07,  2.49 ], pol deg:  2737, eF:  1.249670448E-01, 
@@ -1535,18 +1274,13 @@
          shift of eigenvalues          :  0.000E+00
          purification process:
          -  {iter:  1, diff from idempotency:  2.678E-01, charge diff: -1.862E-10}
->>>>>>> a7b335d2
          -  {iter:  2, diff from idempotency:  1.806E-01, charge diff:  1.456E-01}
          -  {iter:  3, diff from idempotency:  9.280E-02, charge diff:  1.406E-01}
          -  {iter:  4, diff from idempotency:  2.696E-02, charge diff:  5.139E-02}
          -  {iter:  5, diff from idempotency:  2.278E-03, charge diff:  4.607E-03}
          -  {iter:  6, diff from idempotency:  1.587E-05, charge diff:  3.225E-05}
          -  {iter:  7, diff from idempotency:  7.677E-10, charge diff:  1.560E-09}
-<<<<<<< HEAD
-         -  {iter:  8, diff from idempotency:  5.773E-15, charge diff:  0.000E+00}
-=======
          -  {iter:  8, diff from idempotency:  1.737E-15, charge diff:  0.000E+00}
->>>>>>> a7b335d2
          tr(KS) after purification     :  170.0
        trace(KS)                       :  170.0
        need to repeat with sharper decay (new):  Yes
@@ -1555,22 +1289,9 @@
        Kohn-Sham residue               :  3.407E-01
        Coefficients available          :  No
      Hamiltonian update: {
- Energies: {Ekin:  2.95314328663E+02, Epot: -3.25731288057E+02, Enl:  2.60942415178E+01, 
-              EH:  1.94699212375E+03,  EXC: -9.26583034708E+01, EvXC: -1.21490373061E+02}, 
+ Energies: {Ekin:  2.95314328618E+02, Epot: -3.25731288022E+02, Enl:  2.60942415156E+01, 
+              EH:  1.94699212339E+03,  EXC: -9.26583034668E+01, EvXC: -1.21490373056E+02}, 
     Total charge:  1.699999669331E+02, 
-<<<<<<< HEAD
- Poisson Solver: {BC: Free, Box:  [  219,  159,  145 ], MPI tasks:  2}}
-     summary: [ {kernel optimization: FOE, mixing quantity: DENS, mix hist:  2, 
- iter:  2, delta:  5.71E-06, energy: -3.41846046538280916E+02, D:  4.519E+01}]
-   -  &final_kernel001  { #-------------------------------------------------------- iter: 3
- summary: [ {kernel optimization: FOE, mixing quantity: DENS, mix hist:  2, 
- iter:  3, delta:  5.71E-06, energy: -3.41846046538280916E+02, D:  4.519E+01}]}
-    #================================================================= Summary of both steps
-   self consistency summary: &it_sc001
-   -  {iter:  1, target function: HYBRID, mean conf prefac:  3.90E-02, 
- iterations to converge support functions:  2, kernel optimization: FOE,  #WARNING: density optimization not converged
- iter low:  1, delta out:  1.492E-06, energy: -3.41846046538280916E+02, D: -3.418E+02}
-=======
  Poisson Solver: {BC: Free, Box:  [  219,  159,  145 ], MPI tasks:  3}}
      summary: [ {kernel method: FOE, mix entity: DENS, mix hist:  2, conv crit:  3.89E-09, 
  iter:  2, delta:  5.71E-06, energy: -3.41846046544746287E+02, D:  4.519E+01}]
@@ -1582,7 +1303,6 @@
    -  {iter:  1, Omega: HYBRID, mean conf prefac:  3.90E-02, damping:  1.00E+00, 
         iterations to converge support functions:  2, kernel optimization: FOE,  #WARNING: density optimization not converged
  iter low:  1, delta out:  1.492E-06, energy: -3.41846046544746287E+02, D: -3.418E+02}
->>>>>>> a7b335d2
    Kernel update:
      max dev from unity                :  3.64E-02
      mean dev from unity               :  5.58E-03
@@ -1594,144 +1314,6 @@
      Coefficients available            :  Yes
     #Eigenvalues and New Occupation Numbers
    Orbitals: [
-<<<<<<< HEAD
- {e: -1.048771170782E+00, f:  1.0000},  # 00001
- {e: -1.003146362730E+00, f:  1.0000},  # 00002
- {e: -9.205340531345E-01, f:  1.0000},  # 00003
- {e: -9.087684191267E-01, f:  1.0000},  # 00004
- {e: -8.410523223664E-01, f:  1.0000},  # 00005
- {e: -8.036020992632E-01, f:  1.0000},  # 00006
- {e: -7.859734587729E-01, f:  1.0000},  # 00007
- {e: -7.706137231313E-01, f:  1.0000},  # 00008
- {e: -7.507923193763E-01, f:  1.0000},  # 00009
- {e: -7.468465260240E-01, f:  1.0000},  # 00010
- {e: -7.333837755323E-01, f:  1.0000},  # 00011
- {e: -7.107206925558E-01, f:  1.0000},  # 00012
- {e: -6.979988208887E-01, f:  1.0000},  # 00013
- {e: -6.752109578843E-01, f:  1.0000},  # 00014
- {e: -6.602365377172E-01, f:  1.0000},  # 00015
- {e: -6.598337181871E-01, f:  1.0000},  # 00016
- {e: -6.490407622894E-01, f:  1.0000},  # 00017
- {e: -6.372434454816E-01, f:  1.0000},  # 00018
- {e: -6.195192142145E-01, f:  1.0000},  # 00019
- {e: -5.919215245573E-01, f:  1.0000},  # 00020
- {e: -5.721004452671E-01, f:  1.0000},  # 00021
- {e: -5.570248194877E-01, f:  1.0000},  # 00022
- {e: -5.454739388536E-01, f:  1.0000},  # 00023
- {e: -5.095934266233E-01, f:  1.0000},  # 00024
- {e: -5.045864720725E-01, f:  1.0000},  # 00025
- {e: -4.637231095178E-01, f:  1.0000},  # 00026
- {e: -4.421154186840E-01, f:  1.0000},  # 00027
- {e: -4.234728975530E-01, f:  1.0000},  # 00028
- {e: -3.990084328680E-01, f:  1.0000},  # 00029
- {e: -3.845723326352E-01, f:  1.0000},  # 00030
- {e: -3.721817390955E-01, f:  1.0000},  # 00031
- {e: -3.684096371569E-01, f:  1.0000},  # 00032
- {e: -3.450845694581E-01, f:  1.0000},  # 00033
- {e: -3.373945927928E-01, f:  1.0000},  # 00034
- {e: -3.283325391279E-01, f:  1.0000},  # 00035
- {e: -3.188555668149E-01, f:  1.0000},  # 00036
- {e: -3.061650300201E-01, f:  1.0000},  # 00037
- {e: -2.997552615171E-01, f:  1.0000},  # 00038
- {e: -2.919125332861E-01, f:  1.0000},  # 00039
- {e: -2.885378042525E-01, f:  1.0000},  # 00040
- {e: -2.769822610106E-01, f:  1.0000},  # 00041
- {e: -2.739828358538E-01, f:  1.0000},  # 00042
- {e: -2.694146928784E-01, f:  1.0000},  # 00043
- {e: -2.664672387879E-01, f:  1.0000},  # 00044
- {e: -2.435270614309E-01, f:  1.0000},  # 00045
- {e: -2.337494245677E-01, f:  1.0000},  # 00046
- {e: -2.313802807007E-01, f:  1.0000},  # 00047
- {e: -2.188380830065E-01, f:  1.0000},  # 00048
- {e: -2.109498419191E-01, f:  1.0000},  # 00049
- {e: -2.035187271270E-01, f:  1.0000},  # 00050
- {e: -1.993575032252E-01, f:  1.0000},  # 00051
- {e: -1.849623200204E-01, f:  1.0000},  # 00052
- {e: -1.500784588106E-01, f:  1.0000},  # 00053
- {e: -1.477890395129E-01, f:  1.0000},  # 00054
- {e: -1.467357566127E-01, f:  1.0000},  # 00055
- {e: -1.432858697295E-01, f:  1.0000},  # 00056
- {e: -1.200585076844E-01, f:  1.0000},  # 00057
- {e: -9.839491136808E-02, f:  1.0000},  # 00058
- {e: -9.701804040049E-02, f:  1.0000},  # 00059
- {e: -9.564549803434E-02, f:  1.0000},  # 00060
- {e: -8.287144814811E-02, f:  1.0000},  # 00061
- {e: -7.469435457795E-02, f:  1.0000},  # 00062
- {e: -6.835348161538E-02, f:  1.0000},  # 00063
- {e: -6.146394655059E-02, f:  1.0000},  # 00064
- {e: -4.564772452966E-02, f:  1.0000},  # 00065
- {e: -4.492294992630E-02, f:  1.0000},  # 00066
- {e: -2.901689393142E-02, f:  1.0000},  # 00067
- {e: -2.412102819178E-02, f:  1.0000},  # 00068
- {e: -2.085487528716E-02, f:  1.0000},  # 00069
- {e: -7.307599345785E-03, f:  1.0000},  # 00070
- {e:  8.746659926846E-03, f:  1.0000},  # 00071
- {e:  1.061254565341E-02, f:  1.0000},  # 00072
- {e:  1.500845138080E-02, f:  1.0000},  # 00073
- {e:  2.202982554206E-02, f:  1.0000},  # 00074
- {e:  2.875953755884E-02, f:  1.0000},  # 00075
- {e:  3.362180119998E-02, f:  1.0000},  # 00076
- {e:  4.382053627406E-02, f:  1.0000},  # 00077
- {e:  5.443208267957E-02, f:  1.0000},  # 00078
- {e:  6.678271824902E-02, f:  1.0000},  # 00079
- {e:  8.457934871894E-02, f:  1.0000},  # 00080
- {e:  8.665941823236E-02, f:  1.0000},  # 00081
- {e:  9.040379900367E-02, f:  1.0000},  # 00082
- {e:  9.498469413682E-02, f:  1.0000},  # 00083
- {e:  9.670574556742E-02, f:  1.0000},  # 00084
- {e:  1.101389470506E-01, f:  1.0000},  # 00085
- {e:  1.111067178511E-01, f:  1.0000},  # 00086
- {e:  1.179796211383E-01, f:  1.0000},  # 00087
- {e:  1.234546653658E-01, f:  1.0000},  # 00088
- {e:  1.762478935482E-01, f:  1.0000},  # 00089
- {e:  1.827791156416E-01, f:  1.0000},  # 00090
- {e:  2.051276486017E-01, f:  1.0000},  # 00091
- {e:  2.495312556576E-01, f:  1.0000},  # 00092
- {e:  2.882439010103E-01, f:  1.0000},  # 00093
- {e:  3.072725931154E-01, f:  1.0000},  # 00094
- {e:  3.140356028496E-01, f:  1.0000},  # 00095
- {e:  3.210656619980E-01, f:  1.0000},  # 00096
- {e:  3.264866624280E-01, f:  1.0000},  # 00097
- {e:  3.352270625026E-01, f:  1.0000},  # 00098
- {e:  3.492759080187E-01, f:  1.0000},  # 00099
- {e:  3.612234375081E-01, f:  1.0000},  # 00100
- {e:  3.746458789981E-01, f:  1.0000},  # 00101
- {e:  3.783603898642E-01, f:  1.0000},  # 00102
- {e:  4.010439749293E-01, f:  1.0000},  # 00103
- {e:  4.059737363247E-01, f:  1.0000},  # 00104
- {e:  4.367784926578E-01, f:  1.0000},  # 00105
- {e:  4.429990082213E-01, f:  1.0000},  # 00106
- {e:  4.441743850858E-01, f:  1.0000},  # 00107
- {e:  4.523711128399E-01, f:  1.0000},  # 00108
- {e:  4.590141628364E-01, f:  1.0000},  # 00109
- {e:  4.633888340362E-01, f:  1.0000},  # 00110
- {e:  4.680996671447E-01, f:  1.0000},  # 00111
- {e:  4.746771080255E-01, f:  1.0000},  # 00112
- {e:  4.888690205023E-01, f:  1.0000},  # 00113
- {e:  4.916571993542E-01, f:  1.0000},  # 00114
- {e:  4.943851749162E-01, f:  1.0000},  # 00115
- {e:  4.979575915741E-01, f:  1.0000},  # 00116
- {e:  4.997843591426E-01, f:  1.0000},  # 00117
- {e:  5.028044629603E-01, f:  1.0000},  # 00118
- {e:  5.040333056702E-01, f:  1.0000},  # 00119
- {e:  5.165455482976E-01, f:  1.0000},  # 00120
- {e:  5.174433545834E-01, f:  1.0000},  # 00121
- {e:  5.271975513416E-01, f:  1.0000},  # 00122
- {e:  5.374192113279E-01, f:  1.0000},  # 00123
- {e:  5.458365347159E-01, f:  1.0000},  # 00124
- {e:  5.494998681925E-01, f:  1.0000},  # 00125
- {e:  5.608707927908E-01, f:  1.0000},  # 00126
- {e:  5.706513844681E-01, f:  1.0000},  # 00127
- {e:  5.823127723601E-01, f:  1.0000},  # 00128
- {e:  5.852852257635E-01, f:  1.0000},  # 00129
- {e:  6.209037683335E-01, f:  1.0000},  # 00130
- {e:  6.474806680070E-01, f:  1.0000},  # 00131
- {e:  6.505041502824E-01, f:  1.0000},  # 00132
- {e:  6.899697896007E-01, f:  1.0000},  # 00133
- {e:  7.020994069758E-01, f:  1.0000},  # 00134
- {e:  7.861023085035E-01, f:  1.0000},  # 00135
- {e:  8.277459690077E-01, f:  1.0000}] # 00136
-=======
  {e: -1.048771170521E+00, f:  1.0000},  # 00001
  {e: -1.003146362473E+00, f:  1.0000},  # 00002
  {e: -9.205340529160E-01, f:  1.0000},  # 00003
@@ -1868,82 +1450,24 @@
  {e:  7.020994065438E-01, f:  1.0000},  # 00134
  {e:  7.861023079022E-01, f:  1.0000},  # 00135
  {e:  8.277459684729E-01, f:  1.0000}] # 00136
->>>>>>> a7b335d2
     #========================================================================= final results
    self consistency summary:
    -  {iter:  1, 
- Energies: {Ekin:  2.95314328663E+02, Epot: -3.25250933201E+02, Enl:  2.60942415178E+01, 
-              EH:  1.94915018626E+03,  EXC: -9.22432530810E+01, EvXC: -1.20941257745E+02}, 
+ Energies: {Ekin:  2.95314328618E+02, Epot: -3.25250933165E+02, Enl:  2.60942415156E+01, 
+              EH:  1.94915018590E+03,  EXC: -9.22432530767E+01, EvXC: -1.20941257740E+02}, 
         iter low:  1,            delta out:  1.492E-06, 
-<<<<<<< HEAD
-          energy: -3.41846046538280916E+02,                       D:  0.000E+00,  #FINAL
-=======
           energy: -3.41846046544746287E+02,                       D:  0.000E+00,  #FINAL
->>>>>>> a7b335d2
  }
  Total charge                          :  1.699999666765E+02
   #---------------------------------------------------------------------- Forces Calculation
  Poisson Solver:
    BC                                  : Free
    Box                                 :  [  219,  159,  145 ]
-<<<<<<< HEAD
-   MPI tasks                           :  2
-=======
    MPI tasks                           :  3
->>>>>>> a7b335d2
  Calculate local forces: {Leaked force:  0.00000E+00}
  Calculate Non Local forces            :  Yes
- Average noise forces: {x: -3.99168874E-01, y: -5.91565905E-02, z:  7.52264103E-01, 
+ Average noise forces: {x: -3.99168874E-01, y: -5.91565901E-02, z:  7.52264104E-01, 
                     total:  8.53660690E-01}
-<<<<<<< HEAD
- Clean forces norm (Ha/Bohr): {maxval:  9.827252403008E-01, fnrm2:  9.130064084880E+00}
- Raw forces norm (Ha/Bohr): {maxval:  1.148860766043E+00, fnrm2:  1.103239150396E+01}
-  #--------------------------------------------------------------------------- Atomic Forces
- Atomic Forces (Ha/Bohr):
- -  {C: [-1.818790635520E-01,  3.970409092919E-01, -9.088187514910E-02]} # 0001
- -  {O: [-1.204758683693E-01,  1.325005457164E-01, -1.666430138593E-01]} # 0002
- -  {C: [ 9.149860593403E-02,  6.256818916852E-02, -2.056323058530E-01]} # 0003
- -  {C: [ 1.037026271298E-01,  1.776847332250E-01,  1.220324067990E-02]} # 0004
- -  {O: [ 2.562547215487E-02,  3.401481421019E-01,  1.120073784143E-01]} # 0005
- -  {C: [ 5.727768679443E-02,  2.078121152016E-01,  9.898742862106E-02]} # 0006
- -  {O: [ 1.493094011914E-01,  3.363546041031E-01,  2.092135641484E-01]} # 0007
- -  {C: [ 4.109357184958E-02,  8.037550558251E-02, -6.208511719916E-02]} # 0008
- -  {O: [ 1.658412316695E-01,  1.318166725023E-01, -2.887502516179E-01]} # 0009
- -  {P: [ 8.599718351013E-02,  1.638155640734E-01,  1.196491453739E-01]} # 0010
- -  {O: [-1.778506231204E-02,  8.414760869259E-03, -4.185989404509E-01]} # 0011
- -  {P: [-3.744821290644E-01, -7.047015720080E-02,  2.487665709678E-01]} # 0012
- -  {O: [-5.351434962241E-01, -2.952048583789E-01, -2.143515515360E-01]} # 0013
- -  {P: [-6.226994366650E-01, -3.755897177737E-01,  4.279303284682E-01]} # 0014
- -  {O: [-1.605881121304E-01, -7.448255206127E-03, -5.771461461887E-02]} # 0015
- -  {O: [-2.291040584631E-01, -8.201249774358E-03, -1.327118286160E-01]} # 0016
- -  {O: [-1.257237327059E-01, -1.260362471482E-01, -1.274808993762E-01]} # 0017
- -  {O: [-7.638480938553E-01,  4.115942844847E-01,  3.701818727684E-01]} # 0018
- -  {O: [-4.104932646122E-01, -5.724598646372E-01,  5.004312708194E-01]} # 0019
- -  {O: [-4.162735434072E-01,  5.946144580478E-01,  3.508619051234E-01]} # 0020
- -  {O: [ 5.364207118342E-02, -3.185120513321E-01,  4.952721745716E-01]} # 0021
- -  {N: [-1.942278545028E-01,  4.281819884168E-01, -1.582890473092E-01]} # 0022
- -  {C: [ 5.825929154326E-02, -4.109725207519E-01,  3.711107970685E-01]} # 0023
- -  {N: [ 3.852139952972E-01, -8.412735255737E-01,  3.310859871999E-01]} # 0024
- -  {C: [ 3.131347399923E-01, -4.022753623111E-01,  6.303396627374E-02]} # 0025
- -  {C: [ 2.697450514837E-01,  2.414361023354E-01, -5.115364520840E-01]} # 0026
- -  {N: [ 1.717143401214E-01,  4.337270578841E-01, -3.623228489740E-01]} # 0027
- -  {C: [ 2.866978622171E-01,  2.925653522726E-02, -8.938297110483E-02]} # 0028
- -  {N: [ 5.527973403137E-01, -2.431131367462E-01, -2.439393809707E-01]} # 0029
- -  {C: [ 4.871027116723E-01, -2.546852281939E-01, -3.245319792833E-01]} # 0030
- -  {N: [ 2.390173697861E-01, -4.474049869939E-01, -1.154711174144E-01]} # 0031
- -  {H: [ 9.222753735147E-02,  1.065885097472E-01, -3.602629693655E-02]} # 0032
- -  {H: [ 6.272960507329E-02,  7.950520749716E-02, -1.103768236601E-01]} # 0033
- -  {H: [ 2.115112748656E-02,  6.632658112196E-03,  6.955455338959E-02]} # 0034
- -  {H: [ 4.769663199342E-03, -1.111729776024E-02,  1.844320666411E-02]} # 0035
- -  {H: [-5.066289930151E-02, -6.323534770225E-02,  1.073086637179E-01]} # 0036
- -  {H: [ 2.444432891563E-01,  1.157526197359E-01, -2.859155807056E-02]} # 0037
- -  {H: [ 3.848755758537E-04,  2.017900240166E-02,  4.411070043923E-02]} # 0038
- -  {H: [ 5.690539595433E-02, -6.403120384440E-02, -7.285092187700E-02]} # 0039
- -  {H: [ 3.448957709448E-02, -6.083088920829E-02, -3.098692863779E-02]} # 0040
- -  {H: [-1.254257007633E-02,  8.280655236113E-02, -7.055246446592E-02]} # 0041
- -  {H: [ 5.808533394476E-02,  1.518245889365E-02,  6.493761298364E-02]} # 0042
- -  {H: [ 1.030722265609E-01, -3.112727644355E-02, -9.538117862805E-02]} # 0043
-=======
  Clean forces norm (Ha/Bohr): {maxval:  9.827252416934E-01, fnrm2:  9.130064115116E+00}
  Raw forces norm (Ha/Bohr): {maxval:  1.148860766355E+00, fnrm2:  1.103239153803E+01}
   #--------------------------------------------------------------------------- Atomic Forces
@@ -1991,7 +1515,6 @@
  -  {H: [-1.254257027042E-02,  8.280655241368E-02, -7.055246447317E-02]} # 0041
  -  {H: [ 5.808533416227E-02,  1.518245902568E-02,  6.493761311208E-02]} # 0042
  -  {H: [ 1.030722267302E-01, -3.112727637942E-02, -9.538117866604E-02]} # 0043
->>>>>>> a7b335d2
   #-------------------------------- Warnings obtained during the run, check their relevance!
  WARNINGS:
  - Do not call check_communications in the linear scaling version!
@@ -1999,21 +1522,6 @@
  - density optimization not converged
   #-------------------------------------------------------------------- Timing for root process
  Timings for root process:
-<<<<<<< HEAD
-   CPU time (s)                        :  152.01
-   Elapsed time (s)                    :  81.79
- Memory Consumption Report:
-   Tot. No. of Allocations             :  84431
-   Tot. No. of Deallocations           :  84431
-   Remaining Memory (B)                :  0
-   Memory occupation:
-     Peak Value (MB)                   :  1849.766
-     for the array                     : wt%nrecvdspls
-     in the routine                    : untranspose_localized
-     Memory Peak of process            : 1918.712 MB
- Max No. of dictionaries used          :  10008 #( 838 still in use)
- Number of dictionary folders allocated:  2
-=======
    CPU time (s)                        :  151.85
    Elapsed time (s)                    :  78.97
  Memory Consumption Report:
@@ -2026,5 +1534,4 @@
      in the routine                    : untranspose_localized
      Memory Peak of process            : 1307.692 MB
  Max No. of dictionaries used          :  7785 #( 838 still in use)
- Number of dictionary folders allocated:  1
->>>>>>> a7b335d2
+ Number of dictionary folders allocated:  1