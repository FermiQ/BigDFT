---
 Code logo:
         TTTT         F       DDDDD
        T    T               D
       T     T        F     D
       T    T         F     D        D
       TTTTT          F     D         D
       T    T         F     D         D
       T     T        F     D         D
       T      T       F     D         D
       T     T     FFFF     D         D
       T TTTT         F      D        D
       T             F        D      D
   TTTTTTTTT    FFFFF          DDDDDD
     gggggg          iiiii    BBBBBBBBB
    g      g        i             B
   g        g      i         BBBB B
   g         g     iiii     B     B
   g         g     i       B      B
   g         g     i        B     B
   g         g     i         B    B
   g         g     i          BBBBB
    g        g     i         B    B
             g     i        B     B
            g               B    B
       ggggg       i         BBBB

 Reference Paper                       : The Journal of Chemical Physics 129, 014109 (2008)
<<<<<<< HEAD
 Version Number                        : 1.7-dev.25
 Timestamp of this run                 : 2013-03-28 16:10:59.038
 Root process Hostname                 : moutarde
 Number of MPI tasks                   :  6
 OpenMP parallelization                :  No
=======
 Version Number                        : 1.7-dev.26
 Timestamp of this run                 : 2013-04-15 14:46:46.411
 Root process Hostname                 : athelas
 Number of MPI tasks                   :  2
 OpenMP parallelization                :  Yes
 Maximal OpenMP threads per MPI task   :  2
  #------------------------------------------------------------------ Code compiling options
 Compilation options:
   Configure arguments:
     " 'FC=mpif90' 'FCFLAGS=-O2 -fopenmp' '--enable-dgemmsy' '--with-etsf-io' 
      '--with-etsf-io-path=/opt' '--enable-minima-hopping' 
      '--with-ext-linalg=-Wl,--start-group  /opt/intel/mkl/lib/intel64/libmkl_intel_lp64.a 
      /opt/intel/mkl/lib/intel64/libmkl_sequential.a 
      /opt/intel/mkl/lib/intel64/libmkl_core.a -Wl,--end-group -lpthread 
      -lscalapack-openmpi -lblacs-openmpi -lblacsCinit-openmpi -lblacsF77init-openmpi'"
   Compilers (CC, FC, CXX)             :  [ gcc, mpif90, g++ ]
   Compiler flags:
     CFLAGS                            : -g -O2
     FCFLAGS                           : -O2 -fopenmp
     CXXFLAGS                          : -g -O2
     CPPFLAGS                          : 
>>>>>>> 710e4b74
 #... (file:input.perf)..................................................Performance Options
 #|debug F                      Debug option                                                 
 #|fftcache 8192                Cache size for the FFT                                       
 #|accel NO                     Acceleration (NO, CUDAGPU, OCLGPU, OCLCPU, OCLACC)           
 #|OCL_platform                 Chosen OCL platform                                          
 #|OCL_devices                  Chosen OCL devices                                           
 #|blas F                       CUBLAS acceleration                                          
 #|projrad  1.50E+01            Radius of the projector as a function of the maxrad          
 #|exctxpar OP2P                Exact exchange parallelisation scheme                        
 #|ig_diag T                    Input guess: (T:Direct, F:Iterative) diag. of Ham.           
 #|ig_norbp 5                   Input guess: Orbitals per process for iterative diag.        
 #|ig_blocks 300 800            Input guess: Block sizes for orthonormalisation              
 #|ig_tol  1.00E-04             Input guess: Tolerance criterion                             
 #|methortho 0                  Orthogonalisation (0=Cholesky,1=GS/Chol,2=Loewdin)           
 #|rho_commun DEF               Density communication scheme (DBL, RSC, MIX)                 
 #|psolver_groupsize 0          Size of Poisson Solver taskgroups (0=nproc)                  
 #|psolver_accel 0              Acceleration of the Poisson Solver (0=none, 1=CUDA)          
 #|unblock_comms OFF            Overlap Communications of fields (OFF,DEN,POT)               
 #|linear OFF                   Linear Input Guess approach (OFF, LIG, FUL, TMO)             
 #|tolsym  1.00E-08             Tolerance for symmetry detection                             
 #|signaling F                  Expose calculation results on Network                        
 #|signalTimeout 0              Time out on startup for signal connection                    
 #|domain                       Domain to add to the hostname to find the IP                 
 #|verbosity 2                  verbosity of the output 0=low, 2=high                        
 #|outdir ./                    Writing directory                                            
 #|psp_onfly T                  Calculate pseudopotential projectors on the fly              
 #|pdsyev_blocksize -8          SCALAPACK linear scaling blocksize                           
 #|pdgemm_blocksize -8          SCALAPACK linear scaling blocksize                           
 #|maxproc_pdsyev 4             SCALAPACK linear scaling max num procs                       
 #|maxproc_pdgemm 4             SCALAPACK linear scaling max num procs                       
 #|ef_interpol_det  1.00E-12    FOE: max determinant of cubic interpolation matrix           
 #|ef_interpol_chargediff  1.00EFOE: max charge difference for interpolation                 
 #|mixing_after_inputguess F    mixing step after linear input guess (T/F)                   
 #... (file:input.dft)............................................DFT Calculation Parameters
 #|0.40 0.40 0.40  hx,hy,hz: grid spacing in the three directions                            
 #|4.0  5.0       c(f)rmult: c(f)rmult*radii_cf(:,1(2))=coarse(fine) atom-based radius       
 #|1              ixc: exchange-correlation parameter (LDA=1,PBE=11)                         
 #|0 0.0 0.0 0.0  charge of the system, Electric field (Ex,Ey,Ez)                            
 #|1  0           nspin=1 non-spin polarization, mpol=total magnetic moment                  
 #|1.E-05         gnrm_cv: convergence criterion gradient                                    
 #|100 1          itermax,nrepmax: max. # of wfn. opt. steps and of re-diag. runs            
 #|5  10          ncong, idsx: # of CG it. for preconditioning eq., wfn. diis history        
 #|0              dispersion correction potential (values 1,2,3), 0=none                     
 #|100  0         InputPsiId, output_wf, output_denspot                                      
 #|0.0  30        rbuf, ncongt: length of the tail (AU),# tail CG iterations                 
 #|0  0           Davidson subspace dim., # of opt. orbs, # of plotted orbs                  
 #|T              disable the symmetry detection                                             
 #... (file:input.mix.. not present)......................................Mixing Parameters 
 #|0              Mixing parameters                                                          
 #|1              Maximum number of diagonalisation iterations                               
 #|1.e-4          Stop criterion on the residue of potential or density                      
 #|0 0.0 1        No. of additional bands, elec. temperature, smearing method                
 #|0.0 2.0        Multiplying factors for the mixing and the electronic DIIS                 
 #... (file:input.geopt.. not present)..................................Geometry Parameters 
 #|BFGS           Geometry optimisation method                                               
 #|1              Maximum number of force evaluations                                        
 #|1.0 0.0        fract_fluct,forcemax                                                       
 #|0.0            random displacement amplitude                                              
 #|4.0            Stepsize for the geometry optimisation                                     
 #... (file:input.tddft.. not present)....................................TD-DFT Parameters 
 #|NONE           TDDFT Method                                                               
 #... (file:input.sic.. not present).........................................SIC Parameters 
 #|NONE           SIC method: NONE, PZ, NK                                                   
 #|0.0            SIC downscaling parameter                                                  
 #|0.0            Reference occupation fref (NK case only)                                   
 #... (file:input.kpt.. not present).....................Brillouin Zone Sampling Parameters 
 #|manual         K-point sampling method                                                    
 #|1              Number of K-points                                                         
 #|0. 0. 0. 1.    K-pt coords, K-pt weigth                                                   
 #... (file:input.lin).....................................................Linear Parameters
 #|2              number of accuracy levels: either 2 (for low/high accuracy) or 1 (for hybri
 #|2              outer loop iterations (low, high)                                          
 #|3              basis iterations (low, high)                                               
 #|3              kernel iterations (low, high)                                              
 #|5              DIIS history for basis (low, high)                                         
 #|0              DIIS history for kernel (low, high)                                        
 #|.5d0     .     density mixing parameter (low, high)                                       
 #|1.d-7    1.d-  outer loop convergence (low, high)                                         
 #|4.d-5    4.d   basis convergence (low, high)                                              
 #|1.d0     5.    multiplier to (exit one TMB optimization, fix TMB completely). Only used fo
 #|0.5d0          factor to reduce the confinement. Only used for hybrid mode.               
 #|1.d-9    1.d   kernel convergence (low, high)                                             
 #|1.d-10         convergence criterion on density to fix TMBS                               
 #|103            mixing method: 100 (direct minimization), 101 (simple dens mixing), 102 (si
 #|1.d0     1     initial step size for basis optimization (DIIS, SD)                        
 #|-1.1d0   0.8d  lower and upper bound for the eigenvalue spectrum (FOE). Will be adjusted a
 #|5              number of iterations in the preconditioner                                 
 #|0  1           0-> exact Loewdin, 1-> taylor expansion; in orthoconstraint: correction for
 #|5.d-2          fscale: length scale over which complementary error function decays from 1 
 #|0  T           Output basis functions: 0 no output, 1 formatted output, 2 Fortran bin, 3 E
 #|C 4 1.0d-2 1.0d-2 0.0d-4 4.0 4.0 20.d0  Atom name, number of basis functions per atom, pre
 #|H 1 1.0d-2 1.0d-2 0.0d-4 4.0 4.0 20.d0  Atom name, number of basis functions per atom, pre
 # ==== WARNING: the following lines have not been processed by the parser ====
 #|                                                                                          
  #--------------------------------------------------------------------------------------- |
 Data Writing directory                : ./data/
  #-------------------------------------------------- Input Atomic System (file: posinp.xyz)
 Atomic System Properties:
   Number of atomic types              :  2
   Number of atoms                     :  29
   Types of atoms                      :  [ C, H ]
   Boundary Conditions                 : Free #Code: F
   Number of Symmetries                :  0
   Space group                         : disabled
  #------------------------------ Geometry optimization Input Parameters (file: input.geopt)
 Geometry Optimization Parameters:
   Maximum steps                       :  1
   Algorithm                           : BFGS
   Random atomic displacement          :  0.0E+00
   Fluctuation in forces               :  1.0E+00
   Maximum in forces                   :  0.0E+00
   Steepest descent step               :  4.0E+00
 Material acceleration                 :  No #iproc=0
  #------------------------------------------------------------------------ Input parameters
 DFT parameters:
   eXchange Correlation:
     XC ID                             :  &ixc  1
     Exchange-Correlation reference    : "XC: Teter 93"
     XC functional implementation      : ABINIT
     Spin polarization                 :  No
 Basis set definition:
   Suggested Grid Spacings (a0)        :  [  0.40,  0.40,  0.40 ]
   Coarse and Fine Radii Multipliers   :  [  4.0,  5.0 ]
 Self-Consistent Cycle Parameters:
   Wavefunction:
     Gradient Norm Threshold           :  &gnrm_cv  1.0E-05
     CG Steps for Preconditioner       :  5
     DIIS History length               :  10
     Max. Wfn Iterations               :  &itermax  100
     Max. Subspace Diagonalizations    :  1
     Input wavefunction policy         : Linear AO # 100
     Output wavefunction policy        : none # 0
     Output grid policy                : none # 0
     Output grid format                : text # 0
     Virtual orbitals                  :  0
     Number of plotted density orbitals:  0
   Density/Potential:
     Max. Iterations                   :  1
 Post Optimization Parameters:
   Finite-Size Effect estimation:
     Scheduled                         :  No
  #----------------------------------------------------------------------- System Properties
 Properties of atoms in the system:
 - Symbol                              : C #Type No.  01
   No. of Electrons                    :  4
   No. of Atoms                        :  9
   Radii of active regions (AU):
     Coarse                            :  1.58437
     Fine                              :  0.23268
     Coarse PSP                        :  0.91366
     Source                            : Hard-Coded
   Grid Spacing threshold (AU)         :  0.58
   Pseudopotential type                : HGH-K
   Local Pseudo Potential (HGH convention):
     Rloc                              :  0.34883
     Coefficients (c1 .. c4)           :  [ -8.51377,  1.22843,  0.00000,  0.00000 ]
   NonLocal PSP Parameters:
   - Channel (l)                       :  0
     Rloc                              :  0.30455
     h_ij matrix:
     -  [  9.52284,  0.00000,  0.00000 ]
     -  [  0.00000,  0.00000,  0.00000 ]
     -  [  0.00000,  0.00000,  0.00000 ]
   No. of projectors                   :  1
   PSP XC                              : "XC: Teter 93"
 - Symbol                              : H #Type No.  02
   No. of Electrons                    :  1
   No. of Atoms                        :  20
   Radii of active regions (AU):
     Coarse                            :  1.46342
     Fine                              :  0.20000
     Coarse PSP                        :  0.00000
     Source                            : Hard-Coded
   Grid Spacing threshold (AU)         :  0.50
   Pseudopotential type                : HGH-K
   Local Pseudo Potential (HGH convention):
     Rloc                              :  0.20000
     Coefficients (c1 .. c4)           :  [ -4.18024,  0.72507,  0.00000,  0.00000 ]
   No. of projectors                   :  0
   PSP XC                              : "XC: Teter 93"
  #-------------------------------------------------------------------------- Atom Positions
 Atomic positions within the cell (Atomic and Grid Units):
 - C: {AU:  [  7.4000,  7.0160,  7.3957 ], GU:  [  18.500,  17.540,  18.489 ]} # 0001
 - C: {AU:  [  7.4000,  8.5840,  9.7468 ], GU:  [  18.500,  21.460,  24.367 ]} # 0002
 - C: {AU:  [  7.4000,  7.0160,  12.098 ], GU:  [  18.500,  17.540,  30.245 ]} # 0003
 - C: {AU:  [  7.4000,  8.5840,  14.449 ], GU:  [  18.500,  21.460,  36.122 ]} # 0004
 - C: {AU:  [  7.4000,  7.0160,  16.800 ], GU:  [  18.500,  17.540,  42.000 ]} # 0005
 - C: {AU:  [  7.4000,  8.5840,  19.151 ], GU:  [  18.500,  21.460,  47.878 ]} # 0006
 - C: {AU:  [  7.4000,  7.0160,  21.502 ], GU:  [  18.500,  17.540,  53.755 ]} # 0007
 - C: {AU:  [  7.4000,  8.5840,  23.853 ], GU:  [  18.500,  21.460,  59.633 ]} # 0008
 - C: {AU:  [  7.4000,  7.0160,  26.204 ], GU:  [  18.500,  17.540,  65.511 ]} # 0009
 - H: {AU:  [  7.4000,  8.1943,  5.6781 ], GU:  [  18.500,  20.486,  14.195 ]} # 0010
 - H: {AU:  [  5.7542,  5.7641,  7.3957 ], GU:  [  14.386,  14.410,  18.489 ]} # 0011
 - H: {AU:  [  9.0458,  5.7641,  7.3957 ], GU:  [  22.614,  14.410,  18.489 ]} # 0012
 - H: {AU:  [  5.7542,  9.8359,  9.7468 ], GU:  [  14.386,  24.590,  24.367 ]} # 0013
 - H: {AU:  [  9.0458,  9.8359,  9.7468 ], GU:  [  22.614,  24.590,  24.367 ]} # 0014
 - H: {AU:  [  5.7542,  5.7641,  12.098 ], GU:  [  14.386,  14.410,  30.245 ]} # 0015
 - H: {AU:  [  9.0458,  5.7641,  12.098 ], GU:  [  22.614,  14.410,  30.245 ]} # 0016
 - H: {AU:  [  5.7542,  9.8359,  14.449 ], GU:  [  14.386,  24.590,  36.122 ]} # 0017
 - H: {AU:  [  9.0458,  9.8359,  14.449 ], GU:  [  22.614,  24.590,  36.122 ]} # 0018
 - H: {AU:  [  5.7542,  5.7641,  16.800 ], GU:  [  14.386,  14.410,  42.000 ]} # 0019
 - H: {AU:  [  9.0458,  5.7641,  16.800 ], GU:  [  22.614,  14.410,  42.000 ]} # 0020
 - H: {AU:  [  5.7542,  9.8359,  19.151 ], GU:  [  14.386,  24.590,  47.878 ]} # 0021
 - H: {AU:  [  9.0458,  9.8359,  19.151 ], GU:  [  22.614,  24.590,  47.878 ]} # 0022
 - H: {AU:  [  5.7542,  5.7641,  21.502 ], GU:  [  14.386,  14.410,  53.755 ]} # 0023
 - H: {AU:  [  9.0458,  5.7641,  21.502 ], GU:  [  22.614,  14.410,  53.755 ]} # 0024
 - H: {AU:  [  5.7542,  9.8359,  23.853 ], GU:  [  14.386,  24.590,  59.633 ]} # 0025
 - H: {AU:  [  9.0458,  9.8359,  23.853 ], GU:  [  22.614,  24.590,  59.633 ]} # 0026
 - H: {AU:  [  5.7542,  5.7641,  26.204 ], GU:  [  14.386,  14.410,  65.511 ]} # 0027
 - H: {AU:  [  9.0458,  5.7641,  26.204 ], GU:  [  22.614,  14.410,  65.511 ]} # 0028
 - H: {AU:  [  7.4000,  8.1943,  27.922 ], GU:  [  18.500,  20.486,  69.805 ]} # 0029
 Rigid Shift Applied (AU)              :  [  7.4000,  7.0160,  7.3957 ]
  #------------------------------------------------------------------------- Grid properties
 Box Grid spacings                     :  [  0.4000,  0.4000,  0.4000 ]
 Sizes of the simulation domain:
   AU                                  :  [  14.800,  15.600,  33.600 ]
   Angstroem                           :  [  7.8318,  8.2552,  17.780 ]
   Grid Spacing Units                  :  [  37,  39,  84 ]
   High resolution region boundaries (GU):
     From                              :  [  12,  12,  12 ]
     To                                :  [  25,  27,  72 ]
 High Res. box is treated separately   :  Yes
  #------------------------------------------------------------------- Kernel Initialization
 Poisson Kernel Initialization:
<<<<<<< HEAD
   MPI tasks                           :  6
 Poisson Kernel Creation:
   Boundary Conditions                 : Free
   Memory Requirements per MPI task:
     Density (MB)                      :  3.05
     Kernel (MB)                       :  3.04
     Full Grid Arrays (MB)             :  17.38
     Load Balancing of calculations:
       Density:
         MPI tasks 0- 4                : 100%
         MPI task 5                    :  88%
       Kernel:
         MPI tasks 0- 4                : 100%
         MPI task 5                    :  95%
=======
   MPI tasks                           :  2
   OpenMP threads per MPI task         :  2
 Poisson Kernel Creation:
   Boundary Conditions                 : Free
   Memory Requirements per MPI task:
     Density (MB)                      :  8.97
     Kernel (MB)                       :  9.22
     Full Grid Arrays (MB)             :  17.38
     Load Balancing of calculations:
       Density:
         MPI tasks 0- 1                : 100%
       Kernel:
         MPI tasks 0- 0                : 100%
         MPI task 1                    :  98%
>>>>>>> 710e4b74
       Complete LB per task            : 1/3 LB_density + 2/3 LB_kernel
 Wavefunctions Descriptors, full simulation domain:
   Coarse resolution grid:
     No. of segments                   :  2963
     No. of points                     :  84314
   Fine resolution grid:
     No. of segments                   :  572
     No. of points                     :  2192
  #---------------------------------------------------------------------- Occupation Numbers
 Total Number of Electrons             :  56
 Spin treatment                        : Averaged
 Orbitals Repartition:
<<<<<<< HEAD
   MPI tasks  0- 3                     :  5
   MPI tasks  4- 5                     :  4
=======
   MPI tasks  0- 1                     :  14
>>>>>>> 710e4b74
 Total Number of Orbitals              :  28
 Occupation numbers coming from        : System properties
 Input Occupation Numbers:
 - Occupation Numbers: {Orbitals No. 1-28:  2.0000}
<<<<<<< HEAD
 Wavefunctions memory occupation for root MPI process:  3 MB 820 KB 912 B
=======
 Wavefunctions memory occupation for root MPI process:  10 MB 660 KB 96 B
>>>>>>> 710e4b74
 NonLocal PSP Projectors Descriptors:
   Creation strategy                   : On-the-fly
   Total number of projectors          :  9
   Total number of components          :  6980
   Percent of zero components          :  0
  #-------------------------------------------------------- Estimation of Memory Consumption
 Memory requirements for principal quantities (MiB.KiB):
   Subspace Matrix                     : 0.1 #    (Number of Orbitals: 28)
   Single orbital                      : 0.779 #  (Number of Components: 99658)
<<<<<<< HEAD
   All (distributed) orbitals          : 11.415 # (Number of Orbitals per MPI task: 5)
   Wavefunction storage size           : 87.451 # (DIIS/SD workspaces included)
=======
   All (distributed) orbitals          : 31.957 # (Number of Orbitals per MPI task: 14)
   Wavefunction storage size           : 244.847 # (DIIS/SD workspaces included)
>>>>>>> 710e4b74
   Nonlocal Pseudopotential Arrays     : 0.55
   Full Uncompressed (ISF) grid        : 17.386
   Workspaces storage size             : 1.754
 Memory requirements for principal code sections (MiB.KiB):
<<<<<<< HEAD
   Kernel calculation                  : 58.698
   Density Construction                : 146.356
   Poisson Solver                      : 127.193
   Hamiltonian application             : 148.385
 Estimated Memory Peak (MB)            :  148
=======
   Kernel calculation                  : 176.45
   Density Construction                : 327.692
   Poisson Solver                      : 361.831
   Hamiltonian application             : 329.721
 Estimated Memory Peak (MB)            :  361
>>>>>>> 710e4b74
  #WARNING: Do not call check_communications in the linear scaling version!
 Checking Compression/Uncompression of sparse matrices:
   Tolerances for this check           :  1.00000001335143196E-10
   Maxdiff for compress                :  0.00000000000000000E+00
   Maxdiff for uncompress              :  0.00000000000000000E+00
   Tolerances for this check           :  1.00000001335143196E-10
   Maxdiff for compress                :  0.00000000000000000E+00
   Maxdiff for uncompress              :  0.00000000000000000E+00
   Tolerances for this check           :  1.00000001335143196E-10
   Maxdiff for compress                :  0.00000000000000000E+00
   Maxdiff for uncompress              :  0.00000000000000000E+00
 Ion-Ion interaction energy            :  2.59945481937083E+02
  #---------------------------------------------------------------- Ionic Potential Creation
 Total ionic charge                    : -56.000000076224
 Poisson Solver:
   BC                                  : Free
   Box                                 :  [  105,  109,  199 ]
<<<<<<< HEAD
   MPI tasks                           :  6
=======
   MPI tasks                           :  2
>>>>>>> 710e4b74
  #------------------------------------------------------------ Input Wavefunctions Creation
 Input Hamiltonian:
   Total No. of Atomic Input Orbitals  :  56
   Atomic Input Orbital Generation:
   -  {Atom Type: C, Electronic configuration: {s: [ 2.00], p: [ 2/3,  2/3,  2/3]}}
   -  {Atom Type: H, Electronic configuration: {s: [ 1.00]}}
   Wavelet conversion succeeded        :  Yes
   Deviation from normalization        :  2.51E-04
   Poisson Solver:
     BC                                : Free
     Box                               :  [  105,  109,  199 ]
<<<<<<< HEAD
     MPI tasks                         :  6
   Poisson Solver:
     BC                                : Free
     Box                               :  [  105,  109,  199 ]
     MPI tasks                         :  6
 Checking Communications of Minimal Basis:
   Number of coarse and fine DoF (MasterMPI task):  [  21216,  440 ]

   Maxdiff for transpose (checksum)    :  1.16415321826934814E-10
   Maxdiff for untranspose             :  0.00000000000000000E+00
 Checking Communications of Enlarged Minimal Basis:
   Number of coarse and fine DoF (MasterMPI task):  [  23252,  538 ]

   Maxdiff for transpose (checksum)    :  9.31322574615478516E-10
=======
     MPI tasks                         :  2
   Poisson Solver:
     BC                                : Free
     Box                               :  [  105,  109,  199 ]
     MPI tasks                         :  2
 Checking Communications of Minimal Basis:
   Number of coarse and fine DoF (MasterMPI task):  [  42268,  1114 ]
   Tolerances for this check: [ 7.51578581463221618E-07,  1.24344978758017533E-14]
   Maxdiff for transpose (checksum)    :  1.16415321826934814E-10
   Maxdiff for untranspose             :  0.00000000000000000E+00
 Checking Communications of Enlarged Minimal Basis:
   Number of coarse and fine DoF (MasterMPI task):  [  42198,  1108 ]
   Tolerances for this check: [ 3.09875718422998807E-06,  1.24344978758017533E-14]
   Maxdiff for transpose (checksum)    :  6.98491930961608887E-10
>>>>>>> 710e4b74
   Maxdiff for untranspose             :  0.00000000000000000E+00
 Poisson Solver:
   BC                                  : Free
   Box                                 :  [  105,  109,  199 ]
<<<<<<< HEAD
   MPI tasks                           :  6
 Poisson Solver:
   BC                                  : Free
   Box                                 :  [  105,  109,  199 ]
   MPI tasks                           :  6
 Poisson Solver:
   BC                                  : Free
   Box                                 :  [  105,  109,  199 ]
   MPI tasks                           :  6
 Poisson Solver:
   BC                                  : Free
   Box                                 :  [  105,  109,  199 ]
   MPI tasks                           :  6
 Poisson Solver:
   BC                                  : Free
   Box                                 :  [  105,  109,  199 ]
   MPI tasks                           :  6
 Poisson Solver:
   BC                                  : Free
   Box                                 :  [  105,  109,  199 ]
   MPI tasks                           :  6
 Poisson Solver:
   BC                                  : Free
   Box                                 :  [  105,  109,  199 ]
   MPI tasks                           :  6
 Poisson Solver:
   BC                                  : Free
   Box                                 :  [  105,  109,  199 ]
   MPI tasks                           :  6
 Poisson Solver:
   BC                                  : Free
   Box                                 :  [  105,  109,  199 ]
   MPI tasks                           :  6
 Poisson Solver:
   BC                                  : Free
   Box                                 :  [  105,  109,  199 ]
   MPI tasks                           :  6
 Poisson Solver:
   BC                                  : Free
   Box                                 :  [  105,  109,  199 ]
   MPI tasks                           :  6
 Poisson Solver:
   BC                                  : Free
   Box                                 :  [  105,  109,  199 ]
   MPI tasks                           :  6
 Poisson Solver:
   BC                                  : Free
   Box                                 :  [  105,  109,  199 ]
   MPI tasks                           :  6
 Poisson Solver:
   BC                                  : Free
   Box                                 :  [  105,  109,  199 ]
   MPI tasks                           :  6
 Poisson Solver:
   BC                                  : Free
   Box                                 :  [  105,  109,  199 ]
   MPI tasks                           :  6
 Poisson Solver:
   BC                                  : Free
   Box                                 :  [  105,  109,  199 ]
   MPI tasks                           :  6
 Poisson Solver:
   BC                                  : Free
   Box                                 :  [  105,  109,  199 ]
   MPI tasks                           :  6
 Poisson Solver:
   BC                                  : Free
   Box                                 :  [  105,  109,  199 ]
   MPI tasks                           :  6
 Poisson Solver:
   BC                                  : Free
   Box                                 :  [  105,  109,  199 ]
   MPI tasks                           :  6
 Poisson Solver:
   BC                                  : Free
   Box                                 :  [  105,  109,  199 ]
   MPI tasks                           :  6
 Poisson Solver:
   BC                                  : Free
   Box                                 :  [  105,  109,  199 ]
   MPI tasks                           :  6
=======
   MPI tasks                           :  2
 Poisson Solver:
   BC                                  : Free
   Box                                 :  [  105,  109,  199 ]
   MPI tasks                           :  2
 Poisson Solver:
   BC                                  : Free
   Box                                 :  [  105,  109,  199 ]
   MPI tasks                           :  2
 Poisson Solver:
   BC                                  : Free
   Box                                 :  [  105,  109,  199 ]
   MPI tasks                           :  2
 Poisson Solver:
   BC                                  : Free
   Box                                 :  [  105,  109,  199 ]
   MPI tasks                           :  2
 Poisson Solver:
   BC                                  : Free
   Box                                 :  [  105,  109,  199 ]
   MPI tasks                           :  2
 Poisson Solver:
   BC                                  : Free
   Box                                 :  [  105,  109,  199 ]
   MPI tasks                           :  2
 Poisson Solver:
   BC                                  : Free
   Box                                 :  [  105,  109,  199 ]
   MPI tasks                           :  2
 Poisson Solver:
   BC                                  : Free
   Box                                 :  [  105,  109,  199 ]
   MPI tasks                           :  2
 Poisson Solver:
   BC                                  : Free
   Box                                 :  [  105,  109,  199 ]
   MPI tasks                           :  2
 Poisson Solver:
   BC                                  : Free
   Box                                 :  [  105,  109,  199 ]
   MPI tasks                           :  2
 Poisson Solver:
   BC                                  : Free
   Box                                 :  [  105,  109,  199 ]
   MPI tasks                           :  2
 Poisson Solver:
   BC                                  : Free
   Box                                 :  [  105,  109,  199 ]
   MPI tasks                           :  2
 Poisson Solver:
   BC                                  : Free
   Box                                 :  [  105,  109,  199 ]
   MPI tasks                           :  2
 Poisson Solver:
   BC                                  : Free
   Box                                 :  [  105,  109,  199 ]
   MPI tasks                           :  2
 Poisson Solver:
   BC                                  : Free
   Box                                 :  [  105,  109,  199 ]
   MPI tasks                           :  2
 Poisson Solver:
   BC                                  : Free
   Box                                 :  [  105,  109,  199 ]
   MPI tasks                           :  2
 Poisson Solver:
   BC                                  : Free
   Box                                 :  [  105,  109,  199 ]
   MPI tasks                           :  2
 Poisson Solver:
   BC                                  : Free
   Box                                 :  [  105,  109,  199 ]
   MPI tasks                           :  2
 Poisson Solver:
   BC                                  : Free
   Box                                 :  [  105,  109,  199 ]
   MPI tasks                           :  2
 Poisson Solver:
   BC                                  : Free
   Box                                 :  [  105,  109,  199 ]
   MPI tasks                           :  2
>>>>>>> 710e4b74
  #---------------------------------------------------------------------- Forces Calculation
 Poisson Solver:
   BC                                  : Free
   Box                                 :  [  105,  109,  199 ]
<<<<<<< HEAD
   MPI tasks                           :  6
=======
   MPI tasks                           :  2
>>>>>>> 710e4b74
 Electric Dipole Moment (AU):
   P vector                            :  [ -6.8753E-02, -7.5334E-02, -1.3305E-01 ]
   norm(P)                             :  1.676433E-01
 Electric Dipole Moment (Debye):
   P vector                            :  [ -1.7475E-01, -1.9148E-01, -3.3818E-01 ]
   norm(P)                             :  4.261066E-01
 Calculate local forces: {Leaked force:  0.00000E+00}
 Calculate Non Local forces            :  Yes
 Average noise forces: {x:  3.96767666E-03, y:  4.05223018E-03, z:  5.20647508E-03, 
                    total:  7.69872784E-03}
<<<<<<< HEAD
 Clean forces norm (Ha/Bohr): {maxval:  1.277090490811E-02, fnrm2:  7.949353944894E-04}
 Raw forces norm (Ha/Bohr): {maxval:  1.201385673240E-02, fnrm2:  8.542087670259E-04}
  #--------------------------------------------------------------------------- Atomic Forces
 Atomic Forces (Ha/Bohr):
 -  {C:  [  1.360726750914E-03, -3.579920817835E-04,  5.814987032347E-03 ]} # 0001
 -  {C:  [  1.128100895268E-03,  3.336849889204E-03, -2.225714238446E-03 ]} # 0002
 -  {C:  [  9.330103617118E-04,  5.680211015977E-04,  4.850971933984E-04 ]} # 0003
 -  {C:  [  1.052755214517E-03,  1.682415525058E-03,  1.294785283506E-03 ]} # 0004
 -  {C:  [  9.914759841509E-04,  2.971351503267E-04,  1.556640737132E-03 ]} # 0005
 -  {C:  [  1.064705521094E-03,  1.297563306669E-03,  1.893398404300E-03 ]} # 0006
 -  {C:  [  9.832832280660E-04,  9.403207835837E-04,  1.654532883735E-03 ]} # 0007
 -  {C:  [  1.272907726280E-03,  3.957853135593E-03,  4.117613301307E-03 ]} # 0008
 -  {C:  [  1.335559279645E-03, -1.019366614464E-03, -2.929623962345E-03 ]} # 0009
 -  {H:  [ -4.719179734073E-04, -8.614028471151E-03,  8.106872211930E-03 ]} # 0010
 -  {H:  [  1.672148305772E-03,  4.835898702992E-03, -2.989469877228E-03 ]} # 0011
 -  {H:  [ -2.678958570668E-03,  5.060515475104E-03, -2.792885018404E-03 ]} # 0012
 -  {H:  [  1.521750468398E-03, -3.329183376556E-03,  6.426340267927E-04 ]} # 0013
 -  {H:  [ -2.514220515120E-03, -3.487716127242E-03,  7.587262491131E-04 ]} # 0014
 -  {H:  [  1.543239760827E-03,  2.682965067571E-03, -9.989335956257E-04 ]} # 0015
 -  {H:  [ -2.521215460658E-03,  2.911603636863E-03, -8.725171347789E-04 ]} # 0016
 -  {H:  [  1.133320100510E-03, -4.056723591701E-03, -7.683841466279E-04 ]} # 0017
 -  {H:  [ -2.142045364079E-03, -4.208171596150E-03, -6.594815235416E-04 ]} # 0018
 -  {H:  [  1.046879824211E-03,  2.679361777117E-03, -7.043064757159E-04 ]} # 0019
 -  {H:  [ -2.087670789320E-03,  2.867210348450E-03, -6.955050433757E-04 ]} # 0020
 -  {H:  [  1.132097422066E-03, -4.107407138140E-03, -1.541730436545E-04 ]} # 0021
 -  {H:  [ -2.151170359726E-03, -4.254836481504E-03, -2.182627612458E-04 ]} # 0022
 -  {H:  [  1.512441105353E-03,  2.761737860623E-03,  1.099431597056E-04 ]} # 0023
 -  {H:  [ -2.532353797642E-03,  2.984469842891E-03, -6.148597200173E-05 ]} # 0024
 -  {H:  [  1.621291916774E-03, -3.439959039463E-03, -1.815216658012E-03 ]} # 0025
 -  {H:  [ -2.678796086331E-03, -3.629582771547E-03, -1.993792014863E-03 ]} # 0026
 -  {H:  [  1.772563001628E-03,  4.848194430416E-03,  1.679326510271E-03 ]} # 0027
 -  {H:  [ -2.794559445495E-03,  5.104409927537E-03,  1.448098350009E-03 ]} # 0028
 -  {H:  [ -5.053485047398E-04, -8.311558671893E-03, -9.682903877681E-03 ]} # 0029
  #----------------------------------------------------------------- Timing for root process
 Timings for root process:
   CPU time (s)                        :  49.43
   Elapsed time (s)                    :  50.31
=======
 Clean forces norm (Ha/Bohr): {maxval:  1.277090490810E-02, fnrm2:  7.949353944900E-04}
 Raw forces norm (Ha/Bohr): {maxval:  1.201385673240E-02, fnrm2:  8.542087670261E-04}
  #--------------------------------------------------------------------------- Atomic Forces
 Atomic Forces (Ha/Bohr):
 -  {C: [ 1.360726750916E-03, -3.579920817834E-04,  5.814987032356E-03]} # 0001
 -  {C: [ 1.128100895269E-03,  3.336849889210E-03, -2.225714238453E-03]} # 0002
 -  {C: [ 9.330103617087E-04,  5.680211015968E-04,  4.850971933970E-04]} # 0003
 -  {C: [ 1.052755214517E-03,  1.682415525061E-03,  1.294785283520E-03]} # 0004
 -  {C: [ 9.914759841547E-04,  2.971351503285E-04,  1.556640736841E-03]} # 0005
 -  {C: [ 1.064705521093E-03,  1.297563306676E-03,  1.893398404297E-03]} # 0006
 -  {C: [ 9.832832280620E-04,  9.403207835900E-04,  1.654532883757E-03]} # 0007
 -  {C: [ 1.272907726278E-03,  3.957853135605E-03,  4.117613301469E-03]} # 0008
 -  {C: [ 1.335559279648E-03, -1.019366614459E-03, -2.929623962320E-03]} # 0009
 -  {H: [-4.719179734073E-04, -8.614028471156E-03,  8.106872211935E-03]} # 0010
 -  {H: [ 1.672148305773E-03,  4.835898702990E-03, -2.989469877218E-03]} # 0011
 -  {H: [-2.678958570669E-03,  5.060515475100E-03, -2.792885018398E-03]} # 0012
 -  {H: [ 1.521750468400E-03, -3.329183376561E-03,  6.426340267971E-04]} # 0013
 -  {H: [-2.514220515119E-03, -3.487716127249E-03,  7.587262491153E-04]} # 0014
 -  {H: [ 1.543239760824E-03,  2.682965067566E-03, -9.989335956088E-04]} # 0015
 -  {H: [-2.521215460658E-03,  2.911603636862E-03, -8.725171347670E-04]} # 0016
 -  {H: [ 1.133320100512E-03, -4.056723591705E-03, -7.683841466196E-04]} # 0017
 -  {H: [-2.142045364079E-03, -4.208171596149E-03, -6.594815235402E-04]} # 0018
 -  {H: [ 1.046879824209E-03,  2.679361777114E-03, -7.043064757377E-04]} # 0019
 -  {H: [-2.087670789316E-03,  2.867210348448E-03, -6.955050434087E-04]} # 0020
 -  {H: [ 1.132097422061E-03, -4.107407138143E-03, -1.541730436444E-04]} # 0021
 -  {H: [-2.151170359719E-03, -4.254836481509E-03, -2.182627612395E-04]} # 0022
 -  {H: [ 1.512441105349E-03,  2.761737860623E-03,  1.099431597088E-04]} # 0023
 -  {H: [-2.532353797640E-03,  2.984469842889E-03, -6.148597199398E-05]} # 0024
 -  {H: [ 1.621291916770E-03, -3.439959039468E-03, -1.815216658005E-03]} # 0025
 -  {H: [-2.678796086331E-03, -3.629582771550E-03, -1.993792014859E-03]} # 0026
 -  {H: [ 1.772563001626E-03,  4.848194430418E-03,  1.679326510279E-03]} # 0027
 -  {H: [-2.794559445495E-03,  5.104409927541E-03,  1.448098350012E-03]} # 0028
 -  {H: [-5.053485047385E-04, -8.311558671888E-03, -9.682903877670E-03]} # 0029
  #----------------------------------------------------------------- Timing for root process
 Timings for root process:
   CPU time (s)                        :  264.31
   Elapsed time (s)                    :  140.30
>>>>>>> 710e4b74
  #-------------------------------- Warnings obtained during the run, check their relevance!
 WARNINGS:
 - Do not call check_communications in the linear scaling version!
 Status of the memory at finalization:
   Timestamp of Profile initialization:
     2013-03-28 16:10:59.037
 Calling sequence of Main program      : 
 Memory Consumption Report:
<<<<<<< HEAD
   Tot. No. of Allocations  : 31854
   Tot. No. of Deallocations: 31854
   Remaining Memory (B)     : 0
   Memory occupation: 
      Peak Value (MB): 273
=======
   Tot. No. of Allocations  : 92802
   Tot. No. of Deallocations: 92802
   Remaining Memory (B)     : 0
   Memory occupation: 
      Peak Value (MB): 670
>>>>>>> 710e4b74
      for the array: nrecvdspls
      in the routine: transpose_communicate_psi<|MERGE_RESOLUTION|>--- conflicted
+++ resolved
@@ -26,13 +26,6 @@
        ggggg       i         BBBB
 
  Reference Paper                       : The Journal of Chemical Physics 129, 014109 (2008)
-<<<<<<< HEAD
- Version Number                        : 1.7-dev.25
- Timestamp of this run                 : 2013-03-28 16:10:59.038
- Root process Hostname                 : moutarde
- Number of MPI tasks                   :  6
- OpenMP parallelization                :  No
-=======
  Version Number                        : 1.7-dev.26
  Timestamp of this run                 : 2013-04-15 14:46:46.411
  Root process Hostname                 : athelas
@@ -54,7 +47,6 @@
      FCFLAGS                           : -O2 -fopenmp
      CXXFLAGS                          : -g -O2
      CPPFLAGS                          : 
->>>>>>> 710e4b74
  #... (file:input.perf)..................................................Performance Options
  #|debug F                      Debug option                                                 
  #|fftcache 8192                Cache size for the FFT                                       
@@ -279,22 +271,6 @@
  High Res. box is treated separately   :  Yes
   #------------------------------------------------------------------- Kernel Initialization
  Poisson Kernel Initialization:
-<<<<<<< HEAD
-   MPI tasks                           :  6
- Poisson Kernel Creation:
-   Boundary Conditions                 : Free
-   Memory Requirements per MPI task:
-     Density (MB)                      :  3.05
-     Kernel (MB)                       :  3.04
-     Full Grid Arrays (MB)             :  17.38
-     Load Balancing of calculations:
-       Density:
-         MPI tasks 0- 4                : 100%
-         MPI task 5                    :  88%
-       Kernel:
-         MPI tasks 0- 4                : 100%
-         MPI task 5                    :  95%
-=======
    MPI tasks                           :  2
    OpenMP threads per MPI task         :  2
  Poisson Kernel Creation:
@@ -309,7 +285,6 @@
        Kernel:
          MPI tasks 0- 0                : 100%
          MPI task 1                    :  98%
->>>>>>> 710e4b74
        Complete LB per task            : 1/3 LB_density + 2/3 LB_kernel
  Wavefunctions Descriptors, full simulation domain:
    Coarse resolution grid:
@@ -322,21 +297,12 @@
  Total Number of Electrons             :  56
  Spin treatment                        : Averaged
  Orbitals Repartition:
-<<<<<<< HEAD
-   MPI tasks  0- 3                     :  5
-   MPI tasks  4- 5                     :  4
-=======
    MPI tasks  0- 1                     :  14
->>>>>>> 710e4b74
  Total Number of Orbitals              :  28
  Occupation numbers coming from        : System properties
  Input Occupation Numbers:
  - Occupation Numbers: {Orbitals No. 1-28:  2.0000}
-<<<<<<< HEAD
- Wavefunctions memory occupation for root MPI process:  3 MB 820 KB 912 B
-=======
  Wavefunctions memory occupation for root MPI process:  10 MB 660 KB 96 B
->>>>>>> 710e4b74
  NonLocal PSP Projectors Descriptors:
    Creation strategy                   : On-the-fly
    Total number of projectors          :  9
@@ -346,30 +312,17 @@
  Memory requirements for principal quantities (MiB.KiB):
    Subspace Matrix                     : 0.1 #    (Number of Orbitals: 28)
    Single orbital                      : 0.779 #  (Number of Components: 99658)
-<<<<<<< HEAD
-   All (distributed) orbitals          : 11.415 # (Number of Orbitals per MPI task: 5)
-   Wavefunction storage size           : 87.451 # (DIIS/SD workspaces included)
-=======
    All (distributed) orbitals          : 31.957 # (Number of Orbitals per MPI task: 14)
    Wavefunction storage size           : 244.847 # (DIIS/SD workspaces included)
->>>>>>> 710e4b74
    Nonlocal Pseudopotential Arrays     : 0.55
    Full Uncompressed (ISF) grid        : 17.386
    Workspaces storage size             : 1.754
  Memory requirements for principal code sections (MiB.KiB):
-<<<<<<< HEAD
-   Kernel calculation                  : 58.698
-   Density Construction                : 146.356
-   Poisson Solver                      : 127.193
-   Hamiltonian application             : 148.385
- Estimated Memory Peak (MB)            :  148
-=======
    Kernel calculation                  : 176.45
    Density Construction                : 327.692
    Poisson Solver                      : 361.831
    Hamiltonian application             : 329.721
  Estimated Memory Peak (MB)            :  361
->>>>>>> 710e4b74
   #WARNING: Do not call check_communications in the linear scaling version!
  Checking Compression/Uncompression of sparse matrices:
    Tolerances for this check           :  1.00000001335143196E-10
@@ -387,11 +340,7 @@
  Poisson Solver:
    BC                                  : Free
    Box                                 :  [  105,  109,  199 ]
-<<<<<<< HEAD
-   MPI tasks                           :  6
-=======
-   MPI tasks                           :  2
->>>>>>> 710e4b74
+   MPI tasks                           :  2
   #------------------------------------------------------------ Input Wavefunctions Creation
  Input Hamiltonian:
    Total No. of Atomic Input Orbitals  :  56
@@ -403,22 +352,6 @@
    Poisson Solver:
      BC                                : Free
      Box                               :  [  105,  109,  199 ]
-<<<<<<< HEAD
-     MPI tasks                         :  6
-   Poisson Solver:
-     BC                                : Free
-     Box                               :  [  105,  109,  199 ]
-     MPI tasks                         :  6
- Checking Communications of Minimal Basis:
-   Number of coarse and fine DoF (MasterMPI task):  [  21216,  440 ]
-
-   Maxdiff for transpose (checksum)    :  1.16415321826934814E-10
-   Maxdiff for untranspose             :  0.00000000000000000E+00
- Checking Communications of Enlarged Minimal Basis:
-   Number of coarse and fine DoF (MasterMPI task):  [  23252,  538 ]
-
-   Maxdiff for transpose (checksum)    :  9.31322574615478516E-10
-=======
      MPI tasks                         :  2
    Poisson Solver:
      BC                                : Free
@@ -433,185 +366,96 @@
    Number of coarse and fine DoF (MasterMPI task):  [  42198,  1108 ]
    Tolerances for this check: [ 3.09875718422998807E-06,  1.24344978758017533E-14]
    Maxdiff for transpose (checksum)    :  6.98491930961608887E-10
->>>>>>> 710e4b74
    Maxdiff for untranspose             :  0.00000000000000000E+00
  Poisson Solver:
    BC                                  : Free
    Box                                 :  [  105,  109,  199 ]
-<<<<<<< HEAD
-   MPI tasks                           :  6
- Poisson Solver:
-   BC                                  : Free
-   Box                                 :  [  105,  109,  199 ]
-   MPI tasks                           :  6
- Poisson Solver:
-   BC                                  : Free
-   Box                                 :  [  105,  109,  199 ]
-   MPI tasks                           :  6
- Poisson Solver:
-   BC                                  : Free
-   Box                                 :  [  105,  109,  199 ]
-   MPI tasks                           :  6
- Poisson Solver:
-   BC                                  : Free
-   Box                                 :  [  105,  109,  199 ]
-   MPI tasks                           :  6
- Poisson Solver:
-   BC                                  : Free
-   Box                                 :  [  105,  109,  199 ]
-   MPI tasks                           :  6
- Poisson Solver:
-   BC                                  : Free
-   Box                                 :  [  105,  109,  199 ]
-   MPI tasks                           :  6
- Poisson Solver:
-   BC                                  : Free
-   Box                                 :  [  105,  109,  199 ]
-   MPI tasks                           :  6
- Poisson Solver:
-   BC                                  : Free
-   Box                                 :  [  105,  109,  199 ]
-   MPI tasks                           :  6
- Poisson Solver:
-   BC                                  : Free
-   Box                                 :  [  105,  109,  199 ]
-   MPI tasks                           :  6
- Poisson Solver:
-   BC                                  : Free
-   Box                                 :  [  105,  109,  199 ]
-   MPI tasks                           :  6
- Poisson Solver:
-   BC                                  : Free
-   Box                                 :  [  105,  109,  199 ]
-   MPI tasks                           :  6
- Poisson Solver:
-   BC                                  : Free
-   Box                                 :  [  105,  109,  199 ]
-   MPI tasks                           :  6
- Poisson Solver:
-   BC                                  : Free
-   Box                                 :  [  105,  109,  199 ]
-   MPI tasks                           :  6
- Poisson Solver:
-   BC                                  : Free
-   Box                                 :  [  105,  109,  199 ]
-   MPI tasks                           :  6
- Poisson Solver:
-   BC                                  : Free
-   Box                                 :  [  105,  109,  199 ]
-   MPI tasks                           :  6
- Poisson Solver:
-   BC                                  : Free
-   Box                                 :  [  105,  109,  199 ]
-   MPI tasks                           :  6
- Poisson Solver:
-   BC                                  : Free
-   Box                                 :  [  105,  109,  199 ]
-   MPI tasks                           :  6
- Poisson Solver:
-   BC                                  : Free
-   Box                                 :  [  105,  109,  199 ]
-   MPI tasks                           :  6
- Poisson Solver:
-   BC                                  : Free
-   Box                                 :  [  105,  109,  199 ]
-   MPI tasks                           :  6
- Poisson Solver:
-   BC                                  : Free
-   Box                                 :  [  105,  109,  199 ]
-   MPI tasks                           :  6
-=======
-   MPI tasks                           :  2
- Poisson Solver:
-   BC                                  : Free
-   Box                                 :  [  105,  109,  199 ]
-   MPI tasks                           :  2
- Poisson Solver:
-   BC                                  : Free
-   Box                                 :  [  105,  109,  199 ]
-   MPI tasks                           :  2
- Poisson Solver:
-   BC                                  : Free
-   Box                                 :  [  105,  109,  199 ]
-   MPI tasks                           :  2
- Poisson Solver:
-   BC                                  : Free
-   Box                                 :  [  105,  109,  199 ]
-   MPI tasks                           :  2
- Poisson Solver:
-   BC                                  : Free
-   Box                                 :  [  105,  109,  199 ]
-   MPI tasks                           :  2
- Poisson Solver:
-   BC                                  : Free
-   Box                                 :  [  105,  109,  199 ]
-   MPI tasks                           :  2
- Poisson Solver:
-   BC                                  : Free
-   Box                                 :  [  105,  109,  199 ]
-   MPI tasks                           :  2
- Poisson Solver:
-   BC                                  : Free
-   Box                                 :  [  105,  109,  199 ]
-   MPI tasks                           :  2
- Poisson Solver:
-   BC                                  : Free
-   Box                                 :  [  105,  109,  199 ]
-   MPI tasks                           :  2
- Poisson Solver:
-   BC                                  : Free
-   Box                                 :  [  105,  109,  199 ]
-   MPI tasks                           :  2
- Poisson Solver:
-   BC                                  : Free
-   Box                                 :  [  105,  109,  199 ]
-   MPI tasks                           :  2
- Poisson Solver:
-   BC                                  : Free
-   Box                                 :  [  105,  109,  199 ]
-   MPI tasks                           :  2
- Poisson Solver:
-   BC                                  : Free
-   Box                                 :  [  105,  109,  199 ]
-   MPI tasks                           :  2
- Poisson Solver:
-   BC                                  : Free
-   Box                                 :  [  105,  109,  199 ]
-   MPI tasks                           :  2
- Poisson Solver:
-   BC                                  : Free
-   Box                                 :  [  105,  109,  199 ]
-   MPI tasks                           :  2
- Poisson Solver:
-   BC                                  : Free
-   Box                                 :  [  105,  109,  199 ]
-   MPI tasks                           :  2
- Poisson Solver:
-   BC                                  : Free
-   Box                                 :  [  105,  109,  199 ]
-   MPI tasks                           :  2
- Poisson Solver:
-   BC                                  : Free
-   Box                                 :  [  105,  109,  199 ]
-   MPI tasks                           :  2
- Poisson Solver:
-   BC                                  : Free
-   Box                                 :  [  105,  109,  199 ]
-   MPI tasks                           :  2
- Poisson Solver:
-   BC                                  : Free
-   Box                                 :  [  105,  109,  199 ]
-   MPI tasks                           :  2
->>>>>>> 710e4b74
+   MPI tasks                           :  2
+ Poisson Solver:
+   BC                                  : Free
+   Box                                 :  [  105,  109,  199 ]
+   MPI tasks                           :  2
+ Poisson Solver:
+   BC                                  : Free
+   Box                                 :  [  105,  109,  199 ]
+   MPI tasks                           :  2
+ Poisson Solver:
+   BC                                  : Free
+   Box                                 :  [  105,  109,  199 ]
+   MPI tasks                           :  2
+ Poisson Solver:
+   BC                                  : Free
+   Box                                 :  [  105,  109,  199 ]
+   MPI tasks                           :  2
+ Poisson Solver:
+   BC                                  : Free
+   Box                                 :  [  105,  109,  199 ]
+   MPI tasks                           :  2
+ Poisson Solver:
+   BC                                  : Free
+   Box                                 :  [  105,  109,  199 ]
+   MPI tasks                           :  2
+ Poisson Solver:
+   BC                                  : Free
+   Box                                 :  [  105,  109,  199 ]
+   MPI tasks                           :  2
+ Poisson Solver:
+   BC                                  : Free
+   Box                                 :  [  105,  109,  199 ]
+   MPI tasks                           :  2
+ Poisson Solver:
+   BC                                  : Free
+   Box                                 :  [  105,  109,  199 ]
+   MPI tasks                           :  2
+ Poisson Solver:
+   BC                                  : Free
+   Box                                 :  [  105,  109,  199 ]
+   MPI tasks                           :  2
+ Poisson Solver:
+   BC                                  : Free
+   Box                                 :  [  105,  109,  199 ]
+   MPI tasks                           :  2
+ Poisson Solver:
+   BC                                  : Free
+   Box                                 :  [  105,  109,  199 ]
+   MPI tasks                           :  2
+ Poisson Solver:
+   BC                                  : Free
+   Box                                 :  [  105,  109,  199 ]
+   MPI tasks                           :  2
+ Poisson Solver:
+   BC                                  : Free
+   Box                                 :  [  105,  109,  199 ]
+   MPI tasks                           :  2
+ Poisson Solver:
+   BC                                  : Free
+   Box                                 :  [  105,  109,  199 ]
+   MPI tasks                           :  2
+ Poisson Solver:
+   BC                                  : Free
+   Box                                 :  [  105,  109,  199 ]
+   MPI tasks                           :  2
+ Poisson Solver:
+   BC                                  : Free
+   Box                                 :  [  105,  109,  199 ]
+   MPI tasks                           :  2
+ Poisson Solver:
+   BC                                  : Free
+   Box                                 :  [  105,  109,  199 ]
+   MPI tasks                           :  2
+ Poisson Solver:
+   BC                                  : Free
+   Box                                 :  [  105,  109,  199 ]
+   MPI tasks                           :  2
+ Poisson Solver:
+   BC                                  : Free
+   Box                                 :  [  105,  109,  199 ]
+   MPI tasks                           :  2
   #---------------------------------------------------------------------- Forces Calculation
  Poisson Solver:
    BC                                  : Free
    Box                                 :  [  105,  109,  199 ]
-<<<<<<< HEAD
-   MPI tasks                           :  6
-=======
-   MPI tasks                           :  2
->>>>>>> 710e4b74
+   MPI tasks                           :  2
  Electric Dipole Moment (AU):
    P vector                            :  [ -6.8753E-02, -7.5334E-02, -1.3305E-01 ]
    norm(P)                             :  1.676433E-01
@@ -622,45 +466,6 @@
  Calculate Non Local forces            :  Yes
  Average noise forces: {x:  3.96767666E-03, y:  4.05223018E-03, z:  5.20647508E-03, 
                     total:  7.69872784E-03}
-<<<<<<< HEAD
- Clean forces norm (Ha/Bohr): {maxval:  1.277090490811E-02, fnrm2:  7.949353944894E-04}
- Raw forces norm (Ha/Bohr): {maxval:  1.201385673240E-02, fnrm2:  8.542087670259E-04}
-  #--------------------------------------------------------------------------- Atomic Forces
- Atomic Forces (Ha/Bohr):
- -  {C:  [  1.360726750914E-03, -3.579920817835E-04,  5.814987032347E-03 ]} # 0001
- -  {C:  [  1.128100895268E-03,  3.336849889204E-03, -2.225714238446E-03 ]} # 0002
- -  {C:  [  9.330103617118E-04,  5.680211015977E-04,  4.850971933984E-04 ]} # 0003
- -  {C:  [  1.052755214517E-03,  1.682415525058E-03,  1.294785283506E-03 ]} # 0004
- -  {C:  [  9.914759841509E-04,  2.971351503267E-04,  1.556640737132E-03 ]} # 0005
- -  {C:  [  1.064705521094E-03,  1.297563306669E-03,  1.893398404300E-03 ]} # 0006
- -  {C:  [  9.832832280660E-04,  9.403207835837E-04,  1.654532883735E-03 ]} # 0007
- -  {C:  [  1.272907726280E-03,  3.957853135593E-03,  4.117613301307E-03 ]} # 0008
- -  {C:  [  1.335559279645E-03, -1.019366614464E-03, -2.929623962345E-03 ]} # 0009
- -  {H:  [ -4.719179734073E-04, -8.614028471151E-03,  8.106872211930E-03 ]} # 0010
- -  {H:  [  1.672148305772E-03,  4.835898702992E-03, -2.989469877228E-03 ]} # 0011
- -  {H:  [ -2.678958570668E-03,  5.060515475104E-03, -2.792885018404E-03 ]} # 0012
- -  {H:  [  1.521750468398E-03, -3.329183376556E-03,  6.426340267927E-04 ]} # 0013
- -  {H:  [ -2.514220515120E-03, -3.487716127242E-03,  7.587262491131E-04 ]} # 0014
- -  {H:  [  1.543239760827E-03,  2.682965067571E-03, -9.989335956257E-04 ]} # 0015
- -  {H:  [ -2.521215460658E-03,  2.911603636863E-03, -8.725171347789E-04 ]} # 0016
- -  {H:  [  1.133320100510E-03, -4.056723591701E-03, -7.683841466279E-04 ]} # 0017
- -  {H:  [ -2.142045364079E-03, -4.208171596150E-03, -6.594815235416E-04 ]} # 0018
- -  {H:  [  1.046879824211E-03,  2.679361777117E-03, -7.043064757159E-04 ]} # 0019
- -  {H:  [ -2.087670789320E-03,  2.867210348450E-03, -6.955050433757E-04 ]} # 0020
- -  {H:  [  1.132097422066E-03, -4.107407138140E-03, -1.541730436545E-04 ]} # 0021
- -  {H:  [ -2.151170359726E-03, -4.254836481504E-03, -2.182627612458E-04 ]} # 0022
- -  {H:  [  1.512441105353E-03,  2.761737860623E-03,  1.099431597056E-04 ]} # 0023
- -  {H:  [ -2.532353797642E-03,  2.984469842891E-03, -6.148597200173E-05 ]} # 0024
- -  {H:  [  1.621291916774E-03, -3.439959039463E-03, -1.815216658012E-03 ]} # 0025
- -  {H:  [ -2.678796086331E-03, -3.629582771547E-03, -1.993792014863E-03 ]} # 0026
- -  {H:  [  1.772563001628E-03,  4.848194430416E-03,  1.679326510271E-03 ]} # 0027
- -  {H:  [ -2.794559445495E-03,  5.104409927537E-03,  1.448098350009E-03 ]} # 0028
- -  {H:  [ -5.053485047398E-04, -8.311558671893E-03, -9.682903877681E-03 ]} # 0029
-  #----------------------------------------------------------------- Timing for root process
- Timings for root process:
-   CPU time (s)                        :  49.43
-   Elapsed time (s)                    :  50.31
-=======
  Clean forces norm (Ha/Bohr): {maxval:  1.277090490810E-02, fnrm2:  7.949353944900E-04}
  Raw forces norm (Ha/Bohr): {maxval:  1.201385673240E-02, fnrm2:  8.542087670261E-04}
   #--------------------------------------------------------------------------- Atomic Forces
@@ -698,27 +503,14 @@
  Timings for root process:
    CPU time (s)                        :  264.31
    Elapsed time (s)                    :  140.30
->>>>>>> 710e4b74
   #-------------------------------- Warnings obtained during the run, check their relevance!
  WARNINGS:
  - Do not call check_communications in the linear scaling version!
- Status of the memory at finalization:
-   Timestamp of Profile initialization:
-     2013-03-28 16:10:59.037
- Calling sequence of Main program      : 
  Memory Consumption Report:
-<<<<<<< HEAD
-   Tot. No. of Allocations  : 31854
-   Tot. No. of Deallocations: 31854
-   Remaining Memory (B)     : 0
-   Memory occupation: 
-      Peak Value (MB): 273
-=======
    Tot. No. of Allocations  : 92802
    Tot. No. of Deallocations: 92802
    Remaining Memory (B)     : 0
    Memory occupation: 
       Peak Value (MB): 670
->>>>>>> 710e4b74
       for the array: nrecvdspls
       in the routine: transpose_communicate_psi