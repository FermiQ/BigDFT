--- conflicted
+++ resolved
@@ -25,21 +25,14 @@
              g     i        B     B
             g               B    B
        ggggg       i         BBBB
-
+ 
  Reference Paper                       : The Journal of Chemical Physics 129, 014109 (2008)
  Version Number                        : 1.7-dev.22
-<<<<<<< HEAD
- Timestamp of this run                 : 2013-01-17 13:59:23.404
- Root process Hostname                 : moutarde
- Number of MPI tasks                   :  6
- OpenMP parallelization                :  No
-=======
  Timestamp of this run                 : 2013-01-18 12:28:20.431
  Root process Hostname                 : phys-comp-03
  Number of MPI tasks                   :  4
  OpenMP parallelization                :  Yes
  Maximal OpenMP threads per MPI task   :  2
->>>>>>> 888c4127
  #... (file:input.perf)..................................................Performance Options
  #|debug F                      Debug option                                                 
  #|fftcache 8192                Cache size for the FFT                                       
@@ -262,20 +255,20 @@
  High Res. box is treated separately   :  Yes
   #------------------------------------------------------------------- Kernel Initialization
  Poisson Kernel Initialization:
-   MPI tasks                           :  6
+   MPI tasks                           :  4
+   OpenMP threads per MPI task         :  2
  Poisson Kernel Creation:
    Boundary Conditions                 : Free
    Memory Requirements per MPI task:
-     Density (MB)                      :  3.05
-     Kernel (MB)                       :  3.04
+     Density (MB)                      :  4.49
+     Kernel (MB)                       :  4.69
      Full Grid Arrays (MB)             :  17.38
      Load Balancing of calculations:
        Density:
-         MPI tasks 0- 4                : 100%
-         MPI task 5                    :  88%
+         MPI tasks 0- 3                : 100%
        Kernel:
-         MPI tasks 0- 4                : 100%
-         MPI task 5                    :  95%
+         MPI tasks 0- 2                : 100%
+         MPI task 3                    :  90%
        Complete LB per task            : 1/3 LB_density + 2/3 LB_kernel
  Wavefunctions Descriptors, full simulation domain:
    Coarse resolution grid:
@@ -288,13 +281,12 @@
  Total Number of Electrons             :  56
  Spin treatment                        : Averaged
  Orbitals Repartition:
-   MPI tasks  0- 3                     :  5
-   MPI tasks  4- 5                     :  4
+   MPI tasks  0- 3                     :  7
  Total Number of Orbitals              :  28
  Occupation numbers coming from        : System properties
  Input Occupation Numbers:
  - Occupation Numbers: {Orbitals No. 1-28:  2.0000}
- Wavefunctions memory occupation for root MPI process:  3 MB 820 KB 912 B
+ Wavefunctions memory occupation for root MPI process:  5 MB 330 KB 160 B
  NonLocal PSP Projectors Descriptors:
    Creation strategy                   : On-the-fly
    Total number of projectors          :  9
@@ -304,17 +296,17 @@
  Memory requirements for principal quantities (MiB.KiB):
    Subspace Matrix                     : 0.1 #    (Number of Orbitals: 28)
    Single orbital                      : 0.779 #  (Number of Components: 99658)
-   All (distributed) orbitals          : 11.415 # (Number of Orbitals per MPI task: 5)
-   Wavefunction storage size           : 87.451 # (DIIS/SD workspaces included)
+   All (distributed) orbitals          : 15.991 # (Number of Orbitals per MPI task: 7)
+   Wavefunction storage size           : 122.426 # (DIIS/SD workspaces included)
    Nonlocal Pseudopotential Arrays     : 0.55
    Full Uncompressed (ISF) grid        : 17.386
    Workspaces storage size             : 1.754
  Memory requirements for principal code sections (MiB.KiB):
-   Kernel calculation                  : 58.698
-   Density Construction                : 146.356
-   Poisson Solver                      : 127.193
-   Hamiltonian application             : 148.385
- Estimated Memory Peak (MB)            :  148
+   Kernel calculation                  : 89.580
+   Density Construction                : 187.262
+   Poisson Solver                      : 181.17
+   Hamiltonian application             : 189.291
+ Estimated Memory Peak (MB)            :  189
   #WARNING: Do not call check_communications in the linear scaling version!
  Ion-Ion interaction energy            :  2.59945481937083E+02
   #---------------------------------------------------------------- Ionic Potential Creation
@@ -322,7 +314,7 @@
  Poisson Solver:
    BC                                  : Free
    Box                                 :  [  105,  109,  199 ]
-   MPI tasks                           :  6
+   MPI tasks                           :  4
   #------------------------------------------------------------ Input Wavefunctions Creation
  Input Hamiltonian:
    Total No. of Atomic Input Orbitals  :  56
@@ -334,134 +326,125 @@
    Poisson Solver:
      BC                                : Free
      Box                               :  [  105,  109,  199 ]
-     MPI tasks                         :  6
-   Poisson Solver:
-     BC                                : Free
-     Box                               :  [  105,  109,  199 ]
-     MPI tasks                         :  6
+     MPI tasks                         :  4
  Checking Communications of Minimal Basis:
-   Number of coarse and fine DoF (MasterMPI task):  [  21216,  440 ]
-
+   Number of coarse and fine DoF (MasterMPI task):  [  26478,  626 ]
+ 
    Maxdiff for transpose (checksum)    :  1.16415321826934814E-10
    Maxdiff for untranspose             :  0.00000000000000000E+00
  Checking Communications of Enlarged Minimal Basis:
-   Number of coarse and fine DoF (MasterMPI task):  [  23252,  538 ]
-
-   Maxdiff for transpose (checksum)    :  9.31322574615478516E-10
+   Number of coarse and fine DoF (MasterMPI task):  [  28360,  692 ]
+ 
+   Maxdiff for transpose (checksum)    :  1.16415321826934814E-09
    Maxdiff for untranspose             :  0.00000000000000000E+00
  Poisson Solver:
    BC                                  : Free
    Box                                 :  [  105,  109,  199 ]
-   MPI tasks                           :  6
- Poisson Solver:
-   BC                                  : Free
-   Box                                 :  [  105,  109,  199 ]
-   MPI tasks                           :  6
- Poisson Solver:
-   BC                                  : Free
-   Box                                 :  [  105,  109,  199 ]
-   MPI tasks                           :  6
- Poisson Solver:
-   BC                                  : Free
-   Box                                 :  [  105,  109,  199 ]
-   MPI tasks                           :  6
- Poisson Solver:
-   BC                                  : Free
-   Box                                 :  [  105,  109,  199 ]
-   MPI tasks                           :  6
- Poisson Solver:
-   BC                                  : Free
-   Box                                 :  [  105,  109,  199 ]
-   MPI tasks                           :  6
- Poisson Solver:
-   BC                                  : Free
-   Box                                 :  [  105,  109,  199 ]
-   MPI tasks                           :  6
- Poisson Solver:
-   BC                                  : Free
-   Box                                 :  [  105,  109,  199 ]
-   MPI tasks                           :  6
- Poisson Solver:
-   BC                                  : Free
-   Box                                 :  [  105,  109,  199 ]
-   MPI tasks                           :  6
- Poisson Solver:
-   BC                                  : Free
-   Box                                 :  [  105,  109,  199 ]
-   MPI tasks                           :  6
- Poisson Solver:
-   BC                                  : Free
-   Box                                 :  [  105,  109,  199 ]
-   MPI tasks                           :  6
- Poisson Solver:
-   BC                                  : Free
-   Box                                 :  [  105,  109,  199 ]
-   MPI tasks                           :  6
- Poisson Solver:
-   BC                                  : Free
-   Box                                 :  [  105,  109,  199 ]
-   MPI tasks                           :  6
- Poisson Solver:
-   BC                                  : Free
-   Box                                 :  [  105,  109,  199 ]
-   MPI tasks                           :  6
- Poisson Solver:
-   BC                                  : Free
-   Box                                 :  [  105,  109,  199 ]
-   MPI tasks                           :  6
- Poisson Solver:
-   BC                                  : Free
-   Box                                 :  [  105,  109,  199 ]
-   MPI tasks                           :  6
- Poisson Solver:
-   BC                                  : Free
-   Box                                 :  [  105,  109,  199 ]
-   MPI tasks                           :  6
- Poisson Solver:
-   BC                                  : Free
-   Box                                 :  [  105,  109,  199 ]
-   MPI tasks                           :  6
- Poisson Solver:
-   BC                                  : Free
-   Box                                 :  [  105,  109,  199 ]
-   MPI tasks                           :  6
- Poisson Solver:
-   BC                                  : Free
-   Box                                 :  [  105,  109,  199 ]
-   MPI tasks                           :  6
- Poisson Solver:
-   BC                                  : Free
-   Box                                 :  [  105,  109,  199 ]
-   MPI tasks                           :  6
+   MPI tasks                           :  4
+ Poisson Solver:
+   BC                                  : Free
+   Box                                 :  [  105,  109,  199 ]
+   MPI tasks                           :  4
+ Poisson Solver:
+   BC                                  : Free
+   Box                                 :  [  105,  109,  199 ]
+   MPI tasks                           :  4
+ Poisson Solver:
+   BC                                  : Free
+   Box                                 :  [  105,  109,  199 ]
+   MPI tasks                           :  4
+ Poisson Solver:
+   BC                                  : Free
+   Box                                 :  [  105,  109,  199 ]
+   MPI tasks                           :  4
+ Poisson Solver:
+   BC                                  : Free
+   Box                                 :  [  105,  109,  199 ]
+   MPI tasks                           :  4
+ Poisson Solver:
+   BC                                  : Free
+   Box                                 :  [  105,  109,  199 ]
+   MPI tasks                           :  4
+ Poisson Solver:
+   BC                                  : Free
+   Box                                 :  [  105,  109,  199 ]
+   MPI tasks                           :  4
+ Poisson Solver:
+   BC                                  : Free
+   Box                                 :  [  105,  109,  199 ]
+   MPI tasks                           :  4
+ Poisson Solver:
+   BC                                  : Free
+   Box                                 :  [  105,  109,  199 ]
+   MPI tasks                           :  4
+ Poisson Solver:
+   BC                                  : Free
+   Box                                 :  [  105,  109,  199 ]
+   MPI tasks                           :  4
+ Poisson Solver:
+   BC                                  : Free
+   Box                                 :  [  105,  109,  199 ]
+   MPI tasks                           :  4
+ Poisson Solver:
+   BC                                  : Free
+   Box                                 :  [  105,  109,  199 ]
+   MPI tasks                           :  4
+ Poisson Solver:
+   BC                                  : Free
+   Box                                 :  [  105,  109,  199 ]
+   MPI tasks                           :  4
+ Poisson Solver:
+   BC                                  : Free
+   Box                                 :  [  105,  109,  199 ]
+   MPI tasks                           :  4
+ Poisson Solver:
+   BC                                  : Free
+   Box                                 :  [  105,  109,  199 ]
+   MPI tasks                           :  4
+ Poisson Solver:
+   BC                                  : Free
+   Box                                 :  [  105,  109,  199 ]
+   MPI tasks                           :  4
+ Poisson Solver:
+   BC                                  : Free
+   Box                                 :  [  105,  109,  199 ]
+   MPI tasks                           :  4
+ Poisson Solver:
+   BC                                  : Free
+   Box                                 :  [  105,  109,  199 ]
+   MPI tasks                           :  4
+ Poisson Solver:
+   BC                                  : Free
+   Box                                 :  [  105,  109,  199 ]
+   MPI tasks                           :  4
+ Poisson Solver:
+   BC                                  : Free
+   Box                                 :  [  105,  109,  199 ]
+   MPI tasks                           :  4
   #---------------------------------------------------------------------- Forces Calculation
  Poisson Solver:
    BC                                  : Free
    Box                                 :  [  105,  109,  199 ]
-   MPI tasks                           :  6
+   MPI tasks                           :  4
  Electric Dipole Moment (AU):
-   P vector                            :  [ -7.0416E-02, -7.7573E-02, -1.3271E-01 ]
-   norm(P)                             :  1.690774E-01
+   P vector                            :  [ -7.0210E-02, -7.5980E-02, -1.3276E-01 ]
+   norm(P)                             :  1.683097E-01
  Electric Dipole Moment (Debye):
-   P vector                            :  [ -1.7898E-01, -1.9717E-01, -3.3731E-01 ]
-   norm(P)                             :  4.297519E-01
+   P vector                            :  [ -1.7846E-01, -1.9312E-01, -3.3745E-01 ]
+   norm(P)                             :  4.278007E-01
  Non Local forces calculated           :  Yes
   #----------------------------------------------------------------- Timing for root process
  Timings for root process:
-<<<<<<< HEAD
-   CPU time (s)                        :  45.84
-   Elapsed time (s)                    :  46.77
-=======
    CPU time (s)                        :  66.87
    Elapsed time (s)                    :  33.94
->>>>>>> 888c4127
   #-------------------------------- Warnings obtained during the run, check their relevance!
  WARNINGS:
  - Do not call check_communications in the linear scaling version!
  Memory Consumption Report:
-   Tot. No. of Allocations  : 31616
-   Tot. No. of Deallocations: 31616
+   Tot. No. of Allocations  : 42812
+   Tot. No. of Deallocations: 42812
    Remaining Memory (B)     : 0
    Memory occupation: 
-      Peak Value (MB): 273
+      Peak Value (MB): 367
       for the array: nrecvdspls
       in the routine: transpose_communicate_psi