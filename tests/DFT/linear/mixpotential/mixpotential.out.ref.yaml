--- conflicted
+++ resolved
@@ -26,21 +26,12 @@
        ggggg       i         BBBB
  
  Reference Paper                       : The Journal of Chemical Physics 129, 014109 (2008)
-<<<<<<< HEAD
- Version Number                        : 1.7-dev.22
- Timestamp of this run                 : 2013-01-15 14:39:54.853
- Root process Hostname                 : localhost
- Number of MPI tasks                   :  1
- OpenMP parallelization                :  Yes
- Maximal OpenMP threads per MPI task   :  4
-=======
  Version Number                        : 1.7-dev.24
  Timestamp of this run                 : 2013-02-18 16:23:42.501
  Root process Hostname                 : badiane
  Number of MPI tasks                   :  4
  OpenMP parallelization                :  Yes
  Maximal OpenMP threads per MPI task   :  1
->>>>>>> 82c115d0
  #... (file:input.perf)..................................................Performance Options
  #|debug F                      Debug option                                                 
  #|fftcache 8192                Cache size for the FFT                                       
@@ -262,16 +253,6 @@
  High Res. box is treated separately   :  Yes
   #------------------------------------------------------------------- Kernel Initialization
  Poisson Kernel Initialization:
-<<<<<<< HEAD
-   MPI tasks                           :  1
-   OpenMP threads per MPI task         :  4
- Poisson Kernel Creation:
-   Boundary Conditions                 : Free
-   Memory Requirements per MPI task:
-     Density (MB)                      :  10.55
-     Kernel (MB)                       :  10.84
-     Full Grid Arrays (MB)             :  9.91
-=======
    MPI tasks                           :  4
    OpenMP threads per MPI task         :  1
  Poisson Kernel Creation:
@@ -287,7 +268,6 @@
          MPI tasks 0- 2                : 100%
          MPI task 3                    :  88%
        Complete LB per task            : 1/3 LB_density + 2/3 LB_kernel
->>>>>>> 82c115d0
  Wavefunctions Descriptors, full simulation domain:
    Coarse resolution grid:
      No. of segments                   :  1754
@@ -298,21 +278,14 @@
   #---------------------------------------------------------------------- Occupation Numbers
  Total Number of Electrons             :  50
  Spin treatment                        : Averaged
-<<<<<<< HEAD
-=======
  Orbitals Repartition:
    MPI tasks  0- 0                     :  7
    MPI tasks  1- 3                     :  6
->>>>>>> 82c115d0
  Total Number of Orbitals              :  25
  Occupation numbers coming from        : System properties
  Input Occupation Numbers:
  - Occupation Numbers: {Orbitals No. 1-25:  2.0000}
-<<<<<<< HEAD
- Wavefunctions memory occupation for root MPI process:  8 MB 221 KB 288 B
-=======
  Wavefunctions memory occupation for root MPI process:  2 MB 307 KB 736 B
->>>>>>> 82c115d0
  NonLocal PSP Projectors Descriptors:
    Creation strategy                   : On-the-fly
    Total number of projectors          :  8
@@ -322,30 +295,17 @@
  Memory requirements for principal quantities (MiB.KiB):
    Subspace Matrix                     : 0.1 #    (Number of Orbitals: 25)
    Single orbital                      : 0.337 #  (Number of Components: 43076)
-<<<<<<< HEAD
-   All (distributed) orbitals          : 16.443 # (Number of Orbitals per MPI task: 25)
-   Wavefunction storage size           : 180.773 # (DIIS/SD workspaces included)
-=======
    All (distributed) orbitals          : 6.924 #  (Number of Orbitals per MPI task: 7)
    Wavefunction storage size           : 52.934 # (DIIS/SD workspaces included)
->>>>>>> 82c115d0
    Nonlocal Pseudopotential Arrays     : 0.27
    Full Uncompressed (ISF) grid        : 9.937
    Workspaces storage size             : 0.899
  Memory requirements for principal code sections (MiB.KiB):
-<<<<<<< HEAD
-   Kernel calculation                  : 119.274
-   Density Construction                : 239.356
-   Poisson Solver                      : 275.1022
-   Hamiltonian application             : 240.206
- Estimated Memory Peak (MB)            :  275
-=======
    Kernel calculation                  : 53.97
    Density Construction                : 89.657
    Poisson Solver                      : 87.382
    Hamiltonian application             : 90.507
  Estimated Memory Peak (MB)            :  90
->>>>>>> 82c115d0
   #WARNING: Do not call check_communications in the linear scaling version!
  Checking Compression/Uncompression of sparse matrices:
    Tolerances for this check           :  1.00000001335143196E-10
@@ -363,11 +323,7 @@
  Poisson Solver:
    BC                                  : Free
    Box                                 :  [  89,  93,  157 ]
-<<<<<<< HEAD
-   MPI tasks                           :  1
-=======
-   MPI tasks                           :  4
->>>>>>> 82c115d0
+   MPI tasks                           :  4
   #------------------------------------------------------------ Input Wavefunctions Creation
  Input Hamiltonian:
    Total No. of Atomic Input Orbitals  :  50
@@ -376,73 +332,6 @@
    -  {Atom Type: H, Electronic configuration: {s: [ 1.00]}}
    Wavelet conversion succeeded        :  Yes
    Deviation from normalization        :  7.35E-04
-<<<<<<< HEAD
-   GPU acceleration                    :  No
-   Total electronic charge             :  49.999974996820
-   Poisson Solver:
-     BC                                : Free
-     Box                               :  [  89,  93,  157 ]
-     MPI tasks                         :  1
-   Calculate density kernel            :  Yes
- Calculate density kernel              :  Yes
- Calculating charge density            :  Yes
- Calculation finished. TOTAL CHARGE    :  4.999998598387E+01
- Poisson Solver:
-   BC                                  : Free
-   Box                                 :  [  89,  93,  157 ]
-   MPI tasks                           :  1
- Calculate density kernel              :  Yes
- Calculating charge density            :  Yes
- Calculation finished. TOTAL CHARGE    :  4.999998519170E+01
- Poisson Solver:
-   BC                                  : Free
-   Box                                 :  [  89,  93,  157 ]
-   MPI tasks                           :  1
- Calculate density kernel              :  Yes
- Calculating charge density            :  Yes
- Calculation finished. TOTAL CHARGE    :  4.999998464312E+01
- Poisson Solver:
-   BC                                  : Free
-   Box                                 :  [  89,  93,  157 ]
-   MPI tasks                           :  1
- Calculate density kernel              :  Yes
- Calculating charge density            :  Yes
- Calculation finished. TOTAL CHARGE    :  4.999998459423E+01
- Poisson Solver:
-   BC                                  : Free
-   Box                                 :  [  89,  93,  157 ]
-   MPI tasks                           :  1
- Calculate density kernel              :  Yes
- Calculate density kernel              :  Yes
- Calculate density kernel              :  Yes
- Calculate density kernel              :  Yes
- Calculate density kernel              :  Yes
- Calculate density kernel              :  Yes
- Calculate density kernel              :  Yes
- Calculating charge density            :  Yes
- Calculation finished. TOTAL CHARGE    :  4.999998460370E+01
- Poisson Solver:
-   BC                                  : Free
-   Box                                 :  [  89,  93,  157 ]
-   MPI tasks                           :  1
- Calculate density kernel              :  Yes
- Calculating charge density            :  Yes
- Calculation finished. TOTAL CHARGE    :  4.999998460100E+01
- Poisson Solver:
-   BC                                  : Free
-   Box                                 :  [  89,  93,  157 ]
-   MPI tasks                           :  1
- Calculate density kernel              :  Yes
- Calculating charge density            :  Yes
- Calculation finished. TOTAL CHARGE    :  4.999998460148E+01
- Poisson Solver:
-   BC                                  : Free
-   Box                                 :  [  89,  93,  157 ]
-   MPI tasks                           :  1
- Calculate density kernel              :  Yes
- Calculating charge density            :  Yes
- Calculation finished. TOTAL CHARGE    :  4.999998460148E+01
-=======
    Poisson Solver:
      BC                                : Free
      Box                               :  [  89,  93,  157 ]
@@ -489,16 +378,11 @@
    BC                                  : Free
    Box                                 :  [  89,  93,  157 ]
    MPI tasks                           :  4
->>>>>>> 82c115d0
   #---------------------------------------------------------------------- Forces Calculation
  Poisson Solver:
    BC                                  : Free
    Box                                 :  [  89,  93,  157 ]
-<<<<<<< HEAD
-   MPI tasks                           :  1
-=======
-   MPI tasks                           :  4
->>>>>>> 82c115d0
+   MPI tasks                           :  4
  Electric Dipole Moment (AU):
    P vector                            :  [ -3.6637E-02, -1.6716E-02,  9.1767E-03 ]
    norm(P)                             :  4.130288E-02
@@ -507,44 +391,6 @@
    norm(P)                             :  1.049814E-01
  Calculate local forces: {Leaked force:  0.00000E+00}
  Calculate Non Local forces            :  Yes
-<<<<<<< HEAD
- Average noise forces: {x:  2.26474236E-02, y:  2.40531267E-02, z:  1.42953951E-02, 
-                    total:  3.59974585E-02}
- Clean forces norm (Ha/Bohr): {maxval:  1.959608187392E-01, fnrm2:  5.842653663983E-01}
- Raw forces norm (Ha/Bohr): {maxval:  1.969447638344E-01, fnrm2:  5.856259358501E-01}
-  #--------------------------------------------------------------------------- Atomic Forces
- Atomic Forces (Ha/Bohr):
- -  {C:  [  2.381802751563E-03, -3.219266519294E-02, -3.456841737577E-02 ]} # 0001
- -  {C:  [  4.948461979568E-03,  2.178868988106E-02, -1.776983945225E-02 ]} # 0002
- -  {C:  [  5.226856059585E-03, -1.983615462860E-02,  1.047672314424E-02 ]} # 0003
- -  {C:  [  5.706997210746E-03,  4.290728174270E-02,  1.297660084162E-02 ]} # 0004
- -  {C:  [  5.949707656074E-03, -1.477656776074E-02, -4.025915706069E-03 ]} # 0005
- -  {C:  [  6.717473804984E-03,  1.965168619252E-02, -4.264818810787E-03 ]} # 0006
- -  {C:  [  5.711175218024E-03, -2.707299304936E-02,  1.105429918617E-02 ]} # 0007
- -  {C:  [  1.619858282772E-03,  3.063582929355E-02,  1.717428746797E-02 ]} # 0008
- -  {H:  [ -1.251816214500E-03, -1.129976464890E-01,  1.600956193187E-01 ]} # 0009
- -  {H:  [ -1.366148125688E-01,  1.167386102236E-01, -9.626873262365E-03 ]} # 0010
- -  {H:  [  1.311983882506E-01,  1.149118364737E-01, -1.042310486848E-02 ]} # 0011
- -  {H:  [ -1.410080889422E-01, -1.109486080730E-01,  5.859414026566E-03 ]} # 0012
- -  {H:  [  1.373730637057E-01, -1.093844788659E-01,  5.617084138321E-03 ]} # 0013
- -  {H:  [ -1.327548372170E-01,  1.134649592555E-01,  2.829903278594E-03 ]} # 0014
- -  {H:  [  1.283012509029E-01,  1.112252255189E-01,  2.835560231593E-03 ]} # 0015
- -  {H:  [ -1.380527154636E-01, -1.172266668160E-01, -9.388042305207E-03 ]} # 0016
- -  {H:  [  1.345020271967E-01, -1.157644834266E-01, -9.930376102179E-03 ]} # 0017
- -  {H:  [ -1.356116114882E-01,  1.125773015942E-01,  9.497849153553E-03 ]} # 0018
- -  {H:  [  1.308352945681E-01,  1.101621499395E-01,  9.516004552715E-03 ]} # 0019
- -  {H:  [ -1.403211113665E-01, -1.120636520090E-01,  3.572201512870E-03 ]} # 0020
- -  {H:  [  1.359190530710E-01, -1.106480279948E-01,  3.286528573530E-03 ]} # 0021
- -  {H:  [ -1.364527051802E-01,  1.113330589282E-01, -4.500071219403E-03 ]} # 0022
- -  {H:  [  1.312600234847E-01,  1.089229737640E-01, -4.919266208376E-03 ]} # 0023
- -  {H:  [ -1.388031859085E-01, -1.217554395795E-01,  5.789845918762E-03 ]} # 0024
- -  {H:  [  1.338895646764E-01, -1.211631117305E-01,  6.068477866722E-03 ]} # 0025
- -  {H:  [ -6.701144701065E-04,  1.115108928085E-01, -1.572336739011E-01 ]} # 0026
-  #----------------------------------------------------------------- Timing for root process
- Timings for root process:
-   CPU time (s)                        :  78.44
-   Elapsed time (s)                    :  19.95
-=======
  Average noise forces: {x:  2.58038663E-02, y:  2.54326073E-02, z:  1.49404060E-02, 
                     total:  3.91902125E-02}
  Clean forces norm (Ha/Bohr): {maxval:  1.895308968062E-01, fnrm2:  5.800206886688E-01}
@@ -581,25 +427,14 @@
  Timings for root process:
    CPU time (s)                        :  16.96
    Elapsed time (s)                    :  17.07
->>>>>>> 82c115d0
   #-------------------------------- Warnings obtained during the run, check their relevance!
  WARNINGS:
  - Do not call check_communications in the linear scaling version!
  Memory Consumption Report:
-<<<<<<< HEAD
-   Tot. No. of Allocations  : 225161
-   Tot. No. of Deallocations: 225161
-   Remaining Memory (B)     : 0
-   Memory occupation: 
-      Peak Value (MB): 1348
-      for the array: psi_f
-      in the routine: transpose_switch_psi
-=======
    Tot. No. of Allocations  : 29056
    Tot. No. of Deallocations: 29056
    Remaining Memory (B)     : 0
    Memory occupation: 
       Peak Value (MB): 189
       for the array: psir
-      in the routine: psi_to_vlocpsi
->>>>>>> 82c115d0
+      in the routine: psi_to_vlocpsi