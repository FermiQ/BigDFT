---
  #================================ Daubechies Wavelets for DFT Pseudopotential Calculations
 Code logo:
         TTTT         F       DDDDD
        T    T               D
       T     T        F     D
       T    T         F     D        D
       TTTTT          F     D         D
       T    T         F     D         D
       T     T        F     D         D
       T      T       F     D         D
       T     T     FFFF     D         D
       T TTTT         F      D        D
       T             F        D      D
   TTTTTTTTT    FFFFF          DDDDDD
     gggggg          iiiii    BBBBBBBBB
    g      g        i             B
   g        g      i         BBBB B
   g         g     iiii     B     B
   g         g     i       B      B
   g         g     i        B     B
   g         g     i         B    B
   g         g     i          BBBBB
    g        g     i         B    B
             g     i        B     B
            g               B    B
       ggggg       i         BBBB

 Reference Paper                       : The Journal of Chemical Physics 129, 014109 (2008)
 Version Number                        : 1.7-dev.19
<<<<<<< HEAD
 Timestamp of this run                 : 2012-11-09 12:31:03.504
 Root process Hostname                 : estragon
=======
 Timestamp of this run                 : 2012-11-09 10:19:39.116
 Root process Hostname                 : phys-comp-03
>>>>>>> 454ddeb3
 #... (file:input.perf)..................................................Performance Options
 #|debug F                      Debug option                                                 
 #|fftcache 8192                Cache size for the FFT                                       
 #|accel NO                     Acceleration (NO, CUDAGPU, OCLGPU, OCLCPU, OCLACC)           
 #|OCL_platform                 Chosen OCL platform                                          
 #|blas F                       CUBLAS acceleration                                          
 #|projrad  1.50E+01            Radius of the projector as a function of the maxrad          
 #|exctxpar OP2P                Exact exchange parallelisation scheme                        
 #|ig_diag T                    Input guess: (T:Direct, F:Iterative) diag. of Ham.           
 #|ig_norbp 5                   Input guess: Orbitals per process for iterative diag.        
 #|ig_blocks 300 800            Input guess: Block sizes for orthonormalisation              
 #|ig_tol  1.00E-04             Input guess: Tolerance criterion                             
 #|methortho 0                  Orthogonalisation (0=Cholesky,1=GS/Chol,2=Loewdin)           
 #|rho_commun DEF               Density communication scheme (DBL, RSC, MIX)                 
 #|psolver_groupsize 0          Size of Poisson Solver taskgroups (0=nproc)                  
 #|psolver_accel 0              Acceleration of the Poisson Solver (0=none, 1=CUDA)          
 #|unblock_comms OFF            Overlap Communications of fields (OFF,DEN,POT)               
 #|linear OFF                   Linear Input Guess approach (OFF, LIG, FUL, TMO)             
 #|tolsym  1.00E-08             Tolerance for symmetry detection                             
 #|signaling F                  Expose calculation results on Network                        
 #|signalTimeout 0              Time out on startup for signal connection                    
 #|domain                       Domain to add to the hostname to find the IP                 
 #|verbosity 2                  verbosity of the output 0=low, 2=high                        
 #|outdir ./                    Writing directory                                            
 #|psp_onfly T                  Calculate pseudopotential projectors on the fly              
 #... (file:input.dft)............................................DFT Calculation Parameters
 #|0.50 0.50 0.50  hx,hy,hz: grid spacing in the three directions                            
 #|4.0  4.0       c(f)rmult: c(f)rmult*radii_cf(:,1(2))=coarse(fine) atom-based radius       
 #|1              ixc: exchange-correlation parameter (LDA=1,PBE=11)                         
 #|0 0.0 0.0 0.0  charge of the system, Electric field (Ex,Ey,Ez)                            
 #|1  0           nspin=1 non-spin polarization, mpol=total magnetic moment                  
 #|1.E-05         gnrm_cv: convergence criterion gradient                                    
 #|100 1          itermax,nrepmax: max. # of wfn. opt. steps and of re-diag. runs            
 #|5  10          ncong, idsx: # of CG it. for preconditioning eq., wfn. diis history        
 #|0              dispersion correction potential (values 1,2,3), 0=none                     
 #|100  0         InputPsiId, output_wf, output_denspot                                      
 #|0.0  30        rbuf, ncongt: length of the tail (AU),# tail CG iterations                 
 #|0  0           Davidson subspace dim., # of opt. orbs, # of plotted orbs                  
 #|T              disable the symmetry detection                                             
 #... (file:input.mix.. not present)......................................Mixing Parameters 
 #|0              Mixing parameters                                                          
 #|1              Maximum number of diagonalisation iterations                               
 #|1.e-4          Stop criterion on the residue of potential or density                      
 #|0 0.0 1        No. of additional bands, elec. temperature, smearing method                
 #|0.0 2.0        Multiplying factors for the mixing and the electronic DIIS                 
 #... (file:input.geopt.. not present)..................................Geometry Parameters 
 #|BFGS           Geometry optimisation method                                               
 #|1              Maximum number of force evaluations                                        
 #|1.0 0.0        fract_fluct,forcemax                                                       
 #|0.0            random displacement amplitude                                              
 #|4.0            Stepsize for the geometry optimisation                                     
 #... (file:input.tddft.. not present)....................................TD-DFT Parameters 
 #|NONE           TDDFT Method                                                               
 #... (file:input.sic.. not present).........................................SIC Parameters 
 #|NONE           SIC method: NONE, PZ, NK                                                   
 #|0.0            SIC downscaling parameter                                                  
 #|0.0            Reference occupation fref (NK case only)                                   
 #... (file:input.kpt.. not present).....................Brillouin Zone Sampling Parameters 
 #|manual         K-point sampling method                                                    
 #|1              Number of K-points                                                         
 #|0. 0. 0. 1.    K-pt coords, K-pt weigth                                                   
 #... (file:input.lin).....................................................Linear Parameters
 #|2  1           iterations with low accuracy, high accuracy                                
 #|3  2           iterations to optimize the basis functions for low accuracy and high accura
 #|4.d-5 4.d-5    convergence criterion for low and high accuracy                            
 #|2.d-5          gnrm multiplier                                                            
 #|5  0  1.d0  1.d-DIIS_hist_lowaccur, DIIS_hist_lowaccur, step size for DIIS, step size for 
 #|5              number of iterations in the preconditioner                                 
 #|-8  -8         block size for pdsyev/pdsygv, pdgemm (negative -> sequential), communicatio
 #|1  1           max number of process uses for pdsyev/pdsygv, pdgemm                       
 #|0  1           0-> exact Loewdin, 1-> taylor expansion; in orthoconstraint: correction for
 #|102            mixing method: 100 (direct minimization), 101 (simple dens mixing), 102 (si
 #|0  2  .5d0  1.d-1low accuracy: mixing history (0-> SD, >0-> DIIS), number of iterations in
 #|0  3  .5d0  1.d-1high accuracy: mixing history (0-> SD, >0-> DIIS), number of iterations i
 #|1.d-13         convergence criterion for the kernel optimization                          
 #|1.d-11         convergence criterion for the support functions to be fixed                
 #|0              Output basis functions: 0 no output, 1 formatted output, 2 Fortran bin, 3 E
 #|C 4 1.0d-1 0.0d-4 2.8 3.3 20.d0  Atom name, number of basis functions per atom, prefactor 
 #|H 1 1.0d-1 0.0d-4 2.8 3.3 20.d0  Atom name, number of basis functions per atom, prefactor 
  #--------------------------------------------------------------------------------------- |
 Data Writing directory                : .//data/
  #------------------------------------------------------------------------ Input parameters
 DFT parameters:
   eXchange Correlation:
     XC ID                             :  &ixc  1
     Name                              : "XC: Teter 93"
 Basis set definition:
   Suggested Grid Spacings (a0)        :  [  0.50,  0.50,  0.50 ]
   Coarse and Fine Radii Multipliers   :  [  4.0,  4.0 ]
 Ground State Optimization:
   Wavefunction:
     Gradient Norm Threshold           :  &gnrm_cv  1.0E-05
     CG Steps for Preconditioner       :  5
     DIIS History length               :  10
     Max. Wfn Iterations               :  &itermax  100
     Max. Subspace Diagonalizations    :  1
   Density/Potential:
     Max. Iterations                   :  1
 Post Optimization Parameters:
   Finite-Size Effect estimation:
     Scheduled                         :  No
  #----------------------------------------------------------------------- System Properties
 Properties of atoms in the system:
 - Symbol                              : C #---------------------------------- Type No.  01
   No. of Electrons                    :  4
   No. of Atoms                        :  8
   Radii of active regions (AU):
     Coarse                            :  1.58437
     Fine                              :  0.23268
     Coarse PSP                        :  1.14207
     Source                            : Hard-Coded
   Grid Spacing threshold (AU)         :  0.58
   Pseudopotential type                : HGH
   Local Pseudo Potential (HGH convention):
     Rloc                              :  0.34883
     Coefficients (c1 .. c4)           :  [ -8.51377,  1.22843,  0.00000,  0.00000 ]
   NonLocal PSP Parameters:
   - Channel (l)                       :  0
     Rloc                              :  0.30455
     h_ij matrix:
     -  [  9.52284, -0.00000,  0.00000 ]
     -  [ -0.00000,  0.00000, -0.00000 ]
     -  [  0.00000, -0.00000,  0.00000 ]
   No. of projectors                   :  1
   PSP XC                              : "XC: Teter 93"
 - Symbol                              : H #---------------------------------- Type No.  02
   No. of Electrons                    :  1
   No. of Atoms                        :  18
   Radii of active regions (AU):
     Coarse                            :  1.46342
     Fine                              :  0.20000
     Coarse PSP                        :  0.00000
     Source                            : Hard-Coded
   Grid Spacing threshold (AU)         :  0.50
   Pseudopotential type                : HGH
   Local Pseudo Potential (HGH convention):
     Rloc                              :  0.20000
     Coefficients (c1 .. c4)           :  [ -4.18024,  0.72508,  0.00000,  0.00000 ]
   No. of projectors                   :  0
   PSP XC                              : "XC: Teter 93"
  #-------------------------------------------------------------------------- Atom Positions
 Atomic positions within the cell (Atomic and Grid Units):
 - C: {AU:  [  7.2500,  6.9660,  7.5213 ], GU:  [  14.500,  13.932,  15.043 ]} # 0001
 - C: {AU:  [  7.2500,  8.5340,  9.8723 ], GU:  [  14.500,  17.068,  19.745 ]} # 0002
 - C: {AU:  [  7.2500,  6.9660,  12.223 ], GU:  [  14.500,  13.932,  24.447 ]} # 0003
 - C: {AU:  [  7.2500,  8.5340,  14.574 ], GU:  [  14.500,  17.068,  29.149 ]} # 0004
 - C: {AU:  [  7.2500,  6.9660,  16.926 ], GU:  [  14.500,  13.932,  33.851 ]} # 0005
 - C: {AU:  [  7.2500,  8.5340,  19.277 ], GU:  [  14.500,  17.068,  38.553 ]} # 0006
 - C: {AU:  [  7.2500,  6.9660,  21.628 ], GU:  [  14.500,  13.932,  43.255 ]} # 0007
 - C: {AU:  [  7.2500,  8.5340,  23.979 ], GU:  [  14.500,  17.068,  47.957 ]} # 0008
 - H: {AU:  [  7.2500,  8.1443,  5.8036 ], GU:  [  14.500,  16.289,  11.607 ]} # 0009
 - H: {AU:  [  8.8958,  5.7141,  7.5213 ], GU:  [  17.792,  11.428,  15.043 ]} # 0010
 - H: {AU:  [  5.6042,  5.7141,  7.5213 ], GU:  [  11.208,  11.428,  15.043 ]} # 0011
 - H: {AU:  [  8.8958,  9.7859,  9.8723 ], GU:  [  17.792,  19.572,  19.745 ]} # 0012
 - H: {AU:  [  5.6042,  9.7859,  9.8723 ], GU:  [  11.208,  19.572,  19.745 ]} # 0013
 - H: {AU:  [  8.8958,  5.7141,  12.223 ], GU:  [  17.792,  11.428,  24.447 ]} # 0014
 - H: {AU:  [  5.6042,  5.7141,  12.223 ], GU:  [  11.208,  11.428,  24.447 ]} # 0015
 - H: {AU:  [  8.8958,  9.7859,  14.574 ], GU:  [  17.792,  19.572,  29.149 ]} # 0016
 - H: {AU:  [  5.6042,  9.7859,  14.574 ], GU:  [  11.208,  19.572,  29.149 ]} # 0017
 - H: {AU:  [  8.8958,  5.7141,  16.926 ], GU:  [  17.792,  11.428,  33.851 ]} # 0018
 - H: {AU:  [  5.6042,  5.7141,  16.926 ], GU:  [  11.208,  11.428,  33.851 ]} # 0019
 - H: {AU:  [  8.8958,  9.7859,  19.277 ], GU:  [  17.792,  19.572,  38.553 ]} # 0020
 - H: {AU:  [  5.6042,  9.7859,  19.277 ], GU:  [  11.208,  19.572,  38.553 ]} # 0021
 - H: {AU:  [  8.8958,  5.7141,  21.628 ], GU:  [  17.792,  11.428,  43.255 ]} # 0022
 - H: {AU:  [  5.6042,  5.7141,  21.628 ], GU:  [  11.208,  11.428,  43.255 ]} # 0023
 - H: {AU:  [  8.8958,  9.7859,  23.979 ], GU:  [  17.792,  19.572,  47.957 ]} # 0024
 - H: {AU:  [  5.6042,  9.7859,  23.979 ], GU:  [  11.208,  19.572,  47.957 ]} # 0025
 - H: {AU:  [  7.2500,  7.3557,  25.696 ], GU:  [  14.500,  14.711,  51.393 ]} # 0026
 Rigid Shift Applied (AU)              :  [  7.2500,  6.9660,  7.5213 ]
  #------------------------------------------------------------------------- Grid properties
 Box Grid spacings                     :  [  0.5000,  0.5000,  0.5000 ]
 Sizes of the simulation domain:
   AU                                  :  [  14.500,  15.500,  31.500 ]
   Angstroem                           :  [  7.6731,  8.2022,  16.669 ]
   Grid Spacing Units                  :  [  29,  31,  63 ]
   High resolution region boundaries (GU):
     From                              :  [  10,  10,  11 ]
     To                                :  [  19,  21,  52 ]
 High Res. box is treated separately   :  Yes
  #------------------------------------------------------------------- Kernel Initialization
 Poisson Kernel Initialization:
<<<<<<< HEAD
   MPI tasks                           :  6
 Poisson Kernel Creation:
   Boundary Conditions                 : Free
   Memory Requirements per MPI task:
     Density (MB)                      :  1.78
     Kernel (MB)                       :  1.84
     Full Grid Arrays (MB)             :  9.91
     Load Balancing of calculations:
       Density:
         MPI tasks 0- 4                : 100%
         MPI task 5                    :  93%
       Kernel:
         MPI tasks 0- 4                : 100%
         MPI task 5                    :  71%
=======
   MPI tasks                           :  8
   OpenMP threads per task             :  1
 Poisson Kernel Creation:
   Boundary Conditions                 : Free
   Memory Requirements per MPI task:
     Density (MB)                      :  1.32
     Kernel (MB)                       :  1.44
     Full Grid Arrays (MB)             :  9.91
     Load Balancing of calculations:
       Density:
         MPI tasks 0- 7                : 100%
       Kernel:
         MPI tasks 0- 6                : 100%
         MPI task 7                    :  46%
>>>>>>> 454ddeb3
       Complete LB per task            : 1/3 LB_density + 2/3 LB_kernel
 Wavefunctions Descriptors, full simulation domain:
   Coarse resolution grid:
     No. of segments                   :  1754
     No. of points                     :  39464
   Fine resolution grid:
     No. of segments                   :  212
     No. of points                     :  516
  #---------------------------------------------------------------------- Occupation numbers
 Total Number of Electrons             :  50
 Spin treatment                        : Averaged
 Orbitals Repartition:
<<<<<<< HEAD
   MPI tasks  0- 0                     :  5
   MPI tasks  1- 5                     :  4
=======
   MPI tasks  0- 0                     :  4
   MPI tasks  1- 7                     :  3
>>>>>>> 454ddeb3
 Occupation numbers come from          : System properties
 Occupation Numbers:
   Total Number of Orbitals            :  25
   Orbitals No. 1- 25                  :  2.0000
<<<<<<< HEAD
 Wavefunctions memory occupation for root MPI process:  1 MB 658 KB 672 B
=======
 Wavefunctions memory occupation for root MPI process:  1 MB 322 KB 128 B
>>>>>>> 454ddeb3
 NonLocal PSP Projectors Descriptors:
   Creation strategy                   : On-the-fly
   Total number of projectors          :  8
   Total number of components          :  3400
   Percent of zero components          :  0
  #-------------------------------------------------------- Estimation of Memory Consumption
 Memory requirements for principal quantities (MiB.KiB):
   Subspace Matrix                     : 0.1 #    (Number of Orbitals: 25)
   Single orbital                      : 0.337 #  (Number of Components: 43076)
<<<<<<< HEAD
   All (distributed) orbitals          : 4.953 #  (Number of Orbitals per MPI task: 5)
   Wavefunction storage size           : 37.817 # (DIIS/SD workspaces included)
=======
   All (distributed) orbitals          : 3.967 #  (Number of Orbitals per MPI task: 4)
   Wavefunction storage size           : 30.244 # (DIIS/SD workspaces included)
>>>>>>> 454ddeb3
   Nonlocal Pseudopotential Arrays     : 0.27
   Full Uncompressed (ISF) grid        : 9.937
   Workspaces storage size             : 0.899
 Memory requirements for principal code sections (MiB.KiB):
<<<<<<< HEAD
   Kernel calculation                  : 36.107
   Density Construction                : 71.64
   Poisson Solver                      : 61.84
   Hamiltonian application             : 71.937
 Estimated Memory Peak (MB)            :  71
 Poisson Solver:
   BC                                  : Free
   Box                                 :  [  89,  93,  157 ]
   MPI tasks                           :  6
=======
   Kernel calculation                  : 27.624
   Density Construction                : 61.687
   Poisson Solver                      : 47.551
   Hamiltonian application             : 62.537
 Estimated Memory Peak (MB)            :  62
 Poisson Solver:
   BC                                  : Free
   Box                                 :  [  89,  93,  157 ]
   MPI tasks                           :  8
>>>>>>> 454ddeb3
 Input Hamiltonian: { #--------------------------------------- Input Wavefunctions Creation
 Atomic Input Orbital Generation: [
 {Atom Type: C, Electronic configuration: {s: [ 2.00], p: [ 2/3,  2/3,  2/3]}},  {
 Atom Type: H, Electronic configuration: {s: [ 1.00]}}], 
 Wavelet conversion succeeded:  Yes, Deviation from normalization:  7.35E-04, Poisson Solver: {
<<<<<<< HEAD
 BC: Free, Box:  [  89,  93,  157 ], MPI tasks:  6}, 
=======
 BC: Free, Box:  [  89,  93,  157 ], MPI tasks:  8}, 
>>>>>>> 454ddeb3
 }
 Poisson Solver:
   BC                                  : Free
   Box                                 :  [  89,  93,  157 ]
<<<<<<< HEAD
   MPI tasks                           :  6
 Poisson Solver:
   BC                                  : Free
   Box                                 :  [  89,  93,  157 ]
   MPI tasks                           :  6
 Poisson Solver:
   BC                                  : Free
   Box                                 :  [  89,  93,  157 ]
   MPI tasks                           :  6
 Poisson Solver:
   BC                                  : Free
   Box                                 :  [  89,  93,  157 ]
   MPI tasks                           :  6
 Poisson Solver:
   BC                                  : Free
   Box                                 :  [  89,  93,  157 ]
   MPI tasks                           :  6
 Poisson Solver:
   BC                                  : Free
   Box                                 :  [  89,  93,  157 ]
   MPI tasks                           :  6
 Poisson Solver:
   BC                                  : Free
   Box                                 :  [  89,  93,  157 ]
   MPI tasks                           :  6
 Poisson Solver:
   BC                                  : Free
   Box                                 :  [  89,  93,  157 ]
   MPI tasks                           :  6
=======
   MPI tasks                           :  8
 Poisson Solver:
   BC                                  : Free
   Box                                 :  [  89,  93,  157 ]
   MPI tasks                           :  8
 Poisson Solver:
   BC                                  : Free
   Box                                 :  [  89,  93,  157 ]
   MPI tasks                           :  8
 Poisson Solver:
   BC                                  : Free
   Box                                 :  [  89,  93,  157 ]
   MPI tasks                           :  8
 Poisson Solver:
   BC                                  : Free
   Box                                 :  [  89,  93,  157 ]
   MPI tasks                           :  8
 Poisson Solver:
   BC                                  : Free
   Box                                 :  [  89,  93,  157 ]
   MPI tasks                           :  8
 Poisson Solver:
   BC                                  : Free
   Box                                 :  [  89,  93,  157 ]
   MPI tasks                           :  8
 Poisson Solver:
   BC                                  : Free
   Box                                 :  [  89,  93,  157 ]
   MPI tasks                           :  8
>>>>>>> 454ddeb3
 Electric Dipole Moment (AU):
   P vector                            :  [ -5.2494E-03,  1.0038E-02,  1.8879E-02 ]
   norm(P)                             :  2.201648E-02
 Electric Dipole Moment (Debye):
   P vector                            :  [ -1.3343E-02,  2.5515E-02,  4.7985E-02 ]
   norm(P)                             :  5.596031E-02
 Non Local forces calculated           :  Yes
 Timings for root process:
<<<<<<< HEAD
   CPU time (s)                        :  20.11
   Elapsed time (s)                    :  20.25
 Memory Consumption Report:
   Tot. No. of Allocations  : 25686
   Tot. No. of Deallocations: 25686
   Remaining Memory (B)     : 0
   Memory occupation: 
      Peak Value (MB): 146
      for the array: w2
      in the routine: initialize_work_arrays_sumrho
=======
   CPU time (s)                        :  9.64
   Elapsed time (s)                    :  9.96
 Memory Consumption Report:
   Tot. No. of Allocations  : 29676
   Tot. No. of Deallocations: 29676
   Remaining Memory (B)     : 0
   Memory occupation: 
      Peak Value (MB): 146
      for the array: nrecvdspls
      in the routine: transpose_communicate_psi
>>>>>>> 454ddeb3
<|MERGE_RESOLUTION|>--- conflicted
+++ resolved
@@ -25,16 +25,11 @@
              g     i        B     B
             g               B    B
        ggggg       i         BBBB
-
+ 
  Reference Paper                       : The Journal of Chemical Physics 129, 014109 (2008)
  Version Number                        : 1.7-dev.19
-<<<<<<< HEAD
- Timestamp of this run                 : 2012-11-09 12:31:03.504
- Root process Hostname                 : estragon
-=======
  Timestamp of this run                 : 2012-11-09 10:19:39.116
  Root process Hostname                 : phys-comp-03
->>>>>>> 454ddeb3
  #... (file:input.perf)..................................................Performance Options
  #|debug F                      Debug option                                                 
  #|fftcache 8192                Cache size for the FFT                                       
@@ -155,9 +150,9 @@
    - Channel (l)                       :  0
      Rloc                              :  0.30455
      h_ij matrix:
-     -  [  9.52284, -0.00000,  0.00000 ]
-     -  [ -0.00000,  0.00000, -0.00000 ]
-     -  [  0.00000, -0.00000,  0.00000 ]
+     -  [  9.52284,  0.00000,  0.00000 ]
+     -  [  0.00000,  0.00000,  0.00000 ]
+     -  [  0.00000,  0.00000,  0.00000 ]
    No. of projectors                   :  1
    PSP XC                              : "XC: Teter 93"
  - Symbol                              : H #---------------------------------- Type No.  02
@@ -216,22 +211,6 @@
  High Res. box is treated separately   :  Yes
   #------------------------------------------------------------------- Kernel Initialization
  Poisson Kernel Initialization:
-<<<<<<< HEAD
-   MPI tasks                           :  6
- Poisson Kernel Creation:
-   Boundary Conditions                 : Free
-   Memory Requirements per MPI task:
-     Density (MB)                      :  1.78
-     Kernel (MB)                       :  1.84
-     Full Grid Arrays (MB)             :  9.91
-     Load Balancing of calculations:
-       Density:
-         MPI tasks 0- 4                : 100%
-         MPI task 5                    :  93%
-       Kernel:
-         MPI tasks 0- 4                : 100%
-         MPI task 5                    :  71%
-=======
    MPI tasks                           :  8
    OpenMP threads per task             :  1
  Poisson Kernel Creation:
@@ -246,7 +225,6 @@
        Kernel:
          MPI tasks 0- 6                : 100%
          MPI task 7                    :  46%
->>>>>>> 454ddeb3
        Complete LB per task            : 1/3 LB_density + 2/3 LB_kernel
  Wavefunctions Descriptors, full simulation domain:
    Coarse resolution grid:
@@ -259,22 +237,13 @@
  Total Number of Electrons             :  50
  Spin treatment                        : Averaged
  Orbitals Repartition:
-<<<<<<< HEAD
-   MPI tasks  0- 0                     :  5
-   MPI tasks  1- 5                     :  4
-=======
    MPI tasks  0- 0                     :  4
    MPI tasks  1- 7                     :  3
->>>>>>> 454ddeb3
  Occupation numbers come from          : System properties
  Occupation Numbers:
    Total Number of Orbitals            :  25
    Orbitals No. 1- 25                  :  2.0000
-<<<<<<< HEAD
- Wavefunctions memory occupation for root MPI process:  1 MB 658 KB 672 B
-=======
  Wavefunctions memory occupation for root MPI process:  1 MB 322 KB 128 B
->>>>>>> 454ddeb3
  NonLocal PSP Projectors Descriptors:
    Creation strategy                   : On-the-fly
    Total number of projectors          :  8
@@ -284,28 +253,12 @@
  Memory requirements for principal quantities (MiB.KiB):
    Subspace Matrix                     : 0.1 #    (Number of Orbitals: 25)
    Single orbital                      : 0.337 #  (Number of Components: 43076)
-<<<<<<< HEAD
-   All (distributed) orbitals          : 4.953 #  (Number of Orbitals per MPI task: 5)
-   Wavefunction storage size           : 37.817 # (DIIS/SD workspaces included)
-=======
    All (distributed) orbitals          : 3.967 #  (Number of Orbitals per MPI task: 4)
    Wavefunction storage size           : 30.244 # (DIIS/SD workspaces included)
->>>>>>> 454ddeb3
    Nonlocal Pseudopotential Arrays     : 0.27
    Full Uncompressed (ISF) grid        : 9.937
    Workspaces storage size             : 0.899
  Memory requirements for principal code sections (MiB.KiB):
-<<<<<<< HEAD
-   Kernel calculation                  : 36.107
-   Density Construction                : 71.64
-   Poisson Solver                      : 61.84
-   Hamiltonian application             : 71.937
- Estimated Memory Peak (MB)            :  71
- Poisson Solver:
-   BC                                  : Free
-   Box                                 :  [  89,  93,  157 ]
-   MPI tasks                           :  6
-=======
    Kernel calculation                  : 27.624
    Density Construction                : 61.687
    Poisson Solver                      : 47.551
@@ -315,82 +268,45 @@
    BC                                  : Free
    Box                                 :  [  89,  93,  157 ]
    MPI tasks                           :  8
->>>>>>> 454ddeb3
  Input Hamiltonian: { #--------------------------------------- Input Wavefunctions Creation
  Atomic Input Orbital Generation: [
  {Atom Type: C, Electronic configuration: {s: [ 2.00], p: [ 2/3,  2/3,  2/3]}},  {
  Atom Type: H, Electronic configuration: {s: [ 1.00]}}], 
  Wavelet conversion succeeded:  Yes, Deviation from normalization:  7.35E-04, Poisson Solver: {
-<<<<<<< HEAD
- BC: Free, Box:  [  89,  93,  157 ], MPI tasks:  6}, 
-=======
  BC: Free, Box:  [  89,  93,  157 ], MPI tasks:  8}, 
->>>>>>> 454ddeb3
  }
  Poisson Solver:
    BC                                  : Free
    Box                                 :  [  89,  93,  157 ]
-<<<<<<< HEAD
-   MPI tasks                           :  6
- Poisson Solver:
-   BC                                  : Free
-   Box                                 :  [  89,  93,  157 ]
-   MPI tasks                           :  6
- Poisson Solver:
-   BC                                  : Free
-   Box                                 :  [  89,  93,  157 ]
-   MPI tasks                           :  6
- Poisson Solver:
-   BC                                  : Free
-   Box                                 :  [  89,  93,  157 ]
-   MPI tasks                           :  6
- Poisson Solver:
-   BC                                  : Free
-   Box                                 :  [  89,  93,  157 ]
-   MPI tasks                           :  6
- Poisson Solver:
-   BC                                  : Free
-   Box                                 :  [  89,  93,  157 ]
-   MPI tasks                           :  6
- Poisson Solver:
-   BC                                  : Free
-   Box                                 :  [  89,  93,  157 ]
-   MPI tasks                           :  6
- Poisson Solver:
-   BC                                  : Free
-   Box                                 :  [  89,  93,  157 ]
-   MPI tasks                           :  6
-=======
-   MPI tasks                           :  8
- Poisson Solver:
-   BC                                  : Free
-   Box                                 :  [  89,  93,  157 ]
-   MPI tasks                           :  8
- Poisson Solver:
-   BC                                  : Free
-   Box                                 :  [  89,  93,  157 ]
-   MPI tasks                           :  8
- Poisson Solver:
-   BC                                  : Free
-   Box                                 :  [  89,  93,  157 ]
-   MPI tasks                           :  8
- Poisson Solver:
-   BC                                  : Free
-   Box                                 :  [  89,  93,  157 ]
-   MPI tasks                           :  8
- Poisson Solver:
-   BC                                  : Free
-   Box                                 :  [  89,  93,  157 ]
-   MPI tasks                           :  8
- Poisson Solver:
-   BC                                  : Free
-   Box                                 :  [  89,  93,  157 ]
-   MPI tasks                           :  8
- Poisson Solver:
-   BC                                  : Free
-   Box                                 :  [  89,  93,  157 ]
-   MPI tasks                           :  8
->>>>>>> 454ddeb3
+   MPI tasks                           :  8
+ Poisson Solver:
+   BC                                  : Free
+   Box                                 :  [  89,  93,  157 ]
+   MPI tasks                           :  8
+ Poisson Solver:
+   BC                                  : Free
+   Box                                 :  [  89,  93,  157 ]
+   MPI tasks                           :  8
+ Poisson Solver:
+   BC                                  : Free
+   Box                                 :  [  89,  93,  157 ]
+   MPI tasks                           :  8
+ Poisson Solver:
+   BC                                  : Free
+   Box                                 :  [  89,  93,  157 ]
+   MPI tasks                           :  8
+ Poisson Solver:
+   BC                                  : Free
+   Box                                 :  [  89,  93,  157 ]
+   MPI tasks                           :  8
+ Poisson Solver:
+   BC                                  : Free
+   Box                                 :  [  89,  93,  157 ]
+   MPI tasks                           :  8
+ Poisson Solver:
+   BC                                  : Free
+   Box                                 :  [  89,  93,  157 ]
+   MPI tasks                           :  8
  Electric Dipole Moment (AU):
    P vector                            :  [ -5.2494E-03,  1.0038E-02,  1.8879E-02 ]
    norm(P)                             :  2.201648E-02
@@ -399,18 +315,6 @@
    norm(P)                             :  5.596031E-02
  Non Local forces calculated           :  Yes
  Timings for root process:
-<<<<<<< HEAD
-   CPU time (s)                        :  20.11
-   Elapsed time (s)                    :  20.25
- Memory Consumption Report:
-   Tot. No. of Allocations  : 25686
-   Tot. No. of Deallocations: 25686
-   Remaining Memory (B)     : 0
-   Memory occupation: 
-      Peak Value (MB): 146
-      for the array: w2
-      in the routine: initialize_work_arrays_sumrho
-=======
    CPU time (s)                        :  9.64
    Elapsed time (s)                    :  9.96
  Memory Consumption Report:
@@ -420,5 +324,4 @@
    Memory occupation: 
       Peak Value (MB): 146
       for the array: nrecvdspls
-      in the routine: transpose_communicate_psi
->>>>>>> 454ddeb3
+      in the routine: transpose_communicate_psi