--- conflicted
+++ resolved
@@ -25,16 +25,11 @@
              g     i        B     B
             g               B    B
        ggggg       i         BBBB
- 
+
  Reference Paper                       : The Journal of Chemical Physics 129, 014109 (2008)
  Version Number                        : 1.7-dev.21
-<<<<<<< HEAD
- Timestamp of this run                 : 2013-01-09 08:45:48.311
- Root process Hostname                 : phys-comp-03
-=======
  Timestamp of this run                 : 2013-01-07 15:21:51.463
  Root process Hostname                 : moutarde
->>>>>>> 9b244d2f
  #... (file:input.perf)..................................................Performance Options
  #|debug F                      Debug option                                                 
  #|fftcache 8192                Cache size for the FFT                                       
@@ -156,9 +151,9 @@
    - Channel (l)                       :  0
      Rloc                              :  0.30455
      h_ij matrix:
-     -  [  9.52284,  0.00000,  0.00000 ]
-     -  [  0.00000,  0.00000,  0.00000 ]
-     -  [  0.00000,  0.00000,  0.00000 ]
+     -  [  9.52284, -0.00000,  0.00000 ]
+     -  [ -0.00000,  0.00000, -0.00000 ]
+     -  [  0.00000, -0.00000,  0.00000 ]
    No. of projectors                   :  1
    PSP XC                              : "XC: Teter 93"
  - Symbol                              : H #---------------------------------- Type No.  02
@@ -217,20 +212,20 @@
  High Res. box is treated separately   :  Yes
   #------------------------------------------------------------------- Kernel Initialization
  Poisson Kernel Initialization:
-   MPI tasks                           :  4
-   OpenMP threads per task             :  2
+   MPI tasks                           :  6
  Poisson Kernel Creation:
    Boundary Conditions                 : Free
    Memory Requirements per MPI task:
-     Density (MB)                      :  2.64
-     Kernel (MB)                       :  2.78
+     Density (MB)                      :  1.78
+     Kernel (MB)                       :  1.84
      Full Grid Arrays (MB)             :  9.91
      Load Balancing of calculations:
        Density:
-         MPI tasks 0- 3                : 100%
+         MPI tasks 0- 4                : 100%
+         MPI task 5                    :  93%
        Kernel:
-         MPI tasks 0- 2                : 100%
-         MPI task 3                    :  88%
+         MPI tasks 0- 4                : 100%
+         MPI task 5                    :  71%
        Complete LB per task            : 1/3 LB_density + 2/3 LB_kernel
  Wavefunctions Descriptors, full simulation domain:
    Coarse resolution grid:
@@ -243,13 +238,13 @@
  Total Number of Electrons             :  50
  Spin treatment                        : Averaged
  Orbitals Repartition:
-   MPI tasks  0- 0                     :  7
-   MPI tasks  1- 3                     :  6
+   MPI tasks  0- 0                     :  5
+   MPI tasks  1- 5                     :  4
  Occupation numbers come from          : System properties
  Occupation Numbers:
    Total Number of Orbitals            :  25
    Orbitals No. 1- 25                  :  2.0000
- Wavefunctions memory occupation for root MPI process:  2 MB 307 KB 736 B
+ Wavefunctions memory occupation for root MPI process:  1 MB 658 KB 672 B
  NonLocal PSP Projectors Descriptors:
    Creation strategy                   : On-the-fly
    Total number of projectors          :  8
@@ -259,27 +254,27 @@
  Memory requirements for principal quantities (MiB.KiB):
    Subspace Matrix                     : 0.1 #    (Number of Orbitals: 25)
    Single orbital                      : 0.337 #  (Number of Components: 43076)
-   All (distributed) orbitals          : 6.924 #  (Number of Orbitals per MPI task: 7)
-   Wavefunction storage size           : 52.934 # (DIIS/SD workspaces included)
+   All (distributed) orbitals          : 4.953 #  (Number of Orbitals per MPI task: 5)
+   Wavefunction storage size           : 37.817 # (DIIS/SD workspaces included)
    Nonlocal Pseudopotential Arrays     : 0.27
    Full Uncompressed (ISF) grid        : 9.937
    Workspaces storage size             : 0.899
  Memory requirements for principal code sections (MiB.KiB):
-   Kernel calculation                  : 53.97
-   Density Construction                : 89.657
-   Poisson Solver                      : 87.382
-   Hamiltonian application             : 90.507
- Estimated Memory Peak (MB)            :  90
- Poisson Solver:
-   BC                                  : Free
-   Box                                 :  [  89,  93,  157 ]
-   MPI tasks                           :  4
+   Kernel calculation                  : 36.107
+   Density Construction                : 71.64
+   Poisson Solver                      : 61.84
+   Hamiltonian application             : 71.937
+ Estimated Memory Peak (MB)            :  71
+ Poisson Solver:
+   BC                                  : Free
+   Box                                 :  [  89,  93,  157 ]
+   MPI tasks                           :  6
  Input Hamiltonian: { #--------------------------------------- Input Wavefunctions Creation
  Atomic Input Orbital Generation: [
  {Atom Type: C, Electronic configuration: {s: [ 2.00], p: [ 2/3,  2/3,  2/3]}},  {
  Atom Type: H, Electronic configuration: {s: [ 1.00]}}], 
  Wavelet conversion succeeded:  Yes, Deviation from normalization:  7.35E-04, Poisson Solver: {
- BC: Free, Box:  [  89,  93,  157 ], MPI tasks:  4}, 
+ BC: Free, Box:  [  89,  93,  157 ], MPI tasks:  6}, 
  }
  Checking Communications of Minimal Basis:
    Number of coarse and fine DoF (MasterMPI task):  [  9892,  92 ]
@@ -294,35 +289,35 @@
  Poisson Solver:
    BC                                  : Free
    Box                                 :  [  89,  93,  157 ]
-   MPI tasks                           :  4
- Poisson Solver:
-   BC                                  : Free
-   Box                                 :  [  89,  93,  157 ]
-   MPI tasks                           :  4
- Poisson Solver:
-   BC                                  : Free
-   Box                                 :  [  89,  93,  157 ]
-   MPI tasks                           :  4
- Poisson Solver:
-   BC                                  : Free
-   Box                                 :  [  89,  93,  157 ]
-   MPI tasks                           :  4
- Poisson Solver:
-   BC                                  : Free
-   Box                                 :  [  89,  93,  157 ]
-   MPI tasks                           :  4
- Poisson Solver:
-   BC                                  : Free
-   Box                                 :  [  89,  93,  157 ]
-   MPI tasks                           :  4
- Poisson Solver:
-   BC                                  : Free
-   Box                                 :  [  89,  93,  157 ]
-   MPI tasks                           :  4
- Poisson Solver:
-   BC                                  : Free
-   Box                                 :  [  89,  93,  157 ]
-   MPI tasks                           :  4
+   MPI tasks                           :  6
+ Poisson Solver:
+   BC                                  : Free
+   Box                                 :  [  89,  93,  157 ]
+   MPI tasks                           :  6
+ Poisson Solver:
+   BC                                  : Free
+   Box                                 :  [  89,  93,  157 ]
+   MPI tasks                           :  6
+ Poisson Solver:
+   BC                                  : Free
+   Box                                 :  [  89,  93,  157 ]
+   MPI tasks                           :  6
+ Poisson Solver:
+   BC                                  : Free
+   Box                                 :  [  89,  93,  157 ]
+   MPI tasks                           :  6
+ Poisson Solver:
+   BC                                  : Free
+   Box                                 :  [  89,  93,  157 ]
+   MPI tasks                           :  6
+ Poisson Solver:
+   BC                                  : Free
+   Box                                 :  [  89,  93,  157 ]
+   MPI tasks                           :  6
+ Poisson Solver:
+   BC                                  : Free
+   Box                                 :  [  89,  93,  157 ]
+   MPI tasks                           :  6
  Electric Dipole Moment (AU):
    P vector                            :  [ -5.2494E-03,  1.0038E-02,  1.8879E-02 ]
    norm(P)                             :  2.201648E-02
@@ -331,16 +326,6 @@
    norm(P)                             :  5.596031E-02
  Non Local forces calculated           :  Yes
  Timings for root process:
-<<<<<<< HEAD
-   CPU time (s)                        :  19.47
-   Elapsed time (s)                    :  9.79
- Memory Consumption Report:
-   Tot. No. of Allocations  : 28509
-   Tot. No. of Deallocations: 28509
-   Remaining Memory (B)     : 0
-   Memory occupation: 
-      Peak Value (MB): 191
-=======
    CPU time (s)                        :  11.65
    Elapsed time (s)                    :  11.72
  Memory Consumption Report:
@@ -349,6 +334,5 @@
    Remaining Memory (B)     : 0
    Memory occupation: 
       Peak Value (MB): 141
->>>>>>> 9b244d2f
       for the array: psir
       in the routine: psi_to_vlocpsi