---
  #================================ Daubechies Wavelets for DFT Pseudopotential Calculations
 Code logo:
         TTTT         F       DDDDD
        T    T               D
       T     T        F     D
       T    T         F     D        D
       TTTTT          F     D         D
       T    T         F     D         D
       T     T        F     D         D
       T      T       F     D         D
       T     T     FFFF     D         D
       T TTTT         F      D        D
       T             F        D      D
   TTTTTTTTT    FFFFF          DDDDDD
     gggggg          iiiii    BBBBBBBBB
    g      g        i             B
   g        g      i         BBBB B
   g         g     iiii     B     B
   g         g     i       B      B
   g         g     i        B     B
   g         g     i         B    B
   g         g     i          BBBBB
    g        g     i         B    B
             g     i        B     B
            g               B    B
       ggggg       i         BBBB

 Reference Paper                       : The Journal of Chemical Physics 129, 014109 (2008)
<<<<<<< HEAD
 Version Number                        : 1.7-dev.21
 Timestamp of this run                 : 2013-01-09 11:28:21.537
 Root process Hostname                 : localhost
 Number of MPI tasks                   :  1
 OpenMP parallelization                :  Yes
 Maximal OpenMP threads per MPI task   :  4
=======
 Version Number                        : 1.7-dev.22
 Timestamp of this run                 : 2013-01-11 17:45:13.699
 Root process Hostname                 : athelas
 Number of MPI tasks                   :  2
 OpenMP parallelization                :  Yes
 Maximal OpenMP threads per MPI task   :  2
>>>>>>> af62613e
 #... (file:input.perf)..................................................Performance Options
 #|debug F                      Debug option                                                 
 #|fftcache 8192                Cache size for the FFT                                       
 #|accel NO                     Acceleration (NO, CUDAGPU, OCLGPU, OCLCPU, OCLACC)           
 #|OCL_platform                 Chosen OCL platform                                          
 #|blas F                       CUBLAS acceleration                                          
 #|projrad  1.50E+01            Radius of the projector as a function of the maxrad          
 #|exctxpar OP2P                Exact exchange parallelisation scheme                        
 #|ig_diag T                    Input guess: (T:Direct, F:Iterative) diag. of Ham.           
 #|ig_norbp 5                   Input guess: Orbitals per process for iterative diag.        
 #|ig_blocks 300 800            Input guess: Block sizes for orthonormalisation              
 #|ig_tol  1.00E-04             Input guess: Tolerance criterion                             
 #|methortho 0                  Orthogonalisation (0=Cholesky,1=GS/Chol,2=Loewdin)           
 #|rho_commun DEF               Density communication scheme (DBL, RSC, MIX)                 
 #|psolver_groupsize 0          Size of Poisson Solver taskgroups (0=nproc)                  
 #|psolver_accel 0              Acceleration of the Poisson Solver (0=none, 1=CUDA)          
 #|unblock_comms OFF            Overlap Communications of fields (OFF,DEN,POT)               
 #|linear OFF                   Linear Input Guess approach (OFF, LIG, FUL, TMO)             
 #|tolsym  1.00E-08             Tolerance for symmetry detection                             
 #|signaling F                  Expose calculation results on Network                        
 #|signalTimeout 0              Time out on startup for signal connection                    
 #|domain                       Domain to add to the hostname to find the IP                 
 #|verbosity 2                  verbosity of the output 0=low, 2=high                        
 #|outdir ./                    Writing directory                                            
 #|psp_onfly T                  Calculate pseudopotential projectors on the fly              
 #... (file:input.dft)............................................DFT Calculation Parameters
 #|0.50 0.50 0.50  hx,hy,hz: grid spacing in the three directions                            
 #|4.0  4.0       c(f)rmult: c(f)rmult*radii_cf(:,1(2))=coarse(fine) atom-based radius       
 #|1              ixc: exchange-correlation parameter (LDA=1,PBE=11)                         
 #|0 0.0 0.0 0.0  charge of the system, Electric field (Ex,Ey,Ez)                            
 #|1  0           nspin=1 non-spin polarization, mpol=total magnetic moment                  
 #|1.E-05         gnrm_cv: convergence criterion gradient                                    
 #|100 1          itermax,nrepmax: max. # of wfn. opt. steps and of re-diag. runs            
 #|5  10          ncong, idsx: # of CG it. for preconditioning eq., wfn. diis history        
 #|0              dispersion correction potential (values 1,2,3), 0=none                     
 #|100  0         InputPsiId, output_wf, output_denspot                                      
 #|0.0  30        rbuf, ncongt: length of the tail (AU),# tail CG iterations                 
 #|0  0           Davidson subspace dim., # of opt. orbs, # of plotted orbs                  
 #|T              disable the symmetry detection                                             
 #... (file:input.mix.. not present)......................................Mixing Parameters 
 #|0              Mixing parameters                                                          
 #|1              Maximum number of diagonalisation iterations                               
 #|1.e-4          Stop criterion on the residue of potential or density                      
 #|0 0.0 1        No. of additional bands, elec. temperature, smearing method                
 #|0.0 2.0        Multiplying factors for the mixing and the electronic DIIS                 
 #... (file:input.geopt.. not present)..................................Geometry Parameters 
 #|BFGS           Geometry optimisation method                                               
 #|1              Maximum number of force evaluations                                        
 #|1.0 0.0        fract_fluct,forcemax                                                       
 #|0.0            random displacement amplitude                                              
 #|4.0            Stepsize for the geometry optimisation                                     
 #... (file:input.tddft.. not present)....................................TD-DFT Parameters 
 #|NONE           TDDFT Method                                                               
 #... (file:input.sic.. not present).........................................SIC Parameters 
 #|NONE           SIC method: NONE, PZ, NK                                                   
 #|0.0            SIC downscaling parameter                                                  
 #|0.0            Reference occupation fref (NK case only)                                   
 #... (file:input.kpt.. not present).....................Brillouin Zone Sampling Parameters 
 #|manual         K-point sampling method                                                    
 #|1              Number of K-points                                                         
 #|0. 0. 0. 1.    K-pt coords, K-pt weigth                                                   
 #... (file:input.lin).....................................................Linear Parameters
 #|2  1           iterations with low accuracy, high accuracy                                
 #|3  2           iterations to optimize the basis functions for low accuracy and high accura
 #|4.d-5 4.d-5    convergence criterion for low and high accuracy                            
 #|2.d-5          gnrm multiplier                                                            
 #|5  0  1.d0  1.d-DIIS_hist_lowaccur, DIIS_hist_lowaccur, step size for DIIS, step size for 
 #|5              number of iterations in the preconditioner                                 
 #|-8  -8         block size for pdsyev/pdsygv, pdgemm (negative -> sequential), communicatio
 #|1  1           max number of process uses for pdsyev/pdsygv, pdgemm                       
 #|0  1           0-> exact Loewdin, 1-> taylor expansion; in orthoconstraint: correction for
 #|102            mixing method: 100 (direct minimization), 101 (simple dens mixing), 102 (si
 #|0  2  .5d0  1.d-1low accuracy: mixing history (0-> SD, >0-> DIIS), number of iterations in
 #|0  3  .5d0  1.d-1high accuracy: mixing history (0-> SD, >0-> DIIS), number of iterations i
 #|1.d-13         convergence criterion for the kernel optimization                          
 #|1.d-11         convergence criterion for the support functions to be fixed                
 #|0              Output basis functions: 0 no output, 1 formatted output, 2 Fortran bin, 3 E
 #|C 4 1.0d-1 0.0d-4 2.8 3.3  Atom name, number of basis functions per atom, prefactor for co
 #|H 1 1.0d-1 0.0d-4 2.8 3.3  Atom name, number of basis functions per atom, prefactor for co
  #--------------------------------------------------------------------------------------- |
 Data Writing directory                : ./data/
 Material acceleration                 :  No #iproc=0
  #-------------------------------------------------- Input Atomic System (file: posinp.xyz)
 Atomic System Properties:
   Number of atomic types              :  2
   Number of atoms                     :  26
   Types of atoms                      :  [ C, H ]
   Boundary Conditions                 : Free #Code: F
   Number of Symmetries                :  0
   Space group                         : disabled
  #------------------------------ Geometry optimization Input Parameters (file: input.geopt)
 Geometry Optimization Parameters:
   Maximum steps                       :  1
   Algorithm                           : BFGS
   Random atomic displacement          :  0.0E+00
   Fluctuation in forces               :  1.0E+00
   Maximum in forces                   :  0.0E+00
   Steepest descent step               :  4.0E+00
  #------------------------------------------------------------------------ Input parameters
 DFT parameters:
   eXchange Correlation:
     XC ID                             :  &ixc  1
     Exchange-Correlation reference    : "XC: Teter 93"
     XC functional implementation      : ABINIT
     Spin polarization                 :  No
 Basis set definition:
   Suggested Grid Spacings (a0)        :  [  0.50,  0.50,  0.50 ]
   Coarse and Fine Radii Multipliers   :  [  4.0,  4.0 ]
 Self-Consistent Cycle Parameters:
   Wavefunction:
     Gradient Norm Threshold           :  &gnrm_cv  1.0E-05
     CG Steps for Preconditioner       :  5
     DIIS History length               :  10
     Max. Wfn Iterations               :  &itermax  100
     Max. Subspace Diagonalizations    :  1
     Input wavefunction policy         : Linear AO # 100
     Output wavefunction policy        : none # 0
     Output grid policy                : none # 0
     Output grid format                : text # 0
     Virtual orbitals                  :  0
     Number of plotted density orbitals:  0
   Density/Potential:
     Max. Iterations                   :  1
 Post Optimization Parameters:
   Finite-Size Effect estimation:
     Scheduled                         :  No
  #----------------------------------------------------------------------- System Properties
 Properties of atoms in the system:
 - Symbol                              : C #Type No.  01
   No. of Electrons                    :  4
   No. of Atoms                        :  8
   Radii of active regions (AU):
     Coarse                            :  1.58437
     Fine                              :  0.23268
     Coarse PSP                        :  1.14207
     Source                            : Hard-Coded
   Grid Spacing threshold (AU)         :  0.58
   Pseudopotential type                : HGH
   Local Pseudo Potential (HGH convention):
     Rloc                              :  0.34883
     Coefficients (c1 .. c4)           :  [ -8.51377,  1.22843,  0.00000,  0.00000 ]
   NonLocal PSP Parameters:
   - Channel (l)                       :  0
     Rloc                              :  0.30455
     h_ij matrix:
     -  [  9.52284, -0.00000,  0.00000 ]
     -  [ -0.00000,  0.00000, -0.00000 ]
     -  [  0.00000, -0.00000,  0.00000 ]
   No. of projectors                   :  1
   PSP XC                              : "XC: Teter 93"
 - Symbol                              : H #Type No.  02
   No. of Electrons                    :  1
   No. of Atoms                        :  18
   Radii of active regions (AU):
     Coarse                            :  1.46342
     Fine                              :  0.20000
     Coarse PSP                        :  0.00000
     Source                            : Hard-Coded
   Grid Spacing threshold (AU)         :  0.50
   Pseudopotential type                : HGH
   Local Pseudo Potential (HGH convention):
     Rloc                              :  0.20000
     Coefficients (c1 .. c4)           :  [ -4.18024,  0.72508,  0.00000,  0.00000 ]
   No. of projectors                   :  0
   PSP XC                              : "XC: Teter 93"
  #-------------------------------------------------------------------------- Atom Positions
 Atomic positions within the cell (Atomic and Grid Units):
 - C: {AU:  [  7.2500,  6.9660,  7.5213 ], GU:  [  14.500,  13.932,  15.043 ]} # 0001
 - C: {AU:  [  7.2500,  8.5340,  9.8723 ], GU:  [  14.500,  17.068,  19.745 ]} # 0002
 - C: {AU:  [  7.2500,  6.9660,  12.223 ], GU:  [  14.500,  13.932,  24.447 ]} # 0003
 - C: {AU:  [  7.2500,  8.5340,  14.574 ], GU:  [  14.500,  17.068,  29.149 ]} # 0004
 - C: {AU:  [  7.2500,  6.9660,  16.926 ], GU:  [  14.500,  13.932,  33.851 ]} # 0005
 - C: {AU:  [  7.2500,  8.5340,  19.277 ], GU:  [  14.500,  17.068,  38.553 ]} # 0006
 - C: {AU:  [  7.2500,  6.9660,  21.628 ], GU:  [  14.500,  13.932,  43.255 ]} # 0007
 - C: {AU:  [  7.2500,  8.5340,  23.979 ], GU:  [  14.500,  17.068,  47.957 ]} # 0008
 - H: {AU:  [  7.2500,  8.1443,  5.8036 ], GU:  [  14.500,  16.289,  11.607 ]} # 0009
 - H: {AU:  [  8.8958,  5.7141,  7.5213 ], GU:  [  17.792,  11.428,  15.043 ]} # 0010
 - H: {AU:  [  5.6042,  5.7141,  7.5213 ], GU:  [  11.208,  11.428,  15.043 ]} # 0011
 - H: {AU:  [  8.8958,  9.7859,  9.8723 ], GU:  [  17.792,  19.572,  19.745 ]} # 0012
 - H: {AU:  [  5.6042,  9.7859,  9.8723 ], GU:  [  11.208,  19.572,  19.745 ]} # 0013
 - H: {AU:  [  8.8958,  5.7141,  12.223 ], GU:  [  17.792,  11.428,  24.447 ]} # 0014
 - H: {AU:  [  5.6042,  5.7141,  12.223 ], GU:  [  11.208,  11.428,  24.447 ]} # 0015
 - H: {AU:  [  8.8958,  9.7859,  14.574 ], GU:  [  17.792,  19.572,  29.149 ]} # 0016
 - H: {AU:  [  5.6042,  9.7859,  14.574 ], GU:  [  11.208,  19.572,  29.149 ]} # 0017
 - H: {AU:  [  8.8958,  5.7141,  16.926 ], GU:  [  17.792,  11.428,  33.851 ]} # 0018
 - H: {AU:  [  5.6042,  5.7141,  16.926 ], GU:  [  11.208,  11.428,  33.851 ]} # 0019
 - H: {AU:  [  8.8958,  9.7859,  19.277 ], GU:  [  17.792,  19.572,  38.553 ]} # 0020
 - H: {AU:  [  5.6042,  9.7859,  19.277 ], GU:  [  11.208,  19.572,  38.553 ]} # 0021
 - H: {AU:  [  8.8958,  5.7141,  21.628 ], GU:  [  17.792,  11.428,  43.255 ]} # 0022
 - H: {AU:  [  5.6042,  5.7141,  21.628 ], GU:  [  11.208,  11.428,  43.255 ]} # 0023
 - H: {AU:  [  8.8958,  9.7859,  23.979 ], GU:  [  17.792,  19.572,  47.957 ]} # 0024
 - H: {AU:  [  5.6042,  9.7859,  23.979 ], GU:  [  11.208,  19.572,  47.957 ]} # 0025
 - H: {AU:  [  7.2500,  7.3557,  25.696 ], GU:  [  14.500,  14.711,  51.393 ]} # 0026
 Rigid Shift Applied (AU)              :  [  7.2500,  6.9660,  7.5213 ]
  #------------------------------------------------------------------------- Grid properties
 Box Grid spacings                     :  [  0.5000,  0.5000,  0.5000 ]
 Sizes of the simulation domain:
   AU                                  :  [  14.500,  15.500,  31.500 ]
   Angstroem                           :  [  7.6731,  8.2022,  16.669 ]
   Grid Spacing Units                  :  [  29,  31,  63 ]
   High resolution region boundaries (GU):
     From                              :  [  10,  10,  11 ]
     To                                :  [  19,  21,  52 ]
 High Res. box is treated separately   :  Yes
  #------------------------------------------------------------------- Kernel Initialization
 Poisson Kernel Initialization:
<<<<<<< HEAD
   MPI tasks                           :  1
   OpenMP threads per MPI task         :  4
 Poisson Kernel Creation:
   Boundary Conditions                 : Free
   Memory Requirements per MPI task:
     Density (MB)                      :  10.55
     Kernel (MB)                       :  10.84
     Full Grid Arrays (MB)             :  9.91
=======
   MPI tasks                           :  2
   OpenMP threads per MPI task         :  2
 Poisson Kernel Creation:
   Boundary Conditions                 : Free
   Memory Requirements per MPI task:
     Density (MB)                      :  5.27
     Kernel (MB)                       :  5.44
     Full Grid Arrays (MB)             :  9.91
     Load Balancing of calculations:
       Density:
         MPI tasks 0- 1                : 100%
       Kernel:
         MPI tasks 0- 0                : 100%
         MPI task 1                    :  98%
       Complete LB per task            : 1/3 LB_density + 2/3 LB_kernel
>>>>>>> af62613e
 Wavefunctions Descriptors, full simulation domain:
   Coarse resolution grid:
     No. of segments                   :  1754
     No. of points                     :  39464
   Fine resolution grid:
     No. of segments                   :  212
     No. of points                     :  516
  #---------------------------------------------------------------------- Occupation Numbers
 Total Number of Electrons             :  50
 Spin treatment                        : Averaged
<<<<<<< HEAD
=======
 Orbitals Repartition:
   MPI tasks  0- 0                     :  13
   MPI tasks  1- 1                     :  12
>>>>>>> af62613e
 Total Number of Orbitals              :  25
 Occupation numbers coming from        : System properties
 Input Occupation Numbers:
 - Occupation Numbers: {Orbitals No. 1-25:  2.0000}
<<<<<<< HEAD
 Wavefunctions memory occupation for root MPI process:  8 MB 221 KB 288 B
=======
 Wavefunctions memory occupation for root MPI process:  4 MB 278 KB 928 B
>>>>>>> af62613e
 NonLocal PSP Projectors Descriptors:
   Creation strategy                   : On-the-fly
   Total number of projectors          :  8
   Total number of components          :  3400
   Percent of zero components          :  0
  #-------------------------------------------------------- Estimation of Memory Consumption
 Memory requirements for principal quantities (MiB.KiB):
   Subspace Matrix                     : 0.1 #    (Number of Orbitals: 25)
   Single orbital                      : 0.337 #  (Number of Components: 43076)
<<<<<<< HEAD
   All (distributed) orbitals          : 16.443 # (Number of Orbitals per MPI task: 25)
   Wavefunction storage size           : 180.773 # (DIIS/SD workspaces included)
=======
   All (distributed) orbitals          : 12.837 # (Number of Orbitals per MPI task: 13)
   Wavefunction storage size           : 98.271 # (DIIS/SD workspaces included)
>>>>>>> af62613e
   Nonlocal Pseudopotential Arrays     : 0.27
   Full Uncompressed (ISF) grid        : 9.937
   Workspaces storage size             : 0.899
 Memory requirements for principal code sections (MiB.KiB):
<<<<<<< HEAD
   Kernel calculation                  : 119.274
   Density Construction                : 239.356
   Poisson Solver                      : 275.1022
   Hamiltonian application             : 240.206
 Estimated Memory Peak (MB)            :  275
  #WARNING: Do not call check_communications in the linear scaling version!
 Ion-Ion interaction energy            :  2.19393979420974E+02
  #---------------------------------------------------------------- Ionic Potential Creation
 Total ionic charge                    : -49.999987890247
 Poisson Solver:
   BC                                  : Free
   Box                                 :  [  89,  93,  157 ]
   MPI tasks                           :  1
=======
   Kernel calculation                  : 104.68
   Density Construction                : 145.601
   Poisson Solver                      : 167.50
   Hamiltonian application             : 146.451
 Estimated Memory Peak (MB)            :  167
  #WARNING: Do not call check_communications in the linear scaling version!
 Ion-Ion interaction energy            :  2.19393979420974E+02
  #---------------------------------------------------------------- Ionic Potential Creation
 Total ionic charge                    : -49.999987890246
 Poisson Solver:
   BC                                  : Free
   Box                                 :  [  89,  93,  157 ]
   MPI tasks                           :  2
>>>>>>> af62613e
  #------------------------------------------------------------ Input Wavefunctions Creation
 Input Hamiltonian:
   Total No. of Atomic Input Orbitals  :  50
   Atomic Input Orbital Generation:
   -  {Atom Type: C, Electronic configuration: {s: [ 2.00], p: [ 2/3,  2/3,  2/3]}}
   -  {Atom Type: H, Electronic configuration: {s: [ 1.00]}}
   Wavelet conversion succeeded        :  Yes
   Deviation from normalization        :  7.35E-04
   GPU acceleration                    :  No
<<<<<<< HEAD
   Total electronic charge             :  49.999974996820
   Poisson Solver:
     BC                                : Free
     Box                               :  [  89,  93,  157 ]
     MPI tasks                         :  1
 Calculation finished. TOTAL CHARGE    :  4.999998598387E+01
 Poisson Solver:
   BC                                  : Free
   Box                                 :  [  89,  93,  157 ]
   MPI tasks                           :  1
 Calculation finished. TOTAL CHARGE    :  4.999998519170E+01
 Poisson Solver:
   BC                                  : Free
   Box                                 :  [  89,  93,  157 ]
   MPI tasks                           :  1
 Calculation finished. TOTAL CHARGE    :  4.999998464312E+01
 Poisson Solver:
   BC                                  : Free
   Box                                 :  [  89,  93,  157 ]
   MPI tasks                           :  1
 Calculation finished. TOTAL CHARGE    :  4.999998459423E+01
 Poisson Solver:
   BC                                  : Free
   Box                                 :  [  89,  93,  157 ]
   MPI tasks                           :  1
 Calculation finished. TOTAL CHARGE    :  4.999998460370E+01
 Poisson Solver:
   BC                                  : Free
   Box                                 :  [  89,  93,  157 ]
   MPI tasks                           :  1
 Calculation finished. TOTAL CHARGE    :  4.999998460100E+01
 Poisson Solver:
   BC                                  : Free
   Box                                 :  [  89,  93,  157 ]
   MPI tasks                           :  1
 Calculation finished. TOTAL CHARGE    :  4.999998460148E+01
 Poisson Solver:
   BC                                  : Free
   Box                                 :  [  89,  93,  157 ]
   MPI tasks                           :  1
 Calculation finished. TOTAL CHARGE    :  4.999998460148E+01
=======
   Rho Commun                          : RED_SCT
   Total electronic charge             :  49.999974996815
   Poisson Solver:
     BC                                : Free
     Box                               :  [  89,  93,  157 ]
     MPI tasks                         :  2
 Calculation finished. TOTAL CHARGE    :  4.999998598384E+01
 Poisson Solver:
   BC                                  : Free
   Box                                 :  [  89,  93,  157 ]
   MPI tasks                           :  2
 Calculation finished. TOTAL CHARGE    :  4.999998519167E+01
 Poisson Solver:
   BC                                  : Free
   Box                                 :  [  89,  93,  157 ]
   MPI tasks                           :  2
 Calculation finished. TOTAL CHARGE    :  4.999998464310E+01
 Poisson Solver:
   BC                                  : Free
   Box                                 :  [  89,  93,  157 ]
   MPI tasks                           :  2
 Calculation finished. TOTAL CHARGE    :  4.999998459420E+01
 Poisson Solver:
   BC                                  : Free
   Box                                 :  [  89,  93,  157 ]
   MPI tasks                           :  2
 Calculation finished. TOTAL CHARGE    :  4.999998460367E+01
 Poisson Solver:
   BC                                  : Free
   Box                                 :  [  89,  93,  157 ]
   MPI tasks                           :  2
 Calculation finished. TOTAL CHARGE    :  4.999998460097E+01
 Poisson Solver:
   BC                                  : Free
   Box                                 :  [  89,  93,  157 ]
   MPI tasks                           :  2
 Calculation finished. TOTAL CHARGE    :  4.999998460145E+01
 Poisson Solver:
   BC                                  : Free
   Box                                 :  [  89,  93,  157 ]
   MPI tasks                           :  2
 Calculation finished. TOTAL CHARGE    :  4.999998460145E+01
>>>>>>> af62613e
  #---------------------------------------------------------------------- Forces Calculation
 Poisson Solver:
   BC                                  : Free
   Box                                 :  [  89,  93,  157 ]
<<<<<<< HEAD
   MPI tasks                           :  1
=======
   MPI tasks                           :  2
>>>>>>> af62613e
 Electric Dipole Moment (AU):
   P vector                            :  [ -5.2494E-03,  1.0038E-02,  1.8879E-02 ]
   norm(P)                             :  2.201648E-02
 Electric Dipole Moment (Debye):
   P vector                            :  [ -1.3343E-02,  2.5515E-02,  4.7985E-02 ]
   norm(P)                             :  5.596031E-02
 Calculate local forces: {Leaked force:  0.00000E+00}
 Calculate Non Local forces            :  Yes
 Average noise forces: {x:  2.26474236E-02, y:  2.40531267E-02, z:  1.42953951E-02, 
                    total:  3.59974585E-02}
<<<<<<< HEAD
 Clean forces norm (Ha/Bohr): {maxval:  1.959608187392E-01, fnrm2:  5.842653663983E-01}
 Raw forces norm (Ha/Bohr): {maxval:  1.969447638344E-01, fnrm2:  5.856259358501E-01}
  #--------------------------------------------------------------------------- Atomic Forces
 Atomic Forces (Ha/Bohr):
 -  {C:  [  2.381802751559E-03, -3.219266519294E-02, -3.456841737577E-02 ]} # 0001
 -  {C:  [  4.948461979571E-03,  2.178868988105E-02, -1.776983945227E-02 ]} # 0002
 -  {C:  [  5.226856059585E-03, -1.983615462860E-02,  1.047672314423E-02 ]} # 0003
 -  {C:  [  5.706997210748E-03,  4.290728174269E-02,  1.297660084161E-02 ]} # 0004
 -  {C:  [  5.949707656074E-03, -1.477656776073E-02, -4.025915706040E-03 ]} # 0005
 -  {C:  [  6.717473804983E-03,  1.965168619253E-02, -4.264818810790E-03 ]} # 0006
 -  {C:  [  5.711175218022E-03, -2.707299304936E-02,  1.105429918619E-02 ]} # 0007
 -  {C:  [  1.619858282773E-03,  3.063582929355E-02,  1.717428746796E-02 ]} # 0008
 -  {H:  [ -1.251816214498E-03, -1.129976464890E-01,  1.600956193187E-01 ]} # 0009
 -  {H:  [ -1.366148125688E-01,  1.167386102236E-01, -9.626873262362E-03 ]} # 0010
 -  {H:  [  1.311983882506E-01,  1.149118364737E-01, -1.042310486848E-02 ]} # 0011
 -  {H:  [ -1.410080889422E-01, -1.109486080730E-01,  5.859414026571E-03 ]} # 0012
 -  {H:  [  1.373730637057E-01, -1.093844788659E-01,  5.617084138327E-03 ]} # 0013
 -  {H:  [ -1.327548372170E-01,  1.134649592555E-01,  2.829903278592E-03 ]} # 0014
 -  {H:  [  1.283012509029E-01,  1.112252255189E-01,  2.835560231594E-03 ]} # 0015
 -  {H:  [ -1.380527154636E-01, -1.172266668160E-01, -9.388042305211E-03 ]} # 0016
 -  {H:  [  1.345020271967E-01, -1.157644834266E-01, -9.930376102181E-03 ]} # 0017
 -  {H:  [ -1.356116114882E-01,  1.125773015942E-01,  9.497849153547E-03 ]} # 0018
 -  {H:  [  1.308352945681E-01,  1.101621499395E-01,  9.516004552719E-03 ]} # 0019
 -  {H:  [ -1.403211113665E-01, -1.120636520090E-01,  3.572201512864E-03 ]} # 0020
 -  {H:  [  1.359190530710E-01, -1.106480279948E-01,  3.286528573538E-03 ]} # 0021
 -  {H:  [ -1.364527051802E-01,  1.113330589282E-01, -4.500071219400E-03 ]} # 0022
 -  {H:  [  1.312600234847E-01,  1.089229737640E-01, -4.919266208373E-03 ]} # 0023
 -  {H:  [ -1.388031859085E-01, -1.217554395795E-01,  5.789845918762E-03 ]} # 0024
 -  {H:  [  1.338895646764E-01, -1.211631117305E-01,  6.068477866723E-03 ]} # 0025
 -  {H:  [ -6.701144701063E-04,  1.115108928085E-01, -1.572336739011E-01 ]} # 0026
  #----------------------------------------------------------------- Timing for root process
 Timings for root process:
   CPU time (s)                        :  82.39
   Elapsed time (s)                    :  21.08
=======
 Clean forces norm (Ha/Bohr): {maxval:  1.959608187391E-01, fnrm2:  5.842653663979E-01}
 Raw forces norm (Ha/Bohr): {maxval:  1.969447638343E-01, fnrm2:  5.856259358498E-01}
  #--------------------------------------------------------------------------- Atomic Forces
 Atomic Forces (Ha/Bohr):
 -  {C:  [  2.381802751589E-03, -3.219266519284E-02, -3.456841737572E-02 ]} # 0001
 -  {C:  [  4.948461979575E-03,  2.178868988099E-02, -1.776983945230E-02 ]} # 0002
 -  {C:  [  5.226856059588E-03, -1.983615462855E-02,  1.047672314420E-02 ]} # 0003
 -  {C:  [  5.706997210751E-03,  4.290728174262E-02,  1.297660084167E-02 ]} # 0004
 -  {C:  [  5.949707656083E-03, -1.477656776069E-02, -4.025915705990E-03 ]} # 0005
 -  {C:  [  6.717473804992E-03,  1.965168619246E-02, -4.264818810806E-03 ]} # 0006
 -  {C:  [  5.711175218031E-03, -2.707299304932E-02,  1.105429918618E-02 ]} # 0007
 -  {C:  [  1.619858282804E-03,  3.063582929352E-02,  1.717428746792E-02 ]} # 0008
 -  {H:  [ -1.251816214493E-03, -1.129976464890E-01,  1.600956193187E-01 ]} # 0009
 -  {H:  [ -1.366148125687E-01,  1.167386102236E-01, -9.626873262353E-03 ]} # 0010
 -  {H:  [  1.311983882505E-01,  1.149118364737E-01, -1.042310486845E-02 ]} # 0011
 -  {H:  [ -1.410080889421E-01, -1.109486080730E-01,  5.859414026570E-03 ]} # 0012
 -  {H:  [  1.373730637057E-01, -1.093844788659E-01,  5.617084138326E-03 ]} # 0013
 -  {H:  [ -1.327548372169E-01,  1.134649592555E-01,  2.829903278582E-03 ]} # 0014
 -  {H:  [  1.283012509029E-01,  1.112252255188E-01,  2.835560231594E-03 ]} # 0015
 -  {H:  [ -1.380527154636E-01, -1.172266668160E-01, -9.388042305215E-03 ]} # 0016
 -  {H:  [  1.345020271966E-01, -1.157644834266E-01, -9.930376102172E-03 ]} # 0017
 -  {H:  [ -1.356116114881E-01,  1.125773015942E-01,  9.497849153548E-03 ]} # 0018
 -  {H:  [  1.308352945681E-01,  1.101621499395E-01,  9.516004552718E-03 ]} # 0019
 -  {H:  [ -1.403211113665E-01, -1.120636520090E-01,  3.572201512850E-03 ]} # 0020
 -  {H:  [  1.359190530710E-01, -1.106480279948E-01,  3.286528573514E-03 ]} # 0021
 -  {H:  [ -1.364527051801E-01,  1.113330589282E-01, -4.500071219412E-03 ]} # 0022
 -  {H:  [  1.312600234846E-01,  1.089229737640E-01, -4.919266208367E-03 ]} # 0023
 -  {H:  [ -1.388031859085E-01, -1.217554395795E-01,  5.789845918759E-03 ]} # 0024
 -  {H:  [  1.338895646764E-01, -1.211631117304E-01,  6.068477866708E-03 ]} # 0025
 -  {H:  [ -6.701144701000E-04,  1.115108928085E-01, -1.572336739010E-01 ]} # 0026
  #----------------------------------------------------------------- Timing for root process
 Timings for root process:
   CPU time (s)                        :  74.42
   Elapsed time (s)                    :  40.98
>>>>>>> af62613e
  #-------------------------------- Warnings obtained during the run, check their relevance!
 WARNINGS:
 - Do not call check_communications in the linear scaling version!
 Memory Consumption Report:
<<<<<<< HEAD
   Tot. No. of Allocations  : 225161
   Tot. No. of Deallocations: 225161
   Remaining Memory (B)     : 0
   Memory occupation: 
      Peak Value (MB): 1348
      for the array: psi_f
      in the routine: transpose_switch_psi
=======
   Tot. No. of Allocations  : 114731
   Tot. No. of Deallocations: 114731
   Remaining Memory (B)     : 0
   Memory occupation: 
      Peak Value (MB): 693
      for the array: nrecvdspls
      in the routine: transpose_communicate_psi
>>>>>>> af62613e
<|MERGE_RESOLUTION|>--- conflicted
+++ resolved
@@ -25,23 +25,14 @@
              g     i        B     B
             g               B    B
        ggggg       i         BBBB
-
+ 
  Reference Paper                       : The Journal of Chemical Physics 129, 014109 (2008)
-<<<<<<< HEAD
- Version Number                        : 1.7-dev.21
- Timestamp of this run                 : 2013-01-09 11:28:21.537
+ Version Number                        : 1.7-dev.22
+ Timestamp of this run                 : 2013-01-15 14:39:54.853
  Root process Hostname                 : localhost
  Number of MPI tasks                   :  1
  OpenMP parallelization                :  Yes
  Maximal OpenMP threads per MPI task   :  4
-=======
- Version Number                        : 1.7-dev.22
- Timestamp of this run                 : 2013-01-11 17:45:13.699
- Root process Hostname                 : athelas
- Number of MPI tasks                   :  2
- OpenMP parallelization                :  Yes
- Maximal OpenMP threads per MPI task   :  2
->>>>>>> af62613e
  #... (file:input.perf)..................................................Performance Options
  #|debug F                      Debug option                                                 
  #|fftcache 8192                Cache size for the FFT                                       
@@ -187,9 +178,9 @@
    - Channel (l)                       :  0
      Rloc                              :  0.30455
      h_ij matrix:
-     -  [  9.52284, -0.00000,  0.00000 ]
-     -  [ -0.00000,  0.00000, -0.00000 ]
-     -  [  0.00000, -0.00000,  0.00000 ]
+     -  [  9.52284,  0.00000,  0.00000 ]
+     -  [  0.00000,  0.00000,  0.00000 ]
+     -  [  0.00000,  0.00000,  0.00000 ]
    No. of projectors                   :  1
    PSP XC                              : "XC: Teter 93"
  - Symbol                              : H #Type No.  02
@@ -248,7 +239,6 @@
  High Res. box is treated separately   :  Yes
   #------------------------------------------------------------------- Kernel Initialization
  Poisson Kernel Initialization:
-<<<<<<< HEAD
    MPI tasks                           :  1
    OpenMP threads per MPI task         :  4
  Poisson Kernel Creation:
@@ -257,23 +247,6 @@
      Density (MB)                      :  10.55
      Kernel (MB)                       :  10.84
      Full Grid Arrays (MB)             :  9.91
-=======
-   MPI tasks                           :  2
-   OpenMP threads per MPI task         :  2
- Poisson Kernel Creation:
-   Boundary Conditions                 : Free
-   Memory Requirements per MPI task:
-     Density (MB)                      :  5.27
-     Kernel (MB)                       :  5.44
-     Full Grid Arrays (MB)             :  9.91
-     Load Balancing of calculations:
-       Density:
-         MPI tasks 0- 1                : 100%
-       Kernel:
-         MPI tasks 0- 0                : 100%
-         MPI task 1                    :  98%
-       Complete LB per task            : 1/3 LB_density + 2/3 LB_kernel
->>>>>>> af62613e
  Wavefunctions Descriptors, full simulation domain:
    Coarse resolution grid:
      No. of segments                   :  1754
@@ -284,21 +257,11 @@
   #---------------------------------------------------------------------- Occupation Numbers
  Total Number of Electrons             :  50
  Spin treatment                        : Averaged
-<<<<<<< HEAD
-=======
- Orbitals Repartition:
-   MPI tasks  0- 0                     :  13
-   MPI tasks  1- 1                     :  12
->>>>>>> af62613e
  Total Number of Orbitals              :  25
  Occupation numbers coming from        : System properties
  Input Occupation Numbers:
  - Occupation Numbers: {Orbitals No. 1-25:  2.0000}
-<<<<<<< HEAD
  Wavefunctions memory occupation for root MPI process:  8 MB 221 KB 288 B
-=======
- Wavefunctions memory occupation for root MPI process:  4 MB 278 KB 928 B
->>>>>>> af62613e
  NonLocal PSP Projectors Descriptors:
    Creation strategy                   : On-the-fly
    Total number of projectors          :  8
@@ -308,18 +271,12 @@
  Memory requirements for principal quantities (MiB.KiB):
    Subspace Matrix                     : 0.1 #    (Number of Orbitals: 25)
    Single orbital                      : 0.337 #  (Number of Components: 43076)
-<<<<<<< HEAD
    All (distributed) orbitals          : 16.443 # (Number of Orbitals per MPI task: 25)
    Wavefunction storage size           : 180.773 # (DIIS/SD workspaces included)
-=======
-   All (distributed) orbitals          : 12.837 # (Number of Orbitals per MPI task: 13)
-   Wavefunction storage size           : 98.271 # (DIIS/SD workspaces included)
->>>>>>> af62613e
    Nonlocal Pseudopotential Arrays     : 0.27
    Full Uncompressed (ISF) grid        : 9.937
    Workspaces storage size             : 0.899
  Memory requirements for principal code sections (MiB.KiB):
-<<<<<<< HEAD
    Kernel calculation                  : 119.274
    Density Construction                : 239.356
    Poisson Solver                      : 275.1022
@@ -333,21 +290,6 @@
    BC                                  : Free
    Box                                 :  [  89,  93,  157 ]
    MPI tasks                           :  1
-=======
-   Kernel calculation                  : 104.68
-   Density Construction                : 145.601
-   Poisson Solver                      : 167.50
-   Hamiltonian application             : 146.451
- Estimated Memory Peak (MB)            :  167
-  #WARNING: Do not call check_communications in the linear scaling version!
- Ion-Ion interaction energy            :  2.19393979420974E+02
-  #---------------------------------------------------------------- Ionic Potential Creation
- Total ionic charge                    : -49.999987890246
- Poisson Solver:
-   BC                                  : Free
-   Box                                 :  [  89,  93,  157 ]
-   MPI tasks                           :  2
->>>>>>> af62613e
   #------------------------------------------------------------ Input Wavefunctions Creation
  Input Hamiltonian:
    Total No. of Atomic Input Orbitals  :  50
@@ -357,101 +299,75 @@
    Wavelet conversion succeeded        :  Yes
    Deviation from normalization        :  7.35E-04
    GPU acceleration                    :  No
-<<<<<<< HEAD
    Total electronic charge             :  49.999974996820
    Poisson Solver:
      BC                                : Free
      Box                               :  [  89,  93,  157 ]
      MPI tasks                         :  1
+   Calculate density kernel            :  Yes
+ Calculate density kernel              :  Yes
+ Calculating charge density            :  Yes
  Calculation finished. TOTAL CHARGE    :  4.999998598387E+01
  Poisson Solver:
    BC                                  : Free
    Box                                 :  [  89,  93,  157 ]
    MPI tasks                           :  1
+ Calculate density kernel              :  Yes
+ Calculating charge density            :  Yes
  Calculation finished. TOTAL CHARGE    :  4.999998519170E+01
  Poisson Solver:
    BC                                  : Free
    Box                                 :  [  89,  93,  157 ]
    MPI tasks                           :  1
+ Calculate density kernel              :  Yes
+ Calculating charge density            :  Yes
  Calculation finished. TOTAL CHARGE    :  4.999998464312E+01
  Poisson Solver:
    BC                                  : Free
    Box                                 :  [  89,  93,  157 ]
    MPI tasks                           :  1
+ Calculate density kernel              :  Yes
+ Calculating charge density            :  Yes
  Calculation finished. TOTAL CHARGE    :  4.999998459423E+01
  Poisson Solver:
    BC                                  : Free
    Box                                 :  [  89,  93,  157 ]
    MPI tasks                           :  1
+ Calculate density kernel              :  Yes
+ Calculate density kernel              :  Yes
+ Calculate density kernel              :  Yes
+ Calculate density kernel              :  Yes
+ Calculate density kernel              :  Yes
+ Calculate density kernel              :  Yes
+ Calculate density kernel              :  Yes
+ Calculating charge density            :  Yes
  Calculation finished. TOTAL CHARGE    :  4.999998460370E+01
  Poisson Solver:
    BC                                  : Free
    Box                                 :  [  89,  93,  157 ]
    MPI tasks                           :  1
+ Calculate density kernel              :  Yes
+ Calculating charge density            :  Yes
  Calculation finished. TOTAL CHARGE    :  4.999998460100E+01
  Poisson Solver:
    BC                                  : Free
    Box                                 :  [  89,  93,  157 ]
    MPI tasks                           :  1
+ Calculate density kernel              :  Yes
+ Calculating charge density            :  Yes
  Calculation finished. TOTAL CHARGE    :  4.999998460148E+01
  Poisson Solver:
    BC                                  : Free
    Box                                 :  [  89,  93,  157 ]
    MPI tasks                           :  1
+ Calculate density kernel              :  Yes
+ Calculating charge density            :  Yes
  Calculation finished. TOTAL CHARGE    :  4.999998460148E+01
-=======
-   Rho Commun                          : RED_SCT
-   Total electronic charge             :  49.999974996815
-   Poisson Solver:
-     BC                                : Free
-     Box                               :  [  89,  93,  157 ]
-     MPI tasks                         :  2
- Calculation finished. TOTAL CHARGE    :  4.999998598384E+01
- Poisson Solver:
-   BC                                  : Free
-   Box                                 :  [  89,  93,  157 ]
-   MPI tasks                           :  2
- Calculation finished. TOTAL CHARGE    :  4.999998519167E+01
- Poisson Solver:
-   BC                                  : Free
-   Box                                 :  [  89,  93,  157 ]
-   MPI tasks                           :  2
- Calculation finished. TOTAL CHARGE    :  4.999998464310E+01
- Poisson Solver:
-   BC                                  : Free
-   Box                                 :  [  89,  93,  157 ]
-   MPI tasks                           :  2
- Calculation finished. TOTAL CHARGE    :  4.999998459420E+01
- Poisson Solver:
-   BC                                  : Free
-   Box                                 :  [  89,  93,  157 ]
-   MPI tasks                           :  2
- Calculation finished. TOTAL CHARGE    :  4.999998460367E+01
- Poisson Solver:
-   BC                                  : Free
-   Box                                 :  [  89,  93,  157 ]
-   MPI tasks                           :  2
- Calculation finished. TOTAL CHARGE    :  4.999998460097E+01
- Poisson Solver:
-   BC                                  : Free
-   Box                                 :  [  89,  93,  157 ]
-   MPI tasks                           :  2
- Calculation finished. TOTAL CHARGE    :  4.999998460145E+01
- Poisson Solver:
-   BC                                  : Free
-   Box                                 :  [  89,  93,  157 ]
-   MPI tasks                           :  2
- Calculation finished. TOTAL CHARGE    :  4.999998460145E+01
->>>>>>> af62613e
   #---------------------------------------------------------------------- Forces Calculation
  Poisson Solver:
    BC                                  : Free
    Box                                 :  [  89,  93,  157 ]
-<<<<<<< HEAD
-   MPI tasks                           :  1
-=======
-   MPI tasks                           :  2
->>>>>>> af62613e
+   MPI tasks                           :  1
  Electric Dipole Moment (AU):
    P vector                            :  [ -5.2494E-03,  1.0038E-02,  1.8879E-02 ]
    norm(P)                             :  2.201648E-02
@@ -462,95 +378,48 @@
  Calculate Non Local forces            :  Yes
  Average noise forces: {x:  2.26474236E-02, y:  2.40531267E-02, z:  1.42953951E-02, 
                     total:  3.59974585E-02}
-<<<<<<< HEAD
  Clean forces norm (Ha/Bohr): {maxval:  1.959608187392E-01, fnrm2:  5.842653663983E-01}
  Raw forces norm (Ha/Bohr): {maxval:  1.969447638344E-01, fnrm2:  5.856259358501E-01}
   #--------------------------------------------------------------------------- Atomic Forces
  Atomic Forces (Ha/Bohr):
- -  {C:  [  2.381802751559E-03, -3.219266519294E-02, -3.456841737577E-02 ]} # 0001
- -  {C:  [  4.948461979571E-03,  2.178868988105E-02, -1.776983945227E-02 ]} # 0002
- -  {C:  [  5.226856059585E-03, -1.983615462860E-02,  1.047672314423E-02 ]} # 0003
- -  {C:  [  5.706997210748E-03,  4.290728174269E-02,  1.297660084161E-02 ]} # 0004
- -  {C:  [  5.949707656074E-03, -1.477656776073E-02, -4.025915706040E-03 ]} # 0005
- -  {C:  [  6.717473804983E-03,  1.965168619253E-02, -4.264818810790E-03 ]} # 0006
- -  {C:  [  5.711175218022E-03, -2.707299304936E-02,  1.105429918619E-02 ]} # 0007
- -  {C:  [  1.619858282773E-03,  3.063582929355E-02,  1.717428746796E-02 ]} # 0008
- -  {H:  [ -1.251816214498E-03, -1.129976464890E-01,  1.600956193187E-01 ]} # 0009
- -  {H:  [ -1.366148125688E-01,  1.167386102236E-01, -9.626873262362E-03 ]} # 0010
+ -  {C:  [  2.381802751563E-03, -3.219266519294E-02, -3.456841737577E-02 ]} # 0001
+ -  {C:  [  4.948461979568E-03,  2.178868988106E-02, -1.776983945225E-02 ]} # 0002
+ -  {C:  [  5.226856059585E-03, -1.983615462860E-02,  1.047672314424E-02 ]} # 0003
+ -  {C:  [  5.706997210746E-03,  4.290728174270E-02,  1.297660084162E-02 ]} # 0004
+ -  {C:  [  5.949707656074E-03, -1.477656776074E-02, -4.025915706069E-03 ]} # 0005
+ -  {C:  [  6.717473804984E-03,  1.965168619252E-02, -4.264818810787E-03 ]} # 0006
+ -  {C:  [  5.711175218024E-03, -2.707299304936E-02,  1.105429918617E-02 ]} # 0007
+ -  {C:  [  1.619858282772E-03,  3.063582929355E-02,  1.717428746797E-02 ]} # 0008
+ -  {H:  [ -1.251816214500E-03, -1.129976464890E-01,  1.600956193187E-01 ]} # 0009
+ -  {H:  [ -1.366148125688E-01,  1.167386102236E-01, -9.626873262365E-03 ]} # 0010
  -  {H:  [  1.311983882506E-01,  1.149118364737E-01, -1.042310486848E-02 ]} # 0011
- -  {H:  [ -1.410080889422E-01, -1.109486080730E-01,  5.859414026571E-03 ]} # 0012
- -  {H:  [  1.373730637057E-01, -1.093844788659E-01,  5.617084138327E-03 ]} # 0013
- -  {H:  [ -1.327548372170E-01,  1.134649592555E-01,  2.829903278592E-03 ]} # 0014
- -  {H:  [  1.283012509029E-01,  1.112252255189E-01,  2.835560231594E-03 ]} # 0015
- -  {H:  [ -1.380527154636E-01, -1.172266668160E-01, -9.388042305211E-03 ]} # 0016
- -  {H:  [  1.345020271967E-01, -1.157644834266E-01, -9.930376102181E-03 ]} # 0017
- -  {H:  [ -1.356116114882E-01,  1.125773015942E-01,  9.497849153547E-03 ]} # 0018
- -  {H:  [  1.308352945681E-01,  1.101621499395E-01,  9.516004552719E-03 ]} # 0019
- -  {H:  [ -1.403211113665E-01, -1.120636520090E-01,  3.572201512864E-03 ]} # 0020
- -  {H:  [  1.359190530710E-01, -1.106480279948E-01,  3.286528573538E-03 ]} # 0021
- -  {H:  [ -1.364527051802E-01,  1.113330589282E-01, -4.500071219400E-03 ]} # 0022
- -  {H:  [  1.312600234847E-01,  1.089229737640E-01, -4.919266208373E-03 ]} # 0023
+ -  {H:  [ -1.410080889422E-01, -1.109486080730E-01,  5.859414026566E-03 ]} # 0012
+ -  {H:  [  1.373730637057E-01, -1.093844788659E-01,  5.617084138321E-03 ]} # 0013
+ -  {H:  [ -1.327548372170E-01,  1.134649592555E-01,  2.829903278594E-03 ]} # 0014
+ -  {H:  [  1.283012509029E-01,  1.112252255189E-01,  2.835560231593E-03 ]} # 0015
+ -  {H:  [ -1.380527154636E-01, -1.172266668160E-01, -9.388042305207E-03 ]} # 0016
+ -  {H:  [  1.345020271967E-01, -1.157644834266E-01, -9.930376102179E-03 ]} # 0017
+ -  {H:  [ -1.356116114882E-01,  1.125773015942E-01,  9.497849153553E-03 ]} # 0018
+ -  {H:  [  1.308352945681E-01,  1.101621499395E-01,  9.516004552715E-03 ]} # 0019
+ -  {H:  [ -1.403211113665E-01, -1.120636520090E-01,  3.572201512870E-03 ]} # 0020
+ -  {H:  [  1.359190530710E-01, -1.106480279948E-01,  3.286528573530E-03 ]} # 0021
+ -  {H:  [ -1.364527051802E-01,  1.113330589282E-01, -4.500071219403E-03 ]} # 0022
+ -  {H:  [  1.312600234847E-01,  1.089229737640E-01, -4.919266208376E-03 ]} # 0023
  -  {H:  [ -1.388031859085E-01, -1.217554395795E-01,  5.789845918762E-03 ]} # 0024
- -  {H:  [  1.338895646764E-01, -1.211631117305E-01,  6.068477866723E-03 ]} # 0025
- -  {H:  [ -6.701144701063E-04,  1.115108928085E-01, -1.572336739011E-01 ]} # 0026
+ -  {H:  [  1.338895646764E-01, -1.211631117305E-01,  6.068477866722E-03 ]} # 0025
+ -  {H:  [ -6.701144701065E-04,  1.115108928085E-01, -1.572336739011E-01 ]} # 0026
   #----------------------------------------------------------------- Timing for root process
  Timings for root process:
-   CPU time (s)                        :  82.39
-   Elapsed time (s)                    :  21.08
-=======
- Clean forces norm (Ha/Bohr): {maxval:  1.959608187391E-01, fnrm2:  5.842653663979E-01}
- Raw forces norm (Ha/Bohr): {maxval:  1.969447638343E-01, fnrm2:  5.856259358498E-01}
-  #--------------------------------------------------------------------------- Atomic Forces
- Atomic Forces (Ha/Bohr):
- -  {C:  [  2.381802751589E-03, -3.219266519284E-02, -3.456841737572E-02 ]} # 0001
- -  {C:  [  4.948461979575E-03,  2.178868988099E-02, -1.776983945230E-02 ]} # 0002
- -  {C:  [  5.226856059588E-03, -1.983615462855E-02,  1.047672314420E-02 ]} # 0003
- -  {C:  [  5.706997210751E-03,  4.290728174262E-02,  1.297660084167E-02 ]} # 0004
- -  {C:  [  5.949707656083E-03, -1.477656776069E-02, -4.025915705990E-03 ]} # 0005
- -  {C:  [  6.717473804992E-03,  1.965168619246E-02, -4.264818810806E-03 ]} # 0006
- -  {C:  [  5.711175218031E-03, -2.707299304932E-02,  1.105429918618E-02 ]} # 0007
- -  {C:  [  1.619858282804E-03,  3.063582929352E-02,  1.717428746792E-02 ]} # 0008
- -  {H:  [ -1.251816214493E-03, -1.129976464890E-01,  1.600956193187E-01 ]} # 0009
- -  {H:  [ -1.366148125687E-01,  1.167386102236E-01, -9.626873262353E-03 ]} # 0010
- -  {H:  [  1.311983882505E-01,  1.149118364737E-01, -1.042310486845E-02 ]} # 0011
- -  {H:  [ -1.410080889421E-01, -1.109486080730E-01,  5.859414026570E-03 ]} # 0012
- -  {H:  [  1.373730637057E-01, -1.093844788659E-01,  5.617084138326E-03 ]} # 0013
- -  {H:  [ -1.327548372169E-01,  1.134649592555E-01,  2.829903278582E-03 ]} # 0014
- -  {H:  [  1.283012509029E-01,  1.112252255188E-01,  2.835560231594E-03 ]} # 0015
- -  {H:  [ -1.380527154636E-01, -1.172266668160E-01, -9.388042305215E-03 ]} # 0016
- -  {H:  [  1.345020271966E-01, -1.157644834266E-01, -9.930376102172E-03 ]} # 0017
- -  {H:  [ -1.356116114881E-01,  1.125773015942E-01,  9.497849153548E-03 ]} # 0018
- -  {H:  [  1.308352945681E-01,  1.101621499395E-01,  9.516004552718E-03 ]} # 0019
- -  {H:  [ -1.403211113665E-01, -1.120636520090E-01,  3.572201512850E-03 ]} # 0020
- -  {H:  [  1.359190530710E-01, -1.106480279948E-01,  3.286528573514E-03 ]} # 0021
- -  {H:  [ -1.364527051801E-01,  1.113330589282E-01, -4.500071219412E-03 ]} # 0022
- -  {H:  [  1.312600234846E-01,  1.089229737640E-01, -4.919266208367E-03 ]} # 0023
- -  {H:  [ -1.388031859085E-01, -1.217554395795E-01,  5.789845918759E-03 ]} # 0024
- -  {H:  [  1.338895646764E-01, -1.211631117304E-01,  6.068477866708E-03 ]} # 0025
- -  {H:  [ -6.701144701000E-04,  1.115108928085E-01, -1.572336739010E-01 ]} # 0026
-  #----------------------------------------------------------------- Timing for root process
- Timings for root process:
-   CPU time (s)                        :  74.42
-   Elapsed time (s)                    :  40.98
->>>>>>> af62613e
+   CPU time (s)                        :  78.44
+   Elapsed time (s)                    :  19.95
   #-------------------------------- Warnings obtained during the run, check their relevance!
  WARNINGS:
  - Do not call check_communications in the linear scaling version!
  Memory Consumption Report:
-<<<<<<< HEAD
    Tot. No. of Allocations  : 225161
    Tot. No. of Deallocations: 225161
    Remaining Memory (B)     : 0
    Memory occupation: 
       Peak Value (MB): 1348
       for the array: psi_f
-      in the routine: transpose_switch_psi
-=======
-   Tot. No. of Allocations  : 114731
-   Tot. No. of Deallocations: 114731
-   Remaining Memory (B)     : 0
-   Memory occupation: 
-      Peak Value (MB): 693
-      for the array: nrecvdspls
-      in the routine: transpose_communicate_psi
->>>>>>> af62613e
+      in the routine: transpose_switch_psi