--- conflicted
+++ resolved
@@ -11,15 +11,9 @@
        Max. steps=      1 | Fluct. in forces=1.0E+00 |           ionmov=     -1
         algorithm=BFGS    |   Max. in forces=0.0E+00 |            dtion=     0.
  random at.displ.=0.0E+00 |   steep. descent=4.0E+00 |
-<<<<<<< HEAD
- 
- Number of MPI processes 4
- Number of maximal OpenMP threads per MPI process 2
-=======
 
  Number of MPI processes 6
  MPI process does not use OpenMP
->>>>>>> 4e9ae7d5
  No material acceleration (iproc=0)
 
  ===================== BigDFT Wavefunction Optimization =============== inputPsiId= 100
@@ -29,13 +23,8 @@
                                                     XC functional provided by ABINIT.
  ------------------------------------------------------------------------------------
  >>>> Partition of the basis functions among the processes.
-<<<<<<< HEAD
-    | Processes from 0 to 1 treat 13 orbitals, |
-    | processes from 2 to 3 treat 12 orbitals. |
-=======
     | Processes from 0 to 1 treat 9 orbitals, |
     | processes from 2 to 5 treat 8 orbitals. |
->>>>>>> 4e9ae7d5
  -----------------------------------------------
  WARNING: do not call check_communications in the linear scaling version!
  ion-ion interaction energy  2.19393979420974E+02
@@ -48,13 +37,8 @@
 type, 4.d0*rprb, x0, input%lin%locrad_type(ityp)H   4.84E+00   5.14E+00   2.800E+00
 V3prb    5.4876E+01
  Generating 50 Atomic Input Orbitals
-<<<<<<< HEAD
- Processes from 0 to 1 treat 13 inguess orbitals 
- Processes from 2 to 3 treat 12 inguess orbitals 
-=======
  Processes from 0 to 1 treat 9 inguess orbitals 
  Processes from 2 to 5 treat 8 inguess orbitals 
->>>>>>> 4e9ae7d5
  ----------------------------------- Determination of the orbitals in this new basis.
  Hamiltonian application done.
  Diagonalizing the Hamiltonian, sequential version... done.
@@ -85,17 +69,17 @@
  ======================== Creation of the basis functions... ========================
  ----------------------------------------------------------------------------- iter=1
  Orthonormalization... Orthoconstraint... Preconditioning... done.
- iter, fnrm, fnrmMax, trace, diff, noise level, 1.d-10*delta_energy_prev     1  7.1657272E-01  1.1267946E+00    17.6632627208   1.7663E+01   2.5314E-04   1.0000E+90
+ iter, fnrm, fnrmMax, trace, diff, noise level     1  7.1657272E-01  1.1267946E+00    17.6632627208   1.7663E+01   2.5314E-04
  DIIS informations: history length=5, consecutive failures=0, total failures=0
  Orthonormalization... done.
  ----------------------------------------------------------------------------- iter=2
  Orthonormalization... Orthoconstraint... Preconditioning... done.
- iter, fnrm, fnrmMax, trace, diff, noise level, 1.d-10*delta_energy_prev     2  3.3441512E-01  4.0959536E-01    17.1875807478  -4.7568E-01   1.1496E-04  -4.8533E-13
+ iter, fnrm, fnrmMax, trace, diff, noise level     2  3.3441512E-01  4.0959536E-01    17.1875807478  -4.7568E-01   1.1496E-04
  DIIS informations: history length=5, consecutive failures=0, total failures=0
  Orthonormalization... done.
  ----------------------------------------------------------------------------- iter=3
  Orthonormalization... Orthoconstraint... Preconditioning... done.
- iter, fnrm, fnrmMax, trace, diff, noise level, 1.d-10*delta_energy_prev     3  2.4163002E-01  3.0664807E-01    16.9504217081  -2.3716E-01   8.1915E-05  -1.7140E-13
+ iter, fnrm, fnrmMax, trace, diff, noise level     3  2.4163002E-01  3.0664807E-01    16.9504217081  -2.3716E-01   8.1915E-05
  WARNING: not converged within 3 iterations! Exiting loop due to limitations of iterations.
  Final values for fnrm, fnrmMax, trace:   2.4163002E-01  3.0664807E-01     16.9504217
  ============================= Basis functions created. =============================
@@ -128,11 +112,7 @@
  ++++++++++++++++++++++++++++++++++++++++++++++++++++++++++++++++++++++++++++++++++++++++++++
  at iteration 1 of the density optimization:
    coefficients obtained by diagonalization.
-<<<<<<< HEAD
-   it, Delta POT, energy, energyDiff   1   7.30E-05   -5.00536747476813275E+01   -5.0054E+01
-=======
    it, Delta POT, energy, energyDiff   1   7.30E-05   -5.00536747476568280E+01   -5.0054E+01
->>>>>>> 4e9ae7d5
  ++++++++++++++++++++++++++++++++++++++++++++++++++++++++++++++++++++++++++++++++++++++++++++
  ----------------------------------- Determination of the orbitals in this new basis.
  Hamiltonian application done.
@@ -158,26 +138,15 @@
    eval(33)=  6.72072E-01
  -------------------------------------------------
  calculate density kernel... Calculating charge density... done.
-<<<<<<< HEAD
-   Calculation finished. TOTAL CHARGE =   4.999998518889E+01
-=======
    Calculation finished. TOTAL CHARGE =   4.999998518887E+01
->>>>>>> 4e9ae7d5
  ---------------------------------------------------------------- Updating potential.
  ++++++++++++++++++++++++++++++++++++++++++++++++++++++++++++++++++++++++++++++++++++++++++++
  at iteration 2 of the density optimization:
    coefficients obtained by diagonalization.
-<<<<<<< HEAD
-   it, Delta POT, energy, energyDiff   2   1.05E-05   -4.33766775761078520E+01    6.6770E+00
- ++++++++++++++++++++++++++++++++++++++++++++++++++++++++++++++++++++++++++++++++++++++++++++
-   ebs, ehart, eexcu, vexcu, eexctX, eion, edisp -7.3875931374E+00  2.7037561847E+02 -2.2975083967E+01 -3.0077259930E+01  0.0000000000E+00  2.1939397942E+02  0.0000000000E+00
-   itoutL, Delta POTOUT, energy energyDiff   1   1.58E-05   -4.33766775761078520E+01   -4.3377E+01
-=======
    it, Delta POT, energy, energyDiff   2   1.05E-05   -4.33766775760897758E+01    6.6770E+00
  ++++++++++++++++++++++++++++++++++++++++++++++++++++++++++++++++++++++++++++++++++++++++++++
    ebs, ehart, eexcu, vexcu, eexctX, eion, edisp -7.3875931374E+00  2.7037561847E+02 -2.2975083967E+01 -3.0077259930E+01  0.0000000000E+00  2.1939397942E+02  0.0000000000E+00
    itoutL, Delta POTOUT, energy energyDiff   1   1.58E-05   -4.33766775760897758E+01   -4.3377E+01
->>>>>>> 4e9ae7d5
  ############################################################################################
  at iteration 1 of the outer loop:
    > basis functions optimization:
@@ -187,27 +156,23 @@
    > density optimization:
      - using diagonalization / mixing.
      - WARNING: density optimization not converged!
-<<<<<<< HEAD
-     FINAL values: it, Delta POT, energy   1    1.05E-05   -4.33766775761078520E+01
-=======
      FINAL values: it, Delta POT, energy   1    1.05E-05   -4.33766775760897758E+01
->>>>>>> 4e9ae7d5
    > energy difference to last iteration: -4.337668E+01
  ############################################################################################
  ======================== Creation of the basis functions... ========================
  ----------------------------------------------------------------------------- iter=1
  Orthonormalization... Orthoconstraint... Preconditioning... done.
- iter, fnrm, fnrmMax, trace, diff, noise level, 1.d-10*delta_energy_prev     1  2.4599161E-01  3.1802312E-01     9.7288940917   9.7289E+00   4.7865E-05   1.0000E+90
+ iter, fnrm, fnrmMax, trace, diff, noise level     1  2.4599161E-01  3.1802312E-01     9.7288940917   9.7289E+00   4.7865E-05
  DIIS informations: history length=5, consecutive failures=0, total failures=0
  Orthonormalization... done.
  ----------------------------------------------------------------------------- iter=2
  Orthonormalization... Orthoconstraint... Preconditioning... done.
- iter, fnrm, fnrmMax, trace, diff, noise level, 1.d-10*delta_energy_prev     2  2.3381042E-01  3.0480050E-01     9.5912614099  -1.3763E-01   4.4851E-05  -1.2173E-13
+ iter, fnrm, fnrmMax, trace, diff, noise level     2  2.3381042E-01  3.0480050E-01     9.5912614099  -1.3763E-01   4.4851E-05
  DIIS informations: history length=5, consecutive failures=0, total failures=0
  Orthonormalization... done.
  ----------------------------------------------------------------------------- iter=3
  Orthonormalization... Orthoconstraint... Preconditioning... done.
- iter, fnrm, fnrmMax, trace, diff, noise level, 1.d-10*delta_energy_prev     3  2.3254391E-01  3.0084055E-01     9.5436856437  -4.7576E-02   4.4387E-05  -1.1675E-13
+ iter, fnrm, fnrmMax, trace, diff, noise level     3  2.3254391E-01  3.0084055E-01     9.5436856437  -4.7576E-02   4.4387E-05
  WARNING: not converged within 3 iterations! Exiting loop due to limitations of iterations.
  Final values for fnrm, fnrmMax, trace:   2.3254391E-01  3.0084055E-01      9.5436856
  ============================= Basis functions created. =============================
@@ -235,20 +200,12 @@
    eval(33)=  7.02749E-01
  -------------------------------------------------
  calculate density kernel... Calculating charge density... done.
-<<<<<<< HEAD
-   Calculation finished. TOTAL CHARGE =   4.999998464232E+01
-=======
    Calculation finished. TOTAL CHARGE =   4.999998464230E+01
->>>>>>> 4e9ae7d5
  ---------------------------------------------------------------- Updating potential.
  ++++++++++++++++++++++++++++++++++++++++++++++++++++++++++++++++++++++++++++++++++++++++++++
  at iteration 1 of the density optimization:
    coefficients obtained by diagonalization.
-<<<<<<< HEAD
-   it, Delta POT, energy, energyDiff   1   3.45E-06   -5.02614180464887568E+01   -6.8847E+00
-=======
    it, Delta POT, energy, energyDiff   1   3.45E-06   -5.02614180464717606E+01   -6.8847E+00
->>>>>>> 4e9ae7d5
  ++++++++++++++++++++++++++++++++++++++++++++++++++++++++++++++++++++++++++++++++++++++++++++
  ----------------------------------- Determination of the orbitals in this new basis.
  Hamiltonian application done.
@@ -274,26 +231,15 @@
    eval(33)=  6.95336E-01
  -------------------------------------------------
  calculate density kernel... Calculating charge density... done.
-<<<<<<< HEAD
-   Calculation finished. TOTAL CHARGE =   4.999998459347E+01
-=======
    Calculation finished. TOTAL CHARGE =   4.999998459345E+01
->>>>>>> 4e9ae7d5
  ---------------------------------------------------------------- Updating potential.
  ++++++++++++++++++++++++++++++++++++++++++++++++++++++++++++++++++++++++++++++++++++++++++++
  at iteration 2 of the density optimization:
    coefficients obtained by diagonalization.
-<<<<<<< HEAD
-   it, Delta POT, energy, energyDiff   2   9.23E-07   -4.91014941619764613E+01    1.1599E+00
- ++++++++++++++++++++++++++++++++++++++++++++++++++++++++++++++++++++++++++++++++++++++++++++
-   ebs, ehart, eexcu, vexcu, eexctX, eion, edisp -6.6567635103E+00  2.6926873691E+02 -2.2933458283E+01 -3.0022371843E+01  0.0000000000E+00  2.1939397942E+02  0.0000000000E+00
-   itoutL, Delta POTOUT, energy energyDiff   2   8.88E-07   -4.91014941619764613E+01   -5.7248E+00
-=======
    it, Delta POT, energy, energyDiff   2   9.23E-07   -4.91014941619598062E+01    1.1599E+00
  ++++++++++++++++++++++++++++++++++++++++++++++++++++++++++++++++++++++++++++++++++++++++++++
    ebs, ehart, eexcu, vexcu, eexctX, eion, edisp -6.6567635103E+00  2.6926873691E+02 -2.2933458283E+01 -3.0022371843E+01  0.0000000000E+00  2.1939397942E+02  0.0000000000E+00
    itoutL, Delta POTOUT, energy energyDiff   2   8.88E-07   -4.91014941619598062E+01   -5.7248E+00
->>>>>>> 4e9ae7d5
  ############################################################################################
  at iteration 2 of the outer loop:
    > basis functions optimization:
@@ -303,27 +249,12 @@
    > density optimization:
      - using diagonalization / mixing.
      - WARNING: density optimization not converged!
-<<<<<<< HEAD
-     FINAL values: it, Delta POT, energy   2    9.23E-07   -4.91014941619764613E+01
-=======
      FINAL values: it, Delta POT, energy   2    9.23E-07   -4.91014941619598062E+01
->>>>>>> 4e9ae7d5
    > energy difference to last iteration: -5.724817E+00
  ############################################################################################
  Increasing the localization radius for the high accuracy part.
  ======================== Creation of the basis functions... ========================
  ----------------------------------------------------------------------------- iter=1
-<<<<<<< HEAD
- Orthonormalization... Orthoconstraint...  calculate density kernel... Preconditioning... done.
- iter, fnrm, fnrmMax, ebs, diff, noise level, 1.d-10*delta_energy_prev     1  3.6634499E-01  4.7128315E-01   -49.3644590563  -5.8956E+01   3.6169E-04   1.0000E+90
- SD informations: mean alpha=1.000E-04, max alpha=1.000E-04, consecutive successes=1
- Orthonormalization... coeff renormalization... calculate density kernel... done.
- ----------------------------------------------------------------------------- iter=2
- Orthonormalization... Orthoconstraint...  calculate density kernel... Preconditioning... done.
- iter, fnrm, fnrmMax, ebs, diff, noise level, 1.d-10*delta_energy_prev     2  3.6598979E-01  4.7191412E-01   -49.4023283034  -3.7869E-02   3.6161E-04  -1.4756E-13
- WARNING: not converged within 2 iterations! Exiting loop due to limitations of iterations.
- Final values for fnrm, fnrmMax, ebs:   3.6598979E-01  4.7191412E-01    -49.4023283
-=======
  Orthonormalization... Orthoconstraint... Preconditioning... done.
  iter, fnrm, fnrmMax, ebs, diff, noise level     1  7.3268998E-01  9.4256630E-01   -49.4092844232  -5.9001E+01   7.2403E-04
  SD informations: mean alpha=1.000E-04, max alpha=1.000E-04, consecutive successes=1
@@ -356,7 +287,6 @@
  iter, fnrm, fnrmMax, ebs, diff, noise level     0  7.3199554E-01  9.4385271E-01   -49.3993283746  -4.9399E+01   7.2320E-04
  WARNING: there seem to be some problems, exiting now...
  Final values for fnrm, fnrmMax, ebs:   7.3199554E-01  9.4385271E-01    -49.3993284
->>>>>>> 4e9ae7d5
  ============================= Basis functions created. =============================
  ----------------------------------- Determination of the orbitals in this new basis.
  Hamiltonian application done.
@@ -382,20 +312,12 @@
    eval(33)=  6.96697E-01
  -------------------------------------------------
  calculate density kernel... Calculating charge density... done.
-<<<<<<< HEAD
-   Calculation finished. TOTAL CHARGE =   4.999998462828E+01
-=======
    Calculation finished. TOTAL CHARGE =   4.999998460291E+01
->>>>>>> 4e9ae7d5
  ---------------------------------------------------------------- Updating potential.
  ++++++++++++++++++++++++++++++++++++++++++++++++++++++++++++++++++++++++++++++++++++++++++++
  at iteration 1 of the density optimization:
    coefficients obtained by diagonalization.
-<<<<<<< HEAD
-   it, Delta POT, energy, energyDiff   1   6.51E-07   -4.94010435034176680E+01   -2.9955E-01
-=======
    it, Delta POT, energy, energyDiff   1   4.30E-07   -4.94093304684450345E+01   -3.0784E-01
->>>>>>> 4e9ae7d5
  ++++++++++++++++++++++++++++++++++++++++++++++++++++++++++++++++++++++++++++++++++++++++++++
  ----------------------------------- Determination of the orbitals in this new basis.
  Hamiltonian application done.
@@ -421,20 +343,12 @@
    eval(33)=  6.96350E-01
  -------------------------------------------------
  calculate density kernel... Calculating charge density... done.
-<<<<<<< HEAD
-   Calculation finished. TOTAL CHARGE =   4.999998462223E+01
-=======
    Calculation finished. TOTAL CHARGE =   4.999998460022E+01
->>>>>>> 4e9ae7d5
  ---------------------------------------------------------------- Updating potential.
  ++++++++++++++++++++++++++++++++++++++++++++++++++++++++++++++++++++++++++++++++++++++++++++
  at iteration 2 of the density optimization:
    coefficients obtained by diagonalization.
-<<<<<<< HEAD
-   it, Delta POT, energy, energyDiff   2   2.02E-07   -4.93186097324052071E+01    8.2434E-02
-=======
    it, Delta POT, energy, energyDiff   2   1.93E-07   -4.93605488671884700E+01    4.8782E-02
->>>>>>> 4e9ae7d5
  ++++++++++++++++++++++++++++++++++++++++++++++++++++++++++++++++++++++++++++++++++++++++++++
  ----------------------------------- Determination of the orbitals in this new basis.
  Hamiltonian application done.
@@ -460,11 +374,7 @@
    eval(33)=  6.96393E-01
  -------------------------------------------------
  calculate density kernel... Calculating charge density... done.
-<<<<<<< HEAD
-   Calculation finished. TOTAL CHARGE =   4.999998462339E+01
-=======
    Calculation finished. TOTAL CHARGE =   4.999998460070E+01
->>>>>>> 4e9ae7d5
  ---------------------------------------------------------------- Updating potential.
  ++++++++++++++++++++++++++++++++++++++++++++++++++++++++++++++++++++++++++++++++++++++++++++
  at iteration 3 of the density optimization:
@@ -513,18 +423,6 @@
 iat, fpulay   26    1.838701E-04   -1.612490E-01    2.458445E-01
  done.
  calculate density kernel... Calculating charge density... done.
-<<<<<<< HEAD
-   Calculation finished. TOTAL CHARGE =   4.999998462339E+01
- ------------------------------------- Building linear combinations... done.
- ----------------------------------------------------------------- Forces Calculation
- Calculate local forces...done. Leaked force:  0.00000E+00
- average noise along x direction:   2.25116996E-02
- average noise along y direction:   2.52724253E-02
- average noise along z direction:   1.77885769E-02
- total average noise            :   3.82348737E-02
- clean forces norm (Ha/Bohr): maxval=  1.991652829930E-01  fnrm2=  6.039219166724E-01
- raw forces:                  maxval=  2.006224939744E-01  fnrm2=  6.054536829659E-01
-=======
    Calculation finished. TOTAL CHARGE =   4.999998460070E+01
  ------------------------------------- Building linear combinations... done.
  ----------------------------------------------------------------- Forces Calculation
@@ -535,7 +433,6 @@
  total average noise            :   3.60607110E-02
  clean forces norm (Ha/Bohr): maxval=  1.959656485683E-01  fnrm2=  5.842829085239E-01
  raw forces:                  maxval=  1.969506260200E-01  fnrm2=  5.856480741026E-01
->>>>>>> 4e9ae7d5
  Final values of the Forces for each atom
      1      C  2.37690E-03 -3.22115E-02 -3.45661E-02
      2      C  4.95258E-03  2.17831E-02 -1.77580E-02
