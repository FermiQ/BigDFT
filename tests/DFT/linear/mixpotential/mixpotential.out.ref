--- conflicted
+++ resolved
@@ -1,12 +1,7 @@
  <BigDFT> log of the run will be written in logfile: ./log.yaml
  ------------------------------------------------------------------------------------
  >>>> Partition of the basis functions among the processes.
-<<<<<<< HEAD
-    | Processes from 0 to 1 treat 17 orbitals, |
-    | processes from 2 to 2 treat 16 orbitals. |
-=======
     | Processes from 0 to 1 treat 25 orbitals. |
->>>>>>> 710e4b74
  -----------------------------------------------
 total elements: 2500
 non-zero elements: 2226
@@ -23,12 +18,7 @@
 WARNING: locrad for atom type H is too small; minimal value is   4.84E+00
 type, 4.d0*rprb, x0, input%lin%locrad_type(ityp)H   4.84E+00   5.14E+00   2.800E+00
 V3prb    5.4876E+01
-<<<<<<< HEAD
- Processes from 0 to 1 treat 17 inguess orbitals 
- Processes from 2 to 2 treat 16 inguess orbitals 
-=======
  Processes from 0 to 1 treat 25 inguess orbitals 
->>>>>>> 710e4b74
 Calculating charge density... done.
    Calculation finished. TOTAL CHARGE =   4.999997499682E+01
  calling orthonormalizeLocalized (exact)
@@ -37,19 +27,11 @@
  Diagonalizing the Hamiltonian, sequential version... done.
  -------------------------------------------------
  some selected eigenvalues:
-<<<<<<< HEAD
-   eval(17)=   1.129970584927E-02
-   eval(18)=   1.508996076282E-02
-   eval(19)=   7.795233590851E-02
-   eval(20)=   7.947976149990E-02
-   eval(21)=   9.542560591863E-02
-=======
    eval(17)=   1.129970584936E-02
    eval(18)=   1.508996076291E-02
    eval(19)=   7.795233590853E-02
    eval(20)=   7.947976149994E-02
    eval(21)=   9.542560591866E-02
->>>>>>> 710e4b74
    eval(22)=   1.063608792881E-01
    eval(23)=   1.117595514812E-01
    eval(24)=   1.624762431038E-01
@@ -59,19 +41,11 @@
    eval(28)=   7.663514028659E-01
    eval(29)=   7.814027835610E-01
    eval(30)=   7.996162267393E-01
-<<<<<<< HEAD
-   eval(31)=   8.008218163551E-01
-   eval(32)=   8.278720687091E-01
-   eval(33)=   8.409842211973E-01
- -------------------------------------------------
- lowest, highest ev: -3.0832212681138105E-01  9.9074172617823009E-01
-=======
    eval(31)=   8.008218163550E-01
    eval(32)=   8.278720687091E-01
    eval(33)=   8.409842211973E-01
  -------------------------------------------------
  lowest, highest ev: -3.0832212681137550E-01  9.9074172617824718E-01
->>>>>>> 710e4b74
  calculate density kernel... Calculating charge density... done.
    Calculation finished. TOTAL CHARGE =   4.999997899532E+01
  ------------------------------------------------------------- Input guess generated.
@@ -106,18 +80,6 @@
    eval(18)=  -1.924109978970E-01
    eval(19)=  -1.756504895793E-01
    eval(20)=  -1.748824608731E-01
-<<<<<<< HEAD
-   eval(21)=  -1.569246557878E-01
-   eval(22)=  -1.508846676443E-01
-   eval(23)=  -1.369669757942E-01
-   eval(24)=  -1.326375544431E-01
-   eval(25)=  -1.222574897905E-01  <-- last occupied orbital
-   eval(26)=   3.978411510829E-01  <-- first virtual orbital
-   eval(27)=   4.369186419441E-01
-   eval(28)=   4.575628955870E-01
-   eval(29)=   4.792603434836E-01
-   eval(30)=   4.862429235627E-01
-=======
    eval(21)=  -1.569246557877E-01
    eval(22)=  -1.508846676442E-01
    eval(23)=  -1.369669757941E-01
@@ -128,43 +90,24 @@
    eval(28)=   4.575628955871E-01
    eval(29)=   4.792603434837E-01
    eval(30)=   4.862429235628E-01
->>>>>>> 710e4b74
    eval(31)=   4.937763635174E-01
    eval(32)=   5.039234375825E-01
    eval(33)=   5.165975661101E-01
  -------------------------------------------------
-<<<<<<< HEAD
- lowest, highest ev: -6.2764973678822267E-01  6.5329341703572241E-01
-=======
  lowest, highest ev: -6.2764973678808011E-01  6.5329341703575960E-01
->>>>>>> 710e4b74
  calculate density kernel... Calculating charge density... done.
    Calculation finished. TOTAL CHARGE =   4.999998266455E+01
  ---------------------------------------------------------------- Updating potential.
  ++++++++++++++++++++++++++++++++++++++++++++++++++++++++++++++++++++++++++++++++++++++++++++
  at iteration 1 of the density optimization:
    coefficients / kernel obtained by diagonalization.
-<<<<<<< HEAD
-   it, Delta POT, energy, energyDiff   1  9.5954631E-05   -5.02036590814441297E+01   -5.0204E+01
-=======
    it, Delta POT, energy, energyDiff   1  9.5954631E-05   -5.02036590814433339E+01   -5.0204E+01
->>>>>>> 710e4b74
- ++++++++++++++++++++++++++++++++++++++++++++++++++++++++++++++++++++++++++++++++++++++++++++
- ----------------------------------- Determination of the orbitals in this new basis.
- Hamiltonian application done.
- Diagonalizing the Hamiltonian, sequential version... done.
- -------------------------------------------------
- some selected eigenvalues:
-<<<<<<< HEAD
-   eval(17)=  -1.390748278689E-02
-   eval(18)=  -9.713763485479E-03
-   eval(19)=  -5.933943402012E-03
-   eval(20)=   1.743443075764E-03
-   eval(21)=   2.214999570653E-02
-   eval(22)=   3.088790467914E-02
-   eval(23)=   4.786994915871E-02
-   eval(24)=   6.397677445531E-02
-=======
+ ++++++++++++++++++++++++++++++++++++++++++++++++++++++++++++++++++++++++++++++++++++++++++++
+ ----------------------------------- Determination of the orbitals in this new basis.
+ Hamiltonian application done.
+ Diagonalizing the Hamiltonian, sequential version... done.
+ -------------------------------------------------
+ some selected eigenvalues:
    eval(17)=  -1.390748278691E-02
    eval(18)=  -9.713763485498E-03
    eval(19)=  -5.933943402037E-03
@@ -173,39 +116,27 @@
    eval(22)=   3.088790467912E-02
    eval(23)=   4.786994915870E-02
    eval(24)=   6.397677445528E-02
->>>>>>> 710e4b74
    eval(25)=   1.021278394424E-01  <-- last occupied orbital
    eval(26)=   6.455403770824E-01  <-- first virtual orbital
    eval(27)=   6.635518923320E-01
    eval(28)=   6.782279795141E-01
-   eval(29)=   6.901384271953E-01
+   eval(29)=   6.901384271952E-01
    eval(30)=   7.095882300071E-01
-   eval(31)=   7.213453288402E-01
-   eval(32)=   7.389124890881E-01
-   eval(33)=   7.536659520649E-01
- -------------------------------------------------
-<<<<<<< HEAD
- lowest, highest ev: -3.9354393888591815E-01  8.5015572985948118E-01
-=======
+   eval(31)=   7.213453288401E-01
+   eval(32)=   7.389124890880E-01
+   eval(33)=   7.536659520648E-01
+ -------------------------------------------------
  lowest, highest ev: -3.9354393888590289E-01  8.5015572985944143E-01
->>>>>>> 710e4b74
- calculate density kernel... Calculating charge density... done.
-   Calculation finished. TOTAL CHARGE =   4.999998435558E+01
+ calculate density kernel... Calculating charge density... done.
+   Calculation finished. TOTAL CHARGE =   4.999998435557E+01
  ---------------------------------------------------------------- Updating potential.
  ++++++++++++++++++++++++++++++++++++++++++++++++++++++++++++++++++++++++++++++++++++++++++++
  at iteration 2 of the density optimization:
    coefficients / kernel obtained by diagonalization.
-<<<<<<< HEAD
-   it, Delta POT, energy, energyDiff   2  1.7077857E-05   -5.88232313938065090E+01   -8.6196E+00
- ++++++++++++++++++++++++++++++++++++++++++++++++++++++++++++++++++++++++++++++++++++++++++++
-   ebs, ehart, eexcu, vexcu, eexctX, eion, edisp -5.231609118850E+00  2.677908049247E+02 -2.293626993394E+01 -3.002616874402E+01  0.000000000000E+00  2.193939794210E+02  0.000000000000E+00
-   itoutL, Delta POTOUT, energy energyDiff   1   1.99E-05   -5.88232313938065090E+01   -5.8823E+01
-=======
    it, Delta POT, energy, energyDiff   2  1.7077857E-05   -5.88232313937998583E+01   -8.6196E+00
  ++++++++++++++++++++++++++++++++++++++++++++++++++++++++++++++++++++++++++++++++++++++++++++
    ebs, ehart, eexcu, vexcu, eexctX, eion, edisp -5.231609118851E+00  2.677908049247E+02 -2.293626993394E+01 -3.002616874402E+01  0.000000000000E+00  2.193939794210E+02  0.000000000000E+00
    itoutL, Delta POTOUT, energy energyDiff   1   1.99E-05   -5.88232313937998583E+01   -5.8823E+01
->>>>>>> 710e4b74
  ############################################################################################
  at iteration 1 of the outer loop:
    > basis functions optimization:
@@ -215,11 +146,7 @@
    > density optimization:
      - using diagonalization / mixing.
      - WARNING: density optimization not converged!
-<<<<<<< HEAD
-     FINAL values: it, Delta POT, energy   1    1.71E-05   -5.88232313938065090E+01
-=======
      FINAL values: it, Delta POT, energy   1    1.71E-05   -5.88232313937998583E+01
->>>>>>> 710e4b74
    > energy difference to last iteration: -5.882323E+01
  ############################################################################################
  ======================== Creation of the basis functions... ========================
@@ -247,17 +174,6 @@
  Diagonalizing the Hamiltonian, sequential version... done.
  -------------------------------------------------
  some selected eigenvalues:
-<<<<<<< HEAD
-   eval(17)=  -3.916712591062E-02
-   eval(18)=  -3.738293297675E-02
-   eval(19)=  -2.717669199209E-02
-   eval(20)=  -2.612054174577E-02
-   eval(21)=  -1.929926787053E-02
-   eval(22)=  -3.418031702607E-03
-   eval(23)=   9.612131876310E-03
-   eval(24)=   1.637875002015E-02
-   eval(25)=   5.466181904912E-02  <-- last occupied orbital
-=======
    eval(17)=  -3.916712591066E-02
    eval(18)=  -3.738293297679E-02
    eval(19)=  -2.717669199213E-02
@@ -267,49 +183,29 @@
    eval(23)=   9.612131876273E-03
    eval(24)=   1.637875002011E-02
    eval(25)=   5.466181904908E-02  <-- last occupied orbital
->>>>>>> 710e4b74
    eval(26)=   6.050423275881E-01  <-- first virtual orbital
    eval(27)=   6.187728580802E-01
-   eval(28)=   6.236225919479E-01
-   eval(29)=   6.399311805496E-01
+   eval(28)=   6.236225919478E-01
+   eval(29)=   6.399311805495E-01
    eval(30)=   6.523154541416E-01
    eval(31)=   6.666996414575E-01
    eval(32)=   6.796997123041E-01
    eval(33)=   6.929893756844E-01
  -------------------------------------------------
-<<<<<<< HEAD
- lowest, highest ev: -4.3357558724929424E-01  7.9329856316016079E-01
-=======
  lowest, highest ev: -4.3357558724933271E-01  7.9329856316012326E-01
->>>>>>> 710e4b74
  calculate density kernel... Calculating charge density... done.
    Calculation finished. TOTAL CHARGE =   4.999998461488E+01
  ---------------------------------------------------------------- Updating potential.
  ++++++++++++++++++++++++++++++++++++++++++++++++++++++++++++++++++++++++++++++++++++++++++++
  at iteration 1 of the density optimization:
    coefficients / kernel obtained by diagonalization.
-<<<<<<< HEAD
-   it, Delta POT, energy, energyDiff   1  3.7229741E-06   -4.80894880987157194E+01    1.0734E+01
-=======
    it, Delta POT, energy, energyDiff   1  3.7229741E-06   -4.80894880987149236E+01    1.0734E+01
->>>>>>> 710e4b74
- ++++++++++++++++++++++++++++++++++++++++++++++++++++++++++++++++++++++++++++++++++++++++++++
- ----------------------------------- Determination of the orbitals in this new basis.
- Hamiltonian application done.
- Diagonalizing the Hamiltonian, sequential version... done.
- -------------------------------------------------
- some selected eigenvalues:
-<<<<<<< HEAD
-   eval(17)=  -3.743720265710E-02
-   eval(18)=  -3.394578150611E-02
-   eval(19)=  -2.564322903862E-02
-   eval(20)=  -2.129240544231E-02
-   eval(21)=  -1.927343134388E-02
-   eval(22)=  -1.207282844632E-03
-   eval(23)=   1.614809546519E-02
-   eval(24)=   1.818629452809E-02
-   eval(25)=   5.920695873284E-02  <-- last occupied orbital
-=======
+ ++++++++++++++++++++++++++++++++++++++++++++++++++++++++++++++++++++++++++++++++++++++++++++
+ ----------------------------------- Determination of the orbitals in this new basis.
+ Hamiltonian application done.
+ Diagonalizing the Hamiltonian, sequential version... done.
+ -------------------------------------------------
+ some selected eigenvalues:
    eval(17)=  -3.743720265711E-02
    eval(18)=  -3.394578150610E-02
    eval(19)=  -2.564322903863E-02
@@ -319,7 +215,6 @@
    eval(23)=   1.614809546520E-02
    eval(24)=   1.818629452810E-02
    eval(25)=   5.920695873286E-02  <-- last occupied orbital
->>>>>>> 710e4b74
    eval(26)=   6.063578438927E-01  <-- first virtual orbital
    eval(27)=   6.212894986930E-01
    eval(28)=   6.279770239622E-01
@@ -329,28 +224,17 @@
    eval(32)=   6.881657883021E-01
    eval(33)=   7.011290022658E-01
  -------------------------------------------------
-<<<<<<< HEAD
- lowest, highest ev: -4.3092092264699122E-01  7.9693143202147021E-01
-=======
  lowest, highest ev: -4.3092092264697962E-01  7.9693143202148764E-01
->>>>>>> 710e4b74
  calculate density kernel... Calculating charge density... done.
    Calculation finished. TOTAL CHARGE =   4.999998468751E+01
  ---------------------------------------------------------------- Updating potential.
  ++++++++++++++++++++++++++++++++++++++++++++++++++++++++++++++++++++++++++++++++++++++++++++
  at iteration 2 of the density optimization:
    coefficients / kernel obtained by diagonalization.
-<<<<<<< HEAD
-   it, Delta POT, energy, energyDiff   2  1.3216304E-06   -4.96380975191151492E+01   -1.5486E+00
- ++++++++++++++++++++++++++++++++++++++++++++++++++++++++++++++++++++++++++++++++++++++++++++
-   ebs, ehart, eexcu, vexcu, eexctX, eion, edisp -6.602524933136E+00  2.691424072384E+02 -2.290481640952E+01 -2.998453486927E+01  0.000000000000E+00  2.193939794210E+02  0.000000000000E+00
-   itoutL, Delta POTOUT, energy energyDiff   2   8.37E-07   -4.96380975191151492E+01    9.1851E+00
-=======
    it, Delta POT, energy, energyDiff   2  1.3216304E-06   -4.96380975191176503E+01   -1.5486E+00
  ++++++++++++++++++++++++++++++++++++++++++++++++++++++++++++++++++++++++++++++++++++++++++++
    ebs, ehart, eexcu, vexcu, eexctX, eion, edisp -6.602524933136E+00  2.691424072384E+02 -2.290481640952E+01 -2.998453486927E+01  0.000000000000E+00  2.193939794210E+02  0.000000000000E+00
    itoutL, Delta POTOUT, energy energyDiff   2   8.37E-07   -4.96380975191176503E+01    9.1851E+00
->>>>>>> 710e4b74
  ############################################################################################
  at iteration 2 of the outer loop:
    > basis functions optimization:
@@ -360,11 +244,7 @@
    > density optimization:
      - using diagonalization / mixing.
      - WARNING: density optimization not converged!
-<<<<<<< HEAD
-     FINAL values: it, Delta POT, energy   2    1.32E-06   -4.96380975191151492E+01
-=======
      FINAL values: it, Delta POT, energy   2    1.32E-06   -4.96380975191176503E+01
->>>>>>> 710e4b74
    > energy difference to last iteration:  9.185134E+00
  ############################################################################################
  Increasing the localization radius for the high accuracy part.
@@ -383,16 +263,6 @@
  -------------------------------------------------
  some selected eigenvalues:
    eval(17)=  -3.892614024195E-02
-<<<<<<< HEAD
-   eval(18)=  -3.564415618441E-02
-   eval(19)=  -2.687762868656E-02
-   eval(20)=  -2.376901698421E-02
-   eval(21)=  -2.040810250229E-02
-   eval(22)=  -2.653175952660E-03
-   eval(23)=   1.361947903508E-02
-   eval(24)=   1.664619960266E-02
-   eval(25)=   5.725137454196E-02  <-- last occupied orbital
-=======
    eval(18)=  -3.564415618440E-02
    eval(19)=  -2.687762868657E-02
    eval(20)=  -2.376901698420E-02
@@ -401,24 +271,16 @@
    eval(23)=   1.361947903509E-02
    eval(24)=   1.664619960267E-02
    eval(25)=   5.725137454198E-02  <-- last occupied orbital
->>>>>>> 710e4b74
    eval(26)=   6.050504488483E-01  <-- first virtual orbital
    eval(27)=   6.197766107012E-01
    eval(28)=   6.260375587713E-01
    eval(29)=   6.425567578717E-01
    eval(30)=   6.566466803195E-01
    eval(31)=   6.702154255822E-01
-<<<<<<< HEAD
-   eval(32)=   6.851612365899E-01
-   eval(33)=   6.984862912007E-01
- -------------------------------------------------
- lowest, highest ev: -4.3266286575220286E-01  7.9531313794736513E-01
-=======
    eval(32)=   6.851612365900E-01
    eval(33)=   6.984862912007E-01
  -------------------------------------------------
  lowest, highest ev: -4.3266286575219376E-01  7.9531313794737868E-01
->>>>>>> 710e4b74
  calculate density kernel...  ======================== Creation of the basis functions... ========================
  ----------------------------------------------------------------------------- iter=1
  Orthoconstraint... Preconditioning... done.
@@ -471,17 +333,6 @@
  Diagonalizing the Hamiltonian, sequential version... done.
  -------------------------------------------------
  some selected eigenvalues:
-<<<<<<< HEAD
-   eval(17)=  -3.894082175833E-02
-   eval(18)=  -3.566748056262E-02
-   eval(19)=  -2.689240622119E-02
-   eval(20)=  -2.379042450555E-02
-   eval(21)=  -2.042329219809E-02
-   eval(22)=  -2.671868443654E-03
-   eval(23)=   1.359625808898E-02
-   eval(24)=   1.662727541528E-02
-   eval(25)=   5.722984042186E-02  <-- last occupied orbital
-=======
    eval(17)=  -3.894082175834E-02
    eval(18)=  -3.566748056261E-02
    eval(19)=  -2.689240622119E-02
@@ -491,7 +342,6 @@
    eval(23)=   1.359625808899E-02
    eval(24)=   1.662727541528E-02
    eval(25)=   5.722984042187E-02  <-- last occupied orbital
->>>>>>> 710e4b74
    eval(26)=   6.050434851023E-01  <-- first virtual orbital
    eval(27)=   6.197701661098E-01
    eval(28)=   6.260301124731E-01
@@ -501,40 +351,20 @@
    eval(32)=   6.851553592145E-01
    eval(33)=   6.984802792929E-01
  -------------------------------------------------
-<<<<<<< HEAD
- lowest, highest ev: -4.3270209316801844E-01  7.9530944964229644E-01
-=======
  lowest, highest ev: -4.3270209316800884E-01  7.9530944964231065E-01
->>>>>>> 710e4b74
  calculate density kernel... Calculating charge density... done.
    Calculation finished. TOTAL CHARGE =   4.999998467236E+01
  ---------------------------------------------------------------- Updating potential.
  ++++++++++++++++++++++++++++++++++++++++++++++++++++++++++++++++++++++++++++++++++++++++++++
  at iteration 1 of the density optimization:
    coefficients / kernel obtained by diagonalization.
-<<<<<<< HEAD
-   it, Delta POT, energy, energyDiff   1  4.6051395E-07   -4.93654047774181777E+01    2.7269E-01
-=======
    it, Delta POT, energy, energyDiff   1  4.6051395E-07   -4.93654047774184050E+01    2.7269E-01
->>>>>>> 710e4b74
- ++++++++++++++++++++++++++++++++++++++++++++++++++++++++++++++++++++++++++++++++++++++++++++
- ----------------------------------- Determination of the orbitals in this new basis.
- Hamiltonian application done.
- Diagonalizing the Hamiltonian, sequential version... done.
- -------------------------------------------------
- some selected eigenvalues:
-<<<<<<< HEAD
-   eval(17)=  -3.923907069970E-02
-   eval(18)=  -3.606566887348E-02
-   eval(19)=  -2.731375672216E-02
-   eval(20)=  -2.397346255505E-02
-   eval(21)=  -2.086059662178E-02
-   eval(22)=  -3.172036868100E-03
-   eval(23)=   1.337619480317E-02
-   eval(24)=   1.617213450758E-02
-   eval(25)=   5.683380364070E-02  <-- last occupied orbital
-   eval(26)=   6.046187329032E-01  <-- first virtual orbital
-=======
+ ++++++++++++++++++++++++++++++++++++++++++++++++++++++++++++++++++++++++++++++++++++++++++++
+ ----------------------------------- Determination of the orbitals in this new basis.
+ Hamiltonian application done.
+ Diagonalizing the Hamiltonian, sequential version... done.
+ -------------------------------------------------
+ some selected eigenvalues:
    eval(17)=  -3.923907069971E-02
    eval(18)=  -3.606566887347E-02
    eval(19)=  -2.731375672216E-02
@@ -545,20 +375,10 @@
    eval(24)=   1.617213450758E-02
    eval(25)=   5.683380364072E-02  <-- last occupied orbital
    eval(26)=   6.046187329033E-01  <-- first virtual orbital
->>>>>>> 710e4b74
    eval(27)=   6.193839832320E-01
    eval(28)=   6.257078609065E-01
    eval(29)=   6.423878670784E-01
    eval(30)=   6.566133019849E-01
-<<<<<<< HEAD
-   eval(31)=   6.703118261293E-01
-   eval(32)=   6.854012206238E-01
-   eval(33)=   6.985111819956E-01
- -------------------------------------------------
- lowest, highest ev: -4.3318250486592563E-01  7.9488203278434155E-01
- calculate density kernel... Calculating charge density... done.
-   Calculation finished. TOTAL CHARGE =   4.999998467707E+01
-=======
    eval(31)=   6.703118261294E-01
    eval(32)=   6.854012206239E-01
    eval(33)=   6.985111819957E-01
@@ -566,33 +386,17 @@
  lowest, highest ev: -4.3318250486590998E-01  7.9488203278436109E-01
  calculate density kernel... Calculating charge density... done.
    Calculation finished. TOTAL CHARGE =   4.999998467706E+01
->>>>>>> 710e4b74
  ---------------------------------------------------------------- Updating potential.
  ++++++++++++++++++++++++++++++++++++++++++++++++++++++++++++++++++++++++++++++++++++++++++++
  at iteration 2 of the density optimization:
    coefficients / kernel obtained by diagonalization.
-<<<<<<< HEAD
-   it, Delta POT, energy, energyDiff   2  2.0548359E-07   -4.94462202683238843E+01   -8.0815E-02
-=======
    it, Delta POT, energy, energyDiff   2  2.0548359E-07   -4.94462202683240548E+01   -8.0815E-02
->>>>>>> 710e4b74
- ++++++++++++++++++++++++++++++++++++++++++++++++++++++++++++++++++++++++++++++++++++++++++++
- ----------------------------------- Determination of the orbitals in this new basis.
- Hamiltonian application done.
- Diagonalizing the Hamiltonian, sequential version... done.
- -------------------------------------------------
- some selected eigenvalues:
-<<<<<<< HEAD
-   eval(17)=  -3.945459363026E-02
-   eval(18)=  -3.629515752257E-02
-   eval(19)=  -2.751039282031E-02
-   eval(20)=  -2.424724011588E-02
-   eval(21)=  -2.106519372963E-02
-   eval(22)=  -3.360368978777E-03
-   eval(23)=   1.310737043967E-02
-   eval(24)=   1.594908231184E-02
-   eval(25)=   5.659637466491E-02  <-- last occupied orbital
-=======
+ ++++++++++++++++++++++++++++++++++++++++++++++++++++++++++++++++++++++++++++++++++++++++++++
+ ----------------------------------- Determination of the orbitals in this new basis.
+ Hamiltonian application done.
+ Diagonalizing the Hamiltonian, sequential version... done.
+ -------------------------------------------------
+ some selected eigenvalues:
    eval(17)=  -3.945459363027E-02
    eval(18)=  -3.629515752256E-02
    eval(19)=  -2.751039282031E-02
@@ -602,42 +406,26 @@
    eval(23)=   1.310737043968E-02
    eval(24)=   1.594908231184E-02
    eval(25)=   5.659637466492E-02  <-- last occupied orbital
->>>>>>> 710e4b74
    eval(26)=   6.044162540976E-01  <-- first virtual orbital
    eval(27)=   6.191862471190E-01
    eval(28)=   6.254744706813E-01
    eval(29)=   6.421377113169E-01
    eval(30)=   6.563420828878E-01
-<<<<<<< HEAD
-   eval(31)=   6.699594615902E-01
-   eval(32)=   6.850441818620E-01
-   eval(33)=   6.982119936727E-01
- -------------------------------------------------
- lowest, highest ev: -4.3342855161226346E-01  7.9469213787707293E-01
-=======
    eval(31)=   6.699594615903E-01
    eval(32)=   6.850441818620E-01
    eval(33)=   6.982119936727E-01
  -------------------------------------------------
  lowest, highest ev: -4.3342855161225025E-01  7.9469213787708970E-01
->>>>>>> 710e4b74
  calculate density kernel... Calculating charge density... done.
    Calculation finished. TOTAL CHARGE =   4.999998467601E+01
  ---------------------------------------------------------------- Updating potential.
  ++++++++++++++++++++++++++++++++++++++++++++++++++++++++++++++++++++++++++++++++++++++++++++
  at iteration 3 of the density optimization:
    coefficients / kernel obtained by diagonalization.
-<<<<<<< HEAD
-   it, Delta POT, energy, energyDiff   3  9.5294908E-08   -4.94460133755921447E+01    2.0689E-04
- ++++++++++++++++++++++++++++++++++++++++++++++++++++++++++++++++++++++++++++++++++++++++++++
-   ebs, ehart, eexcu, vexcu, eexctX, eion, edisp -6.721217382072E+00  2.692028010814E+02 -2.290867207493E+01 -2.998962809289E+01  0.000000000000E+00  2.193939794210E+02  0.000000000000E+00
-   itoutH, Delta POTOUT, energy energyDiff   3   1.69E-07   -4.94460133755921447E+01    1.9208E-01
-=======
    it, Delta POT, energy, energyDiff   3  9.5294908E-08   -4.94460133755915194E+01    2.0689E-04
  ++++++++++++++++++++++++++++++++++++++++++++++++++++++++++++++++++++++++++++++++++++++++++++
    ebs, ehart, eexcu, vexcu, eexctX, eion, edisp -6.721217382072E+00  2.692028010814E+02 -2.290867207493E+01 -2.998962809289E+01  0.000000000000E+00  2.193939794210E+02  0.000000000000E+00
    itoutH, Delta POTOUT, energy energyDiff   3   1.69E-07   -4.94460133755915194E+01    1.9208E-01
->>>>>>> 710e4b74
  ############################################################################################
  at iteration 3 of the outer loop:
    > basis functions optimization:
@@ -647,19 +435,11 @@
    > density optimization:
      - using diagonalization / mixing.
      - WARNING: density optimization not converged!
-<<<<<<< HEAD
-     FINAL values: it, Delta POT, energy   3    9.53E-08   -4.94460133755921447E+01
-   > energy difference to last iteration:  1.920841E-01
- ############################################################################################
-   ebs, ehart, eexcu, vexcu, eexctX, eion, edisp -6.721217382072E+00  2.692028010814E+02 -2.290867207493E+01 -2.998962809289E+01  0.000000000000E+00  2.193939794210E+02  0.000000000000E+00
-   itoutH, Delta POTOUT, energy energyDiff   3   1.69E-07   -4.94460133755921447E+01    0.0000E+00   FINAL
-=======
      FINAL values: it, Delta POT, energy   3    9.53E-08   -4.94460133755915194E+01
    > energy difference to last iteration:  1.920841E-01
  ############################################################################################
    ebs, ehart, eexcu, vexcu, eexctX, eion, edisp -6.721217382072E+00  2.692028010814E+02 -2.290867207493E+01 -2.998962809289E+01  0.000000000000E+00  2.193939794210E+02  0.000000000000E+00
    itoutH, Delta POTOUT, energy energyDiff   3   1.69E-07   -4.94460133755915194E+01    0.0000E+00   FINAL
->>>>>>> 710e4b74
  WARNING: commented correction_locrad!
 iat, fpulay    1    5.998374E-03    1.505700E-01    2.984670E-01
 iat, fpulay    2   -3.267499E-03   -2.771515E-01    1.300197E-02
@@ -689,14 +469,4 @@
 iat, fpulay   26   -9.056357E-04    1.532581E-01   -2.335532E-01
  done.
 Calculating charge density... done.
-<<<<<<< HEAD
-   Calculation finished. TOTAL CHARGE =   4.999998467601E+01
- Status of the memory at finalization:
-   Timestamp of Profile initialization : 2013-03-21 11:39:39.571
- Calling sequence of Main program      : 
- Status of the memory at finalization:
-   Timestamp of Profile initialization : 2013-03-21 11:39:39.571
- Calling sequence of Main program      : 
-=======
-   Calculation finished. TOTAL CHARGE =   4.999998467601E+01
->>>>>>> 710e4b74
+   Calculation finished. TOTAL CHARGE =   4.999998467601E+01