--- conflicted
+++ resolved
@@ -11,11 +11,11 @@
        Max. steps=      1 | Fluct. in forces=1.0E+00 |           ionmov=     -1
         algorithm=BFGS    |   Max. in forces=0.0E+00 |            dtion=     0.
  random at.displ.=0.0E+00 |   steep. descent=4.0E+00 |
- 
- Number of MPI processes 4
- Number of maximal OpenMP threads per MPI process 2
+
+ Number of MPI processes 6
+ MPI process does not use OpenMP
  No material acceleration (iproc=0)
- 
+
  ===================== BigDFT Wavefunction Optimization =============== inputPsiId= 100
    Input wf. policy=  100 (Linear AO     ) |  Output wf. policy=     0 (none        )
  Output grid policy=    0   (none        ) | Output grid format=     0         (text)
@@ -23,8 +23,8 @@
                                                     XC functional provided by ABINIT.
  ------------------------------------------------------------------------------------
  >>>> Partition of the basis functions among the processes.
-    | Processes from 0 to 1 treat 13 orbitals, |
-    | processes from 2 to 3 treat 12 orbitals. |
+    | Processes from 0 to 1 treat 9 orbitals, |
+    | processes from 2 to 5 treat 8 orbitals. |
  -----------------------------------------------
  WARNING: do not call check_communications in the linear scaling version!
 total elements: 2500
@@ -43,8 +43,8 @@
 type, 4.d0*rprb, x0, input%lin%locrad_type(ityp)H   4.84E+00   5.14E+00   2.800E+00
 V3prb    5.4876E+01
  Generating 50 Atomic Input Orbitals
- Processes from 0 to 1 treat 13 inguess orbitals 
- Processes from 2 to 3 treat 12 inguess orbitals 
+ Processes from 0 to 1 treat 9 inguess orbitals 
+ Processes from 2 to 5 treat 8 inguess orbitals 
 Calculating charge density... done.
    Calculation finished. TOTAL CHARGE =   4.999997499682E+01
  ----------------------------------- Determination of the orbitals in this new basis.
@@ -122,11 +122,7 @@
  ++++++++++++++++++++++++++++++++++++++++++++++++++++++++++++++++++++++++++++++++++++++++++++
  at iteration 1 of the density optimization:
    coefficients obtained by diagonalization.
-<<<<<<< HEAD
-   it, Delta POT, energy, energyDiff   1   7.34E-05   -5.00578596001269602E+01   -5.0058E+01
-=======
    it, Delta POT, energy, energyDiff   1  7.3383360E-05   -5.00578596001134315E+01   -5.0058E+01
->>>>>>> 9b244d2f
  ++++++++++++++++++++++++++++++++++++++++++++++++++++++++++++++++++++++++++++++++++++++++++++
  ----------------------------------- Determination of the orbitals in this new basis.
  Hamiltonian application done.
@@ -158,14 +154,10 @@
  ++++++++++++++++++++++++++++++++++++++++++++++++++++++++++++++++++++++++++++++++++++++++++++
  at iteration 2 of the density optimization:
    coefficients obtained by diagonalization.
-<<<<<<< HEAD
-   it, Delta POT, energy, energyDiff   2   1.02E-05   -4.33503479448274902E+01    6.7075E+00
-=======
    it, Delta POT, energy, energyDiff   2  1.0239356E-05   -4.33503479448166331E+01    6.7075E+00
->>>>>>> 9b244d2f
  ++++++++++++++++++++++++++++++++++++++++++++++++++++++++++++++++++++++++++++++++++++++++++++
    ebs, ehart, eexcu, vexcu, eexctX, eion, edisp -7.3835329098E+00  2.7037666097E+02 -2.2974748188E+01 -3.0076816178E+01  0.0000000000E+00  2.1939397942E+02  0.0000000000E+00
-   itoutL, Delta POTOUT, energy energyDiff   1   1.59E-05   -4.33503479448274902E+01   -4.3350E+01
+   itoutL, Delta POTOUT, energy energyDiff   1   1.59E-05   -4.33503479448166331E+01   -4.3350E+01
  ############################################################################################
  at iteration 1 of the outer loop:
    > basis functions optimization:
@@ -175,7 +167,7 @@
    > density optimization:
      - using diagonalization / mixing.
      - WARNING: density optimization not converged!
-     FINAL values: it, Delta POT, energy   1    1.02E-05   -4.33503479448274902E+01
+     FINAL values: it, Delta POT, energy   1    1.02E-05   -4.33503479448166331E+01
    > energy difference to last iteration: -4.335035E+01
  ############################################################################################
  ======================== Creation of the basis functions... ========================
@@ -225,11 +217,7 @@
  ++++++++++++++++++++++++++++++++++++++++++++++++++++++++++++++++++++++++++++++++++++++++++++
  at iteration 1 of the density optimization:
    coefficients obtained by diagonalization.
-<<<<<<< HEAD
-   it, Delta POT, energy, energyDiff   1   3.37E-06   -5.02595959173563074E+01   -6.9092E+00
-=======
    it, Delta POT, energy, energyDiff   1  3.3720394E-06   -5.02595959173424376E+01   -6.9092E+00
->>>>>>> 9b244d2f
  ++++++++++++++++++++++++++++++++++++++++++++++++++++++++++++++++++++++++++++++++++++++++++++
  ----------------------------------- Determination of the orbitals in this new basis.
  Hamiltonian application done.
@@ -261,14 +249,10 @@
  ++++++++++++++++++++++++++++++++++++++++++++++++++++++++++++++++++++++++++++++++++++++++++++
  at iteration 2 of the density optimization:
    coefficients obtained by diagonalization.
-<<<<<<< HEAD
-   it, Delta POT, energy, energyDiff   2   7.93E-07   -4.90995544080985269E+01    1.1600E+00
-=======
    it, Delta POT, energy, energyDiff   2  7.9337676E-07   -4.90995544080848845E+01    1.1600E+00
->>>>>>> 9b244d2f
  ++++++++++++++++++++++++++++++++++++++++++++++++++++++++++++++++++++++++++++++++++++++++++++
    ebs, ehart, eexcu, vexcu, eexctX, eion, edisp -6.6555674711E+00  2.6926833073E+02 -2.2933363344E+01 -3.0022246469E+01  0.0000000000E+00  2.1939397942E+02  0.0000000000E+00
-   itoutL, Delta POTOUT, energy energyDiff   2   8.35E-07   -4.90995544080985269E+01   -5.7492E+00
+   itoutL, Delta POTOUT, energy energyDiff   2   8.35E-07   -4.90995544080848845E+01   -5.7492E+00
  ############################################################################################
  at iteration 2 of the outer loop:
    > basis functions optimization:
@@ -278,7 +262,7 @@
    > density optimization:
      - using diagonalization / mixing.
      - WARNING: density optimization not converged!
-     FINAL values: it, Delta POT, energy   2    7.93E-07   -4.90995544080985269E+01
+     FINAL values: it, Delta POT, energy   2    7.93E-07   -4.90995544080848845E+01
    > energy difference to last iteration: -5.749206E+00
  ############################################################################################
  Increasing the localization radius for the high accuracy part.
@@ -324,7 +308,7 @@
 Preconditioning... done.
  WARNING: ENERGY INCREASED
  calculate density kernel...  it_tot           2
- iter, fnrm, fnrmMax, ebs, diff, noise level     0  7.3182268E-01  9.4360633E-01   -49.3998345765   8.6281E-03   0.0000E+00
+ iter, fnrm, fnrmMax, ebs, diff, noise level     0  7.3182268E-01  9.4360633E-01   -49.3998345765  -5.9004E+01   0.0000E+00
  ----------------------------------------------------------------------------- iter=1
  Orthoconstraint... Preconditioning... done.
  iter, fnrm, fnrmMax, ebs, diff     1  7.3260948E-01  9.4246728E-01   -49.4084626426  -4.9408E+01
@@ -336,7 +320,7 @@
 Preconditioning... done.
  WARNING: ENERGY INCREASED
  calculate density kernel...  it_tot           4
- iter, fnrm, fnrmMax, ebs, diff, noise level     0  7.3187527E-01  9.4368943E-01   -49.3990731398   9.3895E-03   0.0000E+00
+ iter, fnrm, fnrmMax, ebs, diff, noise level     0  7.3187527E-01  9.4368943E-01   -49.3990731398  -4.9408E+01   0.0000E+00
  ----------------------------------------------------------------------------- iter=1
  Orthoconstraint... Preconditioning... done.
  iter, fnrm, fnrmMax, ebs, diff     1  7.3260948E-01  9.4246728E-01   -49.4084626426  -4.9408E+01
@@ -348,8 +332,8 @@
 Preconditioning... done.
  WARNING: ENERGY INCREASED
  calculate density kernel...  it_tot           6
- iter, fnrm, fnrmMax, ebs, diff, noise level     0  7.3190682E-01  9.4373929E-01   -49.3986162452   9.8464E-03   0.0000E+00
- iter, fnrm, fnrmMax, ebs, diff     0  7.3190682E-01  9.4373929E-01   -49.3986162452   9.8464E-03
+ iter, fnrm, fnrmMax, ebs, diff, noise level     0  7.3190682E-01  9.4373929E-01   -49.3986162452  -4.9408E+01   0.0000E+00
+ iter, fnrm, fnrmMax, ebs, diff     0  7.3190682E-01  9.4373929E-01   -49.3986162452  -4.9399E+01
  WARNING: there seem to be some problems, exiting now...
  Final values for fnrm, fnrmMax, ebs:   7.3190682E-01  9.4373929E-01    -49.3986162
  ============================= Basis functions created. =============================
@@ -383,11 +367,7 @@
  ++++++++++++++++++++++++++++++++++++++++++++++++++++++++++++++++++++++++++++++++++++++++++++
  at iteration 1 of the density optimization:
    coefficients obtained by diagonalization.
-<<<<<<< HEAD
-   it, Delta POT, energy, energyDiff   1   3.71E-07   -4.94084626426002274E+01   -3.0891E-01
-=======
    it, Delta POT, energy, energyDiff   1  3.7120748E-07   -4.94084626425837428E+01   -3.0891E-01
->>>>>>> 9b244d2f
  ++++++++++++++++++++++++++++++++++++++++++++++++++++++++++++++++++++++++++++++++++++++++++++
  ----------------------------------- Determination of the orbitals in this new basis.
  Hamiltonian application done.
@@ -419,11 +399,7 @@
  ++++++++++++++++++++++++++++++++++++++++++++++++++++++++++++++++++++++++++++++++++++++++++++
  at iteration 2 of the density optimization:
    coefficients obtained by diagonalization.
-<<<<<<< HEAD
-   it, Delta POT, energy, energyDiff   2   1.57E-07   -4.93599900686963338E+01    4.8473E-02
-=======
    it, Delta POT, energy, energyDiff   2  1.5711851E-07   -4.93599900686827482E+01    4.8473E-02
->>>>>>> 9b244d2f
  ++++++++++++++++++++++++++++++++++++++++++++++++++++++++++++++++++++++++++++++++++++++++++++
  ----------------------------------- Determination of the orbitals in this new basis.
  Hamiltonian application done.
@@ -455,14 +431,10 @@
  ++++++++++++++++++++++++++++++++++++++++++++++++++++++++++++++++++++++++++++++++++++++++++++
  at iteration 3 of the density optimization:
    coefficients obtained by diagonalization.
-<<<<<<< HEAD
-   it, Delta POT, energy, energyDiff   3   8.01E-08   -4.93739570395675287E+01   -1.3967E-02
-=======
    it, Delta POT, energy, energyDiff   3  8.0086778E-08   -4.93739570395543979E+01   -1.3967E-02
->>>>>>> 9b244d2f
  ++++++++++++++++++++++++++++++++++++++++++++++++++++++++++++++++++++++++++++++++++++++++++++
    ebs, ehart, eexcu, vexcu, eexctX, eion, edisp -6.6407949092E+00  2.6921227652E+02 -2.2929998597E+01 -3.0017801682E+01  0.0000000000E+00  2.1939397942E+02  0.0000000000E+00
-   itoutH, Delta POTOUT, energy energyDiff   3   1.46E-07   -4.93739570395675287E+01   -2.7440E-01
+   itoutH, Delta POTOUT, energy energyDiff   3   1.46E-07   -4.93739570395543979E+01   -2.7440E-01
  ############################################################################################
  at iteration 3 of the outer loop:
    > basis functions optimization:
@@ -472,7 +444,7 @@
    > density optimization:
      - using diagonalization / mixing.
      - WARNING: density optimization not converged!
-     FINAL values: it, Delta POT, energy   3    8.01E-08   -4.93739570395675287E+01
+     FINAL values: it, Delta POT, energy   3    8.01E-08   -4.93739570395543979E+01
    > energy difference to last iteration: -2.744026E-01
  ############################################################################################
  WARNING: commented correction_locrad!
@@ -511,8 +483,8 @@
  average noise along y direction:   2.40531267E-02
  average noise along z direction:   1.42953951E-02
  total average noise            :   3.59974585E-02
- clean forces norm (Ha/Bohr): maxval=  1.959608187391E-01  fnrm2=  5.842653663978E-01
- raw forces:                  maxval=  1.969447638343E-01  fnrm2=  5.856259358496E-01
+ clean forces norm (Ha/Bohr): maxval=  1.959608187392E-01  fnrm2=  5.842653663979E-01
+ raw forces:                  maxval=  1.969447638343E-01  fnrm2=  5.856259358497E-01
  Final values of the Forces for each atom
      1      C  2.38180E-03 -3.21927E-02 -3.45684E-02
      2      C  4.94846E-03  2.17887E-02 -1.77698E-02
