--- conflicted
+++ resolved
@@ -2468,13 +2468,8 @@
  Poisson Solver:
    BC                                  : Free
    Box                                 :  [  91,  85,  91 ]
-<<<<<<< HEAD
-   MPI tasks                           :  8
+   MPI tasks                           :  3
  Calculate local forces                :  Yes
-=======
-   MPI tasks                           :  3
- Calculate local forces: {Leaked force:  0.00000E+00}
->>>>>>> 347dddc1
  Calculate NLCC forces                 :  Yes
  Calculate Non Local forces            :  Yes
   #-------------------------------- Warnings obtained during the run, check their relevance!
