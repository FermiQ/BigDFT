--- conflicted
+++ resolved
@@ -5895,7 +5895,6 @@
  FOE: it, evlow, evhigh, efermi, npl  14  -1.000E+00   1.000E+00  -2.216644391E-01   120
  Bisection bounds:    -2.21774E-01 -2.16504E-01
  determinant of interpolation matrix, limit:  1.50E-15  1.00E-12
-<<<<<<< HEAD
  new fermi energy from linear interpolation
  trace of the Fermi matrix, derivative matrix:  1.3999998710537E+01  0.0000000000000E+00
  charge difference, exit criterion:  -1.2895E-06   1.0000E-06
@@ -5905,17 +5904,6 @@
  Bisection bounds:    -2.21664E-01 -2.16504E-01
  determinant of interpolation matrix, limit:  4.69E-22  1.00E-12
  new fermi energy from linear interpolation
-=======
- new fermi energy from linear interpolation
- trace of the Fermi matrix, derivative matrix:  1.3999998710537E+01  0.0000000000000E+00
- charge difference, exit criterion:  -1.2895E-06   1.0000E-06
- suggested Fermi energy for next iteration: -2.2165560969821E-01
- -------------------------------------------------------------------------- FOE it=15
- FOE: it, evlow, evhigh, efermi, npl  15  -1.000E+00   1.000E+00  -2.216556097E-01   120
- Bisection bounds:    -2.21664E-01 -2.16504E-01
- determinant of interpolation matrix, limit:  4.69E-22  1.00E-12
- new fermi energy from linear interpolation
->>>>>>> 710e4b74
  trace of the Fermi matrix, derivative matrix:  1.3999999992842E+01  0.0000000000000E+00
  charge difference, exit criterion:  -7.1578E-09   1.0000E-06
  suggested Fermi energy for next iteration: -2.2165556041263E-01
@@ -6059,7 +6047,6 @@
  FOE: it, evlow, evhigh, efermi, npl  8  -1.000E+00   1.000E+00  -1.671205738E-01   120
  Bisection bounds:    -1.69486E-01 -1.66545E-01
  determinant of interpolation matrix, limit: -2.30E-14  1.00E-12
-<<<<<<< HEAD
  new fermi energy from linear interpolation
  trace of the Fermi matrix, derivative matrix:  1.4000001772036E+01  0.0000000000000E+00
  charge difference, exit criterion:   1.7720E-06   1.0000E-06
@@ -6069,17 +6056,6 @@
  Bisection bounds:    -1.69486E-01 -1.67121E-01
  determinant of interpolation matrix, limit: -5.43E-19  1.00E-12
  new fermi energy from linear interpolation
-=======
- new fermi energy from linear interpolation
- trace of the Fermi matrix, derivative matrix:  1.4000001772036E+01  0.0000000000000E+00
- charge difference, exit criterion:   1.7720E-06   1.0000E-06
- suggested Fermi energy for next iteration: -1.6721015559076E-01
- --------------------------------------------------------------------------- FOE it=9
- FOE: it, evlow, evhigh, efermi, npl  9  -1.000E+00   1.000E+00  -1.672101556E-01   120
- Bisection bounds:    -1.69486E-01 -1.67121E-01
- determinant of interpolation matrix, limit: -5.43E-19  1.00E-12
- new fermi energy from linear interpolation
->>>>>>> 710e4b74
  trace of the Fermi matrix, derivative matrix:  1.3999999928484E+01  0.0000000000000E+00
  charge difference, exit criterion:  -7.1516E-08   1.0000E-06
  suggested Fermi energy for next iteration: -1.6720668048338E-01
@@ -6462,7 +6438,6 @@
  FOE: it, evlow, evhigh, efermi, npl  6  -1.000E+00   1.000E+00  -1.561378284E-01   120
  Bisection bounds:    -1.60731E-01 -1.53210E-01
  determinant of interpolation matrix, limit: -2.82E-13  1.00E-12
-<<<<<<< HEAD
  new fermi energy from linear interpolation
  trace of the Fermi matrix, derivative matrix:  1.3999998367641E+01  0.0000000000000E+00
  charge difference, exit criterion:  -1.6324E-06   1.0000E-06
@@ -6472,17 +6447,6 @@
  Bisection bounds:    -1.56138E-01 -1.53210E-01
  determinant of interpolation matrix, limit: -1.19E-16  1.00E-12
  new fermi energy from linear interpolation
-=======
- new fermi energy from linear interpolation
- trace of the Fermi matrix, derivative matrix:  1.3999998367641E+01  0.0000000000000E+00
- charge difference, exit criterion:  -1.6324E-06   1.0000E-06
- suggested Fermi energy for next iteration: -1.5604910336749E-01
- --------------------------------------------------------------------------- FOE it=7
- FOE: it, evlow, evhigh, efermi, npl  7  -1.000E+00   1.000E+00  -1.560491034E-01   120
- Bisection bounds:    -1.56138E-01 -1.53210E-01
- determinant of interpolation matrix, limit: -1.19E-16  1.00E-12
- new fermi energy from linear interpolation
->>>>>>> 710e4b74
  trace of the Fermi matrix, derivative matrix:  1.3999999606970E+01  0.0000000000000E+00
  charge difference, exit criterion:  -3.9303E-07   1.0000E-06
  suggested Fermi energy for next iteration: -1.5602096587771E-01
@@ -6984,24 +6948,4 @@
    ebs, ehart, eexcu, vexcu, eexctX, eion, edisp -5.815891062776E+00  3.750549610554E+01 -5.531725119036E+00 -7.233866583401E+00  0.000000000000E+00  2.672534974773E+01  0.000000000000E+00
    itoutH, Delta DENSOUT, energy, energyDiff   5   1.08E-08   -1.48943229025649586E+01    0.0000E+00   FINAL
 Calculating charge density... done.
-   Calculation finished. TOTAL CHARGE =   1.399999944263E+01
- Status of the memory at finalization:
-   Timestamp of Profile initialization:
-     2013-03-28 16:13:42.380
- Calling sequence of Main program      : 
- Status of the memory at finalization:
-   Timestamp of Profile initialization:
-     2013-03-28 16:13:42.380
- Calling sequence of Main program      : 
- Status of the memory at finalization:
-   Timestamp of Profile initialization:
-     2013-03-28 16:13:42.380
- Calling sequence of Main program      : 
- Status of the memory at finalization:
-   Timestamp of Profile initialization:
-     2013-03-28 16:13:42.380
- Calling sequence of Main program      : 
- Status of the memory at finalization:
-   Timestamp of Profile initialization:
-     2013-03-28 16:13:42.380
- Calling sequence of Main program      : +   Calculation finished. TOTAL CHARGE =   1.399999944263E+01