--- conflicted
+++ resolved
@@ -25,16 +25,11 @@
              g     i        B     B
             g               B    B
        ggggg       i         BBBB
- 
+
  Reference Paper                       : The Journal of Chemical Physics 129, 014109 (2008)
  Version Number                        : 1.7-dev.21
-<<<<<<< HEAD
- Timestamp of this run                 : 2013-01-09 08:41:36.421
- Root process Hostname                 : phys-comp-03
-=======
  Timestamp of this run                 : 2013-01-07 15:25:15.311
  Root process Hostname                 : moutarde
->>>>>>> 9b244d2f
  #... (file:foe.perf)....................................................Performance Options
  #|debug F                      Debug option                                                 
  #|fftcache 8192                Cache size for the FFT                                       
@@ -199,20 +194,19 @@
  High Res. box is treated separately   :  Yes
   #------------------------------------------------------------------- Kernel Initialization
  Poisson Kernel Initialization:
-   MPI tasks                           :  4
-   OpenMP threads per task             :  2
+   MPI tasks                           :  6
  Poisson Kernel Creation:
    Boundary Conditions                 : Free
    Memory Requirements per MPI task:
-     Density (MB)                      :  2.22
-     Kernel (MB)                       :  2.33
+     Density (MB)                      :  1.48
+     Kernel (MB)                       :  1.58
      Full Grid Arrays (MB)             :  8.00
      Load Balancing of calculations:
        Density:
-         MPI tasks 0- 3                : 100%
+         MPI tasks 0- 5                : 100%
        Kernel:
-         MPI tasks 0- 2                : 100%
-         MPI task 3                    :  89%
+         MPI tasks 0- 4                : 100%
+         MPI task 5                    :  74%
        Complete LB per task            : 1/3 LB_density + 2/3 LB_kernel
  Wavefunctions Descriptors, full simulation domain:
    Coarse resolution grid:
@@ -225,8 +219,8 @@
  Total Number of Electrons             :  14
  Spin treatment                        : Averaged
  Orbitals Repartition:
-   MPI tasks  0- 2                     :  2
-   MPI tasks  3- 3                     :  1
+   MPI tasks  0- 0                     :  2
+   MPI tasks  1- 5                     :  1
  Occupation numbers come from          : System properties
  Occupation Numbers:
    Total Number of Orbitals            :  7
@@ -247,21 +241,21 @@
    Full Uncompressed (ISF) grid        : 7.1022
    Workspaces storage size             : 0.647
  Memory requirements for principal code sections (MiB.KiB):
-   Kernel calculation                  : 44.701
-   Density Construction                : 38.839
-   Poisson Solver                      : 38.384
-   Hamiltonian application             : 39.411
- Estimated Memory Peak (MB)            :  44
- Poisson Solver:
-   BC                                  : Free
-   Box                                 :  [  97,  101,  107 ]
-   MPI tasks                           :  4
+   Kernel calculation                  : 30.329
+   Density Construction                : 35.858
+   Poisson Solver                      : 28.737
+   Hamiltonian application             : 36.430
+ Estimated Memory Peak (MB)            :  36
+ Poisson Solver:
+   BC                                  : Free
+   Box                                 :  [  97,  101,  107 ]
+   MPI tasks                           :  6
  Input Hamiltonian: { #--------------------------------------- Input Wavefunctions Creation
  Atomic Input Orbital Generation: [
  {Atom Type: C, Electronic configuration: {s: [ 2.00], p: [ 2/3,  2/3,  2/3]}},  {
  Atom Type: H, Electronic configuration: {s: [ 1.00]}}], 
  Wavelet conversion succeeded:  Yes, Deviation from normalization:  1.17E-05, Poisson Solver: {
- BC: Free, Box:  [  97,  101,  107 ], MPI tasks:  4}, 
+ BC: Free, Box:  [  97,  101,  107 ], MPI tasks:  6}, 
  }
  Checking Communications of Minimal Basis:
    Number of coarse and fine DoF (MasterMPI task):  [  5531,  74 ]
@@ -276,68 +270,63 @@
  Poisson Solver:
    BC                                  : Free
    Box                                 :  [  97,  101,  107 ]
-   MPI tasks                           :  4
- Poisson Solver:
-   BC                                  : Free
-   Box                                 :  [  97,  101,  107 ]
-   MPI tasks                           :  4
- Poisson Solver:
-   BC                                  : Free
-   Box                                 :  [  97,  101,  107 ]
-   MPI tasks                           :  4
- Poisson Solver:
-   BC                                  : Free
-   Box                                 :  [  97,  101,  107 ]
-   MPI tasks                           :  4
- Poisson Solver:
-   BC                                  : Free
-   Box                                 :  [  97,  101,  107 ]
-   MPI tasks                           :  4
- Poisson Solver:
-   BC                                  : Free
-   Box                                 :  [  97,  101,  107 ]
-   MPI tasks                           :  4
- Poisson Solver:
-   BC                                  : Free
-   Box                                 :  [  97,  101,  107 ]
-   MPI tasks                           :  4
- Poisson Solver:
-   BC                                  : Free
-   Box                                 :  [  97,  101,  107 ]
-   MPI tasks                           :  4
- Poisson Solver:
-   BC                                  : Free
-   Box                                 :  [  97,  101,  107 ]
-   MPI tasks                           :  4
- Poisson Solver:
-   BC                                  : Free
-   Box                                 :  [  97,  101,  107 ]
-   MPI tasks                           :  4
- Poisson Solver:
-   BC                                  : Free
-   Box                                 :  [  97,  101,  107 ]
-   MPI tasks                           :  4
- Poisson Solver:
-   BC                                  : Free
-   Box                                 :  [  97,  101,  107 ]
-   MPI tasks                           :  4
- Poisson Solver:
-   BC                                  : Free
-   Box                                 :  [  97,  101,  107 ]
-   MPI tasks                           :  4
- Poisson Solver:
-   BC                                  : Free
-   Box                                 :  [  97,  101,  107 ]
-   MPI tasks                           :  4
+   MPI tasks                           :  6
+ Poisson Solver:
+   BC                                  : Free
+   Box                                 :  [  97,  101,  107 ]
+   MPI tasks                           :  6
+ Poisson Solver:
+   BC                                  : Free
+   Box                                 :  [  97,  101,  107 ]
+   MPI tasks                           :  6
+ Poisson Solver:
+   BC                                  : Free
+   Box                                 :  [  97,  101,  107 ]
+   MPI tasks                           :  6
+ Poisson Solver:
+   BC                                  : Free
+   Box                                 :  [  97,  101,  107 ]
+   MPI tasks                           :  6
+ Poisson Solver:
+   BC                                  : Free
+   Box                                 :  [  97,  101,  107 ]
+   MPI tasks                           :  6
+ Poisson Solver:
+   BC                                  : Free
+   Box                                 :  [  97,  101,  107 ]
+   MPI tasks                           :  6
+ Poisson Solver:
+   BC                                  : Free
+   Box                                 :  [  97,  101,  107 ]
+   MPI tasks                           :  6
+ Poisson Solver:
+   BC                                  : Free
+   Box                                 :  [  97,  101,  107 ]
+   MPI tasks                           :  6
+ Poisson Solver:
+   BC                                  : Free
+   Box                                 :  [  97,  101,  107 ]
+   MPI tasks                           :  6
+ Poisson Solver:
+   BC                                  : Free
+   Box                                 :  [  97,  101,  107 ]
+   MPI tasks                           :  6
+ Poisson Solver:
+   BC                                  : Free
+   Box                                 :  [  97,  101,  107 ]
+   MPI tasks                           :  6
+ Poisson Solver:
+   BC                                  : Free
+   Box                                 :  [  97,  101,  107 ]
+   MPI tasks                           :  6
+ Poisson Solver:
+   BC                                  : Free
+   Box                                 :  [  97,  101,  107 ]
+   MPI tasks                           :  6
  Non Local forces calculated           :  Yes
  Timings for root process:
-<<<<<<< HEAD
-   CPU time (s)                        :  14.53
-   Elapsed time (s)                    :  7.32
-=======
    CPU time (s)                        :  8.95
    Elapsed time (s)                    :  8.98
->>>>>>> 9b244d2f
 ---
   #------------------------------------------------------------------------ Input parameters
  DFT parameters:
@@ -421,20 +410,19 @@
  High Res. box is treated separately   :  Yes
   #------------------------------------------------------------------- Kernel Initialization
  Poisson Kernel Initialization:
-   MPI tasks                           :  4
-   OpenMP threads per task             :  2
+   MPI tasks                           :  6
  Poisson Kernel Creation:
    Boundary Conditions                 : Free
    Memory Requirements per MPI task:
-     Density (MB)                      :  2.22
-     Kernel (MB)                       :  2.33
+     Density (MB)                      :  1.48
+     Kernel (MB)                       :  1.58
      Full Grid Arrays (MB)             :  8.00
      Load Balancing of calculations:
        Density:
-         MPI tasks 0- 3                : 100%
+         MPI tasks 0- 5                : 100%
        Kernel:
-         MPI tasks 0- 2                : 100%
-         MPI task 3                    :  89%
+         MPI tasks 0- 4                : 100%
+         MPI task 5                    :  74%
        Complete LB per task            : 1/3 LB_density + 2/3 LB_kernel
  Wavefunctions Descriptors, full simulation domain:
    Coarse resolution grid:
@@ -447,8 +435,8 @@
  Total Number of Electrons             :  14
  Spin treatment                        : Averaged
  Orbitals Repartition:
-   MPI tasks  0- 2                     :  2
-   MPI tasks  3- 3                     :  1
+   MPI tasks  0- 0                     :  2
+   MPI tasks  1- 5                     :  1
  Occupation numbers come from          : System properties
  Occupation Numbers:
    Total Number of Orbitals            :  7
@@ -469,21 +457,21 @@
    Full Uncompressed (ISF) grid        : 7.1022
    Workspaces storage size             : 0.647
  Memory requirements for principal code sections (MiB.KiB):
-   Kernel calculation                  : 44.701
-   Density Construction                : 38.839
-   Poisson Solver                      : 38.384
-   Hamiltonian application             : 39.411
- Estimated Memory Peak (MB)            :  44
- Poisson Solver:
-   BC                                  : Free
-   Box                                 :  [  97,  101,  107 ]
-   MPI tasks                           :  4
+   Kernel calculation                  : 30.329
+   Density Construction                : 35.858
+   Poisson Solver                      : 28.737
+   Hamiltonian application             : 36.430
+ Estimated Memory Peak (MB)            :  36
+ Poisson Solver:
+   BC                                  : Free
+   Box                                 :  [  97,  101,  107 ]
+   MPI tasks                           :  6
  Input Hamiltonian: { #------------------------------------------ Support functions Restart
  Atomic Input Orbital Generation: [
  {Atom Type: C, Electronic configuration: {s: [ 2.00], p: [ 2/3,  2/3,  2/3]}},  {
  Atom Type: H, Electronic configuration: {s: [ 1.00]}}], 
  Wavelet conversion succeeded:  Yes, Deviation from normalization:  1.17E-05, Poisson Solver: {
- BC: Free, Box:  [  97,  101,  107 ], MPI tasks:  4}, 
+ BC: Free, Box:  [  97,  101,  107 ], MPI tasks:  6}, 
  }
  Checking Communications of Minimal Basis:
    Number of coarse and fine DoF (MasterMPI task):  [  5531,  74 ]
@@ -498,68 +486,63 @@
  Poisson Solver:
    BC                                  : Free
    Box                                 :  [  97,  101,  107 ]
-   MPI tasks                           :  4
- Poisson Solver:
-   BC                                  : Free
-   Box                                 :  [  97,  101,  107 ]
-   MPI tasks                           :  4
- Poisson Solver:
-   BC                                  : Free
-   Box                                 :  [  97,  101,  107 ]
-   MPI tasks                           :  4
- Poisson Solver:
-   BC                                  : Free
-   Box                                 :  [  97,  101,  107 ]
-   MPI tasks                           :  4
- Poisson Solver:
-   BC                                  : Free
-   Box                                 :  [  97,  101,  107 ]
-   MPI tasks                           :  4
- Poisson Solver:
-   BC                                  : Free
-   Box                                 :  [  97,  101,  107 ]
-   MPI tasks                           :  4
- Poisson Solver:
-   BC                                  : Free
-   Box                                 :  [  97,  101,  107 ]
-   MPI tasks                           :  4
- Poisson Solver:
-   BC                                  : Free
-   Box                                 :  [  97,  101,  107 ]
-   MPI tasks                           :  4
- Poisson Solver:
-   BC                                  : Free
-   Box                                 :  [  97,  101,  107 ]
-   MPI tasks                           :  4
- Poisson Solver:
-   BC                                  : Free
-   Box                                 :  [  97,  101,  107 ]
-   MPI tasks                           :  4
- Poisson Solver:
-   BC                                  : Free
-   Box                                 :  [  97,  101,  107 ]
-   MPI tasks                           :  4
- Poisson Solver:
-   BC                                  : Free
-   Box                                 :  [  97,  101,  107 ]
-   MPI tasks                           :  4
- Poisson Solver:
-   BC                                  : Free
-   Box                                 :  [  97,  101,  107 ]
-   MPI tasks                           :  4
- Poisson Solver:
-   BC                                  : Free
-   Box                                 :  [  97,  101,  107 ]
-   MPI tasks                           :  4
+   MPI tasks                           :  6
+ Poisson Solver:
+   BC                                  : Free
+   Box                                 :  [  97,  101,  107 ]
+   MPI tasks                           :  6
+ Poisson Solver:
+   BC                                  : Free
+   Box                                 :  [  97,  101,  107 ]
+   MPI tasks                           :  6
+ Poisson Solver:
+   BC                                  : Free
+   Box                                 :  [  97,  101,  107 ]
+   MPI tasks                           :  6
+ Poisson Solver:
+   BC                                  : Free
+   Box                                 :  [  97,  101,  107 ]
+   MPI tasks                           :  6
+ Poisson Solver:
+   BC                                  : Free
+   Box                                 :  [  97,  101,  107 ]
+   MPI tasks                           :  6
+ Poisson Solver:
+   BC                                  : Free
+   Box                                 :  [  97,  101,  107 ]
+   MPI tasks                           :  6
+ Poisson Solver:
+   BC                                  : Free
+   Box                                 :  [  97,  101,  107 ]
+   MPI tasks                           :  6
+ Poisson Solver:
+   BC                                  : Free
+   Box                                 :  [  97,  101,  107 ]
+   MPI tasks                           :  6
+ Poisson Solver:
+   BC                                  : Free
+   Box                                 :  [  97,  101,  107 ]
+   MPI tasks                           :  6
+ Poisson Solver:
+   BC                                  : Free
+   Box                                 :  [  97,  101,  107 ]
+   MPI tasks                           :  6
+ Poisson Solver:
+   BC                                  : Free
+   Box                                 :  [  97,  101,  107 ]
+   MPI tasks                           :  6
+ Poisson Solver:
+   BC                                  : Free
+   Box                                 :  [  97,  101,  107 ]
+   MPI tasks                           :  6
+ Poisson Solver:
+   BC                                  : Free
+   Box                                 :  [  97,  101,  107 ]
+   MPI tasks                           :  6
  Non Local forces calculated           :  Yes
  Timings for root process:
-<<<<<<< HEAD
-   CPU time (s)                        :  14.62
-   Elapsed time (s)                    :  7.36
-=======
    CPU time (s)                        :  9.11
    Elapsed time (s)                    :  9.14
->>>>>>> 9b244d2f
 ---
   #------------------------------------------------------------------------ Input parameters
  DFT parameters:
@@ -643,20 +626,19 @@
  High Res. box is treated separately   :  Yes
   #------------------------------------------------------------------- Kernel Initialization
  Poisson Kernel Initialization:
-   MPI tasks                           :  4
-   OpenMP threads per task             :  2
+   MPI tasks                           :  6
  Poisson Kernel Creation:
    Boundary Conditions                 : Free
    Memory Requirements per MPI task:
-     Density (MB)                      :  2.22
-     Kernel (MB)                       :  2.33
+     Density (MB)                      :  1.48
+     Kernel (MB)                       :  1.58
      Full Grid Arrays (MB)             :  8.00
      Load Balancing of calculations:
        Density:
-         MPI tasks 0- 3                : 100%
+         MPI tasks 0- 5                : 100%
        Kernel:
-         MPI tasks 0- 2                : 100%
-         MPI task 3                    :  89%
+         MPI tasks 0- 4                : 100%
+         MPI task 5                    :  74%
        Complete LB per task            : 1/3 LB_density + 2/3 LB_kernel
  Wavefunctions Descriptors, full simulation domain:
    Coarse resolution grid:
@@ -669,8 +651,8 @@
  Total Number of Electrons             :  14
  Spin treatment                        : Averaged
  Orbitals Repartition:
-   MPI tasks  0- 2                     :  2
-   MPI tasks  3- 3                     :  1
+   MPI tasks  0- 0                     :  2
+   MPI tasks  1- 5                     :  1
  Occupation numbers come from          : System properties
  Occupation Numbers:
    Total Number of Orbitals            :  7
@@ -691,21 +673,21 @@
    Full Uncompressed (ISF) grid        : 7.1022
    Workspaces storage size             : 0.647
  Memory requirements for principal code sections (MiB.KiB):
-   Kernel calculation                  : 44.701
-   Density Construction                : 38.840
-   Poisson Solver                      : 38.386
-   Hamiltonian application             : 39.412
- Estimated Memory Peak (MB)            :  44
- Poisson Solver:
-   BC                                  : Free
-   Box                                 :  [  97,  101,  107 ]
-   MPI tasks                           :  4
+   Kernel calculation                  : 30.329
+   Density Construction                : 35.860
+   Poisson Solver                      : 28.739
+   Hamiltonian application             : 36.432
+ Estimated Memory Peak (MB)            :  36
+ Poisson Solver:
+   BC                                  : Free
+   Box                                 :  [  97,  101,  107 ]
+   MPI tasks                           :  6
  Input Hamiltonian: { #------------------------------------------ Support functions Restart
  Atomic Input Orbital Generation: [
  {Atom Type: C, Electronic configuration: {s: [ 2.00], p: [ 2/3,  2/3,  2/3]}},  {
  Atom Type: H, Electronic configuration: {s: [ 1.00]}}], 
  Wavelet conversion succeeded:  Yes, Deviation from normalization:  1.26E-05, Poisson Solver: {
- BC: Free, Box:  [  97,  101,  107 ], MPI tasks:  4}, 
+ BC: Free, Box:  [  97,  101,  107 ], MPI tasks:  6}, 
  }
  Checking Communications of Minimal Basis:
    Number of coarse and fine DoF (MasterMPI task):  [  5531,  73 ]
@@ -720,68 +702,63 @@
  Poisson Solver:
    BC                                  : Free
    Box                                 :  [  97,  101,  107 ]
-   MPI tasks                           :  4
- Poisson Solver:
-   BC                                  : Free
-   Box                                 :  [  97,  101,  107 ]
-   MPI tasks                           :  4
- Poisson Solver:
-   BC                                  : Free
-   Box                                 :  [  97,  101,  107 ]
-   MPI tasks                           :  4
- Poisson Solver:
-   BC                                  : Free
-   Box                                 :  [  97,  101,  107 ]
-   MPI tasks                           :  4
- Poisson Solver:
-   BC                                  : Free
-   Box                                 :  [  97,  101,  107 ]
-   MPI tasks                           :  4
- Poisson Solver:
-   BC                                  : Free
-   Box                                 :  [  97,  101,  107 ]
-   MPI tasks                           :  4
- Poisson Solver:
-   BC                                  : Free
-   Box                                 :  [  97,  101,  107 ]
-   MPI tasks                           :  4
- Poisson Solver:
-   BC                                  : Free
-   Box                                 :  [  97,  101,  107 ]
-   MPI tasks                           :  4
- Poisson Solver:
-   BC                                  : Free
-   Box                                 :  [  97,  101,  107 ]
-   MPI tasks                           :  4
- Poisson Solver:
-   BC                                  : Free
-   Box                                 :  [  97,  101,  107 ]
-   MPI tasks                           :  4
- Poisson Solver:
-   BC                                  : Free
-   Box                                 :  [  97,  101,  107 ]
-   MPI tasks                           :  4
- Poisson Solver:
-   BC                                  : Free
-   Box                                 :  [  97,  101,  107 ]
-   MPI tasks                           :  4
- Poisson Solver:
-   BC                                  : Free
-   Box                                 :  [  97,  101,  107 ]
-   MPI tasks                           :  4
- Poisson Solver:
-   BC                                  : Free
-   Box                                 :  [  97,  101,  107 ]
-   MPI tasks                           :  4
+   MPI tasks                           :  6
+ Poisson Solver:
+   BC                                  : Free
+   Box                                 :  [  97,  101,  107 ]
+   MPI tasks                           :  6
+ Poisson Solver:
+   BC                                  : Free
+   Box                                 :  [  97,  101,  107 ]
+   MPI tasks                           :  6
+ Poisson Solver:
+   BC                                  : Free
+   Box                                 :  [  97,  101,  107 ]
+   MPI tasks                           :  6
+ Poisson Solver:
+   BC                                  : Free
+   Box                                 :  [  97,  101,  107 ]
+   MPI tasks                           :  6
+ Poisson Solver:
+   BC                                  : Free
+   Box                                 :  [  97,  101,  107 ]
+   MPI tasks                           :  6
+ Poisson Solver:
+   BC                                  : Free
+   Box                                 :  [  97,  101,  107 ]
+   MPI tasks                           :  6
+ Poisson Solver:
+   BC                                  : Free
+   Box                                 :  [  97,  101,  107 ]
+   MPI tasks                           :  6
+ Poisson Solver:
+   BC                                  : Free
+   Box                                 :  [  97,  101,  107 ]
+   MPI tasks                           :  6
+ Poisson Solver:
+   BC                                  : Free
+   Box                                 :  [  97,  101,  107 ]
+   MPI tasks                           :  6
+ Poisson Solver:
+   BC                                  : Free
+   Box                                 :  [  97,  101,  107 ]
+   MPI tasks                           :  6
+ Poisson Solver:
+   BC                                  : Free
+   Box                                 :  [  97,  101,  107 ]
+   MPI tasks                           :  6
+ Poisson Solver:
+   BC                                  : Free
+   Box                                 :  [  97,  101,  107 ]
+   MPI tasks                           :  6
+ Poisson Solver:
+   BC                                  : Free
+   Box                                 :  [  97,  101,  107 ]
+   MPI tasks                           :  6
  Non Local forces calculated           :  Yes
  Timings for root process:
-<<<<<<< HEAD
-   CPU time (s)                        :  16.13
-   Elapsed time (s)                    :  8.12
-=======
    CPU time (s)                        :  9.40
    Elapsed time (s)                    :  9.44
->>>>>>> 9b244d2f
 ---
   #------------------------------------------------------------------------ Input parameters
  DFT parameters:
@@ -865,20 +842,19 @@
  High Res. box is treated separately   :  Yes
   #------------------------------------------------------------------- Kernel Initialization
  Poisson Kernel Initialization:
-   MPI tasks                           :  4
-   OpenMP threads per task             :  2
+   MPI tasks                           :  6
  Poisson Kernel Creation:
    Boundary Conditions                 : Free
    Memory Requirements per MPI task:
-     Density (MB)                      :  2.22
-     Kernel (MB)                       :  2.33
+     Density (MB)                      :  1.48
+     Kernel (MB)                       :  1.58
      Full Grid Arrays (MB)             :  8.00
      Load Balancing of calculations:
        Density:
-         MPI tasks 0- 3                : 100%
+         MPI tasks 0- 5                : 100%
        Kernel:
-         MPI tasks 0- 2                : 100%
-         MPI task 3                    :  89%
+         MPI tasks 0- 4                : 100%
+         MPI task 5                    :  74%
        Complete LB per task            : 1/3 LB_density + 2/3 LB_kernel
  Wavefunctions Descriptors, full simulation domain:
    Coarse resolution grid:
@@ -891,8 +867,8 @@
  Total Number of Electrons             :  14
  Spin treatment                        : Averaged
  Orbitals Repartition:
-   MPI tasks  0- 2                     :  2
-   MPI tasks  3- 3                     :  1
+   MPI tasks  0- 0                     :  2
+   MPI tasks  1- 5                     :  1
  Occupation numbers come from          : System properties
  Occupation Numbers:
    Total Number of Orbitals            :  7
@@ -908,26 +884,26 @@
    Subspace Matrix                     : 0.1 #    (Number of Orbitals: 7)
    Single orbital                      : 0.207 #  (Number of Components: 26476)
    All (distributed) orbitals          : 1.218 #  (Number of Orbitals per MPI task: 2)
-   Wavefunction storage size           : 9.299 #  (DIIS/SD workspaces included)
+   Wavefunction storage size           : 9.300 #  (DIIS/SD workspaces included)
    Nonlocal Pseudopotential Arrays     : 0.39
    Full Uncompressed (ISF) grid        : 7.1022
    Workspaces storage size             : 0.647
  Memory requirements for principal code sections (MiB.KiB):
-   Kernel calculation                  : 44.701
-   Density Construction                : 38.842
-   Poisson Solver                      : 38.387
-   Hamiltonian application             : 39.414
- Estimated Memory Peak (MB)            :  44
- Poisson Solver:
-   BC                                  : Free
-   Box                                 :  [  97,  101,  107 ]
-   MPI tasks                           :  4
+   Kernel calculation                  : 30.329
+   Density Construction                : 35.862
+   Poisson Solver                      : 28.741
+   Hamiltonian application             : 36.434
+ Estimated Memory Peak (MB)            :  36
+ Poisson Solver:
+   BC                                  : Free
+   Box                                 :  [  97,  101,  107 ]
+   MPI tasks                           :  6
  Input Hamiltonian: { #------------------------------------------ Support functions Restart
  Atomic Input Orbital Generation: [
  {Atom Type: C, Electronic configuration: {s: [ 2.00], p: [ 2/3,  2/3,  2/3]}},  {
  Atom Type: H, Electronic configuration: {s: [ 1.00]}}], 
  Wavelet conversion succeeded:  Yes, Deviation from normalization:  1.22E-05, Poisson Solver: {
- BC: Free, Box:  [  97,  101,  107 ], MPI tasks:  4}, 
+ BC: Free, Box:  [  97,  101,  107 ], MPI tasks:  6}, 
  }
  Checking Communications of Minimal Basis:
    Number of coarse and fine DoF (MasterMPI task):  [  5531,  72 ]
@@ -942,68 +918,63 @@
  Poisson Solver:
    BC                                  : Free
    Box                                 :  [  97,  101,  107 ]
-   MPI tasks                           :  4
- Poisson Solver:
-   BC                                  : Free
-   Box                                 :  [  97,  101,  107 ]
-   MPI tasks                           :  4
- Poisson Solver:
-   BC                                  : Free
-   Box                                 :  [  97,  101,  107 ]
-   MPI tasks                           :  4
- Poisson Solver:
-   BC                                  : Free
-   Box                                 :  [  97,  101,  107 ]
-   MPI tasks                           :  4
- Poisson Solver:
-   BC                                  : Free
-   Box                                 :  [  97,  101,  107 ]
-   MPI tasks                           :  4
- Poisson Solver:
-   BC                                  : Free
-   Box                                 :  [  97,  101,  107 ]
-   MPI tasks                           :  4
- Poisson Solver:
-   BC                                  : Free
-   Box                                 :  [  97,  101,  107 ]
-   MPI tasks                           :  4
- Poisson Solver:
-   BC                                  : Free
-   Box                                 :  [  97,  101,  107 ]
-   MPI tasks                           :  4
- Poisson Solver:
-   BC                                  : Free
-   Box                                 :  [  97,  101,  107 ]
-   MPI tasks                           :  4
- Poisson Solver:
-   BC                                  : Free
-   Box                                 :  [  97,  101,  107 ]
-   MPI tasks                           :  4
- Poisson Solver:
-   BC                                  : Free
-   Box                                 :  [  97,  101,  107 ]
-   MPI tasks                           :  4
- Poisson Solver:
-   BC                                  : Free
-   Box                                 :  [  97,  101,  107 ]
-   MPI tasks                           :  4
- Poisson Solver:
-   BC                                  : Free
-   Box                                 :  [  97,  101,  107 ]
-   MPI tasks                           :  4
- Poisson Solver:
-   BC                                  : Free
-   Box                                 :  [  97,  101,  107 ]
-   MPI tasks                           :  4
+   MPI tasks                           :  6
+ Poisson Solver:
+   BC                                  : Free
+   Box                                 :  [  97,  101,  107 ]
+   MPI tasks                           :  6
+ Poisson Solver:
+   BC                                  : Free
+   Box                                 :  [  97,  101,  107 ]
+   MPI tasks                           :  6
+ Poisson Solver:
+   BC                                  : Free
+   Box                                 :  [  97,  101,  107 ]
+   MPI tasks                           :  6
+ Poisson Solver:
+   BC                                  : Free
+   Box                                 :  [  97,  101,  107 ]
+   MPI tasks                           :  6
+ Poisson Solver:
+   BC                                  : Free
+   Box                                 :  [  97,  101,  107 ]
+   MPI tasks                           :  6
+ Poisson Solver:
+   BC                                  : Free
+   Box                                 :  [  97,  101,  107 ]
+   MPI tasks                           :  6
+ Poisson Solver:
+   BC                                  : Free
+   Box                                 :  [  97,  101,  107 ]
+   MPI tasks                           :  6
+ Poisson Solver:
+   BC                                  : Free
+   Box                                 :  [  97,  101,  107 ]
+   MPI tasks                           :  6
+ Poisson Solver:
+   BC                                  : Free
+   Box                                 :  [  97,  101,  107 ]
+   MPI tasks                           :  6
+ Poisson Solver:
+   BC                                  : Free
+   Box                                 :  [  97,  101,  107 ]
+   MPI tasks                           :  6
+ Poisson Solver:
+   BC                                  : Free
+   Box                                 :  [  97,  101,  107 ]
+   MPI tasks                           :  6
+ Poisson Solver:
+   BC                                  : Free
+   Box                                 :  [  97,  101,  107 ]
+   MPI tasks                           :  6
+ Poisson Solver:
+   BC                                  : Free
+   Box                                 :  [  97,  101,  107 ]
+   MPI tasks                           :  6
  Non Local forces calculated           :  Yes
  Timings for root process:
-<<<<<<< HEAD
-   CPU time (s)                        :  15.29
-   Elapsed time (s)                    :  7.72
-=======
    CPU time (s)                        :  9.13
    Elapsed time (s)                    :  9.41
->>>>>>> 9b244d2f
 ---
   #------------------------------------------------------------------------ Input parameters
  DFT parameters:
@@ -1087,20 +1058,19 @@
  High Res. box is treated separately   :  Yes
   #------------------------------------------------------------------- Kernel Initialization
  Poisson Kernel Initialization:
-   MPI tasks                           :  4
-   OpenMP threads per task             :  2
+   MPI tasks                           :  6
  Poisson Kernel Creation:
    Boundary Conditions                 : Free
    Memory Requirements per MPI task:
-     Density (MB)                      :  2.22
-     Kernel (MB)                       :  2.33
+     Density (MB)                      :  1.48
+     Kernel (MB)                       :  1.58
      Full Grid Arrays (MB)             :  8.00
      Load Balancing of calculations:
        Density:
-         MPI tasks 0- 3                : 100%
+         MPI tasks 0- 5                : 100%
        Kernel:
-         MPI tasks 0- 2                : 100%
-         MPI task 3                    :  89%
+         MPI tasks 0- 4                : 100%
+         MPI task 5                    :  74%
        Complete LB per task            : 1/3 LB_density + 2/3 LB_kernel
  Wavefunctions Descriptors, full simulation domain:
    Coarse resolution grid:
@@ -1113,8 +1083,8 @@
  Total Number of Electrons             :  14
  Spin treatment                        : Averaged
  Orbitals Repartition:
-   MPI tasks  0- 2                     :  2
-   MPI tasks  3- 3                     :  1
+   MPI tasks  0- 0                     :  2
+   MPI tasks  1- 5                     :  1
  Occupation numbers come from          : System properties
  Occupation Numbers:
    Total Number of Orbitals            :  7
@@ -1130,26 +1100,26 @@
    Subspace Matrix                     : 0.1 #    (Number of Orbitals: 7)
    Single orbital                      : 0.207 #  (Number of Components: 26474)
    All (distributed) orbitals          : 1.218 #  (Number of Orbitals per MPI task: 2)
-   Wavefunction storage size           : 9.299 #  (DIIS/SD workspaces included)
+   Wavefunction storage size           : 9.300 #  (DIIS/SD workspaces included)
    Nonlocal Pseudopotential Arrays     : 0.39
    Full Uncompressed (ISF) grid        : 7.1022
    Workspaces storage size             : 0.647
  Memory requirements for principal code sections (MiB.KiB):
-   Kernel calculation                  : 44.701
-   Density Construction                : 38.842
-   Poisson Solver                      : 38.387
-   Hamiltonian application             : 39.414
- Estimated Memory Peak (MB)            :  44
- Poisson Solver:
-   BC                                  : Free
-   Box                                 :  [  97,  101,  107 ]
-   MPI tasks                           :  4
+   Kernel calculation                  : 30.329
+   Density Construction                : 35.862
+   Poisson Solver                      : 28.741
+   Hamiltonian application             : 36.434
+ Estimated Memory Peak (MB)            :  36
+ Poisson Solver:
+   BC                                  : Free
+   Box                                 :  [  97,  101,  107 ]
+   MPI tasks                           :  6
  Input Hamiltonian: { #------------------------------------------ Support functions Restart
  Atomic Input Orbital Generation: [
  {Atom Type: C, Electronic configuration: {s: [ 2.00], p: [ 2/3,  2/3,  2/3]}},  {
  Atom Type: H, Electronic configuration: {s: [ 1.00]}}], 
  Wavelet conversion succeeded:  Yes, Deviation from normalization:  1.22E-05, Poisson Solver: {
- BC: Free, Box:  [  97,  101,  107 ], MPI tasks:  4}, 
+ BC: Free, Box:  [  97,  101,  107 ], MPI tasks:  6}, 
  }
  Checking Communications of Minimal Basis:
    Number of coarse and fine DoF (MasterMPI task):  [  5535,  72 ]
@@ -1164,68 +1134,63 @@
  Poisson Solver:
    BC                                  : Free
    Box                                 :  [  97,  101,  107 ]
-   MPI tasks                           :  4
- Poisson Solver:
-   BC                                  : Free
-   Box                                 :  [  97,  101,  107 ]
-   MPI tasks                           :  4
- Poisson Solver:
-   BC                                  : Free
-   Box                                 :  [  97,  101,  107 ]
-   MPI tasks                           :  4
- Poisson Solver:
-   BC                                  : Free
-   Box                                 :  [  97,  101,  107 ]
-   MPI tasks                           :  4
- Poisson Solver:
-   BC                                  : Free
-   Box                                 :  [  97,  101,  107 ]
-   MPI tasks                           :  4
- Poisson Solver:
-   BC                                  : Free
-   Box                                 :  [  97,  101,  107 ]
-   MPI tasks                           :  4
- Poisson Solver:
-   BC                                  : Free
-   Box                                 :  [  97,  101,  107 ]
-   MPI tasks                           :  4
- Poisson Solver:
-   BC                                  : Free
-   Box                                 :  [  97,  101,  107 ]
-   MPI tasks                           :  4
- Poisson Solver:
-   BC                                  : Free
-   Box                                 :  [  97,  101,  107 ]
-   MPI tasks                           :  4
- Poisson Solver:
-   BC                                  : Free
-   Box                                 :  [  97,  101,  107 ]
-   MPI tasks                           :  4
- Poisson Solver:
-   BC                                  : Free
-   Box                                 :  [  97,  101,  107 ]
-   MPI tasks                           :  4
- Poisson Solver:
-   BC                                  : Free
-   Box                                 :  [  97,  101,  107 ]
-   MPI tasks                           :  4
- Poisson Solver:
-   BC                                  : Free
-   Box                                 :  [  97,  101,  107 ]
-   MPI tasks                           :  4
- Poisson Solver:
-   BC                                  : Free
-   Box                                 :  [  97,  101,  107 ]
-   MPI tasks                           :  4
+   MPI tasks                           :  6
+ Poisson Solver:
+   BC                                  : Free
+   Box                                 :  [  97,  101,  107 ]
+   MPI tasks                           :  6
+ Poisson Solver:
+   BC                                  : Free
+   Box                                 :  [  97,  101,  107 ]
+   MPI tasks                           :  6
+ Poisson Solver:
+   BC                                  : Free
+   Box                                 :  [  97,  101,  107 ]
+   MPI tasks                           :  6
+ Poisson Solver:
+   BC                                  : Free
+   Box                                 :  [  97,  101,  107 ]
+   MPI tasks                           :  6
+ Poisson Solver:
+   BC                                  : Free
+   Box                                 :  [  97,  101,  107 ]
+   MPI tasks                           :  6
+ Poisson Solver:
+   BC                                  : Free
+   Box                                 :  [  97,  101,  107 ]
+   MPI tasks                           :  6
+ Poisson Solver:
+   BC                                  : Free
+   Box                                 :  [  97,  101,  107 ]
+   MPI tasks                           :  6
+ Poisson Solver:
+   BC                                  : Free
+   Box                                 :  [  97,  101,  107 ]
+   MPI tasks                           :  6
+ Poisson Solver:
+   BC                                  : Free
+   Box                                 :  [  97,  101,  107 ]
+   MPI tasks                           :  6
+ Poisson Solver:
+   BC                                  : Free
+   Box                                 :  [  97,  101,  107 ]
+   MPI tasks                           :  6
+ Poisson Solver:
+   BC                                  : Free
+   Box                                 :  [  97,  101,  107 ]
+   MPI tasks                           :  6
+ Poisson Solver:
+   BC                                  : Free
+   Box                                 :  [  97,  101,  107 ]
+   MPI tasks                           :  6
+ Poisson Solver:
+   BC                                  : Free
+   Box                                 :  [  97,  101,  107 ]
+   MPI tasks                           :  6
  Non Local forces calculated           :  Yes
  Timings for root process:
-<<<<<<< HEAD
-   CPU time (s)                        :  15.26
-   Elapsed time (s)                    :  7.68
-=======
    CPU time (s)                        :  9.12
    Elapsed time (s)                    :  9.15
->>>>>>> 9b244d2f
 ---
   #------------------------------------------------------------------------ Input parameters
  DFT parameters:
@@ -1309,20 +1274,19 @@
  High Res. box is treated separately   :  Yes
   #------------------------------------------------------------------- Kernel Initialization
  Poisson Kernel Initialization:
-   MPI tasks                           :  4
-   OpenMP threads per task             :  2
+   MPI tasks                           :  6
  Poisson Kernel Creation:
    Boundary Conditions                 : Free
    Memory Requirements per MPI task:
-     Density (MB)                      :  2.22
-     Kernel (MB)                       :  2.33
+     Density (MB)                      :  1.48
+     Kernel (MB)                       :  1.58
      Full Grid Arrays (MB)             :  8.00
      Load Balancing of calculations:
        Density:
-         MPI tasks 0- 3                : 100%
+         MPI tasks 0- 5                : 100%
        Kernel:
-         MPI tasks 0- 2                : 100%
-         MPI task 3                    :  89%
+         MPI tasks 0- 4                : 100%
+         MPI task 5                    :  74%
        Complete LB per task            : 1/3 LB_density + 2/3 LB_kernel
  Wavefunctions Descriptors, full simulation domain:
    Coarse resolution grid:
@@ -1335,8 +1299,8 @@
  Total Number of Electrons             :  14
  Spin treatment                        : Averaged
  Orbitals Repartition:
-   MPI tasks  0- 2                     :  2
-   MPI tasks  3- 3                     :  1
+   MPI tasks  0- 0                     :  2
+   MPI tasks  1- 5                     :  1
  Occupation numbers come from          : System properties
  Occupation Numbers:
    Total Number of Orbitals            :  7
@@ -1352,26 +1316,26 @@
    Subspace Matrix                     : 0.1 #    (Number of Orbitals: 7)
    Single orbital                      : 0.207 #  (Number of Components: 26475)
    All (distributed) orbitals          : 1.218 #  (Number of Orbitals per MPI task: 2)
-   Wavefunction storage size           : 9.299 #  (DIIS/SD workspaces included)
+   Wavefunction storage size           : 9.300 #  (DIIS/SD workspaces included)
    Nonlocal Pseudopotential Arrays     : 0.39
    Full Uncompressed (ISF) grid        : 7.1022
    Workspaces storage size             : 0.647
  Memory requirements for principal code sections (MiB.KiB):
-   Kernel calculation                  : 44.701
-   Density Construction                : 38.842
-   Poisson Solver                      : 38.387
-   Hamiltonian application             : 39.414
- Estimated Memory Peak (MB)            :  44
- Poisson Solver:
-   BC                                  : Free
-   Box                                 :  [  97,  101,  107 ]
-   MPI tasks                           :  4
+   Kernel calculation                  : 30.329
+   Density Construction                : 35.862
+   Poisson Solver                      : 28.741
+   Hamiltonian application             : 36.434
+ Estimated Memory Peak (MB)            :  36
+ Poisson Solver:
+   BC                                  : Free
+   Box                                 :  [  97,  101,  107 ]
+   MPI tasks                           :  6
  Input Hamiltonian: { #------------------------------------------ Support functions Restart
  Atomic Input Orbital Generation: [
  {Atom Type: C, Electronic configuration: {s: [ 2.00], p: [ 2/3,  2/3,  2/3]}},  {
  Atom Type: H, Electronic configuration: {s: [ 1.00]}}], 
  Wavelet conversion succeeded:  Yes, Deviation from normalization:  1.21E-05, Poisson Solver: {
- BC: Free, Box:  [  97,  101,  107 ], MPI tasks:  4}, 
+ BC: Free, Box:  [  97,  101,  107 ], MPI tasks:  6}, 
  }
  Checking Communications of Minimal Basis:
    Number of coarse and fine DoF (MasterMPI task):  [  5541,  72 ]
@@ -1386,76 +1350,68 @@
  Poisson Solver:
    BC                                  : Free
    Box                                 :  [  97,  101,  107 ]
-   MPI tasks                           :  4
- Poisson Solver:
-   BC                                  : Free
-   Box                                 :  [  97,  101,  107 ]
-   MPI tasks                           :  4
- Poisson Solver:
-   BC                                  : Free
-   Box                                 :  [  97,  101,  107 ]
-   MPI tasks                           :  4
- Poisson Solver:
-   BC                                  : Free
-   Box                                 :  [  97,  101,  107 ]
-   MPI tasks                           :  4
- Poisson Solver:
-   BC                                  : Free
-   Box                                 :  [  97,  101,  107 ]
-   MPI tasks                           :  4
- Poisson Solver:
-   BC                                  : Free
-   Box                                 :  [  97,  101,  107 ]
-   MPI tasks                           :  4
- Poisson Solver:
-   BC                                  : Free
-   Box                                 :  [  97,  101,  107 ]
-   MPI tasks                           :  4
- Poisson Solver:
-   BC                                  : Free
-   Box                                 :  [  97,  101,  107 ]
-   MPI tasks                           :  4
- Poisson Solver:
-   BC                                  : Free
-   Box                                 :  [  97,  101,  107 ]
-   MPI tasks                           :  4
- Poisson Solver:
-   BC                                  : Free
-   Box                                 :  [  97,  101,  107 ]
-   MPI tasks                           :  4
- Poisson Solver:
-   BC                                  : Free
-   Box                                 :  [  97,  101,  107 ]
-   MPI tasks                           :  4
- Poisson Solver:
-   BC                                  : Free
-   Box                                 :  [  97,  101,  107 ]
-   MPI tasks                           :  4
- Poisson Solver:
-   BC                                  : Free
-   Box                                 :  [  97,  101,  107 ]
-   MPI tasks                           :  4
- Poisson Solver:
-   BC                                  : Free
-   Box                                 :  [  97,  101,  107 ]
-   MPI tasks                           :  4
+   MPI tasks                           :  6
+ Poisson Solver:
+   BC                                  : Free
+   Box                                 :  [  97,  101,  107 ]
+   MPI tasks                           :  6
+ Poisson Solver:
+   BC                                  : Free
+   Box                                 :  [  97,  101,  107 ]
+   MPI tasks                           :  6
+ Poisson Solver:
+   BC                                  : Free
+   Box                                 :  [  97,  101,  107 ]
+   MPI tasks                           :  6
+ Poisson Solver:
+   BC                                  : Free
+   Box                                 :  [  97,  101,  107 ]
+   MPI tasks                           :  6
+ Poisson Solver:
+   BC                                  : Free
+   Box                                 :  [  97,  101,  107 ]
+   MPI tasks                           :  6
+ Poisson Solver:
+   BC                                  : Free
+   Box                                 :  [  97,  101,  107 ]
+   MPI tasks                           :  6
+ Poisson Solver:
+   BC                                  : Free
+   Box                                 :  [  97,  101,  107 ]
+   MPI tasks                           :  6
+ Poisson Solver:
+   BC                                  : Free
+   Box                                 :  [  97,  101,  107 ]
+   MPI tasks                           :  6
+ Poisson Solver:
+   BC                                  : Free
+   Box                                 :  [  97,  101,  107 ]
+   MPI tasks                           :  6
+ Poisson Solver:
+   BC                                  : Free
+   Box                                 :  [  97,  101,  107 ]
+   MPI tasks                           :  6
+ Poisson Solver:
+   BC                                  : Free
+   Box                                 :  [  97,  101,  107 ]
+   MPI tasks                           :  6
+ Poisson Solver:
+   BC                                  : Free
+   Box                                 :  [  97,  101,  107 ]
+   MPI tasks                           :  6
+ Poisson Solver:
+   BC                                  : Free
+   Box                                 :  [  97,  101,  107 ]
+   MPI tasks                           :  6
  Non Local forces calculated           :  Yes
  Timings for root process:
-<<<<<<< HEAD
-   CPU time (s)                        :  15.29
-   Elapsed time (s)                    :  7.67
- Memory Consumption Report:
-   Tot. No. of Allocations  : 58745
-   Tot. No. of Deallocations: 58745
-=======
    CPU time (s)                        :  8.93
    Elapsed time (s)                    :  8.96
  Memory Consumption Report:
    Tot. No. of Allocations  : 50347
    Tot. No. of Deallocations: 50347
->>>>>>> 9b244d2f
    Remaining Memory (B)     : 0
    Memory occupation: 
-      Peak Value (MB): 171
+      Peak Value (MB): 131
       for the array: x_f3
       in the routine: initialize_work_arrays_locham