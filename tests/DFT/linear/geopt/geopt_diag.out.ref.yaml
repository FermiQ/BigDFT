--- conflicted
+++ resolved
@@ -1609,13 +1609,8 @@
  Poisson Solver:
    BC                                  : Free
    Box                                 :  [  113,  111,  111 ]
-<<<<<<< HEAD
-   MPI tasks                           :  2
+   MPI tasks                           :  4
  Calculate local forces: Yes
-=======
-   MPI tasks                           :  4
- Calculate local forces: {Leaked force:  0.00000E+00}
->>>>>>> ff00301f
  Calculate Non Local forces            :  Yes
   #-------------------------------- Warnings obtained during the run, check their relevance!
  WARNINGS:
@@ -2193,13 +2188,8 @@
  Poisson Solver:
    BC                                  : Free
    Box                                 :  [  113,  111,  111 ]
-<<<<<<< HEAD
-   MPI tasks                           :  2
+   MPI tasks                           :  4
  Calculate local forces: Yes
-=======
-   MPI tasks                           :  4
- Calculate local forces: {Leaked force:  0.00000E+00}
->>>>>>> ff00301f
  Calculate Non Local forces            :  Yes
   #----------------------------------- Warnings obtained during the run, check their relevance!
  WARNINGS:
@@ -3783,13 +3773,8 @@
  Poisson Solver:
    BC                                  : Free
    Box                                 :  [  113,  111,  111 ]
-<<<<<<< HEAD
-   MPI tasks                           :  2
+   MPI tasks                           :  4
  Calculate local forces: Yes
-=======
-   MPI tasks                           :  4
- Calculate local forces: {Leaked force:  0.00000E+00}
->>>>>>> ff00301f
  Calculate Non Local forces            :  Yes
   #----------------------------------- Warnings obtained during the run, check their relevance!
  WARNINGS:
@@ -5373,13 +5358,8 @@
  Poisson Solver:
    BC                                  : Free
    Box                                 :  [  113,  111,  111 ]
-<<<<<<< HEAD
-   MPI tasks                           :  2
+   MPI tasks                           :  4
  Calculate local forces: Yes
-=======
-   MPI tasks                           :  4
- Calculate local forces: {Leaked force:  0.00000E+00}
->>>>>>> ff00301f
  Calculate Non Local forces            :  Yes
   #----------------------------------- Warnings obtained during the run, check their relevance!
  WARNINGS:
@@ -6579,13 +6559,8 @@
  Poisson Solver:
    BC                                  : Free
    Box                                 :  [  113,  111,  111 ]
-<<<<<<< HEAD
-   MPI tasks                           :  2
+   MPI tasks                           :  4
  Calculate local forces: Yes
-=======
-   MPI tasks                           :  4
- Calculate local forces: {Leaked force:  0.00000E+00}
->>>>>>> ff00301f
  Calculate Non Local forces            :  Yes
   #----------------------------------- Warnings obtained during the run, check their relevance!
  WARNINGS:
