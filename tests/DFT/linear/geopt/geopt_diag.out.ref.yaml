--- conflicted
+++ resolved
@@ -1622,13 +1622,8 @@
  Poisson Solver:
    BC                                  : Free
    Box                                 :  [  113,  111,  111 ]
-<<<<<<< HEAD
-   MPI tasks                           :  4
+   MPI tasks                           :  8
  Calculate local forces: Yes
-=======
-   MPI tasks                           :  8
- Calculate local forces: {Leaked force:  0.00000E+00}
->>>>>>> 4593cebc
  Calculate Non Local forces            :  Yes
   #-------------------------------- Warnings obtained during the run, check their relevance!
  WARNINGS:
@@ -2204,13 +2199,8 @@
  Poisson Solver:
    BC                                  : Free
    Box                                 :  [  113,  111,  111 ]
-<<<<<<< HEAD
-   MPI tasks                           :  4
+   MPI tasks                           :  8
  Calculate local forces: Yes
-=======
-   MPI tasks                           :  8
- Calculate local forces: {Leaked force:  0.00000E+00}
->>>>>>> 4593cebc
  Calculate Non Local forces            :  Yes
   #----------------------------------- Warnings obtained during the run, check their relevance!
  WARNINGS:
@@ -3803,13 +3793,8 @@
  Poisson Solver:
    BC                                  : Free
    Box                                 :  [  113,  111,  111 ]
-<<<<<<< HEAD
-   MPI tasks                           :  4
+   MPI tasks                           :  8
  Calculate local forces: Yes
-=======
-   MPI tasks                           :  8
- Calculate local forces: {Leaked force:  0.00000E+00}
->>>>>>> 4593cebc
  Calculate Non Local forces            :  Yes
   #----------------------------------- Warnings obtained during the run, check their relevance!
  WARNINGS:
@@ -5402,13 +5387,8 @@
  Poisson Solver:
    BC                                  : Free
    Box                                 :  [  113,  111,  111 ]
-<<<<<<< HEAD
-   MPI tasks                           :  4
+   MPI tasks                           :  8
  Calculate local forces: Yes
-=======
-   MPI tasks                           :  8
- Calculate local forces: {Leaked force:  0.00000E+00}
->>>>>>> 4593cebc
  Calculate Non Local forces            :  Yes
   #----------------------------------- Warnings obtained during the run, check their relevance!
  WARNINGS:
@@ -6612,13 +6592,8 @@
  Poisson Solver:
    BC                                  : Free
    Box                                 :  [  113,  111,  111 ]
-<<<<<<< HEAD
-   MPI tasks                           :  4
+   MPI tasks                           :  8
  Calculate local forces: Yes
-=======
-   MPI tasks                           :  8
- Calculate local forces: {Leaked force:  0.00000E+00}
->>>>>>> 4593cebc
  Calculate Non Local forces            :  Yes
   #----------------------------------- Warnings obtained during the run, check their relevance!
  WARNINGS:
