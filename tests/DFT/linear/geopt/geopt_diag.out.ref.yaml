---
  #================================ Daubechies Wavelets for DFT Pseudopotential Calculations
 Code logo:
         TTTT         F       DDDDD
        T    T               D
       T     T        F     D
       T    T         F     D        D
       TTTTT          F     D         D
       T    T         F     D         D
       T     T        F     D         D
       T      T       F     D         D
       T     T     FFFF     D         D
       T TTTT         F      D        D
       T             F        D      D
   TTTTTTTTT    FFFFF          DDDDDD
     gggggg          iiiii    BBBBBBBBB
    g      g        i             B
   g        g      i         BBBB B
   g         g     iiii     B     B
   g         g     i       B      B
   g         g     i        B     B
   g         g     i         B    B
   g         g     i          BBBBB
    g        g     i         B    B
             g     i        B     B
            g               B    B
       ggggg       i         BBBB
 
 Reference Paper                       : The Journal of Chemical Physics 129, 014109 (2008)
 Version Number                        : 1.7-dev.21
<<<<<<< HEAD
 Timestamp of this run                 : 2013-01-09 08:40:11.862
 Root process Hostname                 : phys-comp-03
=======
 Timestamp of this run                 : 2013-01-07 15:23:46.797
 Root process Hostname                 : moutarde
>>>>>>> 9b244d2f
 #... (file:diag.perf)...................................................Performance Options
 #|debug F                      Debug option                                                 
 #|fftcache 8192                Cache size for the FFT                                       
 #|accel NO                     Acceleration (NO, CUDAGPU, OCLGPU, OCLCPU, OCLACC)           
 #|OCL_platform                 Chosen OCL platform                                          
 #|blas F                       CUBLAS acceleration                                          
 #|projrad  1.50E+01            Radius of the projector as a function of the maxrad          
 #|exctxpar OP2P                Exact exchange parallelisation scheme                        
 #|ig_diag T                    Input guess: (T:Direct, F:Iterative) diag. of Ham.           
 #|ig_norbp 5                   Input guess: Orbitals per process for iterative diag.        
 #|ig_blocks 300 800            Input guess: Block sizes for orthonormalisation              
 #|ig_tol  1.00E-04             Input guess: Tolerance criterion                             
 #|methortho 0                  Orthogonalisation (0=Cholesky,1=GS/Chol,2=Loewdin)           
 #|rho_commun DEF               Density communication scheme (DBL, RSC, MIX)                 
 #|psolver_groupsize 0          Size of Poisson Solver taskgroups (0=nproc)                  
 #|psolver_accel 0              Acceleration of the Poisson Solver (0=none, 1=CUDA)          
 #|unblock_comms OFF            Overlap Communications of fields (OFF,DEN,POT)               
 #|linear OFF                   Linear Input Guess approach (OFF, LIG, FUL, TMO)             
 #|tolsym  1.00E-08             Tolerance for symmetry detection                             
 #|signaling F                  Expose calculation results on Network                        
 #|signalTimeout 0              Time out on startup for signal connection                    
 #|domain                       Domain to add to the hostname to find the IP                 
 #|verbosity 2                  verbosity of the output 0=low, 2=high                        
 #|outdir ./                    Writing directory                                            
 #|psp_onfly T                  Calculate pseudopotential projectors on the fly              
 #... (file:diag.dft).............................................DFT Calculation Parameters
 #|0.40 0.40 0.40  hx,hy,hz: grid spacing in the three directions                            
 #|5.0  7.0       c(f)rmult: c(f)rmult*radii_cf(:,1(2))=coarse(fine) atom-based radius       
 #|1              ixc: exchange-correlation parameter (LDA=1,PBE=11)                         
 #|0 0.0 0.0 0.0  charge of the system, Electric field (Ex,Ey,Ez)                            
 #|1  0           nspin=1 non-spin polarization, mpol=total magnetic moment                  
 #|1.E-05         gnrm_cv: convergence criterion gradient                                    
 #|100 1          itermax,nrepmax: max. # of wfn. opt. steps and of re-diag. runs            
 #|5  10          ncong, idsx: # of CG it. for preconditioning eq., wfn. diis history        
 #|0              dispersion correction potential (values 1,2,3), 0=none                     
 #|100   0        InputPsiId, output_wf, output_denspot                                      
 #|0.0  30        rbuf, ncongt: length of the tail (AU),# tail CG iterations                 
 #|0  0           Davidson subspace dim., # of opt. orbs, # of plotted orbs                  
 #|T              disable the symmetry detection                                             
 #... (file:default.mix.. not present)....................................Mixing Parameters 
 #|0              Mixing parameters                                                          
 #|1              Maximum number of diagonalisation iterations                               
 #|1.e-4          Stop criterion on the residue of potential or density                      
 #|0 0.0 1        No. of additional bands, elec. temperature, smearing method                
 #|0.0 2.0        Multiplying factors for the mixing and the electronic DIIS                 
 #... (file:diag.geopt)..................................................Geometry Parameters
 #|SDCG           Geometry optimisation method                                               
 #|4              Maximum number of force evaluations                                        
 #|1.d0  0.       fract_fluct,forcemax                                                       
 #|0.d0           random displacement amplitude                                              
 #|1.d0           Stepsize for the geometry optimisation                                     
 #... (file:default.tddft.. not present)..................................TD-DFT Parameters 
 #|NONE           TDDFT Method                                                               
 #... (file:default.sic.. not present).......................................SIC Parameters 
 #|NONE           SIC method: NONE, PZ, NK                                                   
 #|0.0            SIC downscaling parameter                                                  
 #|0.0            Reference occupation fref (NK case only)                                   
 #... (file:default.kpt.. not present)...................Brillouin Zone Sampling Parameters 
 #|manual         K-point sampling method                                                    
 #|1              Number of K-points                                                         
 #|0. 0. 0. 1.    K-pt coords, K-pt weigth                                                   
 #... (file:diag.lin)......................................................Linear Parameters
 #|10   2         iterations with low accuracy, high accuracy                                
 #|3              iterations to optimize the basis functions for low accuracy and high accura
 #|4.d-5  4.d-5   convergence criterion for low and high accuracy                            
 #|1.d-8          gnrm multiplier                                                            
 #|5  0  1.d0  1. DIIS_hist_lowaccur, DIIS_hist_lowaccur, step size for DIIS, step size for S
 #|5              number of iterations in the preconditioner                                 
 #|-8  -8         block size for pdsyev/pdsygv, pdgemm (negative -> sequential), communicatio
 #|1  1           max number of process uses for pdsyev/pdsygv, pdgemm                       
 #|0  1           0-> exact Loewdin, 1-> taylor expansion; in orthoconstraint: correction for
 #|101            mixing method: 100 (direct minimization), 101 (simple dens mixing), 102 (si
 #|0  4  .5d0  1.d-low accuracy: mixing history (0-> SD, >0-> DIIS), number of iterations in 
 #|0  6  .5d0  1.d-1high accuracy: mixing history (0-> SD, >0-> DIIS), number of iterations i
 #|5.d-2          fscale: length scale over which complementary error function decays from 1 
 #|1.d-9          convergence criterion for the kernel optimization                          
 #|1.d-10         convergence criterion for the support functions to be fixed                
 #|0  T           Output basis functions: 0 no output, 1 formatted output, 2 Fortran bin, 3 E
 #|O 4 1.2d-3 0.0d-4 8.0 8.0 20.d0  Atom name, number of basis functions per atom, prefactor 
 #|H 1 1.2d-3 0.0d-4 8.0 8.0 20.d0  Atom name, number of basis functions per atom, prefactor 
  #--------------------------------------------------------------------------------------- |
 Data Writing directory                : .//data-diag/
  #------------------------------------------------------------------------ Input parameters
 DFT parameters:
   eXchange Correlation:
     XC ID                             :  &ixc  1
     Name                              : "XC: Teter 93"
 Basis set definition:
   Suggested Grid Spacings (a0)        :  [  0.40,  0.40,  0.40 ]
   Coarse and Fine Radii Multipliers   :  [  5.0,  7.0 ]
 Ground State Optimization:
   Wavefunction:
     Gradient Norm Threshold           :  &gnrm_cv  1.0E-05
     CG Steps for Preconditioner       :  5
     DIIS History length               :  10
     Max. Wfn Iterations               :  &itermax  100
     Max. Subspace Diagonalizations    :  1
   Density/Potential:
     Max. Iterations                   :  1
 Post Optimization Parameters:
   Finite-Size Effect estimation:
     Scheduled                         :  No
  #----------------------------------------------------------------------- System Properties
 Properties of atoms in the system:
 - Symbol                              : O #---------------------------------- Type No.  01
   No. of Electrons                    :  6
   No. of Atoms                        :  1
   Radii of active regions (AU):
     Coarse                            :  1.21558
     Fine                              :  0.22179
     Coarse PSP                        :  0.55035
     Source                            : Hard-Coded
   Grid Spacing threshold (AU)         :  0.55
   Pseudopotential type                : HGH-K
   Local Pseudo Potential (HGH convention):
     Rloc                              :  0.24762
     Coefficients (c1 .. c4)           :  [ -16.58032,  2.39570,  0.00000,  0.00000 ]
   NonLocal PSP Parameters:
   - Channel (l)                       :  0
     Rloc                              :  0.22179
     h_ij matrix:
     -  [  18.26692,  0.00000,  0.00000 ]
     -  [  0.00000,  0.00000,  0.00000 ]
     -  [  0.00000,  0.00000,  0.00000 ]
   No. of projectors                   :  1
   PSP XC                              : "XC: Teter 93"
 - Symbol                              : H #---------------------------------- Type No.  02
   No. of Electrons                    :  1
   No. of Atoms                        :  2
   Radii of active regions (AU):
     Coarse                            :  1.46342
     Fine                              :  0.20000
     Coarse PSP                        :  0.00000
     Source                            : Hard-Coded
   Grid Spacing threshold (AU)         :  0.50
   Pseudopotential type                : HGH-K
   Local Pseudo Potential (HGH convention):
     Rloc                              :  0.20000
     Coefficients (c1 .. c4)           :  [ -4.18024,  0.72507,  0.00000,  0.00000 ]
   No. of projectors                   :  0
   PSP XC                              : "XC: Teter 93"
  #-------------------------------------------------------------------------- Atom Positions
 Atomic positions within the cell (Atomic and Grid Units):
 - O: {AU:  [  8.9763,  7.3890,  7.4168 ], GU:  [  22.441,  18.473,  18.542 ]} # 0001
 - H: {AU:  [  7.2383,  7.2049,  7.2733 ], GU:  [  18.096,  18.012,  18.183 ]} # 0002
 - H: {AU:  [  9.1617,  8.7951,  8.7267 ], GU:  [  22.904,  21.988,  21.817 ]} # 0003
 Rigid Shift Applied (AU)              :  [  6.9107,  6.6589,  6.6166 ]
  #------------------------------------------------------------------------- Grid properties
 Box Grid spacings                     :  [  0.4000,  0.4000,  0.4000 ]
 Sizes of the simulation domain:
   AU                                  :  [  16.400,  16.000,  16.000 ]
   Angstroem                           :  [  8.6785,  8.4668,  8.4668 ]
   Grid Spacing Units                  :  [  41,  40,  40 ]
   High resolution region boundaries (GU):
     From                              :  [  15,  15,  15 ]
     To                                :  [  26,  25,  25 ]
 High Res. box is treated separately   :  Yes
  #------------------------------------------------------------------- Kernel Initialization
 Poisson Kernel Initialization:
   MPI tasks                           :  4
   OpenMP threads per task             :  2
 Poisson Kernel Creation:
   Boundary Conditions                 : Free
   Memory Requirements per MPI task:
     Density (MB)                      :  2.87
     Kernel (MB)                       :  3.00
     Full Grid Arrays (MB)             :  10.62
     Load Balancing of calculations:
       Density:
         MPI tasks 0- 3                : 100%
       Kernel:
         MPI tasks 0- 2                : 100%
         MPI task 3                    :  90%
       Complete LB per task            : 1/3 LB_density + 2/3 LB_kernel
 Wavefunctions Descriptors, full simulation domain:
   Coarse resolution grid:
     No. of segments                   :  1251
     No. of points                     :  33118
   Fine resolution grid:
     No. of segments                   :  89
     No. of points                     :  536
  #---------------------------------------------------------------------- Occupation numbers
 Total Number of Electrons             :  8
 Spin treatment                        : Averaged
 Orbitals Repartition:
   MPI tasks  0- 3                     :  1
 Occupation numbers come from          : System properties
 Occupation Numbers:
   Total Number of Orbitals            :  4
   Orbitals No. 1- 4                   :  2.0000
 Wavefunctions memory occupation for root MPI process:  0 MB 288 KB 64 B
 NonLocal PSP Projectors Descriptors:
   Creation strategy                   : On-the-fly
   Total number of projectors          :  1
   Total number of components          :  5585
   Percent of zero components          :  36
  #-------------------------------------------------------- Estimation of Memory Consumption
 Memory requirements for principal quantities (MiB.KiB):
   Subspace Matrix                     : 0.1 #    (Number of Orbitals: 4)
   Single orbital                      : 0.289 #  (Number of Components: 36870)
   All (distributed) orbitals          : 0.865 #  (Number of Orbitals per MPI task: 1)
   Wavefunction storage size           : 6.482 #  (DIIS/SD workspaces included)
   Nonlocal Pseudopotential Arrays     : 0.44
   Full Uncompressed (ISF) grid        : 10.638
   Workspaces storage size             : 0.855
 Memory requirements for principal code sections (MiB.KiB):
   Kernel calculation                  : 57.490
   Density Construction                : 45.429
   Poisson Solver                      : 43.1015
   Hamiltonian application             : 46.70
 Estimated Memory Peak (MB)            :  57
 Poisson Solver:
   BC                                  : Free
   Box                                 :  [  113,  111,  111 ]
   MPI tasks                           :  4
 Input Hamiltonian: { #--------------------------------------- Input Wavefunctions Creation
 Atomic Input Orbital Generation: [
 {Atom Type: O, Electronic configuration: {s: [ 2.00], p: [ 4/3,  4/3,  4/3]}},  {
 Atom Type: H, Electronic configuration: {s: [ 1.00]}}], 
 Wavelet conversion succeeded:  Yes, Deviation from normalization:  6.06E-06, Poisson Solver: {
 BC: Free, Box:  [  113,  111,  111 ], MPI tasks:  4}, 
 }
 Checking Communications of Minimal Basis:
   Number of coarse and fine DoF (MasterMPI task):  [  5534,  99 ]

   Maxdiff for transpose (checksum)    :  1.16415321826934814E-10
   Maxdiff for untranspose             :  0.00000000000000000E+00
 Checking Communications of Enlarged Minimal Basis:
   Number of coarse and fine DoF (MasterMPI task):  [  5534,  99 ]

   Maxdiff for transpose (checksum)    :  8.73114913702011108E-11
   Maxdiff for untranspose             :  0.00000000000000000E+00
 Poisson Solver:
   BC                                  : Free
   Box                                 :  [  113,  111,  111 ]
   MPI tasks                           :  4
 Poisson Solver:
   BC                                  : Free
   Box                                 :  [  113,  111,  111 ]
   MPI tasks                           :  4
 Poisson Solver:
   BC                                  : Free
   Box                                 :  [  113,  111,  111 ]
   MPI tasks                           :  4
 Poisson Solver:
   BC                                  : Free
   Box                                 :  [  113,  111,  111 ]
   MPI tasks                           :  4
 Poisson Solver:
   BC                                  : Free
   Box                                 :  [  113,  111,  111 ]
   MPI tasks                           :  4
 Poisson Solver:
   BC                                  : Free
   Box                                 :  [  113,  111,  111 ]
   MPI tasks                           :  4
 Poisson Solver:
   BC                                  : Free
   Box                                 :  [  113,  111,  111 ]
   MPI tasks                           :  4
 Poisson Solver:
   BC                                  : Free
   Box                                 :  [  113,  111,  111 ]
   MPI tasks                           :  4
 Poisson Solver:
   BC                                  : Free
   Box                                 :  [  113,  111,  111 ]
   MPI tasks                           :  4
 Poisson Solver:
   BC                                  : Free
   Box                                 :  [  113,  111,  111 ]
   MPI tasks                           :  4
 Poisson Solver:
   BC                                  : Free
   Box                                 :  [  113,  111,  111 ]
   MPI tasks                           :  4
 Poisson Solver:
   BC                                  : Free
   Box                                 :  [  113,  111,  111 ]
   MPI tasks                           :  4
 Poisson Solver:
   BC                                  : Free
   Box                                 :  [  113,  111,  111 ]
   MPI tasks                           :  4
 Poisson Solver:
   BC                                  : Free
   Box                                 :  [  113,  111,  111 ]
   MPI tasks                           :  4
 Poisson Solver:
   BC                                  : Free
   Box                                 :  [  113,  111,  111 ]
   MPI tasks                           :  4
 Poisson Solver:
   BC                                  : Free
   Box                                 :  [  113,  111,  111 ]
   MPI tasks                           :  4
 Poisson Solver:
   BC                                  : Free
   Box                                 :  [  113,  111,  111 ]
   MPI tasks                           :  4
 Poisson Solver:
   BC                                  : Free
   Box                                 :  [  113,  111,  111 ]
   MPI tasks                           :  4
 Poisson Solver:
   BC                                  : Free
   Box                                 :  [  113,  111,  111 ]
   MPI tasks                           :  4
 Poisson Solver:
   BC                                  : Free
   Box                                 :  [  113,  111,  111 ]
   MPI tasks                           :  4
 Poisson Solver:
   BC                                  : Free
   Box                                 :  [  113,  111,  111 ]
   MPI tasks                           :  4
 Poisson Solver:
   BC                                  : Free
   Box                                 :  [  113,  111,  111 ]
   MPI tasks                           :  4
 Poisson Solver:
   BC                                  : Free
   Box                                 :  [  113,  111,  111 ]
   MPI tasks                           :  4
 Poisson Solver:
   BC                                  : Free
   Box                                 :  [  113,  111,  111 ]
   MPI tasks                           :  4
 Poisson Solver:
   BC                                  : Free
   Box                                 :  [  113,  111,  111 ]
   MPI tasks                           :  4
 Poisson Solver:
   BC                                  : Free
   Box                                 :  [  113,  111,  111 ]
   MPI tasks                           :  4
 Poisson Solver:
   BC                                  : Free
   Box                                 :  [  113,  111,  111 ]
   MPI tasks                           :  4
 Poisson Solver:
   BC                                  : Free
   Box                                 :  [  113,  111,  111 ]
   MPI tasks                           :  4
 Poisson Solver:
   BC                                  : Free
   Box                                 :  [  113,  111,  111 ]
   MPI tasks                           :  4
 Poisson Solver:
   BC                                  : Free
   Box                                 :  [  113,  111,  111 ]
   MPI tasks                           :  4
 Poisson Solver:
   BC                                  : Free
   Box                                 :  [  113,  111,  111 ]
   MPI tasks                           :  4
 Poisson Solver:
   BC                                  : Free
   Box                                 :  [  113,  111,  111 ]
   MPI tasks                           :  4
 Poisson Solver:
   BC                                  : Free
   Box                                 :  [  113,  111,  111 ]
   MPI tasks                           :  4
 Poisson Solver:
   BC                                  : Free
   Box                                 :  [  113,  111,  111 ]
   MPI tasks                           :  4
 Poisson Solver:
   BC                                  : Free
   Box                                 :  [  113,  111,  111 ]
   MPI tasks                           :  4
 Poisson Solver:
   BC                                  : Free
   Box                                 :  [  113,  111,  111 ]
   MPI tasks                           :  4
 Poisson Solver:
   BC                                  : Free
   Box                                 :  [  113,  111,  111 ]
   MPI tasks                           :  4
 Poisson Solver:
   BC                                  : Free
   Box                                 :  [  113,  111,  111 ]
   MPI tasks                           :  4
 Poisson Solver:
   BC                                  : Free
   Box                                 :  [  113,  111,  111 ]
   MPI tasks                           :  4
 Poisson Solver:
   BC                                  : Free
   Box                                 :  [  113,  111,  111 ]
   MPI tasks                           :  4
 Poisson Solver:
   BC                                  : Free
   Box                                 :  [  113,  111,  111 ]
   MPI tasks                           :  4
 Poisson Solver:
   BC                                  : Free
   Box                                 :  [  113,  111,  111 ]
   MPI tasks                           :  4
 Poisson Solver:
   BC                                  : Free
   Box                                 :  [  113,  111,  111 ]
   MPI tasks                           :  4
 Poisson Solver:
   BC                                  : Free
   Box                                 :  [  113,  111,  111 ]
   MPI tasks                           :  4
 Poisson Solver:
   BC                                  : Free
   Box                                 :  [  113,  111,  111 ]
   MPI tasks                           :  4
 Poisson Solver:
   BC                                  : Free
   Box                                 :  [  113,  111,  111 ]
   MPI tasks                           :  4
 Poisson Solver:
   BC                                  : Free
   Box                                 :  [  113,  111,  111 ]
   MPI tasks                           :  4
 Poisson Solver:
   BC                                  : Free
   Box                                 :  [  113,  111,  111 ]
   MPI tasks                           :  4
 Poisson Solver:
   BC                                  : Free
   Box                                 :  [  113,  111,  111 ]
   MPI tasks                           :  4
 Poisson Solver:
   BC                                  : Free
   Box                                 :  [  113,  111,  111 ]
   MPI tasks                           :  4
 Poisson Solver:
   BC                                  : Free
   Box                                 :  [  113,  111,  111 ]
   MPI tasks                           :  4
 Poisson Solver:
   BC                                  : Free
   Box                                 :  [  113,  111,  111 ]
   MPI tasks                           :  4
 Poisson Solver:
   BC                                  : Free
   Box                                 :  [  113,  111,  111 ]
   MPI tasks                           :  4
 Poisson Solver:
   BC                                  : Free
   Box                                 :  [  113,  111,  111 ]
   MPI tasks                           :  4
 Poisson Solver:
   BC                                  : Free
   Box                                 :  [  113,  111,  111 ]
   MPI tasks                           :  4
 Poisson Solver:
   BC                                  : Free
   Box                                 :  [  113,  111,  111 ]
   MPI tasks                           :  4
 Poisson Solver:
   BC                                  : Free
   Box                                 :  [  113,  111,  111 ]
   MPI tasks                           :  4
 Poisson Solver:
   BC                                  : Free
   Box                                 :  [  113,  111,  111 ]
   MPI tasks                           :  4
 Poisson Solver:
   BC                                  : Free
   Box                                 :  [  113,  111,  111 ]
   MPI tasks                           :  4
 Non Local forces calculated           :  Yes
 Timings for root process:
<<<<<<< HEAD
   CPU time (s)                        :  39.21
   Elapsed time (s)                    :  19.73
=======
   CPU time (s)                        :  20.83
   Elapsed time (s)                    :  20.90
>>>>>>> 9b244d2f
---
  #------------------------------------------------------------------------ Input parameters
 DFT parameters:
   eXchange Correlation:
     XC ID                             :  &ixc  1
     Name                              : "XC: Teter 93"
 Basis set definition:
   Suggested Grid Spacings (a0)        :  [  0.40,  0.40,  0.40 ]
   Coarse and Fine Radii Multipliers   :  [  5.0,  7.0 ]
 Ground State Optimization:
   Wavefunction:
     Gradient Norm Threshold           :  &gnrm_cv  1.0E-05
     CG Steps for Preconditioner       :  5
     DIIS History length               :  10
     Max. Wfn Iterations               :  &itermax  100
     Max. Subspace Diagonalizations    :  1
   Density/Potential:
     Max. Iterations                   :  1
 Post Optimization Parameters:
   Finite-Size Effect estimation:
     Scheduled                         :  No
  #----------------------------------------------------------------------- System Properties
 Properties of atoms in the system:
 - Symbol                              : O #---------------------------------- Type No.  01
   No. of Electrons                    :  6
   No. of Atoms                        :  1
   Radii of active regions (AU):
     Coarse                            :  1.21558
     Fine                              :  0.22179
     Coarse PSP                        :  0.55035
     Source                            : Hard-Coded
   Grid Spacing threshold (AU)         :  0.55
   Pseudopotential type                : HGH-K
   Local Pseudo Potential (HGH convention):
     Rloc                              :  0.24762
     Coefficients (c1 .. c4)           :  [ -16.58032,  2.39570,  0.00000,  0.00000 ]
   NonLocal PSP Parameters:
   - Channel (l)                       :  0
     Rloc                              :  0.22179
     h_ij matrix:
     -  [  18.26692,  0.00000,  0.00000 ]
     -  [  0.00000,  0.00000,  0.00000 ]
     -  [  0.00000,  0.00000,  0.00000 ]
   No. of projectors                   :  1
   PSP XC                              : "XC: Teter 93"
 - Symbol                              : H #---------------------------------- Type No.  02
   No. of Electrons                    :  1
   No. of Atoms                        :  2
   Radii of active regions (AU):
     Coarse                            :  1.46342
     Fine                              :  0.20000
     Coarse PSP                        :  0.00000
     Source                            : Hard-Coded
   Grid Spacing threshold (AU)         :  0.50
   Pseudopotential type                : HGH-K
   Local Pseudo Potential (HGH convention):
     Rloc                              :  0.20000
     Coefficients (c1 .. c4)           :  [ -4.18024,  0.72507,  0.00000,  0.00000 ]
   No. of projectors                   :  0
   PSP XC                              : "XC: Teter 93"
  #-------------------------------------------------------------------------- Atom Positions
 Atomic positions within the cell (Atomic and Grid Units):
 - O: {AU:  [  8.9763,  7.3890,  7.4168 ], GU:  [  22.441,  18.473,  18.542 ]} # 0001
 - H: {AU:  [  7.2383,  7.2049,  7.2733 ], GU:  [  18.096,  18.012,  18.183 ]} # 0002
 - H: {AU:  [  9.1617,  8.7951,  8.7267 ], GU:  [  22.904,  21.988,  21.817 ]} # 0003
 Rigid Shift Applied (AU)              :  [  6.9107,  6.6589,  6.6166 ]
  #------------------------------------------------------------------------- Grid properties
 Box Grid spacings                     :  [  0.4000,  0.4000,  0.4000 ]
 Sizes of the simulation domain:
   AU                                  :  [  16.400,  16.000,  16.000 ]
   Angstroem                           :  [  8.6785,  8.4668,  8.4668 ]
   Grid Spacing Units                  :  [  41,  40,  40 ]
   High resolution region boundaries (GU):
     From                              :  [  15,  15,  15 ]
     To                                :  [  26,  25,  25 ]
 High Res. box is treated separately   :  Yes
  #------------------------------------------------------------------- Kernel Initialization
 Poisson Kernel Initialization:
   MPI tasks                           :  4
   OpenMP threads per task             :  2
 Poisson Kernel Creation:
   Boundary Conditions                 : Free
   Memory Requirements per MPI task:
     Density (MB)                      :  2.87
     Kernel (MB)                       :  3.00
     Full Grid Arrays (MB)             :  10.62
     Load Balancing of calculations:
       Density:
         MPI tasks 0- 3                : 100%
       Kernel:
         MPI tasks 0- 2                : 100%
         MPI task 3                    :  90%
       Complete LB per task            : 1/3 LB_density + 2/3 LB_kernel
 Wavefunctions Descriptors, full simulation domain:
   Coarse resolution grid:
     No. of segments                   :  1251
     No. of points                     :  33118
   Fine resolution grid:
     No. of segments                   :  89
     No. of points                     :  536
  #---------------------------------------------------------------------- Occupation numbers
 Total Number of Electrons             :  8
 Spin treatment                        : Averaged
 Orbitals Repartition:
   MPI tasks  0- 3                     :  1
 Occupation numbers come from          : System properties
 Occupation Numbers:
   Total Number of Orbitals            :  4
   Orbitals No. 1- 4                   :  2.0000
 Wavefunctions memory occupation for root MPI process:  0 MB 288 KB 64 B
 NonLocal PSP Projectors Descriptors:
   Creation strategy                   : On-the-fly
   Total number of projectors          :  1
   Total number of components          :  5585
   Percent of zero components          :  36
  #-------------------------------------------------------- Estimation of Memory Consumption
 Memory requirements for principal quantities (MiB.KiB):
   Subspace Matrix                     : 0.1 #    (Number of Orbitals: 4)
   Single orbital                      : 0.289 #  (Number of Components: 36870)
   All (distributed) orbitals          : 0.865 #  (Number of Orbitals per MPI task: 1)
   Wavefunction storage size           : 6.482 #  (DIIS/SD workspaces included)
   Nonlocal Pseudopotential Arrays     : 0.44
   Full Uncompressed (ISF) grid        : 10.638
   Workspaces storage size             : 0.855
 Memory requirements for principal code sections (MiB.KiB):
   Kernel calculation                  : 57.490
   Density Construction                : 45.429
   Poisson Solver                      : 43.1015
   Hamiltonian application             : 46.70
 Estimated Memory Peak (MB)            :  57
 Poisson Solver:
   BC                                  : Free
   Box                                 :  [  113,  111,  111 ]
   MPI tasks                           :  4
 Input Hamiltonian: { #------------------------------------------ Support functions Restart
 Poisson Solver: {BC: Free, Box:  [  113,  111,  111 ], MPI tasks:  4}, 
 }
 Checking Communications of Minimal Basis:
   Number of coarse and fine DoF (MasterMPI task):  [  5534,  99 ]

   Maxdiff for transpose (checksum)    :  1.16415321826934814E-10
   Maxdiff for untranspose             :  0.00000000000000000E+00
 Checking Communications of Enlarged Minimal Basis:
   Number of coarse and fine DoF (MasterMPI task):  [  5534,  99 ]

   Maxdiff for transpose (checksum)    :  8.73114913702011108E-11
   Maxdiff for untranspose             :  0.00000000000000000E+00
 Poisson Solver:
   BC                                  : Free
   Box                                 :  [  113,  111,  111 ]
   MPI tasks                           :  4
 Poisson Solver:
   BC                                  : Free
   Box                                 :  [  113,  111,  111 ]
   MPI tasks                           :  4
 Poisson Solver:
   BC                                  : Free
   Box                                 :  [  113,  111,  111 ]
   MPI tasks                           :  4
 Non Local forces calculated           :  Yes
 Timings for root process:
<<<<<<< HEAD
   CPU time (s)                        :  3.88
   Elapsed time (s)                    :  1.95
=======
   CPU time (s)                        :  2.04
   Elapsed time (s)                    :  2.05
>>>>>>> 9b244d2f
---
  #------------------------------------------------------------------------ Input parameters
 DFT parameters:
   eXchange Correlation:
     XC ID                             :  &ixc  1
     Name                              : "XC: Teter 93"
 Basis set definition:
   Suggested Grid Spacings (a0)        :  [  0.40,  0.40,  0.40 ]
   Coarse and Fine Radii Multipliers   :  [  5.0,  7.0 ]
 Ground State Optimization:
   Wavefunction:
     Gradient Norm Threshold           :  &gnrm_cv  1.0E-05
     CG Steps for Preconditioner       :  5
     DIIS History length               :  10
     Max. Wfn Iterations               :  &itermax  100
     Max. Subspace Diagonalizations    :  1
   Density/Potential:
     Max. Iterations                   :  1
 Post Optimization Parameters:
   Finite-Size Effect estimation:
     Scheduled                         :  No
  #----------------------------------------------------------------------- System Properties
 Properties of atoms in the system:
 - Symbol                              : O #---------------------------------- Type No.  01
   No. of Electrons                    :  6
   No. of Atoms                        :  1
   Radii of active regions (AU):
     Coarse                            :  1.21558
     Fine                              :  0.22179
     Coarse PSP                        :  0.55035
     Source                            : Hard-Coded
   Grid Spacing threshold (AU)         :  0.55
   Pseudopotential type                : HGH-K
   Local Pseudo Potential (HGH convention):
     Rloc                              :  0.24762
     Coefficients (c1 .. c4)           :  [ -16.58032,  2.39570,  0.00000,  0.00000 ]
   NonLocal PSP Parameters:
   - Channel (l)                       :  0
     Rloc                              :  0.22179
     h_ij matrix:
     -  [  18.26692,  0.00000,  0.00000 ]
     -  [  0.00000,  0.00000,  0.00000 ]
     -  [  0.00000,  0.00000,  0.00000 ]
   No. of projectors                   :  1
   PSP XC                              : "XC: Teter 93"
 - Symbol                              : H #---------------------------------- Type No.  02
   No. of Electrons                    :  1
   No. of Atoms                        :  2
   Radii of active regions (AU):
     Coarse                            :  1.46342
     Fine                              :  0.20000
     Coarse PSP                        :  0.00000
     Source                            : Hard-Coded
   Grid Spacing threshold (AU)         :  0.50
   Pseudopotential type                : HGH-K
   Local Pseudo Potential (HGH convention):
     Rloc                              :  0.20000
     Coefficients (c1 .. c4)           :  [ -4.18024,  0.72507,  0.00000,  0.00000 ]
   No. of projectors                   :  0
   PSP XC                              : "XC: Teter 93"
  #-------------------------------------------------------------------------- Atom Positions
 Atomic positions within the cell (Atomic and Grid Units):
 - O: {AU:  [  9.0515,  7.4433,  7.4663 ], GU:  [  22.629,  18.608,  18.666 ]} # 0001
 - H: {AU:  [  7.2147,  7.2160,  7.2840 ], GU:  [  18.037,  18.040,  18.210 ]} # 0002
 - H: {AU:  [  9.1853,  8.7840,  8.7160 ], GU:  [  22.963,  21.960,  21.790 ]} # 0003
 Rigid Shift Applied (AU)              :  [  6.9358,  6.6769,  6.6330 ]
  #------------------------------------------------------------------------- Grid properties
 Box Grid spacings                     :  [  0.4000,  0.4000,  0.4000 ]
 Sizes of the simulation domain:
   AU                                  :  [  16.400,  16.000,  16.000 ]
   Angstroem                           :  [  8.6785,  8.4668,  8.4668 ]
   Grid Spacing Units                  :  [  41,  40,  40 ]
   High resolution region boundaries (GU):
     From                              :  [  15,  15,  15 ]
     To                                :  [  26,  25,  25 ]
 High Res. box is treated separately   :  Yes
  #------------------------------------------------------------------- Kernel Initialization
 Poisson Kernel Initialization:
   MPI tasks                           :  4
   OpenMP threads per task             :  2
 Poisson Kernel Creation:
   Boundary Conditions                 : Free
   Memory Requirements per MPI task:
     Density (MB)                      :  2.87
     Kernel (MB)                       :  3.00
     Full Grid Arrays (MB)             :  10.62
     Load Balancing of calculations:
       Density:
         MPI tasks 0- 3                : 100%
       Kernel:
         MPI tasks 0- 2                : 100%
         MPI task 3                    :  90%
       Complete LB per task            : 1/3 LB_density + 2/3 LB_kernel
 Wavefunctions Descriptors, full simulation domain:
   Coarse resolution grid:
     No. of segments                   :  1247
     No. of points                     :  33142
   Fine resolution grid:
     No. of segments                   :  89
     No. of points                     :  531
  #---------------------------------------------------------------------- Occupation numbers
 Total Number of Electrons             :  8
 Spin treatment                        : Averaged
 Orbitals Repartition:
   MPI tasks  0- 3                     :  1
 Occupation numbers come from          : System properties
 Occupation Numbers:
   Total Number of Orbitals            :  4
   Orbitals No. 1- 4                   :  2.0000
 Wavefunctions memory occupation for root MPI process:  0 MB 287 KB 992 B
 NonLocal PSP Projectors Descriptors:
   Creation strategy                   : On-the-fly
   Total number of projectors          :  1
   Total number of components          :  5476
   Percent of zero components          :  36
  #-------------------------------------------------------- Estimation of Memory Consumption
 Memory requirements for principal quantities (MiB.KiB):
   Subspace Matrix                     : 0.1 #    (Number of Orbitals: 4)
   Single orbital                      : 0.288 #  (Number of Components: 36859)
   All (distributed) orbitals          : 0.864 #  (Number of Orbitals per MPI task: 1)
   Wavefunction storage size           : 6.480 #  (DIIS/SD workspaces included)
   Nonlocal Pseudopotential Arrays     : 0.43
   Full Uncompressed (ISF) grid        : 10.638
   Workspaces storage size             : 0.855
 Memory requirements for principal code sections (MiB.KiB):
   Kernel calculation                  : 57.490
   Density Construction                : 45.426
   Poisson Solver                      : 43.1012
   Hamiltonian application             : 46.67
 Estimated Memory Peak (MB)            :  57
 Poisson Solver:
   BC                                  : Free
   Box                                 :  [  113,  111,  111 ]
   MPI tasks                           :  4
 Input Hamiltonian: { #------------------------------------------ Support functions Restart
 Poisson Solver: {BC: Free, Box:  [  113,  111,  111 ], MPI tasks:  4}, 
 }
 Atomic Input Orbital Generation:
 -  {Atom Type: O, Electronic configuration: {s: [ 2.00], p: [ 4/3,  4/3,  4/3]}}
 -  {Atom Type: H, Electronic configuration: {s: [ 1.00]}}
 Wavelet conversion succeeded          :  Yes
 Deviation from normalization          :  5.04E-06
 Poisson Solver:
   BC                                  : Free
   Box                                 :  [  113,  111,  111 ]
<<<<<<< HEAD
   MPI tasks                           :  4
=======
   MPI tasks                           :  6
 Checking Communications of Minimal Basis:
   Number of coarse and fine DoF (MasterMPI task):  [  5626,  90 ]

   Maxdiff for transpose (checksum)    :  1.16415321826934814E-10
   Maxdiff for untranspose             :  0.00000000000000000E+00
 Checking Communications of Enlarged Minimal Basis:
   Number of coarse and fine DoF (MasterMPI task):  [  5530,  90 ]

   Maxdiff for transpose (checksum)    :  8.73114913702011108E-11
   Maxdiff for untranspose             :  0.00000000000000000E+00
>>>>>>> 9b244d2f
 Poisson Solver:
   BC                                  : Free
   Box                                 :  [  113,  111,  111 ]
   MPI tasks                           :  4
 Poisson Solver:
   BC                                  : Free
   Box                                 :  [  113,  111,  111 ]
   MPI tasks                           :  4
 Poisson Solver:
   BC                                  : Free
   Box                                 :  [  113,  111,  111 ]
   MPI tasks                           :  4
 Poisson Solver:
   BC                                  : Free
   Box                                 :  [  113,  111,  111 ]
   MPI tasks                           :  4
 Poisson Solver:
   BC                                  : Free
   Box                                 :  [  113,  111,  111 ]
   MPI tasks                           :  4
 Poisson Solver:
   BC                                  : Free
   Box                                 :  [  113,  111,  111 ]
   MPI tasks                           :  4
 Poisson Solver:
   BC                                  : Free
   Box                                 :  [  113,  111,  111 ]
   MPI tasks                           :  4
 Poisson Solver:
   BC                                  : Free
   Box                                 :  [  113,  111,  111 ]
   MPI tasks                           :  4
 Poisson Solver:
   BC                                  : Free
   Box                                 :  [  113,  111,  111 ]
   MPI tasks                           :  4
 Poisson Solver:
   BC                                  : Free
   Box                                 :  [  113,  111,  111 ]
   MPI tasks                           :  4
 Poisson Solver:
   BC                                  : Free
   Box                                 :  [  113,  111,  111 ]
   MPI tasks                           :  4
 Poisson Solver:
   BC                                  : Free
   Box                                 :  [  113,  111,  111 ]
   MPI tasks                           :  4
 Poisson Solver:
   BC                                  : Free
   Box                                 :  [  113,  111,  111 ]
   MPI tasks                           :  4
 Poisson Solver:
   BC                                  : Free
   Box                                 :  [  113,  111,  111 ]
   MPI tasks                           :  4
 Poisson Solver:
   BC                                  : Free
   Box                                 :  [  113,  111,  111 ]
   MPI tasks                           :  4
 Poisson Solver:
   BC                                  : Free
   Box                                 :  [  113,  111,  111 ]
   MPI tasks                           :  4
 Poisson Solver:
   BC                                  : Free
   Box                                 :  [  113,  111,  111 ]
   MPI tasks                           :  4
 Poisson Solver:
   BC                                  : Free
   Box                                 :  [  113,  111,  111 ]
   MPI tasks                           :  4
 Poisson Solver:
   BC                                  : Free
   Box                                 :  [  113,  111,  111 ]
   MPI tasks                           :  4
 Poisson Solver:
   BC                                  : Free
   Box                                 :  [  113,  111,  111 ]
   MPI tasks                           :  4
 Poisson Solver:
   BC                                  : Free
   Box                                 :  [  113,  111,  111 ]
   MPI tasks                           :  4
 Poisson Solver:
   BC                                  : Free
   Box                                 :  [  113,  111,  111 ]
   MPI tasks                           :  4
 Poisson Solver:
   BC                                  : Free
   Box                                 :  [  113,  111,  111 ]
   MPI tasks                           :  4
 Poisson Solver:
   BC                                  : Free
   Box                                 :  [  113,  111,  111 ]
   MPI tasks                           :  4
 Poisson Solver:
   BC                                  : Free
   Box                                 :  [  113,  111,  111 ]
   MPI tasks                           :  4
 Poisson Solver:
   BC                                  : Free
   Box                                 :  [  113,  111,  111 ]
   MPI tasks                           :  4
 Poisson Solver:
   BC                                  : Free
   Box                                 :  [  113,  111,  111 ]
   MPI tasks                           :  4
 Poisson Solver:
   BC                                  : Free
   Box                                 :  [  113,  111,  111 ]
   MPI tasks                           :  4
 Poisson Solver:
   BC                                  : Free
   Box                                 :  [  113,  111,  111 ]
   MPI tasks                           :  4
 Poisson Solver:
   BC                                  : Free
   Box                                 :  [  113,  111,  111 ]
   MPI tasks                           :  4
 Poisson Solver:
   BC                                  : Free
   Box                                 :  [  113,  111,  111 ]
   MPI tasks                           :  4
 Poisson Solver:
   BC                                  : Free
   Box                                 :  [  113,  111,  111 ]
   MPI tasks                           :  4
 Poisson Solver:
   BC                                  : Free
   Box                                 :  [  113,  111,  111 ]
   MPI tasks                           :  4
 Poisson Solver:
   BC                                  : Free
   Box                                 :  [  113,  111,  111 ]
   MPI tasks                           :  4
 Poisson Solver:
   BC                                  : Free
   Box                                 :  [  113,  111,  111 ]
   MPI tasks                           :  4
 Poisson Solver:
   BC                                  : Free
   Box                                 :  [  113,  111,  111 ]
   MPI tasks                           :  4
 Poisson Solver:
   BC                                  : Free
   Box                                 :  [  113,  111,  111 ]
   MPI tasks                           :  4
 Poisson Solver:
   BC                                  : Free
   Box                                 :  [  113,  111,  111 ]
   MPI tasks                           :  4
 Poisson Solver:
   BC                                  : Free
   Box                                 :  [  113,  111,  111 ]
   MPI tasks                           :  4
 Poisson Solver:
   BC                                  : Free
   Box                                 :  [  113,  111,  111 ]
   MPI tasks                           :  4
 Poisson Solver:
   BC                                  : Free
   Box                                 :  [  113,  111,  111 ]
   MPI tasks                           :  4
 Poisson Solver:
   BC                                  : Free
   Box                                 :  [  113,  111,  111 ]
   MPI tasks                           :  4
 Poisson Solver:
   BC                                  : Free
   Box                                 :  [  113,  111,  111 ]
   MPI tasks                           :  4
 Poisson Solver:
   BC                                  : Free
   Box                                 :  [  113,  111,  111 ]
   MPI tasks                           :  4
 Poisson Solver:
   BC                                  : Free
   Box                                 :  [  113,  111,  111 ]
   MPI tasks                           :  4
 Poisson Solver:
   BC                                  : Free
   Box                                 :  [  113,  111,  111 ]
   MPI tasks                           :  4
 Poisson Solver:
   BC                                  : Free
   Box                                 :  [  113,  111,  111 ]
   MPI tasks                           :  4
 Poisson Solver:
   BC                                  : Free
   Box                                 :  [  113,  111,  111 ]
   MPI tasks                           :  4
 Poisson Solver:
   BC                                  : Free
   Box                                 :  [  113,  111,  111 ]
   MPI tasks                           :  4
 Poisson Solver:
   BC                                  : Free
   Box                                 :  [  113,  111,  111 ]
   MPI tasks                           :  4
 Poisson Solver:
   BC                                  : Free
   Box                                 :  [  113,  111,  111 ]
   MPI tasks                           :  4
 Poisson Solver:
   BC                                  : Free
   Box                                 :  [  113,  111,  111 ]
   MPI tasks                           :  4
 Poisson Solver:
   BC                                  : Free
   Box                                 :  [  113,  111,  111 ]
   MPI tasks                           :  4
 Poisson Solver:
   BC                                  : Free
   Box                                 :  [  113,  111,  111 ]
   MPI tasks                           :  4
 Poisson Solver:
   BC                                  : Free
   Box                                 :  [  113,  111,  111 ]
   MPI tasks                           :  4
 Poisson Solver:
   BC                                  : Free
   Box                                 :  [  113,  111,  111 ]
   MPI tasks                           :  4
 Poisson Solver:
   BC                                  : Free
   Box                                 :  [  113,  111,  111 ]
   MPI tasks                           :  4
 Poisson Solver:
   BC                                  : Free
   Box                                 :  [  113,  111,  111 ]
   MPI tasks                           :  4
 Non Local forces calculated           :  Yes
 Timings for root process:
<<<<<<< HEAD
   CPU time (s)                        :  40.92
   Elapsed time (s)                    :  20.81
=======
   CPU time (s)                        :  21.42
   Elapsed time (s)                    :  21.65
>>>>>>> 9b244d2f
---
  #------------------------------------------------------------------------ Input parameters
 DFT parameters:
   eXchange Correlation:
     XC ID                             :  &ixc  1
     Name                              : "XC: Teter 93"
 Basis set definition:
   Suggested Grid Spacings (a0)        :  [  0.40,  0.40,  0.40 ]
   Coarse and Fine Radii Multipliers   :  [  5.0,  7.0 ]
 Ground State Optimization:
   Wavefunction:
     Gradient Norm Threshold           :  &gnrm_cv  1.0E-05
     CG Steps for Preconditioner       :  5
     DIIS History length               :  10
     Max. Wfn Iterations               :  &itermax  100
     Max. Subspace Diagonalizations    :  1
   Density/Potential:
     Max. Iterations                   :  1
 Post Optimization Parameters:
   Finite-Size Effect estimation:
     Scheduled                         :  No
  #----------------------------------------------------------------------- System Properties
 Properties of atoms in the system:
 - Symbol                              : O #---------------------------------- Type No.  01
   No. of Electrons                    :  6
   No. of Atoms                        :  1
   Radii of active regions (AU):
     Coarse                            :  1.21558
     Fine                              :  0.22179
     Coarse PSP                        :  0.55035
     Source                            : Hard-Coded
   Grid Spacing threshold (AU)         :  0.55
   Pseudopotential type                : HGH-K
   Local Pseudo Potential (HGH convention):
     Rloc                              :  0.24762
     Coefficients (c1 .. c4)           :  [ -16.58032,  2.39570,  0.00000,  0.00000 ]
   NonLocal PSP Parameters:
   - Channel (l)                       :  0
     Rloc                              :  0.22179
     h_ij matrix:
     -  [  18.26692,  0.00000,  0.00000 ]
     -  [  0.00000,  0.00000,  0.00000 ]
     -  [  0.00000,  0.00000,  0.00000 ]
   No. of projectors                   :  1
   PSP XC                              : "XC: Teter 93"
 - Symbol                              : H #---------------------------------- Type No.  02
   No. of Electrons                    :  1
   No. of Atoms                        :  2
   Radii of active regions (AU):
     Coarse                            :  1.46342
     Fine                              :  0.20000
     Coarse PSP                        :  0.00000
     Source                            : Hard-Coded
   Grid Spacing threshold (AU)         :  0.50
   Pseudopotential type                : HGH-K
   Local Pseudo Potential (HGH convention):
     Rloc                              :  0.20000
     Coefficients (c1 .. c4)           :  [ -4.18024,  0.72507,  0.00000,  0.00000 ]
   No. of projectors                   :  0
   PSP XC                              : "XC: Teter 93"
  #-------------------------------------------------------------------------- Atom Positions
 Atomic positions within the cell (Atomic and Grid Units):
 - O: {AU:  [  9.0349,  7.4485,  7.4714 ], GU:  [  22.587,  18.621,  18.679 ]} # 0001
 - H: {AU:  [  7.2178,  7.2168,  7.2847 ], GU:  [  18.044,  18.042,  18.212 ]} # 0002
 - H: {AU:  [  9.1822,  8.7832,  8.7153 ], GU:  [  22.956,  21.958,  21.788 ]} # 0003
 Rigid Shift Applied (AU)              :  [  6.9302,  6.6787,  6.6348 ]
  #------------------------------------------------------------------------- Grid properties
 Box Grid spacings                     :  [  0.4000,  0.4000,  0.4000 ]
 Sizes of the simulation domain:
   AU                                  :  [  16.400,  16.000,  16.000 ]
   Angstroem                           :  [  8.6785,  8.4668,  8.4668 ]
   Grid Spacing Units                  :  [  41,  40,  40 ]
   High resolution region boundaries (GU):
     From                              :  [  15,  15,  15 ]
     To                                :  [  26,  25,  25 ]
 High Res. box is treated separately   :  Yes
  #------------------------------------------------------------------- Kernel Initialization
 Poisson Kernel Initialization:
   MPI tasks                           :  4
   OpenMP threads per task             :  2
 Poisson Kernel Creation:
   Boundary Conditions                 : Free
   Memory Requirements per MPI task:
     Density (MB)                      :  2.87
     Kernel (MB)                       :  3.00
     Full Grid Arrays (MB)             :  10.62
     Load Balancing of calculations:
       Density:
         MPI tasks 0- 3                : 100%
       Kernel:
         MPI tasks 0- 2                : 100%
         MPI task 3                    :  90%
       Complete LB per task            : 1/3 LB_density + 2/3 LB_kernel
 Wavefunctions Descriptors, full simulation domain:
   Coarse resolution grid:
     No. of segments                   :  1247
     No. of points                     :  33124
   Fine resolution grid:
     No. of segments                   :  89
     No. of points                     :  530
  #---------------------------------------------------------------------- Occupation numbers
 Total Number of Electrons             :  8
 Spin treatment                        : Averaged
 Orbitals Repartition:
   MPI tasks  0- 3                     :  1
 Occupation numbers come from          : System properties
 Occupation Numbers:
   Total Number of Orbitals            :  4
   Orbitals No. 1- 4                   :  2.0000
 Wavefunctions memory occupation for root MPI process:  0 MB 287 KB 800 B
 NonLocal PSP Projectors Descriptors:
   Creation strategy                   : On-the-fly
   Total number of projectors          :  1
   Total number of components          :  5490
   Percent of zero components          :  36
  #-------------------------------------------------------- Estimation of Memory Consumption
 Memory requirements for principal quantities (MiB.KiB):
   Subspace Matrix                     : 0.1 #    (Number of Orbitals: 4)
   Single orbital                      : 0.288 #  (Number of Components: 36834)
   All (distributed) orbitals          : 0.864 #  (Number of Orbitals per MPI task: 1)
   Wavefunction storage size           : 6.475 #  (DIIS/SD workspaces included)
   Nonlocal Pseudopotential Arrays     : 0.43
   Full Uncompressed (ISF) grid        : 10.638
   Workspaces storage size             : 0.855
 Memory requirements for principal code sections (MiB.KiB):
   Kernel calculation                  : 57.490
   Density Construction                : 45.422
   Poisson Solver                      : 43.1008
   Hamiltonian application             : 46.63
 Estimated Memory Peak (MB)            :  57
 Poisson Solver:
   BC                                  : Free
   Box                                 :  [  113,  111,  111 ]
   MPI tasks                           :  4
 Input Hamiltonian: { #------------------------------------------ Support functions Restart
 Poisson Solver: {BC: Free, Box:  [  113,  111,  111 ], MPI tasks:  4}, 
 }
 Atomic Input Orbital Generation:
 -  {Atom Type: O, Electronic configuration: {s: [ 2.00], p: [ 4/3,  4/3,  4/3]}}
 -  {Atom Type: H, Electronic configuration: {s: [ 1.00]}}
 Wavelet conversion succeeded          :  Yes
 Deviation from normalization          :  4.99E-06
 Poisson Solver:
   BC                                  : Free
   Box                                 :  [  113,  111,  111 ]
<<<<<<< HEAD
   MPI tasks                           :  4
=======
   MPI tasks                           :  6
 Checking Communications of Minimal Basis:
   Number of coarse and fine DoF (MasterMPI task):  [  5623,  90 ]

   Maxdiff for transpose (checksum)    :  1.16415321826934814E-10
   Maxdiff for untranspose             :  0.00000000000000000E+00
 Checking Communications of Enlarged Minimal Basis:
   Number of coarse and fine DoF (MasterMPI task):  [  5527,  90 ]

   Maxdiff for transpose (checksum)    :  8.73114913702011108E-11
   Maxdiff for untranspose             :  0.00000000000000000E+00
>>>>>>> 9b244d2f
 Poisson Solver:
   BC                                  : Free
   Box                                 :  [  113,  111,  111 ]
   MPI tasks                           :  4
 Poisson Solver:
   BC                                  : Free
   Box                                 :  [  113,  111,  111 ]
   MPI tasks                           :  4
 Poisson Solver:
   BC                                  : Free
   Box                                 :  [  113,  111,  111 ]
   MPI tasks                           :  4
 Poisson Solver:
   BC                                  : Free
   Box                                 :  [  113,  111,  111 ]
   MPI tasks                           :  4
 Poisson Solver:
   BC                                  : Free
   Box                                 :  [  113,  111,  111 ]
   MPI tasks                           :  4
 Poisson Solver:
   BC                                  : Free
   Box                                 :  [  113,  111,  111 ]
   MPI tasks                           :  4
 Poisson Solver:
   BC                                  : Free
   Box                                 :  [  113,  111,  111 ]
   MPI tasks                           :  4
 Poisson Solver:
   BC                                  : Free
   Box                                 :  [  113,  111,  111 ]
   MPI tasks                           :  4
 Poisson Solver:
   BC                                  : Free
   Box                                 :  [  113,  111,  111 ]
   MPI tasks                           :  4
 Poisson Solver:
   BC                                  : Free
   Box                                 :  [  113,  111,  111 ]
   MPI tasks                           :  4
 Poisson Solver:
   BC                                  : Free
   Box                                 :  [  113,  111,  111 ]
   MPI tasks                           :  4
 Poisson Solver:
   BC                                  : Free
   Box                                 :  [  113,  111,  111 ]
   MPI tasks                           :  4
 Poisson Solver:
   BC                                  : Free
   Box                                 :  [  113,  111,  111 ]
   MPI tasks                           :  4
 Poisson Solver:
   BC                                  : Free
   Box                                 :  [  113,  111,  111 ]
   MPI tasks                           :  4
 Poisson Solver:
   BC                                  : Free
   Box                                 :  [  113,  111,  111 ]
   MPI tasks                           :  4
 Poisson Solver:
   BC                                  : Free
   Box                                 :  [  113,  111,  111 ]
   MPI tasks                           :  4
 Poisson Solver:
   BC                                  : Free
   Box                                 :  [  113,  111,  111 ]
   MPI tasks                           :  4
 Poisson Solver:
   BC                                  : Free
   Box                                 :  [  113,  111,  111 ]
   MPI tasks                           :  4
 Poisson Solver:
   BC                                  : Free
   Box                                 :  [  113,  111,  111 ]
   MPI tasks                           :  4
 Poisson Solver:
   BC                                  : Free
   Box                                 :  [  113,  111,  111 ]
   MPI tasks                           :  4
 Poisson Solver:
   BC                                  : Free
   Box                                 :  [  113,  111,  111 ]
   MPI tasks                           :  4
 Poisson Solver:
   BC                                  : Free
   Box                                 :  [  113,  111,  111 ]
   MPI tasks                           :  4
 Poisson Solver:
   BC                                  : Free
   Box                                 :  [  113,  111,  111 ]
   MPI tasks                           :  4
 Poisson Solver:
   BC                                  : Free
   Box                                 :  [  113,  111,  111 ]
   MPI tasks                           :  4
 Poisson Solver:
   BC                                  : Free
   Box                                 :  [  113,  111,  111 ]
   MPI tasks                           :  4
 Poisson Solver:
   BC                                  : Free
   Box                                 :  [  113,  111,  111 ]
   MPI tasks                           :  4
 Poisson Solver:
   BC                                  : Free
   Box                                 :  [  113,  111,  111 ]
   MPI tasks                           :  4
 Poisson Solver:
   BC                                  : Free
   Box                                 :  [  113,  111,  111 ]
   MPI tasks                           :  4
 Poisson Solver:
   BC                                  : Free
   Box                                 :  [  113,  111,  111 ]
   MPI tasks                           :  4
 Poisson Solver:
   BC                                  : Free
   Box                                 :  [  113,  111,  111 ]
   MPI tasks                           :  4
 Poisson Solver:
   BC                                  : Free
   Box                                 :  [  113,  111,  111 ]
   MPI tasks                           :  4
 Poisson Solver:
   BC                                  : Free
   Box                                 :  [  113,  111,  111 ]
   MPI tasks                           :  4
 Poisson Solver:
   BC                                  : Free
   Box                                 :  [  113,  111,  111 ]
   MPI tasks                           :  4
 Poisson Solver:
   BC                                  : Free
   Box                                 :  [  113,  111,  111 ]
   MPI tasks                           :  4
 Poisson Solver:
   BC                                  : Free
   Box                                 :  [  113,  111,  111 ]
   MPI tasks                           :  4
 Poisson Solver:
   BC                                  : Free
   Box                                 :  [  113,  111,  111 ]
   MPI tasks                           :  4
 Poisson Solver:
   BC                                  : Free
   Box                                 :  [  113,  111,  111 ]
   MPI tasks                           :  4
 Poisson Solver:
   BC                                  : Free
   Box                                 :  [  113,  111,  111 ]
   MPI tasks                           :  4
 Poisson Solver:
   BC                                  : Free
   Box                                 :  [  113,  111,  111 ]
   MPI tasks                           :  4
 Poisson Solver:
   BC                                  : Free
   Box                                 :  [  113,  111,  111 ]
   MPI tasks                           :  4
 Poisson Solver:
   BC                                  : Free
   Box                                 :  [  113,  111,  111 ]
   MPI tasks                           :  4
 Poisson Solver:
   BC                                  : Free
   Box                                 :  [  113,  111,  111 ]
   MPI tasks                           :  4
 Poisson Solver:
   BC                                  : Free
   Box                                 :  [  113,  111,  111 ]
   MPI tasks                           :  4
 Poisson Solver:
   BC                                  : Free
   Box                                 :  [  113,  111,  111 ]
   MPI tasks                           :  4
 Poisson Solver:
   BC                                  : Free
   Box                                 :  [  113,  111,  111 ]
   MPI tasks                           :  4
 Poisson Solver:
   BC                                  : Free
   Box                                 :  [  113,  111,  111 ]
   MPI tasks                           :  4
 Poisson Solver:
   BC                                  : Free
   Box                                 :  [  113,  111,  111 ]
   MPI tasks                           :  4
 Poisson Solver:
   BC                                  : Free
   Box                                 :  [  113,  111,  111 ]
   MPI tasks                           :  4
 Poisson Solver:
   BC                                  : Free
   Box                                 :  [  113,  111,  111 ]
   MPI tasks                           :  4
 Poisson Solver:
   BC                                  : Free
   Box                                 :  [  113,  111,  111 ]
   MPI tasks                           :  4
 Poisson Solver:
   BC                                  : Free
   Box                                 :  [  113,  111,  111 ]
   MPI tasks                           :  4
 Poisson Solver:
   BC                                  : Free
   Box                                 :  [  113,  111,  111 ]
   MPI tasks                           :  4
 Poisson Solver:
   BC                                  : Free
   Box                                 :  [  113,  111,  111 ]
   MPI tasks                           :  4
 Poisson Solver:
   BC                                  : Free
   Box                                 :  [  113,  111,  111 ]
   MPI tasks                           :  4
 Poisson Solver:
   BC                                  : Free
   Box                                 :  [  113,  111,  111 ]
   MPI tasks                           :  4
 Poisson Solver:
   BC                                  : Free
   Box                                 :  [  113,  111,  111 ]
   MPI tasks                           :  4
 Poisson Solver:
   BC                                  : Free
   Box                                 :  [  113,  111,  111 ]
   MPI tasks                           :  4
 Poisson Solver:
   BC                                  : Free
   Box                                 :  [  113,  111,  111 ]
   MPI tasks                           :  4
 Poisson Solver:
   BC                                  : Free
   Box                                 :  [  113,  111,  111 ]
   MPI tasks                           :  4
 Non Local forces calculated           :  Yes
 Timings for root process:
<<<<<<< HEAD
   CPU time (s)                        :  41.12
   Elapsed time (s)                    :  20.72
=======
   CPU time (s)                        :  21.17
   Elapsed time (s)                    :  21.25
>>>>>>> 9b244d2f
---
  #------------------------------------------------------------------------ Input parameters
 DFT parameters:
   eXchange Correlation:
     XC ID                             :  &ixc  1
     Name                              : "XC: Teter 93"
 Basis set definition:
   Suggested Grid Spacings (a0)        :  [  0.40,  0.40,  0.40 ]
   Coarse and Fine Radii Multipliers   :  [  5.0,  7.0 ]
 Ground State Optimization:
   Wavefunction:
     Gradient Norm Threshold           :  &gnrm_cv  1.0E-05
     CG Steps for Preconditioner       :  5
     DIIS History length               :  10
     Max. Wfn Iterations               :  &itermax  100
     Max. Subspace Diagonalizations    :  1
   Density/Potential:
     Max. Iterations                   :  1
 Post Optimization Parameters:
   Finite-Size Effect estimation:
     Scheduled                         :  No
  #----------------------------------------------------------------------- System Properties
 Properties of atoms in the system:
 - Symbol                              : O #---------------------------------- Type No.  01
   No. of Electrons                    :  6
   No. of Atoms                        :  1
   Radii of active regions (AU):
     Coarse                            :  1.21558
     Fine                              :  0.22179
     Coarse PSP                        :  0.55035
     Source                            : Hard-Coded
   Grid Spacing threshold (AU)         :  0.55
   Pseudopotential type                : HGH-K
   Local Pseudo Potential (HGH convention):
     Rloc                              :  0.24762
     Coefficients (c1 .. c4)           :  [ -16.58032,  2.39570,  0.00000,  0.00000 ]
   NonLocal PSP Parameters:
   - Channel (l)                       :  0
     Rloc                              :  0.22179
     h_ij matrix:
     -  [  18.26692,  0.00000,  0.00000 ]
     -  [  0.00000,  0.00000,  0.00000 ]
     -  [  0.00000,  0.00000,  0.00000 ]
   No. of projectors                   :  1
   PSP XC                              : "XC: Teter 93"
 - Symbol                              : H #---------------------------------- Type No.  02
   No. of Electrons                    :  1
   No. of Atoms                        :  2
   Radii of active regions (AU):
     Coarse                            :  1.46342
     Fine                              :  0.20000
     Coarse PSP                        :  0.00000
     Source                            : Hard-Coded
   Grid Spacing threshold (AU)         :  0.50
   Pseudopotential type                : HGH-K
   Local Pseudo Potential (HGH convention):
     Rloc                              :  0.20000
     Coefficients (c1 .. c4)           :  [ -4.18024,  0.72507,  0.00000,  0.00000 ]
   No. of projectors                   :  0
   PSP XC                              : "XC: Teter 93"
  #-------------------------------------------------------------------------- Atom Positions
 Atomic positions within the cell (Atomic and Grid Units):
 - O: {AU:  [  9.0317,  7.4509,  7.4737 ], GU:  [  22.579,  18.627,  18.684 ]} # 0001
 - H: {AU:  [  7.2168,  7.2161,  7.2841 ], GU:  [  18.042,  18.040,  18.210 ]} # 0002
 - H: {AU:  [  9.1832,  8.7839,  8.7159 ], GU:  [  22.958,  21.960,  21.790 ]} # 0003
 Rigid Shift Applied (AU)              :  [  6.9292,  6.6795,  6.6355 ]
  #------------------------------------------------------------------------- Grid properties
 Box Grid spacings                     :  [  0.4000,  0.4000,  0.4000 ]
 Sizes of the simulation domain:
   AU                                  :  [  16.400,  16.000,  16.000 ]
   Angstroem                           :  [  8.6785,  8.4668,  8.4668 ]
   Grid Spacing Units                  :  [  41,  40,  40 ]
   High resolution region boundaries (GU):
     From                              :  [  15,  15,  15 ]
     To                                :  [  26,  25,  25 ]
 High Res. box is treated separately   :  Yes
  #------------------------------------------------------------------- Kernel Initialization
 Poisson Kernel Initialization:
   MPI tasks                           :  4
   OpenMP threads per task             :  2
 Poisson Kernel Creation:
   Boundary Conditions                 : Free
   Memory Requirements per MPI task:
     Density (MB)                      :  2.87
     Kernel (MB)                       :  3.00
     Full Grid Arrays (MB)             :  10.62
     Load Balancing of calculations:
       Density:
         MPI tasks 0- 3                : 100%
       Kernel:
         MPI tasks 0- 2                : 100%
         MPI task 3                    :  90%
       Complete LB per task            : 1/3 LB_density + 2/3 LB_kernel
 Wavefunctions Descriptors, full simulation domain:
   Coarse resolution grid:
     No. of segments                   :  1247
     No. of points                     :  33128
   Fine resolution grid:
     No. of segments                   :  88
     No. of points                     :  529
  #---------------------------------------------------------------------- Occupation numbers
 Total Number of Electrons             :  8
 Spin treatment                        : Averaged
 Orbitals Repartition:
   MPI tasks  0- 3                     :  1
 Occupation numbers come from          : System properties
 Occupation Numbers:
   Total Number of Orbitals            :  4
   Orbitals No. 1- 4                   :  2.0000
 Wavefunctions memory occupation for root MPI process:  0 MB 287 KB 768 B
 NonLocal PSP Projectors Descriptors:
   Creation strategy                   : On-the-fly
   Total number of projectors          :  1
   Total number of components          :  5486
   Percent of zero components          :  36
  #-------------------------------------------------------- Estimation of Memory Consumption
 Memory requirements for principal quantities (MiB.KiB):
   Subspace Matrix                     : 0.1 #    (Number of Orbitals: 4)
   Single orbital                      : 0.288 #  (Number of Components: 36831)
   All (distributed) orbitals          : 0.864 #  (Number of Orbitals per MPI task: 1)
   Wavefunction storage size           : 6.475 #  (DIIS/SD workspaces included)
   Nonlocal Pseudopotential Arrays     : 0.43
   Full Uncompressed (ISF) grid        : 10.638
   Workspaces storage size             : 0.855
 Memory requirements for principal code sections (MiB.KiB):
   Kernel calculation                  : 57.490
   Density Construction                : 45.421
   Poisson Solver                      : 43.1007
   Hamiltonian application             : 46.62
 Estimated Memory Peak (MB)            :  57
 Poisson Solver:
   BC                                  : Free
   Box                                 :  [  113,  111,  111 ]
   MPI tasks                           :  4
 Input Hamiltonian: { #------------------------------------------ Support functions Restart
 Poisson Solver: {BC: Free, Box:  [  113,  111,  111 ], MPI tasks:  4}, 
 }
 Atomic Input Orbital Generation:
 -  {Atom Type: O, Electronic configuration: {s: [ 2.00], p: [ 4/3,  4/3,  4/3]}}
 -  {Atom Type: H, Electronic configuration: {s: [ 1.00]}}
 Wavelet conversion succeeded          :  Yes
 Deviation from normalization          :  5.02E-06
 Poisson Solver:
   BC                                  : Free
   Box                                 :  [  113,  111,  111 ]
<<<<<<< HEAD
   MPI tasks                           :  4
=======
   MPI tasks                           :  6
 Checking Communications of Minimal Basis:
   Number of coarse and fine DoF (MasterMPI task):  [  5623,  90 ]

   Maxdiff for transpose (checksum)    :  8.73114913702011108E-11
   Maxdiff for untranspose             :  0.00000000000000000E+00
 Checking Communications of Enlarged Minimal Basis:
   Number of coarse and fine DoF (MasterMPI task):  [  5527,  90 ]

   Maxdiff for transpose (checksum)    :  5.82076609134674072E-11
   Maxdiff for untranspose             :  0.00000000000000000E+00
>>>>>>> 9b244d2f
 Poisson Solver:
   BC                                  : Free
   Box                                 :  [  113,  111,  111 ]
   MPI tasks                           :  4
 Poisson Solver:
   BC                                  : Free
   Box                                 :  [  113,  111,  111 ]
   MPI tasks                           :  4
 Poisson Solver:
   BC                                  : Free
   Box                                 :  [  113,  111,  111 ]
   MPI tasks                           :  4
 Poisson Solver:
   BC                                  : Free
   Box                                 :  [  113,  111,  111 ]
   MPI tasks                           :  4
 Poisson Solver:
   BC                                  : Free
   Box                                 :  [  113,  111,  111 ]
   MPI tasks                           :  4
 Poisson Solver:
   BC                                  : Free
   Box                                 :  [  113,  111,  111 ]
   MPI tasks                           :  4
 Poisson Solver:
   BC                                  : Free
   Box                                 :  [  113,  111,  111 ]
   MPI tasks                           :  4
 Poisson Solver:
   BC                                  : Free
   Box                                 :  [  113,  111,  111 ]
   MPI tasks                           :  4
 Poisson Solver:
   BC                                  : Free
   Box                                 :  [  113,  111,  111 ]
   MPI tasks                           :  4
 Poisson Solver:
   BC                                  : Free
   Box                                 :  [  113,  111,  111 ]
   MPI tasks                           :  4
 Poisson Solver:
   BC                                  : Free
   Box                                 :  [  113,  111,  111 ]
   MPI tasks                           :  4
 Poisson Solver:
   BC                                  : Free
   Box                                 :  [  113,  111,  111 ]
   MPI tasks                           :  4
 Poisson Solver:
   BC                                  : Free
   Box                                 :  [  113,  111,  111 ]
   MPI tasks                           :  4
 Poisson Solver:
   BC                                  : Free
   Box                                 :  [  113,  111,  111 ]
   MPI tasks                           :  4
 Poisson Solver:
   BC                                  : Free
   Box                                 :  [  113,  111,  111 ]
   MPI tasks                           :  4
 Poisson Solver:
   BC                                  : Free
   Box                                 :  [  113,  111,  111 ]
   MPI tasks                           :  4
 Poisson Solver:
   BC                                  : Free
   Box                                 :  [  113,  111,  111 ]
   MPI tasks                           :  4
 Poisson Solver:
   BC                                  : Free
   Box                                 :  [  113,  111,  111 ]
   MPI tasks                           :  4
 Poisson Solver:
   BC                                  : Free
   Box                                 :  [  113,  111,  111 ]
   MPI tasks                           :  4
 Poisson Solver:
   BC                                  : Free
   Box                                 :  [  113,  111,  111 ]
   MPI tasks                           :  4
 Poisson Solver:
   BC                                  : Free
   Box                                 :  [  113,  111,  111 ]
   MPI tasks                           :  4
 Poisson Solver:
   BC                                  : Free
   Box                                 :  [  113,  111,  111 ]
   MPI tasks                           :  4
 Poisson Solver:
   BC                                  : Free
   Box                                 :  [  113,  111,  111 ]
   MPI tasks                           :  4
 Poisson Solver:
   BC                                  : Free
   Box                                 :  [  113,  111,  111 ]
   MPI tasks                           :  4
 Poisson Solver:
   BC                                  : Free
   Box                                 :  [  113,  111,  111 ]
   MPI tasks                           :  4
 Poisson Solver:
   BC                                  : Free
   Box                                 :  [  113,  111,  111 ]
   MPI tasks                           :  4
 Poisson Solver:
   BC                                  : Free
   Box                                 :  [  113,  111,  111 ]
   MPI tasks                           :  4
 Poisson Solver:
   BC                                  : Free
   Box                                 :  [  113,  111,  111 ]
   MPI tasks                           :  4
 Poisson Solver:
   BC                                  : Free
   Box                                 :  [  113,  111,  111 ]
   MPI tasks                           :  4
 Poisson Solver:
   BC                                  : Free
   Box                                 :  [  113,  111,  111 ]
   MPI tasks                           :  4
 Poisson Solver:
   BC                                  : Free
   Box                                 :  [  113,  111,  111 ]
   MPI tasks                           :  4
 Poisson Solver:
   BC                                  : Free
   Box                                 :  [  113,  111,  111 ]
   MPI tasks                           :  4
 Poisson Solver:
   BC                                  : Free
   Box                                 :  [  113,  111,  111 ]
   MPI tasks                           :  4
 Poisson Solver:
   BC                                  : Free
   Box                                 :  [  113,  111,  111 ]
   MPI tasks                           :  4
 Poisson Solver:
   BC                                  : Free
   Box                                 :  [  113,  111,  111 ]
   MPI tasks                           :  4
 Poisson Solver:
   BC                                  : Free
   Box                                 :  [  113,  111,  111 ]
   MPI tasks                           :  4
 Poisson Solver:
   BC                                  : Free
   Box                                 :  [  113,  111,  111 ]
   MPI tasks                           :  4
 Poisson Solver:
   BC                                  : Free
   Box                                 :  [  113,  111,  111 ]
   MPI tasks                           :  4
 Poisson Solver:
   BC                                  : Free
   Box                                 :  [  113,  111,  111 ]
   MPI tasks                           :  4
 Poisson Solver:
   BC                                  : Free
   Box                                 :  [  113,  111,  111 ]
   MPI tasks                           :  4
 Poisson Solver:
   BC                                  : Free
   Box                                 :  [  113,  111,  111 ]
   MPI tasks                           :  4
 Poisson Solver:
   BC                                  : Free
   Box                                 :  [  113,  111,  111 ]
   MPI tasks                           :  4
 Poisson Solver:
   BC                                  : Free
   Box                                 :  [  113,  111,  111 ]
   MPI tasks                           :  4
 Poisson Solver:
   BC                                  : Free
   Box                                 :  [  113,  111,  111 ]
   MPI tasks                           :  4
 Poisson Solver:
   BC                                  : Free
   Box                                 :  [  113,  111,  111 ]
   MPI tasks                           :  4
 Poisson Solver:
   BC                                  : Free
   Box                                 :  [  113,  111,  111 ]
   MPI tasks                           :  4
 Poisson Solver:
   BC                                  : Free
   Box                                 :  [  113,  111,  111 ]
   MPI tasks                           :  4
 Poisson Solver:
   BC                                  : Free
   Box                                 :  [  113,  111,  111 ]
   MPI tasks                           :  4
 Poisson Solver:
   BC                                  : Free
   Box                                 :  [  113,  111,  111 ]
   MPI tasks                           :  4
 Poisson Solver:
   BC                                  : Free
   Box                                 :  [  113,  111,  111 ]
   MPI tasks                           :  4
 Poisson Solver:
   BC                                  : Free
   Box                                 :  [  113,  111,  111 ]
   MPI tasks                           :  4
 Poisson Solver:
   BC                                  : Free
   Box                                 :  [  113,  111,  111 ]
   MPI tasks                           :  4
 Poisson Solver:
   BC                                  : Free
   Box                                 :  [  113,  111,  111 ]
   MPI tasks                           :  4
 Poisson Solver:
   BC                                  : Free
   Box                                 :  [  113,  111,  111 ]
   MPI tasks                           :  4
 Poisson Solver:
   BC                                  : Free
   Box                                 :  [  113,  111,  111 ]
   MPI tasks                           :  4
 Poisson Solver:
   BC                                  : Free
   Box                                 :  [  113,  111,  111 ]
   MPI tasks                           :  4
 Poisson Solver:
   BC                                  : Free
   Box                                 :  [  113,  111,  111 ]
   MPI tasks                           :  4
 Poisson Solver:
   BC                                  : Free
   Box                                 :  [  113,  111,  111 ]
   MPI tasks                           :  4
 Poisson Solver:
   BC                                  : Free
   Box                                 :  [  113,  111,  111 ]
   MPI tasks                           :  4
 Non Local forces calculated           :  Yes
 Timings for root process:
<<<<<<< HEAD
   CPU time (s)                        :  40.16
   Elapsed time (s)                    :  20.20
 Memory Consumption Report:
   Tot. No. of Allocations  : 69742
   Tot. No. of Deallocations: 69742
   Remaining Memory (B)     : 0
   Memory occupation: 
      Peak Value (MB): 152
=======
   CPU time (s)                        :  21.50
   Elapsed time (s)                    :  21.57
 Memory Consumption Report:
   Tot. No. of Allocations  : 48852
   Tot. No. of Deallocations: 48852
   Remaining Memory (B)     : 0
   Memory occupation: 
      Peak Value (MB): 122
>>>>>>> 9b244d2f
      for the array: wz
      in the routine: gaussians_to_wavelets_orb<|MERGE_RESOLUTION|>--- conflicted
+++ resolved
@@ -25,16 +25,11 @@
              g     i        B     B
             g               B    B
        ggggg       i         BBBB
- 
+
  Reference Paper                       : The Journal of Chemical Physics 129, 014109 (2008)
  Version Number                        : 1.7-dev.21
-<<<<<<< HEAD
- Timestamp of this run                 : 2013-01-09 08:40:11.862
- Root process Hostname                 : phys-comp-03
-=======
  Timestamp of this run                 : 2013-01-07 15:23:46.797
  Root process Hostname                 : moutarde
->>>>>>> 9b244d2f
  #... (file:diag.perf)...................................................Performance Options
  #|debug F                      Debug option                                                 
  #|fftcache 8192                Cache size for the FFT                                       
@@ -194,20 +189,20 @@
  High Res. box is treated separately   :  Yes
   #------------------------------------------------------------------- Kernel Initialization
  Poisson Kernel Initialization:
-   MPI tasks                           :  4
-   OpenMP threads per task             :  2
+   MPI tasks                           :  6
  Poisson Kernel Creation:
    Boundary Conditions                 : Free
    Memory Requirements per MPI task:
-     Density (MB)                      :  2.87
-     Kernel (MB)                       :  3.00
+     Density (MB)                      :  1.95
+     Kernel (MB)                       :  1.89
      Full Grid Arrays (MB)             :  10.62
      Load Balancing of calculations:
        Density:
-         MPI tasks 0- 3                : 100%
+         MPI tasks 0- 4                : 100%
+         MPI task 5                    :  89%
        Kernel:
-         MPI tasks 0- 2                : 100%
-         MPI task 3                    :  90%
+         MPI tasks 0- 4                : 100%
+         MPI task 5                    :  95%
        Complete LB per task            : 1/3 LB_density + 2/3 LB_kernel
  Wavefunctions Descriptors, full simulation domain:
    Coarse resolution grid:
@@ -221,11 +216,12 @@
  Spin treatment                        : Averaged
  Orbitals Repartition:
    MPI tasks  0- 3                     :  1
+   MPI tasks  4- 5                     :  0
  Occupation numbers come from          : System properties
  Occupation Numbers:
    Total Number of Orbitals            :  4
    Orbitals No. 1- 4                   :  2.0000
- Wavefunctions memory occupation for root MPI process:  0 MB 288 KB 64 B
+ Wavefunctions memory occupation for root MPI process:  0 MB 288 KB 48 B
  NonLocal PSP Projectors Descriptors:
    Creation strategy                   : On-the-fly
    Total number of projectors          :  1
@@ -241,21 +237,21 @@
    Full Uncompressed (ISF) grid        : 10.638
    Workspaces storage size             : 0.855
  Memory requirements for principal code sections (MiB.KiB):
-   Kernel calculation                  : 57.490
-   Density Construction                : 45.429
-   Poisson Solver                      : 43.1015
-   Hamiltonian application             : 46.70
- Estimated Memory Peak (MB)            :  57
- Poisson Solver:
-   BC                                  : Free
-   Box                                 :  [  113,  111,  111 ]
-   MPI tasks                           :  4
+   Kernel calculation                  : 37.675
+   Density Construction                : 41.621
+   Poisson Solver                      : 31.895
+   Hamiltonian application             : 42.262
+ Estimated Memory Peak (MB)            :  42
+ Poisson Solver:
+   BC                                  : Free
+   Box                                 :  [  113,  111,  111 ]
+   MPI tasks                           :  6
  Input Hamiltonian: { #--------------------------------------- Input Wavefunctions Creation
  Atomic Input Orbital Generation: [
  {Atom Type: O, Electronic configuration: {s: [ 2.00], p: [ 4/3,  4/3,  4/3]}},  {
  Atom Type: H, Electronic configuration: {s: [ 1.00]}}], 
  Wavelet conversion succeeded:  Yes, Deviation from normalization:  6.06E-06, Poisson Solver: {
- BC: Free, Box:  [  113,  111,  111 ], MPI tasks:  4}, 
+ BC: Free, Box:  [  113,  111,  111 ], MPI tasks:  6}, 
  }
  Checking Communications of Minimal Basis:
    Number of coarse and fine DoF (MasterMPI task):  [  5534,  99 ]
@@ -270,248 +266,243 @@
  Poisson Solver:
    BC                                  : Free
    Box                                 :  [  113,  111,  111 ]
-   MPI tasks                           :  4
- Poisson Solver:
-   BC                                  : Free
-   Box                                 :  [  113,  111,  111 ]
-   MPI tasks                           :  4
- Poisson Solver:
-   BC                                  : Free
-   Box                                 :  [  113,  111,  111 ]
-   MPI tasks                           :  4
- Poisson Solver:
-   BC                                  : Free
-   Box                                 :  [  113,  111,  111 ]
-   MPI tasks                           :  4
- Poisson Solver:
-   BC                                  : Free
-   Box                                 :  [  113,  111,  111 ]
-   MPI tasks                           :  4
- Poisson Solver:
-   BC                                  : Free
-   Box                                 :  [  113,  111,  111 ]
-   MPI tasks                           :  4
- Poisson Solver:
-   BC                                  : Free
-   Box                                 :  [  113,  111,  111 ]
-   MPI tasks                           :  4
- Poisson Solver:
-   BC                                  : Free
-   Box                                 :  [  113,  111,  111 ]
-   MPI tasks                           :  4
- Poisson Solver:
-   BC                                  : Free
-   Box                                 :  [  113,  111,  111 ]
-   MPI tasks                           :  4
- Poisson Solver:
-   BC                                  : Free
-   Box                                 :  [  113,  111,  111 ]
-   MPI tasks                           :  4
- Poisson Solver:
-   BC                                  : Free
-   Box                                 :  [  113,  111,  111 ]
-   MPI tasks                           :  4
- Poisson Solver:
-   BC                                  : Free
-   Box                                 :  [  113,  111,  111 ]
-   MPI tasks                           :  4
- Poisson Solver:
-   BC                                  : Free
-   Box                                 :  [  113,  111,  111 ]
-   MPI tasks                           :  4
- Poisson Solver:
-   BC                                  : Free
-   Box                                 :  [  113,  111,  111 ]
-   MPI tasks                           :  4
- Poisson Solver:
-   BC                                  : Free
-   Box                                 :  [  113,  111,  111 ]
-   MPI tasks                           :  4
- Poisson Solver:
-   BC                                  : Free
-   Box                                 :  [  113,  111,  111 ]
-   MPI tasks                           :  4
- Poisson Solver:
-   BC                                  : Free
-   Box                                 :  [  113,  111,  111 ]
-   MPI tasks                           :  4
- Poisson Solver:
-   BC                                  : Free
-   Box                                 :  [  113,  111,  111 ]
-   MPI tasks                           :  4
- Poisson Solver:
-   BC                                  : Free
-   Box                                 :  [  113,  111,  111 ]
-   MPI tasks                           :  4
- Poisson Solver:
-   BC                                  : Free
-   Box                                 :  [  113,  111,  111 ]
-   MPI tasks                           :  4
- Poisson Solver:
-   BC                                  : Free
-   Box                                 :  [  113,  111,  111 ]
-   MPI tasks                           :  4
- Poisson Solver:
-   BC                                  : Free
-   Box                                 :  [  113,  111,  111 ]
-   MPI tasks                           :  4
- Poisson Solver:
-   BC                                  : Free
-   Box                                 :  [  113,  111,  111 ]
-   MPI tasks                           :  4
- Poisson Solver:
-   BC                                  : Free
-   Box                                 :  [  113,  111,  111 ]
-   MPI tasks                           :  4
- Poisson Solver:
-   BC                                  : Free
-   Box                                 :  [  113,  111,  111 ]
-   MPI tasks                           :  4
- Poisson Solver:
-   BC                                  : Free
-   Box                                 :  [  113,  111,  111 ]
-   MPI tasks                           :  4
- Poisson Solver:
-   BC                                  : Free
-   Box                                 :  [  113,  111,  111 ]
-   MPI tasks                           :  4
- Poisson Solver:
-   BC                                  : Free
-   Box                                 :  [  113,  111,  111 ]
-   MPI tasks                           :  4
- Poisson Solver:
-   BC                                  : Free
-   Box                                 :  [  113,  111,  111 ]
-   MPI tasks                           :  4
- Poisson Solver:
-   BC                                  : Free
-   Box                                 :  [  113,  111,  111 ]
-   MPI tasks                           :  4
- Poisson Solver:
-   BC                                  : Free
-   Box                                 :  [  113,  111,  111 ]
-   MPI tasks                           :  4
- Poisson Solver:
-   BC                                  : Free
-   Box                                 :  [  113,  111,  111 ]
-   MPI tasks                           :  4
- Poisson Solver:
-   BC                                  : Free
-   Box                                 :  [  113,  111,  111 ]
-   MPI tasks                           :  4
- Poisson Solver:
-   BC                                  : Free
-   Box                                 :  [  113,  111,  111 ]
-   MPI tasks                           :  4
- Poisson Solver:
-   BC                                  : Free
-   Box                                 :  [  113,  111,  111 ]
-   MPI tasks                           :  4
- Poisson Solver:
-   BC                                  : Free
-   Box                                 :  [  113,  111,  111 ]
-   MPI tasks                           :  4
- Poisson Solver:
-   BC                                  : Free
-   Box                                 :  [  113,  111,  111 ]
-   MPI tasks                           :  4
- Poisson Solver:
-   BC                                  : Free
-   Box                                 :  [  113,  111,  111 ]
-   MPI tasks                           :  4
- Poisson Solver:
-   BC                                  : Free
-   Box                                 :  [  113,  111,  111 ]
-   MPI tasks                           :  4
- Poisson Solver:
-   BC                                  : Free
-   Box                                 :  [  113,  111,  111 ]
-   MPI tasks                           :  4
- Poisson Solver:
-   BC                                  : Free
-   Box                                 :  [  113,  111,  111 ]
-   MPI tasks                           :  4
- Poisson Solver:
-   BC                                  : Free
-   Box                                 :  [  113,  111,  111 ]
-   MPI tasks                           :  4
- Poisson Solver:
-   BC                                  : Free
-   Box                                 :  [  113,  111,  111 ]
-   MPI tasks                           :  4
- Poisson Solver:
-   BC                                  : Free
-   Box                                 :  [  113,  111,  111 ]
-   MPI tasks                           :  4
- Poisson Solver:
-   BC                                  : Free
-   Box                                 :  [  113,  111,  111 ]
-   MPI tasks                           :  4
- Poisson Solver:
-   BC                                  : Free
-   Box                                 :  [  113,  111,  111 ]
-   MPI tasks                           :  4
- Poisson Solver:
-   BC                                  : Free
-   Box                                 :  [  113,  111,  111 ]
-   MPI tasks                           :  4
- Poisson Solver:
-   BC                                  : Free
-   Box                                 :  [  113,  111,  111 ]
-   MPI tasks                           :  4
- Poisson Solver:
-   BC                                  : Free
-   Box                                 :  [  113,  111,  111 ]
-   MPI tasks                           :  4
- Poisson Solver:
-   BC                                  : Free
-   Box                                 :  [  113,  111,  111 ]
-   MPI tasks                           :  4
- Poisson Solver:
-   BC                                  : Free
-   Box                                 :  [  113,  111,  111 ]
-   MPI tasks                           :  4
- Poisson Solver:
-   BC                                  : Free
-   Box                                 :  [  113,  111,  111 ]
-   MPI tasks                           :  4
- Poisson Solver:
-   BC                                  : Free
-   Box                                 :  [  113,  111,  111 ]
-   MPI tasks                           :  4
- Poisson Solver:
-   BC                                  : Free
-   Box                                 :  [  113,  111,  111 ]
-   MPI tasks                           :  4
- Poisson Solver:
-   BC                                  : Free
-   Box                                 :  [  113,  111,  111 ]
-   MPI tasks                           :  4
- Poisson Solver:
-   BC                                  : Free
-   Box                                 :  [  113,  111,  111 ]
-   MPI tasks                           :  4
- Poisson Solver:
-   BC                                  : Free
-   Box                                 :  [  113,  111,  111 ]
-   MPI tasks                           :  4
- Poisson Solver:
-   BC                                  : Free
-   Box                                 :  [  113,  111,  111 ]
-   MPI tasks                           :  4
- Poisson Solver:
-   BC                                  : Free
-   Box                                 :  [  113,  111,  111 ]
-   MPI tasks                           :  4
+   MPI tasks                           :  6
+ Poisson Solver:
+   BC                                  : Free
+   Box                                 :  [  113,  111,  111 ]
+   MPI tasks                           :  6
+ Poisson Solver:
+   BC                                  : Free
+   Box                                 :  [  113,  111,  111 ]
+   MPI tasks                           :  6
+ Poisson Solver:
+   BC                                  : Free
+   Box                                 :  [  113,  111,  111 ]
+   MPI tasks                           :  6
+ Poisson Solver:
+   BC                                  : Free
+   Box                                 :  [  113,  111,  111 ]
+   MPI tasks                           :  6
+ Poisson Solver:
+   BC                                  : Free
+   Box                                 :  [  113,  111,  111 ]
+   MPI tasks                           :  6
+ Poisson Solver:
+   BC                                  : Free
+   Box                                 :  [  113,  111,  111 ]
+   MPI tasks                           :  6
+ Poisson Solver:
+   BC                                  : Free
+   Box                                 :  [  113,  111,  111 ]
+   MPI tasks                           :  6
+ Poisson Solver:
+   BC                                  : Free
+   Box                                 :  [  113,  111,  111 ]
+   MPI tasks                           :  6
+ Poisson Solver:
+   BC                                  : Free
+   Box                                 :  [  113,  111,  111 ]
+   MPI tasks                           :  6
+ Poisson Solver:
+   BC                                  : Free
+   Box                                 :  [  113,  111,  111 ]
+   MPI tasks                           :  6
+ Poisson Solver:
+   BC                                  : Free
+   Box                                 :  [  113,  111,  111 ]
+   MPI tasks                           :  6
+ Poisson Solver:
+   BC                                  : Free
+   Box                                 :  [  113,  111,  111 ]
+   MPI tasks                           :  6
+ Poisson Solver:
+   BC                                  : Free
+   Box                                 :  [  113,  111,  111 ]
+   MPI tasks                           :  6
+ Poisson Solver:
+   BC                                  : Free
+   Box                                 :  [  113,  111,  111 ]
+   MPI tasks                           :  6
+ Poisson Solver:
+   BC                                  : Free
+   Box                                 :  [  113,  111,  111 ]
+   MPI tasks                           :  6
+ Poisson Solver:
+   BC                                  : Free
+   Box                                 :  [  113,  111,  111 ]
+   MPI tasks                           :  6
+ Poisson Solver:
+   BC                                  : Free
+   Box                                 :  [  113,  111,  111 ]
+   MPI tasks                           :  6
+ Poisson Solver:
+   BC                                  : Free
+   Box                                 :  [  113,  111,  111 ]
+   MPI tasks                           :  6
+ Poisson Solver:
+   BC                                  : Free
+   Box                                 :  [  113,  111,  111 ]
+   MPI tasks                           :  6
+ Poisson Solver:
+   BC                                  : Free
+   Box                                 :  [  113,  111,  111 ]
+   MPI tasks                           :  6
+ Poisson Solver:
+   BC                                  : Free
+   Box                                 :  [  113,  111,  111 ]
+   MPI tasks                           :  6
+ Poisson Solver:
+   BC                                  : Free
+   Box                                 :  [  113,  111,  111 ]
+   MPI tasks                           :  6
+ Poisson Solver:
+   BC                                  : Free
+   Box                                 :  [  113,  111,  111 ]
+   MPI tasks                           :  6
+ Poisson Solver:
+   BC                                  : Free
+   Box                                 :  [  113,  111,  111 ]
+   MPI tasks                           :  6
+ Poisson Solver:
+   BC                                  : Free
+   Box                                 :  [  113,  111,  111 ]
+   MPI tasks                           :  6
+ Poisson Solver:
+   BC                                  : Free
+   Box                                 :  [  113,  111,  111 ]
+   MPI tasks                           :  6
+ Poisson Solver:
+   BC                                  : Free
+   Box                                 :  [  113,  111,  111 ]
+   MPI tasks                           :  6
+ Poisson Solver:
+   BC                                  : Free
+   Box                                 :  [  113,  111,  111 ]
+   MPI tasks                           :  6
+ Poisson Solver:
+   BC                                  : Free
+   Box                                 :  [  113,  111,  111 ]
+   MPI tasks                           :  6
+ Poisson Solver:
+   BC                                  : Free
+   Box                                 :  [  113,  111,  111 ]
+   MPI tasks                           :  6
+ Poisson Solver:
+   BC                                  : Free
+   Box                                 :  [  113,  111,  111 ]
+   MPI tasks                           :  6
+ Poisson Solver:
+   BC                                  : Free
+   Box                                 :  [  113,  111,  111 ]
+   MPI tasks                           :  6
+ Poisson Solver:
+   BC                                  : Free
+   Box                                 :  [  113,  111,  111 ]
+   MPI tasks                           :  6
+ Poisson Solver:
+   BC                                  : Free
+   Box                                 :  [  113,  111,  111 ]
+   MPI tasks                           :  6
+ Poisson Solver:
+   BC                                  : Free
+   Box                                 :  [  113,  111,  111 ]
+   MPI tasks                           :  6
+ Poisson Solver:
+   BC                                  : Free
+   Box                                 :  [  113,  111,  111 ]
+   MPI tasks                           :  6
+ Poisson Solver:
+   BC                                  : Free
+   Box                                 :  [  113,  111,  111 ]
+   MPI tasks                           :  6
+ Poisson Solver:
+   BC                                  : Free
+   Box                                 :  [  113,  111,  111 ]
+   MPI tasks                           :  6
+ Poisson Solver:
+   BC                                  : Free
+   Box                                 :  [  113,  111,  111 ]
+   MPI tasks                           :  6
+ Poisson Solver:
+   BC                                  : Free
+   Box                                 :  [  113,  111,  111 ]
+   MPI tasks                           :  6
+ Poisson Solver:
+   BC                                  : Free
+   Box                                 :  [  113,  111,  111 ]
+   MPI tasks                           :  6
+ Poisson Solver:
+   BC                                  : Free
+   Box                                 :  [  113,  111,  111 ]
+   MPI tasks                           :  6
+ Poisson Solver:
+   BC                                  : Free
+   Box                                 :  [  113,  111,  111 ]
+   MPI tasks                           :  6
+ Poisson Solver:
+   BC                                  : Free
+   Box                                 :  [  113,  111,  111 ]
+   MPI tasks                           :  6
+ Poisson Solver:
+   BC                                  : Free
+   Box                                 :  [  113,  111,  111 ]
+   MPI tasks                           :  6
+ Poisson Solver:
+   BC                                  : Free
+   Box                                 :  [  113,  111,  111 ]
+   MPI tasks                           :  6
+ Poisson Solver:
+   BC                                  : Free
+   Box                                 :  [  113,  111,  111 ]
+   MPI tasks                           :  6
+ Poisson Solver:
+   BC                                  : Free
+   Box                                 :  [  113,  111,  111 ]
+   MPI tasks                           :  6
+ Poisson Solver:
+   BC                                  : Free
+   Box                                 :  [  113,  111,  111 ]
+   MPI tasks                           :  6
+ Poisson Solver:
+   BC                                  : Free
+   Box                                 :  [  113,  111,  111 ]
+   MPI tasks                           :  6
+ Poisson Solver:
+   BC                                  : Free
+   Box                                 :  [  113,  111,  111 ]
+   MPI tasks                           :  6
+ Poisson Solver:
+   BC                                  : Free
+   Box                                 :  [  113,  111,  111 ]
+   MPI tasks                           :  6
+ Poisson Solver:
+   BC                                  : Free
+   Box                                 :  [  113,  111,  111 ]
+   MPI tasks                           :  6
+ Poisson Solver:
+   BC                                  : Free
+   Box                                 :  [  113,  111,  111 ]
+   MPI tasks                           :  6
+ Poisson Solver:
+   BC                                  : Free
+   Box                                 :  [  113,  111,  111 ]
+   MPI tasks                           :  6
+ Poisson Solver:
+   BC                                  : Free
+   Box                                 :  [  113,  111,  111 ]
+   MPI tasks                           :  6
+ Poisson Solver:
+   BC                                  : Free
+   Box                                 :  [  113,  111,  111 ]
+   MPI tasks                           :  6
+ Poisson Solver:
+   BC                                  : Free
+   Box                                 :  [  113,  111,  111 ]
+   MPI tasks                           :  6
  Non Local forces calculated           :  Yes
  Timings for root process:
-<<<<<<< HEAD
-   CPU time (s)                        :  39.21
-   Elapsed time (s)                    :  19.73
-=======
    CPU time (s)                        :  20.83
    Elapsed time (s)                    :  20.90
->>>>>>> 9b244d2f
 ---
   #------------------------------------------------------------------------ Input parameters
  DFT parameters:
@@ -590,20 +581,20 @@
  High Res. box is treated separately   :  Yes
   #------------------------------------------------------------------- Kernel Initialization
  Poisson Kernel Initialization:
-   MPI tasks                           :  4
-   OpenMP threads per task             :  2
+   MPI tasks                           :  6
  Poisson Kernel Creation:
    Boundary Conditions                 : Free
    Memory Requirements per MPI task:
-     Density (MB)                      :  2.87
-     Kernel (MB)                       :  3.00
+     Density (MB)                      :  1.95
+     Kernel (MB)                       :  1.89
      Full Grid Arrays (MB)             :  10.62
      Load Balancing of calculations:
        Density:
-         MPI tasks 0- 3                : 100%
+         MPI tasks 0- 4                : 100%
+         MPI task 5                    :  89%
        Kernel:
-         MPI tasks 0- 2                : 100%
-         MPI task 3                    :  90%
+         MPI tasks 0- 4                : 100%
+         MPI task 5                    :  95%
        Complete LB per task            : 1/3 LB_density + 2/3 LB_kernel
  Wavefunctions Descriptors, full simulation domain:
    Coarse resolution grid:
@@ -617,11 +608,12 @@
  Spin treatment                        : Averaged
  Orbitals Repartition:
    MPI tasks  0- 3                     :  1
+   MPI tasks  4- 5                     :  0
  Occupation numbers come from          : System properties
  Occupation Numbers:
    Total Number of Orbitals            :  4
    Orbitals No. 1- 4                   :  2.0000
- Wavefunctions memory occupation for root MPI process:  0 MB 288 KB 64 B
+ Wavefunctions memory occupation for root MPI process:  0 MB 288 KB 48 B
  NonLocal PSP Projectors Descriptors:
    Creation strategy                   : On-the-fly
    Total number of projectors          :  1
@@ -637,17 +629,17 @@
    Full Uncompressed (ISF) grid        : 10.638
    Workspaces storage size             : 0.855
  Memory requirements for principal code sections (MiB.KiB):
-   Kernel calculation                  : 57.490
-   Density Construction                : 45.429
-   Poisson Solver                      : 43.1015
-   Hamiltonian application             : 46.70
- Estimated Memory Peak (MB)            :  57
- Poisson Solver:
-   BC                                  : Free
-   Box                                 :  [  113,  111,  111 ]
-   MPI tasks                           :  4
+   Kernel calculation                  : 37.675
+   Density Construction                : 41.621
+   Poisson Solver                      : 31.895
+   Hamiltonian application             : 42.262
+ Estimated Memory Peak (MB)            :  42
+ Poisson Solver:
+   BC                                  : Free
+   Box                                 :  [  113,  111,  111 ]
+   MPI tasks                           :  6
  Input Hamiltonian: { #------------------------------------------ Support functions Restart
- Poisson Solver: {BC: Free, Box:  [  113,  111,  111 ], MPI tasks:  4}, 
+ Poisson Solver: {BC: Free, Box:  [  113,  111,  111 ], MPI tasks:  6}, 
  }
  Checking Communications of Minimal Basis:
    Number of coarse and fine DoF (MasterMPI task):  [  5534,  99 ]
@@ -662,24 +654,19 @@
  Poisson Solver:
    BC                                  : Free
    Box                                 :  [  113,  111,  111 ]
-   MPI tasks                           :  4
- Poisson Solver:
-   BC                                  : Free
-   Box                                 :  [  113,  111,  111 ]
-   MPI tasks                           :  4
- Poisson Solver:
-   BC                                  : Free
-   Box                                 :  [  113,  111,  111 ]
-   MPI tasks                           :  4
+   MPI tasks                           :  6
+ Poisson Solver:
+   BC                                  : Free
+   Box                                 :  [  113,  111,  111 ]
+   MPI tasks                           :  6
+ Poisson Solver:
+   BC                                  : Free
+   Box                                 :  [  113,  111,  111 ]
+   MPI tasks                           :  6
  Non Local forces calculated           :  Yes
  Timings for root process:
-<<<<<<< HEAD
-   CPU time (s)                        :  3.88
-   Elapsed time (s)                    :  1.95
-=======
    CPU time (s)                        :  2.04
    Elapsed time (s)                    :  2.05
->>>>>>> 9b244d2f
 ---
   #------------------------------------------------------------------------ Input parameters
  DFT parameters:
@@ -758,20 +745,20 @@
  High Res. box is treated separately   :  Yes
   #------------------------------------------------------------------- Kernel Initialization
  Poisson Kernel Initialization:
-   MPI tasks                           :  4
-   OpenMP threads per task             :  2
+   MPI tasks                           :  6
  Poisson Kernel Creation:
    Boundary Conditions                 : Free
    Memory Requirements per MPI task:
-     Density (MB)                      :  2.87
-     Kernel (MB)                       :  3.00
+     Density (MB)                      :  1.95
+     Kernel (MB)                       :  1.89
      Full Grid Arrays (MB)             :  10.62
      Load Balancing of calculations:
        Density:
-         MPI tasks 0- 3                : 100%
+         MPI tasks 0- 4                : 100%
+         MPI task 5                    :  89%
        Kernel:
-         MPI tasks 0- 2                : 100%
-         MPI task 3                    :  90%
+         MPI tasks 0- 4                : 100%
+         MPI task 5                    :  95%
        Complete LB per task            : 1/3 LB_density + 2/3 LB_kernel
  Wavefunctions Descriptors, full simulation domain:
    Coarse resolution grid:
@@ -785,11 +772,12 @@
  Spin treatment                        : Averaged
  Orbitals Repartition:
    MPI tasks  0- 3                     :  1
+   MPI tasks  4- 5                     :  0
  Occupation numbers come from          : System properties
  Occupation Numbers:
    Total Number of Orbitals            :  4
    Orbitals No. 1- 4                   :  2.0000
- Wavefunctions memory occupation for root MPI process:  0 MB 287 KB 992 B
+ Wavefunctions memory occupation for root MPI process:  0 MB 287 KB 984 B
  NonLocal PSP Projectors Descriptors:
    Creation strategy                   : On-the-fly
    Total number of projectors          :  1
@@ -805,17 +793,17 @@
    Full Uncompressed (ISF) grid        : 10.638
    Workspaces storage size             : 0.855
  Memory requirements for principal code sections (MiB.KiB):
-   Kernel calculation                  : 57.490
-   Density Construction                : 45.426
-   Poisson Solver                      : 43.1012
-   Hamiltonian application             : 46.67
- Estimated Memory Peak (MB)            :  57
- Poisson Solver:
-   BC                                  : Free
-   Box                                 :  [  113,  111,  111 ]
-   MPI tasks                           :  4
+   Kernel calculation                  : 37.675
+   Density Construction                : 41.619
+   Poisson Solver                      : 31.893
+   Hamiltonian application             : 42.260
+ Estimated Memory Peak (MB)            :  42
+ Poisson Solver:
+   BC                                  : Free
+   Box                                 :  [  113,  111,  111 ]
+   MPI tasks                           :  6
  Input Hamiltonian: { #------------------------------------------ Support functions Restart
- Poisson Solver: {BC: Free, Box:  [  113,  111,  111 ], MPI tasks:  4}, 
+ Poisson Solver: {BC: Free, Box:  [  113,  111,  111 ], MPI tasks:  6}, 
  }
  Atomic Input Orbital Generation:
  -  {Atom Type: O, Electronic configuration: {s: [ 2.00], p: [ 4/3,  4/3,  4/3]}}
@@ -825,9 +813,6 @@
  Poisson Solver:
    BC                                  : Free
    Box                                 :  [  113,  111,  111 ]
-<<<<<<< HEAD
-   MPI tasks                           :  4
-=======
    MPI tasks                           :  6
  Checking Communications of Minimal Basis:
    Number of coarse and fine DoF (MasterMPI task):  [  5626,  90 ]
@@ -839,248 +824,242 @@
 
    Maxdiff for transpose (checksum)    :  8.73114913702011108E-11
    Maxdiff for untranspose             :  0.00000000000000000E+00
->>>>>>> 9b244d2f
- Poisson Solver:
-   BC                                  : Free
-   Box                                 :  [  113,  111,  111 ]
-   MPI tasks                           :  4
- Poisson Solver:
-   BC                                  : Free
-   Box                                 :  [  113,  111,  111 ]
-   MPI tasks                           :  4
- Poisson Solver:
-   BC                                  : Free
-   Box                                 :  [  113,  111,  111 ]
-   MPI tasks                           :  4
- Poisson Solver:
-   BC                                  : Free
-   Box                                 :  [  113,  111,  111 ]
-   MPI tasks                           :  4
- Poisson Solver:
-   BC                                  : Free
-   Box                                 :  [  113,  111,  111 ]
-   MPI tasks                           :  4
- Poisson Solver:
-   BC                                  : Free
-   Box                                 :  [  113,  111,  111 ]
-   MPI tasks                           :  4
- Poisson Solver:
-   BC                                  : Free
-   Box                                 :  [  113,  111,  111 ]
-   MPI tasks                           :  4
- Poisson Solver:
-   BC                                  : Free
-   Box                                 :  [  113,  111,  111 ]
-   MPI tasks                           :  4
- Poisson Solver:
-   BC                                  : Free
-   Box                                 :  [  113,  111,  111 ]
-   MPI tasks                           :  4
- Poisson Solver:
-   BC                                  : Free
-   Box                                 :  [  113,  111,  111 ]
-   MPI tasks                           :  4
- Poisson Solver:
-   BC                                  : Free
-   Box                                 :  [  113,  111,  111 ]
-   MPI tasks                           :  4
- Poisson Solver:
-   BC                                  : Free
-   Box                                 :  [  113,  111,  111 ]
-   MPI tasks                           :  4
- Poisson Solver:
-   BC                                  : Free
-   Box                                 :  [  113,  111,  111 ]
-   MPI tasks                           :  4
- Poisson Solver:
-   BC                                  : Free
-   Box                                 :  [  113,  111,  111 ]
-   MPI tasks                           :  4
- Poisson Solver:
-   BC                                  : Free
-   Box                                 :  [  113,  111,  111 ]
-   MPI tasks                           :  4
- Poisson Solver:
-   BC                                  : Free
-   Box                                 :  [  113,  111,  111 ]
-   MPI tasks                           :  4
- Poisson Solver:
-   BC                                  : Free
-   Box                                 :  [  113,  111,  111 ]
-   MPI tasks                           :  4
- Poisson Solver:
-   BC                                  : Free
-   Box                                 :  [  113,  111,  111 ]
-   MPI tasks                           :  4
- Poisson Solver:
-   BC                                  : Free
-   Box                                 :  [  113,  111,  111 ]
-   MPI tasks                           :  4
- Poisson Solver:
-   BC                                  : Free
-   Box                                 :  [  113,  111,  111 ]
-   MPI tasks                           :  4
- Poisson Solver:
-   BC                                  : Free
-   Box                                 :  [  113,  111,  111 ]
-   MPI tasks                           :  4
- Poisson Solver:
-   BC                                  : Free
-   Box                                 :  [  113,  111,  111 ]
-   MPI tasks                           :  4
- Poisson Solver:
-   BC                                  : Free
-   Box                                 :  [  113,  111,  111 ]
-   MPI tasks                           :  4
- Poisson Solver:
-   BC                                  : Free
-   Box                                 :  [  113,  111,  111 ]
-   MPI tasks                           :  4
- Poisson Solver:
-   BC                                  : Free
-   Box                                 :  [  113,  111,  111 ]
-   MPI tasks                           :  4
- Poisson Solver:
-   BC                                  : Free
-   Box                                 :  [  113,  111,  111 ]
-   MPI tasks                           :  4
- Poisson Solver:
-   BC                                  : Free
-   Box                                 :  [  113,  111,  111 ]
-   MPI tasks                           :  4
- Poisson Solver:
-   BC                                  : Free
-   Box                                 :  [  113,  111,  111 ]
-   MPI tasks                           :  4
- Poisson Solver:
-   BC                                  : Free
-   Box                                 :  [  113,  111,  111 ]
-   MPI tasks                           :  4
- Poisson Solver:
-   BC                                  : Free
-   Box                                 :  [  113,  111,  111 ]
-   MPI tasks                           :  4
- Poisson Solver:
-   BC                                  : Free
-   Box                                 :  [  113,  111,  111 ]
-   MPI tasks                           :  4
- Poisson Solver:
-   BC                                  : Free
-   Box                                 :  [  113,  111,  111 ]
-   MPI tasks                           :  4
- Poisson Solver:
-   BC                                  : Free
-   Box                                 :  [  113,  111,  111 ]
-   MPI tasks                           :  4
- Poisson Solver:
-   BC                                  : Free
-   Box                                 :  [  113,  111,  111 ]
-   MPI tasks                           :  4
- Poisson Solver:
-   BC                                  : Free
-   Box                                 :  [  113,  111,  111 ]
-   MPI tasks                           :  4
- Poisson Solver:
-   BC                                  : Free
-   Box                                 :  [  113,  111,  111 ]
-   MPI tasks                           :  4
- Poisson Solver:
-   BC                                  : Free
-   Box                                 :  [  113,  111,  111 ]
-   MPI tasks                           :  4
- Poisson Solver:
-   BC                                  : Free
-   Box                                 :  [  113,  111,  111 ]
-   MPI tasks                           :  4
- Poisson Solver:
-   BC                                  : Free
-   Box                                 :  [  113,  111,  111 ]
-   MPI tasks                           :  4
- Poisson Solver:
-   BC                                  : Free
-   Box                                 :  [  113,  111,  111 ]
-   MPI tasks                           :  4
- Poisson Solver:
-   BC                                  : Free
-   Box                                 :  [  113,  111,  111 ]
-   MPI tasks                           :  4
- Poisson Solver:
-   BC                                  : Free
-   Box                                 :  [  113,  111,  111 ]
-   MPI tasks                           :  4
- Poisson Solver:
-   BC                                  : Free
-   Box                                 :  [  113,  111,  111 ]
-   MPI tasks                           :  4
- Poisson Solver:
-   BC                                  : Free
-   Box                                 :  [  113,  111,  111 ]
-   MPI tasks                           :  4
- Poisson Solver:
-   BC                                  : Free
-   Box                                 :  [  113,  111,  111 ]
-   MPI tasks                           :  4
- Poisson Solver:
-   BC                                  : Free
-   Box                                 :  [  113,  111,  111 ]
-   MPI tasks                           :  4
- Poisson Solver:
-   BC                                  : Free
-   Box                                 :  [  113,  111,  111 ]
-   MPI tasks                           :  4
- Poisson Solver:
-   BC                                  : Free
-   Box                                 :  [  113,  111,  111 ]
-   MPI tasks                           :  4
- Poisson Solver:
-   BC                                  : Free
-   Box                                 :  [  113,  111,  111 ]
-   MPI tasks                           :  4
- Poisson Solver:
-   BC                                  : Free
-   Box                                 :  [  113,  111,  111 ]
-   MPI tasks                           :  4
- Poisson Solver:
-   BC                                  : Free
-   Box                                 :  [  113,  111,  111 ]
-   MPI tasks                           :  4
- Poisson Solver:
-   BC                                  : Free
-   Box                                 :  [  113,  111,  111 ]
-   MPI tasks                           :  4
- Poisson Solver:
-   BC                                  : Free
-   Box                                 :  [  113,  111,  111 ]
-   MPI tasks                           :  4
- Poisson Solver:
-   BC                                  : Free
-   Box                                 :  [  113,  111,  111 ]
-   MPI tasks                           :  4
- Poisson Solver:
-   BC                                  : Free
-   Box                                 :  [  113,  111,  111 ]
-   MPI tasks                           :  4
- Poisson Solver:
-   BC                                  : Free
-   Box                                 :  [  113,  111,  111 ]
-   MPI tasks                           :  4
- Poisson Solver:
-   BC                                  : Free
-   Box                                 :  [  113,  111,  111 ]
-   MPI tasks                           :  4
- Poisson Solver:
-   BC                                  : Free
-   Box                                 :  [  113,  111,  111 ]
-   MPI tasks                           :  4
+ Poisson Solver:
+   BC                                  : Free
+   Box                                 :  [  113,  111,  111 ]
+   MPI tasks                           :  6
+ Poisson Solver:
+   BC                                  : Free
+   Box                                 :  [  113,  111,  111 ]
+   MPI tasks                           :  6
+ Poisson Solver:
+   BC                                  : Free
+   Box                                 :  [  113,  111,  111 ]
+   MPI tasks                           :  6
+ Poisson Solver:
+   BC                                  : Free
+   Box                                 :  [  113,  111,  111 ]
+   MPI tasks                           :  6
+ Poisson Solver:
+   BC                                  : Free
+   Box                                 :  [  113,  111,  111 ]
+   MPI tasks                           :  6
+ Poisson Solver:
+   BC                                  : Free
+   Box                                 :  [  113,  111,  111 ]
+   MPI tasks                           :  6
+ Poisson Solver:
+   BC                                  : Free
+   Box                                 :  [  113,  111,  111 ]
+   MPI tasks                           :  6
+ Poisson Solver:
+   BC                                  : Free
+   Box                                 :  [  113,  111,  111 ]
+   MPI tasks                           :  6
+ Poisson Solver:
+   BC                                  : Free
+   Box                                 :  [  113,  111,  111 ]
+   MPI tasks                           :  6
+ Poisson Solver:
+   BC                                  : Free
+   Box                                 :  [  113,  111,  111 ]
+   MPI tasks                           :  6
+ Poisson Solver:
+   BC                                  : Free
+   Box                                 :  [  113,  111,  111 ]
+   MPI tasks                           :  6
+ Poisson Solver:
+   BC                                  : Free
+   Box                                 :  [  113,  111,  111 ]
+   MPI tasks                           :  6
+ Poisson Solver:
+   BC                                  : Free
+   Box                                 :  [  113,  111,  111 ]
+   MPI tasks                           :  6
+ Poisson Solver:
+   BC                                  : Free
+   Box                                 :  [  113,  111,  111 ]
+   MPI tasks                           :  6
+ Poisson Solver:
+   BC                                  : Free
+   Box                                 :  [  113,  111,  111 ]
+   MPI tasks                           :  6
+ Poisson Solver:
+   BC                                  : Free
+   Box                                 :  [  113,  111,  111 ]
+   MPI tasks                           :  6
+ Poisson Solver:
+   BC                                  : Free
+   Box                                 :  [  113,  111,  111 ]
+   MPI tasks                           :  6
+ Poisson Solver:
+   BC                                  : Free
+   Box                                 :  [  113,  111,  111 ]
+   MPI tasks                           :  6
+ Poisson Solver:
+   BC                                  : Free
+   Box                                 :  [  113,  111,  111 ]
+   MPI tasks                           :  6
+ Poisson Solver:
+   BC                                  : Free
+   Box                                 :  [  113,  111,  111 ]
+   MPI tasks                           :  6
+ Poisson Solver:
+   BC                                  : Free
+   Box                                 :  [  113,  111,  111 ]
+   MPI tasks                           :  6
+ Poisson Solver:
+   BC                                  : Free
+   Box                                 :  [  113,  111,  111 ]
+   MPI tasks                           :  6
+ Poisson Solver:
+   BC                                  : Free
+   Box                                 :  [  113,  111,  111 ]
+   MPI tasks                           :  6
+ Poisson Solver:
+   BC                                  : Free
+   Box                                 :  [  113,  111,  111 ]
+   MPI tasks                           :  6
+ Poisson Solver:
+   BC                                  : Free
+   Box                                 :  [  113,  111,  111 ]
+   MPI tasks                           :  6
+ Poisson Solver:
+   BC                                  : Free
+   Box                                 :  [  113,  111,  111 ]
+   MPI tasks                           :  6
+ Poisson Solver:
+   BC                                  : Free
+   Box                                 :  [  113,  111,  111 ]
+   MPI tasks                           :  6
+ Poisson Solver:
+   BC                                  : Free
+   Box                                 :  [  113,  111,  111 ]
+   MPI tasks                           :  6
+ Poisson Solver:
+   BC                                  : Free
+   Box                                 :  [  113,  111,  111 ]
+   MPI tasks                           :  6
+ Poisson Solver:
+   BC                                  : Free
+   Box                                 :  [  113,  111,  111 ]
+   MPI tasks                           :  6
+ Poisson Solver:
+   BC                                  : Free
+   Box                                 :  [  113,  111,  111 ]
+   MPI tasks                           :  6
+ Poisson Solver:
+   BC                                  : Free
+   Box                                 :  [  113,  111,  111 ]
+   MPI tasks                           :  6
+ Poisson Solver:
+   BC                                  : Free
+   Box                                 :  [  113,  111,  111 ]
+   MPI tasks                           :  6
+ Poisson Solver:
+   BC                                  : Free
+   Box                                 :  [  113,  111,  111 ]
+   MPI tasks                           :  6
+ Poisson Solver:
+   BC                                  : Free
+   Box                                 :  [  113,  111,  111 ]
+   MPI tasks                           :  6
+ Poisson Solver:
+   BC                                  : Free
+   Box                                 :  [  113,  111,  111 ]
+   MPI tasks                           :  6
+ Poisson Solver:
+   BC                                  : Free
+   Box                                 :  [  113,  111,  111 ]
+   MPI tasks                           :  6
+ Poisson Solver:
+   BC                                  : Free
+   Box                                 :  [  113,  111,  111 ]
+   MPI tasks                           :  6
+ Poisson Solver:
+   BC                                  : Free
+   Box                                 :  [  113,  111,  111 ]
+   MPI tasks                           :  6
+ Poisson Solver:
+   BC                                  : Free
+   Box                                 :  [  113,  111,  111 ]
+   MPI tasks                           :  6
+ Poisson Solver:
+   BC                                  : Free
+   Box                                 :  [  113,  111,  111 ]
+   MPI tasks                           :  6
+ Poisson Solver:
+   BC                                  : Free
+   Box                                 :  [  113,  111,  111 ]
+   MPI tasks                           :  6
+ Poisson Solver:
+   BC                                  : Free
+   Box                                 :  [  113,  111,  111 ]
+   MPI tasks                           :  6
+ Poisson Solver:
+   BC                                  : Free
+   Box                                 :  [  113,  111,  111 ]
+   MPI tasks                           :  6
+ Poisson Solver:
+   BC                                  : Free
+   Box                                 :  [  113,  111,  111 ]
+   MPI tasks                           :  6
+ Poisson Solver:
+   BC                                  : Free
+   Box                                 :  [  113,  111,  111 ]
+   MPI tasks                           :  6
+ Poisson Solver:
+   BC                                  : Free
+   Box                                 :  [  113,  111,  111 ]
+   MPI tasks                           :  6
+ Poisson Solver:
+   BC                                  : Free
+   Box                                 :  [  113,  111,  111 ]
+   MPI tasks                           :  6
+ Poisson Solver:
+   BC                                  : Free
+   Box                                 :  [  113,  111,  111 ]
+   MPI tasks                           :  6
+ Poisson Solver:
+   BC                                  : Free
+   Box                                 :  [  113,  111,  111 ]
+   MPI tasks                           :  6
+ Poisson Solver:
+   BC                                  : Free
+   Box                                 :  [  113,  111,  111 ]
+   MPI tasks                           :  6
+ Poisson Solver:
+   BC                                  : Free
+   Box                                 :  [  113,  111,  111 ]
+   MPI tasks                           :  6
+ Poisson Solver:
+   BC                                  : Free
+   Box                                 :  [  113,  111,  111 ]
+   MPI tasks                           :  6
+ Poisson Solver:
+   BC                                  : Free
+   Box                                 :  [  113,  111,  111 ]
+   MPI tasks                           :  6
+ Poisson Solver:
+   BC                                  : Free
+   Box                                 :  [  113,  111,  111 ]
+   MPI tasks                           :  6
+ Poisson Solver:
+   BC                                  : Free
+   Box                                 :  [  113,  111,  111 ]
+   MPI tasks                           :  6
+ Poisson Solver:
+   BC                                  : Free
+   Box                                 :  [  113,  111,  111 ]
+   MPI tasks                           :  6
+ Poisson Solver:
+   BC                                  : Free
+   Box                                 :  [  113,  111,  111 ]
+   MPI tasks                           :  6
  Non Local forces calculated           :  Yes
  Timings for root process:
-<<<<<<< HEAD
-   CPU time (s)                        :  40.92
-   Elapsed time (s)                    :  20.81
-=======
    CPU time (s)                        :  21.42
    Elapsed time (s)                    :  21.65
->>>>>>> 9b244d2f
 ---
   #------------------------------------------------------------------------ Input parameters
  DFT parameters:
@@ -1159,20 +1138,20 @@
  High Res. box is treated separately   :  Yes
   #------------------------------------------------------------------- Kernel Initialization
  Poisson Kernel Initialization:
-   MPI tasks                           :  4
-   OpenMP threads per task             :  2
+   MPI tasks                           :  6
  Poisson Kernel Creation:
    Boundary Conditions                 : Free
    Memory Requirements per MPI task:
-     Density (MB)                      :  2.87
-     Kernel (MB)                       :  3.00
+     Density (MB)                      :  1.95
+     Kernel (MB)                       :  1.89
      Full Grid Arrays (MB)             :  10.62
      Load Balancing of calculations:
        Density:
-         MPI tasks 0- 3                : 100%
+         MPI tasks 0- 4                : 100%
+         MPI task 5                    :  89%
        Kernel:
-         MPI tasks 0- 2                : 100%
-         MPI task 3                    :  90%
+         MPI tasks 0- 4                : 100%
+         MPI task 5                    :  95%
        Complete LB per task            : 1/3 LB_density + 2/3 LB_kernel
  Wavefunctions Descriptors, full simulation domain:
    Coarse resolution grid:
@@ -1186,11 +1165,12 @@
  Spin treatment                        : Averaged
  Orbitals Repartition:
    MPI tasks  0- 3                     :  1
+   MPI tasks  4- 5                     :  0
  Occupation numbers come from          : System properties
  Occupation Numbers:
    Total Number of Orbitals            :  4
    Orbitals No. 1- 4                   :  2.0000
- Wavefunctions memory occupation for root MPI process:  0 MB 287 KB 800 B
+ Wavefunctions memory occupation for root MPI process:  0 MB 287 KB 784 B
  NonLocal PSP Projectors Descriptors:
    Creation strategy                   : On-the-fly
    Total number of projectors          :  1
@@ -1206,17 +1186,17 @@
    Full Uncompressed (ISF) grid        : 10.638
    Workspaces storage size             : 0.855
  Memory requirements for principal code sections (MiB.KiB):
-   Kernel calculation                  : 57.490
-   Density Construction                : 45.422
-   Poisson Solver                      : 43.1008
-   Hamiltonian application             : 46.63
- Estimated Memory Peak (MB)            :  57
- Poisson Solver:
-   BC                                  : Free
-   Box                                 :  [  113,  111,  111 ]
-   MPI tasks                           :  4
+   Kernel calculation                  : 37.675
+   Density Construction                : 41.614
+   Poisson Solver                      : 31.888
+   Hamiltonian application             : 42.255
+ Estimated Memory Peak (MB)            :  42
+ Poisson Solver:
+   BC                                  : Free
+   Box                                 :  [  113,  111,  111 ]
+   MPI tasks                           :  6
  Input Hamiltonian: { #------------------------------------------ Support functions Restart
- Poisson Solver: {BC: Free, Box:  [  113,  111,  111 ], MPI tasks:  4}, 
+ Poisson Solver: {BC: Free, Box:  [  113,  111,  111 ], MPI tasks:  6}, 
  }
  Atomic Input Orbital Generation:
  -  {Atom Type: O, Electronic configuration: {s: [ 2.00], p: [ 4/3,  4/3,  4/3]}}
@@ -1226,9 +1206,6 @@
  Poisson Solver:
    BC                                  : Free
    Box                                 :  [  113,  111,  111 ]
-<<<<<<< HEAD
-   MPI tasks                           :  4
-=======
    MPI tasks                           :  6
  Checking Communications of Minimal Basis:
    Number of coarse and fine DoF (MasterMPI task):  [  5623,  90 ]
@@ -1240,252 +1217,246 @@
 
    Maxdiff for transpose (checksum)    :  8.73114913702011108E-11
    Maxdiff for untranspose             :  0.00000000000000000E+00
->>>>>>> 9b244d2f
- Poisson Solver:
-   BC                                  : Free
-   Box                                 :  [  113,  111,  111 ]
-   MPI tasks                           :  4
- Poisson Solver:
-   BC                                  : Free
-   Box                                 :  [  113,  111,  111 ]
-   MPI tasks                           :  4
- Poisson Solver:
-   BC                                  : Free
-   Box                                 :  [  113,  111,  111 ]
-   MPI tasks                           :  4
- Poisson Solver:
-   BC                                  : Free
-   Box                                 :  [  113,  111,  111 ]
-   MPI tasks                           :  4
- Poisson Solver:
-   BC                                  : Free
-   Box                                 :  [  113,  111,  111 ]
-   MPI tasks                           :  4
- Poisson Solver:
-   BC                                  : Free
-   Box                                 :  [  113,  111,  111 ]
-   MPI tasks                           :  4
- Poisson Solver:
-   BC                                  : Free
-   Box                                 :  [  113,  111,  111 ]
-   MPI tasks                           :  4
- Poisson Solver:
-   BC                                  : Free
-   Box                                 :  [  113,  111,  111 ]
-   MPI tasks                           :  4
- Poisson Solver:
-   BC                                  : Free
-   Box                                 :  [  113,  111,  111 ]
-   MPI tasks                           :  4
- Poisson Solver:
-   BC                                  : Free
-   Box                                 :  [  113,  111,  111 ]
-   MPI tasks                           :  4
- Poisson Solver:
-   BC                                  : Free
-   Box                                 :  [  113,  111,  111 ]
-   MPI tasks                           :  4
- Poisson Solver:
-   BC                                  : Free
-   Box                                 :  [  113,  111,  111 ]
-   MPI tasks                           :  4
- Poisson Solver:
-   BC                                  : Free
-   Box                                 :  [  113,  111,  111 ]
-   MPI tasks                           :  4
- Poisson Solver:
-   BC                                  : Free
-   Box                                 :  [  113,  111,  111 ]
-   MPI tasks                           :  4
- Poisson Solver:
-   BC                                  : Free
-   Box                                 :  [  113,  111,  111 ]
-   MPI tasks                           :  4
- Poisson Solver:
-   BC                                  : Free
-   Box                                 :  [  113,  111,  111 ]
-   MPI tasks                           :  4
- Poisson Solver:
-   BC                                  : Free
-   Box                                 :  [  113,  111,  111 ]
-   MPI tasks                           :  4
- Poisson Solver:
-   BC                                  : Free
-   Box                                 :  [  113,  111,  111 ]
-   MPI tasks                           :  4
- Poisson Solver:
-   BC                                  : Free
-   Box                                 :  [  113,  111,  111 ]
-   MPI tasks                           :  4
- Poisson Solver:
-   BC                                  : Free
-   Box                                 :  [  113,  111,  111 ]
-   MPI tasks                           :  4
- Poisson Solver:
-   BC                                  : Free
-   Box                                 :  [  113,  111,  111 ]
-   MPI tasks                           :  4
- Poisson Solver:
-   BC                                  : Free
-   Box                                 :  [  113,  111,  111 ]
-   MPI tasks                           :  4
- Poisson Solver:
-   BC                                  : Free
-   Box                                 :  [  113,  111,  111 ]
-   MPI tasks                           :  4
- Poisson Solver:
-   BC                                  : Free
-   Box                                 :  [  113,  111,  111 ]
-   MPI tasks                           :  4
- Poisson Solver:
-   BC                                  : Free
-   Box                                 :  [  113,  111,  111 ]
-   MPI tasks                           :  4
- Poisson Solver:
-   BC                                  : Free
-   Box                                 :  [  113,  111,  111 ]
-   MPI tasks                           :  4
- Poisson Solver:
-   BC                                  : Free
-   Box                                 :  [  113,  111,  111 ]
-   MPI tasks                           :  4
- Poisson Solver:
-   BC                                  : Free
-   Box                                 :  [  113,  111,  111 ]
-   MPI tasks                           :  4
- Poisson Solver:
-   BC                                  : Free
-   Box                                 :  [  113,  111,  111 ]
-   MPI tasks                           :  4
- Poisson Solver:
-   BC                                  : Free
-   Box                                 :  [  113,  111,  111 ]
-   MPI tasks                           :  4
- Poisson Solver:
-   BC                                  : Free
-   Box                                 :  [  113,  111,  111 ]
-   MPI tasks                           :  4
- Poisson Solver:
-   BC                                  : Free
-   Box                                 :  [  113,  111,  111 ]
-   MPI tasks                           :  4
- Poisson Solver:
-   BC                                  : Free
-   Box                                 :  [  113,  111,  111 ]
-   MPI tasks                           :  4
- Poisson Solver:
-   BC                                  : Free
-   Box                                 :  [  113,  111,  111 ]
-   MPI tasks                           :  4
- Poisson Solver:
-   BC                                  : Free
-   Box                                 :  [  113,  111,  111 ]
-   MPI tasks                           :  4
- Poisson Solver:
-   BC                                  : Free
-   Box                                 :  [  113,  111,  111 ]
-   MPI tasks                           :  4
- Poisson Solver:
-   BC                                  : Free
-   Box                                 :  [  113,  111,  111 ]
-   MPI tasks                           :  4
- Poisson Solver:
-   BC                                  : Free
-   Box                                 :  [  113,  111,  111 ]
-   MPI tasks                           :  4
- Poisson Solver:
-   BC                                  : Free
-   Box                                 :  [  113,  111,  111 ]
-   MPI tasks                           :  4
- Poisson Solver:
-   BC                                  : Free
-   Box                                 :  [  113,  111,  111 ]
-   MPI tasks                           :  4
- Poisson Solver:
-   BC                                  : Free
-   Box                                 :  [  113,  111,  111 ]
-   MPI tasks                           :  4
- Poisson Solver:
-   BC                                  : Free
-   Box                                 :  [  113,  111,  111 ]
-   MPI tasks                           :  4
- Poisson Solver:
-   BC                                  : Free
-   Box                                 :  [  113,  111,  111 ]
-   MPI tasks                           :  4
- Poisson Solver:
-   BC                                  : Free
-   Box                                 :  [  113,  111,  111 ]
-   MPI tasks                           :  4
- Poisson Solver:
-   BC                                  : Free
-   Box                                 :  [  113,  111,  111 ]
-   MPI tasks                           :  4
- Poisson Solver:
-   BC                                  : Free
-   Box                                 :  [  113,  111,  111 ]
-   MPI tasks                           :  4
- Poisson Solver:
-   BC                                  : Free
-   Box                                 :  [  113,  111,  111 ]
-   MPI tasks                           :  4
- Poisson Solver:
-   BC                                  : Free
-   Box                                 :  [  113,  111,  111 ]
-   MPI tasks                           :  4
- Poisson Solver:
-   BC                                  : Free
-   Box                                 :  [  113,  111,  111 ]
-   MPI tasks                           :  4
- Poisson Solver:
-   BC                                  : Free
-   Box                                 :  [  113,  111,  111 ]
-   MPI tasks                           :  4
- Poisson Solver:
-   BC                                  : Free
-   Box                                 :  [  113,  111,  111 ]
-   MPI tasks                           :  4
- Poisson Solver:
-   BC                                  : Free
-   Box                                 :  [  113,  111,  111 ]
-   MPI tasks                           :  4
- Poisson Solver:
-   BC                                  : Free
-   Box                                 :  [  113,  111,  111 ]
-   MPI tasks                           :  4
- Poisson Solver:
-   BC                                  : Free
-   Box                                 :  [  113,  111,  111 ]
-   MPI tasks                           :  4
- Poisson Solver:
-   BC                                  : Free
-   Box                                 :  [  113,  111,  111 ]
-   MPI tasks                           :  4
- Poisson Solver:
-   BC                                  : Free
-   Box                                 :  [  113,  111,  111 ]
-   MPI tasks                           :  4
- Poisson Solver:
-   BC                                  : Free
-   Box                                 :  [  113,  111,  111 ]
-   MPI tasks                           :  4
- Poisson Solver:
-   BC                                  : Free
-   Box                                 :  [  113,  111,  111 ]
-   MPI tasks                           :  4
- Poisson Solver:
-   BC                                  : Free
-   Box                                 :  [  113,  111,  111 ]
-   MPI tasks                           :  4
+ Poisson Solver:
+   BC                                  : Free
+   Box                                 :  [  113,  111,  111 ]
+   MPI tasks                           :  6
+ Poisson Solver:
+   BC                                  : Free
+   Box                                 :  [  113,  111,  111 ]
+   MPI tasks                           :  6
+ Poisson Solver:
+   BC                                  : Free
+   Box                                 :  [  113,  111,  111 ]
+   MPI tasks                           :  6
+ Poisson Solver:
+   BC                                  : Free
+   Box                                 :  [  113,  111,  111 ]
+   MPI tasks                           :  6
+ Poisson Solver:
+   BC                                  : Free
+   Box                                 :  [  113,  111,  111 ]
+   MPI tasks                           :  6
+ Poisson Solver:
+   BC                                  : Free
+   Box                                 :  [  113,  111,  111 ]
+   MPI tasks                           :  6
+ Poisson Solver:
+   BC                                  : Free
+   Box                                 :  [  113,  111,  111 ]
+   MPI tasks                           :  6
+ Poisson Solver:
+   BC                                  : Free
+   Box                                 :  [  113,  111,  111 ]
+   MPI tasks                           :  6
+ Poisson Solver:
+   BC                                  : Free
+   Box                                 :  [  113,  111,  111 ]
+   MPI tasks                           :  6
+ Poisson Solver:
+   BC                                  : Free
+   Box                                 :  [  113,  111,  111 ]
+   MPI tasks                           :  6
+ Poisson Solver:
+   BC                                  : Free
+   Box                                 :  [  113,  111,  111 ]
+   MPI tasks                           :  6
+ Poisson Solver:
+   BC                                  : Free
+   Box                                 :  [  113,  111,  111 ]
+   MPI tasks                           :  6
+ Poisson Solver:
+   BC                                  : Free
+   Box                                 :  [  113,  111,  111 ]
+   MPI tasks                           :  6
+ Poisson Solver:
+   BC                                  : Free
+   Box                                 :  [  113,  111,  111 ]
+   MPI tasks                           :  6
+ Poisson Solver:
+   BC                                  : Free
+   Box                                 :  [  113,  111,  111 ]
+   MPI tasks                           :  6
+ Poisson Solver:
+   BC                                  : Free
+   Box                                 :  [  113,  111,  111 ]
+   MPI tasks                           :  6
+ Poisson Solver:
+   BC                                  : Free
+   Box                                 :  [  113,  111,  111 ]
+   MPI tasks                           :  6
+ Poisson Solver:
+   BC                                  : Free
+   Box                                 :  [  113,  111,  111 ]
+   MPI tasks                           :  6
+ Poisson Solver:
+   BC                                  : Free
+   Box                                 :  [  113,  111,  111 ]
+   MPI tasks                           :  6
+ Poisson Solver:
+   BC                                  : Free
+   Box                                 :  [  113,  111,  111 ]
+   MPI tasks                           :  6
+ Poisson Solver:
+   BC                                  : Free
+   Box                                 :  [  113,  111,  111 ]
+   MPI tasks                           :  6
+ Poisson Solver:
+   BC                                  : Free
+   Box                                 :  [  113,  111,  111 ]
+   MPI tasks                           :  6
+ Poisson Solver:
+   BC                                  : Free
+   Box                                 :  [  113,  111,  111 ]
+   MPI tasks                           :  6
+ Poisson Solver:
+   BC                                  : Free
+   Box                                 :  [  113,  111,  111 ]
+   MPI tasks                           :  6
+ Poisson Solver:
+   BC                                  : Free
+   Box                                 :  [  113,  111,  111 ]
+   MPI tasks                           :  6
+ Poisson Solver:
+   BC                                  : Free
+   Box                                 :  [  113,  111,  111 ]
+   MPI tasks                           :  6
+ Poisson Solver:
+   BC                                  : Free
+   Box                                 :  [  113,  111,  111 ]
+   MPI tasks                           :  6
+ Poisson Solver:
+   BC                                  : Free
+   Box                                 :  [  113,  111,  111 ]
+   MPI tasks                           :  6
+ Poisson Solver:
+   BC                                  : Free
+   Box                                 :  [  113,  111,  111 ]
+   MPI tasks                           :  6
+ Poisson Solver:
+   BC                                  : Free
+   Box                                 :  [  113,  111,  111 ]
+   MPI tasks                           :  6
+ Poisson Solver:
+   BC                                  : Free
+   Box                                 :  [  113,  111,  111 ]
+   MPI tasks                           :  6
+ Poisson Solver:
+   BC                                  : Free
+   Box                                 :  [  113,  111,  111 ]
+   MPI tasks                           :  6
+ Poisson Solver:
+   BC                                  : Free
+   Box                                 :  [  113,  111,  111 ]
+   MPI tasks                           :  6
+ Poisson Solver:
+   BC                                  : Free
+   Box                                 :  [  113,  111,  111 ]
+   MPI tasks                           :  6
+ Poisson Solver:
+   BC                                  : Free
+   Box                                 :  [  113,  111,  111 ]
+   MPI tasks                           :  6
+ Poisson Solver:
+   BC                                  : Free
+   Box                                 :  [  113,  111,  111 ]
+   MPI tasks                           :  6
+ Poisson Solver:
+   BC                                  : Free
+   Box                                 :  [  113,  111,  111 ]
+   MPI tasks                           :  6
+ Poisson Solver:
+   BC                                  : Free
+   Box                                 :  [  113,  111,  111 ]
+   MPI tasks                           :  6
+ Poisson Solver:
+   BC                                  : Free
+   Box                                 :  [  113,  111,  111 ]
+   MPI tasks                           :  6
+ Poisson Solver:
+   BC                                  : Free
+   Box                                 :  [  113,  111,  111 ]
+   MPI tasks                           :  6
+ Poisson Solver:
+   BC                                  : Free
+   Box                                 :  [  113,  111,  111 ]
+   MPI tasks                           :  6
+ Poisson Solver:
+   BC                                  : Free
+   Box                                 :  [  113,  111,  111 ]
+   MPI tasks                           :  6
+ Poisson Solver:
+   BC                                  : Free
+   Box                                 :  [  113,  111,  111 ]
+   MPI tasks                           :  6
+ Poisson Solver:
+   BC                                  : Free
+   Box                                 :  [  113,  111,  111 ]
+   MPI tasks                           :  6
+ Poisson Solver:
+   BC                                  : Free
+   Box                                 :  [  113,  111,  111 ]
+   MPI tasks                           :  6
+ Poisson Solver:
+   BC                                  : Free
+   Box                                 :  [  113,  111,  111 ]
+   MPI tasks                           :  6
+ Poisson Solver:
+   BC                                  : Free
+   Box                                 :  [  113,  111,  111 ]
+   MPI tasks                           :  6
+ Poisson Solver:
+   BC                                  : Free
+   Box                                 :  [  113,  111,  111 ]
+   MPI tasks                           :  6
+ Poisson Solver:
+   BC                                  : Free
+   Box                                 :  [  113,  111,  111 ]
+   MPI tasks                           :  6
+ Poisson Solver:
+   BC                                  : Free
+   Box                                 :  [  113,  111,  111 ]
+   MPI tasks                           :  6
+ Poisson Solver:
+   BC                                  : Free
+   Box                                 :  [  113,  111,  111 ]
+   MPI tasks                           :  6
+ Poisson Solver:
+   BC                                  : Free
+   Box                                 :  [  113,  111,  111 ]
+   MPI tasks                           :  6
+ Poisson Solver:
+   BC                                  : Free
+   Box                                 :  [  113,  111,  111 ]
+   MPI tasks                           :  6
+ Poisson Solver:
+   BC                                  : Free
+   Box                                 :  [  113,  111,  111 ]
+   MPI tasks                           :  6
+ Poisson Solver:
+   BC                                  : Free
+   Box                                 :  [  113,  111,  111 ]
+   MPI tasks                           :  6
+ Poisson Solver:
+   BC                                  : Free
+   Box                                 :  [  113,  111,  111 ]
+   MPI tasks                           :  6
+ Poisson Solver:
+   BC                                  : Free
+   Box                                 :  [  113,  111,  111 ]
+   MPI tasks                           :  6
+ Poisson Solver:
+   BC                                  : Free
+   Box                                 :  [  113,  111,  111 ]
+   MPI tasks                           :  6
+ Poisson Solver:
+   BC                                  : Free
+   Box                                 :  [  113,  111,  111 ]
+   MPI tasks                           :  6
  Non Local forces calculated           :  Yes
  Timings for root process:
-<<<<<<< HEAD
-   CPU time (s)                        :  41.12
-   Elapsed time (s)                    :  20.72
-=======
    CPU time (s)                        :  21.17
    Elapsed time (s)                    :  21.25
->>>>>>> 9b244d2f
 ---
   #------------------------------------------------------------------------ Input parameters
  DFT parameters:
@@ -1564,20 +1535,20 @@
  High Res. box is treated separately   :  Yes
   #------------------------------------------------------------------- Kernel Initialization
  Poisson Kernel Initialization:
-   MPI tasks                           :  4
-   OpenMP threads per task             :  2
+   MPI tasks                           :  6
  Poisson Kernel Creation:
    Boundary Conditions                 : Free
    Memory Requirements per MPI task:
-     Density (MB)                      :  2.87
-     Kernel (MB)                       :  3.00
+     Density (MB)                      :  1.95
+     Kernel (MB)                       :  1.89
      Full Grid Arrays (MB)             :  10.62
      Load Balancing of calculations:
        Density:
-         MPI tasks 0- 3                : 100%
+         MPI tasks 0- 4                : 100%
+         MPI task 5                    :  89%
        Kernel:
-         MPI tasks 0- 2                : 100%
-         MPI task 3                    :  90%
+         MPI tasks 0- 4                : 100%
+         MPI task 5                    :  95%
        Complete LB per task            : 1/3 LB_density + 2/3 LB_kernel
  Wavefunctions Descriptors, full simulation domain:
    Coarse resolution grid:
@@ -1591,11 +1562,12 @@
  Spin treatment                        : Averaged
  Orbitals Repartition:
    MPI tasks  0- 3                     :  1
+   MPI tasks  4- 5                     :  0
  Occupation numbers come from          : System properties
  Occupation Numbers:
    Total Number of Orbitals            :  4
    Orbitals No. 1- 4                   :  2.0000
- Wavefunctions memory occupation for root MPI process:  0 MB 287 KB 768 B
+ Wavefunctions memory occupation for root MPI process:  0 MB 287 KB 760 B
  NonLocal PSP Projectors Descriptors:
    Creation strategy                   : On-the-fly
    Total number of projectors          :  1
@@ -1611,17 +1583,17 @@
    Full Uncompressed (ISF) grid        : 10.638
    Workspaces storage size             : 0.855
  Memory requirements for principal code sections (MiB.KiB):
-   Kernel calculation                  : 57.490
-   Density Construction                : 45.421
-   Poisson Solver                      : 43.1007
-   Hamiltonian application             : 46.62
- Estimated Memory Peak (MB)            :  57
- Poisson Solver:
-   BC                                  : Free
-   Box                                 :  [  113,  111,  111 ]
-   MPI tasks                           :  4
+   Kernel calculation                  : 37.675
+   Density Construction                : 41.614
+   Poisson Solver                      : 31.888
+   Hamiltonian application             : 42.255
+ Estimated Memory Peak (MB)            :  42
+ Poisson Solver:
+   BC                                  : Free
+   Box                                 :  [  113,  111,  111 ]
+   MPI tasks                           :  6
  Input Hamiltonian: { #------------------------------------------ Support functions Restart
- Poisson Solver: {BC: Free, Box:  [  113,  111,  111 ], MPI tasks:  4}, 
+ Poisson Solver: {BC: Free, Box:  [  113,  111,  111 ], MPI tasks:  6}, 
  }
  Atomic Input Orbital Generation:
  -  {Atom Type: O, Electronic configuration: {s: [ 2.00], p: [ 4/3,  4/3,  4/3]}}
@@ -1631,9 +1603,6 @@
  Poisson Solver:
    BC                                  : Free
    Box                                 :  [  113,  111,  111 ]
-<<<<<<< HEAD
-   MPI tasks                           :  4
-=======
    MPI tasks                           :  6
  Checking Communications of Minimal Basis:
    Number of coarse and fine DoF (MasterMPI task):  [  5623,  90 ]
@@ -1645,255 +1614,244 @@
 
    Maxdiff for transpose (checksum)    :  5.82076609134674072E-11
    Maxdiff for untranspose             :  0.00000000000000000E+00
->>>>>>> 9b244d2f
- Poisson Solver:
-   BC                                  : Free
-   Box                                 :  [  113,  111,  111 ]
-   MPI tasks                           :  4
- Poisson Solver:
-   BC                                  : Free
-   Box                                 :  [  113,  111,  111 ]
-   MPI tasks                           :  4
- Poisson Solver:
-   BC                                  : Free
-   Box                                 :  [  113,  111,  111 ]
-   MPI tasks                           :  4
- Poisson Solver:
-   BC                                  : Free
-   Box                                 :  [  113,  111,  111 ]
-   MPI tasks                           :  4
- Poisson Solver:
-   BC                                  : Free
-   Box                                 :  [  113,  111,  111 ]
-   MPI tasks                           :  4
- Poisson Solver:
-   BC                                  : Free
-   Box                                 :  [  113,  111,  111 ]
-   MPI tasks                           :  4
- Poisson Solver:
-   BC                                  : Free
-   Box                                 :  [  113,  111,  111 ]
-   MPI tasks                           :  4
- Poisson Solver:
-   BC                                  : Free
-   Box                                 :  [  113,  111,  111 ]
-   MPI tasks                           :  4
- Poisson Solver:
-   BC                                  : Free
-   Box                                 :  [  113,  111,  111 ]
-   MPI tasks                           :  4
- Poisson Solver:
-   BC                                  : Free
-   Box                                 :  [  113,  111,  111 ]
-   MPI tasks                           :  4
- Poisson Solver:
-   BC                                  : Free
-   Box                                 :  [  113,  111,  111 ]
-   MPI tasks                           :  4
- Poisson Solver:
-   BC                                  : Free
-   Box                                 :  [  113,  111,  111 ]
-   MPI tasks                           :  4
- Poisson Solver:
-   BC                                  : Free
-   Box                                 :  [  113,  111,  111 ]
-   MPI tasks                           :  4
- Poisson Solver:
-   BC                                  : Free
-   Box                                 :  [  113,  111,  111 ]
-   MPI tasks                           :  4
- Poisson Solver:
-   BC                                  : Free
-   Box                                 :  [  113,  111,  111 ]
-   MPI tasks                           :  4
- Poisson Solver:
-   BC                                  : Free
-   Box                                 :  [  113,  111,  111 ]
-   MPI tasks                           :  4
- Poisson Solver:
-   BC                                  : Free
-   Box                                 :  [  113,  111,  111 ]
-   MPI tasks                           :  4
- Poisson Solver:
-   BC                                  : Free
-   Box                                 :  [  113,  111,  111 ]
-   MPI tasks                           :  4
- Poisson Solver:
-   BC                                  : Free
-   Box                                 :  [  113,  111,  111 ]
-   MPI tasks                           :  4
- Poisson Solver:
-   BC                                  : Free
-   Box                                 :  [  113,  111,  111 ]
-   MPI tasks                           :  4
- Poisson Solver:
-   BC                                  : Free
-   Box                                 :  [  113,  111,  111 ]
-   MPI tasks                           :  4
- Poisson Solver:
-   BC                                  : Free
-   Box                                 :  [  113,  111,  111 ]
-   MPI tasks                           :  4
- Poisson Solver:
-   BC                                  : Free
-   Box                                 :  [  113,  111,  111 ]
-   MPI tasks                           :  4
- Poisson Solver:
-   BC                                  : Free
-   Box                                 :  [  113,  111,  111 ]
-   MPI tasks                           :  4
- Poisson Solver:
-   BC                                  : Free
-   Box                                 :  [  113,  111,  111 ]
-   MPI tasks                           :  4
- Poisson Solver:
-   BC                                  : Free
-   Box                                 :  [  113,  111,  111 ]
-   MPI tasks                           :  4
- Poisson Solver:
-   BC                                  : Free
-   Box                                 :  [  113,  111,  111 ]
-   MPI tasks                           :  4
- Poisson Solver:
-   BC                                  : Free
-   Box                                 :  [  113,  111,  111 ]
-   MPI tasks                           :  4
- Poisson Solver:
-   BC                                  : Free
-   Box                                 :  [  113,  111,  111 ]
-   MPI tasks                           :  4
- Poisson Solver:
-   BC                                  : Free
-   Box                                 :  [  113,  111,  111 ]
-   MPI tasks                           :  4
- Poisson Solver:
-   BC                                  : Free
-   Box                                 :  [  113,  111,  111 ]
-   MPI tasks                           :  4
- Poisson Solver:
-   BC                                  : Free
-   Box                                 :  [  113,  111,  111 ]
-   MPI tasks                           :  4
- Poisson Solver:
-   BC                                  : Free
-   Box                                 :  [  113,  111,  111 ]
-   MPI tasks                           :  4
- Poisson Solver:
-   BC                                  : Free
-   Box                                 :  [  113,  111,  111 ]
-   MPI tasks                           :  4
- Poisson Solver:
-   BC                                  : Free
-   Box                                 :  [  113,  111,  111 ]
-   MPI tasks                           :  4
- Poisson Solver:
-   BC                                  : Free
-   Box                                 :  [  113,  111,  111 ]
-   MPI tasks                           :  4
- Poisson Solver:
-   BC                                  : Free
-   Box                                 :  [  113,  111,  111 ]
-   MPI tasks                           :  4
- Poisson Solver:
-   BC                                  : Free
-   Box                                 :  [  113,  111,  111 ]
-   MPI tasks                           :  4
- Poisson Solver:
-   BC                                  : Free
-   Box                                 :  [  113,  111,  111 ]
-   MPI tasks                           :  4
- Poisson Solver:
-   BC                                  : Free
-   Box                                 :  [  113,  111,  111 ]
-   MPI tasks                           :  4
- Poisson Solver:
-   BC                                  : Free
-   Box                                 :  [  113,  111,  111 ]
-   MPI tasks                           :  4
- Poisson Solver:
-   BC                                  : Free
-   Box                                 :  [  113,  111,  111 ]
-   MPI tasks                           :  4
- Poisson Solver:
-   BC                                  : Free
-   Box                                 :  [  113,  111,  111 ]
-   MPI tasks                           :  4
- Poisson Solver:
-   BC                                  : Free
-   Box                                 :  [  113,  111,  111 ]
-   MPI tasks                           :  4
- Poisson Solver:
-   BC                                  : Free
-   Box                                 :  [  113,  111,  111 ]
-   MPI tasks                           :  4
- Poisson Solver:
-   BC                                  : Free
-   Box                                 :  [  113,  111,  111 ]
-   MPI tasks                           :  4
- Poisson Solver:
-   BC                                  : Free
-   Box                                 :  [  113,  111,  111 ]
-   MPI tasks                           :  4
- Poisson Solver:
-   BC                                  : Free
-   Box                                 :  [  113,  111,  111 ]
-   MPI tasks                           :  4
- Poisson Solver:
-   BC                                  : Free
-   Box                                 :  [  113,  111,  111 ]
-   MPI tasks                           :  4
- Poisson Solver:
-   BC                                  : Free
-   Box                                 :  [  113,  111,  111 ]
-   MPI tasks                           :  4
- Poisson Solver:
-   BC                                  : Free
-   Box                                 :  [  113,  111,  111 ]
-   MPI tasks                           :  4
- Poisson Solver:
-   BC                                  : Free
-   Box                                 :  [  113,  111,  111 ]
-   MPI tasks                           :  4
- Poisson Solver:
-   BC                                  : Free
-   Box                                 :  [  113,  111,  111 ]
-   MPI tasks                           :  4
- Poisson Solver:
-   BC                                  : Free
-   Box                                 :  [  113,  111,  111 ]
-   MPI tasks                           :  4
- Poisson Solver:
-   BC                                  : Free
-   Box                                 :  [  113,  111,  111 ]
-   MPI tasks                           :  4
- Poisson Solver:
-   BC                                  : Free
-   Box                                 :  [  113,  111,  111 ]
-   MPI tasks                           :  4
- Poisson Solver:
-   BC                                  : Free
-   Box                                 :  [  113,  111,  111 ]
-   MPI tasks                           :  4
- Poisson Solver:
-   BC                                  : Free
-   Box                                 :  [  113,  111,  111 ]
-   MPI tasks                           :  4
- Poisson Solver:
-   BC                                  : Free
-   Box                                 :  [  113,  111,  111 ]
-   MPI tasks                           :  4
+ Poisson Solver:
+   BC                                  : Free
+   Box                                 :  [  113,  111,  111 ]
+   MPI tasks                           :  6
+ Poisson Solver:
+   BC                                  : Free
+   Box                                 :  [  113,  111,  111 ]
+   MPI tasks                           :  6
+ Poisson Solver:
+   BC                                  : Free
+   Box                                 :  [  113,  111,  111 ]
+   MPI tasks                           :  6
+ Poisson Solver:
+   BC                                  : Free
+   Box                                 :  [  113,  111,  111 ]
+   MPI tasks                           :  6
+ Poisson Solver:
+   BC                                  : Free
+   Box                                 :  [  113,  111,  111 ]
+   MPI tasks                           :  6
+ Poisson Solver:
+   BC                                  : Free
+   Box                                 :  [  113,  111,  111 ]
+   MPI tasks                           :  6
+ Poisson Solver:
+   BC                                  : Free
+   Box                                 :  [  113,  111,  111 ]
+   MPI tasks                           :  6
+ Poisson Solver:
+   BC                                  : Free
+   Box                                 :  [  113,  111,  111 ]
+   MPI tasks                           :  6
+ Poisson Solver:
+   BC                                  : Free
+   Box                                 :  [  113,  111,  111 ]
+   MPI tasks                           :  6
+ Poisson Solver:
+   BC                                  : Free
+   Box                                 :  [  113,  111,  111 ]
+   MPI tasks                           :  6
+ Poisson Solver:
+   BC                                  : Free
+   Box                                 :  [  113,  111,  111 ]
+   MPI tasks                           :  6
+ Poisson Solver:
+   BC                                  : Free
+   Box                                 :  [  113,  111,  111 ]
+   MPI tasks                           :  6
+ Poisson Solver:
+   BC                                  : Free
+   Box                                 :  [  113,  111,  111 ]
+   MPI tasks                           :  6
+ Poisson Solver:
+   BC                                  : Free
+   Box                                 :  [  113,  111,  111 ]
+   MPI tasks                           :  6
+ Poisson Solver:
+   BC                                  : Free
+   Box                                 :  [  113,  111,  111 ]
+   MPI tasks                           :  6
+ Poisson Solver:
+   BC                                  : Free
+   Box                                 :  [  113,  111,  111 ]
+   MPI tasks                           :  6
+ Poisson Solver:
+   BC                                  : Free
+   Box                                 :  [  113,  111,  111 ]
+   MPI tasks                           :  6
+ Poisson Solver:
+   BC                                  : Free
+   Box                                 :  [  113,  111,  111 ]
+   MPI tasks                           :  6
+ Poisson Solver:
+   BC                                  : Free
+   Box                                 :  [  113,  111,  111 ]
+   MPI tasks                           :  6
+ Poisson Solver:
+   BC                                  : Free
+   Box                                 :  [  113,  111,  111 ]
+   MPI tasks                           :  6
+ Poisson Solver:
+   BC                                  : Free
+   Box                                 :  [  113,  111,  111 ]
+   MPI tasks                           :  6
+ Poisson Solver:
+   BC                                  : Free
+   Box                                 :  [  113,  111,  111 ]
+   MPI tasks                           :  6
+ Poisson Solver:
+   BC                                  : Free
+   Box                                 :  [  113,  111,  111 ]
+   MPI tasks                           :  6
+ Poisson Solver:
+   BC                                  : Free
+   Box                                 :  [  113,  111,  111 ]
+   MPI tasks                           :  6
+ Poisson Solver:
+   BC                                  : Free
+   Box                                 :  [  113,  111,  111 ]
+   MPI tasks                           :  6
+ Poisson Solver:
+   BC                                  : Free
+   Box                                 :  [  113,  111,  111 ]
+   MPI tasks                           :  6
+ Poisson Solver:
+   BC                                  : Free
+   Box                                 :  [  113,  111,  111 ]
+   MPI tasks                           :  6
+ Poisson Solver:
+   BC                                  : Free
+   Box                                 :  [  113,  111,  111 ]
+   MPI tasks                           :  6
+ Poisson Solver:
+   BC                                  : Free
+   Box                                 :  [  113,  111,  111 ]
+   MPI tasks                           :  6
+ Poisson Solver:
+   BC                                  : Free
+   Box                                 :  [  113,  111,  111 ]
+   MPI tasks                           :  6
+ Poisson Solver:
+   BC                                  : Free
+   Box                                 :  [  113,  111,  111 ]
+   MPI tasks                           :  6
+ Poisson Solver:
+   BC                                  : Free
+   Box                                 :  [  113,  111,  111 ]
+   MPI tasks                           :  6
+ Poisson Solver:
+   BC                                  : Free
+   Box                                 :  [  113,  111,  111 ]
+   MPI tasks                           :  6
+ Poisson Solver:
+   BC                                  : Free
+   Box                                 :  [  113,  111,  111 ]
+   MPI tasks                           :  6
+ Poisson Solver:
+   BC                                  : Free
+   Box                                 :  [  113,  111,  111 ]
+   MPI tasks                           :  6
+ Poisson Solver:
+   BC                                  : Free
+   Box                                 :  [  113,  111,  111 ]
+   MPI tasks                           :  6
+ Poisson Solver:
+   BC                                  : Free
+   Box                                 :  [  113,  111,  111 ]
+   MPI tasks                           :  6
+ Poisson Solver:
+   BC                                  : Free
+   Box                                 :  [  113,  111,  111 ]
+   MPI tasks                           :  6
+ Poisson Solver:
+   BC                                  : Free
+   Box                                 :  [  113,  111,  111 ]
+   MPI tasks                           :  6
+ Poisson Solver:
+   BC                                  : Free
+   Box                                 :  [  113,  111,  111 ]
+   MPI tasks                           :  6
+ Poisson Solver:
+   BC                                  : Free
+   Box                                 :  [  113,  111,  111 ]
+   MPI tasks                           :  6
+ Poisson Solver:
+   BC                                  : Free
+   Box                                 :  [  113,  111,  111 ]
+   MPI tasks                           :  6
+ Poisson Solver:
+   BC                                  : Free
+   Box                                 :  [  113,  111,  111 ]
+   MPI tasks                           :  6
+ Poisson Solver:
+   BC                                  : Free
+   Box                                 :  [  113,  111,  111 ]
+   MPI tasks                           :  6
+ Poisson Solver:
+   BC                                  : Free
+   Box                                 :  [  113,  111,  111 ]
+   MPI tasks                           :  6
+ Poisson Solver:
+   BC                                  : Free
+   Box                                 :  [  113,  111,  111 ]
+   MPI tasks                           :  6
+ Poisson Solver:
+   BC                                  : Free
+   Box                                 :  [  113,  111,  111 ]
+   MPI tasks                           :  6
+ Poisson Solver:
+   BC                                  : Free
+   Box                                 :  [  113,  111,  111 ]
+   MPI tasks                           :  6
+ Poisson Solver:
+   BC                                  : Free
+   Box                                 :  [  113,  111,  111 ]
+   MPI tasks                           :  6
+ Poisson Solver:
+   BC                                  : Free
+   Box                                 :  [  113,  111,  111 ]
+   MPI tasks                           :  6
+ Poisson Solver:
+   BC                                  : Free
+   Box                                 :  [  113,  111,  111 ]
+   MPI tasks                           :  6
+ Poisson Solver:
+   BC                                  : Free
+   Box                                 :  [  113,  111,  111 ]
+   MPI tasks                           :  6
+ Poisson Solver:
+   BC                                  : Free
+   Box                                 :  [  113,  111,  111 ]
+   MPI tasks                           :  6
+ Poisson Solver:
+   BC                                  : Free
+   Box                                 :  [  113,  111,  111 ]
+   MPI tasks                           :  6
+ Poisson Solver:
+   BC                                  : Free
+   Box                                 :  [  113,  111,  111 ]
+   MPI tasks                           :  6
+ Poisson Solver:
+   BC                                  : Free
+   Box                                 :  [  113,  111,  111 ]
+   MPI tasks                           :  6
+ Poisson Solver:
+   BC                                  : Free
+   Box                                 :  [  113,  111,  111 ]
+   MPI tasks                           :  6
+ Poisson Solver:
+   BC                                  : Free
+   Box                                 :  [  113,  111,  111 ]
+   MPI tasks                           :  6
+ Poisson Solver:
+   BC                                  : Free
+   Box                                 :  [  113,  111,  111 ]
+   MPI tasks                           :  6
  Non Local forces calculated           :  Yes
  Timings for root process:
-<<<<<<< HEAD
-   CPU time (s)                        :  40.16
-   Elapsed time (s)                    :  20.20
- Memory Consumption Report:
-   Tot. No. of Allocations  : 69742
-   Tot. No. of Deallocations: 69742
-   Remaining Memory (B)     : 0
-   Memory occupation: 
-      Peak Value (MB): 152
-=======
    CPU time (s)                        :  21.50
    Elapsed time (s)                    :  21.57
  Memory Consumption Report:
@@ -1902,6 +1860,5 @@
    Remaining Memory (B)     : 0
    Memory occupation: 
       Peak Value (MB): 122
->>>>>>> 9b244d2f
       for the array: wz
       in the routine: gaussians_to_wavelets_orb