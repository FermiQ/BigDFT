  #---------------------------------------------------------------------- Minimal input file
  #This file indicates the minimal set of input variables which has to be given to perform 
  #the run. The code would produce the same output if this file is used as input.
 dft:
   rmult: [4.0, 5.0]
   gnrm_cv: accurate
   itermax: 100
   ncong: 5
   idsx: 10
   inputpsiid: linear
   disablesym: Yes
 geopt:
   method: BFGS
   ncount_cluster_x: 3
   betax: NEB
<<<<<<< HEAD
   correction_co_contra: no
   purification_quickreturn: no
=======
>>>>>>> f216a305
 perf:
   ef_interpol_det: 0.10E-07
   mixing_after_inputguess: 2
   evbounds_nsatur: 100
   correction_co_contra: no
 lin_general:
   nit: [2, 3]
   rpnrm_cv: [9.9999999999999995E-008, 9.9999999999999994E-012]
   conf_damping: 0.5
   calc_dipole: Yes
 lin_basis:
   nit: 2
   idsx: [5, 0]
   gnrm_cv: 4.0000000000000003E-005
 lin_kernel:
   nit: [2, 3]
   rpnrm_cv: 1.0000000000000001E-009
   linear_method: FOE
   eval_range_foe: [-1.0, 1.0]
   fscale_foe: 5.0000000000000003E-002
 lin_basis_params:
   C:
     ao_confinement: 3.2000000000000002E-003
     confinement: [3.2000000000000002E-003, 0.0]
     rloc_kernel: 7.0
     rloc_kernel_foe: 12.0
   H:
     nbasis: 1
     ao_confinement: 3.2000000000000002E-003
     confinement: [3.2000000000000002E-003, 0.0]
     rloc_kernel: 7.0
     rloc_kernel_foe: 12.0
 posinp:
   positions:
   - C: [0.0, 0.0, 0.0]
     int_ref_atoms_1: 0
     int_ref_atoms_2: 0
     int_ref_atoms_3: 0
     rxyz_int_atoms_1: 0.0
     rxyz_int_atoms_2: 3.141592653589793
     rxyz_int_atoms_3: 0.0
   - C: [0.0, 0.0, 2.847081450741904]
     Frozen: fb
     int_ref_atoms_1: 1
     int_ref_atoms_2: 0
     int_ref_atoms_3: 0
     rxyz_int_atoms_1: 2.847081450741904
     rxyz_int_atoms_2: 3.141592653589793
     rxyz_int_atoms_3: 0.0
   - H: [0.0, 1.927151427132576, -0.7905207727847487]
     int_ref_atoms_1: 1
     int_ref_atoms_2: 2
     int_ref_atoms_3: 0
     rxyz_int_atoms_1: 2.082987209587068
     rxyz_int_atoms_2: 1.181526442735106
     rxyz_int_atoms_3: 0.0
   - H: [1.662958875566197, -1.043067230144541, -0.6837884695579733]
     int_ref_atoms_1: 1
     int_ref_atoms_2: 2
     int_ref_atoms_3: 3
     rxyz_int_atoms_1: 2.078698664916642
     rxyz_int_atoms_2: 1.235604569309838
     rxyz_int_atoms_3: 2.131001745397715
   - H: [-1.662958925304062, -1.043067094606843, -0.6837884827268076]
     Frozen: fp
     int_ref_atoms_1: 1
     int_ref_atoms_2: 3
     int_ref_atoms_3: 4
     rxyz_int_atoms_1: 2.078698641027562
     rxyz_int_atoms_2: 1.224509932788356
     rxyz_int_atoms_3: 4.24937153291693
   - H: [1.662958910613642, 1.043067068684982, 3.53086963648426]
     int_ref_atoms_1: 2
     int_ref_atoms_2: 1
     int_ref_atoms_3: 3
     rxyz_int_atoms_1: 2.078698518574835
     rxyz_int_atoms_2: 1.235604689368345
     rxyz_int_atoms_3: 5.27259431982216
   - H: [-1.66295883953415, 1.043067145941621, 3.530870101846847]
     Frozen: fbt
     int_ref_atoms_1: 2
     int_ref_atoms_2: 1
     int_ref_atoms_3: 3
     rxyz_int_atoms_1: 2.078698653558876
     rxyz_int_atoms_2: 1.235604474922751
     rxyz_int_atoms_3: 1.010590934776802
   - H: [-2.3600799457440715E-016, -1.927151524331139, 3.63760240554061]
     int_ref_atoms_1: 2
     int_ref_atoms_2: 1
     int_ref_atoms_3: 3
     rxyz_int_atoms_1: 2.082987368590527
     rxyz_int_atoms_2: 1.181526379600438
     rxyz_int_atoms_3: 3.141592653589793
   properties:
     format: int
     source: posinp<|MERGE_RESOLUTION|>--- conflicted
+++ resolved
@@ -13,11 +13,7 @@
    method: BFGS
    ncount_cluster_x: 3
    betax: NEB
-<<<<<<< HEAD
-   correction_co_contra: no
    purification_quickreturn: no
-=======
->>>>>>> f216a305
  perf:
    ef_interpol_det: 0.10E-07
    mixing_after_inputguess: 2
