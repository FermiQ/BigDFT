 <BigDFT> log of the run will be written in logfile: ./log.yaml
 ------------------------------------------------------------------------------------
 >>>> Partition of the basis functions among the processes.
<<<<<<< HEAD
    | Processes from 0 to 5 treat 4 orbitals. |
=======
    | Processes from 0 to 1 treat 12 orbitals. |
>>>>>>> 710e4b74
 -----------------------------------------------
total elements: 576
non-zero elements: 576
sparsity:  0.00%
total elements: 576
non-zero elements: 554
sparsity:  3.82%
total elements: 576
non-zero elements: 576
sparsity:  0.00%
WARNING: locrad for atom type Be is too small; minimal value is   1.84E+01
type, 4.d0*rprb, x0, input%lin%locrad_type(ityp)Be   1.84E+01   7.69E+00   6.000E+00
V3prb    2.2925E+03
type, 4.d0*rprb, x0, input%lin%locrad_type(ityp)H   4.84E+00   7.69E+00   6.000E+00
V3prb    1.0975E+01
<<<<<<< HEAD
 Processes from 0 to 5 treat 4 inguess orbitals 
=======
 Processes from 0 to 1 treat 12 inguess orbitals 
>>>>>>> 710e4b74
Calculating charge density... done.
   Calculation finished. TOTAL CHARGE =   1.599999978372E+01
 calling orthonormalizeLocalized (exact)
 ----------------------------------- Determination of the orbitals in this new basis.
 Hamiltonian application done.
 Diagonalizing the Hamiltonian, sequential version... done.
 -------------------------------------------------
 some selected eigenvalues:
<<<<<<< HEAD
   eval(1)=  -2.949928826300E-01
   eval(2)=  -2.663591169886E-01
   eval(3)=  -2.310501788016E-01
   eval(4)=  -1.761610063881E-01
   eval(5)=  -1.756087877959E-01
   eval(6)=  -1.739961251628E-01
   eval(7)=  -1.702441570570E-01
   eval(8)=  -1.617862090664E-01  <-- last occupied orbital
   eval(9)=   2.228689457903E-01  <-- first virtual orbital
   eval(10)=   2.557316820223E-01
   eval(11)=   2.606264262029E-01
   eval(12)=   3.037099253566E-01
   eval(13)=   3.236133454912E-01
   eval(14)=   3.357700009073E-01
   eval(15)=   3.419123531912E-01
   eval(16)=   3.510602673325E-01
 -------------------------------------------------
 lowest, highest ev: -2.9499288263004125E-01  7.5667735593003926E-01
=======
   eval(1)=  -2.949928826303E-01
   eval(2)=  -2.663591169888E-01
   eval(3)=  -2.310501788018E-01
   eval(4)=  -1.761610063882E-01
   eval(5)=  -1.756087877961E-01
   eval(6)=  -1.739961251629E-01
   eval(7)=  -1.702441570572E-01
   eval(8)=  -1.617862090666E-01  <-- last occupied orbital
   eval(9)=   2.228689457889E-01  <-- first virtual orbital
   eval(10)=   2.557316820210E-01
   eval(11)=   2.606264262016E-01
   eval(12)=   3.037099253558E-01
   eval(13)=   3.236133454900E-01
   eval(14)=   3.357700009067E-01
   eval(15)=   3.419123531901E-01
   eval(16)=   3.510602673316E-01
 -------------------------------------------------
 lowest, highest ev: -2.9499288263032547E-01  7.5667735592920793E-01
>>>>>>> 710e4b74
 calculate density kernel... Calculating charge density... done.
   Calculation finished. TOTAL CHARGE =   1.599999973991E+01
 ------------------------------------------------------------- Input guess generated.
 ************************************************************************************
 ****************************** LINEAR SCALING VERSION ******************************
 ======================== Creation of the basis functions... ========================
 ----------------------------------------------------------------------------- iter=1
 Orthoconstraint... Preconditioning... done.
AFTER: gnrm, gnrmmax, gnrm/gnrm_old    1.682953E-01    2.537036E-01    5.285461E-02
 iter, fnrm, fnrmMax, trace, diff     1  5.3410985E-01  7.8508968E-01    13.8891078907   1.3889E+01
 DIIS informations: history length=5, consecutive failures=0, total failures=0
 Orthonormalization... coeff renormalization... calculate density kernel... done.
 ----------------------------------------------------------------------------- iter=2
 Orthoconstraint... Preconditioning... done.
AFTER: gnrm, gnrmmax, gnrm/gnrm_old    9.315688E-02    1.497642E-01    4.916284E-02
 iter, fnrm, fnrmMax, trace, diff     2  4.2427791E-01  7.9522029E-01    12.2818479229  -1.6073E+00
 DIIS informations: history length=5, consecutive failures=0, total failures=0
 Orthonormalization... coeff renormalization... calculate density kernel... done.
 ----------------------------------------------------------------------------- iter=3
 Orthoconstraint... Preconditioning... done.
AFTER: gnrm, gnrmmax, gnrm/gnrm_old    1.448958E-02    2.249905E-02    4.424123E-02
 iter, fnrm, fnrmMax, trace, diff     3  1.6948715E-01  3.2945169E-01    11.7337349688  -5.4811E-01
 WARNING: not converged within 3 iterations! Exiting loop due to limitations of iterations.
 Final values for fnrm, fnrmMax, trace:   1.6948715E-01  3.2945169E-01     11.7337350
 ============================= Basis functions created. =============================
 ----------------------------------- Determination of the orbitals in this new basis.
 Hamiltonian application done.
 calculate density kernel... coeff renormalization...coeff renormalization... calculate density kernel... Calculating charge density... done.
   Calculation finished. TOTAL CHARGE =   1.599999975007E+01
 ---------------------------------------------------------------- Updating potential.
 ++++++++++++++++++++++++++++++++++++++++++++++++++++++++++++++++++++++++++++++++++++++++++++
 at iteration 1 of the density optimization:
   coefficients / kernel obtained by direct minimization.
<<<<<<< HEAD
   it, fnrm coeff, energy, energyDiff   1  1.8400412E-01   -8.04183360752617560E+00   -8.0418E+00
=======
   it, fnrm coeff, energy, energyDiff   1  1.8400412E-01   -8.04183360752956489E+00   -8.0418E+00
>>>>>>> 710e4b74
 ++++++++++++++++++++++++++++++++++++++++++++++++++++++++++++++++++++++++++++++++++++++++++++
 ----------------------------------- Determination of the orbitals in this new basis.
 Hamiltonian application done.
 calculate density kernel... coeff renormalization...coeff renormalization... calculate density kernel...  
<<<<<<< HEAD
 alpha, energydiff  0.22000000000000003      -6.27107191955573740E-002
=======
 alpha, energydiff  0.22000000000000003      -6.27107191947331444E-002
>>>>>>> 710e4b74
Calculating charge density... done.
   Calculation finished. TOTAL CHARGE =   1.599999976569E+01
 ---------------------------------------------------------------- Updating potential.
 ++++++++++++++++++++++++++++++++++++++++++++++++++++++++++++++++++++++++++++++++++++++++++++
 at iteration 2 of the density optimization:
   coefficients / kernel obtained by direct minimization.
<<<<<<< HEAD
   it, fnrm coeff, energy, energyDiff   2  1.8631951E-01   -8.10454432672173297E+00   -6.2711E-02
=======
   it, fnrm coeff, energy, energyDiff   2  1.8631951E-01   -8.10454432672429803E+00   -6.2711E-02
>>>>>>> 710e4b74
 ++++++++++++++++++++++++++++++++++++++++++++++++++++++++++++++++++++++++++++++++++++++++++++
 ----------------------------------- Determination of the orbitals in this new basis.
 Hamiltonian application done.
 calculate density kernel... coeff renormalization...coeff renormalization... calculate density kernel...  
<<<<<<< HEAD
 alpha, energydiff  0.24200000000000005      -2.94255364877713532E-002
=======
 alpha, energydiff  0.24200000000000005      -2.94255364879489889E-002
>>>>>>> 710e4b74
Calculating charge density... done.
   Calculation finished. TOTAL CHARGE =   1.599999977585E+01
 ---------------------------------------------------------------- Updating potential.
 ++++++++++++++++++++++++++++++++++++++++++++++++++++++++++++++++++++++++++++++++++++++++++++
 at iteration 3 of the density optimization:
   coefficients / kernel obtained by direct minimization.
<<<<<<< HEAD
   it, fnrm coeff, energy, energyDiff   3  1.1204395E-01   -8.13396986320950433E+00   -2.9426E-02
=======
   it, fnrm coeff, energy, energyDiff   3  1.1204395E-01   -8.13396986321224702E+00   -2.9426E-02
>>>>>>> 710e4b74
 ++++++++++++++++++++++++++++++++++++++++++++++++++++++++++++++++++++++++++++++++++++++++++++
 ----------------------------------- Determination of the orbitals in this new basis.
 Hamiltonian application done.
 calculate density kernel... coeff renormalization...coeff renormalization... calculate density kernel...  
<<<<<<< HEAD
 alpha, energydiff  0.26620000000000005      -9.43118538824450070E-003
=======
 alpha, energydiff  0.26620000000000005      -9.43118538815213014E-003
>>>>>>> 710e4b74
Calculating charge density... done.
   Calculation finished. TOTAL CHARGE =   1.599999978183E+01
 ---------------------------------------------------------------- Updating potential.
 ++++++++++++++++++++++++++++++++++++++++++++++++++++++++++++++++++++++++++++++++++++++++++++
 at iteration 4 of the density optimization:
   coefficients / kernel obtained by direct minimization.
<<<<<<< HEAD
   it, fnrm coeff, energy, energyDiff   4  6.3317564E-02   -8.14340104859774883E+00   -9.4312E-03
 ++++++++++++++++++++++++++++++++++++++++++++++++++++++++++++++++++++++++++++++++++++++++++++
   ebs, ehart, eexcu, vexcu, eexctX, eion, edisp -3.638719623668E+00  3.071507210776E+01 -5.319402897763E+00 -6.945613797754E+00  0.000000000000E+00  2.451978576311E+01  0.000000000000E+00
   itoutL, Delta DENSOUT, energy, energyDiff   1   1.14E-06   -8.14340104859774883E+00   -8.1434E+00
=======
   it, fnrm coeff, energy, energyDiff   4  6.3317564E-02   -8.14340104860039915E+00   -9.4312E-03
 ++++++++++++++++++++++++++++++++++++++++++++++++++++++++++++++++++++++++++++++++++++++++++++
   ebs, ehart, eexcu, vexcu, eexctX, eion, edisp -3.638719623668E+00  3.071507210776E+01 -5.319402897762E+00 -6.945613797753E+00  0.000000000000E+00  2.451978576311E+01  0.000000000000E+00
   itoutL, Delta DENSOUT, energy, energyDiff   1   1.14E-06   -8.14340104860039915E+00   -8.1434E+00
>>>>>>> 710e4b74
 ############################################################################################
 at iteration 1 of the outer loop:
   > basis functions optimization:
     - target function is trace
     - WARNING: basis functions not converged!
     Final values: target function, fnrm   1.173373E+01    1.69E-01
   > density optimization:
     - using direct minimization.
     - WARNING: density optimization not converged!
<<<<<<< HEAD
     FINAL values: it, fnrm coeff, energy   1    6.33E-02   -8.14340104859774883E+00
=======
     FINAL values: it, fnrm coeff, energy   1    6.33E-02   -8.14340104860039915E+00
>>>>>>> 710e4b74
   > energy difference to last iteration: -8.143401E+00
 ############################################################################################
 Increasing the localization radius for the high accuracy part.
total elements: 576
non-zero elements: 576
sparsity:  0.00%
total elements: 576
non-zero elements: 574
sparsity:  0.35%
total elements: 576
non-zero elements: 576
sparsity:  0.00%
 ----------------------------------- Determination of the orbitals in this new basis.
 Hamiltonian application done.
 calculate density kernel... coeff renormalization...coeff renormalization... calculate density kernel...  ======================== Creation of the basis functions... ========================
 ----------------------------------------------------------------------------- iter=1
 Orthoconstraint... Preconditioning... done.
AFTER: gnrm, gnrmmax, gnrm/gnrm_old    1.792616E-01    2.959945E-01    1.355328E-01
 iter, fnrm, fnrmMax, ebs, diff     1  3.2293142E-01  4.3132353E-01    -8.1463642708  -2.0428E+01
 SD informations: mean alpha=1.000E+00, max alpha=1.000E+00, consecutive successes=1
 Orthonormalization... coeff renormalization... calculate density kernel... done.
 ----------------------------------------------------------------------------- iter=2
 Orthoconstraint... Preconditioning... done.
AFTER: gnrm, gnrmmax, gnrm/gnrm_old    5.237659E-02    7.550366E-02    1.227308E-01
 iter, fnrm, fnrmMax, ebs, diff     2  1.8756824E-01  2.5463789E-01    -8.9757918978  -8.2943E-01
 SD informations: mean alpha=6.000E-01, max alpha=6.000E-01, consecutive successes=2
 Orthonormalization... coeff renormalization... calculate density kernel... done.
 ----------------------------------------------------------------------------- iter=3
 Orthoconstraint... Preconditioning... done.
AFTER: gnrm, gnrmmax, gnrm/gnrm_old    1.612035E-02    3.237316E-02    5.176079E-01
 iter, fnrm, fnrmMax, ebs, diff     3  5.0455261E-02  7.2356939E-02    -9.0647589400  -8.8967E-02
 WARNING: not converged within 3 iterations! Exiting loop due to limitations of iterations.
 Final values for fnrm, fnrmMax, ebs:   5.0455261E-02  7.2356939E-02     -9.0647589
 ============================= Basis functions created. =============================
 ----------------------------------- Determination of the orbitals in this new basis.
 No Hamiltonian application required.
 calculate density kernel... coeff renormalization...coeff renormalization... calculate density kernel... Calculating charge density... done.
   Calculation finished. TOTAL CHARGE =   1.599999982518E+01
 ---------------------------------------------------------------- Updating potential.
 ++++++++++++++++++++++++++++++++++++++++++++++++++++++++++++++++++++++++++++++++++++++++++++
 at iteration 1 of the density optimization:
   coefficients / kernel obtained by direct minimization.
<<<<<<< HEAD
   it, fnrm coeff, energy, energyDiff   1  2.5240726E-02   -9.06657532659349741E+00   -9.2317E-01
=======
   it, fnrm coeff, energy, energyDiff   1  2.5240726E-02   -9.06657532659601983E+00   -9.2317E-01
>>>>>>> 710e4b74
 ++++++++++++++++++++++++++++++++++++++++++++++++++++++++++++++++++++++++++++++++++++++++++++
 ----------------------------------- Determination of the orbitals in this new basis.
 Hamiltonian application done.
 calculate density kernel... coeff renormalization...coeff renormalization... calculate density kernel...  
<<<<<<< HEAD
 alpha, energydiff  0.10000000000000001       2.50986991315542696E-002
=======
 alpha, energydiff  0.10000000000000001       2.50986991320871766E-002
>>>>>>> 710e4b74
Calculating charge density... done.
   Calculation finished. TOTAL CHARGE =   1.599999982340E+01
 ---------------------------------------------------------------- Updating potential.
 ++++++++++++++++++++++++++++++++++++++++++++++++++++++++++++++++++++++++++++++++++++++++++++
 at iteration 2 of the density optimization:
   coefficients / kernel obtained by direct minimization.
<<<<<<< HEAD
   it, fnrm coeff, energy, energyDiff   2  2.3170037E-02   -9.04147662746194314E+00    2.5099E-02
=======
   it, fnrm coeff, energy, energyDiff   2  2.3170037E-02   -9.04147662746393266E+00    2.5099E-02
>>>>>>> 710e4b74
 ++++++++++++++++++++++++++++++++++++++++++++++++++++++++++++++++++++++++++++++++++++++++++++
 ----------------------------------- Determination of the orbitals in this new basis.
 Hamiltonian application done.
 calculate density kernel... coeff renormalization...coeff renormalization... calculate density kernel...  
<<<<<<< HEAD
 alpha, energydiff  0.11000000000000001      -1.88127169380436499E-004
=======
 alpha, energydiff  0.11000000000000001      -1.88127169352014789E-004
>>>>>>> 710e4b74
Calculating charge density... done.
   Calculation finished. TOTAL CHARGE =   1.599999982288E+01
 ---------------------------------------------------------------- Updating potential.
 ++++++++++++++++++++++++++++++++++++++++++++++++++++++++++++++++++++++++++++++++++++++++++++
 at iteration 3 of the density optimization:
   coefficients / kernel obtained by direct minimization.
<<<<<<< HEAD
   it, fnrm coeff, energy, energyDiff   3  1.4021217E-02   -9.04166475463132358E+00   -1.8813E-04
=======
   it, fnrm coeff, energy, energyDiff   3  1.4021217E-02   -9.04166475463328467E+00   -1.8813E-04
>>>>>>> 710e4b74
 ++++++++++++++++++++++++++++++++++++++++++++++++++++++++++++++++++++++++++++++++++++++++++++
 ----------------------------------- Determination of the orbitals in this new basis.
 Hamiltonian application done.
 calculate density kernel... coeff renormalization...coeff renormalization... calculate density kernel...  
<<<<<<< HEAD
 alpha, energydiff  0.12100000000000002      -1.99138977187374167E-004
=======
 alpha, energydiff  0.12100000000000002      -1.99138976924473354E-004
>>>>>>> 710e4b74
Calculating charge density... done.
   Calculation finished. TOTAL CHARGE =   1.599999982241E+01
 ---------------------------------------------------------------- Updating potential.
 ++++++++++++++++++++++++++++++++++++++++++++++++++++++++++++++++++++++++++++++++++++++++++++
 at iteration 4 of the density optimization:
   coefficients / kernel obtained by direct minimization.
<<<<<<< HEAD
   it, fnrm coeff, energy, energyDiff   4  1.1307241E-02   -9.04186389360851095E+00   -1.9914E-04
=======
   it, fnrm coeff, energy, energyDiff   4  1.1307241E-02   -9.04186389361020915E+00   -1.9914E-04
>>>>>>> 710e4b74
 ++++++++++++++++++++++++++++++++++++++++++++++++++++++++++++++++++++++++++++++++++++++++++++
 ----------------------------------- Determination of the orbitals in this new basis.
 Hamiltonian application done.
 calculate density kernel... coeff renormalization...coeff renormalization... calculate density kernel...  
<<<<<<< HEAD
 alpha, energydiff  0.13310000000000002      -1.34745287120097146E-004
=======
 alpha, energydiff  0.13310000000000002      -1.34745287574844497E-004
>>>>>>> 710e4b74
Calculating charge density... done.
   Calculation finished. TOTAL CHARGE =   1.599999982202E+01
 ---------------------------------------------------------------- Updating potential.
 ++++++++++++++++++++++++++++++++++++++++++++++++++++++++++++++++++++++++++++++++++++++++++++
 at iteration 5 of the density optimization:
   coefficients / kernel obtained by direct minimization.
<<<<<<< HEAD
   it, fnrm coeff, energy, energyDiff   5  8.9279236E-03   -9.04199863889563105E+00   -1.3475E-04
=======
   it, fnrm coeff, energy, energyDiff   5  8.9279236E-03   -9.04199863889778399E+00   -1.3475E-04
>>>>>>> 710e4b74
 ++++++++++++++++++++++++++++++++++++++++++++++++++++++++++++++++++++++++++++++++++++++++++++
 ----------------------------------- Determination of the orbitals in this new basis.
 Hamiltonian application done.
 calculate density kernel... coeff renormalization...coeff renormalization... calculate density kernel...  
<<<<<<< HEAD
 alpha, energydiff  0.14641000000000004      -8.70567069526373416E-005
=======
 alpha, energydiff  0.14641000000000004      -8.70567065973659737E-005
>>>>>>> 710e4b74
Calculating charge density... done.
   Calculation finished. TOTAL CHARGE =   1.599999982169E+01
 ---------------------------------------------------------------- Updating potential.
 ++++++++++++++++++++++++++++++++++++++++++++++++++++++++++++++++++++++++++++++++++++++++++++
 at iteration 6 of the density optimization:
   coefficients / kernel obtained by direct minimization.
<<<<<<< HEAD
   it, fnrm coeff, energy, energyDiff   6  6.8922902E-03   -9.04208569560258368E+00   -8.7057E-05
 ++++++++++++++++++++++++++++++++++++++++++++++++++++++++++++++++++++++++++++++++++++++++++++
   ebs, ehart, eexcu, vexcu, eexctX, eion, edisp -5.515033909996E+00  2.950294406664E+01 -4.791113293421E+00 -6.251556434337E+00  0.000000000000E+00  2.451978576311E+01  0.000000000000E+00
   itoutH, Delta DENSOUT, energy, energyDiff   2   1.68E-06   -9.04208569560258368E+00   -8.9868E-01
=======
   it, fnrm coeff, energy, energyDiff   6  6.8922902E-03   -9.04208569560438136E+00   -8.7057E-05
 ++++++++++++++++++++++++++++++++++++++++++++++++++++++++++++++++++++++++++++++++++++++++++++
   ebs, ehart, eexcu, vexcu, eexctX, eion, edisp -5.515033909995E+00  2.950294406664E+01 -4.791113293420E+00 -6.251556434337E+00  0.000000000000E+00  2.451978576311E+01  0.000000000000E+00
   itoutH, Delta DENSOUT, energy, energyDiff   2   1.68E-06   -9.04208569560438136E+00   -8.9868E-01
>>>>>>> 710e4b74
 ############################################################################################
 at iteration 2 of the outer loop:
   > basis functions optimization:
     - target function is energy
     - WARNING: basis functions not converged!
     Final values: target function, fnrm  -9.064759E+00    5.05E-02
   > density optimization:
     - using direct minimization.
     - WARNING: density optimization not converged!
<<<<<<< HEAD
     FINAL values: it, fnrm coeff, energy   2    6.89E-03   -9.04208569560258368E+00
=======
     FINAL values: it, fnrm coeff, energy   2    6.89E-03   -9.04208569560438136E+00
>>>>>>> 710e4b74
   > energy difference to last iteration: -8.986846E-01
 ############################################################################################
 ======================== Creation of the basis functions... ========================
 ----------------------------------------------------------------------------- iter=1
 Orthoconstraint... Preconditioning... done.
AFTER: gnrm, gnrmmax, gnrm/gnrm_old    1.592301E-02    2.515008E-02    4.061185E-01
 iter, fnrm, fnrmMax, ebs, diff     1  5.5511449E-02  7.4033416E-02    -9.0420820883  -6.6290E-02
 SD informations: mean alpha=3.600E-01, max alpha=3.600E-01, consecutive successes=1
 Orthonormalization... coeff renormalization... calculate density kernel... done.
 ----------------------------------------------------------------------------- iter=2
 Orthoconstraint... Preconditioning... done.
AFTER: gnrm, gnrmmax, gnrm/gnrm_old    1.045569E-02    1.559000E-02    1.118464E+00
 iter, fnrm, fnrmMax, ebs, diff     2  2.7466421E-02  3.8034670E-02    -9.0492565332  -7.1744E-03
 SD informations: mean alpha=3.960E-01, max alpha=3.960E-01, consecutive successes=2
 Orthonormalization... coeff renormalization... calculate density kernel... done.
 ----------------------------------------------------------------------------- iter=3
 Orthoconstraint... Preconditioning... done.
AFTER: gnrm, gnrmmax, gnrm/gnrm_old    7.394888E-03    1.064564E-02    2.141695E+00
 iter, fnrm, fnrmMax, ebs, diff     3  1.7460676E-02  2.4209460E-02    -9.0521016001  -2.8451E-03
 WARNING: not converged within 3 iterations! Exiting loop due to limitations of iterations.
 Final values for fnrm, fnrmMax, ebs:   1.7460676E-02  2.4209460E-02     -9.0521016
 ============================= Basis functions created. =============================
 ----------------------------------- Determination of the orbitals in this new basis.
 No Hamiltonian application required.
 calculate density kernel... coeff renormalization...coeff renormalization... calculate density kernel... Calculating charge density... done.
   Calculation finished. TOTAL CHARGE =   1.599999982148E+01
 ---------------------------------------------------------------- Updating potential.
 ++++++++++++++++++++++++++++++++++++++++++++++++++++++++++++++++++++++++++++++++++++++++++++
 at iteration 1 of the density optimization:
   coefficients / kernel obtained by direct minimization.
<<<<<<< HEAD
   it, fnrm coeff, energy, energyDiff   1  3.6564845E-03   -9.05213928766248799E+00   -1.0054E-02
=======
   it, fnrm coeff, energy, energyDiff   1  3.6564845E-03   -9.05213928766428566E+00   -1.0054E-02
>>>>>>> 710e4b74
 ++++++++++++++++++++++++++++++++++++++++++++++++++++++++++++++++++++++++++++++++++++++++++++
 ----------------------------------- Determination of the orbitals in this new basis.
 Hamiltonian application done.
 calculate density kernel... coeff renormalization...coeff renormalization... calculate density kernel...  
<<<<<<< HEAD
 alpha, energydiff  0.10000000000000001       2.18586745219795375E-004
=======
 alpha, energydiff  0.10000000000000001       2.18586745248217085E-004
>>>>>>> 710e4b74
Calculating charge density... done.
   Calculation finished. TOTAL CHARGE =   1.599999982156E+01
 ---------------------------------------------------------------- Updating potential.
 ++++++++++++++++++++++++++++++++++++++++++++++++++++++++++++++++++++++++++++++++++++++++++++
 at iteration 2 of the density optimization:
   coefficients / kernel obtained by direct minimization.
<<<<<<< HEAD
   it, fnrm coeff, energy, energyDiff   2  2.8672196E-03   -9.05192070091726819E+00    2.1859E-04
=======
   it, fnrm coeff, energy, energyDiff   2  2.8672196E-03   -9.05192070091903744E+00    2.1859E-04
>>>>>>> 710e4b74
 ++++++++++++++++++++++++++++++++++++++++++++++++++++++++++++++++++++++++++++++++++++++++++++
 ----------------------------------- Determination of the orbitals in this new basis.
 Hamiltonian application done.
 calculate density kernel... coeff renormalization...coeff renormalization... calculate density kernel...  
<<<<<<< HEAD
 alpha, energydiff  0.11000000000000001      -6.83016232017052971E-006
=======
 alpha, energydiff  0.11000000000000001      -6.83016243385736743E-006
>>>>>>> 710e4b74
Calculating charge density... done.
   Calculation finished. TOTAL CHARGE =   1.599999982158E+01
 ---------------------------------------------------------------- Updating potential.
 ++++++++++++++++++++++++++++++++++++++++++++++++++++++++++++++++++++++++++++++++++++++++++++
 at iteration 3 of the density optimization:
   coefficients / kernel obtained by direct minimization.
<<<<<<< HEAD
   it, fnrm coeff, energy, energyDiff   3  2.1726120E-03   -9.05192753107958836E+00   -6.8302E-06
=======
   it, fnrm coeff, energy, energyDiff   3  2.1726120E-03   -9.05192753108147130E+00   -6.8302E-06
>>>>>>> 710e4b74
 ++++++++++++++++++++++++++++++++++++++++++++++++++++++++++++++++++++++++++++++++++++++++++++
 ----------------------------------- Determination of the orbitals in this new basis.
 Hamiltonian application done.
 calculate density kernel... coeff renormalization...coeff renormalization... calculate density kernel...  
<<<<<<< HEAD
 alpha, energydiff  0.12100000000000002      -6.08981284244691778E-006
=======
 alpha, energydiff  0.12100000000000002      -6.08981284955234514E-006
>>>>>>> 710e4b74
Calculating charge density... done.
   Calculation finished. TOTAL CHARGE =   1.599999982160E+01
 ---------------------------------------------------------------- Updating potential.
 ++++++++++++++++++++++++++++++++++++++++++++++++++++++++++++++++++++++++++++++++++++++++++++
 at iteration 4 of the density optimization:
   coefficients / kernel obtained by direct minimization.
<<<<<<< HEAD
   it, fnrm coeff, energy, energyDiff   4  1.9219823E-03   -9.05193362089243081E+00   -6.0898E-06
=======
   it, fnrm coeff, energy, energyDiff   4  1.9219823E-03   -9.05193362089432085E+00   -6.0898E-06
>>>>>>> 710e4b74
 ++++++++++++++++++++++++++++++++++++++++++++++++++++++++++++++++++++++++++++++++++++++++++++
 ----------------------------------- Determination of the orbitals in this new basis.
 Hamiltonian application done.
 calculate density kernel... coeff renormalization...coeff renormalization... calculate density kernel...  
<<<<<<< HEAD
 alpha, energydiff  0.13310000000000002      -5.10799046793408706E-006
=======
 alpha, energydiff  0.13310000000000002      -5.10799054609378800E-006
>>>>>>> 710e4b74
Calculating charge density... done.
   Calculation finished. TOTAL CHARGE =   1.599999982162E+01
 ---------------------------------------------------------------- Updating potential.
 ++++++++++++++++++++++++++++++++++++++++++++++++++++++++++++++++++++++++++++++++++++++++++++
 at iteration 5 of the density optimization:
   coefficients / kernel obtained by direct minimization.
<<<<<<< HEAD
   it, fnrm coeff, energy, energyDiff   5  1.6828415E-03   -9.05193872888289874E+00   -5.1080E-06
=======
   it, fnrm coeff, energy, energyDiff   5  1.6828415E-03   -9.05193872888486695E+00   -5.1080E-06
>>>>>>> 710e4b74
 ++++++++++++++++++++++++++++++++++++++++++++++++++++++++++++++++++++++++++++++++++++++++++++
 ----------------------------------- Determination of the orbitals in this new basis.
 Hamiltonian application done.
 calculate density kernel... coeff renormalization...coeff renormalization... calculate density kernel...  
<<<<<<< HEAD
 alpha, energydiff  0.14641000000000004      -4.18669485924283435E-006
=======
 alpha, energydiff  0.14641000000000004      -4.18669471713428720E-006
>>>>>>> 710e4b74
Calculating charge density... done.
   Calculation finished. TOTAL CHARGE =   1.599999982164E+01
 ---------------------------------------------------------------- Updating potential.
 ++++++++++++++++++++++++++++++++++++++++++++++++++++++++++++++++++++++++++++++++++++++++++++
 at iteration 6 of the density optimization:
   coefficients / kernel obtained by direct minimization.
<<<<<<< HEAD
   it, fnrm coeff, energy, energyDiff   6  1.4568950E-03   -9.05194291557775799E+00   -4.1867E-06
 ++++++++++++++++++++++++++++++++++++++++++++++++++++++++++++++++++++++++++++++++++++++++++++
   ebs, ehart, eexcu, vexcu, eexctX, eion, edisp -5.464019641956E+00  2.957735957272E+01 -4.819781458472E+00 -6.289335974278E+00  0.000000000000E+00  2.451978576311E+01  0.000000000000E+00
   itoutH, Delta DENSOUT, energy, energyDiff   3   1.34E-07   -9.05194291557775799E+00   -9.8572E-03
=======
   it, fnrm coeff, energy, energyDiff   6  1.4568950E-03   -9.05194291557958408E+00   -4.1867E-06
 ++++++++++++++++++++++++++++++++++++++++++++++++++++++++++++++++++++++++++++++++++++++++++++
   ebs, ehart, eexcu, vexcu, eexctX, eion, edisp -5.464019641955E+00  2.957735957272E+01 -4.819781458472E+00 -6.289335974278E+00  0.000000000000E+00  2.451978576311E+01  0.000000000000E+00
   itoutH, Delta DENSOUT, energy, energyDiff   3   1.34E-07   -9.05194291557958408E+00   -9.8572E-03
>>>>>>> 710e4b74
 ############################################################################################
 at iteration 3 of the outer loop:
   > basis functions optimization:
     - target function is energy
     - WARNING: basis functions not converged!
     Final values: target function, fnrm  -9.052102E+00    1.75E-02
   > density optimization:
     - using direct minimization.
     - WARNING: density optimization not converged!
<<<<<<< HEAD
     FINAL values: it, fnrm coeff, energy   3    1.46E-03   -9.05194291557775799E+00
=======
     FINAL values: it, fnrm coeff, energy   3    1.46E-03   -9.05194291557958408E+00
>>>>>>> 710e4b74
   > energy difference to last iteration: -9.857220E-03
 ############################################################################################
 ----------------------------------- Determination of the orbitals in this new basis.
 Hamiltonian application done.
 Diagonalizing the Hamiltonian, sequential version... done.
 -------------------------------------------------
 some selected eigenvalues:
   eval(1)=  -4.585414517592E-01
   eval(2)=  -4.261305548904E-01
   eval(3)=  -3.799145904545E-01
   eval(4)=  -3.205030709138E-01
   eval(5)=  -3.165359644710E-01
   eval(6)=  -3.064982589557E-01
   eval(7)=  -2.688763267139E-01
<<<<<<< HEAD
   eval(8)=  -2.549677090522E-01  <-- last occupied orbital
   eval(9)=   1.008590522458E-01  <-- first virtual orbital
   eval(10)=   1.453957907271E-01
   eval(11)=   1.461210846972E-01
   eval(12)=   2.156138696494E-01
   eval(13)=   2.223696368211E-01
   eval(14)=   2.239514587991E-01
   eval(15)=   2.377516672507E-01
   eval(16)=   2.698190285868E-01
 -------------------------------------------------
 lowest, highest ev: -4.5854145175926569E-01  6.0882080938547223E-01
 calculate density kernel...    ebs, ehart, eexcu, vexcu, eexctX, eion, edisp -5.463935854439E+00  2.957735957272E+01 -4.819781458472E+00 -6.289335974278E+00  0.000000000000E+00  2.451978576311E+01  0.000000000000E+00
   itoutH, Delta DENSOUT, energy, energyDiff   3   1.34E-07   -9.05194291557775799E+00    0.0000E+00   FINAL
=======
   eval(8)=  -2.549677090521E-01  <-- last occupied orbital
   eval(9)=   1.008590522455E-01  <-- first virtual orbital
   eval(10)=   1.453957907268E-01
   eval(11)=   1.461210846969E-01
   eval(12)=   2.156138696492E-01
   eval(13)=   2.223696368209E-01
   eval(14)=   2.239514587988E-01
   eval(15)=   2.377516672505E-01
   eval(16)=   2.698190285866E-01
 -------------------------------------------------
 lowest, highest ev: -4.5854145175924899E-01  6.0882080938526506E-01
 calculate density kernel...    ebs, ehart, eexcu, vexcu, eexctX, eion, edisp -5.463935854439E+00  2.957735957272E+01 -4.819781458472E+00 -6.289335974278E+00  0.000000000000E+00  2.451978576311E+01  0.000000000000E+00
   itoutH, Delta DENSOUT, energy, energyDiff   3   1.34E-07   -9.05194291557958408E+00    0.0000E+00   FINAL
>>>>>>> 710e4b74
 WARNING: commented correction_locrad!
iat, fpulay    1    1.008893E-04    1.997034E-04   -1.316706E-03
iat, fpulay    2   -1.485763E-04    4.507444E-05    6.082116E-04
iat, fpulay    3   -1.512848E-04    1.055660E-04   -7.188013E-04
iat, fpulay    4   -9.740435E-06    1.049064E-04    2.339753E-03
iat, fpulay    5    1.230872E-03    7.226155E-04   -9.782596E-05
iat, fpulay    6   -8.755095E-05    3.636834E-04   -9.835059E-05
iat, fpulay    7    6.104061E-04   -1.372662E-03    2.297269E-05
iat, fpulay    8   -7.640543E-04    1.101093E-03    8.802191E-05
iat, fpulay    9   -1.383528E-03   -8.355667E-04   -1.595477E-04
iat, fpulay   10   -1.233674E-03   -7.496472E-04   -1.123870E-04
iat, fpulay   11    1.488816E-03    8.394958E-04   -1.897694E-04
iat, fpulay   12    3.307963E-05    1.000707E-04   -9.061324E-04
 done.
Calculating charge density... done.
   Calculation finished. TOTAL CHARGE =   1.599999982174E+01
 Status of the memory at finalization:
   Timestamp of Profile initialization:
     2013-03-28 16:10:37.725
 Calling sequence of Main program      : 
 Status of the memory at finalization:
   Timestamp of Profile initialization:
     2013-03-28 16:10:37.725
 Calling sequence of Main program      : 
 Status of the memory at finalization:
   Timestamp of Profile initialization:
     2013-03-28 16:10:37.726
 Calling sequence of Main program      : 
 Status of the memory at finalization:
   Timestamp of Profile initialization:
     2013-03-28 16:10:37.726
 Calling sequence of Main program      : 
 Status of the memory at finalization:
   Timestamp of Profile initialization:
     2013-03-28 16:10:37.726
 Calling sequence of Main program      : <|MERGE_RESOLUTION|>--- conflicted
+++ resolved
@@ -1,11 +1,7 @@
  <BigDFT> log of the run will be written in logfile: ./log.yaml
  ------------------------------------------------------------------------------------
  >>>> Partition of the basis functions among the processes.
-<<<<<<< HEAD
-    | Processes from 0 to 5 treat 4 orbitals. |
-=======
     | Processes from 0 to 1 treat 12 orbitals. |
->>>>>>> 710e4b74
  -----------------------------------------------
 total elements: 576
 non-zero elements: 576
@@ -21,11 +17,7 @@
 V3prb    2.2925E+03
 type, 4.d0*rprb, x0, input%lin%locrad_type(ityp)H   4.84E+00   7.69E+00   6.000E+00
 V3prb    1.0975E+01
-<<<<<<< HEAD
- Processes from 0 to 5 treat 4 inguess orbitals 
-=======
  Processes from 0 to 1 treat 12 inguess orbitals 
->>>>>>> 710e4b74
 Calculating charge density... done.
    Calculation finished. TOTAL CHARGE =   1.599999978372E+01
  calling orthonormalizeLocalized (exact)
@@ -34,26 +26,6 @@
  Diagonalizing the Hamiltonian, sequential version... done.
  -------------------------------------------------
  some selected eigenvalues:
-<<<<<<< HEAD
-   eval(1)=  -2.949928826300E-01
-   eval(2)=  -2.663591169886E-01
-   eval(3)=  -2.310501788016E-01
-   eval(4)=  -1.761610063881E-01
-   eval(5)=  -1.756087877959E-01
-   eval(6)=  -1.739961251628E-01
-   eval(7)=  -1.702441570570E-01
-   eval(8)=  -1.617862090664E-01  <-- last occupied orbital
-   eval(9)=   2.228689457903E-01  <-- first virtual orbital
-   eval(10)=   2.557316820223E-01
-   eval(11)=   2.606264262029E-01
-   eval(12)=   3.037099253566E-01
-   eval(13)=   3.236133454912E-01
-   eval(14)=   3.357700009073E-01
-   eval(15)=   3.419123531912E-01
-   eval(16)=   3.510602673325E-01
- -------------------------------------------------
- lowest, highest ev: -2.9499288263004125E-01  7.5667735593003926E-01
-=======
    eval(1)=  -2.949928826303E-01
    eval(2)=  -2.663591169888E-01
    eval(3)=  -2.310501788018E-01
@@ -72,7 +44,6 @@
    eval(16)=   3.510602673316E-01
  -------------------------------------------------
  lowest, highest ev: -2.9499288263032547E-01  7.5667735592920793E-01
->>>>>>> 710e4b74
  calculate density kernel... Calculating charge density... done.
    Calculation finished. TOTAL CHARGE =   1.599999973991E+01
  ------------------------------------------------------------- Input guess generated.
@@ -106,77 +77,46 @@
  ++++++++++++++++++++++++++++++++++++++++++++++++++++++++++++++++++++++++++++++++++++++++++++
  at iteration 1 of the density optimization:
    coefficients / kernel obtained by direct minimization.
-<<<<<<< HEAD
-   it, fnrm coeff, energy, energyDiff   1  1.8400412E-01   -8.04183360752617560E+00   -8.0418E+00
-=======
    it, fnrm coeff, energy, energyDiff   1  1.8400412E-01   -8.04183360752956489E+00   -8.0418E+00
->>>>>>> 710e4b74
- ++++++++++++++++++++++++++++++++++++++++++++++++++++++++++++++++++++++++++++++++++++++++++++
- ----------------------------------- Determination of the orbitals in this new basis.
- Hamiltonian application done.
- calculate density kernel... coeff renormalization...coeff renormalization... calculate density kernel...  
-<<<<<<< HEAD
- alpha, energydiff  0.22000000000000003      -6.27107191955573740E-002
-=======
+ ++++++++++++++++++++++++++++++++++++++++++++++++++++++++++++++++++++++++++++++++++++++++++++
+ ----------------------------------- Determination of the orbitals in this new basis.
+ Hamiltonian application done.
+ calculate density kernel... coeff renormalization...coeff renormalization... calculate density kernel...  
  alpha, energydiff  0.22000000000000003      -6.27107191947331444E-002
->>>>>>> 710e4b74
 Calculating charge density... done.
    Calculation finished. TOTAL CHARGE =   1.599999976569E+01
  ---------------------------------------------------------------- Updating potential.
  ++++++++++++++++++++++++++++++++++++++++++++++++++++++++++++++++++++++++++++++++++++++++++++
  at iteration 2 of the density optimization:
    coefficients / kernel obtained by direct minimization.
-<<<<<<< HEAD
-   it, fnrm coeff, energy, energyDiff   2  1.8631951E-01   -8.10454432672173297E+00   -6.2711E-02
-=======
    it, fnrm coeff, energy, energyDiff   2  1.8631951E-01   -8.10454432672429803E+00   -6.2711E-02
->>>>>>> 710e4b74
- ++++++++++++++++++++++++++++++++++++++++++++++++++++++++++++++++++++++++++++++++++++++++++++
- ----------------------------------- Determination of the orbitals in this new basis.
- Hamiltonian application done.
- calculate density kernel... coeff renormalization...coeff renormalization... calculate density kernel...  
-<<<<<<< HEAD
- alpha, energydiff  0.24200000000000005      -2.94255364877713532E-002
-=======
+ ++++++++++++++++++++++++++++++++++++++++++++++++++++++++++++++++++++++++++++++++++++++++++++
+ ----------------------------------- Determination of the orbitals in this new basis.
+ Hamiltonian application done.
+ calculate density kernel... coeff renormalization...coeff renormalization... calculate density kernel...  
  alpha, energydiff  0.24200000000000005      -2.94255364879489889E-002
->>>>>>> 710e4b74
 Calculating charge density... done.
    Calculation finished. TOTAL CHARGE =   1.599999977585E+01
  ---------------------------------------------------------------- Updating potential.
  ++++++++++++++++++++++++++++++++++++++++++++++++++++++++++++++++++++++++++++++++++++++++++++
  at iteration 3 of the density optimization:
    coefficients / kernel obtained by direct minimization.
-<<<<<<< HEAD
-   it, fnrm coeff, energy, energyDiff   3  1.1204395E-01   -8.13396986320950433E+00   -2.9426E-02
-=======
    it, fnrm coeff, energy, energyDiff   3  1.1204395E-01   -8.13396986321224702E+00   -2.9426E-02
->>>>>>> 710e4b74
- ++++++++++++++++++++++++++++++++++++++++++++++++++++++++++++++++++++++++++++++++++++++++++++
- ----------------------------------- Determination of the orbitals in this new basis.
- Hamiltonian application done.
- calculate density kernel... coeff renormalization...coeff renormalization... calculate density kernel...  
-<<<<<<< HEAD
- alpha, energydiff  0.26620000000000005      -9.43118538824450070E-003
-=======
+ ++++++++++++++++++++++++++++++++++++++++++++++++++++++++++++++++++++++++++++++++++++++++++++
+ ----------------------------------- Determination of the orbitals in this new basis.
+ Hamiltonian application done.
+ calculate density kernel... coeff renormalization...coeff renormalization... calculate density kernel...  
  alpha, energydiff  0.26620000000000005      -9.43118538815213014E-003
->>>>>>> 710e4b74
 Calculating charge density... done.
    Calculation finished. TOTAL CHARGE =   1.599999978183E+01
  ---------------------------------------------------------------- Updating potential.
  ++++++++++++++++++++++++++++++++++++++++++++++++++++++++++++++++++++++++++++++++++++++++++++
  at iteration 4 of the density optimization:
    coefficients / kernel obtained by direct minimization.
-<<<<<<< HEAD
-   it, fnrm coeff, energy, energyDiff   4  6.3317564E-02   -8.14340104859774883E+00   -9.4312E-03
- ++++++++++++++++++++++++++++++++++++++++++++++++++++++++++++++++++++++++++++++++++++++++++++
-   ebs, ehart, eexcu, vexcu, eexctX, eion, edisp -3.638719623668E+00  3.071507210776E+01 -5.319402897763E+00 -6.945613797754E+00  0.000000000000E+00  2.451978576311E+01  0.000000000000E+00
-   itoutL, Delta DENSOUT, energy, energyDiff   1   1.14E-06   -8.14340104859774883E+00   -8.1434E+00
-=======
    it, fnrm coeff, energy, energyDiff   4  6.3317564E-02   -8.14340104860039915E+00   -9.4312E-03
  ++++++++++++++++++++++++++++++++++++++++++++++++++++++++++++++++++++++++++++++++++++++++++++
    ebs, ehart, eexcu, vexcu, eexctX, eion, edisp -3.638719623668E+00  3.071507210776E+01 -5.319402897762E+00 -6.945613797753E+00  0.000000000000E+00  2.451978576311E+01  0.000000000000E+00
    itoutL, Delta DENSOUT, energy, energyDiff   1   1.14E-06   -8.14340104860039915E+00   -8.1434E+00
->>>>>>> 710e4b74
  ############################################################################################
  at iteration 1 of the outer loop:
    > basis functions optimization:
@@ -186,11 +126,7 @@
    > density optimization:
      - using direct minimization.
      - WARNING: density optimization not converged!
-<<<<<<< HEAD
-     FINAL values: it, fnrm coeff, energy   1    6.33E-02   -8.14340104859774883E+00
-=======
      FINAL values: it, fnrm coeff, energy   1    6.33E-02   -8.14340104860039915E+00
->>>>>>> 710e4b74
    > energy difference to last iteration: -8.143401E+00
  ############################################################################################
  Increasing the localization radius for the high accuracy part.
@@ -233,117 +169,70 @@
  ++++++++++++++++++++++++++++++++++++++++++++++++++++++++++++++++++++++++++++++++++++++++++++
  at iteration 1 of the density optimization:
    coefficients / kernel obtained by direct minimization.
-<<<<<<< HEAD
-   it, fnrm coeff, energy, energyDiff   1  2.5240726E-02   -9.06657532659349741E+00   -9.2317E-01
-=======
    it, fnrm coeff, energy, energyDiff   1  2.5240726E-02   -9.06657532659601983E+00   -9.2317E-01
->>>>>>> 710e4b74
- ++++++++++++++++++++++++++++++++++++++++++++++++++++++++++++++++++++++++++++++++++++++++++++
- ----------------------------------- Determination of the orbitals in this new basis.
- Hamiltonian application done.
- calculate density kernel... coeff renormalization...coeff renormalization... calculate density kernel...  
-<<<<<<< HEAD
- alpha, energydiff  0.10000000000000001       2.50986991315542696E-002
-=======
+ ++++++++++++++++++++++++++++++++++++++++++++++++++++++++++++++++++++++++++++++++++++++++++++
+ ----------------------------------- Determination of the orbitals in this new basis.
+ Hamiltonian application done.
+ calculate density kernel... coeff renormalization...coeff renormalization... calculate density kernel...  
  alpha, energydiff  0.10000000000000001       2.50986991320871766E-002
->>>>>>> 710e4b74
 Calculating charge density... done.
    Calculation finished. TOTAL CHARGE =   1.599999982340E+01
  ---------------------------------------------------------------- Updating potential.
  ++++++++++++++++++++++++++++++++++++++++++++++++++++++++++++++++++++++++++++++++++++++++++++
  at iteration 2 of the density optimization:
    coefficients / kernel obtained by direct minimization.
-<<<<<<< HEAD
-   it, fnrm coeff, energy, energyDiff   2  2.3170037E-02   -9.04147662746194314E+00    2.5099E-02
-=======
    it, fnrm coeff, energy, energyDiff   2  2.3170037E-02   -9.04147662746393266E+00    2.5099E-02
->>>>>>> 710e4b74
- ++++++++++++++++++++++++++++++++++++++++++++++++++++++++++++++++++++++++++++++++++++++++++++
- ----------------------------------- Determination of the orbitals in this new basis.
- Hamiltonian application done.
- calculate density kernel... coeff renormalization...coeff renormalization... calculate density kernel...  
-<<<<<<< HEAD
- alpha, energydiff  0.11000000000000001      -1.88127169380436499E-004
-=======
+ ++++++++++++++++++++++++++++++++++++++++++++++++++++++++++++++++++++++++++++++++++++++++++++
+ ----------------------------------- Determination of the orbitals in this new basis.
+ Hamiltonian application done.
+ calculate density kernel... coeff renormalization...coeff renormalization... calculate density kernel...  
  alpha, energydiff  0.11000000000000001      -1.88127169352014789E-004
->>>>>>> 710e4b74
-Calculating charge density... done.
-   Calculation finished. TOTAL CHARGE =   1.599999982288E+01
+Calculating charge density... done.
+   Calculation finished. TOTAL CHARGE =   1.599999982287E+01
  ---------------------------------------------------------------- Updating potential.
  ++++++++++++++++++++++++++++++++++++++++++++++++++++++++++++++++++++++++++++++++++++++++++++
  at iteration 3 of the density optimization:
    coefficients / kernel obtained by direct minimization.
-<<<<<<< HEAD
-   it, fnrm coeff, energy, energyDiff   3  1.4021217E-02   -9.04166475463132358E+00   -1.8813E-04
-=======
    it, fnrm coeff, energy, energyDiff   3  1.4021217E-02   -9.04166475463328467E+00   -1.8813E-04
->>>>>>> 710e4b74
- ++++++++++++++++++++++++++++++++++++++++++++++++++++++++++++++++++++++++++++++++++++++++++++
- ----------------------------------- Determination of the orbitals in this new basis.
- Hamiltonian application done.
- calculate density kernel... coeff renormalization...coeff renormalization... calculate density kernel...  
-<<<<<<< HEAD
- alpha, energydiff  0.12100000000000002      -1.99138977187374167E-004
-=======
+ ++++++++++++++++++++++++++++++++++++++++++++++++++++++++++++++++++++++++++++++++++++++++++++
+ ----------------------------------- Determination of the orbitals in this new basis.
+ Hamiltonian application done.
+ calculate density kernel... coeff renormalization...coeff renormalization... calculate density kernel...  
  alpha, energydiff  0.12100000000000002      -1.99138976924473354E-004
->>>>>>> 710e4b74
 Calculating charge density... done.
    Calculation finished. TOTAL CHARGE =   1.599999982241E+01
  ---------------------------------------------------------------- Updating potential.
  ++++++++++++++++++++++++++++++++++++++++++++++++++++++++++++++++++++++++++++++++++++++++++++
  at iteration 4 of the density optimization:
    coefficients / kernel obtained by direct minimization.
-<<<<<<< HEAD
-   it, fnrm coeff, energy, energyDiff   4  1.1307241E-02   -9.04186389360851095E+00   -1.9914E-04
-=======
    it, fnrm coeff, energy, energyDiff   4  1.1307241E-02   -9.04186389361020915E+00   -1.9914E-04
->>>>>>> 710e4b74
- ++++++++++++++++++++++++++++++++++++++++++++++++++++++++++++++++++++++++++++++++++++++++++++
- ----------------------------------- Determination of the orbitals in this new basis.
- Hamiltonian application done.
- calculate density kernel... coeff renormalization...coeff renormalization... calculate density kernel...  
-<<<<<<< HEAD
- alpha, energydiff  0.13310000000000002      -1.34745287120097146E-004
-=======
+ ++++++++++++++++++++++++++++++++++++++++++++++++++++++++++++++++++++++++++++++++++++++++++++
+ ----------------------------------- Determination of the orbitals in this new basis.
+ Hamiltonian application done.
+ calculate density kernel... coeff renormalization...coeff renormalization... calculate density kernel...  
  alpha, energydiff  0.13310000000000002      -1.34745287574844497E-004
->>>>>>> 710e4b74
 Calculating charge density... done.
    Calculation finished. TOTAL CHARGE =   1.599999982202E+01
  ---------------------------------------------------------------- Updating potential.
  ++++++++++++++++++++++++++++++++++++++++++++++++++++++++++++++++++++++++++++++++++++++++++++
  at iteration 5 of the density optimization:
    coefficients / kernel obtained by direct minimization.
-<<<<<<< HEAD
-   it, fnrm coeff, energy, energyDiff   5  8.9279236E-03   -9.04199863889563105E+00   -1.3475E-04
-=======
    it, fnrm coeff, energy, energyDiff   5  8.9279236E-03   -9.04199863889778399E+00   -1.3475E-04
->>>>>>> 710e4b74
- ++++++++++++++++++++++++++++++++++++++++++++++++++++++++++++++++++++++++++++++++++++++++++++
- ----------------------------------- Determination of the orbitals in this new basis.
- Hamiltonian application done.
- calculate density kernel... coeff renormalization...coeff renormalization... calculate density kernel...  
-<<<<<<< HEAD
- alpha, energydiff  0.14641000000000004      -8.70567069526373416E-005
-=======
+ ++++++++++++++++++++++++++++++++++++++++++++++++++++++++++++++++++++++++++++++++++++++++++++
+ ----------------------------------- Determination of the orbitals in this new basis.
+ Hamiltonian application done.
+ calculate density kernel... coeff renormalization...coeff renormalization... calculate density kernel...  
  alpha, energydiff  0.14641000000000004      -8.70567065973659737E-005
->>>>>>> 710e4b74
 Calculating charge density... done.
    Calculation finished. TOTAL CHARGE =   1.599999982169E+01
  ---------------------------------------------------------------- Updating potential.
  ++++++++++++++++++++++++++++++++++++++++++++++++++++++++++++++++++++++++++++++++++++++++++++
  at iteration 6 of the density optimization:
    coefficients / kernel obtained by direct minimization.
-<<<<<<< HEAD
-   it, fnrm coeff, energy, energyDiff   6  6.8922902E-03   -9.04208569560258368E+00   -8.7057E-05
- ++++++++++++++++++++++++++++++++++++++++++++++++++++++++++++++++++++++++++++++++++++++++++++
-   ebs, ehart, eexcu, vexcu, eexctX, eion, edisp -5.515033909996E+00  2.950294406664E+01 -4.791113293421E+00 -6.251556434337E+00  0.000000000000E+00  2.451978576311E+01  0.000000000000E+00
-   itoutH, Delta DENSOUT, energy, energyDiff   2   1.68E-06   -9.04208569560258368E+00   -8.9868E-01
-=======
    it, fnrm coeff, energy, energyDiff   6  6.8922902E-03   -9.04208569560438136E+00   -8.7057E-05
  ++++++++++++++++++++++++++++++++++++++++++++++++++++++++++++++++++++++++++++++++++++++++++++
    ebs, ehart, eexcu, vexcu, eexctX, eion, edisp -5.515033909995E+00  2.950294406664E+01 -4.791113293420E+00 -6.251556434337E+00  0.000000000000E+00  2.451978576311E+01  0.000000000000E+00
    itoutH, Delta DENSOUT, energy, energyDiff   2   1.68E-06   -9.04208569560438136E+00   -8.9868E-01
->>>>>>> 710e4b74
  ############################################################################################
  at iteration 2 of the outer loop:
    > basis functions optimization:
@@ -353,11 +242,7 @@
    > density optimization:
      - using direct minimization.
      - WARNING: density optimization not converged!
-<<<<<<< HEAD
-     FINAL values: it, fnrm coeff, energy   2    6.89E-03   -9.04208569560258368E+00
-=======
      FINAL values: it, fnrm coeff, energy   2    6.89E-03   -9.04208569560438136E+00
->>>>>>> 710e4b74
    > energy difference to last iteration: -8.986846E-01
  ############################################################################################
  ======================== Creation of the basis functions... ========================
@@ -388,117 +273,70 @@
  ++++++++++++++++++++++++++++++++++++++++++++++++++++++++++++++++++++++++++++++++++++++++++++
  at iteration 1 of the density optimization:
    coefficients / kernel obtained by direct minimization.
-<<<<<<< HEAD
-   it, fnrm coeff, energy, energyDiff   1  3.6564845E-03   -9.05213928766248799E+00   -1.0054E-02
-=======
    it, fnrm coeff, energy, energyDiff   1  3.6564845E-03   -9.05213928766428566E+00   -1.0054E-02
->>>>>>> 710e4b74
- ++++++++++++++++++++++++++++++++++++++++++++++++++++++++++++++++++++++++++++++++++++++++++++
- ----------------------------------- Determination of the orbitals in this new basis.
- Hamiltonian application done.
- calculate density kernel... coeff renormalization...coeff renormalization... calculate density kernel...  
-<<<<<<< HEAD
- alpha, energydiff  0.10000000000000001       2.18586745219795375E-004
-=======
+ ++++++++++++++++++++++++++++++++++++++++++++++++++++++++++++++++++++++++++++++++++++++++++++
+ ----------------------------------- Determination of the orbitals in this new basis.
+ Hamiltonian application done.
+ calculate density kernel... coeff renormalization...coeff renormalization... calculate density kernel...  
  alpha, energydiff  0.10000000000000001       2.18586745248217085E-004
->>>>>>> 710e4b74
 Calculating charge density... done.
    Calculation finished. TOTAL CHARGE =   1.599999982156E+01
  ---------------------------------------------------------------- Updating potential.
  ++++++++++++++++++++++++++++++++++++++++++++++++++++++++++++++++++++++++++++++++++++++++++++
  at iteration 2 of the density optimization:
    coefficients / kernel obtained by direct minimization.
-<<<<<<< HEAD
-   it, fnrm coeff, energy, energyDiff   2  2.8672196E-03   -9.05192070091726819E+00    2.1859E-04
-=======
    it, fnrm coeff, energy, energyDiff   2  2.8672196E-03   -9.05192070091903744E+00    2.1859E-04
->>>>>>> 710e4b74
- ++++++++++++++++++++++++++++++++++++++++++++++++++++++++++++++++++++++++++++++++++++++++++++
- ----------------------------------- Determination of the orbitals in this new basis.
- Hamiltonian application done.
- calculate density kernel... coeff renormalization...coeff renormalization... calculate density kernel...  
-<<<<<<< HEAD
- alpha, energydiff  0.11000000000000001      -6.83016232017052971E-006
-=======
+ ++++++++++++++++++++++++++++++++++++++++++++++++++++++++++++++++++++++++++++++++++++++++++++
+ ----------------------------------- Determination of the orbitals in this new basis.
+ Hamiltonian application done.
+ calculate density kernel... coeff renormalization...coeff renormalization... calculate density kernel...  
  alpha, energydiff  0.11000000000000001      -6.83016243385736743E-006
->>>>>>> 710e4b74
 Calculating charge density... done.
    Calculation finished. TOTAL CHARGE =   1.599999982158E+01
  ---------------------------------------------------------------- Updating potential.
  ++++++++++++++++++++++++++++++++++++++++++++++++++++++++++++++++++++++++++++++++++++++++++++
  at iteration 3 of the density optimization:
    coefficients / kernel obtained by direct minimization.
-<<<<<<< HEAD
-   it, fnrm coeff, energy, energyDiff   3  2.1726120E-03   -9.05192753107958836E+00   -6.8302E-06
-=======
    it, fnrm coeff, energy, energyDiff   3  2.1726120E-03   -9.05192753108147130E+00   -6.8302E-06
->>>>>>> 710e4b74
- ++++++++++++++++++++++++++++++++++++++++++++++++++++++++++++++++++++++++++++++++++++++++++++
- ----------------------------------- Determination of the orbitals in this new basis.
- Hamiltonian application done.
- calculate density kernel... coeff renormalization...coeff renormalization... calculate density kernel...  
-<<<<<<< HEAD
- alpha, energydiff  0.12100000000000002      -6.08981284244691778E-006
-=======
+ ++++++++++++++++++++++++++++++++++++++++++++++++++++++++++++++++++++++++++++++++++++++++++++
+ ----------------------------------- Determination of the orbitals in this new basis.
+ Hamiltonian application done.
+ calculate density kernel... coeff renormalization...coeff renormalization... calculate density kernel...  
  alpha, energydiff  0.12100000000000002      -6.08981284955234514E-006
->>>>>>> 710e4b74
 Calculating charge density... done.
    Calculation finished. TOTAL CHARGE =   1.599999982160E+01
  ---------------------------------------------------------------- Updating potential.
  ++++++++++++++++++++++++++++++++++++++++++++++++++++++++++++++++++++++++++++++++++++++++++++
  at iteration 4 of the density optimization:
    coefficients / kernel obtained by direct minimization.
-<<<<<<< HEAD
-   it, fnrm coeff, energy, energyDiff   4  1.9219823E-03   -9.05193362089243081E+00   -6.0898E-06
-=======
    it, fnrm coeff, energy, energyDiff   4  1.9219823E-03   -9.05193362089432085E+00   -6.0898E-06
->>>>>>> 710e4b74
- ++++++++++++++++++++++++++++++++++++++++++++++++++++++++++++++++++++++++++++++++++++++++++++
- ----------------------------------- Determination of the orbitals in this new basis.
- Hamiltonian application done.
- calculate density kernel... coeff renormalization...coeff renormalization... calculate density kernel...  
-<<<<<<< HEAD
- alpha, energydiff  0.13310000000000002      -5.10799046793408706E-006
-=======
+ ++++++++++++++++++++++++++++++++++++++++++++++++++++++++++++++++++++++++++++++++++++++++++++
+ ----------------------------------- Determination of the orbitals in this new basis.
+ Hamiltonian application done.
+ calculate density kernel... coeff renormalization...coeff renormalization... calculate density kernel...  
  alpha, energydiff  0.13310000000000002      -5.10799054609378800E-006
->>>>>>> 710e4b74
 Calculating charge density... done.
    Calculation finished. TOTAL CHARGE =   1.599999982162E+01
  ---------------------------------------------------------------- Updating potential.
  ++++++++++++++++++++++++++++++++++++++++++++++++++++++++++++++++++++++++++++++++++++++++++++
  at iteration 5 of the density optimization:
    coefficients / kernel obtained by direct minimization.
-<<<<<<< HEAD
-   it, fnrm coeff, energy, energyDiff   5  1.6828415E-03   -9.05193872888289874E+00   -5.1080E-06
-=======
    it, fnrm coeff, energy, energyDiff   5  1.6828415E-03   -9.05193872888486695E+00   -5.1080E-06
->>>>>>> 710e4b74
- ++++++++++++++++++++++++++++++++++++++++++++++++++++++++++++++++++++++++++++++++++++++++++++
- ----------------------------------- Determination of the orbitals in this new basis.
- Hamiltonian application done.
- calculate density kernel... coeff renormalization...coeff renormalization... calculate density kernel...  
-<<<<<<< HEAD
- alpha, energydiff  0.14641000000000004      -4.18669485924283435E-006
-=======
+ ++++++++++++++++++++++++++++++++++++++++++++++++++++++++++++++++++++++++++++++++++++++++++++
+ ----------------------------------- Determination of the orbitals in this new basis.
+ Hamiltonian application done.
+ calculate density kernel... coeff renormalization...coeff renormalization... calculate density kernel...  
  alpha, energydiff  0.14641000000000004      -4.18669471713428720E-006
->>>>>>> 710e4b74
 Calculating charge density... done.
    Calculation finished. TOTAL CHARGE =   1.599999982164E+01
  ---------------------------------------------------------------- Updating potential.
  ++++++++++++++++++++++++++++++++++++++++++++++++++++++++++++++++++++++++++++++++++++++++++++
  at iteration 6 of the density optimization:
    coefficients / kernel obtained by direct minimization.
-<<<<<<< HEAD
-   it, fnrm coeff, energy, energyDiff   6  1.4568950E-03   -9.05194291557775799E+00   -4.1867E-06
- ++++++++++++++++++++++++++++++++++++++++++++++++++++++++++++++++++++++++++++++++++++++++++++
-   ebs, ehart, eexcu, vexcu, eexctX, eion, edisp -5.464019641956E+00  2.957735957272E+01 -4.819781458472E+00 -6.289335974278E+00  0.000000000000E+00  2.451978576311E+01  0.000000000000E+00
-   itoutH, Delta DENSOUT, energy, energyDiff   3   1.34E-07   -9.05194291557775799E+00   -9.8572E-03
-=======
    it, fnrm coeff, energy, energyDiff   6  1.4568950E-03   -9.05194291557958408E+00   -4.1867E-06
  ++++++++++++++++++++++++++++++++++++++++++++++++++++++++++++++++++++++++++++++++++++++++++++
    ebs, ehart, eexcu, vexcu, eexctX, eion, edisp -5.464019641955E+00  2.957735957272E+01 -4.819781458472E+00 -6.289335974278E+00  0.000000000000E+00  2.451978576311E+01  0.000000000000E+00
    itoutH, Delta DENSOUT, energy, energyDiff   3   1.34E-07   -9.05194291557958408E+00   -9.8572E-03
->>>>>>> 710e4b74
  ############################################################################################
  at iteration 3 of the outer loop:
    > basis functions optimization:
@@ -508,11 +346,7 @@
    > density optimization:
      - using direct minimization.
      - WARNING: density optimization not converged!
-<<<<<<< HEAD
-     FINAL values: it, fnrm coeff, energy   3    1.46E-03   -9.05194291557775799E+00
-=======
      FINAL values: it, fnrm coeff, energy   3    1.46E-03   -9.05194291557958408E+00
->>>>>>> 710e4b74
    > energy difference to last iteration: -9.857220E-03
  ############################################################################################
  ----------------------------------- Determination of the orbitals in this new basis.
@@ -527,21 +361,6 @@
    eval(5)=  -3.165359644710E-01
    eval(6)=  -3.064982589557E-01
    eval(7)=  -2.688763267139E-01
-<<<<<<< HEAD
-   eval(8)=  -2.549677090522E-01  <-- last occupied orbital
-   eval(9)=   1.008590522458E-01  <-- first virtual orbital
-   eval(10)=   1.453957907271E-01
-   eval(11)=   1.461210846972E-01
-   eval(12)=   2.156138696494E-01
-   eval(13)=   2.223696368211E-01
-   eval(14)=   2.239514587991E-01
-   eval(15)=   2.377516672507E-01
-   eval(16)=   2.698190285868E-01
- -------------------------------------------------
- lowest, highest ev: -4.5854145175926569E-01  6.0882080938547223E-01
- calculate density kernel...    ebs, ehart, eexcu, vexcu, eexctX, eion, edisp -5.463935854439E+00  2.957735957272E+01 -4.819781458472E+00 -6.289335974278E+00  0.000000000000E+00  2.451978576311E+01  0.000000000000E+00
-   itoutH, Delta DENSOUT, energy, energyDiff   3   1.34E-07   -9.05194291557775799E+00    0.0000E+00   FINAL
-=======
    eval(8)=  -2.549677090521E-01  <-- last occupied orbital
    eval(9)=   1.008590522455E-01  <-- first virtual orbital
    eval(10)=   1.453957907268E-01
@@ -555,7 +374,6 @@
  lowest, highest ev: -4.5854145175924899E-01  6.0882080938526506E-01
  calculate density kernel...    ebs, ehart, eexcu, vexcu, eexctX, eion, edisp -5.463935854439E+00  2.957735957272E+01 -4.819781458472E+00 -6.289335974278E+00  0.000000000000E+00  2.451978576311E+01  0.000000000000E+00
    itoutH, Delta DENSOUT, energy, energyDiff   3   1.34E-07   -9.05194291557958408E+00    0.0000E+00   FINAL
->>>>>>> 710e4b74
  WARNING: commented correction_locrad!
 iat, fpulay    1    1.008893E-04    1.997034E-04   -1.316706E-03
 iat, fpulay    2   -1.485763E-04    4.507444E-05    6.082116E-04
@@ -571,24 +389,4 @@
 iat, fpulay   12    3.307963E-05    1.000707E-04   -9.061324E-04
  done.
 Calculating charge density... done.
-   Calculation finished. TOTAL CHARGE =   1.599999982174E+01
- Status of the memory at finalization:
-   Timestamp of Profile initialization:
-     2013-03-28 16:10:37.725
- Calling sequence of Main program      : 
- Status of the memory at finalization:
-   Timestamp of Profile initialization:
-     2013-03-28 16:10:37.725
- Calling sequence of Main program      : 
- Status of the memory at finalization:
-   Timestamp of Profile initialization:
-     2013-03-28 16:10:37.726
- Calling sequence of Main program      : 
- Status of the memory at finalization:
-   Timestamp of Profile initialization:
-     2013-03-28 16:10:37.726
- Calling sequence of Main program      : 
- Status of the memory at finalization:
-   Timestamp of Profile initialization:
-     2013-03-28 16:10:37.726
- Calling sequence of Main program      : +   Calculation finished. TOTAL CHARGE =   1.599999982174E+01