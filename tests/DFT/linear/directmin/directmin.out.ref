--- conflicted
+++ resolved
@@ -27,33 +27,6 @@
        ggggg       i         BBBB
  
  Reference Paper                       : The Journal of Chemical Physics 129, 014109 (2008)
-<<<<<<< HEAD
- Version Number                        : 1.7-dev.11
- Timestamp of this run                 :  2012-06-20 15:13:16.540
- Hostname                              : phys-comp-03
- #... (file:input.perf.. not present)...................................Performance Options 
- #|debug F                   Debug option
- #|fftcache 8192             Cache size for the FFT
- #|accel NO                  Acceleration (NO, CUDAGPU, OCLGPU)
- #|blas F                    CUBLAS acceleration
- #|projrad  1.50E+01         Radius of the projector as a function of the maxrad
- #|exctxpar OP2P             Exact exchange parallelisation scheme
- #|ig_diag T                 Input guess: (T:Direct, F:Iterative) diag. of Ham.
- #|ig_norbp 5                Input guess: Orbitals per process for iterative diag.
- #|ig_blocks  300 800         Input guess: Block sizes for orthonormalisation
- #|ig_tol  1.00E-04          Input guess: Tolerance criterion
- #|methortho 0               Orthogonalisation (0=Cholesky,1=GS/Chol,2=Loewdin)
- #|rho_commun DEF            Density communication scheme
- #|psolver_groupsize 0       Size of Poisson Solver taskgroups (0=nproc)
- #|unblock_comms OFF         Overlap Communications of fields (OFF,DEN,POT)
- #|linear OFF                Linear Input Guess approach (OFF, LIG, FUL, TMO)
- #|tolsym -1.00E+00          Tolerance for symmetry detection
- #|signaling F               Expose calculation results on Network
- #|signalTimeout 0           Time out on startup for signal connection
- #|domain                    Domain to add to the hostname to find the IP 
- #|verbosity 2               verbosity of the output 0=low, 2=high
- #|psp_onfly T               Calculate pseudopotential projectors on the fly
-=======
  Version Number                        : 1.7-dev.15
  Timestamp of this run                 :  2012-07-23 14:32:38.241
  Root process Hostname                 : phys-comp-03
@@ -81,7 +54,6 @@
  #|verbosity 2                  verbosity of the output 0=low, 2=high                        
  #|outdir .                     Writing directory                                            
  #|psp_onfly T                  Calculate pseudopotential projectors on the fly              
->>>>>>> 4506aea0
  #... (file:input.dft)............................................DFT Calculation Parameters
  #|0.45 0.45 0.45  hx,hy,hz: grid spacing in the three directions                            
  #|4.0  5.0       c(f)rmult: c(f)rmult*radii_cf(:,1(2))=coarse(fine) atom-based radius       
@@ -121,15 +93,6 @@
  #... (file:input.lin).....................................................Linear Parameters
  #|2  1           iterations with low accuracy, high accuracy                                
  #|5  6           iterations to optimize the basis functions for low accuracy and high accura
-<<<<<<< HEAD
- #|-1  1.d0  4.d-5  4.d-5  .5iterations in the inner loop, enlargement factor for locreg, con
- #|0  5  1.d0  1.d-DIISHistMin, DIISHistMax, step size for DIIS, step size for SD            
- #|5              number of iterations in the preconditioner                                 
- #|s              cubic ('c') or spheric ('s') localization region                           
- #|-8  -8         block size for pdsyev/pdsygv, pdgemm (negative -> sequential), communicatio
- #|1  1           max number of process uses for pdsyev/pdsygv, pdgemm                       
- #|0  1           0-> exact Loewdin, 1-> taylor expansion ; Max number of iter. for the ortho
-=======
  #|4.d-5  4.d-5  .5d0iterations in the inner loop, enlargement factor for locreg, convergence
  #|2.d-5   2      gnrm multiplier, nsatur inner loop, nsatur outer loop                      
  #|5  0  1.d0  1.d-DIIS_hist_lowaccur, DIIS_hist_lowaccur, step size for DIIS, step size for 
@@ -137,7 +100,6 @@
  #|-8  -8         block size for pdsyev/pdsygv, pdgemm (negative -> sequential), communicatio
  #|1  1           max number of process uses for pdsyev/pdsygv, pdgemm                       
  #|0              0-> exact Loewdin, 1-> taylor expansion                                    
->>>>>>> 4506aea0
  #|1              in orthoconstraint: correction for non-orthogonality (0) or no correction (
  #|100            mixing method: 100 (direct minimization), 101 (simple dens mixing), 102 (si
  #|0  1           low accuracy: mixing history (0-> SD, >0-> DIIS), number of iterations in t
@@ -149,18 +111,6 @@
  #|F  4           use the derivative basis functions, Order of confinement potential (4 or 6)
  #|50  100        number of iterations for the input guess, memory available for overlap comm
  #|0              Output basis functions: 0 no output, 1 formatted output, 2 Fortran bin, 3 E
-<<<<<<< HEAD
- #|T              transform to global orbitals in the end (T/F)                              
- #|1              number of orbitals per process for trace minimization during input guess.  
- #|F              mixed mode (without and with derivatives)                                  
- #|0              confinement_decrease_mode: 0=linear, 1=abrupt                              
- #|.6d0  .1d0     decrease_amount, decrease_step                                             
- #|5  0.d0        increase locrad after n steps, amount that locrad is increased             
- #|Be 3 2.0d-2 0.0d-4 6.0 7.0  Atom name, number of basis functions per atom, prefactor for c
- #|H  1 2.0d-2 0.0d-4 6.0 7.0 Atom name, number of basis functions per atom, prefactor for co
- #|----------------------------------------------------------------------------------
- Data Writing directory                : data/
-=======
  #|F              mixed mode (without and with derivatives)                                  
  #|0              confinement_decrease_mode: 0=linear, 1=abrupt                              
  #|.6d0  .1d0     decrease_amount, decrease_step                                             
@@ -168,7 +118,6 @@
  #|H  1 2.0d-2 0.0d-4 6.0 7.0 Atom name, number of basis functions per atom, prefactor for co
   #--------------------------------------------------------------------------------------- |
  Data Writing directory                : ./
->>>>>>> 4506aea0
  --- (file: posinp.xyz  ) --------------------------------------- Input atomic system
    Atomic system                  Fixed positions           Additional data
  Bound. C.= F             | No fixed atom            | N. sym.   = free BC     
@@ -187,10 +136,7 @@
  No material acceleration (iproc=0)
  
  ===================== BigDFT Wavefunction Optimization =============== inputPsiId= 102
-<<<<<<< HEAD
-=======
   #------------------------------------------------------------------------ Input parameters
->>>>>>> 4506aea0
  DFT parameters:
    eXchange Correlation:
      XC ID                             :  &ixc  1
@@ -207,18 +153,9 @@
      Max. Subspace Diagonalizations    :  1
    Density/Potential:
      Max. Iterations                   :  1
-<<<<<<< HEAD
- --- (file: input.dft) --------------------------------------------- Input Parameters
-     System Choice       Resolution Radii        SCF Iteration      Finite Size Corr.
-   Max. hgrid=  0.450 |  Coarse Wfs.= 4.00 | Wavefns Conv.= 1.0E-05 | Calculate=   F
-        XC id=      1 |    Fine Wfs.= 5.00 | Max. N. Iter.=  100x 1 | Extension= 0.0
- total charge=      0 |                    | CG Prec.Steps=       5 |  CG Steps=  30
-  elec. field=0.0E+00 |                    | DIIS Hist. N.=      10
-=======
  Post Optimization Parameters:
    Finite-Size Effect estimation:
      Scheduled                         :  No
->>>>>>> 4506aea0
    Input wf. policy=  102 (Linear LCAO   ) |  Output wf. policy=     0 (none        )
  Output grid policy=    0   (none        ) | Output grid format=     0         (text)
  Exchange-corr. ref.                                                   (XC: Teter 93)
@@ -295,12 +232,7 @@
  Poisson Kernel Initialization:
    MPI tasks                           :  8
  Poisson Kernel Creation:
-<<<<<<< HEAD
-   MPI tasks                           :  8
-   Boundary Conditions                 : Isolated
-=======
    Boundary Conditions                 : Free
->>>>>>> 4506aea0
    Memory Requirements per MPI task:
      Density (MB)                      :  1.53
      Kernel (MB)                       :  1.60
@@ -312,15 +244,6 @@
          MPI tasks 0- 6                : 100%
          MPI task 7                    :  77%
        Complete LB per task            : 1/3 LB_density + 2/3 LB_kernel
-<<<<<<< HEAD
- ------------------------------------------------- Wavefunctions Descriptors Creation
- Coarse resolution grid: Number of segments=       1626 points=     36262
-   Fine resolution grid: Number of segments=        403 points=      3271
- Total Number of Electrons       16
- Processes from 0 to 7 treat 1 orbitals 
- Total Number of Orbitals         8
- occup(1:8)= 2.0000
-=======
  Wavefunctions Descriptors, full simulation domain:
    Coarse resolution grid:
      No. of segments                   :  1626
@@ -337,7 +260,6 @@
  Occupation Numbers:
    Total Number of Orbitals            :  8
    Orbitals No. 1- 8                   :  2.0000
->>>>>>> 4506aea0
  ------------------------------------------------------------------------------------
  >>>> Partition of the basis functions among the processes.
     | Processes from 0 to 3 treat 3 orbitals, |
@@ -347,35 +269,6 @@
     | Processes from 0 to 3 treat 3 orbitals, |
     | processes from 4 to 7 treat 2 orbitals. |
  ------------------------------------------------------------------------------------
-<<<<<<< HEAD
- Wavefunctions memory occupation for root MPI process:  0 MB 462 KB 192
- ------------------------------------------------------------ PSP Projectors Creation
- Type    Name Number of atoms Number of projectors
-    1      Be               4                    4
-    2       H               8                    0
-                                            ------  On-the-fly projectors application
- Total number of projectors =                   16
- Total number of components =                68804
- Percent of zero components =                    0
- ------------------------------------------------------------------ Memory Estimation
- Number of atoms=   12 Number of orbitals=     8 Sim. Box Dimensions=    33   33   62
- Estimation performed for 8 processors.
- Memory occupation for principal arrays:
-               Poisson Solver Kernel (K):     1 MB   628 KB
-              Poisson Solver Density (D):     1 MB   539 KB
-     Single Wavefunction for one orbital:     0 MB   463 KB
-    All Wavefunctions for each processor:     1 MB   363 KB
-       Wavefunctions + DIIS per proc (W):    10 MB   391 KB
-     Nonlocal Pseudopotential Arrays (P):     0 MB   538 KB
-    Arrays of full uncompressed grid (U):    11 MB   130 KB
- Estimation of Memory requirements for principal code sections:
-  Kernel calculation | Density Construction | Poisson Solver | Hamiltonian application
-       ~19*K         |   W+~3*U+~ 3*D+K+P   |   ~12*D+K+W+P  |   W+~3*U+~ 3*D+K+P 
-        30MB         |        46MB          |       30MB     |            47MB
- The overall memory requirement needed for this calculation is thus: 47 MB
- By reducing the DIIS history and/or increasing the number of processors the amount of
-  memory can be reduced but for this system it will never be less than 43 MB
-=======
  Wavefunctions memory occupation for root MPI process:  0 MB 462 KB 192 B
  NonLocal PSP Projectors Descriptors:
    Creation strategy                   : On-the-fly
@@ -397,48 +290,15 @@
    Poisson Solver                      : 30.850
    Hamiltonian application             : 47.343
  Estimated Memory Peak (MB)            :  47
->>>>>>> 4506aea0
  WARNING: do not call check_communications in the linear scaling version!
-time for part 1: 2.580E-03
-time for part 2: 6.199E-06
-in sub determine_num_orbs_per_gridpoint: iproc, total time   3.29018E-05
-in sub determine_num_orbs_per_gridpoint: iproc, time for check_gridpoint   0.00000E+00
-time for part 3: 3.591E-04
-time for part 4: 3.982E-04
-time for part 5: 4.790E-04
-time for part 6: 3.299E-03
-time for part 1: 2.390E-03
-time for part 2: 4.053E-06
-in sub determine_num_orbs_per_gridpoint: iproc, total time   2.98023E-05
-in sub determine_num_orbs_per_gridpoint: iproc, time for check_gridpoint   0.00000E+00
-time for part 3: 6.390E-05
-time for part 4: 1.321E-04
-time for part 5: 3.951E-04
-time for part 6: 3.055E-03
  ion-ion interaction energy  2.45197857631131E+01
  ----------------------------------------------------------- Ionic Potential Creation
  total ionic charge, leaked charge           -15.999999146343   0.000E+00
  Poisson Solver:
-<<<<<<< HEAD
-   BC                                  : Isolated
-   Dimensions                          :  [  97,  97,  155 ]
+   BC                                  : Free
+   Box                                 :  [  97,  97,  155 ]
    MPI tasks                           :  8
  Input Hamiltonian: { #--------------------------------------- Input Wavefunctions Creation
-quartic potential for AO: modify rprb from    4.600E+00 to    2.236E+00
-quartic potential for AO: modify rprb from    4.600E+00 to    2.236E+00
-time for part 1: 2.585E-03
-in sub determine_num_orbs_per_gridpoint: iproc, total time   3.00407E-05
-in sub determine_num_orbs_per_gridpoint: iproc, time for check_gridpoint   0.00000E+00
-time for part 3: 6.080E-05
-time for part 4: 1.230E-04
-time for part 5: 4.711E-04
-time for part 6: 3.282E-03
-=======
-   BC                                  : Free
-   Box                                 :  [  97,  97,  155 ]
-   MPI tasks                           :  8
- Input Hamiltonian: { #--------------------------------------- Input Wavefunctions Creation
->>>>>>> 4506aea0
 WARNING: locrad for atom type Be is too small; minimal value is   1.84E+01
 type, 4.d0*rprb, x0, input%lin%locrad_type(ityp)Be   1.84E+01   7.69E+00   6.000E+00
 V3prb    2.2925E+03
@@ -447,36 +307,12 @@
  Generating 24 Atomic Input Orbitals
  Processes from 0 to 7 treat 3 inguess orbitals 
  Atomic Input Orbital Generation: [
-<<<<<<< HEAD
- {Atom Type: Be, Electronic configuration: {s: [ 2.00], p: [ 0.00,  0.00,  0.00]}quartic potential for AO: modify rprb from    4.600E+00 to    2.236E+00
-quartic potential for AO: modify rprb from    4.600E+00 to    2.236E+00
-quartic potential for AO: modify rprb from    4.600E+00 to    2.236E+00
-quartic potential for AO: modify rprb from    4.600E+00 to    2.236E+00
-quartic potential for AO: modify rprb from    4.600E+00 to    2.236E+00
-quartic potential for AO: modify rprb from    4.600E+00 to    2.236E+00
-quartic potential for AO: modify rprb from    1.210E+00 to    2.236E+00
-quartic potential for AO: modify rprb from    1.210E+00 to    2.236E+00
-},  {
- Atom Type: H, Electronic configuration: {s: [ 1.00]}quartic potential for AO: modify rprb from    1.210E+00 to    2.236E+00
-quartic potential for AO: modify rprb from    1.210E+00 to    2.236E+00
-quartic potential for AO: modify rprb from    1.210E+00 to    2.236E+00
-quartic potential for AO: modify rprb from    1.210E+00 to    2.236E+00
-quartic potential for AO: modify rprb from    1.210E+00 to    2.236E+00
-quartic potential for AO: modify rprb from    1.210E+00 to    2.236E+00
-}], 
- Wavelet conversion succeeded:  Yes, Deviation from normalization:  3.80E-06, 
-             GPU acceleration:  No, Rho Commun: ALLRED (Mix), 
-      Total electronic charge:  15.999999767404, 
-                     Electronic charge changed by rho compression:  1.631081580911E-08, 
- Poisson Solver: {BC: Isolated, Dimensions:  [  97,  97,  155 ], MPI tasks:  8}, 
-=======
  {Atom Type: Be, Electronic configuration: {s: [ 2.00], p: [ 0.00,  0.00,  0.00]}},  {
  Atom Type: H, Electronic configuration: {s: [ 1.00]}}], 
  Wavelet conversion succeeded:  Yes, Deviation from normalization:  3.80E-06, 
              GPU acceleration:  No, Rho Commun: RED_SCT, 
       Total electronic charge:  15.999999783720, 
  Poisson Solver: {BC: Free, Box:  [  97,  97,  155 ], MPI tasks:  8}, 
->>>>>>> 4506aea0
  Hamiltonian application for all locregs. This may take some time.
    locreg 1... done.
    locreg 2... done.
@@ -526,158 +362,6 @@
  ============================== optimizing coefficients ==============================
  ----------------------------------------------------------------------------- iter=1
 max deviation from unity, position:  1.830761E+00  17  17
-<<<<<<< HEAD
- fnrm, trace, mean alpha   1.30E+00   8.3662398600541E+00  5.00E-01
- ----------------------------------------------------------------------------- iter=2
-max deviation from unity, position:  9.680543E-02  11  11
- fnrm, trace, mean alpha   6.24E-01   8.0413131833014E+00  5.50E-01
- ----------------------------------------------------------------------------- iter=3
-max deviation from unity, position:  3.687924E-02  16  16
- fnrm, trace, mean alpha   3.38E-01   7.9391091792173E+00  6.05E-01
- ----------------------------------------------------------------------------- iter=4
-max deviation from unity, position:  2.413865E-02  16  16
- fnrm, trace, mean alpha   2.23E-01   7.8925593870024E+00  6.66E-01
- ----------------------------------------------------------------------------- iter=5
-max deviation from unity, position:  1.584601E-02  11  11
- fnrm, trace, mean alpha   1.85E-01   7.8592539514255E+00  6.92E-01
- ----------------------------------------------------------------------------- iter=6
-max deviation from unity, position:  1.538025E-02  8  8
- fnrm, trace, mean alpha   1.79E-01   7.8289241686360E+00  7.41E-01
- ----------------------------------------------------------------------------- iter=7
-max deviation from unity, position:  1.528203E-02  8  8
- fnrm, trace, mean alpha   1.83E-01   7.7997459080419E+00  7.81E-01
- ----------------------------------------------------------------------------- iter=8
-max deviation from unity, position:  1.699488E-02  15  17
- fnrm, trace, mean alpha   1.95E-01   7.7728857522548E+00  8.42E-01
- ----------------------------------------------------------------------------- iter=9
-max deviation from unity, position:  1.755450E-02  15  17
- fnrm, trace, mean alpha   2.12E-01   7.7500458809492E+00  9.18E-01
- ---------------------------------------------------------------------------- iter=10
-max deviation from unity, position:  1.638796E-02  15  17
- fnrm, trace, mean alpha   2.31E-01   7.7321359817893E+00  1.01E+00
- ---------------------------------------------------------------------------- iter=11
-max deviation from unity, position:  1.385262E-02  15  17
- fnrm, trace, mean alpha   2.50E-01   7.7187991330112E+00  1.07E+00
- ---------------------------------------------------------------------------- iter=12
-max deviation from unity, position:  1.082744E-02  15  17
- fnrm, trace, mean alpha   2.68E-01   7.7088465377765E+00  1.16E+00
- ---------------------------------------------------------------------------- iter=13
-max deviation from unity, position:  8.716600E-03  17  17
- fnrm, trace, mean alpha   2.82E-01   7.7008081900345E+00  1.26E+00
- ---------------------------------------------------------------------------- iter=14
-max deviation from unity, position:  7.209864E-03  17  17
- fnrm, trace, mean alpha   2.93E-01   7.6935295706061E+00  1.39E+00
- ---------------------------------------------------------------------------- iter=15
-max deviation from unity, position:  5.818799E-03  17  17
- fnrm, trace, mean alpha   3.02E-01   7.6862658925730E+00  1.52E+00
- ---------------------------------------------------------------------------- iter=16
-max deviation from unity, position:  4.892477E-03  3  6
- fnrm, trace, mean alpha   3.10E-01   7.6785726899416E+00  1.67E+00
- ---------------------------------------------------------------------------- iter=17
-max deviation from unity, position:  6.227317E-03  4  6
- fnrm, trace, mean alpha   3.16E-01   7.6702592747620E+00  1.84E+00
- ---------------------------------------------------------------------------- iter=18
-max deviation from unity, position:  7.950254E-03  4  6
- fnrm, trace, mean alpha   3.20E-01   7.6613682431870E+00  2.02E+00
- ---------------------------------------------------------------------------- iter=19
-max deviation from unity, position:  9.892490E-03  4  6
- fnrm, trace, mean alpha   3.23E-01   7.6521583956310E+00  2.23E+00
- ---------------------------------------------------------------------------- iter=20
-max deviation from unity, position:  1.184146E-02  4  6
- fnrm, trace, mean alpha   3.23E-01   7.6430519480125E+00  1.95E+00
- ---------------------------------------------------------------------------- iter=21
-max deviation from unity, position:  1.346143E-02  4  6
- fnrm, trace, mean alpha   3.20E-01   7.6345023242505E+00  1.25E+00
- ---------------------------------------------------------------------------- iter=22
-max deviation from unity, position:  1.404334E-02  4  6
- fnrm, trace, mean alpha   3.14E-01   7.6279383623846E+00  9.30E-01
- ---------------------------------------------------------------------------- iter=23
-max deviation from unity, position:  1.375894E-02  4  6
- fnrm, trace, mean alpha   3.08E-01   7.6233765336003E+00  4.90E-01
- ---------------------------------------------------------------------------- iter=24
-max deviation from unity, position:  4.707750E-03  6  6
- fnrm, trace, mean alpha   3.01E-01   7.6207136079497E+00  2.94E-01
- ---------------------------------------------------------------------------- iter=25
-max deviation from unity, position:  4.090494E-03  2  6
- fnrm, trace, mean alpha   2.95E-01   7.6184518560400E+00  2.50E-01
- ---------------------------------------------------------------------------- iter=26
-max deviation from unity, position:  4.419735E-03  2  6
- fnrm, trace, mean alpha   2.89E-01   7.6161544354471E+00  2.38E-01
- ---------------------------------------------------------------------------- iter=27
-max deviation from unity, position:  4.739465E-03  2  6
- fnrm, trace, mean alpha   2.83E-01   7.6138328961315E+00  2.43E-01
- ---------------------------------------------------------------------------- iter=28
-max deviation from unity, position:  5.004303E-03  2  6
- fnrm, trace, mean alpha   2.76E-01   7.6115196634401E+00  2.59E-01
- ---------------------------------------------------------------------------- iter=29
-max deviation from unity, position:  5.176473E-03  2  6
- fnrm, trace, mean alpha   2.69E-01   7.6092420188901E+00  2.80E-01
- ---------------------------------------------------------------------------- iter=30
-max deviation from unity, position:  5.235791E-03  2  6
- fnrm, trace, mean alpha   2.63E-01   7.6070176864314E+00  3.06E-01
- ---------------------------------------------------------------------------- iter=31
-max deviation from unity, position:  5.178064E-03  2  6
- fnrm, trace, mean alpha   2.57E-01   7.6048545340956E+00  3.35E-01
- ---------------------------------------------------------------------------- iter=32
-max deviation from unity, position:  5.013774E-03  2  6
- fnrm, trace, mean alpha   2.50E-01   7.6027523672133E+00  3.68E-01
- ---------------------------------------------------------------------------- iter=33
-max deviation from unity, position:  4.762974E-03  2  6
- fnrm, trace, mean alpha   2.44E-01   7.6007055107343E+00  4.04E-01
- ---------------------------------------------------------------------------- iter=34
-max deviation from unity, position:  4.449215E-03  2  6
- fnrm, trace, mean alpha   2.39E-01   7.5987054427221E+00  4.45E-01
- ---------------------------------------------------------------------------- iter=35
-max deviation from unity, position:  4.095344E-03  2  6
- fnrm, trace, mean alpha   2.33E-01   7.5967417816451E+00  4.89E-01
- ---------------------------------------------------------------------------- iter=36
-max deviation from unity, position:  3.724427E-03  2  6
- fnrm, trace, mean alpha   2.28E-01   7.5948049741555E+00  5.38E-01
- ---------------------------------------------------------------------------- iter=37
-max deviation from unity, position:  3.351581E-03  2  6
- fnrm, trace, mean alpha   2.23E-01   7.5928903453372E+00  5.92E-01
- ---------------------------------------------------------------------------- iter=38
-max deviation from unity, position:  3.443320E-03  3  6
- fnrm, trace, mean alpha   2.19E-01   7.5909969979775E+00  6.51E-01
- ---------------------------------------------------------------------------- iter=39
-max deviation from unity, position:  3.506966E-03  3  6
- fnrm, trace, mean alpha   2.15E-01   7.5891280364492E+00  7.16E-01
- ---------------------------------------------------------------------------- iter=40
-max deviation from unity, position:  3.525670E-03  3  6
- fnrm, trace, mean alpha   2.12E-01   7.5872903139197E+00  7.88E-01
- ---------------------------------------------------------------------------- iter=41
-max deviation from unity, position:  3.501949E-03  3  6
- fnrm, trace, mean alpha   2.10E-01   7.5854937048580E+00  8.67E-01
- ---------------------------------------------------------------------------- iter=42
-max deviation from unity, position:  3.440475E-03  3  6
- fnrm, trace, mean alpha   2.08E-01   7.5837501834658E+00  6.73E-01
- ---------------------------------------------------------------------------- iter=43
-max deviation from unity, position:  3.345059E-03  3  6
- fnrm, trace, mean alpha   2.07E-01   7.5820732038600E+00  4.45E-01
- ---------------------------------------------------------------------------- iter=44
-max deviation from unity, position:  3.201925E-03  3  6
- fnrm, trace, mean alpha   2.07E-01   7.5804793005866E+00  3.43E-01
- ---------------------------------------------------------------------------- iter=45
-max deviation from unity, position:  3.061364E-03  15  19
- fnrm, trace, mean alpha   2.07E-01   7.5789822398403E+00  3.03E-01
- ---------------------------------------------------------------------------- iter=46
-max deviation from unity, position:  3.165600E-03  15  19
- fnrm, trace, mean alpha   2.08E-01   7.5775917025647E+00  2.97E-01
- ---------------------------------------------------------------------------- iter=47
-max deviation from unity, position:  3.251388E-03  15  19
- fnrm, trace, mean alpha   2.09E-01   7.5763139175093E+00  3.08E-01
- ---------------------------------------------------------------------------- iter=48
-max deviation from unity, position:  3.314604E-03  15  19
- fnrm, trace, mean alpha   2.11E-01   7.5751519699400E+00  3.30E-01
- ---------------------------------------------------------------------------- iter=49
-max deviation from unity, position:  3.351092E-03  15  19
- fnrm, trace, mean alpha   2.13E-01   7.5741056804656E+00  3.58E-01
- ---------------------------------------------------------------------------- iter=50
-max deviation from unity, position:  3.356914E-03  15  19
- fnrm, trace, mean alpha   2.16E-01   7.5731722896213E+00  3.92E-01
- WARNING: not converged within 50 iterations! Exiting loop due to limitations of iterations.
- Final values for fnrm, trace:   2.1624243E-01  7.5731723E+00
-=======
  fnrm, trace, mean alpha   1.30E+00   8.3662399265375E+00  5.00E-01
  ----------------------------------------------------------------------------- iter=2
 max deviation from unity, position:  9.680543E-02  11  11
@@ -828,16 +512,7 @@
  fnrm, trace, mean alpha   2.16E-01   7.5731723540985E+00  3.92E-01
  WARNING: not converged within 50 iterations! Exiting loop due to limitations of iterations.
  Final values for fnrm, trace:   2.1624243E-01  7.5731724E+00
->>>>>>> 4506aea0
  ====================================================================================
-time for part 1: 2.830E-03
-time for part 2: 3.099E-06
-in sub determine_num_orbs_per_gridpoint: iproc, total time   2.78950E-05
-in sub determine_num_orbs_per_gridpoint: iproc, time for check_gridpoint   0.00000E+00
-time for part 3: 6.104E-05
-time for part 4: 1.221E-04
-time for part 5: 8.671E-04
-time for part 6: 5.740E-03
  ----------------------------------- Determination of the orbitals in this new basis.
  Hamiltonian application done.
  Diagonalizing the Hamiltonian, sequential version... done.
@@ -866,66 +541,6 @@
  ************************************************************************************
  ****************************** LINEAR SCALING VERSION ******************************
  Changing the confining potential to 100.00% of its initial value.
-<<<<<<< HEAD
-time for part 1: 2.855E-03
-time for part 2: 3.099E-06
-in sub determine_num_orbs_per_gridpoint: iproc, total time   2.78950E-05
-in sub determine_num_orbs_per_gridpoint: iproc, time for check_gridpoint   0.00000E+00
-time for part 3: 5.984E-05
-time for part 4: 1.242E-04
-time for part 5: 8.640E-04
-time for part 6: 5.815E-03
- calling orthonormalizeLocalized (exact)
-   calculating the density kernel... 
- ======================== Creation of the basis functions... ========================
- ----------------------------------------------------------------------------- iter=1
- Orthonormalization... ekin_sum,epot_sum,eproj_sum  4.01941204514E+01 -2.84464103102E+01  3.38621198711E+00  1.51339221283E+01
- Orthoconstraint... Preconditioning.
-pts_in, pts_out, gnrm_in, gnrm_out, gnrm_in/gnrm_out    1.2261E+04    4.8133E+04    1.3985E-03    1.8176E-03    7.6942E-01
-fnrm*gnrm_in/gnrm_out, energy diff  3.238105E-01  7.566961E+00
- iter, fnrm, fnrmMax, trace     1  4.2084895E-01  5.6643437E-01     7.5669610642
- DIIS informations: history length=5, consecutive failures=0, total failures=0
-   calculating the density kernel... 
- ----------------------------------------------------------------------------- iter=2
- Orthonormalization... ekin_sum,epot_sum,eproj_sum  4.11165285997E+01 -3.08241880214E+01  3.88364230796E+00  1.41759828863E+01
- Orthoconstraint... Preconditioning.
-pts_in, pts_out, gnrm_in, gnrm_out, gnrm_in/gnrm_out    1.2261E+04    4.8133E+04    4.4904E-04    1.1541E-03    3.8908E-01
-fnrm*gnrm_in/gnrm_out, energy diff  9.939612E-02 -4.789696E-01
- iter, fnrm, fnrmMax, trace     2  2.5546489E-01  3.6640223E-01     7.0879914432
- DIIS informations: history length=5, consecutive failures=0, total failures=0
-   calculating the density kernel... 
- ----------------------------------------------------------------------------- iter=3
- Orthonormalization... ekin_sum,epot_sum,eproj_sum  4.09969882640E+01 -3.09108298076E+01  3.93838447014E+00  1.40245429265E+01
- Orthoconstraint... Preconditioning.
-pts_in, pts_out, gnrm_in, gnrm_out, gnrm_in/gnrm_out    1.2261E+04    4.8133E+04    2.5281E-04    3.6405E-04    6.9445E-01
-fnrm*gnrm_in/gnrm_out, energy diff  5.754636E-02 -7.571998E-02
- iter, fnrm, fnrmMax, trace     3  8.2866105E-02  1.2400394E-01     7.0122714633
- DIIS informations: history length=5, consecutive failures=0, total failures=0
-   calculating the density kernel... 
- ----------------------------------------------------------------------------- iter=4
- Orthonormalization... ekin_sum,epot_sum,eproj_sum  4.10524406259E+01 -3.10392384859E+01  3.98104481653E+00  1.39942469565E+01
- Orthoconstraint... Preconditioning.
-pts_in, pts_out, gnrm_in, gnrm_out, gnrm_in/gnrm_out    1.2261E+04    4.8133E+04    1.7620E-04    1.5387E-04    1.1451E+00
-fnrm*gnrm_in/gnrm_out, energy diff  4.371876E-02 -1.514798E-02
- iter, fnrm, fnrmMax, trace     4  3.8178101E-02  5.7619820E-02     6.9971234783
- DIIS informations: history length=5, consecutive failures=0, total failures=0
-   calculating the density kernel... 
- ----------------------------------------------------------------------------- iter=5
- Orthonormalization... ekin_sum,epot_sum,eproj_sum  4.10125221982E+01 -3.10367523685E+01  4.00402500061E+00  1.39797948303E+01
- Orthoconstraint... Preconditioning.
-pts_in, pts_out, gnrm_in, gnrm_out, gnrm_in/gnrm_out    1.2261E+04    4.8133E+04    1.3334E-04    1.1853E-04    1.1250E+00
-fnrm*gnrm_in/gnrm_out, energy diff  3.288495E-02 -7.226063E-03
- iter, fnrm, fnrmMax, trace     5  2.9230441E-02  4.2764274E-02     6.9898974151
- WARNING: not converged within 5 iterations! Exiting loop due to limitations of iterations.
- Final values for fnrm, fnrmMax, trace:   2.9230441E-02  4.2764274E-02   6.9898974
- ============================= Basis functions created. =============================
- ----------------------------------- Determination of the orbitals in this new basis.
- done.
-   calculating the density kernel... 
- ebs,eh,exc,evxc,eexctX,eion,edisp  -2.73825858672476     
-   31.4219196917019       -5.16111666054307       -6.73664031566438     
-  0.000000000000000E+000   24.5197857631131       0.000000000000000E+000
-=======
  calling orthonormalizeLocalized (exact)
  ======================== Creation of the basis functions... ========================
  ----------------------------------------------------------------------------- iter=1
@@ -962,47 +577,23 @@
  ----------------------------------- Determination of the orbitals in this new basis.
  Hamiltonian application done.
    calculating the density kernel... 
->>>>>>> 4506aea0
  Calculating charge density...
 done.
    Calculation finished. TOTAL CHARGE =   1.599999970079E+01
  ---------------------------------------------------------------- Updating potential.
  Poisson Solver:
-<<<<<<< HEAD
-   BC                                  : Isolated
-   Dimensions                          :  [  97,  97,  155 ]
-=======
-   BC                                  : Free
-   Box                                 :  [  97,  97,  155 ]
->>>>>>> 4506aea0
+   BC                                  : Free
+   Box                                 :  [  97,  97,  155 ]
    MPI tasks                           :  8
  ++++++++++++++++++++++++++++++++++++++++++++++++++++++++++++++++++++++++++++++++++++++++++++
  at iteration 1 of the density optimization:
    coefficients obtained by direct minimization.
-<<<<<<< HEAD
-   it, fnrm coeff, energy, energyDiff   1   6.93E-02   -8.06486886019225224E+00   -8.0649E+00
- ++++++++++++++++++++++++++++++++++++++++++++++++++++++++++++++++++++++++++++++++++++++++++++
- ----------------------------------- Determination of the orbitals in this new basis.
- done.
+   it, fnrm coeff, energy, energyDiff   1   2.45E-02   -8.06486891617185719E+00   -8.0649E+00
+ ++++++++++++++++++++++++++++++++++++++++++++++++++++++++++++++++++++++++++++++++++++++++++++
+ ----------------------------------- Determination of the orbitals in this new basis.
+ Hamiltonian application done.
  mean_alpha  0.100000000000000     
    calculating the density kernel... 
- ebs,eh,exc,evxc,eexctX,eion,edisp  -3.18808028079674     
-   30.7254802399877       -5.60544851382786       -7.32313319609691     
-  0.000000000000000E+000   24.5197857631131       0.000000000000000E+000
- Calculating charge density...
-done.
-   Calculation finished. TOTAL CHARGE =   1.599999970665E+01
- ---------------------------------------------------------------- Updating potential.
- Poisson Solver:
-   BC                                  : Isolated
-   Dimensions                          :  [  97,  97,  155 ]
-=======
-   it, fnrm coeff, energy, energyDiff   1   2.45E-02   -8.06486891617185719E+00   -8.0649E+00
- ++++++++++++++++++++++++++++++++++++++++++++++++++++++++++++++++++++++++++++++++++++++++++++
- ----------------------------------- Determination of the orbitals in this new basis.
- Hamiltonian application done.
- mean_alpha  0.100000000000000     
-   calculating the density kernel... 
  Calculating charge density...
 done.
    Calculation finished. TOTAL CHARGE =   1.599999970666E+01
@@ -1010,35 +601,16 @@
  Poisson Solver:
    BC                                  : Free
    Box                                 :  [  97,  97,  155 ]
->>>>>>> 4506aea0
    MPI tasks                           :  8
  ++++++++++++++++++++++++++++++++++++++++++++++++++++++++++++++++++++++++++++++++++++++++++++
  at iteration 2 of the density optimization:
    coefficients obtained by direct minimization.
-<<<<<<< HEAD
-   it, fnrm coeff, energy, energyDiff   2   3.14E-01   -7.67609007540238153E+00    3.8878E-01
- ++++++++++++++++++++++++++++++++++++++++++++++++++++++++++++++++++++++++++++++++++++++++++++
- ----------------------------------- Determination of the orbitals in this new basis.
- done.
+   it, fnrm coeff, energy, energyDiff   2   1.11E-01   -7.67620491142594474E+00    3.8866E-01
+ ++++++++++++++++++++++++++++++++++++++++++++++++++++++++++++++++++++++++++++++++++++++++++++
+ ----------------------------------- Determination of the orbitals in this new basis.
+ Hamiltonian application done.
  mean_alpha  0.110000000000000     
    calculating the density kernel... 
- ebs,eh,exc,evxc,eexctX,eion,edisp  -3.17961815411268     
-   30.7563549223792       -5.58036858966860       -7.29001424140186     
-  0.000000000000000E+000   24.5197857631131       0.000000000000000E+000
- Calculating charge density...
-done.
-   Calculation finished. TOTAL CHARGE =   1.599999971297E+01
- ---------------------------------------------------------------- Updating potential.
- Poisson Solver:
-   BC                                  : Isolated
-   Dimensions                          :  [  97,  97,  155 ]
-=======
-   it, fnrm coeff, energy, energyDiff   2   1.11E-01   -7.67620491142594474E+00    3.8866E-01
- ++++++++++++++++++++++++++++++++++++++++++++++++++++++++++++++++++++++++++++++++++++++++++++
- ----------------------------------- Determination of the orbitals in this new basis.
- Hamiltonian application done.
- mean_alpha  0.110000000000000     
-   calculating the density kernel... 
  Calculating charge density...
 done.
    Calculation finished. TOTAL CHARGE =   1.599999971288E+01
@@ -1046,35 +618,16 @@
  Poisson Solver:
    BC                                  : Free
    Box                                 :  [  97,  97,  155 ]
->>>>>>> 4506aea0
    MPI tasks                           :  8
  ++++++++++++++++++++++++++++++++++++++++++++++++++++++++++++++++++++++++++++++++++++++++++++
  at iteration 3 of the density optimization:
    coefficients obtained by direct minimization.
-<<<<<<< HEAD
-   it, fnrm coeff, energy, energyDiff   3   2.63E-01   -7.70654166164556287E+00   -3.0452E-02
- ++++++++++++++++++++++++++++++++++++++++++++++++++++++++++++++++++++++++++++++++++++++++++++
- ----------------------------------- Determination of the orbitals in this new basis.
- done.
+   it, fnrm coeff, energy, energyDiff   3   9.29E-02   -7.70601141159426462E+00   -2.9807E-02
+ ++++++++++++++++++++++++++++++++++++++++++++++++++++++++++++++++++++++++++++++++++++++++++++
+ ----------------------------------- Determination of the orbitals in this new basis.
+ Hamiltonian application done.
  mean_alpha  0.121000000000000     
    calculating the density kernel... 
- ebs,eh,exc,evxc,eexctX,eion,edisp  -3.20658756909469     
-   30.7917596834209       -5.55460274792979       -7.25598625593603     
-  0.000000000000000E+000   24.5197857631131       0.000000000000000E+000
- Calculating charge density...
-done.
-   Calculation finished. TOTAL CHARGE =   1.599999973581E+01
- ---------------------------------------------------------------- Updating potential.
- Poisson Solver:
-   BC                                  : Isolated
-   Dimensions                          :  [  97,  97,  155 ]
-=======
-   it, fnrm coeff, energy, energyDiff   3   9.29E-02   -7.70601141159426462E+00   -2.9807E-02
- ++++++++++++++++++++++++++++++++++++++++++++++++++++++++++++++++++++++++++++++++++++++++++++
- ----------------------------------- Determination of the orbitals in this new basis.
- Hamiltonian application done.
- mean_alpha  0.121000000000000     
-   calculating the density kernel... 
  Calculating charge density...
 done.
    Calculation finished. TOTAL CHARGE =   1.599999973641E+01
@@ -1082,35 +635,16 @@
  Poisson Solver:
    BC                                  : Free
    Box                                 :  [  97,  97,  155 ]
->>>>>>> 4506aea0
    MPI tasks                           :  8
  ++++++++++++++++++++++++++++++++++++++++++++++++++++++++++++++++++++++++++++++++++++++++++++
  at iteration 4 of the density optimization:
    coefficients obtained by direct minimization.
-<<<<<<< HEAD
-   it, fnrm coeff, energy, energyDiff   4   2.14E-01   -7.77717798139632421E+00   -7.0636E-02
- ++++++++++++++++++++++++++++++++++++++++++++++++++++++++++++++++++++++++++++++++++++++++++++
- ----------------------------------- Determination of the orbitals in this new basis.
- done.
+   it, fnrm coeff, energy, energyDiff   4   7.60E-02   -7.78122472306420221E+00   -7.5213E-02
+ ++++++++++++++++++++++++++++++++++++++++++++++++++++++++++++++++++++++++++++++++++++++++++++
+ ----------------------------------- Determination of the orbitals in this new basis.
+ Hamiltonian application done.
  mean_alpha  6.050000000000001E-002
    calculating the density kernel... 
- ebs,eh,exc,evxc,eexctX,eion,edisp  -2.98955956834246     
-   30.9785398061721       -5.48412034236254       -7.16288640013062     
-  0.000000000000000E+000   24.5197857631131       0.000000000000000E+000
- Calculating charge density...
-done.
-   Calculation finished. TOTAL CHARGE =   1.599999973954E+01
- ---------------------------------------------------------------- Updating potential.
- Poisson Solver:
-   BC                                  : Isolated
-   Dimensions                          :  [  97,  97,  155 ]
-=======
-   it, fnrm coeff, energy, energyDiff   4   7.60E-02   -7.78122472306420221E+00   -7.5213E-02
- ++++++++++++++++++++++++++++++++++++++++++++++++++++++++++++++++++++++++++++++++++++++++++++
- ----------------------------------- Determination of the orbitals in this new basis.
- Hamiltonian application done.
- mean_alpha  6.050000000000001E-002
-   calculating the density kernel... 
  Calculating charge density...
 done.
    Calculation finished. TOTAL CHARGE =   1.599999973971E+01
@@ -1118,35 +652,16 @@
  Poisson Solver:
    BC                                  : Free
    Box                                 :  [  97,  97,  155 ]
->>>>>>> 4506aea0
    MPI tasks                           :  8
  ++++++++++++++++++++++++++++++++++++++++++++++++++++++++++++++++++++++++++++++++++++++++++++
  at iteration 5 of the density optimization:
    coefficients obtained by direct minimization.
-<<<<<<< HEAD
-   it, fnrm coeff, energy, energyDiff   5   9.59E-02   -7.76954755363343352E+00    7.6304E-03
- ++++++++++++++++++++++++++++++++++++++++++++++++++++++++++++++++++++++++++++++++++++++++++++
- ----------------------------------- Determination of the orbitals in this new basis.
- done.
+   it, fnrm coeff, energy, energyDiff   5   3.05E-02   -7.77034988902388690E+00    1.0875E-02
+ ++++++++++++++++++++++++++++++++++++++++++++++++++++++++++++++++++++++++++++++++++++++++++++
+ ----------------------------------- Determination of the orbitals in this new basis.
+ Hamiltonian application done.
  mean_alpha  4.840000000000001E-002
    calculating the density kernel... 
- ebs,eh,exc,evxc,eexctX,eion,edisp  -2.96781186523907     
-   31.0028208295732       -5.47028685809456       -7.14461634479176     
-  0.000000000000000E+000   24.5197857631131       0.000000000000000E+000
- Calculating charge density...
-done.
-   Calculation finished. TOTAL CHARGE =   1.599999974326E+01
- ---------------------------------------------------------------- Updating potential.
- Poisson Solver:
-   BC                                  : Isolated
-   Dimensions                          :  [  97,  97,  155 ]
-=======
-   it, fnrm coeff, energy, energyDiff   5   3.05E-02   -7.77034988902388690E+00    1.0875E-02
- ++++++++++++++++++++++++++++++++++++++++++++++++++++++++++++++++++++++++++++++++++++++++++++
- ----------------------------------- Determination of the orbitals in this new basis.
- Hamiltonian application done.
- mean_alpha  4.840000000000001E-002
-   calculating the density kernel... 
  Calculating charge density...
 done.
    Calculation finished. TOTAL CHARGE =   1.599999974317E+01
@@ -1154,29 +669,10 @@
  Poisson Solver:
    BC                                  : Free
    Box                                 :  [  97,  97,  155 ]
->>>>>>> 4506aea0
    MPI tasks                           :  8
  ++++++++++++++++++++++++++++++++++++++++++++++++++++++++++++++++++++++++++++++++++++++++++++
  at iteration 6 of the density optimization:
    coefficients obtained by direct minimization.
-<<<<<<< HEAD
-   it, fnrm coeff, energy, energyDiff   6   5.51E-02   -7.77651744500196074E+00   -6.9699E-03
- ++++++++++++++++++++++++++++++++++++++++++++++++++++++++++++++++++++++++++++++++++++++++++++
- ----------------------------------- Determination of the orbitals in this new basis.
- done.
- mean_alpha  2.873750000000001E-002
-   calculating the density kernel... 
- ebs,eh,exc,evxc,eexctX,eion,edisp  -2.94103847076071     
-   31.0228492428027       -5.45505150335096       -7.12449792524861     
-  0.000000000000000E+000   24.5197857631131       0.000000000000000E+000
- Calculating charge density...
-done.
-   Calculation finished. TOTAL CHARGE =   1.599999974369E+01
- ---------------------------------------------------------------- Updating potential.
- Poisson Solver:
-   BC                                  : Isolated
-   Dimensions                          :  [  97,  97,  155 ]
-=======
    it, fnrm coeff, energy, energyDiff   6   1.80E-02   -7.77640982683636750E+00   -6.0599E-03
  ++++++++++++++++++++++++++++++++++++++++++++++++++++++++++++++++++++++++++++++++++++++++++++
  ----------------------------------- Determination of the orbitals in this new basis.
@@ -1190,29 +686,10 @@
  Poisson Solver:
    BC                                  : Free
    Box                                 :  [  97,  97,  155 ]
->>>>>>> 4506aea0
    MPI tasks                           :  8
  ++++++++++++++++++++++++++++++++++++++++++++++++++++++++++++++++++++++++++++++++++++++++++++
  at iteration 7 of the density optimization:
    coefficients obtained by direct minimization.
-<<<<<<< HEAD
-   it, fnrm coeff, energy, energyDiff   7   1.62E-02   -7.77465552855268882E+00    1.8619E-03
- ++++++++++++++++++++++++++++++++++++++++++++++++++++++++++++++++++++++++++++++++++++++++++++
- ----------------------------------- Determination of the orbitals in this new basis.
- done.
- mean_alpha  2.412437500000000E-002
-   calculating the density kernel... 
- ebs,eh,exc,evxc,eexctX,eion,edisp  -2.93621631242407     
-   31.0285413984120       -5.45308778451961       -7.12190366538507     
-  0.000000000000000E+000   24.5197857631131       0.000000000000000E+000
- Calculating charge density...
-done.
-   Calculation finished. TOTAL CHARGE =   1.599999974162E+01
- ---------------------------------------------------------------- Updating potential.
- Poisson Solver:
-   BC                                  : Isolated
-   Dimensions                          :  [  97,  97,  155 ]
-=======
    it, fnrm coeff, energy, energyDiff   7   5.31E-03   -7.77476800589655070E+00    1.6418E-03
  ++++++++++++++++++++++++++++++++++++++++++++++++++++++++++++++++++++++++++++++++++++++++++++
  ----------------------------------- Determination of the orbitals in this new basis.
@@ -1226,29 +703,10 @@
  Poisson Solver:
    BC                                  : Free
    Box                                 :  [  97,  97,  155 ]
->>>>>>> 4506aea0
    MPI tasks                           :  8
  ++++++++++++++++++++++++++++++++++++++++++++++++++++++++++++++++++++++++++++++++++++++++++++
  at iteration 8 of the density optimization:
    coefficients obtained by direct minimization.
-<<<<<<< HEAD
-   it, fnrm coeff, energy, energyDiff   8   2.74E-02   -7.77615606685759175E+00   -1.5005E-03
- ++++++++++++++++++++++++++++++++++++++++++++++++++++++++++++++++++++++++++++++++++++++++++++
- ----------------------------------- Determination of the orbitals in this new basis.
- done.
- mean_alpha  1.480737500000000E-002
-   calculating the density kernel... 
- ebs,eh,exc,evxc,eexctX,eion,edisp  -2.95971496770622     
-   31.0071877567374       -5.46026580579509       -7.13138977859185     
-  0.000000000000000E+000   24.5197857631131       0.000000000000000E+000
- Calculating charge density...
-done.
-   Calculation finished. TOTAL CHARGE =   1.599999974187E+01
- ---------------------------------------------------------------- Updating potential.
- Poisson Solver:
-   BC                                  : Isolated
-   Dimensions                          :  [  97,  97,  155 ]
-=======
    it, fnrm coeff, energy, energyDiff   8   9.32E-03   -7.77628809838816082E+00   -1.5201E-03
  ++++++++++++++++++++++++++++++++++++++++++++++++++++++++++++++++++++++++++++++++++++++++++++
  ----------------------------------- Determination of the orbitals in this new basis.
@@ -1262,86 +720,19 @@
  Poisson Solver:
    BC                                  : Free
    Box                                 :  [  97,  97,  155 ]
->>>>>>> 4506aea0
    MPI tasks                           :  8
  ++++++++++++++++++++++++++++++++++++++++++++++++++++++++++++++++++++++++++++++++++++++++++++
  at iteration 9 of the density optimization:
    coefficients obtained by direct minimization.
-<<<<<<< HEAD
-   it, fnrm coeff, energy, energyDiff   9   1.13E-02   -7.77599298853372645E+00    1.6308E-04
- ++++++++++++++++++++++++++++++++++++++++++++++++++++++++++++++++++++++++++++++++++++++++++++
-   ebs, ehart, eexcu, vexcu, eexctX, eion, edisp -2.9597149677E+00  3.1009073281E+01 -5.4590790689E+00 -7.1298227690E+00  0.0000000000E+00  2.4519785763E+01  0.0000000000E+00
-   itoutL, fnrm coeff, energy energyDiff   1   1.00+100   -7.77599298853372645E+00   -7.7760E+00
-=======
    it, fnrm coeff, energy, energyDiff   9   5.14E-03   -7.77605367807224823E+00    2.3442E-04
  ++++++++++++++++++++++++++++++++++++++++++++++++++++++++++++++++++++++++++++++++++++++++++++
    ebs, ehart, eexcu, vexcu, eexctX, eion, edisp -2.9666666040E+00  3.1008820687E+01 -5.4589984299E+00 -7.1297164949E+00  0.0000000000E+00  2.4519785763E+01  0.0000000000E+00
    itoutL, fnrm coeff, energy energyDiff   1   1.00+100   -7.77605367807224823E+00   -7.7761E+00
->>>>>>> 4506aea0
  ############################################################################################
  at iteration 1 of the outer loop:
    > basis functions optimization:
      - target function is trace
      - WARNING: basis functions not converged!
-<<<<<<< HEAD
-     Final values: target function, fnrm   6.989897E+00    2.92E-02
-   > density optimization:
-     - using direct minimization.
-     - WARNING: density optimization not converged!
-     FINAL values: it, fnrm coeff, energy   1    1.13E-02   -7.77599298853372645E+00
-   > energy difference to last iteration: -7.775993E+00
- ############################################################################################
- Changing the confining potential to 100.00% of its initial value.
-   calculating the density kernel... 
- ======================== Creation of the basis functions... ========================
- ----------------------------------------------------------------------------- iter=1
- Orthonormalization... ekin_sum,epot_sum,eproj_sum  4.10125221982E+01 -3.32035362548E+01  4.00402500061E+00  1.18130109441E+01
- Orthoconstraint... Preconditioning.
-pts_in, pts_out, gnrm_in, gnrm_out, gnrm_in/gnrm_out    1.2261E+04    4.8133E+04    5.1439E-04    1.4522E-04    3.5422E+00
-fnrm*gnrm_in/gnrm_out, energy diff  2.109796E-01  5.906505E+00
- iter, fnrm, fnrmMax, trace     1  5.9561560E-02  9.0035042E-02     5.9065054720
- DIIS informations: history length=5, consecutive failures=0, total failures=0
-   calculating the density kernel... 
- ----------------------------------------------------------------------------- iter=2
- Orthonormalization... ekin_sum,epot_sum,eproj_sum  4.11304816585E+01 -3.35518826925E+01  4.17120880955E+00  1.17498077756E+01
- Orthoconstraint... Preconditioning.
-pts_in, pts_out, gnrm_in, gnrm_out, gnrm_in/gnrm_out    1.2261E+04    4.8133E+04    2.7443E-04    1.6619E-04    1.6513E+00
-fnrm*gnrm_in/gnrm_out, energy diff  7.329739E-02 -3.160158E-02
- iter, fnrm, fnrmMax, trace     2  4.4388380E-02  7.2630745E-02     5.8749038878
- DIIS informations: history length=5, consecutive failures=0, total failures=0
-   calculating the density kernel... 
- ----------------------------------------------------------------------------- iter=3
- Orthonormalization... ekin_sum,epot_sum,eproj_sum  4.12330038128E+01 -3.37209502424E+01  4.21246946576E+00  1.17245230363E+01
- Orthoconstraint... Preconditioning.
-pts_in, pts_out, gnrm_in, gnrm_out, gnrm_in/gnrm_out    1.2261E+04    4.8133E+04    1.5212E-04    1.1896E-04    1.2788E+00
-fnrm*gnrm_in/gnrm_out, energy diff  3.836542E-02 -1.264237E-02
- iter, fnrm, fnrmMax, trace     3  3.0001042E-02  4.3697512E-02     5.8622615181
- DIIS informations: history length=5, consecutive failures=0, total failures=0
-   calculating the density kernel... 
- ----------------------------------------------------------------------------- iter=4
- Orthonormalization... ekin_sum,epot_sum,eproj_sum  4.12609570666E+01 -3.37786419461E+01  4.23428526277E+00  1.17166003833E+01
- Orthoconstraint... Preconditioning.
-pts_in, pts_out, gnrm_in, gnrm_out, gnrm_in/gnrm_out    1.2261E+04    4.8133E+04    1.1789E-04    1.0468E-04    1.1261E+00
-fnrm*gnrm_in/gnrm_out, energy diff  2.940581E-02 -3.961326E-03
- iter, fnrm, fnrmMax, trace     4  2.6112586E-02  4.9430533E-02     5.8583001917
- DIIS informations: history length=5, consecutive failures=0, total failures=0
-   calculating the density kernel... 
- ----------------------------------------------------------------------------- iter=5
- Orthonormalization... ekin_sum,epot_sum,eproj_sum  4.13312744966E+01 -3.38565087457E+01  4.23671875171E+00  1.17114845027E+01
- Orthoconstraint... Preconditioning.
-pts_in, pts_out, gnrm_in, gnrm_out, gnrm_in/gnrm_out    1.2261E+04    4.8133E+04    9.5427E-05    1.0159E-04    9.3935E-01
-fnrm*gnrm_in/gnrm_out, energy diff  2.311962E-02 -2.557940E-03
- iter, fnrm, fnrmMax, trace     5  2.4612333E-02  5.0296803E-02     5.8557422513
- WARNING: not converged within 5 iterations! Exiting loop due to limitations of iterations.
- Final values for fnrm, fnrmMax, trace:   2.4612333E-02  5.0296803E-02   5.8557423
- ============================= Basis functions created. =============================
- ----------------------------------- Determination of the orbitals in this new basis.
- done.
-   calculating the density kernel... 
- ebs,eh,exc,evxc,eexctX,eion,edisp  -3.09807645257221     
-   31.0090732808395       -5.45907906889861       -7.12982276899627     
-  0.000000000000000E+000   24.5197857631131       0.000000000000000E+000
-=======
      Final values: target function, fnrm   8.653185E+00    2.92E-02
    > density optimization:
      - using direct minimization.
@@ -1385,47 +776,23 @@
  ----------------------------------- Determination of the orbitals in this new basis.
  Hamiltonian application done.
    calculating the density kernel... 
->>>>>>> 4506aea0
  Calculating charge density...
 done.
    Calculation finished. TOTAL CHARGE =   1.599999975819E+01
  ---------------------------------------------------------------- Updating potential.
  Poisson Solver:
-<<<<<<< HEAD
-   BC                                  : Isolated
-   Dimensions                          :  [  97,  97,  155 ]
-=======
-   BC                                  : Free
-   Box                                 :  [  97,  97,  155 ]
->>>>>>> 4506aea0
+   BC                                  : Free
+   Box                                 :  [  97,  97,  155 ]
    MPI tasks                           :  8
  ++++++++++++++++++++++++++++++++++++++++++++++++++++++++++++++++++++++++++++++++++++++++++++
  at iteration 1 of the density optimization:
    coefficients obtained by direct minimization.
-<<<<<<< HEAD
-   it, fnrm coeff, energy, energyDiff   1   6.62E-02   -7.91662027020100467E+00   -1.4063E-01
- ++++++++++++++++++++++++++++++++++++++++++++++++++++++++++++++++++++++++++++++++++++++++++++
- ----------------------------------- Determination of the orbitals in this new basis.
- done.
+   it, fnrm coeff, energy, energyDiff   1   2.34E-02   -7.91662210817738199E+00   -1.4057E-01
+ ++++++++++++++++++++++++++++++++++++++++++++++++++++++++++++++++++++++++++++++++++++++++++++
+ ----------------------------------- Determination of the orbitals in this new basis.
+ Hamiltonian application done.
  mean_alpha  0.220000000000000     
    calculating the density kernel... 
- ebs,eh,exc,evxc,eexctX,eion,edisp  -3.02933814255842     
-   31.0673257923611       -5.43126770234696       -7.09308998674266     
-  0.000000000000000E+000   24.5197857631131       0.000000000000000E+000
- Calculating charge density...
-done.
-   Calculation finished. TOTAL CHARGE =   1.599999974693E+01
- ---------------------------------------------------------------- Updating potential.
- Poisson Solver:
-   BC                                  : Isolated
-   Dimensions                          :  [  97,  97,  155 ]
-=======
-   it, fnrm coeff, energy, energyDiff   1   2.34E-02   -7.91662210817738199E+00   -1.4057E-01
- ++++++++++++++++++++++++++++++++++++++++++++++++++++++++++++++++++++++++++++++++++++++++++++
- ----------------------------------- Determination of the orbitals in this new basis.
- Hamiltonian application done.
- mean_alpha  0.220000000000000     
-   calculating the density kernel... 
  Calculating charge density...
 done.
    Calculation finished. TOTAL CHARGE =   1.599999974704E+01
@@ -1433,69 +800,33 @@
  Poisson Solver:
    BC                                  : Free
    Box                                 :  [  97,  97,  155 ]
->>>>>>> 4506aea0
    MPI tasks                           :  8
  ++++++++++++++++++++++++++++++++++++++++++++++++++++++++++++++++++++++++++++++++++++++++++++
  at iteration 2 of the density optimization:
    coefficients obtained by direct minimization.
-<<<<<<< HEAD
-   it, fnrm coeff, energy, energyDiff   2   4.13E-02   -7.91505588741072685E+00    1.5644E-03
- ++++++++++++++++++++++++++++++++++++++++++++++++++++++++++++++++++++++++++++++++++++++++++++
- ----------------------------------- Determination of the orbitals in this new basis.
- done.
+   it, fnrm coeff, energy, energyDiff   2   1.46E-02   -7.91509766682586857E+00    1.5244E-03
+ ++++++++++++++++++++++++++++++++++++++++++++++++++++++++++++++++++++++++++++++++++++++++++++
+ ----------------------------------- Determination of the orbitals in this new basis.
+ Hamiltonian application done.
  mean_alpha  0.110000000000000     
    calculating the density kernel... 
- ebs,eh,exc,evxc,eexctX,eion,edisp  -3.15681599036069     
-   30.9524111232697       -5.46779438416877       -7.14134383812258     
-  0.000000000000000E+000   24.5197857631131       0.000000000000000E+000
-=======
-   it, fnrm coeff, energy, energyDiff   2   1.46E-02   -7.91509766682586857E+00    1.5244E-03
- ++++++++++++++++++++++++++++++++++++++++++++++++++++++++++++++++++++++++++++++++++++++++++++
- ----------------------------------- Determination of the orbitals in this new basis.
- Hamiltonian application done.
- mean_alpha  0.110000000000000     
-   calculating the density kernel... 
->>>>>>> 4506aea0
  Calculating charge density...
 done.
    Calculation finished. TOTAL CHARGE =   1.599999975333E+01
  ---------------------------------------------------------------- Updating potential.
  Poisson Solver:
-<<<<<<< HEAD
-   BC                                  : Isolated
-   Dimensions                          :  [  97,  97,  155 ]
-=======
-   BC                                  : Free
-   Box                                 :  [  97,  97,  155 ]
->>>>>>> 4506aea0
+   BC                                  : Free
+   Box                                 :  [  97,  97,  155 ]
    MPI tasks                           :  8
  ++++++++++++++++++++++++++++++++++++++++++++++++++++++++++++++++++++++++++++++++++++++++++++
  at iteration 3 of the density optimization:
    coefficients obtained by direct minimization.
-<<<<<<< HEAD
-   it, fnrm coeff, energy, energyDiff   3   5.29E-02   -7.91589189656350456E+00   -8.3601E-04
- ++++++++++++++++++++++++++++++++++++++++++++++++++++++++++++++++++++++++++++++++++++++++++++
- ----------------------------------- Determination of the orbitals in this new basis.
- done.
+   it, fnrm coeff, energy, energyDiff   3   1.84E-02   -7.91582103110122048E+00   -7.2336E-04
+ ++++++++++++++++++++++++++++++++++++++++++++++++++++++++++++++++++++++++++++++++++++++++++++
+ ----------------------------------- Determination of the orbitals in this new basis.
+ Hamiltonian application done.
  mean_alpha  7.975000000000002E-002
    calculating the density kernel... 
- ebs,eh,exc,evxc,eexctX,eion,edisp  -3.08435200651385     
-   31.0163101977830       -5.44657404911159       -7.11331252837344     
-  0.000000000000000E+000   24.5197857631131       0.000000000000000E+000
- Calculating charge density...
-done.
-   Calculation finished. TOTAL CHARGE =   1.599999975340E+01
- ---------------------------------------------------------------- Updating potential.
- Poisson Solver:
-   BC                                  : Isolated
-   Dimensions                          :  [  97,  97,  155 ]
-=======
-   it, fnrm coeff, energy, energyDiff   3   1.84E-02   -7.91582103110122048E+00   -7.2336E-04
- ++++++++++++++++++++++++++++++++++++++++++++++++++++++++++++++++++++++++++++++++++++++++++++
- ----------------------------------- Determination of the orbitals in this new basis.
- Hamiltonian application done.
- mean_alpha  7.975000000000002E-002
-   calculating the density kernel... 
  Calculating charge density...
 done.
    Calculation finished. TOTAL CHARGE =   1.599999975339E+01
@@ -1503,97 +834,44 @@
  Poisson Solver:
    BC                                  : Free
    Box                                 :  [  97,  97,  155 ]
->>>>>>> 4506aea0
    MPI tasks                           :  8
  ++++++++++++++++++++++++++++++++++++++++++++++++++++++++++++++++++++++++++++++++++++++++++++
  at iteration 4 of the density optimization:
    coefficients obtained by direct minimization.
-<<<<<<< HEAD
-   it, fnrm coeff, energy, energyDiff   4   6.15E-03   -7.91413796192196983E+00    1.7539E-03
- ++++++++++++++++++++++++++++++++++++++++++++++++++++++++++++++++++++++++++++++++++++++++++++
- ----------------------------------- Determination of the orbitals in this new basis.
- done.
+   it, fnrm coeff, energy, energyDiff   4   2.11E-03   -7.91412637836401345E+00    1.6947E-03
+ ++++++++++++++++++++++++++++++++++++++++++++++++++++++++++++++++++++++++++++++++++++++++++++
+ ----------------------------------- Determination of the orbitals in this new basis.
+ Hamiltonian application done.
  mean_alpha  4.895000000000001E-002
    calculating the density kernel... 
- ebs,eh,exc,evxc,eexctX,eion,edisp  -3.08166841942232     
-   31.0189734590915       -5.44654285525596       -7.11327124932594     
-  0.000000000000000E+000   24.5197857631131       0.000000000000000E+000
-=======
-   it, fnrm coeff, energy, energyDiff   4   2.11E-03   -7.91412637836401345E+00    1.6947E-03
- ++++++++++++++++++++++++++++++++++++++++++++++++++++++++++++++++++++++++++++++++++++++++++++
- ----------------------------------- Determination of the orbitals in this new basis.
- Hamiltonian application done.
- mean_alpha  4.895000000000001E-002
-   calculating the density kernel... 
->>>>>>> 4506aea0
  Calculating charge density...
 done.
    Calculation finished. TOTAL CHARGE =   1.599999975338E+01
  ---------------------------------------------------------------- Updating potential.
  Poisson Solver:
-<<<<<<< HEAD
-   BC                                  : Isolated
-   Dimensions                          :  [  97,  97,  155 ]
-=======
-   BC                                  : Free
-   Box                                 :  [  97,  97,  155 ]
->>>>>>> 4506aea0
+   BC                                  : Free
+   Box                                 :  [  97,  97,  155 ]
    MPI tasks                           :  8
  ++++++++++++++++++++++++++++++++++++++++++++++++++++++++++++++++++++++++++++++++++++++++++++
  at iteration 5 of the density optimization:
    coefficients obtained by direct minimization.
-<<<<<<< HEAD
-   it, fnrm coeff, energy, energyDiff   5   1.63E-03   -7.91412772133073261E+00    1.0241E-05
- ++++++++++++++++++++++++++++++++++++++++++++++++++++++++++++++++++++++++++++++++++++++++++++
- ----------------------------------- Determination of the orbitals in this new basis.
- done.
- mean_alpha  3.858250000000001E-002
-   calculating the density kernel... 
- ebs,eh,exc,evxc,eexctX,eion,edisp  -3.08160709994900     
-   31.0190712649585       -5.44665468243982       -7.11341895773217     
-  0.000000000000000E+000   24.5197857631131       0.000000000000000E+000
-=======
    it, fnrm coeff, energy, energyDiff   5   5.44E-04   -7.91411646205968466E+00    9.9163E-06
  ++++++++++++++++++++++++++++++++++++++++++++++++++++++++++++++++++++++++++++++++++++++++++++
  ----------------------------------- Determination of the orbitals in this new basis.
  Hamiltonian application done.
  mean_alpha  4.312000000000001E-002
    calculating the density kernel... 
->>>>>>> 4506aea0
  Calculating charge density...
 done.
    Calculation finished. TOTAL CHARGE =   1.599999975338E+01
  ---------------------------------------------------------------- Updating potential.
  Poisson Solver:
-<<<<<<< HEAD
-   BC                                  : Isolated
-   Dimensions                          :  [  97,  97,  155 ]
-=======
-   BC                                  : Free
-   Box                                 :  [  97,  97,  155 ]
->>>>>>> 4506aea0
+   BC                                  : Free
+   Box                                 :  [  97,  97,  155 ]
    MPI tasks                           :  8
  ++++++++++++++++++++++++++++++++++++++++++++++++++++++++++++++++++++++++++++++++++++++++++++
  at iteration 6 of the density optimization:
    coefficients obtained by direct minimization.
-<<<<<<< HEAD
-   it, fnrm coeff, energy, energyDiff   6   6.38E-04   -7.91412832650204123E+00   -6.0517E-07
- ++++++++++++++++++++++++++++++++++++++++++++++++++++++++++++++++++++++++++++++++++++++++++++
- ----------------------------------- Determination of the orbitals in this new basis.
- done.
- mean_alpha  2.919125000000001E-002
-   calculating the density kernel... 
- ebs,eh,exc,evxc,eexctX,eion,edisp  -3.08137346555697     
-   31.0193191023687       -5.44669904480827       -7.11347747948838     
-  0.000000000000000E+000   24.5197857631131       0.000000000000000E+000
- Calculating charge density...
-done.
-   Calculation finished. TOTAL CHARGE =   1.599999975338E+01
- ---------------------------------------------------------------- Updating potential.
- Poisson Solver:
-   BC                                  : Isolated
-   Dimensions                          :  [  97,  97,  155 ]
-=======
    it, fnrm coeff, energy, energyDiff   6   2.14E-04   -7.91411706949680038E+00   -6.0744E-07
  ++++++++++++++++++++++++++++++++++++++++++++++++++++++++++++++++++++++++++++++++++++++++++++
  ----------------------------------- Determination of the orbitals in this new basis.
@@ -1607,29 +885,10 @@
  Poisson Solver:
    BC                                  : Free
    Box                                 :  [  97,  97,  155 ]
->>>>>>> 4506aea0
    MPI tasks                           :  8
  ++++++++++++++++++++++++++++++++++++++++++++++++++++++++++++++++++++++++++++++++++++++++++++
  at iteration 7 of the density optimization:
    coefficients obtained by direct minimization.
-<<<<<<< HEAD
-   it, fnrm coeff, energy, energyDiff   7   1.93E-04   -7.91412837013249160E+00   -4.3630E-08
- ++++++++++++++++++++++++++++++++++++++++++++++++++++++++++++++++++++++++++++++++++++++++++++
- ----------------------------------- Determination of the orbitals in this new basis.
- done.
- mean_alpha  1.573000000000000E-002
-   calculating the density kernel... 
- ebs,eh,exc,evxc,eexctX,eion,edisp  -3.08142560622673     
-   31.0192696240462       -5.44670739502982       -7.11348848507522     
-  0.000000000000000E+000   24.5197857631131       0.000000000000000E+000
- Calculating charge density...
-done.
-   Calculation finished. TOTAL CHARGE =   1.599999975338E+01
- ---------------------------------------------------------------- Updating potential.
- Poisson Solver:
-   BC                                  : Isolated
-   Dimensions                          :  [  97,  97,  155 ]
-=======
    it, fnrm coeff, energy, energyDiff   7   5.61E-05   -7.91411708598398533E+00   -1.6487E-08
  ++++++++++++++++++++++++++++++++++++++++++++++++++++++++++++++++++++++++++++++++++++++++++++
  ----------------------------------- Determination of the orbitals in this new basis.
@@ -1643,29 +902,10 @@
  Poisson Solver:
    BC                                  : Free
    Box                                 :  [  97,  97,  155 ]
->>>>>>> 4506aea0
    MPI tasks                           :  8
  ++++++++++++++++++++++++++++++++++++++++++++++++++++++++++++++++++++++++++++++++++++++++++++
  at iteration 8 of the density optimization:
    coefficients obtained by direct minimization.
-<<<<<<< HEAD
-   it, fnrm coeff, energy, energyDiff   8   8.34E-05   -7.91412837711441242E+00   -6.9819E-09
- ++++++++++++++++++++++++++++++++++++++++++++++++++++++++++++++++++++++++++++++++++++++++++++
- ----------------------------------- Determination of the orbitals in this new basis.
- done.
- mean_alpha  9.680000000000001E-003
-   calculating the density kernel... 
- ebs,eh,exc,evxc,eexctX,eion,edisp  -3.08137544155013     
-   31.0193204063975       -5.44670935807698       -7.11349106672811     
-  0.000000000000000E+000   24.5197857631131       0.000000000000000E+000
- Calculating charge density...
-done.
-   Calculation finished. TOTAL CHARGE =   1.599999975338E+01
- ---------------------------------------------------------------- Updating potential.
- Poisson Solver:
-   BC                                  : Isolated
-   Dimensions                          :  [  97,  97,  155 ]
-=======
    it, fnrm coeff, energy, energyDiff   8   2.51E-05   -7.91411709151570975E+00   -5.5317E-09
  ++++++++++++++++++++++++++++++++++++++++++++++++++++++++++++++++++++++++++++++++++++++++++++
  ----------------------------------- Determination of the orbitals in this new basis.
@@ -1679,127 +919,30 @@
  Poisson Solver:
    BC                                  : Free
    Box                                 :  [  97,  97,  155 ]
->>>>>>> 4506aea0
    MPI tasks                           :  8
  ++++++++++++++++++++++++++++++++++++++++++++++++++++++++++++++++++++++++++++++++++++++++++++
  at iteration 9 of the density optimization:
    coefficients obtained by direct minimization.
-<<<<<<< HEAD
-   it, fnrm coeff, energy, energyDiff   9   3.95E-05   -7.91412837618343801E+00    9.3097E-10
- ++++++++++++++++++++++++++++++++++++++++++++++++++++++++++++++++++++++++++++++++++++++++++++
-   ebs, ehart, eexcu, vexcu, eexctX, eion, edisp -3.0813754416E+00  3.1019297390E+01 -5.4467090878E+00 -7.1134907145E+00  0.0000000000E+00  2.4519785763E+01  0.0000000000E+00
-   itoutL, fnrm coeff, energy energyDiff   2   1.00+100   -7.91412837618343801E+00   -1.3814E-01
-=======
    it, fnrm coeff, energy, energyDiff   9   9.50E-06   -7.91411709137460306E+00    1.4111E-10
  ++++++++++++++++++++++++++++++++++++++++++++++++++++++++++++++++++++++++++++++++++++++++++++
    ebs, ehart, eexcu, vexcu, eexctX, eion, edisp -3.0813205070E+00  3.1019360916E+01 -5.4467164637E+00 -7.1135004412E+00  0.0000000000E+00  2.4519785763E+01  0.0000000000E+00
    itoutL, fnrm coeff, energy energyDiff   2   1.00+100   -7.91411709137460306E+00   -1.3806E-01
->>>>>>> 4506aea0
  ############################################################################################
  at iteration 2 of the outer loop:
    > basis functions optimization:
      - target function is trace
      - WARNING: basis functions not converged!
-<<<<<<< HEAD
-     Final values: target function, fnrm   5.855742E+00    2.46E-02
-   > density optimization:
-     - using direct minimization.
-     - WARNING: density optimization not converged!
-     FINAL values: it, fnrm coeff, energy   2    3.95E-05   -7.91412837618343801E+00
-   > energy difference to last iteration: -1.381354E-01
-=======
      Final values: target function, fnrm   6.892546E+00    2.46E-02
    > density optimization:
      - using direct minimization.
      - WARNING: density optimization not converged!
      FINAL values: it, fnrm coeff, energy   2    9.50E-06   -7.91411709137460306E+00
    > energy difference to last iteration: -1.380634E-01
->>>>>>> 4506aea0
  ############################################################################################
  Changing the confining potential to 100.00% of its initial value.
  Increasing the localization radius for the high accuracy part.
-time for part 1: 3.056E-03
-time for part 2: 5.007E-06
-in sub determine_num_orbs_per_gridpoint: iproc, total time   3.00407E-05
-in sub determine_num_orbs_per_gridpoint: iproc, time for check_gridpoint   0.00000E+00
-time for part 3: 6.604E-05
-time for part 4: 1.268E-04
-time for part 5: 5.260E-04
-time for part 6: 3.720E-03
-time for part 1: 3.193E-03
-time for part 2: 5.007E-06
-in sub determine_num_orbs_per_gridpoint: iproc, total time   2.69413E-05
-in sub determine_num_orbs_per_gridpoint: iproc, time for check_gridpoint   0.00000E+00
-time for part 3: 6.104E-05
-time for part 4: 1.259E-04
-time for part 5: 9.439E-04
-time for part 6: 6.398E-03
-   calculating the density kernel... 
  ======================== Creation of the basis functions... ========================
  ----------------------------------------------------------------------------- iter=1
-<<<<<<< HEAD
- Orthonormalization... ekin_sum,epot_sum,eproj_sum  4.13312744966E+01 -4.04056628448E+01  4.23671875171E+00  5.16233040354E+00
- Orthoconstraint... Preconditioning.
-pts_in, pts_out, gnrm_in, gnrm_out, gnrm_in/gnrm_out    2.3362E+04    5.3742E+04    9.9986E-04    3.6491E-04    2.7400E+00
-fnrm*gnrm_in/gnrm_out, energy diff  4.555121E-01 -1.540750E+00
- iter, fnrm, fnrmMax, ebs     1  1.6624660E-01  2.3726287E-01    -1.5407498208
- DIIS informations: history length=5, consecutive failures=0, total failures=0
-   calculating the density kernel... 
- ----------------------------------------------------------------------------- iter=2
- Orthonormalization... ekin_sum,epot_sum,eproj_sum  3.95844096995E+01 -3.93283552077E+01  4.02114784610E+00  4.27720233793E+00
- Orthoconstraint... Preconditioning.
-pts_in, pts_out, gnrm_in, gnrm_out, gnrm_in/gnrm_out    2.3362E+04    5.3742E+04    4.4933E-04    2.0766E-04    2.1637E+00
-fnrm*gnrm_in/gnrm_out, energy diff  1.756752E-01 -4.412598E-01
- iter, fnrm, fnrmMax, ebs     2  8.1190356E-02  1.4382905E-01    -1.9820096296
- DIIS informations: history length=5, consecutive failures=0, total failures=0
-   calculating the density kernel... 
- ----------------------------------------------------------------------------- iter=3
- Orthonormalization... ekin_sum,epot_sum,eproj_sum  3.85260668060E+01 -3.84290461375E+01  3.91488073079E+00  4.01190139926E+00
- Orthoconstraint... Preconditioning.
-pts_in, pts_out, gnrm_in, gnrm_out, gnrm_in/gnrm_out    2.3362E+04    5.3742E+04    1.7537E-04    1.2763E-04    1.3741E+00
-fnrm*gnrm_in/gnrm_out, energy diff  5.402496E-02 -1.317896E-01
- iter, fnrm, fnrmMax, ebs     3  3.9317766E-02  7.5556925E-02    -2.1137992452
- DIIS informations: history length=5, consecutive failures=0, total failures=0
-   calculating the density kernel... 
- ----------------------------------------------------------------------------- iter=4
- Orthonormalization... ekin_sum,epot_sum,eproj_sum  3.82747049534E+01 -3.82401534235E+01  3.94101816871E+00  3.97556969859E+00
- Orthoconstraint... Preconditioning.
-pts_in, pts_out, gnrm_in, gnrm_out, gnrm_in/gnrm_out    2.3362E+04    5.3742E+04    7.4692E-05    7.4193E-05    1.0067E+00
-fnrm*gnrm_in/gnrm_out, energy diff  2.093048E-02 -1.727378E-02
- iter, fnrm, fnrmMax, ebs     4  2.0790817E-02  3.7038126E-02    -2.1310730262
- DIIS informations: history length=5, consecutive failures=0, total failures=0
-   calculating the density kernel... 
- ----------------------------------------------------------------------------- iter=5
- Orthonormalization... ekin_sum,epot_sum,eproj_sum  3.81929654745E+01 -3.81722635196E+01  3.94342254118E+00  3.96412449610E+00
- Orthoconstraint... Preconditioning.
-pts_in, pts_out, gnrm_in, gnrm_out, gnrm_in/gnrm_out    2.3362E+04    5.3742E+04    3.0877E-05    4.7587E-05    6.4884E-01
-fnrm*gnrm_in/gnrm_out, energy diff  7.925403E-03 -5.441325E-03
- iter, fnrm, fnrmMax, ebs     5  1.2214647E-02  1.8175987E-02    -2.1365143507
- DIIS informations: history length=5, consecutive failures=0, total failures=0
-   calculating the density kernel... 
- ----------------------------------------------------------------------------- iter=6
- Orthonormalization... ekin_sum,epot_sum,eproj_sum  3.81642269112E+01 -3.81531762286E+01  3.94844590200E+00  3.95949658459E+00
- Orthoconstraint... Preconditioning.
-pts_in, pts_out, gnrm_in, gnrm_out, gnrm_in/gnrm_out    2.3362E+04    5.3742E+04    1.7885E-05    3.3383E-05    5.3575E-01
-fnrm*gnrm_in/gnrm_out, energy diff  4.513192E-03 -2.072114E-03
- iter, fnrm, fnrmMax, ebs     6  8.4240297E-03  1.3756827E-02    -2.1385864648
- WARNING: not converged within 6 iterations! Exiting loop due to limitations of iterations.
- Final values for fnrm, fnrmMax, ebs:   8.4240297E-03  1.3756827E-02  -2.1385865
- ============================= Basis functions created. =============================
- ----------------------------------- Determination of the orbitals in this new basis.
- done.
-   calculating the density kernel... 
- ebs,eh,exc,evxc,eexctX,eion,edisp  -4.27814388679020     
-   31.0192973902986       -5.44670908776983       -7.11349071453049     
-  0.000000000000000E+000   24.5197857631131       0.000000000000000E+000
- Calculating charge density...
-done.
-   Calculation finished. TOTAL CHARGE =   1.599999984110E+01
- ---------------------------------------------------------------- Updating potential.
- Poisson Solver:
-   BC                                  : Isolated
-   Dimensions                          :  [  97,  97,  155 ]
-=======
  Orthonormalization... ekin_sum,epot_sum,eproj_sum  4.13313772658E+01 -4.04055484647E+01  4.23666307176E+00  5.16249187290E+00
  Orthoconstraint...  trH, trHold,ldiis%trmin  -7.91421834046236     
   1.000000000000000E+100  1.000000000000000E+100
@@ -1858,29 +1001,10 @@
  Poisson Solver:
    BC                                  : Free
    Box                                 :  [  97,  97,  155 ]
->>>>>>> 4506aea0
    MPI tasks                           :  8
  ++++++++++++++++++++++++++++++++++++++++++++++++++++++++++++++++++++++++++++++++++++++++++++
  at iteration 1 of the density optimization:
    coefficients obtained by direct minimization.
-<<<<<<< HEAD
-   it, fnrm coeff, energy, energyDiff   1   1.81E-02   -9.11087388721502478E+00   -1.1967E+00
- ++++++++++++++++++++++++++++++++++++++++++++++++++++++++++++++++++++++++++++++++++++++++++++
- ----------------------------------- Determination of the orbitals in this new basis.
- done.
- mean_alpha  0.100000000000000     
-   calculating the density kernel... 
- ebs,eh,exc,evxc,eexctX,eion,edisp  -5.49352616319877     
-   29.4897951861135       -4.71927591346768       -6.15700979194157     
-  0.000000000000000E+000   24.5197857631131       0.000000000000000E+000
- Calculating charge density...
-done.
-   Calculation finished. TOTAL CHARGE =   1.599999984029E+01
- ---------------------------------------------------------------- Updating potential.
- Poisson Solver:
-   BC                                  : Isolated
-   Dimensions                          :  [  97,  97,  155 ]
-=======
    it, fnrm coeff, energy, energyDiff   1   4.57E-04   -7.91492831302084809E+00   -8.1122E-04
  ++++++++++++++++++++++++++++++++++++++++++++++++++++++++++++++++++++++++++++++++++++++++++++
  ----------------------------------- Determination of the orbitals in this new basis.
@@ -1894,29 +1018,10 @@
  Poisson Solver:
    BC                                  : Free
    Box                                 :  [  97,  97,  155 ]
->>>>>>> 4506aea0
    MPI tasks                           :  8
  ++++++++++++++++++++++++++++++++++++++++++++++++++++++++++++++++++++++++++++++++++++++++++++
  at iteration 2 of the density optimization:
    coefficients obtained by direct minimization.
-<<<<<<< HEAD
-   it, fnrm coeff, energy, energyDiff   2   9.60E-02   -9.02580170772530366E+00    8.5072E-02
- ++++++++++++++++++++++++++++++++++++++++++++++++++++++++++++++++++++++++++++++++++++++++++++
- ----------------------------------- Determination of the orbitals in this new basis.
- done.
- mean_alpha  0.110000000000000     
-   calculating the density kernel... 
- ebs,eh,exc,evxc,eexctX,eion,edisp  -5.51367630116141     
-   29.4754957097568       -4.72076427143358       -6.15897767555803     
-  0.000000000000000E+000   24.5197857631131       0.000000000000000E+000
- Calculating charge density...
-done.
-   Calculation finished. TOTAL CHARGE =   1.599999983780E+01
- ---------------------------------------------------------------- Updating potential.
- Poisson Solver:
-   BC                                  : Isolated
-   Dimensions                          :  [  97,  97,  155 ]
-=======
    it, fnrm coeff, energy, energyDiff   2   9.86E-05   -7.91492850648456781E+00   -1.9346E-07
  ++++++++++++++++++++++++++++++++++++++++++++++++++++++++++++++++++++++++++++++++++++++++++++
  ----------------------------------- Determination of the orbitals in this new basis.
@@ -1930,29 +1035,10 @@
  Poisson Solver:
    BC                                  : Free
    Box                                 :  [  97,  97,  155 ]
->>>>>>> 4506aea0
    MPI tasks                           :  8
  ++++++++++++++++++++++++++++++++++++++++++++++++++++++++++++++++++++++++++++++++++++++++++++
  at iteration 3 of the density optimization:
    coefficients obtained by direct minimization.
-<<<<<<< HEAD
-   it, fnrm coeff, energy, energyDiff   3   8.78E-02   -9.03117284368066819E+00   -5.3711E-03
- ++++++++++++++++++++++++++++++++++++++++++++++++++++++++++++++++++++++++++++++++++++++++++++
- ----------------------------------- Determination of the orbitals in this new basis.
- done.
- mean_alpha  0.121000000000000     
-   calculating the density kernel... 
- ebs,eh,exc,evxc,eexctX,eion,edisp  -5.56015384288961     
-   29.4376742007863       -4.72615458990697       -6.16610120223388     
-  0.000000000000000E+000   24.5197857631131       0.000000000000000E+000
- Calculating charge density...
-done.
-   Calculation finished. TOTAL CHARGE =   1.599999983340E+01
- ---------------------------------------------------------------- Updating potential.
- Poisson Solver:
-   BC                                  : Isolated
-   Dimensions                          :  [  97,  97,  155 ]
-=======
    it, fnrm coeff, energy, energyDiff   3   2.89E-05   -7.91492852499826327E+00   -1.8514E-08
  ++++++++++++++++++++++++++++++++++++++++++++++++++++++++++++++++++++++++++++++++++++++++++++
  ----------------------------------- Determination of the orbitals in this new basis.
@@ -1966,29 +1052,10 @@
  Poisson Solver:
    BC                                  : Free
    Box                                 :  [  97,  97,  155 ]
->>>>>>> 4506aea0
    MPI tasks                           :  8
  ++++++++++++++++++++++++++++++++++++++++++++++++++++++++++++++++++++++++++++++++++++++++++++
  at iteration 4 of the density optimization:
    coefficients obtained by direct minimization.
-<<<<<<< HEAD
-   it, fnrm coeff, energy, energyDiff   4   6.61E-02   -9.03809566823594324E+00   -6.9228E-03
- ++++++++++++++++++++++++++++++++++++++++++++++++++++++++++++++++++++++++++++++++++++++++++++
- ----------------------------------- Determination of the orbitals in this new basis.
- done.
- mean_alpha  6.050000000000001E-002
-   calculating the density kernel... 
- ebs,eh,exc,evxc,eexctX,eion,edisp  -5.63485939357681     
-   29.3657606878739       -4.73765412928525       -6.18129030049399     
-  0.000000000000000E+000   24.5197857631131       0.000000000000000E+000
- Calculating charge density...
-done.
-   Calculation finished. TOTAL CHARGE =   1.599999983309E+01
- ---------------------------------------------------------------- Updating potential.
- Poisson Solver:
-   BC                                  : Isolated
-   Dimensions                          :  [  97,  97,  155 ]
-=======
    it, fnrm coeff, energy, energyDiff   4   4.06E-06   -7.91492852317332662E+00    1.8249E-09
  ++++++++++++++++++++++++++++++++++++++++++++++++++++++++++++++++++++++++++++++++++++++++++++
  ----------------------------------- Determination of the orbitals in this new basis.
@@ -2002,29 +1069,10 @@
  Poisson Solver:
    BC                                  : Free
    Box                                 :  [  97,  97,  155 ]
->>>>>>> 4506aea0
    MPI tasks                           :  8
  ++++++++++++++++++++++++++++++++++++++++++++++++++++++++++++++++++++++++++++++++++++++++++++
  at iteration 5 of the density optimization:
    coefficients obtained by direct minimization.
-<<<<<<< HEAD
-   it, fnrm coeff, energy, energyDiff   5   1.46E-02   -9.03719814712890823E+00    8.9752E-04
- ++++++++++++++++++++++++++++++++++++++++++++++++++++++++++++++++++++++++++++++++++++++++++++
- ----------------------------------- Determination of the orbitals in this new basis.
- done.
- mean_alpha  5.747500000000001E-002
-   calculating the density kernel... 
- ebs,eh,exc,evxc,eexctX,eion,edisp  -5.64127081176427     
-   29.3595749004825       -4.73809587978612       -6.18187504466034     
-  0.000000000000000E+000   24.5197857631131       0.000000000000000E+000
- Calculating charge density...
-done.
-   Calculation finished. TOTAL CHARGE =   1.599999983295E+01
- ---------------------------------------------------------------- Updating potential.
- Poisson Solver:
-   BC                                  : Isolated
-   Dimensions                          :  [  97,  97,  155 ]
-=======
    it, fnrm coeff, energy, energyDiff   5   1.31E-06   -7.91492854481265695E+00   -2.1639E-08
  ++++++++++++++++++++++++++++++++++++++++++++++++++++++++++++++++++++++++++++++++++++++++++++
  ----------------------------------- Determination of the orbitals in this new basis.
@@ -2038,29 +1086,10 @@
  Poisson Solver:
    BC                                  : Free
    Box                                 :  [  97,  97,  155 ]
->>>>>>> 4506aea0
    MPI tasks                           :  8
  ++++++++++++++++++++++++++++++++++++++++++++++++++++++++++++++++++++++++++++++++++++++++++++
  at iteration 6 of the density optimization:
    coefficients obtained by direct minimization.
-<<<<<<< HEAD
-   it, fnrm coeff, energy, energyDiff   6   7.07E-03   -9.03728078425945469E+00   -8.2637E-05
- ++++++++++++++++++++++++++++++++++++++++++++++++++++++++++++++++++++++++++++++++++++++++++++
- ----------------------------------- Determination of the orbitals in this new basis.
- done.
- mean_alpha  4.598000000000001E-002
-   calculating the density kernel... 
- ebs,eh,exc,evxc,eexctX,eion,edisp  -5.64389793116893     
-   29.3569681813027       -4.73815968110103       -6.18196064579078     
-  0.000000000000000E+000   24.5197857631131       0.000000000000000E+000
- Calculating charge density...
-done.
-   Calculation finished. TOTAL CHARGE =   1.599999983297E+01
- ---------------------------------------------------------------- Updating potential.
- Poisson Solver:
-   BC                                  : Isolated
-   Dimensions                          :  [  97,  97,  155 ]
-=======
    it, fnrm coeff, energy, energyDiff   6   5.38E-07   -7.91492852633303201E+00    1.8480E-08
  ++++++++++++++++++++++++++++++++++++++++++++++++++++++++++++++++++++++++++++++++++++++++++++
  ----------------------------------- Determination of the orbitals in this new basis.
@@ -2074,29 +1103,10 @@
  Poisson Solver:
    BC                                  : Free
    Box                                 :  [  97,  97,  155 ]
->>>>>>> 4506aea0
    MPI tasks                           :  8
  ++++++++++++++++++++++++++++++++++++++++++++++++++++++++++++++++++++++++++++++++++++++++++++
  at iteration 7 of the density optimization:
    coefficients obtained by direct minimization.
-<<<<<<< HEAD
-   it, fnrm coeff, energy, energyDiff   7   1.09E-03   -9.03727938466875358E+00    1.3996E-06
- ++++++++++++++++++++++++++++++++++++++++++++++++++++++++++++++++++++++++++++++++++++++++++++
- ----------------------------------- Determination of the orbitals in this new basis.
- done.
- mean_alpha  2.548562500000000E-002
-   calculating the density kernel... 
- ebs,eh,exc,evxc,eexctX,eion,edisp  -5.64365392697360     
-   29.3571917500117       -4.73809550497298       -6.18187602387314     
-  0.000000000000000E+000   24.5197857631131       0.000000000000000E+000
- Calculating charge density...
-done.
-   Calculation finished. TOTAL CHARGE =   1.599999983296E+01
- ---------------------------------------------------------------- Updating potential.
- Poisson Solver:
-   BC                                  : Isolated
-   Dimensions                          :  [  97,  97,  155 ]
-=======
    it, fnrm coeff, energy, energyDiff   7   2.15E-07   -7.91492853505462435E+00   -8.7216E-09
  ++++++++++++++++++++++++++++++++++++++++++++++++++++++++++++++++++++++++++++++++++++++++++++
  ----------------------------------- Determination of the orbitals in this new basis.
@@ -2110,29 +1120,10 @@
  Poisson Solver:
    BC                                  : Free
    Box                                 :  [  97,  97,  155 ]
->>>>>>> 4506aea0
    MPI tasks                           :  8
  ++++++++++++++++++++++++++++++++++++++++++++++++++++++++++++++++++++++++++++++++++++++++++++
  at iteration 8 of the density optimization:
    coefficients obtained by direct minimization.
-<<<<<<< HEAD
-   it, fnrm coeff, energy, energyDiff   8   2.13E-04   -9.03727939497206378E+00   -1.0303E-08
- ++++++++++++++++++++++++++++++++++++++++++++++++++++++++++++++++++++++++++++++++++++++++++++
- ----------------------------------- Determination of the orbitals in this new basis.
- done.
- mean_alpha  1.673581250000000E-002
-   calculating the density kernel... 
- ebs,eh,exc,evxc,eexctX,eion,edisp  -5.64378759529578     
-   29.3570621065462       -4.73810799301213       -6.18189253492332     
-  0.000000000000000E+000   24.5197857631131       0.000000000000000E+000
- Calculating charge density...
-done.
-   Calculation finished. TOTAL CHARGE =   1.599999983296E+01
- ---------------------------------------------------------------- Updating potential.
- Poisson Solver:
-   BC                                  : Isolated
-   Dimensions                          :  [  97,  97,  155 ]
-=======
    it, fnrm coeff, energy, energyDiff   8   8.12E-08   -7.91492851881038106E+00    1.6244E-08
  ++++++++++++++++++++++++++++++++++++++++++++++++++++++++++++++++++++++++++++++++++++++++++++
  ----------------------------------- Determination of the orbitals in this new basis.
@@ -2146,93 +1137,33 @@
  Poisson Solver:
    BC                                  : Free
    Box                                 :  [  97,  97,  155 ]
->>>>>>> 4506aea0
    MPI tasks                           :  8
  ++++++++++++++++++++++++++++++++++++++++++++++++++++++++++++++++++++++++++++++++++++++++++++
  at iteration 9 of the density optimization:
    coefficients obtained by direct minimization.
-<<<<<<< HEAD
-   it, fnrm coeff, energy, energyDiff   9   7.22E-05   -9.03727939681773407E+00   -1.8457E-09
- ++++++++++++++++++++++++++++++++++++++++++++++++++++++++++++++++++++++++++++++++++++++++++++
-   ebs, ehart, eexcu, vexcu, eexctX, eion, edisp -5.6437875953E+00  2.9357061076E+01 -4.7381105879E+00 -6.1818959560E+00  0.0000000000E+00  2.4519785763E+01  0.0000000000E+00
-   itoutH, fnrm coeff, energy energyDiff   3   1.00+100   -9.03727939681773407E+00   -1.1232E+00
-=======
    it, fnrm coeff, energy, energyDiff   9   3.58E-08   -7.91492854745668595E+00   -2.8646E-08
  ++++++++++++++++++++++++++++++++++++++++++++++++++++++++++++++++++++++++++++++++++++++++++++
    ebs, ehart, eexcu, vexcu, eexctX, eion, edisp -3.0823642703E+00  3.1019077652E+01 -5.4465368570E+00 -7.1132642598E+00  0.0000000000E+00  2.4519785763E+01  0.0000000000E+00
    itoutH, fnrm coeff, energy energyDiff   3   1.00+100   -7.91492854745668595E+00   -8.1146E-04
->>>>>>> 4506aea0
  ############################################################################################
  at iteration 3 of the outer loop:
    > basis functions optimization:
      - target function is energy
      - WARNING: basis functions not converged!
-<<<<<<< HEAD
-     Final values: target function, fnrm  -2.138586E+00    8.42E-03
-   > density optimization:
-     - using direct minimization.
-     - WARNING: density optimization not converged!
-     FINAL values: it, fnrm coeff, energy   3    7.22E-05   -9.03727939681773407E+00
-   > energy difference to last iteration: -1.123151E+00
-=======
      Final values: target function, fnrm  -7.915173E+00    1.66E-01
    > density optimization:
      - using direct minimization.
      - WARNING: density optimization not converged!
      FINAL values: it, fnrm coeff, energy   3    3.58E-08   -7.91492854745668595E+00
    > energy difference to last iteration: -8.114561E-04
->>>>>>> 4506aea0
  ############################################################################################
    calculating the density kernel... 
  Calculating charge density...
 done.
-<<<<<<< HEAD
-   Calculation finished. TOTAL CHARGE =   1.599999983296E+01
-=======
    Calculation finished. TOTAL CHARGE =   1.599999975339E+01
->>>>>>> 4506aea0
  ------------------------------------- Building linear combinations... done.
  ----------------------------------------------------------------- Forces Calculation
  Poisson Solver:
-<<<<<<< HEAD
-   BC                                  : Isolated
-   Dimensions                          :  [  97,  97,  155 ]
-   MPI tasks                           :  8
- Electric Dipole Moment (AU):
-   P vector                            :  [ -1.3729E-01,  4.6939E-02, -1.8493E-01 ]
-   |P|                                 :  2.350536E-01
- Electric Dipole Moment (Debye):
-   P vector                            :  [ -3.4895E-01,  1.1931E-01, -4.7004E-01 ]
-   |P|                                 :  5.974467E-01
- Calculate local forces...done. Leaked force:  0.00000E+00
- Non Local forces calculated           :  Yes
- average noise along x direction:   1.62382697E-03
- average noise along y direction:   8.20717333E-04
- average noise along z direction:   2.79755630E-02
- total average noise            :   2.80346664E-02
- clean forces norm (Ha/Bohr): maxval=  3.149427531588E-02  fnrm2=  2.566790572701E-03
- raw forces:                  maxval=  2.788128261158E-02  fnrm2=  3.453325784925E-03
- CPU time/ELAPSED time for root process     0        23.29        23.16
- Final values of the Forces for each atom
-     1     Be  3.10060E-03 -3.43258E-03 -3.11527E-02
-     2     Be -8.53070E-03 -5.68800E-03  1.76183E-02
-     3     Be  7.00549E-03  4.24866E-03  6.16240E-03
-     4     Be  7.54226E-03  5.11247E-03 -2.16692E-02
-     5      H  5.65510E-03  3.68258E-03  4.81311E-03
-     6      H -4.04830E-04  3.49842E-03  1.49280E-03
-     7      H -1.63263E-03  2.09209E-03  5.77324E-03
-     8      H  1.41490E-03 -1.14801E-03  7.31675E-03
-     9      H  8.42253E-04  1.55850E-03 -6.31482E-04
-    10      H -2.07185E-03 -1.70045E-03  7.24597E-03
-    11      H -9.88693E-03 -5.62500E-03 -5.83169E-03
-    12      H -3.03366E-03 -2.59868E-03  8.86245E-03
- Memory Consumption Report:
-   Tot. No. of Allocations  : 41876
-   Tot. No. of Deallocations: 41876
-   Remaining Memory (B)     : 0
-   Memory occupation: 
-      Peak Value (MB): 192
-=======
    BC                                  : Free
    Box                                 :  [  97,  97,  155 ]
    MPI tasks                           :  8
@@ -2272,6 +1203,5 @@
    Remaining Memory (B)     : 0
    Memory occupation: 
       Peak Value (MB): 164
->>>>>>> 4506aea0
       for the array: ilrtable
       in the routine: full_local_potential