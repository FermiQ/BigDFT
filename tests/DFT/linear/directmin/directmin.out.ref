---
  #================================ Daubechies Wavelets for DFT Pseudopotential Calculations
 Code logo:
         TTTT         F       DDDDD
        T    T               D
       T     T        F     D
       T    T         F     D        D
       TTTTT          F     D         D
       T    T         F     D         D
       T     T        F     D         D
       T      T       F     D         D
       T     T     FFFF     D         D
       T TTTT         F      D        D
       T             F        D      D
   TTTTTTTTT    FFFFF          DDDDDD
     gggggg          iiiii    BBBBBBBBB
    g      g        i             B
   g        g      i         BBBB B
   g         g     iiii     B     B
   g         g     i       B      B
   g         g     i        B     B
   g         g     i         B    B
   g         g     i          BBBBB
    g        g     i         B    B
             g     i        B     B
            g               B    B
       ggggg       i         BBBB
 
 Reference Paper                       : The Journal of Chemical Physics 129, 014109 (2008)
<<<<<<< HEAD
 Version Number                        : 1.7-dev.11
 Timestamp of this run                 :  2012-07-12 16:49:07.440
 Hostname                              : phys-comp-03
 #... (file:input.perf.. not present)...................................Performance Options 
 #|debug F                   Debug option
 #|fftcache 8192             Cache size for the FFT
 #|accel NO                  Acceleration (NO, CUDAGPU, OCLGPU)
 #|blas F                    CUBLAS acceleration
 #|projrad  1.50E+01         Radius of the projector as a function of the maxrad
 #|exctxpar OP2P             Exact exchange parallelisation scheme
 #|ig_diag T                 Input guess: (T:Direct, F:Iterative) diag. of Ham.
 #|ig_norbp 5                Input guess: Orbitals per process for iterative diag.
 #|ig_blocks  300 800         Input guess: Block sizes for orthonormalisation
 #|ig_tol  1.00E-04          Input guess: Tolerance criterion
 #|methortho 0               Orthogonalisation (0=Cholesky,1=GS/Chol,2=Loewdin)
 #|rho_commun DEF            Density communication scheme
 #|psolver_groupsize 0       Size of Poisson Solver taskgroups (0=nproc)
 #|unblock_comms OFF         Overlap Communications of fields (OFF,DEN,POT)
 #|linear OFF                Linear Input Guess approach (OFF, LIG, FUL, TMO)
 #|tolsym -1.00E+00          Tolerance for symmetry detection
 #|signaling F               Expose calculation results on Network
 #|signalTimeout 0           Time out on startup for signal connection
 #|domain                    Domain to add to the hostname to find the IP 
 #|verbosity 2               verbosity of the output 0=low, 2=high
 #|psp_onfly T               Calculate pseudopotential projectors on the fly
=======
 Version Number                        : 1.7-dev.15
 Timestamp of this run                 :  2012-07-23 14:32:38.241
 Root process Hostname                 : phys-comp-03
 #... (file:input.perf.. not present)...................................Performance Options 
 #|debug F                      Debug option                                                 
 #|fftcache 8192                Cache size for the FFT                                       
 #|accel NO                     Acceleration (NO, CUDAGPU, OCLGPU)                           
 #|blas F                       CUBLAS acceleration                                          
 #|projrad  1.50E+01            Radius of the projector as a function of the maxrad          
 #|exctxpar OP2P                Exact exchange parallelisation scheme                        
 #|ig_diag T                    Input guess: (T:Direct, F:Iterative) diag. of Ham.           
 #|ig_norbp 5                   Input guess: Orbitals per process for iterative diag.        
 #|ig_blocks 300 800            Input guess: Block sizes for orthonormalisation              
 #|ig_tol  1.00E-04             Input guess: Tolerance criterion                             
 #|methortho 0                  Orthogonalisation (0=Cholesky,1=GS/Chol,2=Loewdin)           
 #|rho_commun DEF               Density communication scheme (DBL, RSC, MIX)                 
 #|psolver_groupsize 0          Size of Poisson Solver taskgroups (0=nproc)                  
 #|psolver_accel 0              Acceleration of the Poisson Solver (0=none, 1=CUDA)          
 #|unblock_comms OFF            Overlap Communications of fields (OFF,DEN,POT)               
 #|linear OFF                   Linear Input Guess approach (OFF, LIG, FUL, TMO)             
 #|tolsym -1.00E+00             Tolerance for symmetry detection                             
 #|signaling F                  Expose calculation results on Network                        
 #|signalTimeout 0              Time out on startup for signal connection                    
 #|domain                       Domain to add to the hostname to find the IP                 
 #|verbosity 2                  verbosity of the output 0=low, 2=high                        
 #|outdir .                     Writing directory                                            
 #|psp_onfly T                  Calculate pseudopotential projectors on the fly              
>>>>>>> b822b291
 #... (file:input.dft)............................................DFT Calculation Parameters
 #|0.45 0.45 0.45  hx,hy,hz: grid spacing in the three directions                            
 #|4.0  5.0       c(f)rmult: c(f)rmult*radii_cf(:,1(2))=coarse(fine) atom-based radius       
 #|1              ixc: exchange-correlation parameter (LDA=1,PBE=11)                         
 #|0 0.0 0.0 0.0  charge of the system, Electric field (Ex,Ey,Ez)                            
 #|1  0           nspin=1 non-spin polarization, mpol=total magnetic moment                  
 #|1.E-05         gnrm_cv: convergence criterion gradient                                    
 #|100 1          itermax,nrepmax: max. # of wfn. opt. steps and of re-diag. runs            
 #|5  10          ncong, idsx: # of CG it. for preconditioning eq., wfn. diis history        
 #|0              dispersion correction potential (values 1,2,3), 0=none                     
 #|102  0         InputPsiId, output_wf, output_denspot                                      
 #|0.0  30        rbuf, ncongt: length of the tail (AU),# tail CG iterations                 
 #|0  0           Davidson subspace dim., # of opt. orbs, # of plotted orbs                  
 #|T              disable the symmetry detection                                             
 #... (file:input.mix.. not present)......................................Mixing Parameters 
 #|0              Mixing parameters                                                          
 #|1              Maximum number of diagonalisation iterations                               
 #|1.e-4          Stop criterion on the residue of potential or density                      
 #|0 0.0 1        No. of additional bands, elec. temperature, smearing method                
 #|0.0 2.0        Multiplying factors for the mixing and the electronic DIIS                 
 #... (file:input.geopt.. not present)..................................Geometry Parameters 
 #|BFGS           Geometry optimisation method                                               
 #|1              Maximum number of force evaluations                                        
 #|1.0 0.0        fract_fluct,forcemax                                                       
 #|0.0            random displacement amplitude                                              
 #|4.0            Stepsize for the geometry optimisation                                     
 #... (file:input.tddft.. not present)....................................TD-DFT Parameters 
 #|NONE           TDDFT Method                                                               
 #... (file:input.sic.. not present).........................................SIC Parameters 
 #|NONE           SIC method: NONE, PZ, NK                                                   
 #|0.0            SIC downscaling parameter                                                  
 #|0.0            Reference occupation fref (NK case only)                                   
 #... (file:input.kpt.. not present).....................Brillouin Zone Sampling Parameters 
 #|manual         K-point sampling method                                                    
 #|1              Number of K-points                                                         
 #|0. 0. 0. 1.    K-pt coords, K-pt weigth                                                   
 #... (file:input.lin).....................................................Linear Parameters
 #|2  1           iterations with low accuracy, high accuracy                                
 #|5  6           iterations to optimize the basis functions for low accuracy and high accura
 #|4.d-5  4.d-5  .5d0iterations in the inner loop, enlargement factor for locreg, convergence
 #|2.d-5   2      gnrm multiplier, nsatur inner loop, nsatur outer loop                      
 #|5  0  1.d0  1.d-DIIS_hist_lowaccur, DIIS_hist_lowaccur, step size for DIIS, step size for 
 #|5              number of iterations in the preconditioner                                 
 #|-8  -8         block size for pdsyev/pdsygv, pdgemm (negative -> sequential), communicatio
 #|1  1           max number of process uses for pdsyev/pdsygv, pdgemm                       
 #|0              0-> exact Loewdin, 1-> taylor expansion                                    
 #|1              in orthoconstraint: correction for non-orthogonality (0) or no correction (
 #|100            mixing method: 100 (direct minimization), 101 (simple dens mixing), 102 (si
 #|0  1           low accuracy: mixing history (0-> SD, >0-> DIIS), number of iterations in t
 #|0  1           high accuracy: mixing history (0-> SD, >0-> DIIS), number of iterations in 
 #|1.0d0 1.0d0 1.d-13  low accuracy: mixing parameter (when optimized / not optimized), conve
 #|1.0d0 1.0d0    high accuracy: mixing parameter (when optimized / not optimized)           
 #|1.d-11         convergence criterion for the low accuracy part                            
 #|1.d-11         convergence criterion for the high accuracy part                           
 #|F  4           use the derivative basis functions, Order of confinement potential (4 or 6)
 #|50  100        number of iterations for the input guess, memory available for overlap comm
 #|0              Output basis functions: 0 no output, 1 formatted output, 2 Fortran bin, 3 E
 #|F              mixed mode (without and with derivatives)                                  
 #|0              confinement_decrease_mode: 0=linear, 1=abrupt                              
 #|.6d0  .1d0     decrease_amount, decrease_step                                             
 #|Be 3 2.0d-2 0.0d-4 6.0 7.0  Atom name, number of basis functions per atom, prefactor for c
 #|H  1 2.0d-2 0.0d-4 6.0 7.0 Atom name, number of basis functions per atom, prefactor for co
<<<<<<< HEAD
 #|----------------------------------------------------------------------------------
 Data Writing directory                : data/
=======
  #--------------------------------------------------------------------------------------- |
 Data Writing directory                : ./
>>>>>>> b822b291
 --- (file: posinp.xyz  ) --------------------------------------- Input atomic system
   Atomic system                  Fixed positions           Additional data
 Bound. C.= F             | No fixed atom            | N. sym.   = free BC     
 N. types =     2         |                          | Sp. group = free BC     
 N. atoms =    12         |                          | Virt. orb.= none        
 Types    = 'Be', 'H'     |                          | Plot dens.= none        
                          |                          | Spin pol. = no          
 --- (file: input.geopt) ------------------------------------- Geopt Input Parameters
       Generic param.              Geo. optim.                MD param.
       Max. steps=      1 | Fluct. in forces=1.0E+00 |           ionmov=     -1
        algorithm=BFGS    |   Max. in forces=0.0E+00 |            dtion=     0.
 random at.displ.=0.0E+00 |   steep. descent=4.0E+00 |
 
 Number of MPI processes 8
 MPI process does not use OpenMP
 No material acceleration (iproc=0)
 
 ===================== BigDFT Wavefunction Optimization =============== inputPsiId= 102
<<<<<<< HEAD
=======
  #------------------------------------------------------------------------ Input parameters
>>>>>>> b822b291
 DFT parameters:
   eXchange Correlation:
     XC ID                             :  &ixc  1
     Name                              : "XC: Teter 93"
 Basis set definition:
   Suggested Grid Spacings (a0)        :  [  0.45,  0.45,  0.45 ]
   Coarse and Fine Radii Multipliers   :  [  4.0,  5.0 ]
 Ground State Optimization:
   Wavefunction:
     Gradient Norm Threshold           :  &gnrm_cv  1.0E-05
     CG Steps for Preconditioner       :  5
     DIIS History length               :  10
     Max. Wfn Iterations               :  &itermax  100
     Max. Subspace Diagonalizations    :  1
   Density/Potential:
     Max. Iterations                   :  1
<<<<<<< HEAD
 --- (file: input.dft) --------------------------------------------- Input Parameters
     System Choice       Resolution Radii        SCF Iteration      Finite Size Corr.
   Max. hgrid=  0.450 |  Coarse Wfs.= 4.00 | Wavefns Conv.= 1.0E-05 | Calculate=   F
        XC id=      1 |    Fine Wfs.= 5.00 | Max. N. Iter.=  100x 1 | Extension= 0.0
 total charge=      0 |                    | CG Prec.Steps=       5 |  CG Steps=  30
  elec. field=0.0E+00 |                    | DIIS Hist. N.=      10
=======
 Post Optimization Parameters:
   Finite-Size Effect estimation:
     Scheduled                         :  No
>>>>>>> b822b291
   Input wf. policy=  102 (Linear LCAO   ) |  Output wf. policy=     0 (none        )
 Output grid policy=    0   (none        ) | Output grid format=     0         (text)
 Exchange-corr. ref.                                                   (XC: Teter 93)
                                                    XC functional provided by ABINIT.
  #----------------------------------------------------------------------- System Properties
 Properties of atoms in the system:
 - Symbol                              : Be #--------------------------------- Type No.  01
   No. of Electrons                    :  2
   No. of Atoms                        :  4
   Radii of active regions (AU):
     Coarse                            :  1.55891
     Fine                              :  0.52880
     Coarse PSP                        :  1.24713
     Source                            : Hard-Coded
   Grid Spacing threshold (AU)         :  1.32
   Pseudopotential type                : HGH-K
   Local PSeudo Potential (HGH convention):
     Rloc                              :  0.73901
     Coefficients (c1 .. c4)           :  [ -2.59295,  0.35484,  0.00000,  0.00000 ]
   NonLocal PSP Parameters:
   - Channel (l)                       :  0
     Rloc                              :  0.52880
     h_ij matrix:
     -  [  3.06167,  0.00000,  0.00000 ]
     -  [  0.00000,  0.00000,  0.00000 ]
     -  [  0.00000,  0.00000,  0.00000 ]
   - Channel (l)                       :  1
     Rloc                              :  0.65815
     h_ij matrix:
     -  [  0.09246,  0.00000,  0.00000 ]
     -  [  0.00000,  0.00000,  0.00000 ]
     -  [  0.00000,  0.00000,  0.00000 ]
   No. of projectors                   :  4
   PSP XC                              : "XC: Teter 93"
 - Symbol                              : H #---------------------------------- Type No.  02
   No. of Electrons                    :  1
   No. of Atoms                        :  8
   Radii of active regions (AU):
     Coarse                            :  1.46342
     Fine                              :  0.20000
     Coarse PSP                        :  0.00000
     Source                            : Hard-Coded
   Grid Spacing threshold (AU)         :  0.50
   Pseudopotential type                : HGH
   Local PSeudo Potential (HGH convention):
     Rloc                              :  0.20000
     Coefficients (c1 .. c4)           :  [ -4.18024,  0.72508,  0.00000,  0.00000 ]
   No. of projectors                   :  0
   PSP XC                              : "XC: Teter 93"
  #-------------------------------------------------------------------------- Atom Positions
 Atomic positions within the cell (Atomic and Grid Units):
 - Be: {AU:  [  7.4630,  7.5028,  8.5710 ], GU:  [  16.584,  16.673,  19.047 ]} # 0001
 - Be: {AU:  [  7.4426,  7.4494,  12.223 ], GU:  [  16.539,  16.554,  27.162 ]} # 0002
 - Be: {AU:  [  7.4138,  7.4003,  15.872 ], GU:  [  16.475,  16.445,  35.272 ]} # 0003
 - Be: {AU:  [  7.3778,  7.3556,  19.553 ], GU:  [  16.395,  16.346,  43.451 ]} # 0004
 - H: {AU:  [  9.1636,  8.6159,  10.428 ], GU:  [  20.364,  19.146,  23.173 ]} # 0005
 - H: {AU:  [  7.8714,  7.4122,  5.8150 ], GU:  [  17.492,  16.471,  12.922 ]} # 0006
 - H: {AU:  [  8.5710,  5.7152,  14.055 ], GU:  [  19.047,  12.701,  31.233 ]} # 0007
 - H: {AU:  [  6.2870,  9.1348,  14.083 ], GU:  [  13.971,  20.299,  31.295 ]} # 0008
 - H: {AU:  [  5.6864,  6.2348,  17.646 ], GU:  [  12.636,  13.855,  39.213 ]} # 0009
 - H: {AU:  [  5.7446,  6.3330,  10.376 ], GU:  [  12.766,  14.073,  23.057 ]} # 0010
 - H: {AU:  [  9.1076,  8.5195,  17.707 ], GU:  [  20.239,  18.932,  39.349 ]} # 0011
 - H: {AU:  [  7.3516,  7.3273,  22.085 ], GU:  [  16.337,  16.283,  49.078 ]} # 0012
 Rigid Shift Applied (AU)              :  [  5.6329,  5.4166, -88.925 ]
 Box Grid spacings                     :  [  0.4500,  0.4500,  0.4500 ]
 Sizes of the simulation domain:
   AU                                  :  [  14.850,  14.850,  27.900 ]
   Angstroem                           :  [  7.8583,  7.8583,  14.764 ]
   Grid Spacing Units                  :  [  33,  33,  62 ]
   High resolution region boundaries (GU):
     From                              :  [  11,  11,  11 ]
     To                                :  [  22,  22,  51 ]
 High Res. box is treated separately   :  Yes
 Poisson Kernel Initialization:
   MPI tasks                           :  8
 Poisson Kernel Creation:
<<<<<<< HEAD
   MPI tasks                           :  8
   Boundary Conditions                 : Isolated
=======
   Boundary Conditions                 : Free
>>>>>>> b822b291
   Memory Requirements per MPI task:
     Density (MB)                      :  1.53
     Kernel (MB)                       :  1.60
     Full Grid Arrays (MB)             :  11.13
     Load Balancing of calculations:
       Density:
         MPI tasks 0- 7                : 100%
       Kernel:
         MPI tasks 0- 6                : 100%
         MPI task 7                    :  77%
       Complete LB per task            : 1/3 LB_density + 2/3 LB_kernel
<<<<<<< HEAD
 ------------------------------------------------- Wavefunctions Descriptors Creation
 Coarse resolution grid: Number of segments=       1626 points=     36262
   Fine resolution grid: Number of segments=        403 points=      3271
 Total Number of Electrons       16
 Processes from 0 to 7 treat 1 orbitals 
 Total Number of Orbitals         8
 occup(1:8)= 2.0000
=======
 Wavefunctions Descriptors, full simulation domain:
   Coarse resolution grid:
     No. of segments                   :  1626
     No. of points                     :  36262
   Fine resolution grid:
     No. of segments                   :  403
     No. of points                     :  3271
  #---------------------------------------------------------------------- Occupation numbers
 Total Number of Electrons             :  16
 Spin treatment                        : Averaged
 Orbitals Repartition:
   MPI tasks  0- 7                     :  1
 Occupation numbers come from          : System properties
 Occupation Numbers:
   Total Number of Orbitals            :  8
   Orbitals No. 1- 8                   :  2.0000
>>>>>>> b822b291
 ------------------------------------------------------------------------------------
 >>>> Partition of the basis functions among the processes.
    | Processes from 0 to 3 treat 3 orbitals, |
    | processes from 4 to 7 treat 2 orbitals. |
 -----------------------------------------------
 >>>> Partition of the basis functions including the derivatives among the processes.
    | Processes from 0 to 3 treat 3 orbitals, |
    | processes from 4 to 7 treat 2 orbitals. |
 ------------------------------------------------------------------------------------
<<<<<<< HEAD
 Wavefunctions memory occupation for root MPI process:  0 MB 462 KB 192
 ------------------------------------------------------------ PSP Projectors Creation
 Type    Name Number of atoms Number of projectors
    1      Be               4                    4
    2       H               8                    0
                                            ------  On-the-fly projectors application
 Total number of projectors =                   16
 Total number of components =                68804
 Percent of zero components =                    0
 ------------------------------------------------------------------ Memory Estimation
 Number of atoms=   12 Number of orbitals=     8 Sim. Box Dimensions=    33   33   62
 Estimation performed for 8 processors.
 Memory occupation for principal arrays:
               Poisson Solver Kernel (K):     1 MB   628 KB
              Poisson Solver Density (D):     1 MB   539 KB
     Single Wavefunction for one orbital:     0 MB   463 KB
    All Wavefunctions for each processor:     1 MB   363 KB
       Wavefunctions + DIIS per proc (W):    10 MB   391 KB
     Nonlocal Pseudopotential Arrays (P):     0 MB   538 KB
    Arrays of full uncompressed grid (U):    11 MB   130 KB
 Estimation of Memory requirements for principal code sections:
  Kernel calculation | Density Construction | Poisson Solver | Hamiltonian application
       ~19*K         |   W+~3*U+~ 3*D+K+P   |   ~12*D+K+W+P  |   W+~3*U+~ 3*D+K+P 
        30MB         |        46MB          |       30MB     |            47MB
 The overall memory requirement needed for this calculation is thus: 47 MB
 By reducing the DIIS history and/or increasing the number of processors the amount of
  memory can be reduced but for this system it will never be less than 43 MB
=======
 Wavefunctions memory occupation for root MPI process:  0 MB 462 KB 192 B
 NonLocal PSP Projectors Descriptors:
   Creation strategy                   : On-the-fly
   Total number of projectors          :  16
   Total number of components          :  68804
   Percent of zero components          :  0
  #-------------------------------------------------------- Estimation of Memory Consumption
 Memory requirements for principal quantities (MiB.KiB):
   Subspace Matrix                     : 0.1 #    (Number of Orbitals: 8)
   Single orbital                      : 0.463 #  (Number of Components: 59159)
   All (distributed) orbitals          : 1.363 #  (Number of Orbitals per MPI task: 1)
   Wavefunction storage size           : 10.391 # (DIIS/SD workspaces included)
   Nonlocal Pseudopotential Arrays     : 0.538
   Full Uncompressed (ISF) grid        : 11.130
   Workspaces storage size             : 0.1023
 Memory requirements for principal code sections (MiB.KiB):
   Kernel calculation                  : 30.659
   Density Construction                : 46.337
   Poisson Solver                      : 30.850
   Hamiltonian application             : 47.343
 Estimated Memory Peak (MB)            :  47
>>>>>>> b822b291
 WARNING: do not call check_communications in the linear scaling version!
 ion-ion interaction energy  2.45197857631131E+01
 ----------------------------------------------------------- Ionic Potential Creation
 total ionic charge, leaked charge           -15.999999146343   0.000E+00
 Poisson Solver:
<<<<<<< HEAD
   BC                                  : Isolated
   Dimensions                          :  [  97,  97,  155 ]
=======
   BC                                  : Free
   Box                                 :  [  97,  97,  155 ]
>>>>>>> b822b291
   MPI tasks                           :  8
 Input Hamiltonian: { #--------------------------------------- Input Wavefunctions Creation
WARNING: locrad for atom type Be is too small; minimal value is   1.84E+01
type, 4.d0*rprb, x0, input%lin%locrad_type(ityp)Be   1.84E+01   7.69E+00   6.000E+00
V3prb    2.2925E+03
type, 4.d0*rprb, x0, input%lin%locrad_type(ityp)H   4.84E+00   7.69E+00   6.000E+00
V3prb    1.0975E+01
 Generating 24 Atomic Input Orbitals
 Processes from 0 to 7 treat 3 inguess orbitals 
 Atomic Input Orbital Generation: [
 {Atom Type: Be, Electronic configuration: {s: [ 2.00], p: [ 0.00,  0.00,  0.00]}},  {
 Atom Type: H, Electronic configuration: {s: [ 1.00]}}], 
 Wavelet conversion succeeded:  Yes, Deviation from normalization:  3.80E-06, 
<<<<<<< HEAD
             GPU acceleration:  No, Rho Commun: ALLRED (Mix), 
      Total electronic charge:  15.999999767404, 
                     Electronic charge changed by rho compression:  1.631081580911E-08, 
 Poisson Solver: {BC: Isolated, Dimensions:  [  97,  97,  155 ], MPI tasks:  8}, 
=======
             GPU acceleration:  No, Rho Commun: RED_SCT, 
      Total electronic charge:  15.999999783720, 
 Poisson Solver: {BC: Free, Box:  [  97,  97,  155 ], MPI tasks:  8}, 
>>>>>>> b822b291
 Hamiltonian application for all locregs. This may take some time.
   locreg 1... done.
   locreg 2... done.
   locreg 3... done.
   locreg 4... done.
   locreg 5... done.
   locreg 6... done.
   locreg 7... done.
   locreg 8... done.
   locreg 9... done.
   locreg 10... done.
   locreg 11... done.
   locreg 12... done.
   locreg 13... done.
   locreg 14... done.
   locreg 15... done.
   locreg 16... done.
   locreg 17... done.
   locreg 18... done.
   locreg 19... done.
   locreg 20...    no Hamiltonian application required... done.
 the specified memory allows to overlap 182044 iterations with communication
 Calculating Hamiltonian matrix for all atoms. This may take some time.
   Calculating matrix for locreg 1... done.
   Calculating matrix for locreg 2... done.
   Calculating matrix for locreg 3... done.
   Calculating matrix for locreg 4... done.
   Calculating matrix for locreg 5... done.
   Calculating matrix for locreg 6... done.
   Calculating matrix for locreg 7... done.
   Calculating matrix for locreg 8... done.
   Calculating matrix for locreg 9... done.
   Calculating matrix for locreg 10... done.
   Calculating matrix for locreg 11... done.
   Calculating matrix for locreg 12... done.
   Calculating matrix for locreg 13... done.
   Calculating matrix for locreg 14... done.
   Calculating matrix for locreg 15... done.
   Calculating matrix for locreg 16... done.
   Calculating matrix for locreg 17... done.
   Calculating matrix for locreg 18... done.
   Calculating matrix for locreg 19... done.
   Calculating matrix for locreg 20... done.
 communicating matrices... done.
 ------------------------------- Minimizing trace in the basis of the atomic orbitals
The minimization is performed using 8 processes.
 ============================== optimizing coefficients ==============================
 ----------------------------------------------------------------------------- iter=1
max deviation from unity, position:  1.830761E+00  17  17
<<<<<<< HEAD
 fnrm, trace, mean alpha   1.30E+00   8.3662398600541E+00  5.00E-01
 ----------------------------------------------------------------------------- iter=2
max deviation from unity, position:  9.680543E-02  11  11
 fnrm, trace, mean alpha   6.24E-01   8.0413131833014E+00  5.50E-01
 ----------------------------------------------------------------------------- iter=3
max deviation from unity, position:  3.687924E-02  16  16
 fnrm, trace, mean alpha   3.38E-01   7.9391091792173E+00  6.05E-01
 ----------------------------------------------------------------------------- iter=4
max deviation from unity, position:  2.413865E-02  16  16
 fnrm, trace, mean alpha   2.23E-01   7.8925593870024E+00  6.66E-01
 ----------------------------------------------------------------------------- iter=5
max deviation from unity, position:  1.584601E-02  11  11
 fnrm, trace, mean alpha   1.85E-01   7.8592539514255E+00  6.92E-01
 ----------------------------------------------------------------------------- iter=6
max deviation from unity, position:  1.538025E-02  8  8
 fnrm, trace, mean alpha   1.79E-01   7.8289241686360E+00  7.41E-01
 ----------------------------------------------------------------------------- iter=7
max deviation from unity, position:  1.528203E-02  8  8
 fnrm, trace, mean alpha   1.83E-01   7.7997459080419E+00  7.81E-01
 ----------------------------------------------------------------------------- iter=8
max deviation from unity, position:  1.699488E-02  15  17
 fnrm, trace, mean alpha   1.95E-01   7.7728857522548E+00  8.42E-01
 ----------------------------------------------------------------------------- iter=9
max deviation from unity, position:  1.755450E-02  15  17
 fnrm, trace, mean alpha   2.12E-01   7.7500458809492E+00  9.18E-01
 ---------------------------------------------------------------------------- iter=10
max deviation from unity, position:  1.638796E-02  15  17
 fnrm, trace, mean alpha   2.31E-01   7.7321359817893E+00  1.01E+00
 ---------------------------------------------------------------------------- iter=11
max deviation from unity, position:  1.385262E-02  15  17
 fnrm, trace, mean alpha   2.50E-01   7.7187991330112E+00  1.07E+00
 ---------------------------------------------------------------------------- iter=12
max deviation from unity, position:  1.082744E-02  15  17
 fnrm, trace, mean alpha   2.68E-01   7.7088465377765E+00  1.16E+00
 ---------------------------------------------------------------------------- iter=13
max deviation from unity, position:  8.716600E-03  17  17
 fnrm, trace, mean alpha   2.82E-01   7.7008081900345E+00  1.26E+00
 ---------------------------------------------------------------------------- iter=14
max deviation from unity, position:  7.209864E-03  17  17
 fnrm, trace, mean alpha   2.93E-01   7.6935295706061E+00  1.39E+00
 ---------------------------------------------------------------------------- iter=15
max deviation from unity, position:  5.818799E-03  17  17
 fnrm, trace, mean alpha   3.02E-01   7.6862658925730E+00  1.52E+00
 ---------------------------------------------------------------------------- iter=16
max deviation from unity, position:  4.892477E-03  3  6
 fnrm, trace, mean alpha   3.10E-01   7.6785726899416E+00  1.67E+00
 ---------------------------------------------------------------------------- iter=17
max deviation from unity, position:  6.227317E-03  4  6
 fnrm, trace, mean alpha   3.16E-01   7.6702592747620E+00  1.84E+00
 ---------------------------------------------------------------------------- iter=18
max deviation from unity, position:  7.950254E-03  4  6
 fnrm, trace, mean alpha   3.20E-01   7.6613682431870E+00  2.02E+00
 ---------------------------------------------------------------------------- iter=19
max deviation from unity, position:  9.892490E-03  4  6
 fnrm, trace, mean alpha   3.23E-01   7.6521583956310E+00  2.23E+00
 ---------------------------------------------------------------------------- iter=20
max deviation from unity, position:  1.184146E-02  4  6
 fnrm, trace, mean alpha   3.23E-01   7.6430519480125E+00  1.95E+00
 ---------------------------------------------------------------------------- iter=21
max deviation from unity, position:  1.346143E-02  4  6
 fnrm, trace, mean alpha   3.20E-01   7.6345023242505E+00  1.25E+00
 ---------------------------------------------------------------------------- iter=22
max deviation from unity, position:  1.404334E-02  4  6
 fnrm, trace, mean alpha   3.14E-01   7.6279383623846E+00  9.30E-01
 ---------------------------------------------------------------------------- iter=23
max deviation from unity, position:  1.375894E-02  4  6
 fnrm, trace, mean alpha   3.08E-01   7.6233765336003E+00  4.90E-01
 ---------------------------------------------------------------------------- iter=24
max deviation from unity, position:  4.707750E-03  6  6
 fnrm, trace, mean alpha   3.01E-01   7.6207136079497E+00  2.94E-01
 ---------------------------------------------------------------------------- iter=25
max deviation from unity, position:  4.090494E-03  2  6
 fnrm, trace, mean alpha   2.95E-01   7.6184518560400E+00  2.50E-01
 ---------------------------------------------------------------------------- iter=26
max deviation from unity, position:  4.419735E-03  2  6
 fnrm, trace, mean alpha   2.89E-01   7.6161544354471E+00  2.38E-01
 ---------------------------------------------------------------------------- iter=27
max deviation from unity, position:  4.739465E-03  2  6
 fnrm, trace, mean alpha   2.83E-01   7.6138328961315E+00  2.43E-01
 ---------------------------------------------------------------------------- iter=28
max deviation from unity, position:  5.004303E-03  2  6
 fnrm, trace, mean alpha   2.76E-01   7.6115196634401E+00  2.59E-01
 ---------------------------------------------------------------------------- iter=29
max deviation from unity, position:  5.176473E-03  2  6
 fnrm, trace, mean alpha   2.69E-01   7.6092420188901E+00  2.80E-01
 ---------------------------------------------------------------------------- iter=30
max deviation from unity, position:  5.235791E-03  2  6
 fnrm, trace, mean alpha   2.63E-01   7.6070176864314E+00  3.06E-01
 ---------------------------------------------------------------------------- iter=31
max deviation from unity, position:  5.178064E-03  2  6
 fnrm, trace, mean alpha   2.57E-01   7.6048545340956E+00  3.35E-01
 ---------------------------------------------------------------------------- iter=32
max deviation from unity, position:  5.013774E-03  2  6
 fnrm, trace, mean alpha   2.50E-01   7.6027523672133E+00  3.68E-01
 ---------------------------------------------------------------------------- iter=33
max deviation from unity, position:  4.762974E-03  2  6
 fnrm, trace, mean alpha   2.44E-01   7.6007055107343E+00  4.04E-01
 ---------------------------------------------------------------------------- iter=34
max deviation from unity, position:  4.449215E-03  2  6
 fnrm, trace, mean alpha   2.39E-01   7.5987054427221E+00  4.45E-01
 ---------------------------------------------------------------------------- iter=35
max deviation from unity, position:  4.095344E-03  2  6
 fnrm, trace, mean alpha   2.33E-01   7.5967417816451E+00  4.89E-01
 ---------------------------------------------------------------------------- iter=36
max deviation from unity, position:  3.724427E-03  2  6
 fnrm, trace, mean alpha   2.28E-01   7.5948049741555E+00  5.38E-01
 ---------------------------------------------------------------------------- iter=37
max deviation from unity, position:  3.351581E-03  2  6
 fnrm, trace, mean alpha   2.23E-01   7.5928903453372E+00  5.92E-01
 ---------------------------------------------------------------------------- iter=38
max deviation from unity, position:  3.443320E-03  3  6
 fnrm, trace, mean alpha   2.19E-01   7.5909969979775E+00  6.51E-01
 ---------------------------------------------------------------------------- iter=39
max deviation from unity, position:  3.506966E-03  3  6
 fnrm, trace, mean alpha   2.15E-01   7.5891280364492E+00  7.16E-01
 ---------------------------------------------------------------------------- iter=40
max deviation from unity, position:  3.525670E-03  3  6
 fnrm, trace, mean alpha   2.12E-01   7.5872903139197E+00  7.88E-01
 ---------------------------------------------------------------------------- iter=41
max deviation from unity, position:  3.501949E-03  3  6
 fnrm, trace, mean alpha   2.10E-01   7.5854937048580E+00  8.67E-01
 ---------------------------------------------------------------------------- iter=42
max deviation from unity, position:  3.440475E-03  3  6
 fnrm, trace, mean alpha   2.08E-01   7.5837501834658E+00  6.73E-01
 ---------------------------------------------------------------------------- iter=43
max deviation from unity, position:  3.345059E-03  3  6
 fnrm, trace, mean alpha   2.07E-01   7.5820732038600E+00  4.45E-01
 ---------------------------------------------------------------------------- iter=44
max deviation from unity, position:  3.201925E-03  3  6
 fnrm, trace, mean alpha   2.07E-01   7.5804793005866E+00  3.43E-01
 ---------------------------------------------------------------------------- iter=45
max deviation from unity, position:  3.061364E-03  15  19
 fnrm, trace, mean alpha   2.07E-01   7.5789822398403E+00  3.03E-01
 ---------------------------------------------------------------------------- iter=46
max deviation from unity, position:  3.165600E-03  15  19
 fnrm, trace, mean alpha   2.08E-01   7.5775917025647E+00  2.97E-01
 ---------------------------------------------------------------------------- iter=47
max deviation from unity, position:  3.251388E-03  15  19
 fnrm, trace, mean alpha   2.09E-01   7.5763139175093E+00  3.08E-01
 ---------------------------------------------------------------------------- iter=48
max deviation from unity, position:  3.314604E-03  15  19
 fnrm, trace, mean alpha   2.11E-01   7.5751519699400E+00  3.30E-01
 ---------------------------------------------------------------------------- iter=49
max deviation from unity, position:  3.351092E-03  15  19
 fnrm, trace, mean alpha   2.13E-01   7.5741056804656E+00  3.58E-01
 ---------------------------------------------------------------------------- iter=50
max deviation from unity, position:  3.356914E-03  15  19
 fnrm, trace, mean alpha   2.16E-01   7.5731722896213E+00  3.92E-01
 WARNING: not converged within 50 iterations! Exiting loop due to limitations of iterations.
 Final values for fnrm, trace:   2.1624243E-01  7.5731723E+00
=======
 fnrm, trace, mean alpha   1.30E+00   8.3662399265375E+00  5.00E-01
 ----------------------------------------------------------------------------- iter=2
max deviation from unity, position:  9.680543E-02  11  11
 fnrm, trace, mean alpha   6.24E-01   8.0413132501658E+00  5.50E-01
 ----------------------------------------------------------------------------- iter=3
max deviation from unity, position:  3.687924E-02  16  16
 fnrm, trace, mean alpha   3.38E-01   7.9391092460037E+00  6.05E-01
 ----------------------------------------------------------------------------- iter=4
max deviation from unity, position:  2.413865E-02  16  16
 fnrm, trace, mean alpha   2.23E-01   7.8925594537754E+00  6.66E-01
 ----------------------------------------------------------------------------- iter=5
max deviation from unity, position:  1.584601E-02  11  11
 fnrm, trace, mean alpha   1.85E-01   7.8592540182317E+00  6.92E-01
 ----------------------------------------------------------------------------- iter=6
max deviation from unity, position:  1.538025E-02  8  8
 fnrm, trace, mean alpha   1.79E-01   7.8289242354774E+00  7.41E-01
 ----------------------------------------------------------------------------- iter=7
max deviation from unity, position:  1.528203E-02  8  8
 fnrm, trace, mean alpha   1.83E-01   7.7997459748949E+00  7.81E-01
 ----------------------------------------------------------------------------- iter=8
max deviation from unity, position:  1.699488E-02  15  17
 fnrm, trace, mean alpha   1.95E-01   7.7728858190860E+00  8.42E-01
 ----------------------------------------------------------------------------- iter=9
max deviation from unity, position:  1.755450E-02  15  17
 fnrm, trace, mean alpha   2.12E-01   7.7500459477346E+00  9.18E-01
 ---------------------------------------------------------------------------- iter=10
max deviation from unity, position:  1.638796E-02  15  17
 fnrm, trace, mean alpha   2.31E-01   7.7321360485185E+00  1.01E+00
 ---------------------------------------------------------------------------- iter=11
max deviation from unity, position:  1.385262E-02  15  17
 fnrm, trace, mean alpha   2.50E-01   7.7187991996917E+00  1.07E+00
 ---------------------------------------------------------------------------- iter=12
max deviation from unity, position:  1.082744E-02  15  17
 fnrm, trace, mean alpha   2.68E-01   7.7088466044271E+00  1.16E+00
 ---------------------------------------------------------------------------- iter=13
max deviation from unity, position:  8.716600E-03  17  17
 fnrm, trace, mean alpha   2.82E-01   7.7008082566700E+00  1.26E+00
 ---------------------------------------------------------------------------- iter=14
max deviation from unity, position:  7.209864E-03  17  17
 fnrm, trace, mean alpha   2.93E-01   7.6935296372462E+00  1.39E+00
 ---------------------------------------------------------------------------- iter=15
max deviation from unity, position:  5.818799E-03  17  17
 fnrm, trace, mean alpha   3.02E-01   7.6862659592214E+00  1.52E+00
 ---------------------------------------------------------------------------- iter=16
max deviation from unity, position:  4.892477E-03  3  6
 fnrm, trace, mean alpha   3.10E-01   7.6785727566010E+00  1.67E+00
 ---------------------------------------------------------------------------- iter=17
max deviation from unity, position:  6.227317E-03  4  6
 fnrm, trace, mean alpha   3.16E-01   7.6702593414338E+00  1.84E+00
 ---------------------------------------------------------------------------- iter=18
max deviation from unity, position:  7.950254E-03  4  6
 fnrm, trace, mean alpha   3.20E-01   7.6613683098566E+00  2.02E+00
 ---------------------------------------------------------------------------- iter=19
max deviation from unity, position:  9.892490E-03  4  6
 fnrm, trace, mean alpha   3.23E-01   7.6521584622868E+00  2.23E+00
 ---------------------------------------------------------------------------- iter=20
max deviation from unity, position:  1.184146E-02  4  6
 fnrm, trace, mean alpha   3.23E-01   7.6430520146362E+00  1.95E+00
 ---------------------------------------------------------------------------- iter=21
max deviation from unity, position:  1.346143E-02  4  6
 fnrm, trace, mean alpha   3.20E-01   7.6345023907969E+00  1.25E+00
 ---------------------------------------------------------------------------- iter=22
max deviation from unity, position:  1.404334E-02  4  6
 fnrm, trace, mean alpha   3.14E-01   7.6279384288683E+00  9.30E-01
 ---------------------------------------------------------------------------- iter=23
max deviation from unity, position:  1.375894E-02  4  6
 fnrm, trace, mean alpha   3.08E-01   7.6233766000582E+00  4.90E-01
 ---------------------------------------------------------------------------- iter=24
max deviation from unity, position:  4.707749E-03  6  6
 fnrm, trace, mean alpha   3.01E-01   7.6207136743638E+00  2.94E-01
 ---------------------------------------------------------------------------- iter=25
max deviation from unity, position:  4.090494E-03  2  6
 fnrm, trace, mean alpha   2.95E-01   7.6184519223430E+00  2.50E-01
 ---------------------------------------------------------------------------- iter=26
max deviation from unity, position:  4.419735E-03  2  6
 fnrm, trace, mean alpha   2.89E-01   7.6161545024184E+00  2.38E-01
 ---------------------------------------------------------------------------- iter=27
max deviation from unity, position:  4.739465E-03  2  6
 fnrm, trace, mean alpha   2.83E-01   7.6138329623471E+00  2.43E-01
 ---------------------------------------------------------------------------- iter=28
max deviation from unity, position:  5.004304E-03  2  6
 fnrm, trace, mean alpha   2.76E-01   7.6115197295264E+00  2.59E-01
 ---------------------------------------------------------------------------- iter=29
max deviation from unity, position:  5.176473E-03  2  6
 fnrm, trace, mean alpha   2.69E-01   7.6092420852060E+00  2.80E-01
 ---------------------------------------------------------------------------- iter=30
max deviation from unity, position:  5.235791E-03  2  6
 fnrm, trace, mean alpha   2.63E-01   7.6070177527255E+00  3.06E-01
 ---------------------------------------------------------------------------- iter=31
max deviation from unity, position:  5.178064E-03  2  6
 fnrm, trace, mean alpha   2.57E-01   7.6048546010685E+00  3.35E-01
 ---------------------------------------------------------------------------- iter=32
max deviation from unity, position:  5.013774E-03  2  6
 fnrm, trace, mean alpha   2.50E-01   7.6027524328106E+00  3.68E-01
 ---------------------------------------------------------------------------- iter=33
max deviation from unity, position:  4.762974E-03  2  6
 fnrm, trace, mean alpha   2.44E-01   7.6007055772710E+00  4.04E-01
 ---------------------------------------------------------------------------- iter=34
max deviation from unity, position:  4.449215E-03  2  6
 fnrm, trace, mean alpha   2.39E-01   7.5987055104723E+00  4.45E-01
 ---------------------------------------------------------------------------- iter=35
max deviation from unity, position:  4.095344E-03  2  6
 fnrm, trace, mean alpha   2.33E-01   7.5967418503817E+00  4.89E-01
 ---------------------------------------------------------------------------- iter=36
max deviation from unity, position:  3.724427E-03  2  6
 fnrm, trace, mean alpha   2.28E-01   7.5948050413064E+00  5.38E-01
 ---------------------------------------------------------------------------- iter=37
max deviation from unity, position:  3.351581E-03  2  6
 fnrm, trace, mean alpha   2.23E-01   7.5928904113067E+00  5.92E-01
 ---------------------------------------------------------------------------- iter=38
max deviation from unity, position:  3.443320E-03  3  6
 fnrm, trace, mean alpha   2.19E-01   7.5909970653369E+00  6.51E-01
 ---------------------------------------------------------------------------- iter=39
max deviation from unity, position:  3.506966E-03  3  6
 fnrm, trace, mean alpha   2.15E-01   7.5891281031214E+00  7.16E-01
 ---------------------------------------------------------------------------- iter=40
max deviation from unity, position:  3.525670E-03  3  6
 fnrm, trace, mean alpha   2.12E-01   7.5872903767222E+00  7.88E-01
 ---------------------------------------------------------------------------- iter=41
max deviation from unity, position:  3.501949E-03  3  6
 fnrm, trace, mean alpha   2.10E-01   7.5854937723837E+00  8.67E-01
 ---------------------------------------------------------------------------- iter=42
max deviation from unity, position:  3.440475E-03  3  6
 fnrm, trace, mean alpha   2.08E-01   7.5837502513733E+00  6.73E-01
 ---------------------------------------------------------------------------- iter=43
max deviation from unity, position:  3.345059E-03  3  6
 fnrm, trace, mean alpha   2.07E-01   7.5820732709592E+00  4.45E-01
 ---------------------------------------------------------------------------- iter=44
max deviation from unity, position:  3.201925E-03  3  6
 fnrm, trace, mean alpha   2.07E-01   7.5804793666404E+00  3.43E-01
 ---------------------------------------------------------------------------- iter=45
max deviation from unity, position:  3.061364E-03  15  19
 fnrm, trace, mean alpha   2.07E-01   7.5789823060064E+00  3.03E-01
 ---------------------------------------------------------------------------- iter=46
max deviation from unity, position:  3.165600E-03  15  19
 fnrm, trace, mean alpha   2.08E-01   7.5775917686041E+00  2.97E-01
 ---------------------------------------------------------------------------- iter=47
max deviation from unity, position:  3.251388E-03  15  19
 fnrm, trace, mean alpha   2.09E-01   7.5763139833033E+00  3.08E-01
 ---------------------------------------------------------------------------- iter=48
max deviation from unity, position:  3.314604E-03  15  19
 fnrm, trace, mean alpha   2.11E-01   7.5751520366574E+00  3.30E-01
 ---------------------------------------------------------------------------- iter=49
max deviation from unity, position:  3.351092E-03  15  19
 fnrm, trace, mean alpha   2.13E-01   7.5741057457218E+00  3.58E-01
 ---------------------------------------------------------------------------- iter=50
max deviation from unity, position:  3.356914E-03  15  19
 fnrm, trace, mean alpha   2.16E-01   7.5731723540985E+00  3.92E-01
 WARNING: not converged within 50 iterations! Exiting loop due to limitations of iterations.
 Final values for fnrm, trace:   2.1624243E-01  7.5731724E+00
>>>>>>> b822b291
 ====================================================================================
 ----------------------------------- Determination of the orbitals in this new basis.
 Hamiltonian application done.
 Diagonalizing the Hamiltonian, sequential version... done.
 -------------------------------------------------
 some selected eigenvalues:
   eval(1)= -2.65208E-01
   eval(2)= -2.10052E-01
   eval(3)= -1.79674E-01
   eval(4)= -1.73805E-01
   eval(5)= -1.70182E-01
   eval(6)= -1.63249E-01
   eval(7)= -1.56674E-01
   eval(8)= -1.28346E-01  <-- last occupied orbital
   eval(9)=  2.22935E-01  <-- first virtual orbital
   eval(10)=  2.56141E-01
   eval(11)=  2.88837E-01
   eval(12)=  3.25893E-01
   eval(13)=  3.43802E-01
   eval(14)=  3.54231E-01
   eval(15)=  4.08963E-01
   eval(16)=  4.30440E-01
 -------------------------------------------------
   calculating the density kernel... 
 ------------------------------------------------------------- Input guess generated.
 }
 ************************************************************************************
 ****************************** LINEAR SCALING VERSION ******************************
 Changing the confining potential to 100.00% of its initial value.
 calling orthonormalizeLocalized (exact)
<<<<<<< HEAD
 input%lin%DIIS_hist_highaccur,input%lin%DIIS_hist_lowaccur,lscv%lowaccur_conver
 ged           0           5 F
 LDIIS%ISX           5
 ======================== Creation of the basis functions... ========================
 ----------------------------------------------------------------------------- iter=1
 Orthonormalization... ekin_sum,epot_sum,eproj_sum  4.01941204514E+01 -2.84464103102E+01  3.38621198711E+00  1.51339221283E+01
 Orthoconstraint... Preconditioning.
 iter, fnrm, fnrmMax, trace, diff, noise level     1  4.2084895E-01  5.6643437E-01     7.5669610642   7.5670E+00   1.6834E-04
 DIIS informations: history length=5, consecutive failures=0, total failures=0
 WARNING: NO RECONSTRUCTION OF KERNEL
 ----------------------------------------------------------------------------- iter=2
 Orthonormalization... ekin_sum,epot_sum,eproj_sum  4.11165285997E+01 -3.08241880214E+01  3.88364230796E+00  1.41759828863E+01
 Orthoconstraint... Preconditioning.
 iter, fnrm, fnrmMax, trace, diff, noise level     2  2.5546489E-01  3.6640223E-01     7.0879914432  -4.7897E-01   1.0219E-04
 DIIS informations: history length=5, consecutive failures=0, total failures=0
 WARNING: NO RECONSTRUCTION OF KERNEL
 ----------------------------------------------------------------------------- iter=3
 Orthonormalization... ekin_sum,epot_sum,eproj_sum  4.09969882640E+01 -3.09108298076E+01  3.93838447014E+00  1.40245429265E+01
 Orthoconstraint... Preconditioning.
 iter, fnrm, fnrmMax, trace, diff, noise level     3  8.2866105E-02  1.2400394E-01     7.0122714633  -7.5720E-02   3.3146E-05
 DIIS informations: history length=5, consecutive failures=0, total failures=0
 WARNING: NO RECONSTRUCTION OF KERNEL
 ----------------------------------------------------------------------------- iter=4
 Orthonormalization... ekin_sum,epot_sum,eproj_sum  4.10524406259E+01 -3.10392384859E+01  3.98104481653E+00  1.39942469565E+01
 Orthoconstraint... Preconditioning.
 iter, fnrm, fnrmMax, trace, diff, noise level     4  3.8178101E-02  5.7619820E-02     6.9971234783  -1.5148E-02   1.5271E-05
 DIIS informations: history length=5, consecutive failures=0, total failures=0
 WARNING: NO RECONSTRUCTION OF KERNEL
 ----------------------------------------------------------------------------- iter=5
 Orthonormalization... ekin_sum,epot_sum,eproj_sum  4.10125221982E+01 -3.10367523685E+01  4.00402500061E+00  1.39797948303E+01
 Orthoconstraint... Preconditioning.
 iter, fnrm, fnrmMax, trace, diff, noise level     5  2.9230441E-02  4.2764274E-02     6.9898974151  -7.2261E-03   1.1692E-05
 WARNING: not converged within 5 iterations! Exiting loop due to limitations of iterations.
 Final values for fnrm, fnrmMax, trace:   2.9230441E-02  4.2764274E-02   6.9898974
 ============================= Basis functions created. =============================
 ----------------------------------- Determination of the orbitals in this new basis.
 done.
=======
 ======================== Creation of the basis functions... ========================
 ----------------------------------------------------------------------------- iter=1
 Orthonormalization... ekin_sum,epot_sum,eproj_sum  4.01941204734E+01 -2.84464101904E+01  3.38621197800E+00  1.51339222609E+01
 Orthoconstraint... Preconditioning.
 iter, fnrm, fnrmMax, trace, diff, noise level     1  4.2084895E-01  5.6643437E-01     9.8073119342   9.8073E+00   8.2548E-05
 DIIS informations: history length=5, consecutive failures=0, total failures=0
 WARNING: NO RECONSTRUCTION OF KERNEL
 ----------------------------------------------------------------------------- iter=2
 Orthonormalization... ekin_sum,epot_sum,eproj_sum  4.11165285957E+01 -3.08241878882E+01  3.88364231057E+00  1.41759830180E+01
 Orthoconstraint... Preconditioning.
 iter, fnrm, fnrmMax, trace, diff, noise level     2  2.5546489E-01  3.6640223E-01     8.8493726913  -9.5794E-01   4.5214E-05
 DIIS informations: history length=5, consecutive failures=0, total failures=0
 WARNING: NO RECONSTRUCTION OF KERNEL
 ----------------------------------------------------------------------------- iter=3
 Orthonormalization... ekin_sum,epot_sum,eproj_sum  4.09969882820E+01 -3.09108296766E+01  3.93838445325E+00  1.40245430587E+01
 Orthoconstraint... Preconditioning.
 iter, fnrm, fnrmMax, trace, diff, noise level     3  8.2866106E-02  1.2400394E-01     8.6979327319  -1.5144E-01   1.4415E-05
 DIIS informations: history length=5, consecutive failures=0, total failures=0
 WARNING: NO RECONSTRUCTION OF KERNEL
 ----------------------------------------------------------------------------- iter=4
 Orthonormalization... ekin_sum,epot_sum,eproj_sum  4.10524406191E+01 -3.10392383531E+01  3.98104482227E+00  1.39942470883E+01
 Orthoconstraint... Preconditioning.
 iter, fnrm, fnrmMax, trace, diff, noise level     4  3.8178101E-02  5.7619819E-02     8.6676367616  -3.0296E-02   6.6183E-06
 DIIS informations: history length=5, consecutive failures=0, total failures=0
 WARNING: NO RECONSTRUCTION OF KERNEL
 ----------------------------------------------------------------------------- iter=5
 Orthonormalization... ekin_sum,epot_sum,eproj_sum  4.10125221974E+01 -3.10367522360E+01  4.00402500593E+00  1.39797949674E+01
 Orthoconstraint... Preconditioning.
 iter, fnrm, fnrmMax, trace, diff, noise level     5  2.9230443E-02  4.2764274E-02     8.6531846406  -1.4452E-02   5.0587E-06
 WARNING: not converged within 5 iterations! Exiting loop due to limitations of iterations.
 Final values for fnrm, fnrmMax, trace:   2.9230443E-02  4.2764274E-02   8.6531846
 ============================= Basis functions created. =============================
 ----------------------------------- Determination of the orbitals in this new basis.
 Hamiltonian application done.
>>>>>>> b822b291
   calculating the density kernel... 
 Calculating charge density...
done.
   Calculation finished. TOTAL CHARGE =   1.599999970079E+01
 ---------------------------------------------------------------- Updating potential.
 Poisson Solver:
<<<<<<< HEAD
   BC                                  : Isolated
   Dimensions                          :  [  97,  97,  155 ]
=======
   BC                                  : Free
   Box                                 :  [  97,  97,  155 ]
>>>>>>> b822b291
   MPI tasks                           :  8
 ++++++++++++++++++++++++++++++++++++++++++++++++++++++++++++++++++++++++++++++++++++++++++++
 at iteration 1 of the density optimization:
   coefficients obtained by direct minimization.
<<<<<<< HEAD
   it, fnrm coeff, energy, energyDiff   1   6.94E-02   -8.06486891182342802E+00   -8.0649E+00
 ++++++++++++++++++++++++++++++++++++++++++++++++++++++++++++++++++++++++++++++++++++++++++++
 ----------------------------------- Determination of the orbitals in this new basis.
 done.
=======
   it, fnrm coeff, energy, energyDiff   1   2.45E-02   -8.06486891617185719E+00   -8.0649E+00
 ++++++++++++++++++++++++++++++++++++++++++++++++++++++++++++++++++++++++++++++++++++++++++++
 ----------------------------------- Determination of the orbitals in this new basis.
 Hamiltonian application done.
>>>>>>> b822b291
 mean_alpha  0.100000000000000     
   calculating the density kernel... 
 Calculating charge density...
done.
   Calculation finished. TOTAL CHARGE =   1.599999970666E+01
 ---------------------------------------------------------------- Updating potential.
 Poisson Solver:
<<<<<<< HEAD
   BC                                  : Isolated
   Dimensions                          :  [  97,  97,  155 ]
=======
   BC                                  : Free
   Box                                 :  [  97,  97,  155 ]
>>>>>>> b822b291
   MPI tasks                           :  8
 ++++++++++++++++++++++++++++++++++++++++++++++++++++++++++++++++++++++++++++++++++++++++++++
 at iteration 2 of the density optimization:
   coefficients obtained by direct minimization.
<<<<<<< HEAD
   it, fnrm coeff, energy, energyDiff   2   3.14E-01   -7.67620490536119249E+00    3.8866E-01
 ++++++++++++++++++++++++++++++++++++++++++++++++++++++++++++++++++++++++++++++++++++++++++++
 ----------------------------------- Determination of the orbitals in this new basis.
 done.
=======
   it, fnrm coeff, energy, energyDiff   2   1.11E-01   -7.67620491142594474E+00    3.8866E-01
 ++++++++++++++++++++++++++++++++++++++++++++++++++++++++++++++++++++++++++++++++++++++++++++
 ----------------------------------- Determination of the orbitals in this new basis.
 Hamiltonian application done.
>>>>>>> b822b291
 mean_alpha  0.110000000000000     
   calculating the density kernel... 
 Calculating charge density...
done.
   Calculation finished. TOTAL CHARGE =   1.599999971288E+01
 ---------------------------------------------------------------- Updating potential.
 Poisson Solver:
<<<<<<< HEAD
   BC                                  : Isolated
   Dimensions                          :  [  97,  97,  155 ]
=======
   BC                                  : Free
   Box                                 :  [  97,  97,  155 ]
>>>>>>> b822b291
   MPI tasks                           :  8
 ++++++++++++++++++++++++++++++++++++++++++++++++++++++++++++++++++++++++++++++++++++++++++++
 at iteration 3 of the density optimization:
   coefficients obtained by direct minimization.
<<<<<<< HEAD
   it, fnrm coeff, energy, energyDiff   3   2.63E-01   -7.70601140546489560E+00   -2.9807E-02
 ++++++++++++++++++++++++++++++++++++++++++++++++++++++++++++++++++++++++++++++++++++++++++++
 ----------------------------------- Determination of the orbitals in this new basis.
 done.
=======
   it, fnrm coeff, energy, energyDiff   3   9.29E-02   -7.70601141159426462E+00   -2.9807E-02
 ++++++++++++++++++++++++++++++++++++++++++++++++++++++++++++++++++++++++++++++++++++++++++++
 ----------------------------------- Determination of the orbitals in this new basis.
 Hamiltonian application done.
>>>>>>> b822b291
 mean_alpha  0.121000000000000     
   calculating the density kernel... 
 Calculating charge density...
done.
   Calculation finished. TOTAL CHARGE =   1.599999973641E+01
 ---------------------------------------------------------------- Updating potential.
 Poisson Solver:
<<<<<<< HEAD
   BC                                  : Isolated
   Dimensions                          :  [  97,  97,  155 ]
=======
   BC                                  : Free
   Box                                 :  [  97,  97,  155 ]
>>>>>>> b822b291
   MPI tasks                           :  8
 ++++++++++++++++++++++++++++++++++++++++++++++++++++++++++++++++++++++++++++++++++++++++++++
 at iteration 4 of the density optimization:
   coefficients obtained by direct minimization.
<<<<<<< HEAD
   it, fnrm coeff, energy, energyDiff   4   2.15E-01   -7.78122469034576980E+00   -7.5213E-02
 ++++++++++++++++++++++++++++++++++++++++++++++++++++++++++++++++++++++++++++++++++++++++++++
 ----------------------------------- Determination of the orbitals in this new basis.
 done.
=======
   it, fnrm coeff, energy, energyDiff   4   7.60E-02   -7.78122472306420221E+00   -7.5213E-02
 ++++++++++++++++++++++++++++++++++++++++++++++++++++++++++++++++++++++++++++++++++++++++++++
 ----------------------------------- Determination of the orbitals in this new basis.
 Hamiltonian application done.
>>>>>>> b822b291
 mean_alpha  6.050000000000001E-002
   calculating the density kernel... 
 Calculating charge density...
done.
   Calculation finished. TOTAL CHARGE =   1.599999973971E+01
 ---------------------------------------------------------------- Updating potential.
 Poisson Solver:
<<<<<<< HEAD
   BC                                  : Isolated
   Dimensions                          :  [  97,  97,  155 ]
=======
   BC                                  : Free
   Box                                 :  [  97,  97,  155 ]
>>>>>>> b822b291
   MPI tasks                           :  8
 ++++++++++++++++++++++++++++++++++++++++++++++++++++++++++++++++++++++++++++++++++++++++++++
 at iteration 5 of the density optimization:
   coefficients obtained by direct minimization.
<<<<<<< HEAD
   it, fnrm coeff, energy, energyDiff   5   8.64E-02   -7.77034987807176591E+00    1.0875E-02
 ++++++++++++++++++++++++++++++++++++++++++++++++++++++++++++++++++++++++++++++++++++++++++++
 ----------------------------------- Determination of the orbitals in this new basis.
 done.
=======
   it, fnrm coeff, energy, energyDiff   5   3.05E-02   -7.77034988902388690E+00    1.0875E-02
 ++++++++++++++++++++++++++++++++++++++++++++++++++++++++++++++++++++++++++++++++++++++++++++
 ----------------------------------- Determination of the orbitals in this new basis.
 Hamiltonian application done.
>>>>>>> b822b291
 mean_alpha  4.840000000000001E-002
   calculating the density kernel... 
 Calculating charge density...
done.
   Calculation finished. TOTAL CHARGE =   1.599999974317E+01
 ---------------------------------------------------------------- Updating potential.
 Poisson Solver:
<<<<<<< HEAD
   BC                                  : Isolated
   Dimensions                          :  [  97,  97,  155 ]
=======
   BC                                  : Free
   Box                                 :  [  97,  97,  155 ]
>>>>>>> b822b291
   MPI tasks                           :  8
 ++++++++++++++++++++++++++++++++++++++++++++++++++++++++++++++++++++++++++++++++++++++++++++
 at iteration 6 of the density optimization:
   coefficients obtained by direct minimization.
<<<<<<< HEAD
   it, fnrm coeff, energy, energyDiff   6   5.10E-02   -7.77640982034602146E+00   -6.0599E-03
 ++++++++++++++++++++++++++++++++++++++++++++++++++++++++++++++++++++++++++++++++++++++++++++
 ----------------------------------- Determination of the orbitals in this new basis.
 done.
=======
   it, fnrm coeff, energy, energyDiff   6   1.80E-02   -7.77640982683636750E+00   -6.0599E-03
 ++++++++++++++++++++++++++++++++++++++++++++++++++++++++++++++++++++++++++++++++++++++++++++
 ----------------------------------- Determination of the orbitals in this new basis.
 Hamiltonian application done.
>>>>>>> b822b291
 mean_alpha  3.100625000000001E-002
   calculating the density kernel... 
 Calculating charge density...
done.
   Calculation finished. TOTAL CHARGE =   1.599999974362E+01
 ---------------------------------------------------------------- Updating potential.
 Poisson Solver:
<<<<<<< HEAD
   BC                                  : Isolated
   Dimensions                          :  [  97,  97,  155 ]
=======
   BC                                  : Free
   Box                                 :  [  97,  97,  155 ]
>>>>>>> b822b291
   MPI tasks                           :  8
 ++++++++++++++++++++++++++++++++++++++++++++++++++++++++++++++++++++++++++++++++++++++++++++
 at iteration 7 of the density optimization:
   coefficients obtained by direct minimization.
<<<<<<< HEAD
   it, fnrm coeff, energy, energyDiff   7   1.50E-02   -7.77476799738028390E+00    1.6418E-03
 ++++++++++++++++++++++++++++++++++++++++++++++++++++++++++++++++++++++++++++++++++++++++++++
 ----------------------------------- Determination of the orbitals in this new basis.
 done.
=======
   it, fnrm coeff, energy, energyDiff   7   5.31E-03   -7.77476800589655070E+00    1.6418E-03
 ++++++++++++++++++++++++++++++++++++++++++++++++++++++++++++++++++++++++++++++++++++++++++++
 ----------------------------------- Determination of the orbitals in this new basis.
 Hamiltonian application done.
>>>>>>> b822b291
 mean_alpha  2.662000000000000E-002
   calculating the density kernel... 
 Calculating charge density...
done.
   Calculation finished. TOTAL CHARGE =   1.599999974090E+01
 ---------------------------------------------------------------- Updating potential.
 Poisson Solver:
<<<<<<< HEAD
   BC                                  : Isolated
   Dimensions                          :  [  97,  97,  155 ]
=======
   BC                                  : Free
   Box                                 :  [  97,  97,  155 ]
>>>>>>> b822b291
   MPI tasks                           :  8
 ++++++++++++++++++++++++++++++++++++++++++++++++++++++++++++++++++++++++++++++++++++++++++++
 at iteration 8 of the density optimization:
   coefficients obtained by direct minimization.
<<<<<<< HEAD
   it, fnrm coeff, energy, energyDiff   8   2.64E-02   -7.77628809182278147E+00   -1.5201E-03
 ++++++++++++++++++++++++++++++++++++++++++++++++++++++++++++++++++++++++++++++++++++++++++++
 ----------------------------------- Determination of the orbitals in this new basis.
 done.
=======
   it, fnrm coeff, energy, energyDiff   8   9.32E-03   -7.77628809838816082E+00   -1.5201E-03
 ++++++++++++++++++++++++++++++++++++++++++++++++++++++++++++++++++++++++++++++++++++++++++++
 ----------------------------------- Determination of the orbitals in this new basis.
 Hamiltonian application done.
>>>>>>> b822b291
 mean_alpha  1.331000000000000E-002
   calculating the density kernel... 
 Calculating charge density...
done.
   Calculation finished. TOTAL CHARGE =   1.599999974188E+01
 ---------------------------------------------------------------- Updating potential.
 Poisson Solver:
<<<<<<< HEAD
   BC                                  : Isolated
   Dimensions                          :  [  97,  97,  155 ]
=======
   BC                                  : Free
   Box                                 :  [  97,  97,  155 ]
>>>>>>> b822b291
   MPI tasks                           :  8
 ++++++++++++++++++++++++++++++++++++++++++++++++++++++++++++++++++++++++++++++++++++++++++++
 at iteration 9 of the density optimization:
   coefficients obtained by direct minimization.
<<<<<<< HEAD
   it, fnrm coeff, energy, energyDiff   9   1.45E-02   -7.77605367071006626E+00    2.3442E-04
 ++++++++++++++++++++++++++++++++++++++++++++++++++++++++++++++++++++++++++++++++++++++++++++
   ebs, ehart, eexcu, vexcu, eexctX, eion, edisp -2.9666665664E+00  3.1008820678E+01 -5.4589984316E+00 -7.1297164971E+00  0.0000000000E+00  2.4519785763E+01  0.0000000000E+00
   itoutL, fnrm coeff, energy energyDiff   1   1.00+100   -7.77605367071006626E+00   -7.7761E+00
=======
   it, fnrm coeff, energy, energyDiff   9   5.14E-03   -7.77605367807224823E+00    2.3442E-04
 ++++++++++++++++++++++++++++++++++++++++++++++++++++++++++++++++++++++++++++++++++++++++++++
   ebs, ehart, eexcu, vexcu, eexctX, eion, edisp -2.9666666040E+00  3.1008820687E+01 -5.4589984299E+00 -7.1297164949E+00  0.0000000000E+00  2.4519785763E+01  0.0000000000E+00
   itoutL, fnrm coeff, energy energyDiff   1   1.00+100   -7.77605367807224823E+00   -7.7761E+00
>>>>>>> b822b291
 ############################################################################################
 at iteration 1 of the outer loop:
   > basis functions optimization:
     - target function is trace
     - WARNING: basis functions not converged!
<<<<<<< HEAD
     Final values: target function, fnrm   6.989897E+00    2.92E-02
   > density optimization:
     - using direct minimization.
     - WARNING: density optimization not converged!
     FINAL values: it, fnrm coeff, energy   1    1.45E-02   -7.77605367071006626E+00
   > energy difference to last iteration: -7.776054E+00
 ############################################################################################
 Changing the confining potential to 100.00% of its initial value.
 input%lin%DIIS_hist_highaccur,input%lin%DIIS_hist_lowaccur,lscv%lowaccur_conver
 ged           0           5 F
 LDIIS%ISX           5
 ======================== Creation of the basis functions... ========================
 ----------------------------------------------------------------------------- iter=1
 Orthonormalization... ekin_sum,epot_sum,eproj_sum  4.10125221982E+01 -3.32041179248E+01  4.00402500061E+00  1.18124292740E+01
 Orthoconstraint... Preconditioning.
 iter, fnrm, fnrmMax, trace, diff, noise level     1  5.9564327E-02  9.0001558E-02     5.9062146370   5.9062E+00   2.3826E-05
 DIIS informations: history length=5, consecutive failures=0, total failures=0
 WARNING: NO RECONSTRUCTION OF KERNEL
 ----------------------------------------------------------------------------- iter=2
 Orthonormalization... ekin_sum,epot_sum,eproj_sum  4.11305430827E+01 -3.35525244949E+01  4.17119272512E+00  1.17492113129E+01
 Orthoconstraint... Preconditioning.
 iter, fnrm, fnrmMax, trace, diff, noise level     2  4.4392535E-02  7.2632637E-02     5.8746056564  -3.1609E-02   1.7757E-05
 DIIS informations: history length=5, consecutive failures=0, total failures=0
 WARNING: NO RECONSTRUCTION OF KERNEL
 ----------------------------------------------------------------------------- iter=3
 Orthonormalization... ekin_sum,epot_sum,eproj_sum  4.12331041374E+01 -3.37216285025E+01  4.21244152133E+00  1.17239171562E+01
 Orthoconstraint... Preconditioning.
 iter, fnrm, fnrmMax, trace, diff, noise level     3  3.0004989E-02  4.3697837E-02     5.8619585781  -1.2647E-02   1.2002E-05
 DIIS informations: history length=5, consecutive failures=0, total failures=0
 WARNING: NO RECONSTRUCTION OF KERNEL
 ----------------------------------------------------------------------------- iter=4
 Orthonormalization... ekin_sum,epot_sum,eproj_sum  4.12610573210E+01 -3.37793306463E+01  4.23426274750E+00  1.17159894222E+01
 Orthoconstraint... Preconditioning.
 iter, fnrm, fnrmMax, trace, diff, noise level     4  2.6118554E-02  4.9446715E-02     5.8579947111  -3.9639E-03   1.0447E-05
 DIIS informations: history length=5, consecutive failures=0, total failures=0
 WARNING: NO RECONSTRUCTION OF KERNEL
 ----------------------------------------------------------------------------- iter=5
 Orthonormalization... ekin_sum,epot_sum,eproj_sum  4.13313770976E+01 -3.38571770077E+01  4.23666304294E+00  1.17108631328E+01
 Orthoconstraint... Preconditioning.
 iter, fnrm, fnrmMax, trace, diff, noise level     5  2.4617133E-02  5.0305924E-02     5.8554315664  -2.5631E-03   9.8469E-06
 WARNING: not converged within 5 iterations! Exiting loop due to limitations of iterations.
 Final values for fnrm, fnrmMax, trace:   2.4617133E-02  5.0305924E-02   5.8554316
 ============================= Basis functions created. =============================
 ----------------------------------- Determination of the orbitals in this new basis.
 done.
=======
     Final values: target function, fnrm   8.653185E+00    2.92E-02
   > density optimization:
     - using direct minimization.
     - WARNING: density optimization not converged!
     FINAL values: it, fnrm coeff, energy   1    5.14E-03   -7.77605367807224823E+00
   > energy difference to last iteration: -7.776054E+00
 ############################################################################################
 Changing the confining potential to 100.00% of its initial value.
 ======================== Creation of the basis functions... ========================
 ----------------------------------------------------------------------------- iter=1
 Orthonormalization... ekin_sum,epot_sum,eproj_sum  4.10125221974E+01 -3.32041178928E+01  4.00402500593E+00  1.18124293106E+01
 Orthoconstraint... Preconditioning.
 iter, fnrm, fnrmMax, trace, diff, noise level     1  5.9564328E-02  9.0001552E-02     6.9941124521   6.9941E+00   8.3320E-06
 DIIS informations: history length=5, consecutive failures=0, total failures=0
 WARNING: NO RECONSTRUCTION OF KERNEL
 ----------------------------------------------------------------------------- iter=2
 Orthonormalization... ekin_sum,epot_sum,eproj_sum  4.11305430673E+01 -3.35525244487E+01  4.17119273207E+00  1.17492113507E+01
 Orthoconstraint... Preconditioning.
 iter, fnrm, fnrmMax, trace, diff, noise level     2  4.4392532E-02  7.2632636E-02     6.9308944923  -6.3218E-02   6.1536E-06
 DIIS informations: history length=5, consecutive failures=0, total failures=0
 WARNING: NO RECONSTRUCTION OF KERNEL
 ----------------------------------------------------------------------------- iter=3
 Orthonormalization... ekin_sum,epot_sum,eproj_sum  4.12331041649E+01 -3.37216284899E+01  4.21244151529E+00  1.17239171903E+01
 Orthoconstraint... Preconditioning.
 iter, fnrm, fnrmMax, trace, diff, noise level     3  3.0004984E-02  4.3697836E-02     6.9056003319  -2.5294E-02   4.1440E-06
 DIIS informations: history length=5, consecutive failures=0, total failures=0
 WARNING: NO RECONSTRUCTION OF KERNEL
 ----------------------------------------------------------------------------- iter=4
 Orthonormalization... ekin_sum,epot_sum,eproj_sum  4.12610576139E+01 -3.37793308774E+01  4.23426268557E+00  1.17159894221E+01
 Orthoconstraint... Preconditioning.
 iter, fnrm, fnrmMax, trace, diff, noise level     4  2.6118531E-02  4.9446550E-02     6.8976725637  -7.9278E-03   3.6031E-06
 DIIS informations: history length=5, consecutive failures=0, total failures=0
 WARNING: NO RECONSTRUCTION OF KERNEL
 ----------------------------------------------------------------------------- iter=5
 Orthonormalization... ekin_sum,epot_sum,eproj_sum  4.13313772658E+01 -3.38571771590E+01  4.23666307176E+00  1.17108631786E+01
 Orthoconstraint... Preconditioning.
 iter, fnrm, fnrmMax, trace, diff, noise level     5  2.4617126E-02  5.0305853E-02     6.8925463202  -5.1262E-03   3.3935E-06
 WARNING: not converged within 5 iterations! Exiting loop due to limitations of iterations.
 Final values for fnrm, fnrmMax, trace:   2.4617126E-02  5.0305853E-02   6.8925463
 ============================= Basis functions created. =============================
 ----------------------------------- Determination of the orbitals in this new basis.
 Hamiltonian application done.
>>>>>>> b822b291
   calculating the density kernel... 
 Calculating charge density...
done.
   Calculation finished. TOTAL CHARGE =   1.599999975819E+01
 ---------------------------------------------------------------- Updating potential.
 Poisson Solver:
<<<<<<< HEAD
   BC                                  : Isolated
   Dimensions                          :  [  97,  97,  155 ]
=======
   BC                                  : Free
   Box                                 :  [  97,  97,  155 ]
>>>>>>> b822b291
   MPI tasks                           :  8
 ++++++++++++++++++++++++++++++++++++++++++++++++++++++++++++++++++++++++++++++++++++++++++++
 at iteration 1 of the density optimization:
   coefficients obtained by direct minimization.
<<<<<<< HEAD
   it, fnrm coeff, energy, energyDiff   1   6.63E-02   -7.91662203425592637E+00   -1.4057E-01
 ++++++++++++++++++++++++++++++++++++++++++++++++++++++++++++++++++++++++++++++++++++++++++++
 ----------------------------------- Determination of the orbitals in this new basis.
 done.
=======
   it, fnrm coeff, energy, energyDiff   1   2.34E-02   -7.91662210817738199E+00   -1.4057E-01
 ++++++++++++++++++++++++++++++++++++++++++++++++++++++++++++++++++++++++++++++++++++++++++++
 ----------------------------------- Determination of the orbitals in this new basis.
 Hamiltonian application done.
>>>>>>> b822b291
 mean_alpha  0.220000000000000     
   calculating the density kernel... 
 Calculating charge density...
done.
   Calculation finished. TOTAL CHARGE =   1.599999974704E+01
 ---------------------------------------------------------------- Updating potential.
 Poisson Solver:
<<<<<<< HEAD
   BC                                  : Isolated
   Dimensions                          :  [  97,  97,  155 ]
=======
   BC                                  : Free
   Box                                 :  [  97,  97,  155 ]
>>>>>>> b822b291
   MPI tasks                           :  8
 ++++++++++++++++++++++++++++++++++++++++++++++++++++++++++++++++++++++++++++++++++++++++++++
 at iteration 2 of the density optimization:
   coefficients obtained by direct minimization.
<<<<<<< HEAD
   it, fnrm coeff, energy, energyDiff   2   4.12E-02   -7.91509759538885405E+00    1.5244E-03
 ++++++++++++++++++++++++++++++++++++++++++++++++++++++++++++++++++++++++++++++++++++++++++++
 ----------------------------------- Determination of the orbitals in this new basis.
 done.
=======
   it, fnrm coeff, energy, energyDiff   2   1.46E-02   -7.91509766682586857E+00    1.5244E-03
 ++++++++++++++++++++++++++++++++++++++++++++++++++++++++++++++++++++++++++++++++++++++++++++
 ----------------------------------- Determination of the orbitals in this new basis.
 Hamiltonian application done.
>>>>>>> b822b291
 mean_alpha  0.110000000000000     
   calculating the density kernel... 
 Calculating charge density...
done.
   Calculation finished. TOTAL CHARGE =   1.599999975333E+01
 ---------------------------------------------------------------- Updating potential.
 Poisson Solver:
<<<<<<< HEAD
   BC                                  : Isolated
   Dimensions                          :  [  97,  97,  155 ]
=======
   BC                                  : Free
   Box                                 :  [  97,  97,  155 ]
>>>>>>> b822b291
   MPI tasks                           :  8
 ++++++++++++++++++++++++++++++++++++++++++++++++++++++++++++++++++++++++++++++++++++++++++++
 at iteration 3 of the density optimization:
   coefficients obtained by direct minimization.
<<<<<<< HEAD
   it, fnrm coeff, energy, energyDiff   3   5.20E-02   -7.91582096379172029E+00   -7.2337E-04
 ++++++++++++++++++++++++++++++++++++++++++++++++++++++++++++++++++++++++++++++++++++++++++++
 ----------------------------------- Determination of the orbitals in this new basis.
 done.
=======
   it, fnrm coeff, energy, energyDiff   3   1.84E-02   -7.91582103110122048E+00   -7.2336E-04
 ++++++++++++++++++++++++++++++++++++++++++++++++++++++++++++++++++++++++++++++++++++++++++++
 ----------------------------------- Determination of the orbitals in this new basis.
 Hamiltonian application done.
>>>>>>> b822b291
 mean_alpha  7.975000000000002E-002
   calculating the density kernel... 
 Calculating charge density...
done.
<<<<<<< HEAD
   Calculation finished. TOTAL CHARGE =   1.599999975340E+01
 ---------------------------------------------------------------- Updating potential.
 Poisson Solver:
   BC                                  : Isolated
   Dimensions                          :  [  97,  97,  155 ]
=======
   Calculation finished. TOTAL CHARGE =   1.599999975339E+01
 ---------------------------------------------------------------- Updating potential.
 Poisson Solver:
   BC                                  : Free
   Box                                 :  [  97,  97,  155 ]
>>>>>>> b822b291
   MPI tasks                           :  8
 ++++++++++++++++++++++++++++++++++++++++++++++++++++++++++++++++++++++++++++++++++++++++++++
 at iteration 4 of the density optimization:
   coefficients obtained by direct minimization.
<<<<<<< HEAD
   it, fnrm coeff, energy, energyDiff   4   5.98E-03   -7.91412631037261249E+00    1.6947E-03
 ++++++++++++++++++++++++++++++++++++++++++++++++++++++++++++++++++++++++++++++++++++++++++++
 ----------------------------------- Determination of the orbitals in this new basis.
 done.
=======
   it, fnrm coeff, energy, energyDiff   4   2.11E-03   -7.91412637836401345E+00    1.6947E-03
 ++++++++++++++++++++++++++++++++++++++++++++++++++++++++++++++++++++++++++++++++++++++++++++
 ----------------------------------- Determination of the orbitals in this new basis.
 Hamiltonian application done.
>>>>>>> b822b291
 mean_alpha  4.895000000000001E-002
   calculating the density kernel... 
 Calculating charge density...
done.
   Calculation finished. TOTAL CHARGE =   1.599999975338E+01
 ---------------------------------------------------------------- Updating potential.
 Poisson Solver:
<<<<<<< HEAD
   BC                                  : Isolated
   Dimensions                          :  [  97,  97,  155 ]
=======
   BC                                  : Free
   Box                                 :  [  97,  97,  155 ]
>>>>>>> b822b291
   MPI tasks                           :  8
 ++++++++++++++++++++++++++++++++++++++++++++++++++++++++++++++++++++++++++++++++++++++++++++
 at iteration 5 of the density optimization:
   coefficients obtained by direct minimization.
<<<<<<< HEAD
   it, fnrm coeff, energy, energyDiff   5   1.54E-03   -7.91411639409711043E+00    9.9163E-06
 ++++++++++++++++++++++++++++++++++++++++++++++++++++++++++++++++++++++++++++++++++++++++++++
 ----------------------------------- Determination of the orbitals in this new basis.
 done.
=======
   it, fnrm coeff, energy, energyDiff   5   5.44E-04   -7.91411646205968466E+00    9.9163E-06
 ++++++++++++++++++++++++++++++++++++++++++++++++++++++++++++++++++++++++++++++++++++++++++++
 ----------------------------------- Determination of the orbitals in this new basis.
 Hamiltonian application done.
>>>>>>> b822b291
 mean_alpha  4.312000000000001E-002
   calculating the density kernel... 
 Calculating charge density...
done.
   Calculation finished. TOTAL CHARGE =   1.599999975338E+01
 ---------------------------------------------------------------- Updating potential.
 Poisson Solver:
<<<<<<< HEAD
   BC                                  : Isolated
   Dimensions                          :  [  97,  97,  155 ]
=======
   BC                                  : Free
   Box                                 :  [  97,  97,  155 ]
>>>>>>> b822b291
   MPI tasks                           :  8
 ++++++++++++++++++++++++++++++++++++++++++++++++++++++++++++++++++++++++++++++++++++++++++++
 at iteration 6 of the density optimization:
   coefficients obtained by direct minimization.
<<<<<<< HEAD
   it, fnrm coeff, energy, energyDiff   6   6.06E-04   -7.91411700157431497E+00   -6.0748E-07
 ++++++++++++++++++++++++++++++++++++++++++++++++++++++++++++++++++++++++++++++++++++++++++++
 ----------------------------------- Determination of the orbitals in this new basis.
 done.
=======
   it, fnrm coeff, energy, energyDiff   6   2.14E-04   -7.91411706949680038E+00   -6.0744E-07
 ++++++++++++++++++++++++++++++++++++++++++++++++++++++++++++++++++++++++++++++++++++++++++++
 ----------------------------------- Determination of the orbitals in this new basis.
 Hamiltonian application done.
>>>>>>> b822b291
 mean_alpha  2.692250000000000E-002
   calculating the density kernel... 
 Calculating charge density...
done.
   Calculation finished. TOTAL CHARGE =   1.599999975337E+01
 ---------------------------------------------------------------- Updating potential.
 Poisson Solver:
<<<<<<< HEAD
   BC                                  : Isolated
   Dimensions                          :  [  97,  97,  155 ]
=======
   BC                                  : Free
   Box                                 :  [  97,  97,  155 ]
>>>>>>> b822b291
   MPI tasks                           :  8
 ++++++++++++++++++++++++++++++++++++++++++++++++++++++++++++++++++++++++++++++++++++++++++++
 at iteration 7 of the density optimization:
   coefficients obtained by direct minimization.
<<<<<<< HEAD
   it, fnrm coeff, energy, energyDiff   7   1.59E-04   -7.91411701798962142E+00   -1.6415E-08
 ++++++++++++++++++++++++++++++++++++++++++++++++++++++++++++++++++++++++++++++++++++++++++++
 ----------------------------------- Determination of the orbitals in this new basis.
 done.
=======
   it, fnrm coeff, energy, energyDiff   7   5.61E-05   -7.91411708598398533E+00   -1.6487E-08
 ++++++++++++++++++++++++++++++++++++++++++++++++++++++++++++++++++++++++++++++++++++++++++++
 ----------------------------------- Determination of the orbitals in this new basis.
 Hamiltonian application done.
>>>>>>> b822b291
 mean_alpha  1.459562500000000E-002
   calculating the density kernel... 
 Calculating charge density...
done.
   Calculation finished. TOTAL CHARGE =   1.599999975337E+01
 ---------------------------------------------------------------- Updating potential.
 Poisson Solver:
<<<<<<< HEAD
   BC                                  : Isolated
   Dimensions                          :  [  97,  97,  155 ]
=======
   BC                                  : Free
   Box                                 :  [  97,  97,  155 ]
>>>>>>> b822b291
   MPI tasks                           :  8
 ++++++++++++++++++++++++++++++++++++++++++++++++++++++++++++++++++++++++++++++++++++++++++++
 at iteration 8 of the density optimization:
   coefficients obtained by direct minimization.
<<<<<<< HEAD
   it, fnrm coeff, energy, energyDiff   8   7.09E-05   -7.91411702017203922E+00   -2.1824E-09
 ++++++++++++++++++++++++++++++++++++++++++++++++++++++++++++++++++++++++++++++++++++++++++++
 ----------------------------------- Determination of the orbitals in this new basis.
 done.
=======
   it, fnrm coeff, energy, energyDiff   8   2.51E-05   -7.91411709151570975E+00   -5.5317E-09
 ++++++++++++++++++++++++++++++++++++++++++++++++++++++++++++++++++++++++++++++++++++++++++++
 ----------------------------------- Determination of the orbitals in this new basis.
 Hamiltonian application done.
>>>>>>> b822b291
 mean_alpha  8.545625000000001E-003
   calculating the density kernel... 
 Calculating charge density...
done.
<<<<<<< HEAD
   Calculation finished. TOTAL CHARGE =   1.599999975338E+01
 ---------------------------------------------------------------- Updating potential.
 Poisson Solver:
   BC                                  : Isolated
   Dimensions                          :  [  97,  97,  155 ]
=======
   Calculation finished. TOTAL CHARGE =   1.599999975337E+01
 ---------------------------------------------------------------- Updating potential.
 Poisson Solver:
   BC                                  : Free
   Box                                 :  [  97,  97,  155 ]
>>>>>>> b822b291
   MPI tasks                           :  8
 ++++++++++++++++++++++++++++++++++++++++++++++++++++++++++++++++++++++++++++++++++++++++++++
 at iteration 9 of the density optimization:
   coefficients obtained by direct minimization.
<<<<<<< HEAD
   it, fnrm coeff, energy, energyDiff   9   2.69E-05   -7.91411702225328284E+00   -2.0812E-09
 ++++++++++++++++++++++++++++++++++++++++++++++++++++++++++++++++++++++++++++++++++++++++++++
   ebs, ehart, eexcu, vexcu, eexctX, eion, edisp -3.0813205585E+00  3.1019360801E+01 -5.4467164610E+00 -7.1135004377E+00  0.0000000000E+00  2.4519785763E+01  0.0000000000E+00
   itoutL, fnrm coeff, energy energyDiff   2   1.00+100   -7.91411702225328284E+00   -1.3806E-01
=======
   it, fnrm coeff, energy, energyDiff   9   9.50E-06   -7.91411709137460306E+00    1.4111E-10
 ++++++++++++++++++++++++++++++++++++++++++++++++++++++++++++++++++++++++++++++++++++++++++++
   ebs, ehart, eexcu, vexcu, eexctX, eion, edisp -3.0813205070E+00  3.1019360916E+01 -5.4467164637E+00 -7.1135004412E+00  0.0000000000E+00  2.4519785763E+01  0.0000000000E+00
   itoutL, fnrm coeff, energy energyDiff   2   1.00+100   -7.91411709137460306E+00   -1.3806E-01
>>>>>>> b822b291
 ############################################################################################
 at iteration 2 of the outer loop:
   > basis functions optimization:
     - target function is trace
     - WARNING: basis functions not converged!
<<<<<<< HEAD
     Final values: target function, fnrm   5.855432E+00    2.46E-02
   > density optimization:
     - using direct minimization.
     - WARNING: density optimization not converged!
     FINAL values: it, fnrm coeff, energy   2    2.69E-05   -7.91411702225328284E+00
=======
     Final values: target function, fnrm   6.892546E+00    2.46E-02
   > density optimization:
     - using direct minimization.
     - WARNING: density optimization not converged!
     FINAL values: it, fnrm coeff, energy   2    9.50E-06   -7.91411709137460306E+00
>>>>>>> b822b291
   > energy difference to last iteration: -1.380634E-01
 ############################################################################################
 Changing the confining potential to 100.00% of its initial value.
 Increasing the localization radius for the high accuracy part.
 input%lin%DIIS_hist_highaccur,input%lin%DIIS_hist_lowaccur,lscv%lowaccur_conver
 ged           0           5 T
 LDIIS%ISX           0
 ======================== Creation of the basis functions... ========================
 ----------------------------------------------------------------------------- iter=1
<<<<<<< HEAD
 Orthonormalization... ekin_sum,epot_sum,eproj_sum  4.13313770976E+01 -4.04055486041E+01  4.23666304294E+00  5.16249153644E+00
 Orthoconstraint...  trH, trHold  -1.54071360450930       1.000000000000000E+100
Preconditioning.
 iter, fnrm, fnrmMax, ebs, diff, noise level     1  1.6624849E-01  2.3728948E-01    -1.5407136045  -7.3987E+00   6.6499E-05
 steepest descent informations: mean alpha=1.000E-04, consecutive successes=1, DIIS=y
 WARNING: NO RECONSTRUCTION OF KERNEL
 ----------------------------------------------------------------------------- iter=2
 Orthonormalization... ekin_sum,epot_sum,eproj_sum  4.13317877285E+01 -4.04055771079E+01  4.23662535336E+00  5.16283597393E+00
 Orthoconstraint...  trH, trHold  -1.54085255410354       -1.54071360450930     
Preconditioning.
 iter, fnrm, fnrmMax, ebs, diff, noise level     2  1.6624398E-01  2.3730530E-01    -1.5408525541  -1.3895E-04   6.6498E-05
 steepest descent informations: mean alpha=1.100E-04, consecutive successes=2, DIIS=y
 WARNING: NO RECONSTRUCTION OF KERNEL
 ----------------------------------------------------------------------------- iter=3
 Orthonormalization... ekin_sum,epot_sum,eproj_sum  4.13316332544E+01 -4.04054839838E+01  4.23659778184E+00  5.16274705244E+00
 Orthoconstraint...  trH, trHold  -1.54093263685016       -1.54085255410354     
Preconditioning.
 iter, fnrm, fnrmMax, ebs, diff, noise level     3  1.6623531E-01  2.3729842E-01    -1.5409326369  -8.0083E-05   6.6494E-05
 steepest descent informations: mean alpha=1.210E-04, consecutive successes=3, DIIS=y
 WARNING: NO RECONSTRUCTION OF KERNEL
 ----------------------------------------------------------------------------- iter=4
 Orthonormalization... ekin_sum,epot_sum,eproj_sum  4.13314008045E+01 -4.04053694267E+01  4.23656926669E+00  5.16260064450E+00
 Orthoconstraint...  trH, trHold  -1.54101168248246       -1.54093263685016     
Preconditioning.
 iter, fnrm, fnrmMax, ebs, diff, noise level     4  1.6622417E-01  2.3728636E-01    -1.5410116825  -7.9046E-05   6.6490E-05
 steepest descent informations: mean alpha=1.331E-04, consecutive successes=4, DIIS=y
 WARNING: NO RECONSTRUCTION OF KERNEL
 ----------------------------------------------------------------------------- iter=5
 Orthonormalization... ekin_sum,epot_sum,eproj_sum  4.13311348213E+01 -4.04052414939E+01  4.23653838403E+00  5.16243171143E+00
 Orthoconstraint...  trH, trHold  -1.54109713207359       -1.54101168248246     
Preconditioning.
 iter, fnrm, fnrmMax, ebs, diff, noise level     5  1.6621158E-01  2.3727218E-01    -1.5410971321  -8.5450E-05   6.6485E-05
 steepest descent informations: mean alpha=1.464E-04, consecutive successes=5, DIIS=y
 WARNING: NO RECONSTRUCTION OF KERNEL
 ----------------------------------------------------------------------------- iter=6
 Orthonormalization... ekin_sum,epot_sum,eproj_sum  4.13308400036E+01 -4.04051003521E+01  4.23650454900E+00  5.16224420053E+00
 Orthoconstraint...  trH, trHold  -1.54119083230124       -1.54109713207359     
Preconditioning.
 iter, fnrm, fnrmMax, ebs, diff, noise level     6  1.6619765E-01  2.3725635E-01    -1.5411908323  -9.3700E-05   6.6479E-05
 WARNING: not converged within 6 iterations! Exiting loop due to limitations of iterations.
 Final values for fnrm, fnrmMax, ebs:   1.6619765E-01  2.3725635E-01  -1.5411908
 ============================= Basis functions created. =============================
 ----------------------------------- Determination of the orbitals in this new basis.
 done.
=======
 Orthonormalization... ekin_sum,epot_sum,eproj_sum  4.13313772658E+01 -4.04055484647E+01  4.23666307176E+00  5.16249187290E+00
 Orthoconstraint...  trH, trHold,ldiis%trmin  -7.91421834046236     
  1.000000000000000E+100  1.000000000000000E+100
Preconditioning.
 iter, fnrm, fnrmMax, ebs, diff, noise level     1  1.6624849E-01  2.3728944E-01    -7.9142183405  -1.4812E+01   2.6315E-05
 steepest descent informations: mean alpha=1.000E-04, consecutive successes=1, DIIS=y
 WARNING: NO RECONSTRUCTION OF KERNEL
 ----------------------------------------------------------------------------- iter=2
 Orthonormalization... ekin_sum,epot_sum,eproj_sum  4.13317878968E+01 -4.04055769685E+01  4.23662538216E+00  5.16283631041E+00
 Orthoconstraint...  trH, trHold,ldiis%trmin  -7.91449623962221     
  -7.91421834046236       -7.91421834046236     
Preconditioning.
 iter, fnrm, fnrmMax, ebs, diff, noise level     2  1.6624398E-01  2.3730526E-01    -7.9144962396  -2.7790E-04   2.6315E-05
 steepest descent informations: mean alpha=1.100E-04, consecutive successes=2, DIIS=y
 WARNING: NO RECONSTRUCTION OF KERNEL
 ----------------------------------------------------------------------------- iter=3
 Orthonormalization... ekin_sum,epot_sum,eproj_sum  4.13316334225E+01 -4.04054838443E+01  4.23659781076E+00  5.16274738892E+00
 Orthoconstraint...  trH, trHold,ldiis%trmin  -7.91465640509774     
  -7.91449623962221       -7.91449623962221     
Preconditioning.
 iter, fnrm, fnrmMax, ebs, diff, noise level     3  1.6623531E-01  2.3729838E-01    -7.9146564051  -1.6017E-04   2.6314E-05
 steepest descent informations: mean alpha=1.210E-04, consecutive successes=3, DIIS=y
 WARNING: NO RECONSTRUCTION OF KERNEL
 ----------------------------------------------------------------------------- iter=4
 Orthonormalization... ekin_sum,epot_sum,eproj_sum  4.13314009730E+01 -4.04053692874E+01  4.23656929547E+00  5.16260098111E+00
 Orthoconstraint...  trH, trHold,ldiis%trmin  -7.91481449631070     
  -7.91465640509774       -7.91465640509774     
Preconditioning.
 iter, fnrm, fnrmMax, ebs, diff, noise level     4  1.6622417E-01  2.3728632E-01    -7.9148144963  -1.5809E-04   2.6313E-05
 steepest descent informations: mean alpha=1.331E-04, consecutive successes=4, DIIS=y
 WARNING: NO RECONSTRUCTION OF KERNEL
 ----------------------------------------------------------------------------- iter=5
 Orthonormalization... ekin_sum,epot_sum,eproj_sum  4.13311349891E+01 -4.04052413544E+01  4.23653841303E+00  5.16243204769E+00
 Orthoconstraint...  trH, trHold,ldiis%trmin  -7.91498539565541     
  -7.91481449631070       -7.91481449631070     
Preconditioning.
 iter, fnrm, fnrmMax, ebs, diff, noise level     5  1.6621158E-01  2.3727214E-01    -7.9149853957  -1.7090E-04   2.6311E-05
 steepest descent informations: mean alpha=1.464E-04, consecutive successes=5, DIIS=y
 WARNING: NO RECONSTRUCTION OF KERNEL
 ----------------------------------------------------------------------------- iter=6
 Orthonormalization... ekin_sum,epot_sum,eproj_sum  4.13308401717E+01 -4.04051002126E+01  4.23650457786E+00  5.16224453696E+00
 Orthoconstraint...  trH, trHold,ldiis%trmin  -7.91517279599955     
  -7.91498539565541       -7.91498539565541     
Preconditioning.
 iter, fnrm, fnrmMax, ebs, diff, noise level     6  1.6619765E-01  2.3725631E-01    -7.9151727960  -1.8740E-04   2.6310E-05
 WARNING: not converged within 6 iterations! Exiting loop due to limitations of iterations.
 Final values for fnrm, fnrmMax, ebs:   1.6619765E-01  2.3725631E-01  -7.9151728
 ============================= Basis functions created. =============================
 ----------------------------------- Determination of the orbitals in this new basis.
 No Hamiltonian application required.
>>>>>>> b822b291
   calculating the density kernel... 
 Calculating charge density...
done.
   Calculation finished. TOTAL CHARGE =   1.599999975339E+01
 ---------------------------------------------------------------- Updating potential.
 Poisson Solver:
<<<<<<< HEAD
   BC                                  : Isolated
   Dimensions                          :  [  97,  97,  155 ]
=======
   BC                                  : Free
   Box                                 :  [  97,  97,  155 ]
>>>>>>> b822b291
   MPI tasks                           :  8
 ++++++++++++++++++++++++++++++++++++++++++++++++++++++++++++++++++++++++++++++++++++++++++++
 at iteration 1 of the density optimization:
   coefficients obtained by direct minimization.
<<<<<<< HEAD
   it, fnrm coeff, energy, energyDiff   1   1.29E-03   -7.91492824504581804E+00   -8.1122E-04
 ++++++++++++++++++++++++++++++++++++++++++++++++++++++++++++++++++++++++++++++++++++++++++++
 ----------------------------------- Determination of the orbitals in this new basis.
 done.
=======
   it, fnrm coeff, energy, energyDiff   1   4.57E-04   -7.91492831302084809E+00   -8.1122E-04
 ++++++++++++++++++++++++++++++++++++++++++++++++++++++++++++++++++++++++++++++++++++++++++++
 ----------------------------------- Determination of the orbitals in this new basis.
 Hamiltonian application done.
>>>>>>> b822b291
 mean_alpha  0.115000000000000     
   calculating the density kernel... 
 Calculating charge density...
done.
   Calculation finished. TOTAL CHARGE =   1.599999975339E+01
 ---------------------------------------------------------------- Updating potential.
 Poisson Solver:
<<<<<<< HEAD
   BC                                  : Isolated
   Dimensions                          :  [  97,  97,  155 ]
=======
   BC                                  : Free
   Box                                 :  [  97,  97,  155 ]
>>>>>>> b822b291
   MPI tasks                           :  8
 ++++++++++++++++++++++++++++++++++++++++++++++++++++++++++++++++++++++++++++++++++++++++++++
 at iteration 2 of the density optimization:
   coefficients obtained by direct minimization.
<<<<<<< HEAD
   it, fnrm coeff, energy, energyDiff   2   2.79E-04   -7.91492843852455863E+00   -1.9348E-07
 ++++++++++++++++++++++++++++++++++++++++++++++++++++++++++++++++++++++++++++++++++++++++++++
 ----------------------------------- Determination of the orbitals in this new basis.
 done.
=======
   it, fnrm coeff, energy, energyDiff   2   9.86E-05   -7.91492850648456781E+00   -1.9346E-07
 ++++++++++++++++++++++++++++++++++++++++++++++++++++++++++++++++++++++++++++++++++++++++++++
 ----------------------------------- Determination of the orbitals in this new basis.
 Hamiltonian application done.
>>>>>>> b822b291
 mean_alpha  0.102500000000000     
   calculating the density kernel... 
 Calculating charge density...
done.
   Calculation finished. TOTAL CHARGE =   1.599999975339E+01
 ---------------------------------------------------------------- Updating potential.
 Poisson Solver:
<<<<<<< HEAD
   BC                                  : Isolated
   Dimensions                          :  [  97,  97,  155 ]
=======
   BC                                  : Free
   Box                                 :  [  97,  97,  155 ]
>>>>>>> b822b291
   MPI tasks                           :  8
 ++++++++++++++++++++++++++++++++++++++++++++++++++++++++++++++++++++++++++++++++++++++++++++
 at iteration 3 of the density optimization:
   coefficients obtained by direct minimization.
<<<<<<< HEAD
   it, fnrm coeff, energy, energyDiff   3   8.19E-05   -7.91492845665091593E+00   -1.8126E-08
 ++++++++++++++++++++++++++++++++++++++++++++++++++++++++++++++++++++++++++++++++++++++++++++
 ----------------------------------- Determination of the orbitals in this new basis.
 done.
=======
   it, fnrm coeff, energy, energyDiff   3   2.89E-05   -7.91492852499826327E+00   -1.8514E-08
 ++++++++++++++++++++++++++++++++++++++++++++++++++++++++++++++++++++++++++++++++++++++++++++
 ----------------------------------- Determination of the orbitals in this new basis.
 Hamiltonian application done.
>>>>>>> b822b291
 mean_alpha  6.775000000000000E-002
   calculating the density kernel... 
 Calculating charge density...
done.
   Calculation finished. TOTAL CHARGE =   1.599999975339E+01
 ---------------------------------------------------------------- Updating potential.
 Poisson Solver:
<<<<<<< HEAD
   BC                                  : Isolated
   Dimensions                          :  [  97,  97,  155 ]
=======
   BC                                  : Free
   Box                                 :  [  97,  97,  155 ]
>>>>>>> b822b291
   MPI tasks                           :  8
 ++++++++++++++++++++++++++++++++++++++++++++++++++++++++++++++++++++++++++++++++++++++++++++
 at iteration 4 of the density optimization:
   coefficients obtained by direct minimization.
<<<<<<< HEAD
   it, fnrm coeff, energy, energyDiff   4   1.15E-05   -7.91492845582886773E+00    8.2205E-10
 ++++++++++++++++++++++++++++++++++++++++++++++++++++++++++++++++++++++++++++++++++++++++++++
 ----------------------------------- Determination of the orbitals in this new basis.
 done.
=======
   it, fnrm coeff, energy, energyDiff   4   4.06E-06   -7.91492852317332662E+00    1.8249E-09
 ++++++++++++++++++++++++++++++++++++++++++++++++++++++++++++++++++++++++++++++++++++++++++++
 ----------------------------------- Determination of the orbitals in this new basis.
 Hamiltonian application done.
>>>>>>> b822b291
 mean_alpha  3.387500000000000E-002
   calculating the density kernel... 
 Calculating charge density...
done.
<<<<<<< HEAD
   Calculation finished. TOTAL CHARGE =   1.599999975339E+01
 ---------------------------------------------------------------- Updating potential.
 Poisson Solver:
   BC                                  : Isolated
   Dimensions                          :  [  97,  97,  155 ]
=======
   Calculation finished. TOTAL CHARGE =   1.599999975338E+01
 ---------------------------------------------------------------- Updating potential.
 Poisson Solver:
   BC                                  : Free
   Box                                 :  [  97,  97,  155 ]
>>>>>>> b822b291
   MPI tasks                           :  8
 ++++++++++++++++++++++++++++++++++++++++++++++++++++++++++++++++++++++++++++++++++++++++++++
 at iteration 5 of the density optimization:
   coefficients obtained by direct minimization.
<<<<<<< HEAD
   it, fnrm coeff, energy, energyDiff   5   3.70E-06   -7.91492843341512398E+00    2.2414E-08
 ++++++++++++++++++++++++++++++++++++++++++++++++++++++++++++++++++++++++++++++++++++++++++++
 ----------------------------------- Determination of the orbitals in this new basis.
 done.
=======
   it, fnrm coeff, energy, energyDiff   5   1.31E-06   -7.91492854481265695E+00   -2.1639E-08
 ++++++++++++++++++++++++++++++++++++++++++++++++++++++++++++++++++++++++++++++++++++++++++++
 ----------------------------------- Determination of the orbitals in this new basis.
 Hamiltonian application done.
>>>>>>> b822b291
 mean_alpha  1.693750000000000E-002
   calculating the density kernel... 
 Calculating charge density...
done.
   Calculation finished. TOTAL CHARGE =   1.599999975339E+01
 ---------------------------------------------------------------- Updating potential.
 Poisson Solver:
<<<<<<< HEAD
   BC                                  : Isolated
   Dimensions                          :  [  97,  97,  155 ]
=======
   BC                                  : Free
   Box                                 :  [  97,  97,  155 ]
>>>>>>> b822b291
   MPI tasks                           :  8
 ++++++++++++++++++++++++++++++++++++++++++++++++++++++++++++++++++++++++++++++++++++++++++++
 at iteration 6 of the density optimization:
   coefficients obtained by direct minimization.
<<<<<<< HEAD
   it, fnrm coeff, energy, energyDiff   6   1.52E-06   -7.91492848098696200E+00   -4.7572E-08
 ++++++++++++++++++++++++++++++++++++++++++++++++++++++++++++++++++++++++++++++++++++++++++++
 ----------------------------------- Determination of the orbitals in this new basis.
 done.
=======
   it, fnrm coeff, energy, energyDiff   6   5.38E-07   -7.91492852633303201E+00    1.8480E-08
 ++++++++++++++++++++++++++++++++++++++++++++++++++++++++++++++++++++++++++++++++++++++++++++
 ----------------------------------- Determination of the orbitals in this new basis.
 Hamiltonian application done.
>>>>>>> b822b291
 mean_alpha  8.468750000000001E-003
   calculating the density kernel... 
 Calculating charge density...
done.
   Calculation finished. TOTAL CHARGE =   1.599999975339E+01
 ---------------------------------------------------------------- Updating potential.
 Poisson Solver:
<<<<<<< HEAD
   BC                                  : Isolated
   Dimensions                          :  [  97,  97,  155 ]
=======
   BC                                  : Free
   Box                                 :  [  97,  97,  155 ]
>>>>>>> b822b291
   MPI tasks                           :  8
 ++++++++++++++++++++++++++++++++++++++++++++++++++++++++++++++++++++++++++++++++++++++++++++
 at iteration 7 of the density optimization:
   coefficients obtained by direct minimization.
<<<<<<< HEAD
   it, fnrm coeff, energy, energyDiff   7   8.58E-07   -7.91492849552854594E+00   -1.4542E-08
 ++++++++++++++++++++++++++++++++++++++++++++++++++++++++++++++++++++++++++++++++++++++++++++
 ----------------------------------- Determination of the orbitals in this new basis.
 done.
=======
   it, fnrm coeff, energy, energyDiff   7   2.15E-07   -7.91492853505462435E+00   -8.7216E-09
 ++++++++++++++++++++++++++++++++++++++++++++++++++++++++++++++++++++++++++++++++++++++++++++
 ----------------------------------- Determination of the orbitals in this new basis.
 Hamiltonian application done.
>>>>>>> b822b291
 mean_alpha  4.234375000000000E-003
   calculating the density kernel... 
 Calculating charge density...
done.
   Calculation finished. TOTAL CHARGE =   1.599999975339E+01
 ---------------------------------------------------------------- Updating potential.
 Poisson Solver:
<<<<<<< HEAD
   BC                                  : Isolated
   Dimensions                          :  [  97,  97,  155 ]
=======
   BC                                  : Free
   Box                                 :  [  97,  97,  155 ]
>>>>>>> b822b291
   MPI tasks                           :  8
 ++++++++++++++++++++++++++++++++++++++++++++++++++++++++++++++++++++++++++++++++++++++++++++
 at iteration 8 of the density optimization:
   coefficients obtained by direct minimization.
<<<<<<< HEAD
   it, fnrm coeff, energy, energyDiff   8   2.92E-07   -7.91492845593247196E+00    3.9596E-08
 ++++++++++++++++++++++++++++++++++++++++++++++++++++++++++++++++++++++++++++++++++++++++++++
 ----------------------------------- Determination of the orbitals in this new basis.
 done.
=======
   it, fnrm coeff, energy, energyDiff   8   8.12E-08   -7.91492851881038106E+00    1.6244E-08
 ++++++++++++++++++++++++++++++++++++++++++++++++++++++++++++++++++++++++++++++++++++++++++++
 ----------------------------------- Determination of the orbitals in this new basis.
 Hamiltonian application done.
>>>>>>> b822b291
 mean_alpha  2.117187500000000E-003
   calculating the density kernel... 
 Calculating charge density...
done.
   Calculation finished. TOTAL CHARGE =   1.599999975339E+01
 ---------------------------------------------------------------- Updating potential.
 Poisson Solver:
<<<<<<< HEAD
   BC                                  : Isolated
   Dimensions                          :  [  97,  97,  155 ]
=======
   BC                                  : Free
   Box                                 :  [  97,  97,  155 ]
>>>>>>> b822b291
   MPI tasks                           :  8
 ++++++++++++++++++++++++++++++++++++++++++++++++++++++++++++++++++++++++++++++++++++++++++++
 at iteration 9 of the density optimization:
   coefficients obtained by direct minimization.
<<<<<<< HEAD
   it, fnrm coeff, energy, energyDiff   9   1.22E-07   -7.91492840142207044E+00    5.4510E-08
 ++++++++++++++++++++++++++++++++++++++++++++++++++++++++++++++++++++++++++++++++++++++++++++
   ebs, ehart, eexcu, vexcu, eexctX, eion, edisp -3.0823642601E+00  3.1019076863E+01 -5.4465368489E+00 -7.1132642492E+00  0.0000000000E+00  2.4519785763E+01  0.0000000000E+00
   itoutH, fnrm coeff, energy energyDiff   3   1.00+100   -7.91492840142207044E+00   -8.1138E-04
=======
   it, fnrm coeff, energy, energyDiff   9   3.58E-08   -7.91492854745668595E+00   -2.8646E-08
 ++++++++++++++++++++++++++++++++++++++++++++++++++++++++++++++++++++++++++++++++++++++++++++
   ebs, ehart, eexcu, vexcu, eexctX, eion, edisp -3.0823642703E+00  3.1019077652E+01 -5.4465368570E+00 -7.1132642598E+00  0.0000000000E+00  2.4519785763E+01  0.0000000000E+00
   itoutH, fnrm coeff, energy energyDiff   3   1.00+100   -7.91492854745668595E+00   -8.1146E-04
>>>>>>> b822b291
 ############################################################################################
 at iteration 3 of the outer loop:
   > basis functions optimization:
     - target function is energy
     - WARNING: basis functions not converged!
<<<<<<< HEAD
     Final values: target function, fnrm  -1.541191E+00    1.66E-01
   > density optimization:
     - using direct minimization.
     - WARNING: density optimization not converged!
     FINAL values: it, fnrm coeff, energy   3    1.22E-07   -7.91492840142207044E+00
   > energy difference to last iteration: -8.113792E-04
=======
     Final values: target function, fnrm  -7.915173E+00    1.66E-01
   > density optimization:
     - using direct minimization.
     - WARNING: density optimization not converged!
     FINAL values: it, fnrm coeff, energy   3    3.58E-08   -7.91492854745668595E+00
   > energy difference to last iteration: -8.114561E-04
>>>>>>> b822b291
 ############################################################################################
   calculating the density kernel... 
 Calculating charge density...
done.
   Calculation finished. TOTAL CHARGE =   1.599999975339E+01
 ------------------------------------- Building linear combinations... done.
 ----------------------------------------------------------------- Forces Calculation
 Poisson Solver:
<<<<<<< HEAD
   BC                                  : Isolated
   Dimensions                          :  [  97,  97,  155 ]
   MPI tasks                           :  8
 Electric Dipole Moment (AU):
   P vector                            :  [ -1.3974E-01,  7.1038E-02,  7.4645E-01 ]
   |P|                                 :  7.627351E-01
 Electric Dipole Moment (Debye):
   P vector                            :  [ -3.5517E-01,  1.8056E-01,  1.8973E+00 ]
   |P|                                 :  1.938679E+00
 Calculate local forces...done. Leaked force:  0.00000E+00
 Non Local forces calculated           :  Yes
 average noise along x direction:   2.59958612E-02
 average noise along y direction:   1.75162901E-02
 average noise along z direction:  -1.27008854E-01
 total average noise            :   1.30819930E-01
 clean forces norm (Ha/Bohr): maxval=  1.594682961690E-01  fnrm2=  1.423629255817E-01
 raw forces:                  maxval=  1.973994560885E-01  fnrm2=  1.603290180081E-01
 CPU time/ELAPSED time for root process     0        23.18        23.04
 Final values of the Forces for each atom
     1     Be  9.99051E-02  6.73484E-02  4.52623E-02
     2     Be  1.27376E-02  1.18863E-02 -1.58514E-01
     3     Be  1.66874E-03  5.59427E-03 -1.04116E-01
     4     Be -7.48224E-02 -5.04642E-02 -6.26496E-02
     5      H  1.04757E-02  9.07855E-03 -2.55536E-02
=======
   BC                                  : Free
   Box                                 :  [  97,  97,  155 ]
   MPI tasks                           :  8
 Electric Dipole Moment (AU):
   P vector                            :  [ -1.3974E-01,  7.1036E-02,  7.4646E-01 ]
   norm(P)                             :  7.627430E-01
 Electric Dipole Moment (Debye):
   P vector                            :  [ -3.5518E-01,  1.8056E-01,  1.8973E+00 ]
   norm(P)                             :  1.938699E+00
 Calculate local forces...done. Leaked force:  0.00000E+00
 Non Local forces calculated           :  Yes
 average noise along x direction:   2.59960237E-02
 average noise along y direction:   1.75163827E-02
 average noise along z direction:  -1.27008972E-01
 total average noise            :   1.30820090E-01
 clean forces norm (Ha/Bohr): maxval=  1.594683267368E-01  fnrm2=  1.423629716762E-01
 raw forces:                  maxval=  1.973995320109E-01  fnrm2=  1.603291040997E-01
 Timings for root process:
   CPU time (s)                        :  22.27
   Elapsed time (s)                    :  22.49
 Final values of the Forces for each atom
     1     Be  9.99052E-02  6.73485E-02  4.52624E-02
     2     Be  1.27377E-02  1.18864E-02 -1.58514E-01
     3     Be  1.66883E-03  5.59433E-03 -1.04116E-01
     4     Be -7.48223E-02 -5.04641E-02 -6.26497E-02
     5      H  1.04756E-02  9.07844E-03 -2.55536E-02
>>>>>>> b822b291
     6      H -1.08486E-02 -1.13275E-02 -1.99689E-02
     7      H  5.24108E-02 -9.06149E-02  2.64140E-02
     8      H -6.16684E-02  8.04344E-02  3.15720E-02
     9      H -3.19862E-02 -2.10356E-02  1.11657E-01
<<<<<<< HEAD
    10      H -1.01186E-01 -6.88503E-02  2.56885E-02
    11      H  9.23805E-02  6.35988E-02  3.16250E-02
    12      H  1.09333E-02  4.35160E-03  9.85830E-02
 Memory Consumption Report:
   Tot. No. of Allocations  : 39720
   Tot. No. of Deallocations: 39720
   Remaining Memory (B)     : 0
   Memory occupation: 
      Peak Value (MB): 186
=======
    10      H -1.01186E-01 -6.88503E-02  2.56886E-02
    11      H  9.23805E-02  6.35988E-02  3.16249E-02
    12      H  1.09332E-02  4.35157E-03  9.85831E-02
 Memory Consumption Report:
   Tot. No. of Allocations  : 38981
   Tot. No. of Deallocations: 38981
   Remaining Memory (B)     : 0
   Memory occupation: 
      Peak Value (MB): 164
>>>>>>> b822b291
      for the array: ilrtable
      in the routine: full_local_potential<|MERGE_RESOLUTION|>--- conflicted
+++ resolved
@@ -27,33 +27,6 @@
        ggggg       i         BBBB
  
  Reference Paper                       : The Journal of Chemical Physics 129, 014109 (2008)
-<<<<<<< HEAD
- Version Number                        : 1.7-dev.11
- Timestamp of this run                 :  2012-07-12 16:49:07.440
- Hostname                              : phys-comp-03
- #... (file:input.perf.. not present)...................................Performance Options 
- #|debug F                   Debug option
- #|fftcache 8192             Cache size for the FFT
- #|accel NO                  Acceleration (NO, CUDAGPU, OCLGPU)
- #|blas F                    CUBLAS acceleration
- #|projrad  1.50E+01         Radius of the projector as a function of the maxrad
- #|exctxpar OP2P             Exact exchange parallelisation scheme
- #|ig_diag T                 Input guess: (T:Direct, F:Iterative) diag. of Ham.
- #|ig_norbp 5                Input guess: Orbitals per process for iterative diag.
- #|ig_blocks  300 800         Input guess: Block sizes for orthonormalisation
- #|ig_tol  1.00E-04          Input guess: Tolerance criterion
- #|methortho 0               Orthogonalisation (0=Cholesky,1=GS/Chol,2=Loewdin)
- #|rho_commun DEF            Density communication scheme
- #|psolver_groupsize 0       Size of Poisson Solver taskgroups (0=nproc)
- #|unblock_comms OFF         Overlap Communications of fields (OFF,DEN,POT)
- #|linear OFF                Linear Input Guess approach (OFF, LIG, FUL, TMO)
- #|tolsym -1.00E+00          Tolerance for symmetry detection
- #|signaling F               Expose calculation results on Network
- #|signalTimeout 0           Time out on startup for signal connection
- #|domain                    Domain to add to the hostname to find the IP 
- #|verbosity 2               verbosity of the output 0=low, 2=high
- #|psp_onfly T               Calculate pseudopotential projectors on the fly
-=======
  Version Number                        : 1.7-dev.15
  Timestamp of this run                 :  2012-07-23 14:32:38.241
  Root process Hostname                 : phys-comp-03
@@ -81,7 +54,6 @@
  #|verbosity 2                  verbosity of the output 0=low, 2=high                        
  #|outdir .                     Writing directory                                            
  #|psp_onfly T                  Calculate pseudopotential projectors on the fly              
->>>>>>> b822b291
  #... (file:input.dft)............................................DFT Calculation Parameters
  #|0.45 0.45 0.45  hx,hy,hz: grid spacing in the three directions                            
  #|4.0  5.0       c(f)rmult: c(f)rmult*radii_cf(:,1(2))=coarse(fine) atom-based radius       
@@ -144,13 +116,8 @@
  #|.6d0  .1d0     decrease_amount, decrease_step                                             
  #|Be 3 2.0d-2 0.0d-4 6.0 7.0  Atom name, number of basis functions per atom, prefactor for c
  #|H  1 2.0d-2 0.0d-4 6.0 7.0 Atom name, number of basis functions per atom, prefactor for co
-<<<<<<< HEAD
- #|----------------------------------------------------------------------------------
- Data Writing directory                : data/
-=======
   #--------------------------------------------------------------------------------------- |
  Data Writing directory                : ./
->>>>>>> b822b291
  --- (file: posinp.xyz  ) --------------------------------------- Input atomic system
    Atomic system                  Fixed positions           Additional data
  Bound. C.= F             | No fixed atom            | N. sym.   = free BC     
@@ -169,10 +136,7 @@
  No material acceleration (iproc=0)
  
  ===================== BigDFT Wavefunction Optimization =============== inputPsiId= 102
-<<<<<<< HEAD
-=======
   #------------------------------------------------------------------------ Input parameters
->>>>>>> b822b291
  DFT parameters:
    eXchange Correlation:
      XC ID                             :  &ixc  1
@@ -189,18 +153,9 @@
      Max. Subspace Diagonalizations    :  1
    Density/Potential:
      Max. Iterations                   :  1
-<<<<<<< HEAD
- --- (file: input.dft) --------------------------------------------- Input Parameters
-     System Choice       Resolution Radii        SCF Iteration      Finite Size Corr.
-   Max. hgrid=  0.450 |  Coarse Wfs.= 4.00 | Wavefns Conv.= 1.0E-05 | Calculate=   F
-        XC id=      1 |    Fine Wfs.= 5.00 | Max. N. Iter.=  100x 1 | Extension= 0.0
- total charge=      0 |                    | CG Prec.Steps=       5 |  CG Steps=  30
-  elec. field=0.0E+00 |                    | DIIS Hist. N.=      10
-=======
  Post Optimization Parameters:
    Finite-Size Effect estimation:
      Scheduled                         :  No
->>>>>>> b822b291
    Input wf. policy=  102 (Linear LCAO   ) |  Output wf. policy=     0 (none        )
  Output grid policy=    0   (none        ) | Output grid format=     0         (text)
  Exchange-corr. ref.                                                   (XC: Teter 93)
@@ -277,12 +232,7 @@
  Poisson Kernel Initialization:
    MPI tasks                           :  8
  Poisson Kernel Creation:
-<<<<<<< HEAD
-   MPI tasks                           :  8
-   Boundary Conditions                 : Isolated
-=======
    Boundary Conditions                 : Free
->>>>>>> b822b291
    Memory Requirements per MPI task:
      Density (MB)                      :  1.53
      Kernel (MB)                       :  1.60
@@ -294,15 +244,6 @@
          MPI tasks 0- 6                : 100%
          MPI task 7                    :  77%
        Complete LB per task            : 1/3 LB_density + 2/3 LB_kernel
-<<<<<<< HEAD
- ------------------------------------------------- Wavefunctions Descriptors Creation
- Coarse resolution grid: Number of segments=       1626 points=     36262
-   Fine resolution grid: Number of segments=        403 points=      3271
- Total Number of Electrons       16
- Processes from 0 to 7 treat 1 orbitals 
- Total Number of Orbitals         8
- occup(1:8)= 2.0000
-=======
  Wavefunctions Descriptors, full simulation domain:
    Coarse resolution grid:
      No. of segments                   :  1626
@@ -319,7 +260,6 @@
  Occupation Numbers:
    Total Number of Orbitals            :  8
    Orbitals No. 1- 8                   :  2.0000
->>>>>>> b822b291
  ------------------------------------------------------------------------------------
  >>>> Partition of the basis functions among the processes.
     | Processes from 0 to 3 treat 3 orbitals, |
@@ -329,35 +269,6 @@
     | Processes from 0 to 3 treat 3 orbitals, |
     | processes from 4 to 7 treat 2 orbitals. |
  ------------------------------------------------------------------------------------
-<<<<<<< HEAD
- Wavefunctions memory occupation for root MPI process:  0 MB 462 KB 192
- ------------------------------------------------------------ PSP Projectors Creation
- Type    Name Number of atoms Number of projectors
-    1      Be               4                    4
-    2       H               8                    0
-                                            ------  On-the-fly projectors application
- Total number of projectors =                   16
- Total number of components =                68804
- Percent of zero components =                    0
- ------------------------------------------------------------------ Memory Estimation
- Number of atoms=   12 Number of orbitals=     8 Sim. Box Dimensions=    33   33   62
- Estimation performed for 8 processors.
- Memory occupation for principal arrays:
-               Poisson Solver Kernel (K):     1 MB   628 KB
-              Poisson Solver Density (D):     1 MB   539 KB
-     Single Wavefunction for one orbital:     0 MB   463 KB
-    All Wavefunctions for each processor:     1 MB   363 KB
-       Wavefunctions + DIIS per proc (W):    10 MB   391 KB
-     Nonlocal Pseudopotential Arrays (P):     0 MB   538 KB
-    Arrays of full uncompressed grid (U):    11 MB   130 KB
- Estimation of Memory requirements for principal code sections:
-  Kernel calculation | Density Construction | Poisson Solver | Hamiltonian application
-       ~19*K         |   W+~3*U+~ 3*D+K+P   |   ~12*D+K+W+P  |   W+~3*U+~ 3*D+K+P 
-        30MB         |        46MB          |       30MB     |            47MB
- The overall memory requirement needed for this calculation is thus: 47 MB
- By reducing the DIIS history and/or increasing the number of processors the amount of
-  memory can be reduced but for this system it will never be less than 43 MB
-=======
  Wavefunctions memory occupation for root MPI process:  0 MB 462 KB 192 B
  NonLocal PSP Projectors Descriptors:
    Creation strategy                   : On-the-fly
@@ -379,19 +290,13 @@
    Poisson Solver                      : 30.850
    Hamiltonian application             : 47.343
  Estimated Memory Peak (MB)            :  47
->>>>>>> b822b291
  WARNING: do not call check_communications in the linear scaling version!
  ion-ion interaction energy  2.45197857631131E+01
  ----------------------------------------------------------- Ionic Potential Creation
  total ionic charge, leaked charge           -15.999999146343   0.000E+00
  Poisson Solver:
-<<<<<<< HEAD
-   BC                                  : Isolated
-   Dimensions                          :  [  97,  97,  155 ]
-=======
-   BC                                  : Free
-   Box                                 :  [  97,  97,  155 ]
->>>>>>> b822b291
+   BC                                  : Free
+   Box                                 :  [  97,  97,  155 ]
    MPI tasks                           :  8
  Input Hamiltonian: { #--------------------------------------- Input Wavefunctions Creation
 WARNING: locrad for atom type Be is too small; minimal value is   1.84E+01
@@ -405,16 +310,9 @@
  {Atom Type: Be, Electronic configuration: {s: [ 2.00], p: [ 0.00,  0.00,  0.00]}},  {
  Atom Type: H, Electronic configuration: {s: [ 1.00]}}], 
  Wavelet conversion succeeded:  Yes, Deviation from normalization:  3.80E-06, 
-<<<<<<< HEAD
-             GPU acceleration:  No, Rho Commun: ALLRED (Mix), 
-      Total electronic charge:  15.999999767404, 
-                     Electronic charge changed by rho compression:  1.631081580911E-08, 
- Poisson Solver: {BC: Isolated, Dimensions:  [  97,  97,  155 ], MPI tasks:  8}, 
-=======
              GPU acceleration:  No, Rho Commun: RED_SCT, 
       Total electronic charge:  15.999999783720, 
  Poisson Solver: {BC: Free, Box:  [  97,  97,  155 ], MPI tasks:  8}, 
->>>>>>> b822b291
  Hamiltonian application for all locregs. This may take some time.
    locreg 1... done.
    locreg 2... done.
@@ -464,158 +362,6 @@
  ============================== optimizing coefficients ==============================
  ----------------------------------------------------------------------------- iter=1
 max deviation from unity, position:  1.830761E+00  17  17
-<<<<<<< HEAD
- fnrm, trace, mean alpha   1.30E+00   8.3662398600541E+00  5.00E-01
- ----------------------------------------------------------------------------- iter=2
-max deviation from unity, position:  9.680543E-02  11  11
- fnrm, trace, mean alpha   6.24E-01   8.0413131833014E+00  5.50E-01
- ----------------------------------------------------------------------------- iter=3
-max deviation from unity, position:  3.687924E-02  16  16
- fnrm, trace, mean alpha   3.38E-01   7.9391091792173E+00  6.05E-01
- ----------------------------------------------------------------------------- iter=4
-max deviation from unity, position:  2.413865E-02  16  16
- fnrm, trace, mean alpha   2.23E-01   7.8925593870024E+00  6.66E-01
- ----------------------------------------------------------------------------- iter=5
-max deviation from unity, position:  1.584601E-02  11  11
- fnrm, trace, mean alpha   1.85E-01   7.8592539514255E+00  6.92E-01
- ----------------------------------------------------------------------------- iter=6
-max deviation from unity, position:  1.538025E-02  8  8
- fnrm, trace, mean alpha   1.79E-01   7.8289241686360E+00  7.41E-01
- ----------------------------------------------------------------------------- iter=7
-max deviation from unity, position:  1.528203E-02  8  8
- fnrm, trace, mean alpha   1.83E-01   7.7997459080419E+00  7.81E-01
- ----------------------------------------------------------------------------- iter=8
-max deviation from unity, position:  1.699488E-02  15  17
- fnrm, trace, mean alpha   1.95E-01   7.7728857522548E+00  8.42E-01
- ----------------------------------------------------------------------------- iter=9
-max deviation from unity, position:  1.755450E-02  15  17
- fnrm, trace, mean alpha   2.12E-01   7.7500458809492E+00  9.18E-01
- ---------------------------------------------------------------------------- iter=10
-max deviation from unity, position:  1.638796E-02  15  17
- fnrm, trace, mean alpha   2.31E-01   7.7321359817893E+00  1.01E+00
- ---------------------------------------------------------------------------- iter=11
-max deviation from unity, position:  1.385262E-02  15  17
- fnrm, trace, mean alpha   2.50E-01   7.7187991330112E+00  1.07E+00
- ---------------------------------------------------------------------------- iter=12
-max deviation from unity, position:  1.082744E-02  15  17
- fnrm, trace, mean alpha   2.68E-01   7.7088465377765E+00  1.16E+00
- ---------------------------------------------------------------------------- iter=13
-max deviation from unity, position:  8.716600E-03  17  17
- fnrm, trace, mean alpha   2.82E-01   7.7008081900345E+00  1.26E+00
- ---------------------------------------------------------------------------- iter=14
-max deviation from unity, position:  7.209864E-03  17  17
- fnrm, trace, mean alpha   2.93E-01   7.6935295706061E+00  1.39E+00
- ---------------------------------------------------------------------------- iter=15
-max deviation from unity, position:  5.818799E-03  17  17
- fnrm, trace, mean alpha   3.02E-01   7.6862658925730E+00  1.52E+00
- ---------------------------------------------------------------------------- iter=16
-max deviation from unity, position:  4.892477E-03  3  6
- fnrm, trace, mean alpha   3.10E-01   7.6785726899416E+00  1.67E+00
- ---------------------------------------------------------------------------- iter=17
-max deviation from unity, position:  6.227317E-03  4  6
- fnrm, trace, mean alpha   3.16E-01   7.6702592747620E+00  1.84E+00
- ---------------------------------------------------------------------------- iter=18
-max deviation from unity, position:  7.950254E-03  4  6
- fnrm, trace, mean alpha   3.20E-01   7.6613682431870E+00  2.02E+00
- ---------------------------------------------------------------------------- iter=19
-max deviation from unity, position:  9.892490E-03  4  6
- fnrm, trace, mean alpha   3.23E-01   7.6521583956310E+00  2.23E+00
- ---------------------------------------------------------------------------- iter=20
-max deviation from unity, position:  1.184146E-02  4  6
- fnrm, trace, mean alpha   3.23E-01   7.6430519480125E+00  1.95E+00
- ---------------------------------------------------------------------------- iter=21
-max deviation from unity, position:  1.346143E-02  4  6
- fnrm, trace, mean alpha   3.20E-01   7.6345023242505E+00  1.25E+00
- ---------------------------------------------------------------------------- iter=22
-max deviation from unity, position:  1.404334E-02  4  6
- fnrm, trace, mean alpha   3.14E-01   7.6279383623846E+00  9.30E-01
- ---------------------------------------------------------------------------- iter=23
-max deviation from unity, position:  1.375894E-02  4  6
- fnrm, trace, mean alpha   3.08E-01   7.6233765336003E+00  4.90E-01
- ---------------------------------------------------------------------------- iter=24
-max deviation from unity, position:  4.707750E-03  6  6
- fnrm, trace, mean alpha   3.01E-01   7.6207136079497E+00  2.94E-01
- ---------------------------------------------------------------------------- iter=25
-max deviation from unity, position:  4.090494E-03  2  6
- fnrm, trace, mean alpha   2.95E-01   7.6184518560400E+00  2.50E-01
- ---------------------------------------------------------------------------- iter=26
-max deviation from unity, position:  4.419735E-03  2  6
- fnrm, trace, mean alpha   2.89E-01   7.6161544354471E+00  2.38E-01
- ---------------------------------------------------------------------------- iter=27
-max deviation from unity, position:  4.739465E-03  2  6
- fnrm, trace, mean alpha   2.83E-01   7.6138328961315E+00  2.43E-01
- ---------------------------------------------------------------------------- iter=28
-max deviation from unity, position:  5.004303E-03  2  6
- fnrm, trace, mean alpha   2.76E-01   7.6115196634401E+00  2.59E-01
- ---------------------------------------------------------------------------- iter=29
-max deviation from unity, position:  5.176473E-03  2  6
- fnrm, trace, mean alpha   2.69E-01   7.6092420188901E+00  2.80E-01
- ---------------------------------------------------------------------------- iter=30
-max deviation from unity, position:  5.235791E-03  2  6
- fnrm, trace, mean alpha   2.63E-01   7.6070176864314E+00  3.06E-01
- ---------------------------------------------------------------------------- iter=31
-max deviation from unity, position:  5.178064E-03  2  6
- fnrm, trace, mean alpha   2.57E-01   7.6048545340956E+00  3.35E-01
- ---------------------------------------------------------------------------- iter=32
-max deviation from unity, position:  5.013774E-03  2  6
- fnrm, trace, mean alpha   2.50E-01   7.6027523672133E+00  3.68E-01
- ---------------------------------------------------------------------------- iter=33
-max deviation from unity, position:  4.762974E-03  2  6
- fnrm, trace, mean alpha   2.44E-01   7.6007055107343E+00  4.04E-01
- ---------------------------------------------------------------------------- iter=34
-max deviation from unity, position:  4.449215E-03  2  6
- fnrm, trace, mean alpha   2.39E-01   7.5987054427221E+00  4.45E-01
- ---------------------------------------------------------------------------- iter=35
-max deviation from unity, position:  4.095344E-03  2  6
- fnrm, trace, mean alpha   2.33E-01   7.5967417816451E+00  4.89E-01
- ---------------------------------------------------------------------------- iter=36
-max deviation from unity, position:  3.724427E-03  2  6
- fnrm, trace, mean alpha   2.28E-01   7.5948049741555E+00  5.38E-01
- ---------------------------------------------------------------------------- iter=37
-max deviation from unity, position:  3.351581E-03  2  6
- fnrm, trace, mean alpha   2.23E-01   7.5928903453372E+00  5.92E-01
- ---------------------------------------------------------------------------- iter=38
-max deviation from unity, position:  3.443320E-03  3  6
- fnrm, trace, mean alpha   2.19E-01   7.5909969979775E+00  6.51E-01
- ---------------------------------------------------------------------------- iter=39
-max deviation from unity, position:  3.506966E-03  3  6
- fnrm, trace, mean alpha   2.15E-01   7.5891280364492E+00  7.16E-01
- ---------------------------------------------------------------------------- iter=40
-max deviation from unity, position:  3.525670E-03  3  6
- fnrm, trace, mean alpha   2.12E-01   7.5872903139197E+00  7.88E-01
- ---------------------------------------------------------------------------- iter=41
-max deviation from unity, position:  3.501949E-03  3  6
- fnrm, trace, mean alpha   2.10E-01   7.5854937048580E+00  8.67E-01
- ---------------------------------------------------------------------------- iter=42
-max deviation from unity, position:  3.440475E-03  3  6
- fnrm, trace, mean alpha   2.08E-01   7.5837501834658E+00  6.73E-01
- ---------------------------------------------------------------------------- iter=43
-max deviation from unity, position:  3.345059E-03  3  6
- fnrm, trace, mean alpha   2.07E-01   7.5820732038600E+00  4.45E-01
- ---------------------------------------------------------------------------- iter=44
-max deviation from unity, position:  3.201925E-03  3  6
- fnrm, trace, mean alpha   2.07E-01   7.5804793005866E+00  3.43E-01
- ---------------------------------------------------------------------------- iter=45
-max deviation from unity, position:  3.061364E-03  15  19
- fnrm, trace, mean alpha   2.07E-01   7.5789822398403E+00  3.03E-01
- ---------------------------------------------------------------------------- iter=46
-max deviation from unity, position:  3.165600E-03  15  19
- fnrm, trace, mean alpha   2.08E-01   7.5775917025647E+00  2.97E-01
- ---------------------------------------------------------------------------- iter=47
-max deviation from unity, position:  3.251388E-03  15  19
- fnrm, trace, mean alpha   2.09E-01   7.5763139175093E+00  3.08E-01
- ---------------------------------------------------------------------------- iter=48
-max deviation from unity, position:  3.314604E-03  15  19
- fnrm, trace, mean alpha   2.11E-01   7.5751519699400E+00  3.30E-01
- ---------------------------------------------------------------------------- iter=49
-max deviation from unity, position:  3.351092E-03  15  19
- fnrm, trace, mean alpha   2.13E-01   7.5741056804656E+00  3.58E-01
- ---------------------------------------------------------------------------- iter=50
-max deviation from unity, position:  3.356914E-03  15  19
- fnrm, trace, mean alpha   2.16E-01   7.5731722896213E+00  3.92E-01
- WARNING: not converged within 50 iterations! Exiting loop due to limitations of iterations.
- Final values for fnrm, trace:   2.1624243E-01  7.5731723E+00
-=======
  fnrm, trace, mean alpha   1.30E+00   8.3662399265375E+00  5.00E-01
  ----------------------------------------------------------------------------- iter=2
 max deviation from unity, position:  9.680543E-02  11  11
@@ -766,7 +512,6 @@
  fnrm, trace, mean alpha   2.16E-01   7.5731723540985E+00  3.92E-01
  WARNING: not converged within 50 iterations! Exiting loop due to limitations of iterations.
  Final values for fnrm, trace:   2.1624243E-01  7.5731724E+00
->>>>>>> b822b291
  ====================================================================================
  ----------------------------------- Determination of the orbitals in this new basis.
  Hamiltonian application done.
@@ -797,45 +542,6 @@
  ****************************** LINEAR SCALING VERSION ******************************
  Changing the confining potential to 100.00% of its initial value.
  calling orthonormalizeLocalized (exact)
-<<<<<<< HEAD
- input%lin%DIIS_hist_highaccur,input%lin%DIIS_hist_lowaccur,lscv%lowaccur_conver
- ged           0           5 F
- LDIIS%ISX           5
- ======================== Creation of the basis functions... ========================
- ----------------------------------------------------------------------------- iter=1
- Orthonormalization... ekin_sum,epot_sum,eproj_sum  4.01941204514E+01 -2.84464103102E+01  3.38621198711E+00  1.51339221283E+01
- Orthoconstraint... Preconditioning.
- iter, fnrm, fnrmMax, trace, diff, noise level     1  4.2084895E-01  5.6643437E-01     7.5669610642   7.5670E+00   1.6834E-04
- DIIS informations: history length=5, consecutive failures=0, total failures=0
- WARNING: NO RECONSTRUCTION OF KERNEL
- ----------------------------------------------------------------------------- iter=2
- Orthonormalization... ekin_sum,epot_sum,eproj_sum  4.11165285997E+01 -3.08241880214E+01  3.88364230796E+00  1.41759828863E+01
- Orthoconstraint... Preconditioning.
- iter, fnrm, fnrmMax, trace, diff, noise level     2  2.5546489E-01  3.6640223E-01     7.0879914432  -4.7897E-01   1.0219E-04
- DIIS informations: history length=5, consecutive failures=0, total failures=0
- WARNING: NO RECONSTRUCTION OF KERNEL
- ----------------------------------------------------------------------------- iter=3
- Orthonormalization... ekin_sum,epot_sum,eproj_sum  4.09969882640E+01 -3.09108298076E+01  3.93838447014E+00  1.40245429265E+01
- Orthoconstraint... Preconditioning.
- iter, fnrm, fnrmMax, trace, diff, noise level     3  8.2866105E-02  1.2400394E-01     7.0122714633  -7.5720E-02   3.3146E-05
- DIIS informations: history length=5, consecutive failures=0, total failures=0
- WARNING: NO RECONSTRUCTION OF KERNEL
- ----------------------------------------------------------------------------- iter=4
- Orthonormalization... ekin_sum,epot_sum,eproj_sum  4.10524406259E+01 -3.10392384859E+01  3.98104481653E+00  1.39942469565E+01
- Orthoconstraint... Preconditioning.
- iter, fnrm, fnrmMax, trace, diff, noise level     4  3.8178101E-02  5.7619820E-02     6.9971234783  -1.5148E-02   1.5271E-05
- DIIS informations: history length=5, consecutive failures=0, total failures=0
- WARNING: NO RECONSTRUCTION OF KERNEL
- ----------------------------------------------------------------------------- iter=5
- Orthonormalization... ekin_sum,epot_sum,eproj_sum  4.10125221982E+01 -3.10367523685E+01  4.00402500061E+00  1.39797948303E+01
- Orthoconstraint... Preconditioning.
- iter, fnrm, fnrmMax, trace, diff, noise level     5  2.9230441E-02  4.2764274E-02     6.9898974151  -7.2261E-03   1.1692E-05
- WARNING: not converged within 5 iterations! Exiting loop due to limitations of iterations.
- Final values for fnrm, fnrmMax, trace:   2.9230441E-02  4.2764274E-02   6.9898974
- ============================= Basis functions created. =============================
- ----------------------------------- Determination of the orbitals in this new basis.
- done.
-=======
  ======================== Creation of the basis functions... ========================
  ----------------------------------------------------------------------------- iter=1
  Orthonormalization... ekin_sum,epot_sum,eproj_sum  4.01941204734E+01 -2.84464101904E+01  3.38621197800E+00  1.51339222609E+01
@@ -870,35 +576,22 @@
  ============================= Basis functions created. =============================
  ----------------------------------- Determination of the orbitals in this new basis.
  Hamiltonian application done.
->>>>>>> b822b291
    calculating the density kernel... 
  Calculating charge density...
 done.
    Calculation finished. TOTAL CHARGE =   1.599999970079E+01
  ---------------------------------------------------------------- Updating potential.
  Poisson Solver:
-<<<<<<< HEAD
-   BC                                  : Isolated
-   Dimensions                          :  [  97,  97,  155 ]
-=======
-   BC                                  : Free
-   Box                                 :  [  97,  97,  155 ]
->>>>>>> b822b291
+   BC                                  : Free
+   Box                                 :  [  97,  97,  155 ]
    MPI tasks                           :  8
  ++++++++++++++++++++++++++++++++++++++++++++++++++++++++++++++++++++++++++++++++++++++++++++
  at iteration 1 of the density optimization:
    coefficients obtained by direct minimization.
-<<<<<<< HEAD
-   it, fnrm coeff, energy, energyDiff   1   6.94E-02   -8.06486891182342802E+00   -8.0649E+00
- ++++++++++++++++++++++++++++++++++++++++++++++++++++++++++++++++++++++++++++++++++++++++++++
- ----------------------------------- Determination of the orbitals in this new basis.
- done.
-=======
    it, fnrm coeff, energy, energyDiff   1   2.45E-02   -8.06486891617185719E+00   -8.0649E+00
  ++++++++++++++++++++++++++++++++++++++++++++++++++++++++++++++++++++++++++++++++++++++++++++
  ----------------------------------- Determination of the orbitals in this new basis.
  Hamiltonian application done.
->>>>>>> b822b291
  mean_alpha  0.100000000000000     
    calculating the density kernel... 
  Calculating charge density...
@@ -906,28 +599,16 @@
    Calculation finished. TOTAL CHARGE =   1.599999970666E+01
  ---------------------------------------------------------------- Updating potential.
  Poisson Solver:
-<<<<<<< HEAD
-   BC                                  : Isolated
-   Dimensions                          :  [  97,  97,  155 ]
-=======
-   BC                                  : Free
-   Box                                 :  [  97,  97,  155 ]
->>>>>>> b822b291
+   BC                                  : Free
+   Box                                 :  [  97,  97,  155 ]
    MPI tasks                           :  8
  ++++++++++++++++++++++++++++++++++++++++++++++++++++++++++++++++++++++++++++++++++++++++++++
  at iteration 2 of the density optimization:
    coefficients obtained by direct minimization.
-<<<<<<< HEAD
-   it, fnrm coeff, energy, energyDiff   2   3.14E-01   -7.67620490536119249E+00    3.8866E-01
- ++++++++++++++++++++++++++++++++++++++++++++++++++++++++++++++++++++++++++++++++++++++++++++
- ----------------------------------- Determination of the orbitals in this new basis.
- done.
-=======
    it, fnrm coeff, energy, energyDiff   2   1.11E-01   -7.67620491142594474E+00    3.8866E-01
  ++++++++++++++++++++++++++++++++++++++++++++++++++++++++++++++++++++++++++++++++++++++++++++
  ----------------------------------- Determination of the orbitals in this new basis.
  Hamiltonian application done.
->>>>>>> b822b291
  mean_alpha  0.110000000000000     
    calculating the density kernel... 
  Calculating charge density...
@@ -935,28 +616,16 @@
    Calculation finished. TOTAL CHARGE =   1.599999971288E+01
  ---------------------------------------------------------------- Updating potential.
  Poisson Solver:
-<<<<<<< HEAD
-   BC                                  : Isolated
-   Dimensions                          :  [  97,  97,  155 ]
-=======
-   BC                                  : Free
-   Box                                 :  [  97,  97,  155 ]
->>>>>>> b822b291
+   BC                                  : Free
+   Box                                 :  [  97,  97,  155 ]
    MPI tasks                           :  8
  ++++++++++++++++++++++++++++++++++++++++++++++++++++++++++++++++++++++++++++++++++++++++++++
  at iteration 3 of the density optimization:
    coefficients obtained by direct minimization.
-<<<<<<< HEAD
-   it, fnrm coeff, energy, energyDiff   3   2.63E-01   -7.70601140546489560E+00   -2.9807E-02
- ++++++++++++++++++++++++++++++++++++++++++++++++++++++++++++++++++++++++++++++++++++++++++++
- ----------------------------------- Determination of the orbitals in this new basis.
- done.
-=======
    it, fnrm coeff, energy, energyDiff   3   9.29E-02   -7.70601141159426462E+00   -2.9807E-02
  ++++++++++++++++++++++++++++++++++++++++++++++++++++++++++++++++++++++++++++++++++++++++++++
  ----------------------------------- Determination of the orbitals in this new basis.
  Hamiltonian application done.
->>>>>>> b822b291
  mean_alpha  0.121000000000000     
    calculating the density kernel... 
  Calculating charge density...
@@ -964,28 +633,16 @@
    Calculation finished. TOTAL CHARGE =   1.599999973641E+01
  ---------------------------------------------------------------- Updating potential.
  Poisson Solver:
-<<<<<<< HEAD
-   BC                                  : Isolated
-   Dimensions                          :  [  97,  97,  155 ]
-=======
-   BC                                  : Free
-   Box                                 :  [  97,  97,  155 ]
->>>>>>> b822b291
+   BC                                  : Free
+   Box                                 :  [  97,  97,  155 ]
    MPI tasks                           :  8
  ++++++++++++++++++++++++++++++++++++++++++++++++++++++++++++++++++++++++++++++++++++++++++++
  at iteration 4 of the density optimization:
    coefficients obtained by direct minimization.
-<<<<<<< HEAD
-   it, fnrm coeff, energy, energyDiff   4   2.15E-01   -7.78122469034576980E+00   -7.5213E-02
- ++++++++++++++++++++++++++++++++++++++++++++++++++++++++++++++++++++++++++++++++++++++++++++
- ----------------------------------- Determination of the orbitals in this new basis.
- done.
-=======
    it, fnrm coeff, energy, energyDiff   4   7.60E-02   -7.78122472306420221E+00   -7.5213E-02
  ++++++++++++++++++++++++++++++++++++++++++++++++++++++++++++++++++++++++++++++++++++++++++++
  ----------------------------------- Determination of the orbitals in this new basis.
  Hamiltonian application done.
->>>>>>> b822b291
  mean_alpha  6.050000000000001E-002
    calculating the density kernel... 
  Calculating charge density...
@@ -993,28 +650,16 @@
    Calculation finished. TOTAL CHARGE =   1.599999973971E+01
  ---------------------------------------------------------------- Updating potential.
  Poisson Solver:
-<<<<<<< HEAD
-   BC                                  : Isolated
-   Dimensions                          :  [  97,  97,  155 ]
-=======
-   BC                                  : Free
-   Box                                 :  [  97,  97,  155 ]
->>>>>>> b822b291
+   BC                                  : Free
+   Box                                 :  [  97,  97,  155 ]
    MPI tasks                           :  8
  ++++++++++++++++++++++++++++++++++++++++++++++++++++++++++++++++++++++++++++++++++++++++++++
  at iteration 5 of the density optimization:
    coefficients obtained by direct minimization.
-<<<<<<< HEAD
-   it, fnrm coeff, energy, energyDiff   5   8.64E-02   -7.77034987807176591E+00    1.0875E-02
- ++++++++++++++++++++++++++++++++++++++++++++++++++++++++++++++++++++++++++++++++++++++++++++
- ----------------------------------- Determination of the orbitals in this new basis.
- done.
-=======
    it, fnrm coeff, energy, energyDiff   5   3.05E-02   -7.77034988902388690E+00    1.0875E-02
  ++++++++++++++++++++++++++++++++++++++++++++++++++++++++++++++++++++++++++++++++++++++++++++
  ----------------------------------- Determination of the orbitals in this new basis.
  Hamiltonian application done.
->>>>>>> b822b291
  mean_alpha  4.840000000000001E-002
    calculating the density kernel... 
  Calculating charge density...
@@ -1022,28 +667,16 @@
    Calculation finished. TOTAL CHARGE =   1.599999974317E+01
  ---------------------------------------------------------------- Updating potential.
  Poisson Solver:
-<<<<<<< HEAD
-   BC                                  : Isolated
-   Dimensions                          :  [  97,  97,  155 ]
-=======
-   BC                                  : Free
-   Box                                 :  [  97,  97,  155 ]
->>>>>>> b822b291
+   BC                                  : Free
+   Box                                 :  [  97,  97,  155 ]
    MPI tasks                           :  8
  ++++++++++++++++++++++++++++++++++++++++++++++++++++++++++++++++++++++++++++++++++++++++++++
  at iteration 6 of the density optimization:
    coefficients obtained by direct minimization.
-<<<<<<< HEAD
-   it, fnrm coeff, energy, energyDiff   6   5.10E-02   -7.77640982034602146E+00   -6.0599E-03
- ++++++++++++++++++++++++++++++++++++++++++++++++++++++++++++++++++++++++++++++++++++++++++++
- ----------------------------------- Determination of the orbitals in this new basis.
- done.
-=======
    it, fnrm coeff, energy, energyDiff   6   1.80E-02   -7.77640982683636750E+00   -6.0599E-03
  ++++++++++++++++++++++++++++++++++++++++++++++++++++++++++++++++++++++++++++++++++++++++++++
  ----------------------------------- Determination of the orbitals in this new basis.
  Hamiltonian application done.
->>>>>>> b822b291
  mean_alpha  3.100625000000001E-002
    calculating the density kernel... 
  Calculating charge density...
@@ -1051,28 +684,16 @@
    Calculation finished. TOTAL CHARGE =   1.599999974362E+01
  ---------------------------------------------------------------- Updating potential.
  Poisson Solver:
-<<<<<<< HEAD
-   BC                                  : Isolated
-   Dimensions                          :  [  97,  97,  155 ]
-=======
-   BC                                  : Free
-   Box                                 :  [  97,  97,  155 ]
->>>>>>> b822b291
+   BC                                  : Free
+   Box                                 :  [  97,  97,  155 ]
    MPI tasks                           :  8
  ++++++++++++++++++++++++++++++++++++++++++++++++++++++++++++++++++++++++++++++++++++++++++++
  at iteration 7 of the density optimization:
    coefficients obtained by direct minimization.
-<<<<<<< HEAD
-   it, fnrm coeff, energy, energyDiff   7   1.50E-02   -7.77476799738028390E+00    1.6418E-03
- ++++++++++++++++++++++++++++++++++++++++++++++++++++++++++++++++++++++++++++++++++++++++++++
- ----------------------------------- Determination of the orbitals in this new basis.
- done.
-=======
    it, fnrm coeff, energy, energyDiff   7   5.31E-03   -7.77476800589655070E+00    1.6418E-03
  ++++++++++++++++++++++++++++++++++++++++++++++++++++++++++++++++++++++++++++++++++++++++++++
  ----------------------------------- Determination of the orbitals in this new basis.
  Hamiltonian application done.
->>>>>>> b822b291
  mean_alpha  2.662000000000000E-002
    calculating the density kernel... 
  Calculating charge density...
@@ -1080,28 +701,16 @@
    Calculation finished. TOTAL CHARGE =   1.599999974090E+01
  ---------------------------------------------------------------- Updating potential.
  Poisson Solver:
-<<<<<<< HEAD
-   BC                                  : Isolated
-   Dimensions                          :  [  97,  97,  155 ]
-=======
-   BC                                  : Free
-   Box                                 :  [  97,  97,  155 ]
->>>>>>> b822b291
+   BC                                  : Free
+   Box                                 :  [  97,  97,  155 ]
    MPI tasks                           :  8
  ++++++++++++++++++++++++++++++++++++++++++++++++++++++++++++++++++++++++++++++++++++++++++++
  at iteration 8 of the density optimization:
    coefficients obtained by direct minimization.
-<<<<<<< HEAD
-   it, fnrm coeff, energy, energyDiff   8   2.64E-02   -7.77628809182278147E+00   -1.5201E-03
- ++++++++++++++++++++++++++++++++++++++++++++++++++++++++++++++++++++++++++++++++++++++++++++
- ----------------------------------- Determination of the orbitals in this new basis.
- done.
-=======
    it, fnrm coeff, energy, energyDiff   8   9.32E-03   -7.77628809838816082E+00   -1.5201E-03
  ++++++++++++++++++++++++++++++++++++++++++++++++++++++++++++++++++++++++++++++++++++++++++++
  ----------------------------------- Determination of the orbitals in this new basis.
  Hamiltonian application done.
->>>>>>> b822b291
  mean_alpha  1.331000000000000E-002
    calculating the density kernel... 
  Calculating charge density...
@@ -1109,80 +718,21 @@
    Calculation finished. TOTAL CHARGE =   1.599999974188E+01
  ---------------------------------------------------------------- Updating potential.
  Poisson Solver:
-<<<<<<< HEAD
-   BC                                  : Isolated
-   Dimensions                          :  [  97,  97,  155 ]
-=======
-   BC                                  : Free
-   Box                                 :  [  97,  97,  155 ]
->>>>>>> b822b291
+   BC                                  : Free
+   Box                                 :  [  97,  97,  155 ]
    MPI tasks                           :  8
  ++++++++++++++++++++++++++++++++++++++++++++++++++++++++++++++++++++++++++++++++++++++++++++
  at iteration 9 of the density optimization:
    coefficients obtained by direct minimization.
-<<<<<<< HEAD
-   it, fnrm coeff, energy, energyDiff   9   1.45E-02   -7.77605367071006626E+00    2.3442E-04
- ++++++++++++++++++++++++++++++++++++++++++++++++++++++++++++++++++++++++++++++++++++++++++++
-   ebs, ehart, eexcu, vexcu, eexctX, eion, edisp -2.9666665664E+00  3.1008820678E+01 -5.4589984316E+00 -7.1297164971E+00  0.0000000000E+00  2.4519785763E+01  0.0000000000E+00
-   itoutL, fnrm coeff, energy energyDiff   1   1.00+100   -7.77605367071006626E+00   -7.7761E+00
-=======
    it, fnrm coeff, energy, energyDiff   9   5.14E-03   -7.77605367807224823E+00    2.3442E-04
  ++++++++++++++++++++++++++++++++++++++++++++++++++++++++++++++++++++++++++++++++++++++++++++
    ebs, ehart, eexcu, vexcu, eexctX, eion, edisp -2.9666666040E+00  3.1008820687E+01 -5.4589984299E+00 -7.1297164949E+00  0.0000000000E+00  2.4519785763E+01  0.0000000000E+00
    itoutL, fnrm coeff, energy energyDiff   1   1.00+100   -7.77605367807224823E+00   -7.7761E+00
->>>>>>> b822b291
  ############################################################################################
  at iteration 1 of the outer loop:
    > basis functions optimization:
      - target function is trace
      - WARNING: basis functions not converged!
-<<<<<<< HEAD
-     Final values: target function, fnrm   6.989897E+00    2.92E-02
-   > density optimization:
-     - using direct minimization.
-     - WARNING: density optimization not converged!
-     FINAL values: it, fnrm coeff, energy   1    1.45E-02   -7.77605367071006626E+00
-   > energy difference to last iteration: -7.776054E+00
- ############################################################################################
- Changing the confining potential to 100.00% of its initial value.
- input%lin%DIIS_hist_highaccur,input%lin%DIIS_hist_lowaccur,lscv%lowaccur_conver
- ged           0           5 F
- LDIIS%ISX           5
- ======================== Creation of the basis functions... ========================
- ----------------------------------------------------------------------------- iter=1
- Orthonormalization... ekin_sum,epot_sum,eproj_sum  4.10125221982E+01 -3.32041179248E+01  4.00402500061E+00  1.18124292740E+01
- Orthoconstraint... Preconditioning.
- iter, fnrm, fnrmMax, trace, diff, noise level     1  5.9564327E-02  9.0001558E-02     5.9062146370   5.9062E+00   2.3826E-05
- DIIS informations: history length=5, consecutive failures=0, total failures=0
- WARNING: NO RECONSTRUCTION OF KERNEL
- ----------------------------------------------------------------------------- iter=2
- Orthonormalization... ekin_sum,epot_sum,eproj_sum  4.11305430827E+01 -3.35525244949E+01  4.17119272512E+00  1.17492113129E+01
- Orthoconstraint... Preconditioning.
- iter, fnrm, fnrmMax, trace, diff, noise level     2  4.4392535E-02  7.2632637E-02     5.8746056564  -3.1609E-02   1.7757E-05
- DIIS informations: history length=5, consecutive failures=0, total failures=0
- WARNING: NO RECONSTRUCTION OF KERNEL
- ----------------------------------------------------------------------------- iter=3
- Orthonormalization... ekin_sum,epot_sum,eproj_sum  4.12331041374E+01 -3.37216285025E+01  4.21244152133E+00  1.17239171562E+01
- Orthoconstraint... Preconditioning.
- iter, fnrm, fnrmMax, trace, diff, noise level     3  3.0004989E-02  4.3697837E-02     5.8619585781  -1.2647E-02   1.2002E-05
- DIIS informations: history length=5, consecutive failures=0, total failures=0
- WARNING: NO RECONSTRUCTION OF KERNEL
- ----------------------------------------------------------------------------- iter=4
- Orthonormalization... ekin_sum,epot_sum,eproj_sum  4.12610573210E+01 -3.37793306463E+01  4.23426274750E+00  1.17159894222E+01
- Orthoconstraint... Preconditioning.
- iter, fnrm, fnrmMax, trace, diff, noise level     4  2.6118554E-02  4.9446715E-02     5.8579947111  -3.9639E-03   1.0447E-05
- DIIS informations: history length=5, consecutive failures=0, total failures=0
- WARNING: NO RECONSTRUCTION OF KERNEL
- ----------------------------------------------------------------------------- iter=5
- Orthonormalization... ekin_sum,epot_sum,eproj_sum  4.13313770976E+01 -3.38571770077E+01  4.23666304294E+00  1.17108631328E+01
- Orthoconstraint... Preconditioning.
- iter, fnrm, fnrmMax, trace, diff, noise level     5  2.4617133E-02  5.0305924E-02     5.8554315664  -2.5631E-03   9.8469E-06
- WARNING: not converged within 5 iterations! Exiting loop due to limitations of iterations.
- Final values for fnrm, fnrmMax, trace:   2.4617133E-02  5.0305924E-02   5.8554316
- ============================= Basis functions created. =============================
- ----------------------------------- Determination of the orbitals in this new basis.
- done.
-=======
      Final values: target function, fnrm   8.653185E+00    2.92E-02
    > density optimization:
      - using direct minimization.
@@ -1225,35 +775,22 @@
  ============================= Basis functions created. =============================
  ----------------------------------- Determination of the orbitals in this new basis.
  Hamiltonian application done.
->>>>>>> b822b291
    calculating the density kernel... 
  Calculating charge density...
 done.
    Calculation finished. TOTAL CHARGE =   1.599999975819E+01
  ---------------------------------------------------------------- Updating potential.
  Poisson Solver:
-<<<<<<< HEAD
-   BC                                  : Isolated
-   Dimensions                          :  [  97,  97,  155 ]
-=======
-   BC                                  : Free
-   Box                                 :  [  97,  97,  155 ]
->>>>>>> b822b291
+   BC                                  : Free
+   Box                                 :  [  97,  97,  155 ]
    MPI tasks                           :  8
  ++++++++++++++++++++++++++++++++++++++++++++++++++++++++++++++++++++++++++++++++++++++++++++
  at iteration 1 of the density optimization:
    coefficients obtained by direct minimization.
-<<<<<<< HEAD
-   it, fnrm coeff, energy, energyDiff   1   6.63E-02   -7.91662203425592637E+00   -1.4057E-01
- ++++++++++++++++++++++++++++++++++++++++++++++++++++++++++++++++++++++++++++++++++++++++++++
- ----------------------------------- Determination of the orbitals in this new basis.
- done.
-=======
    it, fnrm coeff, energy, energyDiff   1   2.34E-02   -7.91662210817738199E+00   -1.4057E-01
  ++++++++++++++++++++++++++++++++++++++++++++++++++++++++++++++++++++++++++++++++++++++++++++
  ----------------------------------- Determination of the orbitals in this new basis.
  Hamiltonian application done.
->>>>>>> b822b291
  mean_alpha  0.220000000000000     
    calculating the density kernel... 
  Calculating charge density...
@@ -1261,28 +798,16 @@
    Calculation finished. TOTAL CHARGE =   1.599999974704E+01
  ---------------------------------------------------------------- Updating potential.
  Poisson Solver:
-<<<<<<< HEAD
-   BC                                  : Isolated
-   Dimensions                          :  [  97,  97,  155 ]
-=======
-   BC                                  : Free
-   Box                                 :  [  97,  97,  155 ]
->>>>>>> b822b291
+   BC                                  : Free
+   Box                                 :  [  97,  97,  155 ]
    MPI tasks                           :  8
  ++++++++++++++++++++++++++++++++++++++++++++++++++++++++++++++++++++++++++++++++++++++++++++
  at iteration 2 of the density optimization:
    coefficients obtained by direct minimization.
-<<<<<<< HEAD
-   it, fnrm coeff, energy, energyDiff   2   4.12E-02   -7.91509759538885405E+00    1.5244E-03
- ++++++++++++++++++++++++++++++++++++++++++++++++++++++++++++++++++++++++++++++++++++++++++++
- ----------------------------------- Determination of the orbitals in this new basis.
- done.
-=======
    it, fnrm coeff, energy, energyDiff   2   1.46E-02   -7.91509766682586857E+00    1.5244E-03
  ++++++++++++++++++++++++++++++++++++++++++++++++++++++++++++++++++++++++++++++++++++++++++++
  ----------------------------------- Determination of the orbitals in this new basis.
  Hamiltonian application done.
->>>>>>> b822b291
  mean_alpha  0.110000000000000     
    calculating the density kernel... 
  Calculating charge density...
@@ -1290,60 +815,33 @@
    Calculation finished. TOTAL CHARGE =   1.599999975333E+01
  ---------------------------------------------------------------- Updating potential.
  Poisson Solver:
-<<<<<<< HEAD
-   BC                                  : Isolated
-   Dimensions                          :  [  97,  97,  155 ]
-=======
-   BC                                  : Free
-   Box                                 :  [  97,  97,  155 ]
->>>>>>> b822b291
+   BC                                  : Free
+   Box                                 :  [  97,  97,  155 ]
    MPI tasks                           :  8
  ++++++++++++++++++++++++++++++++++++++++++++++++++++++++++++++++++++++++++++++++++++++++++++
  at iteration 3 of the density optimization:
    coefficients obtained by direct minimization.
-<<<<<<< HEAD
-   it, fnrm coeff, energy, energyDiff   3   5.20E-02   -7.91582096379172029E+00   -7.2337E-04
- ++++++++++++++++++++++++++++++++++++++++++++++++++++++++++++++++++++++++++++++++++++++++++++
- ----------------------------------- Determination of the orbitals in this new basis.
- done.
-=======
    it, fnrm coeff, energy, energyDiff   3   1.84E-02   -7.91582103110122048E+00   -7.2336E-04
  ++++++++++++++++++++++++++++++++++++++++++++++++++++++++++++++++++++++++++++++++++++++++++++
  ----------------------------------- Determination of the orbitals in this new basis.
  Hamiltonian application done.
->>>>>>> b822b291
  mean_alpha  7.975000000000002E-002
    calculating the density kernel... 
  Calculating charge density...
 done.
-<<<<<<< HEAD
-   Calculation finished. TOTAL CHARGE =   1.599999975340E+01
- ---------------------------------------------------------------- Updating potential.
- Poisson Solver:
-   BC                                  : Isolated
-   Dimensions                          :  [  97,  97,  155 ]
-=======
    Calculation finished. TOTAL CHARGE =   1.599999975339E+01
  ---------------------------------------------------------------- Updating potential.
  Poisson Solver:
    BC                                  : Free
    Box                                 :  [  97,  97,  155 ]
->>>>>>> b822b291
    MPI tasks                           :  8
  ++++++++++++++++++++++++++++++++++++++++++++++++++++++++++++++++++++++++++++++++++++++++++++
  at iteration 4 of the density optimization:
    coefficients obtained by direct minimization.
-<<<<<<< HEAD
-   it, fnrm coeff, energy, energyDiff   4   5.98E-03   -7.91412631037261249E+00    1.6947E-03
- ++++++++++++++++++++++++++++++++++++++++++++++++++++++++++++++++++++++++++++++++++++++++++++
- ----------------------------------- Determination of the orbitals in this new basis.
- done.
-=======
    it, fnrm coeff, energy, energyDiff   4   2.11E-03   -7.91412637836401345E+00    1.6947E-03
  ++++++++++++++++++++++++++++++++++++++++++++++++++++++++++++++++++++++++++++++++++++++++++++
  ----------------------------------- Determination of the orbitals in this new basis.
  Hamiltonian application done.
->>>>>>> b822b291
  mean_alpha  4.895000000000001E-002
    calculating the density kernel... 
  Calculating charge density...
@@ -1351,28 +849,16 @@
    Calculation finished. TOTAL CHARGE =   1.599999975338E+01
  ---------------------------------------------------------------- Updating potential.
  Poisson Solver:
-<<<<<<< HEAD
-   BC                                  : Isolated
-   Dimensions                          :  [  97,  97,  155 ]
-=======
-   BC                                  : Free
-   Box                                 :  [  97,  97,  155 ]
->>>>>>> b822b291
+   BC                                  : Free
+   Box                                 :  [  97,  97,  155 ]
    MPI tasks                           :  8
  ++++++++++++++++++++++++++++++++++++++++++++++++++++++++++++++++++++++++++++++++++++++++++++
  at iteration 5 of the density optimization:
    coefficients obtained by direct minimization.
-<<<<<<< HEAD
-   it, fnrm coeff, energy, energyDiff   5   1.54E-03   -7.91411639409711043E+00    9.9163E-06
- ++++++++++++++++++++++++++++++++++++++++++++++++++++++++++++++++++++++++++++++++++++++++++++
- ----------------------------------- Determination of the orbitals in this new basis.
- done.
-=======
    it, fnrm coeff, energy, energyDiff   5   5.44E-04   -7.91411646205968466E+00    9.9163E-06
  ++++++++++++++++++++++++++++++++++++++++++++++++++++++++++++++++++++++++++++++++++++++++++++
  ----------------------------------- Determination of the orbitals in this new basis.
  Hamiltonian application done.
->>>>>>> b822b291
  mean_alpha  4.312000000000001E-002
    calculating the density kernel... 
  Calculating charge density...
@@ -1380,28 +866,16 @@
    Calculation finished. TOTAL CHARGE =   1.599999975338E+01
  ---------------------------------------------------------------- Updating potential.
  Poisson Solver:
-<<<<<<< HEAD
-   BC                                  : Isolated
-   Dimensions                          :  [  97,  97,  155 ]
-=======
-   BC                                  : Free
-   Box                                 :  [  97,  97,  155 ]
->>>>>>> b822b291
+   BC                                  : Free
+   Box                                 :  [  97,  97,  155 ]
    MPI tasks                           :  8
  ++++++++++++++++++++++++++++++++++++++++++++++++++++++++++++++++++++++++++++++++++++++++++++
  at iteration 6 of the density optimization:
    coefficients obtained by direct minimization.
-<<<<<<< HEAD
-   it, fnrm coeff, energy, energyDiff   6   6.06E-04   -7.91411700157431497E+00   -6.0748E-07
- ++++++++++++++++++++++++++++++++++++++++++++++++++++++++++++++++++++++++++++++++++++++++++++
- ----------------------------------- Determination of the orbitals in this new basis.
- done.
-=======
    it, fnrm coeff, energy, energyDiff   6   2.14E-04   -7.91411706949680038E+00   -6.0744E-07
  ++++++++++++++++++++++++++++++++++++++++++++++++++++++++++++++++++++++++++++++++++++++++++++
  ----------------------------------- Determination of the orbitals in this new basis.
  Hamiltonian application done.
->>>>>>> b822b291
  mean_alpha  2.692250000000000E-002
    calculating the density kernel... 
  Calculating charge density...
@@ -1409,28 +883,16 @@
    Calculation finished. TOTAL CHARGE =   1.599999975337E+01
  ---------------------------------------------------------------- Updating potential.
  Poisson Solver:
-<<<<<<< HEAD
-   BC                                  : Isolated
-   Dimensions                          :  [  97,  97,  155 ]
-=======
-   BC                                  : Free
-   Box                                 :  [  97,  97,  155 ]
->>>>>>> b822b291
+   BC                                  : Free
+   Box                                 :  [  97,  97,  155 ]
    MPI tasks                           :  8
  ++++++++++++++++++++++++++++++++++++++++++++++++++++++++++++++++++++++++++++++++++++++++++++
  at iteration 7 of the density optimization:
    coefficients obtained by direct minimization.
-<<<<<<< HEAD
-   it, fnrm coeff, energy, energyDiff   7   1.59E-04   -7.91411701798962142E+00   -1.6415E-08
- ++++++++++++++++++++++++++++++++++++++++++++++++++++++++++++++++++++++++++++++++++++++++++++
- ----------------------------------- Determination of the orbitals in this new basis.
- done.
-=======
    it, fnrm coeff, energy, energyDiff   7   5.61E-05   -7.91411708598398533E+00   -1.6487E-08
  ++++++++++++++++++++++++++++++++++++++++++++++++++++++++++++++++++++++++++++++++++++++++++++
  ----------------------------------- Determination of the orbitals in this new basis.
  Hamiltonian application done.
->>>>>>> b822b291
  mean_alpha  1.459562500000000E-002
    calculating the density kernel... 
  Calculating charge density...
@@ -1438,133 +900,49 @@
    Calculation finished. TOTAL CHARGE =   1.599999975337E+01
  ---------------------------------------------------------------- Updating potential.
  Poisson Solver:
-<<<<<<< HEAD
-   BC                                  : Isolated
-   Dimensions                          :  [  97,  97,  155 ]
-=======
-   BC                                  : Free
-   Box                                 :  [  97,  97,  155 ]
->>>>>>> b822b291
+   BC                                  : Free
+   Box                                 :  [  97,  97,  155 ]
    MPI tasks                           :  8
  ++++++++++++++++++++++++++++++++++++++++++++++++++++++++++++++++++++++++++++++++++++++++++++
  at iteration 8 of the density optimization:
    coefficients obtained by direct minimization.
-<<<<<<< HEAD
-   it, fnrm coeff, energy, energyDiff   8   7.09E-05   -7.91411702017203922E+00   -2.1824E-09
- ++++++++++++++++++++++++++++++++++++++++++++++++++++++++++++++++++++++++++++++++++++++++++++
- ----------------------------------- Determination of the orbitals in this new basis.
- done.
-=======
    it, fnrm coeff, energy, energyDiff   8   2.51E-05   -7.91411709151570975E+00   -5.5317E-09
  ++++++++++++++++++++++++++++++++++++++++++++++++++++++++++++++++++++++++++++++++++++++++++++
  ----------------------------------- Determination of the orbitals in this new basis.
  Hamiltonian application done.
->>>>>>> b822b291
  mean_alpha  8.545625000000001E-003
    calculating the density kernel... 
  Calculating charge density...
 done.
-<<<<<<< HEAD
-   Calculation finished. TOTAL CHARGE =   1.599999975338E+01
- ---------------------------------------------------------------- Updating potential.
- Poisson Solver:
-   BC                                  : Isolated
-   Dimensions                          :  [  97,  97,  155 ]
-=======
    Calculation finished. TOTAL CHARGE =   1.599999975337E+01
  ---------------------------------------------------------------- Updating potential.
  Poisson Solver:
    BC                                  : Free
    Box                                 :  [  97,  97,  155 ]
->>>>>>> b822b291
    MPI tasks                           :  8
  ++++++++++++++++++++++++++++++++++++++++++++++++++++++++++++++++++++++++++++++++++++++++++++
  at iteration 9 of the density optimization:
    coefficients obtained by direct minimization.
-<<<<<<< HEAD
-   it, fnrm coeff, energy, energyDiff   9   2.69E-05   -7.91411702225328284E+00   -2.0812E-09
- ++++++++++++++++++++++++++++++++++++++++++++++++++++++++++++++++++++++++++++++++++++++++++++
-   ebs, ehart, eexcu, vexcu, eexctX, eion, edisp -3.0813205585E+00  3.1019360801E+01 -5.4467164610E+00 -7.1135004377E+00  0.0000000000E+00  2.4519785763E+01  0.0000000000E+00
-   itoutL, fnrm coeff, energy energyDiff   2   1.00+100   -7.91411702225328284E+00   -1.3806E-01
-=======
    it, fnrm coeff, energy, energyDiff   9   9.50E-06   -7.91411709137460306E+00    1.4111E-10
  ++++++++++++++++++++++++++++++++++++++++++++++++++++++++++++++++++++++++++++++++++++++++++++
    ebs, ehart, eexcu, vexcu, eexctX, eion, edisp -3.0813205070E+00  3.1019360916E+01 -5.4467164637E+00 -7.1135004412E+00  0.0000000000E+00  2.4519785763E+01  0.0000000000E+00
    itoutL, fnrm coeff, energy energyDiff   2   1.00+100   -7.91411709137460306E+00   -1.3806E-01
->>>>>>> b822b291
  ############################################################################################
  at iteration 2 of the outer loop:
    > basis functions optimization:
      - target function is trace
      - WARNING: basis functions not converged!
-<<<<<<< HEAD
-     Final values: target function, fnrm   5.855432E+00    2.46E-02
-   > density optimization:
-     - using direct minimization.
-     - WARNING: density optimization not converged!
-     FINAL values: it, fnrm coeff, energy   2    2.69E-05   -7.91411702225328284E+00
-=======
      Final values: target function, fnrm   6.892546E+00    2.46E-02
    > density optimization:
      - using direct minimization.
      - WARNING: density optimization not converged!
      FINAL values: it, fnrm coeff, energy   2    9.50E-06   -7.91411709137460306E+00
->>>>>>> b822b291
    > energy difference to last iteration: -1.380634E-01
  ############################################################################################
  Changing the confining potential to 100.00% of its initial value.
  Increasing the localization radius for the high accuracy part.
- input%lin%DIIS_hist_highaccur,input%lin%DIIS_hist_lowaccur,lscv%lowaccur_conver
- ged           0           5 T
- LDIIS%ISX           0
  ======================== Creation of the basis functions... ========================
  ----------------------------------------------------------------------------- iter=1
-<<<<<<< HEAD
- Orthonormalization... ekin_sum,epot_sum,eproj_sum  4.13313770976E+01 -4.04055486041E+01  4.23666304294E+00  5.16249153644E+00
- Orthoconstraint...  trH, trHold  -1.54071360450930       1.000000000000000E+100
-Preconditioning.
- iter, fnrm, fnrmMax, ebs, diff, noise level     1  1.6624849E-01  2.3728948E-01    -1.5407136045  -7.3987E+00   6.6499E-05
- steepest descent informations: mean alpha=1.000E-04, consecutive successes=1, DIIS=y
- WARNING: NO RECONSTRUCTION OF KERNEL
- ----------------------------------------------------------------------------- iter=2
- Orthonormalization... ekin_sum,epot_sum,eproj_sum  4.13317877285E+01 -4.04055771079E+01  4.23662535336E+00  5.16283597393E+00
- Orthoconstraint...  trH, trHold  -1.54085255410354       -1.54071360450930     
-Preconditioning.
- iter, fnrm, fnrmMax, ebs, diff, noise level     2  1.6624398E-01  2.3730530E-01    -1.5408525541  -1.3895E-04   6.6498E-05
- steepest descent informations: mean alpha=1.100E-04, consecutive successes=2, DIIS=y
- WARNING: NO RECONSTRUCTION OF KERNEL
- ----------------------------------------------------------------------------- iter=3
- Orthonormalization... ekin_sum,epot_sum,eproj_sum  4.13316332544E+01 -4.04054839838E+01  4.23659778184E+00  5.16274705244E+00
- Orthoconstraint...  trH, trHold  -1.54093263685016       -1.54085255410354     
-Preconditioning.
- iter, fnrm, fnrmMax, ebs, diff, noise level     3  1.6623531E-01  2.3729842E-01    -1.5409326369  -8.0083E-05   6.6494E-05
- steepest descent informations: mean alpha=1.210E-04, consecutive successes=3, DIIS=y
- WARNING: NO RECONSTRUCTION OF KERNEL
- ----------------------------------------------------------------------------- iter=4
- Orthonormalization... ekin_sum,epot_sum,eproj_sum  4.13314008045E+01 -4.04053694267E+01  4.23656926669E+00  5.16260064450E+00
- Orthoconstraint...  trH, trHold  -1.54101168248246       -1.54093263685016     
-Preconditioning.
- iter, fnrm, fnrmMax, ebs, diff, noise level     4  1.6622417E-01  2.3728636E-01    -1.5410116825  -7.9046E-05   6.6490E-05
- steepest descent informations: mean alpha=1.331E-04, consecutive successes=4, DIIS=y
- WARNING: NO RECONSTRUCTION OF KERNEL
- ----------------------------------------------------------------------------- iter=5
- Orthonormalization... ekin_sum,epot_sum,eproj_sum  4.13311348213E+01 -4.04052414939E+01  4.23653838403E+00  5.16243171143E+00
- Orthoconstraint...  trH, trHold  -1.54109713207359       -1.54101168248246     
-Preconditioning.
- iter, fnrm, fnrmMax, ebs, diff, noise level     5  1.6621158E-01  2.3727218E-01    -1.5410971321  -8.5450E-05   6.6485E-05
- steepest descent informations: mean alpha=1.464E-04, consecutive successes=5, DIIS=y
- WARNING: NO RECONSTRUCTION OF KERNEL
- ----------------------------------------------------------------------------- iter=6
- Orthonormalization... ekin_sum,epot_sum,eproj_sum  4.13308400036E+01 -4.04051003521E+01  4.23650454900E+00  5.16224420053E+00
- Orthoconstraint...  trH, trHold  -1.54119083230124       -1.54109713207359     
-Preconditioning.
- iter, fnrm, fnrmMax, ebs, diff, noise level     6  1.6619765E-01  2.3725635E-01    -1.5411908323  -9.3700E-05   6.6479E-05
- WARNING: not converged within 6 iterations! Exiting loop due to limitations of iterations.
- Final values for fnrm, fnrmMax, ebs:   1.6619765E-01  2.3725635E-01  -1.5411908
- ============================= Basis functions created. =============================
- ----------------------------------- Determination of the orbitals in this new basis.
- done.
-=======
  Orthonormalization... ekin_sum,epot_sum,eproj_sum  4.13313772658E+01 -4.04055484647E+01  4.23666307176E+00  5.16249187290E+00
  Orthoconstraint...  trH, trHold,ldiis%trmin  -7.91421834046236     
   1.000000000000000E+100  1.000000000000000E+100
@@ -1615,35 +993,22 @@
  ============================= Basis functions created. =============================
  ----------------------------------- Determination of the orbitals in this new basis.
  No Hamiltonian application required.
->>>>>>> b822b291
    calculating the density kernel... 
  Calculating charge density...
 done.
    Calculation finished. TOTAL CHARGE =   1.599999975339E+01
  ---------------------------------------------------------------- Updating potential.
  Poisson Solver:
-<<<<<<< HEAD
-   BC                                  : Isolated
-   Dimensions                          :  [  97,  97,  155 ]
-=======
-   BC                                  : Free
-   Box                                 :  [  97,  97,  155 ]
->>>>>>> b822b291
+   BC                                  : Free
+   Box                                 :  [  97,  97,  155 ]
    MPI tasks                           :  8
  ++++++++++++++++++++++++++++++++++++++++++++++++++++++++++++++++++++++++++++++++++++++++++++
  at iteration 1 of the density optimization:
    coefficients obtained by direct minimization.
-<<<<<<< HEAD
-   it, fnrm coeff, energy, energyDiff   1   1.29E-03   -7.91492824504581804E+00   -8.1122E-04
- ++++++++++++++++++++++++++++++++++++++++++++++++++++++++++++++++++++++++++++++++++++++++++++
- ----------------------------------- Determination of the orbitals in this new basis.
- done.
-=======
    it, fnrm coeff, energy, energyDiff   1   4.57E-04   -7.91492831302084809E+00   -8.1122E-04
  ++++++++++++++++++++++++++++++++++++++++++++++++++++++++++++++++++++++++++++++++++++++++++++
  ----------------------------------- Determination of the orbitals in this new basis.
  Hamiltonian application done.
->>>>>>> b822b291
  mean_alpha  0.115000000000000     
    calculating the density kernel... 
  Calculating charge density...
@@ -1651,28 +1016,16 @@
    Calculation finished. TOTAL CHARGE =   1.599999975339E+01
  ---------------------------------------------------------------- Updating potential.
  Poisson Solver:
-<<<<<<< HEAD
-   BC                                  : Isolated
-   Dimensions                          :  [  97,  97,  155 ]
-=======
-   BC                                  : Free
-   Box                                 :  [  97,  97,  155 ]
->>>>>>> b822b291
+   BC                                  : Free
+   Box                                 :  [  97,  97,  155 ]
    MPI tasks                           :  8
  ++++++++++++++++++++++++++++++++++++++++++++++++++++++++++++++++++++++++++++++++++++++++++++
  at iteration 2 of the density optimization:
    coefficients obtained by direct minimization.
-<<<<<<< HEAD
-   it, fnrm coeff, energy, energyDiff   2   2.79E-04   -7.91492843852455863E+00   -1.9348E-07
- ++++++++++++++++++++++++++++++++++++++++++++++++++++++++++++++++++++++++++++++++++++++++++++
- ----------------------------------- Determination of the orbitals in this new basis.
- done.
-=======
    it, fnrm coeff, energy, energyDiff   2   9.86E-05   -7.91492850648456781E+00   -1.9346E-07
  ++++++++++++++++++++++++++++++++++++++++++++++++++++++++++++++++++++++++++++++++++++++++++++
  ----------------------------------- Determination of the orbitals in this new basis.
  Hamiltonian application done.
->>>>>>> b822b291
  mean_alpha  0.102500000000000     
    calculating the density kernel... 
  Calculating charge density...
@@ -1680,28 +1033,16 @@
    Calculation finished. TOTAL CHARGE =   1.599999975339E+01
  ---------------------------------------------------------------- Updating potential.
  Poisson Solver:
-<<<<<<< HEAD
-   BC                                  : Isolated
-   Dimensions                          :  [  97,  97,  155 ]
-=======
-   BC                                  : Free
-   Box                                 :  [  97,  97,  155 ]
->>>>>>> b822b291
+   BC                                  : Free
+   Box                                 :  [  97,  97,  155 ]
    MPI tasks                           :  8
  ++++++++++++++++++++++++++++++++++++++++++++++++++++++++++++++++++++++++++++++++++++++++++++
  at iteration 3 of the density optimization:
    coefficients obtained by direct minimization.
-<<<<<<< HEAD
-   it, fnrm coeff, energy, energyDiff   3   8.19E-05   -7.91492845665091593E+00   -1.8126E-08
- ++++++++++++++++++++++++++++++++++++++++++++++++++++++++++++++++++++++++++++++++++++++++++++
- ----------------------------------- Determination of the orbitals in this new basis.
- done.
-=======
    it, fnrm coeff, energy, energyDiff   3   2.89E-05   -7.91492852499826327E+00   -1.8514E-08
  ++++++++++++++++++++++++++++++++++++++++++++++++++++++++++++++++++++++++++++++++++++++++++++
  ----------------------------------- Determination of the orbitals in this new basis.
  Hamiltonian application done.
->>>>>>> b822b291
  mean_alpha  6.775000000000000E-002
    calculating the density kernel... 
  Calculating charge density...
@@ -1709,196 +1050,112 @@
    Calculation finished. TOTAL CHARGE =   1.599999975339E+01
  ---------------------------------------------------------------- Updating potential.
  Poisson Solver:
-<<<<<<< HEAD
-   BC                                  : Isolated
-   Dimensions                          :  [  97,  97,  155 ]
-=======
-   BC                                  : Free
-   Box                                 :  [  97,  97,  155 ]
->>>>>>> b822b291
+   BC                                  : Free
+   Box                                 :  [  97,  97,  155 ]
    MPI tasks                           :  8
  ++++++++++++++++++++++++++++++++++++++++++++++++++++++++++++++++++++++++++++++++++++++++++++
  at iteration 4 of the density optimization:
    coefficients obtained by direct minimization.
-<<<<<<< HEAD
-   it, fnrm coeff, energy, energyDiff   4   1.15E-05   -7.91492845582886773E+00    8.2205E-10
- ++++++++++++++++++++++++++++++++++++++++++++++++++++++++++++++++++++++++++++++++++++++++++++
- ----------------------------------- Determination of the orbitals in this new basis.
- done.
-=======
    it, fnrm coeff, energy, energyDiff   4   4.06E-06   -7.91492852317332662E+00    1.8249E-09
  ++++++++++++++++++++++++++++++++++++++++++++++++++++++++++++++++++++++++++++++++++++++++++++
  ----------------------------------- Determination of the orbitals in this new basis.
  Hamiltonian application done.
->>>>>>> b822b291
  mean_alpha  3.387500000000000E-002
    calculating the density kernel... 
  Calculating charge density...
 done.
-<<<<<<< HEAD
+   Calculation finished. TOTAL CHARGE =   1.599999975338E+01
+ ---------------------------------------------------------------- Updating potential.
+ Poisson Solver:
+   BC                                  : Free
+   Box                                 :  [  97,  97,  155 ]
+   MPI tasks                           :  8
+ ++++++++++++++++++++++++++++++++++++++++++++++++++++++++++++++++++++++++++++++++++++++++++++
+ at iteration 5 of the density optimization:
+   coefficients obtained by direct minimization.
+   it, fnrm coeff, energy, energyDiff   5   1.31E-06   -7.91492854481265695E+00   -2.1639E-08
+ ++++++++++++++++++++++++++++++++++++++++++++++++++++++++++++++++++++++++++++++++++++++++++++
+ ----------------------------------- Determination of the orbitals in this new basis.
+ Hamiltonian application done.
+ mean_alpha  1.693750000000000E-002
+   calculating the density kernel... 
+ Calculating charge density...
+done.
    Calculation finished. TOTAL CHARGE =   1.599999975339E+01
  ---------------------------------------------------------------- Updating potential.
  Poisson Solver:
-   BC                                  : Isolated
-   Dimensions                          :  [  97,  97,  155 ]
-=======
-   Calculation finished. TOTAL CHARGE =   1.599999975338E+01
- ---------------------------------------------------------------- Updating potential.
- Poisson Solver:
-   BC                                  : Free
-   Box                                 :  [  97,  97,  155 ]
->>>>>>> b822b291
-   MPI tasks                           :  8
- ++++++++++++++++++++++++++++++++++++++++++++++++++++++++++++++++++++++++++++++++++++++++++++
- at iteration 5 of the density optimization:
-   coefficients obtained by direct minimization.
-<<<<<<< HEAD
-   it, fnrm coeff, energy, energyDiff   5   3.70E-06   -7.91492843341512398E+00    2.2414E-08
- ++++++++++++++++++++++++++++++++++++++++++++++++++++++++++++++++++++++++++++++++++++++++++++
- ----------------------------------- Determination of the orbitals in this new basis.
- done.
-=======
-   it, fnrm coeff, energy, energyDiff   5   1.31E-06   -7.91492854481265695E+00   -2.1639E-08
- ++++++++++++++++++++++++++++++++++++++++++++++++++++++++++++++++++++++++++++++++++++++++++++
- ----------------------------------- Determination of the orbitals in this new basis.
- Hamiltonian application done.
->>>>>>> b822b291
- mean_alpha  1.693750000000000E-002
+   BC                                  : Free
+   Box                                 :  [  97,  97,  155 ]
+   MPI tasks                           :  8
+ ++++++++++++++++++++++++++++++++++++++++++++++++++++++++++++++++++++++++++++++++++++++++++++
+ at iteration 6 of the density optimization:
+   coefficients obtained by direct minimization.
+   it, fnrm coeff, energy, energyDiff   6   5.38E-07   -7.91492852633303201E+00    1.8480E-08
+ ++++++++++++++++++++++++++++++++++++++++++++++++++++++++++++++++++++++++++++++++++++++++++++
+ ----------------------------------- Determination of the orbitals in this new basis.
+ Hamiltonian application done.
+ mean_alpha  8.468750000000001E-003
    calculating the density kernel... 
  Calculating charge density...
 done.
    Calculation finished. TOTAL CHARGE =   1.599999975339E+01
  ---------------------------------------------------------------- Updating potential.
  Poisson Solver:
-<<<<<<< HEAD
-   BC                                  : Isolated
-   Dimensions                          :  [  97,  97,  155 ]
-=======
-   BC                                  : Free
-   Box                                 :  [  97,  97,  155 ]
->>>>>>> b822b291
-   MPI tasks                           :  8
- ++++++++++++++++++++++++++++++++++++++++++++++++++++++++++++++++++++++++++++++++++++++++++++
- at iteration 6 of the density optimization:
-   coefficients obtained by direct minimization.
-<<<<<<< HEAD
-   it, fnrm coeff, energy, energyDiff   6   1.52E-06   -7.91492848098696200E+00   -4.7572E-08
- ++++++++++++++++++++++++++++++++++++++++++++++++++++++++++++++++++++++++++++++++++++++++++++
- ----------------------------------- Determination of the orbitals in this new basis.
- done.
-=======
-   it, fnrm coeff, energy, energyDiff   6   5.38E-07   -7.91492852633303201E+00    1.8480E-08
- ++++++++++++++++++++++++++++++++++++++++++++++++++++++++++++++++++++++++++++++++++++++++++++
- ----------------------------------- Determination of the orbitals in this new basis.
- Hamiltonian application done.
->>>>>>> b822b291
- mean_alpha  8.468750000000001E-003
+   BC                                  : Free
+   Box                                 :  [  97,  97,  155 ]
+   MPI tasks                           :  8
+ ++++++++++++++++++++++++++++++++++++++++++++++++++++++++++++++++++++++++++++++++++++++++++++
+ at iteration 7 of the density optimization:
+   coefficients obtained by direct minimization.
+   it, fnrm coeff, energy, energyDiff   7   2.15E-07   -7.91492853505462435E+00   -8.7216E-09
+ ++++++++++++++++++++++++++++++++++++++++++++++++++++++++++++++++++++++++++++++++++++++++++++
+ ----------------------------------- Determination of the orbitals in this new basis.
+ Hamiltonian application done.
+ mean_alpha  4.234375000000000E-003
    calculating the density kernel... 
  Calculating charge density...
 done.
    Calculation finished. TOTAL CHARGE =   1.599999975339E+01
  ---------------------------------------------------------------- Updating potential.
  Poisson Solver:
-<<<<<<< HEAD
-   BC                                  : Isolated
-   Dimensions                          :  [  97,  97,  155 ]
-=======
-   BC                                  : Free
-   Box                                 :  [  97,  97,  155 ]
->>>>>>> b822b291
-   MPI tasks                           :  8
- ++++++++++++++++++++++++++++++++++++++++++++++++++++++++++++++++++++++++++++++++++++++++++++
- at iteration 7 of the density optimization:
-   coefficients obtained by direct minimization.
-<<<<<<< HEAD
-   it, fnrm coeff, energy, energyDiff   7   8.58E-07   -7.91492849552854594E+00   -1.4542E-08
- ++++++++++++++++++++++++++++++++++++++++++++++++++++++++++++++++++++++++++++++++++++++++++++
- ----------------------------------- Determination of the orbitals in this new basis.
- done.
-=======
-   it, fnrm coeff, energy, energyDiff   7   2.15E-07   -7.91492853505462435E+00   -8.7216E-09
- ++++++++++++++++++++++++++++++++++++++++++++++++++++++++++++++++++++++++++++++++++++++++++++
- ----------------------------------- Determination of the orbitals in this new basis.
- Hamiltonian application done.
->>>>>>> b822b291
- mean_alpha  4.234375000000000E-003
+   BC                                  : Free
+   Box                                 :  [  97,  97,  155 ]
+   MPI tasks                           :  8
+ ++++++++++++++++++++++++++++++++++++++++++++++++++++++++++++++++++++++++++++++++++++++++++++
+ at iteration 8 of the density optimization:
+   coefficients obtained by direct minimization.
+   it, fnrm coeff, energy, energyDiff   8   8.12E-08   -7.91492851881038106E+00    1.6244E-08
+ ++++++++++++++++++++++++++++++++++++++++++++++++++++++++++++++++++++++++++++++++++++++++++++
+ ----------------------------------- Determination of the orbitals in this new basis.
+ Hamiltonian application done.
+ mean_alpha  2.117187500000000E-003
    calculating the density kernel... 
  Calculating charge density...
 done.
    Calculation finished. TOTAL CHARGE =   1.599999975339E+01
  ---------------------------------------------------------------- Updating potential.
  Poisson Solver:
-<<<<<<< HEAD
-   BC                                  : Isolated
-   Dimensions                          :  [  97,  97,  155 ]
-=======
-   BC                                  : Free
-   Box                                 :  [  97,  97,  155 ]
->>>>>>> b822b291
-   MPI tasks                           :  8
- ++++++++++++++++++++++++++++++++++++++++++++++++++++++++++++++++++++++++++++++++++++++++++++
- at iteration 8 of the density optimization:
-   coefficients obtained by direct minimization.
-<<<<<<< HEAD
-   it, fnrm coeff, energy, energyDiff   8   2.92E-07   -7.91492845593247196E+00    3.9596E-08
- ++++++++++++++++++++++++++++++++++++++++++++++++++++++++++++++++++++++++++++++++++++++++++++
- ----------------------------------- Determination of the orbitals in this new basis.
- done.
-=======
-   it, fnrm coeff, energy, energyDiff   8   8.12E-08   -7.91492851881038106E+00    1.6244E-08
- ++++++++++++++++++++++++++++++++++++++++++++++++++++++++++++++++++++++++++++++++++++++++++++
- ----------------------------------- Determination of the orbitals in this new basis.
- Hamiltonian application done.
->>>>>>> b822b291
- mean_alpha  2.117187500000000E-003
-   calculating the density kernel... 
- Calculating charge density...
-done.
-   Calculation finished. TOTAL CHARGE =   1.599999975339E+01
- ---------------------------------------------------------------- Updating potential.
- Poisson Solver:
-<<<<<<< HEAD
-   BC                                  : Isolated
-   Dimensions                          :  [  97,  97,  155 ]
-=======
-   BC                                  : Free
-   Box                                 :  [  97,  97,  155 ]
->>>>>>> b822b291
+   BC                                  : Free
+   Box                                 :  [  97,  97,  155 ]
    MPI tasks                           :  8
  ++++++++++++++++++++++++++++++++++++++++++++++++++++++++++++++++++++++++++++++++++++++++++++
  at iteration 9 of the density optimization:
    coefficients obtained by direct minimization.
-<<<<<<< HEAD
-   it, fnrm coeff, energy, energyDiff   9   1.22E-07   -7.91492840142207044E+00    5.4510E-08
- ++++++++++++++++++++++++++++++++++++++++++++++++++++++++++++++++++++++++++++++++++++++++++++
-   ebs, ehart, eexcu, vexcu, eexctX, eion, edisp -3.0823642601E+00  3.1019076863E+01 -5.4465368489E+00 -7.1132642492E+00  0.0000000000E+00  2.4519785763E+01  0.0000000000E+00
-   itoutH, fnrm coeff, energy energyDiff   3   1.00+100   -7.91492840142207044E+00   -8.1138E-04
-=======
    it, fnrm coeff, energy, energyDiff   9   3.58E-08   -7.91492854745668595E+00   -2.8646E-08
  ++++++++++++++++++++++++++++++++++++++++++++++++++++++++++++++++++++++++++++++++++++++++++++
    ebs, ehart, eexcu, vexcu, eexctX, eion, edisp -3.0823642703E+00  3.1019077652E+01 -5.4465368570E+00 -7.1132642598E+00  0.0000000000E+00  2.4519785763E+01  0.0000000000E+00
    itoutH, fnrm coeff, energy energyDiff   3   1.00+100   -7.91492854745668595E+00   -8.1146E-04
->>>>>>> b822b291
  ############################################################################################
  at iteration 3 of the outer loop:
    > basis functions optimization:
      - target function is energy
      - WARNING: basis functions not converged!
-<<<<<<< HEAD
-     Final values: target function, fnrm  -1.541191E+00    1.66E-01
-   > density optimization:
-     - using direct minimization.
-     - WARNING: density optimization not converged!
-     FINAL values: it, fnrm coeff, energy   3    1.22E-07   -7.91492840142207044E+00
-   > energy difference to last iteration: -8.113792E-04
-=======
      Final values: target function, fnrm  -7.915173E+00    1.66E-01
    > density optimization:
      - using direct minimization.
      - WARNING: density optimization not converged!
      FINAL values: it, fnrm coeff, energy   3    3.58E-08   -7.91492854745668595E+00
    > energy difference to last iteration: -8.114561E-04
->>>>>>> b822b291
  ############################################################################################
    calculating the density kernel... 
  Calculating charge density...
@@ -1907,32 +1164,6 @@
  ------------------------------------- Building linear combinations... done.
  ----------------------------------------------------------------- Forces Calculation
  Poisson Solver:
-<<<<<<< HEAD
-   BC                                  : Isolated
-   Dimensions                          :  [  97,  97,  155 ]
-   MPI tasks                           :  8
- Electric Dipole Moment (AU):
-   P vector                            :  [ -1.3974E-01,  7.1038E-02,  7.4645E-01 ]
-   |P|                                 :  7.627351E-01
- Electric Dipole Moment (Debye):
-   P vector                            :  [ -3.5517E-01,  1.8056E-01,  1.8973E+00 ]
-   |P|                                 :  1.938679E+00
- Calculate local forces...done. Leaked force:  0.00000E+00
- Non Local forces calculated           :  Yes
- average noise along x direction:   2.59958612E-02
- average noise along y direction:   1.75162901E-02
- average noise along z direction:  -1.27008854E-01
- total average noise            :   1.30819930E-01
- clean forces norm (Ha/Bohr): maxval=  1.594682961690E-01  fnrm2=  1.423629255817E-01
- raw forces:                  maxval=  1.973994560885E-01  fnrm2=  1.603290180081E-01
- CPU time/ELAPSED time for root process     0        23.18        23.04
- Final values of the Forces for each atom
-     1     Be  9.99051E-02  6.73484E-02  4.52623E-02
-     2     Be  1.27376E-02  1.18863E-02 -1.58514E-01
-     3     Be  1.66874E-03  5.59427E-03 -1.04116E-01
-     4     Be -7.48224E-02 -5.04642E-02 -6.26496E-02
-     5      H  1.04757E-02  9.07855E-03 -2.55536E-02
-=======
    BC                                  : Free
    Box                                 :  [  97,  97,  155 ]
    MPI tasks                           :  8
@@ -1959,22 +1190,10 @@
      3     Be  1.66883E-03  5.59433E-03 -1.04116E-01
      4     Be -7.48223E-02 -5.04641E-02 -6.26497E-02
      5      H  1.04756E-02  9.07844E-03 -2.55536E-02
->>>>>>> b822b291
      6      H -1.08486E-02 -1.13275E-02 -1.99689E-02
      7      H  5.24108E-02 -9.06149E-02  2.64140E-02
      8      H -6.16684E-02  8.04344E-02  3.15720E-02
      9      H -3.19862E-02 -2.10356E-02  1.11657E-01
-<<<<<<< HEAD
-    10      H -1.01186E-01 -6.88503E-02  2.56885E-02
-    11      H  9.23805E-02  6.35988E-02  3.16250E-02
-    12      H  1.09333E-02  4.35160E-03  9.85830E-02
- Memory Consumption Report:
-   Tot. No. of Allocations  : 39720
-   Tot. No. of Deallocations: 39720
-   Remaining Memory (B)     : 0
-   Memory occupation: 
-      Peak Value (MB): 186
-=======
     10      H -1.01186E-01 -6.88503E-02  2.56886E-02
     11      H  9.23805E-02  6.35988E-02  3.16249E-02
     12      H  1.09332E-02  4.35157E-03  9.85831E-02
@@ -1984,6 +1203,5 @@
    Remaining Memory (B)     : 0
    Memory occupation: 
       Peak Value (MB): 164
->>>>>>> b822b291
       for the array: ilrtable
       in the routine: full_local_potential