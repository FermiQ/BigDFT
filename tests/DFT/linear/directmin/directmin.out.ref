--- conflicted
+++ resolved
@@ -1,14 +1,7 @@
  <BigDFT> log of the run will be written in logfile: ./log.yaml
-<<<<<<< HEAD
  ------------------------------------------------------------------------------------
  >>>> Partition of the basis functions among the processes.
     | Processes from 0 to 0 treat 24 orbitals. |
-=======
- <BigDFT> Logfile already existing, move previous file in: ./logfiles/log.23:41:45.788.yaml
- ------------------------------------------------------------------------------------
- >>>> Partition of the basis functions among the processes.
-    | Processes from 0 to 1 treat 12 orbitals. |
->>>>>>> af62613e
  -----------------------------------------------
 total elements: 576
 non-zero elements: 554
@@ -21,10 +14,6 @@
 V3prb    2.2925E+03
 type, 4.d0*rprb, x0, input%lin%locrad_type(ityp)H   4.84E+00   7.69E+00   6.000E+00
 V3prb    1.0975E+01
-<<<<<<< HEAD
-=======
- Processes from 0 to 1 treat 12 inguess orbitals 
->>>>>>> af62613e
  ----------------------------------- Determination of the orbitals in this new basis.
  Hamiltonian application done.
  Diagonalizing the Hamiltonian, sequential version... done.
@@ -47,7 +36,7 @@
    eval(15)=  3.41810E-01
    eval(16)=  3.52027E-01
  -------------------------------------------------
- calculate density kernel...  ------------------------------------------------------------- Input guess generated.
+ ------------------------------------------------------------- Input guess generated.
  ************************************************************************************
  ****************************** LINEAR SCALING VERSION ******************************
  calling orthonormalizeLocalized (exact)
@@ -70,64 +59,41 @@
  ============================= Basis functions created. =============================
  ----------------------------------- Determination of the orbitals in this new basis.
  Hamiltonian application done.
- calculate density kernel... Calculating charge density... done.
  ---------------------------------------------------------------- Updating potential.
  ++++++++++++++++++++++++++++++++++++++++++++++++++++++++++++++++++++++++++++++++++++++++++++
  at iteration 1 of the density optimization:
    coefficients obtained by direct minimization.
-<<<<<<< HEAD
    it, fnrm coeff, energy, energyDiff   1   2.64E-01   -8.26559549143577854E+00   -8.2656E+00
-=======
-   it, fnrm coeff, energy, energyDiff   1   2.64E-01   -8.26559549143474115E+00   -8.2656E+00
->>>>>>> af62613e
- ++++++++++++++++++++++++++++++++++++++++++++++++++++++++++++++++++++++++++++++++++++++++++++
- ----------------------------------- Determination of the orbitals in this new basis.
- Hamiltonian application done.
- mean_alpha  0.10000000000000001     
- calculate density kernel... Calculating charge density... done.
+ ++++++++++++++++++++++++++++++++++++++++++++++++++++++++++++++++++++++++++++++++++++++++++++
+ ----------------------------------- Determination of the orbitals in this new basis.
+ Hamiltonian application done.
+ mean_alpha  0.100000000000000     
  ---------------------------------------------------------------- Updating potential.
  ++++++++++++++++++++++++++++++++++++++++++++++++++++++++++++++++++++++++++++++++++++++++++++
  at iteration 2 of the density optimization:
    coefficients obtained by direct minimization.
-<<<<<<< HEAD
    it, fnrm coeff, energy, energyDiff   2   1.40E-01   -8.11102351374360708E+00    1.5457E-01
-=======
-   it, fnrm coeff, energy, energyDiff   2   1.40E-01   -8.11102351374324471E+00    1.5457E-01
->>>>>>> af62613e
- ++++++++++++++++++++++++++++++++++++++++++++++++++++++++++++++++++++++++++++++++++++++++++++
- ----------------------------------- Determination of the orbitals in this new basis.
- Hamiltonian application done.
- mean_alpha  5.75000000000000025E-002
- calculate density kernel... Calculating charge density... done.
+ ++++++++++++++++++++++++++++++++++++++++++++++++++++++++++++++++++++++++++++++++++++++++++++
+ ----------------------------------- Determination of the orbitals in this new basis.
+ Hamiltonian application done.
+ mean_alpha  5.750000000000000E-002
  ---------------------------------------------------------------- Updating potential.
  ++++++++++++++++++++++++++++++++++++++++++++++++++++++++++++++++++++++++++++++++++++++++++++
  at iteration 3 of the density optimization:
    coefficients obtained by direct minimization.
-<<<<<<< HEAD
-   it, fnrm coeff, energy, energyDiff   3   1.45E-01   -8.11010002108719519E+00    9.2349E-04
-=======
-   it, fnrm coeff, energy, energyDiff   3   1.45E-01   -8.11010002108697492E+00    9.2349E-04
->>>>>>> af62613e
- ++++++++++++++++++++++++++++++++++++++++++++++++++++++++++++++++++++++++++++++++++++++++++++
- ----------------------------------- Determination of the orbitals in this new basis.
- Hamiltonian application done.
- mean_alpha  2.87500000000000012E-002
- calculate density kernel... Calculating charge density... done.
+   it, fnrm coeff, energy, energyDiff   3   1.45E-01   -8.11010002108718808E+00    9.2349E-04
+ ++++++++++++++++++++++++++++++++++++++++++++++++++++++++++++++++++++++++++++++++++++++++++++
+ ----------------------------------- Determination of the orbitals in this new basis.
+ Hamiltonian application done.
+ mean_alpha  2.875000000000000E-002
  ---------------------------------------------------------------- Updating potential.
  ++++++++++++++++++++++++++++++++++++++++++++++++++++++++++++++++++++++++++++++++++++++++++++
  at iteration 4 of the density optimization:
    coefficients obtained by direct minimization.
-<<<<<<< HEAD
-   it, fnrm coeff, energy, energyDiff   4   7.58E-02   -8.10227306086295940E+00    7.8270E-03
+   it, fnrm coeff, energy, energyDiff   4   7.58E-02   -8.10227306086294519E+00    7.8270E-03
  ++++++++++++++++++++++++++++++++++++++++++++++++++++++++++++++++++++++++++++++++++++++++++++
    ebs, ehart, eexcu, vexcu, eexctX, eion, edisp -3.5129236416E+00  3.0846904657E+01 -5.3224904397E+00 -6.9496295294E+00  0.0000000000E+00  2.4519785763E+01  0.0000000000E+00
-   itoutL, fnrm coeff, energy energyDiff   1   1.00+100   -8.10227306086295940E+00   -8.1023E+00
-=======
-   it, fnrm coeff, energy, energyDiff   4   7.58E-02   -8.10227306086273202E+00    7.8270E-03
- ++++++++++++++++++++++++++++++++++++++++++++++++++++++++++++++++++++++++++++++++++++++++++++
-   ebs, ehart, eexcu, vexcu, eexctX, eion, edisp -3.5129236416E+00  3.0846904657E+01 -5.3224904397E+00 -6.9496295294E+00  0.0000000000E+00  2.4519785763E+01  0.0000000000E+00
-   itoutL, fnrm coeff, energy energyDiff   1   1.00+100   -8.10227306086273202E+00   -8.1023E+00
->>>>>>> af62613e
+   itoutL, fnrm coeff, energy energyDiff   1   1.00+100   -8.10227306086294519E+00   -8.1023E+00
  ############################################################################################
  at iteration 1 of the outer loop:
    > basis functions optimization:
@@ -137,11 +103,7 @@
    > density optimization:
      - using direct minimization.
      - WARNING: density optimization not converged!
-<<<<<<< HEAD
-     FINAL values: it, fnrm coeff, energy   1    7.58E-02   -8.10227306086295940E+00
-=======
-     FINAL values: it, fnrm coeff, energy   1    7.58E-02   -8.10227306086273202E+00
->>>>>>> af62613e
+     FINAL values: it, fnrm coeff, energy   1    7.58E-02   -8.10227306086294519E+00
    > energy difference to last iteration: -8.102273E+00
  ############################################################################################
  Increasing the localization radius for the high accuracy part.
@@ -156,12 +118,12 @@
  Orthoconstraint... Preconditioning... done.
  iter, fnrm, fnrmMax, ebs, diff     1  3.3096889E-01  4.3886431E-01    -8.0947046312  -2.2748E+01
  SD informations: mean alpha=1.000E+00, max alpha=1.000E+00, consecutive successes=1
- Orthonormalization... coeff renormalization... calculate density kernel... done.
+ Orthonormalization... coeff renormalization...done.
  ----------------------------------------------------------------------------- iter=2
  Orthoconstraint... Preconditioning... done.
  iter, fnrm, fnrmMax, ebs, diff     2  1.9027943E-01  2.5783541E-01    -8.9704363858  -8.7573E-01
  SD informations: mean alpha=6.000E-01, max alpha=6.000E-01, consecutive successes=2
- Orthonormalization... coeff renormalization... calculate density kernel... done.
+ Orthonormalization... coeff renormalization...done.
  ----------------------------------------------------------------------------- iter=3
  Orthoconstraint... Preconditioning... done.
  iter, fnrm, fnrmMax, ebs, diff     3  5.1187415E-02  7.4479700E-02    -9.0600232413  -8.9587E-02
@@ -170,100 +132,59 @@
  ============================= Basis functions created. =============================
  ----------------------------------- Determination of the orbitals in this new basis.
  No Hamiltonian application required.
- calculate density kernel... Calculating charge density... done.
  ---------------------------------------------------------------- Updating potential.
  ++++++++++++++++++++++++++++++++++++++++++++++++++++++++++++++++++++++++++++++++++++++++++++
  at iteration 1 of the density optimization:
    coefficients obtained by direct minimization.
-<<<<<<< HEAD
-   it, fnrm coeff, energy, energyDiff   1   2.08E-02   -9.06290076635923825E+00   -9.6063E-01
-=======
-   it, fnrm coeff, energy, energyDiff   1   2.08E-02   -9.06290076635898245E+00   -9.6063E-01
->>>>>>> af62613e
- ++++++++++++++++++++++++++++++++++++++++++++++++++++++++++++++++++++++++++++++++++++++++++++
- ----------------------------------- Determination of the orbitals in this new basis.
- Hamiltonian application done.
- mean_alpha  0.10000000000000001     
- calculate density kernel... Calculating charge density... done.
+   it, fnrm coeff, energy, energyDiff   1   2.08E-02   -9.06290076635923114E+00   -9.6063E-01
+ ++++++++++++++++++++++++++++++++++++++++++++++++++++++++++++++++++++++++++++++++++++++++++++
+ ----------------------------------- Determination of the orbitals in this new basis.
+ Hamiltonian application done.
+ mean_alpha  0.100000000000000     
  ---------------------------------------------------------------- Updating potential.
  ++++++++++++++++++++++++++++++++++++++++++++++++++++++++++++++++++++++++++++++++++++++++++++
  at iteration 2 of the density optimization:
    coefficients obtained by direct minimization.
-<<<<<<< HEAD
    it, fnrm coeff, energy, energyDiff   2   3.69E-02   -9.04118622270221195E+00    2.1715E-02
-=======
-   it, fnrm coeff, energy, energyDiff   2   3.69E-02   -9.04118622270217642E+00    2.1715E-02
->>>>>>> af62613e
- ++++++++++++++++++++++++++++++++++++++++++++++++++++++++++++++++++++++++++++++++++++++++++++
- ----------------------------------- Determination of the orbitals in this new basis.
- Hamiltonian application done.
- mean_alpha  0.11000000000000001     
- calculate density kernel... Calculating charge density... done.
+ ++++++++++++++++++++++++++++++++++++++++++++++++++++++++++++++++++++++++++++++++++++++++++++
+ ----------------------------------- Determination of the orbitals in this new basis.
+ Hamiltonian application done.
+ mean_alpha  0.110000000000000     
  ---------------------------------------------------------------- Updating potential.
  ++++++++++++++++++++++++++++++++++++++++++++++++++++++++++++++++++++++++++++++++++++++++++++
  at iteration 3 of the density optimization:
    coefficients obtained by direct minimization.
-<<<<<<< HEAD
-   it, fnrm coeff, energy, energyDiff   3   1.57E-02   -9.04147592761475138E+00   -2.8970E-04
-=======
-   it, fnrm coeff, energy, energyDiff   3   1.57E-02   -9.04147592761453822E+00   -2.8970E-04
->>>>>>> af62613e
- ++++++++++++++++++++++++++++++++++++++++++++++++++++++++++++++++++++++++++++++++++++++++++++
- ----------------------------------- Determination of the orbitals in this new basis.
- Hamiltonian application done.
- mean_alpha  0.11275000000000002     
- calculate density kernel... Calculating charge density... done.
+   it, fnrm coeff, energy, energyDiff   3   1.57E-02   -9.04147592761473717E+00   -2.8970E-04
+ ++++++++++++++++++++++++++++++++++++++++++++++++++++++++++++++++++++++++++++++++++++++++++++
+ ----------------------------------- Determination of the orbitals in this new basis.
+ Hamiltonian application done.
+ mean_alpha  0.112750000000000     
  ---------------------------------------------------------------- Updating potential.
  ++++++++++++++++++++++++++++++++++++++++++++++++++++++++++++++++++++++++++++++++++++++++++++
  at iteration 4 of the density optimization:
    coefficients obtained by direct minimization.
-<<<<<<< HEAD
-   it, fnrm coeff, energy, energyDiff   4   7.24E-03   -9.04163959635139847E+00   -1.6367E-04
+   it, fnrm coeff, energy, energyDiff   4   7.24E-03   -9.04163959635138426E+00   -1.6367E-04
  ++++++++++++++++++++++++++++++++++++++++++++++++++++++++++++++++++++++++++++++++++++++++++++
  ----------------------------------- Determination of the orbitals in this new basis.
  Hamiltonian application done.
  mean_alpha  8.360000000000001E-002
-=======
-   it, fnrm coeff, energy, energyDiff   4   7.24E-03   -9.04163959635119241E+00   -1.6367E-04
- ++++++++++++++++++++++++++++++++++++++++++++++++++++++++++++++++++++++++++++++++++++++++++++
- ----------------------------------- Determination of the orbitals in this new basis.
- Hamiltonian application done.
- mean_alpha  8.36000000000000215E-002
->>>>>>> af62613e
- calculate density kernel... Calculating charge density... done.
  ---------------------------------------------------------------- Updating potential.
  ++++++++++++++++++++++++++++++++++++++++++++++++++++++++++++++++++++++++++++++++++++++++++++
  at iteration 5 of the density optimization:
    coefficients obtained by direct minimization.
-<<<<<<< HEAD
-   it, fnrm coeff, energy, energyDiff   5   1.67E-03   -9.04160203469343671E+00    3.7562E-05
+   it, fnrm coeff, energy, energyDiff   5   1.67E-03   -9.04160203469345092E+00    3.7562E-05
  ++++++++++++++++++++++++++++++++++++++++++++++++++++++++++++++++++++++++++++++++++++++++++++
  ----------------------------------- Determination of the orbitals in this new basis.
  Hamiltonian application done.
  mean_alpha  4.180000000000000E-002
-=======
-   it, fnrm coeff, energy, energyDiff   5   1.67E-03   -9.04160203469323065E+00    3.7562E-05
- ++++++++++++++++++++++++++++++++++++++++++++++++++++++++++++++++++++++++++++++++++++++++++++
- ----------------------------------- Determination of the orbitals in this new basis.
- Hamiltonian application done.
- mean_alpha  4.18000000000000108E-002
->>>>>>> af62613e
- calculate density kernel... Calculating charge density... done.
  ---------------------------------------------------------------- Updating potential.
  ++++++++++++++++++++++++++++++++++++++++++++++++++++++++++++++++++++++++++++++++++++++++++++
  at iteration 6 of the density optimization:
    coefficients obtained by direct minimization.
-<<<<<<< HEAD
-   it, fnrm coeff, energy, energyDiff   6   7.41E-04   -9.04160328964503535E+00   -1.2550E-06
+   it, fnrm coeff, energy, energyDiff   6   7.41E-04   -9.04160328964502824E+00   -1.2550E-06
  ++++++++++++++++++++++++++++++++++++++++++++++++++++++++++++++++++++++++++++++++++++++++++++
    ebs, ehart, eexcu, vexcu, eexctX, eion, edisp -5.5595145681E+00  2.9459738289E+01 -4.7835287876E+00 -6.2415847674E+00  0.0000000000E+00  2.4519785763E+01  0.0000000000E+00
-   itoutH, fnrm coeff, energy energyDiff   2   1.00+100   -9.04160328964503535E+00   -9.3933E-01
-=======
-   it, fnrm coeff, energy, energyDiff   6   7.41E-04   -9.04160328964484350E+00   -1.2550E-06
- ++++++++++++++++++++++++++++++++++++++++++++++++++++++++++++++++++++++++++++++++++++++++++++
-   ebs, ehart, eexcu, vexcu, eexctX, eion, edisp -5.5595145681E+00  2.9459738289E+01 -4.7835287876E+00 -6.2415847674E+00  0.0000000000E+00  2.4519785763E+01  0.0000000000E+00
-   itoutH, fnrm coeff, energy energyDiff   2   1.00+100   -9.04160328964484350E+00   -9.3933E-01
->>>>>>> af62613e
+   itoutH, fnrm coeff, energy energyDiff   2   1.00+100   -9.04160328964502824E+00   -9.3933E-01
  ############################################################################################
  at iteration 2 of the outer loop:
    > basis functions optimization:
@@ -273,11 +194,7 @@
    > density optimization:
      - using direct minimization.
      - WARNING: density optimization not converged!
-<<<<<<< HEAD
-     FINAL values: it, fnrm coeff, energy   2    7.41E-04   -9.04160328964503535E+00
-=======
-     FINAL values: it, fnrm coeff, energy   2    7.41E-04   -9.04160328964484350E+00
->>>>>>> af62613e
+     FINAL values: it, fnrm coeff, energy   2    7.41E-04   -9.04160328964502824E+00
    > energy difference to last iteration: -9.393302E-01
  ############################################################################################
  ======================== Creation of the basis functions... ========================
@@ -285,12 +202,12 @@
  Orthoconstraint... Preconditioning... done.
  iter, fnrm, fnrmMax, ebs, diff     1  5.6780600E-02  7.6637577E-02    -9.0416029850  -7.1167E-02
  SD informations: mean alpha=3.600E-01, max alpha=3.600E-01, consecutive successes=1
- Orthonormalization... coeff renormalization... calculate density kernel... done.
+ Orthonormalization... coeff renormalization...done.
  ----------------------------------------------------------------------------- iter=2
  Orthoconstraint... Preconditioning... done.
  iter, fnrm, fnrmMax, ebs, diff     2  2.8688763E-02  3.9925632E-02    -9.0492912379  -7.6883E-03
  SD informations: mean alpha=3.960E-01, max alpha=3.960E-01, consecutive successes=2
- Orthonormalization... coeff renormalization... calculate density kernel... done.
+ Orthonormalization... coeff renormalization...done.
  ----------------------------------------------------------------------------- iter=3
  Orthoconstraint... Preconditioning... done.
  iter, fnrm, fnrmMax, ebs, diff     3  1.8246340E-02  2.4907129E-02    -9.0523972092  -3.1060E-03
@@ -299,92 +216,59 @@
  ============================= Basis functions created. =============================
  ----------------------------------- Determination of the orbitals in this new basis.
  No Hamiltonian application required.
- calculate density kernel... Calculating charge density... done.
  ---------------------------------------------------------------- Updating potential.
  ++++++++++++++++++++++++++++++++++++++++++++++++++++++++++++++++++++++++++++++++++++++++++++
  at iteration 1 of the density optimization:
    coefficients obtained by direct minimization.
-<<<<<<< HEAD
    it, fnrm coeff, energy, energyDiff   1   2.51E-03   -9.05243600843988006E+00   -1.0833E-02
-=======
-   it, fnrm coeff, energy, energyDiff   1   2.51E-03   -9.05243600843962426E+00   -1.0833E-02
->>>>>>> af62613e
- ++++++++++++++++++++++++++++++++++++++++++++++++++++++++++++++++++++++++++++++++++++++++++++
- ----------------------------------- Determination of the orbitals in this new basis.
- Hamiltonian application done.
- mean_alpha  0.10000000000000001     
- calculate density kernel... Calculating charge density... done.
+ ++++++++++++++++++++++++++++++++++++++++++++++++++++++++++++++++++++++++++++++++++++++++++++
+ ----------------------------------- Determination of the orbitals in this new basis.
+ Hamiltonian application done.
+ mean_alpha  0.100000000000000     
  ---------------------------------------------------------------- Updating potential.
  ++++++++++++++++++++++++++++++++++++++++++++++++++++++++++++++++++++++++++++++++++++++++++++
  at iteration 2 of the density optimization:
    coefficients obtained by direct minimization.
-<<<<<<< HEAD
    it, fnrm coeff, energy, energyDiff   2   2.22E-03   -9.05208011449643735E+00    3.5589E-04
-=======
-   it, fnrm coeff, energy, energyDiff   2   2.22E-03   -9.05208011449618155E+00    3.5589E-04
->>>>>>> af62613e
- ++++++++++++++++++++++++++++++++++++++++++++++++++++++++++++++++++++++++++++++++++++++++++++
- ----------------------------------- Determination of the orbitals in this new basis.
- Hamiltonian application done.
- mean_alpha  5.75000000000000025E-002
- calculate density kernel... Calculating charge density... done.
+ ++++++++++++++++++++++++++++++++++++++++++++++++++++++++++++++++++++++++++++++++++++++++++++
+ ----------------------------------- Determination of the orbitals in this new basis.
+ Hamiltonian application done.
+ mean_alpha  5.750000000000000E-002
  ---------------------------------------------------------------- Updating potential.
  ++++++++++++++++++++++++++++++++++++++++++++++++++++++++++++++++++++++++++++++++++++++++++++
  at iteration 3 of the density optimization:
    coefficients obtained by direct minimization.
-<<<<<<< HEAD
-   it, fnrm coeff, energy, energyDiff   3   4.87E-04   -9.05207651744543185E+00    3.5971E-06
-=======
-   it, fnrm coeff, energy, energyDiff   3   4.87E-04   -9.05207651744510500E+00    3.5971E-06
->>>>>>> af62613e
- ++++++++++++++++++++++++++++++++++++++++++++++++++++++++++++++++++++++++++++++++++++++++++++
- ----------------------------------- Determination of the orbitals in this new basis.
- Hamiltonian application done.
- mean_alpha  4.00000000000000008E-002
- calculate density kernel... Calculating charge density... done.
+   it, fnrm coeff, energy, energyDiff   3   4.87E-04   -9.05207651744541053E+00    3.5971E-06
+ ++++++++++++++++++++++++++++++++++++++++++++++++++++++++++++++++++++++++++++++++++++++++++++
+ ----------------------------------- Determination of the orbitals in this new basis.
+ Hamiltonian application done.
+ mean_alpha  4.000000000000001E-002
  ---------------------------------------------------------------- Updating potential.
  ++++++++++++++++++++++++++++++++++++++++++++++++++++++++++++++++++++++++++++++++++++++++++++
  at iteration 4 of the density optimization:
    coefficients obtained by direct minimization.
-<<<<<<< HEAD
-   it, fnrm coeff, energy, energyDiff   4   1.98E-04   -9.05207660615736742E+00   -8.8712E-08
-=======
-   it, fnrm coeff, energy, energyDiff   4   1.98E-04   -9.05207660615711873E+00   -8.8712E-08
->>>>>>> af62613e
- ++++++++++++++++++++++++++++++++++++++++++++++++++++++++++++++++++++++++++++++++++++++++++++
- ----------------------------------- Determination of the orbitals in this new basis.
- Hamiltonian application done.
- mean_alpha  2.00000000000000004E-002
- calculate density kernel... Calculating charge density... done.
+   it, fnrm coeff, energy, energyDiff   4   1.98E-04   -9.05207660615737453E+00   -8.8712E-08
+ ++++++++++++++++++++++++++++++++++++++++++++++++++++++++++++++++++++++++++++++++++++++++++++
+ ----------------------------------- Determination of the orbitals in this new basis.
+ Hamiltonian application done.
+ mean_alpha  2.000000000000000E-002
  ---------------------------------------------------------------- Updating potential.
  ++++++++++++++++++++++++++++++++++++++++++++++++++++++++++++++++++++++++++++++++++++++++++++
  at iteration 5 of the density optimization:
    coefficients obtained by direct minimization.
-<<<<<<< HEAD
-   it, fnrm coeff, energy, energyDiff   5   5.91E-05   -9.05207660754416210E+00   -1.3868E-09
-=======
-   it, fnrm coeff, energy, energyDiff   5   5.91E-05   -9.05207660754388499E+00   -1.3868E-09
->>>>>>> af62613e
- ++++++++++++++++++++++++++++++++++++++++++++++++++++++++++++++++++++++++++++++++++++++++++++
- ----------------------------------- Determination of the orbitals in this new basis.
- Hamiltonian application done.
- mean_alpha  1.00000000000000002E-002
- calculate density kernel... Calculating charge density... done.
+   it, fnrm coeff, energy, energyDiff   5   5.91E-05   -9.05207660754416921E+00   -1.3868E-09
+ ++++++++++++++++++++++++++++++++++++++++++++++++++++++++++++++++++++++++++++++++++++++++++++
+ ----------------------------------- Determination of the orbitals in this new basis.
+ Hamiltonian application done.
+ mean_alpha  1.000000000000000E-002
  ---------------------------------------------------------------- Updating potential.
  ++++++++++++++++++++++++++++++++++++++++++++++++++++++++++++++++++++++++++++++++++++++++++++
  at iteration 6 of the density optimization:
    coefficients obtained by direct minimization.
-<<<<<<< HEAD
-   it, fnrm coeff, energy, energyDiff   6   4.20E-05   -9.05207661031857569E+00   -2.7744E-09
+   it, fnrm coeff, energy, energyDiff   6   4.20E-05   -9.05207661031858279E+00   -2.7744E-09
  ++++++++++++++++++++++++++++++++++++++++++++++++++++++++++++++++++++++++++++++++++++++++++++
    ebs, ehart, eexcu, vexcu, eexctX, eion, edisp -5.4675322921E+00  2.9573358432E+01 -4.8179010994E+00 -6.2868593752E+00  0.0000000000E+00  2.4519785763E+01  0.0000000000E+00
-   itoutH, fnrm coeff, energy energyDiff   3   1.00+100   -9.05207661031857569E+00   -1.0473E-02
-=======
-   it, fnrm coeff, energy, energyDiff   6   4.20E-05   -9.05207661031829147E+00   -2.7744E-09
- ++++++++++++++++++++++++++++++++++++++++++++++++++++++++++++++++++++++++++++++++++++++++++++
-   ebs, ehart, eexcu, vexcu, eexctX, eion, edisp -5.4675322921E+00  2.9573358432E+01 -4.8179010994E+00 -6.2868593752E+00  0.0000000000E+00  2.4519785763E+01  0.0000000000E+00
-   itoutH, fnrm coeff, energy energyDiff   3   1.00+100   -9.05207661031829147E+00   -1.0473E-02
->>>>>>> af62613e
+   itoutH, fnrm coeff, energy energyDiff   3   1.00+100   -9.05207661031858279E+00   -1.0473E-02
  ############################################################################################
  at iteration 3 of the outer loop:
    > basis functions optimization:
@@ -394,113 +278,58 @@
    > density optimization:
      - using direct minimization.
      - WARNING: density optimization not converged!
-<<<<<<< HEAD
-     FINAL values: it, fnrm coeff, energy   3    4.20E-05   -9.05207661031857569E+00
+     FINAL values: it, fnrm coeff, energy   3    4.20E-05   -9.05207661031858279E+00
    > energy difference to last iteration: -1.047332E-02
  ############################################################################################
  Basis function            1 on atom           6
-  has an energy error of   7.589012586725333E-005
+  has an energy error of   7.589012586651980E-005
  Basis function            2 on atom           1
-  has an energy error of  -2.701171620555204E-003
+  has an energy error of  -2.701171620555237E-003
  Basis function            3 on atom           1
-  has an energy error of   1.705306741072438E-003
+  has an energy error of   1.705306741072434E-003
  Basis function            4 on atom           1
-  has an energy error of   6.629206844251650E-004
+  has an energy error of   6.629206844249180E-004
  Basis function            5 on atom           1
-  has an energy error of   6.950143055137414E-003
+  has an energy error of   6.950143055138029E-003
  Basis function            6 on atom          10
-  has an energy error of  -6.762254169384388E-004
+  has an energy error of  -6.762254169370803E-004
  Basis function            7 on atom           5
-  has an energy error of  -3.839504191992610E-003
+  has an energy error of  -3.839504191992859E-003
  Basis function            8 on atom           2
-  has an energy error of  -2.395728731413311E-004
+  has an energy error of  -2.395728731424226E-004
  Basis function            9 on atom           2
-  has an energy error of  -9.555447331624896E-004
+  has an energy error of  -9.555447331629654E-004
  Basis function           10 on atom           2
-  has an energy error of  -2.060256307878256E-003
+  has an energy error of  -2.060256307878827E-003
  Basis function           11 on atom           2
-  has an energy error of   1.908523877868705E-004
+  has an energy error of   1.908523877857727E-004
  Basis function           12 on atom           7
-  has an energy error of  -1.501162182987035E-003
+  has an energy error of  -1.501162182988337E-003
  Basis function           13 on atom           8
-  has an energy error of  -2.712178042037302E-005
+  has an energy error of  -2.712178041904200E-005
  Basis function           14 on atom           3
-  has an energy error of   1.817451755715947E-003
+  has an energy error of   1.817451755715628E-003
  Basis function           15 on atom           3
-  has an energy error of  -1.283515874659708E-003
+  has an energy error of  -1.283515874659759E-003
  Basis function           16 on atom           3
-  has an energy error of  -6.523464760916540E-006
+  has an energy error of  -6.523464759772017E-006
  Basis function           17 on atom           3
-  has an energy error of   2.393701678149939E-004
+  has an energy error of   2.393701678153220E-004
  Basis function           18 on atom           9
-  has an energy error of  -1.875995830867837E-003
+  has an energy error of  -1.875995830868362E-003
  Basis function           19 on atom          11
-  has an energy error of  -8.061049069980614E-004
+  has an energy error of  -8.061049069961818E-004
  Basis function           20 on atom           4
-  has an energy error of  -1.023088761717366E-004
+  has an energy error of  -1.023088761720426E-004
  Basis function           21 on atom           4
-  has an energy error of   1.190136418928757E-004
+  has an energy error of   1.190136418922704E-004
  Basis function           22 on atom           4
-  has an energy error of  -1.667664778930832E-004
+  has an energy error of  -1.667664778932490E-004
  Basis function           23 on atom           4
-  has an energy error of   3.435996956405233E-003
+  has an energy error of   3.435996956405751E-003
  Basis function           24 on atom          12
-  has an energy error of  -2.231582100583589E-003
- Total variation is of : -3.276411122892479E-003
-=======
-     FINAL values: it, fnrm coeff, energy   3    4.20E-05   -9.05207661031829147E+00
-   > energy difference to last iteration: -1.047332E-02
- ############################################################################################
- Basis function            1 on atom           6
-  has an energy error of   7.58901258638151996E-005
- Basis function            2 on atom           1
-  has an energy error of  -2.70117162051634972E-003
- Basis function            3 on atom           1
-  has an energy error of   1.70530674106183404E-003
- Basis function            4 on atom           1
-  has an energy error of   6.62920684423021949E-004
- Basis function            5 on atom           1
-  has an energy error of   6.95014305510093054E-003
- Basis function            6 on atom          10
-  has an energy error of  -6.76225416934309043E-004
- Basis function            7 on atom           5
-  has an energy error of  -3.83950419198874054E-003
- Basis function            8 on atom           2
-  has an energy error of  -2.39572873153902008E-004
- Basis function            9 on atom           2
-  has an energy error of  -9.55544733160220263E-004
- Basis function           10 on atom           2
-  has an energy error of  -2.06025630787858537E-003
- Basis function           11 on atom           2
-  has an energy error of   1.90852387791741571E-004
- Basis function           12 on atom           7
-  has an energy error of  -1.50116218299121431E-003
- Basis function           13 on atom           8
-  has an energy error of  -2.71217804285231977E-005
- Basis function           14 on atom           3
-  has an energy error of   1.81745175571994180E-003
- Basis function           15 on atom           3
-  has an energy error of  -1.28351587466188637E-003
- Basis function           16 on atom           3
-  has an energy error of  -6.52346476352122560E-006
- Basis function           17 on atom           3
-  has an energy error of   2.39370167815614222E-004
- Basis function           18 on atom           9
-  has an energy error of  -1.87599583086069891E-003
- Basis function           19 on atom          11
-  has an energy error of  -8.06104907017270189E-004
- Basis function           20 on atom           4
-  has an energy error of  -1.02308876163914055E-004
- Basis function           21 on atom           4
-  has an energy error of   1.19013641894381730E-004
- Basis function           22 on atom           4
-  has an energy error of  -1.66766477892855546E-004
- Basis function           23 on atom           4
-  has an energy error of   3.43599695638871884E-003
- Basis function           24 on atom          12
-  has an energy error of  -2.23158210057297504E-003
- Total variation is of : -3.27641112292496525E-003
->>>>>>> af62613e
+  has an energy error of  -2.231582100584859E-003
+ Total variation is of : -3.276411122894351E-003
 iat, fpulay    1    2.891170E-04   -1.862062E-04   -3.540797E-03
 iat, fpulay    2   -1.181765E-04   -3.282390E-04    1.673527E-03
 iat, fpulay    3    5.499726E-05   -2.349565E-04   -7.060405E-04
@@ -514,22 +343,4 @@
 iat, fpulay   11   -2.140989E-04   -2.264950E-05    2.609635E-04
 iat, fpulay   12   -5.515011E-06   -6.335106E-05    1.917869E-03
  done.
-<<<<<<< HEAD
-=======
- Wavefunction written No.              :  13
- Wavefunction written No.              :  14
- Wavefunction written No.              :  15
- Wavefunction written No.              :  16
- Wavefunction written No.              :  17
- Wavefunction written No.              :  18
- Wavefunction written No.              :  19
- Wavefunction written No.              :  20
- Wavefunction written No.              :  21
- Wavefunction written No.              :  22
- Wavefunction written No.              :  23
- Wavefunction written No.              :  24
-- 
-  {Process:  1, Timing:  [  1.200E-01,  2.430E-01 ]}
->>>>>>> af62613e
- calculate density kernel... Calculating charge density... done.
  ------------------------------------- Building linear combinations... done.