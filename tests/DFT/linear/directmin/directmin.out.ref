--- conflicted
+++ resolved
@@ -16,8 +16,8 @@
  MPI process does not use OpenMP
  No material acceleration (iproc=0)
 
- ===================== BigDFT Wavefunction Optimization =============== inputPsiId= 102
-   Input wf. policy=  102 (Linear on disk) |  Output wf. policy=     0 (none        )
+ ===================== BigDFT Wavefunction Optimization =============== inputPsiId= 100
+   Input wf. policy=  100 (Linear AO     ) |  Output wf. policy=     0 (none        )
  Output grid policy=    0   (none        ) | Output grid format=     0         (text)
  Exchange-corr. ref.                                                   (XC: Teter 93)
                                                     XC functional provided by ABINIT.
@@ -25,7 +25,6 @@
  >>>> Partition of the basis functions among the processes.
     | Processes from 0 to 5 treat 4 orbitals. |
  -----------------------------------------------
-  WARNING: Missing wavefunction files, switch to normal input guess
  WARNING: do not call check_communications in the linear scaling version!
  ion-ion interaction energy  2.45197857631131E+01
  ----------------------------------------------------------- Ionic Potential Creation
@@ -65,33 +64,18 @@
  calling orthonormalizeLocalized (exact)
  ======================== Creation of the basis functions... ========================
  ----------------------------------------------------------------------------- iter=1
-<<<<<<< HEAD
- Orthoconstraint... Preconditioning... done.
- iter, fnrm, fnrmMax, trace, diff, noise level, 1.d-10*delta_energy_prev     1  5.2923836E-01  7.7592408E-01    16.2007870135   1.6201E+01   4.2870E-02   1.0000E+90
- DIIS informations: history length=5, consecutive failures=0, total failures=0
- Orthonormalization... done.
- ----------------------------------------------------------------------------- iter=2
- Orthoconstraint... Preconditioning... done.
- iter, fnrm, fnrmMax, trace, diff, noise level, 1.d-10*delta_energy_prev     2  4.2022912E-01  7.9146841E-01    14.6530848232  -1.5477E+00   3.0788E-02  -6.9720E-10
- DIIS informations: history length=5, consecutive failures=0, total failures=0
- Orthonormalization... done.
- ----------------------------------------------------------------------------- iter=3
- Orthoconstraint... Preconditioning... done.
- iter, fnrm, fnrmMax, trace, diff, noise level, 1.d-10*delta_energy_prev     3  1.6845880E-01  3.2951976E-01    14.1122168781  -5.4087E-01   1.1887E-02  -4.2698E-10
-=======
- Orthonormalization... Orthoconstraint... Preconditioning... done.
+ Orthoconstraint... Preconditioning... done.
  iter, fnrm, fnrmMax, trace, diff     1  5.2923836E-01  7.7592408E-01    16.2007870135   1.6201E+01
  DIIS informations: history length=5, consecutive failures=0, total failures=0
  Orthonormalization... done.
  ----------------------------------------------------------------------------- iter=2
- Orthonormalization... Orthoconstraint... Preconditioning... done.
+ Orthoconstraint... Preconditioning... done.
  iter, fnrm, fnrmMax, trace, diff     2  4.2022912E-01  7.9146841E-01    14.6530848232  -1.5477E+00
  DIIS informations: history length=5, consecutive failures=0, total failures=0
  Orthonormalization... done.
  ----------------------------------------------------------------------------- iter=3
- Orthonormalization... Orthoconstraint... Preconditioning... done.
+ Orthoconstraint... Preconditioning... done.
  iter, fnrm, fnrmMax, trace, diff     3  1.6845880E-01  3.2951976E-01    14.1122168781  -5.4087E-01
->>>>>>> 9353ce3a
  WARNING: not converged within 3 iterations! Exiting loop due to limitations of iterations.
  Final values for fnrm, fnrmMax, trace:   1.6845880E-01  3.2951976E-01     14.1122169
  ============================= Basis functions created. =============================
@@ -114,11 +98,7 @@
  ++++++++++++++++++++++++++++++++++++++++++++++++++++++++++++++++++++++++++++++++++++++++++++
  at iteration 2 of the density optimization:
    coefficients obtained by direct minimization.
-<<<<<<< HEAD
    it, fnrm coeff, energy, energyDiff   2   2.62E-01   -7.50134512875340320E+00    7.1745E-01
-=======
-   it, fnrm coeff, energy, energyDiff   2   2.62E-01   -7.50134512874985759E+00    7.1745E-01
->>>>>>> 9353ce3a
  ++++++++++++++++++++++++++++++++++++++++++++++++++++++++++++++++++++++++++++++++++++++++++++
  ----------------------------------- Determination of the orbitals in this new basis.
  Hamiltonian application done.
@@ -129,11 +109,7 @@
  ++++++++++++++++++++++++++++++++++++++++++++++++++++++++++++++++++++++++++++++++++++++++++++
  at iteration 3 of the density optimization:
    coefficients obtained by direct minimization.
-<<<<<<< HEAD
    it, fnrm coeff, energy, energyDiff   3   2.78E-01   -7.95462255251896622E+00   -4.5328E-01
-=======
-   it, fnrm coeff, energy, energyDiff   3   2.78E-01   -7.95462255251611694E+00   -4.5328E-01
->>>>>>> 9353ce3a
  ++++++++++++++++++++++++++++++++++++++++++++++++++++++++++++++++++++++++++++++++++++++++++++
  ----------------------------------- Determination of the orbitals in this new basis.
  Hamiltonian application done.
@@ -144,17 +120,10 @@
  ++++++++++++++++++++++++++++++++++++++++++++++++++++++++++++++++++++++++++++++++++++++++++++
  at iteration 4 of the density optimization:
    coefficients obtained by direct minimization.
-<<<<<<< HEAD
    it, fnrm coeff, energy, energyDiff   4   1.22E-01   -8.07449154751132525E+00   -1.1987E-01
  ++++++++++++++++++++++++++++++++++++++++++++++++++++++++++++++++++++++++++++++++++++++++++++
    ebs, ehart, eexcu, vexcu, eexctX, eion, edisp -3.7101278354E+00  3.0861788390E+01 -5.3365126557E+00 -6.9681246722E+00  0.0000000000E+00  2.4519785763E+01  0.0000000000E+00
    itoutL, fnrm coeff, energy energyDiff   1   1.00+100   -8.07449154751132525E+00   -8.0745E+00
-=======
-   it, fnrm coeff, energy, energyDiff   4   1.22E-01   -8.07449154750356612E+00   -1.1987E-01
- ++++++++++++++++++++++++++++++++++++++++++++++++++++++++++++++++++++++++++++++++++++++++++++
-   ebs, ehart, eexcu, vexcu, eexctX, eion, edisp -3.7101278354E+00  3.0861788390E+01 -5.3365126557E+00 -6.9681246722E+00  0.0000000000E+00  2.4519785763E+01  0.0000000000E+00
-   itoutL, fnrm coeff, energy energyDiff   1   1.00+100   -8.07449154750356612E+00   -8.0745E+00
->>>>>>> 9353ce3a
  ############################################################################################
  at iteration 1 of the outer loop:
    > basis functions optimization:
@@ -164,43 +133,24 @@
    > density optimization:
      - using direct minimization.
      - WARNING: density optimization not converged!
-<<<<<<< HEAD
      FINAL values: it, fnrm coeff, energy   1    1.22E-01   -8.07449154751132525E+00
-=======
-     FINAL values: it, fnrm coeff, energy   1    1.22E-01   -8.07449154750356612E+00
->>>>>>> 9353ce3a
    > energy difference to last iteration: -8.074492E+00
  ############################################################################################
  Increasing the localization radius for the high accuracy part.
  ======================== Creation of the basis functions... ========================
  ----------------------------------------------------------------------------- iter=1
-<<<<<<< HEAD
- Orthoconstraint... Preconditioning... done.
- iter, fnrm, fnrmMax, ebs, diff, noise level, 1.d-10*delta_energy_prev     1  3.3759202E-01  4.5546233E-01    -8.0062263784  -2.2659E+01   1.3514E-02   1.0000E+90
- SD informations: mean alpha=1.000E+00, max alpha=1.000E+00, consecutive successes=1
- Orthonormalization... coeff renormalization... calculate density kernel... done.
- ----------------------------------------------------------------------------- iter=2
- Orthoconstraint... Preconditioning... done.
- iter, fnrm, fnrmMax, ebs, diff, noise level, 1.d-10*delta_energy_prev     2  1.9759183E-01  2.8775690E-01    -8.9298117946  -9.2359E-01   8.8223E-03  -5.5287E-10
- SD informations: mean alpha=6.000E-01, max alpha=6.000E-01, consecutive successes=2
- Orthonormalization... coeff renormalization... calculate density kernel... done.
- ----------------------------------------------------------------------------- iter=3
- Orthoconstraint... Preconditioning... done.
- iter, fnrm, fnrmMax, ebs, diff, noise level, 1.d-10*delta_energy_prev     3  5.7810982E-02  8.2357273E-02    -9.0330141625  -1.0320E-01   2.6110E-03  -1.2003E-10
-=======
- Orthonormalization... Orthoconstraint... Preconditioning... done.
+ Orthoconstraint... Preconditioning... done.
  iter, fnrm, fnrmMax, ebs, diff     1  3.3759202E-01  4.5546233E-01    -8.0062263784  -2.2659E+01
  SD informations: mean alpha=1.000E+00, max alpha=1.000E+00, consecutive successes=1
  Orthonormalization... coeff renormalization... calculate density kernel... done.
  ----------------------------------------------------------------------------- iter=2
- Orthonormalization... Orthoconstraint... Preconditioning... done.
- iter, fnrm, fnrmMax, ebs, diff     2  1.9759183E-01  2.8775690E-01    -8.9298117945  -9.2359E-01
+ Orthoconstraint... Preconditioning... done.
+ iter, fnrm, fnrmMax, ebs, diff     2  1.9759183E-01  2.8775690E-01    -8.9298117946  -9.2359E-01
  SD informations: mean alpha=6.000E-01, max alpha=6.000E-01, consecutive successes=2
  Orthonormalization... coeff renormalization... calculate density kernel... done.
  ----------------------------------------------------------------------------- iter=3
- Orthonormalization... Orthoconstraint... Preconditioning... done.
+ Orthoconstraint... Preconditioning... done.
  iter, fnrm, fnrmMax, ebs, diff     3  5.7810982E-02  8.2357273E-02    -9.0330141625  -1.0320E-01
->>>>>>> 9353ce3a
  WARNING: not converged within 3 iterations! Exiting loop due to limitations of iterations.
  Final values for fnrm, fnrmMax, ebs:   5.7810982E-02  8.2357273E-02     -9.0330142
  ============================= Basis functions created. =============================
@@ -212,11 +162,7 @@
  ++++++++++++++++++++++++++++++++++++++++++++++++++++++++++++++++++++++++++++++++++++++++++++
  at iteration 1 of the density optimization:
    coefficients obtained by direct minimization.
-<<<<<<< HEAD
    it, fnrm coeff, energy, energyDiff   1   4.03E-02   -9.05907789528000862E+00   -9.8459E-01
-=======
-   it, fnrm coeff, energy, energyDiff   1   4.03E-02   -9.05907789528324159E+00   -9.8459E-01
->>>>>>> 9353ce3a
  ++++++++++++++++++++++++++++++++++++++++++++++++++++++++++++++++++++++++++++++++++++++++++++
  ----------------------------------- Determination of the orbitals in this new basis.
  Hamiltonian application done.
@@ -227,11 +173,7 @@
  ++++++++++++++++++++++++++++++++++++++++++++++++++++++++++++++++++++++++++++++++++++++++++++
  at iteration 2 of the density optimization:
    coefficients obtained by direct minimization.
-<<<<<<< HEAD
    it, fnrm coeff, energy, energyDiff   2   2.27E-02   -9.03063490621295628E+00    2.8443E-02
-=======
-   it, fnrm coeff, energy, energyDiff   2   2.27E-02   -9.03063490621278575E+00    2.8443E-02
->>>>>>> 9353ce3a
  ++++++++++++++++++++++++++++++++++++++++++++++++++++++++++++++++++++++++++++++++++++++++++++
  ----------------------------------- Determination of the orbitals in this new basis.
  Hamiltonian application done.
@@ -242,11 +184,7 @@
  ++++++++++++++++++++++++++++++++++++++++++++++++++++++++++++++++++++++++++++++++++++++++++++
  at iteration 3 of the density optimization:
    coefficients obtained by direct minimization.
-<<<<<<< HEAD
    it, fnrm coeff, energy, energyDiff   3   1.83E-02   -9.03509988762755611E+00   -4.4650E-03
-=======
-   it, fnrm coeff, energy, energyDiff   3   1.83E-02   -9.03509988762845140E+00   -4.4650E-03
->>>>>>> 9353ce3a
  ++++++++++++++++++++++++++++++++++++++++++++++++++++++++++++++++++++++++++++++++++++++++++++
  ----------------------------------- Determination of the orbitals in this new basis.
  Hamiltonian application done.
@@ -257,11 +195,7 @@
  ++++++++++++++++++++++++++++++++++++++++++++++++++++++++++++++++++++++++++++++++++++++++++++
  at iteration 4 of the density optimization:
    coefficients obtained by direct minimization.
-<<<<<<< HEAD
    it, fnrm coeff, energy, energyDiff   4   6.23E-03   -9.03414703774894079E+00    9.5285E-04
-=======
-   it, fnrm coeff, energy, energyDiff   4   6.23E-03   -9.03414703774961581E+00    9.5285E-04
->>>>>>> 9353ce3a
  ++++++++++++++++++++++++++++++++++++++++++++++++++++++++++++++++++++++++++++++++++++++++++++
  ----------------------------------- Determination of the orbitals in this new basis.
  Hamiltonian application done.
@@ -272,11 +206,7 @@
  ++++++++++++++++++++++++++++++++++++++++++++++++++++++++++++++++++++++++++++++++++++++++++++
  at iteration 5 of the density optimization:
    coefficients obtained by direct minimization.
-<<<<<<< HEAD
    it, fnrm coeff, energy, energyDiff   5   5.60E-03   -9.03453928349765434E+00   -3.9225E-04
-=======
-   it, fnrm coeff, energy, energyDiff   5   5.60E-03   -9.03453928349837909E+00   -3.9225E-04
->>>>>>> 9353ce3a
  ++++++++++++++++++++++++++++++++++++++++++++++++++++++++++++++++++++++++++++++++++++++++++++
  ----------------------------------- Determination of the orbitals in this new basis.
  Hamiltonian application done.
@@ -287,17 +217,10 @@
  ++++++++++++++++++++++++++++++++++++++++++++++++++++++++++++++++++++++++++++++++++++++++++++
  at iteration 6 of the density optimization:
    coefficients obtained by direct minimization.
-<<<<<<< HEAD
    it, fnrm coeff, energy, energyDiff   6   1.99E-03   -9.03449938826941334E+00    3.9895E-05
  ++++++++++++++++++++++++++++++++++++++++++++++++++++++++++++++++++++++++++++++++++++++++++++
    ebs, ehart, eexcu, vexcu, eexctX, eion, edisp -5.5300873925E+00  2.9486712521E+01 -4.7921986068E+00 -6.2529844498E+00  0.0000000000E+00  2.4519785763E+01  0.0000000000E+00
    itoutH, fnrm coeff, energy energyDiff   2   1.00+100   -9.03449938826941334E+00   -9.6001E-01
-=======
-   it, fnrm coeff, energy, energyDiff   6   1.99E-03   -9.03449938827018784E+00    3.9895E-05
- ++++++++++++++++++++++++++++++++++++++++++++++++++++++++++++++++++++++++++++++++++++++++++++
-   ebs, ehart, eexcu, vexcu, eexctX, eion, edisp -5.5300873925E+00  2.9486712521E+01 -4.7921986068E+00 -6.2529844498E+00  0.0000000000E+00  2.4519785763E+01  0.0000000000E+00
-   itoutH, fnrm coeff, energy energyDiff   2   1.00+100   -9.03449938827018784E+00   -9.6001E-01
->>>>>>> 9353ce3a
  ############################################################################################
  at iteration 2 of the outer loop:
    > basis functions optimization:
@@ -307,42 +230,23 @@
    > density optimization:
      - using direct minimization.
      - WARNING: density optimization not converged!
-<<<<<<< HEAD
      FINAL values: it, fnrm coeff, energy   2    1.99E-03   -9.03449938826941334E+00
-=======
-     FINAL values: it, fnrm coeff, energy   2    1.99E-03   -9.03449938827018784E+00
->>>>>>> 9353ce3a
    > energy difference to last iteration: -9.600078E-01
  ############################################################################################
  ======================== Creation of the basis functions... ========================
  ----------------------------------------------------------------------------- iter=1
-<<<<<<< HEAD
- Orthoconstraint... Preconditioning... done.
- iter, fnrm, fnrmMax, ebs, diff, noise level, 1.d-10*delta_energy_prev     1  6.2353693E-02  8.7865112E-02    -9.0344981952  -1.0469E-01   2.8167E-03   1.0000E+90
- SD informations: mean alpha=3.600E-01, max alpha=3.600E-01, consecutive successes=1
- Orthonormalization... coeff renormalization... calculate density kernel... done.
- ----------------------------------------------------------------------------- iter=2
- Orthoconstraint... Preconditioning... done.
- iter, fnrm, fnrmMax, ebs, diff, noise level, 1.d-10*delta_energy_prev     2  3.2675174E-02  4.6284648E-02    -9.0449779906  -1.0480E-02   1.4777E-03  -9.1923E-12
- SD informations: mean alpha=3.960E-01, max alpha=3.960E-01, consecutive successes=2
- Orthonormalization... coeff renormalization... calculate density kernel... done.
- ----------------------------------------------------------------------------- iter=3
- Orthoconstraint... Preconditioning... done.
- iter, fnrm, fnrmMax, ebs, diff, noise level, 1.d-10*delta_energy_prev     3  2.1404423E-02  2.9654638E-02    -9.0492867814  -4.3088E-03   9.6847E-04  -3.9301E-12
-=======
- Orthonormalization... Orthoconstraint... Preconditioning... done.
+ Orthoconstraint... Preconditioning... done.
  iter, fnrm, fnrmMax, ebs, diff     1  6.2353693E-02  8.7865112E-02    -9.0344981952  -1.0469E-01
  SD informations: mean alpha=3.600E-01, max alpha=3.600E-01, consecutive successes=1
  Orthonormalization... coeff renormalization... calculate density kernel... done.
  ----------------------------------------------------------------------------- iter=2
- Orthonormalization... Orthoconstraint... Preconditioning... done.
+ Orthoconstraint... Preconditioning... done.
  iter, fnrm, fnrmMax, ebs, diff     2  3.2675174E-02  4.6284648E-02    -9.0449779906  -1.0480E-02
  SD informations: mean alpha=3.960E-01, max alpha=3.960E-01, consecutive successes=2
  Orthonormalization... coeff renormalization... calculate density kernel... done.
  ----------------------------------------------------------------------------- iter=3
- Orthonormalization... Orthoconstraint... Preconditioning... done.
+ Orthoconstraint... Preconditioning... done.
  iter, fnrm, fnrmMax, ebs, diff     3  2.1404423E-02  2.9654638E-02    -9.0492867814  -4.3088E-03
->>>>>>> 9353ce3a
  WARNING: not converged within 3 iterations! Exiting loop due to limitations of iterations.
  Final values for fnrm, fnrmMax, ebs:   2.1404423E-02  2.9654638E-02     -9.0492868
  ============================= Basis functions created. =============================
@@ -365,11 +269,7 @@
  ++++++++++++++++++++++++++++++++++++++++++++++++++++++++++++++++++++++++++++++++++++++++++++
  at iteration 2 of the density optimization:
    coefficients obtained by direct minimization.
-<<<<<<< HEAD
    it, fnrm coeff, energy, energyDiff   2   1.49E-03   -9.04926599476405968E+00    2.6496E-04
-=======
-   it, fnrm coeff, energy, energyDiff   2   1.49E-03   -9.04926599476543814E+00    2.6496E-04
->>>>>>> 9353ce3a
  ++++++++++++++++++++++++++++++++++++++++++++++++++++++++++++++++++++++++++++++++++++++++++++
  ----------------------------------- Determination of the orbitals in this new basis.
  Hamiltonian application done.
@@ -391,11 +291,7 @@
  ++++++++++++++++++++++++++++++++++++++++++++++++++++++++++++++++++++++++++++++++++++++++++++
  at iteration 4 of the density optimization:
    coefficients obtained by direct minimization.
-<<<<<<< HEAD
    it, fnrm coeff, energy, energyDiff   4   1.03E-04   -9.04926113964333112E+00    1.7810E-06
-=======
-   it, fnrm coeff, energy, energyDiff   4   1.03E-04   -9.04926113964442536E+00    1.7810E-06
->>>>>>> 9353ce3a
  ++++++++++++++++++++++++++++++++++++++++++++++++++++++++++++++++++++++++++++++++++++++++++++
  ----------------------------------- Determination of the orbitals in this new basis.
  Hamiltonian application done.
@@ -406,11 +302,7 @@
  ++++++++++++++++++++++++++++++++++++++++++++++++++++++++++++++++++++++++++++++++++++++++++++
  at iteration 5 of the density optimization:
    coefficients obtained by direct minimization.
-<<<<<<< HEAD
    it, fnrm coeff, energy, energyDiff   5   3.82E-05   -9.04926113963444223E+00    8.8889E-12
-=======
-   it, fnrm coeff, energy, energyDiff   5   3.82E-05   -9.04926113963578516E+00    8.6402E-12
->>>>>>> 9353ce3a
  ++++++++++++++++++++++++++++++++++++++++++++++++++++++++++++++++++++++++++++++++++++++++++++
  ----------------------------------- Determination of the orbitals in this new basis.
  Hamiltonian application done.
@@ -451,68 +343,37 @@
 iat, fpulay   12    1.651692E-05   -3.142561E-05    2.095644E-03
  done.
  Write wavefunctions to file: .//data/minBasis.*
+ 21th wavefunction written
  1th wavefunction written
-<<<<<<< HEAD
- 21th wavefunction written
+ 22th wavefunction written
  2th wavefunction written
- 22th wavefunction written
+ 3th wavefunction written
+ 23th wavefunction written
  5th wavefunction written
+ 13th wavefunction written
  17th wavefunction written
  9th wavefunction written
- 13th wavefunction written
- 23th wavefunction written
- 3th wavefunction written
+ 24th wavefunction written
+- WRITE WAVES TIME   5  3.600E-02  3.200E-02
+ 4th wavefunction written
+ Wavefunction coefficients written
+- WRITE WAVES TIME   0  3.200E-02  3.400E-02
  6th wavefunction written
+ 14th wavefunction written
  18th wavefunction written
  10th wavefunction written
- 14th wavefunction written
- 24th wavefunction written
-- WRITE WAVES TIME   5  2.800E-02  2.700E-02
- 4th wavefunction written
  7th wavefunction written
- Wavefunction coefficients written
-- WRITE WAVES TIME   0  2.800E-02  2.900E-02
+ 15th wavefunction written
  19th wavefunction written
  11th wavefunction written
- 15th wavefunction written
+ 16th wavefunction written
+- WRITE WAVES TIME   3  4.400E-02  4.100E-02
+ 8th wavefunction written
+ 12th wavefunction written
+- WRITE WAVES TIME   1  4.400E-02  4.100E-02
+- WRITE WAVES TIME   2  4.400E-02  4.000E-02
  20th wavefunction written
- 8th wavefunction written
-- WRITE WAVES TIME   4  2.800E-02  3.000E-02
-- WRITE WAVES TIME   1  3.200E-02  3.100E-02
- 12th wavefunction written
-- WRITE WAVES TIME   2  3.200E-02  3.200E-02
- 16th wavefunction written
-- WRITE WAVES TIME   3  2.800E-02  3.100E-02
-=======
- 19th wavefunction written
- 7th wavefunction written
- 13th wavefunction written
- 2th wavefunction written
- 20th wavefunction written
- 8th wavefunction written
- 14th wavefunction written
- 3th wavefunction written
- 21th wavefunction written
- 15th wavefunction written
- 9th wavefunction written
- 4th wavefunction written
- 22th wavefunction written
- 10th wavefunction written
- 16th wavefunction written
- 5th wavefunction written
- 23th wavefunction written
- 17th wavefunction written
- 11th wavefunction written
- 24th wavefunction written
-- WRITE WAVES TIME   3  6.500E-01  4.984E-01
- 6th wavefunction written
- Wavefunction coefficients written
-- WRITE WAVES TIME   0  6.300E-01  4.998E-01
- 12th wavefunction written
-- WRITE WAVES TIME   1  7.000E-01  5.423E-01
- 18th wavefunction written
-- WRITE WAVES TIME   2  5.400E-01  5.439E-01
->>>>>>> 9353ce3a
+- WRITE WAVES TIME   4  4.000E-02  4.300E-02
  calculate density kernel... Calculating charge density... done.
    Calculation finished. TOTAL CHARGE =   1.599999982142E+01
  ------------------------------------- Building linear combinations... done.
