--- conflicted
+++ resolved
@@ -11,11 +11,11 @@
        Max. steps=      1 | Fluct. in forces=1.0E+00 |           ionmov=     -1
         algorithm=BFGS    |   Max. in forces=0.0E+00 |            dtion=     0.
  random at.displ.=0.0E+00 |   steep. descent=4.0E+00 |
- 
- Number of MPI processes 4
- Number of maximal OpenMP threads per MPI process 2
+
+ Number of MPI processes 6
+ MPI process does not use OpenMP
  No material acceleration (iproc=0)
- 
+
  ===================== BigDFT Wavefunction Optimization =============== inputPsiId= 102
    Input wf. policy=  102 (Linear on disk) |  Output wf. policy=     0 (none        )
  Output grid policy=    0   (none        ) | Output grid format=     0         (text)
@@ -23,7 +23,7 @@
                                                     XC functional provided by ABINIT.
  ------------------------------------------------------------------------------------
  >>>> Partition of the basis functions among the processes.
-    | Processes from 0 to 3 treat 6 orbitals. |
+    | Processes from 0 to 5 treat 4 orbitals. |
  -----------------------------------------------
   WARNING: Missing wavefunction files, switch to normal input guess
  WARNING: do not call check_communications in the linear scaling version!
@@ -36,7 +36,7 @@
 type, 4.d0*rprb, x0, input%lin%locrad_type(ityp)H   4.84E+00   7.69E+00   6.000E+00
 V3prb    1.0975E+01
  Generating 24 Atomic Input Orbitals
- Processes from 0 to 3 treat 6 inguess orbitals 
+ Processes from 0 to 5 treat 4 inguess orbitals 
  ----------------------------------- Determination of the orbitals in this new basis.
  Hamiltonian application done.
  Diagonalizing the Hamiltonian, sequential version... done.
@@ -66,65 +66,65 @@
  ======================== Creation of the basis functions... ========================
  ----------------------------------------------------------------------------- iter=1
  Orthonormalization... Orthoconstraint... Preconditioning... done.
- iter, fnrm, fnrmMax, trace, diff, noise level, 1.d-10*delta_energy_prev     1  5.2923836E-01  7.7592408E-01    16.2007870135   1.6201E+01   4.2870E-02   1.0000E+90
+ iter, fnrm, fnrmMax, trace, diff, noise level     1  5.2923836E-01  7.7592408E-01    16.2007870135   1.6201E+01   4.2870E-02
  DIIS informations: history length=5, consecutive failures=0, total failures=0
  Orthonormalization... done.
  ----------------------------------------------------------------------------- iter=2
  Orthonormalization... Orthoconstraint... Preconditioning... done.
- iter, fnrm, fnrmMax, trace, diff, noise level, 1.d-10*delta_energy_prev     2  4.2022912E-01  7.9146841E-01    14.6530848232  -1.5477E+00   3.0788E-02  -6.9720E-10
+ iter, fnrm, fnrmMax, trace, diff, noise level     2  4.2022912E-01  7.9146841E-01    14.6530848232  -1.5477E+00   3.0788E-02
  DIIS informations: history length=5, consecutive failures=0, total failures=0
  Orthonormalization... done.
  ----------------------------------------------------------------------------- iter=3
  Orthonormalization... Orthoconstraint... Preconditioning... done.
- iter, fnrm, fnrmMax, trace, diff, noise level, 1.d-10*delta_energy_prev     3  1.6845880E-01  3.2951976E-01    14.1122168781  -5.4087E-01   1.1887E-02  -4.2698E-10
+ iter, fnrm, fnrmMax, trace, diff, noise level     3  1.6845880E-01  3.2951976E-01    14.1122168781  -5.4087E-01   1.1887E-02
  WARNING: not converged within 3 iterations! Exiting loop due to limitations of iterations.
  Final values for fnrm, fnrmMax, trace:   1.6845880E-01  3.2951976E-01     14.1122169
  ============================= Basis functions created. =============================
  ----------------------------------- Determination of the orbitals in this new basis.
  Hamiltonian application done.
  calculate density kernel... Calculating charge density... done.
-   Calculation finished. TOTAL CHARGE =   1.599999970788E+01
+   Calculation finished. TOTAL CHARGE =   1.599999970787E+01
  ---------------------------------------------------------------- Updating potential.
  ++++++++++++++++++++++++++++++++++++++++++++++++++++++++++++++++++++++++++++++++++++++++++++
  at iteration 1 of the density optimization:
    coefficients obtained by direct minimization.
-   it, fnrm coeff, energy, energyDiff   1   2.61E-01   -8.21879576821594426E+00   -8.2188E+00
- ++++++++++++++++++++++++++++++++++++++++++++++++++++++++++++++++++++++++++++++++++++++++++++
- ----------------------------------- Determination of the orbitals in this new basis.
- Hamiltonian application done.
- mean_alpha  0.190000000000000     
- calculate density kernel... Calculating charge density... done.
-   Calculation finished. TOTAL CHARGE =   1.599999970722E+01
+   it, fnrm coeff, energy, energyDiff   1   2.61E-01   -8.21879576821274682E+00   -8.2188E+00
+ ++++++++++++++++++++++++++++++++++++++++++++++++++++++++++++++++++++++++++++++++++++++++++++
+ ----------------------------------- Determination of the orbitals in this new basis.
+ Hamiltonian application done.
+ mean_alpha  0.19000000000000000     
+ calculate density kernel... Calculating charge density... done.
+   Calculation finished. TOTAL CHARGE =   1.599999970721E+01
  ---------------------------------------------------------------- Updating potential.
  ++++++++++++++++++++++++++++++++++++++++++++++++++++++++++++++++++++++++++++++++++++++++++++
  at iteration 2 of the density optimization:
    coefficients obtained by direct minimization.
-   it, fnrm coeff, energy, energyDiff   2   2.62E-01   -7.50134512874986470E+00    7.1745E-01
- ++++++++++++++++++++++++++++++++++++++++++++++++++++++++++++++++++++++++++++++++++++++++++++
- ----------------------------------- Determination of the orbitals in this new basis.
- Hamiltonian application done.
- mean_alpha  0.194000000000000     
- calculate density kernel... Calculating charge density... done.
-   Calculation finished. TOTAL CHARGE =   1.599999974469E+01
+   it, fnrm coeff, energy, energyDiff   2   2.62E-01   -7.50134512875340320E+00    7.1745E-01
+ ++++++++++++++++++++++++++++++++++++++++++++++++++++++++++++++++++++++++++++++++++++++++++++
+ ----------------------------------- Determination of the orbitals in this new basis.
+ Hamiltonian application done.
+ mean_alpha  0.19400000000000001     
+ calculate density kernel... Calculating charge density... done.
+   Calculation finished. TOTAL CHARGE =   1.599999974467E+01
  ---------------------------------------------------------------- Updating potential.
  ++++++++++++++++++++++++++++++++++++++++++++++++++++++++++++++++++++++++++++++++++++++++++++
  at iteration 3 of the density optimization:
    coefficients obtained by direct minimization.
-   it, fnrm coeff, energy, energyDiff   3   2.78E-01   -7.95462255251613115E+00   -4.5328E-01
- ++++++++++++++++++++++++++++++++++++++++++++++++++++++++++++++++++++++++++++++++++++++++++++
- ----------------------------------- Determination of the orbitals in this new basis.
- Hamiltonian application done.
- mean_alpha  0.209650000000000     
- calculate density kernel... Calculating charge density... done.
-   Calculation finished. TOTAL CHARGE =   1.599999978173E+01
+   it, fnrm coeff, energy, energyDiff   3   2.78E-01   -7.95462255251896622E+00   -4.5328E-01
+ ++++++++++++++++++++++++++++++++++++++++++++++++++++++++++++++++++++++++++++++++++++++++++++
+ ----------------------------------- Determination of the orbitals in this new basis.
+ Hamiltonian application done.
+ mean_alpha  0.20965000000000000     
+ calculate density kernel... Calculating charge density... done.
+   Calculation finished. TOTAL CHARGE =   1.599999978172E+01
  ---------------------------------------------------------------- Updating potential.
  ++++++++++++++++++++++++++++++++++++++++++++++++++++++++++++++++++++++++++++++++++++++++++++
  at iteration 4 of the density optimization:
    coefficients obtained by direct minimization.
-   it, fnrm coeff, energy, energyDiff   4   1.22E-01   -8.07449154750358744E+00   -1.1987E-01
+   it, fnrm coeff, energy, energyDiff   4   1.22E-01   -8.07449154751132525E+00   -1.1987E-01
  ++++++++++++++++++++++++++++++++++++++++++++++++++++++++++++++++++++++++++++++++++++++++++++
    ebs, ehart, eexcu, vexcu, eexctX, eion, edisp -3.7101278354E+00  3.0861788390E+01 -5.3365126557E+00 -6.9681246722E+00  0.0000000000E+00  2.4519785763E+01  0.0000000000E+00
-   itoutL, fnrm coeff, energy energyDiff   1   1.00+100   -8.07449154750358744E+00   -8.0745E+00
+   itoutL, fnrm coeff, energy energyDiff   1   1.00+100   -8.07449154751132525E+00   -8.0745E+00
  ############################################################################################
  at iteration 1 of the outer loop:
    > basis functions optimization:
@@ -134,26 +134,12 @@
    > density optimization:
      - using direct minimization.
      - WARNING: density optimization not converged!
-     FINAL values: it, fnrm coeff, energy   1    1.22E-01   -8.07449154750358744E+00
+     FINAL values: it, fnrm coeff, energy   1    1.22E-01   -8.07449154751132525E+00
    > energy difference to last iteration: -8.074492E+00
  ############################################################################################
  Increasing the localization radius for the high accuracy part.
  ======================== Creation of the basis functions... ========================
  ----------------------------------------------------------------------------- iter=1
-<<<<<<< HEAD
- Orthonormalization... Orthoconstraint...  calculate density kernel... Preconditioning... done.
- iter, fnrm, fnrmMax, ebs, diff, noise level, 1.d-10*delta_energy_prev     1  1.6879601E-01  2.2773116E-01    -8.0069227245  -2.2660E+01   6.7577E-03   1.0000E+90
- SD informations: mean alpha=1.000E+00, max alpha=1.000E+00, consecutive successes=1
- Orthonormalization... coeff renormalization... calculate density kernel... done.
- ----------------------------------------------------------------------------- iter=2
- Orthonormalization... Orthoconstraint...  calculate density kernel... Preconditioning... done.
- iter, fnrm, fnrmMax, ebs, diff, noise level, 1.d-10*delta_energy_prev     2  6.6985275E-02  9.4098077E-02    -8.8333323855  -8.2641E-01   2.9585E-03  -1.3822E-10
- SD informations: mean alpha=1.100E+00, max alpha=1.100E+00, consecutive successes=2
- Orthonormalization... coeff renormalization... calculate density kernel... done.
- ----------------------------------------------------------------------------- iter=3
- Orthonormalization... Orthoconstraint...  calculate density kernel... Preconditioning... done.
- iter, fnrm, fnrmMax, ebs, diff, noise level, 1.d-10*delta_energy_prev     3  3.2514670E-02  4.7384384E-02    -8.9908573951  -1.5753E-01   1.4617E-03  -2.5482E-11
-=======
  Orthonormalization... Orthoconstraint... Preconditioning... done.
  iter, fnrm, fnrmMax, ebs, diff, noise level     1  3.3759202E-01  4.5546233E-01    -8.0062263784  -2.2659E+01   1.3514E-02
  SD informations: mean alpha=1.000E+00, max alpha=1.000E+00, consecutive successes=1
@@ -166,31 +152,17 @@
  ----------------------------------------------------------------------------- iter=3
  Orthonormalization... Orthoconstraint... Preconditioning... done.
  iter, fnrm, fnrmMax, ebs, diff, noise level     3  5.7810982E-02  8.2357273E-02    -9.0330141625  -1.0320E-01   2.6110E-03
->>>>>>> 4e9ae7d5
  WARNING: not converged within 3 iterations! Exiting loop due to limitations of iterations.
  Final values for fnrm, fnrmMax, ebs:   5.7810982E-02  8.2357273E-02     -9.0330142
  ============================= Basis functions created. =============================
  ----------------------------------- Determination of the orbitals in this new basis.
  No Hamiltonian application required.
  calculate density kernel... Calculating charge density... done.
-<<<<<<< HEAD
-   Calculation finished. TOTAL CHARGE =   1.599999980587E+01
-=======
    Calculation finished. TOTAL CHARGE =   1.599999982624E+01
->>>>>>> 4e9ae7d5
  ---------------------------------------------------------------- Updating potential.
  ++++++++++++++++++++++++++++++++++++++++++++++++++++++++++++++++++++++++++++++++++++++++++++
  at iteration 1 of the density optimization:
    coefficients obtained by direct minimization.
-<<<<<<< HEAD
-   it, fnrm coeff, energy, energyDiff   1   4.93E-02   -9.02845706948282967E+00   -9.5397E-01
- ++++++++++++++++++++++++++++++++++++++++++++++++++++++++++++++++++++++++++++++++++++++++++++
- ----------------------------------- Determination of the orbitals in this new basis.
- Hamiltonian application done.
- mean_alpha  0.100000000000000     
- calculate density kernel... Calculating charge density... done.
-   Calculation finished. TOTAL CHARGE =   1.599999980447E+01
-=======
    it, fnrm coeff, energy, energyDiff   1   4.03E-02   -9.05907789528000862E+00   -9.8459E-01
  ++++++++++++++++++++++++++++++++++++++++++++++++++++++++++++++++++++++++++++++++++++++++++++
  ----------------------------------- Determination of the orbitals in this new basis.
@@ -198,20 +170,10 @@
  mean_alpha  0.11499999999999999     
  calculate density kernel... Calculating charge density... done.
    Calculation finished. TOTAL CHARGE =   1.599999982567E+01
->>>>>>> 4e9ae7d5
  ---------------------------------------------------------------- Updating potential.
  ++++++++++++++++++++++++++++++++++++++++++++++++++++++++++++++++++++++++++++++++++++++++++++
  at iteration 2 of the density optimization:
    coefficients obtained by direct minimization.
-<<<<<<< HEAD
-   it, fnrm coeff, energy, energyDiff   2   2.04E-02   -9.01581315534396666E+00    1.2644E-02
- ++++++++++++++++++++++++++++++++++++++++++++++++++++++++++++++++++++++++++++++++++++++++++++
- ----------------------------------- Determination of the orbitals in this new basis.
- Hamiltonian application done.
- mean_alpha  9.500000000000001E-002
- calculate density kernel... Calculating charge density... done.
-   Calculation finished. TOTAL CHARGE =   1.599999980236E+01
-=======
    it, fnrm coeff, energy, energyDiff   2   2.27E-02   -9.03063490621295628E+00    2.8443E-02
  ++++++++++++++++++++++++++++++++++++++++++++++++++++++++++++++++++++++++++++++++++++++++++++
  ----------------------------------- Determination of the orbitals in this new basis.
@@ -219,20 +181,10 @@
  mean_alpha  0.11900000000000002     
  calculate density kernel... Calculating charge density... done.
    Calculation finished. TOTAL CHARGE =   1.599999982153E+01
->>>>>>> 4e9ae7d5
  ---------------------------------------------------------------- Updating potential.
  ++++++++++++++++++++++++++++++++++++++++++++++++++++++++++++++++++++++++++++++++++++++++++++
  at iteration 3 of the density optimization:
    coefficients obtained by direct minimization.
-<<<<<<< HEAD
-   it, fnrm coeff, energy, energyDiff   3   1.01E-02   -9.01709085059134097E+00   -1.2777E-03
- ++++++++++++++++++++++++++++++++++++++++++++++++++++++++++++++++++++++++++++++++++++++++++++
- ----------------------------------- Determination of the orbitals in this new basis.
- Hamiltonian application done.
- mean_alpha  5.950000000000001E-002
- calculate density kernel... Calculating charge density... done.
-   Calculation finished. TOTAL CHARGE =   1.599999980281E+01
-=======
    it, fnrm coeff, energy, energyDiff   3   1.83E-02   -9.03509988762755611E+00   -4.4650E-03
  ++++++++++++++++++++++++++++++++++++++++++++++++++++++++++++++++++++++++++++++++++++++++++++
  ----------------------------------- Determination of the orbitals in this new basis.
@@ -240,20 +192,10 @@
  mean_alpha  6.77500000000000185E-002
  calculate density kernel... Calculating charge density... done.
    Calculation finished. TOTAL CHARGE =   1.599999982168E+01
->>>>>>> 4e9ae7d5
  ---------------------------------------------------------------- Updating potential.
  ++++++++++++++++++++++++++++++++++++++++++++++++++++++++++++++++++++++++++++++++++++++++++++
  at iteration 4 of the density optimization:
    coefficients obtained by direct minimization.
-<<<<<<< HEAD
-   it, fnrm coeff, energy, energyDiff   4   2.99E-03   -9.01691461111787262E+00    1.7624E-04
- ++++++++++++++++++++++++++++++++++++++++++++++++++++++++++++++++++++++++++++++++++++++++++++
- ----------------------------------- Determination of the orbitals in this new basis.
- Hamiltonian application done.
- mean_alpha  4.482500000000000E-002
- calculate density kernel... Calculating charge density... done.
-   Calculation finished. TOTAL CHARGE =   1.599999980283E+01
-=======
    it, fnrm coeff, energy, energyDiff   4   6.23E-03   -9.03414703774894079E+00    9.5285E-04
  ++++++++++++++++++++++++++++++++++++++++++++++++++++++++++++++++++++++++++++++++++++++++++++
  ----------------------------------- Determination of the orbitals in this new basis.
@@ -261,20 +203,10 @@
  mean_alpha  7.04000000000000181E-002
  calculate density kernel... Calculating charge density... done.
    Calculation finished. TOTAL CHARGE =   1.599999982245E+01
->>>>>>> 4e9ae7d5
  ---------------------------------------------------------------- Updating potential.
  ++++++++++++++++++++++++++++++++++++++++++++++++++++++++++++++++++++++++++++++++++++++++++++
  at iteration 5 of the density optimization:
    coefficients obtained by direct minimization.
-<<<<<<< HEAD
-   it, fnrm coeff, energy, energyDiff   5   1.51E-03   -9.01693964055122521E+00   -2.5029E-05
- ++++++++++++++++++++++++++++++++++++++++++++++++++++++++++++++++++++++++++++++++++++++++++++
- ----------------------------------- Determination of the orbitals in this new basis.
- Hamiltonian application done.
- mean_alpha  2.901250000000000E-002
- calculate density kernel... Calculating charge density... done.
-   Calculation finished. TOTAL CHARGE =   1.599999980286E+01
-=======
    it, fnrm coeff, energy, energyDiff   5   5.60E-03   -9.03453928349765434E+00   -3.9225E-04
  ++++++++++++++++++++++++++++++++++++++++++++++++++++++++++++++++++++++++++++++++++++++++++++
  ----------------------------------- Determination of the orbitals in this new basis.
@@ -282,22 +214,14 @@
  mean_alpha  5.17825000000000091E-002
  calculate density kernel... Calculating charge density... done.
    Calculation finished. TOTAL CHARGE =   1.599999982250E+01
->>>>>>> 4e9ae7d5
  ---------------------------------------------------------------- Updating potential.
  ++++++++++++++++++++++++++++++++++++++++++++++++++++++++++++++++++++++++++++++++++++++++++++
  at iteration 6 of the density optimization:
    coefficients obtained by direct minimization.
-<<<<<<< HEAD
-   it, fnrm coeff, energy, energyDiff   6   4.63E-04   -9.01694232114186534E+00   -2.6806E-06
- ++++++++++++++++++++++++++++++++++++++++++++++++++++++++++++++++++++++++++++++++++++++++++++
-   ebs, ehart, eexcu, vexcu, eexctX, eion, edisp -5.1907435978E+00  2.9844276141E+01 -4.9097436998E+00 -6.4074181002E+00  0.0000000000E+00  2.4519785763E+01  0.0000000000E+00
-   itoutH, fnrm coeff, energy energyDiff   2   1.00+100   -9.01694232114186534E+00   -9.4245E-01
-=======
    it, fnrm coeff, energy, energyDiff   6   1.99E-03   -9.03449938826941334E+00    3.9895E-05
  ++++++++++++++++++++++++++++++++++++++++++++++++++++++++++++++++++++++++++++++++++++++++++++
    ebs, ehart, eexcu, vexcu, eexctX, eion, edisp -5.5300873925E+00  2.9486712521E+01 -4.7921986068E+00 -6.2529844498E+00  0.0000000000E+00  2.4519785763E+01  0.0000000000E+00
    itoutH, fnrm coeff, energy energyDiff   2   1.00+100   -9.03449938826941334E+00   -9.6001E-01
->>>>>>> 4e9ae7d5
  ############################################################################################
  at iteration 2 of the outer loop:
    > basis functions optimization:
@@ -307,25 +231,6 @@
    > density optimization:
      - using direct minimization.
      - WARNING: density optimization not converged!
-<<<<<<< HEAD
-     FINAL values: it, fnrm coeff, energy   2    4.63E-04   -9.01694232114186534E+00
-   > energy difference to last iteration: -9.424508E-01
- ############################################################################################
- ======================== Creation of the basis functions... ========================
- ----------------------------------------------------------------------------- iter=1
- Orthonormalization... Orthoconstraint...  calculate density kernel... Preconditioning... done.
- iter, fnrm, fnrmMax, ebs, diff, noise level, 1.d-10*delta_energy_prev     1  2.9440904E-02  4.4437974E-02    -9.0168566232  -1.8352E-01   1.3273E-03   1.0000E+90
- SD informations: mean alpha=1.210E+00, max alpha=1.210E+00, consecutive successes=1
- Orthonormalization... coeff renormalization... calculate density kernel... done.
- ----------------------------------------------------------------------------- iter=2
- Orthonormalization... Orthoconstraint...  calculate density kernel... Preconditioning... done.
- iter, fnrm, fnrmMax, ebs, diff, noise level, 1.d-10*delta_energy_prev     2  1.4097170E-02  2.1149897E-02    -9.0445019273  -2.7645E-02   6.3751E-04  -6.6373E-12
- SD informations: mean alpha=1.104E+00, max alpha=1.331E+00, consecutive successes=2
- Orthonormalization... coeff renormalization... calculate density kernel... done.
- ----------------------------------------------------------------------------- iter=3
- Orthonormalization... Orthoconstraint...  calculate density kernel... Preconditioning... done.
- iter, fnrm, fnrmMax, ebs, diff, noise level, 1.d-10*delta_energy_prev     3  9.4097906E-03  1.2603313E-02    -9.0502128515  -5.7109E-03   4.2580E-04  -2.0022E-12
-=======
      FINAL values: it, fnrm coeff, energy   2    1.99E-03   -9.03449938826941334E+00
    > energy difference to last iteration: -9.600078E-01
  ############################################################################################
@@ -343,31 +248,17 @@
  ----------------------------------------------------------------------------- iter=3
  Orthonormalization... Orthoconstraint... Preconditioning... done.
  iter, fnrm, fnrmMax, ebs, diff, noise level     3  2.1404423E-02  2.9654638E-02    -9.0492867814  -4.3088E-03   9.6847E-04
->>>>>>> 4e9ae7d5
  WARNING: not converged within 3 iterations! Exiting loop due to limitations of iterations.
  Final values for fnrm, fnrmMax, ebs:   2.1404423E-02  2.9654638E-02     -9.0492868
  ============================= Basis functions created. =============================
  ----------------------------------- Determination of the orbitals in this new basis.
  No Hamiltonian application required.
  calculate density kernel... Calculating charge density... done.
-<<<<<<< HEAD
-   Calculation finished. TOTAL CHARGE =   1.599999981515E+01
-=======
    Calculation finished. TOTAL CHARGE =   1.599999982137E+01
->>>>>>> 4e9ae7d5
  ---------------------------------------------------------------- Updating potential.
  ++++++++++++++++++++++++++++++++++++++++++++++++++++++++++++++++++++++++++++++++++++++++++++
  at iteration 1 of the density optimization:
    coefficients obtained by direct minimization.
-<<<<<<< HEAD
-   it, fnrm coeff, energy, energyDiff   1   5.45E-03   -9.05080801366252174E+00   -3.3866E-02
- ++++++++++++++++++++++++++++++++++++++++++++++++++++++++++++++++++++++++++++++++++++++++++++
- ----------------------------------- Determination of the orbitals in this new basis.
- Hamiltonian application done.
- mean_alpha  0.100000000000000     
- calculate density kernel... Calculating charge density... done.
-   Calculation finished. TOTAL CHARGE =   1.599999981493E+01
-=======
    it, fnrm coeff, energy, energyDiff   1   4.08E-03   -9.04953095708167510E+00   -1.5032E-02
  ++++++++++++++++++++++++++++++++++++++++++++++++++++++++++++++++++++++++++++++++++++++++++++
  ----------------------------------- Determination of the orbitals in this new basis.
@@ -375,20 +266,10 @@
  mean_alpha  0.13000000000000000     
  calculate density kernel... Calculating charge density... done.
    Calculation finished. TOTAL CHARGE =   1.599999982148E+01
->>>>>>> 4e9ae7d5
  ---------------------------------------------------------------- Updating potential.
  ++++++++++++++++++++++++++++++++++++++++++++++++++++++++++++++++++++++++++++++++++++++++++++
  at iteration 2 of the density optimization:
    coefficients obtained by direct minimization.
-<<<<<<< HEAD
-   it, fnrm coeff, energy, energyDiff   2   2.39E-03   -9.05007940105415187E+00    7.2861E-04
- ++++++++++++++++++++++++++++++++++++++++++++++++++++++++++++++++++++++++++++++++++++++++++++
- ----------------------------------- Determination of the orbitals in this new basis.
- Hamiltonian application done.
- mean_alpha  8.000000000000002E-002
- calculate density kernel... Calculating charge density... done.
-   Calculation finished. TOTAL CHARGE =   1.599999981472E+01
-=======
    it, fnrm coeff, energy, energyDiff   2   1.49E-03   -9.04926599476405968E+00    2.6496E-04
  ++++++++++++++++++++++++++++++++++++++++++++++++++++++++++++++++++++++++++++++++++++++++++++
  ----------------------------------- Determination of the orbitals in this new basis.
@@ -396,20 +277,10 @@
  mean_alpha  6.50000000000000022E-002
  calculate density kernel... Calculating charge density... done.
    Calculation finished. TOTAL CHARGE =   1.599999982141E+01
->>>>>>> 4e9ae7d5
  ---------------------------------------------------------------- Updating potential.
  ++++++++++++++++++++++++++++++++++++++++++++++++++++++++++++++++++++++++++++++++++++++++++++
  at iteration 3 of the density optimization:
    coefficients obtained by direct minimization.
-<<<<<<< HEAD
-   it, fnrm coeff, energy, energyDiff   3   1.45E-03   -9.05010720403080526E+00   -2.7803E-05
- ++++++++++++++++++++++++++++++++++++++++++++++++++++++++++++++++++++++++++++++++++++++++++++
- ----------------------------------- Determination of the orbitals in this new basis.
- Hamiltonian application done.
- mean_alpha  6.025000000000000E-002
- calculate density kernel... Calculating charge density... done.
-   Calculation finished. TOTAL CHARGE =   1.599999981467E+01
-=======
    it, fnrm coeff, energy, energyDiff   3   7.43E-04   -9.04926292062200943E+00    3.0741E-06
  ++++++++++++++++++++++++++++++++++++++++++++++++++++++++++++++++++++++++++++++++++++++++++++
  ----------------------------------- Determination of the orbitals in this new basis.
@@ -417,20 +288,10 @@
  mean_alpha  3.62500000000000044E-002
  calculate density kernel... Calculating charge density... done.
    Calculation finished. TOTAL CHARGE =   1.599999982142E+01
->>>>>>> 4e9ae7d5
  ---------------------------------------------------------------- Updating potential.
  ++++++++++++++++++++++++++++++++++++++++++++++++++++++++++++++++++++++++++++++++++++++++++++
  at iteration 4 of the density optimization:
    coefficients obtained by direct minimization.
-<<<<<<< HEAD
-   it, fnrm coeff, energy, energyDiff   4   3.39E-04   -9.05010458056361600E+00    2.6235E-06
- ++++++++++++++++++++++++++++++++++++++++++++++++++++++++++++++++++++++++++++++++++++++++++++
- ----------------------------------- Determination of the orbitals in this new basis.
- Hamiltonian application done.
- mean_alpha  3.425000000000000E-002
- calculate density kernel... Calculating charge density... done.
-   Calculation finished. TOTAL CHARGE =   1.599999981466E+01
-=======
    it, fnrm coeff, energy, energyDiff   4   1.03E-04   -9.04926113964333112E+00    1.7810E-06
  ++++++++++++++++++++++++++++++++++++++++++++++++++++++++++++++++++++++++++++++++++++++++++++
  ----------------------------------- Determination of the orbitals in this new basis.
@@ -438,20 +299,10 @@
  mean_alpha  2.41250000000000041E-002
  calculate density kernel... Calculating charge density... done.
    Calculation finished. TOTAL CHARGE =   1.599999982142E+01
->>>>>>> 4e9ae7d5
  ---------------------------------------------------------------- Updating potential.
  ++++++++++++++++++++++++++++++++++++++++++++++++++++++++++++++++++++++++++++++++++++++++++++
  at iteration 5 of the density optimization:
    coefficients obtained by direct minimization.
-<<<<<<< HEAD
-   it, fnrm coeff, energy, energyDiff   5   9.67E-05   -9.05010454637359274E+00    3.4190E-08
- ++++++++++++++++++++++++++++++++++++++++++++++++++++++++++++++++++++++++++++++++++++++++++++
- ----------------------------------- Determination of the orbitals in this new basis.
- Hamiltonian application done.
- mean_alpha  1.712500000000000E-002
- calculate density kernel... Calculating charge density... done.
-   Calculation finished. TOTAL CHARGE =   1.599999981467E+01
-=======
    it, fnrm coeff, energy, energyDiff   5   3.82E-05   -9.04926113963444223E+00    8.8889E-12
  ++++++++++++++++++++++++++++++++++++++++++++++++++++++++++++++++++++++++++++++++++++++++++++
  ----------------------------------- Determination of the orbitals in this new basis.
@@ -459,22 +310,14 @@
  mean_alpha  1.94125000000000027E-002
  calculate density kernel... Calculating charge density... done.
    Calculation finished. TOTAL CHARGE =   1.599999982142E+01
->>>>>>> 4e9ae7d5
  ---------------------------------------------------------------- Updating potential.
  ++++++++++++++++++++++++++++++++++++++++++++++++++++++++++++++++++++++++++++++++++++++++++++
  at iteration 6 of the density optimization:
    coefficients obtained by direct minimization.
-<<<<<<< HEAD
-   it, fnrm coeff, energy, energyDiff   6   2.11E-05   -9.05010454315137380E+00    3.2222E-09
- ++++++++++++++++++++++++++++++++++++++++++++++++++++++++++++++++++++++++++++++++++++++++++++
-   ebs, ehart, eexcu, vexcu, eexctX, eion, edisp -5.4237159958E+00  2.9620476849E+01 -4.8346784040E+00 -6.3089119273E+00  0.0000000000E+00  2.4519785763E+01  0.0000000000E+00
-   itoutH, fnrm coeff, energy energyDiff   3   1.00+100   -9.05010454315137380E+00   -3.3162E-02
-=======
    it, fnrm coeff, energy, energyDiff   6   1.86E-05   -9.04926114416407401E+00   -4.5296E-09
  ++++++++++++++++++++++++++++++++++++++++++++++++++++++++++++++++++++++++++++++++++++++++++++
    ebs, ehart, eexcu, vexcu, eexctX, eion, edisp -5.4561861756E+00  2.9583188626E+01 -4.8223161582E+00 -6.2926652261E+00  0.0000000000E+00  2.4519785763E+01  0.0000000000E+00
    itoutH, fnrm coeff, energy energyDiff   3   1.00+100   -9.04926114416407401E+00   -1.4762E-02
->>>>>>> 4e9ae7d5
  ############################################################################################
  at iteration 3 of the outer loop:
    > basis functions optimization:
@@ -484,13 +327,8 @@
    > density optimization:
      - using direct minimization.
      - WARNING: density optimization not converged!
-<<<<<<< HEAD
-     FINAL values: it, fnrm coeff, energy   3    2.11E-05   -9.05010454315137380E+00
-   > energy difference to last iteration: -3.316222E-02
-=======
      FINAL values: it, fnrm coeff, energy   3    1.86E-05   -9.04926114416407401E+00
    > energy difference to last iteration: -1.476176E-02
->>>>>>> 4e9ae7d5
  ############################################################################################
 iat, fpulay    1   -3.811304E-03    2.696436E-03   -4.185043E-02
 iat, fpulay    2   -5.440591E-04   -7.897441E-04    1.998160E-03
@@ -507,27 +345,9 @@
  done.
  Write wavefunctions to file: .//data/minBasis.*
  1th wavefunction written
- 7th wavefunction written
- 19th wavefunction written
- 13th wavefunction written
+ 21th wavefunction written
  2th wavefunction written
- 20th wavefunction written
- 14th wavefunction written
- 8th wavefunction written
- 3th wavefunction written
- 21th wavefunction written
- 9th wavefunction written
- 15th wavefunction written
- 4th wavefunction written
  22th wavefunction written
-<<<<<<< HEAD
- 16th wavefunction written
- 10th wavefunction written
- 5th wavefunction written
- 23th wavefunction written
- 17th wavefunction written
- 11th wavefunction written
-=======
  17th wavefunction written
  3th wavefunction written
  5th wavefunction written
@@ -535,29 +355,9 @@
  13th wavefunction written
  23th wavefunction written
  18th wavefunction written
->>>>>>> 4e9ae7d5
  6th wavefunction written
+ 4th wavefunction written
  Wavefunction coefficients written
-<<<<<<< HEAD
-- WRITE WAVES TIME   0  4.700E-01  4.708E-01
- 24th wavefunction written
-- WRITE WAVES TIME   3  4.900E-01  4.829E-01
- 12th wavefunction written
-- WRITE WAVES TIME   1  6.900E-01  5.227E-01
- 18th wavefunction written
-- WRITE WAVES TIME   2  5.300E-01  5.204E-01
- calculate density kernel... Calculating charge density... done.
-   Calculation finished. TOTAL CHARGE =   1.599999981467E+01
- ------------------------------------- Building linear combinations... done.
- ----------------------------------------------------------------- Forces Calculation
- Calculate local forces...done. Leaked force:  0.00000E+00
- average noise along x direction:   1.57237459E-04
- average noise along y direction:  -1.50834647E-04
- average noise along z direction:  -4.81423433E-05
- total average noise            :   2.23142095E-04
- clean forces norm (Ha/Bohr): maxval=  6.532498701630E-02  fnrm2=  3.083451492031E-02
- raw forces:                  maxval=  6.525783203071E-02  fnrm2=  3.083520320068E-02
-=======
 - WRITE WAVES TIME   0  3.201E-02  3.600E-02
  24th wavefunction written
 - WRITE WAVES TIME   5  3.600E-02  3.800E-02
@@ -586,7 +386,6 @@
  total average noise            :   8.08149815E-04
  clean forces norm (Ha/Bohr): maxval=  6.524507532412E-02  fnrm2=  3.165582122089E-02
  raw forces:                  maxval=  6.517426796199E-02  fnrm2=  3.165741521684E-02
->>>>>>> 4e9ae7d5
  Final values of the Forces for each atom
      1     Be  1.26620E-02 -5.13624E-03  1.66539E-02
      2     Be  1.43463E-03  1.83125E-03  6.20690E-04
