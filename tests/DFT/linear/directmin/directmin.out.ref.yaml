--- conflicted
+++ resolved
@@ -25,16 +25,11 @@
              g     i        B     B
             g               B    B
        ggggg       i         BBBB
-
+ 
  Reference Paper                       : The Journal of Chemical Physics 129, 014109 (2008)
  Version Number                        : 1.7-dev.19
-<<<<<<< HEAD
- Timestamp of this run                 : 2012-11-09 12:36:11.457
- Root process Hostname                 : estragon
-=======
  Timestamp of this run                 : 2012-11-09 10:20:24.717
  Root process Hostname                 : phys-comp-03
->>>>>>> 454ddeb3
  #... (file:input.perf)..................................................Performance Options
  #|debug F                      Debug option                                                 
  #|fftcache 8192                Cache size for the FFT                                       
@@ -208,22 +203,6 @@
  High Res. box is treated separately   :  Yes
   #------------------------------------------------------------------- Kernel Initialization
  Poisson Kernel Initialization:
-<<<<<<< HEAD
-   MPI tasks                           :  6
- Poisson Kernel Creation:
-   Boundary Conditions                 : Free
-   Memory Requirements per MPI task:
-     Density (MB)                      :  2.06
-     Kernel (MB)                       :  2.04
-     Full Grid Arrays (MB)             :  11.13
-     Load Balancing of calculations:
-       Density:
-         MPI tasks 0- 4                : 100%
-         MPI task 5                    :  93%
-       Kernel:
-         MPI tasks 0- 4                : 100%
-         MPI task 5                    :  94%
-=======
    MPI tasks                           :  8
    OpenMP threads per task             :  1
  Poisson Kernel Creation:
@@ -238,7 +217,6 @@
        Kernel:
          MPI tasks 0- 6                : 100%
          MPI task 7                    :  77%
->>>>>>> 454ddeb3
        Complete LB per task            : 1/3 LB_density + 2/3 LB_kernel
  Wavefunctions Descriptors, full simulation domain:
    Coarse resolution grid:
@@ -251,21 +229,12 @@
  Total Number of Electrons             :  16
  Spin treatment                        : Averaged
  Orbitals Repartition:
-<<<<<<< HEAD
-   MPI tasks  0- 1                     :  2
-   MPI tasks  2- 5                     :  1
-=======
    MPI tasks  0- 7                     :  1
->>>>>>> 454ddeb3
  Occupation numbers come from          : System properties
  Occupation Numbers:
    Total Number of Orbitals            :  8
    Orbitals No. 1- 8                   :  2.0000
-<<<<<<< HEAD
- Wavefunctions memory occupation for root MPI process:  0 MB 924 KB 368 B
-=======
  Wavefunctions memory occupation for root MPI process:  0 MB 462 KB 192 B
->>>>>>> 454ddeb3
  NonLocal PSP Projectors Descriptors:
    Creation strategy                   : On-the-fly
    Total number of projectors          :  16
@@ -281,17 +250,6 @@
    Full Uncompressed (ISF) grid        : 11.130
    Workspaces storage size             : 0.1023
  Memory requirements for principal code sections (MiB.KiB):
-<<<<<<< HEAD
-   Kernel calculation                  : 40.74
-   Density Construction                : 58.828
-   Poisson Solver                      : 48.119
-   Hamiltonian application             : 59.834
- Estimated Memory Peak (MB)            :  59
- Poisson Solver:
-   BC                                  : Free
-   Box                                 :  [  97,  97,  155 ]
-   MPI tasks                           :  6
-=======
    Kernel calculation                  : 30.659
    Density Construction                : 46.337
    Poisson Solver                      : 30.850
@@ -301,154 +259,81 @@
    BC                                  : Free
    Box                                 :  [  97,  97,  155 ]
    MPI tasks                           :  8
->>>>>>> 454ddeb3
  Input Hamiltonian: { #--------------------------------------- Input Wavefunctions Creation
  Atomic Input Orbital Generation: [
  {Atom Type: Be, Electronic configuration: {s: [ 2.00], p: [ 0.00,  0.00,  0.00]}},  {
  Atom Type: H, Electronic configuration: {s: [ 1.00]}}], 
  Wavelet conversion succeeded:  Yes, Deviation from normalization:  3.80E-06, Poisson Solver: {
-<<<<<<< HEAD
- BC: Free, Box:  [  97,  97,  155 ], MPI tasks:  6}, 
-=======
  BC: Free, Box:  [  97,  97,  155 ], MPI tasks:  8}, 
->>>>>>> 454ddeb3
  }
  Poisson Solver:
    BC                                  : Free
    Box                                 :  [  97,  97,  155 ]
-<<<<<<< HEAD
-   MPI tasks                           :  6
- Poisson Solver:
-   BC                                  : Free
-   Box                                 :  [  97,  97,  155 ]
-   MPI tasks                           :  6
- Poisson Solver:
-   BC                                  : Free
-   Box                                 :  [  97,  97,  155 ]
-   MPI tasks                           :  6
- Poisson Solver:
-   BC                                  : Free
-   Box                                 :  [  97,  97,  155 ]
-   MPI tasks                           :  6
- Poisson Solver:
-   BC                                  : Free
-   Box                                 :  [  97,  97,  155 ]
-   MPI tasks                           :  6
- Poisson Solver:
-   BC                                  : Free
-   Box                                 :  [  97,  97,  155 ]
-   MPI tasks                           :  6
- Poisson Solver:
-   BC                                  : Free
-   Box                                 :  [  97,  97,  155 ]
-   MPI tasks                           :  6
- Poisson Solver:
-   BC                                  : Free
-   Box                                 :  [  97,  97,  155 ]
-   MPI tasks                           :  6
- Poisson Solver:
-   BC                                  : Free
-   Box                                 :  [  97,  97,  155 ]
-   MPI tasks                           :  6
- Poisson Solver:
-   BC                                  : Free
-   Box                                 :  [  97,  97,  155 ]
-   MPI tasks                           :  6
- Poisson Solver:
-   BC                                  : Free
-   Box                                 :  [  97,  97,  155 ]
-   MPI tasks                           :  6
- Poisson Solver:
-   BC                                  : Free
-   Box                                 :  [  97,  97,  155 ]
-   MPI tasks                           :  6
- Poisson Solver:
-   BC                                  : Free
-   Box                                 :  [  97,  97,  155 ]
-   MPI tasks                           :  6
- Poisson Solver:
-   BC                                  : Free
-   Box                                 :  [  97,  97,  155 ]
-   MPI tasks                           :  6
- Poisson Solver:
-   BC                                  : Free
-   Box                                 :  [  97,  97,  155 ]
-   MPI tasks                           :  6
- Poisson Solver:
-   BC                                  : Free
-   Box                                 :  [  97,  97,  155 ]
-   MPI tasks                           :  6
- Poisson Solver:
-   BC                                  : Free
-   Box                                 :  [  97,  97,  155 ]
-   MPI tasks                           :  6
-=======
-   MPI tasks                           :  8
- Poisson Solver:
-   BC                                  : Free
-   Box                                 :  [  97,  97,  155 ]
-   MPI tasks                           :  8
- Poisson Solver:
-   BC                                  : Free
-   Box                                 :  [  97,  97,  155 ]
-   MPI tasks                           :  8
- Poisson Solver:
-   BC                                  : Free
-   Box                                 :  [  97,  97,  155 ]
-   MPI tasks                           :  8
- Poisson Solver:
-   BC                                  : Free
-   Box                                 :  [  97,  97,  155 ]
-   MPI tasks                           :  8
- Poisson Solver:
-   BC                                  : Free
-   Box                                 :  [  97,  97,  155 ]
-   MPI tasks                           :  8
- Poisson Solver:
-   BC                                  : Free
-   Box                                 :  [  97,  97,  155 ]
-   MPI tasks                           :  8
- Poisson Solver:
-   BC                                  : Free
-   Box                                 :  [  97,  97,  155 ]
-   MPI tasks                           :  8
- Poisson Solver:
-   BC                                  : Free
-   Box                                 :  [  97,  97,  155 ]
-   MPI tasks                           :  8
- Poisson Solver:
-   BC                                  : Free
-   Box                                 :  [  97,  97,  155 ]
-   MPI tasks                           :  8
- Poisson Solver:
-   BC                                  : Free
-   Box                                 :  [  97,  97,  155 ]
-   MPI tasks                           :  8
- Poisson Solver:
-   BC                                  : Free
-   Box                                 :  [  97,  97,  155 ]
-   MPI tasks                           :  8
- Poisson Solver:
-   BC                                  : Free
-   Box                                 :  [  97,  97,  155 ]
-   MPI tasks                           :  8
- Poisson Solver:
-   BC                                  : Free
-   Box                                 :  [  97,  97,  155 ]
-   MPI tasks                           :  8
- Poisson Solver:
-   BC                                  : Free
-   Box                                 :  [  97,  97,  155 ]
-   MPI tasks                           :  8
- Poisson Solver:
-   BC                                  : Free
-   Box                                 :  [  97,  97,  155 ]
-   MPI tasks                           :  8
- Poisson Solver:
-   BC                                  : Free
-   Box                                 :  [  97,  97,  155 ]
-   MPI tasks                           :  8
->>>>>>> 454ddeb3
+   MPI tasks                           :  8
+ Poisson Solver:
+   BC                                  : Free
+   Box                                 :  [  97,  97,  155 ]
+   MPI tasks                           :  8
+ Poisson Solver:
+   BC                                  : Free
+   Box                                 :  [  97,  97,  155 ]
+   MPI tasks                           :  8
+ Poisson Solver:
+   BC                                  : Free
+   Box                                 :  [  97,  97,  155 ]
+   MPI tasks                           :  8
+ Poisson Solver:
+   BC                                  : Free
+   Box                                 :  [  97,  97,  155 ]
+   MPI tasks                           :  8
+ Poisson Solver:
+   BC                                  : Free
+   Box                                 :  [  97,  97,  155 ]
+   MPI tasks                           :  8
+ Poisson Solver:
+   BC                                  : Free
+   Box                                 :  [  97,  97,  155 ]
+   MPI tasks                           :  8
+ Poisson Solver:
+   BC                                  : Free
+   Box                                 :  [  97,  97,  155 ]
+   MPI tasks                           :  8
+ Poisson Solver:
+   BC                                  : Free
+   Box                                 :  [  97,  97,  155 ]
+   MPI tasks                           :  8
+ Poisson Solver:
+   BC                                  : Free
+   Box                                 :  [  97,  97,  155 ]
+   MPI tasks                           :  8
+ Poisson Solver:
+   BC                                  : Free
+   Box                                 :  [  97,  97,  155 ]
+   MPI tasks                           :  8
+ Poisson Solver:
+   BC                                  : Free
+   Box                                 :  [  97,  97,  155 ]
+   MPI tasks                           :  8
+ Poisson Solver:
+   BC                                  : Free
+   Box                                 :  [  97,  97,  155 ]
+   MPI tasks                           :  8
+ Poisson Solver:
+   BC                                  : Free
+   Box                                 :  [  97,  97,  155 ]
+   MPI tasks                           :  8
+ Poisson Solver:
+   BC                                  : Free
+   Box                                 :  [  97,  97,  155 ]
+   MPI tasks                           :  8
+ Poisson Solver:
+   BC                                  : Free
+   Box                                 :  [  97,  97,  155 ]
+   MPI tasks                           :  8
+ Poisson Solver:
+   BC                                  : Free
+   Box                                 :  [  97,  97,  155 ]
+   MPI tasks                           :  8
  Electric Dipole Moment (AU):
    P vector                            :  [ -1.3254E-01,  5.3908E-02,  8.3389E-02 ]
    norm(P)                             :  1.656085E-01
@@ -457,16 +342,6 @@
    norm(P)                             :  4.209348E-01
  Non Local forces calculated           :  Yes
  Timings for root process:
-<<<<<<< HEAD
-   CPU time (s)                        :  31.23
-   Elapsed time (s)                    :  31.80
- Memory Consumption Report:
-   Tot. No. of Allocations  : 17075
-   Tot. No. of Deallocations: 17075
-   Remaining Memory (B)     : 0
-   Memory occupation: 
-      Peak Value (MB): 261
-=======
    CPU time (s)                        :  14.49
    Elapsed time (s)                    :  14.89
  Memory Consumption Report:
@@ -475,6 +350,5 @@
    Remaining Memory (B)     : 0
    Memory occupation: 
       Peak Value (MB): 209
->>>>>>> 454ddeb3
       for the array: w2
       in the routine: initialize_work_arrays_sumrho