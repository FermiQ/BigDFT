--- conflicted
+++ resolved
@@ -170,13 +170,8 @@
      Coarse PSP                        :  0.00000
      Source                            : Hard-Coded
    Grid Spacing threshold (AU)         :  0.50
-<<<<<<< HEAD
-   Pseudopotential type                : HGH
+   Pseudopotential type                : HGH-K
    Local Pseudo Potential (HGH convention):
-=======
-   Pseudopotential type                : HGH-K
-   Local PSeudo Potential (HGH convention):
->>>>>>> 5d5f4f87
      Rloc                              :  0.20000
      Coefficients (c1 .. c4)           :  [ -4.18024,  0.72507,  0.00000,  0.00000 ]
    No. of projectors                   :  0
