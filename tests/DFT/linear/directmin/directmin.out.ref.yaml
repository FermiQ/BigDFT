--- conflicted
+++ resolved
@@ -26,13 +26,6 @@
        ggggg       i         BBBB
 
  Reference Paper                       : The Journal of Chemical Physics 129, 014109 (2008)
-<<<<<<< HEAD
- Version Number                        : 1.7-dev.25
- Timestamp of this run                 : 2013-03-28 16:10:37.727
- Root process Hostname                 : moutarde
- Number of MPI tasks                   :  6
- OpenMP parallelization                :  No
-=======
  Version Number                        : 1.7-dev.26
  Timestamp of this run                 : 2013-04-15 14:45:41.138
  Root process Hostname                 : athelas
@@ -54,7 +47,6 @@
      FCFLAGS                           : -O2 -fopenmp
      CXXFLAGS                          : -g -O2
      CPPFLAGS                          : 
->>>>>>> 710e4b74
  #... (file:input.perf)..................................................Performance Options
  #|debug F                      Debug option                                                 
  #|fftcache 8192                Cache size for the FFT                                       
@@ -268,22 +260,6 @@
  High Res. box is treated separately   :  Yes
   #------------------------------------------------------------------- Kernel Initialization
  Poisson Kernel Initialization:
-<<<<<<< HEAD
-   MPI tasks                           :  6
- Poisson Kernel Creation:
-   Boundary Conditions                 : Free
-   Memory Requirements per MPI task:
-     Density (MB)                      :  2.06
-     Kernel (MB)                       :  2.04
-     Full Grid Arrays (MB)             :  11.13
-     Load Balancing of calculations:
-       Density:
-         MPI tasks 0- 4                : 100%
-         MPI task 5                    :  93%
-       Kernel:
-         MPI tasks 0- 4                : 100%
-         MPI task 5                    :  94%
-=======
    MPI tasks                           :  2
    OpenMP threads per MPI task         :  2
  Poisson Kernel Creation:
@@ -298,7 +274,6 @@
        Kernel:
          MPI tasks 0- 0                : 100%
          MPI task 1                    :  98%
->>>>>>> 710e4b74
        Complete LB per task            : 1/3 LB_density + 2/3 LB_kernel
  Wavefunctions Descriptors, full simulation domain:
    Coarse resolution grid:
@@ -311,21 +286,12 @@
  Total Number of Electrons             :  16
  Spin treatment                        : Averaged
  Orbitals Repartition:
-<<<<<<< HEAD
-   MPI tasks  0- 1                     :  2
-   MPI tasks  2- 5                     :  1
-=======
    MPI tasks  0- 1                     :  4
->>>>>>> 710e4b74
  Total Number of Orbitals              :  8
  Occupation numbers coming from        : System properties
  Input Occupation Numbers:
  - Occupation Numbers: {Orbitals No. 1-8:  2.0000}
-<<<<<<< HEAD
- Wavefunctions memory occupation for root MPI process:  0 MB 924 KB 368 B
-=======
  Wavefunctions memory occupation for root MPI process:  1 MB 824 KB 768 B
->>>>>>> 710e4b74
  NonLocal PSP Projectors Descriptors:
    Creation strategy                   : On-the-fly
    Total number of projectors          :  16
@@ -341,19 +307,11 @@
    Full Uncompressed (ISF) grid        : 11.130
    Workspaces storage size             : 0.1023
  Memory requirements for principal code sections (MiB.KiB):
-<<<<<<< HEAD
-   Kernel calculation                  : 40.74
-   Density Construction                : 58.828
-   Poisson Solver                      : 48.119
-   Hamiltonian application             : 59.834
- Estimated Memory Peak (MB)            :  59
-=======
    Kernel calculation                  : 120.221
    Density Construction                : 95.942
    Poisson Solver                      : 121.634
    Hamiltonian application             : 96.948
  Estimated Memory Peak (MB)            :  121
->>>>>>> 710e4b74
   #WARNING: Do not call check_communications in the linear scaling version!
  Checking Compression/Uncompression of sparse matrices:
    Tolerances for this check           :  1.00000001335143196E-10
@@ -371,11 +329,7 @@
  Poisson Solver:
    BC                                  : Free
    Box                                 :  [  97,  97,  155 ]
-<<<<<<< HEAD
-   MPI tasks                           :  6
-=======
-   MPI tasks                           :  2
->>>>>>> 710e4b74
+   MPI tasks                           :  2
   #------------------------------------------------------------ Input Wavefunctions Creation
  Input Hamiltonian:
    Total No. of Atomic Input Orbitals  :  24
@@ -387,22 +341,6 @@
    Poisson Solver:
      BC                                : Free
      Box                               :  [  97,  97,  155 ]
-<<<<<<< HEAD
-     MPI tasks                         :  6
-   Poisson Solver:
-     BC                                : Free
-     Box                               :  [  97,  97,  155 ]
-     MPI tasks                         :  6
- Checking Communications of Minimal Basis:
-   Number of coarse and fine DoF (MasterMPI task):  [  10727,  854 ]
-
-   Maxdiff for transpose (checksum)    :  1.74622982740402222E-10
-   Maxdiff for untranspose             :  0.00000000000000000E+00
- Checking Communications of Enlarged Minimal Basis:
-   Number of coarse and fine DoF (MasterMPI task):  [  10258,  761 ]
-
-   Maxdiff for transpose (checksum)    :  3.49245965480804443E-10
-=======
      MPI tasks                         :  2
    Poisson Solver:
      BC                                : Free
@@ -417,146 +355,75 @@
    Number of coarse and fine DoF (MasterMPI task):  [  18268,  1644 ]
    Tolerances for this check: [ 4.43605839256106406E-06,  5.32907051820075139E-15]
    Maxdiff for transpose (checksum)    :  2.32830643653869629E-10
->>>>>>> 710e4b74
    Maxdiff for untranspose             :  0.00000000000000000E+00
  Poisson Solver:
    BC                                  : Free
    Box                                 :  [  97,  97,  155 ]
-<<<<<<< HEAD
-   MPI tasks                           :  6
- Poisson Solver:
-   BC                                  : Free
-   Box                                 :  [  97,  97,  155 ]
-   MPI tasks                           :  6
- Poisson Solver:
-   BC                                  : Free
-   Box                                 :  [  97,  97,  155 ]
-   MPI tasks                           :  6
- Poisson Solver:
-   BC                                  : Free
-   Box                                 :  [  97,  97,  155 ]
-   MPI tasks                           :  6
- Poisson Solver:
-   BC                                  : Free
-   Box                                 :  [  97,  97,  155 ]
-   MPI tasks                           :  6
- Poisson Solver:
-   BC                                  : Free
-   Box                                 :  [  97,  97,  155 ]
-   MPI tasks                           :  6
- Poisson Solver:
-   BC                                  : Free
-   Box                                 :  [  97,  97,  155 ]
-   MPI tasks                           :  6
- Poisson Solver:
-   BC                                  : Free
-   Box                                 :  [  97,  97,  155 ]
-   MPI tasks                           :  6
- Poisson Solver:
-   BC                                  : Free
-   Box                                 :  [  97,  97,  155 ]
-   MPI tasks                           :  6
- Poisson Solver:
-   BC                                  : Free
-   Box                                 :  [  97,  97,  155 ]
-   MPI tasks                           :  6
- Poisson Solver:
-   BC                                  : Free
-   Box                                 :  [  97,  97,  155 ]
-   MPI tasks                           :  6
- Poisson Solver:
-   BC                                  : Free
-   Box                                 :  [  97,  97,  155 ]
-   MPI tasks                           :  6
- Poisson Solver:
-   BC                                  : Free
-   Box                                 :  [  97,  97,  155 ]
-   MPI tasks                           :  6
- Poisson Solver:
-   BC                                  : Free
-   Box                                 :  [  97,  97,  155 ]
-   MPI tasks                           :  6
- Poisson Solver:
-   BC                                  : Free
-   Box                                 :  [  97,  97,  155 ]
-   MPI tasks                           :  6
- Poisson Solver:
-   BC                                  : Free
-   Box                                 :  [  97,  97,  155 ]
-   MPI tasks                           :  6
-=======
-   MPI tasks                           :  2
- Poisson Solver:
-   BC                                  : Free
-   Box                                 :  [  97,  97,  155 ]
-   MPI tasks                           :  2
- Poisson Solver:
-   BC                                  : Free
-   Box                                 :  [  97,  97,  155 ]
-   MPI tasks                           :  2
- Poisson Solver:
-   BC                                  : Free
-   Box                                 :  [  97,  97,  155 ]
-   MPI tasks                           :  2
- Poisson Solver:
-   BC                                  : Free
-   Box                                 :  [  97,  97,  155 ]
-   MPI tasks                           :  2
- Poisson Solver:
-   BC                                  : Free
-   Box                                 :  [  97,  97,  155 ]
-   MPI tasks                           :  2
- Poisson Solver:
-   BC                                  : Free
-   Box                                 :  [  97,  97,  155 ]
-   MPI tasks                           :  2
- Poisson Solver:
-   BC                                  : Free
-   Box                                 :  [  97,  97,  155 ]
-   MPI tasks                           :  2
- Poisson Solver:
-   BC                                  : Free
-   Box                                 :  [  97,  97,  155 ]
-   MPI tasks                           :  2
- Poisson Solver:
-   BC                                  : Free
-   Box                                 :  [  97,  97,  155 ]
-   MPI tasks                           :  2
- Poisson Solver:
-   BC                                  : Free
-   Box                                 :  [  97,  97,  155 ]
-   MPI tasks                           :  2
- Poisson Solver:
-   BC                                  : Free
-   Box                                 :  [  97,  97,  155 ]
-   MPI tasks                           :  2
- Poisson Solver:
-   BC                                  : Free
-   Box                                 :  [  97,  97,  155 ]
-   MPI tasks                           :  2
- Poisson Solver:
-   BC                                  : Free
-   Box                                 :  [  97,  97,  155 ]
-   MPI tasks                           :  2
- Poisson Solver:
-   BC                                  : Free
-   Box                                 :  [  97,  97,  155 ]
-   MPI tasks                           :  2
- Poisson Solver:
-   BC                                  : Free
-   Box                                 :  [  97,  97,  155 ]
-   MPI tasks                           :  2
->>>>>>> 710e4b74
+   MPI tasks                           :  2
+ Poisson Solver:
+   BC                                  : Free
+   Box                                 :  [  97,  97,  155 ]
+   MPI tasks                           :  2
+ Poisson Solver:
+   BC                                  : Free
+   Box                                 :  [  97,  97,  155 ]
+   MPI tasks                           :  2
+ Poisson Solver:
+   BC                                  : Free
+   Box                                 :  [  97,  97,  155 ]
+   MPI tasks                           :  2
+ Poisson Solver:
+   BC                                  : Free
+   Box                                 :  [  97,  97,  155 ]
+   MPI tasks                           :  2
+ Poisson Solver:
+   BC                                  : Free
+   Box                                 :  [  97,  97,  155 ]
+   MPI tasks                           :  2
+ Poisson Solver:
+   BC                                  : Free
+   Box                                 :  [  97,  97,  155 ]
+   MPI tasks                           :  2
+ Poisson Solver:
+   BC                                  : Free
+   Box                                 :  [  97,  97,  155 ]
+   MPI tasks                           :  2
+ Poisson Solver:
+   BC                                  : Free
+   Box                                 :  [  97,  97,  155 ]
+   MPI tasks                           :  2
+ Poisson Solver:
+   BC                                  : Free
+   Box                                 :  [  97,  97,  155 ]
+   MPI tasks                           :  2
+ Poisson Solver:
+   BC                                  : Free
+   Box                                 :  [  97,  97,  155 ]
+   MPI tasks                           :  2
+ Poisson Solver:
+   BC                                  : Free
+   Box                                 :  [  97,  97,  155 ]
+   MPI tasks                           :  2
+ Poisson Solver:
+   BC                                  : Free
+   Box                                 :  [  97,  97,  155 ]
+   MPI tasks                           :  2
+ Poisson Solver:
+   BC                                  : Free
+   Box                                 :  [  97,  97,  155 ]
+   MPI tasks                           :  2
+ Poisson Solver:
+   BC                                  : Free
+   Box                                 :  [  97,  97,  155 ]
+   MPI tasks                           :  2
+ Poisson Solver:
+   BC                                  : Free
+   Box                                 :  [  97,  97,  155 ]
+   MPI tasks                           :  2
  Write wavefunctions to file           : ./data/minBasis.*
  Wavefunction written No.              :  2
  Wavefunction written No.              :  3
  Wavefunction written No.              :  4
-<<<<<<< HEAD
- Wavefunction written No.              :  1
- Wavefunction coefficients written     :  Yes
- Write Waves Time:
- -  {Process:  0, Timing:  [  2.800E-02,  2.800E-02 ]}
-=======
  Wavefunction written No.              :  5
  Wavefunction written No.              :  8
  Wavefunction written No.              :  9
@@ -569,16 +436,11 @@
  Wavefunction coefficients written     :  Yes
  Write Waves Time:
  -  {Process:  0, Timing:  [  2.200E-01,  1.210E-01 ]}
->>>>>>> 710e4b74
   #---------------------------------------------------------------------- Forces Calculation
  Poisson Solver:
    BC                                  : Free
    Box                                 :  [  97,  97,  155 ]
-<<<<<<< HEAD
-   MPI tasks                           :  6
-=======
-   MPI tasks                           :  2
->>>>>>> 710e4b74
+   MPI tasks                           :  2
  Electric Dipole Moment (AU):
    P vector                            :  [ -1.3656E-01,  5.4942E-02,  7.5038E-02 ]
    norm(P)                             :  1.652214E-01
@@ -587,30 +449,8 @@
    norm(P)                             :  4.199508E-01
  Calculate local forces: {Leaked force:  0.00000E+00}
  Calculate Non Local forces            :  Yes
- Average noise forces: {x:  6.60710272E-04, y:  2.48649972E-04, z:  9.19095413E-05, 
+ Average noise forces: {x:  6.60710272E-04, y:  2.48649972E-04, z:  9.19095414E-05, 
                     total:  7.11907463E-04}
-<<<<<<< HEAD
- Clean forces norm (Ha/Bohr): {maxval:  3.319309116751E-02, fnrm2:  2.186760500044E-03}
- Raw forces norm (Ha/Bohr): {maxval:  3.312492174422E-02, fnrm2:  2.188173816731E-03}
-  #--------------------------------------------------------------------------- Atomic Forces
- Atomic Forces (Ha/Bohr):
- -  {Be:  [  8.860047342737E-03, -2.574733861766E-03, -2.791915140388E-02 ]} # 0001
- -  {Be:  [  3.477786811939E-04,  1.065478043849E-03,  3.558887962190E-03 ]} # 0002
- -  {Be:  [ -9.120288355355E-05, -4.353136782139E-06,  1.006409809874E-03 ]} # 0003
- -  {Be:  [  4.586470933323E-05, -2.909668592188E-04, -1.407769183085E-03 ]} # 0004
- -  {H:  [ -4.351015183085E-03, -2.821923228561E-03,  2.813284865605E-03 ]} # 0005
- -  {H:  [ -7.451294137569E-03,  1.420314714304E-03,  3.231473693289E-02 ]} # 0006
- -  {H:  [ -2.851179322135E-03,  4.161332898410E-03, -1.901578404584E-03 ]} # 0007
- -  {H:  [  2.613386916510E-03, -3.704426624276E-03, -1.040317713063E-03 ]} # 0008
- -  {H:  [  3.726886993590E-03,  3.427701608653E-03, -8.009507311255E-04 ]} # 0009
- -  {H:  [  3.038412187697E-03,  1.804916829618E-03,  5.897483479091E-04 ]} # 0010
- -  {H:  [ -4.449335288686E-03, -2.027967038190E-03,  1.541482567990E-04 ]} # 0011
- -  {H:  [  5.616499839677E-04, -4.553733460401E-04, -7.367448739533E-03 ]} # 0012
-  #----------------------------------------------------------------- Timing for root process
- Timings for root process:
-   CPU time (s)                        :  20.94
-   Elapsed time (s)                    :  21.01
-=======
  Clean forces norm (Ha/Bohr): {maxval:  3.319309116748E-02, fnrm2:  2.186760500027E-03}
  Raw forces norm (Ha/Bohr): {maxval:  3.312492174422E-02, fnrm2:  2.188173816715E-03}
   #--------------------------------------------------------------------------- Atomic Forces
@@ -631,27 +471,14 @@
  Timings for root process:
    CPU time (s)                        :  120.65
    Elapsed time (s)                    :  64.87
->>>>>>> 710e4b74
   #-------------------------------- Warnings obtained during the run, check their relevance!
  WARNINGS:
  - Do not call check_communications in the linear scaling version!
- Status of the memory at finalization:
-   Timestamp of Profile initialization:
-     2013-03-28 16:10:37.726
- Calling sequence of Main program      : 
  Memory Consumption Report:
-<<<<<<< HEAD
-   Tot. No. of Allocations  : 16134
-   Tot. No. of Deallocations: 16134
-   Remaining Memory (B)     : 0
-   Memory occupation: 
-      Peak Value (MB): 205
-=======
    Tot. No. of Allocations  : 46136
    Tot. No. of Deallocations: 46136
    Remaining Memory (B)     : 0
    Memory occupation: 
       Peak Value (MB): 494
->>>>>>> 710e4b74
       for the array: psirtwork
       in the routine: comm_basis_for_dens_coll