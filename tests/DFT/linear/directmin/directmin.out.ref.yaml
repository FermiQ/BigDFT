---
  #================================ Daubechies Wavelets for DFT Pseudopotential Calculations
 Code logo:
         TTTT         F       DDDDD
        T    T               D
       T     T        F     D
       T    T         F     D        D
       TTTTT          F     D         D
       T    T         F     D         D
       T     T        F     D         D
       T      T       F     D         D
       T     T     FFFF     D         D
       T TTTT         F      D        D
       T             F        D      D
   TTTTTTTTT    FFFFF          DDDDDD
     gggggg          iiiii    BBBBBBBBB
    g      g        i             B
   g        g      i         BBBB B
   g         g     iiii     B     B
   g         g     i       B      B
   g         g     i        B     B
   g         g     i         B    B
   g         g     i          BBBBB
    g        g     i         B    B
             g     i        B     B
            g               B    B
       ggggg       i         BBBB

 Reference Paper                       : The Journal of Chemical Physics 129, 014109 (2008)
<<<<<<< HEAD
 Version Number                        : 1.7-dev.21
 Timestamp of this run                 : 2013-01-09 11:35:52.362
 Root process Hostname                 : localhost
 Number of MPI tasks                   :  1
 OpenMP parallelization                :  Yes
 Maximal OpenMP threads per MPI task   :  4
=======
 Version Number                        : 1.7-dev.22
 Timestamp of this run                 : 2013-01-11 19:19:18.885
 Root process Hostname                 : athelas
 Number of MPI tasks                   :  2
 OpenMP parallelization                :  Yes
 Maximal OpenMP threads per MPI task   :  2
>>>>>>> af62613e
 #... (file:input.perf)..................................................Performance Options
 #|debug F                      Debug option                                                 
 #|fftcache 8192                Cache size for the FFT                                       
 #|accel NO                     Acceleration (NO, CUDAGPU, OCLGPU, OCLCPU, OCLACC)           
 #|OCL_platform                 Chosen OCL platform                                          
 #|blas F                       CUBLAS acceleration                                          
 #|projrad  1.50E+01            Radius of the projector as a function of the maxrad          
 #|exctxpar OP2P                Exact exchange parallelisation scheme                        
 #|ig_diag T                    Input guess: (T:Direct, F:Iterative) diag. of Ham.           
 #|ig_norbp 5                   Input guess: Orbitals per process for iterative diag.        
 #|ig_blocks 300 800            Input guess: Block sizes for orthonormalisation              
 #|ig_tol  1.00E-04             Input guess: Tolerance criterion                             
 #|methortho 0                  Orthogonalisation (0=Cholesky,1=GS/Chol,2=Loewdin)           
 #|rho_commun DEF               Density communication scheme (DBL, RSC, MIX)                 
 #|psolver_groupsize 0          Size of Poisson Solver taskgroups (0=nproc)                  
 #|psolver_accel 0              Acceleration of the Poisson Solver (0=none, 1=CUDA)          
 #|unblock_comms OFF            Overlap Communications of fields (OFF,DEN,POT)               
 #|linear OFF                   Linear Input Guess approach (OFF, LIG, FUL, TMO)             
 #|tolsym  1.00E-08             Tolerance for symmetry detection                             
 #|signaling F                  Expose calculation results on Network                        
 #|signalTimeout 0              Time out on startup for signal connection                    
 #|domain                       Domain to add to the hostname to find the IP                 
 #|verbosity 2                  verbosity of the output 0=low, 2=high                        
 #|outdir ./                    Writing directory                                            
 #|psp_onfly T                  Calculate pseudopotential projectors on the fly              
 #... (file:input.dft)............................................DFT Calculation Parameters
 #|0.45 0.45 0.45  hx,hy,hz: grid spacing in the three directions                            
 #|4.0  5.0       c(f)rmult: c(f)rmult*radii_cf(:,1(2))=coarse(fine) atom-based radius       
 #|1              ixc: exchange-correlation parameter (LDA=1,PBE=11)                         
 #|0 0.0 0.0 0.0  charge of the system, Electric field (Ex,Ey,Ez)                            
 #|1  0           nspin=1 non-spin polarization, mpol=total magnetic moment                  
 #|1.E-05         gnrm_cv: convergence criterion gradient                                    
 #|100 1          itermax,nrepmax: max. # of wfn. opt. steps and of re-diag. runs            
 #|5  10          ncong, idsx: # of CG it. for preconditioning eq., wfn. diis history        
 #|0              dispersion correction potential (values 1,2,3), 0=none                     
 #|100  0         InputPsiId, output_wf, output_denspot                                      
 #|0.0  30        rbuf, ncongt: length of the tail (AU),# tail CG iterations                 
 #|0  0           Davidson subspace dim., # of opt. orbs, # of plotted orbs                  
 #|T              disable the symmetry detection                                             
 #... (file:input.mix.. not present)......................................Mixing Parameters 
 #|0              Mixing parameters                                                          
 #|1              Maximum number of diagonalisation iterations                               
 #|1.e-4          Stop criterion on the residue of potential or density                      
 #|0 0.0 1        No. of additional bands, elec. temperature, smearing method                
 #|0.0 2.0        Multiplying factors for the mixing and the electronic DIIS                 
 #... (file:input.geopt.. not present)..................................Geometry Parameters 
 #|BFGS           Geometry optimisation method                                               
 #|1              Maximum number of force evaluations                                        
 #|1.0 0.0        fract_fluct,forcemax                                                       
 #|0.0            random displacement amplitude                                              
 #|4.0            Stepsize for the geometry optimisation                                     
 #... (file:input.tddft.. not present)....................................TD-DFT Parameters 
 #|NONE           TDDFT Method                                                               
 #... (file:input.sic.. not present).........................................SIC Parameters 
 #|NONE           SIC method: NONE, PZ, NK                                                   
 #|0.0            SIC downscaling parameter                                                  
 #|0.0            Reference occupation fref (NK case only)                                   
 #... (file:input.kpt.. not present).....................Brillouin Zone Sampling Parameters 
 #|manual         K-point sampling method                                                    
 #|1              Number of K-points                                                         
 #|0. 0. 0. 1.    K-pt coords, K-pt weigth                                                   
 #... (file:input.lin).....................................................Linear Parameters
 #|1              iterations with low accuracy, high accuracy                                
 #|3              iterations to optimize the basis functions for low accuracy and high accura
 #|4.d-5  4.d-5   convergence criterion for low and high accuracy                            
 #|5.d-3          gnrm multiplier                                                            
 #|5  0  1.d0  1. DIIS_hist_lowaccur, DIIS_hist_lowaccur, step size for DIIS, step size for S
 #|5              number of iterations in the preconditioner                                 
 #|-8  -8         block size for pdsyev/pdsygv, pdgemm (negative -> sequential), communicatio
 #|1  1           max number of process uses for pdsyev/pdsygv, pdgemm                       
 #|0  1           0-> exact Loewdin, 1-> taylor expansion; in orthoconstraint: correction for
 #|100            mixing method: 100 (direct minimization), 101 (simple dens mixing), 102 (si
 #|0  4  .5d0  1.d-low accuracy: mixing history (0-> SD, >0-> DIIS), number of iterations in 
 #|0  6  .5d0  1.d-1high accuracy: mixing history (0-> SD, >0-> DIIS), number of iterations i
 #|1.d-9          convergence criterion for the kernel optimization                          
 #|1.d-10         convergence criterion for the support functions to be fixed                
 #|2              Output basis functions: 0 no output, 1 formatted output, 2 Fortran bin, 3 E
 #|Be 4 2.0d-2 0.0d-4 6.0 7.0  Atom name, number of basis functions per atom, prefactor for c
 #|H  1 2.0d-2 0.0d-4 6.0 7.0 Atom name, number of basis functions per atom, prefactor for co
  #--------------------------------------------------------------------------------------- |
 Data Writing directory                : ./data/
 Material acceleration                 :  No #iproc=0
  #-------------------------------------------------- Input Atomic System (file: posinp.xyz)
 Atomic System Properties:
   Number of atomic types              :  2
   Number of atoms                     :  12
   Types of atoms                      :  [ Be, H ]
   Boundary Conditions                 : Free #Code: F
   Number of Symmetries                :  0
   Space group                         : disabled
  #------------------------------ Geometry optimization Input Parameters (file: input.geopt)
 Geometry Optimization Parameters:
   Maximum steps                       :  1
   Algorithm                           : BFGS
   Random atomic displacement          :  0.0E+00
   Fluctuation in forces               :  1.0E+00
   Maximum in forces                   :  0.0E+00
   Steepest descent step               :  4.0E+00
  #------------------------------------------------------------------------ Input parameters
 DFT parameters:
   eXchange Correlation:
     XC ID                             :  &ixc  1
     Exchange-Correlation reference    : "XC: Teter 93"
     XC functional implementation      : ABINIT
     Spin polarization                 :  No
 Basis set definition:
   Suggested Grid Spacings (a0)        :  [  0.45,  0.45,  0.45 ]
   Coarse and Fine Radii Multipliers   :  [  4.0,  5.0 ]
 Self-Consistent Cycle Parameters:
   Wavefunction:
     Gradient Norm Threshold           :  &gnrm_cv  1.0E-05
     CG Steps for Preconditioner       :  5
     DIIS History length               :  10
     Max. Wfn Iterations               :  &itermax  100
     Max. Subspace Diagonalizations    :  1
     Input wavefunction policy         : Linear AO # 100
     Output wavefunction policy        : none # 0
     Output grid policy                : none # 0
     Output grid format                : text # 0
     Virtual orbitals                  :  0
     Number of plotted density orbitals:  0
   Density/Potential:
     Max. Iterations                   :  1
 Post Optimization Parameters:
   Finite-Size Effect estimation:
     Scheduled                         :  No
  #----------------------------------------------------------------------- System Properties
 Properties of atoms in the system:
 - Symbol                              : Be #Type No.  01
   No. of Electrons                    :  2
   No. of Atoms                        :  4
   Radii of active regions (AU):
     Coarse                            :  1.55891
     Fine                              :  0.52880
     Coarse PSP                        :  1.24713
     Source                            : Hard-Coded
   Grid Spacing threshold (AU)         :  1.32
   Pseudopotential type                : HGH-K
   Local Pseudo Potential (HGH convention):
     Rloc                              :  0.73901
     Coefficients (c1 .. c4)           :  [ -2.59295,  0.35484,  0.00000,  0.00000 ]
   NonLocal PSP Parameters:
   - Channel (l)                       :  0
     Rloc                              :  0.52880
     h_ij matrix:
     -  [  3.06167,  0.00000,  0.00000 ]
     -  [  0.00000,  0.00000,  0.00000 ]
     -  [  0.00000,  0.00000,  0.00000 ]
   - Channel (l)                       :  1
     Rloc                              :  0.65815
     h_ij matrix:
     -  [  0.09246,  0.00000,  0.00000 ]
     -  [  0.00000,  0.00000,  0.00000 ]
     -  [  0.00000,  0.00000,  0.00000 ]
   No. of projectors                   :  4
   PSP XC                              : "XC: Teter 93"
 - Symbol                              : H #Type No.  02
   No. of Electrons                    :  1
   No. of Atoms                        :  8
   Radii of active regions (AU):
     Coarse                            :  1.46342
     Fine                              :  0.20000
     Coarse PSP                        :  0.00000
     Source                            : Hard-Coded
   Grid Spacing threshold (AU)         :  0.50
   Pseudopotential type                : HGH-K
   Local Pseudo Potential (HGH convention):
     Rloc                              :  0.20000
     Coefficients (c1 .. c4)           :  [ -4.18024,  0.72507,  0.00000,  0.00000 ]
   No. of projectors                   :  0
   PSP XC                              : "XC: Teter 93"
  #-------------------------------------------------------------------------- Atom Positions
 Atomic positions within the cell (Atomic and Grid Units):
 - Be: {AU:  [  7.4630,  7.5028,  8.5710 ], GU:  [  16.584,  16.673,  19.047 ]} # 0001
 - Be: {AU:  [  7.4426,  7.4494,  12.223 ], GU:  [  16.539,  16.554,  27.162 ]} # 0002
 - Be: {AU:  [  7.4138,  7.4003,  15.872 ], GU:  [  16.475,  16.445,  35.272 ]} # 0003
 - Be: {AU:  [  7.3778,  7.3556,  19.553 ], GU:  [  16.395,  16.346,  43.451 ]} # 0004
 - H: {AU:  [  9.1636,  8.6159,  10.428 ], GU:  [  20.364,  19.146,  23.173 ]} # 0005
 - H: {AU:  [  7.8714,  7.4122,  5.8150 ], GU:  [  17.492,  16.471,  12.922 ]} # 0006
 - H: {AU:  [  8.5710,  5.7152,  14.055 ], GU:  [  19.047,  12.701,  31.233 ]} # 0007
 - H: {AU:  [  6.2870,  9.1348,  14.083 ], GU:  [  13.971,  20.299,  31.295 ]} # 0008
 - H: {AU:  [  5.6864,  6.2348,  17.646 ], GU:  [  12.636,  13.855,  39.213 ]} # 0009
 - H: {AU:  [  5.7446,  6.3330,  10.376 ], GU:  [  12.766,  14.073,  23.057 ]} # 0010
 - H: {AU:  [  9.1076,  8.5195,  17.707 ], GU:  [  20.239,  18.932,  39.349 ]} # 0011
 - H: {AU:  [  7.3516,  7.3273,  22.085 ], GU:  [  16.337,  16.283,  49.078 ]} # 0012
 Rigid Shift Applied (AU)              :  [  5.6329,  5.4166, -88.925 ]
  #------------------------------------------------------------------------- Grid properties
 Box Grid spacings                     :  [  0.4500,  0.4500,  0.4500 ]
 Sizes of the simulation domain:
   AU                                  :  [  14.850,  14.850,  27.900 ]
   Angstroem                           :  [  7.8583,  7.8583,  14.764 ]
   Grid Spacing Units                  :  [  33,  33,  62 ]
   High resolution region boundaries (GU):
     From                              :  [  11,  11,  11 ]
     To                                :  [  22,  22,  51 ]
 High Res. box is treated separately   :  Yes
  #------------------------------------------------------------------- Kernel Initialization
 Poisson Kernel Initialization:
<<<<<<< HEAD
   MPI tasks                           :  1
   OpenMP threads per MPI task         :  4
 Poisson Kernel Creation:
   Boundary Conditions                 : Free
   Memory Requirements per MPI task:
     Density (MB)                      :  12.21
     Kernel (MB)                       :  12.53
     Full Grid Arrays (MB)             :  11.13
=======
   MPI tasks                           :  2
   OpenMP threads per MPI task         :  2
 Poisson Kernel Creation:
   Boundary Conditions                 : Free
   Memory Requirements per MPI task:
     Density (MB)                      :  6.10
     Kernel (MB)                       :  6.29
     Full Grid Arrays (MB)             :  11.13
     Load Balancing of calculations:
       Density:
         MPI tasks 0- 1                : 100%
       Kernel:
         MPI tasks 0- 0                : 100%
         MPI task 1                    :  98%
       Complete LB per task            : 1/3 LB_density + 2/3 LB_kernel
>>>>>>> af62613e
 Wavefunctions Descriptors, full simulation domain:
   Coarse resolution grid:
     No. of segments                   :  1626
     No. of points                     :  36262
   Fine resolution grid:
     No. of segments                   :  403
     No. of points                     :  3271
  #---------------------------------------------------------------------- Occupation Numbers
 Total Number of Electrons             :  16
 Spin treatment                        : Averaged
<<<<<<< HEAD
=======
 Orbitals Repartition:
   MPI tasks  0- 1                     :  4
>>>>>>> af62613e
 Total Number of Orbitals              :  8
 Occupation numbers coming from        : System properties
 Input Occupation Numbers:
 - Occupation Numbers: {Orbitals No. 1-8:  2.0000}
<<<<<<< HEAD
 Wavefunctions memory occupation for root MPI process:  3 MB 625 KB 448 B
=======
 Wavefunctions memory occupation for root MPI process:  1 MB 824 KB 768 B
>>>>>>> af62613e
 NonLocal PSP Projectors Descriptors:
   Creation strategy                   : On-the-fly
   Total number of projectors          :  16
   Total number of components          :  68804
   Percent of zero components          :  0
  #-------------------------------------------------------- Estimation of Memory Consumption
 Memory requirements for principal quantities (MiB.KiB):
   Subspace Matrix                     : 0.1 #    (Number of Orbitals: 8)
   Single orbital                      : 0.463 #  (Number of Components: 59159)
<<<<<<< HEAD
   All (distributed) orbitals          : 7.227 #  (Number of Orbitals per MPI task: 8)
   Wavefunction storage size           : 79.448 # (DIIS/SD workspaces included)
=======
   All (distributed) orbitals          : 5.427 #  (Number of Orbitals per MPI task: 4)
   Wavefunction storage size           : 41.538 # (DIIS/SD workspaces included)
>>>>>>> af62613e
   Nonlocal Pseudopotential Arrays     : 0.538
   Full Uncompressed (ISF) grid        : 11.130
   Workspaces storage size             : 0.1023
 Memory requirements for principal code sections (MiB.KiB):
<<<<<<< HEAD
   Kernel calculation                  : 137.853
   Density Construction                : 147.224
   Poisson Solver                      : 190.153
   Hamiltonian application             : 148.231
 Estimated Memory Peak (MB)            :  190
  #WARNING: Do not call check_communications in the linear scaling version!
 Ion-Ion interaction energy            :  2.45197857631131E+01
  #---------------------------------------------------------------- Ionic Potential Creation
 Total ionic charge                    : -15.999999146343
 Poisson Solver:
   BC                                  : Free
   Box                                 :  [  97,  97,  155 ]
   MPI tasks                           :  1
=======
   Kernel calculation                  : 120.221
   Density Construction                : 95.942
   Poisson Solver                      : 121.634
   Hamiltonian application             : 96.948
 Estimated Memory Peak (MB)            :  121
  #WARNING: Do not call check_communications in the linear scaling version!
 Ion-Ion interaction energy            :  2.45197857631131E+01
  #---------------------------------------------------------------- Ionic Potential Creation
 Total ionic charge                    : -15.999999146342
 Poisson Solver:
   BC                                  : Free
   Box                                 :  [  97,  97,  155 ]
   MPI tasks                           :  2
>>>>>>> af62613e
  #------------------------------------------------------------ Input Wavefunctions Creation
 Input Hamiltonian:
   Total No. of Atomic Input Orbitals  :  24
   Atomic Input Orbital Generation:
   -  {Atom Type: Be, Electronic configuration: {s: [ 2.00], p: [ 0.00,  0.00,  0.00]}}
   -  {Atom Type: H, Electronic configuration: {s: [ 1.00]}}
   Wavelet conversion succeeded        :  Yes
   Deviation from normalization        :  3.80E-06
   GPU acceleration                    :  No
<<<<<<< HEAD
   Total electronic charge             :  15.999999783720
   Poisson Solver:
     BC                                : Free
     Box                               :  [  97,  97,  155 ]
     MPI tasks                         :  1
 Calculation finished. TOTAL CHARGE    :  1.599999975529E+01
 Poisson Solver:
   BC                                  : Free
   Box                                 :  [  97,  97,  155 ]
   MPI tasks                           :  1
 Calculation finished. TOTAL CHARGE    :  1.599999980249E+01
 Poisson Solver:
   BC                                  : Free
   Box                                 :  [  97,  97,  155 ]
   MPI tasks                           :  1
 Calculation finished. TOTAL CHARGE    :  1.599999977221E+01
 Poisson Solver:
   BC                                  : Free
   Box                                 :  [  97,  97,  155 ]
   MPI tasks                           :  1
 Calculation finished. TOTAL CHARGE    :  1.599999978289E+01
 Poisson Solver:
   BC                                  : Free
   Box                                 :  [  97,  97,  155 ]
   MPI tasks                           :  1
 Calculation finished. TOTAL CHARGE    :  1.599999983072E+01
 Poisson Solver:
   BC                                  : Free
   Box                                 :  [  97,  97,  155 ]
   MPI tasks                           :  1
 Calculation finished. TOTAL CHARGE    :  1.599999982640E+01
 Poisson Solver:
   BC                                  : Free
   Box                                 :  [  97,  97,  155 ]
   MPI tasks                           :  1
 Calculation finished. TOTAL CHARGE    :  1.599999982470E+01
 Poisson Solver:
   BC                                  : Free
   Box                                 :  [  97,  97,  155 ]
   MPI tasks                           :  1
 Calculation finished. TOTAL CHARGE    :  1.599999982348E+01
 Poisson Solver:
   BC                                  : Free
   Box                                 :  [  97,  97,  155 ]
   MPI tasks                           :  1
 Calculation finished. TOTAL CHARGE    :  1.599999982337E+01
 Poisson Solver:
   BC                                  : Free
   Box                                 :  [  97,  97,  155 ]
   MPI tasks                           :  1
 Calculation finished. TOTAL CHARGE    :  1.599999982334E+01
 Poisson Solver:
   BC                                  : Free
   Box                                 :  [  97,  97,  155 ]
   MPI tasks                           :  1
 Calculation finished. TOTAL CHARGE    :  1.599999982226E+01
 Poisson Solver:
   BC                                  : Free
   Box                                 :  [  97,  97,  155 ]
   MPI tasks                           :  1
 Calculation finished. TOTAL CHARGE    :  1.599999982188E+01
 Poisson Solver:
   BC                                  : Free
   Box                                 :  [  97,  97,  155 ]
   MPI tasks                           :  1
 Calculation finished. TOTAL CHARGE    :  1.599999982193E+01
 Poisson Solver:
   BC                                  : Free
   Box                                 :  [  97,  97,  155 ]
   MPI tasks                           :  1
 Calculation finished. TOTAL CHARGE    :  1.599999982192E+01
 Poisson Solver:
   BC                                  : Free
   Box                                 :  [  97,  97,  155 ]
   MPI tasks                           :  1
 Calculation finished. TOTAL CHARGE    :  1.599999982192E+01
 Poisson Solver:
   BC                                  : Free
   Box                                 :  [  97,  97,  155 ]
   MPI tasks                           :  1
 Calculation finished. TOTAL CHARGE    :  1.599999982192E+01
 Poisson Solver:
   BC                                  : Free
   Box                                 :  [  97,  97,  155 ]
   MPI tasks                           :  1
=======
   Rho Commun                          : RED_SCT
   Total electronic charge             :  15.999999783718
   Poisson Solver:
     BC                                : Free
     Box                               :  [  97,  97,  155 ]
     MPI tasks                         :  2
 Calculation finished. TOTAL CHARGE    :  1.599999975528E+01
 Poisson Solver:
   BC                                  : Free
   Box                                 :  [  97,  97,  155 ]
   MPI tasks                           :  2
 Calculation finished. TOTAL CHARGE    :  1.599999980248E+01
 Poisson Solver:
   BC                                  : Free
   Box                                 :  [  97,  97,  155 ]
   MPI tasks                           :  2
 Calculation finished. TOTAL CHARGE    :  1.599999977220E+01
 Poisson Solver:
   BC                                  : Free
   Box                                 :  [  97,  97,  155 ]
   MPI tasks                           :  2
 Calculation finished. TOTAL CHARGE    :  1.599999978288E+01
 Poisson Solver:
   BC                                  : Free
   Box                                 :  [  97,  97,  155 ]
   MPI tasks                           :  2
 Calculation finished. TOTAL CHARGE    :  1.599999983071E+01
 Poisson Solver:
   BC                                  : Free
   Box                                 :  [  97,  97,  155 ]
   MPI tasks                           :  2
 Calculation finished. TOTAL CHARGE    :  1.599999982639E+01
 Poisson Solver:
   BC                                  : Free
   Box                                 :  [  97,  97,  155 ]
   MPI tasks                           :  2
 Calculation finished. TOTAL CHARGE    :  1.599999982468E+01
 Poisson Solver:
   BC                                  : Free
   Box                                 :  [  97,  97,  155 ]
   MPI tasks                           :  2
 Calculation finished. TOTAL CHARGE    :  1.599999982346E+01
 Poisson Solver:
   BC                                  : Free
   Box                                 :  [  97,  97,  155 ]
   MPI tasks                           :  2
 Calculation finished. TOTAL CHARGE    :  1.599999982336E+01
 Poisson Solver:
   BC                                  : Free
   Box                                 :  [  97,  97,  155 ]
   MPI tasks                           :  2
 Calculation finished. TOTAL CHARGE    :  1.599999982332E+01
 Poisson Solver:
   BC                                  : Free
   Box                                 :  [  97,  97,  155 ]
   MPI tasks                           :  2
 Calculation finished. TOTAL CHARGE    :  1.599999982225E+01
 Poisson Solver:
   BC                                  : Free
   Box                                 :  [  97,  97,  155 ]
   MPI tasks                           :  2
 Calculation finished. TOTAL CHARGE    :  1.599999982187E+01
 Poisson Solver:
   BC                                  : Free
   Box                                 :  [  97,  97,  155 ]
   MPI tasks                           :  2
 Calculation finished. TOTAL CHARGE    :  1.599999982192E+01
 Poisson Solver:
   BC                                  : Free
   Box                                 :  [  97,  97,  155 ]
   MPI tasks                           :  2
 Calculation finished. TOTAL CHARGE    :  1.599999982191E+01
 Poisson Solver:
   BC                                  : Free
   Box                                 :  [  97,  97,  155 ]
   MPI tasks                           :  2
 Calculation finished. TOTAL CHARGE    :  1.599999982191E+01
 Poisson Solver:
   BC                                  : Free
   Box                                 :  [  97,  97,  155 ]
   MPI tasks                           :  2
 Calculation finished. TOTAL CHARGE    :  1.599999982191E+01
 Poisson Solver:
   BC                                  : Free
   Box                                 :  [  97,  97,  155 ]
   MPI tasks                           :  2
>>>>>>> af62613e
 Write wavefunctions to file           : ./data/minBasis.*
 Wavefunction written No.              :  1
 Wavefunction written No.              :  2
 Wavefunction written No.              :  3
 Wavefunction written No.              :  4
 Wavefunction written No.              :  5
 Wavefunction written No.              :  6
 Wavefunction written No.              :  7
 Wavefunction written No.              :  8
 Wavefunction written No.              :  9
 Wavefunction written No.              :  10
 Wavefunction written No.              :  11
 Wavefunction written No.              :  12
<<<<<<< HEAD
 Wavefunction written No.              :  13
 Wavefunction written No.              :  14
 Wavefunction written No.              :  15
 Wavefunction written No.              :  16
 Wavefunction written No.              :  17
 Wavefunction written No.              :  18
 Wavefunction written No.              :  19
 Wavefunction written No.              :  20
 Wavefunction written No.              :  21
 Wavefunction written No.              :  22
 Wavefunction written No.              :  23
 Wavefunction written No.              :  24
 Wavefunction coefficients written     :  Yes
 Write Waves Time:
 - 
    {Process:  0, Timing:  [  1.288E+00,  8.979E-01 ]}
 Calculation finished. TOTAL CHARGE    :  1.599999982192E+01
=======
 Wavefunction coefficients written     :  Yes
 Write Waves Time:
 - 
    {Process:  0, Timing:  [  8.000E-02,  7.600E-02 ]}
 Calculation finished. TOTAL CHARGE    :  1.599999982191E+01
>>>>>>> af62613e
  #---------------------------------------------------------------------- Forces Calculation
 Poisson Solver:
   BC                                  : Free
   Box                                 :  [  97,  97,  155 ]
<<<<<<< HEAD
   MPI tasks                           :  1
=======
   MPI tasks                           :  2
>>>>>>> af62613e
 Electric Dipole Moment (AU):
   P vector                            :  [ -1.3254E-01,  5.3905E-02,  8.3365E-02 ]
   norm(P)                             :  1.655996E-01
 Electric Dipole Moment (Debye):
   P vector                            :  [ -3.3689E-01,  1.3701E-01,  2.1189E-01 ]
   norm(P)                             :  4.209121E-01
 Calculate local forces: {Leaked force:  0.00000E+00}
 Calculate Non Local forces            :  Yes
<<<<<<< HEAD
 Average noise forces: {x:  7.72385176E-04, y:  2.99922175E-04, z:  9.48229235E-06, 
                    total:  8.28626626E-04}
 Clean forces norm (Ha/Bohr): {maxval:  2.938317003347E-02, fnrm2:  1.715055656145E-03}
 Raw forces norm (Ha/Bohr): {maxval:  2.927140638751E-02, fnrm2:  1.716820725610E-03}
  #--------------------------------------------------------------------------- Atomic Forces
 Atomic Forces (Ha/Bohr):
 -  {Be:  [  8.226375540497E-03, -2.534308351008E-03, -2.308841893546E-02 ]} # 0001
 -  {Be:  [  7.916599358257E-04,  1.413674920159E-03,  1.102056851557E-03 ]} # 0002
 -  {Be:  [  1.907641097147E-05,  1.657711024299E-04,  2.414965383708E-03 ]} # 0003
 -  {Be:  [  2.021782875802E-04, -1.785819606370E-04, -2.008169507011E-03 ]} # 0004
 -  {H:  [ -5.710976921795E-03, -3.754058313030E-03,  3.388222944667E-03 ]} # 0005
 -  {H:  [ -7.101949364972E-03,  1.236474105516E-03,  2.848515627866E-02 ]} # 0006
 -  {H:  [ -2.524300936653E-03,  3.583339384893E-03, -1.932446105696E-03 ]} # 0007
 -  {H:  [  2.295234522538E-03, -3.281433858028E-03, -1.028769115721E-03 ]} # 0008
 -  {H:  [  4.075328641301E-03,  3.666492430009E-03, -8.191574279476E-04 ]} # 0009
 -  {H:  [  4.289713754035E-03,  2.586838194744E-03,  1.295216129234E-04 ]} # 0010
 -  {H:  [ -5.107579188170E-03, -2.446404931939E-03, -4.613735428467E-06 ]} # 0011
 -  {H:  [  5.452393188418E-04, -4.578027231103E-04, -6.638348244248E-03 ]} # 0012
  #----------------------------------------------------------------- Timing for root process
 Timings for root process:
   CPU time (s)                        :  113.85
   Elapsed time (s)                    :  30.60
=======
 Average noise forces: {x:  7.72385176E-04, y:  2.99922175E-04, z:  9.48229234E-06, 
                    total:  8.28626626E-04}
 Clean forces norm (Ha/Bohr): {maxval:  2.938317003348E-02, fnrm2:  1.715055656146E-03}
 Raw forces norm (Ha/Bohr): {maxval:  2.927140638752E-02, fnrm2:  1.716820725611E-03}
  #--------------------------------------------------------------------------- Atomic Forces
 Atomic Forces (Ha/Bohr):
 -  {Be:  [  8.226375540503E-03, -2.534308351004E-03, -2.308841893546E-02 ]} # 0001
 -  {Be:  [  7.916599358305E-04,  1.413674920162E-03,  1.102056851568E-03 ]} # 0002
 -  {Be:  [  1.907641097234E-05,  1.657711024308E-04,  2.414965383634E-03 ]} # 0003
 -  {Be:  [  2.021782875813E-04, -1.785819606359E-04, -2.008169507016E-03 ]} # 0004
 -  {H:  [ -5.710976921802E-03, -3.754058313036E-03,  3.388222944676E-03 ]} # 0005
 -  {H:  [ -7.101949364974E-03,  1.236474105517E-03,  2.848515627867E-02 ]} # 0006
 -  {H:  [ -2.524300936653E-03,  3.583339384894E-03, -1.932446105688E-03 ]} # 0007
 -  {H:  [  2.295234522541E-03, -3.281433858030E-03, -1.028769115710E-03 ]} # 0008
 -  {H:  [  4.075328641300E-03,  3.666492430011E-03, -8.191574279438E-04 ]} # 0009
 -  {H:  [  4.289713754032E-03,  2.586838194741E-03,  1.295216129368E-04 ]} # 0010
 -  {H:  [ -5.107579188173E-03, -2.446404931939E-03, -4.613735423405E-06 ]} # 0011
 -  {H:  [  5.452393188421E-04, -4.578027231112E-04, -6.638348244239E-03 ]} # 0012
  #----------------------------------------------------------------- Timing for root process
 Timings for root process:
   CPU time (s)                        :  106.27
   Elapsed time (s)                    :  61.55
>>>>>>> af62613e
  #-------------------------------- Warnings obtained during the run, check their relevance!
 WARNINGS:
 - Do not call check_communications in the linear scaling version!
 Memory Consumption Report:
<<<<<<< HEAD
   Tot. No. of Allocations  : 102651
   Tot. No. of Deallocations: 102651
   Remaining Memory (B)     : 0
   Memory occupation: 
      Peak Value (MB): 1411
      for the array: psi_f
      in the routine: transpose_switch_psi
=======
   Tot. No. of Allocations  : 53661
   Tot. No. of Deallocations: 53661
   Remaining Memory (B)     : 0
   Memory occupation: 
      Peak Value (MB): 734
      for the array: nrecvdspls
      in the routine: transpose_communicate_psi
>>>>>>> af62613e
<|MERGE_RESOLUTION|>--- conflicted
+++ resolved
@@ -25,23 +25,14 @@
              g     i        B     B
             g               B    B
        ggggg       i         BBBB
-
+ 
  Reference Paper                       : The Journal of Chemical Physics 129, 014109 (2008)
-<<<<<<< HEAD
- Version Number                        : 1.7-dev.21
- Timestamp of this run                 : 2013-01-09 11:35:52.362
+ Version Number                        : 1.7-dev.22
+ Timestamp of this run                 : 2013-01-15 14:43:48.686
  Root process Hostname                 : localhost
  Number of MPI tasks                   :  1
  OpenMP parallelization                :  Yes
  Maximal OpenMP threads per MPI task   :  4
-=======
- Version Number                        : 1.7-dev.22
- Timestamp of this run                 : 2013-01-11 19:19:18.885
- Root process Hostname                 : athelas
- Number of MPI tasks                   :  2
- OpenMP parallelization                :  Yes
- Maximal OpenMP threads per MPI task   :  2
->>>>>>> af62613e
  #... (file:input.perf)..................................................Performance Options
  #|debug F                      Debug option                                                 
  #|fftcache 8192                Cache size for the FFT                                       
@@ -240,7 +231,6 @@
  High Res. box is treated separately   :  Yes
   #------------------------------------------------------------------- Kernel Initialization
  Poisson Kernel Initialization:
-<<<<<<< HEAD
    MPI tasks                           :  1
    OpenMP threads per MPI task         :  4
  Poisson Kernel Creation:
@@ -249,23 +239,6 @@
      Density (MB)                      :  12.21
      Kernel (MB)                       :  12.53
      Full Grid Arrays (MB)             :  11.13
-=======
-   MPI tasks                           :  2
-   OpenMP threads per MPI task         :  2
- Poisson Kernel Creation:
-   Boundary Conditions                 : Free
-   Memory Requirements per MPI task:
-     Density (MB)                      :  6.10
-     Kernel (MB)                       :  6.29
-     Full Grid Arrays (MB)             :  11.13
-     Load Balancing of calculations:
-       Density:
-         MPI tasks 0- 1                : 100%
-       Kernel:
-         MPI tasks 0- 0                : 100%
-         MPI task 1                    :  98%
-       Complete LB per task            : 1/3 LB_density + 2/3 LB_kernel
->>>>>>> af62613e
  Wavefunctions Descriptors, full simulation domain:
    Coarse resolution grid:
      No. of segments                   :  1626
@@ -276,20 +249,11 @@
   #---------------------------------------------------------------------- Occupation Numbers
  Total Number of Electrons             :  16
  Spin treatment                        : Averaged
-<<<<<<< HEAD
-=======
- Orbitals Repartition:
-   MPI tasks  0- 1                     :  4
->>>>>>> af62613e
  Total Number of Orbitals              :  8
  Occupation numbers coming from        : System properties
  Input Occupation Numbers:
  - Occupation Numbers: {Orbitals No. 1-8:  2.0000}
-<<<<<<< HEAD
  Wavefunctions memory occupation for root MPI process:  3 MB 625 KB 448 B
-=======
- Wavefunctions memory occupation for root MPI process:  1 MB 824 KB 768 B
->>>>>>> af62613e
  NonLocal PSP Projectors Descriptors:
    Creation strategy                   : On-the-fly
    Total number of projectors          :  16
@@ -299,18 +263,12 @@
  Memory requirements for principal quantities (MiB.KiB):
    Subspace Matrix                     : 0.1 #    (Number of Orbitals: 8)
    Single orbital                      : 0.463 #  (Number of Components: 59159)
-<<<<<<< HEAD
    All (distributed) orbitals          : 7.227 #  (Number of Orbitals per MPI task: 8)
    Wavefunction storage size           : 79.448 # (DIIS/SD workspaces included)
-=======
-   All (distributed) orbitals          : 5.427 #  (Number of Orbitals per MPI task: 4)
-   Wavefunction storage size           : 41.538 # (DIIS/SD workspaces included)
->>>>>>> af62613e
    Nonlocal Pseudopotential Arrays     : 0.538
    Full Uncompressed (ISF) grid        : 11.130
    Workspaces storage size             : 0.1023
  Memory requirements for principal code sections (MiB.KiB):
-<<<<<<< HEAD
    Kernel calculation                  : 137.853
    Density Construction                : 147.224
    Poisson Solver                      : 190.153
@@ -324,21 +282,6 @@
    BC                                  : Free
    Box                                 :  [  97,  97,  155 ]
    MPI tasks                           :  1
-=======
-   Kernel calculation                  : 120.221
-   Density Construction                : 95.942
-   Poisson Solver                      : 121.634
-   Hamiltonian application             : 96.948
- Estimated Memory Peak (MB)            :  121
-  #WARNING: Do not call check_communications in the linear scaling version!
- Ion-Ion interaction energy            :  2.45197857631131E+01
-  #---------------------------------------------------------------- Ionic Potential Creation
- Total ionic charge                    : -15.999999146342
- Poisson Solver:
-   BC                                  : Free
-   Box                                 :  [  97,  97,  155 ]
-   MPI tasks                           :  2
->>>>>>> af62613e
   #------------------------------------------------------------ Input Wavefunctions Creation
  Input Hamiltonian:
    Total No. of Atomic Input Orbitals  :  24
@@ -348,180 +291,128 @@
    Wavelet conversion succeeded        :  Yes
    Deviation from normalization        :  3.80E-06
    GPU acceleration                    :  No
-<<<<<<< HEAD
    Total electronic charge             :  15.999999783720
    Poisson Solver:
      BC                                : Free
      Box                               :  [  97,  97,  155 ]
      MPI tasks                         :  1
+   Calculate density kernel            :  Yes
+ Calculate density kernel              :  Yes
+ Calculating charge density            :  Yes
  Calculation finished. TOTAL CHARGE    :  1.599999975529E+01
  Poisson Solver:
    BC                                  : Free
    Box                                 :  [  97,  97,  155 ]
    MPI tasks                           :  1
+ Calculate density kernel              :  Yes
+ Calculating charge density            :  Yes
  Calculation finished. TOTAL CHARGE    :  1.599999980249E+01
  Poisson Solver:
    BC                                  : Free
    Box                                 :  [  97,  97,  155 ]
    MPI tasks                           :  1
+ Calculate density kernel              :  Yes
+ Calculating charge density            :  Yes
  Calculation finished. TOTAL CHARGE    :  1.599999977221E+01
  Poisson Solver:
    BC                                  : Free
    Box                                 :  [  97,  97,  155 ]
    MPI tasks                           :  1
+ Calculate density kernel              :  Yes
+ Calculating charge density            :  Yes
  Calculation finished. TOTAL CHARGE    :  1.599999978289E+01
  Poisson Solver:
    BC                                  : Free
    Box                                 :  [  97,  97,  155 ]
    MPI tasks                           :  1
+ Calculate density kernel              :  Yes
+ Calculate density kernel              :  Yes
+ Calculate density kernel              :  Yes
+ Calculating charge density            :  Yes
  Calculation finished. TOTAL CHARGE    :  1.599999983072E+01
  Poisson Solver:
    BC                                  : Free
    Box                                 :  [  97,  97,  155 ]
    MPI tasks                           :  1
+ Calculate density kernel              :  Yes
+ Calculating charge density            :  Yes
  Calculation finished. TOTAL CHARGE    :  1.599999982640E+01
  Poisson Solver:
    BC                                  : Free
    Box                                 :  [  97,  97,  155 ]
    MPI tasks                           :  1
+ Calculate density kernel              :  Yes
+ Calculating charge density            :  Yes
  Calculation finished. TOTAL CHARGE    :  1.599999982470E+01
  Poisson Solver:
    BC                                  : Free
    Box                                 :  [  97,  97,  155 ]
    MPI tasks                           :  1
+ Calculate density kernel              :  Yes
+ Calculating charge density            :  Yes
  Calculation finished. TOTAL CHARGE    :  1.599999982348E+01
  Poisson Solver:
    BC                                  : Free
    Box                                 :  [  97,  97,  155 ]
    MPI tasks                           :  1
+ Calculate density kernel              :  Yes
+ Calculating charge density            :  Yes
  Calculation finished. TOTAL CHARGE    :  1.599999982337E+01
  Poisson Solver:
    BC                                  : Free
    Box                                 :  [  97,  97,  155 ]
    MPI tasks                           :  1
+ Calculate density kernel              :  Yes
+ Calculating charge density            :  Yes
  Calculation finished. TOTAL CHARGE    :  1.599999982334E+01
  Poisson Solver:
    BC                                  : Free
    Box                                 :  [  97,  97,  155 ]
    MPI tasks                           :  1
+ Calculate density kernel              :  Yes
+ Calculate density kernel              :  Yes
+ Calculate density kernel              :  Yes
+ Calculating charge density            :  Yes
  Calculation finished. TOTAL CHARGE    :  1.599999982226E+01
  Poisson Solver:
    BC                                  : Free
    Box                                 :  [  97,  97,  155 ]
    MPI tasks                           :  1
+ Calculate density kernel              :  Yes
+ Calculating charge density            :  Yes
  Calculation finished. TOTAL CHARGE    :  1.599999982188E+01
  Poisson Solver:
    BC                                  : Free
    Box                                 :  [  97,  97,  155 ]
    MPI tasks                           :  1
+ Calculate density kernel              :  Yes
+ Calculating charge density            :  Yes
  Calculation finished. TOTAL CHARGE    :  1.599999982193E+01
  Poisson Solver:
    BC                                  : Free
    Box                                 :  [  97,  97,  155 ]
    MPI tasks                           :  1
+ Calculate density kernel              :  Yes
+ Calculating charge density            :  Yes
  Calculation finished. TOTAL CHARGE    :  1.599999982192E+01
  Poisson Solver:
    BC                                  : Free
    Box                                 :  [  97,  97,  155 ]
    MPI tasks                           :  1
+ Calculate density kernel              :  Yes
+ Calculating charge density            :  Yes
  Calculation finished. TOTAL CHARGE    :  1.599999982192E+01
  Poisson Solver:
    BC                                  : Free
    Box                                 :  [  97,  97,  155 ]
    MPI tasks                           :  1
+ Calculate density kernel              :  Yes
+ Calculating charge density            :  Yes
  Calculation finished. TOTAL CHARGE    :  1.599999982192E+01
  Poisson Solver:
    BC                                  : Free
    Box                                 :  [  97,  97,  155 ]
    MPI tasks                           :  1
-=======
-   Rho Commun                          : RED_SCT
-   Total electronic charge             :  15.999999783718
-   Poisson Solver:
-     BC                                : Free
-     Box                               :  [  97,  97,  155 ]
-     MPI tasks                         :  2
- Calculation finished. TOTAL CHARGE    :  1.599999975528E+01
- Poisson Solver:
-   BC                                  : Free
-   Box                                 :  [  97,  97,  155 ]
-   MPI tasks                           :  2
- Calculation finished. TOTAL CHARGE    :  1.599999980248E+01
- Poisson Solver:
-   BC                                  : Free
-   Box                                 :  [  97,  97,  155 ]
-   MPI tasks                           :  2
- Calculation finished. TOTAL CHARGE    :  1.599999977220E+01
- Poisson Solver:
-   BC                                  : Free
-   Box                                 :  [  97,  97,  155 ]
-   MPI tasks                           :  2
- Calculation finished. TOTAL CHARGE    :  1.599999978288E+01
- Poisson Solver:
-   BC                                  : Free
-   Box                                 :  [  97,  97,  155 ]
-   MPI tasks                           :  2
- Calculation finished. TOTAL CHARGE    :  1.599999983071E+01
- Poisson Solver:
-   BC                                  : Free
-   Box                                 :  [  97,  97,  155 ]
-   MPI tasks                           :  2
- Calculation finished. TOTAL CHARGE    :  1.599999982639E+01
- Poisson Solver:
-   BC                                  : Free
-   Box                                 :  [  97,  97,  155 ]
-   MPI tasks                           :  2
- Calculation finished. TOTAL CHARGE    :  1.599999982468E+01
- Poisson Solver:
-   BC                                  : Free
-   Box                                 :  [  97,  97,  155 ]
-   MPI tasks                           :  2
- Calculation finished. TOTAL CHARGE    :  1.599999982346E+01
- Poisson Solver:
-   BC                                  : Free
-   Box                                 :  [  97,  97,  155 ]
-   MPI tasks                           :  2
- Calculation finished. TOTAL CHARGE    :  1.599999982336E+01
- Poisson Solver:
-   BC                                  : Free
-   Box                                 :  [  97,  97,  155 ]
-   MPI tasks                           :  2
- Calculation finished. TOTAL CHARGE    :  1.599999982332E+01
- Poisson Solver:
-   BC                                  : Free
-   Box                                 :  [  97,  97,  155 ]
-   MPI tasks                           :  2
- Calculation finished. TOTAL CHARGE    :  1.599999982225E+01
- Poisson Solver:
-   BC                                  : Free
-   Box                                 :  [  97,  97,  155 ]
-   MPI tasks                           :  2
- Calculation finished. TOTAL CHARGE    :  1.599999982187E+01
- Poisson Solver:
-   BC                                  : Free
-   Box                                 :  [  97,  97,  155 ]
-   MPI tasks                           :  2
- Calculation finished. TOTAL CHARGE    :  1.599999982192E+01
- Poisson Solver:
-   BC                                  : Free
-   Box                                 :  [  97,  97,  155 ]
-   MPI tasks                           :  2
- Calculation finished. TOTAL CHARGE    :  1.599999982191E+01
- Poisson Solver:
-   BC                                  : Free
-   Box                                 :  [  97,  97,  155 ]
-   MPI tasks                           :  2
- Calculation finished. TOTAL CHARGE    :  1.599999982191E+01
- Poisson Solver:
-   BC                                  : Free
-   Box                                 :  [  97,  97,  155 ]
-   MPI tasks                           :  2
- Calculation finished. TOTAL CHARGE    :  1.599999982191E+01
- Poisson Solver:
-   BC                                  : Free
-   Box                                 :  [  97,  97,  155 ]
-   MPI tasks                           :  2
->>>>>>> af62613e
  Write wavefunctions to file           : ./data/minBasis.*
  Wavefunction written No.              :  1
  Wavefunction written No.              :  2
@@ -535,7 +426,6 @@
  Wavefunction written No.              :  10
  Wavefunction written No.              :  11
  Wavefunction written No.              :  12
-<<<<<<< HEAD
  Wavefunction written No.              :  13
  Wavefunction written No.              :  14
  Wavefunction written No.              :  15
@@ -551,24 +441,15 @@
  Wavefunction coefficients written     :  Yes
  Write Waves Time:
  - 
-    {Process:  0, Timing:  [  1.288E+00,  8.979E-01 ]}
+    {Process:  0, Timing:  [  1.248E+00,  1.170E+00 ]}
+ Calculate density kernel              :  Yes
+ Calculating charge density            :  Yes
  Calculation finished. TOTAL CHARGE    :  1.599999982192E+01
-=======
- Wavefunction coefficients written     :  Yes
- Write Waves Time:
- - 
-    {Process:  0, Timing:  [  8.000E-02,  7.600E-02 ]}
- Calculation finished. TOTAL CHARGE    :  1.599999982191E+01
->>>>>>> af62613e
   #---------------------------------------------------------------------- Forces Calculation
  Poisson Solver:
    BC                                  : Free
    Box                                 :  [  97,  97,  155 ]
-<<<<<<< HEAD
-   MPI tasks                           :  1
-=======
-   MPI tasks                           :  2
->>>>>>> af62613e
+   MPI tasks                           :  1
  Electric Dipole Moment (AU):
    P vector                            :  [ -1.3254E-01,  5.3905E-02,  8.3365E-02 ]
    norm(P)                             :  1.655996E-01
@@ -577,71 +458,36 @@
    norm(P)                             :  4.209121E-01
  Calculate local forces: {Leaked force:  0.00000E+00}
  Calculate Non Local forces            :  Yes
-<<<<<<< HEAD
  Average noise forces: {x:  7.72385176E-04, y:  2.99922175E-04, z:  9.48229235E-06, 
                     total:  8.28626626E-04}
  Clean forces norm (Ha/Bohr): {maxval:  2.938317003347E-02, fnrm2:  1.715055656145E-03}
  Raw forces norm (Ha/Bohr): {maxval:  2.927140638751E-02, fnrm2:  1.716820725610E-03}
   #--------------------------------------------------------------------------- Atomic Forces
  Atomic Forces (Ha/Bohr):
- -  {Be:  [  8.226375540497E-03, -2.534308351008E-03, -2.308841893546E-02 ]} # 0001
- -  {Be:  [  7.916599358257E-04,  1.413674920159E-03,  1.102056851557E-03 ]} # 0002
- -  {Be:  [  1.907641097147E-05,  1.657711024299E-04,  2.414965383708E-03 ]} # 0003
- -  {Be:  [  2.021782875802E-04, -1.785819606370E-04, -2.008169507011E-03 ]} # 0004
- -  {H:  [ -5.710976921795E-03, -3.754058313030E-03,  3.388222944667E-03 ]} # 0005
- -  {H:  [ -7.101949364972E-03,  1.236474105516E-03,  2.848515627866E-02 ]} # 0006
- -  {H:  [ -2.524300936653E-03,  3.583339384893E-03, -1.932446105696E-03 ]} # 0007
- -  {H:  [  2.295234522538E-03, -3.281433858028E-03, -1.028769115721E-03 ]} # 0008
- -  {H:  [  4.075328641301E-03,  3.666492430009E-03, -8.191574279476E-04 ]} # 0009
- -  {H:  [  4.289713754035E-03,  2.586838194744E-03,  1.295216129234E-04 ]} # 0010
- -  {H:  [ -5.107579188170E-03, -2.446404931939E-03, -4.613735428467E-06 ]} # 0011
- -  {H:  [  5.452393188418E-04, -4.578027231103E-04, -6.638348244248E-03 ]} # 0012
+ -  {Be:  [  8.226375540497E-03, -2.534308351007E-03, -2.308841893546E-02 ]} # 0001
+ -  {Be:  [  7.916599358258E-04,  1.413674920159E-03,  1.102056851556E-03 ]} # 0002
+ -  {Be:  [  1.907641097136E-05,  1.657711024300E-04,  2.414965383706E-03 ]} # 0003
+ -  {Be:  [  2.021782875795E-04, -1.785819606367E-04, -2.008169507013E-03 ]} # 0004
+ -  {H:  [ -5.710976921797E-03, -3.754058313031E-03,  3.388222944669E-03 ]} # 0005
+ -  {H:  [ -7.101949364973E-03,  1.236474105517E-03,  2.848515627866E-02 ]} # 0006
+ -  {H:  [ -2.524300936654E-03,  3.583339384894E-03, -1.932446105696E-03 ]} # 0007
+ -  {H:  [  2.295234522539E-03, -3.281433858029E-03, -1.028769115723E-03 ]} # 0008
+ -  {H:  [  4.075328641303E-03,  3.666492430010E-03, -8.191574279458E-04 ]} # 0009
+ -  {H:  [  4.289713754038E-03,  2.586838194746E-03,  1.295216129292E-04 ]} # 0010
+ -  {H:  [ -5.107579188171E-03, -2.446404931941E-03, -4.613735429331E-06 ]} # 0011
+ -  {H:  [  5.452393188415E-04, -4.578027231097E-04, -6.638348244250E-03 ]} # 0012
   #----------------------------------------------------------------- Timing for root process
  Timings for root process:
-   CPU time (s)                        :  113.85
-   Elapsed time (s)                    :  30.60
-=======
- Average noise forces: {x:  7.72385176E-04, y:  2.99922175E-04, z:  9.48229234E-06, 
-                    total:  8.28626626E-04}
- Clean forces norm (Ha/Bohr): {maxval:  2.938317003348E-02, fnrm2:  1.715055656146E-03}
- Raw forces norm (Ha/Bohr): {maxval:  2.927140638752E-02, fnrm2:  1.716820725611E-03}
-  #--------------------------------------------------------------------------- Atomic Forces
- Atomic Forces (Ha/Bohr):
- -  {Be:  [  8.226375540503E-03, -2.534308351004E-03, -2.308841893546E-02 ]} # 0001
- -  {Be:  [  7.916599358305E-04,  1.413674920162E-03,  1.102056851568E-03 ]} # 0002
- -  {Be:  [  1.907641097234E-05,  1.657711024308E-04,  2.414965383634E-03 ]} # 0003
- -  {Be:  [  2.021782875813E-04, -1.785819606359E-04, -2.008169507016E-03 ]} # 0004
- -  {H:  [ -5.710976921802E-03, -3.754058313036E-03,  3.388222944676E-03 ]} # 0005
- -  {H:  [ -7.101949364974E-03,  1.236474105517E-03,  2.848515627867E-02 ]} # 0006
- -  {H:  [ -2.524300936653E-03,  3.583339384894E-03, -1.932446105688E-03 ]} # 0007
- -  {H:  [  2.295234522541E-03, -3.281433858030E-03, -1.028769115710E-03 ]} # 0008
- -  {H:  [  4.075328641300E-03,  3.666492430011E-03, -8.191574279438E-04 ]} # 0009
- -  {H:  [  4.289713754032E-03,  2.586838194741E-03,  1.295216129368E-04 ]} # 0010
- -  {H:  [ -5.107579188173E-03, -2.446404931939E-03, -4.613735423405E-06 ]} # 0011
- -  {H:  [  5.452393188421E-04, -4.578027231112E-04, -6.638348244239E-03 ]} # 0012
-  #----------------------------------------------------------------- Timing for root process
- Timings for root process:
-   CPU time (s)                        :  106.27
-   Elapsed time (s)                    :  61.55
->>>>>>> af62613e
+   CPU time (s)                        :  125.60
+   Elapsed time (s)                    :  34.17
   #-------------------------------- Warnings obtained during the run, check their relevance!
  WARNINGS:
  - Do not call check_communications in the linear scaling version!
  Memory Consumption Report:
-<<<<<<< HEAD
    Tot. No. of Allocations  : 102651
    Tot. No. of Deallocations: 102651
    Remaining Memory (B)     : 0
    Memory occupation: 
       Peak Value (MB): 1411
       for the array: psi_f
-      in the routine: transpose_switch_psi
-=======
-   Tot. No. of Allocations  : 53661
-   Tot. No. of Deallocations: 53661
-   Remaining Memory (B)     : 0
-   Memory occupation: 
-      Peak Value (MB): 734
-      for the array: nrecvdspls
-      in the routine: transpose_communicate_psi
->>>>>>> af62613e
+      in the routine: transpose_switch_psi