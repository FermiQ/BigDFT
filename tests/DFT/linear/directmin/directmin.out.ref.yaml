---
 Code logo:
   "__________________________________ A fast and precise DFT wavelet code
   |     |     |     |     |     |
   |     |     |     |     |     |      BBBB         i       gggggg
   |_____|_____|_____|_____|_____|     B    B               g
   |     |  :  |  :  |     |     |    B     B        i     g
   |     |-0+--|-0+--|     |     |    B    B         i     g        g
   |_____|__:__|__:__|_____|_____|___ BBBBB          i     g         g
   |  :  |     |     |  :  |     |    B    B         i     g         g
   |--+0-|     |     |-0+--|     |    B     B     iiii     g         g
   |__:__|_____|_____|__:__|_____|    B     B        i      g        g
   |     |  :  |  :  |     |     |    B BBBB        i        g      g
   |     |-0+--|-0+--|     |     |    B        iiiii          gggggg
   |_____|__:__|__:__|_____|_____|__BBBBB
   |     |     |     |  :  |     |                           TTTTTTTTT
   |     |     |     |--+0-|     |  DDDDDD          FFFFF        T
   |_____|_____|_____|__:__|_____| D      D        F        TTTT T
   |     |     |     |  :  |     |D        D      F        T     T
   |     |     |     |--+0-|     |D         D     FFFF     T     T
   |_____|_____|_____|__:__|_____|D___      D     F         T    T
   |     |     |  :  |     |     |D         D     F          TTTTT
   |     |     |--+0-|     |     | D        D     F         T    T
   |_____|_____|__:__|_____|_____|          D     F        T     T
   |     |     |     |     |     |         D               T    T
   |     |     |     |     |     |   DDDDDD       F         TTTT
   |_____|_____|_____|_____|_____|______                    www.bigdft.org   "
 
 Reference Paper                       : The Journal of Chemical Physics 129, 014109 (2008)
<<<<<<< HEAD
 Version Number                        : 1.7.1.10
 Timestamp of this run                 : 2014-01-31 15:46:21.604
 Root process Hostname                 : girofle
 Number of MPI tasks                   :  3
 OpenMP parallelization                :  Yes
 Maximal OpenMP threads per MPI task   :  2
 MPI tasks of root process node        :  3
  #------------------------------------------------------------------ Code compiling options
 Compilation options:
   Configure arguments:
     " 'FC=/local/stephanm/openmpi-1.6.5_intel/bin/mpif90' 'CC=icc' 'FCFLAGS=-O2 -xSSE4.2 
     -openmp' 
     '--with-ext-linalg=/opt/intel/composer_xe_2013_sp1.0.080/mkl/lib/intel64/libmkl_blas95_l
     p64 /opt/intel/composer_xe_2013_sp1.0.080/mkl/lib/intel64/libmkl_lapack95_lp64 
     -L/opt/intel/composer_xe_2013_sp1.0.080/mkl/lib/intel64 -lmkl_scalapack_lp64 
     -lmkl_cdft_core -lmkl_intel_lp64 -lmkl_core -lmkl_intel_thread 
     -lmkl_blacs_intelmpi_lp64 -lpthread -lm'"
   Compilers (CC, FC, CXX): [icc, /local/stephanm/openmpi-1.6.5_intel/bin/mpif90, g++]
   Compiler flags:
     CFLAGS                            : -g -O2
     FCFLAGS                           : -O2 -xSSE4.2 -openmp
=======
 Version Number                        : 1.7.1.15
 Timestamp of this run                 : 2014-03-26 08:22:55.223
 Root process Hostname                 : phys-comp-03
 Number of MPI tasks                   :  4
 OpenMP parallelization                :  Yes
 Maximal OpenMP threads per MPI task   :  2
 MPI tasks of root process node        :  4
  #------------------------------------------------------------------ Code compiling options
 Compilation options:
   Configure arguments:
     " 'FC=/opt/openmpi-1.6.4/bin/mpif90' 'CC=icc' 'FCFLAGS=-O2 -i_dynamic -msse4.2 
     -heap-arrays 1024 -openmp' 
     '--with-ext-linalg=/opt/intel/composer_xe_2011_sp1.11.339/mkl/lib/intel64/libmkl_scalapa
     ck_lp64.a  -Wl,--start-group  
     /opt/intel/composer_xe_2011_sp1.11.339/mkl/lib/intel64/libmkl_cdft_core.a 
     /opt/intel/composer_xe_2011_sp1.11.339/mkl/lib/intel64/libmkl_intel_lp64.a 
     /opt/intel/composer_xe_2011_sp1.11.339/mkl/lib/intel64/libmkl_intel_thread.a 
     /opt/intel/composer_xe_2011_sp1.11.339/mkl/lib/intel64/libmkl_core.a 
     /opt/intel/composer_xe_2011_sp1.11.339/mkl/lib/intel64/libmkl_blacs_openmpi_lp64.a 
     -Wl,--end-group -openmp -lpthread -lm'"
   Compilers (CC, FC, CXX)             :  [ icc, /opt/openmpi-1.6.4/bin/mpif90, g++ ]
   Compiler flags:
     CFLAGS                            : -g -O2
     FCFLAGS                           : -O2 -i_dynamic -msse4.2 -heap-arrays 1024 -openmp
>>>>>>> ffa93dbe
     CXXFLAGS                          : -g -O2
  #------------------------------------------------------------------------ Input parameters
 perf:
   debug                               : No #     debug option
   fftcache                            : 8192 #   cache size for the FFT
   accel                               : NO #     acceleration
   ocl_platform                        : ~ #      Chosen OCL platform
   ocl_devices                         : ~ #      Chosen OCL devices
   blas                                : No #     CUBLAS acceleration
   projrad                             : 15.000 # Radius of the projector as a function of the maxrad
   exctxpar                            : OP2P #   Exact exchange parallelisation scheme
   ig_diag                             : Yes #    Input guess (T=Direct, F=Iterative) diag. of Ham.
   ig_norbp                            : 5 #      Input guess Orbitals per process for iterative diag.
   ig_blocks: [300, 800] #                        Input guess Block sizes for orthonormalisation
   ig_tol                              : 0.1E-03 # Input guess Tolerance criterion
   methortho                           : 0 #      Orthogonalisation
   rho_commun                          : DEF #    Density communication scheme (DBL, RSC, MIX)
   psolver_groupsize                   : 0 #      Size of Poisson Solver taskgroups (0=nproc)
   psolver_accel                       : 0 #      Acceleration of the Poisson Solver (0=none, 1=CUDA)
   unblock_comms                       : OFF #    Overlap Communications of fields (OFF,DEN,POT)
   linear                              : OFF #    Linear Input Guess approach
   tolsym                              : 0.1E-07 # Tolerance for symmetry detection
   signaling                           : No #     Expose calculation results on Network
   signaltimeout                       : 0 #      Time out on startup for signal connection (in seconds)
   domain                              : ~ #      Domain to add to the hostname to find the IP
   inguess_geopt                       : 0 #      input guess to be used during the optimization
   store_index                         : Yes #    store indices or recalculate them for linear scaling
   verbosity                           : 2 #      verbosity of the output
   outdir                              : ./ #     Writing directory
   psp_onfly                           : Yes #    Calculate pseudopotential projectors on the fly
   pdsyev_blocksize                    : -8 #     SCALAPACK linear scaling blocksize
   pdgemm_blocksize                    : -8 #     SCALAPACK linear scaling blocksize
   maxproc_pdsyev                      : 4 #      SCALAPACK linear scaling max num procs
   maxproc_pdgemm                      : 4 #      SCALAPACK linear scaling max num procs
   ef_interpol_det                     : 0.10E-19 # FOE max determinant of cubic interpolation matrix
   ef_interpol_chargediff              : 0.10E+02 # FOE max charge difference for interpolation
   mixing_after_inputguess             : Yes #    mixing step after linear input guess (T/F)
   iterative_orthogonalization         : No #     iterative_orthogonalization for input guess orbitals
   check_sumrho                        : 2 #      enables linear sumrho check
   experimental_mode                   : No #     activate the experimental mode in linear scaling
   write_orbitals                      : No #     linear scaling write KS orbitals for cubic restart (might take lot of disk space!)
   explicit_locregcenters              : No #     linear scaling explicitely specify localization centers
   calculate_KS_residue                : Yes #    linear scaling calculate Kohn-Sham residue
   intermediate_forces                 : No #     linear scaling calculate intermediate forces
<<<<<<< HEAD
=======
   kappa_conv                          : 0.10000000000000001 # exit kappa for extended input guess (experimental mode)
   evbounds_nsatur                     : 3 #      number of FOE cycles before the eigenvalue bounds are shrinked
   evboundsshrink_nsatur               : 4 #      maximal number of unsuccessful eigenvalue bounds shrinkings
   method_updatekernel                 : 0 #      linear scaling update density kernel during the sup. func. optimization (0 
    #                                              purification, 1 FOE)
   purification_quickreturn            : No #     linear scaling quick return in purification
>>>>>>> ffa93dbe
 dft:
   hgrids: [0.45000000000000001, 0.45000000000000001, 0.45000000000000001] # grid spacing in the three directions (bohr)
   rmult: [4.0, 5.0] #                            c(f)rmult*radii_cf(:,1(2))=coarse(fine) atom-based radius
   ixc                                 : 1 #      exchange-correlation parameter (LDA=1,PBE=11)
   ncharge                             : 0 #      charge of the system
   elecfield: [0.0, 0.0, 0.0] #                   electric field (Ex,Ey,Ez)
   nspin                               : 1 #      spin polarization
   mpol                                : 0 #      total magnetic moment
   gnrm_cv                             : 1.00000000000000008E-005 # convergence criterion gradient
   itermax                             : 100 #    max.
   nrepmax                             : 1 #      max.
   ncong                               : 5
   idsx                                : 10 #     wfn. diis history
   dispersion                          : 0 #      dispersion correction potential (values 1,2,3,4,5), 0=none
   inputpsiid                          : 100
   output_wf                           : 0
   output_denspot                      : 0
   rbuf                                : 0.0 #    length of the tail (AU)
   ncongt                              : 30
   norbv                               : 0 #      Davidson subspace dim.
   nvirt                               : 0
   nplot                               : 0
   disablesym                          : Yes #    disable the symmetry detection
 kpt:
   method                              : manual # K-point sampling method
   kpt: #                                         Kpt coordinates
   -  [0., 0., 0.]
   wkpt: [1.] #                                   Kpt weights
   bands                               : No #     For doing band structure calculation
 geopt:
   method                              : none #   Geometry optimisation method
   ncount_cluster_x                    : 1 #      Maximum number of force evaluations
   frac_fluct                          : 1.
   forcemax                            : 0.
   randdis                             : 0. #     random displacement amplitude
   betax                               : 4. #     Stepsize for the geometry optimisation
 mix:
   iscf                                : 0 #      mixing parameters
   itrpmax                             : 1 #      maximum number of diagonalisation iterations
   rpnrm_cv                            : 1e-4 #   stop criterion on the residue of potential or density
   norbsempty                          : 0 #      No. of additional bands
   Tel                                 : 0. #     electronic temperature
   occopt                              : 1 #      smearing method
   alphamix                            : 0. #     Multiplying factors for the mixing
   alphadiis                           : 2. #     Multiplying factors for the electronic DIIS
 sic:
   sic_approach                        : none #   SIC method
   sic_alpha                           : 0. #     SIC downscaling parameter
 tddft:
   tddft_approach                      : none #   TDDFT method
 lin_general:
   hybrid                              : No #     activate the hybrid mode; if activated, only the low accuracy values will be relevant
   nit: [1, 2] #                                  number of iteration with low/high accuracy
   rpnrm_cv: [9.99999999999999955E-008, 1.00000000000000004E-010] # convergence criterion for low/high accuracy
   conf_damping                        : 0.5 #    how the confinement should be decreased, only relevant for hybrid mode; negative -> 
    #                                              automatic
   taylor_order                        : 4 #      order of the Taylor approximation; 0 -> exact
   output_wf                           : 2 #      output basis functions; 0 no output, 1 formatted output, 2 Fortran bin, 3 ETSF
   calc_dipole                         : Yes #    calculate dipole
   calc_pulay: [Yes, No] #                        calculate Pulay forces (old/new version)
   subspace_diag                       : No #     diagonalization at the end
 lin_basis:
   nit: [3, 3] #                                  maximal number of iterations in the optimization of the 
    #                                              support functions
   idsx: [5, 0] #                                 DIIS history for optimization of the support function 
    #                                              (low/high accuracy); 0 -> SD
   gnrm_cv: [4.00000000000000033E-005, 4.00000000000000033E-005] # convergence criterion for the optimization of the support functions (low/high accuracy)
   deltae_cv                           : 1.00000000000000005E-004 # total relative energy difference to stop the optimization ('experimental_mode' only)
   gnrm_dyn                            : 1.00000000000000005E-004 # dynamic convergence criterion ('experimental_mode' only)
   fix_basis                           : 1.00000000000000004E-010 # fix the support functions if the density change is below this threshold
   alpha_diis                          : 1.0 #    multiplactor for DIIS
   alpha_sd                            : 1.0 #    initial step size for SD
   nstep_prec                          : 5 #      number of iterations in the preconditioner
 lin_kernel:
   nstep: [6, 6] #                                don't know what this variable stands for...
   nit: [4, 6] #                                  number of iterations in the optimization of the density 
    #                                              kernel
   idsx_coeff: [4, 4] #                           DIIS history for directmin?
   idsx: [0, 0] #                                 mixing method; 0 -> linear mixing, >=1 -> Pulay mixing
   alphamix: [1.0, 1.0] #                         mixing parameter (low/high accuracy)
   gnrm_cv_coeff: [1.00000000000000002E-003, 1.00000000000000002E-003] # convergence criterion for directmin (low/high)?
   rpnrm_cv: [1.00000000000000004E-010, 1.00000000000000004E-010] # convergence criterion (change in density/potential) for the kernel optimization
   linear_method                       : DIRMIN # method to optimize the density kernel
   alpha_sd_coeff                      : 0.20000000000000001 # step size for direct minimization?
   alpha_fit_coeff                     : No #     don't know exactly what this means
   eval_range_foe: [-0.5, 0.5] #                  lower and upper bound of the eigenvalue spectrum, will be adjusted 
    #                                              automatically if chosen unproperly
   fscale_foe                          : 5.00000000000000028E-002 # decay length of the error function
   mixing_method                       : DEN #    quantity to be mixed
 lin_basis_params:
   Be:
     nbasis                            : 4
     ao_confinement                    : 2.00000000000000004E-002
     confinement: [2.00000000000000004E-002, 0.0]
     rloc: [6.0, 7.0]
     rloc_kernel                       : 7.0
     rloc_kernel_foe                   : 20.0
   H:
     nbasis                            : 1
     ao_confinement                    : 2.00000000000000004E-002
     confinement: [2.00000000000000004E-002, 0.0]
     rloc: [6.0, 7.0]
     rloc_kernel                       : 7.0
     rloc_kernel_foe                   : 20.0
   nbasis                              : 4 #      number of support functions per atom
   ao_confinement                      : 8.3e-3 # prefactor for the input guess confining potential
   confinement: [8.3e-3, 0.0] #                   prefactor for the confining potential (low/high accuracy)
   rloc: [7.0, 7.0] #                             localization radius for the support functions
   rloc_kernel                         : 9.0 #    localization radius for the density kernel
   rloc_kernel_foe                     : 14.0 #   cutoff radius for the FOE matrix vector multiplications
 posinp:
   Units                               : angstroem
   Positions:
   - Be: [0.96843397617340088, 1.103950023651123, 51.592700958251953]
   - Be: [0.9576680064201355, 1.0757100582122803, 53.525100708007812]
   - Be: [0.94240599870681763, 1.0497200489044189, 55.456401824951172]
   - Be: [0.92332899570465088, 1.0260900259017944, 57.404098510742188]
   - H: [1.8683799505233765, 1.6929999589920044, 52.575199127197266]
   - H: [1.1845400333404541, 1.0559999942779541, 50.134300231933594]
   - H: [1.5547399520874026, 0.15802499651908875, 54.494598388671875]
   - H: [0.34612798690795898, 1.9675699472427368, 54.5093994140625]
   - H: [2.82770991325378418E-002, 0.43298101425170898, 56.395000457763672]
   - H: [5.90886995196342468E-002, 0.48492100834846497, 52.547798156738281]
   - H: [1.8387000560760498, 1.6419800519943237, 56.427398681640625]
   - H: [0.90948402881622314, 1.0110900402069092, 58.743999481201172]
   Properties:
     Format                            : xyz
     Source                            : posinp
 Atomic occupation:
   Be:
     2s                                : 2.0
     2p                                : 0.0
 psppar.Be:
   Pseudopotential type                : HGH-K
   Atomic number                       : 4
   No. of Electrons                    : 2
   Pseudopotential XC                  : 1
   Local Pseudo Potential (HGH convention):
     Rloc                              : 0.73900865000000004
     Coefficients (c1 .. c4): [-2.5929507799999998, 0.35483893, 0.0, 0.0]
   NonLocal PSP Parameters:
   - Channel (l)                       : 0
     Rloc                              : 0.52879655999999997
     h_ij terms: [3.0616659099999999, 0.0, 0.0, 0.0, 0.0, 0.0]
   - Channel (l)                       : 1
     Rloc                              : 0.65815347999999996
     h_ij terms: [9.24619599999999958E-002, 0.0, 0.0, 0.0, 0.0, 0.0]
   Source                              : Hard-coded
   Radii of active regions (AU):
     Coarse                            : 1.5589113271808983
     Fine                              : 0.52879655999999997
     Coarse PSP                        : 0.52879655999999997
     Source                            : Hard-coded
 psppar.H:
   Pseudopotential type                : HGH-K
   Atomic number                       : 1
   No. of Electrons                    : 1
   Pseudopotential XC                  : 1
   Local Pseudo Potential (HGH convention):
     Rloc                              : 0.20000000000000001
     Coefficients (c1 .. c4): [-4.1802368000000003, 0.72507482000000001, 0.0, 0.0]
   Source                              : Hard-coded
   Radii of active regions (AU):
     Coarse                            : 1.463418464633951
     Fine                              : 0.20000000000000001
     Coarse PSP                        : 0.20000000000000001
     Source                            : Hard-coded
 #... (file:input.lin).....................................................Linear Parameters
 #|2              number of accuracy levels: either 2 (for low/high accuracy) or 1 (for hybri
 #|1              outer loop iterations (low, high)                                          
 #|3              basis iterations (low, high)                                               
 #|6              kernel iterations (low, high) - directmin only                             
 #|4              density iterations (low, high)                                             
 #|5              DIIS history for basis (low, high)                                         
 #|4              DIIS history for kernel (low, high) - directmin only                       
 #|0              DIIS history for density mixing (low, high)                                
 #|1.d0     1     density mixing parameter (low, high)                                       
 #|1.d-7    1.d-  outer loop convergence (low, high)                                         
<<<<<<< HEAD
 #|4.d-5    4.d-5    1basis convergence (low, high) ; early stop TMB optimization (experiment
=======
 #|4.d-5    4.d-5    1.d-4  basis convergence (low, high) ; early stop TMB optimization, dyna
>>>>>>> ffa93dbe
 #|0.5d0          factor to reduce the confinement. Only used for hybrid mode.               
 #|1.d-3    1.d   kernel convergence (low, high) - directmin only                            
 #|1.d-10   1.d-1 density convergence (low, high)                                            
 #|1.d-10         convergence criterion on density to fix TMBS                               
 #|100            mixing method: 100 (direct minimization), 101 (simple dens mixing), 102 (si
 #|1.d0     1     initial step size for basis optimization (DIIS, SD)                        
 #|0.2d0          initial step size for kernel update (SD), curve fitting for alpha update - 
 #|-0.5d0   0.5d  lower and upper bound for the eigenvalue spectrum (FOE). Will be adjusted a
 #|5  1           number of iterations in the preconditioner, order of Taylor approximations 
 #|4  1           0-> exact Loewdin, 1-> taylor expansion; in orthoconstraint: correction for
 #|5.d-2          fscale: length scale over which complementary error function decays from 1 
 #|2 T T F F      Output basis functions: 0 no output, 1 formatted output, 2 Fortran bin, 3 E
 #|F F F 2        fragment calculation; calculate transfer_integrals; constrained DFT calcula
 #|Be 4 2.0d-2 2.0d-2 0.0d-4 6.0 7.0 7.0 20.d0  Atom name, number of basis functions per atom
 #|H  1 2.0d-2 2.0d-2 0.0d-4 6.0 7.0 7.0 20.d0 Atom name, number of basis functions per atom,
 Dictionary for lin:
   lin_general:
     hybrid                            : No
     nit: [1, 2]
     rpnrm_cv: [9.99999999999999955E-008, 1.00000000000000004E-010]
     conf_damping                      : 0.5
     taylor_order                      : 4
     output_wf                         : 2
     calc_dipole                       : Yes
     calc_pulay: [Yes, No]
     subspace_diag                     : No
   lin_basis:
     nit: [3, 3]
     idsx: [5, 0]
     gnrm_cv: [4.00000000000000033E-005, 4.00000000000000033E-005]
     deltae_cv                         : 1.00000000000000005E-004
     gnrm_dyn                          : 1.00000000000000005E-004
     alpha_diis                        : 1.0
     alpha_sd                          : 1.0
     nstep_prec                        : 5
   lin_kernel:
     nstep: [6, 6]
     nit: [4, 6]
     idsx_coeff: [4, 4]
     idsx: [0, 0]
     alphamix: [1.0, 1.0]
     gnrm_cv_coeff: [1.00000000000000002E-003, 1.00000000000000002E-003]
     rpnrm_cv: [1.00000000000000004E-010, 1.00000000000000004E-010]
     linear_method                     : DIRMIN
     alpha_sd_coeff                    : 0.20000000000000001
     alpha_fit_coeff                   : No
     eval_range_foe: [-0.5, 0.5]
     fscale_foe                        : 5.00000000000000028E-002
   lin_basis_params:
     Be:
       nbasis                          : 4
       ao_confinement                  : 2.00000000000000004E-002
       confinement: [2.00000000000000004E-002, 0.0]
       rloc: [6.0, 7.0]
       rloc_kernel                     : 7.0
       rloc_kernel_foe                 : 20.0
     H:
       nbasis                          : 1
       ao_confinement                  : 2.00000000000000004E-002
       confinement: [2.00000000000000004E-002, 0.0]
       rloc: [6.0, 7.0]
       rloc_kernel                     : 7.0
       rloc_kernel_foe                 : 20.0
  #--------------------------------------------------------------------------------------- |
 Data Writing directory                : ./data/
  #-------------------------------------------------- Input Atomic System (file: posinp.xyz)
 Atomic System Properties:
   Number of atomic types              :  2
   Number of atoms                     :  12
   Types of atoms                      :  [ Be, H ]
   Boundary Conditions                 : Free #Code: F
   Number of Symmetries                :  0
   Space group                         : disabled
  #------------------------------ Geometry optimization Input Parameters (file: input.geopt)
 Geometry Optimization Parameters:
   Maximum steps                       :  1
   Algorithm                           : none
   Random atomic displacement          :  0.0E+00
   Fluctuation in forces               :  1.0E+00
   Maximum in forces                   :  0.0E+00
   Steepest descent step               :  4.0E+00
 Material acceleration                 :  No #iproc=0
  #------------------------------------------------------------------------ Input parameters
 DFT parameters:
   eXchange Correlation:
     XC ID                             :  &ixc  1
     Exchange-Correlation reference    : "XC: Teter 93"
     XC functional implementation      : ABINIT
     Spin polarization                 :  No
 Basis set definition:
   Suggested Grid Spacings (a0)        :  [  0.45,  0.45,  0.45 ]
   Coarse and Fine Radii Multipliers   :  [  4.0,  5.0 ]
 Self-Consistent Cycle Parameters:
   Wavefunction:
     Gradient Norm Threshold           :  &gnrm_cv  1.0E-05
     CG Steps for Preconditioner       :  5
     DIIS History length               :  10
     Max. Wfn Iterations               :  &itermax  100
     Max. Subspace Diagonalizations    :  1
     Input wavefunction policy         : Linear AO # 100
     Output wavefunction policy        : none # 0
     Output grid policy                : none # 0
     Output grid format                : text # 0
     Virtual orbitals                  :  0
     Number of plotted density orbitals:  0
   Density/Potential:
     Max. Iterations                   :  1
 Post Optimization Parameters:
   Finite-Size Effect estimation:
     Scheduled                         :  No
  #----------------------------------------------------------------------- System Properties
 Properties of atoms in the system:
 - Symbol                              : Be #Type No.  01
   No. of Electrons                    :  2
   No. of Atoms                        :  4
   Radii of active regions (AU):
     Coarse                            :  1.55891
     Fine                              :  0.52880
     Coarse PSP                        :  1.24713
     Source                            : PSP File
   Grid Spacing threshold (AU)         :  1.32
   Pseudopotential type                : HGH-K
   Local Pseudo Potential (HGH convention):
     Rloc                              :  0.73901
     Coefficients (c1 .. c4)           :  [ -2.59295,  0.35484,  0.00000,  0.00000 ]
   NonLocal PSP Parameters:
   - Channel (l)                       :  0
     Rloc                              :  0.52880
     h_ij matrix:
     -  [  3.06167,  0.00000,  0.00000 ]
     -  [  0.00000,  0.00000,  0.00000 ]
     -  [  0.00000,  0.00000,  0.00000 ]
   - Channel (l)                       :  1
     Rloc                              :  0.65815
     h_ij matrix:
     -  [  0.09246,  0.00000,  0.00000 ]
     -  [  0.00000,  0.00000,  0.00000 ]
     -  [  0.00000,  0.00000,  0.00000 ]
   No. of projectors                   :  4
   PSP XC                              : "XC: Teter 93"
 - Symbol                              : H #Type No.  02
   No. of Electrons                    :  1
   No. of Atoms                        :  8
   Radii of active regions (AU):
     Coarse                            :  1.46342
     Fine                              :  0.20000
     Coarse PSP                        :  0.00000
     Source                            : PSP File
   Grid Spacing threshold (AU)         :  0.50
   Pseudopotential type                : HGH-K
   Local Pseudo Potential (HGH convention):
     Rloc                              :  0.20000
     Coefficients (c1 .. c4)           :  [ -4.18024,  0.72507,  0.00000,  0.00000 ]
   No. of projectors                   :  0
   PSP XC                              : "XC: Teter 93"
  #-------------------------------------------------------------------------- Atom Positions
 Atomic positions within the cell (Atomic and Grid Units):
 - Be: {AU:  [  7.4630,  7.5028,  8.5710 ], GU:  [  16.584,  16.673,  19.047 ]} # 0001
 - Be: {AU:  [  7.4426,  7.4494,  12.223 ], GU:  [  16.539,  16.554,  27.162 ]} # 0002
 - Be: {AU:  [  7.4138,  7.4003,  15.872 ], GU:  [  16.475,  16.445,  35.272 ]} # 0003
 - Be: {AU:  [  7.3778,  7.3556,  19.553 ], GU:  [  16.395,  16.346,  43.451 ]} # 0004
 - H: {AU:  [  9.1636,  8.6159,  10.428 ], GU:  [  20.364,  19.146,  23.173 ]} # 0005
 - H: {AU:  [  7.8714,  7.4122,  5.8150 ], GU:  [  17.492,  16.471,  12.922 ]} # 0006
 - H: {AU:  [  8.5710,  5.7152,  14.055 ], GU:  [  19.047,  12.701,  31.233 ]} # 0007
 - H: {AU:  [  6.2870,  9.1348,  14.083 ], GU:  [  13.971,  20.299,  31.295 ]} # 0008
 - H: {AU:  [  5.6864,  6.2348,  17.646 ], GU:  [  12.636,  13.855,  39.213 ]} # 0009
 - H: {AU:  [  5.7446,  6.3330,  10.376 ], GU:  [  12.766,  14.073,  23.057 ]} # 0010
 - H: {AU:  [  9.1076,  8.5195,  17.707 ], GU:  [  20.239,  18.932,  39.349 ]} # 0011
 - H: {AU:  [  7.3516,  7.3273,  22.085 ], GU:  [  16.337,  16.283,  49.078 ]} # 0012
 Rigid Shift Applied (AU)              :  [  5.6329,  5.4166, -88.925 ]
 Atomic structure:
   Units                               : angstroem
   Positions:
   - Be: [ 7.462993797,  7.502767052,  8.570991153] # [  16.58,  16.67,  19.05 ] 0001
   - Be: [ 7.442649062,  7.449401252,  12.22269744] # [  16.54,  16.55,  27.16 ] 0002
   - Be: [ 7.413808048,  7.400287252,  15.87232762] # [  16.48,  16.45,  35.27 ] 0003
   - Be: [ 7.377757737,  7.355632980,  19.55294093] # [  16.40,  16.35,  43.45 ] 0004
   - H: [ 9.163645215,  8.615910104,  10.42764361] # [  20.36,  19.15,  23.17 ] 0005
   - H: [ 7.871375059,  7.412154629,  5.815013200] # [  17.49,  16.47,  12.92 ] 0006
   - H: [ 8.570951517,  5.715227816,  14.05478254] # [  19.05,  12.70,  31.23 ] 0007
   - H: [ 6.287005911,  9.134772184,  14.08275242] # [  13.97,  20.30,  31.30 ] 0008
   - H: [ 5.686354785,  6.234819386,  17.64602198] # [  12.64,  13.86,  39.21 ] 0009
   - H: [ 5.744580271,  6.332971750,  10.37586328] # [  12.77,  14.07,  23.06 ] 0010
   - H: [ 9.107558344,  8.519496453,  17.70724575] # [  20.24,  18.93,  39.35 ] 0011
   - H: [ 7.351594541,  7.327287116,  22.08498680] # [  16.34,  16.28,  49.08 ] 0012
   Rigid Shift Applied (AU)            :  [  5.6329,  5.4166, -88.925 ]
  #------------------------------------------------------------------------- Grid properties
 Box Grid spacings                     :  [  0.4500,  0.4500,  0.4500 ]
 Sizes of the simulation domain:
   AU                                  :  [  14.850,  14.850,  27.900 ]
   Angstroem                           :  [  7.8583,  7.8583,  14.764 ]
   Grid Spacing Units                  :  [  33,  33,  62 ]
   High resolution region boundaries (GU):
     From                              :  [  11,  11,  11 ]
     To                                :  [  22,  22,  51 ]
 High Res. box is treated separately   :  Yes
  #------------------------------------------------------------------- Kernel Initialization
 Poisson Kernel Initialization:
<<<<<<< HEAD
   MPI tasks                           :  3
=======
   MPI tasks                           :  4
>>>>>>> ffa93dbe
   OpenMP threads per MPI task         :  2
 Poisson Kernel Creation:
   Boundary Conditions                 : Free
   Memory Requirements per MPI task:
<<<<<<< HEAD
     Density (MB)                      :  4.12
     Kernel (MB)                       :  4.17
     Full Grid Arrays (MB)             :  11.13
     Load Balancing of calculations:
       Density:
         MPI tasks 0- 1                : 100%
         MPI task 2                    :  96%
       Kernel:
         MPI tasks 0- 1                : 100%
         MPI task 2                    :  97%
=======
     Density (MB)                      :  3.05
     Kernel (MB)                       :  3.21
     Full Grid Arrays (MB)             :  11.13
     Load Balancing of calculations:
       Density:
         MPI tasks 0- 3                : 100%
       Kernel:
         MPI tasks 0- 2                : 100%
         MPI task 3                    :  88%
>>>>>>> ffa93dbe
       Complete LB per task            : 1/3 LB_density + 2/3 LB_kernel
 Wavefunctions Descriptors, full simulation domain:
   Coarse resolution grid:
     No. of segments                   :  1626
     No. of points                     :  36262
   Fine resolution grid:
     No. of segments                   :  403
     No. of points                     :  3271
  #---------------------------------------------------------------------- Occupation Numbers
 Total Number of Electrons             :  16
 Spin treatment                        : Averaged
 Orbitals Repartition:
<<<<<<< HEAD
   MPI tasks  0- 0                     :  3
   MPI tasks  1- 1                     :  2
   MPI tasks  2- 2                     :  3
=======
   MPI tasks  0- 3                     :  2
>>>>>>> ffa93dbe
 Total Number of Orbitals              :  8
 Input Occupation Numbers:
 - Occupation Numbers: {Orbitals No. 1-8:  2.0000}
 Support function repartition:
<<<<<<< HEAD
   MPI tasks  0- 2                     :  8
 Wavefunctions memory occupation for root MPI process:  1 MB 362 KB 552 B
=======
   MPI tasks  0- 3                     :  6
 Wavefunctions memory occupation for root MPI process:  0 MB 924 KB 384 B
>>>>>>> ffa93dbe
 NonLocal PSP Projectors Descriptors:
   Creation strategy                   : On-the-fly
   Total number of projectors          :  16
   Total number of components          :  68804
   Percent of zero components          :  0
   Size of workspaces                  :  68868
   Maximum size of masking arrays for a projector:  2151
   Cumulative size of masking arrays   :  8544
  #WARNING: Do not call check_communications in the linear scaling version!
  #-------------------------------------------------------- Estimation of Memory Consumption
 Memory requirements for principal quantities (MiB.KiB):
   Subspace Matrix                     : 0.1 #    (Number of Orbitals: 8)
   Single orbital                      : 0.463 #  (Number of Components: 59159)
<<<<<<< HEAD
   All (distributed) orbitals          : 4.64 #   (Number of Orbitals per MPI task: 3)
   Wavefunction storage size           : 31.147 # (DIIS/SD workspaces included)
=======
   All (distributed) orbitals          : 2.726 #  (Number of Orbitals per MPI task: 2)
   Wavefunction storage size           : 20.781 # (DIIS/SD workspaces included)
>>>>>>> ffa93dbe
   Nonlocal Pseudopotential Arrays     : 0.538
   Full Uncompressed (ISF) grid        : 11.130
   Workspaces storage size             : 0.1023
 Accumulated memory requirements during principal run stages (MiB.KiB):
<<<<<<< HEAD
   Kernel calculation                  : 80.148
   Density Construction                : 46.805
   Poisson Solver                      : 54.649
   Hamiltonian application             : 47.812
 Estimated Memory Peak (MB)            :  80
=======
   Kernel calculation                  : 61.294
   Density Construction                : 62.922
   Poisson Solver                      : 61.138
   Hamiltonian application             : 63.928
   Orbitals Orthonormalization         : 63.928
 Estimated Memory Peak (MB)            :  63
 NonLocal PSP Projectors Descriptors:
   Creation strategy                   : On-the-fly
   Total number of projectors          :  16
   Total number of components          :  68804
   Percent of zero components          :  0
   Size of workspaces                  :  68868
   Maximum size of masking arrays for a projector:  12744
   Cumulative size of masking arrays   :  37392
>>>>>>> ffa93dbe
 total elements                        :  576
 non-zero elements                     :  576
 sparsity in %                         :  0.00
 total elements                        :  576
 non-zero elements                     :  554
 sparsity in %                         :  3.82
 Checking Compression/Uncompression of small sparse matrices:
   Tolerances for this check           :  1.00000001335143196E-10
   Maxdiff for compress                :  0.00000000000000000E+00
   Maxdiff for uncompress              :  0.00000000000000000E+00
   Tolerances for this check           :  1.00000001335143196E-10
   Maxdiff for compress                :  0.00000000000000000E+00
   Maxdiff for uncompress              :  0.00000000000000000E+00
 check of kernel cutoff radius:
 -  {atom type: H, adjustment required:  Yes, new value:  9.60}
 -  {atom type: Be, adjustment required:  Yes, new value:  9.60}
 total elements                        :  576
 non-zero elements                     :  576
 sparsity in %                         :  0.00
 Checking Compression/Uncompression of large sparse matrices:
   Tolerances for this check           :  1.00000001335143196E-10
   Maxdiff for compress                :  0.00000000000000000E+00
   Maxdiff for uncompress              :  0.00000000000000000E+00
 Checking operations for potential communication:
   Tolerance for the following test    :  9.999999999999999799E-13
   calculation check, error sum        :  0.000000000000000000E+00
   Tolerance for the following test    :  1.000000000000000036E-10
   calculation check, error max        :  0.000000000000000000E+00
 Checking operations for sumrho:
   Tolerance for the following test    :  9.999999999999999988E-15
   transposition check, mean error     :  0.000000000000000000E+00
   transposition check, max error      :  0.000000000000000000E+00
   Tolerance for the following test    :  9.999999999999999799E-13
<<<<<<< HEAD
   calculation check, error sum        :  3.199697841946127171E-14
=======
   calculation check, error sum        :  3.199697841946127803E-14
>>>>>>> ffa93dbe
   Tolerance for the following test    :  1.000000000000000036E-10
   calculation check, error max        :  6.821210263296961784E-13
 Ion-Ion interaction energy            :  2.45197857631131E+01
  #---------------------------------------------------------------- Ionic Potential Creation
 Total ionic charge                    : -15.999999146343
 Poisson Solver:
   BC                                  : Free
   Box                                 :  [  97,  97,  155 ]
<<<<<<< HEAD
   MPI tasks                           :  3
=======
   MPI tasks                           :  4
>>>>>>> ffa93dbe
  #------------------------------------------------------------ Input Wavefunctions Creation
 Input Hamiltonian:
   Total No. of Atomic Input Orbitals  :  24
   Inputguess Orbitals Repartition:
<<<<<<< HEAD
     MPI tasks  0- 2                   :  8
=======
     MPI tasks  0- 3                   :  6
>>>>>>> ffa93dbe
   Atomic Input Orbital Generation:
   -  {Atom Type: Be, Electronic configuration: {s: [ 2.00], p: [ 0.00,  0.00,  0.00]}}
   -  {Atom Type: H, Electronic configuration: {s: [ 1.00]}}
   Wavelet conversion succeeded        :  Yes
   Deviation from normalization        :  3.80E-06
   Total charge                        :  1.599999978372E+01
   Poisson Solver:
     BC                                : Free
     Box                               :  [  97,  97,  155 ]
<<<<<<< HEAD
     MPI tasks                         :  3
=======
     MPI tasks                         :  4
>>>>>>> ffa93dbe
   orthonormalization of input guess   : standard
   Kernel update:
     max dev from unity                :  1.35E-02
     Hamiltonian application required  :  Yes
     method                            : diagonalization
     mode                              : sequential
     communication strategy kernel     : ALLREDUCE
     Kohn-Sham residue                 :  1.927E-01
     Coefficients available            :  Yes
    #Eigenvalues and New Occupation Numbers
   Orbitals: [
<<<<<<< HEAD
 {e: -2.949928834916E-01, f:  2.0},  # 00001
 {e: -2.663591169238E-01, f:  2.0},  # 00002
 {e: -2.310501757699E-01, f:  2.0},  # 00003
 {e: -1.76161006372E-01, f:  2.0},  # 00004
 {e: -1.756087879077E-01, f:  2.0},  # 00005
 {e: -1.739961251542E-01, f:  2.0},  # 00006
 {e: -1.702441572307E-01, f:  2.0},  # 00007
 {e: -1.617862116758E-01, f:  2.0}] # 00008
   Hamiltonian update: {
 Energies: {Ekin:  1.28094258054E+01, Epot: -1.39474963851E+01, Enl:  2.96533301499, 
              EH:  3.14219198799E+01,  EXC: -5.16111669769, EvXC: -6.73664036432}, 
    Total charge:  1.599999973991E+01, 
 Poisson Solver: {BC: Free, Box:  [  97,  97,  155 ], MPI tasks:  3}}
    #================================================================= Input guess generated
 Checking Communications of Minimal Basis:
   Number of coarse and fine DoF (MasterMPI task):  [  14804,  1281 ]
   Tolerances for this check: [ 2.22657502972796462E-06,  5.32907051820075139E-15]
   Maxdiff for transpose (checksum)    :  1.74622982740402222E-10
   Maxdiff for untranspose             :  0.0
 Checking Communications of Enlarged Minimal Basis:
   Number of coarse and fine DoF (MasterMPI task):  [  14750,  1219 ]
   Tolerances for this check: [ 4.15180005543247521E-06,  5.32907051820075139E-15]
   Maxdiff for transpose (checksum)    :  2.32830643653869629E-10
   Maxdiff for untranspose             :  0.0
=======
 {e: -2.949928834916E-01, f:  2.0000},  # 00001
 {e: -2.663591169238E-01, f:  2.0000},  # 00002
 {e: -2.310501757698E-01, f:  2.0000},  # 00003
 {e: -1.761610063720E-01, f:  2.0000},  # 00004
 {e: -1.756087879077E-01, f:  2.0000},  # 00005
 {e: -1.739961251542E-01, f:  2.0000},  # 00006
 {e: -1.702441572307E-01, f:  2.0000},  # 00007
 {e: -1.617862116758E-01, f:  2.0000}] # 00008
   Hamiltonian update: {
 Energies: {Ekin:  1.28094258054E+01, Epot: -1.39474963851E+01, Enl:  2.96533301500E+00, 
              EH:  3.14219198799E+01,  EXC: -5.16111669769E+00, EvXC: -6.73664036432E+00}, 
    Total charge:  1.599999973991E+01, 
 Poisson Solver: {BC: Free, Box:  [  97,  97,  155 ], MPI tasks:  4}}
    #================================================================= Input guess generated
 Checking Communications of Minimal Basis:
   Number of coarse and fine DoF (MasterMPI task):  [  12955,  1061 ]
   Tolerances for this check: [ 2.12470002836778749E-06,  5.32907051820075139E-15]
   Maxdiff for transpose (checksum)    :  2.91038304567337036E-10
   Maxdiff for untranspose             :  0.00000000000000000E+00
 Checking Communications of Enlarged Minimal Basis:
   Number of coarse and fine DoF (MasterMPI task):  [  12721,  996 ]
   Tolerances for this check: [ 3.95091671941706200E-06,  5.32907051820075139E-15]
   Maxdiff for transpose (checksum)    :  3.49245965480804443E-10
   Maxdiff for untranspose             :  0.00000000000000000E+00
>>>>>>> ffa93dbe
  #------------------------------------------------------------------- Self-Consistent Cycle
 Ground State Optimization:
    #========================================================= support function optimization
 - support function optimization: &it_supfun001
   -  { #-------------------------------------------------------------------------- iter: 1
 target function: TRACE, Hamiltonian Applied:  Yes, 
 Energies: {Ekin:  2.05151748593E+01, Epot: -1.47681151062E+01, Enl:  2.07549469075E+00}, 
 Orthoconstraint:  Yes,    Preconditioning:  Yes, 
<<<<<<< HEAD
 iter:  1, fnrm:  5.34E-01, Omega:  1.388910789930613E+01, D:  1.39E+01, D best:  1.39E+01, 
=======
 iter:  1, fnrm:  5.34E-01, Omega:  1.388910789932244E+01, D:  1.39E+01, D best:  1.39E+01, 
>>>>>>> ffa93dbe
 Optimization: {algorithm: DIIS, history length:  5, consecutive failures:  0, 
           total failures:  0}, 
 Orthogonalization:  Yes, communication strategy kernel: ALLREDUCE, 
 reconstruct kernel:  Yes}
   -  { #-------------------------------------------------------------------------- iter: 2
 target function: TRACE, Hamiltonian Applied:  Yes, 
<<<<<<< HEAD
 Energies: {Ekin:  2.10666006462E+01, Epot: -1.65760580327E+01, Enl:  2.52165961617}, 
 Orthoconstraint:  Yes,    Preconditioning:  Yes, 
 iter:  2, fnrm:  4.23E-01, Omega:  1.228109339892841E+01, D: -1.61, D best: -1.61, 
=======
 Energies: {Ekin:  2.10666006462E+01, Epot: -1.65760580327E+01, Enl:  2.52165961617E+00}, 
 Orthoconstraint:  Yes,    Preconditioning:  Yes, 
 iter:  2, fnrm:  4.23E-01, Omega:  1.228109339893317E+01, D: -1.61E+00, D best: -1.61E+00, 
>>>>>>> ffa93dbe
 Optimization: {algorithm: DIIS, history length:  5, consecutive failures:  0, 
           total failures:  0}, 
 Orthogonalization:  Yes, communication strategy kernel: ALLREDUCE, 
 reconstruct kernel:  Yes}
   -  { #-------------------------------------------------------------------------- iter: 3
 target function: TRACE, Hamiltonian Applied:  Yes, 
<<<<<<< HEAD
 Energies: {Ekin:  2.11633224244E+01, Epot: -1.68152300043E+01, Enl:  2.54679294482}, 
 Orthoconstraint:  Yes,    Preconditioning:  Yes, 
 iter:  3, fnrm:  1.68E-01, Omega:  1.173297735679607E+01, D: -5.48E-01, D best: -5.48E-01, 
 exit criterion: net number of iterations}
   -  &final_supfun001  { #-------------------------------------------------------- iter: 3
 target function: TRACE, 
 Energies: {Ekin:  2.11633224244E+01, Epot: -1.68152300043E+01, Enl:  2.54679294482}, 
 iter:  3, fnrm:  1.68E-01, Omega:  1.173297735679607E+01, D: -5.48E-01, D best: -5.48E-01}
      #Support functions created
    #=================================================================== kernel optimization
 - kernel optimization: &it_kernel001
   -  #-------------------------------------------------------------------- kernel iter: 1
       Kernel update:
         max dev from unity            :  2.58E-03
         Hamiltonian application required:  Yes
         method                        : directmin
         expansion coefficients optimization: &it_coeff001_001_001
         -  { #---------------------------------------------------------------- it coeff: 1
 calculate density kernel, communication strategy: ALLREDUCE, 
 DIIS weights: [ 1.0,  1.0], communication strategy kernel: ALLREDUCE, method: DminDIIS, 
 iter:  1, fnrm:  2.33E-01, eBS:  0.0, D: -3.202}
         -  { #---------------------------------------------------------------- it coeff: 2
 calculate density kernel, communication strategy: ALLREDUCE, 
 DIIS weights: [ 2.09E-01,  7.91E-01, -1.12E-02], communication strategy kernel: ALLREDUCE, 
            method: DminDIIS, 
 iter:  2, fnrm:  7.64E-02, eBS: -3.2022528827558765, D: -2.024E-02}
         -  { #---------------------------------------------------------------- it coeff: 3
 calculate density kernel, communication strategy: ALLREDUCE, 
 DIIS weights: [-1.62E-02,  1.0E-01,  9.16E-01, -1.04E-03], 
          communication strategy kernel: ALLREDUCE, method: DminDIIS, 
 iter:  3, fnrm:  1.84E-02, eBS: -3.22249031686999121, D: -1.105E-03}
         -  { #---------------------------------------------------------------- it coeff: 4
 calculate density kernel, communication strategy: ALLREDUCE, 
 DIIS weights: [-2.18E-02, -3.87E-02,  2.71E-01,  7.9E-01, -1.56E-04], 
           communication strategy kernel: ALLREDUCE, method: DminDIIS, 
 iter:  4, fnrm:  8.2E-03, eBS: -3.22359535466864333, D: -1.646E-04}
         -  { #---------------------------------------------------------------- it coeff: 5
 calculate density kernel, communication strategy: ALLREDUCE, 
 DIIS weights: [-1.69E-02, -6.71E-02,  1.51E-01,  9.33E-01, -4.55E-05], 
           communication strategy kernel: ALLREDUCE, method: DminDIIS, 
 iter:  5, fnrm:  3.54E-03, eBS: -3.22375997223598798, D: -1.464E-05}
         -  { #---------------------------------------------------------------- it coeff: 6
 calculate density kernel, communication strategy: ALLREDUCE, 
 DIIS weights: [-3.06E-02, -1.06E-01,  4.44E-03,  1.13, -2.16E-05], 
           communication strategy kernel: ALLREDUCE, method: DminDIIS, 
 iter:  6, fnrm:  2.22E-03, eBS: -3.22377461532832266, D: -1.033E-06}
         Kohn-Sham residue             :  2.835E-01
         Coefficients available        :  Yes
       Hamiltonian update: {
 Energies: {Ekin:  2.11633224244E+01, Epot: -2.03124717795E+01, Enl:  2.54679294482, 
              EH:  3.11521202167E+01,  EXC: -5.48349885322, EvXC: -7.16211183839}, 
    Total charge:  1.599999980102E+01, 
 Poisson Solver: {BC: Free, Box:  [  97,  97,  155 ], MPI tasks:  3}}
        #Eigenvalues and New Occupation Numbers
       Orbitals: [
 {e: -2.949928834916E-01, f:  2.0},  # 00001
 {e: -2.663591169238E-01, f:  2.0},  # 00002
 {e: -2.310501757699E-01, f:  2.0},  # 00003
 {e: -1.76161006372E-01, f:  2.0},  # 00004
 {e: -1.756087879077E-01, f:  2.0},  # 00005
 {e: -1.739961251542E-01, f:  2.0},  # 00006
 {e: -1.702441572307E-01, f:  2.0},  # 00007
 {e: -1.617862116758E-01, f:  2.0}] # 00008
       summary: [ {kernel optimization: DMIN, mixing quantity: DENS, mix hist:  0, 
 iter:  1, delta:  1.54E-06, energy: -8.17749711666134615, D: -8.177}]
   -  #-------------------------------------------------------------------- kernel iter: 2
       Kernel update:
         max dev from unity            :  2.58E-03
         Hamiltonian application required:  Yes
         method                        : directmin
         expansion coefficients optimization: &it_coeff001_001_002
         -  { #---------------------------------------------------------------- it coeff: 1
 calculate density kernel, communication strategy: ALLREDUCE, 
 DIIS weights: [-8.78E-02, -5.32E-02,  1.14, -6.07E-04, -2.28E-05], 
           communication strategy kernel: ALLREDUCE, method: DminDIIS, 
 iter:  1, fnrm:  8.97E-02, eBS: -3.22377564827666596, D: -9.477E-02}
         -  { #---------------------------------------------------------------- it coeff: 2
 calculate density kernel, communication strategy: ALLREDUCE, 
 DIIS weights: [ 5.96E-02,  9.38E-01,  7.41E-01, -7.39E-01, -2.42E-05], 
           communication strategy kernel: ALLREDUCE, method: DminDIIS, 
 iter:  2, fnrm:  8.97E-02, eBS: -3.31854432448382441, D: -2.455E-04}
         -  { #---------------------------------------------------------------- it coeff: 3
 calculate density kernel, communication strategy: ALLREDUCE, 
 DIIS weights: [ 1.01,  1.88,  1.01, -2.9, -2.17E-05], 
   communication strategy kernel: ALLREDUCE, method: DminDIIS, 
 iter:  3, fnrm:  8.94E-02, eBS: -3.31878984358540885, D:  7.452E-04}
         -  { #---------------------------------------------------------------- it coeff: 4
 calculate density kernel, communication strategy: ALLREDUCE, 
 DIIS weights: [ 2.52E+01, -1.3E+02,  1.59E+02, -5.37E+01, -5.86E-03], 
          communication strategy kernel: ALLREDUCE, method: DminDIIS, 
 iter:  4, fnrm:  9.03E-02, eBS: -3.31804465310102348, D: -3.826E-02}
         -  { #---------------------------------------------------------------- it coeff: 5
 calculate density kernel, communication strategy: ALLREDUCE, 
 DIIS weights: [-9.9,  1.89E+01, -8.8,  7.96E-01, -1.61E-03], 
      communication strategy kernel: ALLREDUCE, method: DminDIIS, 
 iter:  5, fnrm:  2.09E-02, eBS: -3.35630611730542849, D: -4.624E-04}
         -  { #---------------------------------------------------------------- it coeff: 6
 calculate density kernel, communication strategy: ALLREDUCE, 
 DIIS weights: [-3.17,  3.19,  1.98E-01,  7.88E-01, -8.38E-04], 
   communication strategy kernel: ALLREDUCE, method: DminDIIS, 
 iter:  6, fnrm:  1.42E-02, eBS: -3.35676855956416009, D: -1.039E-04}
         Kohn-Sham residue             :  2.772E-01
         Coefficients available        :  Yes
       Hamiltonian update: {
 Energies: {Ekin:  2.11633224244E+01, Epot: -1.9966262752E+01, Enl:  2.54679294482, 
              EH:  3.09395985737E+01,  EXC: -5.27528101881, EvXC: -6.88732000826}, 
    Total charge:  1.599999977646E+01, 
 Poisson Solver: {BC: Free, Box:  [  97,  97,  155 ], MPI tasks:  3}}
        #Eigenvalues and New Occupation Numbers
       Orbitals: [
 {e: -2.949928834916E-01, f:  2.0},  # 00001
 {e: -2.663591169238E-01, f:  2.0},  # 00002
 {e: -2.310501757699E-01, f:  2.0},  # 00003
 {e: -1.76161006372E-01, f:  2.0},  # 00004
 {e: -1.756087879077E-01, f:  2.0},  # 00005
 {e: -1.739961251542E-01, f:  2.0},  # 00006
 {e: -1.702441572307E-01, f:  2.0},  # 00007
 {e: -1.617862116758E-01, f:  2.0}] # 00008
       summary: [ {kernel optimization: DMIN, mixing quantity: DENS, mix hist:  0, 
 iter:  2, delta:  8.04E-07, energy: -8.16464624787105109, D:  1.285E-02}]
   -  #-------------------------------------------------------------------- kernel iter: 3
       Kernel update:
         max dev from unity            :  2.58E-03
         Hamiltonian application required:  Yes
         method                        : directmin
         expansion coefficients optimization: &it_coeff001_001_003
         -  { #---------------------------------------------------------------- it coeff: 1
 calculate density kernel, communication strategy: ALLREDUCE, 
 DIIS weights: [ 2.87E-01, -3.89E-02,  4.36E-01,  3.16E-01, -6.79E-04], 
           communication strategy kernel: ALLREDUCE, method: DminDIIS, 
 iter:  1, fnrm:  7.97E-02, eBS: -3.35687242670328345, D: -2.496E-01}
         -  { #---------------------------------------------------------------- it coeff: 2
 calculate density kernel, communication strategy: ALLREDUCE, 
 DIIS weights: [ 7.62E-02,  4.29E-01, -1.22,  1.72, -4.52E-04], 
           communication strategy kernel: ALLREDUCE, method: DminDIIS, 
 iter:  2, fnrm:  5.62E-02, eBS: -3.60647227464285969, D: -6.9E-03}
         -  { #---------------------------------------------------------------- it coeff: 3
 calculate density kernel, communication strategy: ALLREDUCE, 
 DIIS weights: [ 2.52E-01, -1.04,  6.36E-01,  1.15, -2.2E-04], 
       communication strategy kernel: ALLREDUCE, method: DminDIIS, 
 iter:  3, fnrm:  4.08E-02, eBS: -3.61337250521576792, D: -5.502E-03}
         -  { #---------------------------------------------------------------- it coeff: 4
 calculate density kernel, communication strategy: ALLREDUCE, 
 DIIS weights: [ 3.47E-01, -1.07, -7.42E-02,  1.8, -4.9E-05], 
       communication strategy kernel: ALLREDUCE, method: DminDIIS, 
 iter:  4, fnrm:  2.0E-02, eBS: -3.61887452727925307, D: -1.673E-03}
         -  { #---------------------------------------------------------------- it coeff: 5
 calculate density kernel, communication strategy: ALLREDUCE, 
 DIIS weights: [-4.8E-02, -6.41E-02,  2.77E-01,  8.35E-01, -1.51E-05], 
          communication strategy kernel: ALLREDUCE, method: DminDIIS, 
 iter:  5, fnrm:  1.91E-03, eBS: -3.62054724287911167, D: -9.434E-07}
         -  { #---------------------------------------------------------------- it coeff: 6
 calculate density kernel, communication strategy: ALLREDUCE, 
 DIIS weights: [ 5.48E-03, -1.54E-02,  2.61E-01,  7.49E-01, -8.84E-06], 
           communication strategy kernel: ALLREDUCE, method: DminDIIS, 
 iter:  6, fnrm:  1.43E-03, eBS: -3.62054818623884511, D: -1.641E-06}
         Kohn-Sham residue             :  2.836E-01
         Coefficients available        :  Yes
       Hamiltonian update: {
 Energies: {Ekin:  2.11633224244E+01, Epot: -2.07599865535E+01, Enl:  2.54679294482, 
              EH:  3.06889199975E+01,  EXC: -5.32995306424, EvXC: -6.95955508364}, 
    Total charge:  1.599999979782E+01, 
 Poisson Solver: {BC: Free, Box:  [  97,  97,  155 ], MPI tasks:  3}}
        #Eigenvalues and New Occupation Numbers
       Orbitals: [
 {e: -2.949928834916E-01, f:  2.0},  # 00001
 {e: -2.663591169238E-01, f:  2.0},  # 00002
 {e: -2.310501757699E-01, f:  2.0},  # 00003
 {e: -1.76161006372E-01, f:  2.0},  # 00004
 {e: -1.756087879077E-01, f:  2.0},  # 00005
 {e: -1.739961251542E-01, f:  2.0},  # 00006
 {e: -1.702441572307E-01, f:  2.0},  # 00007
 {e: -1.617862116758E-01, f:  2.0}] # 00008
       summary: [ {kernel optimization: DMIN, mixing quantity: DENS, mix hist:  0, 
 iter:  3, delta:  7.26E-07, energy: -8.16008204263435388, D:  4.564E-03}]
   -  #-------------------------------------------------------------------- kernel iter: 4
       Kernel update:
         max dev from unity            :  2.58E-03
         Hamiltonian application required:  Yes
         method                        : directmin
         expansion coefficients optimization: &it_coeff001_001_004
         -  { #---------------------------------------------------------------- it coeff: 1
 calculate density kernel, communication strategy: ALLREDUCE, 
 DIIS weights: [-6.88E-04,  2.67E-01,  7.33E-01,  9.16E-04, -8.84E-06], 
           communication strategy kernel: ALLREDUCE, method: DminDIIS, 
 iter:  1, fnrm:  7.65E-02, eBS: -3.620549827661387, D:  2.414E-01}
         -  { #---------------------------------------------------------------- it coeff: 2
 calculate density kernel, communication strategy: ALLREDUCE, 
 DIIS weights: [ 2.73E-01,  7.3E-01,  4.51, -4.51, -8.75E-06], 
          communication strategy kernel: ALLREDUCE, method: DminDIIS, 
 iter:  2, fnrm:  7.64E-02, eBS: -3.37915373203474578, D:  2.247E-04}
         -  { #---------------------------------------------------------------- it coeff: 3
 calculate density kernel, communication strategy: ALLREDUCE, 
 DIIS weights: [ 9.78E-01, -6.4,  9.76, -3.34, -9.67E-06], 
      communication strategy kernel: ALLREDUCE, method: DminDIIS, 
 iter:  3, fnrm:  7.68E-02, eBS: -3.37892905396327148, D: -1.361E-03}
         -  { #---------------------------------------------------------------- it coeff: 4
 calculate density kernel, communication strategy: ALLREDUCE, 
 DIIS weights: [-4.96E+02,  6.28E+02, -1.29E+02, -1.27, -5.67E-04], 
           communication strategy kernel: ALLREDUCE, method: DminDIIS, 
 iter:  4, fnrm:  7.48E-02, eBS: -3.38029015328793481, D: -2.561E-02}
         -  { #---------------------------------------------------------------- it coeff: 5
 calculate density kernel, communication strategy: ALLREDUCE, 
 DIIS weights: [ 2.21, -3.77,  1.65,  9.2E-01, -6.14E-05], 
   communication strategy kernel: ALLREDUCE, method: DminDIIS, 
 iter:  5, fnrm:  4.4E-03, eBS: -3.4059027582983834, D: -3.265E-05}
         -  { #---------------------------------------------------------------- it coeff: 6
 calculate density kernel, communication strategy: ALLREDUCE, 
 DIIS weights: [-1.45E-01,  1.52E-01, -9.39E-02,  1.09, -3.52E-05], 
           communication strategy kernel: ALLREDUCE, method: DminDIIS, 
 iter:  6, fnrm:  2.7E-03, eBS: -3.40593540801533834, D: -1.918E-07}
         Kohn-Sham residue             :  2.78E-01
         Coefficients available        :  Yes
       Hamiltonian update: {
 Energies: {Ekin:  2.11633224244E+01, Epot: -2.00286188826E+01, Enl:  2.54679294482, 
              EH:  3.08876524898E+01,  EXC: -5.28198482633, EvXC: -6.896179622}, 
    Total charge:  1.599999977882E+01, 
 Poisson Solver: {BC: Free, Box:  [  97,  97,  155 ], MPI tasks:  3}}
        #Eigenvalues and New Occupation Numbers
       Orbitals: [
 {e: -2.949928834916E-01, f:  2.0},  # 00001
 {e: -2.663591169238E-01, f:  2.0},  # 00002
 {e: -2.310501757699E-01, f:  2.0},  # 00003
 {e: -1.76161006372E-01, f:  2.0},  # 00004
 {e: -1.756087879077E-01, f:  2.0},  # 00005
 {e: -1.739961251542E-01, f:  2.0},  # 00006
 {e: -1.702441572307E-01, f:  2.0},  # 00007
 {e: -1.617862116758E-01, f:  2.0}] # 00008
       summary: [ {kernel optimization: DMIN, mixing quantity: DENS, mix hist:  0, 
 iter:  4, delta:  6.78E-07, energy: -8.15960753086423196, D:  4.745E-04}]
   -  &final_kernel001  { #-------------------------------------------------------- iter: 5
 summary: [ {kernel optimization: DMIN, mixing quantity: DENS, mix hist:  0, 
 iter:  5, delta:  6.78E-07, energy: -8.15960753086423196, D:  4.745E-04}]}
=======
 Energies: {Ekin:  2.11633224243E+01, Epot: -1.68152300043E+01, Enl:  2.54679294482E+00}, 
 Orthoconstraint:  Yes,    Preconditioning:  Yes, 
 iter:  3, fnrm:  1.68E-01, Omega:  1.173297735679752E+01, D: -5.48E-01, D best: -5.48E-01, 
 exit criterion: net number of iterations}
   -  &final_supfun001  { #-------------------------------------------------------- iter: 3
 target function: TRACE, 
 Energies: {Ekin:  2.11633224243E+01, Epot: -1.68152300043E+01, Enl:  2.54679294482E+00}, 
 iter:  3, fnrm:  1.68E-01, Omega:  1.173297735679752E+01, D: -5.48E-01, D best: -5.48E-01}
      #Support functions created
    #=================================================================== kernel optimization
 - kernel optimization: &it_kernel001
   -  #--------------------------------------------------------------------- kernel iter: 1
     Kernel update:
       max dev from unity              :  2.58E-03
       Hamiltonian application required:  Yes
       method                          : directmin
       expansion coefficients optimization: &it_coeff001_001_001
       -  { #------------------------------------------------------------------ it coeff: 1
 calculate density kernel, communication strategy: ALLREDUCE, 
 DIIS weights: [ 1.00E+00,  1.00E+00], communication strategy kernel: ALLREDUCE, 
            method: DminDIIS, 
 iter:  1, fnrm:  2.33E-01, eBS:  0.00000000000000000E+00, D: -3.202E+00}
       -  { #------------------------------------------------------------------ it coeff: 2
 calculate density kernel, communication strategy: ALLREDUCE, 
 DIIS weights: [ 2.09E-01,  7.91E-01, -1.12E-02], communication strategy kernel: ALLREDUCE, 
            method: DminDIIS, 
 iter:  2, fnrm:  7.64E-02, eBS: -3.20225288275566378E+00, D: -2.024E-02}
       -  { #------------------------------------------------------------------ it coeff: 3
 calculate density kernel, communication strategy: ALLREDUCE, 
 DIIS weights: [-1.62E-02,  1.00E-01,  9.16E-01, -1.04E-03], 
           communication strategy kernel: ALLREDUCE, method: DminDIIS, 
 iter:  3, fnrm:  1.84E-02, eBS: -3.22249031686978071E+00, D: -1.105E-03}
       -  { #------------------------------------------------------------------ it coeff: 4
 calculate density kernel, communication strategy: ALLREDUCE, 
 DIIS weights: [-2.18E-02, -3.87E-02,  2.71E-01,  7.90E-01, -1.56E-04], 
           communication strategy kernel: ALLREDUCE, method: DminDIIS, 
 iter:  4, fnrm:  8.20E-03, eBS: -3.22359535466843639E+00, D: -1.646E-04}
       -  { #------------------------------------------------------------------ it coeff: 5
 calculate density kernel, communication strategy: ALLREDUCE, 
 DIIS weights: [-1.69E-02, -6.71E-02,  1.51E-01,  9.33E-01, -4.55E-05], 
           communication strategy kernel: ALLREDUCE, method: DminDIIS, 
 iter:  5, fnrm:  3.54E-03, eBS: -3.22375997223578192E+00, D: -1.464E-05}
       -  { #------------------------------------------------------------------ it coeff: 6
 calculate density kernel, communication strategy: ALLREDUCE, 
 DIIS weights: [-3.06E-02, -1.06E-01,  4.44E-03,  1.13E+00, -2.16E-05], 
           communication strategy kernel: ALLREDUCE, method: DminDIIS, 
 iter:  6, fnrm:  2.22E-03, eBS: -3.22377461532811616E+00, D: -1.033E-06}
       Kohn-Sham residue               :  2.835E-01
       Coefficients available          :  Yes
     Hamiltonian update: {
 Energies: {Ekin:  2.11633224243E+01, Epot: -2.03124717795E+01, Enl:  2.54679294482E+00, 
              EH:  3.11521202167E+01,  EXC: -5.48349885322E+00, EvXC: -7.16211183839E+00}, 
    Total charge:  1.599999980102E+01, 
 Poisson Solver: {BC: Free, Box:  [  97,  97,  155 ], MPI tasks:  4}}
      #Eigenvalues and New Occupation Numbers
     Orbitals: [
 {e: -2.949928834916E-01, f:  2.0000},  # 00001
 {e: -2.663591169238E-01, f:  2.0000},  # 00002
 {e: -2.310501757698E-01, f:  2.0000},  # 00003
 {e: -1.761610063720E-01, f:  2.0000},  # 00004
 {e: -1.756087879077E-01, f:  2.0000},  # 00005
 {e: -1.739961251542E-01, f:  2.0000},  # 00006
 {e: -1.702441572307E-01, f:  2.0000},  # 00007
 {e: -1.617862116758E-01, f:  2.0000}] # 00008
     summary: [ {kernel optimization: DMIN, mixing quantity: DENS, mix hist:  0, 
 iter:  1, delta:  1.54E-06, energy: -8.17749711666134615E+00, D: -8.177E+00}]
   -  #--------------------------------------------------------------------- kernel iter: 2
     Kernel update:
       max dev from unity              :  2.58E-03
       Hamiltonian application required:  Yes
       method                          : directmin
       expansion coefficients optimization: &it_coeff001_001_002
       -  { #------------------------------------------------------------------ it coeff: 1
 calculate density kernel, communication strategy: ALLREDUCE, 
 DIIS weights: [-8.78E-02, -5.32E-02,  1.14E+00, -6.07E-04, -2.28E-05], 
           communication strategy kernel: ALLREDUCE, method: DminDIIS, 
 iter:  1, fnrm:  8.97E-02, eBS: -3.22377564827645990E+00, D: -9.477E-02}
       -  { #------------------------------------------------------------------ it coeff: 2
 calculate density kernel, communication strategy: ALLREDUCE, 
 DIIS weights: [ 5.96E-02,  9.38E-01,  7.41E-01, -7.39E-01, -2.42E-05], 
           communication strategy kernel: ALLREDUCE, method: DminDIIS, 
 iter:  2, fnrm:  8.97E-02, eBS: -3.31854432448388303E+00, D: -2.455E-04}
       -  { #------------------------------------------------------------------ it coeff: 3
 calculate density kernel, communication strategy: ALLREDUCE, 
 DIIS weights: [ 1.01E+00,  1.88E+00,  1.01E+00, -2.90E+00, -2.17E-05], 
           communication strategy kernel: ALLREDUCE, method: DminDIIS, 
 iter:  3, fnrm:  8.94E-02, eBS: -3.31878984358544660E+00, D:  7.452E-04}
       -  { #------------------------------------------------------------------ it coeff: 4
 calculate density kernel, communication strategy: ALLREDUCE, 
 DIIS weights: [ 2.52E+01, -1.30E+02,  1.59E+02, -5.37E+01, -5.86E-03], 
           communication strategy kernel: ALLREDUCE, method: DminDIIS, 
 iter:  4, fnrm:  9.03E-02, eBS: -3.31804465310109453E+00, D: -3.826E-02}
       -  { #------------------------------------------------------------------ it coeff: 5
 calculate density kernel, communication strategy: ALLREDUCE, 
 DIIS weights: [-9.90E+00,  1.89E+01, -8.80E+00,  7.96E-01, -1.61E-03], 
           communication strategy kernel: ALLREDUCE, method: DminDIIS, 
 iter:  5, fnrm:  2.09E-02, eBS: -3.35630611730548978E+00, D: -4.624E-04}
       -  { #------------------------------------------------------------------ it coeff: 6
 calculate density kernel, communication strategy: ALLREDUCE, 
 DIIS weights: [-3.17E+00,  3.19E+00,  1.98E-01,  7.88E-01, -8.38E-04], 
           communication strategy kernel: ALLREDUCE, method: DminDIIS, 
 iter:  6, fnrm:  1.42E-02, eBS: -3.35676855956425158E+00, D: -1.039E-04}
       Kohn-Sham residue               :  2.772E-01
       Coefficients available          :  Yes
     Hamiltonian update: {
 Energies: {Ekin:  2.11633224243E+01, Epot: -1.99662627520E+01, Enl:  2.54679294482E+00, 
              EH:  3.09395985737E+01,  EXC: -5.27528101881E+00, EvXC: -6.88732000826E+00}, 
    Total charge:  1.599999977646E+01, 
 Poisson Solver: {BC: Free, Box:  [  97,  97,  155 ], MPI tasks:  4}}
      #Eigenvalues and New Occupation Numbers
     Orbitals: [
 {e: -2.949928834916E-01, f:  2.0000},  # 00001
 {e: -2.663591169238E-01, f:  2.0000},  # 00002
 {e: -2.310501757698E-01, f:  2.0000},  # 00003
 {e: -1.761610063720E-01, f:  2.0000},  # 00004
 {e: -1.756087879077E-01, f:  2.0000},  # 00005
 {e: -1.739961251542E-01, f:  2.0000},  # 00006
 {e: -1.702441572307E-01, f:  2.0000},  # 00007
 {e: -1.617862116758E-01, f:  2.0000}] # 00008
     summary: [ {kernel optimization: DMIN, mixing quantity: DENS, mix hist:  0, 
 iter:  2, delta:  8.04E-07, energy: -8.16464624787095872E+00, D:  1.285E-02}]
   -  #--------------------------------------------------------------------- kernel iter: 3
     Kernel update:
       max dev from unity              :  2.58E-03
       Hamiltonian application required:  Yes
       method                          : directmin
       expansion coefficients optimization: &it_coeff001_001_003
       -  { #------------------------------------------------------------------ it coeff: 1
 calculate density kernel, communication strategy: ALLREDUCE, 
 DIIS weights: [ 2.87E-01, -3.89E-02,  4.36E-01,  3.16E-01, -6.79E-04], 
           communication strategy kernel: ALLREDUCE, method: DminDIIS, 
 iter:  1, fnrm:  7.97E-02, eBS: -3.35687242670337493E+00, D: -2.496E-01}
       -  { #------------------------------------------------------------------ it coeff: 2
 calculate density kernel, communication strategy: ALLREDUCE, 
 DIIS weights: [ 7.62E-02,  4.29E-01, -1.22E+00,  1.72E+00, -4.52E-04], 
           communication strategy kernel: ALLREDUCE, method: DminDIIS, 
 iter:  2, fnrm:  5.62E-02, eBS: -3.60647227464284637E+00, D: -6.900E-03}
       -  { #------------------------------------------------------------------ it coeff: 3
 calculate density kernel, communication strategy: ALLREDUCE, 
 DIIS weights: [ 2.52E-01, -1.04E+00,  6.36E-01,  1.15E+00, -2.20E-04], 
           communication strategy kernel: ALLREDUCE, method: DminDIIS, 
 iter:  3, fnrm:  4.08E-02, eBS: -3.61337250521582432E+00, D: -5.502E-03}
       -  { #------------------------------------------------------------------ it coeff: 4
 calculate density kernel, communication strategy: ALLREDUCE, 
 DIIS weights: [ 3.47E-01, -1.07E+00, -7.42E-02,  1.80E+00, -4.90E-05], 
           communication strategy kernel: ALLREDUCE, method: DminDIIS, 
 iter:  4, fnrm:  2.00E-02, eBS: -3.61887452727955727E+00, D: -1.673E-03}
       -  { #------------------------------------------------------------------ it coeff: 5
 calculate density kernel, communication strategy: ALLREDUCE, 
 DIIS weights: [-4.80E-02, -6.41E-02,  2.77E-01,  8.35E-01, -1.51E-05], 
           communication strategy kernel: ALLREDUCE, method: DminDIIS, 
 iter:  5, fnrm:  1.91E-03, eBS: -3.62054724287952068E+00, D: -9.434E-07}
       -  { #------------------------------------------------------------------ it coeff: 6
 calculate density kernel, communication strategy: ALLREDUCE, 
 DIIS weights: [ 5.48E-03, -1.54E-02,  2.61E-01,  7.49E-01, -8.84E-06], 
           communication strategy kernel: ALLREDUCE, method: DminDIIS, 
 iter:  6, fnrm:  1.43E-03, eBS: -3.62054818623925501E+00, D: -1.641E-06}
       Kohn-Sham residue               :  2.836E-01
       Coefficients available          :  Yes
     Hamiltonian update: {
 Energies: {Ekin:  2.11633224243E+01, Epot: -2.07599865535E+01, Enl:  2.54679294482E+00, 
              EH:  3.06889199975E+01,  EXC: -5.32995306424E+00, EvXC: -6.95955508364E+00}, 
    Total charge:  1.599999979782E+01, 
 Poisson Solver: {BC: Free, Box:  [  97,  97,  155 ], MPI tasks:  4}}
      #Eigenvalues and New Occupation Numbers
     Orbitals: [
 {e: -2.949928834916E-01, f:  2.0000},  # 00001
 {e: -2.663591169238E-01, f:  2.0000},  # 00002
 {e: -2.310501757698E-01, f:  2.0000},  # 00003
 {e: -1.761610063720E-01, f:  2.0000},  # 00004
 {e: -1.756087879077E-01, f:  2.0000},  # 00005
 {e: -1.739961251542E-01, f:  2.0000},  # 00006
 {e: -1.702441572307E-01, f:  2.0000},  # 00007
 {e: -1.617862116758E-01, f:  2.0000}] # 00008
     summary: [ {kernel optimization: DMIN, mixing quantity: DENS, mix hist:  0, 
 iter:  3, delta:  7.26E-07, energy: -8.16008204263419046E+00, D:  4.564E-03}]
   -  #--------------------------------------------------------------------- kernel iter: 4
     Kernel update:
       max dev from unity              :  2.58E-03
       Hamiltonian application required:  Yes
       method                          : directmin
       expansion coefficients optimization: &it_coeff001_001_004
       -  { #------------------------------------------------------------------ it coeff: 1
 calculate density kernel, communication strategy: ALLREDUCE, 
 DIIS weights: [-6.88E-04,  2.67E-01,  7.33E-01,  9.16E-04, -8.84E-06], 
           communication strategy kernel: ALLREDUCE, method: DminDIIS, 
 iter:  1, fnrm:  7.65E-02, eBS: -3.62054982766179734E+00, D:  2.414E-01}
       -  { #------------------------------------------------------------------ it coeff: 2
 calculate density kernel, communication strategy: ALLREDUCE, 
 DIIS weights: [ 2.73E-01,  7.30E-01,  4.51E+00, -4.51E+00, -8.75E-06], 
           communication strategy kernel: ALLREDUCE, method: DminDIIS, 
 iter:  2, fnrm:  7.64E-02, eBS: -3.37915373203456104E+00, D:  2.247E-04}
       -  { #------------------------------------------------------------------ it coeff: 3
 calculate density kernel, communication strategy: ALLREDUCE, 
 DIIS weights: [ 9.78E-01, -6.40E+00,  9.76E+00, -3.34E+00, -9.67E-06], 
           communication strategy kernel: ALLREDUCE, method: DminDIIS, 
 iter:  3, fnrm:  7.68E-02, eBS: -3.37892905396240550E+00, D: -1.361E-03}
       -  { #------------------------------------------------------------------ it coeff: 4
 calculate density kernel, communication strategy: ALLREDUCE, 
 DIIS weights: [-4.96E+02,  6.28E+02, -1.29E+02, -1.27E+00, -5.67E-04], 
           communication strategy kernel: ALLREDUCE, method: DminDIIS, 
 iter:  4, fnrm:  7.48E-02, eBS: -3.38029015329570592E+00, D: -2.561E-02}
       -  { #------------------------------------------------------------------ it coeff: 5
 calculate density kernel, communication strategy: ALLREDUCE, 
 DIIS weights: [ 2.21E+00, -3.77E+00,  1.65E+00,  9.20E-01, -6.14E-05], 
           communication strategy kernel: ALLREDUCE, method: DminDIIS, 
 iter:  5, fnrm:  4.40E-03, eBS: -3.40590275829847311E+00, D: -3.265E-05}
       -  { #------------------------------------------------------------------ it coeff: 6
 calculate density kernel, communication strategy: ALLREDUCE, 
 DIIS weights: [-1.45E-01,  1.52E-01, -9.39E-02,  1.09E+00, -3.52E-05], 
           communication strategy kernel: ALLREDUCE, method: DminDIIS, 
 iter:  6, fnrm:  2.70E-03, eBS: -3.40593540801503192E+00, D: -1.918E-07}
       Kohn-Sham residue               :  2.780E-01
       Coefficients available          :  Yes
     Hamiltonian update: {
 Energies: {Ekin:  2.11633224243E+01, Epot: -2.00286188826E+01, Enl:  2.54679294482E+00, 
              EH:  3.08876524898E+01,  EXC: -5.28198482633E+00, EvXC: -6.89617962200E+00}, 
    Total charge:  1.599999977882E+01, 
 Poisson Solver: {BC: Free, Box:  [  97,  97,  155 ], MPI tasks:  4}}
      #Eigenvalues and New Occupation Numbers
     Orbitals: [
 {e: -2.949928834916E-01, f:  2.0000},  # 00001
 {e: -2.663591169238E-01, f:  2.0000},  # 00002
 {e: -2.310501757698E-01, f:  2.0000},  # 00003
 {e: -1.761610063720E-01, f:  2.0000},  # 00004
 {e: -1.756087879077E-01, f:  2.0000},  # 00005
 {e: -1.739961251542E-01, f:  2.0000},  # 00006
 {e: -1.702441572307E-01, f:  2.0000},  # 00007
 {e: -1.617862116758E-01, f:  2.0000}] # 00008
     summary: [ {kernel optimization: DMIN, mixing quantity: DENS, mix hist:  0, 
 iter:  4, delta:  6.78E-07, energy: -8.15960753086397617E+00, D:  4.745E-04}]
   -  &final_kernel001  { #-------------------------------------------------------- iter: 5
 summary: [ {kernel optimization: DMIN, mixing quantity: DENS, mix hist:  0, 
 iter:  5, delta:  6.78E-07, energy: -8.15960753086397617E+00, D:  4.745E-04}]}
>>>>>>> ffa93dbe
    #================================================================= Summary of both steps
   self consistency summary: &it_sc001
   -  {iter:  1, target function: TRACE,  #WARNING: support function optimization not converged
 kernel optimization: DIRMIN,  #WARNING: density optimization not converged
<<<<<<< HEAD
 iter low:  1, delta out:  1.102E-06, energy: -8.15960753086423196, D: -8.16}
=======
 iter low:  1, delta out:  1.102E-06, energy: -8.15960753086397617E+00, D: -8.160E+00}
>>>>>>> ffa93dbe
    #========================================================= Adjustments for high accuracy
   Increasing the localization radius for the high accuracy part:  Yes
   Locreg increased                    :  Yes
   NonLocal PSP Projectors Descriptors:
     Creation strategy                 : On-the-fly
     Total number of projectors        :  16
     Total number of components        :  68804
     Percent of zero components        :  0
     Size of workspaces                :  68868
     Maximum size of masking arrays for a projector:  12744
     Cumulative size of masking arrays :  40230
   check of kernel cutoff radius:
   -  {atom type: H, adjustment required:  Yes, new value:  10.60}
   -  {atom type: Be, adjustment required:  Yes, new value:  10.60}
   total elements                      :  576
   non-zero elements                   :  576
   sparsity in %                       :  0.00
   total elements                      :  576
   non-zero elements                   :  574
   sparsity in %                       :  0.35
   total elements                      :  576
   non-zero elements                   :  576
   sparsity in %                       :  0.00
   Kernel update:
     max dev from unity                :  2.58E-03
     Hamiltonian application required  :  Yes
     method                            : directmin
     expansion coefficients optimization: &it_coeff002_000_000
     -  { #-------------------------------------------------------------------- it coeff: 1
 calculate density kernel, communication strategy: ALLREDUCE, 
<<<<<<< HEAD
 DIIS weights: [ 3.97E-02, -1.34E-01,  1.05,  4.1E-02, -3.36E-05], 
           communication strategy kernel: ALLREDUCE, method: DminDIIS, 
 iter:  1, fnrm:  7.05E-02, eBS: -3.40593559985954508, D: -1.543E-01}
     -  { #-------------------------------------------------------------------- it coeff: 2
 calculate density kernel, communication strategy: ALLREDUCE, 
 DIIS weights: [-1.8E-01,  1.08, -2.45,  2.55, -3.02E-05], 
      communication strategy kernel: ALLREDUCE, method: DminDIIS, 
 iter:  2, fnrm:  6.78E-02, eBS: -3.56022619266386764, D: -2.525E-03}
     -  { #-------------------------------------------------------------------- it coeff: 3
 calculate density kernel, communication strategy: ALLREDUCE, 
 DIIS weights: [ 8.87E-01, -6.26E-01, -7.6E-01,  1.5, -2.95E-05], 
           communication strategy kernel: ALLREDUCE, method: DminDIIS, 
 iter:  3, fnrm:  6.36E-02, eBS: -3.56275164761314134, D: -6.487E-04}
     -  { #-------------------------------------------------------------------- it coeff: 4
 calculate density kernel, communication strategy: ALLREDUCE, 
 DIIS weights: [-2.62, -9.25,  7.7,  5.16, -3.53E-04], 
   communication strategy kernel: ALLREDUCE, method: DminDIIS, 
 iter:  4, fnrm:  6.25E-02, eBS: -3.5634003652545081, D: -1.746E-02}
     -  { #-------------------------------------------------------------------- it coeff: 5
 calculate density kernel, communication strategy: ALLREDUCE, 
 DIIS weights: [-1.08E-01, -1.18,  1.34,  9.46E-01, -1.27E-05], 
       communication strategy kernel: ALLREDUCE, method: DminDIIS, 
 iter:  5, fnrm:  2.31E-03, eBS: -3.58086180212073391, D: -2.421E-05}
     -  { #-------------------------------------------------------------------- it coeff: 6
 calculate density kernel, communication strategy: ALLREDUCE, 
 DIIS weights: [-2.54E-01,  2.6E-01,  7.84E-02,  9.15E-01, -6.53E-06], 
          communication strategy kernel: ALLREDUCE, method: DminDIIS, 
 iter:  6, fnrm:  1.15E-03, eBS: -3.58088601583996402, D: -1.036E-06}
=======
 DIIS weights: [ 3.97E-02, -1.34E-01,  1.05E+00,  4.10E-02, -3.36E-05], 
           communication strategy kernel: ALLREDUCE, method: DminDIIS, 
 iter:  1, fnrm:  7.05E-02, eBS: -3.40593559985930172E+00, D: -1.543E-01}
     -  { #-------------------------------------------------------------------- it coeff: 2
 calculate density kernel, communication strategy: ALLREDUCE, 
 DIIS weights: [-1.80E-01,  1.08E+00, -2.45E+00,  2.55E+00, -3.02E-05], 
           communication strategy kernel: ALLREDUCE, method: DminDIIS, 
 iter:  2, fnrm:  6.78E-02, eBS: -3.56022619267149221E+00, D: -2.525E-03}
     -  { #-------------------------------------------------------------------- it coeff: 3
 calculate density kernel, communication strategy: ALLREDUCE, 
 DIIS weights: [ 8.87E-01, -6.26E-01, -7.60E-01,  1.50E+00, -2.95E-05], 
           communication strategy kernel: ALLREDUCE, method: DminDIIS, 
 iter:  3, fnrm:  6.36E-02, eBS: -3.56275164764279362E+00, D: -6.487E-04}
     -  { #-------------------------------------------------------------------- it coeff: 4
 calculate density kernel, communication strategy: ALLREDUCE, 
 DIIS weights: [-2.62E+00, -9.25E+00,  7.70E+00,  5.16E+00, -3.53E-04], 
           communication strategy kernel: ALLREDUCE, method: DminDIIS, 
 iter:  4, fnrm:  6.25E-02, eBS: -3.56340036522927051E+00, D: -1.746E-02}
     -  { #-------------------------------------------------------------------- it coeff: 5
 calculate density kernel, communication strategy: ALLREDUCE, 
 DIIS weights: [-1.08E-01, -1.18E+00,  1.34E+00,  9.46E-01, -1.27E-05], 
           communication strategy kernel: ALLREDUCE, method: DminDIIS, 
 iter:  5, fnrm:  2.31E-03, eBS: -3.58086180212389138E+00, D: -2.421E-05}
     -  { #-------------------------------------------------------------------- it coeff: 6
 calculate density kernel, communication strategy: ALLREDUCE, 
 DIIS weights: [-2.54E-01,  2.60E-01,  7.84E-02,  9.15E-01, -6.53E-06], 
           communication strategy kernel: ALLREDUCE, method: DminDIIS, 
 iter:  6, fnrm:  1.15E-03, eBS: -3.58088601584154276E+00, D: -1.036E-06}
>>>>>>> ffa93dbe
     Kohn-Sham residue                 :  2.829E-01
     Coefficients available            :  Yes
    #========================================================= support function optimization
 - support function optimization: &it_supfun002
   -  { #-------------------------------------------------------------------------- iter: 1
 target function: ENERGY, Hamiltonian Applied:  Yes, 
<<<<<<< HEAD
 Energies: {Ekin:  2.11633224244E+01, Epot: -2.07065999111E+01, Enl:  2.54679294482}, 
 Orthoconstraint:  Yes, communication strategy kernel: ALLREDUCE, Preconditioning:  Yes, 
 iter:  1, fnrm:  3.75E-01, Omega: -7.559398621991871, D: -1.98E+01, D best: -1.98E+01, 
 Optimization: {algorithm: SD, mean alpha:  1.0, max alpha:  1.0, 
=======
 Energies: {Ekin:  2.11633224243E+01, Epot: -2.07065999111E+01, Enl:  2.54679294482E+00}, 
 Orthoconstraint:  Yes, communication strategy kernel: ALLREDUCE, Preconditioning:  Yes, 
 iter:  1, fnrm:  3.75E-01, Omega: -7.559398621991431E+00, D: -1.98E+01, D best: -1.98E+01, 
 Optimization: {algorithm: SD, mean alpha:  1.000E+00, max alpha:  1.000E+00, 
>>>>>>> ffa93dbe
    consecutive successes:  1}, 
 Orthogonalization:  Yes, communication strategy kernel: ALLREDUCE, 
 reconstruct kernel:  Yes}
   -  { #-------------------------------------------------------------------------- iter: 2
 target function: ENERGY, Hamiltonian Applied:  Yes, 
<<<<<<< HEAD
 Energies: {Ekin:  1.92199176826E+01, Epot: -1.91063090652E+01, Enl:  2.15752316514}, 
 Orthoconstraint:  Yes, communication strategy kernel: ALLREDUCE, Preconditioning:  Yes, 
 iter:  2, fnrm:  2.15E-01, Omega: -9.033896688335208, D: -1.47, D best: -1.47, 
 Optimization: {algorithm: SD, mean alpha:  6.0E-01, max alpha:  6.0E-01, 
=======
 Energies: {Ekin:  1.92199176825E+01, Epot: -1.91063090651E+01, Enl:  2.15752316513E+00}, 
 Orthoconstraint:  Yes, communication strategy kernel: ALLREDUCE, Preconditioning:  Yes, 
 iter:  2, fnrm:  2.15E-01, Omega: -9.033896688308591E+00, D: -1.47E+00, D best: -1.47E+00, 
 Optimization: {algorithm: SD, mean alpha:  6.000E-01, max alpha:  6.000E-01, 
>>>>>>> ffa93dbe
    consecutive successes:  2}, 
 Orthogonalization:  Yes, communication strategy kernel: ALLREDUCE, 
 reconstruct kernel:  Yes}
   -  { #-------------------------------------------------------------------------- iter: 3
 target function: ENERGY, Hamiltonian Applied:  Yes, 
<<<<<<< HEAD
 Energies: {Ekin:  1.89673711745E+01, Epot: -1.90205872288E+01, Enl:  2.24828757582}, 
 Orthoconstraint:  Yes, communication strategy kernel: ALLREDUCE, Preconditioning:  Yes, 
 iter:  3, fnrm:  7.9E-02, Omega: -9.206255706276881, D: -1.72E-01, D best: -1.72E-01, 
 exit criterion: net number of iterations}
   -  &final_supfun002  { #-------------------------------------------------------- iter: 3
 target function: ENERGY, 
 Energies: {Ekin:  1.89673711745E+01, Epot: -1.90205872288E+01, Enl:  2.24828757582}, 
 iter:  3, fnrm:  7.9E-02, Omega: -9.206255706276881, D: -1.72E-01, D best: -1.72E-01}
      #Support functions created
    #=================================================================== kernel optimization
 - kernel optimization: &it_kernel002
   -  #-------------------------------------------------------------------- kernel iter: 1
       Kernel update:
         max dev from unity            :  1.18E-02
         Hamiltonian application required:  No
         method                        : directmin
         expansion coefficients optimization: &it_coeff002_001_001
         -  { #---------------------------------------------------------------- it coeff: 1
 calculate density kernel, communication strategy: ALLREDUCE, 
 DIIS weights: [ 1.0,  1.0], communication strategy kernel: ALLREDUCE, method: DminDIIS, 
 iter:  1, fnrm:  3.47E-02, eBS: -3.58088705210369529, D: -9.145E-01}
         -  { #---------------------------------------------------------------- it coeff: 2
 calculate density kernel, communication strategy: ALLREDUCE, 
 DIIS weights: [ 3.21E-02,  9.68E-01, -3.61E-04], communication strategy kernel: ALLREDUCE, 
            method: DminDIIS, 
 iter:  2, fnrm:  8.55E-03, eBS: -4.49537730514370804, D: -9.242E-05}
         -  { #---------------------------------------------------------------- it coeff: 3
 calculate density kernel, communication strategy: ALLREDUCE, 
 DIIS weights: [-4.25E-02,  2.8E-01,  7.63E-01, -6.88E-05], 
          communication strategy kernel: ALLREDUCE, method: DminDIIS, 
 iter:  3, fnrm:  4.95E-03, eBS: -4.49546972707316961, D: -3.981E-05}
         -  { #---------------------------------------------------------------- it coeff: 4
 calculate density kernel, communication strategy: ALLREDUCE, 
 DIIS weights: [-1.24E-02, -1.27E-01,  1.22E-01,  1.02, -1.69E-05], 
           communication strategy kernel: ALLREDUCE, method: DminDIIS, 
 iter:  4, fnrm:  2.26E-03, eBS: -4.49550953466437342, D: -3.502E-06}
         -  { #---------------------------------------------------------------- it coeff: 5
 calculate density kernel, communication strategy: ALLREDUCE, 
 DIIS weights: [-1.2E-01, -1.47E-01,  3.74E-01,  8.93E-01, -1.89E-06], 
          communication strategy kernel: ALLREDUCE, method: DminDIIS, 
 iter:  5, fnrm:  1.17E-03, eBS: -4.49551303708884387, D: -1.985E-06}
         -  { #---------------------------------------------------------------- it coeff: 6
 calculate density kernel, communication strategy: ALLREDUCE, 
 DIIS weights: [-2.72E-02, -5.53E-02,  1.23E-01,  9.6E-01, -4.33E-07], 
           communication strategy kernel: ALLREDUCE, method: DminDIIS, 
 iter:  6, fnrm:  3.46E-04, eBS: -4.49551502239906586, D: -1.076E-07}
         Coefficients available        :  Yes
       Hamiltonian update: {
 Energies: {Ekin:  2.11633224244E+01, Epot: -2.07065999111E+01, Enl:  2.54679294482, 
              EH:  3.07240148092E+01,  EXC: -5.32399676072, EvXC: -6.95168294587}, 
    Total charge:  1.599999983255E+01, 
 Poisson Solver: {BC: Free, Box:  [  97,  97,  155 ], MPI tasks:  3}}
        #Eigenvalues and New Occupation Numbers
       Orbitals: [
 {e: -5.0E-01, f:  2.0},  # 00001
 {e: -5.0E-01, f:  2.0},  # 00002
 {e: -5.0E-01, f:  2.0},  # 00003
 {e: -5.0E-01, f:  2.0},  # 00004
 {e: -5.0E-01, f:  2.0},  # 00005
 {e: -5.0E-01, f:  2.0},  # 00006
 {e: -5.0E-01, f:  2.0},  # 00007
 {e: -5.0E-01, f:  2.0}] # 00008
       summary: [ {kernel optimization: DMIN, mixing quantity: DENS, mix hist:  0, 
 iter:  1, delta:  1.92E-06, energy: -9.07205799086849751, D: -9.125E-01}]
   -  #-------------------------------------------------------------------- kernel iter: 2
       Kernel update:
         max dev from unity            :  1.18E-02
         Hamiltonian application required:  Yes
         method                        : directmin
         expansion coefficients optimization: &it_coeff002_001_002
         -  { #---------------------------------------------------------------- it coeff: 1
 calculate density kernel, communication strategy: ALLREDUCE, 
 DIIS weights: [-5.73E-02,  6.99E-02,  9.88E-01, -5.04E-04, -4.88E-07], 
           communication strategy kernel: ALLREDUCE, method: DminDIIS, 
 iter:  1, fnrm:  8.53E-02, eBS: -4.49551512996933234, D: -8.448E-01}
         -  { #---------------------------------------------------------------- it coeff: 2
 calculate density kernel, communication strategy: ALLREDUCE, 
 DIIS weights: [ 6.88E-02,  9.32E-01, -5.39E-01,  5.38E-01, -5.52E-07], 
           communication strategy kernel: ALLREDUCE, method: DminDIIS, 
 iter:  2, fnrm:  8.54E-02, eBS: -5.34036400445648418, D:  1.347E-05}
         -  { #---------------------------------------------------------------- it coeff: 3
 calculate density kernel, communication strategy: ALLREDUCE, 
 DIIS weights: [ 1.0, -4.86E-01,  6.86E-01, -2.01E-01, -5.83E-07], 
      communication strategy kernel: ALLREDUCE, method: DminDIIS, 
 iter:  3, fnrm:  8.54E-02, eBS: -5.34035053200747001, D: -1.121E-05}
         -  { #---------------------------------------------------------------- it coeff: 4
 calculate density kernel, communication strategy: ALLREDUCE, 
 DIIS weights: [ 6.21E+02, -3.48E+02, -3.24E+02,  5.18E+01, -1.71E-02], 
           communication strategy kernel: ALLREDUCE, method: DminDIIS, 
 iter:  4, fnrm:  8.54E-02, eBS: -5.34036174462985702, D: -2.941E-02}
         -  { #---------------------------------------------------------------- it coeff: 5
 calculate density kernel, communication strategy: ALLREDUCE, 
 DIIS weights: [-2.03E+02,  4.11E+02, -2.07E+02,  1.02, -4.52E-04], 
           communication strategy kernel: ALLREDUCE, method: DminDIIS, 
 iter:  5, fnrm:  2.39E-02, eBS: -5.36977639649363869, D: -7.698E-04}
         -  { #---------------------------------------------------------------- it coeff: 6
 calculate density kernel, communication strategy: ALLREDUCE, 
 DIIS weights: [-6.19E-01,  6.04E-01,  6.72E-02,  9.48E-01, -8.64E-05], 
           communication strategy kernel: ALLREDUCE, method: DminDIIS, 
 iter:  6, fnrm:  4.75E-03, eBS: -5.37054618553844776, D: -3.167E-05}
         Kohn-Sham residue             :  6.525E-02
         Coefficients available        :  Yes
       Hamiltonian update: {
 Energies: {Ekin:  1.89673711745E+01, Epot: -1.95614269364E+01, Enl:  2.24828757582, 
              EH:  2.96497713328E+01,  EXC: -4.77788691423, EvXC: -6.23405799079}, 
    Total charge:  1.599999981409E+01, 
 Poisson Solver: {BC: Free, Box:  [  97,  97,  155 ], MPI tasks:  3}}
        #Eigenvalues and New Occupation Numbers
       Orbitals: [
 {e: -5.0E-01, f:  2.0},  # 00001
 {e: -5.0E-01, f:  2.0},  # 00002
 {e: -5.0E-01, f:  2.0},  # 00003
 {e: -5.0E-01, f:  2.0},  # 00004
 {e: -5.0E-01, f:  2.0},  # 00005
 {e: -5.0E-01, f:  2.0},  # 00006
 {e: -5.0E-01, f:  2.0},  # 00007
 {e: -5.0E-01, f:  2.0}] # 00008
       summary: [ {kernel optimization: DMIN, mixing quantity: DENS, mix hist:  0, 
 iter:  2, delta:  5.82E-07, energy: -9.04439234616382848, D:  2.767E-02}]
   -  #-------------------------------------------------------------------- kernel iter: 3
       Kernel update:
         max dev from unity            :  1.18E-02
         Hamiltonian application required:  Yes
         method                        : directmin
         expansion coefficients optimization: &it_coeff002_001_003
         -  { #---------------------------------------------------------------- it coeff: 1
 calculate density kernel, communication strategy: ALLREDUCE, 
 DIIS weights: [ 1.24E-01,  2.44E-02,  6.05E-01,  2.47E-01, -3.56E-05], 
           communication strategy kernel: ALLREDUCE, method: DminDIIS, 
 iter:  1, fnrm:  4.78E-02, eBS: -5.37057785302841673, D: -1.983E-01}
         -  { #---------------------------------------------------------------- it coeff: 2
 calculate density kernel, communication strategy: ALLREDUCE, 
 DIIS weights: [ 4.14E-02,  6.23E-01, -8.96E-01,  1.23, -5.88E-05], 
           communication strategy kernel: ALLREDUCE, method: DminDIIS, 
 iter:  2, fnrm:  3.59E-02, eBS: -5.5689134305725787, D: -1.18E-03}
         -  { #---------------------------------------------------------------- it coeff: 3
 calculate density kernel, communication strategy: ALLREDUCE, 
 DIIS weights: [ 2.76E-01, -1.6,  7.3E-01,  1.59, -1.58E-05], 
      communication strategy kernel: ALLREDUCE, method: DminDIIS, 
 iter:  3, fnrm:  3.19E-02, eBS: -5.57009302082952651, D: -3.449E-03}
         -  { #---------------------------------------------------------------- it coeff: 4
 calculate density kernel, communication strategy: ALLREDUCE, 
 DIIS weights: [-1.21E-01, -6.01E-01,  2.58E-01,  1.46, -6.16E-06], 
           communication strategy kernel: ALLREDUCE, method: DminDIIS, 
 iter:  4, fnrm:  1.31E-02, eBS: -5.5735421195349879, D: -7.047E-04}
         -  { #---------------------------------------------------------------- it coeff: 5
 calculate density kernel, communication strategy: ALLREDUCE, 
 DIIS weights: [-1.59E-01,  1.58E-03,  4.38E-01,  7.2E-01, -8.49E-07], 
           communication strategy kernel: ALLREDUCE, method: DminDIIS, 
 iter:  5, fnrm:  5.95E-04, eBS: -5.57424680460744604, D: -7.251E-07}
         Kohn-Sham residue             :  6.247E-02
         Coefficients available        :  Yes
       Hamiltonian update: {
 Energies: {Ekin:  1.89673711745E+01, Epot: -2.01657845078E+01, Enl:  2.24828757582, 
              EH:  2.94489900126E+01,  EXC: -4.81023958792, EvXC: -6.27680173299}, 
    Total charge:  1.599999982413E+01, 
 Poisson Solver: {BC: Free, Box:  [  97,  97,  155 ], MPI tasks:  3}}
        #Eigenvalues and New Occupation Numbers
       Orbitals: [
 {e: -5.0E-01, f:  2.0},  # 00001
 {e: -5.0E-01, f:  2.0},  # 00002
 {e: -5.0E-01, f:  2.0},  # 00003
 {e: -5.0E-01, f:  2.0},  # 00004
 {e: -5.0E-01, f:  2.0},  # 00005
 {e: -5.0E-01, f:  2.0},  # 00006
 {e: -5.0E-01, f:  2.0},  # 00007
 {e: -5.0E-01, f:  2.0}] # 00008
       summary: [ {kernel optimization: DMIN, mixing quantity: DENS, mix hist:  0, 
 iter:  3, delta:  3.27E-07, energy: -9.03688963413787505, D:  7.503E-03}]
   -  #-------------------------------------------------------------------- kernel iter: 4
       Kernel update:
         max dev from unity            :  1.18E-02
         Hamiltonian application required:  Yes
         method                        : directmin
         expansion coefficients optimization: &it_coeff002_001_004
         -  { #---------------------------------------------------------------- it coeff: 1
 calculate density kernel, communication strategy: ALLREDUCE, 
 DIIS weights: [-5.21E-02,  2.85E-01,  6.95E-01,  7.16E-02, -7.39E-07], 
           communication strategy kernel: ALLREDUCE, method: DminDIIS, 
 iter:  1, fnrm:  2.82E-02, eBS: -5.57424752967098769, D:  1.019E-01}
         -  { #---------------------------------------------------------------- it coeff: 2
 calculate density kernel, communication strategy: ALLREDUCE, 
 DIIS weights: [ 1.89E-01,  6.21E-01, -1.23,  1.42, -5.19E-07], 
           communication strategy kernel: ALLREDUCE, method: DminDIIS, 
 iter:  2, fnrm:  2.62E-02, eBS: -5.47232915833017053, D: -6.404E-04}
         -  { #---------------------------------------------------------------- it coeff: 3
 calculate density kernel, communication strategy: ALLREDUCE, 
 DIIS weights: [ 7.45E-01, -1.26,  2.46E-01,  1.27, -8.2E-07], 
       communication strategy kernel: ALLREDUCE, method: DminDIIS, 
 iter:  3, fnrm:  2.29E-02, eBS: -5.47296950843428576, D: -3.221E-04}
         -  { #---------------------------------------------------------------- it coeff: 4
 calculate density kernel, communication strategy: ALLREDUCE, 
 DIIS weights: [-2.49, -6.98E-01,  3.11E-01,  3.88, -5.95E-06], 
       communication strategy kernel: ALLREDUCE, method: DminDIIS, 
 iter:  4, fnrm:  2.1E-02, eBS: -5.47329164698643211, D: -1.743E-03}
         -  { #---------------------------------------------------------------- it coeff: 5
 calculate density kernel, communication strategy: ALLREDUCE, 
 DIIS weights: [-8.03E-01, -1.2,  2.3,  6.98E-01, -6.75E-07], 
      communication strategy kernel: ALLREDUCE, method: DminDIIS, 
 iter:  5, fnrm:  6.53E-04, eBS: -5.47503501385208047, D: -1.675E-06}
         Kohn-Sham residue             :  6.373E-02
         Coefficients available        :  Yes
       Hamiltonian update: {
 Energies: {Ekin:  1.89673711745E+01, Epot: -1.9831815283E+01, Enl:  2.24828757582, 
              EH:  2.95397625489E+01,  EXC: -4.79079228785, EvXC: -6.25111834949}, 
    Total charge:  1.599999981869E+01, 
 Poisson Solver: {BC: Free, Box:  [  97,  97,  155 ], MPI tasks:  3}}
        #Eigenvalues and New Occupation Numbers
       Orbitals: [
 {e: -5.0E-01, f:  2.0},  # 00001
 {e: -5.0E-01, f:  2.0},  # 00002
 {e: -5.0E-01, f:  2.0},  # 00003
 {e: -5.0E-01, f:  2.0},  # 00004
 {e: -5.0E-01, f:  2.0},  # 00005
 {e: -5.0E-01, f:  2.0},  # 00006
 {e: -5.0E-01, f:  2.0},  # 00007
 {e: -5.0E-01, f:  2.0}] # 00008
       summary: [ {kernel optimization: DMIN, mixing quantity: DENS, mix hist:  0, 
 iter:  4, delta:  1.88E-07, energy: -9.03468741288290644, D:  2.202E-03}]
   -  #-------------------------------------------------------------------- kernel iter: 5
       Kernel update:
         max dev from unity            :  1.18E-02
         Hamiltonian application required:  Yes
         method                        : directmin
         expansion coefficients optimization: &it_coeff002_001_005
         -  { #---------------------------------------------------------------- it coeff: 1
 calculate density kernel, communication strategy: ALLREDUCE, 
 DIIS weights: [-1.67,  1.92,  6.37E-01,  1.2E-01, -5.74E-07], 
   communication strategy kernel: ALLREDUCE, method: DminDIIS, 
 iter:  1, fnrm:  1.67E-02, eBS: -5.4750366887169637, D: -4.753E-02}
         -  { #---------------------------------------------------------------- it coeff: 2
 calculate density kernel, communication strategy: ALLREDUCE, 
 DIIS weights: [ 1.18E-01,  5.32E-01, -1.33,  1.68, -4.78E-07], 
           communication strategy kernel: ALLREDUCE, method: DminDIIS, 
 iter:  2, fnrm:  1.47E-02, eBS: -5.52256747653571978, D: -3.74E-04}
         -  { #---------------------------------------------------------------- it coeff: 3
 calculate density kernel, communication strategy: ALLREDUCE, 
 DIIS weights: [ 4.65E-01, -1.88,  1.32,  1.09, -2.68E-07], 
       communication strategy kernel: ALLREDUCE, method: DminDIIS, 
 iter:  3, fnrm:  1.09E-02, eBS: -5.52294143709056673, D: -2.268E-04}
         -  { #---------------------------------------------------------------- it coeff: 4
 calculate density kernel, communication strategy: ALLREDUCE, 
 DIIS weights: [-7.29E-01, -1.75E-01, -1.99E-02,  1.92, -3.0E-07], 
           communication strategy kernel: ALLREDUCE, method: DminDIIS, 
 iter:  4, fnrm:  7.77E-03, eBS: -5.52316823514897148, D: -2.327E-04}
         -  { #---------------------------------------------------------------- it coeff: 5
 calculate density kernel, communication strategy: ALLREDUCE, 
 DIIS weights: [-2.06E-01, -1.45E-01,  5.93E-01,  7.58E-01, -4.01E-08], 
           communication strategy kernel: ALLREDUCE, method: DminDIIS, 
 iter:  5, fnrm:  1.24E-04, eBS: -5.52340097838935939, D: -2.028E-08}
         Kohn-Sham residue             :  6.285E-02
         Coefficients available        :  Yes
       Hamiltonian update: {
 Energies: {Ekin:  1.89673711745E+01, Epot: -2.0025817731E+01, Enl:  2.24828757582, 
              EH:  2.94938130334E+01,  EXC: -4.80071971121, EvXC: -6.26423076438}, 
    Total charge:  1.599999982165E+01, 
 Poisson Solver: {BC: Free, Box:  [  97,  97,  155 ], MPI tasks:  3}}
        #Eigenvalues and New Occupation Numbers
       Orbitals: [
 {e: -5.0E-01, f:  2.0},  # 00001
 {e: -5.0E-01, f:  2.0},  # 00002
 {e: -5.0E-01, f:  2.0},  # 00003
 {e: -5.0E-01, f:  2.0},  # 00004
 {e: -5.0E-01, f:  2.0},  # 00005
 {e: -5.0E-01, f:  2.0},  # 00006
 {e: -5.0E-01, f:  2.0},  # 00007
 {e: -5.0E-01, f:  2.0}] # 00008
       summary: [ {kernel optimization: DMIN, mixing quantity: DENS, mix hist:  0, 
 iter:  5, delta:  1.09E-07, energy: -9.03391721580247875, D:  7.702E-04}]
   -  #-------------------------------------------------------------------- kernel iter: 6
       Kernel update:
         max dev from unity            :  1.18E-02
         Hamiltonian application required:  Yes
         method                        : directmin
         expansion coefficients optimization: &it_coeff002_001_006
         -  { #---------------------------------------------------------------- it coeff: 1
 calculate density kernel, communication strategy: ALLREDUCE, 
 DIIS weights: [-2.06E-01,  3.29E-01,  8.46E-01,  3.1E-02, -5.45E-08], 
           communication strategy kernel: ALLREDUCE, method: DminDIIS, 
 iter:  1, fnrm:  1.01E-02, eBS: -5.52340099866599754, D:  2.297E-02}
         -  { #---------------------------------------------------------------- it coeff: 2
 calculate density kernel, communication strategy: ALLREDUCE, 
 DIIS weights: [ 7.81E-02,  8.11E-01, -1.47,  1.58, -4.25E-08], 
           communication strategy kernel: ALLREDUCE, method: DminDIIS, 
 iter:  2, fnrm:  9.79E-03, eBS: -5.50042696860491809, D: -5.67E-05}
         -  { #---------------------------------------------------------------- it coeff: 3
 calculate density kernel, communication strategy: ALLREDUCE, 
 DIIS weights: [ 8.18E-01, -2.54,  1.51,  1.21, -2.45E-08], 
       communication strategy kernel: ALLREDUCE, method: DminDIIS, 
 iter:  3, fnrm:  9.0E-03, eBS: -5.50048367063395194, D: -4.687E-05}
         -  { #---------------------------------------------------------------- it coeff: 4
 calculate density kernel, communication strategy: ALLREDUCE, 
 DIIS weights: [-5.45,  8.28E-01,  6.51E-01,  4.97, -1.6E-07], 
       communication strategy kernel: ALLREDUCE, method: DminDIIS, 
 iter:  4, fnrm:  8.28E-03, eBS: -5.50053053705662087, D: -2.593E-04}
         -  { #---------------------------------------------------------------- it coeff: 5
 calculate density kernel, communication strategy: ALLREDUCE, 
 DIIS weights: [-7.71E-01, -5.29E-01,  1.49,  8.14E-01, -4.12E-08], 
           communication strategy kernel: ALLREDUCE, method: DminDIIS, 
 iter:  5, fnrm:  1.15E-04, eBS: -5.50078983964006074, D: -6.26E-08}
         Kohn-Sham residue             :  6.334E-02
         Coefficients available        :  Yes
       Hamiltonian update: {
 Energies: {Ekin:  1.89673711745E+01, Epot: -1.99164661267E+01, Enl:  2.24828757582, 
              EH:  2.95143449788E+01,  EXC: -4.7950185636, EvXC: -6.25670256985}, 
    Total charge:  1.599999982004E+01, 
 Poisson Solver: {BC: Free, Box:  [  97,  97,  155 ], MPI tasks:  3}}
        #Eigenvalues and New Occupation Numbers
       Orbitals: [
 {e: -5.0E-01, f:  2.0},  # 00001
 {e: -5.0E-01, f:  2.0},  # 00002
 {e: -5.0E-01, f:  2.0},  # 00003
 {e: -5.0E-01, f:  2.0},  # 00004
 {e: -5.0E-01, f:  2.0},  # 00005
 {e: -5.0E-01, f:  2.0},  # 00006
 {e: -5.0E-01, f:  2.0},  # 00007
 {e: -5.0E-01, f:  2.0}] # 00008
       summary: [ {kernel optimization: DMIN, mixing quantity: DENS, mix hist:  0, 
 iter:  6, delta:  6.44E-08, energy: -9.03366511165070918, D:  2.521E-04}]
   -  &final_kernel002  { #-------------------------------------------------------- iter: 7
 summary: [ {kernel optimization: DMIN, mixing quantity: DENS, mix hist:  0, 
 iter:  7, delta:  6.44E-08, energy: -9.03366511165070918, D:  2.521E-04}]}
=======
 Energies: {Ekin:  1.89673711743E+01, Epot: -1.90205872288E+01, Enl:  2.24828757581E+00}, 
 Orthoconstraint:  Yes, communication strategy kernel: ALLREDUCE, Preconditioning:  Yes, 
 iter:  3, fnrm:  7.90E-02, Omega: -9.206255706253796E+00, D: -1.72E-01, D best: -1.72E-01, 
 exit criterion: net number of iterations}
   -  &final_supfun002  { #-------------------------------------------------------- iter: 3
 target function: ENERGY, 
 Energies: {Ekin:  1.89673711743E+01, Epot: -1.90205872288E+01, Enl:  2.24828757581E+00}, 
 iter:  3, fnrm:  7.90E-02, Omega: -9.206255706253796E+00, D: -1.72E-01, D best: -1.72E-01}
      #Support functions created
    #=================================================================== kernel optimization
 - kernel optimization: &it_kernel002
   -  #--------------------------------------------------------------------- kernel iter: 1
     Kernel update:
       max dev from unity              :  1.18E-02
       Hamiltonian application required:  No
       method                          : directmin
       expansion coefficients optimization: &it_coeff002_001_001
       -  { #------------------------------------------------------------------ it coeff: 1
 calculate density kernel, communication strategy: ALLREDUCE, 
 DIIS weights: [ 1.00E+00,  1.00E+00], communication strategy kernel: ALLREDUCE, 
            method: DminDIIS, 
 iter:  1, fnrm:  3.47E-02, eBS: -3.58088705210534552E+00, D: -9.145E-01}
       -  { #------------------------------------------------------------------ it coeff: 2
 calculate density kernel, communication strategy: ALLREDUCE, 
 DIIS weights: [ 3.21E-02,  9.68E-01, -3.61E-04], communication strategy kernel: ALLREDUCE, 
            method: DminDIIS, 
 iter:  2, fnrm:  8.55E-03, eBS: -4.49537730514432887E+00, D: -9.242E-05}
       -  { #------------------------------------------------------------------ it coeff: 3
 calculate density kernel, communication strategy: ALLREDUCE, 
 DIIS weights: [-4.25E-02,  2.80E-01,  7.63E-01, -6.88E-05], 
           communication strategy kernel: ALLREDUCE, method: DminDIIS, 
 iter:  3, fnrm:  4.95E-03, eBS: -4.49546972707375669E+00, D: -3.981E-05}
       -  { #------------------------------------------------------------------ it coeff: 4
 calculate density kernel, communication strategy: ALLREDUCE, 
 DIIS weights: [-1.24E-02, -1.27E-01,  1.22E-01,  1.02E+00, -1.69E-05], 
           communication strategy kernel: ALLREDUCE, method: DminDIIS, 
 iter:  4, fnrm:  2.26E-03, eBS: -4.49550953466567549E+00, D: -3.502E-06}
       -  { #------------------------------------------------------------------ it coeff: 5
 calculate density kernel, communication strategy: ALLREDUCE, 
 DIIS weights: [-1.20E-01, -1.47E-01,  3.74E-01,  8.93E-01, -1.89E-06], 
           communication strategy kernel: ALLREDUCE, method: DminDIIS, 
 iter:  5, fnrm:  1.17E-03, eBS: -4.49551303709024630E+00, D: -1.985E-06}
       -  { #------------------------------------------------------------------ it coeff: 6
 calculate density kernel, communication strategy: ALLREDUCE, 
 DIIS weights: [-2.72E-02, -5.53E-02,  1.23E-01,  9.60E-01, -4.33E-07], 
           communication strategy kernel: ALLREDUCE, method: DminDIIS, 
 iter:  6, fnrm:  3.46E-04, eBS: -4.49551502240047807E+00, D: -1.076E-07}
       Coefficients available          :  Yes
     Hamiltonian update: {
 Energies: {Ekin:  2.11633224243E+01, Epot: -2.07065999111E+01, Enl:  2.54679294482E+00, 
              EH:  3.07240148092E+01,  EXC: -5.32399676072E+00, EvXC: -6.95168294587E+00}, 
    Total charge:  1.599999983255E+01, 
 Poisson Solver: {BC: Free, Box:  [  97,  97,  155 ], MPI tasks:  4}}
      #Eigenvalues and New Occupation Numbers
     Orbitals: [
 {e: -5.000000000000E-01, f:  2.0000},  # 00001
 {e: -5.000000000000E-01, f:  2.0000},  # 00002
 {e: -5.000000000000E-01, f:  2.0000},  # 00003
 {e: -5.000000000000E-01, f:  2.0000},  # 00004
 {e: -5.000000000000E-01, f:  2.0000},  # 00005
 {e: -5.000000000000E-01, f:  2.0000},  # 00006
 {e: -5.000000000000E-01, f:  2.0000},  # 00007
 {e: -5.000000000000E-01, f:  2.0000}] # 00008
     summary: [ {kernel optimization: DMIN, mixing quantity: DENS, mix hist:  0, 
 iter:  1, delta:  1.92E-06, energy: -9.07205799086023390E+00, D: -9.125E-01}]
   -  #--------------------------------------------------------------------- kernel iter: 2
     Kernel update:
       max dev from unity              :  1.18E-02
       Hamiltonian application required:  Yes
       method                          : directmin
       expansion coefficients optimization: &it_coeff002_001_002
       -  { #------------------------------------------------------------------ it coeff: 1
 calculate density kernel, communication strategy: ALLREDUCE, 
 DIIS weights: [-5.73E-02,  6.99E-02,  9.88E-01, -5.04E-04, -4.88E-07], 
           communication strategy kernel: ALLREDUCE, method: DminDIIS, 
 iter:  1, fnrm:  8.53E-02, eBS: -4.49551512997074543E+00, D: -8.448E-01}
       -  { #------------------------------------------------------------------ it coeff: 2
 calculate density kernel, communication strategy: ALLREDUCE, 
 DIIS weights: [ 6.88E-02,  9.32E-01, -5.39E-01,  5.38E-01, -5.52E-07], 
           communication strategy kernel: ALLREDUCE, method: DminDIIS, 
 iter:  2, fnrm:  8.54E-02, eBS: -5.34036400439936898E+00, D:  1.347E-05}
       -  { #------------------------------------------------------------------ it coeff: 3
 calculate density kernel, communication strategy: ALLREDUCE, 
 DIIS weights: [ 1.00E+00, -4.86E-01,  6.86E-01, -2.01E-01, -5.83E-07], 
           communication strategy kernel: ALLREDUCE, method: DminDIIS, 
 iter:  3, fnrm:  8.54E-02, eBS: -5.34035053195065235E+00, D: -1.121E-05}
       -  { #------------------------------------------------------------------ it coeff: 4
 calculate density kernel, communication strategy: ALLREDUCE, 
 DIIS weights: [ 6.21E+02, -3.48E+02, -3.24E+02,  5.18E+01, -1.71E-02], 
           communication strategy kernel: ALLREDUCE, method: DminDIIS, 
 iter:  4, fnrm:  8.54E-02, eBS: -5.34036174457300028E+00, D: -2.941E-02}
       -  { #------------------------------------------------------------------ it coeff: 5
 calculate density kernel, communication strategy: ALLREDUCE, 
 DIIS weights: [-2.03E+02,  4.11E+02, -2.07E+02,  1.02E+00, -4.52E-04], 
           communication strategy kernel: ALLREDUCE, method: DminDIIS, 
 iter:  5, fnrm:  2.39E-02, eBS: -5.36977639642180105E+00, D: -7.698E-04}
       -  { #------------------------------------------------------------------ it coeff: 6
 calculate density kernel, communication strategy: ALLREDUCE, 
 DIIS weights: [-6.19E-01,  6.04E-01,  6.72E-02,  9.48E-01, -8.64E-05], 
           communication strategy kernel: ALLREDUCE, method: DminDIIS, 
 iter:  6, fnrm:  4.75E-03, eBS: -5.37054618548171359E+00, D: -3.167E-05}
       Kohn-Sham residue               :  6.525E-02
       Coefficients available          :  Yes
     Hamiltonian update: {
 Energies: {Ekin:  1.89673711743E+01, Epot: -1.95614269364E+01, Enl:  2.24828757581E+00, 
              EH:  2.96497713329E+01,  EXC: -4.77788691424E+00, EvXC: -6.23405799080E+00}, 
    Total charge:  1.599999981409E+01, 
 Poisson Solver: {BC: Free, Box:  [  97,  97,  155 ], MPI tasks:  4}}
      #Eigenvalues and New Occupation Numbers
     Orbitals: [
 {e: -5.000000000000E-01, f:  2.0000},  # 00001
 {e: -5.000000000000E-01, f:  2.0000},  # 00002
 {e: -5.000000000000E-01, f:  2.0000},  # 00003
 {e: -5.000000000000E-01, f:  2.0000},  # 00004
 {e: -5.000000000000E-01, f:  2.0000},  # 00005
 {e: -5.000000000000E-01, f:  2.0000},  # 00006
 {e: -5.000000000000E-01, f:  2.0000},  # 00007
 {e: -5.000000000000E-01, f:  2.0000}] # 00008
     summary: [ {kernel optimization: DMIN, mixing quantity: DENS, mix hist:  0, 
 iter:  2, delta:  5.82E-07, energy: -9.04439234615423615E+00, D:  2.767E-02}]
   -  #--------------------------------------------------------------------- kernel iter: 3
     Kernel update:
       max dev from unity              :  1.18E-02
       Hamiltonian application required:  Yes
       method                          : directmin
       expansion coefficients optimization: &it_coeff002_001_003
       -  { #------------------------------------------------------------------ it coeff: 1
 calculate density kernel, communication strategy: ALLREDUCE, 
 DIIS weights: [ 1.24E-01,  2.44E-02,  6.05E-01,  2.47E-01, -3.56E-05], 
           communication strategy kernel: ALLREDUCE, method: DminDIIS, 
 iter:  1, fnrm:  4.78E-02, eBS: -5.37057785297274037E+00, D: -1.983E-01}
       -  { #------------------------------------------------------------------ it coeff: 2
 calculate density kernel, communication strategy: ALLREDUCE, 
 DIIS weights: [ 4.14E-02,  6.23E-01, -8.96E-01,  1.23E+00, -5.88E-05], 
           communication strategy kernel: ALLREDUCE, method: DminDIIS, 
 iter:  2, fnrm:  3.59E-02, eBS: -5.56891343055910237E+00, D: -1.180E-03}
       -  { #------------------------------------------------------------------ it coeff: 3
 calculate density kernel, communication strategy: ALLREDUCE, 
 DIIS weights: [ 2.76E-01, -1.60E+00,  7.30E-01,  1.59E+00, -1.58E-05], 
           communication strategy kernel: ALLREDUCE, method: DminDIIS, 
 iter:  3, fnrm:  3.19E-02, eBS: -5.57009302091439551E+00, D: -3.449E-03}
       -  { #------------------------------------------------------------------ it coeff: 4
 calculate density kernel, communication strategy: ALLREDUCE, 
 DIIS weights: [-1.21E-01, -6.01E-01,  2.58E-01,  1.46E+00, -6.16E-06], 
           communication strategy kernel: ALLREDUCE, method: DminDIIS, 
 iter:  4, fnrm:  1.31E-02, eBS: -5.57354211955693035E+00, D: -7.047E-04}
       -  { #------------------------------------------------------------------ it coeff: 5
 calculate density kernel, communication strategy: ALLREDUCE, 
 DIIS weights: [-1.59E-01,  1.58E-03,  4.38E-01,  7.20E-01, -8.49E-07], 
           communication strategy kernel: ALLREDUCE, method: DminDIIS, 
 iter:  5, fnrm:  5.95E-04, eBS: -5.57424680458442801E+00, D: -7.251E-07}
       Kohn-Sham residue               :  6.247E-02
       Coefficients available          :  Yes
     Hamiltonian update: {
 Energies: {Ekin:  1.89673711743E+01, Epot: -2.01657845078E+01, Enl:  2.24828757581E+00, 
              EH:  2.94489900127E+01,  EXC: -4.81023958793E+00, EvXC: -6.27680173300E+00}, 
    Total charge:  1.599999982413E+01, 
 Poisson Solver: {BC: Free, Box:  [  97,  97,  155 ], MPI tasks:  4}}
      #Eigenvalues and New Occupation Numbers
     Orbitals: [
 {e: -5.000000000000E-01, f:  2.0000},  # 00001
 {e: -5.000000000000E-01, f:  2.0000},  # 00002
 {e: -5.000000000000E-01, f:  2.0000},  # 00003
 {e: -5.000000000000E-01, f:  2.0000},  # 00004
 {e: -5.000000000000E-01, f:  2.0000},  # 00005
 {e: -5.000000000000E-01, f:  2.0000},  # 00006
 {e: -5.000000000000E-01, f:  2.0000},  # 00007
 {e: -5.000000000000E-01, f:  2.0000}] # 00008
     summary: [ {kernel optimization: DMIN, mixing quantity: DENS, mix hist:  0, 
 iter:  3, delta:  3.27E-07, energy: -9.03688963412709612E+00, D:  7.503E-03}]
   -  #--------------------------------------------------------------------- kernel iter: 4
     Kernel update:
       max dev from unity              :  1.18E-02
       Hamiltonian application required:  Yes
       method                          : directmin
       expansion coefficients optimization: &it_coeff002_001_004
       -  { #------------------------------------------------------------------ it coeff: 1
 calculate density kernel, communication strategy: ALLREDUCE, 
 DIIS weights: [-5.21E-02,  2.85E-01,  6.95E-01,  7.16E-02, -7.39E-07], 
           communication strategy kernel: ALLREDUCE, method: DminDIIS, 
 iter:  1, fnrm:  2.82E-02, eBS: -5.57424752964796522E+00, D:  1.019E-01}
       -  { #------------------------------------------------------------------ it coeff: 2
 calculate density kernel, communication strategy: ALLREDUCE, 
 DIIS weights: [ 1.89E-01,  6.21E-01, -1.23E+00,  1.42E+00, -5.19E-07], 
           communication strategy kernel: ALLREDUCE, method: DminDIIS, 
 iter:  2, fnrm:  2.62E-02, eBS: -5.47232915827123900E+00, D: -6.404E-04}
       -  { #------------------------------------------------------------------ it coeff: 3
 calculate density kernel, communication strategy: ALLREDUCE, 
 DIIS weights: [ 7.45E-01, -1.26E+00,  2.46E-01,  1.27E+00, -8.20E-07], 
           communication strategy kernel: ALLREDUCE, method: DminDIIS, 
 iter:  3, fnrm:  2.29E-02, eBS: -5.47296950837204754E+00, D: -3.221E-04}
       -  { #------------------------------------------------------------------ it coeff: 4
 calculate density kernel, communication strategy: ALLREDUCE, 
 DIIS weights: [-2.49E+00, -6.98E-01,  3.11E-01,  3.88E+00, -5.95E-06], 
           communication strategy kernel: ALLREDUCE, method: DminDIIS, 
 iter:  4, fnrm:  2.10E-02, eBS: -5.47329164692608039E+00, D: -1.743E-03}
       -  { #------------------------------------------------------------------ it coeff: 5
 calculate density kernel, communication strategy: ALLREDUCE, 
 DIIS weights: [-8.03E-01, -1.20E+00,  2.30E+00,  6.98E-01, -6.75E-07], 
           communication strategy kernel: ALLREDUCE, method: DminDIIS, 
 iter:  5, fnrm:  6.53E-04, eBS: -5.47503501379232382E+00, D: -1.675E-06}
       Kohn-Sham residue               :  6.373E-02
       Coefficients available          :  Yes
     Hamiltonian update: {
 Energies: {Ekin:  1.89673711743E+01, Epot: -1.98318152830E+01, Enl:  2.24828757581E+00, 
              EH:  2.95397625490E+01,  EXC: -4.79079228785E+00, EvXC: -6.25111834949E+00}, 
    Total charge:  1.599999981869E+01, 
 Poisson Solver: {BC: Free, Box:  [  97,  97,  155 ], MPI tasks:  4}}
      #Eigenvalues and New Occupation Numbers
     Orbitals: [
 {e: -5.000000000000E-01, f:  2.0000},  # 00001
 {e: -5.000000000000E-01, f:  2.0000},  # 00002
 {e: -5.000000000000E-01, f:  2.0000},  # 00003
 {e: -5.000000000000E-01, f:  2.0000},  # 00004
 {e: -5.000000000000E-01, f:  2.0000},  # 00005
 {e: -5.000000000000E-01, f:  2.0000},  # 00006
 {e: -5.000000000000E-01, f:  2.0000},  # 00007
 {e: -5.000000000000E-01, f:  2.0000}] # 00008
     summary: [ {kernel optimization: DMIN, mixing quantity: DENS, mix hist:  0, 
 iter:  4, delta:  1.88E-07, energy: -9.03468741287219146E+00, D:  2.202E-03}]
   -  #--------------------------------------------------------------------- kernel iter: 5
     Kernel update:
       max dev from unity              :  1.18E-02
       Hamiltonian application required:  Yes
       method                          : directmin
       expansion coefficients optimization: &it_coeff002_001_005
       -  { #------------------------------------------------------------------ it coeff: 1
 calculate density kernel, communication strategy: ALLREDUCE, 
 DIIS weights: [-1.67E+00,  1.92E+00,  6.37E-01,  1.20E-01, -5.74E-07], 
           communication strategy kernel: ALLREDUCE, method: DminDIIS, 
 iter:  1, fnrm:  1.67E-02, eBS: -5.47503668865726123E+00, D: -4.753E-02}
       -  { #------------------------------------------------------------------ it coeff: 2
 calculate density kernel, communication strategy: ALLREDUCE, 
 DIIS weights: [ 1.18E-01,  5.32E-01, -1.33E+00,  1.68E+00, -4.78E-07], 
           communication strategy kernel: ALLREDUCE, method: DminDIIS, 
 iter:  2, fnrm:  1.47E-02, eBS: -5.52256747650722613E+00, D: -3.740E-04}
       -  { #------------------------------------------------------------------ it coeff: 3
 calculate density kernel, communication strategy: ALLREDUCE, 
 DIIS weights: [ 4.65E-01, -1.88E+00,  1.32E+00,  1.09E+00, -2.68E-07], 
           communication strategy kernel: ALLREDUCE, method: DminDIIS, 
 iter:  3, fnrm:  1.09E-02, eBS: -5.52294143707469054E+00, D: -2.268E-04}
       -  { #------------------------------------------------------------------ it coeff: 4
 calculate density kernel, communication strategy: ALLREDUCE, 
 DIIS weights: [-7.29E-01, -1.75E-01, -1.99E-02,  1.92E+00, -3.00E-07], 
           communication strategy kernel: ALLREDUCE, method: DminDIIS, 
 iter:  4, fnrm:  7.77E-03, eBS: -5.52316823512697130E+00, D: -2.327E-04}
       -  { #------------------------------------------------------------------ it coeff: 5
 calculate density kernel, communication strategy: ALLREDUCE, 
 DIIS weights: [-2.06E-01, -1.45E-01,  5.93E-01,  7.58E-01, -4.01E-08], 
           communication strategy kernel: ALLREDUCE, method: DminDIIS, 
 iter:  5, fnrm:  1.24E-04, eBS: -5.52340097835955834E+00, D: -2.028E-08}
       Kohn-Sham residue               :  6.285E-02
       Coefficients available          :  Yes
     Hamiltonian update: {
 Energies: {Ekin:  1.89673711743E+01, Epot: -2.00258177310E+01, Enl:  2.24828757581E+00, 
              EH:  2.94938130334E+01,  EXC: -4.80071971122E+00, EvXC: -6.26423076439E+00}, 
    Total charge:  1.599999982165E+01, 
 Poisson Solver: {BC: Free, Box:  [  97,  97,  155 ], MPI tasks:  4}}
      #Eigenvalues and New Occupation Numbers
     Orbitals: [
 {e: -5.000000000000E-01, f:  2.0000},  # 00001
 {e: -5.000000000000E-01, f:  2.0000},  # 00002
 {e: -5.000000000000E-01, f:  2.0000},  # 00003
 {e: -5.000000000000E-01, f:  2.0000},  # 00004
 {e: -5.000000000000E-01, f:  2.0000},  # 00005
 {e: -5.000000000000E-01, f:  2.0000},  # 00006
 {e: -5.000000000000E-01, f:  2.0000},  # 00007
 {e: -5.000000000000E-01, f:  2.0000}] # 00008
     summary: [ {kernel optimization: DMIN, mixing quantity: DENS, mix hist:  0, 
 iter:  5, delta:  1.09E-07, energy: -9.03391721579181350E+00, D:  7.702E-04}]
   -  #--------------------------------------------------------------------- kernel iter: 6
     Kernel update:
       max dev from unity              :  1.18E-02
       Hamiltonian application required:  Yes
       method                          : directmin
       expansion coefficients optimization: &it_coeff002_001_006
       -  { #------------------------------------------------------------------ it coeff: 1
 calculate density kernel, communication strategy: ALLREDUCE, 
 DIIS weights: [-2.06E-01,  3.29E-01,  8.46E-01,  3.10E-02, -5.45E-08], 
           communication strategy kernel: ALLREDUCE, method: DminDIIS, 
 iter:  1, fnrm:  1.01E-02, eBS: -5.52340099863619471E+00, D:  2.297E-02}
       -  { #------------------------------------------------------------------ it coeff: 2
 calculate density kernel, communication strategy: ALLREDUCE, 
 DIIS weights: [ 7.81E-02,  8.11E-01, -1.47E+00,  1.58E+00, -4.25E-08], 
           communication strategy kernel: ALLREDUCE, method: DminDIIS, 
 iter:  2, fnrm:  9.79E-03, eBS: -5.50042696855596258E+00, D: -5.670E-05}
       -  { #------------------------------------------------------------------ it coeff: 3
 calculate density kernel, communication strategy: ALLREDUCE, 
 DIIS weights: [ 8.18E-01, -2.54E+00,  1.51E+00,  1.21E+00, -2.45E-08], 
           communication strategy kernel: ALLREDUCE, method: DminDIIS, 
 iter:  3, fnrm:  9.00E-03, eBS: -5.50048367058603027E+00, D: -4.687E-05}
       -  { #------------------------------------------------------------------ it coeff: 4
 calculate density kernel, communication strategy: ALLREDUCE, 
 DIIS weights: [-5.45E+00,  8.28E-01,  6.51E-01,  4.97E+00, -1.60E-07], 
           communication strategy kernel: ALLREDUCE, method: DminDIIS, 
 iter:  4, fnrm:  8.28E-03, eBS: -5.50053053700696548E+00, D: -2.593E-04}
       -  { #------------------------------------------------------------------ it coeff: 5
 calculate density kernel, communication strategy: ALLREDUCE, 
 DIIS weights: [-7.71E-01, -5.29E-01,  1.49E+00,  8.14E-01, -4.12E-08], 
           communication strategy kernel: ALLREDUCE, method: DminDIIS, 
 iter:  5, fnrm:  1.15E-04, eBS: -5.50078983959013712E+00, D: -6.260E-08}
       Kohn-Sham residue               :  6.334E-02
       Coefficients available          :  Yes
     Hamiltonian update: {
 Energies: {Ekin:  1.89673711743E+01, Epot: -1.99164661266E+01, Enl:  2.24828757581E+00, 
              EH:  2.95143449788E+01,  EXC: -4.79501856361E+00, EvXC: -6.25670256986E+00}, 
    Total charge:  1.599999982004E+01, 
 Poisson Solver: {BC: Free, Box:  [  97,  97,  155 ], MPI tasks:  4}}
      #Eigenvalues and New Occupation Numbers
     Orbitals: [
 {e: -5.000000000000E-01, f:  2.0000},  # 00001
 {e: -5.000000000000E-01, f:  2.0000},  # 00002
 {e: -5.000000000000E-01, f:  2.0000},  # 00003
 {e: -5.000000000000E-01, f:  2.0000},  # 00004
 {e: -5.000000000000E-01, f:  2.0000},  # 00005
 {e: -5.000000000000E-01, f:  2.0000},  # 00006
 {e: -5.000000000000E-01, f:  2.0000},  # 00007
 {e: -5.000000000000E-01, f:  2.0000}] # 00008
     summary: [ {kernel optimization: DMIN, mixing quantity: DENS, mix hist:  0, 
 iter:  6, delta:  6.44E-08, energy: -9.03366511164024288E+00, D:  2.521E-04}]
   -  &final_kernel002  { #-------------------------------------------------------- iter: 7
 summary: [ {kernel optimization: DMIN, mixing quantity: DENS, mix hist:  0, 
 iter:  7, delta:  6.44E-08, energy: -9.03366511164024288E+00, D:  2.521E-04}]}
>>>>>>> ffa93dbe
    #================================================================= Summary of both steps
   self consistency summary: &it_sc002
   -  {iter:  2, target function: ENERGY,  #WARNING: support function optimization not converged
 kernel optimization: DIRMIN,  #WARNING: density optimization not converged
<<<<<<< HEAD
 iter high:  2, delta out:  1.698E-06, energy: -9.03366511165070918, D: -8.741E-01}
=======
 iter high:  2, delta out:  1.698E-06, energy: -9.03366511164024288E+00, D: -8.741E-01}
>>>>>>> ffa93dbe
    #========================================================= support function optimization
 - support function optimization: &it_supfun003
   -  { #-------------------------------------------------------------------------- iter: 1
 target function: ENERGY, Hamiltonian Applied:  Yes, 
<<<<<<< HEAD
 Energies: {Ekin:  1.89673711745E+01, Epot: -1.99792978035E+01, Enl:  2.24828757582}, 
 Orthoconstraint:  Yes, communication strategy kernel: ALLREDUCE, Preconditioning:  Yes, 
 iter:  1, fnrm:  8.74E-02, Omega: -9.313790814367987, D: -2.8E-01, D best: -2.8E-01, 
=======
 Energies: {Ekin:  1.89673711743E+01, Epot: -1.99792978035E+01, Enl:  2.24828757581E+00}, 
 Orthoconstraint:  Yes, communication strategy kernel: ALLREDUCE, Preconditioning:  Yes, 
 iter:  1, fnrm:  8.74E-02, Omega: -9.313790814357009E+00, D: -2.80E-01, D best: -2.80E-01, 
>>>>>>> ffa93dbe
 Optimization: {algorithm: SD, mean alpha:  3.725E-01, max alpha:  3.725E-01, 
    consecutive successes:  1}, 
 Orthogonalization:  Yes, communication strategy kernel: ALLREDUCE, 
 reconstruct kernel:  Yes}
   -  { #-------------------------------------------------------------------------- iter: 2
 target function: ENERGY, Hamiltonian Applied:  Yes, 
<<<<<<< HEAD
 Energies: {Ekin:  1.89093085108E+01, Epot: -1.99326814894E+01, Enl:  2.23432166499}, 
 Orthoconstraint:  Yes, communication strategy kernel: ALLREDUCE, Preconditioning:  Yes, 
 iter:  2, fnrm:  6.26E-02, Omega: -9.351299028591594, D: -3.75E-02, D best: -3.75E-02, 
 Optimization: {algorithm: SD, mean alpha:  4.098E-01, max alpha:  4.098E-01, 
=======
 Energies: {Ekin:  1.89093085107E+01, Epot: -1.99326814894E+01, Enl:  2.23432166498E+00}, 
 Orthoconstraint:  Yes, communication strategy kernel: ALLREDUCE, Preconditioning:  Yes, 
 iter:  2, fnrm:  6.26E-02, Omega: -9.351299028582037E+00, D: -3.75E-02, D best: -3.75E-02, 
 Optimization: {algorithm: SD, mean alpha:  4.097E-01, max alpha:  4.097E-01, 
>>>>>>> ffa93dbe
    consecutive successes:  2}, 
 Orthogonalization:  Yes, communication strategy kernel: ALLREDUCE, 
 reconstruct kernel:  Yes}
   -  { #-------------------------------------------------------------------------- iter: 3
 target function: ENERGY, Hamiltonian Applied:  Yes, 
<<<<<<< HEAD
 Energies: {Ekin:  1.88511855172E+01, Epot: -1.98865393819E+01, Enl:  2.22873604511}, 
 Orthoconstraint:  Yes, communication strategy kernel: ALLREDUCE, Preconditioning:  Yes, 
 iter:  3, fnrm:  5.1E-02, Omega: -9.374969398496095, D: -2.37E-02, D best: -2.37E-02, 
 exit criterion: net number of iterations}
   -  &final_supfun003  { #-------------------------------------------------------- iter: 3
 target function: ENERGY, 
 Energies: {Ekin:  1.88511855172E+01, Epot: -1.98865393819E+01, Enl:  2.22873604511}, 
 iter:  3, fnrm:  5.1E-02, Omega: -9.374969398496095, D: -2.37E-02, D best: -2.37E-02}
      #Support functions created
    #=================================================================== kernel optimization
 - kernel optimization: &it_kernel003
   -  #-------------------------------------------------------------------- kernel iter: 1
       Kernel update:
         max dev from unity            :  1.04E-02
         Hamiltonian application required:  No
         method                        : directmin
         expansion coefficients optimization: &it_coeff003_001_001
         -  { #---------------------------------------------------------------- it coeff: 1
 calculate density kernel, communication strategy: ALLREDUCE, 
 DIIS weights: [ 1.0,  1.0], communication strategy kernel: ALLREDUCE, method: DminDIIS, 
 iter:  1, fnrm:  4.31E-03, eBS: -5.50078990224102959, D: -2.013E-02}
         -  { #---------------------------------------------------------------- it coeff: 2
 calculate density kernel, communication strategy: ALLREDUCE, 
 DIIS weights: [ 2.45E-01,  7.55E-01, -1.13E-05], communication strategy kernel: ALLREDUCE, 
            method: DminDIIS, 
 iter:  2, fnrm:  1.99E-03, eBS: -5.52091985534095908, D: -8.633E-06}
         -  { #---------------------------------------------------------------- it coeff: 3
 calculate density kernel, communication strategy: ALLREDUCE, 
 DIIS weights: [-9.65E-02,  5.43E-02,  1.04, -2.02E-06], 
           communication strategy kernel: ALLREDUCE, method: DminDIIS, 
 iter:  3, fnrm:  7.74E-04, eBS: -5.5209284880605356, D: -3.982E-07}
         Coefficients available        :  Yes
       Hamiltonian update: {
 Energies: {Ekin:  1.89673711745E+01, Epot: -1.99164661267E+01, Enl:  2.24828757582, 
              EH:  2.95051646018E+01,  EXC: -4.79804590497, EvXC: -6.26069980142}, 
    Total charge:  1.599999982051E+01, 
 Poisson Solver: {BC: Free, Box:  [  97,  97,  155 ], MPI tasks:  3}}
        #Eigenvalues and New Occupation Numbers
       Orbitals: [
 {e: -5.0E-01, f:  2.0},  # 00001
 {e: -5.0E-01, f:  2.0},  # 00002
 {e: -5.0E-01, f:  2.0},  # 00003
 {e: -5.0E-01, f:  2.0},  # 00004
 {e: -5.0E-01, f:  2.0},  # 00005
 {e: -5.0E-01, f:  2.0},  # 00006
 {e: -5.0E-01, f:  2.0},  # 00007
 {e: -5.0E-01, f:  2.0}] # 00008
       summary: [ {kernel optimization: DMIN, mixing quantity: DENS, mix hist:  0, 
 iter:  1, delta:  1.24E-07, energy: -9.04365382846092203, D: -9.989E-03}]
   -  #-------------------------------------------------------------------- kernel iter: 2
       Kernel update:
         max dev from unity            :  1.04E-02
         Hamiltonian application required:  Yes
         method                        : directmin
         expansion coefficients optimization: &it_coeff003_001_002
         -  { #---------------------------------------------------------------- it coeff: 1
 calculate density kernel, communication strategy: ALLREDUCE, 
 DIIS weights: [-9.04E-02,  5.96E-03,  9.88E-01,  9.61E-02, -1.93E-06], 
           communication strategy kernel: ALLREDUCE, method: DminDIIS, 
 iter:  1, fnrm:  1.67E-03, eBS: -5.52092888622289113, D:  7.875E-02}
         -  { #---------------------------------------------------------------- it coeff: 2
 calculate density kernel, communication strategy: ALLREDUCE, 
 DIIS weights: [-7.6E-02,  2.1E-01, -6.38,  7.25, -7.94E-07], 
         communication strategy kernel: ALLREDUCE, method: DminDIIS, 
 iter:  2, fnrm:  1.5E-03, eBS: -5.44217845803028411, D: -6.745E-06}
         -  { #---------------------------------------------------------------- it coeff: 3
 calculate density kernel, communication strategy: ALLREDUCE, 
 DIIS weights: [-5.95E-02, -1.9,  1.9,  1.06, -1.72E-07], 
      communication strategy kernel: ALLREDUCE, method: DminDIIS, 
 iter:  3, fnrm:  3.73E-04, eBS: -5.44218520288655938, D: -2.745E-07}
         Kohn-Sham residue             :  3.718E-02
         Coefficients available        :  Yes
       Hamiltonian update: {
 Energies: {Ekin:  1.88511855172E+01, Epot: -1.98175416828E+01, Enl:  2.22873604511, 
              EH:  2.95922216814E+01,  EXC: -4.82495648265, EvXC: -6.29615817619}, 
    Total charge:  1.599999982038E+01, 
 Poisson Solver: {BC: Free, Box:  [  97,  97,  155 ], MPI tasks:  3}}
        #Eigenvalues and New Occupation Numbers
       Orbitals: [
 {e: -5.0E-01, f:  2.0},  # 00001
 {e: -5.0E-01, f:  2.0},  # 00002
 {e: -5.0E-01, f:  2.0},  # 00003
 {e: -5.0E-01, f:  2.0},  # 00004
 {e: -5.0E-01, f:  2.0},  # 00005
 {e: -5.0E-01, f:  2.0},  # 00006
 {e: -5.0E-01, f:  2.0},  # 00007
 {e: -5.0E-01, f:  2.0}] # 00008
       summary: [ {kernel optimization: DMIN, mixing quantity: DENS, mix hist:  0, 
 iter:  2, delta:  6.81E-09, energy: -9.04341970213690516, D:  2.341E-04}]
   -  #-------------------------------------------------------------------- kernel iter: 3
       Kernel update:
         max dev from unity            :  1.04E-02
         Hamiltonian application required:  Yes
         method                        : directmin
         expansion coefficients optimization: &it_coeff003_001_003
         -  { #---------------------------------------------------------------- it coeff: 1
 calculate density kernel, communication strategy: ALLREDUCE, 
 DIIS weights: [-1.04,  1.05,  7.96E-01,  1.88E-01, -1.37E-07], 
   communication strategy kernel: ALLREDUCE, method: DminDIIS, 
 iter:  1, fnrm:  6.57E-04, eBS: -5.4421854773431928, D: -2.551E-03}
         Kohn-Sham residue             :  3.718E-02
         Coefficients available        :  Yes
       Hamiltonian update: {
 Energies: {Ekin:  1.88511855172E+01, Epot: -1.98143156306E+01, Enl:  2.22873604511, 
              EH:  2.95897140345E+01,  EXC: -4.82509426808, EvXC: -6.29634115442}, 
    Total charge:  1.599999982041E+01, 
 Poisson Solver: {BC: Free, Box:  [  97,  97,  155 ], MPI tasks:  3}}
        #Eigenvalues and New Occupation Numbers
       Orbitals: [
 {e: -5.0E-01, f:  2.0},  # 00001
 {e: -5.0E-01, f:  2.0},  # 00002
 {e: -5.0E-01, f:  2.0},  # 00003
 {e: -5.0E-01, f:  2.0},  # 00004
 {e: -5.0E-01, f:  2.0},  # 00005
 {e: -5.0E-01, f:  2.0},  # 00006
 {e: -5.0E-01, f:  2.0},  # 00007
 {e: -5.0E-01, f:  2.0}] # 00008
       summary: [ {kernel optimization: DMIN, mixing quantity: DENS, mix hist:  0, 
 iter:  3, delta:  1.14E-09, energy: -9.0434180024952191, D:  1.7E-06}]
   -  #-------------------------------------------------------------------- kernel iter: 4
       Kernel update:
         max dev from unity            :  1.04E-02
         Hamiltonian application required:  Yes
         method                        : directmin
         expansion coefficients optimization: &it_coeff003_001_004
         -  { #---------------------------------------------------------------- it coeff: 1
 calculate density kernel, communication strategy: ALLREDUCE, 
 DIIS weights: [-2.03E-02,  6.48E-02, -1.05,  2.0, -2.95E-08], 
           communication strategy kernel: ALLREDUCE, method: DminDIIS, 
 iter:  1, fnrm:  3.47E-04, eBS: -5.44473661745757642, D:  4.483E-04}
         Kohn-Sham residue             :  3.718E-02
         Coefficients available        :  Yes
       Hamiltonian update: {
 Energies: {Ekin:  1.88511855172E+01, Epot: -1.98146045063E+01, Enl:  2.22873604511, 
              EH:  2.95901472551E+01,  EXC: -4.82504661588, EvXC: -6.29627809679}, 
    Total charge:  1.599999982043E+01, 
 Poisson Solver: {BC: Free, Box:  [  97,  97,  155 ], MPI tasks:  3}}
        #Eigenvalues and New Occupation Numbers
       Orbitals: [
 {e: -5.0E-01, f:  2.0},  # 00001
 {e: -5.0E-01, f:  2.0},  # 00002
 {e: -5.0E-01, f:  2.0},  # 00003
 {e: -5.0E-01, f:  2.0},  # 00004
 {e: -5.0E-01, f:  2.0},  # 00005
 {e: -5.0E-01, f:  2.0},  # 00006
 {e: -5.0E-01, f:  2.0},  # 00007
 {e: -5.0E-01, f:  2.0}] # 00008
       summary: [ {kernel optimization: DMIN, mixing quantity: DENS, mix hist:  0, 
 iter:  4, delta:  1.22E-09, energy: -9.04341830323823714, D: -3.007E-07}]
   -  #-------------------------------------------------------------------- kernel iter: 5
       Kernel update:
         max dev from unity            :  1.04E-02
         Hamiltonian application required:  Yes
         method                        : directmin
         expansion coefficients optimization: &it_coeff003_001_005
         -  { #---------------------------------------------------------------- it coeff: 1
 calculate density kernel, communication strategy: ALLREDUCE, 
 DIIS weights: [-1.09E-01, -4.29E-01,  6.9E-01,  8.47E-01, -4.79E-09], 
           communication strategy kernel: ALLREDUCE, method: DminDIIS, 
 iter:  1, fnrm:  5.08E-05, eBS: -5.44428829217237364, D:  4.461E-04}
         Kohn-Sham residue             :  3.718E-02
         Coefficients available        :  Yes
       Hamiltonian update: {
 Energies: {Ekin:  1.88511855172E+01, Epot: -1.98150905205E+01, Enl:  2.22873604511, 
              EH:  2.95905772611E+01,  EXC: -4.82499711875, EvXC: -6.29621261772}, 
    Total charge:  1.599999982044E+01, 
 Poisson Solver: {BC: Free, Box:  [  97,  97,  155 ], MPI tasks:  3}}
        #Eigenvalues and New Occupation Numbers
       Orbitals: [
 {e: -5.0E-01, f:  2.0},  # 00001
 {e: -5.0E-01, f:  2.0},  # 00002
 {e: -5.0E-01, f:  2.0},  # 00003
 {e: -5.0E-01, f:  2.0},  # 00004
 {e: -5.0E-01, f:  2.0},  # 00005
 {e: -5.0E-01, f:  2.0},  # 00006
 {e: -5.0E-01, f:  2.0},  # 00007
 {e: -5.0E-01, f:  2.0}] # 00008
       summary: [ {kernel optimization: DMIN, mixing quantity: DENS, mix hist:  0, 
 iter:  5, delta:  3.12E-10, energy: -9.04341822332814971, D:  7.991E-08}]
   -  #-------------------------------------------------------------------- kernel iter: 6
       Kernel update:
         max dev from unity            :  1.04E-02
         Hamiltonian application required:  Yes
         method                        : directmin
         expansion coefficients optimization: &it_coeff003_001_006
         -  { #---------------------------------------------------------------- it coeff: 1
 calculate density kernel, communication strategy: ALLREDUCE, 
 DIIS weights: [ 2.21E-01, -2.84E-01,  1.45E-01,  9.18E-01, -1.54E-09], 
           communication strategy kernel: ALLREDUCE, method: DminDIIS, 
 iter:  1, fnrm:  5.89E-05, eBS: -5.44384222435537346, D:  1.386E-04}
         Kohn-Sham residue             :  3.718E-02
         Coefficients available        :  Yes
       Hamiltonian update: {
 Energies: {Ekin:  1.88511855172E+01, Epot: -1.98150386571E+01, Enl:  2.22873604511, 
              EH:  2.95907115723E+01,  EXC: -4.82498397555, EvXC: -6.29619522544}, 
    Total charge:  1.599999982043E+01, 
 Poisson Solver: {BC: Free, Box:  [  97,  97,  155 ], MPI tasks:  3}}
        #Eigenvalues and New Occupation Numbers
       Orbitals: [
 {e: -5.0E-01, f:  2.0},  # 00001
 {e: -5.0E-01, f:  2.0},  # 00002
 {e: -5.0E-01, f:  2.0},  # 00003
 {e: -5.0E-01, f:  2.0},  # 00004
 {e: -5.0E-01, f:  2.0},  # 00005
 {e: -5.0E-01, f:  2.0},  # 00006
 {e: -5.0E-01, f:  2.0},  # 00007
 {e: -5.0E-01, f:  2.0}] # 00008
       summary: [ {kernel optimization: DMIN, mixing quantity: DENS, mix hist:  0, 
 iter:  6, delta:  1.9E-10, energy: -9.04341822636378012, D: -3.036E-09}]
   -  &final_kernel003  { #-------------------------------------------------------- iter: 7
 summary: [ {kernel optimization: DMIN, mixing quantity: DENS, mix hist:  0, 
 iter:  7, delta:  1.9E-10, energy: -9.04341822636378012, D: -3.036E-09}]}
=======
 Energies: {Ekin:  1.88511855170E+01, Epot: -1.98865393819E+01, Enl:  2.22873604510E+00}, 
 Orthoconstraint:  Yes, communication strategy kernel: ALLREDUCE, Preconditioning:  Yes, 
 iter:  3, fnrm:  5.10E-02, Omega: -9.374969398488201E+00, D: -2.37E-02, D best: -2.37E-02, 
 exit criterion: net number of iterations}
   -  &final_supfun003  { #-------------------------------------------------------- iter: 3
 target function: ENERGY, 
 Energies: {Ekin:  1.88511855170E+01, Epot: -1.98865393819E+01, Enl:  2.22873604510E+00}, 
 iter:  3, fnrm:  5.10E-02, Omega: -9.374969398488201E+00, D: -2.37E-02, D best: -2.37E-02}
      #Support functions created
    #=================================================================== kernel optimization
 - kernel optimization: &it_kernel003
   -  #--------------------------------------------------------------------- kernel iter: 1
     Kernel update:
       max dev from unity              :  1.04E-02
       Hamiltonian application required:  No
       method                          : directmin
       expansion coefficients optimization: &it_coeff003_001_001
       -  { #------------------------------------------------------------------ it coeff: 1
 calculate density kernel, communication strategy: ALLREDUCE, 
 DIIS weights: [ 1.00E+00,  1.00E+00], communication strategy kernel: ALLREDUCE, 
            method: DminDIIS, 
 iter:  1, fnrm:  4.31E-03, eBS: -5.50078990219111130E+00, D: -2.013E-02}
       -  { #------------------------------------------------------------------ it coeff: 2
 calculate density kernel, communication strategy: ALLREDUCE, 
 DIIS weights: [ 2.45E-01,  7.55E-01, -1.13E-05], communication strategy kernel: ALLREDUCE, 
            method: DminDIIS, 
 iter:  2, fnrm:  1.99E-03, eBS: -5.52091985530487772E+00, D: -8.633E-06}
       -  { #------------------------------------------------------------------ it coeff: 3
 calculate density kernel, communication strategy: ALLREDUCE, 
 DIIS weights: [-9.65E-02,  5.43E-02,  1.04E+00, -2.02E-06], 
           communication strategy kernel: ALLREDUCE, method: DminDIIS, 
 iter:  3, fnrm:  7.74E-04, eBS: -5.52092848802444447E+00, D: -3.982E-07}
       Coefficients available          :  Yes
     Hamiltonian update: {
 Energies: {Ekin:  1.89673711743E+01, Epot: -1.99164661266E+01, Enl:  2.24828757581E+00, 
              EH:  2.95051646018E+01,  EXC: -4.79804590497E+00, EvXC: -6.26069980142E+00}, 
    Total charge:  1.599999982051E+01, 
 Poisson Solver: {BC: Free, Box:  [  97,  97,  155 ], MPI tasks:  4}}
      #Eigenvalues and New Occupation Numbers
     Orbitals: [
 {e: -5.000000000000E-01, f:  2.0000},  # 00001
 {e: -5.000000000000E-01, f:  2.0000},  # 00002
 {e: -5.000000000000E-01, f:  2.0000},  # 00003
 {e: -5.000000000000E-01, f:  2.0000},  # 00004
 {e: -5.000000000000E-01, f:  2.0000},  # 00005
 {e: -5.000000000000E-01, f:  2.0000},  # 00006
 {e: -5.000000000000E-01, f:  2.0000},  # 00007
 {e: -5.000000000000E-01, f:  2.0000}] # 00008
     summary: [ {kernel optimization: DMIN, mixing quantity: DENS, mix hist:  0, 
 iter:  1, delta:  1.24E-07, energy: -9.04365382845145049E+00, D: -9.989E-03}]
   -  #--------------------------------------------------------------------- kernel iter: 2
     Kernel update:
       max dev from unity              :  1.04E-02
       Hamiltonian application required:  Yes
       method                          : directmin
       expansion coefficients optimization: &it_coeff003_001_002
       -  { #------------------------------------------------------------------ it coeff: 1
 calculate density kernel, communication strategy: ALLREDUCE, 
 DIIS weights: [-9.04E-02,  5.96E-03,  9.88E-01,  9.61E-02, -1.93E-06], 
           communication strategy kernel: ALLREDUCE, method: DminDIIS, 
 iter:  1, fnrm:  1.67E-03, eBS: -5.52092888618679822E+00, D:  7.875E-02}
       -  { #------------------------------------------------------------------ it coeff: 2
 calculate density kernel, communication strategy: ALLREDUCE, 
 DIIS weights: [-7.60E-02,  2.10E-01, -6.38E+00,  7.25E+00, -7.94E-07], 
           communication strategy kernel: ALLREDUCE, method: DminDIIS, 
 iter:  2, fnrm:  1.50E-03, eBS: -5.44217845799601019E+00, D: -6.745E-06}
       -  { #------------------------------------------------------------------ it coeff: 3
 calculate density kernel, communication strategy: ALLREDUCE, 
 DIIS weights: [-5.95E-02, -1.90E+00,  1.90E+00,  1.06E+00, -1.72E-07], 
           communication strategy kernel: ALLREDUCE, method: DminDIIS, 
 iter:  3, fnrm:  3.73E-04, eBS: -5.44218520285229257E+00, D: -2.745E-07}
       Kohn-Sham residue               :  3.718E-02
       Coefficients available          :  Yes
     Hamiltonian update: {
 Energies: {Ekin:  1.88511855170E+01, Epot: -1.98175416827E+01, Enl:  2.22873604510E+00, 
              EH:  2.95922216815E+01,  EXC: -4.82495648265E+00, EvXC: -6.29615817619E+00}, 
    Total charge:  1.599999982038E+01, 
 Poisson Solver: {BC: Free, Box:  [  97,  97,  155 ], MPI tasks:  4}}
      #Eigenvalues and New Occupation Numbers
     Orbitals: [
 {e: -5.000000000000E-01, f:  2.0000},  # 00001
 {e: -5.000000000000E-01, f:  2.0000},  # 00002
 {e: -5.000000000000E-01, f:  2.0000},  # 00003
 {e: -5.000000000000E-01, f:  2.0000},  # 00004
 {e: -5.000000000000E-01, f:  2.0000},  # 00005
 {e: -5.000000000000E-01, f:  2.0000},  # 00006
 {e: -5.000000000000E-01, f:  2.0000},  # 00007
 {e: -5.000000000000E-01, f:  2.0000}] # 00008
     summary: [ {kernel optimization: DMIN, mixing quantity: DENS, mix hist:  0, 
 iter:  2, delta:  6.81E-09, energy: -9.04341970212732704E+00, D:  2.341E-04}]
   -  #--------------------------------------------------------------------- kernel iter: 3
     Kernel update:
       max dev from unity              :  1.04E-02
       Hamiltonian application required:  Yes
       method                          : directmin
       expansion coefficients optimization: &it_coeff003_001_003
       -  { #------------------------------------------------------------------ it coeff: 1
 calculate density kernel, communication strategy: ALLREDUCE, 
 DIIS weights: [-1.04E+00,  1.05E+00,  7.96E-01,  1.88E-01, -1.37E-07], 
           communication strategy kernel: ALLREDUCE, method: DminDIIS, 
 iter:  1, fnrm:  6.57E-04, eBS: -5.44218547730891977E+00, D: -2.551E-03}
       Kohn-Sham residue               :  3.718E-02
       Coefficients available          :  Yes
     Hamiltonian update: {
 Energies: {Ekin:  1.88511855170E+01, Epot: -1.98143156306E+01, Enl:  2.22873604510E+00, 
              EH:  2.95897140345E+01,  EXC: -4.82509426809E+00, EvXC: -6.29634115443E+00}, 
    Total charge:  1.599999982041E+01, 
 Poisson Solver: {BC: Free, Box:  [  97,  97,  155 ], MPI tasks:  4}}
      #Eigenvalues and New Occupation Numbers
     Orbitals: [
 {e: -5.000000000000E-01, f:  2.0000},  # 00001
 {e: -5.000000000000E-01, f:  2.0000},  # 00002
 {e: -5.000000000000E-01, f:  2.0000},  # 00003
 {e: -5.000000000000E-01, f:  2.0000},  # 00004
 {e: -5.000000000000E-01, f:  2.0000},  # 00005
 {e: -5.000000000000E-01, f:  2.0000},  # 00006
 {e: -5.000000000000E-01, f:  2.0000},  # 00007
 {e: -5.000000000000E-01, f:  2.0000}] # 00008
     summary: [ {kernel optimization: DMIN, mixing quantity: DENS, mix hist:  0, 
 iter:  3, delta:  1.14E-09, energy: -9.04341800248552019E+00, D:  1.700E-06}]
   -  #--------------------------------------------------------------------- kernel iter: 4
     Kernel update:
       max dev from unity              :  1.04E-02
       Hamiltonian application required:  Yes
       method                          : directmin
       expansion coefficients optimization: &it_coeff003_001_004
       -  { #------------------------------------------------------------------ it coeff: 1
 calculate density kernel, communication strategy: ALLREDUCE, 
 DIIS weights: [-2.03E-02,  6.48E-02, -1.05E+00,  2.00E+00, -2.95E-08], 
           communication strategy kernel: ALLREDUCE, method: DminDIIS, 
 iter:  1, fnrm:  3.47E-04, eBS: -5.44473661742819459E+00, D:  4.483E-04}
       Kohn-Sham residue               :  3.718E-02
       Coefficients available          :  Yes
     Hamiltonian update: {
 Energies: {Ekin:  1.88511855170E+01, Epot: -1.98146045063E+01, Enl:  2.22873604510E+00, 
              EH:  2.95901472551E+01,  EXC: -4.82504661588E+00, EvXC: -6.29627809680E+00}, 
    Total charge:  1.599999982043E+01, 
 Poisson Solver: {BC: Free, Box:  [  97,  97,  155 ], MPI tasks:  4}}
      #Eigenvalues and New Occupation Numbers
     Orbitals: [
 {e: -5.000000000000E-01, f:  2.0000},  # 00001
 {e: -5.000000000000E-01, f:  2.0000},  # 00002
 {e: -5.000000000000E-01, f:  2.0000},  # 00003
 {e: -5.000000000000E-01, f:  2.0000},  # 00004
 {e: -5.000000000000E-01, f:  2.0000},  # 00005
 {e: -5.000000000000E-01, f:  2.0000},  # 00006
 {e: -5.000000000000E-01, f:  2.0000},  # 00007
 {e: -5.000000000000E-01, f:  2.0000}] # 00008
     summary: [ {kernel optimization: DMIN, mixing quantity: DENS, mix hist:  0, 
 iter:  4, delta:  1.22E-09, energy: -9.04341830322855245E+00, D: -3.007E-07}]
   -  #--------------------------------------------------------------------- kernel iter: 5
     Kernel update:
       max dev from unity              :  1.04E-02
       Hamiltonian application required:  Yes
       method                          : directmin
       expansion coefficients optimization: &it_coeff003_001_005
       -  { #------------------------------------------------------------------ it coeff: 1
 calculate density kernel, communication strategy: ALLREDUCE, 
 DIIS weights: [-1.09E-01, -4.29E-01,  6.90E-01,  8.47E-01, -4.79E-09], 
           communication strategy kernel: ALLREDUCE, method: DminDIIS, 
 iter:  1, fnrm:  5.08E-05, eBS: -5.44428829214362331E+00, D:  4.461E-04}
       Kohn-Sham residue               :  3.718E-02
       Coefficients available          :  Yes
     Hamiltonian update: {
 Energies: {Ekin:  1.88511855170E+01, Epot: -1.98150905204E+01, Enl:  2.22873604510E+00, 
              EH:  2.95905772611E+01,  EXC: -4.82499711875E+00, EvXC: -6.29621261773E+00}, 
    Total charge:  1.599999982044E+01, 
 Poisson Solver: {BC: Free, Box:  [  97,  97,  155 ], MPI tasks:  4}}
      #Eigenvalues and New Occupation Numbers
     Orbitals: [
 {e: -5.000000000000E-01, f:  2.0000},  # 00001
 {e: -5.000000000000E-01, f:  2.0000},  # 00002
 {e: -5.000000000000E-01, f:  2.0000},  # 00003
 {e: -5.000000000000E-01, f:  2.0000},  # 00004
 {e: -5.000000000000E-01, f:  2.0000},  # 00005
 {e: -5.000000000000E-01, f:  2.0000},  # 00006
 {e: -5.000000000000E-01, f:  2.0000},  # 00007
 {e: -5.000000000000E-01, f:  2.0000}] # 00008
     summary: [ {kernel optimization: DMIN, mixing quantity: DENS, mix hist:  0, 
 iter:  5, delta:  3.12E-10, energy: -9.04341822331854317E+00, D:  7.991E-08}]
   -  #--------------------------------------------------------------------- kernel iter: 6
     Kernel update:
       max dev from unity              :  1.04E-02
       Hamiltonian application required:  Yes
       method                          : directmin
       expansion coefficients optimization: &it_coeff003_001_006
       -  { #------------------------------------------------------------------ it coeff: 1
 calculate density kernel, communication strategy: ALLREDUCE, 
 DIIS weights: [ 2.21E-01, -2.84E-01,  1.45E-01,  9.18E-01, -1.54E-09], 
           communication strategy kernel: ALLREDUCE, method: DminDIIS, 
 iter:  1, fnrm:  5.89E-05, eBS: -5.44384222432417531E+00, D:  1.386E-04}
       Kohn-Sham residue               :  3.718E-02
       Coefficients available          :  Yes
     Hamiltonian update: {
 Energies: {Ekin:  1.88511855170E+01, Epot: -1.98150386571E+01, Enl:  2.22873604510E+00, 
              EH:  2.95907115724E+01,  EXC: -4.82498397555E+00, EvXC: -6.29619522544E+00}, 
    Total charge:  1.599999982043E+01, 
 Poisson Solver: {BC: Free, Box:  [  97,  97,  155 ], MPI tasks:  4}}
      #Eigenvalues and New Occupation Numbers
     Orbitals: [
 {e: -5.000000000000E-01, f:  2.0000},  # 00001
 {e: -5.000000000000E-01, f:  2.0000},  # 00002
 {e: -5.000000000000E-01, f:  2.0000},  # 00003
 {e: -5.000000000000E-01, f:  2.0000},  # 00004
 {e: -5.000000000000E-01, f:  2.0000},  # 00005
 {e: -5.000000000000E-01, f:  2.0000},  # 00006
 {e: -5.000000000000E-01, f:  2.0000},  # 00007
 {e: -5.000000000000E-01, f:  2.0000}] # 00008
     summary: [ {kernel optimization: DMIN, mixing quantity: DENS, mix hist:  0, 
 iter:  6, delta:  1.90E-10, energy: -9.04341822635415227E+00, D: -3.036E-09}]
   -  &final_kernel003  { #-------------------------------------------------------- iter: 7
 summary: [ {kernel optimization: DMIN, mixing quantity: DENS, mix hist:  0, 
 iter:  7, delta:  1.90E-10, energy: -9.04341822635415227E+00, D: -3.036E-09}]}
>>>>>>> ffa93dbe
    #================================================================= Summary of both steps
   self consistency summary: &it_sc003
   -  {iter:  3, target function: ENERGY,  #WARNING: support function optimization not converged
 kernel optimization: DIRMIN,  #WARNING: density optimization not converged
<<<<<<< HEAD
 iter high:  3, delta out:  1.247E-07, energy: -9.04341822636378012, D: -9.753E-03}
=======
 iter high:  3, delta out:  1.247E-07, energy: -9.04341822635415227E+00, D: -9.753E-03}
>>>>>>> ffa93dbe
   Kernel update:
     max dev from unity                :  1.04E-02
     Hamiltonian application required  :  Yes
     method                            : diagonalization
     mode                              : sequential
     communication strategy kernel     : ALLREDUCE
     Kohn-Sham residue                 :  3.509E-02
     Coefficients available            :  Yes
    #Eigenvalues and New Occupation Numbers
   Orbitals: [
<<<<<<< HEAD
 {e: -4.56936705796E-01, f:  2.0},  # 00001
 {e: -4.269707902646E-01, f:  2.0},  # 00002
 {e: -3.777040579288E-01, f:  2.0},  # 00003
 {e: -3.206781541875E-01, f:  2.0},  # 00004
 {e: -3.110186658022E-01, f:  2.0},  # 00005
 {e: -3.072643998931E-01, f:  2.0},  # 00006
 {e: -2.696121940054E-01, f:  2.0},  # 00007
 {e: -2.553586661178E-01, f:  2.0},  # 00008
 {e: -1.016044024074E-01, f:  2.0},  # 00009
 {e: -5.414058868955E-02, f:  2.0},  # 00010
 {e:  1.445759817274E-01, f:  0.0},  # 00011
 {e:  1.678925655114E-01, f:  0.0},  # 00012
 {e:  2.165756900974E-01, f:  0.0},  # 00013
 {e:  2.230782004086E-01, f:  0.0},  # 00014
 {e:  2.253624446428E-01, f:  0.0},  # 00015
 {e:  2.666529673092E-01, f:  0.0},  # 00016
 {e:  2.79493843563E-01, f:  0.0},  # 00017
 {e:  3.365108061447E-01, f:  0.0},  # 00018
 {e:  3.778463736827E-01, f:  0.0},  # 00019
 {e:  3.918347921284E-01, f:  0.0},  # 00020
 {e:  4.198990490117E-01, f:  0.0},  # 00021
 {e:  4.507552727415E-01, f:  0.0},  # 00022
 {e:  5.08338624415E-01, f:  0.0},  # 00023
 {e:  6.092995788047E-01, f:  0.0}] # 00024
    #========================================================================= final results
   self consistency summary:
   -  {iter:  3, 
 Energies: {Ekin:  1.88511855172E+01, Epot: -1.98150124375E+01, Enl:  2.22873604511, 
              EH:  2.95906283501E+01,  EXC: -4.82499007138, EvXC: -6.29620329666}, 
       iter high:  3,            delta out:  1.247E-07,      energy: -9.04341822636378012, 
               D:  0.0,  #FINAL
=======
 {e: -4.569367057941E-01, f:  2.0000},  # 00001
 {e: -4.269707902634E-01, f:  2.0000},  # 00002
 {e: -3.777040579266E-01, f:  2.0000},  # 00003
 {e: -3.206781541867E-01, f:  2.0000},  # 00004
 {e: -3.110186657991E-01, f:  2.0000},  # 00005
 {e: -3.072643998914E-01, f:  2.0000},  # 00006
 {e: -2.696121940025E-01, f:  2.0000},  # 00007
 {e: -2.553586661211E-01, f:  2.0000},  # 00008
 {e: -1.016044024083E-01, f:  2.0000},  # 00009
 {e: -5.414058868487E-02, f:  2.0000},  # 00010
 {e:  1.445759817097E-01, f:  0.0000},  # 00011
 {e:  1.678925654845E-01, f:  0.0000},  # 00012
 {e:  2.165756901086E-01, f:  0.0000},  # 00013
 {e:  2.230782004041E-01, f:  0.0000},  # 00014
 {e:  2.253624446439E-01, f:  0.0000},  # 00015
 {e:  2.666529673073E-01, f:  0.0000},  # 00016
 {e:  2.794938435630E-01, f:  0.0000},  # 00017
 {e:  3.365108061484E-01, f:  0.0000},  # 00018
 {e:  3.778463736812E-01, f:  0.0000},  # 00019
 {e:  3.918347921295E-01, f:  0.0000},  # 00020
 {e:  4.198990490165E-01, f:  0.0000},  # 00021
 {e:  4.507552727442E-01, f:  0.0000},  # 00022
 {e:  5.083386244129E-01, f:  0.0000},  # 00023
 {e:  6.092995788077E-01, f:  0.0000}] # 00024
    #========================================================================= final results
   self consistency summary:
   -  {iter:  3, 
 Energies: {Ekin:  1.88511855170E+01, Epot: -1.98150124374E+01, Enl:  2.22873604510E+00, 
              EH:  2.95906283501E+01,  EXC: -4.82499007138E+00, EvXC: -6.29620329667E+00}, 
       iter high:  3,            delta out:  1.247E-07, 
          energy: -9.04341822635415227E+00,                       D:  0.000E+00,  #FINAL
>>>>>>> ffa93dbe
 }
  #WARNING: commented correction_locrad
  #------------------------------------------------------------------------ Pulay Correction
 Pulay Forces (Ha/Bohr):
<<<<<<< HEAD
 -  {Be: [ 6.230846692955E-05,  3.67986524959E-04, -1.562039417096E-03]} # 0001
 -  {Be: [-3.368871275945E-04,  2.101457152815E-04,  5.412823926967E-04]} # 0002
 -  {Be: [-3.157342240511E-04,  3.006295006703E-04, -5.150113090881E-04]} # 0003
 -  {Be: [-6.237630884529E-05,  1.078268086177E-04,  1.72450826077E-03]} # 0004
 -  {H: [ 1.475391206539E-03,  1.02420241148E-03,  1.373463062538E-03]} # 0005
 -  {H: [ 1.675864844017E-04,  5.072233968105E-04, -2.343773952577E-03]} # 0006
 -  {H: [ 4.389771037551E-04, -1.162398574849E-03,  2.616759882824E-04]} # 0007
 -  {H: [-7.219333731879E-04,  8.552426283713E-04,  5.1545302482E-04]} # 0008
 -  {H: [-1.156494272692E-03, -6.580640370341E-04, -7.200613664079E-04]} # 0009
 -  {H: [-1.530674744825E-03, -8.31887316254E-04,  1.368083037169E-03]} # 0010
 -  {H: [ 1.229807617475E-03,  7.372827518056E-04, -7.836263775537E-04]} # 0011
 -  {H: [ 1.759468204612E-05,  9.273436063367E-05, -1.588080067216E-04]} # 0012
=======
 -  {Be: [ 6.230846448100E-05,  3.679865274388E-04, -1.562039417714E-03]} # 0001
 -  {Be: [-3.368871279793E-04,  2.101457161805E-04,  5.412823938085E-04]} # 0002
 -  {Be: [-3.157342242663E-04,  3.006295007073E-04, -5.150113098372E-04]} # 0003
 -  {Be: [-6.237630849948E-05,  1.078268081097E-04,  1.724508260776E-03]} # 0004
 -  {H: [ 1.475391206490E-03,  1.024202412148E-03,  1.373463062245E-03]} # 0005
 -  {H: [ 1.675864828677E-04,  5.072233984816E-04, -2.343773952708E-03]} # 0006
 -  {H: [ 4.389771032514E-04, -1.162398575353E-03,  2.616759878290E-04]} # 0007
 -  {H: [-7.219333726535E-04,  8.552426286844E-04,  5.154530240968E-04]} # 0008
 -  {H: [-1.156494272558E-03, -6.580640376238E-04, -7.200613662244E-04]} # 0009
 -  {H: [-1.530674745916E-03, -8.318873147323E-04,  1.368083036479E-03]} # 0010
 -  {H: [ 1.229807617628E-03,  7.372827518855E-04, -7.836263773935E-04]} # 0011
 -  {H: [ 1.759468230253E-05,  9.273436027386E-05, -1.588080065211E-04]} # 0012
>>>>>>> ffa93dbe
 Write wavefunctions to file           : ./data/minBasis.*
 Wavefunction written No.              :  2
 Wavefunction written No.              :  3
 Wavefunction written No.              :  4
 Wavefunction written No.              :  5
<<<<<<< HEAD
 Wavefunction written No.              :  8
 Wavefunction written No.              :  7
=======
>>>>>>> ffa93dbe
 Wavefunction written No.              :  1
 Wavefunction written No.              :  6
 Wavefunction coefficients written     :  Yes
 Write Waves Time:
<<<<<<< HEAD
 -  {Process:  0, Timing:  [  6.0E-01,  3.691E-01 ]}
=======
 -  {Process:  0, Timing:  [  6.2E-01,  5.283E-01 ]}
>>>>>>> ffa93dbe
 Overview of the reformatting (several categories may apply):
   No reformatting required            :  1
   Grid spacing has changed            :  0
   Number of coarse grid points has changed:  23
   Number of fine grid points has changed:  23
   Box size has changed                :  18
   Molecule was shifted                :  23
   Molecule was rotated                :  0
 Total charge                          :  1.599999982223E+01
  #---------------------------------------------------------------------- Forces Calculation
 Poisson Solver:
   BC                                  : Free
   Box                                 :  [  97,  97,  155 ]
<<<<<<< HEAD
   MPI tasks                           :  3
 Electric Dipole Moment (AU):
   P vector                            :  [ -1.0159E-01,  1.8139E-02,  5.605E-02 ]
=======
   MPI tasks                           :  4
 Electric Dipole Moment (AU):
   P vector                            :  [ -1.0159E-01,  1.8139E-02,  5.6050E-02 ]
>>>>>>> ffa93dbe
   norm(P)                             :  1.174336E-01
 Electric Dipole Moment (Debye):
   P vector                            :  [ -2.5821E-01,  4.6106E-02,  1.4247E-01 ]
   norm(P)                             :  2.984864E-01
<<<<<<< HEAD
 Calculate local forces: {Leaked force:  0.0}
 Calculate Non Local forces            :  Yes
 Average noise forces: {x: -2.11405824E-03, y:  4.11936234E-03, z:  1.66426899E-04, 
                    total:  4.63315079E-03}
 Clean forces norm (Ha/Bohr): {maxval:  3.441281304071E-02, fnrm2:  2.410961819314E-03}
 Raw forces norm (Ha/Bohr): {maxval:  3.494636478875E-02, fnrm2:  2.439494793879E-03}
  #--------------------------------------------------------------------------- Atomic Forces
 Atomic Forces (Ha/Bohr):
 -  {Be: [ 8.397185974036E-03, -2.141263661507E-03, -2.758001551667E-02]} # 0001
 -  {Be: [ 2.54075770776E-04,  1.611055748993E-03, -6.992649797493E-03]} # 0002
 -  {Be: [-2.007945302061E-04, -1.434953104429E-05,  1.13041786437E-02]} # 0003
 -  {Be: [-6.380178008313E-05, -1.967430428212E-04, -1.570406513804E-03]} # 0004
 -  {H: [-5.123542630006E-03, -3.1560958306E-03,  1.412563038546E-04]} # 0005
 -  {H: [-7.796981604285E-03,  1.632493851372E-03,  3.347810841524E-02]} # 0006
 -  {H: [-3.833806846E-04,  2.504544168901E-04, -8.41881784433E-04]} # 0007
 -  {H: [ 1.418945989984E-03, -1.545527436897E-03, -1.135821227269E-03]} # 0008
 -  {H: [ 4.527717865785E-03,  3.691216177038E-03,  1.26720779783E-03]} # 0009
 -  {H: [ 3.909502271357E-03,  2.40040211799E-03, -2.15508556394E-03]} # 0010
 -  {H: [-5.092490831827E-03, -2.549201834405E-03,  2.279985618522E-03]} # 0011
 -  {H: [ 1.535641890687E-04,  1.755902499199E-05, -8.194876375544E-03]} # 0012
  #----------------------------------------------------------------- Timing for root process
 Timings for root process:
   CPU time (s)                        :  79.54
   Elapsed time (s)                    :  41.22
=======
 Calculate local forces: {Leaked force:  0.00000E+00}
 Calculate Non Local forces            :  Yes
 Average noise forces: {x: -2.11405826E-03, y:  4.11936237E-03, z:  1.66426895E-04, 
                    total:  4.63315083E-03}
 Clean forces norm (Ha/Bohr): {maxval:  3.441281304124E-02, fnrm2:  2.410961819265E-03}
 Raw forces norm (Ha/Bohr): {maxval:  3.494636479527E-02, fnrm2:  2.439494794385E-03}
  #--------------------------------------------------------------------------- Atomic Forces
 Atomic Forces (Ha/Bohr):
 -  {Be: [ 8.397185969600E-03, -2.141263657758E-03, -2.758001551634E-02]} # 0001
 -  {Be: [ 2.540757680999E-04,  1.611055754884E-03, -6.992649798597E-03]} # 0002
 -  {Be: [-2.007945282250E-04, -1.434953375675E-05,  1.130417864411E-02]} # 0003
 -  {Be: [-6.380178035306E-05, -1.967430425338E-04, -1.570406510906E-03]} # 0004
 -  {H: [-5.123542630221E-03, -3.156095830304E-03,  1.412563047456E-04]} # 0005
 -  {H: [-7.796981603904E-03,  1.632493848919E-03,  3.347810841599E-02]} # 0006
 -  {H: [-3.833806774753E-04,  2.504544115296E-04, -8.418817762536E-04]} # 0007
 -  {H: [ 1.418945991971E-03, -1.545527443249E-03, -1.135821240620E-03]} # 0008
 -  {H: [ 4.527717867694E-03,  3.691216171635E-03,  1.267207799391E-03]} # 0009
 -  {H: [ 3.909502266560E-03,  2.400402125891E-03, -2.155085569027E-03]} # 0010
 -  {H: [-5.092490829615E-03, -2.549201834615E-03,  2.279985620866E-03]} # 0011
 -  {H: [ 1.535641858678E-04,  1.755902935722E-05, -8.194876373360E-03]} # 0012
  #----------------------------------------------------------------- Timing for root process
 Timings for root process:
   CPU time (s)                        :  39.87
   Elapsed time (s)                    :  21.38
>>>>>>> ffa93dbe
  #-------------------------------- Warnings obtained during the run, check their relevance!
 WARNINGS:
 - Do not call check_communications in the linear scaling version!
 - support function optimization not converged
 - density optimization not converged
 - support function optimization not converged
 - density optimization not converged
 - support function optimization not converged
 - density optimization not converged
 - commented correction_locrad
<<<<<<< HEAD
 Status of the memory at finalization:
   wfd%keyvloc:
     Array Id                          : wfd%keyvloc
     Size (Bytes)                      : 8116
     Allocating Routine Id             : system_initialization
     Address of first element          : 0x1c66050
     Address of metadata               : 28967512
   wfd%keygloc:
     Array Id                          : wfd%keygloc
     Size (Bytes)                      : 16232
     Allocating Routine Id             : system_initialization
     Address of first element          : 0x1c6fa40
     Address of metadata               : 28967416
   Timestamp of Profile initialization:
     2014-01-31 15:46:20.549
   Process Id:
     0
 Memory Consumption Report:
   Tot. No. of Allocations             :  36338
   Tot. No. of Deallocations           :  36338
   Remaining Memory (B)                :  0
   Memory occupation:
     Peak Value (MB)                   :  358
     for the array                     : psirtwork
     in the routine                    : comm_basis_for_dens_coll
 Max No. of dictionaries used          :  2707 #(  138 still in use)
=======
 Memory Consumption Report:
   Tot. No. of Allocations             :  24298
   Tot. No. of Deallocations           :  24298
   Remaining Memory (B)                :  0
   Memory occupation:
     Peak Value (MB)                   :  285
     for the array                     : psirtwork
     in the routine                    : comm_basis_for_dens_coll
 Max No. of dictionaries used          :  4437 #(  765 still in use)
 Number of dictionary folders allocated:  1
>>>>>>> ffa93dbe
<|MERGE_RESOLUTION|>--- conflicted
+++ resolved
@@ -27,29 +27,6 @@
    |_____|_____|_____|_____|_____|______                    www.bigdft.org   "
  
  Reference Paper                       : The Journal of Chemical Physics 129, 014109 (2008)
-<<<<<<< HEAD
- Version Number                        : 1.7.1.10
- Timestamp of this run                 : 2014-01-31 15:46:21.604
- Root process Hostname                 : girofle
- Number of MPI tasks                   :  3
- OpenMP parallelization                :  Yes
- Maximal OpenMP threads per MPI task   :  2
- MPI tasks of root process node        :  3
-  #------------------------------------------------------------------ Code compiling options
- Compilation options:
-   Configure arguments:
-     " 'FC=/local/stephanm/openmpi-1.6.5_intel/bin/mpif90' 'CC=icc' 'FCFLAGS=-O2 -xSSE4.2 
-     -openmp' 
-     '--with-ext-linalg=/opt/intel/composer_xe_2013_sp1.0.080/mkl/lib/intel64/libmkl_blas95_l
-     p64 /opt/intel/composer_xe_2013_sp1.0.080/mkl/lib/intel64/libmkl_lapack95_lp64 
-     -L/opt/intel/composer_xe_2013_sp1.0.080/mkl/lib/intel64 -lmkl_scalapack_lp64 
-     -lmkl_cdft_core -lmkl_intel_lp64 -lmkl_core -lmkl_intel_thread 
-     -lmkl_blacs_intelmpi_lp64 -lpthread -lm'"
-   Compilers (CC, FC, CXX): [icc, /local/stephanm/openmpi-1.6.5_intel/bin/mpif90, g++]
-   Compiler flags:
-     CFLAGS                            : -g -O2
-     FCFLAGS                           : -O2 -xSSE4.2 -openmp
-=======
  Version Number                        : 1.7.1.15
  Timestamp of this run                 : 2014-03-26 08:22:55.223
  Root process Hostname                 : phys-comp-03
@@ -74,7 +51,6 @@
    Compiler flags:
      CFLAGS                            : -g -O2
      FCFLAGS                           : -O2 -i_dynamic -msse4.2 -heap-arrays 1024 -openmp
->>>>>>> ffa93dbe
      CXXFLAGS                          : -g -O2
   #------------------------------------------------------------------------ Input parameters
  perf:
@@ -119,15 +95,12 @@
    explicit_locregcenters              : No #     linear scaling explicitely specify localization centers
    calculate_KS_residue                : Yes #    linear scaling calculate Kohn-Sham residue
    intermediate_forces                 : No #     linear scaling calculate intermediate forces
-<<<<<<< HEAD
-=======
    kappa_conv                          : 0.10000000000000001 # exit kappa for extended input guess (experimental mode)
    evbounds_nsatur                     : 3 #      number of FOE cycles before the eigenvalue bounds are shrinked
    evboundsshrink_nsatur               : 4 #      maximal number of unsuccessful eigenvalue bounds shrinkings
    method_updatekernel                 : 0 #      linear scaling update density kernel during the sup. func. optimization (0 
     #                                              purification, 1 FOE)
    purification_quickreturn            : No #     linear scaling quick return in purification
->>>>>>> ffa93dbe
  dft:
    hgrids: [0.45000000000000001, 0.45000000000000001, 0.45000000000000001] # grid spacing in the three directions (bohr)
    rmult: [4.0, 5.0] #                            c(f)rmult*radii_cf(:,1(2))=coarse(fine) atom-based radius
@@ -306,11 +279,7 @@
  #|0              DIIS history for density mixing (low, high)                                
  #|1.d0     1     density mixing parameter (low, high)                                       
  #|1.d-7    1.d-  outer loop convergence (low, high)                                         
-<<<<<<< HEAD
- #|4.d-5    4.d-5    1basis convergence (low, high) ; early stop TMB optimization (experiment
-=======
  #|4.d-5    4.d-5    1.d-4  basis convergence (low, high) ; early stop TMB optimization, dyna
->>>>>>> ffa93dbe
  #|0.5d0          factor to reduce the confinement. Only used for hybrid mode.               
  #|1.d-3    1.d   kernel convergence (low, high) - directmin only                            
  #|1.d-10   1.d-1 density convergence (low, high)                                            
@@ -509,27 +478,11 @@
  High Res. box is treated separately   :  Yes
   #------------------------------------------------------------------- Kernel Initialization
  Poisson Kernel Initialization:
-<<<<<<< HEAD
-   MPI tasks                           :  3
-=======
    MPI tasks                           :  4
->>>>>>> ffa93dbe
    OpenMP threads per MPI task         :  2
  Poisson Kernel Creation:
    Boundary Conditions                 : Free
    Memory Requirements per MPI task:
-<<<<<<< HEAD
-     Density (MB)                      :  4.12
-     Kernel (MB)                       :  4.17
-     Full Grid Arrays (MB)             :  11.13
-     Load Balancing of calculations:
-       Density:
-         MPI tasks 0- 1                : 100%
-         MPI task 2                    :  96%
-       Kernel:
-         MPI tasks 0- 1                : 100%
-         MPI task 2                    :  97%
-=======
      Density (MB)                      :  3.05
      Kernel (MB)                       :  3.21
      Full Grid Arrays (MB)             :  11.13
@@ -539,7 +492,6 @@
        Kernel:
          MPI tasks 0- 2                : 100%
          MPI task 3                    :  88%
->>>>>>> ffa93dbe
        Complete LB per task            : 1/3 LB_density + 2/3 LB_kernel
  Wavefunctions Descriptors, full simulation domain:
    Coarse resolution grid:
@@ -552,24 +504,13 @@
  Total Number of Electrons             :  16
  Spin treatment                        : Averaged
  Orbitals Repartition:
-<<<<<<< HEAD
-   MPI tasks  0- 0                     :  3
-   MPI tasks  1- 1                     :  2
-   MPI tasks  2- 2                     :  3
-=======
    MPI tasks  0- 3                     :  2
->>>>>>> ffa93dbe
  Total Number of Orbitals              :  8
  Input Occupation Numbers:
  - Occupation Numbers: {Orbitals No. 1-8:  2.0000}
  Support function repartition:
-<<<<<<< HEAD
-   MPI tasks  0- 2                     :  8
- Wavefunctions memory occupation for root MPI process:  1 MB 362 KB 552 B
-=======
    MPI tasks  0- 3                     :  6
  Wavefunctions memory occupation for root MPI process:  0 MB 924 KB 384 B
->>>>>>> ffa93dbe
  NonLocal PSP Projectors Descriptors:
    Creation strategy                   : On-the-fly
    Total number of projectors          :  16
@@ -583,24 +524,12 @@
  Memory requirements for principal quantities (MiB.KiB):
    Subspace Matrix                     : 0.1 #    (Number of Orbitals: 8)
    Single orbital                      : 0.463 #  (Number of Components: 59159)
-<<<<<<< HEAD
-   All (distributed) orbitals          : 4.64 #   (Number of Orbitals per MPI task: 3)
-   Wavefunction storage size           : 31.147 # (DIIS/SD workspaces included)
-=======
    All (distributed) orbitals          : 2.726 #  (Number of Orbitals per MPI task: 2)
    Wavefunction storage size           : 20.781 # (DIIS/SD workspaces included)
->>>>>>> ffa93dbe
    Nonlocal Pseudopotential Arrays     : 0.538
    Full Uncompressed (ISF) grid        : 11.130
    Workspaces storage size             : 0.1023
  Accumulated memory requirements during principal run stages (MiB.KiB):
-<<<<<<< HEAD
-   Kernel calculation                  : 80.148
-   Density Construction                : 46.805
-   Poisson Solver                      : 54.649
-   Hamiltonian application             : 47.812
- Estimated Memory Peak (MB)            :  80
-=======
    Kernel calculation                  : 61.294
    Density Construction                : 62.922
    Poisson Solver                      : 61.138
@@ -615,7 +544,6 @@
    Size of workspaces                  :  68868
    Maximum size of masking arrays for a projector:  12744
    Cumulative size of masking arrays   :  37392
->>>>>>> ffa93dbe
  total elements                        :  576
  non-zero elements                     :  576
  sparsity in %                         :  0.00
@@ -649,11 +577,7 @@
    transposition check, mean error     :  0.000000000000000000E+00
    transposition check, max error      :  0.000000000000000000E+00
    Tolerance for the following test    :  9.999999999999999799E-13
-<<<<<<< HEAD
-   calculation check, error sum        :  3.199697841946127171E-14
-=======
    calculation check, error sum        :  3.199697841946127803E-14
->>>>>>> ffa93dbe
    Tolerance for the following test    :  1.000000000000000036E-10
    calculation check, error max        :  6.821210263296961784E-13
  Ion-Ion interaction energy            :  2.45197857631131E+01
@@ -662,20 +586,12 @@
  Poisson Solver:
    BC                                  : Free
    Box                                 :  [  97,  97,  155 ]
-<<<<<<< HEAD
-   MPI tasks                           :  3
-=======
    MPI tasks                           :  4
->>>>>>> ffa93dbe
   #------------------------------------------------------------ Input Wavefunctions Creation
  Input Hamiltonian:
    Total No. of Atomic Input Orbitals  :  24
    Inputguess Orbitals Repartition:
-<<<<<<< HEAD
-     MPI tasks  0- 2                   :  8
-=======
      MPI tasks  0- 3                   :  6
->>>>>>> ffa93dbe
    Atomic Input Orbital Generation:
    -  {Atom Type: Be, Electronic configuration: {s: [ 2.00], p: [ 0.00,  0.00,  0.00]}}
    -  {Atom Type: H, Electronic configuration: {s: [ 1.00]}}
@@ -685,11 +601,7 @@
    Poisson Solver:
      BC                                : Free
      Box                               :  [  97,  97,  155 ]
-<<<<<<< HEAD
-     MPI tasks                         :  3
-=======
      MPI tasks                         :  4
->>>>>>> ffa93dbe
    orthonormalization of input guess   : standard
    Kernel update:
      max dev from unity                :  1.35E-02
@@ -701,32 +613,6 @@
      Coefficients available            :  Yes
     #Eigenvalues and New Occupation Numbers
    Orbitals: [
-<<<<<<< HEAD
- {e: -2.949928834916E-01, f:  2.0},  # 00001
- {e: -2.663591169238E-01, f:  2.0},  # 00002
- {e: -2.310501757699E-01, f:  2.0},  # 00003
- {e: -1.76161006372E-01, f:  2.0},  # 00004
- {e: -1.756087879077E-01, f:  2.0},  # 00005
- {e: -1.739961251542E-01, f:  2.0},  # 00006
- {e: -1.702441572307E-01, f:  2.0},  # 00007
- {e: -1.617862116758E-01, f:  2.0}] # 00008
-   Hamiltonian update: {
- Energies: {Ekin:  1.28094258054E+01, Epot: -1.39474963851E+01, Enl:  2.96533301499, 
-              EH:  3.14219198799E+01,  EXC: -5.16111669769, EvXC: -6.73664036432}, 
-    Total charge:  1.599999973991E+01, 
- Poisson Solver: {BC: Free, Box:  [  97,  97,  155 ], MPI tasks:  3}}
-    #================================================================= Input guess generated
- Checking Communications of Minimal Basis:
-   Number of coarse and fine DoF (MasterMPI task):  [  14804,  1281 ]
-   Tolerances for this check: [ 2.22657502972796462E-06,  5.32907051820075139E-15]
-   Maxdiff for transpose (checksum)    :  1.74622982740402222E-10
-   Maxdiff for untranspose             :  0.0
- Checking Communications of Enlarged Minimal Basis:
-   Number of coarse and fine DoF (MasterMPI task):  [  14750,  1219 ]
-   Tolerances for this check: [ 4.15180005543247521E-06,  5.32907051820075139E-15]
-   Maxdiff for transpose (checksum)    :  2.32830643653869629E-10
-   Maxdiff for untranspose             :  0.0
-=======
  {e: -2.949928834916E-01, f:  2.0000},  # 00001
  {e: -2.663591169238E-01, f:  2.0000},  # 00002
  {e: -2.310501757698E-01, f:  2.0000},  # 00003
@@ -751,7 +637,6 @@
    Tolerances for this check: [ 3.95091671941706200E-06,  5.32907051820075139E-15]
    Maxdiff for transpose (checksum)    :  3.49245965480804443E-10
    Maxdiff for untranspose             :  0.00000000000000000E+00
->>>>>>> ffa93dbe
   #------------------------------------------------------------------- Self-Consistent Cycle
  Ground State Optimization:
     #========================================================= support function optimization
@@ -760,267 +645,22 @@
  target function: TRACE, Hamiltonian Applied:  Yes, 
  Energies: {Ekin:  2.05151748593E+01, Epot: -1.47681151062E+01, Enl:  2.07549469075E+00}, 
  Orthoconstraint:  Yes,    Preconditioning:  Yes, 
-<<<<<<< HEAD
- iter:  1, fnrm:  5.34E-01, Omega:  1.388910789930613E+01, D:  1.39E+01, D best:  1.39E+01, 
-=======
  iter:  1, fnrm:  5.34E-01, Omega:  1.388910789932244E+01, D:  1.39E+01, D best:  1.39E+01, 
->>>>>>> ffa93dbe
  Optimization: {algorithm: DIIS, history length:  5, consecutive failures:  0, 
            total failures:  0}, 
  Orthogonalization:  Yes, communication strategy kernel: ALLREDUCE, 
  reconstruct kernel:  Yes}
    -  { #-------------------------------------------------------------------------- iter: 2
  target function: TRACE, Hamiltonian Applied:  Yes, 
-<<<<<<< HEAD
- Energies: {Ekin:  2.10666006462E+01, Epot: -1.65760580327E+01, Enl:  2.52165961617}, 
- Orthoconstraint:  Yes,    Preconditioning:  Yes, 
- iter:  2, fnrm:  4.23E-01, Omega:  1.228109339892841E+01, D: -1.61, D best: -1.61, 
-=======
  Energies: {Ekin:  2.10666006462E+01, Epot: -1.65760580327E+01, Enl:  2.52165961617E+00}, 
  Orthoconstraint:  Yes,    Preconditioning:  Yes, 
  iter:  2, fnrm:  4.23E-01, Omega:  1.228109339893317E+01, D: -1.61E+00, D best: -1.61E+00, 
->>>>>>> ffa93dbe
  Optimization: {algorithm: DIIS, history length:  5, consecutive failures:  0, 
            total failures:  0}, 
  Orthogonalization:  Yes, communication strategy kernel: ALLREDUCE, 
  reconstruct kernel:  Yes}
    -  { #-------------------------------------------------------------------------- iter: 3
  target function: TRACE, Hamiltonian Applied:  Yes, 
-<<<<<<< HEAD
- Energies: {Ekin:  2.11633224244E+01, Epot: -1.68152300043E+01, Enl:  2.54679294482}, 
- Orthoconstraint:  Yes,    Preconditioning:  Yes, 
- iter:  3, fnrm:  1.68E-01, Omega:  1.173297735679607E+01, D: -5.48E-01, D best: -5.48E-01, 
- exit criterion: net number of iterations}
-   -  &final_supfun001  { #-------------------------------------------------------- iter: 3
- target function: TRACE, 
- Energies: {Ekin:  2.11633224244E+01, Epot: -1.68152300043E+01, Enl:  2.54679294482}, 
- iter:  3, fnrm:  1.68E-01, Omega:  1.173297735679607E+01, D: -5.48E-01, D best: -5.48E-01}
-      #Support functions created
-    #=================================================================== kernel optimization
- - kernel optimization: &it_kernel001
-   -  #-------------------------------------------------------------------- kernel iter: 1
-       Kernel update:
-         max dev from unity            :  2.58E-03
-         Hamiltonian application required:  Yes
-         method                        : directmin
-         expansion coefficients optimization: &it_coeff001_001_001
-         -  { #---------------------------------------------------------------- it coeff: 1
- calculate density kernel, communication strategy: ALLREDUCE, 
- DIIS weights: [ 1.0,  1.0], communication strategy kernel: ALLREDUCE, method: DminDIIS, 
- iter:  1, fnrm:  2.33E-01, eBS:  0.0, D: -3.202}
-         -  { #---------------------------------------------------------------- it coeff: 2
- calculate density kernel, communication strategy: ALLREDUCE, 
- DIIS weights: [ 2.09E-01,  7.91E-01, -1.12E-02], communication strategy kernel: ALLREDUCE, 
-            method: DminDIIS, 
- iter:  2, fnrm:  7.64E-02, eBS: -3.2022528827558765, D: -2.024E-02}
-         -  { #---------------------------------------------------------------- it coeff: 3
- calculate density kernel, communication strategy: ALLREDUCE, 
- DIIS weights: [-1.62E-02,  1.0E-01,  9.16E-01, -1.04E-03], 
-          communication strategy kernel: ALLREDUCE, method: DminDIIS, 
- iter:  3, fnrm:  1.84E-02, eBS: -3.22249031686999121, D: -1.105E-03}
-         -  { #---------------------------------------------------------------- it coeff: 4
- calculate density kernel, communication strategy: ALLREDUCE, 
- DIIS weights: [-2.18E-02, -3.87E-02,  2.71E-01,  7.9E-01, -1.56E-04], 
-           communication strategy kernel: ALLREDUCE, method: DminDIIS, 
- iter:  4, fnrm:  8.2E-03, eBS: -3.22359535466864333, D: -1.646E-04}
-         -  { #---------------------------------------------------------------- it coeff: 5
- calculate density kernel, communication strategy: ALLREDUCE, 
- DIIS weights: [-1.69E-02, -6.71E-02,  1.51E-01,  9.33E-01, -4.55E-05], 
-           communication strategy kernel: ALLREDUCE, method: DminDIIS, 
- iter:  5, fnrm:  3.54E-03, eBS: -3.22375997223598798, D: -1.464E-05}
-         -  { #---------------------------------------------------------------- it coeff: 6
- calculate density kernel, communication strategy: ALLREDUCE, 
- DIIS weights: [-3.06E-02, -1.06E-01,  4.44E-03,  1.13, -2.16E-05], 
-           communication strategy kernel: ALLREDUCE, method: DminDIIS, 
- iter:  6, fnrm:  2.22E-03, eBS: -3.22377461532832266, D: -1.033E-06}
-         Kohn-Sham residue             :  2.835E-01
-         Coefficients available        :  Yes
-       Hamiltonian update: {
- Energies: {Ekin:  2.11633224244E+01, Epot: -2.03124717795E+01, Enl:  2.54679294482, 
-              EH:  3.11521202167E+01,  EXC: -5.48349885322, EvXC: -7.16211183839}, 
-    Total charge:  1.599999980102E+01, 
- Poisson Solver: {BC: Free, Box:  [  97,  97,  155 ], MPI tasks:  3}}
-        #Eigenvalues and New Occupation Numbers
-       Orbitals: [
- {e: -2.949928834916E-01, f:  2.0},  # 00001
- {e: -2.663591169238E-01, f:  2.0},  # 00002
- {e: -2.310501757699E-01, f:  2.0},  # 00003
- {e: -1.76161006372E-01, f:  2.0},  # 00004
- {e: -1.756087879077E-01, f:  2.0},  # 00005
- {e: -1.739961251542E-01, f:  2.0},  # 00006
- {e: -1.702441572307E-01, f:  2.0},  # 00007
- {e: -1.617862116758E-01, f:  2.0}] # 00008
-       summary: [ {kernel optimization: DMIN, mixing quantity: DENS, mix hist:  0, 
- iter:  1, delta:  1.54E-06, energy: -8.17749711666134615, D: -8.177}]
-   -  #-------------------------------------------------------------------- kernel iter: 2
-       Kernel update:
-         max dev from unity            :  2.58E-03
-         Hamiltonian application required:  Yes
-         method                        : directmin
-         expansion coefficients optimization: &it_coeff001_001_002
-         -  { #---------------------------------------------------------------- it coeff: 1
- calculate density kernel, communication strategy: ALLREDUCE, 
- DIIS weights: [-8.78E-02, -5.32E-02,  1.14, -6.07E-04, -2.28E-05], 
-           communication strategy kernel: ALLREDUCE, method: DminDIIS, 
- iter:  1, fnrm:  8.97E-02, eBS: -3.22377564827666596, D: -9.477E-02}
-         -  { #---------------------------------------------------------------- it coeff: 2
- calculate density kernel, communication strategy: ALLREDUCE, 
- DIIS weights: [ 5.96E-02,  9.38E-01,  7.41E-01, -7.39E-01, -2.42E-05], 
-           communication strategy kernel: ALLREDUCE, method: DminDIIS, 
- iter:  2, fnrm:  8.97E-02, eBS: -3.31854432448382441, D: -2.455E-04}
-         -  { #---------------------------------------------------------------- it coeff: 3
- calculate density kernel, communication strategy: ALLREDUCE, 
- DIIS weights: [ 1.01,  1.88,  1.01, -2.9, -2.17E-05], 
-   communication strategy kernel: ALLREDUCE, method: DminDIIS, 
- iter:  3, fnrm:  8.94E-02, eBS: -3.31878984358540885, D:  7.452E-04}
-         -  { #---------------------------------------------------------------- it coeff: 4
- calculate density kernel, communication strategy: ALLREDUCE, 
- DIIS weights: [ 2.52E+01, -1.3E+02,  1.59E+02, -5.37E+01, -5.86E-03], 
-          communication strategy kernel: ALLREDUCE, method: DminDIIS, 
- iter:  4, fnrm:  9.03E-02, eBS: -3.31804465310102348, D: -3.826E-02}
-         -  { #---------------------------------------------------------------- it coeff: 5
- calculate density kernel, communication strategy: ALLREDUCE, 
- DIIS weights: [-9.9,  1.89E+01, -8.8,  7.96E-01, -1.61E-03], 
-      communication strategy kernel: ALLREDUCE, method: DminDIIS, 
- iter:  5, fnrm:  2.09E-02, eBS: -3.35630611730542849, D: -4.624E-04}
-         -  { #---------------------------------------------------------------- it coeff: 6
- calculate density kernel, communication strategy: ALLREDUCE, 
- DIIS weights: [-3.17,  3.19,  1.98E-01,  7.88E-01, -8.38E-04], 
-   communication strategy kernel: ALLREDUCE, method: DminDIIS, 
- iter:  6, fnrm:  1.42E-02, eBS: -3.35676855956416009, D: -1.039E-04}
-         Kohn-Sham residue             :  2.772E-01
-         Coefficients available        :  Yes
-       Hamiltonian update: {
- Energies: {Ekin:  2.11633224244E+01, Epot: -1.9966262752E+01, Enl:  2.54679294482, 
-              EH:  3.09395985737E+01,  EXC: -5.27528101881, EvXC: -6.88732000826}, 
-    Total charge:  1.599999977646E+01, 
- Poisson Solver: {BC: Free, Box:  [  97,  97,  155 ], MPI tasks:  3}}
-        #Eigenvalues and New Occupation Numbers
-       Orbitals: [
- {e: -2.949928834916E-01, f:  2.0},  # 00001
- {e: -2.663591169238E-01, f:  2.0},  # 00002
- {e: -2.310501757699E-01, f:  2.0},  # 00003
- {e: -1.76161006372E-01, f:  2.0},  # 00004
- {e: -1.756087879077E-01, f:  2.0},  # 00005
- {e: -1.739961251542E-01, f:  2.0},  # 00006
- {e: -1.702441572307E-01, f:  2.0},  # 00007
- {e: -1.617862116758E-01, f:  2.0}] # 00008
-       summary: [ {kernel optimization: DMIN, mixing quantity: DENS, mix hist:  0, 
- iter:  2, delta:  8.04E-07, energy: -8.16464624787105109, D:  1.285E-02}]
-   -  #-------------------------------------------------------------------- kernel iter: 3
-       Kernel update:
-         max dev from unity            :  2.58E-03
-         Hamiltonian application required:  Yes
-         method                        : directmin
-         expansion coefficients optimization: &it_coeff001_001_003
-         -  { #---------------------------------------------------------------- it coeff: 1
- calculate density kernel, communication strategy: ALLREDUCE, 
- DIIS weights: [ 2.87E-01, -3.89E-02,  4.36E-01,  3.16E-01, -6.79E-04], 
-           communication strategy kernel: ALLREDUCE, method: DminDIIS, 
- iter:  1, fnrm:  7.97E-02, eBS: -3.35687242670328345, D: -2.496E-01}
-         -  { #---------------------------------------------------------------- it coeff: 2
- calculate density kernel, communication strategy: ALLREDUCE, 
- DIIS weights: [ 7.62E-02,  4.29E-01, -1.22,  1.72, -4.52E-04], 
-           communication strategy kernel: ALLREDUCE, method: DminDIIS, 
- iter:  2, fnrm:  5.62E-02, eBS: -3.60647227464285969, D: -6.9E-03}
-         -  { #---------------------------------------------------------------- it coeff: 3
- calculate density kernel, communication strategy: ALLREDUCE, 
- DIIS weights: [ 2.52E-01, -1.04,  6.36E-01,  1.15, -2.2E-04], 
-       communication strategy kernel: ALLREDUCE, method: DminDIIS, 
- iter:  3, fnrm:  4.08E-02, eBS: -3.61337250521576792, D: -5.502E-03}
-         -  { #---------------------------------------------------------------- it coeff: 4
- calculate density kernel, communication strategy: ALLREDUCE, 
- DIIS weights: [ 3.47E-01, -1.07, -7.42E-02,  1.8, -4.9E-05], 
-       communication strategy kernel: ALLREDUCE, method: DminDIIS, 
- iter:  4, fnrm:  2.0E-02, eBS: -3.61887452727925307, D: -1.673E-03}
-         -  { #---------------------------------------------------------------- it coeff: 5
- calculate density kernel, communication strategy: ALLREDUCE, 
- DIIS weights: [-4.8E-02, -6.41E-02,  2.77E-01,  8.35E-01, -1.51E-05], 
-          communication strategy kernel: ALLREDUCE, method: DminDIIS, 
- iter:  5, fnrm:  1.91E-03, eBS: -3.62054724287911167, D: -9.434E-07}
-         -  { #---------------------------------------------------------------- it coeff: 6
- calculate density kernel, communication strategy: ALLREDUCE, 
- DIIS weights: [ 5.48E-03, -1.54E-02,  2.61E-01,  7.49E-01, -8.84E-06], 
-           communication strategy kernel: ALLREDUCE, method: DminDIIS, 
- iter:  6, fnrm:  1.43E-03, eBS: -3.62054818623884511, D: -1.641E-06}
-         Kohn-Sham residue             :  2.836E-01
-         Coefficients available        :  Yes
-       Hamiltonian update: {
- Energies: {Ekin:  2.11633224244E+01, Epot: -2.07599865535E+01, Enl:  2.54679294482, 
-              EH:  3.06889199975E+01,  EXC: -5.32995306424, EvXC: -6.95955508364}, 
-    Total charge:  1.599999979782E+01, 
- Poisson Solver: {BC: Free, Box:  [  97,  97,  155 ], MPI tasks:  3}}
-        #Eigenvalues and New Occupation Numbers
-       Orbitals: [
- {e: -2.949928834916E-01, f:  2.0},  # 00001
- {e: -2.663591169238E-01, f:  2.0},  # 00002
- {e: -2.310501757699E-01, f:  2.0},  # 00003
- {e: -1.76161006372E-01, f:  2.0},  # 00004
- {e: -1.756087879077E-01, f:  2.0},  # 00005
- {e: -1.739961251542E-01, f:  2.0},  # 00006
- {e: -1.702441572307E-01, f:  2.0},  # 00007
- {e: -1.617862116758E-01, f:  2.0}] # 00008
-       summary: [ {kernel optimization: DMIN, mixing quantity: DENS, mix hist:  0, 
- iter:  3, delta:  7.26E-07, energy: -8.16008204263435388, D:  4.564E-03}]
-   -  #-------------------------------------------------------------------- kernel iter: 4
-       Kernel update:
-         max dev from unity            :  2.58E-03
-         Hamiltonian application required:  Yes
-         method                        : directmin
-         expansion coefficients optimization: &it_coeff001_001_004
-         -  { #---------------------------------------------------------------- it coeff: 1
- calculate density kernel, communication strategy: ALLREDUCE, 
- DIIS weights: [-6.88E-04,  2.67E-01,  7.33E-01,  9.16E-04, -8.84E-06], 
-           communication strategy kernel: ALLREDUCE, method: DminDIIS, 
- iter:  1, fnrm:  7.65E-02, eBS: -3.620549827661387, D:  2.414E-01}
-         -  { #---------------------------------------------------------------- it coeff: 2
- calculate density kernel, communication strategy: ALLREDUCE, 
- DIIS weights: [ 2.73E-01,  7.3E-01,  4.51, -4.51, -8.75E-06], 
-          communication strategy kernel: ALLREDUCE, method: DminDIIS, 
- iter:  2, fnrm:  7.64E-02, eBS: -3.37915373203474578, D:  2.247E-04}
-         -  { #---------------------------------------------------------------- it coeff: 3
- calculate density kernel, communication strategy: ALLREDUCE, 
- DIIS weights: [ 9.78E-01, -6.4,  9.76, -3.34, -9.67E-06], 
-      communication strategy kernel: ALLREDUCE, method: DminDIIS, 
- iter:  3, fnrm:  7.68E-02, eBS: -3.37892905396327148, D: -1.361E-03}
-         -  { #---------------------------------------------------------------- it coeff: 4
- calculate density kernel, communication strategy: ALLREDUCE, 
- DIIS weights: [-4.96E+02,  6.28E+02, -1.29E+02, -1.27, -5.67E-04], 
-           communication strategy kernel: ALLREDUCE, method: DminDIIS, 
- iter:  4, fnrm:  7.48E-02, eBS: -3.38029015328793481, D: -2.561E-02}
-         -  { #---------------------------------------------------------------- it coeff: 5
- calculate density kernel, communication strategy: ALLREDUCE, 
- DIIS weights: [ 2.21, -3.77,  1.65,  9.2E-01, -6.14E-05], 
-   communication strategy kernel: ALLREDUCE, method: DminDIIS, 
- iter:  5, fnrm:  4.4E-03, eBS: -3.4059027582983834, D: -3.265E-05}
-         -  { #---------------------------------------------------------------- it coeff: 6
- calculate density kernel, communication strategy: ALLREDUCE, 
- DIIS weights: [-1.45E-01,  1.52E-01, -9.39E-02,  1.09, -3.52E-05], 
-           communication strategy kernel: ALLREDUCE, method: DminDIIS, 
- iter:  6, fnrm:  2.7E-03, eBS: -3.40593540801533834, D: -1.918E-07}
-         Kohn-Sham residue             :  2.78E-01
-         Coefficients available        :  Yes
-       Hamiltonian update: {
- Energies: {Ekin:  2.11633224244E+01, Epot: -2.00286188826E+01, Enl:  2.54679294482, 
-              EH:  3.08876524898E+01,  EXC: -5.28198482633, EvXC: -6.896179622}, 
-    Total charge:  1.599999977882E+01, 
- Poisson Solver: {BC: Free, Box:  [  97,  97,  155 ], MPI tasks:  3}}
-        #Eigenvalues and New Occupation Numbers
-       Orbitals: [
- {e: -2.949928834916E-01, f:  2.0},  # 00001
- {e: -2.663591169238E-01, f:  2.0},  # 00002
- {e: -2.310501757699E-01, f:  2.0},  # 00003
- {e: -1.76161006372E-01, f:  2.0},  # 00004
- {e: -1.756087879077E-01, f:  2.0},  # 00005
- {e: -1.739961251542E-01, f:  2.0},  # 00006
- {e: -1.702441572307E-01, f:  2.0},  # 00007
- {e: -1.617862116758E-01, f:  2.0}] # 00008
-       summary: [ {kernel optimization: DMIN, mixing quantity: DENS, mix hist:  0, 
- iter:  4, delta:  6.78E-07, energy: -8.15960753086423196, D:  4.745E-04}]
-   -  &final_kernel001  { #-------------------------------------------------------- iter: 5
- summary: [ {kernel optimization: DMIN, mixing quantity: DENS, mix hist:  0, 
- iter:  5, delta:  6.78E-07, energy: -8.15960753086423196, D:  4.745E-04}]}
-=======
  Energies: {Ekin:  2.11633224243E+01, Epot: -1.68152300043E+01, Enl:  2.54679294482E+00}, 
  Orthoconstraint:  Yes,    Preconditioning:  Yes, 
  iter:  3, fnrm:  1.68E-01, Omega:  1.173297735679752E+01, D: -5.48E-01, D best: -5.48E-01, 
@@ -1255,16 +895,11 @@
    -  &final_kernel001  { #-------------------------------------------------------- iter: 5
  summary: [ {kernel optimization: DMIN, mixing quantity: DENS, mix hist:  0, 
  iter:  5, delta:  6.78E-07, energy: -8.15960753086397617E+00, D:  4.745E-04}]}
->>>>>>> ffa93dbe
     #================================================================= Summary of both steps
    self consistency summary: &it_sc001
    -  {iter:  1, target function: TRACE,  #WARNING: support function optimization not converged
  kernel optimization: DIRMIN,  #WARNING: density optimization not converged
-<<<<<<< HEAD
- iter low:  1, delta out:  1.102E-06, energy: -8.15960753086423196, D: -8.16}
-=======
  iter low:  1, delta out:  1.102E-06, energy: -8.15960753086397617E+00, D: -8.160E+00}
->>>>>>> ffa93dbe
     #========================================================= Adjustments for high accuracy
    Increasing the localization radius for the high accuracy part:  Yes
    Locreg increased                    :  Yes
@@ -1295,36 +930,6 @@
      expansion coefficients optimization: &it_coeff002_000_000
      -  { #-------------------------------------------------------------------- it coeff: 1
  calculate density kernel, communication strategy: ALLREDUCE, 
-<<<<<<< HEAD
- DIIS weights: [ 3.97E-02, -1.34E-01,  1.05,  4.1E-02, -3.36E-05], 
-           communication strategy kernel: ALLREDUCE, method: DminDIIS, 
- iter:  1, fnrm:  7.05E-02, eBS: -3.40593559985954508, D: -1.543E-01}
-     -  { #-------------------------------------------------------------------- it coeff: 2
- calculate density kernel, communication strategy: ALLREDUCE, 
- DIIS weights: [-1.8E-01,  1.08, -2.45,  2.55, -3.02E-05], 
-      communication strategy kernel: ALLREDUCE, method: DminDIIS, 
- iter:  2, fnrm:  6.78E-02, eBS: -3.56022619266386764, D: -2.525E-03}
-     -  { #-------------------------------------------------------------------- it coeff: 3
- calculate density kernel, communication strategy: ALLREDUCE, 
- DIIS weights: [ 8.87E-01, -6.26E-01, -7.6E-01,  1.5, -2.95E-05], 
-           communication strategy kernel: ALLREDUCE, method: DminDIIS, 
- iter:  3, fnrm:  6.36E-02, eBS: -3.56275164761314134, D: -6.487E-04}
-     -  { #-------------------------------------------------------------------- it coeff: 4
- calculate density kernel, communication strategy: ALLREDUCE, 
- DIIS weights: [-2.62, -9.25,  7.7,  5.16, -3.53E-04], 
-   communication strategy kernel: ALLREDUCE, method: DminDIIS, 
- iter:  4, fnrm:  6.25E-02, eBS: -3.5634003652545081, D: -1.746E-02}
-     -  { #-------------------------------------------------------------------- it coeff: 5
- calculate density kernel, communication strategy: ALLREDUCE, 
- DIIS weights: [-1.08E-01, -1.18,  1.34,  9.46E-01, -1.27E-05], 
-       communication strategy kernel: ALLREDUCE, method: DminDIIS, 
- iter:  5, fnrm:  2.31E-03, eBS: -3.58086180212073391, D: -2.421E-05}
-     -  { #-------------------------------------------------------------------- it coeff: 6
- calculate density kernel, communication strategy: ALLREDUCE, 
- DIIS weights: [-2.54E-01,  2.6E-01,  7.84E-02,  9.15E-01, -6.53E-06], 
-          communication strategy kernel: ALLREDUCE, method: DminDIIS, 
- iter:  6, fnrm:  1.15E-03, eBS: -3.58088601583996402, D: -1.036E-06}
-=======
  DIIS weights: [ 3.97E-02, -1.34E-01,  1.05E+00,  4.10E-02, -3.36E-05], 
            communication strategy kernel: ALLREDUCE, method: DminDIIS, 
  iter:  1, fnrm:  7.05E-02, eBS: -3.40593559985930172E+00, D: -1.543E-01}
@@ -1353,369 +958,30 @@
  DIIS weights: [-2.54E-01,  2.60E-01,  7.84E-02,  9.15E-01, -6.53E-06], 
            communication strategy kernel: ALLREDUCE, method: DminDIIS, 
  iter:  6, fnrm:  1.15E-03, eBS: -3.58088601584154276E+00, D: -1.036E-06}
->>>>>>> ffa93dbe
      Kohn-Sham residue                 :  2.829E-01
      Coefficients available            :  Yes
     #========================================================= support function optimization
  - support function optimization: &it_supfun002
    -  { #-------------------------------------------------------------------------- iter: 1
  target function: ENERGY, Hamiltonian Applied:  Yes, 
-<<<<<<< HEAD
- Energies: {Ekin:  2.11633224244E+01, Epot: -2.07065999111E+01, Enl:  2.54679294482}, 
- Orthoconstraint:  Yes, communication strategy kernel: ALLREDUCE, Preconditioning:  Yes, 
- iter:  1, fnrm:  3.75E-01, Omega: -7.559398621991871, D: -1.98E+01, D best: -1.98E+01, 
- Optimization: {algorithm: SD, mean alpha:  1.0, max alpha:  1.0, 
-=======
  Energies: {Ekin:  2.11633224243E+01, Epot: -2.07065999111E+01, Enl:  2.54679294482E+00}, 
  Orthoconstraint:  Yes, communication strategy kernel: ALLREDUCE, Preconditioning:  Yes, 
  iter:  1, fnrm:  3.75E-01, Omega: -7.559398621991431E+00, D: -1.98E+01, D best: -1.98E+01, 
  Optimization: {algorithm: SD, mean alpha:  1.000E+00, max alpha:  1.000E+00, 
->>>>>>> ffa93dbe
     consecutive successes:  1}, 
  Orthogonalization:  Yes, communication strategy kernel: ALLREDUCE, 
  reconstruct kernel:  Yes}
    -  { #-------------------------------------------------------------------------- iter: 2
  target function: ENERGY, Hamiltonian Applied:  Yes, 
-<<<<<<< HEAD
- Energies: {Ekin:  1.92199176826E+01, Epot: -1.91063090652E+01, Enl:  2.15752316514}, 
- Orthoconstraint:  Yes, communication strategy kernel: ALLREDUCE, Preconditioning:  Yes, 
- iter:  2, fnrm:  2.15E-01, Omega: -9.033896688335208, D: -1.47, D best: -1.47, 
- Optimization: {algorithm: SD, mean alpha:  6.0E-01, max alpha:  6.0E-01, 
-=======
  Energies: {Ekin:  1.92199176825E+01, Epot: -1.91063090651E+01, Enl:  2.15752316513E+00}, 
  Orthoconstraint:  Yes, communication strategy kernel: ALLREDUCE, Preconditioning:  Yes, 
  iter:  2, fnrm:  2.15E-01, Omega: -9.033896688308591E+00, D: -1.47E+00, D best: -1.47E+00, 
  Optimization: {algorithm: SD, mean alpha:  6.000E-01, max alpha:  6.000E-01, 
->>>>>>> ffa93dbe
     consecutive successes:  2}, 
  Orthogonalization:  Yes, communication strategy kernel: ALLREDUCE, 
  reconstruct kernel:  Yes}
    -  { #-------------------------------------------------------------------------- iter: 3
  target function: ENERGY, Hamiltonian Applied:  Yes, 
-<<<<<<< HEAD
- Energies: {Ekin:  1.89673711745E+01, Epot: -1.90205872288E+01, Enl:  2.24828757582}, 
- Orthoconstraint:  Yes, communication strategy kernel: ALLREDUCE, Preconditioning:  Yes, 
- iter:  3, fnrm:  7.9E-02, Omega: -9.206255706276881, D: -1.72E-01, D best: -1.72E-01, 
- exit criterion: net number of iterations}
-   -  &final_supfun002  { #-------------------------------------------------------- iter: 3
- target function: ENERGY, 
- Energies: {Ekin:  1.89673711745E+01, Epot: -1.90205872288E+01, Enl:  2.24828757582}, 
- iter:  3, fnrm:  7.9E-02, Omega: -9.206255706276881, D: -1.72E-01, D best: -1.72E-01}
-      #Support functions created
-    #=================================================================== kernel optimization
- - kernel optimization: &it_kernel002
-   -  #-------------------------------------------------------------------- kernel iter: 1
-       Kernel update:
-         max dev from unity            :  1.18E-02
-         Hamiltonian application required:  No
-         method                        : directmin
-         expansion coefficients optimization: &it_coeff002_001_001
-         -  { #---------------------------------------------------------------- it coeff: 1
- calculate density kernel, communication strategy: ALLREDUCE, 
- DIIS weights: [ 1.0,  1.0], communication strategy kernel: ALLREDUCE, method: DminDIIS, 
- iter:  1, fnrm:  3.47E-02, eBS: -3.58088705210369529, D: -9.145E-01}
-         -  { #---------------------------------------------------------------- it coeff: 2
- calculate density kernel, communication strategy: ALLREDUCE, 
- DIIS weights: [ 3.21E-02,  9.68E-01, -3.61E-04], communication strategy kernel: ALLREDUCE, 
-            method: DminDIIS, 
- iter:  2, fnrm:  8.55E-03, eBS: -4.49537730514370804, D: -9.242E-05}
-         -  { #---------------------------------------------------------------- it coeff: 3
- calculate density kernel, communication strategy: ALLREDUCE, 
- DIIS weights: [-4.25E-02,  2.8E-01,  7.63E-01, -6.88E-05], 
-          communication strategy kernel: ALLREDUCE, method: DminDIIS, 
- iter:  3, fnrm:  4.95E-03, eBS: -4.49546972707316961, D: -3.981E-05}
-         -  { #---------------------------------------------------------------- it coeff: 4
- calculate density kernel, communication strategy: ALLREDUCE, 
- DIIS weights: [-1.24E-02, -1.27E-01,  1.22E-01,  1.02, -1.69E-05], 
-           communication strategy kernel: ALLREDUCE, method: DminDIIS, 
- iter:  4, fnrm:  2.26E-03, eBS: -4.49550953466437342, D: -3.502E-06}
-         -  { #---------------------------------------------------------------- it coeff: 5
- calculate density kernel, communication strategy: ALLREDUCE, 
- DIIS weights: [-1.2E-01, -1.47E-01,  3.74E-01,  8.93E-01, -1.89E-06], 
-          communication strategy kernel: ALLREDUCE, method: DminDIIS, 
- iter:  5, fnrm:  1.17E-03, eBS: -4.49551303708884387, D: -1.985E-06}
-         -  { #---------------------------------------------------------------- it coeff: 6
- calculate density kernel, communication strategy: ALLREDUCE, 
- DIIS weights: [-2.72E-02, -5.53E-02,  1.23E-01,  9.6E-01, -4.33E-07], 
-           communication strategy kernel: ALLREDUCE, method: DminDIIS, 
- iter:  6, fnrm:  3.46E-04, eBS: -4.49551502239906586, D: -1.076E-07}
-         Coefficients available        :  Yes
-       Hamiltonian update: {
- Energies: {Ekin:  2.11633224244E+01, Epot: -2.07065999111E+01, Enl:  2.54679294482, 
-              EH:  3.07240148092E+01,  EXC: -5.32399676072, EvXC: -6.95168294587}, 
-    Total charge:  1.599999983255E+01, 
- Poisson Solver: {BC: Free, Box:  [  97,  97,  155 ], MPI tasks:  3}}
-        #Eigenvalues and New Occupation Numbers
-       Orbitals: [
- {e: -5.0E-01, f:  2.0},  # 00001
- {e: -5.0E-01, f:  2.0},  # 00002
- {e: -5.0E-01, f:  2.0},  # 00003
- {e: -5.0E-01, f:  2.0},  # 00004
- {e: -5.0E-01, f:  2.0},  # 00005
- {e: -5.0E-01, f:  2.0},  # 00006
- {e: -5.0E-01, f:  2.0},  # 00007
- {e: -5.0E-01, f:  2.0}] # 00008
-       summary: [ {kernel optimization: DMIN, mixing quantity: DENS, mix hist:  0, 
- iter:  1, delta:  1.92E-06, energy: -9.07205799086849751, D: -9.125E-01}]
-   -  #-------------------------------------------------------------------- kernel iter: 2
-       Kernel update:
-         max dev from unity            :  1.18E-02
-         Hamiltonian application required:  Yes
-         method                        : directmin
-         expansion coefficients optimization: &it_coeff002_001_002
-         -  { #---------------------------------------------------------------- it coeff: 1
- calculate density kernel, communication strategy: ALLREDUCE, 
- DIIS weights: [-5.73E-02,  6.99E-02,  9.88E-01, -5.04E-04, -4.88E-07], 
-           communication strategy kernel: ALLREDUCE, method: DminDIIS, 
- iter:  1, fnrm:  8.53E-02, eBS: -4.49551512996933234, D: -8.448E-01}
-         -  { #---------------------------------------------------------------- it coeff: 2
- calculate density kernel, communication strategy: ALLREDUCE, 
- DIIS weights: [ 6.88E-02,  9.32E-01, -5.39E-01,  5.38E-01, -5.52E-07], 
-           communication strategy kernel: ALLREDUCE, method: DminDIIS, 
- iter:  2, fnrm:  8.54E-02, eBS: -5.34036400445648418, D:  1.347E-05}
-         -  { #---------------------------------------------------------------- it coeff: 3
- calculate density kernel, communication strategy: ALLREDUCE, 
- DIIS weights: [ 1.0, -4.86E-01,  6.86E-01, -2.01E-01, -5.83E-07], 
-      communication strategy kernel: ALLREDUCE, method: DminDIIS, 
- iter:  3, fnrm:  8.54E-02, eBS: -5.34035053200747001, D: -1.121E-05}
-         -  { #---------------------------------------------------------------- it coeff: 4
- calculate density kernel, communication strategy: ALLREDUCE, 
- DIIS weights: [ 6.21E+02, -3.48E+02, -3.24E+02,  5.18E+01, -1.71E-02], 
-           communication strategy kernel: ALLREDUCE, method: DminDIIS, 
- iter:  4, fnrm:  8.54E-02, eBS: -5.34036174462985702, D: -2.941E-02}
-         -  { #---------------------------------------------------------------- it coeff: 5
- calculate density kernel, communication strategy: ALLREDUCE, 
- DIIS weights: [-2.03E+02,  4.11E+02, -2.07E+02,  1.02, -4.52E-04], 
-           communication strategy kernel: ALLREDUCE, method: DminDIIS, 
- iter:  5, fnrm:  2.39E-02, eBS: -5.36977639649363869, D: -7.698E-04}
-         -  { #---------------------------------------------------------------- it coeff: 6
- calculate density kernel, communication strategy: ALLREDUCE, 
- DIIS weights: [-6.19E-01,  6.04E-01,  6.72E-02,  9.48E-01, -8.64E-05], 
-           communication strategy kernel: ALLREDUCE, method: DminDIIS, 
- iter:  6, fnrm:  4.75E-03, eBS: -5.37054618553844776, D: -3.167E-05}
-         Kohn-Sham residue             :  6.525E-02
-         Coefficients available        :  Yes
-       Hamiltonian update: {
- Energies: {Ekin:  1.89673711745E+01, Epot: -1.95614269364E+01, Enl:  2.24828757582, 
-              EH:  2.96497713328E+01,  EXC: -4.77788691423, EvXC: -6.23405799079}, 
-    Total charge:  1.599999981409E+01, 
- Poisson Solver: {BC: Free, Box:  [  97,  97,  155 ], MPI tasks:  3}}
-        #Eigenvalues and New Occupation Numbers
-       Orbitals: [
- {e: -5.0E-01, f:  2.0},  # 00001
- {e: -5.0E-01, f:  2.0},  # 00002
- {e: -5.0E-01, f:  2.0},  # 00003
- {e: -5.0E-01, f:  2.0},  # 00004
- {e: -5.0E-01, f:  2.0},  # 00005
- {e: -5.0E-01, f:  2.0},  # 00006
- {e: -5.0E-01, f:  2.0},  # 00007
- {e: -5.0E-01, f:  2.0}] # 00008
-       summary: [ {kernel optimization: DMIN, mixing quantity: DENS, mix hist:  0, 
- iter:  2, delta:  5.82E-07, energy: -9.04439234616382848, D:  2.767E-02}]
-   -  #-------------------------------------------------------------------- kernel iter: 3
-       Kernel update:
-         max dev from unity            :  1.18E-02
-         Hamiltonian application required:  Yes
-         method                        : directmin
-         expansion coefficients optimization: &it_coeff002_001_003
-         -  { #---------------------------------------------------------------- it coeff: 1
- calculate density kernel, communication strategy: ALLREDUCE, 
- DIIS weights: [ 1.24E-01,  2.44E-02,  6.05E-01,  2.47E-01, -3.56E-05], 
-           communication strategy kernel: ALLREDUCE, method: DminDIIS, 
- iter:  1, fnrm:  4.78E-02, eBS: -5.37057785302841673, D: -1.983E-01}
-         -  { #---------------------------------------------------------------- it coeff: 2
- calculate density kernel, communication strategy: ALLREDUCE, 
- DIIS weights: [ 4.14E-02,  6.23E-01, -8.96E-01,  1.23, -5.88E-05], 
-           communication strategy kernel: ALLREDUCE, method: DminDIIS, 
- iter:  2, fnrm:  3.59E-02, eBS: -5.5689134305725787, D: -1.18E-03}
-         -  { #---------------------------------------------------------------- it coeff: 3
- calculate density kernel, communication strategy: ALLREDUCE, 
- DIIS weights: [ 2.76E-01, -1.6,  7.3E-01,  1.59, -1.58E-05], 
-      communication strategy kernel: ALLREDUCE, method: DminDIIS, 
- iter:  3, fnrm:  3.19E-02, eBS: -5.57009302082952651, D: -3.449E-03}
-         -  { #---------------------------------------------------------------- it coeff: 4
- calculate density kernel, communication strategy: ALLREDUCE, 
- DIIS weights: [-1.21E-01, -6.01E-01,  2.58E-01,  1.46, -6.16E-06], 
-           communication strategy kernel: ALLREDUCE, method: DminDIIS, 
- iter:  4, fnrm:  1.31E-02, eBS: -5.5735421195349879, D: -7.047E-04}
-         -  { #---------------------------------------------------------------- it coeff: 5
- calculate density kernel, communication strategy: ALLREDUCE, 
- DIIS weights: [-1.59E-01,  1.58E-03,  4.38E-01,  7.2E-01, -8.49E-07], 
-           communication strategy kernel: ALLREDUCE, method: DminDIIS, 
- iter:  5, fnrm:  5.95E-04, eBS: -5.57424680460744604, D: -7.251E-07}
-         Kohn-Sham residue             :  6.247E-02
-         Coefficients available        :  Yes
-       Hamiltonian update: {
- Energies: {Ekin:  1.89673711745E+01, Epot: -2.01657845078E+01, Enl:  2.24828757582, 
-              EH:  2.94489900126E+01,  EXC: -4.81023958792, EvXC: -6.27680173299}, 
-    Total charge:  1.599999982413E+01, 
- Poisson Solver: {BC: Free, Box:  [  97,  97,  155 ], MPI tasks:  3}}
-        #Eigenvalues and New Occupation Numbers
-       Orbitals: [
- {e: -5.0E-01, f:  2.0},  # 00001
- {e: -5.0E-01, f:  2.0},  # 00002
- {e: -5.0E-01, f:  2.0},  # 00003
- {e: -5.0E-01, f:  2.0},  # 00004
- {e: -5.0E-01, f:  2.0},  # 00005
- {e: -5.0E-01, f:  2.0},  # 00006
- {e: -5.0E-01, f:  2.0},  # 00007
- {e: -5.0E-01, f:  2.0}] # 00008
-       summary: [ {kernel optimization: DMIN, mixing quantity: DENS, mix hist:  0, 
- iter:  3, delta:  3.27E-07, energy: -9.03688963413787505, D:  7.503E-03}]
-   -  #-------------------------------------------------------------------- kernel iter: 4
-       Kernel update:
-         max dev from unity            :  1.18E-02
-         Hamiltonian application required:  Yes
-         method                        : directmin
-         expansion coefficients optimization: &it_coeff002_001_004
-         -  { #---------------------------------------------------------------- it coeff: 1
- calculate density kernel, communication strategy: ALLREDUCE, 
- DIIS weights: [-5.21E-02,  2.85E-01,  6.95E-01,  7.16E-02, -7.39E-07], 
-           communication strategy kernel: ALLREDUCE, method: DminDIIS, 
- iter:  1, fnrm:  2.82E-02, eBS: -5.57424752967098769, D:  1.019E-01}
-         -  { #---------------------------------------------------------------- it coeff: 2
- calculate density kernel, communication strategy: ALLREDUCE, 
- DIIS weights: [ 1.89E-01,  6.21E-01, -1.23,  1.42, -5.19E-07], 
-           communication strategy kernel: ALLREDUCE, method: DminDIIS, 
- iter:  2, fnrm:  2.62E-02, eBS: -5.47232915833017053, D: -6.404E-04}
-         -  { #---------------------------------------------------------------- it coeff: 3
- calculate density kernel, communication strategy: ALLREDUCE, 
- DIIS weights: [ 7.45E-01, -1.26,  2.46E-01,  1.27, -8.2E-07], 
-       communication strategy kernel: ALLREDUCE, method: DminDIIS, 
- iter:  3, fnrm:  2.29E-02, eBS: -5.47296950843428576, D: -3.221E-04}
-         -  { #---------------------------------------------------------------- it coeff: 4
- calculate density kernel, communication strategy: ALLREDUCE, 
- DIIS weights: [-2.49, -6.98E-01,  3.11E-01,  3.88, -5.95E-06], 
-       communication strategy kernel: ALLREDUCE, method: DminDIIS, 
- iter:  4, fnrm:  2.1E-02, eBS: -5.47329164698643211, D: -1.743E-03}
-         -  { #---------------------------------------------------------------- it coeff: 5
- calculate density kernel, communication strategy: ALLREDUCE, 
- DIIS weights: [-8.03E-01, -1.2,  2.3,  6.98E-01, -6.75E-07], 
-      communication strategy kernel: ALLREDUCE, method: DminDIIS, 
- iter:  5, fnrm:  6.53E-04, eBS: -5.47503501385208047, D: -1.675E-06}
-         Kohn-Sham residue             :  6.373E-02
-         Coefficients available        :  Yes
-       Hamiltonian update: {
- Energies: {Ekin:  1.89673711745E+01, Epot: -1.9831815283E+01, Enl:  2.24828757582, 
-              EH:  2.95397625489E+01,  EXC: -4.79079228785, EvXC: -6.25111834949}, 
-    Total charge:  1.599999981869E+01, 
- Poisson Solver: {BC: Free, Box:  [  97,  97,  155 ], MPI tasks:  3}}
-        #Eigenvalues and New Occupation Numbers
-       Orbitals: [
- {e: -5.0E-01, f:  2.0},  # 00001
- {e: -5.0E-01, f:  2.0},  # 00002
- {e: -5.0E-01, f:  2.0},  # 00003
- {e: -5.0E-01, f:  2.0},  # 00004
- {e: -5.0E-01, f:  2.0},  # 00005
- {e: -5.0E-01, f:  2.0},  # 00006
- {e: -5.0E-01, f:  2.0},  # 00007
- {e: -5.0E-01, f:  2.0}] # 00008
-       summary: [ {kernel optimization: DMIN, mixing quantity: DENS, mix hist:  0, 
- iter:  4, delta:  1.88E-07, energy: -9.03468741288290644, D:  2.202E-03}]
-   -  #-------------------------------------------------------------------- kernel iter: 5
-       Kernel update:
-         max dev from unity            :  1.18E-02
-         Hamiltonian application required:  Yes
-         method                        : directmin
-         expansion coefficients optimization: &it_coeff002_001_005
-         -  { #---------------------------------------------------------------- it coeff: 1
- calculate density kernel, communication strategy: ALLREDUCE, 
- DIIS weights: [-1.67,  1.92,  6.37E-01,  1.2E-01, -5.74E-07], 
-   communication strategy kernel: ALLREDUCE, method: DminDIIS, 
- iter:  1, fnrm:  1.67E-02, eBS: -5.4750366887169637, D: -4.753E-02}
-         -  { #---------------------------------------------------------------- it coeff: 2
- calculate density kernel, communication strategy: ALLREDUCE, 
- DIIS weights: [ 1.18E-01,  5.32E-01, -1.33,  1.68, -4.78E-07], 
-           communication strategy kernel: ALLREDUCE, method: DminDIIS, 
- iter:  2, fnrm:  1.47E-02, eBS: -5.52256747653571978, D: -3.74E-04}
-         -  { #---------------------------------------------------------------- it coeff: 3
- calculate density kernel, communication strategy: ALLREDUCE, 
- DIIS weights: [ 4.65E-01, -1.88,  1.32,  1.09, -2.68E-07], 
-       communication strategy kernel: ALLREDUCE, method: DminDIIS, 
- iter:  3, fnrm:  1.09E-02, eBS: -5.52294143709056673, D: -2.268E-04}
-         -  { #---------------------------------------------------------------- it coeff: 4
- calculate density kernel, communication strategy: ALLREDUCE, 
- DIIS weights: [-7.29E-01, -1.75E-01, -1.99E-02,  1.92, -3.0E-07], 
-           communication strategy kernel: ALLREDUCE, method: DminDIIS, 
- iter:  4, fnrm:  7.77E-03, eBS: -5.52316823514897148, D: -2.327E-04}
-         -  { #---------------------------------------------------------------- it coeff: 5
- calculate density kernel, communication strategy: ALLREDUCE, 
- DIIS weights: [-2.06E-01, -1.45E-01,  5.93E-01,  7.58E-01, -4.01E-08], 
-           communication strategy kernel: ALLREDUCE, method: DminDIIS, 
- iter:  5, fnrm:  1.24E-04, eBS: -5.52340097838935939, D: -2.028E-08}
-         Kohn-Sham residue             :  6.285E-02
-         Coefficients available        :  Yes
-       Hamiltonian update: {
- Energies: {Ekin:  1.89673711745E+01, Epot: -2.0025817731E+01, Enl:  2.24828757582, 
-              EH:  2.94938130334E+01,  EXC: -4.80071971121, EvXC: -6.26423076438}, 
-    Total charge:  1.599999982165E+01, 
- Poisson Solver: {BC: Free, Box:  [  97,  97,  155 ], MPI tasks:  3}}
-        #Eigenvalues and New Occupation Numbers
-       Orbitals: [
- {e: -5.0E-01, f:  2.0},  # 00001
- {e: -5.0E-01, f:  2.0},  # 00002
- {e: -5.0E-01, f:  2.0},  # 00003
- {e: -5.0E-01, f:  2.0},  # 00004
- {e: -5.0E-01, f:  2.0},  # 00005
- {e: -5.0E-01, f:  2.0},  # 00006
- {e: -5.0E-01, f:  2.0},  # 00007
- {e: -5.0E-01, f:  2.0}] # 00008
-       summary: [ {kernel optimization: DMIN, mixing quantity: DENS, mix hist:  0, 
- iter:  5, delta:  1.09E-07, energy: -9.03391721580247875, D:  7.702E-04}]
-   -  #-------------------------------------------------------------------- kernel iter: 6
-       Kernel update:
-         max dev from unity            :  1.18E-02
-         Hamiltonian application required:  Yes
-         method                        : directmin
-         expansion coefficients optimization: &it_coeff002_001_006
-         -  { #---------------------------------------------------------------- it coeff: 1
- calculate density kernel, communication strategy: ALLREDUCE, 
- DIIS weights: [-2.06E-01,  3.29E-01,  8.46E-01,  3.1E-02, -5.45E-08], 
-           communication strategy kernel: ALLREDUCE, method: DminDIIS, 
- iter:  1, fnrm:  1.01E-02, eBS: -5.52340099866599754, D:  2.297E-02}
-         -  { #---------------------------------------------------------------- it coeff: 2
- calculate density kernel, communication strategy: ALLREDUCE, 
- DIIS weights: [ 7.81E-02,  8.11E-01, -1.47,  1.58, -4.25E-08], 
-           communication strategy kernel: ALLREDUCE, method: DminDIIS, 
- iter:  2, fnrm:  9.79E-03, eBS: -5.50042696860491809, D: -5.67E-05}
-         -  { #---------------------------------------------------------------- it coeff: 3
- calculate density kernel, communication strategy: ALLREDUCE, 
- DIIS weights: [ 8.18E-01, -2.54,  1.51,  1.21, -2.45E-08], 
-       communication strategy kernel: ALLREDUCE, method: DminDIIS, 
- iter:  3, fnrm:  9.0E-03, eBS: -5.50048367063395194, D: -4.687E-05}
-         -  { #---------------------------------------------------------------- it coeff: 4
- calculate density kernel, communication strategy: ALLREDUCE, 
- DIIS weights: [-5.45,  8.28E-01,  6.51E-01,  4.97, -1.6E-07], 
-       communication strategy kernel: ALLREDUCE, method: DminDIIS, 
- iter:  4, fnrm:  8.28E-03, eBS: -5.50053053705662087, D: -2.593E-04}
-         -  { #---------------------------------------------------------------- it coeff: 5
- calculate density kernel, communication strategy: ALLREDUCE, 
- DIIS weights: [-7.71E-01, -5.29E-01,  1.49,  8.14E-01, -4.12E-08], 
-           communication strategy kernel: ALLREDUCE, method: DminDIIS, 
- iter:  5, fnrm:  1.15E-04, eBS: -5.50078983964006074, D: -6.26E-08}
-         Kohn-Sham residue             :  6.334E-02
-         Coefficients available        :  Yes
-       Hamiltonian update: {
- Energies: {Ekin:  1.89673711745E+01, Epot: -1.99164661267E+01, Enl:  2.24828757582, 
-              EH:  2.95143449788E+01,  EXC: -4.7950185636, EvXC: -6.25670256985}, 
-    Total charge:  1.599999982004E+01, 
- Poisson Solver: {BC: Free, Box:  [  97,  97,  155 ], MPI tasks:  3}}
-        #Eigenvalues and New Occupation Numbers
-       Orbitals: [
- {e: -5.0E-01, f:  2.0},  # 00001
- {e: -5.0E-01, f:  2.0},  # 00002
- {e: -5.0E-01, f:  2.0},  # 00003
- {e: -5.0E-01, f:  2.0},  # 00004
- {e: -5.0E-01, f:  2.0},  # 00005
- {e: -5.0E-01, f:  2.0},  # 00006
- {e: -5.0E-01, f:  2.0},  # 00007
- {e: -5.0E-01, f:  2.0}] # 00008
-       summary: [ {kernel optimization: DMIN, mixing quantity: DENS, mix hist:  0, 
- iter:  6, delta:  6.44E-08, energy: -9.03366511165070918, D:  2.521E-04}]
-   -  &final_kernel002  { #-------------------------------------------------------- iter: 7
- summary: [ {kernel optimization: DMIN, mixing quantity: DENS, mix hist:  0, 
- iter:  7, delta:  6.44E-08, energy: -9.03366511165070918, D:  2.521E-04}]}
-=======
  Energies: {Ekin:  1.89673711743E+01, Epot: -1.90205872288E+01, Enl:  2.24828757581E+00}, 
  Orthoconstraint:  Yes, communication strategy kernel: ALLREDUCE, Preconditioning:  Yes, 
  iter:  3, fnrm:  7.90E-02, Omega: -9.206255706253796E+00, D: -1.72E-01, D best: -1.72E-01, 
@@ -2039,265 +1305,33 @@
    -  &final_kernel002  { #-------------------------------------------------------- iter: 7
  summary: [ {kernel optimization: DMIN, mixing quantity: DENS, mix hist:  0, 
  iter:  7, delta:  6.44E-08, energy: -9.03366511164024288E+00, D:  2.521E-04}]}
->>>>>>> ffa93dbe
     #================================================================= Summary of both steps
    self consistency summary: &it_sc002
    -  {iter:  2, target function: ENERGY,  #WARNING: support function optimization not converged
  kernel optimization: DIRMIN,  #WARNING: density optimization not converged
-<<<<<<< HEAD
- iter high:  2, delta out:  1.698E-06, energy: -9.03366511165070918, D: -8.741E-01}
-=======
  iter high:  2, delta out:  1.698E-06, energy: -9.03366511164024288E+00, D: -8.741E-01}
->>>>>>> ffa93dbe
     #========================================================= support function optimization
  - support function optimization: &it_supfun003
    -  { #-------------------------------------------------------------------------- iter: 1
  target function: ENERGY, Hamiltonian Applied:  Yes, 
-<<<<<<< HEAD
- Energies: {Ekin:  1.89673711745E+01, Epot: -1.99792978035E+01, Enl:  2.24828757582}, 
- Orthoconstraint:  Yes, communication strategy kernel: ALLREDUCE, Preconditioning:  Yes, 
- iter:  1, fnrm:  8.74E-02, Omega: -9.313790814367987, D: -2.8E-01, D best: -2.8E-01, 
-=======
  Energies: {Ekin:  1.89673711743E+01, Epot: -1.99792978035E+01, Enl:  2.24828757581E+00}, 
  Orthoconstraint:  Yes, communication strategy kernel: ALLREDUCE, Preconditioning:  Yes, 
  iter:  1, fnrm:  8.74E-02, Omega: -9.313790814357009E+00, D: -2.80E-01, D best: -2.80E-01, 
->>>>>>> ffa93dbe
  Optimization: {algorithm: SD, mean alpha:  3.725E-01, max alpha:  3.725E-01, 
     consecutive successes:  1}, 
  Orthogonalization:  Yes, communication strategy kernel: ALLREDUCE, 
  reconstruct kernel:  Yes}
    -  { #-------------------------------------------------------------------------- iter: 2
  target function: ENERGY, Hamiltonian Applied:  Yes, 
-<<<<<<< HEAD
- Energies: {Ekin:  1.89093085108E+01, Epot: -1.99326814894E+01, Enl:  2.23432166499}, 
- Orthoconstraint:  Yes, communication strategy kernel: ALLREDUCE, Preconditioning:  Yes, 
- iter:  2, fnrm:  6.26E-02, Omega: -9.351299028591594, D: -3.75E-02, D best: -3.75E-02, 
- Optimization: {algorithm: SD, mean alpha:  4.098E-01, max alpha:  4.098E-01, 
-=======
  Energies: {Ekin:  1.89093085107E+01, Epot: -1.99326814894E+01, Enl:  2.23432166498E+00}, 
  Orthoconstraint:  Yes, communication strategy kernel: ALLREDUCE, Preconditioning:  Yes, 
  iter:  2, fnrm:  6.26E-02, Omega: -9.351299028582037E+00, D: -3.75E-02, D best: -3.75E-02, 
  Optimization: {algorithm: SD, mean alpha:  4.097E-01, max alpha:  4.097E-01, 
->>>>>>> ffa93dbe
     consecutive successes:  2}, 
  Orthogonalization:  Yes, communication strategy kernel: ALLREDUCE, 
  reconstruct kernel:  Yes}
    -  { #-------------------------------------------------------------------------- iter: 3
  target function: ENERGY, Hamiltonian Applied:  Yes, 
-<<<<<<< HEAD
- Energies: {Ekin:  1.88511855172E+01, Epot: -1.98865393819E+01, Enl:  2.22873604511}, 
- Orthoconstraint:  Yes, communication strategy kernel: ALLREDUCE, Preconditioning:  Yes, 
- iter:  3, fnrm:  5.1E-02, Omega: -9.374969398496095, D: -2.37E-02, D best: -2.37E-02, 
- exit criterion: net number of iterations}
-   -  &final_supfun003  { #-------------------------------------------------------- iter: 3
- target function: ENERGY, 
- Energies: {Ekin:  1.88511855172E+01, Epot: -1.98865393819E+01, Enl:  2.22873604511}, 
- iter:  3, fnrm:  5.1E-02, Omega: -9.374969398496095, D: -2.37E-02, D best: -2.37E-02}
-      #Support functions created
-    #=================================================================== kernel optimization
- - kernel optimization: &it_kernel003
-   -  #-------------------------------------------------------------------- kernel iter: 1
-       Kernel update:
-         max dev from unity            :  1.04E-02
-         Hamiltonian application required:  No
-         method                        : directmin
-         expansion coefficients optimization: &it_coeff003_001_001
-         -  { #---------------------------------------------------------------- it coeff: 1
- calculate density kernel, communication strategy: ALLREDUCE, 
- DIIS weights: [ 1.0,  1.0], communication strategy kernel: ALLREDUCE, method: DminDIIS, 
- iter:  1, fnrm:  4.31E-03, eBS: -5.50078990224102959, D: -2.013E-02}
-         -  { #---------------------------------------------------------------- it coeff: 2
- calculate density kernel, communication strategy: ALLREDUCE, 
- DIIS weights: [ 2.45E-01,  7.55E-01, -1.13E-05], communication strategy kernel: ALLREDUCE, 
-            method: DminDIIS, 
- iter:  2, fnrm:  1.99E-03, eBS: -5.52091985534095908, D: -8.633E-06}
-         -  { #---------------------------------------------------------------- it coeff: 3
- calculate density kernel, communication strategy: ALLREDUCE, 
- DIIS weights: [-9.65E-02,  5.43E-02,  1.04, -2.02E-06], 
-           communication strategy kernel: ALLREDUCE, method: DminDIIS, 
- iter:  3, fnrm:  7.74E-04, eBS: -5.5209284880605356, D: -3.982E-07}
-         Coefficients available        :  Yes
-       Hamiltonian update: {
- Energies: {Ekin:  1.89673711745E+01, Epot: -1.99164661267E+01, Enl:  2.24828757582, 
-              EH:  2.95051646018E+01,  EXC: -4.79804590497, EvXC: -6.26069980142}, 
-    Total charge:  1.599999982051E+01, 
- Poisson Solver: {BC: Free, Box:  [  97,  97,  155 ], MPI tasks:  3}}
-        #Eigenvalues and New Occupation Numbers
-       Orbitals: [
- {e: -5.0E-01, f:  2.0},  # 00001
- {e: -5.0E-01, f:  2.0},  # 00002
- {e: -5.0E-01, f:  2.0},  # 00003
- {e: -5.0E-01, f:  2.0},  # 00004
- {e: -5.0E-01, f:  2.0},  # 00005
- {e: -5.0E-01, f:  2.0},  # 00006
- {e: -5.0E-01, f:  2.0},  # 00007
- {e: -5.0E-01, f:  2.0}] # 00008
-       summary: [ {kernel optimization: DMIN, mixing quantity: DENS, mix hist:  0, 
- iter:  1, delta:  1.24E-07, energy: -9.04365382846092203, D: -9.989E-03}]
-   -  #-------------------------------------------------------------------- kernel iter: 2
-       Kernel update:
-         max dev from unity            :  1.04E-02
-         Hamiltonian application required:  Yes
-         method                        : directmin
-         expansion coefficients optimization: &it_coeff003_001_002
-         -  { #---------------------------------------------------------------- it coeff: 1
- calculate density kernel, communication strategy: ALLREDUCE, 
- DIIS weights: [-9.04E-02,  5.96E-03,  9.88E-01,  9.61E-02, -1.93E-06], 
-           communication strategy kernel: ALLREDUCE, method: DminDIIS, 
- iter:  1, fnrm:  1.67E-03, eBS: -5.52092888622289113, D:  7.875E-02}
-         -  { #---------------------------------------------------------------- it coeff: 2
- calculate density kernel, communication strategy: ALLREDUCE, 
- DIIS weights: [-7.6E-02,  2.1E-01, -6.38,  7.25, -7.94E-07], 
-         communication strategy kernel: ALLREDUCE, method: DminDIIS, 
- iter:  2, fnrm:  1.5E-03, eBS: -5.44217845803028411, D: -6.745E-06}
-         -  { #---------------------------------------------------------------- it coeff: 3
- calculate density kernel, communication strategy: ALLREDUCE, 
- DIIS weights: [-5.95E-02, -1.9,  1.9,  1.06, -1.72E-07], 
-      communication strategy kernel: ALLREDUCE, method: DminDIIS, 
- iter:  3, fnrm:  3.73E-04, eBS: -5.44218520288655938, D: -2.745E-07}
-         Kohn-Sham residue             :  3.718E-02
-         Coefficients available        :  Yes
-       Hamiltonian update: {
- Energies: {Ekin:  1.88511855172E+01, Epot: -1.98175416828E+01, Enl:  2.22873604511, 
-              EH:  2.95922216814E+01,  EXC: -4.82495648265, EvXC: -6.29615817619}, 
-    Total charge:  1.599999982038E+01, 
- Poisson Solver: {BC: Free, Box:  [  97,  97,  155 ], MPI tasks:  3}}
-        #Eigenvalues and New Occupation Numbers
-       Orbitals: [
- {e: -5.0E-01, f:  2.0},  # 00001
- {e: -5.0E-01, f:  2.0},  # 00002
- {e: -5.0E-01, f:  2.0},  # 00003
- {e: -5.0E-01, f:  2.0},  # 00004
- {e: -5.0E-01, f:  2.0},  # 00005
- {e: -5.0E-01, f:  2.0},  # 00006
- {e: -5.0E-01, f:  2.0},  # 00007
- {e: -5.0E-01, f:  2.0}] # 00008
-       summary: [ {kernel optimization: DMIN, mixing quantity: DENS, mix hist:  0, 
- iter:  2, delta:  6.81E-09, energy: -9.04341970213690516, D:  2.341E-04}]
-   -  #-------------------------------------------------------------------- kernel iter: 3
-       Kernel update:
-         max dev from unity            :  1.04E-02
-         Hamiltonian application required:  Yes
-         method                        : directmin
-         expansion coefficients optimization: &it_coeff003_001_003
-         -  { #---------------------------------------------------------------- it coeff: 1
- calculate density kernel, communication strategy: ALLREDUCE, 
- DIIS weights: [-1.04,  1.05,  7.96E-01,  1.88E-01, -1.37E-07], 
-   communication strategy kernel: ALLREDUCE, method: DminDIIS, 
- iter:  1, fnrm:  6.57E-04, eBS: -5.4421854773431928, D: -2.551E-03}
-         Kohn-Sham residue             :  3.718E-02
-         Coefficients available        :  Yes
-       Hamiltonian update: {
- Energies: {Ekin:  1.88511855172E+01, Epot: -1.98143156306E+01, Enl:  2.22873604511, 
-              EH:  2.95897140345E+01,  EXC: -4.82509426808, EvXC: -6.29634115442}, 
-    Total charge:  1.599999982041E+01, 
- Poisson Solver: {BC: Free, Box:  [  97,  97,  155 ], MPI tasks:  3}}
-        #Eigenvalues and New Occupation Numbers
-       Orbitals: [
- {e: -5.0E-01, f:  2.0},  # 00001
- {e: -5.0E-01, f:  2.0},  # 00002
- {e: -5.0E-01, f:  2.0},  # 00003
- {e: -5.0E-01, f:  2.0},  # 00004
- {e: -5.0E-01, f:  2.0},  # 00005
- {e: -5.0E-01, f:  2.0},  # 00006
- {e: -5.0E-01, f:  2.0},  # 00007
- {e: -5.0E-01, f:  2.0}] # 00008
-       summary: [ {kernel optimization: DMIN, mixing quantity: DENS, mix hist:  0, 
- iter:  3, delta:  1.14E-09, energy: -9.0434180024952191, D:  1.7E-06}]
-   -  #-------------------------------------------------------------------- kernel iter: 4
-       Kernel update:
-         max dev from unity            :  1.04E-02
-         Hamiltonian application required:  Yes
-         method                        : directmin
-         expansion coefficients optimization: &it_coeff003_001_004
-         -  { #---------------------------------------------------------------- it coeff: 1
- calculate density kernel, communication strategy: ALLREDUCE, 
- DIIS weights: [-2.03E-02,  6.48E-02, -1.05,  2.0, -2.95E-08], 
-           communication strategy kernel: ALLREDUCE, method: DminDIIS, 
- iter:  1, fnrm:  3.47E-04, eBS: -5.44473661745757642, D:  4.483E-04}
-         Kohn-Sham residue             :  3.718E-02
-         Coefficients available        :  Yes
-       Hamiltonian update: {
- Energies: {Ekin:  1.88511855172E+01, Epot: -1.98146045063E+01, Enl:  2.22873604511, 
-              EH:  2.95901472551E+01,  EXC: -4.82504661588, EvXC: -6.29627809679}, 
-    Total charge:  1.599999982043E+01, 
- Poisson Solver: {BC: Free, Box:  [  97,  97,  155 ], MPI tasks:  3}}
-        #Eigenvalues and New Occupation Numbers
-       Orbitals: [
- {e: -5.0E-01, f:  2.0},  # 00001
- {e: -5.0E-01, f:  2.0},  # 00002
- {e: -5.0E-01, f:  2.0},  # 00003
- {e: -5.0E-01, f:  2.0},  # 00004
- {e: -5.0E-01, f:  2.0},  # 00005
- {e: -5.0E-01, f:  2.0},  # 00006
- {e: -5.0E-01, f:  2.0},  # 00007
- {e: -5.0E-01, f:  2.0}] # 00008
-       summary: [ {kernel optimization: DMIN, mixing quantity: DENS, mix hist:  0, 
- iter:  4, delta:  1.22E-09, energy: -9.04341830323823714, D: -3.007E-07}]
-   -  #-------------------------------------------------------------------- kernel iter: 5
-       Kernel update:
-         max dev from unity            :  1.04E-02
-         Hamiltonian application required:  Yes
-         method                        : directmin
-         expansion coefficients optimization: &it_coeff003_001_005
-         -  { #---------------------------------------------------------------- it coeff: 1
- calculate density kernel, communication strategy: ALLREDUCE, 
- DIIS weights: [-1.09E-01, -4.29E-01,  6.9E-01,  8.47E-01, -4.79E-09], 
-           communication strategy kernel: ALLREDUCE, method: DminDIIS, 
- iter:  1, fnrm:  5.08E-05, eBS: -5.44428829217237364, D:  4.461E-04}
-         Kohn-Sham residue             :  3.718E-02
-         Coefficients available        :  Yes
-       Hamiltonian update: {
- Energies: {Ekin:  1.88511855172E+01, Epot: -1.98150905205E+01, Enl:  2.22873604511, 
-              EH:  2.95905772611E+01,  EXC: -4.82499711875, EvXC: -6.29621261772}, 
-    Total charge:  1.599999982044E+01, 
- Poisson Solver: {BC: Free, Box:  [  97,  97,  155 ], MPI tasks:  3}}
-        #Eigenvalues and New Occupation Numbers
-       Orbitals: [
- {e: -5.0E-01, f:  2.0},  # 00001
- {e: -5.0E-01, f:  2.0},  # 00002
- {e: -5.0E-01, f:  2.0},  # 00003
- {e: -5.0E-01, f:  2.0},  # 00004
- {e: -5.0E-01, f:  2.0},  # 00005
- {e: -5.0E-01, f:  2.0},  # 00006
- {e: -5.0E-01, f:  2.0},  # 00007
- {e: -5.0E-01, f:  2.0}] # 00008
-       summary: [ {kernel optimization: DMIN, mixing quantity: DENS, mix hist:  0, 
- iter:  5, delta:  3.12E-10, energy: -9.04341822332814971, D:  7.991E-08}]
-   -  #-------------------------------------------------------------------- kernel iter: 6
-       Kernel update:
-         max dev from unity            :  1.04E-02
-         Hamiltonian application required:  Yes
-         method                        : directmin
-         expansion coefficients optimization: &it_coeff003_001_006
-         -  { #---------------------------------------------------------------- it coeff: 1
- calculate density kernel, communication strategy: ALLREDUCE, 
- DIIS weights: [ 2.21E-01, -2.84E-01,  1.45E-01,  9.18E-01, -1.54E-09], 
-           communication strategy kernel: ALLREDUCE, method: DminDIIS, 
- iter:  1, fnrm:  5.89E-05, eBS: -5.44384222435537346, D:  1.386E-04}
-         Kohn-Sham residue             :  3.718E-02
-         Coefficients available        :  Yes
-       Hamiltonian update: {
- Energies: {Ekin:  1.88511855172E+01, Epot: -1.98150386571E+01, Enl:  2.22873604511, 
-              EH:  2.95907115723E+01,  EXC: -4.82498397555, EvXC: -6.29619522544}, 
-    Total charge:  1.599999982043E+01, 
- Poisson Solver: {BC: Free, Box:  [  97,  97,  155 ], MPI tasks:  3}}
-        #Eigenvalues and New Occupation Numbers
-       Orbitals: [
- {e: -5.0E-01, f:  2.0},  # 00001
- {e: -5.0E-01, f:  2.0},  # 00002
- {e: -5.0E-01, f:  2.0},  # 00003
- {e: -5.0E-01, f:  2.0},  # 00004
- {e: -5.0E-01, f:  2.0},  # 00005
- {e: -5.0E-01, f:  2.0},  # 00006
- {e: -5.0E-01, f:  2.0},  # 00007
- {e: -5.0E-01, f:  2.0}] # 00008
-       summary: [ {kernel optimization: DMIN, mixing quantity: DENS, mix hist:  0, 
- iter:  6, delta:  1.9E-10, energy: -9.04341822636378012, D: -3.036E-09}]
-   -  &final_kernel003  { #-------------------------------------------------------- iter: 7
- summary: [ {kernel optimization: DMIN, mixing quantity: DENS, mix hist:  0, 
- iter:  7, delta:  1.9E-10, energy: -9.04341822636378012, D: -3.036E-09}]}
-=======
  Energies: {Ekin:  1.88511855170E+01, Epot: -1.98865393819E+01, Enl:  2.22873604510E+00}, 
  Orthoconstraint:  Yes, communication strategy kernel: ALLREDUCE, Preconditioning:  Yes, 
  iter:  3, fnrm:  5.10E-02, Omega: -9.374969398488201E+00, D: -2.37E-02, D best: -2.37E-02, 
@@ -2511,16 +1545,11 @@
    -  &final_kernel003  { #-------------------------------------------------------- iter: 7
  summary: [ {kernel optimization: DMIN, mixing quantity: DENS, mix hist:  0, 
  iter:  7, delta:  1.90E-10, energy: -9.04341822635415227E+00, D: -3.036E-09}]}
->>>>>>> ffa93dbe
     #================================================================= Summary of both steps
    self consistency summary: &it_sc003
    -  {iter:  3, target function: ENERGY,  #WARNING: support function optimization not converged
  kernel optimization: DIRMIN,  #WARNING: density optimization not converged
-<<<<<<< HEAD
- iter high:  3, delta out:  1.247E-07, energy: -9.04341822636378012, D: -9.753E-03}
-=======
  iter high:  3, delta out:  1.247E-07, energy: -9.04341822635415227E+00, D: -9.753E-03}
->>>>>>> ffa93dbe
    Kernel update:
      max dev from unity                :  1.04E-02
      Hamiltonian application required  :  Yes
@@ -2531,39 +1560,6 @@
      Coefficients available            :  Yes
     #Eigenvalues and New Occupation Numbers
    Orbitals: [
-<<<<<<< HEAD
- {e: -4.56936705796E-01, f:  2.0},  # 00001
- {e: -4.269707902646E-01, f:  2.0},  # 00002
- {e: -3.777040579288E-01, f:  2.0},  # 00003
- {e: -3.206781541875E-01, f:  2.0},  # 00004
- {e: -3.110186658022E-01, f:  2.0},  # 00005
- {e: -3.072643998931E-01, f:  2.0},  # 00006
- {e: -2.696121940054E-01, f:  2.0},  # 00007
- {e: -2.553586661178E-01, f:  2.0},  # 00008
- {e: -1.016044024074E-01, f:  2.0},  # 00009
- {e: -5.414058868955E-02, f:  2.0},  # 00010
- {e:  1.445759817274E-01, f:  0.0},  # 00011
- {e:  1.678925655114E-01, f:  0.0},  # 00012
- {e:  2.165756900974E-01, f:  0.0},  # 00013
- {e:  2.230782004086E-01, f:  0.0},  # 00014
- {e:  2.253624446428E-01, f:  0.0},  # 00015
- {e:  2.666529673092E-01, f:  0.0},  # 00016
- {e:  2.79493843563E-01, f:  0.0},  # 00017
- {e:  3.365108061447E-01, f:  0.0},  # 00018
- {e:  3.778463736827E-01, f:  0.0},  # 00019
- {e:  3.918347921284E-01, f:  0.0},  # 00020
- {e:  4.198990490117E-01, f:  0.0},  # 00021
- {e:  4.507552727415E-01, f:  0.0},  # 00022
- {e:  5.08338624415E-01, f:  0.0},  # 00023
- {e:  6.092995788047E-01, f:  0.0}] # 00024
-    #========================================================================= final results
-   self consistency summary:
-   -  {iter:  3, 
- Energies: {Ekin:  1.88511855172E+01, Epot: -1.98150124375E+01, Enl:  2.22873604511, 
-              EH:  2.95906283501E+01,  EXC: -4.82499007138, EvXC: -6.29620329666}, 
-       iter high:  3,            delta out:  1.247E-07,      energy: -9.04341822636378012, 
-               D:  0.0,  #FINAL
-=======
  {e: -4.569367057941E-01, f:  2.0000},  # 00001
  {e: -4.269707902634E-01, f:  2.0000},  # 00002
  {e: -3.777040579266E-01, f:  2.0000},  # 00003
@@ -2595,25 +1591,10 @@
               EH:  2.95906283501E+01,  EXC: -4.82499007138E+00, EvXC: -6.29620329667E+00}, 
        iter high:  3,            delta out:  1.247E-07, 
           energy: -9.04341822635415227E+00,                       D:  0.000E+00,  #FINAL
->>>>>>> ffa93dbe
  }
   #WARNING: commented correction_locrad
   #------------------------------------------------------------------------ Pulay Correction
  Pulay Forces (Ha/Bohr):
-<<<<<<< HEAD
- -  {Be: [ 6.230846692955E-05,  3.67986524959E-04, -1.562039417096E-03]} # 0001
- -  {Be: [-3.368871275945E-04,  2.101457152815E-04,  5.412823926967E-04]} # 0002
- -  {Be: [-3.157342240511E-04,  3.006295006703E-04, -5.150113090881E-04]} # 0003
- -  {Be: [-6.237630884529E-05,  1.078268086177E-04,  1.72450826077E-03]} # 0004
- -  {H: [ 1.475391206539E-03,  1.02420241148E-03,  1.373463062538E-03]} # 0005
- -  {H: [ 1.675864844017E-04,  5.072233968105E-04, -2.343773952577E-03]} # 0006
- -  {H: [ 4.389771037551E-04, -1.162398574849E-03,  2.616759882824E-04]} # 0007
- -  {H: [-7.219333731879E-04,  8.552426283713E-04,  5.1545302482E-04]} # 0008
- -  {H: [-1.156494272692E-03, -6.580640370341E-04, -7.200613664079E-04]} # 0009
- -  {H: [-1.530674744825E-03, -8.31887316254E-04,  1.368083037169E-03]} # 0010
- -  {H: [ 1.229807617475E-03,  7.372827518056E-04, -7.836263775537E-04]} # 0011
- -  {H: [ 1.759468204612E-05,  9.273436063367E-05, -1.588080067216E-04]} # 0012
-=======
  -  {Be: [ 6.230846448100E-05,  3.679865274388E-04, -1.562039417714E-03]} # 0001
  -  {Be: [-3.368871279793E-04,  2.101457161805E-04,  5.412823938085E-04]} # 0002
  -  {Be: [-3.157342242663E-04,  3.006295007073E-04, -5.150113098372E-04]} # 0003
@@ -2626,26 +1607,16 @@
  -  {H: [-1.530674745916E-03, -8.318873147323E-04,  1.368083036479E-03]} # 0010
  -  {H: [ 1.229807617628E-03,  7.372827518855E-04, -7.836263773935E-04]} # 0011
  -  {H: [ 1.759468230253E-05,  9.273436027386E-05, -1.588080065211E-04]} # 0012
->>>>>>> ffa93dbe
  Write wavefunctions to file           : ./data/minBasis.*
  Wavefunction written No.              :  2
  Wavefunction written No.              :  3
  Wavefunction written No.              :  4
  Wavefunction written No.              :  5
-<<<<<<< HEAD
- Wavefunction written No.              :  8
- Wavefunction written No.              :  7
-=======
->>>>>>> ffa93dbe
  Wavefunction written No.              :  1
  Wavefunction written No.              :  6
  Wavefunction coefficients written     :  Yes
  Write Waves Time:
-<<<<<<< HEAD
- -  {Process:  0, Timing:  [  6.0E-01,  3.691E-01 ]}
-=======
  -  {Process:  0, Timing:  [  6.2E-01,  5.283E-01 ]}
->>>>>>> ffa93dbe
  Overview of the reformatting (several categories may apply):
    No reformatting required            :  1
    Grid spacing has changed            :  0
@@ -2659,45 +1630,13 @@
  Poisson Solver:
    BC                                  : Free
    Box                                 :  [  97,  97,  155 ]
-<<<<<<< HEAD
-   MPI tasks                           :  3
- Electric Dipole Moment (AU):
-   P vector                            :  [ -1.0159E-01,  1.8139E-02,  5.605E-02 ]
-=======
    MPI tasks                           :  4
  Electric Dipole Moment (AU):
    P vector                            :  [ -1.0159E-01,  1.8139E-02,  5.6050E-02 ]
->>>>>>> ffa93dbe
    norm(P)                             :  1.174336E-01
  Electric Dipole Moment (Debye):
    P vector                            :  [ -2.5821E-01,  4.6106E-02,  1.4247E-01 ]
    norm(P)                             :  2.984864E-01
-<<<<<<< HEAD
- Calculate local forces: {Leaked force:  0.0}
- Calculate Non Local forces            :  Yes
- Average noise forces: {x: -2.11405824E-03, y:  4.11936234E-03, z:  1.66426899E-04, 
-                    total:  4.63315079E-03}
- Clean forces norm (Ha/Bohr): {maxval:  3.441281304071E-02, fnrm2:  2.410961819314E-03}
- Raw forces norm (Ha/Bohr): {maxval:  3.494636478875E-02, fnrm2:  2.439494793879E-03}
-  #--------------------------------------------------------------------------- Atomic Forces
- Atomic Forces (Ha/Bohr):
- -  {Be: [ 8.397185974036E-03, -2.141263661507E-03, -2.758001551667E-02]} # 0001
- -  {Be: [ 2.54075770776E-04,  1.611055748993E-03, -6.992649797493E-03]} # 0002
- -  {Be: [-2.007945302061E-04, -1.434953104429E-05,  1.13041786437E-02]} # 0003
- -  {Be: [-6.380178008313E-05, -1.967430428212E-04, -1.570406513804E-03]} # 0004
- -  {H: [-5.123542630006E-03, -3.1560958306E-03,  1.412563038546E-04]} # 0005
- -  {H: [-7.796981604285E-03,  1.632493851372E-03,  3.347810841524E-02]} # 0006
- -  {H: [-3.833806846E-04,  2.504544168901E-04, -8.41881784433E-04]} # 0007
- -  {H: [ 1.418945989984E-03, -1.545527436897E-03, -1.135821227269E-03]} # 0008
- -  {H: [ 4.527717865785E-03,  3.691216177038E-03,  1.26720779783E-03]} # 0009
- -  {H: [ 3.909502271357E-03,  2.40040211799E-03, -2.15508556394E-03]} # 0010
- -  {H: [-5.092490831827E-03, -2.549201834405E-03,  2.279985618522E-03]} # 0011
- -  {H: [ 1.535641890687E-04,  1.755902499199E-05, -8.194876375544E-03]} # 0012
-  #----------------------------------------------------------------- Timing for root process
- Timings for root process:
-   CPU time (s)                        :  79.54
-   Elapsed time (s)                    :  41.22
-=======
  Calculate local forces: {Leaked force:  0.00000E+00}
  Calculate Non Local forces            :  Yes
  Average noise forces: {x: -2.11405826E-03, y:  4.11936237E-03, z:  1.66426895E-04, 
@@ -2722,7 +1661,6 @@
  Timings for root process:
    CPU time (s)                        :  39.87
    Elapsed time (s)                    :  21.38
->>>>>>> ffa93dbe
   #-------------------------------- Warnings obtained during the run, check their relevance!
  WARNINGS:
  - Do not call check_communications in the linear scaling version!
@@ -2733,34 +1671,6 @@
  - support function optimization not converged
  - density optimization not converged
  - commented correction_locrad
-<<<<<<< HEAD
- Status of the memory at finalization:
-   wfd%keyvloc:
-     Array Id                          : wfd%keyvloc
-     Size (Bytes)                      : 8116
-     Allocating Routine Id             : system_initialization
-     Address of first element          : 0x1c66050
-     Address of metadata               : 28967512
-   wfd%keygloc:
-     Array Id                          : wfd%keygloc
-     Size (Bytes)                      : 16232
-     Allocating Routine Id             : system_initialization
-     Address of first element          : 0x1c6fa40
-     Address of metadata               : 28967416
-   Timestamp of Profile initialization:
-     2014-01-31 15:46:20.549
-   Process Id:
-     0
- Memory Consumption Report:
-   Tot. No. of Allocations             :  36338
-   Tot. No. of Deallocations           :  36338
-   Remaining Memory (B)                :  0
-   Memory occupation:
-     Peak Value (MB)                   :  358
-     for the array                     : psirtwork
-     in the routine                    : comm_basis_for_dens_coll
- Max No. of dictionaries used          :  2707 #(  138 still in use)
-=======
  Memory Consumption Report:
    Tot. No. of Allocations             :  24298
    Tot. No. of Deallocations           :  24298
@@ -2770,5 +1680,4 @@
      for the array                     : psirtwork
      in the routine                    : comm_basis_for_dens_coll
  Max No. of dictionaries used          :  4437 #(  765 still in use)
- Number of dictionary folders allocated:  1
->>>>>>> ffa93dbe
+ Number of dictionary folders allocated:  1