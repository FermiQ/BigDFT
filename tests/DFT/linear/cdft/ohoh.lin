--- conflicted
+++ resolved
@@ -8,11 +8,7 @@
 0        0                       DIIS history for density mixing (low, high)
 0.9d0    0.9d0                   density mixing parameter (low, high)
 1.d-9    5.d-10                  outer loop convergence (low, high)
-<<<<<<< HEAD
-5.d-5    1.d-5    1.d-4          basis convergence (low, high) ; early stop TMB optimization (experimental mode only)
-=======
 5.d-5    1.d-5    1.d-4   1.d-4  basis convergence (low, high) ; early stop TMB optimization (experimental mode only)
->>>>>>> ffa93dbe
 0.5d0                            factor to reduce the confinement. Only used for hybrid mode.
 5.d-3   1.d-3                    kernel convergence (low, high) - dmin only
 1.d-10  5.d-10                   density convergence (low, high)
