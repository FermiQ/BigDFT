--- conflicted
+++ resolved
@@ -71,15 +71,10 @@
    norbv                               : 0 #      Davidson subspace dimension (No. virtual orbitals)
    nvirt                               : 0 #      No. of virtual orbs
    nplot                               : 0 #      No. of plotted orbs
-<<<<<<< HEAD
-   solvent                             : vacuum # Electrostatic environment for Poisson Equation
+   gnrm_cv_virt                        : 1.e-4 #  convergence criterion gradient for virtual orbitals
+   itermax_virt                        : 50 #     Max. iterations of wfn. opt. steps for virtual orbitals
    external_potential: 
      values                            : __not_a_value__
-=======
-   gnrm_cv_virt                        : 1.e-4 #  convergence criterion gradient for virtual orbitals
-   itermax_virt                        : 50 #     Max. iterations of wfn. opt. steps for virtual orbitals
-   external_potential                  : 0.0 #    Multipole moments of an external potential
->>>>>>> f45bb34c
    calculate_strten                    : Yes #    Boolean to activate the calculation of the stress tensor. Might be set to No for 
     #                                              performance reasons
  perf:
